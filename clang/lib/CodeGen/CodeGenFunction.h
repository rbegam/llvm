//===-- CodeGenFunction.h - Per-Function state for LLVM CodeGen -*- C++ -*-===//
//
//                     The LLVM Compiler Infrastructure
//
// This file is distributed under the University of Illinois Open Source
// License. See LICENSE.TXT for details.
//
//===----------------------------------------------------------------------===//
//
// This is the internal per-function state used for llvm translation.
//
//===----------------------------------------------------------------------===//

#ifndef LLVM_CLANG_LIB_CODEGEN_CODEGENFUNCTION_H
#define LLVM_CLANG_LIB_CODEGEN_CODEGENFUNCTION_H

#include "CGBuilder.h"
#include "CGDebugInfo.h"
#include "CGLoopInfo.h"
#include "CGValue.h"
#include "CodeGenModule.h"
#include "CodeGenPGO.h"
#include "EHScopeStack.h"
#include "clang/AST/CharUnits.h"
#include "clang/AST/ExprCXX.h"
#include "clang/AST/ExprObjC.h"
#include "clang/AST/ExprOpenMP.h"
#include "clang/AST/Type.h"
#include "clang/Basic/ABI.h"
#include "clang/Basic/CapturedStmt.h"
#include "clang/Basic/OpenMPKinds.h"
#include "clang/Basic/TargetInfo.h"
#include "clang/Frontend/CodeGenOptions.h"
#include "llvm/ADT/ArrayRef.h"
#include "llvm/ADT/DenseMap.h"
#include "llvm/ADT/SmallVector.h"
#include "llvm/IR/ValueHandle.h"
#include "llvm/Support/Debug.h"

namespace llvm {
class BasicBlock;
class LLVMContext;
class MDNode;
class Module;
class SwitchInst;
class Twine;
class Value;
class CallSite;
}

namespace clang {
class ASTContext;
class BlockDecl;
class CXXDestructorDecl;
class CXXForRangeStmt;
class CXXTryStmt;
class Decl;
class LabelDecl;
class EnumConstantDecl;
class FunctionDecl;
class FunctionProtoType;
class LabelStmt;
class ObjCContainerDecl;
class ObjCInterfaceDecl;
class ObjCIvarDecl;
class ObjCMethodDecl;
class ObjCImplementationDecl;
class ObjCPropertyImplDecl;
class TargetInfo;
class TargetCodeGenInfo;
class VarDecl;
class ObjCForCollectionStmt;
class ObjCAtTryStmt;
class ObjCAtThrowStmt;
class ObjCAtSynchronizedStmt;
class ObjCAutoreleasePoolStmt;

namespace CodeGen {
class CodeGenTypes;
#ifdef INTEL_CUSTOMIZATION
class CGCilkImplicitSyncInfo;
#endif  // INTEL_CUSTOMIZATION
class CGFunctionInfo;
class CGRecordLayout;
class CGBlockInfo;
class CGCXXABI;
class BlockByrefHelpers;
class BlockByrefInfo;
class BlockFlags;
class BlockFieldFlags;

/// The kind of evaluation to perform on values of a particular
/// type.  Basically, is the code in CGExprScalar, CGExprComplex, or
/// CGExprAgg?
///
/// TODO: should vectors maybe be split out into their own thing?
enum TypeEvaluationKind {
  TEK_Scalar,
  TEK_Complex,
  TEK_Aggregate
};

/// CodeGenFunction - This class organizes the per-function state that is used
/// while generating LLVM code.
class CodeGenFunction : public CodeGenTypeCache {
  CodeGenFunction(const CodeGenFunction &) = delete;
  void operator=(const CodeGenFunction &) = delete;

  friend class CGCXXABI;
public:
  /// A jump destination is an abstract label, branching to which may
  /// require a jump out through normal cleanups.
  struct JumpDest {
    JumpDest() : Block(nullptr), ScopeDepth(), Index(0) {}
    JumpDest(llvm::BasicBlock *Block,
             EHScopeStack::stable_iterator Depth,
             unsigned Index)
      : Block(Block), ScopeDepth(Depth), Index(Index) {}

    bool isValid() const { return Block != nullptr; }
    llvm::BasicBlock *getBlock() const { return Block; }
    EHScopeStack::stable_iterator getScopeDepth() const { return ScopeDepth; }
    unsigned getDestIndex() const { return Index; }

    // This should be used cautiously.
    void setScopeDepth(EHScopeStack::stable_iterator depth) {
      ScopeDepth = depth;
    }

  private:
    llvm::BasicBlock *Block;
    EHScopeStack::stable_iterator ScopeDepth;
    unsigned Index;
  };

  CodeGenModule &CGM;  // Per-module state.
  const TargetInfo &Target;

  typedef std::pair<llvm::Value *, llvm::Value *> ComplexPairTy;
  LoopInfoStack LoopStack;
  CGBuilderTy Builder;

  /// \brief CGBuilder insert helper. This function is called after an
  /// instruction is created using Builder.
  void InsertHelper(llvm::Instruction *I, const llvm::Twine &Name,
                    llvm::BasicBlock *BB,
                    llvm::BasicBlock::iterator InsertPt) const;

  /// CurFuncDecl - Holds the Decl for the current outermost
  /// non-closure context.
  const Decl *CurFuncDecl;
  /// CurCodeDecl - This is the inner-most code context, which includes blocks.
  const Decl *CurCodeDecl;
  const CGFunctionInfo *CurFnInfo;
  QualType FnRetTy;
  llvm::Function *CurFn;

  /// CurGD - The GlobalDecl for the current function being compiled.
  GlobalDecl CurGD;

  /// PrologueCleanupDepth - The cleanup depth enclosing all the
  /// cleanups associated with the parameters.
  EHScopeStack::stable_iterator PrologueCleanupDepth;

  /// ReturnBlock - Unified return block.
  JumpDest ReturnBlock;

  /// ReturnValue - The temporary alloca to hold the return
  /// value. This is invalid iff the function has no return value.
  Address ReturnValue;

  /// AllocaInsertPoint - This is an instruction in the entry block before which
  /// we prefer to insert allocas.
  llvm::AssertingVH<llvm::Instruction> AllocaInsertPt;

  /// \brief API for captured statement code generation.
  class CGCapturedStmtInfo {
  public:
    explicit CGCapturedStmtInfo(CapturedRegionKind K = CR_Default)
        : Kind(K), ThisValue(nullptr), CXXThisFieldDecl(nullptr) {}
    explicit CGCapturedStmtInfo(const CapturedStmt &S,
                                CapturedRegionKind K = CR_Default)
      : Kind(K), ThisValue(nullptr), CXXThisFieldDecl(nullptr) {

      RecordDecl::field_iterator Field =
        S.getCapturedRecordDecl()->field_begin();
      for (CapturedStmt::const_capture_iterator I = S.capture_begin(),
                                                E = S.capture_end();
           I != E; ++I, ++Field) {
        if (I->capturesThis())
          CXXThisFieldDecl = *Field;
        else if (I->capturesVariable())
          CaptureFields[I->getCapturedVar()] = *Field;
      }
    }

    virtual ~CGCapturedStmtInfo();

    CapturedRegionKind getKind() const { return Kind; }

    virtual void setContextValue(llvm::Value *V) { ThisValue = V; }
    // \brief Retrieve the value of the context parameter.
    virtual llvm::Value *getContextValue() const { return ThisValue; }

    /// \brief Lookup the captured field decl for a variable.
    virtual const FieldDecl *lookup(const VarDecl *VD) const {
      return CaptureFields.lookup(VD);
    }

    bool isCXXThisExprCaptured() const { return getThisFieldDecl() != nullptr; }
    virtual FieldDecl *getThisFieldDecl() const { return CXXThisFieldDecl; }

    static bool classof(const CGCapturedStmtInfo *) {
      return true;
    }

    /// \brief Emit the captured statement body.
    virtual void EmitBody(CodeGenFunction &CGF, const Stmt *S) {
      CGF.incrementProfileCounter(S);
      CGF.EmitStmt(S);
    }

    /// \brief Get the name of the capture helper.
    virtual StringRef getHelperName() const { return "__captured_stmt"; }

  private:
    /// \brief The kind of captured statement being generated.
    CapturedRegionKind Kind;

    /// \brief Keep the map between VarDecl and FieldDecl.
    llvm::SmallDenseMap<const VarDecl *, FieldDecl *> CaptureFields;

    /// \brief The base address of the captured record, passed in as the first
    /// argument of the parallel region function.
    llvm::Value *ThisValue;

    /// \brief Captured 'this' type.
    FieldDecl *CXXThisFieldDecl;
  };
  CGCapturedStmtInfo *CapturedStmtInfo;
#ifdef INTEL_CUSTOMIZATION
  class CGSIMDForStmtInfo; // Defined below, after simd wrappers.

  /// \brief Wrapper for "#pragma simd" and "#pragma omp simd".
  class CGPragmaSimdWrapper {
    public:
      // \brief Helper for EmitPragmaSimd - process 'safelen' clause.
      virtual bool emitSafelen(CodeGenFunction *CGF) const = 0;

#ifdef INTEL_SPECIFIC_IL0_BACKEND
      // \brief Helper for EmitPragmaSimd - emit Intel intrinsic.
      virtual void emitIntelIntrinsic(CodeGenFunction *CGF,
          CodeGenModule *CGM, llvm::Value *LoopIndex,
          llvm::Value *LoopCount) const = 0;
#endif  // INTEL_SPECIFIC_IL0_BACKEND
      // \brief Emit updates of local variables from clauses
      // and loop counters in the beginning of __simd_helper.
      virtual bool walkLocalVariablesToEmit(
                      CodeGenFunction *CGF,
                      CGSIMDForStmtInfo *Info) const = 0;

      /// \brief Emit the SIMD loop initalization, loop stride expression
      /// as loop invariants, and cache those values.
      virtual void emitInit(CodeGenFunction &CGF,
          llvm::Value *&LoopIndex, llvm::Value *&LoopCount) = 0;

      /// \brief Emit the loop increment.
      virtual void emitIncrement(CodeGenFunction &CGF,
                                 llvm::Value *IndexVar) const = 0;

      // \brief Emit final values of loop counters and linear vars.
      virtual void emitLinearFinal(CodeGenFunction &CGF) const = 0;

      /// \brief Get the beginning location of for stmt.
      virtual SourceLocation getForLoc() const = 0;

      /// \brief Get the source range.
      virtual SourceRange getSourceRange() const = 0;

      /// \brief Retrieve the initialization expression.
      virtual const Stmt *getInit() const = 0;

      /// \brief Retrieve the loop condition expression.
      virtual const Expr *getCond() const = 0;

      /// \brief Retrieve the loop body.
      virtual const CapturedStmt *getAssociatedStmt() const = 0;

      /// \brief Retrieve the loop count expression.
      virtual const Expr *getLoopCount() const = 0;

      /// \brief Extract the loop body from the collapsed loop nest.
      /// Useful for openmp (it is noop for SIMDForStmt).
      virtual Stmt *extractLoopBody(Stmt *S) const = 0;
      virtual const Stmt *extractLoopBody(const Stmt *S) const = 0;

      /// \brief Get the wrapped SIMDForStmt or OMPSimdDirective.
      virtual const Stmt *getStmt() const = 0;

      virtual ~CGPragmaSimdWrapper() { };
  };

  class CGPragmaSimd : public CGPragmaSimdWrapper {
    public:
      CGPragmaSimd(const SIMDForStmt *S)
        : SimdFor(S) {}

      virtual bool emitSafelen(CodeGenFunction *CGF) const;
#ifdef INTEL_SPECIFIC_IL0_BACKEND
      virtual void emitIntelIntrinsic(CodeGenFunction *CGF,
                                      CodeGenModule *CGM,
                                      llvm::Value *LoopIndex,
                                      llvm::Value *LoopCount) const;
#endif  // INTEL_SPECIFIC_IL0_BACKEND
      virtual bool walkLocalVariablesToEmit(
                      CodeGenFunction *CGF,
                      CGSIMDForStmtInfo *Info) const;

      virtual void emitInit(CodeGenFunction &CGF,
          llvm::Value *&LoopIndex, llvm::Value *&LoopCount);

      virtual void emitIncrement(CodeGenFunction &CGF,
                                 llvm::Value *IndexVar) const;

      virtual void emitLinearFinal(CodeGenFunction &CGF) const { }

      virtual SourceLocation getForLoc() const {
        return SimdFor->getForLoc();
      }

      virtual SourceRange getSourceRange() const {
        return SimdFor->getSourceRange();
      }

      virtual const Stmt *getInit() const {
        return SimdFor->getInit();
      }

      virtual const Expr *getCond() const {
        return SimdFor->getCond();
      }

      virtual const CapturedStmt *getAssociatedStmt() const {
        return SimdFor->getBody();
      }

      virtual const Expr *getLoopCount() const {
        return SimdFor->getLoopCount();
      }

      virtual Stmt *extractLoopBody(Stmt *S) const {
        return S;
      }

      virtual const Stmt *extractLoopBody(const Stmt *S) const {
        return S;
      }

      virtual const Stmt *getStmt() const { return SimdFor; }

      virtual ~CGPragmaSimd() { }

    private:
      /// \brief Corresponding stmt.
      const SIMDForStmt *SimdFor;

      /// \brief The address of the loop control variable.
      llvm::Value *LCVAddr;

      /// \brief The cached loop control variable initial value.
      llvm::Value *LCVInitVal;

      /// \brief The cached (normalized) loop stride value.
      llvm::Value *LCVStrideVal;
  };

  /// \brief API for SIMD for statement code generation.
  /// This class is intended to provide an interface to CG to work in the
  /// same manner with "#pragma simd" and "#pragma omp simd", using wrapper
  /// (CGPragmaSimdWrapper) for addressing any differences between them.
  class CGSIMDForStmtInfo : public CGCapturedStmtInfo {
  public:
    CGSIMDForStmtInfo(const CGPragmaSimdWrapper &Wr, llvm::MDNode *LoopID,
                      bool LoopParallel)
      : CGCapturedStmtInfo(*(Wr.getAssociatedStmt()), CR_SIMDFor),
        Wrapper(Wr), LoopID(LoopID), LoopParallel(LoopParallel),
        ShouldReplaceWithLocal(true) { }

    virtual StringRef getHelperName() const override {
      return "__simd_for_helper";
    }

    virtual void EmitBody(CodeGenFunction &CGF, const Stmt *S) override {
      CGF.EmitSIMDForHelperBody(Wrapper.extractLoopBody(S));
    }

    llvm::MDNode *getLoopID() const { return LoopID; }
    bool getLoopParallel() const { return LoopParallel; }

    /// \brief Update the address of a SIMD variable's local copy, such
    /// that the captured body can use this local variable instead.
    void updateLocalAddr(const VarDecl *VD, llvm::Value *Addr) {
      assert(VD && Addr && "null values unexpected");
      assert(!SIMDVars.count(VD) && "already exists");
      SIMDVars[VD] = Addr;
    }

    llvm::Value *lookupLocalAddr(const VarDecl *VD) const {
      llvm::SmallDenseMap<const VarDecl *, llvm::Value *>::const_iterator
        I = SIMDVars.find(VD);
      if (I != SIMDVars.end()) {
        return I->second;
      }
      return 0;
    }

    bool shouldReplaceWithLocal() const {
      return ShouldReplaceWithLocal;
    }
    void setShouldReplaceWithLocal(bool S) {
      ShouldReplaceWithLocal = S;
    }

    const Stmt *getStmt() const { return Wrapper.getStmt(); }

    // \brief Emit updates of local variables from clauses
    // and loop counters in the beginning of __simd_helper.
    bool walkLocalVariablesToEmit(CodeGenFunction *CGF) {
      return Wrapper.walkLocalVariablesToEmit(CGF, this);
    }

    static bool classof(const CGSIMDForStmtInfo *) { return true; }
    static bool classof(const CGCapturedStmtInfo *I) {
      return I->getKind() == CR_SIMDFor;
    }
  private:
    /// \brief Wrapper around SIMDForStmt/OMPSimdDirective.
    const CGPragmaSimdWrapper &Wrapper;
    /// \brief The loop id metadata.
    llvm::MDNode *LoopID;
    /// \brief Is loop parallel.
    bool LoopParallel;
    /// Note: the following fields are used by SIMDForStmt only.
    /// \brief Keep the map between a SIMD variable and its local variable
    /// address.
    llvm::SmallDenseMap<const VarDecl *, llvm::Value *> SIMDVars;
    /// \brief Replace all SIMD variable references with their local copies.
    bool ShouldReplaceWithLocal;
  };

  /// \brief API for Cilk for statement code generation.
  class CGCilkForStmtInfo : public CGCapturedStmtInfo {
  public:
    explicit CGCilkForStmtInfo(const CilkForStmt &S)
      : CGCapturedStmtInfo(*S.getBody(), CR_CilkFor), TheCilkFor(S),
        InnerLoopControlVarAddr(0) { }

    virtual StringRef getHelperName() const override {
      return "__cilk_for_helper";
    }

    virtual void EmitBody(CodeGenFunction &CGF, const Stmt *S) override {
      CGF.EmitCilkForHelperBody(S);
    }

    const CilkForStmt &getCilkForStmt() const { return TheCilkFor; }

    void setInnerLoopControlVarAddr(llvm::Value *Addr) {
      InnerLoopControlVarAddr = Addr;
    }
    llvm::Value *getInnerLoopControlVarAddr() const {
      return InnerLoopControlVarAddr;
    }

    static bool classof(const CGCilkForStmtInfo *) { return true; }
    static bool classof(const CGCapturedStmtInfo *I) {
      return I->getKind() == CR_CilkFor;
    }
  private:
    /// \brief
    const CilkForStmt &TheCilkFor;

    /// \brief The address of the inner loop control variable. Any reference
    /// to the loop control variable needs to load this the value instead.
    llvm::Value *InnerLoopControlVarAddr;
  };

  class CGCilkSpawnInfo : public CGCapturedStmtInfo {
  public:
    explicit CGCilkSpawnInfo(const CapturedStmt &S, VarDecl *VD)
      : CGCapturedStmtInfo(S, CR_CilkSpawn), ReceiverDecl(VD) { }

    virtual void EmitBody(CodeGenFunction &CGF, const Stmt *S) override;
    virtual StringRef getHelperName() const override {
      return "__cilk_spawn_helper";
    }

    VarDecl *getReceiverDecl() const { return ReceiverDecl; }
    bool isReceiverDecl(const NamedDecl *V) const {
      return V && V == ReceiverDecl;
    }

    llvm::Value *getReceiverAddr() const { return ReceiverAddr; }
    void setReceiverAddr(llvm::Value *val) { ReceiverAddr = val; }

    llvm::Value *getReceiverTmp() const { return ReceiverTmp; }
    void setReceiverTmp(llvm::Value *val) { ReceiverTmp = val; }

    static bool classof(const CGCilkSpawnInfo *) { return true; }
    static bool classof(const CGCapturedStmtInfo *I) {
      return I->getKind() == CR_CilkSpawn;
    }
  private:
    /// \brief The receiver declariation.
    VarDecl *ReceiverDecl;

    /// \brief The address of the receiver.
    llvm::Value *ReceiverAddr;

    /// \brief The address of the receiver temporary.
    llvm::Value *ReceiverTmp;
  };

  /// \brief Information about implicit syncs used during code generation.
  CGCilkImplicitSyncInfo *CurCGCilkImplicitSyncInfo;
#endif  // INTEL_CUSTOMIZATION

  /// \brief RAII for correct setting/restoring of CapturedStmtInfo.
  class CGCapturedStmtRAII {
  private:
    CodeGenFunction &CGF;
    CGCapturedStmtInfo *PrevCapturedStmtInfo;
  public:
    CGCapturedStmtRAII(CodeGenFunction &CGF,
                       CGCapturedStmtInfo *NewCapturedStmtInfo)
        : CGF(CGF), PrevCapturedStmtInfo(CGF.CapturedStmtInfo) {
      CGF.CapturedStmtInfo = NewCapturedStmtInfo;
    }
    ~CGCapturedStmtRAII() { CGF.CapturedStmtInfo = PrevCapturedStmtInfo; }
  };

  /// BoundsChecking - Emit run-time bounds checks. Higher values mean
  /// potentially higher performance penalties.
  unsigned char BoundsChecking;

  /// \brief Sanitizers enabled for this function.
  SanitizerSet SanOpts;

  /// \brief True if CodeGen currently emits code implementing sanitizer checks.
  bool IsSanitizerScope;

  /// \brief RAII object to set/unset CodeGenFunction::IsSanitizerScope.
  class SanitizerScope {
    CodeGenFunction *CGF;
  public:
    SanitizerScope(CodeGenFunction *CGF);
    ~SanitizerScope();
  };

  /// In C++, whether we are code generating a thunk.  This controls whether we
  /// should emit cleanups.
  bool CurFuncIsThunk;

  /// In ARC, whether we should autorelease the return value.
  bool AutoreleaseResult;

  /// Whether we processed a Microsoft-style asm block during CodeGen. These can
  /// potentially set the return value.
  bool SawAsmBlock;

  /// True if the current function is an outlined SEH helper. This can be a
  /// finally block or filter expression.
  bool IsOutlinedSEHHelper;

  const CodeGen::CGBlockInfo *BlockInfo;
  llvm::Value *BlockPointer;

  llvm::DenseMap<const VarDecl *, FieldDecl *> LambdaCaptureFields;
  FieldDecl *LambdaThisCaptureField;

  /// \brief A mapping from NRVO variables to the flags used to indicate
  /// when the NRVO has been applied to this variable.
  llvm::DenseMap<const VarDecl *, llvm::Value *> NRVOFlags;

  EHScopeStack EHStack;
  llvm::SmallVector<char, 256> LifetimeExtendedCleanupStack;
  llvm::SmallVector<const JumpDest *, 2> SEHTryEpilogueStack;

  /// Header for data within LifetimeExtendedCleanupStack.
  struct LifetimeExtendedCleanupHeader {
    /// The size of the following cleanup object.
    unsigned Size;
    /// The kind of cleanup to push: a value from the CleanupKind enumeration.
    CleanupKind Kind;

    size_t getSize() const { return Size; }
    CleanupKind getKind() const { return Kind; }
  };

  /// i32s containing the indexes of the cleanup destinations.
  llvm::AllocaInst *NormalCleanupDest;

  unsigned NextCleanupDestIndex;

  /// FirstBlockInfo - The head of a singly-linked-list of block layouts.
  CGBlockInfo *FirstBlockInfo;

  /// EHResumeBlock - Unified block containing a call to llvm.eh.resume.
  llvm::BasicBlock *EHResumeBlock;

  /// The exception slot.  All landing pads write the current exception pointer
  /// into this alloca.
  llvm::Value *ExceptionSlot;

  /// The selector slot.  Under the MandatoryCleanup model, all landing pads
  /// write the current selector value into this alloca.
  llvm::AllocaInst *EHSelectorSlot;

  /// A stack of exception code slots. Entering an __except block pushes a slot
  /// on the stack and leaving pops one. The __exception_code() intrinsic loads
  /// a value from the top of the stack.
  SmallVector<Address, 1> SEHCodeSlotStack;

  /// Value returned by __exception_info intrinsic.
  llvm::Value *SEHInfo = nullptr;

  /// Emits a landing pad for the current EH stack.
  llvm::BasicBlock *EmitLandingPad();

  llvm::BasicBlock *getInvokeDestImpl();

  template <class T>
  typename DominatingValue<T>::saved_type saveValueInCond(T value) {
    return DominatingValue<T>::save(*this, value);
  }

public:
  /// ObjCEHValueStack - Stack of Objective-C exception values, used for
  /// rethrows.
  SmallVector<llvm::Value*, 8> ObjCEHValueStack;

  /// A class controlling the emission of a finally block.
  class FinallyInfo {
    /// Where the catchall's edge through the cleanup should go.
    JumpDest RethrowDest;

    /// A function to call to enter the catch.
    llvm::Constant *BeginCatchFn;

    /// An i1 variable indicating whether or not the @finally is
    /// running for an exception.
    llvm::AllocaInst *ForEHVar;

    /// An i8* variable into which the exception pointer to rethrow
    /// has been saved.
    llvm::AllocaInst *SavedExnVar;

  public:
    void enter(CodeGenFunction &CGF, const Stmt *Finally,
               llvm::Constant *beginCatchFn, llvm::Constant *endCatchFn,
               llvm::Constant *rethrowFn);
    void exit(CodeGenFunction &CGF);
  };

  /// Returns true inside SEH __try blocks.
  bool isSEHTryScope() const { return !SEHTryEpilogueStack.empty(); }

  /// pushFullExprCleanup - Push a cleanup to be run at the end of the
  /// current full-expression.  Safe against the possibility that
  /// we're currently inside a conditionally-evaluated expression.
  template <class T, class... As>
  void pushFullExprCleanup(CleanupKind kind, As... A) {
    // If we're not in a conditional branch, or if none of the
    // arguments requires saving, then use the unconditional cleanup.
    if (!isInConditionalBranch())
      return EHStack.pushCleanup<T>(kind, A...);

    // Stash values in a tuple so we can guarantee the order of saves.
    typedef std::tuple<typename DominatingValue<As>::saved_type...> SavedTuple;
    SavedTuple Saved{saveValueInCond(A)...};

    typedef EHScopeStack::ConditionalCleanup<T, As...> CleanupType;
    EHStack.pushCleanupTuple<CleanupType>(kind, Saved);
    initFullExprCleanup();
  }

  /// \brief Queue a cleanup to be pushed after finishing the current
  /// full-expression.
  template <class T, class... As>
  void pushCleanupAfterFullExpr(CleanupKind Kind, As... A) {
    assert(!isInConditionalBranch() && "can't defer conditional cleanup");

    LifetimeExtendedCleanupHeader Header = { sizeof(T), Kind };

    size_t OldSize = LifetimeExtendedCleanupStack.size();
    LifetimeExtendedCleanupStack.resize(
        LifetimeExtendedCleanupStack.size() + sizeof(Header) + Header.Size);

    static_assert(sizeof(Header) % llvm::AlignOf<T>::Alignment == 0,
                  "Cleanup will be allocated on misaligned address");
    char *Buffer = &LifetimeExtendedCleanupStack[OldSize];
    new (Buffer) LifetimeExtendedCleanupHeader(Header);
    new (Buffer + sizeof(Header)) T(A...);
  }

  /// Set up the last cleaup that was pushed as a conditional
  /// full-expression cleanup.
  void initFullExprCleanup();

  /// PushDestructorCleanup - Push a cleanup to call the
  /// complete-object destructor of an object of the given type at the
  /// given address.  Does nothing if T is not a C++ class type with a
  /// non-trivial destructor.
  void PushDestructorCleanup(QualType T, Address Addr);

  /// PushDestructorCleanup - Push a cleanup to call the
  /// complete-object variant of the given destructor on the object at
  /// the given address.
  void PushDestructorCleanup(const CXXDestructorDecl *Dtor, Address Addr);

  /// PopCleanupBlock - Will pop the cleanup entry on the stack and
  /// process all branch fixups.
  void PopCleanupBlock(bool FallThroughIsBranchThrough = false);

  /// DeactivateCleanupBlock - Deactivates the given cleanup block.
  /// The block cannot be reactivated.  Pops it if it's the top of the
  /// stack.
  ///
  /// \param DominatingIP - An instruction which is known to
  ///   dominate the current IP (if set) and which lies along
  ///   all paths of execution between the current IP and the
  ///   the point at which the cleanup comes into scope.
  void DeactivateCleanupBlock(EHScopeStack::stable_iterator Cleanup,
                              llvm::Instruction *DominatingIP);

  /// ActivateCleanupBlock - Activates an initially-inactive cleanup.
  /// Cannot be used to resurrect a deactivated cleanup.
  ///
  /// \param DominatingIP - An instruction which is known to
  ///   dominate the current IP (if set) and which lies along
  ///   all paths of execution between the current IP and the
  ///   the point at which the cleanup comes into scope.
  void ActivateCleanupBlock(EHScopeStack::stable_iterator Cleanup,
                            llvm::Instruction *DominatingIP);

  /// \brief Enters a new scope for capturing cleanups, all of which
  /// will be executed once the scope is exited.
  class RunCleanupsScope {
    EHScopeStack::stable_iterator CleanupStackDepth;
    size_t LifetimeExtendedCleanupStackSize;
    bool OldDidCallStackSave;
  protected:
    bool PerformCleanup;
  private:

    RunCleanupsScope(const RunCleanupsScope &) = delete;
    void operator=(const RunCleanupsScope &) = delete;

  protected:
    CodeGenFunction& CGF;

  public:
    /// \brief Enter a new cleanup scope.
    explicit RunCleanupsScope(CodeGenFunction &CGF)
      : PerformCleanup(true), CGF(CGF)
    {
      CleanupStackDepth = CGF.EHStack.stable_begin();
      LifetimeExtendedCleanupStackSize =
          CGF.LifetimeExtendedCleanupStack.size();
      OldDidCallStackSave = CGF.DidCallStackSave;
      CGF.DidCallStackSave = false;
    }

    /// \brief Exit this cleanup scope, emitting any accumulated
    /// cleanups.
    ~RunCleanupsScope() {
      if (PerformCleanup) {
        CGF.DidCallStackSave = OldDidCallStackSave;
        CGF.PopCleanupBlocks(CleanupStackDepth,
                             LifetimeExtendedCleanupStackSize);
      }
    }

    /// \brief Determine whether this scope requires any cleanups.
    bool requiresCleanups() const {
      return CGF.EHStack.stable_begin() != CleanupStackDepth;
    }

    /// \brief Force the emission of cleanups now, instead of waiting
    /// until this object is destroyed.
    void ForceCleanup() {
      assert(PerformCleanup && "Already forced cleanup");
      CGF.DidCallStackSave = OldDidCallStackSave;
      CGF.PopCleanupBlocks(CleanupStackDepth,
                           LifetimeExtendedCleanupStackSize);
      PerformCleanup = false;
    }
  };

  class LexicalScope : public RunCleanupsScope {
    SourceRange Range;
    SmallVector<const LabelDecl*, 4> Labels;
    LexicalScope *ParentScope;

    LexicalScope(const LexicalScope &) = delete;
    void operator=(const LexicalScope &) = delete;

  public:
    /// \brief Enter a new cleanup scope.
    explicit LexicalScope(CodeGenFunction &CGF, SourceRange Range)
      : RunCleanupsScope(CGF), Range(Range), ParentScope(CGF.CurLexicalScope) {
      CGF.CurLexicalScope = this;
      if (CGDebugInfo *DI = CGF.getDebugInfo())
        DI->EmitLexicalBlockStart(CGF.Builder, Range.getBegin());
    }

    void addLabel(const LabelDecl *label) {
      assert(PerformCleanup && "adding label to dead scope?");
      Labels.push_back(label);
    }

    /// \brief Exit this cleanup scope, emitting any accumulated
    /// cleanups.
    ~LexicalScope() {
      if (CGDebugInfo *DI = CGF.getDebugInfo())
        DI->EmitLexicalBlockEnd(CGF.Builder, Range.getEnd());

      // If we should perform a cleanup, force them now.  Note that
      // this ends the cleanup scope before rescoping any labels.
      if (PerformCleanup) {
        ApplyDebugLocation DL(CGF, Range.getEnd());
        ForceCleanup();
      }
    }

    /// \brief Force the emission of cleanups now, instead of waiting
    /// until this object is destroyed.
    void ForceCleanup() {
      CGF.CurLexicalScope = ParentScope;
      RunCleanupsScope::ForceCleanup();

      if (!Labels.empty())
        rescopeLabels();
    }

    void rescopeLabels();
  };

  typedef llvm::DenseMap<const Decl *, Address> DeclMapTy;

  /// \brief The scope used to remap some variables as private in the OpenMP
  /// loop body (or other captured region emitted without outlining), and to
  /// restore old vars back on exit.
  class OMPPrivateScope : public RunCleanupsScope {
    DeclMapTy SavedLocals;
    DeclMapTy SavedPrivates;

  private:
    OMPPrivateScope(const OMPPrivateScope &) = delete;
    void operator=(const OMPPrivateScope &) = delete;

  public:
    /// \brief Enter a new OpenMP private scope.
    explicit OMPPrivateScope(CodeGenFunction &CGF) : RunCleanupsScope(CGF) {}

    /// \brief Registers \a LocalVD variable as a private and apply \a
    /// PrivateGen function for it to generate corresponding private variable.
    /// \a PrivateGen returns an address of the generated private variable.
    /// \return true if the variable is registered as private, false if it has
    /// been privatized already.
    bool
    addPrivate(const VarDecl *LocalVD,
               llvm::function_ref<Address()> PrivateGen) {
      assert(PerformCleanup && "adding private to dead scope");

      // Only save it once.
      if (SavedLocals.count(LocalVD)) return false;

      // Copy the existing local entry to SavedLocals.
      auto it = CGF.LocalDeclMap.find(LocalVD);
      if (it != CGF.LocalDeclMap.end()) {
        SavedLocals.insert({LocalVD, it->second});
      } else {
        SavedLocals.insert({LocalVD, Address::invalid()});
      }

      // Generate the private entry.
      Address Addr = PrivateGen();
      QualType VarTy = LocalVD->getType();
      if (VarTy->isReferenceType()) {
        Address Temp = CGF.CreateMemTemp(VarTy);
        CGF.Builder.CreateStore(Addr.getPointer(), Temp);
        Addr = Temp;
      }
      SavedPrivates.insert({LocalVD, Addr});

      return true;
    }

    /// \brief Privatizes local variables previously registered as private.
    /// Registration is separate from the actual privatization to allow
    /// initializers use values of the original variables, not the private one.
    /// This is important, for example, if the private variable is a class
    /// variable initialized by a constructor that references other private
    /// variables. But at initialization original variables must be used, not
    /// private copies.
    /// \return true if at least one variable was privatized, false otherwise.
    bool Privatize() {
      copyInto(SavedPrivates, CGF.LocalDeclMap);
      SavedPrivates.clear();
      return !SavedLocals.empty();
    }

    void ForceCleanup() {
      RunCleanupsScope::ForceCleanup();
      copyInto(SavedLocals, CGF.LocalDeclMap);
      SavedLocals.clear();
    }

    /// \brief Exit scope - all the mapped variables are restored.
    ~OMPPrivateScope() {
      if (PerformCleanup)
        ForceCleanup();
    }

  private:
    /// Copy all the entries in the source map over the corresponding
    /// entries in the destination, which must exist.
    static void copyInto(const DeclMapTy &src, DeclMapTy &dest) {
      for (auto &pair : src) {
        if (!pair.second.isValid()) {
          dest.erase(pair.first);
          continue;
        }

        auto it = dest.find(pair.first);
        if (it != dest.end()) {
          it->second = pair.second;
        } else {
          dest.insert(pair);
        }
      }
    }
  };

  /// \brief Takes the old cleanup stack size and emits the cleanup blocks
  /// that have been added.
  void PopCleanupBlocks(EHScopeStack::stable_iterator OldCleanupStackSize);

  /// \brief Takes the old cleanup stack size and emits the cleanup blocks
  /// that have been added, then adds all lifetime-extended cleanups from
  /// the given position to the stack.
  void PopCleanupBlocks(EHScopeStack::stable_iterator OldCleanupStackSize,
                        size_t OldLifetimeExtendedStackSize);

  void ResolveBranchFixups(llvm::BasicBlock *Target);

  /// The given basic block lies in the current EH scope, but may be a
  /// target of a potentially scope-crossing jump; get a stable handle
  /// to which we can perform this jump later.
  JumpDest getJumpDestInCurrentScope(llvm::BasicBlock *Target) {
    return JumpDest(Target,
                    EHStack.getInnermostNormalCleanup(),
                    NextCleanupDestIndex++);
  }

  /// The given basic block lies in the current EH scope, but may be a
  /// target of a potentially scope-crossing jump; get a stable handle
  /// to which we can perform this jump later.
  JumpDest getJumpDestInCurrentScope(StringRef Name = StringRef()) {
    return getJumpDestInCurrentScope(createBasicBlock(Name));
  }

  /// EmitBranchThroughCleanup - Emit a branch from the current insert
  /// block through the normal cleanup handling code (if any) and then
  /// on to \arg Dest.
  void EmitBranchThroughCleanup(JumpDest Dest);
  
  /// isObviouslyBranchWithoutCleanups - Return true if a branch to the
  /// specified destination obviously has no cleanups to run.  'false' is always
  /// a conservatively correct answer for this method.
  bool isObviouslyBranchWithoutCleanups(JumpDest Dest) const;

  /// popCatchScope - Pops the catch scope at the top of the EHScope
  /// stack, emitting any required code (other than the catch handlers
  /// themselves).
  void popCatchScope();

  llvm::BasicBlock *getEHResumeBlock(bool isCleanup);
  llvm::BasicBlock *getEHDispatchBlock(EHScopeStack::stable_iterator scope);
  llvm::BasicBlock *getMSVCDispatchBlock(EHScopeStack::stable_iterator scope);

  /// An object to manage conditionally-evaluated expressions.
  class ConditionalEvaluation {
    llvm::BasicBlock *StartBB;

  public:
    ConditionalEvaluation(CodeGenFunction &CGF)
      : StartBB(CGF.Builder.GetInsertBlock()) {}

    void begin(CodeGenFunction &CGF) {
      assert(CGF.OutermostConditional != this);
      if (!CGF.OutermostConditional)
        CGF.OutermostConditional = this;
    }

    void end(CodeGenFunction &CGF) {
      assert(CGF.OutermostConditional != nullptr);
      if (CGF.OutermostConditional == this)
        CGF.OutermostConditional = nullptr;
    }

    /// Returns a block which will be executed prior to each
    /// evaluation of the conditional code.
    llvm::BasicBlock *getStartingBlock() const {
      return StartBB;
    }
  };

  /// isInConditionalBranch - Return true if we're currently emitting
  /// one branch or the other of a conditional expression.
  bool isInConditionalBranch() const { return OutermostConditional != nullptr; }

  void setBeforeOutermostConditional(llvm::Value *value, Address addr) {
    assert(isInConditionalBranch());
    llvm::BasicBlock *block = OutermostConditional->getStartingBlock();
    auto store = new llvm::StoreInst(value, addr.getPointer(), &block->back());
    store->setAlignment(addr.getAlignment().getQuantity());
  }

  /// An RAII object to record that we're evaluating a statement
  /// expression.
  class StmtExprEvaluation {
    CodeGenFunction &CGF;

    /// We have to save the outermost conditional: cleanups in a
    /// statement expression aren't conditional just because the
    /// StmtExpr is.
    ConditionalEvaluation *SavedOutermostConditional;

  public:
    StmtExprEvaluation(CodeGenFunction &CGF)
      : CGF(CGF), SavedOutermostConditional(CGF.OutermostConditional) {
      CGF.OutermostConditional = nullptr;
    }

    ~StmtExprEvaluation() {
      CGF.OutermostConditional = SavedOutermostConditional;
      CGF.EnsureInsertPoint();
    }
  };

  /// An object which temporarily prevents a value from being
  /// destroyed by aggressive peephole optimizations that assume that
  /// all uses of a value have been realized in the IR.
  class PeepholeProtection {
    llvm::Instruction *Inst;
    friend class CodeGenFunction;

  public:
    PeepholeProtection() : Inst(nullptr) {}
  };

  /// A non-RAII class containing all the information about a bound
  /// opaque value.  OpaqueValueMapping, below, is a RAII wrapper for
  /// this which makes individual mappings very simple; using this
  /// class directly is useful when you have a variable number of
  /// opaque values or don't want the RAII functionality for some
  /// reason.
  class OpaqueValueMappingData {
    const OpaqueValueExpr *OpaqueValue;
    bool BoundLValue;
    CodeGenFunction::PeepholeProtection Protection;

    OpaqueValueMappingData(const OpaqueValueExpr *ov,
                           bool boundLValue)
      : OpaqueValue(ov), BoundLValue(boundLValue) {}
  public:
    OpaqueValueMappingData() : OpaqueValue(nullptr) {}

    static bool shouldBindAsLValue(const Expr *expr) {
      // gl-values should be bound as l-values for obvious reasons.
      // Records should be bound as l-values because IR generation
      // always keeps them in memory.  Expressions of function type
      // act exactly like l-values but are formally required to be
      // r-values in C.
      return expr->isGLValue() ||
             expr->getType()->isFunctionType() ||
             hasAggregateEvaluationKind(expr->getType());
    }

    static OpaqueValueMappingData bind(CodeGenFunction &CGF,
                                       const OpaqueValueExpr *ov,
                                       const Expr *e) {
      if (shouldBindAsLValue(ov))
        return bind(CGF, ov, CGF.EmitLValue(e));
      return bind(CGF, ov, CGF.EmitAnyExpr(e));
    }

    static OpaqueValueMappingData bind(CodeGenFunction &CGF,
                                       const OpaqueValueExpr *ov,
                                       const LValue &lv) {
      assert(shouldBindAsLValue(ov));
      CGF.OpaqueLValues.insert(std::make_pair(ov, lv));
      return OpaqueValueMappingData(ov, true);
    }

    static OpaqueValueMappingData bind(CodeGenFunction &CGF,
                                       const OpaqueValueExpr *ov,
                                       const RValue &rv) {
      assert(!shouldBindAsLValue(ov));
      CGF.OpaqueRValues.insert(std::make_pair(ov, rv));

      OpaqueValueMappingData data(ov, false);

      // Work around an extremely aggressive peephole optimization in
      // EmitScalarConversion which assumes that all other uses of a
      // value are extant.
      data.Protection = CGF.protectFromPeepholes(rv);

      return data;
    }

    bool isValid() const { return OpaqueValue != nullptr; }
    void clear() { OpaqueValue = nullptr; }

    void unbind(CodeGenFunction &CGF) {
      assert(OpaqueValue && "no data to unbind!");

      if (BoundLValue) {
        CGF.OpaqueLValues.erase(OpaqueValue);
      } else {
        CGF.OpaqueRValues.erase(OpaqueValue);
        CGF.unprotectFromPeepholes(Protection);
      }
    }
  };

  /// An RAII object to set (and then clear) a mapping for an OpaqueValueExpr.
  class OpaqueValueMapping {
    CodeGenFunction &CGF;
    OpaqueValueMappingData Data;

  public:
    static bool shouldBindAsLValue(const Expr *expr) {
      return OpaqueValueMappingData::shouldBindAsLValue(expr);
    }

    /// Build the opaque value mapping for the given conditional
    /// operator if it's the GNU ?: extension.  This is a common
    /// enough pattern that the convenience operator is really
    /// helpful.
    ///
    OpaqueValueMapping(CodeGenFunction &CGF,
                       const AbstractConditionalOperator *op) : CGF(CGF) {
      if (isa<ConditionalOperator>(op))
        // Leave Data empty.
        return;

      const BinaryConditionalOperator *e = cast<BinaryConditionalOperator>(op);
      Data = OpaqueValueMappingData::bind(CGF, e->getOpaqueValue(),
                                          e->getCommon());
    }

    OpaqueValueMapping(CodeGenFunction &CGF,
                       const OpaqueValueExpr *opaqueValue,
                       LValue lvalue)
      : CGF(CGF), Data(OpaqueValueMappingData::bind(CGF, opaqueValue, lvalue)) {
    }

    OpaqueValueMapping(CodeGenFunction &CGF,
                       const OpaqueValueExpr *opaqueValue,
                       RValue rvalue)
      : CGF(CGF), Data(OpaqueValueMappingData::bind(CGF, opaqueValue, rvalue)) {
    }

    void pop() {
      Data.unbind(CGF);
      Data.clear();
    }

    ~OpaqueValueMapping() {
      if (Data.isValid()) Data.unbind(CGF);
    }
  };
  
private:
  CGDebugInfo *DebugInfo;
  bool DisableDebugInfo;

  /// DidCallStackSave - Whether llvm.stacksave has been called. Used to avoid
  /// calling llvm.stacksave for multiple VLAs in the same scope.
  bool DidCallStackSave;

  /// IndirectBranch - The first time an indirect goto is seen we create a block
  /// with an indirect branch.  Every time we see the address of a label taken,
  /// we add the label to the indirect goto.  Every subsequent indirect goto is
  /// codegen'd as a jump to the IndirectBranch's basic block.
  llvm::IndirectBrInst *IndirectBranch;

  /// LocalDeclMap - This keeps track of the LLVM allocas or globals for local C
  /// decls.
  DeclMapTy LocalDeclMap;

  /// Track escaped local variables with auto storage. Used during SEH
  /// outlining to produce a call to llvm.localescape.
  llvm::DenseMap<llvm::AllocaInst *, int> EscapedLocals;

  /// LabelMap - This keeps track of the LLVM basic block for each C label.
  llvm::DenseMap<const LabelDecl*, JumpDest> LabelMap;

  // BreakContinueStack - This keeps track of where break and continue
  // statements should jump to.
  struct BreakContinue {
    BreakContinue(JumpDest Break, JumpDest Continue)
      : BreakBlock(Break), ContinueBlock(Continue) {}

    JumpDest BreakBlock;
    JumpDest ContinueBlock;
  };
  SmallVector<BreakContinue, 8> BreakContinueStack;

  CodeGenPGO PGO;

  /// Calculate branch weights appropriate for PGO data
  llvm::MDNode *createProfileWeights(uint64_t TrueCount, uint64_t FalseCount);
  llvm::MDNode *createProfileWeights(ArrayRef<uint64_t> Weights);
  llvm::MDNode *createProfileWeightsForLoop(const Stmt *Cond,
                                            uint64_t LoopCount);

public:
  /// Increment the profiler's counter for the given statement.
  void incrementProfileCounter(const Stmt *S) {
    if (CGM.getCodeGenOpts().ProfileInstrGenerate)
      PGO.emitCounterIncrement(Builder, S);
    PGO.setCurrentStmt(S);
  }

  /// Get the profiler's count for the given statement.
  uint64_t getProfileCount(const Stmt *S) {
    Optional<uint64_t> Count = PGO.getStmtCount(S);
    if (!Count.hasValue())
      return 0;
    return *Count;
  }

  /// Set the profiler's current count.
  void setCurrentProfileCount(uint64_t Count) {
    PGO.setCurrentRegionCount(Count);
  }

  /// Get the profiler's current count. This is generally the count for the most
  /// recently incremented counter.
  uint64_t getCurrentProfileCount() {
    return PGO.getCurrentRegionCount();
  }

private:

  /// SwitchInsn - This is nearest current switch instruction. It is null if
  /// current context is not in a switch.
  llvm::SwitchInst *SwitchInsn;
  /// The branch weights of SwitchInsn when doing instrumentation based PGO.
  SmallVector<uint64_t, 16> *SwitchWeights;

  /// CaseRangeBlock - This block holds if condition check for last case
  /// statement range in current switch instruction.
  llvm::BasicBlock *CaseRangeBlock;

  /// OpaqueLValues - Keeps track of the current set of opaque value
  /// expressions.
  llvm::DenseMap<const OpaqueValueExpr *, LValue> OpaqueLValues;
  llvm::DenseMap<const OpaqueValueExpr *, RValue> OpaqueRValues;

  // VLASizeMap - This keeps track of the associated size for each VLA type.
  // We track this by the size expression rather than the type itself because
  // in certain situations, like a const qualifier applied to an VLA typedef,
  // multiple VLA types can share the same size expression.
  // FIXME: Maybe this could be a stack of maps that is pushed/popped as we
  // enter/leave scopes.
  llvm::DenseMap<const Expr*, llvm::Value*> VLASizeMap;

  /// A block containing a single 'unreachable' instruction.  Created
  /// lazily by getUnreachableBlock().
  llvm::BasicBlock *UnreachableBlock;

  /// Counts of the number return expressions in the function.
  unsigned NumReturnExprs;

  /// Count the number of simple (constant) return expressions in the function.
  unsigned NumSimpleReturnExprs;

  /// The last regular (non-return) debug location (breakpoint) in the function.
  SourceLocation LastStopPoint;

#ifdef INTEL_SPECIFIC_IL0_BACKEND
  /// The location for one and only ReturnStmt.
  llvm::DebugLoc ReturnLoc;
#endif  // INTEL_SPECIFIC_IL0_BACKEND

public:
#ifdef INTEL_CUSTOMIZATION
  /// This class is used for instantiation of local variables, but restores
  /// LocalDeclMap state after instantiation. If Empty is true, the LocalDeclMap
  /// is cleared completely and then restored to original state upon
  /// destruction.
  class LocalVarsDeclGuard {
    CodeGenFunction &CGF;
    DeclMapTy LocalDeclMap;

  public:
    LocalVarsDeclGuard(CodeGenFunction &CGF, bool Empty = false)
        : CGF(CGF), LocalDeclMap() {
      if (Empty) {
        LocalDeclMap.swap(CGF.LocalDeclMap);
      } else {
        LocalDeclMap.copyFrom(CGF.LocalDeclMap);
      }
    }
    ~LocalVarsDeclGuard() { CGF.LocalDeclMap.swap(LocalDeclMap); }
  };
#endif  // INTEL_CUSTOMIZATION
  /// A scope within which we are constructing the fields of an object which
  /// might use a CXXDefaultInitExpr. This stashes away a 'this' value to use
  /// if we need to evaluate a CXXDefaultInitExpr within the evaluation.
  class FieldConstructionScope {
  public:
    FieldConstructionScope(CodeGenFunction &CGF, Address This)
        : CGF(CGF), OldCXXDefaultInitExprThis(CGF.CXXDefaultInitExprThis) {
      CGF.CXXDefaultInitExprThis = This;
    }
    ~FieldConstructionScope() {
      CGF.CXXDefaultInitExprThis = OldCXXDefaultInitExprThis;
    }

  private:
    CodeGenFunction &CGF;
    Address OldCXXDefaultInitExprThis;
  };

  /// The scope of a CXXDefaultInitExpr. Within this scope, the value of 'this'
  /// is overridden to be the object under construction.
  class CXXDefaultInitExprScope {
  public:
    CXXDefaultInitExprScope(CodeGenFunction &CGF)
      : CGF(CGF), OldCXXThisValue(CGF.CXXThisValue),
        OldCXXThisAlignment(CGF.CXXThisAlignment) {
      CGF.CXXThisValue = CGF.CXXDefaultInitExprThis.getPointer();
      CGF.CXXThisAlignment = CGF.CXXDefaultInitExprThis.getAlignment();
    }
    ~CXXDefaultInitExprScope() {
      CGF.CXXThisValue = OldCXXThisValue;
      CGF.CXXThisAlignment = OldCXXThisAlignment;
    }

  public:
    CodeGenFunction &CGF;
    llvm::Value *OldCXXThisValue;
    CharUnits OldCXXThisAlignment;
  };

private:
  /// CXXThisDecl - When generating code for a C++ member function,
  /// this will hold the implicit 'this' declaration.
  ImplicitParamDecl *CXXABIThisDecl;
  llvm::Value *CXXABIThisValue;
  llvm::Value *CXXThisValue;
  CharUnits CXXABIThisAlignment;
  CharUnits CXXThisAlignment;

  /// The value of 'this' to use when evaluating CXXDefaultInitExprs within
  /// this expression.
  Address CXXDefaultInitExprThis = Address::invalid();

  /// CXXStructorImplicitParamDecl - When generating code for a constructor or
  /// destructor, this will hold the implicit argument (e.g. VTT).
  ImplicitParamDecl *CXXStructorImplicitParamDecl;
  llvm::Value *CXXStructorImplicitParamValue;

  /// OutermostConditional - Points to the outermost active
  /// conditional control.  This is used so that we know if a
  /// temporary should be destroyed conditionally.
  ConditionalEvaluation *OutermostConditional;

  /// The current lexical scope.
  LexicalScope *CurLexicalScope;
#ifdef INTEL_CUSTOMIZATION
  /// \brief Whether exceptions are currently disabled.
  bool ExceptionsDisabled;
#endif  // INTEL_CUSTOMIZATION
  /// The current source location that should be used for exception
  /// handling code.
  SourceLocation CurEHLocation;

  /// BlockByrefInfos - For each __block variable, contains
  /// information about the layout of the variable.
  llvm::DenseMap<const ValueDecl *, BlockByrefInfo> BlockByrefInfos;

  llvm::BasicBlock *TerminateLandingPad;
  llvm::BasicBlock *TerminateHandler;
  llvm::BasicBlock *TrapBB;

  /// Add a kernel metadata node to the named metadata node 'opencl.kernels'.
  /// In the kernel metadata node, reference the kernel function and metadata 
  /// nodes for its optional attribute qualifiers (OpenCL 1.1 6.7.2):
  /// - A node for the vec_type_hint(<type>) qualifier contains string
  ///   "vec_type_hint", an undefined value of the <type> data type,
  ///   and a Boolean that is true if the <type> is integer and signed.
  /// - A node for the work_group_size_hint(X,Y,Z) qualifier contains string 
  ///   "work_group_size_hint", and three 32-bit integers X, Y and Z.
  /// - A node for the reqd_work_group_size(X,Y,Z) qualifier contains string 
  ///   "reqd_work_group_size", and three 32-bit integers X, Y and Z.
  void EmitOpenCLKernelMetadata(const FunctionDecl *FD, 
                                llvm::Function *Fn);

public:
  CodeGenFunction(CodeGenModule &cgm, bool suppressNewContext=false);
  ~CodeGenFunction();

  CodeGenTypes &getTypes() const { return CGM.getTypes(); }
  ASTContext &getContext() const { return CGM.getContext(); }
  CGDebugInfo *getDebugInfo() { 
    if (DisableDebugInfo) 
      return nullptr;
    return DebugInfo; 
  }
  void disableDebugInfo() { DisableDebugInfo = true; }
  void enableDebugInfo() { DisableDebugInfo = false; }

  bool shouldUseFusedARCCalls() {
    return CGM.getCodeGenOpts().OptimizationLevel == 0;
  }

  const LangOptions &getLangOpts() const { return CGM.getLangOpts(); }

  /// Returns a pointer to the function's exception object and selector slot,
  /// which is assigned in every landing pad.
  Address getExceptionSlot();
  Address getEHSelectorSlot();

  /// Returns the contents of the function's exception object and selector
  /// slots.
  llvm::Value *getExceptionFromSlot();
  llvm::Value *getSelectorFromSlot();

  Address getNormalCleanupDestSlot();

  llvm::BasicBlock *getUnreachableBlock() {
    if (!UnreachableBlock) {
      UnreachableBlock = createBasicBlock("unreachable");
      new llvm::UnreachableInst(getLLVMContext(), UnreachableBlock);
    }
    return UnreachableBlock;
  }

  llvm::BasicBlock *getInvokeDest() {
    if (!EHStack.requiresLandingPad()) return nullptr;
    return getInvokeDestImpl();
  }
#ifdef INTEL_CUSTOMIZATION
  void disableExceptions() { ExceptionsDisabled = true; }
  void enableExceptions() { ExceptionsDisabled = false; }
#endif  // INTEL_CUSTOMIZATION
  bool currentFunctionUsesSEHTry() const {
    const auto *FD = dyn_cast_or_null<FunctionDecl>(CurCodeDecl);
    return FD && FD->usesSEHTry();
  }

  const TargetInfo &getTarget() const { return Target; }
  llvm::LLVMContext &getLLVMContext() { return CGM.getLLVMContext(); }

  //===--------------------------------------------------------------------===//
  //                                  Cleanups
  //===--------------------------------------------------------------------===//

  typedef void Destroyer(CodeGenFunction &CGF, Address addr, QualType ty);

  void pushIrregularPartialArrayCleanup(llvm::Value *arrayBegin,
                                        Address arrayEndPointer,
                                        QualType elementType,
                                        CharUnits elementAlignment,
                                        Destroyer *destroyer);
  void pushRegularPartialArrayCleanup(llvm::Value *arrayBegin,
                                      llvm::Value *arrayEnd,
                                      QualType elementType,
                                      CharUnits elementAlignment,
                                      Destroyer *destroyer);

  void pushDestroy(QualType::DestructionKind dtorKind,
                   Address addr, QualType type);
  void pushEHDestroy(QualType::DestructionKind dtorKind,
                     Address addr, QualType type);
  void pushDestroy(CleanupKind kind, Address addr, QualType type,
                   Destroyer *destroyer, bool useEHCleanupForArray);
  void pushLifetimeExtendedDestroy(CleanupKind kind, Address addr,
                                   QualType type, Destroyer *destroyer,
                                   bool useEHCleanupForArray);
  void pushCallObjectDeleteCleanup(const FunctionDecl *OperatorDelete,
                                   llvm::Value *CompletePtr,
                                   QualType ElementType);
  void pushStackRestore(CleanupKind kind, Address SPMem);
  void emitDestroy(Address addr, QualType type, Destroyer *destroyer,
                   bool useEHCleanupForArray);
  llvm::Function *generateDestroyHelper(Address addr, QualType type,
                                        Destroyer *destroyer,
                                        bool useEHCleanupForArray,
                                        const VarDecl *VD);
  void emitArrayDestroy(llvm::Value *begin, llvm::Value *end,
                        QualType elementType, CharUnits elementAlign,
                        Destroyer *destroyer,
                        bool checkZeroLength, bool useEHCleanup);

  Destroyer *getDestroyer(QualType::DestructionKind destructionKind);

  /// Determines whether an EH cleanup is required to destroy a type
  /// with the given destruction kind.
  bool needsEHCleanup(QualType::DestructionKind kind) {
    switch (kind) {
    case QualType::DK_none:
      return false;
    case QualType::DK_cxx_destructor:
    case QualType::DK_objc_weak_lifetime:
      return getLangOpts().Exceptions;
    case QualType::DK_objc_strong_lifetime:
      return getLangOpts().Exceptions &&
             CGM.getCodeGenOpts().ObjCAutoRefCountExceptions;
    }
    llvm_unreachable("bad destruction kind");
  }

  CleanupKind getCleanupKind(QualType::DestructionKind kind) {
    return (needsEHCleanup(kind) ? NormalAndEHCleanup : NormalCleanup);
  }

  //===--------------------------------------------------------------------===//
  //                                  Objective-C
  //===--------------------------------------------------------------------===//

  void GenerateObjCMethod(const ObjCMethodDecl *OMD);

  void StartObjCMethod(const ObjCMethodDecl *MD, const ObjCContainerDecl *CD);

  /// GenerateObjCGetter - Synthesize an Objective-C property getter function.
  void GenerateObjCGetter(ObjCImplementationDecl *IMP,
                          const ObjCPropertyImplDecl *PID);
  void generateObjCGetterBody(const ObjCImplementationDecl *classImpl,
                              const ObjCPropertyImplDecl *propImpl,
                              const ObjCMethodDecl *GetterMothodDecl,
                              llvm::Constant *AtomicHelperFn);

  void GenerateObjCCtorDtorMethod(ObjCImplementationDecl *IMP,
                                  ObjCMethodDecl *MD, bool ctor);

  /// GenerateObjCSetter - Synthesize an Objective-C property setter function
  /// for the given property.
  void GenerateObjCSetter(ObjCImplementationDecl *IMP,
                          const ObjCPropertyImplDecl *PID);
  void generateObjCSetterBody(const ObjCImplementationDecl *classImpl,
                              const ObjCPropertyImplDecl *propImpl,
                              llvm::Constant *AtomicHelperFn);
  bool IndirectObjCSetterArg(const CGFunctionInfo &FI);
  bool IvarTypeWithAggrGCObjects(QualType Ty);

  //===--------------------------------------------------------------------===//
  //                                  Block Bits
  //===--------------------------------------------------------------------===//

  llvm::Value *EmitBlockLiteral(const BlockExpr *);
  llvm::Value *EmitBlockLiteral(const CGBlockInfo &Info);
  static void destroyBlockInfos(CGBlockInfo *info);
  llvm::Constant *BuildDescriptorBlockDecl(const BlockExpr *,
                                           const CGBlockInfo &Info,
                                           llvm::StructType *,
                                           llvm::Constant *BlockVarLayout);

  llvm::Function *GenerateBlockFunction(GlobalDecl GD,
                                        const CGBlockInfo &Info,
                                        const DeclMapTy &ldm,
                                        bool IsLambdaConversionToBlock);

  llvm::Constant *GenerateCopyHelperFunction(const CGBlockInfo &blockInfo);
  llvm::Constant *GenerateDestroyHelperFunction(const CGBlockInfo &blockInfo);
  llvm::Constant *GenerateObjCAtomicSetterCopyHelperFunction(
                                             const ObjCPropertyImplDecl *PID);
  llvm::Constant *GenerateObjCAtomicGetterCopyHelperFunction(
                                             const ObjCPropertyImplDecl *PID);
  llvm::Value *EmitBlockCopyAndAutorelease(llvm::Value *Block, QualType Ty);

  void BuildBlockRelease(llvm::Value *DeclPtr, BlockFieldFlags flags);

  class AutoVarEmission;

  void emitByrefStructureInit(const AutoVarEmission &emission);
  void enterByrefCleanup(const AutoVarEmission &emission);

  void setBlockContextParameter(const ImplicitParamDecl *D, unsigned argNum,
                                llvm::Value *ptr);

  Address LoadBlockStruct();

  void AllocateBlockCXXThisPointer(const CXXThisExpr *E);
  void AllocateBlockDecl(const DeclRefExpr *E);
  Address GetAddrOfBlockDecl(const VarDecl *var, bool ByRef);

  /// BuildBlockByrefAddress - Computes the location of the
  /// data in a variable which is declared as __block.
  Address emitBlockByrefAddress(Address baseAddr, const VarDecl *V,
                                bool followForward = true);
  Address emitBlockByrefAddress(Address baseAddr,
                                const BlockByrefInfo &info,
                                bool followForward,
                                const llvm::Twine &name);

  const BlockByrefInfo &getBlockByrefInfo(const VarDecl *var);

  void GenerateCode(GlobalDecl GD, llvm::Function *Fn,
                    const CGFunctionInfo &FnInfo);
  /// \brief Emit code for the start of a function.
  /// \param Loc       The location to be associated with the function.
  /// \param StartLoc  The location of the function body.
  void StartFunction(GlobalDecl GD,
                     QualType RetTy,
                     llvm::Function *Fn,
                     const CGFunctionInfo &FnInfo,
                     const FunctionArgList &Args,
                     SourceLocation Loc = SourceLocation(),
                     SourceLocation StartLoc = SourceLocation());

  void EmitConstructorBody(FunctionArgList &Args);
  void EmitDestructorBody(FunctionArgList &Args);
  void emitImplicitAssignmentOperatorBody(FunctionArgList &Args);
  void EmitFunctionBody(FunctionArgList &Args, const Stmt *Body);
  void EmitBlockWithFallThrough(llvm::BasicBlock *BB, const Stmt *S);

  void EmitForwardingCallToLambda(const CXXMethodDecl *LambdaCallOperator,
                                  CallArgList &CallArgs);
  void EmitLambdaToBlockPointerBody(FunctionArgList &Args);
  void EmitLambdaBlockInvokeBody();
  void EmitLambdaDelegatingInvokeBody(const CXXMethodDecl *MD);
  void EmitLambdaStaticInvokeFunction(const CXXMethodDecl *MD);
  void EmitAsanPrologueOrEpilogue(bool Prologue);

  /// \brief Emit the unified return block, trying to avoid its emission when
  /// possible.
  /// \return The debug location of the user written return statement if the
  /// return block is is avoided.
  llvm::DebugLoc EmitReturnBlock();

  /// FinishFunction - Complete IR generation of the current function. It is
  /// legal to call this function even if there is no current insertion point.
  void FinishFunction(SourceLocation EndLoc=SourceLocation());

  void StartThunk(llvm::Function *Fn, GlobalDecl GD,
                  const CGFunctionInfo &FnInfo);

  void EmitCallAndReturnForThunk(llvm::Value *Callee, const ThunkInfo *Thunk);

  void FinishThunk();

  /// Emit a musttail call for a thunk with a potentially adjusted this pointer.
  void EmitMustTailThunk(const CXXMethodDecl *MD, llvm::Value *AdjustedThisPtr,
                         llvm::Value *Callee);

  /// Generate a thunk for the given method.
  void generateThunk(llvm::Function *Fn, const CGFunctionInfo &FnInfo,
                     GlobalDecl GD, const ThunkInfo &Thunk);

  llvm::Function *GenerateVarArgsThunk(llvm::Function *Fn,
                                       const CGFunctionInfo &FnInfo,
                                       GlobalDecl GD, const ThunkInfo &Thunk);

  void EmitCtorPrologue(const CXXConstructorDecl *CD, CXXCtorType Type,
                        FunctionArgList &Args);

  void EmitInitializerForField(FieldDecl *Field, LValue LHS, Expr *Init,
                               ArrayRef<VarDecl *> ArrayIndexes);

  /// InitializeVTablePointer - Initialize the vtable pointer of the given
  /// subobject.
  ///
  void InitializeVTablePointer(BaseSubobject Base,
                               const CXXRecordDecl *NearestVBase,
                               CharUnits OffsetFromNearestVBase,
                               const CXXRecordDecl *VTableClass);

  typedef llvm::SmallPtrSet<const CXXRecordDecl *, 4> VisitedVirtualBasesSetTy;
  void InitializeVTablePointers(BaseSubobject Base,
                                const CXXRecordDecl *NearestVBase,
                                CharUnits OffsetFromNearestVBase,
                                bool BaseIsNonVirtualPrimaryBase,
                                const CXXRecordDecl *VTableClass,
                                VisitedVirtualBasesSetTy& VBases);

  void InitializeVTablePointers(const CXXRecordDecl *ClassDecl);

  /// GetVTablePtr - Return the Value of the vtable pointer member pointed
  /// to by This.
  llvm::Value *GetVTablePtr(Address This, llvm::Type *Ty);

  enum CFITypeCheckKind {
    CFITCK_VCall,
    CFITCK_NVCall,
    CFITCK_DerivedCast,
    CFITCK_UnrelatedCast,
  };

  /// \brief Derived is the presumed address of an object of type T after a
  /// cast. If T is a polymorphic class type, emit a check that the virtual
  /// table for Derived belongs to a class derived from T.
  void EmitVTablePtrCheckForCast(QualType T, llvm::Value *Derived,
                                 bool MayBeNull, CFITypeCheckKind TCK,
                                 SourceLocation Loc);

  /// EmitVTablePtrCheckForCall - Virtual method MD is being called via VTable.
  /// If vptr CFI is enabled, emit a check that VTable is valid.
  void EmitVTablePtrCheckForCall(const CXXMethodDecl *MD, llvm::Value *VTable,
                                 CFITypeCheckKind TCK, SourceLocation Loc);

  /// EmitVTablePtrCheck - Emit a check that VTable is a valid virtual table for
  /// RD using llvm.bitset.test.
  void EmitVTablePtrCheck(const CXXRecordDecl *RD, llvm::Value *VTable,
                          CFITypeCheckKind TCK, SourceLocation Loc);

  /// CanDevirtualizeMemberFunctionCalls - Checks whether virtual calls on given
  /// expr can be devirtualized.
  bool CanDevirtualizeMemberFunctionCall(const Expr *Base,
                                         const CXXMethodDecl *MD);

  /// EnterDtorCleanups - Enter the cleanups necessary to complete the
  /// given phase of destruction for a destructor.  The end result
  /// should call destructors on members and base classes in reverse
  /// order of their construction.
  void EnterDtorCleanups(const CXXDestructorDecl *Dtor, CXXDtorType Type);

  /// ShouldInstrumentFunction - Return true if the current function should be
  /// instrumented with __cyg_profile_func_* calls
  bool ShouldInstrumentFunction();

  /// EmitFunctionInstrumentation - Emit LLVM code to call the specified
  /// instrumentation function with the current function and the call site, if
  /// function instrumentation is enabled.
  void EmitFunctionInstrumentation(const char *Fn);

  /// EmitMCountInstrumentation - Emit call to .mcount.
  void EmitMCountInstrumentation();

  /// EmitFunctionProlog - Emit the target specific LLVM code to load the
  /// arguments for the given function. This is also responsible for naming the
  /// LLVM function arguments.
  void EmitFunctionProlog(const CGFunctionInfo &FI,
                          llvm::Function *Fn,
                          const FunctionArgList &Args);

  /// EmitFunctionEpilog - Emit the target specific LLVM code to return the
  /// given temporary.
  void EmitFunctionEpilog(const CGFunctionInfo &FI, bool EmitRetDbgLoc,
                          SourceLocation EndLoc);

  /// EmitStartEHSpec - Emit the start of the exception spec.
  void EmitStartEHSpec(const Decl *D);

  /// EmitEndEHSpec - Emit the end of the exception spec.
  void EmitEndEHSpec(const Decl *D);

  /// getTerminateLandingPad - Return a landing pad that just calls terminate.
  llvm::BasicBlock *getTerminateLandingPad();

  /// getTerminateHandler - Return a handler (not a landing pad, just
  /// a catch handler) that just calls terminate.  This is used when
  /// a terminate scope encloses a try.
  llvm::BasicBlock *getTerminateHandler();

  llvm::Type *ConvertTypeForMem(QualType T);
  llvm::Type *ConvertType(QualType T);
  llvm::Type *ConvertType(const TypeDecl *T) {
    return ConvertType(getContext().getTypeDeclType(T));
  }

  /// LoadObjCSelf - Load the value of self. This function is only valid while
  /// generating code for an Objective-C method.
  llvm::Value *LoadObjCSelf();

  /// TypeOfSelfObject - Return type of object that this self represents.
  QualType TypeOfSelfObject();

  /// hasAggregateLLVMType - Return true if the specified AST type will map into
  /// an aggregate LLVM type or is void.
  static TypeEvaluationKind getEvaluationKind(QualType T);

  static bool hasScalarEvaluationKind(QualType T) {
    return getEvaluationKind(T) == TEK_Scalar;
  }

  static bool hasAggregateEvaluationKind(QualType T) {
    return getEvaluationKind(T) == TEK_Aggregate;
  }

  /// createBasicBlock - Create an LLVM basic block.
  llvm::BasicBlock *createBasicBlock(const Twine &name = "",
                                     llvm::Function *parent = nullptr,
                                     llvm::BasicBlock *before = nullptr) {
#ifdef NDEBUG
    return llvm::BasicBlock::Create(getLLVMContext(), "", parent, before);
#else
    return llvm::BasicBlock::Create(getLLVMContext(), name, parent, before);
#endif
  }

  /// getBasicBlockForLabel - Return the LLVM basicblock that the specified
  /// label maps to.
  JumpDest getJumpDestForLabel(const LabelDecl *S);

  /// SimplifyForwardingBlocks - If the given basic block is only a branch to
  /// another basic block, simplify it. This assumes that no other code could
  /// potentially reference the basic block.
  void SimplifyForwardingBlocks(llvm::BasicBlock *BB);

  /// EmitBlock - Emit the given block \arg BB and set it as the insert point,
  /// adding a fall-through branch from the current insert block if
  /// necessary. It is legal to call this function even if there is no current
  /// insertion point.
  ///
  /// IsFinished - If true, indicates that the caller has finished emitting
  /// branches to the given block and does not expect to emit code into it. This
  /// means the block can be ignored if it is unreachable.
  void EmitBlock(llvm::BasicBlock *BB, bool IsFinished=false);

  /// EmitBlockAfterUses - Emit the given block somewhere hopefully
  /// near its uses, and leave the insertion point in it.
  void EmitBlockAfterUses(llvm::BasicBlock *BB);

  /// EmitBranch - Emit a branch to the specified basic block from the current
  /// insert block, taking care to avoid creation of branches from dummy
  /// blocks. It is legal to call this function even if there is no current
  /// insertion point.
  ///
  /// This function clears the current insertion point. The caller should follow
  /// calls to this function with calls to Emit*Block prior to generation new
  /// code.
  void EmitBranch(llvm::BasicBlock *Block);

  /// HaveInsertPoint - True if an insertion point is defined. If not, this
  /// indicates that the current code being emitted is unreachable.
  bool HaveInsertPoint() const {
    return Builder.GetInsertBlock() != nullptr;
  }

  /// EnsureInsertPoint - Ensure that an insertion point is defined so that
  /// emitted IR has a place to go. Note that by definition, if this function
  /// creates a block then that block is unreachable; callers may do better to
  /// detect when no insertion point is defined and simply skip IR generation.
  void EnsureInsertPoint() {
    if (!HaveInsertPoint())
      EmitBlock(createBasicBlock());
  }

  /// ErrorUnsupported - Print out an error that codegen doesn't support the
  /// specified stmt yet.
  void ErrorUnsupported(const Stmt *S, const char *Type);

  //===--------------------------------------------------------------------===//
  //                                  Helpers
  //===--------------------------------------------------------------------===//

  LValue MakeAddrLValue(Address Addr, QualType T,
                        AlignmentSource AlignSource = AlignmentSource::Type) {
    return LValue::MakeAddr(Addr, T, getContext(), AlignSource,
                            CGM.getTBAAInfo(T));
  }

  LValue MakeAddrLValue(llvm::Value *V, QualType T, CharUnits Alignment,
                        AlignmentSource AlignSource = AlignmentSource::Type) {
    return LValue::MakeAddr(Address(V, Alignment), T, getContext(),
                            AlignSource, CGM.getTBAAInfo(T));
  }

  LValue MakeNaturalAlignPointeeAddrLValue(llvm::Value *V, QualType T);
  LValue MakeNaturalAlignAddrLValue(llvm::Value *V, QualType T);
  CharUnits getNaturalTypeAlignment(QualType T,
                                    AlignmentSource *Source = nullptr,
                                    bool forPointeeType = false);
  CharUnits getNaturalPointeeTypeAlignment(QualType T,
                                           AlignmentSource *Source = nullptr);

  Address EmitLoadOfReference(Address Ref, const ReferenceType *RefTy,
                              AlignmentSource *Source = nullptr);
  LValue EmitLoadOfReferenceLValue(Address Ref, const ReferenceType *RefTy);

  /// CreateTempAlloca - This creates a alloca and inserts it into the entry
  /// block. The caller is responsible for setting an appropriate alignment on
  /// the alloca.
  llvm::AllocaInst *CreateTempAlloca(llvm::Type *Ty,
                                     const Twine &Name = "tmp");
  Address CreateTempAlloca(llvm::Type *Ty, CharUnits align,
                           const Twine &Name = "tmp");

  /// CreateDefaultAlignedTempAlloca - This creates an alloca with the
  /// default ABI alignment of the given LLVM type.
  ///
  /// IMPORTANT NOTE: This is *not* generally the right alignment for
  /// any given AST type that happens to have been lowered to the
  /// given IR type.  This should only ever be used for function-local,
  /// IR-driven manipulations like saving and restoring a value.  Do
  /// not hand this address off to arbitrary IRGen routines, and especially
  /// do not pass it as an argument to a function that might expect a
  /// properly ABI-aligned value.
  Address CreateDefaultAlignTempAlloca(llvm::Type *Ty,
                                       const Twine &Name = "tmp");

  /// InitTempAlloca - Provide an initial value for the given alloca which
  /// will be observable at all locations in the function.
  ///
  /// The address should be something that was returned from one of
  /// the CreateTempAlloca or CreateMemTemp routines, and the
  /// initializer must be valid in the entry block (i.e. it must
  /// either be a constant or an argument value).
  void InitTempAlloca(Address Alloca, llvm::Value *Value);

  /// CreateIRTemp - Create a temporary IR object of the given type, with
  /// appropriate alignment. This routine should only be used when an temporary
  /// value needs to be stored into an alloca (for example, to avoid explicit
  /// PHI construction), but the type is the IR type, not the type appropriate
  /// for storing in memory.
  ///
  /// That is, this is exactly equivalent to CreateMemTemp, but calling
  /// ConvertType instead of ConvertTypeForMem.
  Address CreateIRTemp(QualType T, const Twine &Name = "tmp");

  /// CreateMemTemp - Create a temporary memory object of the given type, with
  /// appropriate alignment.
  Address CreateMemTemp(QualType T, const Twine &Name = "tmp");
  Address CreateMemTemp(QualType T, CharUnits Align, const Twine &Name = "tmp");

  /// CreateAggTemp - Create a temporary memory object for the given
  /// aggregate type.
  AggValueSlot CreateAggTemp(QualType T, const Twine &Name = "tmp") {
    return AggValueSlot::forAddr(CreateMemTemp(T, Name),
                                 T.getQualifiers(),
                                 AggValueSlot::IsNotDestructed,
                                 AggValueSlot::DoesNotNeedGCBarriers,
                                 AggValueSlot::IsNotAliased);
  }

  /// CreateInAllocaTmp - Create a temporary memory object for the given
  /// aggregate type.
  AggValueSlot CreateInAllocaTmp(QualType T, const Twine &Name = "inalloca");

  /// Emit a cast to void* in the appropriate address space.
  llvm::Value *EmitCastToVoidPtr(llvm::Value *value);

  /// EvaluateExprAsBool - Perform the usual unary conversions on the specified
  /// expression and compare the result against zero, returning an Int1Ty value.
  llvm::Value *EvaluateExprAsBool(const Expr *E);

  /// EmitIgnoredExpr - Emit an expression in a context which ignores the result.
  void EmitIgnoredExpr(const Expr *E);

  /// EmitAnyExpr - Emit code to compute the specified expression which can have
  /// any type.  The result is returned as an RValue struct.  If this is an
  /// aggregate expression, the aggloc/agglocvolatile arguments indicate where
  /// the result should be returned.
  ///
  /// \param ignoreResult True if the resulting value isn't used.
  RValue EmitAnyExpr(const Expr *E,
                     AggValueSlot aggSlot = AggValueSlot::ignored(),
                     bool ignoreResult = false);

  // EmitVAListRef - Emit a "reference" to a va_list; this is either the address
  // or the value of the expression, depending on how va_list is defined.
  Address EmitVAListRef(const Expr *E);

  /// EmitAnyExprToTemp - Similary to EmitAnyExpr(), however, the result will
  /// always be accessible even if no aggregate location is provided.
  RValue EmitAnyExprToTemp(const Expr *E);

  /// EmitAnyExprToMem - Emits the code necessary to evaluate an
  /// arbitrary expression into the given memory location.
  void EmitAnyExprToMem(const Expr *E, Address Location,
                        Qualifiers Quals, bool IsInitializer);

  void EmitAnyExprToExn(const Expr *E, Address Addr);

  /// EmitExprAsInit - Emits the code necessary to initialize a
  /// location in memory with the given initializer.
  void EmitExprAsInit(const Expr *init, const ValueDecl *D, LValue lvalue,
                      bool capturedByInit);

  /// hasVolatileMember - returns true if aggregate type has a volatile
  /// member.
  bool hasVolatileMember(QualType T) {
    if (const RecordType *RT = T->getAs<RecordType>()) {
      const RecordDecl *RD = cast<RecordDecl>(RT->getDecl());
      return RD->hasVolatileMember();
    }
    return false;
  }
  /// EmitAggregateCopy - Emit an aggregate assignment.
  ///
  /// The difference to EmitAggregateCopy is that tail padding is not copied.
  /// This is required for correctness when assigning non-POD structures in C++.
  void EmitAggregateAssign(Address DestPtr, Address SrcPtr,
                           QualType EltTy) {
    bool IsVolatile = hasVolatileMember(EltTy);
    EmitAggregateCopy(DestPtr, SrcPtr, EltTy, IsVolatile, true);
  }

  void EmitAggregateCopyCtor(Address DestPtr, Address SrcPtr,
                             QualType DestTy, QualType SrcTy) {
    EmitAggregateCopy(DestPtr, SrcPtr, SrcTy, /*IsVolatile=*/false,
                      /*IsAssignment=*/false);
  }

  /// EmitAggregateCopy - Emit an aggregate copy.
  ///
  /// \param isVolatile - True iff either the source or the destination is
  /// volatile.
  /// \param isAssignment - If false, allow padding to be copied.  This often
  /// yields more efficient.
  void EmitAggregateCopy(Address DestPtr, Address SrcPtr,
                         QualType EltTy, bool isVolatile=false,
                         bool isAssignment = false);

  /// StartBlock - Start new block named N. If insert block is a dummy block
  /// then reuse it.
  void StartBlock(const char *N);

  /// GetAddrOfLocalVar - Return the address of a local variable.
  Address GetAddrOfLocalVar(const VarDecl *VD) {
    auto it = LocalDeclMap.find(VD);
    assert(it != LocalDeclMap.end() &&
           "Invalid argument to GetAddrOfLocalVar(), no decl!");
    return it->second;
  }

  /// getOpaqueLValueMapping - Given an opaque value expression (which
  /// must be mapped to an l-value), return its mapping.
  const LValue &getOpaqueLValueMapping(const OpaqueValueExpr *e) {
    assert(OpaqueValueMapping::shouldBindAsLValue(e));

    llvm::DenseMap<const OpaqueValueExpr*,LValue>::iterator
      it = OpaqueLValues.find(e);
    assert(it != OpaqueLValues.end() && "no mapping for opaque value!");
    return it->second;
  }

  /// getOpaqueRValueMapping - Given an opaque value expression (which
  /// must be mapped to an r-value), return its mapping.
  const RValue &getOpaqueRValueMapping(const OpaqueValueExpr *e) {
    assert(!OpaqueValueMapping::shouldBindAsLValue(e));

    llvm::DenseMap<const OpaqueValueExpr*,RValue>::iterator
      it = OpaqueRValues.find(e);
    assert(it != OpaqueRValues.end() && "no mapping for opaque value!");
    return it->second;
  }

  /// getAccessedFieldNo - Given an encoded value and a result number, return
  /// the input field number being accessed.
  static unsigned getAccessedFieldNo(unsigned Idx, const llvm::Constant *Elts);

  llvm::BlockAddress *GetAddrOfLabel(const LabelDecl *L);
  llvm::BasicBlock *GetIndirectGotoBlock();

  /// EmitNullInitialization - Generate code to set a value of the given type to
  /// null, If the type contains data member pointers, they will be initialized
  /// to -1 in accordance with the Itanium C++ ABI.
  void EmitNullInitialization(Address DestPtr, QualType Ty);

  // EmitVAArg - Generate code to get an argument from the passed in pointer
  // and update it accordingly. The return value is a pointer to the argument.
  // FIXME: We should be able to get rid of this method and use the va_arg
  // instruction in LLVM instead once it works well enough.
  Address EmitVAArg(Address VAListAddr, QualType Ty);

  /// emitArrayLength - Compute the length of an array, even if it's a
  /// VLA, and drill down to the base element type.
  llvm::Value *emitArrayLength(const ArrayType *arrayType,
                               QualType &baseType,
                               Address &addr);

  /// EmitVLASize - Capture all the sizes for the VLA expressions in
  /// the given variably-modified type and store them in the VLASizeMap.
  ///
  /// This function can be called with a null (unreachable) insert point.
  void EmitVariablyModifiedType(QualType Ty);

  /// getVLASize - Returns an LLVM value that corresponds to the size,
  /// in non-variably-sized elements, of a variable length array type,
  /// plus that largest non-variably-sized element type.  Assumes that
  /// the type has already been emitted with EmitVariablyModifiedType.
  std::pair<llvm::Value*,QualType> getVLASize(const VariableArrayType *vla);
  std::pair<llvm::Value*,QualType> getVLASize(QualType vla);

  /// LoadCXXThis - Load the value of 'this'. This function is only valid while
  /// generating code for an C++ member function.
  llvm::Value *LoadCXXThis() {
    assert(CXXThisValue && "no 'this' value for this function");
    return CXXThisValue;
  }
  Address LoadCXXThisAddress();

  /// LoadCXXVTT - Load the VTT parameter to base constructors/destructors have
  /// virtual bases.
  // FIXME: Every place that calls LoadCXXVTT is something
  // that needs to be abstracted properly.
  llvm::Value *LoadCXXVTT() {
    assert(CXXStructorImplicitParamValue && "no VTT value for this function");
    return CXXStructorImplicitParamValue;
  }

  /// LoadCXXStructorImplicitParam - Load the implicit parameter
  /// for a constructor/destructor.
  llvm::Value *LoadCXXStructorImplicitParam() {
    assert(CXXStructorImplicitParamValue &&
           "no implicit argument value for this function");
    return CXXStructorImplicitParamValue;
  }

  /// GetAddressOfBaseOfCompleteClass - Convert the given pointer to a
  /// complete class to the given direct base.
  Address
  GetAddressOfDirectBaseInCompleteClass(Address Value,
                                        const CXXRecordDecl *Derived,
                                        const CXXRecordDecl *Base,
                                        bool BaseIsVirtual);

  static bool ShouldNullCheckClassCastValue(const CastExpr *Cast);

  /// GetAddressOfBaseClass - This function will add the necessary delta to the
  /// load of 'this' and returns address of the base class.
  Address GetAddressOfBaseClass(Address Value,
                                const CXXRecordDecl *Derived,
                                CastExpr::path_const_iterator PathBegin,
                                CastExpr::path_const_iterator PathEnd,
                                bool NullCheckValue, SourceLocation Loc);

  Address GetAddressOfDerivedClass(Address Value,
                                   const CXXRecordDecl *Derived,
                                   CastExpr::path_const_iterator PathBegin,
                                   CastExpr::path_const_iterator PathEnd,
                                   bool NullCheckValue);

  /// GetVTTParameter - Return the VTT parameter that should be passed to a
  /// base constructor/destructor with virtual bases.
  /// FIXME: VTTs are Itanium ABI-specific, so the definition should move
  /// to ItaniumCXXABI.cpp together with all the references to VTT.
  llvm::Value *GetVTTParameter(GlobalDecl GD, bool ForVirtualBase,
                               bool Delegating);

  void EmitDelegateCXXConstructorCall(const CXXConstructorDecl *Ctor,
                                      CXXCtorType CtorType,
                                      const FunctionArgList &Args,
                                      SourceLocation Loc);
  // It's important not to confuse this and the previous function. Delegating
  // constructors are the C++0x feature. The constructor delegate optimization
  // is used to reduce duplication in the base and complete consturctors where
  // they are substantially the same.
  void EmitDelegatingCXXConstructorCall(const CXXConstructorDecl *Ctor,
                                        const FunctionArgList &Args);
  void EmitCXXConstructorCall(const CXXConstructorDecl *D, CXXCtorType Type,
                              bool ForVirtualBase, bool Delegating,
                              Address This, const CXXConstructExpr *E);

  void EmitSynthesizedCXXCopyCtorCall(const CXXConstructorDecl *D,
                                      Address This, Address Src,
                                      const CXXConstructExpr *E);

  void EmitCXXAggrConstructorCall(const CXXConstructorDecl *D,
                                  const ConstantArrayType *ArrayTy,
                                  Address ArrayPtr,
                                  const CXXConstructExpr *E,
                                  bool ZeroInitialization = false);

  void EmitCXXAggrConstructorCall(const CXXConstructorDecl *D,
                                  llvm::Value *NumElements,
                                  Address ArrayPtr,
                                  const CXXConstructExpr *E,
                                  bool ZeroInitialization = false);

  static Destroyer destroyCXXObject;

  void EmitCXXDestructorCall(const CXXDestructorDecl *D, CXXDtorType Type,
                             bool ForVirtualBase, bool Delegating,
                             Address This);

  void EmitNewArrayInitializer(const CXXNewExpr *E, QualType elementType,
                               llvm::Type *ElementTy, Address NewPtr,
                               llvm::Value *NumElements,
                               llvm::Value *AllocSizeWithoutCookie);

  void EmitCXXTemporary(const CXXTemporary *Temporary, QualType TempType,
                        Address Ptr);

  llvm::Value *EmitLifetimeStart(uint64_t Size, llvm::Value *Addr);
  void EmitLifetimeEnd(llvm::Value *Size, llvm::Value *Addr);

  llvm::Value *EmitCXXNewExpr(const CXXNewExpr *E);
  void EmitCXXDeleteExpr(const CXXDeleteExpr *E);

  void EmitDeleteCall(const FunctionDecl *DeleteFD, llvm::Value *Ptr,
                      QualType DeleteTy);

  RValue EmitBuiltinNewDeleteCall(const FunctionProtoType *Type,
                                  const Expr *Arg, bool IsDelete);

<<<<<<< HEAD
  llvm::Value* EmitCXXTypeidExpr(const CXXTypeidExpr *E);
  llvm::Value *EmitDynamicCast(llvm::Value *V, const CXXDynamicCastExpr *DCE);
  llvm::Value* EmitCXXUuidofExpr(const CXXUuidofExpr *E);
#ifdef INTEL_CUSTOMIZATION
  void EmitCEANBuiltinExprBody(const CEANBuiltinExpr *E);
#endif  // INTEL_CUSTOMIZATION
=======
  llvm::Value *EmitCXXTypeidExpr(const CXXTypeidExpr *E);
  llvm::Value *EmitDynamicCast(Address V, const CXXDynamicCastExpr *DCE);
  Address EmitCXXUuidofExpr(const CXXUuidofExpr *E);

>>>>>>> 085b9ff6
  /// \brief Situations in which we might emit a check for the suitability of a
  ///        pointer or glvalue.
  enum TypeCheckKind {
    /// Checking the operand of a load. Must be suitably sized and aligned.
    TCK_Load,
    /// Checking the destination of a store. Must be suitably sized and aligned.
    TCK_Store,
    /// Checking the bound value in a reference binding. Must be suitably sized
    /// and aligned, but is not required to refer to an object (until the
    /// reference is used), per core issue 453.
    TCK_ReferenceBinding,
    /// Checking the object expression in a non-static data member access. Must
    /// be an object within its lifetime.
    TCK_MemberAccess,
    /// Checking the 'this' pointer for a call to a non-static member function.
    /// Must be an object within its lifetime.
    TCK_MemberCall,
    /// Checking the 'this' pointer for a constructor call.
    TCK_ConstructorCall,
    /// Checking the operand of a static_cast to a derived pointer type. Must be
    /// null or an object within its lifetime.
    TCK_DowncastPointer,
    /// Checking the operand of a static_cast to a derived reference type. Must
    /// be an object within its lifetime.
    TCK_DowncastReference,
    /// Checking the operand of a cast to a base object. Must be suitably sized
    /// and aligned.
    TCK_Upcast,
    /// Checking the operand of a cast to a virtual base object. Must be an
    /// object within its lifetime.
    TCK_UpcastToVirtualBase
  };

  /// \brief Whether any type-checking sanitizers are enabled. If \c false,
  /// calls to EmitTypeCheck can be skipped.
  bool sanitizePerformTypeCheck() const;

  /// \brief Emit a check that \p V is the address of storage of the
  /// appropriate size and alignment for an object of type \p Type.
  void EmitTypeCheck(TypeCheckKind TCK, SourceLocation Loc, llvm::Value *V,
                     QualType Type, CharUnits Alignment = CharUnits::Zero(),
                     bool SkipNullCheck = false);

  /// \brief Emit a check that \p Base points into an array object, which
  /// we can access at index \p Index. \p Accessed should be \c false if we
  /// this expression is used as an lvalue, for instance in "&Arr[Idx]".
  void EmitBoundsCheck(const Expr *E, const Expr *Base, llvm::Value *Index,
                       QualType IndexType, bool Accessed);

  llvm::Value *EmitScalarPrePostIncDec(const UnaryOperator *E, LValue LV,
                                       bool isInc, bool isPre);
  ComplexPairTy EmitComplexPrePostIncDec(const UnaryOperator *E, LValue LV,
                                         bool isInc, bool isPre);

  void EmitAlignmentAssumption(llvm::Value *PtrValue, unsigned Alignment,
                               llvm::Value *OffsetValue = nullptr) {
    Builder.CreateAlignmentAssumption(CGM.getDataLayout(), PtrValue, Alignment,
                                      OffsetValue);
  }

  //===--------------------------------------------------------------------===//
  //                            Declaration Emission
  //===--------------------------------------------------------------------===//

  /// EmitDecl - Emit a declaration.
  ///
  /// This function can be called with a null (unreachable) insert point.
  void EmitDecl(const Decl &D);

  /// EmitVarDecl - Emit a local variable declaration.
  ///
  /// This function can be called with a null (unreachable) insert point.
  void EmitVarDecl(const VarDecl &D);

  void EmitScalarInit(const Expr *init, const ValueDecl *D, LValue lvalue,
                      bool capturedByInit);
  void EmitScalarInit(llvm::Value *init, LValue lvalue);

  typedef void SpecialInitFn(CodeGenFunction &Init, const VarDecl &D,
                             llvm::Value *Address);

  /// \brief Determine whether the given initializer is trivial in the sense
  /// that it requires no code to be generated.
  bool isTrivialInitializer(const Expr *Init);

  /// EmitAutoVarDecl - Emit an auto variable declaration.
  ///
  /// This function can be called with a null (unreachable) insert point.
  void EmitAutoVarDecl(const VarDecl &D);

  class AutoVarEmission {
    friend class CodeGenFunction;

    const VarDecl *Variable;

    /// The address of the alloca.  Invalid if the variable was emitted
    /// as a global constant.
    Address Addr;

    llvm::Value *NRVOFlag;

    /// True if the variable is a __block variable.
    bool IsByRef;

    /// True if the variable is of aggregate type and has a constant
    /// initializer.
    bool IsConstantAggregate;

    /// Non-null if we should use lifetime annotations.
    llvm::Value *SizeForLifetimeMarkers;

    struct Invalid {};
    AutoVarEmission(Invalid) : Variable(nullptr), Addr(Address::invalid()) {}

    AutoVarEmission(const VarDecl &variable)
      : Variable(&variable), Addr(Address::invalid()), NRVOFlag(nullptr),
        IsByRef(false), IsConstantAggregate(false),
        SizeForLifetimeMarkers(nullptr) {}

    bool wasEmittedAsGlobal() const { return !Addr.isValid(); }

  public:
    static AutoVarEmission invalid() { return AutoVarEmission(Invalid()); }

    bool useLifetimeMarkers() const {
      return SizeForLifetimeMarkers != nullptr;
    }
    llvm::Value *getSizeForLifetimeMarkers() const {
      assert(useLifetimeMarkers());
      return SizeForLifetimeMarkers;
    }

    /// Returns the raw, allocated address, which is not necessarily
    /// the address of the object itself.
    Address getAllocatedAddress() const {
      return Addr;
    }

    /// Returns the address of the object within this declaration.
    /// Note that this does not chase the forwarding pointer for
    /// __block decls.
    Address getObjectAddress(CodeGenFunction &CGF) const {
      if (!IsByRef) return Addr;

      return CGF.emitBlockByrefAddress(Addr, Variable, /*forward*/ false);
    }
  };
  AutoVarEmission EmitAutoVarAlloca(const VarDecl &var);
  void EmitAutoVarInit(const AutoVarEmission &emission);
  void EmitAutoVarCleanups(const AutoVarEmission &emission);  
  void emitAutoVarTypeCleanup(const AutoVarEmission &emission,
                              QualType::DestructionKind dtorKind);

  void EmitStaticVarDecl(const VarDecl &D,
                         llvm::GlobalValue::LinkageTypes Linkage);

  class ParamValue {
    llvm::Value *Value;
    unsigned Alignment;
    ParamValue(llvm::Value *V, unsigned A) : Value(V), Alignment(A) {}
  public:
    static ParamValue forDirect(llvm::Value *value) {
      return ParamValue(value, 0);
    }
    static ParamValue forIndirect(Address addr) {
      assert(!addr.getAlignment().isZero());
      return ParamValue(addr.getPointer(), addr.getAlignment().getQuantity());
    }

    bool isIndirect() const { return Alignment != 0; }
    llvm::Value *getAnyValue() const { return Value; }
    
    llvm::Value *getDirectValue() const {
      assert(!isIndirect());
      return Value;
    }

    Address getIndirectAddress() const {
      assert(isIndirect());
      return Address(Value, CharUnits::fromQuantity(Alignment));
    }
  };

  /// EmitParmDecl - Emit a ParmVarDecl or an ImplicitParamDecl.
  void EmitParmDecl(const VarDecl &D, ParamValue Arg, unsigned ArgNo);

  /// protectFromPeepholes - Protect a value that we're intending to
  /// store to the side, but which will probably be used later, from
  /// aggressive peepholing optimizations that might delete it.
  ///
  /// Pass the result to unprotectFromPeepholes to declare that
  /// protection is no longer required.
  ///
  /// There's no particular reason why this shouldn't apply to
  /// l-values, it's just that no existing peepholes work on pointers.
  PeepholeProtection protectFromPeepholes(RValue rvalue);
  void unprotectFromPeepholes(PeepholeProtection protection);

  //===--------------------------------------------------------------------===//
  //                             Statement Emission
  //===--------------------------------------------------------------------===//

  /// EmitStopPoint - Emit a debug stoppoint if we are emitting debug info.
  void EmitStopPoint(const Stmt *S);

  /// EmitStmt - Emit the code for the statement \arg S. It is legal to call
  /// this function even if there is no current insertion point.
  ///
  /// This function may clear the current insertion point; callers should use
  /// EnsureInsertPoint if they wish to subsequently generate code without first
  /// calling EmitBlock, EmitBranch, or EmitStmt.
  void EmitStmt(const Stmt *S);

  /// EmitSimpleStmt - Try to emit a "simple" statement which does not
  /// necessarily require an insertion point or debug information; typically
  /// because the statement amounts to a jump or a container of other
  /// statements.
  ///
  /// \return True if the statement was handled.
  bool EmitSimpleStmt(const Stmt *S);

  Address EmitCompoundStmt(const CompoundStmt &S, bool GetLast = false,
                           AggValueSlot AVS = AggValueSlot::ignored());
  Address EmitCompoundStmtWithoutScope(const CompoundStmt &S,
                                       bool GetLast = false,
                                       AggValueSlot AVS =
                                                AggValueSlot::ignored());

  /// EmitLabel - Emit the block for the given label. It is legal to call this
  /// function even if there is no current insertion point.
  void EmitLabel(const LabelDecl *D); // helper for EmitLabelStmt.

  void EmitLabelStmt(const LabelStmt &S);
  void EmitAttributedStmt(const AttributedStmt &S);
  void EmitGotoStmt(const GotoStmt &S);
  void EmitIndirectGotoStmt(const IndirectGotoStmt &S);
  void EmitIfStmt(const IfStmt &S);

  void EmitWhileStmt(const WhileStmt &S,
                     ArrayRef<const Attr *> Attrs = None);
  void EmitDoStmt(const DoStmt &S, ArrayRef<const Attr *> Attrs = None);
  void EmitForStmt(const ForStmt &S,
                   ArrayRef<const Attr *> Attrs = None);
  void EmitReturnStmt(const ReturnStmt &S);
  void EmitDeclStmt(const DeclStmt &S);
  void EmitBreakStmt(const BreakStmt &S);
  void EmitContinueStmt(const ContinueStmt &S);
  void EmitSwitchStmt(const SwitchStmt &S);
  void EmitDefaultStmt(const DefaultStmt &S);
  void EmitCaseStmt(const CaseStmt &S);
  void EmitCaseStmtRange(const CaseStmt &S);
  void EmitAsmStmt(const AsmStmt &S);

  void EmitObjCForCollectionStmt(const ObjCForCollectionStmt &S);
  void EmitObjCAtTryStmt(const ObjCAtTryStmt &S);
  void EmitObjCAtThrowStmt(const ObjCAtThrowStmt &S);
  void EmitObjCAtSynchronizedStmt(const ObjCAtSynchronizedStmt &S);
  void EmitObjCAutoreleasePoolStmt(const ObjCAutoreleasePoolStmt &S);

  void EnterCXXTryStmt(const CXXTryStmt &S, bool IsFnTryBlock = false);
  void ExitCXXTryStmt(const CXXTryStmt &S, bool IsFnTryBlock = false);

  void EmitCXXTryStmt(const CXXTryStmt &S);
  void EmitSEHTryStmt(const SEHTryStmt &S);
  void EmitSEHLeaveStmt(const SEHLeaveStmt &S);
  void EnterSEHTryStmt(const SEHTryStmt &S);
  void ExitSEHTryStmt(const SEHTryStmt &S);

  void startOutlinedSEHHelper(CodeGenFunction &ParentCGF, bool IsFilter,
                              const Stmt *OutlinedStmt);

  llvm::Function *GenerateSEHFilterFunction(CodeGenFunction &ParentCGF,
                                            const SEHExceptStmt &Except);

  llvm::Function *GenerateSEHFinallyFunction(CodeGenFunction &ParentCGF,
                                             const SEHFinallyStmt &Finally);

  void EmitSEHExceptionCodeSave(CodeGenFunction &ParentCGF,
                                llvm::Value *ParentFP,
                                llvm::Value *EntryEBP);
  llvm::Value *EmitSEHExceptionCode();
  llvm::Value *EmitSEHExceptionInfo();
  llvm::Value *EmitSEHAbnormalTermination();

  /// Scan the outlined statement for captures from the parent function. For
  /// each capture, mark the capture as escaped and emit a call to
  /// llvm.localrecover. Insert the localrecover result into the LocalDeclMap.
  void EmitCapturedLocals(CodeGenFunction &ParentCGF, const Stmt *OutlinedStmt,
                          bool IsFilter);

  /// Recovers the address of a local in a parent function. ParentVar is the
  /// address of the variable used in the immediate parent function. It can
  /// either be an alloca or a call to llvm.localrecover if there are nested
  /// outlined functions. ParentFP is the frame pointer of the outermost parent
  /// frame.
  Address recoverAddrOfEscapedLocal(CodeGenFunction &ParentCGF,
                                    Address ParentVar,
                                    llvm::Value *ParentFP);

  void EmitCXXForRangeStmt(const CXXForRangeStmt &S,
                           ArrayRef<const Attr *> Attrs = None);

  LValue InitCapturedStruct(const CapturedStmt &S);
  llvm::Function *EmitCapturedStmt(const CapturedStmt &S, CapturedRegionKind K);
  void GenerateCapturedStmtFunctionProlog(const CapturedStmt &S);
  llvm::Function *GenerateCapturedStmtFunctionEpilog(const CapturedStmt &S);
  llvm::Function *GenerateCapturedStmtFunction(const CapturedStmt &S);
<<<<<<< HEAD
  llvm::Value *GenerateCapturedStmtArgument(const CapturedStmt &S);
#ifdef INTEL_CUSTOMIZATION
  llvm::Function *EmitSpawnCapturedStmt(const CapturedStmt &S, VarDecl *VD);
  void EmitCilkForGrainsizeStmt(const CilkForGrainsizeStmt &S);
  void EmitCilkForStmt(const CilkForStmt &S, llvm::Value *Grainsize = 0);
  void EmitCilkForHelperBody(const Stmt *S);
  void EmitPragmaSimd(CGPragmaSimdWrapper &W);
  llvm::Function *EmitSimdFunction(CGPragmaSimdWrapper &W);
  void EmitSIMDForStmt(const SIMDForStmt &S);
  void EmitSIMDForHelperCall(llvm::Function *BodyFunc,
                             LValue CapStruct, llvm::Value *LoopIndex,
                             bool IsLastIter);
  void EmitSIMDForHelperBody(const Stmt *S);
  void EmitCilkSpawnExpr(const CilkSpawnExpr *E);
  void EmitCilkSpawnDecl(const CilkSpawnDecl *D);

  void EmitCilkRankedStmt(const CilkRankedStmt &S);
#endif  // INTEL_CUSTOMIZATION

=======
  Address GenerateCapturedStmtArgument(const CapturedStmt &S);
>>>>>>> 085b9ff6
  /// \brief Perform element by element copying of arrays with type \a
  /// OriginalType from \a SrcAddr to \a DestAddr using copying procedure
  /// generated by \a CopyGen.
  ///
  /// \param DestAddr Address of the destination array.
  /// \param SrcAddr Address of the source array.
  /// \param OriginalType Type of destination and source arrays.
  /// \param CopyGen Copying procedure that copies value of single array element
  /// to another single array element.
  void EmitOMPAggregateAssign(
      Address DestAddr, Address SrcAddr, QualType OriginalType,
      const llvm::function_ref<void(Address, Address)> &CopyGen);
  /// \brief Emit proper copying of data from one variable to another.
  ///
  /// \param OriginalType Original type of the copied variables.
  /// \param DestAddr Destination address.
  /// \param SrcAddr Source address.
  /// \param DestVD Destination variable used in \a CopyExpr (for arrays, has
  /// type of the base array element).
  /// \param SrcVD Source variable used in \a CopyExpr (for arrays, has type of
  /// the base array element).
  /// \param Copy Actual copygin expression for copying data from \a SrcVD to \a
  /// DestVD.
  void EmitOMPCopy(QualType OriginalType,
                   Address DestAddr, Address SrcAddr,
                   const VarDecl *DestVD, const VarDecl *SrcVD,
                   const Expr *Copy);
  /// \brief Emit atomic update code for constructs: \a X = \a X \a BO \a E or
  /// \a X = \a E \a BO \a E.
  ///
  /// \param X Value to be updated.
  /// \param E Update value.
  /// \param BO Binary operation for update operation.
  /// \param IsXLHSInRHSPart true if \a X is LHS in RHS part of the update
  /// expression, false otherwise.
  /// \param AO Atomic ordering of the generated atomic instructions.
  /// \param CommonGen Code generator for complex expressions that cannot be
  /// expressed through atomicrmw instruction.
  /// \returns <true, OldAtomicValue> if simple 'atomicrmw' instruction was
  /// generated, <false, RValue::get(nullptr)> otherwise.
  std::pair<bool, RValue> EmitOMPAtomicSimpleUpdateExpr(
      LValue X, RValue E, BinaryOperatorKind BO, bool IsXLHSInRHSPart,
      llvm::AtomicOrdering AO, SourceLocation Loc,
      const llvm::function_ref<RValue(RValue)> &CommonGen);
  bool EmitOMPFirstprivateClause(const OMPExecutableDirective &D,
                                 OMPPrivateScope &PrivateScope);
  void EmitOMPPrivateClause(const OMPExecutableDirective &D,
                            OMPPrivateScope &PrivateScope);
  /// \brief Emit code for copyin clause in \a D directive. The next code is
  /// generated at the start of outlined functions for directives:
  /// \code
  /// threadprivate_var1 = master_threadprivate_var1;
  /// operator=(threadprivate_var2, master_threadprivate_var2);
  /// ...
  /// __kmpc_barrier(&loc, global_tid);
  /// \endcode
  ///
  /// \param D OpenMP directive possibly with 'copyin' clause(s).
  /// \returns true if at least one copyin variable is found, false otherwise.
  bool EmitOMPCopyinClause(const OMPExecutableDirective &D);
  /// \brief Emit initial code for lastprivate variables. If some variable is
  /// not also firstprivate, then the default initialization is used. Otherwise
  /// initialization of this variable is performed by EmitOMPFirstprivateClause
  /// method.
  ///
  /// \param D Directive that may have 'lastprivate' directives.
  /// \param PrivateScope Private scope for capturing lastprivate variables for
  /// proper codegen in internal captured statement.
  ///
  /// \returns true if there is at least one lastprivate variable, false
  /// otherwise.
  bool EmitOMPLastprivateClauseInit(const OMPExecutableDirective &D,
                                    OMPPrivateScope &PrivateScope);
  /// \brief Emit final copying of lastprivate values to original variables at
  /// the end of the worksharing or simd directive.
  ///
  /// \param D Directive that has at least one 'lastprivate' directives.
  /// \param IsLastIterCond Boolean condition that must be set to 'i1 true' if
  /// it is the last iteration of the loop code in associated directive, or to
  /// 'i1 false' otherwise. If this item is nullptr, no final check is required.
  void EmitOMPLastprivateClauseFinal(const OMPExecutableDirective &D,
                                     llvm::Value *IsLastIterCond = nullptr);
  /// \brief Emit initial code for reduction variables. Creates reduction copies
  /// and initializes them with the values according to OpenMP standard.
  ///
  /// \param D Directive (possibly) with the 'reduction' clause.
  /// \param PrivateScope Private scope for capturing reduction variables for
  /// proper codegen in internal captured statement.
  ///
  void EmitOMPReductionClauseInit(const OMPExecutableDirective &D,
                                  OMPPrivateScope &PrivateScope);
  /// \brief Emit final update of reduction values to original variables at
  /// the end of the directive.
  ///
  /// \param D Directive that has at least one 'reduction' directives.
  void EmitOMPReductionClauseFinal(const OMPExecutableDirective &D);
  /// \brief Emit initial code for linear variables. Creates private copies
  /// and initializes them with the values according to OpenMP standard.
  ///
  /// \param D Directive (possibly) with the 'linear' clause.
  void EmitOMPLinearClauseInit(const OMPLoopDirective &D);

  void EmitOMPParallelDirective(const OMPParallelDirective &S);
  void EmitOMPSimdDirective(const OMPSimdDirective &S);
  void EmitOMPForDirective(const OMPForDirective &S);
  void EmitOMPForSimdDirective(const OMPForSimdDirective &S);
  void EmitOMPSectionsDirective(const OMPSectionsDirective &S);
  void EmitOMPSectionDirective(const OMPSectionDirective &S);
  void EmitOMPSingleDirective(const OMPSingleDirective &S);
  void EmitOMPMasterDirective(const OMPMasterDirective &S);
  void EmitOMPCriticalDirective(const OMPCriticalDirective &S);
  void EmitOMPParallelForDirective(const OMPParallelForDirective &S);
  void EmitOMPParallelForSimdDirective(const OMPParallelForSimdDirective &S);
  void EmitOMPParallelSectionsDirective(const OMPParallelSectionsDirective &S);
  void EmitOMPTaskDirective(const OMPTaskDirective &S);
  void EmitOMPTaskyieldDirective(const OMPTaskyieldDirective &S);
  void EmitOMPBarrierDirective(const OMPBarrierDirective &S);
  void EmitOMPTaskwaitDirective(const OMPTaskwaitDirective &S);
  void EmitOMPTaskgroupDirective(const OMPTaskgroupDirective &S);
  void EmitOMPFlushDirective(const OMPFlushDirective &S);
  void EmitOMPOrderedDirective(const OMPOrderedDirective &S);
  void EmitOMPAtomicDirective(const OMPAtomicDirective &S);
  void EmitOMPTargetDirective(const OMPTargetDirective &S);
  void EmitOMPTargetDataDirective(const OMPTargetDataDirective &S);
  void EmitOMPTeamsDirective(const OMPTeamsDirective &S);
  void
  EmitOMPCancellationPointDirective(const OMPCancellationPointDirective &S);
  void EmitOMPCancelDirective(const OMPCancelDirective &S);

  /// \brief Emit inner loop of the worksharing/simd construct.
  ///
  /// \param S Directive, for which the inner loop must be emitted.
  /// \param RequiresCleanup true, if directive has some associated private
  /// variables.
  /// \param LoopCond Bollean condition for loop continuation.
  /// \param IncExpr Increment expression for loop control variable.
  /// \param BodyGen Generator for the inner body of the inner loop.
  /// \param PostIncGen Genrator for post-increment code (required for ordered
  /// loop directvies).
  void EmitOMPInnerLoop(
      const Stmt &S, bool RequiresCleanup, const Expr *LoopCond,
      const Expr *IncExpr,
      const llvm::function_ref<void(CodeGenFunction &)> &BodyGen,
      const llvm::function_ref<void(CodeGenFunction &)> &PostIncGen);

  JumpDest getOMPCancelDestination(OpenMPDirectiveKind Kind);

private:

  /// Helpers for the OpenMP loop directives.
  void EmitOMPLoopBody(const OMPLoopDirective &D, JumpDest LoopExit);
  void EmitOMPSimdInit(const OMPLoopDirective &D);
  void EmitOMPSimdFinal(const OMPLoopDirective &D);
  /// \brief Emit code for the worksharing loop-based directive.
  /// \return true, if this construct has any lastprivate clause, false -
  /// otherwise.
  bool EmitOMPWorksharingLoop(const OMPLoopDirective &S);
  void EmitOMPForOuterLoop(OpenMPScheduleClauseKind ScheduleKind,
                           const OMPLoopDirective &S,
                           OMPPrivateScope &LoopScope, bool Ordered,
                           Address LB, Address UB, Address ST,
                           Address IL, llvm::Value *Chunk);
  /// \brief Emit code for sections directive.
  OpenMPDirectiveKind EmitSections(const OMPExecutableDirective &S);

public:

  //===--------------------------------------------------------------------===//
  //                         LValue Expression Emission
  //===--------------------------------------------------------------------===//

  /// GetUndefRValue - Get an appropriate 'undef' rvalue for the given type.
  RValue GetUndefRValue(QualType Ty);

  /// EmitUnsupportedRValue - Emit a dummy r-value using the type of E
  /// and issue an ErrorUnsupported style diagnostic (using the
  /// provided Name).
  RValue EmitUnsupportedRValue(const Expr *E,
                               const char *Name);

  /// EmitUnsupportedLValue - Emit a dummy l-value using the type of E and issue
  /// an ErrorUnsupported style diagnostic (using the provided Name).
  LValue EmitUnsupportedLValue(const Expr *E,
                               const char *Name);

  /// EmitLValue - Emit code to compute a designator that specifies the location
  /// of the expression.
  ///
  /// This can return one of two things: a simple address or a bitfield
  /// reference.  In either case, the LLVM Value* in the LValue structure is
  /// guaranteed to be an LLVM pointer type.
  ///
  /// If this returns a bitfield reference, nothing about the pointee type of
  /// the LLVM value is known: For example, it may not be a pointer to an
  /// integer.
  ///
  /// If this returns a normal address, and if the lvalue's C type is fixed
  /// size, this method guarantees that the returned pointer type will point to
  /// an LLVM type of the same size of the lvalue's type.  If the lvalue has a
  /// variable length type, this is not possible.
  ///
  LValue EmitLValue(const Expr *E);

  /// \brief Same as EmitLValue but additionally we generate checking code to
  /// guard against undefined behavior.  This is only suitable when we know
  /// that the address will be used to access the object.
  LValue EmitCheckedLValue(const Expr *E, TypeCheckKind TCK);

  RValue convertTempToRValue(Address addr, QualType type,
                             SourceLocation Loc);

  void EmitAtomicInit(Expr *E, LValue lvalue);

  bool LValueIsSuitableForInlineAtomic(LValue Src);
  bool typeIsSuitableForInlineAtomic(QualType Ty, bool IsVolatile) const;

  RValue EmitAtomicLoad(LValue LV, SourceLocation SL,
                        AggValueSlot Slot = AggValueSlot::ignored());

  RValue EmitAtomicLoad(LValue lvalue, SourceLocation loc,
                        llvm::AtomicOrdering AO, bool IsVolatile = false,
                        AggValueSlot slot = AggValueSlot::ignored());

  void EmitAtomicStore(RValue rvalue, LValue lvalue, bool isInit);

  void EmitAtomicStore(RValue rvalue, LValue lvalue, llvm::AtomicOrdering AO,
                       bool IsVolatile, bool isInit);

  std::pair<RValue, llvm::Value *> EmitAtomicCompareExchange(
      LValue Obj, RValue Expected, RValue Desired, SourceLocation Loc,
      llvm::AtomicOrdering Success = llvm::SequentiallyConsistent,
      llvm::AtomicOrdering Failure = llvm::SequentiallyConsistent,
      bool IsWeak = false, AggValueSlot Slot = AggValueSlot::ignored());

  void EmitAtomicUpdate(LValue LVal, llvm::AtomicOrdering AO,
                        const llvm::function_ref<RValue(RValue)> &UpdateOp,
                        bool IsVolatile);

  /// EmitToMemory - Change a scalar value from its value
  /// representation to its in-memory representation.
  llvm::Value *EmitToMemory(llvm::Value *Value, QualType Ty);

  /// EmitFromMemory - Change a scalar value from its memory
  /// representation to its value representation.
  llvm::Value *EmitFromMemory(llvm::Value *Value, QualType Ty);

  /// EmitLoadOfScalar - Load a scalar value from an address, taking
  /// care to appropriately convert from the memory representation to
  /// the LLVM value representation.
  llvm::Value *EmitLoadOfScalar(Address Addr, bool Volatile, QualType Ty,
                                SourceLocation Loc,
                                AlignmentSource AlignSource =
                                  AlignmentSource::Type,
                                llvm::MDNode *TBAAInfo = nullptr,
                                QualType TBAABaseTy = QualType(),
                                uint64_t TBAAOffset = 0,
                                bool isNontemporal = false);

  /// EmitLoadOfScalar - Load a scalar value from an address, taking
  /// care to appropriately convert from the memory representation to
  /// the LLVM value representation.  The l-value must be a simple
  /// l-value.
  llvm::Value *EmitLoadOfScalar(LValue lvalue, SourceLocation Loc);

  /// EmitStoreOfScalar - Store a scalar value to an address, taking
  /// care to appropriately convert from the memory representation to
  /// the LLVM value representation.
  void EmitStoreOfScalar(llvm::Value *Value, Address Addr,
                         bool Volatile, QualType Ty,
                         AlignmentSource AlignSource = AlignmentSource::Type,
                         llvm::MDNode *TBAAInfo = nullptr, bool isInit = false,
                         QualType TBAABaseTy = QualType(),
                         uint64_t TBAAOffset = 0, bool isNontemporal = false);

  /// EmitStoreOfScalar - Store a scalar value to an address, taking
  /// care to appropriately convert from the memory representation to
  /// the LLVM value representation.  The l-value must be a simple
  /// l-value.  The isInit flag indicates whether this is an initialization.
  /// If so, atomic qualifiers are ignored and the store is always non-atomic.
  void EmitStoreOfScalar(llvm::Value *value, LValue lvalue, bool isInit=false);

  /// EmitLoadOfLValue - Given an expression that represents a value lvalue,
  /// this method emits the address of the lvalue, then loads the result as an
  /// rvalue, returning the rvalue.
  RValue EmitLoadOfLValue(LValue V, SourceLocation Loc);
  RValue EmitLoadOfExtVectorElementLValue(LValue V);
  RValue EmitLoadOfBitfieldLValue(LValue LV);
  RValue EmitLoadOfGlobalRegLValue(LValue LV);

  /// EmitStoreThroughLValue - Store the specified rvalue into the specified
  /// lvalue, where both are guaranteed to the have the same type, and that type
  /// is 'Ty'.
  void EmitStoreThroughLValue(RValue Src, LValue Dst, bool isInit = false);
  void EmitStoreThroughExtVectorComponentLValue(RValue Src, LValue Dst);
  void EmitStoreThroughGlobalRegLValue(RValue Src, LValue Dst);

  /// EmitStoreThroughBitfieldLValue - Store Src into Dst with same constraints
  /// as EmitStoreThroughLValue.
  ///
  /// \param Result [out] - If non-null, this will be set to a Value* for the
  /// bit-field contents after the store, appropriate for use as the result of
  /// an assignment to the bit-field.
  void EmitStoreThroughBitfieldLValue(RValue Src, LValue Dst,
                                      llvm::Value **Result=nullptr);

  /// Emit an l-value for an assignment (simple or compound) of complex type.
  LValue EmitComplexAssignmentLValue(const BinaryOperator *E);
  LValue EmitComplexCompoundAssignmentLValue(const CompoundAssignOperator *E);
  LValue EmitScalarCompoundAssignWithComplex(const CompoundAssignOperator *E,
                                             llvm::Value *&Result);

  // Note: only available for agg return types
  LValue EmitBinaryOperatorLValue(const BinaryOperator *E);
  LValue EmitCompoundAssignmentLValue(const CompoundAssignOperator *E);
  // Note: only available for agg return types
  LValue EmitCallExprLValue(const CallExpr *E);
  // Note: only available for agg return types
  LValue EmitVAArgExprLValue(const VAArgExpr *E);
  LValue EmitDeclRefLValue(const DeclRefExpr *E);
  LValue EmitReadRegister(const VarDecl *VD);
  LValue EmitStringLiteralLValue(const StringLiteral *E);
  LValue EmitObjCEncodeExprLValue(const ObjCEncodeExpr *E);
  LValue EmitPredefinedLValue(const PredefinedExpr *E);
  LValue EmitUnaryOpLValue(const UnaryOperator *E);
  LValue EmitArraySubscriptExpr(const ArraySubscriptExpr *E,
                                bool Accessed = false);
  LValue EmitOMPArraySectionExpr(const OMPArraySectionExpr *E,
                                 bool IsLowerBound = true);
  LValue EmitExtVectorElementExpr(const ExtVectorElementExpr *E);
  LValue EmitMemberExpr(const MemberExpr *E);
  LValue EmitObjCIsaExpr(const ObjCIsaExpr *E);
  LValue EmitCompoundLiteralLValue(const CompoundLiteralExpr *E);
  LValue EmitInitListLValue(const InitListExpr *E);
  LValue EmitConditionalOperatorLValue(const AbstractConditionalOperator *E);
  LValue EmitCastLValue(const CastExpr *E);
  LValue EmitMaterializeTemporaryExpr(const MaterializeTemporaryExpr *E);
  LValue EmitOpaqueValueLValue(const OpaqueValueExpr *e);
  
  Address EmitExtVectorElementLValue(LValue V);

  RValue EmitRValueForField(LValue LV, const FieldDecl *FD, SourceLocation Loc);

  Address EmitArrayToPointerDecay(const Expr *Array,
                                  AlignmentSource *AlignSource = nullptr);

  class ConstantEmission {
    llvm::PointerIntPair<llvm::Constant*, 1, bool> ValueAndIsReference;
    ConstantEmission(llvm::Constant *C, bool isReference)
      : ValueAndIsReference(C, isReference) {}
  public:
    ConstantEmission() {}
    static ConstantEmission forReference(llvm::Constant *C) {
      return ConstantEmission(C, true);
    }
    static ConstantEmission forValue(llvm::Constant *C) {
      return ConstantEmission(C, false);
    }

    explicit operator bool() const {
      return ValueAndIsReference.getOpaqueValue() != nullptr;
    }

    bool isReference() const { return ValueAndIsReference.getInt(); }
    LValue getReferenceLValue(CodeGenFunction &CGF, Expr *refExpr) const {
      assert(isReference());
      return CGF.MakeNaturalAlignAddrLValue(ValueAndIsReference.getPointer(),
                                            refExpr->getType());
    }

    llvm::Constant *getValue() const {
      assert(!isReference());
      return ValueAndIsReference.getPointer();
    }
  };

  ConstantEmission tryEmitAsConstant(DeclRefExpr *refExpr);

  RValue EmitPseudoObjectRValue(const PseudoObjectExpr *e,
                                AggValueSlot slot = AggValueSlot::ignored());
  LValue EmitPseudoObjectLValue(const PseudoObjectExpr *e);

  llvm::Value *EmitIvarOffset(const ObjCInterfaceDecl *Interface,
                              const ObjCIvarDecl *Ivar);
  LValue EmitLValueForField(LValue Base, const FieldDecl* Field);
  LValue EmitLValueForLambdaField(const FieldDecl *Field);

  /// EmitLValueForFieldInitialization - Like EmitLValueForField, except that
  /// if the Field is a reference, this will return the address of the reference
  /// and not the address of the value stored in the reference.
  LValue EmitLValueForFieldInitialization(LValue Base,
                                          const FieldDecl* Field);

  LValue EmitLValueForIvar(QualType ObjectTy,
                           llvm::Value* Base, const ObjCIvarDecl *Ivar,
                           unsigned CVRQualifiers);

  LValue EmitCXXConstructLValue(const CXXConstructExpr *E);
  LValue EmitCXXBindTemporaryLValue(const CXXBindTemporaryExpr *E);
  LValue EmitLambdaLValue(const LambdaExpr *E);
  LValue EmitCXXTypeidLValue(const CXXTypeidExpr *E);
  LValue EmitCXXUuidofLValue(const CXXUuidofExpr *E);

  LValue EmitObjCMessageExprLValue(const ObjCMessageExpr *E);
  LValue EmitObjCIvarRefLValue(const ObjCIvarRefExpr *E);
  LValue EmitStmtExprLValue(const StmtExpr *E);
  LValue EmitPointerToDataMemberBinaryExpr(const BinaryOperator *E);
  LValue EmitObjCSelectorLValue(const ObjCSelectorExpr *E);
  void   EmitDeclRefExprDbgValue(const DeclRefExpr *E, llvm::Constant *Init);

  //===--------------------------------------------------------------------===//
  //                         Scalar Expression Emission
  //===--------------------------------------------------------------------===//

  /// EmitCall - Generate a call of the given function, expecting the given
  /// result type, and using the given argument list which specifies both the
  /// LLVM arguments and the types they were derived from.
  ///
  /// \param TargetDecl - If given, the decl of the function in a direct call;
  /// used to set attributes on the call (noreturn, etc.).
  RValue EmitCall(const CGFunctionInfo &FnInfo,
                  llvm::Value *Callee,
                  ReturnValueSlot ReturnValue,
                  const CallArgList &Args,
                  const Decl *TargetDecl = nullptr,
                  llvm::Instruction **callOrInvoke = nullptr
#ifdef INTEL_CUSTOMIZATION
                  , bool IsCilkSpawnCall = false
#endif  // INTEL_CUSTOMIZATION
                );

  RValue EmitCall(QualType FnType, llvm::Value *Callee, const CallExpr *E,
                  ReturnValueSlot ReturnValue,
                  const Decl *TargetDecl = nullptr,
                  llvm::Value *Chain = nullptr);
  RValue EmitCallExpr(const CallExpr *E,
                      ReturnValueSlot ReturnValue = ReturnValueSlot());

  llvm::CallInst *EmitRuntimeCall(llvm::Value *callee,
                                  const Twine &name = "");
  llvm::CallInst *EmitRuntimeCall(llvm::Value *callee,
                                  ArrayRef<llvm::Value*> args,
                                  const Twine &name = "");
  llvm::CallInst *EmitNounwindRuntimeCall(llvm::Value *callee,
                                          const Twine &name = "");
  llvm::CallInst *EmitNounwindRuntimeCall(llvm::Value *callee,
                                          ArrayRef<llvm::Value*> args,
                                          const Twine &name = "");

  llvm::CallSite EmitCallOrInvoke(llvm::Value *Callee,
                                  ArrayRef<llvm::Value *> Args,
                                  const Twine &Name = "");
  llvm::CallSite EmitCallOrInvoke(llvm::Value *Callee,
                                  const Twine &Name = "");
  llvm::CallSite EmitRuntimeCallOrInvoke(llvm::Value *callee,
                                         ArrayRef<llvm::Value*> args,
                                         const Twine &name = "");
  llvm::CallSite EmitRuntimeCallOrInvoke(llvm::Value *callee,
                                         const Twine &name = "");
  void EmitNoreturnRuntimeCallOrInvoke(llvm::Value *callee,
                                       ArrayRef<llvm::Value*> args);

  llvm::Value *BuildAppleKextVirtualCall(const CXXMethodDecl *MD, 
                                         NestedNameSpecifier *Qual,
                                         llvm::Type *Ty);
  
  llvm::Value *BuildAppleKextVirtualDestructorCall(const CXXDestructorDecl *DD,
                                                   CXXDtorType Type, 
                                                   const CXXRecordDecl *RD);

  RValue
  EmitCXXMemberOrOperatorCall(const CXXMethodDecl *MD, llvm::Value *Callee,
                              ReturnValueSlot ReturnValue, llvm::Value *This,
                              llvm::Value *ImplicitParam,
                              QualType ImplicitParamTy, const CallExpr *E);
  RValue EmitCXXStructorCall(const CXXMethodDecl *MD, llvm::Value *Callee,
                             ReturnValueSlot ReturnValue, llvm::Value *This,
                             llvm::Value *ImplicitParam,
                             QualType ImplicitParamTy, const CallExpr *E,
                             StructorType Type);
  RValue EmitCXXMemberCallExpr(const CXXMemberCallExpr *E,
                               ReturnValueSlot ReturnValue);
  RValue EmitCXXMemberOrOperatorMemberCallExpr(const CallExpr *CE,
                                               const CXXMethodDecl *MD,
                                               ReturnValueSlot ReturnValue,
                                               bool HasQualifier,
                                               NestedNameSpecifier *Qualifier,
                                               bool IsArrow, const Expr *Base);
  // Compute the object pointer.
  Address EmitCXXMemberDataPointerAddress(const Expr *E, Address base,
                                          llvm::Value *memberPtr,
                                          const MemberPointerType *memberPtrType,
                                          AlignmentSource *AlignSource = nullptr);
  RValue EmitCXXMemberPointerCallExpr(const CXXMemberCallExpr *E,
                                      ReturnValueSlot ReturnValue);

  RValue EmitCXXOperatorMemberCallExpr(const CXXOperatorCallExpr *E,
                                       const CXXMethodDecl *MD,
                                       ReturnValueSlot ReturnValue);

  RValue EmitCUDAKernelCallExpr(const CUDAKernelCallExpr *E,
                                ReturnValueSlot ReturnValue);


  RValue EmitBuiltinExpr(const FunctionDecl *FD,
                         unsigned BuiltinID, const CallExpr *E,
                         ReturnValueSlot ReturnValue);

  RValue EmitBlockCallExpr(const CallExpr *E, ReturnValueSlot ReturnValue);

  /// EmitTargetBuiltinExpr - Emit the given builtin call. Returns 0 if the call
  /// is unhandled by the current target.
  llvm::Value *EmitTargetBuiltinExpr(unsigned BuiltinID, const CallExpr *E);

  llvm::Value *EmitAArch64CompareBuiltinExpr(llvm::Value *Op, llvm::Type *Ty,
                                             const llvm::CmpInst::Predicate Fp,
                                             const llvm::CmpInst::Predicate Ip,
                                             const llvm::Twine &Name = "");
  llvm::Value *EmitARMBuiltinExpr(unsigned BuiltinID, const CallExpr *E);

  llvm::Value *EmitCommonNeonBuiltinExpr(unsigned BuiltinID,
                                         unsigned LLVMIntrinsic,
                                         unsigned AltLLVMIntrinsic,
                                         const char *NameHint,
                                         unsigned Modifier,
                                         const CallExpr *E,
                                         SmallVectorImpl<llvm::Value *> &Ops,
                                         Address PtrOp0, Address PtrOp1);
  llvm::Function *LookupNeonLLVMIntrinsic(unsigned IntrinsicID,
                                          unsigned Modifier, llvm::Type *ArgTy,
                                          const CallExpr *E);
  llvm::Value *EmitNeonCall(llvm::Function *F,
                            SmallVectorImpl<llvm::Value*> &O,
                            const char *name,
                            unsigned shift = 0, bool rightshift = false);
  llvm::Value *EmitNeonSplat(llvm::Value *V, llvm::Constant *Idx);
  llvm::Value *EmitNeonShiftVector(llvm::Value *V, llvm::Type *Ty,
                                   bool negateForRightShift);
  llvm::Value *EmitNeonRShiftImm(llvm::Value *Vec, llvm::Value *Amt,
                                 llvm::Type *Ty, bool usgn, const char *name);
  // Helper functions for EmitAArch64BuiltinExpr.
  llvm::Value *vectorWrapScalar8(llvm::Value *Op);
  llvm::Value *vectorWrapScalar16(llvm::Value *Op);
  llvm::Value *EmitAArch64BuiltinExpr(unsigned BuiltinID, const CallExpr *E);

  llvm::Value *BuildVector(ArrayRef<llvm::Value*> Ops);
  llvm::Value *EmitX86BuiltinExpr(unsigned BuiltinID, const CallExpr *E);
  llvm::Value *EmitPPCBuiltinExpr(unsigned BuiltinID, const CallExpr *E);
  llvm::Value *EmitAMDGPUBuiltinExpr(unsigned BuiltinID, const CallExpr *E);
  llvm::Value *EmitSystemZBuiltinExpr(unsigned BuiltinID, const CallExpr *E);
  llvm::Value *EmitNVPTXBuiltinExpr(unsigned BuiltinID, const CallExpr *E);
  llvm::Value *EmitWebAssemblyBuiltinExpr(unsigned BuiltinID,
                                          const CallExpr *E);

  llvm::Value *EmitObjCProtocolExpr(const ObjCProtocolExpr *E);
  llvm::Value *EmitObjCStringLiteral(const ObjCStringLiteral *E);
  llvm::Value *EmitObjCBoxedExpr(const ObjCBoxedExpr *E);
  llvm::Value *EmitObjCArrayLiteral(const ObjCArrayLiteral *E);
  llvm::Value *EmitObjCDictionaryLiteral(const ObjCDictionaryLiteral *E);
  llvm::Value *EmitObjCCollectionLiteral(const Expr *E,
                                const ObjCMethodDecl *MethodWithObjects);
  llvm::Value *EmitObjCSelectorExpr(const ObjCSelectorExpr *E);
  RValue EmitObjCMessageExpr(const ObjCMessageExpr *E,
                             ReturnValueSlot Return = ReturnValueSlot());

  /// Retrieves the default cleanup kind for an ARC cleanup.
  /// Except under -fobjc-arc-eh, ARC cleanups are normal-only.
  CleanupKind getARCCleanupKind() {
    return CGM.getCodeGenOpts().ObjCAutoRefCountExceptions
             ? NormalAndEHCleanup : NormalCleanup;
  }

  // ARC primitives.
  void EmitARCInitWeak(Address addr, llvm::Value *value);
  void EmitARCDestroyWeak(Address addr);
  llvm::Value *EmitARCLoadWeak(Address addr);
  llvm::Value *EmitARCLoadWeakRetained(Address addr);
  llvm::Value *EmitARCStoreWeak(Address addr, llvm::Value *value, bool ignored);
  void EmitARCCopyWeak(Address dst, Address src);
  void EmitARCMoveWeak(Address dst, Address src);
  llvm::Value *EmitARCRetainAutorelease(QualType type, llvm::Value *value);
  llvm::Value *EmitARCRetainAutoreleaseNonBlock(llvm::Value *value);
  llvm::Value *EmitARCStoreStrong(LValue lvalue, llvm::Value *value,
                                  bool resultIgnored);
  llvm::Value *EmitARCStoreStrongCall(Address addr, llvm::Value *value,
                                      bool resultIgnored);
  llvm::Value *EmitARCRetain(QualType type, llvm::Value *value);
  llvm::Value *EmitARCRetainNonBlock(llvm::Value *value);
  llvm::Value *EmitARCRetainBlock(llvm::Value *value, bool mandatory);
  void EmitARCDestroyStrong(Address addr, ARCPreciseLifetime_t precise);
  void EmitARCRelease(llvm::Value *value, ARCPreciseLifetime_t precise);
  llvm::Value *EmitARCAutorelease(llvm::Value *value);
  llvm::Value *EmitARCAutoreleaseReturnValue(llvm::Value *value);
  llvm::Value *EmitARCRetainAutoreleaseReturnValue(llvm::Value *value);
  llvm::Value *EmitARCRetainAutoreleasedReturnValue(llvm::Value *value);

  std::pair<LValue,llvm::Value*>
  EmitARCStoreAutoreleasing(const BinaryOperator *e);
  std::pair<LValue,llvm::Value*>
  EmitARCStoreStrong(const BinaryOperator *e, bool ignored);

  llvm::Value *EmitObjCThrowOperand(const Expr *expr);

  llvm::Value *EmitObjCProduceObject(QualType T, llvm::Value *Ptr);
  llvm::Value *EmitObjCConsumeObject(QualType T, llvm::Value *Ptr);
  llvm::Value *EmitObjCExtendObjectLifetime(QualType T, llvm::Value *Ptr);

  llvm::Value *EmitARCExtendBlockObject(const Expr *expr);
  llvm::Value *EmitARCRetainScalarExpr(const Expr *expr);
  llvm::Value *EmitARCRetainAutoreleaseScalarExpr(const Expr *expr);

  void EmitARCIntrinsicUse(ArrayRef<llvm::Value*> values);

  static Destroyer destroyARCStrongImprecise;
  static Destroyer destroyARCStrongPrecise;
  static Destroyer destroyARCWeak;

  void EmitObjCAutoreleasePoolPop(llvm::Value *Ptr); 
  llvm::Value *EmitObjCAutoreleasePoolPush();
  llvm::Value *EmitObjCMRRAutoreleasePoolPush();
  void EmitObjCAutoreleasePoolCleanup(llvm::Value *Ptr);
  void EmitObjCMRRAutoreleasePoolPop(llvm::Value *Ptr); 

  /// \brief Emits a reference binding to the passed in expression.
  RValue EmitReferenceBindingToExpr(const Expr *E);

  //===--------------------------------------------------------------------===//
  //                           Expression Emission
  //===--------------------------------------------------------------------===//

  // Expressions are broken into three classes: scalar, complex, aggregate.

  /// EmitScalarExpr - Emit the computation of the specified expression of LLVM
  /// scalar type, returning the result.
  llvm::Value *EmitScalarExpr(const Expr *E , bool IgnoreResultAssign = false);

  /// Emit a conversion from the specified type to the specified destination
  /// type, both of which are LLVM scalar types.
  llvm::Value *EmitScalarConversion(llvm::Value *Src, QualType SrcTy,
                                    QualType DstTy, SourceLocation Loc);

  /// Emit a conversion from the specified complex type to the specified
  /// destination type, where the destination type is an LLVM scalar type.
  llvm::Value *EmitComplexToScalarConversion(ComplexPairTy Src, QualType SrcTy,
                                             QualType DstTy,
                                             SourceLocation Loc);

  /// EmitAggExpr - Emit the computation of the specified expression
  /// of aggregate type.  The result is computed into the given slot,
  /// which may be null to indicate that the value is not needed.
  void EmitAggExpr(const Expr *E, AggValueSlot AS);

  /// EmitAggExprToLValue - Emit the computation of the specified expression of
  /// aggregate type into a temporary LValue.
  LValue EmitAggExprToLValue(const Expr *E);

  /// EmitGCMemmoveCollectable - Emit special API for structs with object
  /// pointers.
  void EmitGCMemmoveCollectable(llvm::Value *DestPtr, llvm::Value *SrcPtr,
                                QualType Ty);

  /// EmitExtendGCLifetime - Given a pointer to an Objective-C object,
  /// make sure it survives garbage collection until this point.
  void EmitExtendGCLifetime(llvm::Value *object);

  /// EmitComplexExpr - Emit the computation of the specified expression of
  /// complex type, returning the result.
  ComplexPairTy EmitComplexExpr(const Expr *E,
                                bool IgnoreReal = false,
                                bool IgnoreImag = false);

  /// EmitComplexExprIntoLValue - Emit the given expression of complex
  /// type and place its result into the specified l-value.
  void EmitComplexExprIntoLValue(const Expr *E, LValue dest, bool isInit);

  /// EmitStoreOfComplex - Store a complex number into the specified l-value.
  void EmitStoreOfComplex(ComplexPairTy V, LValue dest, bool isInit);

  /// EmitLoadOfComplex - Load a complex number from the specified l-value.
  ComplexPairTy EmitLoadOfComplex(LValue src, SourceLocation loc);

  Address emitAddrOfRealComponent(Address complex, QualType complexType);
  Address emitAddrOfImagComponent(Address complex, QualType complexType);

  /// AddInitializerToStaticVarDecl - Add the initializer for 'D' to the
  /// global variable that has already been created for it.  If the initializer
  /// has a different type than GV does, this may free GV and return a different
  /// one.  Otherwise it just returns GV.
  llvm::GlobalVariable *
  AddInitializerToStaticVarDecl(const VarDecl &D,
                                llvm::GlobalVariable *GV);


  /// EmitCXXGlobalVarDeclInit - Create the initializer for a C++
  /// variable with global storage.
  void EmitCXXGlobalVarDeclInit(const VarDecl &D, llvm::Constant *DeclPtr,
                                bool PerformInit);

  llvm::Constant *createAtExitStub(const VarDecl &VD, llvm::Constant *Dtor,
                                   llvm::Constant *Addr);

  /// Call atexit() with a function that passes the given argument to
  /// the given function.
  void registerGlobalDtorWithAtExit(const VarDecl &D, llvm::Constant *fn,
                                    llvm::Constant *addr);

  /// Emit code in this function to perform a guarded variable
  /// initialization.  Guarded initializations are used when it's not
  /// possible to prove that an initialization will be done exactly
  /// once, e.g. with a static local variable or a static data member
  /// of a class template.
  void EmitCXXGuardedInit(const VarDecl &D, llvm::GlobalVariable *DeclPtr,
                          bool PerformInit);

  /// GenerateCXXGlobalInitFunc - Generates code for initializing global
  /// variables.
  void GenerateCXXGlobalInitFunc(llvm::Function *Fn,
                                 ArrayRef<llvm::Function *> CXXThreadLocals,
                                 Address Guard = Address::invalid());

  /// GenerateCXXGlobalDtorsFunc - Generates code for destroying global
  /// variables.
  void GenerateCXXGlobalDtorsFunc(llvm::Function *Fn,
                                  const std::vector<std::pair<llvm::WeakVH,
                                  llvm::Constant*> > &DtorsAndObjects);

  void GenerateCXXGlobalVarDeclInitFunc(llvm::Function *Fn,
                                        const VarDecl *D,
                                        llvm::GlobalVariable *Addr,
                                        bool PerformInit);

  void EmitCXXConstructExpr(const CXXConstructExpr *E, AggValueSlot Dest);
  
  void EmitSynthesizedCXXCopyCtor(Address Dest, Address Src, const Expr *Exp);

  void enterFullExpression(const ExprWithCleanups *E) {
    if (E->getNumObjects() == 0) return;
    enterNonTrivialFullExpression(E);
  }
  void enterNonTrivialFullExpression(const ExprWithCleanups *E);

  void EmitCXXThrowExpr(const CXXThrowExpr *E, bool KeepInsertionPoint = true);

  void EmitLambdaExpr(const LambdaExpr *E, AggValueSlot Dest);

  RValue EmitAtomicExpr(AtomicExpr *E, Address Dest = Address::invalid());

  //===--------------------------------------------------------------------===//
  //                         Annotations Emission
  //===--------------------------------------------------------------------===//

  /// Emit an annotation call (intrinsic or builtin).
  llvm::Value *EmitAnnotationCall(llvm::Value *AnnotationFn,
                                  llvm::Value *AnnotatedVal,
                                  StringRef AnnotationStr,
                                  SourceLocation Location);

  /// Emit local annotations for the local variable V, declared by D.
  void EmitVarAnnotations(const VarDecl *D, llvm::Value *V);

  /// Emit field annotations for the given field & value. Returns the
  /// annotation result.
<<<<<<< HEAD
  llvm::Value *EmitFieldAnnotations(const FieldDecl *D, llvm::Value *V);
#ifdef INTEL_CUSTOMIZATION
  //===--------------------------------------------------------------------===//
  //                         Cilk Emission
  //===--------------------------------------------------------------------===//
=======
  Address EmitFieldAnnotations(const FieldDecl *D, Address V);
>>>>>>> 085b9ff6

  /// \brief Emit the receiver declaration for a captured statement.
  /// Only allocation and cleanup will be emitted, and initialization will be
  /// emitted in the helper function.
  void EmitCaptureReceiverDecl(const VarDecl &D);
#endif  // INTEL_CUSTOMIZATION
  //===--------------------------------------------------------------------===//
  //                             Internal Helpers
  //===--------------------------------------------------------------------===//

  /// ContainsLabel - Return true if the statement contains a label in it.  If
  /// this statement is not executed normally, it not containing a label means
  /// that we can just remove the code.
  static bool ContainsLabel(const Stmt *S, bool IgnoreCaseStmts = false);

  /// containsBreak - Return true if the statement contains a break out of it.
  /// If the statement (recursively) contains a switch or loop with a break
  /// inside of it, this is fine.
  static bool containsBreak(const Stmt *S);
  
  /// ConstantFoldsToSimpleInteger - If the specified expression does not fold
  /// to a constant, or if it does but contains a label, return false.  If it
  /// constant folds return true and set the boolean result in Result.
  bool ConstantFoldsToSimpleInteger(const Expr *Cond, bool &Result);

  /// ConstantFoldsToSimpleInteger - If the specified expression does not fold
  /// to a constant, or if it does but contains a label, return false.  If it
  /// constant folds return true and set the folded value.
  bool ConstantFoldsToSimpleInteger(const Expr *Cond, llvm::APSInt &Result);
  
  /// EmitBranchOnBoolExpr - Emit a branch on a boolean condition (e.g. for an
  /// if statement) to the specified blocks.  Based on the condition, this might
  /// try to simplify the codegen of the conditional based on the branch.
  /// TrueCount should be the number of times we expect the condition to
  /// evaluate to true based on PGO data.
  void EmitBranchOnBoolExpr(const Expr *Cond, llvm::BasicBlock *TrueBlock,
                            llvm::BasicBlock *FalseBlock, uint64_t TrueCount);

  /// \brief Emit a description of a type in a format suitable for passing to
  /// a runtime sanitizer handler.
  llvm::Constant *EmitCheckTypeDescriptor(QualType T);

  /// \brief Convert a value into a format suitable for passing to a runtime
  /// sanitizer handler.
  llvm::Value *EmitCheckValue(llvm::Value *V);

  /// \brief Emit a description of a source location in a format suitable for
  /// passing to a runtime sanitizer handler.
  llvm::Constant *EmitCheckSourceLocation(SourceLocation Loc);

  /// \brief Create a basic block that will call a handler function in a
  /// sanitizer runtime with the provided arguments, and create a conditional
  /// branch to it.
  void EmitCheck(ArrayRef<std::pair<llvm::Value *, SanitizerMask>> Checked,
                 StringRef CheckName, ArrayRef<llvm::Constant *> StaticArgs,
                 ArrayRef<llvm::Value *> DynamicArgs);

  /// \brief Create a basic block that will call the trap intrinsic, and emit a
  /// conditional branch to it, for the -ftrapv checks.
  void EmitTrapCheck(llvm::Value *Checked);

  /// \brief Emit a call to trap or debugtrap and attach function attribute
  /// "trap-func-name" if specified.
  llvm::CallInst *EmitTrapCall(llvm::Intrinsic::ID IntrID);

  /// \brief Create a check for a function parameter that may potentially be
  /// declared as non-null.
  void EmitNonNullArgCheck(RValue RV, QualType ArgType, SourceLocation ArgLoc,
                           const FunctionDecl *FD, unsigned ParmNum);

  /// EmitCallArg - Emit a single call argument.
  void EmitCallArg(CallArgList &args, const Expr *E, QualType ArgType);

  /// EmitDelegateCallArg - We are performing a delegate call; that
  /// is, the current function is delegating to another one.  Produce
  /// a r-value suitable for passing the given parameter.
  void EmitDelegateCallArg(CallArgList &args, const VarDecl *param,
                           SourceLocation loc);

  /// SetFPAccuracy - Set the minimum required accuracy of the given floating
  /// point operation, expressed as the maximum relative error in ulp.
  void SetFPAccuracy(llvm::Value *Val, float Accuracy);

private:
  llvm::MDNode *getRangeForLoadFromType(QualType Ty);
  void EmitReturnOfRValue(RValue RV, QualType Ty);

  void deferPlaceholderReplacement(llvm::Instruction *Old, llvm::Value *New);

  llvm::SmallVector<std::pair<llvm::Instruction *, llvm::Value *>, 4>
  DeferredReplacements;

  /// Set the address of a local variable.
  void setAddrOfLocalVar(const VarDecl *VD, Address Addr) {
    assert(!LocalDeclMap.count(VD) && "Decl already exists in LocalDeclMap!");
    LocalDeclMap.insert({VD, Addr});
  }

  /// ExpandTypeFromArgs - Reconstruct a structure of type \arg Ty
  /// from function arguments into \arg Dst. See ABIArgInfo::Expand.
  ///
  /// \param AI - The first function argument of the expansion.
  void ExpandTypeFromArgs(QualType Ty, LValue Dst,
                          SmallVectorImpl<llvm::Argument *>::iterator &AI);

  /// ExpandTypeToArgs - Expand an RValue \arg RV, with the LLVM type for \arg
  /// Ty, into individual arguments on the provided vector \arg IRCallArgs,
  /// starting at index \arg IRCallArgPos. See ABIArgInfo::Expand.
  void ExpandTypeToArgs(QualType Ty, RValue RV, llvm::FunctionType *IRFuncTy,
                        SmallVectorImpl<llvm::Value *> &IRCallArgs,
                        unsigned &IRCallArgPos);

  llvm::Value* EmitAsmInput(const TargetInfo::ConstraintInfo &Info,
                            const Expr *InputExpr, std::string &ConstraintStr);

  llvm::Value* EmitAsmInputLValue(const TargetInfo::ConstraintInfo &Info,
                                  LValue InputValue, QualType InputType,
                                  std::string &ConstraintStr,
                                  SourceLocation Loc);

public:
#ifndef NDEBUG
  // Determine whether the given argument is an Objective-C method
  // that may have type parameters in its signature.
  static bool isObjCMethodWithTypeParams(const ObjCMethodDecl *method) {
    const DeclContext *dc = method->getDeclContext();
    if (const ObjCInterfaceDecl *classDecl= dyn_cast<ObjCInterfaceDecl>(dc)) {
      return classDecl->getTypeParamListAsWritten();
    }

    if (const ObjCCategoryDecl *catDecl = dyn_cast<ObjCCategoryDecl>(dc)) {
      return catDecl->getTypeParamList();
    }

    return false;
  }

  template<typename T>
  static bool isObjCMethodWithTypeParams(const T *) { return false; }
#endif

  /// EmitCallArgs - Emit call arguments for a function.
  template <typename T>
  void EmitCallArgs(CallArgList &Args, const T *CallArgTypeInfo,
                    llvm::iterator_range<CallExpr::const_arg_iterator> ArgRange,
                    const FunctionDecl *CalleeDecl = nullptr,
                    unsigned ParamsToSkip = 0) {
    SmallVector<QualType, 16> ArgTypes;
    CallExpr::const_arg_iterator Arg = ArgRange.begin();

    assert((ParamsToSkip == 0 || CallArgTypeInfo) &&
           "Can't skip parameters if type info is not provided");
    if (CallArgTypeInfo) {
#ifndef NDEBUG
      bool isGenericMethod = isObjCMethodWithTypeParams(CallArgTypeInfo);
#endif

      // First, use the argument types that the type info knows about
      for (auto I = CallArgTypeInfo->param_type_begin() + ParamsToSkip,
                E = CallArgTypeInfo->param_type_end();
           I != E; ++I, ++Arg) {
        assert(Arg != ArgRange.end() && "Running over edge of argument list!");
        assert((isGenericMethod ||
                ((*I)->isVariablyModifiedType() ||
                 (*I).getNonReferenceType()->isObjCRetainableType() ||
                 getContext()
                         .getCanonicalType((*I).getNonReferenceType())
                         .getTypePtr() ==
                     getContext()
                         .getCanonicalType((*Arg)->getType())
                         .getTypePtr())) &&
               "type mismatch in call argument!");
        ArgTypes.push_back(*I);
      }
    }

    // Either we've emitted all the call args, or we have a call to variadic
    // function.
    assert((Arg == ArgRange.end() || !CallArgTypeInfo ||
            CallArgTypeInfo->isVariadic()) &&
           "Extra arguments in non-variadic function!");

    // If we still have any arguments, emit them using the type of the argument.
    for (auto *A : llvm::make_range(Arg, ArgRange.end()))
      ArgTypes.push_back(getVarArgType(A));

    EmitCallArgs(Args, ArgTypes, ArgRange, CalleeDecl, ParamsToSkip);
  }

  void EmitCallArgs(CallArgList &Args, ArrayRef<QualType> ArgTypes,
                    llvm::iterator_range<CallExpr::const_arg_iterator> ArgRange,
                    const FunctionDecl *CalleeDecl = nullptr,
                    unsigned ParamsToSkip = 0);

  /// EmitPointerWithAlignment - Given an expression with a pointer
  /// type, emit the value and compute our best estimate of the
  /// alignment of the pointee.
  ///
  /// Note that this function will conservatively fall back on the type
  /// when it doesn't 
  ///
  /// \param Source - If non-null, this will be initialized with
  ///   information about the source of the alignment.  Note that this
  ///   function will conservatively fall back on the type when it
  ///   doesn't recognize the expression, which means that sometimes
  ///   
  ///   a worst-case One
  ///   reasonable way to use this information is when there's a
  ///   language guarantee that the pointer must be aligned to some
  ///   stricter value, and we're simply trying to ensure that
  ///   sufficiently obvious uses of under-aligned objects don't get
  ///   miscompiled; for example, a placement new into the address of
  ///   a local variable.  In such a case, it's quite reasonable to
  ///   just ignore the returned alignment when it isn't from an
  ///   explicit source.
  Address EmitPointerWithAlignment(const Expr *Addr,
                                   AlignmentSource *Source = nullptr);

private:
  QualType getVarArgType(const Expr *Arg);

  const TargetCodeGenInfo &getTargetHooks() const {
    return CGM.getTargetCodeGenInfo();
  }

  void EmitDeclMetadata();

  BlockByrefHelpers *buildByrefHelpers(llvm::StructType &byrefType,
                                  const AutoVarEmission &emission);

  void AddObjCARCExceptionMetadata(llvm::Instruction *Inst);

  llvm::Value *GetValueForARMHint(unsigned BuiltinID);

#ifdef INTEL_SPECIFIC_IL0_BACKEND
public:
  void EmitPragmaDecl(const PragmaDecl &D);
  void EmitIntelAttribute(const Decl &D);
  /// Pass the type inside the sizeof expression \a QTy to the IL0 backend.
  /// LLVM backend needs only the constant size value \a C; IL0 uses this for
  /// early optimizations (mostly dtrans) and kfolds it out later.
  llvm::Value *EmitIntelSizeof(QualType QTy, llvm::Value *C);
private:
  void EmitPragmaStmt(const PragmaStmt &S);
  llvm::BasicBlock *CreateIPForInlineEnd(llvm::BasicBlock *InlineBB);
#endif  // INTEL_SPECIFIC_IL0_BACKEND
};

/// Helper class with most of the code for saving a value for a
/// conditional expression cleanup.
struct DominatingLLVMValue {
  typedef llvm::PointerIntPair<llvm::Value*, 1, bool> saved_type;

  /// Answer whether the given value needs extra work to be saved.
  static bool needsSaving(llvm::Value *value) {
    // If it's not an instruction, we don't need to save.
    if (!isa<llvm::Instruction>(value)) return false;

    // If it's an instruction in the entry block, we don't need to save.
    llvm::BasicBlock *block = cast<llvm::Instruction>(value)->getParent();
    return (block != &block->getParent()->getEntryBlock());
  }

  /// Try to save the given value.
  static saved_type save(CodeGenFunction &CGF, llvm::Value *value) {
    if (!needsSaving(value)) return saved_type(value, false);

    // Otherwise, we need an alloca.
    auto align = CharUnits::fromQuantity(
              CGF.CGM.getDataLayout().getPrefTypeAlignment(value->getType()));
    Address alloca =
      CGF.CreateTempAlloca(value->getType(), align, "cond-cleanup.save");
    CGF.Builder.CreateStore(value, alloca);

    return saved_type(alloca.getPointer(), true);
  }

  static llvm::Value *restore(CodeGenFunction &CGF, saved_type value) {
    // If the value says it wasn't saved, trust that it's still dominating.
    if (!value.getInt()) return value.getPointer();

    // Otherwise, it should be an alloca instruction, as set up in save().
    auto alloca = cast<llvm::AllocaInst>(value.getPointer());
    return CGF.Builder.CreateAlignedLoad(alloca, alloca->getAlignment());
  }
};

/// A partial specialization of DominatingValue for llvm::Values that
/// might be llvm::Instructions.
template <class T> struct DominatingPointer<T,true> : DominatingLLVMValue {
  typedef T *type;
  static type restore(CodeGenFunction &CGF, saved_type value) {
    return static_cast<T*>(DominatingLLVMValue::restore(CGF, value));
  }
};

/// A specialization of DominatingValue for Address.
template <> struct DominatingValue<Address> {
  typedef Address type;

  struct saved_type {
    DominatingLLVMValue::saved_type SavedValue;
    CharUnits Alignment;
  };

  static bool needsSaving(type value) {
    return DominatingLLVMValue::needsSaving(value.getPointer());
  }
  static saved_type save(CodeGenFunction &CGF, type value) {
    return { DominatingLLVMValue::save(CGF, value.getPointer()),
             value.getAlignment() };
  }
  static type restore(CodeGenFunction &CGF, saved_type value) {
    return Address(DominatingLLVMValue::restore(CGF, value.SavedValue),
                   value.Alignment);
  }
};

/// A specialization of DominatingValue for RValue.
template <> struct DominatingValue<RValue> {
  typedef RValue type;
  class saved_type {
    enum Kind { ScalarLiteral, ScalarAddress, AggregateLiteral,
                AggregateAddress, ComplexAddress };

    llvm::Value *Value;
    unsigned K : 3;
    unsigned Align : 29;
    saved_type(llvm::Value *v, Kind k, unsigned a = 0)
      : Value(v), K(k), Align(a) {}

  public:
    static bool needsSaving(RValue value);
    static saved_type save(CodeGenFunction &CGF, RValue value);
    RValue restore(CodeGenFunction &CGF);

    // implementations in CGCleanup.cpp
  };

  static bool needsSaving(type value) {
    return saved_type::needsSaving(value);
  }
  static saved_type save(CodeGenFunction &CGF, type value) {
    return saved_type::save(CGF, value);
  }
  static type restore(CodeGenFunction &CGF, saved_type value) {
    return value.restore(CGF);
  }
};

}  // end namespace CodeGen
}  // end namespace clang

#endif<|MERGE_RESOLUTION|>--- conflicted
+++ resolved
@@ -249,9 +249,9 @@
 
 #ifdef INTEL_SPECIFIC_IL0_BACKEND
       // \brief Helper for EmitPragmaSimd - emit Intel intrinsic.
-      virtual void emitIntelIntrinsic(CodeGenFunction *CGF,
-          CodeGenModule *CGM, llvm::Value *LoopIndex,
-          llvm::Value *LoopCount) const = 0;
+      virtual void emitIntelIntrinsic(CodeGenFunction *CGF, CodeGenModule *CGM,
+                                      Address LoopIndex,
+                                      llvm::Value *LoopCount) const = 0;
 #endif  // INTEL_SPECIFIC_IL0_BACKEND
       // \brief Emit updates of local variables from clauses
       // and loop counters in the beginning of __simd_helper.
@@ -261,12 +261,12 @@
 
       /// \brief Emit the SIMD loop initalization, loop stride expression
       /// as loop invariants, and cache those values.
-      virtual void emitInit(CodeGenFunction &CGF,
-          llvm::Value *&LoopIndex, llvm::Value *&LoopCount) = 0;
+      virtual void emitInit(CodeGenFunction &CGF, Address &LoopIndex,
+                            llvm::Value *&LoopCount) = 0;
 
       /// \brief Emit the loop increment.
       virtual void emitIncrement(CodeGenFunction &CGF,
-                                 llvm::Value *IndexVar) const = 0;
+                                 Address IndexVar) const = 0;
 
       // \brief Emit final values of loop counters and linear vars.
       virtual void emitLinearFinal(CodeGenFunction &CGF) const = 0;
@@ -303,7 +303,7 @@
   class CGPragmaSimd : public CGPragmaSimdWrapper {
     public:
       CGPragmaSimd(const SIMDForStmt *S)
-        : SimdFor(S) {}
+        : SimdFor(S), LCVAddr(Address::invalid()) {}
 
       virtual bool emitSafelen(CodeGenFunction *CGF) const;
 #ifdef INTEL_SPECIFIC_IL0_BACKEND
@@ -316,11 +316,10 @@
                       CodeGenFunction *CGF,
                       CGSIMDForStmtInfo *Info) const;
 
-      virtual void emitInit(CodeGenFunction &CGF,
-          llvm::Value *&LoopIndex, llvm::Value *&LoopCount);
-
-      virtual void emitIncrement(CodeGenFunction &CGF,
-                                 llvm::Value *IndexVar) const;
+      virtual void emitInit(CodeGenFunction &CGF, Address &LoopIndex,
+                            llvm::Value *&LoopCount);
+
+      virtual void emitIncrement(CodeGenFunction &CGF, Address IndexVar) const;
 
       virtual void emitLinearFinal(CodeGenFunction &CGF) const { }
 
@@ -365,7 +364,7 @@
       const SIMDForStmt *SimdFor;
 
       /// \brief The address of the loop control variable.
-      llvm::Value *LCVAddr;
+      Address LCVAddr;
 
       /// \brief The cached loop control variable initial value.
       llvm::Value *LCVInitVal;
@@ -379,6 +378,8 @@
   /// same manner with "#pragma simd" and "#pragma omp simd", using wrapper
   /// (CGPragmaSimdWrapper) for addressing any differences between them.
   class CGSIMDForStmtInfo : public CGCapturedStmtInfo {
+    typedef llvm::SmallDenseMap<const VarDecl *, Address> SIMDVarsMap;
+
   public:
     CGSIMDForStmtInfo(const CGPragmaSimdWrapper &Wr, llvm::MDNode *LoopID,
                       bool LoopParallel)
@@ -399,19 +400,18 @@
 
     /// \brief Update the address of a SIMD variable's local copy, such
     /// that the captured body can use this local variable instead.
-    void updateLocalAddr(const VarDecl *VD, llvm::Value *Addr) {
-      assert(VD && Addr && "null values unexpected");
+    void updateLocalAddr(const VarDecl *VD, Address Addr) {
+      assert(VD && Addr.isValid() && "null values unexpected");
       assert(!SIMDVars.count(VD) && "already exists");
-      SIMDVars[VD] = Addr;
-    }
-
-    llvm::Value *lookupLocalAddr(const VarDecl *VD) const {
-      llvm::SmallDenseMap<const VarDecl *, llvm::Value *>::const_iterator
-        I = SIMDVars.find(VD);
+      SIMDVars.insert(std::make_pair(VD, Addr));
+    }
+
+    Address lookupLocalAddr(const VarDecl *VD) const {
+      auto I = SIMDVars.find(VD);
       if (I != SIMDVars.end()) {
         return I->second;
       }
-      return 0;
+      return Address::invalid();
     }
 
     bool shouldReplaceWithLocal() const {
@@ -443,7 +443,7 @@
     /// Note: the following fields are used by SIMDForStmt only.
     /// \brief Keep the map between a SIMD variable and its local variable
     /// address.
-    llvm::SmallDenseMap<const VarDecl *, llvm::Value *> SIMDVars;
+    SIMDVarsMap SIMDVars;
     /// \brief Replace all SIMD variable references with their local copies.
     bool ShouldReplaceWithLocal;
   };
@@ -453,7 +453,7 @@
   public:
     explicit CGCilkForStmtInfo(const CilkForStmt &S)
       : CGCapturedStmtInfo(*S.getBody(), CR_CilkFor), TheCilkFor(S),
-        InnerLoopControlVarAddr(0) { }
+        InnerLoopControlVarAddr(Address::invalid()) { }
 
     virtual StringRef getHelperName() const override {
       return "__cilk_for_helper";
@@ -465,10 +465,10 @@
 
     const CilkForStmt &getCilkForStmt() const { return TheCilkFor; }
 
-    void setInnerLoopControlVarAddr(llvm::Value *Addr) {
+    void setInnerLoopControlVarAddr(Address Addr) {
       InnerLoopControlVarAddr = Addr;
     }
-    llvm::Value *getInnerLoopControlVarAddr() const {
+    Address getInnerLoopControlVarAddr() const {
       return InnerLoopControlVarAddr;
     }
 
@@ -482,13 +482,14 @@
 
     /// \brief The address of the inner loop control variable. Any reference
     /// to the loop control variable needs to load this the value instead.
-    llvm::Value *InnerLoopControlVarAddr;
+    Address InnerLoopControlVarAddr;
   };
 
   class CGCilkSpawnInfo : public CGCapturedStmtInfo {
   public:
     explicit CGCilkSpawnInfo(const CapturedStmt &S, VarDecl *VD)
-      : CGCapturedStmtInfo(S, CR_CilkSpawn), ReceiverDecl(VD) { }
+      : CGCapturedStmtInfo(S, CR_CilkSpawn), ReceiverDecl(VD),
+        ReceiverAddr(Address::invalid()), ReceiverTmp(Address::invalid()) { }
 
     virtual void EmitBody(CodeGenFunction &CGF, const Stmt *S) override;
     virtual StringRef getHelperName() const override {
@@ -500,25 +501,25 @@
       return V && V == ReceiverDecl;
     }
 
-    llvm::Value *getReceiverAddr() const { return ReceiverAddr; }
-    void setReceiverAddr(llvm::Value *val) { ReceiverAddr = val; }
-
-    llvm::Value *getReceiverTmp() const { return ReceiverTmp; }
-    void setReceiverTmp(llvm::Value *val) { ReceiverTmp = val; }
+    Address getReceiverAddr() const { return ReceiverAddr; }
+    void setReceiverAddr(Address val) { ReceiverAddr = val; }
+
+    Address getReceiverTmp() const { return ReceiverTmp; }
+    void setReceiverTmp(Address val) { ReceiverTmp = val; }
 
     static bool classof(const CGCilkSpawnInfo *) { return true; }
     static bool classof(const CGCapturedStmtInfo *I) {
       return I->getKind() == CR_CilkSpawn;
     }
   private:
-    /// \brief The receiver declariation.
+    /// \brief The receiver declaration.
     VarDecl *ReceiverDecl;
 
     /// \brief The address of the receiver.
-    llvm::Value *ReceiverAddr;
+    Address ReceiverAddr;
 
     /// \brief The address of the receiver temporary.
-    llvm::Value *ReceiverTmp;
+    Address ReceiverTmp;
   };
 
   /// \brief Information about implicit syncs used during code generation.
@@ -2203,19 +2204,12 @@
   RValue EmitBuiltinNewDeleteCall(const FunctionProtoType *Type,
                                   const Expr *Arg, bool IsDelete);
 
-<<<<<<< HEAD
-  llvm::Value* EmitCXXTypeidExpr(const CXXTypeidExpr *E);
-  llvm::Value *EmitDynamicCast(llvm::Value *V, const CXXDynamicCastExpr *DCE);
-  llvm::Value* EmitCXXUuidofExpr(const CXXUuidofExpr *E);
+  llvm::Value *EmitCXXTypeidExpr(const CXXTypeidExpr *E);
+  llvm::Value *EmitDynamicCast(Address V, const CXXDynamicCastExpr *DCE);
+  Address EmitCXXUuidofExpr(const CXXUuidofExpr *E);
 #ifdef INTEL_CUSTOMIZATION
   void EmitCEANBuiltinExprBody(const CEANBuiltinExpr *E);
 #endif  // INTEL_CUSTOMIZATION
-=======
-  llvm::Value *EmitCXXTypeidExpr(const CXXTypeidExpr *E);
-  llvm::Value *EmitDynamicCast(Address V, const CXXDynamicCastExpr *DCE);
-  Address EmitCXXUuidofExpr(const CXXUuidofExpr *E);
-
->>>>>>> 085b9ff6
   /// \brief Situations in which we might emit a check for the suitability of a
   ///        pointer or glvalue.
   enum TypeCheckKind {
@@ -2523,8 +2517,7 @@
   void GenerateCapturedStmtFunctionProlog(const CapturedStmt &S);
   llvm::Function *GenerateCapturedStmtFunctionEpilog(const CapturedStmt &S);
   llvm::Function *GenerateCapturedStmtFunction(const CapturedStmt &S);
-<<<<<<< HEAD
-  llvm::Value *GenerateCapturedStmtArgument(const CapturedStmt &S);
+  Address GenerateCapturedStmtArgument(const CapturedStmt &S);
 #ifdef INTEL_CUSTOMIZATION
   llvm::Function *EmitSpawnCapturedStmt(const CapturedStmt &S, VarDecl *VD);
   void EmitCilkForGrainsizeStmt(const CilkForGrainsizeStmt &S);
@@ -2533,9 +2526,8 @@
   void EmitPragmaSimd(CGPragmaSimdWrapper &W);
   llvm::Function *EmitSimdFunction(CGPragmaSimdWrapper &W);
   void EmitSIMDForStmt(const SIMDForStmt &S);
-  void EmitSIMDForHelperCall(llvm::Function *BodyFunc,
-                             LValue CapStruct, llvm::Value *LoopIndex,
-                             bool IsLastIter);
+  void EmitSIMDForHelperCall(llvm::Function *BodyFunc, LValue CapStruct,
+                             Address LoopIndex, bool IsLastIter);
   void EmitSIMDForHelperBody(const Stmt *S);
   void EmitCilkSpawnExpr(const CilkSpawnExpr *E);
   void EmitCilkSpawnDecl(const CilkSpawnDecl *D);
@@ -2543,9 +2535,6 @@
   void EmitCilkRankedStmt(const CilkRankedStmt &S);
 #endif  // INTEL_CUSTOMIZATION
 
-=======
-  Address GenerateCapturedStmtArgument(const CapturedStmt &S);
->>>>>>> 085b9ff6
   /// \brief Perform element by element copying of arrays with type \a
   /// OriginalType from \a SrcAddr to \a DestAddr using copying procedure
   /// generated by \a CopyGen.
@@ -3307,15 +3296,11 @@
 
   /// Emit field annotations for the given field & value. Returns the
   /// annotation result.
-<<<<<<< HEAD
-  llvm::Value *EmitFieldAnnotations(const FieldDecl *D, llvm::Value *V);
+  Address EmitFieldAnnotations(const FieldDecl *D, Address V);
 #ifdef INTEL_CUSTOMIZATION
   //===--------------------------------------------------------------------===//
   //                         Cilk Emission
   //===--------------------------------------------------------------------===//
-=======
-  Address EmitFieldAnnotations(const FieldDecl *D, Address V);
->>>>>>> 085b9ff6
 
   /// \brief Emit the receiver declaration for a captured statement.
   /// Only allocation and cleanup will be emitted, and initialization will be
