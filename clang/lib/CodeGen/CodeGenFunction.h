//===-- CodeGenFunction.h - Per-Function state for LLVM CodeGen -*- C++ -*-===//
//
//                     The LLVM Compiler Infrastructure
//
// This file is distributed under the University of Illinois Open Source
// License. See LICENSE.TXT for details.
//
//===----------------------------------------------------------------------===//
//
// This is the internal per-function state used for llvm translation.
//
//===----------------------------------------------------------------------===//

#ifndef LLVM_CLANG_LIB_CODEGEN_CODEGENFUNCTION_H
#define LLVM_CLANG_LIB_CODEGEN_CODEGENFUNCTION_H

#include "CGBuilder.h"
#include "CGDebugInfo.h"
#include "CGLoopInfo.h"
#include "CGValue.h"
#include "CodeGenModule.h"
#include "CodeGenPGO.h"
#include "EHScopeStack.h"
#include "VarBypassDetector.h"
#include "clang/AST/CharUnits.h"
#include "clang/AST/ExprCXX.h"
#include "clang/AST/ExprObjC.h"
#include "clang/AST/ExprOpenMP.h"
#include "clang/AST/Type.h"
#include "clang/Basic/ABI.h"
#include "clang/Basic/CapturedStmt.h"
#include "clang/Basic/CodeGenOptions.h"
#include "clang/Basic/OpenMPKinds.h"
#include "clang/Basic/TargetInfo.h"
#include "llvm/ADT/ArrayRef.h"
#include "llvm/ADT/DenseMap.h"
#include "llvm/ADT/MapVector.h"
#include "llvm/ADT/SmallVector.h"
#include "llvm/IR/ValueHandle.h"
#include "llvm/Support/Debug.h"
#include "llvm/Transforms/Utils/SanitizerStats.h"

namespace llvm {
class BasicBlock;
class LLVMContext;
class MDNode;
class Module;
class SwitchInst;
class Twine;
class Value;
class CallSite;
}

namespace clang {
class ASTContext;
class BlockDecl;
class CXXDestructorDecl;
class CXXForRangeStmt;
class CXXTryStmt;
class Decl;
class LabelDecl;
class EnumConstantDecl;
class FunctionDecl;
class FunctionProtoType;
class LabelStmt;
class ObjCContainerDecl;
class ObjCInterfaceDecl;
class ObjCIvarDecl;
class ObjCMethodDecl;
class ObjCImplementationDecl;
class ObjCPropertyImplDecl;
class TargetInfo;
class VarDecl;
class ObjCForCollectionStmt;
class ObjCAtTryStmt;
class ObjCAtThrowStmt;
class ObjCAtSynchronizedStmt;
class ObjCAutoreleasePoolStmt;

namespace analyze_os_log {
class OSLogBufferLayout;
}

namespace CodeGen {
class CodeGenTypes;
class CGCallee;
class CGFunctionInfo;
class CGRecordLayout;
class CGBlockInfo;
class CGCXXABI;
class BlockByrefHelpers;
class BlockByrefInfo;
class BlockFlags;
class BlockFieldFlags;
class RegionCodeGenTy;
class TargetCodeGenInfo;
struct OMPTaskDataTy;
struct CGCoroData;

/// The kind of evaluation to perform on values of a particular
/// type.  Basically, is the code in CGExprScalar, CGExprComplex, or
/// CGExprAgg?
///
/// TODO: should vectors maybe be split out into their own thing?
enum TypeEvaluationKind {
  TEK_Scalar,
  TEK_Complex,
  TEK_Aggregate
};

#define LIST_SANITIZER_CHECKS                                                  \
  SANITIZER_CHECK(AddOverflow, add_overflow, 0)                                \
  SANITIZER_CHECK(BuiltinUnreachable, builtin_unreachable, 0)                  \
  SANITIZER_CHECK(CFICheckFail, cfi_check_fail, 0)                             \
  SANITIZER_CHECK(DivremOverflow, divrem_overflow, 0)                          \
  SANITIZER_CHECK(DynamicTypeCacheMiss, dynamic_type_cache_miss, 0)            \
  SANITIZER_CHECK(FloatCastOverflow, float_cast_overflow, 0)                   \
  SANITIZER_CHECK(FunctionTypeMismatch, function_type_mismatch, 0)             \
  SANITIZER_CHECK(ImplicitConversion, implicit_conversion, 0)                  \
  SANITIZER_CHECK(InvalidBuiltin, invalid_builtin, 0)                          \
  SANITIZER_CHECK(LoadInvalidValue, load_invalid_value, 0)                     \
  SANITIZER_CHECK(MissingReturn, missing_return, 0)                            \
  SANITIZER_CHECK(MulOverflow, mul_overflow, 0)                                \
  SANITIZER_CHECK(NegateOverflow, negate_overflow, 0)                          \
  SANITIZER_CHECK(NullabilityArg, nullability_arg, 0)                          \
  SANITIZER_CHECK(NullabilityReturn, nullability_return, 1)                    \
  SANITIZER_CHECK(NonnullArg, nonnull_arg, 0)                                  \
  SANITIZER_CHECK(NonnullReturn, nonnull_return, 1)                            \
  SANITIZER_CHECK(OutOfBounds, out_of_bounds, 0)                               \
  SANITIZER_CHECK(PointerOverflow, pointer_overflow, 0)                        \
  SANITIZER_CHECK(ShiftOutOfBounds, shift_out_of_bounds, 0)                    \
  SANITIZER_CHECK(SubOverflow, sub_overflow, 0)                                \
  SANITIZER_CHECK(TypeMismatch, type_mismatch, 1)                              \
  SANITIZER_CHECK(VLABoundNotPositive, vla_bound_not_positive, 0)

enum SanitizerHandler {
#define SANITIZER_CHECK(Enum, Name, Version) Enum,
  LIST_SANITIZER_CHECKS
#undef SANITIZER_CHECK
};

/// Helper class with most of the code for saving a value for a
/// conditional expression cleanup.
struct DominatingLLVMValue {
  typedef llvm::PointerIntPair<llvm::Value*, 1, bool> saved_type;

  /// Answer whether the given value needs extra work to be saved.
  static bool needsSaving(llvm::Value *value) {
    // If it's not an instruction, we don't need to save.
    if (!isa<llvm::Instruction>(value)) return false;

    // If it's an instruction in the entry block, we don't need to save.
    llvm::BasicBlock *block = cast<llvm::Instruction>(value)->getParent();
    return (block != &block->getParent()->getEntryBlock());
  }

  static saved_type save(CodeGenFunction &CGF, llvm::Value *value);
  static llvm::Value *restore(CodeGenFunction &CGF, saved_type value);
};

/// A partial specialization of DominatingValue for llvm::Values that
/// might be llvm::Instructions.
template <class T> struct DominatingPointer<T,true> : DominatingLLVMValue {
  typedef T *type;
  static type restore(CodeGenFunction &CGF, saved_type value) {
    return static_cast<T*>(DominatingLLVMValue::restore(CGF, value));
  }
};

/// A specialization of DominatingValue for Address.
template <> struct DominatingValue<Address> {
  typedef Address type;

  struct saved_type {
    DominatingLLVMValue::saved_type SavedValue;
    CharUnits Alignment;
  };

  static bool needsSaving(type value) {
    return DominatingLLVMValue::needsSaving(value.getPointer());
  }
  static saved_type save(CodeGenFunction &CGF, type value) {
    return { DominatingLLVMValue::save(CGF, value.getPointer()),
             value.getAlignment() };
  }
  static type restore(CodeGenFunction &CGF, saved_type value) {
    return Address(DominatingLLVMValue::restore(CGF, value.SavedValue),
                   value.Alignment);
  }
};

/// A specialization of DominatingValue for RValue.
template <> struct DominatingValue<RValue> {
  typedef RValue type;
  class saved_type {
    enum Kind { ScalarLiteral, ScalarAddress, AggregateLiteral,
                AggregateAddress, ComplexAddress };

    llvm::Value *Value;
    unsigned K : 3;
    unsigned Align : 29;
    saved_type(llvm::Value *v, Kind k, unsigned a = 0)
      : Value(v), K(k), Align(a) {}

  public:
    static bool needsSaving(RValue value);
    static saved_type save(CodeGenFunction &CGF, RValue value);
    RValue restore(CodeGenFunction &CGF);

    // implementations in CGCleanup.cpp
  };

  static bool needsSaving(type value) {
    return saved_type::needsSaving(value);
  }
  static saved_type save(CodeGenFunction &CGF, type value) {
    return saved_type::save(CGF, value);
  }
  static type restore(CodeGenFunction &CGF, saved_type value) {
    return value.restore(CGF);
  }
};

/// CodeGenFunction - This class organizes the per-function state that is used
/// while generating LLVM code.
class CodeGenFunction : public CodeGenTypeCache {
  CodeGenFunction(const CodeGenFunction &) = delete;
  void operator=(const CodeGenFunction &) = delete;

  friend class CGCXXABI;
public:
  /// A jump destination is an abstract label, branching to which may
  /// require a jump out through normal cleanups.
  struct JumpDest {
    JumpDest() : Block(nullptr), ScopeDepth(), Index(0) {}
    JumpDest(llvm::BasicBlock *Block,
             EHScopeStack::stable_iterator Depth,
             unsigned Index)
      : Block(Block), ScopeDepth(Depth), Index(Index) {}

    bool isValid() const { return Block != nullptr; }
    llvm::BasicBlock *getBlock() const { return Block; }
    EHScopeStack::stable_iterator getScopeDepth() const { return ScopeDepth; }
    unsigned getDestIndex() const { return Index; }

    // This should be used cautiously.
    void setScopeDepth(EHScopeStack::stable_iterator depth) {
      ScopeDepth = depth;
    }

  private:
    llvm::BasicBlock *Block;
    EHScopeStack::stable_iterator ScopeDepth;
    unsigned Index;
  };

  CodeGenModule &CGM;  // Per-module state.
  const TargetInfo &Target;

  typedef std::pair<llvm::Value *, llvm::Value *> ComplexPairTy;
  LoopInfoStack LoopStack;
  CGBuilderTy Builder;

  // Stores variables for which we can't generate correct lifetime markers
  // because of jumps.
  VarBypassDetector Bypasses;

  // CodeGen lambda for loops and support for ordered clause
  typedef llvm::function_ref<void(CodeGenFunction &, const OMPLoopDirective &,
                                  JumpDest)>
      CodeGenLoopTy;
  typedef llvm::function_ref<void(CodeGenFunction &, SourceLocation,
                                  const unsigned, const bool)>
      CodeGenOrderedTy;

  // Codegen lambda for loop bounds in worksharing loop constructs
  typedef llvm::function_ref<std::pair<LValue, LValue>(
      CodeGenFunction &, const OMPExecutableDirective &S)>
      CodeGenLoopBoundsTy;

  // Codegen lambda for loop bounds in dispatch-based loop implementation
  typedef llvm::function_ref<std::pair<llvm::Value *, llvm::Value *>(
      CodeGenFunction &, const OMPExecutableDirective &S, Address LB,
      Address UB)>
      CodeGenDispatchBoundsTy;

  /// CGBuilder insert helper. This function is called after an
  /// instruction is created using Builder.
  void InsertHelper(llvm::Instruction *I, const llvm::Twine &Name,
                    llvm::BasicBlock *BB,
                    llvm::BasicBlock::iterator InsertPt) const;

  /// CurFuncDecl - Holds the Decl for the current outermost
  /// non-closure context.
  const Decl *CurFuncDecl;
  /// CurCodeDecl - This is the inner-most code context, which includes blocks.
  const Decl *CurCodeDecl;
  const CGFunctionInfo *CurFnInfo;
  QualType FnRetTy;
  llvm::Function *CurFn = nullptr;

  // Holds coroutine data if the current function is a coroutine. We use a
  // wrapper to manage its lifetime, so that we don't have to define CGCoroData
  // in this header.
  struct CGCoroInfo {
    std::unique_ptr<CGCoroData> Data;
    CGCoroInfo();
    ~CGCoroInfo();
  };
  CGCoroInfo CurCoro;

  bool isCoroutine() const {
    return CurCoro.Data != nullptr;
  }

  /// CurGD - The GlobalDecl for the current function being compiled.
  GlobalDecl CurGD;

  /// PrologueCleanupDepth - The cleanup depth enclosing all the
  /// cleanups associated with the parameters.
  EHScopeStack::stable_iterator PrologueCleanupDepth;

  /// ReturnBlock - Unified return block.
  JumpDest ReturnBlock;

  /// ReturnValue - The temporary alloca to hold the return
  /// value. This is invalid iff the function has no return value.
  Address ReturnValue = Address::invalid();

  /// Return true if a label was seen in the current scope.
  bool hasLabelBeenSeenInCurrentScope() const {
    if (CurLexicalScope)
      return CurLexicalScope->hasLabels();
    return !LabelMap.empty();
  }

  /// AllocaInsertPoint - This is an instruction in the entry block before which
  /// we prefer to insert allocas.
  llvm::AssertingVH<llvm::Instruction> AllocaInsertPt;

  /// API for captured statement code generation.
  class CGCapturedStmtInfo {
  public:
    explicit CGCapturedStmtInfo(CapturedRegionKind K = CR_Default)
        : Kind(K), ThisValue(nullptr), CXXThisFieldDecl(nullptr) {}
    explicit CGCapturedStmtInfo(const CapturedStmt &S,
                                CapturedRegionKind K = CR_Default)
      : Kind(K), ThisValue(nullptr), CXXThisFieldDecl(nullptr) {

      RecordDecl::field_iterator Field =
        S.getCapturedRecordDecl()->field_begin();
      for (CapturedStmt::const_capture_iterator I = S.capture_begin(),
                                                E = S.capture_end();
           I != E; ++I, ++Field) {
        if (I->capturesThis())
          CXXThisFieldDecl = *Field;
        else if (I->capturesVariable())
          CaptureFields[I->getCapturedVar()->getCanonicalDecl()] = *Field;
        else if (I->capturesVariableByCopy())
          CaptureFields[I->getCapturedVar()->getCanonicalDecl()] = *Field;
      }
    }

    virtual ~CGCapturedStmtInfo();

    CapturedRegionKind getKind() const { return Kind; }

    virtual void setContextValue(llvm::Value *V) { ThisValue = V; }
    // Retrieve the value of the context parameter.
    virtual llvm::Value *getContextValue() const { return ThisValue; }

    /// Lookup the captured field decl for a variable.
    virtual const FieldDecl *lookup(const VarDecl *VD) const {
      return CaptureFields.lookup(VD->getCanonicalDecl());
    }

    bool isCXXThisExprCaptured() const { return getThisFieldDecl() != nullptr; }
    virtual FieldDecl *getThisFieldDecl() const { return CXXThisFieldDecl; }

    static bool classof(const CGCapturedStmtInfo *) {
      return true;
    }

    /// Emit the captured statement body.
    virtual void EmitBody(CodeGenFunction &CGF, const Stmt *S) {
      CGF.incrementProfileCounter(S);
      CGF.EmitStmt(S);
    }

    /// Get the name of the capture helper.
    virtual StringRef getHelperName() const { return "__captured_stmt"; }

#if INTEL_COLLAB
    virtual void recordVariableDefinition(const VarDecl *VD) {}
    virtual void recordVariableReference(const VarDecl *VD) {}
<<<<<<< HEAD
    virtual void recordThisPointerReference(llvm::Value *) {}
#if INTEL_CUSTOMIZATION
    virtual bool isLateOutlinedRegion() { return false; }
#endif // INTEL_CUSTOMIZATION
=======
    virtual void recordValueDefinition(llvm::Value *) {}
    virtual void recordValueReference(llvm::Value *) {}
    virtual void recordValueSuppression(llvm::Value *) {}
>>>>>>> bb852875
#endif // INTEL_COLLAB
  private:
    /// The kind of captured statement being generated.
    CapturedRegionKind Kind;

    /// Keep the map between VarDecl and FieldDecl.
    llvm::SmallDenseMap<const VarDecl *, FieldDecl *> CaptureFields;

    /// The base address of the captured record, passed in as the first
    /// argument of the parallel region function.
    llvm::Value *ThisValue;

    /// Captured 'this' type.
    FieldDecl *CXXThisFieldDecl;
  };
  CGCapturedStmtInfo *CapturedStmtInfo = nullptr;
#if INTEL_CUSTOMIZATION
  class IntelPragmaInlineState {
  public:
    IntelPragmaInlineState(CodeGenFunction &CGF, ArrayRef<const Attr *> Attrs);
    ~IntelPragmaInlineState();
    llvm::Attribute::AttrKind getPragmaInlineAttribute();
  private:
    CodeGenFunction &CGF;
    const IntelInlineAttr *CurrentAttr;
    IntelPragmaInlineState *PreviousState;
  };
  IntelPragmaInlineState *CurrentPragmaInlineState = nullptr;

  class IntelIVDepArrayHandler {
  public:
    IntelIVDepArrayHandler(CodeGenFunction &CGF, ArrayRef<const Attr *> Attrs);
    ~IntelIVDepArrayHandler();
  private:
    CodeGenFunction &CGF;
    llvm::CallInst *CallEntry = nullptr;
  };

  class DistributePointHandler {
  public:
    DistributePointHandler(CodeGenFunction &CGF, const Stmt *S,
                           ArrayRef<const Attr *> Attrs);
    ~DistributePointHandler();
  private:
    CodeGenFunction &CGF;
    llvm::CallInst *CallEntry;
  };

  class IntelBlockLoopExprHandler {
  public:
    IntelBlockLoopExprHandler(CodeGenFunction &CGF,
                              ArrayRef<const Attr *> Attrs);
    ~IntelBlockLoopExprHandler();
  private:
    CodeGenFunction &CGF;
    llvm::CallInst *CallEntry = nullptr;
  };
#endif // INTEL_CUSTOMIZATION

  /// RAII for correct setting/restoring of CapturedStmtInfo.
  class CGCapturedStmtRAII {
  private:
    CodeGenFunction &CGF;
    CGCapturedStmtInfo *PrevCapturedStmtInfo;
  public:
    CGCapturedStmtRAII(CodeGenFunction &CGF,
                       CGCapturedStmtInfo *NewCapturedStmtInfo)
        : CGF(CGF), PrevCapturedStmtInfo(CGF.CapturedStmtInfo) {
      CGF.CapturedStmtInfo = NewCapturedStmtInfo;
    }
    ~CGCapturedStmtRAII() { CGF.CapturedStmtInfo = PrevCapturedStmtInfo; }
  };

  /// An abstract representation of regular/ObjC call/message targets.
  class AbstractCallee {
    /// The function declaration of the callee.
    const Decl *CalleeDecl;

  public:
    AbstractCallee() : CalleeDecl(nullptr) {}
    AbstractCallee(const FunctionDecl *FD) : CalleeDecl(FD) {}
    AbstractCallee(const ObjCMethodDecl *OMD) : CalleeDecl(OMD) {}
    bool hasFunctionDecl() const {
      return dyn_cast_or_null<FunctionDecl>(CalleeDecl);
    }
    const Decl *getDecl() const { return CalleeDecl; }
    unsigned getNumParams() const {
      if (const auto *FD = dyn_cast<FunctionDecl>(CalleeDecl))
        return FD->getNumParams();
      return cast<ObjCMethodDecl>(CalleeDecl)->param_size();
    }
    const ParmVarDecl *getParamDecl(unsigned I) const {
      if (const auto *FD = dyn_cast<FunctionDecl>(CalleeDecl))
        return FD->getParamDecl(I);
      return *(cast<ObjCMethodDecl>(CalleeDecl)->param_begin() + I);
    }
  };

  /// Sanitizers enabled for this function.
  SanitizerSet SanOpts;

  /// True if CodeGen currently emits code implementing sanitizer checks.
  bool IsSanitizerScope = false;

  /// RAII object to set/unset CodeGenFunction::IsSanitizerScope.
  class SanitizerScope {
    CodeGenFunction *CGF;
  public:
    SanitizerScope(CodeGenFunction *CGF);
    ~SanitizerScope();
  };

  /// In C++, whether we are code generating a thunk.  This controls whether we
  /// should emit cleanups.
  bool CurFuncIsThunk = false;

  /// In ARC, whether we should autorelease the return value.
  bool AutoreleaseResult = false;

  /// Whether we processed a Microsoft-style asm block during CodeGen. These can
  /// potentially set the return value.
  bool SawAsmBlock = false;

  const NamedDecl *CurSEHParent = nullptr;

  /// True if the current function is an outlined SEH helper. This can be a
  /// finally block or filter expression.
  bool IsOutlinedSEHHelper = false;

  const CodeGen::CGBlockInfo *BlockInfo = nullptr;
  llvm::Value *BlockPointer = nullptr;

  llvm::DenseMap<const VarDecl *, FieldDecl *> LambdaCaptureFields;
  FieldDecl *LambdaThisCaptureField = nullptr;

  /// A mapping from NRVO variables to the flags used to indicate
  /// when the NRVO has been applied to this variable.
  llvm::DenseMap<const VarDecl *, llvm::Value *> NRVOFlags;

  EHScopeStack EHStack;
  llvm::SmallVector<char, 256> LifetimeExtendedCleanupStack;
  llvm::SmallVector<const JumpDest *, 2> SEHTryEpilogueStack;

  llvm::Instruction *CurrentFuncletPad = nullptr;

  class CallLifetimeEnd final : public EHScopeStack::Cleanup {
    llvm::Value *Addr;
    llvm::Value *Size;

  public:
    CallLifetimeEnd(Address addr, llvm::Value *size)
        : Addr(addr.getPointer()), Size(size) {}

    void Emit(CodeGenFunction &CGF, Flags flags) override {
      CGF.EmitLifetimeEnd(Size, Addr);
    }
  };

  /// Header for data within LifetimeExtendedCleanupStack.
  struct LifetimeExtendedCleanupHeader {
    /// The size of the following cleanup object.
    unsigned Size;
    /// The kind of cleanup to push: a value from the CleanupKind enumeration.
    unsigned Kind : 31;
    /// Whether this is a conditional cleanup.
    unsigned IsConditional : 1;

    size_t getSize() const { return Size; }
    CleanupKind getKind() const { return (CleanupKind)Kind; }
    bool isConditional() const { return IsConditional; }
  };

  /// i32s containing the indexes of the cleanup destinations.
  Address NormalCleanupDest = Address::invalid();

  unsigned NextCleanupDestIndex = 1;

  /// FirstBlockInfo - The head of a singly-linked-list of block layouts.
  CGBlockInfo *FirstBlockInfo = nullptr;

  /// EHResumeBlock - Unified block containing a call to llvm.eh.resume.
  llvm::BasicBlock *EHResumeBlock = nullptr;

  /// The exception slot.  All landing pads write the current exception pointer
  /// into this alloca.
  llvm::Value *ExceptionSlot = nullptr;

  /// The selector slot.  Under the MandatoryCleanup model, all landing pads
  /// write the current selector value into this alloca.
  llvm::AllocaInst *EHSelectorSlot = nullptr;

  /// A stack of exception code slots. Entering an __except block pushes a slot
  /// on the stack and leaving pops one. The __exception_code() intrinsic loads
  /// a value from the top of the stack.
  SmallVector<Address, 1> SEHCodeSlotStack;

  /// Value returned by __exception_info intrinsic.
  llvm::Value *SEHInfo = nullptr;

  /// Emits a landing pad for the current EH stack.
  llvm::BasicBlock *EmitLandingPad();

  llvm::BasicBlock *getInvokeDestImpl();

  template <class T>
  typename DominatingValue<T>::saved_type saveValueInCond(T value) {
    return DominatingValue<T>::save(*this, value);
  }

public:
  /// ObjCEHValueStack - Stack of Objective-C exception values, used for
  /// rethrows.
  SmallVector<llvm::Value*, 8> ObjCEHValueStack;

  /// A class controlling the emission of a finally block.
  class FinallyInfo {
    /// Where the catchall's edge through the cleanup should go.
    JumpDest RethrowDest;

    /// A function to call to enter the catch.
    llvm::Constant *BeginCatchFn;

    /// An i1 variable indicating whether or not the @finally is
    /// running for an exception.
    llvm::AllocaInst *ForEHVar;

    /// An i8* variable into which the exception pointer to rethrow
    /// has been saved.
    llvm::AllocaInst *SavedExnVar;

  public:
    void enter(CodeGenFunction &CGF, const Stmt *Finally,
               llvm::Constant *beginCatchFn, llvm::Constant *endCatchFn,
               llvm::Constant *rethrowFn);
    void exit(CodeGenFunction &CGF);
  };

  /// Returns true inside SEH __try blocks.
  bool isSEHTryScope() const { return !SEHTryEpilogueStack.empty(); }

  /// Returns true while emitting a cleanuppad.
  bool isCleanupPadScope() const {
    return CurrentFuncletPad && isa<llvm::CleanupPadInst>(CurrentFuncletPad);
  }

  /// pushFullExprCleanup - Push a cleanup to be run at the end of the
  /// current full-expression.  Safe against the possibility that
  /// we're currently inside a conditionally-evaluated expression.
  template <class T, class... As>
  void pushFullExprCleanup(CleanupKind kind, As... A) {
    // If we're not in a conditional branch, or if none of the
    // arguments requires saving, then use the unconditional cleanup.
    if (!isInConditionalBranch())
      return EHStack.pushCleanup<T>(kind, A...);

    // Stash values in a tuple so we can guarantee the order of saves.
    typedef std::tuple<typename DominatingValue<As>::saved_type...> SavedTuple;
    SavedTuple Saved{saveValueInCond(A)...};

    typedef EHScopeStack::ConditionalCleanup<T, As...> CleanupType;
    EHStack.pushCleanupTuple<CleanupType>(kind, Saved);
    initFullExprCleanup();
  }

  /// Queue a cleanup to be pushed after finishing the current
  /// full-expression.
  template <class T, class... As>
  void pushCleanupAfterFullExpr(CleanupKind Kind, As... A) {
    if (!isInConditionalBranch())
      return pushCleanupAfterFullExprImpl<T>(Kind, Address::invalid(), A...);

    Address ActiveFlag = createCleanupActiveFlag();
    assert(!DominatingValue<Address>::needsSaving(ActiveFlag) &&
           "cleanup active flag should never need saving");

    typedef std::tuple<typename DominatingValue<As>::saved_type...> SavedTuple;
    SavedTuple Saved{saveValueInCond(A)...};

    typedef EHScopeStack::ConditionalCleanup<T, As...> CleanupType;
    pushCleanupAfterFullExprImpl<CleanupType>(Kind, ActiveFlag, Saved);
  }

  template <class T, class... As>
  void pushCleanupAfterFullExprImpl(CleanupKind Kind, Address ActiveFlag,
                                    As... A) {
    LifetimeExtendedCleanupHeader Header = {sizeof(T), Kind,
                                            ActiveFlag.isValid()};

    size_t OldSize = LifetimeExtendedCleanupStack.size();
    LifetimeExtendedCleanupStack.resize(
        LifetimeExtendedCleanupStack.size() + sizeof(Header) + Header.Size +
        (Header.IsConditional ? sizeof(ActiveFlag) : 0));

    static_assert(sizeof(Header) % alignof(T) == 0,
                  "Cleanup will be allocated on misaligned address");
    char *Buffer = &LifetimeExtendedCleanupStack[OldSize];
    new (Buffer) LifetimeExtendedCleanupHeader(Header);
    new (Buffer + sizeof(Header)) T(A...);
    if (Header.IsConditional)
      new (Buffer + sizeof(Header) + sizeof(T)) Address(ActiveFlag);
  }

  /// Set up the last cleanup that was pushed as a conditional
  /// full-expression cleanup.
  void initFullExprCleanup() {
    initFullExprCleanupWithFlag(createCleanupActiveFlag());
  }

  void initFullExprCleanupWithFlag(Address ActiveFlag);
  Address createCleanupActiveFlag();

  /// PushDestructorCleanup - Push a cleanup to call the
  /// complete-object destructor of an object of the given type at the
  /// given address.  Does nothing if T is not a C++ class type with a
  /// non-trivial destructor.
  void PushDestructorCleanup(QualType T, Address Addr);

  /// PushDestructorCleanup - Push a cleanup to call the
  /// complete-object variant of the given destructor on the object at
  /// the given address.
  void PushDestructorCleanup(const CXXDestructorDecl *Dtor, Address Addr);

  /// PopCleanupBlock - Will pop the cleanup entry on the stack and
  /// process all branch fixups.
  void PopCleanupBlock(bool FallThroughIsBranchThrough = false);

  /// DeactivateCleanupBlock - Deactivates the given cleanup block.
  /// The block cannot be reactivated.  Pops it if it's the top of the
  /// stack.
  ///
  /// \param DominatingIP - An instruction which is known to
  ///   dominate the current IP (if set) and which lies along
  ///   all paths of execution between the current IP and the
  ///   the point at which the cleanup comes into scope.
  void DeactivateCleanupBlock(EHScopeStack::stable_iterator Cleanup,
                              llvm::Instruction *DominatingIP);

  /// ActivateCleanupBlock - Activates an initially-inactive cleanup.
  /// Cannot be used to resurrect a deactivated cleanup.
  ///
  /// \param DominatingIP - An instruction which is known to
  ///   dominate the current IP (if set) and which lies along
  ///   all paths of execution between the current IP and the
  ///   the point at which the cleanup comes into scope.
  void ActivateCleanupBlock(EHScopeStack::stable_iterator Cleanup,
                            llvm::Instruction *DominatingIP);

  /// Enters a new scope for capturing cleanups, all of which
  /// will be executed once the scope is exited.
  class RunCleanupsScope {
    EHScopeStack::stable_iterator CleanupStackDepth, OldCleanupScopeDepth;
    size_t LifetimeExtendedCleanupStackSize;
    bool OldDidCallStackSave;
  protected:
    bool PerformCleanup;
  private:

    RunCleanupsScope(const RunCleanupsScope &) = delete;
    void operator=(const RunCleanupsScope &) = delete;

  protected:
    CodeGenFunction& CGF;

  public:
    /// Enter a new cleanup scope.
    explicit RunCleanupsScope(CodeGenFunction &CGF)
      : PerformCleanup(true), CGF(CGF)
    {
      CleanupStackDepth = CGF.EHStack.stable_begin();
      LifetimeExtendedCleanupStackSize =
          CGF.LifetimeExtendedCleanupStack.size();
      OldDidCallStackSave = CGF.DidCallStackSave;
      CGF.DidCallStackSave = false;
      OldCleanupScopeDepth = CGF.CurrentCleanupScopeDepth;
      CGF.CurrentCleanupScopeDepth = CleanupStackDepth;
    }

    /// Exit this cleanup scope, emitting any accumulated cleanups.
    ~RunCleanupsScope() {
      if (PerformCleanup)
        ForceCleanup();
    }

    /// Determine whether this scope requires any cleanups.
    bool requiresCleanups() const {
      return CGF.EHStack.stable_begin() != CleanupStackDepth;
    }

    /// Force the emission of cleanups now, instead of waiting
    /// until this object is destroyed.
    /// \param ValuesToReload - A list of values that need to be available at
    /// the insertion point after cleanup emission. If cleanup emission created
    /// a shared cleanup block, these value pointers will be rewritten.
    /// Otherwise, they not will be modified.
    void ForceCleanup(std::initializer_list<llvm::Value**> ValuesToReload = {}) {
      assert(PerformCleanup && "Already forced cleanup");
      CGF.DidCallStackSave = OldDidCallStackSave;
      CGF.PopCleanupBlocks(CleanupStackDepth, LifetimeExtendedCleanupStackSize,
                           ValuesToReload);
      PerformCleanup = false;
      CGF.CurrentCleanupScopeDepth = OldCleanupScopeDepth;
    }
  };

  // Cleanup stack depth of the RunCleanupsScope that was pushed most recently.
  EHScopeStack::stable_iterator CurrentCleanupScopeDepth =
      EHScopeStack::stable_end();

  class LexicalScope : public RunCleanupsScope {
    SourceRange Range;
    SmallVector<const LabelDecl*, 4> Labels;
    LexicalScope *ParentScope;

    LexicalScope(const LexicalScope &) = delete;
    void operator=(const LexicalScope &) = delete;

  public:
    /// Enter a new cleanup scope.
    explicit LexicalScope(CodeGenFunction &CGF, SourceRange Range)
      : RunCleanupsScope(CGF), Range(Range), ParentScope(CGF.CurLexicalScope) {
      CGF.CurLexicalScope = this;
      if (CGDebugInfo *DI = CGF.getDebugInfo())
        DI->EmitLexicalBlockStart(CGF.Builder, Range.getBegin());
    }

    void addLabel(const LabelDecl *label) {
      assert(PerformCleanup && "adding label to dead scope?");
      Labels.push_back(label);
    }

    /// Exit this cleanup scope, emitting any accumulated
    /// cleanups.
    ~LexicalScope() {
      if (CGDebugInfo *DI = CGF.getDebugInfo())
        DI->EmitLexicalBlockEnd(CGF.Builder, Range.getEnd());

      // If we should perform a cleanup, force them now.  Note that
      // this ends the cleanup scope before rescoping any labels.
      if (PerformCleanup) {
        ApplyDebugLocation DL(CGF, Range.getEnd());
        ForceCleanup();
      }
    }

    /// Force the emission of cleanups now, instead of waiting
    /// until this object is destroyed.
    void ForceCleanup() {
      CGF.CurLexicalScope = ParentScope;
      RunCleanupsScope::ForceCleanup();

      if (!Labels.empty())
        rescopeLabels();
    }

    bool hasLabels() const {
      return !Labels.empty();
    }

    void rescopeLabels();
  };

  typedef llvm::DenseMap<const Decl *, Address> DeclMapTy;

  /// The class used to assign some variables some temporarily addresses.
  class OMPMapVars {
    DeclMapTy SavedLocals;
    DeclMapTy SavedTempAddresses;
    OMPMapVars(const OMPMapVars &) = delete;
    void operator=(const OMPMapVars &) = delete;

  public:
    explicit OMPMapVars() = default;
    ~OMPMapVars() {
      assert(SavedLocals.empty() && "Did not restored original addresses.");
    };

    /// Sets the address of the variable \p LocalVD to be \p TempAddr in
    /// function \p CGF.
    /// \return true if at least one variable was set already, false otherwise.
#if INTEL_COLLAB
    bool setVarAddr(CodeGenFunction &CGF, const VarDecl *LocalVD,
                    Address TempAddr, bool NoTemps = false) {
#else
    bool setVarAddr(CodeGenFunction &CGF, const VarDecl *LocalVD,
                    Address TempAddr) {
#endif // INTEL_COLLAB
      LocalVD = LocalVD->getCanonicalDecl();
      // Only save it once.
      if (SavedLocals.count(LocalVD)) return false;

      // Copy the existing local entry to SavedLocals.
      auto it = CGF.LocalDeclMap.find(LocalVD);
      if (it != CGF.LocalDeclMap.end())
        SavedLocals.try_emplace(LocalVD, it->second);
      else
        SavedLocals.try_emplace(LocalVD, Address::invalid());

      // Generate the private entry.
      QualType VarTy = LocalVD->getType();
#if INTEL_COLLAB
      if (!NoTemps && VarTy->isReferenceType()) {
#else
      if (VarTy->isReferenceType()) {
#endif // INTEL_COLLAB
        Address Temp = CGF.CreateMemTemp(VarTy);
        CGF.Builder.CreateStore(TempAddr.getPointer(), Temp);
        TempAddr = Temp;
      }
      SavedTempAddresses.try_emplace(LocalVD, TempAddr);

      return true;
    }

    /// Applies new addresses to the list of the variables.
    /// \return true if at least one variable is using new address, false
    /// otherwise.
    bool apply(CodeGenFunction &CGF) {
      copyInto(SavedTempAddresses, CGF.LocalDeclMap);
      SavedTempAddresses.clear();
      return !SavedLocals.empty();
    }

    /// Restores original addresses of the variables.
    void restore(CodeGenFunction &CGF) {
      if (!SavedLocals.empty()) {
        copyInto(SavedLocals, CGF.LocalDeclMap);
        SavedLocals.clear();
      }
    }

  private:
    /// Copy all the entries in the source map over the corresponding
    /// entries in the destination, which must exist.
    static void copyInto(const DeclMapTy &Src, DeclMapTy &Dest) {
      for (auto &Pair : Src) {
        if (!Pair.second.isValid()) {
          Dest.erase(Pair.first);
          continue;
        }

        auto I = Dest.find(Pair.first);
        if (I != Dest.end())
          I->second = Pair.second;
        else
          Dest.insert(Pair);
      }
    }
  };

  /// The scope used to remap some variables as private in the OpenMP loop body
  /// (or other captured region emitted without outlining), and to restore old
  /// vars back on exit.
  class OMPPrivateScope : public RunCleanupsScope {
    OMPMapVars MappedVars;
    OMPPrivateScope(const OMPPrivateScope &) = delete;
    void operator=(const OMPPrivateScope &) = delete;

  public:
    /// Enter a new OpenMP private scope.
    explicit OMPPrivateScope(CodeGenFunction &CGF) : RunCleanupsScope(CGF) {}

    /// Registers \p LocalVD variable as a private and apply \p PrivateGen
    /// function for it to generate corresponding private variable. \p
    /// PrivateGen returns an address of the generated private variable.
    /// \return true if the variable is registered as private, false if it has
    /// been privatized already.
    bool addPrivate(const VarDecl *LocalVD,
                    const llvm::function_ref<Address()> PrivateGen) {
      assert(PerformCleanup && "adding private to dead scope");
      return MappedVars.setVarAddr(CGF, LocalVD, PrivateGen());
    }

#if INTEL_COLLAB
    bool addPrivateNoTemps(const VarDecl *LocalVD,
                           const llvm::function_ref<Address()> PrivateGen) {
      assert(PerformCleanup && "adding private to dead scope");
      return MappedVars.setVarAddr(CGF, LocalVD, PrivateGen(),
                                   /*NoTemps=*/true);
    }
#endif // INTEL_COLLAB

    /// Privatizes local variables previously registered as private.
    /// Registration is separate from the actual privatization to allow
    /// initializers use values of the original variables, not the private one.
    /// This is important, for example, if the private variable is a class
    /// variable initialized by a constructor that references other private
    /// variables. But at initialization original variables must be used, not
    /// private copies.
    /// \return true if at least one variable was privatized, false otherwise.
    bool Privatize() { return MappedVars.apply(CGF); }

    void ForceCleanup() {
      RunCleanupsScope::ForceCleanup();
      MappedVars.restore(CGF);
    }

    /// Exit scope - all the mapped variables are restored.
    ~OMPPrivateScope() {
      if (PerformCleanup)
        ForceCleanup();
    }

    /// Checks if the global variable is captured in current function.
    bool isGlobalVarCaptured(const VarDecl *VD) const {
      VD = VD->getCanonicalDecl();
      return !VD->isLocalVarDeclOrParm() && CGF.LocalDeclMap.count(VD) > 0;
    }
  };

  /// Takes the old cleanup stack size and emits the cleanup blocks
  /// that have been added.
  void
  PopCleanupBlocks(EHScopeStack::stable_iterator OldCleanupStackSize,
                   std::initializer_list<llvm::Value **> ValuesToReload = {});

  /// Takes the old cleanup stack size and emits the cleanup blocks
  /// that have been added, then adds all lifetime-extended cleanups from
  /// the given position to the stack.
  void
  PopCleanupBlocks(EHScopeStack::stable_iterator OldCleanupStackSize,
                   size_t OldLifetimeExtendedStackSize,
                   std::initializer_list<llvm::Value **> ValuesToReload = {});

  void ResolveBranchFixups(llvm::BasicBlock *Target);

  /// The given basic block lies in the current EH scope, but may be a
  /// target of a potentially scope-crossing jump; get a stable handle
  /// to which we can perform this jump later.
  JumpDest getJumpDestInCurrentScope(llvm::BasicBlock *Target) {
    return JumpDest(Target,
                    EHStack.getInnermostNormalCleanup(),
                    NextCleanupDestIndex++);
  }

  /// The given basic block lies in the current EH scope, but may be a
  /// target of a potentially scope-crossing jump; get a stable handle
  /// to which we can perform this jump later.
  JumpDest getJumpDestInCurrentScope(StringRef Name = StringRef()) {
    return getJumpDestInCurrentScope(createBasicBlock(Name));
  }

  /// EmitBranchThroughCleanup - Emit a branch from the current insert
  /// block through the normal cleanup handling code (if any) and then
  /// on to \arg Dest.
  void EmitBranchThroughCleanup(JumpDest Dest);

  /// isObviouslyBranchWithoutCleanups - Return true if a branch to the
  /// specified destination obviously has no cleanups to run.  'false' is always
  /// a conservatively correct answer for this method.
  bool isObviouslyBranchWithoutCleanups(JumpDest Dest) const;

  /// popCatchScope - Pops the catch scope at the top of the EHScope
  /// stack, emitting any required code (other than the catch handlers
  /// themselves).
  void popCatchScope();

  llvm::BasicBlock *getEHResumeBlock(bool isCleanup);
  llvm::BasicBlock *getEHDispatchBlock(EHScopeStack::stable_iterator scope);
  llvm::BasicBlock *
  getFuncletEHDispatchBlock(EHScopeStack::stable_iterator scope);

  /// An object to manage conditionally-evaluated expressions.
  class ConditionalEvaluation {
    llvm::BasicBlock *StartBB;

  public:
    ConditionalEvaluation(CodeGenFunction &CGF)
      : StartBB(CGF.Builder.GetInsertBlock()) {}

    void begin(CodeGenFunction &CGF) {
      assert(CGF.OutermostConditional != this);
      if (!CGF.OutermostConditional)
        CGF.OutermostConditional = this;
    }

    void end(CodeGenFunction &CGF) {
      assert(CGF.OutermostConditional != nullptr);
      if (CGF.OutermostConditional == this)
        CGF.OutermostConditional = nullptr;
    }

    /// Returns a block which will be executed prior to each
    /// evaluation of the conditional code.
    llvm::BasicBlock *getStartingBlock() const {
      return StartBB;
    }
  };

  /// isInConditionalBranch - Return true if we're currently emitting
  /// one branch or the other of a conditional expression.
  bool isInConditionalBranch() const { return OutermostConditional != nullptr; }

  void setBeforeOutermostConditional(llvm::Value *value, Address addr) {
    assert(isInConditionalBranch());
    llvm::BasicBlock *block = OutermostConditional->getStartingBlock();
    auto store = new llvm::StoreInst(value, addr.getPointer(), &block->back());
    store->setAlignment(addr.getAlignment().getQuantity());
  }

  /// An RAII object to record that we're evaluating a statement
  /// expression.
  class StmtExprEvaluation {
    CodeGenFunction &CGF;

    /// We have to save the outermost conditional: cleanups in a
    /// statement expression aren't conditional just because the
    /// StmtExpr is.
    ConditionalEvaluation *SavedOutermostConditional;

  public:
    StmtExprEvaluation(CodeGenFunction &CGF)
      : CGF(CGF), SavedOutermostConditional(CGF.OutermostConditional) {
      CGF.OutermostConditional = nullptr;
    }

    ~StmtExprEvaluation() {
      CGF.OutermostConditional = SavedOutermostConditional;
      CGF.EnsureInsertPoint();
    }
  };

  /// An object which temporarily prevents a value from being
  /// destroyed by aggressive peephole optimizations that assume that
  /// all uses of a value have been realized in the IR.
  class PeepholeProtection {
    llvm::Instruction *Inst;
    friend class CodeGenFunction;

  public:
    PeepholeProtection() : Inst(nullptr) {}
  };

  /// A non-RAII class containing all the information about a bound
  /// opaque value.  OpaqueValueMapping, below, is a RAII wrapper for
  /// this which makes individual mappings very simple; using this
  /// class directly is useful when you have a variable number of
  /// opaque values or don't want the RAII functionality for some
  /// reason.
  class OpaqueValueMappingData {
    const OpaqueValueExpr *OpaqueValue;
    bool BoundLValue;
    CodeGenFunction::PeepholeProtection Protection;

    OpaqueValueMappingData(const OpaqueValueExpr *ov,
                           bool boundLValue)
      : OpaqueValue(ov), BoundLValue(boundLValue) {}
  public:
    OpaqueValueMappingData() : OpaqueValue(nullptr) {}

    static bool shouldBindAsLValue(const Expr *expr) {
      // gl-values should be bound as l-values for obvious reasons.
      // Records should be bound as l-values because IR generation
      // always keeps them in memory.  Expressions of function type
      // act exactly like l-values but are formally required to be
      // r-values in C.
      return expr->isGLValue() ||
             expr->getType()->isFunctionType() ||
             hasAggregateEvaluationKind(expr->getType());
    }

    static OpaqueValueMappingData bind(CodeGenFunction &CGF,
                                       const OpaqueValueExpr *ov,
                                       const Expr *e) {
      if (shouldBindAsLValue(ov))
        return bind(CGF, ov, CGF.EmitLValue(e));
      return bind(CGF, ov, CGF.EmitAnyExpr(e));
    }

    static OpaqueValueMappingData bind(CodeGenFunction &CGF,
                                       const OpaqueValueExpr *ov,
                                       const LValue &lv) {
      assert(shouldBindAsLValue(ov));
      CGF.OpaqueLValues.insert(std::make_pair(ov, lv));
      return OpaqueValueMappingData(ov, true);
    }

    static OpaqueValueMappingData bind(CodeGenFunction &CGF,
                                       const OpaqueValueExpr *ov,
                                       const RValue &rv) {
      assert(!shouldBindAsLValue(ov));
      CGF.OpaqueRValues.insert(std::make_pair(ov, rv));

      OpaqueValueMappingData data(ov, false);

      // Work around an extremely aggressive peephole optimization in
      // EmitScalarConversion which assumes that all other uses of a
      // value are extant.
      data.Protection = CGF.protectFromPeepholes(rv);

      return data;
    }

    bool isValid() const { return OpaqueValue != nullptr; }
    void clear() { OpaqueValue = nullptr; }

    void unbind(CodeGenFunction &CGF) {
      assert(OpaqueValue && "no data to unbind!");

      if (BoundLValue) {
        CGF.OpaqueLValues.erase(OpaqueValue);
      } else {
        CGF.OpaqueRValues.erase(OpaqueValue);
        CGF.unprotectFromPeepholes(Protection);
      }
    }
  };

  /// An RAII object to set (and then clear) a mapping for an OpaqueValueExpr.
  class OpaqueValueMapping {
    CodeGenFunction &CGF;
    OpaqueValueMappingData Data;

  public:
    static bool shouldBindAsLValue(const Expr *expr) {
      return OpaqueValueMappingData::shouldBindAsLValue(expr);
    }

    /// Build the opaque value mapping for the given conditional
    /// operator if it's the GNU ?: extension.  This is a common
    /// enough pattern that the convenience operator is really
    /// helpful.
    ///
    OpaqueValueMapping(CodeGenFunction &CGF,
                       const AbstractConditionalOperator *op) : CGF(CGF) {
      if (isa<ConditionalOperator>(op))
        // Leave Data empty.
        return;

      const BinaryConditionalOperator *e = cast<BinaryConditionalOperator>(op);
      Data = OpaqueValueMappingData::bind(CGF, e->getOpaqueValue(),
                                          e->getCommon());
    }

    /// Build the opaque value mapping for an OpaqueValueExpr whose source
    /// expression is set to the expression the OVE represents.
    OpaqueValueMapping(CodeGenFunction &CGF, const OpaqueValueExpr *OV)
        : CGF(CGF) {
      if (OV) {
        assert(OV->getSourceExpr() && "wrong form of OpaqueValueMapping used "
                                      "for OVE with no source expression");
        Data = OpaqueValueMappingData::bind(CGF, OV, OV->getSourceExpr());
      }
    }

    OpaqueValueMapping(CodeGenFunction &CGF,
                       const OpaqueValueExpr *opaqueValue,
                       LValue lvalue)
      : CGF(CGF), Data(OpaqueValueMappingData::bind(CGF, opaqueValue, lvalue)) {
    }

    OpaqueValueMapping(CodeGenFunction &CGF,
                       const OpaqueValueExpr *opaqueValue,
                       RValue rvalue)
      : CGF(CGF), Data(OpaqueValueMappingData::bind(CGF, opaqueValue, rvalue)) {
    }

    void pop() {
      Data.unbind(CGF);
      Data.clear();
    }

    ~OpaqueValueMapping() {
      if (Data.isValid()) Data.unbind(CGF);
    }
  };

private:
  CGDebugInfo *DebugInfo;
  /// Used to create unique names for artificial VLA size debug info variables.
  unsigned VLAExprCounter = 0;
  bool DisableDebugInfo = false;

  /// DidCallStackSave - Whether llvm.stacksave has been called. Used to avoid
  /// calling llvm.stacksave for multiple VLAs in the same scope.
  bool DidCallStackSave = false;

  /// IndirectBranch - The first time an indirect goto is seen we create a block
  /// with an indirect branch.  Every time we see the address of a label taken,
  /// we add the label to the indirect goto.  Every subsequent indirect goto is
  /// codegen'd as a jump to the IndirectBranch's basic block.
  llvm::IndirectBrInst *IndirectBranch = nullptr;

  /// LocalDeclMap - This keeps track of the LLVM allocas or globals for local C
  /// decls.
  DeclMapTy LocalDeclMap;

  // Keep track of the cleanups for callee-destructed parameters pushed to the
  // cleanup stack so that they can be deactivated later.
  llvm::DenseMap<const ParmVarDecl *, EHScopeStack::stable_iterator>
      CalleeDestructedParamCleanups;

  /// SizeArguments - If a ParmVarDecl had the pass_object_size attribute, this
  /// will contain a mapping from said ParmVarDecl to its implicit "object_size"
  /// parameter.
  llvm::SmallDenseMap<const ParmVarDecl *, const ImplicitParamDecl *, 2>
      SizeArguments;

  /// Track escaped local variables with auto storage. Used during SEH
  /// outlining to produce a call to llvm.localescape.
  llvm::DenseMap<llvm::AllocaInst *, int> EscapedLocals;

  /// LabelMap - This keeps track of the LLVM basic block for each C label.
  llvm::DenseMap<const LabelDecl*, JumpDest> LabelMap;

  // BreakContinueStack - This keeps track of where break and continue
  // statements should jump to.
  struct BreakContinue {
    BreakContinue(JumpDest Break, JumpDest Continue)
      : BreakBlock(Break), ContinueBlock(Continue) {}

    JumpDest BreakBlock;
    JumpDest ContinueBlock;
  };
  SmallVector<BreakContinue, 8> BreakContinueStack;

  /// Handles cancellation exit points in OpenMP-related constructs.
  class OpenMPCancelExitStack {
    /// Tracks cancellation exit point and join point for cancel-related exit
    /// and normal exit.
    struct CancelExit {
      CancelExit() = default;
      CancelExit(OpenMPDirectiveKind Kind, JumpDest ExitBlock,
                 JumpDest ContBlock)
          : Kind(Kind), ExitBlock(ExitBlock), ContBlock(ContBlock) {}
      OpenMPDirectiveKind Kind = OMPD_unknown;
      /// true if the exit block has been emitted already by the special
      /// emitExit() call, false if the default codegen is used.
      bool HasBeenEmitted = false;
      JumpDest ExitBlock;
      JumpDest ContBlock;
    };

    SmallVector<CancelExit, 8> Stack;

  public:
    OpenMPCancelExitStack() : Stack(1) {}
    ~OpenMPCancelExitStack() = default;
    /// Fetches the exit block for the current OpenMP construct.
    JumpDest getExitBlock() const { return Stack.back().ExitBlock; }
    /// Emits exit block with special codegen procedure specific for the related
    /// OpenMP construct + emits code for normal construct cleanup.
    void emitExit(CodeGenFunction &CGF, OpenMPDirectiveKind Kind,
                  const llvm::function_ref<void(CodeGenFunction &)> CodeGen) {
      if (Stack.back().Kind == Kind && getExitBlock().isValid()) {
        assert(CGF.getOMPCancelDestination(Kind).isValid());
        assert(CGF.HaveInsertPoint());
        assert(!Stack.back().HasBeenEmitted);
        auto IP = CGF.Builder.saveAndClearIP();
        CGF.EmitBlock(Stack.back().ExitBlock.getBlock());
        CodeGen(CGF);
        CGF.EmitBranch(Stack.back().ContBlock.getBlock());
        CGF.Builder.restoreIP(IP);
        Stack.back().HasBeenEmitted = true;
      }
      CodeGen(CGF);
    }
    /// Enter the cancel supporting \a Kind construct.
    /// \param Kind OpenMP directive that supports cancel constructs.
    /// \param HasCancel true, if the construct has inner cancel directive,
    /// false otherwise.
    void enter(CodeGenFunction &CGF, OpenMPDirectiveKind Kind, bool HasCancel) {
      Stack.push_back({Kind,
                       HasCancel ? CGF.getJumpDestInCurrentScope("cancel.exit")
                                 : JumpDest(),
                       HasCancel ? CGF.getJumpDestInCurrentScope("cancel.cont")
                                 : JumpDest()});
    }
    /// Emits default exit point for the cancel construct (if the special one
    /// has not be used) + join point for cancel/normal exits.
    void exit(CodeGenFunction &CGF) {
      if (getExitBlock().isValid()) {
        assert(CGF.getOMPCancelDestination(Stack.back().Kind).isValid());
        bool HaveIP = CGF.HaveInsertPoint();
        if (!Stack.back().HasBeenEmitted) {
          if (HaveIP)
            CGF.EmitBranchThroughCleanup(Stack.back().ContBlock);
          CGF.EmitBlock(Stack.back().ExitBlock.getBlock());
          CGF.EmitBranchThroughCleanup(Stack.back().ContBlock);
        }
        CGF.EmitBlock(Stack.back().ContBlock.getBlock());
        if (!HaveIP) {
          CGF.Builder.CreateUnreachable();
          CGF.Builder.ClearInsertionPoint();
        }
      }
      Stack.pop_back();
    }
  };
  OpenMPCancelExitStack OMPCancelStack;

  CodeGenPGO PGO;

  /// Calculate branch weights appropriate for PGO data
  llvm::MDNode *createProfileWeights(uint64_t TrueCount, uint64_t FalseCount);
  llvm::MDNode *createProfileWeights(ArrayRef<uint64_t> Weights);
  llvm::MDNode *createProfileWeightsForLoop(const Stmt *Cond,
                                            uint64_t LoopCount);

public:
  /// Increment the profiler's counter for the given statement by \p StepV.
  /// If \p StepV is null, the default increment is 1.
  void incrementProfileCounter(const Stmt *S, llvm::Value *StepV = nullptr) {
    if (CGM.getCodeGenOpts().hasProfileClangInstr())
      PGO.emitCounterIncrement(Builder, S, StepV);
    PGO.setCurrentStmt(S);
  }

  /// Get the profiler's count for the given statement.
  uint64_t getProfileCount(const Stmt *S) {
    Optional<uint64_t> Count = PGO.getStmtCount(S);
    if (!Count.hasValue())
      return 0;
    return *Count;
  }

  /// Set the profiler's current count.
  void setCurrentProfileCount(uint64_t Count) {
    PGO.setCurrentRegionCount(Count);
  }

  /// Get the profiler's current count. This is generally the count for the most
  /// recently incremented counter.
  uint64_t getCurrentProfileCount() {
    return PGO.getCurrentRegionCount();
  }

private:

  /// SwitchInsn - This is nearest current switch instruction. It is null if
  /// current context is not in a switch.
  llvm::SwitchInst *SwitchInsn = nullptr;
  /// The branch weights of SwitchInsn when doing instrumentation based PGO.
  SmallVector<uint64_t, 16> *SwitchWeights = nullptr;

  /// CaseRangeBlock - This block holds if condition check for last case
  /// statement range in current switch instruction.
  llvm::BasicBlock *CaseRangeBlock = nullptr;

  /// OpaqueLValues - Keeps track of the current set of opaque value
  /// expressions.
  llvm::DenseMap<const OpaqueValueExpr *, LValue> OpaqueLValues;
  llvm::DenseMap<const OpaqueValueExpr *, RValue> OpaqueRValues;

  // VLASizeMap - This keeps track of the associated size for each VLA type.
  // We track this by the size expression rather than the type itself because
  // in certain situations, like a const qualifier applied to an VLA typedef,
  // multiple VLA types can share the same size expression.
  // FIXME: Maybe this could be a stack of maps that is pushed/popped as we
  // enter/leave scopes.
  llvm::DenseMap<const Expr*, llvm::Value*> VLASizeMap;

  /// A block containing a single 'unreachable' instruction.  Created
  /// lazily by getUnreachableBlock().
  llvm::BasicBlock *UnreachableBlock = nullptr;

  /// Counts of the number return expressions in the function.
  unsigned NumReturnExprs = 0;

  /// Count the number of simple (constant) return expressions in the function.
  unsigned NumSimpleReturnExprs = 0;

  /// The last regular (non-return) debug location (breakpoint) in the function.
  SourceLocation LastStopPoint;

public:
#if INTEL_CUSTOMIZATION
  /// This class is used for instantiation of local variables, but restores
  /// LocalDeclMap state after instantiation. If Empty is true, the LocalDeclMap
  /// is cleared completely and then restored to original state upon
  /// destruction.
  class LocalVarsDeclGuard {
    CodeGenFunction &CGF;
    DeclMapTy LocalDeclMap;

  public:
    LocalVarsDeclGuard(CodeGenFunction &CGF, bool Empty = false)
        : CGF(CGF), LocalDeclMap() {
      if (Empty) {
        LocalDeclMap.swap(CGF.LocalDeclMap);
      } else {
        LocalDeclMap.copyFrom(CGF.LocalDeclMap);
      }
    }
    ~LocalVarsDeclGuard() { CGF.LocalDeclMap.swap(LocalDeclMap); }
  };
#endif  // INTEL_CUSTOMIZATION
#if INTEL_COLLAB
  // Save and clear the TerminateLandingPad on entry to each OpenMP region.
  // This will ensure we have one for each OpenMP region when it is outlined.
  class OMPTerminateLandingPadHandler {
    CodeGenFunction &CGF;
    llvm::BasicBlock *TerminateLandingPad;

  public:
    OMPTerminateLandingPadHandler(CodeGenFunction &CGF)
        : CGF(CGF), TerminateLandingPad(CGF.TerminateLandingPad) {
      CGF.TerminateLandingPad = nullptr;
    }
    ~OMPTerminateLandingPadHandler() {
      if (CGF.TerminateLandingPad) {
        if (!CGF.TerminateLandingPad->use_empty())
          CGF.CurFn->getBasicBlockList().push_back(CGF.TerminateLandingPad);
        else
          delete CGF.TerminateLandingPad;
      }
      CGF.TerminateLandingPad = TerminateLandingPad;
    }
  };
#endif  // INTEL_COLLAB
  /// A scope within which we are constructing the fields of an object which
  /// might use a CXXDefaultInitExpr. This stashes away a 'this' value to use
  /// if we need to evaluate a CXXDefaultInitExpr within the evaluation.
  class FieldConstructionScope {
  public:
    FieldConstructionScope(CodeGenFunction &CGF, Address This)
        : CGF(CGF), OldCXXDefaultInitExprThis(CGF.CXXDefaultInitExprThis) {
      CGF.CXXDefaultInitExprThis = This;
    }
    ~FieldConstructionScope() {
      CGF.CXXDefaultInitExprThis = OldCXXDefaultInitExprThis;
    }

  private:
    CodeGenFunction &CGF;
    Address OldCXXDefaultInitExprThis;
  };

  /// The scope of a CXXDefaultInitExpr. Within this scope, the value of 'this'
  /// is overridden to be the object under construction.
  class CXXDefaultInitExprScope {
  public:
    CXXDefaultInitExprScope(CodeGenFunction &CGF)
      : CGF(CGF), OldCXXThisValue(CGF.CXXThisValue),
        OldCXXThisAlignment(CGF.CXXThisAlignment) {
      CGF.CXXThisValue = CGF.CXXDefaultInitExprThis.getPointer();
      CGF.CXXThisAlignment = CGF.CXXDefaultInitExprThis.getAlignment();
    }
    ~CXXDefaultInitExprScope() {
      CGF.CXXThisValue = OldCXXThisValue;
      CGF.CXXThisAlignment = OldCXXThisAlignment;
    }

  public:
    CodeGenFunction &CGF;
    llvm::Value *OldCXXThisValue;
    CharUnits OldCXXThisAlignment;
  };

  /// The scope of an ArrayInitLoopExpr. Within this scope, the value of the
  /// current loop index is overridden.
  class ArrayInitLoopExprScope {
  public:
    ArrayInitLoopExprScope(CodeGenFunction &CGF, llvm::Value *Index)
      : CGF(CGF), OldArrayInitIndex(CGF.ArrayInitIndex) {
      CGF.ArrayInitIndex = Index;
    }
    ~ArrayInitLoopExprScope() {
      CGF.ArrayInitIndex = OldArrayInitIndex;
    }

  private:
    CodeGenFunction &CGF;
    llvm::Value *OldArrayInitIndex;
  };

  class InlinedInheritingConstructorScope {
  public:
    InlinedInheritingConstructorScope(CodeGenFunction &CGF, GlobalDecl GD)
        : CGF(CGF), OldCurGD(CGF.CurGD), OldCurFuncDecl(CGF.CurFuncDecl),
          OldCurCodeDecl(CGF.CurCodeDecl),
          OldCXXABIThisDecl(CGF.CXXABIThisDecl),
          OldCXXABIThisValue(CGF.CXXABIThisValue),
          OldCXXThisValue(CGF.CXXThisValue),
          OldCXXABIThisAlignment(CGF.CXXABIThisAlignment),
          OldCXXThisAlignment(CGF.CXXThisAlignment),
          OldReturnValue(CGF.ReturnValue), OldFnRetTy(CGF.FnRetTy),
          OldCXXInheritedCtorInitExprArgs(
              std::move(CGF.CXXInheritedCtorInitExprArgs)) {
      CGF.CurGD = GD;
      CGF.CurFuncDecl = CGF.CurCodeDecl =
          cast<CXXConstructorDecl>(GD.getDecl());
      CGF.CXXABIThisDecl = nullptr;
      CGF.CXXABIThisValue = nullptr;
      CGF.CXXThisValue = nullptr;
      CGF.CXXABIThisAlignment = CharUnits();
      CGF.CXXThisAlignment = CharUnits();
      CGF.ReturnValue = Address::invalid();
      CGF.FnRetTy = QualType();
      CGF.CXXInheritedCtorInitExprArgs.clear();
    }
    ~InlinedInheritingConstructorScope() {
      CGF.CurGD = OldCurGD;
      CGF.CurFuncDecl = OldCurFuncDecl;
      CGF.CurCodeDecl = OldCurCodeDecl;
      CGF.CXXABIThisDecl = OldCXXABIThisDecl;
      CGF.CXXABIThisValue = OldCXXABIThisValue;
      CGF.CXXThisValue = OldCXXThisValue;
      CGF.CXXABIThisAlignment = OldCXXABIThisAlignment;
      CGF.CXXThisAlignment = OldCXXThisAlignment;
      CGF.ReturnValue = OldReturnValue;
      CGF.FnRetTy = OldFnRetTy;
      CGF.CXXInheritedCtorInitExprArgs =
          std::move(OldCXXInheritedCtorInitExprArgs);
    }

  private:
    CodeGenFunction &CGF;
    GlobalDecl OldCurGD;
    const Decl *OldCurFuncDecl;
    const Decl *OldCurCodeDecl;
    ImplicitParamDecl *OldCXXABIThisDecl;
    llvm::Value *OldCXXABIThisValue;
    llvm::Value *OldCXXThisValue;
    CharUnits OldCXXABIThisAlignment;
    CharUnits OldCXXThisAlignment;
    Address OldReturnValue;
    QualType OldFnRetTy;
    CallArgList OldCXXInheritedCtorInitExprArgs;
  };

private:
  /// CXXThisDecl - When generating code for a C++ member function,
  /// this will hold the implicit 'this' declaration.
  ImplicitParamDecl *CXXABIThisDecl = nullptr;
  llvm::Value *CXXABIThisValue = nullptr;
  llvm::Value *CXXThisValue = nullptr;
  CharUnits CXXABIThisAlignment;
  CharUnits CXXThisAlignment;

  /// The value of 'this' to use when evaluating CXXDefaultInitExprs within
  /// this expression.
  Address CXXDefaultInitExprThis = Address::invalid();

  /// The current array initialization index when evaluating an
  /// ArrayInitIndexExpr within an ArrayInitLoopExpr.
  llvm::Value *ArrayInitIndex = nullptr;

  /// The values of function arguments to use when evaluating
  /// CXXInheritedCtorInitExprs within this context.
  CallArgList CXXInheritedCtorInitExprArgs;

  /// CXXStructorImplicitParamDecl - When generating code for a constructor or
  /// destructor, this will hold the implicit argument (e.g. VTT).
  ImplicitParamDecl *CXXStructorImplicitParamDecl = nullptr;
  llvm::Value *CXXStructorImplicitParamValue = nullptr;

  /// OutermostConditional - Points to the outermost active
  /// conditional control.  This is used so that we know if a
  /// temporary should be destroyed conditionally.
  ConditionalEvaluation *OutermostConditional = nullptr;

#if INTEL_CUSTOMIZATION
  bool StdContainerOptKindDetermined = false;
#endif // INTEL_CUSTOMIZATION

  /// The current lexical scope.
  LexicalScope *CurLexicalScope = nullptr;

  /// The current source location that should be used for exception
  /// handling code.
  SourceLocation CurEHLocation;

  /// BlockByrefInfos - For each __block variable, contains
  /// information about the layout of the variable.
  llvm::DenseMap<const ValueDecl *, BlockByrefInfo> BlockByrefInfos;

  /// Used by -fsanitize=nullability-return to determine whether the return
  /// value can be checked.
  llvm::Value *RetValNullabilityPrecondition = nullptr;

  /// Check if -fsanitize=nullability-return instrumentation is required for
  /// this function.
  bool requiresReturnValueNullabilityCheck() const {
    return RetValNullabilityPrecondition;
  }

  /// Used to store precise source locations for return statements by the
  /// runtime return value checks.
  Address ReturnLocation = Address::invalid();

  /// Check if the return value of this function requires sanitization.
  bool requiresReturnValueCheck() const {
    return requiresReturnValueNullabilityCheck() ||
           (SanOpts.has(SanitizerKind::ReturnsNonnullAttribute) &&
            CurCodeDecl && CurCodeDecl->getAttr<ReturnsNonNullAttr>());
  }

  llvm::BasicBlock *TerminateLandingPad = nullptr;
  llvm::BasicBlock *TerminateHandler = nullptr;
  llvm::BasicBlock *TrapBB = nullptr;

  /// Terminate funclets keyed by parent funclet pad.
  llvm::MapVector<llvm::Value *, llvm::BasicBlock *> TerminateFunclets;

  /// Largest vector width used in ths function. Will be used to create a
  /// function attribute.
  unsigned LargestVectorWidth = 0;

  /// True if we need emit the life-time markers.
  const bool ShouldEmitLifetimeMarkers;

  /// Add OpenCL kernel arg metadata and the kernel attribute metadata to
  /// the function metadata.
  void EmitOpenCLKernelMetadata(const FunctionDecl *FD,
                                llvm::Function *Fn);

#if INTEL_CUSTOMIZATION
  /// Add metadata for HLS component functions.
  void EmitHLSComponentMetadata(const FunctionDecl *FD, llvm::Function *Fn);
  void EmitOpenCLHLSComponentMetadata(const FunctionDecl *FD,
                                      llvm::Function *Fn);

  // Table recording the mapping between the return pointer and
  // the correspoind tbaa for the pointer dereference.
  llvm::DenseMap<llvm::Value *, llvm::MDNode *> RetPtrMap;
  bool IsFakeLoadCand(const Expr *RV);
  bool EmitFakeLoadForRetPtr(const Expr *RV);
  llvm::Value *EmitX86MayIUseCpuFeature(const CallExpr *E);
#endif // INTEL_CUSTOMIZATION

public:
  CodeGenFunction(CodeGenModule &cgm, bool suppressNewContext=false);
  ~CodeGenFunction();

  CodeGenTypes &getTypes() const { return CGM.getTypes(); }
  ASTContext &getContext() const { return CGM.getContext(); }
  CGDebugInfo *getDebugInfo() {
    if (DisableDebugInfo)
      return nullptr;
    return DebugInfo;
  }
  void disableDebugInfo() { DisableDebugInfo = true; }
  void enableDebugInfo() { DisableDebugInfo = false; }

  bool shouldUseFusedARCCalls() {
    return CGM.getCodeGenOpts().OptimizationLevel == 0;
  }

  const LangOptions &getLangOpts() const { return CGM.getLangOpts(); }

  /// Returns a pointer to the function's exception object and selector slot,
  /// which is assigned in every landing pad.
  Address getExceptionSlot();
  Address getEHSelectorSlot();

  /// Returns the contents of the function's exception object and selector
  /// slots.
  llvm::Value *getExceptionFromSlot();
  llvm::Value *getSelectorFromSlot();

  Address getNormalCleanupDestSlot();

  llvm::BasicBlock *getUnreachableBlock() {
    if (!UnreachableBlock) {
      UnreachableBlock = createBasicBlock("unreachable");
      new llvm::UnreachableInst(getLLVMContext(), UnreachableBlock);
    }
    return UnreachableBlock;
  }

  llvm::BasicBlock *getInvokeDest() {
    if (!EHStack.requiresLandingPad()) return nullptr;
    return getInvokeDestImpl();
  }
#if INTEL_CUSTOMIZATION
  llvm::Intrinsic::ID getContainerIntrinsic(
      CodeGenModule::StdContainerOptKind OptKind, StringRef FieldName);
#endif // INTEL_CUSTOMIZATION
  bool currentFunctionUsesSEHTry() const { return CurSEHParent != nullptr; }

  const TargetInfo &getTarget() const { return Target; }
  llvm::LLVMContext &getLLVMContext() { return CGM.getLLVMContext(); }
  const TargetCodeGenInfo &getTargetHooks() const {
    return CGM.getTargetCodeGenInfo();
  }

  //===--------------------------------------------------------------------===//
  //                                  Cleanups
  //===--------------------------------------------------------------------===//

  typedef void Destroyer(CodeGenFunction &CGF, Address addr, QualType ty);

  void pushIrregularPartialArrayCleanup(llvm::Value *arrayBegin,
                                        Address arrayEndPointer,
                                        QualType elementType,
                                        CharUnits elementAlignment,
                                        Destroyer *destroyer);
  void pushRegularPartialArrayCleanup(llvm::Value *arrayBegin,
                                      llvm::Value *arrayEnd,
                                      QualType elementType,
                                      CharUnits elementAlignment,
                                      Destroyer *destroyer);

  void pushDestroy(QualType::DestructionKind dtorKind,
                   Address addr, QualType type);
  void pushEHDestroy(QualType::DestructionKind dtorKind,
                     Address addr, QualType type);
  void pushDestroy(CleanupKind kind, Address addr, QualType type,
                   Destroyer *destroyer, bool useEHCleanupForArray);
  void pushLifetimeExtendedDestroy(CleanupKind kind, Address addr,
                                   QualType type, Destroyer *destroyer,
                                   bool useEHCleanupForArray);
  void pushCallObjectDeleteCleanup(const FunctionDecl *OperatorDelete,
                                   llvm::Value *CompletePtr,
                                   QualType ElementType);
  void pushStackRestore(CleanupKind kind, Address SPMem);
  void emitDestroy(Address addr, QualType type, Destroyer *destroyer,
                   bool useEHCleanupForArray);
  llvm::Function *generateDestroyHelper(Address addr, QualType type,
                                        Destroyer *destroyer,
                                        bool useEHCleanupForArray,
                                        const VarDecl *VD);
  void emitArrayDestroy(llvm::Value *begin, llvm::Value *end,
                        QualType elementType, CharUnits elementAlign,
                        Destroyer *destroyer,
                        bool checkZeroLength, bool useEHCleanup);

  Destroyer *getDestroyer(QualType::DestructionKind destructionKind);

  /// Determines whether an EH cleanup is required to destroy a type
  /// with the given destruction kind.
  bool needsEHCleanup(QualType::DestructionKind kind) {
    switch (kind) {
    case QualType::DK_none:
      return false;
    case QualType::DK_cxx_destructor:
    case QualType::DK_objc_weak_lifetime:
    case QualType::DK_nontrivial_c_struct:
      return getLangOpts().Exceptions;
    case QualType::DK_objc_strong_lifetime:
      return getLangOpts().Exceptions &&
             CGM.getCodeGenOpts().ObjCAutoRefCountExceptions;
    }
    llvm_unreachable("bad destruction kind");
  }

  CleanupKind getCleanupKind(QualType::DestructionKind kind) {
    return (needsEHCleanup(kind) ? NormalAndEHCleanup : NormalCleanup);
  }

  //===--------------------------------------------------------------------===//
  //                                  Objective-C
  //===--------------------------------------------------------------------===//

  void GenerateObjCMethod(const ObjCMethodDecl *OMD);

  void StartObjCMethod(const ObjCMethodDecl *MD, const ObjCContainerDecl *CD);

  /// GenerateObjCGetter - Synthesize an Objective-C property getter function.
  void GenerateObjCGetter(ObjCImplementationDecl *IMP,
                          const ObjCPropertyImplDecl *PID);
  void generateObjCGetterBody(const ObjCImplementationDecl *classImpl,
                              const ObjCPropertyImplDecl *propImpl,
                              const ObjCMethodDecl *GetterMothodDecl,
                              llvm::Constant *AtomicHelperFn);

  void GenerateObjCCtorDtorMethod(ObjCImplementationDecl *IMP,
                                  ObjCMethodDecl *MD, bool ctor);

  /// GenerateObjCSetter - Synthesize an Objective-C property setter function
  /// for the given property.
  void GenerateObjCSetter(ObjCImplementationDecl *IMP,
                          const ObjCPropertyImplDecl *PID);
  void generateObjCSetterBody(const ObjCImplementationDecl *classImpl,
                              const ObjCPropertyImplDecl *propImpl,
                              llvm::Constant *AtomicHelperFn);

  //===--------------------------------------------------------------------===//
  //                                  Block Bits
  //===--------------------------------------------------------------------===//

  /// Emit block literal.
  /// \return an LLVM value which is a pointer to a struct which contains
  /// information about the block, including the block invoke function, the
  /// captured variables, etc.
  llvm::Value *EmitBlockLiteral(const BlockExpr *);
  static void destroyBlockInfos(CGBlockInfo *info);

  llvm::Function *GenerateBlockFunction(GlobalDecl GD,
                                        const CGBlockInfo &Info,
                                        const DeclMapTy &ldm,
                                        bool IsLambdaConversionToBlock,
                                        bool BuildGlobalBlock);

  /// Check if \p T is a C++ class that has a destructor that can throw.
  static bool cxxDestructorCanThrow(QualType T);

  llvm::Constant *GenerateCopyHelperFunction(const CGBlockInfo &blockInfo);
  llvm::Constant *GenerateDestroyHelperFunction(const CGBlockInfo &blockInfo);
  llvm::Constant *GenerateObjCAtomicSetterCopyHelperFunction(
                                             const ObjCPropertyImplDecl *PID);
  llvm::Constant *GenerateObjCAtomicGetterCopyHelperFunction(
                                             const ObjCPropertyImplDecl *PID);
  llvm::Value *EmitBlockCopyAndAutorelease(llvm::Value *Block, QualType Ty);

  void BuildBlockRelease(llvm::Value *DeclPtr, BlockFieldFlags flags,
                         bool CanThrow);

  class AutoVarEmission;

  void emitByrefStructureInit(const AutoVarEmission &emission);

  /// Enter a cleanup to destroy a __block variable.  Note that this
  /// cleanup should be a no-op if the variable hasn't left the stack
  /// yet; if a cleanup is required for the variable itself, that needs
  /// to be done externally.
  ///
  /// \param Kind Cleanup kind.
  ///
  /// \param Addr When \p LoadBlockVarAddr is false, the address of the __block
  /// structure that will be passed to _Block_object_dispose. When
  /// \p LoadBlockVarAddr is true, the address of the field of the block
  /// structure that holds the address of the __block structure.
  ///
  /// \param Flags The flag that will be passed to _Block_object_dispose.
  ///
  /// \param LoadBlockVarAddr Indicates whether we need to emit a load from
  /// \p Addr to get the address of the __block structure.
  void enterByrefCleanup(CleanupKind Kind, Address Addr, BlockFieldFlags Flags,
                         bool LoadBlockVarAddr, bool CanThrow);

  void setBlockContextParameter(const ImplicitParamDecl *D, unsigned argNum,
                                llvm::Value *ptr);

  Address LoadBlockStruct();
  Address GetAddrOfBlockDecl(const VarDecl *var);

  /// BuildBlockByrefAddress - Computes the location of the
  /// data in a variable which is declared as __block.
  Address emitBlockByrefAddress(Address baseAddr, const VarDecl *V,
                                bool followForward = true);
  Address emitBlockByrefAddress(Address baseAddr,
                                const BlockByrefInfo &info,
                                bool followForward,
                                const llvm::Twine &name);

  const BlockByrefInfo &getBlockByrefInfo(const VarDecl *var);

  QualType BuildFunctionArgList(GlobalDecl GD, FunctionArgList &Args);

  void GenerateCode(GlobalDecl GD, llvm::Function *Fn,
                    const CGFunctionInfo &FnInfo);

  /// Annotate the function with an attribute that disables TSan checking at
  /// runtime.
  void markAsIgnoreThreadCheckingAtRuntime(llvm::Function *Fn);

  /// Emit code for the start of a function.
  /// \param Loc       The location to be associated with the function.
  /// \param StartLoc  The location of the function body.
  void StartFunction(GlobalDecl GD,
                     QualType RetTy,
                     llvm::Function *Fn,
                     const CGFunctionInfo &FnInfo,
                     const FunctionArgList &Args,
                     SourceLocation Loc = SourceLocation(),
                     SourceLocation StartLoc = SourceLocation());

  static bool IsConstructorDelegationValid(const CXXConstructorDecl *Ctor);

  void EmitConstructorBody(FunctionArgList &Args);
  void EmitDestructorBody(FunctionArgList &Args);
  void emitImplicitAssignmentOperatorBody(FunctionArgList &Args);
  void EmitFunctionBody(const Stmt *Body);
  void EmitBlockWithFallThrough(llvm::BasicBlock *BB, const Stmt *S);

  void EmitForwardingCallToLambda(const CXXMethodDecl *LambdaCallOperator,
                                  CallArgList &CallArgs);
  void EmitLambdaBlockInvokeBody();
  void EmitLambdaDelegatingInvokeBody(const CXXMethodDecl *MD);
  void EmitLambdaStaticInvokeBody(const CXXMethodDecl *MD);
  void EmitAsanPrologueOrEpilogue(bool Prologue);

  /// Emit the unified return block, trying to avoid its emission when
  /// possible.
  /// \return The debug location of the user written return statement if the
  /// return block is is avoided.
  llvm::DebugLoc EmitReturnBlock();

  /// FinishFunction - Complete IR generation of the current function. It is
  /// legal to call this function even if there is no current insertion point.
  void FinishFunction(SourceLocation EndLoc=SourceLocation());

  void StartThunk(llvm::Function *Fn, GlobalDecl GD,
                  const CGFunctionInfo &FnInfo, bool IsUnprototyped);

  void EmitCallAndReturnForThunk(llvm::Constant *Callee, const ThunkInfo *Thunk,
                                 bool IsUnprototyped);

  void FinishThunk();

  /// Emit a musttail call for a thunk with a potentially adjusted this pointer.
  void EmitMustTailThunk(GlobalDecl GD, llvm::Value *AdjustedThisPtr,
                         llvm::Value *Callee);

  /// Generate a thunk for the given method.
  void generateThunk(llvm::Function *Fn, const CGFunctionInfo &FnInfo,
                     GlobalDecl GD, const ThunkInfo &Thunk,
                     bool IsUnprototyped);

  llvm::Function *GenerateVarArgsThunk(llvm::Function *Fn,
                                       const CGFunctionInfo &FnInfo,
                                       GlobalDecl GD, const ThunkInfo &Thunk);

  void EmitCtorPrologue(const CXXConstructorDecl *CD, CXXCtorType Type,
                        FunctionArgList &Args);

  void EmitInitializerForField(FieldDecl *Field, LValue LHS, Expr *Init);

  /// Struct with all information about dynamic [sub]class needed to set vptr.
  struct VPtr {
    BaseSubobject Base;
    const CXXRecordDecl *NearestVBase;
    CharUnits OffsetFromNearestVBase;
    const CXXRecordDecl *VTableClass;
  };

  /// Initialize the vtable pointer of the given subobject.
  void InitializeVTablePointer(const VPtr &vptr);

  typedef llvm::SmallVector<VPtr, 4> VPtrsVector;

  typedef llvm::SmallPtrSet<const CXXRecordDecl *, 4> VisitedVirtualBasesSetTy;
  VPtrsVector getVTablePointers(const CXXRecordDecl *VTableClass);

  void getVTablePointers(BaseSubobject Base, const CXXRecordDecl *NearestVBase,
                         CharUnits OffsetFromNearestVBase,
                         bool BaseIsNonVirtualPrimaryBase,
                         const CXXRecordDecl *VTableClass,
                         VisitedVirtualBasesSetTy &VBases, VPtrsVector &vptrs);

  void InitializeVTablePointers(const CXXRecordDecl *ClassDecl);

  /// GetVTablePtr - Return the Value of the vtable pointer member pointed
  /// to by This.
  llvm::Value *GetVTablePtr(Address This, llvm::Type *VTableTy,
                            const CXXRecordDecl *VTableClass);

  enum CFITypeCheckKind {
    CFITCK_VCall,
    CFITCK_NVCall,
    CFITCK_DerivedCast,
    CFITCK_UnrelatedCast,
    CFITCK_ICall,
    CFITCK_NVMFCall,
    CFITCK_VMFCall,
  };

  /// Derived is the presumed address of an object of type T after a
  /// cast. If T is a polymorphic class type, emit a check that the virtual
  /// table for Derived belongs to a class derived from T.
  void EmitVTablePtrCheckForCast(QualType T, llvm::Value *Derived,
                                 bool MayBeNull, CFITypeCheckKind TCK,
                                 SourceLocation Loc);

  /// EmitVTablePtrCheckForCall - Virtual method MD is being called via VTable.
  /// If vptr CFI is enabled, emit a check that VTable is valid.
  void EmitVTablePtrCheckForCall(const CXXRecordDecl *RD, llvm::Value *VTable,
                                 CFITypeCheckKind TCK, SourceLocation Loc);

  /// EmitVTablePtrCheck - Emit a check that VTable is a valid virtual table for
  /// RD using llvm.type.test.
  void EmitVTablePtrCheck(const CXXRecordDecl *RD, llvm::Value *VTable,
                          CFITypeCheckKind TCK, SourceLocation Loc);

  /// If whole-program virtual table optimization is enabled, emit an assumption
  /// that VTable is a member of RD's type identifier. Or, if vptr CFI is
  /// enabled, emit a check that VTable is a member of RD's type identifier.
  void EmitTypeMetadataCodeForVCall(const CXXRecordDecl *RD,
                                    llvm::Value *VTable, SourceLocation Loc);

  /// Returns whether we should perform a type checked load when loading a
  /// virtual function for virtual calls to members of RD. This is generally
  /// true when both vcall CFI and whole-program-vtables are enabled.
  bool ShouldEmitVTableTypeCheckedLoad(const CXXRecordDecl *RD);

  /// Emit a type checked load from the given vtable.
  llvm::Value *EmitVTableTypeCheckedLoad(const CXXRecordDecl *RD, llvm::Value *VTable,
                                         uint64_t VTableByteOffset);

  /// EnterDtorCleanups - Enter the cleanups necessary to complete the
  /// given phase of destruction for a destructor.  The end result
  /// should call destructors on members and base classes in reverse
  /// order of their construction.
  void EnterDtorCleanups(const CXXDestructorDecl *Dtor, CXXDtorType Type);

  /// ShouldInstrumentFunction - Return true if the current function should be
  /// instrumented with __cyg_profile_func_* calls
  bool ShouldInstrumentFunction();

  /// ShouldXRayInstrument - Return true if the current function should be
  /// instrumented with XRay nop sleds.
  bool ShouldXRayInstrumentFunction() const;

  /// AlwaysEmitXRayCustomEvents - Return true if we must unconditionally emit
  /// XRay custom event handling calls.
  bool AlwaysEmitXRayCustomEvents() const;

  /// AlwaysEmitXRayTypedEvents - Return true if clang must unconditionally emit
  /// XRay typed event handling calls.
  bool AlwaysEmitXRayTypedEvents() const;

  /// Encode an address into a form suitable for use in a function prologue.
  llvm::Constant *EncodeAddrForUseInPrologue(llvm::Function *F,
                                             llvm::Constant *Addr);

  /// Decode an address used in a function prologue, encoded by \c
  /// EncodeAddrForUseInPrologue.
  llvm::Value *DecodeAddrUsedInPrologue(llvm::Value *F,
                                        llvm::Value *EncodedAddr);

  /// EmitFunctionProlog - Emit the target specific LLVM code to load the
  /// arguments for the given function. This is also responsible for naming the
  /// LLVM function arguments.
  void EmitFunctionProlog(const CGFunctionInfo &FI,
                          llvm::Function *Fn,
                          const FunctionArgList &Args);

  /// EmitFunctionEpilog - Emit the target specific LLVM code to return the
  /// given temporary.
  void EmitFunctionEpilog(const CGFunctionInfo &FI, bool EmitRetDbgLoc,
                          SourceLocation EndLoc);

  /// Emit a test that checks if the return value \p RV is nonnull.
  void EmitReturnValueCheck(llvm::Value *RV);

  /// EmitStartEHSpec - Emit the start of the exception spec.
  void EmitStartEHSpec(const Decl *D);

  /// EmitEndEHSpec - Emit the end of the exception spec.
  void EmitEndEHSpec(const Decl *D);

  /// getTerminateLandingPad - Return a landing pad that just calls terminate.
  llvm::BasicBlock *getTerminateLandingPad();

  /// getTerminateLandingPad - Return a cleanup funclet that just calls
  /// terminate.
  llvm::BasicBlock *getTerminateFunclet();

  /// getTerminateHandler - Return a handler (not a landing pad, just
  /// a catch handler) that just calls terminate.  This is used when
  /// a terminate scope encloses a try.
  llvm::BasicBlock *getTerminateHandler();

  llvm::Type *ConvertTypeForMem(QualType T);
  llvm::Type *ConvertType(QualType T);
  llvm::Type *ConvertType(const TypeDecl *T) {
    return ConvertType(getContext().getTypeDeclType(T));
  }

  /// LoadObjCSelf - Load the value of self. This function is only valid while
  /// generating code for an Objective-C method.
  llvm::Value *LoadObjCSelf();

  /// TypeOfSelfObject - Return type of object that this self represents.
  QualType TypeOfSelfObject();

  /// getEvaluationKind - Return the TypeEvaluationKind of QualType \c T.
  static TypeEvaluationKind getEvaluationKind(QualType T);

  static bool hasScalarEvaluationKind(QualType T) {
    return getEvaluationKind(T) == TEK_Scalar;
  }

  static bool hasAggregateEvaluationKind(QualType T) {
    return getEvaluationKind(T) == TEK_Aggregate;
  }

  /// createBasicBlock - Create an LLVM basic block.
  llvm::BasicBlock *createBasicBlock(const Twine &name = "",
                                     llvm::Function *parent = nullptr,
                                     llvm::BasicBlock *before = nullptr) {
    return llvm::BasicBlock::Create(getLLVMContext(), name, parent, before);
  }

  /// getBasicBlockForLabel - Return the LLVM basicblock that the specified
  /// label maps to.
  JumpDest getJumpDestForLabel(const LabelDecl *S);

  /// SimplifyForwardingBlocks - If the given basic block is only a branch to
  /// another basic block, simplify it. This assumes that no other code could
  /// potentially reference the basic block.
  void SimplifyForwardingBlocks(llvm::BasicBlock *BB);

  /// EmitBlock - Emit the given block \arg BB and set it as the insert point,
  /// adding a fall-through branch from the current insert block if
  /// necessary. It is legal to call this function even if there is no current
  /// insertion point.
  ///
  /// IsFinished - If true, indicates that the caller has finished emitting
  /// branches to the given block and does not expect to emit code into it. This
  /// means the block can be ignored if it is unreachable.
  void EmitBlock(llvm::BasicBlock *BB, bool IsFinished=false);

  /// EmitBlockAfterUses - Emit the given block somewhere hopefully
  /// near its uses, and leave the insertion point in it.
  void EmitBlockAfterUses(llvm::BasicBlock *BB);

  /// EmitBranch - Emit a branch to the specified basic block from the current
  /// insert block, taking care to avoid creation of branches from dummy
  /// blocks. It is legal to call this function even if there is no current
  /// insertion point.
  ///
  /// This function clears the current insertion point. The caller should follow
  /// calls to this function with calls to Emit*Block prior to generation new
  /// code.
  void EmitBranch(llvm::BasicBlock *Block);

  /// HaveInsertPoint - True if an insertion point is defined. If not, this
  /// indicates that the current code being emitted is unreachable.
  bool HaveInsertPoint() const {
    return Builder.GetInsertBlock() != nullptr;
  }

  /// EnsureInsertPoint - Ensure that an insertion point is defined so that
  /// emitted IR has a place to go. Note that by definition, if this function
  /// creates a block then that block is unreachable; callers may do better to
  /// detect when no insertion point is defined and simply skip IR generation.
  void EnsureInsertPoint() {
    if (!HaveInsertPoint())
      EmitBlock(createBasicBlock());
  }

  /// ErrorUnsupported - Print out an error that codegen doesn't support the
  /// specified stmt yet.
  void ErrorUnsupported(const Stmt *S, const char *Type);

  //===--------------------------------------------------------------------===//
  //                                  Helpers
  //===--------------------------------------------------------------------===//

  LValue MakeAddrLValue(Address Addr, QualType T,
                        AlignmentSource Source = AlignmentSource::Type) {
    return LValue::MakeAddr(Addr, T, getContext(), LValueBaseInfo(Source),
                            CGM.getTBAAAccessInfo(T));
  }

  LValue MakeAddrLValue(Address Addr, QualType T, LValueBaseInfo BaseInfo,
                        TBAAAccessInfo TBAAInfo) {
    return LValue::MakeAddr(Addr, T, getContext(), BaseInfo, TBAAInfo);
  }

  LValue MakeAddrLValue(llvm::Value *V, QualType T, CharUnits Alignment,
                        AlignmentSource Source = AlignmentSource::Type) {
    return LValue::MakeAddr(Address(V, Alignment), T, getContext(),
                            LValueBaseInfo(Source), CGM.getTBAAAccessInfo(T));
  }

  LValue MakeAddrLValue(llvm::Value *V, QualType T, CharUnits Alignment,
                        LValueBaseInfo BaseInfo, TBAAAccessInfo TBAAInfo) {
    return LValue::MakeAddr(Address(V, Alignment), T, getContext(),
                            BaseInfo, TBAAInfo);
  }

  LValue MakeNaturalAlignPointeeAddrLValue(llvm::Value *V, QualType T);
  LValue MakeNaturalAlignAddrLValue(llvm::Value *V, QualType T);
  CharUnits getNaturalTypeAlignment(QualType T,
                                    LValueBaseInfo *BaseInfo = nullptr,
                                    TBAAAccessInfo *TBAAInfo = nullptr,
                                    bool forPointeeType = false);
  CharUnits getNaturalPointeeTypeAlignment(QualType T,
                                           LValueBaseInfo *BaseInfo = nullptr,
                                           TBAAAccessInfo *TBAAInfo = nullptr);

  Address EmitLoadOfReference(LValue RefLVal,
                              LValueBaseInfo *PointeeBaseInfo = nullptr,
                              TBAAAccessInfo *PointeeTBAAInfo = nullptr);
  LValue EmitLoadOfReferenceLValue(LValue RefLVal);
  LValue EmitLoadOfReferenceLValue(Address RefAddr, QualType RefTy,
                                   AlignmentSource Source =
                                       AlignmentSource::Type) {
    LValue RefLVal = MakeAddrLValue(RefAddr, RefTy, LValueBaseInfo(Source),
                                    CGM.getTBAAAccessInfo(RefTy));
    return EmitLoadOfReferenceLValue(RefLVal);
  }

  Address EmitLoadOfPointer(Address Ptr, const PointerType *PtrTy,
                            LValueBaseInfo *BaseInfo = nullptr,
                            TBAAAccessInfo *TBAAInfo = nullptr);
  LValue EmitLoadOfPointerLValue(Address Ptr, const PointerType *PtrTy);

  /// CreateTempAlloca - This creates an alloca and inserts it into the entry
  /// block if \p ArraySize is nullptr, otherwise inserts it at the current
  /// insertion point of the builder. The caller is responsible for setting an
  /// appropriate alignment on
  /// the alloca.
  ///
  /// \p ArraySize is the number of array elements to be allocated if it
  ///    is not nullptr.
  ///
  /// LangAS::Default is the address space of pointers to local variables and
  /// temporaries, as exposed in the source language. In certain
  /// configurations, this is not the same as the alloca address space, and a
  /// cast is needed to lift the pointer from the alloca AS into
  /// LangAS::Default. This can happen when the target uses a restricted
  /// address space for the stack but the source language requires
  /// LangAS::Default to be a generic address space. The latter condition is
  /// common for most programming languages; OpenCL is an exception in that
  /// LangAS::Default is the private address space, which naturally maps
  /// to the stack.
  ///
  /// Because the address of a temporary is often exposed to the program in
  /// various ways, this function will perform the cast. The original alloca
  /// instruction is returned through \p Alloca if it is not nullptr.
  ///
  /// The cast is not performaed in CreateTempAllocaWithoutCast. This is
  /// more efficient if the caller knows that the address will not be exposed.
  llvm::AllocaInst *CreateTempAlloca(llvm::Type *Ty, const Twine &Name = "tmp",
                                     llvm::Value *ArraySize = nullptr);
  Address CreateTempAlloca(llvm::Type *Ty, CharUnits align,
                           const Twine &Name = "tmp",
                           llvm::Value *ArraySize = nullptr,
                           Address *Alloca = nullptr);
  Address CreateTempAllocaWithoutCast(llvm::Type *Ty, CharUnits align,
                                      const Twine &Name = "tmp",
                                      llvm::Value *ArraySize = nullptr);

  /// CreateDefaultAlignedTempAlloca - This creates an alloca with the
  /// default ABI alignment of the given LLVM type.
  ///
  /// IMPORTANT NOTE: This is *not* generally the right alignment for
  /// any given AST type that happens to have been lowered to the
  /// given IR type.  This should only ever be used for function-local,
  /// IR-driven manipulations like saving and restoring a value.  Do
  /// not hand this address off to arbitrary IRGen routines, and especially
  /// do not pass it as an argument to a function that might expect a
  /// properly ABI-aligned value.
  Address CreateDefaultAlignTempAlloca(llvm::Type *Ty,
                                       const Twine &Name = "tmp");

  /// InitTempAlloca - Provide an initial value for the given alloca which
  /// will be observable at all locations in the function.
  ///
  /// The address should be something that was returned from one of
  /// the CreateTempAlloca or CreateMemTemp routines, and the
  /// initializer must be valid in the entry block (i.e. it must
  /// either be a constant or an argument value).
  void InitTempAlloca(Address Alloca, llvm::Value *Value);

  /// CreateIRTemp - Create a temporary IR object of the given type, with
  /// appropriate alignment. This routine should only be used when an temporary
  /// value needs to be stored into an alloca (for example, to avoid explicit
  /// PHI construction), but the type is the IR type, not the type appropriate
  /// for storing in memory.
  ///
  /// That is, this is exactly equivalent to CreateMemTemp, but calling
  /// ConvertType instead of ConvertTypeForMem.
  Address CreateIRTemp(QualType T, const Twine &Name = "tmp");

  /// CreateMemTemp - Create a temporary memory object of the given type, with
  /// appropriate alignmen and cast it to the default address space. Returns
  /// the original alloca instruction by \p Alloca if it is not nullptr.
  Address CreateMemTemp(QualType T, const Twine &Name = "tmp",
                        Address *Alloca = nullptr);
  Address CreateMemTemp(QualType T, CharUnits Align, const Twine &Name = "tmp",
                        Address *Alloca = nullptr);

  /// CreateMemTemp - Create a temporary memory object of the given type, with
  /// appropriate alignmen without casting it to the default address space.
  Address CreateMemTempWithoutCast(QualType T, const Twine &Name = "tmp");
  Address CreateMemTempWithoutCast(QualType T, CharUnits Align,
                                   const Twine &Name = "tmp");

  /// CreateAggTemp - Create a temporary memory object for the given
  /// aggregate type.
  AggValueSlot CreateAggTemp(QualType T, const Twine &Name = "tmp") {
    return AggValueSlot::forAddr(CreateMemTemp(T, Name),
                                 T.getQualifiers(),
                                 AggValueSlot::IsNotDestructed,
                                 AggValueSlot::DoesNotNeedGCBarriers,
                                 AggValueSlot::IsNotAliased,
                                 AggValueSlot::DoesNotOverlap);
  }

  /// Emit a cast to void* in the appropriate address space.
  llvm::Value *EmitCastToVoidPtr(llvm::Value *value);

  /// EvaluateExprAsBool - Perform the usual unary conversions on the specified
  /// expression and compare the result against zero, returning an Int1Ty value.
  llvm::Value *EvaluateExprAsBool(const Expr *E);

  /// EmitIgnoredExpr - Emit an expression in a context which ignores the result.
  void EmitIgnoredExpr(const Expr *E);

  /// EmitAnyExpr - Emit code to compute the specified expression which can have
  /// any type.  The result is returned as an RValue struct.  If this is an
  /// aggregate expression, the aggloc/agglocvolatile arguments indicate where
  /// the result should be returned.
  ///
  /// \param ignoreResult True if the resulting value isn't used.
  RValue EmitAnyExpr(const Expr *E,
                     AggValueSlot aggSlot = AggValueSlot::ignored(),
                     bool ignoreResult = false);

  // EmitVAListRef - Emit a "reference" to a va_list; this is either the address
  // or the value of the expression, depending on how va_list is defined.
  Address EmitVAListRef(const Expr *E);

  /// Emit a "reference" to a __builtin_ms_va_list; this is
  /// always the value of the expression, because a __builtin_ms_va_list is a
  /// pointer to a char.
  Address EmitMSVAListRef(const Expr *E);

  /// EmitAnyExprToTemp - Similarly to EmitAnyExpr(), however, the result will
  /// always be accessible even if no aggregate location is provided.
  RValue EmitAnyExprToTemp(const Expr *E);

  /// EmitAnyExprToMem - Emits the code necessary to evaluate an
  /// arbitrary expression into the given memory location.
  void EmitAnyExprToMem(const Expr *E, Address Location,
                        Qualifiers Quals, bool IsInitializer);

  void EmitAnyExprToExn(const Expr *E, Address Addr);

  /// EmitExprAsInit - Emits the code necessary to initialize a
  /// location in memory with the given initializer.
  void EmitExprAsInit(const Expr *init, const ValueDecl *D, LValue lvalue,
                      bool capturedByInit);

  /// hasVolatileMember - returns true if aggregate type has a volatile
  /// member.
  bool hasVolatileMember(QualType T) {
    if (const RecordType *RT = T->getAs<RecordType>()) {
      const RecordDecl *RD = cast<RecordDecl>(RT->getDecl());
      return RD->hasVolatileMember();
    }
    return false;
  }

  /// Determine whether a return value slot may overlap some other object.
  AggValueSlot::Overlap_t overlapForReturnValue() {
    // FIXME: Assuming no overlap here breaks guaranteed copy elision for base
    // class subobjects. These cases may need to be revisited depending on the
    // resolution of the relevant core issue.
    return AggValueSlot::DoesNotOverlap;
  }

  /// Determine whether a field initialization may overlap some other object.
  AggValueSlot::Overlap_t overlapForFieldInit(const FieldDecl *FD) {
    // FIXME: These cases can result in overlap as a result of P0840R0's
    // [[no_unique_address]] attribute. We can still infer NoOverlap in the
    // presence of that attribute if the field is within the nvsize of its
    // containing class, because non-virtual subobjects are initialized in
    // address order.
    return AggValueSlot::DoesNotOverlap;
  }

  /// Determine whether a base class initialization may overlap some other
  /// object.
  AggValueSlot::Overlap_t overlapForBaseInit(const CXXRecordDecl *RD,
                                             const CXXRecordDecl *BaseRD,
                                             bool IsVirtual);

  /// Emit an aggregate assignment.
  void EmitAggregateAssign(LValue Dest, LValue Src, QualType EltTy) {
    bool IsVolatile = hasVolatileMember(EltTy);
    EmitAggregateCopy(Dest, Src, EltTy, AggValueSlot::MayOverlap, IsVolatile);
  }

  void EmitAggregateCopyCtor(LValue Dest, LValue Src,
                             AggValueSlot::Overlap_t MayOverlap) {
    EmitAggregateCopy(Dest, Src, Src.getType(), MayOverlap);
  }

  /// EmitAggregateCopy - Emit an aggregate copy.
  ///
  /// \param isVolatile \c true iff either the source or the destination is
  ///        volatile.
  /// \param MayOverlap Whether the tail padding of the destination might be
  ///        occupied by some other object. More efficient code can often be
  ///        generated if not.
  void EmitAggregateCopy(LValue Dest, LValue Src, QualType EltTy,
                         AggValueSlot::Overlap_t MayOverlap,
                         bool isVolatile = false);

  /// GetAddrOfLocalVar - Return the address of a local variable.
  Address GetAddrOfLocalVar(const VarDecl *VD) {
    auto it = LocalDeclMap.find(VD);
    assert(it != LocalDeclMap.end() &&
           "Invalid argument to GetAddrOfLocalVar(), no decl!");
    return it->second;
  }

  /// Given an opaque value expression, return its LValue mapping if it exists,
  /// otherwise create one.
  LValue getOrCreateOpaqueLValueMapping(const OpaqueValueExpr *e);

  /// Given an opaque value expression, return its RValue mapping if it exists,
  /// otherwise create one.
  RValue getOrCreateOpaqueRValueMapping(const OpaqueValueExpr *e);

  /// Get the index of the current ArrayInitLoopExpr, if any.
  llvm::Value *getArrayInitIndex() { return ArrayInitIndex; }

  /// getAccessedFieldNo - Given an encoded value and a result number, return
  /// the input field number being accessed.
  static unsigned getAccessedFieldNo(unsigned Idx, const llvm::Constant *Elts);

  llvm::BlockAddress *GetAddrOfLabel(const LabelDecl *L);
  llvm::BasicBlock *GetIndirectGotoBlock();

  /// Check if \p E is a C++ "this" pointer wrapped in value-preserving casts.
  static bool IsWrappedCXXThis(const Expr *E);

  /// EmitNullInitialization - Generate code to set a value of the given type to
  /// null, If the type contains data member pointers, they will be initialized
  /// to -1 in accordance with the Itanium C++ ABI.
  void EmitNullInitialization(Address DestPtr, QualType Ty);

  /// Emits a call to an LLVM variable-argument intrinsic, either
  /// \c llvm.va_start or \c llvm.va_end.
  /// \param ArgValue A reference to the \c va_list as emitted by either
  /// \c EmitVAListRef or \c EmitMSVAListRef.
  /// \param IsStart If \c true, emits a call to \c llvm.va_start; otherwise,
  /// calls \c llvm.va_end.
  llvm::Value *EmitVAStartEnd(llvm::Value *ArgValue, bool IsStart);

  /// Generate code to get an argument from the passed in pointer
  /// and update it accordingly.
  /// \param VE The \c VAArgExpr for which to generate code.
  /// \param VAListAddr Receives a reference to the \c va_list as emitted by
  /// either \c EmitVAListRef or \c EmitMSVAListRef.
  /// \returns A pointer to the argument.
  // FIXME: We should be able to get rid of this method and use the va_arg
  // instruction in LLVM instead once it works well enough.
  Address EmitVAArg(VAArgExpr *VE, Address &VAListAddr);

  /// emitArrayLength - Compute the length of an array, even if it's a
  /// VLA, and drill down to the base element type.
  llvm::Value *emitArrayLength(const ArrayType *arrayType,
                               QualType &baseType,
                               Address &addr);

  /// EmitVLASize - Capture all the sizes for the VLA expressions in
  /// the given variably-modified type and store them in the VLASizeMap.
  ///
  /// This function can be called with a null (unreachable) insert point.
  void EmitVariablyModifiedType(QualType Ty);

  struct VlaSizePair {
    llvm::Value *NumElts;
    QualType Type;

    VlaSizePair(llvm::Value *NE, QualType T) : NumElts(NE), Type(T) {}
  };

  /// Return the number of elements for a single dimension
  /// for the given array type.
  VlaSizePair getVLAElements1D(const VariableArrayType *vla);
  VlaSizePair getVLAElements1D(QualType vla);

  /// Returns an LLVM value that corresponds to the size,
  /// in non-variably-sized elements, of a variable length array type,
  /// plus that largest non-variably-sized element type.  Assumes that
  /// the type has already been emitted with EmitVariablyModifiedType.
  VlaSizePair getVLASize(const VariableArrayType *vla);
  VlaSizePair getVLASize(QualType vla);

  /// LoadCXXThis - Load the value of 'this'. This function is only valid while
  /// generating code for an C++ member function.
  llvm::Value *LoadCXXThis() {
    assert(CXXThisValue && "no 'this' value for this function");
#if INTEL_COLLAB
    if (CapturedStmtInfo)
      CapturedStmtInfo->recordValueReference(CXXThisValue);
#endif  // INTEL_COLLAB
    return CXXThisValue;
  }
  Address LoadCXXThisAddress();

  /// LoadCXXVTT - Load the VTT parameter to base constructors/destructors have
  /// virtual bases.
  // FIXME: Every place that calls LoadCXXVTT is something
  // that needs to be abstracted properly.
  llvm::Value *LoadCXXVTT() {
    assert(CXXStructorImplicitParamValue && "no VTT value for this function");
    return CXXStructorImplicitParamValue;
  }

  /// GetAddressOfBaseOfCompleteClass - Convert the given pointer to a
  /// complete class to the given direct base.
  Address
  GetAddressOfDirectBaseInCompleteClass(Address Value,
                                        const CXXRecordDecl *Derived,
                                        const CXXRecordDecl *Base,
                                        bool BaseIsVirtual);

  static bool ShouldNullCheckClassCastValue(const CastExpr *Cast);

  /// GetAddressOfBaseClass - This function will add the necessary delta to the
  /// load of 'this' and returns address of the base class.
  Address GetAddressOfBaseClass(Address Value,
                                const CXXRecordDecl *Derived,
                                CastExpr::path_const_iterator PathBegin,
                                CastExpr::path_const_iterator PathEnd,
                                bool NullCheckValue, SourceLocation Loc);

  Address GetAddressOfDerivedClass(Address Value,
                                   const CXXRecordDecl *Derived,
                                   CastExpr::path_const_iterator PathBegin,
                                   CastExpr::path_const_iterator PathEnd,
                                   bool NullCheckValue);

  /// GetVTTParameter - Return the VTT parameter that should be passed to a
  /// base constructor/destructor with virtual bases.
  /// FIXME: VTTs are Itanium ABI-specific, so the definition should move
  /// to ItaniumCXXABI.cpp together with all the references to VTT.
  llvm::Value *GetVTTParameter(GlobalDecl GD, bool ForVirtualBase,
                               bool Delegating);

  void EmitDelegateCXXConstructorCall(const CXXConstructorDecl *Ctor,
                                      CXXCtorType CtorType,
                                      const FunctionArgList &Args,
                                      SourceLocation Loc);
  // It's important not to confuse this and the previous function. Delegating
  // constructors are the C++0x feature. The constructor delegate optimization
  // is used to reduce duplication in the base and complete consturctors where
  // they are substantially the same.
  void EmitDelegatingCXXConstructorCall(const CXXConstructorDecl *Ctor,
                                        const FunctionArgList &Args);

  /// Emit a call to an inheriting constructor (that is, one that invokes a
  /// constructor inherited from a base class) by inlining its definition. This
  /// is necessary if the ABI does not support forwarding the arguments to the
  /// base class constructor (because they're variadic or similar).
  void EmitInlinedInheritingCXXConstructorCall(const CXXConstructorDecl *Ctor,
                                               CXXCtorType CtorType,
                                               bool ForVirtualBase,
                                               bool Delegating,
                                               CallArgList &Args);

  /// Emit a call to a constructor inherited from a base class, passing the
  /// current constructor's arguments along unmodified (without even making
  /// a copy).
  void EmitInheritedCXXConstructorCall(const CXXConstructorDecl *D,
                                       bool ForVirtualBase, Address This,
                                       bool InheritedFromVBase,
                                       const CXXInheritedCtorInitExpr *E);

  void EmitCXXConstructorCall(const CXXConstructorDecl *D, CXXCtorType Type,
                              bool ForVirtualBase, bool Delegating,
                              Address This, const CXXConstructExpr *E,
                              AggValueSlot::Overlap_t Overlap,
                              bool NewPointerIsChecked);

  void EmitCXXConstructorCall(const CXXConstructorDecl *D, CXXCtorType Type,
                              bool ForVirtualBase, bool Delegating,
                              Address This, CallArgList &Args,
                              AggValueSlot::Overlap_t Overlap,
                              SourceLocation Loc,
                              bool NewPointerIsChecked);

  /// Emit assumption load for all bases. Requires to be be called only on
  /// most-derived class and not under construction of the object.
  void EmitVTableAssumptionLoads(const CXXRecordDecl *ClassDecl, Address This);

  /// Emit assumption that vptr load == global vtable.
  void EmitVTableAssumptionLoad(const VPtr &vptr, Address This);

  void EmitSynthesizedCXXCopyCtorCall(const CXXConstructorDecl *D,
                                      Address This, Address Src,
                                      const CXXConstructExpr *E);

  void EmitCXXAggrConstructorCall(const CXXConstructorDecl *D,
                                  const ArrayType *ArrayTy,
                                  Address ArrayPtr,
                                  const CXXConstructExpr *E,
                                  bool NewPointerIsChecked,
                                  bool ZeroInitialization = false);

  void EmitCXXAggrConstructorCall(const CXXConstructorDecl *D,
                                  llvm::Value *NumElements,
                                  Address ArrayPtr,
                                  const CXXConstructExpr *E,
                                  bool NewPointerIsChecked,
                                  bool ZeroInitialization = false);

  static Destroyer destroyCXXObject;

  void EmitCXXDestructorCall(const CXXDestructorDecl *D, CXXDtorType Type,
                             bool ForVirtualBase, bool Delegating,
                             Address This);

  void EmitNewArrayInitializer(const CXXNewExpr *E, QualType elementType,
                               llvm::Type *ElementTy, Address NewPtr,
                               llvm::Value *NumElements,
                               llvm::Value *AllocSizeWithoutCookie);

  void EmitCXXTemporary(const CXXTemporary *Temporary, QualType TempType,
                        Address Ptr);

  llvm::Value *EmitLifetimeStart(uint64_t Size, llvm::Value *Addr);
  void EmitLifetimeEnd(llvm::Value *Size, llvm::Value *Addr);

  llvm::Value *EmitCXXNewExpr(const CXXNewExpr *E);
  void EmitCXXDeleteExpr(const CXXDeleteExpr *E);

  void EmitDeleteCall(const FunctionDecl *DeleteFD, llvm::Value *Ptr,
                      QualType DeleteTy, llvm::Value *NumElements = nullptr,
                      CharUnits CookieSize = CharUnits());

  RValue EmitBuiltinNewDeleteCall(const FunctionProtoType *Type,
                                  const CallExpr *TheCallExpr, bool IsDelete);

  llvm::Value *EmitCXXTypeidExpr(const CXXTypeidExpr *E);
  llvm::Value *EmitDynamicCast(Address V, const CXXDynamicCastExpr *DCE);
  Address EmitCXXUuidofExpr(const CXXUuidofExpr *E);

  /// Situations in which we might emit a check for the suitability of a
  ///        pointer or glvalue.
  enum TypeCheckKind {
    /// Checking the operand of a load. Must be suitably sized and aligned.
    TCK_Load,
    /// Checking the destination of a store. Must be suitably sized and aligned.
    TCK_Store,
    /// Checking the bound value in a reference binding. Must be suitably sized
    /// and aligned, but is not required to refer to an object (until the
    /// reference is used), per core issue 453.
    TCK_ReferenceBinding,
    /// Checking the object expression in a non-static data member access. Must
    /// be an object within its lifetime.
    TCK_MemberAccess,
    /// Checking the 'this' pointer for a call to a non-static member function.
    /// Must be an object within its lifetime.
    TCK_MemberCall,
    /// Checking the 'this' pointer for a constructor call.
    TCK_ConstructorCall,
    /// Checking the operand of a static_cast to a derived pointer type. Must be
    /// null or an object within its lifetime.
    TCK_DowncastPointer,
    /// Checking the operand of a static_cast to a derived reference type. Must
    /// be an object within its lifetime.
    TCK_DowncastReference,
    /// Checking the operand of a cast to a base object. Must be suitably sized
    /// and aligned.
    TCK_Upcast,
    /// Checking the operand of a cast to a virtual base object. Must be an
    /// object within its lifetime.
    TCK_UpcastToVirtualBase,
    /// Checking the value assigned to a _Nonnull pointer. Must not be null.
    TCK_NonnullAssign,
    /// Checking the operand of a dynamic_cast or a typeid expression.  Must be
    /// null or an object within its lifetime.
    TCK_DynamicOperation
  };

  /// Determine whether the pointer type check \p TCK permits null pointers.
  static bool isNullPointerAllowed(TypeCheckKind TCK);

  /// Determine whether the pointer type check \p TCK requires a vptr check.
  static bool isVptrCheckRequired(TypeCheckKind TCK, QualType Ty);

  /// Whether any type-checking sanitizers are enabled. If \c false,
  /// calls to EmitTypeCheck can be skipped.
  bool sanitizePerformTypeCheck() const;

  /// Emit a check that \p V is the address of storage of the
  /// appropriate size and alignment for an object of type \p Type.
  void EmitTypeCheck(TypeCheckKind TCK, SourceLocation Loc, llvm::Value *V,
                     QualType Type, CharUnits Alignment = CharUnits::Zero(),
                     SanitizerSet SkippedChecks = SanitizerSet());

  /// Emit a check that \p Base points into an array object, which
  /// we can access at index \p Index. \p Accessed should be \c false if we
  /// this expression is used as an lvalue, for instance in "&Arr[Idx]".
  void EmitBoundsCheck(const Expr *E, const Expr *Base, llvm::Value *Index,
                       QualType IndexType, bool Accessed);

  llvm::Value *EmitScalarPrePostIncDec(const UnaryOperator *E, LValue LV,
                                       bool isInc, bool isPre);
  ComplexPairTy EmitComplexPrePostIncDec(const UnaryOperator *E, LValue LV,
                                         bool isInc, bool isPre);

  void EmitAlignmentAssumption(llvm::Value *PtrValue, unsigned Alignment,
                               llvm::Value *OffsetValue = nullptr) {
    Builder.CreateAlignmentAssumption(CGM.getDataLayout(), PtrValue, Alignment,
                                      OffsetValue);
  }

  /// Converts Location to a DebugLoc, if debug information is enabled.
  llvm::DebugLoc SourceLocToDebugLoc(SourceLocation Location);


  //===--------------------------------------------------------------------===//
  //                            Declaration Emission
  //===--------------------------------------------------------------------===//

  /// EmitDecl - Emit a declaration.
  ///
  /// This function can be called with a null (unreachable) insert point.
  void EmitDecl(const Decl &D);

  /// EmitVarDecl - Emit a local variable declaration.
  ///
  /// This function can be called with a null (unreachable) insert point.
  void EmitVarDecl(const VarDecl &D);

  void EmitScalarInit(const Expr *init, const ValueDecl *D, LValue lvalue,
                      bool capturedByInit);

  typedef void SpecialInitFn(CodeGenFunction &Init, const VarDecl &D,
                             llvm::Value *Address);

  /// Determine whether the given initializer is trivial in the sense
  /// that it requires no code to be generated.
  bool isTrivialInitializer(const Expr *Init);

  /// EmitAutoVarDecl - Emit an auto variable declaration.
  ///
  /// This function can be called with a null (unreachable) insert point.
  void EmitAutoVarDecl(const VarDecl &D);

  class AutoVarEmission {
    friend class CodeGenFunction;

    const VarDecl *Variable;

    /// The address of the alloca for languages with explicit address space
    /// (e.g. OpenCL) or alloca casted to generic pointer for address space
    /// agnostic languages (e.g. C++). Invalid if the variable was emitted
    /// as a global constant.
    Address Addr;

    llvm::Value *NRVOFlag;

    /// True if the variable is a __block variable that is captured by an
    /// escaping block.
    bool IsEscapingByRef;

    /// True if the variable is of aggregate type and has a constant
    /// initializer.
    bool IsConstantAggregate;

    /// Non-null if we should use lifetime annotations.
    llvm::Value *SizeForLifetimeMarkers;

    /// Address with original alloca instruction. Invalid if the variable was
    /// emitted as a global constant.
    Address AllocaAddr;

    struct Invalid {};
    AutoVarEmission(Invalid)
        : Variable(nullptr), Addr(Address::invalid()),
          AllocaAddr(Address::invalid()) {}

    AutoVarEmission(const VarDecl &variable)
        : Variable(&variable), Addr(Address::invalid()), NRVOFlag(nullptr),
          IsEscapingByRef(false), IsConstantAggregate(false),
          SizeForLifetimeMarkers(nullptr), AllocaAddr(Address::invalid()) {}

    bool wasEmittedAsGlobal() const { return !Addr.isValid(); }

  public:
    static AutoVarEmission invalid() { return AutoVarEmission(Invalid()); }

    bool useLifetimeMarkers() const {
      return SizeForLifetimeMarkers != nullptr;
    }
    llvm::Value *getSizeForLifetimeMarkers() const {
      assert(useLifetimeMarkers());
      return SizeForLifetimeMarkers;
    }

    /// Returns the raw, allocated address, which is not necessarily
    /// the address of the object itself. It is casted to default
    /// address space for address space agnostic languages.
    Address getAllocatedAddress() const {
      return Addr;
    }

    /// Returns the address for the original alloca instruction.
    Address getOriginalAllocatedAddress() const { return AllocaAddr; }

    /// Returns the address of the object within this declaration.
    /// Note that this does not chase the forwarding pointer for
    /// __block decls.
    Address getObjectAddress(CodeGenFunction &CGF) const {
      if (!IsEscapingByRef) return Addr;

      return CGF.emitBlockByrefAddress(Addr, Variable, /*forward*/ false);
    }
  };
  AutoVarEmission EmitAutoVarAlloca(const VarDecl &var);
  void EmitAutoVarInit(const AutoVarEmission &emission);
  void EmitAutoVarCleanups(const AutoVarEmission &emission);
  void emitAutoVarTypeCleanup(const AutoVarEmission &emission,
                              QualType::DestructionKind dtorKind);

  /// Emits the alloca and debug information for the size expressions for each
  /// dimension of an array. It registers the association of its (1-dimensional)
  /// QualTypes and size expression's debug node, so that CGDebugInfo can
  /// reference this node when creating the DISubrange object to describe the
  /// array types.
  void EmitAndRegisterVariableArrayDimensions(CGDebugInfo *DI,
                                              const VarDecl &D,
                                              bool EmitDebugInfo);

  void EmitStaticVarDecl(const VarDecl &D,
                         llvm::GlobalValue::LinkageTypes Linkage);

  class ParamValue {
    llvm::Value *Value;
    unsigned Alignment;
    ParamValue(llvm::Value *V, unsigned A) : Value(V), Alignment(A) {}
  public:
    static ParamValue forDirect(llvm::Value *value) {
      return ParamValue(value, 0);
    }
    static ParamValue forIndirect(Address addr) {
      assert(!addr.getAlignment().isZero());
      return ParamValue(addr.getPointer(), addr.getAlignment().getQuantity());
    }

    bool isIndirect() const { return Alignment != 0; }
    llvm::Value *getAnyValue() const { return Value; }

    llvm::Value *getDirectValue() const {
      assert(!isIndirect());
      return Value;
    }

    Address getIndirectAddress() const {
      assert(isIndirect());
      return Address(Value, CharUnits::fromQuantity(Alignment));
    }
  };

  /// EmitParmDecl - Emit a ParmVarDecl or an ImplicitParamDecl.
  void EmitParmDecl(const VarDecl &D, ParamValue Arg, unsigned ArgNo);

  /// protectFromPeepholes - Protect a value that we're intending to
  /// store to the side, but which will probably be used later, from
  /// aggressive peepholing optimizations that might delete it.
  ///
  /// Pass the result to unprotectFromPeepholes to declare that
  /// protection is no longer required.
  ///
  /// There's no particular reason why this shouldn't apply to
  /// l-values, it's just that no existing peepholes work on pointers.
  PeepholeProtection protectFromPeepholes(RValue rvalue);
  void unprotectFromPeepholes(PeepholeProtection protection);

  void EmitAlignmentAssumption(llvm::Value *PtrValue, llvm::Value *Alignment,
                               llvm::Value *OffsetValue = nullptr) {
    Builder.CreateAlignmentAssumption(CGM.getDataLayout(), PtrValue, Alignment,
                                      OffsetValue);
  }

  //===--------------------------------------------------------------------===//
  //                             Statement Emission
  //===--------------------------------------------------------------------===//

  /// EmitStopPoint - Emit a debug stoppoint if we are emitting debug info.
  void EmitStopPoint(const Stmt *S);

  /// EmitStmt - Emit the code for the statement \arg S. It is legal to call
  /// this function even if there is no current insertion point.
  ///
  /// This function may clear the current insertion point; callers should use
  /// EnsureInsertPoint if they wish to subsequently generate code without first
  /// calling EmitBlock, EmitBranch, or EmitStmt.
  void EmitStmt(const Stmt *S, ArrayRef<const Attr *> Attrs = None);

  /// EmitSimpleStmt - Try to emit a "simple" statement which does not
  /// necessarily require an insertion point or debug information; typically
  /// because the statement amounts to a jump or a container of other
  /// statements.
  ///
  /// \return True if the statement was handled.
  bool EmitSimpleStmt(const Stmt *S);

#if INTEL_CUSTOMIZATION
  void EmitInlineCallStmt(const Stmt *S, ArrayRef<const Attr *> Attrs = None);
#endif // INTEL_CUSTOMIZATION
  Address EmitCompoundStmt(const CompoundStmt &S, bool GetLast = false,
                           AggValueSlot AVS = AggValueSlot::ignored());
  Address EmitCompoundStmtWithoutScope(const CompoundStmt &S,
                                       bool GetLast = false,
                                       AggValueSlot AVS =
                                                AggValueSlot::ignored());

  /// EmitLabel - Emit the block for the given label. It is legal to call this
  /// function even if there is no current insertion point.
  void EmitLabel(const LabelDecl *D); // helper for EmitLabelStmt.

  void EmitLabelStmt(const LabelStmt &S);
  void EmitAttributedStmt(const AttributedStmt &S);
  void EmitGotoStmt(const GotoStmt &S);
  void EmitIndirectGotoStmt(const IndirectGotoStmt &S);
  void EmitIfStmt(const IfStmt &S);

  void EmitWhileStmt(const WhileStmt &S,
                     ArrayRef<const Attr *> Attrs = None);
  void EmitDoStmt(const DoStmt &S, ArrayRef<const Attr *> Attrs = None);
  void EmitForStmt(const ForStmt &S,
                   ArrayRef<const Attr *> Attrs = None);
  void EmitReturnStmt(const ReturnStmt &S);
  void EmitDeclStmt(const DeclStmt &S);
  void EmitBreakStmt(const BreakStmt &S);
  void EmitContinueStmt(const ContinueStmt &S);
  void EmitSwitchStmt(const SwitchStmt &S);
  void EmitDefaultStmt(const DefaultStmt &S);
  void EmitCaseStmt(const CaseStmt &S);
  void EmitCaseStmtRange(const CaseStmt &S);
  void EmitAsmStmt(const AsmStmt &S);

  void EmitObjCForCollectionStmt(const ObjCForCollectionStmt &S);
  void EmitObjCAtTryStmt(const ObjCAtTryStmt &S);
  void EmitObjCAtThrowStmt(const ObjCAtThrowStmt &S);
  void EmitObjCAtSynchronizedStmt(const ObjCAtSynchronizedStmt &S);
  void EmitObjCAutoreleasePoolStmt(const ObjCAutoreleasePoolStmt &S);

  void EmitCoroutineBody(const CoroutineBodyStmt &S);
  void EmitCoreturnStmt(const CoreturnStmt &S);
  RValue EmitCoawaitExpr(const CoawaitExpr &E,
                         AggValueSlot aggSlot = AggValueSlot::ignored(),
                         bool ignoreResult = false);
  LValue EmitCoawaitLValue(const CoawaitExpr *E);
  RValue EmitCoyieldExpr(const CoyieldExpr &E,
                         AggValueSlot aggSlot = AggValueSlot::ignored(),
                         bool ignoreResult = false);
  LValue EmitCoyieldLValue(const CoyieldExpr *E);
  RValue EmitCoroutineIntrinsic(const CallExpr *E, unsigned int IID);

  void EnterCXXTryStmt(const CXXTryStmt &S, bool IsFnTryBlock = false);
  void ExitCXXTryStmt(const CXXTryStmt &S, bool IsFnTryBlock = false);

  void EmitCXXTryStmt(const CXXTryStmt &S);
  void EmitSEHTryStmt(const SEHTryStmt &S);
  void EmitSEHLeaveStmt(const SEHLeaveStmt &S);
  void EnterSEHTryStmt(const SEHTryStmt &S);
  void ExitSEHTryStmt(const SEHTryStmt &S);

  void pushSEHCleanup(CleanupKind kind,
                      llvm::Function *FinallyFunc);
  void startOutlinedSEHHelper(CodeGenFunction &ParentCGF, bool IsFilter,
                              const Stmt *OutlinedStmt);

  llvm::Function *GenerateSEHFilterFunction(CodeGenFunction &ParentCGF,
                                            const SEHExceptStmt &Except);

  llvm::Function *GenerateSEHFinallyFunction(CodeGenFunction &ParentCGF,
                                             const SEHFinallyStmt &Finally);

  void EmitSEHExceptionCodeSave(CodeGenFunction &ParentCGF,
                                llvm::Value *ParentFP,
                                llvm::Value *EntryEBP);
  llvm::Value *EmitSEHExceptionCode();
  llvm::Value *EmitSEHExceptionInfo();
  llvm::Value *EmitSEHAbnormalTermination();

  /// Emit simple code for OpenMP directives in Simd-only mode.
  void EmitSimpleOMPExecutableDirective(const OMPExecutableDirective &D);

  /// Scan the outlined statement for captures from the parent function. For
  /// each capture, mark the capture as escaped and emit a call to
  /// llvm.localrecover. Insert the localrecover result into the LocalDeclMap.
  void EmitCapturedLocals(CodeGenFunction &ParentCGF, const Stmt *OutlinedStmt,
                          bool IsFilter);

  /// Recovers the address of a local in a parent function. ParentVar is the
  /// address of the variable used in the immediate parent function. It can
  /// either be an alloca or a call to llvm.localrecover if there are nested
  /// outlined functions. ParentFP is the frame pointer of the outermost parent
  /// frame.
  Address recoverAddrOfEscapedLocal(CodeGenFunction &ParentCGF,
                                    Address ParentVar,
                                    llvm::Value *ParentFP);

  void EmitCXXForRangeStmt(const CXXForRangeStmt &S,
                           ArrayRef<const Attr *> Attrs = None);

  /// Controls insertion of cancellation exit blocks in worksharing constructs.
  class OMPCancelStackRAII {
    CodeGenFunction &CGF;

  public:
    OMPCancelStackRAII(CodeGenFunction &CGF, OpenMPDirectiveKind Kind,
                       bool HasCancel)
        : CGF(CGF) {
      CGF.OMPCancelStack.enter(CGF, Kind, HasCancel);
    }
    ~OMPCancelStackRAII() { CGF.OMPCancelStack.exit(CGF); }
  };

  /// Returns calculated size of the specified type.
  llvm::Value *getTypeSize(QualType Ty);
  LValue InitCapturedStruct(const CapturedStmt &S);
  llvm::Function *EmitCapturedStmt(const CapturedStmt &S, CapturedRegionKind K);
  llvm::Function *GenerateCapturedStmtFunction(const CapturedStmt &S);
  Address GenerateCapturedStmtArgument(const CapturedStmt &S);
  llvm::Function *GenerateOpenMPCapturedStmtFunction(const CapturedStmt &S);
  void GenerateOpenMPCapturedVars(const CapturedStmt &S,
                                  SmallVectorImpl<llvm::Value *> &CapturedVars);
  void emitOMPSimpleStore(LValue LVal, RValue RVal, QualType RValTy,
                          SourceLocation Loc);
  /// Perform element by element copying of arrays with type \a
  /// OriginalType from \a SrcAddr to \a DestAddr using copying procedure
  /// generated by \a CopyGen.
  ///
  /// \param DestAddr Address of the destination array.
  /// \param SrcAddr Address of the source array.
  /// \param OriginalType Type of destination and source arrays.
  /// \param CopyGen Copying procedure that copies value of single array element
  /// to another single array element.
  void EmitOMPAggregateAssign(
      Address DestAddr, Address SrcAddr, QualType OriginalType,
      const llvm::function_ref<void(Address, Address)> CopyGen);
  /// Emit proper copying of data from one variable to another.
  ///
  /// \param OriginalType Original type of the copied variables.
  /// \param DestAddr Destination address.
  /// \param SrcAddr Source address.
  /// \param DestVD Destination variable used in \a CopyExpr (for arrays, has
  /// type of the base array element).
  /// \param SrcVD Source variable used in \a CopyExpr (for arrays, has type of
  /// the base array element).
  /// \param Copy Actual copygin expression for copying data from \a SrcVD to \a
  /// DestVD.
  void EmitOMPCopy(QualType OriginalType,
                   Address DestAddr, Address SrcAddr,
                   const VarDecl *DestVD, const VarDecl *SrcVD,
                   const Expr *Copy);
  /// Emit atomic update code for constructs: \a X = \a X \a BO \a E or
  /// \a X = \a E \a BO \a E.
  ///
  /// \param X Value to be updated.
  /// \param E Update value.
  /// \param BO Binary operation for update operation.
  /// \param IsXLHSInRHSPart true if \a X is LHS in RHS part of the update
  /// expression, false otherwise.
  /// \param AO Atomic ordering of the generated atomic instructions.
  /// \param CommonGen Code generator for complex expressions that cannot be
  /// expressed through atomicrmw instruction.
  /// \returns <true, OldAtomicValue> if simple 'atomicrmw' instruction was
  /// generated, <false, RValue::get(nullptr)> otherwise.
  std::pair<bool, RValue> EmitOMPAtomicSimpleUpdateExpr(
      LValue X, RValue E, BinaryOperatorKind BO, bool IsXLHSInRHSPart,
      llvm::AtomicOrdering AO, SourceLocation Loc,
      const llvm::function_ref<RValue(RValue)> CommonGen);
  bool EmitOMPFirstprivateClause(const OMPExecutableDirective &D,
                                 OMPPrivateScope &PrivateScope);
  void EmitOMPPrivateClause(const OMPExecutableDirective &D,
                            OMPPrivateScope &PrivateScope);
  void EmitOMPUseDevicePtrClause(
      const OMPClause &C, OMPPrivateScope &PrivateScope,
      const llvm::DenseMap<const ValueDecl *, Address> &CaptureDeviceAddrMap);
  /// Emit code for copyin clause in \a D directive. The next code is
  /// generated at the start of outlined functions for directives:
  /// \code
  /// threadprivate_var1 = master_threadprivate_var1;
  /// operator=(threadprivate_var2, master_threadprivate_var2);
  /// ...
  /// __kmpc_barrier(&loc, global_tid);
  /// \endcode
  ///
  /// \param D OpenMP directive possibly with 'copyin' clause(s).
  /// \returns true if at least one copyin variable is found, false otherwise.
  bool EmitOMPCopyinClause(const OMPExecutableDirective &D);
  /// Emit initial code for lastprivate variables. If some variable is
  /// not also firstprivate, then the default initialization is used. Otherwise
  /// initialization of this variable is performed by EmitOMPFirstprivateClause
  /// method.
  ///
  /// \param D Directive that may have 'lastprivate' directives.
  /// \param PrivateScope Private scope for capturing lastprivate variables for
  /// proper codegen in internal captured statement.
  ///
  /// \returns true if there is at least one lastprivate variable, false
  /// otherwise.
  bool EmitOMPLastprivateClauseInit(const OMPExecutableDirective &D,
                                    OMPPrivateScope &PrivateScope);
  /// Emit final copying of lastprivate values to original variables at
  /// the end of the worksharing or simd directive.
  ///
  /// \param D Directive that has at least one 'lastprivate' directives.
  /// \param IsLastIterCond Boolean condition that must be set to 'i1 true' if
  /// it is the last iteration of the loop code in associated directive, or to
  /// 'i1 false' otherwise. If this item is nullptr, no final check is required.
  void EmitOMPLastprivateClauseFinal(const OMPExecutableDirective &D,
                                     bool NoFinals,
                                     llvm::Value *IsLastIterCond = nullptr);
  /// Emit initial code for linear clauses.
  void EmitOMPLinearClause(const OMPLoopDirective &D,
                           CodeGenFunction::OMPPrivateScope &PrivateScope);
  /// Emit final code for linear clauses.
  /// \param CondGen Optional conditional code for final part of codegen for
  /// linear clause.
  void EmitOMPLinearClauseFinal(
      const OMPLoopDirective &D,
      const llvm::function_ref<llvm::Value *(CodeGenFunction &)> CondGen);
  /// Emit initial code for reduction variables. Creates reduction copies
  /// and initializes them with the values according to OpenMP standard.
  ///
  /// \param D Directive (possibly) with the 'reduction' clause.
  /// \param PrivateScope Private scope for capturing reduction variables for
  /// proper codegen in internal captured statement.
  ///
  void EmitOMPReductionClauseInit(const OMPExecutableDirective &D,
                                  OMPPrivateScope &PrivateScope);
  /// Emit final update of reduction values to original variables at
  /// the end of the directive.
  ///
  /// \param D Directive that has at least one 'reduction' directives.
  /// \param ReductionKind The kind of reduction to perform.
  void EmitOMPReductionClauseFinal(const OMPExecutableDirective &D,
                                   const OpenMPDirectiveKind ReductionKind);
  /// Emit initial code for linear variables. Creates private copies
  /// and initializes them with the values according to OpenMP standard.
  ///
  /// \param D Directive (possibly) with the 'linear' clause.
  /// \return true if at least one linear variable is found that should be
  /// initialized with the value of the original variable, false otherwise.
  bool EmitOMPLinearClauseInit(const OMPLoopDirective &D);

  typedef const llvm::function_ref<void(CodeGenFunction & /*CGF*/,
                                        llvm::Value * /*OutlinedFn*/,
                                        const OMPTaskDataTy & /*Data*/)>
      TaskGenTy;
  void EmitOMPTaskBasedDirective(const OMPExecutableDirective &S,
                                 const OpenMPDirectiveKind CapturedRegion,
                                 const RegionCodeGenTy &BodyGen,
                                 const TaskGenTy &TaskGen, OMPTaskDataTy &Data);
  struct OMPTargetDataInfo {
    Address BasePointersArray = Address::invalid();
    Address PointersArray = Address::invalid();
    Address SizesArray = Address::invalid();
    unsigned NumberOfTargetItems = 0;
    explicit OMPTargetDataInfo() = default;
    OMPTargetDataInfo(Address BasePointersArray, Address PointersArray,
                      Address SizesArray, unsigned NumberOfTargetItems)
        : BasePointersArray(BasePointersArray), PointersArray(PointersArray),
          SizesArray(SizesArray), NumberOfTargetItems(NumberOfTargetItems) {}
  };
  void EmitOMPTargetTaskBasedDirective(const OMPExecutableDirective &S,
                                       const RegionCodeGenTy &BodyGen,
                                       OMPTargetDataInfo &InputInfo);

  void EmitOMPParallelDirective(const OMPParallelDirective &S);
  void EmitOMPSimdDirective(const OMPSimdDirective &S);
  void EmitOMPForDirective(const OMPForDirective &S);
  void EmitOMPForSimdDirective(const OMPForSimdDirective &S);
  void EmitOMPSectionsDirective(const OMPSectionsDirective &S);
  void EmitOMPSectionDirective(const OMPSectionDirective &S);
  void EmitOMPSingleDirective(const OMPSingleDirective &S);
  void EmitOMPMasterDirective(const OMPMasterDirective &S);
  void EmitOMPCriticalDirective(const OMPCriticalDirective &S);
  void EmitOMPParallelForDirective(const OMPParallelForDirective &S);
  void EmitOMPParallelForSimdDirective(const OMPParallelForSimdDirective &S);
  void EmitOMPParallelSectionsDirective(const OMPParallelSectionsDirective &S);
  void EmitOMPTaskDirective(const OMPTaskDirective &S);
  void EmitOMPTaskyieldDirective(const OMPTaskyieldDirective &S);
  void EmitOMPBarrierDirective(const OMPBarrierDirective &S);
  void EmitOMPTaskwaitDirective(const OMPTaskwaitDirective &S);
  void EmitOMPTaskgroupDirective(const OMPTaskgroupDirective &S);
  void EmitOMPFlushDirective(const OMPFlushDirective &S);
  void EmitOMPOrderedDirective(const OMPOrderedDirective &S);
  void EmitOMPAtomicDirective(const OMPAtomicDirective &S);
  void EmitOMPTargetDirective(const OMPTargetDirective &S);
  void EmitOMPTargetDataDirective(const OMPTargetDataDirective &S);
  void EmitOMPTargetEnterDataDirective(const OMPTargetEnterDataDirective &S);
  void EmitOMPTargetExitDataDirective(const OMPTargetExitDataDirective &S);
  void EmitOMPTargetUpdateDirective(const OMPTargetUpdateDirective &S);
  void EmitOMPTargetParallelDirective(const OMPTargetParallelDirective &S);
  void
  EmitOMPTargetParallelForDirective(const OMPTargetParallelForDirective &S);
  void EmitOMPTeamsDirective(const OMPTeamsDirective &S);
  void
  EmitOMPCancellationPointDirective(const OMPCancellationPointDirective &S);
  void EmitOMPCancelDirective(const OMPCancelDirective &S);
  void EmitOMPTaskLoopBasedDirective(const OMPLoopDirective &S);
  void EmitOMPTaskLoopDirective(const OMPTaskLoopDirective &S);
  void EmitOMPTaskLoopSimdDirective(const OMPTaskLoopSimdDirective &S);
  void EmitOMPDistributeDirective(const OMPDistributeDirective &S);
  void EmitOMPDistributeParallelForDirective(
      const OMPDistributeParallelForDirective &S);
  void EmitOMPDistributeParallelForSimdDirective(
      const OMPDistributeParallelForSimdDirective &S);
  void EmitOMPDistributeSimdDirective(const OMPDistributeSimdDirective &S);
  void EmitOMPTargetParallelForSimdDirective(
      const OMPTargetParallelForSimdDirective &S);
  void EmitOMPTargetSimdDirective(const OMPTargetSimdDirective &S);
  void EmitOMPTeamsDistributeDirective(const OMPTeamsDistributeDirective &S);
  void
  EmitOMPTeamsDistributeSimdDirective(const OMPTeamsDistributeSimdDirective &S);
  void EmitOMPTeamsDistributeParallelForSimdDirective(
      const OMPTeamsDistributeParallelForSimdDirective &S);
  void EmitOMPTeamsDistributeParallelForDirective(
      const OMPTeamsDistributeParallelForDirective &S);
  void EmitOMPTargetTeamsDirective(const OMPTargetTeamsDirective &S);
  void EmitOMPTargetTeamsDistributeDirective(
      const OMPTargetTeamsDistributeDirective &S);
  void EmitOMPTargetTeamsDistributeParallelForDirective(
      const OMPTargetTeamsDistributeParallelForDirective &S);
  void EmitOMPTargetTeamsDistributeParallelForSimdDirective(
      const OMPTargetTeamsDistributeParallelForSimdDirective &S);
  void EmitOMPTargetTeamsDistributeSimdDirective(
      const OMPTargetTeamsDistributeSimdDirective &S);

  /// Emit device code for the target directive.
  static void EmitOMPTargetDeviceFunction(CodeGenModule &CGM,
                                          StringRef ParentName,
                                          const OMPTargetDirective &S);
  static void
  EmitOMPTargetParallelDeviceFunction(CodeGenModule &CGM, StringRef ParentName,
                                      const OMPTargetParallelDirective &S);
  /// Emit device code for the target parallel for directive.
  static void EmitOMPTargetParallelForDeviceFunction(
      CodeGenModule &CGM, StringRef ParentName,
      const OMPTargetParallelForDirective &S);
  /// Emit device code for the target parallel for simd directive.
  static void EmitOMPTargetParallelForSimdDeviceFunction(
      CodeGenModule &CGM, StringRef ParentName,
      const OMPTargetParallelForSimdDirective &S);
  /// Emit device code for the target teams directive.
  static void
  EmitOMPTargetTeamsDeviceFunction(CodeGenModule &CGM, StringRef ParentName,
                                   const OMPTargetTeamsDirective &S);
  /// Emit device code for the target teams distribute directive.
  static void EmitOMPTargetTeamsDistributeDeviceFunction(
      CodeGenModule &CGM, StringRef ParentName,
      const OMPTargetTeamsDistributeDirective &S);
  /// Emit device code for the target teams distribute simd directive.
  static void EmitOMPTargetTeamsDistributeSimdDeviceFunction(
      CodeGenModule &CGM, StringRef ParentName,
      const OMPTargetTeamsDistributeSimdDirective &S);
  /// Emit device code for the target simd directive.
  static void EmitOMPTargetSimdDeviceFunction(CodeGenModule &CGM,
                                              StringRef ParentName,
                                              const OMPTargetSimdDirective &S);
  /// Emit device code for the target teams distribute parallel for simd
  /// directive.
  static void EmitOMPTargetTeamsDistributeParallelForSimdDeviceFunction(
      CodeGenModule &CGM, StringRef ParentName,
      const OMPTargetTeamsDistributeParallelForSimdDirective &S);

  static void EmitOMPTargetTeamsDistributeParallelForDeviceFunction(
      CodeGenModule &CGM, StringRef ParentName,
      const OMPTargetTeamsDistributeParallelForDirective &S);
  /// Emit inner loop of the worksharing/simd construct.
  ///
  /// \param S Directive, for which the inner loop must be emitted.
  /// \param RequiresCleanup true, if directive has some associated private
  /// variables.
  /// \param LoopCond Bollean condition for loop continuation.
  /// \param IncExpr Increment expression for loop control variable.
  /// \param BodyGen Generator for the inner body of the inner loop.
  /// \param PostIncGen Genrator for post-increment code (required for ordered
  /// loop directvies).
  void EmitOMPInnerLoop(
      const Stmt &S, bool RequiresCleanup, const Expr *LoopCond,
      const Expr *IncExpr,
      const llvm::function_ref<void(CodeGenFunction &)> BodyGen,
      const llvm::function_ref<void(CodeGenFunction &)> PostIncGen);

  JumpDest getOMPCancelDestination(OpenMPDirectiveKind Kind);
  /// Emit initial code for loop counters of loop-based directives.
  void EmitOMPPrivateLoopCounters(const OMPLoopDirective &S,
                                  OMPPrivateScope &LoopScope);

  /// Helper for the OpenMP loop directives.
  void EmitOMPLoopBody(const OMPLoopDirective &D, JumpDest LoopExit);

  /// Emit code for the worksharing loop-based directive.
  /// \return true, if this construct has any lastprivate clause, false -
  /// otherwise.
  bool EmitOMPWorksharingLoop(const OMPLoopDirective &S, Expr *EUB,
                              const CodeGenLoopBoundsTy &CodeGenLoopBounds,
                              const CodeGenDispatchBoundsTy &CGDispatchBounds);

  /// Emit code for the distribute loop-based directive.
  void EmitOMPDistributeLoop(const OMPLoopDirective &S,
                             const CodeGenLoopTy &CodeGenLoop, Expr *IncExpr);

  /// Helpers for the OpenMP loop directives.
  void EmitOMPSimdInit(const OMPLoopDirective &D, bool IsMonotonic = false);
  void EmitOMPSimdFinal(
      const OMPLoopDirective &D,
      const llvm::function_ref<llvm::Value *(CodeGenFunction &)> CondGen);

  /// Emits the lvalue for the expression with possibly captured variable.
  LValue EmitOMPSharedLValue(const Expr *E);

private:
  /// Helpers for blocks.
  llvm::Value *EmitBlockLiteral(const CGBlockInfo &Info);

  /// struct with the values to be passed to the OpenMP loop-related functions
  struct OMPLoopArguments {
    /// loop lower bound
    Address LB = Address::invalid();
    /// loop upper bound
    Address UB = Address::invalid();
    /// loop stride
    Address ST = Address::invalid();
    /// isLastIteration argument for runtime functions
    Address IL = Address::invalid();
    /// Chunk value generated by sema
    llvm::Value *Chunk = nullptr;
    /// EnsureUpperBound
    Expr *EUB = nullptr;
    /// IncrementExpression
    Expr *IncExpr = nullptr;
    /// Loop initialization
    Expr *Init = nullptr;
    /// Loop exit condition
    Expr *Cond = nullptr;
    /// Update of LB after a whole chunk has been executed
    Expr *NextLB = nullptr;
    /// Update of UB after a whole chunk has been executed
    Expr *NextUB = nullptr;
    OMPLoopArguments() = default;
    OMPLoopArguments(Address LB, Address UB, Address ST, Address IL,
                     llvm::Value *Chunk = nullptr, Expr *EUB = nullptr,
                     Expr *IncExpr = nullptr, Expr *Init = nullptr,
                     Expr *Cond = nullptr, Expr *NextLB = nullptr,
                     Expr *NextUB = nullptr)
        : LB(LB), UB(UB), ST(ST), IL(IL), Chunk(Chunk), EUB(EUB),
          IncExpr(IncExpr), Init(Init), Cond(Cond), NextLB(NextLB),
          NextUB(NextUB) {}
  };
  void EmitOMPOuterLoop(bool DynamicOrOrdered, bool IsMonotonic,
                        const OMPLoopDirective &S, OMPPrivateScope &LoopScope,
                        const OMPLoopArguments &LoopArgs,
                        const CodeGenLoopTy &CodeGenLoop,
                        const CodeGenOrderedTy &CodeGenOrdered);
  void EmitOMPForOuterLoop(const OpenMPScheduleTy &ScheduleKind,
                           bool IsMonotonic, const OMPLoopDirective &S,
                           OMPPrivateScope &LoopScope, bool Ordered,
                           const OMPLoopArguments &LoopArgs,
                           const CodeGenDispatchBoundsTy &CGDispatchBounds);
  void EmitOMPDistributeOuterLoop(OpenMPDistScheduleClauseKind ScheduleKind,
                                  const OMPLoopDirective &S,
                                  OMPPrivateScope &LoopScope,
                                  const OMPLoopArguments &LoopArgs,
                                  const CodeGenLoopTy &CodeGenLoopContent);
  /// Emit code for sections directive.
  void EmitSections(const OMPExecutableDirective &S);

#if INTEL_COLLAB
  void EmitLateOutlineOMPDirective(const OMPExecutableDirective &S,
                                   OpenMPDirectiveKind Kind = OMPD_unknown);

  void EmitLateOutlineOMPLoopDirective(const OMPLoopDirective &S,
                                       OpenMPDirectiveKind Kind);

  void EmitLateOutlineOMPLoop(const OMPLoopDirective &S,
                              OpenMPDirectiveKind Kind);

public:
  void RemapForLateOutlining(const OMPExecutableDirective &D,
                             OMPPrivateScope &PrivScope);
#endif // INTEL_COLLAB
public:

  //===--------------------------------------------------------------------===//
  //                         LValue Expression Emission
  //===--------------------------------------------------------------------===//

  /// GetUndefRValue - Get an appropriate 'undef' rvalue for the given type.
  RValue GetUndefRValue(QualType Ty);

  /// EmitUnsupportedRValue - Emit a dummy r-value using the type of E
  /// and issue an ErrorUnsupported style diagnostic (using the
  /// provided Name).
  RValue EmitUnsupportedRValue(const Expr *E,
                               const char *Name);

  /// EmitUnsupportedLValue - Emit a dummy l-value using the type of E and issue
  /// an ErrorUnsupported style diagnostic (using the provided Name).
  LValue EmitUnsupportedLValue(const Expr *E,
                               const char *Name);

  /// EmitLValue - Emit code to compute a designator that specifies the location
  /// of the expression.
  ///
  /// This can return one of two things: a simple address or a bitfield
  /// reference.  In either case, the LLVM Value* in the LValue structure is
  /// guaranteed to be an LLVM pointer type.
  ///
  /// If this returns a bitfield reference, nothing about the pointee type of
  /// the LLVM value is known: For example, it may not be a pointer to an
  /// integer.
  ///
  /// If this returns a normal address, and if the lvalue's C type is fixed
  /// size, this method guarantees that the returned pointer type will point to
  /// an LLVM type of the same size of the lvalue's type.  If the lvalue has a
  /// variable length type, this is not possible.
  ///
  LValue EmitLValue(const Expr *E);

  /// Same as EmitLValue but additionally we generate checking code to
  /// guard against undefined behavior.  This is only suitable when we know
  /// that the address will be used to access the object.
  LValue EmitCheckedLValue(const Expr *E, TypeCheckKind TCK);

  RValue convertTempToRValue(Address addr, QualType type,
                             SourceLocation Loc);

  void EmitAtomicInit(Expr *E, LValue lvalue);

  bool LValueIsSuitableForInlineAtomic(LValue Src);

  RValue EmitAtomicLoad(LValue LV, SourceLocation SL,
                        AggValueSlot Slot = AggValueSlot::ignored());

  RValue EmitAtomicLoad(LValue lvalue, SourceLocation loc,
                        llvm::AtomicOrdering AO, bool IsVolatile = false,
                        AggValueSlot slot = AggValueSlot::ignored());

  void EmitAtomicStore(RValue rvalue, LValue lvalue, bool isInit);

  void EmitAtomicStore(RValue rvalue, LValue lvalue, llvm::AtomicOrdering AO,
                       bool IsVolatile, bool isInit);

  std::pair<RValue, llvm::Value *> EmitAtomicCompareExchange(
      LValue Obj, RValue Expected, RValue Desired, SourceLocation Loc,
      llvm::AtomicOrdering Success =
          llvm::AtomicOrdering::SequentiallyConsistent,
      llvm::AtomicOrdering Failure =
          llvm::AtomicOrdering::SequentiallyConsistent,
      bool IsWeak = false, AggValueSlot Slot = AggValueSlot::ignored());

  void EmitAtomicUpdate(LValue LVal, llvm::AtomicOrdering AO,
                        const llvm::function_ref<RValue(RValue)> &UpdateOp,
                        bool IsVolatile);

  /// EmitToMemory - Change a scalar value from its value
  /// representation to its in-memory representation.
  llvm::Value *EmitToMemory(llvm::Value *Value, QualType Ty);

  /// EmitFromMemory - Change a scalar value from its memory
  /// representation to its value representation.
  llvm::Value *EmitFromMemory(llvm::Value *Value, QualType Ty);

  /// Check if the scalar \p Value is within the valid range for the given
  /// type \p Ty.
  ///
  /// Returns true if a check is needed (even if the range is unknown).
  bool EmitScalarRangeCheck(llvm::Value *Value, QualType Ty,
                            SourceLocation Loc);

  /// EmitLoadOfScalar - Load a scalar value from an address, taking
  /// care to appropriately convert from the memory representation to
  /// the LLVM value representation.
  llvm::Value *EmitLoadOfScalar(Address Addr, bool Volatile, QualType Ty,
                                SourceLocation Loc,
                                AlignmentSource Source = AlignmentSource::Type,
                                bool isNontemporal = false) {
    return EmitLoadOfScalar(Addr, Volatile, Ty, Loc, LValueBaseInfo(Source),
                            CGM.getTBAAAccessInfo(Ty), isNontemporal);
  }

  llvm::Value *EmitLoadOfScalar(Address Addr, bool Volatile, QualType Ty,
                                SourceLocation Loc, LValueBaseInfo BaseInfo,
                                TBAAAccessInfo TBAAInfo,
                                bool isNontemporal = false);

  /// EmitLoadOfScalar - Load a scalar value from an address, taking
  /// care to appropriately convert from the memory representation to
  /// the LLVM value representation.  The l-value must be a simple
  /// l-value.
  llvm::Value *EmitLoadOfScalar(LValue lvalue, SourceLocation Loc);

  /// EmitStoreOfScalar - Store a scalar value to an address, taking
  /// care to appropriately convert from the memory representation to
  /// the LLVM value representation.
  void EmitStoreOfScalar(llvm::Value *Value, Address Addr,
                         bool Volatile, QualType Ty,
                         AlignmentSource Source = AlignmentSource::Type,
                         bool isInit = false, bool isNontemporal = false) {
    EmitStoreOfScalar(Value, Addr, Volatile, Ty, LValueBaseInfo(Source),
                      CGM.getTBAAAccessInfo(Ty), isInit, isNontemporal);
  }

  void EmitStoreOfScalar(llvm::Value *Value, Address Addr,
                         bool Volatile, QualType Ty,
                         LValueBaseInfo BaseInfo, TBAAAccessInfo TBAAInfo,
                         bool isInit = false, bool isNontemporal = false);

  /// EmitStoreOfScalar - Store a scalar value to an address, taking
  /// care to appropriately convert from the memory representation to
  /// the LLVM value representation.  The l-value must be a simple
  /// l-value.  The isInit flag indicates whether this is an initialization.
  /// If so, atomic qualifiers are ignored and the store is always non-atomic.
  void EmitStoreOfScalar(llvm::Value *value, LValue lvalue, bool isInit=false);

  /// EmitLoadOfLValue - Given an expression that represents a value lvalue,
  /// this method emits the address of the lvalue, then loads the result as an
  /// rvalue, returning the rvalue.
  RValue EmitLoadOfLValue(LValue V, SourceLocation Loc);
  RValue EmitLoadOfExtVectorElementLValue(LValue V);
  RValue EmitLoadOfBitfieldLValue(LValue LV, SourceLocation Loc);
  RValue EmitLoadOfGlobalRegLValue(LValue LV);

  /// EmitStoreThroughLValue - Store the specified rvalue into the specified
  /// lvalue, where both are guaranteed to the have the same type, and that type
  /// is 'Ty'.
  void EmitStoreThroughLValue(RValue Src, LValue Dst, bool isInit = false);
  void EmitStoreThroughExtVectorComponentLValue(RValue Src, LValue Dst);
  void EmitStoreThroughGlobalRegLValue(RValue Src, LValue Dst);

  /// EmitStoreThroughBitfieldLValue - Store Src into Dst with same constraints
  /// as EmitStoreThroughLValue.
  ///
  /// \param Result [out] - If non-null, this will be set to a Value* for the
  /// bit-field contents after the store, appropriate for use as the result of
  /// an assignment to the bit-field.
  void EmitStoreThroughBitfieldLValue(RValue Src, LValue Dst,
                                      llvm::Value **Result=nullptr);

  /// Emit an l-value for an assignment (simple or compound) of complex type.
  LValue EmitComplexAssignmentLValue(const BinaryOperator *E);
  LValue EmitComplexCompoundAssignmentLValue(const CompoundAssignOperator *E);
  LValue EmitScalarCompoundAssignWithComplex(const CompoundAssignOperator *E,
                                             llvm::Value *&Result);

  // Note: only available for agg return types
  LValue EmitBinaryOperatorLValue(const BinaryOperator *E);
  LValue EmitCompoundAssignmentLValue(const CompoundAssignOperator *E);
  // Note: only available for agg return types
  LValue EmitCallExprLValue(const CallExpr *E);
  // Note: only available for agg return types
  LValue EmitVAArgExprLValue(const VAArgExpr *E);
  LValue EmitDeclRefLValue(const DeclRefExpr *E);
  LValue EmitStringLiteralLValue(const StringLiteral *E);
  LValue EmitObjCEncodeExprLValue(const ObjCEncodeExpr *E);
  LValue EmitPredefinedLValue(const PredefinedExpr *E);
  LValue EmitUnaryOpLValue(const UnaryOperator *E);
  LValue EmitArraySubscriptExpr(const ArraySubscriptExpr *E,
                                bool Accessed = false);
  LValue EmitOMPArraySectionExpr(const OMPArraySectionExpr *E,
                                 bool IsLowerBound = true);
  LValue EmitExtVectorElementExpr(const ExtVectorElementExpr *E);
  LValue EmitMemberExpr(const MemberExpr *E);
  LValue EmitObjCIsaExpr(const ObjCIsaExpr *E);
  LValue EmitCompoundLiteralLValue(const CompoundLiteralExpr *E);
  LValue EmitInitListLValue(const InitListExpr *E);
  LValue EmitConditionalOperatorLValue(const AbstractConditionalOperator *E);
  LValue EmitCastLValue(const CastExpr *E);
  LValue EmitMaterializeTemporaryExpr(const MaterializeTemporaryExpr *E);
  LValue EmitOpaqueValueLValue(const OpaqueValueExpr *e);

  Address EmitExtVectorElementLValue(LValue V);

  RValue EmitRValueForField(LValue LV, const FieldDecl *FD, SourceLocation Loc);

  Address EmitArrayToPointerDecay(const Expr *Array,
                                  LValueBaseInfo *BaseInfo = nullptr,
                                  TBAAAccessInfo *TBAAInfo = nullptr);

  class ConstantEmission {
    llvm::PointerIntPair<llvm::Constant*, 1, bool> ValueAndIsReference;
    ConstantEmission(llvm::Constant *C, bool isReference)
      : ValueAndIsReference(C, isReference) {}
  public:
    ConstantEmission() {}
    static ConstantEmission forReference(llvm::Constant *C) {
      return ConstantEmission(C, true);
    }
    static ConstantEmission forValue(llvm::Constant *C) {
      return ConstantEmission(C, false);
    }

    explicit operator bool() const {
      return ValueAndIsReference.getOpaqueValue() != nullptr;
    }

    bool isReference() const { return ValueAndIsReference.getInt(); }
    LValue getReferenceLValue(CodeGenFunction &CGF, Expr *refExpr) const {
      assert(isReference());
      return CGF.MakeNaturalAlignAddrLValue(ValueAndIsReference.getPointer(),
                                            refExpr->getType());
    }

    llvm::Constant *getValue() const {
      assert(!isReference());
      return ValueAndIsReference.getPointer();
    }
  };

  ConstantEmission tryEmitAsConstant(DeclRefExpr *refExpr);
  ConstantEmission tryEmitAsConstant(const MemberExpr *ME);
  llvm::Value *emitScalarConstant(const ConstantEmission &Constant, Expr *E);

  RValue EmitPseudoObjectRValue(const PseudoObjectExpr *e,
                                AggValueSlot slot = AggValueSlot::ignored());
  LValue EmitPseudoObjectLValue(const PseudoObjectExpr *e);

  llvm::Value *EmitIvarOffset(const ObjCInterfaceDecl *Interface,
                              const ObjCIvarDecl *Ivar);
  LValue EmitLValueForField(LValue Base, const FieldDecl* Field);
  LValue EmitLValueForLambdaField(const FieldDecl *Field);

  /// EmitLValueForFieldInitialization - Like EmitLValueForField, except that
  /// if the Field is a reference, this will return the address of the reference
  /// and not the address of the value stored in the reference.
  LValue EmitLValueForFieldInitialization(LValue Base,
                                          const FieldDecl* Field);

  LValue EmitLValueForIvar(QualType ObjectTy,
                           llvm::Value* Base, const ObjCIvarDecl *Ivar,
                           unsigned CVRQualifiers);

  LValue EmitCXXConstructLValue(const CXXConstructExpr *E);
  LValue EmitCXXBindTemporaryLValue(const CXXBindTemporaryExpr *E);
  LValue EmitLambdaLValue(const LambdaExpr *E);
  LValue EmitCXXTypeidLValue(const CXXTypeidExpr *E);
  LValue EmitCXXUuidofLValue(const CXXUuidofExpr *E);

  LValue EmitObjCMessageExprLValue(const ObjCMessageExpr *E);
  LValue EmitObjCIvarRefLValue(const ObjCIvarRefExpr *E);
  LValue EmitStmtExprLValue(const StmtExpr *E);
  LValue EmitPointerToDataMemberBinaryExpr(const BinaryOperator *E);
  LValue EmitObjCSelectorLValue(const ObjCSelectorExpr *E);
  void   EmitDeclRefExprDbgValue(const DeclRefExpr *E, const APValue &Init);

  //===--------------------------------------------------------------------===//
  //                         Scalar Expression Emission
  //===--------------------------------------------------------------------===//

  /// EmitCall - Generate a call of the given function, expecting the given
  /// result type, and using the given argument list which specifies both the
  /// LLVM arguments and the types they were derived from.
  RValue EmitCall(const CGFunctionInfo &CallInfo, const CGCallee &Callee,
                  ReturnValueSlot ReturnValue, const CallArgList &Args,
                  llvm::Instruction **callOrInvoke, SourceLocation Loc);

  RValue EmitCall(const CGFunctionInfo &CallInfo, const CGCallee &Callee,
                  ReturnValueSlot ReturnValue, const CallArgList &Args,
                  llvm::Instruction **callOrInvoke = nullptr) {
    return EmitCall(CallInfo, Callee, ReturnValue, Args, callOrInvoke,
                    SourceLocation());
  }
  RValue EmitCall(QualType FnType, const CGCallee &Callee, const CallExpr *E,
                  ReturnValueSlot ReturnValue, llvm::Value *Chain = nullptr);
  RValue EmitCallExpr(const CallExpr *E,
                      ReturnValueSlot ReturnValue = ReturnValueSlot());
  RValue EmitSimpleCallExpr(const CallExpr *E, ReturnValueSlot ReturnValue);
  CGCallee EmitCallee(const Expr *E);

  void checkTargetFeatures(const CallExpr *E, const FunctionDecl *TargetDecl);

  llvm::CallInst *EmitRuntimeCall(llvm::Value *callee,
                                  const Twine &name = "");
  llvm::CallInst *EmitRuntimeCall(llvm::Value *callee,
                                  ArrayRef<llvm::Value*> args,
                                  const Twine &name = "");
  llvm::CallInst *EmitNounwindRuntimeCall(llvm::Value *callee,
                                          const Twine &name = "");
  llvm::CallInst *EmitNounwindRuntimeCall(llvm::Value *callee,
                                          ArrayRef<llvm::Value*> args,
                                          const Twine &name = "");

  SmallVector<llvm::OperandBundleDef, 1>
  getBundlesForFunclet(llvm::Value *Callee);

  llvm::CallSite EmitCallOrInvoke(llvm::Value *Callee,
                                  ArrayRef<llvm::Value *> Args,
                                  const Twine &Name = "");
  llvm::CallSite EmitRuntimeCallOrInvoke(llvm::Value *callee,
                                         ArrayRef<llvm::Value*> args,
                                         const Twine &name = "");
  llvm::CallSite EmitRuntimeCallOrInvoke(llvm::Value *callee,
                                         const Twine &name = "");
  void EmitNoreturnRuntimeCallOrInvoke(llvm::Value *callee,
                                       ArrayRef<llvm::Value*> args);

  CGCallee BuildAppleKextVirtualCall(const CXXMethodDecl *MD,
                                     NestedNameSpecifier *Qual,
                                     llvm::Type *Ty);

  CGCallee BuildAppleKextVirtualDestructorCall(const CXXDestructorDecl *DD,
                                               CXXDtorType Type,
                                               const CXXRecordDecl *RD);

  // Return the copy constructor name with the prefix "__copy_constructor_"
  // removed.
  static std::string getNonTrivialCopyConstructorStr(QualType QT,
                                                     CharUnits Alignment,
                                                     bool IsVolatile,
                                                     ASTContext &Ctx);

  // Return the destructor name with the prefix "__destructor_" removed.
  static std::string getNonTrivialDestructorStr(QualType QT,
                                                CharUnits Alignment,
                                                bool IsVolatile,
                                                ASTContext &Ctx);

  // These functions emit calls to the special functions of non-trivial C
  // structs.
  void defaultInitNonTrivialCStructVar(LValue Dst);
  void callCStructDefaultConstructor(LValue Dst);
  void callCStructDestructor(LValue Dst);
  void callCStructCopyConstructor(LValue Dst, LValue Src);
  void callCStructMoveConstructor(LValue Dst, LValue Src);
  void callCStructCopyAssignmentOperator(LValue Dst, LValue Src);
  void callCStructMoveAssignmentOperator(LValue Dst, LValue Src);

  RValue
  EmitCXXMemberOrOperatorCall(const CXXMethodDecl *Method,
                              const CGCallee &Callee,
                              ReturnValueSlot ReturnValue, llvm::Value *This,
                              llvm::Value *ImplicitParam,
                              QualType ImplicitParamTy, const CallExpr *E,
                              CallArgList *RtlArgs);
  RValue EmitCXXDestructorCall(const CXXDestructorDecl *DD,
                               const CGCallee &Callee,
                               llvm::Value *This, llvm::Value *ImplicitParam,
                               QualType ImplicitParamTy, const CallExpr *E,
                               StructorType Type);
  RValue EmitCXXMemberCallExpr(const CXXMemberCallExpr *E,
                               ReturnValueSlot ReturnValue);
  RValue EmitCXXMemberOrOperatorMemberCallExpr(const CallExpr *CE,
                                               const CXXMethodDecl *MD,
                                               ReturnValueSlot ReturnValue,
                                               bool HasQualifier,
                                               NestedNameSpecifier *Qualifier,
                                               bool IsArrow, const Expr *Base);
  // Compute the object pointer.
  Address EmitCXXMemberDataPointerAddress(const Expr *E, Address base,
                                          llvm::Value *memberPtr,
                                          const MemberPointerType *memberPtrType,
                                          LValueBaseInfo *BaseInfo = nullptr,
                                          TBAAAccessInfo *TBAAInfo = nullptr);
  RValue EmitCXXMemberPointerCallExpr(const CXXMemberCallExpr *E,
                                      ReturnValueSlot ReturnValue);

  RValue EmitCXXOperatorMemberCallExpr(const CXXOperatorCallExpr *E,
                                       const CXXMethodDecl *MD,
                                       ReturnValueSlot ReturnValue);
  RValue EmitCXXPseudoDestructorExpr(const CXXPseudoDestructorExpr *E);

  RValue EmitCUDAKernelCallExpr(const CUDAKernelCallExpr *E,
                                ReturnValueSlot ReturnValue);

  RValue EmitNVPTXDevicePrintfCallExpr(const CallExpr *E,
                                       ReturnValueSlot ReturnValue);

  RValue EmitBuiltinExpr(const GlobalDecl GD, unsigned BuiltinID,
                         const CallExpr *E, ReturnValueSlot ReturnValue);

  RValue emitRotate(const CallExpr *E, bool IsRotateRight);

  /// Emit IR for __builtin_os_log_format.
  RValue emitBuiltinOSLogFormat(const CallExpr &E);

  llvm::Function *generateBuiltinOSLogHelperFunction(
      const analyze_os_log::OSLogBufferLayout &Layout,
      CharUnits BufferAlignment);

  RValue EmitBlockCallExpr(const CallExpr *E, ReturnValueSlot ReturnValue);

  /// EmitTargetBuiltinExpr - Emit the given builtin call. Returns 0 if the call
  /// is unhandled by the current target.
  llvm::Value *EmitTargetBuiltinExpr(unsigned BuiltinID, const CallExpr *E);

  llvm::Value *EmitAArch64CompareBuiltinExpr(llvm::Value *Op, llvm::Type *Ty,
                                             const llvm::CmpInst::Predicate Fp,
                                             const llvm::CmpInst::Predicate Ip,
                                             const llvm::Twine &Name = "");
  llvm::Value *EmitARMBuiltinExpr(unsigned BuiltinID, const CallExpr *E,
                                  llvm::Triple::ArchType Arch);

#if INTEL_CUSTOMIZATION
  llvm::Value *EmitIntelFPGABuiltinExpr(unsigned BuiltinID, const CallExpr *E);
  llvm::Value *EmitGetComputeIDExpr(const CallExpr *E);
  llvm::Value *EmitRWPipeExpr(const CallExpr *E, bool IsSpir, bool IsReadPipe);
  RValue EmitFPGARegBuiltin(unsigned BuiltinID, const CallExpr *E,
                            ReturnValueSlot ReturnValue);
  RValue EmitHLSStreamBuiltin(unsigned BuiltinID, const CallExpr *E);
  RValue EmitHLSMemMasterBuiltin(unsigned BuiltinID, const CallExpr *E,
                                 ReturnValueSlot ReturnValue);
#endif // INTEL_CUSTOMIZATION

  llvm::Value *EmitCommonNeonBuiltinExpr(unsigned BuiltinID,
                                         unsigned LLVMIntrinsic,
                                         unsigned AltLLVMIntrinsic,
                                         const char *NameHint,
                                         unsigned Modifier,
                                         const CallExpr *E,
                                         SmallVectorImpl<llvm::Value *> &Ops,
                                         Address PtrOp0, Address PtrOp1,
                                         llvm::Triple::ArchType Arch);

  llvm::Value *EmitISOVolatileLoad(const CallExpr *E);
  llvm::Value *EmitISOVolatileStore(const CallExpr *E);

  llvm::Function *LookupNeonLLVMIntrinsic(unsigned IntrinsicID,
                                          unsigned Modifier, llvm::Type *ArgTy,
                                          const CallExpr *E);
  llvm::Value *EmitNeonCall(llvm::Function *F,
                            SmallVectorImpl<llvm::Value*> &O,
                            const char *name,
                            unsigned shift = 0, bool rightshift = false);
  llvm::Value *EmitNeonSplat(llvm::Value *V, llvm::Constant *Idx);
  llvm::Value *EmitNeonShiftVector(llvm::Value *V, llvm::Type *Ty,
                                   bool negateForRightShift);
  llvm::Value *EmitNeonRShiftImm(llvm::Value *Vec, llvm::Value *Amt,
                                 llvm::Type *Ty, bool usgn, const char *name);
  llvm::Value *vectorWrapScalar16(llvm::Value *Op);
  llvm::Value *EmitAArch64BuiltinExpr(unsigned BuiltinID, const CallExpr *E,
                                      llvm::Triple::ArchType Arch);

  llvm::Value *BuildVector(ArrayRef<llvm::Value*> Ops);
  llvm::Value *EmitX86BuiltinExpr(unsigned BuiltinID, const CallExpr *E);
#if INTEL_CUSTOMIZATION
#if INTEL_FEATURE_CSA
  llvm::Value *EmitCSABuiltinExpr(unsigned BuiltinID, const CallExpr *E);
#endif  // INTEL_FEATURE_CSA
#endif  // INTEL_CUSTOMIZATION
  llvm::Value *EmitPPCBuiltinExpr(unsigned BuiltinID, const CallExpr *E);
  llvm::Value *EmitAMDGPUBuiltinExpr(unsigned BuiltinID, const CallExpr *E);
  llvm::Value *EmitSystemZBuiltinExpr(unsigned BuiltinID, const CallExpr *E);
  llvm::Value *EmitNVPTXBuiltinExpr(unsigned BuiltinID, const CallExpr *E);
  llvm::Value *EmitWebAssemblyBuiltinExpr(unsigned BuiltinID,
                                          const CallExpr *E);
  llvm::Value *EmitHexagonBuiltinExpr(unsigned BuiltinID, const CallExpr *E);

private:
  enum class MSVCIntrin;

public:
  llvm::Value *EmitMSVCBuiltinExpr(MSVCIntrin BuiltinID, const CallExpr *E);

  llvm::Value *EmitBuiltinAvailable(ArrayRef<llvm::Value *> Args);

  llvm::Value *EmitObjCProtocolExpr(const ObjCProtocolExpr *E);
  llvm::Value *EmitObjCStringLiteral(const ObjCStringLiteral *E);
  llvm::Value *EmitObjCBoxedExpr(const ObjCBoxedExpr *E);
  llvm::Value *EmitObjCArrayLiteral(const ObjCArrayLiteral *E);
  llvm::Value *EmitObjCDictionaryLiteral(const ObjCDictionaryLiteral *E);
  llvm::Value *EmitObjCCollectionLiteral(const Expr *E,
                                const ObjCMethodDecl *MethodWithObjects);
  llvm::Value *EmitObjCSelectorExpr(const ObjCSelectorExpr *E);
  RValue EmitObjCMessageExpr(const ObjCMessageExpr *E,
                             ReturnValueSlot Return = ReturnValueSlot());

  /// Retrieves the default cleanup kind for an ARC cleanup.
  /// Except under -fobjc-arc-eh, ARC cleanups are normal-only.
  CleanupKind getARCCleanupKind() {
    return CGM.getCodeGenOpts().ObjCAutoRefCountExceptions
             ? NormalAndEHCleanup : NormalCleanup;
  }

  // ARC primitives.
  void EmitARCInitWeak(Address addr, llvm::Value *value);
  void EmitARCDestroyWeak(Address addr);
  llvm::Value *EmitARCLoadWeak(Address addr);
  llvm::Value *EmitARCLoadWeakRetained(Address addr);
  llvm::Value *EmitARCStoreWeak(Address addr, llvm::Value *value, bool ignored);
  void emitARCCopyAssignWeak(QualType Ty, Address DstAddr, Address SrcAddr);
  void emitARCMoveAssignWeak(QualType Ty, Address DstAddr, Address SrcAddr);
  void EmitARCCopyWeak(Address dst, Address src);
  void EmitARCMoveWeak(Address dst, Address src);
  llvm::Value *EmitARCRetainAutorelease(QualType type, llvm::Value *value);
  llvm::Value *EmitARCRetainAutoreleaseNonBlock(llvm::Value *value);
  llvm::Value *EmitARCStoreStrong(LValue lvalue, llvm::Value *value,
                                  bool resultIgnored);
  llvm::Value *EmitARCStoreStrongCall(Address addr, llvm::Value *value,
                                      bool resultIgnored);
  llvm::Value *EmitARCRetain(QualType type, llvm::Value *value);
  llvm::Value *EmitARCRetainNonBlock(llvm::Value *value);
  llvm::Value *EmitARCRetainBlock(llvm::Value *value, bool mandatory);
  void EmitARCDestroyStrong(Address addr, ARCPreciseLifetime_t precise);
  void EmitARCRelease(llvm::Value *value, ARCPreciseLifetime_t precise);
  llvm::Value *EmitARCAutorelease(llvm::Value *value);
  llvm::Value *EmitARCAutoreleaseReturnValue(llvm::Value *value);
  llvm::Value *EmitARCRetainAutoreleaseReturnValue(llvm::Value *value);
  llvm::Value *EmitARCRetainAutoreleasedReturnValue(llvm::Value *value);
  llvm::Value *EmitARCUnsafeClaimAutoreleasedReturnValue(llvm::Value *value);

  std::pair<LValue,llvm::Value*>
  EmitARCStoreAutoreleasing(const BinaryOperator *e);
  std::pair<LValue,llvm::Value*>
  EmitARCStoreStrong(const BinaryOperator *e, bool ignored);
  std::pair<LValue,llvm::Value*>
  EmitARCStoreUnsafeUnretained(const BinaryOperator *e, bool ignored);

  llvm::Value *EmitObjCAlloc(llvm::Value *value,
                             llvm::Type *returnType);
  llvm::Value *EmitObjCAllocWithZone(llvm::Value *value,
                                     llvm::Type *returnType);
  llvm::Value *EmitObjCThrowOperand(const Expr *expr);
  llvm::Value *EmitObjCConsumeObject(QualType T, llvm::Value *Ptr);
  llvm::Value *EmitObjCExtendObjectLifetime(QualType T, llvm::Value *Ptr);

  llvm::Value *EmitARCExtendBlockObject(const Expr *expr);
  llvm::Value *EmitARCReclaimReturnedObject(const Expr *e,
                                            bool allowUnsafeClaim);
  llvm::Value *EmitARCRetainScalarExpr(const Expr *expr);
  llvm::Value *EmitARCRetainAutoreleaseScalarExpr(const Expr *expr);
  llvm::Value *EmitARCUnsafeUnretainedScalarExpr(const Expr *expr);

  void EmitARCIntrinsicUse(ArrayRef<llvm::Value*> values);

  static Destroyer destroyARCStrongImprecise;
  static Destroyer destroyARCStrongPrecise;
  static Destroyer destroyARCWeak;
  static Destroyer emitARCIntrinsicUse;
  static Destroyer destroyNonTrivialCStruct;

  void EmitObjCAutoreleasePoolPop(llvm::Value *Ptr);
  llvm::Value *EmitObjCAutoreleasePoolPush();
  llvm::Value *EmitObjCMRRAutoreleasePoolPush();
  void EmitObjCAutoreleasePoolCleanup(llvm::Value *Ptr);
  void EmitObjCMRRAutoreleasePoolPop(llvm::Value *Ptr);

  /// Emits a reference binding to the passed in expression.
  RValue EmitReferenceBindingToExpr(const Expr *E);

  //===--------------------------------------------------------------------===//
  //                           Expression Emission
  //===--------------------------------------------------------------------===//

  // Expressions are broken into three classes: scalar, complex, aggregate.

  /// EmitScalarExpr - Emit the computation of the specified expression of LLVM
  /// scalar type, returning the result.
  llvm::Value *EmitScalarExpr(const Expr *E , bool IgnoreResultAssign = false);

  /// Emit a conversion from the specified type to the specified destination
  /// type, both of which are LLVM scalar types.
  llvm::Value *EmitScalarConversion(llvm::Value *Src, QualType SrcTy,
                                    QualType DstTy, SourceLocation Loc);

  /// Emit a conversion from the specified complex type to the specified
  /// destination type, where the destination type is an LLVM scalar type.
  llvm::Value *EmitComplexToScalarConversion(ComplexPairTy Src, QualType SrcTy,
                                             QualType DstTy,
                                             SourceLocation Loc);

  /// EmitAggExpr - Emit the computation of the specified expression
  /// of aggregate type.  The result is computed into the given slot,
  /// which may be null to indicate that the value is not needed.
  void EmitAggExpr(const Expr *E, AggValueSlot AS);

  /// EmitAggExprToLValue - Emit the computation of the specified expression of
  /// aggregate type into a temporary LValue.
  LValue EmitAggExprToLValue(const Expr *E);

  /// EmitExtendGCLifetime - Given a pointer to an Objective-C object,
  /// make sure it survives garbage collection until this point.
  void EmitExtendGCLifetime(llvm::Value *object);

  /// EmitComplexExpr - Emit the computation of the specified expression of
  /// complex type, returning the result.
  ComplexPairTy EmitComplexExpr(const Expr *E,
                                bool IgnoreReal = false,
                                bool IgnoreImag = false);

  /// EmitComplexExprIntoLValue - Emit the given expression of complex
  /// type and place its result into the specified l-value.
  void EmitComplexExprIntoLValue(const Expr *E, LValue dest, bool isInit);

  /// EmitStoreOfComplex - Store a complex number into the specified l-value.
  void EmitStoreOfComplex(ComplexPairTy V, LValue dest, bool isInit);

  /// EmitLoadOfComplex - Load a complex number from the specified l-value.
  ComplexPairTy EmitLoadOfComplex(LValue src, SourceLocation loc);

  Address emitAddrOfRealComponent(Address complex, QualType complexType);
  Address emitAddrOfImagComponent(Address complex, QualType complexType);

  /// AddInitializerToStaticVarDecl - Add the initializer for 'D' to the
  /// global variable that has already been created for it.  If the initializer
  /// has a different type than GV does, this may free GV and return a different
  /// one.  Otherwise it just returns GV.
  llvm::GlobalVariable *
  AddInitializerToStaticVarDecl(const VarDecl &D,
                                llvm::GlobalVariable *GV);

  // Emit an @llvm.invariant.start call for the given memory region.
  void EmitInvariantStart(llvm::Constant *Addr, CharUnits Size);

  /// EmitCXXGlobalVarDeclInit - Create the initializer for a C++
  /// variable with global storage.
  void EmitCXXGlobalVarDeclInit(const VarDecl &D, llvm::Constant *DeclPtr,
                                bool PerformInit);

  llvm::Constant *createAtExitStub(const VarDecl &VD, llvm::Constant *Dtor,
                                   llvm::Constant *Addr);

  /// Call atexit() with a function that passes the given argument to
  /// the given function.
  void registerGlobalDtorWithAtExit(const VarDecl &D, llvm::Constant *fn,
                                    llvm::Constant *addr);

  /// Call atexit() with function dtorStub.
  void registerGlobalDtorWithAtExit(llvm::Constant *dtorStub);

  /// Emit code in this function to perform a guarded variable
  /// initialization.  Guarded initializations are used when it's not
  /// possible to prove that an initialization will be done exactly
  /// once, e.g. with a static local variable or a static data member
  /// of a class template.
  void EmitCXXGuardedInit(const VarDecl &D, llvm::GlobalVariable *DeclPtr,
                          bool PerformInit);

  enum class GuardKind { VariableGuard, TlsGuard };

  /// Emit a branch to select whether or not to perform guarded initialization.
  void EmitCXXGuardedInitBranch(llvm::Value *NeedsInit,
                                llvm::BasicBlock *InitBlock,
                                llvm::BasicBlock *NoInitBlock,
                                GuardKind Kind, const VarDecl *D);

  /// GenerateCXXGlobalInitFunc - Generates code for initializing global
  /// variables.
  void
  GenerateCXXGlobalInitFunc(llvm::Function *Fn,
                            ArrayRef<llvm::Function *> CXXThreadLocals,
                            ConstantAddress Guard = ConstantAddress::invalid());

  /// GenerateCXXGlobalDtorsFunc - Generates code for destroying global
  /// variables.
  void GenerateCXXGlobalDtorsFunc(
      llvm::Function *Fn,
      const std::vector<std::pair<llvm::WeakTrackingVH, llvm::Constant *>>
          &DtorsAndObjects);

  void GenerateCXXGlobalVarDeclInitFunc(llvm::Function *Fn,
                                        const VarDecl *D,
                                        llvm::GlobalVariable *Addr,
                                        bool PerformInit);

  void EmitCXXConstructExpr(const CXXConstructExpr *E, AggValueSlot Dest);

  void EmitSynthesizedCXXCopyCtor(Address Dest, Address Src, const Expr *Exp);

  void enterFullExpression(const FullExpr *E) {
    if (const auto *EWC = dyn_cast<ExprWithCleanups>(E))
      if (EWC->getNumObjects() == 0)
        return;
    enterNonTrivialFullExpression(E);
  }
  void enterNonTrivialFullExpression(const FullExpr *E);

  void EmitCXXThrowExpr(const CXXThrowExpr *E, bool KeepInsertionPoint = true);

  void EmitLambdaExpr(const LambdaExpr *E, AggValueSlot Dest);

  RValue EmitAtomicExpr(AtomicExpr *E);

  //===--------------------------------------------------------------------===//
  //                         Annotations Emission
  //===--------------------------------------------------------------------===//

  /// Emit an annotation call (intrinsic or builtin).
  llvm::Value *EmitAnnotationCall(llvm::Value *AnnotationFn,
                                  llvm::Value *AnnotatedVal,
                                  StringRef AnnotationStr,
                                  SourceLocation Location);

  /// Emit local annotations for the local variable V, declared by D.
  void EmitVarAnnotations(const VarDecl *D, llvm::Value *V);

  /// Emit field annotations for the given field & value. Returns the
  /// annotation result.
  Address EmitFieldAnnotations(const FieldDecl *D, Address V);

#if INTEL_CUSTOMIZATION
  /// Emit HLS field annotations for the given field and value. Returns the
  /// annotation result.
  Address EmitHLSFieldAnnotations(const FieldDecl *D, Address V,
                                  StringRef AnnotStr);
#endif // INTEL_CUSTOMIZATION
  //===--------------------------------------------------------------------===//
  //                             Internal Helpers
  //===--------------------------------------------------------------------===//

  /// ContainsLabel - Return true if the statement contains a label in it.  If
  /// this statement is not executed normally, it not containing a label means
  /// that we can just remove the code.
  static bool ContainsLabel(const Stmt *S, bool IgnoreCaseStmts = false);

  /// containsBreak - Return true if the statement contains a break out of it.
  /// If the statement (recursively) contains a switch or loop with a break
  /// inside of it, this is fine.
  static bool containsBreak(const Stmt *S);

  /// Determine if the given statement might introduce a declaration into the
  /// current scope, by being a (possibly-labelled) DeclStmt.
  static bool mightAddDeclToScope(const Stmt *S);

  /// ConstantFoldsToSimpleInteger - If the specified expression does not fold
  /// to a constant, or if it does but contains a label, return false.  If it
  /// constant folds return true and set the boolean result in Result.
  bool ConstantFoldsToSimpleInteger(const Expr *Cond, bool &Result,
                                    bool AllowLabels = false);

  /// ConstantFoldsToSimpleInteger - If the specified expression does not fold
  /// to a constant, or if it does but contains a label, return false.  If it
  /// constant folds return true and set the folded value.
  bool ConstantFoldsToSimpleInteger(const Expr *Cond, llvm::APSInt &Result,
                                    bool AllowLabels = false);

  /// EmitBranchOnBoolExpr - Emit a branch on a boolean condition (e.g. for an
  /// if statement) to the specified blocks.  Based on the condition, this might
  /// try to simplify the codegen of the conditional based on the branch.
  /// TrueCount should be the number of times we expect the condition to
  /// evaluate to true based on PGO data.
  void EmitBranchOnBoolExpr(const Expr *Cond, llvm::BasicBlock *TrueBlock,
                            llvm::BasicBlock *FalseBlock, uint64_t TrueCount);

  /// Given an assignment `*LHS = RHS`, emit a test that checks if \p RHS is
  /// nonnull, if \p LHS is marked _Nonnull.
  void EmitNullabilityCheck(LValue LHS, llvm::Value *RHS, SourceLocation Loc);

  /// An enumeration which makes it easier to specify whether or not an
  /// operation is a subtraction.
  enum { NotSubtraction = false, IsSubtraction = true };

  /// Same as IRBuilder::CreateInBoundsGEP, but additionally emits a check to
  /// detect undefined behavior when the pointer overflow sanitizer is enabled.
  /// \p SignedIndices indicates whether any of the GEP indices are signed.
  /// \p IsSubtraction indicates whether the expression used to form the GEP
  /// is a subtraction.
  llvm::Value *EmitCheckedInBoundsGEP(llvm::Value *Ptr,
                                      ArrayRef<llvm::Value *> IdxList,
                                      bool SignedIndices,
                                      bool IsSubtraction,
                                      SourceLocation Loc,
                                      const Twine &Name = "");

  /// Specifies which type of sanitizer check to apply when handling a
  /// particular builtin.
  enum BuiltinCheckKind {
    BCK_CTZPassedZero,
    BCK_CLZPassedZero,
  };

  /// Emits an argument for a call to a builtin. If the builtin sanitizer is
  /// enabled, a runtime check specified by \p Kind is also emitted.
  llvm::Value *EmitCheckedArgForBuiltin(const Expr *E, BuiltinCheckKind Kind);

  /// Emit a description of a type in a format suitable for passing to
  /// a runtime sanitizer handler.
  llvm::Constant *EmitCheckTypeDescriptor(QualType T);

  /// Convert a value into a format suitable for passing to a runtime
  /// sanitizer handler.
  llvm::Value *EmitCheckValue(llvm::Value *V);

  /// Emit a description of a source location in a format suitable for
  /// passing to a runtime sanitizer handler.
  llvm::Constant *EmitCheckSourceLocation(SourceLocation Loc);

  /// Create a basic block that will call a handler function in a
  /// sanitizer runtime with the provided arguments, and create a conditional
  /// branch to it.
  void EmitCheck(ArrayRef<std::pair<llvm::Value *, SanitizerMask>> Checked,
                 SanitizerHandler Check, ArrayRef<llvm::Constant *> StaticArgs,
                 ArrayRef<llvm::Value *> DynamicArgs);

  /// Emit a slow path cross-DSO CFI check which calls __cfi_slowpath
  /// if Cond if false.
  void EmitCfiSlowPathCheck(SanitizerMask Kind, llvm::Value *Cond,
                            llvm::ConstantInt *TypeId, llvm::Value *Ptr,
                            ArrayRef<llvm::Constant *> StaticArgs);

  /// Emit a reached-unreachable diagnostic if \p Loc is valid and runtime
  /// checking is enabled. Otherwise, just emit an unreachable instruction.
  void EmitUnreachable(SourceLocation Loc);

  /// Create a basic block that will call the trap intrinsic, and emit a
  /// conditional branch to it, for the -ftrapv checks.
  void EmitTrapCheck(llvm::Value *Checked);

  /// Emit a call to trap or debugtrap and attach function attribute
  /// "trap-func-name" if specified.
  llvm::CallInst *EmitTrapCall(llvm::Intrinsic::ID IntrID);

  /// Emit a stub for the cross-DSO CFI check function.
  void EmitCfiCheckStub();

  /// Emit a cross-DSO CFI failure handling function.
  void EmitCfiCheckFail();

  /// Create a check for a function parameter that may potentially be
  /// declared as non-null.
  void EmitNonNullArgCheck(RValue RV, QualType ArgType, SourceLocation ArgLoc,
                           AbstractCallee AC, unsigned ParmNum);

  /// EmitCallArg - Emit a single call argument.
  void EmitCallArg(CallArgList &args, const Expr *E,   // INTEL
                   QualType ArgType, bool IsVariadic); // INTEL

  /// EmitDelegateCallArg - We are performing a delegate call; that
  /// is, the current function is delegating to another one.  Produce
  /// a r-value suitable for passing the given parameter.
  void EmitDelegateCallArg(CallArgList &args, const VarDecl *param,
                           SourceLocation loc);

  /// SetFPAccuracy - Set the minimum required accuracy of the given floating
  /// point operation, expressed as the maximum relative error in ulp.
  void SetFPAccuracy(llvm::Value *Val, float Accuracy);

private:
  llvm::MDNode *getRangeForLoadFromType(QualType Ty);
  void EmitReturnOfRValue(RValue RV, QualType Ty);

  void deferPlaceholderReplacement(llvm::Instruction *Old, llvm::Value *New);

  llvm::SmallVector<std::pair<llvm::Instruction *, llvm::Value *>, 4>
  DeferredReplacements;

  /// Set the address of a local variable.
  void setAddrOfLocalVar(const VarDecl *VD, Address Addr) {
    assert(!LocalDeclMap.count(VD) && "Decl already exists in LocalDeclMap!");
    LocalDeclMap.insert({VD, Addr});
  }

  /// ExpandTypeFromArgs - Reconstruct a structure of type \arg Ty
  /// from function arguments into \arg Dst. See ABIArgInfo::Expand.
  ///
  /// \param AI - The first function argument of the expansion.
  void ExpandTypeFromArgs(QualType Ty, LValue Dst,
                          SmallVectorImpl<llvm::Value *>::iterator &AI);

  /// ExpandTypeToArgs - Expand an CallArg \arg Arg, with the LLVM type for \arg
  /// Ty, into individual arguments on the provided vector \arg IRCallArgs,
  /// starting at index \arg IRCallArgPos. See ABIArgInfo::Expand.
  void ExpandTypeToArgs(QualType Ty, CallArg Arg, llvm::FunctionType *IRFuncTy,
                        SmallVectorImpl<llvm::Value *> &IRCallArgs,
                        unsigned &IRCallArgPos);

  llvm::Value* EmitAsmInput(const TargetInfo::ConstraintInfo &Info,
                            const Expr *InputExpr, std::string &ConstraintStr);

  llvm::Value* EmitAsmInputLValue(const TargetInfo::ConstraintInfo &Info,
                                  LValue InputValue, QualType InputType,
                                  std::string &ConstraintStr,
                                  SourceLocation Loc);

  /// Attempts to statically evaluate the object size of E. If that
  /// fails, emits code to figure the size of E out for us. This is
  /// pass_object_size aware.
  ///
  /// If EmittedExpr is non-null, this will use that instead of re-emitting E.
  llvm::Value *evaluateOrEmitBuiltinObjectSize(const Expr *E, unsigned Type,
                                               llvm::IntegerType *ResType,
                                               llvm::Value *EmittedE);

  /// Emits the size of E, as required by __builtin_object_size. This
  /// function is aware of pass_object_size parameters, and will act accordingly
  /// if E is a parameter with the pass_object_size attribute.
  llvm::Value *emitBuiltinObjectSize(const Expr *E, unsigned Type,
                                     llvm::IntegerType *ResType,
                                     llvm::Value *EmittedE);

public:
#ifndef NDEBUG
  // Determine whether the given argument is an Objective-C method
  // that may have type parameters in its signature.
  static bool isObjCMethodWithTypeParams(const ObjCMethodDecl *method) {
    const DeclContext *dc = method->getDeclContext();
    if (const ObjCInterfaceDecl *classDecl= dyn_cast<ObjCInterfaceDecl>(dc)) {
      return classDecl->getTypeParamListAsWritten();
    }

    if (const ObjCCategoryDecl *catDecl = dyn_cast<ObjCCategoryDecl>(dc)) {
      return catDecl->getTypeParamList();
    }

    return false;
  }

  template<typename T>
  static bool isObjCMethodWithTypeParams(const T *) { return false; }
#endif

  enum class EvaluationOrder {
    ///! No language constraints on evaluation order.
    Default,
    ///! Language semantics require left-to-right evaluation.
    ForceLeftToRight,
    ///! Language semantics require right-to-left evaluation.
    ForceRightToLeft
  };

  /// EmitCallArgs - Emit call arguments for a function.
  template <typename T>
  void EmitCallArgs(CallArgList &Args, const T *CallArgTypeInfo,
                    llvm::iterator_range<CallExpr::const_arg_iterator> ArgRange,
                    AbstractCallee AC = AbstractCallee(),
                    unsigned ParamsToSkip = 0,
                    EvaluationOrder Order = EvaluationOrder::Default) {
    SmallVector<QualType, 16> ArgTypes;
    CallExpr::const_arg_iterator Arg = ArgRange.begin();

    assert((ParamsToSkip == 0 || CallArgTypeInfo) &&
           "Can't skip parameters if type info is not provided");
    if (CallArgTypeInfo) {
#ifndef NDEBUG
      bool isGenericMethod = isObjCMethodWithTypeParams(CallArgTypeInfo);
#endif

      // First, use the argument types that the type info knows about
      for (auto I = CallArgTypeInfo->param_type_begin() + ParamsToSkip,
                E = CallArgTypeInfo->param_type_end();
           I != E; ++I, ++Arg) {
        assert(Arg != ArgRange.end() && "Running over edge of argument list!");
        assert((isGenericMethod ||
                ((*I)->isVariablyModifiedType() ||
                 (*I).getNonReferenceType()->isObjCRetainableType() ||
                 getContext()
                         .getCanonicalType((*I).getNonReferenceType())
                         .getTypePtr() ==
                     getContext()
                         .getCanonicalType((*Arg)->getType())
                         .getTypePtr())) &&
               "type mismatch in call argument!");
        ArgTypes.push_back(*I);
      }
    }

    // Either we've emitted all the call args, or we have a call to variadic
    // function.
    assert((Arg == ArgRange.end() || !CallArgTypeInfo ||
            CallArgTypeInfo->isVariadic()) &&
           "Extra arguments in non-variadic function!");

    // If we still have any arguments, emit them using the type of the argument.
    for (auto *A : llvm::make_range(Arg, ArgRange.end()))
      ArgTypes.push_back(CallArgTypeInfo ? getVarArgType(A) : A->getType());

    EmitCallArgs(Args, ArgTypes, ArgRange, AC, ParamsToSkip, Order);
  }

  void EmitCallArgs(CallArgList &Args, ArrayRef<QualType> ArgTypes,
                    llvm::iterator_range<CallExpr::const_arg_iterator> ArgRange,
                    AbstractCallee AC = AbstractCallee(),
                    unsigned ParamsToSkip = 0,
                    EvaluationOrder Order = EvaluationOrder::Default);

  /// EmitPointerWithAlignment - Given an expression with a pointer type,
  /// emit the value and compute our best estimate of the alignment of the
  /// pointee.
  ///
  /// \param BaseInfo - If non-null, this will be initialized with
  /// information about the source of the alignment and the may-alias
  /// attribute.  Note that this function will conservatively fall back on
  /// the type when it doesn't recognize the expression and may-alias will
  /// be set to false.
  ///
  /// One reasonable way to use this information is when there's a language
  /// guarantee that the pointer must be aligned to some stricter value, and
  /// we're simply trying to ensure that sufficiently obvious uses of under-
  /// aligned objects don't get miscompiled; for example, a placement new
  /// into the address of a local variable.  In such a case, it's quite
  /// reasonable to just ignore the returned alignment when it isn't from an
  /// explicit source.
  Address EmitPointerWithAlignment(const Expr *Addr,
                                   LValueBaseInfo *BaseInfo = nullptr,
                                   TBAAAccessInfo *TBAAInfo = nullptr);

  /// If \p E references a parameter with pass_object_size info or a constant
  /// array size modifier, emit the object size divided by the size of \p EltTy.
  /// Otherwise return null.
  llvm::Value *LoadPassedObjectSize(const Expr *E, QualType EltTy);

  void EmitSanitizerStatReport(llvm::SanitizerStatKind SSK);

  struct MultiVersionResolverOption {
    llvm::Function *Function;
    FunctionDecl *FD;
    struct Conds {
      StringRef Architecture;
      llvm::SmallVector<StringRef, 8> Features;

      Conds(StringRef Arch, ArrayRef<StringRef> Feats)
          : Architecture(Arch), Features(Feats.begin(), Feats.end()) {}
    } Conditions;

    MultiVersionResolverOption(llvm::Function *F, StringRef Arch,
                               ArrayRef<StringRef> Feats)
        : Function(F), Conditions(Arch, Feats) {}
  };

  // Emits the body of a multiversion function's resolver. Assumes that the
  // options are already sorted in the proper order, with the 'default' option
  // last (if it exists).
  void EmitMultiVersionResolver(llvm::Function *Resolver,
                                ArrayRef<MultiVersionResolverOption> Options);

  static uint64_t GetX86CpuSupportsMask(ArrayRef<StringRef> FeatureStrs);

private:
  QualType getVarArgType(const Expr *Arg);

  void EmitDeclMetadata();

  BlockByrefHelpers *buildByrefHelpers(llvm::StructType &byrefType,
                                  const AutoVarEmission &emission);

  void AddObjCARCExceptionMetadata(llvm::Instruction *Inst);

  llvm::Value *GetValueForARMHint(unsigned BuiltinID);

  llvm::Value *EmitX86CpuIs(const CallExpr *E);
  llvm::Value *EmitX86CpuIs(StringRef CPUStr);
  llvm::Value *EmitX86CpuSupports(const CallExpr *E);
  llvm::Value *EmitX86CpuSupports(ArrayRef<StringRef> FeatureStrs);
  llvm::Value *EmitX86CpuSupports(uint64_t Mask);
  llvm::Value *EmitX86CpuInit();
  llvm::Value *FormResolverCondition(const MultiVersionResolverOption &RO);
};

inline DominatingLLVMValue::saved_type
DominatingLLVMValue::save(CodeGenFunction &CGF, llvm::Value *value) {
  if (!needsSaving(value)) return saved_type(value, false);

  // Otherwise, we need an alloca.
  auto align = CharUnits::fromQuantity(
            CGF.CGM.getDataLayout().getPrefTypeAlignment(value->getType()));
  Address alloca =
    CGF.CreateTempAlloca(value->getType(), align, "cond-cleanup.save");
  CGF.Builder.CreateStore(value, alloca);

  return saved_type(alloca.getPointer(), true);
}

inline llvm::Value *DominatingLLVMValue::restore(CodeGenFunction &CGF,
                                                 saved_type value) {
  // If the value says it wasn't saved, trust that it's still dominating.
  if (!value.getInt()) return value.getPointer();

  // Otherwise, it should be an alloca instruction, as set up in save().
  auto alloca = cast<llvm::AllocaInst>(value.getPointer());
  return CGF.Builder.CreateAlignedLoad(alloca, alloca->getAlignment());
}

}  // end namespace CodeGen
}  // end namespace clang

#endif<|MERGE_RESOLUTION|>--- conflicted
+++ resolved
@@ -393,17 +393,13 @@
 #if INTEL_COLLAB
     virtual void recordVariableDefinition(const VarDecl *VD) {}
     virtual void recordVariableReference(const VarDecl *VD) {}
-<<<<<<< HEAD
-    virtual void recordThisPointerReference(llvm::Value *) {}
+    virtual void recordValueDefinition(llvm::Value *) {}
+    virtual void recordValueReference(llvm::Value *) {}
+    virtual void recordValueSuppression(llvm::Value *) {}
+#endif // INTEL_COLLAB
 #if INTEL_CUSTOMIZATION
     virtual bool isLateOutlinedRegion() { return false; }
 #endif // INTEL_CUSTOMIZATION
-=======
-    virtual void recordValueDefinition(llvm::Value *) {}
-    virtual void recordValueReference(llvm::Value *) {}
-    virtual void recordValueSuppression(llvm::Value *) {}
->>>>>>> bb852875
-#endif // INTEL_COLLAB
   private:
     /// The kind of captured statement being generated.
     CapturedRegionKind Kind;
