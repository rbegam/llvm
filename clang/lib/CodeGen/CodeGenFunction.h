//===-- CodeGenFunction.h - Per-Function state for LLVM CodeGen -*- C++ -*-===//
//
// Part of the LLVM Project, under the Apache License v2.0 with LLVM Exceptions.
// See https://llvm.org/LICENSE.txt for license information.
// SPDX-License-Identifier: Apache-2.0 WITH LLVM-exception
//
//===----------------------------------------------------------------------===//
//
// This is the internal per-function state used for llvm translation.
//
//===----------------------------------------------------------------------===//

#ifndef LLVM_CLANG_LIB_CODEGEN_CODEGENFUNCTION_H
#define LLVM_CLANG_LIB_CODEGEN_CODEGENFUNCTION_H

#include "CGBuilder.h"
#include "CGDebugInfo.h"
#include "CGLoopInfo.h"
#include "CGValue.h"
#include "CodeGenModule.h"
#include "CodeGenPGO.h"
#include "EHScopeStack.h"
#include "VarBypassDetector.h"
#include "clang/AST/CharUnits.h"
#include "clang/AST/CurrentSourceLocExprScope.h"
#include "clang/AST/ExprCXX.h"
#include "clang/AST/ExprObjC.h"
#include "clang/AST/ExprOpenMP.h"
#include "clang/AST/Type.h"
#include "clang/Basic/ABI.h"
#include "clang/Basic/CapturedStmt.h"
#include "clang/Basic/CodeGenOptions.h"
#include "clang/Basic/OpenMPKinds.h"
#include "clang/Basic/TargetInfo.h"
#include "llvm/ADT/ArrayRef.h"
#include "llvm/ADT/DenseMap.h"
#include "llvm/ADT/MapVector.h"
#include "llvm/ADT/SmallVector.h"
#include "llvm/IR/ValueHandle.h"
#include "llvm/Support/Debug.h"
#include "llvm/Transforms/Utils/SanitizerStats.h"

namespace llvm {
class BasicBlock;
class LLVMContext;
class MDNode;
class Module;
class SwitchInst;
class Twine;
class Value;
}

namespace clang {
class ASTContext;
class BlockDecl;
class CXXDestructorDecl;
class CXXForRangeStmt;
class CXXTryStmt;
class Decl;
class LabelDecl;
class EnumConstantDecl;
class FunctionDecl;
class FunctionProtoType;
class LabelStmt;
class ObjCContainerDecl;
class ObjCInterfaceDecl;
class ObjCIvarDecl;
class ObjCMethodDecl;
class ObjCImplementationDecl;
class ObjCPropertyImplDecl;
class TargetInfo;
class VarDecl;
class ObjCForCollectionStmt;
class ObjCAtTryStmt;
class ObjCAtThrowStmt;
class ObjCAtSynchronizedStmt;
class ObjCAutoreleasePoolStmt;

namespace analyze_os_log {
class OSLogBufferLayout;
}

namespace CodeGen {
class CodeGenTypes;
class CGCallee;
class CGFunctionInfo;
class CGRecordLayout;
class CGBlockInfo;
class CGCXXABI;
class BlockByrefHelpers;
class BlockByrefInfo;
class BlockFlags;
class BlockFieldFlags;
class RegionCodeGenTy;
class TargetCodeGenInfo;
struct OMPTaskDataTy;
struct CGCoroData;

/// The kind of evaluation to perform on values of a particular
/// type.  Basically, is the code in CGExprScalar, CGExprComplex, or
/// CGExprAgg?
///
/// TODO: should vectors maybe be split out into their own thing?
enum TypeEvaluationKind {
  TEK_Scalar,
  TEK_Complex,
  TEK_Aggregate
};

#define LIST_SANITIZER_CHECKS                                                  \
  SANITIZER_CHECK(AddOverflow, add_overflow, 0)                                \
  SANITIZER_CHECK(BuiltinUnreachable, builtin_unreachable, 0)                  \
  SANITIZER_CHECK(CFICheckFail, cfi_check_fail, 0)                             \
  SANITIZER_CHECK(DivremOverflow, divrem_overflow, 0)                          \
  SANITIZER_CHECK(DynamicTypeCacheMiss, dynamic_type_cache_miss, 0)            \
  SANITIZER_CHECK(FloatCastOverflow, float_cast_overflow, 0)                   \
  SANITIZER_CHECK(FunctionTypeMismatch, function_type_mismatch, 0)             \
  SANITIZER_CHECK(ImplicitConversion, implicit_conversion, 0)                  \
  SANITIZER_CHECK(InvalidBuiltin, invalid_builtin, 0)                          \
  SANITIZER_CHECK(LoadInvalidValue, load_invalid_value, 0)                     \
  SANITIZER_CHECK(MissingReturn, missing_return, 0)                            \
  SANITIZER_CHECK(MulOverflow, mul_overflow, 0)                                \
  SANITIZER_CHECK(NegateOverflow, negate_overflow, 0)                          \
  SANITIZER_CHECK(NullabilityArg, nullability_arg, 0)                          \
  SANITIZER_CHECK(NullabilityReturn, nullability_return, 1)                    \
  SANITIZER_CHECK(NonnullArg, nonnull_arg, 0)                                  \
  SANITIZER_CHECK(NonnullReturn, nonnull_return, 1)                            \
  SANITIZER_CHECK(OutOfBounds, out_of_bounds, 0)                               \
  SANITIZER_CHECK(PointerOverflow, pointer_overflow, 0)                        \
  SANITIZER_CHECK(ShiftOutOfBounds, shift_out_of_bounds, 0)                    \
  SANITIZER_CHECK(SubOverflow, sub_overflow, 0)                                \
  SANITIZER_CHECK(TypeMismatch, type_mismatch, 1)                              \
  SANITIZER_CHECK(AlignmentAssumption, alignment_assumption, 0)                \
  SANITIZER_CHECK(VLABoundNotPositive, vla_bound_not_positive, 0)

enum SanitizerHandler {
#define SANITIZER_CHECK(Enum, Name, Version) Enum,
  LIST_SANITIZER_CHECKS
#undef SANITIZER_CHECK
};

/// Helper class with most of the code for saving a value for a
/// conditional expression cleanup.
struct DominatingLLVMValue {
  typedef llvm::PointerIntPair<llvm::Value*, 1, bool> saved_type;

  /// Answer whether the given value needs extra work to be saved.
  static bool needsSaving(llvm::Value *value) {
    // If it's not an instruction, we don't need to save.
    if (!isa<llvm::Instruction>(value)) return false;

    // If it's an instruction in the entry block, we don't need to save.
    llvm::BasicBlock *block = cast<llvm::Instruction>(value)->getParent();
    return (block != &block->getParent()->getEntryBlock());
  }

  static saved_type save(CodeGenFunction &CGF, llvm::Value *value);
  static llvm::Value *restore(CodeGenFunction &CGF, saved_type value);
};

/// A partial specialization of DominatingValue for llvm::Values that
/// might be llvm::Instructions.
template <class T> struct DominatingPointer<T,true> : DominatingLLVMValue {
  typedef T *type;
  static type restore(CodeGenFunction &CGF, saved_type value) {
    return static_cast<T*>(DominatingLLVMValue::restore(CGF, value));
  }
};

/// A specialization of DominatingValue for Address.
template <> struct DominatingValue<Address> {
  typedef Address type;

  struct saved_type {
    DominatingLLVMValue::saved_type SavedValue;
    CharUnits Alignment;
  };

  static bool needsSaving(type value) {
    return DominatingLLVMValue::needsSaving(value.getPointer());
  }
  static saved_type save(CodeGenFunction &CGF, type value) {
    return { DominatingLLVMValue::save(CGF, value.getPointer()),
             value.getAlignment() };
  }
  static type restore(CodeGenFunction &CGF, saved_type value) {
    return Address(DominatingLLVMValue::restore(CGF, value.SavedValue),
                   value.Alignment);
  }
};

/// A specialization of DominatingValue for RValue.
template <> struct DominatingValue<RValue> {
  typedef RValue type;
  class saved_type {
    enum Kind { ScalarLiteral, ScalarAddress, AggregateLiteral,
                AggregateAddress, ComplexAddress };

    llvm::Value *Value;
    unsigned K : 3;
    unsigned Align : 29;
    saved_type(llvm::Value *v, Kind k, unsigned a = 0)
      : Value(v), K(k), Align(a) {}

  public:
    static bool needsSaving(RValue value);
    static saved_type save(CodeGenFunction &CGF, RValue value);
    RValue restore(CodeGenFunction &CGF);

    // implementations in CGCleanup.cpp
  };

  static bool needsSaving(type value) {
    return saved_type::needsSaving(value);
  }
  static saved_type save(CodeGenFunction &CGF, type value) {
    return saved_type::save(CGF, value);
  }
  static type restore(CodeGenFunction &CGF, saved_type value) {
    return value.restore(CGF);
  }
};

/// CodeGenFunction - This class organizes the per-function state that is used
/// while generating LLVM code.
class CodeGenFunction : public CodeGenTypeCache {
  CodeGenFunction(const CodeGenFunction &) = delete;
  void operator=(const CodeGenFunction &) = delete;

  friend class CGCXXABI;
public:
  /// A jump destination is an abstract label, branching to which may
  /// require a jump out through normal cleanups.
  struct JumpDest {
    JumpDest() : Block(nullptr), ScopeDepth(), Index(0) {}
    JumpDest(llvm::BasicBlock *Block,
             EHScopeStack::stable_iterator Depth,
             unsigned Index)
      : Block(Block), ScopeDepth(Depth), Index(Index) {}

    bool isValid() const { return Block != nullptr; }
    llvm::BasicBlock *getBlock() const { return Block; }
    EHScopeStack::stable_iterator getScopeDepth() const { return ScopeDepth; }
    unsigned getDestIndex() const { return Index; }

    // This should be used cautiously.
    void setScopeDepth(EHScopeStack::stable_iterator depth) {
      ScopeDepth = depth;
    }

  private:
    llvm::BasicBlock *Block;
    EHScopeStack::stable_iterator ScopeDepth;
    unsigned Index;
  };

  CodeGenModule &CGM;  // Per-module state.
  const TargetInfo &Target;

  typedef std::pair<llvm::Value *, llvm::Value *> ComplexPairTy;
  LoopInfoStack LoopStack;
  CGBuilderTy Builder;

  // Stores variables for which we can't generate correct lifetime markers
  // because of jumps.
  VarBypassDetector Bypasses;

  // CodeGen lambda for loops and support for ordered clause
  typedef llvm::function_ref<void(CodeGenFunction &, const OMPLoopDirective &,
                                  JumpDest)>
      CodeGenLoopTy;
  typedef llvm::function_ref<void(CodeGenFunction &, SourceLocation,
                                  const unsigned, const bool)>
      CodeGenOrderedTy;

  // Codegen lambda for loop bounds in worksharing loop constructs
  typedef llvm::function_ref<std::pair<LValue, LValue>(
      CodeGenFunction &, const OMPExecutableDirective &S)>
      CodeGenLoopBoundsTy;

  // Codegen lambda for loop bounds in dispatch-based loop implementation
  typedef llvm::function_ref<std::pair<llvm::Value *, llvm::Value *>(
      CodeGenFunction &, const OMPExecutableDirective &S, Address LB,
      Address UB)>
      CodeGenDispatchBoundsTy;

  /// CGBuilder insert helper. This function is called after an
  /// instruction is created using Builder.
  void InsertHelper(llvm::Instruction *I, const llvm::Twine &Name,
                    llvm::BasicBlock *BB,
                    llvm::BasicBlock::iterator InsertPt) const;

  /// CurFuncDecl - Holds the Decl for the current outermost
  /// non-closure context.
  const Decl *CurFuncDecl;
  /// CurCodeDecl - This is the inner-most code context, which includes blocks.
  const Decl *CurCodeDecl;
  const CGFunctionInfo *CurFnInfo;
  QualType FnRetTy;
  llvm::Function *CurFn = nullptr;

  // Holds coroutine data if the current function is a coroutine. We use a
  // wrapper to manage its lifetime, so that we don't have to define CGCoroData
  // in this header.
  struct CGCoroInfo {
    std::unique_ptr<CGCoroData> Data;
    CGCoroInfo();
    ~CGCoroInfo();
  };
  CGCoroInfo CurCoro;

  bool isCoroutine() const {
    return CurCoro.Data != nullptr;
  }

  /// CurGD - The GlobalDecl for the current function being compiled.
  GlobalDecl CurGD;

  /// PrologueCleanupDepth - The cleanup depth enclosing all the
  /// cleanups associated with the parameters.
  EHScopeStack::stable_iterator PrologueCleanupDepth;

  /// ReturnBlock - Unified return block.
  JumpDest ReturnBlock;

  /// ReturnValue - The temporary alloca to hold the return
  /// value. This is invalid iff the function has no return value.
  Address ReturnValue = Address::invalid();

  /// Return true if a label was seen in the current scope.
  bool hasLabelBeenSeenInCurrentScope() const {
    if (CurLexicalScope)
      return CurLexicalScope->hasLabels();
    return !LabelMap.empty();
  }

  /// AllocaInsertPoint - This is an instruction in the entry block before which
  /// we prefer to insert allocas.
  llvm::AssertingVH<llvm::Instruction> AllocaInsertPt;

  /// API for captured statement code generation.
  class CGCapturedStmtInfo {
  public:
    explicit CGCapturedStmtInfo(CapturedRegionKind K = CR_Default)
        : Kind(K), ThisValue(nullptr), CXXThisFieldDecl(nullptr) {}
    explicit CGCapturedStmtInfo(const CapturedStmt &S,
                                CapturedRegionKind K = CR_Default)
      : Kind(K), ThisValue(nullptr), CXXThisFieldDecl(nullptr) {

      RecordDecl::field_iterator Field =
        S.getCapturedRecordDecl()->field_begin();
      for (CapturedStmt::const_capture_iterator I = S.capture_begin(),
                                                E = S.capture_end();
           I != E; ++I, ++Field) {
        if (I->capturesThis())
          CXXThisFieldDecl = *Field;
        else if (I->capturesVariable())
          CaptureFields[I->getCapturedVar()->getCanonicalDecl()] = *Field;
        else if (I->capturesVariableByCopy())
          CaptureFields[I->getCapturedVar()->getCanonicalDecl()] = *Field;
      }
    }

    virtual ~CGCapturedStmtInfo();

    CapturedRegionKind getKind() const { return Kind; }

    virtual void setContextValue(llvm::Value *V) { ThisValue = V; }
    // Retrieve the value of the context parameter.
    virtual llvm::Value *getContextValue() const { return ThisValue; }

    /// Lookup the captured field decl for a variable.
    virtual const FieldDecl *lookup(const VarDecl *VD) const {
      return CaptureFields.lookup(VD->getCanonicalDecl());
    }

    bool isCXXThisExprCaptured() const { return getThisFieldDecl() != nullptr; }
    virtual FieldDecl *getThisFieldDecl() const { return CXXThisFieldDecl; }

    static bool classof(const CGCapturedStmtInfo *) {
      return true;
    }

    /// Emit the captured statement body.
    virtual void EmitBody(CodeGenFunction &CGF, const Stmt *S) {
      CGF.incrementProfileCounter(S);
      CGF.EmitStmt(S);
    }

    /// Get the name of the capture helper.
    virtual StringRef getHelperName() const { return "__captured_stmt"; }

#if INTEL_COLLAB
    virtual void recordVariableDefinition(const VarDecl *VD) {}
    virtual void recordVariableReference(const VarDecl *VD) {}
    virtual void recordValueDefinition(llvm::Value *) {}
    virtual void recordValueReference(llvm::Value *) {}
    virtual void recordValueSuppression(llvm::Value *) {}
#endif // INTEL_COLLAB
#if INTEL_CUSTOMIZATION
    virtual bool isLateOutlinedRegion() { return false; }
#endif // INTEL_CUSTOMIZATION
  private:
    /// The kind of captured statement being generated.
    CapturedRegionKind Kind;

    /// Keep the map between VarDecl and FieldDecl.
    llvm::SmallDenseMap<const VarDecl *, FieldDecl *> CaptureFields;

    /// The base address of the captured record, passed in as the first
    /// argument of the parallel region function.
    llvm::Value *ThisValue;

    /// Captured 'this' type.
    FieldDecl *CXXThisFieldDecl;
  };
  CGCapturedStmtInfo *CapturedStmtInfo = nullptr;
#if INTEL_CUSTOMIZATION
  class IntelPragmaInlineState {
  public:
    IntelPragmaInlineState(CodeGenFunction &CGF, ArrayRef<const Attr *> Attrs);
    ~IntelPragmaInlineState();
    llvm::Attribute::AttrKind getPragmaInlineAttribute();
  private:
    CodeGenFunction &CGF;
    const IntelInlineAttr *CurrentAttr;
    IntelPragmaInlineState *PreviousState;
  };
  IntelPragmaInlineState *CurrentPragmaInlineState = nullptr;

  class IntelIVDepArrayHandler {
  public:
    IntelIVDepArrayHandler(CodeGenFunction &CGF, ArrayRef<const Attr *> Attrs);
    ~IntelIVDepArrayHandler();
  private:
    CodeGenFunction &CGF;
    llvm::CallInst *CallEntry = nullptr;
  };

  class DistributePointHandler {
  public:
    DistributePointHandler(CodeGenFunction &CGF, const Stmt *S,
                           ArrayRef<const Attr *> Attrs);
    ~DistributePointHandler();
  private:
    CodeGenFunction &CGF;
    llvm::CallInst *CallEntry;
  };

  class IntelBlockLoopExprHandler {
  public:
    IntelBlockLoopExprHandler(CodeGenFunction &CGF,
                              ArrayRef<const Attr *> Attrs);
    ~IntelBlockLoopExprHandler();
  private:
    CodeGenFunction &CGF;
    llvm::CallInst *CallEntry = nullptr;
  };
#endif // INTEL_CUSTOMIZATION

  /// RAII for correct setting/restoring of CapturedStmtInfo.
  class CGCapturedStmtRAII {
  private:
    CodeGenFunction &CGF;
    CGCapturedStmtInfo *PrevCapturedStmtInfo;
  public:
    CGCapturedStmtRAII(CodeGenFunction &CGF,
                       CGCapturedStmtInfo *NewCapturedStmtInfo)
        : CGF(CGF), PrevCapturedStmtInfo(CGF.CapturedStmtInfo) {
      CGF.CapturedStmtInfo = NewCapturedStmtInfo;
    }
    ~CGCapturedStmtRAII() { CGF.CapturedStmtInfo = PrevCapturedStmtInfo; }
  };

  /// An abstract representation of regular/ObjC call/message targets.
  class AbstractCallee {
    /// The function declaration of the callee.
    const Decl *CalleeDecl;

  public:
    AbstractCallee() : CalleeDecl(nullptr) {}
    AbstractCallee(const FunctionDecl *FD) : CalleeDecl(FD) {}
    AbstractCallee(const ObjCMethodDecl *OMD) : CalleeDecl(OMD) {}
    bool hasFunctionDecl() const {
      return dyn_cast_or_null<FunctionDecl>(CalleeDecl);
    }
    const Decl *getDecl() const { return CalleeDecl; }
    unsigned getNumParams() const {
      if (const auto *FD = dyn_cast<FunctionDecl>(CalleeDecl))
        return FD->getNumParams();
      return cast<ObjCMethodDecl>(CalleeDecl)->param_size();
    }
    const ParmVarDecl *getParamDecl(unsigned I) const {
      if (const auto *FD = dyn_cast<FunctionDecl>(CalleeDecl))
        return FD->getParamDecl(I);
      return *(cast<ObjCMethodDecl>(CalleeDecl)->param_begin() + I);
    }
  };

  /// Sanitizers enabled for this function.
  SanitizerSet SanOpts;

  /// True if CodeGen currently emits code implementing sanitizer checks.
  bool IsSanitizerScope = false;

  /// RAII object to set/unset CodeGenFunction::IsSanitizerScope.
  class SanitizerScope {
    CodeGenFunction *CGF;
  public:
    SanitizerScope(CodeGenFunction *CGF);
    ~SanitizerScope();
  };

  /// In C++, whether we are code generating a thunk.  This controls whether we
  /// should emit cleanups.
  bool CurFuncIsThunk = false;

  /// In ARC, whether we should autorelease the return value.
  bool AutoreleaseResult = false;

  /// Whether we processed a Microsoft-style asm block during CodeGen. These can
  /// potentially set the return value.
  bool SawAsmBlock = false;

  const NamedDecl *CurSEHParent = nullptr;

  /// True if the current function is an outlined SEH helper. This can be a
  /// finally block or filter expression.
  bool IsOutlinedSEHHelper = false;

  const CodeGen::CGBlockInfo *BlockInfo = nullptr;
  llvm::Value *BlockPointer = nullptr;

  llvm::DenseMap<const VarDecl *, FieldDecl *> LambdaCaptureFields;
  FieldDecl *LambdaThisCaptureField = nullptr;

  /// A mapping from NRVO variables to the flags used to indicate
  /// when the NRVO has been applied to this variable.
  llvm::DenseMap<const VarDecl *, llvm::Value *> NRVOFlags;

  EHScopeStack EHStack;
  llvm::SmallVector<char, 256> LifetimeExtendedCleanupStack;
  llvm::SmallVector<const JumpDest *, 2> SEHTryEpilogueStack;

  llvm::Instruction *CurrentFuncletPad = nullptr;

  class CallLifetimeEnd final : public EHScopeStack::Cleanup {
    llvm::Value *Addr;
    llvm::Value *Size;

  public:
    CallLifetimeEnd(Address addr, llvm::Value *size)
        : Addr(addr.getPointer()), Size(size) {}

    void Emit(CodeGenFunction &CGF, Flags flags) override {
      CGF.EmitLifetimeEnd(Size, Addr);
    }
  };

  /// Header for data within LifetimeExtendedCleanupStack.
  struct LifetimeExtendedCleanupHeader {
    /// The size of the following cleanup object.
    unsigned Size;
    /// The kind of cleanup to push: a value from the CleanupKind enumeration.
    unsigned Kind : 31;
    /// Whether this is a conditional cleanup.
    unsigned IsConditional : 1;

    size_t getSize() const { return Size; }
    CleanupKind getKind() const { return (CleanupKind)Kind; }
    bool isConditional() const { return IsConditional; }
  };

  /// i32s containing the indexes of the cleanup destinations.
  Address NormalCleanupDest = Address::invalid();

  unsigned NextCleanupDestIndex = 1;

  /// FirstBlockInfo - The head of a singly-linked-list of block layouts.
  CGBlockInfo *FirstBlockInfo = nullptr;

  /// EHResumeBlock - Unified block containing a call to llvm.eh.resume.
  llvm::BasicBlock *EHResumeBlock = nullptr;

  /// The exception slot.  All landing pads write the current exception pointer
  /// into this alloca.
  llvm::Value *ExceptionSlot = nullptr;

  /// The selector slot.  Under the MandatoryCleanup model, all landing pads
  /// write the current selector value into this alloca.
  llvm::AllocaInst *EHSelectorSlot = nullptr;

  /// A stack of exception code slots. Entering an __except block pushes a slot
  /// on the stack and leaving pops one. The __exception_code() intrinsic loads
  /// a value from the top of the stack.
  SmallVector<Address, 1> SEHCodeSlotStack;

  /// Value returned by __exception_info intrinsic.
  llvm::Value *SEHInfo = nullptr;

  /// Emits a landing pad for the current EH stack.
  llvm::BasicBlock *EmitLandingPad();

  llvm::BasicBlock *getInvokeDestImpl();

  template <class T>
  typename DominatingValue<T>::saved_type saveValueInCond(T value) {
    return DominatingValue<T>::save(*this, value);
  }

public:
  /// ObjCEHValueStack - Stack of Objective-C exception values, used for
  /// rethrows.
  SmallVector<llvm::Value*, 8> ObjCEHValueStack;

  /// A class controlling the emission of a finally block.
  class FinallyInfo {
    /// Where the catchall's edge through the cleanup should go.
    JumpDest RethrowDest;

    /// A function to call to enter the catch.
    llvm::FunctionCallee BeginCatchFn;

    /// An i1 variable indicating whether or not the @finally is
    /// running for an exception.
    llvm::AllocaInst *ForEHVar;

    /// An i8* variable into which the exception pointer to rethrow
    /// has been saved.
    llvm::AllocaInst *SavedExnVar;

  public:
    void enter(CodeGenFunction &CGF, const Stmt *Finally,
               llvm::FunctionCallee beginCatchFn,
               llvm::FunctionCallee endCatchFn, llvm::FunctionCallee rethrowFn);
    void exit(CodeGenFunction &CGF);
  };

  /// Returns true inside SEH __try blocks.
  bool isSEHTryScope() const { return !SEHTryEpilogueStack.empty(); }

  /// Returns true while emitting a cleanuppad.
  bool isCleanupPadScope() const {
    return CurrentFuncletPad && isa<llvm::CleanupPadInst>(CurrentFuncletPad);
  }

  /// pushFullExprCleanup - Push a cleanup to be run at the end of the
  /// current full-expression.  Safe against the possibility that
  /// we're currently inside a conditionally-evaluated expression.
  template <class T, class... As>
  void pushFullExprCleanup(CleanupKind kind, As... A) {
    // If we're not in a conditional branch, or if none of the
    // arguments requires saving, then use the unconditional cleanup.
    if (!isInConditionalBranch())
      return EHStack.pushCleanup<T>(kind, A...);

    // Stash values in a tuple so we can guarantee the order of saves.
    typedef std::tuple<typename DominatingValue<As>::saved_type...> SavedTuple;
    SavedTuple Saved{saveValueInCond(A)...};

    typedef EHScopeStack::ConditionalCleanup<T, As...> CleanupType;
    EHStack.pushCleanupTuple<CleanupType>(kind, Saved);
    initFullExprCleanup();
  }

  /// Queue a cleanup to be pushed after finishing the current
  /// full-expression.
  template <class T, class... As>
  void pushCleanupAfterFullExpr(CleanupKind Kind, As... A) {
    if (!isInConditionalBranch())
      return pushCleanupAfterFullExprImpl<T>(Kind, Address::invalid(), A...);

    Address ActiveFlag = createCleanupActiveFlag();
    assert(!DominatingValue<Address>::needsSaving(ActiveFlag) &&
           "cleanup active flag should never need saving");

    typedef std::tuple<typename DominatingValue<As>::saved_type...> SavedTuple;
    SavedTuple Saved{saveValueInCond(A)...};

    typedef EHScopeStack::ConditionalCleanup<T, As...> CleanupType;
    pushCleanupAfterFullExprImpl<CleanupType>(Kind, ActiveFlag, Saved);
  }

  template <class T, class... As>
  void pushCleanupAfterFullExprImpl(CleanupKind Kind, Address ActiveFlag,
                                    As... A) {
    LifetimeExtendedCleanupHeader Header = {sizeof(T), Kind,
                                            ActiveFlag.isValid()};

    size_t OldSize = LifetimeExtendedCleanupStack.size();
    LifetimeExtendedCleanupStack.resize(
        LifetimeExtendedCleanupStack.size() + sizeof(Header) + Header.Size +
        (Header.IsConditional ? sizeof(ActiveFlag) : 0));

    static_assert(sizeof(Header) % alignof(T) == 0,
                  "Cleanup will be allocated on misaligned address");
    char *Buffer = &LifetimeExtendedCleanupStack[OldSize];
    new (Buffer) LifetimeExtendedCleanupHeader(Header);
    new (Buffer + sizeof(Header)) T(A...);
    if (Header.IsConditional)
      new (Buffer + sizeof(Header) + sizeof(T)) Address(ActiveFlag);
  }

  /// Set up the last cleanup that was pushed as a conditional
  /// full-expression cleanup.
  void initFullExprCleanup() {
    initFullExprCleanupWithFlag(createCleanupActiveFlag());
  }

  void initFullExprCleanupWithFlag(Address ActiveFlag);
  Address createCleanupActiveFlag();

  /// PushDestructorCleanup - Push a cleanup to call the
  /// complete-object destructor of an object of the given type at the
  /// given address.  Does nothing if T is not a C++ class type with a
  /// non-trivial destructor.
  void PushDestructorCleanup(QualType T, Address Addr);

  /// PushDestructorCleanup - Push a cleanup to call the
  /// complete-object variant of the given destructor on the object at
  /// the given address.
  void PushDestructorCleanup(const CXXDestructorDecl *Dtor, Address Addr);

  /// PopCleanupBlock - Will pop the cleanup entry on the stack and
  /// process all branch fixups.
  void PopCleanupBlock(bool FallThroughIsBranchThrough = false);

  /// DeactivateCleanupBlock - Deactivates the given cleanup block.
  /// The block cannot be reactivated.  Pops it if it's the top of the
  /// stack.
  ///
  /// \param DominatingIP - An instruction which is known to
  ///   dominate the current IP (if set) and which lies along
  ///   all paths of execution between the current IP and the
  ///   the point at which the cleanup comes into scope.
  void DeactivateCleanupBlock(EHScopeStack::stable_iterator Cleanup,
                              llvm::Instruction *DominatingIP);

  /// ActivateCleanupBlock - Activates an initially-inactive cleanup.
  /// Cannot be used to resurrect a deactivated cleanup.
  ///
  /// \param DominatingIP - An instruction which is known to
  ///   dominate the current IP (if set) and which lies along
  ///   all paths of execution between the current IP and the
  ///   the point at which the cleanup comes into scope.
  void ActivateCleanupBlock(EHScopeStack::stable_iterator Cleanup,
                            llvm::Instruction *DominatingIP);

  /// Enters a new scope for capturing cleanups, all of which
  /// will be executed once the scope is exited.
  class RunCleanupsScope {
    EHScopeStack::stable_iterator CleanupStackDepth, OldCleanupScopeDepth;
    size_t LifetimeExtendedCleanupStackSize;
    bool OldDidCallStackSave;
  protected:
    bool PerformCleanup;
  private:

    RunCleanupsScope(const RunCleanupsScope &) = delete;
    void operator=(const RunCleanupsScope &) = delete;

  protected:
    CodeGenFunction& CGF;

  public:
    /// Enter a new cleanup scope.
    explicit RunCleanupsScope(CodeGenFunction &CGF)
      : PerformCleanup(true), CGF(CGF)
    {
      CleanupStackDepth = CGF.EHStack.stable_begin();
      LifetimeExtendedCleanupStackSize =
          CGF.LifetimeExtendedCleanupStack.size();
      OldDidCallStackSave = CGF.DidCallStackSave;
      CGF.DidCallStackSave = false;
      OldCleanupScopeDepth = CGF.CurrentCleanupScopeDepth;
      CGF.CurrentCleanupScopeDepth = CleanupStackDepth;
    }

    /// Exit this cleanup scope, emitting any accumulated cleanups.
    ~RunCleanupsScope() {
      if (PerformCleanup)
        ForceCleanup();
    }

    /// Determine whether this scope requires any cleanups.
    bool requiresCleanups() const {
      return CGF.EHStack.stable_begin() != CleanupStackDepth;
    }

    /// Force the emission of cleanups now, instead of waiting
    /// until this object is destroyed.
    /// \param ValuesToReload - A list of values that need to be available at
    /// the insertion point after cleanup emission. If cleanup emission created
    /// a shared cleanup block, these value pointers will be rewritten.
    /// Otherwise, they not will be modified.
    void ForceCleanup(std::initializer_list<llvm::Value**> ValuesToReload = {}) {
      assert(PerformCleanup && "Already forced cleanup");
      CGF.DidCallStackSave = OldDidCallStackSave;
      CGF.PopCleanupBlocks(CleanupStackDepth, LifetimeExtendedCleanupStackSize,
                           ValuesToReload);
      PerformCleanup = false;
      CGF.CurrentCleanupScopeDepth = OldCleanupScopeDepth;
    }
  };

  // Cleanup stack depth of the RunCleanupsScope that was pushed most recently.
  EHScopeStack::stable_iterator CurrentCleanupScopeDepth =
      EHScopeStack::stable_end();

  class LexicalScope : public RunCleanupsScope {
    SourceRange Range;
    SmallVector<const LabelDecl*, 4> Labels;
    LexicalScope *ParentScope;

    LexicalScope(const LexicalScope &) = delete;
    void operator=(const LexicalScope &) = delete;

  public:
    /// Enter a new cleanup scope.
    explicit LexicalScope(CodeGenFunction &CGF, SourceRange Range)
      : RunCleanupsScope(CGF), Range(Range), ParentScope(CGF.CurLexicalScope) {
      CGF.CurLexicalScope = this;
      if (CGDebugInfo *DI = CGF.getDebugInfo())
        DI->EmitLexicalBlockStart(CGF.Builder, Range.getBegin());
    }

    void addLabel(const LabelDecl *label) {
      assert(PerformCleanup && "adding label to dead scope?");
      Labels.push_back(label);
    }

    /// Exit this cleanup scope, emitting any accumulated
    /// cleanups.
    ~LexicalScope() {
      if (CGDebugInfo *DI = CGF.getDebugInfo())
        DI->EmitLexicalBlockEnd(CGF.Builder, Range.getEnd());

      // If we should perform a cleanup, force them now.  Note that
      // this ends the cleanup scope before rescoping any labels.
      if (PerformCleanup) {
        ApplyDebugLocation DL(CGF, Range.getEnd());
        ForceCleanup();
      }
    }

    /// Force the emission of cleanups now, instead of waiting
    /// until this object is destroyed.
    void ForceCleanup() {
      CGF.CurLexicalScope = ParentScope;
      RunCleanupsScope::ForceCleanup();

      if (!Labels.empty())
        rescopeLabels();
    }

    bool hasLabels() const {
      return !Labels.empty();
    }

    void rescopeLabels();
  };

  typedef llvm::DenseMap<const Decl *, Address> DeclMapTy;

  /// The class used to assign some variables some temporarily addresses.
  class OMPMapVars {
    DeclMapTy SavedLocals;
    DeclMapTy SavedTempAddresses;
    OMPMapVars(const OMPMapVars &) = delete;
    void operator=(const OMPMapVars &) = delete;

  public:
    explicit OMPMapVars() = default;
    ~OMPMapVars() {
      assert(SavedLocals.empty() && "Did not restored original addresses.");
    };

    /// Sets the address of the variable \p LocalVD to be \p TempAddr in
    /// function \p CGF.
    /// \return true if at least one variable was set already, false otherwise.
#if INTEL_COLLAB
    bool setVarAddr(CodeGenFunction &CGF, const VarDecl *LocalVD,
                    Address TempAddr, bool NoTemps = false) {
#else
    bool setVarAddr(CodeGenFunction &CGF, const VarDecl *LocalVD,
                    Address TempAddr) {
#endif // INTEL_COLLAB
      LocalVD = LocalVD->getCanonicalDecl();
      // Only save it once.
      if (SavedLocals.count(LocalVD)) return false;

      // Copy the existing local entry to SavedLocals.
      auto it = CGF.LocalDeclMap.find(LocalVD);
      if (it != CGF.LocalDeclMap.end())
        SavedLocals.try_emplace(LocalVD, it->second);
      else
        SavedLocals.try_emplace(LocalVD, Address::invalid());

      // Generate the private entry.
      QualType VarTy = LocalVD->getType();
#if INTEL_COLLAB
      if (!NoTemps && VarTy->isReferenceType()) {
#else
      if (VarTy->isReferenceType()) {
#endif // INTEL_COLLAB
        Address Temp = CGF.CreateMemTemp(VarTy);
        CGF.Builder.CreateStore(TempAddr.getPointer(), Temp);
        TempAddr = Temp;
      }
      SavedTempAddresses.try_emplace(LocalVD, TempAddr);

      return true;
    }

    /// Applies new addresses to the list of the variables.
    /// \return true if at least one variable is using new address, false
    /// otherwise.
    bool apply(CodeGenFunction &CGF) {
      copyInto(SavedTempAddresses, CGF.LocalDeclMap);
      SavedTempAddresses.clear();
      return !SavedLocals.empty();
    }

    /// Restores original addresses of the variables.
    void restore(CodeGenFunction &CGF) {
      if (!SavedLocals.empty()) {
        copyInto(SavedLocals, CGF.LocalDeclMap);
        SavedLocals.clear();
      }
    }

  private:
    /// Copy all the entries in the source map over the corresponding
    /// entries in the destination, which must exist.
    static void copyInto(const DeclMapTy &Src, DeclMapTy &Dest) {
      for (auto &Pair : Src) {
        if (!Pair.second.isValid()) {
          Dest.erase(Pair.first);
          continue;
        }

        auto I = Dest.find(Pair.first);
        if (I != Dest.end())
          I->second = Pair.second;
        else
          Dest.insert(Pair);
      }
    }
  };

  /// The scope used to remap some variables as private in the OpenMP loop body
  /// (or other captured region emitted without outlining), and to restore old
  /// vars back on exit.
  class OMPPrivateScope : public RunCleanupsScope {
    OMPMapVars MappedVars;
    OMPPrivateScope(const OMPPrivateScope &) = delete;
    void operator=(const OMPPrivateScope &) = delete;

  public:
    /// Enter a new OpenMP private scope.
    explicit OMPPrivateScope(CodeGenFunction &CGF) : RunCleanupsScope(CGF) {}

    /// Registers \p LocalVD variable as a private and apply \p PrivateGen
    /// function for it to generate corresponding private variable. \p
    /// PrivateGen returns an address of the generated private variable.
    /// \return true if the variable is registered as private, false if it has
    /// been privatized already.
    bool addPrivate(const VarDecl *LocalVD,
                    const llvm::function_ref<Address()> PrivateGen) {
      assert(PerformCleanup && "adding private to dead scope");
      return MappedVars.setVarAddr(CGF, LocalVD, PrivateGen());
    }

#if INTEL_COLLAB
    bool addPrivateNoTemps(const VarDecl *LocalVD,
                           const llvm::function_ref<Address()> PrivateGen) {
      assert(PerformCleanup && "adding private to dead scope");
      return MappedVars.setVarAddr(CGF, LocalVD, PrivateGen(),
                                   /*NoTemps=*/true);
    }
#endif // INTEL_COLLAB

    /// Privatizes local variables previously registered as private.
    /// Registration is separate from the actual privatization to allow
    /// initializers use values of the original variables, not the private one.
    /// This is important, for example, if the private variable is a class
    /// variable initialized by a constructor that references other private
    /// variables. But at initialization original variables must be used, not
    /// private copies.
    /// \return true if at least one variable was privatized, false otherwise.
    bool Privatize() { return MappedVars.apply(CGF); }

    void ForceCleanup() {
      RunCleanupsScope::ForceCleanup();
      MappedVars.restore(CGF);
    }

    /// Exit scope - all the mapped variables are restored.
    ~OMPPrivateScope() {
      if (PerformCleanup)
        ForceCleanup();
    }

    /// Checks if the global variable is captured in current function.
    bool isGlobalVarCaptured(const VarDecl *VD) const {
      VD = VD->getCanonicalDecl();
      return !VD->isLocalVarDeclOrParm() && CGF.LocalDeclMap.count(VD) > 0;
    }
  };
#if INTEL_COLLAB
  void addMappedClause(const OMPClause* C, Address Addr) {
    auto It = ClauseMap.find(C);
    if (It == ClauseMap.end())
      ClauseMap.insert({C, Addr});
  }
  llvm::Value *getMappedClause(const OMPClause* C) {
    auto It = ClauseMap.find(C);
    if (It == ClauseMap.end())
      return nullptr;
    return It->second.getPointer();
  }
  typedef llvm::DenseMap<const OMPClause*, Address> ClauseMapTy;
  ClauseMapTy ClauseMap;
#endif // INTEL_COLLAB

  /// Takes the old cleanup stack size and emits the cleanup blocks
  /// that have been added.
  void
  PopCleanupBlocks(EHScopeStack::stable_iterator OldCleanupStackSize,
                   std::initializer_list<llvm::Value **> ValuesToReload = {});

  /// Takes the old cleanup stack size and emits the cleanup blocks
  /// that have been added, then adds all lifetime-extended cleanups from
  /// the given position to the stack.
  void
  PopCleanupBlocks(EHScopeStack::stable_iterator OldCleanupStackSize,
                   size_t OldLifetimeExtendedStackSize,
                   std::initializer_list<llvm::Value **> ValuesToReload = {});

  void ResolveBranchFixups(llvm::BasicBlock *Target);

  /// The given basic block lies in the current EH scope, but may be a
  /// target of a potentially scope-crossing jump; get a stable handle
  /// to which we can perform this jump later.
  JumpDest getJumpDestInCurrentScope(llvm::BasicBlock *Target) {
    return JumpDest(Target,
                    EHStack.getInnermostNormalCleanup(),
                    NextCleanupDestIndex++);
  }

  /// The given basic block lies in the current EH scope, but may be a
  /// target of a potentially scope-crossing jump; get a stable handle
  /// to which we can perform this jump later.
  JumpDest getJumpDestInCurrentScope(StringRef Name = StringRef()) {
    return getJumpDestInCurrentScope(createBasicBlock(Name));
  }

  /// EmitBranchThroughCleanup - Emit a branch from the current insert
  /// block through the normal cleanup handling code (if any) and then
  /// on to \arg Dest.
  void EmitBranchThroughCleanup(JumpDest Dest);

  /// isObviouslyBranchWithoutCleanups - Return true if a branch to the
  /// specified destination obviously has no cleanups to run.  'false' is always
  /// a conservatively correct answer for this method.
  bool isObviouslyBranchWithoutCleanups(JumpDest Dest) const;

  /// popCatchScope - Pops the catch scope at the top of the EHScope
  /// stack, emitting any required code (other than the catch handlers
  /// themselves).
  void popCatchScope();

  llvm::BasicBlock *getEHResumeBlock(bool isCleanup);
  llvm::BasicBlock *getEHDispatchBlock(EHScopeStack::stable_iterator scope);
  llvm::BasicBlock *
  getFuncletEHDispatchBlock(EHScopeStack::stable_iterator scope);

  /// An object to manage conditionally-evaluated expressions.
  class ConditionalEvaluation {
    llvm::BasicBlock *StartBB;

  public:
    ConditionalEvaluation(CodeGenFunction &CGF)
      : StartBB(CGF.Builder.GetInsertBlock()) {}

    void begin(CodeGenFunction &CGF) {
      assert(CGF.OutermostConditional != this);
      if (!CGF.OutermostConditional)
        CGF.OutermostConditional = this;
    }

    void end(CodeGenFunction &CGF) {
      assert(CGF.OutermostConditional != nullptr);
      if (CGF.OutermostConditional == this)
        CGF.OutermostConditional = nullptr;
    }

    /// Returns a block which will be executed prior to each
    /// evaluation of the conditional code.
    llvm::BasicBlock *getStartingBlock() const {
      return StartBB;
    }
  };

  /// isInConditionalBranch - Return true if we're currently emitting
  /// one branch or the other of a conditional expression.
  bool isInConditionalBranch() const { return OutermostConditional != nullptr; }

  void setBeforeOutermostConditional(llvm::Value *value, Address addr) {
    assert(isInConditionalBranch());
    llvm::BasicBlock *block = OutermostConditional->getStartingBlock();
    auto store = new llvm::StoreInst(value, addr.getPointer(), &block->back());
    store->setAlignment(addr.getAlignment().getQuantity());
  }

  /// An RAII object to record that we're evaluating a statement
  /// expression.
  class StmtExprEvaluation {
    CodeGenFunction &CGF;

    /// We have to save the outermost conditional: cleanups in a
    /// statement expression aren't conditional just because the
    /// StmtExpr is.
    ConditionalEvaluation *SavedOutermostConditional;

  public:
    StmtExprEvaluation(CodeGenFunction &CGF)
      : CGF(CGF), SavedOutermostConditional(CGF.OutermostConditional) {
      CGF.OutermostConditional = nullptr;
    }

    ~StmtExprEvaluation() {
      CGF.OutermostConditional = SavedOutermostConditional;
      CGF.EnsureInsertPoint();
    }
  };

  /// An object which temporarily prevents a value from being
  /// destroyed by aggressive peephole optimizations that assume that
  /// all uses of a value have been realized in the IR.
  class PeepholeProtection {
    llvm::Instruction *Inst;
    friend class CodeGenFunction;

  public:
    PeepholeProtection() : Inst(nullptr) {}
  };

  /// A non-RAII class containing all the information about a bound
  /// opaque value.  OpaqueValueMapping, below, is a RAII wrapper for
  /// this which makes individual mappings very simple; using this
  /// class directly is useful when you have a variable number of
  /// opaque values or don't want the RAII functionality for some
  /// reason.
  class OpaqueValueMappingData {
    const OpaqueValueExpr *OpaqueValue;
    bool BoundLValue;
    CodeGenFunction::PeepholeProtection Protection;

    OpaqueValueMappingData(const OpaqueValueExpr *ov,
                           bool boundLValue)
      : OpaqueValue(ov), BoundLValue(boundLValue) {}
  public:
    OpaqueValueMappingData() : OpaqueValue(nullptr) {}

    static bool shouldBindAsLValue(const Expr *expr) {
      // gl-values should be bound as l-values for obvious reasons.
      // Records should be bound as l-values because IR generation
      // always keeps them in memory.  Expressions of function type
      // act exactly like l-values but are formally required to be
      // r-values in C.
      return expr->isGLValue() ||
             expr->getType()->isFunctionType() ||
             hasAggregateEvaluationKind(expr->getType());
    }

    static OpaqueValueMappingData bind(CodeGenFunction &CGF,
                                       const OpaqueValueExpr *ov,
                                       const Expr *e) {
      if (shouldBindAsLValue(ov))
        return bind(CGF, ov, CGF.EmitLValue(e));
      return bind(CGF, ov, CGF.EmitAnyExpr(e));
    }

    static OpaqueValueMappingData bind(CodeGenFunction &CGF,
                                       const OpaqueValueExpr *ov,
                                       const LValue &lv) {
      assert(shouldBindAsLValue(ov));
      CGF.OpaqueLValues.insert(std::make_pair(ov, lv));
      return OpaqueValueMappingData(ov, true);
    }

    static OpaqueValueMappingData bind(CodeGenFunction &CGF,
                                       const OpaqueValueExpr *ov,
                                       const RValue &rv) {
      assert(!shouldBindAsLValue(ov));
      CGF.OpaqueRValues.insert(std::make_pair(ov, rv));

      OpaqueValueMappingData data(ov, false);

      // Work around an extremely aggressive peephole optimization in
      // EmitScalarConversion which assumes that all other uses of a
      // value are extant.
      data.Protection = CGF.protectFromPeepholes(rv);

      return data;
    }

    bool isValid() const { return OpaqueValue != nullptr; }
    void clear() { OpaqueValue = nullptr; }

    void unbind(CodeGenFunction &CGF) {
      assert(OpaqueValue && "no data to unbind!");

      if (BoundLValue) {
        CGF.OpaqueLValues.erase(OpaqueValue);
      } else {
        CGF.OpaqueRValues.erase(OpaqueValue);
        CGF.unprotectFromPeepholes(Protection);
      }
    }
  };

  /// An RAII object to set (and then clear) a mapping for an OpaqueValueExpr.
  class OpaqueValueMapping {
    CodeGenFunction &CGF;
    OpaqueValueMappingData Data;

  public:
    static bool shouldBindAsLValue(const Expr *expr) {
      return OpaqueValueMappingData::shouldBindAsLValue(expr);
    }

    /// Build the opaque value mapping for the given conditional
    /// operator if it's the GNU ?: extension.  This is a common
    /// enough pattern that the convenience operator is really
    /// helpful.
    ///
    OpaqueValueMapping(CodeGenFunction &CGF,
                       const AbstractConditionalOperator *op) : CGF(CGF) {
      if (isa<ConditionalOperator>(op))
        // Leave Data empty.
        return;

      const BinaryConditionalOperator *e = cast<BinaryConditionalOperator>(op);
      Data = OpaqueValueMappingData::bind(CGF, e->getOpaqueValue(),
                                          e->getCommon());
    }

    /// Build the opaque value mapping for an OpaqueValueExpr whose source
    /// expression is set to the expression the OVE represents.
    OpaqueValueMapping(CodeGenFunction &CGF, const OpaqueValueExpr *OV)
        : CGF(CGF) {
      if (OV) {
        assert(OV->getSourceExpr() && "wrong form of OpaqueValueMapping used "
                                      "for OVE with no source expression");
        Data = OpaqueValueMappingData::bind(CGF, OV, OV->getSourceExpr());
      }
    }

    OpaqueValueMapping(CodeGenFunction &CGF,
                       const OpaqueValueExpr *opaqueValue,
                       LValue lvalue)
      : CGF(CGF), Data(OpaqueValueMappingData::bind(CGF, opaqueValue, lvalue)) {
    }

    OpaqueValueMapping(CodeGenFunction &CGF,
                       const OpaqueValueExpr *opaqueValue,
                       RValue rvalue)
      : CGF(CGF), Data(OpaqueValueMappingData::bind(CGF, opaqueValue, rvalue)) {
    }

    void pop() {
      Data.unbind(CGF);
      Data.clear();
    }

    ~OpaqueValueMapping() {
      if (Data.isValid()) Data.unbind(CGF);
    }
  };

private:
  CGDebugInfo *DebugInfo;
  /// Used to create unique names for artificial VLA size debug info variables.
  unsigned VLAExprCounter = 0;
  bool DisableDebugInfo = false;

  /// DidCallStackSave - Whether llvm.stacksave has been called. Used to avoid
  /// calling llvm.stacksave for multiple VLAs in the same scope.
  bool DidCallStackSave = false;

  /// IndirectBranch - The first time an indirect goto is seen we create a block
  /// with an indirect branch.  Every time we see the address of a label taken,
  /// we add the label to the indirect goto.  Every subsequent indirect goto is
  /// codegen'd as a jump to the IndirectBranch's basic block.
  llvm::IndirectBrInst *IndirectBranch = nullptr;

  /// LocalDeclMap - This keeps track of the LLVM allocas or globals for local C
  /// decls.
  DeclMapTy LocalDeclMap;

  // Keep track of the cleanups for callee-destructed parameters pushed to the
  // cleanup stack so that they can be deactivated later.
  llvm::DenseMap<const ParmVarDecl *, EHScopeStack::stable_iterator>
      CalleeDestructedParamCleanups;

  /// SizeArguments - If a ParmVarDecl had the pass_object_size attribute, this
  /// will contain a mapping from said ParmVarDecl to its implicit "object_size"
  /// parameter.
  llvm::SmallDenseMap<const ParmVarDecl *, const ImplicitParamDecl *, 2>
      SizeArguments;

  /// Track escaped local variables with auto storage. Used during SEH
  /// outlining to produce a call to llvm.localescape.
  llvm::DenseMap<llvm::AllocaInst *, int> EscapedLocals;

  /// LabelMap - This keeps track of the LLVM basic block for each C label.
  llvm::DenseMap<const LabelDecl*, JumpDest> LabelMap;

  // BreakContinueStack - This keeps track of where break and continue
  // statements should jump to.
  struct BreakContinue {
    BreakContinue(JumpDest Break, JumpDest Continue)
      : BreakBlock(Break), ContinueBlock(Continue) {}

    JumpDest BreakBlock;
    JumpDest ContinueBlock;
  };
  SmallVector<BreakContinue, 8> BreakContinueStack;

  /// Handles cancellation exit points in OpenMP-related constructs.
  class OpenMPCancelExitStack {
    /// Tracks cancellation exit point and join point for cancel-related exit
    /// and normal exit.
    struct CancelExit {
      CancelExit() = default;
      CancelExit(OpenMPDirectiveKind Kind, JumpDest ExitBlock,
                 JumpDest ContBlock)
          : Kind(Kind), ExitBlock(ExitBlock), ContBlock(ContBlock) {}
      OpenMPDirectiveKind Kind = OMPD_unknown;
      /// true if the exit block has been emitted already by the special
      /// emitExit() call, false if the default codegen is used.
      bool HasBeenEmitted = false;
      JumpDest ExitBlock;
      JumpDest ContBlock;
    };

    SmallVector<CancelExit, 8> Stack;

  public:
    OpenMPCancelExitStack() : Stack(1) {}
    ~OpenMPCancelExitStack() = default;
    /// Fetches the exit block for the current OpenMP construct.
    JumpDest getExitBlock() const { return Stack.back().ExitBlock; }
    /// Emits exit block with special codegen procedure specific for the related
    /// OpenMP construct + emits code for normal construct cleanup.
    void emitExit(CodeGenFunction &CGF, OpenMPDirectiveKind Kind,
                  const llvm::function_ref<void(CodeGenFunction &)> CodeGen) {
      if (Stack.back().Kind == Kind && getExitBlock().isValid()) {
        assert(CGF.getOMPCancelDestination(Kind).isValid());
        assert(CGF.HaveInsertPoint());
        assert(!Stack.back().HasBeenEmitted);
        auto IP = CGF.Builder.saveAndClearIP();
        CGF.EmitBlock(Stack.back().ExitBlock.getBlock());
        CodeGen(CGF);
        CGF.EmitBranch(Stack.back().ContBlock.getBlock());
        CGF.Builder.restoreIP(IP);
        Stack.back().HasBeenEmitted = true;
      }
      CodeGen(CGF);
    }
    /// Enter the cancel supporting \a Kind construct.
    /// \param Kind OpenMP directive that supports cancel constructs.
    /// \param HasCancel true, if the construct has inner cancel directive,
    /// false otherwise.
    void enter(CodeGenFunction &CGF, OpenMPDirectiveKind Kind, bool HasCancel) {
      Stack.push_back({Kind,
                       HasCancel ? CGF.getJumpDestInCurrentScope("cancel.exit")
                                 : JumpDest(),
                       HasCancel ? CGF.getJumpDestInCurrentScope("cancel.cont")
                                 : JumpDest()});
    }
    /// Emits default exit point for the cancel construct (if the special one
    /// has not be used) + join point for cancel/normal exits.
    void exit(CodeGenFunction &CGF) {
      if (getExitBlock().isValid()) {
        assert(CGF.getOMPCancelDestination(Stack.back().Kind).isValid());
        bool HaveIP = CGF.HaveInsertPoint();
        if (!Stack.back().HasBeenEmitted) {
          if (HaveIP)
            CGF.EmitBranchThroughCleanup(Stack.back().ContBlock);
          CGF.EmitBlock(Stack.back().ExitBlock.getBlock());
          CGF.EmitBranchThroughCleanup(Stack.back().ContBlock);
        }
        CGF.EmitBlock(Stack.back().ContBlock.getBlock());
        if (!HaveIP) {
          CGF.Builder.CreateUnreachable();
          CGF.Builder.ClearInsertionPoint();
        }
      }
      Stack.pop_back();
    }
  };
  OpenMPCancelExitStack OMPCancelStack;

  CodeGenPGO PGO;

  /// Calculate branch weights appropriate for PGO data
  llvm::MDNode *createProfileWeights(uint64_t TrueCount, uint64_t FalseCount);
  llvm::MDNode *createProfileWeights(ArrayRef<uint64_t> Weights);
  llvm::MDNode *createProfileWeightsForLoop(const Stmt *Cond,
                                            uint64_t LoopCount);

public:
  /// Increment the profiler's counter for the given statement by \p StepV.
  /// If \p StepV is null, the default increment is 1.
  void incrementProfileCounter(const Stmt *S, llvm::Value *StepV = nullptr) {
    if (CGM.getCodeGenOpts().hasProfileClangInstr())
      PGO.emitCounterIncrement(Builder, S, StepV);
    PGO.setCurrentStmt(S);
  }

  /// Get the profiler's count for the given statement.
  uint64_t getProfileCount(const Stmt *S) {
    Optional<uint64_t> Count = PGO.getStmtCount(S);
    if (!Count.hasValue())
      return 0;
    return *Count;
  }

  /// Set the profiler's current count.
  void setCurrentProfileCount(uint64_t Count) {
    PGO.setCurrentRegionCount(Count);
  }

  /// Get the profiler's current count. This is generally the count for the most
  /// recently incremented counter.
  uint64_t getCurrentProfileCount() {
    return PGO.getCurrentRegionCount();
  }

private:

  /// SwitchInsn - This is nearest current switch instruction. It is null if
  /// current context is not in a switch.
  llvm::SwitchInst *SwitchInsn = nullptr;
  /// The branch weights of SwitchInsn when doing instrumentation based PGO.
  SmallVector<uint64_t, 16> *SwitchWeights = nullptr;

  /// CaseRangeBlock - This block holds if condition check for last case
  /// statement range in current switch instruction.
  llvm::BasicBlock *CaseRangeBlock = nullptr;

  /// OpaqueLValues - Keeps track of the current set of opaque value
  /// expressions.
  llvm::DenseMap<const OpaqueValueExpr *, LValue> OpaqueLValues;
  llvm::DenseMap<const OpaqueValueExpr *, RValue> OpaqueRValues;

  // VLASizeMap - This keeps track of the associated size for each VLA type.
  // We track this by the size expression rather than the type itself because
  // in certain situations, like a const qualifier applied to an VLA typedef,
  // multiple VLA types can share the same size expression.
  // FIXME: Maybe this could be a stack of maps that is pushed/popped as we
  // enter/leave scopes.
  llvm::DenseMap<const Expr*, llvm::Value*> VLASizeMap;

  /// A block containing a single 'unreachable' instruction.  Created
  /// lazily by getUnreachableBlock().
  llvm::BasicBlock *UnreachableBlock = nullptr;

  /// Counts of the number return expressions in the function.
  unsigned NumReturnExprs = 0;

  /// Count the number of simple (constant) return expressions in the function.
  unsigned NumSimpleReturnExprs = 0;

  /// The last regular (non-return) debug location (breakpoint) in the function.
  SourceLocation LastStopPoint;

public:
<<<<<<< HEAD
#if INTEL_CUSTOMIZATION
  /// This class is used for instantiation of local variables, but restores
  /// LocalDeclMap state after instantiation. If Empty is true, the LocalDeclMap
  /// is cleared completely and then restored to original state upon
  /// destruction.
  class LocalVarsDeclGuard {
    CodeGenFunction &CGF;
    DeclMapTy LocalDeclMap;

  public:
    LocalVarsDeclGuard(CodeGenFunction &CGF, bool Empty = false)
        : CGF(CGF), LocalDeclMap() {
      if (Empty) {
        LocalDeclMap.swap(CGF.LocalDeclMap);
      } else {
        LocalDeclMap.copyFrom(CGF.LocalDeclMap);
      }
    }
    ~LocalVarsDeclGuard() { CGF.LocalDeclMap.swap(LocalDeclMap); }
  };
#endif  // INTEL_CUSTOMIZATION
#if INTEL_COLLAB
  // Expressions saved in the VLASizeMap cannot be reused inside regions
  // that will be late-outlined. This saves and restores the map and
  // provides the mechanism to re-emit the expressions in each region.
  // Since codegen expects these to be emitted on declaration of a variable
  // with variably modified type, we need to re-emit before processing the
  // body of the region.  Currently we just re-emit all expressions seen
  // so far, potentially emitting expressions we won't need in the region.
  // If this turns out to be a problem we'll need to implement some
  // mechanism to determine with are needed, or regenerate them on demand
  // during codegen.
  class VLASizeMapHandler {
    CodeGenFunction &CGF;
    llvm::DenseMap<const Expr*, llvm::Value*> SavedVLASizeMap;
    llvm::DenseMap<const Expr*, std::pair<llvm::Value*, CharUnits>> AddressMap;
  public:
    VLASizeMapHandler(CodeGenFunction &CGF)
     : CGF(CGF) {
      SavedVLASizeMap = CGF.VLASizeMap;
      // Outside the region save value in a temp.
      for (auto &V : CGF.VLASizeMap) {
        const Expr *E = V.first;
        llvm::APSInt ConstLength;
        if (E->isIntegerConstantExpr(ConstLength, CGF.getContext()))
          continue;

        Address A =
            CGF.CreateMemTemp(CGF.getContext().getSizeType(), "omp.vla.tmp");
        LValue LV = CGF.MakeAddrLValue(A, CGF.getContext().getSizeType());
        RValue RV = RValue::get(V.second);
        CGF.EmitStoreThroughLValue(RV, LV, /*isInit=*/true);
        AddressMap[V.first] = {A.getPointer(), A.getAlignment()};
      }
    }
    void EmitVLAExpressions() {
      // Inside the region load the temp and record it so it appears in a
      // clause.
      for (auto &Z : AddressMap) {
        const Expr *E = Z.first;
        llvm::Value *V = Z.second.first;
        CharUnits Align = Z.second.second;
        Address A(V, Align);
        CGF.VLASizeMap[E] = CGF.Builder.CreateLoad(A);
        if (CGF.CapturedStmtInfo)
          CGF.CapturedStmtInfo->recordValueReference(
              cast<llvm::LoadInst>(CGF.VLASizeMap[E])->getPointerOperand());
      }
    }
    ~VLASizeMapHandler() {
      CGF.VLASizeMap = SavedVLASizeMap;
    }
  };
  // Save and clear the TerminateLandingPad on entry to each OpenMP region.
  // This will ensure we have one for each OpenMP region when it is outlined.
  class OMPTerminateLandingPadHandler {
    CodeGenFunction &CGF;
    llvm::BasicBlock *TerminateLandingPad;

  public:
    OMPTerminateLandingPadHandler(CodeGenFunction &CGF)
        : CGF(CGF), TerminateLandingPad(CGF.TerminateLandingPad) {
      CGF.TerminateLandingPad = nullptr;
    }
    ~OMPTerminateLandingPadHandler() {
      if (CGF.TerminateLandingPad) {
        if (!CGF.TerminateLandingPad->use_empty())
          CGF.CurFn->getBasicBlockList().push_back(CGF.TerminateLandingPad);
        else
          delete CGF.TerminateLandingPad;
      }
      CGF.TerminateLandingPad = TerminateLandingPad;
    }
  };
private:
  bool GenOMPIncrement = false;
public:
  bool generatingOMPIncrement() { return GenOMPIncrement; }
  void GenerateOMPIncrement(const Expr *E) {
    GenOMPIncrement = true;
    EmitIgnoredExpr(E);
    GenOMPIncrement = false;
  }
#endif  // INTEL_COLLAB
=======
  /// Source location information about the default argument or member
  /// initializer expression we're evaluating, if any.
  CurrentSourceLocExprScope CurSourceLocExprScope;
  using SourceLocExprScopeGuard =
      CurrentSourceLocExprScope::SourceLocExprScopeGuard;

>>>>>>> b4c756dc
  /// A scope within which we are constructing the fields of an object which
  /// might use a CXXDefaultInitExpr. This stashes away a 'this' value to use
  /// if we need to evaluate a CXXDefaultInitExpr within the evaluation.
  class FieldConstructionScope {
  public:
    FieldConstructionScope(CodeGenFunction &CGF, Address This)
        : CGF(CGF), OldCXXDefaultInitExprThis(CGF.CXXDefaultInitExprThis) {
      CGF.CXXDefaultInitExprThis = This;
    }
    ~FieldConstructionScope() {
      CGF.CXXDefaultInitExprThis = OldCXXDefaultInitExprThis;
    }

  private:
    CodeGenFunction &CGF;
    Address OldCXXDefaultInitExprThis;
  };

  /// The scope of a CXXDefaultInitExpr. Within this scope, the value of 'this'
  /// is overridden to be the object under construction.
  class CXXDefaultInitExprScope  {
  public:
    CXXDefaultInitExprScope(CodeGenFunction &CGF, const CXXDefaultInitExpr *E)
        : CGF(CGF), OldCXXThisValue(CGF.CXXThisValue),
          OldCXXThisAlignment(CGF.CXXThisAlignment),
          SourceLocScope(E, CGF.CurSourceLocExprScope) {
      CGF.CXXThisValue = CGF.CXXDefaultInitExprThis.getPointer();
      CGF.CXXThisAlignment = CGF.CXXDefaultInitExprThis.getAlignment();
    }
    ~CXXDefaultInitExprScope() {
      CGF.CXXThisValue = OldCXXThisValue;
      CGF.CXXThisAlignment = OldCXXThisAlignment;
    }

  public:
    CodeGenFunction &CGF;
    llvm::Value *OldCXXThisValue;
    CharUnits OldCXXThisAlignment;
    SourceLocExprScopeGuard SourceLocScope;
  };

  struct CXXDefaultArgExprScope : SourceLocExprScopeGuard {
    CXXDefaultArgExprScope(CodeGenFunction &CGF, const CXXDefaultArgExpr *E)
        : SourceLocExprScopeGuard(E, CGF.CurSourceLocExprScope) {}
  };

  /// The scope of an ArrayInitLoopExpr. Within this scope, the value of the
  /// current loop index is overridden.
  class ArrayInitLoopExprScope {
  public:
    ArrayInitLoopExprScope(CodeGenFunction &CGF, llvm::Value *Index)
      : CGF(CGF), OldArrayInitIndex(CGF.ArrayInitIndex) {
      CGF.ArrayInitIndex = Index;
    }
    ~ArrayInitLoopExprScope() {
      CGF.ArrayInitIndex = OldArrayInitIndex;
    }

  private:
    CodeGenFunction &CGF;
    llvm::Value *OldArrayInitIndex;
  };

  class InlinedInheritingConstructorScope {
  public:
    InlinedInheritingConstructorScope(CodeGenFunction &CGF, GlobalDecl GD)
        : CGF(CGF), OldCurGD(CGF.CurGD), OldCurFuncDecl(CGF.CurFuncDecl),
          OldCurCodeDecl(CGF.CurCodeDecl),
          OldCXXABIThisDecl(CGF.CXXABIThisDecl),
          OldCXXABIThisValue(CGF.CXXABIThisValue),
          OldCXXThisValue(CGF.CXXThisValue),
          OldCXXABIThisAlignment(CGF.CXXABIThisAlignment),
          OldCXXThisAlignment(CGF.CXXThisAlignment),
          OldReturnValue(CGF.ReturnValue), OldFnRetTy(CGF.FnRetTy),
          OldCXXInheritedCtorInitExprArgs(
              std::move(CGF.CXXInheritedCtorInitExprArgs)) {
      CGF.CurGD = GD;
      CGF.CurFuncDecl = CGF.CurCodeDecl =
          cast<CXXConstructorDecl>(GD.getDecl());
      CGF.CXXABIThisDecl = nullptr;
      CGF.CXXABIThisValue = nullptr;
      CGF.CXXThisValue = nullptr;
      CGF.CXXABIThisAlignment = CharUnits();
      CGF.CXXThisAlignment = CharUnits();
      CGF.ReturnValue = Address::invalid();
      CGF.FnRetTy = QualType();
      CGF.CXXInheritedCtorInitExprArgs.clear();
    }
    ~InlinedInheritingConstructorScope() {
      CGF.CurGD = OldCurGD;
      CGF.CurFuncDecl = OldCurFuncDecl;
      CGF.CurCodeDecl = OldCurCodeDecl;
      CGF.CXXABIThisDecl = OldCXXABIThisDecl;
      CGF.CXXABIThisValue = OldCXXABIThisValue;
      CGF.CXXThisValue = OldCXXThisValue;
      CGF.CXXABIThisAlignment = OldCXXABIThisAlignment;
      CGF.CXXThisAlignment = OldCXXThisAlignment;
      CGF.ReturnValue = OldReturnValue;
      CGF.FnRetTy = OldFnRetTy;
      CGF.CXXInheritedCtorInitExprArgs =
          std::move(OldCXXInheritedCtorInitExprArgs);
    }

  private:
    CodeGenFunction &CGF;
    GlobalDecl OldCurGD;
    const Decl *OldCurFuncDecl;
    const Decl *OldCurCodeDecl;
    ImplicitParamDecl *OldCXXABIThisDecl;
    llvm::Value *OldCXXABIThisValue;
    llvm::Value *OldCXXThisValue;
    CharUnits OldCXXABIThisAlignment;
    CharUnits OldCXXThisAlignment;
    Address OldReturnValue;
    QualType OldFnRetTy;
    CallArgList OldCXXInheritedCtorInitExprArgs;
  };

private:
  /// CXXThisDecl - When generating code for a C++ member function,
  /// this will hold the implicit 'this' declaration.
  ImplicitParamDecl *CXXABIThisDecl = nullptr;
  llvm::Value *CXXABIThisValue = nullptr;
  llvm::Value *CXXThisValue = nullptr;
  CharUnits CXXABIThisAlignment;
  CharUnits CXXThisAlignment;

  /// The value of 'this' to use when evaluating CXXDefaultInitExprs within
  /// this expression.
  Address CXXDefaultInitExprThis = Address::invalid();

  /// The current array initialization index when evaluating an
  /// ArrayInitIndexExpr within an ArrayInitLoopExpr.
  llvm::Value *ArrayInitIndex = nullptr;

  /// The values of function arguments to use when evaluating
  /// CXXInheritedCtorInitExprs within this context.
  CallArgList CXXInheritedCtorInitExprArgs;

  /// CXXStructorImplicitParamDecl - When generating code for a constructor or
  /// destructor, this will hold the implicit argument (e.g. VTT).
  ImplicitParamDecl *CXXStructorImplicitParamDecl = nullptr;
  llvm::Value *CXXStructorImplicitParamValue = nullptr;

  /// OutermostConditional - Points to the outermost active
  /// conditional control.  This is used so that we know if a
  /// temporary should be destroyed conditionally.
  ConditionalEvaluation *OutermostConditional = nullptr;

#if INTEL_CUSTOMIZATION
  bool StdContainerOptKindDetermined = false;
#endif // INTEL_CUSTOMIZATION

  /// The current lexical scope.
  LexicalScope *CurLexicalScope = nullptr;

  /// The current source location that should be used for exception
  /// handling code.
  SourceLocation CurEHLocation;

  /// BlockByrefInfos - For each __block variable, contains
  /// information about the layout of the variable.
  llvm::DenseMap<const ValueDecl *, BlockByrefInfo> BlockByrefInfos;

  /// Used by -fsanitize=nullability-return to determine whether the return
  /// value can be checked.
  llvm::Value *RetValNullabilityPrecondition = nullptr;

  /// Check if -fsanitize=nullability-return instrumentation is required for
  /// this function.
  bool requiresReturnValueNullabilityCheck() const {
    return RetValNullabilityPrecondition;
  }

  /// Used to store precise source locations for return statements by the
  /// runtime return value checks.
  Address ReturnLocation = Address::invalid();

  /// Check if the return value of this function requires sanitization.
  bool requiresReturnValueCheck() const {
    return requiresReturnValueNullabilityCheck() ||
           (SanOpts.has(SanitizerKind::ReturnsNonnullAttribute) &&
            CurCodeDecl && CurCodeDecl->getAttr<ReturnsNonNullAttr>());
  }

  llvm::BasicBlock *TerminateLandingPad = nullptr;
  llvm::BasicBlock *TerminateHandler = nullptr;
  llvm::BasicBlock *TrapBB = nullptr;

  /// Terminate funclets keyed by parent funclet pad.
  llvm::MapVector<llvm::Value *, llvm::BasicBlock *> TerminateFunclets;

  /// Largest vector width used in ths function. Will be used to create a
  /// function attribute.
  unsigned LargestVectorWidth = 0;

  /// True if we need emit the life-time markers.
  const bool ShouldEmitLifetimeMarkers;

  /// Add OpenCL kernel arg metadata and the kernel attribute metadata to
  /// the function metadata.
  void EmitOpenCLKernelMetadata(const FunctionDecl *FD,
                                llvm::Function *Fn);

#if INTEL_CUSTOMIZATION
  /// Add metadata for HLS component functions.
  void EmitHLSComponentMetadata(const FunctionDecl *FD, llvm::Function *Fn);
  void EmitOpenCLHLSComponentMetadata(const FunctionDecl *FD,
                                      llvm::Function *Fn);

  // Table recording the mapping between the return pointer and
  // the correspoind tbaa for the pointer dereference.
  llvm::DenseMap<llvm::Value *, llvm::MDNode *> RetPtrMap;
  bool IsFakeLoadCand(const Expr *RV);
  bool EmitFakeLoadForRetPtr(const Expr *RV);
  llvm::Value *EmitX86MayIUseCpuFeature(const CallExpr *E);
#endif // INTEL_CUSTOMIZATION

public:
  CodeGenFunction(CodeGenModule &cgm, bool suppressNewContext=false);
  ~CodeGenFunction();

  CodeGenTypes &getTypes() const { return CGM.getTypes(); }
  ASTContext &getContext() const { return CGM.getContext(); }
  CGDebugInfo *getDebugInfo() {
    if (DisableDebugInfo)
      return nullptr;
    return DebugInfo;
  }
  void disableDebugInfo() { DisableDebugInfo = true; }
  void enableDebugInfo() { DisableDebugInfo = false; }

  bool shouldUseFusedARCCalls() {
    return CGM.getCodeGenOpts().OptimizationLevel == 0;
  }

  const LangOptions &getLangOpts() const { return CGM.getLangOpts(); }

  /// Returns a pointer to the function's exception object and selector slot,
  /// which is assigned in every landing pad.
  Address getExceptionSlot();
  Address getEHSelectorSlot();

  /// Returns the contents of the function's exception object and selector
  /// slots.
  llvm::Value *getExceptionFromSlot();
  llvm::Value *getSelectorFromSlot();

  Address getNormalCleanupDestSlot();

  llvm::BasicBlock *getUnreachableBlock() {
    if (!UnreachableBlock) {
      UnreachableBlock = createBasicBlock("unreachable");
      new llvm::UnreachableInst(getLLVMContext(), UnreachableBlock);
    }
    return UnreachableBlock;
  }

  llvm::BasicBlock *getInvokeDest() {
    if (!EHStack.requiresLandingPad()) return nullptr;
    return getInvokeDestImpl();
  }
#if INTEL_CUSTOMIZATION
  llvm::Intrinsic::ID getContainerIntrinsic(
      CodeGenModule::StdContainerOptKind OptKind, StringRef FieldName);
#endif // INTEL_CUSTOMIZATION
  bool currentFunctionUsesSEHTry() const { return CurSEHParent != nullptr; }

  const TargetInfo &getTarget() const { return Target; }
  llvm::LLVMContext &getLLVMContext() { return CGM.getLLVMContext(); }
  const TargetCodeGenInfo &getTargetHooks() const {
    return CGM.getTargetCodeGenInfo();
  }

  //===--------------------------------------------------------------------===//
  //                                  Cleanups
  //===--------------------------------------------------------------------===//

  typedef void Destroyer(CodeGenFunction &CGF, Address addr, QualType ty);

  void pushIrregularPartialArrayCleanup(llvm::Value *arrayBegin,
                                        Address arrayEndPointer,
                                        QualType elementType,
                                        CharUnits elementAlignment,
                                        Destroyer *destroyer);
  void pushRegularPartialArrayCleanup(llvm::Value *arrayBegin,
                                      llvm::Value *arrayEnd,
                                      QualType elementType,
                                      CharUnits elementAlignment,
                                      Destroyer *destroyer);

  void pushDestroy(QualType::DestructionKind dtorKind,
                   Address addr, QualType type);
  void pushEHDestroy(QualType::DestructionKind dtorKind,
                     Address addr, QualType type);
  void pushDestroy(CleanupKind kind, Address addr, QualType type,
                   Destroyer *destroyer, bool useEHCleanupForArray);
  void pushLifetimeExtendedDestroy(CleanupKind kind, Address addr,
                                   QualType type, Destroyer *destroyer,
                                   bool useEHCleanupForArray);
  void pushCallObjectDeleteCleanup(const FunctionDecl *OperatorDelete,
                                   llvm::Value *CompletePtr,
                                   QualType ElementType);
  void pushStackRestore(CleanupKind kind, Address SPMem);
  void emitDestroy(Address addr, QualType type, Destroyer *destroyer,
                   bool useEHCleanupForArray);
  llvm::Function *generateDestroyHelper(Address addr, QualType type,
                                        Destroyer *destroyer,
                                        bool useEHCleanupForArray,
                                        const VarDecl *VD);
  void emitArrayDestroy(llvm::Value *begin, llvm::Value *end,
                        QualType elementType, CharUnits elementAlign,
                        Destroyer *destroyer,
                        bool checkZeroLength, bool useEHCleanup);

  Destroyer *getDestroyer(QualType::DestructionKind destructionKind);

  /// Determines whether an EH cleanup is required to destroy a type
  /// with the given destruction kind.
  bool needsEHCleanup(QualType::DestructionKind kind) {
    switch (kind) {
    case QualType::DK_none:
      return false;
    case QualType::DK_cxx_destructor:
    case QualType::DK_objc_weak_lifetime:
    case QualType::DK_nontrivial_c_struct:
      return getLangOpts().Exceptions;
    case QualType::DK_objc_strong_lifetime:
      return getLangOpts().Exceptions &&
             CGM.getCodeGenOpts().ObjCAutoRefCountExceptions;
    }
    llvm_unreachable("bad destruction kind");
  }

  CleanupKind getCleanupKind(QualType::DestructionKind kind) {
    return (needsEHCleanup(kind) ? NormalAndEHCleanup : NormalCleanup);
  }

  //===--------------------------------------------------------------------===//
  //                                  Objective-C
  //===--------------------------------------------------------------------===//

  void GenerateObjCMethod(const ObjCMethodDecl *OMD);

  void StartObjCMethod(const ObjCMethodDecl *MD, const ObjCContainerDecl *CD);

  /// GenerateObjCGetter - Synthesize an Objective-C property getter function.
  void GenerateObjCGetter(ObjCImplementationDecl *IMP,
                          const ObjCPropertyImplDecl *PID);
  void generateObjCGetterBody(const ObjCImplementationDecl *classImpl,
                              const ObjCPropertyImplDecl *propImpl,
                              const ObjCMethodDecl *GetterMothodDecl,
                              llvm::Constant *AtomicHelperFn);

  void GenerateObjCCtorDtorMethod(ObjCImplementationDecl *IMP,
                                  ObjCMethodDecl *MD, bool ctor);

  /// GenerateObjCSetter - Synthesize an Objective-C property setter function
  /// for the given property.
  void GenerateObjCSetter(ObjCImplementationDecl *IMP,
                          const ObjCPropertyImplDecl *PID);
  void generateObjCSetterBody(const ObjCImplementationDecl *classImpl,
                              const ObjCPropertyImplDecl *propImpl,
                              llvm::Constant *AtomicHelperFn);

  //===--------------------------------------------------------------------===//
  //                                  Block Bits
  //===--------------------------------------------------------------------===//

  /// Emit block literal.
  /// \return an LLVM value which is a pointer to a struct which contains
  /// information about the block, including the block invoke function, the
  /// captured variables, etc.
  llvm::Value *EmitBlockLiteral(const BlockExpr *);
  static void destroyBlockInfos(CGBlockInfo *info);

  llvm::Function *GenerateBlockFunction(GlobalDecl GD,
                                        const CGBlockInfo &Info,
                                        const DeclMapTy &ldm,
                                        bool IsLambdaConversionToBlock,
                                        bool BuildGlobalBlock);

  /// Check if \p T is a C++ class that has a destructor that can throw.
  static bool cxxDestructorCanThrow(QualType T);

  llvm::Constant *GenerateCopyHelperFunction(const CGBlockInfo &blockInfo);
  llvm::Constant *GenerateDestroyHelperFunction(const CGBlockInfo &blockInfo);
  llvm::Constant *GenerateObjCAtomicSetterCopyHelperFunction(
                                             const ObjCPropertyImplDecl *PID);
  llvm::Constant *GenerateObjCAtomicGetterCopyHelperFunction(
                                             const ObjCPropertyImplDecl *PID);
  llvm::Value *EmitBlockCopyAndAutorelease(llvm::Value *Block, QualType Ty);

  void BuildBlockRelease(llvm::Value *DeclPtr, BlockFieldFlags flags,
                         bool CanThrow);

  class AutoVarEmission;

  void emitByrefStructureInit(const AutoVarEmission &emission);

  /// Enter a cleanup to destroy a __block variable.  Note that this
  /// cleanup should be a no-op if the variable hasn't left the stack
  /// yet; if a cleanup is required for the variable itself, that needs
  /// to be done externally.
  ///
  /// \param Kind Cleanup kind.
  ///
  /// \param Addr When \p LoadBlockVarAddr is false, the address of the __block
  /// structure that will be passed to _Block_object_dispose. When
  /// \p LoadBlockVarAddr is true, the address of the field of the block
  /// structure that holds the address of the __block structure.
  ///
  /// \param Flags The flag that will be passed to _Block_object_dispose.
  ///
  /// \param LoadBlockVarAddr Indicates whether we need to emit a load from
  /// \p Addr to get the address of the __block structure.
  void enterByrefCleanup(CleanupKind Kind, Address Addr, BlockFieldFlags Flags,
                         bool LoadBlockVarAddr, bool CanThrow);

  void setBlockContextParameter(const ImplicitParamDecl *D, unsigned argNum,
                                llvm::Value *ptr);

  Address LoadBlockStruct();
  Address GetAddrOfBlockDecl(const VarDecl *var);

  /// BuildBlockByrefAddress - Computes the location of the
  /// data in a variable which is declared as __block.
  Address emitBlockByrefAddress(Address baseAddr, const VarDecl *V,
                                bool followForward = true);
  Address emitBlockByrefAddress(Address baseAddr,
                                const BlockByrefInfo &info,
                                bool followForward,
                                const llvm::Twine &name);

  const BlockByrefInfo &getBlockByrefInfo(const VarDecl *var);

  QualType BuildFunctionArgList(GlobalDecl GD, FunctionArgList &Args);

  void GenerateCode(GlobalDecl GD, llvm::Function *Fn,
                    const CGFunctionInfo &FnInfo);

  /// Annotate the function with an attribute that disables TSan checking at
  /// runtime.
  void markAsIgnoreThreadCheckingAtRuntime(llvm::Function *Fn);

  /// Emit code for the start of a function.
  /// \param Loc       The location to be associated with the function.
  /// \param StartLoc  The location of the function body.
  void StartFunction(GlobalDecl GD,
                     QualType RetTy,
                     llvm::Function *Fn,
                     const CGFunctionInfo &FnInfo,
                     const FunctionArgList &Args,
                     SourceLocation Loc = SourceLocation(),
                     SourceLocation StartLoc = SourceLocation());

  static bool IsConstructorDelegationValid(const CXXConstructorDecl *Ctor);

  void EmitConstructorBody(FunctionArgList &Args);
  void EmitDestructorBody(FunctionArgList &Args);
  void emitImplicitAssignmentOperatorBody(FunctionArgList &Args);
  void EmitFunctionBody(const Stmt *Body);
  void EmitBlockWithFallThrough(llvm::BasicBlock *BB, const Stmt *S);

  void EmitForwardingCallToLambda(const CXXMethodDecl *LambdaCallOperator,
                                  CallArgList &CallArgs);
  void EmitLambdaBlockInvokeBody();
  void EmitLambdaDelegatingInvokeBody(const CXXMethodDecl *MD);
  void EmitLambdaStaticInvokeBody(const CXXMethodDecl *MD);
  void EmitLambdaVLACapture(const VariableArrayType *VAT, LValue LV) {
    EmitStoreThroughLValue(RValue::get(VLASizeMap[VAT->getSizeExpr()]), LV);
  }
  void EmitAsanPrologueOrEpilogue(bool Prologue);

  /// Emit the unified return block, trying to avoid its emission when
  /// possible.
  /// \return The debug location of the user written return statement if the
  /// return block is is avoided.
  llvm::DebugLoc EmitReturnBlock();

  /// FinishFunction - Complete IR generation of the current function. It is
  /// legal to call this function even if there is no current insertion point.
  void FinishFunction(SourceLocation EndLoc=SourceLocation());

  void StartThunk(llvm::Function *Fn, GlobalDecl GD,
                  const CGFunctionInfo &FnInfo, bool IsUnprototyped);

  void EmitCallAndReturnForThunk(llvm::FunctionCallee Callee,
                                 const ThunkInfo *Thunk, bool IsUnprototyped);

  void FinishThunk();

  /// Emit a musttail call for a thunk with a potentially adjusted this pointer.
  void EmitMustTailThunk(GlobalDecl GD, llvm::Value *AdjustedThisPtr,
                         llvm::FunctionCallee Callee);

  /// Generate a thunk for the given method.
  void generateThunk(llvm::Function *Fn, const CGFunctionInfo &FnInfo,
                     GlobalDecl GD, const ThunkInfo &Thunk,
                     bool IsUnprototyped);

  llvm::Function *GenerateVarArgsThunk(llvm::Function *Fn,
                                       const CGFunctionInfo &FnInfo,
                                       GlobalDecl GD, const ThunkInfo &Thunk);

  void EmitCtorPrologue(const CXXConstructorDecl *CD, CXXCtorType Type,
                        FunctionArgList &Args);

  void EmitInitializerForField(FieldDecl *Field, LValue LHS, Expr *Init);

  /// Struct with all information about dynamic [sub]class needed to set vptr.
  struct VPtr {
    BaseSubobject Base;
    const CXXRecordDecl *NearestVBase;
    CharUnits OffsetFromNearestVBase;
    const CXXRecordDecl *VTableClass;
  };

  /// Initialize the vtable pointer of the given subobject.
  void InitializeVTablePointer(const VPtr &vptr);

  typedef llvm::SmallVector<VPtr, 4> VPtrsVector;

  typedef llvm::SmallPtrSet<const CXXRecordDecl *, 4> VisitedVirtualBasesSetTy;
  VPtrsVector getVTablePointers(const CXXRecordDecl *VTableClass);

  void getVTablePointers(BaseSubobject Base, const CXXRecordDecl *NearestVBase,
                         CharUnits OffsetFromNearestVBase,
                         bool BaseIsNonVirtualPrimaryBase,
                         const CXXRecordDecl *VTableClass,
                         VisitedVirtualBasesSetTy &VBases, VPtrsVector &vptrs);

  void InitializeVTablePointers(const CXXRecordDecl *ClassDecl);

  /// GetVTablePtr - Return the Value of the vtable pointer member pointed
  /// to by This.
  llvm::Value *GetVTablePtr(Address This, llvm::Type *VTableTy,
                            const CXXRecordDecl *VTableClass);

  enum CFITypeCheckKind {
    CFITCK_VCall,
    CFITCK_NVCall,
    CFITCK_DerivedCast,
    CFITCK_UnrelatedCast,
    CFITCK_ICall,
    CFITCK_NVMFCall,
    CFITCK_VMFCall,
  };

  /// Derived is the presumed address of an object of type T after a
  /// cast. If T is a polymorphic class type, emit a check that the virtual
  /// table for Derived belongs to a class derived from T.
  void EmitVTablePtrCheckForCast(QualType T, llvm::Value *Derived,
                                 bool MayBeNull, CFITypeCheckKind TCK,
                                 SourceLocation Loc);

  /// EmitVTablePtrCheckForCall - Virtual method MD is being called via VTable.
  /// If vptr CFI is enabled, emit a check that VTable is valid.
  void EmitVTablePtrCheckForCall(const CXXRecordDecl *RD, llvm::Value *VTable,
                                 CFITypeCheckKind TCK, SourceLocation Loc);

  /// EmitVTablePtrCheck - Emit a check that VTable is a valid virtual table for
  /// RD using llvm.type.test.
  void EmitVTablePtrCheck(const CXXRecordDecl *RD, llvm::Value *VTable,
                          CFITypeCheckKind TCK, SourceLocation Loc);

  /// If whole-program virtual table optimization is enabled, emit an assumption
  /// that VTable is a member of RD's type identifier. Or, if vptr CFI is
  /// enabled, emit a check that VTable is a member of RD's type identifier.
  void EmitTypeMetadataCodeForVCall(const CXXRecordDecl *RD,
                                    llvm::Value *VTable, SourceLocation Loc);

  /// Returns whether we should perform a type checked load when loading a
  /// virtual function for virtual calls to members of RD. This is generally
  /// true when both vcall CFI and whole-program-vtables are enabled.
  bool ShouldEmitVTableTypeCheckedLoad(const CXXRecordDecl *RD);

  /// Emit a type checked load from the given vtable.
  llvm::Value *EmitVTableTypeCheckedLoad(const CXXRecordDecl *RD, llvm::Value *VTable,
                                         uint64_t VTableByteOffset);

  /// EnterDtorCleanups - Enter the cleanups necessary to complete the
  /// given phase of destruction for a destructor.  The end result
  /// should call destructors on members and base classes in reverse
  /// order of their construction.
  void EnterDtorCleanups(const CXXDestructorDecl *Dtor, CXXDtorType Type);

  /// ShouldInstrumentFunction - Return true if the current function should be
  /// instrumented with __cyg_profile_func_* calls
  bool ShouldInstrumentFunction();

  /// ShouldXRayInstrument - Return true if the current function should be
  /// instrumented with XRay nop sleds.
  bool ShouldXRayInstrumentFunction() const;

  /// AlwaysEmitXRayCustomEvents - Return true if we must unconditionally emit
  /// XRay custom event handling calls.
  bool AlwaysEmitXRayCustomEvents() const;

  /// AlwaysEmitXRayTypedEvents - Return true if clang must unconditionally emit
  /// XRay typed event handling calls.
  bool AlwaysEmitXRayTypedEvents() const;

  /// Encode an address into a form suitable for use in a function prologue.
  llvm::Constant *EncodeAddrForUseInPrologue(llvm::Function *F,
                                             llvm::Constant *Addr);

  /// Decode an address used in a function prologue, encoded by \c
  /// EncodeAddrForUseInPrologue.
  llvm::Value *DecodeAddrUsedInPrologue(llvm::Value *F,
                                        llvm::Value *EncodedAddr);

  /// EmitFunctionProlog - Emit the target specific LLVM code to load the
  /// arguments for the given function. This is also responsible for naming the
  /// LLVM function arguments.
  void EmitFunctionProlog(const CGFunctionInfo &FI,
                          llvm::Function *Fn,
                          const FunctionArgList &Args);

  /// EmitFunctionEpilog - Emit the target specific LLVM code to return the
  /// given temporary.
  void EmitFunctionEpilog(const CGFunctionInfo &FI, bool EmitRetDbgLoc,
                          SourceLocation EndLoc);

  /// Emit a test that checks if the return value \p RV is nonnull.
  void EmitReturnValueCheck(llvm::Value *RV);

  /// EmitStartEHSpec - Emit the start of the exception spec.
  void EmitStartEHSpec(const Decl *D);

  /// EmitEndEHSpec - Emit the end of the exception spec.
  void EmitEndEHSpec(const Decl *D);

  /// getTerminateLandingPad - Return a landing pad that just calls terminate.
  llvm::BasicBlock *getTerminateLandingPad();

  /// getTerminateLandingPad - Return a cleanup funclet that just calls
  /// terminate.
  llvm::BasicBlock *getTerminateFunclet();

  /// getTerminateHandler - Return a handler (not a landing pad, just
  /// a catch handler) that just calls terminate.  This is used when
  /// a terminate scope encloses a try.
  llvm::BasicBlock *getTerminateHandler();

  llvm::Type *ConvertTypeForMem(QualType T);
  llvm::Type *ConvertType(QualType T);
  llvm::Type *ConvertType(const TypeDecl *T) {
    return ConvertType(getContext().getTypeDeclType(T));
  }

  /// LoadObjCSelf - Load the value of self. This function is only valid while
  /// generating code for an Objective-C method.
  llvm::Value *LoadObjCSelf();

  /// TypeOfSelfObject - Return type of object that this self represents.
  QualType TypeOfSelfObject();

  /// getEvaluationKind - Return the TypeEvaluationKind of QualType \c T.
  static TypeEvaluationKind getEvaluationKind(QualType T);

  static bool hasScalarEvaluationKind(QualType T) {
    return getEvaluationKind(T) == TEK_Scalar;
  }

  static bool hasAggregateEvaluationKind(QualType T) {
    return getEvaluationKind(T) == TEK_Aggregate;
  }

  /// createBasicBlock - Create an LLVM basic block.
  llvm::BasicBlock *createBasicBlock(const Twine &name = "",
                                     llvm::Function *parent = nullptr,
                                     llvm::BasicBlock *before = nullptr) {
    return llvm::BasicBlock::Create(getLLVMContext(), name, parent, before);
  }

  /// getBasicBlockForLabel - Return the LLVM basicblock that the specified
  /// label maps to.
  JumpDest getJumpDestForLabel(const LabelDecl *S);

  /// SimplifyForwardingBlocks - If the given basic block is only a branch to
  /// another basic block, simplify it. This assumes that no other code could
  /// potentially reference the basic block.
  void SimplifyForwardingBlocks(llvm::BasicBlock *BB);

  /// EmitBlock - Emit the given block \arg BB and set it as the insert point,
  /// adding a fall-through branch from the current insert block if
  /// necessary. It is legal to call this function even if there is no current
  /// insertion point.
  ///
  /// IsFinished - If true, indicates that the caller has finished emitting
  /// branches to the given block and does not expect to emit code into it. This
  /// means the block can be ignored if it is unreachable.
  void EmitBlock(llvm::BasicBlock *BB, bool IsFinished=false);

  /// EmitBlockAfterUses - Emit the given block somewhere hopefully
  /// near its uses, and leave the insertion point in it.
  void EmitBlockAfterUses(llvm::BasicBlock *BB);

  /// EmitBranch - Emit a branch to the specified basic block from the current
  /// insert block, taking care to avoid creation of branches from dummy
  /// blocks. It is legal to call this function even if there is no current
  /// insertion point.
  ///
  /// This function clears the current insertion point. The caller should follow
  /// calls to this function with calls to Emit*Block prior to generation new
  /// code.
  void EmitBranch(llvm::BasicBlock *Block);

  /// HaveInsertPoint - True if an insertion point is defined. If not, this
  /// indicates that the current code being emitted is unreachable.
  bool HaveInsertPoint() const {
    return Builder.GetInsertBlock() != nullptr;
  }

  /// EnsureInsertPoint - Ensure that an insertion point is defined so that
  /// emitted IR has a place to go. Note that by definition, if this function
  /// creates a block then that block is unreachable; callers may do better to
  /// detect when no insertion point is defined and simply skip IR generation.
  void EnsureInsertPoint() {
    if (!HaveInsertPoint())
      EmitBlock(createBasicBlock());
  }

  /// ErrorUnsupported - Print out an error that codegen doesn't support the
  /// specified stmt yet.
  void ErrorUnsupported(const Stmt *S, const char *Type);

  //===--------------------------------------------------------------------===//
  //                                  Helpers
  //===--------------------------------------------------------------------===//

  LValue MakeAddrLValue(Address Addr, QualType T,
                        AlignmentSource Source = AlignmentSource::Type) {
    return LValue::MakeAddr(Addr, T, getContext(), LValueBaseInfo(Source),
                            CGM.getTBAAAccessInfo(T));
  }

  LValue MakeAddrLValue(Address Addr, QualType T, LValueBaseInfo BaseInfo,
                        TBAAAccessInfo TBAAInfo) {
    return LValue::MakeAddr(Addr, T, getContext(), BaseInfo, TBAAInfo);
  }

  LValue MakeAddrLValue(llvm::Value *V, QualType T, CharUnits Alignment,
                        AlignmentSource Source = AlignmentSource::Type) {
    return LValue::MakeAddr(Address(V, Alignment), T, getContext(),
                            LValueBaseInfo(Source), CGM.getTBAAAccessInfo(T));
  }

  LValue MakeAddrLValue(llvm::Value *V, QualType T, CharUnits Alignment,
                        LValueBaseInfo BaseInfo, TBAAAccessInfo TBAAInfo) {
    return LValue::MakeAddr(Address(V, Alignment), T, getContext(),
                            BaseInfo, TBAAInfo);
  }

  LValue MakeNaturalAlignPointeeAddrLValue(llvm::Value *V, QualType T);
  LValue MakeNaturalAlignAddrLValue(llvm::Value *V, QualType T);
  CharUnits getNaturalTypeAlignment(QualType T,
                                    LValueBaseInfo *BaseInfo = nullptr,
                                    TBAAAccessInfo *TBAAInfo = nullptr,
                                    bool forPointeeType = false);
  CharUnits getNaturalPointeeTypeAlignment(QualType T,
                                           LValueBaseInfo *BaseInfo = nullptr,
                                           TBAAAccessInfo *TBAAInfo = nullptr);

  Address EmitLoadOfReference(LValue RefLVal,
                              LValueBaseInfo *PointeeBaseInfo = nullptr,
                              TBAAAccessInfo *PointeeTBAAInfo = nullptr);
  LValue EmitLoadOfReferenceLValue(LValue RefLVal);
  LValue EmitLoadOfReferenceLValue(Address RefAddr, QualType RefTy,
                                   AlignmentSource Source =
                                       AlignmentSource::Type) {
    LValue RefLVal = MakeAddrLValue(RefAddr, RefTy, LValueBaseInfo(Source),
                                    CGM.getTBAAAccessInfo(RefTy));
    return EmitLoadOfReferenceLValue(RefLVal);
  }

  Address EmitLoadOfPointer(Address Ptr, const PointerType *PtrTy,
                            LValueBaseInfo *BaseInfo = nullptr,
                            TBAAAccessInfo *TBAAInfo = nullptr);
  LValue EmitLoadOfPointerLValue(Address Ptr, const PointerType *PtrTy);

  /// CreateTempAlloca - This creates an alloca and inserts it into the entry
  /// block if \p ArraySize is nullptr, otherwise inserts it at the current
  /// insertion point of the builder. The caller is responsible for setting an
  /// appropriate alignment on
  /// the alloca.
  ///
  /// \p ArraySize is the number of array elements to be allocated if it
  ///    is not nullptr.
  ///
  /// LangAS::Default is the address space of pointers to local variables and
  /// temporaries, as exposed in the source language. In certain
  /// configurations, this is not the same as the alloca address space, and a
  /// cast is needed to lift the pointer from the alloca AS into
  /// LangAS::Default. This can happen when the target uses a restricted
  /// address space for the stack but the source language requires
  /// LangAS::Default to be a generic address space. The latter condition is
  /// common for most programming languages; OpenCL is an exception in that
  /// LangAS::Default is the private address space, which naturally maps
  /// to the stack.
  ///
  /// Because the address of a temporary is often exposed to the program in
  /// various ways, this function will perform the cast. The original alloca
  /// instruction is returned through \p Alloca if it is not nullptr.
  ///
  /// The cast is not performaed in CreateTempAllocaWithoutCast. This is
  /// more efficient if the caller knows that the address will not be exposed.
  llvm::AllocaInst *CreateTempAlloca(llvm::Type *Ty, const Twine &Name = "tmp",
                                     llvm::Value *ArraySize = nullptr);
  Address CreateTempAlloca(llvm::Type *Ty, CharUnits align,
                           const Twine &Name = "tmp",
                           llvm::Value *ArraySize = nullptr,
                           Address *Alloca = nullptr);
  Address CreateTempAllocaWithoutCast(llvm::Type *Ty, CharUnits align,
                                      const Twine &Name = "tmp",
                                      llvm::Value *ArraySize = nullptr);

  /// CreateDefaultAlignedTempAlloca - This creates an alloca with the
  /// default ABI alignment of the given LLVM type.
  ///
  /// IMPORTANT NOTE: This is *not* generally the right alignment for
  /// any given AST type that happens to have been lowered to the
  /// given IR type.  This should only ever be used for function-local,
  /// IR-driven manipulations like saving and restoring a value.  Do
  /// not hand this address off to arbitrary IRGen routines, and especially
  /// do not pass it as an argument to a function that might expect a
  /// properly ABI-aligned value.
  Address CreateDefaultAlignTempAlloca(llvm::Type *Ty,
                                       const Twine &Name = "tmp");

  /// InitTempAlloca - Provide an initial value for the given alloca which
  /// will be observable at all locations in the function.
  ///
  /// The address should be something that was returned from one of
  /// the CreateTempAlloca or CreateMemTemp routines, and the
  /// initializer must be valid in the entry block (i.e. it must
  /// either be a constant or an argument value).
  void InitTempAlloca(Address Alloca, llvm::Value *Value);

  /// CreateIRTemp - Create a temporary IR object of the given type, with
  /// appropriate alignment. This routine should only be used when an temporary
  /// value needs to be stored into an alloca (for example, to avoid explicit
  /// PHI construction), but the type is the IR type, not the type appropriate
  /// for storing in memory.
  ///
  /// That is, this is exactly equivalent to CreateMemTemp, but calling
  /// ConvertType instead of ConvertTypeForMem.
  Address CreateIRTemp(QualType T, const Twine &Name = "tmp");

  /// CreateMemTemp - Create a temporary memory object of the given type, with
  /// appropriate alignmen and cast it to the default address space. Returns
  /// the original alloca instruction by \p Alloca if it is not nullptr.
  Address CreateMemTemp(QualType T, const Twine &Name = "tmp",
                        Address *Alloca = nullptr);
  Address CreateMemTemp(QualType T, CharUnits Align, const Twine &Name = "tmp",
                        Address *Alloca = nullptr);

  /// CreateMemTemp - Create a temporary memory object of the given type, with
  /// appropriate alignmen without casting it to the default address space.
  Address CreateMemTempWithoutCast(QualType T, const Twine &Name = "tmp");
  Address CreateMemTempWithoutCast(QualType T, CharUnits Align,
                                   const Twine &Name = "tmp");

  /// CreateAggTemp - Create a temporary memory object for the given
  /// aggregate type.
  AggValueSlot CreateAggTemp(QualType T, const Twine &Name = "tmp") {
    return AggValueSlot::forAddr(CreateMemTemp(T, Name),
                                 T.getQualifiers(),
                                 AggValueSlot::IsNotDestructed,
                                 AggValueSlot::DoesNotNeedGCBarriers,
                                 AggValueSlot::IsNotAliased,
                                 AggValueSlot::DoesNotOverlap);
  }

  /// Emit a cast to void* in the appropriate address space.
  llvm::Value *EmitCastToVoidPtr(llvm::Value *value);

  /// EvaluateExprAsBool - Perform the usual unary conversions on the specified
  /// expression and compare the result against zero, returning an Int1Ty value.
  llvm::Value *EvaluateExprAsBool(const Expr *E);

  /// EmitIgnoredExpr - Emit an expression in a context which ignores the result.
  void EmitIgnoredExpr(const Expr *E);

  /// EmitAnyExpr - Emit code to compute the specified expression which can have
  /// any type.  The result is returned as an RValue struct.  If this is an
  /// aggregate expression, the aggloc/agglocvolatile arguments indicate where
  /// the result should be returned.
  ///
  /// \param ignoreResult True if the resulting value isn't used.
  RValue EmitAnyExpr(const Expr *E,
                     AggValueSlot aggSlot = AggValueSlot::ignored(),
                     bool ignoreResult = false);

  // EmitVAListRef - Emit a "reference" to a va_list; this is either the address
  // or the value of the expression, depending on how va_list is defined.
  Address EmitVAListRef(const Expr *E);

  /// Emit a "reference" to a __builtin_ms_va_list; this is
  /// always the value of the expression, because a __builtin_ms_va_list is a
  /// pointer to a char.
  Address EmitMSVAListRef(const Expr *E);

  /// EmitAnyExprToTemp - Similarly to EmitAnyExpr(), however, the result will
  /// always be accessible even if no aggregate location is provided.
  RValue EmitAnyExprToTemp(const Expr *E);

  /// EmitAnyExprToMem - Emits the code necessary to evaluate an
  /// arbitrary expression into the given memory location.
  void EmitAnyExprToMem(const Expr *E, Address Location,
                        Qualifiers Quals, bool IsInitializer);

  void EmitAnyExprToExn(const Expr *E, Address Addr);

  /// EmitExprAsInit - Emits the code necessary to initialize a
  /// location in memory with the given initializer.
  void EmitExprAsInit(const Expr *init, const ValueDecl *D, LValue lvalue,
                      bool capturedByInit);

  /// hasVolatileMember - returns true if aggregate type has a volatile
  /// member.
  bool hasVolatileMember(QualType T) {
    if (const RecordType *RT = T->getAs<RecordType>()) {
      const RecordDecl *RD = cast<RecordDecl>(RT->getDecl());
      return RD->hasVolatileMember();
    }
    return false;
  }

  /// Determine whether a return value slot may overlap some other object.
  AggValueSlot::Overlap_t overlapForReturnValue() {
    // FIXME: Assuming no overlap here breaks guaranteed copy elision for base
    // class subobjects. These cases may need to be revisited depending on the
    // resolution of the relevant core issue.
    return AggValueSlot::DoesNotOverlap;
  }

  /// Determine whether a field initialization may overlap some other object.
  AggValueSlot::Overlap_t overlapForFieldInit(const FieldDecl *FD) {
    // FIXME: These cases can result in overlap as a result of P0840R0's
    // [[no_unique_address]] attribute. We can still infer NoOverlap in the
    // presence of that attribute if the field is within the nvsize of its
    // containing class, because non-virtual subobjects are initialized in
    // address order.
    return AggValueSlot::DoesNotOverlap;
  }

  /// Determine whether a base class initialization may overlap some other
  /// object.
  AggValueSlot::Overlap_t overlapForBaseInit(const CXXRecordDecl *RD,
                                             const CXXRecordDecl *BaseRD,
                                             bool IsVirtual);

  /// Emit an aggregate assignment.
  void EmitAggregateAssign(LValue Dest, LValue Src, QualType EltTy) {
    bool IsVolatile = hasVolatileMember(EltTy);
    EmitAggregateCopy(Dest, Src, EltTy, AggValueSlot::MayOverlap, IsVolatile);
  }

  void EmitAggregateCopyCtor(LValue Dest, LValue Src,
                             AggValueSlot::Overlap_t MayOverlap) {
    EmitAggregateCopy(Dest, Src, Src.getType(), MayOverlap);
  }

  /// EmitAggregateCopy - Emit an aggregate copy.
  ///
  /// \param isVolatile \c true iff either the source or the destination is
  ///        volatile.
  /// \param MayOverlap Whether the tail padding of the destination might be
  ///        occupied by some other object. More efficient code can often be
  ///        generated if not.
  void EmitAggregateCopy(LValue Dest, LValue Src, QualType EltTy,
                         AggValueSlot::Overlap_t MayOverlap,
                         bool isVolatile = false);

  /// GetAddrOfLocalVar - Return the address of a local variable.
  Address GetAddrOfLocalVar(const VarDecl *VD) {
    auto it = LocalDeclMap.find(VD);
    assert(it != LocalDeclMap.end() &&
           "Invalid argument to GetAddrOfLocalVar(), no decl!");
    return it->second;
  }

  /// Given an opaque value expression, return its LValue mapping if it exists,
  /// otherwise create one.
  LValue getOrCreateOpaqueLValueMapping(const OpaqueValueExpr *e);

  /// Given an opaque value expression, return its RValue mapping if it exists,
  /// otherwise create one.
  RValue getOrCreateOpaqueRValueMapping(const OpaqueValueExpr *e);

  /// Get the index of the current ArrayInitLoopExpr, if any.
  llvm::Value *getArrayInitIndex() { return ArrayInitIndex; }

  /// getAccessedFieldNo - Given an encoded value and a result number, return
  /// the input field number being accessed.
  static unsigned getAccessedFieldNo(unsigned Idx, const llvm::Constant *Elts);

  llvm::BlockAddress *GetAddrOfLabel(const LabelDecl *L);
  llvm::BasicBlock *GetIndirectGotoBlock();

  /// Check if \p E is a C++ "this" pointer wrapped in value-preserving casts.
  static bool IsWrappedCXXThis(const Expr *E);

  /// EmitNullInitialization - Generate code to set a value of the given type to
  /// null, If the type contains data member pointers, they will be initialized
  /// to -1 in accordance with the Itanium C++ ABI.
  void EmitNullInitialization(Address DestPtr, QualType Ty);

  /// Emits a call to an LLVM variable-argument intrinsic, either
  /// \c llvm.va_start or \c llvm.va_end.
  /// \param ArgValue A reference to the \c va_list as emitted by either
  /// \c EmitVAListRef or \c EmitMSVAListRef.
  /// \param IsStart If \c true, emits a call to \c llvm.va_start; otherwise,
  /// calls \c llvm.va_end.
  llvm::Value *EmitVAStartEnd(llvm::Value *ArgValue, bool IsStart);

  /// Generate code to get an argument from the passed in pointer
  /// and update it accordingly.
  /// \param VE The \c VAArgExpr for which to generate code.
  /// \param VAListAddr Receives a reference to the \c va_list as emitted by
  /// either \c EmitVAListRef or \c EmitMSVAListRef.
  /// \returns A pointer to the argument.
  // FIXME: We should be able to get rid of this method and use the va_arg
  // instruction in LLVM instead once it works well enough.
  Address EmitVAArg(VAArgExpr *VE, Address &VAListAddr);

  /// emitArrayLength - Compute the length of an array, even if it's a
  /// VLA, and drill down to the base element type.
  llvm::Value *emitArrayLength(const ArrayType *arrayType,
                               QualType &baseType,
                               Address &addr);

  /// EmitVLASize - Capture all the sizes for the VLA expressions in
  /// the given variably-modified type and store them in the VLASizeMap.
  ///
  /// This function can be called with a null (unreachable) insert point.
  void EmitVariablyModifiedType(QualType Ty);

  struct VlaSizePair {
    llvm::Value *NumElts;
    QualType Type;

    VlaSizePair(llvm::Value *NE, QualType T) : NumElts(NE), Type(T) {}
  };

  /// Return the number of elements for a single dimension
  /// for the given array type.
  VlaSizePair getVLAElements1D(const VariableArrayType *vla);
  VlaSizePair getVLAElements1D(QualType vla);

  /// Returns an LLVM value that corresponds to the size,
  /// in non-variably-sized elements, of a variable length array type,
  /// plus that largest non-variably-sized element type.  Assumes that
  /// the type has already been emitted with EmitVariablyModifiedType.
  VlaSizePair getVLASize(const VariableArrayType *vla);
  VlaSizePair getVLASize(QualType vla);

  /// LoadCXXThis - Load the value of 'this'. This function is only valid while
  /// generating code for an C++ member function.
  llvm::Value *LoadCXXThis() {
    assert(CXXThisValue && "no 'this' value for this function");
#if INTEL_COLLAB
    if (CapturedStmtInfo)
      CapturedStmtInfo->recordValueReference(CXXThisValue);
#endif  // INTEL_COLLAB
    return CXXThisValue;
  }
  Address LoadCXXThisAddress();

  /// LoadCXXVTT - Load the VTT parameter to base constructors/destructors have
  /// virtual bases.
  // FIXME: Every place that calls LoadCXXVTT is something
  // that needs to be abstracted properly.
  llvm::Value *LoadCXXVTT() {
    assert(CXXStructorImplicitParamValue && "no VTT value for this function");
    return CXXStructorImplicitParamValue;
  }

  /// GetAddressOfBaseOfCompleteClass - Convert the given pointer to a
  /// complete class to the given direct base.
  Address
  GetAddressOfDirectBaseInCompleteClass(Address Value,
                                        const CXXRecordDecl *Derived,
                                        const CXXRecordDecl *Base,
                                        bool BaseIsVirtual);

  static bool ShouldNullCheckClassCastValue(const CastExpr *Cast);

  /// GetAddressOfBaseClass - This function will add the necessary delta to the
  /// load of 'this' and returns address of the base class.
  Address GetAddressOfBaseClass(Address Value,
                                const CXXRecordDecl *Derived,
                                CastExpr::path_const_iterator PathBegin,
                                CastExpr::path_const_iterator PathEnd,
                                bool NullCheckValue, SourceLocation Loc);

  Address GetAddressOfDerivedClass(Address Value,
                                   const CXXRecordDecl *Derived,
                                   CastExpr::path_const_iterator PathBegin,
                                   CastExpr::path_const_iterator PathEnd,
                                   bool NullCheckValue);

  /// GetVTTParameter - Return the VTT parameter that should be passed to a
  /// base constructor/destructor with virtual bases.
  /// FIXME: VTTs are Itanium ABI-specific, so the definition should move
  /// to ItaniumCXXABI.cpp together with all the references to VTT.
  llvm::Value *GetVTTParameter(GlobalDecl GD, bool ForVirtualBase,
                               bool Delegating);

  void EmitDelegateCXXConstructorCall(const CXXConstructorDecl *Ctor,
                                      CXXCtorType CtorType,
                                      const FunctionArgList &Args,
                                      SourceLocation Loc);
  // It's important not to confuse this and the previous function. Delegating
  // constructors are the C++0x feature. The constructor delegate optimization
  // is used to reduce duplication in the base and complete consturctors where
  // they are substantially the same.
  void EmitDelegatingCXXConstructorCall(const CXXConstructorDecl *Ctor,
                                        const FunctionArgList &Args);

  /// Emit a call to an inheriting constructor (that is, one that invokes a
  /// constructor inherited from a base class) by inlining its definition. This
  /// is necessary if the ABI does not support forwarding the arguments to the
  /// base class constructor (because they're variadic or similar).
  void EmitInlinedInheritingCXXConstructorCall(const CXXConstructorDecl *Ctor,
                                               CXXCtorType CtorType,
                                               bool ForVirtualBase,
                                               bool Delegating,
                                               CallArgList &Args);

  /// Emit a call to a constructor inherited from a base class, passing the
  /// current constructor's arguments along unmodified (without even making
  /// a copy).
  void EmitInheritedCXXConstructorCall(const CXXConstructorDecl *D,
                                       bool ForVirtualBase, Address This,
                                       bool InheritedFromVBase,
                                       const CXXInheritedCtorInitExpr *E);

  void EmitCXXConstructorCall(const CXXConstructorDecl *D, CXXCtorType Type,
                              bool ForVirtualBase, bool Delegating,
                              AggValueSlot ThisAVS, const CXXConstructExpr *E);

  void EmitCXXConstructorCall(const CXXConstructorDecl *D, CXXCtorType Type,
                              bool ForVirtualBase, bool Delegating,
                              Address This, CallArgList &Args,
                              AggValueSlot::Overlap_t Overlap,
                              SourceLocation Loc, bool NewPointerIsChecked);

  /// Emit assumption load for all bases. Requires to be be called only on
  /// most-derived class and not under construction of the object.
  void EmitVTableAssumptionLoads(const CXXRecordDecl *ClassDecl, Address This);

  /// Emit assumption that vptr load == global vtable.
  void EmitVTableAssumptionLoad(const VPtr &vptr, Address This);

  void EmitSynthesizedCXXCopyCtorCall(const CXXConstructorDecl *D,
                                      Address This, Address Src,
                                      const CXXConstructExpr *E);

  void EmitCXXAggrConstructorCall(const CXXConstructorDecl *D,
                                  const ArrayType *ArrayTy,
                                  Address ArrayPtr,
                                  const CXXConstructExpr *E,
                                  bool NewPointerIsChecked,
                                  bool ZeroInitialization = false);

  void EmitCXXAggrConstructorCall(const CXXConstructorDecl *D,
                                  llvm::Value *NumElements,
                                  Address ArrayPtr,
                                  const CXXConstructExpr *E,
                                  bool NewPointerIsChecked,
                                  bool ZeroInitialization = false);

  static Destroyer destroyCXXObject;

  void EmitCXXDestructorCall(const CXXDestructorDecl *D, CXXDtorType Type,
                             bool ForVirtualBase, bool Delegating,
                             Address This);

  void EmitNewArrayInitializer(const CXXNewExpr *E, QualType elementType,
                               llvm::Type *ElementTy, Address NewPtr,
                               llvm::Value *NumElements,
                               llvm::Value *AllocSizeWithoutCookie);

  void EmitCXXTemporary(const CXXTemporary *Temporary, QualType TempType,
                        Address Ptr);

  llvm::Value *EmitLifetimeStart(uint64_t Size, llvm::Value *Addr);
  void EmitLifetimeEnd(llvm::Value *Size, llvm::Value *Addr);

  llvm::Value *EmitCXXNewExpr(const CXXNewExpr *E);
  void EmitCXXDeleteExpr(const CXXDeleteExpr *E);

  void EmitDeleteCall(const FunctionDecl *DeleteFD, llvm::Value *Ptr,
                      QualType DeleteTy, llvm::Value *NumElements = nullptr,
                      CharUnits CookieSize = CharUnits());

  RValue EmitBuiltinNewDeleteCall(const FunctionProtoType *Type,
                                  const CallExpr *TheCallExpr, bool IsDelete);

  llvm::Value *EmitCXXTypeidExpr(const CXXTypeidExpr *E);
  llvm::Value *EmitDynamicCast(Address V, const CXXDynamicCastExpr *DCE);
  Address EmitCXXUuidofExpr(const CXXUuidofExpr *E);

  /// Situations in which we might emit a check for the suitability of a
  ///        pointer or glvalue.
  enum TypeCheckKind {
    /// Checking the operand of a load. Must be suitably sized and aligned.
    TCK_Load,
    /// Checking the destination of a store. Must be suitably sized and aligned.
    TCK_Store,
    /// Checking the bound value in a reference binding. Must be suitably sized
    /// and aligned, but is not required to refer to an object (until the
    /// reference is used), per core issue 453.
    TCK_ReferenceBinding,
    /// Checking the object expression in a non-static data member access. Must
    /// be an object within its lifetime.
    TCK_MemberAccess,
    /// Checking the 'this' pointer for a call to a non-static member function.
    /// Must be an object within its lifetime.
    TCK_MemberCall,
    /// Checking the 'this' pointer for a constructor call.
    TCK_ConstructorCall,
    /// Checking the operand of a static_cast to a derived pointer type. Must be
    /// null or an object within its lifetime.
    TCK_DowncastPointer,
    /// Checking the operand of a static_cast to a derived reference type. Must
    /// be an object within its lifetime.
    TCK_DowncastReference,
    /// Checking the operand of a cast to a base object. Must be suitably sized
    /// and aligned.
    TCK_Upcast,
    /// Checking the operand of a cast to a virtual base object. Must be an
    /// object within its lifetime.
    TCK_UpcastToVirtualBase,
    /// Checking the value assigned to a _Nonnull pointer. Must not be null.
    TCK_NonnullAssign,
    /// Checking the operand of a dynamic_cast or a typeid expression.  Must be
    /// null or an object within its lifetime.
    TCK_DynamicOperation
  };

  /// Determine whether the pointer type check \p TCK permits null pointers.
  static bool isNullPointerAllowed(TypeCheckKind TCK);

  /// Determine whether the pointer type check \p TCK requires a vptr check.
  static bool isVptrCheckRequired(TypeCheckKind TCK, QualType Ty);

  /// Whether any type-checking sanitizers are enabled. If \c false,
  /// calls to EmitTypeCheck can be skipped.
  bool sanitizePerformTypeCheck() const;

  /// Emit a check that \p V is the address of storage of the
  /// appropriate size and alignment for an object of type \p Type
  /// (or if ArraySize is provided, for an array of that bound).
  void EmitTypeCheck(TypeCheckKind TCK, SourceLocation Loc, llvm::Value *V,
                     QualType Type, CharUnits Alignment = CharUnits::Zero(),
                     SanitizerSet SkippedChecks = SanitizerSet(),
                     llvm::Value *ArraySize = nullptr);

  /// Emit a check that \p Base points into an array object, which
  /// we can access at index \p Index. \p Accessed should be \c false if we
  /// this expression is used as an lvalue, for instance in "&Arr[Idx]".
  void EmitBoundsCheck(const Expr *E, const Expr *Base, llvm::Value *Index,
                       QualType IndexType, bool Accessed);

  llvm::Value *EmitScalarPrePostIncDec(const UnaryOperator *E, LValue LV,
                                       bool isInc, bool isPre);
  ComplexPairTy EmitComplexPrePostIncDec(const UnaryOperator *E, LValue LV,
                                         bool isInc, bool isPre);

  /// Converts Location to a DebugLoc, if debug information is enabled.
  llvm::DebugLoc SourceLocToDebugLoc(SourceLocation Location);


  //===--------------------------------------------------------------------===//
  //                            Declaration Emission
  //===--------------------------------------------------------------------===//

  /// EmitDecl - Emit a declaration.
  ///
  /// This function can be called with a null (unreachable) insert point.
  void EmitDecl(const Decl &D);

  /// EmitVarDecl - Emit a local variable declaration.
  ///
  /// This function can be called with a null (unreachable) insert point.
  void EmitVarDecl(const VarDecl &D);

  void EmitScalarInit(const Expr *init, const ValueDecl *D, LValue lvalue,
                      bool capturedByInit);

  typedef void SpecialInitFn(CodeGenFunction &Init, const VarDecl &D,
                             llvm::Value *Address);

  /// Determine whether the given initializer is trivial in the sense
  /// that it requires no code to be generated.
  bool isTrivialInitializer(const Expr *Init);

  /// EmitAutoVarDecl - Emit an auto variable declaration.
  ///
  /// This function can be called with a null (unreachable) insert point.
  void EmitAutoVarDecl(const VarDecl &D);

  class AutoVarEmission {
    friend class CodeGenFunction;

    const VarDecl *Variable;

    /// The address of the alloca for languages with explicit address space
    /// (e.g. OpenCL) or alloca casted to generic pointer for address space
    /// agnostic languages (e.g. C++). Invalid if the variable was emitted
    /// as a global constant.
    Address Addr;

    llvm::Value *NRVOFlag;

    /// True if the variable is a __block variable that is captured by an
    /// escaping block.
    bool IsEscapingByRef;

    /// True if the variable is of aggregate type and has a constant
    /// initializer.
    bool IsConstantAggregate;

    /// Non-null if we should use lifetime annotations.
    llvm::Value *SizeForLifetimeMarkers;

    /// Address with original alloca instruction. Invalid if the variable was
    /// emitted as a global constant.
    Address AllocaAddr;

    struct Invalid {};
    AutoVarEmission(Invalid)
        : Variable(nullptr), Addr(Address::invalid()),
          AllocaAddr(Address::invalid()) {}

    AutoVarEmission(const VarDecl &variable)
        : Variable(&variable), Addr(Address::invalid()), NRVOFlag(nullptr),
          IsEscapingByRef(false), IsConstantAggregate(false),
          SizeForLifetimeMarkers(nullptr), AllocaAddr(Address::invalid()) {}

    bool wasEmittedAsGlobal() const { return !Addr.isValid(); }

  public:
    static AutoVarEmission invalid() { return AutoVarEmission(Invalid()); }

    bool useLifetimeMarkers() const {
      return SizeForLifetimeMarkers != nullptr;
    }
    llvm::Value *getSizeForLifetimeMarkers() const {
      assert(useLifetimeMarkers());
      return SizeForLifetimeMarkers;
    }

    /// Returns the raw, allocated address, which is not necessarily
    /// the address of the object itself. It is casted to default
    /// address space for address space agnostic languages.
    Address getAllocatedAddress() const {
      return Addr;
    }

    /// Returns the address for the original alloca instruction.
    Address getOriginalAllocatedAddress() const { return AllocaAddr; }

    /// Returns the address of the object within this declaration.
    /// Note that this does not chase the forwarding pointer for
    /// __block decls.
    Address getObjectAddress(CodeGenFunction &CGF) const {
      if (!IsEscapingByRef) return Addr;

      return CGF.emitBlockByrefAddress(Addr, Variable, /*forward*/ false);
    }
  };
  AutoVarEmission EmitAutoVarAlloca(const VarDecl &var);
  void EmitAutoVarInit(const AutoVarEmission &emission);
  void EmitAutoVarCleanups(const AutoVarEmission &emission);
  void emitAutoVarTypeCleanup(const AutoVarEmission &emission,
                              QualType::DestructionKind dtorKind);

  /// Emits the alloca and debug information for the size expressions for each
  /// dimension of an array. It registers the association of its (1-dimensional)
  /// QualTypes and size expression's debug node, so that CGDebugInfo can
  /// reference this node when creating the DISubrange object to describe the
  /// array types.
  void EmitAndRegisterVariableArrayDimensions(CGDebugInfo *DI,
                                              const VarDecl &D,
                                              bool EmitDebugInfo);

  void EmitStaticVarDecl(const VarDecl &D,
                         llvm::GlobalValue::LinkageTypes Linkage);

  class ParamValue {
    llvm::Value *Value;
    unsigned Alignment;
    ParamValue(llvm::Value *V, unsigned A) : Value(V), Alignment(A) {}
  public:
    static ParamValue forDirect(llvm::Value *value) {
      return ParamValue(value, 0);
    }
    static ParamValue forIndirect(Address addr) {
      assert(!addr.getAlignment().isZero());
      return ParamValue(addr.getPointer(), addr.getAlignment().getQuantity());
    }

    bool isIndirect() const { return Alignment != 0; }
    llvm::Value *getAnyValue() const { return Value; }

    llvm::Value *getDirectValue() const {
      assert(!isIndirect());
      return Value;
    }

    Address getIndirectAddress() const {
      assert(isIndirect());
      return Address(Value, CharUnits::fromQuantity(Alignment));
    }
  };

  /// EmitParmDecl - Emit a ParmVarDecl or an ImplicitParamDecl.
  void EmitParmDecl(const VarDecl &D, ParamValue Arg, unsigned ArgNo);

  /// protectFromPeepholes - Protect a value that we're intending to
  /// store to the side, but which will probably be used later, from
  /// aggressive peepholing optimizations that might delete it.
  ///
  /// Pass the result to unprotectFromPeepholes to declare that
  /// protection is no longer required.
  ///
  /// There's no particular reason why this shouldn't apply to
  /// l-values, it's just that no existing peepholes work on pointers.
  PeepholeProtection protectFromPeepholes(RValue rvalue);
  void unprotectFromPeepholes(PeepholeProtection protection);

  void EmitAlignmentAssumptionCheck(llvm::Value *Ptr, QualType Ty,
                                    SourceLocation Loc,
                                    SourceLocation AssumptionLoc,
                                    llvm::Value *Alignment,
                                    llvm::Value *OffsetValue,
                                    llvm::Value *TheCheck,
                                    llvm::Instruction *Assumption);

  void EmitAlignmentAssumption(llvm::Value *PtrValue, QualType Ty,
                               SourceLocation Loc, SourceLocation AssumptionLoc,
                               llvm::Value *Alignment,
                               llvm::Value *OffsetValue = nullptr);

  void EmitAlignmentAssumption(llvm::Value *PtrValue, QualType Ty,
                               SourceLocation Loc, SourceLocation AssumptionLoc,
                               unsigned Alignment,
                               llvm::Value *OffsetValue = nullptr);

  void EmitAlignmentAssumption(llvm::Value *PtrValue, const Expr *E,
                               SourceLocation AssumptionLoc, unsigned Alignment,
                               llvm::Value *OffsetValue = nullptr);

  //===--------------------------------------------------------------------===//
  //                             Statement Emission
  //===--------------------------------------------------------------------===//

  /// EmitStopPoint - Emit a debug stoppoint if we are emitting debug info.
  void EmitStopPoint(const Stmt *S);

  /// EmitStmt - Emit the code for the statement \arg S. It is legal to call
  /// this function even if there is no current insertion point.
  ///
  /// This function may clear the current insertion point; callers should use
  /// EnsureInsertPoint if they wish to subsequently generate code without first
  /// calling EmitBlock, EmitBranch, or EmitStmt.
  void EmitStmt(const Stmt *S, ArrayRef<const Attr *> Attrs = None);

  /// EmitSimpleStmt - Try to emit a "simple" statement which does not
  /// necessarily require an insertion point or debug information; typically
  /// because the statement amounts to a jump or a container of other
  /// statements.
  ///
  /// \return True if the statement was handled.
  bool EmitSimpleStmt(const Stmt *S);

#if INTEL_CUSTOMIZATION
  void EmitInlineCallStmt(const Stmt *S, ArrayRef<const Attr *> Attrs = None);
#endif // INTEL_CUSTOMIZATION
  Address EmitCompoundStmt(const CompoundStmt &S, bool GetLast = false,
                           AggValueSlot AVS = AggValueSlot::ignored());
  Address EmitCompoundStmtWithoutScope(const CompoundStmt &S,
                                       bool GetLast = false,
                                       AggValueSlot AVS =
                                                AggValueSlot::ignored());

  /// EmitLabel - Emit the block for the given label. It is legal to call this
  /// function even if there is no current insertion point.
  void EmitLabel(const LabelDecl *D); // helper for EmitLabelStmt.

  void EmitLabelStmt(const LabelStmt &S);
  void EmitAttributedStmt(const AttributedStmt &S);
  void EmitGotoStmt(const GotoStmt &S);
  void EmitIndirectGotoStmt(const IndirectGotoStmt &S);
  void EmitIfStmt(const IfStmt &S);

  void EmitWhileStmt(const WhileStmt &S,
                     ArrayRef<const Attr *> Attrs = None);
  void EmitDoStmt(const DoStmt &S, ArrayRef<const Attr *> Attrs = None);
  void EmitForStmt(const ForStmt &S,
                   ArrayRef<const Attr *> Attrs = None);
  void EmitReturnStmt(const ReturnStmt &S);
  void EmitDeclStmt(const DeclStmt &S);
  void EmitBreakStmt(const BreakStmt &S);
  void EmitContinueStmt(const ContinueStmt &S);
  void EmitSwitchStmt(const SwitchStmt &S);
  void EmitDefaultStmt(const DefaultStmt &S);
  void EmitCaseStmt(const CaseStmt &S);
  void EmitCaseStmtRange(const CaseStmt &S);
  void EmitAsmStmt(const AsmStmt &S);

  void EmitObjCForCollectionStmt(const ObjCForCollectionStmt &S);
  void EmitObjCAtTryStmt(const ObjCAtTryStmt &S);
  void EmitObjCAtThrowStmt(const ObjCAtThrowStmt &S);
  void EmitObjCAtSynchronizedStmt(const ObjCAtSynchronizedStmt &S);
  void EmitObjCAutoreleasePoolStmt(const ObjCAutoreleasePoolStmt &S);

  void EmitCoroutineBody(const CoroutineBodyStmt &S);
  void EmitCoreturnStmt(const CoreturnStmt &S);
  RValue EmitCoawaitExpr(const CoawaitExpr &E,
                         AggValueSlot aggSlot = AggValueSlot::ignored(),
                         bool ignoreResult = false);
  LValue EmitCoawaitLValue(const CoawaitExpr *E);
  RValue EmitCoyieldExpr(const CoyieldExpr &E,
                         AggValueSlot aggSlot = AggValueSlot::ignored(),
                         bool ignoreResult = false);
  LValue EmitCoyieldLValue(const CoyieldExpr *E);
  RValue EmitCoroutineIntrinsic(const CallExpr *E, unsigned int IID);

  void EnterCXXTryStmt(const CXXTryStmt &S, bool IsFnTryBlock = false);
  void ExitCXXTryStmt(const CXXTryStmt &S, bool IsFnTryBlock = false);

  void EmitCXXTryStmt(const CXXTryStmt &S);
  void EmitSEHTryStmt(const SEHTryStmt &S);
  void EmitSEHLeaveStmt(const SEHLeaveStmt &S);
  void EnterSEHTryStmt(const SEHTryStmt &S);
  void ExitSEHTryStmt(const SEHTryStmt &S);

  void pushSEHCleanup(CleanupKind kind,
                      llvm::Function *FinallyFunc);
  void startOutlinedSEHHelper(CodeGenFunction &ParentCGF, bool IsFilter,
                              const Stmt *OutlinedStmt);

  llvm::Function *GenerateSEHFilterFunction(CodeGenFunction &ParentCGF,
                                            const SEHExceptStmt &Except);

  llvm::Function *GenerateSEHFinallyFunction(CodeGenFunction &ParentCGF,
                                             const SEHFinallyStmt &Finally);

  void EmitSEHExceptionCodeSave(CodeGenFunction &ParentCGF,
                                llvm::Value *ParentFP,
                                llvm::Value *EntryEBP);
  llvm::Value *EmitSEHExceptionCode();
  llvm::Value *EmitSEHExceptionInfo();
  llvm::Value *EmitSEHAbnormalTermination();

  /// Emit simple code for OpenMP directives in Simd-only mode.
  void EmitSimpleOMPExecutableDirective(const OMPExecutableDirective &D);

  /// Scan the outlined statement for captures from the parent function. For
  /// each capture, mark the capture as escaped and emit a call to
  /// llvm.localrecover. Insert the localrecover result into the LocalDeclMap.
  void EmitCapturedLocals(CodeGenFunction &ParentCGF, const Stmt *OutlinedStmt,
                          bool IsFilter);

  /// Recovers the address of a local in a parent function. ParentVar is the
  /// address of the variable used in the immediate parent function. It can
  /// either be an alloca or a call to llvm.localrecover if there are nested
  /// outlined functions. ParentFP is the frame pointer of the outermost parent
  /// frame.
  Address recoverAddrOfEscapedLocal(CodeGenFunction &ParentCGF,
                                    Address ParentVar,
                                    llvm::Value *ParentFP);

  void EmitCXXForRangeStmt(const CXXForRangeStmt &S,
                           ArrayRef<const Attr *> Attrs = None);

  /// Controls insertion of cancellation exit blocks in worksharing constructs.
  class OMPCancelStackRAII {
    CodeGenFunction &CGF;

  public:
    OMPCancelStackRAII(CodeGenFunction &CGF, OpenMPDirectiveKind Kind,
                       bool HasCancel)
        : CGF(CGF) {
      CGF.OMPCancelStack.enter(CGF, Kind, HasCancel);
    }
    ~OMPCancelStackRAII() { CGF.OMPCancelStack.exit(CGF); }
  };

  /// Returns calculated size of the specified type.
  llvm::Value *getTypeSize(QualType Ty);
  LValue InitCapturedStruct(const CapturedStmt &S);
  llvm::Function *EmitCapturedStmt(const CapturedStmt &S, CapturedRegionKind K);
  llvm::Function *GenerateCapturedStmtFunction(const CapturedStmt &S);
  Address GenerateCapturedStmtArgument(const CapturedStmt &S);
  llvm::Function *GenerateOpenMPCapturedStmtFunction(const CapturedStmt &S);
  void GenerateOpenMPCapturedVars(const CapturedStmt &S,
                                  SmallVectorImpl<llvm::Value *> &CapturedVars);
  void emitOMPSimpleStore(LValue LVal, RValue RVal, QualType RValTy,
                          SourceLocation Loc);
  /// Perform element by element copying of arrays with type \a
  /// OriginalType from \a SrcAddr to \a DestAddr using copying procedure
  /// generated by \a CopyGen.
  ///
  /// \param DestAddr Address of the destination array.
  /// \param SrcAddr Address of the source array.
  /// \param OriginalType Type of destination and source arrays.
  /// \param CopyGen Copying procedure that copies value of single array element
  /// to another single array element.
  void EmitOMPAggregateAssign(
      Address DestAddr, Address SrcAddr, QualType OriginalType,
      const llvm::function_ref<void(Address, Address)> CopyGen);
  /// Emit proper copying of data from one variable to another.
  ///
  /// \param OriginalType Original type of the copied variables.
  /// \param DestAddr Destination address.
  /// \param SrcAddr Source address.
  /// \param DestVD Destination variable used in \a CopyExpr (for arrays, has
  /// type of the base array element).
  /// \param SrcVD Source variable used in \a CopyExpr (for arrays, has type of
  /// the base array element).
  /// \param Copy Actual copygin expression for copying data from \a SrcVD to \a
  /// DestVD.
  void EmitOMPCopy(QualType OriginalType,
                   Address DestAddr, Address SrcAddr,
                   const VarDecl *DestVD, const VarDecl *SrcVD,
                   const Expr *Copy);
  /// Emit atomic update code for constructs: \a X = \a X \a BO \a E or
  /// \a X = \a E \a BO \a E.
  ///
  /// \param X Value to be updated.
  /// \param E Update value.
  /// \param BO Binary operation for update operation.
  /// \param IsXLHSInRHSPart true if \a X is LHS in RHS part of the update
  /// expression, false otherwise.
  /// \param AO Atomic ordering of the generated atomic instructions.
  /// \param CommonGen Code generator for complex expressions that cannot be
  /// expressed through atomicrmw instruction.
  /// \returns <true, OldAtomicValue> if simple 'atomicrmw' instruction was
  /// generated, <false, RValue::get(nullptr)> otherwise.
  std::pair<bool, RValue> EmitOMPAtomicSimpleUpdateExpr(
      LValue X, RValue E, BinaryOperatorKind BO, bool IsXLHSInRHSPart,
      llvm::AtomicOrdering AO, SourceLocation Loc,
      const llvm::function_ref<RValue(RValue)> CommonGen);
  bool EmitOMPFirstprivateClause(const OMPExecutableDirective &D,
                                 OMPPrivateScope &PrivateScope);
  void EmitOMPPrivateClause(const OMPExecutableDirective &D,
                            OMPPrivateScope &PrivateScope);
  void EmitOMPUseDevicePtrClause(
      const OMPClause &C, OMPPrivateScope &PrivateScope,
      const llvm::DenseMap<const ValueDecl *, Address> &CaptureDeviceAddrMap);
  /// Emit code for copyin clause in \a D directive. The next code is
  /// generated at the start of outlined functions for directives:
  /// \code
  /// threadprivate_var1 = master_threadprivate_var1;
  /// operator=(threadprivate_var2, master_threadprivate_var2);
  /// ...
  /// __kmpc_barrier(&loc, global_tid);
  /// \endcode
  ///
  /// \param D OpenMP directive possibly with 'copyin' clause(s).
  /// \returns true if at least one copyin variable is found, false otherwise.
  bool EmitOMPCopyinClause(const OMPExecutableDirective &D);
  /// Emit initial code for lastprivate variables. If some variable is
  /// not also firstprivate, then the default initialization is used. Otherwise
  /// initialization of this variable is performed by EmitOMPFirstprivateClause
  /// method.
  ///
  /// \param D Directive that may have 'lastprivate' directives.
  /// \param PrivateScope Private scope for capturing lastprivate variables for
  /// proper codegen in internal captured statement.
  ///
  /// \returns true if there is at least one lastprivate variable, false
  /// otherwise.
  bool EmitOMPLastprivateClauseInit(const OMPExecutableDirective &D,
                                    OMPPrivateScope &PrivateScope);
  /// Emit final copying of lastprivate values to original variables at
  /// the end of the worksharing or simd directive.
  ///
  /// \param D Directive that has at least one 'lastprivate' directives.
  /// \param IsLastIterCond Boolean condition that must be set to 'i1 true' if
  /// it is the last iteration of the loop code in associated directive, or to
  /// 'i1 false' otherwise. If this item is nullptr, no final check is required.
  void EmitOMPLastprivateClauseFinal(const OMPExecutableDirective &D,
                                     bool NoFinals,
                                     llvm::Value *IsLastIterCond = nullptr);
  /// Emit initial code for linear clauses.
  void EmitOMPLinearClause(const OMPLoopDirective &D,
                           CodeGenFunction::OMPPrivateScope &PrivateScope);
  /// Emit final code for linear clauses.
  /// \param CondGen Optional conditional code for final part of codegen for
  /// linear clause.
  void EmitOMPLinearClauseFinal(
      const OMPLoopDirective &D,
      const llvm::function_ref<llvm::Value *(CodeGenFunction &)> CondGen);
  /// Emit initial code for reduction variables. Creates reduction copies
  /// and initializes them with the values according to OpenMP standard.
  ///
  /// \param D Directive (possibly) with the 'reduction' clause.
  /// \param PrivateScope Private scope for capturing reduction variables for
  /// proper codegen in internal captured statement.
  ///
  void EmitOMPReductionClauseInit(const OMPExecutableDirective &D,
                                  OMPPrivateScope &PrivateScope);
  /// Emit final update of reduction values to original variables at
  /// the end of the directive.
  ///
  /// \param D Directive that has at least one 'reduction' directives.
  /// \param ReductionKind The kind of reduction to perform.
  void EmitOMPReductionClauseFinal(const OMPExecutableDirective &D,
                                   const OpenMPDirectiveKind ReductionKind);
  /// Emit initial code for linear variables. Creates private copies
  /// and initializes them with the values according to OpenMP standard.
  ///
  /// \param D Directive (possibly) with the 'linear' clause.
  /// \return true if at least one linear variable is found that should be
  /// initialized with the value of the original variable, false otherwise.
  bool EmitOMPLinearClauseInit(const OMPLoopDirective &D);

  typedef const llvm::function_ref<void(CodeGenFunction & /*CGF*/,
                                        llvm::Function * /*OutlinedFn*/,
                                        const OMPTaskDataTy & /*Data*/)>
      TaskGenTy;
  void EmitOMPTaskBasedDirective(const OMPExecutableDirective &S,
                                 const OpenMPDirectiveKind CapturedRegion,
                                 const RegionCodeGenTy &BodyGen,
                                 const TaskGenTy &TaskGen, OMPTaskDataTy &Data);
  struct OMPTargetDataInfo {
    Address BasePointersArray = Address::invalid();
    Address PointersArray = Address::invalid();
    Address SizesArray = Address::invalid();
    unsigned NumberOfTargetItems = 0;
    explicit OMPTargetDataInfo() = default;
    OMPTargetDataInfo(Address BasePointersArray, Address PointersArray,
                      Address SizesArray, unsigned NumberOfTargetItems)
        : BasePointersArray(BasePointersArray), PointersArray(PointersArray),
          SizesArray(SizesArray), NumberOfTargetItems(NumberOfTargetItems) {}
  };
  void EmitOMPTargetTaskBasedDirective(const OMPExecutableDirective &S,
                                       const RegionCodeGenTy &BodyGen,
                                       OMPTargetDataInfo &InputInfo);

  void EmitOMPParallelDirective(const OMPParallelDirective &S);
  void EmitOMPSimdDirective(const OMPSimdDirective &S);
  void EmitOMPForDirective(const OMPForDirective &S);
  void EmitOMPForSimdDirective(const OMPForSimdDirective &S);
  void EmitOMPSectionsDirective(const OMPSectionsDirective &S);
  void EmitOMPSectionDirective(const OMPSectionDirective &S);
  void EmitOMPSingleDirective(const OMPSingleDirective &S);
  void EmitOMPMasterDirective(const OMPMasterDirective &S);
  void EmitOMPCriticalDirective(const OMPCriticalDirective &S);
  void EmitOMPParallelForDirective(const OMPParallelForDirective &S);
  void EmitOMPParallelForSimdDirective(const OMPParallelForSimdDirective &S);
  void EmitOMPParallelSectionsDirective(const OMPParallelSectionsDirective &S);
  void EmitOMPTaskDirective(const OMPTaskDirective &S);
  void EmitOMPTaskyieldDirective(const OMPTaskyieldDirective &S);
  void EmitOMPBarrierDirective(const OMPBarrierDirective &S);
  void EmitOMPTaskwaitDirective(const OMPTaskwaitDirective &S);
  void EmitOMPTaskgroupDirective(const OMPTaskgroupDirective &S);
  void EmitOMPFlushDirective(const OMPFlushDirective &S);
  void EmitOMPOrderedDirective(const OMPOrderedDirective &S);
  void EmitOMPAtomicDirective(const OMPAtomicDirective &S);
  void EmitOMPTargetDirective(const OMPTargetDirective &S);
  void EmitOMPTargetDataDirective(const OMPTargetDataDirective &S);
  void EmitOMPTargetEnterDataDirective(const OMPTargetEnterDataDirective &S);
  void EmitOMPTargetExitDataDirective(const OMPTargetExitDataDirective &S);
  void EmitOMPTargetUpdateDirective(const OMPTargetUpdateDirective &S);
  void EmitOMPTargetParallelDirective(const OMPTargetParallelDirective &S);
  void
  EmitOMPTargetParallelForDirective(const OMPTargetParallelForDirective &S);
  void EmitOMPTeamsDirective(const OMPTeamsDirective &S);
  void
  EmitOMPCancellationPointDirective(const OMPCancellationPointDirective &S);
  void EmitOMPCancelDirective(const OMPCancelDirective &S);
  void EmitOMPTaskLoopBasedDirective(const OMPLoopDirective &S);
  void EmitOMPTaskLoopDirective(const OMPTaskLoopDirective &S);
  void EmitOMPTaskLoopSimdDirective(const OMPTaskLoopSimdDirective &S);
  void EmitOMPDistributeDirective(const OMPDistributeDirective &S);
  void EmitOMPDistributeParallelForDirective(
      const OMPDistributeParallelForDirective &S);
  void EmitOMPDistributeParallelForSimdDirective(
      const OMPDistributeParallelForSimdDirective &S);
  void EmitOMPDistributeSimdDirective(const OMPDistributeSimdDirective &S);
  void EmitOMPTargetParallelForSimdDirective(
      const OMPTargetParallelForSimdDirective &S);
  void EmitOMPTargetSimdDirective(const OMPTargetSimdDirective &S);
  void EmitOMPTeamsDistributeDirective(const OMPTeamsDistributeDirective &S);
  void
  EmitOMPTeamsDistributeSimdDirective(const OMPTeamsDistributeSimdDirective &S);
  void EmitOMPTeamsDistributeParallelForSimdDirective(
      const OMPTeamsDistributeParallelForSimdDirective &S);
  void EmitOMPTeamsDistributeParallelForDirective(
      const OMPTeamsDistributeParallelForDirective &S);
  void EmitOMPTargetTeamsDirective(const OMPTargetTeamsDirective &S);
  void EmitOMPTargetTeamsDistributeDirective(
      const OMPTargetTeamsDistributeDirective &S);
  void EmitOMPTargetTeamsDistributeParallelForDirective(
      const OMPTargetTeamsDistributeParallelForDirective &S);
  void EmitOMPTargetTeamsDistributeParallelForSimdDirective(
      const OMPTargetTeamsDistributeParallelForSimdDirective &S);
  void EmitOMPTargetTeamsDistributeSimdDirective(
      const OMPTargetTeamsDistributeSimdDirective &S);

  /// Emit device code for the target directive.
  static void EmitOMPTargetDeviceFunction(CodeGenModule &CGM,
                                          StringRef ParentName,
                                          const OMPTargetDirective &S);
  static void
  EmitOMPTargetParallelDeviceFunction(CodeGenModule &CGM, StringRef ParentName,
                                      const OMPTargetParallelDirective &S);
  /// Emit device code for the target parallel for directive.
  static void EmitOMPTargetParallelForDeviceFunction(
      CodeGenModule &CGM, StringRef ParentName,
      const OMPTargetParallelForDirective &S);
  /// Emit device code for the target parallel for simd directive.
  static void EmitOMPTargetParallelForSimdDeviceFunction(
      CodeGenModule &CGM, StringRef ParentName,
      const OMPTargetParallelForSimdDirective &S);
  /// Emit device code for the target teams directive.
  static void
  EmitOMPTargetTeamsDeviceFunction(CodeGenModule &CGM, StringRef ParentName,
                                   const OMPTargetTeamsDirective &S);
  /// Emit device code for the target teams distribute directive.
  static void EmitOMPTargetTeamsDistributeDeviceFunction(
      CodeGenModule &CGM, StringRef ParentName,
      const OMPTargetTeamsDistributeDirective &S);
  /// Emit device code for the target teams distribute simd directive.
  static void EmitOMPTargetTeamsDistributeSimdDeviceFunction(
      CodeGenModule &CGM, StringRef ParentName,
      const OMPTargetTeamsDistributeSimdDirective &S);
  /// Emit device code for the target simd directive.
  static void EmitOMPTargetSimdDeviceFunction(CodeGenModule &CGM,
                                              StringRef ParentName,
                                              const OMPTargetSimdDirective &S);
  /// Emit device code for the target teams distribute parallel for simd
  /// directive.
  static void EmitOMPTargetTeamsDistributeParallelForSimdDeviceFunction(
      CodeGenModule &CGM, StringRef ParentName,
      const OMPTargetTeamsDistributeParallelForSimdDirective &S);

  static void EmitOMPTargetTeamsDistributeParallelForDeviceFunction(
      CodeGenModule &CGM, StringRef ParentName,
      const OMPTargetTeamsDistributeParallelForDirective &S);
  /// Emit inner loop of the worksharing/simd construct.
  ///
  /// \param S Directive, for which the inner loop must be emitted.
  /// \param RequiresCleanup true, if directive has some associated private
  /// variables.
  /// \param LoopCond Bollean condition for loop continuation.
  /// \param IncExpr Increment expression for loop control variable.
  /// \param BodyGen Generator for the inner body of the inner loop.
  /// \param PostIncGen Genrator for post-increment code (required for ordered
  /// loop directvies).
  void EmitOMPInnerLoop(
      const Stmt &S, bool RequiresCleanup, const Expr *LoopCond,
      const Expr *IncExpr,
      const llvm::function_ref<void(CodeGenFunction &)> BodyGen,
      const llvm::function_ref<void(CodeGenFunction &)> PostIncGen);

  JumpDest getOMPCancelDestination(OpenMPDirectiveKind Kind);
  /// Emit initial code for loop counters of loop-based directives.
  void EmitOMPPrivateLoopCounters(const OMPLoopDirective &S,
                                  OMPPrivateScope &LoopScope);

  /// Helper for the OpenMP loop directives.
  void EmitOMPLoopBody(const OMPLoopDirective &D, JumpDest LoopExit);

  /// Emit code for the worksharing loop-based directive.
  /// \return true, if this construct has any lastprivate clause, false -
  /// otherwise.
  bool EmitOMPWorksharingLoop(const OMPLoopDirective &S, Expr *EUB,
                              const CodeGenLoopBoundsTy &CodeGenLoopBounds,
                              const CodeGenDispatchBoundsTy &CGDispatchBounds);

  /// Emit code for the distribute loop-based directive.
  void EmitOMPDistributeLoop(const OMPLoopDirective &S,
                             const CodeGenLoopTy &CodeGenLoop, Expr *IncExpr);

  /// Helpers for the OpenMP loop directives.
  void EmitOMPSimdInit(const OMPLoopDirective &D, bool IsMonotonic = false);
  void EmitOMPSimdFinal(
      const OMPLoopDirective &D,
      const llvm::function_ref<llvm::Value *(CodeGenFunction &)> CondGen);

  /// Emits the lvalue for the expression with possibly captured variable.
  LValue EmitOMPSharedLValue(const Expr *E);

private:
  /// Helpers for blocks.
  llvm::Value *EmitBlockLiteral(const CGBlockInfo &Info);

  /// struct with the values to be passed to the OpenMP loop-related functions
  struct OMPLoopArguments {
    /// loop lower bound
    Address LB = Address::invalid();
    /// loop upper bound
    Address UB = Address::invalid();
    /// loop stride
    Address ST = Address::invalid();
    /// isLastIteration argument for runtime functions
    Address IL = Address::invalid();
    /// Chunk value generated by sema
    llvm::Value *Chunk = nullptr;
    /// EnsureUpperBound
    Expr *EUB = nullptr;
    /// IncrementExpression
    Expr *IncExpr = nullptr;
    /// Loop initialization
    Expr *Init = nullptr;
    /// Loop exit condition
    Expr *Cond = nullptr;
    /// Update of LB after a whole chunk has been executed
    Expr *NextLB = nullptr;
    /// Update of UB after a whole chunk has been executed
    Expr *NextUB = nullptr;
    OMPLoopArguments() = default;
    OMPLoopArguments(Address LB, Address UB, Address ST, Address IL,
                     llvm::Value *Chunk = nullptr, Expr *EUB = nullptr,
                     Expr *IncExpr = nullptr, Expr *Init = nullptr,
                     Expr *Cond = nullptr, Expr *NextLB = nullptr,
                     Expr *NextUB = nullptr)
        : LB(LB), UB(UB), ST(ST), IL(IL), Chunk(Chunk), EUB(EUB),
          IncExpr(IncExpr), Init(Init), Cond(Cond), NextLB(NextLB),
          NextUB(NextUB) {}
  };
  void EmitOMPOuterLoop(bool DynamicOrOrdered, bool IsMonotonic,
                        const OMPLoopDirective &S, OMPPrivateScope &LoopScope,
                        const OMPLoopArguments &LoopArgs,
                        const CodeGenLoopTy &CodeGenLoop,
                        const CodeGenOrderedTy &CodeGenOrdered);
  void EmitOMPForOuterLoop(const OpenMPScheduleTy &ScheduleKind,
                           bool IsMonotonic, const OMPLoopDirective &S,
                           OMPPrivateScope &LoopScope, bool Ordered,
                           const OMPLoopArguments &LoopArgs,
                           const CodeGenDispatchBoundsTy &CGDispatchBounds);
  void EmitOMPDistributeOuterLoop(OpenMPDistScheduleClauseKind ScheduleKind,
                                  const OMPLoopDirective &S,
                                  OMPPrivateScope &LoopScope,
                                  const OMPLoopArguments &LoopArgs,
                                  const CodeGenLoopTy &CodeGenLoopContent);
  /// Emit code for sections directive.
  void EmitSections(const OMPExecutableDirective &S);

#if INTEL_COLLAB
  void EmitLateOutlineOMPDirective(const OMPExecutableDirective &S,
                                   OpenMPDirectiveKind Kind = OMPD_unknown);

  void EmitLateOutlineOMPLoopDirective(const OMPLoopDirective &S,
                                       OpenMPDirectiveKind Kind);

public:
  bool requiresImplicitTask(const OMPExecutableDirective &S);
#if INTEL_CUSTOMIZATION
  bool IsPrivateCounter(const VarDecl *VD) {
    return VD->isLocalVarDecl() && !LocalDeclMap.count(VD);
  }
  bool LoopBoundsHaveBeenHoisted(const OMPLoopDirective *LD) {
   return HoistedBoundsLoops.find(LD) != HoistedBoundsLoops.end();
  }
  void HoistLoopBoundsIfPossible(const OMPExecutableDirective &S,
                                 OpenMPDirectiveKind Kind);
  const OMPLoopDirective *GetLoopForHoisting(const OMPExecutableDirective &S,
                                             OpenMPDirectiveKind Kind);
private:
  llvm::SmallPtrSet<const void *, 8> HoistedBoundsLoops;
#endif // INTEL_CUSTOMIZATION
  void EnsureAddressableClauseExpr(const OMPClause *C);
  void HoistTeamsClausesIfPossible(const OMPExecutableDirective &S,
                                   OpenMPDirectiveKind Kind);
  void EmitLateOutlineOMPLoopBounds(const OMPLoopDirective &S,
                                    OpenMPDirectiveKind Kind,
                                    bool WithPreInits);
  void EmitLateOutlineOMPLoop(const OMPLoopDirective &S,
                              OpenMPDirectiveKind Kind);

public:
  void RemapForLateOutlining(const OMPExecutableDirective &D,
                             OMPPrivateScope &PrivScope);
#endif // INTEL_COLLAB
public:

  //===--------------------------------------------------------------------===//
  //                         LValue Expression Emission
  //===--------------------------------------------------------------------===//

  /// GetUndefRValue - Get an appropriate 'undef' rvalue for the given type.
  RValue GetUndefRValue(QualType Ty);

  /// EmitUnsupportedRValue - Emit a dummy r-value using the type of E
  /// and issue an ErrorUnsupported style diagnostic (using the
  /// provided Name).
  RValue EmitUnsupportedRValue(const Expr *E,
                               const char *Name);

  /// EmitUnsupportedLValue - Emit a dummy l-value using the type of E and issue
  /// an ErrorUnsupported style diagnostic (using the provided Name).
  LValue EmitUnsupportedLValue(const Expr *E,
                               const char *Name);

  /// EmitLValue - Emit code to compute a designator that specifies the location
  /// of the expression.
  ///
  /// This can return one of two things: a simple address or a bitfield
  /// reference.  In either case, the LLVM Value* in the LValue structure is
  /// guaranteed to be an LLVM pointer type.
  ///
  /// If this returns a bitfield reference, nothing about the pointee type of
  /// the LLVM value is known: For example, it may not be a pointer to an
  /// integer.
  ///
  /// If this returns a normal address, and if the lvalue's C type is fixed
  /// size, this method guarantees that the returned pointer type will point to
  /// an LLVM type of the same size of the lvalue's type.  If the lvalue has a
  /// variable length type, this is not possible.
  ///
  LValue EmitLValue(const Expr *E);

  /// Same as EmitLValue but additionally we generate checking code to
  /// guard against undefined behavior.  This is only suitable when we know
  /// that the address will be used to access the object.
  LValue EmitCheckedLValue(const Expr *E, TypeCheckKind TCK);

  RValue convertTempToRValue(Address addr, QualType type,
                             SourceLocation Loc);

  void EmitAtomicInit(Expr *E, LValue lvalue);

  bool LValueIsSuitableForInlineAtomic(LValue Src);

  RValue EmitAtomicLoad(LValue LV, SourceLocation SL,
                        AggValueSlot Slot = AggValueSlot::ignored());

  RValue EmitAtomicLoad(LValue lvalue, SourceLocation loc,
                        llvm::AtomicOrdering AO, bool IsVolatile = false,
                        AggValueSlot slot = AggValueSlot::ignored());

  void EmitAtomicStore(RValue rvalue, LValue lvalue, bool isInit);

  void EmitAtomicStore(RValue rvalue, LValue lvalue, llvm::AtomicOrdering AO,
                       bool IsVolatile, bool isInit);

  std::pair<RValue, llvm::Value *> EmitAtomicCompareExchange(
      LValue Obj, RValue Expected, RValue Desired, SourceLocation Loc,
      llvm::AtomicOrdering Success =
          llvm::AtomicOrdering::SequentiallyConsistent,
      llvm::AtomicOrdering Failure =
          llvm::AtomicOrdering::SequentiallyConsistent,
      bool IsWeak = false, AggValueSlot Slot = AggValueSlot::ignored());

  void EmitAtomicUpdate(LValue LVal, llvm::AtomicOrdering AO,
                        const llvm::function_ref<RValue(RValue)> &UpdateOp,
                        bool IsVolatile);

  /// EmitToMemory - Change a scalar value from its value
  /// representation to its in-memory representation.
  llvm::Value *EmitToMemory(llvm::Value *Value, QualType Ty);

  /// EmitFromMemory - Change a scalar value from its memory
  /// representation to its value representation.
  llvm::Value *EmitFromMemory(llvm::Value *Value, QualType Ty);

  /// Check if the scalar \p Value is within the valid range for the given
  /// type \p Ty.
  ///
  /// Returns true if a check is needed (even if the range is unknown).
  bool EmitScalarRangeCheck(llvm::Value *Value, QualType Ty,
                            SourceLocation Loc);

  /// EmitLoadOfScalar - Load a scalar value from an address, taking
  /// care to appropriately convert from the memory representation to
  /// the LLVM value representation.
  llvm::Value *EmitLoadOfScalar(Address Addr, bool Volatile, QualType Ty,
                                SourceLocation Loc,
                                AlignmentSource Source = AlignmentSource::Type,
                                bool isNontemporal = false) {
    return EmitLoadOfScalar(Addr, Volatile, Ty, Loc, LValueBaseInfo(Source),
                            CGM.getTBAAAccessInfo(Ty), isNontemporal);
  }

  llvm::Value *EmitLoadOfScalar(Address Addr, bool Volatile, QualType Ty,
                                SourceLocation Loc, LValueBaseInfo BaseInfo,
                                TBAAAccessInfo TBAAInfo,
                                bool isNontemporal = false);

  /// EmitLoadOfScalar - Load a scalar value from an address, taking
  /// care to appropriately convert from the memory representation to
  /// the LLVM value representation.  The l-value must be a simple
  /// l-value.
  llvm::Value *EmitLoadOfScalar(LValue lvalue, SourceLocation Loc);

  /// EmitStoreOfScalar - Store a scalar value to an address, taking
  /// care to appropriately convert from the memory representation to
  /// the LLVM value representation.
  void EmitStoreOfScalar(llvm::Value *Value, Address Addr,
                         bool Volatile, QualType Ty,
                         AlignmentSource Source = AlignmentSource::Type,
                         bool isInit = false, bool isNontemporal = false) {
    EmitStoreOfScalar(Value, Addr, Volatile, Ty, LValueBaseInfo(Source),
                      CGM.getTBAAAccessInfo(Ty), isInit, isNontemporal);
  }

  void EmitStoreOfScalar(llvm::Value *Value, Address Addr,
                         bool Volatile, QualType Ty,
                         LValueBaseInfo BaseInfo, TBAAAccessInfo TBAAInfo,
                         bool isInit = false, bool isNontemporal = false);

  /// EmitStoreOfScalar - Store a scalar value to an address, taking
  /// care to appropriately convert from the memory representation to
  /// the LLVM value representation.  The l-value must be a simple
  /// l-value.  The isInit flag indicates whether this is an initialization.
  /// If so, atomic qualifiers are ignored and the store is always non-atomic.
  void EmitStoreOfScalar(llvm::Value *value, LValue lvalue, bool isInit=false);

  /// EmitLoadOfLValue - Given an expression that represents a value lvalue,
  /// this method emits the address of the lvalue, then loads the result as an
  /// rvalue, returning the rvalue.
  RValue EmitLoadOfLValue(LValue V, SourceLocation Loc);
  RValue EmitLoadOfExtVectorElementLValue(LValue V);
  RValue EmitLoadOfBitfieldLValue(LValue LV, SourceLocation Loc);
  RValue EmitLoadOfGlobalRegLValue(LValue LV);

  /// EmitStoreThroughLValue - Store the specified rvalue into the specified
  /// lvalue, where both are guaranteed to the have the same type, and that type
  /// is 'Ty'.
  void EmitStoreThroughLValue(RValue Src, LValue Dst, bool isInit = false);
  void EmitStoreThroughExtVectorComponentLValue(RValue Src, LValue Dst);
  void EmitStoreThroughGlobalRegLValue(RValue Src, LValue Dst);

  /// EmitStoreThroughBitfieldLValue - Store Src into Dst with same constraints
  /// as EmitStoreThroughLValue.
  ///
  /// \param Result [out] - If non-null, this will be set to a Value* for the
  /// bit-field contents after the store, appropriate for use as the result of
  /// an assignment to the bit-field.
  void EmitStoreThroughBitfieldLValue(RValue Src, LValue Dst,
                                      llvm::Value **Result=nullptr);

  /// Emit an l-value for an assignment (simple or compound) of complex type.
  LValue EmitComplexAssignmentLValue(const BinaryOperator *E);
  LValue EmitComplexCompoundAssignmentLValue(const CompoundAssignOperator *E);
  LValue EmitScalarCompoundAssignWithComplex(const CompoundAssignOperator *E,
                                             llvm::Value *&Result);

  // Note: only available for agg return types
  LValue EmitBinaryOperatorLValue(const BinaryOperator *E);
  LValue EmitCompoundAssignmentLValue(const CompoundAssignOperator *E);
  // Note: only available for agg return types
  LValue EmitCallExprLValue(const CallExpr *E);
  // Note: only available for agg return types
  LValue EmitVAArgExprLValue(const VAArgExpr *E);
  LValue EmitDeclRefLValue(const DeclRefExpr *E);
  LValue EmitStringLiteralLValue(const StringLiteral *E);
  LValue EmitObjCEncodeExprLValue(const ObjCEncodeExpr *E);
  LValue EmitPredefinedLValue(const PredefinedExpr *E);
  LValue EmitUnaryOpLValue(const UnaryOperator *E);
  LValue EmitArraySubscriptExpr(const ArraySubscriptExpr *E,
                                bool Accessed = false);
  LValue EmitOMPArraySectionExpr(const OMPArraySectionExpr *E,
                                 bool IsLowerBound = true);
  LValue EmitExtVectorElementExpr(const ExtVectorElementExpr *E);
  LValue EmitMemberExpr(const MemberExpr *E);
  LValue EmitObjCIsaExpr(const ObjCIsaExpr *E);
  LValue EmitCompoundLiteralLValue(const CompoundLiteralExpr *E);
  LValue EmitInitListLValue(const InitListExpr *E);
  LValue EmitConditionalOperatorLValue(const AbstractConditionalOperator *E);
  LValue EmitCastLValue(const CastExpr *E);
  LValue EmitMaterializeTemporaryExpr(const MaterializeTemporaryExpr *E);
  LValue EmitOpaqueValueLValue(const OpaqueValueExpr *e);

  Address EmitExtVectorElementLValue(LValue V);

  RValue EmitRValueForField(LValue LV, const FieldDecl *FD, SourceLocation Loc);

  Address EmitArrayToPointerDecay(const Expr *Array,
                                  LValueBaseInfo *BaseInfo = nullptr,
                                  TBAAAccessInfo *TBAAInfo = nullptr);

  class ConstantEmission {
    llvm::PointerIntPair<llvm::Constant*, 1, bool> ValueAndIsReference;
    ConstantEmission(llvm::Constant *C, bool isReference)
      : ValueAndIsReference(C, isReference) {}
  public:
    ConstantEmission() {}
    static ConstantEmission forReference(llvm::Constant *C) {
      return ConstantEmission(C, true);
    }
    static ConstantEmission forValue(llvm::Constant *C) {
      return ConstantEmission(C, false);
    }

    explicit operator bool() const {
      return ValueAndIsReference.getOpaqueValue() != nullptr;
    }

    bool isReference() const { return ValueAndIsReference.getInt(); }
    LValue getReferenceLValue(CodeGenFunction &CGF, Expr *refExpr) const {
      assert(isReference());
      return CGF.MakeNaturalAlignAddrLValue(ValueAndIsReference.getPointer(),
                                            refExpr->getType());
    }

    llvm::Constant *getValue() const {
      assert(!isReference());
      return ValueAndIsReference.getPointer();
    }
  };

  ConstantEmission tryEmitAsConstant(DeclRefExpr *refExpr);
  ConstantEmission tryEmitAsConstant(const MemberExpr *ME);
  llvm::Value *emitScalarConstant(const ConstantEmission &Constant, Expr *E);

  RValue EmitPseudoObjectRValue(const PseudoObjectExpr *e,
                                AggValueSlot slot = AggValueSlot::ignored());
  LValue EmitPseudoObjectLValue(const PseudoObjectExpr *e);

  llvm::Value *EmitIvarOffset(const ObjCInterfaceDecl *Interface,
                              const ObjCIvarDecl *Ivar);
  LValue EmitLValueForField(LValue Base, const FieldDecl* Field);
  LValue EmitLValueForLambdaField(const FieldDecl *Field);

  /// EmitLValueForFieldInitialization - Like EmitLValueForField, except that
  /// if the Field is a reference, this will return the address of the reference
  /// and not the address of the value stored in the reference.
  LValue EmitLValueForFieldInitialization(LValue Base,
                                          const FieldDecl* Field);

  LValue EmitLValueForIvar(QualType ObjectTy,
                           llvm::Value* Base, const ObjCIvarDecl *Ivar,
                           unsigned CVRQualifiers);

  LValue EmitCXXConstructLValue(const CXXConstructExpr *E);
  LValue EmitCXXBindTemporaryLValue(const CXXBindTemporaryExpr *E);
  LValue EmitCXXTypeidLValue(const CXXTypeidExpr *E);
  LValue EmitCXXUuidofLValue(const CXXUuidofExpr *E);

  LValue EmitObjCMessageExprLValue(const ObjCMessageExpr *E);
  LValue EmitObjCIvarRefLValue(const ObjCIvarRefExpr *E);
  LValue EmitStmtExprLValue(const StmtExpr *E);
  LValue EmitPointerToDataMemberBinaryExpr(const BinaryOperator *E);
  LValue EmitObjCSelectorLValue(const ObjCSelectorExpr *E);
  void   EmitDeclRefExprDbgValue(const DeclRefExpr *E, const APValue &Init);

  //===--------------------------------------------------------------------===//
  //                         Scalar Expression Emission
  //===--------------------------------------------------------------------===//

  /// EmitCall - Generate a call of the given function, expecting the given
  /// result type, and using the given argument list which specifies both the
  /// LLVM arguments and the types they were derived from.
  RValue EmitCall(const CGFunctionInfo &CallInfo, const CGCallee &Callee,
                  ReturnValueSlot ReturnValue, const CallArgList &Args,
                  llvm::CallBase **callOrInvoke, SourceLocation Loc);
  RValue EmitCall(const CGFunctionInfo &CallInfo, const CGCallee &Callee,
                  ReturnValueSlot ReturnValue, const CallArgList &Args,
                  llvm::CallBase **callOrInvoke = nullptr) {
    return EmitCall(CallInfo, Callee, ReturnValue, Args, callOrInvoke,
                    SourceLocation());
  }
  RValue EmitCall(QualType FnType, const CGCallee &Callee, const CallExpr *E,
                  ReturnValueSlot ReturnValue, llvm::Value *Chain = nullptr);
  RValue EmitCallExpr(const CallExpr *E,
                      ReturnValueSlot ReturnValue = ReturnValueSlot());
  RValue EmitSimpleCallExpr(const CallExpr *E, ReturnValueSlot ReturnValue);
  CGCallee EmitCallee(const Expr *E);

  void checkTargetFeatures(const CallExpr *E, const FunctionDecl *TargetDecl);

  llvm::CallInst *EmitRuntimeCall(llvm::FunctionCallee callee,
                                  const Twine &name = "");
  llvm::CallInst *EmitRuntimeCall(llvm::FunctionCallee callee,
                                  ArrayRef<llvm::Value *> args,
                                  const Twine &name = "");
  llvm::CallInst *EmitNounwindRuntimeCall(llvm::FunctionCallee callee,
                                          const Twine &name = "");
  llvm::CallInst *EmitNounwindRuntimeCall(llvm::FunctionCallee callee,
                                          ArrayRef<llvm::Value *> args,
                                          const Twine &name = "");

  SmallVector<llvm::OperandBundleDef, 1>
  getBundlesForFunclet(llvm::Value *Callee);

  llvm::CallBase *EmitCallOrInvoke(llvm::FunctionCallee Callee,
                                   ArrayRef<llvm::Value *> Args,
                                   const Twine &Name = "");
  llvm::CallBase *EmitRuntimeCallOrInvoke(llvm::FunctionCallee callee,
                                          ArrayRef<llvm::Value *> args,
                                          const Twine &name = "");
  llvm::CallBase *EmitRuntimeCallOrInvoke(llvm::FunctionCallee callee,
                                          const Twine &name = "");
  void EmitNoreturnRuntimeCallOrInvoke(llvm::FunctionCallee callee,
                                       ArrayRef<llvm::Value *> args);

  CGCallee BuildAppleKextVirtualCall(const CXXMethodDecl *MD,
                                     NestedNameSpecifier *Qual,
                                     llvm::Type *Ty);

  CGCallee BuildAppleKextVirtualDestructorCall(const CXXDestructorDecl *DD,
                                               CXXDtorType Type,
                                               const CXXRecordDecl *RD);

  // Return the copy constructor name with the prefix "__copy_constructor_"
  // removed.
  static std::string getNonTrivialCopyConstructorStr(QualType QT,
                                                     CharUnits Alignment,
                                                     bool IsVolatile,
                                                     ASTContext &Ctx);

  // Return the destructor name with the prefix "__destructor_" removed.
  static std::string getNonTrivialDestructorStr(QualType QT,
                                                CharUnits Alignment,
                                                bool IsVolatile,
                                                ASTContext &Ctx);

  // These functions emit calls to the special functions of non-trivial C
  // structs.
  void defaultInitNonTrivialCStructVar(LValue Dst);
  void callCStructDefaultConstructor(LValue Dst);
  void callCStructDestructor(LValue Dst);
  void callCStructCopyConstructor(LValue Dst, LValue Src);
  void callCStructMoveConstructor(LValue Dst, LValue Src);
  void callCStructCopyAssignmentOperator(LValue Dst, LValue Src);
  void callCStructMoveAssignmentOperator(LValue Dst, LValue Src);

  RValue
  EmitCXXMemberOrOperatorCall(const CXXMethodDecl *Method,
                              const CGCallee &Callee,
                              ReturnValueSlot ReturnValue, llvm::Value *This,
                              llvm::Value *ImplicitParam,
                              QualType ImplicitParamTy, const CallExpr *E,
                              CallArgList *RtlArgs);
  RValue EmitCXXDestructorCall(GlobalDecl Dtor,
                               const CGCallee &Callee,
                               llvm::Value *This, llvm::Value *ImplicitParam,
                               QualType ImplicitParamTy, const CallExpr *E);
  RValue EmitCXXMemberCallExpr(const CXXMemberCallExpr *E,
                               ReturnValueSlot ReturnValue);
  RValue EmitCXXMemberOrOperatorMemberCallExpr(const CallExpr *CE,
                                               const CXXMethodDecl *MD,
                                               ReturnValueSlot ReturnValue,
                                               bool HasQualifier,
                                               NestedNameSpecifier *Qualifier,
                                               bool IsArrow, const Expr *Base);
  // Compute the object pointer.
  Address EmitCXXMemberDataPointerAddress(const Expr *E, Address base,
                                          llvm::Value *memberPtr,
                                          const MemberPointerType *memberPtrType,
                                          LValueBaseInfo *BaseInfo = nullptr,
                                          TBAAAccessInfo *TBAAInfo = nullptr);
  RValue EmitCXXMemberPointerCallExpr(const CXXMemberCallExpr *E,
                                      ReturnValueSlot ReturnValue);

  RValue EmitCXXOperatorMemberCallExpr(const CXXOperatorCallExpr *E,
                                       const CXXMethodDecl *MD,
                                       ReturnValueSlot ReturnValue);
  RValue EmitCXXPseudoDestructorExpr(const CXXPseudoDestructorExpr *E);

  RValue EmitCUDAKernelCallExpr(const CUDAKernelCallExpr *E,
                                ReturnValueSlot ReturnValue);

  RValue EmitNVPTXDevicePrintfCallExpr(const CallExpr *E,
                                       ReturnValueSlot ReturnValue);

  RValue EmitBuiltinExpr(const GlobalDecl GD, unsigned BuiltinID,
                         const CallExpr *E, ReturnValueSlot ReturnValue);

  RValue emitRotate(const CallExpr *E, bool IsRotateRight);

  /// Emit IR for __builtin_os_log_format.
  RValue emitBuiltinOSLogFormat(const CallExpr &E);

  llvm::Function *generateBuiltinOSLogHelperFunction(
      const analyze_os_log::OSLogBufferLayout &Layout,
      CharUnits BufferAlignment);

  RValue EmitBlockCallExpr(const CallExpr *E, ReturnValueSlot ReturnValue);

  /// EmitTargetBuiltinExpr - Emit the given builtin call. Returns 0 if the call
  /// is unhandled by the current target.
  llvm::Value *EmitTargetBuiltinExpr(unsigned BuiltinID, const CallExpr *E);

  llvm::Value *EmitAArch64CompareBuiltinExpr(llvm::Value *Op, llvm::Type *Ty,
                                             const llvm::CmpInst::Predicate Fp,
                                             const llvm::CmpInst::Predicate Ip,
                                             const llvm::Twine &Name = "");
  llvm::Value *EmitARMBuiltinExpr(unsigned BuiltinID, const CallExpr *E,
                                  llvm::Triple::ArchType Arch);

#if INTEL_CUSTOMIZATION
  llvm::Value *EmitIntelFPGABuiltinExpr(unsigned BuiltinID, const CallExpr *E);
  llvm::Value *EmitGetComputeIDExpr(const CallExpr *E);
  llvm::Value *EmitRWPipeExpr(const CallExpr *E, bool IsSpir, bool IsReadPipe);
  RValue EmitFPGARegBuiltin(unsigned BuiltinID, const CallExpr *E,
                            ReturnValueSlot ReturnValue);
  RValue EmitHLSStreamBuiltin(unsigned BuiltinID, const CallExpr *E);
  RValue EmitHLSMemMasterBuiltin(unsigned BuiltinID, const CallExpr *E,
                                 ReturnValueSlot ReturnValue);

  llvm::Value *EmitSVMLBuiltinExpr(unsigned BuiltinID, const char *LibCallName,
                                   unsigned Modifier, const CallExpr *E,
                                   ArrayRef<llvm::Value *> Ops);
#endif // INTEL_CUSTOMIZATION

  llvm::Value *EmitCommonNeonBuiltinExpr(unsigned BuiltinID,
                                         unsigned LLVMIntrinsic,
                                         unsigned AltLLVMIntrinsic,
                                         const char *NameHint,
                                         unsigned Modifier,
                                         const CallExpr *E,
                                         SmallVectorImpl<llvm::Value *> &Ops,
                                         Address PtrOp0, Address PtrOp1,
                                         llvm::Triple::ArchType Arch);

  llvm::Function *LookupNeonLLVMIntrinsic(unsigned IntrinsicID,
                                          unsigned Modifier, llvm::Type *ArgTy,
                                          const CallExpr *E);
  llvm::Value *EmitNeonCall(llvm::Function *F,
                            SmallVectorImpl<llvm::Value*> &O,
                            const char *name,
                            unsigned shift = 0, bool rightshift = false);
  llvm::Value *EmitNeonSplat(llvm::Value *V, llvm::Constant *Idx);
  llvm::Value *EmitNeonShiftVector(llvm::Value *V, llvm::Type *Ty,
                                   bool negateForRightShift);
  llvm::Value *EmitNeonRShiftImm(llvm::Value *Vec, llvm::Value *Amt,
                                 llvm::Type *Ty, bool usgn, const char *name);
  llvm::Value *vectorWrapScalar16(llvm::Value *Op);
  llvm::Value *EmitAArch64BuiltinExpr(unsigned BuiltinID, const CallExpr *E,
                                      llvm::Triple::ArchType Arch);

  llvm::Value *BuildVector(ArrayRef<llvm::Value*> Ops);
  llvm::Value *EmitX86BuiltinExpr(unsigned BuiltinID, const CallExpr *E);
#if INTEL_CUSTOMIZATION
#if INTEL_FEATURE_CSA
  llvm::Value *EmitCSABuiltinExpr(unsigned BuiltinID, const CallExpr *E);
#endif  // INTEL_FEATURE_CSA
#endif  // INTEL_CUSTOMIZATION
  llvm::Value *EmitPPCBuiltinExpr(unsigned BuiltinID, const CallExpr *E);
  llvm::Value *EmitAMDGPUBuiltinExpr(unsigned BuiltinID, const CallExpr *E);
  llvm::Value *EmitSystemZBuiltinExpr(unsigned BuiltinID, const CallExpr *E);
  llvm::Value *EmitNVPTXBuiltinExpr(unsigned BuiltinID, const CallExpr *E);
  llvm::Value *EmitWebAssemblyBuiltinExpr(unsigned BuiltinID,
                                          const CallExpr *E);
  llvm::Value *EmitHexagonBuiltinExpr(unsigned BuiltinID, const CallExpr *E);

private:
  enum class MSVCIntrin;

public:
  llvm::Value *EmitMSVCBuiltinExpr(MSVCIntrin BuiltinID, const CallExpr *E);

  llvm::Value *EmitBuiltinAvailable(ArrayRef<llvm::Value *> Args);

  llvm::Value *EmitObjCProtocolExpr(const ObjCProtocolExpr *E);
  llvm::Value *EmitObjCStringLiteral(const ObjCStringLiteral *E);
  llvm::Value *EmitObjCBoxedExpr(const ObjCBoxedExpr *E);
  llvm::Value *EmitObjCArrayLiteral(const ObjCArrayLiteral *E);
  llvm::Value *EmitObjCDictionaryLiteral(const ObjCDictionaryLiteral *E);
  llvm::Value *EmitObjCCollectionLiteral(const Expr *E,
                                const ObjCMethodDecl *MethodWithObjects);
  llvm::Value *EmitObjCSelectorExpr(const ObjCSelectorExpr *E);
  RValue EmitObjCMessageExpr(const ObjCMessageExpr *E,
                             ReturnValueSlot Return = ReturnValueSlot());

  /// Retrieves the default cleanup kind for an ARC cleanup.
  /// Except under -fobjc-arc-eh, ARC cleanups are normal-only.
  CleanupKind getARCCleanupKind() {
    return CGM.getCodeGenOpts().ObjCAutoRefCountExceptions
             ? NormalAndEHCleanup : NormalCleanup;
  }

  // ARC primitives.
  void EmitARCInitWeak(Address addr, llvm::Value *value);
  void EmitARCDestroyWeak(Address addr);
  llvm::Value *EmitARCLoadWeak(Address addr);
  llvm::Value *EmitARCLoadWeakRetained(Address addr);
  llvm::Value *EmitARCStoreWeak(Address addr, llvm::Value *value, bool ignored);
  void emitARCCopyAssignWeak(QualType Ty, Address DstAddr, Address SrcAddr);
  void emitARCMoveAssignWeak(QualType Ty, Address DstAddr, Address SrcAddr);
  void EmitARCCopyWeak(Address dst, Address src);
  void EmitARCMoveWeak(Address dst, Address src);
  llvm::Value *EmitARCRetainAutorelease(QualType type, llvm::Value *value);
  llvm::Value *EmitARCRetainAutoreleaseNonBlock(llvm::Value *value);
  llvm::Value *EmitARCStoreStrong(LValue lvalue, llvm::Value *value,
                                  bool resultIgnored);
  llvm::Value *EmitARCStoreStrongCall(Address addr, llvm::Value *value,
                                      bool resultIgnored);
  llvm::Value *EmitARCRetain(QualType type, llvm::Value *value);
  llvm::Value *EmitARCRetainNonBlock(llvm::Value *value);
  llvm::Value *EmitARCRetainBlock(llvm::Value *value, bool mandatory);
  void EmitARCDestroyStrong(Address addr, ARCPreciseLifetime_t precise);
  void EmitARCRelease(llvm::Value *value, ARCPreciseLifetime_t precise);
  llvm::Value *EmitARCAutorelease(llvm::Value *value);
  llvm::Value *EmitARCAutoreleaseReturnValue(llvm::Value *value);
  llvm::Value *EmitARCRetainAutoreleaseReturnValue(llvm::Value *value);
  llvm::Value *EmitARCRetainAutoreleasedReturnValue(llvm::Value *value);
  llvm::Value *EmitARCUnsafeClaimAutoreleasedReturnValue(llvm::Value *value);

  llvm::Value *EmitObjCAutorelease(llvm::Value *value, llvm::Type *returnType);
  llvm::Value *EmitObjCRetainNonBlock(llvm::Value *value,
                                      llvm::Type *returnType);
  void EmitObjCRelease(llvm::Value *value, ARCPreciseLifetime_t precise);

  std::pair<LValue,llvm::Value*>
  EmitARCStoreAutoreleasing(const BinaryOperator *e);
  std::pair<LValue,llvm::Value*>
  EmitARCStoreStrong(const BinaryOperator *e, bool ignored);
  std::pair<LValue,llvm::Value*>
  EmitARCStoreUnsafeUnretained(const BinaryOperator *e, bool ignored);

  llvm::Value *EmitObjCAlloc(llvm::Value *value,
                             llvm::Type *returnType);
  llvm::Value *EmitObjCAllocWithZone(llvm::Value *value,
                                     llvm::Type *returnType);
  llvm::Value *EmitObjCAllocInit(llvm::Value *value, llvm::Type *resultType);

  llvm::Value *EmitObjCThrowOperand(const Expr *expr);
  llvm::Value *EmitObjCConsumeObject(QualType T, llvm::Value *Ptr);
  llvm::Value *EmitObjCExtendObjectLifetime(QualType T, llvm::Value *Ptr);

  llvm::Value *EmitARCExtendBlockObject(const Expr *expr);
  llvm::Value *EmitARCReclaimReturnedObject(const Expr *e,
                                            bool allowUnsafeClaim);
  llvm::Value *EmitARCRetainScalarExpr(const Expr *expr);
  llvm::Value *EmitARCRetainAutoreleaseScalarExpr(const Expr *expr);
  llvm::Value *EmitARCUnsafeUnretainedScalarExpr(const Expr *expr);

  void EmitARCIntrinsicUse(ArrayRef<llvm::Value*> values);

  static Destroyer destroyARCStrongImprecise;
  static Destroyer destroyARCStrongPrecise;
  static Destroyer destroyARCWeak;
  static Destroyer emitARCIntrinsicUse;
  static Destroyer destroyNonTrivialCStruct;

  void EmitObjCAutoreleasePoolPop(llvm::Value *Ptr);
  llvm::Value *EmitObjCAutoreleasePoolPush();
  llvm::Value *EmitObjCMRRAutoreleasePoolPush();
  void EmitObjCAutoreleasePoolCleanup(llvm::Value *Ptr);
  void EmitObjCMRRAutoreleasePoolPop(llvm::Value *Ptr);

  /// Emits a reference binding to the passed in expression.
  RValue EmitReferenceBindingToExpr(const Expr *E);

  //===--------------------------------------------------------------------===//
  //                           Expression Emission
  //===--------------------------------------------------------------------===//

  // Expressions are broken into three classes: scalar, complex, aggregate.

  /// EmitScalarExpr - Emit the computation of the specified expression of LLVM
  /// scalar type, returning the result.
  llvm::Value *EmitScalarExpr(const Expr *E , bool IgnoreResultAssign = false);

  /// Emit a conversion from the specified type to the specified destination
  /// type, both of which are LLVM scalar types.
  llvm::Value *EmitScalarConversion(llvm::Value *Src, QualType SrcTy,
                                    QualType DstTy, SourceLocation Loc);

  /// Emit a conversion from the specified complex type to the specified
  /// destination type, where the destination type is an LLVM scalar type.
  llvm::Value *EmitComplexToScalarConversion(ComplexPairTy Src, QualType SrcTy,
                                             QualType DstTy,
                                             SourceLocation Loc);

  /// EmitAggExpr - Emit the computation of the specified expression
  /// of aggregate type.  The result is computed into the given slot,
  /// which may be null to indicate that the value is not needed.
  void EmitAggExpr(const Expr *E, AggValueSlot AS);

  /// EmitAggExprToLValue - Emit the computation of the specified expression of
  /// aggregate type into a temporary LValue.
  LValue EmitAggExprToLValue(const Expr *E);

  /// EmitExtendGCLifetime - Given a pointer to an Objective-C object,
  /// make sure it survives garbage collection until this point.
  void EmitExtendGCLifetime(llvm::Value *object);

  /// EmitComplexExpr - Emit the computation of the specified expression of
  /// complex type, returning the result.
  ComplexPairTy EmitComplexExpr(const Expr *E,
                                bool IgnoreReal = false,
                                bool IgnoreImag = false);

  /// EmitComplexExprIntoLValue - Emit the given expression of complex
  /// type and place its result into the specified l-value.
  void EmitComplexExprIntoLValue(const Expr *E, LValue dest, bool isInit);

  /// EmitStoreOfComplex - Store a complex number into the specified l-value.
  void EmitStoreOfComplex(ComplexPairTy V, LValue dest, bool isInit);

  /// EmitLoadOfComplex - Load a complex number from the specified l-value.
  ComplexPairTy EmitLoadOfComplex(LValue src, SourceLocation loc);

  Address emitAddrOfRealComponent(Address complex, QualType complexType);
  Address emitAddrOfImagComponent(Address complex, QualType complexType);

  /// AddInitializerToStaticVarDecl - Add the initializer for 'D' to the
  /// global variable that has already been created for it.  If the initializer
  /// has a different type than GV does, this may free GV and return a different
  /// one.  Otherwise it just returns GV.
  llvm::GlobalVariable *
  AddInitializerToStaticVarDecl(const VarDecl &D,
                                llvm::GlobalVariable *GV);

  // Emit an @llvm.invariant.start call for the given memory region.
  void EmitInvariantStart(llvm::Constant *Addr, CharUnits Size);

  /// EmitCXXGlobalVarDeclInit - Create the initializer for a C++
  /// variable with global storage.
  void EmitCXXGlobalVarDeclInit(const VarDecl &D, llvm::Constant *DeclPtr,
                                bool PerformInit);

  llvm::Function *createAtExitStub(const VarDecl &VD, llvm::FunctionCallee Dtor,
                                   llvm::Constant *Addr);

  /// Call atexit() with a function that passes the given argument to
  /// the given function.
  void registerGlobalDtorWithAtExit(const VarDecl &D, llvm::FunctionCallee fn,
                                    llvm::Constant *addr);

  /// Call atexit() with function dtorStub.
  void registerGlobalDtorWithAtExit(llvm::Constant *dtorStub);

  /// Emit code in this function to perform a guarded variable
  /// initialization.  Guarded initializations are used when it's not
  /// possible to prove that an initialization will be done exactly
  /// once, e.g. with a static local variable or a static data member
  /// of a class template.
  void EmitCXXGuardedInit(const VarDecl &D, llvm::GlobalVariable *DeclPtr,
                          bool PerformInit);

  enum class GuardKind { VariableGuard, TlsGuard };

  /// Emit a branch to select whether or not to perform guarded initialization.
  void EmitCXXGuardedInitBranch(llvm::Value *NeedsInit,
                                llvm::BasicBlock *InitBlock,
                                llvm::BasicBlock *NoInitBlock,
                                GuardKind Kind, const VarDecl *D);

  /// GenerateCXXGlobalInitFunc - Generates code for initializing global
  /// variables.
  void
  GenerateCXXGlobalInitFunc(llvm::Function *Fn,
                            ArrayRef<llvm::Function *> CXXThreadLocals,
                            ConstantAddress Guard = ConstantAddress::invalid());

  /// GenerateCXXGlobalDtorsFunc - Generates code for destroying global
  /// variables.
  void GenerateCXXGlobalDtorsFunc(
      llvm::Function *Fn,
      const std::vector<std::tuple<llvm::FunctionType *, llvm::WeakTrackingVH,
                                   llvm::Constant *>> &DtorsAndObjects);

  void GenerateCXXGlobalVarDeclInitFunc(llvm::Function *Fn,
                                        const VarDecl *D,
                                        llvm::GlobalVariable *Addr,
                                        bool PerformInit);

  void EmitCXXConstructExpr(const CXXConstructExpr *E, AggValueSlot Dest);

  void EmitSynthesizedCXXCopyCtor(Address Dest, Address Src, const Expr *Exp);

  void enterFullExpression(const FullExpr *E) {
    if (const auto *EWC = dyn_cast<ExprWithCleanups>(E))
      if (EWC->getNumObjects() == 0)
        return;
    enterNonTrivialFullExpression(E);
  }
  void enterNonTrivialFullExpression(const FullExpr *E);

  void EmitCXXThrowExpr(const CXXThrowExpr *E, bool KeepInsertionPoint = true);

  RValue EmitAtomicExpr(AtomicExpr *E);

  //===--------------------------------------------------------------------===//
  //                         Annotations Emission
  //===--------------------------------------------------------------------===//

  /// Emit an annotation call (intrinsic).
  llvm::Value *EmitAnnotationCall(llvm::Function *AnnotationFn,
                                  llvm::Value *AnnotatedVal,
                                  StringRef AnnotationStr,
                                  SourceLocation Location);

  /// Emit local annotations for the local variable V, declared by D.
  void EmitVarAnnotations(const VarDecl *D, llvm::Value *V);

  /// Emit field annotations for the given field & value. Returns the
  /// annotation result.
  Address EmitFieldAnnotations(const FieldDecl *D, Address V);

#if INTEL_CUSTOMIZATION
  /// Emit HLS field annotations for the given field and value. Returns the
  /// annotation result.
  Address EmitHLSFieldAnnotations(const FieldDecl *D, Address V,
                                  StringRef AnnotStr);
#endif // INTEL_CUSTOMIZATION
  //===--------------------------------------------------------------------===//
  //                             Internal Helpers
  //===--------------------------------------------------------------------===//

  /// ContainsLabel - Return true if the statement contains a label in it.  If
  /// this statement is not executed normally, it not containing a label means
  /// that we can just remove the code.
  static bool ContainsLabel(const Stmt *S, bool IgnoreCaseStmts = false);

  /// containsBreak - Return true if the statement contains a break out of it.
  /// If the statement (recursively) contains a switch or loop with a break
  /// inside of it, this is fine.
  static bool containsBreak(const Stmt *S);

  /// Determine if the given statement might introduce a declaration into the
  /// current scope, by being a (possibly-labelled) DeclStmt.
  static bool mightAddDeclToScope(const Stmt *S);

  /// ConstantFoldsToSimpleInteger - If the specified expression does not fold
  /// to a constant, or if it does but contains a label, return false.  If it
  /// constant folds return true and set the boolean result in Result.
  bool ConstantFoldsToSimpleInteger(const Expr *Cond, bool &Result,
                                    bool AllowLabels = false);

  /// ConstantFoldsToSimpleInteger - If the specified expression does not fold
  /// to a constant, or if it does but contains a label, return false.  If it
  /// constant folds return true and set the folded value.
  bool ConstantFoldsToSimpleInteger(const Expr *Cond, llvm::APSInt &Result,
                                    bool AllowLabels = false);

  /// EmitBranchOnBoolExpr - Emit a branch on a boolean condition (e.g. for an
  /// if statement) to the specified blocks.  Based on the condition, this might
  /// try to simplify the codegen of the conditional based on the branch.
  /// TrueCount should be the number of times we expect the condition to
  /// evaluate to true based on PGO data.
  void EmitBranchOnBoolExpr(const Expr *Cond, llvm::BasicBlock *TrueBlock,
                            llvm::BasicBlock *FalseBlock, uint64_t TrueCount);

  /// Given an assignment `*LHS = RHS`, emit a test that checks if \p RHS is
  /// nonnull, if \p LHS is marked _Nonnull.
  void EmitNullabilityCheck(LValue LHS, llvm::Value *RHS, SourceLocation Loc);

  /// An enumeration which makes it easier to specify whether or not an
  /// operation is a subtraction.
  enum { NotSubtraction = false, IsSubtraction = true };

  /// Same as IRBuilder::CreateInBoundsGEP, but additionally emits a check to
  /// detect undefined behavior when the pointer overflow sanitizer is enabled.
  /// \p SignedIndices indicates whether any of the GEP indices are signed.
  /// \p IsSubtraction indicates whether the expression used to form the GEP
  /// is a subtraction.
  llvm::Value *EmitCheckedInBoundsGEP(llvm::Value *Ptr,
                                      ArrayRef<llvm::Value *> IdxList,
                                      bool SignedIndices,
                                      bool IsSubtraction,
                                      SourceLocation Loc,
                                      const Twine &Name = "");

  /// Specifies which type of sanitizer check to apply when handling a
  /// particular builtin.
  enum BuiltinCheckKind {
    BCK_CTZPassedZero,
    BCK_CLZPassedZero,
  };

  /// Emits an argument for a call to a builtin. If the builtin sanitizer is
  /// enabled, a runtime check specified by \p Kind is also emitted.
  llvm::Value *EmitCheckedArgForBuiltin(const Expr *E, BuiltinCheckKind Kind);

  /// Emit a description of a type in a format suitable for passing to
  /// a runtime sanitizer handler.
  llvm::Constant *EmitCheckTypeDescriptor(QualType T);

  /// Convert a value into a format suitable for passing to a runtime
  /// sanitizer handler.
  llvm::Value *EmitCheckValue(llvm::Value *V);

  /// Emit a description of a source location in a format suitable for
  /// passing to a runtime sanitizer handler.
  llvm::Constant *EmitCheckSourceLocation(SourceLocation Loc);

  /// Create a basic block that will either trap or call a handler function in
  /// the UBSan runtime with the provided arguments, and create a conditional
  /// branch to it.
  void EmitCheck(ArrayRef<std::pair<llvm::Value *, SanitizerMask>> Checked,
                 SanitizerHandler Check, ArrayRef<llvm::Constant *> StaticArgs,
                 ArrayRef<llvm::Value *> DynamicArgs);

  /// Emit a slow path cross-DSO CFI check which calls __cfi_slowpath
  /// if Cond if false.
  void EmitCfiSlowPathCheck(SanitizerMask Kind, llvm::Value *Cond,
                            llvm::ConstantInt *TypeId, llvm::Value *Ptr,
                            ArrayRef<llvm::Constant *> StaticArgs);

  /// Emit a reached-unreachable diagnostic if \p Loc is valid and runtime
  /// checking is enabled. Otherwise, just emit an unreachable instruction.
  void EmitUnreachable(SourceLocation Loc);

  /// Create a basic block that will call the trap intrinsic, and emit a
  /// conditional branch to it, for the -ftrapv checks.
  void EmitTrapCheck(llvm::Value *Checked);

  /// Emit a call to trap or debugtrap and attach function attribute
  /// "trap-func-name" if specified.
  llvm::CallInst *EmitTrapCall(llvm::Intrinsic::ID IntrID);

  /// Emit a stub for the cross-DSO CFI check function.
  void EmitCfiCheckStub();

  /// Emit a cross-DSO CFI failure handling function.
  void EmitCfiCheckFail();

  /// Create a check for a function parameter that may potentially be
  /// declared as non-null.
  void EmitNonNullArgCheck(RValue RV, QualType ArgType, SourceLocation ArgLoc,
                           AbstractCallee AC, unsigned ParmNum);

  /// EmitCallArg - Emit a single call argument.
  void EmitCallArg(CallArgList &args, const Expr *E, QualType ArgType);

  /// EmitDelegateCallArg - We are performing a delegate call; that
  /// is, the current function is delegating to another one.  Produce
  /// a r-value suitable for passing the given parameter.
  void EmitDelegateCallArg(CallArgList &args, const VarDecl *param,
                           SourceLocation loc);

  /// SetFPAccuracy - Set the minimum required accuracy of the given floating
  /// point operation, expressed as the maximum relative error in ulp.
  void SetFPAccuracy(llvm::Value *Val, float Accuracy);

private:
  llvm::MDNode *getRangeForLoadFromType(QualType Ty);
  void EmitReturnOfRValue(RValue RV, QualType Ty);

  void deferPlaceholderReplacement(llvm::Instruction *Old, llvm::Value *New);

  llvm::SmallVector<std::pair<llvm::Instruction *, llvm::Value *>, 4>
  DeferredReplacements;

  /// Set the address of a local variable.
  void setAddrOfLocalVar(const VarDecl *VD, Address Addr) {
    assert(!LocalDeclMap.count(VD) && "Decl already exists in LocalDeclMap!");
    LocalDeclMap.insert({VD, Addr});
  }

  /// ExpandTypeFromArgs - Reconstruct a structure of type \arg Ty
  /// from function arguments into \arg Dst. See ABIArgInfo::Expand.
  ///
  /// \param AI - The first function argument of the expansion.
  void ExpandTypeFromArgs(QualType Ty, LValue Dst,
                          SmallVectorImpl<llvm::Value *>::iterator &AI);

  /// ExpandTypeToArgs - Expand an CallArg \arg Arg, with the LLVM type for \arg
  /// Ty, into individual arguments on the provided vector \arg IRCallArgs,
  /// starting at index \arg IRCallArgPos. See ABIArgInfo::Expand.
  void ExpandTypeToArgs(QualType Ty, CallArg Arg, llvm::FunctionType *IRFuncTy,
                        SmallVectorImpl<llvm::Value *> &IRCallArgs,
                        unsigned &IRCallArgPos);

  llvm::Value* EmitAsmInput(const TargetInfo::ConstraintInfo &Info,
                            const Expr *InputExpr, std::string &ConstraintStr);

  llvm::Value* EmitAsmInputLValue(const TargetInfo::ConstraintInfo &Info,
                                  LValue InputValue, QualType InputType,
                                  std::string &ConstraintStr,
                                  SourceLocation Loc);

  /// Attempts to statically evaluate the object size of E. If that
  /// fails, emits code to figure the size of E out for us. This is
  /// pass_object_size aware.
  ///
  /// If EmittedExpr is non-null, this will use that instead of re-emitting E.
  llvm::Value *evaluateOrEmitBuiltinObjectSize(const Expr *E, unsigned Type,
                                               llvm::IntegerType *ResType,
                                               llvm::Value *EmittedE,
                                               bool IsDynamic);

  /// Emits the size of E, as required by __builtin_object_size. This
  /// function is aware of pass_object_size parameters, and will act accordingly
  /// if E is a parameter with the pass_object_size attribute.
  llvm::Value *emitBuiltinObjectSize(const Expr *E, unsigned Type,
                                     llvm::IntegerType *ResType,
                                     llvm::Value *EmittedE,
                                     bool IsDynamic);

public:
#ifndef NDEBUG
  // Determine whether the given argument is an Objective-C method
  // that may have type parameters in its signature.
  static bool isObjCMethodWithTypeParams(const ObjCMethodDecl *method) {
    const DeclContext *dc = method->getDeclContext();
    if (const ObjCInterfaceDecl *classDecl= dyn_cast<ObjCInterfaceDecl>(dc)) {
      return classDecl->getTypeParamListAsWritten();
    }

    if (const ObjCCategoryDecl *catDecl = dyn_cast<ObjCCategoryDecl>(dc)) {
      return catDecl->getTypeParamList();
    }

    return false;
  }

  template<typename T>
  static bool isObjCMethodWithTypeParams(const T *) { return false; }
#endif

  enum class EvaluationOrder {
    ///! No language constraints on evaluation order.
    Default,
    ///! Language semantics require left-to-right evaluation.
    ForceLeftToRight,
    ///! Language semantics require right-to-left evaluation.
    ForceRightToLeft
  };

  /// EmitCallArgs - Emit call arguments for a function.
  template <typename T>
  void EmitCallArgs(CallArgList &Args, const T *CallArgTypeInfo,
                    llvm::iterator_range<CallExpr::const_arg_iterator> ArgRange,
                    AbstractCallee AC = AbstractCallee(),
                    unsigned ParamsToSkip = 0,
                    EvaluationOrder Order = EvaluationOrder::Default) {
    SmallVector<QualType, 16> ArgTypes;
    CallExpr::const_arg_iterator Arg = ArgRange.begin();

    assert((ParamsToSkip == 0 || CallArgTypeInfo) &&
           "Can't skip parameters if type info is not provided");
    if (CallArgTypeInfo) {
#ifndef NDEBUG
      bool isGenericMethod = isObjCMethodWithTypeParams(CallArgTypeInfo);
#endif

      // First, use the argument types that the type info knows about
      for (auto I = CallArgTypeInfo->param_type_begin() + ParamsToSkip,
                E = CallArgTypeInfo->param_type_end();
           I != E; ++I, ++Arg) {
        assert(Arg != ArgRange.end() && "Running over edge of argument list!");
        assert((isGenericMethod ||
                ((*I)->isVariablyModifiedType() ||
                 (*I).getNonReferenceType()->isObjCRetainableType() ||
                 getContext()
                         .getCanonicalType((*I).getNonReferenceType())
                         .getTypePtr() ==
                     getContext()
                         .getCanonicalType((*Arg)->getType())
                         .getTypePtr())) &&
               "type mismatch in call argument!");
        ArgTypes.push_back(*I);
      }
    }

    // Either we've emitted all the call args, or we have a call to variadic
    // function.
    assert((Arg == ArgRange.end() || !CallArgTypeInfo ||
            CallArgTypeInfo->isVariadic()) &&
           "Extra arguments in non-variadic function!");

    // If we still have any arguments, emit them using the type of the argument.
    for (auto *A : llvm::make_range(Arg, ArgRange.end()))
      ArgTypes.push_back(CallArgTypeInfo ? getVarArgType(A) : A->getType());

    EmitCallArgs(Args, ArgTypes, ArgRange, AC, ParamsToSkip, Order);
  }

  void EmitCallArgs(CallArgList &Args, ArrayRef<QualType> ArgTypes,
                    llvm::iterator_range<CallExpr::const_arg_iterator> ArgRange,
                    AbstractCallee AC = AbstractCallee(),
                    unsigned ParamsToSkip = 0,
                    EvaluationOrder Order = EvaluationOrder::Default);

  /// EmitPointerWithAlignment - Given an expression with a pointer type,
  /// emit the value and compute our best estimate of the alignment of the
  /// pointee.
  ///
  /// \param BaseInfo - If non-null, this will be initialized with
  /// information about the source of the alignment and the may-alias
  /// attribute.  Note that this function will conservatively fall back on
  /// the type when it doesn't recognize the expression and may-alias will
  /// be set to false.
  ///
  /// One reasonable way to use this information is when there's a language
  /// guarantee that the pointer must be aligned to some stricter value, and
  /// we're simply trying to ensure that sufficiently obvious uses of under-
  /// aligned objects don't get miscompiled; for example, a placement new
  /// into the address of a local variable.  In such a case, it's quite
  /// reasonable to just ignore the returned alignment when it isn't from an
  /// explicit source.
  Address EmitPointerWithAlignment(const Expr *Addr,
                                   LValueBaseInfo *BaseInfo = nullptr,
                                   TBAAAccessInfo *TBAAInfo = nullptr);

  /// If \p E references a parameter with pass_object_size info or a constant
  /// array size modifier, emit the object size divided by the size of \p EltTy.
  /// Otherwise return null.
  llvm::Value *LoadPassedObjectSize(const Expr *E, QualType EltTy);

  void EmitSanitizerStatReport(llvm::SanitizerStatKind SSK);

  struct MultiVersionResolverOption {
    llvm::Function *Function;
    FunctionDecl *FD;
    struct Conds {
      StringRef Architecture;
      llvm::SmallVector<StringRef, 8> Features;

      Conds(StringRef Arch, ArrayRef<StringRef> Feats)
          : Architecture(Arch), Features(Feats.begin(), Feats.end()) {}
    } Conditions;

    MultiVersionResolverOption(llvm::Function *F, StringRef Arch,
                               ArrayRef<StringRef> Feats)
        : Function(F), Conditions(Arch, Feats) {}
  };

  // Emits the body of a multiversion function's resolver. Assumes that the
  // options are already sorted in the proper order, with the 'default' option
  // last (if it exists).
  void EmitMultiVersionResolver(llvm::Function *Resolver,
                                ArrayRef<MultiVersionResolverOption> Options);

  static uint64_t GetX86CpuSupportsMask(ArrayRef<StringRef> FeatureStrs);

private:
  QualType getVarArgType(const Expr *Arg);

  void EmitDeclMetadata();

  BlockByrefHelpers *buildByrefHelpers(llvm::StructType &byrefType,
                                  const AutoVarEmission &emission);

  void AddObjCARCExceptionMetadata(llvm::Instruction *Inst);

  llvm::Value *GetValueForARMHint(unsigned BuiltinID);

  llvm::Value *EmitX86CpuIs(const CallExpr *E);
  llvm::Value *EmitX86CpuIs(StringRef CPUStr);
  llvm::Value *EmitX86CpuSupports(const CallExpr *E);
  llvm::Value *EmitX86CpuSupports(ArrayRef<StringRef> FeatureStrs);
  llvm::Value *EmitX86CpuSupports(uint64_t Mask);
  llvm::Value *EmitX86CpuInit();
  llvm::Value *FormResolverCondition(const MultiVersionResolverOption &RO);
};

inline DominatingLLVMValue::saved_type
DominatingLLVMValue::save(CodeGenFunction &CGF, llvm::Value *value) {
  if (!needsSaving(value)) return saved_type(value, false);

  // Otherwise, we need an alloca.
  auto align = CharUnits::fromQuantity(
            CGF.CGM.getDataLayout().getPrefTypeAlignment(value->getType()));
  Address alloca =
    CGF.CreateTempAlloca(value->getType(), align, "cond-cleanup.save");
  CGF.Builder.CreateStore(value, alloca);

  return saved_type(alloca.getPointer(), true);
}

inline llvm::Value *DominatingLLVMValue::restore(CodeGenFunction &CGF,
                                                 saved_type value) {
  // If the value says it wasn't saved, trust that it's still dominating.
  if (!value.getInt()) return value.getPointer();

  // Otherwise, it should be an alloca instruction, as set up in save().
  auto alloca = cast<llvm::AllocaInst>(value.getPointer());
  return CGF.Builder.CreateAlignedLoad(alloca, alloca->getAlignment());
}

}  // end namespace CodeGen
}  // end namespace clang

#endif<|MERGE_RESOLUTION|>--- conflicted
+++ resolved
@@ -1479,7 +1479,6 @@
   SourceLocation LastStopPoint;
 
 public:
-<<<<<<< HEAD
 #if INTEL_CUSTOMIZATION
   /// This class is used for instantiation of local variables, but restores
   /// LocalDeclMap state after instantiation. If Empty is true, the LocalDeclMap
@@ -1584,14 +1583,12 @@
     GenOMPIncrement = false;
   }
 #endif  // INTEL_COLLAB
-=======
   /// Source location information about the default argument or member
   /// initializer expression we're evaluating, if any.
   CurrentSourceLocExprScope CurSourceLocExprScope;
   using SourceLocExprScopeGuard =
       CurrentSourceLocExprScope::SourceLocExprScopeGuard;
 
->>>>>>> b4c756dc
   /// A scope within which we are constructing the fields of an object which
   /// might use a CXXDefaultInitExpr. This stashes away a 'this' value to use
   /// if we need to evaluate a CXXDefaultInitExpr within the evaluation.
