--- conflicted
+++ resolved
@@ -63,22 +63,18 @@
       const bool EmitPreInitStmt = true)
       : CodeGenFunction::LexicalScope(CGF, S.getSourceRange()),
         InlinedShareds(CGF) {
-<<<<<<< HEAD
+#if INTEL_COLLAB
+    if (CGF.getLangOpts().OpenMPLateOutline)
 #if INTEL_CUSTOMIZATION
-    if (true &&
 #if INTEL_FEATURE_CSA
         // TODO (vzakhari 10/2/2018): temporary change to proceed with
         //       xmain->csa-xmain merge.  We have to figure out what
         //       is the right assertion, and maybe do this under a target
         //       triple check.
 #endif  // INTEL_FEATURE_CSA
-        S.getStmtClass() != Stmt::OMPAtomicDirectiveClass &&
-        S.getStmtClass() != Stmt::OMPTargetDirectiveClass &&
-        CGF.getLangOpts().IntelOpenMP)
-=======
-#if INTEL_COLLAB
-    if (CGF.getLangOpts().OpenMPLateOutline)
->>>>>>> 4ebd1b43
+      if (S.getStmtClass() != Stmt::OMPAtomicDirectiveClass &&
+          S.getStmtClass() != Stmt::OMPTargetDirectiveClass)
+#endif // INTEL_CUSTOMIZATION
       llvm_unreachable("Should be using OMPLateOutlineScope");
 #endif // INTEL_COLLAB
     if (EmitPreInitStmt)
