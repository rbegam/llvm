--- conflicted
+++ resolved
@@ -64,7 +64,6 @@
       : CodeGenFunction::LexicalScope(CGF, S.getSourceRange()),
         InlinedShareds(CGF) {
 #if INTEL_CUSTOMIZATION
-<<<<<<< HEAD
     if (true &&
 #if INTEL_FEATURE_CSA
         // TODO (vzakhari 10/2/2018): temporary change to proceed with
@@ -74,10 +73,7 @@
 #endif  // INTEL_FEATURE_CSA
         S.getStmtClass() != Stmt::OMPAtomicDirectiveClass &&
         S.getStmtClass() != Stmt::OMPTargetDirectiveClass &&
-        (CGF.getLangOpts().IntelOpenMP || CGF.getLangOpts().IntelOpenMPRegion))
-=======
-    if (CGF.getLangOpts().IntelOpenMP)
->>>>>>> 0cbb76da
+        CGF.getLangOpts().IntelOpenMP)
       llvm_unreachable("Should be using OMPLateOutlineScope");
 #endif // INTEL_CUSTOMIZATION
     if (EmitPreInitStmt)
