//===--- CGStmtOpenMP.cpp - Emit LLVM Code from Statements ----------------===//
//
//                     The LLVM Compiler Infrastructure
//
// This file is distributed under the University of Illinois Open Source
// License. See LICENSE.TXT for details.
//
//===----------------------------------------------------------------------===//
//
// This contains code to emit OpenMP nodes as LLVM code.
//
//===----------------------------------------------------------------------===//

#include "CGCleanup.h"
#include "CGOpenMPRuntime.h"
#include "CodeGenFunction.h"
#include "CodeGenModule.h"
#include "TargetInfo.h"
#include "clang/AST/Stmt.h"
#include "clang/AST/StmtOpenMP.h"
#include "clang/AST/DeclOpenMP.h"
#include "llvm/IR/CallSite.h"
#if INTEL_SPECIFIC_OPENMP
#include "intel/CGIntelStmtOpenMP.h"
#endif // INTEL_SPECIFIC_OPENMP
using namespace clang;
using namespace CodeGen;

namespace {
/// Lexical scope for OpenMP executable constructs, that handles correct codegen
/// for captured expressions.
class OMPLexicalScope : public CodeGenFunction::LexicalScope {
  void emitPreInitStmt(CodeGenFunction &CGF, const OMPExecutableDirective &S) {
    for (const auto *C : S.clauses()) {
      if (auto *CPI = OMPClauseWithPreInit::get(C)) {
        if (auto *PreInit = cast_or_null<DeclStmt>(CPI->getPreInitStmt())) {
          for (const auto *I : PreInit->decls()) {
            if (!I->hasAttr<OMPCaptureNoInitAttr>())
              CGF.EmitVarDecl(cast<VarDecl>(*I));
            else {
              CodeGenFunction::AutoVarEmission Emission =
                  CGF.EmitAutoVarAlloca(cast<VarDecl>(*I));
              CGF.EmitAutoVarCleanups(Emission);
            }
          }
        }
      }
    }
  }
  CodeGenFunction::OMPPrivateScope InlinedShareds;

  static bool isCapturedVar(CodeGenFunction &CGF, const VarDecl *VD) {
    return CGF.LambdaCaptureFields.lookup(VD) ||
           (CGF.CapturedStmtInfo && CGF.CapturedStmtInfo->lookup(VD)) ||
           (CGF.CurCodeDecl && isa<BlockDecl>(CGF.CurCodeDecl));
  }

public:
  OMPLexicalScope(CodeGenFunction &CGF, const OMPExecutableDirective &S,
                  bool AsInlined = false, bool EmitPreInitStmt = true)
      : CodeGenFunction::LexicalScope(CGF, S.getSourceRange()),
        InlinedShareds(CGF) {
    if (EmitPreInitStmt)
      emitPreInitStmt(CGF, S);
    if (AsInlined) {
      if (S.hasAssociatedStmt()) {
        auto *CS = cast<CapturedStmt>(S.getAssociatedStmt());
        for (auto &C : CS->captures()) {
          if (C.capturesVariable() || C.capturesVariableByCopy()) {
            auto *VD = C.getCapturedVar();
            assert(VD == VD->getCanonicalDecl() &&
                        "Canonical decl must be captured.");
            DeclRefExpr DRE(const_cast<VarDecl *>(VD),
                            isCapturedVar(CGF, VD) ||
                                (CGF.CapturedStmtInfo &&
                                 InlinedShareds.isGlobalVarCaptured(VD)),
                            VD->getType().getNonReferenceType(), VK_LValue,
                            SourceLocation());
            InlinedShareds.addPrivate(VD, [&CGF, &DRE]() -> Address {
              return CGF.EmitLValue(&DRE).getAddress();
            });
          }
        }
        (void)InlinedShareds.Privatize();
      }
    }
  }
};

/// Lexical scope for OpenMP parallel construct, that handles correct codegen
/// for captured expressions.
class OMPParallelScope final : public OMPLexicalScope {
  bool EmitPreInitStmt(const OMPExecutableDirective &S) {
    OpenMPDirectiveKind Kind = S.getDirectiveKind();
    return !(isOpenMPTargetExecutionDirective(Kind) ||
             isOpenMPLoopBoundSharingDirective(Kind)) &&
           isOpenMPParallelDirective(Kind);
  }

public:
  OMPParallelScope(CodeGenFunction &CGF, const OMPExecutableDirective &S)
      : OMPLexicalScope(CGF, S,
                        /*AsInlined=*/false,
                        /*EmitPreInitStmt=*/EmitPreInitStmt(S)) {}
};

/// Lexical scope for OpenMP teams construct, that handles correct codegen
/// for captured expressions.
class OMPTeamsScope final : public OMPLexicalScope {
  bool EmitPreInitStmt(const OMPExecutableDirective &S) {
    OpenMPDirectiveKind Kind = S.getDirectiveKind();
    return !isOpenMPTargetExecutionDirective(Kind) &&
           isOpenMPTeamsDirective(Kind);
  }

public:
  OMPTeamsScope(CodeGenFunction &CGF, const OMPExecutableDirective &S)
      : OMPLexicalScope(CGF, S,
                        /*AsInlined=*/false,
                        /*EmitPreInitStmt=*/EmitPreInitStmt(S)) {}
};

/// Private scope for OpenMP loop-based directives, that supports capturing
/// of used expression from loop statement.
class OMPLoopScope : public CodeGenFunction::RunCleanupsScope {
  void emitPreInitStmt(CodeGenFunction &CGF, const OMPLoopDirective &S) {
    if (auto *LD = dyn_cast<OMPLoopDirective>(&S)) {
      if (auto *PreInits = cast_or_null<DeclStmt>(LD->getPreInits())) {
        for (const auto *I : PreInits->decls())
          CGF.EmitVarDecl(cast<VarDecl>(*I));
      }
    }
  }

public:
  OMPLoopScope(CodeGenFunction &CGF, const OMPLoopDirective &S)
      : CodeGenFunction::RunCleanupsScope(CGF) {
    emitPreInitStmt(CGF, S);
  }
};

} // namespace

static void emitCommonOMPTargetDirective(CodeGenFunction &CGF,
                                         const OMPExecutableDirective &S,
                                         const RegionCodeGenTy &CodeGen);

LValue CodeGenFunction::EmitOMPSharedLValue(const Expr *E) {
  if (auto *OrigDRE = dyn_cast<DeclRefExpr>(E)) {
    if (auto *OrigVD = dyn_cast<VarDecl>(OrigDRE->getDecl())) {
      OrigVD = OrigVD->getCanonicalDecl();
      bool IsCaptured =
          LambdaCaptureFields.lookup(OrigVD) ||
          (CapturedStmtInfo && CapturedStmtInfo->lookup(OrigVD)) ||
          (CurCodeDecl && isa<BlockDecl>(CurCodeDecl));
      DeclRefExpr DRE(const_cast<VarDecl *>(OrigVD), IsCaptured,
                      OrigDRE->getType(), VK_LValue, OrigDRE->getExprLoc());
      return EmitLValue(&DRE);
    }
  }
  return EmitLValue(E);
}

llvm::Value *CodeGenFunction::getTypeSize(QualType Ty) {
  auto &C = getContext();
  llvm::Value *Size = nullptr;
  auto SizeInChars = C.getTypeSizeInChars(Ty);
  if (SizeInChars.isZero()) {
    // getTypeSizeInChars() returns 0 for a VLA.
    while (auto *VAT = C.getAsVariableArrayType(Ty)) {
      llvm::Value *ArraySize;
      std::tie(ArraySize, Ty) = getVLASize(VAT);
      Size = Size ? Builder.CreateNUWMul(Size, ArraySize) : ArraySize;
    }
    SizeInChars = C.getTypeSizeInChars(Ty);
    if (SizeInChars.isZero())
      return llvm::ConstantInt::get(SizeTy, /*V=*/0);
    Size = Builder.CreateNUWMul(Size, CGM.getSize(SizeInChars));
  } else
    Size = CGM.getSize(SizeInChars);
  return Size;
}

void CodeGenFunction::GenerateOpenMPCapturedVars(
    const CapturedStmt &S, SmallVectorImpl<llvm::Value *> &CapturedVars) {
  const RecordDecl *RD = S.getCapturedRecordDecl();
  auto CurField = RD->field_begin();
  auto CurCap = S.captures().begin();
  for (CapturedStmt::const_capture_init_iterator I = S.capture_init_begin(),
                                                 E = S.capture_init_end();
       I != E; ++I, ++CurField, ++CurCap) {
    if (CurField->hasCapturedVLAType()) {
      auto VAT = CurField->getCapturedVLAType();
      auto *Val = VLASizeMap[VAT->getSizeExpr()];
      CapturedVars.push_back(Val);
    } else if (CurCap->capturesThis())
      CapturedVars.push_back(CXXThisValue);
    else if (CurCap->capturesVariableByCopy()) {
      llvm::Value *CV =
          EmitLoadOfLValue(EmitLValue(*I), SourceLocation()).getScalarVal();

      // If the field is not a pointer, we need to save the actual value
      // and load it as a void pointer.
      if (!CurField->getType()->isAnyPointerType()) {
        auto &Ctx = getContext();
        auto DstAddr = CreateMemTemp(
            Ctx.getUIntPtrType(),
            Twine(CurCap->getCapturedVar()->getName()) + ".casted");
        LValue DstLV = MakeAddrLValue(DstAddr, Ctx.getUIntPtrType());

        auto *SrcAddrVal = EmitScalarConversion(
            DstAddr.getPointer(), Ctx.getPointerType(Ctx.getUIntPtrType()),
            Ctx.getPointerType(CurField->getType()), SourceLocation());
        LValue SrcLV =
            MakeNaturalAlignAddrLValue(SrcAddrVal, CurField->getType());

        // Store the value using the source type pointer.
        EmitStoreThroughLValue(RValue::get(CV), SrcLV);

        // Load the value using the destination type pointer.
        CV = EmitLoadOfLValue(DstLV, SourceLocation()).getScalarVal();
      }
      CapturedVars.push_back(CV);
    } else {
      assert(CurCap->capturesVariable() && "Expected capture by reference.");
      CapturedVars.push_back(EmitLValue(*I).getAddress().getPointer());
    }
  }
}

static Address castValueFromUintptr(CodeGenFunction &CGF, QualType DstType,
                                    StringRef Name, LValue AddrLV,
                                    bool isReferenceType = false) {
  ASTContext &Ctx = CGF.getContext();

  auto *CastedPtr = CGF.EmitScalarConversion(
      AddrLV.getAddress().getPointer(), Ctx.getUIntPtrType(),
      Ctx.getPointerType(DstType), SourceLocation());
  auto TmpAddr =
      CGF.MakeNaturalAlignAddrLValue(CastedPtr, Ctx.getPointerType(DstType))
          .getAddress();

  // If we are dealing with references we need to return the address of the
  // reference instead of the reference of the value.
  if (isReferenceType) {
    QualType RefType = Ctx.getLValueReferenceType(DstType);
    auto *RefVal = TmpAddr.getPointer();
    TmpAddr = CGF.CreateMemTemp(RefType, Twine(Name) + ".ref");
    auto TmpLVal = CGF.MakeAddrLValue(TmpAddr, RefType);
    CGF.EmitStoreThroughLValue(RValue::get(RefVal), TmpLVal, /*isInit*/ true);
  }

  return TmpAddr;
}

static QualType getCanonicalParamType(ASTContext &C, QualType T) {
  if (T->isLValueReferenceType()) {
    return C.getLValueReferenceType(
        getCanonicalParamType(C, T.getNonReferenceType()),
        /*SpelledAsLValue=*/false);
  }
  if (T->isPointerType())
    return C.getPointerType(getCanonicalParamType(C, T->getPointeeType()));
  if (auto *A = T->getAsArrayTypeUnsafe()) {
    if (auto *VLA = dyn_cast<VariableArrayType>(A))
      return getCanonicalParamType(C, VLA->getElementType());
    else if (!A->isVariablyModifiedType())
      return C.getCanonicalType(T);
  }
  return C.getCanonicalParamType(T);
}

namespace {
  /// Contains required data for proper outlined function codegen.
  struct FunctionOptions {
    /// Captured statement for which the function is generated.
    const CapturedStmt *S = nullptr;
    /// true if cast to/from  UIntPtr is required for variables captured by
    /// value.
    const bool UIntPtrCastRequired = true;
    /// true if only casted arguments must be registered as local args or VLA
    /// sizes.
    const bool RegisterCastedArgsOnly = false;
    /// Name of the generated function.
    const StringRef FunctionName;
    explicit FunctionOptions(const CapturedStmt *S, bool UIntPtrCastRequired,
                             bool RegisterCastedArgsOnly,
                             StringRef FunctionName)
        : S(S), UIntPtrCastRequired(UIntPtrCastRequired),
          RegisterCastedArgsOnly(UIntPtrCastRequired && RegisterCastedArgsOnly),
          FunctionName(FunctionName) {}
  };
}

static llvm::Function *emitOutlinedFunctionPrologue(
    CodeGenFunction &CGF, FunctionArgList &Args,
    llvm::MapVector<const Decl *, std::pair<const VarDecl *, Address>>
        &LocalAddrs,
    llvm::DenseMap<const Decl *, std::pair<const Expr *, llvm::Value *>>
        &VLASizes,
    llvm::Value *&CXXThisValue, const FunctionOptions &FO) {
  const CapturedDecl *CD = FO.S->getCapturedDecl();
  const RecordDecl *RD = FO.S->getCapturedRecordDecl();
  assert(CD->hasBody() && "missing CapturedDecl body");

  CXXThisValue = nullptr;
  // Build the argument list.
  CodeGenModule &CGM = CGF.CGM;
  ASTContext &Ctx = CGM.getContext();
  FunctionArgList TargetArgs;
  Args.append(CD->param_begin(),
              std::next(CD->param_begin(), CD->getContextParamPosition()));
  TargetArgs.append(
      CD->param_begin(),
      std::next(CD->param_begin(), CD->getContextParamPosition()));
  auto I = FO.S->captures().begin();
  FunctionDecl *DebugFunctionDecl = nullptr;
  if (!FO.UIntPtrCastRequired) {
    FunctionProtoType::ExtProtoInfo EPI;
    DebugFunctionDecl = FunctionDecl::Create(
        Ctx, Ctx.getTranslationUnitDecl(), FO.S->getLocStart(),
        SourceLocation(), DeclarationName(), Ctx.VoidTy,
        Ctx.getTrivialTypeSourceInfo(
            Ctx.getFunctionType(Ctx.VoidTy, llvm::None, EPI)),
        SC_Static, /*isInlineSpecified=*/false, /*hasWrittenPrototype=*/false);
  }
  for (auto *FD : RD->fields()) {
    QualType ArgType = FD->getType();
    IdentifierInfo *II = nullptr;
    VarDecl *CapVar = nullptr;

    // If this is a capture by copy and the type is not a pointer, the outlined
    // function argument type should be uintptr and the value properly casted to
    // uintptr. This is necessary given that the runtime library is only able to
    // deal with pointers. We can pass in the same way the VLA type sizes to the
    // outlined function.
    if ((I->capturesVariableByCopy() && !ArgType->isAnyPointerType()) ||
        I->capturesVariableArrayType()) {
      if (FO.UIntPtrCastRequired)
        ArgType = Ctx.getUIntPtrType();
    }

    if (I->capturesVariable() || I->capturesVariableByCopy()) {
      CapVar = I->getCapturedVar();
      II = CapVar->getIdentifier();
    } else if (I->capturesThis())
      II = &Ctx.Idents.get("this");
    else {
      assert(I->capturesVariableArrayType());
      II = &Ctx.Idents.get("vla");
    }
    if (ArgType->isVariablyModifiedType())
      ArgType = getCanonicalParamType(Ctx, ArgType);
    VarDecl *Arg;
    if (DebugFunctionDecl && (CapVar || I->capturesThis())) {
      Arg = ParmVarDecl::Create(
          Ctx, DebugFunctionDecl,
          CapVar ? CapVar->getLocStart() : FD->getLocStart(),
          CapVar ? CapVar->getLocation() : FD->getLocation(), II, ArgType,
          /*TInfo=*/nullptr, SC_None, /*DefArg=*/nullptr);
    } else {
      Arg = ImplicitParamDecl::Create(Ctx, /*DC=*/nullptr, FD->getLocation(),
                                      II, ArgType, ImplicitParamDecl::Other);
    }
    Args.emplace_back(Arg);
    // Do not cast arguments if we emit function with non-original types.
    TargetArgs.emplace_back(
        FO.UIntPtrCastRequired
            ? Arg
            : CGM.getOpenMPRuntime().translateParameter(FD, Arg));
    ++I;
  }
  Args.append(
      std::next(CD->param_begin(), CD->getContextParamPosition() + 1),
      CD->param_end());
  TargetArgs.append(
      std::next(CD->param_begin(), CD->getContextParamPosition() + 1),
      CD->param_end());

  // Create the function declaration.
  const CGFunctionInfo &FuncInfo =
      CGM.getTypes().arrangeBuiltinFunctionDeclaration(Ctx.VoidTy, TargetArgs);
  llvm::FunctionType *FuncLLVMTy = CGM.getTypes().GetFunctionType(FuncInfo);

  llvm::Function *F =
      llvm::Function::Create(FuncLLVMTy, llvm::GlobalValue::InternalLinkage,
                             FO.FunctionName, &CGM.getModule());
  CGM.SetInternalFunctionAttributes(CD, F, FuncInfo);
  if (CD->isNothrow())
    F->setDoesNotThrow();

  // Generate the function.
  CGF.StartFunction(CD, Ctx.VoidTy, F, FuncInfo, TargetArgs,
                    FO.S->getLocStart(), CD->getBody()->getLocStart());
  unsigned Cnt = CD->getContextParamPosition();
  I = FO.S->captures().begin();
  for (auto *FD : RD->fields()) {
    // Do not map arguments if we emit function with non-original types.
    Address LocalAddr(Address::invalid());
    if (!FO.UIntPtrCastRequired && Args[Cnt] != TargetArgs[Cnt]) {
      LocalAddr = CGM.getOpenMPRuntime().getParameterAddress(CGF, Args[Cnt],
                                                             TargetArgs[Cnt]);
    } else {
      LocalAddr = CGF.GetAddrOfLocalVar(Args[Cnt]);
    }
    // If we are capturing a pointer by copy we don't need to do anything, just
    // use the value that we get from the arguments.
    if (I->capturesVariableByCopy() && FD->getType()->isAnyPointerType()) {
      const VarDecl *CurVD = I->getCapturedVar();
      // If the variable is a reference we need to materialize it here.
      if (CurVD->getType()->isReferenceType()) {
        Address RefAddr = CGF.CreateMemTemp(
            CurVD->getType(), CGM.getPointerAlign(), ".materialized_ref");
        CGF.EmitStoreOfScalar(LocalAddr.getPointer(), RefAddr,
                              /*Volatile=*/false, CurVD->getType());
        LocalAddr = RefAddr;
      }
      if (!FO.RegisterCastedArgsOnly)
        LocalAddrs.insert({Args[Cnt], {CurVD, LocalAddr}});
      ++Cnt;
      ++I;
      continue;
    }

    LValue ArgLVal = CGF.MakeAddrLValue(LocalAddr, Args[Cnt]->getType(),
                                        AlignmentSource::Decl);
    if (FD->hasCapturedVLAType()) {
      if (FO.UIntPtrCastRequired) {
        ArgLVal = CGF.MakeAddrLValue(castValueFromUintptr(CGF, FD->getType(),
                                                          Args[Cnt]->getName(),
                                                          ArgLVal),
                                     FD->getType(), AlignmentSource::Decl);
      }
      auto *ExprArg =
          CGF.EmitLoadOfLValue(ArgLVal, SourceLocation()).getScalarVal();
      auto VAT = FD->getCapturedVLAType();
      VLASizes.insert({Args[Cnt], {VAT->getSizeExpr(), ExprArg}});
    } else if (I->capturesVariable()) {
      auto *Var = I->getCapturedVar();
      QualType VarTy = Var->getType();
      Address ArgAddr = ArgLVal.getAddress();
      if (!VarTy->isReferenceType()) {
        if (ArgLVal.getType()->isLValueReferenceType()) {
          ArgAddr = CGF.EmitLoadOfReference(ArgLVal);
        } else if (!VarTy->isVariablyModifiedType() || !VarTy->isPointerType()) {
          assert(ArgLVal.getType()->isPointerType());
          ArgAddr = CGF.EmitLoadOfPointer(
              ArgAddr, ArgLVal.getType()->castAs<PointerType>());
        }
      }
      if (!FO.RegisterCastedArgsOnly) {
        LocalAddrs.insert(
            {Args[Cnt],
             {Var, Address(ArgAddr.getPointer(), Ctx.getDeclAlign(Var))}});
      }
    } else if (I->capturesVariableByCopy()) {
      assert(!FD->getType()->isAnyPointerType() &&
             "Not expecting a captured pointer.");
      auto *Var = I->getCapturedVar();
      QualType VarTy = Var->getType();
      LocalAddrs.insert(
          {Args[Cnt],
           {Var,
            FO.UIntPtrCastRequired
                ? castValueFromUintptr(CGF, FD->getType(), Args[Cnt]->getName(),
                                       ArgLVal, VarTy->isReferenceType())
                : ArgLVal.getAddress()}});
    } else {
      // If 'this' is captured, load it into CXXThisValue.
      assert(I->capturesThis());
      CXXThisValue = CGF.EmitLoadOfLValue(ArgLVal, Args[Cnt]->getLocation())
                         .getScalarVal();
      LocalAddrs.insert({Args[Cnt], {nullptr, ArgLVal.getAddress()}});
    }
    ++Cnt;
    ++I;
  }

  return F;
}

llvm::Function *
CodeGenFunction::GenerateOpenMPCapturedStmtFunction(const CapturedStmt &S) {
  assert(
      CapturedStmtInfo &&
      "CapturedStmtInfo should be set when generating the captured function");
  const CapturedDecl *CD = S.getCapturedDecl();
  // Build the argument list.
  bool NeedWrapperFunction =
      getDebugInfo() &&
      CGM.getCodeGenOpts().getDebugInfo() >= codegenoptions::LimitedDebugInfo;
  FunctionArgList Args;
  llvm::MapVector<const Decl *, std::pair<const VarDecl *, Address>> LocalAddrs;
  llvm::DenseMap<const Decl *, std::pair<const Expr *, llvm::Value *>> VLASizes;
  SmallString<256> Buffer;
  llvm::raw_svector_ostream Out(Buffer);
  Out << CapturedStmtInfo->getHelperName();
  if (NeedWrapperFunction)
    Out << "_debug__";
  FunctionOptions FO(&S, !NeedWrapperFunction, /*RegisterCastedArgsOnly=*/false,
                     Out.str());
  llvm::Function *F = emitOutlinedFunctionPrologue(*this, Args, LocalAddrs,
                                                   VLASizes, CXXThisValue, FO);
  for (const auto &LocalAddrPair : LocalAddrs) {
    if (LocalAddrPair.second.first) {
      setAddrOfLocalVar(LocalAddrPair.second.first,
                        LocalAddrPair.second.second);
    }
  }
  for (const auto &VLASizePair : VLASizes)
    VLASizeMap[VLASizePair.second.first] = VLASizePair.second.second;
  PGO.assignRegionCounters(GlobalDecl(CD), F);
  CapturedStmtInfo->EmitBody(*this, CD->getBody());
  FinishFunction(CD->getBodyRBrace());
  if (!NeedWrapperFunction)
    return F;

  FunctionOptions WrapperFO(&S, /*UIntPtrCastRequired=*/true,
                            /*RegisterCastedArgsOnly=*/true,
                            CapturedStmtInfo->getHelperName());
  CodeGenFunction WrapperCGF(CGM, /*suppressNewContext=*/true);
  Args.clear();
  LocalAddrs.clear();
  VLASizes.clear();
  llvm::Function *WrapperF =
      emitOutlinedFunctionPrologue(WrapperCGF, Args, LocalAddrs, VLASizes,
                                   WrapperCGF.CXXThisValue, WrapperFO);
  llvm::SmallVector<llvm::Value *, 4> CallArgs;
  for (const auto *Arg : Args) {
    llvm::Value *CallArg;
    auto I = LocalAddrs.find(Arg);
    if (I != LocalAddrs.end()) {
      LValue LV = WrapperCGF.MakeAddrLValue(
          I->second.second,
          I->second.first ? I->second.first->getType() : Arg->getType(),
          AlignmentSource::Decl);
      CallArg = WrapperCGF.EmitLoadOfScalar(LV, SourceLocation());
    } else {
      auto EI = VLASizes.find(Arg);
      if (EI != VLASizes.end())
        CallArg = EI->second.second;
      else {
        LValue LV = WrapperCGF.MakeAddrLValue(WrapperCGF.GetAddrOfLocalVar(Arg),
                                              Arg->getType(),
                                              AlignmentSource::Decl);
        CallArg = WrapperCGF.EmitLoadOfScalar(LV, SourceLocation());
      }
    }
    CallArgs.emplace_back(WrapperCGF.EmitFromMemory(CallArg, Arg->getType()));
  }
  CGM.getOpenMPRuntime().emitOutlinedFunctionCall(WrapperCGF, S.getLocStart(),
                                                  F, CallArgs);
  WrapperCGF.FinishFunction();
  return WrapperF;
}

//===----------------------------------------------------------------------===//
//                              OpenMP Directive Emission
//===----------------------------------------------------------------------===//
void CodeGenFunction::EmitOMPAggregateAssign(
    Address DestAddr, Address SrcAddr, QualType OriginalType,
    const llvm::function_ref<void(Address, Address)> &CopyGen) {
  // Perform element-by-element initialization.
  QualType ElementTy;

  // Drill down to the base element type on both arrays.
  auto ArrayTy = OriginalType->getAsArrayTypeUnsafe();
  auto NumElements = emitArrayLength(ArrayTy, ElementTy, DestAddr);
  SrcAddr = Builder.CreateElementBitCast(SrcAddr, DestAddr.getElementType());

  auto SrcBegin = SrcAddr.getPointer();
  auto DestBegin = DestAddr.getPointer();
  // Cast from pointer to array type to pointer to single element.
  auto DestEnd = Builder.CreateGEP(DestBegin, NumElements);
  // The basic structure here is a while-do loop.
  auto BodyBB = createBasicBlock("omp.arraycpy.body");
  auto DoneBB = createBasicBlock("omp.arraycpy.done");
  auto IsEmpty =
      Builder.CreateICmpEQ(DestBegin, DestEnd, "omp.arraycpy.isempty");
  Builder.CreateCondBr(IsEmpty, DoneBB, BodyBB);

  // Enter the loop body, making that address the current address.
  auto EntryBB = Builder.GetInsertBlock();
  EmitBlock(BodyBB);

  CharUnits ElementSize = getContext().getTypeSizeInChars(ElementTy);

  llvm::PHINode *SrcElementPHI =
    Builder.CreatePHI(SrcBegin->getType(), 2, "omp.arraycpy.srcElementPast");
  SrcElementPHI->addIncoming(SrcBegin, EntryBB);
  Address SrcElementCurrent =
      Address(SrcElementPHI,
              SrcAddr.getAlignment().alignmentOfArrayElement(ElementSize));

  llvm::PHINode *DestElementPHI =
    Builder.CreatePHI(DestBegin->getType(), 2, "omp.arraycpy.destElementPast");
  DestElementPHI->addIncoming(DestBegin, EntryBB);
  Address DestElementCurrent =
    Address(DestElementPHI,
            DestAddr.getAlignment().alignmentOfArrayElement(ElementSize));

  // Emit copy.
  CopyGen(DestElementCurrent, SrcElementCurrent);

  // Shift the address forward by one element.
  auto DestElementNext = Builder.CreateConstGEP1_32(
      DestElementPHI, /*Idx0=*/1, "omp.arraycpy.dest.element");
  auto SrcElementNext = Builder.CreateConstGEP1_32(
      SrcElementPHI, /*Idx0=*/1, "omp.arraycpy.src.element");
  // Check whether we've reached the end.
  auto Done =
      Builder.CreateICmpEQ(DestElementNext, DestEnd, "omp.arraycpy.done");
  Builder.CreateCondBr(Done, DoneBB, BodyBB);
  DestElementPHI->addIncoming(DestElementNext, Builder.GetInsertBlock());
  SrcElementPHI->addIncoming(SrcElementNext, Builder.GetInsertBlock());

  // Done.
  EmitBlock(DoneBB, /*IsFinished=*/true);
}

void CodeGenFunction::EmitOMPCopy(QualType OriginalType, Address DestAddr,
                                  Address SrcAddr, const VarDecl *DestVD,
                                  const VarDecl *SrcVD, const Expr *Copy) {
  if (OriginalType->isArrayType()) {
    auto *BO = dyn_cast<BinaryOperator>(Copy);
    if (BO && BO->getOpcode() == BO_Assign) {
      // Perform simple memcpy for simple copying.
      EmitAggregateAssign(DestAddr, SrcAddr, OriginalType);
    } else {
      // For arrays with complex element types perform element by element
      // copying.
      EmitOMPAggregateAssign(
          DestAddr, SrcAddr, OriginalType,
          [this, Copy, SrcVD, DestVD](Address DestElement, Address SrcElement) {
            // Working with the single array element, so have to remap
            // destination and source variables to corresponding array
            // elements.
            CodeGenFunction::OMPPrivateScope Remap(*this);
            Remap.addPrivate(DestVD, [DestElement]() -> Address {
              return DestElement;
            });
            Remap.addPrivate(
                SrcVD, [SrcElement]() -> Address { return SrcElement; });
            (void)Remap.Privatize();
            EmitIgnoredExpr(Copy);
          });
    }
  } else {
    // Remap pseudo source variable to private copy.
    CodeGenFunction::OMPPrivateScope Remap(*this);
    Remap.addPrivate(SrcVD, [SrcAddr]() -> Address { return SrcAddr; });
    Remap.addPrivate(DestVD, [DestAddr]() -> Address { return DestAddr; });
    (void)Remap.Privatize();
    // Emit copying of the whole variable.
    EmitIgnoredExpr(Copy);
  }
}

bool CodeGenFunction::EmitOMPFirstprivateClause(const OMPExecutableDirective &D,
                                                OMPPrivateScope &PrivateScope) {
  if (!HaveInsertPoint())
    return false;
  bool FirstprivateIsLastprivate = false;
  llvm::DenseSet<const VarDecl *> Lastprivates;
  for (const auto *C : D.getClausesOfKind<OMPLastprivateClause>()) {
    for (const auto *D : C->varlists())
      Lastprivates.insert(
          cast<VarDecl>(cast<DeclRefExpr>(D)->getDecl())->getCanonicalDecl());
  }
  llvm::DenseSet<const VarDecl *> EmittedAsFirstprivate;
  CGCapturedStmtInfo CapturesInfo(cast<CapturedStmt>(*D.getAssociatedStmt()));
  for (const auto *C : D.getClausesOfKind<OMPFirstprivateClause>()) {
    auto IRef = C->varlist_begin();
    auto InitsRef = C->inits().begin();
    for (auto IInit : C->private_copies()) {
      auto *OrigVD = cast<VarDecl>(cast<DeclRefExpr>(*IRef)->getDecl());
      bool ThisFirstprivateIsLastprivate =
          Lastprivates.count(OrigVD->getCanonicalDecl()) > 0;
      auto *CapFD = CapturesInfo.lookup(OrigVD);
      auto *FD = CapturedStmtInfo->lookup(OrigVD);
      if (!ThisFirstprivateIsLastprivate && FD && (FD == CapFD) &&
          !FD->getType()->isReferenceType()) {
        EmittedAsFirstprivate.insert(OrigVD->getCanonicalDecl());
        ++IRef;
        ++InitsRef;
        continue;
      }
      FirstprivateIsLastprivate =
          FirstprivateIsLastprivate || ThisFirstprivateIsLastprivate;
      if (EmittedAsFirstprivate.insert(OrigVD->getCanonicalDecl()).second) {
        auto *VD = cast<VarDecl>(cast<DeclRefExpr>(IInit)->getDecl());
        auto *VDInit = cast<VarDecl>(cast<DeclRefExpr>(*InitsRef)->getDecl());
        bool IsRegistered;
        DeclRefExpr DRE(const_cast<VarDecl *>(OrigVD),
                        /*RefersToEnclosingVariableOrCapture=*/FD != nullptr,
                        (*IRef)->getType(), VK_LValue, (*IRef)->getExprLoc());
        Address OriginalAddr = EmitLValue(&DRE).getAddress();
        QualType Type = VD->getType();
        if (Type->isArrayType()) {
          // Emit VarDecl with copy init for arrays.
          // Get the address of the original variable captured in current
          // captured region.
          IsRegistered = PrivateScope.addPrivate(OrigVD, [&]() -> Address {
            auto Emission = EmitAutoVarAlloca(*VD);
            auto *Init = VD->getInit();
            if (!isa<CXXConstructExpr>(Init) || isTrivialInitializer(Init)) {
              // Perform simple memcpy.
              EmitAggregateAssign(Emission.getAllocatedAddress(), OriginalAddr,
                                  Type);
            } else {
              EmitOMPAggregateAssign(
                  Emission.getAllocatedAddress(), OriginalAddr, Type,
                  [this, VDInit, Init](Address DestElement,
                                       Address SrcElement) {
                    // Clean up any temporaries needed by the initialization.
                    RunCleanupsScope InitScope(*this);
                    // Emit initialization for single element.
                    setAddrOfLocalVar(VDInit, SrcElement);
                    EmitAnyExprToMem(Init, DestElement,
                                     Init->getType().getQualifiers(),
                                     /*IsInitializer*/ false);
                    LocalDeclMap.erase(VDInit);
                  });
            }
            EmitAutoVarCleanups(Emission);
            return Emission.getAllocatedAddress();
          });
        } else {
          IsRegistered = PrivateScope.addPrivate(OrigVD, [&]() -> Address {
            // Emit private VarDecl with copy init.
            // Remap temp VDInit variable to the address of the original
            // variable
            // (for proper handling of captured global variables).
            setAddrOfLocalVar(VDInit, OriginalAddr);
            EmitDecl(*VD);
            LocalDeclMap.erase(VDInit);
            return GetAddrOfLocalVar(VD);
          });
        }
        assert(IsRegistered &&
               "firstprivate var already registered as private");
        // Silence the warning about unused variable.
        (void)IsRegistered;
      }
      ++IRef;
      ++InitsRef;
    }
  }
  return FirstprivateIsLastprivate && !EmittedAsFirstprivate.empty();
}

void CodeGenFunction::EmitOMPPrivateClause(
    const OMPExecutableDirective &D,
    CodeGenFunction::OMPPrivateScope &PrivateScope) {
  if (!HaveInsertPoint())
    return;
  llvm::DenseSet<const VarDecl *> EmittedAsPrivate;
  for (const auto *C : D.getClausesOfKind<OMPPrivateClause>()) {
    auto IRef = C->varlist_begin();
    for (auto IInit : C->private_copies()) {
      auto *OrigVD = cast<VarDecl>(cast<DeclRefExpr>(*IRef)->getDecl());
      if (EmittedAsPrivate.insert(OrigVD->getCanonicalDecl()).second) {
        auto VD = cast<VarDecl>(cast<DeclRefExpr>(IInit)->getDecl());
        bool IsRegistered =
            PrivateScope.addPrivate(OrigVD, [&]() -> Address {
              // Emit private VarDecl with copy init.
              EmitDecl(*VD);
              return GetAddrOfLocalVar(VD);
            });
        assert(IsRegistered && "private var already registered as private");
        // Silence the warning about unused variable.
        (void)IsRegistered;
      }
      ++IRef;
    }
  }
}

bool CodeGenFunction::EmitOMPCopyinClause(const OMPExecutableDirective &D) {
  if (!HaveInsertPoint())
    return false;
  // threadprivate_var1 = master_threadprivate_var1;
  // operator=(threadprivate_var2, master_threadprivate_var2);
  // ...
  // __kmpc_barrier(&loc, global_tid);
  llvm::DenseSet<const VarDecl *> CopiedVars;
  llvm::BasicBlock *CopyBegin = nullptr, *CopyEnd = nullptr;
  for (const auto *C : D.getClausesOfKind<OMPCopyinClause>()) {
    auto IRef = C->varlist_begin();
    auto ISrcRef = C->source_exprs().begin();
    auto IDestRef = C->destination_exprs().begin();
    for (auto *AssignOp : C->assignment_ops()) {
      auto *VD = cast<VarDecl>(cast<DeclRefExpr>(*IRef)->getDecl());
      QualType Type = VD->getType();
      if (CopiedVars.insert(VD->getCanonicalDecl()).second) {
        // Get the address of the master variable. If we are emitting code with
        // TLS support, the address is passed from the master as field in the
        // captured declaration.
        Address MasterAddr = Address::invalid();
        if (getLangOpts().OpenMPUseTLS &&
            getContext().getTargetInfo().isTLSSupported()) {
          assert(CapturedStmtInfo->lookup(VD) &&
                 "Copyin threadprivates should have been captured!");
          DeclRefExpr DRE(const_cast<VarDecl *>(VD), true, (*IRef)->getType(),
                          VK_LValue, (*IRef)->getExprLoc());
          MasterAddr = EmitLValue(&DRE).getAddress();
          LocalDeclMap.erase(VD);
        } else {
          MasterAddr =
            Address(VD->isStaticLocal() ? CGM.getStaticLocalDeclAddress(VD)
                                        : CGM.GetAddrOfGlobal(VD),
                    getContext().getDeclAlign(VD));
        }
        // Get the address of the threadprivate variable.
        Address PrivateAddr = EmitLValue(*IRef).getAddress();
        if (CopiedVars.size() == 1) {
          // At first check if current thread is a master thread. If it is, no
          // need to copy data.
          CopyBegin = createBasicBlock("copyin.not.master");
          CopyEnd = createBasicBlock("copyin.not.master.end");
          Builder.CreateCondBr(
              Builder.CreateICmpNE(
                  Builder.CreatePtrToInt(MasterAddr.getPointer(), CGM.IntPtrTy),
                  Builder.CreatePtrToInt(PrivateAddr.getPointer(), CGM.IntPtrTy)),
              CopyBegin, CopyEnd);
          EmitBlock(CopyBegin);
        }
        auto *SrcVD = cast<VarDecl>(cast<DeclRefExpr>(*ISrcRef)->getDecl());
        auto *DestVD = cast<VarDecl>(cast<DeclRefExpr>(*IDestRef)->getDecl());
        EmitOMPCopy(Type, PrivateAddr, MasterAddr, DestVD, SrcVD, AssignOp);
      }
      ++IRef;
      ++ISrcRef;
      ++IDestRef;
    }
  }
  if (CopyEnd) {
    // Exit out of copying procedure for non-master thread.
    EmitBlock(CopyEnd, /*IsFinished=*/true);
    return true;
  }
  return false;
}

bool CodeGenFunction::EmitOMPLastprivateClauseInit(
    const OMPExecutableDirective &D, OMPPrivateScope &PrivateScope) {
  if (!HaveInsertPoint())
    return false;
  bool HasAtLeastOneLastprivate = false;
  llvm::DenseSet<const VarDecl *> SIMDLCVs;
  if (isOpenMPSimdDirective(D.getDirectiveKind())) {
    auto *LoopDirective = cast<OMPLoopDirective>(&D);
    for (auto *C : LoopDirective->counters()) {
      SIMDLCVs.insert(
          cast<VarDecl>(cast<DeclRefExpr>(C)->getDecl())->getCanonicalDecl());
    }
  }
  llvm::DenseSet<const VarDecl *> AlreadyEmittedVars;
  for (const auto *C : D.getClausesOfKind<OMPLastprivateClause>()) {
    HasAtLeastOneLastprivate = true;
    if (isOpenMPTaskLoopDirective(D.getDirectiveKind()))
      break;
    auto IRef = C->varlist_begin();
    auto IDestRef = C->destination_exprs().begin();
    for (auto *IInit : C->private_copies()) {
      // Keep the address of the original variable for future update at the end
      // of the loop.
      auto *OrigVD = cast<VarDecl>(cast<DeclRefExpr>(*IRef)->getDecl());
      // Taskloops do not require additional initialization, it is done in
      // runtime support library.
      if (AlreadyEmittedVars.insert(OrigVD->getCanonicalDecl()).second) {
        auto *DestVD = cast<VarDecl>(cast<DeclRefExpr>(*IDestRef)->getDecl());
        PrivateScope.addPrivate(DestVD, [this, OrigVD, IRef]() -> Address {
          DeclRefExpr DRE(
              const_cast<VarDecl *>(OrigVD),
              /*RefersToEnclosingVariableOrCapture=*/CapturedStmtInfo->lookup(
                  OrigVD) != nullptr,
              (*IRef)->getType(), VK_LValue, (*IRef)->getExprLoc());
          return EmitLValue(&DRE).getAddress();
        });
        // Check if the variable is also a firstprivate: in this case IInit is
        // not generated. Initialization of this variable will happen in codegen
        // for 'firstprivate' clause.
        if (IInit && !SIMDLCVs.count(OrigVD->getCanonicalDecl())) {
          auto *VD = cast<VarDecl>(cast<DeclRefExpr>(IInit)->getDecl());
          bool IsRegistered = PrivateScope.addPrivate(OrigVD, [&]() -> Address {
            // Emit private VarDecl with copy init.
            EmitDecl(*VD);
            return GetAddrOfLocalVar(VD);
          });
          assert(IsRegistered &&
                 "lastprivate var already registered as private");
          (void)IsRegistered;
        }
      }
      ++IRef;
      ++IDestRef;
    }
  }
  return HasAtLeastOneLastprivate;
}

void CodeGenFunction::EmitOMPLastprivateClauseFinal(
    const OMPExecutableDirective &D, bool NoFinals,
    llvm::Value *IsLastIterCond) {
  if (!HaveInsertPoint())
    return;
  // Emit following code:
  // if (<IsLastIterCond>) {
  //   orig_var1 = private_orig_var1;
  //   ...
  //   orig_varn = private_orig_varn;
  // }
  llvm::BasicBlock *ThenBB = nullptr;
  llvm::BasicBlock *DoneBB = nullptr;
  if (IsLastIterCond) {
    ThenBB = createBasicBlock(".omp.lastprivate.then");
    DoneBB = createBasicBlock(".omp.lastprivate.done");
    Builder.CreateCondBr(IsLastIterCond, ThenBB, DoneBB);
    EmitBlock(ThenBB);
  }
  llvm::DenseSet<const VarDecl *> AlreadyEmittedVars;
  llvm::DenseMap<const VarDecl *, const Expr *> LoopCountersAndUpdates;
  if (auto *LoopDirective = dyn_cast<OMPLoopDirective>(&D)) {
    auto IC = LoopDirective->counters().begin();
    for (auto F : LoopDirective->finals()) {
      auto *D =
          cast<VarDecl>(cast<DeclRefExpr>(*IC)->getDecl())->getCanonicalDecl();
      if (NoFinals)
        AlreadyEmittedVars.insert(D);
      else
        LoopCountersAndUpdates[D] = F;
      ++IC;
    }
  }
  for (const auto *C : D.getClausesOfKind<OMPLastprivateClause>()) {
    auto IRef = C->varlist_begin();
    auto ISrcRef = C->source_exprs().begin();
    auto IDestRef = C->destination_exprs().begin();
    for (auto *AssignOp : C->assignment_ops()) {
      auto *PrivateVD = cast<VarDecl>(cast<DeclRefExpr>(*IRef)->getDecl());
      QualType Type = PrivateVD->getType();
      auto *CanonicalVD = PrivateVD->getCanonicalDecl();
      if (AlreadyEmittedVars.insert(CanonicalVD).second) {
        // If lastprivate variable is a loop control variable for loop-based
        // directive, update its value before copyin back to original
        // variable.
        if (auto *FinalExpr = LoopCountersAndUpdates.lookup(CanonicalVD))
          EmitIgnoredExpr(FinalExpr);
        auto *SrcVD = cast<VarDecl>(cast<DeclRefExpr>(*ISrcRef)->getDecl());
        auto *DestVD = cast<VarDecl>(cast<DeclRefExpr>(*IDestRef)->getDecl());
        // Get the address of the original variable.
        Address OriginalAddr = GetAddrOfLocalVar(DestVD);
        // Get the address of the private variable.
        Address PrivateAddr = GetAddrOfLocalVar(PrivateVD);
        if (auto RefTy = PrivateVD->getType()->getAs<ReferenceType>())
          PrivateAddr =
              Address(Builder.CreateLoad(PrivateAddr),
                      getNaturalTypeAlignment(RefTy->getPointeeType()));
        EmitOMPCopy(Type, OriginalAddr, PrivateAddr, DestVD, SrcVD, AssignOp);
      }
      ++IRef;
      ++ISrcRef;
      ++IDestRef;
    }
    if (auto *PostUpdate = C->getPostUpdateExpr())
      EmitIgnoredExpr(PostUpdate);
  }
  if (IsLastIterCond)
    EmitBlock(DoneBB, /*IsFinished=*/true);
}

void CodeGenFunction::EmitOMPReductionClauseInit(
    const OMPExecutableDirective &D,
    CodeGenFunction::OMPPrivateScope &PrivateScope) {
  if (!HaveInsertPoint())
    return;
  SmallVector<const Expr *, 4> Shareds;
  SmallVector<const Expr *, 4> Privates;
  SmallVector<const Expr *, 4> ReductionOps;
  SmallVector<const Expr *, 4> LHSs;
  SmallVector<const Expr *, 4> RHSs;
  for (const auto *C : D.getClausesOfKind<OMPReductionClause>()) {
    auto IPriv = C->privates().begin();
    auto IRed = C->reduction_ops().begin();
    auto ILHS = C->lhs_exprs().begin();
    auto IRHS = C->rhs_exprs().begin();
    for (const auto *Ref : C->varlists()) {
      Shareds.emplace_back(Ref);
      Privates.emplace_back(*IPriv);
      ReductionOps.emplace_back(*IRed);
      LHSs.emplace_back(*ILHS);
      RHSs.emplace_back(*IRHS);
      std::advance(IPriv, 1);
      std::advance(IRed, 1);
      std::advance(ILHS, 1);
      std::advance(IRHS, 1);
    }
  }
  ReductionCodeGen RedCG(Shareds, Privates, ReductionOps);
  unsigned Count = 0;
  auto ILHS = LHSs.begin();
  auto IRHS = RHSs.begin();
  auto IPriv = Privates.begin();
  for (const auto *IRef : Shareds) {
    auto *PrivateVD = cast<VarDecl>(cast<DeclRefExpr>(*IPriv)->getDecl());
    // Emit private VarDecl with reduction init.
    RedCG.emitSharedLValue(*this, Count);
    RedCG.emitAggregateType(*this, Count);
    auto Emission = EmitAutoVarAlloca(*PrivateVD);
    RedCG.emitInitialization(*this, Count, Emission.getAllocatedAddress(),
                             RedCG.getSharedLValue(Count),
                             [&Emission](CodeGenFunction &CGF) {
                               CGF.EmitAutoVarInit(Emission);
                               return true;
                             });
    EmitAutoVarCleanups(Emission);
    Address BaseAddr = RedCG.adjustPrivateAddress(
        *this, Count, Emission.getAllocatedAddress());
    bool IsRegistered = PrivateScope.addPrivate(
        RedCG.getBaseDecl(Count), [BaseAddr]() -> Address { return BaseAddr; });
    assert(IsRegistered && "private var already registered as private");
    // Silence the warning about unused variable.
    (void)IsRegistered;

    auto *LHSVD = cast<VarDecl>(cast<DeclRefExpr>(*ILHS)->getDecl());
    auto *RHSVD = cast<VarDecl>(cast<DeclRefExpr>(*IRHS)->getDecl());
    QualType Type = PrivateVD->getType();
    bool isaOMPArraySectionExpr = isa<OMPArraySectionExpr>(IRef);
    if (isaOMPArraySectionExpr && Type->isVariablyModifiedType()) {
      // Store the address of the original variable associated with the LHS
      // implicit variable.
      PrivateScope.addPrivate(LHSVD, [&RedCG, Count]() -> Address {
        return RedCG.getSharedLValue(Count).getAddress();
      });
      PrivateScope.addPrivate(RHSVD, [this, PrivateVD]() -> Address {
        return GetAddrOfLocalVar(PrivateVD);
      });
    } else if ((isaOMPArraySectionExpr && Type->isScalarType()) ||
               isa<ArraySubscriptExpr>(IRef)) {
      // Store the address of the original variable associated with the LHS
      // implicit variable.
      PrivateScope.addPrivate(LHSVD, [&RedCG, Count]() -> Address {
        return RedCG.getSharedLValue(Count).getAddress();
      });
      PrivateScope.addPrivate(RHSVD, [this, PrivateVD, RHSVD]() -> Address {
        return Builder.CreateElementBitCast(GetAddrOfLocalVar(PrivateVD),
                                            ConvertTypeForMem(RHSVD->getType()),
                                            "rhs.begin");
      });
    } else {
      QualType Type = PrivateVD->getType();
      bool IsArray = getContext().getAsArrayType(Type) != nullptr;
      Address OriginalAddr = RedCG.getSharedLValue(Count).getAddress();
      // Store the address of the original variable associated with the LHS
      // implicit variable.
      if (IsArray) {
        OriginalAddr = Builder.CreateElementBitCast(
            OriginalAddr, ConvertTypeForMem(LHSVD->getType()), "lhs.begin");
      }
      PrivateScope.addPrivate(
          LHSVD, [OriginalAddr]() -> Address { return OriginalAddr; });
      PrivateScope.addPrivate(
          RHSVD, [this, PrivateVD, RHSVD, IsArray]() -> Address {
            return IsArray
                       ? Builder.CreateElementBitCast(
                             GetAddrOfLocalVar(PrivateVD),
                             ConvertTypeForMem(RHSVD->getType()), "rhs.begin")
                       : GetAddrOfLocalVar(PrivateVD);
          });
    }
    ++ILHS;
    ++IRHS;
    ++IPriv;
    ++Count;
  }
}

void CodeGenFunction::EmitOMPReductionClauseFinal(
    const OMPExecutableDirective &D, const OpenMPDirectiveKind ReductionKind) {
  if (!HaveInsertPoint())
    return;
  llvm::SmallVector<const Expr *, 8> Privates;
  llvm::SmallVector<const Expr *, 8> LHSExprs;
  llvm::SmallVector<const Expr *, 8> RHSExprs;
  llvm::SmallVector<const Expr *, 8> ReductionOps;
  bool HasAtLeastOneReduction = false;
  for (const auto *C : D.getClausesOfKind<OMPReductionClause>()) {
    HasAtLeastOneReduction = true;
    Privates.append(C->privates().begin(), C->privates().end());
    LHSExprs.append(C->lhs_exprs().begin(), C->lhs_exprs().end());
    RHSExprs.append(C->rhs_exprs().begin(), C->rhs_exprs().end());
    ReductionOps.append(C->reduction_ops().begin(), C->reduction_ops().end());
  }
  if (HasAtLeastOneReduction) {
    bool WithNowait = D.getSingleClause<OMPNowaitClause>() ||
                      isOpenMPParallelDirective(D.getDirectiveKind()) ||
                      D.getDirectiveKind() == OMPD_simd;
    bool SimpleReduction = D.getDirectiveKind() == OMPD_simd;
    // Emit nowait reduction if nowait clause is present or directive is a
    // parallel directive (it always has implicit barrier).
    CGM.getOpenMPRuntime().emitReduction(
        *this, D.getLocEnd(), Privates, LHSExprs, RHSExprs, ReductionOps,
        {WithNowait, SimpleReduction, ReductionKind});
  }
}

static void emitPostUpdateForReductionClause(
    CodeGenFunction &CGF, const OMPExecutableDirective &D,
    const llvm::function_ref<llvm::Value *(CodeGenFunction &)> &CondGen) {
  if (!CGF.HaveInsertPoint())
    return;
  llvm::BasicBlock *DoneBB = nullptr;
  for (const auto *C : D.getClausesOfKind<OMPReductionClause>()) {
    if (auto *PostUpdate = C->getPostUpdateExpr()) {
      if (!DoneBB) {
        if (auto *Cond = CondGen(CGF)) {
          // If the first post-update expression is found, emit conditional
          // block if it was requested.
          auto *ThenBB = CGF.createBasicBlock(".omp.reduction.pu");
          DoneBB = CGF.createBasicBlock(".omp.reduction.pu.done");
          CGF.Builder.CreateCondBr(Cond, ThenBB, DoneBB);
          CGF.EmitBlock(ThenBB);
        }
      }
      CGF.EmitIgnoredExpr(PostUpdate);
    }
  }
  if (DoneBB)
    CGF.EmitBlock(DoneBB, /*IsFinished=*/true);
}

namespace {
/// Codegen lambda for appending distribute lower and upper bounds to outlined
/// parallel function. This is necessary for combined constructs such as
/// 'distribute parallel for'
typedef llvm::function_ref<void(CodeGenFunction &,
                                const OMPExecutableDirective &,
                                llvm::SmallVectorImpl<llvm::Value *> &)>
    CodeGenBoundParametersTy;
} // anonymous namespace

static void emitCommonOMPParallelDirective(
    CodeGenFunction &CGF, const OMPExecutableDirective &S,
    OpenMPDirectiveKind InnermostKind, const RegionCodeGenTy &CodeGen,
    const CodeGenBoundParametersTy &CodeGenBoundParameters) {
  const CapturedStmt *CS = S.getCapturedStmt(OMPD_parallel);
  auto OutlinedFn = CGF.CGM.getOpenMPRuntime().emitParallelOutlinedFunction(
      S, *CS->getCapturedDecl()->param_begin(), InnermostKind, CodeGen);
  if (const auto *NumThreadsClause = S.getSingleClause<OMPNumThreadsClause>()) {
    CodeGenFunction::RunCleanupsScope NumThreadsScope(CGF);
    auto NumThreads = CGF.EmitScalarExpr(NumThreadsClause->getNumThreads(),
                                         /*IgnoreResultAssign*/ true);
    CGF.CGM.getOpenMPRuntime().emitNumThreadsClause(
        CGF, NumThreads, NumThreadsClause->getLocStart());
  }
  if (const auto *ProcBindClause = S.getSingleClause<OMPProcBindClause>()) {
    CodeGenFunction::RunCleanupsScope ProcBindScope(CGF);
    CGF.CGM.getOpenMPRuntime().emitProcBindClause(
        CGF, ProcBindClause->getProcBindKind(), ProcBindClause->getLocStart());
  }
  const Expr *IfCond = nullptr;
  for (const auto *C : S.getClausesOfKind<OMPIfClause>()) {
    if (C->getNameModifier() == OMPD_unknown ||
        C->getNameModifier() == OMPD_parallel) {
      IfCond = C->getCondition();
      break;
    }
  }

  OMPParallelScope Scope(CGF, S);
  llvm::SmallVector<llvm::Value *, 16> CapturedVars;
  // Combining 'distribute' with 'for' requires sharing each 'distribute' chunk
  // lower and upper bounds with the pragma 'for' chunking mechanism.
  // The following lambda takes care of appending the lower and upper bound
  // parameters when necessary
  CodeGenBoundParameters(CGF, S, CapturedVars);
  CGF.GenerateOpenMPCapturedVars(*CS, CapturedVars);
  CGF.CGM.getOpenMPRuntime().emitParallelCall(CGF, S.getLocStart(), OutlinedFn,
                                              CapturedVars, IfCond);
}

static void emitEmptyBoundParameters(CodeGenFunction &,
                                     const OMPExecutableDirective &,
                                     llvm::SmallVectorImpl<llvm::Value *> &) {}

void CodeGenFunction::EmitOMPParallelDirective(const OMPParallelDirective &S) {
  // Emit parallel region as a standalone region.
  auto &&CodeGen = [&S](CodeGenFunction &CGF, PrePostActionTy &) {
    OMPPrivateScope PrivateScope(CGF);
    bool Copyins = CGF.EmitOMPCopyinClause(S);
    (void)CGF.EmitOMPFirstprivateClause(S, PrivateScope);
    if (Copyins) {
      // Emit implicit barrier to synchronize threads and avoid data races on
      // propagation master's thread values of threadprivate variables to local
      // instances of that variables of all other implicit threads.
      CGF.CGM.getOpenMPRuntime().emitBarrierCall(
          CGF, S.getLocStart(), OMPD_unknown, /*EmitChecks=*/false,
          /*ForceSimpleCall=*/true);
    }
    CGF.EmitOMPPrivateClause(S, PrivateScope);
    CGF.EmitOMPReductionClauseInit(S, PrivateScope);
    (void)PrivateScope.Privatize();
    CGF.EmitStmt(cast<CapturedStmt>(S.getAssociatedStmt())->getCapturedStmt());
    CGF.EmitOMPReductionClauseFinal(S, /*ReductionKind=*/OMPD_parallel);
  };
  emitCommonOMPParallelDirective(*this, S, OMPD_parallel, CodeGen,
                                 emitEmptyBoundParameters);
  emitPostUpdateForReductionClause(
      *this, S, [](CodeGenFunction &) -> llvm::Value * { return nullptr; });
}

void CodeGenFunction::EmitOMPLoopBody(const OMPLoopDirective &D,
                                      JumpDest LoopExit) {
  RunCleanupsScope BodyScope(*this);
#if INTEL_SPECIFIC_OPENMP
  if (CGM.getLangOpts().IntelOpenMP || CGM.getLangOpts().IntelOpenMPRegion) {
    // Emit variables for orignal loop controls
    for (auto *E : D.counters()) {
      auto *VD = cast<VarDecl>(cast<DeclRefExpr>(E)->getDecl());
      // Emit var without initialization.
      if (!LocalDeclMap.count(VD)) {
        auto VarEmission = EmitAutoVarAlloca(*VD);
        EmitAutoVarCleanups(VarEmission);
      }
    }
  }
#endif // INTEL_SPECIFIC_OPENMP
  // Update counters values on current iteration.
  for (auto I : D.updates()) {
    EmitIgnoredExpr(I);
  }
  // Update the linear variables.
#if INTEL_SPECIFIC_OPENMP
  if (!CGM.getLangOpts().IntelOpenMP && !CGM.getLangOpts().IntelOpenMPRegion)
#endif // INTEL_SPECIFIC_OPENMP
  for (const auto *C : D.getClausesOfKind<OMPLinearClause>()) {
    for (auto *U : C->updates())
      EmitIgnoredExpr(U);
  }

  // On a continue in the body, jump to the end.
  auto Continue = getJumpDestInCurrentScope("omp.body.continue");
  BreakContinueStack.push_back(BreakContinue(LoopExit, Continue));
  // Emit loop body.
  EmitStmt(D.getBody());
  // The end (updates/cleanups).
  EmitBlock(Continue.getBlock());
  BreakContinueStack.pop_back();
}

void CodeGenFunction::EmitOMPInnerLoop(
    const Stmt &S, bool RequiresCleanup, const Expr *LoopCond,
    const Expr *IncExpr,
    const llvm::function_ref<void(CodeGenFunction &)> &BodyGen,
#if INTEL_SPECIFIC_OPENMP
    const llvm::function_ref<void(CodeGenFunction &)> &PostIncGen,
    llvm::BasicBlock *IncomingBlock,
    const Expr *IterationVariable) {
#endif // INTEL_SPECIFIC_OPENMP
  CodeGenFunction::OMPPrivateScope PrivScope(*this);
  auto LoopExit = getJumpDestInCurrentScope("omp.inner.for.end");

  // Start the loop with a block that tests the condition.
  auto CondBlock = createBasicBlock("omp.inner.for.cond");
  EmitBlock(CondBlock);
  const SourceRange &R = S.getSourceRange();
#if INTEL_CUSTOMIZATION
  if (CGM.getLangOpts().IntelOpenMP || CGM.getLangOpts().IntelOpenMPRegion) {
    llvm::SmallVector<const clang::Attr *, 4> Attrs;
    llvm::ArrayRef<const clang::Attr *> AttrRef = Attrs;
    if (auto *LD = dyn_cast<OMPLoopDirective>(&S)) {
      auto *CS = cast<CapturedStmt>(LD->getAssociatedStmt())->getCapturedStmt();
      if (CS->getStmtClass() == Stmt::AttributedStmtClass) {
        auto *AS = cast<AttributedStmt>(CS);
        AttrRef =  AS->getAttrs();
      }
    }
    LoopStack.push(CondBlock, CGM.getContext(), AttrRef,
                   SourceLocToDebugLoc(R.getBegin()),
                   SourceLocToDebugLoc(R.getEnd()));
  } else
#endif // INTEL_CUSTOMIZATION
  LoopStack.push(CondBlock, SourceLocToDebugLoc(R.getBegin()),
                 SourceLocToDebugLoc(R.getEnd()));

  // If there are any cleanups between here and the loop-exit scope,
  // create a block to stage a loop exit along.
  auto ExitBlock = LoopExit.getBlock();
  if (RequiresCleanup)
    ExitBlock = createBasicBlock("omp.inner.for.cond.cleanup");

  auto LoopBody = createBasicBlock("omp.inner.for.body");

  // Emit condition.
  EmitBranchOnBoolExpr(LoopCond, LoopBody, ExitBlock, getProfileCount(&S));
  if (ExitBlock != LoopExit.getBlock()) {
    EmitBlock(ExitBlock);
    EmitBranchThroughCleanup(LoopExit);
  }

  EmitBlock(LoopBody);
  incrementProfileCounter(&S);

  // Create a block for the increment.
  auto Continue = getJumpDestInCurrentScope("omp.inner.for.inc");
  BreakContinueStack.push_back(BreakContinue(LoopExit, Continue));

  BodyGen(*this);

  // Emit "IV = IV + 1" and a back-edge to the condition block.
  EmitBlock(Continue.getBlock());
  EmitIgnoredExpr(IncExpr);
  PostIncGen(*this);
  BreakContinueStack.pop_back();
  EmitBranch(CondBlock);
  LoopStack.pop();
  // Emit the fall-through block.
  EmitBlock(LoopExit.getBlock());
}

bool CodeGenFunction::EmitOMPLinearClauseInit(const OMPLoopDirective &D) {
  if (!HaveInsertPoint())
    return false;
  // Emit inits for the linear variables.
  bool HasLinears = false;
  for (const auto *C : D.getClausesOfKind<OMPLinearClause>()) {
    for (auto *Init : C->inits()) {
      HasLinears = true;
      auto *VD = cast<VarDecl>(cast<DeclRefExpr>(Init)->getDecl());
      if (auto *Ref = dyn_cast<DeclRefExpr>(VD->getInit()->IgnoreImpCasts())) {
        AutoVarEmission Emission = EmitAutoVarAlloca(*VD);
        auto *OrigVD = cast<VarDecl>(Ref->getDecl());
        DeclRefExpr DRE(const_cast<VarDecl *>(OrigVD),
                        CapturedStmtInfo->lookup(OrigVD) != nullptr,
                        VD->getInit()->getType(), VK_LValue,
                        VD->getInit()->getExprLoc());
        EmitExprAsInit(&DRE, VD, MakeAddrLValue(Emission.getAllocatedAddress(),
                                                VD->getType()),
                       /*capturedByInit=*/false);
        EmitAutoVarCleanups(Emission);
      } else
        EmitVarDecl(*VD);
    }
    // Emit the linear steps for the linear clauses.
    // If a step is not constant, it is pre-calculated before the loop.
    if (auto CS = cast_or_null<BinaryOperator>(C->getCalcStep()))
      if (auto SaveRef = cast<DeclRefExpr>(CS->getLHS())) {
        EmitVarDecl(*cast<VarDecl>(SaveRef->getDecl()));
        // Emit calculation of the linear step.
        EmitIgnoredExpr(CS);
      }
  }
  return HasLinears;
}

void CodeGenFunction::EmitOMPLinearClauseFinal(
    const OMPLoopDirective &D,
    const llvm::function_ref<llvm::Value *(CodeGenFunction &)> &CondGen) {
  if (!HaveInsertPoint())
    return;
  llvm::BasicBlock *DoneBB = nullptr;
  // Emit the final values of the linear variables.
  for (const auto *C : D.getClausesOfKind<OMPLinearClause>()) {
    auto IC = C->varlist_begin();
    for (auto *F : C->finals()) {
      if (!DoneBB) {
        if (auto *Cond = CondGen(*this)) {
          // If the first post-update expression is found, emit conditional
          // block if it was requested.
          auto *ThenBB = createBasicBlock(".omp.linear.pu");
          DoneBB = createBasicBlock(".omp.linear.pu.done");
          Builder.CreateCondBr(Cond, ThenBB, DoneBB);
          EmitBlock(ThenBB);
        }
      }
      auto *OrigVD = cast<VarDecl>(cast<DeclRefExpr>(*IC)->getDecl());
      DeclRefExpr DRE(const_cast<VarDecl *>(OrigVD),
                      CapturedStmtInfo->lookup(OrigVD) != nullptr,
                      (*IC)->getType(), VK_LValue, (*IC)->getExprLoc());
      Address OrigAddr = EmitLValue(&DRE).getAddress();
      CodeGenFunction::OMPPrivateScope VarScope(*this);
      VarScope.addPrivate(OrigVD, [OrigAddr]() -> Address { return OrigAddr; });
      (void)VarScope.Privatize();
      EmitIgnoredExpr(F);
      ++IC;
    }
    if (auto *PostUpdate = C->getPostUpdateExpr())
      EmitIgnoredExpr(PostUpdate);
  }
  if (DoneBB)
    EmitBlock(DoneBB, /*IsFinished=*/true);
}

static void emitAlignedClause(CodeGenFunction &CGF,
                              const OMPExecutableDirective &D) {
  if (!CGF.HaveInsertPoint())
    return;
  for (const auto *Clause : D.getClausesOfKind<OMPAlignedClause>()) {
    unsigned ClauseAlignment = 0;
    if (auto AlignmentExpr = Clause->getAlignment()) {
      auto AlignmentCI =
          cast<llvm::ConstantInt>(CGF.EmitScalarExpr(AlignmentExpr));
      ClauseAlignment = static_cast<unsigned>(AlignmentCI->getZExtValue());
    }
    for (auto E : Clause->varlists()) {
      unsigned Alignment = ClauseAlignment;
      if (Alignment == 0) {
        // OpenMP [2.8.1, Description]
        // If no optional parameter is specified, implementation-defined default
        // alignments for SIMD instructions on the target platforms are assumed.
        Alignment =
            CGF.getContext()
                .toCharUnitsFromBits(CGF.getContext().getOpenMPDefaultSimdAlign(
                    E->getType()->getPointeeType()))
                .getQuantity();
      }
      assert((Alignment == 0 || llvm::isPowerOf2_32(Alignment)) &&
             "alignment is not power of 2");
      if (Alignment != 0) {
        llvm::Value *PtrValue = CGF.EmitScalarExpr(E);
        CGF.EmitAlignmentAssumption(PtrValue, Alignment);
      }
    }
  }
}

void CodeGenFunction::EmitOMPPrivateLoopCounters(
    const OMPLoopDirective &S, CodeGenFunction::OMPPrivateScope &LoopScope) {
  if (!HaveInsertPoint())
    return;
  auto I = S.private_counters().begin();
  for (auto *E : S.counters()) {
    auto *VD = cast<VarDecl>(cast<DeclRefExpr>(E)->getDecl());
    auto *PrivateVD = cast<VarDecl>(cast<DeclRefExpr>(*I)->getDecl());
    (void)LoopScope.addPrivate(VD, [&]() -> Address {
      // Emit var without initialization.
      if (!LocalDeclMap.count(PrivateVD)) {
        auto VarEmission = EmitAutoVarAlloca(*PrivateVD);
        EmitAutoVarCleanups(VarEmission);
      }
      DeclRefExpr DRE(const_cast<VarDecl *>(PrivateVD),
                      /*RefersToEnclosingVariableOrCapture=*/false,
                      (*I)->getType(), VK_LValue, (*I)->getExprLoc());
      return EmitLValue(&DRE).getAddress();
    });
    if (LocalDeclMap.count(VD) || CapturedStmtInfo->lookup(VD) ||
        VD->hasGlobalStorage()) {
      (void)LoopScope.addPrivate(PrivateVD, [&]() -> Address {
        DeclRefExpr DRE(const_cast<VarDecl *>(VD),
                        LocalDeclMap.count(VD) || CapturedStmtInfo->lookup(VD),
                        E->getType(), VK_LValue, E->getExprLoc());
        return EmitLValue(&DRE).getAddress();
      });
    }
    ++I;
  }
}

static void emitPreCond(CodeGenFunction &CGF, const OMPLoopDirective &S,
                        const Expr *Cond, llvm::BasicBlock *TrueBlock,
                        llvm::BasicBlock *FalseBlock, uint64_t TrueCount) {
  if (!CGF.HaveInsertPoint())
    return;
  {
    CodeGenFunction::OMPPrivateScope PreCondScope(CGF);
    CGF.EmitOMPPrivateLoopCounters(S, PreCondScope);
    (void)PreCondScope.Privatize();
    // Get initial values of real counters.
    for (auto I : S.inits()) {
      CGF.EmitIgnoredExpr(I);
    }
  }
  // Check that loop is executed at least one time.
  CGF.EmitBranchOnBoolExpr(Cond, TrueBlock, FalseBlock, TrueCount);
}

void CodeGenFunction::EmitOMPLinearClause(
    const OMPLoopDirective &D, CodeGenFunction::OMPPrivateScope &PrivateScope) {
  if (!HaveInsertPoint())
    return;
  llvm::DenseSet<const VarDecl *> SIMDLCVs;
  if (isOpenMPSimdDirective(D.getDirectiveKind())) {
    auto *LoopDirective = cast<OMPLoopDirective>(&D);
    for (auto *C : LoopDirective->counters()) {
      SIMDLCVs.insert(
          cast<VarDecl>(cast<DeclRefExpr>(C)->getDecl())->getCanonicalDecl());
    }
  }
  for (const auto *C : D.getClausesOfKind<OMPLinearClause>()) {
    auto CurPrivate = C->privates().begin();
    for (auto *E : C->varlists()) {
      auto *VD = cast<VarDecl>(cast<DeclRefExpr>(E)->getDecl());
      auto *PrivateVD =
          cast<VarDecl>(cast<DeclRefExpr>(*CurPrivate)->getDecl());
      if (!SIMDLCVs.count(VD->getCanonicalDecl())) {
        bool IsRegistered = PrivateScope.addPrivate(VD, [&]() -> Address {
          // Emit private VarDecl with copy init.
          EmitVarDecl(*PrivateVD);
          return GetAddrOfLocalVar(PrivateVD);
        });
        assert(IsRegistered && "linear var already registered as private");
        // Silence the warning about unused variable.
        (void)IsRegistered;
      } else
        EmitVarDecl(*PrivateVD);
      ++CurPrivate;
    }
  }
}

static void emitSimdlenSafelenClause(CodeGenFunction &CGF,
                                     const OMPExecutableDirective &D,
                                     bool IsMonotonic) {
  if (!CGF.HaveInsertPoint())
    return;
  if (const auto *C = D.getSingleClause<OMPSimdlenClause>()) {
    RValue Len = CGF.EmitAnyExpr(C->getSimdlen(), AggValueSlot::ignored(),
                                 /*ignoreResult=*/true);
    llvm::ConstantInt *Val = cast<llvm::ConstantInt>(Len.getScalarVal());
    CGF.LoopStack.setVectorizeWidth(Val->getZExtValue());
    // In presence of finite 'safelen', it may be unsafe to mark all
    // the memory instructions parallel, because loop-carried
    // dependences of 'safelen' iterations are possible.
    if (!IsMonotonic)
      CGF.LoopStack.setParallel(!D.getSingleClause<OMPSafelenClause>());
  } else if (const auto *C = D.getSingleClause<OMPSafelenClause>()) {
    RValue Len = CGF.EmitAnyExpr(C->getSafelen(), AggValueSlot::ignored(),
                                 /*ignoreResult=*/true);
    llvm::ConstantInt *Val = cast<llvm::ConstantInt>(Len.getScalarVal());
    CGF.LoopStack.setVectorizeWidth(Val->getZExtValue());
    // In presence of finite 'safelen', it may be unsafe to mark all
    // the memory instructions parallel, because loop-carried
    // dependences of 'safelen' iterations are possible.
    CGF.LoopStack.setParallel(false);
  }
}

void CodeGenFunction::EmitOMPSimdInit(const OMPLoopDirective &D,
                                      bool IsMonotonic) {
  // Walk clauses and process safelen/lastprivate.
  LoopStack.setParallel(!IsMonotonic);
  LoopStack.setVectorizeEnable(true);
  emitSimdlenSafelenClause(*this, D, IsMonotonic);
}

void CodeGenFunction::EmitOMPSimdFinal(
    const OMPLoopDirective &D,
    const llvm::function_ref<llvm::Value *(CodeGenFunction &)> &CondGen) {
  if (!HaveInsertPoint())
    return;
  llvm::BasicBlock *DoneBB = nullptr;
  auto IC = D.counters().begin();
  auto IPC = D.private_counters().begin();
  for (auto F : D.finals()) {
    auto *OrigVD = cast<VarDecl>(cast<DeclRefExpr>((*IC))->getDecl());
    auto *PrivateVD = cast<VarDecl>(cast<DeclRefExpr>((*IPC))->getDecl());
    auto *CED = dyn_cast<OMPCapturedExprDecl>(OrigVD);
    if (LocalDeclMap.count(OrigVD) || CapturedStmtInfo->lookup(OrigVD) ||
        OrigVD->hasGlobalStorage() || CED) {
      if (!DoneBB) {
        if (auto *Cond = CondGen(*this)) {
          // If the first post-update expression is found, emit conditional
          // block if it was requested.
          auto *ThenBB = createBasicBlock(".omp.final.then");
          DoneBB = createBasicBlock(".omp.final.done");
          Builder.CreateCondBr(Cond, ThenBB, DoneBB);
          EmitBlock(ThenBB);
        }
      }
      Address OrigAddr = Address::invalid();
      if (CED)
        OrigAddr = EmitLValue(CED->getInit()->IgnoreImpCasts()).getAddress();
      else {
        DeclRefExpr DRE(const_cast<VarDecl *>(PrivateVD),
                        /*RefersToEnclosingVariableOrCapture=*/false,
                        (*IPC)->getType(), VK_LValue, (*IPC)->getExprLoc());
        OrigAddr = EmitLValue(&DRE).getAddress();
      }
      OMPPrivateScope VarScope(*this);
      VarScope.addPrivate(OrigVD,
                          [OrigAddr]() -> Address { return OrigAddr; });
      (void)VarScope.Privatize();
      EmitIgnoredExpr(F);
    }
    ++IC;
    ++IPC;
  }
  if (DoneBB)
    EmitBlock(DoneBB, /*IsFinished=*/true);
}

static void emitOMPLoopBodyWithStopPoint(CodeGenFunction &CGF,
                                         const OMPLoopDirective &S,
                                         CodeGenFunction::JumpDest LoopExit) {
  CGF.EmitOMPLoopBody(S, LoopExit);
  CGF.EmitStopPoint(&S);
}

static void emitOMPSimdRegion(CodeGenFunction &CGF, const OMPLoopDirective &S,
                              PrePostActionTy &Action) {
  Action.Enter(CGF);
  assert(isOpenMPSimdDirective(S.getDirectiveKind()) &&
         "Expected simd directive");
  OMPLoopScope PreInitScope(CGF, S);
  // if (PreCond) {
  //   for (IV in 0..LastIteration) BODY;
  //   <Final counter/linear vars updates>;
  // }
  //

  // Emit: if (PreCond) - begin.
  // If the condition constant folds and can be elided, avoid emitting the
  // whole loop.
  bool CondConstant;
  llvm::BasicBlock *ContBlock = nullptr;
  if (CGF.ConstantFoldsToSimpleInteger(S.getPreCond(), CondConstant)) {
    if (!CondConstant)
      return;
  } else {
    auto *ThenBlock = CGF.createBasicBlock("simd.if.then");
    ContBlock = CGF.createBasicBlock("simd.if.end");
    emitPreCond(CGF, S, S.getPreCond(), ThenBlock, ContBlock,
                CGF.getProfileCount(&S));
    CGF.EmitBlock(ThenBlock);
    CGF.incrementProfileCounter(&S);
  }

  // Emit the loop iteration variable.
  const Expr *IVExpr = S.getIterationVariable();
  const VarDecl *IVDecl = cast<VarDecl>(cast<DeclRefExpr>(IVExpr)->getDecl());
  CGF.EmitVarDecl(*IVDecl);
  CGF.EmitIgnoredExpr(S.getInit());

  // Emit the iterations count variable.
  // If it is not a variable, Sema decided to calculate iterations count on
  // each iteration (e.g., it is foldable into a constant).
  if (auto LIExpr = dyn_cast<DeclRefExpr>(S.getLastIteration())) {
    CGF.EmitVarDecl(*cast<VarDecl>(LIExpr->getDecl()));
    // Emit calculation of the iterations count.
    CGF.EmitIgnoredExpr(S.getCalcLastIteration());
  }

  CGF.EmitOMPSimdInit(S);

  emitAlignedClause(CGF, S);
  (void)CGF.EmitOMPLinearClauseInit(S);
  {
    CodeGenFunction::OMPPrivateScope LoopScope(CGF);
    CGF.EmitOMPPrivateLoopCounters(S, LoopScope);
    CGF.EmitOMPLinearClause(S, LoopScope);
    CGF.EmitOMPPrivateClause(S, LoopScope);
    CGF.EmitOMPReductionClauseInit(S, LoopScope);
    bool HasLastprivateClause = CGF.EmitOMPLastprivateClauseInit(S, LoopScope);
    (void)LoopScope.Privatize();
    CGF.EmitOMPInnerLoop(S, LoopScope.requiresCleanups(), S.getCond(),
                         S.getInc(),
                         [&S](CodeGenFunction &CGF) {
                           CGF.EmitOMPLoopBody(S, CodeGenFunction::JumpDest());
                           CGF.EmitStopPoint(&S);
                         },
                         [](CodeGenFunction &) {});
    CGF.EmitOMPSimdFinal(
        S, [](CodeGenFunction &) -> llvm::Value * { return nullptr; });
    // Emit final copy of the lastprivate variables at the end of loops.
    if (HasLastprivateClause)
      CGF.EmitOMPLastprivateClauseFinal(S, /*NoFinals=*/true);
    CGF.EmitOMPReductionClauseFinal(S, /*ReductionKind=*/OMPD_simd);
    emitPostUpdateForReductionClause(
        CGF, S, [](CodeGenFunction &) -> llvm::Value * { return nullptr; });
  }
  CGF.EmitOMPLinearClauseFinal(
      S, [](CodeGenFunction &) -> llvm::Value * { return nullptr; });
  // Emit: if (PreCond) - end.
  if (ContBlock) {
    CGF.EmitBranch(ContBlock);
    CGF.EmitBlock(ContBlock, true);
  }
}

void CodeGenFunction::EmitOMPSimdDirective(const OMPSimdDirective &S) {
  auto &&CodeGen = [&S](CodeGenFunction &CGF, PrePostActionTy &Action) {
    emitOMPSimdRegion(CGF, S, Action);
  };
  OMPLexicalScope Scope(*this, S, /*AsInlined=*/true);
  CGM.getOpenMPRuntime().emitInlinedDirective(*this, OMPD_simd, CodeGen);
}

void CodeGenFunction::EmitOMPOuterLoop(
    bool DynamicOrOrdered, bool IsMonotonic, const OMPLoopDirective &S,
    CodeGenFunction::OMPPrivateScope &LoopScope,
    const CodeGenFunction::OMPLoopArguments &LoopArgs,
    const CodeGenFunction::CodeGenLoopTy &CodeGenLoop,
    const CodeGenFunction::CodeGenOrderedTy &CodeGenOrdered) {
  auto &RT = CGM.getOpenMPRuntime();

  const Expr *IVExpr = S.getIterationVariable();
  const unsigned IVSize = getContext().getTypeSize(IVExpr->getType());
  const bool IVSigned = IVExpr->getType()->hasSignedIntegerRepresentation();

  auto LoopExit = getJumpDestInCurrentScope("omp.dispatch.end");

  // Start the loop with a block that tests the condition.
  auto CondBlock = createBasicBlock("omp.dispatch.cond");
  EmitBlock(CondBlock);
  const SourceRange &R = S.getSourceRange();
  LoopStack.push(CondBlock, SourceLocToDebugLoc(R.getBegin()),
                 SourceLocToDebugLoc(R.getEnd()));

  llvm::Value *BoolCondVal = nullptr;
  if (!DynamicOrOrdered) {
    // UB = min(UB, GlobalUB) or
    // UB = min(UB, PrevUB) for combined loop sharing constructs (e.g.
    // 'distribute parallel for')
    EmitIgnoredExpr(LoopArgs.EUB);
    // IV = LB
    EmitIgnoredExpr(LoopArgs.Init);
    // IV < UB
    BoolCondVal = EvaluateExprAsBool(LoopArgs.Cond);
  } else {
    BoolCondVal =
        RT.emitForNext(*this, S.getLocStart(), IVSize, IVSigned, LoopArgs.IL,
                       LoopArgs.LB, LoopArgs.UB, LoopArgs.ST);
  }

  // If there are any cleanups between here and the loop-exit scope,
  // create a block to stage a loop exit along.
  auto ExitBlock = LoopExit.getBlock();
  if (LoopScope.requiresCleanups())
    ExitBlock = createBasicBlock("omp.dispatch.cleanup");

  auto LoopBody = createBasicBlock("omp.dispatch.body");
  Builder.CreateCondBr(BoolCondVal, LoopBody, ExitBlock);
  if (ExitBlock != LoopExit.getBlock()) {
    EmitBlock(ExitBlock);
    EmitBranchThroughCleanup(LoopExit);
  }
  EmitBlock(LoopBody);

  // Emit "IV = LB" (in case of static schedule, we have already calculated new
  // LB for loop condition and emitted it above).
  if (DynamicOrOrdered)
    EmitIgnoredExpr(LoopArgs.Init);

  // Create a block for the increment.
  auto Continue = getJumpDestInCurrentScope("omp.dispatch.inc");
  BreakContinueStack.push_back(BreakContinue(LoopExit, Continue));

  // Generate !llvm.loop.parallel metadata for loads and stores for loops
  // with dynamic/guided scheduling and without ordered clause.
  if (!isOpenMPSimdDirective(S.getDirectiveKind()))
    LoopStack.setParallel(!IsMonotonic);
  else
    EmitOMPSimdInit(S, IsMonotonic);

  SourceLocation Loc = S.getLocStart();

  // when 'distribute' is not combined with a 'for':
  // while (idx <= UB) { BODY; ++idx; }
  // when 'distribute' is combined with a 'for'
  // (e.g. 'distribute parallel for')
  // while (idx <= UB) { <CodeGen rest of pragma>; idx += ST; }
  EmitOMPInnerLoop(
      S, LoopScope.requiresCleanups(), LoopArgs.Cond, LoopArgs.IncExpr,
      [&S, LoopExit, &CodeGenLoop](CodeGenFunction &CGF) {
        CodeGenLoop(CGF, S, LoopExit);
      },
      [IVSize, IVSigned, Loc, &CodeGenOrdered](CodeGenFunction &CGF) {
        CodeGenOrdered(CGF, Loc, IVSize, IVSigned);
      });

  EmitBlock(Continue.getBlock());
  BreakContinueStack.pop_back();
  if (!DynamicOrOrdered) {
    // Emit "LB = LB + Stride", "UB = UB + Stride".
    EmitIgnoredExpr(LoopArgs.NextLB);
    EmitIgnoredExpr(LoopArgs.NextUB);
  }

  EmitBranch(CondBlock);
  LoopStack.pop();
  // Emit the fall-through block.
  EmitBlock(LoopExit.getBlock());

  // Tell the runtime we are done.
  auto &&CodeGen = [DynamicOrOrdered, &S](CodeGenFunction &CGF) {
    if (!DynamicOrOrdered)
      CGF.CGM.getOpenMPRuntime().emitForStaticFinish(CGF, S.getLocEnd(),
                                                     S.getDirectiveKind());
  };
  OMPCancelStack.emitExit(*this, S.getDirectiveKind(), CodeGen);
}

void CodeGenFunction::EmitOMPForOuterLoop(
    const OpenMPScheduleTy &ScheduleKind, bool IsMonotonic,
    const OMPLoopDirective &S, OMPPrivateScope &LoopScope, bool Ordered,
    const OMPLoopArguments &LoopArgs,
    const CodeGenDispatchBoundsTy &CGDispatchBounds) {
  auto &RT = CGM.getOpenMPRuntime();

  // Dynamic scheduling of the outer loop (dynamic, guided, auto, runtime).
  const bool DynamicOrOrdered =
      Ordered || RT.isDynamic(ScheduleKind.Schedule);

  assert((Ordered ||
          !RT.isStaticNonchunked(ScheduleKind.Schedule,
                                 LoopArgs.Chunk != nullptr)) &&
         "static non-chunked schedule does not need outer loop");

  // Emit outer loop.
  //
  // OpenMP [2.7.1, Loop Construct, Description, table 2-1]
  // When schedule(dynamic,chunk_size) is specified, the iterations are
  // distributed to threads in the team in chunks as the threads request them.
  // Each thread executes a chunk of iterations, then requests another chunk,
  // until no chunks remain to be distributed. Each chunk contains chunk_size
  // iterations, except for the last chunk to be distributed, which may have
  // fewer iterations. When no chunk_size is specified, it defaults to 1.
  //
  // When schedule(guided,chunk_size) is specified, the iterations are assigned
  // to threads in the team in chunks as the executing threads request them.
  // Each thread executes a chunk of iterations, then requests another chunk,
  // until no chunks remain to be assigned. For a chunk_size of 1, the size of
  // each chunk is proportional to the number of unassigned iterations divided
  // by the number of threads in the team, decreasing to 1. For a chunk_size
  // with value k (greater than 1), the size of each chunk is determined in the
  // same way, with the restriction that the chunks do not contain fewer than k
  // iterations (except for the last chunk to be assigned, which may have fewer
  // than k iterations).
  //
  // When schedule(auto) is specified, the decision regarding scheduling is
  // delegated to the compiler and/or runtime system. The programmer gives the
  // implementation the freedom to choose any possible mapping of iterations to
  // threads in the team.
  //
  // When schedule(runtime) is specified, the decision regarding scheduling is
  // deferred until run time, and the schedule and chunk size are taken from the
  // run-sched-var ICV. If the ICV is set to auto, the schedule is
  // implementation defined
  //
  // while(__kmpc_dispatch_next(&LB, &UB)) {
  //   idx = LB;
  //   while (idx <= UB) { BODY; ++idx;
  //   __kmpc_dispatch_fini_(4|8)[u](); // For ordered loops only.
  //   } // inner loop
  // }
  //
  // OpenMP [2.7.1, Loop Construct, Description, table 2-1]
  // When schedule(static, chunk_size) is specified, iterations are divided into
  // chunks of size chunk_size, and the chunks are assigned to the threads in
  // the team in a round-robin fashion in the order of the thread number.
  //
  // while(UB = min(UB, GlobalUB), idx = LB, idx < UB) {
  //   while (idx <= UB) { BODY; ++idx; } // inner loop
  //   LB = LB + ST;
  //   UB = UB + ST;
  // }
  //

  const Expr *IVExpr = S.getIterationVariable();
  const unsigned IVSize = getContext().getTypeSize(IVExpr->getType());
  const bool IVSigned = IVExpr->getType()->hasSignedIntegerRepresentation();

  if (DynamicOrOrdered) {
    auto DispatchBounds = CGDispatchBounds(*this, S, LoopArgs.LB, LoopArgs.UB);
    llvm::Value *LBVal = DispatchBounds.first;
    llvm::Value *UBVal = DispatchBounds.second;
    CGOpenMPRuntime::DispatchRTInput DipatchRTInputValues = {LBVal, UBVal,
                                                             LoopArgs.Chunk};
    RT.emitForDispatchInit(*this, S.getLocStart(), ScheduleKind, IVSize,
                           IVSigned, Ordered, DipatchRTInputValues);
  } else {
    CGOpenMPRuntime::StaticRTInput StaticInit(
        IVSize, IVSigned, Ordered, LoopArgs.IL, LoopArgs.LB, LoopArgs.UB,
        LoopArgs.ST, LoopArgs.Chunk);
    RT.emitForStaticInit(*this, S.getLocStart(), S.getDirectiveKind(),
                         ScheduleKind, StaticInit);
  }

  auto &&CodeGenOrdered = [Ordered](CodeGenFunction &CGF, SourceLocation Loc,
                                    const unsigned IVSize,
                                    const bool IVSigned) {
    if (Ordered) {
      CGF.CGM.getOpenMPRuntime().emitForOrderedIterationEnd(CGF, Loc, IVSize,
                                                            IVSigned);
    }
  };

  OMPLoopArguments OuterLoopArgs(LoopArgs.LB, LoopArgs.UB, LoopArgs.ST,
                                 LoopArgs.IL, LoopArgs.Chunk, LoopArgs.EUB);
  OuterLoopArgs.IncExpr = S.getInc();
  OuterLoopArgs.Init = S.getInit();
  OuterLoopArgs.Cond = S.getCond();
  OuterLoopArgs.NextLB = S.getNextLowerBound();
  OuterLoopArgs.NextUB = S.getNextUpperBound();
  EmitOMPOuterLoop(DynamicOrOrdered, IsMonotonic, S, LoopScope, OuterLoopArgs,
                   emitOMPLoopBodyWithStopPoint, CodeGenOrdered);
}

static void emitEmptyOrdered(CodeGenFunction &, SourceLocation Loc,
                             const unsigned IVSize, const bool IVSigned) {}

void CodeGenFunction::EmitOMPDistributeOuterLoop(
    OpenMPDistScheduleClauseKind ScheduleKind, const OMPLoopDirective &S,
    OMPPrivateScope &LoopScope, const OMPLoopArguments &LoopArgs,
    const CodeGenLoopTy &CodeGenLoopContent) {

  auto &RT = CGM.getOpenMPRuntime();

  // Emit outer loop.
  // Same behavior as a OMPForOuterLoop, except that schedule cannot be
  // dynamic
  //

  const Expr *IVExpr = S.getIterationVariable();
  const unsigned IVSize = getContext().getTypeSize(IVExpr->getType());
  const bool IVSigned = IVExpr->getType()->hasSignedIntegerRepresentation();

  CGOpenMPRuntime::StaticRTInput StaticInit(
      IVSize, IVSigned, /* Ordered = */ false, LoopArgs.IL, LoopArgs.LB,
      LoopArgs.UB, LoopArgs.ST, LoopArgs.Chunk);
  RT.emitDistributeStaticInit(*this, S.getLocStart(), ScheduleKind, StaticInit);

  // for combined 'distribute' and 'for' the increment expression of distribute
  // is store in DistInc. For 'distribute' alone, it is in Inc.
  Expr *IncExpr;
  if (isOpenMPLoopBoundSharingDirective(S.getDirectiveKind()))
    IncExpr = S.getDistInc();
  else
    IncExpr = S.getInc();

  // this routine is shared by 'omp distribute parallel for' and
  // 'omp distribute': select the right EUB expression depending on the
  // directive
  OMPLoopArguments OuterLoopArgs;
  OuterLoopArgs.LB = LoopArgs.LB;
  OuterLoopArgs.UB = LoopArgs.UB;
  OuterLoopArgs.ST = LoopArgs.ST;
  OuterLoopArgs.IL = LoopArgs.IL;
  OuterLoopArgs.Chunk = LoopArgs.Chunk;
  OuterLoopArgs.EUB = isOpenMPLoopBoundSharingDirective(S.getDirectiveKind())
                          ? S.getCombinedEnsureUpperBound()
                          : S.getEnsureUpperBound();
  OuterLoopArgs.IncExpr = IncExpr;
  OuterLoopArgs.Init = isOpenMPLoopBoundSharingDirective(S.getDirectiveKind())
                           ? S.getCombinedInit()
                           : S.getInit();
  OuterLoopArgs.Cond = isOpenMPLoopBoundSharingDirective(S.getDirectiveKind())
                           ? S.getCombinedCond()
                           : S.getCond();
  OuterLoopArgs.NextLB = isOpenMPLoopBoundSharingDirective(S.getDirectiveKind())
                             ? S.getCombinedNextLowerBound()
                             : S.getNextLowerBound();
  OuterLoopArgs.NextUB = isOpenMPLoopBoundSharingDirective(S.getDirectiveKind())
                             ? S.getCombinedNextUpperBound()
                             : S.getNextUpperBound();

  EmitOMPOuterLoop(/* DynamicOrOrdered = */ false, /* IsMonotonic = */ false, S,
                   LoopScope, OuterLoopArgs, CodeGenLoopContent,
                   emitEmptyOrdered);
}

/// Emit a helper variable and return corresponding lvalue.
static LValue EmitOMPHelperVar(CodeGenFunction &CGF,
                               const DeclRefExpr *Helper) {
  auto VDecl = cast<VarDecl>(Helper->getDecl());
  CGF.EmitVarDecl(*VDecl);
  return CGF.EmitLValue(Helper);
}

static std::pair<LValue, LValue>
emitDistributeParallelForInnerBounds(CodeGenFunction &CGF,
                                     const OMPExecutableDirective &S) {
  const OMPLoopDirective &LS = cast<OMPLoopDirective>(S);
  LValue LB =
      EmitOMPHelperVar(CGF, cast<DeclRefExpr>(LS.getLowerBoundVariable()));
  LValue UB =
      EmitOMPHelperVar(CGF, cast<DeclRefExpr>(LS.getUpperBoundVariable()));

  // When composing 'distribute' with 'for' (e.g. as in 'distribute
  // parallel for') we need to use the 'distribute'
  // chunk lower and upper bounds rather than the whole loop iteration
  // space. These are parameters to the outlined function for 'parallel'
  // and we copy the bounds of the previous schedule into the
  // the current ones.
  LValue PrevLB = CGF.EmitLValue(LS.getPrevLowerBoundVariable());
  LValue PrevUB = CGF.EmitLValue(LS.getPrevUpperBoundVariable());
  llvm::Value *PrevLBVal = CGF.EmitLoadOfScalar(PrevLB, SourceLocation());
  PrevLBVal = CGF.EmitScalarConversion(
      PrevLBVal, LS.getPrevLowerBoundVariable()->getType(),
      LS.getIterationVariable()->getType(), SourceLocation());
  llvm::Value *PrevUBVal = CGF.EmitLoadOfScalar(PrevUB, SourceLocation());
  PrevUBVal = CGF.EmitScalarConversion(
      PrevUBVal, LS.getPrevUpperBoundVariable()->getType(),
      LS.getIterationVariable()->getType(), SourceLocation());

  CGF.EmitStoreOfScalar(PrevLBVal, LB);
  CGF.EmitStoreOfScalar(PrevUBVal, UB);

  return {LB, UB};
}

/// if the 'for' loop has a dispatch schedule (e.g. dynamic, guided) then
/// we need to use the LB and UB expressions generated by the worksharing
/// code generation support, whereas in non combined situations we would
/// just emit 0 and the LastIteration expression
/// This function is necessary due to the difference of the LB and UB
/// types for the RT emission routines for 'for_static_init' and
/// 'for_dispatch_init'
static std::pair<llvm::Value *, llvm::Value *>
emitDistributeParallelForDispatchBounds(CodeGenFunction &CGF,
                                        const OMPExecutableDirective &S,
                                        Address LB, Address UB) {
  const OMPLoopDirective &LS = cast<OMPLoopDirective>(S);
  const Expr *IVExpr = LS.getIterationVariable();
  // when implementing a dynamic schedule for a 'for' combined with a
  // 'distribute' (e.g. 'distribute parallel for'), the 'for' loop
  // is not normalized as each team only executes its own assigned
  // distribute chunk
  QualType IteratorTy = IVExpr->getType();
  llvm::Value *LBVal = CGF.EmitLoadOfScalar(LB, /*Volatile=*/false, IteratorTy,
                                            SourceLocation());
  llvm::Value *UBVal = CGF.EmitLoadOfScalar(UB, /*Volatile=*/false, IteratorTy,
                                            SourceLocation());
  return {LBVal, UBVal};
}

static void emitDistributeParallelForDistributeInnerBoundParams(
    CodeGenFunction &CGF, const OMPExecutableDirective &S,
    llvm::SmallVectorImpl<llvm::Value *> &CapturedVars) {
  const auto &Dir = cast<OMPLoopDirective>(S);
  LValue LB =
      CGF.EmitLValue(cast<DeclRefExpr>(Dir.getCombinedLowerBoundVariable()));
  auto LBCast = CGF.Builder.CreateIntCast(
      CGF.Builder.CreateLoad(LB.getAddress()), CGF.SizeTy, /*isSigned=*/false);
  CapturedVars.push_back(LBCast);
  LValue UB =
      CGF.EmitLValue(cast<DeclRefExpr>(Dir.getCombinedUpperBoundVariable()));

  auto UBCast = CGF.Builder.CreateIntCast(
      CGF.Builder.CreateLoad(UB.getAddress()), CGF.SizeTy, /*isSigned=*/false);
  CapturedVars.push_back(UBCast);
}

static void
emitInnerParallelForWhenCombined(CodeGenFunction &CGF,
                                 const OMPLoopDirective &S,
                                 CodeGenFunction::JumpDest LoopExit) {
  auto &&CGInlinedWorksharingLoop = [&S](CodeGenFunction &CGF,
                                         PrePostActionTy &) {
    bool HasCancel = false;
    if (!isOpenMPSimdDirective(S.getDirectiveKind())) {
      if (const auto *D = dyn_cast<OMPTeamsDistributeParallelForDirective>(&S))
        HasCancel = D->hasCancel();
      else if (const auto *D = dyn_cast<OMPDistributeParallelForDirective>(&S))
        HasCancel = D->hasCancel();
      else if (const auto *D =
                   dyn_cast<OMPTargetTeamsDistributeParallelForDirective>(&S))
        HasCancel = D->hasCancel();
    }
    CodeGenFunction::OMPCancelStackRAII CancelRegion(CGF, S.getDirectiveKind(),
                                                     HasCancel);
    CGF.EmitOMPWorksharingLoop(S, S.getPrevEnsureUpperBound(),
                               emitDistributeParallelForInnerBounds,
                               emitDistributeParallelForDispatchBounds);
  };

  emitCommonOMPParallelDirective(
      CGF, S,
      isOpenMPSimdDirective(S.getDirectiveKind()) ? OMPD_for_simd : OMPD_for,
      CGInlinedWorksharingLoop,
      emitDistributeParallelForDistributeInnerBoundParams);
}

void CodeGenFunction::EmitOMPDistributeParallelForDirective(
    const OMPDistributeParallelForDirective &S) {
  auto &&CodeGen = [&S](CodeGenFunction &CGF, PrePostActionTy &) {
    CGF.EmitOMPDistributeLoop(S, emitInnerParallelForWhenCombined,
                              S.getDistInc());
  };
  OMPLexicalScope Scope(*this, S, /*AsInlined=*/true);
  CGM.getOpenMPRuntime().emitInlinedDirective(*this, OMPD_distribute, CodeGen);
}

void CodeGenFunction::EmitOMPDistributeParallelForSimdDirective(
    const OMPDistributeParallelForSimdDirective &S) {
  auto &&CodeGen = [&S](CodeGenFunction &CGF, PrePostActionTy &) {
    CGF.EmitOMPDistributeLoop(S, emitInnerParallelForWhenCombined,
                              S.getDistInc());
  };
  OMPLexicalScope Scope(*this, S, /*AsInlined=*/true);
  CGM.getOpenMPRuntime().emitInlinedDirective(*this, OMPD_distribute, CodeGen);
}

void CodeGenFunction::EmitOMPDistributeSimdDirective(
    const OMPDistributeSimdDirective &S) {
  OMPLexicalScope Scope(*this, S, /*AsInlined=*/true);
  CGM.getOpenMPRuntime().emitInlinedDirective(
      *this, OMPD_distribute_simd,
      [&S](CodeGenFunction &CGF, PrePostActionTy &) {
        OMPLoopScope PreInitScope(CGF, S);
        CGF.EmitStmt(
            cast<CapturedStmt>(S.getAssociatedStmt())->getCapturedStmt());
      });
}

void CodeGenFunction::EmitOMPTargetSimdDeviceFunction(
    CodeGenModule &CGM, StringRef ParentName, const OMPTargetSimdDirective &S) {
  // Emit SPMD target parallel for region as a standalone region.
  auto &&CodeGen = [&S](CodeGenFunction &CGF, PrePostActionTy &Action) {
    emitOMPSimdRegion(CGF, S, Action);
  };
  llvm::Function *Fn;
  llvm::Constant *Addr;
  // Emit target region as a standalone region.
  CGM.getOpenMPRuntime().emitTargetOutlinedFunction(
      S, ParentName, Fn, Addr, /*IsOffloadEntry=*/true, CodeGen);
  assert(Fn && Addr && "Target device function emission failed.");
}

void CodeGenFunction::EmitOMPTargetSimdDirective(
    const OMPTargetSimdDirective &S) {
  auto &&CodeGen = [&S](CodeGenFunction &CGF, PrePostActionTy &Action) {
    emitOMPSimdRegion(CGF, S, Action);
  };
  emitCommonOMPTargetDirective(*this, S, CodeGen);
}

void CodeGenFunction::EmitOMPTeamsDistributeSimdDirective(
    const OMPTeamsDistributeSimdDirective &S) {
  OMPLexicalScope Scope(*this, S, /*AsInlined=*/true);
  CGM.getOpenMPRuntime().emitInlinedDirective(
      *this, OMPD_teams_distribute_simd,
      [&S](CodeGenFunction &CGF, PrePostActionTy &) {
        OMPLoopScope PreInitScope(CGF, S);
        CGF.EmitStmt(
            cast<CapturedStmt>(S.getAssociatedStmt())->getCapturedStmt());
      });
}

void CodeGenFunction::EmitOMPTeamsDistributeParallelForSimdDirective(
    const OMPTeamsDistributeParallelForSimdDirective &S) {
  OMPLexicalScope Scope(*this, S, /*AsInlined=*/true);
  CGM.getOpenMPRuntime().emitInlinedDirective(
      *this, OMPD_teams_distribute_parallel_for_simd,
      [&S](CodeGenFunction &CGF, PrePostActionTy &) {
        OMPLoopScope PreInitScope(CGF, S);
        CGF.EmitStmt(
            cast<CapturedStmt>(S.getAssociatedStmt())->getCapturedStmt());
      });
}

void CodeGenFunction::EmitOMPTargetTeamsDistributeDirective(
    const OMPTargetTeamsDistributeDirective &S) {
  OMPLexicalScope Scope(*this, S, /*AsInlined=*/true);
  CGM.getOpenMPRuntime().emitInlinedDirective(
      *this, OMPD_target_teams_distribute,
      [&S](CodeGenFunction &CGF, PrePostActionTy &) {
        CGF.EmitStmt(
            cast<CapturedStmt>(S.getAssociatedStmt())->getCapturedStmt());
      });
}

void CodeGenFunction::EmitOMPTargetTeamsDistributeParallelForDirective(
    const OMPTargetTeamsDistributeParallelForDirective &S) {
  OMPLexicalScope Scope(*this, S, /*AsInlined=*/true);
  CGM.getOpenMPRuntime().emitInlinedDirective(
      *this, OMPD_target_teams_distribute_parallel_for,
      [&S](CodeGenFunction &CGF, PrePostActionTy &) {
        CGF.EmitStmt(
            cast<CapturedStmt>(S.getAssociatedStmt())->getCapturedStmt());
      });
}

void CodeGenFunction::EmitOMPTargetTeamsDistributeParallelForSimdDirective(
    const OMPTargetTeamsDistributeParallelForSimdDirective &S) {
  OMPLexicalScope Scope(*this, S, /*AsInlined=*/true);
  CGM.getOpenMPRuntime().emitInlinedDirective(
      *this, OMPD_target_teams_distribute_parallel_for_simd,
      [&S](CodeGenFunction &CGF, PrePostActionTy &) {
        CGF.EmitStmt(
            cast<CapturedStmt>(S.getAssociatedStmt())->getCapturedStmt());
      });
}

void CodeGenFunction::EmitOMPTargetTeamsDistributeSimdDirective(
    const OMPTargetTeamsDistributeSimdDirective &S) {
  OMPLexicalScope Scope(*this, S, /*AsInlined=*/true);
  CGM.getOpenMPRuntime().emitInlinedDirective(
      *this, OMPD_target_teams_distribute_simd,
      [&S](CodeGenFunction &CGF, PrePostActionTy &) {
        CGF.EmitStmt(
            cast<CapturedStmt>(S.getAssociatedStmt())->getCapturedStmt());
      });
}

namespace {
  struct ScheduleKindModifiersTy {
    OpenMPScheduleClauseKind Kind;
    OpenMPScheduleClauseModifier M1;
    OpenMPScheduleClauseModifier M2;
    ScheduleKindModifiersTy(OpenMPScheduleClauseKind Kind,
                            OpenMPScheduleClauseModifier M1,
                            OpenMPScheduleClauseModifier M2)
        : Kind(Kind), M1(M1), M2(M2) {}
  };
} // namespace

bool CodeGenFunction::EmitOMPWorksharingLoop(
    const OMPLoopDirective &S, Expr *EUB,
    const CodeGenLoopBoundsTy &CodeGenLoopBounds,
    const CodeGenDispatchBoundsTy &CGDispatchBounds) {
  // Emit the loop iteration variable.
  auto IVExpr = cast<DeclRefExpr>(S.getIterationVariable());
  auto IVDecl = cast<VarDecl>(IVExpr->getDecl());
  EmitVarDecl(*IVDecl);

  // Emit the iterations count variable.
  // If it is not a variable, Sema decided to calculate iterations count on each
  // iteration (e.g., it is foldable into a constant).
  if (auto LIExpr = dyn_cast<DeclRefExpr>(S.getLastIteration())) {
    EmitVarDecl(*cast<VarDecl>(LIExpr->getDecl()));
    // Emit calculation of the iterations count.
    EmitIgnoredExpr(S.getCalcLastIteration());
  }

  auto &RT = CGM.getOpenMPRuntime();

  bool HasLastprivateClause;
  // Check pre-condition.
  {
    OMPLoopScope PreInitScope(*this, S);
    // Skip the entire loop if we don't meet the precondition.
    // If the condition constant folds and can be elided, avoid emitting the
    // whole loop.
    bool CondConstant;
    llvm::BasicBlock *ContBlock = nullptr;
    if (ConstantFoldsToSimpleInteger(S.getPreCond(), CondConstant)) {
      if (!CondConstant)
        return false;
    } else {
      auto *ThenBlock = createBasicBlock("omp.precond.then");
      ContBlock = createBasicBlock("omp.precond.end");
      emitPreCond(*this, S, S.getPreCond(), ThenBlock, ContBlock,
                  getProfileCount(&S));
      EmitBlock(ThenBlock);
      incrementProfileCounter(&S);
    }

    bool Ordered = false;
    if (auto *OrderedClause = S.getSingleClause<OMPOrderedClause>()) {
      if (OrderedClause->getNumForLoops())
        RT.emitDoacrossInit(*this, S);
      else
        Ordered = true;
    }

    llvm::DenseSet<const Expr *> EmittedFinals;
    emitAlignedClause(*this, S);
    bool HasLinears = EmitOMPLinearClauseInit(S);
    // Emit helper vars inits.

    std::pair<LValue, LValue> Bounds = CodeGenLoopBounds(*this, S);
    LValue LB = Bounds.first;
    LValue UB = Bounds.second;
    LValue ST =
        EmitOMPHelperVar(*this, cast<DeclRefExpr>(S.getStrideVariable()));
    LValue IL =
        EmitOMPHelperVar(*this, cast<DeclRefExpr>(S.getIsLastIterVariable()));

    // Emit 'then' code.
    {
      OMPPrivateScope LoopScope(*this);
      if (EmitOMPFirstprivateClause(S, LoopScope) || HasLinears) {
        // Emit implicit barrier to synchronize threads and avoid data races on
        // initialization of firstprivate variables and post-update of
        // lastprivate variables.
        CGM.getOpenMPRuntime().emitBarrierCall(
            *this, S.getLocStart(), OMPD_unknown, /*EmitChecks=*/false,
            /*ForceSimpleCall=*/true);
      }
      EmitOMPPrivateClause(S, LoopScope);
      HasLastprivateClause = EmitOMPLastprivateClauseInit(S, LoopScope);
      EmitOMPReductionClauseInit(S, LoopScope);
      EmitOMPPrivateLoopCounters(S, LoopScope);
      EmitOMPLinearClause(S, LoopScope);
      (void)LoopScope.Privatize();

      // Detect the loop schedule kind and chunk.
      llvm::Value *Chunk = nullptr;
      OpenMPScheduleTy ScheduleKind;
      if (auto *C = S.getSingleClause<OMPScheduleClause>()) {
        ScheduleKind.Schedule = C->getScheduleKind();
        ScheduleKind.M1 = C->getFirstScheduleModifier();
        ScheduleKind.M2 = C->getSecondScheduleModifier();
        if (const auto *Ch = C->getChunkSize()) {
          Chunk = EmitScalarExpr(Ch);
          Chunk = EmitScalarConversion(Chunk, Ch->getType(),
                                       S.getIterationVariable()->getType(),
                                       S.getLocStart());
        }
      }
      const unsigned IVSize = getContext().getTypeSize(IVExpr->getType());
      const bool IVSigned = IVExpr->getType()->hasSignedIntegerRepresentation();
      // OpenMP 4.5, 2.7.1 Loop Construct, Description.
      // If the static schedule kind is specified or if the ordered clause is
      // specified, and if no monotonic modifier is specified, the effect will
      // be as if the monotonic modifier was specified.
      if (RT.isStaticNonchunked(ScheduleKind.Schedule,
                                /* Chunked */ Chunk != nullptr) &&
          !Ordered) {
        if (isOpenMPSimdDirective(S.getDirectiveKind()))
          EmitOMPSimdInit(S, /*IsMonotonic=*/true);
        // OpenMP [2.7.1, Loop Construct, Description, table 2-1]
        // When no chunk_size is specified, the iteration space is divided into
        // chunks that are approximately equal in size, and at most one chunk is
        // distributed to each thread. Note that the size of the chunks is
        // unspecified in this case.
        CGOpenMPRuntime::StaticRTInput StaticInit(
            IVSize, IVSigned, Ordered, IL.getAddress(), LB.getAddress(),
            UB.getAddress(), ST.getAddress());
        RT.emitForStaticInit(*this, S.getLocStart(), S.getDirectiveKind(),
                             ScheduleKind, StaticInit);
        auto LoopExit =
            getJumpDestInCurrentScope(createBasicBlock("omp.loop.exit"));
        // UB = min(UB, GlobalUB);
        EmitIgnoredExpr(S.getEnsureUpperBound());
        // IV = LB;
        EmitIgnoredExpr(S.getInit());
        // while (idx <= UB) { BODY; ++idx; }
        EmitOMPInnerLoop(S, LoopScope.requiresCleanups(), S.getCond(),
                         S.getInc(),
                         [&S, LoopExit](CodeGenFunction &CGF) {
                           CGF.EmitOMPLoopBody(S, LoopExit);
                           CGF.EmitStopPoint(&S);
                         },
                         [](CodeGenFunction &) {});
        EmitBlock(LoopExit.getBlock());
        // Tell the runtime we are done.
        auto &&CodeGen = [&S](CodeGenFunction &CGF) {
          CGF.CGM.getOpenMPRuntime().emitForStaticFinish(CGF, S.getLocEnd(),
                                                         S.getDirectiveKind());
        };
        OMPCancelStack.emitExit(*this, S.getDirectiveKind(), CodeGen);
      } else {
        const bool IsMonotonic =
            Ordered || ScheduleKind.Schedule == OMPC_SCHEDULE_static ||
            ScheduleKind.Schedule == OMPC_SCHEDULE_unknown ||
            ScheduleKind.M1 == OMPC_SCHEDULE_MODIFIER_monotonic ||
            ScheduleKind.M2 == OMPC_SCHEDULE_MODIFIER_monotonic;
        // Emit the outer loop, which requests its work chunk [LB..UB] from
        // runtime and runs the inner loop to process it.
        const OMPLoopArguments LoopArguments(LB.getAddress(), UB.getAddress(),
                                             ST.getAddress(), IL.getAddress(),
                                             Chunk, EUB);
        EmitOMPForOuterLoop(ScheduleKind, IsMonotonic, S, LoopScope, Ordered,
                            LoopArguments, CGDispatchBounds);
      }
      if (isOpenMPSimdDirective(S.getDirectiveKind())) {
        EmitOMPSimdFinal(S,
                         [&](CodeGenFunction &CGF) -> llvm::Value * {
                           return CGF.Builder.CreateIsNotNull(
                               CGF.EmitLoadOfScalar(IL, S.getLocStart()));
                         });
      }
      EmitOMPReductionClauseFinal(
          S, /*ReductionKind=*/isOpenMPSimdDirective(S.getDirectiveKind())
                 ? /*Parallel and Simd*/ OMPD_parallel_for_simd
                 : /*Parallel only*/ OMPD_parallel);
      // Emit post-update of the reduction variables if IsLastIter != 0.
      emitPostUpdateForReductionClause(
          *this, S, [&](CodeGenFunction &CGF) -> llvm::Value * {
            return CGF.Builder.CreateIsNotNull(
                CGF.EmitLoadOfScalar(IL, S.getLocStart()));
          });
      // Emit final copy of the lastprivate variables if IsLastIter != 0.
      if (HasLastprivateClause)
        EmitOMPLastprivateClauseFinal(
            S, isOpenMPSimdDirective(S.getDirectiveKind()),
            Builder.CreateIsNotNull(EmitLoadOfScalar(IL, S.getLocStart())));
    }
    EmitOMPLinearClauseFinal(S, [&](CodeGenFunction &CGF) -> llvm::Value * {
      return CGF.Builder.CreateIsNotNull(
          CGF.EmitLoadOfScalar(IL, S.getLocStart()));
    });
    // We're now done with the loop, so jump to the continuation block.
    if (ContBlock) {
      EmitBranch(ContBlock);
      EmitBlock(ContBlock, true);
    }
  }
  return HasLastprivateClause;
}

/// The following two functions generate expressions for the loop lower
/// and upper bounds in case of static and dynamic (dispatch) schedule
/// of the associated 'for' or 'distribute' loop.
static std::pair<LValue, LValue>
emitForLoopBounds(CodeGenFunction &CGF, const OMPExecutableDirective &S) {
  const OMPLoopDirective &LS = cast<OMPLoopDirective>(S);
  LValue LB =
      EmitOMPHelperVar(CGF, cast<DeclRefExpr>(LS.getLowerBoundVariable()));
  LValue UB =
      EmitOMPHelperVar(CGF, cast<DeclRefExpr>(LS.getUpperBoundVariable()));
  return {LB, UB};
}

/// When dealing with dispatch schedules (e.g. dynamic, guided) we do not
/// consider the lower and upper bound expressions generated by the
/// worksharing loop support, but we use 0 and the iteration space size as
/// constants
static std::pair<llvm::Value *, llvm::Value *>
emitDispatchForLoopBounds(CodeGenFunction &CGF, const OMPExecutableDirective &S,
                          Address LB, Address UB) {
  const OMPLoopDirective &LS = cast<OMPLoopDirective>(S);
  const Expr *IVExpr = LS.getIterationVariable();
  const unsigned IVSize = CGF.getContext().getTypeSize(IVExpr->getType());
  llvm::Value *LBVal = CGF.Builder.getIntN(IVSize, 0);
  llvm::Value *UBVal = CGF.EmitScalarExpr(LS.getLastIteration());
  return {LBVal, UBVal};
}

void CodeGenFunction::EmitOMPForDirective(const OMPForDirective &S) {
  bool HasLastprivates = false;
  auto &&CodeGen = [&S, &HasLastprivates](CodeGenFunction &CGF,
                                          PrePostActionTy &) {
    OMPCancelStackRAII CancelRegion(CGF, OMPD_for, S.hasCancel());
    HasLastprivates = CGF.EmitOMPWorksharingLoop(S, S.getEnsureUpperBound(),
                                                 emitForLoopBounds,
                                                 emitDispatchForLoopBounds);
  };
  {
    OMPLexicalScope Scope(*this, S, /*AsInlined=*/true);
    CGM.getOpenMPRuntime().emitInlinedDirective(*this, OMPD_for, CodeGen,
                                                S.hasCancel());
  }

  // Emit an implicit barrier at the end.
  if (!S.getSingleClause<OMPNowaitClause>() || HasLastprivates) {
    CGM.getOpenMPRuntime().emitBarrierCall(*this, S.getLocStart(), OMPD_for);
  }
}

void CodeGenFunction::EmitOMPForSimdDirective(const OMPForSimdDirective &S) {
  bool HasLastprivates = false;
  auto &&CodeGen = [&S, &HasLastprivates](CodeGenFunction &CGF,
                                          PrePostActionTy &) {
    HasLastprivates = CGF.EmitOMPWorksharingLoop(S, S.getEnsureUpperBound(),
                                                 emitForLoopBounds,
                                                 emitDispatchForLoopBounds);
  };
  {
    OMPLexicalScope Scope(*this, S, /*AsInlined=*/true);
    CGM.getOpenMPRuntime().emitInlinedDirective(*this, OMPD_simd, CodeGen);
  }

  // Emit an implicit barrier at the end.
  if (!S.getSingleClause<OMPNowaitClause>() || HasLastprivates) {
    CGM.getOpenMPRuntime().emitBarrierCall(*this, S.getLocStart(), OMPD_for);
  }
}

static LValue createSectionLVal(CodeGenFunction &CGF, QualType Ty,
                                const Twine &Name,
                                llvm::Value *Init = nullptr) {
  auto LVal = CGF.MakeAddrLValue(CGF.CreateMemTemp(Ty, Name), Ty);
  if (Init)
    CGF.EmitStoreThroughLValue(RValue::get(Init), LVal, /*isInit*/ true);
  return LVal;
}

void CodeGenFunction::EmitSections(const OMPExecutableDirective &S) {
  auto *Stmt = cast<CapturedStmt>(S.getAssociatedStmt())->getCapturedStmt();
  auto *CS = dyn_cast<CompoundStmt>(Stmt);
  bool HasLastprivates = false;
  auto &&CodeGen = [&S, Stmt, CS, &HasLastprivates](CodeGenFunction &CGF,
                                                    PrePostActionTy &) {
    auto &C = CGF.CGM.getContext();
    auto KmpInt32Ty = C.getIntTypeForBitwidth(/*DestWidth=*/32, /*Signed=*/1);
    // Emit helper vars inits.
    LValue LB = createSectionLVal(CGF, KmpInt32Ty, ".omp.sections.lb.",
                                  CGF.Builder.getInt32(0));
    auto *GlobalUBVal = CS != nullptr ? CGF.Builder.getInt32(CS->size() - 1)
                                      : CGF.Builder.getInt32(0);
    LValue UB =
        createSectionLVal(CGF, KmpInt32Ty, ".omp.sections.ub.", GlobalUBVal);
    LValue ST = createSectionLVal(CGF, KmpInt32Ty, ".omp.sections.st.",
                                  CGF.Builder.getInt32(1));
    LValue IL = createSectionLVal(CGF, KmpInt32Ty, ".omp.sections.il.",
                                  CGF.Builder.getInt32(0));
    // Loop counter.
    LValue IV = createSectionLVal(CGF, KmpInt32Ty, ".omp.sections.iv.");
    OpaqueValueExpr IVRefExpr(S.getLocStart(), KmpInt32Ty, VK_LValue);
    CodeGenFunction::OpaqueValueMapping OpaqueIV(CGF, &IVRefExpr, IV);
    OpaqueValueExpr UBRefExpr(S.getLocStart(), KmpInt32Ty, VK_LValue);
    CodeGenFunction::OpaqueValueMapping OpaqueUB(CGF, &UBRefExpr, UB);
    // Generate condition for loop.
    BinaryOperator Cond(&IVRefExpr, &UBRefExpr, BO_LE, C.BoolTy, VK_RValue,
                        OK_Ordinary, S.getLocStart(), FPOptions());
    // Increment for loop counter.
    UnaryOperator Inc(&IVRefExpr, UO_PreInc, KmpInt32Ty, VK_RValue, OK_Ordinary,
                      S.getLocStart());
    auto BodyGen = [Stmt, CS, &S, &IV](CodeGenFunction &CGF) {
      // Iterate through all sections and emit a switch construct:
      // switch (IV) {
      //   case 0:
      //     <SectionStmt[0]>;
      //     break;
      // ...
      //   case <NumSection> - 1:
      //     <SectionStmt[<NumSection> - 1]>;
      //     break;
      // }
      // .omp.sections.exit:
      auto *ExitBB = CGF.createBasicBlock(".omp.sections.exit");
      auto *SwitchStmt = CGF.Builder.CreateSwitch(
          CGF.EmitLoadOfLValue(IV, S.getLocStart()).getScalarVal(), ExitBB,
          CS == nullptr ? 1 : CS->size());
      if (CS) {
        unsigned CaseNumber = 0;
        for (auto *SubStmt : CS->children()) {
          auto CaseBB = CGF.createBasicBlock(".omp.sections.case");
          CGF.EmitBlock(CaseBB);
          SwitchStmt->addCase(CGF.Builder.getInt32(CaseNumber), CaseBB);
          CGF.EmitStmt(SubStmt);
          CGF.EmitBranch(ExitBB);
          ++CaseNumber;
        }
      } else {
        auto CaseBB = CGF.createBasicBlock(".omp.sections.case");
        CGF.EmitBlock(CaseBB);
        SwitchStmt->addCase(CGF.Builder.getInt32(0), CaseBB);
        CGF.EmitStmt(Stmt);
        CGF.EmitBranch(ExitBB);
      }
      CGF.EmitBlock(ExitBB, /*IsFinished=*/true);
    };

    CodeGenFunction::OMPPrivateScope LoopScope(CGF);
    if (CGF.EmitOMPFirstprivateClause(S, LoopScope)) {
      // Emit implicit barrier to synchronize threads and avoid data races on
      // initialization of firstprivate variables and post-update of lastprivate
      // variables.
      CGF.CGM.getOpenMPRuntime().emitBarrierCall(
          CGF, S.getLocStart(), OMPD_unknown, /*EmitChecks=*/false,
          /*ForceSimpleCall=*/true);
    }
    CGF.EmitOMPPrivateClause(S, LoopScope);
    HasLastprivates = CGF.EmitOMPLastprivateClauseInit(S, LoopScope);
    CGF.EmitOMPReductionClauseInit(S, LoopScope);
    (void)LoopScope.Privatize();

    // Emit static non-chunked loop.
    OpenMPScheduleTy ScheduleKind;
    ScheduleKind.Schedule = OMPC_SCHEDULE_static;
    CGOpenMPRuntime::StaticRTInput StaticInit(
        /*IVSize=*/32, /*IVSigned=*/true, /*Ordered=*/false, IL.getAddress(),
        LB.getAddress(), UB.getAddress(), ST.getAddress());
    CGF.CGM.getOpenMPRuntime().emitForStaticInit(
        CGF, S.getLocStart(), S.getDirectiveKind(), ScheduleKind, StaticInit);
    // UB = min(UB, GlobalUB);
    auto *UBVal = CGF.EmitLoadOfScalar(UB, S.getLocStart());
    auto *MinUBGlobalUB = CGF.Builder.CreateSelect(
        CGF.Builder.CreateICmpSLT(UBVal, GlobalUBVal), UBVal, GlobalUBVal);
    CGF.EmitStoreOfScalar(MinUBGlobalUB, UB);
    // IV = LB;
    CGF.EmitStoreOfScalar(CGF.EmitLoadOfScalar(LB, S.getLocStart()), IV);
    // while (idx <= UB) { BODY; ++idx; }
    CGF.EmitOMPInnerLoop(S, /*RequiresCleanup=*/false, &Cond, &Inc, BodyGen,
                         [](CodeGenFunction &) {});
    // Tell the runtime we are done.
    auto &&CodeGen = [&S](CodeGenFunction &CGF) {
      CGF.CGM.getOpenMPRuntime().emitForStaticFinish(CGF, S.getLocEnd(),
                                                     S.getDirectiveKind());
    };
    CGF.OMPCancelStack.emitExit(CGF, S.getDirectiveKind(), CodeGen);
    CGF.EmitOMPReductionClauseFinal(S, /*ReductionKind=*/OMPD_parallel);
    // Emit post-update of the reduction variables if IsLastIter != 0.
    emitPostUpdateForReductionClause(
        CGF, S, [&](CodeGenFunction &CGF) -> llvm::Value * {
          return CGF.Builder.CreateIsNotNull(
              CGF.EmitLoadOfScalar(IL, S.getLocStart()));
        });

    // Emit final copy of the lastprivate variables if IsLastIter != 0.
    if (HasLastprivates)
      CGF.EmitOMPLastprivateClauseFinal(
          S, /*NoFinals=*/false,
          CGF.Builder.CreateIsNotNull(
              CGF.EmitLoadOfScalar(IL, S.getLocStart())));
  };

  bool HasCancel = false;
  if (auto *OSD = dyn_cast<OMPSectionsDirective>(&S))
    HasCancel = OSD->hasCancel();
  else if (auto *OPSD = dyn_cast<OMPParallelSectionsDirective>(&S))
    HasCancel = OPSD->hasCancel();
  OMPCancelStackRAII CancelRegion(*this, S.getDirectiveKind(), HasCancel);
  CGM.getOpenMPRuntime().emitInlinedDirective(*this, OMPD_sections, CodeGen,
                                              HasCancel);
  // Emit barrier for lastprivates only if 'sections' directive has 'nowait'
  // clause. Otherwise the barrier will be generated by the codegen for the
  // directive.
  if (HasLastprivates && S.getSingleClause<OMPNowaitClause>()) {
    // Emit implicit barrier to synchronize threads and avoid data races on
    // initialization of firstprivate variables.
    CGM.getOpenMPRuntime().emitBarrierCall(*this, S.getLocStart(),
                                           OMPD_unknown);
  }
}

void CodeGenFunction::EmitOMPSectionsDirective(const OMPSectionsDirective &S) {
  {
    OMPLexicalScope Scope(*this, S, /*AsInlined=*/true);
    EmitSections(S);
  }
  // Emit an implicit barrier at the end.
  if (!S.getSingleClause<OMPNowaitClause>()) {
    CGM.getOpenMPRuntime().emitBarrierCall(*this, S.getLocStart(),
                                           OMPD_sections);
  }
}

void CodeGenFunction::EmitOMPSectionDirective(const OMPSectionDirective &S) {
  auto &&CodeGen = [&S](CodeGenFunction &CGF, PrePostActionTy &) {
    CGF.EmitStmt(cast<CapturedStmt>(S.getAssociatedStmt())->getCapturedStmt());
  };
  OMPLexicalScope Scope(*this, S, /*AsInlined=*/true);
  CGM.getOpenMPRuntime().emitInlinedDirective(*this, OMPD_section, CodeGen,
                                              S.hasCancel());
}

void CodeGenFunction::EmitOMPSingleDirective(const OMPSingleDirective &S) {
  llvm::SmallVector<const Expr *, 8> CopyprivateVars;
  llvm::SmallVector<const Expr *, 8> DestExprs;
  llvm::SmallVector<const Expr *, 8> SrcExprs;
  llvm::SmallVector<const Expr *, 8> AssignmentOps;
  // Check if there are any 'copyprivate' clauses associated with this
  // 'single' construct.
  // Build a list of copyprivate variables along with helper expressions
  // (<source>, <destination>, <destination>=<source> expressions)
  for (const auto *C : S.getClausesOfKind<OMPCopyprivateClause>()) {
    CopyprivateVars.append(C->varlists().begin(), C->varlists().end());
    DestExprs.append(C->destination_exprs().begin(),
                     C->destination_exprs().end());
    SrcExprs.append(C->source_exprs().begin(), C->source_exprs().end());
    AssignmentOps.append(C->assignment_ops().begin(),
                         C->assignment_ops().end());
  }
  // Emit code for 'single' region along with 'copyprivate' clauses
  auto &&CodeGen = [&S](CodeGenFunction &CGF, PrePostActionTy &Action) {
    Action.Enter(CGF);
    OMPPrivateScope SingleScope(CGF);
    (void)CGF.EmitOMPFirstprivateClause(S, SingleScope);
    CGF.EmitOMPPrivateClause(S, SingleScope);
    (void)SingleScope.Privatize();
    CGF.EmitStmt(cast<CapturedStmt>(S.getAssociatedStmt())->getCapturedStmt());
  };
  {
    OMPLexicalScope Scope(*this, S, /*AsInlined=*/true);
    CGM.getOpenMPRuntime().emitSingleRegion(*this, CodeGen, S.getLocStart(),
                                            CopyprivateVars, DestExprs,
                                            SrcExprs, AssignmentOps);
  }
  // Emit an implicit barrier at the end (to avoid data race on firstprivate
  // init or if no 'nowait' clause was specified and no 'copyprivate' clause).
  if (!S.getSingleClause<OMPNowaitClause>() && CopyprivateVars.empty()) {
    CGM.getOpenMPRuntime().emitBarrierCall(
        *this, S.getLocStart(),
        S.getSingleClause<OMPNowaitClause>() ? OMPD_unknown : OMPD_single);
  }
}

void CodeGenFunction::EmitOMPMasterDirective(const OMPMasterDirective &S) {
  auto &&CodeGen = [&S](CodeGenFunction &CGF, PrePostActionTy &Action) {
    Action.Enter(CGF);
    CGF.EmitStmt(cast<CapturedStmt>(S.getAssociatedStmt())->getCapturedStmt());
  };
  OMPLexicalScope Scope(*this, S, /*AsInlined=*/true);
  CGM.getOpenMPRuntime().emitMasterRegion(*this, CodeGen, S.getLocStart());
}

void CodeGenFunction::EmitOMPCriticalDirective(const OMPCriticalDirective &S) {
  auto &&CodeGen = [&S](CodeGenFunction &CGF, PrePostActionTy &Action) {
    Action.Enter(CGF);
    CGF.EmitStmt(cast<CapturedStmt>(S.getAssociatedStmt())->getCapturedStmt());
  };
  Expr *Hint = nullptr;
  if (auto *HintClause = S.getSingleClause<OMPHintClause>())
    Hint = HintClause->getHint();
  OMPLexicalScope Scope(*this, S, /*AsInlined=*/true);
  CGM.getOpenMPRuntime().emitCriticalRegion(*this,
                                            S.getDirectiveName().getAsString(),
                                            CodeGen, S.getLocStart(), Hint);
}

void CodeGenFunction::EmitOMPParallelForDirective(
    const OMPParallelForDirective &S) {
  // Emit directive as a combined directive that consists of two implicit
  // directives: 'parallel' with 'for' directive.
  auto &&CodeGen = [&S](CodeGenFunction &CGF, PrePostActionTy &) {
    OMPCancelStackRAII CancelRegion(CGF, OMPD_parallel_for, S.hasCancel());
    CGF.EmitOMPWorksharingLoop(S, S.getEnsureUpperBound(), emitForLoopBounds,
                               emitDispatchForLoopBounds);
  };
  emitCommonOMPParallelDirective(*this, S, OMPD_for, CodeGen,
                                 emitEmptyBoundParameters);
}

void CodeGenFunction::EmitOMPParallelForSimdDirective(
    const OMPParallelForSimdDirective &S) {
  // Emit directive as a combined directive that consists of two implicit
  // directives: 'parallel' with 'for' directive.
  auto &&CodeGen = [&S](CodeGenFunction &CGF, PrePostActionTy &) {
    CGF.EmitOMPWorksharingLoop(S, S.getEnsureUpperBound(), emitForLoopBounds,
                               emitDispatchForLoopBounds);
  };
  emitCommonOMPParallelDirective(*this, S, OMPD_simd, CodeGen,
                                 emitEmptyBoundParameters);
}

void CodeGenFunction::EmitOMPParallelSectionsDirective(
    const OMPParallelSectionsDirective &S) {
  // Emit directive as a combined directive that consists of two implicit
  // directives: 'parallel' with 'sections' directive.
  auto &&CodeGen = [&S](CodeGenFunction &CGF, PrePostActionTy &) {
    CGF.EmitSections(S);
  };
  emitCommonOMPParallelDirective(*this, S, OMPD_sections, CodeGen,
                                 emitEmptyBoundParameters);
}

void CodeGenFunction::EmitOMPTaskBasedDirective(const OMPExecutableDirective &S,
                                                const RegionCodeGenTy &BodyGen,
                                                const TaskGenTy &TaskGen,
                                                OMPTaskDataTy &Data) {
  // Emit outlined function for task construct.
  auto CS = cast<CapturedStmt>(S.getAssociatedStmt());
  auto *I = CS->getCapturedDecl()->param_begin();
  auto *PartId = std::next(I);
  auto *TaskT = std::next(I, 4);
  // Check if the task is final
  if (const auto *Clause = S.getSingleClause<OMPFinalClause>()) {
    // If the condition constant folds and can be elided, try to avoid emitting
    // the condition and the dead arm of the if/else.
    auto *Cond = Clause->getCondition();
    bool CondConstant;
    if (ConstantFoldsToSimpleInteger(Cond, CondConstant))
      Data.Final.setInt(CondConstant);
    else
      Data.Final.setPointer(EvaluateExprAsBool(Cond));
  } else {
    // By default the task is not final.
    Data.Final.setInt(/*IntVal=*/false);
  }
  // Check if the task has 'priority' clause.
  if (const auto *Clause = S.getSingleClause<OMPPriorityClause>()) {
    auto *Prio = Clause->getPriority();
    Data.Priority.setInt(/*IntVal=*/true);
    Data.Priority.setPointer(EmitScalarConversion(
        EmitScalarExpr(Prio), Prio->getType(),
        getContext().getIntTypeForBitwidth(/*DestWidth=*/32, /*Signed=*/1),
        Prio->getExprLoc()));
  }
  // The first function argument for tasks is a thread id, the second one is a
  // part id (0 for tied tasks, >=0 for untied task).
  llvm::DenseSet<const VarDecl *> EmittedAsPrivate;
  // Get list of private variables.
  for (const auto *C : S.getClausesOfKind<OMPPrivateClause>()) {
    auto IRef = C->varlist_begin();
    for (auto *IInit : C->private_copies()) {
      auto *OrigVD = cast<VarDecl>(cast<DeclRefExpr>(*IRef)->getDecl());
      if (EmittedAsPrivate.insert(OrigVD->getCanonicalDecl()).second) {
        Data.PrivateVars.push_back(*IRef);
        Data.PrivateCopies.push_back(IInit);
      }
      ++IRef;
    }
  }
  EmittedAsPrivate.clear();
  // Get list of firstprivate variables.
  for (const auto *C : S.getClausesOfKind<OMPFirstprivateClause>()) {
    auto IRef = C->varlist_begin();
    auto IElemInitRef = C->inits().begin();
    for (auto *IInit : C->private_copies()) {
      auto *OrigVD = cast<VarDecl>(cast<DeclRefExpr>(*IRef)->getDecl());
      if (EmittedAsPrivate.insert(OrigVD->getCanonicalDecl()).second) {
        Data.FirstprivateVars.push_back(*IRef);
        Data.FirstprivateCopies.push_back(IInit);
        Data.FirstprivateInits.push_back(*IElemInitRef);
      }
      ++IRef;
      ++IElemInitRef;
    }
  }
  // Get list of lastprivate variables (for taskloops).
  llvm::DenseMap<const VarDecl *, const DeclRefExpr *> LastprivateDstsOrigs;
  for (const auto *C : S.getClausesOfKind<OMPLastprivateClause>()) {
    auto IRef = C->varlist_begin();
    auto ID = C->destination_exprs().begin();
    for (auto *IInit : C->private_copies()) {
      auto *OrigVD = cast<VarDecl>(cast<DeclRefExpr>(*IRef)->getDecl());
      if (EmittedAsPrivate.insert(OrigVD->getCanonicalDecl()).second) {
        Data.LastprivateVars.push_back(*IRef);
        Data.LastprivateCopies.push_back(IInit);
      }
      LastprivateDstsOrigs.insert(
          {cast<VarDecl>(cast<DeclRefExpr>(*ID)->getDecl()),
           cast<DeclRefExpr>(*IRef)});
      ++IRef;
      ++ID;
    }
  }
  SmallVector<const Expr *, 4> LHSs;
  SmallVector<const Expr *, 4> RHSs;
  for (const auto *C : S.getClausesOfKind<OMPReductionClause>()) {
    auto IPriv = C->privates().begin();
    auto IRed = C->reduction_ops().begin();
    auto ILHS = C->lhs_exprs().begin();
    auto IRHS = C->rhs_exprs().begin();
    for (const auto *Ref : C->varlists()) {
      Data.ReductionVars.emplace_back(Ref);
      Data.ReductionCopies.emplace_back(*IPriv);
      Data.ReductionOps.emplace_back(*IRed);
      LHSs.emplace_back(*ILHS);
      RHSs.emplace_back(*IRHS);
      std::advance(IPriv, 1);
      std::advance(IRed, 1);
      std::advance(ILHS, 1);
      std::advance(IRHS, 1);
    }
  }
  Data.Reductions = CGM.getOpenMPRuntime().emitTaskReductionInit(
      *this, S.getLocStart(), LHSs, RHSs, Data);
  // Build list of dependences.
  for (const auto *C : S.getClausesOfKind<OMPDependClause>())
    for (auto *IRef : C->varlists())
      Data.Dependences.push_back(std::make_pair(C->getDependencyKind(), IRef));
  auto &&CodeGen = [&Data, &S, CS, &BodyGen, &LastprivateDstsOrigs](
      CodeGenFunction &CGF, PrePostActionTy &Action) {
    // Set proper addresses for generated private copies.
    OMPPrivateScope Scope(CGF);
    if (!Data.PrivateVars.empty() || !Data.FirstprivateVars.empty() ||
        !Data.LastprivateVars.empty()) {
      enum { PrivatesParam = 2, CopyFnParam = 3 };
      auto *CopyFn = CGF.Builder.CreateLoad(
          CGF.GetAddrOfLocalVar(CS->getCapturedDecl()->getParam(3)));
      auto *PrivatesPtr = CGF.Builder.CreateLoad(
          CGF.GetAddrOfLocalVar(CS->getCapturedDecl()->getParam(2)));
      // Map privates.
      llvm::SmallVector<std::pair<const VarDecl *, Address>, 16> PrivatePtrs;
      llvm::SmallVector<llvm::Value *, 16> CallArgs;
      CallArgs.push_back(PrivatesPtr);
      for (auto *E : Data.PrivateVars) {
        auto *VD = cast<VarDecl>(cast<DeclRefExpr>(E)->getDecl());
        Address PrivatePtr = CGF.CreateMemTemp(
            CGF.getContext().getPointerType(E->getType()), ".priv.ptr.addr");
        PrivatePtrs.push_back(std::make_pair(VD, PrivatePtr));
        CallArgs.push_back(PrivatePtr.getPointer());
      }
      for (auto *E : Data.FirstprivateVars) {
        auto *VD = cast<VarDecl>(cast<DeclRefExpr>(E)->getDecl());
        Address PrivatePtr =
            CGF.CreateMemTemp(CGF.getContext().getPointerType(E->getType()),
                              ".firstpriv.ptr.addr");
        PrivatePtrs.push_back(std::make_pair(VD, PrivatePtr));
        CallArgs.push_back(PrivatePtr.getPointer());
      }
      for (auto *E : Data.LastprivateVars) {
        auto *VD = cast<VarDecl>(cast<DeclRefExpr>(E)->getDecl());
        Address PrivatePtr =
            CGF.CreateMemTemp(CGF.getContext().getPointerType(E->getType()),
                              ".lastpriv.ptr.addr");
        PrivatePtrs.push_back(std::make_pair(VD, PrivatePtr));
        CallArgs.push_back(PrivatePtr.getPointer());
      }
      CGF.CGM.getOpenMPRuntime().emitOutlinedFunctionCall(CGF, S.getLocStart(),
                                                          CopyFn, CallArgs);
      for (auto &&Pair : LastprivateDstsOrigs) {
        auto *OrigVD = cast<VarDecl>(Pair.second->getDecl());
        DeclRefExpr DRE(
            const_cast<VarDecl *>(OrigVD),
            /*RefersToEnclosingVariableOrCapture=*/CGF.CapturedStmtInfo->lookup(
                OrigVD) != nullptr,
            Pair.second->getType(), VK_LValue, Pair.second->getExprLoc());
        Scope.addPrivate(Pair.first, [&CGF, &DRE]() {
          return CGF.EmitLValue(&DRE).getAddress();
        });
      }
      for (auto &&Pair : PrivatePtrs) {
        Address Replacement(CGF.Builder.CreateLoad(Pair.second),
                            CGF.getContext().getDeclAlign(Pair.first));
        Scope.addPrivate(Pair.first, [Replacement]() { return Replacement; });
      }
    }
    if (Data.Reductions) {
      OMPLexicalScope LexScope(CGF, S, /*AsInlined=*/true);
      ReductionCodeGen RedCG(Data.ReductionVars, Data.ReductionCopies,
                             Data.ReductionOps);
      llvm::Value *ReductionsPtr = CGF.Builder.CreateLoad(
          CGF.GetAddrOfLocalVar(CS->getCapturedDecl()->getParam(9)));
      for (unsigned Cnt = 0, E = Data.ReductionVars.size(); Cnt < E; ++Cnt) {
        RedCG.emitSharedLValue(CGF, Cnt);
        RedCG.emitAggregateType(CGF, Cnt);
        Address Replacement = CGF.CGM.getOpenMPRuntime().getTaskReductionItem(
            CGF, S.getLocStart(), ReductionsPtr, RedCG.getSharedLValue(Cnt));
        Replacement =
            Address(CGF.EmitScalarConversion(
                        Replacement.getPointer(), CGF.getContext().VoidPtrTy,
                        CGF.getContext().getPointerType(
                            Data.ReductionCopies[Cnt]->getType()),
                        SourceLocation()),
                    Replacement.getAlignment());
        Replacement = RedCG.adjustPrivateAddress(CGF, Cnt, Replacement);
        Scope.addPrivate(RedCG.getBaseDecl(Cnt),
                         [Replacement]() { return Replacement; });
        // FIXME: This must removed once the runtime library is fixed.
        // Emit required threadprivate variables for
        // initilizer/combiner/finalizer.
        CGF.CGM.getOpenMPRuntime().emitTaskReductionFixups(CGF, S.getLocStart(),
                                                           RedCG, Cnt);
      }
    }
    // Privatize all private variables except for in_reduction items.
    (void)Scope.Privatize();
    SmallVector<const Expr *, 4> InRedVars;
    SmallVector<const Expr *, 4> InRedPrivs;
    SmallVector<const Expr *, 4> InRedOps;
    SmallVector<const Expr *, 4> TaskgroupDescriptors;
    for (const auto *C : S.getClausesOfKind<OMPInReductionClause>()) {
      auto IPriv = C->privates().begin();
      auto IRed = C->reduction_ops().begin();
      auto ITD = C->taskgroup_descriptors().begin();
      for (const auto *Ref : C->varlists()) {
        InRedVars.emplace_back(Ref);
        InRedPrivs.emplace_back(*IPriv);
        InRedOps.emplace_back(*IRed);
        TaskgroupDescriptors.emplace_back(*ITD);
        std::advance(IPriv, 1);
        std::advance(IRed, 1);
        std::advance(ITD, 1);
      }
    }
    // Privatize in_reduction items here, because taskgroup descriptors must be
    // privatized earlier.
    OMPPrivateScope InRedScope(CGF);
    if (!InRedVars.empty()) {
      ReductionCodeGen RedCG(InRedVars, InRedPrivs, InRedOps);
      for (unsigned Cnt = 0, E = InRedVars.size(); Cnt < E; ++Cnt) {
        RedCG.emitSharedLValue(CGF, Cnt);
        RedCG.emitAggregateType(CGF, Cnt);
        // The taskgroup descriptor variable is always implicit firstprivate and
        // privatized already during procoessing of the firstprivates.
        llvm::Value *ReductionsPtr = CGF.EmitLoadOfScalar(
            CGF.EmitLValue(TaskgroupDescriptors[Cnt]), SourceLocation());
        Address Replacement = CGF.CGM.getOpenMPRuntime().getTaskReductionItem(
            CGF, S.getLocStart(), ReductionsPtr, RedCG.getSharedLValue(Cnt));
        Replacement = Address(
            CGF.EmitScalarConversion(
                Replacement.getPointer(), CGF.getContext().VoidPtrTy,
                CGF.getContext().getPointerType(InRedPrivs[Cnt]->getType()),
                SourceLocation()),
            Replacement.getAlignment());
        Replacement = RedCG.adjustPrivateAddress(CGF, Cnt, Replacement);
        InRedScope.addPrivate(RedCG.getBaseDecl(Cnt),
                              [Replacement]() { return Replacement; });
        // FIXME: This must removed once the runtime library is fixed.
        // Emit required threadprivate variables for
        // initilizer/combiner/finalizer.
        CGF.CGM.getOpenMPRuntime().emitTaskReductionFixups(CGF, S.getLocStart(),
                                                           RedCG, Cnt);
      }
    }
    (void)InRedScope.Privatize();

    Action.Enter(CGF);
    BodyGen(CGF);
  };
  auto *OutlinedFn = CGM.getOpenMPRuntime().emitTaskOutlinedFunction(
      S, *I, *PartId, *TaskT, S.getDirectiveKind(), CodeGen, Data.Tied,
      Data.NumberOfParts);
  OMPLexicalScope Scope(*this, S);
  TaskGen(*this, OutlinedFn, Data);
}

void CodeGenFunction::EmitOMPTaskDirective(const OMPTaskDirective &S) {
  // Emit outlined function for task construct.
  auto CS = cast<CapturedStmt>(S.getAssociatedStmt());
  auto CapturedStruct = GenerateCapturedStmtArgument(*CS);
  auto SharedsTy = getContext().getRecordType(CS->getCapturedRecordDecl());
  const Expr *IfCond = nullptr;
  for (const auto *C : S.getClausesOfKind<OMPIfClause>()) {
    if (C->getNameModifier() == OMPD_unknown ||
        C->getNameModifier() == OMPD_task) {
      IfCond = C->getCondition();
      break;
    }
  }

  OMPTaskDataTy Data;
  // Check if we should emit tied or untied task.
  Data.Tied = !S.getSingleClause<OMPUntiedClause>();
  auto &&BodyGen = [CS](CodeGenFunction &CGF, PrePostActionTy &) {
    CGF.EmitStmt(CS->getCapturedStmt());
  };
  auto &&TaskGen = [&S, SharedsTy, CapturedStruct,
                    IfCond](CodeGenFunction &CGF, llvm::Value *OutlinedFn,
                            const OMPTaskDataTy &Data) {
    CGF.CGM.getOpenMPRuntime().emitTaskCall(CGF, S.getLocStart(), S, OutlinedFn,
                                            SharedsTy, CapturedStruct, IfCond,
                                            Data);
  };
  EmitOMPTaskBasedDirective(S, BodyGen, TaskGen, Data);
}

void CodeGenFunction::EmitOMPTaskyieldDirective(
    const OMPTaskyieldDirective &S) {
  CGM.getOpenMPRuntime().emitTaskyieldCall(*this, S.getLocStart());
}

void CodeGenFunction::EmitOMPBarrierDirective(const OMPBarrierDirective &S) {
  CGM.getOpenMPRuntime().emitBarrierCall(*this, S.getLocStart(), OMPD_barrier);
}

void CodeGenFunction::EmitOMPTaskwaitDirective(const OMPTaskwaitDirective &S) {
  CGM.getOpenMPRuntime().emitTaskwaitCall(*this, S.getLocStart());
}

void CodeGenFunction::EmitOMPTaskgroupDirective(
    const OMPTaskgroupDirective &S) {
  auto &&CodeGen = [&S](CodeGenFunction &CGF, PrePostActionTy &Action) {
    Action.Enter(CGF);
    if (const Expr *E = S.getReductionRef()) {
      SmallVector<const Expr *, 4> LHSs;
      SmallVector<const Expr *, 4> RHSs;
      OMPTaskDataTy Data;
      for (const auto *C : S.getClausesOfKind<OMPTaskReductionClause>()) {
        auto IPriv = C->privates().begin();
        auto IRed = C->reduction_ops().begin();
        auto ILHS = C->lhs_exprs().begin();
        auto IRHS = C->rhs_exprs().begin();
        for (const auto *Ref : C->varlists()) {
          Data.ReductionVars.emplace_back(Ref);
          Data.ReductionCopies.emplace_back(*IPriv);
          Data.ReductionOps.emplace_back(*IRed);
          LHSs.emplace_back(*ILHS);
          RHSs.emplace_back(*IRHS);
          std::advance(IPriv, 1);
          std::advance(IRed, 1);
          std::advance(ILHS, 1);
          std::advance(IRHS, 1);
        }
      }
      llvm::Value *ReductionDesc =
          CGF.CGM.getOpenMPRuntime().emitTaskReductionInit(CGF, S.getLocStart(),
                                                           LHSs, RHSs, Data);
      const auto *VD = cast<VarDecl>(cast<DeclRefExpr>(E)->getDecl());
      CGF.EmitVarDecl(*VD);
      CGF.EmitStoreOfScalar(ReductionDesc, CGF.GetAddrOfLocalVar(VD),
                            /*Volatile=*/false, E->getType());
    }
    CGF.EmitStmt(cast<CapturedStmt>(S.getAssociatedStmt())->getCapturedStmt());
  };
  OMPLexicalScope Scope(*this, S, /*AsInlined=*/true);
  CGM.getOpenMPRuntime().emitTaskgroupRegion(*this, CodeGen, S.getLocStart());
}

void CodeGenFunction::EmitOMPFlushDirective(const OMPFlushDirective &S) {
  CGM.getOpenMPRuntime().emitFlush(*this, [&]() -> ArrayRef<const Expr *> {
    if (const auto *FlushClause = S.getSingleClause<OMPFlushClause>()) {
      return llvm::makeArrayRef(FlushClause->varlist_begin(),
                                FlushClause->varlist_end());
    }
    return llvm::None;
  }(), S.getLocStart());
}

void CodeGenFunction::EmitOMPDistributeLoop(const OMPLoopDirective &S,
                                            const CodeGenLoopTy &CodeGenLoop,
                                            Expr *IncExpr) {
  // Emit the loop iteration variable.
  auto IVExpr = cast<DeclRefExpr>(S.getIterationVariable());
  auto IVDecl = cast<VarDecl>(IVExpr->getDecl());
  EmitVarDecl(*IVDecl);

  // Emit the iterations count variable.
  // If it is not a variable, Sema decided to calculate iterations count on each
  // iteration (e.g., it is foldable into a constant).
  if (auto LIExpr = dyn_cast<DeclRefExpr>(S.getLastIteration())) {
    EmitVarDecl(*cast<VarDecl>(LIExpr->getDecl()));
    // Emit calculation of the iterations count.
    EmitIgnoredExpr(S.getCalcLastIteration());
  }

  auto &RT = CGM.getOpenMPRuntime();

  bool HasLastprivateClause = false;
  // Check pre-condition.
  {
    OMPLoopScope PreInitScope(*this, S);
    // Skip the entire loop if we don't meet the precondition.
    // If the condition constant folds and can be elided, avoid emitting the
    // whole loop.
    bool CondConstant;
    llvm::BasicBlock *ContBlock = nullptr;
    if (ConstantFoldsToSimpleInteger(S.getPreCond(), CondConstant)) {
      if (!CondConstant)
        return;
    } else {
      auto *ThenBlock = createBasicBlock("omp.precond.then");
      ContBlock = createBasicBlock("omp.precond.end");
      emitPreCond(*this, S, S.getPreCond(), ThenBlock, ContBlock,
                  getProfileCount(&S));
      EmitBlock(ThenBlock);
      incrementProfileCounter(&S);
    }

    // Emit 'then' code.
    {
      // Emit helper vars inits.

      LValue LB = EmitOMPHelperVar(
          *this, cast<DeclRefExpr>(
                     (isOpenMPLoopBoundSharingDirective(S.getDirectiveKind())
                          ? S.getCombinedLowerBoundVariable()
                          : S.getLowerBoundVariable())));
      LValue UB = EmitOMPHelperVar(
          *this, cast<DeclRefExpr>(
                     (isOpenMPLoopBoundSharingDirective(S.getDirectiveKind())
                          ? S.getCombinedUpperBoundVariable()
                          : S.getUpperBoundVariable())));
      LValue ST =
          EmitOMPHelperVar(*this, cast<DeclRefExpr>(S.getStrideVariable()));
      LValue IL =
          EmitOMPHelperVar(*this, cast<DeclRefExpr>(S.getIsLastIterVariable()));

      OMPPrivateScope LoopScope(*this);
      if (EmitOMPFirstprivateClause(S, LoopScope)) {
        // Emit implicit barrier to synchronize threads and avoid data races on
        // initialization of firstprivate variables and post-update of
        // lastprivate variables.
        CGM.getOpenMPRuntime().emitBarrierCall(
          *this, S.getLocStart(), OMPD_unknown, /*EmitChecks=*/false,
          /*ForceSimpleCall=*/true);
      }
      EmitOMPPrivateClause(S, LoopScope);
      HasLastprivateClause = EmitOMPLastprivateClauseInit(S, LoopScope);
      EmitOMPPrivateLoopCounters(S, LoopScope);
      (void)LoopScope.Privatize();

      // Detect the distribute schedule kind and chunk.
      llvm::Value *Chunk = nullptr;
      OpenMPDistScheduleClauseKind ScheduleKind = OMPC_DIST_SCHEDULE_unknown;
      if (auto *C = S.getSingleClause<OMPDistScheduleClause>()) {
        ScheduleKind = C->getDistScheduleKind();
        if (const auto *Ch = C->getChunkSize()) {
          Chunk = EmitScalarExpr(Ch);
          Chunk = EmitScalarConversion(Chunk, Ch->getType(),
          S.getIterationVariable()->getType(),
          S.getLocStart());
        }
      }
      const unsigned IVSize = getContext().getTypeSize(IVExpr->getType());
      const bool IVSigned = IVExpr->getType()->hasSignedIntegerRepresentation();

      // OpenMP [2.10.8, distribute Construct, Description]
      // If dist_schedule is specified, kind must be static. If specified,
      // iterations are divided into chunks of size chunk_size, chunks are
      // assigned to the teams of the league in a round-robin fashion in the
      // order of the team number. When no chunk_size is specified, the
      // iteration space is divided into chunks that are approximately equal
      // in size, and at most one chunk is distributed to each team of the
      // league. The size of the chunks is unspecified in this case.
      if (RT.isStaticNonchunked(ScheduleKind,
                                /* Chunked */ Chunk != nullptr)) {
        CGOpenMPRuntime::StaticRTInput StaticInit(
            IVSize, IVSigned, /* Ordered = */ false, IL.getAddress(),
            LB.getAddress(), UB.getAddress(), ST.getAddress());
        RT.emitDistributeStaticInit(*this, S.getLocStart(), ScheduleKind,
                                    StaticInit);
        auto LoopExit =
            getJumpDestInCurrentScope(createBasicBlock("omp.loop.exit"));
        // UB = min(UB, GlobalUB);
        EmitIgnoredExpr(isOpenMPLoopBoundSharingDirective(S.getDirectiveKind())
                            ? S.getCombinedEnsureUpperBound()
                            : S.getEnsureUpperBound());
        // IV = LB;
        EmitIgnoredExpr(isOpenMPLoopBoundSharingDirective(S.getDirectiveKind())
                            ? S.getCombinedInit()
                            : S.getInit());

        Expr *Cond = isOpenMPLoopBoundSharingDirective(S.getDirectiveKind())
                         ? S.getCombinedCond()
                         : S.getCond();

        // for distribute alone,  codegen
        // while (idx <= UB) { BODY; ++idx; }
        // when combined with 'for' (e.g. as in 'distribute parallel for')
        // while (idx <= UB) { <CodeGen rest of pragma>; idx += ST; }
        EmitOMPInnerLoop(S, LoopScope.requiresCleanups(), Cond, IncExpr,
                         [&S, LoopExit, &CodeGenLoop](CodeGenFunction &CGF) {
                           CodeGenLoop(CGF, S, LoopExit);
                         },
                         [](CodeGenFunction &) {});
        EmitBlock(LoopExit.getBlock());
        // Tell the runtime we are done.
        RT.emitForStaticFinish(*this, S.getLocStart(), S.getDirectiveKind());
      } else {
        // Emit the outer loop, which requests its work chunk [LB..UB] from
        // runtime and runs the inner loop to process it.
        const OMPLoopArguments LoopArguments = {
            LB.getAddress(), UB.getAddress(), ST.getAddress(), IL.getAddress(),
            Chunk};
        EmitOMPDistributeOuterLoop(ScheduleKind, S, LoopScope, LoopArguments,
                                   CodeGenLoop);
      }

      // Emit final copy of the lastprivate variables if IsLastIter != 0.
      if (HasLastprivateClause)
        EmitOMPLastprivateClauseFinal(
            S, /*NoFinals=*/false,
            Builder.CreateIsNotNull(
                EmitLoadOfScalar(IL, S.getLocStart())));
    }

    // We're now done with the loop, so jump to the continuation block.
    if (ContBlock) {
      EmitBranch(ContBlock);
      EmitBlock(ContBlock, true);
    }
  }
}

void CodeGenFunction::EmitOMPDistributeDirective(
    const OMPDistributeDirective &S) {
  auto &&CodeGen = [&S](CodeGenFunction &CGF, PrePostActionTy &) {

    CGF.EmitOMPDistributeLoop(S, emitOMPLoopBodyWithStopPoint, S.getInc());
  };
  OMPLexicalScope Scope(*this, S, /*AsInlined=*/true);
  CGM.getOpenMPRuntime().emitInlinedDirective(*this, OMPD_distribute, CodeGen);
}

static llvm::Function *emitOutlinedOrderedFunction(CodeGenModule &CGM,
                                                   const CapturedStmt *S) {
  CodeGenFunction CGF(CGM, /*suppressNewContext=*/true);
  CodeGenFunction::CGCapturedStmtInfo CapStmtInfo;
  CGF.CapturedStmtInfo = &CapStmtInfo;
  auto *Fn = CGF.GenerateOpenMPCapturedStmtFunction(*S);
  Fn->addFnAttr(llvm::Attribute::NoInline);
  return Fn;
}

void CodeGenFunction::EmitOMPOrderedDirective(const OMPOrderedDirective &S) {
  if (!S.getAssociatedStmt()) {
    for (const auto *DC : S.getClausesOfKind<OMPDependClause>())
      CGM.getOpenMPRuntime().emitDoacrossOrdered(*this, DC);
    return;
  }
  auto *C = S.getSingleClause<OMPSIMDClause>();
  auto &&CodeGen = [&S, C, this](CodeGenFunction &CGF,
                                 PrePostActionTy &Action) {
    if (C) {
      auto CS = cast<CapturedStmt>(S.getAssociatedStmt());
      llvm::SmallVector<llvm::Value *, 16> CapturedVars;
      CGF.GenerateOpenMPCapturedVars(*CS, CapturedVars);
      auto *OutlinedFn = emitOutlinedOrderedFunction(CGM, CS);
      CGM.getOpenMPRuntime().emitOutlinedFunctionCall(CGF, S.getLocStart(),
                                                      OutlinedFn, CapturedVars);
    } else {
      Action.Enter(CGF);
      CGF.EmitStmt(
          cast<CapturedStmt>(S.getAssociatedStmt())->getCapturedStmt());
    }
  };
  OMPLexicalScope Scope(*this, S, /*AsInlined=*/true);
  CGM.getOpenMPRuntime().emitOrderedRegion(*this, CodeGen, S.getLocStart(), !C);
}

static llvm::Value *convertToScalarValue(CodeGenFunction &CGF, RValue Val,
                                         QualType SrcType, QualType DestType,
                                         SourceLocation Loc) {
  assert(CGF.hasScalarEvaluationKind(DestType) &&
         "DestType must have scalar evaluation kind.");
  assert(!Val.isAggregate() && "Must be a scalar or complex.");
  return Val.isScalar()
             ? CGF.EmitScalarConversion(Val.getScalarVal(), SrcType, DestType,
                                        Loc)
             : CGF.EmitComplexToScalarConversion(Val.getComplexVal(), SrcType,
                                                 DestType, Loc);
}

static CodeGenFunction::ComplexPairTy
convertToComplexValue(CodeGenFunction &CGF, RValue Val, QualType SrcType,
                      QualType DestType, SourceLocation Loc) {
  assert(CGF.getEvaluationKind(DestType) == TEK_Complex &&
         "DestType must have complex evaluation kind.");
  CodeGenFunction::ComplexPairTy ComplexVal;
  if (Val.isScalar()) {
    // Convert the input element to the element type of the complex.
    auto DestElementType = DestType->castAs<ComplexType>()->getElementType();
    auto ScalarVal = CGF.EmitScalarConversion(Val.getScalarVal(), SrcType,
                                              DestElementType, Loc);
    ComplexVal = CodeGenFunction::ComplexPairTy(
        ScalarVal, llvm::Constant::getNullValue(ScalarVal->getType()));
  } else {
    assert(Val.isComplex() && "Must be a scalar or complex.");
    auto SrcElementType = SrcType->castAs<ComplexType>()->getElementType();
    auto DestElementType = DestType->castAs<ComplexType>()->getElementType();
    ComplexVal.first = CGF.EmitScalarConversion(
        Val.getComplexVal().first, SrcElementType, DestElementType, Loc);
    ComplexVal.second = CGF.EmitScalarConversion(
        Val.getComplexVal().second, SrcElementType, DestElementType, Loc);
  }
  return ComplexVal;
}

static void emitSimpleAtomicStore(CodeGenFunction &CGF, bool IsSeqCst,
                                  LValue LVal, RValue RVal) {
  if (LVal.isGlobalReg()) {
    CGF.EmitStoreThroughGlobalRegLValue(RVal, LVal);
  } else {
    CGF.EmitAtomicStore(RVal, LVal,
                        IsSeqCst ? llvm::AtomicOrdering::SequentiallyConsistent
                                 : llvm::AtomicOrdering::Monotonic,
                        LVal.isVolatile(), /*IsInit=*/false);
  }
}

void CodeGenFunction::emitOMPSimpleStore(LValue LVal, RValue RVal,
                                         QualType RValTy, SourceLocation Loc) {
  switch (getEvaluationKind(LVal.getType())) {
  case TEK_Scalar:
    EmitStoreThroughLValue(RValue::get(convertToScalarValue(
                               *this, RVal, RValTy, LVal.getType(), Loc)),
                           LVal);
    break;
  case TEK_Complex:
    EmitStoreOfComplex(
        convertToComplexValue(*this, RVal, RValTy, LVal.getType(), Loc), LVal,
        /*isInit=*/false);
    break;
  case TEK_Aggregate:
    llvm_unreachable("Must be a scalar or complex.");
  }
}

static void EmitOMPAtomicReadExpr(CodeGenFunction &CGF, bool IsSeqCst,
                                  const Expr *X, const Expr *V,
                                  SourceLocation Loc) {
  // v = x;
  assert(V->isLValue() && "V of 'omp atomic read' is not lvalue");
  assert(X->isLValue() && "X of 'omp atomic read' is not lvalue");
  LValue XLValue = CGF.EmitLValue(X);
  LValue VLValue = CGF.EmitLValue(V);
  RValue Res = XLValue.isGlobalReg()
                   ? CGF.EmitLoadOfLValue(XLValue, Loc)
                   : CGF.EmitAtomicLoad(
                         XLValue, Loc,
                         IsSeqCst ? llvm::AtomicOrdering::SequentiallyConsistent
                                  : llvm::AtomicOrdering::Monotonic,
                         XLValue.isVolatile());
  // OpenMP, 2.12.6, atomic Construct
  // Any atomic construct with a seq_cst clause forces the atomically
  // performed operation to include an implicit flush operation without a
  // list.
  if (IsSeqCst)
    CGF.CGM.getOpenMPRuntime().emitFlush(CGF, llvm::None, Loc);
  CGF.emitOMPSimpleStore(VLValue, Res, X->getType().getNonReferenceType(), Loc);
}

static void EmitOMPAtomicWriteExpr(CodeGenFunction &CGF, bool IsSeqCst,
                                   const Expr *X, const Expr *E,
                                   SourceLocation Loc) {
  // x = expr;
  assert(X->isLValue() && "X of 'omp atomic write' is not lvalue");
  emitSimpleAtomicStore(CGF, IsSeqCst, CGF.EmitLValue(X), CGF.EmitAnyExpr(E));
  // OpenMP, 2.12.6, atomic Construct
  // Any atomic construct with a seq_cst clause forces the atomically
  // performed operation to include an implicit flush operation without a
  // list.
  if (IsSeqCst)
    CGF.CGM.getOpenMPRuntime().emitFlush(CGF, llvm::None, Loc);
}

static std::pair<bool, RValue> emitOMPAtomicRMW(CodeGenFunction &CGF, LValue X,
                                                RValue Update,
                                                BinaryOperatorKind BO,
                                                llvm::AtomicOrdering AO,
                                                bool IsXLHSInRHSPart) {
  auto &Context = CGF.CGM.getContext();
  // Allow atomicrmw only if 'x' and 'update' are integer values, lvalue for 'x'
  // expression is simple and atomic is allowed for the given type for the
  // target platform.
  if (BO == BO_Comma || !Update.isScalar() ||
      !Update.getScalarVal()->getType()->isIntegerTy() ||
      !X.isSimple() || (!isa<llvm::ConstantInt>(Update.getScalarVal()) &&
                        (Update.getScalarVal()->getType() !=
                         X.getAddress().getElementType())) ||
      !X.getAddress().getElementType()->isIntegerTy() ||
      !Context.getTargetInfo().hasBuiltinAtomic(
          Context.getTypeSize(X.getType()), Context.toBits(X.getAlignment())))
    return std::make_pair(false, RValue::get(nullptr));

  llvm::AtomicRMWInst::BinOp RMWOp;
  switch (BO) {
  case BO_Add:
    RMWOp = llvm::AtomicRMWInst::Add;
    break;
  case BO_Sub:
    if (!IsXLHSInRHSPart)
      return std::make_pair(false, RValue::get(nullptr));
    RMWOp = llvm::AtomicRMWInst::Sub;
    break;
  case BO_And:
    RMWOp = llvm::AtomicRMWInst::And;
    break;
  case BO_Or:
    RMWOp = llvm::AtomicRMWInst::Or;
    break;
  case BO_Xor:
    RMWOp = llvm::AtomicRMWInst::Xor;
    break;
  case BO_LT:
    RMWOp = X.getType()->hasSignedIntegerRepresentation()
                ? (IsXLHSInRHSPart ? llvm::AtomicRMWInst::Min
                                   : llvm::AtomicRMWInst::Max)
                : (IsXLHSInRHSPart ? llvm::AtomicRMWInst::UMin
                                   : llvm::AtomicRMWInst::UMax);
    break;
  case BO_GT:
    RMWOp = X.getType()->hasSignedIntegerRepresentation()
                ? (IsXLHSInRHSPart ? llvm::AtomicRMWInst::Max
                                   : llvm::AtomicRMWInst::Min)
                : (IsXLHSInRHSPart ? llvm::AtomicRMWInst::UMax
                                   : llvm::AtomicRMWInst::UMin);
    break;
  case BO_Assign:
    RMWOp = llvm::AtomicRMWInst::Xchg;
    break;
  case BO_Mul:
  case BO_Div:
  case BO_Rem:
  case BO_Shl:
  case BO_Shr:
  case BO_LAnd:
  case BO_LOr:
    return std::make_pair(false, RValue::get(nullptr));
  case BO_PtrMemD:
  case BO_PtrMemI:
  case BO_LE:
  case BO_GE:
  case BO_EQ:
  case BO_NE:
  case BO_AddAssign:
  case BO_SubAssign:
  case BO_AndAssign:
  case BO_OrAssign:
  case BO_XorAssign:
  case BO_MulAssign:
  case BO_DivAssign:
  case BO_RemAssign:
  case BO_ShlAssign:
  case BO_ShrAssign:
  case BO_Comma:
    llvm_unreachable("Unsupported atomic update operation");
  }
  auto *UpdateVal = Update.getScalarVal();
  if (auto *IC = dyn_cast<llvm::ConstantInt>(UpdateVal)) {
    UpdateVal = CGF.Builder.CreateIntCast(
        IC, X.getAddress().getElementType(),
        X.getType()->hasSignedIntegerRepresentation());
  }
  auto *Res = CGF.Builder.CreateAtomicRMW(RMWOp, X.getPointer(), UpdateVal, AO);
  return std::make_pair(true, RValue::get(Res));
}

std::pair<bool, RValue> CodeGenFunction::EmitOMPAtomicSimpleUpdateExpr(
    LValue X, RValue E, BinaryOperatorKind BO, bool IsXLHSInRHSPart,
    llvm::AtomicOrdering AO, SourceLocation Loc,
    const llvm::function_ref<RValue(RValue)> &CommonGen) {
  // Update expressions are allowed to have the following forms:
  // x binop= expr; -> xrval + expr;
  // x++, ++x -> xrval + 1;
  // x--, --x -> xrval - 1;
  // x = x binop expr; -> xrval binop expr
  // x = expr Op x; - > expr binop xrval;
  auto Res = emitOMPAtomicRMW(*this, X, E, BO, AO, IsXLHSInRHSPart);
  if (!Res.first) {
    if (X.isGlobalReg()) {
      // Emit an update expression: 'xrval' binop 'expr' or 'expr' binop
      // 'xrval'.
      EmitStoreThroughLValue(CommonGen(EmitLoadOfLValue(X, Loc)), X);
    } else {
      // Perform compare-and-swap procedure.
      EmitAtomicUpdate(X, AO, CommonGen, X.getType().isVolatileQualified());
    }
  }
  return Res;
}

static void EmitOMPAtomicUpdateExpr(CodeGenFunction &CGF, bool IsSeqCst,
                                    const Expr *X, const Expr *E,
                                    const Expr *UE, bool IsXLHSInRHSPart,
                                    SourceLocation Loc) {
  assert(isa<BinaryOperator>(UE->IgnoreImpCasts()) &&
         "Update expr in 'atomic update' must be a binary operator.");
  auto *BOUE = cast<BinaryOperator>(UE->IgnoreImpCasts());
  // Update expressions are allowed to have the following forms:
  // x binop= expr; -> xrval + expr;
  // x++, ++x -> xrval + 1;
  // x--, --x -> xrval - 1;
  // x = x binop expr; -> xrval binop expr
  // x = expr Op x; - > expr binop xrval;
  assert(X->isLValue() && "X of 'omp atomic update' is not lvalue");
  LValue XLValue = CGF.EmitLValue(X);
  RValue ExprRValue = CGF.EmitAnyExpr(E);
  auto AO = IsSeqCst ? llvm::AtomicOrdering::SequentiallyConsistent
                     : llvm::AtomicOrdering::Monotonic;
  auto *LHS = cast<OpaqueValueExpr>(BOUE->getLHS()->IgnoreImpCasts());
  auto *RHS = cast<OpaqueValueExpr>(BOUE->getRHS()->IgnoreImpCasts());
  auto *XRValExpr = IsXLHSInRHSPart ? LHS : RHS;
  auto *ERValExpr = IsXLHSInRHSPart ? RHS : LHS;
  auto Gen =
      [&CGF, UE, ExprRValue, XRValExpr, ERValExpr](RValue XRValue) -> RValue {
        CodeGenFunction::OpaqueValueMapping MapExpr(CGF, ERValExpr, ExprRValue);
        CodeGenFunction::OpaqueValueMapping MapX(CGF, XRValExpr, XRValue);
        return CGF.EmitAnyExpr(UE);
      };
  (void)CGF.EmitOMPAtomicSimpleUpdateExpr(
      XLValue, ExprRValue, BOUE->getOpcode(), IsXLHSInRHSPart, AO, Loc, Gen);
  // OpenMP, 2.12.6, atomic Construct
  // Any atomic construct with a seq_cst clause forces the atomically
  // performed operation to include an implicit flush operation without a
  // list.
  if (IsSeqCst)
    CGF.CGM.getOpenMPRuntime().emitFlush(CGF, llvm::None, Loc);
}

static RValue convertToType(CodeGenFunction &CGF, RValue Value,
                            QualType SourceType, QualType ResType,
                            SourceLocation Loc) {
  switch (CGF.getEvaluationKind(ResType)) {
  case TEK_Scalar:
    return RValue::get(
        convertToScalarValue(CGF, Value, SourceType, ResType, Loc));
  case TEK_Complex: {
    auto Res = convertToComplexValue(CGF, Value, SourceType, ResType, Loc);
    return RValue::getComplex(Res.first, Res.second);
  }
  case TEK_Aggregate:
    break;
  }
  llvm_unreachable("Must be a scalar or complex.");
}

static void EmitOMPAtomicCaptureExpr(CodeGenFunction &CGF, bool IsSeqCst,
                                     bool IsPostfixUpdate, const Expr *V,
                                     const Expr *X, const Expr *E,
                                     const Expr *UE, bool IsXLHSInRHSPart,
                                     SourceLocation Loc) {
  assert(X->isLValue() && "X of 'omp atomic capture' is not lvalue");
  assert(V->isLValue() && "V of 'omp atomic capture' is not lvalue");
  RValue NewVVal;
  LValue VLValue = CGF.EmitLValue(V);
  LValue XLValue = CGF.EmitLValue(X);
  RValue ExprRValue = CGF.EmitAnyExpr(E);
  auto AO = IsSeqCst ? llvm::AtomicOrdering::SequentiallyConsistent
                     : llvm::AtomicOrdering::Monotonic;
  QualType NewVValType;
  if (UE) {
    // 'x' is updated with some additional value.
    assert(isa<BinaryOperator>(UE->IgnoreImpCasts()) &&
           "Update expr in 'atomic capture' must be a binary operator.");
    auto *BOUE = cast<BinaryOperator>(UE->IgnoreImpCasts());
    // Update expressions are allowed to have the following forms:
    // x binop= expr; -> xrval + expr;
    // x++, ++x -> xrval + 1;
    // x--, --x -> xrval - 1;
    // x = x binop expr; -> xrval binop expr
    // x = expr Op x; - > expr binop xrval;
    auto *LHS = cast<OpaqueValueExpr>(BOUE->getLHS()->IgnoreImpCasts());
    auto *RHS = cast<OpaqueValueExpr>(BOUE->getRHS()->IgnoreImpCasts());
    auto *XRValExpr = IsXLHSInRHSPart ? LHS : RHS;
    NewVValType = XRValExpr->getType();
    auto *ERValExpr = IsXLHSInRHSPart ? RHS : LHS;
    auto &&Gen = [&CGF, &NewVVal, UE, ExprRValue, XRValExpr, ERValExpr,
                  IsPostfixUpdate](RValue XRValue) -> RValue {
      CodeGenFunction::OpaqueValueMapping MapExpr(CGF, ERValExpr, ExprRValue);
      CodeGenFunction::OpaqueValueMapping MapX(CGF, XRValExpr, XRValue);
      RValue Res = CGF.EmitAnyExpr(UE);
      NewVVal = IsPostfixUpdate ? XRValue : Res;
      return Res;
    };
    auto Res = CGF.EmitOMPAtomicSimpleUpdateExpr(
        XLValue, ExprRValue, BOUE->getOpcode(), IsXLHSInRHSPart, AO, Loc, Gen);
    if (Res.first) {
      // 'atomicrmw' instruction was generated.
      if (IsPostfixUpdate) {
        // Use old value from 'atomicrmw'.
        NewVVal = Res.second;
      } else {
        // 'atomicrmw' does not provide new value, so evaluate it using old
        // value of 'x'.
        CodeGenFunction::OpaqueValueMapping MapExpr(CGF, ERValExpr, ExprRValue);
        CodeGenFunction::OpaqueValueMapping MapX(CGF, XRValExpr, Res.second);
        NewVVal = CGF.EmitAnyExpr(UE);
      }
    }
  } else {
    // 'x' is simply rewritten with some 'expr'.
    NewVValType = X->getType().getNonReferenceType();
    ExprRValue = convertToType(CGF, ExprRValue, E->getType(),
                               X->getType().getNonReferenceType(), Loc);
    auto &&Gen = [&NewVVal, ExprRValue](RValue XRValue) -> RValue {
      NewVVal = XRValue;
      return ExprRValue;
    };
    // Try to perform atomicrmw xchg, otherwise simple exchange.
    auto Res = CGF.EmitOMPAtomicSimpleUpdateExpr(
        XLValue, ExprRValue, /*BO=*/BO_Assign, /*IsXLHSInRHSPart=*/false, AO,
        Loc, Gen);
    if (Res.first) {
      // 'atomicrmw' instruction was generated.
      NewVVal = IsPostfixUpdate ? Res.second : ExprRValue;
    }
  }
  // Emit post-update store to 'v' of old/new 'x' value.
  CGF.emitOMPSimpleStore(VLValue, NewVVal, NewVValType, Loc);
  // OpenMP, 2.12.6, atomic Construct
  // Any atomic construct with a seq_cst clause forces the atomically
  // performed operation to include an implicit flush operation without a
  // list.
  if (IsSeqCst)
    CGF.CGM.getOpenMPRuntime().emitFlush(CGF, llvm::None, Loc);
}

static void EmitOMPAtomicExpr(CodeGenFunction &CGF, OpenMPClauseKind Kind,
                              bool IsSeqCst, bool IsPostfixUpdate,
                              const Expr *X, const Expr *V, const Expr *E,
                              const Expr *UE, bool IsXLHSInRHSPart,
                              SourceLocation Loc) {
  switch (Kind) {
  case OMPC_read:
    EmitOMPAtomicReadExpr(CGF, IsSeqCst, X, V, Loc);
    break;
  case OMPC_write:
    EmitOMPAtomicWriteExpr(CGF, IsSeqCst, X, E, Loc);
    break;
  case OMPC_unknown:
  case OMPC_update:
    EmitOMPAtomicUpdateExpr(CGF, IsSeqCst, X, E, UE, IsXLHSInRHSPart, Loc);
    break;
  case OMPC_capture:
    EmitOMPAtomicCaptureExpr(CGF, IsSeqCst, IsPostfixUpdate, V, X, E, UE,
                             IsXLHSInRHSPart, Loc);
    break;
  case OMPC_if:
  case OMPC_final:
  case OMPC_num_threads:
  case OMPC_private:
  case OMPC_firstprivate:
  case OMPC_lastprivate:
  case OMPC_reduction:
  case OMPC_task_reduction:
  case OMPC_in_reduction:
  case OMPC_safelen:
  case OMPC_simdlen:
  case OMPC_collapse:
  case OMPC_default:
  case OMPC_seq_cst:
  case OMPC_shared:
  case OMPC_linear:
  case OMPC_aligned:
  case OMPC_copyin:
  case OMPC_copyprivate:
  case OMPC_flush:
  case OMPC_proc_bind:
  case OMPC_schedule:
  case OMPC_ordered:
  case OMPC_nowait:
  case OMPC_untied:
  case OMPC_threadprivate:
  case OMPC_depend:
  case OMPC_mergeable:
  case OMPC_device:
  case OMPC_threads:
  case OMPC_simd:
  case OMPC_map:
  case OMPC_num_teams:
  case OMPC_thread_limit:
  case OMPC_priority:
  case OMPC_grainsize:
  case OMPC_nogroup:
  case OMPC_num_tasks:
  case OMPC_hint:
  case OMPC_dist_schedule:
  case OMPC_defaultmap:
  case OMPC_uniform:
  case OMPC_to:
  case OMPC_from:
  case OMPC_use_device_ptr:
  case OMPC_is_device_ptr:
    llvm_unreachable("Clause is not allowed in 'omp atomic'.");
  }
}

void CodeGenFunction::EmitOMPAtomicDirective(const OMPAtomicDirective &S) {
  bool IsSeqCst = S.getSingleClause<OMPSeqCstClause>();
  OpenMPClauseKind Kind = OMPC_unknown;
  for (auto *C : S.clauses()) {
    // Find first clause (skip seq_cst clause, if it is first).
    if (C->getClauseKind() != OMPC_seq_cst) {
      Kind = C->getClauseKind();
      break;
    }
  }

  const auto *CS =
      S.getAssociatedStmt()->IgnoreContainers(/*IgnoreCaptured=*/true);
  if (const auto *EWC = dyn_cast<ExprWithCleanups>(CS)) {
    enterFullExpression(EWC);
  }
  // Processing for statements under 'atomic capture'.
  if (const auto *Compound = dyn_cast<CompoundStmt>(CS)) {
    for (const auto *C : Compound->body()) {
      if (const auto *EWC = dyn_cast<ExprWithCleanups>(C)) {
        enterFullExpression(EWC);
      }
    }
  }

  auto &&CodeGen = [&S, Kind, IsSeqCst, CS](CodeGenFunction &CGF,
                                            PrePostActionTy &) {
    CGF.EmitStopPoint(CS);
    EmitOMPAtomicExpr(CGF, Kind, IsSeqCst, S.isPostfixUpdate(), S.getX(),
                      S.getV(), S.getExpr(), S.getUpdateExpr(),
                      S.isXLHSInRHSPart(), S.getLocStart());
  };
  OMPLexicalScope Scope(*this, S, /*AsInlined=*/true);
  CGM.getOpenMPRuntime().emitInlinedDirective(*this, OMPD_atomic, CodeGen);
}

static void emitCommonOMPTargetDirective(CodeGenFunction &CGF,
                                         const OMPExecutableDirective &S,
                                         const RegionCodeGenTy &CodeGen) {
  assert(isOpenMPTargetExecutionDirective(S.getDirectiveKind()));
  CodeGenModule &CGM = CGF.CGM;
  const CapturedStmt &CS = *S.getCapturedStmt(OMPD_target);

  llvm::Function *Fn = nullptr;
  llvm::Constant *FnID = nullptr;

  const Expr *IfCond = nullptr;
  // Check for the at most one if clause associated with the target region.
  for (const auto *C : S.getClausesOfKind<OMPIfClause>()) {
    if (C->getNameModifier() == OMPD_unknown ||
        C->getNameModifier() == OMPD_target) {
      IfCond = C->getCondition();
      break;
    }
  }

  // Check if we have any device clause associated with the directive.
  const Expr *Device = nullptr;
  if (auto *C = S.getSingleClause<OMPDeviceClause>()) {
    Device = C->getDevice();
  }

  // Check if we have an if clause whose conditional always evaluates to false
  // or if we do not have any targets specified. If so the target region is not
  // an offload entry point.
  bool IsOffloadEntry = true;
  if (IfCond) {
    bool Val;
    if (CGF.ConstantFoldsToSimpleInteger(IfCond, Val) && !Val)
      IsOffloadEntry = false;
  }
  if (CGM.getLangOpts().OMPTargetTriples.empty())
    IsOffloadEntry = false;

  assert(CGF.CurFuncDecl && "No parent declaration for target region!");
  StringRef ParentName;
  // In case we have Ctors/Dtors we use the complete type variant to produce
  // the mangling of the device outlined kernel.
  if (auto *D = dyn_cast<CXXConstructorDecl>(CGF.CurFuncDecl))
    ParentName = CGM.getMangledName(GlobalDecl(D, Ctor_Complete));
  else if (auto *D = dyn_cast<CXXDestructorDecl>(CGF.CurFuncDecl))
    ParentName = CGM.getMangledName(GlobalDecl(D, Dtor_Complete));
  else
    ParentName =
        CGM.getMangledName(GlobalDecl(cast<FunctionDecl>(CGF.CurFuncDecl)));

  // Emit target region as a standalone region.
  CGM.getOpenMPRuntime().emitTargetOutlinedFunction(S, ParentName, Fn, FnID,
                                                    IsOffloadEntry, CodeGen);
  OMPLexicalScope Scope(CGF, S);
  llvm::SmallVector<llvm::Value *, 16> CapturedVars;
  CGF.GenerateOpenMPCapturedVars(CS, CapturedVars);
  CGM.getOpenMPRuntime().emitTargetCall(CGF, S, Fn, FnID, IfCond, Device,
                                        CapturedVars);
}

static void emitTargetRegion(CodeGenFunction &CGF, const OMPTargetDirective &S,
                             PrePostActionTy &Action) {
  CodeGenFunction::OMPPrivateScope PrivateScope(CGF);
  (void)CGF.EmitOMPFirstprivateClause(S, PrivateScope);
  CGF.EmitOMPPrivateClause(S, PrivateScope);
  (void)PrivateScope.Privatize();

  Action.Enter(CGF);
  CGF.EmitStmt(cast<CapturedStmt>(S.getAssociatedStmt())->getCapturedStmt());
}

void CodeGenFunction::EmitOMPTargetDeviceFunction(CodeGenModule &CGM,
                                                  StringRef ParentName,
                                                  const OMPTargetDirective &S) {
  auto &&CodeGen = [&S](CodeGenFunction &CGF, PrePostActionTy &Action) {
    emitTargetRegion(CGF, S, Action);
  };
  llvm::Function *Fn;
  llvm::Constant *Addr;
  // Emit target region as a standalone region.
  CGM.getOpenMPRuntime().emitTargetOutlinedFunction(
      S, ParentName, Fn, Addr, /*IsOffloadEntry=*/true, CodeGen);
  assert(Fn && Addr && "Target device function emission failed.");
}

void CodeGenFunction::EmitOMPTargetDirective(const OMPTargetDirective &S) {
  auto &&CodeGen = [&S](CodeGenFunction &CGF, PrePostActionTy &Action) {
    emitTargetRegion(CGF, S, Action);
  };
  emitCommonOMPTargetDirective(*this, S, CodeGen);
}

static void emitCommonOMPTeamsDirective(CodeGenFunction &CGF,
                                        const OMPExecutableDirective &S,
                                        OpenMPDirectiveKind InnermostKind,
                                        const RegionCodeGenTy &CodeGen) {
  const CapturedStmt *CS = S.getCapturedStmt(OMPD_teams);
  auto OutlinedFn = CGF.CGM.getOpenMPRuntime().emitTeamsOutlinedFunction(
      S, *CS->getCapturedDecl()->param_begin(), InnermostKind, CodeGen);

  const OMPNumTeamsClause *NT = S.getSingleClause<OMPNumTeamsClause>();
  const OMPThreadLimitClause *TL = S.getSingleClause<OMPThreadLimitClause>();
  if (NT || TL) {
    Expr *NumTeams = (NT) ? NT->getNumTeams() : nullptr;
    Expr *ThreadLimit = (TL) ? TL->getThreadLimit() : nullptr;

    CGF.CGM.getOpenMPRuntime().emitNumTeamsClause(CGF, NumTeams, ThreadLimit,
                                                  S.getLocStart());
  }

  OMPTeamsScope Scope(CGF, S);
  llvm::SmallVector<llvm::Value *, 16> CapturedVars;
  CGF.GenerateOpenMPCapturedVars(*CS, CapturedVars);
  CGF.CGM.getOpenMPRuntime().emitTeamsCall(CGF, S, S.getLocStart(), OutlinedFn,
                                           CapturedVars);
}

void CodeGenFunction::EmitOMPTeamsDirective(const OMPTeamsDirective &S) {
  // Emit teams region as a standalone region.
  auto &&CodeGen = [&S](CodeGenFunction &CGF, PrePostActionTy &) {
    OMPPrivateScope PrivateScope(CGF);
    (void)CGF.EmitOMPFirstprivateClause(S, PrivateScope);
    CGF.EmitOMPPrivateClause(S, PrivateScope);
    CGF.EmitOMPReductionClauseInit(S, PrivateScope);
    (void)PrivateScope.Privatize();
    CGF.EmitStmt(cast<CapturedStmt>(S.getAssociatedStmt())->getCapturedStmt());
    CGF.EmitOMPReductionClauseFinal(S, /*ReductionKind=*/OMPD_teams);
  };
  emitCommonOMPTeamsDirective(*this, S, OMPD_distribute, CodeGen);
  emitPostUpdateForReductionClause(
      *this, S, [](CodeGenFunction &) -> llvm::Value * { return nullptr; });
}

static void emitTargetTeamsRegion(CodeGenFunction &CGF, PrePostActionTy &Action,
                                  const OMPTargetTeamsDirective &S) {
  auto *CS = S.getCapturedStmt(OMPD_teams);
  Action.Enter(CGF);
  // Emit teams region as a standalone region.
  auto &&CodeGen = [&S, CS](CodeGenFunction &CGF, PrePostActionTy &Action) {
    CodeGenFunction::OMPPrivateScope PrivateScope(CGF);
    (void)CGF.EmitOMPFirstprivateClause(S, PrivateScope);
    CGF.EmitOMPPrivateClause(S, PrivateScope);
    CGF.EmitOMPReductionClauseInit(S, PrivateScope);
    (void)PrivateScope.Privatize();
    Action.Enter(CGF);
    CGF.EmitStmt(CS->getCapturedStmt());
    CGF.EmitOMPReductionClauseFinal(S, /*ReductionKind=*/OMPD_teams);
  };
  emitCommonOMPTeamsDirective(CGF, S, OMPD_teams, CodeGen);
  emitPostUpdateForReductionClause(
      CGF, S, [](CodeGenFunction &) -> llvm::Value * { return nullptr; });
}

void CodeGenFunction::EmitOMPTargetTeamsDeviceFunction(
    CodeGenModule &CGM, StringRef ParentName,
    const OMPTargetTeamsDirective &S) {
  auto &&CodeGen = [&S](CodeGenFunction &CGF, PrePostActionTy &Action) {
    emitTargetTeamsRegion(CGF, Action, S);
  };
  llvm::Function *Fn;
  llvm::Constant *Addr;
  // Emit target region as a standalone region.
  CGM.getOpenMPRuntime().emitTargetOutlinedFunction(
      S, ParentName, Fn, Addr, /*IsOffloadEntry=*/true, CodeGen);
  assert(Fn && Addr && "Target device function emission failed.");
}

void CodeGenFunction::EmitOMPTargetTeamsDirective(
    const OMPTargetTeamsDirective &S) {
  auto &&CodeGen = [&S](CodeGenFunction &CGF, PrePostActionTy &Action) {
    emitTargetTeamsRegion(CGF, Action, S);
  };
  emitCommonOMPTargetDirective(*this, S, CodeGen);
}

void CodeGenFunction::EmitOMPTeamsDistributeDirective(
    const OMPTeamsDistributeDirective &S) {

  auto &&CodeGenDistribute = [&S](CodeGenFunction &CGF, PrePostActionTy &) {
    CGF.EmitOMPDistributeLoop(S, emitOMPLoopBodyWithStopPoint, S.getInc());
  };

  // Emit teams region as a standalone region.
  auto &&CodeGen = [&S, &CodeGenDistribute](CodeGenFunction &CGF,
                                            PrePostActionTy &) {
    OMPPrivateScope PrivateScope(CGF);
    CGF.EmitOMPReductionClauseInit(S, PrivateScope);
    (void)PrivateScope.Privatize();
    CGF.CGM.getOpenMPRuntime().emitInlinedDirective(CGF, OMPD_distribute,
                                                    CodeGenDistribute);
    CGF.EmitOMPReductionClauseFinal(S, /*ReductionKind=*/OMPD_teams);
  };
  emitCommonOMPTeamsDirective(*this, S, OMPD_distribute, CodeGen);
  emitPostUpdateForReductionClause(*this, S,
                                   [](CodeGenFunction &) { return nullptr; });
}

void CodeGenFunction::EmitOMPTeamsDistributeParallelForDirective(
    const OMPTeamsDistributeParallelForDirective &S) {
  auto &&CodeGenDistribute = [&S](CodeGenFunction &CGF, PrePostActionTy &) {
    CGF.EmitOMPDistributeLoop(S, emitInnerParallelForWhenCombined,
                              S.getDistInc());
  };

  // Emit teams region as a standalone region.
  auto &&CodeGen = [&S, &CodeGenDistribute](CodeGenFunction &CGF,
                                            PrePostActionTy &) {
    OMPPrivateScope PrivateScope(CGF);
    CGF.EmitOMPReductionClauseInit(S, PrivateScope);
    (void)PrivateScope.Privatize();
    CGF.CGM.getOpenMPRuntime().emitInlinedDirective(CGF, OMPD_distribute,
                                                    CodeGenDistribute);
    CGF.EmitOMPReductionClauseFinal(S, /*ReductionKind=*/OMPD_teams);
  };
  emitCommonOMPTeamsDirective(*this, S, OMPD_distribute_parallel_for, CodeGen);
  emitPostUpdateForReductionClause(*this, S,
                                   [](CodeGenFunction &) { return nullptr; });
}

void CodeGenFunction::EmitOMPCancellationPointDirective(
    const OMPCancellationPointDirective &S) {
  CGM.getOpenMPRuntime().emitCancellationPointCall(*this, S.getLocStart(),
                                                   S.getCancelRegion());
}

void CodeGenFunction::EmitOMPCancelDirective(const OMPCancelDirective &S) {
  const Expr *IfCond = nullptr;
  for (const auto *C : S.getClausesOfKind<OMPIfClause>()) {
    if (C->getNameModifier() == OMPD_unknown ||
        C->getNameModifier() == OMPD_cancel) {
      IfCond = C->getCondition();
      break;
    }
  }
  CGM.getOpenMPRuntime().emitCancelCall(*this, S.getLocStart(), IfCond,
                                        S.getCancelRegion());
}

CodeGenFunction::JumpDest
CodeGenFunction::getOMPCancelDestination(OpenMPDirectiveKind Kind) {
  if (Kind == OMPD_parallel || Kind == OMPD_task ||
      Kind == OMPD_target_parallel)
    return ReturnBlock;
  assert(Kind == OMPD_for || Kind == OMPD_section || Kind == OMPD_sections ||
         Kind == OMPD_parallel_sections || Kind == OMPD_parallel_for ||
         Kind == OMPD_distribute_parallel_for ||
         Kind == OMPD_target_parallel_for ||
         Kind == OMPD_teams_distribute_parallel_for ||
         Kind == OMPD_target_teams_distribute_parallel_for);
  return OMPCancelStack.getExitBlock();
}

void CodeGenFunction::EmitOMPUseDevicePtrClause(
    const OMPClause &NC, OMPPrivateScope &PrivateScope,
    const llvm::DenseMap<const ValueDecl *, Address> &CaptureDeviceAddrMap) {
  const auto &C = cast<OMPUseDevicePtrClause>(NC);
  auto OrigVarIt = C.varlist_begin();
  auto InitIt = C.inits().begin();
  for (auto PvtVarIt : C.private_copies()) {
    auto *OrigVD = cast<VarDecl>(cast<DeclRefExpr>(*OrigVarIt)->getDecl());
    auto *InitVD = cast<VarDecl>(cast<DeclRefExpr>(*InitIt)->getDecl());
    auto *PvtVD = cast<VarDecl>(cast<DeclRefExpr>(PvtVarIt)->getDecl());

    // In order to identify the right initializer we need to match the
    // declaration used by the mapping logic. In some cases we may get
    // OMPCapturedExprDecl that refers to the original declaration.
    const ValueDecl *MatchingVD = OrigVD;
    if (auto *OED = dyn_cast<OMPCapturedExprDecl>(MatchingVD)) {
      // OMPCapturedExprDecl are used to privative fields of the current
      // structure.
      auto *ME = cast<MemberExpr>(OED->getInit());
      assert(isa<CXXThisExpr>(ME->getBase()) &&
             "Base should be the current struct!");
      MatchingVD = ME->getMemberDecl();
    }

    // If we don't have information about the current list item, move on to
    // the next one.
    auto InitAddrIt = CaptureDeviceAddrMap.find(MatchingVD);
    if (InitAddrIt == CaptureDeviceAddrMap.end())
      continue;

    bool IsRegistered = PrivateScope.addPrivate(OrigVD, [&]() -> Address {
      // Initialize the temporary initialization variable with the address we
      // get from the runtime library. We have to cast the source address
      // because it is always a void *. References are materialized in the
      // privatization scope, so the initialization here disregards the fact
      // the original variable is a reference.
      QualType AddrQTy =
          getContext().getPointerType(OrigVD->getType().getNonReferenceType());
      llvm::Type *AddrTy = ConvertTypeForMem(AddrQTy);
      Address InitAddr = Builder.CreateBitCast(InitAddrIt->second, AddrTy);
      setAddrOfLocalVar(InitVD, InitAddr);

      // Emit private declaration, it will be initialized by the value we
      // declaration we just added to the local declarations map.
      EmitDecl(*PvtVD);

      // The initialization variables reached its purpose in the emission
      // ofthe previous declaration, so we don't need it anymore.
      LocalDeclMap.erase(InitVD);

      // Return the address of the private variable.
      return GetAddrOfLocalVar(PvtVD);
    });
    assert(IsRegistered && "firstprivate var already registered as private");
    // Silence the warning about unused variable.
    (void)IsRegistered;

    ++OrigVarIt;
    ++InitIt;
  }
}

// Generate the instructions for '#pragma omp target data' directive.
void CodeGenFunction::EmitOMPTargetDataDirective(
    const OMPTargetDataDirective &S) {
  CGOpenMPRuntime::TargetDataInfo Info(/*RequiresDevicePointerInfo=*/true);

  // Create a pre/post action to signal the privatization of the device pointer.
  // This action can be replaced by the OpenMP runtime code generation to
  // deactivate privatization.
  bool PrivatizeDevicePointers = false;
  class DevicePointerPrivActionTy : public PrePostActionTy {
    bool &PrivatizeDevicePointers;

  public:
    explicit DevicePointerPrivActionTy(bool &PrivatizeDevicePointers)
        : PrePostActionTy(), PrivatizeDevicePointers(PrivatizeDevicePointers) {}
    void Enter(CodeGenFunction &CGF) override {
      PrivatizeDevicePointers = true;
    }
  };
  DevicePointerPrivActionTy PrivAction(PrivatizeDevicePointers);

  auto &&CodeGen = [&S, &Info, &PrivatizeDevicePointers](
      CodeGenFunction &CGF, PrePostActionTy &Action) {
    auto &&InnermostCodeGen = [&S](CodeGenFunction &CGF, PrePostActionTy &) {
      CGF.EmitStmt(
          cast<CapturedStmt>(S.getAssociatedStmt())->getCapturedStmt());
    };

    // Codegen that selects wheather to generate the privatization code or not.
    auto &&PrivCodeGen = [&S, &Info, &PrivatizeDevicePointers,
                          &InnermostCodeGen](CodeGenFunction &CGF,
                                             PrePostActionTy &Action) {
      RegionCodeGenTy RCG(InnermostCodeGen);
      PrivatizeDevicePointers = false;

      // Call the pre-action to change the status of PrivatizeDevicePointers if
      // needed.
      Action.Enter(CGF);

      if (PrivatizeDevicePointers) {
        OMPPrivateScope PrivateScope(CGF);
        // Emit all instances of the use_device_ptr clause.
        for (const auto *C : S.getClausesOfKind<OMPUseDevicePtrClause>())
          CGF.EmitOMPUseDevicePtrClause(*C, PrivateScope,
                                        Info.CaptureDeviceAddrMap);
        (void)PrivateScope.Privatize();
        RCG(CGF);
      } else
        RCG(CGF);
    };

    // Forward the provided action to the privatization codegen.
    RegionCodeGenTy PrivRCG(PrivCodeGen);
    PrivRCG.setAction(Action);

    // Notwithstanding the body of the region is emitted as inlined directive,
    // we don't use an inline scope as changes in the references inside the
    // region are expected to be visible outside, so we do not privative them.
    OMPLexicalScope Scope(CGF, S);
    CGF.CGM.getOpenMPRuntime().emitInlinedDirective(CGF, OMPD_target_data,
                                                    PrivRCG);
  };

  RegionCodeGenTy RCG(CodeGen);

  // If we don't have target devices, don't bother emitting the data mapping
  // code.
  if (CGM.getLangOpts().OMPTargetTriples.empty()) {
    RCG(*this);
    return;
  }

  // Check if we have any if clause associated with the directive.
  const Expr *IfCond = nullptr;
  if (auto *C = S.getSingleClause<OMPIfClause>())
    IfCond = C->getCondition();

  // Check if we have any device clause associated with the directive.
  const Expr *Device = nullptr;
  if (auto *C = S.getSingleClause<OMPDeviceClause>())
    Device = C->getDevice();

  // Set the action to signal privatization of device pointers.
  RCG.setAction(PrivAction);

  // Emit region code.
  CGM.getOpenMPRuntime().emitTargetDataCalls(*this, S, IfCond, Device, RCG,
                                             Info);
}

void CodeGenFunction::EmitOMPTargetEnterDataDirective(
    const OMPTargetEnterDataDirective &S) {
  // If we don't have target devices, don't bother emitting the data mapping
  // code.
  if (CGM.getLangOpts().OMPTargetTriples.empty())
    return;

  // Check if we have any if clause associated with the directive.
  const Expr *IfCond = nullptr;
  if (auto *C = S.getSingleClause<OMPIfClause>())
    IfCond = C->getCondition();

  // Check if we have any device clause associated with the directive.
  const Expr *Device = nullptr;
  if (auto *C = S.getSingleClause<OMPDeviceClause>())
    Device = C->getDevice();

  auto &&CodeGen = [&S, IfCond, Device](CodeGenFunction &CGF,
                                        PrePostActionTy &) {
    CGF.CGM.getOpenMPRuntime().emitTargetDataStandAloneCall(CGF, S, IfCond,
                                                            Device);
  };
  OMPLexicalScope Scope(*this, S, /*AsInlined=*/true);
  CGM.getOpenMPRuntime().emitInlinedDirective(*this, OMPD_target_enter_data,
                                              CodeGen);
}

void CodeGenFunction::EmitOMPTargetExitDataDirective(
    const OMPTargetExitDataDirective &S) {
  // If we don't have target devices, don't bother emitting the data mapping
  // code.
  if (CGM.getLangOpts().OMPTargetTriples.empty())
    return;

  // Check if we have any if clause associated with the directive.
  const Expr *IfCond = nullptr;
  if (auto *C = S.getSingleClause<OMPIfClause>())
    IfCond = C->getCondition();

  // Check if we have any device clause associated with the directive.
  const Expr *Device = nullptr;
  if (auto *C = S.getSingleClause<OMPDeviceClause>())
    Device = C->getDevice();

  auto &&CodeGen = [&S, IfCond, Device](CodeGenFunction &CGF,
                                        PrePostActionTy &) {
    CGF.CGM.getOpenMPRuntime().emitTargetDataStandAloneCall(CGF, S, IfCond,
                                                            Device);
  };
  OMPLexicalScope Scope(*this, S, /*AsInlined=*/true);
  CGM.getOpenMPRuntime().emitInlinedDirective(*this, OMPD_target_exit_data,
                                              CodeGen);
}

static void emitTargetParallelRegion(CodeGenFunction &CGF,
                                     const OMPTargetParallelDirective &S,
                                     PrePostActionTy &Action) {
  // Get the captured statement associated with the 'parallel' region.
  auto *CS = S.getCapturedStmt(OMPD_parallel);
  Action.Enter(CGF);
  auto &&CodeGen = [&S, CS](CodeGenFunction &CGF, PrePostActionTy &) {
    CodeGenFunction::OMPPrivateScope PrivateScope(CGF);
    (void)CGF.EmitOMPFirstprivateClause(S, PrivateScope);
    CGF.EmitOMPPrivateClause(S, PrivateScope);
    CGF.EmitOMPReductionClauseInit(S, PrivateScope);
    (void)PrivateScope.Privatize();
    // TODO: Add support for clauses.
    CGF.EmitStmt(CS->getCapturedStmt());
    CGF.EmitOMPReductionClauseFinal(S, /*ReductionKind=*/OMPD_parallel);
  };
  emitCommonOMPParallelDirective(CGF, S, OMPD_parallel, CodeGen,
                                 emitEmptyBoundParameters);
  emitPostUpdateForReductionClause(
      CGF, S, [](CodeGenFunction &) -> llvm::Value * { return nullptr; });
}

void CodeGenFunction::EmitOMPTargetParallelDeviceFunction(
    CodeGenModule &CGM, StringRef ParentName,
    const OMPTargetParallelDirective &S) {
  auto &&CodeGen = [&S](CodeGenFunction &CGF, PrePostActionTy &Action) {
    emitTargetParallelRegion(CGF, S, Action);
  };
  llvm::Function *Fn;
  llvm::Constant *Addr;
  // Emit target region as a standalone region.
  CGM.getOpenMPRuntime().emitTargetOutlinedFunction(
      S, ParentName, Fn, Addr, /*IsOffloadEntry=*/true, CodeGen);
  assert(Fn && Addr && "Target device function emission failed.");
}

void CodeGenFunction::EmitOMPTargetParallelDirective(
    const OMPTargetParallelDirective &S) {
  auto &&CodeGen = [&S](CodeGenFunction &CGF, PrePostActionTy &Action) {
    emitTargetParallelRegion(CGF, S, Action);
  };
  emitCommonOMPTargetDirective(*this, S, CodeGen);
}

static void emitTargetParallelForRegion(CodeGenFunction &CGF,
                                        const OMPTargetParallelForDirective &S,
                                        PrePostActionTy &Action) {
  Action.Enter(CGF);
  // Emit directive as a combined directive that consists of two implicit
  // directives: 'parallel' with 'for' directive.
  auto &&CodeGen = [&S](CodeGenFunction &CGF, PrePostActionTy &) {
    CodeGenFunction::OMPCancelStackRAII CancelRegion(
        CGF, OMPD_target_parallel_for, S.hasCancel());
    CGF.EmitOMPWorksharingLoop(S, S.getEnsureUpperBound(), emitForLoopBounds,
                               emitDispatchForLoopBounds);
  };
  emitCommonOMPParallelDirective(CGF, S, OMPD_for, CodeGen,
                                 emitEmptyBoundParameters);
}

void CodeGenFunction::EmitOMPTargetParallelForDeviceFunction(
    CodeGenModule &CGM, StringRef ParentName,
    const OMPTargetParallelForDirective &S) {
  // Emit SPMD target parallel for region as a standalone region.
  auto &&CodeGen = [&S](CodeGenFunction &CGF, PrePostActionTy &Action) {
    emitTargetParallelForRegion(CGF, S, Action);
  };
  llvm::Function *Fn;
  llvm::Constant *Addr;
  // Emit target region as a standalone region.
  CGM.getOpenMPRuntime().emitTargetOutlinedFunction(
      S, ParentName, Fn, Addr, /*IsOffloadEntry=*/true, CodeGen);
  assert(Fn && Addr && "Target device function emission failed.");
}

void CodeGenFunction::EmitOMPTargetParallelForDirective(
    const OMPTargetParallelForDirective &S) {
  auto &&CodeGen = [&S](CodeGenFunction &CGF, PrePostActionTy &Action) {
    emitTargetParallelForRegion(CGF, S, Action);
  };
  emitCommonOMPTargetDirective(*this, S, CodeGen);
}

static void
emitTargetParallelForSimdRegion(CodeGenFunction &CGF,
                                const OMPTargetParallelForSimdDirective &S,
                                PrePostActionTy &Action) {
  Action.Enter(CGF);
  // Emit directive as a combined directive that consists of two implicit
  // directives: 'parallel' with 'for' directive.
  auto &&CodeGen = [&S](CodeGenFunction &CGF, PrePostActionTy &) {
    CGF.EmitOMPWorksharingLoop(S, S.getEnsureUpperBound(), emitForLoopBounds,
                               emitDispatchForLoopBounds);
  };
  emitCommonOMPParallelDirective(CGF, S, OMPD_simd, CodeGen,
                                 emitEmptyBoundParameters);
}

void CodeGenFunction::EmitOMPTargetParallelForSimdDeviceFunction(
    CodeGenModule &CGM, StringRef ParentName,
    const OMPTargetParallelForSimdDirective &S) {
  // Emit SPMD target parallel for region as a standalone region.
  auto &&CodeGen = [&S](CodeGenFunction &CGF, PrePostActionTy &Action) {
    emitTargetParallelForSimdRegion(CGF, S, Action);
  };
  llvm::Function *Fn;
  llvm::Constant *Addr;
  // Emit target region as a standalone region.
  CGM.getOpenMPRuntime().emitTargetOutlinedFunction(
      S, ParentName, Fn, Addr, /*IsOffloadEntry=*/true, CodeGen);
  assert(Fn && Addr && "Target device function emission failed.");
}

void CodeGenFunction::EmitOMPTargetParallelForSimdDirective(
    const OMPTargetParallelForSimdDirective &S) {
  auto &&CodeGen = [&S](CodeGenFunction &CGF, PrePostActionTy &Action) {
    emitTargetParallelForSimdRegion(CGF, S, Action);
  };
  emitCommonOMPTargetDirective(*this, S, CodeGen);
}

/// Emit a helper variable and return corresponding lvalue.
static void mapParam(CodeGenFunction &CGF, const DeclRefExpr *Helper,
                     const ImplicitParamDecl *PVD,
                     CodeGenFunction::OMPPrivateScope &Privates) {
  auto *VDecl = cast<VarDecl>(Helper->getDecl());
  Privates.addPrivate(
      VDecl, [&CGF, PVD]() -> Address { return CGF.GetAddrOfLocalVar(PVD); });
}

void CodeGenFunction::EmitOMPTaskLoopBasedDirective(const OMPLoopDirective &S) {
  assert(isOpenMPTaskLoopDirective(S.getDirectiveKind()));
  // Emit outlined function for task construct.
  auto CS = cast<CapturedStmt>(S.getAssociatedStmt());
  auto CapturedStruct = GenerateCapturedStmtArgument(*CS);
  auto SharedsTy = getContext().getRecordType(CS->getCapturedRecordDecl());
  const Expr *IfCond = nullptr;
  for (const auto *C : S.getClausesOfKind<OMPIfClause>()) {
    if (C->getNameModifier() == OMPD_unknown ||
        C->getNameModifier() == OMPD_taskloop) {
      IfCond = C->getCondition();
      break;
    }
  }

  OMPTaskDataTy Data;
  // Check if taskloop must be emitted without taskgroup.
  Data.Nogroup = S.getSingleClause<OMPNogroupClause>();
  // TODO: Check if we should emit tied or untied task.
  Data.Tied = true;
  // Set scheduling for taskloop
  if (const auto* Clause = S.getSingleClause<OMPGrainsizeClause>()) {
    // grainsize clause
    Data.Schedule.setInt(/*IntVal=*/false);
    Data.Schedule.setPointer(EmitScalarExpr(Clause->getGrainsize()));
  } else if (const auto* Clause = S.getSingleClause<OMPNumTasksClause>()) {
    // num_tasks clause
    Data.Schedule.setInt(/*IntVal=*/true);
    Data.Schedule.setPointer(EmitScalarExpr(Clause->getNumTasks()));
  }

  auto &&BodyGen = [CS, &S](CodeGenFunction &CGF, PrePostActionTy &) {
    // if (PreCond) {
    //   for (IV in 0..LastIteration) BODY;
    //   <Final counter/linear vars updates>;
    // }
    //

    // Emit: if (PreCond) - begin.
    // If the condition constant folds and can be elided, avoid emitting the
    // whole loop.
    bool CondConstant;
    llvm::BasicBlock *ContBlock = nullptr;
    OMPLoopScope PreInitScope(CGF, S);
    if (CGF.ConstantFoldsToSimpleInteger(S.getPreCond(), CondConstant)) {
      if (!CondConstant)
        return;
    } else {
      auto *ThenBlock = CGF.createBasicBlock("taskloop.if.then");
      ContBlock = CGF.createBasicBlock("taskloop.if.end");
      emitPreCond(CGF, S, S.getPreCond(), ThenBlock, ContBlock,
                  CGF.getProfileCount(&S));
      CGF.EmitBlock(ThenBlock);
      CGF.incrementProfileCounter(&S);
    }

    if (isOpenMPSimdDirective(S.getDirectiveKind()))
      CGF.EmitOMPSimdInit(S);

    OMPPrivateScope LoopScope(CGF);
    // Emit helper vars inits.
    enum { LowerBound = 5, UpperBound, Stride, LastIter };
    auto *I = CS->getCapturedDecl()->param_begin();
    auto *LBP = std::next(I, LowerBound);
    auto *UBP = std::next(I, UpperBound);
    auto *STP = std::next(I, Stride);
    auto *LIP = std::next(I, LastIter);
    mapParam(CGF, cast<DeclRefExpr>(S.getLowerBoundVariable()), *LBP,
             LoopScope);
    mapParam(CGF, cast<DeclRefExpr>(S.getUpperBoundVariable()), *UBP,
             LoopScope);
    mapParam(CGF, cast<DeclRefExpr>(S.getStrideVariable()), *STP, LoopScope);
    mapParam(CGF, cast<DeclRefExpr>(S.getIsLastIterVariable()), *LIP,
             LoopScope);
    CGF.EmitOMPPrivateLoopCounters(S, LoopScope);
    bool HasLastprivateClause = CGF.EmitOMPLastprivateClauseInit(S, LoopScope);
    (void)LoopScope.Privatize();
    // Emit the loop iteration variable.
    const Expr *IVExpr = S.getIterationVariable();
    const VarDecl *IVDecl = cast<VarDecl>(cast<DeclRefExpr>(IVExpr)->getDecl());
    CGF.EmitVarDecl(*IVDecl);
    CGF.EmitIgnoredExpr(S.getInit());

    // Emit the iterations count variable.
    // If it is not a variable, Sema decided to calculate iterations count on
    // each iteration (e.g., it is foldable into a constant).
    if (auto LIExpr = dyn_cast<DeclRefExpr>(S.getLastIteration())) {
      CGF.EmitVarDecl(*cast<VarDecl>(LIExpr->getDecl()));
      // Emit calculation of the iterations count.
      CGF.EmitIgnoredExpr(S.getCalcLastIteration());
    }

    CGF.EmitOMPInnerLoop(S, LoopScope.requiresCleanups(), S.getCond(),
                         S.getInc(),
                         [&S](CodeGenFunction &CGF) {
                           CGF.EmitOMPLoopBody(S, JumpDest());
                           CGF.EmitStopPoint(&S);
                         },
                         [](CodeGenFunction &) {});
    // Emit: if (PreCond) - end.
    if (ContBlock) {
      CGF.EmitBranch(ContBlock);
      CGF.EmitBlock(ContBlock, true);
    }
    // Emit final copy of the lastprivate variables if IsLastIter != 0.
    if (HasLastprivateClause) {
      CGF.EmitOMPLastprivateClauseFinal(
          S, isOpenMPSimdDirective(S.getDirectiveKind()),
          CGF.Builder.CreateIsNotNull(CGF.EmitLoadOfScalar(
              CGF.GetAddrOfLocalVar(*LIP), /*Volatile=*/false,
              (*LIP)->getType(), S.getLocStart())));
    }
  };
  auto &&TaskGen = [&S, SharedsTy, CapturedStruct,
                    IfCond](CodeGenFunction &CGF, llvm::Value *OutlinedFn,
                            const OMPTaskDataTy &Data) {
    auto &&CodeGen = [&](CodeGenFunction &CGF, PrePostActionTy &) {
      OMPLoopScope PreInitScope(CGF, S);
      CGF.CGM.getOpenMPRuntime().emitTaskLoopCall(CGF, S.getLocStart(), S,
                                                  OutlinedFn, SharedsTy,
                                                  CapturedStruct, IfCond, Data);
    };
    CGF.CGM.getOpenMPRuntime().emitInlinedDirective(CGF, OMPD_taskloop,
                                                    CodeGen);
  };
  if (Data.Nogroup)
    EmitOMPTaskBasedDirective(S, BodyGen, TaskGen, Data);
  else {
    CGM.getOpenMPRuntime().emitTaskgroupRegion(
        *this,
        [&S, &BodyGen, &TaskGen, &Data](CodeGenFunction &CGF,
                                        PrePostActionTy &Action) {
          Action.Enter(CGF);
          CGF.EmitOMPTaskBasedDirective(S, BodyGen, TaskGen, Data);
        },
        S.getLocStart());
  }
}

void CodeGenFunction::EmitOMPTaskLoopDirective(const OMPTaskLoopDirective &S) {
  EmitOMPTaskLoopBasedDirective(S);
}

void CodeGenFunction::EmitOMPTaskLoopSimdDirective(
    const OMPTaskLoopSimdDirective &S) {
  EmitOMPTaskLoopBasedDirective(S);
}

// Generate the instructions for '#pragma omp target update' directive.
void CodeGenFunction::EmitOMPTargetUpdateDirective(
    const OMPTargetUpdateDirective &S) {
  // If we don't have target devices, don't bother emitting the data mapping
  // code.
  if (CGM.getLangOpts().OMPTargetTriples.empty())
    return;

  // Check if we have any if clause associated with the directive.
  const Expr *IfCond = nullptr;
  if (auto *C = S.getSingleClause<OMPIfClause>())
    IfCond = C->getCondition();

  // Check if we have any device clause associated with the directive.
  const Expr *Device = nullptr;
  if (auto *C = S.getSingleClause<OMPDeviceClause>())
    Device = C->getDevice();

  auto &&CodeGen = [&S, IfCond, Device](CodeGenFunction &CGF,
                                        PrePostActionTy &) {
    CGF.CGM.getOpenMPRuntime().emitTargetDataStandAloneCall(CGF, S, IfCond,
                                                            Device);
  };
  OMPLexicalScope Scope(*this, S, /*AsInlined=*/true);
  CGM.getOpenMPRuntime().emitInlinedDirective(*this, OMPD_target_update,
                                              CodeGen);
}

#if INTEL_SPECIFIC_OPENMP
void CodeGenFunction::EmitIntelOMPLoop(const OMPLoopDirective &S,
                                       OpenMPDirectiveKind K) {
  // Emit the loop iteration variable.
  auto IVExpr = cast<DeclRefExpr>(S.getIterationVariable());
  auto IVDecl = cast<VarDecl>(IVExpr->getDecl());
  EmitVarDecl(*IVDecl);
  
  // Emit the iterations count variable.
  // If it is not a variable, Sema decided to calculate iterations count on each
  // iteration (e.g., it is foldable into a constant).
  if (auto LIExpr = dyn_cast<DeclRefExpr>(S.getLastIteration())) {
    EmitVarDecl(*cast<VarDecl>(LIExpr->getDecl()));
    // Emit calculation of the iterations count.
    EmitIgnoredExpr(S.getCalcLastIteration());
  }

  // Check pre-condition.
  {
    OMPLoopScope PreInitScope(*this, S);
    // Skip the entire loop if we don't meet the precondition.
    // If the condition constant folds and can be elided, avoid emitting the
    // whole loop.
    bool CondConstant;
    llvm::BasicBlock *ContBlock = nullptr;
    llvm::BasicBlock *ThenBlock = nullptr;
    if (ConstantFoldsToSimpleInteger(S.getPreCond(), CondConstant)) {
      if (!CondConstant)
        return;
    } else {
      ThenBlock = createBasicBlock("omp.precond.then");
      ContBlock = createBasicBlock("omp.precond.end");
      EmitBranchOnBoolExpr(S.getPreCond(), ThenBlock, ContBlock,
                           getProfileCount(&S));
      EmitBlock(ThenBlock);
      incrementProfileCounter(&S);
    }

    if (isOpenMPWorksharingDirective(S.getDirectiveKind()) ||
        isOpenMPTaskLoopDirective(S.getDirectiveKind()) ||
        isOpenMPDistributeDirective(S.getDirectiveKind())) {
      // Emit helper vars inits.
      EmitOMPHelperVar(*this, cast<DeclRefExpr>(S.getLowerBoundVariable()));
      EmitOMPHelperVar(*this, cast<DeclRefExpr>(S.getUpperBoundVariable()));
      EmitOMPHelperVar(*this, cast<DeclRefExpr>(S.getStrideVariable()));
      EmitOMPHelperVar(*this, cast<DeclRefExpr>(S.getIsLastIterVariable()));
    }

    // Emit 'then' code.
    {
      CGIntelOpenMP::OpenMPCodeOutliner Outliner(*this, S);
      CGIntelOpenMP::InlinedOpenMPRegionRAII Region(*this, Outliner, S);
      OMPPrivateScope LoopScope(*this);

      auto LoopExit =
          getJumpDestInCurrentScope(createBasicBlock("omp.loop.exit"));

      switch (K) {
      case OMPD_distribute:
        Outliner.emitOMPDistributeDirective();
        break;
      case OMPD_simd:
        Outliner.emitOMPSIMDDirective();
        break;
      case OMPD_for:
        Outliner.emitOMPForDirective();
        break;
      case OMPD_parallel_for:
        Outliner.emitOMPParallelForDirective();
        break;
      case OMPD_parallel_for_simd:
        Outliner.emitOMPParallelForSimdDirective();
        break;
      case OMPD_taskloop:
        Outliner.emitOMPTaskLoopDirective();
        break;
      case OMPD_taskloop_simd:
        Outliner.emitOMPTaskLoopSimdDirective();
        break;
      default:
        llvm_unreachable("unexpected loop kind");
      }
      Outliner << S.clauses();

      EmitIgnoredExpr(S.getInit());
      // while (idx <= UB) { BODY; ++idx; }
      if (ThenBlock == nullptr)
        ThenBlock = Builder.GetInsertBlock();
      EmitOMPInnerLoop(
          S, LoopScope.requiresCleanups(), S.getCond(), S.getInc(),
          [&S, LoopExit](CodeGenFunction &CGF) {
            CGF.EmitOMPLoopBody(S, LoopExit);
            CGF.EmitStopPoint(&S);
          },
          [&S](CodeGenFunction &CGF) {
            // Emit final expressions for counters that are lastprivate.
            llvm::DenseMap<const VarDecl *, const Expr *> Finals;
            auto IC = S.counters().begin();
            for (const auto *E : S.finals()) {
              const auto *D = cast<VarDecl>(cast<DeclRefExpr>(*IC)->getDecl())
                                  ->getCanonicalDecl();
              Finals[D] = E;
              ++IC;
            }
            for (const auto *C : S.getClausesOfKind<OMPLastprivateClause>()) {
              for (const auto *E : C->varlists()) {
                const auto *PVD =
                    cast<VarDecl>(cast<DeclRefExpr>(E)->getDecl());
                if (const auto *FinalExpr = Finals.lookup(PVD))
                  CGF.EmitIgnoredExpr(FinalExpr);
              }
            }
          },
          ThenBlock, S.getIterationVariable());
      EmitBlock(LoopExit.getBlock());
    }

    // We're now done with the loop, so jump to the continuation block.
    if (ContBlock) {
      EmitBranch(ContBlock);
      EmitBlock(ContBlock, true);
    }
  }
}

static void emitIntelDirective(CodeGenFunction &CGF,
                               OpenMPDirectiveKind InnerKind,
                               const RegionCodeGenTy &CodeGen) {
  if (!CGF.HaveInsertPoint())
    return;
  CGF.EHStack.pushTerminate();
  CodeGen(CGF);
  CGF.EHStack.popTerminate();
}

void CodeGenFunction::EmitIntelOMPSimdDirective(const OMPSimdDirective &S) {
  OMPLexicalScope Scope(*this, S, /*AsInlined=*/true);
  auto &&CodeGen = [&S](CodeGenFunction &CGF, PrePostActionTy &) {
    CGF.EmitIntelOMPLoop(S, OMPD_simd);
  };
  emitIntelDirective(*this, OMPD_simd, CodeGen);
}

void CodeGenFunction::EmitIntelOMPForDirective(const OMPForDirective &S) {
  OMPLexicalScope Scope(*this, S, /*AsInlined=*/true);
  auto &&CodeGen = [&S](CodeGenFunction &CGF, PrePostActionTy &) {
    CGF.EmitIntelOMPLoop(S, OMPD_for);
  };
  emitIntelDirective(*this, OMPD_for, CodeGen);
}

void CodeGenFunction::EmitIntelOMPParallelForDirective(
                                      const OMPParallelForDirective &S) {
  OMPLexicalScope Scope(*this, S, /*AsInlined=*/true);
  auto &&CodeGen = [&S](CodeGenFunction &CGF, PrePostActionTy &) {
    CGF.EmitIntelOMPLoop(S, OMPD_parallel_for);
  };
  emitIntelDirective(*this, OMPD_parallel_for, CodeGen);
}
void CodeGenFunction::EmitIntelOMPParallelForSimdDirective(
                                      const OMPParallelForSimdDirective &S) {
  OMPLexicalScope Scope(*this, S, /*AsInlined=*/true);
  auto &&CodeGen = [&S](CodeGenFunction &CGF, PrePostActionTy &) {
    CGF.EmitIntelOMPLoop(S, OMPD_parallel_for_simd);
  };
  emitIntelDirective(*this, OMPD_parallel_for_simd, CodeGen);
}
void CodeGenFunction::EmitIntelOMPTaskLoopDirective(
                                             const OMPTaskLoopDirective &S) {
  OMPLexicalScope Scope(*this, S, /*AsInlined=*/true);
  auto &&CodeGen = [&S](CodeGenFunction &CGF, PrePostActionTy &) {
    CGF.EmitIntelOMPLoop(S, OMPD_taskloop);
  };
  emitIntelDirective(*this, OMPD_taskloop, CodeGen);
}
void CodeGenFunction::EmitIntelOMPTaskLoopSimdDirective(
                                         const OMPTaskLoopSimdDirective &S) {
  OMPLexicalScope Scope(*this, S, /*AsInlined=*/true);
  auto &&CodeGen = [&S](CodeGenFunction &CGF, PrePostActionTy &) {
    CGF.EmitIntelOMPLoop(S, OMPD_taskloop_simd);
  };
  emitIntelDirective(*this, OMPD_taskloop_simd, CodeGen);
}
void CodeGenFunction::EmitIntelOMPDistributeDirective(
                                         const OMPDistributeDirective &S) {
<<<<<<< HEAD
=======
  OMPLexicalScope Scope(*this, S, /*AsInlined=*/true);
>>>>>>> b3165894
  auto &&CodeGen = [&S](CodeGenFunction &CGF, PrePostActionTy &) {
    CGF.EmitIntelOMPLoop(S, OMPD_distribute);
  };
  emitIntelDirective(*this, OMPD_distribute, CodeGen);
}
#endif // INTEL_SPECIFIC_OPENMP<|MERGE_RESOLUTION|>--- conflicted
+++ resolved
@@ -4690,10 +4690,7 @@
 }
 void CodeGenFunction::EmitIntelOMPDistributeDirective(
                                          const OMPDistributeDirective &S) {
-<<<<<<< HEAD
-=======
   OMPLexicalScope Scope(*this, S, /*AsInlined=*/true);
->>>>>>> b3165894
   auto &&CodeGen = [&S](CodeGenFunction &CGF, PrePostActionTy &) {
     CGF.EmitIntelOMPLoop(S, OMPD_distribute);
   };
