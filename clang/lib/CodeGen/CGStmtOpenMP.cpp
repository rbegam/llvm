//===--- CGStmtOpenMP.cpp - Emit LLVM Code from Statements ----------------===//
//
//                     The LLVM Compiler Infrastructure
//
// This file is distributed under the University of Illinois Open Source
// License. See LICENSE.TXT for details.
//
//===----------------------------------------------------------------------===//
//
// This contains code to emit OpenMP nodes as LLVM code.
//
//===----------------------------------------------------------------------===//

#include "CGCleanup.h"
#include "CGOpenMPRuntime.h"
#include "CodeGenFunction.h"
#include "CodeGenModule.h"
#include "TargetInfo.h"
#include "clang/AST/Stmt.h"
#include "clang/AST/StmtOpenMP.h"
#include "clang/AST/DeclOpenMP.h"
#include "llvm/IR/CallSite.h"
#if INTEL_SPECIFIC_OPENMP
#include "intel/CGIntelStmtOpenMP.h"
#endif // INTEL_SPECIFIC_OPENMP
using namespace clang;
using namespace CodeGen;

namespace {
/// Lexical scope for OpenMP executable constructs, that handles correct codegen
/// for captured expressions.
class OMPLexicalScope : public CodeGenFunction::LexicalScope {
  void emitPreInitStmt(CodeGenFunction &CGF, const OMPExecutableDirective &S) {
    for (const auto *C : S.clauses()) {
      if (auto *CPI = OMPClauseWithPreInit::get(C)) {
        if (auto *PreInit = cast_or_null<DeclStmt>(CPI->getPreInitStmt())) {
          for (const auto *I : PreInit->decls()) {
            if (!I->hasAttr<OMPCaptureNoInitAttr>())
              CGF.EmitVarDecl(cast<VarDecl>(*I));
            else {
              CodeGenFunction::AutoVarEmission Emission =
                  CGF.EmitAutoVarAlloca(cast<VarDecl>(*I));
              CGF.EmitAutoVarCleanups(Emission);
            }
          }
        }
      }
    }
  }
  CodeGenFunction::OMPPrivateScope InlinedShareds;

  static bool isCapturedVar(CodeGenFunction &CGF, const VarDecl *VD) {
    return CGF.LambdaCaptureFields.lookup(VD) ||
           (CGF.CapturedStmtInfo && CGF.CapturedStmtInfo->lookup(VD)) ||
           (CGF.CurCodeDecl && isa<BlockDecl>(CGF.CurCodeDecl));
  }

public:
  OMPLexicalScope(CodeGenFunction &CGF, const OMPExecutableDirective &S,
                  bool AsInlined = false, bool EmitPreInitStmt = true)
      : CodeGenFunction::LexicalScope(CGF, S.getSourceRange()),
        InlinedShareds(CGF) {
    if (EmitPreInitStmt)
      emitPreInitStmt(CGF, S);
    if (AsInlined) {
      if (S.hasAssociatedStmt()) {
        auto *CS = cast<CapturedStmt>(S.getAssociatedStmt());
        for (auto &C : CS->captures()) {
          if (C.capturesVariable() || C.capturesVariableByCopy()) {
            auto *VD = C.getCapturedVar();
            assert(VD == VD->getCanonicalDecl() &&
                        "Canonical decl must be captured.");
            DeclRefExpr DRE(const_cast<VarDecl *>(VD),
                            isCapturedVar(CGF, VD) ||
                                (CGF.CapturedStmtInfo &&
                                 InlinedShareds.isGlobalVarCaptured(VD)),
                            VD->getType().getNonReferenceType(), VK_LValue,
                            SourceLocation());
            InlinedShareds.addPrivate(VD, [&CGF, &DRE]() -> Address {
              return CGF.EmitLValue(&DRE).getAddress();
            });
          }
        }
        (void)InlinedShareds.Privatize();
      }
    }
  }
};

/// Lexical scope for OpenMP parallel construct, that handles correct codegen
/// for captured expressions.
class OMPParallelScope final : public OMPLexicalScope {
  bool EmitPreInitStmt(const OMPExecutableDirective &S) {
    OpenMPDirectiveKind Kind = S.getDirectiveKind();
    return !(isOpenMPTargetExecutionDirective(Kind) ||
             isOpenMPLoopBoundSharingDirective(Kind)) &&
           isOpenMPParallelDirective(Kind);
  }

public:
  OMPParallelScope(CodeGenFunction &CGF, const OMPExecutableDirective &S)
      : OMPLexicalScope(CGF, S,
                        /*AsInlined=*/false,
                        /*EmitPreInitStmt=*/EmitPreInitStmt(S)) {}
};

/// Lexical scope for OpenMP teams construct, that handles correct codegen
/// for captured expressions.
class OMPTeamsScope final : public OMPLexicalScope {
  bool EmitPreInitStmt(const OMPExecutableDirective &S) {
    OpenMPDirectiveKind Kind = S.getDirectiveKind();
    return !isOpenMPTargetExecutionDirective(Kind) &&
           isOpenMPTeamsDirective(Kind);
  }

public:
  OMPTeamsScope(CodeGenFunction &CGF, const OMPExecutableDirective &S)
      : OMPLexicalScope(CGF, S,
                        /*AsInlined=*/false,
                        /*EmitPreInitStmt=*/EmitPreInitStmt(S)) {}
};

/// Private scope for OpenMP loop-based directives, that supports capturing
/// of used expression from loop statement.
class OMPLoopScope : public CodeGenFunction::RunCleanupsScope {
  void emitPreInitStmt(CodeGenFunction &CGF, const OMPLoopDirective &S) {
    if (auto *LD = dyn_cast<OMPLoopDirective>(&S)) {
      if (auto *PreInits = cast_or_null<DeclStmt>(LD->getPreInits())) {
        for (const auto *I : PreInits->decls())
          CGF.EmitVarDecl(cast<VarDecl>(*I));
      }
    }
  }

public:
  OMPLoopScope(CodeGenFunction &CGF, const OMPLoopDirective &S)
      : CodeGenFunction::RunCleanupsScope(CGF) {
    emitPreInitStmt(CGF, S);
  }
};

} // namespace

static void emitCommonOMPTargetDirective(CodeGenFunction &CGF,
                                         const OMPExecutableDirective &S,
                                         const RegionCodeGenTy &CodeGen);

LValue CodeGenFunction::EmitOMPSharedLValue(const Expr *E) {
  if (auto *OrigDRE = dyn_cast<DeclRefExpr>(E)) {
    if (auto *OrigVD = dyn_cast<VarDecl>(OrigDRE->getDecl())) {
      OrigVD = OrigVD->getCanonicalDecl();
      bool IsCaptured =
          LambdaCaptureFields.lookup(OrigVD) ||
          (CapturedStmtInfo && CapturedStmtInfo->lookup(OrigVD)) ||
          (CurCodeDecl && isa<BlockDecl>(CurCodeDecl));
      DeclRefExpr DRE(const_cast<VarDecl *>(OrigVD), IsCaptured,
                      OrigDRE->getType(), VK_LValue, OrigDRE->getExprLoc());
      return EmitLValue(&DRE);
    }
  }
  return EmitLValue(E);
}

llvm::Value *CodeGenFunction::getTypeSize(QualType Ty) {
  auto &C = getContext();
  llvm::Value *Size = nullptr;
  auto SizeInChars = C.getTypeSizeInChars(Ty);
  if (SizeInChars.isZero()) {
    // getTypeSizeInChars() returns 0 for a VLA.
    while (auto *VAT = C.getAsVariableArrayType(Ty)) {
      llvm::Value *ArraySize;
      std::tie(ArraySize, Ty) = getVLASize(VAT);
      Size = Size ? Builder.CreateNUWMul(Size, ArraySize) : ArraySize;
    }
    SizeInChars = C.getTypeSizeInChars(Ty);
    if (SizeInChars.isZero())
      return llvm::ConstantInt::get(SizeTy, /*V=*/0);
    Size = Builder.CreateNUWMul(Size, CGM.getSize(SizeInChars));
  } else
    Size = CGM.getSize(SizeInChars);
  return Size;
}

void CodeGenFunction::GenerateOpenMPCapturedVars(
    const CapturedStmt &S, SmallVectorImpl<llvm::Value *> &CapturedVars) {
  const RecordDecl *RD = S.getCapturedRecordDecl();
  auto CurField = RD->field_begin();
  auto CurCap = S.captures().begin();
  for (CapturedStmt::const_capture_init_iterator I = S.capture_init_begin(),
                                                 E = S.capture_init_end();
       I != E; ++I, ++CurField, ++CurCap) {
    if (CurField->hasCapturedVLAType()) {
      auto VAT = CurField->getCapturedVLAType();
      auto *Val = VLASizeMap[VAT->getSizeExpr()];
      CapturedVars.push_back(Val);
    } else if (CurCap->capturesThis())
      CapturedVars.push_back(CXXThisValue);
    else if (CurCap->capturesVariableByCopy()) {
      llvm::Value *CV =
          EmitLoadOfLValue(EmitLValue(*I), SourceLocation()).getScalarVal();

      // If the field is not a pointer, we need to save the actual value
      // and load it as a void pointer.
      if (!CurField->getType()->isAnyPointerType()) {
        auto &Ctx = getContext();
        auto DstAddr = CreateMemTemp(
            Ctx.getUIntPtrType(),
            Twine(CurCap->getCapturedVar()->getName()) + ".casted");
        LValue DstLV = MakeAddrLValue(DstAddr, Ctx.getUIntPtrType());

        auto *SrcAddrVal = EmitScalarConversion(
            DstAddr.getPointer(), Ctx.getPointerType(Ctx.getUIntPtrType()),
            Ctx.getPointerType(CurField->getType()), SourceLocation());
        LValue SrcLV =
            MakeNaturalAlignAddrLValue(SrcAddrVal, CurField->getType());

        // Store the value using the source type pointer.
        EmitStoreThroughLValue(RValue::get(CV), SrcLV);

        // Load the value using the destination type pointer.
        CV = EmitLoadOfLValue(DstLV, SourceLocation()).getScalarVal();
      }
      CapturedVars.push_back(CV);
    } else {
      assert(CurCap->capturesVariable() && "Expected capture by reference.");
      CapturedVars.push_back(EmitLValue(*I).getAddress().getPointer());
    }
  }
}

static Address castValueFromUintptr(CodeGenFunction &CGF, QualType DstType,
                                    StringRef Name, LValue AddrLV,
                                    bool isReferenceType = false) {
  ASTContext &Ctx = CGF.getContext();

  auto *CastedPtr = CGF.EmitScalarConversion(
      AddrLV.getAddress().getPointer(), Ctx.getUIntPtrType(),
      Ctx.getPointerType(DstType), SourceLocation());
  auto TmpAddr =
      CGF.MakeNaturalAlignAddrLValue(CastedPtr, Ctx.getPointerType(DstType))
          .getAddress();

  // If we are dealing with references we need to return the address of the
  // reference instead of the reference of the value.
  if (isReferenceType) {
    QualType RefType = Ctx.getLValueReferenceType(DstType);
    auto *RefVal = TmpAddr.getPointer();
    TmpAddr = CGF.CreateMemTemp(RefType, Twine(Name) + ".ref");
    auto TmpLVal = CGF.MakeAddrLValue(TmpAddr, RefType);
    CGF.EmitStoreThroughLValue(RValue::get(RefVal), TmpLVal, /*isInit*/ true);
  }

  return TmpAddr;
}

static QualType getCanonicalParamType(ASTContext &C, QualType T) {
  if (T->isLValueReferenceType()) {
    return C.getLValueReferenceType(
        getCanonicalParamType(C, T.getNonReferenceType()),
        /*SpelledAsLValue=*/false);
  }
  if (T->isPointerType())
    return C.getPointerType(getCanonicalParamType(C, T->getPointeeType()));
  if (auto *A = T->getAsArrayTypeUnsafe()) {
    if (auto *VLA = dyn_cast<VariableArrayType>(A))
      return getCanonicalParamType(C, VLA->getElementType());
    else if (!A->isVariablyModifiedType())
      return C.getCanonicalType(T);
  }
  return C.getCanonicalParamType(T);
}

namespace {
  /// Contains required data for proper outlined function codegen.
  struct FunctionOptions {
    /// Captured statement for which the function is generated.
    const CapturedStmt *S = nullptr;
    /// true if cast to/from  UIntPtr is required for variables captured by
    /// value.
    const bool UIntPtrCastRequired = true;
    /// true if only casted arguments must be registered as local args or VLA
    /// sizes.
    const bool RegisterCastedArgsOnly = false;
    /// Name of the generated function.
    const StringRef FunctionName;
    explicit FunctionOptions(const CapturedStmt *S, bool UIntPtrCastRequired,
                             bool RegisterCastedArgsOnly,
                             StringRef FunctionName)
        : S(S), UIntPtrCastRequired(UIntPtrCastRequired),
          RegisterCastedArgsOnly(UIntPtrCastRequired && RegisterCastedArgsOnly),
          FunctionName(FunctionName) {}
  };
}

static llvm::Function *emitOutlinedFunctionPrologue(
    CodeGenFunction &CGF, FunctionArgList &Args,
    llvm::MapVector<const Decl *, std::pair<const VarDecl *, Address>>
        &LocalAddrs,
    llvm::DenseMap<const Decl *, std::pair<const Expr *, llvm::Value *>>
        &VLASizes,
    llvm::Value *&CXXThisValue, const FunctionOptions &FO) {
  const CapturedDecl *CD = FO.S->getCapturedDecl();
  const RecordDecl *RD = FO.S->getCapturedRecordDecl();
  assert(CD->hasBody() && "missing CapturedDecl body");

  CXXThisValue = nullptr;
  // Build the argument list.
  CodeGenModule &CGM = CGF.CGM;
  ASTContext &Ctx = CGM.getContext();
  FunctionArgList TargetArgs;
  Args.append(CD->param_begin(),
              std::next(CD->param_begin(), CD->getContextParamPosition()));
  TargetArgs.append(
      CD->param_begin(),
      std::next(CD->param_begin(), CD->getContextParamPosition()));
  auto I = FO.S->captures().begin();
  FunctionDecl *DebugFunctionDecl = nullptr;
  if (!FO.UIntPtrCastRequired) {
    FunctionProtoType::ExtProtoInfo EPI;
    DebugFunctionDecl = FunctionDecl::Create(
        Ctx, Ctx.getTranslationUnitDecl(), FO.S->getLocStart(),
        SourceLocation(), DeclarationName(), Ctx.VoidTy,
        Ctx.getTrivialTypeSourceInfo(
            Ctx.getFunctionType(Ctx.VoidTy, llvm::None, EPI)),
        SC_Static, /*isInlineSpecified=*/false, /*hasWrittenPrototype=*/false);
  }
  for (auto *FD : RD->fields()) {
    QualType ArgType = FD->getType();
    IdentifierInfo *II = nullptr;
    VarDecl *CapVar = nullptr;

    // If this is a capture by copy and the type is not a pointer, the outlined
    // function argument type should be uintptr and the value properly casted to
    // uintptr. This is necessary given that the runtime library is only able to
    // deal with pointers. We can pass in the same way the VLA type sizes to the
    // outlined function.
    if ((I->capturesVariableByCopy() && !ArgType->isAnyPointerType()) ||
        I->capturesVariableArrayType()) {
      if (FO.UIntPtrCastRequired)
        ArgType = Ctx.getUIntPtrType();
    }

    if (I->capturesVariable() || I->capturesVariableByCopy()) {
      CapVar = I->getCapturedVar();
      II = CapVar->getIdentifier();
    } else if (I->capturesThis())
      II = &Ctx.Idents.get("this");
    else {
      assert(I->capturesVariableArrayType());
      II = &Ctx.Idents.get("vla");
    }
    if (ArgType->isVariablyModifiedType())
      ArgType = getCanonicalParamType(Ctx, ArgType);
    VarDecl *Arg;
    if (DebugFunctionDecl && (CapVar || I->capturesThis())) {
      Arg = ParmVarDecl::Create(
          Ctx, DebugFunctionDecl,
          CapVar ? CapVar->getLocStart() : FD->getLocStart(),
          CapVar ? CapVar->getLocation() : FD->getLocation(), II, ArgType,
          /*TInfo=*/nullptr, SC_None, /*DefArg=*/nullptr);
    } else {
      Arg = ImplicitParamDecl::Create(Ctx, /*DC=*/nullptr, FD->getLocation(),
                                      II, ArgType, ImplicitParamDecl::Other);
    }
    Args.emplace_back(Arg);
    // Do not cast arguments if we emit function with non-original types.
    TargetArgs.emplace_back(
        FO.UIntPtrCastRequired
            ? Arg
            : CGM.getOpenMPRuntime().translateParameter(FD, Arg));
    ++I;
  }
  Args.append(
      std::next(CD->param_begin(), CD->getContextParamPosition() + 1),
      CD->param_end());
  TargetArgs.append(
      std::next(CD->param_begin(), CD->getContextParamPosition() + 1),
      CD->param_end());

  // Create the function declaration.
  const CGFunctionInfo &FuncInfo =
      CGM.getTypes().arrangeBuiltinFunctionDeclaration(Ctx.VoidTy, TargetArgs);
  llvm::FunctionType *FuncLLVMTy = CGM.getTypes().GetFunctionType(FuncInfo);

  llvm::Function *F =
      llvm::Function::Create(FuncLLVMTy, llvm::GlobalValue::InternalLinkage,
                             FO.FunctionName, &CGM.getModule());
  CGM.SetInternalFunctionAttributes(CD, F, FuncInfo);
  if (CD->isNothrow())
    F->setDoesNotThrow();

  // Generate the function.
  CGF.StartFunction(CD, Ctx.VoidTy, F, FuncInfo, TargetArgs,
                    FO.S->getLocStart(), CD->getBody()->getLocStart());
  unsigned Cnt = CD->getContextParamPosition();
  I = FO.S->captures().begin();
  for (auto *FD : RD->fields()) {
    // Do not map arguments if we emit function with non-original types.
    Address LocalAddr(Address::invalid());
    if (!FO.UIntPtrCastRequired && Args[Cnt] != TargetArgs[Cnt]) {
      LocalAddr = CGM.getOpenMPRuntime().getParameterAddress(CGF, Args[Cnt],
                                                             TargetArgs[Cnt]);
    } else {
      LocalAddr = CGF.GetAddrOfLocalVar(Args[Cnt]);
    }
    // If we are capturing a pointer by copy we don't need to do anything, just
    // use the value that we get from the arguments.
    if (I->capturesVariableByCopy() && FD->getType()->isAnyPointerType()) {
      const VarDecl *CurVD = I->getCapturedVar();
      // If the variable is a reference we need to materialize it here.
      if (CurVD->getType()->isReferenceType()) {
        Address RefAddr = CGF.CreateMemTemp(
            CurVD->getType(), CGM.getPointerAlign(), ".materialized_ref");
        CGF.EmitStoreOfScalar(LocalAddr.getPointer(), RefAddr,
                              /*Volatile=*/false, CurVD->getType());
        LocalAddr = RefAddr;
      }
      if (!FO.RegisterCastedArgsOnly)
        LocalAddrs.insert({Args[Cnt], {CurVD, LocalAddr}});
      ++Cnt;
      ++I;
      continue;
    }

    LValue ArgLVal = CGF.MakeAddrLValue(LocalAddr, Args[Cnt]->getType(),
                                        AlignmentSource::Decl);
    if (FD->hasCapturedVLAType()) {
      if (FO.UIntPtrCastRequired) {
        ArgLVal = CGF.MakeAddrLValue(castValueFromUintptr(CGF, FD->getType(),
                                                          Args[Cnt]->getName(),
                                                          ArgLVal),
                                     FD->getType(), AlignmentSource::Decl);
      }
      auto *ExprArg =
          CGF.EmitLoadOfLValue(ArgLVal, SourceLocation()).getScalarVal();
      auto VAT = FD->getCapturedVLAType();
      VLASizes.insert({Args[Cnt], {VAT->getSizeExpr(), ExprArg}});
    } else if (I->capturesVariable()) {
      auto *Var = I->getCapturedVar();
      QualType VarTy = Var->getType();
      Address ArgAddr = ArgLVal.getAddress();
      if (!VarTy->isReferenceType()) {
        if (ArgLVal.getType()->isLValueReferenceType()) {
          ArgAddr = CGF.EmitLoadOfReference(ArgLVal);
        } else if (!VarTy->isVariablyModifiedType() || !VarTy->isPointerType()) {
          assert(ArgLVal.getType()->isPointerType());
          ArgAddr = CGF.EmitLoadOfPointer(
              ArgAddr, ArgLVal.getType()->castAs<PointerType>());
        }
      }
      if (!FO.RegisterCastedArgsOnly) {
        LocalAddrs.insert(
            {Args[Cnt],
             {Var, Address(ArgAddr.getPointer(), Ctx.getDeclAlign(Var))}});
      }
    } else if (I->capturesVariableByCopy()) {
      assert(!FD->getType()->isAnyPointerType() &&
             "Not expecting a captured pointer.");
      auto *Var = I->getCapturedVar();
      QualType VarTy = Var->getType();
      LocalAddrs.insert(
          {Args[Cnt],
           {Var,
            FO.UIntPtrCastRequired
                ? castValueFromUintptr(CGF, FD->getType(), Args[Cnt]->getName(),
                                       ArgLVal, VarTy->isReferenceType())
                : ArgLVal.getAddress()}});
    } else {
      // If 'this' is captured, load it into CXXThisValue.
      assert(I->capturesThis());
      CXXThisValue = CGF.EmitLoadOfLValue(ArgLVal, Args[Cnt]->getLocation())
                         .getScalarVal();
      LocalAddrs.insert({Args[Cnt], {nullptr, ArgLVal.getAddress()}});
    }
    ++Cnt;
    ++I;
  }

  return F;
}

llvm::Function *
CodeGenFunction::GenerateOpenMPCapturedStmtFunction(const CapturedStmt &S) {
  assert(
      CapturedStmtInfo &&
      "CapturedStmtInfo should be set when generating the captured function");
  const CapturedDecl *CD = S.getCapturedDecl();
  // Build the argument list.
  bool NeedWrapperFunction =
      getDebugInfo() &&
      CGM.getCodeGenOpts().getDebugInfo() >= codegenoptions::LimitedDebugInfo;
  FunctionArgList Args;
  llvm::MapVector<const Decl *, std::pair<const VarDecl *, Address>> LocalAddrs;
  llvm::DenseMap<const Decl *, std::pair<const Expr *, llvm::Value *>> VLASizes;
  SmallString<256> Buffer;
  llvm::raw_svector_ostream Out(Buffer);
  Out << CapturedStmtInfo->getHelperName();
  if (NeedWrapperFunction)
    Out << "_debug__";
  FunctionOptions FO(&S, !NeedWrapperFunction, /*RegisterCastedArgsOnly=*/false,
                     Out.str());
  llvm::Function *F = emitOutlinedFunctionPrologue(*this, Args, LocalAddrs,
                                                   VLASizes, CXXThisValue, FO);
  for (const auto &LocalAddrPair : LocalAddrs) {
    if (LocalAddrPair.second.first) {
      setAddrOfLocalVar(LocalAddrPair.second.first,
                        LocalAddrPair.second.second);
    }
  }
  for (const auto &VLASizePair : VLASizes)
    VLASizeMap[VLASizePair.second.first] = VLASizePair.second.second;
  PGO.assignRegionCounters(GlobalDecl(CD), F);
  CapturedStmtInfo->EmitBody(*this, CD->getBody());
  FinishFunction(CD->getBodyRBrace());
  if (!NeedWrapperFunction)
    return F;

  FunctionOptions WrapperFO(&S, /*UIntPtrCastRequired=*/true,
                            /*RegisterCastedArgsOnly=*/true,
                            CapturedStmtInfo->getHelperName());
  CodeGenFunction WrapperCGF(CGM, /*suppressNewContext=*/true);
  Args.clear();
  LocalAddrs.clear();
  VLASizes.clear();
  llvm::Function *WrapperF =
      emitOutlinedFunctionPrologue(WrapperCGF, Args, LocalAddrs, VLASizes,
                                   WrapperCGF.CXXThisValue, WrapperFO);
  llvm::SmallVector<llvm::Value *, 4> CallArgs;
  for (const auto *Arg : Args) {
    llvm::Value *CallArg;
    auto I = LocalAddrs.find(Arg);
    if (I != LocalAddrs.end()) {
      LValue LV = WrapperCGF.MakeAddrLValue(
          I->second.second,
          I->second.first ? I->second.first->getType() : Arg->getType(),
          AlignmentSource::Decl);
      CallArg = WrapperCGF.EmitLoadOfScalar(LV, SourceLocation());
    } else {
      auto EI = VLASizes.find(Arg);
      if (EI != VLASizes.end())
        CallArg = EI->second.second;
      else {
        LValue LV = WrapperCGF.MakeAddrLValue(WrapperCGF.GetAddrOfLocalVar(Arg),
                                              Arg->getType(),
                                              AlignmentSource::Decl);
        CallArg = WrapperCGF.EmitLoadOfScalar(LV, SourceLocation());
      }
    }
    CallArgs.emplace_back(WrapperCGF.EmitFromMemory(CallArg, Arg->getType()));
  }
  CGM.getOpenMPRuntime().emitOutlinedFunctionCall(WrapperCGF, S.getLocStart(),
                                                  F, CallArgs);
  WrapperCGF.FinishFunction();
  return WrapperF;
}

//===----------------------------------------------------------------------===//
//                              OpenMP Directive Emission
//===----------------------------------------------------------------------===//
void CodeGenFunction::EmitOMPAggregateAssign(
    Address DestAddr, Address SrcAddr, QualType OriginalType,
    const llvm::function_ref<void(Address, Address)> &CopyGen) {
  // Perform element-by-element initialization.
  QualType ElementTy;

  // Drill down to the base element type on both arrays.
  auto ArrayTy = OriginalType->getAsArrayTypeUnsafe();
  auto NumElements = emitArrayLength(ArrayTy, ElementTy, DestAddr);
  SrcAddr = Builder.CreateElementBitCast(SrcAddr, DestAddr.getElementType());

  auto SrcBegin = SrcAddr.getPointer();
  auto DestBegin = DestAddr.getPointer();
  // Cast from pointer to array type to pointer to single element.
  auto DestEnd = Builder.CreateGEP(DestBegin, NumElements);
  // The basic structure here is a while-do loop.
  auto BodyBB = createBasicBlock("omp.arraycpy.body");
  auto DoneBB = createBasicBlock("omp.arraycpy.done");
  auto IsEmpty =
      Builder.CreateICmpEQ(DestBegin, DestEnd, "omp.arraycpy.isempty");
  Builder.CreateCondBr(IsEmpty, DoneBB, BodyBB);

  // Enter the loop body, making that address the current address.
  auto EntryBB = Builder.GetInsertBlock();
  EmitBlock(BodyBB);

  CharUnits ElementSize = getContext().getTypeSizeInChars(ElementTy);

  llvm::PHINode *SrcElementPHI =
    Builder.CreatePHI(SrcBegin->getType(), 2, "omp.arraycpy.srcElementPast");
  SrcElementPHI->addIncoming(SrcBegin, EntryBB);
  Address SrcElementCurrent =
      Address(SrcElementPHI,
              SrcAddr.getAlignment().alignmentOfArrayElement(ElementSize));

  llvm::PHINode *DestElementPHI =
    Builder.CreatePHI(DestBegin->getType(), 2, "omp.arraycpy.destElementPast");
  DestElementPHI->addIncoming(DestBegin, EntryBB);
  Address DestElementCurrent =
    Address(DestElementPHI,
            DestAddr.getAlignment().alignmentOfArrayElement(ElementSize));

  // Emit copy.
  CopyGen(DestElementCurrent, SrcElementCurrent);

  // Shift the address forward by one element.
  auto DestElementNext = Builder.CreateConstGEP1_32(
      DestElementPHI, /*Idx0=*/1, "omp.arraycpy.dest.element");
  auto SrcElementNext = Builder.CreateConstGEP1_32(
      SrcElementPHI, /*Idx0=*/1, "omp.arraycpy.src.element");
  // Check whether we've reached the end.
  auto Done =
      Builder.CreateICmpEQ(DestElementNext, DestEnd, "omp.arraycpy.done");
  Builder.CreateCondBr(Done, DoneBB, BodyBB);
  DestElementPHI->addIncoming(DestElementNext, Builder.GetInsertBlock());
  SrcElementPHI->addIncoming(SrcElementNext, Builder.GetInsertBlock());

  // Done.
  EmitBlock(DoneBB, /*IsFinished=*/true);
}

void CodeGenFunction::EmitOMPCopy(QualType OriginalType, Address DestAddr,
                                  Address SrcAddr, const VarDecl *DestVD,
                                  const VarDecl *SrcVD, const Expr *Copy) {
  if (OriginalType->isArrayType()) {
    auto *BO = dyn_cast<BinaryOperator>(Copy);
    if (BO && BO->getOpcode() == BO_Assign) {
      // Perform simple memcpy for simple copying.
      EmitAggregateAssign(DestAddr, SrcAddr, OriginalType);
    } else {
      // For arrays with complex element types perform element by element
      // copying.
      EmitOMPAggregateAssign(
          DestAddr, SrcAddr, OriginalType,
          [this, Copy, SrcVD, DestVD](Address DestElement, Address SrcElement) {
            // Working with the single array element, so have to remap
            // destination and source variables to corresponding array
            // elements.
            CodeGenFunction::OMPPrivateScope Remap(*this);
            Remap.addPrivate(DestVD, [DestElement]() -> Address {
              return DestElement;
            });
            Remap.addPrivate(
                SrcVD, [SrcElement]() -> Address { return SrcElement; });
            (void)Remap.Privatize();
            EmitIgnoredExpr(Copy);
          });
    }
  } else {
    // Remap pseudo source variable to private copy.
    CodeGenFunction::OMPPrivateScope Remap(*this);
    Remap.addPrivate(SrcVD, [SrcAddr]() -> Address { return SrcAddr; });
    Remap.addPrivate(DestVD, [DestAddr]() -> Address { return DestAddr; });
    (void)Remap.Privatize();
    // Emit copying of the whole variable.
    EmitIgnoredExpr(Copy);
  }
}

bool CodeGenFunction::EmitOMPFirstprivateClause(const OMPExecutableDirective &D,
                                                OMPPrivateScope &PrivateScope) {
  if (!HaveInsertPoint())
    return false;
  bool FirstprivateIsLastprivate = false;
  llvm::DenseSet<const VarDecl *> Lastprivates;
  for (const auto *C : D.getClausesOfKind<OMPLastprivateClause>()) {
    for (const auto *D : C->varlists())
      Lastprivates.insert(
          cast<VarDecl>(cast<DeclRefExpr>(D)->getDecl())->getCanonicalDecl());
  }
  llvm::DenseSet<const VarDecl *> EmittedAsFirstprivate;
  CGCapturedStmtInfo CapturesInfo(cast<CapturedStmt>(*D.getAssociatedStmt()));
  for (const auto *C : D.getClausesOfKind<OMPFirstprivateClause>()) {
    auto IRef = C->varlist_begin();
    auto InitsRef = C->inits().begin();
    for (auto IInit : C->private_copies()) {
      auto *OrigVD = cast<VarDecl>(cast<DeclRefExpr>(*IRef)->getDecl());
      bool ThisFirstprivateIsLastprivate =
          Lastprivates.count(OrigVD->getCanonicalDecl()) > 0;
      auto *CapFD = CapturesInfo.lookup(OrigVD);
      auto *FD = CapturedStmtInfo->lookup(OrigVD);
      if (!ThisFirstprivateIsLastprivate && FD && (FD == CapFD) &&
          !FD->getType()->isReferenceType()) {
        EmittedAsFirstprivate.insert(OrigVD->getCanonicalDecl());
        ++IRef;
        ++InitsRef;
        continue;
      }
      FirstprivateIsLastprivate =
          FirstprivateIsLastprivate || ThisFirstprivateIsLastprivate;
      if (EmittedAsFirstprivate.insert(OrigVD->getCanonicalDecl()).second) {
        auto *VD = cast<VarDecl>(cast<DeclRefExpr>(IInit)->getDecl());
        auto *VDInit = cast<VarDecl>(cast<DeclRefExpr>(*InitsRef)->getDecl());
        bool IsRegistered;
        DeclRefExpr DRE(const_cast<VarDecl *>(OrigVD),
                        /*RefersToEnclosingVariableOrCapture=*/FD != nullptr,
                        (*IRef)->getType(), VK_LValue, (*IRef)->getExprLoc());
        Address OriginalAddr = EmitLValue(&DRE).getAddress();
        QualType Type = VD->getType();
        if (Type->isArrayType()) {
          // Emit VarDecl with copy init for arrays.
          // Get the address of the original variable captured in current
          // captured region.
          IsRegistered = PrivateScope.addPrivate(OrigVD, [&]() -> Address {
            auto Emission = EmitAutoVarAlloca(*VD);
            auto *Init = VD->getInit();
            if (!isa<CXXConstructExpr>(Init) || isTrivialInitializer(Init)) {
              // Perform simple memcpy.
              EmitAggregateAssign(Emission.getAllocatedAddress(), OriginalAddr,
                                  Type);
            } else {
              EmitOMPAggregateAssign(
                  Emission.getAllocatedAddress(), OriginalAddr, Type,
                  [this, VDInit, Init](Address DestElement,
                                       Address SrcElement) {
                    // Clean up any temporaries needed by the initialization.
                    RunCleanupsScope InitScope(*this);
                    // Emit initialization for single element.
                    setAddrOfLocalVar(VDInit, SrcElement);
                    EmitAnyExprToMem(Init, DestElement,
                                     Init->getType().getQualifiers(),
                                     /*IsInitializer*/ false);
                    LocalDeclMap.erase(VDInit);
                  });
            }
            EmitAutoVarCleanups(Emission);
            return Emission.getAllocatedAddress();
          });
        } else {
          IsRegistered = PrivateScope.addPrivate(OrigVD, [&]() -> Address {
            // Emit private VarDecl with copy init.
            // Remap temp VDInit variable to the address of the original
            // variable
            // (for proper handling of captured global variables).
            setAddrOfLocalVar(VDInit, OriginalAddr);
            EmitDecl(*VD);
            LocalDeclMap.erase(VDInit);
            return GetAddrOfLocalVar(VD);
          });
        }
        assert(IsRegistered &&
               "firstprivate var already registered as private");
        // Silence the warning about unused variable.
        (void)IsRegistered;
      }
      ++IRef;
      ++InitsRef;
    }
  }
  return FirstprivateIsLastprivate && !EmittedAsFirstprivate.empty();
}

void CodeGenFunction::EmitOMPPrivateClause(
    const OMPExecutableDirective &D,
    CodeGenFunction::OMPPrivateScope &PrivateScope) {
  if (!HaveInsertPoint())
    return;
  llvm::DenseSet<const VarDecl *> EmittedAsPrivate;
  for (const auto *C : D.getClausesOfKind<OMPPrivateClause>()) {
    auto IRef = C->varlist_begin();
    for (auto IInit : C->private_copies()) {
      auto *OrigVD = cast<VarDecl>(cast<DeclRefExpr>(*IRef)->getDecl());
      if (EmittedAsPrivate.insert(OrigVD->getCanonicalDecl()).second) {
        auto VD = cast<VarDecl>(cast<DeclRefExpr>(IInit)->getDecl());
        bool IsRegistered =
            PrivateScope.addPrivate(OrigVD, [&]() -> Address {
              // Emit private VarDecl with copy init.
              EmitDecl(*VD);
              return GetAddrOfLocalVar(VD);
            });
        assert(IsRegistered && "private var already registered as private");
        // Silence the warning about unused variable.
        (void)IsRegistered;
      }
      ++IRef;
    }
  }
}

bool CodeGenFunction::EmitOMPCopyinClause(const OMPExecutableDirective &D) {
  if (!HaveInsertPoint())
    return false;
  // threadprivate_var1 = master_threadprivate_var1;
  // operator=(threadprivate_var2, master_threadprivate_var2);
  // ...
  // __kmpc_barrier(&loc, global_tid);
  llvm::DenseSet<const VarDecl *> CopiedVars;
  llvm::BasicBlock *CopyBegin = nullptr, *CopyEnd = nullptr;
  for (const auto *C : D.getClausesOfKind<OMPCopyinClause>()) {
    auto IRef = C->varlist_begin();
    auto ISrcRef = C->source_exprs().begin();
    auto IDestRef = C->destination_exprs().begin();
    for (auto *AssignOp : C->assignment_ops()) {
      auto *VD = cast<VarDecl>(cast<DeclRefExpr>(*IRef)->getDecl());
      QualType Type = VD->getType();
      if (CopiedVars.insert(VD->getCanonicalDecl()).second) {
        // Get the address of the master variable. If we are emitting code with
        // TLS support, the address is passed from the master as field in the
        // captured declaration.
        Address MasterAddr = Address::invalid();
        if (getLangOpts().OpenMPUseTLS &&
            getContext().getTargetInfo().isTLSSupported()) {
          assert(CapturedStmtInfo->lookup(VD) &&
                 "Copyin threadprivates should have been captured!");
          DeclRefExpr DRE(const_cast<VarDecl *>(VD), true, (*IRef)->getType(),
                          VK_LValue, (*IRef)->getExprLoc());
          MasterAddr = EmitLValue(&DRE).getAddress();
          LocalDeclMap.erase(VD);
        } else {
          MasterAddr =
            Address(VD->isStaticLocal() ? CGM.getStaticLocalDeclAddress(VD)
                                        : CGM.GetAddrOfGlobal(VD),
                    getContext().getDeclAlign(VD));
        }
        // Get the address of the threadprivate variable.
        Address PrivateAddr = EmitLValue(*IRef).getAddress();
        if (CopiedVars.size() == 1) {
          // At first check if current thread is a master thread. If it is, no
          // need to copy data.
          CopyBegin = createBasicBlock("copyin.not.master");
          CopyEnd = createBasicBlock("copyin.not.master.end");
          Builder.CreateCondBr(
              Builder.CreateICmpNE(
                  Builder.CreatePtrToInt(MasterAddr.getPointer(), CGM.IntPtrTy),
                  Builder.CreatePtrToInt(PrivateAddr.getPointer(), CGM.IntPtrTy)),
              CopyBegin, CopyEnd);
          EmitBlock(CopyBegin);
        }
        auto *SrcVD = cast<VarDecl>(cast<DeclRefExpr>(*ISrcRef)->getDecl());
        auto *DestVD = cast<VarDecl>(cast<DeclRefExpr>(*IDestRef)->getDecl());
        EmitOMPCopy(Type, PrivateAddr, MasterAddr, DestVD, SrcVD, AssignOp);
      }
      ++IRef;
      ++ISrcRef;
      ++IDestRef;
    }
  }
  if (CopyEnd) {
    // Exit out of copying procedure for non-master thread.
    EmitBlock(CopyEnd, /*IsFinished=*/true);
    return true;
  }
  return false;
}

bool CodeGenFunction::EmitOMPLastprivateClauseInit(
    const OMPExecutableDirective &D, OMPPrivateScope &PrivateScope) {
  if (!HaveInsertPoint())
    return false;
  bool HasAtLeastOneLastprivate = false;
  llvm::DenseSet<const VarDecl *> SIMDLCVs;
  if (isOpenMPSimdDirective(D.getDirectiveKind())) {
    auto *LoopDirective = cast<OMPLoopDirective>(&D);
    for (auto *C : LoopDirective->counters()) {
      SIMDLCVs.insert(
          cast<VarDecl>(cast<DeclRefExpr>(C)->getDecl())->getCanonicalDecl());
    }
  }
  llvm::DenseSet<const VarDecl *> AlreadyEmittedVars;
  for (const auto *C : D.getClausesOfKind<OMPLastprivateClause>()) {
    HasAtLeastOneLastprivate = true;
    if (isOpenMPTaskLoopDirective(D.getDirectiveKind()))
      break;
    auto IRef = C->varlist_begin();
    auto IDestRef = C->destination_exprs().begin();
    for (auto *IInit : C->private_copies()) {
      // Keep the address of the original variable for future update at the end
      // of the loop.
      auto *OrigVD = cast<VarDecl>(cast<DeclRefExpr>(*IRef)->getDecl());
      // Taskloops do not require additional initialization, it is done in
      // runtime support library.
      if (AlreadyEmittedVars.insert(OrigVD->getCanonicalDecl()).second) {
        auto *DestVD = cast<VarDecl>(cast<DeclRefExpr>(*IDestRef)->getDecl());
        PrivateScope.addPrivate(DestVD, [this, OrigVD, IRef]() -> Address {
          DeclRefExpr DRE(
              const_cast<VarDecl *>(OrigVD),
              /*RefersToEnclosingVariableOrCapture=*/CapturedStmtInfo->lookup(
                  OrigVD) != nullptr,
              (*IRef)->getType(), VK_LValue, (*IRef)->getExprLoc());
          return EmitLValue(&DRE).getAddress();
        });
        // Check if the variable is also a firstprivate: in this case IInit is
        // not generated. Initialization of this variable will happen in codegen
        // for 'firstprivate' clause.
        if (IInit && !SIMDLCVs.count(OrigVD->getCanonicalDecl())) {
          auto *VD = cast<VarDecl>(cast<DeclRefExpr>(IInit)->getDecl());
          bool IsRegistered = PrivateScope.addPrivate(OrigVD, [&]() -> Address {
            // Emit private VarDecl with copy init.
            EmitDecl(*VD);
            return GetAddrOfLocalVar(VD);
          });
          assert(IsRegistered &&
                 "lastprivate var already registered as private");
          (void)IsRegistered;
        }
      }
      ++IRef;
      ++IDestRef;
    }
  }
  return HasAtLeastOneLastprivate;
}

void CodeGenFunction::EmitOMPLastprivateClauseFinal(
    const OMPExecutableDirective &D, bool NoFinals,
    llvm::Value *IsLastIterCond) {
  if (!HaveInsertPoint())
    return;
  // Emit following code:
  // if (<IsLastIterCond>) {
  //   orig_var1 = private_orig_var1;
  //   ...
  //   orig_varn = private_orig_varn;
  // }
  llvm::BasicBlock *ThenBB = nullptr;
  llvm::BasicBlock *DoneBB = nullptr;
  if (IsLastIterCond) {
    ThenBB = createBasicBlock(".omp.lastprivate.then");
    DoneBB = createBasicBlock(".omp.lastprivate.done");
    Builder.CreateCondBr(IsLastIterCond, ThenBB, DoneBB);
    EmitBlock(ThenBB);
  }
  llvm::DenseSet<const VarDecl *> AlreadyEmittedVars;
  llvm::DenseMap<const VarDecl *, const Expr *> LoopCountersAndUpdates;
  if (auto *LoopDirective = dyn_cast<OMPLoopDirective>(&D)) {
    auto IC = LoopDirective->counters().begin();
    for (auto F : LoopDirective->finals()) {
      auto *D =
          cast<VarDecl>(cast<DeclRefExpr>(*IC)->getDecl())->getCanonicalDecl();
      if (NoFinals)
        AlreadyEmittedVars.insert(D);
      else
        LoopCountersAndUpdates[D] = F;
      ++IC;
    }
  }
  for (const auto *C : D.getClausesOfKind<OMPLastprivateClause>()) {
    auto IRef = C->varlist_begin();
    auto ISrcRef = C->source_exprs().begin();
    auto IDestRef = C->destination_exprs().begin();
    for (auto *AssignOp : C->assignment_ops()) {
      auto *PrivateVD = cast<VarDecl>(cast<DeclRefExpr>(*IRef)->getDecl());
      QualType Type = PrivateVD->getType();
      auto *CanonicalVD = PrivateVD->getCanonicalDecl();
      if (AlreadyEmittedVars.insert(CanonicalVD).second) {
        // If lastprivate variable is a loop control variable for loop-based
        // directive, update its value before copyin back to original
        // variable.
        if (auto *FinalExpr = LoopCountersAndUpdates.lookup(CanonicalVD))
          EmitIgnoredExpr(FinalExpr);
        auto *SrcVD = cast<VarDecl>(cast<DeclRefExpr>(*ISrcRef)->getDecl());
        auto *DestVD = cast<VarDecl>(cast<DeclRefExpr>(*IDestRef)->getDecl());
        // Get the address of the original variable.
        Address OriginalAddr = GetAddrOfLocalVar(DestVD);
        // Get the address of the private variable.
        Address PrivateAddr = GetAddrOfLocalVar(PrivateVD);
        if (auto RefTy = PrivateVD->getType()->getAs<ReferenceType>())
          PrivateAddr =
              Address(Builder.CreateLoad(PrivateAddr),
                      getNaturalTypeAlignment(RefTy->getPointeeType()));
        EmitOMPCopy(Type, OriginalAddr, PrivateAddr, DestVD, SrcVD, AssignOp);
      }
      ++IRef;
      ++ISrcRef;
      ++IDestRef;
    }
    if (auto *PostUpdate = C->getPostUpdateExpr())
      EmitIgnoredExpr(PostUpdate);
  }
  if (IsLastIterCond)
    EmitBlock(DoneBB, /*IsFinished=*/true);
}

void CodeGenFunction::EmitOMPReductionClauseInit(
    const OMPExecutableDirective &D,
    CodeGenFunction::OMPPrivateScope &PrivateScope) {
  if (!HaveInsertPoint())
    return;
  SmallVector<const Expr *, 4> Shareds;
  SmallVector<const Expr *, 4> Privates;
  SmallVector<const Expr *, 4> ReductionOps;
  SmallVector<const Expr *, 4> LHSs;
  SmallVector<const Expr *, 4> RHSs;
  for (const auto *C : D.getClausesOfKind<OMPReductionClause>()) {
    auto IPriv = C->privates().begin();
    auto IRed = C->reduction_ops().begin();
    auto ILHS = C->lhs_exprs().begin();
    auto IRHS = C->rhs_exprs().begin();
    for (const auto *Ref : C->varlists()) {
      Shareds.emplace_back(Ref);
      Privates.emplace_back(*IPriv);
      ReductionOps.emplace_back(*IRed);
      LHSs.emplace_back(*ILHS);
      RHSs.emplace_back(*IRHS);
      std::advance(IPriv, 1);
      std::advance(IRed, 1);
      std::advance(ILHS, 1);
      std::advance(IRHS, 1);
    }
  }
  ReductionCodeGen RedCG(Shareds, Privates, ReductionOps);
  unsigned Count = 0;
  auto ILHS = LHSs.begin();
  auto IRHS = RHSs.begin();
  auto IPriv = Privates.begin();
  for (const auto *IRef : Shareds) {
    auto *PrivateVD = cast<VarDecl>(cast<DeclRefExpr>(*IPriv)->getDecl());
    // Emit private VarDecl with reduction init.
    RedCG.emitSharedLValue(*this, Count);
    RedCG.emitAggregateType(*this, Count);
    auto Emission = EmitAutoVarAlloca(*PrivateVD);
    RedCG.emitInitialization(*this, Count, Emission.getAllocatedAddress(),
                             RedCG.getSharedLValue(Count),
                             [&Emission](CodeGenFunction &CGF) {
                               CGF.EmitAutoVarInit(Emission);
                               return true;
                             });
    EmitAutoVarCleanups(Emission);
    Address BaseAddr = RedCG.adjustPrivateAddress(
        *this, Count, Emission.getAllocatedAddress());
    bool IsRegistered = PrivateScope.addPrivate(
        RedCG.getBaseDecl(Count), [BaseAddr]() -> Address { return BaseAddr; });
    assert(IsRegistered && "private var already registered as private");
    // Silence the warning about unused variable.
    (void)IsRegistered;

    auto *LHSVD = cast<VarDecl>(cast<DeclRefExpr>(*ILHS)->getDecl());
    auto *RHSVD = cast<VarDecl>(cast<DeclRefExpr>(*IRHS)->getDecl());
    QualType Type = PrivateVD->getType();
    bool isaOMPArraySectionExpr = isa<OMPArraySectionExpr>(IRef);
    if (isaOMPArraySectionExpr && Type->isVariablyModifiedType()) {
      // Store the address of the original variable associated with the LHS
      // implicit variable.
      PrivateScope.addPrivate(LHSVD, [&RedCG, Count]() -> Address {
        return RedCG.getSharedLValue(Count).getAddress();
      });
      PrivateScope.addPrivate(RHSVD, [this, PrivateVD]() -> Address {
        return GetAddrOfLocalVar(PrivateVD);
      });
    } else if ((isaOMPArraySectionExpr && Type->isScalarType()) ||
               isa<ArraySubscriptExpr>(IRef)) {
      // Store the address of the original variable associated with the LHS
      // implicit variable.
      PrivateScope.addPrivate(LHSVD, [&RedCG, Count]() -> Address {
        return RedCG.getSharedLValue(Count).getAddress();
      });
      PrivateScope.addPrivate(RHSVD, [this, PrivateVD, RHSVD]() -> Address {
        return Builder.CreateElementBitCast(GetAddrOfLocalVar(PrivateVD),
                                            ConvertTypeForMem(RHSVD->getType()),
                                            "rhs.begin");
      });
    } else {
      QualType Type = PrivateVD->getType();
      bool IsArray = getContext().getAsArrayType(Type) != nullptr;
      Address OriginalAddr = RedCG.getSharedLValue(Count).getAddress();
      // Store the address of the original variable associated with the LHS
      // implicit variable.
      if (IsArray) {
        OriginalAddr = Builder.CreateElementBitCast(
            OriginalAddr, ConvertTypeForMem(LHSVD->getType()), "lhs.begin");
      }
      PrivateScope.addPrivate(
          LHSVD, [OriginalAddr]() -> Address { return OriginalAddr; });
      PrivateScope.addPrivate(
          RHSVD, [this, PrivateVD, RHSVD, IsArray]() -> Address {
            return IsArray
                       ? Builder.CreateElementBitCast(
                             GetAddrOfLocalVar(PrivateVD),
                             ConvertTypeForMem(RHSVD->getType()), "rhs.begin")
                       : GetAddrOfLocalVar(PrivateVD);
          });
    }
    ++ILHS;
    ++IRHS;
    ++IPriv;
    ++Count;
  }
}

void CodeGenFunction::EmitOMPReductionClauseFinal(
    const OMPExecutableDirective &D, const OpenMPDirectiveKind ReductionKind) {
  if (!HaveInsertPoint())
    return;
  llvm::SmallVector<const Expr *, 8> Privates;
  llvm::SmallVector<const Expr *, 8> LHSExprs;
  llvm::SmallVector<const Expr *, 8> RHSExprs;
  llvm::SmallVector<const Expr *, 8> ReductionOps;
  bool HasAtLeastOneReduction = false;
  for (const auto *C : D.getClausesOfKind<OMPReductionClause>()) {
    HasAtLeastOneReduction = true;
    Privates.append(C->privates().begin(), C->privates().end());
    LHSExprs.append(C->lhs_exprs().begin(), C->lhs_exprs().end());
    RHSExprs.append(C->rhs_exprs().begin(), C->rhs_exprs().end());
    ReductionOps.append(C->reduction_ops().begin(), C->reduction_ops().end());
  }
  if (HasAtLeastOneReduction) {
    bool WithNowait = D.getSingleClause<OMPNowaitClause>() ||
                      isOpenMPParallelDirective(D.getDirectiveKind()) ||
                      D.getDirectiveKind() == OMPD_simd;
    bool SimpleReduction = D.getDirectiveKind() == OMPD_simd;
    // Emit nowait reduction if nowait clause is present or directive is a
    // parallel directive (it always has implicit barrier).
    CGM.getOpenMPRuntime().emitReduction(
        *this, D.getLocEnd(), Privates, LHSExprs, RHSExprs, ReductionOps,
        {WithNowait, SimpleReduction, ReductionKind});
  }
}

static void emitPostUpdateForReductionClause(
    CodeGenFunction &CGF, const OMPExecutableDirective &D,
    const llvm::function_ref<llvm::Value *(CodeGenFunction &)> &CondGen) {
  if (!CGF.HaveInsertPoint())
    return;
  llvm::BasicBlock *DoneBB = nullptr;
  for (const auto *C : D.getClausesOfKind<OMPReductionClause>()) {
    if (auto *PostUpdate = C->getPostUpdateExpr()) {
      if (!DoneBB) {
        if (auto *Cond = CondGen(CGF)) {
          // If the first post-update expression is found, emit conditional
          // block if it was requested.
          auto *ThenBB = CGF.createBasicBlock(".omp.reduction.pu");
          DoneBB = CGF.createBasicBlock(".omp.reduction.pu.done");
          CGF.Builder.CreateCondBr(Cond, ThenBB, DoneBB);
          CGF.EmitBlock(ThenBB);
        }
      }
      CGF.EmitIgnoredExpr(PostUpdate);
    }
  }
  if (DoneBB)
    CGF.EmitBlock(DoneBB, /*IsFinished=*/true);
}

namespace {
/// Codegen lambda for appending distribute lower and upper bounds to outlined
/// parallel function. This is necessary for combined constructs such as
/// 'distribute parallel for'
typedef llvm::function_ref<void(CodeGenFunction &,
                                const OMPExecutableDirective &,
                                llvm::SmallVectorImpl<llvm::Value *> &)>
    CodeGenBoundParametersTy;
} // anonymous namespace

static void emitCommonOMPParallelDirective(
    CodeGenFunction &CGF, const OMPExecutableDirective &S,
    OpenMPDirectiveKind InnermostKind, const RegionCodeGenTy &CodeGen,
    const CodeGenBoundParametersTy &CodeGenBoundParameters) {
  const CapturedStmt *CS = S.getCapturedStmt(OMPD_parallel);
  auto OutlinedFn = CGF.CGM.getOpenMPRuntime().emitParallelOutlinedFunction(
      S, *CS->getCapturedDecl()->param_begin(), InnermostKind, CodeGen);
  if (const auto *NumThreadsClause = S.getSingleClause<OMPNumThreadsClause>()) {
    CodeGenFunction::RunCleanupsScope NumThreadsScope(CGF);
    auto NumThreads = CGF.EmitScalarExpr(NumThreadsClause->getNumThreads(),
                                         /*IgnoreResultAssign*/ true);
    CGF.CGM.getOpenMPRuntime().emitNumThreadsClause(
        CGF, NumThreads, NumThreadsClause->getLocStart());
  }
  if (const auto *ProcBindClause = S.getSingleClause<OMPProcBindClause>()) {
    CodeGenFunction::RunCleanupsScope ProcBindScope(CGF);
    CGF.CGM.getOpenMPRuntime().emitProcBindClause(
        CGF, ProcBindClause->getProcBindKind(), ProcBindClause->getLocStart());
  }
  const Expr *IfCond = nullptr;
  for (const auto *C : S.getClausesOfKind<OMPIfClause>()) {
    if (C->getNameModifier() == OMPD_unknown ||
        C->getNameModifier() == OMPD_parallel) {
      IfCond = C->getCondition();
      break;
    }
  }

  OMPParallelScope Scope(CGF, S);
  llvm::SmallVector<llvm::Value *, 16> CapturedVars;
  // Combining 'distribute' with 'for' requires sharing each 'distribute' chunk
  // lower and upper bounds with the pragma 'for' chunking mechanism.
  // The following lambda takes care of appending the lower and upper bound
  // parameters when necessary
  CodeGenBoundParameters(CGF, S, CapturedVars);
  CGF.GenerateOpenMPCapturedVars(*CS, CapturedVars);
  CGF.CGM.getOpenMPRuntime().emitParallelCall(CGF, S.getLocStart(), OutlinedFn,
                                              CapturedVars, IfCond);
}

static void emitEmptyBoundParameters(CodeGenFunction &,
                                     const OMPExecutableDirective &,
                                     llvm::SmallVectorImpl<llvm::Value *> &) {}

void CodeGenFunction::EmitOMPParallelDirective(const OMPParallelDirective &S) {
  // Emit parallel region as a standalone region.
  auto &&CodeGen = [&S](CodeGenFunction &CGF, PrePostActionTy &) {
    OMPPrivateScope PrivateScope(CGF);
    bool Copyins = CGF.EmitOMPCopyinClause(S);
    (void)CGF.EmitOMPFirstprivateClause(S, PrivateScope);
    if (Copyins) {
      // Emit implicit barrier to synchronize threads and avoid data races on
      // propagation master's thread values of threadprivate variables to local
      // instances of that variables of all other implicit threads.
      CGF.CGM.getOpenMPRuntime().emitBarrierCall(
          CGF, S.getLocStart(), OMPD_unknown, /*EmitChecks=*/false,
          /*ForceSimpleCall=*/true);
    }
    CGF.EmitOMPPrivateClause(S, PrivateScope);
    CGF.EmitOMPReductionClauseInit(S, PrivateScope);
    (void)PrivateScope.Privatize();
    CGF.EmitStmt(cast<CapturedStmt>(S.getAssociatedStmt())->getCapturedStmt());
    CGF.EmitOMPReductionClauseFinal(S, /*ReductionKind=*/OMPD_parallel);
  };
  emitCommonOMPParallelDirective(*this, S, OMPD_parallel, CodeGen,
                                 emitEmptyBoundParameters);
  emitPostUpdateForReductionClause(
      *this, S, [](CodeGenFunction &) -> llvm::Value * { return nullptr; });
}

void CodeGenFunction::EmitOMPLoopBody(const OMPLoopDirective &D,
                                      JumpDest LoopExit) {
  RunCleanupsScope BodyScope(*this);
#if INTEL_SPECIFIC_OPENMP
  if (CGM.getLangOpts().IntelOpenMP || CGM.getLangOpts().IntelOpenMPRegion) {
    // Emit variables for orignal loop controls
    for (auto *E : D.counters()) {
      auto *VD = cast<VarDecl>(cast<DeclRefExpr>(E)->getDecl());
      // Emit var without initialization.
      if (!LocalDeclMap.count(VD)) {
        auto VarEmission = EmitAutoVarAlloca(*VD);
        EmitAutoVarCleanups(VarEmission);
      }
    }
  }
#endif // INTEL_SPECIFIC_OPENMP
  // Update counters values on current iteration.
  for (auto I : D.updates()) {
    EmitIgnoredExpr(I);
  }
  // Update the linear variables.
#if INTEL_SPECIFIC_OPENMP
  if (!CGM.getLangOpts().IntelOpenMP && !CGM.getLangOpts().IntelOpenMPRegion)
#endif // INTEL_SPECIFIC_OPENMP
  for (const auto *C : D.getClausesOfKind<OMPLinearClause>()) {
    for (auto *U : C->updates())
      EmitIgnoredExpr(U);
  }

  // On a continue in the body, jump to the end.
  auto Continue = getJumpDestInCurrentScope("omp.body.continue");
  BreakContinueStack.push_back(BreakContinue(LoopExit, Continue));
  // Emit loop body.
  EmitStmt(D.getBody());
  // The end (updates/cleanups).
  EmitBlock(Continue.getBlock());
  BreakContinueStack.pop_back();
}

void CodeGenFunction::EmitOMPInnerLoop(
    const Stmt &S, bool RequiresCleanup, const Expr *LoopCond,
    const Expr *IncExpr,
    const llvm::function_ref<void(CodeGenFunction &)> &BodyGen,
#if INTEL_SPECIFIC_OPENMP
    const llvm::function_ref<void(CodeGenFunction &)> &PostIncGen,
    llvm::BasicBlock *IncomingBlock,
    const Expr *IterationVariable) {
#endif // INTEL_SPECIFIC_OPENMP
  CodeGenFunction::OMPPrivateScope PrivScope(*this);
  auto LoopExit = getJumpDestInCurrentScope("omp.inner.for.end");

  // Start the loop with a block that tests the condition.
  auto CondBlock = createBasicBlock("omp.inner.for.cond");
  EmitBlock(CondBlock);
  const SourceRange &R = S.getSourceRange();
#if INTEL_CUSTOMIZATION
  if (CGM.getLangOpts().IntelOpenMP || CGM.getLangOpts().IntelOpenMPRegion) {
    llvm::SmallVector<const clang::Attr *, 4> Attrs;
    llvm::ArrayRef<const clang::Attr *> AttrRef = Attrs;
    if (auto *LD = dyn_cast<OMPLoopDirective>(&S)) {
      auto *CS = cast<CapturedStmt>(LD->getAssociatedStmt())->getCapturedStmt();
      if (CS->getStmtClass() == Stmt::AttributedStmtClass) {
        auto *AS = cast<AttributedStmt>(CS);
        AttrRef =  AS->getAttrs();
      }
    }
    LoopStack.push(CondBlock, CGM.getContext(), AttrRef,
                   SourceLocToDebugLoc(R.getBegin()),
                   SourceLocToDebugLoc(R.getEnd()));
  } else
#endif // INTEL_CUSTOMIZATION
  LoopStack.push(CondBlock, SourceLocToDebugLoc(R.getBegin()),
                 SourceLocToDebugLoc(R.getEnd()));

  // If there are any cleanups between here and the loop-exit scope,
  // create a block to stage a loop exit along.
  auto ExitBlock = LoopExit.getBlock();
  if (RequiresCleanup)
    ExitBlock = createBasicBlock("omp.inner.for.cond.cleanup");

  auto LoopBody = createBasicBlock("omp.inner.for.body");

  // Emit condition.
  EmitBranchOnBoolExpr(LoopCond, LoopBody, ExitBlock, getProfileCount(&S));
  if (ExitBlock != LoopExit.getBlock()) {
    EmitBlock(ExitBlock);
    EmitBranchThroughCleanup(LoopExit);
  }

  EmitBlock(LoopBody);
  incrementProfileCounter(&S);

  // Create a block for the increment.
  auto Continue = getJumpDestInCurrentScope("omp.inner.for.inc");
  BreakContinueStack.push_back(BreakContinue(LoopExit, Continue));

  BodyGen(*this);

  // Emit "IV = IV + 1" and a back-edge to the condition block.
  EmitBlock(Continue.getBlock());
  EmitIgnoredExpr(IncExpr);
  PostIncGen(*this);
  BreakContinueStack.pop_back();
  EmitBranch(CondBlock);
  LoopStack.pop();
  // Emit the fall-through block.
  EmitBlock(LoopExit.getBlock());
}

bool CodeGenFunction::EmitOMPLinearClauseInit(const OMPLoopDirective &D) {
  if (!HaveInsertPoint())
    return false;
  // Emit inits for the linear variables.
  bool HasLinears = false;
  for (const auto *C : D.getClausesOfKind<OMPLinearClause>()) {
    for (auto *Init : C->inits()) {
      HasLinears = true;
      auto *VD = cast<VarDecl>(cast<DeclRefExpr>(Init)->getDecl());
      if (auto *Ref = dyn_cast<DeclRefExpr>(VD->getInit()->IgnoreImpCasts())) {
        AutoVarEmission Emission = EmitAutoVarAlloca(*VD);
        auto *OrigVD = cast<VarDecl>(Ref->getDecl());
        DeclRefExpr DRE(const_cast<VarDecl *>(OrigVD),
                        CapturedStmtInfo->lookup(OrigVD) != nullptr,
                        VD->getInit()->getType(), VK_LValue,
                        VD->getInit()->getExprLoc());
        EmitExprAsInit(&DRE, VD, MakeAddrLValue(Emission.getAllocatedAddress(),
                                                VD->getType()),
                       /*capturedByInit=*/false);
        EmitAutoVarCleanups(Emission);
      } else
        EmitVarDecl(*VD);
    }
    // Emit the linear steps for the linear clauses.
    // If a step is not constant, it is pre-calculated before the loop.
    if (auto CS = cast_or_null<BinaryOperator>(C->getCalcStep()))
      if (auto SaveRef = cast<DeclRefExpr>(CS->getLHS())) {
        EmitVarDecl(*cast<VarDecl>(SaveRef->getDecl()));
        // Emit calculation of the linear step.
        EmitIgnoredExpr(CS);
      }
  }
  return HasLinears;
}

void CodeGenFunction::EmitOMPLinearClauseFinal(
    const OMPLoopDirective &D,
    const llvm::function_ref<llvm::Value *(CodeGenFunction &)> &CondGen) {
  if (!HaveInsertPoint())
    return;
  llvm::BasicBlock *DoneBB = nullptr;
  // Emit the final values of the linear variables.
  for (const auto *C : D.getClausesOfKind<OMPLinearClause>()) {
    auto IC = C->varlist_begin();
    for (auto *F : C->finals()) {
      if (!DoneBB) {
        if (auto *Cond = CondGen(*this)) {
          // If the first post-update expression is found, emit conditional
          // block if it was requested.
          auto *ThenBB = createBasicBlock(".omp.linear.pu");
          DoneBB = createBasicBlock(".omp.linear.pu.done");
          Builder.CreateCondBr(Cond, ThenBB, DoneBB);
          EmitBlock(ThenBB);
        }
      }
      auto *OrigVD = cast<VarDecl>(cast<DeclRefExpr>(*IC)->getDecl());
      DeclRefExpr DRE(const_cast<VarDecl *>(OrigVD),
                      CapturedStmtInfo->lookup(OrigVD) != nullptr,
                      (*IC)->getType(), VK_LValue, (*IC)->getExprLoc());
      Address OrigAddr = EmitLValue(&DRE).getAddress();
      CodeGenFunction::OMPPrivateScope VarScope(*this);
      VarScope.addPrivate(OrigVD, [OrigAddr]() -> Address { return OrigAddr; });
      (void)VarScope.Privatize();
      EmitIgnoredExpr(F);
      ++IC;
    }
    if (auto *PostUpdate = C->getPostUpdateExpr())
      EmitIgnoredExpr(PostUpdate);
  }
  if (DoneBB)
    EmitBlock(DoneBB, /*IsFinished=*/true);
}

static void emitAlignedClause(CodeGenFunction &CGF,
                              const OMPExecutableDirective &D) {
  if (!CGF.HaveInsertPoint())
    return;
  for (const auto *Clause : D.getClausesOfKind<OMPAlignedClause>()) {
    unsigned ClauseAlignment = 0;
    if (auto AlignmentExpr = Clause->getAlignment()) {
      auto AlignmentCI =
          cast<llvm::ConstantInt>(CGF.EmitScalarExpr(AlignmentExpr));
      ClauseAlignment = static_cast<unsigned>(AlignmentCI->getZExtValue());
    }
    for (auto E : Clause->varlists()) {
      unsigned Alignment = ClauseAlignment;
      if (Alignment == 0) {
        // OpenMP [2.8.1, Description]
        // If no optional parameter is specified, implementation-defined default
        // alignments for SIMD instructions on the target platforms are assumed.
        Alignment =
            CGF.getContext()
                .toCharUnitsFromBits(CGF.getContext().getOpenMPDefaultSimdAlign(
                    E->getType()->getPointeeType()))
                .getQuantity();
      }
      assert((Alignment == 0 || llvm::isPowerOf2_32(Alignment)) &&
             "alignment is not power of 2");
      if (Alignment != 0) {
        llvm::Value *PtrValue = CGF.EmitScalarExpr(E);
        CGF.EmitAlignmentAssumption(PtrValue, Alignment);
      }
    }
  }
}

void CodeGenFunction::EmitOMPPrivateLoopCounters(
    const OMPLoopDirective &S, CodeGenFunction::OMPPrivateScope &LoopScope) {
  if (!HaveInsertPoint())
    return;
  auto I = S.private_counters().begin();
  for (auto *E : S.counters()) {
    auto *VD = cast<VarDecl>(cast<DeclRefExpr>(E)->getDecl());
    auto *PrivateVD = cast<VarDecl>(cast<DeclRefExpr>(*I)->getDecl());
    (void)LoopScope.addPrivate(VD, [&]() -> Address {
      // Emit var without initialization.
      if (!LocalDeclMap.count(PrivateVD)) {
        auto VarEmission = EmitAutoVarAlloca(*PrivateVD);
        EmitAutoVarCleanups(VarEmission);
      }
      DeclRefExpr DRE(const_cast<VarDecl *>(PrivateVD),
                      /*RefersToEnclosingVariableOrCapture=*/false,
                      (*I)->getType(), VK_LValue, (*I)->getExprLoc());
      return EmitLValue(&DRE).getAddress();
    });
    if (LocalDeclMap.count(VD) || CapturedStmtInfo->lookup(VD) ||
        VD->hasGlobalStorage()) {
      (void)LoopScope.addPrivate(PrivateVD, [&]() -> Address {
        DeclRefExpr DRE(const_cast<VarDecl *>(VD),
                        LocalDeclMap.count(VD) || CapturedStmtInfo->lookup(VD),
                        E->getType(), VK_LValue, E->getExprLoc());
        return EmitLValue(&DRE).getAddress();
      });
    }
    ++I;
  }
}

static void emitPreCond(CodeGenFunction &CGF, const OMPLoopDirective &S,
                        const Expr *Cond, llvm::BasicBlock *TrueBlock,
                        llvm::BasicBlock *FalseBlock, uint64_t TrueCount) {
  if (!CGF.HaveInsertPoint())
    return;
  {
    CodeGenFunction::OMPPrivateScope PreCondScope(CGF);
    CGF.EmitOMPPrivateLoopCounters(S, PreCondScope);
    (void)PreCondScope.Privatize();
    // Get initial values of real counters.
    for (auto I : S.inits()) {
      CGF.EmitIgnoredExpr(I);
    }
  }
  // Check that loop is executed at least one time.
  CGF.EmitBranchOnBoolExpr(Cond, TrueBlock, FalseBlock, TrueCount);
}

void CodeGenFunction::EmitOMPLinearClause(
    const OMPLoopDirective &D, CodeGenFunction::OMPPrivateScope &PrivateScope) {
  if (!HaveInsertPoint())
    return;
  llvm::DenseSet<const VarDecl *> SIMDLCVs;
  if (isOpenMPSimdDirective(D.getDirectiveKind())) {
    auto *LoopDirective = cast<OMPLoopDirective>(&D);
    for (auto *C : LoopDirective->counters()) {
      SIMDLCVs.insert(
          cast<VarDecl>(cast<DeclRefExpr>(C)->getDecl())->getCanonicalDecl());
    }
  }
  for (const auto *C : D.getClausesOfKind<OMPLinearClause>()) {
    auto CurPrivate = C->privates().begin();
    for (auto *E : C->varlists()) {
      auto *VD = cast<VarDecl>(cast<DeclRefExpr>(E)->getDecl());
      auto *PrivateVD =
          cast<VarDecl>(cast<DeclRefExpr>(*CurPrivate)->getDecl());
      if (!SIMDLCVs.count(VD->getCanonicalDecl())) {
        bool IsRegistered = PrivateScope.addPrivate(VD, [&]() -> Address {
          // Emit private VarDecl with copy init.
          EmitVarDecl(*PrivateVD);
          return GetAddrOfLocalVar(PrivateVD);
        });
        assert(IsRegistered && "linear var already registered as private");
        // Silence the warning about unused variable.
        (void)IsRegistered;
      } else
        EmitVarDecl(*PrivateVD);
      ++CurPrivate;
    }
  }
}

static void emitSimdlenSafelenClause(CodeGenFunction &CGF,
                                     const OMPExecutableDirective &D,
                                     bool IsMonotonic) {
  if (!CGF.HaveInsertPoint())
    return;
  if (const auto *C = D.getSingleClause<OMPSimdlenClause>()) {
    RValue Len = CGF.EmitAnyExpr(C->getSimdlen(), AggValueSlot::ignored(),
                                 /*ignoreResult=*/true);
    llvm::ConstantInt *Val = cast<llvm::ConstantInt>(Len.getScalarVal());
    CGF.LoopStack.setVectorizeWidth(Val->getZExtValue());
    // In presence of finite 'safelen', it may be unsafe to mark all
    // the memory instructions parallel, because loop-carried
    // dependences of 'safelen' iterations are possible.
    if (!IsMonotonic)
      CGF.LoopStack.setParallel(!D.getSingleClause<OMPSafelenClause>());
  } else if (const auto *C = D.getSingleClause<OMPSafelenClause>()) {
    RValue Len = CGF.EmitAnyExpr(C->getSafelen(), AggValueSlot::ignored(),
                                 /*ignoreResult=*/true);
    llvm::ConstantInt *Val = cast<llvm::ConstantInt>(Len.getScalarVal());
    CGF.LoopStack.setVectorizeWidth(Val->getZExtValue());
    // In presence of finite 'safelen', it may be unsafe to mark all
    // the memory instructions parallel, because loop-carried
    // dependences of 'safelen' iterations are possible.
    CGF.LoopStack.setParallel(false);
  }
}

void CodeGenFunction::EmitOMPSimdInit(const OMPLoopDirective &D,
                                      bool IsMonotonic) {
  // Walk clauses and process safelen/lastprivate.
  LoopStack.setParallel(!IsMonotonic);
  LoopStack.setVectorizeEnable(true);
  emitSimdlenSafelenClause(*this, D, IsMonotonic);
}

void CodeGenFunction::EmitOMPSimdFinal(
    const OMPLoopDirective &D,
    const llvm::function_ref<llvm::Value *(CodeGenFunction &)> &CondGen) {
  if (!HaveInsertPoint())
    return;
  llvm::BasicBlock *DoneBB = nullptr;
  auto IC = D.counters().begin();
  auto IPC = D.private_counters().begin();
  for (auto F : D.finals()) {
    auto *OrigVD = cast<VarDecl>(cast<DeclRefExpr>((*IC))->getDecl());
    auto *PrivateVD = cast<VarDecl>(cast<DeclRefExpr>((*IPC))->getDecl());
    auto *CED = dyn_cast<OMPCapturedExprDecl>(OrigVD);
    if (LocalDeclMap.count(OrigVD) || CapturedStmtInfo->lookup(OrigVD) ||
        OrigVD->hasGlobalStorage() || CED) {
      if (!DoneBB) {
        if (auto *Cond = CondGen(*this)) {
          // If the first post-update expression is found, emit conditional
          // block if it was requested.
          auto *ThenBB = createBasicBlock(".omp.final.then");
          DoneBB = createBasicBlock(".omp.final.done");
          Builder.CreateCondBr(Cond, ThenBB, DoneBB);
          EmitBlock(ThenBB);
        }
      }
      Address OrigAddr = Address::invalid();
      if (CED)
        OrigAddr = EmitLValue(CED->getInit()->IgnoreImpCasts()).getAddress();
      else {
        DeclRefExpr DRE(const_cast<VarDecl *>(PrivateVD),
                        /*RefersToEnclosingVariableOrCapture=*/false,
                        (*IPC)->getType(), VK_LValue, (*IPC)->getExprLoc());
        OrigAddr = EmitLValue(&DRE).getAddress();
      }
      OMPPrivateScope VarScope(*this);
      VarScope.addPrivate(OrigVD,
                          [OrigAddr]() -> Address { return OrigAddr; });
      (void)VarScope.Privatize();
      EmitIgnoredExpr(F);
    }
    ++IC;
    ++IPC;
  }
  if (DoneBB)
    EmitBlock(DoneBB, /*IsFinished=*/true);
}

static void emitOMPLoopBodyWithStopPoint(CodeGenFunction &CGF,
                                         const OMPLoopDirective &S,
                                         CodeGenFunction::JumpDest LoopExit) {
  CGF.EmitOMPLoopBody(S, LoopExit);
  CGF.EmitStopPoint(&S);
}

static void emitOMPSimdRegion(CodeGenFunction &CGF, const OMPLoopDirective &S,
                              PrePostActionTy &Action) {
  Action.Enter(CGF);
  assert(isOpenMPSimdDirective(S.getDirectiveKind()) &&
         "Expected simd directive");
  OMPLoopScope PreInitScope(CGF, S);
  // if (PreCond) {
  //   for (IV in 0..LastIteration) BODY;
  //   <Final counter/linear vars updates>;
  // }
  //

  // Emit: if (PreCond) - begin.
  // If the condition constant folds and can be elided, avoid emitting the
  // whole loop.
  bool CondConstant;
  llvm::BasicBlock *ContBlock = nullptr;
  if (CGF.ConstantFoldsToSimpleInteger(S.getPreCond(), CondConstant)) {
    if (!CondConstant)
      return;
  } else {
    auto *ThenBlock = CGF.createBasicBlock("simd.if.then");
    ContBlock = CGF.createBasicBlock("simd.if.end");
    emitPreCond(CGF, S, S.getPreCond(), ThenBlock, ContBlock,
                CGF.getProfileCount(&S));
    CGF.EmitBlock(ThenBlock);
    CGF.incrementProfileCounter(&S);
  }

  // Emit the loop iteration variable.
  const Expr *IVExpr = S.getIterationVariable();
  const VarDecl *IVDecl = cast<VarDecl>(cast<DeclRefExpr>(IVExpr)->getDecl());
  CGF.EmitVarDecl(*IVDecl);
  CGF.EmitIgnoredExpr(S.getInit());

  // Emit the iterations count variable.
  // If it is not a variable, Sema decided to calculate iterations count on
  // each iteration (e.g., it is foldable into a constant).
  if (auto LIExpr = dyn_cast<DeclRefExpr>(S.getLastIteration())) {
    CGF.EmitVarDecl(*cast<VarDecl>(LIExpr->getDecl()));
    // Emit calculation of the iterations count.
    CGF.EmitIgnoredExpr(S.getCalcLastIteration());
  }

  CGF.EmitOMPSimdInit(S);

  emitAlignedClause(CGF, S);
  (void)CGF.EmitOMPLinearClauseInit(S);
  {
    CodeGenFunction::OMPPrivateScope LoopScope(CGF);
    CGF.EmitOMPPrivateLoopCounters(S, LoopScope);
    CGF.EmitOMPLinearClause(S, LoopScope);
    CGF.EmitOMPPrivateClause(S, LoopScope);
    CGF.EmitOMPReductionClauseInit(S, LoopScope);
    bool HasLastprivateClause = CGF.EmitOMPLastprivateClauseInit(S, LoopScope);
    (void)LoopScope.Privatize();
    CGF.EmitOMPInnerLoop(S, LoopScope.requiresCleanups(), S.getCond(),
                         S.getInc(),
                         [&S](CodeGenFunction &CGF) {
                           CGF.EmitOMPLoopBody(S, CodeGenFunction::JumpDest());
                           CGF.EmitStopPoint(&S);
                         },
                         [](CodeGenFunction &) {});
    CGF.EmitOMPSimdFinal(
        S, [](CodeGenFunction &) -> llvm::Value * { return nullptr; });
    // Emit final copy of the lastprivate variables at the end of loops.
    if (HasLastprivateClause)
      CGF.EmitOMPLastprivateClauseFinal(S, /*NoFinals=*/true);
    CGF.EmitOMPReductionClauseFinal(S, /*ReductionKind=*/OMPD_simd);
    emitPostUpdateForReductionClause(
        CGF, S, [](CodeGenFunction &) -> llvm::Value * { return nullptr; });
  }
  CGF.EmitOMPLinearClauseFinal(
      S, [](CodeGenFunction &) -> llvm::Value * { return nullptr; });
  // Emit: if (PreCond) - end.
  if (ContBlock) {
    CGF.EmitBranch(ContBlock);
    CGF.EmitBlock(ContBlock, true);
  }
}

void CodeGenFunction::EmitOMPSimdDirective(const OMPSimdDirective &S) {
  auto &&CodeGen = [&S](CodeGenFunction &CGF, PrePostActionTy &Action) {
    emitOMPSimdRegion(CGF, S, Action);
  };
  OMPLexicalScope Scope(*this, S, /*AsInlined=*/true);
  CGM.getOpenMPRuntime().emitInlinedDirective(*this, OMPD_simd, CodeGen);
}

void CodeGenFunction::EmitOMPOuterLoop(
    bool DynamicOrOrdered, bool IsMonotonic, const OMPLoopDirective &S,
    CodeGenFunction::OMPPrivateScope &LoopScope,
    const CodeGenFunction::OMPLoopArguments &LoopArgs,
    const CodeGenFunction::CodeGenLoopTy &CodeGenLoop,
    const CodeGenFunction::CodeGenOrderedTy &CodeGenOrdered) {
  auto &RT = CGM.getOpenMPRuntime();

  const Expr *IVExpr = S.getIterationVariable();
  const unsigned IVSize = getContext().getTypeSize(IVExpr->getType());
  const bool IVSigned = IVExpr->getType()->hasSignedIntegerRepresentation();

  auto LoopExit = getJumpDestInCurrentScope("omp.dispatch.end");

  // Start the loop with a block that tests the condition.
  auto CondBlock = createBasicBlock("omp.dispatch.cond");
  EmitBlock(CondBlock);
  const SourceRange &R = S.getSourceRange();
  LoopStack.push(CondBlock, SourceLocToDebugLoc(R.getBegin()),
                 SourceLocToDebugLoc(R.getEnd()));

  llvm::Value *BoolCondVal = nullptr;
  if (!DynamicOrOrdered) {
    // UB = min(UB, GlobalUB) or
    // UB = min(UB, PrevUB) for combined loop sharing constructs (e.g.
    // 'distribute parallel for')
    EmitIgnoredExpr(LoopArgs.EUB);
    // IV = LB
    EmitIgnoredExpr(LoopArgs.Init);
    // IV < UB
    BoolCondVal = EvaluateExprAsBool(LoopArgs.Cond);
  } else {
    BoolCondVal =
        RT.emitForNext(*this, S.getLocStart(), IVSize, IVSigned, LoopArgs.IL,
                       LoopArgs.LB, LoopArgs.UB, LoopArgs.ST);
  }

  // If there are any cleanups between here and the loop-exit scope,
  // create a block to stage a loop exit along.
  auto ExitBlock = LoopExit.getBlock();
  if (LoopScope.requiresCleanups())
    ExitBlock = createBasicBlock("omp.dispatch.cleanup");

  auto LoopBody = createBasicBlock("omp.dispatch.body");
  Builder.CreateCondBr(BoolCondVal, LoopBody, ExitBlock);
  if (ExitBlock != LoopExit.getBlock()) {
    EmitBlock(ExitBlock);
    EmitBranchThroughCleanup(LoopExit);
  }
  EmitBlock(LoopBody);

  // Emit "IV = LB" (in case of static schedule, we have already calculated new
  // LB for loop condition and emitted it above).
  if (DynamicOrOrdered)
    EmitIgnoredExpr(LoopArgs.Init);

  // Create a block for the increment.
  auto Continue = getJumpDestInCurrentScope("omp.dispatch.inc");
  BreakContinueStack.push_back(BreakContinue(LoopExit, Continue));

  // Generate !llvm.loop.parallel metadata for loads and stores for loops
  // with dynamic/guided scheduling and without ordered clause.
  if (!isOpenMPSimdDirective(S.getDirectiveKind()))
    LoopStack.setParallel(!IsMonotonic);
  else
    EmitOMPSimdInit(S, IsMonotonic);

  SourceLocation Loc = S.getLocStart();

  // when 'distribute' is not combined with a 'for':
  // while (idx <= UB) { BODY; ++idx; }
  // when 'distribute' is combined with a 'for'
  // (e.g. 'distribute parallel for')
  // while (idx <= UB) { <CodeGen rest of pragma>; idx += ST; }
  EmitOMPInnerLoop(
      S, LoopScope.requiresCleanups(), LoopArgs.Cond, LoopArgs.IncExpr,
      [&S, LoopExit, &CodeGenLoop](CodeGenFunction &CGF) {
        CodeGenLoop(CGF, S, LoopExit);
      },
      [IVSize, IVSigned, Loc, &CodeGenOrdered](CodeGenFunction &CGF) {
        CodeGenOrdered(CGF, Loc, IVSize, IVSigned);
      });

  EmitBlock(Continue.getBlock());
  BreakContinueStack.pop_back();
  if (!DynamicOrOrdered) {
    // Emit "LB = LB + Stride", "UB = UB + Stride".
    EmitIgnoredExpr(LoopArgs.NextLB);
    EmitIgnoredExpr(LoopArgs.NextUB);
  }

  EmitBranch(CondBlock);
  LoopStack.pop();
  // Emit the fall-through block.
  EmitBlock(LoopExit.getBlock());

  // Tell the runtime we are done.
  auto &&CodeGen = [DynamicOrOrdered, &S](CodeGenFunction &CGF) {
    if (!DynamicOrOrdered)
      CGF.CGM.getOpenMPRuntime().emitForStaticFinish(CGF, S.getLocEnd(),
                                                     S.getDirectiveKind());
  };
  OMPCancelStack.emitExit(*this, S.getDirectiveKind(), CodeGen);
}

void CodeGenFunction::EmitOMPForOuterLoop(
    const OpenMPScheduleTy &ScheduleKind, bool IsMonotonic,
    const OMPLoopDirective &S, OMPPrivateScope &LoopScope, bool Ordered,
    const OMPLoopArguments &LoopArgs,
    const CodeGenDispatchBoundsTy &CGDispatchBounds) {
  auto &RT = CGM.getOpenMPRuntime();

  // Dynamic scheduling of the outer loop (dynamic, guided, auto, runtime).
  const bool DynamicOrOrdered =
      Ordered || RT.isDynamic(ScheduleKind.Schedule);

  assert((Ordered ||
          !RT.isStaticNonchunked(ScheduleKind.Schedule,
                                 LoopArgs.Chunk != nullptr)) &&
         "static non-chunked schedule does not need outer loop");

  // Emit outer loop.
  //
  // OpenMP [2.7.1, Loop Construct, Description, table 2-1]
  // When schedule(dynamic,chunk_size) is specified, the iterations are
  // distributed to threads in the team in chunks as the threads request them.
  // Each thread executes a chunk of iterations, then requests another chunk,
  // until no chunks remain to be distributed. Each chunk contains chunk_size
  // iterations, except for the last chunk to be distributed, which may have
  // fewer iterations. When no chunk_size is specified, it defaults to 1.
  //
  // When schedule(guided,chunk_size) is specified, the iterations are assigned
  // to threads in the team in chunks as the executing threads request them.
  // Each thread executes a chunk of iterations, then requests another chunk,
  // until no chunks remain to be assigned. For a chunk_size of 1, the size of
  // each chunk is proportional to the number of unassigned iterations divided
  // by the number of threads in the team, decreasing to 1. For a chunk_size
  // with value k (greater than 1), the size of each chunk is determined in the
  // same way, with the restriction that the chunks do not contain fewer than k
  // iterations (except for the last chunk to be assigned, which may have fewer
  // than k iterations).
  //
  // When schedule(auto) is specified, the decision regarding scheduling is
  // delegated to the compiler and/or runtime system. The programmer gives the
  // implementation the freedom to choose any possible mapping of iterations to
  // threads in the team.
  //
  // When schedule(runtime) is specified, the decision regarding scheduling is
  // deferred until run time, and the schedule and chunk size are taken from the
  // run-sched-var ICV. If the ICV is set to auto, the schedule is
  // implementation defined
  //
  // while(__kmpc_dispatch_next(&LB, &UB)) {
  //   idx = LB;
  //   while (idx <= UB) { BODY; ++idx;
  //   __kmpc_dispatch_fini_(4|8)[u](); // For ordered loops only.
  //   } // inner loop
  // }
  //
  // OpenMP [2.7.1, Loop Construct, Description, table 2-1]
  // When schedule(static, chunk_size) is specified, iterations are divided into
  // chunks of size chunk_size, and the chunks are assigned to the threads in
  // the team in a round-robin fashion in the order of the thread number.
  //
  // while(UB = min(UB, GlobalUB), idx = LB, idx < UB) {
  //   while (idx <= UB) { BODY; ++idx; } // inner loop
  //   LB = LB + ST;
  //   UB = UB + ST;
  // }
  //

  const Expr *IVExpr = S.getIterationVariable();
  const unsigned IVSize = getContext().getTypeSize(IVExpr->getType());
  const bool IVSigned = IVExpr->getType()->hasSignedIntegerRepresentation();

  if (DynamicOrOrdered) {
    auto DispatchBounds = CGDispatchBounds(*this, S, LoopArgs.LB, LoopArgs.UB);
    llvm::Value *LBVal = DispatchBounds.first;
    llvm::Value *UBVal = DispatchBounds.second;
    CGOpenMPRuntime::DispatchRTInput DipatchRTInputValues = {LBVal, UBVal,
                                                             LoopArgs.Chunk};
    RT.emitForDispatchInit(*this, S.getLocStart(), ScheduleKind, IVSize,
                           IVSigned, Ordered, DipatchRTInputValues);
  } else {
    CGOpenMPRuntime::StaticRTInput StaticInit(
        IVSize, IVSigned, Ordered, LoopArgs.IL, LoopArgs.LB, LoopArgs.UB,
        LoopArgs.ST, LoopArgs.Chunk);
    RT.emitForStaticInit(*this, S.getLocStart(), S.getDirectiveKind(),
                         ScheduleKind, StaticInit);
  }

  auto &&CodeGenOrdered = [Ordered](CodeGenFunction &CGF, SourceLocation Loc,
                                    const unsigned IVSize,
                                    const bool IVSigned) {
    if (Ordered) {
      CGF.CGM.getOpenMPRuntime().emitForOrderedIterationEnd(CGF, Loc, IVSize,
                                                            IVSigned);
    }
  };

  OMPLoopArguments OuterLoopArgs(LoopArgs.LB, LoopArgs.UB, LoopArgs.ST,
                                 LoopArgs.IL, LoopArgs.Chunk, LoopArgs.EUB);
  OuterLoopArgs.IncExpr = S.getInc();
  OuterLoopArgs.Init = S.getInit();
  OuterLoopArgs.Cond = S.getCond();
  OuterLoopArgs.NextLB = S.getNextLowerBound();
  OuterLoopArgs.NextUB = S.getNextUpperBound();
  EmitOMPOuterLoop(DynamicOrOrdered, IsMonotonic, S, LoopScope, OuterLoopArgs,
                   emitOMPLoopBodyWithStopPoint, CodeGenOrdered);
}

static void emitEmptyOrdered(CodeGenFunction &, SourceLocation Loc,
                             const unsigned IVSize, const bool IVSigned) {}

void CodeGenFunction::EmitOMPDistributeOuterLoop(
    OpenMPDistScheduleClauseKind ScheduleKind, const OMPLoopDirective &S,
    OMPPrivateScope &LoopScope, const OMPLoopArguments &LoopArgs,
    const CodeGenLoopTy &CodeGenLoopContent) {

  auto &RT = CGM.getOpenMPRuntime();

  // Emit outer loop.
  // Same behavior as a OMPForOuterLoop, except that schedule cannot be
  // dynamic
  //

  const Expr *IVExpr = S.getIterationVariable();
  const unsigned IVSize = getContext().getTypeSize(IVExpr->getType());
  const bool IVSigned = IVExpr->getType()->hasSignedIntegerRepresentation();

  CGOpenMPRuntime::StaticRTInput StaticInit(
      IVSize, IVSigned, /* Ordered = */ false, LoopArgs.IL, LoopArgs.LB,
      LoopArgs.UB, LoopArgs.ST, LoopArgs.Chunk);
  RT.emitDistributeStaticInit(*this, S.getLocStart(), ScheduleKind, StaticInit);

  // for combined 'distribute' and 'for' the increment expression of distribute
  // is store in DistInc. For 'distribute' alone, it is in Inc.
  Expr *IncExpr;
  if (isOpenMPLoopBoundSharingDirective(S.getDirectiveKind()))
    IncExpr = S.getDistInc();
  else
    IncExpr = S.getInc();

  // this routine is shared by 'omp distribute parallel for' and
  // 'omp distribute': select the right EUB expression depending on the
  // directive
  OMPLoopArguments OuterLoopArgs;
  OuterLoopArgs.LB = LoopArgs.LB;
  OuterLoopArgs.UB = LoopArgs.UB;
  OuterLoopArgs.ST = LoopArgs.ST;
  OuterLoopArgs.IL = LoopArgs.IL;
  OuterLoopArgs.Chunk = LoopArgs.Chunk;
  OuterLoopArgs.EUB = isOpenMPLoopBoundSharingDirective(S.getDirectiveKind())
                          ? S.getCombinedEnsureUpperBound()
                          : S.getEnsureUpperBound();
  OuterLoopArgs.IncExpr = IncExpr;
  OuterLoopArgs.Init = isOpenMPLoopBoundSharingDirective(S.getDirectiveKind())
                           ? S.getCombinedInit()
                           : S.getInit();
  OuterLoopArgs.Cond = isOpenMPLoopBoundSharingDirective(S.getDirectiveKind())
                           ? S.getCombinedCond()
                           : S.getCond();
  OuterLoopArgs.NextLB = isOpenMPLoopBoundSharingDirective(S.getDirectiveKind())
                             ? S.getCombinedNextLowerBound()
                             : S.getNextLowerBound();
  OuterLoopArgs.NextUB = isOpenMPLoopBoundSharingDirective(S.getDirectiveKind())
                             ? S.getCombinedNextUpperBound()
                             : S.getNextUpperBound();

  EmitOMPOuterLoop(/* DynamicOrOrdered = */ false, /* IsMonotonic = */ false, S,
                   LoopScope, OuterLoopArgs, CodeGenLoopContent,
                   emitEmptyOrdered);
}

/// Emit a helper variable and return corresponding lvalue.
static LValue EmitOMPHelperVar(CodeGenFunction &CGF,
                               const DeclRefExpr *Helper) {
  auto VDecl = cast<VarDecl>(Helper->getDecl());
  CGF.EmitVarDecl(*VDecl);
  return CGF.EmitLValue(Helper);
}

static std::pair<LValue, LValue>
emitDistributeParallelForInnerBounds(CodeGenFunction &CGF,
                                     const OMPExecutableDirective &S) {
  const OMPLoopDirective &LS = cast<OMPLoopDirective>(S);
  LValue LB =
      EmitOMPHelperVar(CGF, cast<DeclRefExpr>(LS.getLowerBoundVariable()));
  LValue UB =
      EmitOMPHelperVar(CGF, cast<DeclRefExpr>(LS.getUpperBoundVariable()));

  // When composing 'distribute' with 'for' (e.g. as in 'distribute
  // parallel for') we need to use the 'distribute'
  // chunk lower and upper bounds rather than the whole loop iteration
  // space. These are parameters to the outlined function for 'parallel'
  // and we copy the bounds of the previous schedule into the
  // the current ones.
  LValue PrevLB = CGF.EmitLValue(LS.getPrevLowerBoundVariable());
  LValue PrevUB = CGF.EmitLValue(LS.getPrevUpperBoundVariable());
  llvm::Value *PrevLBVal = CGF.EmitLoadOfScalar(PrevLB, SourceLocation());
  PrevLBVal = CGF.EmitScalarConversion(
      PrevLBVal, LS.getPrevLowerBoundVariable()->getType(),
      LS.getIterationVariable()->getType(), SourceLocation());
  llvm::Value *PrevUBVal = CGF.EmitLoadOfScalar(PrevUB, SourceLocation());
  PrevUBVal = CGF.EmitScalarConversion(
      PrevUBVal, LS.getPrevUpperBoundVariable()->getType(),
      LS.getIterationVariable()->getType(), SourceLocation());

  CGF.EmitStoreOfScalar(PrevLBVal, LB);
  CGF.EmitStoreOfScalar(PrevUBVal, UB);

  return {LB, UB};
}

/// if the 'for' loop has a dispatch schedule (e.g. dynamic, guided) then
/// we need to use the LB and UB expressions generated by the worksharing
/// code generation support, whereas in non combined situations we would
/// just emit 0 and the LastIteration expression
/// This function is necessary due to the difference of the LB and UB
/// types for the RT emission routines for 'for_static_init' and
/// 'for_dispatch_init'
static std::pair<llvm::Value *, llvm::Value *>
emitDistributeParallelForDispatchBounds(CodeGenFunction &CGF,
                                        const OMPExecutableDirective &S,
                                        Address LB, Address UB) {
  const OMPLoopDirective &LS = cast<OMPLoopDirective>(S);
  const Expr *IVExpr = LS.getIterationVariable();
  // when implementing a dynamic schedule for a 'for' combined with a
  // 'distribute' (e.g. 'distribute parallel for'), the 'for' loop
  // is not normalized as each team only executes its own assigned
  // distribute chunk
  QualType IteratorTy = IVExpr->getType();
  llvm::Value *LBVal = CGF.EmitLoadOfScalar(LB, /*Volatile=*/false, IteratorTy,
                                            SourceLocation());
  llvm::Value *UBVal = CGF.EmitLoadOfScalar(UB, /*Volatile=*/false, IteratorTy,
                                            SourceLocation());
  return {LBVal, UBVal};
}

static void emitDistributeParallelForDistributeInnerBoundParams(
    CodeGenFunction &CGF, const OMPExecutableDirective &S,
    llvm::SmallVectorImpl<llvm::Value *> &CapturedVars) {
  const auto &Dir = cast<OMPLoopDirective>(S);
  LValue LB =
      CGF.EmitLValue(cast<DeclRefExpr>(Dir.getCombinedLowerBoundVariable()));
  auto LBCast = CGF.Builder.CreateIntCast(
      CGF.Builder.CreateLoad(LB.getAddress()), CGF.SizeTy, /*isSigned=*/false);
  CapturedVars.push_back(LBCast);
  LValue UB =
      CGF.EmitLValue(cast<DeclRefExpr>(Dir.getCombinedUpperBoundVariable()));

  auto UBCast = CGF.Builder.CreateIntCast(
      CGF.Builder.CreateLoad(UB.getAddress()), CGF.SizeTy, /*isSigned=*/false);
  CapturedVars.push_back(UBCast);
}

static void
emitInnerParallelForWhenCombined(CodeGenFunction &CGF,
                                 const OMPLoopDirective &S,
                                 CodeGenFunction::JumpDest LoopExit) {
  auto &&CGInlinedWorksharingLoop = [&S](CodeGenFunction &CGF,
                                         PrePostActionTy &) {
    bool HasCancel = false;
    if (!isOpenMPSimdDirective(S.getDirectiveKind())) {
      if (const auto *D = dyn_cast<OMPTeamsDistributeParallelForDirective>(&S))
        HasCancel = D->hasCancel();
      else if (const auto *D = dyn_cast<OMPDistributeParallelForDirective>(&S))
        HasCancel = D->hasCancel();
      else if (const auto *D =
                   dyn_cast<OMPTargetTeamsDistributeParallelForDirective>(&S))
        HasCancel = D->hasCancel();
    }
    CodeGenFunction::OMPCancelStackRAII CancelRegion(CGF, S.getDirectiveKind(),
                                                     HasCancel);
    CGF.EmitOMPWorksharingLoop(S, S.getPrevEnsureUpperBound(),
                               emitDistributeParallelForInnerBounds,
                               emitDistributeParallelForDispatchBounds);
  };

  emitCommonOMPParallelDirective(
      CGF, S,
      isOpenMPSimdDirective(S.getDirectiveKind()) ? OMPD_for_simd : OMPD_for,
      CGInlinedWorksharingLoop,
      emitDistributeParallelForDistributeInnerBoundParams);
}

void CodeGenFunction::EmitOMPDistributeParallelForDirective(
    const OMPDistributeParallelForDirective &S) {
  auto &&CodeGen = [&S](CodeGenFunction &CGF, PrePostActionTy &) {
    CGF.EmitOMPDistributeLoop(S, emitInnerParallelForWhenCombined,
                              S.getDistInc());
  };
  OMPLexicalScope Scope(*this, S, /*AsInlined=*/true);
  CGM.getOpenMPRuntime().emitInlinedDirective(*this, OMPD_distribute, CodeGen,
                                              S.hasCancel());
}

void CodeGenFunction::EmitOMPDistributeParallelForSimdDirective(
    const OMPDistributeParallelForSimdDirective &S) {
  OMPLexicalScope Scope(*this, S, /*AsInlined=*/true);
  CGM.getOpenMPRuntime().emitInlinedDirective(
      *this, OMPD_distribute_parallel_for_simd,
      [&S](CodeGenFunction &CGF, PrePostActionTy &) {
        OMPLoopScope PreInitScope(CGF, S);
        CGF.EmitStmt(
            cast<CapturedStmt>(S.getAssociatedStmt())->getCapturedStmt());
      });
}

void CodeGenFunction::EmitOMPDistributeSimdDirective(
    const OMPDistributeSimdDirective &S) {
  OMPLexicalScope Scope(*this, S, /*AsInlined=*/true);
  CGM.getOpenMPRuntime().emitInlinedDirective(
      *this, OMPD_distribute_simd,
      [&S](CodeGenFunction &CGF, PrePostActionTy &) {
        OMPLoopScope PreInitScope(CGF, S);
        CGF.EmitStmt(
            cast<CapturedStmt>(S.getAssociatedStmt())->getCapturedStmt());
      });
}

void CodeGenFunction::EmitOMPTargetSimdDeviceFunction(
    CodeGenModule &CGM, StringRef ParentName, const OMPTargetSimdDirective &S) {
  // Emit SPMD target parallel for region as a standalone region.
  auto &&CodeGen = [&S](CodeGenFunction &CGF, PrePostActionTy &Action) {
    emitOMPSimdRegion(CGF, S, Action);
  };
  llvm::Function *Fn;
  llvm::Constant *Addr;
  // Emit target region as a standalone region.
  CGM.getOpenMPRuntime().emitTargetOutlinedFunction(
      S, ParentName, Fn, Addr, /*IsOffloadEntry=*/true, CodeGen);
  assert(Fn && Addr && "Target device function emission failed.");
}

void CodeGenFunction::EmitOMPTargetSimdDirective(
    const OMPTargetSimdDirective &S) {
  auto &&CodeGen = [&S](CodeGenFunction &CGF, PrePostActionTy &Action) {
    emitOMPSimdRegion(CGF, S, Action);
  };
  emitCommonOMPTargetDirective(*this, S, CodeGen);
}

void CodeGenFunction::EmitOMPTeamsDistributeSimdDirective(
    const OMPTeamsDistributeSimdDirective &S) {
  OMPLexicalScope Scope(*this, S, /*AsInlined=*/true);
  CGM.getOpenMPRuntime().emitInlinedDirective(
      *this, OMPD_teams_distribute_simd,
      [&S](CodeGenFunction &CGF, PrePostActionTy &) {
        OMPLoopScope PreInitScope(CGF, S);
        CGF.EmitStmt(
            cast<CapturedStmt>(S.getAssociatedStmt())->getCapturedStmt());
      });
}

void CodeGenFunction::EmitOMPTeamsDistributeParallelForSimdDirective(
    const OMPTeamsDistributeParallelForSimdDirective &S) {
  OMPLexicalScope Scope(*this, S, /*AsInlined=*/true);
  CGM.getOpenMPRuntime().emitInlinedDirective(
      *this, OMPD_teams_distribute_parallel_for_simd,
      [&S](CodeGenFunction &CGF, PrePostActionTy &) {
        OMPLoopScope PreInitScope(CGF, S);
        CGF.EmitStmt(
            cast<CapturedStmt>(S.getAssociatedStmt())->getCapturedStmt());
      });
}

void CodeGenFunction::EmitOMPTargetTeamsDistributeDirective(
    const OMPTargetTeamsDistributeDirective &S) {
  OMPLexicalScope Scope(*this, S, /*AsInlined=*/true);
  CGM.getOpenMPRuntime().emitInlinedDirective(
      *this, OMPD_target_teams_distribute,
      [&S](CodeGenFunction &CGF, PrePostActionTy &) {
        CGF.EmitStmt(
            cast<CapturedStmt>(S.getAssociatedStmt())->getCapturedStmt());
      });
}

void CodeGenFunction::EmitOMPTargetTeamsDistributeParallelForDirective(
    const OMPTargetTeamsDistributeParallelForDirective &S) {
  OMPLexicalScope Scope(*this, S, /*AsInlined=*/true);
  CGM.getOpenMPRuntime().emitInlinedDirective(
      *this, OMPD_target_teams_distribute_parallel_for,
      [&S](CodeGenFunction &CGF, PrePostActionTy &) {
        CGF.EmitStmt(
            cast<CapturedStmt>(S.getAssociatedStmt())->getCapturedStmt());
      });
}

void CodeGenFunction::EmitOMPTargetTeamsDistributeParallelForSimdDirective(
    const OMPTargetTeamsDistributeParallelForSimdDirective &S) {
  OMPLexicalScope Scope(*this, S, /*AsInlined=*/true);
  CGM.getOpenMPRuntime().emitInlinedDirective(
      *this, OMPD_target_teams_distribute_parallel_for_simd,
      [&S](CodeGenFunction &CGF, PrePostActionTy &) {
        CGF.EmitStmt(
            cast<CapturedStmt>(S.getAssociatedStmt())->getCapturedStmt());
      });
}

void CodeGenFunction::EmitOMPTargetTeamsDistributeSimdDirective(
    const OMPTargetTeamsDistributeSimdDirective &S) {
  OMPLexicalScope Scope(*this, S, /*AsInlined=*/true);
  CGM.getOpenMPRuntime().emitInlinedDirective(
      *this, OMPD_target_teams_distribute_simd,
      [&S](CodeGenFunction &CGF, PrePostActionTy &) {
        CGF.EmitStmt(
            cast<CapturedStmt>(S.getAssociatedStmt())->getCapturedStmt());
      });
}

namespace {
  struct ScheduleKindModifiersTy {
    OpenMPScheduleClauseKind Kind;
    OpenMPScheduleClauseModifier M1;
    OpenMPScheduleClauseModifier M2;
    ScheduleKindModifiersTy(OpenMPScheduleClauseKind Kind,
                            OpenMPScheduleClauseModifier M1,
                            OpenMPScheduleClauseModifier M2)
        : Kind(Kind), M1(M1), M2(M2) {}
  };
} // namespace

bool CodeGenFunction::EmitOMPWorksharingLoop(
    const OMPLoopDirective &S, Expr *EUB,
    const CodeGenLoopBoundsTy &CodeGenLoopBounds,
    const CodeGenDispatchBoundsTy &CGDispatchBounds) {
  // Emit the loop iteration variable.
  auto IVExpr = cast<DeclRefExpr>(S.getIterationVariable());
  auto IVDecl = cast<VarDecl>(IVExpr->getDecl());
  EmitVarDecl(*IVDecl);

  // Emit the iterations count variable.
  // If it is not a variable, Sema decided to calculate iterations count on each
  // iteration (e.g., it is foldable into a constant).
  if (auto LIExpr = dyn_cast<DeclRefExpr>(S.getLastIteration())) {
    EmitVarDecl(*cast<VarDecl>(LIExpr->getDecl()));
    // Emit calculation of the iterations count.
    EmitIgnoredExpr(S.getCalcLastIteration());
  }

  auto &RT = CGM.getOpenMPRuntime();

  bool HasLastprivateClause;
  // Check pre-condition.
  {
    OMPLoopScope PreInitScope(*this, S);
    // Skip the entire loop if we don't meet the precondition.
    // If the condition constant folds and can be elided, avoid emitting the
    // whole loop.
    bool CondConstant;
    llvm::BasicBlock *ContBlock = nullptr;
    if (ConstantFoldsToSimpleInteger(S.getPreCond(), CondConstant)) {
      if (!CondConstant)
        return false;
    } else {
      auto *ThenBlock = createBasicBlock("omp.precond.then");
      ContBlock = createBasicBlock("omp.precond.end");
      emitPreCond(*this, S, S.getPreCond(), ThenBlock, ContBlock,
                  getProfileCount(&S));
      EmitBlock(ThenBlock);
      incrementProfileCounter(&S);
    }

    bool Ordered = false;
    if (auto *OrderedClause = S.getSingleClause<OMPOrderedClause>()) {
      if (OrderedClause->getNumForLoops())
        RT.emitDoacrossInit(*this, S);
      else
        Ordered = true;
    }

    llvm::DenseSet<const Expr *> EmittedFinals;
    emitAlignedClause(*this, S);
    bool HasLinears = EmitOMPLinearClauseInit(S);
    // Emit helper vars inits.

    std::pair<LValue, LValue> Bounds = CodeGenLoopBounds(*this, S);
    LValue LB = Bounds.first;
    LValue UB = Bounds.second;
    LValue ST =
        EmitOMPHelperVar(*this, cast<DeclRefExpr>(S.getStrideVariable()));
    LValue IL =
        EmitOMPHelperVar(*this, cast<DeclRefExpr>(S.getIsLastIterVariable()));

    // Emit 'then' code.
    {
      OMPPrivateScope LoopScope(*this);
      if (EmitOMPFirstprivateClause(S, LoopScope) || HasLinears) {
        // Emit implicit barrier to synchronize threads and avoid data races on
        // initialization of firstprivate variables and post-update of
        // lastprivate variables.
        CGM.getOpenMPRuntime().emitBarrierCall(
            *this, S.getLocStart(), OMPD_unknown, /*EmitChecks=*/false,
            /*ForceSimpleCall=*/true);
      }
      EmitOMPPrivateClause(S, LoopScope);
      HasLastprivateClause = EmitOMPLastprivateClauseInit(S, LoopScope);
      EmitOMPReductionClauseInit(S, LoopScope);
      EmitOMPPrivateLoopCounters(S, LoopScope);
      EmitOMPLinearClause(S, LoopScope);
      (void)LoopScope.Privatize();

      // Detect the loop schedule kind and chunk.
      llvm::Value *Chunk = nullptr;
      OpenMPScheduleTy ScheduleKind;
      if (auto *C = S.getSingleClause<OMPScheduleClause>()) {
        ScheduleKind.Schedule = C->getScheduleKind();
        ScheduleKind.M1 = C->getFirstScheduleModifier();
        ScheduleKind.M2 = C->getSecondScheduleModifier();
        if (const auto *Ch = C->getChunkSize()) {
          Chunk = EmitScalarExpr(Ch);
          Chunk = EmitScalarConversion(Chunk, Ch->getType(),
                                       S.getIterationVariable()->getType(),
                                       S.getLocStart());
        }
      }
      const unsigned IVSize = getContext().getTypeSize(IVExpr->getType());
      const bool IVSigned = IVExpr->getType()->hasSignedIntegerRepresentation();
      // OpenMP 4.5, 2.7.1 Loop Construct, Description.
      // If the static schedule kind is specified or if the ordered clause is
      // specified, and if no monotonic modifier is specified, the effect will
      // be as if the monotonic modifier was specified.
      if (RT.isStaticNonchunked(ScheduleKind.Schedule,
                                /* Chunked */ Chunk != nullptr) &&
          !Ordered) {
        if (isOpenMPSimdDirective(S.getDirectiveKind()))
          EmitOMPSimdInit(S, /*IsMonotonic=*/true);
        // OpenMP [2.7.1, Loop Construct, Description, table 2-1]
        // When no chunk_size is specified, the iteration space is divided into
        // chunks that are approximately equal in size, and at most one chunk is
        // distributed to each thread. Note that the size of the chunks is
        // unspecified in this case.
        CGOpenMPRuntime::StaticRTInput StaticInit(
            IVSize, IVSigned, Ordered, IL.getAddress(), LB.getAddress(),
            UB.getAddress(), ST.getAddress());
        RT.emitForStaticInit(*this, S.getLocStart(), S.getDirectiveKind(),
                             ScheduleKind, StaticInit);
        auto LoopExit =
            getJumpDestInCurrentScope(createBasicBlock("omp.loop.exit"));
        // UB = min(UB, GlobalUB);
        EmitIgnoredExpr(S.getEnsureUpperBound());
        // IV = LB;
        EmitIgnoredExpr(S.getInit());
        // while (idx <= UB) { BODY; ++idx; }
        EmitOMPInnerLoop(S, LoopScope.requiresCleanups(), S.getCond(),
                         S.getInc(),
                         [&S, LoopExit](CodeGenFunction &CGF) {
                           CGF.EmitOMPLoopBody(S, LoopExit);
                           CGF.EmitStopPoint(&S);
                         },
                         [](CodeGenFunction &) {});
        EmitBlock(LoopExit.getBlock());
        // Tell the runtime we are done.
        auto &&CodeGen = [&S](CodeGenFunction &CGF) {
          CGF.CGM.getOpenMPRuntime().emitForStaticFinish(CGF, S.getLocEnd(),
                                                         S.getDirectiveKind());
        };
        OMPCancelStack.emitExit(*this, S.getDirectiveKind(), CodeGen);
      } else {
        const bool IsMonotonic =
            Ordered || ScheduleKind.Schedule == OMPC_SCHEDULE_static ||
            ScheduleKind.Schedule == OMPC_SCHEDULE_unknown ||
            ScheduleKind.M1 == OMPC_SCHEDULE_MODIFIER_monotonic ||
            ScheduleKind.M2 == OMPC_SCHEDULE_MODIFIER_monotonic;
        // Emit the outer loop, which requests its work chunk [LB..UB] from
        // runtime and runs the inner loop to process it.
        const OMPLoopArguments LoopArguments(LB.getAddress(), UB.getAddress(),
                                             ST.getAddress(), IL.getAddress(),
                                             Chunk, EUB);
        EmitOMPForOuterLoop(ScheduleKind, IsMonotonic, S, LoopScope, Ordered,
                            LoopArguments, CGDispatchBounds);
      }
      if (isOpenMPSimdDirective(S.getDirectiveKind())) {
        EmitOMPSimdFinal(S,
                         [&](CodeGenFunction &CGF) -> llvm::Value * {
                           return CGF.Builder.CreateIsNotNull(
                               CGF.EmitLoadOfScalar(IL, S.getLocStart()));
                         });
      }
      EmitOMPReductionClauseFinal(
          S, /*ReductionKind=*/isOpenMPSimdDirective(S.getDirectiveKind())
                 ? /*Parallel and Simd*/ OMPD_parallel_for_simd
                 : /*Parallel only*/ OMPD_parallel);
      // Emit post-update of the reduction variables if IsLastIter != 0.
      emitPostUpdateForReductionClause(
          *this, S, [&](CodeGenFunction &CGF) -> llvm::Value * {
            return CGF.Builder.CreateIsNotNull(
                CGF.EmitLoadOfScalar(IL, S.getLocStart()));
          });
      // Emit final copy of the lastprivate variables if IsLastIter != 0.
      if (HasLastprivateClause)
        EmitOMPLastprivateClauseFinal(
            S, isOpenMPSimdDirective(S.getDirectiveKind()),
            Builder.CreateIsNotNull(EmitLoadOfScalar(IL, S.getLocStart())));
    }
    EmitOMPLinearClauseFinal(S, [&](CodeGenFunction &CGF) -> llvm::Value * {
      return CGF.Builder.CreateIsNotNull(
          CGF.EmitLoadOfScalar(IL, S.getLocStart()));
    });
    // We're now done with the loop, so jump to the continuation block.
    if (ContBlock) {
      EmitBranch(ContBlock);
      EmitBlock(ContBlock, true);
    }
  }
  return HasLastprivateClause;
}

/// The following two functions generate expressions for the loop lower
/// and upper bounds in case of static and dynamic (dispatch) schedule
/// of the associated 'for' or 'distribute' loop.
static std::pair<LValue, LValue>
emitForLoopBounds(CodeGenFunction &CGF, const OMPExecutableDirective &S) {
  const OMPLoopDirective &LS = cast<OMPLoopDirective>(S);
  LValue LB =
      EmitOMPHelperVar(CGF, cast<DeclRefExpr>(LS.getLowerBoundVariable()));
  LValue UB =
      EmitOMPHelperVar(CGF, cast<DeclRefExpr>(LS.getUpperBoundVariable()));
  return {LB, UB};
}

/// When dealing with dispatch schedules (e.g. dynamic, guided) we do not
/// consider the lower and upper bound expressions generated by the
/// worksharing loop support, but we use 0 and the iteration space size as
/// constants
static std::pair<llvm::Value *, llvm::Value *>
emitDispatchForLoopBounds(CodeGenFunction &CGF, const OMPExecutableDirective &S,
                          Address LB, Address UB) {
  const OMPLoopDirective &LS = cast<OMPLoopDirective>(S);
  const Expr *IVExpr = LS.getIterationVariable();
  const unsigned IVSize = CGF.getContext().getTypeSize(IVExpr->getType());
  llvm::Value *LBVal = CGF.Builder.getIntN(IVSize, 0);
  llvm::Value *UBVal = CGF.EmitScalarExpr(LS.getLastIteration());
  return {LBVal, UBVal};
}

void CodeGenFunction::EmitOMPForDirective(const OMPForDirective &S) {
  bool HasLastprivates = false;
  auto &&CodeGen = [&S, &HasLastprivates](CodeGenFunction &CGF,
                                          PrePostActionTy &) {
    OMPCancelStackRAII CancelRegion(CGF, OMPD_for, S.hasCancel());
    HasLastprivates = CGF.EmitOMPWorksharingLoop(S, S.getEnsureUpperBound(),
                                                 emitForLoopBounds,
                                                 emitDispatchForLoopBounds);
  };
  {
    OMPLexicalScope Scope(*this, S, /*AsInlined=*/true);
    CGM.getOpenMPRuntime().emitInlinedDirective(*this, OMPD_for, CodeGen,
                                                S.hasCancel());
  }

  // Emit an implicit barrier at the end.
  if (!S.getSingleClause<OMPNowaitClause>() || HasLastprivates) {
    CGM.getOpenMPRuntime().emitBarrierCall(*this, S.getLocStart(), OMPD_for);
  }
}

void CodeGenFunction::EmitOMPForSimdDirective(const OMPForSimdDirective &S) {
  bool HasLastprivates = false;
  auto &&CodeGen = [&S, &HasLastprivates](CodeGenFunction &CGF,
                                          PrePostActionTy &) {
    HasLastprivates = CGF.EmitOMPWorksharingLoop(S, S.getEnsureUpperBound(),
                                                 emitForLoopBounds,
                                                 emitDispatchForLoopBounds);
  };
  {
    OMPLexicalScope Scope(*this, S, /*AsInlined=*/true);
    CGM.getOpenMPRuntime().emitInlinedDirective(*this, OMPD_simd, CodeGen);
  }

  // Emit an implicit barrier at the end.
  if (!S.getSingleClause<OMPNowaitClause>() || HasLastprivates) {
    CGM.getOpenMPRuntime().emitBarrierCall(*this, S.getLocStart(), OMPD_for);
  }
}

static LValue createSectionLVal(CodeGenFunction &CGF, QualType Ty,
                                const Twine &Name,
                                llvm::Value *Init = nullptr) {
  auto LVal = CGF.MakeAddrLValue(CGF.CreateMemTemp(Ty, Name), Ty);
  if (Init)
    CGF.EmitStoreThroughLValue(RValue::get(Init), LVal, /*isInit*/ true);
  return LVal;
}

void CodeGenFunction::EmitSections(const OMPExecutableDirective &S) {
  auto *Stmt = cast<CapturedStmt>(S.getAssociatedStmt())->getCapturedStmt();
  auto *CS = dyn_cast<CompoundStmt>(Stmt);
  bool HasLastprivates = false;
  auto &&CodeGen = [&S, Stmt, CS, &HasLastprivates](CodeGenFunction &CGF,
                                                    PrePostActionTy &) {
    auto &C = CGF.CGM.getContext();
    auto KmpInt32Ty = C.getIntTypeForBitwidth(/*DestWidth=*/32, /*Signed=*/1);
    // Emit helper vars inits.
    LValue LB = createSectionLVal(CGF, KmpInt32Ty, ".omp.sections.lb.",
                                  CGF.Builder.getInt32(0));
    auto *GlobalUBVal = CS != nullptr ? CGF.Builder.getInt32(CS->size() - 1)
                                      : CGF.Builder.getInt32(0);
    LValue UB =
        createSectionLVal(CGF, KmpInt32Ty, ".omp.sections.ub.", GlobalUBVal);
    LValue ST = createSectionLVal(CGF, KmpInt32Ty, ".omp.sections.st.",
                                  CGF.Builder.getInt32(1));
    LValue IL = createSectionLVal(CGF, KmpInt32Ty, ".omp.sections.il.",
                                  CGF.Builder.getInt32(0));
    // Loop counter.
    LValue IV = createSectionLVal(CGF, KmpInt32Ty, ".omp.sections.iv.");
    OpaqueValueExpr IVRefExpr(S.getLocStart(), KmpInt32Ty, VK_LValue);
    CodeGenFunction::OpaqueValueMapping OpaqueIV(CGF, &IVRefExpr, IV);
    OpaqueValueExpr UBRefExpr(S.getLocStart(), KmpInt32Ty, VK_LValue);
    CodeGenFunction::OpaqueValueMapping OpaqueUB(CGF, &UBRefExpr, UB);
    // Generate condition for loop.
    BinaryOperator Cond(&IVRefExpr, &UBRefExpr, BO_LE, C.BoolTy, VK_RValue,
                        OK_Ordinary, S.getLocStart(), FPOptions());
    // Increment for loop counter.
    UnaryOperator Inc(&IVRefExpr, UO_PreInc, KmpInt32Ty, VK_RValue, OK_Ordinary,
                      S.getLocStart());
    auto BodyGen = [Stmt, CS, &S, &IV](CodeGenFunction &CGF) {
      // Iterate through all sections and emit a switch construct:
      // switch (IV) {
      //   case 0:
      //     <SectionStmt[0]>;
      //     break;
      // ...
      //   case <NumSection> - 1:
      //     <SectionStmt[<NumSection> - 1]>;
      //     break;
      // }
      // .omp.sections.exit:
      auto *ExitBB = CGF.createBasicBlock(".omp.sections.exit");
      auto *SwitchStmt = CGF.Builder.CreateSwitch(
          CGF.EmitLoadOfLValue(IV, S.getLocStart()).getScalarVal(), ExitBB,
          CS == nullptr ? 1 : CS->size());
      if (CS) {
        unsigned CaseNumber = 0;
        for (auto *SubStmt : CS->children()) {
          auto CaseBB = CGF.createBasicBlock(".omp.sections.case");
          CGF.EmitBlock(CaseBB);
          SwitchStmt->addCase(CGF.Builder.getInt32(CaseNumber), CaseBB);
          CGF.EmitStmt(SubStmt);
          CGF.EmitBranch(ExitBB);
          ++CaseNumber;
        }
      } else {
        auto CaseBB = CGF.createBasicBlock(".omp.sections.case");
        CGF.EmitBlock(CaseBB);
        SwitchStmt->addCase(CGF.Builder.getInt32(0), CaseBB);
        CGF.EmitStmt(Stmt);
        CGF.EmitBranch(ExitBB);
      }
      CGF.EmitBlock(ExitBB, /*IsFinished=*/true);
    };

    CodeGenFunction::OMPPrivateScope LoopScope(CGF);
    if (CGF.EmitOMPFirstprivateClause(S, LoopScope)) {
      // Emit implicit barrier to synchronize threads and avoid data races on
      // initialization of firstprivate variables and post-update of lastprivate
      // variables.
      CGF.CGM.getOpenMPRuntime().emitBarrierCall(
          CGF, S.getLocStart(), OMPD_unknown, /*EmitChecks=*/false,
          /*ForceSimpleCall=*/true);
    }
    CGF.EmitOMPPrivateClause(S, LoopScope);
    HasLastprivates = CGF.EmitOMPLastprivateClauseInit(S, LoopScope);
    CGF.EmitOMPReductionClauseInit(S, LoopScope);
    (void)LoopScope.Privatize();

    // Emit static non-chunked loop.
    OpenMPScheduleTy ScheduleKind;
    ScheduleKind.Schedule = OMPC_SCHEDULE_static;
    CGOpenMPRuntime::StaticRTInput StaticInit(
        /*IVSize=*/32, /*IVSigned=*/true, /*Ordered=*/false, IL.getAddress(),
        LB.getAddress(), UB.getAddress(), ST.getAddress());
    CGF.CGM.getOpenMPRuntime().emitForStaticInit(
        CGF, S.getLocStart(), S.getDirectiveKind(), ScheduleKind, StaticInit);
    // UB = min(UB, GlobalUB);
    auto *UBVal = CGF.EmitLoadOfScalar(UB, S.getLocStart());
    auto *MinUBGlobalUB = CGF.Builder.CreateSelect(
        CGF.Builder.CreateICmpSLT(UBVal, GlobalUBVal), UBVal, GlobalUBVal);
    CGF.EmitStoreOfScalar(MinUBGlobalUB, UB);
    // IV = LB;
    CGF.EmitStoreOfScalar(CGF.EmitLoadOfScalar(LB, S.getLocStart()), IV);
    // while (idx <= UB) { BODY; ++idx; }
    CGF.EmitOMPInnerLoop(S, /*RequiresCleanup=*/false, &Cond, &Inc, BodyGen,
                         [](CodeGenFunction &) {});
    // Tell the runtime we are done.
    auto &&CodeGen = [&S](CodeGenFunction &CGF) {
      CGF.CGM.getOpenMPRuntime().emitForStaticFinish(CGF, S.getLocEnd(),
                                                     S.getDirectiveKind());
    };
    CGF.OMPCancelStack.emitExit(CGF, S.getDirectiveKind(), CodeGen);
    CGF.EmitOMPReductionClauseFinal(S, /*ReductionKind=*/OMPD_parallel);
    // Emit post-update of the reduction variables if IsLastIter != 0.
    emitPostUpdateForReductionClause(
        CGF, S, [&](CodeGenFunction &CGF) -> llvm::Value * {
          return CGF.Builder.CreateIsNotNull(
              CGF.EmitLoadOfScalar(IL, S.getLocStart()));
        });

    // Emit final copy of the lastprivate variables if IsLastIter != 0.
    if (HasLastprivates)
      CGF.EmitOMPLastprivateClauseFinal(
          S, /*NoFinals=*/false,
          CGF.Builder.CreateIsNotNull(
              CGF.EmitLoadOfScalar(IL, S.getLocStart())));
  };

  bool HasCancel = false;
  if (auto *OSD = dyn_cast<OMPSectionsDirective>(&S))
    HasCancel = OSD->hasCancel();
  else if (auto *OPSD = dyn_cast<OMPParallelSectionsDirective>(&S))
    HasCancel = OPSD->hasCancel();
  OMPCancelStackRAII CancelRegion(*this, S.getDirectiveKind(), HasCancel);
  CGM.getOpenMPRuntime().emitInlinedDirective(*this, OMPD_sections, CodeGen,
                                              HasCancel);
  // Emit barrier for lastprivates only if 'sections' directive has 'nowait'
  // clause. Otherwise the barrier will be generated by the codegen for the
  // directive.
  if (HasLastprivates && S.getSingleClause<OMPNowaitClause>()) {
    // Emit implicit barrier to synchronize threads and avoid data races on
    // initialization of firstprivate variables.
    CGM.getOpenMPRuntime().emitBarrierCall(*this, S.getLocStart(),
                                           OMPD_unknown);
  }
}

void CodeGenFunction::EmitOMPSectionsDirective(const OMPSectionsDirective &S) {
  {
    OMPLexicalScope Scope(*this, S, /*AsInlined=*/true);
    EmitSections(S);
  }
  // Emit an implicit barrier at the end.
  if (!S.getSingleClause<OMPNowaitClause>()) {
    CGM.getOpenMPRuntime().emitBarrierCall(*this, S.getLocStart(),
                                           OMPD_sections);
  }
}

void CodeGenFunction::EmitOMPSectionDirective(const OMPSectionDirective &S) {
  auto &&CodeGen = [&S](CodeGenFunction &CGF, PrePostActionTy &) {
    CGF.EmitStmt(cast<CapturedStmt>(S.getAssociatedStmt())->getCapturedStmt());
  };
  OMPLexicalScope Scope(*this, S, /*AsInlined=*/true);
  CGM.getOpenMPRuntime().emitInlinedDirective(*this, OMPD_section, CodeGen,
                                              S.hasCancel());
}

void CodeGenFunction::EmitOMPSingleDirective(const OMPSingleDirective &S) {
  llvm::SmallVector<const Expr *, 8> CopyprivateVars;
  llvm::SmallVector<const Expr *, 8> DestExprs;
  llvm::SmallVector<const Expr *, 8> SrcExprs;
  llvm::SmallVector<const Expr *, 8> AssignmentOps;
  // Check if there are any 'copyprivate' clauses associated with this
  // 'single' construct.
  // Build a list of copyprivate variables along with helper expressions
  // (<source>, <destination>, <destination>=<source> expressions)
  for (const auto *C : S.getClausesOfKind<OMPCopyprivateClause>()) {
    CopyprivateVars.append(C->varlists().begin(), C->varlists().end());
    DestExprs.append(C->destination_exprs().begin(),
                     C->destination_exprs().end());
    SrcExprs.append(C->source_exprs().begin(), C->source_exprs().end());
    AssignmentOps.append(C->assignment_ops().begin(),
                         C->assignment_ops().end());
  }
  // Emit code for 'single' region along with 'copyprivate' clauses
  auto &&CodeGen = [&S](CodeGenFunction &CGF, PrePostActionTy &Action) {
    Action.Enter(CGF);
    OMPPrivateScope SingleScope(CGF);
    (void)CGF.EmitOMPFirstprivateClause(S, SingleScope);
    CGF.EmitOMPPrivateClause(S, SingleScope);
    (void)SingleScope.Privatize();
    CGF.EmitStmt(cast<CapturedStmt>(S.getAssociatedStmt())->getCapturedStmt());
  };
  {
    OMPLexicalScope Scope(*this, S, /*AsInlined=*/true);
    CGM.getOpenMPRuntime().emitSingleRegion(*this, CodeGen, S.getLocStart(),
                                            CopyprivateVars, DestExprs,
                                            SrcExprs, AssignmentOps);
  }
  // Emit an implicit barrier at the end (to avoid data race on firstprivate
  // init or if no 'nowait' clause was specified and no 'copyprivate' clause).
  if (!S.getSingleClause<OMPNowaitClause>() && CopyprivateVars.empty()) {
    CGM.getOpenMPRuntime().emitBarrierCall(
        *this, S.getLocStart(),
        S.getSingleClause<OMPNowaitClause>() ? OMPD_unknown : OMPD_single);
  }
}

void CodeGenFunction::EmitOMPMasterDirective(const OMPMasterDirective &S) {
  auto &&CodeGen = [&S](CodeGenFunction &CGF, PrePostActionTy &Action) {
    Action.Enter(CGF);
    CGF.EmitStmt(cast<CapturedStmt>(S.getAssociatedStmt())->getCapturedStmt());
  };
  OMPLexicalScope Scope(*this, S, /*AsInlined=*/true);
  CGM.getOpenMPRuntime().emitMasterRegion(*this, CodeGen, S.getLocStart());
}

void CodeGenFunction::EmitOMPCriticalDirective(const OMPCriticalDirective &S) {
  auto &&CodeGen = [&S](CodeGenFunction &CGF, PrePostActionTy &Action) {
    Action.Enter(CGF);
    CGF.EmitStmt(cast<CapturedStmt>(S.getAssociatedStmt())->getCapturedStmt());
  };
  Expr *Hint = nullptr;
  if (auto *HintClause = S.getSingleClause<OMPHintClause>())
    Hint = HintClause->getHint();
  OMPLexicalScope Scope(*this, S, /*AsInlined=*/true);
  CGM.getOpenMPRuntime().emitCriticalRegion(*this,
                                            S.getDirectiveName().getAsString(),
                                            CodeGen, S.getLocStart(), Hint);
}

void CodeGenFunction::EmitOMPParallelForDirective(
    const OMPParallelForDirective &S) {
  // Emit directive as a combined directive that consists of two implicit
  // directives: 'parallel' with 'for' directive.
  auto &&CodeGen = [&S](CodeGenFunction &CGF, PrePostActionTy &) {
    OMPCancelStackRAII CancelRegion(CGF, OMPD_parallel_for, S.hasCancel());
    CGF.EmitOMPWorksharingLoop(S, S.getEnsureUpperBound(), emitForLoopBounds,
                               emitDispatchForLoopBounds);
  };
  emitCommonOMPParallelDirective(*this, S, OMPD_for, CodeGen,
                                 emitEmptyBoundParameters);
}

void CodeGenFunction::EmitOMPParallelForSimdDirective(
    const OMPParallelForSimdDirective &S) {
  // Emit directive as a combined directive that consists of two implicit
  // directives: 'parallel' with 'for' directive.
  auto &&CodeGen = [&S](CodeGenFunction &CGF, PrePostActionTy &) {
    CGF.EmitOMPWorksharingLoop(S, S.getEnsureUpperBound(), emitForLoopBounds,
                               emitDispatchForLoopBounds);
  };
  emitCommonOMPParallelDirective(*this, S, OMPD_simd, CodeGen,
                                 emitEmptyBoundParameters);
}

void CodeGenFunction::EmitOMPParallelSectionsDirective(
    const OMPParallelSectionsDirective &S) {
  // Emit directive as a combined directive that consists of two implicit
  // directives: 'parallel' with 'sections' directive.
  auto &&CodeGen = [&S](CodeGenFunction &CGF, PrePostActionTy &) {
    CGF.EmitSections(S);
  };
  emitCommonOMPParallelDirective(*this, S, OMPD_sections, CodeGen,
                                 emitEmptyBoundParameters);
}

void CodeGenFunction::EmitOMPTaskBasedDirective(const OMPExecutableDirective &S,
                                                const RegionCodeGenTy &BodyGen,
                                                const TaskGenTy &TaskGen,
                                                OMPTaskDataTy &Data) {
  // Emit outlined function for task construct.
  auto CS = cast<CapturedStmt>(S.getAssociatedStmt());
  auto *I = CS->getCapturedDecl()->param_begin();
  auto *PartId = std::next(I);
  auto *TaskT = std::next(I, 4);
  // Check if the task is final
  if (const auto *Clause = S.getSingleClause<OMPFinalClause>()) {
    // If the condition constant folds and can be elided, try to avoid emitting
    // the condition and the dead arm of the if/else.
    auto *Cond = Clause->getCondition();
    bool CondConstant;
    if (ConstantFoldsToSimpleInteger(Cond, CondConstant))
      Data.Final.setInt(CondConstant);
    else
      Data.Final.setPointer(EvaluateExprAsBool(Cond));
  } else {
    // By default the task is not final.
    Data.Final.setInt(/*IntVal=*/false);
  }
  // Check if the task has 'priority' clause.
  if (const auto *Clause = S.getSingleClause<OMPPriorityClause>()) {
    auto *Prio = Clause->getPriority();
    Data.Priority.setInt(/*IntVal=*/true);
    Data.Priority.setPointer(EmitScalarConversion(
        EmitScalarExpr(Prio), Prio->getType(),
        getContext().getIntTypeForBitwidth(/*DestWidth=*/32, /*Signed=*/1),
        Prio->getExprLoc()));
  }
  // The first function argument for tasks is a thread id, the second one is a
  // part id (0 for tied tasks, >=0 for untied task).
  llvm::DenseSet<const VarDecl *> EmittedAsPrivate;
  // Get list of private variables.
  for (const auto *C : S.getClausesOfKind<OMPPrivateClause>()) {
    auto IRef = C->varlist_begin();
    for (auto *IInit : C->private_copies()) {
      auto *OrigVD = cast<VarDecl>(cast<DeclRefExpr>(*IRef)->getDecl());
      if (EmittedAsPrivate.insert(OrigVD->getCanonicalDecl()).second) {
        Data.PrivateVars.push_back(*IRef);
        Data.PrivateCopies.push_back(IInit);
      }
      ++IRef;
    }
  }
  EmittedAsPrivate.clear();
  // Get list of firstprivate variables.
  for (const auto *C : S.getClausesOfKind<OMPFirstprivateClause>()) {
    auto IRef = C->varlist_begin();
    auto IElemInitRef = C->inits().begin();
    for (auto *IInit : C->private_copies()) {
      auto *OrigVD = cast<VarDecl>(cast<DeclRefExpr>(*IRef)->getDecl());
      if (EmittedAsPrivate.insert(OrigVD->getCanonicalDecl()).second) {
        Data.FirstprivateVars.push_back(*IRef);
        Data.FirstprivateCopies.push_back(IInit);
        Data.FirstprivateInits.push_back(*IElemInitRef);
      }
      ++IRef;
      ++IElemInitRef;
    }
  }
  // Get list of lastprivate variables (for taskloops).
  llvm::DenseMap<const VarDecl *, const DeclRefExpr *> LastprivateDstsOrigs;
  for (const auto *C : S.getClausesOfKind<OMPLastprivateClause>()) {
    auto IRef = C->varlist_begin();
    auto ID = C->destination_exprs().begin();
    for (auto *IInit : C->private_copies()) {
      auto *OrigVD = cast<VarDecl>(cast<DeclRefExpr>(*IRef)->getDecl());
      if (EmittedAsPrivate.insert(OrigVD->getCanonicalDecl()).second) {
        Data.LastprivateVars.push_back(*IRef);
        Data.LastprivateCopies.push_back(IInit);
      }
      LastprivateDstsOrigs.insert(
          {cast<VarDecl>(cast<DeclRefExpr>(*ID)->getDecl()),
           cast<DeclRefExpr>(*IRef)});
      ++IRef;
      ++ID;
    }
  }
  SmallVector<const Expr *, 4> LHSs;
  SmallVector<const Expr *, 4> RHSs;
  for (const auto *C : S.getClausesOfKind<OMPReductionClause>()) {
    auto IPriv = C->privates().begin();
    auto IRed = C->reduction_ops().begin();
    auto ILHS = C->lhs_exprs().begin();
    auto IRHS = C->rhs_exprs().begin();
    for (const auto *Ref : C->varlists()) {
      Data.ReductionVars.emplace_back(Ref);
      Data.ReductionCopies.emplace_back(*IPriv);
      Data.ReductionOps.emplace_back(*IRed);
      LHSs.emplace_back(*ILHS);
      RHSs.emplace_back(*IRHS);
      std::advance(IPriv, 1);
      std::advance(IRed, 1);
      std::advance(ILHS, 1);
      std::advance(IRHS, 1);
    }
  }
  Data.Reductions = CGM.getOpenMPRuntime().emitTaskReductionInit(
      *this, S.getLocStart(), LHSs, RHSs, Data);
  // Build list of dependences.
  for (const auto *C : S.getClausesOfKind<OMPDependClause>())
    for (auto *IRef : C->varlists())
      Data.Dependences.push_back(std::make_pair(C->getDependencyKind(), IRef));
  auto &&CodeGen = [&Data, &S, CS, &BodyGen, &LastprivateDstsOrigs](
      CodeGenFunction &CGF, PrePostActionTy &Action) {
    // Set proper addresses for generated private copies.
    OMPPrivateScope Scope(CGF);
    if (!Data.PrivateVars.empty() || !Data.FirstprivateVars.empty() ||
        !Data.LastprivateVars.empty()) {
      enum { PrivatesParam = 2, CopyFnParam = 3 };
      auto *CopyFn = CGF.Builder.CreateLoad(
          CGF.GetAddrOfLocalVar(CS->getCapturedDecl()->getParam(3)));
      auto *PrivatesPtr = CGF.Builder.CreateLoad(
          CGF.GetAddrOfLocalVar(CS->getCapturedDecl()->getParam(2)));
      // Map privates.
      llvm::SmallVector<std::pair<const VarDecl *, Address>, 16> PrivatePtrs;
      llvm::SmallVector<llvm::Value *, 16> CallArgs;
      CallArgs.push_back(PrivatesPtr);
      for (auto *E : Data.PrivateVars) {
        auto *VD = cast<VarDecl>(cast<DeclRefExpr>(E)->getDecl());
        Address PrivatePtr = CGF.CreateMemTemp(
            CGF.getContext().getPointerType(E->getType()), ".priv.ptr.addr");
        PrivatePtrs.push_back(std::make_pair(VD, PrivatePtr));
        CallArgs.push_back(PrivatePtr.getPointer());
      }
      for (auto *E : Data.FirstprivateVars) {
        auto *VD = cast<VarDecl>(cast<DeclRefExpr>(E)->getDecl());
        Address PrivatePtr =
            CGF.CreateMemTemp(CGF.getContext().getPointerType(E->getType()),
                              ".firstpriv.ptr.addr");
        PrivatePtrs.push_back(std::make_pair(VD, PrivatePtr));
        CallArgs.push_back(PrivatePtr.getPointer());
      }
      for (auto *E : Data.LastprivateVars) {
        auto *VD = cast<VarDecl>(cast<DeclRefExpr>(E)->getDecl());
        Address PrivatePtr =
            CGF.CreateMemTemp(CGF.getContext().getPointerType(E->getType()),
                              ".lastpriv.ptr.addr");
        PrivatePtrs.push_back(std::make_pair(VD, PrivatePtr));
        CallArgs.push_back(PrivatePtr.getPointer());
      }
      CGF.CGM.getOpenMPRuntime().emitOutlinedFunctionCall(CGF, S.getLocStart(),
                                                          CopyFn, CallArgs);
      for (auto &&Pair : LastprivateDstsOrigs) {
        auto *OrigVD = cast<VarDecl>(Pair.second->getDecl());
        DeclRefExpr DRE(
            const_cast<VarDecl *>(OrigVD),
            /*RefersToEnclosingVariableOrCapture=*/CGF.CapturedStmtInfo->lookup(
                OrigVD) != nullptr,
            Pair.second->getType(), VK_LValue, Pair.second->getExprLoc());
        Scope.addPrivate(Pair.first, [&CGF, &DRE]() {
          return CGF.EmitLValue(&DRE).getAddress();
        });
      }
      for (auto &&Pair : PrivatePtrs) {
        Address Replacement(CGF.Builder.CreateLoad(Pair.second),
                            CGF.getContext().getDeclAlign(Pair.first));
        Scope.addPrivate(Pair.first, [Replacement]() { return Replacement; });
      }
    }
    if (Data.Reductions) {
      OMPLexicalScope LexScope(CGF, S, /*AsInlined=*/true);
      ReductionCodeGen RedCG(Data.ReductionVars, Data.ReductionCopies,
                             Data.ReductionOps);
      llvm::Value *ReductionsPtr = CGF.Builder.CreateLoad(
          CGF.GetAddrOfLocalVar(CS->getCapturedDecl()->getParam(9)));
      for (unsigned Cnt = 0, E = Data.ReductionVars.size(); Cnt < E; ++Cnt) {
        RedCG.emitSharedLValue(CGF, Cnt);
        RedCG.emitAggregateType(CGF, Cnt);
        Address Replacement = CGF.CGM.getOpenMPRuntime().getTaskReductionItem(
            CGF, S.getLocStart(), ReductionsPtr, RedCG.getSharedLValue(Cnt));
        Replacement =
            Address(CGF.EmitScalarConversion(
                        Replacement.getPointer(), CGF.getContext().VoidPtrTy,
                        CGF.getContext().getPointerType(
                            Data.ReductionCopies[Cnt]->getType()),
                        SourceLocation()),
                    Replacement.getAlignment());
        Replacement = RedCG.adjustPrivateAddress(CGF, Cnt, Replacement);
        Scope.addPrivate(RedCG.getBaseDecl(Cnt),
                         [Replacement]() { return Replacement; });
        // FIXME: This must removed once the runtime library is fixed.
        // Emit required threadprivate variables for
        // initilizer/combiner/finalizer.
        CGF.CGM.getOpenMPRuntime().emitTaskReductionFixups(CGF, S.getLocStart(),
                                                           RedCG, Cnt);
      }
    }
    // Privatize all private variables except for in_reduction items.
    (void)Scope.Privatize();
    SmallVector<const Expr *, 4> InRedVars;
    SmallVector<const Expr *, 4> InRedPrivs;
    SmallVector<const Expr *, 4> InRedOps;
    SmallVector<const Expr *, 4> TaskgroupDescriptors;
    for (const auto *C : S.getClausesOfKind<OMPInReductionClause>()) {
      auto IPriv = C->privates().begin();
      auto IRed = C->reduction_ops().begin();
      auto ITD = C->taskgroup_descriptors().begin();
      for (const auto *Ref : C->varlists()) {
        InRedVars.emplace_back(Ref);
        InRedPrivs.emplace_back(*IPriv);
        InRedOps.emplace_back(*IRed);
        TaskgroupDescriptors.emplace_back(*ITD);
        std::advance(IPriv, 1);
        std::advance(IRed, 1);
        std::advance(ITD, 1);
      }
    }
    // Privatize in_reduction items here, because taskgroup descriptors must be
    // privatized earlier.
    OMPPrivateScope InRedScope(CGF);
    if (!InRedVars.empty()) {
      ReductionCodeGen RedCG(InRedVars, InRedPrivs, InRedOps);
      for (unsigned Cnt = 0, E = InRedVars.size(); Cnt < E; ++Cnt) {
        RedCG.emitSharedLValue(CGF, Cnt);
        RedCG.emitAggregateType(CGF, Cnt);
        // The taskgroup descriptor variable is always implicit firstprivate and
        // privatized already during procoessing of the firstprivates.
        llvm::Value *ReductionsPtr = CGF.EmitLoadOfScalar(
            CGF.EmitLValue(TaskgroupDescriptors[Cnt]), SourceLocation());
        Address Replacement = CGF.CGM.getOpenMPRuntime().getTaskReductionItem(
            CGF, S.getLocStart(), ReductionsPtr, RedCG.getSharedLValue(Cnt));
        Replacement = Address(
            CGF.EmitScalarConversion(
                Replacement.getPointer(), CGF.getContext().VoidPtrTy,
                CGF.getContext().getPointerType(InRedPrivs[Cnt]->getType()),
                SourceLocation()),
            Replacement.getAlignment());
        Replacement = RedCG.adjustPrivateAddress(CGF, Cnt, Replacement);
        InRedScope.addPrivate(RedCG.getBaseDecl(Cnt),
                              [Replacement]() { return Replacement; });
        // FIXME: This must removed once the runtime library is fixed.
        // Emit required threadprivate variables for
        // initilizer/combiner/finalizer.
        CGF.CGM.getOpenMPRuntime().emitTaskReductionFixups(CGF, S.getLocStart(),
                                                           RedCG, Cnt);
      }
    }
    (void)InRedScope.Privatize();

    Action.Enter(CGF);
    BodyGen(CGF);
  };
  auto *OutlinedFn = CGM.getOpenMPRuntime().emitTaskOutlinedFunction(
      S, *I, *PartId, *TaskT, S.getDirectiveKind(), CodeGen, Data.Tied,
      Data.NumberOfParts);
  OMPLexicalScope Scope(*this, S);
  TaskGen(*this, OutlinedFn, Data);
}

void CodeGenFunction::EmitOMPTaskDirective(const OMPTaskDirective &S) {
  // Emit outlined function for task construct.
  auto CS = cast<CapturedStmt>(S.getAssociatedStmt());
  auto CapturedStruct = GenerateCapturedStmtArgument(*CS);
  auto SharedsTy = getContext().getRecordType(CS->getCapturedRecordDecl());
  const Expr *IfCond = nullptr;
  for (const auto *C : S.getClausesOfKind<OMPIfClause>()) {
    if (C->getNameModifier() == OMPD_unknown ||
        C->getNameModifier() == OMPD_task) {
      IfCond = C->getCondition();
      break;
    }
  }

  OMPTaskDataTy Data;
  // Check if we should emit tied or untied task.
  Data.Tied = !S.getSingleClause<OMPUntiedClause>();
  auto &&BodyGen = [CS](CodeGenFunction &CGF, PrePostActionTy &) {
    CGF.EmitStmt(CS->getCapturedStmt());
  };
  auto &&TaskGen = [&S, SharedsTy, CapturedStruct,
                    IfCond](CodeGenFunction &CGF, llvm::Value *OutlinedFn,
                            const OMPTaskDataTy &Data) {
    CGF.CGM.getOpenMPRuntime().emitTaskCall(CGF, S.getLocStart(), S, OutlinedFn,
                                            SharedsTy, CapturedStruct, IfCond,
                                            Data);
  };
  EmitOMPTaskBasedDirective(S, BodyGen, TaskGen, Data);
}

void CodeGenFunction::EmitOMPTaskyieldDirective(
    const OMPTaskyieldDirective &S) {
  CGM.getOpenMPRuntime().emitTaskyieldCall(*this, S.getLocStart());
}

void CodeGenFunction::EmitOMPBarrierDirective(const OMPBarrierDirective &S) {
  CGM.getOpenMPRuntime().emitBarrierCall(*this, S.getLocStart(), OMPD_barrier);
}

void CodeGenFunction::EmitOMPTaskwaitDirective(const OMPTaskwaitDirective &S) {
  CGM.getOpenMPRuntime().emitTaskwaitCall(*this, S.getLocStart());
}

void CodeGenFunction::EmitOMPTaskgroupDirective(
    const OMPTaskgroupDirective &S) {
  auto &&CodeGen = [&S](CodeGenFunction &CGF, PrePostActionTy &Action) {
    Action.Enter(CGF);
    if (const Expr *E = S.getReductionRef()) {
      SmallVector<const Expr *, 4> LHSs;
      SmallVector<const Expr *, 4> RHSs;
      OMPTaskDataTy Data;
      for (const auto *C : S.getClausesOfKind<OMPTaskReductionClause>()) {
        auto IPriv = C->privates().begin();
        auto IRed = C->reduction_ops().begin();
        auto ILHS = C->lhs_exprs().begin();
        auto IRHS = C->rhs_exprs().begin();
        for (const auto *Ref : C->varlists()) {
          Data.ReductionVars.emplace_back(Ref);
          Data.ReductionCopies.emplace_back(*IPriv);
          Data.ReductionOps.emplace_back(*IRed);
          LHSs.emplace_back(*ILHS);
          RHSs.emplace_back(*IRHS);
          std::advance(IPriv, 1);
          std::advance(IRed, 1);
          std::advance(ILHS, 1);
          std::advance(IRHS, 1);
        }
      }
      llvm::Value *ReductionDesc =
          CGF.CGM.getOpenMPRuntime().emitTaskReductionInit(CGF, S.getLocStart(),
                                                           LHSs, RHSs, Data);
      const auto *VD = cast<VarDecl>(cast<DeclRefExpr>(E)->getDecl());
      CGF.EmitVarDecl(*VD);
      CGF.EmitStoreOfScalar(ReductionDesc, CGF.GetAddrOfLocalVar(VD),
                            /*Volatile=*/false, E->getType());
    }
    CGF.EmitStmt(cast<CapturedStmt>(S.getAssociatedStmt())->getCapturedStmt());
  };
  OMPLexicalScope Scope(*this, S, /*AsInlined=*/true);
  CGM.getOpenMPRuntime().emitTaskgroupRegion(*this, CodeGen, S.getLocStart());
}

void CodeGenFunction::EmitOMPFlushDirective(const OMPFlushDirective &S) {
  CGM.getOpenMPRuntime().emitFlush(*this, [&]() -> ArrayRef<const Expr *> {
    if (const auto *FlushClause = S.getSingleClause<OMPFlushClause>()) {
      return llvm::makeArrayRef(FlushClause->varlist_begin(),
                                FlushClause->varlist_end());
    }
    return llvm::None;
  }(), S.getLocStart());
}

void CodeGenFunction::EmitOMPDistributeLoop(const OMPLoopDirective &S,
                                            const CodeGenLoopTy &CodeGenLoop,
                                            Expr *IncExpr) {
  // Emit the loop iteration variable.
  auto IVExpr = cast<DeclRefExpr>(S.getIterationVariable());
  auto IVDecl = cast<VarDecl>(IVExpr->getDecl());
  EmitVarDecl(*IVDecl);

  // Emit the iterations count variable.
  // If it is not a variable, Sema decided to calculate iterations count on each
  // iteration (e.g., it is foldable into a constant).
  if (auto LIExpr = dyn_cast<DeclRefExpr>(S.getLastIteration())) {
    EmitVarDecl(*cast<VarDecl>(LIExpr->getDecl()));
    // Emit calculation of the iterations count.
    EmitIgnoredExpr(S.getCalcLastIteration());
  }

  auto &RT = CGM.getOpenMPRuntime();

  bool HasLastprivateClause = false;
  // Check pre-condition.
  {
    OMPLoopScope PreInitScope(*this, S);
    // Skip the entire loop if we don't meet the precondition.
    // If the condition constant folds and can be elided, avoid emitting the
    // whole loop.
    bool CondConstant;
    llvm::BasicBlock *ContBlock = nullptr;
    if (ConstantFoldsToSimpleInteger(S.getPreCond(), CondConstant)) {
      if (!CondConstant)
        return;
    } else {
      auto *ThenBlock = createBasicBlock("omp.precond.then");
      ContBlock = createBasicBlock("omp.precond.end");
      emitPreCond(*this, S, S.getPreCond(), ThenBlock, ContBlock,
                  getProfileCount(&S));
      EmitBlock(ThenBlock);
      incrementProfileCounter(&S);
    }

    // Emit 'then' code.
    {
      // Emit helper vars inits.

      LValue LB = EmitOMPHelperVar(
          *this, cast<DeclRefExpr>(
                     (isOpenMPLoopBoundSharingDirective(S.getDirectiveKind())
                          ? S.getCombinedLowerBoundVariable()
                          : S.getLowerBoundVariable())));
      LValue UB = EmitOMPHelperVar(
          *this, cast<DeclRefExpr>(
                     (isOpenMPLoopBoundSharingDirective(S.getDirectiveKind())
                          ? S.getCombinedUpperBoundVariable()
                          : S.getUpperBoundVariable())));
      LValue ST =
          EmitOMPHelperVar(*this, cast<DeclRefExpr>(S.getStrideVariable()));
      LValue IL =
          EmitOMPHelperVar(*this, cast<DeclRefExpr>(S.getIsLastIterVariable()));

      OMPPrivateScope LoopScope(*this);
      if (EmitOMPFirstprivateClause(S, LoopScope)) {
        // Emit implicit barrier to synchronize threads and avoid data races on
        // initialization of firstprivate variables and post-update of
        // lastprivate variables.
        CGM.getOpenMPRuntime().emitBarrierCall(
          *this, S.getLocStart(), OMPD_unknown, /*EmitChecks=*/false,
          /*ForceSimpleCall=*/true);
      }
      EmitOMPPrivateClause(S, LoopScope);
      HasLastprivateClause = EmitOMPLastprivateClauseInit(S, LoopScope);
      EmitOMPPrivateLoopCounters(S, LoopScope);
      (void)LoopScope.Privatize();

      // Detect the distribute schedule kind and chunk.
      llvm::Value *Chunk = nullptr;
      OpenMPDistScheduleClauseKind ScheduleKind = OMPC_DIST_SCHEDULE_unknown;
      if (auto *C = S.getSingleClause<OMPDistScheduleClause>()) {
        ScheduleKind = C->getDistScheduleKind();
        if (const auto *Ch = C->getChunkSize()) {
          Chunk = EmitScalarExpr(Ch);
          Chunk = EmitScalarConversion(Chunk, Ch->getType(),
          S.getIterationVariable()->getType(),
          S.getLocStart());
        }
      }
      const unsigned IVSize = getContext().getTypeSize(IVExpr->getType());
      const bool IVSigned = IVExpr->getType()->hasSignedIntegerRepresentation();

      // OpenMP [2.10.8, distribute Construct, Description]
      // If dist_schedule is specified, kind must be static. If specified,
      // iterations are divided into chunks of size chunk_size, chunks are
      // assigned to the teams of the league in a round-robin fashion in the
      // order of the team number. When no chunk_size is specified, the
      // iteration space is divided into chunks that are approximately equal
      // in size, and at most one chunk is distributed to each team of the
      // league. The size of the chunks is unspecified in this case.
      if (RT.isStaticNonchunked(ScheduleKind,
                                /* Chunked */ Chunk != nullptr)) {
        CGOpenMPRuntime::StaticRTInput StaticInit(
            IVSize, IVSigned, /* Ordered = */ false, IL.getAddress(),
            LB.getAddress(), UB.getAddress(), ST.getAddress());
        RT.emitDistributeStaticInit(*this, S.getLocStart(), ScheduleKind,
                                    StaticInit);
        auto LoopExit =
            getJumpDestInCurrentScope(createBasicBlock("omp.loop.exit"));
        // UB = min(UB, GlobalUB);
        EmitIgnoredExpr(isOpenMPLoopBoundSharingDirective(S.getDirectiveKind())
                            ? S.getCombinedEnsureUpperBound()
                            : S.getEnsureUpperBound());
        // IV = LB;
        EmitIgnoredExpr(isOpenMPLoopBoundSharingDirective(S.getDirectiveKind())
                            ? S.getCombinedInit()
                            : S.getInit());

        Expr *Cond = isOpenMPLoopBoundSharingDirective(S.getDirectiveKind())
                         ? S.getCombinedCond()
                         : S.getCond();

        // for distribute alone,  codegen
        // while (idx <= UB) { BODY; ++idx; }
        // when combined with 'for' (e.g. as in 'distribute parallel for')
        // while (idx <= UB) { <CodeGen rest of pragma>; idx += ST; }
        EmitOMPInnerLoop(S, LoopScope.requiresCleanups(), Cond, IncExpr,
                         [&S, LoopExit, &CodeGenLoop](CodeGenFunction &CGF) {
                           CodeGenLoop(CGF, S, LoopExit);
                         },
                         [](CodeGenFunction &) {});
        EmitBlock(LoopExit.getBlock());
        // Tell the runtime we are done.
        RT.emitForStaticFinish(*this, S.getLocStart(), S.getDirectiveKind());
      } else {
        // Emit the outer loop, which requests its work chunk [LB..UB] from
        // runtime and runs the inner loop to process it.
        const OMPLoopArguments LoopArguments = {
            LB.getAddress(), UB.getAddress(), ST.getAddress(), IL.getAddress(),
            Chunk};
        EmitOMPDistributeOuterLoop(ScheduleKind, S, LoopScope, LoopArguments,
                                   CodeGenLoop);
      }

      // Emit final copy of the lastprivate variables if IsLastIter != 0.
      if (HasLastprivateClause)
        EmitOMPLastprivateClauseFinal(
            S, /*NoFinals=*/false,
            Builder.CreateIsNotNull(
                EmitLoadOfScalar(IL, S.getLocStart())));
    }

    // We're now done with the loop, so jump to the continuation block.
    if (ContBlock) {
      EmitBranch(ContBlock);
      EmitBlock(ContBlock, true);
    }
  }
}

void CodeGenFunction::EmitOMPDistributeDirective(
    const OMPDistributeDirective &S) {
  auto &&CodeGen = [&S](CodeGenFunction &CGF, PrePostActionTy &) {

    CGF.EmitOMPDistributeLoop(S, emitOMPLoopBodyWithStopPoint, S.getInc());
  };
  OMPLexicalScope Scope(*this, S, /*AsInlined=*/true);
  CGM.getOpenMPRuntime().emitInlinedDirective(*this, OMPD_distribute, CodeGen,
                                              false);
}

static llvm::Function *emitOutlinedOrderedFunction(CodeGenModule &CGM,
                                                   const CapturedStmt *S) {
  CodeGenFunction CGF(CGM, /*suppressNewContext=*/true);
  CodeGenFunction::CGCapturedStmtInfo CapStmtInfo;
  CGF.CapturedStmtInfo = &CapStmtInfo;
  auto *Fn = CGF.GenerateOpenMPCapturedStmtFunction(*S);
  Fn->addFnAttr(llvm::Attribute::NoInline);
  return Fn;
}

void CodeGenFunction::EmitOMPOrderedDirective(const OMPOrderedDirective &S) {
  if (!S.getAssociatedStmt()) {
    for (const auto *DC : S.getClausesOfKind<OMPDependClause>())
      CGM.getOpenMPRuntime().emitDoacrossOrdered(*this, DC);
    return;
  }
  auto *C = S.getSingleClause<OMPSIMDClause>();
  auto &&CodeGen = [&S, C, this](CodeGenFunction &CGF,
                                 PrePostActionTy &Action) {
    if (C) {
      auto CS = cast<CapturedStmt>(S.getAssociatedStmt());
      llvm::SmallVector<llvm::Value *, 16> CapturedVars;
      CGF.GenerateOpenMPCapturedVars(*CS, CapturedVars);
      auto *OutlinedFn = emitOutlinedOrderedFunction(CGM, CS);
      CGM.getOpenMPRuntime().emitOutlinedFunctionCall(CGF, S.getLocStart(),
                                                      OutlinedFn, CapturedVars);
    } else {
      Action.Enter(CGF);
      CGF.EmitStmt(
          cast<CapturedStmt>(S.getAssociatedStmt())->getCapturedStmt());
    }
  };
  OMPLexicalScope Scope(*this, S, /*AsInlined=*/true);
  CGM.getOpenMPRuntime().emitOrderedRegion(*this, CodeGen, S.getLocStart(), !C);
}

static llvm::Value *convertToScalarValue(CodeGenFunction &CGF, RValue Val,
                                         QualType SrcType, QualType DestType,
                                         SourceLocation Loc) {
  assert(CGF.hasScalarEvaluationKind(DestType) &&
         "DestType must have scalar evaluation kind.");
  assert(!Val.isAggregate() && "Must be a scalar or complex.");
  return Val.isScalar()
             ? CGF.EmitScalarConversion(Val.getScalarVal(), SrcType, DestType,
                                        Loc)
             : CGF.EmitComplexToScalarConversion(Val.getComplexVal(), SrcType,
                                                 DestType, Loc);
}

static CodeGenFunction::ComplexPairTy
convertToComplexValue(CodeGenFunction &CGF, RValue Val, QualType SrcType,
                      QualType DestType, SourceLocation Loc) {
  assert(CGF.getEvaluationKind(DestType) == TEK_Complex &&
         "DestType must have complex evaluation kind.");
  CodeGenFunction::ComplexPairTy ComplexVal;
  if (Val.isScalar()) {
    // Convert the input element to the element type of the complex.
    auto DestElementType = DestType->castAs<ComplexType>()->getElementType();
    auto ScalarVal = CGF.EmitScalarConversion(Val.getScalarVal(), SrcType,
                                              DestElementType, Loc);
    ComplexVal = CodeGenFunction::ComplexPairTy(
        ScalarVal, llvm::Constant::getNullValue(ScalarVal->getType()));
  } else {
    assert(Val.isComplex() && "Must be a scalar or complex.");
    auto SrcElementType = SrcType->castAs<ComplexType>()->getElementType();
    auto DestElementType = DestType->castAs<ComplexType>()->getElementType();
    ComplexVal.first = CGF.EmitScalarConversion(
        Val.getComplexVal().first, SrcElementType, DestElementType, Loc);
    ComplexVal.second = CGF.EmitScalarConversion(
        Val.getComplexVal().second, SrcElementType, DestElementType, Loc);
  }
  return ComplexVal;
}

static void emitSimpleAtomicStore(CodeGenFunction &CGF, bool IsSeqCst,
                                  LValue LVal, RValue RVal) {
  if (LVal.isGlobalReg()) {
    CGF.EmitStoreThroughGlobalRegLValue(RVal, LVal);
  } else {
    CGF.EmitAtomicStore(RVal, LVal,
                        IsSeqCst ? llvm::AtomicOrdering::SequentiallyConsistent
                                 : llvm::AtomicOrdering::Monotonic,
                        LVal.isVolatile(), /*IsInit=*/false);
  }
}

void CodeGenFunction::emitOMPSimpleStore(LValue LVal, RValue RVal,
                                         QualType RValTy, SourceLocation Loc) {
  switch (getEvaluationKind(LVal.getType())) {
  case TEK_Scalar:
    EmitStoreThroughLValue(RValue::get(convertToScalarValue(
                               *this, RVal, RValTy, LVal.getType(), Loc)),
                           LVal);
    break;
  case TEK_Complex:
    EmitStoreOfComplex(
        convertToComplexValue(*this, RVal, RValTy, LVal.getType(), Loc), LVal,
        /*isInit=*/false);
    break;
  case TEK_Aggregate:
    llvm_unreachable("Must be a scalar or complex.");
  }
}

static void EmitOMPAtomicReadExpr(CodeGenFunction &CGF, bool IsSeqCst,
                                  const Expr *X, const Expr *V,
                                  SourceLocation Loc) {
  // v = x;
  assert(V->isLValue() && "V of 'omp atomic read' is not lvalue");
  assert(X->isLValue() && "X of 'omp atomic read' is not lvalue");
  LValue XLValue = CGF.EmitLValue(X);
  LValue VLValue = CGF.EmitLValue(V);
  RValue Res = XLValue.isGlobalReg()
                   ? CGF.EmitLoadOfLValue(XLValue, Loc)
                   : CGF.EmitAtomicLoad(
                         XLValue, Loc,
                         IsSeqCst ? llvm::AtomicOrdering::SequentiallyConsistent
                                  : llvm::AtomicOrdering::Monotonic,
                         XLValue.isVolatile());
  // OpenMP, 2.12.6, atomic Construct
  // Any atomic construct with a seq_cst clause forces the atomically
  // performed operation to include an implicit flush operation without a
  // list.
  if (IsSeqCst)
    CGF.CGM.getOpenMPRuntime().emitFlush(CGF, llvm::None, Loc);
  CGF.emitOMPSimpleStore(VLValue, Res, X->getType().getNonReferenceType(), Loc);
}

static void EmitOMPAtomicWriteExpr(CodeGenFunction &CGF, bool IsSeqCst,
                                   const Expr *X, const Expr *E,
                                   SourceLocation Loc) {
  // x = expr;
  assert(X->isLValue() && "X of 'omp atomic write' is not lvalue");
  emitSimpleAtomicStore(CGF, IsSeqCst, CGF.EmitLValue(X), CGF.EmitAnyExpr(E));
  // OpenMP, 2.12.6, atomic Construct
  // Any atomic construct with a seq_cst clause forces the atomically
  // performed operation to include an implicit flush operation without a
  // list.
  if (IsSeqCst)
    CGF.CGM.getOpenMPRuntime().emitFlush(CGF, llvm::None, Loc);
}

static std::pair<bool, RValue> emitOMPAtomicRMW(CodeGenFunction &CGF, LValue X,
                                                RValue Update,
                                                BinaryOperatorKind BO,
                                                llvm::AtomicOrdering AO,
                                                bool IsXLHSInRHSPart) {
  auto &Context = CGF.CGM.getContext();
  // Allow atomicrmw only if 'x' and 'update' are integer values, lvalue for 'x'
  // expression is simple and atomic is allowed for the given type for the
  // target platform.
  if (BO == BO_Comma || !Update.isScalar() ||
      !Update.getScalarVal()->getType()->isIntegerTy() ||
      !X.isSimple() || (!isa<llvm::ConstantInt>(Update.getScalarVal()) &&
                        (Update.getScalarVal()->getType() !=
                         X.getAddress().getElementType())) ||
      !X.getAddress().getElementType()->isIntegerTy() ||
      !Context.getTargetInfo().hasBuiltinAtomic(
          Context.getTypeSize(X.getType()), Context.toBits(X.getAlignment())))
    return std::make_pair(false, RValue::get(nullptr));

  llvm::AtomicRMWInst::BinOp RMWOp;
  switch (BO) {
  case BO_Add:
    RMWOp = llvm::AtomicRMWInst::Add;
    break;
  case BO_Sub:
    if (!IsXLHSInRHSPart)
      return std::make_pair(false, RValue::get(nullptr));
    RMWOp = llvm::AtomicRMWInst::Sub;
    break;
  case BO_And:
    RMWOp = llvm::AtomicRMWInst::And;
    break;
  case BO_Or:
    RMWOp = llvm::AtomicRMWInst::Or;
    break;
  case BO_Xor:
    RMWOp = llvm::AtomicRMWInst::Xor;
    break;
  case BO_LT:
    RMWOp = X.getType()->hasSignedIntegerRepresentation()
                ? (IsXLHSInRHSPart ? llvm::AtomicRMWInst::Min
                                   : llvm::AtomicRMWInst::Max)
                : (IsXLHSInRHSPart ? llvm::AtomicRMWInst::UMin
                                   : llvm::AtomicRMWInst::UMax);
    break;
  case BO_GT:
    RMWOp = X.getType()->hasSignedIntegerRepresentation()
                ? (IsXLHSInRHSPart ? llvm::AtomicRMWInst::Max
                                   : llvm::AtomicRMWInst::Min)
                : (IsXLHSInRHSPart ? llvm::AtomicRMWInst::UMax
                                   : llvm::AtomicRMWInst::UMin);
    break;
  case BO_Assign:
    RMWOp = llvm::AtomicRMWInst::Xchg;
    break;
  case BO_Mul:
  case BO_Div:
  case BO_Rem:
  case BO_Shl:
  case BO_Shr:
  case BO_LAnd:
  case BO_LOr:
    return std::make_pair(false, RValue::get(nullptr));
  case BO_PtrMemD:
  case BO_PtrMemI:
  case BO_LE:
  case BO_GE:
  case BO_EQ:
  case BO_NE:
  case BO_AddAssign:
  case BO_SubAssign:
  case BO_AndAssign:
  case BO_OrAssign:
  case BO_XorAssign:
  case BO_MulAssign:
  case BO_DivAssign:
  case BO_RemAssign:
  case BO_ShlAssign:
  case BO_ShrAssign:
  case BO_Comma:
    llvm_unreachable("Unsupported atomic update operation");
  }
  auto *UpdateVal = Update.getScalarVal();
  if (auto *IC = dyn_cast<llvm::ConstantInt>(UpdateVal)) {
    UpdateVal = CGF.Builder.CreateIntCast(
        IC, X.getAddress().getElementType(),
        X.getType()->hasSignedIntegerRepresentation());
  }
  auto *Res = CGF.Builder.CreateAtomicRMW(RMWOp, X.getPointer(), UpdateVal, AO);
  return std::make_pair(true, RValue::get(Res));
}

std::pair<bool, RValue> CodeGenFunction::EmitOMPAtomicSimpleUpdateExpr(
    LValue X, RValue E, BinaryOperatorKind BO, bool IsXLHSInRHSPart,
    llvm::AtomicOrdering AO, SourceLocation Loc,
    const llvm::function_ref<RValue(RValue)> &CommonGen) {
  // Update expressions are allowed to have the following forms:
  // x binop= expr; -> xrval + expr;
  // x++, ++x -> xrval + 1;
  // x--, --x -> xrval - 1;
  // x = x binop expr; -> xrval binop expr
  // x = expr Op x; - > expr binop xrval;
  auto Res = emitOMPAtomicRMW(*this, X, E, BO, AO, IsXLHSInRHSPart);
  if (!Res.first) {
    if (X.isGlobalReg()) {
      // Emit an update expression: 'xrval' binop 'expr' or 'expr' binop
      // 'xrval'.
      EmitStoreThroughLValue(CommonGen(EmitLoadOfLValue(X, Loc)), X);
    } else {
      // Perform compare-and-swap procedure.
      EmitAtomicUpdate(X, AO, CommonGen, X.getType().isVolatileQualified());
    }
  }
  return Res;
}

static void EmitOMPAtomicUpdateExpr(CodeGenFunction &CGF, bool IsSeqCst,
                                    const Expr *X, const Expr *E,
                                    const Expr *UE, bool IsXLHSInRHSPart,
                                    SourceLocation Loc) {
  assert(isa<BinaryOperator>(UE->IgnoreImpCasts()) &&
         "Update expr in 'atomic update' must be a binary operator.");
  auto *BOUE = cast<BinaryOperator>(UE->IgnoreImpCasts());
  // Update expressions are allowed to have the following forms:
  // x binop= expr; -> xrval + expr;
  // x++, ++x -> xrval + 1;
  // x--, --x -> xrval - 1;
  // x = x binop expr; -> xrval binop expr
  // x = expr Op x; - > expr binop xrval;
  assert(X->isLValue() && "X of 'omp atomic update' is not lvalue");
  LValue XLValue = CGF.EmitLValue(X);
  RValue ExprRValue = CGF.EmitAnyExpr(E);
  auto AO = IsSeqCst ? llvm::AtomicOrdering::SequentiallyConsistent
                     : llvm::AtomicOrdering::Monotonic;
  auto *LHS = cast<OpaqueValueExpr>(BOUE->getLHS()->IgnoreImpCasts());
  auto *RHS = cast<OpaqueValueExpr>(BOUE->getRHS()->IgnoreImpCasts());
  auto *XRValExpr = IsXLHSInRHSPart ? LHS : RHS;
  auto *ERValExpr = IsXLHSInRHSPart ? RHS : LHS;
  auto Gen =
      [&CGF, UE, ExprRValue, XRValExpr, ERValExpr](RValue XRValue) -> RValue {
        CodeGenFunction::OpaqueValueMapping MapExpr(CGF, ERValExpr, ExprRValue);
        CodeGenFunction::OpaqueValueMapping MapX(CGF, XRValExpr, XRValue);
        return CGF.EmitAnyExpr(UE);
      };
  (void)CGF.EmitOMPAtomicSimpleUpdateExpr(
      XLValue, ExprRValue, BOUE->getOpcode(), IsXLHSInRHSPart, AO, Loc, Gen);
  // OpenMP, 2.12.6, atomic Construct
  // Any atomic construct with a seq_cst clause forces the atomically
  // performed operation to include an implicit flush operation without a
  // list.
  if (IsSeqCst)
    CGF.CGM.getOpenMPRuntime().emitFlush(CGF, llvm::None, Loc);
}

static RValue convertToType(CodeGenFunction &CGF, RValue Value,
                            QualType SourceType, QualType ResType,
                            SourceLocation Loc) {
  switch (CGF.getEvaluationKind(ResType)) {
  case TEK_Scalar:
    return RValue::get(
        convertToScalarValue(CGF, Value, SourceType, ResType, Loc));
  case TEK_Complex: {
    auto Res = convertToComplexValue(CGF, Value, SourceType, ResType, Loc);
    return RValue::getComplex(Res.first, Res.second);
  }
  case TEK_Aggregate:
    break;
  }
  llvm_unreachable("Must be a scalar or complex.");
}

static void EmitOMPAtomicCaptureExpr(CodeGenFunction &CGF, bool IsSeqCst,
                                     bool IsPostfixUpdate, const Expr *V,
                                     const Expr *X, const Expr *E,
                                     const Expr *UE, bool IsXLHSInRHSPart,
                                     SourceLocation Loc) {
  assert(X->isLValue() && "X of 'omp atomic capture' is not lvalue");
  assert(V->isLValue() && "V of 'omp atomic capture' is not lvalue");
  RValue NewVVal;
  LValue VLValue = CGF.EmitLValue(V);
  LValue XLValue = CGF.EmitLValue(X);
  RValue ExprRValue = CGF.EmitAnyExpr(E);
  auto AO = IsSeqCst ? llvm::AtomicOrdering::SequentiallyConsistent
                     : llvm::AtomicOrdering::Monotonic;
  QualType NewVValType;
  if (UE) {
    // 'x' is updated with some additional value.
    assert(isa<BinaryOperator>(UE->IgnoreImpCasts()) &&
           "Update expr in 'atomic capture' must be a binary operator.");
    auto *BOUE = cast<BinaryOperator>(UE->IgnoreImpCasts());
    // Update expressions are allowed to have the following forms:
    // x binop= expr; -> xrval + expr;
    // x++, ++x -> xrval + 1;
    // x--, --x -> xrval - 1;
    // x = x binop expr; -> xrval binop expr
    // x = expr Op x; - > expr binop xrval;
    auto *LHS = cast<OpaqueValueExpr>(BOUE->getLHS()->IgnoreImpCasts());
    auto *RHS = cast<OpaqueValueExpr>(BOUE->getRHS()->IgnoreImpCasts());
    auto *XRValExpr = IsXLHSInRHSPart ? LHS : RHS;
    NewVValType = XRValExpr->getType();
    auto *ERValExpr = IsXLHSInRHSPart ? RHS : LHS;
    auto &&Gen = [&CGF, &NewVVal, UE, ExprRValue, XRValExpr, ERValExpr,
                  IsPostfixUpdate](RValue XRValue) -> RValue {
      CodeGenFunction::OpaqueValueMapping MapExpr(CGF, ERValExpr, ExprRValue);
      CodeGenFunction::OpaqueValueMapping MapX(CGF, XRValExpr, XRValue);
      RValue Res = CGF.EmitAnyExpr(UE);
      NewVVal = IsPostfixUpdate ? XRValue : Res;
      return Res;
    };
    auto Res = CGF.EmitOMPAtomicSimpleUpdateExpr(
        XLValue, ExprRValue, BOUE->getOpcode(), IsXLHSInRHSPart, AO, Loc, Gen);
    if (Res.first) {
      // 'atomicrmw' instruction was generated.
      if (IsPostfixUpdate) {
        // Use old value from 'atomicrmw'.
        NewVVal = Res.second;
      } else {
        // 'atomicrmw' does not provide new value, so evaluate it using old
        // value of 'x'.
        CodeGenFunction::OpaqueValueMapping MapExpr(CGF, ERValExpr, ExprRValue);
        CodeGenFunction::OpaqueValueMapping MapX(CGF, XRValExpr, Res.second);
        NewVVal = CGF.EmitAnyExpr(UE);
      }
    }
  } else {
    // 'x' is simply rewritten with some 'expr'.
    NewVValType = X->getType().getNonReferenceType();
    ExprRValue = convertToType(CGF, ExprRValue, E->getType(),
                               X->getType().getNonReferenceType(), Loc);
    auto &&Gen = [&NewVVal, ExprRValue](RValue XRValue) -> RValue {
      NewVVal = XRValue;
      return ExprRValue;
    };
    // Try to perform atomicrmw xchg, otherwise simple exchange.
    auto Res = CGF.EmitOMPAtomicSimpleUpdateExpr(
        XLValue, ExprRValue, /*BO=*/BO_Assign, /*IsXLHSInRHSPart=*/false, AO,
        Loc, Gen);
    if (Res.first) {
      // 'atomicrmw' instruction was generated.
      NewVVal = IsPostfixUpdate ? Res.second : ExprRValue;
    }
  }
  // Emit post-update store to 'v' of old/new 'x' value.
  CGF.emitOMPSimpleStore(VLValue, NewVVal, NewVValType, Loc);
  // OpenMP, 2.12.6, atomic Construct
  // Any atomic construct with a seq_cst clause forces the atomically
  // performed operation to include an implicit flush operation without a
  // list.
  if (IsSeqCst)
    CGF.CGM.getOpenMPRuntime().emitFlush(CGF, llvm::None, Loc);
}

static void EmitOMPAtomicExpr(CodeGenFunction &CGF, OpenMPClauseKind Kind,
                              bool IsSeqCst, bool IsPostfixUpdate,
                              const Expr *X, const Expr *V, const Expr *E,
                              const Expr *UE, bool IsXLHSInRHSPart,
                              SourceLocation Loc) {
  switch (Kind) {
  case OMPC_read:
    EmitOMPAtomicReadExpr(CGF, IsSeqCst, X, V, Loc);
    break;
  case OMPC_write:
    EmitOMPAtomicWriteExpr(CGF, IsSeqCst, X, E, Loc);
    break;
  case OMPC_unknown:
  case OMPC_update:
    EmitOMPAtomicUpdateExpr(CGF, IsSeqCst, X, E, UE, IsXLHSInRHSPart, Loc);
    break;
  case OMPC_capture:
    EmitOMPAtomicCaptureExpr(CGF, IsSeqCst, IsPostfixUpdate, V, X, E, UE,
                             IsXLHSInRHSPart, Loc);
    break;
  case OMPC_if:
  case OMPC_final:
  case OMPC_num_threads:
  case OMPC_private:
  case OMPC_firstprivate:
  case OMPC_lastprivate:
  case OMPC_reduction:
  case OMPC_task_reduction:
  case OMPC_in_reduction:
  case OMPC_safelen:
  case OMPC_simdlen:
  case OMPC_collapse:
  case OMPC_default:
  case OMPC_seq_cst:
  case OMPC_shared:
  case OMPC_linear:
  case OMPC_aligned:
  case OMPC_copyin:
  case OMPC_copyprivate:
  case OMPC_flush:
  case OMPC_proc_bind:
  case OMPC_schedule:
  case OMPC_ordered:
  case OMPC_nowait:
  case OMPC_untied:
  case OMPC_threadprivate:
  case OMPC_depend:
  case OMPC_mergeable:
  case OMPC_device:
  case OMPC_threads:
  case OMPC_simd:
  case OMPC_map:
  case OMPC_num_teams:
  case OMPC_thread_limit:
  case OMPC_priority:
  case OMPC_grainsize:
  case OMPC_nogroup:
  case OMPC_num_tasks:
  case OMPC_hint:
  case OMPC_dist_schedule:
  case OMPC_defaultmap:
  case OMPC_uniform:
  case OMPC_to:
  case OMPC_from:
  case OMPC_use_device_ptr:
  case OMPC_is_device_ptr:
    llvm_unreachable("Clause is not allowed in 'omp atomic'.");
  }
}

void CodeGenFunction::EmitOMPAtomicDirective(const OMPAtomicDirective &S) {
  bool IsSeqCst = S.getSingleClause<OMPSeqCstClause>();
  OpenMPClauseKind Kind = OMPC_unknown;
  for (auto *C : S.clauses()) {
    // Find first clause (skip seq_cst clause, if it is first).
    if (C->getClauseKind() != OMPC_seq_cst) {
      Kind = C->getClauseKind();
      break;
    }
  }

  const auto *CS =
      S.getAssociatedStmt()->IgnoreContainers(/*IgnoreCaptured=*/true);
  if (const auto *EWC = dyn_cast<ExprWithCleanups>(CS)) {
    enterFullExpression(EWC);
  }
  // Processing for statements under 'atomic capture'.
  if (const auto *Compound = dyn_cast<CompoundStmt>(CS)) {
    for (const auto *C : Compound->body()) {
      if (const auto *EWC = dyn_cast<ExprWithCleanups>(C)) {
        enterFullExpression(EWC);
      }
    }
  }

  auto &&CodeGen = [&S, Kind, IsSeqCst, CS](CodeGenFunction &CGF,
                                            PrePostActionTy &) {
    CGF.EmitStopPoint(CS);
    EmitOMPAtomicExpr(CGF, Kind, IsSeqCst, S.isPostfixUpdate(), S.getX(),
                      S.getV(), S.getExpr(), S.getUpdateExpr(),
                      S.isXLHSInRHSPart(), S.getLocStart());
  };
  OMPLexicalScope Scope(*this, S, /*AsInlined=*/true);
  CGM.getOpenMPRuntime().emitInlinedDirective(*this, OMPD_atomic, CodeGen);
}

static void emitCommonOMPTargetDirective(CodeGenFunction &CGF,
                                         const OMPExecutableDirective &S,
                                         const RegionCodeGenTy &CodeGen) {
  assert(isOpenMPTargetExecutionDirective(S.getDirectiveKind()));
  CodeGenModule &CGM = CGF.CGM;
  const CapturedStmt &CS = *S.getCapturedStmt(OMPD_target);

  llvm::Function *Fn = nullptr;
  llvm::Constant *FnID = nullptr;

  const Expr *IfCond = nullptr;
  // Check for the at most one if clause associated with the target region.
  for (const auto *C : S.getClausesOfKind<OMPIfClause>()) {
    if (C->getNameModifier() == OMPD_unknown ||
        C->getNameModifier() == OMPD_target) {
      IfCond = C->getCondition();
      break;
    }
  }

  // Check if we have any device clause associated with the directive.
  const Expr *Device = nullptr;
  if (auto *C = S.getSingleClause<OMPDeviceClause>()) {
    Device = C->getDevice();
  }

  // Check if we have an if clause whose conditional always evaluates to false
  // or if we do not have any targets specified. If so the target region is not
  // an offload entry point.
  bool IsOffloadEntry = true;
  if (IfCond) {
    bool Val;
    if (CGF.ConstantFoldsToSimpleInteger(IfCond, Val) && !Val)
      IsOffloadEntry = false;
  }
  if (CGM.getLangOpts().OMPTargetTriples.empty())
    IsOffloadEntry = false;

  assert(CGF.CurFuncDecl && "No parent declaration for target region!");
  StringRef ParentName;
  // In case we have Ctors/Dtors we use the complete type variant to produce
  // the mangling of the device outlined kernel.
  if (auto *D = dyn_cast<CXXConstructorDecl>(CGF.CurFuncDecl))
    ParentName = CGM.getMangledName(GlobalDecl(D, Ctor_Complete));
  else if (auto *D = dyn_cast<CXXDestructorDecl>(CGF.CurFuncDecl))
    ParentName = CGM.getMangledName(GlobalDecl(D, Dtor_Complete));
  else
    ParentName =
        CGM.getMangledName(GlobalDecl(cast<FunctionDecl>(CGF.CurFuncDecl)));

  // Emit target region as a standalone region.
  CGM.getOpenMPRuntime().emitTargetOutlinedFunction(S, ParentName, Fn, FnID,
                                                    IsOffloadEntry, CodeGen);
  OMPLexicalScope Scope(CGF, S);
  llvm::SmallVector<llvm::Value *, 16> CapturedVars;
  CGF.GenerateOpenMPCapturedVars(CS, CapturedVars);
  CGM.getOpenMPRuntime().emitTargetCall(CGF, S, Fn, FnID, IfCond, Device,
                                        CapturedVars);
}

static void emitTargetRegion(CodeGenFunction &CGF, const OMPTargetDirective &S,
                             PrePostActionTy &Action) {
  CodeGenFunction::OMPPrivateScope PrivateScope(CGF);
  (void)CGF.EmitOMPFirstprivateClause(S, PrivateScope);
  CGF.EmitOMPPrivateClause(S, PrivateScope);
  (void)PrivateScope.Privatize();

  Action.Enter(CGF);
  CGF.EmitStmt(cast<CapturedStmt>(S.getAssociatedStmt())->getCapturedStmt());
}

void CodeGenFunction::EmitOMPTargetDeviceFunction(CodeGenModule &CGM,
                                                  StringRef ParentName,
                                                  const OMPTargetDirective &S) {
  auto &&CodeGen = [&S](CodeGenFunction &CGF, PrePostActionTy &Action) {
    emitTargetRegion(CGF, S, Action);
  };
  llvm::Function *Fn;
  llvm::Constant *Addr;
  // Emit target region as a standalone region.
  CGM.getOpenMPRuntime().emitTargetOutlinedFunction(
      S, ParentName, Fn, Addr, /*IsOffloadEntry=*/true, CodeGen);
  assert(Fn && Addr && "Target device function emission failed.");
}

void CodeGenFunction::EmitOMPTargetDirective(const OMPTargetDirective &S) {
  auto &&CodeGen = [&S](CodeGenFunction &CGF, PrePostActionTy &Action) {
    emitTargetRegion(CGF, S, Action);
  };
  emitCommonOMPTargetDirective(*this, S, CodeGen);
}

static void emitCommonOMPTeamsDirective(CodeGenFunction &CGF,
                                        const OMPExecutableDirective &S,
                                        OpenMPDirectiveKind InnermostKind,
                                        const RegionCodeGenTy &CodeGen) {
  const CapturedStmt *CS = S.getCapturedStmt(OMPD_teams);
  auto OutlinedFn = CGF.CGM.getOpenMPRuntime().emitTeamsOutlinedFunction(
      S, *CS->getCapturedDecl()->param_begin(), InnermostKind, CodeGen);

  const OMPNumTeamsClause *NT = S.getSingleClause<OMPNumTeamsClause>();
  const OMPThreadLimitClause *TL = S.getSingleClause<OMPThreadLimitClause>();
  if (NT || TL) {
    Expr *NumTeams = (NT) ? NT->getNumTeams() : nullptr;
    Expr *ThreadLimit = (TL) ? TL->getThreadLimit() : nullptr;

    CGF.CGM.getOpenMPRuntime().emitNumTeamsClause(CGF, NumTeams, ThreadLimit,
                                                  S.getLocStart());
  }

  OMPTeamsScope Scope(CGF, S);
  llvm::SmallVector<llvm::Value *, 16> CapturedVars;
  CGF.GenerateOpenMPCapturedVars(*CS, CapturedVars);
  CGF.CGM.getOpenMPRuntime().emitTeamsCall(CGF, S, S.getLocStart(), OutlinedFn,
                                           CapturedVars);
}

void CodeGenFunction::EmitOMPTeamsDirective(const OMPTeamsDirective &S) {
  // Emit teams region as a standalone region.
  auto &&CodeGen = [&S](CodeGenFunction &CGF, PrePostActionTy &) {
    OMPPrivateScope PrivateScope(CGF);
    (void)CGF.EmitOMPFirstprivateClause(S, PrivateScope);
    CGF.EmitOMPPrivateClause(S, PrivateScope);
    CGF.EmitOMPReductionClauseInit(S, PrivateScope);
    (void)PrivateScope.Privatize();
    CGF.EmitStmt(cast<CapturedStmt>(S.getAssociatedStmt())->getCapturedStmt());
    CGF.EmitOMPReductionClauseFinal(S, /*ReductionKind=*/OMPD_teams);
  };
  emitCommonOMPTeamsDirective(*this, S, OMPD_distribute, CodeGen);
  emitPostUpdateForReductionClause(
      *this, S, [](CodeGenFunction &) -> llvm::Value * { return nullptr; });
}

static void emitTargetTeamsRegion(CodeGenFunction &CGF, PrePostActionTy &Action,
                                  const OMPTargetTeamsDirective &S) {
  auto *CS = S.getCapturedStmt(OMPD_teams);
  Action.Enter(CGF);
  // Emit teams region as a standalone region.
  auto &&CodeGen = [&S, CS](CodeGenFunction &CGF, PrePostActionTy &Action) {
    CodeGenFunction::OMPPrivateScope PrivateScope(CGF);
    (void)CGF.EmitOMPFirstprivateClause(S, PrivateScope);
    CGF.EmitOMPPrivateClause(S, PrivateScope);
    CGF.EmitOMPReductionClauseInit(S, PrivateScope);
    (void)PrivateScope.Privatize();
    Action.Enter(CGF);
    CGF.EmitStmt(CS->getCapturedStmt());
    CGF.EmitOMPReductionClauseFinal(S, /*ReductionKind=*/OMPD_teams);
  };
  emitCommonOMPTeamsDirective(CGF, S, OMPD_teams, CodeGen);
  emitPostUpdateForReductionClause(
      CGF, S, [](CodeGenFunction &) -> llvm::Value * { return nullptr; });
}

void CodeGenFunction::EmitOMPTargetTeamsDeviceFunction(
    CodeGenModule &CGM, StringRef ParentName,
    const OMPTargetTeamsDirective &S) {
  auto &&CodeGen = [&S](CodeGenFunction &CGF, PrePostActionTy &Action) {
    emitTargetTeamsRegion(CGF, Action, S);
  };
  llvm::Function *Fn;
  llvm::Constant *Addr;
  // Emit target region as a standalone region.
  CGM.getOpenMPRuntime().emitTargetOutlinedFunction(
      S, ParentName, Fn, Addr, /*IsOffloadEntry=*/true, CodeGen);
  assert(Fn && Addr && "Target device function emission failed.");
}

void CodeGenFunction::EmitOMPTargetTeamsDirective(
    const OMPTargetTeamsDirective &S) {
  auto &&CodeGen = [&S](CodeGenFunction &CGF, PrePostActionTy &Action) {
    emitTargetTeamsRegion(CGF, Action, S);
  };
  emitCommonOMPTargetDirective(*this, S, CodeGen);
}

void CodeGenFunction::EmitOMPTeamsDistributeDirective(
    const OMPTeamsDistributeDirective &S) {

  auto &&CodeGenDistribute = [&S](CodeGenFunction &CGF, PrePostActionTy &) {
    CGF.EmitOMPDistributeLoop(S, emitOMPLoopBodyWithStopPoint, S.getInc());
  };

  // Emit teams region as a standalone region.
  auto &&CodeGen = [&S, &CodeGenDistribute](CodeGenFunction &CGF,
                                            PrePostActionTy &) {
    OMPPrivateScope PrivateScope(CGF);
    CGF.EmitOMPReductionClauseInit(S, PrivateScope);
    (void)PrivateScope.Privatize();
    CGF.CGM.getOpenMPRuntime().emitInlinedDirective(CGF, OMPD_distribute,
                                                    CodeGenDistribute);
    CGF.EmitOMPReductionClauseFinal(S, /*ReductionKind=*/OMPD_teams);
  };
  emitCommonOMPTeamsDirective(*this, S, OMPD_teams, CodeGen);
  emitPostUpdateForReductionClause(*this, S,
                                   [](CodeGenFunction &) { return nullptr; });
}

void CodeGenFunction::EmitOMPTeamsDistributeParallelForDirective(
    const OMPTeamsDistributeParallelForDirective &S) {
  auto &&CodeGenDistribute = [&S](CodeGenFunction &CGF, PrePostActionTy &) {
    CGF.EmitOMPDistributeLoop(S, emitInnerParallelForWhenCombined,
                              S.getDistInc());
  };

  // Emit teams region as a standalone region.
  auto &&CodeGen = [&S, &CodeGenDistribute](CodeGenFunction &CGF,
                                            PrePostActionTy &) {
    OMPPrivateScope PrivateScope(CGF);
    CGF.EmitOMPReductionClauseInit(S, PrivateScope);
    (void)PrivateScope.Privatize();
    CGF.CGM.getOpenMPRuntime().emitInlinedDirective(
        CGF, OMPD_distribute, CodeGenDistribute, S.hasCancel());
    CGF.EmitOMPReductionClauseFinal(S, /*ReductionKind=*/OMPD_teams);
  };
  emitCommonOMPTeamsDirective(*this, S, OMPD_distribute_parallel_for, CodeGen);
  emitPostUpdateForReductionClause(*this, S,
                                   [](CodeGenFunction &) { return nullptr; });
}

void CodeGenFunction::EmitOMPCancellationPointDirective(
    const OMPCancellationPointDirective &S) {
  CGM.getOpenMPRuntime().emitCancellationPointCall(*this, S.getLocStart(),
                                                   S.getCancelRegion());
}

void CodeGenFunction::EmitOMPCancelDirective(const OMPCancelDirective &S) {
  const Expr *IfCond = nullptr;
  for (const auto *C : S.getClausesOfKind<OMPIfClause>()) {
    if (C->getNameModifier() == OMPD_unknown ||
        C->getNameModifier() == OMPD_cancel) {
      IfCond = C->getCondition();
      break;
    }
  }
  CGM.getOpenMPRuntime().emitCancelCall(*this, S.getLocStart(), IfCond,
                                        S.getCancelRegion());
}

CodeGenFunction::JumpDest
CodeGenFunction::getOMPCancelDestination(OpenMPDirectiveKind Kind) {
  if (Kind == OMPD_parallel || Kind == OMPD_task ||
      Kind == OMPD_target_parallel)
    return ReturnBlock;
  assert(Kind == OMPD_for || Kind == OMPD_section || Kind == OMPD_sections ||
         Kind == OMPD_parallel_sections || Kind == OMPD_parallel_for ||
         Kind == OMPD_distribute_parallel_for ||
         Kind == OMPD_target_parallel_for ||
         Kind == OMPD_teams_distribute_parallel_for ||
         Kind == OMPD_target_teams_distribute_parallel_for);
  return OMPCancelStack.getExitBlock();
}

void CodeGenFunction::EmitOMPUseDevicePtrClause(
    const OMPClause &NC, OMPPrivateScope &PrivateScope,
    const llvm::DenseMap<const ValueDecl *, Address> &CaptureDeviceAddrMap) {
  const auto &C = cast<OMPUseDevicePtrClause>(NC);
  auto OrigVarIt = C.varlist_begin();
  auto InitIt = C.inits().begin();
  for (auto PvtVarIt : C.private_copies()) {
    auto *OrigVD = cast<VarDecl>(cast<DeclRefExpr>(*OrigVarIt)->getDecl());
    auto *InitVD = cast<VarDecl>(cast<DeclRefExpr>(*InitIt)->getDecl());
    auto *PvtVD = cast<VarDecl>(cast<DeclRefExpr>(PvtVarIt)->getDecl());

    // In order to identify the right initializer we need to match the
    // declaration used by the mapping logic. In some cases we may get
    // OMPCapturedExprDecl that refers to the original declaration.
    const ValueDecl *MatchingVD = OrigVD;
    if (auto *OED = dyn_cast<OMPCapturedExprDecl>(MatchingVD)) {
      // OMPCapturedExprDecl are used to privative fields of the current
      // structure.
      auto *ME = cast<MemberExpr>(OED->getInit());
      assert(isa<CXXThisExpr>(ME->getBase()) &&
             "Base should be the current struct!");
      MatchingVD = ME->getMemberDecl();
    }

    // If we don't have information about the current list item, move on to
    // the next one.
    auto InitAddrIt = CaptureDeviceAddrMap.find(MatchingVD);
    if (InitAddrIt == CaptureDeviceAddrMap.end())
      continue;

    bool IsRegistered = PrivateScope.addPrivate(OrigVD, [&]() -> Address {
      // Initialize the temporary initialization variable with the address we
      // get from the runtime library. We have to cast the source address
      // because it is always a void *. References are materialized in the
      // privatization scope, so the initialization here disregards the fact
      // the original variable is a reference.
      QualType AddrQTy =
          getContext().getPointerType(OrigVD->getType().getNonReferenceType());
      llvm::Type *AddrTy = ConvertTypeForMem(AddrQTy);
      Address InitAddr = Builder.CreateBitCast(InitAddrIt->second, AddrTy);
      setAddrOfLocalVar(InitVD, InitAddr);

      // Emit private declaration, it will be initialized by the value we
      // declaration we just added to the local declarations map.
      EmitDecl(*PvtVD);

      // The initialization variables reached its purpose in the emission
      // ofthe previous declaration, so we don't need it anymore.
      LocalDeclMap.erase(InitVD);

      // Return the address of the private variable.
      return GetAddrOfLocalVar(PvtVD);
    });
    assert(IsRegistered && "firstprivate var already registered as private");
    // Silence the warning about unused variable.
    (void)IsRegistered;

    ++OrigVarIt;
    ++InitIt;
  }
}

// Generate the instructions for '#pragma omp target data' directive.
void CodeGenFunction::EmitOMPTargetDataDirective(
    const OMPTargetDataDirective &S) {
  CGOpenMPRuntime::TargetDataInfo Info(/*RequiresDevicePointerInfo=*/true);

  // Create a pre/post action to signal the privatization of the device pointer.
  // This action can be replaced by the OpenMP runtime code generation to
  // deactivate privatization.
  bool PrivatizeDevicePointers = false;
  class DevicePointerPrivActionTy : public PrePostActionTy {
    bool &PrivatizeDevicePointers;

  public:
    explicit DevicePointerPrivActionTy(bool &PrivatizeDevicePointers)
        : PrePostActionTy(), PrivatizeDevicePointers(PrivatizeDevicePointers) {}
    void Enter(CodeGenFunction &CGF) override {
      PrivatizeDevicePointers = true;
    }
  };
  DevicePointerPrivActionTy PrivAction(PrivatizeDevicePointers);

  auto &&CodeGen = [&S, &Info, &PrivatizeDevicePointers](
      CodeGenFunction &CGF, PrePostActionTy &Action) {
    auto &&InnermostCodeGen = [&S](CodeGenFunction &CGF, PrePostActionTy &) {
      CGF.EmitStmt(
          cast<CapturedStmt>(S.getAssociatedStmt())->getCapturedStmt());
    };

    // Codegen that selects wheather to generate the privatization code or not.
    auto &&PrivCodeGen = [&S, &Info, &PrivatizeDevicePointers,
                          &InnermostCodeGen](CodeGenFunction &CGF,
                                             PrePostActionTy &Action) {
      RegionCodeGenTy RCG(InnermostCodeGen);
      PrivatizeDevicePointers = false;

      // Call the pre-action to change the status of PrivatizeDevicePointers if
      // needed.
      Action.Enter(CGF);

      if (PrivatizeDevicePointers) {
        OMPPrivateScope PrivateScope(CGF);
        // Emit all instances of the use_device_ptr clause.
        for (const auto *C : S.getClausesOfKind<OMPUseDevicePtrClause>())
          CGF.EmitOMPUseDevicePtrClause(*C, PrivateScope,
                                        Info.CaptureDeviceAddrMap);
        (void)PrivateScope.Privatize();
        RCG(CGF);
      } else
        RCG(CGF);
    };

    // Forward the provided action to the privatization codegen.
    RegionCodeGenTy PrivRCG(PrivCodeGen);
    PrivRCG.setAction(Action);

    // Notwithstanding the body of the region is emitted as inlined directive,
    // we don't use an inline scope as changes in the references inside the
    // region are expected to be visible outside, so we do not privative them.
    OMPLexicalScope Scope(CGF, S);
    CGF.CGM.getOpenMPRuntime().emitInlinedDirective(CGF, OMPD_target_data,
                                                    PrivRCG);
  };

  RegionCodeGenTy RCG(CodeGen);

  // If we don't have target devices, don't bother emitting the data mapping
  // code.
  if (CGM.getLangOpts().OMPTargetTriples.empty()) {
    RCG(*this);
    return;
  }

  // Check if we have any if clause associated with the directive.
  const Expr *IfCond = nullptr;
  if (auto *C = S.getSingleClause<OMPIfClause>())
    IfCond = C->getCondition();

  // Check if we have any device clause associated with the directive.
  const Expr *Device = nullptr;
  if (auto *C = S.getSingleClause<OMPDeviceClause>())
    Device = C->getDevice();

  // Set the action to signal privatization of device pointers.
  RCG.setAction(PrivAction);

  // Emit region code.
  CGM.getOpenMPRuntime().emitTargetDataCalls(*this, S, IfCond, Device, RCG,
                                             Info);
}

void CodeGenFunction::EmitOMPTargetEnterDataDirective(
    const OMPTargetEnterDataDirective &S) {
  // If we don't have target devices, don't bother emitting the data mapping
  // code.
  if (CGM.getLangOpts().OMPTargetTriples.empty())
    return;

  // Check if we have any if clause associated with the directive.
  const Expr *IfCond = nullptr;
  if (auto *C = S.getSingleClause<OMPIfClause>())
    IfCond = C->getCondition();

  // Check if we have any device clause associated with the directive.
  const Expr *Device = nullptr;
  if (auto *C = S.getSingleClause<OMPDeviceClause>())
    Device = C->getDevice();

  auto &&CodeGen = [&S, IfCond, Device](CodeGenFunction &CGF,
                                        PrePostActionTy &) {
    CGF.CGM.getOpenMPRuntime().emitTargetDataStandAloneCall(CGF, S, IfCond,
                                                            Device);
  };
  OMPLexicalScope Scope(*this, S, /*AsInlined=*/true);
  CGM.getOpenMPRuntime().emitInlinedDirective(*this, OMPD_target_enter_data,
                                              CodeGen);
}

void CodeGenFunction::EmitOMPTargetExitDataDirective(
    const OMPTargetExitDataDirective &S) {
  // If we don't have target devices, don't bother emitting the data mapping
  // code.
  if (CGM.getLangOpts().OMPTargetTriples.empty())
    return;

  // Check if we have any if clause associated with the directive.
  const Expr *IfCond = nullptr;
  if (auto *C = S.getSingleClause<OMPIfClause>())
    IfCond = C->getCondition();

  // Check if we have any device clause associated with the directive.
  const Expr *Device = nullptr;
  if (auto *C = S.getSingleClause<OMPDeviceClause>())
    Device = C->getDevice();

  auto &&CodeGen = [&S, IfCond, Device](CodeGenFunction &CGF,
                                        PrePostActionTy &) {
    CGF.CGM.getOpenMPRuntime().emitTargetDataStandAloneCall(CGF, S, IfCond,
                                                            Device);
  };
  OMPLexicalScope Scope(*this, S, /*AsInlined=*/true);
  CGM.getOpenMPRuntime().emitInlinedDirective(*this, OMPD_target_exit_data,
                                              CodeGen);
}

static void emitTargetParallelRegion(CodeGenFunction &CGF,
                                     const OMPTargetParallelDirective &S,
                                     PrePostActionTy &Action) {
  // Get the captured statement associated with the 'parallel' region.
  auto *CS = S.getCapturedStmt(OMPD_parallel);
  Action.Enter(CGF);
  auto &&CodeGen = [&S, CS](CodeGenFunction &CGF, PrePostActionTy &) {
    CodeGenFunction::OMPPrivateScope PrivateScope(CGF);
    (void)CGF.EmitOMPFirstprivateClause(S, PrivateScope);
    CGF.EmitOMPPrivateClause(S, PrivateScope);
    CGF.EmitOMPReductionClauseInit(S, PrivateScope);
    (void)PrivateScope.Privatize();
    // TODO: Add support for clauses.
    CGF.EmitStmt(CS->getCapturedStmt());
    CGF.EmitOMPReductionClauseFinal(S, /*ReductionKind=*/OMPD_parallel);
  };
  emitCommonOMPParallelDirective(CGF, S, OMPD_parallel, CodeGen,
                                 emitEmptyBoundParameters);
  emitPostUpdateForReductionClause(
      CGF, S, [](CodeGenFunction &) -> llvm::Value * { return nullptr; });
}

void CodeGenFunction::EmitOMPTargetParallelDeviceFunction(
    CodeGenModule &CGM, StringRef ParentName,
    const OMPTargetParallelDirective &S) {
  auto &&CodeGen = [&S](CodeGenFunction &CGF, PrePostActionTy &Action) {
    emitTargetParallelRegion(CGF, S, Action);
  };
  llvm::Function *Fn;
  llvm::Constant *Addr;
  // Emit target region as a standalone region.
  CGM.getOpenMPRuntime().emitTargetOutlinedFunction(
      S, ParentName, Fn, Addr, /*IsOffloadEntry=*/true, CodeGen);
  assert(Fn && Addr && "Target device function emission failed.");
}

void CodeGenFunction::EmitOMPTargetParallelDirective(
    const OMPTargetParallelDirective &S) {
  auto &&CodeGen = [&S](CodeGenFunction &CGF, PrePostActionTy &Action) {
    emitTargetParallelRegion(CGF, S, Action);
  };
  emitCommonOMPTargetDirective(*this, S, CodeGen);
}

static void emitTargetParallelForRegion(CodeGenFunction &CGF,
                                        const OMPTargetParallelForDirective &S,
                                        PrePostActionTy &Action) {
  Action.Enter(CGF);
  // Emit directive as a combined directive that consists of two implicit
  // directives: 'parallel' with 'for' directive.
  auto &&CodeGen = [&S](CodeGenFunction &CGF, PrePostActionTy &) {
    CodeGenFunction::OMPCancelStackRAII CancelRegion(
        CGF, OMPD_target_parallel_for, S.hasCancel());
    CGF.EmitOMPWorksharingLoop(S, S.getEnsureUpperBound(), emitForLoopBounds,
                               emitDispatchForLoopBounds);
  };
  emitCommonOMPParallelDirective(CGF, S, OMPD_for, CodeGen,
                                 emitEmptyBoundParameters);
}

void CodeGenFunction::EmitOMPTargetParallelForDeviceFunction(
    CodeGenModule &CGM, StringRef ParentName,
    const OMPTargetParallelForDirective &S) {
  // Emit SPMD target parallel for region as a standalone region.
  auto &&CodeGen = [&S](CodeGenFunction &CGF, PrePostActionTy &Action) {
    emitTargetParallelForRegion(CGF, S, Action);
  };
  llvm::Function *Fn;
  llvm::Constant *Addr;
  // Emit target region as a standalone region.
  CGM.getOpenMPRuntime().emitTargetOutlinedFunction(
      S, ParentName, Fn, Addr, /*IsOffloadEntry=*/true, CodeGen);
  assert(Fn && Addr && "Target device function emission failed.");
}

void CodeGenFunction::EmitOMPTargetParallelForDirective(
    const OMPTargetParallelForDirective &S) {
  auto &&CodeGen = [&S](CodeGenFunction &CGF, PrePostActionTy &Action) {
    emitTargetParallelForRegion(CGF, S, Action);
  };
  emitCommonOMPTargetDirective(*this, S, CodeGen);
}

static void
emitTargetParallelForSimdRegion(CodeGenFunction &CGF,
                                const OMPTargetParallelForSimdDirective &S,
                                PrePostActionTy &Action) {
  Action.Enter(CGF);
  // Emit directive as a combined directive that consists of two implicit
  // directives: 'parallel' with 'for' directive.
  auto &&CodeGen = [&S](CodeGenFunction &CGF, PrePostActionTy &) {
    CGF.EmitOMPWorksharingLoop(S, S.getEnsureUpperBound(), emitForLoopBounds,
                               emitDispatchForLoopBounds);
  };
  emitCommonOMPParallelDirective(CGF, S, OMPD_simd, CodeGen,
                                 emitEmptyBoundParameters);
}

void CodeGenFunction::EmitOMPTargetParallelForSimdDeviceFunction(
    CodeGenModule &CGM, StringRef ParentName,
    const OMPTargetParallelForSimdDirective &S) {
  // Emit SPMD target parallel for region as a standalone region.
  auto &&CodeGen = [&S](CodeGenFunction &CGF, PrePostActionTy &Action) {
    emitTargetParallelForSimdRegion(CGF, S, Action);
  };
  llvm::Function *Fn;
  llvm::Constant *Addr;
  // Emit target region as a standalone region.
  CGM.getOpenMPRuntime().emitTargetOutlinedFunction(
      S, ParentName, Fn, Addr, /*IsOffloadEntry=*/true, CodeGen);
  assert(Fn && Addr && "Target device function emission failed.");
}

void CodeGenFunction::EmitOMPTargetParallelForSimdDirective(
    const OMPTargetParallelForSimdDirective &S) {
  auto &&CodeGen = [&S](CodeGenFunction &CGF, PrePostActionTy &Action) {
    emitTargetParallelForSimdRegion(CGF, S, Action);
  };
  emitCommonOMPTargetDirective(*this, S, CodeGen);
}

/// Emit a helper variable and return corresponding lvalue.
static void mapParam(CodeGenFunction &CGF, const DeclRefExpr *Helper,
                     const ImplicitParamDecl *PVD,
                     CodeGenFunction::OMPPrivateScope &Privates) {
  auto *VDecl = cast<VarDecl>(Helper->getDecl());
  Privates.addPrivate(
      VDecl, [&CGF, PVD]() -> Address { return CGF.GetAddrOfLocalVar(PVD); });
}

void CodeGenFunction::EmitOMPTaskLoopBasedDirective(const OMPLoopDirective &S) {
  assert(isOpenMPTaskLoopDirective(S.getDirectiveKind()));
  // Emit outlined function for task construct.
  auto CS = cast<CapturedStmt>(S.getAssociatedStmt());
  auto CapturedStruct = GenerateCapturedStmtArgument(*CS);
  auto SharedsTy = getContext().getRecordType(CS->getCapturedRecordDecl());
  const Expr *IfCond = nullptr;
  for (const auto *C : S.getClausesOfKind<OMPIfClause>()) {
    if (C->getNameModifier() == OMPD_unknown ||
        C->getNameModifier() == OMPD_taskloop) {
      IfCond = C->getCondition();
      break;
    }
  }

  OMPTaskDataTy Data;
  // Check if taskloop must be emitted without taskgroup.
  Data.Nogroup = S.getSingleClause<OMPNogroupClause>();
  // TODO: Check if we should emit tied or untied task.
  Data.Tied = true;
  // Set scheduling for taskloop
  if (const auto* Clause = S.getSingleClause<OMPGrainsizeClause>()) {
    // grainsize clause
    Data.Schedule.setInt(/*IntVal=*/false);
    Data.Schedule.setPointer(EmitScalarExpr(Clause->getGrainsize()));
  } else if (const auto* Clause = S.getSingleClause<OMPNumTasksClause>()) {
    // num_tasks clause
    Data.Schedule.setInt(/*IntVal=*/true);
    Data.Schedule.setPointer(EmitScalarExpr(Clause->getNumTasks()));
  }

  auto &&BodyGen = [CS, &S](CodeGenFunction &CGF, PrePostActionTy &) {
    // if (PreCond) {
    //   for (IV in 0..LastIteration) BODY;
    //   <Final counter/linear vars updates>;
    // }
    //

    // Emit: if (PreCond) - begin.
    // If the condition constant folds and can be elided, avoid emitting the
    // whole loop.
    bool CondConstant;
    llvm::BasicBlock *ContBlock = nullptr;
    OMPLoopScope PreInitScope(CGF, S);
    if (CGF.ConstantFoldsToSimpleInteger(S.getPreCond(), CondConstant)) {
      if (!CondConstant)
        return;
    } else {
      auto *ThenBlock = CGF.createBasicBlock("taskloop.if.then");
      ContBlock = CGF.createBasicBlock("taskloop.if.end");
      emitPreCond(CGF, S, S.getPreCond(), ThenBlock, ContBlock,
                  CGF.getProfileCount(&S));
      CGF.EmitBlock(ThenBlock);
      CGF.incrementProfileCounter(&S);
    }

    if (isOpenMPSimdDirective(S.getDirectiveKind()))
      CGF.EmitOMPSimdInit(S);

    OMPPrivateScope LoopScope(CGF);
    // Emit helper vars inits.
    enum { LowerBound = 5, UpperBound, Stride, LastIter };
    auto *I = CS->getCapturedDecl()->param_begin();
    auto *LBP = std::next(I, LowerBound);
    auto *UBP = std::next(I, UpperBound);
    auto *STP = std::next(I, Stride);
    auto *LIP = std::next(I, LastIter);
    mapParam(CGF, cast<DeclRefExpr>(S.getLowerBoundVariable()), *LBP,
             LoopScope);
    mapParam(CGF, cast<DeclRefExpr>(S.getUpperBoundVariable()), *UBP,
             LoopScope);
    mapParam(CGF, cast<DeclRefExpr>(S.getStrideVariable()), *STP, LoopScope);
    mapParam(CGF, cast<DeclRefExpr>(S.getIsLastIterVariable()), *LIP,
             LoopScope);
    CGF.EmitOMPPrivateLoopCounters(S, LoopScope);
    bool HasLastprivateClause = CGF.EmitOMPLastprivateClauseInit(S, LoopScope);
    (void)LoopScope.Privatize();
    // Emit the loop iteration variable.
    const Expr *IVExpr = S.getIterationVariable();
    const VarDecl *IVDecl = cast<VarDecl>(cast<DeclRefExpr>(IVExpr)->getDecl());
    CGF.EmitVarDecl(*IVDecl);
    CGF.EmitIgnoredExpr(S.getInit());

    // Emit the iterations count variable.
    // If it is not a variable, Sema decided to calculate iterations count on
    // each iteration (e.g., it is foldable into a constant).
    if (auto LIExpr = dyn_cast<DeclRefExpr>(S.getLastIteration())) {
      CGF.EmitVarDecl(*cast<VarDecl>(LIExpr->getDecl()));
      // Emit calculation of the iterations count.
      CGF.EmitIgnoredExpr(S.getCalcLastIteration());
    }

    CGF.EmitOMPInnerLoop(S, LoopScope.requiresCleanups(), S.getCond(),
                         S.getInc(),
                         [&S](CodeGenFunction &CGF) {
                           CGF.EmitOMPLoopBody(S, JumpDest());
                           CGF.EmitStopPoint(&S);
                         },
                         [](CodeGenFunction &) {});
    // Emit: if (PreCond) - end.
    if (ContBlock) {
      CGF.EmitBranch(ContBlock);
      CGF.EmitBlock(ContBlock, true);
    }
    // Emit final copy of the lastprivate variables if IsLastIter != 0.
    if (HasLastprivateClause) {
      CGF.EmitOMPLastprivateClauseFinal(
          S, isOpenMPSimdDirective(S.getDirectiveKind()),
          CGF.Builder.CreateIsNotNull(CGF.EmitLoadOfScalar(
              CGF.GetAddrOfLocalVar(*LIP), /*Volatile=*/false,
              (*LIP)->getType(), S.getLocStart())));
    }
  };
  auto &&TaskGen = [&S, SharedsTy, CapturedStruct,
                    IfCond](CodeGenFunction &CGF, llvm::Value *OutlinedFn,
                            const OMPTaskDataTy &Data) {
    auto &&CodeGen = [&](CodeGenFunction &CGF, PrePostActionTy &) {
      OMPLoopScope PreInitScope(CGF, S);
      CGF.CGM.getOpenMPRuntime().emitTaskLoopCall(CGF, S.getLocStart(), S,
                                                  OutlinedFn, SharedsTy,
                                                  CapturedStruct, IfCond, Data);
    };
    CGF.CGM.getOpenMPRuntime().emitInlinedDirective(CGF, OMPD_taskloop,
                                                    CodeGen);
  };
  if (Data.Nogroup)
    EmitOMPTaskBasedDirective(S, BodyGen, TaskGen, Data);
  else {
    CGM.getOpenMPRuntime().emitTaskgroupRegion(
        *this,
        [&S, &BodyGen, &TaskGen, &Data](CodeGenFunction &CGF,
                                        PrePostActionTy &Action) {
          Action.Enter(CGF);
          CGF.EmitOMPTaskBasedDirective(S, BodyGen, TaskGen, Data);
        },
        S.getLocStart());
  }
}

void CodeGenFunction::EmitOMPTaskLoopDirective(const OMPTaskLoopDirective &S) {
  EmitOMPTaskLoopBasedDirective(S);
}

void CodeGenFunction::EmitOMPTaskLoopSimdDirective(
    const OMPTaskLoopSimdDirective &S) {
  EmitOMPTaskLoopBasedDirective(S);
}

// Generate the instructions for '#pragma omp target update' directive.
void CodeGenFunction::EmitOMPTargetUpdateDirective(
    const OMPTargetUpdateDirective &S) {
  // If we don't have target devices, don't bother emitting the data mapping
  // code.
  if (CGM.getLangOpts().OMPTargetTriples.empty())
    return;

  // Check if we have any if clause associated with the directive.
  const Expr *IfCond = nullptr;
  if (auto *C = S.getSingleClause<OMPIfClause>())
    IfCond = C->getCondition();

  // Check if we have any device clause associated with the directive.
  const Expr *Device = nullptr;
  if (auto *C = S.getSingleClause<OMPDeviceClause>())
    Device = C->getDevice();

<<<<<<< HEAD
  CGM.getOpenMPRuntime().emitTargetDataStandAloneCall(*this, S, IfCond, Device);
}

#if INTEL_SPECIFIC_OPENMP
void CodeGenFunction::EmitIntelOMPLoop(const OMPLoopDirective &S,
                                       OpenMPDirectiveKind K) {
  // Emit the loop iteration variable.
  auto IVExpr = cast<DeclRefExpr>(S.getIterationVariable());
  auto IVDecl = cast<VarDecl>(IVExpr->getDecl());
  EmitVarDecl(*IVDecl);
  
  // Emit the iterations count variable.
  // If it is not a variable, Sema decided to calculate iterations count on each
  // iteration (e.g., it is foldable into a constant).
  if (auto LIExpr = dyn_cast<DeclRefExpr>(S.getLastIteration())) {
    EmitVarDecl(*cast<VarDecl>(LIExpr->getDecl()));
    // Emit calculation of the iterations count.
    EmitIgnoredExpr(S.getCalcLastIteration());
  }

  // Check pre-condition.
  {
    OMPLoopScope PreInitScope(*this, S);
    // Skip the entire loop if we don't meet the precondition.
    // If the condition constant folds and can be elided, avoid emitting the
    // whole loop.
    bool CondConstant;
    llvm::BasicBlock *ContBlock = nullptr;
    llvm::BasicBlock *ThenBlock = nullptr;
    if (ConstantFoldsToSimpleInteger(S.getPreCond(), CondConstant)) {
      if (!CondConstant)
        return;
    } else {
      ThenBlock = createBasicBlock("omp.precond.then");
      ContBlock = createBasicBlock("omp.precond.end");
      EmitBranchOnBoolExpr(S.getPreCond(), ThenBlock, ContBlock,
                           getProfileCount(&S));
      EmitBlock(ThenBlock);
      incrementProfileCounter(&S);
    }

    if (isOpenMPWorksharingDirective(S.getDirectiveKind()) ||
        isOpenMPTaskLoopDirective(S.getDirectiveKind()) ||
        isOpenMPDistributeDirective(S.getDirectiveKind())) {
      // Emit helper vars inits.
      EmitOMPHelperVar(*this, cast<DeclRefExpr>(S.getLowerBoundVariable()));
      EmitOMPHelperVar(*this, cast<DeclRefExpr>(S.getUpperBoundVariable()));
      EmitOMPHelperVar(*this, cast<DeclRefExpr>(S.getStrideVariable()));
      EmitOMPHelperVar(*this, cast<DeclRefExpr>(S.getIsLastIterVariable()));
    }

    // Emit 'then' code.
    {
      CGIntelOpenMP::OpenMPCodeOutliner Outliner(*this, S);
      CGIntelOpenMP::InlinedOpenMPRegionRAII Region(*this, Outliner, S);
      OMPPrivateScope LoopScope(*this);

      auto LoopExit =
          getJumpDestInCurrentScope(createBasicBlock("omp.loop.exit"));

      switch (K) {
      case OMPD_distribute:
        Outliner.emitOMPDistributeDirective();
        break;
      case OMPD_simd:
        Outliner.emitOMPSIMDDirective();
        break;
      case OMPD_for:
        Outliner.emitOMPForDirective();
        break;
      case OMPD_parallel_for:
        Outliner.emitOMPParallelForDirective();
        break;
      case OMPD_parallel_for_simd:
        Outliner.emitOMPParallelForSimdDirective();
        break;
      case OMPD_taskloop:
        Outliner.emitOMPTaskLoopDirective();
        break;
      case OMPD_taskloop_simd:
        Outliner.emitOMPTaskLoopSimdDirective();
        break;
      default:
        llvm_unreachable("unexpected loop kind");
      }
      Outliner << S.clauses();

      EmitIgnoredExpr(S.getInit());
      // while (idx <= UB) { BODY; ++idx; }
      if (ThenBlock == nullptr)
        ThenBlock = Builder.GetInsertBlock();
      EmitOMPInnerLoop(S, LoopScope.requiresCleanups(), S.getCond(),
                       S.getInc(),
                       [&S, LoopExit](CodeGenFunction &CGF) {
                         CGF.EmitOMPLoopBody(S, LoopExit);
                         CGF.EmitStopPoint(&S);
                       },
                       [](CodeGenFunction &) {}, ThenBlock,
                       S.getIterationVariable());
      EmitBlock(LoopExit.getBlock());
    }
     
    // We're now done with the loop, so jump to the continuation block.
    if (ContBlock) {
      EmitBranch(ContBlock);
      EmitBlock(ContBlock, true);
    }
  }
}

static void emitIntelDirective(CodeGenFunction &CGF,
                               OpenMPDirectiveKind InnerKind,
                               const RegionCodeGenTy &CodeGen) {
  if (!CGF.HaveInsertPoint())
    return;
  CGF.EHStack.pushTerminate();
  CodeGen(CGF);
  CGF.EHStack.popTerminate();
}

void CodeGenFunction::EmitIntelOMPSimdDirective(const OMPSimdDirective &S) {
  auto &&CodeGen = [&S](CodeGenFunction &CGF, PrePostActionTy &) {
    CGF.EmitIntelOMPLoop(S, OMPD_simd);
  };
  emitIntelDirective(*this, OMPD_simd, CodeGen);
}

void CodeGenFunction::EmitIntelOMPForDirective(const OMPForDirective &S) {
  auto &&CodeGen = [&S](CodeGenFunction &CGF, PrePostActionTy &) {
    CGF.EmitIntelOMPLoop(S, OMPD_for);
  };
  emitIntelDirective(*this, OMPD_for, CodeGen);
}

void CodeGenFunction::EmitIntelOMPParallelForDirective(
                                      const OMPParallelForDirective &S) {
  auto &&CodeGen = [&S](CodeGenFunction &CGF, PrePostActionTy &) {
    CGF.EmitIntelOMPLoop(S, OMPD_parallel_for);
  };
  emitIntelDirective(*this, OMPD_parallel_for, CodeGen);
}
void CodeGenFunction::EmitIntelOMPParallelForSimdDirective(
                                      const OMPParallelForSimdDirective &S) {
  auto &&CodeGen = [&S](CodeGenFunction &CGF, PrePostActionTy &) {
    CGF.EmitIntelOMPLoop(S, OMPD_parallel_for_simd);
  };
  emitIntelDirective(*this, OMPD_parallel_for_simd, CodeGen);
}
void CodeGenFunction::EmitIntelOMPTaskLoopDirective(
                                             const OMPTaskLoopDirective &S) {
  auto &&CodeGen = [&S](CodeGenFunction &CGF, PrePostActionTy &) {
    CGF.EmitIntelOMPLoop(S, OMPD_taskloop);
  };
  emitIntelDirective(*this, OMPD_taskloop, CodeGen);
}
void CodeGenFunction::EmitIntelOMPTaskLoopSimdDirective(
                                         const OMPTaskLoopSimdDirective &S) {
  auto &&CodeGen = [&S](CodeGenFunction &CGF, PrePostActionTy &) {
    CGF.EmitIntelOMPLoop(S, OMPD_taskloop_simd);
  };
  emitIntelDirective(*this, OMPD_taskloop_simd, CodeGen);
}
void CodeGenFunction::EmitIntelOMPDistributeDirective(
                                         const OMPDistributeDirective &S) {
  auto &&CodeGen = [&S](CodeGenFunction &CGF, PrePostActionTy &) {
    CGF.EmitIntelOMPLoop(S, OMPD_distribute);
  };
  emitIntelDirective(*this, OMPD_distribute, CodeGen);
}
#endif // INTEL_SPECIFIC_OPENMP
=======
  auto &&CodeGen = [&S, IfCond, Device](CodeGenFunction &CGF,
                                        PrePostActionTy &) {
    CGF.CGM.getOpenMPRuntime().emitTargetDataStandAloneCall(CGF, S, IfCond,
                                                            Device);
  };
  OMPLexicalScope Scope(*this, S, /*AsInlined=*/true);
  CGM.getOpenMPRuntime().emitInlinedDirective(*this, OMPD_target_update,
                                              CodeGen);
}
>>>>>>> 2f8e66bb
<|MERGE_RESOLUTION|>--- conflicted
+++ resolved
@@ -4499,8 +4499,14 @@
   if (auto *C = S.getSingleClause<OMPDeviceClause>())
     Device = C->getDevice();
 
-<<<<<<< HEAD
-  CGM.getOpenMPRuntime().emitTargetDataStandAloneCall(*this, S, IfCond, Device);
+  auto &&CodeGen = [&S, IfCond, Device](CodeGenFunction &CGF,
+                                        PrePostActionTy &) {
+    CGF.CGM.getOpenMPRuntime().emitTargetDataStandAloneCall(CGF, S, IfCond,
+                                                            Device);
+  };
+  OMPLexicalScope Scope(*this, S, /*AsInlined=*/true);
+  CGM.getOpenMPRuntime().emitInlinedDirective(*this, OMPD_target_update,
+                                              CodeGen);
 }
 
 #if INTEL_SPECIFIC_OPENMP
@@ -4669,15 +4675,4 @@
   };
   emitIntelDirective(*this, OMPD_distribute, CodeGen);
 }
-#endif // INTEL_SPECIFIC_OPENMP
-=======
-  auto &&CodeGen = [&S, IfCond, Device](CodeGenFunction &CGF,
-                                        PrePostActionTy &) {
-    CGF.CGM.getOpenMPRuntime().emitTargetDataStandAloneCall(CGF, S, IfCond,
-                                                            Device);
-  };
-  OMPLexicalScope Scope(*this, S, /*AsInlined=*/true);
-  CGM.getOpenMPRuntime().emitInlinedDirective(*this, OMPD_target_update,
-                                              CodeGen);
-}
->>>>>>> 2f8e66bb
+#endif // INTEL_SPECIFIC_OPENMP