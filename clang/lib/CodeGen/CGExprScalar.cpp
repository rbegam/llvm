//===--- CGExprScalar.cpp - Emit LLVM Code for Scalar Exprs ---------------===//
//
//                     The LLVM Compiler Infrastructure
//
// This file is distributed under the University of Illinois Open Source
// License. See LICENSE.TXT for details.
//
//===----------------------------------------------------------------------===//
//
// This contains code to emit Expr nodes with scalar LLVM types as LLVM code.
//
//===----------------------------------------------------------------------===//

#include "CodeGenFunction.h"
#include "CGCXXABI.h"
#include "CGDebugInfo.h"
#include "CGObjCRuntime.h"
#include "CodeGenModule.h"
#include "TargetInfo.h"
#include "clang/AST/ASTContext.h"
#include "clang/AST/DeclObjC.h"
#include "clang/AST/RecordLayout.h"
#include "clang/AST/StmtVisitor.h"
#include "clang/Basic/TargetInfo.h"
#include "clang/Frontend/CodeGenOptions.h"
#include "llvm/IR/CFG.h"
#include "llvm/IR/Constants.h"
#include "llvm/IR/DataLayout.h"
#include "llvm/IR/Function.h"
#include "llvm/IR/GlobalVariable.h"
#include "llvm/IR/Intrinsics.h"
#include "llvm/IR/Module.h"
#include <cstdarg>

using namespace clang;
using namespace CodeGen;
using llvm::Value;

//===----------------------------------------------------------------------===//
//                         Scalar Expression Emitter
//===----------------------------------------------------------------------===//

namespace {
struct BinOpInfo {
  Value *LHS;
  Value *RHS;
  QualType Ty;  // Computation Type.
  BinaryOperator::Opcode Opcode; // Opcode of BinOp to perform
  bool FPContractable;
  const Expr *E;      // Entire expr, for error unsupported.  May not be binop.
};

static bool MustVisitNullValue(const Expr *E) {
  // If a null pointer expression's type is the C++0x nullptr_t, then
  // it's not necessarily a simple constant and it must be evaluated
  // for its potential side effects.
  return E->getType()->isNullPtrType();
}

class ScalarExprEmitter
  : public StmtVisitor<ScalarExprEmitter, Value*> {
  CodeGenFunction &CGF;
  CGBuilderTy &Builder;
  bool IgnoreResultAssign;
  llvm::LLVMContext &VMContext;
public:

  ScalarExprEmitter(CodeGenFunction &cgf, bool ira=false)
    : CGF(cgf), Builder(CGF.Builder), IgnoreResultAssign(ira),
      VMContext(cgf.getLLVMContext()) {
  }

  //===--------------------------------------------------------------------===//
  //                               Utilities
  //===--------------------------------------------------------------------===//

  bool TestAndClearIgnoreResultAssign() {
    bool I = IgnoreResultAssign;
    IgnoreResultAssign = false;
    return I;
  }

  llvm::Type *ConvertType(QualType T) { return CGF.ConvertType(T); }
  LValue EmitLValue(const Expr *E) { return CGF.EmitLValue(E); }
  LValue EmitCheckedLValue(const Expr *E, CodeGenFunction::TypeCheckKind TCK) {
    return CGF.EmitCheckedLValue(E, TCK);
  }

  void EmitBinOpCheck(ArrayRef<std::pair<Value *, SanitizerMask>> Checks,
                      const BinOpInfo &Info);

  Value *EmitLoadOfLValue(LValue LV, SourceLocation Loc) {
    return CGF.EmitLoadOfLValue(LV, Loc).getScalarVal();
  }

  void EmitLValueAlignmentAssumption(const Expr *E, Value *V) {
    const AlignValueAttr *AVAttr = nullptr;
    if (const auto *DRE = dyn_cast<DeclRefExpr>(E)) {
      const ValueDecl *VD = DRE->getDecl();

      if (VD->getType()->isReferenceType()) {
        if (const auto *TTy =
            dyn_cast<TypedefType>(VD->getType().getNonReferenceType()))
          AVAttr = TTy->getDecl()->getAttr<AlignValueAttr>();
      } else {
        // Assumptions for function parameters are emitted at the start of the
        // function, so there is no need to repeat that here.
        if (isa<ParmVarDecl>(VD))
          return;

        AVAttr = VD->getAttr<AlignValueAttr>();
      }
    }

    if (!AVAttr)
      if (const auto *TTy =
          dyn_cast<TypedefType>(E->getType()))
        AVAttr = TTy->getDecl()->getAttr<AlignValueAttr>();

    if (!AVAttr)
      return;

    Value *AlignmentValue = CGF.EmitScalarExpr(AVAttr->getAlignment());
    llvm::ConstantInt *AlignmentCI = cast<llvm::ConstantInt>(AlignmentValue);
    CGF.EmitAlignmentAssumption(V, AlignmentCI->getZExtValue());
  }

  /// EmitLoadOfLValue - Given an expression with complex type that represents a
  /// value l-value, this method emits the address of the l-value, then loads
  /// and returns the result.
  Value *EmitLoadOfLValue(const Expr *E) {
    Value *V = EmitLoadOfLValue(EmitCheckedLValue(E, CodeGenFunction::TCK_Load),
                                E->getExprLoc());

    EmitLValueAlignmentAssumption(E, V);
    return V;
  }

  /// EmitConversionToBool - Convert the specified expression value to a
  /// boolean (i1) truth value.  This is equivalent to "Val != 0".
  Value *EmitConversionToBool(Value *Src, QualType DstTy);

  /// Emit a check that a conversion to or from a floating-point type does not
  /// overflow.
  void EmitFloatConversionCheck(Value *OrigSrc, QualType OrigSrcType,
                                Value *Src, QualType SrcType, QualType DstType,
                                llvm::Type *DstTy, SourceLocation Loc);

  /// Emit a conversion from the specified type to the specified destination
  /// type, both of which are LLVM scalar types.
  Value *EmitScalarConversion(Value *Src, QualType SrcTy, QualType DstTy,
                              SourceLocation Loc);

  Value *EmitScalarConversion(Value *Src, QualType SrcTy, QualType DstTy,
                              SourceLocation Loc, bool TreatBooleanAsSigned);

  /// Emit a conversion from the specified complex type to the specified
  /// destination type, where the destination type is an LLVM scalar type.
  Value *EmitComplexToScalarConversion(CodeGenFunction::ComplexPairTy Src,
                                       QualType SrcTy, QualType DstTy,
                                       SourceLocation Loc);

  /// EmitNullValue - Emit a value that corresponds to null for the given type.
  Value *EmitNullValue(QualType Ty);

  /// EmitFloatToBoolConversion - Perform an FP to boolean conversion.
  Value *EmitFloatToBoolConversion(Value *V) {
    // Compare against 0.0 for fp scalars.
    llvm::Value *Zero = llvm::Constant::getNullValue(V->getType());
    return Builder.CreateFCmpUNE(V, Zero, "tobool");
  }

  /// EmitPointerToBoolConversion - Perform a pointer to boolean conversion.
  Value *EmitPointerToBoolConversion(Value *V) {
    Value *Zero = llvm::ConstantPointerNull::get(
                                      cast<llvm::PointerType>(V->getType()));
    return Builder.CreateICmpNE(V, Zero, "tobool");
  }

  Value *EmitIntToBoolConversion(Value *V) {
    // Because of the type rules of C, we often end up computing a
    // logical value, then zero extending it to int, then wanting it
    // as a logical value again.  Optimize this common case.
    if (llvm::ZExtInst *ZI = dyn_cast<llvm::ZExtInst>(V)) {
      if (ZI->getOperand(0)->getType() == Builder.getInt1Ty()) {
        Value *Result = ZI->getOperand(0);
        // If there aren't any more uses, zap the instruction to save space.
        // Note that there can be more uses, for example if this
        // is the result of an assignment.
        if (ZI->use_empty())
          ZI->eraseFromParent();
        return Result;
      }
    }

    return Builder.CreateIsNotNull(V, "tobool");
  }

  //===--------------------------------------------------------------------===//
  //                            Visitor Methods
  //===--------------------------------------------------------------------===//

  Value *Visit(Expr *E) {
    ApplyDebugLocation DL(CGF, E);
    return StmtVisitor<ScalarExprEmitter, Value*>::Visit(E);
  }

  Value *VisitStmt(Stmt *S) {
    S->dump(CGF.getContext().getSourceManager());
    llvm_unreachable("Stmt can't have complex result type!");
  }
  Value *VisitExpr(Expr *S);

  Value *VisitParenExpr(ParenExpr *PE) {
    return Visit(PE->getSubExpr());
  }
  Value *VisitSubstNonTypeTemplateParmExpr(SubstNonTypeTemplateParmExpr *E) {
    return Visit(E->getReplacement());
  }
  Value *VisitGenericSelectionExpr(GenericSelectionExpr *GE) {
    return Visit(GE->getResultExpr());
  }

  // Leaves.
  Value *VisitIntegerLiteral(const IntegerLiteral *E) {
    return Builder.getInt(E->getValue());
  }
  Value *VisitFloatingLiteral(const FloatingLiteral *E) {
    return llvm::ConstantFP::get(VMContext, E->getValue());
  }
  Value *VisitCharacterLiteral(const CharacterLiteral *E) {
    return llvm::ConstantInt::get(ConvertType(E->getType()), E->getValue());
  }
  Value *VisitObjCBoolLiteralExpr(const ObjCBoolLiteralExpr *E) {
    return llvm::ConstantInt::get(ConvertType(E->getType()), E->getValue());
  }
  Value *VisitCXXBoolLiteralExpr(const CXXBoolLiteralExpr *E) {
    return llvm::ConstantInt::get(ConvertType(E->getType()), E->getValue());
  }
  Value *VisitCXXScalarValueInitExpr(const CXXScalarValueInitExpr *E) {
    return EmitNullValue(E->getType());
  }
  Value *VisitGNUNullExpr(const GNUNullExpr *E) {
    return EmitNullValue(E->getType());
  }
  Value *VisitOffsetOfExpr(OffsetOfExpr *E);
  Value *VisitUnaryExprOrTypeTraitExpr(const UnaryExprOrTypeTraitExpr *E);
  Value *VisitAddrLabelExpr(const AddrLabelExpr *E) {
    llvm::Value *V = CGF.GetAddrOfLabel(E->getLabel());
    return Builder.CreateBitCast(V, ConvertType(E->getType()));
  }

  Value *VisitSizeOfPackExpr(SizeOfPackExpr *E) {
    return llvm::ConstantInt::get(ConvertType(E->getType()),E->getPackLength());
  }

  Value *VisitPseudoObjectExpr(PseudoObjectExpr *E) {
    return CGF.EmitPseudoObjectRValue(E).getScalarVal();
  }

  Value *VisitOpaqueValueExpr(OpaqueValueExpr *E) {
    if (E->isGLValue())
      return EmitLoadOfLValue(CGF.getOpaqueLValueMapping(E), E->getExprLoc());

    // Otherwise, assume the mapping is the scalar directly.
    return CGF.getOpaqueRValueMapping(E).getScalarVal();
  }
#if INTEL_SPECIFIC_CILKPLUS
  Value *VisitCEANIndexExpr(CEANIndexExpr *E) {
    assert (E->getIndexExpr() && "Index expr is not set");
    return CGF.EmitScalarExpr(E->getIndexExpr());
  }

  Value *VisitCEANBuiltinExpr(CEANBuiltinExpr *E) {
    CodeGenFunction::LocalVarsDeclGuard Guard(CGF);
    CGF.EmitCEANBuiltinExprBody(E);
    if (E->getBuiltinKind() != CEANBuiltinExpr::ReduceMutating)
      return E->getReturnExpr()->isRValue() ? Visit(E->getReturnExpr()) :
                                              EmitLoadOfLValue(E->getReturnExpr());
    return 0;
  }
#endif // INTEL_SPECIFIC_CILKPLUS
  // l-values.
  Value *VisitDeclRefExpr(DeclRefExpr *E) {
    if (CodeGenFunction::ConstantEmission result = CGF.tryEmitAsConstant(E)) {
      if (result.isReference())
        return EmitLoadOfLValue(result.getReferenceLValue(CGF, E),
                                E->getExprLoc());
      return result.getValue();
    }
    return EmitLoadOfLValue(E);
  }

  Value *VisitObjCSelectorExpr(ObjCSelectorExpr *E) {
    return CGF.EmitObjCSelectorExpr(E);
  }
  Value *VisitObjCProtocolExpr(ObjCProtocolExpr *E) {
    return CGF.EmitObjCProtocolExpr(E);
  }
  Value *VisitObjCIvarRefExpr(ObjCIvarRefExpr *E) {
    return EmitLoadOfLValue(E);
  }
  Value *VisitObjCMessageExpr(ObjCMessageExpr *E) {
    if (E->getMethodDecl() &&
        E->getMethodDecl()->getReturnType()->isReferenceType())
      return EmitLoadOfLValue(E);
    return CGF.EmitObjCMessageExpr(E).getScalarVal();
  }

  Value *VisitObjCIsaExpr(ObjCIsaExpr *E) {
    LValue LV = CGF.EmitObjCIsaExpr(E);
    Value *V = CGF.EmitLoadOfLValue(LV, E->getExprLoc()).getScalarVal();
    return V;
  }

  Value *VisitArraySubscriptExpr(ArraySubscriptExpr *E);
  Value *VisitShuffleVectorExpr(ShuffleVectorExpr *E);
  Value *VisitConvertVectorExpr(ConvertVectorExpr *E);
  Value *VisitMemberExpr(MemberExpr *E);
  Value *VisitExtVectorElementExpr(Expr *E) { return EmitLoadOfLValue(E); }
  Value *VisitCompoundLiteralExpr(CompoundLiteralExpr *E) {
    return EmitLoadOfLValue(E);
  }

  Value *VisitInitListExpr(InitListExpr *E);

  Value *VisitImplicitValueInitExpr(const ImplicitValueInitExpr *E) {
    return EmitNullValue(E->getType());
  }
  Value *VisitExplicitCastExpr(ExplicitCastExpr *E) {
    CGF.CGM.EmitExplicitCastExprType(E, &CGF);
    return VisitCastExpr(E);
  }
  Value *VisitCastExpr(CastExpr *E);

  Value *VisitCallExpr(const CallExpr *E) {
    if (E->getCallReturnType(CGF.getContext())->isReferenceType())
      return EmitLoadOfLValue(E);

    Value *V = CGF.EmitCallExpr(E).getScalarVal();

    EmitLValueAlignmentAssumption(E, V);
    return V;
  }

  Value *VisitStmtExpr(const StmtExpr *E);

  // Unary Operators.
  Value *VisitUnaryPostDec(const UnaryOperator *E) {
    LValue LV = EmitLValue(E->getSubExpr());
    return EmitScalarPrePostIncDec(E, LV, false, false);
  }
  Value *VisitUnaryPostInc(const UnaryOperator *E) {
    LValue LV = EmitLValue(E->getSubExpr());
    return EmitScalarPrePostIncDec(E, LV, true, false);
  }
  Value *VisitUnaryPreDec(const UnaryOperator *E) {
    LValue LV = EmitLValue(E->getSubExpr());
    return EmitScalarPrePostIncDec(E, LV, false, true);
  }
  Value *VisitUnaryPreInc(const UnaryOperator *E) {
    LValue LV = EmitLValue(E->getSubExpr());
    return EmitScalarPrePostIncDec(E, LV, true, true);
  }

  llvm::Value *EmitIncDecConsiderOverflowBehavior(const UnaryOperator *E,
                                                  llvm::Value *InVal,
                                                  bool IsInc);

  llvm::Value *EmitScalarPrePostIncDec(const UnaryOperator *E, LValue LV,
                                       bool isInc, bool isPre);


  Value *VisitUnaryAddrOf(const UnaryOperator *E) {
    if (isa<MemberPointerType>(E->getType())) // never sugared
      return CGF.CGM.getMemberPointerConstant(E);

    return EmitLValue(E->getSubExpr()).getPointer();
  }
  Value *VisitUnaryDeref(const UnaryOperator *E) {
    if (E->getType()->isVoidType())
      return Visit(E->getSubExpr()); // the actual value should be unused
    return EmitLoadOfLValue(E);
  }
  Value *VisitUnaryPlus(const UnaryOperator *E) {
    // This differs from gcc, though, most likely due to a bug in gcc.
    TestAndClearIgnoreResultAssign();
    return Visit(E->getSubExpr());
  }
  Value *VisitUnaryMinus    (const UnaryOperator *E);
  Value *VisitUnaryNot      (const UnaryOperator *E);
  Value *VisitUnaryLNot     (const UnaryOperator *E);
  Value *VisitUnaryReal     (const UnaryOperator *E);
  Value *VisitUnaryImag     (const UnaryOperator *E);
  Value *VisitUnaryExtension(const UnaryOperator *E) {
    return Visit(E->getSubExpr());
  }

  // C++
  Value *VisitMaterializeTemporaryExpr(const MaterializeTemporaryExpr *E) {
    return EmitLoadOfLValue(E);
  }

  Value *VisitCXXDefaultArgExpr(CXXDefaultArgExpr *DAE) {
    return Visit(DAE->getExpr());
  }
  Value *VisitCXXDefaultInitExpr(CXXDefaultInitExpr *DIE) {
    CodeGenFunction::CXXDefaultInitExprScope Scope(CGF);
    return Visit(DIE->getExpr());
  }
  Value *VisitCXXThisExpr(CXXThisExpr *TE) {
    return CGF.LoadCXXThis();
  }

  Value *VisitExprWithCleanups(ExprWithCleanups *E) {
    CGF.enterFullExpression(E);
    CodeGenFunction::RunCleanupsScope Scope(CGF);
    return Visit(E->getSubExpr());
  }
  Value *VisitCXXNewExpr(const CXXNewExpr *E) {
    return CGF.EmitCXXNewExpr(E);
  }
  Value *VisitCXXDeleteExpr(const CXXDeleteExpr *E) {
    CGF.EmitCXXDeleteExpr(E);
    return nullptr;
  }

  Value *VisitTypeTraitExpr(const TypeTraitExpr *E) {
    return llvm::ConstantInt::get(ConvertType(E->getType()), E->getValue());
  }

  Value *VisitArrayTypeTraitExpr(const ArrayTypeTraitExpr *E) {
    return llvm::ConstantInt::get(Builder.getInt32Ty(), E->getValue());
  }

  Value *VisitExpressionTraitExpr(const ExpressionTraitExpr *E) {
    return llvm::ConstantInt::get(Builder.getInt1Ty(), E->getValue());
  }

  Value *VisitCXXPseudoDestructorExpr(const CXXPseudoDestructorExpr *E) {
    // C++ [expr.pseudo]p1:
    //   The result shall only be used as the operand for the function call
    //   operator (), and the result of such a call has type void. The only
    //   effect is the evaluation of the postfix-expression before the dot or
    //   arrow.
    CGF.EmitScalarExpr(E->getBase());
    return nullptr;
  }

  Value *VisitCXXNullPtrLiteralExpr(const CXXNullPtrLiteralExpr *E) {
    return EmitNullValue(E->getType());
  }

  Value *VisitCXXThrowExpr(const CXXThrowExpr *E) {
    CGF.EmitCXXThrowExpr(E);
    return nullptr;
  }

  Value *VisitCXXNoexceptExpr(const CXXNoexceptExpr *E) {
    return Builder.getInt1(E->getValue());
  }

  // Binary Operators.
  Value *EmitMul(const BinOpInfo &Ops) {
    if (Ops.Ty->isSignedIntegerOrEnumerationType()) {
      switch (CGF.getLangOpts().getSignedOverflowBehavior()) {
      case LangOptions::SOB_Defined:
        return Builder.CreateMul(Ops.LHS, Ops.RHS, "mul");
      case LangOptions::SOB_Undefined:
        if (!CGF.SanOpts.has(SanitizerKind::SignedIntegerOverflow))
          return Builder.CreateNSWMul(Ops.LHS, Ops.RHS, "mul");
        // Fall through.
      case LangOptions::SOB_Trapping:
        return EmitOverflowCheckedBinOp(Ops);
      }
    }

    if (Ops.Ty->isUnsignedIntegerType() &&
        CGF.SanOpts.has(SanitizerKind::UnsignedIntegerOverflow))
      return EmitOverflowCheckedBinOp(Ops);

    if (Ops.LHS->getType()->isFPOrFPVectorTy())
      return Builder.CreateFMul(Ops.LHS, Ops.RHS, "mul");
    return Builder.CreateMul(Ops.LHS, Ops.RHS, "mul");
  }
  /// Create a binary op that checks for overflow.
  /// Currently only supports +, - and *.
  Value *EmitOverflowCheckedBinOp(const BinOpInfo &Ops);

  // Check for undefined division and modulus behaviors.
  void EmitUndefinedBehaviorIntegerDivAndRemCheck(const BinOpInfo &Ops,
                                                  llvm::Value *Zero,bool isDiv);
  // Common helper for getting how wide LHS of shift is.
  static Value *GetWidthMinusOneValue(Value* LHS,Value* RHS);
  Value *EmitDiv(const BinOpInfo &Ops);
  Value *EmitRem(const BinOpInfo &Ops);
  Value *EmitAdd(const BinOpInfo &Ops);
  Value *EmitSub(const BinOpInfo &Ops);
  Value *EmitShl(const BinOpInfo &Ops);
  Value *EmitShr(const BinOpInfo &Ops);
  Value *EmitAnd(const BinOpInfo &Ops) {
    return Builder.CreateAnd(Ops.LHS, Ops.RHS, "and");
  }
  Value *EmitXor(const BinOpInfo &Ops) {
    return Builder.CreateXor(Ops.LHS, Ops.RHS, "xor");
  }
  Value *EmitOr (const BinOpInfo &Ops) {
    return Builder.CreateOr(Ops.LHS, Ops.RHS, "or");
  }

  BinOpInfo EmitBinOps(const BinaryOperator *E);
  LValue EmitCompoundAssignLValue(const CompoundAssignOperator *E,
                            Value *(ScalarExprEmitter::*F)(const BinOpInfo &),
                                  Value *&Result);

  Value *EmitCompoundAssign(const CompoundAssignOperator *E,
                            Value *(ScalarExprEmitter::*F)(const BinOpInfo &));

  // Binary operators and binary compound assignment operators.
#define HANDLEBINOP(OP) \
  Value *VisitBin ## OP(const BinaryOperator *E) {                         \
    return Emit ## OP(EmitBinOps(E));                                      \
  }                                                                        \
  Value *VisitBin ## OP ## Assign(const CompoundAssignOperator *E) {       \
    return EmitCompoundAssign(E, &ScalarExprEmitter::Emit ## OP);          \
  }
  HANDLEBINOP(Mul)
  HANDLEBINOP(Div)
  HANDLEBINOP(Rem)
  HANDLEBINOP(Add)
  HANDLEBINOP(Sub)
  HANDLEBINOP(Shl)
  HANDLEBINOP(Shr)
  HANDLEBINOP(And)
  HANDLEBINOP(Xor)
  HANDLEBINOP(Or)
#undef HANDLEBINOP

  // Comparisons.
  Value *EmitCompare(const BinaryOperator *E, llvm::CmpInst::Predicate UICmpOpc,
                     llvm::CmpInst::Predicate SICmpOpc,
                     llvm::CmpInst::Predicate FCmpOpc);
#define VISITCOMP(CODE, UI, SI, FP) \
    Value *VisitBin##CODE(const BinaryOperator *E) { \
      return EmitCompare(E, llvm::ICmpInst::UI, llvm::ICmpInst::SI, \
                         llvm::FCmpInst::FP); }
  VISITCOMP(LT, ICMP_ULT, ICMP_SLT, FCMP_OLT)
  VISITCOMP(GT, ICMP_UGT, ICMP_SGT, FCMP_OGT)
  VISITCOMP(LE, ICMP_ULE, ICMP_SLE, FCMP_OLE)
  VISITCOMP(GE, ICMP_UGE, ICMP_SGE, FCMP_OGE)
  VISITCOMP(EQ, ICMP_EQ , ICMP_EQ , FCMP_OEQ)
  VISITCOMP(NE, ICMP_NE , ICMP_NE , FCMP_UNE)
#undef VISITCOMP

  Value *VisitBinAssign     (const BinaryOperator *E);

  Value *VisitBinLAnd       (const BinaryOperator *E);
  Value *VisitBinLOr        (const BinaryOperator *E);
  Value *VisitBinComma      (const BinaryOperator *E);

  Value *VisitBinPtrMemD(const Expr *E) { return EmitLoadOfLValue(E); }
  Value *VisitBinPtrMemI(const Expr *E) { return EmitLoadOfLValue(E); }

  // Other Operators.
  Value *VisitBlockExpr(const BlockExpr *BE);
  Value *VisitAbstractConditionalOperator(const AbstractConditionalOperator *);
  Value *VisitChooseExpr(ChooseExpr *CE);
  Value *VisitVAArgExpr(VAArgExpr *VE);
  Value *VisitObjCStringLiteral(const ObjCStringLiteral *E) {
    return CGF.EmitObjCStringLiteral(E);
  }
  Value *VisitObjCBoxedExpr(ObjCBoxedExpr *E) {
    return CGF.EmitObjCBoxedExpr(E);
  }
  Value *VisitObjCArrayLiteral(ObjCArrayLiteral *E) {
    return CGF.EmitObjCArrayLiteral(E);
  }
  Value *VisitObjCDictionaryLiteral(ObjCDictionaryLiteral *E) {
    return CGF.EmitObjCDictionaryLiteral(E);
  }
  Value *VisitAsTypeExpr(AsTypeExpr *CE);
  Value *VisitAtomicExpr(AtomicExpr *AE);
#if INTEL_SPECIFIC_CILKPLUS
  Value *VisitCilkSpawnExpr(CilkSpawnExpr *E) {
    CGF.EmitCilkSpawnExpr(E);
    return 0;
  }
#endif // INTEL_SPECIFIC_CILKPLUS
};
}  // end anonymous namespace.

//===----------------------------------------------------------------------===//
//                                Utilities
//===----------------------------------------------------------------------===//

/// EmitConversionToBool - Convert the specified expression value to a
/// boolean (i1) truth value.  This is equivalent to "Val != 0".
Value *ScalarExprEmitter::EmitConversionToBool(Value *Src, QualType SrcType) {
  assert(SrcType.isCanonical() && "EmitScalarConversion strips typedefs");

  if (SrcType->isRealFloatingType())
    return EmitFloatToBoolConversion(Src);

  if (const MemberPointerType *MPT = dyn_cast<MemberPointerType>(SrcType))
    return CGF.CGM.getCXXABI().EmitMemberPointerIsNotNull(CGF, Src, MPT);

  assert((SrcType->isIntegerType() || isa<llvm::PointerType>(Src->getType())) &&
         "Unknown scalar type to convert");

  if (isa<llvm::IntegerType>(Src->getType()))
    return EmitIntToBoolConversion(Src);

  assert(isa<llvm::PointerType>(Src->getType()));
  return EmitPointerToBoolConversion(Src);
}

void ScalarExprEmitter::EmitFloatConversionCheck(
    Value *OrigSrc, QualType OrigSrcType, Value *Src, QualType SrcType,
    QualType DstType, llvm::Type *DstTy, SourceLocation Loc) {
  CodeGenFunction::SanitizerScope SanScope(&CGF);
  using llvm::APFloat;
  using llvm::APSInt;

  llvm::Type *SrcTy = Src->getType();

  llvm::Value *Check = nullptr;
  if (llvm::IntegerType *IntTy = dyn_cast<llvm::IntegerType>(SrcTy)) {
    // Integer to floating-point. This can fail for unsigned short -> __half
    // or unsigned __int128 -> float.
    assert(DstType->isFloatingType());
    bool SrcIsUnsigned = OrigSrcType->isUnsignedIntegerOrEnumerationType();

    APFloat LargestFloat =
      APFloat::getLargest(CGF.getContext().getFloatTypeSemantics(DstType));
    APSInt LargestInt(IntTy->getBitWidth(), SrcIsUnsigned);

    bool IsExact;
    if (LargestFloat.convertToInteger(LargestInt, APFloat::rmTowardZero,
                                      &IsExact) != APFloat::opOK)
      // The range of representable values of this floating point type includes
      // all values of this integer type. Don't need an overflow check.
      return;

    llvm::Value *Max = llvm::ConstantInt::get(VMContext, LargestInt);
    if (SrcIsUnsigned)
      Check = Builder.CreateICmpULE(Src, Max);
    else {
      llvm::Value *Min = llvm::ConstantInt::get(VMContext, -LargestInt);
      llvm::Value *GE = Builder.CreateICmpSGE(Src, Min);
      llvm::Value *LE = Builder.CreateICmpSLE(Src, Max);
      Check = Builder.CreateAnd(GE, LE);
    }
  } else {
    const llvm::fltSemantics &SrcSema =
      CGF.getContext().getFloatTypeSemantics(OrigSrcType);
    if (isa<llvm::IntegerType>(DstTy)) {
      // Floating-point to integer. This has undefined behavior if the source is
      // +-Inf, NaN, or doesn't fit into the destination type (after truncation
      // to an integer).
      unsigned Width = CGF.getContext().getIntWidth(DstType);
      bool Unsigned = DstType->isUnsignedIntegerOrEnumerationType();

      APSInt Min = APSInt::getMinValue(Width, Unsigned);
      APFloat MinSrc(SrcSema, APFloat::uninitialized);
      if (MinSrc.convertFromAPInt(Min, !Unsigned, APFloat::rmTowardZero) &
          APFloat::opOverflow)
        // Don't need an overflow check for lower bound. Just check for
        // -Inf/NaN.
        MinSrc = APFloat::getInf(SrcSema, true);
      else
        // Find the largest value which is too small to represent (before
        // truncation toward zero).
        MinSrc.subtract(APFloat(SrcSema, 1), APFloat::rmTowardNegative);

      APSInt Max = APSInt::getMaxValue(Width, Unsigned);
      APFloat MaxSrc(SrcSema, APFloat::uninitialized);
      if (MaxSrc.convertFromAPInt(Max, !Unsigned, APFloat::rmTowardZero) &
          APFloat::opOverflow)
        // Don't need an overflow check for upper bound. Just check for
        // +Inf/NaN.
        MaxSrc = APFloat::getInf(SrcSema, false);
      else
        // Find the smallest value which is too large to represent (before
        // truncation toward zero).
        MaxSrc.add(APFloat(SrcSema, 1), APFloat::rmTowardPositive);

      // If we're converting from __half, convert the range to float to match
      // the type of src.
      if (OrigSrcType->isHalfType()) {
        const llvm::fltSemantics &Sema =
          CGF.getContext().getFloatTypeSemantics(SrcType);
        bool IsInexact;
        MinSrc.convert(Sema, APFloat::rmTowardZero, &IsInexact);
        MaxSrc.convert(Sema, APFloat::rmTowardZero, &IsInexact);
      }

      llvm::Value *GE =
        Builder.CreateFCmpOGT(Src, llvm::ConstantFP::get(VMContext, MinSrc));
      llvm::Value *LE =
        Builder.CreateFCmpOLT(Src, llvm::ConstantFP::get(VMContext, MaxSrc));
      Check = Builder.CreateAnd(GE, LE);
    } else {
      // FIXME: Maybe split this sanitizer out from float-cast-overflow.
      //
      // Floating-point to floating-point. This has undefined behavior if the
      // source is not in the range of representable values of the destination
      // type. The C and C++ standards are spectacularly unclear here. We
      // diagnose finite out-of-range conversions, but allow infinities and NaNs
      // to convert to the corresponding value in the smaller type.
      //
      // C11 Annex F gives all such conversions defined behavior for IEC 60559
      // conforming implementations. Unfortunately, LLVM's fptrunc instruction
      // does not.

      // Converting from a lower rank to a higher rank can never have
      // undefined behavior, since higher-rank types must have a superset
      // of values of lower-rank types.
      if (CGF.getContext().getFloatingTypeOrder(OrigSrcType, DstType) != 1)
        return;

      assert(!OrigSrcType->isHalfType() &&
             "should not check conversion from __half, it has the lowest rank");

      const llvm::fltSemantics &DstSema =
        CGF.getContext().getFloatTypeSemantics(DstType);
      APFloat MinBad = APFloat::getLargest(DstSema, false);
      APFloat MaxBad = APFloat::getInf(DstSema, false);

      bool IsInexact;
      MinBad.convert(SrcSema, APFloat::rmTowardZero, &IsInexact);
      MaxBad.convert(SrcSema, APFloat::rmTowardZero, &IsInexact);

      Value *AbsSrc = CGF.EmitNounwindRuntimeCall(
        CGF.CGM.getIntrinsic(llvm::Intrinsic::fabs, Src->getType()), Src);
      llvm::Value *GE =
        Builder.CreateFCmpOGT(AbsSrc, llvm::ConstantFP::get(VMContext, MinBad));
      llvm::Value *LE =
        Builder.CreateFCmpOLT(AbsSrc, llvm::ConstantFP::get(VMContext, MaxBad));
      Check = Builder.CreateNot(Builder.CreateAnd(GE, LE));
    }
  }

  llvm::Constant *StaticArgs[] = {CGF.EmitCheckSourceLocation(Loc),
                                  CGF.EmitCheckTypeDescriptor(OrigSrcType),
                                  CGF.EmitCheckTypeDescriptor(DstType)};
  CGF.EmitCheck(std::make_pair(Check, SanitizerKind::FloatCastOverflow),
                "float_cast_overflow", StaticArgs, OrigSrc);
}

/// Emit a conversion from the specified type to the specified destination type,
/// both of which are LLVM scalar types.
Value *ScalarExprEmitter::EmitScalarConversion(Value *Src, QualType SrcType,
                                               QualType DstType,
                                               SourceLocation Loc) {
  return EmitScalarConversion(Src, SrcType, DstType, Loc, false);
}

Value *ScalarExprEmitter::EmitScalarConversion(Value *Src, QualType SrcType,
                                               QualType DstType,
                                               SourceLocation Loc,
                                               bool TreatBooleanAsSigned) {
  SrcType = CGF.getContext().getCanonicalType(SrcType);
  DstType = CGF.getContext().getCanonicalType(DstType);
  if (SrcType == DstType) return Src;

  if (DstType->isVoidType()) return nullptr;

  llvm::Value *OrigSrc = Src;
  QualType OrigSrcType = SrcType;
  llvm::Type *SrcTy = Src->getType();

  // Handle conversions to bool first, they are special: comparisons against 0.
  if (DstType->isBooleanType())
    return EmitConversionToBool(Src, SrcType);

  llvm::Type *DstTy = ConvertType(DstType);

  // Cast from half through float if half isn't a native type.
  if (SrcType->isHalfType() && !CGF.getContext().getLangOpts().NativeHalfType) {
    // Cast to FP using the intrinsic if the half type itself isn't supported.
    if (DstTy->isFloatingPointTy()) {
      if (!CGF.getContext().getLangOpts().HalfArgsAndReturns)
        return Builder.CreateCall(
            CGF.CGM.getIntrinsic(llvm::Intrinsic::convert_from_fp16, DstTy),
            Src);
    } else {
      // Cast to other types through float, using either the intrinsic or FPExt,
      // depending on whether the half type itself is supported
      // (as opposed to operations on half, available with NativeHalfType).
      if (!CGF.getContext().getLangOpts().HalfArgsAndReturns) {
        Src = Builder.CreateCall(
            CGF.CGM.getIntrinsic(llvm::Intrinsic::convert_from_fp16,
                                 CGF.CGM.FloatTy),
            Src);
      } else {
        Src = Builder.CreateFPExt(Src, CGF.CGM.FloatTy, "conv");
      }
      SrcType = CGF.getContext().FloatTy;
      SrcTy = CGF.FloatTy;
    }
  }

  // Ignore conversions like int -> uint.
  if (SrcTy == DstTy)
    return Src;

  // Handle pointer conversions next: pointers can only be converted to/from
  // other pointers and integers. Check for pointer types in terms of LLVM, as
  // some native types (like Obj-C id) may map to a pointer type.
  if (isa<llvm::PointerType>(DstTy)) {
    // The source value may be an integer, or a pointer.
    if (isa<llvm::PointerType>(SrcTy))
      return Builder.CreateBitCast(Src, DstTy, "conv");

    assert(SrcType->isIntegerType() && "Not ptr->ptr or int->ptr conversion?");
    // First, convert to the correct width so that we control the kind of
    // extension.
    llvm::Type *MiddleTy = CGF.IntPtrTy;
    bool InputSigned = SrcType->isSignedIntegerOrEnumerationType();
    llvm::Value* IntResult =
        Builder.CreateIntCast(Src, MiddleTy, InputSigned, "conv");
    // Then, cast to pointer.
    return Builder.CreateIntToPtr(IntResult, DstTy, "conv");
  }

  if (isa<llvm::PointerType>(SrcTy)) {
    // Must be an ptr to int cast.
    assert(isa<llvm::IntegerType>(DstTy) && "not ptr->int?");
    return Builder.CreatePtrToInt(Src, DstTy, "conv");
  }

  // A scalar can be splatted to an extended vector of the same element type
  if (DstType->isExtVectorType() && !SrcType->isVectorType()) {
    // Sema should add casts to make sure that the source expression's type is
    // the same as the vector's element type (sans qualifiers)
    assert(DstType->castAs<ExtVectorType>()->getElementType().getTypePtr() ==
               SrcType.getTypePtr() &&
           "Splatted expr doesn't match with vector element type?");

    // Splat the element across to all elements
    unsigned NumElements = cast<llvm::VectorType>(DstTy)->getNumElements();
    return Builder.CreateVectorSplat(NumElements, Src, "splat");
  }

  // Allow bitcast from vector to integer/fp of the same size.
  if (isa<llvm::VectorType>(SrcTy) ||
      isa<llvm::VectorType>(DstTy))
    return Builder.CreateBitCast(Src, DstTy, "conv");

  // Finally, we have the arithmetic types: real int/float.
  Value *Res = nullptr;
  llvm::Type *ResTy = DstTy;

  // An overflowing conversion has undefined behavior if either the source type
  // or the destination type is a floating-point type.
  if (CGF.SanOpts.has(SanitizerKind::FloatCastOverflow) &&
      (OrigSrcType->isFloatingType() || DstType->isFloatingType()))
    EmitFloatConversionCheck(OrigSrc, OrigSrcType, Src, SrcType, DstType, DstTy,
                             Loc);

  // Cast to half through float if half isn't a native type.
  if (DstType->isHalfType() && !CGF.getContext().getLangOpts().NativeHalfType) {
    // Make sure we cast in a single step if from another FP type.
    if (SrcTy->isFloatingPointTy()) {
      // Use the intrinsic if the half type itself isn't supported
      // (as opposed to operations on half, available with NativeHalfType).
      if (!CGF.getContext().getLangOpts().HalfArgsAndReturns)
        return Builder.CreateCall(
            CGF.CGM.getIntrinsic(llvm::Intrinsic::convert_to_fp16, SrcTy), Src);
      // If the half type is supported, just use an fptrunc.
      return Builder.CreateFPTrunc(Src, DstTy);
    }
    DstTy = CGF.FloatTy;
  }

  if (isa<llvm::IntegerType>(SrcTy)) {
    bool InputSigned = SrcType->isSignedIntegerOrEnumerationType();
    if (SrcType->isBooleanType() && TreatBooleanAsSigned) {
      InputSigned = true;
    }
    if (isa<llvm::IntegerType>(DstTy))
      Res = Builder.CreateIntCast(Src, DstTy, InputSigned, "conv");
    else if (InputSigned)
      Res = Builder.CreateSIToFP(Src, DstTy, "conv");
    else
      Res = Builder.CreateUIToFP(Src, DstTy, "conv");
  } else if (isa<llvm::IntegerType>(DstTy)) {
    assert(SrcTy->isFloatingPointTy() && "Unknown real conversion");
    if (DstType->isSignedIntegerOrEnumerationType())
      Res = Builder.CreateFPToSI(Src, DstTy, "conv");
    else
      Res = Builder.CreateFPToUI(Src, DstTy, "conv");
  } else {
    assert(SrcTy->isFloatingPointTy() && DstTy->isFloatingPointTy() &&
           "Unknown real conversion");
    if (DstTy->getTypeID() < SrcTy->getTypeID())
      Res = Builder.CreateFPTrunc(Src, DstTy, "conv");
    else
      Res = Builder.CreateFPExt(Src, DstTy, "conv");
  }

  if (DstTy != ResTy) {
    if (!CGF.getContext().getLangOpts().HalfArgsAndReturns) {
      assert(ResTy->isIntegerTy(16) && "Only half FP requires extra conversion");
      Res = Builder.CreateCall(
        CGF.CGM.getIntrinsic(llvm::Intrinsic::convert_to_fp16, CGF.CGM.FloatTy),
        Res);
    } else {
      Res = Builder.CreateFPTrunc(Res, ResTy, "conv");
    }
  }

  return Res;
}

/// Emit a conversion from the specified complex type to the specified
/// destination type, where the destination type is an LLVM scalar type.
Value *ScalarExprEmitter::EmitComplexToScalarConversion(
    CodeGenFunction::ComplexPairTy Src, QualType SrcTy, QualType DstTy,
    SourceLocation Loc) {
  // Get the source element type.
  SrcTy = SrcTy->castAs<ComplexType>()->getElementType();

  // Handle conversions to bool first, they are special: comparisons against 0.
  if (DstTy->isBooleanType()) {
    //  Complex != 0  -> (Real != 0) | (Imag != 0)
    Src.first = EmitScalarConversion(Src.first, SrcTy, DstTy, Loc);
    Src.second = EmitScalarConversion(Src.second, SrcTy, DstTy, Loc);
    return Builder.CreateOr(Src.first, Src.second, "tobool");
  }

  // C99 6.3.1.7p2: "When a value of complex type is converted to a real type,
  // the imaginary part of the complex value is discarded and the value of the
  // real part is converted according to the conversion rules for the
  // corresponding real type.
  return EmitScalarConversion(Src.first, SrcTy, DstTy, Loc);
}

Value *ScalarExprEmitter::EmitNullValue(QualType Ty) {
  return CGF.EmitFromMemory(CGF.CGM.EmitNullConstant(Ty), Ty);
}

/// \brief Emit a sanitization check for the given "binary" operation (which
/// might actually be a unary increment which has been lowered to a binary
/// operation). The check passes if all values in \p Checks (which are \c i1),
/// are \c true.
void ScalarExprEmitter::EmitBinOpCheck(
    ArrayRef<std::pair<Value *, SanitizerMask>> Checks, const BinOpInfo &Info) {
  assert(CGF.IsSanitizerScope);
  StringRef CheckName;
  SmallVector<llvm::Constant *, 4> StaticData;
  SmallVector<llvm::Value *, 2> DynamicData;

  BinaryOperatorKind Opcode = Info.Opcode;
  if (BinaryOperator::isCompoundAssignmentOp(Opcode))
    Opcode = BinaryOperator::getOpForCompoundAssignment(Opcode);

  StaticData.push_back(CGF.EmitCheckSourceLocation(Info.E->getExprLoc()));
  const UnaryOperator *UO = dyn_cast<UnaryOperator>(Info.E);
  if (UO && UO->getOpcode() == UO_Minus) {
    CheckName = "negate_overflow";
    StaticData.push_back(CGF.EmitCheckTypeDescriptor(UO->getType()));
    DynamicData.push_back(Info.RHS);
  } else {
    if (BinaryOperator::isShiftOp(Opcode)) {
      // Shift LHS negative or too large, or RHS out of bounds.
      CheckName = "shift_out_of_bounds";
      const BinaryOperator *BO = cast<BinaryOperator>(Info.E);
      StaticData.push_back(
        CGF.EmitCheckTypeDescriptor(BO->getLHS()->getType()));
      StaticData.push_back(
        CGF.EmitCheckTypeDescriptor(BO->getRHS()->getType()));
    } else if (Opcode == BO_Div || Opcode == BO_Rem) {
      // Divide or modulo by zero, or signed overflow (eg INT_MAX / -1).
      CheckName = "divrem_overflow";
      StaticData.push_back(CGF.EmitCheckTypeDescriptor(Info.Ty));
    } else {
      // Arithmetic overflow (+, -, *).
      switch (Opcode) {
      case BO_Add: CheckName = "add_overflow"; break;
      case BO_Sub: CheckName = "sub_overflow"; break;
      case BO_Mul: CheckName = "mul_overflow"; break;
      default: llvm_unreachable("unexpected opcode for bin op check");
      }
      StaticData.push_back(CGF.EmitCheckTypeDescriptor(Info.Ty));
    }
    DynamicData.push_back(Info.LHS);
    DynamicData.push_back(Info.RHS);
  }

  CGF.EmitCheck(Checks, CheckName, StaticData, DynamicData);
}

//===----------------------------------------------------------------------===//
//                            Visitor Methods
//===----------------------------------------------------------------------===//

Value *ScalarExprEmitter::VisitExpr(Expr *E) {
  CGF.ErrorUnsupported(E, "scalar expression");
  if (E->getType()->isVoidType())
    return nullptr;
  return llvm::UndefValue::get(CGF.ConvertType(E->getType()));
}

Value *ScalarExprEmitter::VisitShuffleVectorExpr(ShuffleVectorExpr *E) {
  // Vector Mask Case
  if (E->getNumSubExprs() == 2 ||
      (E->getNumSubExprs() == 3 && E->getExpr(2)->getType()->isVectorType())) {
    Value *LHS = CGF.EmitScalarExpr(E->getExpr(0));
    Value *RHS = CGF.EmitScalarExpr(E->getExpr(1));
    Value *Mask;

    llvm::VectorType *LTy = cast<llvm::VectorType>(LHS->getType());
    unsigned LHSElts = LTy->getNumElements();

    if (E->getNumSubExprs() == 3) {
      Mask = CGF.EmitScalarExpr(E->getExpr(2));

      // Shuffle LHS & RHS into one input vector.
      SmallVector<llvm::Constant*, 32> concat;
      for (unsigned i = 0; i != LHSElts; ++i) {
        concat.push_back(Builder.getInt32(2*i));
        concat.push_back(Builder.getInt32(2*i+1));
      }

      Value* CV = llvm::ConstantVector::get(concat);
      LHS = Builder.CreateShuffleVector(LHS, RHS, CV, "concat");
      LHSElts *= 2;
    } else {
      Mask = RHS;
    }

    llvm::VectorType *MTy = cast<llvm::VectorType>(Mask->getType());

    // Mask off the high bits of each shuffle index.
    Value *MaskBits =
        llvm::ConstantInt::get(MTy, llvm::NextPowerOf2(LHSElts - 1) - 1);
    Mask = Builder.CreateAnd(Mask, MaskBits, "mask");

    // newv = undef
    // mask = mask & maskbits
    // for each elt
    //   n = extract mask i
    //   x = extract val n
    //   newv = insert newv, x, i
    llvm::VectorType *RTy = llvm::VectorType::get(LTy->getElementType(),
                                                  MTy->getNumElements());
    Value* NewV = llvm::UndefValue::get(RTy);
    for (unsigned i = 0, e = MTy->getNumElements(); i != e; ++i) {
      Value *IIndx = llvm::ConstantInt::get(CGF.SizeTy, i);
      Value *Indx = Builder.CreateExtractElement(Mask, IIndx, "shuf_idx");

      Value *VExt = Builder.CreateExtractElement(LHS, Indx, "shuf_elt");
      NewV = Builder.CreateInsertElement(NewV, VExt, IIndx, "shuf_ins");
    }
    return NewV;
  }

  Value* V1 = CGF.EmitScalarExpr(E->getExpr(0));
  Value* V2 = CGF.EmitScalarExpr(E->getExpr(1));

  SmallVector<llvm::Constant*, 32> indices;
  for (unsigned i = 2; i < E->getNumSubExprs(); ++i) {
    llvm::APSInt Idx = E->getShuffleMaskIdx(CGF.getContext(), i-2);
    // Check for -1 and output it as undef in the IR.
    if (Idx.isSigned() && Idx.isAllOnesValue())
      indices.push_back(llvm::UndefValue::get(CGF.Int32Ty));
    else
      indices.push_back(Builder.getInt32(Idx.getZExtValue()));
  }

  Value *SV = llvm::ConstantVector::get(indices);
  return Builder.CreateShuffleVector(V1, V2, SV, "shuffle");
}

Value *ScalarExprEmitter::VisitConvertVectorExpr(ConvertVectorExpr *E) {
  QualType SrcType = E->getSrcExpr()->getType(),
           DstType = E->getType();

  Value *Src  = CGF.EmitScalarExpr(E->getSrcExpr());

  SrcType = CGF.getContext().getCanonicalType(SrcType);
  DstType = CGF.getContext().getCanonicalType(DstType);
  if (SrcType == DstType) return Src;

  assert(SrcType->isVectorType() &&
         "ConvertVector source type must be a vector");
  assert(DstType->isVectorType() &&
         "ConvertVector destination type must be a vector");

  llvm::Type *SrcTy = Src->getType();
  llvm::Type *DstTy = ConvertType(DstType);

  // Ignore conversions like int -> uint.
  if (SrcTy == DstTy)
    return Src;

  QualType SrcEltType = SrcType->getAs<VectorType>()->getElementType(),
           DstEltType = DstType->getAs<VectorType>()->getElementType();

  assert(SrcTy->isVectorTy() &&
         "ConvertVector source IR type must be a vector");
  assert(DstTy->isVectorTy() &&
         "ConvertVector destination IR type must be a vector");

  llvm::Type *SrcEltTy = SrcTy->getVectorElementType(),
             *DstEltTy = DstTy->getVectorElementType();

  if (DstEltType->isBooleanType()) {
    assert((SrcEltTy->isFloatingPointTy() ||
            isa<llvm::IntegerType>(SrcEltTy)) && "Unknown boolean conversion");

    llvm::Value *Zero = llvm::Constant::getNullValue(SrcTy);
    if (SrcEltTy->isFloatingPointTy()) {
      return Builder.CreateFCmpUNE(Src, Zero, "tobool");
    } else {
      return Builder.CreateICmpNE(Src, Zero, "tobool");
    }
  }

  // We have the arithmetic types: real int/float.
  Value *Res = nullptr;

  if (isa<llvm::IntegerType>(SrcEltTy)) {
    bool InputSigned = SrcEltType->isSignedIntegerOrEnumerationType();
    if (isa<llvm::IntegerType>(DstEltTy))
      Res = Builder.CreateIntCast(Src, DstTy, InputSigned, "conv");
    else if (InputSigned)
      Res = Builder.CreateSIToFP(Src, DstTy, "conv");
    else
      Res = Builder.CreateUIToFP(Src, DstTy, "conv");
  } else if (isa<llvm::IntegerType>(DstEltTy)) {
    assert(SrcEltTy->isFloatingPointTy() && "Unknown real conversion");
    if (DstEltType->isSignedIntegerOrEnumerationType())
      Res = Builder.CreateFPToSI(Src, DstTy, "conv");
    else
      Res = Builder.CreateFPToUI(Src, DstTy, "conv");
  } else {
    assert(SrcEltTy->isFloatingPointTy() && DstEltTy->isFloatingPointTy() &&
           "Unknown real conversion");
    if (DstEltTy->getTypeID() < SrcEltTy->getTypeID())
      Res = Builder.CreateFPTrunc(Src, DstTy, "conv");
    else
      Res = Builder.CreateFPExt(Src, DstTy, "conv");
  }

  return Res;
}

Value *ScalarExprEmitter::VisitMemberExpr(MemberExpr *E) {
  llvm::APSInt Value;
  if (E->EvaluateAsInt(Value, CGF.getContext(), Expr::SE_AllowSideEffects)) {
    if (E->isArrow())
      CGF.EmitScalarExpr(E->getBase());
    else
      EmitLValue(E->getBase());
    return Builder.getInt(Value);
  }

  return EmitLoadOfLValue(E);
}

Value *ScalarExprEmitter::VisitArraySubscriptExpr(ArraySubscriptExpr *E) {
  TestAndClearIgnoreResultAssign();

  // Emit subscript expressions in rvalue context's.  For most cases, this just
  // loads the lvalue formed by the subscript expr.  However, we have to be
  // careful, because the base of a vector subscript is occasionally an rvalue,
  // so we can't get it as an lvalue.
  if (!E->getBase()->getType()->isVectorType())
    return EmitLoadOfLValue(E);

  // Handle the vector case.  The base must be a vector, the index must be an
  // integer value.
  Value *Base = Visit(E->getBase());
  Value *Idx  = Visit(E->getIdx());
  QualType IdxTy = E->getIdx()->getType();

  if (CGF.SanOpts.has(SanitizerKind::ArrayBounds))
    CGF.EmitBoundsCheck(E, E->getBase(), Idx, IdxTy, /*Accessed*/true);

  return Builder.CreateExtractElement(Base, Idx, "vecext");
}

static llvm::Constant *getMaskElt(llvm::ShuffleVectorInst *SVI, unsigned Idx,
                                  unsigned Off, llvm::Type *I32Ty) {
  int MV = SVI->getMaskValue(Idx);
  if (MV == -1)
    return llvm::UndefValue::get(I32Ty);
  return llvm::ConstantInt::get(I32Ty, Off+MV);
}

static llvm::Constant *getAsInt32(llvm::ConstantInt *C, llvm::Type *I32Ty) {
  if (C->getBitWidth() != 32) {
      assert(llvm::ConstantInt::isValueValidForType(I32Ty,
                                                    C->getZExtValue()) &&
             "Index operand too large for shufflevector mask!");
      return llvm::ConstantInt::get(I32Ty, C->getZExtValue());
  }
  return C;
}

Value *ScalarExprEmitter::VisitInitListExpr(InitListExpr *E) {
  bool Ignore = TestAndClearIgnoreResultAssign();
  (void)Ignore;
  assert (Ignore == false && "init list ignored");
  unsigned NumInitElements = E->getNumInits();

  if (E->hadArrayRangeDesignator())
    CGF.ErrorUnsupported(E, "GNU array range designator extension");

  llvm::VectorType *VType =
    dyn_cast<llvm::VectorType>(ConvertType(E->getType()));

  if (!VType) {
    if (NumInitElements == 0) {
      // C++11 value-initialization for the scalar.
      return EmitNullValue(E->getType());
    }
    // We have a scalar in braces. Just use the first element.
    return Visit(E->getInit(0));
  }

  unsigned ResElts = VType->getNumElements();

  // Loop over initializers collecting the Value for each, and remembering
  // whether the source was swizzle (ExtVectorElementExpr).  This will allow
  // us to fold the shuffle for the swizzle into the shuffle for the vector
  // initializer, since LLVM optimizers generally do not want to touch
  // shuffles.
  unsigned CurIdx = 0;
  bool VIsUndefShuffle = false;
  llvm::Value *V = llvm::UndefValue::get(VType);
  for (unsigned i = 0; i != NumInitElements; ++i) {
    Expr *IE = E->getInit(i);
    Value *Init = Visit(IE);
    SmallVector<llvm::Constant*, 16> Args;

    llvm::VectorType *VVT = dyn_cast<llvm::VectorType>(Init->getType());

    // Handle scalar elements.  If the scalar initializer is actually one
    // element of a different vector of the same width, use shuffle instead of
    // extract+insert.
    if (!VVT) {
      if (isa<ExtVectorElementExpr>(IE)) {
        llvm::ExtractElementInst *EI = cast<llvm::ExtractElementInst>(Init);

        if (EI->getVectorOperandType()->getNumElements() == ResElts) {
          llvm::ConstantInt *C = cast<llvm::ConstantInt>(EI->getIndexOperand());
          Value *LHS = nullptr, *RHS = nullptr;
          if (CurIdx == 0) {
            // insert into undef -> shuffle (src, undef)
            // shufflemask must use an i32
            Args.push_back(getAsInt32(C, CGF.Int32Ty));
            Args.resize(ResElts, llvm::UndefValue::get(CGF.Int32Ty));

            LHS = EI->getVectorOperand();
            RHS = V;
            VIsUndefShuffle = true;
          } else if (VIsUndefShuffle) {
            // insert into undefshuffle && size match -> shuffle (v, src)
            llvm::ShuffleVectorInst *SVV = cast<llvm::ShuffleVectorInst>(V);
            for (unsigned j = 0; j != CurIdx; ++j)
              Args.push_back(getMaskElt(SVV, j, 0, CGF.Int32Ty));
            Args.push_back(Builder.getInt32(ResElts + C->getZExtValue()));
            Args.resize(ResElts, llvm::UndefValue::get(CGF.Int32Ty));

            LHS = cast<llvm::ShuffleVectorInst>(V)->getOperand(0);
            RHS = EI->getVectorOperand();
            VIsUndefShuffle = false;
          }
          if (!Args.empty()) {
            llvm::Constant *Mask = llvm::ConstantVector::get(Args);
            V = Builder.CreateShuffleVector(LHS, RHS, Mask);
            ++CurIdx;
            continue;
          }
        }
      }
      V = Builder.CreateInsertElement(V, Init, Builder.getInt32(CurIdx),
                                      "vecinit");
      VIsUndefShuffle = false;
      ++CurIdx;
      continue;
    }

    unsigned InitElts = VVT->getNumElements();

    // If the initializer is an ExtVecEltExpr (a swizzle), and the swizzle's
    // input is the same width as the vector being constructed, generate an
    // optimized shuffle of the swizzle input into the result.
    unsigned Offset = (CurIdx == 0) ? 0 : ResElts;
    if (isa<ExtVectorElementExpr>(IE)) {
      llvm::ShuffleVectorInst *SVI = cast<llvm::ShuffleVectorInst>(Init);
      Value *SVOp = SVI->getOperand(0);
      llvm::VectorType *OpTy = cast<llvm::VectorType>(SVOp->getType());

      if (OpTy->getNumElements() == ResElts) {
        for (unsigned j = 0; j != CurIdx; ++j) {
          // If the current vector initializer is a shuffle with undef, merge
          // this shuffle directly into it.
          if (VIsUndefShuffle) {
            Args.push_back(getMaskElt(cast<llvm::ShuffleVectorInst>(V), j, 0,
                                      CGF.Int32Ty));
          } else {
            Args.push_back(Builder.getInt32(j));
          }
        }
        for (unsigned j = 0, je = InitElts; j != je; ++j)
          Args.push_back(getMaskElt(SVI, j, Offset, CGF.Int32Ty));
        Args.resize(ResElts, llvm::UndefValue::get(CGF.Int32Ty));

        if (VIsUndefShuffle)
          V = cast<llvm::ShuffleVectorInst>(V)->getOperand(0);

        Init = SVOp;
      }
    }

    // Extend init to result vector length, and then shuffle its contribution
    // to the vector initializer into V.
    if (Args.empty()) {
      for (unsigned j = 0; j != InitElts; ++j)
        Args.push_back(Builder.getInt32(j));
      Args.resize(ResElts, llvm::UndefValue::get(CGF.Int32Ty));
      llvm::Constant *Mask = llvm::ConstantVector::get(Args);
      Init = Builder.CreateShuffleVector(Init, llvm::UndefValue::get(VVT),
                                         Mask, "vext");

      Args.clear();
      for (unsigned j = 0; j != CurIdx; ++j)
        Args.push_back(Builder.getInt32(j));
      for (unsigned j = 0; j != InitElts; ++j)
        Args.push_back(Builder.getInt32(j+Offset));
      Args.resize(ResElts, llvm::UndefValue::get(CGF.Int32Ty));
    }

    // If V is undef, make sure it ends up on the RHS of the shuffle to aid
    // merging subsequent shuffles into this one.
    if (CurIdx == 0)
      std::swap(V, Init);
    llvm::Constant *Mask = llvm::ConstantVector::get(Args);
    V = Builder.CreateShuffleVector(V, Init, Mask, "vecinit");
    VIsUndefShuffle = isa<llvm::UndefValue>(Init);
    CurIdx += InitElts;
  }

  // FIXME: evaluate codegen vs. shuffling against constant null vector.
  // Emit remaining default initializers.
  llvm::Type *EltTy = VType->getElementType();

  // Emit remaining default initializers
  for (/* Do not initialize i*/; CurIdx < ResElts; ++CurIdx) {
    Value *Idx = Builder.getInt32(CurIdx);
    llvm::Value *Init = llvm::Constant::getNullValue(EltTy);
    V = Builder.CreateInsertElement(V, Init, Idx, "vecinit");
  }
  return V;
}

bool CodeGenFunction::ShouldNullCheckClassCastValue(const CastExpr *CE) {
  const Expr *E = CE->getSubExpr();

  if (CE->getCastKind() == CK_UncheckedDerivedToBase)
    return false;

  if (isa<CXXThisExpr>(E->IgnoreParens())) {
    // We always assume that 'this' is never null.
    return false;
  }

  if (const ImplicitCastExpr *ICE = dyn_cast<ImplicitCastExpr>(CE)) {
    // And that glvalue casts are never null.
    if (ICE->getValueKind() != VK_RValue)
      return false;
  }

  return true;
}

// VisitCastExpr - Emit code for an explicit or implicit cast.  Implicit casts
// have to handle a more broad range of conversions than explicit casts, as they
// handle things like function to ptr-to-function decay etc.
Value *ScalarExprEmitter::VisitCastExpr(CastExpr *CE) {
  Expr *E = CE->getSubExpr();
  QualType DestTy = CE->getType();
  CastKind Kind = CE->getCastKind();

  // These cases are generally not written to ignore the result of
  // evaluating their sub-expressions, so we clear this now.
  bool Ignored = TestAndClearIgnoreResultAssign();

  // Since almost all cast kinds apply to scalars, this switch doesn't have
  // a default case, so the compiler will warn on a missing case.  The cases
  // are in the same order as in the CastKind enum.
  switch (Kind) {
  case CK_Dependent: llvm_unreachable("dependent cast kind in IR gen!");
  case CK_BuiltinFnToFnPtr:
    llvm_unreachable("builtin functions are handled elsewhere");

  case CK_LValueBitCast:
  case CK_ObjCObjectLValueCast: {
    Address Addr = EmitLValue(E).getAddress();
    Addr = Builder.CreateElementBitCast(Addr, CGF.ConvertTypeForMem(DestTy));
    LValue LV = CGF.MakeAddrLValue(Addr, DestTy);
    return EmitLoadOfLValue(LV, CE->getExprLoc());
  }

  case CK_CPointerToObjCPointerCast:
  case CK_BlockPointerToObjCPointerCast:
  case CK_AnyPointerToBlockPointerCast:
  case CK_BitCast: {
    Value *Src = Visit(const_cast<Expr*>(E));
    llvm::Type *SrcTy = Src->getType();
    llvm::Type *DstTy = ConvertType(DestTy);
    if (SrcTy->isPtrOrPtrVectorTy() && DstTy->isPtrOrPtrVectorTy() &&
        SrcTy->getPointerAddressSpace() != DstTy->getPointerAddressSpace()) {
      llvm_unreachable("wrong cast for pointers in different address spaces"
                       "(must be an address space cast)!");
    }

    if (CGF.SanOpts.has(SanitizerKind::CFIUnrelatedCast)) {
      if (auto PT = DestTy->getAs<PointerType>())
        CGF.EmitVTablePtrCheckForCast(PT->getPointeeType(), Src,
                                      /*MayBeNull=*/true,
                                      CodeGenFunction::CFITCK_UnrelatedCast,
                                      CE->getLocStart());
    }

    return Builder.CreateBitCast(Src, DstTy);
  }
  case CK_AddressSpaceConversion: {
    Value *Src = Visit(const_cast<Expr*>(E));
    return Builder.CreateAddrSpaceCast(Src, ConvertType(DestTy));
  }
  case CK_AtomicToNonAtomic:
  case CK_NonAtomicToAtomic:
  case CK_NoOp:
  case CK_UserDefinedConversion:
    return Visit(const_cast<Expr*>(E));

  case CK_BaseToDerived: {
    const CXXRecordDecl *DerivedClassDecl = DestTy->getPointeeCXXRecordDecl();
    assert(DerivedClassDecl && "BaseToDerived arg isn't a C++ object pointer!");

    Address Base = CGF.EmitPointerWithAlignment(E);
    Address Derived =
      CGF.GetAddressOfDerivedClass(Base, DerivedClassDecl,
                                   CE->path_begin(), CE->path_end(),
                                   CGF.ShouldNullCheckClassCastValue(CE));

    // C++11 [expr.static.cast]p11: Behavior is undefined if a downcast is
    // performed and the object is not of the derived type.
    if (CGF.sanitizePerformTypeCheck())
      CGF.EmitTypeCheck(CodeGenFunction::TCK_DowncastPointer, CE->getExprLoc(),
                        Derived.getPointer(), DestTy->getPointeeType());

    if (CGF.SanOpts.has(SanitizerKind::CFIDerivedCast))
      CGF.EmitVTablePtrCheckForCast(DestTy->getPointeeType(),
                                    Derived.getPointer(),
                                    /*MayBeNull=*/true,
                                    CodeGenFunction::CFITCK_DerivedCast,
                                    CE->getLocStart());

    return Derived.getPointer();
  }
  case CK_UncheckedDerivedToBase:
  case CK_DerivedToBase: {
    // The EmitPointerWithAlignment path does this fine; just discard
    // the alignment.
    return CGF.EmitPointerWithAlignment(CE).getPointer();
  }

  case CK_Dynamic: {
    Address V = CGF.EmitPointerWithAlignment(E);
    const CXXDynamicCastExpr *DCE = cast<CXXDynamicCastExpr>(CE);
    return CGF.EmitDynamicCast(V, DCE);
  }

  case CK_ArrayToPointerDecay:
    return CGF.EmitArrayToPointerDecay(E).getPointer();
  case CK_FunctionToPointerDecay:
    return EmitLValue(E).getPointer();

  case CK_NullToPointer:
    if (MustVisitNullValue(E))
      (void) Visit(E);

    return llvm::ConstantPointerNull::get(
                               cast<llvm::PointerType>(ConvertType(DestTy)));

  case CK_NullToMemberPointer: {
    if (MustVisitNullValue(E))
      (void) Visit(E);

    const MemberPointerType *MPT = CE->getType()->getAs<MemberPointerType>();
    return CGF.CGM.getCXXABI().EmitNullMemberPointer(MPT);
  }

  case CK_ReinterpretMemberPointer:
  case CK_BaseToDerivedMemberPointer:
  case CK_DerivedToBaseMemberPointer: {
    Value *Src = Visit(E);

    // Note that the AST doesn't distinguish between checked and
    // unchecked member pointer conversions, so we always have to
    // implement checked conversions here.  This is inefficient when
    // actual control flow may be required in order to perform the
    // check, which it is for data member pointers (but not member
    // function pointers on Itanium and ARM).
    return CGF.CGM.getCXXABI().EmitMemberPointerConversion(CGF, CE, Src);
  }

  case CK_ARCProduceObject:
    return CGF.EmitARCRetainScalarExpr(E);
  case CK_ARCConsumeObject:
    return CGF.EmitObjCConsumeObject(E->getType(), Visit(E));
  case CK_ARCReclaimReturnedObject:
    return CGF.EmitARCReclaimReturnedObject(E, /*allowUnsafe*/ Ignored);
  case CK_ARCExtendBlockObject:
    return CGF.EmitARCExtendBlockObject(E);

  case CK_CopyAndAutoreleaseBlockObject:
    return CGF.EmitBlockCopyAndAutorelease(Visit(E), E->getType());

  case CK_FloatingRealToComplex:
  case CK_FloatingComplexCast:
  case CK_IntegralRealToComplex:
  case CK_IntegralComplexCast:
  case CK_IntegralComplexToFloatingComplex:
  case CK_FloatingComplexToIntegralComplex:
  case CK_ConstructorConversion:
  case CK_ToUnion:
    llvm_unreachable("scalar cast to non-scalar value");

  case CK_LValueToRValue:
    assert(CGF.getContext().hasSameUnqualifiedType(E->getType(), DestTy));
    assert(E->isGLValue() && "lvalue-to-rvalue applied to r-value!");
    return Visit(const_cast<Expr*>(E));

  case CK_IntegralToPointer: {
    Value *Src = Visit(const_cast<Expr*>(E));

    // First, convert to the correct width so that we control the kind of
    // extension.
    llvm::Type *MiddleTy = CGF.IntPtrTy;
    bool InputSigned = E->getType()->isSignedIntegerOrEnumerationType();
    llvm::Value* IntResult =
      Builder.CreateIntCast(Src, MiddleTy, InputSigned, "conv");

    return Builder.CreateIntToPtr(IntResult, ConvertType(DestTy));
  }
  case CK_PointerToIntegral:
    assert(!DestTy->isBooleanType() && "bool should use PointerToBool");
    return Builder.CreatePtrToInt(Visit(E), ConvertType(DestTy));

  case CK_ToVoid: {
    CGF.EmitIgnoredExpr(E);
    return nullptr;
  }
  case CK_VectorSplat: {
    llvm::Type *DstTy = ConvertType(DestTy);
    Value *Elt = Visit(const_cast<Expr*>(E));
    // Splat the element across to all elements
    unsigned NumElements = cast<llvm::VectorType>(DstTy)->getNumElements();
    return Builder.CreateVectorSplat(NumElements, Elt, "splat");
  }

  case CK_IntegralCast:
  case CK_IntegralToFloating:
  case CK_FloatingToIntegral:
  case CK_FloatingCast:
    return EmitScalarConversion(Visit(E), E->getType(), DestTy,
                                CE->getExprLoc());
  case CK_BooleanToSignedIntegral:
    return EmitScalarConversion(Visit(E), E->getType(), DestTy,
                                CE->getExprLoc(),
                                /*TreatBooleanAsSigned=*/true);
  case CK_IntegralToBoolean:
    return EmitIntToBoolConversion(Visit(E));
  case CK_PointerToBoolean:
    return EmitPointerToBoolConversion(Visit(E));
  case CK_FloatingToBoolean:
    return EmitFloatToBoolConversion(Visit(E));
  case CK_MemberPointerToBoolean: {
    llvm::Value *MemPtr = Visit(E);
    const MemberPointerType *MPT = E->getType()->getAs<MemberPointerType>();
    return CGF.CGM.getCXXABI().EmitMemberPointerIsNotNull(CGF, MemPtr, MPT);
  }

  case CK_FloatingComplexToReal:
  case CK_IntegralComplexToReal:
    return CGF.EmitComplexExpr(E, false, true).first;

  case CK_FloatingComplexToBoolean:
  case CK_IntegralComplexToBoolean: {
    CodeGenFunction::ComplexPairTy V = CGF.EmitComplexExpr(E);

    // TODO: kill this function off, inline appropriate case here
    return EmitComplexToScalarConversion(V, E->getType(), DestTy,
                                         CE->getExprLoc());
  }

  case CK_ZeroToOCLEvent: {
    assert(DestTy->isEventT() && "CK_ZeroToOCLEvent cast on non-event type");
    return llvm::Constant::getNullValue(ConvertType(DestTy));
  }

  }

  llvm_unreachable("unknown scalar cast");
}

Value *ScalarExprEmitter::VisitStmtExpr(const StmtExpr *E) {
  CodeGenFunction::StmtExprEvaluation eval(CGF);
  Address RetAlloca = CGF.EmitCompoundStmt(*E->getSubStmt(),
                                           !E->getType()->isVoidType());
  if (!RetAlloca.isValid())
    return nullptr;
  return CGF.EmitLoadOfScalar(CGF.MakeAddrLValue(RetAlloca, E->getType()),
                              E->getExprLoc());
}

//===----------------------------------------------------------------------===//
//                             Unary Operators
//===----------------------------------------------------------------------===//

static BinOpInfo createBinOpInfoFromIncDec(const UnaryOperator *E,
                                           llvm::Value *InVal, bool IsInc) {
  BinOpInfo BinOp;
  BinOp.LHS = InVal;
  BinOp.RHS = llvm::ConstantInt::get(InVal->getType(), 1, false);
  BinOp.Ty = E->getType();
  BinOp.Opcode = IsInc ? BO_Add : BO_Sub;
  BinOp.FPContractable = false;
  BinOp.E = E;
  return BinOp;
}

llvm::Value *ScalarExprEmitter::EmitIncDecConsiderOverflowBehavior(
    const UnaryOperator *E, llvm::Value *InVal, bool IsInc) {
  llvm::Value *Amount =
      llvm::ConstantInt::get(InVal->getType(), IsInc ? 1 : -1, true);
  StringRef Name = IsInc ? "inc" : "dec";
  switch (CGF.getLangOpts().getSignedOverflowBehavior()) {
  case LangOptions::SOB_Defined:
    return Builder.CreateAdd(InVal, Amount, Name);
  case LangOptions::SOB_Undefined:
    if (!CGF.SanOpts.has(SanitizerKind::SignedIntegerOverflow))
      return Builder.CreateNSWAdd(InVal, Amount, Name);
    // Fall through.
  case LangOptions::SOB_Trapping:
    return EmitOverflowCheckedBinOp(createBinOpInfoFromIncDec(E, InVal, IsInc));
  }
  llvm_unreachable("Unknown SignedOverflowBehaviorTy");
}

llvm::Value *
ScalarExprEmitter::EmitScalarPrePostIncDec(const UnaryOperator *E, LValue LV,
                                           bool isInc, bool isPre) {

  QualType type = E->getSubExpr()->getType();
  llvm::PHINode *atomicPHI = nullptr;
  llvm::Value *value;
  llvm::Value *input;

  int amount = (isInc ? 1 : -1);

  if (const AtomicType *atomicTy = type->getAs<AtomicType>()) {
    type = atomicTy->getValueType();
    if (isInc && type->isBooleanType()) {
      llvm::Value *True = CGF.EmitToMemory(Builder.getTrue(), type);
      if (isPre) {
        Builder.CreateStore(True, LV.getAddress(), LV.isVolatileQualified())
          ->setAtomic(llvm::SequentiallyConsistent);
        return Builder.getTrue();
      }
      // For atomic bool increment, we just store true and return it for
      // preincrement, do an atomic swap with true for postincrement
        return Builder.CreateAtomicRMW(llvm::AtomicRMWInst::Xchg,
            LV.getPointer(), True, llvm::SequentiallyConsistent);
    }
    // Special case for atomic increment / decrement on integers, emit
    // atomicrmw instructions.  We skip this if we want to be doing overflow
    // checking, and fall into the slow path with the atomic cmpxchg loop.
    if (!type->isBooleanType() && type->isIntegerType() &&
        !(type->isUnsignedIntegerType() &&
          CGF.SanOpts.has(SanitizerKind::UnsignedIntegerOverflow)) &&
        CGF.getLangOpts().getSignedOverflowBehavior() !=
            LangOptions::SOB_Trapping) {
      llvm::AtomicRMWInst::BinOp aop = isInc ? llvm::AtomicRMWInst::Add :
        llvm::AtomicRMWInst::Sub;
      llvm::Instruction::BinaryOps op = isInc ? llvm::Instruction::Add :
        llvm::Instruction::Sub;
      llvm::Value *amt = CGF.EmitToMemory(
          llvm::ConstantInt::get(ConvertType(type), 1, true), type);
      llvm::Value *old = Builder.CreateAtomicRMW(aop,
          LV.getPointer(), amt, llvm::SequentiallyConsistent);
      return isPre ? Builder.CreateBinOp(op, old, amt) : old;
    }
    value = EmitLoadOfLValue(LV, E->getExprLoc());
    input = value;
    // For every other atomic operation, we need to emit a load-op-cmpxchg loop
    llvm::BasicBlock *startBB = Builder.GetInsertBlock();
    llvm::BasicBlock *opBB = CGF.createBasicBlock("atomic_op", CGF.CurFn);
    value = CGF.EmitToMemory(value, type);
    Builder.CreateBr(opBB);
    Builder.SetInsertPoint(opBB);
    atomicPHI = Builder.CreatePHI(value->getType(), 2);
    atomicPHI->addIncoming(value, startBB);
    value = atomicPHI;
  } else {
    value = EmitLoadOfLValue(LV, E->getExprLoc());
    input = value;
  }

  // Special case of integer increment that we have to check first: bool++.
  // Due to promotion rules, we get:
  //   bool++ -> bool = bool + 1
  //          -> bool = (int)bool + 1
  //          -> bool = ((int)bool + 1 != 0)
  // An interesting aspect of this is that increment is always true.
  // Decrement does not have this property.
  if (isInc && type->isBooleanType()) {
    value = Builder.getTrue();

  // Most common case by far: integer increment.
  } else if (type->isIntegerType()) {
    // Note that signed integer inc/dec with width less than int can't
    // overflow because of promotion rules; we're just eliding a few steps here.
    bool CanOverflow = value->getType()->getIntegerBitWidth() >=
                       CGF.IntTy->getIntegerBitWidth();
    if (CanOverflow && type->isSignedIntegerOrEnumerationType()) {
      value = EmitIncDecConsiderOverflowBehavior(E, value, isInc);
    } else if (CanOverflow && type->isUnsignedIntegerType() &&
               CGF.SanOpts.has(SanitizerKind::UnsignedIntegerOverflow)) {
      value =
          EmitOverflowCheckedBinOp(createBinOpInfoFromIncDec(E, value, isInc));
    } else {
      llvm::Value *amt = llvm::ConstantInt::get(value->getType(), amount, true);
      value = Builder.CreateAdd(value, amt, isInc ? "inc" : "dec");
    }

  // Next most common: pointer increment.
  } else if (const PointerType *ptr = type->getAs<PointerType>()) {
    QualType type = ptr->getPointeeType();

    // VLA types don't have constant size.
    if (const VariableArrayType *vla
          = CGF.getContext().getAsVariableArrayType(type)) {
      llvm::Value *numElts = CGF.getVLASize(vla).first;
      if (!isInc) numElts = Builder.CreateNSWNeg(numElts, "vla.negsize");
      if (CGF.getLangOpts().isSignedOverflowDefined())
        value = Builder.CreateGEP(value, numElts, "vla.inc");
      else
        value = Builder.CreateInBoundsGEP(value, numElts, "vla.inc");

    // Arithmetic on function pointers (!) is just +-1.
    } else if (type->isFunctionType()) {
      llvm::Value *amt = Builder.getInt32(amount);

      value = CGF.EmitCastToVoidPtr(value);
      if (CGF.getLangOpts().isSignedOverflowDefined())
        value = Builder.CreateGEP(value, amt, "incdec.funcptr");
      else
        value = Builder.CreateInBoundsGEP(value, amt, "incdec.funcptr");
      value = Builder.CreateBitCast(value, input->getType());

    // For everything else, we can just do a simple increment.
    } else {
      llvm::Value *amt = Builder.getInt32(amount);
      if (CGF.getLangOpts().isSignedOverflowDefined())
        value = Builder.CreateGEP(value, amt, "incdec.ptr");
      else
        value = Builder.CreateInBoundsGEP(value, amt, "incdec.ptr");
    }

  // Vector increment/decrement.
  } else if (type->isVectorType()) {
    if (type->hasIntegerRepresentation()) {
      llvm::Value *amt = llvm::ConstantInt::get(value->getType(), amount);

      value = Builder.CreateAdd(value, amt, isInc ? "inc" : "dec");
    } else {
      value = Builder.CreateFAdd(
                  value,
                  llvm::ConstantFP::get(value->getType(), amount),
                  isInc ? "inc" : "dec");
    }

  // Floating point.
  } else if (type->isRealFloatingType()) {
    // Add the inc/dec to the real part.
    llvm::Value *amt;

    if (type->isHalfType() && !CGF.getContext().getLangOpts().NativeHalfType) {
      // Another special case: half FP increment should be done via float
      if (!CGF.getContext().getLangOpts().HalfArgsAndReturns) {
        value = Builder.CreateCall(
            CGF.CGM.getIntrinsic(llvm::Intrinsic::convert_from_fp16,
                                 CGF.CGM.FloatTy),
            input, "incdec.conv");
      } else {
        value = Builder.CreateFPExt(input, CGF.CGM.FloatTy, "incdec.conv");
      }
    }

    if (value->getType()->isFloatTy())
      amt = llvm::ConstantFP::get(VMContext,
                                  llvm::APFloat(static_cast<float>(amount)));
    else if (value->getType()->isDoubleTy())
      amt = llvm::ConstantFP::get(VMContext,
                                  llvm::APFloat(static_cast<double>(amount)));
    else {
      // Remaining types are either Half or LongDouble.  Convert from float.
      llvm::APFloat F(static_cast<float>(amount));
      bool ignored;
      // Don't use getFloatTypeSemantics because Half isn't
      // necessarily represented using the "half" LLVM type.
      F.convert(value->getType()->isHalfTy()
                    ? CGF.getTarget().getHalfFormat()
                    : CGF.getTarget().getLongDoubleFormat(),
                llvm::APFloat::rmTowardZero, &ignored);
      amt = llvm::ConstantFP::get(VMContext, F);
    }
    value = Builder.CreateFAdd(value, amt, isInc ? "inc" : "dec");

    if (type->isHalfType() && !CGF.getContext().getLangOpts().NativeHalfType) {
      if (!CGF.getContext().getLangOpts().HalfArgsAndReturns) {
        value = Builder.CreateCall(
            CGF.CGM.getIntrinsic(llvm::Intrinsic::convert_to_fp16,
                                 CGF.CGM.FloatTy),
            value, "incdec.conv");
      } else {
        value = Builder.CreateFPTrunc(value, input->getType(), "incdec.conv");
      }
    }

  // Objective-C pointer types.
  } else {
    const ObjCObjectPointerType *OPT = type->castAs<ObjCObjectPointerType>();
    value = CGF.EmitCastToVoidPtr(value);

    CharUnits size = CGF.getContext().getTypeSizeInChars(OPT->getObjectType());
    if (!isInc) size = -size;
    llvm::Value *sizeValue =
      llvm::ConstantInt::get(CGF.SizeTy, size.getQuantity());

    if (CGF.getLangOpts().isSignedOverflowDefined())
      value = Builder.CreateGEP(value, sizeValue, "incdec.objptr");
    else
      value = Builder.CreateInBoundsGEP(value, sizeValue, "incdec.objptr");
    value = Builder.CreateBitCast(value, input->getType());
  }

  if (atomicPHI) {
    llvm::BasicBlock *opBB = Builder.GetInsertBlock();
    llvm::BasicBlock *contBB = CGF.createBasicBlock("atomic_cont", CGF.CurFn);
    auto Pair = CGF.EmitAtomicCompareExchange(
        LV, RValue::get(atomicPHI), RValue::get(value), E->getExprLoc());
    llvm::Value *old = CGF.EmitToMemory(Pair.first.getScalarVal(), type);
    llvm::Value *success = Pair.second;
    atomicPHI->addIncoming(old, opBB);
    Builder.CreateCondBr(success, contBB, opBB);
    Builder.SetInsertPoint(contBB);
    return isPre ? value : input;
  }

  // Store the updated result through the lvalue.
  if (LV.isBitField())
    CGF.EmitStoreThroughBitfieldLValue(RValue::get(value), LV, &value);
  else
    CGF.EmitStoreThroughLValue(RValue::get(value), LV);

  // If this is a postinc, return the value read from memory, otherwise use the
  // updated value.
  return isPre ? value : input;
}



Value *ScalarExprEmitter::VisitUnaryMinus(const UnaryOperator *E) {
  TestAndClearIgnoreResultAssign();
  // Emit unary minus with EmitSub so we handle overflow cases etc.
  BinOpInfo BinOp;
  BinOp.RHS = Visit(E->getSubExpr());

  if (BinOp.RHS->getType()->isFPOrFPVectorTy())
    BinOp.LHS = llvm::ConstantFP::getZeroValueForNegation(BinOp.RHS->getType());
  else
    BinOp.LHS = llvm::Constant::getNullValue(BinOp.RHS->getType());
  BinOp.Ty = E->getType();
  BinOp.Opcode = BO_Sub;
  BinOp.FPContractable = false;
  BinOp.E = E;
  return EmitSub(BinOp);
}

Value *ScalarExprEmitter::VisitUnaryNot(const UnaryOperator *E) {
  TestAndClearIgnoreResultAssign();
  Value *Op = Visit(E->getSubExpr());
  return Builder.CreateNot(Op, "neg");
}

Value *ScalarExprEmitter::VisitUnaryLNot(const UnaryOperator *E) {
  // Perform vector logical not on comparison with zero vector.
  if (E->getType()->isExtVectorType()) {
    Value *Oper = Visit(E->getSubExpr());
    Value *Zero = llvm::Constant::getNullValue(Oper->getType());
    Value *Result;
    if (Oper->getType()->isFPOrFPVectorTy())
      Result = Builder.CreateFCmp(llvm::CmpInst::FCMP_OEQ, Oper, Zero, "cmp");
    else
      Result = Builder.CreateICmp(llvm::CmpInst::ICMP_EQ, Oper, Zero, "cmp");
    return Builder.CreateSExt(Result, ConvertType(E->getType()), "sext");
  }

  // Compare operand to zero.
  Value *BoolVal = CGF.EvaluateExprAsBool(E->getSubExpr());

  // Invert value.
  // TODO: Could dynamically modify easy computations here.  For example, if
  // the operand is an icmp ne, turn into icmp eq.
  BoolVal = Builder.CreateNot(BoolVal, "lnot");

  // ZExt result to the expr type.
  return Builder.CreateZExt(BoolVal, ConvertType(E->getType()), "lnot.ext");
}

Value *ScalarExprEmitter::VisitOffsetOfExpr(OffsetOfExpr *E) {
  // Try folding the offsetof to a constant.
  llvm::APSInt Value;
  if (E->EvaluateAsInt(Value, CGF.getContext()))
    return Builder.getInt(Value);

  // Loop over the components of the offsetof to compute the value.
  unsigned n = E->getNumComponents();
  llvm::Type* ResultType = ConvertType(E->getType());
  llvm::Value* Result = llvm::Constant::getNullValue(ResultType);
  QualType CurrentType = E->getTypeSourceInfo()->getType();
  for (unsigned i = 0; i != n; ++i) {
    OffsetOfNode ON = E->getComponent(i);
    llvm::Value *Offset = nullptr;
    switch (ON.getKind()) {
    case OffsetOfNode::Array: {
      // Compute the index
      Expr *IdxExpr = E->getIndexExpr(ON.getArrayExprIndex());
      llvm::Value* Idx = CGF.EmitScalarExpr(IdxExpr);
      bool IdxSigned = IdxExpr->getType()->isSignedIntegerOrEnumerationType();
      Idx = Builder.CreateIntCast(Idx, ResultType, IdxSigned, "conv");

      // Save the element type
      CurrentType =
          CGF.getContext().getAsArrayType(CurrentType)->getElementType();

      // Compute the element size
      llvm::Value* ElemSize = llvm::ConstantInt::get(ResultType,
          CGF.getContext().getTypeSizeInChars(CurrentType).getQuantity());

      // Multiply out to compute the result
      Offset = Builder.CreateMul(Idx, ElemSize);
      break;
    }

    case OffsetOfNode::Field: {
      FieldDecl *MemberDecl = ON.getField();
      RecordDecl *RD = CurrentType->getAs<RecordType>()->getDecl();
      const ASTRecordLayout &RL = CGF.getContext().getASTRecordLayout(RD);

      // Compute the index of the field in its parent.
      unsigned i = 0;
      // FIXME: It would be nice if we didn't have to loop here!
      for (RecordDecl::field_iterator Field = RD->field_begin(),
                                      FieldEnd = RD->field_end();
           Field != FieldEnd; ++Field, ++i) {
        if (*Field == MemberDecl)
          break;
      }
      assert(i < RL.getFieldCount() && "offsetof field in wrong type");

      // Compute the offset to the field
      int64_t OffsetInt = RL.getFieldOffset(i) /
                          CGF.getContext().getCharWidth();
      Offset = llvm::ConstantInt::get(ResultType, OffsetInt);

      // Save the element type.
      CurrentType = MemberDecl->getType();
      break;
    }

    case OffsetOfNode::Identifier:
      llvm_unreachable("dependent __builtin_offsetof");

    case OffsetOfNode::Base: {
      if (ON.getBase()->isVirtual()) {
        CGF.ErrorUnsupported(E, "virtual base in offsetof");
        continue;
      }

      RecordDecl *RD = CurrentType->getAs<RecordType>()->getDecl();
      const ASTRecordLayout &RL = CGF.getContext().getASTRecordLayout(RD);

      // Save the element type.
      CurrentType = ON.getBase()->getType();

      // Compute the offset to the base.
      const RecordType *BaseRT = CurrentType->getAs<RecordType>();
      CXXRecordDecl *BaseRD = cast<CXXRecordDecl>(BaseRT->getDecl());
      CharUnits OffsetInt = RL.getBaseClassOffset(BaseRD);
      Offset = llvm::ConstantInt::get(ResultType, OffsetInt.getQuantity());
      break;
    }
    }
    Result = Builder.CreateAdd(Result, Offset);
  }
  return Result;
}

/// VisitUnaryExprOrTypeTraitExpr - Return the size or alignment of the type of
/// argument of the sizeof expression as an integer.
Value *
ScalarExprEmitter::VisitUnaryExprOrTypeTraitExpr(
                              const UnaryExprOrTypeTraitExpr *E) {
  QualType TypeToSize = E->getTypeOfArgument();
  if (E->getKind() == UETT_SizeOf) {
    if (const VariableArrayType *VAT =
          CGF.getContext().getAsVariableArrayType(TypeToSize)) {
      if (E->isArgumentType()) {
        // sizeof(type) - make sure to emit the VLA size.
        CGF.EmitVariablyModifiedType(TypeToSize);
      } else {
        // C99 6.5.3.4p2: If the argument is an expression of type
        // VLA, it is evaluated.
        CGF.EmitIgnoredExpr(E->getArgumentExpr());
      }

      QualType eltType;
      llvm::Value *numElts;
      std::tie(numElts, eltType) = CGF.getVLASize(VAT);

      llvm::Value *size = numElts;

      // Scale the number of non-VLA elements by the non-VLA element size.
      CharUnits eltSize = CGF.getContext().getTypeSizeInChars(eltType);
      if (!eltSize.isOne())
        size = CGF.Builder.CreateNUWMul(CGF.CGM.getSize(eltSize), numElts);

#if defined (INTEL_CUSTOMIZATION) && defined(INTEL_SPECIFIC_IL0_BACKEND)
      return CGF.EmitIntelSizeof(TypeToSize, size);
#else
      return size;
#endif // defined (INTEL_CUSTOMIZATION) && defined(INTEL_SPECIFIC_IL0_BACKEND)
    }
  } else if (E->getKind() == UETT_OpenMPRequiredSimdAlign) {
    auto Alignment =
        CGF.getContext()
            .toCharUnitsFromBits(CGF.getContext().getOpenMPDefaultSimdAlign(
                E->getTypeOfArgument()->getPointeeType()))
            .getQuantity();
    return llvm::ConstantInt::get(CGF.SizeTy, Alignment);
  }

  // If this isn't sizeof(vla), the result must be constant; use the constant
  // folding logic so we don't have to duplicate it here.
#if defined (INTEL_CUSTOMIZATION) && defined(INTEL_SPECIFIC_IL0_BACKEND)
  auto Size = Builder.getInt(E->EvaluateKnownConstInt(CGF.getContext()));
  return CGF.EmitIntelSizeof(TypeToSize, Size);
#else
  return Builder.getInt(E->EvaluateKnownConstInt(CGF.getContext()));
#endif // defined (INTEL_CUSTOMIZATION) && defined(INTEL_SPECIFIC_IL0_BACKEND)
}

Value *ScalarExprEmitter::VisitUnaryReal(const UnaryOperator *E) {
  Expr *Op = E->getSubExpr();
  if (Op->getType()->isAnyComplexType()) {
    // If it's an l-value, load through the appropriate subobject l-value.
    // Note that we have to ask E because Op might be an l-value that
    // this won't work for, e.g. an Obj-C property.
    if (E->isGLValue())
      return CGF.EmitLoadOfLValue(CGF.EmitLValue(E),
                                  E->getExprLoc()).getScalarVal();

    // Otherwise, calculate and project.
    return CGF.EmitComplexExpr(Op, false, true).first;
  }

  return Visit(Op);
}

Value *ScalarExprEmitter::VisitUnaryImag(const UnaryOperator *E) {
  Expr *Op = E->getSubExpr();
  if (Op->getType()->isAnyComplexType()) {
    // If it's an l-value, load through the appropriate subobject l-value.
    // Note that we have to ask E because Op might be an l-value that
    // this won't work for, e.g. an Obj-C property.
    if (Op->isGLValue())
      return CGF.EmitLoadOfLValue(CGF.EmitLValue(E),
                                  E->getExprLoc()).getScalarVal();

    // Otherwise, calculate and project.
    return CGF.EmitComplexExpr(Op, true, false).second;
  }

  // __imag on a scalar returns zero.  Emit the subexpr to ensure side
  // effects are evaluated, but not the actual value.
  if (Op->isGLValue())
    CGF.EmitLValue(Op);
  else
    CGF.EmitScalarExpr(Op, true);
  return llvm::Constant::getNullValue(ConvertType(E->getType()));
}

//===----------------------------------------------------------------------===//
//                           Binary Operators
//===----------------------------------------------------------------------===//

BinOpInfo ScalarExprEmitter::EmitBinOps(const BinaryOperator *E) {
  TestAndClearIgnoreResultAssign();
  BinOpInfo Result;
  Result.LHS = Visit(E->getLHS());
  Result.RHS = Visit(E->getRHS());
  Result.Ty  = E->getType();
  Result.Opcode = E->getOpcode();
  Result.FPContractable = E->isFPContractable();
  Result.E = E;
  return Result;
}

LValue ScalarExprEmitter::EmitCompoundAssignLValue(
                                              const CompoundAssignOperator *E,
                        Value *(ScalarExprEmitter::*Func)(const BinOpInfo &),
                                                   Value *&Result) {
  QualType LHSTy = E->getLHS()->getType();
  BinOpInfo OpInfo;

  if (E->getComputationResultType()->isAnyComplexType())
    return CGF.EmitScalarCompoundAssignWithComplex(E, Result);

  // Emit the RHS first.  __block variables need to have the rhs evaluated
  // first, plus this should improve codegen a little.
  OpInfo.RHS = Visit(E->getRHS());
  OpInfo.Ty = E->getComputationResultType();
  OpInfo.Opcode = E->getOpcode();
  OpInfo.FPContractable = E->isFPContractable();
  OpInfo.E = E;
  // Load/convert the LHS.
  LValue LHSLV = EmitCheckedLValue(E->getLHS(), CodeGenFunction::TCK_Store);

  llvm::PHINode *atomicPHI = nullptr;
  if (const AtomicType *atomicTy = LHSTy->getAs<AtomicType>()) {
    QualType type = atomicTy->getValueType();
    if (!type->isBooleanType() && type->isIntegerType() &&
        !(type->isUnsignedIntegerType() &&
          CGF.SanOpts.has(SanitizerKind::UnsignedIntegerOverflow)) &&
        CGF.getLangOpts().getSignedOverflowBehavior() !=
            LangOptions::SOB_Trapping) {
      llvm::AtomicRMWInst::BinOp aop = llvm::AtomicRMWInst::BAD_BINOP;
      switch (OpInfo.Opcode) {
        // We don't have atomicrmw operands for *, %, /, <<, >>
        case BO_MulAssign: case BO_DivAssign:
        case BO_RemAssign:
        case BO_ShlAssign:
        case BO_ShrAssign:
          break;
        case BO_AddAssign:
          aop = llvm::AtomicRMWInst::Add;
          break;
        case BO_SubAssign:
          aop = llvm::AtomicRMWInst::Sub;
          break;
        case BO_AndAssign:
          aop = llvm::AtomicRMWInst::And;
          break;
        case BO_XorAssign:
          aop = llvm::AtomicRMWInst::Xor;
          break;
        case BO_OrAssign:
          aop = llvm::AtomicRMWInst::Or;
          break;
        default:
          llvm_unreachable("Invalid compound assignment type");
      }
      if (aop != llvm::AtomicRMWInst::BAD_BINOP) {
        llvm::Value *amt = CGF.EmitToMemory(
            EmitScalarConversion(OpInfo.RHS, E->getRHS()->getType(), LHSTy,
                                 E->getExprLoc()),
            LHSTy);
        Builder.CreateAtomicRMW(aop, LHSLV.getPointer(), amt,
            llvm::SequentiallyConsistent);
        return LHSLV;
      }
    }
    // FIXME: For floating point types, we should be saving and restoring the
    // floating point environment in the loop.
    llvm::BasicBlock *startBB = Builder.GetInsertBlock();
    llvm::BasicBlock *opBB = CGF.createBasicBlock("atomic_op", CGF.CurFn);
    OpInfo.LHS = EmitLoadOfLValue(LHSLV, E->getExprLoc());
    OpInfo.LHS = CGF.EmitToMemory(OpInfo.LHS, type);
    Builder.CreateBr(opBB);
    Builder.SetInsertPoint(opBB);
    atomicPHI = Builder.CreatePHI(OpInfo.LHS->getType(), 2);
    atomicPHI->addIncoming(OpInfo.LHS, startBB);
    OpInfo.LHS = atomicPHI;
  }
  else
    OpInfo.LHS = EmitLoadOfLValue(LHSLV, E->getExprLoc());

  SourceLocation Loc = E->getExprLoc();
  OpInfo.LHS =
      EmitScalarConversion(OpInfo.LHS, LHSTy, E->getComputationLHSType(), Loc);

  // Expand the binary operator.
  Result = (this->*Func)(OpInfo);

  // Convert the result back to the LHS type.
  Result =
      EmitScalarConversion(Result, E->getComputationResultType(), LHSTy, Loc);

  if (atomicPHI) {
    llvm::BasicBlock *opBB = Builder.GetInsertBlock();
    llvm::BasicBlock *contBB = CGF.createBasicBlock("atomic_cont", CGF.CurFn);
    auto Pair = CGF.EmitAtomicCompareExchange(
        LHSLV, RValue::get(atomicPHI), RValue::get(Result), E->getExprLoc());
    llvm::Value *old = CGF.EmitToMemory(Pair.first.getScalarVal(), LHSTy);
    llvm::Value *success = Pair.second;
    atomicPHI->addIncoming(old, opBB);
    Builder.CreateCondBr(success, contBB, opBB);
    Builder.SetInsertPoint(contBB);
    return LHSLV;
  }

  // Store the result value into the LHS lvalue. Bit-fields are handled
  // specially because the result is altered by the store, i.e., [C99 6.5.16p1]
  // 'An assignment expression has the value of the left operand after the
  // assignment...'.
  if (LHSLV.isBitField())
    CGF.EmitStoreThroughBitfieldLValue(RValue::get(Result), LHSLV, &Result);
  else
    CGF.EmitStoreThroughLValue(RValue::get(Result), LHSLV);

  return LHSLV;
}

Value *ScalarExprEmitter::EmitCompoundAssign(const CompoundAssignOperator *E,
                      Value *(ScalarExprEmitter::*Func)(const BinOpInfo &)) {
  bool Ignore = TestAndClearIgnoreResultAssign();
  Value *RHS;
  LValue LHS = EmitCompoundAssignLValue(E, Func, RHS);

  // If the result is clearly ignored, return now.
  if (Ignore)
    return nullptr;

  // The result of an assignment in C is the assigned r-value.
  if (!CGF.getLangOpts().CPlusPlus)
    return RHS;

  // If the lvalue is non-volatile, return the computed value of the assignment.
  if (!LHS.isVolatileQualified())
    return RHS;

  // Otherwise, reload the value.
  return EmitLoadOfLValue(LHS, E->getExprLoc());
}

void ScalarExprEmitter::EmitUndefinedBehaviorIntegerDivAndRemCheck(
    const BinOpInfo &Ops, llvm::Value *Zero, bool isDiv) {
  SmallVector<std::pair<llvm::Value *, SanitizerMask>, 2> Checks;

  if (CGF.SanOpts.has(SanitizerKind::IntegerDivideByZero)) {
    Checks.push_back(std::make_pair(Builder.CreateICmpNE(Ops.RHS, Zero),
                                    SanitizerKind::IntegerDivideByZero));
  }

  if (CGF.SanOpts.has(SanitizerKind::SignedIntegerOverflow) &&
      Ops.Ty->hasSignedIntegerRepresentation()) {
    llvm::IntegerType *Ty = cast<llvm::IntegerType>(Zero->getType());

    llvm::Value *IntMin =
      Builder.getInt(llvm::APInt::getSignedMinValue(Ty->getBitWidth()));
    llvm::Value *NegOne = llvm::ConstantInt::get(Ty, -1ULL);

    llvm::Value *LHSCmp = Builder.CreateICmpNE(Ops.LHS, IntMin);
    llvm::Value *RHSCmp = Builder.CreateICmpNE(Ops.RHS, NegOne);
    llvm::Value *NotOverflow = Builder.CreateOr(LHSCmp, RHSCmp, "or");
    Checks.push_back(
        std::make_pair(NotOverflow, SanitizerKind::SignedIntegerOverflow));
  }

  if (Checks.size() > 0)
    EmitBinOpCheck(Checks, Ops);
}

Value *ScalarExprEmitter::EmitDiv(const BinOpInfo &Ops) {
  {
    CodeGenFunction::SanitizerScope SanScope(&CGF);
    if ((CGF.SanOpts.has(SanitizerKind::IntegerDivideByZero) ||
         CGF.SanOpts.has(SanitizerKind::SignedIntegerOverflow)) &&
        Ops.Ty->isIntegerType()) {
      llvm::Value *Zero = llvm::Constant::getNullValue(ConvertType(Ops.Ty));
      EmitUndefinedBehaviorIntegerDivAndRemCheck(Ops, Zero, true);
    } else if (CGF.SanOpts.has(SanitizerKind::FloatDivideByZero) &&
               Ops.Ty->isRealFloatingType()) {
      llvm::Value *Zero = llvm::Constant::getNullValue(ConvertType(Ops.Ty));
      llvm::Value *NonZero = Builder.CreateFCmpUNE(Ops.RHS, Zero);
      EmitBinOpCheck(std::make_pair(NonZero, SanitizerKind::FloatDivideByZero),
                     Ops);
    }
  }

  if (Ops.LHS->getType()->isFPOrFPVectorTy()) {
    llvm::Value *Val = Builder.CreateFDiv(Ops.LHS, Ops.RHS, "div");
    if (CGF.getLangOpts().OpenCL) {
      // OpenCL 1.1 7.4: minimum accuracy of single precision / is 2.5ulp
      llvm::Type *ValTy = Val->getType();
      if (ValTy->isFloatTy() ||
          (isa<llvm::VectorType>(ValTy) &&
           cast<llvm::VectorType>(ValTy)->getElementType()->isFloatTy()))
        CGF.SetFPAccuracy(Val, 2.5);
    }
    return Val;
  }
  else if (Ops.Ty->hasUnsignedIntegerRepresentation())
    return Builder.CreateUDiv(Ops.LHS, Ops.RHS, "div");
  else
    return Builder.CreateSDiv(Ops.LHS, Ops.RHS, "div");
}

Value *ScalarExprEmitter::EmitRem(const BinOpInfo &Ops) {
  // Rem in C can't be a floating point type: C99 6.5.5p2.
  if (CGF.SanOpts.has(SanitizerKind::IntegerDivideByZero)) {
    CodeGenFunction::SanitizerScope SanScope(&CGF);
    llvm::Value *Zero = llvm::Constant::getNullValue(ConvertType(Ops.Ty));

    if (Ops.Ty->isIntegerType())
      EmitUndefinedBehaviorIntegerDivAndRemCheck(Ops, Zero, false);
  }

  if (Ops.Ty->hasUnsignedIntegerRepresentation())
    return Builder.CreateURem(Ops.LHS, Ops.RHS, "rem");
  else
    return Builder.CreateSRem(Ops.LHS, Ops.RHS, "rem");
}

Value *ScalarExprEmitter::EmitOverflowCheckedBinOp(const BinOpInfo &Ops) {
  unsigned IID;
  unsigned OpID = 0;

  bool isSigned = Ops.Ty->isSignedIntegerOrEnumerationType();
  switch (Ops.Opcode) {
  case BO_Add:
  case BO_AddAssign:
    OpID = 1;
    IID = isSigned ? llvm::Intrinsic::sadd_with_overflow :
                     llvm::Intrinsic::uadd_with_overflow;
    break;
  case BO_Sub:
  case BO_SubAssign:
    OpID = 2;
    IID = isSigned ? llvm::Intrinsic::ssub_with_overflow :
                     llvm::Intrinsic::usub_with_overflow;
    break;
  case BO_Mul:
  case BO_MulAssign:
    OpID = 3;
    IID = isSigned ? llvm::Intrinsic::smul_with_overflow :
                     llvm::Intrinsic::umul_with_overflow;
    break;
  default:
    llvm_unreachable("Unsupported operation for overflow detection");
  }
  OpID <<= 1;
  if (isSigned)
    OpID |= 1;

  llvm::Type *opTy = CGF.CGM.getTypes().ConvertType(Ops.Ty);

  llvm::Function *intrinsic = CGF.CGM.getIntrinsic(IID, opTy);

  Value *resultAndOverflow = Builder.CreateCall(intrinsic, {Ops.LHS, Ops.RHS});
  Value *result = Builder.CreateExtractValue(resultAndOverflow, 0);
  Value *overflow = Builder.CreateExtractValue(resultAndOverflow, 1);

  // Handle overflow with llvm.trap if no custom handler has been specified.
  const std::string *handlerName =
    &CGF.getLangOpts().OverflowHandler;
  if (handlerName->empty()) {
    // If the signed-integer-overflow sanitizer is enabled, emit a call to its
    // runtime. Otherwise, this is a -ftrapv check, so just emit a trap.
    if (!isSigned || CGF.SanOpts.has(SanitizerKind::SignedIntegerOverflow)) {
      CodeGenFunction::SanitizerScope SanScope(&CGF);
      llvm::Value *NotOverflow = Builder.CreateNot(overflow);
      SanitizerMask Kind = isSigned ? SanitizerKind::SignedIntegerOverflow
                              : SanitizerKind::UnsignedIntegerOverflow;
      EmitBinOpCheck(std::make_pair(NotOverflow, Kind), Ops);
    } else
      CGF.EmitTrapCheck(Builder.CreateNot(overflow));
    return result;
  }

  // Branch in case of overflow.
  llvm::BasicBlock *initialBB = Builder.GetInsertBlock();
  llvm::Function::iterator insertPt = initialBB->getIterator();
  llvm::BasicBlock *continueBB = CGF.createBasicBlock("nooverflow", CGF.CurFn,
                                                      &*std::next(insertPt));
  llvm::BasicBlock *overflowBB = CGF.createBasicBlock("overflow", CGF.CurFn);

  Builder.CreateCondBr(overflow, overflowBB, continueBB);

  // If an overflow handler is set, then we want to call it and then use its
  // result, if it returns.
  Builder.SetInsertPoint(overflowBB);

  // Get the overflow handler.
  llvm::Type *Int8Ty = CGF.Int8Ty;
  llvm::Type *argTypes[] = { CGF.Int64Ty, CGF.Int64Ty, Int8Ty, Int8Ty };
  llvm::FunctionType *handlerTy =
      llvm::FunctionType::get(CGF.Int64Ty, argTypes, true);
  llvm::Value *handler = CGF.CGM.CreateRuntimeFunction(handlerTy, *handlerName);

  // Sign extend the args to 64-bit, so that we can use the same handler for
  // all types of overflow.
  llvm::Value *lhs = Builder.CreateSExt(Ops.LHS, CGF.Int64Ty);
  llvm::Value *rhs = Builder.CreateSExt(Ops.RHS, CGF.Int64Ty);

  // Call the handler with the two arguments, the operation, and the size of
  // the result.
  llvm::Value *handlerArgs[] = {
    lhs,
    rhs,
    Builder.getInt8(OpID),
    Builder.getInt8(cast<llvm::IntegerType>(opTy)->getBitWidth())
  };
  llvm::Value *handlerResult =
    CGF.EmitNounwindRuntimeCall(handler, handlerArgs);

  // Truncate the result back to the desired size.
  handlerResult = Builder.CreateTrunc(handlerResult, opTy);
  Builder.CreateBr(continueBB);

  Builder.SetInsertPoint(continueBB);
  llvm::PHINode *phi = Builder.CreatePHI(opTy, 2);
  phi->addIncoming(result, initialBB);
  phi->addIncoming(handlerResult, overflowBB);

  return phi;
}

/// Emit pointer + index arithmetic.
static Value *emitPointerArithmetic(CodeGenFunction &CGF,
                                    const BinOpInfo &op,
                                    bool isSubtraction) {
  // Must have binary (not unary) expr here.  Unary pointer
  // increment/decrement doesn't use this path.
  const BinaryOperator *expr = cast<BinaryOperator>(op.E);

  Value *pointer = op.LHS;
  Expr *pointerOperand = expr->getLHS();
  Value *index = op.RHS;
  Expr *indexOperand = expr->getRHS();

  // In a subtraction, the LHS is always the pointer.
  if (!isSubtraction && !pointer->getType()->isPointerTy()) {
    std::swap(pointer, index);
    std::swap(pointerOperand, indexOperand);
  }

  unsigned width = cast<llvm::IntegerType>(index->getType())->getBitWidth();
  if (width != CGF.PointerWidthInBits) {
    // Zero-extend or sign-extend the pointer value according to
    // whether the index is signed or not.
    bool isSigned = indexOperand->getType()->isSignedIntegerOrEnumerationType();
    index = CGF.Builder.CreateIntCast(index, CGF.PtrDiffTy, isSigned,
                                      "idx.ext");
  }

  // If this is subtraction, negate the index.
  if (isSubtraction)
    index = CGF.Builder.CreateNeg(index, "idx.neg");

  if (CGF.SanOpts.has(SanitizerKind::ArrayBounds))
    CGF.EmitBoundsCheck(op.E, pointerOperand, index, indexOperand->getType(),
                        /*Accessed*/ false);

  const PointerType *pointerType
    = pointerOperand->getType()->getAs<PointerType>();
  if (!pointerType) {
    QualType objectType = pointerOperand->getType()
                                        ->castAs<ObjCObjectPointerType>()
                                        ->getPointeeType();
    llvm::Value *objectSize
      = CGF.CGM.getSize(CGF.getContext().getTypeSizeInChars(objectType));

    index = CGF.Builder.CreateMul(index, objectSize);

    Value *result = CGF.Builder.CreateBitCast(pointer, CGF.VoidPtrTy);
    result = CGF.Builder.CreateGEP(result, index, "add.ptr");
    return CGF.Builder.CreateBitCast(result, pointer->getType());
  }

  QualType elementType = pointerType->getPointeeType();
  if (const VariableArrayType *vla
        = CGF.getContext().getAsVariableArrayType(elementType)) {
    // The element count here is the total number of non-VLA elements.
    llvm::Value *numElements = CGF.getVLASize(vla).first;

    // Effectively, the multiply by the VLA size is part of the GEP.
    // GEP indexes are signed, and scaling an index isn't permitted to
    // signed-overflow, so we use the same semantics for our explicit
    // multiply.  We suppress this if overflow is not undefined behavior.
    if (CGF.getLangOpts().isSignedOverflowDefined()) {
      index = CGF.Builder.CreateMul(index, numElements, "vla.index");
      pointer = CGF.Builder.CreateGEP(pointer, index, "add.ptr");
    } else {
      index = CGF.Builder.CreateNSWMul(index, numElements, "vla.index");
      pointer = CGF.Builder.CreateInBoundsGEP(pointer, index, "add.ptr");
    }
    return pointer;
  }

  // Explicitly handle GNU void* and function pointer arithmetic extensions. The
  // GNU void* casts amount to no-ops since our void* type is i8*, but this is
  // future proof.
  if (elementType->isVoidType() || elementType->isFunctionType()) {
    Value *result = CGF.Builder.CreateBitCast(pointer, CGF.VoidPtrTy);
    result = CGF.Builder.CreateGEP(result, index, "add.ptr");
    return CGF.Builder.CreateBitCast(result, pointer->getType());
  }

  if (CGF.getLangOpts().isSignedOverflowDefined())
    return CGF.Builder.CreateGEP(pointer, index, "add.ptr");

  return CGF.Builder.CreateInBoundsGEP(pointer, index, "add.ptr");
}

// Construct an fmuladd intrinsic to represent a fused mul-add of MulOp and
// Addend. Use negMul and negAdd to negate the first operand of the Mul or
// the add operand respectively. This allows fmuladd to represent a*b-c, or
// c-a*b. Patterns in LLVM should catch the negated forms and translate them to
// efficient operations.
static Value* buildFMulAdd(llvm::BinaryOperator *MulOp, Value *Addend,
                           const CodeGenFunction &CGF, CGBuilderTy &Builder,
                           bool negMul, bool negAdd) {
  assert(!(negMul && negAdd) && "Only one of negMul and negAdd should be set.");

  Value *MulOp0 = MulOp->getOperand(0);
  Value *MulOp1 = MulOp->getOperand(1);
  if (negMul) {
    MulOp0 =
      Builder.CreateFSub(
        llvm::ConstantFP::getZeroValueForNegation(MulOp0->getType()), MulOp0,
        "neg");
  } else if (negAdd) {
    Addend =
      Builder.CreateFSub(
        llvm::ConstantFP::getZeroValueForNegation(Addend->getType()), Addend,
        "neg");
  }

  Value *FMulAdd = Builder.CreateCall(
      CGF.CGM.getIntrinsic(llvm::Intrinsic::fmuladd, Addend->getType()),
      {MulOp0, MulOp1, Addend});
   MulOp->eraseFromParent();

   return FMulAdd;
}

// Check whether it would be legal to emit an fmuladd intrinsic call to
// represent op and if so, build the fmuladd.
//
// Checks that (a) the operation is fusable, and (b) -ffp-contract=on.
// Does NOT check the type of the operation - it's assumed that this function
// will be called from contexts where it's known that the type is contractable.
static Value* tryEmitFMulAdd(const BinOpInfo &op,
                         const CodeGenFunction &CGF, CGBuilderTy &Builder,
                         bool isSub=false) {

  assert((op.Opcode == BO_Add || op.Opcode == BO_AddAssign ||
          op.Opcode == BO_Sub || op.Opcode == BO_SubAssign) &&
         "Only fadd/fsub can be the root of an fmuladd.");

  // Check whether this op is marked as fusable.
  if (!op.FPContractable)
    return nullptr;

  // Check whether -ffp-contract=on. (If -ffp-contract=off/fast, fusing is
  // either disabled, or handled entirely by the LLVM backend).
  if (CGF.CGM.getCodeGenOpts().getFPContractMode() != CodeGenOptions::FPC_On)
    return nullptr;

  // We have a potentially fusable op. Look for a mul on one of the operands.
  // Also, make sure that the mul result isn't used directly. In that case,
  // there's no point creating a muladd operation.
  if (auto *LHSBinOp = dyn_cast<llvm::BinaryOperator>(op.LHS)) {
    if (LHSBinOp->getOpcode() == llvm::Instruction::FMul &&
        LHSBinOp->use_empty())
      return buildFMulAdd(LHSBinOp, op.RHS, CGF, Builder, false, isSub);
  }
  if (auto *RHSBinOp = dyn_cast<llvm::BinaryOperator>(op.RHS)) {
    if (RHSBinOp->getOpcode() == llvm::Instruction::FMul &&
        RHSBinOp->use_empty())
      return buildFMulAdd(RHSBinOp, op.LHS, CGF, Builder, isSub, false);
  }

  return nullptr;
}

Value *ScalarExprEmitter::EmitAdd(const BinOpInfo &op) {
  if (op.LHS->getType()->isPointerTy() ||
      op.RHS->getType()->isPointerTy())
    return emitPointerArithmetic(CGF, op, /*subtraction*/ false);

  if (op.Ty->isSignedIntegerOrEnumerationType()) {
    switch (CGF.getLangOpts().getSignedOverflowBehavior()) {
    case LangOptions::SOB_Defined:
      return Builder.CreateAdd(op.LHS, op.RHS, "add");
    case LangOptions::SOB_Undefined:
      if (!CGF.SanOpts.has(SanitizerKind::SignedIntegerOverflow))
        return Builder.CreateNSWAdd(op.LHS, op.RHS, "add");
      // Fall through.
    case LangOptions::SOB_Trapping:
      return EmitOverflowCheckedBinOp(op);
    }
  }

  if (op.Ty->isUnsignedIntegerType() &&
      CGF.SanOpts.has(SanitizerKind::UnsignedIntegerOverflow))
    return EmitOverflowCheckedBinOp(op);

  if (op.LHS->getType()->isFPOrFPVectorTy()) {
    // Try to form an fmuladd.
    if (Value *FMulAdd = tryEmitFMulAdd(op, CGF, Builder))
      return FMulAdd;

    return Builder.CreateFAdd(op.LHS, op.RHS, "add");
  }

  return Builder.CreateAdd(op.LHS, op.RHS, "add");
}

Value *ScalarExprEmitter::EmitSub(const BinOpInfo &op) {
  // The LHS is always a pointer if either side is.
  if (!op.LHS->getType()->isPointerTy()) {
    if (op.Ty->isSignedIntegerOrEnumerationType()) {
      switch (CGF.getLangOpts().getSignedOverflowBehavior()) {
      case LangOptions::SOB_Defined:
        return Builder.CreateSub(op.LHS, op.RHS, "sub");
      case LangOptions::SOB_Undefined:
        if (!CGF.SanOpts.has(SanitizerKind::SignedIntegerOverflow))
          return Builder.CreateNSWSub(op.LHS, op.RHS, "sub");
        // Fall through.
      case LangOptions::SOB_Trapping:
        return EmitOverflowCheckedBinOp(op);
      }
    }

    if (op.Ty->isUnsignedIntegerType() &&
        CGF.SanOpts.has(SanitizerKind::UnsignedIntegerOverflow))
      return EmitOverflowCheckedBinOp(op);

    if (op.LHS->getType()->isFPOrFPVectorTy()) {
      // Try to form an fmuladd.
      if (Value *FMulAdd = tryEmitFMulAdd(op, CGF, Builder, true))
        return FMulAdd;
      return Builder.CreateFSub(op.LHS, op.RHS, "sub");
    }

    return Builder.CreateSub(op.LHS, op.RHS, "sub");
  }

  // If the RHS is not a pointer, then we have normal pointer
  // arithmetic.
  if (!op.RHS->getType()->isPointerTy())
    return emitPointerArithmetic(CGF, op, /*subtraction*/ true);

  // Otherwise, this is a pointer subtraction.

  // Do the raw subtraction part.
  llvm::Value *LHS
    = Builder.CreatePtrToInt(op.LHS, CGF.PtrDiffTy, "sub.ptr.lhs.cast");
  llvm::Value *RHS
    = Builder.CreatePtrToInt(op.RHS, CGF.PtrDiffTy, "sub.ptr.rhs.cast");
  Value *diffInChars = Builder.CreateSub(LHS, RHS, "sub.ptr.sub");

  // Okay, figure out the element size.
  const BinaryOperator *expr = cast<BinaryOperator>(op.E);
  QualType elementType = expr->getLHS()->getType()->getPointeeType();

  llvm::Value *divisor = nullptr;

  // For a variable-length array, this is going to be non-constant.
  if (const VariableArrayType *vla
        = CGF.getContext().getAsVariableArrayType(elementType)) {
    llvm::Value *numElements;
    std::tie(numElements, elementType) = CGF.getVLASize(vla);

    divisor = numElements;

    // Scale the number of non-VLA elements by the non-VLA element size.
    CharUnits eltSize = CGF.getContext().getTypeSizeInChars(elementType);
    if (!eltSize.isOne())
      divisor = CGF.Builder.CreateNUWMul(CGF.CGM.getSize(eltSize), divisor);

  // For everything elese, we can just compute it, safe in the
  // assumption that Sema won't let anything through that we can't
  // safely compute the size of.
  } else {
    CharUnits elementSize;
    // Handle GCC extension for pointer arithmetic on void* and
    // function pointer types.
    if (elementType->isVoidType() || elementType->isFunctionType())
      elementSize = CharUnits::One();
    else
      elementSize = CGF.getContext().getTypeSizeInChars(elementType);

    // Don't even emit the divide for element size of 1.
    if (elementSize.isOne())
      return diffInChars;

    divisor = CGF.CGM.getSize(elementSize);
  }

  // Otherwise, do a full sdiv. This uses the "exact" form of sdiv, since
  // pointer difference in C is only defined in the case where both operands
  // are pointing to elements of an array.
  return Builder.CreateExactSDiv(diffInChars, divisor, "sub.ptr.div");
}

Value *ScalarExprEmitter::GetWidthMinusOneValue(Value* LHS,Value* RHS) {
  llvm::IntegerType *Ty;
  if (llvm::VectorType *VT = dyn_cast<llvm::VectorType>(LHS->getType()))
    Ty = cast<llvm::IntegerType>(VT->getElementType());
  else
    Ty = cast<llvm::IntegerType>(LHS->getType());
  return llvm::ConstantInt::get(RHS->getType(), Ty->getBitWidth() - 1);
}

Value *ScalarExprEmitter::EmitShl(const BinOpInfo &Ops) {
  // LLVM requires the LHS and RHS to be the same type: promote or truncate the
  // RHS to the same size as the LHS.
  Value *RHS = Ops.RHS;
  if (Ops.LHS->getType() != RHS->getType())
    RHS = Builder.CreateIntCast(RHS, Ops.LHS->getType(), false, "sh_prom");
#if INTEL_CUSTOMIZATION
#ifndef INTEL_SPECIFIC_IL0_BACKEND
  // Fix for CQ375045: xmain's bitwise shift show results that are differ from
  // results of icc/gcc
  if (CGF.getLangOpts().IntelCompat)
    RHS = Builder.CreateAnd(RHS, RHS->getType()->getScalarSizeInBits() - 1);
#endif // INTEL_SPECIFIC_IL0_BACKEND
#endif // INTEL_CUSTOMIZATION

  bool SanitizeBase = CGF.SanOpts.has(SanitizerKind::ShiftBase) &&
                      Ops.Ty->hasSignedIntegerRepresentation();
  bool SanitizeExponent = CGF.SanOpts.has(SanitizerKind::ShiftExponent);
  // OpenCL 6.3j: shift values are effectively % word size of LHS.
  if (CGF.getLangOpts().OpenCL)
    RHS =
        Builder.CreateAnd(RHS, GetWidthMinusOneValue(Ops.LHS, RHS), "shl.mask");
  else if ((SanitizeBase || SanitizeExponent) &&
           isa<llvm::IntegerType>(Ops.LHS->getType())) {
    CodeGenFunction::SanitizerScope SanScope(&CGF);
    SmallVector<std::pair<Value *, SanitizerMask>, 2> Checks;
    llvm::Value *WidthMinusOne = GetWidthMinusOneValue(Ops.LHS, RHS);
    llvm::Value *ValidExponent = Builder.CreateICmpULE(RHS, WidthMinusOne);

    if (SanitizeExponent) {
      Checks.push_back(
          std::make_pair(ValidExponent, SanitizerKind::ShiftExponent));
    }

    if (SanitizeBase) {
      // Check whether we are shifting any non-zero bits off the top of the
      // integer. We only emit this check if exponent is valid - otherwise
      // instructions below will have undefined behavior themselves.
      llvm::BasicBlock *Orig = Builder.GetInsertBlock();
      llvm::BasicBlock *Cont = CGF.createBasicBlock("cont");
      llvm::BasicBlock *CheckShiftBase = CGF.createBasicBlock("check");
      Builder.CreateCondBr(ValidExponent, CheckShiftBase, Cont);
      CGF.EmitBlock(CheckShiftBase);
      llvm::Value *BitsShiftedOff =
        Builder.CreateLShr(Ops.LHS,
                           Builder.CreateSub(WidthMinusOne, RHS, "shl.zeros",
                                             /*NUW*/true, /*NSW*/true),
                           "shl.check");
      if (CGF.getLangOpts().CPlusPlus) {
        // In C99, we are not permitted to shift a 1 bit into the sign bit.
        // Under C++11's rules, shifting a 1 bit into the sign bit is
        // OK, but shifting a 1 bit out of it is not. (C89 and C++03 don't
        // define signed left shifts, so we use the C99 and C++11 rules there).
        llvm::Value *One = llvm::ConstantInt::get(BitsShiftedOff->getType(), 1);
        BitsShiftedOff = Builder.CreateLShr(BitsShiftedOff, One);
      }
      llvm::Value *Zero = llvm::ConstantInt::get(BitsShiftedOff->getType(), 0);
      llvm::Value *ValidBase = Builder.CreateICmpEQ(BitsShiftedOff, Zero);
      CGF.EmitBlock(Cont);
      llvm::PHINode *BaseCheck = Builder.CreatePHI(ValidBase->getType(), 2);
      BaseCheck->addIncoming(Builder.getTrue(), Orig);
      BaseCheck->addIncoming(ValidBase, CheckShiftBase);
      Checks.push_back(std::make_pair(BaseCheck, SanitizerKind::ShiftBase));
    }

    assert(!Checks.empty());
    EmitBinOpCheck(Checks, Ops);
  }

  return Builder.CreateShl(Ops.LHS, RHS, "shl");
}

Value *ScalarExprEmitter::EmitShr(const BinOpInfo &Ops) {
  // LLVM requires the LHS and RHS to be the same type: promote or truncate the
  // RHS to the same size as the LHS.
  Value *RHS = Ops.RHS;
  if (Ops.LHS->getType() != RHS->getType())
    RHS = Builder.CreateIntCast(RHS, Ops.LHS->getType(), false, "sh_prom");

  // OpenCL 6.3j: shift values are effectively % word size of LHS.
  if (CGF.getLangOpts().OpenCL)
    RHS =
        Builder.CreateAnd(RHS, GetWidthMinusOneValue(Ops.LHS, RHS), "shr.mask");
  else if (CGF.SanOpts.has(SanitizerKind::ShiftExponent) &&
           isa<llvm::IntegerType>(Ops.LHS->getType())) {
    CodeGenFunction::SanitizerScope SanScope(&CGF);
    llvm::Value *Valid =
        Builder.CreateICmpULE(RHS, GetWidthMinusOneValue(Ops.LHS, RHS));
    EmitBinOpCheck(std::make_pair(Valid, SanitizerKind::ShiftExponent), Ops);
  }

  if (Ops.Ty->hasUnsignedIntegerRepresentation())
    return Builder.CreateLShr(Ops.LHS, RHS, "shr");
  return Builder.CreateAShr(Ops.LHS, RHS, "shr");
}

enum IntrinsicType { VCMPEQ, VCMPGT };
// return corresponding comparison intrinsic for given vector type
static llvm::Intrinsic::ID GetIntrinsic(IntrinsicType IT,
                                        BuiltinType::Kind ElemKind) {
  switch (ElemKind) {
  default: llvm_unreachable("unexpected element type");
  case BuiltinType::Char_U:
  case BuiltinType::UChar:
    return (IT == VCMPEQ) ? llvm::Intrinsic::ppc_altivec_vcmpequb_p :
                            llvm::Intrinsic::ppc_altivec_vcmpgtub_p;
  case BuiltinType::Char_S:
  case BuiltinType::SChar:
    return (IT == VCMPEQ) ? llvm::Intrinsic::ppc_altivec_vcmpequb_p :
                            llvm::Intrinsic::ppc_altivec_vcmpgtsb_p;
  case BuiltinType::UShort:
    return (IT == VCMPEQ) ? llvm::Intrinsic::ppc_altivec_vcmpequh_p :
                            llvm::Intrinsic::ppc_altivec_vcmpgtuh_p;
  case BuiltinType::Short:
    return (IT == VCMPEQ) ? llvm::Intrinsic::ppc_altivec_vcmpequh_p :
                            llvm::Intrinsic::ppc_altivec_vcmpgtsh_p;
  case BuiltinType::UInt:
  case BuiltinType::ULong:
    return (IT == VCMPEQ) ? llvm::Intrinsic::ppc_altivec_vcmpequw_p :
                            llvm::Intrinsic::ppc_altivec_vcmpgtuw_p;
  case BuiltinType::Int:
  case BuiltinType::Long:
    return (IT == VCMPEQ) ? llvm::Intrinsic::ppc_altivec_vcmpequw_p :
                            llvm::Intrinsic::ppc_altivec_vcmpgtsw_p;
  case BuiltinType::Float:
    return (IT == VCMPEQ) ? llvm::Intrinsic::ppc_altivec_vcmpeqfp_p :
                            llvm::Intrinsic::ppc_altivec_vcmpgtfp_p;
  }
}

Value *ScalarExprEmitter::EmitCompare(const BinaryOperator *E,
                                      llvm::CmpInst::Predicate UICmpOpc,
                                      llvm::CmpInst::Predicate SICmpOpc,
                                      llvm::CmpInst::Predicate FCmpOpc) {
  TestAndClearIgnoreResultAssign();
  Value *Result;
  QualType LHSTy = E->getLHS()->getType();
  QualType RHSTy = E->getRHS()->getType();
  if (const MemberPointerType *MPT = LHSTy->getAs<MemberPointerType>()) {
    assert(E->getOpcode() == BO_EQ ||
           E->getOpcode() == BO_NE);
    Value *LHS = CGF.EmitScalarExpr(E->getLHS());
    Value *RHS = CGF.EmitScalarExpr(E->getRHS());
    Result = CGF.CGM.getCXXABI().EmitMemberPointerComparison(
                   CGF, LHS, RHS, MPT, E->getOpcode() == BO_NE);
  } else if (!LHSTy->isAnyComplexType() && !RHSTy->isAnyComplexType()) {
    Value *LHS = Visit(E->getLHS());
    Value *RHS = Visit(E->getRHS());

    // If AltiVec, the comparison results in a numeric type, so we use
    // intrinsics comparing vectors and giving 0 or 1 as a result
    if (LHSTy->isVectorType() && !E->getType()->isVectorType()) {
      // constants for mapping CR6 register bits to predicate result
      enum { CR6_EQ=0, CR6_EQ_REV, CR6_LT, CR6_LT_REV } CR6;

      llvm::Intrinsic::ID ID = llvm::Intrinsic::not_intrinsic;

      // in several cases vector arguments order will be reversed
      Value *FirstVecArg = LHS,
            *SecondVecArg = RHS;

      QualType ElTy = LHSTy->getAs<VectorType>()->getElementType();
      const BuiltinType *BTy = ElTy->getAs<BuiltinType>();
      BuiltinType::Kind ElementKind = BTy->getKind();

      switch(E->getOpcode()) {
      default: llvm_unreachable("is not a comparison operation");
      case BO_EQ:
        CR6 = CR6_LT;
        ID = GetIntrinsic(VCMPEQ, ElementKind);
        break;
      case BO_NE:
        CR6 = CR6_EQ;
        ID = GetIntrinsic(VCMPEQ, ElementKind);
        break;
      case BO_LT:
        CR6 = CR6_LT;
        ID = GetIntrinsic(VCMPGT, ElementKind);
        std::swap(FirstVecArg, SecondVecArg);
        break;
      case BO_GT:
        CR6 = CR6_LT;
        ID = GetIntrinsic(VCMPGT, ElementKind);
        break;
      case BO_LE:
        if (ElementKind == BuiltinType::Float) {
          CR6 = CR6_LT;
          ID = llvm::Intrinsic::ppc_altivec_vcmpgefp_p;
          std::swap(FirstVecArg, SecondVecArg);
        }
        else {
          CR6 = CR6_EQ;
          ID = GetIntrinsic(VCMPGT, ElementKind);
        }
        break;
      case BO_GE:
        if (ElementKind == BuiltinType::Float) {
          CR6 = CR6_LT;
          ID = llvm::Intrinsic::ppc_altivec_vcmpgefp_p;
        }
        else {
          CR6 = CR6_EQ;
          ID = GetIntrinsic(VCMPGT, ElementKind);
          std::swap(FirstVecArg, SecondVecArg);
        }
        break;
      }

      Value *CR6Param = Builder.getInt32(CR6);
      llvm::Function *F = CGF.CGM.getIntrinsic(ID);
      Result = Builder.CreateCall(F, {CR6Param, FirstVecArg, SecondVecArg});
      return EmitScalarConversion(Result, CGF.getContext().BoolTy, E->getType(),
                                  E->getExprLoc());
    }

    if (LHS->getType()->isFPOrFPVectorTy()) {
      Result = Builder.CreateFCmp(FCmpOpc, LHS, RHS, "cmp");
    } else if (LHSTy->hasSignedIntegerRepresentation()) {
      Result = Builder.CreateICmp(SICmpOpc, LHS, RHS, "cmp");
    } else {
      // Unsigned integers and pointers.
      Result = Builder.CreateICmp(UICmpOpc, LHS, RHS, "cmp");
    }

    // If this is a vector comparison, sign extend the result to the appropriate
    // vector integer type and return it (don't convert to bool).
    if (LHSTy->isVectorType())
      return Builder.CreateSExt(Result, ConvertType(E->getType()), "sext");

  } else {
    // Complex Comparison: can only be an equality comparison.
    CodeGenFunction::ComplexPairTy LHS, RHS;
    QualType CETy;
    if (auto *CTy = LHSTy->getAs<ComplexType>()) {
      LHS = CGF.EmitComplexExpr(E->getLHS());
      CETy = CTy->getElementType();
    } else {
      LHS.first = Visit(E->getLHS());
      LHS.second = llvm::Constant::getNullValue(LHS.first->getType());
      CETy = LHSTy;
    }
    if (auto *CTy = RHSTy->getAs<ComplexType>()) {
      RHS = CGF.EmitComplexExpr(E->getRHS());
      assert(CGF.getContext().hasSameUnqualifiedType(CETy,
                                                     CTy->getElementType()) &&
             "The element types must always match.");
      (void)CTy;
    } else {
      RHS.first = Visit(E->getRHS());
      RHS.second = llvm::Constant::getNullValue(RHS.first->getType());
      assert(CGF.getContext().hasSameUnqualifiedType(CETy, RHSTy) &&
             "The element types must always match.");
    }

    Value *ResultR, *ResultI;
    if (CETy->isRealFloatingType()) {
      ResultR = Builder.CreateFCmp(FCmpOpc, LHS.first, RHS.first, "cmp.r");
      ResultI = Builder.CreateFCmp(FCmpOpc, LHS.second, RHS.second, "cmp.i");
    } else {
      // Complex comparisons can only be equality comparisons.  As such, signed
      // and unsigned opcodes are the same.
      ResultR = Builder.CreateICmp(UICmpOpc, LHS.first, RHS.first, "cmp.r");
      ResultI = Builder.CreateICmp(UICmpOpc, LHS.second, RHS.second, "cmp.i");
    }

    if (E->getOpcode() == BO_EQ) {
      Result = Builder.CreateAnd(ResultR, ResultI, "and.ri");
    } else {
      assert(E->getOpcode() == BO_NE &&
             "Complex comparison other than == or != ?");
      Result = Builder.CreateOr(ResultR, ResultI, "or.ri");
    }
  }

  return EmitScalarConversion(Result, CGF.getContext().BoolTy, E->getType(),
                              E->getExprLoc());
}

Value *ScalarExprEmitter::VisitBinAssign(const BinaryOperator *E) {
  bool Ignore = TestAndClearIgnoreResultAssign();

  Value *RHS;
  LValue LHS;

  switch (E->getLHS()->getType().getObjCLifetime()) {
  case Qualifiers::OCL_Strong:
    std::tie(LHS, RHS) = CGF.EmitARCStoreStrong(E, Ignore);
    break;

  case Qualifiers::OCL_Autoreleasing:
    std::tie(LHS, RHS) = CGF.EmitARCStoreAutoreleasing(E);
    break;

  case Qualifiers::OCL_ExplicitNone:
    std::tie(LHS, RHS) = CGF.EmitARCStoreUnsafeUnretained(E, Ignore);
    break;

  case Qualifiers::OCL_Weak:
    RHS = Visit(E->getRHS());
    LHS = EmitCheckedLValue(E->getLHS(), CodeGenFunction::TCK_Store);
    RHS = CGF.EmitARCStoreWeak(LHS.getAddress(), RHS, Ignore);
    break;

  case Qualifiers::OCL_None:
<<<<<<< HEAD
  case Qualifiers::OCL_ExplicitNone:
#if INTEL_SPECIFIC_CILKPLUS
    // Cilk Plus needs the LHS evaluated first to handle cases such as
    // array[f()] = _Cilk_spawn foo();
    // This evaluation order requirement implies that _Cilk_spawn cannot
    // spawn Objective C block calls.
    if (CGF.getLangOpts().CilkPlus && E->getRHS()->isCilkSpawn()) {
      LHS = EmitCheckedLValue(E->getLHS(), CodeGenFunction::TCK_Store);
      RHS = Visit(E->getRHS());
    } else {
      // __block variables need to have the rhs evaluated first, plus
      // this should improve codegen just a little.
      RHS = Visit(E->getRHS());
      LHS = EmitCheckedLValue(E->getLHS(), CodeGenFunction::TCK_Store);
    }
#else
=======
>>>>>>> 380b2243
    // __block variables need to have the rhs evaluated first, plus
    // this should improve codegen just a little.
    RHS = Visit(E->getRHS());
    LHS = EmitCheckedLValue(E->getLHS(), CodeGenFunction::TCK_Store);
#endif // INTEL_SPECIFIC_CILKPLUS
    // Store the value into the LHS.  Bit-fields are handled specially
    // because the result is altered by the store, i.e., [C99 6.5.16p1]
    // 'An assignment expression has the value of the left operand after
    // the assignment...'.
    if (LHS.isBitField())
      CGF.EmitStoreThroughBitfieldLValue(RValue::get(RHS), LHS, &RHS);
    else
      CGF.EmitStoreThroughLValue(RValue::get(RHS), LHS);
  }

  // If the result is clearly ignored, return now.
  if (Ignore)
    return nullptr;

  // The result of an assignment in C is the assigned r-value.
  if (!CGF.getLangOpts().CPlusPlus)
    return RHS;

  // If the lvalue is non-volatile, return the computed value of the assignment.
  if (!LHS.isVolatileQualified())
    return RHS;

  // Otherwise, reload the value.
  return EmitLoadOfLValue(LHS, E->getExprLoc());
}

Value *ScalarExprEmitter::VisitBinLAnd(const BinaryOperator *E) {
  // Perform vector logical and on comparisons with zero vectors.
  if (E->getType()->isVectorType()) {
    CGF.incrementProfileCounter(E);

    Value *LHS = Visit(E->getLHS());
    Value *RHS = Visit(E->getRHS());
    Value *Zero = llvm::ConstantAggregateZero::get(LHS->getType());
    if (LHS->getType()->isFPOrFPVectorTy()) {
      LHS = Builder.CreateFCmp(llvm::CmpInst::FCMP_UNE, LHS, Zero, "cmp");
      RHS = Builder.CreateFCmp(llvm::CmpInst::FCMP_UNE, RHS, Zero, "cmp");
    } else {
      LHS = Builder.CreateICmp(llvm::CmpInst::ICMP_NE, LHS, Zero, "cmp");
      RHS = Builder.CreateICmp(llvm::CmpInst::ICMP_NE, RHS, Zero, "cmp");
    }
    Value *And = Builder.CreateAnd(LHS, RHS);
    return Builder.CreateSExt(And, ConvertType(E->getType()), "sext");
  }

  llvm::Type *ResTy = ConvertType(E->getType());

  // If we have 0 && RHS, see if we can elide RHS, if so, just return 0.
  // If we have 1 && X, just emit X without inserting the control flow.
  bool LHSCondVal;
  if (CGF.ConstantFoldsToSimpleInteger(E->getLHS(), LHSCondVal)) {
    if (LHSCondVal) { // If we have 1 && X, just emit X.
      CGF.incrementProfileCounter(E);

      Value *RHSCond = CGF.EvaluateExprAsBool(E->getRHS());
      // ZExt result to int or bool.
      return Builder.CreateZExtOrBitCast(RHSCond, ResTy, "land.ext");
    }

    // 0 && RHS: If it is safe, just elide the RHS, and return 0/false.
    if (!CGF.ContainsLabel(E->getRHS()))
      return llvm::Constant::getNullValue(ResTy);
  }

  llvm::BasicBlock *ContBlock = CGF.createBasicBlock("land.end");
  llvm::BasicBlock *RHSBlock  = CGF.createBasicBlock("land.rhs");

  CodeGenFunction::ConditionalEvaluation eval(CGF);

  // Branch on the LHS first.  If it is false, go to the failure (cont) block.
  CGF.EmitBranchOnBoolExpr(E->getLHS(), RHSBlock, ContBlock,
                           CGF.getProfileCount(E->getRHS()));

  // Any edges into the ContBlock are now from an (indeterminate number of)
  // edges from this first condition.  All of these values will be false.  Start
  // setting up the PHI node in the Cont Block for this.
  llvm::PHINode *PN = llvm::PHINode::Create(llvm::Type::getInt1Ty(VMContext), 2,
                                            "", ContBlock);
  for (llvm::pred_iterator PI = pred_begin(ContBlock), PE = pred_end(ContBlock);
       PI != PE; ++PI)
    PN->addIncoming(llvm::ConstantInt::getFalse(VMContext), *PI);

  eval.begin(CGF);
  CGF.EmitBlock(RHSBlock);
  CGF.incrementProfileCounter(E);
  Value *RHSCond = CGF.EvaluateExprAsBool(E->getRHS());
  eval.end(CGF);

  // Reaquire the RHS block, as there may be subblocks inserted.
  RHSBlock = Builder.GetInsertBlock();

  // Emit an unconditional branch from this block to ContBlock.
  {
    // There is no need to emit line number for unconditional branch.
    auto NL = ApplyDebugLocation::CreateEmpty(CGF);
    CGF.EmitBlock(ContBlock);
  }
  // Insert an entry into the phi node for the edge with the value of RHSCond.
  PN->addIncoming(RHSCond, RHSBlock);

  // ZExt result to int.
  return Builder.CreateZExtOrBitCast(PN, ResTy, "land.ext");
}

Value *ScalarExprEmitter::VisitBinLOr(const BinaryOperator *E) {
  // Perform vector logical or on comparisons with zero vectors.
  if (E->getType()->isVectorType()) {
    CGF.incrementProfileCounter(E);

    Value *LHS = Visit(E->getLHS());
    Value *RHS = Visit(E->getRHS());
    Value *Zero = llvm::ConstantAggregateZero::get(LHS->getType());
    if (LHS->getType()->isFPOrFPVectorTy()) {
      LHS = Builder.CreateFCmp(llvm::CmpInst::FCMP_UNE, LHS, Zero, "cmp");
      RHS = Builder.CreateFCmp(llvm::CmpInst::FCMP_UNE, RHS, Zero, "cmp");
    } else {
      LHS = Builder.CreateICmp(llvm::CmpInst::ICMP_NE, LHS, Zero, "cmp");
      RHS = Builder.CreateICmp(llvm::CmpInst::ICMP_NE, RHS, Zero, "cmp");
    }
    Value *Or = Builder.CreateOr(LHS, RHS);
    return Builder.CreateSExt(Or, ConvertType(E->getType()), "sext");
  }

  llvm::Type *ResTy = ConvertType(E->getType());

  // If we have 1 || RHS, see if we can elide RHS, if so, just return 1.
  // If we have 0 || X, just emit X without inserting the control flow.
  bool LHSCondVal;
  if (CGF.ConstantFoldsToSimpleInteger(E->getLHS(), LHSCondVal)) {
    if (!LHSCondVal) { // If we have 0 || X, just emit X.
      CGF.incrementProfileCounter(E);

      Value *RHSCond = CGF.EvaluateExprAsBool(E->getRHS());
      // ZExt result to int or bool.
      return Builder.CreateZExtOrBitCast(RHSCond, ResTy, "lor.ext");
    }

    // 1 || RHS: If it is safe, just elide the RHS, and return 1/true.
    if (!CGF.ContainsLabel(E->getRHS()))
      return llvm::ConstantInt::get(ResTy, 1);
  }

  llvm::BasicBlock *ContBlock = CGF.createBasicBlock("lor.end");
  llvm::BasicBlock *RHSBlock = CGF.createBasicBlock("lor.rhs");

  CodeGenFunction::ConditionalEvaluation eval(CGF);

  // Branch on the LHS first.  If it is true, go to the success (cont) block.
  CGF.EmitBranchOnBoolExpr(E->getLHS(), ContBlock, RHSBlock,
                           CGF.getCurrentProfileCount() -
                               CGF.getProfileCount(E->getRHS()));

  // Any edges into the ContBlock are now from an (indeterminate number of)
  // edges from this first condition.  All of these values will be true.  Start
  // setting up the PHI node in the Cont Block for this.
  llvm::PHINode *PN = llvm::PHINode::Create(llvm::Type::getInt1Ty(VMContext), 2,
                                            "", ContBlock);
  for (llvm::pred_iterator PI = pred_begin(ContBlock), PE = pred_end(ContBlock);
       PI != PE; ++PI)
    PN->addIncoming(llvm::ConstantInt::getTrue(VMContext), *PI);

  eval.begin(CGF);

  // Emit the RHS condition as a bool value.
  CGF.EmitBlock(RHSBlock);
  CGF.incrementProfileCounter(E);
  Value *RHSCond = CGF.EvaluateExprAsBool(E->getRHS());

  eval.end(CGF);

  // Reaquire the RHS block, as there may be subblocks inserted.
  RHSBlock = Builder.GetInsertBlock();

  // Emit an unconditional branch from this block to ContBlock.  Insert an entry
  // into the phi node for the edge with the value of RHSCond.
  CGF.EmitBlock(ContBlock);
  PN->addIncoming(RHSCond, RHSBlock);

  // ZExt result to int.
  return Builder.CreateZExtOrBitCast(PN, ResTy, "lor.ext");
}

Value *ScalarExprEmitter::VisitBinComma(const BinaryOperator *E) {
  CGF.EmitIgnoredExpr(E->getLHS());
  CGF.EnsureInsertPoint();
  return Visit(E->getRHS());
}

//===----------------------------------------------------------------------===//
//                             Other Operators
//===----------------------------------------------------------------------===//

/// isCheapEnoughToEvaluateUnconditionally - Return true if the specified
/// expression is cheap enough and side-effect-free enough to evaluate
/// unconditionally instead of conditionally.  This is used to convert control
/// flow into selects in some cases.
static bool isCheapEnoughToEvaluateUnconditionally(const Expr *E,
                                                   CodeGenFunction &CGF) {
  // Anything that is an integer or floating point constant is fine.
  return E->IgnoreParens()->isEvaluatable(CGF.getContext());

  // Even non-volatile automatic variables can't be evaluated unconditionally.
  // Referencing a thread_local may cause non-trivial initialization work to
  // occur. If we're inside a lambda and one of the variables is from the scope
  // outside the lambda, that function may have returned already. Reading its
  // locals is a bad idea. Also, these reads may introduce races there didn't
  // exist in the source-level program.
}


Value *ScalarExprEmitter::
VisitAbstractConditionalOperator(const AbstractConditionalOperator *E) {
  TestAndClearIgnoreResultAssign();

  // Bind the common expression if necessary.
  CodeGenFunction::OpaqueValueMapping binding(CGF, E);

  Expr *condExpr = E->getCond();
  Expr *lhsExpr = E->getTrueExpr();
  Expr *rhsExpr = E->getFalseExpr();

  // If the condition constant folds and can be elided, try to avoid emitting
  // the condition and the dead arm.
  bool CondExprBool;
  if (CGF.ConstantFoldsToSimpleInteger(condExpr, CondExprBool)) {
    Expr *live = lhsExpr, *dead = rhsExpr;
    if (!CondExprBool) std::swap(live, dead);

    // If the dead side doesn't have labels we need, just emit the Live part.
    if (!CGF.ContainsLabel(dead)) {
      if (CondExprBool)
        CGF.incrementProfileCounter(E);
      Value *Result = Visit(live);

      // If the live part is a throw expression, it acts like it has a void
      // type, so evaluating it returns a null Value*.  However, a conditional
      // with non-void type must return a non-null Value*.
      if (!Result && !E->getType()->isVoidType())
        Result = llvm::UndefValue::get(CGF.ConvertType(E->getType()));

      return Result;
    }
  }

  // OpenCL: If the condition is a vector, we can treat this condition like
  // the select function.
  if (CGF.getLangOpts().OpenCL
      && condExpr->getType()->isVectorType()) {
    CGF.incrementProfileCounter(E);

    llvm::Value *CondV = CGF.EmitScalarExpr(condExpr);
    llvm::Value *LHS = Visit(lhsExpr);
    llvm::Value *RHS = Visit(rhsExpr);

    llvm::Type *condType = ConvertType(condExpr->getType());
    llvm::VectorType *vecTy = cast<llvm::VectorType>(condType);

    unsigned numElem = vecTy->getNumElements();
    llvm::Type *elemType = vecTy->getElementType();

    llvm::Value *zeroVec = llvm::Constant::getNullValue(vecTy);
    llvm::Value *TestMSB = Builder.CreateICmpSLT(CondV, zeroVec);
    llvm::Value *tmp = Builder.CreateSExt(TestMSB,
                                          llvm::VectorType::get(elemType,
                                                                numElem),
                                          "sext");
    llvm::Value *tmp2 = Builder.CreateNot(tmp);

    // Cast float to int to perform ANDs if necessary.
    llvm::Value *RHSTmp = RHS;
    llvm::Value *LHSTmp = LHS;
    bool wasCast = false;
    llvm::VectorType *rhsVTy = cast<llvm::VectorType>(RHS->getType());
    if (rhsVTy->getElementType()->isFloatingPointTy()) {
      RHSTmp = Builder.CreateBitCast(RHS, tmp2->getType());
      LHSTmp = Builder.CreateBitCast(LHS, tmp->getType());
      wasCast = true;
    }

    llvm::Value *tmp3 = Builder.CreateAnd(RHSTmp, tmp2);
    llvm::Value *tmp4 = Builder.CreateAnd(LHSTmp, tmp);
    llvm::Value *tmp5 = Builder.CreateOr(tmp3, tmp4, "cond");
    if (wasCast)
      tmp5 = Builder.CreateBitCast(tmp5, RHS->getType());

    return tmp5;
  }

  // If this is a really simple expression (like x ? 4 : 5), emit this as a
  // select instead of as control flow.  We can only do this if it is cheap and
  // safe to evaluate the LHS and RHS unconditionally.
  if (isCheapEnoughToEvaluateUnconditionally(lhsExpr, CGF) &&
      isCheapEnoughToEvaluateUnconditionally(rhsExpr, CGF)) {
    CGF.incrementProfileCounter(E);

    llvm::Value *CondV = CGF.EvaluateExprAsBool(condExpr);
    llvm::Value *LHS = Visit(lhsExpr);
    llvm::Value *RHS = Visit(rhsExpr);
    if (!LHS) {
      // If the conditional has void type, make sure we return a null Value*.
      assert(!RHS && "LHS and RHS types must match");
      return nullptr;
    }
    return Builder.CreateSelect(CondV, LHS, RHS, "cond");
  }

  llvm::BasicBlock *LHSBlock = CGF.createBasicBlock("cond.true");
  llvm::BasicBlock *RHSBlock = CGF.createBasicBlock("cond.false");
  llvm::BasicBlock *ContBlock = CGF.createBasicBlock("cond.end");

  CodeGenFunction::ConditionalEvaluation eval(CGF);
  CGF.EmitBranchOnBoolExpr(condExpr, LHSBlock, RHSBlock,
                           CGF.getProfileCount(lhsExpr));

  CGF.EmitBlock(LHSBlock);
  CGF.incrementProfileCounter(E);
  eval.begin(CGF);
  Value *LHS = Visit(lhsExpr);
  eval.end(CGF);

  LHSBlock = Builder.GetInsertBlock();
  Builder.CreateBr(ContBlock);

  CGF.EmitBlock(RHSBlock);
  eval.begin(CGF);
  Value *RHS = Visit(rhsExpr);
  eval.end(CGF);

  RHSBlock = Builder.GetInsertBlock();
  CGF.EmitBlock(ContBlock);

  // If the LHS or RHS is a throw expression, it will be legitimately null.
  if (!LHS)
    return RHS;
  if (!RHS)
    return LHS;

  // Create a PHI node for the real part.
  llvm::PHINode *PN = Builder.CreatePHI(LHS->getType(), 2, "cond");
  PN->addIncoming(LHS, LHSBlock);
  PN->addIncoming(RHS, RHSBlock);
  return PN;
}

Value *ScalarExprEmitter::VisitChooseExpr(ChooseExpr *E) {
  return Visit(E->getChosenSubExpr());
}

Value *ScalarExprEmitter::VisitVAArgExpr(VAArgExpr *VE) {
  QualType Ty = VE->getType();

  if (Ty->isVariablyModifiedType())
    CGF.EmitVariablyModifiedType(Ty);

  Address ArgValue = Address::invalid();
  Address ArgPtr = CGF.EmitVAArg(VE, ArgValue);

  llvm::Type *ArgTy = ConvertType(VE->getType());

  // If EmitVAArg fails, we fall back to the LLVM instruction.
  if (!ArgPtr.isValid())
    return Builder.CreateVAArg(ArgValue.getPointer(), ArgTy);

  // FIXME Volatility.
  llvm::Value *Val = Builder.CreateLoad(ArgPtr);

  // If EmitVAArg promoted the type, we must truncate it.
  if (ArgTy != Val->getType()) {
    if (ArgTy->isPointerTy() && !Val->getType()->isPointerTy())
      Val = Builder.CreateIntToPtr(Val, ArgTy);
    else
      Val = Builder.CreateTrunc(Val, ArgTy);
  }

  return Val;
}

Value *ScalarExprEmitter::VisitBlockExpr(const BlockExpr *block) {
  return CGF.EmitBlockLiteral(block);
}

Value *ScalarExprEmitter::VisitAsTypeExpr(AsTypeExpr *E) {
  Value *Src  = CGF.EmitScalarExpr(E->getSrcExpr());
  llvm::Type *DstTy = ConvertType(E->getType());

  // Going from vec4->vec3 or vec3->vec4 is a special case and requires
  // a shuffle vector instead of a bitcast.
  llvm::Type *SrcTy = Src->getType();
  if (isa<llvm::VectorType>(DstTy) && isa<llvm::VectorType>(SrcTy)) {
    unsigned numElementsDst = cast<llvm::VectorType>(DstTy)->getNumElements();
    unsigned numElementsSrc = cast<llvm::VectorType>(SrcTy)->getNumElements();
    if ((numElementsDst == 3 && numElementsSrc == 4)
        || (numElementsDst == 4 && numElementsSrc == 3)) {


      // In the case of going from int4->float3, a bitcast is needed before
      // doing a shuffle.
      llvm::Type *srcElemTy =
      cast<llvm::VectorType>(SrcTy)->getElementType();
      llvm::Type *dstElemTy =
      cast<llvm::VectorType>(DstTy)->getElementType();

      if ((srcElemTy->isIntegerTy() && dstElemTy->isFloatTy())
          || (srcElemTy->isFloatTy() && dstElemTy->isIntegerTy())) {
        // Create a float type of the same size as the source or destination.
        llvm::VectorType *newSrcTy = llvm::VectorType::get(dstElemTy,
                                                                 numElementsSrc);

        Src = Builder.CreateBitCast(Src, newSrcTy, "astypeCast");
      }

      llvm::Value *UnV = llvm::UndefValue::get(Src->getType());

      SmallVector<llvm::Constant*, 3> Args;
      Args.push_back(Builder.getInt32(0));
      Args.push_back(Builder.getInt32(1));
      Args.push_back(Builder.getInt32(2));

      if (numElementsDst == 4)
        Args.push_back(llvm::UndefValue::get(CGF.Int32Ty));

      llvm::Constant *Mask = llvm::ConstantVector::get(Args);

      return Builder.CreateShuffleVector(Src, UnV, Mask, "astype");
    }
  }

  return Builder.CreateBitCast(Src, DstTy, "astype");
}

Value *ScalarExprEmitter::VisitAtomicExpr(AtomicExpr *E) {
  return CGF.EmitAtomicExpr(E).getScalarVal();
}

//===----------------------------------------------------------------------===//
//                         Entry Point into this File
//===----------------------------------------------------------------------===//

/// Emit the computation of the specified expression of scalar type, ignoring
/// the result.
Value *CodeGenFunction::EmitScalarExpr(const Expr *E, bool IgnoreResultAssign) {
  assert(E && hasScalarEvaluationKind(E->getType()) &&
         "Invalid scalar expression to emit");

  return ScalarExprEmitter(*this, IgnoreResultAssign)
      .Visit(const_cast<Expr *>(E));
}

/// Emit a conversion from the specified type to the specified destination type,
/// both of which are LLVM scalar types.
Value *CodeGenFunction::EmitScalarConversion(Value *Src, QualType SrcTy,
                                             QualType DstTy,
                                             SourceLocation Loc) {
  assert(hasScalarEvaluationKind(SrcTy) && hasScalarEvaluationKind(DstTy) &&
         "Invalid scalar expression to emit");
  return ScalarExprEmitter(*this).EmitScalarConversion(Src, SrcTy, DstTy, Loc);
}

/// Emit a conversion from the specified complex type to the specified
/// destination type, where the destination type is an LLVM scalar type.
Value *CodeGenFunction::EmitComplexToScalarConversion(ComplexPairTy Src,
                                                      QualType SrcTy,
                                                      QualType DstTy,
                                                      SourceLocation Loc) {
  assert(SrcTy->isAnyComplexType() && hasScalarEvaluationKind(DstTy) &&
         "Invalid complex -> scalar conversion");
  return ScalarExprEmitter(*this)
      .EmitComplexToScalarConversion(Src, SrcTy, DstTy, Loc);
}


llvm::Value *CodeGenFunction::
EmitScalarPrePostIncDec(const UnaryOperator *E, LValue LV,
                        bool isInc, bool isPre) {
  return ScalarExprEmitter(*this).EmitScalarPrePostIncDec(E, LV, isInc, isPre);
}

LValue CodeGenFunction::EmitObjCIsaExpr(const ObjCIsaExpr *E) {
  // object->isa or (*object).isa
  // Generate code as for: *(Class*)object

  Expr *BaseExpr = E->getBase();
  Address Addr = Address::invalid();
  if (BaseExpr->isRValue()) {
    Addr = Address(EmitScalarExpr(BaseExpr), getPointerAlign());
  } else {
    Addr = EmitLValue(BaseExpr).getAddress();
  }

  // Cast the address to Class*.
  Addr = Builder.CreateElementBitCast(Addr, ConvertType(E->getType()));
  return MakeAddrLValue(Addr, E->getType());
}


LValue CodeGenFunction::EmitCompoundAssignmentLValue(
                                            const CompoundAssignOperator *E) {
  ScalarExprEmitter Scalar(*this);
  Value *Result = nullptr;
  switch (E->getOpcode()) {
#define COMPOUND_OP(Op)                                                       \
    case BO_##Op##Assign:                                                     \
      return Scalar.EmitCompoundAssignLValue(E, &ScalarExprEmitter::Emit##Op, \
                                             Result)
  COMPOUND_OP(Mul);
  COMPOUND_OP(Div);
  COMPOUND_OP(Rem);
  COMPOUND_OP(Add);
  COMPOUND_OP(Sub);
  COMPOUND_OP(Shl);
  COMPOUND_OP(Shr);
  COMPOUND_OP(And);
  COMPOUND_OP(Xor);
  COMPOUND_OP(Or);
#undef COMPOUND_OP

  case BO_PtrMemD:
  case BO_PtrMemI:
  case BO_Mul:
  case BO_Div:
  case BO_Rem:
  case BO_Add:
  case BO_Sub:
  case BO_Shl:
  case BO_Shr:
  case BO_LT:
  case BO_GT:
  case BO_LE:
  case BO_GE:
  case BO_EQ:
  case BO_NE:
  case BO_And:
  case BO_Xor:
  case BO_Or:
  case BO_LAnd:
  case BO_LOr:
  case BO_Assign:
  case BO_Comma:
    llvm_unreachable("Not valid compound assignment operators");
  }

  llvm_unreachable("Unhandled compound assignment operator");
}<|MERGE_RESOLUTION|>--- conflicted
+++ resolved
@@ -3039,8 +3039,6 @@
     break;
 
   case Qualifiers::OCL_None:
-<<<<<<< HEAD
-  case Qualifiers::OCL_ExplicitNone:
 #if INTEL_SPECIFIC_CILKPLUS
     // Cilk Plus needs the LHS evaluated first to handle cases such as
     // array[f()] = _Cilk_spawn foo();
@@ -3056,8 +3054,6 @@
       LHS = EmitCheckedLValue(E->getLHS(), CodeGenFunction::TCK_Store);
     }
 #else
-=======
->>>>>>> 380b2243
     // __block variables need to have the rhs evaluated first, plus
     // this should improve codegen just a little.
     RHS = Visit(E->getRHS());
