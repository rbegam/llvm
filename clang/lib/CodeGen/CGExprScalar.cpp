//===--- CGExprScalar.cpp - Emit LLVM Code for Scalar Exprs ---------------===//
//
//                     The LLVM Compiler Infrastructure
//
// This file is distributed under the University of Illinois Open Source
// License. See LICENSE.TXT for details.
//
//===----------------------------------------------------------------------===//
//
// This contains code to emit Expr nodes with scalar LLVM types as LLVM code.
//
//===----------------------------------------------------------------------===//

#include "CodeGenFunction.h"
#include "CGCleanup.h"
#include "CGCXXABI.h"
#include "CGDebugInfo.h"
#include "CGObjCRuntime.h"
#include "CodeGenModule.h"
#include "TargetInfo.h"
#include "clang/AST/ASTContext.h"
#include "clang/AST/DeclObjC.h"
#include "clang/AST/Expr.h"
#include "clang/AST/RecordLayout.h"
#include "clang/AST/StmtVisitor.h"
#include "clang/Basic/TargetInfo.h"
#include "clang/Frontend/CodeGenOptions.h"
#include "llvm/ADT/Optional.h"
#include "llvm/IR/CFG.h"
#include "llvm/IR/Constants.h"
#include "llvm/IR/DataLayout.h"
#include "llvm/IR/Function.h"
#include "llvm/IR/GetElementPtrTypeIterator.h"
#include "llvm/IR/GlobalVariable.h"
#include "llvm/IR/Intrinsics.h"
#include "llvm/IR/Module.h"
#include <cstdarg>

using namespace clang;
using namespace CodeGen;
using llvm::Value;

//===----------------------------------------------------------------------===//
//                         Scalar Expression Emitter
//===----------------------------------------------------------------------===//

namespace {

/// Determine whether the given binary operation may overflow.
/// Sets \p Result to the value of the operation for BO_Add, BO_Sub, BO_Mul,
/// and signed BO_{Div,Rem}. For these opcodes, and for unsigned BO_{Div,Rem},
/// the returned overflow check is precise. The returned value is 'true' for
/// all other opcodes, to be conservative.
bool mayHaveIntegerOverflow(llvm::ConstantInt *LHS, llvm::ConstantInt *RHS,
                             BinaryOperator::Opcode Opcode, bool Signed,
                             llvm::APInt &Result) {
  // Assume overflow is possible, unless we can prove otherwise.
  bool Overflow = true;
  const auto &LHSAP = LHS->getValue();
  const auto &RHSAP = RHS->getValue();
  if (Opcode == BO_Add) {
    if (Signed)
      Result = LHSAP.sadd_ov(RHSAP, Overflow);
    else
      Result = LHSAP.uadd_ov(RHSAP, Overflow);
  } else if (Opcode == BO_Sub) {
    if (Signed)
      Result = LHSAP.ssub_ov(RHSAP, Overflow);
    else
      Result = LHSAP.usub_ov(RHSAP, Overflow);
  } else if (Opcode == BO_Mul) {
    if (Signed)
      Result = LHSAP.smul_ov(RHSAP, Overflow);
    else
      Result = LHSAP.umul_ov(RHSAP, Overflow);
  } else if (Opcode == BO_Div || Opcode == BO_Rem) {
    if (Signed && !RHS->isZero())
      Result = LHSAP.sdiv_ov(RHSAP, Overflow);
    else
      return false;
  }
  return Overflow;
}

struct BinOpInfo {
  Value *LHS;
  Value *RHS;
  QualType Ty;  // Computation Type.
  BinaryOperator::Opcode Opcode; // Opcode of BinOp to perform
  FPOptions FPFeatures;
  const Expr *E;      // Entire expr, for error unsupported.  May not be binop.

  /// Check if the binop can result in integer overflow.
  bool mayHaveIntegerOverflow() const {
    // Without constant input, we can't rule out overflow.
    auto *LHSCI = dyn_cast<llvm::ConstantInt>(LHS);
    auto *RHSCI = dyn_cast<llvm::ConstantInt>(RHS);
    if (!LHSCI || !RHSCI)
      return true;

    llvm::APInt Result;
    return ::mayHaveIntegerOverflow(
        LHSCI, RHSCI, Opcode, Ty->hasSignedIntegerRepresentation(), Result);
  }

  /// Check if the binop computes a division or a remainder.
  bool isDivremOp() const {
    return Opcode == BO_Div || Opcode == BO_Rem || Opcode == BO_DivAssign ||
           Opcode == BO_RemAssign;
  }

  /// Check if the binop can result in an integer division by zero.
  bool mayHaveIntegerDivisionByZero() const {
    if (isDivremOp())
      if (auto *CI = dyn_cast<llvm::ConstantInt>(RHS))
        return CI->isZero();
    return true;
  }

  /// Check if the binop can result in a float division by zero.
  bool mayHaveFloatDivisionByZero() const {
    if (isDivremOp())
      if (auto *CFP = dyn_cast<llvm::ConstantFP>(RHS))
        return CFP->isZero();
    return true;
  }
};

static bool MustVisitNullValue(const Expr *E) {
  // If a null pointer expression's type is the C++0x nullptr_t, then
  // it's not necessarily a simple constant and it must be evaluated
  // for its potential side effects.
  return E->getType()->isNullPtrType();
}

/// If \p E is a widened promoted integer, get its base (unpromoted) type.
static llvm::Optional<QualType> getUnwidenedIntegerType(const ASTContext &Ctx,
                                                        const Expr *E) {
  const Expr *Base = E->IgnoreImpCasts();
  if (E == Base)
    return llvm::None;

  QualType BaseTy = Base->getType();
  if (!BaseTy->isPromotableIntegerType() ||
      Ctx.getTypeSize(BaseTy) >= Ctx.getTypeSize(E->getType()))
    return llvm::None;

  return BaseTy;
}

/// Check if \p E is a widened promoted integer.
static bool IsWidenedIntegerOp(const ASTContext &Ctx, const Expr *E) {
  return getUnwidenedIntegerType(Ctx, E).hasValue();
}

/// Check if we can skip the overflow check for \p Op.
static bool CanElideOverflowCheck(const ASTContext &Ctx, const BinOpInfo &Op) {
  assert((isa<UnaryOperator>(Op.E) || isa<BinaryOperator>(Op.E)) &&
         "Expected a unary or binary operator");

  // If the binop has constant inputs and we can prove there is no overflow,
  // we can elide the overflow check.
  if (!Op.mayHaveIntegerOverflow())
    return true;

  // If a unary op has a widened operand, the op cannot overflow.
  if (const auto *UO = dyn_cast<UnaryOperator>(Op.E))
    return !UO->canOverflow();

  // We usually don't need overflow checks for binops with widened operands.
  // Multiplication with promoted unsigned operands is a special case.
  const auto *BO = cast<BinaryOperator>(Op.E);
  auto OptionalLHSTy = getUnwidenedIntegerType(Ctx, BO->getLHS());
  if (!OptionalLHSTy)
    return false;

  auto OptionalRHSTy = getUnwidenedIntegerType(Ctx, BO->getRHS());
  if (!OptionalRHSTy)
    return false;

  QualType LHSTy = *OptionalLHSTy;
  QualType RHSTy = *OptionalRHSTy;

  // This is the simple case: binops without unsigned multiplication, and with
  // widened operands. No overflow check is needed here.
  if ((Op.Opcode != BO_Mul && Op.Opcode != BO_MulAssign) ||
      !LHSTy->isUnsignedIntegerType() || !RHSTy->isUnsignedIntegerType())
    return true;

  // For unsigned multiplication the overflow check can be elided if either one
  // of the unpromoted types are less than half the size of the promoted type.
  unsigned PromotedSize = Ctx.getTypeSize(Op.E->getType());
  return (2 * Ctx.getTypeSize(LHSTy)) < PromotedSize ||
         (2 * Ctx.getTypeSize(RHSTy)) < PromotedSize;
}

/// Update the FastMathFlags of LLVM IR from the FPOptions in LangOptions.
static void updateFastMathFlags(llvm::FastMathFlags &FMF,
                                FPOptions FPFeatures) {
  FMF.setAllowContract(FPFeatures.allowFPContractAcrossStatement());
}

/// Propagate fast-math flags from \p Op to the instruction in \p V.
static Value *propagateFMFlags(Value *V, const BinOpInfo &Op) {
  if (auto *I = dyn_cast<llvm::Instruction>(V)) {
    llvm::FastMathFlags FMF = I->getFastMathFlags();
    updateFastMathFlags(FMF, Op.FPFeatures);
    I->setFastMathFlags(FMF);
  }
  return V;
}

class ScalarExprEmitter
  : public StmtVisitor<ScalarExprEmitter, Value*> {
  CodeGenFunction &CGF;
  CGBuilderTy &Builder;
  bool IgnoreResultAssign;
  llvm::LLVMContext &VMContext;
public:

  ScalarExprEmitter(CodeGenFunction &cgf, bool ira=false)
    : CGF(cgf), Builder(CGF.Builder), IgnoreResultAssign(ira),
      VMContext(cgf.getLLVMContext()) {
  }

  //===--------------------------------------------------------------------===//
  //                               Utilities
  //===--------------------------------------------------------------------===//

  bool TestAndClearIgnoreResultAssign() {
    bool I = IgnoreResultAssign;
    IgnoreResultAssign = false;
    return I;
  }

  llvm::Type *ConvertType(QualType T) { return CGF.ConvertType(T); }
  LValue EmitLValue(const Expr *E) { return CGF.EmitLValue(E); }
  LValue EmitCheckedLValue(const Expr *E, CodeGenFunction::TypeCheckKind TCK) {
    return CGF.EmitCheckedLValue(E, TCK);
  }

  void EmitBinOpCheck(ArrayRef<std::pair<Value *, SanitizerMask>> Checks,
                      const BinOpInfo &Info);

  Value *EmitLoadOfLValue(LValue LV, SourceLocation Loc) {
    return CGF.EmitLoadOfLValue(LV, Loc).getScalarVal();
  }

  void EmitLValueAlignmentAssumption(const Expr *E, Value *V) {
    const AlignValueAttr *AVAttr = nullptr;
    if (const auto *DRE = dyn_cast<DeclRefExpr>(E)) {
      const ValueDecl *VD = DRE->getDecl();

      if (VD->getType()->isReferenceType()) {
        if (const auto *TTy =
            dyn_cast<TypedefType>(VD->getType().getNonReferenceType()))
          AVAttr = TTy->getDecl()->getAttr<AlignValueAttr>();
      } else {
        // Assumptions for function parameters are emitted at the start of the
        // function, so there is no need to repeat that here.
        if (isa<ParmVarDecl>(VD))
          return;

        AVAttr = VD->getAttr<AlignValueAttr>();
      }
    }

    if (!AVAttr)
      if (const auto *TTy =
          dyn_cast<TypedefType>(E->getType()))
        AVAttr = TTy->getDecl()->getAttr<AlignValueAttr>();

    if (!AVAttr)
      return;

    Value *AlignmentValue = CGF.EmitScalarExpr(AVAttr->getAlignment());
    llvm::ConstantInt *AlignmentCI = cast<llvm::ConstantInt>(AlignmentValue);
    CGF.EmitAlignmentAssumption(V, AlignmentCI->getZExtValue());
  }

  /// EmitLoadOfLValue - Given an expression with complex type that represents a
  /// value l-value, this method emits the address of the l-value, then loads
  /// and returns the result.
  Value *EmitLoadOfLValue(const Expr *E) {
    Value *V = EmitLoadOfLValue(EmitCheckedLValue(E, CodeGenFunction::TCK_Load),
                                E->getExprLoc());

    EmitLValueAlignmentAssumption(E, V);
    return V;
  }

  /// EmitConversionToBool - Convert the specified expression value to a
  /// boolean (i1) truth value.  This is equivalent to "Val != 0".
  Value *EmitConversionToBool(Value *Src, QualType DstTy);

  /// Emit a check that a conversion to or from a floating-point type does not
  /// overflow.
  void EmitFloatConversionCheck(Value *OrigSrc, QualType OrigSrcType,
                                Value *Src, QualType SrcType, QualType DstType,
                                llvm::Type *DstTy, SourceLocation Loc);

  /// Emit a conversion from the specified type to the specified destination
  /// type, both of which are LLVM scalar types.
  Value *EmitScalarConversion(Value *Src, QualType SrcTy, QualType DstTy,
                              SourceLocation Loc);

  Value *EmitScalarConversion(Value *Src, QualType SrcTy, QualType DstTy,
                              SourceLocation Loc, bool TreatBooleanAsSigned);

  /// Emit a conversion from the specified complex type to the specified
  /// destination type, where the destination type is an LLVM scalar type.
  Value *EmitComplexToScalarConversion(CodeGenFunction::ComplexPairTy Src,
                                       QualType SrcTy, QualType DstTy,
                                       SourceLocation Loc);

  /// EmitNullValue - Emit a value that corresponds to null for the given type.
  Value *EmitNullValue(QualType Ty);

  /// EmitFloatToBoolConversion - Perform an FP to boolean conversion.
  Value *EmitFloatToBoolConversion(Value *V) {
    // Compare against 0.0 for fp scalars.
    llvm::Value *Zero = llvm::Constant::getNullValue(V->getType());
    return Builder.CreateFCmpUNE(V, Zero, "tobool");
  }

  /// EmitPointerToBoolConversion - Perform a pointer to boolean conversion.
  Value *EmitPointerToBoolConversion(Value *V, QualType QT) {
    Value *Zero = CGF.CGM.getNullPointer(cast<llvm::PointerType>(V->getType()), QT);

    return Builder.CreateICmpNE(V, Zero, "tobool");
  }

  Value *EmitIntToBoolConversion(Value *V) {
    // Because of the type rules of C, we often end up computing a
    // logical value, then zero extending it to int, then wanting it
    // as a logical value again.  Optimize this common case.
    if (llvm::ZExtInst *ZI = dyn_cast<llvm::ZExtInst>(V)) {
      if (ZI->getOperand(0)->getType() == Builder.getInt1Ty()) {
        Value *Result = ZI->getOperand(0);
        // If there aren't any more uses, zap the instruction to save space.
        // Note that there can be more uses, for example if this
        // is the result of an assignment.
        if (ZI->use_empty())
          ZI->eraseFromParent();
        return Result;
      }
    }

    return Builder.CreateIsNotNull(V, "tobool");
  }

  //===--------------------------------------------------------------------===//
  //                            Visitor Methods
  //===--------------------------------------------------------------------===//

  Value *Visit(Expr *E) {
    ApplyDebugLocation DL(CGF, E);
    return StmtVisitor<ScalarExprEmitter, Value*>::Visit(E);
  }

  Value *VisitStmt(Stmt *S) {
    S->dump(CGF.getContext().getSourceManager());
    llvm_unreachable("Stmt can't have complex result type!");
  }
  Value *VisitExpr(Expr *S);

  Value *VisitParenExpr(ParenExpr *PE) {
    return Visit(PE->getSubExpr());
  }
  Value *VisitSubstNonTypeTemplateParmExpr(SubstNonTypeTemplateParmExpr *E) {
    return Visit(E->getReplacement());
  }
  Value *VisitGenericSelectionExpr(GenericSelectionExpr *GE) {
    return Visit(GE->getResultExpr());
  }
  Value *VisitCoawaitExpr(CoawaitExpr *S) {
    return CGF.EmitCoawaitExpr(*S).getScalarVal();
  }
  Value *VisitCoyieldExpr(CoyieldExpr *S) {
    return CGF.EmitCoyieldExpr(*S).getScalarVal();
  }
  Value *VisitUnaryCoawait(const UnaryOperator *E) {
    return Visit(E->getSubExpr());
  }

  // Leaves.
  Value *VisitIntegerLiteral(const IntegerLiteral *E) {
    return Builder.getInt(E->getValue());
  }
  Value *VisitFloatingLiteral(const FloatingLiteral *E) {
    return llvm::ConstantFP::get(VMContext, E->getValue());
  }
  Value *VisitCharacterLiteral(const CharacterLiteral *E) {
    return llvm::ConstantInt::get(ConvertType(E->getType()), E->getValue());
  }
  Value *VisitObjCBoolLiteralExpr(const ObjCBoolLiteralExpr *E) {
    return llvm::ConstantInt::get(ConvertType(E->getType()), E->getValue());
  }
  Value *VisitCXXBoolLiteralExpr(const CXXBoolLiteralExpr *E) {
    return llvm::ConstantInt::get(ConvertType(E->getType()), E->getValue());
  }
  Value *VisitCXXScalarValueInitExpr(const CXXScalarValueInitExpr *E) {
    return EmitNullValue(E->getType());
  }
  Value *VisitGNUNullExpr(const GNUNullExpr *E) {
    return EmitNullValue(E->getType());
  }
  Value *VisitOffsetOfExpr(OffsetOfExpr *E);
  Value *VisitUnaryExprOrTypeTraitExpr(const UnaryExprOrTypeTraitExpr *E);
  Value *VisitAddrLabelExpr(const AddrLabelExpr *E) {
    llvm::Value *V = CGF.GetAddrOfLabel(E->getLabel());
    return Builder.CreateBitCast(V, ConvertType(E->getType()));
  }

  Value *VisitSizeOfPackExpr(SizeOfPackExpr *E) {
    return llvm::ConstantInt::get(ConvertType(E->getType()),E->getPackLength());
  }

  Value *VisitPseudoObjectExpr(PseudoObjectExpr *E) {
    return CGF.EmitPseudoObjectRValue(E).getScalarVal();
  }

  Value *VisitOpaqueValueExpr(OpaqueValueExpr *E) {
    if (E->isGLValue())
      return EmitLoadOfLValue(CGF.getOrCreateOpaqueLValueMapping(E),
                              E->getExprLoc());

    // Otherwise, assume the mapping is the scalar directly.
    return CGF.getOrCreateOpaqueRValueMapping(E).getScalarVal();
  }

  Value *emitConstant(const CodeGenFunction::ConstantEmission &Constant,
                      Expr *E) {
    assert(Constant && "not a constant");
    if (Constant.isReference())
      return EmitLoadOfLValue(Constant.getReferenceLValue(CGF, E),
                              E->getExprLoc());
    return Constant.getValue();
  }

  // l-values.
  Value *VisitDeclRefExpr(DeclRefExpr *E) {
    if (CodeGenFunction::ConstantEmission Constant = CGF.tryEmitAsConstant(E))
      return emitConstant(Constant, E);
    return EmitLoadOfLValue(E);
  }

  Value *VisitObjCSelectorExpr(ObjCSelectorExpr *E) {
    return CGF.EmitObjCSelectorExpr(E);
  }
  Value *VisitObjCProtocolExpr(ObjCProtocolExpr *E) {
    return CGF.EmitObjCProtocolExpr(E);
  }
  Value *VisitObjCIvarRefExpr(ObjCIvarRefExpr *E) {
    return EmitLoadOfLValue(E);
  }
  Value *VisitObjCMessageExpr(ObjCMessageExpr *E) {
    if (E->getMethodDecl() &&
        E->getMethodDecl()->getReturnType()->isReferenceType())
      return EmitLoadOfLValue(E);
    return CGF.EmitObjCMessageExpr(E).getScalarVal();
  }

  Value *VisitObjCIsaExpr(ObjCIsaExpr *E) {
    LValue LV = CGF.EmitObjCIsaExpr(E);
    Value *V = CGF.EmitLoadOfLValue(LV, E->getExprLoc()).getScalarVal();
    return V;
  }

  Value *VisitObjCAvailabilityCheckExpr(ObjCAvailabilityCheckExpr *E) {
    VersionTuple Version = E->getVersion();

    // If we're checking for a platform older than our minimum deployment
    // target, we can fold the check away.
    if (Version <= CGF.CGM.getTarget().getPlatformMinVersion())
      return llvm::ConstantInt::get(Builder.getInt1Ty(), 1);

    Optional<unsigned> Min = Version.getMinor(), SMin = Version.getSubminor();
    llvm::Value *Args[] = {
        llvm::ConstantInt::get(CGF.CGM.Int32Ty, Version.getMajor()),
        llvm::ConstantInt::get(CGF.CGM.Int32Ty, Min ? *Min : 0),
        llvm::ConstantInt::get(CGF.CGM.Int32Ty, SMin ? *SMin : 0),
    };

    return CGF.EmitBuiltinAvailable(Args);
  }

  Value *VisitArraySubscriptExpr(ArraySubscriptExpr *E);
  Value *VisitShuffleVectorExpr(ShuffleVectorExpr *E);
  Value *VisitConvertVectorExpr(ConvertVectorExpr *E);
  Value *VisitMemberExpr(MemberExpr *E);
  Value *VisitExtVectorElementExpr(Expr *E) { return EmitLoadOfLValue(E); }
  Value *VisitCompoundLiteralExpr(CompoundLiteralExpr *E) {
    return EmitLoadOfLValue(E);
  }

  Value *VisitInitListExpr(InitListExpr *E);

  Value *VisitArrayInitIndexExpr(ArrayInitIndexExpr *E) {
    assert(CGF.getArrayInitIndex() &&
           "ArrayInitIndexExpr not inside an ArrayInitLoopExpr?");
    return CGF.getArrayInitIndex();
  }

  Value *VisitImplicitValueInitExpr(const ImplicitValueInitExpr *E) {
    return EmitNullValue(E->getType());
  }
  Value *VisitExplicitCastExpr(ExplicitCastExpr *E) {
    CGF.CGM.EmitExplicitCastExprType(E, &CGF);
    return VisitCastExpr(E);
  }
  Value *VisitCastExpr(CastExpr *E);

  Value *VisitCallExpr(const CallExpr *E) {
    if (E->getCallReturnType(CGF.getContext())->isReferenceType())
      return EmitLoadOfLValue(E);

    Value *V = CGF.EmitCallExpr(E).getScalarVal();

    EmitLValueAlignmentAssumption(E, V);
    return V;
  }

  Value *VisitStmtExpr(const StmtExpr *E);

  // Unary Operators.
  Value *VisitUnaryPostDec(const UnaryOperator *E) {
    LValue LV = EmitLValue(E->getSubExpr());
    return EmitScalarPrePostIncDec(E, LV, false, false);
  }
  Value *VisitUnaryPostInc(const UnaryOperator *E) {
    LValue LV = EmitLValue(E->getSubExpr());
    return EmitScalarPrePostIncDec(E, LV, true, false);
  }
  Value *VisitUnaryPreDec(const UnaryOperator *E) {
    LValue LV = EmitLValue(E->getSubExpr());
    return EmitScalarPrePostIncDec(E, LV, false, true);
  }
  Value *VisitUnaryPreInc(const UnaryOperator *E) {
    LValue LV = EmitLValue(E->getSubExpr());
    return EmitScalarPrePostIncDec(E, LV, true, true);
  }

  llvm::Value *EmitIncDecConsiderOverflowBehavior(const UnaryOperator *E,
                                                  llvm::Value *InVal,
                                                  bool IsInc);

  llvm::Value *EmitScalarPrePostIncDec(const UnaryOperator *E, LValue LV,
                                       bool isInc, bool isPre);


  Value *VisitUnaryAddrOf(const UnaryOperator *E) {
    if (isa<MemberPointerType>(E->getType())) // never sugared
      return CGF.CGM.getMemberPointerConstant(E);

    return EmitLValue(E->getSubExpr()).getPointer();
  }
  Value *VisitUnaryDeref(const UnaryOperator *E) {
    if (E->getType()->isVoidType())
      return Visit(E->getSubExpr()); // the actual value should be unused
    return EmitLoadOfLValue(E);
  }
  Value *VisitUnaryPlus(const UnaryOperator *E) {
    // This differs from gcc, though, most likely due to a bug in gcc.
    TestAndClearIgnoreResultAssign();
    return Visit(E->getSubExpr());
  }
  Value *VisitUnaryMinus    (const UnaryOperator *E);
  Value *VisitUnaryNot      (const UnaryOperator *E);
  Value *VisitUnaryLNot     (const UnaryOperator *E);
  Value *VisitUnaryReal     (const UnaryOperator *E);
  Value *VisitUnaryImag     (const UnaryOperator *E);
  Value *VisitUnaryExtension(const UnaryOperator *E) {
    return Visit(E->getSubExpr());
  }

  // C++
  Value *VisitMaterializeTemporaryExpr(const MaterializeTemporaryExpr *E) {
    return EmitLoadOfLValue(E);
  }

  Value *VisitCXXDefaultArgExpr(CXXDefaultArgExpr *DAE) {
    return Visit(DAE->getExpr());
  }
  Value *VisitCXXDefaultInitExpr(CXXDefaultInitExpr *DIE) {
    CodeGenFunction::CXXDefaultInitExprScope Scope(CGF);
    return Visit(DIE->getExpr());
  }
  Value *VisitCXXThisExpr(CXXThisExpr *TE) {
    return CGF.LoadCXXThis();
  }

  Value *VisitExprWithCleanups(ExprWithCleanups *E);
  Value *VisitCXXNewExpr(const CXXNewExpr *E) {
    return CGF.EmitCXXNewExpr(E);
  }
  Value *VisitCXXDeleteExpr(const CXXDeleteExpr *E) {
    CGF.EmitCXXDeleteExpr(E);
    return nullptr;
  }

  Value *VisitTypeTraitExpr(const TypeTraitExpr *E) {
    return llvm::ConstantInt::get(ConvertType(E->getType()), E->getValue());
  }

  Value *VisitArrayTypeTraitExpr(const ArrayTypeTraitExpr *E) {
    return llvm::ConstantInt::get(Builder.getInt32Ty(), E->getValue());
  }

  Value *VisitExpressionTraitExpr(const ExpressionTraitExpr *E) {
    return llvm::ConstantInt::get(Builder.getInt1Ty(), E->getValue());
  }

  Value *VisitCXXPseudoDestructorExpr(const CXXPseudoDestructorExpr *E) {
    // C++ [expr.pseudo]p1:
    //   The result shall only be used as the operand for the function call
    //   operator (), and the result of such a call has type void. The only
    //   effect is the evaluation of the postfix-expression before the dot or
    //   arrow.
    CGF.EmitScalarExpr(E->getBase());
    return nullptr;
  }

  Value *VisitCXXNullPtrLiteralExpr(const CXXNullPtrLiteralExpr *E) {
    return EmitNullValue(E->getType());
  }

  Value *VisitCXXThrowExpr(const CXXThrowExpr *E) {
    CGF.EmitCXXThrowExpr(E);
    return nullptr;
  }

  Value *VisitCXXNoexceptExpr(const CXXNoexceptExpr *E) {
    return Builder.getInt1(E->getValue());
  }

  // Binary Operators.
  Value *EmitMul(const BinOpInfo &Ops) {
    if (Ops.Ty->isSignedIntegerOrEnumerationType()) {
      switch (CGF.getLangOpts().getSignedOverflowBehavior()) {
      case LangOptions::SOB_Defined:
        return Builder.CreateMul(Ops.LHS, Ops.RHS, "mul");
      case LangOptions::SOB_Undefined:
        if (!CGF.SanOpts.has(SanitizerKind::SignedIntegerOverflow))
          return Builder.CreateNSWMul(Ops.LHS, Ops.RHS, "mul");
        // Fall through.
      case LangOptions::SOB_Trapping:
        if (CanElideOverflowCheck(CGF.getContext(), Ops))
          return Builder.CreateNSWMul(Ops.LHS, Ops.RHS, "mul");
        return EmitOverflowCheckedBinOp(Ops);
      }
    }

    if (Ops.Ty->isUnsignedIntegerType() &&
        CGF.SanOpts.has(SanitizerKind::UnsignedIntegerOverflow) &&
        !CanElideOverflowCheck(CGF.getContext(), Ops))
      return EmitOverflowCheckedBinOp(Ops);

    if (Ops.LHS->getType()->isFPOrFPVectorTy()) {
      Value *V = Builder.CreateFMul(Ops.LHS, Ops.RHS, "mul");
      return propagateFMFlags(V, Ops);
    }
    return Builder.CreateMul(Ops.LHS, Ops.RHS, "mul");
  }
  /// Create a binary op that checks for overflow.
  /// Currently only supports +, - and *.
  Value *EmitOverflowCheckedBinOp(const BinOpInfo &Ops);

  // Check for undefined division and modulus behaviors.
  void EmitUndefinedBehaviorIntegerDivAndRemCheck(const BinOpInfo &Ops,
                                                  llvm::Value *Zero,bool isDiv);
  // Common helper for getting how wide LHS of shift is.
  static Value *GetWidthMinusOneValue(Value* LHS,Value* RHS);
#if INTEL_CUSTOMIZATION
  // Used for OpenCL/IntelCOmpat modes, will constrain the RHS of a shift to
  // avoid poisonable shift-results (shifting greater-than the bitcount of the
  // LHS).
  Value *ConstrainShiftValue(QualType OpTy, Value *LHS, Value *RHS,
                             const Twine &Name);
#endif // INTEL_CUSTOMIZATION
  Value *EmitDiv(const BinOpInfo &Ops);
  Value *EmitRem(const BinOpInfo &Ops);
  Value *EmitAdd(const BinOpInfo &Ops);
  Value *EmitSub(const BinOpInfo &Ops);
  Value *EmitShl(const BinOpInfo &Ops);
  Value *EmitShr(const BinOpInfo &Ops);
  Value *EmitAnd(const BinOpInfo &Ops) {
    return Builder.CreateAnd(Ops.LHS, Ops.RHS, "and");
  }
  Value *EmitXor(const BinOpInfo &Ops) {
    return Builder.CreateXor(Ops.LHS, Ops.RHS, "xor");
  }
  Value *EmitOr (const BinOpInfo &Ops) {
    return Builder.CreateOr(Ops.LHS, Ops.RHS, "or");
  }

  BinOpInfo EmitBinOps(const BinaryOperator *E);
  LValue EmitCompoundAssignLValue(const CompoundAssignOperator *E,
                            Value *(ScalarExprEmitter::*F)(const BinOpInfo &),
                                  Value *&Result);

  Value *EmitCompoundAssign(const CompoundAssignOperator *E,
                            Value *(ScalarExprEmitter::*F)(const BinOpInfo &));

  // Binary operators and binary compound assignment operators.
#define HANDLEBINOP(OP) \
  Value *VisitBin ## OP(const BinaryOperator *E) {                         \
    return Emit ## OP(EmitBinOps(E));                                      \
  }                                                                        \
  Value *VisitBin ## OP ## Assign(const CompoundAssignOperator *E) {       \
    return EmitCompoundAssign(E, &ScalarExprEmitter::Emit ## OP);          \
  }
  HANDLEBINOP(Mul)
  HANDLEBINOP(Div)
  HANDLEBINOP(Rem)
  HANDLEBINOP(Add)
  HANDLEBINOP(Sub)
  HANDLEBINOP(Shl)
  HANDLEBINOP(Shr)
  HANDLEBINOP(And)
  HANDLEBINOP(Xor)
  HANDLEBINOP(Or)
#undef HANDLEBINOP

  // Comparisons.
  Value *EmitCompare(const BinaryOperator *E, llvm::CmpInst::Predicate UICmpOpc,
                     llvm::CmpInst::Predicate SICmpOpc,
                     llvm::CmpInst::Predicate FCmpOpc);
#define VISITCOMP(CODE, UI, SI, FP) \
    Value *VisitBin##CODE(const BinaryOperator *E) { \
      return EmitCompare(E, llvm::ICmpInst::UI, llvm::ICmpInst::SI, \
                         llvm::FCmpInst::FP); }
  VISITCOMP(LT, ICMP_ULT, ICMP_SLT, FCMP_OLT)
  VISITCOMP(GT, ICMP_UGT, ICMP_SGT, FCMP_OGT)
  VISITCOMP(LE, ICMP_ULE, ICMP_SLE, FCMP_OLE)
  VISITCOMP(GE, ICMP_UGE, ICMP_SGE, FCMP_OGE)
  VISITCOMP(EQ, ICMP_EQ , ICMP_EQ , FCMP_OEQ)
  VISITCOMP(NE, ICMP_NE , ICMP_NE , FCMP_UNE)
#undef VISITCOMP

  Value *VisitBinAssign     (const BinaryOperator *E);

  Value *VisitBinLAnd       (const BinaryOperator *E);
  Value *VisitBinLOr        (const BinaryOperator *E);
  Value *VisitBinComma      (const BinaryOperator *E);

  Value *VisitBinPtrMemD(const Expr *E) { return EmitLoadOfLValue(E); }
  Value *VisitBinPtrMemI(const Expr *E) { return EmitLoadOfLValue(E); }

  // Other Operators.
  Value *VisitBlockExpr(const BlockExpr *BE);
  Value *VisitAbstractConditionalOperator(const AbstractConditionalOperator *);
  Value *VisitChooseExpr(ChooseExpr *CE);
  Value *VisitVAArgExpr(VAArgExpr *VE);
  Value *VisitObjCStringLiteral(const ObjCStringLiteral *E) {
    return CGF.EmitObjCStringLiteral(E);
  }
  Value *VisitObjCBoxedExpr(ObjCBoxedExpr *E) {
    return CGF.EmitObjCBoxedExpr(E);
  }
  Value *VisitObjCArrayLiteral(ObjCArrayLiteral *E) {
    return CGF.EmitObjCArrayLiteral(E);
  }
  Value *VisitObjCDictionaryLiteral(ObjCDictionaryLiteral *E) {
    return CGF.EmitObjCDictionaryLiteral(E);
  }
  Value *VisitAsTypeExpr(AsTypeExpr *CE);
  Value *VisitAtomicExpr(AtomicExpr *AE);
};
}  // end anonymous namespace.

//===----------------------------------------------------------------------===//
//                                Utilities
//===----------------------------------------------------------------------===//

/// EmitConversionToBool - Convert the specified expression value to a
/// boolean (i1) truth value.  This is equivalent to "Val != 0".
Value *ScalarExprEmitter::EmitConversionToBool(Value *Src, QualType SrcType) {
  assert(SrcType.isCanonical() && "EmitScalarConversion strips typedefs");

  if (SrcType->isRealFloatingType())
    return EmitFloatToBoolConversion(Src);

  if (const MemberPointerType *MPT = dyn_cast<MemberPointerType>(SrcType))
    return CGF.CGM.getCXXABI().EmitMemberPointerIsNotNull(CGF, Src, MPT);

#if INTEL_CUSTOMIZATION
  assert((SrcType->isIntegerType() || isa<llvm::PointerType>(Src->getType()) ||
          SrcType->isArbPrecIntType()) &&
         "Unknown scalar type to convert");

  if (isa<llvm::IntegerType>(Src->getType()) || SrcType->isArbPrecIntType())
#endif // INTEL_CUSTOMIZATION
    return EmitIntToBoolConversion(Src);

  assert(isa<llvm::PointerType>(Src->getType()));
  return EmitPointerToBoolConversion(Src, SrcType);
}

void ScalarExprEmitter::EmitFloatConversionCheck(
    Value *OrigSrc, QualType OrigSrcType, Value *Src, QualType SrcType,
    QualType DstType, llvm::Type *DstTy, SourceLocation Loc) {
  CodeGenFunction::SanitizerScope SanScope(&CGF);
  using llvm::APFloat;
  using llvm::APSInt;

  llvm::Type *SrcTy = Src->getType();

  llvm::Value *Check = nullptr;
  if (llvm::IntegerType *IntTy = dyn_cast<llvm::IntegerType>(SrcTy)) {
    // Integer to floating-point. This can fail for unsigned short -> __half
    // or unsigned __int128 -> float.
    assert(DstType->isFloatingType());
    bool SrcIsUnsigned = OrigSrcType->isUnsignedIntegerOrEnumerationType();

    APFloat LargestFloat =
      APFloat::getLargest(CGF.getContext().getFloatTypeSemantics(DstType));
    APSInt LargestInt(IntTy->getBitWidth(), SrcIsUnsigned);

    bool IsExact;
    if (LargestFloat.convertToInteger(LargestInt, APFloat::rmTowardZero,
                                      &IsExact) != APFloat::opOK)
      // The range of representable values of this floating point type includes
      // all values of this integer type. Don't need an overflow check.
      return;

    llvm::Value *Max = llvm::ConstantInt::get(VMContext, LargestInt);
    if (SrcIsUnsigned)
      Check = Builder.CreateICmpULE(Src, Max);
    else {
      llvm::Value *Min = llvm::ConstantInt::get(VMContext, -LargestInt);
      llvm::Value *GE = Builder.CreateICmpSGE(Src, Min);
      llvm::Value *LE = Builder.CreateICmpSLE(Src, Max);
      Check = Builder.CreateAnd(GE, LE);
    }
  } else {
    const llvm::fltSemantics &SrcSema =
      CGF.getContext().getFloatTypeSemantics(OrigSrcType);
    if (isa<llvm::IntegerType>(DstTy)) {
      // Floating-point to integer. This has undefined behavior if the source is
      // +-Inf, NaN, or doesn't fit into the destination type (after truncation
      // to an integer).
      unsigned Width = CGF.getContext().getIntWidth(DstType);
      bool Unsigned = DstType->isUnsignedIntegerOrEnumerationType();

      APSInt Min = APSInt::getMinValue(Width, Unsigned);
      APFloat MinSrc(SrcSema, APFloat::uninitialized);
      if (MinSrc.convertFromAPInt(Min, !Unsigned, APFloat::rmTowardZero) &
          APFloat::opOverflow)
        // Don't need an overflow check for lower bound. Just check for
        // -Inf/NaN.
        MinSrc = APFloat::getInf(SrcSema, true);
      else
        // Find the largest value which is too small to represent (before
        // truncation toward zero).
        MinSrc.subtract(APFloat(SrcSema, 1), APFloat::rmTowardNegative);

      APSInt Max = APSInt::getMaxValue(Width, Unsigned);
      APFloat MaxSrc(SrcSema, APFloat::uninitialized);
      if (MaxSrc.convertFromAPInt(Max, !Unsigned, APFloat::rmTowardZero) &
          APFloat::opOverflow)
        // Don't need an overflow check for upper bound. Just check for
        // +Inf/NaN.
        MaxSrc = APFloat::getInf(SrcSema, false);
      else
        // Find the smallest value which is too large to represent (before
        // truncation toward zero).
        MaxSrc.add(APFloat(SrcSema, 1), APFloat::rmTowardPositive);

      // If we're converting from __half, convert the range to float to match
      // the type of src.
      if (OrigSrcType->isHalfType()) {
        const llvm::fltSemantics &Sema =
          CGF.getContext().getFloatTypeSemantics(SrcType);
        bool IsInexact;
        MinSrc.convert(Sema, APFloat::rmTowardZero, &IsInexact);
        MaxSrc.convert(Sema, APFloat::rmTowardZero, &IsInexact);
      }

      llvm::Value *GE =
        Builder.CreateFCmpOGT(Src, llvm::ConstantFP::get(VMContext, MinSrc));
      llvm::Value *LE =
        Builder.CreateFCmpOLT(Src, llvm::ConstantFP::get(VMContext, MaxSrc));
      Check = Builder.CreateAnd(GE, LE);
    } else {
      // FIXME: Maybe split this sanitizer out from float-cast-overflow.
      //
      // Floating-point to floating-point. This has undefined behavior if the
      // source is not in the range of representable values of the destination
      // type. The C and C++ standards are spectacularly unclear here. We
      // diagnose finite out-of-range conversions, but allow infinities and NaNs
      // to convert to the corresponding value in the smaller type.
      //
      // C11 Annex F gives all such conversions defined behavior for IEC 60559
      // conforming implementations. Unfortunately, LLVM's fptrunc instruction
      // does not.

      // Converting from a lower rank to a higher rank can never have
      // undefined behavior, since higher-rank types must have a superset
      // of values of lower-rank types.
      if (CGF.getContext().getFloatingTypeOrder(OrigSrcType, DstType) != 1)
        return;

      assert(!OrigSrcType->isHalfType() &&
             "should not check conversion from __half, it has the lowest rank");

      const llvm::fltSemantics &DstSema =
        CGF.getContext().getFloatTypeSemantics(DstType);
      APFloat MinBad = APFloat::getLargest(DstSema, false);
      APFloat MaxBad = APFloat::getInf(DstSema, false);

      bool IsInexact;
      MinBad.convert(SrcSema, APFloat::rmTowardZero, &IsInexact);
      MaxBad.convert(SrcSema, APFloat::rmTowardZero, &IsInexact);

      Value *AbsSrc = CGF.EmitNounwindRuntimeCall(
        CGF.CGM.getIntrinsic(llvm::Intrinsic::fabs, Src->getType()), Src);
      llvm::Value *GE =
        Builder.CreateFCmpOGT(AbsSrc, llvm::ConstantFP::get(VMContext, MinBad));
      llvm::Value *LE =
        Builder.CreateFCmpOLT(AbsSrc, llvm::ConstantFP::get(VMContext, MaxBad));
      Check = Builder.CreateNot(Builder.CreateAnd(GE, LE));
    }
  }

  llvm::Constant *StaticArgs[] = {CGF.EmitCheckSourceLocation(Loc),
                                  CGF.EmitCheckTypeDescriptor(OrigSrcType),
                                  CGF.EmitCheckTypeDescriptor(DstType)};
  CGF.EmitCheck(std::make_pair(Check, SanitizerKind::FloatCastOverflow),
                SanitizerHandler::FloatCastOverflow, StaticArgs, OrigSrc);
}

/// Emit a conversion from the specified type to the specified destination type,
/// both of which are LLVM scalar types.
Value *ScalarExprEmitter::EmitScalarConversion(Value *Src, QualType SrcType,
                                               QualType DstType,
                                               SourceLocation Loc) {
  return EmitScalarConversion(Src, SrcType, DstType, Loc, false);
}

Value *ScalarExprEmitter::EmitScalarConversion(Value *Src, QualType SrcType,
                                               QualType DstType,
                                               SourceLocation Loc,
                                               bool TreatBooleanAsSigned) {
  SrcType = CGF.getContext().getCanonicalType(SrcType);
  DstType = CGF.getContext().getCanonicalType(DstType);
  if (SrcType == DstType) return Src;

  if (DstType->isVoidType()) return nullptr;

  llvm::Value *OrigSrc = Src;
  QualType OrigSrcType = SrcType;
  llvm::Type *SrcTy = Src->getType();

  // Handle conversions to bool first, they are special: comparisons against 0.
  if (DstType->isBooleanType())
    return EmitConversionToBool(Src, SrcType);

  llvm::Type *DstTy = ConvertType(DstType);

  // Cast from half through float if half isn't a native type.
  if (SrcType->isHalfType() && !CGF.getContext().getLangOpts().NativeHalfType) {
    // Cast to FP using the intrinsic if the half type itself isn't supported.
    if (DstTy->isFloatingPointTy()) {
      if (CGF.getContext().getTargetInfo().useFP16ConversionIntrinsics())
        return Builder.CreateCall(
            CGF.CGM.getIntrinsic(llvm::Intrinsic::convert_from_fp16, DstTy),
            Src);
    } else {
      // Cast to other types through float, using either the intrinsic or FPExt,
      // depending on whether the half type itself is supported
      // (as opposed to operations on half, available with NativeHalfType).
      if (CGF.getContext().getTargetInfo().useFP16ConversionIntrinsics()) {
        Src = Builder.CreateCall(
            CGF.CGM.getIntrinsic(llvm::Intrinsic::convert_from_fp16,
                                 CGF.CGM.FloatTy),
            Src);
      } else {
        Src = Builder.CreateFPExt(Src, CGF.CGM.FloatTy, "conv");
      }
      SrcType = CGF.getContext().FloatTy;
      SrcTy = CGF.FloatTy;
    }
  }

  // Ignore conversions like int -> uint.
  if (SrcTy == DstTy)
    return Src;

  // Handle pointer conversions next: pointers can only be converted to/from
  // other pointers and integers. Check for pointer types in terms of LLVM, as
  // some native types (like Obj-C id) may map to a pointer type.
  if (auto DstPT = dyn_cast<llvm::PointerType>(DstTy)) {
    // The source value may be an integer, or a pointer.
    if (isa<llvm::PointerType>(SrcTy))
      return Builder.CreateBitCast(Src, DstTy, "conv");

    assert(SrcType->isIntegerType() && "Not ptr->ptr or int->ptr conversion?");
    // First, convert to the correct width so that we control the kind of
    // extension.
    llvm::Type *MiddleTy = CGF.CGM.getDataLayout().getIntPtrType(DstPT);
    bool InputSigned = SrcType->isSignedIntegerOrEnumerationType();
    llvm::Value* IntResult =
        Builder.CreateIntCast(Src, MiddleTy, InputSigned, "conv");
    // Then, cast to pointer.
    return Builder.CreateIntToPtr(IntResult, DstTy, "conv");
  }

  if (isa<llvm::PointerType>(SrcTy)) {
    // Must be an ptr to int cast.
    assert(isa<llvm::IntegerType>(DstTy) && "not ptr->int?");
    return Builder.CreatePtrToInt(Src, DstTy, "conv");
  }

  // A scalar can be splatted to an extended vector of the same element type
  if (DstType->isExtVectorType() && !SrcType->isVectorType()) {
    // Sema should add casts to make sure that the source expression's type is
    // the same as the vector's element type (sans qualifiers)
    assert(DstType->castAs<ExtVectorType>()->getElementType().getTypePtr() ==
               SrcType.getTypePtr() &&
           "Splatted expr doesn't match with vector element type?");

    // Splat the element across to all elements
    unsigned NumElements = DstTy->getVectorNumElements();
    return Builder.CreateVectorSplat(NumElements, Src, "splat");
  }

  if (isa<llvm::VectorType>(SrcTy) || isa<llvm::VectorType>(DstTy)) {
    // Allow bitcast from vector to integer/fp of the same size.
    unsigned SrcSize = SrcTy->getPrimitiveSizeInBits();
    unsigned DstSize = DstTy->getPrimitiveSizeInBits();
    if (SrcSize == DstSize)
      return Builder.CreateBitCast(Src, DstTy, "conv");

    // Conversions between vectors of different sizes are not allowed except
    // when vectors of half are involved. Operations on storage-only half
    // vectors require promoting half vector operands to float vectors and
    // truncating the result, which is either an int or float vector, to a
    // short or half vector.

    // Source and destination are both expected to be vectors.
    llvm::Type *SrcElementTy = SrcTy->getVectorElementType();
    llvm::Type *DstElementTy = DstTy->getVectorElementType();
    (void)DstElementTy;

    assert(((SrcElementTy->isIntegerTy() &&
             DstElementTy->isIntegerTy()) ||
            (SrcElementTy->isFloatingPointTy() &&
             DstElementTy->isFloatingPointTy())) &&
           "unexpected conversion between a floating-point vector and an "
           "integer vector");

    // Truncate an i32 vector to an i16 vector.
    if (SrcElementTy->isIntegerTy())
      return Builder.CreateIntCast(Src, DstTy, false, "conv");

    // Truncate a float vector to a half vector.
    if (SrcSize > DstSize)
      return Builder.CreateFPTrunc(Src, DstTy, "conv");

    // Promote a half vector to a float vector.
    return Builder.CreateFPExt(Src, DstTy, "conv");
  }

  // Finally, we have the arithmetic types: real int/float.
  Value *Res = nullptr;
  llvm::Type *ResTy = DstTy;

  // An overflowing conversion has undefined behavior if either the source type
  // or the destination type is a floating-point type.
  if (CGF.SanOpts.has(SanitizerKind::FloatCastOverflow) &&
      (OrigSrcType->isFloatingType() || DstType->isFloatingType()))
    EmitFloatConversionCheck(OrigSrc, OrigSrcType, Src, SrcType, DstType, DstTy,
                             Loc);

  // Cast to half through float if half isn't a native type.
  if (DstType->isHalfType() && !CGF.getContext().getLangOpts().NativeHalfType) {
    // Make sure we cast in a single step if from another FP type.
    if (SrcTy->isFloatingPointTy()) {
      // Use the intrinsic if the half type itself isn't supported
      // (as opposed to operations on half, available with NativeHalfType).
      if (CGF.getContext().getTargetInfo().useFP16ConversionIntrinsics())
        return Builder.CreateCall(
            CGF.CGM.getIntrinsic(llvm::Intrinsic::convert_to_fp16, SrcTy), Src);
      // If the half type is supported, just use an fptrunc.
      return Builder.CreateFPTrunc(Src, DstTy);
    }
    DstTy = CGF.FloatTy;
  }

  if (isa<llvm::IntegerType>(SrcTy)) {
    bool InputSigned = SrcType->isSignedIntegerOrEnumerationType();
    if (SrcType->isBooleanType() && TreatBooleanAsSigned) {
      InputSigned = true;
    }
    if (isa<llvm::IntegerType>(DstTy))
      Res = Builder.CreateIntCast(Src, DstTy, InputSigned, "conv");
    else if (InputSigned)
      Res = Builder.CreateSIToFP(Src, DstTy, "conv");
    else
      Res = Builder.CreateUIToFP(Src, DstTy, "conv");
  } else if (isa<llvm::IntegerType>(DstTy)) {
    assert(SrcTy->isFloatingPointTy() && "Unknown real conversion");
    if (DstType->isSignedIntegerOrEnumerationType())
      Res = Builder.CreateFPToSI(Src, DstTy, "conv");
    else
      Res = Builder.CreateFPToUI(Src, DstTy, "conv");
  } else {
    assert(SrcTy->isFloatingPointTy() && DstTy->isFloatingPointTy() &&
           "Unknown real conversion");
    if (DstTy->getTypeID() < SrcTy->getTypeID())
      Res = Builder.CreateFPTrunc(Src, DstTy, "conv");
    else
      Res = Builder.CreateFPExt(Src, DstTy, "conv");
  }

  if (DstTy != ResTy) {
    if (CGF.getContext().getTargetInfo().useFP16ConversionIntrinsics()) {
      assert(ResTy->isIntegerTy(16) && "Only half FP requires extra conversion");
      Res = Builder.CreateCall(
        CGF.CGM.getIntrinsic(llvm::Intrinsic::convert_to_fp16, CGF.CGM.FloatTy),
        Res);
    } else {
      Res = Builder.CreateFPTrunc(Res, ResTy, "conv");
    }
  }

  return Res;
}

/// Emit a conversion from the specified complex type to the specified
/// destination type, where the destination type is an LLVM scalar type.
Value *ScalarExprEmitter::EmitComplexToScalarConversion(
    CodeGenFunction::ComplexPairTy Src, QualType SrcTy, QualType DstTy,
    SourceLocation Loc) {
  // Get the source element type.
  SrcTy = SrcTy->castAs<ComplexType>()->getElementType();

  // Handle conversions to bool first, they are special: comparisons against 0.
  if (DstTy->isBooleanType()) {
    //  Complex != 0  -> (Real != 0) | (Imag != 0)
    Src.first = EmitScalarConversion(Src.first, SrcTy, DstTy, Loc);
    Src.second = EmitScalarConversion(Src.second, SrcTy, DstTy, Loc);
    return Builder.CreateOr(Src.first, Src.second, "tobool");
  }

  // C99 6.3.1.7p2: "When a value of complex type is converted to a real type,
  // the imaginary part of the complex value is discarded and the value of the
  // real part is converted according to the conversion rules for the
  // corresponding real type.
  return EmitScalarConversion(Src.first, SrcTy, DstTy, Loc);
}

Value *ScalarExprEmitter::EmitNullValue(QualType Ty) {
  return CGF.EmitFromMemory(CGF.CGM.EmitNullConstant(Ty), Ty);
}

/// \brief Emit a sanitization check for the given "binary" operation (which
/// might actually be a unary increment which has been lowered to a binary
/// operation). The check passes if all values in \p Checks (which are \c i1),
/// are \c true.
void ScalarExprEmitter::EmitBinOpCheck(
    ArrayRef<std::pair<Value *, SanitizerMask>> Checks, const BinOpInfo &Info) {
  assert(CGF.IsSanitizerScope);
  SanitizerHandler Check;
  SmallVector<llvm::Constant *, 4> StaticData;
  SmallVector<llvm::Value *, 2> DynamicData;

  BinaryOperatorKind Opcode = Info.Opcode;
  if (BinaryOperator::isCompoundAssignmentOp(Opcode))
    Opcode = BinaryOperator::getOpForCompoundAssignment(Opcode);

  StaticData.push_back(CGF.EmitCheckSourceLocation(Info.E->getExprLoc()));
  const UnaryOperator *UO = dyn_cast<UnaryOperator>(Info.E);
  if (UO && UO->getOpcode() == UO_Minus) {
    Check = SanitizerHandler::NegateOverflow;
    StaticData.push_back(CGF.EmitCheckTypeDescriptor(UO->getType()));
    DynamicData.push_back(Info.RHS);
  } else {
    if (BinaryOperator::isShiftOp(Opcode)) {
      // Shift LHS negative or too large, or RHS out of bounds.
      Check = SanitizerHandler::ShiftOutOfBounds;
      const BinaryOperator *BO = cast<BinaryOperator>(Info.E);
      StaticData.push_back(
        CGF.EmitCheckTypeDescriptor(BO->getLHS()->getType()));
      StaticData.push_back(
        CGF.EmitCheckTypeDescriptor(BO->getRHS()->getType()));
    } else if (Opcode == BO_Div || Opcode == BO_Rem) {
      // Divide or modulo by zero, or signed overflow (eg INT_MAX / -1).
      Check = SanitizerHandler::DivremOverflow;
      StaticData.push_back(CGF.EmitCheckTypeDescriptor(Info.Ty));
    } else {
      // Arithmetic overflow (+, -, *).
      switch (Opcode) {
      case BO_Add: Check = SanitizerHandler::AddOverflow; break;
      case BO_Sub: Check = SanitizerHandler::SubOverflow; break;
      case BO_Mul: Check = SanitizerHandler::MulOverflow; break;
      default: llvm_unreachable("unexpected opcode for bin op check");
      }
      StaticData.push_back(CGF.EmitCheckTypeDescriptor(Info.Ty));
    }
    DynamicData.push_back(Info.LHS);
    DynamicData.push_back(Info.RHS);
  }

  CGF.EmitCheck(Checks, Check, StaticData, DynamicData);
}

//===----------------------------------------------------------------------===//
//                            Visitor Methods
//===----------------------------------------------------------------------===//

Value *ScalarExprEmitter::VisitExpr(Expr *E) {
  CGF.ErrorUnsupported(E, "scalar expression");
  if (E->getType()->isVoidType())
    return nullptr;
  return llvm::UndefValue::get(CGF.ConvertType(E->getType()));
}

Value *ScalarExprEmitter::VisitShuffleVectorExpr(ShuffleVectorExpr *E) {
  // Vector Mask Case
  if (E->getNumSubExprs() == 2) {
    Value *LHS = CGF.EmitScalarExpr(E->getExpr(0));
    Value *RHS = CGF.EmitScalarExpr(E->getExpr(1));
    Value *Mask;

    llvm::VectorType *LTy = cast<llvm::VectorType>(LHS->getType());
    unsigned LHSElts = LTy->getNumElements();

    Mask = RHS;

    llvm::VectorType *MTy = cast<llvm::VectorType>(Mask->getType());

    // Mask off the high bits of each shuffle index.
    Value *MaskBits =
        llvm::ConstantInt::get(MTy, llvm::NextPowerOf2(LHSElts - 1) - 1);
    Mask = Builder.CreateAnd(Mask, MaskBits, "mask");

    // newv = undef
    // mask = mask & maskbits
    // for each elt
    //   n = extract mask i
    //   x = extract val n
    //   newv = insert newv, x, i
    llvm::VectorType *RTy = llvm::VectorType::get(LTy->getElementType(),
                                                  MTy->getNumElements());
    Value* NewV = llvm::UndefValue::get(RTy);
    for (unsigned i = 0, e = MTy->getNumElements(); i != e; ++i) {
      Value *IIndx = llvm::ConstantInt::get(CGF.SizeTy, i);
      Value *Indx = Builder.CreateExtractElement(Mask, IIndx, "shuf_idx");

      Value *VExt = Builder.CreateExtractElement(LHS, Indx, "shuf_elt");
      NewV = Builder.CreateInsertElement(NewV, VExt, IIndx, "shuf_ins");
    }
    return NewV;
  }

  Value* V1 = CGF.EmitScalarExpr(E->getExpr(0));
  Value* V2 = CGF.EmitScalarExpr(E->getExpr(1));

  SmallVector<llvm::Constant*, 32> indices;
  for (unsigned i = 2; i < E->getNumSubExprs(); ++i) {
    llvm::APSInt Idx = E->getShuffleMaskIdx(CGF.getContext(), i-2);
    // Check for -1 and output it as undef in the IR.
    if (Idx.isSigned() && Idx.isAllOnesValue())
      indices.push_back(llvm::UndefValue::get(CGF.Int32Ty));
    else
      indices.push_back(Builder.getInt32(Idx.getZExtValue()));
  }

  Value *SV = llvm::ConstantVector::get(indices);
  return Builder.CreateShuffleVector(V1, V2, SV, "shuffle");
}

Value *ScalarExprEmitter::VisitConvertVectorExpr(ConvertVectorExpr *E) {
  QualType SrcType = E->getSrcExpr()->getType(),
           DstType = E->getType();

  Value *Src  = CGF.EmitScalarExpr(E->getSrcExpr());

  SrcType = CGF.getContext().getCanonicalType(SrcType);
  DstType = CGF.getContext().getCanonicalType(DstType);
  if (SrcType == DstType) return Src;

  assert(SrcType->isVectorType() &&
         "ConvertVector source type must be a vector");
  assert(DstType->isVectorType() &&
         "ConvertVector destination type must be a vector");

  llvm::Type *SrcTy = Src->getType();
  llvm::Type *DstTy = ConvertType(DstType);

  // Ignore conversions like int -> uint.
  if (SrcTy == DstTy)
    return Src;

  QualType SrcEltType = SrcType->getAs<VectorType>()->getElementType(),
           DstEltType = DstType->getAs<VectorType>()->getElementType();

  assert(SrcTy->isVectorTy() &&
         "ConvertVector source IR type must be a vector");
  assert(DstTy->isVectorTy() &&
         "ConvertVector destination IR type must be a vector");

  llvm::Type *SrcEltTy = SrcTy->getVectorElementType(),
             *DstEltTy = DstTy->getVectorElementType();

  if (DstEltType->isBooleanType()) {
    assert((SrcEltTy->isFloatingPointTy() ||
            isa<llvm::IntegerType>(SrcEltTy)) && "Unknown boolean conversion");

    llvm::Value *Zero = llvm::Constant::getNullValue(SrcTy);
    if (SrcEltTy->isFloatingPointTy()) {
      return Builder.CreateFCmpUNE(Src, Zero, "tobool");
    } else {
      return Builder.CreateICmpNE(Src, Zero, "tobool");
    }
  }

  // We have the arithmetic types: real int/float.
  Value *Res = nullptr;

  if (isa<llvm::IntegerType>(SrcEltTy)) {
    bool InputSigned = SrcEltType->isSignedIntegerOrEnumerationType();
    if (isa<llvm::IntegerType>(DstEltTy))
      Res = Builder.CreateIntCast(Src, DstTy, InputSigned, "conv");
    else if (InputSigned)
      Res = Builder.CreateSIToFP(Src, DstTy, "conv");
    else
      Res = Builder.CreateUIToFP(Src, DstTy, "conv");
  } else if (isa<llvm::IntegerType>(DstEltTy)) {
    assert(SrcEltTy->isFloatingPointTy() && "Unknown real conversion");
    if (DstEltType->isSignedIntegerOrEnumerationType())
      Res = Builder.CreateFPToSI(Src, DstTy, "conv");
    else
      Res = Builder.CreateFPToUI(Src, DstTy, "conv");
  } else {
    assert(SrcEltTy->isFloatingPointTy() && DstEltTy->isFloatingPointTy() &&
           "Unknown real conversion");
    if (DstEltTy->getTypeID() < SrcEltTy->getTypeID())
      Res = Builder.CreateFPTrunc(Src, DstTy, "conv");
    else
      Res = Builder.CreateFPExt(Src, DstTy, "conv");
  }

  return Res;
}

Value *ScalarExprEmitter::VisitMemberExpr(MemberExpr *E) {
  if (CodeGenFunction::ConstantEmission Constant = CGF.tryEmitAsConstant(E)) {
    CGF.EmitIgnoredExpr(E->getBase());
    return emitConstant(Constant, E);
  } else {
    llvm::APSInt Value;
    if (E->EvaluateAsInt(Value, CGF.getContext(), Expr::SE_AllowSideEffects)) {
      CGF.EmitIgnoredExpr(E->getBase());
      return Builder.getInt(Value);
    }
  }

  return EmitLoadOfLValue(E);
}

Value *ScalarExprEmitter::VisitArraySubscriptExpr(ArraySubscriptExpr *E) {
  TestAndClearIgnoreResultAssign();

  // Emit subscript expressions in rvalue context's.  For most cases, this just
  // loads the lvalue formed by the subscript expr.  However, we have to be
  // careful, because the base of a vector subscript is occasionally an rvalue,
  // so we can't get it as an lvalue.
  if (!E->getBase()->getType()->isVectorType())
    return EmitLoadOfLValue(E);

  // Handle the vector case.  The base must be a vector, the index must be an
  // integer value.
  Value *Base = Visit(E->getBase());
  Value *Idx  = Visit(E->getIdx());
  QualType IdxTy = E->getIdx()->getType();

  if (CGF.SanOpts.has(SanitizerKind::ArrayBounds))
    CGF.EmitBoundsCheck(E, E->getBase(), Idx, IdxTy, /*Accessed*/true);

  return Builder.CreateExtractElement(Base, Idx, "vecext");
}

static llvm::Constant *getMaskElt(llvm::ShuffleVectorInst *SVI, unsigned Idx,
                                  unsigned Off, llvm::Type *I32Ty) {
  int MV = SVI->getMaskValue(Idx);
  if (MV == -1)
    return llvm::UndefValue::get(I32Ty);
  return llvm::ConstantInt::get(I32Ty, Off+MV);
}

static llvm::Constant *getAsInt32(llvm::ConstantInt *C, llvm::Type *I32Ty) {
  if (C->getBitWidth() != 32) {
      assert(llvm::ConstantInt::isValueValidForType(I32Ty,
                                                    C->getZExtValue()) &&
             "Index operand too large for shufflevector mask!");
      return llvm::ConstantInt::get(I32Ty, C->getZExtValue());
  }
  return C;
}

Value *ScalarExprEmitter::VisitInitListExpr(InitListExpr *E) {
  bool Ignore = TestAndClearIgnoreResultAssign();
  (void)Ignore;
  assert (Ignore == false && "init list ignored");
  unsigned NumInitElements = E->getNumInits();

  if (E->hadArrayRangeDesignator())
    CGF.ErrorUnsupported(E, "GNU array range designator extension");

  llvm::VectorType *VType =
    dyn_cast<llvm::VectorType>(ConvertType(E->getType()));

  if (!VType) {
    if (NumInitElements == 0) {
      // C++11 value-initialization for the scalar.
      return EmitNullValue(E->getType());
    }
    // We have a scalar in braces. Just use the first element.
    return Visit(E->getInit(0));
  }

  unsigned ResElts = VType->getNumElements();

  // Loop over initializers collecting the Value for each, and remembering
  // whether the source was swizzle (ExtVectorElementExpr).  This will allow
  // us to fold the shuffle for the swizzle into the shuffle for the vector
  // initializer, since LLVM optimizers generally do not want to touch
  // shuffles.
  unsigned CurIdx = 0;
  bool VIsUndefShuffle = false;
  llvm::Value *V = llvm::UndefValue::get(VType);
  for (unsigned i = 0; i != NumInitElements; ++i) {
    Expr *IE = E->getInit(i);
    Value *Init = Visit(IE);
    SmallVector<llvm::Constant*, 16> Args;

    llvm::VectorType *VVT = dyn_cast<llvm::VectorType>(Init->getType());

    // Handle scalar elements.  If the scalar initializer is actually one
    // element of a different vector of the same width, use shuffle instead of
    // extract+insert.
    if (!VVT) {
      if (isa<ExtVectorElementExpr>(IE)) {
        llvm::ExtractElementInst *EI = cast<llvm::ExtractElementInst>(Init);

        if (EI->getVectorOperandType()->getNumElements() == ResElts) {
          llvm::ConstantInt *C = cast<llvm::ConstantInt>(EI->getIndexOperand());
          Value *LHS = nullptr, *RHS = nullptr;
          if (CurIdx == 0) {
            // insert into undef -> shuffle (src, undef)
            // shufflemask must use an i32
            Args.push_back(getAsInt32(C, CGF.Int32Ty));
            Args.resize(ResElts, llvm::UndefValue::get(CGF.Int32Ty));

            LHS = EI->getVectorOperand();
            RHS = V;
            VIsUndefShuffle = true;
          } else if (VIsUndefShuffle) {
            // insert into undefshuffle && size match -> shuffle (v, src)
            llvm::ShuffleVectorInst *SVV = cast<llvm::ShuffleVectorInst>(V);
            for (unsigned j = 0; j != CurIdx; ++j)
              Args.push_back(getMaskElt(SVV, j, 0, CGF.Int32Ty));
            Args.push_back(Builder.getInt32(ResElts + C->getZExtValue()));
            Args.resize(ResElts, llvm::UndefValue::get(CGF.Int32Ty));

            LHS = cast<llvm::ShuffleVectorInst>(V)->getOperand(0);
            RHS = EI->getVectorOperand();
            VIsUndefShuffle = false;
          }
          if (!Args.empty()) {
            llvm::Constant *Mask = llvm::ConstantVector::get(Args);
            V = Builder.CreateShuffleVector(LHS, RHS, Mask);
            ++CurIdx;
            continue;
          }
        }
      }
      V = Builder.CreateInsertElement(V, Init, Builder.getInt32(CurIdx),
                                      "vecinit");
      VIsUndefShuffle = false;
      ++CurIdx;
      continue;
    }

    unsigned InitElts = VVT->getNumElements();

    // If the initializer is an ExtVecEltExpr (a swizzle), and the swizzle's
    // input is the same width as the vector being constructed, generate an
    // optimized shuffle of the swizzle input into the result.
    unsigned Offset = (CurIdx == 0) ? 0 : ResElts;
    if (isa<ExtVectorElementExpr>(IE)) {
      llvm::ShuffleVectorInst *SVI = cast<llvm::ShuffleVectorInst>(Init);
      Value *SVOp = SVI->getOperand(0);
      llvm::VectorType *OpTy = cast<llvm::VectorType>(SVOp->getType());

      if (OpTy->getNumElements() == ResElts) {
        for (unsigned j = 0; j != CurIdx; ++j) {
          // If the current vector initializer is a shuffle with undef, merge
          // this shuffle directly into it.
          if (VIsUndefShuffle) {
            Args.push_back(getMaskElt(cast<llvm::ShuffleVectorInst>(V), j, 0,
                                      CGF.Int32Ty));
          } else {
            Args.push_back(Builder.getInt32(j));
          }
        }
        for (unsigned j = 0, je = InitElts; j != je; ++j)
          Args.push_back(getMaskElt(SVI, j, Offset, CGF.Int32Ty));
        Args.resize(ResElts, llvm::UndefValue::get(CGF.Int32Ty));

        if (VIsUndefShuffle)
          V = cast<llvm::ShuffleVectorInst>(V)->getOperand(0);

        Init = SVOp;
      }
    }

    // Extend init to result vector length, and then shuffle its contribution
    // to the vector initializer into V.
    if (Args.empty()) {
      for (unsigned j = 0; j != InitElts; ++j)
        Args.push_back(Builder.getInt32(j));
      Args.resize(ResElts, llvm::UndefValue::get(CGF.Int32Ty));
      llvm::Constant *Mask = llvm::ConstantVector::get(Args);
      Init = Builder.CreateShuffleVector(Init, llvm::UndefValue::get(VVT),
                                         Mask, "vext");

      Args.clear();
      for (unsigned j = 0; j != CurIdx; ++j)
        Args.push_back(Builder.getInt32(j));
      for (unsigned j = 0; j != InitElts; ++j)
        Args.push_back(Builder.getInt32(j+Offset));
      Args.resize(ResElts, llvm::UndefValue::get(CGF.Int32Ty));
    }

    // If V is undef, make sure it ends up on the RHS of the shuffle to aid
    // merging subsequent shuffles into this one.
    if (CurIdx == 0)
      std::swap(V, Init);
    llvm::Constant *Mask = llvm::ConstantVector::get(Args);
    V = Builder.CreateShuffleVector(V, Init, Mask, "vecinit");
    VIsUndefShuffle = isa<llvm::UndefValue>(Init);
    CurIdx += InitElts;
  }

  // FIXME: evaluate codegen vs. shuffling against constant null vector.
  // Emit remaining default initializers.
  llvm::Type *EltTy = VType->getElementType();

  // Emit remaining default initializers
  for (/* Do not initialize i*/; CurIdx < ResElts; ++CurIdx) {
    Value *Idx = Builder.getInt32(CurIdx);
    llvm::Value *Init = llvm::Constant::getNullValue(EltTy);
    V = Builder.CreateInsertElement(V, Init, Idx, "vecinit");
  }
  return V;
}

bool CodeGenFunction::ShouldNullCheckClassCastValue(const CastExpr *CE) {
  const Expr *E = CE->getSubExpr();

  if (CE->getCastKind() == CK_UncheckedDerivedToBase)
    return false;

  if (isa<CXXThisExpr>(E->IgnoreParens())) {
    // We always assume that 'this' is never null.
    return false;
  }

  if (const ImplicitCastExpr *ICE = dyn_cast<ImplicitCastExpr>(CE)) {
    // And that glvalue casts are never null.
    if (ICE->getValueKind() != VK_RValue)
      return false;
  }

  return true;
}

// VisitCastExpr - Emit code for an explicit or implicit cast.  Implicit casts
// have to handle a more broad range of conversions than explicit casts, as they
// handle things like function to ptr-to-function decay etc.
Value *ScalarExprEmitter::VisitCastExpr(CastExpr *CE) {
  Expr *E = CE->getSubExpr();
  QualType DestTy = CE->getType();
  CastKind Kind = CE->getCastKind();

  // These cases are generally not written to ignore the result of
  // evaluating their sub-expressions, so we clear this now.
  bool Ignored = TestAndClearIgnoreResultAssign();

  // Since almost all cast kinds apply to scalars, this switch doesn't have
  // a default case, so the compiler will warn on a missing case.  The cases
  // are in the same order as in the CastKind enum.
  switch (Kind) {
  case CK_Dependent: llvm_unreachable("dependent cast kind in IR gen!");
  case CK_BuiltinFnToFnPtr:
    llvm_unreachable("builtin functions are handled elsewhere");

  case CK_LValueBitCast:
  case CK_ObjCObjectLValueCast: {
    Address Addr = EmitLValue(E).getAddress();
    Addr = Builder.CreateElementBitCast(Addr, CGF.ConvertTypeForMem(DestTy));
    LValue LV = CGF.MakeAddrLValue(Addr, DestTy);
    return EmitLoadOfLValue(LV, CE->getExprLoc());
  }

  case CK_CPointerToObjCPointerCast:
  case CK_BlockPointerToObjCPointerCast:
  case CK_AnyPointerToBlockPointerCast:
  case CK_BitCast: {
    Value *Src = Visit(const_cast<Expr*>(E));
    llvm::Type *SrcTy = Src->getType();
    llvm::Type *DstTy = ConvertType(DestTy);
    if (SrcTy->isPtrOrPtrVectorTy() && DstTy->isPtrOrPtrVectorTy() &&
        SrcTy->getPointerAddressSpace() != DstTy->getPointerAddressSpace()) {
      llvm_unreachable("wrong cast for pointers in different address spaces"
                       "(must be an address space cast)!");
    }

    if (CGF.SanOpts.has(SanitizerKind::CFIUnrelatedCast)) {
      if (auto PT = DestTy->getAs<PointerType>())
        CGF.EmitVTablePtrCheckForCast(PT->getPointeeType(), Src,
                                      /*MayBeNull=*/true,
                                      CodeGenFunction::CFITCK_UnrelatedCast,
                                      CE->getLocStart());
    }

    return Builder.CreateBitCast(Src, DstTy);
  }
  case CK_AddressSpaceConversion: {
    Expr::EvalResult Result;
    if (E->EvaluateAsRValue(Result, CGF.getContext()) &&
        Result.Val.isNullPointer()) {
      // If E has side effect, it is emitted even if its final result is a
      // null pointer. In that case, a DCE pass should be able to
      // eliminate the useless instructions emitted during translating E.
      if (Result.HasSideEffects)
        Visit(E);
      return CGF.CGM.getNullPointer(cast<llvm::PointerType>(
          ConvertType(DestTy)), DestTy);
    }
    // Since target may map different address spaces in AST to the same address
    // space, an address space conversion may end up as a bitcast.
    return CGF.CGM.getTargetCodeGenInfo().performAddrSpaceCast(
        CGF, Visit(E), E->getType()->getPointeeType().getAddressSpace(),
        DestTy->getPointeeType().getAddressSpace(), ConvertType(DestTy));
  }
  case CK_AtomicToNonAtomic:
  case CK_NonAtomicToAtomic:
  case CK_NoOp:
  case CK_UserDefinedConversion:
    return Visit(const_cast<Expr*>(E));

  case CK_BaseToDerived: {
    const CXXRecordDecl *DerivedClassDecl = DestTy->getPointeeCXXRecordDecl();
    assert(DerivedClassDecl && "BaseToDerived arg isn't a C++ object pointer!");

    Address Base = CGF.EmitPointerWithAlignment(E);
    Address Derived =
      CGF.GetAddressOfDerivedClass(Base, DerivedClassDecl,
                                   CE->path_begin(), CE->path_end(),
                                   CGF.ShouldNullCheckClassCastValue(CE));

    // C++11 [expr.static.cast]p11: Behavior is undefined if a downcast is
    // performed and the object is not of the derived type.
    if (CGF.sanitizePerformTypeCheck())
      CGF.EmitTypeCheck(CodeGenFunction::TCK_DowncastPointer, CE->getExprLoc(),
                        Derived.getPointer(), DestTy->getPointeeType());

    if (CGF.SanOpts.has(SanitizerKind::CFIDerivedCast))
      CGF.EmitVTablePtrCheckForCast(DestTy->getPointeeType(),
                                    Derived.getPointer(),
                                    /*MayBeNull=*/true,
                                    CodeGenFunction::CFITCK_DerivedCast,
                                    CE->getLocStart());

    return Derived.getPointer();
  }
  case CK_UncheckedDerivedToBase:
  case CK_DerivedToBase: {
    // The EmitPointerWithAlignment path does this fine; just discard
    // the alignment.
    return CGF.EmitPointerWithAlignment(CE).getPointer();
  }

  case CK_Dynamic: {
    Address V = CGF.EmitPointerWithAlignment(E);
    const CXXDynamicCastExpr *DCE = cast<CXXDynamicCastExpr>(CE);
    return CGF.EmitDynamicCast(V, DCE);
  }

  case CK_ArrayToPointerDecay:
    return CGF.EmitArrayToPointerDecay(E).getPointer();
  case CK_FunctionToPointerDecay:
    return EmitLValue(E).getPointer();

  case CK_NullToPointer:
    if (MustVisitNullValue(E))
      (void) Visit(E);

    return CGF.CGM.getNullPointer(cast<llvm::PointerType>(ConvertType(DestTy)),
                              DestTy);

  case CK_NullToMemberPointer: {
    if (MustVisitNullValue(E))
      (void) Visit(E);

    const MemberPointerType *MPT = CE->getType()->getAs<MemberPointerType>();
    return CGF.CGM.getCXXABI().EmitNullMemberPointer(MPT);
  }

  case CK_ReinterpretMemberPointer:
  case CK_BaseToDerivedMemberPointer:
  case CK_DerivedToBaseMemberPointer: {
    Value *Src = Visit(E);

    // Note that the AST doesn't distinguish between checked and
    // unchecked member pointer conversions, so we always have to
    // implement checked conversions here.  This is inefficient when
    // actual control flow may be required in order to perform the
    // check, which it is for data member pointers (but not member
    // function pointers on Itanium and ARM).
    return CGF.CGM.getCXXABI().EmitMemberPointerConversion(CGF, CE, Src);
  }

  case CK_ARCProduceObject:
    return CGF.EmitARCRetainScalarExpr(E);
  case CK_ARCConsumeObject:
    return CGF.EmitObjCConsumeObject(E->getType(), Visit(E));
  case CK_ARCReclaimReturnedObject:
    return CGF.EmitARCReclaimReturnedObject(E, /*allowUnsafe*/ Ignored);
  case CK_ARCExtendBlockObject:
    return CGF.EmitARCExtendBlockObject(E);

  case CK_CopyAndAutoreleaseBlockObject:
    return CGF.EmitBlockCopyAndAutorelease(Visit(E), E->getType());

  case CK_FloatingRealToComplex:
  case CK_FloatingComplexCast:
  case CK_IntegralRealToComplex:
  case CK_IntegralComplexCast:
  case CK_IntegralComplexToFloatingComplex:
  case CK_FloatingComplexToIntegralComplex:
  case CK_ConstructorConversion:
  case CK_ToUnion:
    llvm_unreachable("scalar cast to non-scalar value");

  case CK_LValueToRValue: { // INTEL
    assert(CGF.getContext().hasSameUnqualifiedType(E->getType(), DestTy));
    assert(E->isGLValue() && "lvalue-to-rvalue applied to r-value!");
#if INTEL_CUSTOMIZATION
    auto SV = Visit(const_cast<Expr *>(E));
    if (CGF.CGM.getCodeGenOpts().OptimizationLevel >= 2 && isa<MemberExpr>(E)) {
      NamedDecl *ND = cast<MemberExpr>(E)->getMemberDecl();
      auto Intrin = CGF.getContainerIntrinsic(CodeGenModule::SCOK_ContainerPtr,
                                              ND->getName());
      if (Intrin != llvm::Intrinsic::not_intrinsic) {
        auto IFunc = CGF.CGM.getIntrinsic(Intrin, ConvertType(E->getType()));
        return Builder.CreateCall(IFunc, {SV});
      }
    }
    return SV;
  }
#endif // INTEL_CUSTOMIZATION

  case CK_IntegralToPointer: {
    Value *Src = Visit(const_cast<Expr*>(E));

    // First, convert to the correct width so that we control the kind of
    // extension.
    auto DestLLVMTy = ConvertType(DestTy);
    llvm::Type *MiddleTy = CGF.CGM.getDataLayout().getIntPtrType(DestLLVMTy);
    bool InputSigned = E->getType()->isSignedIntegerOrEnumerationType();
    llvm::Value* IntResult =
      Builder.CreateIntCast(Src, MiddleTy, InputSigned, "conv");

    return Builder.CreateIntToPtr(IntResult, DestLLVMTy);
  }
  case CK_PointerToIntegral:
    assert(!DestTy->isBooleanType() && "bool should use PointerToBool");
    return Builder.CreatePtrToInt(Visit(E), ConvertType(DestTy));

  case CK_ToVoid: {
    CGF.EmitIgnoredExpr(E);
    return nullptr;
  }
  case CK_VectorSplat: {
    llvm::Type *DstTy = ConvertType(DestTy);
    Value *Elt = Visit(const_cast<Expr*>(E));
    // Splat the element across to all elements
    unsigned NumElements = DstTy->getVectorNumElements();
    return Builder.CreateVectorSplat(NumElements, Elt, "splat");
  }

  case CK_IntegralCast:
  case CK_IntegralToFloating:
  case CK_FloatingToIntegral:
  case CK_FloatingCast:
    return EmitScalarConversion(Visit(E), E->getType(), DestTy,
                                CE->getExprLoc());
  case CK_BooleanToSignedIntegral:
    return EmitScalarConversion(Visit(E), E->getType(), DestTy,
                                CE->getExprLoc(),
                                /*TreatBooleanAsSigned=*/true);
  case CK_IntegralToBoolean:
    return EmitIntToBoolConversion(Visit(E));
  case CK_PointerToBoolean:
    return EmitPointerToBoolConversion(Visit(E), E->getType());
  case CK_FloatingToBoolean:
    return EmitFloatToBoolConversion(Visit(E));
  case CK_MemberPointerToBoolean: {
    llvm::Value *MemPtr = Visit(E);
    const MemberPointerType *MPT = E->getType()->getAs<MemberPointerType>();
    return CGF.CGM.getCXXABI().EmitMemberPointerIsNotNull(CGF, MemPtr, MPT);
  }

  case CK_FloatingComplexToReal:
  case CK_IntegralComplexToReal:
    return CGF.EmitComplexExpr(E, false, true).first;

  case CK_FloatingComplexToBoolean:
  case CK_IntegralComplexToBoolean: {
    CodeGenFunction::ComplexPairTy V = CGF.EmitComplexExpr(E);

    // TODO: kill this function off, inline appropriate case here
    return EmitComplexToScalarConversion(V, E->getType(), DestTy,
                                         CE->getExprLoc());
  }

  case CK_ZeroToOCLEvent: {
    assert(DestTy->isEventT() && "CK_ZeroToOCLEvent cast on non-event type");
    return llvm::Constant::getNullValue(ConvertType(DestTy));
  }

  case CK_ZeroToOCLQueue: {
    assert(DestTy->isQueueT() && "CK_ZeroToOCLQueue cast on non queue_t type");
    return llvm::Constant::getNullValue(ConvertType(DestTy));
  }

  case CK_IntToOCLSampler:
    return CGF.CGM.createOpenCLIntToSamplerConversion(E, CGF);

  } // end of switch

  llvm_unreachable("unknown scalar cast");
}

Value *ScalarExprEmitter::VisitStmtExpr(const StmtExpr *E) {
  CodeGenFunction::StmtExprEvaluation eval(CGF);
  Address RetAlloca = CGF.EmitCompoundStmt(*E->getSubStmt(),
                                           !E->getType()->isVoidType());
  if (!RetAlloca.isValid())
    return nullptr;
  return CGF.EmitLoadOfScalar(CGF.MakeAddrLValue(RetAlloca, E->getType()),
                              E->getExprLoc());
}

Value *ScalarExprEmitter::VisitExprWithCleanups(ExprWithCleanups *E) {
  CGF.enterFullExpression(E);
  CodeGenFunction::RunCleanupsScope Scope(CGF);
  Value *V = Visit(E->getSubExpr());
  // Defend against dominance problems caused by jumps out of expression
  // evaluation through the shared cleanup block.
  Scope.ForceCleanup({&V});
  return V;
}

//===----------------------------------------------------------------------===//
//                             Unary Operators
//===----------------------------------------------------------------------===//

static BinOpInfo createBinOpInfoFromIncDec(const UnaryOperator *E,
                                           llvm::Value *InVal, bool IsInc) {
  BinOpInfo BinOp;
  BinOp.LHS = InVal;
  BinOp.RHS = llvm::ConstantInt::get(InVal->getType(), 1, false);
  BinOp.Ty = E->getType();
  BinOp.Opcode = IsInc ? BO_Add : BO_Sub;
  // FIXME: once UnaryOperator carries FPFeatures, copy it here.
  BinOp.E = E;
  return BinOp;
}

llvm::Value *ScalarExprEmitter::EmitIncDecConsiderOverflowBehavior(
    const UnaryOperator *E, llvm::Value *InVal, bool IsInc) {
  llvm::Value *Amount =
      llvm::ConstantInt::get(InVal->getType(), IsInc ? 1 : -1, true);
  StringRef Name = IsInc ? "inc" : "dec";
  switch (CGF.getLangOpts().getSignedOverflowBehavior()) {
  case LangOptions::SOB_Defined:
    return Builder.CreateAdd(InVal, Amount, Name);
  case LangOptions::SOB_Undefined:
    if (!CGF.SanOpts.has(SanitizerKind::SignedIntegerOverflow))
      return Builder.CreateNSWAdd(InVal, Amount, Name);
    // Fall through.
  case LangOptions::SOB_Trapping:
    if (!E->canOverflow())
      return Builder.CreateNSWAdd(InVal, Amount, Name);
    return EmitOverflowCheckedBinOp(createBinOpInfoFromIncDec(E, InVal, IsInc));
  }
  llvm_unreachable("Unknown SignedOverflowBehaviorTy");
}

llvm::Value *
ScalarExprEmitter::EmitScalarPrePostIncDec(const UnaryOperator *E, LValue LV,
                                           bool isInc, bool isPre) {

  QualType type = E->getSubExpr()->getType();
  llvm::PHINode *atomicPHI = nullptr;
  llvm::Value *value;
  llvm::Value *input;

  int amount = (isInc ? 1 : -1);
  bool isSubtraction = !isInc;

  if (const AtomicType *atomicTy = type->getAs<AtomicType>()) {
    type = atomicTy->getValueType();
    if (isInc && type->isBooleanType()) {
      llvm::Value *True = CGF.EmitToMemory(Builder.getTrue(), type);
      if (isPre) {
        Builder.CreateStore(True, LV.getAddress(), LV.isVolatileQualified())
          ->setAtomic(llvm::AtomicOrdering::SequentiallyConsistent);
        return Builder.getTrue();
      }
      // For atomic bool increment, we just store true and return it for
      // preincrement, do an atomic swap with true for postincrement
      return Builder.CreateAtomicRMW(
          llvm::AtomicRMWInst::Xchg, LV.getPointer(), True,
          llvm::AtomicOrdering::SequentiallyConsistent);
    }
    // Special case for atomic increment / decrement on integers, emit
    // atomicrmw instructions.  We skip this if we want to be doing overflow
    // checking, and fall into the slow path with the atomic cmpxchg loop.
    if (!type->isBooleanType() && type->isIntegerType() &&
        !(type->isUnsignedIntegerType() &&
          CGF.SanOpts.has(SanitizerKind::UnsignedIntegerOverflow)) &&
        CGF.getLangOpts().getSignedOverflowBehavior() !=
            LangOptions::SOB_Trapping) {
      llvm::AtomicRMWInst::BinOp aop = isInc ? llvm::AtomicRMWInst::Add :
        llvm::AtomicRMWInst::Sub;
      llvm::Instruction::BinaryOps op = isInc ? llvm::Instruction::Add :
        llvm::Instruction::Sub;
      llvm::Value *amt = CGF.EmitToMemory(
          llvm::ConstantInt::get(ConvertType(type), 1, true), type);
      llvm::Value *old = Builder.CreateAtomicRMW(aop,
          LV.getPointer(), amt, llvm::AtomicOrdering::SequentiallyConsistent);
      return isPre ? Builder.CreateBinOp(op, old, amt) : old;
    }
    value = EmitLoadOfLValue(LV, E->getExprLoc());
    input = value;
    // For every other atomic operation, we need to emit a load-op-cmpxchg loop
    llvm::BasicBlock *startBB = Builder.GetInsertBlock();
    llvm::BasicBlock *opBB = CGF.createBasicBlock("atomic_op", CGF.CurFn);
    value = CGF.EmitToMemory(value, type);
    Builder.CreateBr(opBB);
    Builder.SetInsertPoint(opBB);
    atomicPHI = Builder.CreatePHI(value->getType(), 2);
    atomicPHI->addIncoming(value, startBB);
    value = atomicPHI;
  } else {
    value = EmitLoadOfLValue(LV, E->getExprLoc());
    input = value;
  }

  // Special case of integer increment that we have to check first: bool++.
  // Due to promotion rules, we get:
  //   bool++ -> bool = bool + 1
  //          -> bool = (int)bool + 1
  //          -> bool = ((int)bool + 1 != 0)
  // An interesting aspect of this is that increment is always true.
  // Decrement does not have this property.
  if (isInc && type->isBooleanType()) {
    value = Builder.getTrue();

  // Most common case by far: integer increment.
<<<<<<< HEAD
  } else if (type->isIntegerType() || type->isArbPrecIntType()) { // INTEL
=======
  } else if (type->isIntegerType()) {
>>>>>>> c2575a37
    // Note that signed integer inc/dec with width less than int can't
    // overflow because of promotion rules; we're just eliding a few steps here.
    if (E->canOverflow() && type->isSignedIntegerOrEnumerationType()) {
      value = EmitIncDecConsiderOverflowBehavior(E, value, isInc);
    } else if (E->canOverflow() && type->isUnsignedIntegerType() &&
               CGF.SanOpts.has(SanitizerKind::UnsignedIntegerOverflow)) {
      value =
          EmitOverflowCheckedBinOp(createBinOpInfoFromIncDec(E, value, isInc));
    } else {
      llvm::Value *amt = llvm::ConstantInt::get(value->getType(), amount, true);
      value = Builder.CreateAdd(value, amt, isInc ? "inc" : "dec");
    }

  // Next most common: pointer increment.
  } else if (const PointerType *ptr = type->getAs<PointerType>()) {
    QualType type = ptr->getPointeeType();

    // VLA types don't have constant size.
    if (const VariableArrayType *vla
          = CGF.getContext().getAsVariableArrayType(type)) {
      llvm::Value *numElts = CGF.getVLASize(vla).NumElts;
      if (!isInc) numElts = Builder.CreateNSWNeg(numElts, "vla.negsize");
      if (CGF.getLangOpts().isSignedOverflowDefined())
        value = Builder.CreateGEP(value, numElts, "vla.inc");
      else
        value = CGF.EmitCheckedInBoundsGEP(
            value, numElts, /*SignedIndices=*/false, isSubtraction,
            E->getExprLoc(), "vla.inc");

    // Arithmetic on function pointers (!) is just +-1.
    } else if (type->isFunctionType()) {
      llvm::Value *amt = Builder.getInt32(amount);

      value = CGF.EmitCastToVoidPtr(value);
      if (CGF.getLangOpts().isSignedOverflowDefined())
        value = Builder.CreateGEP(value, amt, "incdec.funcptr");
      else
        value = CGF.EmitCheckedInBoundsGEP(value, amt, /*SignedIndices=*/false,
                                           isSubtraction, E->getExprLoc(),
                                           "incdec.funcptr");
      value = Builder.CreateBitCast(value, input->getType());

    // For everything else, we can just do a simple increment.
    } else {
      llvm::Value *amt = Builder.getInt32(amount);
      if (CGF.getLangOpts().isSignedOverflowDefined())
        value = Builder.CreateGEP(value, amt, "incdec.ptr");
      else
        value = CGF.EmitCheckedInBoundsGEP(value, amt, /*SignedIndices=*/false,
                                           isSubtraction, E->getExprLoc(),
                                           "incdec.ptr");
    }

  // Vector increment/decrement.
  } else if (type->isVectorType()) {
    if (type->hasIntegerRepresentation()) {
      llvm::Value *amt = llvm::ConstantInt::get(value->getType(), amount);

      value = Builder.CreateAdd(value, amt, isInc ? "inc" : "dec");
    } else {
      value = Builder.CreateFAdd(
                  value,
                  llvm::ConstantFP::get(value->getType(), amount),
                  isInc ? "inc" : "dec");
    }

  // Floating point.
  } else if (type->isRealFloatingType()) {
    // Add the inc/dec to the real part.
    llvm::Value *amt;

    if (type->isHalfType() && !CGF.getContext().getLangOpts().NativeHalfType) {
      // Another special case: half FP increment should be done via float
      if (CGF.getContext().getTargetInfo().useFP16ConversionIntrinsics()) {
        value = Builder.CreateCall(
            CGF.CGM.getIntrinsic(llvm::Intrinsic::convert_from_fp16,
                                 CGF.CGM.FloatTy),
            input, "incdec.conv");
      } else {
        value = Builder.CreateFPExt(input, CGF.CGM.FloatTy, "incdec.conv");
      }
    }

    if (value->getType()->isFloatTy())
      amt = llvm::ConstantFP::get(VMContext,
                                  llvm::APFloat(static_cast<float>(amount)));
    else if (value->getType()->isDoubleTy())
      amt = llvm::ConstantFP::get(VMContext,
                                  llvm::APFloat(static_cast<double>(amount)));
    else {
      // Remaining types are Half, LongDouble or __float128. Convert from float.
      llvm::APFloat F(static_cast<float>(amount));
      bool ignored;
      const llvm::fltSemantics *FS;
      // Don't use getFloatTypeSemantics because Half isn't
      // necessarily represented using the "half" LLVM type.
      if (value->getType()->isFP128Ty())
        FS = &CGF.getTarget().getFloat128Format();
      else if (value->getType()->isHalfTy())
        FS = &CGF.getTarget().getHalfFormat();
      else
        FS = &CGF.getTarget().getLongDoubleFormat();
      F.convert(*FS, llvm::APFloat::rmTowardZero, &ignored);
      amt = llvm::ConstantFP::get(VMContext, F);
    }
    value = Builder.CreateFAdd(value, amt, isInc ? "inc" : "dec");

    if (type->isHalfType() && !CGF.getContext().getLangOpts().NativeHalfType) {
      if (CGF.getContext().getTargetInfo().useFP16ConversionIntrinsics()) {
        value = Builder.CreateCall(
            CGF.CGM.getIntrinsic(llvm::Intrinsic::convert_to_fp16,
                                 CGF.CGM.FloatTy),
            value, "incdec.conv");
      } else {
        value = Builder.CreateFPTrunc(value, input->getType(), "incdec.conv");
      }
    }

  // Objective-C pointer types.
  } else {
    const ObjCObjectPointerType *OPT = type->castAs<ObjCObjectPointerType>();
    value = CGF.EmitCastToVoidPtr(value);

    CharUnits size = CGF.getContext().getTypeSizeInChars(OPT->getObjectType());
    if (!isInc) size = -size;
    llvm::Value *sizeValue =
      llvm::ConstantInt::get(CGF.SizeTy, size.getQuantity());

    if (CGF.getLangOpts().isSignedOverflowDefined())
      value = Builder.CreateGEP(value, sizeValue, "incdec.objptr");
    else
      value = CGF.EmitCheckedInBoundsGEP(value, sizeValue,
                                         /*SignedIndices=*/false, isSubtraction,
                                         E->getExprLoc(), "incdec.objptr");
    value = Builder.CreateBitCast(value, input->getType());
  }

  if (atomicPHI) {
    llvm::BasicBlock *opBB = Builder.GetInsertBlock();
    llvm::BasicBlock *contBB = CGF.createBasicBlock("atomic_cont", CGF.CurFn);
    auto Pair = CGF.EmitAtomicCompareExchange(
        LV, RValue::get(atomicPHI), RValue::get(value), E->getExprLoc());
    llvm::Value *old = CGF.EmitToMemory(Pair.first.getScalarVal(), type);
    llvm::Value *success = Pair.second;
    atomicPHI->addIncoming(old, opBB);
    Builder.CreateCondBr(success, contBB, opBB);
    Builder.SetInsertPoint(contBB);
    return isPre ? value : input;
  }

  // Store the updated result through the lvalue.
  if (LV.isBitField())
    CGF.EmitStoreThroughBitfieldLValue(RValue::get(value), LV, &value);
  else
    CGF.EmitStoreThroughLValue(RValue::get(value), LV);

  // If this is a postinc, return the value read from memory, otherwise use the
  // updated value.
  return isPre ? value : input;
}



Value *ScalarExprEmitter::VisitUnaryMinus(const UnaryOperator *E) {
  TestAndClearIgnoreResultAssign();
  // Emit unary minus with EmitSub so we handle overflow cases etc.
  BinOpInfo BinOp;
  BinOp.RHS = Visit(E->getSubExpr());

  if (BinOp.RHS->getType()->isFPOrFPVectorTy())
    BinOp.LHS = llvm::ConstantFP::getZeroValueForNegation(BinOp.RHS->getType());
  else
    BinOp.LHS = llvm::Constant::getNullValue(BinOp.RHS->getType());
  BinOp.Ty = E->getType();
  BinOp.Opcode = BO_Sub;
  // FIXME: once UnaryOperator carries FPFeatures, copy it here.
  BinOp.E = E;
  return EmitSub(BinOp);
}

Value *ScalarExprEmitter::VisitUnaryNot(const UnaryOperator *E) {
  TestAndClearIgnoreResultAssign();
  Value *Op = Visit(E->getSubExpr());
  return Builder.CreateNot(Op, "neg");
}

Value *ScalarExprEmitter::VisitUnaryLNot(const UnaryOperator *E) {
  // Perform vector logical not on comparison with zero vector.
  if (E->getType()->isExtVectorType()) {
    Value *Oper = Visit(E->getSubExpr());
    Value *Zero = llvm::Constant::getNullValue(Oper->getType());
    Value *Result;
    if (Oper->getType()->isFPOrFPVectorTy())
      Result = Builder.CreateFCmp(llvm::CmpInst::FCMP_OEQ, Oper, Zero, "cmp");
    else
      Result = Builder.CreateICmp(llvm::CmpInst::ICMP_EQ, Oper, Zero, "cmp");
    return Builder.CreateSExt(Result, ConvertType(E->getType()), "sext");
  }

  // Compare operand to zero.
  Value *BoolVal = CGF.EvaluateExprAsBool(E->getSubExpr());

  // Invert value.
  // TODO: Could dynamically modify easy computations here.  For example, if
  // the operand is an icmp ne, turn into icmp eq.
  BoolVal = Builder.CreateNot(BoolVal, "lnot");

  // ZExt result to the expr type.
  return Builder.CreateZExt(BoolVal, ConvertType(E->getType()), "lnot.ext");
}

Value *ScalarExprEmitter::VisitOffsetOfExpr(OffsetOfExpr *E) {
  // Try folding the offsetof to a constant.
  llvm::APSInt Value;
  if (E->EvaluateAsInt(Value, CGF.getContext()))
    return Builder.getInt(Value);

  // Loop over the components of the offsetof to compute the value.
  unsigned n = E->getNumComponents();
  llvm::Type* ResultType = ConvertType(E->getType());
  llvm::Value* Result = llvm::Constant::getNullValue(ResultType);
  QualType CurrentType = E->getTypeSourceInfo()->getType();
  for (unsigned i = 0; i != n; ++i) {
    OffsetOfNode ON = E->getComponent(i);
    llvm::Value *Offset = nullptr;
    switch (ON.getKind()) {
    case OffsetOfNode::Array: {
      // Compute the index
      Expr *IdxExpr = E->getIndexExpr(ON.getArrayExprIndex());
      llvm::Value* Idx = CGF.EmitScalarExpr(IdxExpr);
      bool IdxSigned = IdxExpr->getType()->isSignedIntegerOrEnumerationType();
      Idx = Builder.CreateIntCast(Idx, ResultType, IdxSigned, "conv");

      // Save the element type
      CurrentType =
          CGF.getContext().getAsArrayType(CurrentType)->getElementType();

      // Compute the element size
      llvm::Value* ElemSize = llvm::ConstantInt::get(ResultType,
          CGF.getContext().getTypeSizeInChars(CurrentType).getQuantity());

      // Multiply out to compute the result
      Offset = Builder.CreateMul(Idx, ElemSize);
      break;
    }

    case OffsetOfNode::Field: {
      FieldDecl *MemberDecl = ON.getField();
      RecordDecl *RD = CurrentType->getAs<RecordType>()->getDecl();
      const ASTRecordLayout &RL = CGF.getContext().getASTRecordLayout(RD);

      // Compute the index of the field in its parent.
      unsigned i = 0;
      // FIXME: It would be nice if we didn't have to loop here!
      for (RecordDecl::field_iterator Field = RD->field_begin(),
                                      FieldEnd = RD->field_end();
           Field != FieldEnd; ++Field, ++i) {
        if (*Field == MemberDecl)
          break;
      }
      assert(i < RL.getFieldCount() && "offsetof field in wrong type");

      // Compute the offset to the field
      int64_t OffsetInt = RL.getFieldOffset(i) /
                          CGF.getContext().getCharWidth();
      Offset = llvm::ConstantInt::get(ResultType, OffsetInt);

      // Save the element type.
      CurrentType = MemberDecl->getType();
      break;
    }

    case OffsetOfNode::Identifier:
      llvm_unreachable("dependent __builtin_offsetof");

    case OffsetOfNode::Base: {
      if (ON.getBase()->isVirtual()) {
        CGF.ErrorUnsupported(E, "virtual base in offsetof");
        continue;
      }

      RecordDecl *RD = CurrentType->getAs<RecordType>()->getDecl();
      const ASTRecordLayout &RL = CGF.getContext().getASTRecordLayout(RD);

      // Save the element type.
      CurrentType = ON.getBase()->getType();

      // Compute the offset to the base.
      const RecordType *BaseRT = CurrentType->getAs<RecordType>();
      CXXRecordDecl *BaseRD = cast<CXXRecordDecl>(BaseRT->getDecl());
      CharUnits OffsetInt = RL.getBaseClassOffset(BaseRD);
      Offset = llvm::ConstantInt::get(ResultType, OffsetInt.getQuantity());
      break;
    }
    }
    Result = Builder.CreateAdd(Result, Offset);
  }
  return Result;
}

/// VisitUnaryExprOrTypeTraitExpr - Return the size or alignment of the type of
/// argument of the sizeof expression as an integer.
Value *
ScalarExprEmitter::VisitUnaryExprOrTypeTraitExpr(
                              const UnaryExprOrTypeTraitExpr *E) {
  QualType TypeToSize = E->getTypeOfArgument();
  if (E->getKind() == UETT_SizeOf) {
    if (const VariableArrayType *VAT =
          CGF.getContext().getAsVariableArrayType(TypeToSize)) {
      if (E->isArgumentType()) {
        // sizeof(type) - make sure to emit the VLA size.
        CGF.EmitVariablyModifiedType(TypeToSize);
      } else {
        // C99 6.5.3.4p2: If the argument is an expression of type
        // VLA, it is evaluated.
        CGF.EmitIgnoredExpr(E->getArgumentExpr());
      }

      auto VlaSize = CGF.getVLASize(VAT);
      llvm::Value *size = VlaSize.NumElts;

      // Scale the number of non-VLA elements by the non-VLA element size.
      CharUnits eltSize = CGF.getContext().getTypeSizeInChars(VlaSize.Type);
      if (!eltSize.isOne())
        size = CGF.Builder.CreateNUWMul(CGF.CGM.getSize(eltSize), size);

      return size;
    }
  } else if (E->getKind() == UETT_OpenMPRequiredSimdAlign) {
    auto Alignment =
        CGF.getContext()
            .toCharUnitsFromBits(CGF.getContext().getOpenMPDefaultSimdAlign(
                E->getTypeOfArgument()->getPointeeType()))
            .getQuantity();
    return llvm::ConstantInt::get(CGF.SizeTy, Alignment);
  }

  // If this isn't sizeof(vla), the result must be constant; use the constant
  // folding logic so we don't have to duplicate it here.
  return Builder.getInt(E->EvaluateKnownConstInt(CGF.getContext()));
}

Value *ScalarExprEmitter::VisitUnaryReal(const UnaryOperator *E) {
  Expr *Op = E->getSubExpr();
  if (Op->getType()->isAnyComplexType()) {
    // If it's an l-value, load through the appropriate subobject l-value.
    // Note that we have to ask E because Op might be an l-value that
    // this won't work for, e.g. an Obj-C property.
    if (E->isGLValue())
      return CGF.EmitLoadOfLValue(CGF.EmitLValue(E),
                                  E->getExprLoc()).getScalarVal();

    // Otherwise, calculate and project.
    return CGF.EmitComplexExpr(Op, false, true).first;
  }

  return Visit(Op);
}

Value *ScalarExprEmitter::VisitUnaryImag(const UnaryOperator *E) {
  Expr *Op = E->getSubExpr();
  if (Op->getType()->isAnyComplexType()) {
    // If it's an l-value, load through the appropriate subobject l-value.
    // Note that we have to ask E because Op might be an l-value that
    // this won't work for, e.g. an Obj-C property.
    if (Op->isGLValue())
      return CGF.EmitLoadOfLValue(CGF.EmitLValue(E),
                                  E->getExprLoc()).getScalarVal();

    // Otherwise, calculate and project.
    return CGF.EmitComplexExpr(Op, true, false).second;
  }

  // __imag on a scalar returns zero.  Emit the subexpr to ensure side
  // effects are evaluated, but not the actual value.
  if (Op->isGLValue())
    CGF.EmitLValue(Op);
  else
    CGF.EmitScalarExpr(Op, true);
  return llvm::Constant::getNullValue(ConvertType(E->getType()));
}

//===----------------------------------------------------------------------===//
//                           Binary Operators
//===----------------------------------------------------------------------===//

BinOpInfo ScalarExprEmitter::EmitBinOps(const BinaryOperator *E) {
  TestAndClearIgnoreResultAssign();
  BinOpInfo Result;
  Result.LHS = Visit(E->getLHS());
  Result.RHS = Visit(E->getRHS());
  Result.Ty  = E->getType();
  Result.Opcode = E->getOpcode();
  Result.FPFeatures = E->getFPFeatures();
  Result.E = E;
  return Result;
}

LValue ScalarExprEmitter::EmitCompoundAssignLValue(
                                              const CompoundAssignOperator *E,
                        Value *(ScalarExprEmitter::*Func)(const BinOpInfo &),
                                                   Value *&Result) {
  QualType LHSTy = E->getLHS()->getType();
  BinOpInfo OpInfo;

  if (E->getComputationResultType()->isAnyComplexType())
    return CGF.EmitScalarCompoundAssignWithComplex(E, Result);

  // Emit the RHS first.  __block variables need to have the rhs evaluated
  // first, plus this should improve codegen a little.
  OpInfo.RHS = Visit(E->getRHS());
  OpInfo.Ty = E->getComputationResultType();
  OpInfo.Opcode = E->getOpcode();
  OpInfo.FPFeatures = E->getFPFeatures();
  OpInfo.E = E;
  // Load/convert the LHS.
  LValue LHSLV = EmitCheckedLValue(E->getLHS(), CodeGenFunction::TCK_Store);

  llvm::PHINode *atomicPHI = nullptr;
  if (const AtomicType *atomicTy = LHSTy->getAs<AtomicType>()) {
    QualType type = atomicTy->getValueType();
    if (!type->isBooleanType() && type->isIntegerType() &&
        !(type->isUnsignedIntegerType() &&
          CGF.SanOpts.has(SanitizerKind::UnsignedIntegerOverflow)) &&
        CGF.getLangOpts().getSignedOverflowBehavior() !=
            LangOptions::SOB_Trapping) {
      llvm::AtomicRMWInst::BinOp aop = llvm::AtomicRMWInst::BAD_BINOP;
      switch (OpInfo.Opcode) {
        // We don't have atomicrmw operands for *, %, /, <<, >>
        case BO_MulAssign: case BO_DivAssign:
        case BO_RemAssign:
        case BO_ShlAssign:
        case BO_ShrAssign:
          break;
        case BO_AddAssign:
          aop = llvm::AtomicRMWInst::Add;
          break;
        case BO_SubAssign:
          aop = llvm::AtomicRMWInst::Sub;
          break;
        case BO_AndAssign:
          aop = llvm::AtomicRMWInst::And;
          break;
        case BO_XorAssign:
          aop = llvm::AtomicRMWInst::Xor;
          break;
        case BO_OrAssign:
          aop = llvm::AtomicRMWInst::Or;
          break;
        default:
          llvm_unreachable("Invalid compound assignment type");
      }
      if (aop != llvm::AtomicRMWInst::BAD_BINOP) {
        llvm::Value *amt = CGF.EmitToMemory(
            EmitScalarConversion(OpInfo.RHS, E->getRHS()->getType(), LHSTy,
                                 E->getExprLoc()),
            LHSTy);
        Builder.CreateAtomicRMW(aop, LHSLV.getPointer(), amt,
            llvm::AtomicOrdering::SequentiallyConsistent);
        return LHSLV;
      }
    }
    // FIXME: For floating point types, we should be saving and restoring the
    // floating point environment in the loop.
    llvm::BasicBlock *startBB = Builder.GetInsertBlock();
    llvm::BasicBlock *opBB = CGF.createBasicBlock("atomic_op", CGF.CurFn);
    OpInfo.LHS = EmitLoadOfLValue(LHSLV, E->getExprLoc());
    OpInfo.LHS = CGF.EmitToMemory(OpInfo.LHS, type);
    Builder.CreateBr(opBB);
    Builder.SetInsertPoint(opBB);
    atomicPHI = Builder.CreatePHI(OpInfo.LHS->getType(), 2);
    atomicPHI->addIncoming(OpInfo.LHS, startBB);
    OpInfo.LHS = atomicPHI;
  }
  else
    OpInfo.LHS = EmitLoadOfLValue(LHSLV, E->getExprLoc());

  SourceLocation Loc = E->getExprLoc();
  OpInfo.LHS =
      EmitScalarConversion(OpInfo.LHS, LHSTy, E->getComputationLHSType(), Loc);

  // Expand the binary operator.
  Result = (this->*Func)(OpInfo);

  // Convert the result back to the LHS type.
  Result =
      EmitScalarConversion(Result, E->getComputationResultType(), LHSTy, Loc);

  if (atomicPHI) {
    llvm::BasicBlock *opBB = Builder.GetInsertBlock();
    llvm::BasicBlock *contBB = CGF.createBasicBlock("atomic_cont", CGF.CurFn);
    auto Pair = CGF.EmitAtomicCompareExchange(
        LHSLV, RValue::get(atomicPHI), RValue::get(Result), E->getExprLoc());
    llvm::Value *old = CGF.EmitToMemory(Pair.first.getScalarVal(), LHSTy);
    llvm::Value *success = Pair.second;
    atomicPHI->addIncoming(old, opBB);
    Builder.CreateCondBr(success, contBB, opBB);
    Builder.SetInsertPoint(contBB);
    return LHSLV;
  }

  // Store the result value into the LHS lvalue. Bit-fields are handled
  // specially because the result is altered by the store, i.e., [C99 6.5.16p1]
  // 'An assignment expression has the value of the left operand after the
  // assignment...'.
  if (LHSLV.isBitField())
    CGF.EmitStoreThroughBitfieldLValue(RValue::get(Result), LHSLV, &Result);
  else
    CGF.EmitStoreThroughLValue(RValue::get(Result), LHSLV);

  return LHSLV;
}

Value *ScalarExprEmitter::EmitCompoundAssign(const CompoundAssignOperator *E,
                      Value *(ScalarExprEmitter::*Func)(const BinOpInfo &)) {
  bool Ignore = TestAndClearIgnoreResultAssign();
  Value *RHS;
  LValue LHS = EmitCompoundAssignLValue(E, Func, RHS);

  // If the result is clearly ignored, return now.
  if (Ignore)
    return nullptr;

  // The result of an assignment in C is the assigned r-value.
  if (!CGF.getLangOpts().CPlusPlus)
    return RHS;

  // If the lvalue is non-volatile, return the computed value of the assignment.
  if (!LHS.isVolatileQualified())
    return RHS;

  // Otherwise, reload the value.
  return EmitLoadOfLValue(LHS, E->getExprLoc());
}

void ScalarExprEmitter::EmitUndefinedBehaviorIntegerDivAndRemCheck(
    const BinOpInfo &Ops, llvm::Value *Zero, bool isDiv) {
  SmallVector<std::pair<llvm::Value *, SanitizerMask>, 2> Checks;

  if (CGF.SanOpts.has(SanitizerKind::IntegerDivideByZero)) {
    Checks.push_back(std::make_pair(Builder.CreateICmpNE(Ops.RHS, Zero),
                                    SanitizerKind::IntegerDivideByZero));
  }

  const auto *BO = cast<BinaryOperator>(Ops.E);
  if (CGF.SanOpts.has(SanitizerKind::SignedIntegerOverflow) &&
      Ops.Ty->hasSignedIntegerRepresentation() &&
      !IsWidenedIntegerOp(CGF.getContext(), BO->getLHS()) &&
      Ops.mayHaveIntegerOverflow()) {
    llvm::IntegerType *Ty = cast<llvm::IntegerType>(Zero->getType());

    llvm::Value *IntMin =
      Builder.getInt(llvm::APInt::getSignedMinValue(Ty->getBitWidth()));
    llvm::Value *NegOne = llvm::ConstantInt::get(Ty, -1ULL);

    llvm::Value *LHSCmp = Builder.CreateICmpNE(Ops.LHS, IntMin);
    llvm::Value *RHSCmp = Builder.CreateICmpNE(Ops.RHS, NegOne);
    llvm::Value *NotOverflow = Builder.CreateOr(LHSCmp, RHSCmp, "or");
    Checks.push_back(
        std::make_pair(NotOverflow, SanitizerKind::SignedIntegerOverflow));
  }

  if (Checks.size() > 0)
    EmitBinOpCheck(Checks, Ops);
}

Value *ScalarExprEmitter::EmitDiv(const BinOpInfo &Ops) {
  {
    CodeGenFunction::SanitizerScope SanScope(&CGF);
    if ((CGF.SanOpts.has(SanitizerKind::IntegerDivideByZero) ||
         CGF.SanOpts.has(SanitizerKind::SignedIntegerOverflow)) &&
        Ops.Ty->isIntegerType() &&
        (Ops.mayHaveIntegerDivisionByZero() || Ops.mayHaveIntegerOverflow())) {
      llvm::Value *Zero = llvm::Constant::getNullValue(ConvertType(Ops.Ty));
      EmitUndefinedBehaviorIntegerDivAndRemCheck(Ops, Zero, true);
    } else if (CGF.SanOpts.has(SanitizerKind::FloatDivideByZero) &&
               Ops.Ty->isRealFloatingType() &&
               Ops.mayHaveFloatDivisionByZero()) {
      llvm::Value *Zero = llvm::Constant::getNullValue(ConvertType(Ops.Ty));
      llvm::Value *NonZero = Builder.CreateFCmpUNE(Ops.RHS, Zero);
      EmitBinOpCheck(std::make_pair(NonZero, SanitizerKind::FloatDivideByZero),
                     Ops);
    }
  }

  if (Ops.LHS->getType()->isFPOrFPVectorTy()) {
    llvm::Value *Val = Builder.CreateFDiv(Ops.LHS, Ops.RHS, "div");
    if (CGF.getLangOpts().OpenCL &&
        !CGF.CGM.getCodeGenOpts().CorrectlyRoundedDivSqrt) {
      // OpenCL v1.1 s7.4: minimum accuracy of single precision / is 2.5ulp
      // OpenCL v1.2 s5.6.4.2: The -cl-fp32-correctly-rounded-divide-sqrt
      // build option allows an application to specify that single precision
      // floating-point divide (x/y and 1/x) and sqrt used in the program
      // source are correctly rounded.
      llvm::Type *ValTy = Val->getType();
      if (ValTy->isFloatTy() ||
          (isa<llvm::VectorType>(ValTy) &&
           cast<llvm::VectorType>(ValTy)->getElementType()->isFloatTy()))
        CGF.SetFPAccuracy(Val, 2.5);
    }
    return Val;
  }
  else if (Ops.Ty->hasUnsignedIntegerRepresentation())
    return Builder.CreateUDiv(Ops.LHS, Ops.RHS, "div");
  else
    return Builder.CreateSDiv(Ops.LHS, Ops.RHS, "div");
}

Value *ScalarExprEmitter::EmitRem(const BinOpInfo &Ops) {
  // Rem in C can't be a floating point type: C99 6.5.5p2.
  if ((CGF.SanOpts.has(SanitizerKind::IntegerDivideByZero) ||
       CGF.SanOpts.has(SanitizerKind::SignedIntegerOverflow)) &&
      Ops.Ty->isIntegerType() &&
      (Ops.mayHaveIntegerDivisionByZero() || Ops.mayHaveIntegerOverflow())) {
    CodeGenFunction::SanitizerScope SanScope(&CGF);
    llvm::Value *Zero = llvm::Constant::getNullValue(ConvertType(Ops.Ty));
    EmitUndefinedBehaviorIntegerDivAndRemCheck(Ops, Zero, false);
  }

  if (Ops.Ty->hasUnsignedIntegerRepresentation())
    return Builder.CreateURem(Ops.LHS, Ops.RHS, "rem");
  else
    return Builder.CreateSRem(Ops.LHS, Ops.RHS, "rem");
}

Value *ScalarExprEmitter::EmitOverflowCheckedBinOp(const BinOpInfo &Ops) {
  unsigned IID;
  unsigned OpID = 0;

  bool isSigned = Ops.Ty->isSignedIntegerOrEnumerationType();
  switch (Ops.Opcode) {
  case BO_Add:
  case BO_AddAssign:
    OpID = 1;
    IID = isSigned ? llvm::Intrinsic::sadd_with_overflow :
                     llvm::Intrinsic::uadd_with_overflow;
    break;
  case BO_Sub:
  case BO_SubAssign:
    OpID = 2;
    IID = isSigned ? llvm::Intrinsic::ssub_with_overflow :
                     llvm::Intrinsic::usub_with_overflow;
    break;
  case BO_Mul:
  case BO_MulAssign:
    OpID = 3;
    IID = isSigned ? llvm::Intrinsic::smul_with_overflow :
                     llvm::Intrinsic::umul_with_overflow;
    break;
  default:
    llvm_unreachable("Unsupported operation for overflow detection");
  }
  OpID <<= 1;
  if (isSigned)
    OpID |= 1;

  CodeGenFunction::SanitizerScope SanScope(&CGF);
  llvm::Type *opTy = CGF.CGM.getTypes().ConvertType(Ops.Ty);

  llvm::Function *intrinsic = CGF.CGM.getIntrinsic(IID, opTy);

  Value *resultAndOverflow = Builder.CreateCall(intrinsic, {Ops.LHS, Ops.RHS});
  Value *result = Builder.CreateExtractValue(resultAndOverflow, 0);
  Value *overflow = Builder.CreateExtractValue(resultAndOverflow, 1);

  // Handle overflow with llvm.trap if no custom handler has been specified.
  const std::string *handlerName =
    &CGF.getLangOpts().OverflowHandler;
  if (handlerName->empty()) {
    // If the signed-integer-overflow sanitizer is enabled, emit a call to its
    // runtime. Otherwise, this is a -ftrapv check, so just emit a trap.
    if (!isSigned || CGF.SanOpts.has(SanitizerKind::SignedIntegerOverflow)) {
      llvm::Value *NotOverflow = Builder.CreateNot(overflow);
      SanitizerMask Kind = isSigned ? SanitizerKind::SignedIntegerOverflow
                              : SanitizerKind::UnsignedIntegerOverflow;
      EmitBinOpCheck(std::make_pair(NotOverflow, Kind), Ops);
    } else
      CGF.EmitTrapCheck(Builder.CreateNot(overflow));
    return result;
  }

  // Branch in case of overflow.
  llvm::BasicBlock *initialBB = Builder.GetInsertBlock();
  llvm::BasicBlock *continueBB =
      CGF.createBasicBlock("nooverflow", CGF.CurFn, initialBB->getNextNode());
  llvm::BasicBlock *overflowBB = CGF.createBasicBlock("overflow", CGF.CurFn);

  Builder.CreateCondBr(overflow, overflowBB, continueBB);

  // If an overflow handler is set, then we want to call it and then use its
  // result, if it returns.
  Builder.SetInsertPoint(overflowBB);

  // Get the overflow handler.
  llvm::Type *Int8Ty = CGF.Int8Ty;
  llvm::Type *argTypes[] = { CGF.Int64Ty, CGF.Int64Ty, Int8Ty, Int8Ty };
  llvm::FunctionType *handlerTy =
      llvm::FunctionType::get(CGF.Int64Ty, argTypes, true);
  llvm::Value *handler = CGF.CGM.CreateRuntimeFunction(handlerTy, *handlerName);

  // Sign extend the args to 64-bit, so that we can use the same handler for
  // all types of overflow.
  llvm::Value *lhs = Builder.CreateSExt(Ops.LHS, CGF.Int64Ty);
  llvm::Value *rhs = Builder.CreateSExt(Ops.RHS, CGF.Int64Ty);

  // Call the handler with the two arguments, the operation, and the size of
  // the result.
  llvm::Value *handlerArgs[] = {
    lhs,
    rhs,
    Builder.getInt8(OpID),
    Builder.getInt8(cast<llvm::IntegerType>(opTy)->getBitWidth())
  };
  llvm::Value *handlerResult =
    CGF.EmitNounwindRuntimeCall(handler, handlerArgs);

  // Truncate the result back to the desired size.
  handlerResult = Builder.CreateTrunc(handlerResult, opTy);
  Builder.CreateBr(continueBB);

  Builder.SetInsertPoint(continueBB);
  llvm::PHINode *phi = Builder.CreatePHI(opTy, 2);
  phi->addIncoming(result, initialBB);
  phi->addIncoming(handlerResult, overflowBB);

  return phi;
}

/// Emit pointer + index arithmetic.
static Value *emitPointerArithmetic(CodeGenFunction &CGF,
                                    const BinOpInfo &op,
                                    bool isSubtraction) {
  // Must have binary (not unary) expr here.  Unary pointer
  // increment/decrement doesn't use this path.
  const BinaryOperator *expr = cast<BinaryOperator>(op.E);

  Value *pointer = op.LHS;
  Expr *pointerOperand = expr->getLHS();
  Value *index = op.RHS;
  Expr *indexOperand = expr->getRHS();

  // In a subtraction, the LHS is always the pointer.
  if (!isSubtraction && !pointer->getType()->isPointerTy()) {
    std::swap(pointer, index);
    std::swap(pointerOperand, indexOperand);
  }

  bool isSigned = indexOperand->getType()->isSignedIntegerOrEnumerationType();

  unsigned width = cast<llvm::IntegerType>(index->getType())->getBitWidth();
  auto &DL = CGF.CGM.getDataLayout();
  auto PtrTy = cast<llvm::PointerType>(pointer->getType());

  // Some versions of glibc and gcc use idioms (particularly in their malloc
  // routines) that add a pointer-sized integer (known to be a pointer value)
  // to a null pointer in order to cast the value back to an integer or as
  // part of a pointer alignment algorithm.  This is undefined behavior, but
  // we'd like to be able to compile programs that use it.
  //
  // Normally, we'd generate a GEP with a null-pointer base here in response
  // to that code, but it's also UB to dereference a pointer created that
  // way.  Instead (as an acknowledged hack to tolerate the idiom) we will
  // generate a direct cast of the integer value to a pointer.
  //
  // The idiom (p = nullptr + N) is not met if any of the following are true:
  //
  //   The operation is subtraction.
  //   The index is not pointer-sized.
  //   The pointer type is not byte-sized.
  //
  if (BinaryOperator::isNullPointerArithmeticExtension(CGF.getContext(),
                                                       op.Opcode,
                                                       expr->getLHS(), 
                                                       expr->getRHS()))
    return CGF.Builder.CreateIntToPtr(index, pointer->getType());

  if (width != DL.getTypeSizeInBits(PtrTy)) {
    // Zero-extend or sign-extend the pointer value according to
    // whether the index is signed or not.
    index = CGF.Builder.CreateIntCast(index, DL.getIntPtrType(PtrTy), isSigned,
                                      "idx.ext");
  }

  // If this is subtraction, negate the index.
  if (isSubtraction)
    index = CGF.Builder.CreateNeg(index, "idx.neg");

  if (CGF.SanOpts.has(SanitizerKind::ArrayBounds))
    CGF.EmitBoundsCheck(op.E, pointerOperand, index, indexOperand->getType(),
                        /*Accessed*/ false);

  const PointerType *pointerType
    = pointerOperand->getType()->getAs<PointerType>();
  if (!pointerType) {
    QualType objectType = pointerOperand->getType()
                                        ->castAs<ObjCObjectPointerType>()
                                        ->getPointeeType();
    llvm::Value *objectSize
      = CGF.CGM.getSize(CGF.getContext().getTypeSizeInChars(objectType));

    index = CGF.Builder.CreateMul(index, objectSize);

    Value *result = CGF.Builder.CreateBitCast(pointer, CGF.VoidPtrTy);
    result = CGF.Builder.CreateGEP(result, index, "add.ptr");
    return CGF.Builder.CreateBitCast(result, pointer->getType());
  }

  QualType elementType = pointerType->getPointeeType();
  if (const VariableArrayType *vla
        = CGF.getContext().getAsVariableArrayType(elementType)) {
    // The element count here is the total number of non-VLA elements.
    llvm::Value *numElements = CGF.getVLASize(vla).NumElts;

    // Effectively, the multiply by the VLA size is part of the GEP.
    // GEP indexes are signed, and scaling an index isn't permitted to
    // signed-overflow, so we use the same semantics for our explicit
    // multiply.  We suppress this if overflow is not undefined behavior.
    if (CGF.getLangOpts().isSignedOverflowDefined()) {
      index = CGF.Builder.CreateMul(index, numElements, "vla.index");
      pointer = CGF.Builder.CreateGEP(pointer, index, "add.ptr");
    } else {
      index = CGF.Builder.CreateNSWMul(index, numElements, "vla.index");
      pointer =
          CGF.EmitCheckedInBoundsGEP(pointer, index, isSigned, isSubtraction,
                                     op.E->getExprLoc(), "add.ptr");
    }
    return pointer;
  }

  // Explicitly handle GNU void* and function pointer arithmetic extensions. The
  // GNU void* casts amount to no-ops since our void* type is i8*, but this is
  // future proof.
  if (elementType->isVoidType() || elementType->isFunctionType()) {
    Value *result = CGF.Builder.CreateBitCast(pointer, CGF.VoidPtrTy);
    result = CGF.Builder.CreateGEP(result, index, "add.ptr");
    return CGF.Builder.CreateBitCast(result, pointer->getType());
  }

  if (CGF.getLangOpts().isSignedOverflowDefined())
    return CGF.Builder.CreateGEP(pointer, index, "add.ptr");

  return CGF.EmitCheckedInBoundsGEP(pointer, index, isSigned, isSubtraction,
                                    op.E->getExprLoc(), "add.ptr");
}

// Construct an fmuladd intrinsic to represent a fused mul-add of MulOp and
// Addend. Use negMul and negAdd to negate the first operand of the Mul or
// the add operand respectively. This allows fmuladd to represent a*b-c, or
// c-a*b. Patterns in LLVM should catch the negated forms and translate them to
// efficient operations.
static Value* buildFMulAdd(llvm::BinaryOperator *MulOp, Value *Addend,
                           const CodeGenFunction &CGF, CGBuilderTy &Builder,
                           bool negMul, bool negAdd) {
  assert(!(negMul && negAdd) && "Only one of negMul and negAdd should be set.");

  Value *MulOp0 = MulOp->getOperand(0);
  Value *MulOp1 = MulOp->getOperand(1);
  if (negMul) {
    MulOp0 =
      Builder.CreateFSub(
        llvm::ConstantFP::getZeroValueForNegation(MulOp0->getType()), MulOp0,
        "neg");
  } else if (negAdd) {
    Addend =
      Builder.CreateFSub(
        llvm::ConstantFP::getZeroValueForNegation(Addend->getType()), Addend,
        "neg");
  }

  Value *FMulAdd = Builder.CreateCall(
      CGF.CGM.getIntrinsic(llvm::Intrinsic::fmuladd, Addend->getType()),
      {MulOp0, MulOp1, Addend});
   MulOp->eraseFromParent();

   return FMulAdd;
}

// Check whether it would be legal to emit an fmuladd intrinsic call to
// represent op and if so, build the fmuladd.
//
// Checks that (a) the operation is fusable, and (b) -ffp-contract=on.
// Does NOT check the type of the operation - it's assumed that this function
// will be called from contexts where it's known that the type is contractable.
static Value* tryEmitFMulAdd(const BinOpInfo &op,
                         const CodeGenFunction &CGF, CGBuilderTy &Builder,
                         bool isSub=false) {

  assert((op.Opcode == BO_Add || op.Opcode == BO_AddAssign ||
          op.Opcode == BO_Sub || op.Opcode == BO_SubAssign) &&
         "Only fadd/fsub can be the root of an fmuladd.");

  // Check whether this op is marked as fusable.
  if (!op.FPFeatures.allowFPContractWithinStatement())
    return nullptr;

  // We have a potentially fusable op. Look for a mul on one of the operands.
  // Also, make sure that the mul result isn't used directly. In that case,
  // there's no point creating a muladd operation.
  if (auto *LHSBinOp = dyn_cast<llvm::BinaryOperator>(op.LHS)) {
    if (LHSBinOp->getOpcode() == llvm::Instruction::FMul &&
        LHSBinOp->use_empty())
      return buildFMulAdd(LHSBinOp, op.RHS, CGF, Builder, false, isSub);
  }
  if (auto *RHSBinOp = dyn_cast<llvm::BinaryOperator>(op.RHS)) {
    if (RHSBinOp->getOpcode() == llvm::Instruction::FMul &&
        RHSBinOp->use_empty())
      return buildFMulAdd(RHSBinOp, op.LHS, CGF, Builder, isSub, false);
  }

  return nullptr;
}

Value *ScalarExprEmitter::EmitAdd(const BinOpInfo &op) {
  if (op.LHS->getType()->isPointerTy() ||
      op.RHS->getType()->isPointerTy())
    return emitPointerArithmetic(CGF, op, CodeGenFunction::NotSubtraction);

  if (op.Ty->isSignedIntegerOrEnumerationType()) {
    switch (CGF.getLangOpts().getSignedOverflowBehavior()) {
    case LangOptions::SOB_Defined:
      return Builder.CreateAdd(op.LHS, op.RHS, "add");
    case LangOptions::SOB_Undefined:
      if (!CGF.SanOpts.has(SanitizerKind::SignedIntegerOverflow))
        return Builder.CreateNSWAdd(op.LHS, op.RHS, "add");
      // Fall through.
    case LangOptions::SOB_Trapping:
      if (CanElideOverflowCheck(CGF.getContext(), op))
        return Builder.CreateNSWAdd(op.LHS, op.RHS, "add");
      return EmitOverflowCheckedBinOp(op);
    }
  }

  if (op.Ty->isUnsignedIntegerType() &&
      CGF.SanOpts.has(SanitizerKind::UnsignedIntegerOverflow) &&
      !CanElideOverflowCheck(CGF.getContext(), op))
    return EmitOverflowCheckedBinOp(op);

  if (op.LHS->getType()->isFPOrFPVectorTy()) {
    // Try to form an fmuladd.
    if (Value *FMulAdd = tryEmitFMulAdd(op, CGF, Builder))
      return FMulAdd;

    Value *V = Builder.CreateFAdd(op.LHS, op.RHS, "add");
    return propagateFMFlags(V, op);
  }

  return Builder.CreateAdd(op.LHS, op.RHS, "add");
}

Value *ScalarExprEmitter::EmitSub(const BinOpInfo &op) {
  // The LHS is always a pointer if either side is.
  if (!op.LHS->getType()->isPointerTy()) {
    if (op.Ty->isSignedIntegerOrEnumerationType()) {
      switch (CGF.getLangOpts().getSignedOverflowBehavior()) {
      case LangOptions::SOB_Defined:
        return Builder.CreateSub(op.LHS, op.RHS, "sub");
      case LangOptions::SOB_Undefined:
        if (!CGF.SanOpts.has(SanitizerKind::SignedIntegerOverflow))
          return Builder.CreateNSWSub(op.LHS, op.RHS, "sub");
        // Fall through.
      case LangOptions::SOB_Trapping:
        if (CanElideOverflowCheck(CGF.getContext(), op))
          return Builder.CreateNSWSub(op.LHS, op.RHS, "sub");
        return EmitOverflowCheckedBinOp(op);
      }
    }

    if (op.Ty->isUnsignedIntegerType() &&
        CGF.SanOpts.has(SanitizerKind::UnsignedIntegerOverflow) &&
        !CanElideOverflowCheck(CGF.getContext(), op))
      return EmitOverflowCheckedBinOp(op);

    if (op.LHS->getType()->isFPOrFPVectorTy()) {
      // Try to form an fmuladd.
      if (Value *FMulAdd = tryEmitFMulAdd(op, CGF, Builder, true))
        return FMulAdd;
      Value *V = Builder.CreateFSub(op.LHS, op.RHS, "sub");
      return propagateFMFlags(V, op);
    }

    return Builder.CreateSub(op.LHS, op.RHS, "sub");
  }

  // If the RHS is not a pointer, then we have normal pointer
  // arithmetic.
  if (!op.RHS->getType()->isPointerTy())
    return emitPointerArithmetic(CGF, op, CodeGenFunction::IsSubtraction);

  // Otherwise, this is a pointer subtraction.

  // Do the raw subtraction part.
  llvm::Value *LHS
    = Builder.CreatePtrToInt(op.LHS, CGF.PtrDiffTy, "sub.ptr.lhs.cast");
  llvm::Value *RHS
    = Builder.CreatePtrToInt(op.RHS, CGF.PtrDiffTy, "sub.ptr.rhs.cast");
  Value *diffInChars = Builder.CreateSub(LHS, RHS, "sub.ptr.sub");

  // Okay, figure out the element size.
  const BinaryOperator *expr = cast<BinaryOperator>(op.E);
  QualType elementType = expr->getLHS()->getType()->getPointeeType();

  llvm::Value *divisor = nullptr;

  // For a variable-length array, this is going to be non-constant.
  if (const VariableArrayType *vla
        = CGF.getContext().getAsVariableArrayType(elementType)) {
    auto VlaSize = CGF.getVLASize(vla);
    elementType = VlaSize.Type;
    divisor = VlaSize.NumElts;

    // Scale the number of non-VLA elements by the non-VLA element size.
    CharUnits eltSize = CGF.getContext().getTypeSizeInChars(elementType);
    if (!eltSize.isOne())
      divisor = CGF.Builder.CreateNUWMul(CGF.CGM.getSize(eltSize), divisor);

  // For everything elese, we can just compute it, safe in the
  // assumption that Sema won't let anything through that we can't
  // safely compute the size of.
  } else {
    CharUnits elementSize;
    // Handle GCC extension for pointer arithmetic on void* and
    // function pointer types.
    if (elementType->isVoidType() || elementType->isFunctionType())
      elementSize = CharUnits::One();
    else
      elementSize = CGF.getContext().getTypeSizeInChars(elementType);

    // Don't even emit the divide for element size of 1.
    if (elementSize.isOne())
      return diffInChars;

    divisor = CGF.CGM.getSize(elementSize);
  }

  // Otherwise, do a full sdiv. This uses the "exact" form of sdiv, since
  // pointer difference in C is only defined in the case where both operands
  // are pointing to elements of an array.
  return Builder.CreateExactSDiv(diffInChars, divisor, "sub.ptr.div");
}

Value *ScalarExprEmitter::GetWidthMinusOneValue(Value* LHS,Value* RHS) {
  llvm::IntegerType *Ty;
  if (llvm::VectorType *VT = dyn_cast<llvm::VectorType>(LHS->getType()))
    Ty = cast<llvm::IntegerType>(VT->getElementType());
  else
    Ty = cast<llvm::IntegerType>(LHS->getType());
  return llvm::ConstantInt::get(RHS->getType(), Ty->getBitWidth() - 1);
}

#if INTEL_CUSTOMIZATION
Value *ScalarExprEmitter::ConstrainShiftValue(QualType OpTy, Value *LHS,
                                              Value *RHS, const Twine &Name) {
  llvm::IntegerType *Ty;
  if (const auto *VT = dyn_cast<llvm::VectorType>(LHS->getType()))
    Ty = cast<llvm::IntegerType>(VT->getElementType());
  else
    Ty = cast<llvm::IntegerType>(LHS->getType());

  if (llvm::isPowerOf2_64(Ty->getBitWidth()))
    return Builder.CreateAnd(RHS, GetWidthMinusOneValue(LHS, RHS), Name);

  return Builder.CreateURem(
      RHS, llvm::ConstantInt::get(RHS->getType(), Ty->getBitWidth()), Name);
}
#endif // INTEL_CUSTOMIZATION

Value *ScalarExprEmitter::EmitShl(const BinOpInfo &Ops) {
  // LLVM requires the LHS and RHS to be the same type: promote or truncate the
  // RHS to the same size as the LHS.
  Value *RHS = Ops.RHS;
  if (Ops.LHS->getType() != RHS->getType())
    RHS = Builder.CreateIntCast(RHS, Ops.LHS->getType(), false, "sh_prom");
#if INTEL_CUSTOMIZATION
  // Fix for CQ375045: xmain's bitwise shift show results that differ from
  // results of icc/gcc
  if (CGF.getLangOpts().IntelCompat)
    RHS = ConstrainShiftValue(Ops.Ty, Ops.LHS, RHS, "shl.mask");
#endif // INTEL_CUSTOMIZATION

  bool SanitizeBase = CGF.SanOpts.has(SanitizerKind::ShiftBase) &&
                      Ops.Ty->hasSignedIntegerRepresentation() &&
                      !CGF.getLangOpts().isSignedOverflowDefined();
  bool SanitizeExponent = CGF.SanOpts.has(SanitizerKind::ShiftExponent);
  // OpenCL 6.3j: shift values are effectively % word size of LHS.
  if (CGF.getLangOpts().OpenCL)
#if INTEL_CUSTOMIZATION
    // FIXME: Fix the sanitizer code in the else-if below to use similar logic.
    RHS = ConstrainShiftValue(Ops.Ty, Ops.LHS, RHS, "shl.mask");
#endif // INTEL_CUSTOMIZATION
  else if ((SanitizeBase || SanitizeExponent) &&
           isa<llvm::IntegerType>(Ops.LHS->getType())) {
    CodeGenFunction::SanitizerScope SanScope(&CGF);
    SmallVector<std::pair<Value *, SanitizerMask>, 2> Checks;
    llvm::Value *WidthMinusOne = GetWidthMinusOneValue(Ops.LHS, Ops.RHS);
    llvm::Value *ValidExponent = Builder.CreateICmpULE(Ops.RHS, WidthMinusOne);

    if (SanitizeExponent) {
      Checks.push_back(
          std::make_pair(ValidExponent, SanitizerKind::ShiftExponent));
    }

    if (SanitizeBase) {
      // Check whether we are shifting any non-zero bits off the top of the
      // integer. We only emit this check if exponent is valid - otherwise
      // instructions below will have undefined behavior themselves.
      llvm::BasicBlock *Orig = Builder.GetInsertBlock();
      llvm::BasicBlock *Cont = CGF.createBasicBlock("cont");
      llvm::BasicBlock *CheckShiftBase = CGF.createBasicBlock("check");
      Builder.CreateCondBr(ValidExponent, CheckShiftBase, Cont);
      llvm::Value *PromotedWidthMinusOne =
          (RHS == Ops.RHS) ? WidthMinusOne
                           : GetWidthMinusOneValue(Ops.LHS, RHS);
      CGF.EmitBlock(CheckShiftBase);
      llvm::Value *BitsShiftedOff = Builder.CreateLShr(
          Ops.LHS, Builder.CreateSub(PromotedWidthMinusOne, RHS, "shl.zeros",
                                     /*NUW*/ true, /*NSW*/ true),
          "shl.check");
      if (CGF.getLangOpts().CPlusPlus) {
        // In C99, we are not permitted to shift a 1 bit into the sign bit.
        // Under C++11's rules, shifting a 1 bit into the sign bit is
        // OK, but shifting a 1 bit out of it is not. (C89 and C++03 don't
        // define signed left shifts, so we use the C99 and C++11 rules there).
        llvm::Value *One = llvm::ConstantInt::get(BitsShiftedOff->getType(), 1);
        BitsShiftedOff = Builder.CreateLShr(BitsShiftedOff, One);
      }
      llvm::Value *Zero = llvm::ConstantInt::get(BitsShiftedOff->getType(), 0);
      llvm::Value *ValidBase = Builder.CreateICmpEQ(BitsShiftedOff, Zero);
      CGF.EmitBlock(Cont);
      llvm::PHINode *BaseCheck = Builder.CreatePHI(ValidBase->getType(), 2);
      BaseCheck->addIncoming(Builder.getTrue(), Orig);
      BaseCheck->addIncoming(ValidBase, CheckShiftBase);
      Checks.push_back(std::make_pair(BaseCheck, SanitizerKind::ShiftBase));
    }

    assert(!Checks.empty());
    EmitBinOpCheck(Checks, Ops);
  }

  return Builder.CreateShl(Ops.LHS, RHS, "shl");
}

Value *ScalarExprEmitter::EmitShr(const BinOpInfo &Ops) {
  // LLVM requires the LHS and RHS to be the same type: promote or truncate the
  // RHS to the same size as the LHS.
  Value *RHS = Ops.RHS;
  if (Ops.LHS->getType() != RHS->getType())
    RHS = Builder.CreateIntCast(RHS, Ops.LHS->getType(), false, "sh_prom");
#if INTEL_CUSTOMIZATION
  // Fix for CQ375045: xmain's bitwise shift show results that differ from
  // results of icc/gcc
  if (CGF.getLangOpts().IntelCompat)
    RHS = ConstrainShiftValue(Ops.Ty, Ops.LHS, RHS, "shl.mask");
#endif // INTEL_CUSTOMIZATION

  // OpenCL 6.3j: shift values are effectively % word size of LHS.
  if (CGF.getLangOpts().OpenCL)
#if INTEL_CUSTOMIZATION
    // FIXME: Fix the sanitizer code in the else-if below to use similar logic.
    RHS = ConstrainShiftValue(Ops.Ty, Ops.LHS, RHS, "shr.mask");
#endif // INTEL_CUSTOMIZATION
  else if (CGF.SanOpts.has(SanitizerKind::ShiftExponent) &&
           isa<llvm::IntegerType>(Ops.LHS->getType())) {
    CodeGenFunction::SanitizerScope SanScope(&CGF);
    llvm::Value *Valid =
        Builder.CreateICmpULE(RHS, GetWidthMinusOneValue(Ops.LHS, RHS));
    EmitBinOpCheck(std::make_pair(Valid, SanitizerKind::ShiftExponent), Ops);
  }

  if (Ops.Ty->hasUnsignedIntegerRepresentation())
    return Builder.CreateLShr(Ops.LHS, RHS, "shr");
  return Builder.CreateAShr(Ops.LHS, RHS, "shr");
}

enum IntrinsicType { VCMPEQ, VCMPGT };
// return corresponding comparison intrinsic for given vector type
static llvm::Intrinsic::ID GetIntrinsic(IntrinsicType IT,
                                        BuiltinType::Kind ElemKind) {
  switch (ElemKind) {
  default: llvm_unreachable("unexpected element type");
  case BuiltinType::Char_U:
  case BuiltinType::UChar:
    return (IT == VCMPEQ) ? llvm::Intrinsic::ppc_altivec_vcmpequb_p :
                            llvm::Intrinsic::ppc_altivec_vcmpgtub_p;
  case BuiltinType::Char_S:
  case BuiltinType::SChar:
    return (IT == VCMPEQ) ? llvm::Intrinsic::ppc_altivec_vcmpequb_p :
                            llvm::Intrinsic::ppc_altivec_vcmpgtsb_p;
  case BuiltinType::UShort:
    return (IT == VCMPEQ) ? llvm::Intrinsic::ppc_altivec_vcmpequh_p :
                            llvm::Intrinsic::ppc_altivec_vcmpgtuh_p;
  case BuiltinType::Short:
    return (IT == VCMPEQ) ? llvm::Intrinsic::ppc_altivec_vcmpequh_p :
                            llvm::Intrinsic::ppc_altivec_vcmpgtsh_p;
  case BuiltinType::UInt:
    return (IT == VCMPEQ) ? llvm::Intrinsic::ppc_altivec_vcmpequw_p :
                            llvm::Intrinsic::ppc_altivec_vcmpgtuw_p;
  case BuiltinType::Int:
    return (IT == VCMPEQ) ? llvm::Intrinsic::ppc_altivec_vcmpequw_p :
                            llvm::Intrinsic::ppc_altivec_vcmpgtsw_p;
  case BuiltinType::ULong:
  case BuiltinType::ULongLong:
    return (IT == VCMPEQ) ? llvm::Intrinsic::ppc_altivec_vcmpequd_p :
                            llvm::Intrinsic::ppc_altivec_vcmpgtud_p;
  case BuiltinType::Long:
  case BuiltinType::LongLong:
    return (IT == VCMPEQ) ? llvm::Intrinsic::ppc_altivec_vcmpequd_p :
                            llvm::Intrinsic::ppc_altivec_vcmpgtsd_p;
  case BuiltinType::Float:
    return (IT == VCMPEQ) ? llvm::Intrinsic::ppc_altivec_vcmpeqfp_p :
                            llvm::Intrinsic::ppc_altivec_vcmpgtfp_p;
  case BuiltinType::Double:
    return (IT == VCMPEQ) ? llvm::Intrinsic::ppc_vsx_xvcmpeqdp_p :
                            llvm::Intrinsic::ppc_vsx_xvcmpgtdp_p;
  }
}

Value *ScalarExprEmitter::EmitCompare(const BinaryOperator *E,
                                      llvm::CmpInst::Predicate UICmpOpc,
                                      llvm::CmpInst::Predicate SICmpOpc,
                                      llvm::CmpInst::Predicate FCmpOpc) {
  TestAndClearIgnoreResultAssign();
  Value *Result;
  QualType LHSTy = E->getLHS()->getType();
  QualType RHSTy = E->getRHS()->getType();
  if (const MemberPointerType *MPT = LHSTy->getAs<MemberPointerType>()) {
    assert(E->getOpcode() == BO_EQ ||
           E->getOpcode() == BO_NE);
    Value *LHS = CGF.EmitScalarExpr(E->getLHS());
    Value *RHS = CGF.EmitScalarExpr(E->getRHS());
    Result = CGF.CGM.getCXXABI().EmitMemberPointerComparison(
                   CGF, LHS, RHS, MPT, E->getOpcode() == BO_NE);
  } else if (!LHSTy->isAnyComplexType() && !RHSTy->isAnyComplexType()) {
    Value *LHS = Visit(E->getLHS());
    Value *RHS = Visit(E->getRHS());

    // If AltiVec, the comparison results in a numeric type, so we use
    // intrinsics comparing vectors and giving 0 or 1 as a result
    if (LHSTy->isVectorType() && !E->getType()->isVectorType()) {
      // constants for mapping CR6 register bits to predicate result
      enum { CR6_EQ=0, CR6_EQ_REV, CR6_LT, CR6_LT_REV } CR6;

      llvm::Intrinsic::ID ID = llvm::Intrinsic::not_intrinsic;

      // in several cases vector arguments order will be reversed
      Value *FirstVecArg = LHS,
            *SecondVecArg = RHS;

      QualType ElTy = LHSTy->getAs<VectorType>()->getElementType();
      const BuiltinType *BTy = ElTy->getAs<BuiltinType>();
      BuiltinType::Kind ElementKind = BTy->getKind();

      switch(E->getOpcode()) {
      default: llvm_unreachable("is not a comparison operation");
      case BO_EQ:
        CR6 = CR6_LT;
        ID = GetIntrinsic(VCMPEQ, ElementKind);
        break;
      case BO_NE:
        CR6 = CR6_EQ;
        ID = GetIntrinsic(VCMPEQ, ElementKind);
        break;
      case BO_LT:
        CR6 = CR6_LT;
        ID = GetIntrinsic(VCMPGT, ElementKind);
        std::swap(FirstVecArg, SecondVecArg);
        break;
      case BO_GT:
        CR6 = CR6_LT;
        ID = GetIntrinsic(VCMPGT, ElementKind);
        break;
      case BO_LE:
        if (ElementKind == BuiltinType::Float) {
          CR6 = CR6_LT;
          ID = llvm::Intrinsic::ppc_altivec_vcmpgefp_p;
          std::swap(FirstVecArg, SecondVecArg);
        }
        else {
          CR6 = CR6_EQ;
          ID = GetIntrinsic(VCMPGT, ElementKind);
        }
        break;
      case BO_GE:
        if (ElementKind == BuiltinType::Float) {
          CR6 = CR6_LT;
          ID = llvm::Intrinsic::ppc_altivec_vcmpgefp_p;
        }
        else {
          CR6 = CR6_EQ;
          ID = GetIntrinsic(VCMPGT, ElementKind);
          std::swap(FirstVecArg, SecondVecArg);
        }
        break;
      }

      Value *CR6Param = Builder.getInt32(CR6);
      llvm::Function *F = CGF.CGM.getIntrinsic(ID);
      Result = Builder.CreateCall(F, {CR6Param, FirstVecArg, SecondVecArg});

      // The result type of intrinsic may not be same as E->getType().
      // If E->getType() is not BoolTy, EmitScalarConversion will do the
      // conversion work. If E->getType() is BoolTy, EmitScalarConversion will
      // do nothing, if ResultTy is not i1 at the same time, it will cause
      // crash later.
      llvm::IntegerType *ResultTy = cast<llvm::IntegerType>(Result->getType());
      if (ResultTy->getBitWidth() > 1 &&
          E->getType() == CGF.getContext().BoolTy)
        Result = Builder.CreateTrunc(Result, Builder.getInt1Ty());
      return EmitScalarConversion(Result, CGF.getContext().BoolTy, E->getType(),
                                  E->getExprLoc());
    }

    if (LHS->getType()->isFPOrFPVectorTy()) {
      Result = Builder.CreateFCmp(FCmpOpc, LHS, RHS, "cmp");
    } else if (LHSTy->hasSignedIntegerRepresentation()) {
      Result = Builder.CreateICmp(SICmpOpc, LHS, RHS, "cmp");
    } else {
      // Unsigned integers and pointers.
      Result = Builder.CreateICmp(UICmpOpc, LHS, RHS, "cmp");
    }

    // If this is a vector comparison, sign extend the result to the appropriate
    // vector integer type and return it (don't convert to bool).
    if (LHSTy->isVectorType())
      return Builder.CreateSExt(Result, ConvertType(E->getType()), "sext");

  } else {
    // Complex Comparison: can only be an equality comparison.
    CodeGenFunction::ComplexPairTy LHS, RHS;
    QualType CETy;
    if (auto *CTy = LHSTy->getAs<ComplexType>()) {
      LHS = CGF.EmitComplexExpr(E->getLHS());
      CETy = CTy->getElementType();
    } else {
      LHS.first = Visit(E->getLHS());
      LHS.second = llvm::Constant::getNullValue(LHS.first->getType());
      CETy = LHSTy;
    }
    if (auto *CTy = RHSTy->getAs<ComplexType>()) {
      RHS = CGF.EmitComplexExpr(E->getRHS());
      assert(CGF.getContext().hasSameUnqualifiedType(CETy,
                                                     CTy->getElementType()) &&
             "The element types must always match.");
      (void)CTy;
    } else {
      RHS.first = Visit(E->getRHS());
      RHS.second = llvm::Constant::getNullValue(RHS.first->getType());
      assert(CGF.getContext().hasSameUnqualifiedType(CETy, RHSTy) &&
             "The element types must always match.");
    }

    Value *ResultR, *ResultI;
    if (CETy->isRealFloatingType()) {
      ResultR = Builder.CreateFCmp(FCmpOpc, LHS.first, RHS.first, "cmp.r");
      ResultI = Builder.CreateFCmp(FCmpOpc, LHS.second, RHS.second, "cmp.i");
    } else {
      // Complex comparisons can only be equality comparisons.  As such, signed
      // and unsigned opcodes are the same.
      ResultR = Builder.CreateICmp(UICmpOpc, LHS.first, RHS.first, "cmp.r");
      ResultI = Builder.CreateICmp(UICmpOpc, LHS.second, RHS.second, "cmp.i");
    }

    if (E->getOpcode() == BO_EQ) {
      Result = Builder.CreateAnd(ResultR, ResultI, "and.ri");
    } else {
      assert(E->getOpcode() == BO_NE &&
             "Complex comparison other than == or != ?");
      Result = Builder.CreateOr(ResultR, ResultI, "or.ri");
    }
  }

  return EmitScalarConversion(Result, CGF.getContext().BoolTy, E->getType(),
                              E->getExprLoc());
}

Value *ScalarExprEmitter::VisitBinAssign(const BinaryOperator *E) {
  bool Ignore = TestAndClearIgnoreResultAssign();

  Value *RHS;
  LValue LHS;

  switch (E->getLHS()->getType().getObjCLifetime()) {
  case Qualifiers::OCL_Strong:
    std::tie(LHS, RHS) = CGF.EmitARCStoreStrong(E, Ignore);
    break;

  case Qualifiers::OCL_Autoreleasing:
    std::tie(LHS, RHS) = CGF.EmitARCStoreAutoreleasing(E);
    break;

  case Qualifiers::OCL_ExplicitNone:
    std::tie(LHS, RHS) = CGF.EmitARCStoreUnsafeUnretained(E, Ignore);
    break;

  case Qualifiers::OCL_Weak:
    RHS = Visit(E->getRHS());
    LHS = EmitCheckedLValue(E->getLHS(), CodeGenFunction::TCK_Store);
    RHS = CGF.EmitARCStoreWeak(LHS.getAddress(), RHS, Ignore);
    break;

  case Qualifiers::OCL_None:
    // __block variables need to have the rhs evaluated first, plus
    // this should improve codegen just a little.
    RHS = Visit(E->getRHS());
    LHS = EmitCheckedLValue(E->getLHS(), CodeGenFunction::TCK_Store);

    // Store the value into the LHS.  Bit-fields are handled specially
    // because the result is altered by the store, i.e., [C99 6.5.16p1]
    // 'An assignment expression has the value of the left operand after
    // the assignment...'.
    if (LHS.isBitField()) {
      CGF.EmitStoreThroughBitfieldLValue(RValue::get(RHS), LHS, &RHS);
    } else {
      CGF.EmitNullabilityCheck(LHS, RHS, E->getExprLoc());
      CGF.EmitStoreThroughLValue(RValue::get(RHS), LHS);
    }
  }

  // If the result is clearly ignored, return now.
  if (Ignore)
    return nullptr;

  // The result of an assignment in C is the assigned r-value.
  if (!CGF.getLangOpts().CPlusPlus)
    return RHS;

  // If the lvalue is non-volatile, return the computed value of the assignment.
  if (!LHS.isVolatileQualified())
    return RHS;

  // Otherwise, reload the value.
  return EmitLoadOfLValue(LHS, E->getExprLoc());
}

Value *ScalarExprEmitter::VisitBinLAnd(const BinaryOperator *E) {
  // Perform vector logical and on comparisons with zero vectors.
  if (E->getType()->isVectorType()) {
    CGF.incrementProfileCounter(E);

    Value *LHS = Visit(E->getLHS());
    Value *RHS = Visit(E->getRHS());
    Value *Zero = llvm::ConstantAggregateZero::get(LHS->getType());
    if (LHS->getType()->isFPOrFPVectorTy()) {
      LHS = Builder.CreateFCmp(llvm::CmpInst::FCMP_UNE, LHS, Zero, "cmp");
      RHS = Builder.CreateFCmp(llvm::CmpInst::FCMP_UNE, RHS, Zero, "cmp");
    } else {
      LHS = Builder.CreateICmp(llvm::CmpInst::ICMP_NE, LHS, Zero, "cmp");
      RHS = Builder.CreateICmp(llvm::CmpInst::ICMP_NE, RHS, Zero, "cmp");
    }
    Value *And = Builder.CreateAnd(LHS, RHS);
    return Builder.CreateSExt(And, ConvertType(E->getType()), "sext");
  }

  llvm::Type *ResTy = ConvertType(E->getType());

  // If we have 0 && RHS, see if we can elide RHS, if so, just return 0.
  // If we have 1 && X, just emit X without inserting the control flow.
  bool LHSCondVal;
  if (CGF.ConstantFoldsToSimpleInteger(E->getLHS(), LHSCondVal)) {
    if (LHSCondVal) { // If we have 1 && X, just emit X.
      CGF.incrementProfileCounter(E);

      Value *RHSCond = CGF.EvaluateExprAsBool(E->getRHS());
      // ZExt result to int or bool.
      return Builder.CreateZExtOrBitCast(RHSCond, ResTy, "land.ext");
    }

    // 0 && RHS: If it is safe, just elide the RHS, and return 0/false.
    if (!CGF.ContainsLabel(E->getRHS()))
      return llvm::Constant::getNullValue(ResTy);
  }

  llvm::BasicBlock *ContBlock = CGF.createBasicBlock("land.end");
  llvm::BasicBlock *RHSBlock  = CGF.createBasicBlock("land.rhs");

  CodeGenFunction::ConditionalEvaluation eval(CGF);

  // Branch on the LHS first.  If it is false, go to the failure (cont) block.
  CGF.EmitBranchOnBoolExpr(E->getLHS(), RHSBlock, ContBlock,
                           CGF.getProfileCount(E->getRHS()));

  // Any edges into the ContBlock are now from an (indeterminate number of)
  // edges from this first condition.  All of these values will be false.  Start
  // setting up the PHI node in the Cont Block for this.
  llvm::PHINode *PN = llvm::PHINode::Create(llvm::Type::getInt1Ty(VMContext), 2,
                                            "", ContBlock);
  for (llvm::pred_iterator PI = pred_begin(ContBlock), PE = pred_end(ContBlock);
       PI != PE; ++PI)
    PN->addIncoming(llvm::ConstantInt::getFalse(VMContext), *PI);

  eval.begin(CGF);
  CGF.EmitBlock(RHSBlock);
  CGF.incrementProfileCounter(E);
  Value *RHSCond = CGF.EvaluateExprAsBool(E->getRHS());
  eval.end(CGF);

  // Reaquire the RHS block, as there may be subblocks inserted.
  RHSBlock = Builder.GetInsertBlock();

  // Emit an unconditional branch from this block to ContBlock.
  {
    // There is no need to emit line number for unconditional branch.
    auto NL = ApplyDebugLocation::CreateEmpty(CGF);
    CGF.EmitBlock(ContBlock);
  }
  // Insert an entry into the phi node for the edge with the value of RHSCond.
  PN->addIncoming(RHSCond, RHSBlock);

  // ZExt result to int.
  return Builder.CreateZExtOrBitCast(PN, ResTy, "land.ext");
}

Value *ScalarExprEmitter::VisitBinLOr(const BinaryOperator *E) {
  // Perform vector logical or on comparisons with zero vectors.
  if (E->getType()->isVectorType()) {
    CGF.incrementProfileCounter(E);

    Value *LHS = Visit(E->getLHS());
    Value *RHS = Visit(E->getRHS());
    Value *Zero = llvm::ConstantAggregateZero::get(LHS->getType());
    if (LHS->getType()->isFPOrFPVectorTy()) {
      LHS = Builder.CreateFCmp(llvm::CmpInst::FCMP_UNE, LHS, Zero, "cmp");
      RHS = Builder.CreateFCmp(llvm::CmpInst::FCMP_UNE, RHS, Zero, "cmp");
    } else {
      LHS = Builder.CreateICmp(llvm::CmpInst::ICMP_NE, LHS, Zero, "cmp");
      RHS = Builder.CreateICmp(llvm::CmpInst::ICMP_NE, RHS, Zero, "cmp");
    }
    Value *Or = Builder.CreateOr(LHS, RHS);
    return Builder.CreateSExt(Or, ConvertType(E->getType()), "sext");
  }

  llvm::Type *ResTy = ConvertType(E->getType());

  // If we have 1 || RHS, see if we can elide RHS, if so, just return 1.
  // If we have 0 || X, just emit X without inserting the control flow.
  bool LHSCondVal;
  if (CGF.ConstantFoldsToSimpleInteger(E->getLHS(), LHSCondVal)) {
    if (!LHSCondVal) { // If we have 0 || X, just emit X.
      CGF.incrementProfileCounter(E);

      Value *RHSCond = CGF.EvaluateExprAsBool(E->getRHS());
      // ZExt result to int or bool.
      return Builder.CreateZExtOrBitCast(RHSCond, ResTy, "lor.ext");
    }

    // 1 || RHS: If it is safe, just elide the RHS, and return 1/true.
    if (!CGF.ContainsLabel(E->getRHS()))
      return llvm::ConstantInt::get(ResTy, 1);
  }

  llvm::BasicBlock *ContBlock = CGF.createBasicBlock("lor.end");
  llvm::BasicBlock *RHSBlock = CGF.createBasicBlock("lor.rhs");

  CodeGenFunction::ConditionalEvaluation eval(CGF);

  // Branch on the LHS first.  If it is true, go to the success (cont) block.
  CGF.EmitBranchOnBoolExpr(E->getLHS(), ContBlock, RHSBlock,
                           CGF.getCurrentProfileCount() -
                               CGF.getProfileCount(E->getRHS()));

  // Any edges into the ContBlock are now from an (indeterminate number of)
  // edges from this first condition.  All of these values will be true.  Start
  // setting up the PHI node in the Cont Block for this.
  llvm::PHINode *PN = llvm::PHINode::Create(llvm::Type::getInt1Ty(VMContext), 2,
                                            "", ContBlock);
  for (llvm::pred_iterator PI = pred_begin(ContBlock), PE = pred_end(ContBlock);
       PI != PE; ++PI)
    PN->addIncoming(llvm::ConstantInt::getTrue(VMContext), *PI);

  eval.begin(CGF);

  // Emit the RHS condition as a bool value.
  CGF.EmitBlock(RHSBlock);
  CGF.incrementProfileCounter(E);
  Value *RHSCond = CGF.EvaluateExprAsBool(E->getRHS());

  eval.end(CGF);

  // Reaquire the RHS block, as there may be subblocks inserted.
  RHSBlock = Builder.GetInsertBlock();

  // Emit an unconditional branch from this block to ContBlock.  Insert an entry
  // into the phi node for the edge with the value of RHSCond.
  CGF.EmitBlock(ContBlock);
  PN->addIncoming(RHSCond, RHSBlock);

  // ZExt result to int.
  return Builder.CreateZExtOrBitCast(PN, ResTy, "lor.ext");
}

Value *ScalarExprEmitter::VisitBinComma(const BinaryOperator *E) {
  CGF.EmitIgnoredExpr(E->getLHS());
  CGF.EnsureInsertPoint();
  return Visit(E->getRHS());
}

//===----------------------------------------------------------------------===//
//                             Other Operators
//===----------------------------------------------------------------------===//

/// isCheapEnoughToEvaluateUnconditionally - Return true if the specified
/// expression is cheap enough and side-effect-free enough to evaluate
/// unconditionally instead of conditionally.  This is used to convert control
/// flow into selects in some cases.
static bool isCheapEnoughToEvaluateUnconditionally(const Expr *E,
                                                   CodeGenFunction &CGF) {
  // Anything that is an integer or floating point constant is fine.
  return E->IgnoreParens()->isEvaluatable(CGF.getContext());

  // Even non-volatile automatic variables can't be evaluated unconditionally.
  // Referencing a thread_local may cause non-trivial initialization work to
  // occur. If we're inside a lambda and one of the variables is from the scope
  // outside the lambda, that function may have returned already. Reading its
  // locals is a bad idea. Also, these reads may introduce races there didn't
  // exist in the source-level program.
}


Value *ScalarExprEmitter::
VisitAbstractConditionalOperator(const AbstractConditionalOperator *E) {
  TestAndClearIgnoreResultAssign();

  // Bind the common expression if necessary.
  CodeGenFunction::OpaqueValueMapping binding(CGF, E);

  Expr *condExpr = E->getCond();
  Expr *lhsExpr = E->getTrueExpr();
  Expr *rhsExpr = E->getFalseExpr();

  // If the condition constant folds and can be elided, try to avoid emitting
  // the condition and the dead arm.
  bool CondExprBool;
  if (CGF.ConstantFoldsToSimpleInteger(condExpr, CondExprBool)) {
    Expr *live = lhsExpr, *dead = rhsExpr;
    if (!CondExprBool) std::swap(live, dead);

    // If the dead side doesn't have labels we need, just emit the Live part.
    if (!CGF.ContainsLabel(dead)) {
      if (CondExprBool)
        CGF.incrementProfileCounter(E);
      Value *Result = Visit(live);

      // If the live part is a throw expression, it acts like it has a void
      // type, so evaluating it returns a null Value*.  However, a conditional
      // with non-void type must return a non-null Value*.
      if (!Result && !E->getType()->isVoidType())
        Result = llvm::UndefValue::get(CGF.ConvertType(E->getType()));

      return Result;
    }
  }

  // OpenCL: If the condition is a vector, we can treat this condition like
  // the select function.
  if (CGF.getLangOpts().OpenCL
      && condExpr->getType()->isVectorType()) {
    CGF.incrementProfileCounter(E);

    llvm::Value *CondV = CGF.EmitScalarExpr(condExpr);
    llvm::Value *LHS = Visit(lhsExpr);
    llvm::Value *RHS = Visit(rhsExpr);

    llvm::Type *condType = ConvertType(condExpr->getType());
    llvm::VectorType *vecTy = cast<llvm::VectorType>(condType);

    unsigned numElem = vecTy->getNumElements();
    llvm::Type *elemType = vecTy->getElementType();

    llvm::Value *zeroVec = llvm::Constant::getNullValue(vecTy);
    llvm::Value *TestMSB = Builder.CreateICmpSLT(CondV, zeroVec);
    llvm::Value *tmp = Builder.CreateSExt(TestMSB,
                                          llvm::VectorType::get(elemType,
                                                                numElem),
                                          "sext");
    llvm::Value *tmp2 = Builder.CreateNot(tmp);

    // Cast float to int to perform ANDs if necessary.
    llvm::Value *RHSTmp = RHS;
    llvm::Value *LHSTmp = LHS;
    bool wasCast = false;
    llvm::VectorType *rhsVTy = cast<llvm::VectorType>(RHS->getType());
    if (rhsVTy->getElementType()->isFloatingPointTy()) {
      RHSTmp = Builder.CreateBitCast(RHS, tmp2->getType());
      LHSTmp = Builder.CreateBitCast(LHS, tmp->getType());
      wasCast = true;
    }

    llvm::Value *tmp3 = Builder.CreateAnd(RHSTmp, tmp2);
    llvm::Value *tmp4 = Builder.CreateAnd(LHSTmp, tmp);
    llvm::Value *tmp5 = Builder.CreateOr(tmp3, tmp4, "cond");
    if (wasCast)
      tmp5 = Builder.CreateBitCast(tmp5, RHS->getType());

    return tmp5;
  }

  // If this is a really simple expression (like x ? 4 : 5), emit this as a
  // select instead of as control flow.  We can only do this if it is cheap and
  // safe to evaluate the LHS and RHS unconditionally.
  if (isCheapEnoughToEvaluateUnconditionally(lhsExpr, CGF) &&
      isCheapEnoughToEvaluateUnconditionally(rhsExpr, CGF)) {
    llvm::Value *CondV = CGF.EvaluateExprAsBool(condExpr);
    llvm::Value *StepV = Builder.CreateZExtOrBitCast(CondV, CGF.Int64Ty);

    CGF.incrementProfileCounter(E, StepV);

    llvm::Value *LHS = Visit(lhsExpr);
    llvm::Value *RHS = Visit(rhsExpr);
    if (!LHS) {
      // If the conditional has void type, make sure we return a null Value*.
      assert(!RHS && "LHS and RHS types must match");
      return nullptr;
    }
    return Builder.CreateSelect(CondV, LHS, RHS, "cond");
  }

  llvm::BasicBlock *LHSBlock = CGF.createBasicBlock("cond.true");
  llvm::BasicBlock *RHSBlock = CGF.createBasicBlock("cond.false");
  llvm::BasicBlock *ContBlock = CGF.createBasicBlock("cond.end");

  CodeGenFunction::ConditionalEvaluation eval(CGF);
  CGF.EmitBranchOnBoolExpr(condExpr, LHSBlock, RHSBlock,
                           CGF.getProfileCount(lhsExpr));

  CGF.EmitBlock(LHSBlock);
  CGF.incrementProfileCounter(E);
  eval.begin(CGF);
  Value *LHS = Visit(lhsExpr);
  eval.end(CGF);

  LHSBlock = Builder.GetInsertBlock();
  Builder.CreateBr(ContBlock);

  CGF.EmitBlock(RHSBlock);
  eval.begin(CGF);
  Value *RHS = Visit(rhsExpr);
  eval.end(CGF);

  RHSBlock = Builder.GetInsertBlock();
  CGF.EmitBlock(ContBlock);

  // If the LHS or RHS is a throw expression, it will be legitimately null.
  if (!LHS)
    return RHS;
  if (!RHS)
    return LHS;

  // Create a PHI node for the real part.
  llvm::PHINode *PN = Builder.CreatePHI(LHS->getType(), 2, "cond");
  PN->addIncoming(LHS, LHSBlock);
  PN->addIncoming(RHS, RHSBlock);
  return PN;
}

Value *ScalarExprEmitter::VisitChooseExpr(ChooseExpr *E) {
  return Visit(E->getChosenSubExpr());
}

Value *ScalarExprEmitter::VisitVAArgExpr(VAArgExpr *VE) {
  QualType Ty = VE->getType();

  if (Ty->isVariablyModifiedType())
    CGF.EmitVariablyModifiedType(Ty);

  Address ArgValue = Address::invalid();
  Address ArgPtr = CGF.EmitVAArg(VE, ArgValue);

  llvm::Type *ArgTy = ConvertType(VE->getType());

  // If EmitVAArg fails, emit an error.
  if (!ArgPtr.isValid()) {
    CGF.ErrorUnsupported(VE, "va_arg expression");
    return llvm::UndefValue::get(ArgTy);
  }

  // FIXME Volatility.
  llvm::Value *Val = Builder.CreateLoad(ArgPtr);

  // If EmitVAArg promoted the type, we must truncate it.
  if (ArgTy != Val->getType()) {
    if (ArgTy->isPointerTy() && !Val->getType()->isPointerTy())
      Val = Builder.CreateIntToPtr(Val, ArgTy);
    else
      Val = Builder.CreateTrunc(Val, ArgTy);
  }

  return Val;
}

Value *ScalarExprEmitter::VisitBlockExpr(const BlockExpr *block) {
  return CGF.EmitBlockLiteral(block);
}

// Convert a vec3 to vec4, or vice versa.
static Value *ConvertVec3AndVec4(CGBuilderTy &Builder, CodeGenFunction &CGF,
                                 Value *Src, unsigned NumElementsDst) {
  llvm::Value *UnV = llvm::UndefValue::get(Src->getType());
  SmallVector<llvm::Constant*, 4> Args;
  Args.push_back(Builder.getInt32(0));
  Args.push_back(Builder.getInt32(1));
  Args.push_back(Builder.getInt32(2));
  if (NumElementsDst == 4)
    Args.push_back(llvm::UndefValue::get(CGF.Int32Ty));
  llvm::Constant *Mask = llvm::ConstantVector::get(Args);
  return Builder.CreateShuffleVector(Src, UnV, Mask);
}

// Create cast instructions for converting LLVM value \p Src to LLVM type \p
// DstTy. \p Src has the same size as \p DstTy. Both are single value types
// but could be scalar or vectors of different lengths, and either can be
// pointer.
// There are 4 cases:
// 1. non-pointer -> non-pointer  : needs 1 bitcast
// 2. pointer -> pointer          : needs 1 bitcast or addrspacecast
// 3. pointer -> non-pointer
//   a) pointer -> intptr_t       : needs 1 ptrtoint
//   b) pointer -> non-intptr_t   : needs 1 ptrtoint then 1 bitcast
// 4. non-pointer -> pointer
//   a) intptr_t -> pointer       : needs 1 inttoptr
//   b) non-intptr_t -> pointer   : needs 1 bitcast then 1 inttoptr
// Note: for cases 3b and 4b two casts are required since LLVM casts do not
// allow casting directly between pointer types and non-integer non-pointer
// types.
static Value *createCastsForTypeOfSameSize(CGBuilderTy &Builder,
                                           const llvm::DataLayout &DL,
                                           Value *Src, llvm::Type *DstTy,
                                           StringRef Name = "") {
  auto SrcTy = Src->getType();

  // Case 1.
  if (!SrcTy->isPointerTy() && !DstTy->isPointerTy())
    return Builder.CreateBitCast(Src, DstTy, Name);

  // Case 2.
  if (SrcTy->isPointerTy() && DstTy->isPointerTy())
    return Builder.CreatePointerBitCastOrAddrSpaceCast(Src, DstTy, Name);

  // Case 3.
  if (SrcTy->isPointerTy() && !DstTy->isPointerTy()) {
    // Case 3b.
    if (!DstTy->isIntegerTy())
      Src = Builder.CreatePtrToInt(Src, DL.getIntPtrType(SrcTy));
    // Cases 3a and 3b.
    return Builder.CreateBitOrPointerCast(Src, DstTy, Name);
  }

  // Case 4b.
  if (!SrcTy->isIntegerTy())
    Src = Builder.CreateBitCast(Src, DL.getIntPtrType(DstTy));
  // Cases 4a and 4b.
  return Builder.CreateIntToPtr(Src, DstTy, Name);
}

Value *ScalarExprEmitter::VisitAsTypeExpr(AsTypeExpr *E) {
  Value *Src  = CGF.EmitScalarExpr(E->getSrcExpr());
  llvm::Type *DstTy = ConvertType(E->getType());

  llvm::Type *SrcTy = Src->getType();
  unsigned NumElementsSrc = isa<llvm::VectorType>(SrcTy) ?
    cast<llvm::VectorType>(SrcTy)->getNumElements() : 0;
  unsigned NumElementsDst = isa<llvm::VectorType>(DstTy) ?
    cast<llvm::VectorType>(DstTy)->getNumElements() : 0;

  // Going from vec3 to non-vec3 is a special case and requires a shuffle
  // vector to get a vec4, then a bitcast if the target type is different.
  if (NumElementsSrc == 3 && NumElementsDst != 3) {
    Src = ConvertVec3AndVec4(Builder, CGF, Src, 4);

    if (!CGF.CGM.getCodeGenOpts().PreserveVec3Type) {
      Src = createCastsForTypeOfSameSize(Builder, CGF.CGM.getDataLayout(), Src,
                                         DstTy);
    }

    Src->setName("astype");
    return Src;
  }

  // Going from non-vec3 to vec3 is a special case and requires a bitcast
  // to vec4 if the original type is not vec4, then a shuffle vector to
  // get a vec3.
  if (NumElementsSrc != 3 && NumElementsDst == 3) {
    if (!CGF.CGM.getCodeGenOpts().PreserveVec3Type) {
      auto Vec4Ty = llvm::VectorType::get(DstTy->getVectorElementType(), 4);
      Src = createCastsForTypeOfSameSize(Builder, CGF.CGM.getDataLayout(), Src,
                                         Vec4Ty);
    }

    Src = ConvertVec3AndVec4(Builder, CGF, Src, 3);
    Src->setName("astype");
    return Src;
  }

  return Src = createCastsForTypeOfSameSize(Builder, CGF.CGM.getDataLayout(),
                                            Src, DstTy, "astype");
}

Value *ScalarExprEmitter::VisitAtomicExpr(AtomicExpr *E) {
  return CGF.EmitAtomicExpr(E).getScalarVal();
}

//===----------------------------------------------------------------------===//
//                         Entry Point into this File
//===----------------------------------------------------------------------===//

/// Emit the computation of the specified expression of scalar type, ignoring
/// the result.
Value *CodeGenFunction::EmitScalarExpr(const Expr *E, bool IgnoreResultAssign) {
  assert(E && hasScalarEvaluationKind(E->getType()) &&
         "Invalid scalar expression to emit");

  return ScalarExprEmitter(*this, IgnoreResultAssign)
      .Visit(const_cast<Expr *>(E));
}

/// Emit a conversion from the specified type to the specified destination type,
/// both of which are LLVM scalar types.
Value *CodeGenFunction::EmitScalarConversion(Value *Src, QualType SrcTy,
                                             QualType DstTy,
                                             SourceLocation Loc) {
  assert(hasScalarEvaluationKind(SrcTy) && hasScalarEvaluationKind(DstTy) &&
         "Invalid scalar expression to emit");
  return ScalarExprEmitter(*this).EmitScalarConversion(Src, SrcTy, DstTy, Loc);
}

/// Emit a conversion from the specified complex type to the specified
/// destination type, where the destination type is an LLVM scalar type.
Value *CodeGenFunction::EmitComplexToScalarConversion(ComplexPairTy Src,
                                                      QualType SrcTy,
                                                      QualType DstTy,
                                                      SourceLocation Loc) {
  assert(SrcTy->isAnyComplexType() && hasScalarEvaluationKind(DstTy) &&
         "Invalid complex -> scalar conversion");
  return ScalarExprEmitter(*this)
      .EmitComplexToScalarConversion(Src, SrcTy, DstTy, Loc);
}


llvm::Value *CodeGenFunction::
EmitScalarPrePostIncDec(const UnaryOperator *E, LValue LV,
                        bool isInc, bool isPre) {
  return ScalarExprEmitter(*this).EmitScalarPrePostIncDec(E, LV, isInc, isPre);
}

LValue CodeGenFunction::EmitObjCIsaExpr(const ObjCIsaExpr *E) {
  // object->isa or (*object).isa
  // Generate code as for: *(Class*)object

  Expr *BaseExpr = E->getBase();
  Address Addr = Address::invalid();
  if (BaseExpr->isRValue()) {
    Addr = Address(EmitScalarExpr(BaseExpr), getPointerAlign());
  } else {
    Addr = EmitLValue(BaseExpr).getAddress();
  }

  // Cast the address to Class*.
  Addr = Builder.CreateElementBitCast(Addr, ConvertType(E->getType()));
  return MakeAddrLValue(Addr, E->getType());
}


LValue CodeGenFunction::EmitCompoundAssignmentLValue(
                                            const CompoundAssignOperator *E) {
  ScalarExprEmitter Scalar(*this);
  Value *Result = nullptr;
  switch (E->getOpcode()) {
#define COMPOUND_OP(Op)                                                       \
    case BO_##Op##Assign:                                                     \
      return Scalar.EmitCompoundAssignLValue(E, &ScalarExprEmitter::Emit##Op, \
                                             Result)
  COMPOUND_OP(Mul);
  COMPOUND_OP(Div);
  COMPOUND_OP(Rem);
  COMPOUND_OP(Add);
  COMPOUND_OP(Sub);
  COMPOUND_OP(Shl);
  COMPOUND_OP(Shr);
  COMPOUND_OP(And);
  COMPOUND_OP(Xor);
  COMPOUND_OP(Or);
#undef COMPOUND_OP

  case BO_PtrMemD:
  case BO_PtrMemI:
  case BO_Mul:
  case BO_Div:
  case BO_Rem:
  case BO_Add:
  case BO_Sub:
  case BO_Shl:
  case BO_Shr:
  case BO_LT:
  case BO_GT:
  case BO_LE:
  case BO_GE:
  case BO_EQ:
  case BO_NE:
  case BO_Cmp:
  case BO_And:
  case BO_Xor:
  case BO_Or:
  case BO_LAnd:
  case BO_LOr:
  case BO_Assign:
  case BO_Comma:
    llvm_unreachable("Not valid compound assignment operators");
  }

  llvm_unreachable("Unhandled compound assignment operator");
}

Value *CodeGenFunction::EmitCheckedInBoundsGEP(Value *Ptr,
                                               ArrayRef<Value *> IdxList,
                                               bool SignedIndices,
                                               bool IsSubtraction,
                                               SourceLocation Loc,
                                               const Twine &Name) {
  Value *GEPVal = Builder.CreateInBoundsGEP(Ptr, IdxList, Name);

  // If the pointer overflow sanitizer isn't enabled, do nothing.
  if (!SanOpts.has(SanitizerKind::PointerOverflow))
    return GEPVal;

  // If the GEP has already been reduced to a constant, leave it be.
  if (isa<llvm::Constant>(GEPVal))
    return GEPVal;

  // Only check for overflows in the default address space.
  if (GEPVal->getType()->getPointerAddressSpace())
    return GEPVal;

  auto *GEP = cast<llvm::GEPOperator>(GEPVal);
  assert(GEP->isInBounds() && "Expected inbounds GEP");

  SanitizerScope SanScope(this);
  auto &VMContext = getLLVMContext();
  const auto &DL = CGM.getDataLayout();
  auto *IntPtrTy = DL.getIntPtrType(GEP->getPointerOperandType());

  // Grab references to the signed add/mul overflow intrinsics for intptr_t.
  auto *Zero = llvm::ConstantInt::getNullValue(IntPtrTy);
  auto *SAddIntrinsic =
      CGM.getIntrinsic(llvm::Intrinsic::sadd_with_overflow, IntPtrTy);
  auto *SMulIntrinsic =
      CGM.getIntrinsic(llvm::Intrinsic::smul_with_overflow, IntPtrTy);

  // The total (signed) byte offset for the GEP.
  llvm::Value *TotalOffset = nullptr;
  // The offset overflow flag - true if the total offset overflows.
  llvm::Value *OffsetOverflows = Builder.getFalse();

  /// Return the result of the given binary operation.
  auto eval = [&](BinaryOperator::Opcode Opcode, llvm::Value *LHS,
                  llvm::Value *RHS) -> llvm::Value * {
    assert((Opcode == BO_Add || Opcode == BO_Mul) && "Can't eval binop");

    // If the operands are constants, return a constant result.
    if (auto *LHSCI = dyn_cast<llvm::ConstantInt>(LHS)) {
      if (auto *RHSCI = dyn_cast<llvm::ConstantInt>(RHS)) {
        llvm::APInt N;
        bool HasOverflow = mayHaveIntegerOverflow(LHSCI, RHSCI, Opcode,
                                                  /*Signed=*/true, N);
        if (HasOverflow)
          OffsetOverflows = Builder.getTrue();
        return llvm::ConstantInt::get(VMContext, N);
      }
    }

    // Otherwise, compute the result with checked arithmetic.
    auto *ResultAndOverflow = Builder.CreateCall(
        (Opcode == BO_Add) ? SAddIntrinsic : SMulIntrinsic, {LHS, RHS});
    OffsetOverflows = Builder.CreateOr(
        Builder.CreateExtractValue(ResultAndOverflow, 1), OffsetOverflows);
    return Builder.CreateExtractValue(ResultAndOverflow, 0);
  };

  // Determine the total byte offset by looking at each GEP operand.
  for (auto GTI = llvm::gep_type_begin(GEP), GTE = llvm::gep_type_end(GEP);
       GTI != GTE; ++GTI) {
    llvm::Value *LocalOffset;
    auto *Index = GTI.getOperand();
    // Compute the local offset contributed by this indexing step:
    if (auto *STy = GTI.getStructTypeOrNull()) {
      // For struct indexing, the local offset is the byte position of the
      // specified field.
      unsigned FieldNo = cast<llvm::ConstantInt>(Index)->getZExtValue();
      LocalOffset = llvm::ConstantInt::get(
          IntPtrTy, DL.getStructLayout(STy)->getElementOffset(FieldNo));
    } else {
      // Otherwise this is array-like indexing. The local offset is the index
      // multiplied by the element size.
      auto *ElementSize = llvm::ConstantInt::get(
          IntPtrTy, DL.getTypeAllocSize(GTI.getIndexedType()));
      auto *IndexS = Builder.CreateIntCast(Index, IntPtrTy, /*isSigned=*/true);
      LocalOffset = eval(BO_Mul, ElementSize, IndexS);
    }

    // If this is the first offset, set it as the total offset. Otherwise, add
    // the local offset into the running total.
    if (!TotalOffset || TotalOffset == Zero)
      TotalOffset = LocalOffset;
    else
      TotalOffset = eval(BO_Add, TotalOffset, LocalOffset);
  }

  // Common case: if the total offset is zero, don't emit a check.
  if (TotalOffset == Zero)
    return GEPVal;

  // Now that we've computed the total offset, add it to the base pointer (with
  // wrapping semantics).
  auto *IntPtr = Builder.CreatePtrToInt(GEP->getPointerOperand(), IntPtrTy);
  auto *ComputedGEP = Builder.CreateAdd(IntPtr, TotalOffset);

  // The GEP is valid if:
  // 1) The total offset doesn't overflow, and
  // 2) The sign of the difference between the computed address and the base
  // pointer matches the sign of the total offset.
  llvm::Value *ValidGEP;
  auto *NoOffsetOverflow = Builder.CreateNot(OffsetOverflows);
  if (SignedIndices) {
    auto *PosOrZeroValid = Builder.CreateICmpUGE(ComputedGEP, IntPtr);
    auto *PosOrZeroOffset = Builder.CreateICmpSGE(TotalOffset, Zero);
    llvm::Value *NegValid = Builder.CreateICmpULT(ComputedGEP, IntPtr);
    ValidGEP = Builder.CreateAnd(
        Builder.CreateSelect(PosOrZeroOffset, PosOrZeroValid, NegValid),
        NoOffsetOverflow);
  } else if (!SignedIndices && !IsSubtraction) {
    auto *PosOrZeroValid = Builder.CreateICmpUGE(ComputedGEP, IntPtr);
    ValidGEP = Builder.CreateAnd(PosOrZeroValid, NoOffsetOverflow);
  } else {
    auto *NegOrZeroValid = Builder.CreateICmpULE(ComputedGEP, IntPtr);
    ValidGEP = Builder.CreateAnd(NegOrZeroValid, NoOffsetOverflow);
  }

  llvm::Constant *StaticArgs[] = {EmitCheckSourceLocation(Loc)};
  // Pass the computed GEP to the runtime to avoid emitting poisoned arguments.
  llvm::Value *DynamicArgs[] = {IntPtr, ComputedGEP};
  EmitCheck(std::make_pair(ValidGEP, SanitizerKind::PointerOverflow),
            SanitizerHandler::PointerOverflow, StaticArgs, DynamicArgs);

  return GEPVal;
}<|MERGE_RESOLUTION|>--- conflicted
+++ resolved
@@ -1976,11 +1976,7 @@
     value = Builder.getTrue();
 
   // Most common case by far: integer increment.
-<<<<<<< HEAD
   } else if (type->isIntegerType() || type->isArbPrecIntType()) { // INTEL
-=======
-  } else if (type->isIntegerType()) {
->>>>>>> c2575a37
     // Note that signed integer inc/dec with width less than int can't
     // overflow because of promotion rules; we're just eliding a few steps here.
     if (E->canOverflow() && type->isSignedIntegerOrEnumerationType()) {
