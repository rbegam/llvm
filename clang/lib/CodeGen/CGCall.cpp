--- conflicted
+++ resolved
@@ -2349,13 +2349,9 @@
   }
 
   if (!RetDbgLoc.isUnknown())
-<<<<<<< HEAD
-    Ret->setDebugLoc(RetDbgLoc);
+    Ret->setDebugLoc(std::move(RetDbgLoc));
   else if (EmitRetDbgLoc && !ReturnLoc.isUnknown())	//***INTEL 
     Ret->setDebugLoc(ReturnLoc);					//***INTEL 
-=======
-    Ret->setDebugLoc(std::move(RetDbgLoc));
->>>>>>> 1fe2a8d8
 }
 
 static bool isInAllocaArgument(CGCXXABI &ABI, QualType type) {
