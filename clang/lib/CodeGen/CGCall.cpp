//===--- CGCall.cpp - Encapsulate calling convention details --------------===//
//
//                     The LLVM Compiler Infrastructure
//
// This file is distributed under the University of Illinois Open Source
// License. See LICENSE.TXT for details.
//
//===----------------------------------------------------------------------===//
//
// These classes wrap the information about a call or function
// definition used to handle ABI compliancy.
//
//===----------------------------------------------------------------------===//

#include "CGCall.h"
#include "ABIInfo.h"
#if INTEL_SPECIFIC_CILKPLUS
#include "intel/CGCilkPlusRuntime.h"
#endif // INTEL_SPECIFIC_CILKPLUS
#include "CGBlocks.h"
#include "CGCXXABI.h"
#include "CGCleanup.h"
#include "CodeGenFunction.h"
#include "CodeGenModule.h"
#include "TargetInfo.h"
#include "clang/AST/Decl.h"
#include "clang/AST/DeclCXX.h"
#include "clang/AST/DeclObjC.h"
#include "clang/Basic/TargetBuiltins.h"
#include "clang/Basic/TargetInfo.h"
#include "clang/CodeGen/CGFunctionInfo.h"
#include "clang/CodeGen/SwiftCallingConv.h"
#include "clang/Frontend/CodeGenOptions.h"
#include "llvm/ADT/StringExtras.h"
#include "llvm/IR/Attributes.h"
#include "llvm/IR/CallingConv.h"
#include "llvm/IR/CallSite.h"
#include "llvm/IR/DataLayout.h"
#include "llvm/IR/InlineAsm.h"
#include "llvm/IR/Intrinsics.h"
#include "llvm/IR/IntrinsicInst.h"
#include "llvm/Transforms/Utils/Local.h"
#if INTEL_CUSTOMIZATION
// CQ381541: IMF attributes support
#include "clang/Basic/LangOptions.h"
#include "llvm/ADT/StringSet.h"
#endif // INTEL_CUSTOMIZATION
using namespace clang;
using namespace CodeGen;

/***/

<<<<<<< HEAD
static unsigned ClangCallConvToLLVMCallConv(ASTContext &C,    // INTEL
                                            CallingConv CC) { // INTEL
=======
unsigned CodeGenTypes::ClangCallConvToLLVMCallConv(CallingConv CC) {
>>>>>>> 12b9e76b
  switch (CC) {
  default: return llvm::CallingConv::C;
  case CC_X86StdCall: return llvm::CallingConv::X86_StdCall;
  case CC_X86FastCall: return llvm::CallingConv::X86_FastCall;
  case CC_X86ThisCall: return llvm::CallingConv::X86_ThisCall;
  case CC_X86_64Win64: return llvm::CallingConv::X86_64_Win64;
  case CC_X86_64SysV: return llvm::CallingConv::X86_64_SysV;
  case CC_AAPCS: return llvm::CallingConv::ARM_AAPCS;
  case CC_AAPCS_VFP: return llvm::CallingConv::ARM_AAPCS_VFP;
  case CC_IntelOclBicc: return llvm::CallingConv::Intel_OCL_BI;
  // TODO: Add support for __pascal to LLVM.
  case CC_X86Pascal: return llvm::CallingConv::C;
  // TODO: Add support for __vectorcall to LLVM.
  case CC_X86VectorCall: return llvm::CallingConv::X86_VectorCall;
  case CC_SpirFunction: return llvm::CallingConv::SPIR_FUNC;
<<<<<<< HEAD
  case CC_SpirKernel:                        // INTEL
    if (C.getLangOpts().IntelCompat)         // INTEL
      return llvm::CallingConv::X86_RegCall; // INTEL
    return llvm::CallingConv::SPIR_KERNEL;   // INTEL
=======
  case CC_OpenCLKernel: return CGM.getTargetCodeGenInfo().getOpenCLKernelCallingConv();
>>>>>>> 12b9e76b
  case CC_PreserveMost: return llvm::CallingConv::PreserveMost;
  case CC_PreserveAll: return llvm::CallingConv::PreserveAll;
  case CC_Swift: return llvm::CallingConv::Swift;
  }
}

/// Derives the 'this' type for codegen purposes, i.e. ignoring method
/// qualification.
/// FIXME: address space qualification?
static CanQualType GetThisType(ASTContext &Context, const CXXRecordDecl *RD) {
  QualType RecTy = Context.getTagDeclType(RD)->getCanonicalTypeInternal();
  return Context.getPointerType(CanQualType::CreateUnsafe(RecTy));
}

/// Returns the canonical formal type of the given C++ method.
static CanQual<FunctionProtoType> GetFormalType(const CXXMethodDecl *MD) {
  return MD->getType()->getCanonicalTypeUnqualified()
           .getAs<FunctionProtoType>();
}

/// Returns the "extra-canonicalized" return type, which discards
/// qualifiers on the return type.  Codegen doesn't care about them,
/// and it makes ABI code a little easier to be able to assume that
/// all parameter and return types are top-level unqualified.
static CanQualType GetReturnType(QualType RetTy) {
  return RetTy->getCanonicalTypeUnqualified().getUnqualifiedType();
}

/// Arrange the argument and result information for a value of the given
/// unprototyped freestanding function type.
const CGFunctionInfo &
CodeGenTypes::arrangeFreeFunctionType(CanQual<FunctionNoProtoType> FTNP) {
  // When translating an unprototyped function type, always use a
  // variadic type.
  return arrangeLLVMFunctionInfo(FTNP->getReturnType().getUnqualifiedType(),
                                 /*instanceMethod=*/false,
                                 /*chainCall=*/false, None,
                                 FTNP->getExtInfo(), {}, RequiredArgs(0));
}

/// Adds the formal paramaters in FPT to the given prefix. If any parameter in
/// FPT has pass_object_size attrs, then we'll add parameters for those, too.
static void appendParameterTypes(const CodeGenTypes &CGT,
                                 SmallVectorImpl<CanQualType> &prefix,
              SmallVectorImpl<FunctionProtoType::ExtParameterInfo> &paramInfos,
                                 CanQual<FunctionProtoType> FPT,
                                 const FunctionDecl *FD) {
  // Fill out paramInfos.
  if (FPT->hasExtParameterInfos() || !paramInfos.empty()) {
    assert(paramInfos.size() <= prefix.size());
    auto protoParamInfos = FPT->getExtParameterInfos();
    paramInfos.reserve(prefix.size() + protoParamInfos.size());
    paramInfos.resize(prefix.size());
    paramInfos.append(protoParamInfos.begin(), protoParamInfos.end());
  }

  // Fast path: unknown target.
  if (FD == nullptr) {
    prefix.append(FPT->param_type_begin(), FPT->param_type_end());
    return;
  }

  // In the vast majority cases, we'll have precisely FPT->getNumParams()
  // parameters; the only thing that can change this is the presence of
  // pass_object_size. So, we preallocate for the common case.
  prefix.reserve(prefix.size() + FPT->getNumParams());

  assert(FD->getNumParams() == FPT->getNumParams());
  for (unsigned I = 0, E = FPT->getNumParams(); I != E; ++I) {
    prefix.push_back(FPT->getParamType(I));
    if (FD->getParamDecl(I)->hasAttr<PassObjectSizeAttr>())
      prefix.push_back(CGT.getContext().getSizeType());
  }
}

/// Arrange the LLVM function layout for a value of the given function
/// type, on top of any implicit parameters already stored.
static const CGFunctionInfo &
arrangeLLVMFunctionInfo(CodeGenTypes &CGT, bool instanceMethod,
                        SmallVectorImpl<CanQualType> &prefix,
                        CanQual<FunctionProtoType> FTP,
                        const FunctionDecl *FD) {
  SmallVector<FunctionProtoType::ExtParameterInfo, 16> paramInfos;
  RequiredArgs Required =
      RequiredArgs::forPrototypePlus(FTP, prefix.size(), FD);
  // FIXME: Kill copy.
  appendParameterTypes(CGT, prefix, paramInfos, FTP, FD);
  CanQualType resultType = FTP->getReturnType().getUnqualifiedType();

  return CGT.arrangeLLVMFunctionInfo(resultType, instanceMethod,
                                     /*chainCall=*/false, prefix,
                                     FTP->getExtInfo(), paramInfos,
                                     Required);
}

/// Arrange the argument and result information for a value of the
/// given freestanding function type.
const CGFunctionInfo &
CodeGenTypes::arrangeFreeFunctionType(CanQual<FunctionProtoType> FTP,
                                      const FunctionDecl *FD) {
  SmallVector<CanQualType, 16> argTypes;
  return ::arrangeLLVMFunctionInfo(*this, /*instanceMethod=*/false, argTypes,
                                   FTP, FD);
}

static CallingConv getCallingConventionForDecl(const Decl *D, bool IsWindows) {
  // Set the appropriate calling convention for the Function.
  if (D->hasAttr<StdCallAttr>())
    return CC_X86StdCall;

  if (D->hasAttr<FastCallAttr>())
    return CC_X86FastCall;
#if INTEL_CUSTOMIZATION
  if (D->hasAttr<RegCallAttr>())
    return CC_X86RegCall;
#endif // INTEL_CUSTOMIZATION
  if (D->hasAttr<ThisCallAttr>())
    return CC_X86ThisCall;

  if (D->hasAttr<VectorCallAttr>())
    return CC_X86VectorCall;

  if (D->hasAttr<PascalAttr>())
    return CC_X86Pascal;

  if (PcsAttr *PCS = D->getAttr<PcsAttr>())
    return (PCS->getPCS() == PcsAttr::AAPCS ? CC_AAPCS : CC_AAPCS_VFP);

  if (D->hasAttr<IntelOclBiccAttr>())
    return CC_IntelOclBicc;

  if (D->hasAttr<MSABIAttr>())
    return IsWindows ? CC_C : CC_X86_64Win64;

  if (D->hasAttr<SysVABIAttr>())
    return IsWindows ? CC_X86_64SysV : CC_C;

  if (D->hasAttr<PreserveMostAttr>())
    return CC_PreserveMost;

  if (D->hasAttr<PreserveAllAttr>())
    return CC_PreserveAll;

  return CC_C;
}

/// Arrange the argument and result information for a call to an
/// unknown C++ non-static member function of the given abstract type.
/// (Zero value of RD means we don't have any meaningful "this" argument type,
///  so fall back to a generic pointer type).
/// The member function must be an ordinary function, i.e. not a
/// constructor or destructor.
const CGFunctionInfo &
CodeGenTypes::arrangeCXXMethodType(const CXXRecordDecl *RD,
                                   const FunctionProtoType *FTP,
                                   const CXXMethodDecl *MD) {
  SmallVector<CanQualType, 16> argTypes;

  // Add the 'this' pointer.
  if (RD)
    argTypes.push_back(GetThisType(Context, RD));
  else
    argTypes.push_back(Context.VoidPtrTy);

  return ::arrangeLLVMFunctionInfo(
      *this, true, argTypes,
      FTP->getCanonicalTypeUnqualified().getAs<FunctionProtoType>(), MD);
}

/// Arrange the argument and result information for a declaration or
/// definition of the given C++ non-static member function.  The
/// member function must be an ordinary function, i.e. not a
/// constructor or destructor.
const CGFunctionInfo &
CodeGenTypes::arrangeCXXMethodDeclaration(const CXXMethodDecl *MD) {
  assert(!isa<CXXConstructorDecl>(MD) && "wrong method for constructors!");
  assert(!isa<CXXDestructorDecl>(MD) && "wrong method for destructors!");

  CanQual<FunctionProtoType> prototype = GetFormalType(MD);

  if (MD->isInstance()) {
    // The abstract case is perfectly fine.
    const CXXRecordDecl *ThisType = TheCXXABI.getThisArgumentTypeForMethod(MD);
    return arrangeCXXMethodType(ThisType, prototype.getTypePtr(), MD);
  }

  return arrangeFreeFunctionType(prototype, MD);
}

bool CodeGenTypes::inheritingCtorHasParams(
    const InheritedConstructor &Inherited, CXXCtorType Type) {
  // Parameters are unnecessary if we're constructing a base class subobject
  // and the inherited constructor lives in a virtual base.
  return Type == Ctor_Complete ||
         !Inherited.getShadowDecl()->constructsVirtualBase() ||
         !Target.getCXXABI().hasConstructorVariants();
  }

const CGFunctionInfo &
CodeGenTypes::arrangeCXXStructorDeclaration(const CXXMethodDecl *MD,
                                            StructorType Type) {

  SmallVector<CanQualType, 16> argTypes;
  SmallVector<FunctionProtoType::ExtParameterInfo, 16> paramInfos;
  argTypes.push_back(GetThisType(Context, MD->getParent()));

  bool PassParams = true;

  GlobalDecl GD;
  if (auto *CD = dyn_cast<CXXConstructorDecl>(MD)) {
    GD = GlobalDecl(CD, toCXXCtorType(Type));

    // A base class inheriting constructor doesn't get forwarded arguments
    // needed to construct a virtual base (or base class thereof).
    if (auto Inherited = CD->getInheritedConstructor())
      PassParams = inheritingCtorHasParams(Inherited, toCXXCtorType(Type));
  } else {
    auto *DD = dyn_cast<CXXDestructorDecl>(MD);
    GD = GlobalDecl(DD, toCXXDtorType(Type));
  }

  CanQual<FunctionProtoType> FTP = GetFormalType(MD);

  // Add the formal parameters.
  if (PassParams)
    appendParameterTypes(*this, argTypes, paramInfos, FTP, MD);

  TheCXXABI.buildStructorSignature(MD, Type, argTypes);

  RequiredArgs required =
      (PassParams && MD->isVariadic() ? RequiredArgs(argTypes.size())
                                      : RequiredArgs::All);

  FunctionType::ExtInfo extInfo = FTP->getExtInfo();
  CanQualType resultType = TheCXXABI.HasThisReturn(GD)
                               ? argTypes.front()
                               : TheCXXABI.hasMostDerivedReturn(GD)
                                     ? CGM.getContext().VoidPtrTy
                                     : Context.VoidTy;
  return arrangeLLVMFunctionInfo(resultType, /*instanceMethod=*/true,
                                 /*chainCall=*/false, argTypes, extInfo,
                                 paramInfos, required);
}

static SmallVector<CanQualType, 16>
getArgTypesForCall(ASTContext &ctx, const CallArgList &args) {
  SmallVector<CanQualType, 16> argTypes;
  for (auto &arg : args)
    argTypes.push_back(ctx.getCanonicalParamType(arg.Ty));
  return argTypes;
}

static SmallVector<CanQualType, 16>
getArgTypesForDeclaration(ASTContext &ctx, const FunctionArgList &args) {
  SmallVector<CanQualType, 16> argTypes;
  for (auto &arg : args)
    argTypes.push_back(ctx.getCanonicalParamType(arg->getType()));
  return argTypes;
}

static void addExtParameterInfosForCall(
         llvm::SmallVectorImpl<FunctionProtoType::ExtParameterInfo> &paramInfos,
                                        const FunctionProtoType *proto,
                                        unsigned prefixArgs,
                                        unsigned totalArgs) {
  assert(proto->hasExtParameterInfos());
  assert(paramInfos.size() <= prefixArgs);
  assert(proto->getNumParams() + prefixArgs <= totalArgs);

  // Add default infos for any prefix args that don't already have infos.
  paramInfos.resize(prefixArgs);

  // Add infos for the prototype.
  auto protoInfos = proto->getExtParameterInfos();
  paramInfos.append(protoInfos.begin(), protoInfos.end());

  // Add default infos for the variadic arguments.
  paramInfos.resize(totalArgs);
}

static llvm::SmallVector<FunctionProtoType::ExtParameterInfo, 16>
getExtParameterInfosForCall(const FunctionProtoType *proto,
                            unsigned prefixArgs, unsigned totalArgs) {
  llvm::SmallVector<FunctionProtoType::ExtParameterInfo, 16> result;
  if (proto->hasExtParameterInfos()) {
    addExtParameterInfosForCall(result, proto, prefixArgs, totalArgs);
  }
  return result;
}

/// Arrange a call to a C++ method, passing the given arguments.
const CGFunctionInfo &
CodeGenTypes::arrangeCXXConstructorCall(const CallArgList &args,
                                        const CXXConstructorDecl *D,
                                        CXXCtorType CtorKind,
                                        unsigned ExtraArgs) {
  // FIXME: Kill copy.
  SmallVector<CanQualType, 16> ArgTypes;
  for (const auto &Arg : args)
    ArgTypes.push_back(Context.getCanonicalParamType(Arg.Ty));

  CanQual<FunctionProtoType> FPT = GetFormalType(D);
  RequiredArgs Required = RequiredArgs::forPrototypePlus(FPT, 1 + ExtraArgs, D);
  GlobalDecl GD(D, CtorKind);
  CanQualType ResultType = TheCXXABI.HasThisReturn(GD)
                               ? ArgTypes.front()
                               : TheCXXABI.hasMostDerivedReturn(GD)
                                     ? CGM.getContext().VoidPtrTy
                                     : Context.VoidTy;

  FunctionType::ExtInfo Info = FPT->getExtInfo();
  auto ParamInfos = getExtParameterInfosForCall(FPT.getTypePtr(), 1 + ExtraArgs,
                                                ArgTypes.size());
  return arrangeLLVMFunctionInfo(ResultType, /*instanceMethod=*/true,
                                 /*chainCall=*/false, ArgTypes, Info,
                                 ParamInfos, Required);
}

/// Arrange the argument and result information for the declaration or
/// definition of the given function.
const CGFunctionInfo &
CodeGenTypes::arrangeFunctionDeclaration(const FunctionDecl *FD) {
  if (const CXXMethodDecl *MD = dyn_cast<CXXMethodDecl>(FD))
    if (MD->isInstance())
      return arrangeCXXMethodDeclaration(MD);

  CanQualType FTy = FD->getType()->getCanonicalTypeUnqualified();

  assert(isa<FunctionType>(FTy));

  // When declaring a function without a prototype, always use a
  // non-variadic type.
  if (isa<FunctionNoProtoType>(FTy)) {
    CanQual<FunctionNoProtoType> noProto = FTy.getAs<FunctionNoProtoType>();
    return arrangeLLVMFunctionInfo(
        noProto->getReturnType(), /*instanceMethod=*/false,
        /*chainCall=*/false, None, noProto->getExtInfo(), {},RequiredArgs::All);
  }

  assert(isa<FunctionProtoType>(FTy));
  return arrangeFreeFunctionType(FTy.getAs<FunctionProtoType>(), FD);
}

/// Arrange the argument and result information for the declaration or
/// definition of an Objective-C method.
const CGFunctionInfo &
CodeGenTypes::arrangeObjCMethodDeclaration(const ObjCMethodDecl *MD) {
  // It happens that this is the same as a call with no optional
  // arguments, except also using the formal 'self' type.
  return arrangeObjCMessageSendSignature(MD, MD->getSelfDecl()->getType());
}

/// Arrange the argument and result information for the function type
/// through which to perform a send to the given Objective-C method,
/// using the given receiver type.  The receiver type is not always
/// the 'self' type of the method or even an Objective-C pointer type.
/// This is *not* the right method for actually performing such a
/// message send, due to the possibility of optional arguments.
const CGFunctionInfo &
CodeGenTypes::arrangeObjCMessageSendSignature(const ObjCMethodDecl *MD,
                                              QualType receiverType) {
  SmallVector<CanQualType, 16> argTys;
  argTys.push_back(Context.getCanonicalParamType(receiverType));
  argTys.push_back(Context.getCanonicalParamType(Context.getObjCSelType()));
  // FIXME: Kill copy?
  for (const auto *I : MD->parameters()) {
    argTys.push_back(Context.getCanonicalParamType(I->getType()));
  }

  FunctionType::ExtInfo einfo;
  bool IsWindows = getContext().getTargetInfo().getTriple().isOSWindows();
  einfo = einfo.withCallingConv(getCallingConventionForDecl(MD, IsWindows));

  if (getContext().getLangOpts().ObjCAutoRefCount &&
      MD->hasAttr<NSReturnsRetainedAttr>())
    einfo = einfo.withProducesResult(true);

  RequiredArgs required =
    (MD->isVariadic() ? RequiredArgs(argTys.size()) : RequiredArgs::All);

  return arrangeLLVMFunctionInfo(
      GetReturnType(MD->getReturnType()), /*instanceMethod=*/false,
      /*chainCall=*/false, argTys, einfo, {}, required);
}

const CGFunctionInfo &
CodeGenTypes::arrangeUnprototypedObjCMessageSend(QualType returnType,
                                                 const CallArgList &args) {
  auto argTypes = getArgTypesForCall(Context, args);
  FunctionType::ExtInfo einfo;

  return arrangeLLVMFunctionInfo(
      GetReturnType(returnType), /*instanceMethod=*/false,
      /*chainCall=*/false, argTypes, einfo, {}, RequiredArgs::All);
}

const CGFunctionInfo &
CodeGenTypes::arrangeGlobalDeclaration(GlobalDecl GD) {
  // FIXME: Do we need to handle ObjCMethodDecl?
  const FunctionDecl *FD = cast<FunctionDecl>(GD.getDecl());

  if (const CXXConstructorDecl *CD = dyn_cast<CXXConstructorDecl>(FD))
    return arrangeCXXStructorDeclaration(CD, getFromCtorType(GD.getCtorType()));

  if (const CXXDestructorDecl *DD = dyn_cast<CXXDestructorDecl>(FD))
    return arrangeCXXStructorDeclaration(DD, getFromDtorType(GD.getDtorType()));

  return arrangeFunctionDeclaration(FD);
}

/// Arrange a thunk that takes 'this' as the first parameter followed by
/// varargs.  Return a void pointer, regardless of the actual return type.
/// The body of the thunk will end in a musttail call to a function of the
/// correct type, and the caller will bitcast the function to the correct
/// prototype.
const CGFunctionInfo &
CodeGenTypes::arrangeMSMemberPointerThunk(const CXXMethodDecl *MD) {
  assert(MD->isVirtual() && "only virtual memptrs have thunks");
  CanQual<FunctionProtoType> FTP = GetFormalType(MD);
  CanQualType ArgTys[] = { GetThisType(Context, MD->getParent()) };
  return arrangeLLVMFunctionInfo(Context.VoidTy, /*instanceMethod=*/false,
                                 /*chainCall=*/false, ArgTys,
                                 FTP->getExtInfo(), {}, RequiredArgs(1));
}

const CGFunctionInfo &
CodeGenTypes::arrangeMSCtorClosure(const CXXConstructorDecl *CD,
                                   CXXCtorType CT) {
  assert(CT == Ctor_CopyingClosure || CT == Ctor_DefaultClosure);

  CanQual<FunctionProtoType> FTP = GetFormalType(CD);
  SmallVector<CanQualType, 2> ArgTys;
  const CXXRecordDecl *RD = CD->getParent();
  ArgTys.push_back(GetThisType(Context, RD));
  if (CT == Ctor_CopyingClosure)
    ArgTys.push_back(*FTP->param_type_begin());
  if (RD->getNumVBases() > 0)
    ArgTys.push_back(Context.IntTy);
  CallingConv CC = Context.getDefaultCallingConvention(
      /*IsVariadic=*/false, /*IsCXXMethod=*/true);
  return arrangeLLVMFunctionInfo(Context.VoidTy, /*instanceMethod=*/true,
                                 /*chainCall=*/false, ArgTys,
                                 FunctionType::ExtInfo(CC), {},
                                 RequiredArgs::All);
}

/// Arrange a call as unto a free function, except possibly with an
/// additional number of formal parameters considered required.
static const CGFunctionInfo &
arrangeFreeFunctionLikeCall(CodeGenTypes &CGT,
                            CodeGenModule &CGM,
                            const CallArgList &args,
                            const FunctionType *fnType,
                            unsigned numExtraRequiredArgs,
                            bool chainCall) {
  assert(args.size() >= numExtraRequiredArgs);

  llvm::SmallVector<FunctionProtoType::ExtParameterInfo, 16> paramInfos;

  // In most cases, there are no optional arguments.
  RequiredArgs required = RequiredArgs::All;

  // If we have a variadic prototype, the required arguments are the
  // extra prefix plus the arguments in the prototype.
  if (const FunctionProtoType *proto = dyn_cast<FunctionProtoType>(fnType)) {
    if (proto->isVariadic())
      required = RequiredArgs(proto->getNumParams() + numExtraRequiredArgs);

    if (proto->hasExtParameterInfos())
      addExtParameterInfosForCall(paramInfos, proto, numExtraRequiredArgs,
                                  args.size());

  // If we don't have a prototype at all, but we're supposed to
  // explicitly use the variadic convention for unprototyped calls,
  // treat all of the arguments as required but preserve the nominal
  // possibility of variadics.
  } else if (CGM.getTargetCodeGenInfo()
                .isNoProtoCallVariadic(args,
                                       cast<FunctionNoProtoType>(fnType))) {
    required = RequiredArgs(args.size());
  }

  // FIXME: Kill copy.
  SmallVector<CanQualType, 16> argTypes;
  for (const auto &arg : args)
    argTypes.push_back(CGT.getContext().getCanonicalParamType(arg.Ty));
  return CGT.arrangeLLVMFunctionInfo(GetReturnType(fnType->getReturnType()),
                                     /*instanceMethod=*/false, chainCall,
                                     argTypes, fnType->getExtInfo(), paramInfos,
                                     required);
}

/// Figure out the rules for calling a function with the given formal
/// type using the given arguments.  The arguments are necessary
/// because the function might be unprototyped, in which case it's
/// target-dependent in crazy ways.
const CGFunctionInfo &
CodeGenTypes::arrangeFreeFunctionCall(const CallArgList &args,
                                      const FunctionType *fnType,
                                      bool chainCall) {
  return arrangeFreeFunctionLikeCall(*this, CGM, args, fnType,
                                     chainCall ? 1 : 0, chainCall);
}

/// A block function is essentially a free function with an
/// extra implicit argument.
const CGFunctionInfo &
CodeGenTypes::arrangeBlockFunctionCall(const CallArgList &args,
                                       const FunctionType *fnType) {
  return arrangeFreeFunctionLikeCall(*this, CGM, args, fnType, 1,
                                     /*chainCall=*/false);
}

const CGFunctionInfo &
CodeGenTypes::arrangeBlockFunctionDeclaration(const FunctionProtoType *proto,
                                              const FunctionArgList &params) {
  auto paramInfos = getExtParameterInfosForCall(proto, 1, params.size());
  auto argTypes = getArgTypesForDeclaration(Context, params);

  return arrangeLLVMFunctionInfo(
      GetReturnType(proto->getReturnType()),
      /*instanceMethod*/ false, /*chainCall*/ false, argTypes,
      proto->getExtInfo(), paramInfos,
      RequiredArgs::forPrototypePlus(proto, 1, nullptr));
}

const CGFunctionInfo &
CodeGenTypes::arrangeBuiltinFunctionCall(QualType resultType,
                                         const CallArgList &args) {
  // FIXME: Kill copy.
  SmallVector<CanQualType, 16> argTypes;
  for (const auto &Arg : args)
    argTypes.push_back(Context.getCanonicalParamType(Arg.Ty));
  return arrangeLLVMFunctionInfo(
      GetReturnType(resultType), /*instanceMethod=*/false,
      /*chainCall=*/false, argTypes, FunctionType::ExtInfo(),
      /*paramInfos=*/ {}, RequiredArgs::All);
}

const CGFunctionInfo &
CodeGenTypes::arrangeBuiltinFunctionDeclaration(QualType resultType,
                                                const FunctionArgList &args) {
  auto argTypes = getArgTypesForDeclaration(Context, args);

  return arrangeLLVMFunctionInfo(
      GetReturnType(resultType), /*instanceMethod=*/false, /*chainCall=*/false,
      argTypes, FunctionType::ExtInfo(), {}, RequiredArgs::All);
}

const CGFunctionInfo &
CodeGenTypes::arrangeBuiltinFunctionDeclaration(CanQualType resultType,
                                              ArrayRef<CanQualType> argTypes) {
  return arrangeLLVMFunctionInfo(
      resultType, /*instanceMethod=*/false, /*chainCall=*/false,
      argTypes, FunctionType::ExtInfo(), {}, RequiredArgs::All);
}

/// Arrange a call to a C++ method, passing the given arguments.
const CGFunctionInfo &
CodeGenTypes::arrangeCXXMethodCall(const CallArgList &args,
                                   const FunctionProtoType *proto,
                                   RequiredArgs required) {
  unsigned numRequiredArgs =
    (proto->isVariadic() ? required.getNumRequiredArgs() : args.size());
  unsigned numPrefixArgs = numRequiredArgs - proto->getNumParams();
  auto paramInfos =
    getExtParameterInfosForCall(proto, numPrefixArgs, args.size());

  // FIXME: Kill copy.
  auto argTypes = getArgTypesForCall(Context, args);

  FunctionType::ExtInfo info = proto->getExtInfo();
  return arrangeLLVMFunctionInfo(
      GetReturnType(proto->getReturnType()), /*instanceMethod=*/true,
      /*chainCall=*/false, argTypes, info, paramInfos, required);
}

const CGFunctionInfo &CodeGenTypes::arrangeNullaryFunction() {
  return arrangeLLVMFunctionInfo(
      getContext().VoidTy, /*instanceMethod=*/false, /*chainCall=*/false,
      None, FunctionType::ExtInfo(), {}, RequiredArgs::All);
}

const CGFunctionInfo &
CodeGenTypes::arrangeCall(const CGFunctionInfo &signature,
                          const CallArgList &args) {
  assert(signature.arg_size() <= args.size());
  if (signature.arg_size() == args.size())
    return signature;

  SmallVector<FunctionProtoType::ExtParameterInfo, 16> paramInfos;
  auto sigParamInfos = signature.getExtParameterInfos();
  if (!sigParamInfos.empty()) {
    paramInfos.append(sigParamInfos.begin(), sigParamInfos.end());
    paramInfos.resize(args.size());
  }

  auto argTypes = getArgTypesForCall(Context, args);

  assert(signature.getRequiredArgs().allowsOptionalArgs());
  return arrangeLLVMFunctionInfo(signature.getReturnType(),
                                 signature.isInstanceMethod(),
                                 signature.isChainCall(),
                                 argTypes,
                                 signature.getExtInfo(),
                                 paramInfos,
                                 signature.getRequiredArgs());
}

/// Arrange the argument and result information for an abstract value
/// of a given function type.  This is the method which all of the
/// above functions ultimately defer to.
const CGFunctionInfo &
CodeGenTypes::arrangeLLVMFunctionInfo(CanQualType resultType,
                                      bool instanceMethod,
                                      bool chainCall,
                                      ArrayRef<CanQualType> argTypes,
                                      FunctionType::ExtInfo info,
                     ArrayRef<FunctionProtoType::ExtParameterInfo> paramInfos,
                                      RequiredArgs required) {
  assert(std::all_of(argTypes.begin(), argTypes.end(),
                     std::mem_fun_ref(&CanQualType::isCanonicalAsParam)));

  // Lookup or create unique function info.
  llvm::FoldingSetNodeID ID;
  CGFunctionInfo::Profile(ID, instanceMethod, chainCall, info, paramInfos,
                          required, resultType, argTypes);

  void *insertPos = nullptr;
  CGFunctionInfo *FI = FunctionInfos.FindNodeOrInsertPos(ID, insertPos);
  if (FI)
    return *FI;

  unsigned CC = ClangCallConvToLLVMCallConv(Context, info.getCC()); // INTEL

  // Construct the function info.  We co-allocate the ArgInfos.
  FI = CGFunctionInfo::create(CC, instanceMethod, chainCall, info,
                              paramInfos, resultType, argTypes, required);
  FunctionInfos.InsertNode(FI, insertPos);

  bool inserted = FunctionsBeingProcessed.insert(FI).second;
  (void)inserted;
  assert(inserted && "Recursively being processed?");
  
  // Compute ABI information.
  if (info.getCC() != CC_Swift) {
    getABIInfo().computeInfo(*FI);
  } else {
    swiftcall::computeABIInfo(CGM, *FI);
  }

  // Loop over all of the computed argument and return value info.  If any of
  // them are direct or extend without a specified coerce type, specify the
  // default now.
  ABIArgInfo &retInfo = FI->getReturnInfo();
  if (retInfo.canHaveCoerceToType() && retInfo.getCoerceToType() == nullptr)
    retInfo.setCoerceToType(ConvertType(FI->getReturnType()));

  for (auto &I : FI->arguments())
    if (I.info.canHaveCoerceToType() && I.info.getCoerceToType() == nullptr)
      I.info.setCoerceToType(ConvertType(I.type));

  bool erased = FunctionsBeingProcessed.erase(FI); (void)erased;
  assert(erased && "Not in set?");
  
  return *FI;
}

CGFunctionInfo *CGFunctionInfo::create(unsigned llvmCC,
                                       bool instanceMethod,
                                       bool chainCall,
                                       const FunctionType::ExtInfo &info,
                                       ArrayRef<ExtParameterInfo> paramInfos,
                                       CanQualType resultType,
                                       ArrayRef<CanQualType> argTypes,
                                       RequiredArgs required) {
  assert(paramInfos.empty() || paramInfos.size() == argTypes.size());

  void *buffer =
    operator new(totalSizeToAlloc<ArgInfo,             ExtParameterInfo>(
                                  argTypes.size() + 1, paramInfos.size()));

  CGFunctionInfo *FI = new(buffer) CGFunctionInfo();
  FI->CallingConvention = llvmCC;
  FI->EffectiveCallingConvention = llvmCC;
  FI->ASTCallingConvention = info.getCC();
  FI->InstanceMethod = instanceMethod;
  FI->ChainCall = chainCall;
  FI->NoReturn = info.getNoReturn();
  FI->ReturnsRetained = info.getProducesResult();
  FI->Required = required;
  FI->HasRegParm = info.getHasRegParm();
  FI->RegParm = info.getRegParm();
  FI->ArgStruct = nullptr;
  FI->ArgStructAlign = 0;
  FI->NumArgs = argTypes.size();
  FI->HasExtParameterInfos = !paramInfos.empty();
  FI->getArgsBuffer()[0].type = resultType;
  for (unsigned i = 0, e = argTypes.size(); i != e; ++i)
    FI->getArgsBuffer()[i + 1].type = argTypes[i];
  for (unsigned i = 0, e = paramInfos.size(); i != e; ++i)
    FI->getExtParameterInfosBuffer()[i] = paramInfos[i];
  return FI;
}

/***/

namespace {
// ABIArgInfo::Expand implementation.

// Specifies the way QualType passed as ABIArgInfo::Expand is expanded.
struct TypeExpansion {
  enum TypeExpansionKind {
    // Elements of constant arrays are expanded recursively.
    TEK_ConstantArray,
    // Record fields are expanded recursively (but if record is a union, only
    // the field with the largest size is expanded).
    TEK_Record,
    // For complex types, real and imaginary parts are expanded recursively.
    TEK_Complex,
    // All other types are not expandable.
    TEK_None
  };

  const TypeExpansionKind Kind;

  TypeExpansion(TypeExpansionKind K) : Kind(K) {}
  virtual ~TypeExpansion() {}
};

struct ConstantArrayExpansion : TypeExpansion {
  QualType EltTy;
  uint64_t NumElts;

  ConstantArrayExpansion(QualType EltTy, uint64_t NumElts)
      : TypeExpansion(TEK_ConstantArray), EltTy(EltTy), NumElts(NumElts) {}
  static bool classof(const TypeExpansion *TE) {
    return TE->Kind == TEK_ConstantArray;
  }
};

struct RecordExpansion : TypeExpansion {
  SmallVector<const CXXBaseSpecifier *, 1> Bases;

  SmallVector<const FieldDecl *, 1> Fields;

  RecordExpansion(SmallVector<const CXXBaseSpecifier *, 1> &&Bases,
                  SmallVector<const FieldDecl *, 1> &&Fields)
      : TypeExpansion(TEK_Record), Bases(std::move(Bases)),
        Fields(std::move(Fields)) {}
  static bool classof(const TypeExpansion *TE) {
    return TE->Kind == TEK_Record;
  }
};

struct ComplexExpansion : TypeExpansion {
  QualType EltTy;

  ComplexExpansion(QualType EltTy) : TypeExpansion(TEK_Complex), EltTy(EltTy) {}
  static bool classof(const TypeExpansion *TE) {
    return TE->Kind == TEK_Complex;
  }
};

struct NoExpansion : TypeExpansion {
  NoExpansion() : TypeExpansion(TEK_None) {}
  static bool classof(const TypeExpansion *TE) {
    return TE->Kind == TEK_None;
  }
};
}  // namespace

static std::unique_ptr<TypeExpansion>
getTypeExpansion(QualType Ty, const ASTContext &Context) {
  if (const ConstantArrayType *AT = Context.getAsConstantArrayType(Ty)) {
    return llvm::make_unique<ConstantArrayExpansion>(
        AT->getElementType(), AT->getSize().getZExtValue());
  }
  if (const RecordType *RT = Ty->getAs<RecordType>()) {
    SmallVector<const CXXBaseSpecifier *, 1> Bases;
    SmallVector<const FieldDecl *, 1> Fields;
    const RecordDecl *RD = RT->getDecl();
    assert(!RD->hasFlexibleArrayMember() &&
           "Cannot expand structure with flexible array.");
    if (RD->isUnion()) {
      // Unions can be here only in degenerative cases - all the fields are same
      // after flattening. Thus we have to use the "largest" field.
      const FieldDecl *LargestFD = nullptr;
      CharUnits UnionSize = CharUnits::Zero();

      for (const auto *FD : RD->fields()) {
        // Skip zero length bitfields.
        if (FD->isBitField() && FD->getBitWidthValue(Context) == 0)
          continue;
        assert(!FD->isBitField() &&
               "Cannot expand structure with bit-field members.");
        CharUnits FieldSize = Context.getTypeSizeInChars(FD->getType());
        if (UnionSize < FieldSize) {
          UnionSize = FieldSize;
          LargestFD = FD;
        }
      }
      if (LargestFD)
        Fields.push_back(LargestFD);
    } else {
      if (const auto *CXXRD = dyn_cast<CXXRecordDecl>(RD)) {
        assert(!CXXRD->isDynamicClass() &&
               "cannot expand vtable pointers in dynamic classes");
        for (const CXXBaseSpecifier &BS : CXXRD->bases())
          Bases.push_back(&BS);
      }

      for (const auto *FD : RD->fields()) {
        // Skip zero length bitfields.
        if (FD->isBitField() && FD->getBitWidthValue(Context) == 0)
          continue;
        assert(!FD->isBitField() &&
               "Cannot expand structure with bit-field members.");
        Fields.push_back(FD);
      }
    }
    return llvm::make_unique<RecordExpansion>(std::move(Bases),
                                              std::move(Fields));
  }
  if (const ComplexType *CT = Ty->getAs<ComplexType>()) {
    return llvm::make_unique<ComplexExpansion>(CT->getElementType());
  }
  return llvm::make_unique<NoExpansion>();
}

static int getExpansionSize(QualType Ty, const ASTContext &Context) {
  auto Exp = getTypeExpansion(Ty, Context);
  if (auto CAExp = dyn_cast<ConstantArrayExpansion>(Exp.get())) {
    return CAExp->NumElts * getExpansionSize(CAExp->EltTy, Context);
  }
  if (auto RExp = dyn_cast<RecordExpansion>(Exp.get())) {
    int Res = 0;
    for (auto BS : RExp->Bases)
      Res += getExpansionSize(BS->getType(), Context);
    for (auto FD : RExp->Fields)
      Res += getExpansionSize(FD->getType(), Context);
    return Res;
  }
  if (isa<ComplexExpansion>(Exp.get()))
    return 2;
  assert(isa<NoExpansion>(Exp.get()));
  return 1;
}

void
CodeGenTypes::getExpandedTypes(QualType Ty,
                               SmallVectorImpl<llvm::Type *>::iterator &TI) {
  auto Exp = getTypeExpansion(Ty, Context);
  if (auto CAExp = dyn_cast<ConstantArrayExpansion>(Exp.get())) {
    for (int i = 0, n = CAExp->NumElts; i < n; i++) {
      getExpandedTypes(CAExp->EltTy, TI);
    }
  } else if (auto RExp = dyn_cast<RecordExpansion>(Exp.get())) {
    for (auto BS : RExp->Bases)
      getExpandedTypes(BS->getType(), TI);
    for (auto FD : RExp->Fields)
      getExpandedTypes(FD->getType(), TI);
  } else if (auto CExp = dyn_cast<ComplexExpansion>(Exp.get())) {
    llvm::Type *EltTy = ConvertType(CExp->EltTy);
    *TI++ = EltTy;
    *TI++ = EltTy;
  } else {
    assert(isa<NoExpansion>(Exp.get()));
    *TI++ = ConvertType(Ty);
  }
}

static void forConstantArrayExpansion(CodeGenFunction &CGF,
                                      ConstantArrayExpansion *CAE,
                                      Address BaseAddr,
                                      llvm::function_ref<void(Address)> Fn) {
  CharUnits EltSize = CGF.getContext().getTypeSizeInChars(CAE->EltTy);
  CharUnits EltAlign =
    BaseAddr.getAlignment().alignmentOfArrayElement(EltSize);

  for (int i = 0, n = CAE->NumElts; i < n; i++) {
    llvm::Value *EltAddr =
      CGF.Builder.CreateConstGEP2_32(nullptr, BaseAddr.getPointer(), 0, i);
    Fn(Address(EltAddr, EltAlign));
  }
}

void CodeGenFunction::ExpandTypeFromArgs(
    QualType Ty, LValue LV, SmallVectorImpl<llvm::Value *>::iterator &AI) {
  assert(LV.isSimple() &&
         "Unexpected non-simple lvalue during struct expansion.");

  auto Exp = getTypeExpansion(Ty, getContext());
  if (auto CAExp = dyn_cast<ConstantArrayExpansion>(Exp.get())) {
    forConstantArrayExpansion(*this, CAExp, LV.getAddress(),
                              [&](Address EltAddr) {
      LValue LV = MakeAddrLValue(EltAddr, CAExp->EltTy);
      ExpandTypeFromArgs(CAExp->EltTy, LV, AI);
    });
  } else if (auto RExp = dyn_cast<RecordExpansion>(Exp.get())) {
    Address This = LV.getAddress();
    for (const CXXBaseSpecifier *BS : RExp->Bases) {
      // Perform a single step derived-to-base conversion.
      Address Base =
          GetAddressOfBaseClass(This, Ty->getAsCXXRecordDecl(), &BS, &BS + 1,
                                /*NullCheckValue=*/false, SourceLocation());
      LValue SubLV = MakeAddrLValue(Base, BS->getType());

      // Recurse onto bases.
      ExpandTypeFromArgs(BS->getType(), SubLV, AI);
    }
    for (auto FD : RExp->Fields) {
      // FIXME: What are the right qualifiers here?
      LValue SubLV = EmitLValueForFieldInitialization(LV, FD);
      ExpandTypeFromArgs(FD->getType(), SubLV, AI);
    }
  } else if (isa<ComplexExpansion>(Exp.get())) {
    auto realValue = *AI++;
    auto imagValue = *AI++;
    EmitStoreOfComplex(ComplexPairTy(realValue, imagValue), LV, /*init*/ true);
  } else {
    assert(isa<NoExpansion>(Exp.get()));
    EmitStoreThroughLValue(RValue::get(*AI++), LV);
  }
}

void CodeGenFunction::ExpandTypeToArgs(
    QualType Ty, RValue RV, llvm::FunctionType *IRFuncTy,
    SmallVectorImpl<llvm::Value *> &IRCallArgs, unsigned &IRCallArgPos) {
  auto Exp = getTypeExpansion(Ty, getContext());
  if (auto CAExp = dyn_cast<ConstantArrayExpansion>(Exp.get())) {
    forConstantArrayExpansion(*this, CAExp, RV.getAggregateAddress(),
                              [&](Address EltAddr) {
      RValue EltRV =
          convertTempToRValue(EltAddr, CAExp->EltTy, SourceLocation());
      ExpandTypeToArgs(CAExp->EltTy, EltRV, IRFuncTy, IRCallArgs, IRCallArgPos);
    });
  } else if (auto RExp = dyn_cast<RecordExpansion>(Exp.get())) {
    Address This = RV.getAggregateAddress();
    for (const CXXBaseSpecifier *BS : RExp->Bases) {
      // Perform a single step derived-to-base conversion.
      Address Base =
          GetAddressOfBaseClass(This, Ty->getAsCXXRecordDecl(), &BS, &BS + 1,
                                /*NullCheckValue=*/false, SourceLocation());
      RValue BaseRV = RValue::getAggregate(Base);

      // Recurse onto bases.
      ExpandTypeToArgs(BS->getType(), BaseRV, IRFuncTy, IRCallArgs,
                       IRCallArgPos);
    }

    LValue LV = MakeAddrLValue(This, Ty);
    for (auto FD : RExp->Fields) {
      RValue FldRV = EmitRValueForField(LV, FD, SourceLocation());
      ExpandTypeToArgs(FD->getType(), FldRV, IRFuncTy, IRCallArgs,
                       IRCallArgPos);
    }
  } else if (isa<ComplexExpansion>(Exp.get())) {
    ComplexPairTy CV = RV.getComplexVal();
    IRCallArgs[IRCallArgPos++] = CV.first;
    IRCallArgs[IRCallArgPos++] = CV.second;
  } else {
    assert(isa<NoExpansion>(Exp.get()));
    assert(RV.isScalar() &&
           "Unexpected non-scalar rvalue during struct expansion.");

    // Insert a bitcast as needed.
    llvm::Value *V = RV.getScalarVal();
    if (IRCallArgPos < IRFuncTy->getNumParams() &&
        V->getType() != IRFuncTy->getParamType(IRCallArgPos))
      V = Builder.CreateBitCast(V, IRFuncTy->getParamType(IRCallArgPos));

    IRCallArgs[IRCallArgPos++] = V;
  }
}

/// Create a temporary allocation for the purposes of coercion.
static Address CreateTempAllocaForCoercion(CodeGenFunction &CGF, llvm::Type *Ty,
                                           CharUnits MinAlign) {
  // Don't use an alignment that's worse than what LLVM would prefer.
  auto PrefAlign = CGF.CGM.getDataLayout().getPrefTypeAlignment(Ty);
  CharUnits Align = std::max(MinAlign, CharUnits::fromQuantity(PrefAlign));

  return CGF.CreateTempAlloca(Ty, Align);
}

/// EnterStructPointerForCoercedAccess - Given a struct pointer that we are
/// accessing some number of bytes out of it, try to gep into the struct to get
/// at its inner goodness.  Dive as deep as possible without entering an element
/// with an in-memory size smaller than DstSize.
static Address
EnterStructPointerForCoercedAccess(Address SrcPtr,
                                   llvm::StructType *SrcSTy,
                                   uint64_t DstSize, CodeGenFunction &CGF) {
  // We can't dive into a zero-element struct.
  if (SrcSTy->getNumElements() == 0) return SrcPtr;

  llvm::Type *FirstElt = SrcSTy->getElementType(0);

  // If the first elt is at least as large as what we're looking for, or if the
  // first element is the same size as the whole struct, we can enter it. The
  // comparison must be made on the store size and not the alloca size. Using
  // the alloca size may overstate the size of the load.
  uint64_t FirstEltSize =
    CGF.CGM.getDataLayout().getTypeStoreSize(FirstElt);
  if (FirstEltSize < DstSize &&
      FirstEltSize < CGF.CGM.getDataLayout().getTypeStoreSize(SrcSTy))
    return SrcPtr;

  // GEP into the first element.
  SrcPtr = CGF.Builder.CreateStructGEP(SrcPtr, 0, CharUnits(), "coerce.dive");

  // If the first element is a struct, recurse.
  llvm::Type *SrcTy = SrcPtr.getElementType();
  if (llvm::StructType *SrcSTy = dyn_cast<llvm::StructType>(SrcTy))
    return EnterStructPointerForCoercedAccess(SrcPtr, SrcSTy, DstSize, CGF);

  return SrcPtr;
}

/// CoerceIntOrPtrToIntOrPtr - Convert a value Val to the specific Ty where both
/// are either integers or pointers.  This does a truncation of the value if it
/// is too large or a zero extension if it is too small.
///
/// This behaves as if the value were coerced through memory, so on big-endian
/// targets the high bits are preserved in a truncation, while little-endian
/// targets preserve the low bits.
static llvm::Value *CoerceIntOrPtrToIntOrPtr(llvm::Value *Val,
                                             llvm::Type *Ty,
                                             CodeGenFunction &CGF) {
  if (Val->getType() == Ty)
    return Val;

  if (isa<llvm::PointerType>(Val->getType())) {
    // If this is Pointer->Pointer avoid conversion to and from int.
    if (isa<llvm::PointerType>(Ty))
      return CGF.Builder.CreateBitCast(Val, Ty, "coerce.val");

    // Convert the pointer to an integer so we can play with its width.
    Val = CGF.Builder.CreatePtrToInt(Val, CGF.IntPtrTy, "coerce.val.pi");
  }

  llvm::Type *DestIntTy = Ty;
  if (isa<llvm::PointerType>(DestIntTy))
    DestIntTy = CGF.IntPtrTy;

  if (Val->getType() != DestIntTy) {
    const llvm::DataLayout &DL = CGF.CGM.getDataLayout();
    if (DL.isBigEndian()) {
      // Preserve the high bits on big-endian targets.
      // That is what memory coercion does.
      uint64_t SrcSize = DL.getTypeSizeInBits(Val->getType());
      uint64_t DstSize = DL.getTypeSizeInBits(DestIntTy);

      if (SrcSize > DstSize) {
        Val = CGF.Builder.CreateLShr(Val, SrcSize - DstSize, "coerce.highbits");
        Val = CGF.Builder.CreateTrunc(Val, DestIntTy, "coerce.val.ii");
      } else {
        Val = CGF.Builder.CreateZExt(Val, DestIntTy, "coerce.val.ii");
        Val = CGF.Builder.CreateShl(Val, DstSize - SrcSize, "coerce.highbits");
      }
    } else {
      // Little-endian targets preserve the low bits. No shifts required.
      Val = CGF.Builder.CreateIntCast(Val, DestIntTy, false, "coerce.val.ii");
    }
  }

  if (isa<llvm::PointerType>(Ty))
    Val = CGF.Builder.CreateIntToPtr(Val, Ty, "coerce.val.ip");
  return Val;
}



/// CreateCoercedLoad - Create a load from \arg SrcPtr interpreted as
/// a pointer to an object of type \arg Ty, known to be aligned to
/// \arg SrcAlign bytes.
///
/// This safely handles the case when the src type is smaller than the
/// destination type; in this situation the values of bits which not
/// present in the src are undefined.
static llvm::Value *CreateCoercedLoad(Address Src, llvm::Type *Ty,
                                      CodeGenFunction &CGF) {
  llvm::Type *SrcTy = Src.getElementType();

  // If SrcTy and Ty are the same, just do a load.
  if (SrcTy == Ty)
    return CGF.Builder.CreateLoad(Src);

  uint64_t DstSize = CGF.CGM.getDataLayout().getTypeAllocSize(Ty);

  if (llvm::StructType *SrcSTy = dyn_cast<llvm::StructType>(SrcTy)) {
    Src = EnterStructPointerForCoercedAccess(Src, SrcSTy, DstSize, CGF);
    SrcTy = Src.getType()->getElementType();
  }

  uint64_t SrcSize = CGF.CGM.getDataLayout().getTypeAllocSize(SrcTy);

  // If the source and destination are integer or pointer types, just do an
  // extension or truncation to the desired type.
  if ((isa<llvm::IntegerType>(Ty) || isa<llvm::PointerType>(Ty)) &&
      (isa<llvm::IntegerType>(SrcTy) || isa<llvm::PointerType>(SrcTy))) {
    llvm::Value *Load = CGF.Builder.CreateLoad(Src);
    return CoerceIntOrPtrToIntOrPtr(Load, Ty, CGF);
  }

  // If load is legal, just bitcast the src pointer.
  if (SrcSize >= DstSize) {
    // Generally SrcSize is never greater than DstSize, since this means we are
    // losing bits. However, this can happen in cases where the structure has
    // additional padding, for example due to a user specified alignment.
    //
    // FIXME: Assert that we aren't truncating non-padding bits when have access
    // to that information.
    Src = CGF.Builder.CreateBitCast(Src, llvm::PointerType::getUnqual(Ty));
    return CGF.Builder.CreateLoad(Src);
  }

  // Otherwise do coercion through memory. This is stupid, but simple.
  Address Tmp = CreateTempAllocaForCoercion(CGF, Ty, Src.getAlignment());
  Address Casted = CGF.Builder.CreateBitCast(Tmp, CGF.Int8PtrTy);
  Address SrcCasted = CGF.Builder.CreateBitCast(Src, CGF.Int8PtrTy);
  CGF.Builder.CreateMemCpy(Casted, SrcCasted,
      llvm::ConstantInt::get(CGF.IntPtrTy, SrcSize),
      false);
  return CGF.Builder.CreateLoad(Tmp);
}

// Function to store a first-class aggregate into memory.  We prefer to
// store the elements rather than the aggregate to be more friendly to
// fast-isel.
// FIXME: Do we need to recurse here?
static void BuildAggStore(CodeGenFunction &CGF, llvm::Value *Val,
                          Address Dest, bool DestIsVolatile) {
  // Prefer scalar stores to first-class aggregate stores.
  if (llvm::StructType *STy =
        dyn_cast<llvm::StructType>(Val->getType())) {
    const llvm::StructLayout *Layout =
      CGF.CGM.getDataLayout().getStructLayout(STy);

    for (unsigned i = 0, e = STy->getNumElements(); i != e; ++i) {
      auto EltOffset = CharUnits::fromQuantity(Layout->getElementOffset(i));
      Address EltPtr = CGF.Builder.CreateStructGEP(Dest, i, EltOffset);
      llvm::Value *Elt = CGF.Builder.CreateExtractValue(Val, i);
      CGF.Builder.CreateStore(Elt, EltPtr, DestIsVolatile);
    }
  } else {
    CGF.Builder.CreateStore(Val, Dest, DestIsVolatile);
  }
}

/// CreateCoercedStore - Create a store to \arg DstPtr from \arg Src,
/// where the source and destination may have different types.  The
/// destination is known to be aligned to \arg DstAlign bytes.
///
/// This safely handles the case when the src type is larger than the
/// destination type; the upper bits of the src will be lost.
static void CreateCoercedStore(llvm::Value *Src,
                               Address Dst,
                               bool DstIsVolatile,
                               CodeGenFunction &CGF) {
  llvm::Type *SrcTy = Src->getType();
  llvm::Type *DstTy = Dst.getType()->getElementType();
  if (SrcTy == DstTy) {
    CGF.Builder.CreateStore(Src, Dst, DstIsVolatile);
    return;
  }

  uint64_t SrcSize = CGF.CGM.getDataLayout().getTypeAllocSize(SrcTy);

  if (llvm::StructType *DstSTy = dyn_cast<llvm::StructType>(DstTy)) {
    Dst = EnterStructPointerForCoercedAccess(Dst, DstSTy, SrcSize, CGF);
    DstTy = Dst.getType()->getElementType();
  }

  // If the source and destination are integer or pointer types, just do an
  // extension or truncation to the desired type.
  if ((isa<llvm::IntegerType>(SrcTy) || isa<llvm::PointerType>(SrcTy)) &&
      (isa<llvm::IntegerType>(DstTy) || isa<llvm::PointerType>(DstTy))) {
    Src = CoerceIntOrPtrToIntOrPtr(Src, DstTy, CGF);
    CGF.Builder.CreateStore(Src, Dst, DstIsVolatile);
    return;
  }

  uint64_t DstSize = CGF.CGM.getDataLayout().getTypeAllocSize(DstTy);

  // If store is legal, just bitcast the src pointer.
  if (SrcSize <= DstSize) {
    Dst = CGF.Builder.CreateBitCast(Dst, llvm::PointerType::getUnqual(SrcTy));
    BuildAggStore(CGF, Src, Dst, DstIsVolatile);
  } else {
    // Otherwise do coercion through memory. This is stupid, but
    // simple.

    // Generally SrcSize is never greater than DstSize, since this means we are
    // losing bits. However, this can happen in cases where the structure has
    // additional padding, for example due to a user specified alignment.
    //
    // FIXME: Assert that we aren't truncating non-padding bits when have access
    // to that information.
    Address Tmp = CreateTempAllocaForCoercion(CGF, SrcTy, Dst.getAlignment());
    CGF.Builder.CreateStore(Src, Tmp);
    Address Casted = CGF.Builder.CreateBitCast(Tmp, CGF.Int8PtrTy);
    Address DstCasted = CGF.Builder.CreateBitCast(Dst, CGF.Int8PtrTy);
    CGF.Builder.CreateMemCpy(DstCasted, Casted,
        llvm::ConstantInt::get(CGF.IntPtrTy, DstSize),
        false);
  }
}

static Address emitAddressAtOffset(CodeGenFunction &CGF, Address addr,
                                   const ABIArgInfo &info) {      
  if (unsigned offset = info.getDirectOffset()) {
    addr = CGF.Builder.CreateElementBitCast(addr, CGF.Int8Ty);
    addr = CGF.Builder.CreateConstInBoundsByteGEP(addr,
                                             CharUnits::fromQuantity(offset));
    addr = CGF.Builder.CreateElementBitCast(addr, info.getCoerceToType());
  }
  return addr;
}

namespace {

/// Encapsulates information about the way function arguments from
/// CGFunctionInfo should be passed to actual LLVM IR function.
class ClangToLLVMArgMapping {
  static const unsigned InvalidIndex = ~0U;
  unsigned InallocaArgNo;
  unsigned SRetArgNo;
  unsigned TotalIRArgs;

  /// Arguments of LLVM IR function corresponding to single Clang argument.
  struct IRArgs {
    unsigned PaddingArgIndex;
    // Argument is expanded to IR arguments at positions
    // [FirstArgIndex, FirstArgIndex + NumberOfArgs).
    unsigned FirstArgIndex;
    unsigned NumberOfArgs;

    IRArgs()
        : PaddingArgIndex(InvalidIndex), FirstArgIndex(InvalidIndex),
          NumberOfArgs(0) {}
  };

  SmallVector<IRArgs, 8> ArgInfo;

public:
  ClangToLLVMArgMapping(const ASTContext &Context, const CGFunctionInfo &FI,
                        bool OnlyRequiredArgs = false)
      : InallocaArgNo(InvalidIndex), SRetArgNo(InvalidIndex), TotalIRArgs(0),
        ArgInfo(OnlyRequiredArgs ? FI.getNumRequiredArgs() : FI.arg_size()) {
    construct(Context, FI, OnlyRequiredArgs);
  }

  bool hasInallocaArg() const { return InallocaArgNo != InvalidIndex; }
  unsigned getInallocaArgNo() const {
    assert(hasInallocaArg());
    return InallocaArgNo;
  }

  bool hasSRetArg() const { return SRetArgNo != InvalidIndex; }
  unsigned getSRetArgNo() const {
    assert(hasSRetArg());
    return SRetArgNo;
  }

  unsigned totalIRArgs() const { return TotalIRArgs; }

  bool hasPaddingArg(unsigned ArgNo) const {
    assert(ArgNo < ArgInfo.size());
    return ArgInfo[ArgNo].PaddingArgIndex != InvalidIndex;
  }
  unsigned getPaddingArgNo(unsigned ArgNo) const {
    assert(hasPaddingArg(ArgNo));
    return ArgInfo[ArgNo].PaddingArgIndex;
  }

  /// Returns index of first IR argument corresponding to ArgNo, and their
  /// quantity.
  std::pair<unsigned, unsigned> getIRArgs(unsigned ArgNo) const {
    assert(ArgNo < ArgInfo.size());
    return std::make_pair(ArgInfo[ArgNo].FirstArgIndex,
                          ArgInfo[ArgNo].NumberOfArgs);
  }

private:
  void construct(const ASTContext &Context, const CGFunctionInfo &FI,
                 bool OnlyRequiredArgs);
};

void ClangToLLVMArgMapping::construct(const ASTContext &Context,
                                      const CGFunctionInfo &FI,
                                      bool OnlyRequiredArgs) {
  unsigned IRArgNo = 0;
  bool SwapThisWithSRet = false;
  const ABIArgInfo &RetAI = FI.getReturnInfo();

  if (RetAI.getKind() == ABIArgInfo::Indirect) {
    SwapThisWithSRet = RetAI.isSRetAfterThis();
    SRetArgNo = SwapThisWithSRet ? 1 : IRArgNo++;
  }

  unsigned ArgNo = 0;
  unsigned NumArgs = OnlyRequiredArgs ? FI.getNumRequiredArgs() : FI.arg_size();
  for (CGFunctionInfo::const_arg_iterator I = FI.arg_begin(); ArgNo < NumArgs;
       ++I, ++ArgNo) {
    assert(I != FI.arg_end());
    QualType ArgType = I->type;
    const ABIArgInfo &AI = I->info;
    // Collect data about IR arguments corresponding to Clang argument ArgNo.
    auto &IRArgs = ArgInfo[ArgNo];

    if (AI.getPaddingType())
      IRArgs.PaddingArgIndex = IRArgNo++;

    switch (AI.getKind()) {
    case ABIArgInfo::Extend:
    case ABIArgInfo::Direct: {
      // FIXME: handle sseregparm someday...
      llvm::StructType *STy = dyn_cast<llvm::StructType>(AI.getCoerceToType());
      if (AI.isDirect() && AI.getCanBeFlattened() && STy) {
        IRArgs.NumberOfArgs = STy->getNumElements();
      } else {
        IRArgs.NumberOfArgs = 1;
      }
      break;
    }
    case ABIArgInfo::Indirect:
      IRArgs.NumberOfArgs = 1;
      break;
    case ABIArgInfo::Ignore:
    case ABIArgInfo::InAlloca:
      // ignore and inalloca doesn't have matching LLVM parameters.
      IRArgs.NumberOfArgs = 0;
      break;
    case ABIArgInfo::CoerceAndExpand:
      IRArgs.NumberOfArgs = AI.getCoerceAndExpandTypeSequence().size();
      break;
    case ABIArgInfo::Expand:
      IRArgs.NumberOfArgs = getExpansionSize(ArgType, Context);
      break;
    }

    if (IRArgs.NumberOfArgs > 0) {
      IRArgs.FirstArgIndex = IRArgNo;
      IRArgNo += IRArgs.NumberOfArgs;
    }

    // Skip over the sret parameter when it comes second.  We already handled it
    // above.
    if (IRArgNo == 1 && SwapThisWithSRet)
      IRArgNo++;
  }
  assert(ArgNo == ArgInfo.size());

  if (FI.usesInAlloca())
    InallocaArgNo = IRArgNo++;

  TotalIRArgs = IRArgNo;
}
}  // namespace

/***/

bool CodeGenModule::ReturnTypeUsesSRet(const CGFunctionInfo &FI) {
  return FI.getReturnInfo().isIndirect();
}

bool CodeGenModule::ReturnSlotInterferesWithArgs(const CGFunctionInfo &FI) {
  return ReturnTypeUsesSRet(FI) &&
         getTargetCodeGenInfo().doesReturnSlotInterfereWithArgs();
}

bool CodeGenModule::ReturnTypeUsesFPRet(QualType ResultType) {
  if (const BuiltinType *BT = ResultType->getAs<BuiltinType>()) {
    switch (BT->getKind()) {
    default:
      return false;
    case BuiltinType::Float:
      return getTarget().useObjCFPRetForRealType(TargetInfo::Float);
    case BuiltinType::Double:
      return getTarget().useObjCFPRetForRealType(TargetInfo::Double);
    case BuiltinType::LongDouble:
      return getTarget().useObjCFPRetForRealType(TargetInfo::LongDouble);
#if INTEL_CUSTOMIZATION
    case BuiltinType::Float128:
      return getTarget().useObjCFPRetForRealType(TargetInfo::Float128);
#endif  // INTEL_CUSTOMIZATION
    }
  }

  return false;
}

bool CodeGenModule::ReturnTypeUsesFP2Ret(QualType ResultType) {
  if (const ComplexType *CT = ResultType->getAs<ComplexType>()) {
    if (const BuiltinType *BT = CT->getElementType()->getAs<BuiltinType>()) {
      if (BT->getKind() == BuiltinType::LongDouble)
        return getTarget().useObjCFP2RetForComplexLongDouble();
    }
  }

  return false;
}

llvm::FunctionType *CodeGenTypes::GetFunctionType(GlobalDecl GD) {
  const CGFunctionInfo &FI = arrangeGlobalDeclaration(GD);
  return GetFunctionType(FI);
}

llvm::FunctionType *
CodeGenTypes::GetFunctionType(const CGFunctionInfo &FI) {

  bool Inserted = FunctionsBeingProcessed.insert(&FI).second;
  (void)Inserted;
  assert(Inserted && "Recursively being processed?");

  llvm::Type *resultType = nullptr;
  const ABIArgInfo &retAI = FI.getReturnInfo();
  switch (retAI.getKind()) {
  case ABIArgInfo::Expand:
    llvm_unreachable("Invalid ABI kind for return argument");

  case ABIArgInfo::Extend:
  case ABIArgInfo::Direct:
    resultType = retAI.getCoerceToType();
    break;

  case ABIArgInfo::InAlloca:
    if (retAI.getInAllocaSRet()) {
      // sret things on win32 aren't void, they return the sret pointer.
      QualType ret = FI.getReturnType();
      llvm::Type *ty = ConvertType(ret);
      unsigned addressSpace = Context.getTargetAddressSpace(ret);
      resultType = llvm::PointerType::get(ty, addressSpace);
    } else {
      resultType = llvm::Type::getVoidTy(getLLVMContext());
    }
    break;

  case ABIArgInfo::Indirect:
  case ABIArgInfo::Ignore:
    resultType = llvm::Type::getVoidTy(getLLVMContext());
    break;

  case ABIArgInfo::CoerceAndExpand:
    resultType = retAI.getUnpaddedCoerceAndExpandType();
    break;
  }

  ClangToLLVMArgMapping IRFunctionArgs(getContext(), FI, true);
  SmallVector<llvm::Type*, 8> ArgTypes(IRFunctionArgs.totalIRArgs());

  // Add type for sret argument.
  if (IRFunctionArgs.hasSRetArg()) {
    QualType Ret = FI.getReturnType();
    llvm::Type *Ty = ConvertType(Ret);
    unsigned AddressSpace = Context.getTargetAddressSpace(Ret);
    ArgTypes[IRFunctionArgs.getSRetArgNo()] =
        llvm::PointerType::get(Ty, AddressSpace);
  }

  // Add type for inalloca argument.
  if (IRFunctionArgs.hasInallocaArg()) {
    auto ArgStruct = FI.getArgStruct();
    assert(ArgStruct);
    ArgTypes[IRFunctionArgs.getInallocaArgNo()] = ArgStruct->getPointerTo();
  }

  // Add in all of the required arguments.
  unsigned ArgNo = 0;
  CGFunctionInfo::const_arg_iterator it = FI.arg_begin(),
                                     ie = it + FI.getNumRequiredArgs();
  for (; it != ie; ++it, ++ArgNo) {
    const ABIArgInfo &ArgInfo = it->info;

    // Insert a padding type to ensure proper alignment.
    if (IRFunctionArgs.hasPaddingArg(ArgNo))
      ArgTypes[IRFunctionArgs.getPaddingArgNo(ArgNo)] =
          ArgInfo.getPaddingType();

    unsigned FirstIRArg, NumIRArgs;
    std::tie(FirstIRArg, NumIRArgs) = IRFunctionArgs.getIRArgs(ArgNo);

    switch (ArgInfo.getKind()) {
    case ABIArgInfo::Ignore:
    case ABIArgInfo::InAlloca:
      assert(NumIRArgs == 0);
      break;

    case ABIArgInfo::Indirect: {
      assert(NumIRArgs == 1);
      // indirect arguments are always on the stack, which is addr space #0.
      llvm::Type *LTy = ConvertTypeForMem(it->type);
      ArgTypes[FirstIRArg] = LTy->getPointerTo();
      break;
    }

    case ABIArgInfo::Extend:
    case ABIArgInfo::Direct: {
      // Fast-isel and the optimizer generally like scalar values better than
      // FCAs, so we flatten them if this is safe to do for this argument.
      llvm::Type *argType = ArgInfo.getCoerceToType();
      llvm::StructType *st = dyn_cast<llvm::StructType>(argType);
      if (st && ArgInfo.isDirect() && ArgInfo.getCanBeFlattened()) {
        assert(NumIRArgs == st->getNumElements());
        for (unsigned i = 0, e = st->getNumElements(); i != e; ++i)
          ArgTypes[FirstIRArg + i] = st->getElementType(i);
      } else {
        assert(NumIRArgs == 1);
        ArgTypes[FirstIRArg] = argType;
      }
      break;
    }

    case ABIArgInfo::CoerceAndExpand: {
      auto ArgTypesIter = ArgTypes.begin() + FirstIRArg;
      for (auto EltTy : ArgInfo.getCoerceAndExpandTypeSequence()) {
        *ArgTypesIter++ = EltTy;
      }
      assert(ArgTypesIter == ArgTypes.begin() + FirstIRArg + NumIRArgs);
      break;
    }

    case ABIArgInfo::Expand:
      auto ArgTypesIter = ArgTypes.begin() + FirstIRArg;
      getExpandedTypes(it->type, ArgTypesIter);
      assert(ArgTypesIter == ArgTypes.begin() + FirstIRArg + NumIRArgs);
      break;
    }
  }

  bool Erased = FunctionsBeingProcessed.erase(&FI); (void)Erased;
  assert(Erased && "Not in set?");

  return llvm::FunctionType::get(resultType, ArgTypes, FI.isVariadic());
}

llvm::Type *CodeGenTypes::GetFunctionTypeForVTable(GlobalDecl GD) {
  const CXXMethodDecl *MD = cast<CXXMethodDecl>(GD.getDecl());
  const FunctionProtoType *FPT = MD->getType()->getAs<FunctionProtoType>();

  if (!isFuncTypeConvertible(FPT))
    return llvm::StructType::get(getLLVMContext());
    
  const CGFunctionInfo *Info;
  if (isa<CXXDestructorDecl>(MD))
    Info =
        &arrangeCXXStructorDeclaration(MD, getFromDtorType(GD.getDtorType()));
  else
    Info = &arrangeCXXMethodDeclaration(MD);
  return GetFunctionType(*Info);
}

static void AddAttributesFromFunctionProtoType(ASTContext &Ctx,
                                               llvm::AttrBuilder &FuncAttrs,
                                               const FunctionProtoType *FPT) {
  if (!FPT)
    return;

  if (!isUnresolvedExceptionSpec(FPT->getExceptionSpecType()) &&
      FPT->isNothrow(Ctx))
    FuncAttrs.addAttribute(llvm::Attribute::NoUnwind);
}

void CodeGenModule::ConstructAttributeList(
    StringRef Name, const CGFunctionInfo &FI, CGCalleeInfo CalleeInfo,
    AttributeListType &PAL, unsigned &CallingConv, bool AttrOnCallSite) {
  llvm::AttrBuilder FuncAttrs;
  llvm::AttrBuilder RetAttrs;
  bool HasOptnone = false;

  CallingConv = FI.getEffectiveCallingConvention();

  if (FI.isNoReturn())
    FuncAttrs.addAttribute(llvm::Attribute::NoReturn);

  // If we have information about the function prototype, we can learn
  // attributes form there.
  AddAttributesFromFunctionProtoType(getContext(), FuncAttrs,
                                     CalleeInfo.getCalleeFunctionProtoType());

  const Decl *TargetDecl = CalleeInfo.getCalleeDecl();

  bool HasAnyX86InterruptAttr = false;
  // FIXME: handle sseregparm someday...
  if (TargetDecl) {
    if (TargetDecl->hasAttr<ReturnsTwiceAttr>())
      FuncAttrs.addAttribute(llvm::Attribute::ReturnsTwice);
    if (TargetDecl->hasAttr<NoThrowAttr>())
      FuncAttrs.addAttribute(llvm::Attribute::NoUnwind);
    if (TargetDecl->hasAttr<NoReturnAttr>())
      FuncAttrs.addAttribute(llvm::Attribute::NoReturn);
    if (TargetDecl->hasAttr<NoDuplicateAttr>())
      FuncAttrs.addAttribute(llvm::Attribute::NoDuplicate);

    if (const FunctionDecl *Fn = dyn_cast<FunctionDecl>(TargetDecl)) {
      AddAttributesFromFunctionProtoType(
          getContext(), FuncAttrs, Fn->getType()->getAs<FunctionProtoType>());
      // Don't use [[noreturn]] or _Noreturn for a call to a virtual function.
      // These attributes are not inherited by overloads.
      const CXXMethodDecl *MD = dyn_cast<CXXMethodDecl>(Fn);
      if (Fn->isNoReturn() && !(AttrOnCallSite && MD && MD->isVirtual()))
        FuncAttrs.addAttribute(llvm::Attribute::NoReturn);
    }

    // 'const', 'pure' and 'noalias' attributed functions are also nounwind.
    if (TargetDecl->hasAttr<ConstAttr>()) {
      FuncAttrs.addAttribute(llvm::Attribute::ReadNone);
      FuncAttrs.addAttribute(llvm::Attribute::NoUnwind);
    } else if (TargetDecl->hasAttr<PureAttr>()) {
      FuncAttrs.addAttribute(llvm::Attribute::ReadOnly);
      FuncAttrs.addAttribute(llvm::Attribute::NoUnwind);
    } else if (TargetDecl->hasAttr<NoAliasAttr>()) {
      FuncAttrs.addAttribute(llvm::Attribute::ArgMemOnly);
      FuncAttrs.addAttribute(llvm::Attribute::NoUnwind);
    }
    if (TargetDecl->hasAttr<RestrictAttr>())
      RetAttrs.addAttribute(llvm::Attribute::NoAlias);
    if (TargetDecl->hasAttr<ReturnsNonNullAttr>())
      RetAttrs.addAttribute(llvm::Attribute::NonNull);

    HasAnyX86InterruptAttr = TargetDecl->hasAttr<AnyX86InterruptAttr>();
    HasOptnone = TargetDecl->hasAttr<OptimizeNoneAttr>();
  }

#if INTEL_CUSTOMIZATION
  // CQ381541: IMF attributes support
  if (getLangOpts().IntelCompat &&
      (getLangOpts().ImfFuncSet.find(Name) != getLangOpts().ImfFuncSet.end())) {
    llvm::StringSet<> FuncOwnAttrs;
    auto it = getLangOpts().ImfAttrFuncMap.find(Name);
    if (it != getLangOpts().ImfAttrFuncMap.end()) {
      // the function has it's own set of attributes
      for (auto &it_at : it->second) {
        FuncAttrs.addAttribute("imf-" + it_at.first().str(), it_at.second);
        FuncOwnAttrs.insert(it_at.first());
      }
    }
    if (!getLangOpts().ImfFuncSet.empty()) {
      for (auto &it_at : getLangOpts().ImfAttrMap) {
        if (FuncOwnAttrs.empty() ||
            (FuncOwnAttrs.find(it_at.first()) == FuncOwnAttrs.end())) {
          // no specific attributes for this function OR such attribute so far.
          FuncAttrs.addAttribute("imf-" + it_at.first().str(), it_at.second);
        }
      }
    }
    FuncOwnAttrs.clear();
  }
#endif // INTEL_CUSTOMIZATION

  // OptimizeNoneAttr takes precedence over -Os or -Oz. No warning needed.
  if (!HasOptnone) {
    if (CodeGenOpts.OptimizeSize)
      FuncAttrs.addAttribute(llvm::Attribute::OptimizeForSize);
    if (CodeGenOpts.OptimizeSize == 2)
      FuncAttrs.addAttribute(llvm::Attribute::MinSize);
  }

  if (CodeGenOpts.DisableRedZone)
    FuncAttrs.addAttribute(llvm::Attribute::NoRedZone);
  if (CodeGenOpts.NoImplicitFloat)
    FuncAttrs.addAttribute(llvm::Attribute::NoImplicitFloat);
  if (CodeGenOpts.EnableSegmentedStacks &&
      !(TargetDecl && TargetDecl->hasAttr<NoSplitStackAttr>()))
    FuncAttrs.addAttribute("split-stack");

  if (AttrOnCallSite) {
    // Attributes that should go on the call site only.
    if (!CodeGenOpts.SimplifyLibCalls ||
        CodeGenOpts.isNoBuiltinFunc(Name.data()))
      FuncAttrs.addAttribute(llvm::Attribute::NoBuiltin);
    if (!CodeGenOpts.TrapFuncName.empty())
      FuncAttrs.addAttribute("trap-func-name", CodeGenOpts.TrapFuncName);
  } else {
    // Attributes that should go on the function, but not the call site.
    if (!CodeGenOpts.DisableFPElim) {
      FuncAttrs.addAttribute("no-frame-pointer-elim", "false");
    } else if (CodeGenOpts.OmitLeafFramePointer) {
      FuncAttrs.addAttribute("no-frame-pointer-elim", "false");
      FuncAttrs.addAttribute("no-frame-pointer-elim-non-leaf");
    } else {
      FuncAttrs.addAttribute("no-frame-pointer-elim", "true");
      FuncAttrs.addAttribute("no-frame-pointer-elim-non-leaf");
    }

    bool DisableTailCalls =
        CodeGenOpts.DisableTailCalls || HasAnyX86InterruptAttr ||
        (TargetDecl && TargetDecl->hasAttr<DisableTailCallsAttr>());
    FuncAttrs.addAttribute(
        "disable-tail-calls",
        llvm::toStringRef(DisableTailCalls));

    FuncAttrs.addAttribute("less-precise-fpmad",
                           llvm::toStringRef(CodeGenOpts.LessPreciseFPMAD));
    FuncAttrs.addAttribute("no-infs-fp-math",
                           llvm::toStringRef(CodeGenOpts.NoInfsFPMath));
    FuncAttrs.addAttribute("no-nans-fp-math",
                           llvm::toStringRef(CodeGenOpts.NoNaNsFPMath));
    FuncAttrs.addAttribute("unsafe-fp-math",
                           llvm::toStringRef(CodeGenOpts.UnsafeFPMath));
    FuncAttrs.addAttribute("use-soft-float",
                           llvm::toStringRef(CodeGenOpts.SoftFloat));
    FuncAttrs.addAttribute("stack-protector-buffer-size",
                           llvm::utostr(CodeGenOpts.SSPBufferSize));
    FuncAttrs.addAttribute("no-signed-zeros-fp-math",
                           llvm::toStringRef(CodeGenOpts.NoSignedZeros));

    if (CodeGenOpts.StackRealignment)
      FuncAttrs.addAttribute("stackrealign");
    if (CodeGenOpts.Backchain)
      FuncAttrs.addAttribute("backchain");

    // Add target-cpu and target-features attributes to functions. If
    // we have a decl for the function and it has a target attribute then
    // parse that and add it to the feature set.
    StringRef TargetCPU = getTarget().getTargetOpts().CPU;
    const FunctionDecl *FD = dyn_cast_or_null<FunctionDecl>(TargetDecl);
    if (FD && FD->hasAttr<TargetAttr>()) {
      llvm::StringMap<bool> FeatureMap;
      getFunctionFeatureMap(FeatureMap, FD);

      // Produce the canonical string for this set of features.
      std::vector<std::string> Features;
      for (llvm::StringMap<bool>::const_iterator it = FeatureMap.begin(),
                                                 ie = FeatureMap.end();
           it != ie; ++it)
        Features.push_back((it->second ? "+" : "-") + it->first().str());

      // Now add the target-cpu and target-features to the function.
      // While we populated the feature map above, we still need to
      // get and parse the target attribute so we can get the cpu for
      // the function.
      const auto *TD = FD->getAttr<TargetAttr>();
      TargetAttr::ParsedTargetAttr ParsedAttr = TD->parse();
      if (ParsedAttr.second != "")
        TargetCPU = ParsedAttr.second;
      if (TargetCPU != "")
        FuncAttrs.addAttribute("target-cpu", TargetCPU);
      if (!Features.empty()) {
        std::sort(Features.begin(), Features.end());
        FuncAttrs.addAttribute(
            "target-features",
            llvm::join(Features.begin(), Features.end(), ","));
      }
    } else {
      // Otherwise just add the existing target cpu and target features to the
      // function.
      std::vector<std::string> &Features = getTarget().getTargetOpts().Features;
      if (TargetCPU != "")
        FuncAttrs.addAttribute("target-cpu", TargetCPU);
      if (!Features.empty()) {
        std::sort(Features.begin(), Features.end());
        FuncAttrs.addAttribute(
            "target-features",
            llvm::join(Features.begin(), Features.end(), ","));
      }
    }
  }

  if (getLangOpts().CUDA && getLangOpts().CUDAIsDevice) {
    // Conservatively, mark all functions and calls in CUDA as convergent
    // (meaning, they may call an intrinsically convergent op, such as
    // __syncthreads(), and so can't have certain optimizations applied around
    // them).  LLVM will remove this attribute where it safely can.
    FuncAttrs.addAttribute(llvm::Attribute::Convergent);

    // Respect -fcuda-flush-denormals-to-zero.
    if (getLangOpts().CUDADeviceFlushDenormalsToZero)
      FuncAttrs.addAttribute("nvptx-f32ftz", "true");
  }

  ClangToLLVMArgMapping IRFunctionArgs(getContext(), FI);

  QualType RetTy = FI.getReturnType();
  const ABIArgInfo &RetAI = FI.getReturnInfo();
  switch (RetAI.getKind()) {
  case ABIArgInfo::Extend:
    if (RetTy->hasSignedIntegerRepresentation())
      RetAttrs.addAttribute(llvm::Attribute::SExt);
    else if (RetTy->hasUnsignedIntegerRepresentation())
      RetAttrs.addAttribute(llvm::Attribute::ZExt);
    // FALL THROUGH
  case ABIArgInfo::Direct:
    if (RetAI.getInReg())
      RetAttrs.addAttribute(llvm::Attribute::InReg);
    break;
  case ABIArgInfo::Ignore:
    break;

  case ABIArgInfo::InAlloca:
  case ABIArgInfo::Indirect: {
    // inalloca and sret disable readnone and readonly
    FuncAttrs.removeAttribute(llvm::Attribute::ReadOnly)
      .removeAttribute(llvm::Attribute::ReadNone);
    break;
  }

  case ABIArgInfo::CoerceAndExpand:
    break;

  case ABIArgInfo::Expand:
    llvm_unreachable("Invalid ABI kind for return argument");
  }

  if (const auto *RefTy = RetTy->getAs<ReferenceType>()) {
    QualType PTy = RefTy->getPointeeType();
    if (!PTy->isIncompleteType() && PTy->isConstantSizeType())
      RetAttrs.addDereferenceableAttr(getContext().getTypeSizeInChars(PTy)
                                        .getQuantity());
    else if (getContext().getTargetAddressSpace(PTy) == 0)
      RetAttrs.addAttribute(llvm::Attribute::NonNull);
  }

  // Attach return attributes.
  if (RetAttrs.hasAttributes()) {
    PAL.push_back(llvm::AttributeSet::get(
        getLLVMContext(), llvm::AttributeSet::ReturnIndex, RetAttrs));
  }

  bool hasUsedSRet = false;

  // Attach attributes to sret.
  if (IRFunctionArgs.hasSRetArg()) {
    llvm::AttrBuilder SRETAttrs;
    SRETAttrs.addAttribute(llvm::Attribute::StructRet);
    hasUsedSRet = true;
    if (RetAI.getInReg())
      SRETAttrs.addAttribute(llvm::Attribute::InReg);
    PAL.push_back(llvm::AttributeSet::get(
        getLLVMContext(), IRFunctionArgs.getSRetArgNo() + 1, SRETAttrs));
  }

  // Attach attributes to inalloca argument.
  if (IRFunctionArgs.hasInallocaArg()) {
    llvm::AttrBuilder Attrs;
    Attrs.addAttribute(llvm::Attribute::InAlloca);
    PAL.push_back(llvm::AttributeSet::get(
        getLLVMContext(), IRFunctionArgs.getInallocaArgNo() + 1, Attrs));
  }

  unsigned ArgNo = 0;
  for (CGFunctionInfo::const_arg_iterator I = FI.arg_begin(),
                                          E = FI.arg_end();
       I != E; ++I, ++ArgNo) {
    QualType ParamType = I->type;
    const ABIArgInfo &AI = I->info;
    llvm::AttrBuilder Attrs;

    // Add attribute for padding argument, if necessary.
    if (IRFunctionArgs.hasPaddingArg(ArgNo)) {
      if (AI.getPaddingInReg())
        PAL.push_back(llvm::AttributeSet::get(
            getLLVMContext(), IRFunctionArgs.getPaddingArgNo(ArgNo) + 1,
            llvm::Attribute::InReg));
    }

#if INTEL_CUSTOMIZATION
    // CQ#369692 - support for '-fargument-noalias' option.
    if (ParamType->isPointerType() && getLangOpts().IntelCompat &&
        CodeGenOpts.NoAliasForPtrArgs)
      Attrs.addAttribute(llvm::Attribute::NoAlias);
#endif // INTEL_CUSTOMIZATION

    // 'restrict' -> 'noalias' is done in EmitFunctionProlog when we
    // have the corresponding parameter variable.  It doesn't make
    // sense to do it here because parameters are so messed up.
    switch (AI.getKind()) {
    case ABIArgInfo::Extend:
      if (ParamType->isSignedIntegerOrEnumerationType())
        Attrs.addAttribute(llvm::Attribute::SExt);
      else if (ParamType->isUnsignedIntegerOrEnumerationType()) {
        if (getTypes().getABIInfo().shouldSignExtUnsignedType(ParamType))
          Attrs.addAttribute(llvm::Attribute::SExt);
        else
          Attrs.addAttribute(llvm::Attribute::ZExt);
      }
      // FALL THROUGH
    case ABIArgInfo::Direct:
      if (ArgNo == 0 && FI.isChainCall())
        Attrs.addAttribute(llvm::Attribute::Nest);
      else if (AI.getInReg())
        Attrs.addAttribute(llvm::Attribute::InReg);
      break;

    case ABIArgInfo::Indirect: {
      if (AI.getInReg())
        Attrs.addAttribute(llvm::Attribute::InReg);

      if (AI.getIndirectByVal())
        Attrs.addAttribute(llvm::Attribute::ByVal);

      CharUnits Align = AI.getIndirectAlign();

      // In a byval argument, it is important that the required
      // alignment of the type is honored, as LLVM might be creating a
      // *new* stack object, and needs to know what alignment to give
      // it. (Sometimes it can deduce a sensible alignment on its own,
      // but not if clang decides it must emit a packed struct, or the
      // user specifies increased alignment requirements.)
      //
      // This is different from indirect *not* byval, where the object
      // exists already, and the align attribute is purely
      // informative.
      assert(!Align.isZero());

      // For now, only add this when we have a byval argument.
      // TODO: be less lazy about updating test cases.
      if (AI.getIndirectByVal())
        Attrs.addAlignmentAttr(Align.getQuantity());

      // byval disables readnone and readonly.
      FuncAttrs.removeAttribute(llvm::Attribute::ReadOnly)
        .removeAttribute(llvm::Attribute::ReadNone);
      break;
    }
    case ABIArgInfo::Ignore:
    case ABIArgInfo::Expand:
    case ABIArgInfo::CoerceAndExpand:
      break;

    case ABIArgInfo::InAlloca:
      // inalloca disables readnone and readonly.
      FuncAttrs.removeAttribute(llvm::Attribute::ReadOnly)
          .removeAttribute(llvm::Attribute::ReadNone);
      continue;
    }

    if (const auto *RefTy = ParamType->getAs<ReferenceType>()) {
      QualType PTy = RefTy->getPointeeType();
      if (!PTy->isIncompleteType() && PTy->isConstantSizeType())
        Attrs.addDereferenceableAttr(getContext().getTypeSizeInChars(PTy)
                                       .getQuantity());
      else if (getContext().getTargetAddressSpace(PTy) == 0)
        Attrs.addAttribute(llvm::Attribute::NonNull);
    }

    switch (FI.getExtParameterInfo(ArgNo).getABI()) {
    case ParameterABI::Ordinary:
      break;

    case ParameterABI::SwiftIndirectResult: {
      // Add 'sret' if we haven't already used it for something, but
      // only if the result is void.
      if (!hasUsedSRet && RetTy->isVoidType()) {
        Attrs.addAttribute(llvm::Attribute::StructRet);
        hasUsedSRet = true;
      }

      // Add 'noalias' in either case.
      Attrs.addAttribute(llvm::Attribute::NoAlias);

      // Add 'dereferenceable' and 'alignment'.
      auto PTy = ParamType->getPointeeType();
      if (!PTy->isIncompleteType() && PTy->isConstantSizeType()) {
        auto info = getContext().getTypeInfoInChars(PTy);
        Attrs.addDereferenceableAttr(info.first.getQuantity());
        Attrs.addAttribute(llvm::Attribute::getWithAlignment(getLLVMContext(),
                                                 info.second.getQuantity()));
      }
      break;
    }

    case ParameterABI::SwiftErrorResult:
      Attrs.addAttribute(llvm::Attribute::SwiftError);
      break;

    case ParameterABI::SwiftContext:
      Attrs.addAttribute(llvm::Attribute::SwiftSelf);
      break;
    }

    if (Attrs.hasAttributes()) {
      unsigned FirstIRArg, NumIRArgs;
      std::tie(FirstIRArg, NumIRArgs) = IRFunctionArgs.getIRArgs(ArgNo);
      for (unsigned i = 0; i < NumIRArgs; i++)
        PAL.push_back(llvm::AttributeSet::get(getLLVMContext(),
                                              FirstIRArg + i + 1, Attrs));
    }
  }
  assert(ArgNo == FI.arg_size());

  if (FuncAttrs.hasAttributes())
    PAL.push_back(llvm::
                  AttributeSet::get(getLLVMContext(),
                                    llvm::AttributeSet::FunctionIndex,
                                    FuncAttrs));
}

/// An argument came in as a promoted argument; demote it back to its
/// declared type.
static llvm::Value *emitArgumentDemotion(CodeGenFunction &CGF,
                                         const VarDecl *var,
                                         llvm::Value *value) {
  llvm::Type *varType = CGF.ConvertType(var->getType());

  // This can happen with promotions that actually don't change the
  // underlying type, like the enum promotions.
  if (value->getType() == varType) return value;

  assert((varType->isIntegerTy() || varType->isFloatingPointTy())
         && "unexpected promotion type");

  if (isa<llvm::IntegerType>(varType))
    return CGF.Builder.CreateTrunc(value, varType, "arg.unpromote");

  return CGF.Builder.CreateFPCast(value, varType, "arg.unpromote");
}

/// Returns the attribute (either parameter attribute, or function
/// attribute), which declares argument ArgNo to be non-null.
static const NonNullAttr *getNonNullAttr(const Decl *FD, const ParmVarDecl *PVD,
                                         QualType ArgType, unsigned ArgNo) {
  // FIXME: __attribute__((nonnull)) can also be applied to:
  //   - references to pointers, where the pointee is known to be
  //     nonnull (apparently a Clang extension)
  //   - transparent unions containing pointers
  // In the former case, LLVM IR cannot represent the constraint. In
  // the latter case, we have no guarantee that the transparent union
  // is in fact passed as a pointer.
  if (!ArgType->isAnyPointerType() && !ArgType->isBlockPointerType())
    return nullptr;
  // First, check attribute on parameter itself.
  if (PVD) {
    if (auto ParmNNAttr = PVD->getAttr<NonNullAttr>())
      return ParmNNAttr;
  }
  // Check function attributes.
  if (!FD)
    return nullptr;
  for (const auto *NNAttr : FD->specific_attrs<NonNullAttr>()) {
    if (NNAttr->isNonNull(ArgNo))
      return NNAttr;
  }
  return nullptr;
}

namespace {
  struct CopyBackSwiftError final : EHScopeStack::Cleanup {
    Address Temp;
    Address Arg;
    CopyBackSwiftError(Address temp, Address arg) : Temp(temp), Arg(arg) {}
    void Emit(CodeGenFunction &CGF, Flags flags) override {
      llvm::Value *errorValue = CGF.Builder.CreateLoad(Temp);
      CGF.Builder.CreateStore(errorValue, Arg);
    }
  };
}

void CodeGenFunction::EmitFunctionProlog(const CGFunctionInfo &FI,
                                         llvm::Function *Fn,
                                         const FunctionArgList &Args) {
  if (CurCodeDecl && CurCodeDecl->hasAttr<NakedAttr>())
    // Naked functions don't have prologues.
    return;

  // If this is an implicit-return-zero function, go ahead and
  // initialize the return value.  TODO: it might be nice to have
  // a more general mechanism for this that didn't require synthesized
  // return statements.
  if (const FunctionDecl *FD = dyn_cast_or_null<FunctionDecl>(CurCodeDecl)) {
    if (FD->hasImplicitReturnZero()) {
      QualType RetTy = FD->getReturnType().getUnqualifiedType();
      llvm::Type* LLVMTy = CGM.getTypes().ConvertType(RetTy);
      llvm::Constant* Zero = llvm::Constant::getNullValue(LLVMTy);
      Builder.CreateStore(Zero, ReturnValue);
    }
  }

  // FIXME: We no longer need the types from FunctionArgList; lift up and
  // simplify.

  ClangToLLVMArgMapping IRFunctionArgs(CGM.getContext(), FI);
  // Flattened function arguments.
  SmallVector<llvm::Value *, 16> FnArgs;
  FnArgs.reserve(IRFunctionArgs.totalIRArgs());
  for (auto &Arg : Fn->args()) {
    FnArgs.push_back(&Arg);
  }
  assert(FnArgs.size() == IRFunctionArgs.totalIRArgs());

  // If we're using inalloca, all the memory arguments are GEPs off of the last
  // parameter, which is a pointer to the complete memory area.
  Address ArgStruct = Address::invalid();
  const llvm::StructLayout *ArgStructLayout = nullptr;
  if (IRFunctionArgs.hasInallocaArg()) {
    ArgStructLayout = CGM.getDataLayout().getStructLayout(FI.getArgStruct());
    ArgStruct = Address(FnArgs[IRFunctionArgs.getInallocaArgNo()],
                        FI.getArgStructAlignment());

    assert(ArgStruct.getType() == FI.getArgStruct()->getPointerTo());
  }

  // Name the struct return parameter.
  if (IRFunctionArgs.hasSRetArg()) {
    auto AI = cast<llvm::Argument>(FnArgs[IRFunctionArgs.getSRetArgNo()]);
    AI->setName("agg.result");
    AI->addAttr(llvm::AttributeSet::get(getLLVMContext(), AI->getArgNo() + 1,
                                        llvm::Attribute::NoAlias));
  }

  // Track if we received the parameter as a pointer (indirect, byval, or
  // inalloca).  If already have a pointer, EmitParmDecl doesn't need to copy it
  // into a local alloca for us.
  SmallVector<ParamValue, 16> ArgVals;
  ArgVals.reserve(Args.size());

  // Create a pointer value for every parameter declaration.  This usually
  // entails copying one or more LLVM IR arguments into an alloca.  Don't push
  // any cleanups or do anything that might unwind.  We do that separately, so
  // we can push the cleanups in the correct order for the ABI.
  assert(FI.arg_size() == Args.size() &&
         "Mismatch between function signature & arguments.");
  unsigned ArgNo = 0;
  CGFunctionInfo::const_arg_iterator info_it = FI.arg_begin();
  for (FunctionArgList::const_iterator i = Args.begin(), e = Args.end();
       i != e; ++i, ++info_it, ++ArgNo) {
    const VarDecl *Arg = *i;
    QualType Ty = info_it->type;
    const ABIArgInfo &ArgI = info_it->info;

    bool isPromoted =
      isa<ParmVarDecl>(Arg) && cast<ParmVarDecl>(Arg)->isKNRPromoted();

    unsigned FirstIRArg, NumIRArgs;
    std::tie(FirstIRArg, NumIRArgs) = IRFunctionArgs.getIRArgs(ArgNo);

    switch (ArgI.getKind()) {
    case ABIArgInfo::InAlloca: {
      assert(NumIRArgs == 0);
      auto FieldIndex = ArgI.getInAllocaFieldIndex();
      CharUnits FieldOffset =
        CharUnits::fromQuantity(ArgStructLayout->getElementOffset(FieldIndex));
      Address V = Builder.CreateStructGEP(ArgStruct, FieldIndex, FieldOffset,
                                          Arg->getName());
      ArgVals.push_back(ParamValue::forIndirect(V));
      break;
    }

    case ABIArgInfo::Indirect: {
      assert(NumIRArgs == 1);
      Address ParamAddr = Address(FnArgs[FirstIRArg], ArgI.getIndirectAlign());

      if (!hasScalarEvaluationKind(Ty)) {
        // Aggregates and complex variables are accessed by reference.  All we
        // need to do is realign the value, if requested.
        Address V = ParamAddr;
        if (ArgI.getIndirectRealign()) {
          Address AlignedTemp = CreateMemTemp(Ty, "coerce");

          // Copy from the incoming argument pointer to the temporary with the
          // appropriate alignment.
          //
          // FIXME: We should have a common utility for generating an aggregate
          // copy.
          CharUnits Size = getContext().getTypeSizeInChars(Ty);
          auto SizeVal = llvm::ConstantInt::get(IntPtrTy, Size.getQuantity());
          Address Dst = Builder.CreateBitCast(AlignedTemp, Int8PtrTy);
          Address Src = Builder.CreateBitCast(ParamAddr, Int8PtrTy);
          Builder.CreateMemCpy(Dst, Src, SizeVal, false);
          V = AlignedTemp;
        }
        ArgVals.push_back(ParamValue::forIndirect(V));
      } else {
        // Load scalar value from indirect argument.
        llvm::Value *V =
          EmitLoadOfScalar(ParamAddr, false, Ty, Arg->getLocStart());

        if (isPromoted)
          V = emitArgumentDemotion(*this, Arg, V);
        ArgVals.push_back(ParamValue::forDirect(V));
      }
      break;
    }

    case ABIArgInfo::Extend:
    case ABIArgInfo::Direct: {

      // If we have the trivial case, handle it with no muss and fuss.
      if (!isa<llvm::StructType>(ArgI.getCoerceToType()) &&
          ArgI.getCoerceToType() == ConvertType(Ty) &&
          ArgI.getDirectOffset() == 0) {
        assert(NumIRArgs == 1);
        llvm::Value *V = FnArgs[FirstIRArg];
        auto AI = cast<llvm::Argument>(V);

        if (const ParmVarDecl *PVD = dyn_cast<ParmVarDecl>(Arg)) {
          if (getNonNullAttr(CurCodeDecl, PVD, PVD->getType(),
                             PVD->getFunctionScopeIndex()))
            AI->addAttr(llvm::AttributeSet::get(getLLVMContext(),
                                                AI->getArgNo() + 1,
                                                llvm::Attribute::NonNull));

          QualType OTy = PVD->getOriginalType();
          if (const auto *ArrTy =
              getContext().getAsConstantArrayType(OTy)) {
            // A C99 array parameter declaration with the static keyword also
            // indicates dereferenceability, and if the size is constant we can
            // use the dereferenceable attribute (which requires the size in
            // bytes).
            if (ArrTy->getSizeModifier() == ArrayType::Static) {
              QualType ETy = ArrTy->getElementType();
              uint64_t ArrSize = ArrTy->getSize().getZExtValue();
              if (!ETy->isIncompleteType() && ETy->isConstantSizeType() &&
                  ArrSize) {
                llvm::AttrBuilder Attrs;
                Attrs.addDereferenceableAttr(
                  getContext().getTypeSizeInChars(ETy).getQuantity()*ArrSize);
                AI->addAttr(llvm::AttributeSet::get(getLLVMContext(),
                                                    AI->getArgNo() + 1, Attrs));
              } else if (getContext().getTargetAddressSpace(ETy) == 0) {
                AI->addAttr(llvm::AttributeSet::get(getLLVMContext(),
                                                    AI->getArgNo() + 1,
                                                    llvm::Attribute::NonNull));
              }
            }
          } else if (const auto *ArrTy =
                     getContext().getAsVariableArrayType(OTy)) {
            // For C99 VLAs with the static keyword, we don't know the size so
            // we can't use the dereferenceable attribute, but in addrspace(0)
            // we know that it must be nonnull.
            if (ArrTy->getSizeModifier() == VariableArrayType::Static &&
                !getContext().getTargetAddressSpace(ArrTy->getElementType()))
              AI->addAttr(llvm::AttributeSet::get(getLLVMContext(),
                                                  AI->getArgNo() + 1,
                                                  llvm::Attribute::NonNull));
          }

          const auto *AVAttr = PVD->getAttr<AlignValueAttr>();
          if (!AVAttr)
            if (const auto *TOTy = dyn_cast<TypedefType>(OTy))
              AVAttr = TOTy->getDecl()->getAttr<AlignValueAttr>();
          if (AVAttr) {         
            llvm::Value *AlignmentValue =
              EmitScalarExpr(AVAttr->getAlignment());
            llvm::ConstantInt *AlignmentCI =
              cast<llvm::ConstantInt>(AlignmentValue);
            unsigned Alignment =
              std::min((unsigned) AlignmentCI->getZExtValue(),
                       +llvm::Value::MaximumAlignment);

            llvm::AttrBuilder Attrs;
            Attrs.addAlignmentAttr(Alignment);
            AI->addAttr(llvm::AttributeSet::get(getLLVMContext(),
                                                AI->getArgNo() + 1, Attrs));
          }
        }

        if (Arg->getType().isRestrictQualified())
          AI->addAttr(llvm::AttributeSet::get(getLLVMContext(),
                                              AI->getArgNo() + 1,
                                              llvm::Attribute::NoAlias));

        // LLVM expects swifterror parameters to be used in very restricted
        // ways.  Copy the value into a less-restricted temporary.
        if (FI.getExtParameterInfo(ArgNo).getABI()
              == ParameterABI::SwiftErrorResult) {
          QualType pointeeTy = Ty->getPointeeType();
          assert(pointeeTy->isPointerType());
          Address temp =
            CreateMemTemp(pointeeTy, getPointerAlign(), "swifterror.temp");
          Address arg = Address(V, getContext().getTypeAlignInChars(pointeeTy));
          llvm::Value *incomingErrorValue = Builder.CreateLoad(arg);
          Builder.CreateStore(incomingErrorValue, temp);
          V = temp.getPointer();

          // Push a cleanup to copy the value back at the end of the function.
          // The convention does not guarantee that the value will be written
          // back if the function exits with an unwind exception.
          EHStack.pushCleanup<CopyBackSwiftError>(NormalCleanup, temp, arg);
        }

        // Ensure the argument is the correct type.
        if (V->getType() != ArgI.getCoerceToType())
          V = Builder.CreateBitCast(V, ArgI.getCoerceToType());

        if (isPromoted)
          V = emitArgumentDemotion(*this, Arg, V);

        if (const CXXMethodDecl *MD =
            dyn_cast_or_null<CXXMethodDecl>(CurCodeDecl)) {
          if (MD->isVirtual() && Arg == CXXABIThisDecl)
            V = CGM.getCXXABI().
                adjustThisParameterInVirtualFunctionPrologue(*this, CurGD, V);
        }

        // Because of merging of function types from multiple decls it is
        // possible for the type of an argument to not match the corresponding
        // type in the function type. Since we are codegening the callee
        // in here, add a cast to the argument type.
        llvm::Type *LTy = ConvertType(Arg->getType());
        if (V->getType() != LTy)
          V = Builder.CreateBitCast(V, LTy);

        ArgVals.push_back(ParamValue::forDirect(V));
        break;
      }

      Address Alloca = CreateMemTemp(Ty, getContext().getDeclAlign(Arg),
                                     Arg->getName());

      // Pointer to store into.
      Address Ptr = emitAddressAtOffset(*this, Alloca, ArgI);

      // Fast-isel and the optimizer generally like scalar values better than
      // FCAs, so we flatten them if this is safe to do for this argument.
      llvm::StructType *STy = dyn_cast<llvm::StructType>(ArgI.getCoerceToType());
      if (ArgI.isDirect() && ArgI.getCanBeFlattened() && STy &&
          STy->getNumElements() > 1) {
        auto SrcLayout = CGM.getDataLayout().getStructLayout(STy);
        uint64_t SrcSize = CGM.getDataLayout().getTypeAllocSize(STy);
        llvm::Type *DstTy = Ptr.getElementType();
        uint64_t DstSize = CGM.getDataLayout().getTypeAllocSize(DstTy);

        Address AddrToStoreInto = Address::invalid();
        if (SrcSize <= DstSize) {
          AddrToStoreInto =
            Builder.CreateBitCast(Ptr, llvm::PointerType::getUnqual(STy));
        } else {
          AddrToStoreInto =
            CreateTempAlloca(STy, Alloca.getAlignment(), "coerce");
        }

        assert(STy->getNumElements() == NumIRArgs);
        for (unsigned i = 0, e = STy->getNumElements(); i != e; ++i) {
          auto AI = FnArgs[FirstIRArg + i];
          AI->setName(Arg->getName() + ".coerce" + Twine(i));
          auto Offset = CharUnits::fromQuantity(SrcLayout->getElementOffset(i));
          Address EltPtr =
            Builder.CreateStructGEP(AddrToStoreInto, i, Offset);
          Builder.CreateStore(AI, EltPtr);
        }

        if (SrcSize > DstSize) {
          Builder.CreateMemCpy(Ptr, AddrToStoreInto, DstSize);
        }

      } else {
        // Simple case, just do a coerced store of the argument into the alloca.
        assert(NumIRArgs == 1);
        auto AI = FnArgs[FirstIRArg];
        AI->setName(Arg->getName() + ".coerce");
        CreateCoercedStore(AI, Ptr, /*DestIsVolatile=*/false, *this);
      }

      // Match to what EmitParmDecl is expecting for this type.
      if (CodeGenFunction::hasScalarEvaluationKind(Ty)) {
        llvm::Value *V =
          EmitLoadOfScalar(Alloca, false, Ty, Arg->getLocStart());
        if (isPromoted)
          V = emitArgumentDemotion(*this, Arg, V);
        ArgVals.push_back(ParamValue::forDirect(V));
      } else {
        ArgVals.push_back(ParamValue::forIndirect(Alloca));
      }
      break;
    }

    case ABIArgInfo::CoerceAndExpand: {
      // Reconstruct into a temporary.
      Address alloca = CreateMemTemp(Ty, getContext().getDeclAlign(Arg));
      ArgVals.push_back(ParamValue::forIndirect(alloca));

      auto coercionType = ArgI.getCoerceAndExpandType();
      alloca = Builder.CreateElementBitCast(alloca, coercionType);
      auto layout = CGM.getDataLayout().getStructLayout(coercionType);

      unsigned argIndex = FirstIRArg;
      for (unsigned i = 0, e = coercionType->getNumElements(); i != e; ++i) {
        llvm::Type *eltType = coercionType->getElementType(i);
        if (ABIArgInfo::isPaddingForCoerceAndExpand(eltType))
          continue;

        auto eltAddr = Builder.CreateStructGEP(alloca, i, layout);
        auto elt = FnArgs[argIndex++];
        Builder.CreateStore(elt, eltAddr);
      }
      assert(argIndex == FirstIRArg + NumIRArgs);
      break;
    }

    case ABIArgInfo::Expand: {
      // If this structure was expanded into multiple arguments then
      // we need to create a temporary and reconstruct it from the
      // arguments.
      Address Alloca = CreateMemTemp(Ty, getContext().getDeclAlign(Arg));
      LValue LV = MakeAddrLValue(Alloca, Ty);
      ArgVals.push_back(ParamValue::forIndirect(Alloca));

      auto FnArgIter = FnArgs.begin() + FirstIRArg;
      ExpandTypeFromArgs(Ty, LV, FnArgIter);
      assert(FnArgIter == FnArgs.begin() + FirstIRArg + NumIRArgs);
      for (unsigned i = 0, e = NumIRArgs; i != e; ++i) {
        auto AI = FnArgs[FirstIRArg + i];
        AI->setName(Arg->getName() + "." + Twine(i));
      }
      break;
    }

    case ABIArgInfo::Ignore:
      assert(NumIRArgs == 0);
      // Initialize the local variable appropriately.
      if (!hasScalarEvaluationKind(Ty)) {
        ArgVals.push_back(ParamValue::forIndirect(CreateMemTemp(Ty)));
      } else {
        llvm::Value *U = llvm::UndefValue::get(ConvertType(Arg->getType()));
        ArgVals.push_back(ParamValue::forDirect(U));
      }
      break;
    }
  }

  if (getTarget().getCXXABI().areArgsDestroyedLeftToRightInCallee()) {
    for (int I = Args.size() - 1; I >= 0; --I)
      EmitParmDecl(*Args[I], ArgVals[I], I + 1);
  } else {
    for (unsigned I = 0, E = Args.size(); I != E; ++I)
      EmitParmDecl(*Args[I], ArgVals[I], I + 1);
  }
}

static void eraseUnusedBitCasts(llvm::Instruction *insn) {
  while (insn->use_empty()) {
    llvm::BitCastInst *bitcast = dyn_cast<llvm::BitCastInst>(insn);
    if (!bitcast) return;

    // This is "safe" because we would have used a ConstantExpr otherwise.
    insn = cast<llvm::Instruction>(bitcast->getOperand(0));
    bitcast->eraseFromParent();
  }
}

/// Try to emit a fused autorelease of a return result.
static llvm::Value *tryEmitFusedAutoreleaseOfResult(CodeGenFunction &CGF,
                                                    llvm::Value *result) {
  // We must be immediately followed the cast.
  llvm::BasicBlock *BB = CGF.Builder.GetInsertBlock();
  if (BB->empty()) return nullptr;
  if (&BB->back() != result) return nullptr;

  llvm::Type *resultType = result->getType();

  // result is in a BasicBlock and is therefore an Instruction.
  llvm::Instruction *generator = cast<llvm::Instruction>(result);

  SmallVector<llvm::Instruction*,4> insnsToKill;

  // Look for:
  //  %generator = bitcast %type1* %generator2 to %type2*
  while (llvm::BitCastInst *bitcast = dyn_cast<llvm::BitCastInst>(generator)) {
    // We would have emitted this as a constant if the operand weren't
    // an Instruction.
    generator = cast<llvm::Instruction>(bitcast->getOperand(0));

    // Require the generator to be immediately followed by the cast.
    if (generator->getNextNode() != bitcast)
      return nullptr;

    insnsToKill.push_back(bitcast);
  }

  // Look for:
  //   %generator = call i8* @objc_retain(i8* %originalResult)
  // or
  //   %generator = call i8* @objc_retainAutoreleasedReturnValue(i8* %originalResult)
  llvm::CallInst *call = dyn_cast<llvm::CallInst>(generator);
  if (!call) return nullptr;

  bool doRetainAutorelease;

  if (call->getCalledValue() == CGF.CGM.getObjCEntrypoints().objc_retain) {
    doRetainAutorelease = true;
  } else if (call->getCalledValue() == CGF.CGM.getObjCEntrypoints()
                                          .objc_retainAutoreleasedReturnValue) {
    doRetainAutorelease = false;

    // If we emitted an assembly marker for this call (and the
    // ARCEntrypoints field should have been set if so), go looking
    // for that call.  If we can't find it, we can't do this
    // optimization.  But it should always be the immediately previous
    // instruction, unless we needed bitcasts around the call.
    if (CGF.CGM.getObjCEntrypoints().retainAutoreleasedReturnValueMarker) {
      llvm::Instruction *prev = call->getPrevNode();
      assert(prev);
      if (isa<llvm::BitCastInst>(prev)) {
        prev = prev->getPrevNode();
        assert(prev);
      }
      assert(isa<llvm::CallInst>(prev));
      assert(cast<llvm::CallInst>(prev)->getCalledValue() ==
               CGF.CGM.getObjCEntrypoints().retainAutoreleasedReturnValueMarker);
      insnsToKill.push_back(prev);
    }
  } else {
    return nullptr;
  }

  result = call->getArgOperand(0);
  insnsToKill.push_back(call);

  // Keep killing bitcasts, for sanity.  Note that we no longer care
  // about precise ordering as long as there's exactly one use.
  while (llvm::BitCastInst *bitcast = dyn_cast<llvm::BitCastInst>(result)) {
    if (!bitcast->hasOneUse()) break;
    insnsToKill.push_back(bitcast);
    result = bitcast->getOperand(0);
  }

  // Delete all the unnecessary instructions, from latest to earliest.
  for (SmallVectorImpl<llvm::Instruction*>::iterator
         i = insnsToKill.begin(), e = insnsToKill.end(); i != e; ++i)
    (*i)->eraseFromParent();

  // Do the fused retain/autorelease if we were asked to.
  if (doRetainAutorelease)
    result = CGF.EmitARCRetainAutoreleaseReturnValue(result);

  // Cast back to the result type.
  return CGF.Builder.CreateBitCast(result, resultType);
}

/// If this is a +1 of the value of an immutable 'self', remove it.
static llvm::Value *tryRemoveRetainOfSelf(CodeGenFunction &CGF,
                                          llvm::Value *result) {
  // This is only applicable to a method with an immutable 'self'.
  const ObjCMethodDecl *method =
    dyn_cast_or_null<ObjCMethodDecl>(CGF.CurCodeDecl);
  if (!method) return nullptr;
  const VarDecl *self = method->getSelfDecl();
  if (!self->getType().isConstQualified()) return nullptr;

  // Look for a retain call.
  llvm::CallInst *retainCall =
    dyn_cast<llvm::CallInst>(result->stripPointerCasts());
  if (!retainCall ||
      retainCall->getCalledValue() != CGF.CGM.getObjCEntrypoints().objc_retain)
    return nullptr;

  // Look for an ordinary load of 'self'.
  llvm::Value *retainedValue = retainCall->getArgOperand(0);
  llvm::LoadInst *load =
    dyn_cast<llvm::LoadInst>(retainedValue->stripPointerCasts());
  if (!load || load->isAtomic() || load->isVolatile() || 
      load->getPointerOperand() != CGF.GetAddrOfLocalVar(self).getPointer())
    return nullptr;

  // Okay!  Burn it all down.  This relies for correctness on the
  // assumption that the retain is emitted as part of the return and
  // that thereafter everything is used "linearly".
  llvm::Type *resultType = result->getType();
  eraseUnusedBitCasts(cast<llvm::Instruction>(result));
  assert(retainCall->use_empty());
  retainCall->eraseFromParent();
  eraseUnusedBitCasts(cast<llvm::Instruction>(retainedValue));

  return CGF.Builder.CreateBitCast(load, resultType);
}

/// Emit an ARC autorelease of the result of a function.
///
/// \return the value to actually return from the function
static llvm::Value *emitAutoreleaseOfResult(CodeGenFunction &CGF,
                                            llvm::Value *result) {
  // If we're returning 'self', kill the initial retain.  This is a
  // heuristic attempt to "encourage correctness" in the really unfortunate
  // case where we have a return of self during a dealloc and we desperately
  // need to avoid the possible autorelease.
  if (llvm::Value *self = tryRemoveRetainOfSelf(CGF, result))
    return self;

  // At -O0, try to emit a fused retain/autorelease.
  if (CGF.shouldUseFusedARCCalls())
    if (llvm::Value *fused = tryEmitFusedAutoreleaseOfResult(CGF, result))
      return fused;

  return CGF.EmitARCAutoreleaseReturnValue(result);
}

/// Heuristically search for a dominating store to the return-value slot.
static llvm::StoreInst *findDominatingStoreToReturnValue(CodeGenFunction &CGF) {
  // Check if a User is a store which pointerOperand is the ReturnValue.
  // We are looking for stores to the ReturnValue, not for stores of the
  // ReturnValue to some other location.
  auto GetStoreIfValid = [&CGF](llvm::User *U) -> llvm::StoreInst * {
    auto *SI = dyn_cast<llvm::StoreInst>(U);
    if (!SI || SI->getPointerOperand() != CGF.ReturnValue.getPointer())
      return nullptr;
    // These aren't actually possible for non-coerced returns, and we
    // only care about non-coerced returns on this code path.
    assert(!SI->isAtomic() && !SI->isVolatile());
    return SI;
  };
  // If there are multiple uses of the return-value slot, just check
  // for something immediately preceding the IP.  Sometimes this can
  // happen with how we generate implicit-returns; it can also happen
  // with noreturn cleanups.
  if (!CGF.ReturnValue.getPointer()->hasOneUse()) {
    llvm::BasicBlock *IP = CGF.Builder.GetInsertBlock();
    if (IP->empty()) return nullptr;
    llvm::Instruction *I = &IP->back();

    // Skip lifetime markers
    for (llvm::BasicBlock::reverse_iterator II = IP->rbegin(),
                                            IE = IP->rend();
         II != IE; ++II) {
      if (llvm::IntrinsicInst *Intrinsic =
              dyn_cast<llvm::IntrinsicInst>(&*II)) {
        if (Intrinsic->getIntrinsicID() == llvm::Intrinsic::lifetime_end) {
          const llvm::Value *CastAddr = Intrinsic->getArgOperand(1);
          ++II;
          if (II == IE)
            break;
          if (isa<llvm::BitCastInst>(&*II) && (CastAddr == &*II))
            continue;
        }
      }
      I = &*II;
      break;
    }

    return GetStoreIfValid(I);
  }

  llvm::StoreInst *store =
      GetStoreIfValid(CGF.ReturnValue.getPointer()->user_back());
  if (!store) return nullptr;

  // Now do a first-and-dirty dominance check: just walk up the
  // single-predecessors chain from the current insertion point.
  llvm::BasicBlock *StoreBB = store->getParent();
  llvm::BasicBlock *IP = CGF.Builder.GetInsertBlock();
  while (IP != StoreBB) {
    if (!(IP = IP->getSinglePredecessor()))
      return nullptr;
  }

  // Okay, the store's basic block dominates the insertion point; we
  // can do our thing.
  return store;
}

void CodeGenFunction::EmitFunctionEpilog(const CGFunctionInfo &FI,
                                         bool EmitRetDbgLoc,
                                         SourceLocation EndLoc) {
  if (CurCodeDecl && CurCodeDecl->hasAttr<NakedAttr>()) {
    // Naked functions don't have epilogues.
    Builder.CreateUnreachable();
    return;
  }

  // Functions with no result always return void.
  if (!ReturnValue.isValid()) {
#ifdef INTEL_SPECIFIC_IL0_BACKEND
    llvm::Instruction *Ret = Builder.CreateRetVoid();
    if (EmitRetDbgLoc && ReturnLoc)
      Ret->setDebugLoc(ReturnLoc);
#else
    Builder.CreateRetVoid();
#endif  // INTEL_SPECIFIC_IL0_BACKEND
    return;
  }

  llvm::DebugLoc RetDbgLoc;
  llvm::Value *RV = nullptr;
  QualType RetTy = FI.getReturnType();
  const ABIArgInfo &RetAI = FI.getReturnInfo();

  switch (RetAI.getKind()) {
  case ABIArgInfo::InAlloca:
    // Aggregrates get evaluated directly into the destination.  Sometimes we
    // need to return the sret value in a register, though.
    assert(hasAggregateEvaluationKind(RetTy));
    if (RetAI.getInAllocaSRet()) {
      llvm::Function::arg_iterator EI = CurFn->arg_end();
      --EI;
      llvm::Value *ArgStruct = &*EI;
      llvm::Value *SRet = Builder.CreateStructGEP(
          nullptr, ArgStruct, RetAI.getInAllocaFieldIndex());
      RV = Builder.CreateAlignedLoad(SRet, getPointerAlign(), "sret");
    }
    break;

  case ABIArgInfo::Indirect: {
    auto AI = CurFn->arg_begin();
    if (RetAI.isSRetAfterThis())
      ++AI;
    switch (getEvaluationKind(RetTy)) {
    case TEK_Complex: {
      ComplexPairTy RT =
        EmitLoadOfComplex(MakeAddrLValue(ReturnValue, RetTy), EndLoc);
      EmitStoreOfComplex(RT, MakeNaturalAlignAddrLValue(&*AI, RetTy),
                         /*isInit*/ true);
      break;
    }
    case TEK_Aggregate:
      // Do nothing; aggregrates get evaluated directly into the destination.
      break;
    case TEK_Scalar:
      EmitStoreOfScalar(Builder.CreateLoad(ReturnValue),
                        MakeNaturalAlignAddrLValue(&*AI, RetTy),
                        /*isInit*/ true);
      break;
    }
    break;
  }

  case ABIArgInfo::Extend:
  case ABIArgInfo::Direct:
    if (RetAI.getCoerceToType() == ConvertType(RetTy) &&
        RetAI.getDirectOffset() == 0) {
      // The internal return value temp always will have pointer-to-return-type
      // type, just do a load.

      // If there is a dominating store to ReturnValue, we can elide
      // the load, zap the store, and usually zap the alloca.
      if (llvm::StoreInst *SI =
              findDominatingStoreToReturnValue(*this)) {
        // Reuse the debug location from the store unless there is
        // cleanup code to be emitted between the store and return
        // instruction.
#if INTEL_CUSTOMIZATION
        // Fix for CQ379239: Emit debug location for return instruction, not
        // eliminated store.
        if (!getLangOpts().IntelCompat || !getLangOpts().IntelMSCompat ||
            !CurCodeDecl || !isa<FunctionDecl>(CurCodeDecl) ||
            !cast<FunctionDecl>(CurCodeDecl)->getBody() ||
            !isa<CompoundStmt>(cast<FunctionDecl>(CurCodeDecl)->getBody()))
#endif // INTEL_CUSTOMIZATION
        if (EmitRetDbgLoc && !AutoreleaseResult)
          RetDbgLoc = SI->getDebugLoc();
        // Get the stored value and nuke the now-dead store.
        RV = SI->getValueOperand();
        SI->eraseFromParent();

        // If that was the only use of the return value, nuke it as well now.
        auto returnValueInst = ReturnValue.getPointer();
        if (returnValueInst->use_empty()) {
          if (auto alloca = dyn_cast<llvm::AllocaInst>(returnValueInst)) {
            alloca->eraseFromParent();
            ReturnValue = Address::invalid();
          }
        }

      // Otherwise, we have to do a simple load.
      } else {
        RV = Builder.CreateLoad(ReturnValue);
      }
    } else {
      // If the value is offset in memory, apply the offset now.
      Address V = emitAddressAtOffset(*this, ReturnValue, RetAI);

      RV = CreateCoercedLoad(V, RetAI.getCoerceToType(), *this);
    }

    // In ARC, end functions that return a retainable type with a call
    // to objc_autoreleaseReturnValue.
    if (AutoreleaseResult) {
#ifndef NDEBUG
      // Type::isObjCRetainabletype has to be called on a QualType that hasn't
      // been stripped of the typedefs, so we cannot use RetTy here. Get the
      // original return type of FunctionDecl, CurCodeDecl, and BlockDecl from
      // CurCodeDecl or BlockInfo.
      QualType RT;

      if (auto *FD = dyn_cast<FunctionDecl>(CurCodeDecl))
        RT = FD->getReturnType();
      else if (auto *MD = dyn_cast<ObjCMethodDecl>(CurCodeDecl))
        RT = MD->getReturnType();
      else if (isa<BlockDecl>(CurCodeDecl))
        RT = BlockInfo->BlockExpression->getFunctionType()->getReturnType();
      else
        llvm_unreachable("Unexpected function/method type");

      assert(getLangOpts().ObjCAutoRefCount &&
             !FI.isReturnsRetained() &&
             RT->isObjCRetainableType());
#endif
      RV = emitAutoreleaseOfResult(*this, RV);
    }

    break;

  case ABIArgInfo::Ignore:
    break;

  case ABIArgInfo::CoerceAndExpand: {
    auto coercionType = RetAI.getCoerceAndExpandType();
    auto layout = CGM.getDataLayout().getStructLayout(coercionType);

    // Load all of the coerced elements out into results.
    llvm::SmallVector<llvm::Value*, 4> results;
    Address addr = Builder.CreateElementBitCast(ReturnValue, coercionType);
    for (unsigned i = 0, e = coercionType->getNumElements(); i != e; ++i) {
      auto coercedEltType = coercionType->getElementType(i);
      if (ABIArgInfo::isPaddingForCoerceAndExpand(coercedEltType))
        continue;

      auto eltAddr = Builder.CreateStructGEP(addr, i, layout);
      auto elt = Builder.CreateLoad(eltAddr);
      results.push_back(elt);
    }

    // If we have one result, it's the single direct result type.
    if (results.size() == 1) {
      RV = results[0];

    // Otherwise, we need to make a first-class aggregate.
    } else {
      // Construct a return type that lacks padding elements.
      llvm::Type *returnType = RetAI.getUnpaddedCoerceAndExpandType();

      RV = llvm::UndefValue::get(returnType);
      for (unsigned i = 0, e = results.size(); i != e; ++i) {
        RV = Builder.CreateInsertValue(RV, results[i], i);
      }
    }
    break;
  }

  case ABIArgInfo::Expand:
    llvm_unreachable("Invalid ABI kind for return argument");
  }

  llvm::Instruction *Ret;
  if (RV) {
    if (CurCodeDecl && SanOpts.has(SanitizerKind::ReturnsNonnullAttribute)) {
      if (auto RetNNAttr = CurCodeDecl->getAttr<ReturnsNonNullAttr>()) {
        SanitizerScope SanScope(this);
        llvm::Value *Cond = Builder.CreateICmpNE(
            RV, llvm::Constant::getNullValue(RV->getType()));
        llvm::Constant *StaticData[] = {
            EmitCheckSourceLocation(EndLoc),
            EmitCheckSourceLocation(RetNNAttr->getLocation()),
        };
        EmitCheck(std::make_pair(Cond, SanitizerKind::ReturnsNonnullAttribute),
                  "nonnull_return", StaticData, None);
      }
    }
    Ret = Builder.CreateRet(RV);
  } else {
    Ret = Builder.CreateRetVoid();
  }

  if (RetDbgLoc)
    Ret->setDebugLoc(std::move(RetDbgLoc));
#ifdef INTEL_SPECIFIC_IL0_BACKEND
  else if (EmitRetDbgLoc && ReturnLoc)
    Ret->setDebugLoc(ReturnLoc);
#endif  // INTEL_SPECIFIC_IL0_BACKEND
}

static bool isInAllocaArgument(CGCXXABI &ABI, QualType type) {
  const CXXRecordDecl *RD = type->getAsCXXRecordDecl();
  return RD && ABI.getRecordArgABI(RD) == CGCXXABI::RAA_DirectInMemory;
}

static AggValueSlot createPlaceholderSlot(CodeGenFunction &CGF,
                                          QualType Ty) {
  // FIXME: Generate IR in one pass, rather than going back and fixing up these
  // placeholders.
  llvm::Type *IRTy = CGF.ConvertTypeForMem(Ty);
  llvm::Value *Placeholder =
    llvm::UndefValue::get(IRTy->getPointerTo()->getPointerTo());
  Placeholder = CGF.Builder.CreateDefaultAlignedLoad(Placeholder);

  // FIXME: When we generate this IR in one pass, we shouldn't need
  // this win32-specific alignment hack.
  CharUnits Align = CharUnits::fromQuantity(4);

  return AggValueSlot::forAddr(Address(Placeholder, Align),
                               Ty.getQualifiers(),
                               AggValueSlot::IsNotDestructed,
                               AggValueSlot::DoesNotNeedGCBarriers,
                               AggValueSlot::IsNotAliased);
}

void CodeGenFunction::EmitDelegateCallArg(CallArgList &args,
                                          const VarDecl *param,
                                          SourceLocation loc) {
  // StartFunction converted the ABI-lowered parameter(s) into a
  // local alloca.  We need to turn that into an r-value suitable
  // for EmitCall.
  Address local = GetAddrOfLocalVar(param);

  QualType type = param->getType();

  assert(!isInAllocaArgument(CGM.getCXXABI(), type) &&
         "cannot emit delegate call arguments for inalloca arguments!");

  // For the most part, we just need to load the alloca, except that
  // aggregate r-values are actually pointers to temporaries.
  if (type->isReferenceType())
    args.add(RValue::get(Builder.CreateLoad(local)), type);
  else
    args.add(convertTempToRValue(local, type, loc), type);
}

static bool isProvablyNull(llvm::Value *addr) {
  return isa<llvm::ConstantPointerNull>(addr);
}

static bool isProvablyNonNull(llvm::Value *addr) {
  return isa<llvm::AllocaInst>(addr);
}

/// Emit the actual writing-back of a writeback.
static void emitWriteback(CodeGenFunction &CGF,
                          const CallArgList::Writeback &writeback) {
  const LValue &srcLV = writeback.Source;
  Address srcAddr = srcLV.getAddress();
  assert(!isProvablyNull(srcAddr.getPointer()) &&
         "shouldn't have writeback for provably null argument");

  llvm::BasicBlock *contBB = nullptr;

  // If the argument wasn't provably non-null, we need to null check
  // before doing the store.
  bool provablyNonNull = isProvablyNonNull(srcAddr.getPointer());
  if (!provablyNonNull) {
    llvm::BasicBlock *writebackBB = CGF.createBasicBlock("icr.writeback");
    contBB = CGF.createBasicBlock("icr.done");

    llvm::Value *isNull =
      CGF.Builder.CreateIsNull(srcAddr.getPointer(), "icr.isnull");
    CGF.Builder.CreateCondBr(isNull, contBB, writebackBB);
    CGF.EmitBlock(writebackBB);
  }

  // Load the value to writeback.
  llvm::Value *value = CGF.Builder.CreateLoad(writeback.Temporary);

  // Cast it back, in case we're writing an id to a Foo* or something.
  value = CGF.Builder.CreateBitCast(value, srcAddr.getElementType(),
                                    "icr.writeback-cast");
  
  // Perform the writeback.

  // If we have a "to use" value, it's something we need to emit a use
  // of.  This has to be carefully threaded in: if it's done after the
  // release it's potentially undefined behavior (and the optimizer
  // will ignore it), and if it happens before the retain then the
  // optimizer could move the release there.
  if (writeback.ToUse) {
    assert(srcLV.getObjCLifetime() == Qualifiers::OCL_Strong);

    // Retain the new value.  No need to block-copy here:  the block's
    // being passed up the stack.
    value = CGF.EmitARCRetainNonBlock(value);

    // Emit the intrinsic use here.
    CGF.EmitARCIntrinsicUse(writeback.ToUse);

    // Load the old value (primitively).
    llvm::Value *oldValue = CGF.EmitLoadOfScalar(srcLV, SourceLocation());

    // Put the new value in place (primitively).
    CGF.EmitStoreOfScalar(value, srcLV, /*init*/ false);

    // Release the old value.
    CGF.EmitARCRelease(oldValue, srcLV.isARCPreciseLifetime());

  // Otherwise, we can just do a normal lvalue store.
  } else {
    CGF.EmitStoreThroughLValue(RValue::get(value), srcLV);
  }

  // Jump to the continuation block.
  if (!provablyNonNull)
    CGF.EmitBlock(contBB);
}

static void emitWritebacks(CodeGenFunction &CGF,
                           const CallArgList &args) {
  for (const auto &I : args.writebacks())
    emitWriteback(CGF, I);
}

static void deactivateArgCleanupsBeforeCall(CodeGenFunction &CGF,
                                            const CallArgList &CallArgs) {
  assert(CGF.getTarget().getCXXABI().areArgsDestroyedLeftToRightInCallee());
  ArrayRef<CallArgList::CallArgCleanup> Cleanups =
    CallArgs.getCleanupsToDeactivate();
  // Iterate in reverse to increase the likelihood of popping the cleanup.
  for (const auto &I : llvm::reverse(Cleanups)) {
    CGF.DeactivateCleanupBlock(I.Cleanup, I.IsActiveIP);
    I.IsActiveIP->eraseFromParent();
  }
}

static const Expr *maybeGetUnaryAddrOfOperand(const Expr *E) {
  if (const UnaryOperator *uop = dyn_cast<UnaryOperator>(E->IgnoreParens()))
    if (uop->getOpcode() == UO_AddrOf)
      return uop->getSubExpr();
  return nullptr;
}

/// Emit an argument that's being passed call-by-writeback.  That is,
/// we are passing the address of an __autoreleased temporary; it
/// might be copy-initialized with the current value of the given
/// address, but it will definitely be copied out of after the call.
static void emitWritebackArg(CodeGenFunction &CGF, CallArgList &args,
                             const ObjCIndirectCopyRestoreExpr *CRE) {
  LValue srcLV;

  // Make an optimistic effort to emit the address as an l-value.
  // This can fail if the argument expression is more complicated.
  if (const Expr *lvExpr = maybeGetUnaryAddrOfOperand(CRE->getSubExpr())) {
    srcLV = CGF.EmitLValue(lvExpr);

  // Otherwise, just emit it as a scalar.
  } else {
    Address srcAddr = CGF.EmitPointerWithAlignment(CRE->getSubExpr());

    QualType srcAddrType =
      CRE->getSubExpr()->getType()->castAs<PointerType>()->getPointeeType();
    srcLV = CGF.MakeAddrLValue(srcAddr, srcAddrType);
  }
  Address srcAddr = srcLV.getAddress();

  // The dest and src types don't necessarily match in LLVM terms
  // because of the crazy ObjC compatibility rules.

  llvm::PointerType *destType =
    cast<llvm::PointerType>(CGF.ConvertType(CRE->getType()));

  // If the address is a constant null, just pass the appropriate null.
  if (isProvablyNull(srcAddr.getPointer())) {
    args.add(RValue::get(llvm::ConstantPointerNull::get(destType)),
             CRE->getType());
    return;
  }

  // Create the temporary.
  Address temp = CGF.CreateTempAlloca(destType->getElementType(),
                                      CGF.getPointerAlign(),
                                      "icr.temp");
  // Loading an l-value can introduce a cleanup if the l-value is __weak,
  // and that cleanup will be conditional if we can't prove that the l-value
  // isn't null, so we need to register a dominating point so that the cleanups
  // system will make valid IR.
  CodeGenFunction::ConditionalEvaluation condEval(CGF);
  
  // Zero-initialize it if we're not doing a copy-initialization.
  bool shouldCopy = CRE->shouldCopy();
  if (!shouldCopy) {
    llvm::Value *null =
      llvm::ConstantPointerNull::get(
        cast<llvm::PointerType>(destType->getElementType()));
    CGF.Builder.CreateStore(null, temp);
  }

  llvm::BasicBlock *contBB = nullptr;
  llvm::BasicBlock *originBB = nullptr;

  // If the address is *not* known to be non-null, we need to switch.
  llvm::Value *finalArgument;

  bool provablyNonNull = isProvablyNonNull(srcAddr.getPointer());
  if (provablyNonNull) {
    finalArgument = temp.getPointer();
  } else {
    llvm::Value *isNull =
      CGF.Builder.CreateIsNull(srcAddr.getPointer(), "icr.isnull");

    finalArgument = CGF.Builder.CreateSelect(isNull, 
                                   llvm::ConstantPointerNull::get(destType),
                                             temp.getPointer(), "icr.argument");

    // If we need to copy, then the load has to be conditional, which
    // means we need control flow.
    if (shouldCopy) {
      originBB = CGF.Builder.GetInsertBlock();
      contBB = CGF.createBasicBlock("icr.cont");
      llvm::BasicBlock *copyBB = CGF.createBasicBlock("icr.copy");
      CGF.Builder.CreateCondBr(isNull, contBB, copyBB);
      CGF.EmitBlock(copyBB);
      condEval.begin(CGF);
    }
  }

  llvm::Value *valueToUse = nullptr;

  // Perform a copy if necessary.
  if (shouldCopy) {
    RValue srcRV = CGF.EmitLoadOfLValue(srcLV, SourceLocation());
    assert(srcRV.isScalar());

    llvm::Value *src = srcRV.getScalarVal();
    src = CGF.Builder.CreateBitCast(src, destType->getElementType(),
                                    "icr.cast");

    // Use an ordinary store, not a store-to-lvalue.
    CGF.Builder.CreateStore(src, temp);

    // If optimization is enabled, and the value was held in a
    // __strong variable, we need to tell the optimizer that this
    // value has to stay alive until we're doing the store back.
    // This is because the temporary is effectively unretained,
    // and so otherwise we can violate the high-level semantics.
    if (CGF.CGM.getCodeGenOpts().OptimizationLevel != 0 &&
        srcLV.getObjCLifetime() == Qualifiers::OCL_Strong) {
      valueToUse = src;
    }
  }
  
  // Finish the control flow if we needed it.
  if (shouldCopy && !provablyNonNull) {
    llvm::BasicBlock *copyBB = CGF.Builder.GetInsertBlock();
    CGF.EmitBlock(contBB);

    // Make a phi for the value to intrinsically use.
    if (valueToUse) {
      llvm::PHINode *phiToUse = CGF.Builder.CreatePHI(valueToUse->getType(), 2,
                                                      "icr.to-use");
      phiToUse->addIncoming(valueToUse, copyBB);
      phiToUse->addIncoming(llvm::UndefValue::get(valueToUse->getType()),
                            originBB);
      valueToUse = phiToUse;
    }

    condEval.end(CGF);
  }

  args.addWriteback(srcLV, temp, valueToUse);
  args.add(RValue::get(finalArgument), CRE->getType());
}

void CallArgList::allocateArgumentMemory(CodeGenFunction &CGF) {
  assert(!StackBase && !StackCleanup.isValid());

  // Save the stack.
  llvm::Function *F = CGF.CGM.getIntrinsic(llvm::Intrinsic::stacksave);
  StackBase = CGF.Builder.CreateCall(F, {}, "inalloca.save");
}

void CallArgList::freeArgumentMemory(CodeGenFunction &CGF) const {
  if (StackBase) {
    // Restore the stack after the call.
    llvm::Value *F = CGF.CGM.getIntrinsic(llvm::Intrinsic::stackrestore);
    CGF.Builder.CreateCall(F, StackBase);
  }
}

void CodeGenFunction::EmitNonNullArgCheck(RValue RV, QualType ArgType,
                                          SourceLocation ArgLoc,
                                          const FunctionDecl *FD,
                                          unsigned ParmNum) {
  if (!SanOpts.has(SanitizerKind::NonnullAttribute) || !FD)
    return;
  auto PVD = ParmNum < FD->getNumParams() ? FD->getParamDecl(ParmNum) : nullptr;
  unsigned ArgNo = PVD ? PVD->getFunctionScopeIndex() : ParmNum;
  auto NNAttr = getNonNullAttr(FD, PVD, ArgType, ArgNo);
  if (!NNAttr)
    return;
  SanitizerScope SanScope(this);
  assert(RV.isScalar());
  llvm::Value *V = RV.getScalarVal();
  llvm::Value *Cond =
      Builder.CreateICmpNE(V, llvm::Constant::getNullValue(V->getType()));
  llvm::Constant *StaticData[] = {
      EmitCheckSourceLocation(ArgLoc),
      EmitCheckSourceLocation(NNAttr->getLocation()),
      llvm::ConstantInt::get(Int32Ty, ArgNo + 1),
  };
  EmitCheck(std::make_pair(Cond, SanitizerKind::NonnullAttribute),
                "nonnull_arg", StaticData, None);
}

void CodeGenFunction::EmitCallArgs(
    CallArgList &Args, ArrayRef<QualType> ArgTypes,
    llvm::iterator_range<CallExpr::const_arg_iterator> ArgRange,
    const FunctionDecl *CalleeDecl, unsigned ParamsToSkip) {
  assert((int)ArgTypes.size() == (ArgRange.end() - ArgRange.begin()));

  auto MaybeEmitImplicitObjectSize = [&](unsigned I, const Expr *Arg) {
    if (CalleeDecl == nullptr || I >= CalleeDecl->getNumParams())
      return;
    auto *PS = CalleeDecl->getParamDecl(I)->getAttr<PassObjectSizeAttr>();
    if (PS == nullptr)
      return;

    const auto &Context = getContext();
    auto SizeTy = Context.getSizeType();
    auto T = Builder.getIntNTy(Context.getTypeSize(SizeTy));
    llvm::Value *V = evaluateOrEmitBuiltinObjectSize(Arg, PS->getType(), T);
    Args.add(RValue::get(V), SizeTy);
  };

  // We *have* to evaluate arguments from right to left in the MS C++ ABI,
  // because arguments are destroyed left to right in the callee.
  if (CGM.getTarget().getCXXABI().areArgsDestroyedLeftToRightInCallee()) {
    // Insert a stack save if we're going to need any inalloca args.
    bool HasInAllocaArgs = false;
    for (ArrayRef<QualType>::iterator I = ArgTypes.begin(), E = ArgTypes.end();
         I != E && !HasInAllocaArgs; ++I)
      HasInAllocaArgs = isInAllocaArgument(CGM.getCXXABI(), *I);
    if (HasInAllocaArgs) {
      assert(getTarget().getTriple().getArch() == llvm::Triple::x86);
      Args.allocateArgumentMemory(*this);
    }

    // Evaluate each argument.
    size_t CallArgsStart = Args.size();
    bool IsVariadic = CalleeDecl ? CalleeDecl->isVariadic() : false; // INTEL
    for (int I = ArgTypes.size() - 1; I >= 0; --I) {
      CallExpr::const_arg_iterator Arg = ArgRange.begin() + I;
      MaybeEmitImplicitObjectSize(I, *Arg);
      EmitCallArg(Args, *Arg, ArgTypes[I],                              // INTEL
                  IsVariadic && I >= (int)CalleeDecl->getNumParams ()); // INTEL
      EmitNonNullArgCheck(Args.back().RV, ArgTypes[I], (*Arg)->getExprLoc(),
                          CalleeDecl, ParamsToSkip + I);
    }

    // Un-reverse the arguments we just evaluated so they match up with the LLVM
    // IR function.
    std::reverse(Args.begin() + CallArgsStart, Args.end());
    return;
  }

  bool IsVariadic = CalleeDecl ? CalleeDecl->isVariadic() : false; // INTEL
  for (unsigned I = 0, E = ArgTypes.size(); I != E; ++I) {
    CallExpr::const_arg_iterator Arg = ArgRange.begin() + I;
    assert(Arg != ArgRange.end());
    EmitCallArg(Args, *Arg, ArgTypes[I],                         // INTEL
                IsVariadic && I >= CalleeDecl->getNumParams ()); // INTEL
    EmitNonNullArgCheck(Args.back().RV, ArgTypes[I], (*Arg)->getExprLoc(),
                        CalleeDecl, ParamsToSkip + I);
    MaybeEmitImplicitObjectSize(I, *Arg);
  }
}

namespace {

struct DestroyUnpassedArg final : EHScopeStack::Cleanup {
  DestroyUnpassedArg(Address Addr, QualType Ty)
      : Addr(Addr), Ty(Ty) {}

  Address Addr;
  QualType Ty;

  void Emit(CodeGenFunction &CGF, Flags flags) override {
    const CXXDestructorDecl *Dtor = Ty->getAsCXXRecordDecl()->getDestructor();
    assert(!Dtor->isTrivial());
    CGF.EmitCXXDestructorCall(Dtor, Dtor_Complete, /*for vbase*/ false,
                              /*Delegating=*/false, Addr);
  }
};

struct DisableDebugLocationUpdates {
  CodeGenFunction &CGF;
  bool disabledDebugInfo;
  DisableDebugLocationUpdates(CodeGenFunction &CGF, const Expr *E) : CGF(CGF) {
    if ((disabledDebugInfo = isa<CXXDefaultArgExpr>(E) && CGF.getDebugInfo()))
      CGF.disableDebugInfo();
  }
  ~DisableDebugLocationUpdates() {
    if (disabledDebugInfo)
      CGF.enableDebugInfo();
  }
};

} // end anonymous namespace

void CodeGenFunction::EmitCallArg(CallArgList &args, const Expr *E,
                                  QualType type, bool IsVariadic) { // INTEL
  DisableDebugLocationUpdates Dis(*this, E);
  if (const ObjCIndirectCopyRestoreExpr *CRE
        = dyn_cast<ObjCIndirectCopyRestoreExpr>(E)) {
    assert(getLangOpts().ObjCAutoRefCount);
    assert(getContext().hasSameType(E->getType(), type));
    return emitWritebackArg(*this, args, CRE);
  }

#if INTEL_CUSTOMIZATION
  // cq381613: Not reference for variadic arguments. 
  if (!getLangOpts().IntelCompat || !IsVariadic) {
#endif // INTEL_CUSTOMIZATION
  assert(type->isReferenceType() == E->isGLValue() &&
         "reference binding to unmaterialized r-value!");

  if (E->isGLValue()) { // INTEL
    assert(E->getObjectKind() == OK_Ordinary);
    return args.add(EmitReferenceBindingToExpr(E), type);
  }
#if INTEL_CUSTOMIZATION
  }
#endif // INTEL_CUSTOMIZATION
  bool HasAggregateEvalKind = hasAggregateEvaluationKind(type);

  // In the Microsoft C++ ABI, aggregate arguments are destructed by the callee.
  // However, we still have to push an EH-only cleanup in case we unwind before
  // we make it to the call.
  if (HasAggregateEvalKind &&
      CGM.getTarget().getCXXABI().areArgsDestroyedLeftToRightInCallee()) {
    // If we're using inalloca, use the argument memory.  Otherwise, use a
    // temporary.
    AggValueSlot Slot;
    if (args.isUsingInAlloca())
      Slot = createPlaceholderSlot(*this, type);
    else
      Slot = CreateAggTemp(type, "agg.tmp");

    const CXXRecordDecl *RD = type->getAsCXXRecordDecl();
    bool DestroyedInCallee =
        RD && RD->hasNonTrivialDestructor() &&
        CGM.getCXXABI().getRecordArgABI(RD) != CGCXXABI::RAA_Default;
    if (DestroyedInCallee)
      Slot.setExternallyDestructed();

    EmitAggExpr(E, Slot);
    RValue RV = Slot.asRValue();
    args.add(RV, type);

    if (DestroyedInCallee) {
      // Create a no-op GEP between the placeholder and the cleanup so we can
      // RAUW it successfully.  It also serves as a marker of the first
      // instruction where the cleanup is active.
      pushFullExprCleanup<DestroyUnpassedArg>(EHCleanup, Slot.getAddress(),
                                              type);
      // This unreachable is a temporary marker which will be removed later.
      llvm::Instruction *IsActive = Builder.CreateUnreachable();
      args.addArgCleanupDeactivation(EHStack.getInnermostEHScope(), IsActive);
    }
    return;
  }

  if (HasAggregateEvalKind && isa<ImplicitCastExpr>(E) &&
      cast<CastExpr>(E)->getCastKind() == CK_LValueToRValue) {
    LValue L = EmitLValue(cast<CastExpr>(E)->getSubExpr());
    assert(L.isSimple());
    if (L.getAlignment() >= getContext().getTypeAlignInChars(type)) {
      args.add(L.asAggregateRValue(), type, /*NeedsCopy*/true);
    } else {
      // We can't represent a misaligned lvalue in the CallArgList, so copy
      // to an aligned temporary now.
      Address tmp = CreateMemTemp(type);
      EmitAggregateCopy(tmp, L.getAddress(), type, L.isVolatile());
      args.add(RValue::getAggregate(tmp), type);
    }
    return;
  }

  args.add(EmitAnyExprToTemp(E), type);
}

QualType CodeGenFunction::getVarArgType(const Expr *Arg) {
  // System headers on Windows define NULL to 0 instead of 0LL on Win64. MSVC
  // implicitly widens null pointer constants that are arguments to varargs
  // functions to pointer-sized ints.
  if (!getTarget().getTriple().isOSWindows())
    return Arg->getType();

  if (Arg->getType()->isIntegerType() &&
      getContext().getTypeSize(Arg->getType()) <
          getContext().getTargetInfo().getPointerWidth(0) &&
      Arg->isNullPointerConstant(getContext(),
                                 Expr::NPC_ValueDependentIsNotNull)) {
    return getContext().getIntPtrType();
  }

  return Arg->getType();
}

// In ObjC ARC mode with no ObjC ARC exception safety, tell the ARC
// optimizer it can aggressively ignore unwind edges.
void
CodeGenFunction::AddObjCARCExceptionMetadata(llvm::Instruction *Inst) {
  if (CGM.getCodeGenOpts().OptimizationLevel != 0 &&
      !CGM.getCodeGenOpts().ObjCAutoRefCountExceptions)
    Inst->setMetadata("clang.arc.no_objc_arc_exceptions",
                      CGM.getNoObjCARCExceptionsMetadata());
}

/// Emits a call to the given no-arguments nounwind runtime function.
llvm::CallInst *
CodeGenFunction::EmitNounwindRuntimeCall(llvm::Value *callee,
                                         const llvm::Twine &name) {
  return EmitNounwindRuntimeCall(callee, None, name);
}

/// Emits a call to the given nounwind runtime function.
llvm::CallInst *
CodeGenFunction::EmitNounwindRuntimeCall(llvm::Value *callee,
                                         ArrayRef<llvm::Value*> args,
                                         const llvm::Twine &name) {
  llvm::CallInst *call = EmitRuntimeCall(callee, args, name);
  call->setDoesNotThrow();
  return call;
}

/// Emits a simple call (never an invoke) to the given no-arguments
/// runtime function.
llvm::CallInst *
CodeGenFunction::EmitRuntimeCall(llvm::Value *callee,
                                 const llvm::Twine &name) {
  return EmitRuntimeCall(callee, None, name);
}

// Calls which may throw must have operand bundles indicating which funclet
// they are nested within.
static void
getBundlesForFunclet(llvm::Value *Callee, llvm::Instruction *CurrentFuncletPad,
                     SmallVectorImpl<llvm::OperandBundleDef> &BundleList) {
  // There is no need for a funclet operand bundle if we aren't inside a
  // funclet.
  if (!CurrentFuncletPad)
    return;

  // Skip intrinsics which cannot throw.
  auto *CalleeFn = dyn_cast<llvm::Function>(Callee->stripPointerCasts());
  if (CalleeFn && CalleeFn->isIntrinsic() && CalleeFn->doesNotThrow())
    return;

  BundleList.emplace_back("funclet", CurrentFuncletPad);
}

/// Emits a simple call (never an invoke) to the given runtime function.
llvm::CallInst *
CodeGenFunction::EmitRuntimeCall(llvm::Value *callee,
                                 ArrayRef<llvm::Value*> args,
                                 const llvm::Twine &name) {
  SmallVector<llvm::OperandBundleDef, 1> BundleList;
  getBundlesForFunclet(callee, CurrentFuncletPad, BundleList);

  llvm::CallInst *call = Builder.CreateCall(callee, args, BundleList, name);
  call->setCallingConv(getRuntimeCC());
  return call;
}

/// Emits a call or invoke to the given noreturn runtime function.
void CodeGenFunction::EmitNoreturnRuntimeCallOrInvoke(llvm::Value *callee,
                                               ArrayRef<llvm::Value*> args) {
  SmallVector<llvm::OperandBundleDef, 1> BundleList;
  getBundlesForFunclet(callee, CurrentFuncletPad, BundleList);

  if (getInvokeDest()) {
    llvm::InvokeInst *invoke = 
      Builder.CreateInvoke(callee,
                           getUnreachableBlock(),
                           getInvokeDest(),
                           args,
                           BundleList);
    invoke->setDoesNotReturn();
    invoke->setCallingConv(getRuntimeCC());
  } else {
    llvm::CallInst *call = Builder.CreateCall(callee, args, BundleList);
    call->setDoesNotReturn();
    call->setCallingConv(getRuntimeCC());
    Builder.CreateUnreachable();
  }
}

/// Emits a call or invoke instruction to the given nullary runtime function.
llvm::CallSite
CodeGenFunction::EmitRuntimeCallOrInvoke(llvm::Value *callee,
                                         const Twine &name) {
  return EmitRuntimeCallOrInvoke(callee, None, name);
}

/// Emits a call or invoke instruction to the given runtime function.
llvm::CallSite
CodeGenFunction::EmitRuntimeCallOrInvoke(llvm::Value *callee,
                                         ArrayRef<llvm::Value*> args,
                                         const Twine &name) {
  llvm::CallSite callSite = EmitCallOrInvoke(callee, args, name);
  callSite.setCallingConv(getRuntimeCC());
  return callSite;
}

/// Emits a call or invoke instruction to the given function, depending
/// on the current state of the EH stack.
llvm::CallSite
CodeGenFunction::EmitCallOrInvoke(llvm::Value *Callee,
                                  ArrayRef<llvm::Value *> Args,
                                  const Twine &Name) {
  llvm::BasicBlock *InvokeDest = getInvokeDest();
  SmallVector<llvm::OperandBundleDef, 1> BundleList;
  getBundlesForFunclet(Callee, CurrentFuncletPad, BundleList);

  llvm::Instruction *Inst;
  if (!InvokeDest)
    Inst = Builder.CreateCall(Callee, Args, BundleList, Name);
  else {
    llvm::BasicBlock *ContBB = createBasicBlock("invoke.cont");
    Inst = Builder.CreateInvoke(Callee, ContBB, InvokeDest, Args, BundleList,
                                Name);
    EmitBlock(ContBB);
  }

  // In ObjC ARC mode with no ObjC ARC exception safety, tell the ARC
  // optimizer it can aggressively ignore unwind edges.
  if (CGM.getLangOpts().ObjCAutoRefCount)
    AddObjCARCExceptionMetadata(Inst);

  return llvm::CallSite(Inst);
}

/// \brief Store a non-aggregate value to an address to initialize it.  For
/// initialization, a non-atomic store will be used.
static void EmitInitStoreOfNonAggregate(CodeGenFunction &CGF, RValue Src,
                                        LValue Dst) {
  if (Src.isScalar())
    CGF.EmitStoreOfScalar(Src.getScalarVal(), Dst, /*init=*/true);
  else
    CGF.EmitStoreOfComplex(Src.getComplexVal(), Dst, /*init=*/true);
}

void CodeGenFunction::deferPlaceholderReplacement(llvm::Instruction *Old,
                                                  llvm::Value *New) {
  DeferredReplacements.push_back(std::make_pair(Old, New));
}

RValue CodeGenFunction::EmitCall(const CGFunctionInfo &CallInfo,
                                 llvm::Value *Callee,
                                 ReturnValueSlot ReturnValue,
                                 const CallArgList &CallArgs,
                                 CGCalleeInfo CalleeInfo,
                                 llvm::Instruction **callOrInvoke
#if INTEL_SPECIFIC_CILKPLUS
                                 ,
                                 bool IsCilkSpawnCall
#endif // INTEL_SPECIFIC_CILKPLUS
                                ) {
  // FIXME: We no longer need the types from CallArgs; lift up and simplify.

  // Handle struct-return functions by passing a pointer to the
  // location that we would like to return into.
  QualType RetTy = CallInfo.getReturnType();
  const ABIArgInfo &RetAI = CallInfo.getReturnInfo();

  llvm::FunctionType *IRFuncTy =
    cast<llvm::FunctionType>(
                  cast<llvm::PointerType>(Callee->getType())->getElementType());

  // If we're using inalloca, insert the allocation after the stack save.
  // FIXME: Do this earlier rather than hacking it in here!
  Address ArgMemory = Address::invalid();
  const llvm::StructLayout *ArgMemoryLayout = nullptr;
  if (llvm::StructType *ArgStruct = CallInfo.getArgStruct()) {
    ArgMemoryLayout = CGM.getDataLayout().getStructLayout(ArgStruct);
    llvm::Instruction *IP = CallArgs.getStackBase();
    llvm::AllocaInst *AI;
    if (IP) {
      IP = IP->getNextNode();
      AI = new llvm::AllocaInst(ArgStruct, "argmem", IP);
    } else {
      AI = CreateTempAlloca(ArgStruct, "argmem");
    }
    auto Align = CallInfo.getArgStructAlignment();
    AI->setAlignment(Align.getQuantity());
    AI->setUsedWithInAlloca(true);
    assert(AI->isUsedWithInAlloca() && !AI->isStaticAlloca());
    ArgMemory = Address(AI, Align);
  }

  // Helper function to drill into the inalloca allocation.
  auto createInAllocaStructGEP = [&](unsigned FieldIndex) -> Address {
    auto FieldOffset =
      CharUnits::fromQuantity(ArgMemoryLayout->getElementOffset(FieldIndex));
    return Builder.CreateStructGEP(ArgMemory, FieldIndex, FieldOffset);
  };

  ClangToLLVMArgMapping IRFunctionArgs(CGM.getContext(), CallInfo);
  SmallVector<llvm::Value *, 16> IRCallArgs(IRFunctionArgs.totalIRArgs());

  // If the call returns a temporary with struct return, create a temporary
  // alloca to hold the result, unless one is given to us.
  Address SRetPtr = Address::invalid();
  size_t UnusedReturnSize = 0;
  if (RetAI.isIndirect() || RetAI.isInAlloca() || RetAI.isCoerceAndExpand()) {
    if (!ReturnValue.isNull()) {
      SRetPtr = ReturnValue.getValue();
    } else {
      SRetPtr = CreateMemTemp(RetTy);
      if (HaveInsertPoint() && ReturnValue.isUnused()) {
        uint64_t size =
            CGM.getDataLayout().getTypeAllocSize(ConvertTypeForMem(RetTy));
        if (EmitLifetimeStart(size, SRetPtr.getPointer()))
          UnusedReturnSize = size;
      }
    }
    if (IRFunctionArgs.hasSRetArg()) {
      IRCallArgs[IRFunctionArgs.getSRetArgNo()] = SRetPtr.getPointer();
    } else if (RetAI.isInAlloca()) {
      Address Addr = createInAllocaStructGEP(RetAI.getInAllocaFieldIndex());
      Builder.CreateStore(SRetPtr.getPointer(), Addr);
    }
  }

  Address swiftErrorTemp = Address::invalid();
  Address swiftErrorArg = Address::invalid();

  assert(CallInfo.arg_size() == CallArgs.size() &&
         "Mismatch between function signature & arguments.");
  unsigned ArgNo = 0;
  CGFunctionInfo::const_arg_iterator info_it = CallInfo.arg_begin();
  for (CallArgList::const_iterator I = CallArgs.begin(), E = CallArgs.end();
       I != E; ++I, ++info_it, ++ArgNo) {
    const ABIArgInfo &ArgInfo = info_it->info;
    RValue RV = I->RV;

    // Insert a padding argument to ensure proper alignment.
    if (IRFunctionArgs.hasPaddingArg(ArgNo))
      IRCallArgs[IRFunctionArgs.getPaddingArgNo(ArgNo)] =
          llvm::UndefValue::get(ArgInfo.getPaddingType());

    unsigned FirstIRArg, NumIRArgs;
    std::tie(FirstIRArg, NumIRArgs) = IRFunctionArgs.getIRArgs(ArgNo);

    switch (ArgInfo.getKind()) {
    case ABIArgInfo::InAlloca: {
      assert(NumIRArgs == 0);
      assert(getTarget().getTriple().getArch() == llvm::Triple::x86);
      if (RV.isAggregate()) {
        // Replace the placeholder with the appropriate argument slot GEP.
        llvm::Instruction *Placeholder =
            cast<llvm::Instruction>(RV.getAggregatePointer());
        CGBuilderTy::InsertPoint IP = Builder.saveIP();
        Builder.SetInsertPoint(Placeholder);
        Address Addr = createInAllocaStructGEP(ArgInfo.getInAllocaFieldIndex());
        Builder.restoreIP(IP);
        deferPlaceholderReplacement(Placeholder, Addr.getPointer());
      } else {
        // Store the RValue into the argument struct.
        Address Addr = createInAllocaStructGEP(ArgInfo.getInAllocaFieldIndex());
        unsigned AS = Addr.getType()->getPointerAddressSpace();
        llvm::Type *MemType = ConvertTypeForMem(I->Ty)->getPointerTo(AS);
        // There are some cases where a trivial bitcast is not avoidable.  The
        // definition of a type later in a translation unit may change it's type
        // from {}* to (%struct.foo*)*.
        if (Addr.getType() != MemType)
          Addr = Builder.CreateBitCast(Addr, MemType);
        LValue argLV = MakeAddrLValue(Addr, I->Ty);
        EmitInitStoreOfNonAggregate(*this, RV, argLV);
      }
      break;
    }

    case ABIArgInfo::Indirect: {
      assert(NumIRArgs == 1);
      if (RV.isScalar() || RV.isComplex()) {
        // Make a temporary alloca to pass the argument.
        Address Addr = CreateMemTemp(I->Ty, ArgInfo.getIndirectAlign());
        IRCallArgs[FirstIRArg] = Addr.getPointer();

        LValue argLV = MakeAddrLValue(Addr, I->Ty);
        EmitInitStoreOfNonAggregate(*this, RV, argLV);
      } else {
        // We want to avoid creating an unnecessary temporary+copy here;
        // however, we need one in three cases:
        // 1. If the argument is not byval, and we are required to copy the
        //    source.  (This case doesn't occur on any common architecture.)
        // 2. If the argument is byval, RV is not sufficiently aligned, and
        //    we cannot force it to be sufficiently aligned.
        // 3. If the argument is byval, but RV is located in an address space
        //    different than that of the argument (0).
        Address Addr = RV.getAggregateAddress();
        CharUnits Align = ArgInfo.getIndirectAlign();
        const llvm::DataLayout *TD = &CGM.getDataLayout();
        const unsigned RVAddrSpace = Addr.getType()->getAddressSpace();
        const unsigned ArgAddrSpace =
            (FirstIRArg < IRFuncTy->getNumParams()
                 ? IRFuncTy->getParamType(FirstIRArg)->getPointerAddressSpace()
                 : 0);
        if ((!ArgInfo.getIndirectByVal() && I->NeedsCopy) ||
            (ArgInfo.getIndirectByVal() && Addr.getAlignment() < Align &&
             llvm::getOrEnforceKnownAlignment(Addr.getPointer(),
                                              Align.getQuantity(), *TD)
               < Align.getQuantity()) ||
            (ArgInfo.getIndirectByVal() && (RVAddrSpace != ArgAddrSpace))) {
          // Create an aligned temporary, and copy to it.
          Address AI = CreateMemTemp(I->Ty, ArgInfo.getIndirectAlign());
          IRCallArgs[FirstIRArg] = AI.getPointer();
          EmitAggregateCopy(AI, Addr, I->Ty, RV.isVolatileQualified());
        } else {
          // Skip the extra memcpy call.
          IRCallArgs[FirstIRArg] = Addr.getPointer();
        }
      }
      break;
    }

    case ABIArgInfo::Ignore:
      assert(NumIRArgs == 0);
      break;

    case ABIArgInfo::Extend:
    case ABIArgInfo::Direct: {
      if (!isa<llvm::StructType>(ArgInfo.getCoerceToType()) &&
          ArgInfo.getCoerceToType() == ConvertType(info_it->type) &&
          ArgInfo.getDirectOffset() == 0) {
        assert(NumIRArgs == 1);
        llvm::Value *V;
        if (RV.isScalar())
          V = RV.getScalarVal();
        else
          V = Builder.CreateLoad(RV.getAggregateAddress());

        // Implement swifterror by copying into a new swifterror argument.
        // We'll write back in the normal path out of the call.
        if (CallInfo.getExtParameterInfo(ArgNo).getABI()
              == ParameterABI::SwiftErrorResult) {
          assert(!swiftErrorTemp.isValid() && "multiple swifterror args");

          QualType pointeeTy = I->Ty->getPointeeType();
          swiftErrorArg =
            Address(V, getContext().getTypeAlignInChars(pointeeTy));

          swiftErrorTemp =
            CreateMemTemp(pointeeTy, getPointerAlign(), "swifterror.temp");
          V = swiftErrorTemp.getPointer();
          cast<llvm::AllocaInst>(V)->setSwiftError(true);

          llvm::Value *errorValue = Builder.CreateLoad(swiftErrorArg);
          Builder.CreateStore(errorValue, swiftErrorTemp);
        }

        // We might have to widen integers, but we should never truncate.
        if (ArgInfo.getCoerceToType() != V->getType() &&
            V->getType()->isIntegerTy())
          V = Builder.CreateZExt(V, ArgInfo.getCoerceToType());

        // If the argument doesn't match, perform a bitcast to coerce it.  This
        // can happen due to trivial type mismatches.
        if (FirstIRArg < IRFuncTy->getNumParams() &&
            V->getType() != IRFuncTy->getParamType(FirstIRArg))
          V = Builder.CreateBitCast(V, IRFuncTy->getParamType(FirstIRArg));

        IRCallArgs[FirstIRArg] = V;
        break;
      }

      // FIXME: Avoid the conversion through memory if possible.
      Address Src = Address::invalid();
      if (RV.isScalar() || RV.isComplex()) {
        Src = CreateMemTemp(I->Ty, "coerce");
        LValue SrcLV = MakeAddrLValue(Src, I->Ty);
        EmitInitStoreOfNonAggregate(*this, RV, SrcLV);
      } else {
        Src = RV.getAggregateAddress();
      }

      // If the value is offset in memory, apply the offset now.
      Src = emitAddressAtOffset(*this, Src, ArgInfo);

      // Fast-isel and the optimizer generally like scalar values better than
      // FCAs, so we flatten them if this is safe to do for this argument.
      llvm::StructType *STy =
            dyn_cast<llvm::StructType>(ArgInfo.getCoerceToType());
      if (STy && ArgInfo.isDirect() && ArgInfo.getCanBeFlattened()) {
        llvm::Type *SrcTy = Src.getType()->getElementType();
        uint64_t SrcSize = CGM.getDataLayout().getTypeAllocSize(SrcTy);
        uint64_t DstSize = CGM.getDataLayout().getTypeAllocSize(STy);

        // If the source type is smaller than the destination type of the
        // coerce-to logic, copy the source value into a temp alloca the size
        // of the destination type to allow loading all of it. The bits past
        // the source value are left undef.
        if (SrcSize < DstSize) {
          Address TempAlloca
            = CreateTempAlloca(STy, Src.getAlignment(),
                               Src.getName() + ".coerce");
          Builder.CreateMemCpy(TempAlloca, Src, SrcSize);
          Src = TempAlloca;
        } else {
          Src = Builder.CreateBitCast(Src, llvm::PointerType::getUnqual(STy));
        }

        auto SrcLayout = CGM.getDataLayout().getStructLayout(STy);
        assert(NumIRArgs == STy->getNumElements());
        for (unsigned i = 0, e = STy->getNumElements(); i != e; ++i) {
          auto Offset = CharUnits::fromQuantity(SrcLayout->getElementOffset(i));
          Address EltPtr = Builder.CreateStructGEP(Src, i, Offset);
          llvm::Value *LI = Builder.CreateLoad(EltPtr);
          IRCallArgs[FirstIRArg + i] = LI;
        }
      } else {
        // In the simple case, just pass the coerced loaded value.
        assert(NumIRArgs == 1);
        IRCallArgs[FirstIRArg] =
          CreateCoercedLoad(Src, ArgInfo.getCoerceToType(), *this);
      }

      break;
    }

    case ABIArgInfo::CoerceAndExpand: {
      auto coercionType = ArgInfo.getCoerceAndExpandType();
      auto layout = CGM.getDataLayout().getStructLayout(coercionType);

      llvm::Value *tempSize = nullptr;
      Address addr = Address::invalid();
      if (RV.isAggregate()) {
        addr = RV.getAggregateAddress();
      } else {
        assert(RV.isScalar()); // complex should always just be direct

        llvm::Type *scalarType = RV.getScalarVal()->getType();
        auto scalarSize = CGM.getDataLayout().getTypeAllocSize(scalarType);
        auto scalarAlign = CGM.getDataLayout().getPrefTypeAlignment(scalarType);

        tempSize = llvm::ConstantInt::get(CGM.Int64Ty, scalarSize);

        // Materialize to a temporary.
        addr = CreateTempAlloca(RV.getScalarVal()->getType(),
                 CharUnits::fromQuantity(std::max(layout->getAlignment(),
                                                  scalarAlign)));
        EmitLifetimeStart(scalarSize, addr.getPointer());

        Builder.CreateStore(RV.getScalarVal(), addr);
      }

      addr = Builder.CreateElementBitCast(addr, coercionType);

      unsigned IRArgPos = FirstIRArg;
      for (unsigned i = 0, e = coercionType->getNumElements(); i != e; ++i) {
        llvm::Type *eltType = coercionType->getElementType(i);
        if (ABIArgInfo::isPaddingForCoerceAndExpand(eltType)) continue;
        Address eltAddr = Builder.CreateStructGEP(addr, i, layout);
        llvm::Value *elt = Builder.CreateLoad(eltAddr);
        IRCallArgs[IRArgPos++] = elt;
      }
      assert(IRArgPos == FirstIRArg + NumIRArgs);

      if (tempSize) {
        EmitLifetimeEnd(tempSize, addr.getPointer());
      }

      break;
    }

    case ABIArgInfo::Expand:
      unsigned IRArgPos = FirstIRArg;
      ExpandTypeToArgs(I->Ty, RV, IRFuncTy, IRCallArgs, IRArgPos);
      assert(IRArgPos == FirstIRArg + NumIRArgs);
      break;
    }
  }

  if (ArgMemory.isValid()) {
    llvm::Value *Arg = ArgMemory.getPointer();
    if (CallInfo.isVariadic()) {
      // When passing non-POD arguments by value to variadic functions, we will
      // end up with a variadic prototype and an inalloca call site.  In such
      // cases, we can't do any parameter mismatch checks.  Give up and bitcast
      // the callee.
      unsigned CalleeAS =
          cast<llvm::PointerType>(Callee->getType())->getAddressSpace();
      Callee = Builder.CreateBitCast(
          Callee, getTypes().GetFunctionType(CallInfo)->getPointerTo(CalleeAS));
    } else {
      llvm::Type *LastParamTy =
          IRFuncTy->getParamType(IRFuncTy->getNumParams() - 1);
      if (Arg->getType() != LastParamTy) {
#ifndef NDEBUG
        // Assert that these structs have equivalent element types.
        llvm::StructType *FullTy = CallInfo.getArgStruct();
        llvm::StructType *DeclaredTy = cast<llvm::StructType>(
            cast<llvm::PointerType>(LastParamTy)->getElementType());
        assert(DeclaredTy->getNumElements() == FullTy->getNumElements());
        for (llvm::StructType::element_iterator DI = DeclaredTy->element_begin(),
                                                DE = DeclaredTy->element_end(),
                                                FI = FullTy->element_begin();
             DI != DE; ++DI, ++FI)
          assert(*DI == *FI);
#endif
        Arg = Builder.CreateBitCast(Arg, LastParamTy);
      }
    }
    assert(IRFunctionArgs.hasInallocaArg());
    IRCallArgs[IRFunctionArgs.getInallocaArgNo()] = Arg;
  }

  if (!CallArgs.getCleanupsToDeactivate().empty())
    deactivateArgCleanupsBeforeCall(*this, CallArgs);

  // If the callee is a bitcast of a function to a varargs pointer to function
  // type, check to see if we can remove the bitcast.  This handles some cases
  // with unprototyped functions.
  if (llvm::ConstantExpr *CE = dyn_cast<llvm::ConstantExpr>(Callee))
    if (llvm::Function *CalleeF = dyn_cast<llvm::Function>(CE->getOperand(0))) {
      llvm::PointerType *CurPT=cast<llvm::PointerType>(Callee->getType());
      llvm::FunctionType *CurFT =
        cast<llvm::FunctionType>(CurPT->getElementType());
      llvm::FunctionType *ActualFT = CalleeF->getFunctionType();

      if (CE->getOpcode() == llvm::Instruction::BitCast &&
          ActualFT->getReturnType() == CurFT->getReturnType() &&
          ActualFT->getNumParams() == CurFT->getNumParams() &&
          ActualFT->getNumParams() == IRCallArgs.size() &&
          (CurFT->isVarArg() || !ActualFT->isVarArg())) {
        bool ArgsMatch = true;
        for (unsigned i = 0, e = ActualFT->getNumParams(); i != e; ++i)
          if (ActualFT->getParamType(i) != CurFT->getParamType(i)) {
            ArgsMatch = false;
            break;
          }

        // Strip the cast if we can get away with it.  This is a nice cleanup,
        // but also allows us to inline the function at -O0 if it is marked
        // always_inline.
        if (ArgsMatch)
          Callee = CalleeF;
      }
    }

  assert(IRCallArgs.size() == IRFuncTy->getNumParams() || IRFuncTy->isVarArg());
  for (unsigned i = 0; i < IRCallArgs.size(); ++i) {
    // Inalloca argument can have different type.
    if (IRFunctionArgs.hasInallocaArg() &&
        i == IRFunctionArgs.getInallocaArgNo())
      continue;
    if (i < IRFuncTy->getNumParams())
      assert(IRCallArgs[i]->getType() == IRFuncTy->getParamType(i));
  }

  unsigned CallingConv;
  CodeGen::AttributeListType AttributeList;
  CGM.ConstructAttributeList(Callee->getName(), CallInfo, CalleeInfo,
                             AttributeList, CallingConv,
                             /*AttrOnCallSite=*/true);
  llvm::AttributeSet Attrs = llvm::AttributeSet::get(getLLVMContext(),
                                                     AttributeList);
#if INTEL_SPECIFIC_CILKPLUS
  // If this call is a Cilk spawn call, then we need to emit the prologue
  // before emitting the real call.
  if (IsCilkSpawnCall)
    CGM.getCilkPlusRuntime().EmitCilkHelperPrologue(*this);
#endif // INTEL_SPECIFIC_CILKPLUS
  bool CannotThrow;
  if (currentFunctionUsesSEHTry()) {
    // SEH cares about asynchronous exceptions, everything can "throw."
    CannotThrow = false;
  } else if (isCleanupPadScope() &&
             EHPersonality::get(*this).isMSVCXXPersonality()) {
    // The MSVC++ personality will implicitly terminate the program if an
    // exception is thrown.  An unwind edge cannot be reached.
    CannotThrow = true;
  } else {
    // Otherwise, nowunind callsites will never throw.
    CannotThrow = Attrs.hasAttribute(llvm::AttributeSet::FunctionIndex,
                                     llvm::Attribute::NoUnwind);
  }
  llvm::BasicBlock *InvokeDest = CannotThrow ? nullptr : getInvokeDest();

  SmallVector<llvm::OperandBundleDef, 1> BundleList;
  getBundlesForFunclet(Callee, CurrentFuncletPad, BundleList);

  llvm::CallSite CS;
  if (!InvokeDest) {
    CS = Builder.CreateCall(Callee, IRCallArgs, BundleList);
  } else {
    llvm::BasicBlock *Cont = createBasicBlock("invoke.cont");
    CS = Builder.CreateInvoke(Callee, Cont, InvokeDest, IRCallArgs,
                              BundleList);
    EmitBlock(Cont);
  }
  if (callOrInvoke)
    *callOrInvoke = CS.getInstruction();

  if (CurCodeDecl && CurCodeDecl->hasAttr<FlattenAttr>() &&
      !CS.hasFnAttr(llvm::Attribute::NoInline))
    Attrs =
        Attrs.addAttribute(getLLVMContext(), llvm::AttributeSet::FunctionIndex,
                           llvm::Attribute::AlwaysInline);

  // Disable inlining inside SEH __try blocks.
  if (isSEHTryScope())
    Attrs =
        Attrs.addAttribute(getLLVMContext(), llvm::AttributeSet::FunctionIndex,
                           llvm::Attribute::NoInline);

  CS.setAttributes(Attrs);
  CS.setCallingConv(static_cast<llvm::CallingConv::ID>(CallingConv));

  // Insert instrumentation or attach profile metadata at indirect call sites.
  // For more details, see the comment before the definition of
  // IPVK_IndirectCallTarget in InstrProfData.inc.
  if (!CS.getCalledFunction())
    PGO.valueProfile(Builder, llvm::IPVK_IndirectCallTarget,
                     CS.getInstruction(), Callee);

  // In ObjC ARC mode with no ObjC ARC exception safety, tell the ARC
  // optimizer it can aggressively ignore unwind edges.
  if (CGM.getLangOpts().ObjCAutoRefCount)
    AddObjCARCExceptionMetadata(CS.getInstruction());

  // If the call doesn't return, finish the basic block and clear the
  // insertion point; this allows the rest of IRgen to discard
  // unreachable code.
  if (CS.doesNotReturn()) {
    if (UnusedReturnSize)
      EmitLifetimeEnd(llvm::ConstantInt::get(Int64Ty, UnusedReturnSize),
                      SRetPtr.getPointer());

    Builder.CreateUnreachable();
    Builder.ClearInsertionPoint();

    // FIXME: For now, emit a dummy basic block because expr emitters in
    // generally are not ready to handle emitting expressions at unreachable
    // points.
    EnsureInsertPoint();

    // Return a reasonable RValue.
    return GetUndefRValue(RetTy);
  }

  llvm::Instruction *CI = CS.getInstruction();
  if (!CI->getType()->isVoidTy())
    CI->setName("call");

  // Perform the swifterror writeback.
  if (swiftErrorTemp.isValid()) {
    llvm::Value *errorResult = Builder.CreateLoad(swiftErrorTemp);
    Builder.CreateStore(errorResult, swiftErrorArg);
  }

  // Emit any writebacks immediately.  Arguably this should happen
  // after any return-value munging.
  if (CallArgs.hasWritebacks())
    emitWritebacks(*this, CallArgs);

  // The stack cleanup for inalloca arguments has to run out of the normal
  // lexical order, so deactivate it and run it manually here.
  CallArgs.freeArgumentMemory(*this);

  if (llvm::CallInst *Call = dyn_cast<llvm::CallInst>(CI)) {
    const Decl *TargetDecl = CalleeInfo.getCalleeDecl();
    if (TargetDecl && TargetDecl->hasAttr<NotTailCalledAttr>())
      Call->setTailCallKind(llvm::CallInst::TCK_NoTail);
  }

  RValue Ret = [&] {
    switch (RetAI.getKind()) {
    case ABIArgInfo::CoerceAndExpand: {
      auto coercionType = RetAI.getCoerceAndExpandType();
      auto layout = CGM.getDataLayout().getStructLayout(coercionType);

      Address addr = SRetPtr;
      addr = Builder.CreateElementBitCast(addr, coercionType);

      assert(CI->getType() == RetAI.getUnpaddedCoerceAndExpandType());
      bool requiresExtract = isa<llvm::StructType>(CI->getType());

      unsigned unpaddedIndex = 0;
      for (unsigned i = 0, e = coercionType->getNumElements(); i != e; ++i) {
        llvm::Type *eltType = coercionType->getElementType(i);
        if (ABIArgInfo::isPaddingForCoerceAndExpand(eltType)) continue;
        Address eltAddr = Builder.CreateStructGEP(addr, i, layout);
        llvm::Value *elt = CI;
        if (requiresExtract)
          elt = Builder.CreateExtractValue(elt, unpaddedIndex++);
        else
          assert(unpaddedIndex == 0);
        Builder.CreateStore(elt, eltAddr);
      }
      // FALLTHROUGH
    }

    case ABIArgInfo::InAlloca:
    case ABIArgInfo::Indirect: {
      RValue ret = convertTempToRValue(SRetPtr, RetTy, SourceLocation());
      if (UnusedReturnSize)
        EmitLifetimeEnd(llvm::ConstantInt::get(Int64Ty, UnusedReturnSize),
                        SRetPtr.getPointer());
      return ret;
    }

    case ABIArgInfo::Ignore:
      // If we are ignoring an argument that had a result, make sure to
      // construct the appropriate return value for our caller.
      return GetUndefRValue(RetTy);

    case ABIArgInfo::Extend:
    case ABIArgInfo::Direct: {
      llvm::Type *RetIRTy = ConvertType(RetTy);
      if (RetAI.getCoerceToType() == RetIRTy && RetAI.getDirectOffset() == 0) {
        switch (getEvaluationKind(RetTy)) {
        case TEK_Complex: {
          llvm::Value *Real = Builder.CreateExtractValue(CI, 0);
          llvm::Value *Imag = Builder.CreateExtractValue(CI, 1);
          return RValue::getComplex(std::make_pair(Real, Imag));
        }
        case TEK_Aggregate: {
          Address DestPtr = ReturnValue.getValue();
          bool DestIsVolatile = ReturnValue.isVolatile();

          if (!DestPtr.isValid()) {
            DestPtr = CreateMemTemp(RetTy, "agg.tmp");
            DestIsVolatile = false;
          }
          BuildAggStore(*this, CI, DestPtr, DestIsVolatile);
          return RValue::getAggregate(DestPtr);
        }
        case TEK_Scalar: {
          // If the argument doesn't match, perform a bitcast to coerce it.  This
          // can happen due to trivial type mismatches.
          llvm::Value *V = CI;
          if (V->getType() != RetIRTy)
            V = Builder.CreateBitCast(V, RetIRTy);
          return RValue::get(V);
        }
        }
        llvm_unreachable("bad evaluation kind");
      }

      Address DestPtr = ReturnValue.getValue();
      bool DestIsVolatile = ReturnValue.isVolatile();

      if (!DestPtr.isValid()) {
        DestPtr = CreateMemTemp(RetTy, "coerce");
        DestIsVolatile = false;
      }

      // If the value is offset in memory, apply the offset now.
      Address StorePtr = emitAddressAtOffset(*this, DestPtr, RetAI);
      CreateCoercedStore(CI, StorePtr, DestIsVolatile, *this);

      return convertTempToRValue(DestPtr, RetTy, SourceLocation());
    }

    case ABIArgInfo::Expand:
      llvm_unreachable("Invalid ABI kind for return argument");
    }

    llvm_unreachable("Unhandled ABIArgInfo::Kind");
  } ();

  const Decl *TargetDecl = CalleeInfo.getCalleeDecl();

  if (Ret.isScalar() && TargetDecl) {
    if (const auto *AA = TargetDecl->getAttr<AssumeAlignedAttr>()) {
      llvm::Value *OffsetValue = nullptr;
      if (const auto *Offset = AA->getOffset())
        OffsetValue = EmitScalarExpr(Offset);

      llvm::Value *Alignment = EmitScalarExpr(AA->getAlignment());
      llvm::ConstantInt *AlignmentCI = cast<llvm::ConstantInt>(Alignment);
      EmitAlignmentAssumption(Ret.getScalarVal(), AlignmentCI->getZExtValue(),
                              OffsetValue);
    }
  }

  return Ret;
}

/* VarArg handling */

Address CodeGenFunction::EmitVAArg(VAArgExpr *VE, Address &VAListAddr) {
  VAListAddr = VE->isMicrosoftABI()
                 ? EmitMSVAListRef(VE->getSubExpr())
                 : EmitVAListRef(VE->getSubExpr());
  QualType Ty = VE->getType();
  if (VE->isMicrosoftABI())
    return CGM.getTypes().getABIInfo().EmitMSVAArg(*this, VAListAddr, Ty);
  return CGM.getTypes().getABIInfo().EmitVAArg(*this, VAListAddr, Ty);
}<|MERGE_RESOLUTION|>--- conflicted
+++ resolved
@@ -50,12 +50,8 @@
 
 /***/
 
-<<<<<<< HEAD
-static unsigned ClangCallConvToLLVMCallConv(ASTContext &C,    // INTEL
-                                            CallingConv CC) { // INTEL
-=======
-unsigned CodeGenTypes::ClangCallConvToLLVMCallConv(CallingConv CC) {
->>>>>>> 12b9e76b
+unsigned CodeGenTypes::ClangCallConvToLLVMCallConv(ASTContext &C,    // INTEL
+						   CallingConv CC) { // INTEL
   switch (CC) {
   default: return llvm::CallingConv::C;
   case CC_X86StdCall: return llvm::CallingConv::X86_StdCall;
@@ -71,14 +67,10 @@
   // TODO: Add support for __vectorcall to LLVM.
   case CC_X86VectorCall: return llvm::CallingConv::X86_VectorCall;
   case CC_SpirFunction: return llvm::CallingConv::SPIR_FUNC;
-<<<<<<< HEAD
-  case CC_SpirKernel:                        // INTEL
+  case CC_OpenCLKernel:                      // INTEL
     if (C.getLangOpts().IntelCompat)         // INTEL
       return llvm::CallingConv::X86_RegCall; // INTEL
-    return llvm::CallingConv::SPIR_KERNEL;   // INTEL
-=======
-  case CC_OpenCLKernel: return CGM.getTargetCodeGenInfo().getOpenCLKernelCallingConv();
->>>>>>> 12b9e76b
+    return CGM.getTargetCodeGenInfo().getOpenCLKernelCallingConv(); // INTEL
   case CC_PreserveMost: return llvm::CallingConv::PreserveMost;
   case CC_PreserveAll: return llvm::CallingConv::PreserveAll;
   case CC_Swift: return llvm::CallingConv::Swift;
