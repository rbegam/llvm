//===--- CGCall.cpp - Encapsulate calling convention details --------------===//
//
// Part of the LLVM Project, under the Apache License v2.0 with LLVM Exceptions.
// See https://llvm.org/LICENSE.txt for license information.
// SPDX-License-Identifier: Apache-2.0 WITH LLVM-exception
//
//===----------------------------------------------------------------------===//
//
// These classes wrap the information about a call or function
// definition used to handle ABI compliancy.
//
//===----------------------------------------------------------------------===//

#include "CGCall.h"
#include "ABIInfo.h"
#include "CGBlocks.h"
#include "CGCXXABI.h"
#include "CGCleanup.h"
#include "CodeGenFunction.h"
#include "CodeGenModule.h"
#if INTEL_COLLAB
#include "intel/CGOpenMPLateOutline.h"
#endif // INTEL_COLLAB
#include "TargetInfo.h"
#include "clang/AST/Decl.h"
#include "clang/AST/DeclCXX.h"
#include "clang/AST/DeclObjC.h"
#include "clang/Basic/CodeGenOptions.h"
#include "clang/Basic/TargetBuiltins.h"
#include "clang/Basic/TargetInfo.h"
#include "clang/CodeGen/CGFunctionInfo.h"
#include "clang/CodeGen/SwiftCallingConv.h"
#include "llvm/ADT/StringExtras.h"
#include "llvm/Transforms/Utils/Local.h"
#include "llvm/Analysis/ValueTracking.h"
#include "llvm/IR/Attributes.h"
#include "llvm/IR/CallingConv.h"
#include "llvm/IR/DataLayout.h"
#include "llvm/IR/InlineAsm.h"
#include "llvm/IR/IntrinsicInst.h"
#include "llvm/IR/Intrinsics.h"
#if INTEL_CUSTOMIZATION
// CQ381541: IMF attributes support
#include "clang/Basic/LangOptions.h"
#include "llvm/ADT/StringSet.h"
#endif // INTEL_CUSTOMIZATION

using namespace clang;
using namespace CodeGen;

/***/

unsigned CodeGenTypes::ClangCallConvToLLVMCallConv(CallingConv CC) {
  switch (CC) {
  default: return llvm::CallingConv::C;
  case CC_X86StdCall: return llvm::CallingConv::X86_StdCall;
  case CC_X86FastCall: return llvm::CallingConv::X86_FastCall;
  case CC_X86RegCall: return llvm::CallingConv::X86_RegCall;
  case CC_X86ThisCall: return llvm::CallingConv::X86_ThisCall;
  case CC_Win64: return llvm::CallingConv::Win64;
  case CC_X86_64SysV: return llvm::CallingConv::X86_64_SysV;
  case CC_AAPCS: return llvm::CallingConv::ARM_AAPCS;
  case CC_AAPCS_VFP: return llvm::CallingConv::ARM_AAPCS_VFP;
  case CC_IntelOclBicc: return llvm::CallingConv::Intel_OCL_BI;
  // TODO: Add support for __pascal to LLVM.
  case CC_X86Pascal: return llvm::CallingConv::C;
  // TODO: Add support for __vectorcall to LLVM.
  case CC_X86VectorCall: return llvm::CallingConv::X86_VectorCall;
  case CC_AArch64VectorCall: return llvm::CallingConv::AArch64_VectorCall;
  case CC_SpirFunction: return llvm::CallingConv::SPIR_FUNC;
  case CC_OpenCLKernel: return CGM.getTargetCodeGenInfo().getOpenCLKernelCallingConv();
  case CC_PreserveMost: return llvm::CallingConv::PreserveMost;
  case CC_PreserveAll: return llvm::CallingConv::PreserveAll;
  case CC_Swift: return llvm::CallingConv::Swift;
  }
}

/// Derives the 'this' type for codegen purposes, i.e. ignoring method CVR
/// qualification. Either or both of RD and MD may be null. A null RD indicates
/// that there is no meaningful 'this' type, and a null MD can occur when
/// calling a method pointer.
CanQualType CodeGenTypes::DeriveThisType(const CXXRecordDecl *RD,
                                         const CXXMethodDecl *MD) {
  QualType RecTy;
  if (RD)
    RecTy = Context.getTagDeclType(RD)->getCanonicalTypeInternal();
  else
    RecTy = Context.VoidTy;

  if (MD)
    RecTy = Context.getAddrSpaceQualType(RecTy, MD->getMethodQualifiers().getAddressSpace());
  return Context.getPointerType(CanQualType::CreateUnsafe(RecTy));
}

/// Returns the canonical formal type of the given C++ method.
static CanQual<FunctionProtoType> GetFormalType(const CXXMethodDecl *MD) {
  return MD->getType()->getCanonicalTypeUnqualified()
           .getAs<FunctionProtoType>();
}

/// Returns the "extra-canonicalized" return type, which discards
/// qualifiers on the return type.  Codegen doesn't care about them,
/// and it makes ABI code a little easier to be able to assume that
/// all parameter and return types are top-level unqualified.
static CanQualType GetReturnType(QualType RetTy) {
  return RetTy->getCanonicalTypeUnqualified().getUnqualifiedType();
}

/// Arrange the argument and result information for a value of the given
/// unprototyped freestanding function type.
const CGFunctionInfo &
CodeGenTypes::arrangeFreeFunctionType(CanQual<FunctionNoProtoType> FTNP) {
  // When translating an unprototyped function type, always use a
  // variadic type.
  return arrangeLLVMFunctionInfo(FTNP->getReturnType().getUnqualifiedType(),
                                 /*instanceMethod=*/false,
                                 /*chainCall=*/false, None,
                                 FTNP->getExtInfo(), {}, RequiredArgs(0));
}

static void addExtParameterInfosForCall(
         llvm::SmallVectorImpl<FunctionProtoType::ExtParameterInfo> &paramInfos,
                                        const FunctionProtoType *proto,
                                        unsigned prefixArgs,
                                        unsigned totalArgs) {
  assert(proto->hasExtParameterInfos());
  assert(paramInfos.size() <= prefixArgs);
  assert(proto->getNumParams() + prefixArgs <= totalArgs);

  paramInfos.reserve(totalArgs);

  // Add default infos for any prefix args that don't already have infos.
  paramInfos.resize(prefixArgs);

  // Add infos for the prototype.
  for (const auto &ParamInfo : proto->getExtParameterInfos()) {
    paramInfos.push_back(ParamInfo);
    // pass_object_size params have no parameter info.
    if (ParamInfo.hasPassObjectSize())
      paramInfos.emplace_back();
  }

  assert(paramInfos.size() <= totalArgs &&
         "Did we forget to insert pass_object_size args?");
  // Add default infos for the variadic and/or suffix arguments.
  paramInfos.resize(totalArgs);
}

/// Adds the formal parameters in FPT to the given prefix. If any parameter in
/// FPT has pass_object_size attrs, then we'll add parameters for those, too.
static void appendParameterTypes(const CodeGenTypes &CGT,
                                 SmallVectorImpl<CanQualType> &prefix,
              SmallVectorImpl<FunctionProtoType::ExtParameterInfo> &paramInfos,
                                 CanQual<FunctionProtoType> FPT) {
  // Fast path: don't touch param info if we don't need to.
  if (!FPT->hasExtParameterInfos()) {
    assert(paramInfos.empty() &&
           "We have paramInfos, but the prototype doesn't?");
    prefix.append(FPT->param_type_begin(), FPT->param_type_end());
    return;
  }

  unsigned PrefixSize = prefix.size();
  // In the vast majority of cases, we'll have precisely FPT->getNumParams()
  // parameters; the only thing that can change this is the presence of
  // pass_object_size. So, we preallocate for the common case.
  prefix.reserve(prefix.size() + FPT->getNumParams());

  auto ExtInfos = FPT->getExtParameterInfos();
  assert(ExtInfos.size() == FPT->getNumParams());
  for (unsigned I = 0, E = FPT->getNumParams(); I != E; ++I) {
    prefix.push_back(FPT->getParamType(I));
    if (ExtInfos[I].hasPassObjectSize())
      prefix.push_back(CGT.getContext().getSizeType());
  }

  addExtParameterInfosForCall(paramInfos, FPT.getTypePtr(), PrefixSize,
                              prefix.size());
}

/// Arrange the LLVM function layout for a value of the given function
/// type, on top of any implicit parameters already stored.
static const CGFunctionInfo &
arrangeLLVMFunctionInfo(CodeGenTypes &CGT, bool instanceMethod,
                        SmallVectorImpl<CanQualType> &prefix,
                        CanQual<FunctionProtoType> FTP) {
  SmallVector<FunctionProtoType::ExtParameterInfo, 16> paramInfos;
  RequiredArgs Required = RequiredArgs::forPrototypePlus(FTP, prefix.size());
  // FIXME: Kill copy.
  appendParameterTypes(CGT, prefix, paramInfos, FTP);
  CanQualType resultType = FTP->getReturnType().getUnqualifiedType();

  return CGT.arrangeLLVMFunctionInfo(resultType, instanceMethod,
                                     /*chainCall=*/false, prefix,
                                     FTP->getExtInfo(), paramInfos,
                                     Required);
}

/// Arrange the argument and result information for a value of the
/// given freestanding function type.
const CGFunctionInfo &
CodeGenTypes::arrangeFreeFunctionType(CanQual<FunctionProtoType> FTP) {
  SmallVector<CanQualType, 16> argTypes;
  return ::arrangeLLVMFunctionInfo(*this, /*instanceMethod=*/false, argTypes,
                                   FTP);
}

static CallingConv getCallingConventionForDecl(const Decl *D, bool IsWindows) {
  // Set the appropriate calling convention for the Function.
  if (D->hasAttr<StdCallAttr>())
    return CC_X86StdCall;

  if (D->hasAttr<FastCallAttr>())
    return CC_X86FastCall;
  if (D->hasAttr<RegCallAttr>())
    return CC_X86RegCall;

  if (D->hasAttr<ThisCallAttr>())
    return CC_X86ThisCall;

  if (D->hasAttr<VectorCallAttr>())
    return CC_X86VectorCall;

  if (D->hasAttr<PascalAttr>())
    return CC_X86Pascal;

  if (PcsAttr *PCS = D->getAttr<PcsAttr>())
    return (PCS->getPCS() == PcsAttr::AAPCS ? CC_AAPCS : CC_AAPCS_VFP);

  if (D->hasAttr<AArch64VectorPcsAttr>())
    return CC_AArch64VectorCall;

  if (D->hasAttr<IntelOclBiccAttr>())
    return CC_IntelOclBicc;

  if (D->hasAttr<MSABIAttr>())
    return IsWindows ? CC_C : CC_Win64;

  if (D->hasAttr<SysVABIAttr>())
    return IsWindows ? CC_X86_64SysV : CC_C;

  if (D->hasAttr<PreserveMostAttr>())
    return CC_PreserveMost;

  if (D->hasAttr<PreserveAllAttr>())
    return CC_PreserveAll;

  return CC_C;
}

/// Arrange the argument and result information for a call to an
/// unknown C++ non-static member function of the given abstract type.
/// (A null RD means we don't have any meaningful "this" argument type,
///  so fall back to a generic pointer type).
/// The member function must be an ordinary function, i.e. not a
/// constructor or destructor.
const CGFunctionInfo &
CodeGenTypes::arrangeCXXMethodType(const CXXRecordDecl *RD,
                                   const FunctionProtoType *FTP,
                                   const CXXMethodDecl *MD) {
  SmallVector<CanQualType, 16> argTypes;

  // Add the 'this' pointer.
  argTypes.push_back(DeriveThisType(RD, MD));

  return ::arrangeLLVMFunctionInfo(
      *this, true, argTypes,
      FTP->getCanonicalTypeUnqualified().getAs<FunctionProtoType>());
}

/// Set calling convention for CUDA/HIP kernel.
static void setCUDAKernelCallingConvention(CanQualType &FTy, CodeGenModule &CGM,
                                           const FunctionDecl *FD) {
  if (FD->hasAttr<CUDAGlobalAttr>()) {
    const FunctionType *FT = FTy->getAs<FunctionType>();
    CGM.getTargetCodeGenInfo().setCUDAKernelCallingConvention(FT);
    FTy = FT->getCanonicalTypeUnqualified();
  }
}

/// Arrange the argument and result information for a declaration or
/// definition of the given C++ non-static member function.  The
/// member function must be an ordinary function, i.e. not a
/// constructor or destructor.
const CGFunctionInfo &
CodeGenTypes::arrangeCXXMethodDeclaration(const CXXMethodDecl *MD) {
  assert(!isa<CXXConstructorDecl>(MD) && "wrong method for constructors!");
  assert(!isa<CXXDestructorDecl>(MD) && "wrong method for destructors!");

  CanQualType FT = GetFormalType(MD).getAs<Type>();
  setCUDAKernelCallingConvention(FT, CGM, MD);
  auto prototype = FT.getAs<FunctionProtoType>();

  if (MD->isInstance()) {
    // The abstract case is perfectly fine.
    const CXXRecordDecl *ThisType = TheCXXABI.getThisArgumentTypeForMethod(MD);
    return arrangeCXXMethodType(ThisType, prototype.getTypePtr(), MD);
  }

  return arrangeFreeFunctionType(prototype);
}

bool CodeGenTypes::inheritingCtorHasParams(
    const InheritedConstructor &Inherited, CXXCtorType Type) {
  // Parameters are unnecessary if we're constructing a base class subobject
  // and the inherited constructor lives in a virtual base.
  return Type == Ctor_Complete ||
         !Inherited.getShadowDecl()->constructsVirtualBase() ||
         !Target.getCXXABI().hasConstructorVariants();
}

const CGFunctionInfo &
CodeGenTypes::arrangeCXXStructorDeclaration(GlobalDecl GD) {
  auto *MD = cast<CXXMethodDecl>(GD.getDecl());

  SmallVector<CanQualType, 16> argTypes;
  SmallVector<FunctionProtoType::ExtParameterInfo, 16> paramInfos;
  argTypes.push_back(DeriveThisType(MD->getParent(), MD));

  bool PassParams = true;

  if (auto *CD = dyn_cast<CXXConstructorDecl>(MD)) {
    // A base class inheriting constructor doesn't get forwarded arguments
    // needed to construct a virtual base (or base class thereof).
    if (auto Inherited = CD->getInheritedConstructor())
      PassParams = inheritingCtorHasParams(Inherited, GD.getCtorType());
  }

  CanQual<FunctionProtoType> FTP = GetFormalType(MD);

  // Add the formal parameters.
  if (PassParams)
    appendParameterTypes(*this, argTypes, paramInfos, FTP);

  CGCXXABI::AddedStructorArgs AddedArgs =
      TheCXXABI.buildStructorSignature(GD, argTypes);
  if (!paramInfos.empty()) {
    // Note: prefix implies after the first param.
    if (AddedArgs.Prefix)
      paramInfos.insert(paramInfos.begin() + 1, AddedArgs.Prefix,
                        FunctionProtoType::ExtParameterInfo{});
    if (AddedArgs.Suffix)
      paramInfos.append(AddedArgs.Suffix,
                        FunctionProtoType::ExtParameterInfo{});
  }

  RequiredArgs required =
      (PassParams && MD->isVariadic() ? RequiredArgs(argTypes.size())
                                      : RequiredArgs::All);

  FunctionType::ExtInfo extInfo = FTP->getExtInfo();
  CanQualType resultType = TheCXXABI.HasThisReturn(GD)
                               ? argTypes.front()
                               : TheCXXABI.hasMostDerivedReturn(GD)
                                     ? CGM.getContext().VoidPtrTy
                                     : Context.VoidTy;
  return arrangeLLVMFunctionInfo(resultType, /*instanceMethod=*/true,
                                 /*chainCall=*/false, argTypes, extInfo,
                                 paramInfos, required);
}

static SmallVector<CanQualType, 16>
getArgTypesForCall(ASTContext &ctx, const CallArgList &args) {
  SmallVector<CanQualType, 16> argTypes;
  for (auto &arg : args)
    argTypes.push_back(ctx.getCanonicalParamType(arg.Ty));
  return argTypes;
}

static SmallVector<CanQualType, 16>
getArgTypesForDeclaration(ASTContext &ctx, const FunctionArgList &args) {
  SmallVector<CanQualType, 16> argTypes;
  for (auto &arg : args)
    argTypes.push_back(ctx.getCanonicalParamType(arg->getType()));
  return argTypes;
}

static llvm::SmallVector<FunctionProtoType::ExtParameterInfo, 16>
getExtParameterInfosForCall(const FunctionProtoType *proto,
                            unsigned prefixArgs, unsigned totalArgs) {
  llvm::SmallVector<FunctionProtoType::ExtParameterInfo, 16> result;
  if (proto->hasExtParameterInfos()) {
    addExtParameterInfosForCall(result, proto, prefixArgs, totalArgs);
  }
  return result;
}

/// Arrange a call to a C++ method, passing the given arguments.
///
/// ExtraPrefixArgs is the number of ABI-specific args passed after the `this`
/// parameter.
/// ExtraSuffixArgs is the number of ABI-specific args passed at the end of
/// args.
/// PassProtoArgs indicates whether `args` has args for the parameters in the
/// given CXXConstructorDecl.
const CGFunctionInfo &
CodeGenTypes::arrangeCXXConstructorCall(const CallArgList &args,
                                        const CXXConstructorDecl *D,
                                        CXXCtorType CtorKind,
                                        unsigned ExtraPrefixArgs,
                                        unsigned ExtraSuffixArgs,
                                        bool PassProtoArgs) {
  // FIXME: Kill copy.
  SmallVector<CanQualType, 16> ArgTypes;
  for (const auto &Arg : args)
    ArgTypes.push_back(Context.getCanonicalParamType(Arg.Ty));

  // +1 for implicit this, which should always be args[0].
  unsigned TotalPrefixArgs = 1 + ExtraPrefixArgs;

  CanQual<FunctionProtoType> FPT = GetFormalType(D);
  RequiredArgs Required = PassProtoArgs
                              ? RequiredArgs::forPrototypePlus(
                                    FPT, TotalPrefixArgs + ExtraSuffixArgs)
                              : RequiredArgs::All;

  GlobalDecl GD(D, CtorKind);
  CanQualType ResultType = TheCXXABI.HasThisReturn(GD)
                               ? ArgTypes.front()
                               : TheCXXABI.hasMostDerivedReturn(GD)
                                     ? CGM.getContext().VoidPtrTy
                                     : Context.VoidTy;

  FunctionType::ExtInfo Info = FPT->getExtInfo();
  llvm::SmallVector<FunctionProtoType::ExtParameterInfo, 16> ParamInfos;
  // If the prototype args are elided, we should only have ABI-specific args,
  // which never have param info.
  if (PassProtoArgs && FPT->hasExtParameterInfos()) {
    // ABI-specific suffix arguments are treated the same as variadic arguments.
    addExtParameterInfosForCall(ParamInfos, FPT.getTypePtr(), TotalPrefixArgs,
                                ArgTypes.size());
  }
  return arrangeLLVMFunctionInfo(ResultType, /*instanceMethod=*/true,
                                 /*chainCall=*/false, ArgTypes, Info,
                                 ParamInfos, Required);
}

/// Arrange the argument and result information for the declaration or
/// definition of the given function.
const CGFunctionInfo &
CodeGenTypes::arrangeFunctionDeclaration(const FunctionDecl *FD) {
  if (const CXXMethodDecl *MD = dyn_cast<CXXMethodDecl>(FD))
    if (MD->isInstance())
      return arrangeCXXMethodDeclaration(MD);

  CanQualType FTy = FD->getType()->getCanonicalTypeUnqualified();

  assert(isa<FunctionType>(FTy));
  setCUDAKernelCallingConvention(FTy, CGM, FD);

  // When declaring a function without a prototype, always use a
  // non-variadic type.
  if (CanQual<FunctionNoProtoType> noProto = FTy.getAs<FunctionNoProtoType>()) {
    return arrangeLLVMFunctionInfo(
        noProto->getReturnType(), /*instanceMethod=*/false,
        /*chainCall=*/false, None, noProto->getExtInfo(), {},RequiredArgs::All);
  }

  return arrangeFreeFunctionType(FTy.castAs<FunctionProtoType>());
}

/// Arrange the argument and result information for the declaration or
/// definition of an Objective-C method.
const CGFunctionInfo &
CodeGenTypes::arrangeObjCMethodDeclaration(const ObjCMethodDecl *MD) {
  // It happens that this is the same as a call with no optional
  // arguments, except also using the formal 'self' type.
  return arrangeObjCMessageSendSignature(MD, MD->getSelfDecl()->getType());
}

/// Arrange the argument and result information for the function type
/// through which to perform a send to the given Objective-C method,
/// using the given receiver type.  The receiver type is not always
/// the 'self' type of the method or even an Objective-C pointer type.
/// This is *not* the right method for actually performing such a
/// message send, due to the possibility of optional arguments.
const CGFunctionInfo &
CodeGenTypes::arrangeObjCMessageSendSignature(const ObjCMethodDecl *MD,
                                              QualType receiverType) {
  SmallVector<CanQualType, 16> argTys;
  SmallVector<FunctionProtoType::ExtParameterInfo, 4> extParamInfos(2);
  argTys.push_back(Context.getCanonicalParamType(receiverType));
  argTys.push_back(Context.getCanonicalParamType(Context.getObjCSelType()));
  // FIXME: Kill copy?
  for (const auto *I : MD->parameters()) {
    argTys.push_back(Context.getCanonicalParamType(I->getType()));
    auto extParamInfo = FunctionProtoType::ExtParameterInfo().withIsNoEscape(
        I->hasAttr<NoEscapeAttr>());
    extParamInfos.push_back(extParamInfo);
  }

  FunctionType::ExtInfo einfo;
  bool IsWindows = getContext().getTargetInfo().getTriple().isOSWindows();
  einfo = einfo.withCallingConv(getCallingConventionForDecl(MD, IsWindows));

  if (getContext().getLangOpts().ObjCAutoRefCount &&
      MD->hasAttr<NSReturnsRetainedAttr>())
    einfo = einfo.withProducesResult(true);

  RequiredArgs required =
    (MD->isVariadic() ? RequiredArgs(argTys.size()) : RequiredArgs::All);

  return arrangeLLVMFunctionInfo(
      GetReturnType(MD->getReturnType()), /*instanceMethod=*/false,
      /*chainCall=*/false, argTys, einfo, extParamInfos, required);
}

const CGFunctionInfo &
CodeGenTypes::arrangeUnprototypedObjCMessageSend(QualType returnType,
                                                 const CallArgList &args) {
  auto argTypes = getArgTypesForCall(Context, args);
  FunctionType::ExtInfo einfo;

  return arrangeLLVMFunctionInfo(
      GetReturnType(returnType), /*instanceMethod=*/false,
      /*chainCall=*/false, argTypes, einfo, {}, RequiredArgs::All);
}

const CGFunctionInfo &
CodeGenTypes::arrangeGlobalDeclaration(GlobalDecl GD) {
  // FIXME: Do we need to handle ObjCMethodDecl?
  const FunctionDecl *FD = cast<FunctionDecl>(GD.getDecl());

  if (isa<CXXConstructorDecl>(GD.getDecl()) ||
      isa<CXXDestructorDecl>(GD.getDecl()))
    return arrangeCXXStructorDeclaration(GD);

  return arrangeFunctionDeclaration(FD);
}

/// Arrange a thunk that takes 'this' as the first parameter followed by
/// varargs.  Return a void pointer, regardless of the actual return type.
/// The body of the thunk will end in a musttail call to a function of the
/// correct type, and the caller will bitcast the function to the correct
/// prototype.
const CGFunctionInfo &
CodeGenTypes::arrangeUnprototypedMustTailThunk(const CXXMethodDecl *MD) {
  assert(MD->isVirtual() && "only methods have thunks");
  CanQual<FunctionProtoType> FTP = GetFormalType(MD);
  CanQualType ArgTys[] = {DeriveThisType(MD->getParent(), MD)};
  return arrangeLLVMFunctionInfo(Context.VoidTy, /*instanceMethod=*/false,
                                 /*chainCall=*/false, ArgTys,
                                 FTP->getExtInfo(), {}, RequiredArgs(1));
}

const CGFunctionInfo &
CodeGenTypes::arrangeMSCtorClosure(const CXXConstructorDecl *CD,
                                   CXXCtorType CT) {
  assert(CT == Ctor_CopyingClosure || CT == Ctor_DefaultClosure);

  CanQual<FunctionProtoType> FTP = GetFormalType(CD);
  SmallVector<CanQualType, 2> ArgTys;
  const CXXRecordDecl *RD = CD->getParent();
  ArgTys.push_back(DeriveThisType(RD, CD));
  if (CT == Ctor_CopyingClosure)
    ArgTys.push_back(*FTP->param_type_begin());
  if (RD->getNumVBases() > 0)
    ArgTys.push_back(Context.IntTy);
  CallingConv CC = Context.getDefaultCallingConvention(
      /*IsVariadic=*/false, /*IsCXXMethod=*/true);
  return arrangeLLVMFunctionInfo(Context.VoidTy, /*instanceMethod=*/true,
                                 /*chainCall=*/false, ArgTys,
                                 FunctionType::ExtInfo(CC), {},
                                 RequiredArgs::All);
}

/// Arrange a call as unto a free function, except possibly with an
/// additional number of formal parameters considered required.
static const CGFunctionInfo &
arrangeFreeFunctionLikeCall(CodeGenTypes &CGT,
                            CodeGenModule &CGM,
                            const CallArgList &args,
                            const FunctionType *fnType,
                            unsigned numExtraRequiredArgs,
                            bool chainCall) {
  assert(args.size() >= numExtraRequiredArgs);

  llvm::SmallVector<FunctionProtoType::ExtParameterInfo, 16> paramInfos;

  // In most cases, there are no optional arguments.
  RequiredArgs required = RequiredArgs::All;

  // If we have a variadic prototype, the required arguments are the
  // extra prefix plus the arguments in the prototype.
  if (const FunctionProtoType *proto = dyn_cast<FunctionProtoType>(fnType)) {
    if (proto->isVariadic())
      required = RequiredArgs::forPrototypePlus(proto, numExtraRequiredArgs);

    if (proto->hasExtParameterInfos())
      addExtParameterInfosForCall(paramInfos, proto, numExtraRequiredArgs,
                                  args.size());

  // If we don't have a prototype at all, but we're supposed to
  // explicitly use the variadic convention for unprototyped calls,
  // treat all of the arguments as required but preserve the nominal
  // possibility of variadics.
  } else if (CGM.getTargetCodeGenInfo()
                .isNoProtoCallVariadic(args,
                                       cast<FunctionNoProtoType>(fnType))) {
    required = RequiredArgs(args.size());
  }

  // FIXME: Kill copy.
  SmallVector<CanQualType, 16> argTypes;
  for (const auto &arg : args)
    argTypes.push_back(CGT.getContext().getCanonicalParamType(arg.Ty));
  return CGT.arrangeLLVMFunctionInfo(GetReturnType(fnType->getReturnType()),
                                     /*instanceMethod=*/false, chainCall,
                                     argTypes, fnType->getExtInfo(), paramInfos,
                                     required);
}

/// Figure out the rules for calling a function with the given formal
/// type using the given arguments.  The arguments are necessary
/// because the function might be unprototyped, in which case it's
/// target-dependent in crazy ways.
const CGFunctionInfo &
CodeGenTypes::arrangeFreeFunctionCall(const CallArgList &args,
                                      const FunctionType *fnType,
                                      bool chainCall) {
  return arrangeFreeFunctionLikeCall(*this, CGM, args, fnType,
                                     chainCall ? 1 : 0, chainCall);
}

/// A block function is essentially a free function with an
/// extra implicit argument.
const CGFunctionInfo &
CodeGenTypes::arrangeBlockFunctionCall(const CallArgList &args,
                                       const FunctionType *fnType) {
  return arrangeFreeFunctionLikeCall(*this, CGM, args, fnType, 1,
                                     /*chainCall=*/false);
}

const CGFunctionInfo &
CodeGenTypes::arrangeBlockFunctionDeclaration(const FunctionProtoType *proto,
                                              const FunctionArgList &params) {
  auto paramInfos = getExtParameterInfosForCall(proto, 1, params.size());
  auto argTypes = getArgTypesForDeclaration(Context, params);

  return arrangeLLVMFunctionInfo(GetReturnType(proto->getReturnType()),
                                 /*instanceMethod*/ false, /*chainCall*/ false,
                                 argTypes, proto->getExtInfo(), paramInfos,
                                 RequiredArgs::forPrototypePlus(proto, 1));
}

const CGFunctionInfo &
CodeGenTypes::arrangeBuiltinFunctionCall(QualType resultType,
                                         const CallArgList &args) {
  // FIXME: Kill copy.
  SmallVector<CanQualType, 16> argTypes;
  for (const auto &Arg : args)
    argTypes.push_back(Context.getCanonicalParamType(Arg.Ty));
  return arrangeLLVMFunctionInfo(
      GetReturnType(resultType), /*instanceMethod=*/false,
      /*chainCall=*/false, argTypes, FunctionType::ExtInfo(),
      /*paramInfos=*/ {}, RequiredArgs::All);
}

const CGFunctionInfo &
CodeGenTypes::arrangeBuiltinFunctionDeclaration(QualType resultType,
                                                const FunctionArgList &args) {
  auto argTypes = getArgTypesForDeclaration(Context, args);

  return arrangeLLVMFunctionInfo(
      GetReturnType(resultType), /*instanceMethod=*/false, /*chainCall=*/false,
      argTypes, FunctionType::ExtInfo(), {}, RequiredArgs::All);
}

const CGFunctionInfo &
CodeGenTypes::arrangeBuiltinFunctionDeclaration(CanQualType resultType,
                                              ArrayRef<CanQualType> argTypes) {
  return arrangeLLVMFunctionInfo(
      resultType, /*instanceMethod=*/false, /*chainCall=*/false,
      argTypes, FunctionType::ExtInfo(), {}, RequiredArgs::All);
}

/// Arrange a call to a C++ method, passing the given arguments.
///
/// numPrefixArgs is the number of ABI-specific prefix arguments we have. It
/// does not count `this`.
const CGFunctionInfo &
CodeGenTypes::arrangeCXXMethodCall(const CallArgList &args,
                                   const FunctionProtoType *proto,
                                   RequiredArgs required,
                                   unsigned numPrefixArgs) {
  assert(numPrefixArgs + 1 <= args.size() &&
         "Emitting a call with less args than the required prefix?");
  // Add one to account for `this`. It's a bit awkward here, but we don't count
  // `this` in similar places elsewhere.
  auto paramInfos =
    getExtParameterInfosForCall(proto, numPrefixArgs + 1, args.size());

  // FIXME: Kill copy.
  auto argTypes = getArgTypesForCall(Context, args);

  FunctionType::ExtInfo info = proto->getExtInfo();
  return arrangeLLVMFunctionInfo(
      GetReturnType(proto->getReturnType()), /*instanceMethod=*/true,
      /*chainCall=*/false, argTypes, info, paramInfos, required);
}

const CGFunctionInfo &CodeGenTypes::arrangeNullaryFunction() {
  return arrangeLLVMFunctionInfo(
      getContext().VoidTy, /*instanceMethod=*/false, /*chainCall=*/false,
      None, FunctionType::ExtInfo(), {}, RequiredArgs::All);
}

const CGFunctionInfo &
CodeGenTypes::arrangeCall(const CGFunctionInfo &signature,
                          const CallArgList &args) {
  assert(signature.arg_size() <= args.size());
  if (signature.arg_size() == args.size())
    return signature;

  SmallVector<FunctionProtoType::ExtParameterInfo, 16> paramInfos;
  auto sigParamInfos = signature.getExtParameterInfos();
  if (!sigParamInfos.empty()) {
    paramInfos.append(sigParamInfos.begin(), sigParamInfos.end());
    paramInfos.resize(args.size());
  }

  auto argTypes = getArgTypesForCall(Context, args);

  assert(signature.getRequiredArgs().allowsOptionalArgs());
  return arrangeLLVMFunctionInfo(signature.getReturnType(),
                                 signature.isInstanceMethod(),
                                 signature.isChainCall(),
                                 argTypes,
                                 signature.getExtInfo(),
                                 paramInfos,
                                 signature.getRequiredArgs());
}

namespace clang {
namespace CodeGen {
void computeSPIRKernelABIInfo(CodeGenModule &CGM, CGFunctionInfo &FI);
}
}

/// Arrange the argument and result information for an abstract value
/// of a given function type.  This is the method which all of the
/// above functions ultimately defer to.
const CGFunctionInfo &
CodeGenTypes::arrangeLLVMFunctionInfo(CanQualType resultType,
                                      bool instanceMethod,
                                      bool chainCall,
                                      ArrayRef<CanQualType> argTypes,
                                      FunctionType::ExtInfo info,
                     ArrayRef<FunctionProtoType::ExtParameterInfo> paramInfos,
                                      RequiredArgs required) {
  assert(llvm::all_of(argTypes,
                      [](CanQualType T) { return T.isCanonicalAsParam(); }));

  // Lookup or create unique function info.
  llvm::FoldingSetNodeID ID;
  CGFunctionInfo::Profile(ID, instanceMethod, chainCall, info, paramInfos,
                          required, resultType, argTypes);

  void *insertPos = nullptr;
  CGFunctionInfo *FI = FunctionInfos.FindNodeOrInsertPos(ID, insertPos);
  if (FI)
    return *FI;

  unsigned CC = ClangCallConvToLLVMCallConv(info.getCC());

  // Construct the function info.  We co-allocate the ArgInfos.
  FI = CGFunctionInfo::create(CC, instanceMethod, chainCall, info,
                              paramInfos, resultType, argTypes, required);
  FunctionInfos.InsertNode(FI, insertPos);

  bool inserted = FunctionsBeingProcessed.insert(FI).second;
  (void)inserted;
  assert(inserted && "Recursively being processed?");

  // Compute ABI information.
  if (CC == llvm::CallingConv::SPIR_KERNEL) {
    // Force target independent argument handling for the host visible
    // kernel functions.
    computeSPIRKernelABIInfo(CGM, *FI);
  } else if (info.getCC() == CC_Swift) {
    swiftcall::computeABIInfo(CGM, *FI);
  } else {
    getABIInfo().computeInfo(*FI);
  }

  // Loop over all of the computed argument and return value info.  If any of
  // them are direct or extend without a specified coerce type, specify the
  // default now.
  ABIArgInfo &retInfo = FI->getReturnInfo();
  if (retInfo.canHaveCoerceToType() && retInfo.getCoerceToType() == nullptr)
    retInfo.setCoerceToType(ConvertType(FI->getReturnType()));

  for (auto &I : FI->arguments())
    if (I.info.canHaveCoerceToType() && I.info.getCoerceToType() == nullptr)
      I.info.setCoerceToType(ConvertType(I.type));

  bool erased = FunctionsBeingProcessed.erase(FI); (void)erased;
  assert(erased && "Not in set?");

  return *FI;
}

CGFunctionInfo *CGFunctionInfo::create(unsigned llvmCC,
                                       bool instanceMethod,
                                       bool chainCall,
                                       const FunctionType::ExtInfo &info,
                                       ArrayRef<ExtParameterInfo> paramInfos,
                                       CanQualType resultType,
                                       ArrayRef<CanQualType> argTypes,
                                       RequiredArgs required) {
  assert(paramInfos.empty() || paramInfos.size() == argTypes.size());
  assert(!required.allowsOptionalArgs() ||
         required.getNumRequiredArgs() <= argTypes.size());

  void *buffer =
    operator new(totalSizeToAlloc<ArgInfo,             ExtParameterInfo>(
                                  argTypes.size() + 1, paramInfos.size()));

  CGFunctionInfo *FI = new(buffer) CGFunctionInfo();
  FI->CallingConvention = llvmCC;
  FI->EffectiveCallingConvention = llvmCC;
  FI->ASTCallingConvention = info.getCC();
  FI->InstanceMethod = instanceMethod;
  FI->ChainCall = chainCall;
  FI->NoReturn = info.getNoReturn();
  FI->ReturnsRetained = info.getProducesResult();
  FI->NoCallerSavedRegs = info.getNoCallerSavedRegs();
  FI->NoCfCheck = info.getNoCfCheck();
  FI->Required = required;
  FI->HasRegParm = info.getHasRegParm();
  FI->RegParm = info.getRegParm();
  FI->ArgStruct = nullptr;
  FI->ArgStructAlign = 0;
  FI->NumArgs = argTypes.size();
  FI->HasExtParameterInfos = !paramInfos.empty();
  FI->getArgsBuffer()[0].type = resultType;
  for (unsigned i = 0, e = argTypes.size(); i != e; ++i)
    FI->getArgsBuffer()[i + 1].type = argTypes[i];
  for (unsigned i = 0, e = paramInfos.size(); i != e; ++i)
    FI->getExtParameterInfosBuffer()[i] = paramInfos[i];
  return FI;
}

/***/

namespace {
// ABIArgInfo::Expand implementation.

// Specifies the way QualType passed as ABIArgInfo::Expand is expanded.
struct TypeExpansion {
  enum TypeExpansionKind {
    // Elements of constant arrays are expanded recursively.
    TEK_ConstantArray,
    // Record fields are expanded recursively (but if record is a union, only
    // the field with the largest size is expanded).
    TEK_Record,
    // For complex types, real and imaginary parts are expanded recursively.
    TEK_Complex,
    // All other types are not expandable.
    TEK_None
  };

  const TypeExpansionKind Kind;

  TypeExpansion(TypeExpansionKind K) : Kind(K) {}
  virtual ~TypeExpansion() {}
};

struct ConstantArrayExpansion : TypeExpansion {
  QualType EltTy;
  uint64_t NumElts;

  ConstantArrayExpansion(QualType EltTy, uint64_t NumElts)
      : TypeExpansion(TEK_ConstantArray), EltTy(EltTy), NumElts(NumElts) {}
  static bool classof(const TypeExpansion *TE) {
    return TE->Kind == TEK_ConstantArray;
  }
};

struct RecordExpansion : TypeExpansion {
  SmallVector<const CXXBaseSpecifier *, 1> Bases;

  SmallVector<const FieldDecl *, 1> Fields;

  RecordExpansion(SmallVector<const CXXBaseSpecifier *, 1> &&Bases,
                  SmallVector<const FieldDecl *, 1> &&Fields)
      : TypeExpansion(TEK_Record), Bases(std::move(Bases)),
        Fields(std::move(Fields)) {}
  static bool classof(const TypeExpansion *TE) {
    return TE->Kind == TEK_Record;
  }
};

struct ComplexExpansion : TypeExpansion {
  QualType EltTy;

  ComplexExpansion(QualType EltTy) : TypeExpansion(TEK_Complex), EltTy(EltTy) {}
  static bool classof(const TypeExpansion *TE) {
    return TE->Kind == TEK_Complex;
  }
};

struct NoExpansion : TypeExpansion {
  NoExpansion() : TypeExpansion(TEK_None) {}
  static bool classof(const TypeExpansion *TE) {
    return TE->Kind == TEK_None;
  }
};
}  // namespace

static std::unique_ptr<TypeExpansion>
getTypeExpansion(QualType Ty, const ASTContext &Context) {
  if (const ConstantArrayType *AT = Context.getAsConstantArrayType(Ty)) {
    return llvm::make_unique<ConstantArrayExpansion>(
        AT->getElementType(), AT->getSize().getZExtValue());
  }
  if (const RecordType *RT = Ty->getAs<RecordType>()) {
    SmallVector<const CXXBaseSpecifier *, 1> Bases;
    SmallVector<const FieldDecl *, 1> Fields;
    const RecordDecl *RD = RT->getDecl();
    assert(!RD->hasFlexibleArrayMember() &&
           "Cannot expand structure with flexible array.");
    if (RD->isUnion()) {
      // Unions can be here only in degenerative cases - all the fields are same
      // after flattening. Thus we have to use the "largest" field.
      const FieldDecl *LargestFD = nullptr;
      CharUnits UnionSize = CharUnits::Zero();

      for (const auto *FD : RD->fields()) {
        if (FD->isZeroLengthBitField(Context))
          continue;
        assert(!FD->isBitField() &&
               "Cannot expand structure with bit-field members.");
        CharUnits FieldSize = Context.getTypeSizeInChars(FD->getType());
        if (UnionSize < FieldSize) {
          UnionSize = FieldSize;
          LargestFD = FD;
        }
      }
      if (LargestFD)
        Fields.push_back(LargestFD);
    } else {
      if (const auto *CXXRD = dyn_cast<CXXRecordDecl>(RD)) {
        assert(!CXXRD->isDynamicClass() &&
               "cannot expand vtable pointers in dynamic classes");
        for (const CXXBaseSpecifier &BS : CXXRD->bases())
          Bases.push_back(&BS);
      }

      for (const auto *FD : RD->fields()) {
        if (FD->isZeroLengthBitField(Context))
          continue;
        assert(!FD->isBitField() &&
               "Cannot expand structure with bit-field members.");
        Fields.push_back(FD);
      }
    }
    return llvm::make_unique<RecordExpansion>(std::move(Bases),
                                              std::move(Fields));
  }
  if (const ComplexType *CT = Ty->getAs<ComplexType>()) {
    return llvm::make_unique<ComplexExpansion>(CT->getElementType());
  }
  return llvm::make_unique<NoExpansion>();
}

static int getExpansionSize(QualType Ty, const ASTContext &Context) {
  auto Exp = getTypeExpansion(Ty, Context);
  if (auto CAExp = dyn_cast<ConstantArrayExpansion>(Exp.get())) {
    return CAExp->NumElts * getExpansionSize(CAExp->EltTy, Context);
  }
  if (auto RExp = dyn_cast<RecordExpansion>(Exp.get())) {
    int Res = 0;
    for (auto BS : RExp->Bases)
      Res += getExpansionSize(BS->getType(), Context);
    for (auto FD : RExp->Fields)
      Res += getExpansionSize(FD->getType(), Context);
    return Res;
  }
  if (isa<ComplexExpansion>(Exp.get()))
    return 2;
  assert(isa<NoExpansion>(Exp.get()));
  return 1;
}

void
CodeGenTypes::getExpandedTypes(QualType Ty,
                               SmallVectorImpl<llvm::Type *>::iterator &TI) {
  auto Exp = getTypeExpansion(Ty, Context);
  if (auto CAExp = dyn_cast<ConstantArrayExpansion>(Exp.get())) {
    for (int i = 0, n = CAExp->NumElts; i < n; i++) {
      getExpandedTypes(CAExp->EltTy, TI);
    }
  } else if (auto RExp = dyn_cast<RecordExpansion>(Exp.get())) {
    for (auto BS : RExp->Bases)
      getExpandedTypes(BS->getType(), TI);
    for (auto FD : RExp->Fields)
      getExpandedTypes(FD->getType(), TI);
  } else if (auto CExp = dyn_cast<ComplexExpansion>(Exp.get())) {
    llvm::Type *EltTy = ConvertType(CExp->EltTy);
    *TI++ = EltTy;
    *TI++ = EltTy;
  } else {
    assert(isa<NoExpansion>(Exp.get()));
    *TI++ = ConvertType(Ty);
  }
}

static void forConstantArrayExpansion(CodeGenFunction &CGF,
                                      ConstantArrayExpansion *CAE,
                                      Address BaseAddr,
                                      llvm::function_ref<void(Address)> Fn) {
  CharUnits EltSize = CGF.getContext().getTypeSizeInChars(CAE->EltTy);
  CharUnits EltAlign =
    BaseAddr.getAlignment().alignmentOfArrayElement(EltSize);

  for (int i = 0, n = CAE->NumElts; i < n; i++) {
    llvm::Value *EltAddr =
      CGF.Builder.CreateConstGEP2_32(nullptr, BaseAddr.getPointer(), 0, i);
    Fn(Address(EltAddr, EltAlign));
  }
}

void CodeGenFunction::ExpandTypeFromArgs(
    QualType Ty, LValue LV, SmallVectorImpl<llvm::Value *>::iterator &AI) {
  assert(LV.isSimple() &&
         "Unexpected non-simple lvalue during struct expansion.");

  auto Exp = getTypeExpansion(Ty, getContext());
  if (auto CAExp = dyn_cast<ConstantArrayExpansion>(Exp.get())) {
    forConstantArrayExpansion(*this, CAExp, LV.getAddress(),
                              [&](Address EltAddr) {
      LValue LV = MakeAddrLValue(EltAddr, CAExp->EltTy);
      ExpandTypeFromArgs(CAExp->EltTy, LV, AI);
    });
  } else if (auto RExp = dyn_cast<RecordExpansion>(Exp.get())) {
    Address This = LV.getAddress();
    for (const CXXBaseSpecifier *BS : RExp->Bases) {
      // Perform a single step derived-to-base conversion.
      Address Base =
          GetAddressOfBaseClass(This, Ty->getAsCXXRecordDecl(), &BS, &BS + 1,
                                /*NullCheckValue=*/false, SourceLocation());
      LValue SubLV = MakeAddrLValue(Base, BS->getType());

      // Recurse onto bases.
      ExpandTypeFromArgs(BS->getType(), SubLV, AI);
    }
    for (auto FD : RExp->Fields) {
      // FIXME: What are the right qualifiers here?
      LValue SubLV = EmitLValueForFieldInitialization(LV, FD);
      ExpandTypeFromArgs(FD->getType(), SubLV, AI);
    }
  } else if (isa<ComplexExpansion>(Exp.get())) {
    auto realValue = *AI++;
    auto imagValue = *AI++;
    EmitStoreOfComplex(ComplexPairTy(realValue, imagValue), LV, /*init*/ true);
  } else {
    assert(isa<NoExpansion>(Exp.get()));
    EmitStoreThroughLValue(RValue::get(*AI++), LV);
  }
}

void CodeGenFunction::ExpandTypeToArgs(
    QualType Ty, CallArg Arg, llvm::FunctionType *IRFuncTy,
    SmallVectorImpl<llvm::Value *> &IRCallArgs, unsigned &IRCallArgPos) {
  auto Exp = getTypeExpansion(Ty, getContext());
  if (auto CAExp = dyn_cast<ConstantArrayExpansion>(Exp.get())) {
    Address Addr = Arg.hasLValue() ? Arg.getKnownLValue().getAddress()
                                   : Arg.getKnownRValue().getAggregateAddress();
    forConstantArrayExpansion(
        *this, CAExp, Addr, [&](Address EltAddr) {
          CallArg EltArg = CallArg(
              convertTempToRValue(EltAddr, CAExp->EltTy, SourceLocation()),
              CAExp->EltTy);
          ExpandTypeToArgs(CAExp->EltTy, EltArg, IRFuncTy, IRCallArgs,
                           IRCallArgPos);
        });
  } else if (auto RExp = dyn_cast<RecordExpansion>(Exp.get())) {
    Address This = Arg.hasLValue() ? Arg.getKnownLValue().getAddress()
                                   : Arg.getKnownRValue().getAggregateAddress();
    for (const CXXBaseSpecifier *BS : RExp->Bases) {
      // Perform a single step derived-to-base conversion.
      Address Base =
          GetAddressOfBaseClass(This, Ty->getAsCXXRecordDecl(), &BS, &BS + 1,
                                /*NullCheckValue=*/false, SourceLocation());
      CallArg BaseArg = CallArg(RValue::getAggregate(Base), BS->getType());

      // Recurse onto bases.
      ExpandTypeToArgs(BS->getType(), BaseArg, IRFuncTy, IRCallArgs,
                       IRCallArgPos);
    }

    LValue LV = MakeAddrLValue(This, Ty);
    for (auto FD : RExp->Fields) {
      CallArg FldArg =
          CallArg(EmitRValueForField(LV, FD, SourceLocation()), FD->getType());
      ExpandTypeToArgs(FD->getType(), FldArg, IRFuncTy, IRCallArgs,
                       IRCallArgPos);
    }
  } else if (isa<ComplexExpansion>(Exp.get())) {
    ComplexPairTy CV = Arg.getKnownRValue().getComplexVal();
    IRCallArgs[IRCallArgPos++] = CV.first;
    IRCallArgs[IRCallArgPos++] = CV.second;
  } else {
    assert(isa<NoExpansion>(Exp.get()));
    auto RV = Arg.getKnownRValue();
    assert(RV.isScalar() &&
           "Unexpected non-scalar rvalue during struct expansion.");

    // Insert a bitcast as needed.
    llvm::Value *V = RV.getScalarVal();
    if (IRCallArgPos < IRFuncTy->getNumParams() &&
        V->getType() != IRFuncTy->getParamType(IRCallArgPos))
      V = Builder.CreateBitCast(V, IRFuncTy->getParamType(IRCallArgPos));

    IRCallArgs[IRCallArgPos++] = V;
  }
}

/// Create a temporary allocation for the purposes of coercion.
static Address CreateTempAllocaForCoercion(CodeGenFunction &CGF, llvm::Type *Ty,
                                           CharUnits MinAlign) {
  // Don't use an alignment that's worse than what LLVM would prefer.
  auto PrefAlign = CGF.CGM.getDataLayout().getPrefTypeAlignment(Ty);
  CharUnits Align = std::max(MinAlign, CharUnits::fromQuantity(PrefAlign));

  return CGF.CreateTempAlloca(Ty, Align);
}

/// EnterStructPointerForCoercedAccess - Given a struct pointer that we are
/// accessing some number of bytes out of it, try to gep into the struct to get
/// at its inner goodness.  Dive as deep as possible without entering an element
/// with an in-memory size smaller than DstSize.
static Address
EnterStructPointerForCoercedAccess(Address SrcPtr,
                                   llvm::StructType *SrcSTy,
                                   uint64_t DstSize, CodeGenFunction &CGF) {
  // We can't dive into a zero-element struct.
  if (SrcSTy->getNumElements() == 0) return SrcPtr;

  llvm::Type *FirstElt = SrcSTy->getElementType(0);

  // If the first elt is at least as large as what we're looking for, or if the
  // first element is the same size as the whole struct, we can enter it. The
  // comparison must be made on the store size and not the alloca size. Using
  // the alloca size may overstate the size of the load.
  uint64_t FirstEltSize =
    CGF.CGM.getDataLayout().getTypeStoreSize(FirstElt);
  if (FirstEltSize < DstSize &&
      FirstEltSize < CGF.CGM.getDataLayout().getTypeStoreSize(SrcSTy))
    return SrcPtr;

  // GEP into the first element.
  SrcPtr = CGF.Builder.CreateStructGEP(SrcPtr, 0, "coerce.dive");

  // If the first element is a struct, recurse.
  llvm::Type *SrcTy = SrcPtr.getElementType();
  if (llvm::StructType *SrcSTy = dyn_cast<llvm::StructType>(SrcTy))
    return EnterStructPointerForCoercedAccess(SrcPtr, SrcSTy, DstSize, CGF);

  return SrcPtr;
}

/// CoerceIntOrPtrToIntOrPtr - Convert a value Val to the specific Ty where both
/// are either integers or pointers.  This does a truncation of the value if it
/// is too large or a zero extension if it is too small.
///
/// This behaves as if the value were coerced through memory, so on big-endian
/// targets the high bits are preserved in a truncation, while little-endian
/// targets preserve the low bits.
static llvm::Value *CoerceIntOrPtrToIntOrPtr(llvm::Value *Val,
                                             llvm::Type *Ty,
                                             CodeGenFunction &CGF) {
  if (Val->getType() == Ty)
    return Val;

  if (isa<llvm::PointerType>(Val->getType())) {
    // If this is Pointer->Pointer avoid conversion to and from int.
    if (isa<llvm::PointerType>(Ty))
      return CGF.Builder.CreateBitCast(Val, Ty, "coerce.val");

    // Convert the pointer to an integer so we can play with its width.
    Val = CGF.Builder.CreatePtrToInt(Val, CGF.IntPtrTy, "coerce.val.pi");
  }

  llvm::Type *DestIntTy = Ty;
  if (isa<llvm::PointerType>(DestIntTy))
    DestIntTy = CGF.IntPtrTy;

  if (Val->getType() != DestIntTy) {
    const llvm::DataLayout &DL = CGF.CGM.getDataLayout();
    if (DL.isBigEndian()) {
      // Preserve the high bits on big-endian targets.
      // That is what memory coercion does.
      uint64_t SrcSize = DL.getTypeSizeInBits(Val->getType());
      uint64_t DstSize = DL.getTypeSizeInBits(DestIntTy);

      if (SrcSize > DstSize) {
        Val = CGF.Builder.CreateLShr(Val, SrcSize - DstSize, "coerce.highbits");
        Val = CGF.Builder.CreateTrunc(Val, DestIntTy, "coerce.val.ii");
      } else {
        Val = CGF.Builder.CreateZExt(Val, DestIntTy, "coerce.val.ii");
        Val = CGF.Builder.CreateShl(Val, DstSize - SrcSize, "coerce.highbits");
      }
    } else {
      // Little-endian targets preserve the low bits. No shifts required.
      Val = CGF.Builder.CreateIntCast(Val, DestIntTy, false, "coerce.val.ii");
    }
  }

  if (isa<llvm::PointerType>(Ty))
    Val = CGF.Builder.CreateIntToPtr(Val, Ty, "coerce.val.ip");
  return Val;
}



/// CreateCoercedLoad - Create a load from \arg SrcPtr interpreted as
/// a pointer to an object of type \arg Ty, known to be aligned to
/// \arg SrcAlign bytes.
///
/// This safely handles the case when the src type is smaller than the
/// destination type; in this situation the values of bits which not
/// present in the src are undefined.
static llvm::Value *CreateCoercedLoad(Address Src, llvm::Type *Ty,
                                      CodeGenFunction &CGF) {
  llvm::Type *SrcTy = Src.getElementType();

  // If SrcTy and Ty are the same, just do a load.
  if (SrcTy == Ty)
    return CGF.Builder.CreateLoad(Src);

  uint64_t DstSize = CGF.CGM.getDataLayout().getTypeAllocSize(Ty);

  if (llvm::StructType *SrcSTy = dyn_cast<llvm::StructType>(SrcTy)) {
    Src = EnterStructPointerForCoercedAccess(Src, SrcSTy, DstSize, CGF);
    SrcTy = Src.getType()->getElementType();
  }

  uint64_t SrcSize = CGF.CGM.getDataLayout().getTypeAllocSize(SrcTy);

  // If the source and destination are integer or pointer types, just do an
  // extension or truncation to the desired type.
  if ((isa<llvm::IntegerType>(Ty) || isa<llvm::PointerType>(Ty)) &&
      (isa<llvm::IntegerType>(SrcTy) || isa<llvm::PointerType>(SrcTy))) {
    llvm::Value *Load = CGF.Builder.CreateLoad(Src);
    return CoerceIntOrPtrToIntOrPtr(Load, Ty, CGF);
  }

  // If load is legal, just bitcast the src pointer.
  if (SrcSize >= DstSize) {
    // Generally SrcSize is never greater than DstSize, since this means we are
    // losing bits. However, this can happen in cases where the structure has
    // additional padding, for example due to a user specified alignment.
    //
    // FIXME: Assert that we aren't truncating non-padding bits when have access
    // to that information.
    Src = CGF.Builder.CreateBitCast(Src,
                                    Ty->getPointerTo(Src.getAddressSpace()));
    return CGF.Builder.CreateLoad(Src);
  }

  // Otherwise do coercion through memory. This is stupid, but simple.
  Address Tmp = CreateTempAllocaForCoercion(CGF, Ty, Src.getAlignment());
  Address Casted = CGF.Builder.CreateElementBitCast(Tmp,CGF.Int8Ty);
  Address SrcCasted = CGF.Builder.CreateElementBitCast(Src,CGF.Int8Ty);
  CGF.Builder.CreateMemCpy(Casted, SrcCasted,
      llvm::ConstantInt::get(CGF.IntPtrTy, SrcSize),
      false);
  return CGF.Builder.CreateLoad(Tmp);
}

// Function to store a first-class aggregate into memory.  We prefer to
// store the elements rather than the aggregate to be more friendly to
// fast-isel.
// FIXME: Do we need to recurse here?
static void BuildAggStore(CodeGenFunction &CGF, llvm::Value *Val,
                          Address Dest, bool DestIsVolatile) {
  // Prefer scalar stores to first-class aggregate stores.
  if (llvm::StructType *STy =
        dyn_cast<llvm::StructType>(Val->getType())) {
    for (unsigned i = 0, e = STy->getNumElements(); i != e; ++i) {
      Address EltPtr = CGF.Builder.CreateStructGEP(Dest, i);
      llvm::Value *Elt = CGF.Builder.CreateExtractValue(Val, i);
      CGF.Builder.CreateStore(Elt, EltPtr, DestIsVolatile);
    }
  } else {
    CGF.Builder.CreateStore(Val, Dest, DestIsVolatile);
  }
}

/// CreateCoercedStore - Create a store to \arg DstPtr from \arg Src,
/// where the source and destination may have different types.  The
/// destination is known to be aligned to \arg DstAlign bytes.
///
/// This safely handles the case when the src type is larger than the
/// destination type; the upper bits of the src will be lost.
static void CreateCoercedStore(llvm::Value *Src,
                               Address Dst,
                               bool DstIsVolatile,
                               CodeGenFunction &CGF) {
  llvm::Type *SrcTy = Src->getType();
  llvm::Type *DstTy = Dst.getType()->getElementType();
  if (SrcTy == DstTy) {
    CGF.Builder.CreateStore(Src, Dst, DstIsVolatile);
    return;
  }

  uint64_t SrcSize = CGF.CGM.getDataLayout().getTypeAllocSize(SrcTy);

  if (llvm::StructType *DstSTy = dyn_cast<llvm::StructType>(DstTy)) {
    Dst = EnterStructPointerForCoercedAccess(Dst, DstSTy, SrcSize, CGF);
    DstTy = Dst.getType()->getElementType();
  }

  // If the source and destination are integer or pointer types, just do an
  // extension or truncation to the desired type.
  if ((isa<llvm::IntegerType>(SrcTy) || isa<llvm::PointerType>(SrcTy)) &&
      (isa<llvm::IntegerType>(DstTy) || isa<llvm::PointerType>(DstTy))) {
    Src = CoerceIntOrPtrToIntOrPtr(Src, DstTy, CGF);
    CGF.Builder.CreateStore(Src, Dst, DstIsVolatile);
    return;
  }

  uint64_t DstSize = CGF.CGM.getDataLayout().getTypeAllocSize(DstTy);

  // If store is legal, just bitcast the src pointer.
  if (SrcSize <= DstSize) {
    Dst = CGF.Builder.CreateElementBitCast(Dst, SrcTy);
    BuildAggStore(CGF, Src, Dst, DstIsVolatile);
  } else {
    // Otherwise do coercion through memory. This is stupid, but
    // simple.

    // Generally SrcSize is never greater than DstSize, since this means we are
    // losing bits. However, this can happen in cases where the structure has
    // additional padding, for example due to a user specified alignment.
    //
    // FIXME: Assert that we aren't truncating non-padding bits when have access
    // to that information.
    Address Tmp = CreateTempAllocaForCoercion(CGF, SrcTy, Dst.getAlignment());
    CGF.Builder.CreateStore(Src, Tmp);
    Address Casted = CGF.Builder.CreateElementBitCast(Tmp,CGF.Int8Ty);
    Address DstCasted = CGF.Builder.CreateElementBitCast(Dst,CGF.Int8Ty);
    CGF.Builder.CreateMemCpy(DstCasted, Casted,
        llvm::ConstantInt::get(CGF.IntPtrTy, DstSize),
        false);
  }
}

static Address emitAddressAtOffset(CodeGenFunction &CGF, Address addr,
                                   const ABIArgInfo &info) {
  if (unsigned offset = info.getDirectOffset()) {
    addr = CGF.Builder.CreateElementBitCast(addr, CGF.Int8Ty);
    addr = CGF.Builder.CreateConstInBoundsByteGEP(addr,
                                             CharUnits::fromQuantity(offset));
    addr = CGF.Builder.CreateElementBitCast(addr, info.getCoerceToType());
  }
  return addr;
}

namespace {

/// Encapsulates information about the way function arguments from
/// CGFunctionInfo should be passed to actual LLVM IR function.
class ClangToLLVMArgMapping {
  static const unsigned InvalidIndex = ~0U;
  unsigned InallocaArgNo;
  unsigned SRetArgNo;
  unsigned TotalIRArgs;

  /// Arguments of LLVM IR function corresponding to single Clang argument.
  struct IRArgs {
    unsigned PaddingArgIndex;
    // Argument is expanded to IR arguments at positions
    // [FirstArgIndex, FirstArgIndex + NumberOfArgs).
    unsigned FirstArgIndex;
    unsigned NumberOfArgs;

    IRArgs()
        : PaddingArgIndex(InvalidIndex), FirstArgIndex(InvalidIndex),
          NumberOfArgs(0) {}
  };

  SmallVector<IRArgs, 8> ArgInfo;

public:
  ClangToLLVMArgMapping(const ASTContext &Context, const CGFunctionInfo &FI,
                        bool OnlyRequiredArgs = false)
      : InallocaArgNo(InvalidIndex), SRetArgNo(InvalidIndex), TotalIRArgs(0),
        ArgInfo(OnlyRequiredArgs ? FI.getNumRequiredArgs() : FI.arg_size()) {
    construct(Context, FI, OnlyRequiredArgs);
  }

  bool hasInallocaArg() const { return InallocaArgNo != InvalidIndex; }
  unsigned getInallocaArgNo() const {
    assert(hasInallocaArg());
    return InallocaArgNo;
  }

  bool hasSRetArg() const { return SRetArgNo != InvalidIndex; }
  unsigned getSRetArgNo() const {
    assert(hasSRetArg());
    return SRetArgNo;
  }

  unsigned totalIRArgs() const { return TotalIRArgs; }

  bool hasPaddingArg(unsigned ArgNo) const {
    assert(ArgNo < ArgInfo.size());
    return ArgInfo[ArgNo].PaddingArgIndex != InvalidIndex;
  }
  unsigned getPaddingArgNo(unsigned ArgNo) const {
    assert(hasPaddingArg(ArgNo));
    return ArgInfo[ArgNo].PaddingArgIndex;
  }

  /// Returns index of first IR argument corresponding to ArgNo, and their
  /// quantity.
  std::pair<unsigned, unsigned> getIRArgs(unsigned ArgNo) const {
    assert(ArgNo < ArgInfo.size());
    return std::make_pair(ArgInfo[ArgNo].FirstArgIndex,
                          ArgInfo[ArgNo].NumberOfArgs);
  }

private:
  void construct(const ASTContext &Context, const CGFunctionInfo &FI,
                 bool OnlyRequiredArgs);
};

void ClangToLLVMArgMapping::construct(const ASTContext &Context,
                                      const CGFunctionInfo &FI,
                                      bool OnlyRequiredArgs) {
  unsigned IRArgNo = 0;
  bool SwapThisWithSRet = false;
  const ABIArgInfo &RetAI = FI.getReturnInfo();

  if (RetAI.getKind() == ABIArgInfo::Indirect) {
    SwapThisWithSRet = RetAI.isSRetAfterThis();
    SRetArgNo = SwapThisWithSRet ? 1 : IRArgNo++;
  }

  unsigned ArgNo = 0;
  unsigned NumArgs = OnlyRequiredArgs ? FI.getNumRequiredArgs() : FI.arg_size();
  for (CGFunctionInfo::const_arg_iterator I = FI.arg_begin(); ArgNo < NumArgs;
       ++I, ++ArgNo) {
    assert(I != FI.arg_end());
    QualType ArgType = I->type;
    const ABIArgInfo &AI = I->info;
    // Collect data about IR arguments corresponding to Clang argument ArgNo.
    auto &IRArgs = ArgInfo[ArgNo];

    if (AI.getPaddingType())
      IRArgs.PaddingArgIndex = IRArgNo++;

    switch (AI.getKind()) {
    case ABIArgInfo::Extend:
    case ABIArgInfo::Direct: {
      // FIXME: handle sseregparm someday...
      llvm::StructType *STy = dyn_cast<llvm::StructType>(AI.getCoerceToType());
      if (AI.isDirect() && AI.getCanBeFlattened() && STy) {
        IRArgs.NumberOfArgs = STy->getNumElements();
      } else {
        IRArgs.NumberOfArgs = 1;
      }
      break;
    }
    case ABIArgInfo::Indirect:
      IRArgs.NumberOfArgs = 1;
      break;
    case ABIArgInfo::Ignore:
    case ABIArgInfo::InAlloca:
      // ignore and inalloca doesn't have matching LLVM parameters.
      IRArgs.NumberOfArgs = 0;
      break;
    case ABIArgInfo::CoerceAndExpand:
      IRArgs.NumberOfArgs = AI.getCoerceAndExpandTypeSequence().size();
      break;
    case ABIArgInfo::Expand:
      IRArgs.NumberOfArgs = getExpansionSize(ArgType, Context);
      break;
    }

    if (IRArgs.NumberOfArgs > 0) {
      IRArgs.FirstArgIndex = IRArgNo;
      IRArgNo += IRArgs.NumberOfArgs;
    }

    // Skip over the sret parameter when it comes second.  We already handled it
    // above.
    if (IRArgNo == 1 && SwapThisWithSRet)
      IRArgNo++;
  }
  assert(ArgNo == ArgInfo.size());

  if (FI.usesInAlloca())
    InallocaArgNo = IRArgNo++;

  TotalIRArgs = IRArgNo;
}
}  // namespace

/***/

bool CodeGenModule::ReturnTypeUsesSRet(const CGFunctionInfo &FI) {
  const auto &RI = FI.getReturnInfo();
  return RI.isIndirect() || (RI.isInAlloca() && RI.getInAllocaSRet());
}

bool CodeGenModule::ReturnSlotInterferesWithArgs(const CGFunctionInfo &FI) {
  return ReturnTypeUsesSRet(FI) &&
         getTargetCodeGenInfo().doesReturnSlotInterfereWithArgs();
}

bool CodeGenModule::ReturnTypeUsesFPRet(QualType ResultType) {
  if (const BuiltinType *BT = ResultType->getAs<BuiltinType>()) {
    switch (BT->getKind()) {
    default:
      return false;
    case BuiltinType::Float:
      return getTarget().useObjCFPRetForRealType(TargetInfo::Float);
    case BuiltinType::Double:
      return getTarget().useObjCFPRetForRealType(TargetInfo::Double);
    case BuiltinType::LongDouble:
      return getTarget().useObjCFPRetForRealType(TargetInfo::LongDouble);
#if INTEL_CUSTOMIZATION
    case BuiltinType::Float128:
      return getTarget().useObjCFPRetForRealType(TargetInfo::Float128);
#endif  // INTEL_CUSTOMIZATION
    }
  }

  return false;
}

bool CodeGenModule::ReturnTypeUsesFP2Ret(QualType ResultType) {
  if (const ComplexType *CT = ResultType->getAs<ComplexType>()) {
    if (const BuiltinType *BT = CT->getElementType()->getAs<BuiltinType>()) {
      if (BT->getKind() == BuiltinType::LongDouble)
        return getTarget().useObjCFP2RetForComplexLongDouble();
    }
  }

  return false;
}

llvm::FunctionType *CodeGenTypes::GetFunctionType(GlobalDecl GD) {
  const CGFunctionInfo &FI = arrangeGlobalDeclaration(GD);
  return GetFunctionType(FI);
}

llvm::FunctionType *
CodeGenTypes::GetFunctionType(const CGFunctionInfo &FI) {

  bool Inserted = FunctionsBeingProcessed.insert(&FI).second;
  (void)Inserted;
  assert(Inserted && "Recursively being processed?");

  llvm::Type *resultType = nullptr;
  const ABIArgInfo &retAI = FI.getReturnInfo();
  switch (retAI.getKind()) {
  case ABIArgInfo::Expand:
    llvm_unreachable("Invalid ABI kind for return argument");

  case ABIArgInfo::Extend:
  case ABIArgInfo::Direct:
    resultType = retAI.getCoerceToType();
    break;

  case ABIArgInfo::InAlloca:
    if (retAI.getInAllocaSRet()) {
      // sret things on win32 aren't void, they return the sret pointer.
      QualType ret = FI.getReturnType();
      llvm::Type *ty = ConvertType(ret);
      unsigned addressSpace = Context.getTargetAddressSpace(ret);
      resultType = llvm::PointerType::get(ty, addressSpace);
    } else {
      resultType = llvm::Type::getVoidTy(getLLVMContext());
    }
    break;

  case ABIArgInfo::Indirect:
  case ABIArgInfo::Ignore:
    resultType = llvm::Type::getVoidTy(getLLVMContext());
    break;

  case ABIArgInfo::CoerceAndExpand:
    resultType = retAI.getUnpaddedCoerceAndExpandType();
    break;
  }

  ClangToLLVMArgMapping IRFunctionArgs(getContext(), FI, true);
  SmallVector<llvm::Type*, 8> ArgTypes(IRFunctionArgs.totalIRArgs());

  // Add type for sret argument.
  if (IRFunctionArgs.hasSRetArg()) {
    QualType Ret = FI.getReturnType();
    llvm::Type *Ty = ConvertType(Ret);
    unsigned AddressSpace = Context.getTargetAddressSpace(Ret);
    ArgTypes[IRFunctionArgs.getSRetArgNo()] =
        llvm::PointerType::get(Ty, AddressSpace);
  }

  // Add type for inalloca argument.
  if (IRFunctionArgs.hasInallocaArg()) {
    auto ArgStruct = FI.getArgStruct();
    assert(ArgStruct);
    ArgTypes[IRFunctionArgs.getInallocaArgNo()] = ArgStruct->getPointerTo();
  }

  // Add in all of the required arguments.
  unsigned ArgNo = 0;
  CGFunctionInfo::const_arg_iterator it = FI.arg_begin(),
                                     ie = it + FI.getNumRequiredArgs();
  for (; it != ie; ++it, ++ArgNo) {
    const ABIArgInfo &ArgInfo = it->info;

    // Insert a padding type to ensure proper alignment.
    if (IRFunctionArgs.hasPaddingArg(ArgNo))
      ArgTypes[IRFunctionArgs.getPaddingArgNo(ArgNo)] =
          ArgInfo.getPaddingType();

    unsigned FirstIRArg, NumIRArgs;
    std::tie(FirstIRArg, NumIRArgs) = IRFunctionArgs.getIRArgs(ArgNo);

    switch (ArgInfo.getKind()) {
    case ABIArgInfo::Ignore:
    case ABIArgInfo::InAlloca:
      assert(NumIRArgs == 0);
      break;

    case ABIArgInfo::Indirect: {
      assert(NumIRArgs == 1);
      // indirect arguments are always on the stack, which is alloca addr space.
      llvm::Type *LTy = ConvertTypeForMem(it->type);
      ArgTypes[FirstIRArg] = LTy->getPointerTo(
          CGM.getDataLayout().getAllocaAddrSpace());
      break;
    }

    case ABIArgInfo::Extend:
    case ABIArgInfo::Direct: {
      // Fast-isel and the optimizer generally like scalar values better than
      // FCAs, so we flatten them if this is safe to do for this argument.
      llvm::Type *argType = ArgInfo.getCoerceToType();
      llvm::StructType *st = dyn_cast<llvm::StructType>(argType);
      if (st && ArgInfo.isDirect() && ArgInfo.getCanBeFlattened()) {
        assert(NumIRArgs == st->getNumElements());
        for (unsigned i = 0, e = st->getNumElements(); i != e; ++i)
          ArgTypes[FirstIRArg + i] = st->getElementType(i);
      } else {
        assert(NumIRArgs == 1);
        ArgTypes[FirstIRArg] = argType;
      }
      break;
    }

    case ABIArgInfo::CoerceAndExpand: {
      auto ArgTypesIter = ArgTypes.begin() + FirstIRArg;
      for (auto EltTy : ArgInfo.getCoerceAndExpandTypeSequence()) {
        *ArgTypesIter++ = EltTy;
      }
      assert(ArgTypesIter == ArgTypes.begin() + FirstIRArg + NumIRArgs);
      break;
    }

    case ABIArgInfo::Expand:
      auto ArgTypesIter = ArgTypes.begin() + FirstIRArg;
      getExpandedTypes(it->type, ArgTypesIter);
      assert(ArgTypesIter == ArgTypes.begin() + FirstIRArg + NumIRArgs);
      break;
    }
  }

  bool Erased = FunctionsBeingProcessed.erase(&FI); (void)Erased;
  assert(Erased && "Not in set?");

  return llvm::FunctionType::get(resultType, ArgTypes, FI.isVariadic());
}

llvm::Type *CodeGenTypes::GetFunctionTypeForVTable(GlobalDecl GD) {
  const CXXMethodDecl *MD = cast<CXXMethodDecl>(GD.getDecl());
  const FunctionProtoType *FPT = MD->getType()->getAs<FunctionProtoType>();

  if (!isFuncTypeConvertible(FPT))
    return llvm::StructType::get(getLLVMContext());

  return GetFunctionType(GD);
}

static void AddAttributesFromFunctionProtoType(ASTContext &Ctx,
                                               llvm::AttrBuilder &FuncAttrs,
                                               const FunctionProtoType *FPT) {
  if (!FPT)
    return;

  if (!isUnresolvedExceptionSpec(FPT->getExceptionSpecType()) &&
      FPT->isNothrow())
    FuncAttrs.addAttribute(llvm::Attribute::NoUnwind);
}

void CodeGenModule::ConstructDefaultFnAttrList(StringRef Name, bool HasOptnone,
                                               bool AttrOnCallSite,
                                               llvm::AttrBuilder &FuncAttrs) {
#if INTEL_CUSTOMIZATION
  if (getLangOpts().isIntelCompat(LangOptions::IMFAttributes)) {
    llvm::StringSet<> FuncOwnAttrs;
    auto FuncMapIt = getLangOpts().ImfAttrFuncMap.find(Name);
    if (FuncMapIt != getLangOpts().ImfAttrFuncMap.end()) {
      // The function has its own set of attributes.
      for (const auto &AttrPair : FuncMapIt->second) {
        FuncAttrs.addAttribute("imf-" + AttrPair.first().str(),
                               AttrPair.second);
        FuncOwnAttrs.insert(AttrPair.first());
      }
    }
    // Add attributes not specific to any function, if that kind not explicitly
    // specified for this function.
    for (const auto &AttrPair : getLangOpts().ImfAttrMap) {
      if (FuncOwnAttrs.find(AttrPair.first()) == FuncOwnAttrs.end()) {
        FuncAttrs.addAttribute("imf-" + AttrPair.first().str(),
                               AttrPair.second);
      }
    }
  }
#endif // INTEL_CUSTOMIZATION

  // OptimizeNoneAttr takes precedence over -Os or -Oz. No warning needed.
  if (!HasOptnone) {
    if (CodeGenOpts.OptimizeSize)
      FuncAttrs.addAttribute(llvm::Attribute::OptimizeForSize);
    if (CodeGenOpts.OptimizeSize == 2)
      FuncAttrs.addAttribute(llvm::Attribute::MinSize);
  }

  if (CodeGenOpts.DisableRedZone)
    FuncAttrs.addAttribute(llvm::Attribute::NoRedZone);
  if (CodeGenOpts.IndirectTlsSegRefs)
    FuncAttrs.addAttribute("indirect-tls-seg-refs");
  if (CodeGenOpts.NoImplicitFloat)
    FuncAttrs.addAttribute(llvm::Attribute::NoImplicitFloat);

  if (AttrOnCallSite) {
    // Attributes that should go on the call site only.
    if (!CodeGenOpts.SimplifyLibCalls ||
        CodeGenOpts.isNoBuiltinFunc(Name.data()))
      FuncAttrs.addAttribute(llvm::Attribute::NoBuiltin);
    if (!CodeGenOpts.TrapFuncName.empty())
      FuncAttrs.addAttribute("trap-func-name", CodeGenOpts.TrapFuncName);
  } else {
    // Attributes that should go on the function, but not the call site.
    if (!CodeGenOpts.DisableFPElim) {
      FuncAttrs.addAttribute("no-frame-pointer-elim", "false");
    } else if (CodeGenOpts.OmitLeafFramePointer) {
      FuncAttrs.addAttribute("no-frame-pointer-elim", "false");
      FuncAttrs.addAttribute("no-frame-pointer-elim-non-leaf");
    } else {
      FuncAttrs.addAttribute("no-frame-pointer-elim", "true");
      FuncAttrs.addAttribute("no-frame-pointer-elim-non-leaf");
    }

    FuncAttrs.addAttribute("less-precise-fpmad",
                           llvm::toStringRef(CodeGenOpts.LessPreciseFPMAD));

    if (CodeGenOpts.NullPointerIsValid)
      FuncAttrs.addAttribute("null-pointer-is-valid", "true");
    if (!CodeGenOpts.FPDenormalMode.empty())
      FuncAttrs.addAttribute("denormal-fp-math", CodeGenOpts.FPDenormalMode);

    FuncAttrs.addAttribute("no-trapping-math",
                           llvm::toStringRef(CodeGenOpts.NoTrappingMath));

    // Strict (compliant) code is the default, so only add this attribute to
    // indicate that we are trying to workaround a problem case.
    if (!CodeGenOpts.StrictFloatCastOverflow)
      FuncAttrs.addAttribute("strict-float-cast-overflow", "false");

    // TODO: Are these all needed?
    // unsafe/inf/nan/nsz are handled by instruction-level FastMathFlags.
    FuncAttrs.addAttribute("no-infs-fp-math",
                           llvm::toStringRef(CodeGenOpts.NoInfsFPMath));
    FuncAttrs.addAttribute("no-nans-fp-math",
                           llvm::toStringRef(CodeGenOpts.NoNaNsFPMath));
    FuncAttrs.addAttribute("unsafe-fp-math",
                           llvm::toStringRef(CodeGenOpts.UnsafeFPMath));
    FuncAttrs.addAttribute("use-soft-float",
                           llvm::toStringRef(CodeGenOpts.SoftFloat));
    FuncAttrs.addAttribute("stack-protector-buffer-size",
                           llvm::utostr(CodeGenOpts.SSPBufferSize));
    FuncAttrs.addAttribute("no-signed-zeros-fp-math",
                           llvm::toStringRef(CodeGenOpts.NoSignedZeros));
    FuncAttrs.addAttribute(
        "correctly-rounded-divide-sqrt-fp-math",
        llvm::toStringRef(CodeGenOpts.CorrectlyRoundedDivSqrt));

    if (getLangOpts().OpenCL)
      FuncAttrs.addAttribute("denorms-are-zero",
                             llvm::toStringRef(CodeGenOpts.FlushDenorm));

    // TODO: Reciprocal estimate codegen options should apply to instructions?
    const std::vector<std::string> &Recips = CodeGenOpts.Reciprocals;
    if (!Recips.empty())
      FuncAttrs.addAttribute("reciprocal-estimates",
                             llvm::join(Recips, ","));

    if (!CodeGenOpts.PreferVectorWidth.empty() &&
        CodeGenOpts.PreferVectorWidth != "none")
      FuncAttrs.addAttribute("prefer-vector-width",
                             CodeGenOpts.PreferVectorWidth);

    if (CodeGenOpts.StackRealignment)
      FuncAttrs.addAttribute("stackrealign");
    if (CodeGenOpts.Backchain)
      FuncAttrs.addAttribute("backchain");

    if (CodeGenOpts.SpeculativeLoadHardening)
      FuncAttrs.addAttribute(llvm::Attribute::SpeculativeLoadHardening);
  }

  if (getLangOpts().assumeFunctionsAreConvergent()) {
    // Conservatively, mark all functions and calls in CUDA and OpenCL as
    // convergent (meaning, they may call an intrinsically convergent op, such
    // as __syncthreads() / barrier(), and so can't have certain optimizations
    // applied around them).  LLVM will remove this attribute where it safely
    // can.
    FuncAttrs.addAttribute(llvm::Attribute::Convergent);
  }

  if (getLangOpts().CUDA && getLangOpts().CUDAIsDevice) {
    // Exceptions aren't supported in CUDA device code.
    FuncAttrs.addAttribute(llvm::Attribute::NoUnwind);

    // Respect -fcuda-flush-denormals-to-zero.
    if (CodeGenOpts.FlushDenorm)
      FuncAttrs.addAttribute("nvptx-f32ftz", "true");
  }

  for (StringRef Attr : CodeGenOpts.DefaultFunctionAttrs) {
    StringRef Var, Value;
    std::tie(Var, Value) = Attr.split('=');
    FuncAttrs.addAttribute(Var, Value);
  }
}

void CodeGenModule::AddDefaultFnAttrs(llvm::Function &F) {
  llvm::AttrBuilder FuncAttrs;
  ConstructDefaultFnAttrList(F.getName(), F.hasOptNone(),
                             /* AttrOnCallSite = */ false, FuncAttrs);
  F.addAttributes(llvm::AttributeList::FunctionIndex, FuncAttrs);
}

void CodeGenModule::ConstructAttributeList(
    StringRef Name, const CGFunctionInfo &FI, CGCalleeInfo CalleeInfo,
    llvm::AttributeList &AttrList, unsigned &CallingConv, bool AttrOnCallSite) {
  llvm::AttrBuilder FuncAttrs;
  llvm::AttrBuilder RetAttrs;

  CallingConv = FI.getEffectiveCallingConvention();
  if (FI.isNoReturn())
    FuncAttrs.addAttribute(llvm::Attribute::NoReturn);

  // If we have information about the function prototype, we can learn
  // attributes from there.
  AddAttributesFromFunctionProtoType(getContext(), FuncAttrs,
                                     CalleeInfo.getCalleeFunctionProtoType());

  const Decl *TargetDecl = CalleeInfo.getCalleeDecl().getDecl();

  bool HasOptnone = false;
  // FIXME: handle sseregparm someday...
  if (TargetDecl) {
    if (TargetDecl->hasAttr<ReturnsTwiceAttr>())
      FuncAttrs.addAttribute(llvm::Attribute::ReturnsTwice);
    if (TargetDecl->hasAttr<NoThrowAttr>())
      FuncAttrs.addAttribute(llvm::Attribute::NoUnwind);
    if (TargetDecl->hasAttr<NoReturnAttr>())
      FuncAttrs.addAttribute(llvm::Attribute::NoReturn);
    if (TargetDecl->hasAttr<ColdAttr>())
      FuncAttrs.addAttribute(llvm::Attribute::Cold);
    if (TargetDecl->hasAttr<NoDuplicateAttr>())
      FuncAttrs.addAttribute(llvm::Attribute::NoDuplicate);
    if (TargetDecl->hasAttr<ConvergentAttr>())
      FuncAttrs.addAttribute(llvm::Attribute::Convergent);

    if (const FunctionDecl *Fn = dyn_cast<FunctionDecl>(TargetDecl)) {
      AddAttributesFromFunctionProtoType(
          getContext(), FuncAttrs, Fn->getType()->getAs<FunctionProtoType>());
      // Don't use [[noreturn]] or _Noreturn for a call to a virtual function.
      // These attributes are not inherited by overloads.
      const CXXMethodDecl *MD = dyn_cast<CXXMethodDecl>(Fn);
      if (Fn->isNoReturn() && !(AttrOnCallSite && MD && MD->isVirtual()))
        FuncAttrs.addAttribute(llvm::Attribute::NoReturn);
    }

    // 'const', 'pure' and 'noalias' attributed functions are also nounwind.
    if (TargetDecl->hasAttr<ConstAttr>()) {
      FuncAttrs.addAttribute(llvm::Attribute::ReadNone);
      FuncAttrs.addAttribute(llvm::Attribute::NoUnwind);
    } else if (TargetDecl->hasAttr<PureAttr>()) {
      FuncAttrs.addAttribute(llvm::Attribute::ReadOnly);
      FuncAttrs.addAttribute(llvm::Attribute::NoUnwind);
    } else if (TargetDecl->hasAttr<NoAliasAttr>()) {
      FuncAttrs.addAttribute(llvm::Attribute::ArgMemOnly);
      FuncAttrs.addAttribute(llvm::Attribute::NoUnwind);
    }
    if (TargetDecl->hasAttr<RestrictAttr>())
      RetAttrs.addAttribute(llvm::Attribute::NoAlias);
    if (TargetDecl->hasAttr<ReturnsNonNullAttr>() &&
        !CodeGenOpts.NullPointerIsValid)
      RetAttrs.addAttribute(llvm::Attribute::NonNull);
    if (TargetDecl->hasAttr<AnyX86NoCallerSavedRegistersAttr>())
      FuncAttrs.addAttribute("no_caller_saved_registers");
    if (TargetDecl->hasAttr<AnyX86NoCfCheckAttr>())
      FuncAttrs.addAttribute(llvm::Attribute::NoCfCheck);

    HasOptnone = TargetDecl->hasAttr<OptimizeNoneAttr>();
    if (auto *AllocSize = TargetDecl->getAttr<AllocSizeAttr>()) {
      Optional<unsigned> NumElemsParam;
      if (AllocSize->getNumElemsParam().isValid())
        NumElemsParam = AllocSize->getNumElemsParam().getLLVMIndex();
      FuncAttrs.addAllocSizeAttr(AllocSize->getElemSizeParam().getLLVMIndex(),
                                 NumElemsParam);
    }
  }

  ConstructDefaultFnAttrList(Name, HasOptnone, AttrOnCallSite, FuncAttrs);

  // This must run after constructing the default function attribute list
  // to ensure that the speculative load hardening attribute is removed
  // in the case where the -mspeculative-load-hardening flag was passed.
  if (TargetDecl) {
    if (TargetDecl->hasAttr<NoSpeculativeLoadHardeningAttr>())
      FuncAttrs.removeAttribute(llvm::Attribute::SpeculativeLoadHardening);
    if (TargetDecl->hasAttr<SpeculativeLoadHardeningAttr>())
      FuncAttrs.addAttribute(llvm::Attribute::SpeculativeLoadHardening);
  }

  if (CodeGenOpts.EnableSegmentedStacks &&
      !(TargetDecl && TargetDecl->hasAttr<NoSplitStackAttr>()))
    FuncAttrs.addAttribute("split-stack");

  // Add NonLazyBind attribute to function declarations when -fno-plt
  // is used.
  if (TargetDecl && CodeGenOpts.NoPLT) {
    if (auto *Fn = dyn_cast<FunctionDecl>(TargetDecl)) {
      if (!Fn->isDefined() && !AttrOnCallSite) {
        FuncAttrs.addAttribute(llvm::Attribute::NonLazyBind);
      }
    }
  }

  if (TargetDecl && TargetDecl->hasAttr<OpenCLKernelAttr>()) {
    if (getLangOpts().OpenCLVersion <= 120) {
      // OpenCL v1.2 Work groups are always uniform
      FuncAttrs.addAttribute("uniform-work-group-size", "true");
    } else {
      // OpenCL v2.0 Work groups may be whether uniform or not.
      // '-cl-uniform-work-group-size' compile option gets a hint
      // to the compiler that the global work-size be a multiple of
      // the work-group size specified to clEnqueueNDRangeKernel
      // (i.e. work groups are uniform).
      FuncAttrs.addAttribute("uniform-work-group-size",
                             llvm::toStringRef(CodeGenOpts.UniformWGSize));
    }
  }

  if (!AttrOnCallSite) {
    bool DisableTailCalls = false;

    if (CodeGenOpts.DisableTailCalls)
      DisableTailCalls = true;
    else if (TargetDecl) {
      if (TargetDecl->hasAttr<DisableTailCallsAttr>() ||
          TargetDecl->hasAttr<AnyX86InterruptAttr>())
        DisableTailCalls = true;
      else if (CodeGenOpts.NoEscapingBlockTailCalls) {
        if (const auto *BD = dyn_cast<BlockDecl>(TargetDecl))
          if (!BD->doesNotEscape())
            DisableTailCalls = true;
      }
    }

    FuncAttrs.addAttribute("disable-tail-calls",
                           llvm::toStringRef(DisableTailCalls));
    GetCPUAndFeaturesAttributes(CalleeInfo.getCalleeDecl(), FuncAttrs);
  }

  ClangToLLVMArgMapping IRFunctionArgs(getContext(), FI);

  QualType RetTy = FI.getReturnType();
  const ABIArgInfo &RetAI = FI.getReturnInfo();
  switch (RetAI.getKind()) {
  case ABIArgInfo::Extend:
    if (RetAI.isSignExt())
      RetAttrs.addAttribute(llvm::Attribute::SExt);
    else
      RetAttrs.addAttribute(llvm::Attribute::ZExt);
    LLVM_FALLTHROUGH;
  case ABIArgInfo::Direct:
    if (RetAI.getInReg())
      RetAttrs.addAttribute(llvm::Attribute::InReg);
    break;
  case ABIArgInfo::Ignore:
    break;

  case ABIArgInfo::InAlloca:
  case ABIArgInfo::Indirect: {
    // inalloca and sret disable readnone and readonly
    FuncAttrs.removeAttribute(llvm::Attribute::ReadOnly)
      .removeAttribute(llvm::Attribute::ReadNone);
    break;
  }

  case ABIArgInfo::CoerceAndExpand:
    break;

  case ABIArgInfo::Expand:
    llvm_unreachable("Invalid ABI kind for return argument");
  }

  if (const auto *RefTy = RetTy->getAs<ReferenceType>()) {
    QualType PTy = RefTy->getPointeeType();
    if (!PTy->isIncompleteType() && PTy->isConstantSizeType())
      RetAttrs.addDereferenceableAttr(getContext().getTypeSizeInChars(PTy)
                                        .getQuantity());
    else if (getContext().getTargetAddressSpace(PTy) == 0 &&
             !CodeGenOpts.NullPointerIsValid)
      RetAttrs.addAttribute(llvm::Attribute::NonNull);
  }

  bool hasUsedSRet = false;
  SmallVector<llvm::AttributeSet, 4> ArgAttrs(IRFunctionArgs.totalIRArgs());

  // Attach attributes to sret.
  if (IRFunctionArgs.hasSRetArg()) {
    llvm::AttrBuilder SRETAttrs;
    SRETAttrs.addAttribute(llvm::Attribute::StructRet);
    hasUsedSRet = true;
    if (RetAI.getInReg())
      SRETAttrs.addAttribute(llvm::Attribute::InReg);
    ArgAttrs[IRFunctionArgs.getSRetArgNo()] =
        llvm::AttributeSet::get(getLLVMContext(), SRETAttrs);
  }

  // Attach attributes to inalloca argument.
  if (IRFunctionArgs.hasInallocaArg()) {
    llvm::AttrBuilder Attrs;
    Attrs.addAttribute(llvm::Attribute::InAlloca);
    ArgAttrs[IRFunctionArgs.getInallocaArgNo()] =
        llvm::AttributeSet::get(getLLVMContext(), Attrs);
  }

  unsigned ArgNo = 0;
  for (CGFunctionInfo::const_arg_iterator I = FI.arg_begin(),
                                          E = FI.arg_end();
       I != E; ++I, ++ArgNo) {
    QualType ParamType = I->type;
    const ABIArgInfo &AI = I->info;
    llvm::AttrBuilder Attrs;

    // Add attribute for padding argument, if necessary.
    if (IRFunctionArgs.hasPaddingArg(ArgNo)) {
      if (AI.getPaddingInReg()) {
        ArgAttrs[IRFunctionArgs.getPaddingArgNo(ArgNo)] =
            llvm::AttributeSet::get(
                getLLVMContext(),
                llvm::AttrBuilder().addAttribute(llvm::Attribute::InReg));
      }
    }

#if INTEL_CUSTOMIZATION
    // Support for '-fargument-noalias' option.
    if (ParamType->isPointerType() &&
        getLangOpts().isIntelCompat(LangOptions::FArgumentNoalias) &&
        CodeGenOpts.NoAliasForPtrArgs)
      Attrs.addAttribute(llvm::Attribute::NoAlias);
#endif // INTEL_CUSTOMIZATION

    // 'restrict' -> 'noalias' is done in EmitFunctionProlog when we
    // have the corresponding parameter variable.  It doesn't make
    // sense to do it here because parameters are so messed up.
    switch (AI.getKind()) {
    case ABIArgInfo::Extend:
      if (AI.isSignExt())
        Attrs.addAttribute(llvm::Attribute::SExt);
      else
        Attrs.addAttribute(llvm::Attribute::ZExt);
      LLVM_FALLTHROUGH;
    case ABIArgInfo::Direct:
      if (ArgNo == 0 && FI.isChainCall())
        Attrs.addAttribute(llvm::Attribute::Nest);
      else if (AI.getInReg())
        Attrs.addAttribute(llvm::Attribute::InReg);
      break;

    case ABIArgInfo::Indirect: {
      if (AI.getInReg())
        Attrs.addAttribute(llvm::Attribute::InReg);

      if (AI.getIndirectByVal())
        Attrs.addByValAttr(getTypes().ConvertTypeForMem(ParamType));

      CharUnits Align = AI.getIndirectAlign();

      // In a byval argument, it is important that the required
      // alignment of the type is honored, as LLVM might be creating a
      // *new* stack object, and needs to know what alignment to give
      // it. (Sometimes it can deduce a sensible alignment on its own,
      // but not if clang decides it must emit a packed struct, or the
      // user specifies increased alignment requirements.)
      //
      // This is different from indirect *not* byval, where the object
      // exists already, and the align attribute is purely
      // informative.
      assert(!Align.isZero());

      // For now, only add this when we have a byval argument.
      // TODO: be less lazy about updating test cases.
      if (AI.getIndirectByVal())
        Attrs.addAlignmentAttr(Align.getQuantity());

      // byval disables readnone and readonly.
      FuncAttrs.removeAttribute(llvm::Attribute::ReadOnly)
        .removeAttribute(llvm::Attribute::ReadNone);
      break;
    }
    case ABIArgInfo::Ignore:
    case ABIArgInfo::Expand:
    case ABIArgInfo::CoerceAndExpand:
      break;

    case ABIArgInfo::InAlloca:
      // inalloca disables readnone and readonly.
      FuncAttrs.removeAttribute(llvm::Attribute::ReadOnly)
          .removeAttribute(llvm::Attribute::ReadNone);
      continue;
    }

    if (const auto *RefTy = ParamType->getAs<ReferenceType>()) {
      QualType PTy = RefTy->getPointeeType();
      if (!PTy->isIncompleteType() && PTy->isConstantSizeType())
        Attrs.addDereferenceableAttr(getContext().getTypeSizeInChars(PTy)
                                       .getQuantity());
      else if (getContext().getTargetAddressSpace(PTy) == 0 &&
               !CodeGenOpts.NullPointerIsValid)
        Attrs.addAttribute(llvm::Attribute::NonNull);
    }

    switch (FI.getExtParameterInfo(ArgNo).getABI()) {
    case ParameterABI::Ordinary:
      break;

    case ParameterABI::SwiftIndirectResult: {
      // Add 'sret' if we haven't already used it for something, but
      // only if the result is void.
      if (!hasUsedSRet && RetTy->isVoidType()) {
        Attrs.addAttribute(llvm::Attribute::StructRet);
        hasUsedSRet = true;
      }

      // Add 'noalias' in either case.
      Attrs.addAttribute(llvm::Attribute::NoAlias);

      // Add 'dereferenceable' and 'alignment'.
      auto PTy = ParamType->getPointeeType();
      if (!PTy->isIncompleteType() && PTy->isConstantSizeType()) {
        auto info = getContext().getTypeInfoInChars(PTy);
        Attrs.addDereferenceableAttr(info.first.getQuantity());
        Attrs.addAttribute(llvm::Attribute::getWithAlignment(getLLVMContext(),
                                                 info.second.getQuantity()));
      }
      break;
    }

    case ParameterABI::SwiftErrorResult:
      Attrs.addAttribute(llvm::Attribute::SwiftError);
      break;

    case ParameterABI::SwiftContext:
      Attrs.addAttribute(llvm::Attribute::SwiftSelf);
      break;
    }

    if (FI.getExtParameterInfo(ArgNo).isNoEscape())
      Attrs.addAttribute(llvm::Attribute::NoCapture);

    if (Attrs.hasAttributes()) {
      unsigned FirstIRArg, NumIRArgs;
      std::tie(FirstIRArg, NumIRArgs) = IRFunctionArgs.getIRArgs(ArgNo);
      for (unsigned i = 0; i < NumIRArgs; i++)
        ArgAttrs[FirstIRArg + i] =
            llvm::AttributeSet::get(getLLVMContext(), Attrs);
    }
  }
  assert(ArgNo == FI.arg_size());

  AttrList = llvm::AttributeList::get(
      getLLVMContext(), llvm::AttributeSet::get(getLLVMContext(), FuncAttrs),
      llvm::AttributeSet::get(getLLVMContext(), RetAttrs), ArgAttrs);
}

/// An argument came in as a promoted argument; demote it back to its
/// declared type.
static llvm::Value *emitArgumentDemotion(CodeGenFunction &CGF,
                                         const VarDecl *var,
                                         llvm::Value *value) {
  llvm::Type *varType = CGF.ConvertType(var->getType());

  // This can happen with promotions that actually don't change the
  // underlying type, like the enum promotions.
  if (value->getType() == varType) return value;

  assert((varType->isIntegerTy() || varType->isFloatingPointTy())
         && "unexpected promotion type");

  if (isa<llvm::IntegerType>(varType))
    return CGF.Builder.CreateTrunc(value, varType, "arg.unpromote");

  return CGF.Builder.CreateFPCast(value, varType, "arg.unpromote");
}

/// Returns the attribute (either parameter attribute, or function
/// attribute), which declares argument ArgNo to be non-null.
static const NonNullAttr *getNonNullAttr(const Decl *FD, const ParmVarDecl *PVD,
                                         QualType ArgType, unsigned ArgNo) {
  // FIXME: __attribute__((nonnull)) can also be applied to:
  //   - references to pointers, where the pointee is known to be
  //     nonnull (apparently a Clang extension)
  //   - transparent unions containing pointers
  // In the former case, LLVM IR cannot represent the constraint. In
  // the latter case, we have no guarantee that the transparent union
  // is in fact passed as a pointer.
  if (!ArgType->isAnyPointerType() && !ArgType->isBlockPointerType())
    return nullptr;
  // First, check attribute on parameter itself.
  if (PVD) {
    if (auto ParmNNAttr = PVD->getAttr<NonNullAttr>())
      return ParmNNAttr;
  }
  // Check function attributes.
  if (!FD)
    return nullptr;
  for (const auto *NNAttr : FD->specific_attrs<NonNullAttr>()) {
    if (NNAttr->isNonNull(ArgNo))
      return NNAttr;
  }
  return nullptr;
}

namespace {
  struct CopyBackSwiftError final : EHScopeStack::Cleanup {
    Address Temp;
    Address Arg;
    CopyBackSwiftError(Address temp, Address arg) : Temp(temp), Arg(arg) {}
    void Emit(CodeGenFunction &CGF, Flags flags) override {
      llvm::Value *errorValue = CGF.Builder.CreateLoad(Temp);
      CGF.Builder.CreateStore(errorValue, Arg);
    }
  };
}

void CodeGenFunction::EmitFunctionProlog(const CGFunctionInfo &FI,
                                         llvm::Function *Fn,
                                         const FunctionArgList &Args) {
  if (CurCodeDecl && CurCodeDecl->hasAttr<NakedAttr>())
    // Naked functions don't have prologues.
    return;

  // If this is an implicit-return-zero function, go ahead and
  // initialize the return value.  TODO: it might be nice to have
  // a more general mechanism for this that didn't require synthesized
  // return statements.
  if (const FunctionDecl *FD = dyn_cast_or_null<FunctionDecl>(CurCodeDecl)) {
    if (FD->hasImplicitReturnZero()) {
      QualType RetTy = FD->getReturnType().getUnqualifiedType();
      llvm::Type* LLVMTy = CGM.getTypes().ConvertType(RetTy);
      llvm::Constant* Zero = llvm::Constant::getNullValue(LLVMTy);
      Builder.CreateStore(Zero, ReturnValue);
    }
  }

  // FIXME: We no longer need the types from FunctionArgList; lift up and
  // simplify.

  ClangToLLVMArgMapping IRFunctionArgs(CGM.getContext(), FI);
  // Flattened function arguments.
  SmallVector<llvm::Value *, 16> FnArgs;
  FnArgs.reserve(IRFunctionArgs.totalIRArgs());
  for (auto &Arg : Fn->args()) {
    FnArgs.push_back(&Arg);
  }
  assert(FnArgs.size() == IRFunctionArgs.totalIRArgs());

  // If we're using inalloca, all the memory arguments are GEPs off of the last
  // parameter, which is a pointer to the complete memory area.
  Address ArgStruct = Address::invalid();
  if (IRFunctionArgs.hasInallocaArg()) {
    ArgStruct = Address(FnArgs[IRFunctionArgs.getInallocaArgNo()],
                        FI.getArgStructAlignment());

    assert(ArgStruct.getType() == FI.getArgStruct()->getPointerTo());
  }

  // Name the struct return parameter.
  if (IRFunctionArgs.hasSRetArg()) {
    auto AI = cast<llvm::Argument>(FnArgs[IRFunctionArgs.getSRetArgNo()]);
    AI->setName("agg.result");
    AI->addAttr(llvm::Attribute::NoAlias);
  }

  // Track if we received the parameter as a pointer (indirect, byval, or
  // inalloca).  If already have a pointer, EmitParmDecl doesn't need to copy it
  // into a local alloca for us.
  SmallVector<ParamValue, 16> ArgVals;
  ArgVals.reserve(Args.size());

  // Create a pointer value for every parameter declaration.  This usually
  // entails copying one or more LLVM IR arguments into an alloca.  Don't push
  // any cleanups or do anything that might unwind.  We do that separately, so
  // we can push the cleanups in the correct order for the ABI.
  assert(FI.arg_size() == Args.size() &&
         "Mismatch between function signature & arguments.");
  unsigned ArgNo = 0;
  CGFunctionInfo::const_arg_iterator info_it = FI.arg_begin();
  for (FunctionArgList::const_iterator i = Args.begin(), e = Args.end();
       i != e; ++i, ++info_it, ++ArgNo) {
    const VarDecl *Arg = *i;
    const ABIArgInfo &ArgI = info_it->info;

    bool isPromoted =
      isa<ParmVarDecl>(Arg) && cast<ParmVarDecl>(Arg)->isKNRPromoted();
    // We are converting from ABIArgInfo type to VarDecl type directly, unless
    // the parameter is promoted. In this case we convert to
    // CGFunctionInfo::ArgInfo type with subsequent argument demotion.
    QualType Ty = isPromoted ? info_it->type : Arg->getType();
    assert(hasScalarEvaluationKind(Ty) ==
           hasScalarEvaluationKind(Arg->getType()));

    unsigned FirstIRArg, NumIRArgs;
    std::tie(FirstIRArg, NumIRArgs) = IRFunctionArgs.getIRArgs(ArgNo);

    switch (ArgI.getKind()) {
    case ABIArgInfo::InAlloca: {
      assert(NumIRArgs == 0);
      auto FieldIndex = ArgI.getInAllocaFieldIndex();
      Address V =
          Builder.CreateStructGEP(ArgStruct, FieldIndex, Arg->getName());
      ArgVals.push_back(ParamValue::forIndirect(V));
      break;
    }

    case ABIArgInfo::Indirect: {
      assert(NumIRArgs == 1);
      Address ParamAddr = Address(FnArgs[FirstIRArg], ArgI.getIndirectAlign());

      if (!hasScalarEvaluationKind(Ty)) {
        // Aggregates and complex variables are accessed by reference.  All we
        // need to do is realign the value, if requested.
        Address V = ParamAddr;
        if (ArgI.getIndirectRealign()) {
          Address AlignedTemp = CreateMemTemp(Ty, "coerce");

          // Copy from the incoming argument pointer to the temporary with the
          // appropriate alignment.
          //
          // FIXME: We should have a common utility for generating an aggregate
          // copy.
          CharUnits Size = getContext().getTypeSizeInChars(Ty);
          auto SizeVal = llvm::ConstantInt::get(IntPtrTy, Size.getQuantity());
          Address Dst = Builder.CreateBitCast(AlignedTemp, Int8PtrTy);
          Address Src = Builder.CreateBitCast(ParamAddr, Int8PtrTy);
          Builder.CreateMemCpy(Dst, Src, SizeVal, false);
          V = AlignedTemp;
        }
        ArgVals.push_back(ParamValue::forIndirect(V));
      } else {
        // Load scalar value from indirect argument.
        llvm::Value *V =
            EmitLoadOfScalar(ParamAddr, false, Ty, Arg->getBeginLoc());

        if (isPromoted)
          V = emitArgumentDemotion(*this, Arg, V);
        ArgVals.push_back(ParamValue::forDirect(V));
      }
      break;
    }

    case ABIArgInfo::Extend:
    case ABIArgInfo::Direct: {

      // If we have the trivial case, handle it with no muss and fuss.
      if (!isa<llvm::StructType>(ArgI.getCoerceToType()) &&
          ArgI.getCoerceToType() == ConvertType(Ty) &&
          ArgI.getDirectOffset() == 0) {
        assert(NumIRArgs == 1);
        llvm::Value *V = FnArgs[FirstIRArg];
        auto AI = cast<llvm::Argument>(V);

        if (const ParmVarDecl *PVD = dyn_cast<ParmVarDecl>(Arg)) {
          if (getNonNullAttr(CurCodeDecl, PVD, PVD->getType(),
                             PVD->getFunctionScopeIndex()) &&
              !CGM.getCodeGenOpts().NullPointerIsValid)
            AI->addAttr(llvm::Attribute::NonNull);

          QualType OTy = PVD->getOriginalType();
          if (const auto *ArrTy =
              getContext().getAsConstantArrayType(OTy)) {
            // A C99 array parameter declaration with the static keyword also
            // indicates dereferenceability, and if the size is constant we can
            // use the dereferenceable attribute (which requires the size in
            // bytes).
            if (ArrTy->getSizeModifier() == ArrayType::Static) {
              QualType ETy = ArrTy->getElementType();
              uint64_t ArrSize = ArrTy->getSize().getZExtValue();
              if (!ETy->isIncompleteType() && ETy->isConstantSizeType() &&
                  ArrSize) {
                llvm::AttrBuilder Attrs;
                Attrs.addDereferenceableAttr(
                  getContext().getTypeSizeInChars(ETy).getQuantity()*ArrSize);
                AI->addAttrs(Attrs);
              } else if (getContext().getTargetAddressSpace(ETy) == 0 &&
                         !CGM.getCodeGenOpts().NullPointerIsValid) {
                AI->addAttr(llvm::Attribute::NonNull);
              }
            }
          } else if (const auto *ArrTy =
                     getContext().getAsVariableArrayType(OTy)) {
            // For C99 VLAs with the static keyword, we don't know the size so
            // we can't use the dereferenceable attribute, but in addrspace(0)
            // we know that it must be nonnull.
            if (ArrTy->getSizeModifier() == VariableArrayType::Static &&
                !getContext().getTargetAddressSpace(ArrTy->getElementType()) &&
                !CGM.getCodeGenOpts().NullPointerIsValid)
              AI->addAttr(llvm::Attribute::NonNull);
          }

          const auto *AVAttr = PVD->getAttr<AlignValueAttr>();
          if (!AVAttr)
            if (const auto *TOTy = dyn_cast<TypedefType>(OTy))
              AVAttr = TOTy->getDecl()->getAttr<AlignValueAttr>();
          if (AVAttr && !SanOpts.has(SanitizerKind::Alignment)) {
            // If alignment-assumption sanitizer is enabled, we do *not* add
            // alignment attribute here, but emit normal alignment assumption,
            // so the UBSAN check could function.
            llvm::Value *AlignmentValue =
              EmitScalarExpr(AVAttr->getAlignment());
            llvm::ConstantInt *AlignmentCI =
              cast<llvm::ConstantInt>(AlignmentValue);
            unsigned Alignment = std::min((unsigned)AlignmentCI->getZExtValue(),
                                          +llvm::Value::MaximumAlignment);
            AI->addAttrs(llvm::AttrBuilder().addAlignmentAttr(Alignment));
          }
        }

        if (Arg->getType().isRestrictQualified())
          AI->addAttr(llvm::Attribute::NoAlias);

        // LLVM expects swifterror parameters to be used in very restricted
        // ways.  Copy the value into a less-restricted temporary.
        if (FI.getExtParameterInfo(ArgNo).getABI()
              == ParameterABI::SwiftErrorResult) {
          QualType pointeeTy = Ty->getPointeeType();
          assert(pointeeTy->isPointerType());
          Address temp =
            CreateMemTemp(pointeeTy, getPointerAlign(), "swifterror.temp");
          Address arg = Address(V, getContext().getTypeAlignInChars(pointeeTy));
          llvm::Value *incomingErrorValue = Builder.CreateLoad(arg);
          Builder.CreateStore(incomingErrorValue, temp);
          V = temp.getPointer();

          // Push a cleanup to copy the value back at the end of the function.
          // The convention does not guarantee that the value will be written
          // back if the function exits with an unwind exception.
          EHStack.pushCleanup<CopyBackSwiftError>(NormalCleanup, temp, arg);
        }

        // Ensure the argument is the correct type.
        if (V->getType() != ArgI.getCoerceToType())
          V = Builder.CreateBitCast(V, ArgI.getCoerceToType());

        if (isPromoted)
          V = emitArgumentDemotion(*this, Arg, V);

        // Because of merging of function types from multiple decls it is
        // possible for the type of an argument to not match the corresponding
        // type in the function type. Since we are codegening the callee
        // in here, add a cast to the argument type.
        llvm::Type *LTy = ConvertType(Arg->getType());
        if (V->getType() != LTy)
          V = Builder.CreateBitCast(V, LTy);

        ArgVals.push_back(ParamValue::forDirect(V));
        break;
      }

      Address Alloca = CreateMemTemp(Ty, getContext().getDeclAlign(Arg),
                                     Arg->getName());

      // Pointer to store into.
      Address Ptr = emitAddressAtOffset(*this, Alloca, ArgI);

      // Fast-isel and the optimizer generally like scalar values better than
      // FCAs, so we flatten them if this is safe to do for this argument.
      llvm::StructType *STy = dyn_cast<llvm::StructType>(ArgI.getCoerceToType());
      if (ArgI.isDirect() && ArgI.getCanBeFlattened() && STy &&
          STy->getNumElements() > 1) {
        uint64_t SrcSize = CGM.getDataLayout().getTypeAllocSize(STy);
        llvm::Type *DstTy = Ptr.getElementType();
        uint64_t DstSize = CGM.getDataLayout().getTypeAllocSize(DstTy);

        Address AddrToStoreInto = Address::invalid();
        if (SrcSize <= DstSize) {
          AddrToStoreInto = Builder.CreateElementBitCast(Ptr, STy);
        } else {
          AddrToStoreInto =
            CreateTempAlloca(STy, Alloca.getAlignment(), "coerce");
        }

        assert(STy->getNumElements() == NumIRArgs);
        for (unsigned i = 0, e = STy->getNumElements(); i != e; ++i) {
          auto AI = FnArgs[FirstIRArg + i];
          AI->setName(Arg->getName() + ".coerce" + Twine(i));
          Address EltPtr = Builder.CreateStructGEP(AddrToStoreInto, i);
          Builder.CreateStore(AI, EltPtr);
        }

        if (SrcSize > DstSize) {
          Builder.CreateMemCpy(Ptr, AddrToStoreInto, DstSize);
        }

      } else {
        // Simple case, just do a coerced store of the argument into the alloca.
        assert(NumIRArgs == 1);
        auto AI = FnArgs[FirstIRArg];
        AI->setName(Arg->getName() + ".coerce");
        CreateCoercedStore(AI, Ptr, /*DstIsVolatile=*/false, *this);
      }

      // Match to what EmitParmDecl is expecting for this type.
      if (CodeGenFunction::hasScalarEvaluationKind(Ty)) {
        llvm::Value *V =
            EmitLoadOfScalar(Alloca, false, Ty, Arg->getBeginLoc());
        if (isPromoted)
          V = emitArgumentDemotion(*this, Arg, V);
        ArgVals.push_back(ParamValue::forDirect(V));
      } else {
        ArgVals.push_back(ParamValue::forIndirect(Alloca));
      }
      break;
    }

    case ABIArgInfo::CoerceAndExpand: {
      // Reconstruct into a temporary.
      Address alloca = CreateMemTemp(Ty, getContext().getDeclAlign(Arg));
      ArgVals.push_back(ParamValue::forIndirect(alloca));

      auto coercionType = ArgI.getCoerceAndExpandType();
      alloca = Builder.CreateElementBitCast(alloca, coercionType);

      unsigned argIndex = FirstIRArg;
      for (unsigned i = 0, e = coercionType->getNumElements(); i != e; ++i) {
        llvm::Type *eltType = coercionType->getElementType(i);
        if (ABIArgInfo::isPaddingForCoerceAndExpand(eltType))
          continue;

        auto eltAddr = Builder.CreateStructGEP(alloca, i);
        auto elt = FnArgs[argIndex++];
        Builder.CreateStore(elt, eltAddr);
      }
      assert(argIndex == FirstIRArg + NumIRArgs);
      break;
    }

    case ABIArgInfo::Expand: {
      // If this structure was expanded into multiple arguments then
      // we need to create a temporary and reconstruct it from the
      // arguments.
      Address Alloca = CreateMemTemp(Ty, getContext().getDeclAlign(Arg));
      LValue LV = MakeAddrLValue(Alloca, Ty);
      ArgVals.push_back(ParamValue::forIndirect(Alloca));

      auto FnArgIter = FnArgs.begin() + FirstIRArg;
      ExpandTypeFromArgs(Ty, LV, FnArgIter);
      assert(FnArgIter == FnArgs.begin() + FirstIRArg + NumIRArgs);
      for (unsigned i = 0, e = NumIRArgs; i != e; ++i) {
        auto AI = FnArgs[FirstIRArg + i];
        AI->setName(Arg->getName() + "." + Twine(i));
      }
      break;
    }

    case ABIArgInfo::Ignore:
      assert(NumIRArgs == 0);
      // Initialize the local variable appropriately.
      if (!hasScalarEvaluationKind(Ty)) {
        ArgVals.push_back(ParamValue::forIndirect(CreateMemTemp(Ty)));
      } else {
        llvm::Value *U = llvm::UndefValue::get(ConvertType(Arg->getType()));
        ArgVals.push_back(ParamValue::forDirect(U));
      }
      break;
    }
  }

  if (getTarget().getCXXABI().areArgsDestroyedLeftToRightInCallee()) {
    for (int I = Args.size() - 1; I >= 0; --I)
      EmitParmDecl(*Args[I], ArgVals[I], I + 1);
  } else {
    for (unsigned I = 0, E = Args.size(); I != E; ++I)
      EmitParmDecl(*Args[I], ArgVals[I], I + 1);
  }
}

static void eraseUnusedBitCasts(llvm::Instruction *insn) {
  while (insn->use_empty()) {
    llvm::BitCastInst *bitcast = dyn_cast<llvm::BitCastInst>(insn);
    if (!bitcast) return;

    // This is "safe" because we would have used a ConstantExpr otherwise.
    insn = cast<llvm::Instruction>(bitcast->getOperand(0));
    bitcast->eraseFromParent();
  }
}

/// Try to emit a fused autorelease of a return result.
static llvm::Value *tryEmitFusedAutoreleaseOfResult(CodeGenFunction &CGF,
                                                    llvm::Value *result) {
  // We must be immediately followed the cast.
  llvm::BasicBlock *BB = CGF.Builder.GetInsertBlock();
  if (BB->empty()) return nullptr;
  if (&BB->back() != result) return nullptr;

  llvm::Type *resultType = result->getType();

  // result is in a BasicBlock and is therefore an Instruction.
  llvm::Instruction *generator = cast<llvm::Instruction>(result);

  SmallVector<llvm::Instruction *, 4> InstsToKill;

  // Look for:
  //  %generator = bitcast %type1* %generator2 to %type2*
  while (llvm::BitCastInst *bitcast = dyn_cast<llvm::BitCastInst>(generator)) {
    // We would have emitted this as a constant if the operand weren't
    // an Instruction.
    generator = cast<llvm::Instruction>(bitcast->getOperand(0));

    // Require the generator to be immediately followed by the cast.
    if (generator->getNextNode() != bitcast)
      return nullptr;

    InstsToKill.push_back(bitcast);
  }

  // Look for:
  //   %generator = call i8* @objc_retain(i8* %originalResult)
  // or
  //   %generator = call i8* @objc_retainAutoreleasedReturnValue(i8* %originalResult)
  llvm::CallInst *call = dyn_cast<llvm::CallInst>(generator);
  if (!call) return nullptr;

  bool doRetainAutorelease;

  if (call->getCalledValue() == CGF.CGM.getObjCEntrypoints().objc_retain) {
    doRetainAutorelease = true;
  } else if (call->getCalledValue() == CGF.CGM.getObjCEntrypoints()
                                          .objc_retainAutoreleasedReturnValue) {
    doRetainAutorelease = false;

    // If we emitted an assembly marker for this call (and the
    // ARCEntrypoints field should have been set if so), go looking
    // for that call.  If we can't find it, we can't do this
    // optimization.  But it should always be the immediately previous
    // instruction, unless we needed bitcasts around the call.
    if (CGF.CGM.getObjCEntrypoints().retainAutoreleasedReturnValueMarker) {
      llvm::Instruction *prev = call->getPrevNode();
      assert(prev);
      if (isa<llvm::BitCastInst>(prev)) {
        prev = prev->getPrevNode();
        assert(prev);
      }
      assert(isa<llvm::CallInst>(prev));
      assert(cast<llvm::CallInst>(prev)->getCalledValue() ==
               CGF.CGM.getObjCEntrypoints().retainAutoreleasedReturnValueMarker);
      InstsToKill.push_back(prev);
    }
  } else {
    return nullptr;
  }

  result = call->getArgOperand(0);
  InstsToKill.push_back(call);

  // Keep killing bitcasts, for sanity.  Note that we no longer care
  // about precise ordering as long as there's exactly one use.
  while (llvm::BitCastInst *bitcast = dyn_cast<llvm::BitCastInst>(result)) {
    if (!bitcast->hasOneUse()) break;
    InstsToKill.push_back(bitcast);
    result = bitcast->getOperand(0);
  }

  // Delete all the unnecessary instructions, from latest to earliest.
  for (auto *I : InstsToKill)
    I->eraseFromParent();

  // Do the fused retain/autorelease if we were asked to.
  if (doRetainAutorelease)
    result = CGF.EmitARCRetainAutoreleaseReturnValue(result);

  // Cast back to the result type.
  return CGF.Builder.CreateBitCast(result, resultType);
}

/// If this is a +1 of the value of an immutable 'self', remove it.
static llvm::Value *tryRemoveRetainOfSelf(CodeGenFunction &CGF,
                                          llvm::Value *result) {
  // This is only applicable to a method with an immutable 'self'.
  const ObjCMethodDecl *method =
    dyn_cast_or_null<ObjCMethodDecl>(CGF.CurCodeDecl);
  if (!method) return nullptr;
  const VarDecl *self = method->getSelfDecl();
  if (!self->getType().isConstQualified()) return nullptr;

  // Look for a retain call.
  llvm::CallInst *retainCall =
    dyn_cast<llvm::CallInst>(result->stripPointerCasts());
  if (!retainCall ||
      retainCall->getCalledValue() != CGF.CGM.getObjCEntrypoints().objc_retain)
    return nullptr;

  // Look for an ordinary load of 'self'.
  llvm::Value *retainedValue = retainCall->getArgOperand(0);
  llvm::LoadInst *load =
    dyn_cast<llvm::LoadInst>(retainedValue->stripPointerCasts());
  if (!load || load->isAtomic() || load->isVolatile() ||
      load->getPointerOperand() != CGF.GetAddrOfLocalVar(self).getPointer())
    return nullptr;

  // Okay!  Burn it all down.  This relies for correctness on the
  // assumption that the retain is emitted as part of the return and
  // that thereafter everything is used "linearly".
  llvm::Type *resultType = result->getType();
  eraseUnusedBitCasts(cast<llvm::Instruction>(result));
  assert(retainCall->use_empty());
  retainCall->eraseFromParent();
  eraseUnusedBitCasts(cast<llvm::Instruction>(retainedValue));

  return CGF.Builder.CreateBitCast(load, resultType);
}

/// Emit an ARC autorelease of the result of a function.
///
/// \return the value to actually return from the function
static llvm::Value *emitAutoreleaseOfResult(CodeGenFunction &CGF,
                                            llvm::Value *result) {
  // If we're returning 'self', kill the initial retain.  This is a
  // heuristic attempt to "encourage correctness" in the really unfortunate
  // case where we have a return of self during a dealloc and we desperately
  // need to avoid the possible autorelease.
  if (llvm::Value *self = tryRemoveRetainOfSelf(CGF, result))
    return self;

  // At -O0, try to emit a fused retain/autorelease.
  if (CGF.shouldUseFusedARCCalls())
    if (llvm::Value *fused = tryEmitFusedAutoreleaseOfResult(CGF, result))
      return fused;

  return CGF.EmitARCAutoreleaseReturnValue(result);
}

/// Heuristically search for a dominating store to the return-value slot.
static llvm::StoreInst *findDominatingStoreToReturnValue(CodeGenFunction &CGF) {
  // Check if a User is a store which pointerOperand is the ReturnValue.
  // We are looking for stores to the ReturnValue, not for stores of the
  // ReturnValue to some other location.
  auto GetStoreIfValid = [&CGF](llvm::User *U) -> llvm::StoreInst * {
    auto *SI = dyn_cast<llvm::StoreInst>(U);
    if (!SI || SI->getPointerOperand() != CGF.ReturnValue.getPointer())
      return nullptr;
    // These aren't actually possible for non-coerced returns, and we
    // only care about non-coerced returns on this code path.
    assert(!SI->isAtomic() && !SI->isVolatile());
    return SI;
  };
  // If there are multiple uses of the return-value slot, just check
  // for something immediately preceding the IP.  Sometimes this can
  // happen with how we generate implicit-returns; it can also happen
  // with noreturn cleanups.
  if (!CGF.ReturnValue.getPointer()->hasOneUse()) {
    llvm::BasicBlock *IP = CGF.Builder.GetInsertBlock();
    if (IP->empty()) return nullptr;
    llvm::Instruction *I = &IP->back();

    // Skip lifetime markers
    for (llvm::BasicBlock::reverse_iterator II = IP->rbegin(),
                                            IE = IP->rend();
         II != IE; ++II) {
      if (llvm::IntrinsicInst *Intrinsic =
              dyn_cast<llvm::IntrinsicInst>(&*II)) {
        if (Intrinsic->getIntrinsicID() == llvm::Intrinsic::lifetime_end) {
          const llvm::Value *CastAddr = Intrinsic->getArgOperand(1);
          ++II;
          if (II == IE)
            break;
          if (isa<llvm::BitCastInst>(&*II) && (CastAddr == &*II))
            continue;
        }
      }
      I = &*II;
      break;
    }

    return GetStoreIfValid(I);
  }

  llvm::StoreInst *store =
      GetStoreIfValid(CGF.ReturnValue.getPointer()->user_back());
  if (!store) return nullptr;

  // Now do a first-and-dirty dominance check: just walk up the
  // single-predecessors chain from the current insertion point.
  llvm::BasicBlock *StoreBB = store->getParent();
  llvm::BasicBlock *IP = CGF.Builder.GetInsertBlock();
  while (IP != StoreBB) {
    if (!(IP = IP->getSinglePredecessor()))
      return nullptr;
  }

  // Okay, the store's basic block dominates the insertion point; we
  // can do our thing.
  return store;
}

void CodeGenFunction::EmitFunctionEpilog(const CGFunctionInfo &FI,
                                         bool EmitRetDbgLoc,
                                         SourceLocation EndLoc) {
  if (FI.isNoReturn()) {
    // Noreturn functions don't return.
    EmitUnreachable(EndLoc);
    return;
  }

  if (CurCodeDecl && CurCodeDecl->hasAttr<NakedAttr>()) {
    // Naked functions don't have epilogues.
    Builder.CreateUnreachable();
    return;
  }

  // Functions with no result always return void.
  if (!ReturnValue.isValid()) {
    Builder.CreateRetVoid();
    return;
  }

  llvm::DebugLoc RetDbgLoc;
  llvm::Value *RV = nullptr;
  QualType RetTy = FI.getReturnType();
  const ABIArgInfo &RetAI = FI.getReturnInfo();

  switch (RetAI.getKind()) {
  case ABIArgInfo::InAlloca:
    // Aggregrates get evaluated directly into the destination.  Sometimes we
    // need to return the sret value in a register, though.
    assert(hasAggregateEvaluationKind(RetTy));
    if (RetAI.getInAllocaSRet()) {
      llvm::Function::arg_iterator EI = CurFn->arg_end();
      --EI;
      llvm::Value *ArgStruct = &*EI;
      llvm::Value *SRet = Builder.CreateStructGEP(
          nullptr, ArgStruct, RetAI.getInAllocaFieldIndex());
      RV = Builder.CreateAlignedLoad(SRet, getPointerAlign(), "sret");
    }
    break;

  case ABIArgInfo::Indirect: {
    auto AI = CurFn->arg_begin();
    if (RetAI.isSRetAfterThis())
      ++AI;
    switch (getEvaluationKind(RetTy)) {
    case TEK_Complex: {
      ComplexPairTy RT =
        EmitLoadOfComplex(MakeAddrLValue(ReturnValue, RetTy), EndLoc);
      EmitStoreOfComplex(RT, MakeNaturalAlignAddrLValue(&*AI, RetTy),
                         /*isInit*/ true);
      break;
    }
    case TEK_Aggregate:
      // Do nothing; aggregrates get evaluated directly into the destination.
      break;
    case TEK_Scalar:
      EmitStoreOfScalar(Builder.CreateLoad(ReturnValue),
                        MakeNaturalAlignAddrLValue(&*AI, RetTy),
                        /*isInit*/ true);
      break;
    }
    break;
  }

  case ABIArgInfo::Extend:
  case ABIArgInfo::Direct:
    if (RetAI.getCoerceToType() == ConvertType(RetTy) &&
        RetAI.getDirectOffset() == 0) {
      // The internal return value temp always will have pointer-to-return-type
      // type, just do a load.

      // If there is a dominating store to ReturnValue, we can elide
      // the load, zap the store, and usually zap the alloca.
      if (llvm::StoreInst *SI =
              findDominatingStoreToReturnValue(*this)) {
        // Reuse the debug location from the store unless there is
        // cleanup code to be emitted between the store and return
        // instruction.
#if INTEL_CUSTOMIZATION
        // Fix for CQ379239: Emit debug location for return instruction, not
        // eliminated store.
        if (!getLangOpts().IntelCompat || !getLangOpts().IntelMSCompat ||
            !CurCodeDecl || !isa<FunctionDecl>(CurCodeDecl) ||
            !cast<FunctionDecl>(CurCodeDecl)->getBody() ||
            !isa<CompoundStmt>(cast<FunctionDecl>(CurCodeDecl)->getBody()))
#endif // INTEL_CUSTOMIZATION
        if (EmitRetDbgLoc && !AutoreleaseResult)
          RetDbgLoc = SI->getDebugLoc();
        // Get the stored value and nuke the now-dead store.
        RV = SI->getValueOperand();
        SI->eraseFromParent();
#if INTEL_CUSTOMIZATION
        // Generates the intrinsic to hold the tbaa metadata for
        // the return pointer.
        if (getLangOpts().isIntelCompat(LangOptions::FakeLoad)) {
          auto RTI = RetPtrMap.find(RV);
          if (RTI != RetPtrMap.end())
            RV = Builder.CreateFakeLoad(RV, RTI->second);
        }
#endif // INTEL_CUSTOMIZATION

      // Otherwise, we have to do a simple load.
      } else {
        RV = Builder.CreateLoad(ReturnValue);
      }
    } else {
      // If the value is offset in memory, apply the offset now.
      Address V = emitAddressAtOffset(*this, ReturnValue, RetAI);

      RV = CreateCoercedLoad(V, RetAI.getCoerceToType(), *this);
    }

    // In ARC, end functions that return a retainable type with a call
    // to objc_autoreleaseReturnValue.
    if (AutoreleaseResult) {
#ifndef NDEBUG
      // Type::isObjCRetainabletype has to be called on a QualType that hasn't
      // been stripped of the typedefs, so we cannot use RetTy here. Get the
      // original return type of FunctionDecl, CurCodeDecl, and BlockDecl from
      // CurCodeDecl or BlockInfo.
      QualType RT;

      if (auto *FD = dyn_cast<FunctionDecl>(CurCodeDecl))
        RT = FD->getReturnType();
      else if (auto *MD = dyn_cast<ObjCMethodDecl>(CurCodeDecl))
        RT = MD->getReturnType();
      else if (isa<BlockDecl>(CurCodeDecl))
        RT = BlockInfo->BlockExpression->getFunctionType()->getReturnType();
      else
        llvm_unreachable("Unexpected function/method type");

      assert(getLangOpts().ObjCAutoRefCount &&
             !FI.isReturnsRetained() &&
             RT->isObjCRetainableType());
#endif
      RV = emitAutoreleaseOfResult(*this, RV);
    }

    break;

  case ABIArgInfo::Ignore:
    break;

  case ABIArgInfo::CoerceAndExpand: {
    auto coercionType = RetAI.getCoerceAndExpandType();

    // Load all of the coerced elements out into results.
    llvm::SmallVector<llvm::Value*, 4> results;
    Address addr = Builder.CreateElementBitCast(ReturnValue, coercionType);
    for (unsigned i = 0, e = coercionType->getNumElements(); i != e; ++i) {
      auto coercedEltType = coercionType->getElementType(i);
      if (ABIArgInfo::isPaddingForCoerceAndExpand(coercedEltType))
        continue;

      auto eltAddr = Builder.CreateStructGEP(addr, i);
      auto elt = Builder.CreateLoad(eltAddr);
      results.push_back(elt);
    }

    // If we have one result, it's the single direct result type.
    if (results.size() == 1) {
      RV = results[0];

    // Otherwise, we need to make a first-class aggregate.
    } else {
      // Construct a return type that lacks padding elements.
      llvm::Type *returnType = RetAI.getUnpaddedCoerceAndExpandType();

      RV = llvm::UndefValue::get(returnType);
      for (unsigned i = 0, e = results.size(); i != e; ++i) {
        RV = Builder.CreateInsertValue(RV, results[i], i);
      }
    }
    break;
  }

  case ABIArgInfo::Expand:
    llvm_unreachable("Invalid ABI kind for return argument");
  }

  llvm::Instruction *Ret;
  if (RV) {
    EmitReturnValueCheck(RV);
    Ret = Builder.CreateRet(RV);
  } else {
    Ret = Builder.CreateRetVoid();
  }

  if (RetDbgLoc)
    Ret->setDebugLoc(std::move(RetDbgLoc));
}

void CodeGenFunction::EmitReturnValueCheck(llvm::Value *RV) {
  // A current decl may not be available when emitting vtable thunks.
  if (!CurCodeDecl)
    return;

  ReturnsNonNullAttr *RetNNAttr = nullptr;
  if (SanOpts.has(SanitizerKind::ReturnsNonnullAttribute))
    RetNNAttr = CurCodeDecl->getAttr<ReturnsNonNullAttr>();

  if (!RetNNAttr && !requiresReturnValueNullabilityCheck())
    return;

  // Prefer the returns_nonnull attribute if it's present.
  SourceLocation AttrLoc;
  SanitizerMask CheckKind;
  SanitizerHandler Handler;
  if (RetNNAttr) {
    assert(!requiresReturnValueNullabilityCheck() &&
           "Cannot check nullability and the nonnull attribute");
    AttrLoc = RetNNAttr->getLocation();
    CheckKind = SanitizerKind::ReturnsNonnullAttribute;
    Handler = SanitizerHandler::NonnullReturn;
  } else {
    if (auto *DD = dyn_cast<DeclaratorDecl>(CurCodeDecl))
      if (auto *TSI = DD->getTypeSourceInfo())
        if (auto FTL = TSI->getTypeLoc().castAs<FunctionTypeLoc>())
          AttrLoc = FTL.getReturnLoc().findNullabilityLoc();
    CheckKind = SanitizerKind::NullabilityReturn;
    Handler = SanitizerHandler::NullabilityReturn;
  }

  SanitizerScope SanScope(this);

  // Make sure the "return" source location is valid. If we're checking a
  // nullability annotation, make sure the preconditions for the check are met.
  llvm::BasicBlock *Check = createBasicBlock("nullcheck");
  llvm::BasicBlock *NoCheck = createBasicBlock("no.nullcheck");
  llvm::Value *SLocPtr = Builder.CreateLoad(ReturnLocation, "return.sloc.load");
  llvm::Value *CanNullCheck = Builder.CreateIsNotNull(SLocPtr);
  if (requiresReturnValueNullabilityCheck())
    CanNullCheck =
        Builder.CreateAnd(CanNullCheck, RetValNullabilityPrecondition);
  Builder.CreateCondBr(CanNullCheck, Check, NoCheck);
  EmitBlock(Check);

  // Now do the null check.
  llvm::Value *Cond = Builder.CreateIsNotNull(RV);
  llvm::Constant *StaticData[] = {EmitCheckSourceLocation(AttrLoc)};
  llvm::Value *DynamicData[] = {SLocPtr};
  EmitCheck(std::make_pair(Cond, CheckKind), Handler, StaticData, DynamicData);

  EmitBlock(NoCheck);

#ifndef NDEBUG
  // The return location should not be used after the check has been emitted.
  ReturnLocation = Address::invalid();
#endif
}

static bool isInAllocaArgument(CGCXXABI &ABI, QualType type) {
  const CXXRecordDecl *RD = type->getAsCXXRecordDecl();
  return RD && ABI.getRecordArgABI(RD) == CGCXXABI::RAA_DirectInMemory;
}

static AggValueSlot createPlaceholderSlot(CodeGenFunction &CGF,
                                          QualType Ty) {
  // FIXME: Generate IR in one pass, rather than going back and fixing up these
  // placeholders.
  llvm::Type *IRTy = CGF.ConvertTypeForMem(Ty);
  llvm::Type *IRPtrTy = IRTy->getPointerTo();
  llvm::Value *Placeholder = llvm::UndefValue::get(IRPtrTy->getPointerTo());

  // FIXME: When we generate this IR in one pass, we shouldn't need
  // this win32-specific alignment hack.
  CharUnits Align = CharUnits::fromQuantity(4);
  Placeholder = CGF.Builder.CreateAlignedLoad(IRPtrTy, Placeholder, Align);

  return AggValueSlot::forAddr(Address(Placeholder, Align),
                               Ty.getQualifiers(),
                               AggValueSlot::IsNotDestructed,
                               AggValueSlot::DoesNotNeedGCBarriers,
                               AggValueSlot::IsNotAliased,
                               AggValueSlot::DoesNotOverlap);
}

void CodeGenFunction::EmitDelegateCallArg(CallArgList &args,
                                          const VarDecl *param,
                                          SourceLocation loc) {
  // StartFunction converted the ABI-lowered parameter(s) into a
  // local alloca.  We need to turn that into an r-value suitable
  // for EmitCall.
  Address local = GetAddrOfLocalVar(param);

  QualType type = param->getType();

  if (isInAllocaArgument(CGM.getCXXABI(), type)) {
    CGM.ErrorUnsupported(param, "forwarded non-trivially copyable parameter");
  }

  // GetAddrOfLocalVar returns a pointer-to-pointer for references,
  // but the argument needs to be the original pointer.
  if (type->isReferenceType()) {
    args.add(RValue::get(Builder.CreateLoad(local)), type);

  // In ARC, move out of consumed arguments so that the release cleanup
  // entered by StartFunction doesn't cause an over-release.  This isn't
  // optimal -O0 code generation, but it should get cleaned up when
  // optimization is enabled.  This also assumes that delegate calls are
  // performed exactly once for a set of arguments, but that should be safe.
  } else if (getLangOpts().ObjCAutoRefCount &&
             param->hasAttr<NSConsumedAttr>() &&
             type->isObjCRetainableType()) {
    llvm::Value *ptr = Builder.CreateLoad(local);
    auto null =
      llvm::ConstantPointerNull::get(cast<llvm::PointerType>(ptr->getType()));
    Builder.CreateStore(null, local);
    args.add(RValue::get(ptr), type);

  // For the most part, we just need to load the alloca, except that
  // aggregate r-values are actually pointers to temporaries.
  } else {
    args.add(convertTempToRValue(local, type, loc), type);
  }

  // Deactivate the cleanup for the callee-destructed param that was pushed.
  if (hasAggregateEvaluationKind(type) && !CurFuncIsThunk &&
      type->getAs<RecordType>()->getDecl()->isParamDestroyedInCallee() &&
      type.isDestructedType()) {
    EHScopeStack::stable_iterator cleanup =
        CalleeDestructedParamCleanups.lookup(cast<ParmVarDecl>(param));
    assert(cleanup.isValid() &&
           "cleanup for callee-destructed param not recorded");
    // This unreachable is a temporary marker which will be removed later.
    llvm::Instruction *isActive = Builder.CreateUnreachable();
    args.addArgCleanupDeactivation(cleanup, isActive);
  }
}

static bool isProvablyNull(llvm::Value *addr) {
  return isa<llvm::ConstantPointerNull>(addr);
}

/// Emit the actual writing-back of a writeback.
static void emitWriteback(CodeGenFunction &CGF,
                          const CallArgList::Writeback &writeback) {
  const LValue &srcLV = writeback.Source;
  Address srcAddr = srcLV.getAddress();
  assert(!isProvablyNull(srcAddr.getPointer()) &&
         "shouldn't have writeback for provably null argument");

  llvm::BasicBlock *contBB = nullptr;

  // If the argument wasn't provably non-null, we need to null check
  // before doing the store.
  bool provablyNonNull = llvm::isKnownNonZero(srcAddr.getPointer(),
                                              CGF.CGM.getDataLayout());
  if (!provablyNonNull) {
    llvm::BasicBlock *writebackBB = CGF.createBasicBlock("icr.writeback");
    contBB = CGF.createBasicBlock("icr.done");

    llvm::Value *isNull =
      CGF.Builder.CreateIsNull(srcAddr.getPointer(), "icr.isnull");
    CGF.Builder.CreateCondBr(isNull, contBB, writebackBB);
    CGF.EmitBlock(writebackBB);
  }

  // Load the value to writeback.
  llvm::Value *value = CGF.Builder.CreateLoad(writeback.Temporary);

  // Cast it back, in case we're writing an id to a Foo* or something.
  value = CGF.Builder.CreateBitCast(value, srcAddr.getElementType(),
                                    "icr.writeback-cast");

  // Perform the writeback.

  // If we have a "to use" value, it's something we need to emit a use
  // of.  This has to be carefully threaded in: if it's done after the
  // release it's potentially undefined behavior (and the optimizer
  // will ignore it), and if it happens before the retain then the
  // optimizer could move the release there.
  if (writeback.ToUse) {
    assert(srcLV.getObjCLifetime() == Qualifiers::OCL_Strong);

    // Retain the new value.  No need to block-copy here:  the block's
    // being passed up the stack.
    value = CGF.EmitARCRetainNonBlock(value);

    // Emit the intrinsic use here.
    CGF.EmitARCIntrinsicUse(writeback.ToUse);

    // Load the old value (primitively).
    llvm::Value *oldValue = CGF.EmitLoadOfScalar(srcLV, SourceLocation());

    // Put the new value in place (primitively).
    CGF.EmitStoreOfScalar(value, srcLV, /*init*/ false);

    // Release the old value.
    CGF.EmitARCRelease(oldValue, srcLV.isARCPreciseLifetime());

  // Otherwise, we can just do a normal lvalue store.
  } else {
    CGF.EmitStoreThroughLValue(RValue::get(value), srcLV);
  }

  // Jump to the continuation block.
  if (!provablyNonNull)
    CGF.EmitBlock(contBB);
}

static void emitWritebacks(CodeGenFunction &CGF,
                           const CallArgList &args) {
  for (const auto &I : args.writebacks())
    emitWriteback(CGF, I);
}

static void deactivateArgCleanupsBeforeCall(CodeGenFunction &CGF,
                                            const CallArgList &CallArgs) {
  ArrayRef<CallArgList::CallArgCleanup> Cleanups =
    CallArgs.getCleanupsToDeactivate();
  // Iterate in reverse to increase the likelihood of popping the cleanup.
  for (const auto &I : llvm::reverse(Cleanups)) {
    CGF.DeactivateCleanupBlock(I.Cleanup, I.IsActiveIP);
    I.IsActiveIP->eraseFromParent();
  }
}

static const Expr *maybeGetUnaryAddrOfOperand(const Expr *E) {
  if (const UnaryOperator *uop = dyn_cast<UnaryOperator>(E->IgnoreParens()))
    if (uop->getOpcode() == UO_AddrOf)
      return uop->getSubExpr();
  return nullptr;
}

/// Emit an argument that's being passed call-by-writeback.  That is,
/// we are passing the address of an __autoreleased temporary; it
/// might be copy-initialized with the current value of the given
/// address, but it will definitely be copied out of after the call.
static void emitWritebackArg(CodeGenFunction &CGF, CallArgList &args,
                             const ObjCIndirectCopyRestoreExpr *CRE) {
  LValue srcLV;

  // Make an optimistic effort to emit the address as an l-value.
  // This can fail if the argument expression is more complicated.
  if (const Expr *lvExpr = maybeGetUnaryAddrOfOperand(CRE->getSubExpr())) {
    srcLV = CGF.EmitLValue(lvExpr);

  // Otherwise, just emit it as a scalar.
  } else {
    Address srcAddr = CGF.EmitPointerWithAlignment(CRE->getSubExpr());

    QualType srcAddrType =
      CRE->getSubExpr()->getType()->castAs<PointerType>()->getPointeeType();
    srcLV = CGF.MakeAddrLValue(srcAddr, srcAddrType);
  }
  Address srcAddr = srcLV.getAddress();

  // The dest and src types don't necessarily match in LLVM terms
  // because of the crazy ObjC compatibility rules.

  llvm::PointerType *destType =
    cast<llvm::PointerType>(CGF.ConvertType(CRE->getType()));

  // If the address is a constant null, just pass the appropriate null.
  if (isProvablyNull(srcAddr.getPointer())) {
    args.add(RValue::get(llvm::ConstantPointerNull::get(destType)),
             CRE->getType());
    return;
  }

  // Create the temporary.
  Address temp = CGF.CreateTempAlloca(destType->getElementType(),
                                      CGF.getPointerAlign(),
                                      "icr.temp");
  // Loading an l-value can introduce a cleanup if the l-value is __weak,
  // and that cleanup will be conditional if we can't prove that the l-value
  // isn't null, so we need to register a dominating point so that the cleanups
  // system will make valid IR.
  CodeGenFunction::ConditionalEvaluation condEval(CGF);

  // Zero-initialize it if we're not doing a copy-initialization.
  bool shouldCopy = CRE->shouldCopy();
  if (!shouldCopy) {
    llvm::Value *null =
      llvm::ConstantPointerNull::get(
        cast<llvm::PointerType>(destType->getElementType()));
    CGF.Builder.CreateStore(null, temp);
  }

  llvm::BasicBlock *contBB = nullptr;
  llvm::BasicBlock *originBB = nullptr;

  // If the address is *not* known to be non-null, we need to switch.
  llvm::Value *finalArgument;

  bool provablyNonNull = llvm::isKnownNonZero(srcAddr.getPointer(),
                                              CGF.CGM.getDataLayout());
  if (provablyNonNull) {
    finalArgument = temp.getPointer();
  } else {
    llvm::Value *isNull =
      CGF.Builder.CreateIsNull(srcAddr.getPointer(), "icr.isnull");

    finalArgument = CGF.Builder.CreateSelect(isNull,
                                   llvm::ConstantPointerNull::get(destType),
                                             temp.getPointer(), "icr.argument");

    // If we need to copy, then the load has to be conditional, which
    // means we need control flow.
    if (shouldCopy) {
      originBB = CGF.Builder.GetInsertBlock();
      contBB = CGF.createBasicBlock("icr.cont");
      llvm::BasicBlock *copyBB = CGF.createBasicBlock("icr.copy");
      CGF.Builder.CreateCondBr(isNull, contBB, copyBB);
      CGF.EmitBlock(copyBB);
      condEval.begin(CGF);
    }
  }

  llvm::Value *valueToUse = nullptr;

  // Perform a copy if necessary.
  if (shouldCopy) {
    RValue srcRV = CGF.EmitLoadOfLValue(srcLV, SourceLocation());
    assert(srcRV.isScalar());

    llvm::Value *src = srcRV.getScalarVal();
    src = CGF.Builder.CreateBitCast(src, destType->getElementType(),
                                    "icr.cast");

    // Use an ordinary store, not a store-to-lvalue.
    CGF.Builder.CreateStore(src, temp);

    // If optimization is enabled, and the value was held in a
    // __strong variable, we need to tell the optimizer that this
    // value has to stay alive until we're doing the store back.
    // This is because the temporary is effectively unretained,
    // and so otherwise we can violate the high-level semantics.
    if (CGF.CGM.getCodeGenOpts().OptimizationLevel != 0 &&
        srcLV.getObjCLifetime() == Qualifiers::OCL_Strong) {
      valueToUse = src;
    }
  }

  // Finish the control flow if we needed it.
  if (shouldCopy && !provablyNonNull) {
    llvm::BasicBlock *copyBB = CGF.Builder.GetInsertBlock();
    CGF.EmitBlock(contBB);

    // Make a phi for the value to intrinsically use.
    if (valueToUse) {
      llvm::PHINode *phiToUse = CGF.Builder.CreatePHI(valueToUse->getType(), 2,
                                                      "icr.to-use");
      phiToUse->addIncoming(valueToUse, copyBB);
      phiToUse->addIncoming(llvm::UndefValue::get(valueToUse->getType()),
                            originBB);
      valueToUse = phiToUse;
    }

    condEval.end(CGF);
  }

  args.addWriteback(srcLV, temp, valueToUse);
  args.add(RValue::get(finalArgument), CRE->getType());
}

void CallArgList::allocateArgumentMemory(CodeGenFunction &CGF) {
  assert(!StackBase);

  // Save the stack.
  llvm::Function *F = CGF.CGM.getIntrinsic(llvm::Intrinsic::stacksave);
  StackBase = CGF.Builder.CreateCall(F, {}, "inalloca.save");
}

void CallArgList::freeArgumentMemory(CodeGenFunction &CGF) const {
  if (StackBase) {
    // Restore the stack after the call.
    llvm::Function *F = CGF.CGM.getIntrinsic(llvm::Intrinsic::stackrestore);
    CGF.Builder.CreateCall(F, StackBase);
  }
}

void CodeGenFunction::EmitNonNullArgCheck(RValue RV, QualType ArgType,
                                          SourceLocation ArgLoc,
                                          AbstractCallee AC,
                                          unsigned ParmNum) {
  if (!AC.getDecl() || !(SanOpts.has(SanitizerKind::NonnullAttribute) ||
                         SanOpts.has(SanitizerKind::NullabilityArg)))
    return;

  // The param decl may be missing in a variadic function.
  auto PVD = ParmNum < AC.getNumParams() ? AC.getParamDecl(ParmNum) : nullptr;
  unsigned ArgNo = PVD ? PVD->getFunctionScopeIndex() : ParmNum;

  // Prefer the nonnull attribute if it's present.
  const NonNullAttr *NNAttr = nullptr;
  if (SanOpts.has(SanitizerKind::NonnullAttribute))
    NNAttr = getNonNullAttr(AC.getDecl(), PVD, ArgType, ArgNo);

  bool CanCheckNullability = false;
  if (SanOpts.has(SanitizerKind::NullabilityArg) && !NNAttr && PVD) {
    auto Nullability = PVD->getType()->getNullability(getContext());
    CanCheckNullability = Nullability &&
                          *Nullability == NullabilityKind::NonNull &&
                          PVD->getTypeSourceInfo();
  }

  if (!NNAttr && !CanCheckNullability)
    return;

  SourceLocation AttrLoc;
  SanitizerMask CheckKind;
  SanitizerHandler Handler;
  if (NNAttr) {
    AttrLoc = NNAttr->getLocation();
    CheckKind = SanitizerKind::NonnullAttribute;
    Handler = SanitizerHandler::NonnullArg;
  } else {
    AttrLoc = PVD->getTypeSourceInfo()->getTypeLoc().findNullabilityLoc();
    CheckKind = SanitizerKind::NullabilityArg;
    Handler = SanitizerHandler::NullabilityArg;
  }

  SanitizerScope SanScope(this);
  assert(RV.isScalar());
  llvm::Value *V = RV.getScalarVal();
  llvm::Value *Cond =
      Builder.CreateICmpNE(V, llvm::Constant::getNullValue(V->getType()));
  llvm::Constant *StaticData[] = {
      EmitCheckSourceLocation(ArgLoc), EmitCheckSourceLocation(AttrLoc),
      llvm::ConstantInt::get(Int32Ty, ArgNo + 1),
  };
  EmitCheck(std::make_pair(Cond, CheckKind), Handler, StaticData, None);
}

void CodeGenFunction::EmitCallArgs(
    CallArgList &Args, ArrayRef<QualType> ArgTypes,
    llvm::iterator_range<CallExpr::const_arg_iterator> ArgRange,
    AbstractCallee AC, unsigned ParamsToSkip, EvaluationOrder Order) {
  assert((int)ArgTypes.size() == (ArgRange.end() - ArgRange.begin()));

  // We *have* to evaluate arguments from right to left in the MS C++ ABI,
  // because arguments are destroyed left to right in the callee. As a special
  // case, there are certain language constructs that require left-to-right
  // evaluation, and in those cases we consider the evaluation order requirement
  // to trump the "destruction order is reverse construction order" guarantee.
  bool LeftToRight =
      CGM.getTarget().getCXXABI().areArgsDestroyedLeftToRightInCallee()
          ? Order == EvaluationOrder::ForceLeftToRight
          : Order != EvaluationOrder::ForceRightToLeft;

  auto MaybeEmitImplicitObjectSize = [&](unsigned I, const Expr *Arg,
                                         RValue EmittedArg) {
    if (!AC.hasFunctionDecl() || I >= AC.getNumParams())
      return;
    auto *PS = AC.getParamDecl(I)->getAttr<PassObjectSizeAttr>();
    if (PS == nullptr)
      return;

    const auto &Context = getContext();
    auto SizeTy = Context.getSizeType();
    auto T = Builder.getIntNTy(Context.getTypeSize(SizeTy));
    assert(EmittedArg.getScalarVal() && "We emitted nothing for the arg?");
    llvm::Value *V = evaluateOrEmitBuiltinObjectSize(Arg, PS->getType(), T,
                                                     EmittedArg.getScalarVal(),
                                                     PS->isDynamic());
    Args.add(RValue::get(V), SizeTy);
    // If we're emitting args in reverse, be sure to do so with
    // pass_object_size, as well.
    if (!LeftToRight)
      std::swap(Args.back(), *(&Args.back() - 1));
  };

  // Insert a stack save if we're going to need any inalloca args.
  bool HasInAllocaArgs = false;
  if (CGM.getTarget().getCXXABI().isMicrosoft()) {
    for (ArrayRef<QualType>::iterator I = ArgTypes.begin(), E = ArgTypes.end();
         I != E && !HasInAllocaArgs; ++I)
      HasInAllocaArgs = isInAllocaArgument(CGM.getCXXABI(), *I);
    if (HasInAllocaArgs) {
      assert(getTarget().getTriple().getArch() == llvm::Triple::x86);
      Args.allocateArgumentMemory(*this);
    }
  }

  // Evaluate each argument in the appropriate order.
  size_t CallArgsStart = Args.size();
  for (unsigned I = 0, E = ArgTypes.size(); I != E; ++I) {
    unsigned Idx = LeftToRight ? I : E - I - 1;
    CallExpr::const_arg_iterator Arg = ArgRange.begin() + Idx;
    unsigned InitialArgSize = Args.size();
    // If *Arg is an ObjCIndirectCopyRestoreExpr, check that either the types of
    // the argument and parameter match or the objc method is parameterized.
    assert((!isa<ObjCIndirectCopyRestoreExpr>(*Arg) ||
            getContext().hasSameUnqualifiedType((*Arg)->getType(),
                                                ArgTypes[Idx]) ||
            (isa<ObjCMethodDecl>(AC.getDecl()) &&
             isObjCMethodWithTypeParams(cast<ObjCMethodDecl>(AC.getDecl())))) &&
           "Argument and parameter types don't match");
    EmitCallArg(Args, *Arg, ArgTypes[Idx]);
    // In particular, we depend on it being the last arg in Args, and the
    // objectsize bits depend on there only being one arg if !LeftToRight.
    assert(InitialArgSize + 1 == Args.size() &&
           "The code below depends on only adding one arg per EmitCallArg");
    (void)InitialArgSize;
    // Since pointer argument are never emitted as LValue, it is safe to emit
    // non-null argument check for r-value only.
    if (!Args.back().hasLValue()) {
      RValue RVArg = Args.back().getKnownRValue();
      EmitNonNullArgCheck(RVArg, ArgTypes[Idx], (*Arg)->getExprLoc(), AC,
                          ParamsToSkip + Idx);
      // @llvm.objectsize should never have side-effects and shouldn't need
      // destruction/cleanups, so we can safely "emit" it after its arg,
      // regardless of right-to-leftness
      MaybeEmitImplicitObjectSize(Idx, *Arg, RVArg);
    }
  }

  if (!LeftToRight) {
    // Un-reverse the arguments we just evaluated so they match up with the LLVM
    // IR function.
    std::reverse(Args.begin() + CallArgsStart, Args.end());
  }
}

namespace {

struct DestroyUnpassedArg final : EHScopeStack::Cleanup {
  DestroyUnpassedArg(Address Addr, QualType Ty)
      : Addr(Addr), Ty(Ty) {}

  Address Addr;
  QualType Ty;

  void Emit(CodeGenFunction &CGF, Flags flags) override {
    QualType::DestructionKind DtorKind = Ty.isDestructedType();
    if (DtorKind == QualType::DK_cxx_destructor) {
      const CXXDestructorDecl *Dtor = Ty->getAsCXXRecordDecl()->getDestructor();
      assert(!Dtor->isTrivial());
      CGF.EmitCXXDestructorCall(Dtor, Dtor_Complete, /*for vbase*/ false,
                                /*Delegating=*/false, Addr);
    } else {
      CGF.callCStructDestructor(CGF.MakeAddrLValue(Addr, Ty));
    }
  }
};

struct DisableDebugLocationUpdates {
  CodeGenFunction &CGF;
  bool disabledDebugInfo;
  DisableDebugLocationUpdates(CodeGenFunction &CGF, const Expr *E) : CGF(CGF) {
    if ((disabledDebugInfo = isa<CXXDefaultArgExpr>(E) && CGF.getDebugInfo()))
      CGF.disableDebugInfo();
  }
  ~DisableDebugLocationUpdates() {
    if (disabledDebugInfo)
      CGF.enableDebugInfo();
  }
};

} // end anonymous namespace

RValue CallArg::getRValue(CodeGenFunction &CGF) const {
  if (!HasLV)
    return RV;
  LValue Copy = CGF.MakeAddrLValue(CGF.CreateMemTemp(Ty), Ty);
  CGF.EmitAggregateCopy(Copy, LV, Ty, AggValueSlot::DoesNotOverlap,
                        LV.isVolatile());
  IsUsed = true;
  return RValue::getAggregate(Copy.getAddress());
}

void CallArg::copyInto(CodeGenFunction &CGF, Address Addr) const {
  LValue Dst = CGF.MakeAddrLValue(Addr, Ty);
  if (!HasLV && RV.isScalar())
    CGF.EmitStoreOfScalar(RV.getScalarVal(), Dst, /*isInit=*/true);
  else if (!HasLV && RV.isComplex())
    CGF.EmitStoreOfComplex(RV.getComplexVal(), Dst, /*init=*/true);
  else {
    auto Addr = HasLV ? LV.getAddress() : RV.getAggregateAddress();
    LValue SrcLV = CGF.MakeAddrLValue(Addr, Ty);
    // We assume that call args are never copied into subobjects.
    CGF.EmitAggregateCopy(Dst, SrcLV, Ty, AggValueSlot::DoesNotOverlap,
                          HasLV ? LV.isVolatileQualified()
                                : RV.isVolatileQualified());
  }
  IsUsed = true;
}

void CodeGenFunction::EmitCallArg(CallArgList &args, const Expr *E,
                                  QualType type) {
  DisableDebugLocationUpdates Dis(*this, E);
  if (const ObjCIndirectCopyRestoreExpr *CRE
        = dyn_cast<ObjCIndirectCopyRestoreExpr>(E)) {
    assert(getLangOpts().ObjCAutoRefCount);
    return emitWritebackArg(*this, args, CRE);
  }

  assert(type->isReferenceType() == E->isGLValue() &&
         "reference binding to unmaterialized r-value!");

  if (E->isGLValue()) {
    assert(E->getObjectKind() == OK_Ordinary);
    return args.add(EmitReferenceBindingToExpr(E), type);
  }
  bool HasAggregateEvalKind = hasAggregateEvaluationKind(type);

  // In the Microsoft C++ ABI, aggregate arguments are destructed by the callee.
  // However, we still have to push an EH-only cleanup in case we unwind before
  // we make it to the call.
  if (HasAggregateEvalKind &&
      type->getAs<RecordType>()->getDecl()->isParamDestroyedInCallee()) {
    // If we're using inalloca, use the argument memory.  Otherwise, use a
    // temporary.
    AggValueSlot Slot;
    if (args.isUsingInAlloca())
      Slot = createPlaceholderSlot(*this, type);
    else
      Slot = CreateAggTemp(type, "agg.tmp");

    bool DestroyedInCallee = true, NeedsEHCleanup = true;
    if (const auto *RD = type->getAsCXXRecordDecl())
      DestroyedInCallee = RD->hasNonTrivialDestructor();
    else
      NeedsEHCleanup = needsEHCleanup(type.isDestructedType());

    if (DestroyedInCallee)
      Slot.setExternallyDestructed();

    EmitAggExpr(E, Slot);
    RValue RV = Slot.asRValue();
    args.add(RV, type);

    if (DestroyedInCallee && NeedsEHCleanup) {
      // Create a no-op GEP between the placeholder and the cleanup so we can
      // RAUW it successfully.  It also serves as a marker of the first
      // instruction where the cleanup is active.
      pushFullExprCleanup<DestroyUnpassedArg>(EHCleanup, Slot.getAddress(),
                                              type);
      // This unreachable is a temporary marker which will be removed later.
      llvm::Instruction *IsActive = Builder.CreateUnreachable();
      args.addArgCleanupDeactivation(EHStack.getInnermostEHScope(), IsActive);
    }
    return;
  }

  if (HasAggregateEvalKind && isa<ImplicitCastExpr>(E) &&
      cast<CastExpr>(E)->getCastKind() == CK_LValueToRValue) {
    LValue L = EmitLValue(cast<CastExpr>(E)->getSubExpr());
    assert(L.isSimple());
    args.addUncopiedAggregate(L, type);
    return;
  }

  args.add(EmitAnyExprToTemp(E), type);
}

QualType CodeGenFunction::getVarArgType(const Expr *Arg) {
  // System headers on Windows define NULL to 0 instead of 0LL on Win64. MSVC
  // implicitly widens null pointer constants that are arguments to varargs
  // functions to pointer-sized ints.
  if (!getTarget().getTriple().isOSWindows())
    return Arg->getType();

  if (Arg->getType()->isIntegerType() &&
      getContext().getTypeSize(Arg->getType()) <
          getContext().getTargetInfo().getPointerWidth(0) &&
      Arg->isNullPointerConstant(getContext(),
                                 Expr::NPC_ValueDependentIsNotNull)) {
    return getContext().getIntPtrType();
  }

  return Arg->getType();
}

// In ObjC ARC mode with no ObjC ARC exception safety, tell the ARC
// optimizer it can aggressively ignore unwind edges.
void
CodeGenFunction::AddObjCARCExceptionMetadata(llvm::Instruction *Inst) {
  if (CGM.getCodeGenOpts().OptimizationLevel != 0 &&
      !CGM.getCodeGenOpts().ObjCAutoRefCountExceptions)
    Inst->setMetadata("clang.arc.no_objc_arc_exceptions",
                      CGM.getNoObjCARCExceptionsMetadata());
}

/// Emits a call to the given no-arguments nounwind runtime function.
llvm::CallInst *
CodeGenFunction::EmitNounwindRuntimeCall(llvm::FunctionCallee callee,
                                         const llvm::Twine &name) {
  return EmitNounwindRuntimeCall(callee, None, name);
}

/// Emits a call to the given nounwind runtime function.
llvm::CallInst *
CodeGenFunction::EmitNounwindRuntimeCall(llvm::FunctionCallee callee,
                                         ArrayRef<llvm::Value *> args,
                                         const llvm::Twine &name) {
  llvm::CallInst *call = EmitRuntimeCall(callee, args, name);
  call->setDoesNotThrow();
  return call;
}

/// Emits a simple call (never an invoke) to the given no-arguments
/// runtime function.
llvm::CallInst *CodeGenFunction::EmitRuntimeCall(llvm::FunctionCallee callee,
                                                 const llvm::Twine &name) {
  return EmitRuntimeCall(callee, None, name);
}

// Calls which may throw must have operand bundles indicating which funclet
// they are nested within.
SmallVector<llvm::OperandBundleDef, 1>
CodeGenFunction::getBundlesForFunclet(llvm::Value *Callee) {
  SmallVector<llvm::OperandBundleDef, 1> BundleList;
  // There is no need for a funclet operand bundle if we aren't inside a
  // funclet.
  if (!CurrentFuncletPad)
    return BundleList;

  // Skip intrinsics which cannot throw.
  auto *CalleeFn = dyn_cast<llvm::Function>(Callee->stripPointerCasts());
  if (CalleeFn && CalleeFn->isIntrinsic() && CalleeFn->doesNotThrow())
    return BundleList;

  BundleList.emplace_back("funclet", CurrentFuncletPad);
  return BundleList;
}

/// Emits a simple call (never an invoke) to the given runtime function.
llvm::CallInst *CodeGenFunction::EmitRuntimeCall(llvm::FunctionCallee callee,
                                                 ArrayRef<llvm::Value *> args,
                                                 const llvm::Twine &name) {
  llvm::CallInst *call = Builder.CreateCall(
      callee, args, getBundlesForFunclet(callee.getCallee()), name);
  call->setCallingConv(getRuntimeCC());
  return call;
}

/// Emits a call or invoke to the given noreturn runtime function.
void CodeGenFunction::EmitNoreturnRuntimeCallOrInvoke(
    llvm::FunctionCallee callee, ArrayRef<llvm::Value *> args) {
  SmallVector<llvm::OperandBundleDef, 1> BundleList =
      getBundlesForFunclet(callee.getCallee());

  if (getInvokeDest()) {
    llvm::InvokeInst *invoke =
      Builder.CreateInvoke(callee,
                           getUnreachableBlock(),
                           getInvokeDest(),
                           args,
                           BundleList);
    invoke->setDoesNotReturn();
    invoke->setCallingConv(getRuntimeCC());
  } else {
    llvm::CallInst *call = Builder.CreateCall(callee, args, BundleList);
    call->setDoesNotReturn();
    call->setCallingConv(getRuntimeCC());
    Builder.CreateUnreachable();
  }
}

/// Emits a call or invoke instruction to the given nullary runtime function.
llvm::CallBase *
CodeGenFunction::EmitRuntimeCallOrInvoke(llvm::FunctionCallee callee,
                                         const Twine &name) {
  return EmitRuntimeCallOrInvoke(callee, None, name);
}

/// Emits a call or invoke instruction to the given runtime function.
llvm::CallBase *
CodeGenFunction::EmitRuntimeCallOrInvoke(llvm::FunctionCallee callee,
                                         ArrayRef<llvm::Value *> args,
                                         const Twine &name) {
  llvm::CallBase *call = EmitCallOrInvoke(callee, args, name);
  call->setCallingConv(getRuntimeCC());
  return call;
}

/// Emits a call or invoke instruction to the given function, depending
/// on the current state of the EH stack.
llvm::CallBase *CodeGenFunction::EmitCallOrInvoke(llvm::FunctionCallee Callee,
                                                  ArrayRef<llvm::Value *> Args,
                                                  const Twine &Name) {
  llvm::BasicBlock *InvokeDest = getInvokeDest();
  SmallVector<llvm::OperandBundleDef, 1> BundleList =
      getBundlesForFunclet(Callee.getCallee());

  llvm::CallBase *Inst;
  if (!InvokeDest)
    Inst = Builder.CreateCall(Callee, Args, BundleList, Name);
  else {
    llvm::BasicBlock *ContBB = createBasicBlock("invoke.cont");
    Inst = Builder.CreateInvoke(Callee, ContBB, InvokeDest, Args, BundleList,
                                Name);
    EmitBlock(ContBB);
  }

  // In ObjC ARC mode with no ObjC ARC exception safety, tell the ARC
  // optimizer it can aggressively ignore unwind edges.
  if (CGM.getLangOpts().ObjCAutoRefCount)
    AddObjCARCExceptionMetadata(Inst);

  return Inst;
}

void CodeGenFunction::deferPlaceholderReplacement(llvm::Instruction *Old,
                                                  llvm::Value *New) {
  DeferredReplacements.push_back(std::make_pair(Old, New));
}

RValue CodeGenFunction::EmitCall(const CGFunctionInfo &CallInfo,
                                 const CGCallee &Callee,
                                 ReturnValueSlot ReturnValue,
                                 const CallArgList &CallArgs,
                                 llvm::CallBase **callOrInvoke,
                                 SourceLocation Loc) {
  // FIXME: We no longer need the types from CallArgs; lift up and simplify.

  assert(Callee.isOrdinary() || Callee.isVirtual());

  // Handle struct-return functions by passing a pointer to the
  // location that we would like to return into.
  QualType RetTy = CallInfo.getReturnType();
  const ABIArgInfo &RetAI = CallInfo.getReturnInfo();

  llvm::FunctionType *IRFuncTy = getTypes().GetFunctionType(CallInfo);

  const Decl *TargetDecl = Callee.getAbstractInfo().getCalleeDecl().getDecl();
  if (const FunctionDecl *FD = dyn_cast_or_null<FunctionDecl>(TargetDecl))
    // We can only guarantee that a function is called from the correct
    // context/function based on the appropriate target attributes,
    // so only check in the case where we have both always_inline and target
    // since otherwise we could be making a conditional call after a check for
    // the proper cpu features (and it won't cause code generation issues due to
    // function based code generation).
    if (TargetDecl->hasAttr<AlwaysInlineAttr>() &&
        TargetDecl->hasAttr<TargetAttr>())
      checkTargetFeatures(Loc, FD);

#ifndef NDEBUG
  if (!(CallInfo.isVariadic() && CallInfo.getArgStruct())) {
    // For an inalloca varargs function, we don't expect CallInfo to match the
    // function pointer's type, because the inalloca struct a will have extra
    // fields in it for the varargs parameters.  Code later in this function
    // bitcasts the function pointer to the type derived from CallInfo.
    //
    // In other cases, we assert that the types match up (until pointers stop
    // having pointee types).
    llvm::Type *TypeFromVal;
    if (Callee.isVirtual())
      TypeFromVal = Callee.getVirtualFunctionType();
    else
      TypeFromVal =
          Callee.getFunctionPointer()->getType()->getPointerElementType();
    assert(IRFuncTy == TypeFromVal);
  }
#endif

  // 1. Set up the arguments.

  // If we're using inalloca, insert the allocation after the stack save.
  // FIXME: Do this earlier rather than hacking it in here!
  Address ArgMemory = Address::invalid();
  if (llvm::StructType *ArgStruct = CallInfo.getArgStruct()) {
    const llvm::DataLayout &DL = CGM.getDataLayout();
    llvm::Instruction *IP = CallArgs.getStackBase();
    llvm::AllocaInst *AI;
    if (IP) {
      IP = IP->getNextNode();
      AI = new llvm::AllocaInst(ArgStruct, DL.getAllocaAddrSpace(),
                                "argmem", IP);
    } else {
      AI = CreateTempAlloca(ArgStruct, "argmem");
    }
    auto Align = CallInfo.getArgStructAlignment();
    AI->setAlignment(Align.getQuantity());
    AI->setUsedWithInAlloca(true);
    assert(AI->isUsedWithInAlloca() && !AI->isStaticAlloca());
    ArgMemory = Address(AI, Align);
  }

  ClangToLLVMArgMapping IRFunctionArgs(CGM.getContext(), CallInfo);
  SmallVector<llvm::Value *, 16> IRCallArgs(IRFunctionArgs.totalIRArgs());

  // If the call returns a temporary with struct return, create a temporary
  // alloca to hold the result, unless one is given to us.
  Address SRetPtr = Address::invalid();
  Address SRetAlloca = Address::invalid();
  llvm::Value *UnusedReturnSizePtr = nullptr;
  if (RetAI.isIndirect() || RetAI.isInAlloca() || RetAI.isCoerceAndExpand()) {
    if (!ReturnValue.isNull()) {
      SRetPtr = ReturnValue.getValue();
    } else {
      SRetPtr = CreateMemTemp(RetTy, "tmp", &SRetAlloca);
      if (HaveInsertPoint() && ReturnValue.isUnused()) {
        uint64_t size =
            CGM.getDataLayout().getTypeAllocSize(ConvertTypeForMem(RetTy));
        UnusedReturnSizePtr = EmitLifetimeStart(size, SRetAlloca.getPointer());
      }
    }
    if (IRFunctionArgs.hasSRetArg()) {
      IRCallArgs[IRFunctionArgs.getSRetArgNo()] = SRetPtr.getPointer();
    } else if (RetAI.isInAlloca()) {
      Address Addr =
          Builder.CreateStructGEP(ArgMemory, RetAI.getInAllocaFieldIndex());
      Builder.CreateStore(SRetPtr.getPointer(), Addr);
    }
  }

  Address swiftErrorTemp = Address::invalid();
  Address swiftErrorArg = Address::invalid();

  // Translate all of the arguments as necessary to match the IR lowering.
  assert(CallInfo.arg_size() == CallArgs.size() &&
         "Mismatch between function signature & arguments.");
  unsigned ArgNo = 0;
  CGFunctionInfo::const_arg_iterator info_it = CallInfo.arg_begin();
  for (CallArgList::const_iterator I = CallArgs.begin(), E = CallArgs.end();
       I != E; ++I, ++info_it, ++ArgNo) {
    const ABIArgInfo &ArgInfo = info_it->info;

    // Insert a padding argument to ensure proper alignment.
    if (IRFunctionArgs.hasPaddingArg(ArgNo))
      IRCallArgs[IRFunctionArgs.getPaddingArgNo(ArgNo)] =
          llvm::UndefValue::get(ArgInfo.getPaddingType());

    unsigned FirstIRArg, NumIRArgs;
    std::tie(FirstIRArg, NumIRArgs) = IRFunctionArgs.getIRArgs(ArgNo);

    switch (ArgInfo.getKind()) {
    case ABIArgInfo::InAlloca: {
      assert(NumIRArgs == 0);
      assert(getTarget().getTriple().getArch() == llvm::Triple::x86);
      if (I->isAggregate()) {
        // Replace the placeholder with the appropriate argument slot GEP.
        Address Addr = I->hasLValue()
                           ? I->getKnownLValue().getAddress()
                           : I->getKnownRValue().getAggregateAddress();
        llvm::Instruction *Placeholder =
            cast<llvm::Instruction>(Addr.getPointer());
        CGBuilderTy::InsertPoint IP = Builder.saveIP();
        Builder.SetInsertPoint(Placeholder);
        Addr =
            Builder.CreateStructGEP(ArgMemory, ArgInfo.getInAllocaFieldIndex());
        Builder.restoreIP(IP);
        deferPlaceholderReplacement(Placeholder, Addr.getPointer());
      } else {
        // Store the RValue into the argument struct.
        Address Addr =
            Builder.CreateStructGEP(ArgMemory, ArgInfo.getInAllocaFieldIndex());
        unsigned AS = Addr.getType()->getPointerAddressSpace();
        llvm::Type *MemType = ConvertTypeForMem(I->Ty)->getPointerTo(AS);
        // There are some cases where a trivial bitcast is not avoidable.  The
        // definition of a type later in a translation unit may change it's type
        // from {}* to (%struct.foo*)*.
        if (Addr.getType() != MemType)
          Addr = Builder.CreateBitCast(Addr, MemType);
        I->copyInto(*this, Addr);
      }
      break;
    }

    case ABIArgInfo::Indirect: {
      assert(NumIRArgs == 1);
      if (!I->isAggregate()) {
        // Make a temporary alloca to pass the argument.
        Address Addr = CreateMemTempWithoutCast(
            I->Ty, ArgInfo.getIndirectAlign(), "indirect-arg-temp");
        IRCallArgs[FirstIRArg] = Addr.getPointer();

        I->copyInto(*this, Addr);
      } else {
        // We want to avoid creating an unnecessary temporary+copy here;
        // however, we need one in three cases:
        // 1. If the argument is not byval, and we are required to copy the
        //    source.  (This case doesn't occur on any common architecture.)
        // 2. If the argument is byval, RV is not sufficiently aligned, and
        //    we cannot force it to be sufficiently aligned.
        // 3. If the argument is byval, but RV is not located in default
        //    or alloca address space.
        Address Addr = I->hasLValue()
                           ? I->getKnownLValue().getAddress()
                           : I->getKnownRValue().getAggregateAddress();
        llvm::Value *V = Addr.getPointer();
        CharUnits Align = ArgInfo.getIndirectAlign();
        const llvm::DataLayout *TD = &CGM.getDataLayout();

        assert((FirstIRArg >= IRFuncTy->getNumParams() ||
                IRFuncTy->getParamType(FirstIRArg)->getPointerAddressSpace() ==
                    TD->getAllocaAddrSpace()) &&
               "indirect argument must be in alloca address space");

        bool NeedCopy = false;

        if (Addr.getAlignment() < Align &&
            llvm::getOrEnforceKnownAlignment(V, Align.getQuantity(), *TD) <
                Align.getQuantity()) {
          NeedCopy = true;
        } else if (I->hasLValue()) {
          auto LV = I->getKnownLValue();
          auto AS = LV.getAddressSpace();

          if ((!ArgInfo.getIndirectByVal() &&
               (LV.getAlignment() >=
                getContext().getTypeAlignInChars(I->Ty)))) {
            NeedCopy = true;
          }
          if (!getLangOpts().OpenCL) {
            if ((ArgInfo.getIndirectByVal() &&
                (AS != LangAS::Default &&
                 AS != CGM.getASTAllocaAddressSpace()))) {
              NeedCopy = true;
            }
          }
          // For OpenCL even if RV is located in default or alloca address space
          // we don't want to perform address space cast for it.
          else if ((ArgInfo.getIndirectByVal() &&
                    Addr.getType()->getAddressSpace() != IRFuncTy->
                      getParamType(FirstIRArg)->getPointerAddressSpace())) {
            NeedCopy = true;
          }
        }

        if (NeedCopy) {
          // Create an aligned temporary, and copy to it.
          Address AI = CreateMemTempWithoutCast(
              I->Ty, ArgInfo.getIndirectAlign(), "byval-temp");
          IRCallArgs[FirstIRArg] = AI.getPointer();
          I->copyInto(*this, AI);
        } else {
          // Skip the extra memcpy call.
          auto *T = V->getType()->getPointerElementType()->getPointerTo(
              CGM.getDataLayout().getAllocaAddrSpace());
          IRCallArgs[FirstIRArg] = getTargetHooks().performAddrSpaceCast(
              *this, V, LangAS::Default, CGM.getASTAllocaAddressSpace(), T,
              true);
        }
      }
      break;
    }

    case ABIArgInfo::Ignore:
      assert(NumIRArgs == 0);
      break;

    case ABIArgInfo::Extend:
    case ABIArgInfo::Direct: {
      if (!isa<llvm::StructType>(ArgInfo.getCoerceToType()) &&
          ArgInfo.getCoerceToType() == ConvertType(info_it->type) &&
          ArgInfo.getDirectOffset() == 0) {
        assert(NumIRArgs == 1);
        llvm::Value *V;
        if (!I->isAggregate())
          V = I->getKnownRValue().getScalarVal();
        else
          V = Builder.CreateLoad(
              I->hasLValue() ? I->getKnownLValue().getAddress()
                             : I->getKnownRValue().getAggregateAddress());

        // Implement swifterror by copying into a new swifterror argument.
        // We'll write back in the normal path out of the call.
        if (CallInfo.getExtParameterInfo(ArgNo).getABI()
              == ParameterABI::SwiftErrorResult) {
          assert(!swiftErrorTemp.isValid() && "multiple swifterror args");

          QualType pointeeTy = I->Ty->getPointeeType();
          swiftErrorArg =
            Address(V, getContext().getTypeAlignInChars(pointeeTy));

          swiftErrorTemp =
            CreateMemTemp(pointeeTy, getPointerAlign(), "swifterror.temp");
          V = swiftErrorTemp.getPointer();
          cast<llvm::AllocaInst>(V)->setSwiftError(true);

          llvm::Value *errorValue = Builder.CreateLoad(swiftErrorArg);
          Builder.CreateStore(errorValue, swiftErrorTemp);
        }

        // We might have to widen integers, but we should never truncate.
        if (ArgInfo.getCoerceToType() != V->getType() &&
            V->getType()->isIntegerTy())
          V = Builder.CreateZExt(V, ArgInfo.getCoerceToType());

        if (FirstIRArg < IRFuncTy->getNumParams()) {
          const auto *LHSPtrTy =
              dyn_cast_or_null<llvm::PointerType>(V->getType());
          const auto *RHSPtrTy = dyn_cast_or_null<llvm::PointerType>(
              IRFuncTy->getParamType(FirstIRArg));
          if (LHSPtrTy && RHSPtrTy &&
              LHSPtrTy->getAddressSpace() != RHSPtrTy->getAddressSpace())
            V = Builder.CreateAddrSpaceCast(V,
                                            IRFuncTy->getParamType(FirstIRArg));
        }

        // If the argument doesn't match, perform a bitcast to coerce it.  This
        // can happen due to trivial type mismatches.
        if (FirstIRArg < IRFuncTy->getNumParams() &&
            V->getType() != IRFuncTy->getParamType(FirstIRArg))
          V = Builder.CreateBitCast(V, IRFuncTy->getParamType(FirstIRArg));

        IRCallArgs[FirstIRArg] = V;
        break;
      }

      // FIXME: Avoid the conversion through memory if possible.
      Address Src = Address::invalid();
      if (!I->isAggregate()) {
        Src = CreateMemTemp(I->Ty, "coerce");
        I->copyInto(*this, Src);
      } else {
        Src = I->hasLValue() ? I->getKnownLValue().getAddress()
                             : I->getKnownRValue().getAggregateAddress();
      }

      // If the value is offset in memory, apply the offset now.
      Src = emitAddressAtOffset(*this, Src, ArgInfo);

      // Fast-isel and the optimizer generally like scalar values better than
      // FCAs, so we flatten them if this is safe to do for this argument.
      llvm::StructType *STy =
            dyn_cast<llvm::StructType>(ArgInfo.getCoerceToType());
      if (STy && ArgInfo.isDirect() && ArgInfo.getCanBeFlattened()) {
        llvm::Type *SrcTy = Src.getType()->getElementType();
        uint64_t SrcSize = CGM.getDataLayout().getTypeAllocSize(SrcTy);
        uint64_t DstSize = CGM.getDataLayout().getTypeAllocSize(STy);

        // If the source type is smaller than the destination type of the
        // coerce-to logic, copy the source value into a temp alloca the size
        // of the destination type to allow loading all of it. The bits past
        // the source value are left undef.
        if (SrcSize < DstSize) {
          Address TempAlloca
            = CreateTempAlloca(STy, Src.getAlignment(),
                               Src.getName() + ".coerce");
          Builder.CreateMemCpy(TempAlloca, Src, SrcSize);
          Src = TempAlloca;
        } else {
          Src = Builder.CreateBitCast(Src,
                                      STy->getPointerTo(Src.getAddressSpace()));
        }

        assert(NumIRArgs == STy->getNumElements());
        for (unsigned i = 0, e = STy->getNumElements(); i != e; ++i) {
          Address EltPtr = Builder.CreateStructGEP(Src, i);
          llvm::Value *LI = Builder.CreateLoad(EltPtr);
          IRCallArgs[FirstIRArg + i] = LI;
        }
      } else {
        // In the simple case, just pass the coerced loaded value.
        assert(NumIRArgs == 1);
        IRCallArgs[FirstIRArg] =
          CreateCoercedLoad(Src, ArgInfo.getCoerceToType(), *this);
      }

      break;
    }

    case ABIArgInfo::CoerceAndExpand: {
      auto coercionType = ArgInfo.getCoerceAndExpandType();
      auto layout = CGM.getDataLayout().getStructLayout(coercionType);

      llvm::Value *tempSize = nullptr;
      Address addr = Address::invalid();
      Address AllocaAddr = Address::invalid();
      if (I->isAggregate()) {
        addr = I->hasLValue() ? I->getKnownLValue().getAddress()
                              : I->getKnownRValue().getAggregateAddress();

      } else {
        RValue RV = I->getKnownRValue();
        assert(RV.isScalar()); // complex should always just be direct

        llvm::Type *scalarType = RV.getScalarVal()->getType();
        auto scalarSize = CGM.getDataLayout().getTypeAllocSize(scalarType);
        auto scalarAlign = CGM.getDataLayout().getPrefTypeAlignment(scalarType);

        // Materialize to a temporary.
        addr = CreateTempAlloca(RV.getScalarVal()->getType(),
                                CharUnits::fromQuantity(std::max(
                                    layout->getAlignment(), scalarAlign)),
                                "tmp",
                                /*ArraySize=*/nullptr, &AllocaAddr);
        tempSize = EmitLifetimeStart(scalarSize, AllocaAddr.getPointer());

        Builder.CreateStore(RV.getScalarVal(), addr);
      }

      addr = Builder.CreateElementBitCast(addr, coercionType);

      unsigned IRArgPos = FirstIRArg;
      for (unsigned i = 0, e = coercionType->getNumElements(); i != e; ++i) {
        llvm::Type *eltType = coercionType->getElementType(i);
        if (ABIArgInfo::isPaddingForCoerceAndExpand(eltType)) continue;
        Address eltAddr = Builder.CreateStructGEP(addr, i);
        llvm::Value *elt = Builder.CreateLoad(eltAddr);
        IRCallArgs[IRArgPos++] = elt;
      }
      assert(IRArgPos == FirstIRArg + NumIRArgs);

      if (tempSize) {
        EmitLifetimeEnd(tempSize, AllocaAddr.getPointer());
      }

      break;
    }

    case ABIArgInfo::Expand:
      unsigned IRArgPos = FirstIRArg;
      ExpandTypeToArgs(I->Ty, *I, IRFuncTy, IRCallArgs, IRArgPos);
      assert(IRArgPos == FirstIRArg + NumIRArgs);
      break;
    }
  }

  const CGCallee &ConcreteCallee = Callee.prepareConcreteCallee(*this);
  llvm::Value *CalleePtr = ConcreteCallee.getFunctionPointer();

  // If we're using inalloca, set up that argument.
  if (ArgMemory.isValid()) {
    llvm::Value *Arg = ArgMemory.getPointer();
    if (CallInfo.isVariadic()) {
      // When passing non-POD arguments by value to variadic functions, we will
      // end up with a variadic prototype and an inalloca call site.  In such
      // cases, we can't do any parameter mismatch checks.  Give up and bitcast
      // the callee.
      unsigned CalleeAS = CalleePtr->getType()->getPointerAddressSpace();
      CalleePtr =
          Builder.CreateBitCast(CalleePtr, IRFuncTy->getPointerTo(CalleeAS));
    } else {
      llvm::Type *LastParamTy =
          IRFuncTy->getParamType(IRFuncTy->getNumParams() - 1);
      if (Arg->getType() != LastParamTy) {
#ifndef NDEBUG
        // Assert that these structs have equivalent element types.
        llvm::StructType *FullTy = CallInfo.getArgStruct();
        llvm::StructType *DeclaredTy = cast<llvm::StructType>(
            cast<llvm::PointerType>(LastParamTy)->getElementType());
        assert(DeclaredTy->getNumElements() == FullTy->getNumElements());
        for (llvm::StructType::element_iterator DI = DeclaredTy->element_begin(),
                                                DE = DeclaredTy->element_end(),
                                                FI = FullTy->element_begin();
             DI != DE; ++DI, ++FI)
          assert(*DI == *FI);
#endif
        Arg = Builder.CreateBitCast(Arg, LastParamTy);
      }
    }
    assert(IRFunctionArgs.hasInallocaArg());
    IRCallArgs[IRFunctionArgs.getInallocaArgNo()] = Arg;
  }

  // 2. Prepare the function pointer.

  // If the callee is a bitcast of a non-variadic function to have a
  // variadic function pointer type, check to see if we can remove the
  // bitcast.  This comes up with unprototyped functions.
  //
  // This makes the IR nicer, but more importantly it ensures that we
  // can inline the function at -O0 if it is marked always_inline.
  auto simplifyVariadicCallee = [](llvm::FunctionType *CalleeFT,
                                   llvm::Value *Ptr) -> llvm::Function * {
    if (!CalleeFT->isVarArg())
      return nullptr;

    // Get underlying value if it's a bitcast
    if (llvm::ConstantExpr *CE = dyn_cast<llvm::ConstantExpr>(Ptr)) {
      if (CE->getOpcode() == llvm::Instruction::BitCast)
        Ptr = CE->getOperand(0);
    }

    llvm::Function *OrigFn = dyn_cast<llvm::Function>(Ptr);
    if (!OrigFn)
      return nullptr;

    llvm::FunctionType *OrigFT = OrigFn->getFunctionType();

    // If the original type is variadic, or if any of the component types
    // disagree, we cannot remove the cast.
    if (OrigFT->isVarArg() ||
        OrigFT->getNumParams() != CalleeFT->getNumParams() ||
        OrigFT->getReturnType() != CalleeFT->getReturnType())
      return nullptr;

    for (unsigned i = 0, e = OrigFT->getNumParams(); i != e; ++i)
      if (OrigFT->getParamType(i) != CalleeFT->getParamType(i))
        return nullptr;

    return OrigFn;
  };

  if (llvm::Function *OrigFn = simplifyVariadicCallee(IRFuncTy, CalleePtr)) {
    CalleePtr = OrigFn;
    IRFuncTy = OrigFn->getFunctionType();
  }

  // 3. Perform the actual call.

  // Deactivate any cleanups that we're supposed to do immediately before
  // the call.
  if (!CallArgs.getCleanupsToDeactivate().empty())
    deactivateArgCleanupsBeforeCall(*this, CallArgs);

  // Addrspace cast to generic if necessary
<<<<<<< HEAD
  if (getenv("ENABLE_INFER_AS")) {
=======
  if (!getenv("DISABLE_INFER_AS")) {
>>>>>>> 97b6396c
    for (unsigned i = 0; i < IRFuncTy->getNumParams(); ++i) {
      if (auto *PtrTy = dyn_cast<llvm::PointerType>(IRCallArgs[i]->getType())) {
        auto *ExpectedPtrType =
            cast<llvm::PointerType>(IRFuncTy->getParamType(i));
        unsigned ValueAS = PtrTy->getAddressSpace();
        unsigned ExpectedAS = ExpectedPtrType->getAddressSpace();
        if (ValueAS != ExpectedAS) {
          IRCallArgs[i] = Builder.CreatePointerBitCastOrAddrSpaceCast(
              IRCallArgs[i], ExpectedPtrType);
        }
      }
    }
  }

  // Assert that the arguments we computed match up.  The IR verifier
  // will catch this, but this is a common enough source of problems
  // during IRGen changes that it's way better for debugging to catch
  // it ourselves here.
#ifndef NDEBUG
  assert(IRCallArgs.size() == IRFuncTy->getNumParams() || IRFuncTy->isVarArg());
  for (unsigned i = 0; i < IRCallArgs.size(); ++i) {
    // Inalloca argument can have different type.
    if (IRFunctionArgs.hasInallocaArg() &&
        i == IRFunctionArgs.getInallocaArgNo())
      continue;
    if (i < IRFuncTy->getNumParams())
      assert(IRCallArgs[i]->getType() == IRFuncTy->getParamType(i));
  }
#endif

  // Update the largest vector width if any arguments have vector types.
  for (unsigned i = 0; i < IRCallArgs.size(); ++i) {
    if (auto *VT = dyn_cast<llvm::VectorType>(IRCallArgs[i]->getType()))
      LargestVectorWidth = std::max(LargestVectorWidth,
                                    VT->getPrimitiveSizeInBits());
  }

  // Compute the calling convention and attributes.
  unsigned CallingConv;
  llvm::AttributeList Attrs;
  CGM.ConstructAttributeList(CalleePtr->getName(), CallInfo,
                             Callee.getAbstractInfo(), Attrs, CallingConv,
                             /*AttrOnCallSite=*/true);

  // Apply some call-site-specific attributes.
  // TODO: work this into building the attribute set.

  // Apply always_inline to all calls within flatten functions.
  // FIXME: should this really take priority over __try, below?
  if (CurCodeDecl && CurCodeDecl->hasAttr<FlattenAttr>() &&
      !(TargetDecl && TargetDecl->hasAttr<NoInlineAttr>())) {
    Attrs =
        Attrs.addAttribute(getLLVMContext(), llvm::AttributeList::FunctionIndex,
                           llvm::Attribute::AlwaysInline);
  }

  // Disable inlining inside SEH __try blocks.
  if (isSEHTryScope()) {
    Attrs =
        Attrs.addAttribute(getLLVMContext(), llvm::AttributeList::FunctionIndex,
                           llvm::Attribute::NoInline);
  }

  // Decide whether to use a call or an invoke.
  bool CannotThrow;
  if (currentFunctionUsesSEHTry()) {
    // SEH cares about asynchronous exceptions, so everything can "throw."
    CannotThrow = false;
  } else if (isCleanupPadScope() &&
             EHPersonality::get(*this).isMSVCXXPersonality()) {
    // The MSVC++ personality will implicitly terminate the program if an
    // exception is thrown during a cleanup outside of a try/catch.
    // We don't need to model anything in IR to get this behavior.
    CannotThrow = true;
  } else {
    // Otherwise, nounwind call sites will never throw.
    CannotThrow = Attrs.hasAttribute(llvm::AttributeList::FunctionIndex,
                                     llvm::Attribute::NoUnwind);
  }

  // If we made a temporary, be sure to clean up after ourselves. Note that we
  // can't depend on being inside of an ExprWithCleanups, so we need to manually
  // pop this cleanup later on. Being eager about this is OK, since this
  // temporary is 'invisible' outside of the callee.
  if (UnusedReturnSizePtr)
    pushFullExprCleanup<CallLifetimeEnd>(NormalEHLifetimeMarker, SRetAlloca,
                                         UnusedReturnSizePtr);

  llvm::BasicBlock *InvokeDest = CannotThrow ? nullptr : getInvokeDest();

  SmallVector<llvm::OperandBundleDef, 1> BundleList =
      getBundlesForFunclet(CalleePtr);

  // Emit the actual call/invoke instruction.
  llvm::CallBase *CI;
  if (!InvokeDest) {
    CI = Builder.CreateCall(IRFuncTy, CalleePtr, IRCallArgs, BundleList);
  } else {
    llvm::BasicBlock *Cont = createBasicBlock("invoke.cont");
    CI = Builder.CreateInvoke(IRFuncTy, CalleePtr, Cont, InvokeDest, IRCallArgs,
                              BundleList);
    EmitBlock(Cont);
  }
  if (callOrInvoke)
    *callOrInvoke = CI;
#if INTEL_CUSTOMIZATION
  if (CurrentPragmaInlineState) {
    std::pair<llvm::Attribute::AttrKind, bool> A =
        CurrentPragmaInlineState->getPragmaInlineAttribute();
    if (A.second) {
      if (A.first == llvm::Attribute::AlwaysInline)
        Attrs = Attrs.addAttribute(getLLVMContext(),
                                   llvm::AttributeList::FunctionIndex,
                                   "always-inline-recursive");
      else if (A.first == llvm::Attribute::InlineHint)
        Attrs = Attrs.addAttribute(getLLVMContext(),
                                   llvm::AttributeList::FunctionIndex,
                                   "inline-hint-recursive");
      else
        llvm_unreachable("AlwaysInline or InlineHint expected");
    } else
      Attrs = Attrs.addAttribute(getLLVMContext(),
                                 llvm::AttributeList::FunctionIndex, A.first);
}
#endif // INTEL_CUSTOMIZATION

  // Apply the attributes and calling convention.
  CI->setAttributes(Attrs);
  CI->setCallingConv(static_cast<llvm::CallingConv::ID>(CallingConv));

  // Apply various metadata.

  if (!CI->getType()->isVoidTy())
    CI->setName("call");

  // Update largest vector width from the return type.
  if (auto *VT = dyn_cast<llvm::VectorType>(CI->getType()))
    LargestVectorWidth = std::max(LargestVectorWidth,
                                  VT->getPrimitiveSizeInBits());

  // Insert instrumentation or attach profile metadata at indirect call sites.
  // For more details, see the comment before the definition of
  // IPVK_IndirectCallTarget in InstrProfData.inc.
  if (!CI->getCalledFunction())
    PGO.valueProfile(Builder, llvm::IPVK_IndirectCallTarget,
                     CI, CalleePtr);

  // In ObjC ARC mode with no ObjC ARC exception safety, tell the ARC
  // optimizer it can aggressively ignore unwind edges.
  if (CGM.getLangOpts().ObjCAutoRefCount)
    AddObjCARCExceptionMetadata(CI);

  // Suppress tail calls if requested.
  if (llvm::CallInst *Call = dyn_cast<llvm::CallInst>(CI)) {
    if (TargetDecl && TargetDecl->hasAttr<NotTailCalledAttr>())
      Call->setTailCallKind(llvm::CallInst::TCK_NoTail);
  }

  // Add metadata for calls to MSAllocator functions
  if (getDebugInfo() && TargetDecl &&
      TargetDecl->hasAttr<MSAllocatorAttr>())
    getDebugInfo()->addHeapAllocSiteMetadata(CI, RetTy, Loc);

  // 4. Finish the call.

  // If the call doesn't return, finish the basic block and clear the
  // insertion point; this allows the rest of IRGen to discard
  // unreachable code.
  if (CI->doesNotReturn()) {
    if (UnusedReturnSizePtr)
      PopCleanupBlock();

    // Strip away the noreturn attribute to better diagnose unreachable UB.
    if (SanOpts.has(SanitizerKind::Unreachable)) {
      // Also remove from function since CallBase::hasFnAttr additionally checks
      // attributes of the called function.
      if (auto *F = CI->getCalledFunction())
        F->removeFnAttr(llvm::Attribute::NoReturn);
      CI->removeAttribute(llvm::AttributeList::FunctionIndex,
                          llvm::Attribute::NoReturn);

      // Avoid incompatibility with ASan which relies on the `noreturn`
      // attribute to insert handler calls.
      if (SanOpts.hasOneOf(SanitizerKind::Address |
                           SanitizerKind::KernelAddress)) {
        SanitizerScope SanScope(this);
        llvm::IRBuilder<>::InsertPointGuard IPGuard(Builder);
        Builder.SetInsertPoint(CI);
        auto *FnType = llvm::FunctionType::get(CGM.VoidTy, /*isVarArg=*/false);
        llvm::FunctionCallee Fn =
            CGM.CreateRuntimeFunction(FnType, "__asan_handle_no_return");
        EmitNounwindRuntimeCall(Fn);
      }
    }

    EmitUnreachable(Loc);
    Builder.ClearInsertionPoint();

    // FIXME: For now, emit a dummy basic block because expr emitters in
    // generally are not ready to handle emitting expressions at unreachable
    // points.
    EnsureInsertPoint();

    // Return a reasonable RValue.
    return GetUndefRValue(RetTy);
  }

  // Perform the swifterror writeback.
  if (swiftErrorTemp.isValid()) {
    llvm::Value *errorResult = Builder.CreateLoad(swiftErrorTemp);
    Builder.CreateStore(errorResult, swiftErrorArg);
  }

  // Emit any call-associated writebacks immediately.  Arguably this
  // should happen after any return-value munging.
  if (CallArgs.hasWritebacks())
    emitWritebacks(*this, CallArgs);

  // The stack cleanup for inalloca arguments has to run out of the normal
  // lexical order, so deactivate it and run it manually here.
  CallArgs.freeArgumentMemory(*this);

  // Extract the return value.
  RValue Ret = [&] {
    switch (RetAI.getKind()) {
    case ABIArgInfo::CoerceAndExpand: {
      auto coercionType = RetAI.getCoerceAndExpandType();

      Address addr = SRetPtr;
      addr = Builder.CreateElementBitCast(addr, coercionType);

      assert(CI->getType() == RetAI.getUnpaddedCoerceAndExpandType());
      bool requiresExtract = isa<llvm::StructType>(CI->getType());

      unsigned unpaddedIndex = 0;
      for (unsigned i = 0, e = coercionType->getNumElements(); i != e; ++i) {
        llvm::Type *eltType = coercionType->getElementType(i);
        if (ABIArgInfo::isPaddingForCoerceAndExpand(eltType)) continue;
        Address eltAddr = Builder.CreateStructGEP(addr, i);
        llvm::Value *elt = CI;
        if (requiresExtract)
          elt = Builder.CreateExtractValue(elt, unpaddedIndex++);
        else
          assert(unpaddedIndex == 0);
        Builder.CreateStore(elt, eltAddr);
      }
      // FALLTHROUGH
      LLVM_FALLTHROUGH;
    }

    case ABIArgInfo::InAlloca:
    case ABIArgInfo::Indirect: {
      RValue ret = convertTempToRValue(SRetPtr, RetTy, SourceLocation());
      if (UnusedReturnSizePtr)
        PopCleanupBlock();
      return ret;
    }

    case ABIArgInfo::Ignore:
      // If we are ignoring an argument that had a result, make sure to
      // construct the appropriate return value for our caller.
      return GetUndefRValue(RetTy);

    case ABIArgInfo::Extend:
    case ABIArgInfo::Direct: {
      llvm::Type *RetIRTy = ConvertType(RetTy);
      if (RetAI.getCoerceToType() == RetIRTy && RetAI.getDirectOffset() == 0) {
        switch (getEvaluationKind(RetTy)) {
        case TEK_Complex: {
          llvm::Value *Real = Builder.CreateExtractValue(CI, 0);
          llvm::Value *Imag = Builder.CreateExtractValue(CI, 1);
          return RValue::getComplex(std::make_pair(Real, Imag));
        }
        case TEK_Aggregate: {
          Address DestPtr = ReturnValue.getValue();
          bool DestIsVolatile = ReturnValue.isVolatile();

          if (!DestPtr.isValid()) {
            DestPtr = CreateMemTemp(RetTy, "agg.tmp");
            DestIsVolatile = false;
          }
          BuildAggStore(*this, CI, DestPtr, DestIsVolatile);
          return RValue::getAggregate(DestPtr);
        }
        case TEK_Scalar: {
          // If the argument doesn't match, perform a bitcast to coerce it.  This
          // can happen due to trivial type mismatches.
          llvm::Value *V = CI;
          if (V->getType() != RetIRTy)
            V = Builder.CreateBitCast(V, RetIRTy);
          return RValue::get(V);
        }
        }
        llvm_unreachable("bad evaluation kind");
      }

      Address DestPtr = ReturnValue.getValue();
      bool DestIsVolatile = ReturnValue.isVolatile();

      if (!DestPtr.isValid()) {
        DestPtr = CreateMemTemp(RetTy, "coerce");
        DestIsVolatile = false;
      }

      // If the value is offset in memory, apply the offset now.
      Address StorePtr = emitAddressAtOffset(*this, DestPtr, RetAI);
      CreateCoercedStore(CI, StorePtr, DestIsVolatile, *this);

      return convertTempToRValue(DestPtr, RetTy, SourceLocation());
    }

    case ABIArgInfo::Expand:
      llvm_unreachable("Invalid ABI kind for return argument");
    }

    llvm_unreachable("Unhandled ABIArgInfo::Kind");
  } ();

  // Emit the assume_aligned check on the return value.
  if (Ret.isScalar() && TargetDecl) {
    if (const auto *AA = TargetDecl->getAttr<AssumeAlignedAttr>()) {
      llvm::Value *OffsetValue = nullptr;
      if (const auto *Offset = AA->getOffset())
        OffsetValue = EmitScalarExpr(Offset);

      llvm::Value *Alignment = EmitScalarExpr(AA->getAlignment());
      llvm::ConstantInt *AlignmentCI = cast<llvm::ConstantInt>(Alignment);
      EmitAlignmentAssumption(Ret.getScalarVal(), RetTy, Loc, AA->getLocation(),
                              AlignmentCI->getZExtValue(), OffsetValue);
    } else if (const auto *AA = TargetDecl->getAttr<AllocAlignAttr>()) {
      llvm::Value *AlignmentVal = CallArgs[AA->getParamIndex().getLLVMIndex()]
                                      .getRValue(*this)
                                      .getScalarVal();
      EmitAlignmentAssumption(Ret.getScalarVal(), RetTy, Loc, AA->getLocation(),
                              AlignmentVal);
    }
  }

  return Ret;
}

CGCallee CGCallee::prepareConcreteCallee(CodeGenFunction &CGF) const {
  if (isVirtual()) {
    const CallExpr *CE = getVirtualCallExpr();
    return CGF.CGM.getCXXABI().getVirtualFunctionPointer(
        CGF, getVirtualMethodDecl(), getThisAddress(), getVirtualFunctionType(),
        CE ? CE->getBeginLoc() : SourceLocation());
  }

  return *this;
}

/* VarArg handling */

Address CodeGenFunction::EmitVAArg(VAArgExpr *VE, Address &VAListAddr) {
  VAListAddr = VE->isMicrosoftABI()
                 ? EmitMSVAListRef(VE->getSubExpr())
                 : EmitVAListRef(VE->getSubExpr());
  QualType Ty = VE->getType();
  if (VE->isMicrosoftABI())
    return CGM.getTypes().getABIInfo().EmitMSVAArg(*this, VAListAddr, Ty);
  return CGM.getTypes().getABIInfo().EmitVAArg(*this, VAListAddr, Ty);
}<|MERGE_RESOLUTION|>--- conflicted
+++ resolved
@@ -4325,11 +4325,7 @@
     deactivateArgCleanupsBeforeCall(*this, CallArgs);
 
   // Addrspace cast to generic if necessary
-<<<<<<< HEAD
-  if (getenv("ENABLE_INFER_AS")) {
-=======
   if (!getenv("DISABLE_INFER_AS")) {
->>>>>>> 97b6396c
     for (unsigned i = 0; i < IRFuncTy->getNumParams(); ++i) {
       if (auto *PtrTy = dyn_cast<llvm::PointerType>(IRCallArgs[i]->getType())) {
         auto *ExpectedPtrType =
