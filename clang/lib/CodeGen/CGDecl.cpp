//===--- CGDecl.cpp - Emit LLVM Code for declarations ---------------------===//
//
// Part of the LLVM Project, under the Apache License v2.0 with LLVM Exceptions.
// See https://llvm.org/LICENSE.txt for license information.
// SPDX-License-Identifier: Apache-2.0 WITH LLVM-exception
//
//===----------------------------------------------------------------------===//
//
// This contains code to emit Decl nodes as LLVM code.
//
//===----------------------------------------------------------------------===//

#include "CGBlocks.h"
#include "CGCXXABI.h"
#include "CGCleanup.h"
#include "CGDebugInfo.h"
#include "CGOpenCLRuntime.h"
#include "CGOpenMPRuntime.h"
#if INTEL_COLLAB
#include "intel/CGOpenMPLateOutline.h"
#endif // INTEL_COLLAB
#include "CodeGenFunction.h"
#include "CodeGenModule.h"
#include "ConstantEmitter.h"
#include "TargetInfo.h"
#include "clang/AST/ASTContext.h"
#include "clang/AST/CharUnits.h"
#include "clang/AST/Decl.h"
#include "clang/AST/DeclObjC.h"
#include "clang/AST/DeclOpenMP.h"
#include "clang/Basic/CodeGenOptions.h"
#include "clang/Basic/SourceManager.h"
#include "clang/Basic/TargetInfo.h"
#include "clang/CodeGen/CGFunctionInfo.h"
#include "llvm/Analysis/ValueTracking.h"
#include "llvm/IR/DataLayout.h"
#include "llvm/IR/GlobalVariable.h"
#include "llvm/IR/Intrinsics.h"
#include "llvm/IR/Type.h"

using namespace clang;
using namespace CodeGen;

void CodeGenFunction::EmitDecl(const Decl &D) {
  switch (D.getKind()) {
  case Decl::BuiltinTemplate:
  case Decl::TranslationUnit:
  case Decl::ExternCContext:
  case Decl::Namespace:
  case Decl::UnresolvedUsingTypename:
  case Decl::ClassTemplateSpecialization:
  case Decl::ClassTemplatePartialSpecialization:
  case Decl::VarTemplateSpecialization:
  case Decl::VarTemplatePartialSpecialization:
  case Decl::TemplateTypeParm:
  case Decl::UnresolvedUsingValue:
  case Decl::NonTypeTemplateParm:
  case Decl::CXXDeductionGuide:
  case Decl::CXXMethod:
  case Decl::CXXConstructor:
  case Decl::CXXDestructor:
  case Decl::CXXConversion:
  case Decl::Field:
  case Decl::MSProperty:
  case Decl::IndirectField:
  case Decl::ObjCIvar:
  case Decl::ObjCAtDefsField:
  case Decl::ParmVar:
  case Decl::ImplicitParam:
  case Decl::ClassTemplate:
  case Decl::VarTemplate:
  case Decl::FunctionTemplate:
  case Decl::TypeAliasTemplate:
  case Decl::TemplateTemplateParm:
  case Decl::ObjCMethod:
  case Decl::ObjCCategory:
  case Decl::ObjCProtocol:
  case Decl::ObjCInterface:
  case Decl::ObjCCategoryImpl:
  case Decl::ObjCImplementation:
  case Decl::ObjCProperty:
  case Decl::ObjCCompatibleAlias:
  case Decl::PragmaComment:
  case Decl::PragmaDetectMismatch:
  case Decl::AccessSpec:
  case Decl::LinkageSpec:
  case Decl::Export:
  case Decl::ObjCPropertyImpl:
  case Decl::FileScopeAsm:
  case Decl::Friend:
  case Decl::FriendTemplate:
  case Decl::Block:
  case Decl::Captured:
  case Decl::ClassScopeFunctionSpecialization:
  case Decl::UsingShadow:
  case Decl::ConstructorUsingShadow:
  case Decl::ObjCTypeParam:
  case Decl::Binding:
    llvm_unreachable("Declaration should not be in declstmts!");
  case Decl::Function:  // void X();
  case Decl::Record:    // struct/union/class X;
  case Decl::Enum:      // enum X;
  case Decl::EnumConstant: // enum ? { X = ? }
  case Decl::CXXRecord: // struct/union/class X; [C++]
  case Decl::StaticAssert: // static_assert(X, ""); [C++0x]
  case Decl::Label:        // __label__ x;
  case Decl::Import:
  case Decl::OMPThreadPrivate:
  case Decl::OMPAllocate:
  case Decl::OMPCapturedExpr:
  case Decl::OMPRequires:
  case Decl::Empty:
    // None of these decls require codegen support.
    return;

  case Decl::NamespaceAlias:
    if (CGDebugInfo *DI = getDebugInfo())
        DI->EmitNamespaceAlias(cast<NamespaceAliasDecl>(D));
    return;
  case Decl::Using:          // using X; [C++]
    if (CGDebugInfo *DI = getDebugInfo())
        DI->EmitUsingDecl(cast<UsingDecl>(D));
    return;
  case Decl::UsingPack:
    for (auto *Using : cast<UsingPackDecl>(D).expansions())
      EmitDecl(*Using);
    return;
  case Decl::UsingDirective: // using namespace X; [C++]
    if (CGDebugInfo *DI = getDebugInfo())
      DI->EmitUsingDirective(cast<UsingDirectiveDecl>(D));
    return;
  case Decl::Var:
  case Decl::Decomposition: {
    const VarDecl &VD = cast<VarDecl>(D);
    assert(VD.isLocalVarDecl() &&
           "Should not see file-scope variables inside a function!");
    EmitVarDecl(VD);
    if (auto *DD = dyn_cast<DecompositionDecl>(&VD))
      for (auto *B : DD->bindings())
        if (auto *HD = B->getHoldingVar())
          EmitVarDecl(*HD);
    return;
  }

  case Decl::OMPDeclareReduction:
    return CGM.EmitOMPDeclareReduction(cast<OMPDeclareReductionDecl>(&D), this);

  case Decl::OMPDeclareMapper:
    return CGM.EmitOMPDeclareMapper(cast<OMPDeclareMapperDecl>(&D), this);

  case Decl::Typedef:      // typedef int X;
  case Decl::TypeAlias: {  // using X = int; [C++0x]
    const TypedefNameDecl &TD = cast<TypedefNameDecl>(D);
    QualType Ty = TD.getUnderlyingType();

    if (Ty->isVariablyModifiedType())
      EmitVariablyModifiedType(Ty);
  }
  }
}

/// EmitVarDecl - This method handles emission of any variable declaration
/// inside a function, including static vars etc.
void CodeGenFunction::EmitVarDecl(const VarDecl &D) {
#if INTEL_COLLAB
  if (CapturedStmtInfo)
    CapturedStmtInfo->recordVariableDefinition(&D);
#endif  // INTEL_COLLAB
  if (D.hasExternalStorage())
    // Don't emit it now, allow it to be emitted lazily on its first use.
    return;

  // Some function-scope variable does not have static storage but still
  // needs to be emitted like a static variable, e.g. a function-scope
  // variable in constant address space in OpenCL.
  if (D.getStorageDuration() != SD_Automatic) {
    // Static sampler variables translated to function calls.
    if (D.getType()->isSamplerT())
      return;

    llvm::GlobalValue::LinkageTypes Linkage =
        CGM.getLLVMLinkageVarDefinition(&D, /*isConstant=*/false);

    // FIXME: We need to force the emission/use of a guard variable for
    // some variables even if we can constant-evaluate them because
    // we can't guarantee every translation unit will constant-evaluate them.

    return EmitStaticVarDecl(D, Linkage);
  }

  if (D.getType().getAddressSpace() == LangAS::opencl_local)
    return CGM.getOpenCLRuntime().EmitWorkGroupLocalVarDecl(*this, D);

  assert(D.hasLocalStorage());
  return EmitAutoVarDecl(D);
}

static std::string getStaticDeclName(CodeGenModule &CGM, const VarDecl &D) {
  if (CGM.getLangOpts().CPlusPlus)
    return CGM.getMangledName(&D).str();

  // If this isn't C++, we don't need a mangled name, just a pretty one.
  assert(!D.isExternallyVisible() && "name shouldn't matter");
  std::string ContextName;
  const DeclContext *DC = D.getDeclContext();
  if (auto *CD = dyn_cast<CapturedDecl>(DC))
    DC = cast<DeclContext>(CD->getNonClosureContext());
  if (const auto *FD = dyn_cast<FunctionDecl>(DC))
    ContextName = CGM.getMangledName(FD);
  else if (const auto *BD = dyn_cast<BlockDecl>(DC))
    ContextName = CGM.getBlockMangledName(GlobalDecl(), BD);
  else if (const auto *OMD = dyn_cast<ObjCMethodDecl>(DC))
    ContextName = OMD->getSelector().getAsString();
  else
    llvm_unreachable("Unknown context for static var decl");

  ContextName += "." + D.getNameAsString();
  return ContextName;
}

llvm::Constant *CodeGenModule::getOrCreateStaticVarDecl(
    const VarDecl &D, llvm::GlobalValue::LinkageTypes Linkage) {
  // In general, we don't always emit static var decls once before we reference
  // them. It is possible to reference them before emitting the function that
  // contains them, and it is possible to emit the containing function multiple
  // times.
  if (llvm::Constant *ExistingGV = StaticLocalDeclMap[&D])
    return ExistingGV;

  QualType Ty = D.getType();
  assert(Ty->isConstantSizeType() && "VLAs can't be static");

  // Use the label if the variable is renamed with the asm-label extension.
  std::string Name;
  if (D.hasAttr<AsmLabelAttr>())
    Name = getMangledName(&D);
  else
    Name = getStaticDeclName(*this, D);

  llvm::Type *LTy = getTypes().ConvertTypeForMem(Ty);
  LangAS AS = GetGlobalVarAddressSpace(&D);
  unsigned TargetAS = getContext().getTargetAddressSpace(AS);

  // OpenCL variables in local address space and CUDA shared
  // variables cannot have an initializer.
  llvm::Constant *Init = nullptr;
  if (Ty.getAddressSpace() == LangAS::opencl_local ||
      D.hasAttr<CUDASharedAttr>())
    Init = llvm::UndefValue::get(LTy);
  else
    Init = EmitNullConstant(Ty);

  llvm::GlobalVariable *GV = new llvm::GlobalVariable(
      getModule(), LTy, Ty.isConstant(getContext()), Linkage, Init, Name,
      nullptr, llvm::GlobalVariable::NotThreadLocal, TargetAS);
  GV->setAlignment(getContext().getDeclAlign(&D).getQuantity());

  if (supportsCOMDAT() && GV->isWeakForLinker())
    GV->setComdat(TheModule.getOrInsertComdat(GV->getName()));

  if (D.getTLSKind())
    setTLSMode(GV, D);

  setGVProperties(GV, &D);

  // Make sure the result is of the correct type.
  LangAS ExpectedAS = Ty.getAddressSpace();
  llvm::Constant *Addr = GV;
  if (AS != ExpectedAS) {
    Addr = getTargetCodeGenInfo().performAddrSpaceCast(
        *this, GV, AS, ExpectedAS,
        LTy->getPointerTo(getContext().getTargetAddressSpace(ExpectedAS)));
  }

  setStaticLocalDeclAddress(&D, Addr);

  // Ensure that the static local gets initialized by making sure the parent
  // function gets emitted eventually.
  const Decl *DC = cast<Decl>(D.getDeclContext());

  // We can't name blocks or captured statements directly, so try to emit their
  // parents.
  if (isa<BlockDecl>(DC) || isa<CapturedDecl>(DC)) {
    DC = DC->getNonClosureContext();
    // FIXME: Ensure that global blocks get emitted.
    if (!DC)
      return Addr;
  }

  GlobalDecl GD;
  if (const auto *CD = dyn_cast<CXXConstructorDecl>(DC))
    GD = GlobalDecl(CD, Ctor_Base);
  else if (const auto *DD = dyn_cast<CXXDestructorDecl>(DC))
    GD = GlobalDecl(DD, Dtor_Base);
  else if (const auto *FD = dyn_cast<FunctionDecl>(DC))
    GD = GlobalDecl(FD);
  else {
    // Don't do anything for Obj-C method decls or global closures. We should
    // never defer them.
    assert(isa<ObjCMethodDecl>(DC) && "unexpected parent code decl");
  }
  if (GD.getDecl()) {
    // Disable emission of the parent function for the OpenMP device codegen.
    CGOpenMPRuntime::DisableAutoDeclareTargetRAII NoDeclTarget(*this);
    (void)GetAddrOfGlobal(GD);
  }

  return Addr;
}

/// hasNontrivialDestruction - Determine whether a type's destruction is
/// non-trivial. If so, and the variable uses static initialization, we must
/// register its destructor to run on exit.
static bool hasNontrivialDestruction(QualType T) {
  CXXRecordDecl *RD = T->getBaseElementTypeUnsafe()->getAsCXXRecordDecl();
  return RD && !RD->hasTrivialDestructor();
}

/// AddInitializerToStaticVarDecl - Add the initializer for 'D' to the
/// global variable that has already been created for it.  If the initializer
/// has a different type than GV does, this may free GV and return a different
/// one.  Otherwise it just returns GV.
llvm::GlobalVariable *
CodeGenFunction::AddInitializerToStaticVarDecl(const VarDecl &D,
                                               llvm::GlobalVariable *GV) {
  ConstantEmitter emitter(*this);
  llvm::Constant *Init = emitter.tryEmitForInitializer(D);

  // If constant emission failed, then this should be a C++ static
  // initializer.
  if (!Init) {
    if (!getLangOpts().CPlusPlus)
      CGM.ErrorUnsupported(D.getInit(), "constant l-value expression");
    else if (HaveInsertPoint()) {
      // Since we have a static initializer, this global variable can't
      // be constant.
      GV->setConstant(false);

      EmitCXXGuardedInit(D, GV, /*PerformInit*/true);
    }
    return GV;
  }

  // The initializer may differ in type from the global. Rewrite
  // the global to match the initializer.  (We have to do this
  // because some types, like unions, can't be completely represented
  // in the LLVM type system.)
  if (GV->getType()->getElementType() != Init->getType()) {
    llvm::GlobalVariable *OldGV = GV;

    GV = new llvm::GlobalVariable(CGM.getModule(), Init->getType(),
                                  OldGV->isConstant(),
                                  OldGV->getLinkage(), Init, "",
                                  /*InsertBefore*/ OldGV,
                                  OldGV->getThreadLocalMode(),
                           CGM.getContext().getTargetAddressSpace(D.getType()));
    GV->setVisibility(OldGV->getVisibility());
    GV->setDSOLocal(OldGV->isDSOLocal());
    GV->setComdat(OldGV->getComdat());

    // Steal the name of the old global
    GV->takeName(OldGV);

    // Replace all uses of the old global with the new global
    llvm::Constant *NewPtrForOldDecl =
    llvm::ConstantExpr::getBitCast(GV, OldGV->getType());
    OldGV->replaceAllUsesWith(NewPtrForOldDecl);

    // Erase the old global, since it is no longer used.
    OldGV->eraseFromParent();
  }

  GV->setConstant(CGM.isTypeConstant(D.getType(), true));
  GV->setInitializer(Init);

  emitter.finalize(GV);

  if (hasNontrivialDestruction(D.getType()) && HaveInsertPoint()) {
    // We have a constant initializer, but a nontrivial destructor. We still
    // need to perform a guarded "initialization" in order to register the
    // destructor.
    EmitCXXGuardedInit(D, GV, /*PerformInit*/false);
  }

  return GV;
}

void CodeGenFunction::EmitStaticVarDecl(const VarDecl &D,
                                      llvm::GlobalValue::LinkageTypes Linkage) {
  // Check to see if we already have a global variable for this
  // declaration.  This can happen when double-emitting function
  // bodies, e.g. with complete and base constructors.
  llvm::Constant *addr = CGM.getOrCreateStaticVarDecl(D, Linkage);
  CharUnits alignment = getContext().getDeclAlign(&D);

  // Store into LocalDeclMap before generating initializer to handle
  // circular references.
  setAddrOfLocalVar(&D, Address(addr, alignment));

  // We can't have a VLA here, but we can have a pointer to a VLA,
  // even though that doesn't really make any sense.
  // Make sure to evaluate VLA bounds now so that we have them for later.
  if (D.getType()->isVariablyModifiedType())
    EmitVariablyModifiedType(D.getType());

  // Save the type in case adding the initializer forces a type change.
  llvm::Type *expectedType = addr->getType();

  llvm::GlobalVariable *var =
    cast<llvm::GlobalVariable>(addr->stripPointerCasts());

  // CUDA's local and local static __shared__ variables should not
  // have any non-empty initializers. This is ensured by Sema.
  // Whatever initializer such variable may have when it gets here is
  // a no-op and should not be emitted.
  bool isCudaSharedVar = getLangOpts().CUDA && getLangOpts().CUDAIsDevice &&
                         D.hasAttr<CUDASharedAttr>();
  // If this value has an initializer, emit it.
  if (D.getInit() && !isCudaSharedVar)
    var = AddInitializerToStaticVarDecl(D, var);

  var->setAlignment(alignment.getQuantity());

  if (D.hasAttr<AnnotateAttr>())
    CGM.AddGlobalAnnotations(&D, var);

#if INTEL_CUSTOMIZATION
  // Emit HLS attribute annotation for a local static variable.
  if (getLangOpts().HLS ||
      (getLangOpts().OpenCL &&
       CGM.getContext().getTargetInfo().getTriple().isINTELFPGAEnvironment()))
    CGM.addGlobalHLSAnnotation(&D, var);

  if (getLangOpts().OpenMPThreadPrivateLegacy &&
      D.hasAttr<OMPThreadPrivateDeclAttr>())
    var->setThreadPrivate(true);
#endif // INTEL_CUSTOMIZATION

  if (auto *SA = D.getAttr<PragmaClangBSSSectionAttr>())
    var->addAttribute("bss-section", SA->getName());
  if (auto *SA = D.getAttr<PragmaClangDataSectionAttr>())
    var->addAttribute("data-section", SA->getName());
  if (auto *SA = D.getAttr<PragmaClangRodataSectionAttr>())
    var->addAttribute("rodata-section", SA->getName());

  if (const SectionAttr *SA = D.getAttr<SectionAttr>())
    var->setSection(SA->getName());

  if (D.hasAttr<UsedAttr>())
    CGM.addUsedGlobal(var);

  // We may have to cast the constant because of the initializer
  // mismatch above.
  //
  // FIXME: It is really dangerous to store this in the map; if anyone
  // RAUW's the GV uses of this constant will be invalid.
  llvm::Constant *castedAddr =
    llvm::ConstantExpr::getPointerBitCastOrAddrSpaceCast(var, expectedType);
  if (var != castedAddr)
    LocalDeclMap.find(&D)->second = Address(castedAddr, alignment);
  CGM.setStaticLocalDeclAddress(&D, castedAddr);

  CGM.getSanitizerMetadata()->reportGlobalToASan(var, D);

  // Emit global variable debug descriptor for static vars.
  CGDebugInfo *DI = getDebugInfo();
  if (DI &&
      CGM.getCodeGenOpts().getDebugInfo() >= codegenoptions::LimitedDebugInfo) {
    DI->setLocation(D.getLocation());
    DI->EmitGlobalVariable(var, &D);
  }
}

namespace {
  struct DestroyObject final : EHScopeStack::Cleanup {
    DestroyObject(Address addr, QualType type,
                  CodeGenFunction::Destroyer *destroyer,
                  bool useEHCleanupForArray)
      : addr(addr), type(type), destroyer(destroyer),
        useEHCleanupForArray(useEHCleanupForArray) {}

    Address addr;
    QualType type;
    CodeGenFunction::Destroyer *destroyer;
    bool useEHCleanupForArray;

    void Emit(CodeGenFunction &CGF, Flags flags) override {
      // Don't use an EH cleanup recursively from an EH cleanup.
      bool useEHCleanupForArray =
        flags.isForNormalCleanup() && this->useEHCleanupForArray;

      CGF.emitDestroy(addr, type, destroyer, useEHCleanupForArray);
    }
  };

  template <class Derived>
  struct DestroyNRVOVariable : EHScopeStack::Cleanup {
    DestroyNRVOVariable(Address addr, llvm::Value *NRVOFlag)
        : NRVOFlag(NRVOFlag), Loc(addr) {}

    llvm::Value *NRVOFlag;
    Address Loc;

    void Emit(CodeGenFunction &CGF, Flags flags) override {
      // Along the exceptions path we always execute the dtor.
      bool NRVO = flags.isForNormalCleanup() && NRVOFlag;

      llvm::BasicBlock *SkipDtorBB = nullptr;
      if (NRVO) {
        // If we exited via NRVO, we skip the destructor call.
        llvm::BasicBlock *RunDtorBB = CGF.createBasicBlock("nrvo.unused");
        SkipDtorBB = CGF.createBasicBlock("nrvo.skipdtor");
        llvm::Value *DidNRVO =
          CGF.Builder.CreateFlagLoad(NRVOFlag, "nrvo.val");
        CGF.Builder.CreateCondBr(DidNRVO, SkipDtorBB, RunDtorBB);
        CGF.EmitBlock(RunDtorBB);
      }

      static_cast<Derived *>(this)->emitDestructorCall(CGF);

      if (NRVO) CGF.EmitBlock(SkipDtorBB);
    }

    virtual ~DestroyNRVOVariable() = default;
  };

  struct DestroyNRVOVariableCXX final
      : DestroyNRVOVariable<DestroyNRVOVariableCXX> {
    DestroyNRVOVariableCXX(Address addr, const CXXDestructorDecl *Dtor,
                           llvm::Value *NRVOFlag)
      : DestroyNRVOVariable<DestroyNRVOVariableCXX>(addr, NRVOFlag),
        Dtor(Dtor) {}

    const CXXDestructorDecl *Dtor;

    void emitDestructorCall(CodeGenFunction &CGF) {
      CGF.EmitCXXDestructorCall(Dtor, Dtor_Complete,
                                /*ForVirtualBase=*/false,
                                /*Delegating=*/false, Loc);
    }
  };

  struct DestroyNRVOVariableC final
      : DestroyNRVOVariable<DestroyNRVOVariableC> {
    DestroyNRVOVariableC(Address addr, llvm::Value *NRVOFlag, QualType Ty)
        : DestroyNRVOVariable<DestroyNRVOVariableC>(addr, NRVOFlag), Ty(Ty) {}

    QualType Ty;

    void emitDestructorCall(CodeGenFunction &CGF) {
      CGF.destroyNonTrivialCStruct(CGF, Loc, Ty);
    }
  };

  struct CallStackRestore final : EHScopeStack::Cleanup {
    Address Stack;
    CallStackRestore(Address Stack) : Stack(Stack) {}
    void Emit(CodeGenFunction &CGF, Flags flags) override {
      llvm::Value *V = CGF.Builder.CreateLoad(Stack);
      llvm::Function *F = CGF.CGM.getIntrinsic(llvm::Intrinsic::stackrestore);
      CGF.Builder.CreateCall(F, V);
    }
  };

  struct ExtendGCLifetime final : EHScopeStack::Cleanup {
    const VarDecl &Var;
    ExtendGCLifetime(const VarDecl *var) : Var(*var) {}

    void Emit(CodeGenFunction &CGF, Flags flags) override {
      // Compute the address of the local variable, in case it's a
      // byref or something.
      DeclRefExpr DRE(CGF.getContext(), const_cast<VarDecl *>(&Var), false,
                      Var.getType(), VK_LValue, SourceLocation());
      llvm::Value *value = CGF.EmitLoadOfScalar(CGF.EmitDeclRefLValue(&DRE),
                                                SourceLocation());
      CGF.EmitExtendGCLifetime(value);
    }
  };

  struct CallCleanupFunction final : EHScopeStack::Cleanup {
    llvm::Constant *CleanupFn;
    const CGFunctionInfo &FnInfo;
    const VarDecl &Var;

    CallCleanupFunction(llvm::Constant *CleanupFn, const CGFunctionInfo *Info,
                        const VarDecl *Var)
      : CleanupFn(CleanupFn), FnInfo(*Info), Var(*Var) {}

    void Emit(CodeGenFunction &CGF, Flags flags) override {
      DeclRefExpr DRE(CGF.getContext(), const_cast<VarDecl *>(&Var), false,
                      Var.getType(), VK_LValue, SourceLocation());
      // Compute the address of the local variable, in case it's a byref
      // or something.
      llvm::Value *Addr = CGF.EmitDeclRefLValue(&DRE).getPointer();

      // In some cases, the type of the function argument will be different from
      // the type of the pointer. An example of this is
      // void f(void* arg);
      // __attribute__((cleanup(f))) void *g;
      //
      // To fix this we insert a bitcast here.
      QualType ArgTy = FnInfo.arg_begin()->type;
      llvm::Value *Arg =
#if INTEL_CUSTOMIZATION
          // CQ#371284 - allow 'ptrtoint' parameter cast for cleanup function.
          (CGF.getLangOpts().IntelCompat)
              ? CGF.Builder.CreateBitOrPointerCast(Addr, CGF.ConvertType(ArgTy))
              :
#endif // INTEL_CUSTOMIZATION
        CGF.Builder.CreateBitCast(Addr, CGF.ConvertType(ArgTy));

      CallArgList Args;
      Args.add(RValue::get(Arg),
               CGF.getContext().getPointerType(Var.getType()));
      auto Callee = CGCallee::forDirect(CleanupFn);
      CGF.EmitCall(FnInfo, Callee, ReturnValueSlot(), Args);
    }
  };
} // end anonymous namespace

/// EmitAutoVarWithLifetime - Does the setup required for an automatic
/// variable with lifetime.
static void EmitAutoVarWithLifetime(CodeGenFunction &CGF, const VarDecl &var,
                                    Address addr,
                                    Qualifiers::ObjCLifetime lifetime) {
  switch (lifetime) {
  case Qualifiers::OCL_None:
    llvm_unreachable("present but none");

  case Qualifiers::OCL_ExplicitNone:
    // nothing to do
    break;

  case Qualifiers::OCL_Strong: {
    CodeGenFunction::Destroyer *destroyer =
      (var.hasAttr<ObjCPreciseLifetimeAttr>()
       ? CodeGenFunction::destroyARCStrongPrecise
       : CodeGenFunction::destroyARCStrongImprecise);

    CleanupKind cleanupKind = CGF.getARCCleanupKind();
    CGF.pushDestroy(cleanupKind, addr, var.getType(), destroyer,
                    cleanupKind & EHCleanup);
    break;
  }
  case Qualifiers::OCL_Autoreleasing:
    // nothing to do
    break;

  case Qualifiers::OCL_Weak:
    // __weak objects always get EH cleanups; otherwise, exceptions
    // could cause really nasty crashes instead of mere leaks.
    CGF.pushDestroy(NormalAndEHCleanup, addr, var.getType(),
                    CodeGenFunction::destroyARCWeak,
                    /*useEHCleanup*/ true);
    break;
  }
}

static bool isAccessedBy(const VarDecl &var, const Stmt *s) {
  if (const Expr *e = dyn_cast<Expr>(s)) {
    // Skip the most common kinds of expressions that make
    // hierarchy-walking expensive.
    s = e = e->IgnoreParenCasts();

    if (const DeclRefExpr *ref = dyn_cast<DeclRefExpr>(e))
      return (ref->getDecl() == &var);
    if (const BlockExpr *be = dyn_cast<BlockExpr>(e)) {
      const BlockDecl *block = be->getBlockDecl();
      for (const auto &I : block->captures()) {
        if (I.getVariable() == &var)
          return true;
      }
    }
  }

  for (const Stmt *SubStmt : s->children())
    // SubStmt might be null; as in missing decl or conditional of an if-stmt.
    if (SubStmt && isAccessedBy(var, SubStmt))
      return true;

  return false;
}

static bool isAccessedBy(const ValueDecl *decl, const Expr *e) {
  if (!decl) return false;
  if (!isa<VarDecl>(decl)) return false;
  const VarDecl *var = cast<VarDecl>(decl);
  return isAccessedBy(*var, e);
}

static bool tryEmitARCCopyWeakInit(CodeGenFunction &CGF,
                                   const LValue &destLV, const Expr *init) {
  bool needsCast = false;

  while (auto castExpr = dyn_cast<CastExpr>(init->IgnoreParens())) {
    switch (castExpr->getCastKind()) {
    // Look through casts that don't require representation changes.
    case CK_NoOp:
    case CK_BitCast:
    case CK_BlockPointerToObjCPointerCast:
      needsCast = true;
      break;

    // If we find an l-value to r-value cast from a __weak variable,
    // emit this operation as a copy or move.
    case CK_LValueToRValue: {
      const Expr *srcExpr = castExpr->getSubExpr();
      if (srcExpr->getType().getObjCLifetime() != Qualifiers::OCL_Weak)
        return false;

      // Emit the source l-value.
      LValue srcLV = CGF.EmitLValue(srcExpr);

      // Handle a formal type change to avoid asserting.
      auto srcAddr = srcLV.getAddress();
      if (needsCast) {
        srcAddr = CGF.Builder.CreateElementBitCast(srcAddr,
                                         destLV.getAddress().getElementType());
      }

      // If it was an l-value, use objc_copyWeak.
      if (srcExpr->getValueKind() == VK_LValue) {
        CGF.EmitARCCopyWeak(destLV.getAddress(), srcAddr);
      } else {
        assert(srcExpr->getValueKind() == VK_XValue);
        CGF.EmitARCMoveWeak(destLV.getAddress(), srcAddr);
      }
      return true;
    }

    // Stop at anything else.
    default:
      return false;
    }

    init = castExpr->getSubExpr();
  }
  return false;
}

static void drillIntoBlockVariable(CodeGenFunction &CGF,
                                   LValue &lvalue,
                                   const VarDecl *var) {
  lvalue.setAddress(CGF.emitBlockByrefAddress(lvalue.getAddress(), var));
}

void CodeGenFunction::EmitNullabilityCheck(LValue LHS, llvm::Value *RHS,
                                           SourceLocation Loc) {
  if (!SanOpts.has(SanitizerKind::NullabilityAssign))
    return;

  auto Nullability = LHS.getType()->getNullability(getContext());
  if (!Nullability || *Nullability != NullabilityKind::NonNull)
    return;

  // Check if the right hand side of the assignment is nonnull, if the left
  // hand side must be nonnull.
  SanitizerScope SanScope(this);
  llvm::Value *IsNotNull = Builder.CreateIsNotNull(RHS);
  llvm::Constant *StaticData[] = {
      EmitCheckSourceLocation(Loc), EmitCheckTypeDescriptor(LHS.getType()),
      llvm::ConstantInt::get(Int8Ty, 0), // The LogAlignment info is unused.
      llvm::ConstantInt::get(Int8Ty, TCK_NonnullAssign)};
  EmitCheck({{IsNotNull, SanitizerKind::NullabilityAssign}},
            SanitizerHandler::TypeMismatch, StaticData, RHS);
}

void CodeGenFunction::EmitScalarInit(const Expr *init, const ValueDecl *D,
                                     LValue lvalue, bool capturedByInit) {
  Qualifiers::ObjCLifetime lifetime = lvalue.getObjCLifetime();
  if (!lifetime) {
    llvm::Value *value = EmitScalarExpr(init);
    if (capturedByInit)
      drillIntoBlockVariable(*this, lvalue, cast<VarDecl>(D));
#if INTEL_CUSTOMIZATION
    if (CGM.getCodeGenOpts().OptimizationLevel >= 2) {
      llvm::Value *V = lvalue.getPointer();
      if (V && V->hasName()) {
        auto Intrin = getContainerIntrinsic(
            CodeGenModule::SCOK_ContainerPtrIterator, V->getName());
        if (Intrin != llvm::Intrinsic::not_intrinsic) {
          auto IFunc = CGM.getIntrinsic(Intrin, value->getType());
          value = Builder.CreateCall(IFunc, {value});
        }
      }
    }
#endif // INTEL_CUSTOMIZATION
    EmitNullabilityCheck(lvalue, value, init->getExprLoc());
    EmitStoreThroughLValue(RValue::get(value), lvalue, true);
    return;
  }

  if (const CXXDefaultInitExpr *DIE = dyn_cast<CXXDefaultInitExpr>(init))
    init = DIE->getExpr();

  // If we're emitting a value with lifetime, we have to do the
  // initialization *before* we leave the cleanup scopes.
  if (const FullExpr *fe = dyn_cast<FullExpr>(init)) {
    enterFullExpression(fe);
    init = fe->getSubExpr();
  }
  CodeGenFunction::RunCleanupsScope Scope(*this);

  // We have to maintain the illusion that the variable is
  // zero-initialized.  If the variable might be accessed in its
  // initializer, zero-initialize before running the initializer, then
  // actually perform the initialization with an assign.
  bool accessedByInit = false;
  if (lifetime != Qualifiers::OCL_ExplicitNone)
    accessedByInit = (capturedByInit || isAccessedBy(D, init));
  if (accessedByInit) {
    LValue tempLV = lvalue;
    // Drill down to the __block object if necessary.
    if (capturedByInit) {
      // We can use a simple GEP for this because it can't have been
      // moved yet.
      tempLV.setAddress(emitBlockByrefAddress(tempLV.getAddress(),
                                              cast<VarDecl>(D),
                                              /*follow*/ false));
    }

    auto ty = cast<llvm::PointerType>(tempLV.getAddress().getElementType());
    llvm::Value *zero = CGM.getNullPointer(ty, tempLV.getType());

    // If __weak, we want to use a barrier under certain conditions.
    if (lifetime == Qualifiers::OCL_Weak)
      EmitARCInitWeak(tempLV.getAddress(), zero);

    // Otherwise just do a simple store.
    else
      EmitStoreOfScalar(zero, tempLV, /* isInitialization */ true);
  }

  // Emit the initializer.
  llvm::Value *value = nullptr;

  switch (lifetime) {
  case Qualifiers::OCL_None:
    llvm_unreachable("present but none");

  case Qualifiers::OCL_Strong: {
    if (!D || !isa<VarDecl>(D) || !cast<VarDecl>(D)->isARCPseudoStrong()) {
      value = EmitARCRetainScalarExpr(init);
      break;
    }
    // If D is pseudo-strong, treat it like __unsafe_unretained here. This means
    // that we omit the retain, and causes non-autoreleased return values to be
    // immediately released.
    LLVM_FALLTHROUGH;
  }

  case Qualifiers::OCL_ExplicitNone:
    value = EmitARCUnsafeUnretainedScalarExpr(init);
    break;

  case Qualifiers::OCL_Weak: {
    // If it's not accessed by the initializer, try to emit the
    // initialization with a copy or move.
    if (!accessedByInit && tryEmitARCCopyWeakInit(*this, lvalue, init)) {
      return;
    }

    // No way to optimize a producing initializer into this.  It's not
    // worth optimizing for, because the value will immediately
    // disappear in the common case.
    value = EmitScalarExpr(init);

    if (capturedByInit) drillIntoBlockVariable(*this, lvalue, cast<VarDecl>(D));
    if (accessedByInit)
      EmitARCStoreWeak(lvalue.getAddress(), value, /*ignored*/ true);
    else
      EmitARCInitWeak(lvalue.getAddress(), value);
    return;
  }

  case Qualifiers::OCL_Autoreleasing:
    value = EmitARCRetainAutoreleaseScalarExpr(init);
    break;
  }

  if (capturedByInit) drillIntoBlockVariable(*this, lvalue, cast<VarDecl>(D));

  EmitNullabilityCheck(lvalue, value, init->getExprLoc());

  // If the variable might have been accessed by its initializer, we
  // might have to initialize with a barrier.  We have to do this for
  // both __weak and __strong, but __weak got filtered out above.
  if (accessedByInit && lifetime == Qualifiers::OCL_Strong) {
    llvm::Value *oldValue = EmitLoadOfScalar(lvalue, init->getExprLoc());
    EmitStoreOfScalar(value, lvalue, /* isInitialization */ true);
    EmitARCRelease(oldValue, ARCImpreciseLifetime);
    return;
  }

  EmitStoreOfScalar(value, lvalue, /* isInitialization */ true);
}

/// Decide whether we can emit the non-zero parts of the specified initializer
/// with equal or fewer than NumStores scalar stores.
static bool canEmitInitWithFewStoresAfterBZero(llvm::Constant *Init,
                                               unsigned &NumStores) {
  // Zero and Undef never requires any extra stores.
  if (isa<llvm::ConstantAggregateZero>(Init) ||
      isa<llvm::ConstantPointerNull>(Init) ||
      isa<llvm::UndefValue>(Init))
    return true;
  if (isa<llvm::ConstantInt>(Init) || isa<llvm::ConstantFP>(Init) ||
      isa<llvm::ConstantVector>(Init) || isa<llvm::BlockAddress>(Init) ||
      isa<llvm::ConstantExpr>(Init))
    return Init->isNullValue() || NumStores--;

  // See if we can emit each element.
  if (isa<llvm::ConstantArray>(Init) || isa<llvm::ConstantStruct>(Init)) {
    for (unsigned i = 0, e = Init->getNumOperands(); i != e; ++i) {
      llvm::Constant *Elt = cast<llvm::Constant>(Init->getOperand(i));
      if (!canEmitInitWithFewStoresAfterBZero(Elt, NumStores))
        return false;
    }
    return true;
  }

  if (llvm::ConstantDataSequential *CDS =
        dyn_cast<llvm::ConstantDataSequential>(Init)) {
    for (unsigned i = 0, e = CDS->getNumElements(); i != e; ++i) {
      llvm::Constant *Elt = CDS->getElementAsConstant(i);
      if (!canEmitInitWithFewStoresAfterBZero(Elt, NumStores))
        return false;
    }
    return true;
  }

  // Anything else is hard and scary.
  return false;
}

/// For inits that canEmitInitWithFewStoresAfterBZero returned true for, emit
/// the scalar stores that would be required.
static void emitStoresForInitAfterBZero(CodeGenModule &CGM,
                                        llvm::Constant *Init, Address Loc,
                                        bool isVolatile, CGBuilderTy &Builder) {
  assert(!Init->isNullValue() && !isa<llvm::UndefValue>(Init) &&
         "called emitStoresForInitAfterBZero for zero or undef value.");

  if (isa<llvm::ConstantInt>(Init) || isa<llvm::ConstantFP>(Init) ||
      isa<llvm::ConstantVector>(Init) || isa<llvm::BlockAddress>(Init) ||
      isa<llvm::ConstantExpr>(Init)) {
    Builder.CreateStore(Init, Loc, isVolatile);
    return;
  }

  if (llvm::ConstantDataSequential *CDS =
          dyn_cast<llvm::ConstantDataSequential>(Init)) {
    for (unsigned i = 0, e = CDS->getNumElements(); i != e; ++i) {
      llvm::Constant *Elt = CDS->getElementAsConstant(i);

      // If necessary, get a pointer to the element and emit it.
      if (!Elt->isNullValue() && !isa<llvm::UndefValue>(Elt))
        emitStoresForInitAfterBZero(
            CGM, Elt, Builder.CreateConstInBoundsGEP2_32(Loc, 0, i), isVolatile,
            Builder);
    }
    return;
  }

  assert((isa<llvm::ConstantStruct>(Init) || isa<llvm::ConstantArray>(Init)) &&
         "Unknown value type!");

  for (unsigned i = 0, e = Init->getNumOperands(); i != e; ++i) {
    llvm::Constant *Elt = cast<llvm::Constant>(Init->getOperand(i));

    // If necessary, get a pointer to the element and emit it.
    if (!Elt->isNullValue() && !isa<llvm::UndefValue>(Elt))
      emitStoresForInitAfterBZero(CGM, Elt,
                                  Builder.CreateConstInBoundsGEP2_32(Loc, 0, i),
                                  isVolatile, Builder);
  }
}

/// Decide whether we should use bzero plus some stores to initialize a local
/// variable instead of using a memcpy from a constant global.  It is beneficial
/// to use bzero if the global is all zeros, or mostly zeros and large.
static bool shouldUseBZeroPlusStoresToInitialize(llvm::Constant *Init,
                                                 uint64_t GlobalSize) {
  // If a global is all zeros, always use a bzero.
  if (isa<llvm::ConstantAggregateZero>(Init)) return true;

  // If a non-zero global is <= 32 bytes, always use a memcpy.  If it is large,
  // do it if it will require 6 or fewer scalar stores.
  // TODO: Should budget depends on the size?  Avoiding a large global warrants
  // plopping in more stores.
  unsigned StoreBudget = 6;
  uint64_t SizeLimit = 32;

  return GlobalSize > SizeLimit &&
         canEmitInitWithFewStoresAfterBZero(Init, StoreBudget);
}

/// Decide whether we should use memset to initialize a local variable instead
/// of using a memcpy from a constant global. Assumes we've already decided to
/// not user bzero.
/// FIXME We could be more clever, as we are for bzero above, and generate
///       memset followed by stores. It's unclear that's worth the effort.
static llvm::Value *shouldUseMemSetToInitialize(llvm::Constant *Init,
                                                uint64_t GlobalSize) {
  uint64_t SizeLimit = 32;
  if (GlobalSize <= SizeLimit)
    return nullptr;
  return llvm::isBytewiseValue(Init);
}

/// Decide whether we want to split a constant structure or array store into a
/// sequence of its fields' stores. This may cost us code size and compilation
/// speed, but plays better with store optimizations.
static bool shouldSplitConstantStore(CodeGenModule &CGM,
                                     uint64_t GlobalByteSize) {
  // Don't break things that occupy more than one cacheline.
  uint64_t ByteSizeLimit = 64;
  if (CGM.getCodeGenOpts().OptimizationLevel == 0)
    return false;
  if (GlobalByteSize <= ByteSizeLimit)
    return true;
  return false;
}

static llvm::Constant *patternFor(CodeGenModule &CGM, llvm::Type *Ty) {
  // The following value is a guaranteed unmappable pointer value and has a
  // repeated byte-pattern which makes it easier to synthesize. We use it for
  // pointers as well as integers so that aggregates are likely to be
  // initialized with this repeated value.
  constexpr uint64_t LargeValue = 0xAAAAAAAAAAAAAAAAull;
  // For 32-bit platforms it's a bit trickier because, across systems, only the
  // zero page can reasonably be expected to be unmapped, and even then we need
  // a very low address. We use a smaller value, and that value sadly doesn't
  // have a repeated byte-pattern. We don't use it for integers.
  constexpr uint32_t SmallValue = 0x000000AA;
  // Floating-point values are initialized as NaNs because they propagate. Using
  // a repeated byte pattern means that it will be easier to initialize
  // all-floating-point aggregates and arrays with memset. Further, aggregates
  // which mix integral and a few floats might also initialize with memset
  // followed by a handful of stores for the floats. Using fairly unique NaNs
  // also means they'll be easier to distinguish in a crash.
  constexpr bool NegativeNaN = true;
  constexpr uint64_t NaNPayload = 0xFFFFFFFFFFFFFFFFull;
  if (Ty->isIntOrIntVectorTy()) {
    unsigned BitWidth = cast<llvm::IntegerType>(
                            Ty->isVectorTy() ? Ty->getVectorElementType() : Ty)
                            ->getBitWidth();
    if (BitWidth <= 64)
      return llvm::ConstantInt::get(Ty, LargeValue);
    return llvm::ConstantInt::get(
        Ty, llvm::APInt::getSplat(BitWidth, llvm::APInt(64, LargeValue)));
  }
  if (Ty->isPtrOrPtrVectorTy()) {
    auto *PtrTy = cast<llvm::PointerType>(
        Ty->isVectorTy() ? Ty->getVectorElementType() : Ty);
    unsigned PtrWidth = CGM.getContext().getTargetInfo().getPointerWidth(
        PtrTy->getAddressSpace());
    llvm::Type *IntTy = llvm::IntegerType::get(CGM.getLLVMContext(), PtrWidth);
    uint64_t IntValue;
    switch (PtrWidth) {
    default:
      llvm_unreachable("pattern initialization of unsupported pointer width");
    case 64:
      IntValue = LargeValue;
      break;
    case 32:
      IntValue = SmallValue;
      break;
    }
    auto *Int = llvm::ConstantInt::get(IntTy, IntValue);
    return llvm::ConstantExpr::getIntToPtr(Int, PtrTy);
  }
  if (Ty->isFPOrFPVectorTy()) {
    unsigned BitWidth = llvm::APFloat::semanticsSizeInBits(
        (Ty->isVectorTy() ? Ty->getVectorElementType() : Ty)
            ->getFltSemantics());
    llvm::APInt Payload(64, NaNPayload);
    if (BitWidth >= 64)
      Payload = llvm::APInt::getSplat(BitWidth, Payload);
    return llvm::ConstantFP::getQNaN(Ty, NegativeNaN, &Payload);
  }
  if (Ty->isArrayTy()) {
    // Note: this doesn't touch tail padding (at the end of an object, before
    // the next array object). It is instead handled by replaceUndef.
    auto *ArrTy = cast<llvm::ArrayType>(Ty);
    llvm::SmallVector<llvm::Constant *, 8> Element(
        ArrTy->getNumElements(), patternFor(CGM, ArrTy->getElementType()));
    return llvm::ConstantArray::get(ArrTy, Element);
  }

  // Note: this doesn't touch struct padding. It will initialize as much union
  // padding as is required for the largest type in the union. Padding is
  // instead handled by replaceUndef. Stores to structs with volatile members
  // don't have a volatile qualifier when initialized according to C++. This is
  // fine because stack-based volatiles don't really have volatile semantics
  // anyways, and the initialization shouldn't be observable.
  auto *StructTy = cast<llvm::StructType>(Ty);
  llvm::SmallVector<llvm::Constant *, 8> Struct(StructTy->getNumElements());
  for (unsigned El = 0; El != Struct.size(); ++El)
    Struct[El] = patternFor(CGM, StructTy->getElementType(El));
  return llvm::ConstantStruct::get(StructTy, Struct);
}

enum class IsPattern { No, Yes };

/// Generate a constant filled with either a pattern or zeroes.
static llvm::Constant *patternOrZeroFor(CodeGenModule &CGM, IsPattern isPattern,
                                        llvm::Type *Ty) {
  if (isPattern == IsPattern::Yes)
    return patternFor(CGM, Ty);
  else
    return llvm::Constant::getNullValue(Ty);
}

static llvm::Constant *constWithPadding(CodeGenModule &CGM, IsPattern isPattern,
                                        llvm::Constant *constant);

/// Helper function for constWithPadding() to deal with padding in structures.
static llvm::Constant *constStructWithPadding(CodeGenModule &CGM,
                                              IsPattern isPattern,
                                              llvm::StructType *STy,
                                              llvm::Constant *constant) {
  const llvm::DataLayout &DL = CGM.getDataLayout();
  const llvm::StructLayout *Layout = DL.getStructLayout(STy);
  llvm::Type *Int8Ty = llvm::IntegerType::getInt8Ty(CGM.getLLVMContext());
  unsigned SizeSoFar = 0;
  SmallVector<llvm::Constant *, 8> Values;
  bool NestedIntact = true;
  for (unsigned i = 0, e = STy->getNumElements(); i != e; i++) {
    unsigned CurOff = Layout->getElementOffset(i);
    if (SizeSoFar < CurOff) {
      assert(!STy->isPacked());
      auto *PadTy = llvm::ArrayType::get(Int8Ty, CurOff - SizeSoFar);
      Values.push_back(patternOrZeroFor(CGM, isPattern, PadTy));
    }
    llvm::Constant *CurOp;
    if (constant->isZeroValue())
      CurOp = llvm::Constant::getNullValue(STy->getElementType(i));
    else
      CurOp = cast<llvm::Constant>(constant->getAggregateElement(i));
    auto *NewOp = constWithPadding(CGM, isPattern, CurOp);
    if (CurOp != NewOp)
      NestedIntact = false;
    Values.push_back(NewOp);
    SizeSoFar = CurOff + DL.getTypeAllocSize(CurOp->getType());
  }
  unsigned TotalSize = Layout->getSizeInBytes();
  if (SizeSoFar < TotalSize) {
    auto *PadTy = llvm::ArrayType::get(Int8Ty, TotalSize - SizeSoFar);
    Values.push_back(patternOrZeroFor(CGM, isPattern, PadTy));
  }
  if (NestedIntact && Values.size() == STy->getNumElements())
    return constant;
  return llvm::ConstantStruct::getAnon(Values, STy->isPacked());
}

/// Replace all padding bytes in a given constant with either a pattern byte or
/// 0x00.
static llvm::Constant *constWithPadding(CodeGenModule &CGM, IsPattern isPattern,
                                        llvm::Constant *constant) {
  llvm::Type *OrigTy = constant->getType();
  if (const auto STy = dyn_cast<llvm::StructType>(OrigTy))
    return constStructWithPadding(CGM, isPattern, STy, constant);
  if (auto *STy = dyn_cast<llvm::SequentialType>(OrigTy)) {
    llvm::SmallVector<llvm::Constant *, 8> Values;
    unsigned Size = STy->getNumElements();
    if (!Size)
      return constant;
    llvm::Type *ElemTy = STy->getElementType();
    bool ZeroInitializer = constant->isZeroValue();
    llvm::Constant *OpValue, *PaddedOp;
    if (ZeroInitializer) {
      OpValue = llvm::Constant::getNullValue(ElemTy);
      PaddedOp = constWithPadding(CGM, isPattern, OpValue);
    }
    for (unsigned Op = 0; Op != Size; ++Op) {
      if (!ZeroInitializer) {
        OpValue = constant->getAggregateElement(Op);
        PaddedOp = constWithPadding(CGM, isPattern, OpValue);
      }
      Values.push_back(PaddedOp);
    }
    auto *NewElemTy = Values[0]->getType();
    if (NewElemTy == ElemTy)
      return constant;
    if (OrigTy->isArrayTy()) {
      auto *ArrayTy = llvm::ArrayType::get(NewElemTy, Size);
      return llvm::ConstantArray::get(ArrayTy, Values);
    } else {
      return llvm::ConstantVector::get(Values);
    }
  }
  return constant;
}

static Address createUnnamedGlobalFrom(CodeGenModule &CGM, const VarDecl &D,
                                       CGBuilderTy &Builder,
                                       llvm::Constant *Constant,
                                       CharUnits Align) {
  auto FunctionName = [&](const DeclContext *DC) -> std::string {
    if (const auto *FD = dyn_cast<FunctionDecl>(DC)) {
      if (const auto *CC = dyn_cast<CXXConstructorDecl>(FD))
        return CC->getNameAsString();
      if (const auto *CD = dyn_cast<CXXDestructorDecl>(FD))
        return CD->getNameAsString();
      return CGM.getMangledName(FD);
    } else if (const auto *OM = dyn_cast<ObjCMethodDecl>(DC)) {
      return OM->getNameAsString();
    } else if (isa<BlockDecl>(DC)) {
      return "<block>";
    } else if (isa<CapturedDecl>(DC)) {
      return "<captured>";
    } else {
      llvm::llvm_unreachable_internal("expected a function or method");
    }
  };

  auto *Ty = Constant->getType();
  bool isConstant = true;
  llvm::GlobalVariable *InsertBefore = nullptr;
  unsigned AS = CGM.getContext().getTargetAddressSpace(
      CGM.getStringLiteralAddressSpace());
  llvm::GlobalVariable *GV = new llvm::GlobalVariable(
      CGM.getModule(), Ty, isConstant, llvm::GlobalValue::PrivateLinkage,
      Constant,
      "__const." + FunctionName(D.getParentFunctionOrMethod()) + "." +
          D.getName(),
      InsertBefore, llvm::GlobalValue::NotThreadLocal, AS);
  GV->setAlignment(Align.getQuantity());
  GV->setUnnamedAddr(llvm::GlobalValue::UnnamedAddr::Global);

  Address SrcPtr = Address(GV, Align);
  llvm::Type *BP = llvm::PointerType::getInt8PtrTy(CGM.getLLVMContext(), AS);
  if (SrcPtr.getType() != BP)
    SrcPtr = Builder.CreateBitCast(SrcPtr, BP);
  return SrcPtr;
}

static void emitStoresForConstant(CodeGenModule &CGM, const VarDecl &D,
                                  Address Loc, bool isVolatile,
                                  CGBuilderTy &Builder,
                                  llvm::Constant *constant) {
  auto *Ty = constant->getType();
  bool canDoSingleStore = Ty->isIntOrIntVectorTy() ||
                          Ty->isPtrOrPtrVectorTy() || Ty->isFPOrFPVectorTy();
  if (canDoSingleStore) {
    Builder.CreateStore(constant, Loc, isVolatile);
    return;
  }

  auto *Int8Ty = llvm::IntegerType::getInt8Ty(CGM.getLLVMContext());
  auto *IntPtrTy = CGM.getDataLayout().getIntPtrType(CGM.getLLVMContext());

  uint64_t ConstantSize = CGM.getDataLayout().getTypeAllocSize(Ty);
  if (!ConstantSize)
    return;
  auto *SizeVal = llvm::ConstantInt::get(IntPtrTy, ConstantSize);

  // If the initializer is all or mostly the same, codegen with bzero / memset
  // then do a few stores afterward.
  if (shouldUseBZeroPlusStoresToInitialize(constant, ConstantSize)) {
    Builder.CreateMemSet(Loc, llvm::ConstantInt::get(Int8Ty, 0), SizeVal,
                         isVolatile);

    bool valueAlreadyCorrect =
        constant->isNullValue() || isa<llvm::UndefValue>(constant);
    if (!valueAlreadyCorrect) {
      Loc = Builder.CreateBitCast(Loc, Ty->getPointerTo(Loc.getAddressSpace()));
      emitStoresForInitAfterBZero(CGM, constant, Loc, isVolatile, Builder);
    }
    return;
  }

  // If the initializer is a repeated byte pattern, use memset.
  llvm::Value *Pattern = shouldUseMemSetToInitialize(constant, ConstantSize);
  if (Pattern) {
    uint64_t Value = 0x00;
    if (!isa<llvm::UndefValue>(Pattern)) {
      const llvm::APInt &AP = cast<llvm::ConstantInt>(Pattern)->getValue();
      assert(AP.getBitWidth() <= 8);
      Value = AP.getLimitedValue();
    }
    Builder.CreateMemSet(Loc, llvm::ConstantInt::get(Int8Ty, Value), SizeVal,
                         isVolatile);
    return;
  }

  // If the initializer is small, use a handful of stores.
  if (shouldSplitConstantStore(CGM, ConstantSize)) {
    if (auto *STy = dyn_cast<llvm::StructType>(Ty)) {
      // FIXME: handle the case when STy != Loc.getElementType().
      if (STy == Loc.getElementType()) {
        for (unsigned i = 0; i != constant->getNumOperands(); i++) {
          Address EltPtr = Builder.CreateStructGEP(Loc, i);
          emitStoresForConstant(
              CGM, D, EltPtr, isVolatile, Builder,
              cast<llvm::Constant>(Builder.CreateExtractValue(constant, i)));
        }
        return;
      }
    } else if (auto *ATy = dyn_cast<llvm::ArrayType>(Ty)) {
      // FIXME: handle the case when ATy != Loc.getElementType().
      if (ATy == Loc.getElementType()) {
        for (unsigned i = 0; i != ATy->getNumElements(); i++) {
          Address EltPtr = Builder.CreateConstArrayGEP(Loc, i);
          emitStoresForConstant(
              CGM, D, EltPtr, isVolatile, Builder,
              cast<llvm::Constant>(Builder.CreateExtractValue(constant, i)));
        }
        return;
      }
    }
  }

  // Copy from a global.
  Builder.CreateMemCpy(
      Loc,
      createUnnamedGlobalFrom(CGM, D, Builder, constant, Loc.getAlignment()),
      SizeVal, isVolatile);
}

static void emitStoresForZeroInit(CodeGenModule &CGM, const VarDecl &D,
                                  Address Loc, bool isVolatile,
                                  CGBuilderTy &Builder) {
  llvm::Type *ElTy = Loc.getElementType();
  llvm::Constant *constant =
      constWithPadding(CGM, IsPattern::No, llvm::Constant::getNullValue(ElTy));
  emitStoresForConstant(CGM, D, Loc, isVolatile, Builder, constant);
}

static void emitStoresForPatternInit(CodeGenModule &CGM, const VarDecl &D,
                                     Address Loc, bool isVolatile,
                                     CGBuilderTy &Builder) {
  llvm::Type *ElTy = Loc.getElementType();
  llvm::Constant *constant =
      constWithPadding(CGM, IsPattern::Yes, patternFor(CGM, ElTy));
  assert(!isa<llvm::UndefValue>(constant));
  emitStoresForConstant(CGM, D, Loc, isVolatile, Builder, constant);
}

static bool containsUndef(llvm::Constant *constant) {
  auto *Ty = constant->getType();
  if (isa<llvm::UndefValue>(constant))
    return true;
  if (Ty->isStructTy() || Ty->isArrayTy() || Ty->isVectorTy())
    for (llvm::Use &Op : constant->operands())
      if (containsUndef(cast<llvm::Constant>(Op)))
        return true;
  return false;
}

static llvm::Constant *replaceUndef(CodeGenModule &CGM, IsPattern isPattern,
                                    llvm::Constant *constant) {
  auto *Ty = constant->getType();
  if (isa<llvm::UndefValue>(constant))
    return patternOrZeroFor(CGM, isPattern, Ty);
  if (!(Ty->isStructTy() || Ty->isArrayTy() || Ty->isVectorTy()))
    return constant;
  if (!containsUndef(constant))
    return constant;
  llvm::SmallVector<llvm::Constant *, 8> Values(constant->getNumOperands());
  for (unsigned Op = 0, NumOp = constant->getNumOperands(); Op != NumOp; ++Op) {
    auto *OpValue = cast<llvm::Constant>(constant->getOperand(Op));
    Values[Op] = replaceUndef(CGM, isPattern, OpValue);
  }
  if (Ty->isStructTy())
    return llvm::ConstantStruct::get(cast<llvm::StructType>(Ty), Values);
  if (Ty->isArrayTy())
    return llvm::ConstantArray::get(cast<llvm::ArrayType>(Ty), Values);
  assert(Ty->isVectorTy());
  return llvm::ConstantVector::get(Values);
}

/// EmitAutoVarDecl - Emit code and set up an entry in LocalDeclMap for a
/// variable declaration with auto, register, or no storage class specifier.
/// These turn into simple stack objects, or GlobalValues depending on target.
void CodeGenFunction::EmitAutoVarDecl(const VarDecl &D) {
  AutoVarEmission emission = EmitAutoVarAlloca(D);
  EmitAutoVarInit(emission);
  EmitAutoVarCleanups(emission);
}

/// Emit a lifetime.begin marker if some criteria are satisfied.
/// \return a pointer to the temporary size Value if a marker was emitted, null
/// otherwise
llvm::Value *CodeGenFunction::EmitLifetimeStart(uint64_t Size,
                                                llvm::Value *Addr) {
  if (!ShouldEmitLifetimeMarkers)
    return nullptr;

  assert(Addr->getType()->getPointerAddressSpace() ==
             CGM.getDataLayout().getAllocaAddrSpace() &&
         "Pointer should be in alloca address space");
  llvm::Value *SizeV = llvm::ConstantInt::get(Int64Ty, Size);
  Addr = Builder.CreateBitCast(Addr, AllocaInt8PtrTy);
  llvm::CallInst *C =
      Builder.CreateCall(CGM.getLLVMLifetimeStartFn(), {SizeV, Addr});
  C->setDoesNotThrow();
  return SizeV;
}

void CodeGenFunction::EmitLifetimeEnd(llvm::Value *Size, llvm::Value *Addr) {
  assert(Addr->getType()->getPointerAddressSpace() ==
             CGM.getDataLayout().getAllocaAddrSpace() &&
         "Pointer should be in alloca address space");
  Addr = Builder.CreateBitCast(Addr, AllocaInt8PtrTy);
  llvm::CallInst *C =
      Builder.CreateCall(CGM.getLLVMLifetimeEndFn(), {Size, Addr});
  C->setDoesNotThrow();
}

void CodeGenFunction::EmitAndRegisterVariableArrayDimensions(
    CGDebugInfo *DI, const VarDecl &D, bool EmitDebugInfo) {
  // For each dimension stores its QualType and corresponding
  // size-expression Value.
  SmallVector<CodeGenFunction::VlaSizePair, 4> Dimensions;
  SmallVector<IdentifierInfo *, 4> VLAExprNames;

  // Break down the array into individual dimensions.
  QualType Type1D = D.getType();
  while (getContext().getAsVariableArrayType(Type1D)) {
    auto VlaSize = getVLAElements1D(Type1D);
    if (auto *C = dyn_cast<llvm::ConstantInt>(VlaSize.NumElts))
      Dimensions.emplace_back(C, Type1D.getUnqualifiedType());
    else {
      // Generate a locally unique name for the size expression.
      Twine Name = Twine("__vla_expr") + Twine(VLAExprCounter++);
      SmallString<12> Buffer;
      StringRef NameRef = Name.toStringRef(Buffer);
      auto &Ident = getContext().Idents.getOwn(NameRef);
      VLAExprNames.push_back(&Ident);
      auto SizeExprAddr =
          CreateDefaultAlignTempAlloca(VlaSize.NumElts->getType(), NameRef);
      Builder.CreateStore(VlaSize.NumElts, SizeExprAddr);
      Dimensions.emplace_back(SizeExprAddr.getPointer(),
                              Type1D.getUnqualifiedType());
    }
    Type1D = VlaSize.Type;
  }

  if (!EmitDebugInfo)
    return;

  // Register each dimension's size-expression with a DILocalVariable,
  // so that it can be used by CGDebugInfo when instantiating a DISubrange
  // to describe this array.
  unsigned NameIdx = 0;
  for (auto &VlaSize : Dimensions) {
    llvm::Metadata *MD;
    if (auto *C = dyn_cast<llvm::ConstantInt>(VlaSize.NumElts))
      MD = llvm::ConstantAsMetadata::get(C);
    else {
      // Create an artificial VarDecl to generate debug info for.
      IdentifierInfo *NameIdent = VLAExprNames[NameIdx++];
      auto VlaExprTy = VlaSize.NumElts->getType()->getPointerElementType();
      auto QT = getContext().getIntTypeForBitwidth(
          VlaExprTy->getScalarSizeInBits(), false);
      auto *ArtificialDecl = VarDecl::Create(
          getContext(), const_cast<DeclContext *>(D.getDeclContext()),
          D.getLocation(), D.getLocation(), NameIdent, QT,
          getContext().CreateTypeSourceInfo(QT), SC_Auto);
      ArtificialDecl->setImplicit();

      MD = DI->EmitDeclareOfAutoVariable(ArtificialDecl, VlaSize.NumElts,
                                         Builder);
    }
    assert(MD && "No Size expression debug node created");
    DI->registerVLASizeExpression(VlaSize.Type, MD);
  }
}

/// EmitAutoVarAlloca - Emit the alloca and debug information for a
/// local variable.  Does not emit initialization or destruction.
CodeGenFunction::AutoVarEmission
CodeGenFunction::EmitAutoVarAlloca(const VarDecl &D) {
  QualType Ty = D.getType();
  assert(
      Ty.getAddressSpace() == LangAS::Default ||
      (Ty.getAddressSpace() == LangAS::opencl_private && getLangOpts().OpenCL));

  AutoVarEmission emission(D);

  bool isEscapingByRef = D.isEscapingByref();
  emission.IsEscapingByRef = isEscapingByRef;

  CharUnits alignment = getContext().getDeclAlign(&D);

  // If the type is variably-modified, emit all the VLA sizes for it.
  if (Ty->isVariablyModifiedType())
    EmitVariablyModifiedType(Ty);

  auto *DI = getDebugInfo();
  bool EmitDebugInfo = DI && CGM.getCodeGenOpts().getDebugInfo() >=
                                 codegenoptions::LimitedDebugInfo;

  Address address = Address::invalid();
  Address AllocaAddr = Address::invalid();
  if (Ty->isConstantSizeType()) {
    bool NRVO = getLangOpts().ElideConstructors &&
      D.isNRVOVariable();

    // If this value is an array or struct with a statically determinable
    // constant initializer, there are optimizations we can do.
    //
    // TODO: We should constant-evaluate the initializer of any variable,
    // as long as it is initialized by a constant expression. Currently,
    // isConstantInitializer produces wrong answers for structs with
    // reference or bitfield members, and a few other cases, and checking
    // for POD-ness protects us from some of these.
    if (D.getInit() && (Ty->isArrayType() || Ty->isRecordType()) &&
        (D.isConstexpr() ||
         ((Ty.isPODType(getContext()) ||
           getContext().getBaseElementType(Ty)->isObjCObjectPointerType()) &&
          D.getInit()->isConstantInitializer(getContext(), false)))) {

      // If the variable's a const type, and it's neither an NRVO
      // candidate nor a __block variable and has no mutable members,
      // emit it as a global instead.
      // Exception is if a variable is located in non-constant address space
      // in OpenCL.
      if ((!getLangOpts().OpenCL ||
           Ty.getAddressSpace() == LangAS::opencl_constant) &&
          (CGM.getCodeGenOpts().MergeAllConstants && !NRVO &&
           !isEscapingByRef && CGM.isTypeConstant(Ty, true))) {
        EmitStaticVarDecl(D, llvm::GlobalValue::InternalLinkage);

        // Signal this condition to later callbacks.
        emission.Addr = Address::invalid();
        assert(emission.wasEmittedAsGlobal());
        return emission;
      }

      // Otherwise, tell the initialization code that we're in this case.
      emission.IsConstantAggregate = true;
    }

    // A normal fixed sized variable becomes an alloca in the entry block,
    // unless:
    // - it's an NRVO variable.
    // - we are compiling OpenMP and it's an OpenMP local variable.

    Address OpenMPLocalAddr =
        getLangOpts().OpenMP
            ? CGM.getOpenMPRuntime().getAddressOfLocalVariable(*this, &D)
            : Address::invalid();
    if (getLangOpts().OpenMP && OpenMPLocalAddr.isValid()) {
      address = OpenMPLocalAddr;
    } else if (NRVO) {
      // The named return value optimization: allocate this variable in the
      // return slot, so that we can elide the copy when returning this
      // variable (C++0x [class.copy]p34).
      address = ReturnValue;

      if (const RecordType *RecordTy = Ty->getAs<RecordType>()) {
        const auto *RD = RecordTy->getDecl();
        const auto *CXXRD = dyn_cast<CXXRecordDecl>(RD);
        if ((CXXRD && !CXXRD->hasTrivialDestructor()) ||
            RD->isNonTrivialToPrimitiveDestroy()) {
          // Create a flag that is used to indicate when the NRVO was applied
          // to this variable. Set it to zero to indicate that NRVO was not
          // applied.
          llvm::Value *Zero = Builder.getFalse();
          Address NRVOFlag =
            CreateTempAlloca(Zero->getType(), CharUnits::One(), "nrvo");
          EnsureInsertPoint();
          Builder.CreateStore(Zero, NRVOFlag);

          // Record the NRVO flag for this variable.
          NRVOFlags[&D] = NRVOFlag.getPointer();
          emission.NRVOFlag = NRVOFlag.getPointer();
        }
      }
    } else {
      CharUnits allocaAlignment;
      llvm::Type *allocaTy;
      if (isEscapingByRef) {
        auto &byrefInfo = getBlockByrefInfo(&D);
        allocaTy = byrefInfo.Type;
        allocaAlignment = byrefInfo.ByrefAlignment;
      } else {
        allocaTy = ConvertTypeForMem(Ty);
        allocaAlignment = alignment;
      }

      // Create the alloca.  Note that we set the name separately from
      // building the instruction so that it's there even in no-asserts
      // builds.
      address = CreateTempAlloca(allocaTy, allocaAlignment, D.getName(),
                                 /*ArraySize=*/nullptr, &AllocaAddr);

      // Don't emit lifetime markers for MSVC catch parameters. The lifetime of
      // the catch parameter starts in the catchpad instruction, and we can't
      // insert code in those basic blocks.
      bool IsMSCatchParam =
          D.isExceptionVariable() && getTarget().getCXXABI().isMicrosoft();

      // Emit a lifetime intrinsic if meaningful. There's no point in doing this
      // if we don't have a valid insertion point (?).
      if (HaveInsertPoint() && !IsMSCatchParam) {
        // If there's a jump into the lifetime of this variable, its lifetime
        // gets broken up into several regions in IR, which requires more work
        // to handle correctly. For now, just omit the intrinsics; this is a
        // rare case, and it's better to just be conservatively correct.
        // PR28267.
        //
        // We have to do this in all language modes if there's a jump past the
        // declaration. We also have to do it in C if there's a jump to an
        // earlier point in the current block because non-VLA lifetimes begin as
        // soon as the containing block is entered, not when its variables
        // actually come into scope; suppressing the lifetime annotations
        // completely in this case is unnecessarily pessimistic, but again, this
        // is rare.
        if (!Bypasses.IsBypassed(&D) &&
            !(!getLangOpts().CPlusPlus && hasLabelBeenSeenInCurrentScope())) {
          uint64_t size = CGM.getDataLayout().getTypeAllocSize(allocaTy);
          emission.SizeForLifetimeMarkers =
              EmitLifetimeStart(size, AllocaAddr.getPointer());
        }
      } else {
        assert(!emission.useLifetimeMarkers());
      }
    }
  } else {
    EnsureInsertPoint();

    if (!DidCallStackSave) {
      // Save the stack.
      Address Stack =
        CreateTempAlloca(Int8PtrTy, getPointerAlign(), "saved_stack");

      llvm::Function *F = CGM.getIntrinsic(llvm::Intrinsic::stacksave);
      llvm::Value *V = Builder.CreateCall(F);
      Builder.CreateStore(V, Stack);

      DidCallStackSave = true;

      // Push a cleanup block and restore the stack there.
      // FIXME: in general circumstances, this should be an EH cleanup.
      pushStackRestore(NormalCleanup, Stack);
    }

    auto VlaSize = getVLASize(Ty);
    llvm::Type *llvmTy = ConvertTypeForMem(VlaSize.Type);

    // Allocate memory for the array.
    address = CreateTempAlloca(llvmTy, alignment, "vla", VlaSize.NumElts,
                               &AllocaAddr);

    // If we have debug info enabled, properly describe the VLA dimensions for
    // this type by registering the vla size expression for each of the
    // dimensions.
    EmitAndRegisterVariableArrayDimensions(DI, D, EmitDebugInfo);
  }

  setAddrOfLocalVar(&D, address);
  emission.Addr = address;
  emission.AllocaAddr = AllocaAddr;

  // Emit debug info for local var declaration.
  if (EmitDebugInfo && HaveInsertPoint()) {
    DI->setLocation(D.getLocation());
    (void)DI->EmitDeclareOfAutoVariable(&D, address.getPointer(), Builder);
  }

<<<<<<< HEAD
#if INTEL_CUSTOMIZATION
  // Emit HLS attribute annotation for a local variable.
  if (getLangOpts().HLS ||
      (getLangOpts().OpenCL &&
       CGM.getContext().getTargetInfo().getTriple().isINTELFPGAEnvironment())) {
    SmallString<256> AnnotStr;
    CGM.generateHLSAnnotation(&D, AnnotStr);
    if (!AnnotStr.empty()) {
      llvm::Value *V = address.getPointer();
      EmitAnnotationCall(CGM.getIntrinsic(llvm::Intrinsic::var_annotation),
                         Builder.CreateBitCast(V, CGM.Int8PtrTy, V->getName()),
                         AnnotStr, D.getLocation());
    }
  }
#endif // INTEL_CUSTOMIZATION

  if (D.hasAttr<AnnotateAttr>())
=======
  if (D.hasAttr<AnnotateAttr>() && HaveInsertPoint())
>>>>>>> d1c5b28c
    EmitVarAnnotations(&D, address.getPointer());

  // Make sure we call @llvm.lifetime.end.
  if (emission.useLifetimeMarkers())
    EHStack.pushCleanup<CallLifetimeEnd>(NormalEHLifetimeMarker,
                                         emission.getOriginalAllocatedAddress(),
                                         emission.getSizeForLifetimeMarkers());

  return emission;
}

static bool isCapturedBy(const VarDecl &, const Expr *);

/// Determines whether the given __block variable is potentially
/// captured by the given statement.
static bool isCapturedBy(const VarDecl &Var, const Stmt *S) {
  if (const Expr *E = dyn_cast<Expr>(S))
    return isCapturedBy(Var, E);
  for (const Stmt *SubStmt : S->children())
    if (isCapturedBy(Var, SubStmt))
      return true;
  return false;
}

/// Determines whether the given __block variable is potentially
/// captured by the given expression.
static bool isCapturedBy(const VarDecl &Var, const Expr *E) {
  // Skip the most common kinds of expressions that make
  // hierarchy-walking expensive.
  E = E->IgnoreParenCasts();

  if (const BlockExpr *BE = dyn_cast<BlockExpr>(E)) {
    const BlockDecl *Block = BE->getBlockDecl();
    for (const auto &I : Block->captures()) {
      if (I.getVariable() == &Var)
        return true;
    }

    // No need to walk into the subexpressions.
    return false;
  }

  if (const StmtExpr *SE = dyn_cast<StmtExpr>(E)) {
    const CompoundStmt *CS = SE->getSubStmt();
    for (const auto *BI : CS->body())
      if (const auto *BIE = dyn_cast<Expr>(BI)) {
        if (isCapturedBy(Var, BIE))
          return true;
      }
      else if (const auto *DS = dyn_cast<DeclStmt>(BI)) {
          // special case declarations
          for (const auto *I : DS->decls()) {
              if (const auto *VD = dyn_cast<VarDecl>((I))) {
                const Expr *Init = VD->getInit();
                if (Init && isCapturedBy(Var, Init))
                  return true;
              }
          }
      }
      else
        // FIXME. Make safe assumption assuming arbitrary statements cause capturing.
        // Later, provide code to poke into statements for capture analysis.
        return true;
    return false;
  }

  for (const Stmt *SubStmt : E->children())
    if (isCapturedBy(Var, SubStmt))
      return true;

  return false;
}

/// Determine whether the given initializer is trivial in the sense
/// that it requires no code to be generated.
bool CodeGenFunction::isTrivialInitializer(const Expr *Init) {
  if (!Init)
    return true;

  if (const CXXConstructExpr *Construct = dyn_cast<CXXConstructExpr>(Init))
    if (CXXConstructorDecl *Constructor = Construct->getConstructor())
      if (Constructor->isTrivial() &&
          Constructor->isDefaultConstructor() &&
          !Construct->requiresZeroInitialization())
        return true;

  return false;
}

void CodeGenFunction::EmitAutoVarInit(const AutoVarEmission &emission) {
  assert(emission.Variable && "emission was not valid!");

  // If this was emitted as a global constant, we're done.
  if (emission.wasEmittedAsGlobal()) return;

  const VarDecl &D = *emission.Variable;
  auto DL = ApplyDebugLocation::CreateDefaultArtificial(*this, D.getLocation());
  QualType type = D.getType();

  bool isVolatile = type.isVolatileQualified();

  // If this local has an initializer, emit it now.
  const Expr *Init = D.getInit();

  // If we are at an unreachable point, we don't need to emit the initializer
  // unless it contains a label.
  if (!HaveInsertPoint()) {
    if (!Init || !ContainsLabel(Init)) return;
    EnsureInsertPoint();
  }

  // Initialize the structure of a __block variable.
  if (emission.IsEscapingByRef)
    emitByrefStructureInit(emission);

  // Initialize the variable here if it doesn't have a initializer and it is a
  // C struct that is non-trivial to initialize or an array containing such a
  // struct.
  if (!Init &&
      type.isNonTrivialToPrimitiveDefaultInitialize() ==
          QualType::PDIK_Struct) {
    LValue Dst = MakeAddrLValue(emission.getAllocatedAddress(), type);
    if (emission.IsEscapingByRef)
      drillIntoBlockVariable(*this, Dst, &D);
    defaultInitNonTrivialCStructVar(Dst);
    return;
  }

  // Check whether this is a byref variable that's potentially
  // captured and moved by its own initializer.  If so, we'll need to
  // emit the initializer first, then copy into the variable.
  bool capturedByInit =
      Init && emission.IsEscapingByRef && isCapturedBy(D, Init);

  bool locIsByrefHeader = !capturedByInit;
  const Address Loc =
      locIsByrefHeader ? emission.getObjectAddress(*this) : emission.Addr;

  // Note: constexpr already initializes everything correctly.
  LangOptions::TrivialAutoVarInitKind trivialAutoVarInit =
      (D.isConstexpr()
           ? LangOptions::TrivialAutoVarInitKind::Uninitialized
           : (D.getAttr<UninitializedAttr>()
                  ? LangOptions::TrivialAutoVarInitKind::Uninitialized
                  : getContext().getLangOpts().getTrivialAutoVarInit()));

  auto initializeWhatIsTechnicallyUninitialized = [&](Address Loc) {
    if (trivialAutoVarInit ==
        LangOptions::TrivialAutoVarInitKind::Uninitialized)
      return;

    // Only initialize a __block's storage: we always initialize the header.
    if (emission.IsEscapingByRef && !locIsByrefHeader)
      Loc = emitBlockByrefAddress(Loc, &D, /*follow=*/false);

    CharUnits Size = getContext().getTypeSizeInChars(type);
    if (!Size.isZero()) {
      switch (trivialAutoVarInit) {
      case LangOptions::TrivialAutoVarInitKind::Uninitialized:
        llvm_unreachable("Uninitialized handled above");
      case LangOptions::TrivialAutoVarInitKind::Zero:
        emitStoresForZeroInit(CGM, D, Loc, isVolatile, Builder);
        break;
      case LangOptions::TrivialAutoVarInitKind::Pattern:
        emitStoresForPatternInit(CGM, D, Loc, isVolatile, Builder);
        break;
      }
      return;
    }

    // VLAs look zero-sized to getTypeInfo. We can't emit constant stores to
    // them, so emit a memcpy with the VLA size to initialize each element.
    // Technically zero-sized or negative-sized VLAs are undefined, and UBSan
    // will catch that code, but there exists code which generates zero-sized
    // VLAs. Be nice and initialize whatever they requested.
    const auto *VlaType = getContext().getAsVariableArrayType(type);
    if (!VlaType)
      return;
    auto VlaSize = getVLASize(VlaType);
    auto SizeVal = VlaSize.NumElts;
    CharUnits EltSize = getContext().getTypeSizeInChars(VlaSize.Type);
    switch (trivialAutoVarInit) {
    case LangOptions::TrivialAutoVarInitKind::Uninitialized:
      llvm_unreachable("Uninitialized handled above");

    case LangOptions::TrivialAutoVarInitKind::Zero:
      if (!EltSize.isOne())
        SizeVal = Builder.CreateNUWMul(SizeVal, CGM.getSize(EltSize));
      Builder.CreateMemSet(Loc, llvm::ConstantInt::get(Int8Ty, 0), SizeVal,
                           isVolatile);
      break;

    case LangOptions::TrivialAutoVarInitKind::Pattern: {
      llvm::Type *ElTy = Loc.getElementType();
      llvm::Constant *Constant =
          constWithPadding(CGM, IsPattern::Yes, patternFor(CGM, ElTy));
      CharUnits ConstantAlign = getContext().getTypeAlignInChars(VlaSize.Type);
      llvm::BasicBlock *SetupBB = createBasicBlock("vla-setup.loop");
      llvm::BasicBlock *LoopBB = createBasicBlock("vla-init.loop");
      llvm::BasicBlock *ContBB = createBasicBlock("vla-init.cont");
      llvm::Value *IsZeroSizedVLA = Builder.CreateICmpEQ(
          SizeVal, llvm::ConstantInt::get(SizeVal->getType(), 0),
          "vla.iszerosized");
      Builder.CreateCondBr(IsZeroSizedVLA, ContBB, SetupBB);
      EmitBlock(SetupBB);
      if (!EltSize.isOne())
        SizeVal = Builder.CreateNUWMul(SizeVal, CGM.getSize(EltSize));
      llvm::Value *BaseSizeInChars =
          llvm::ConstantInt::get(IntPtrTy, EltSize.getQuantity());
      Address Begin = Builder.CreateElementBitCast(Loc, Int8Ty, "vla.begin");
      llvm::Value *End =
          Builder.CreateInBoundsGEP(Begin.getPointer(), SizeVal, "vla.end");
      llvm::BasicBlock *OriginBB = Builder.GetInsertBlock();
      EmitBlock(LoopBB);
      llvm::PHINode *Cur = Builder.CreatePHI(Begin.getType(), 2, "vla.cur");
      Cur->addIncoming(Begin.getPointer(), OriginBB);
      CharUnits CurAlign = Loc.getAlignment().alignmentOfArrayElement(EltSize);
      Builder.CreateMemCpy(
          Address(Cur, CurAlign),
          createUnnamedGlobalFrom(CGM, D, Builder, Constant, ConstantAlign),
          BaseSizeInChars, isVolatile);
      llvm::Value *Next =
          Builder.CreateInBoundsGEP(Int8Ty, Cur, BaseSizeInChars, "vla.next");
      llvm::Value *Done = Builder.CreateICmpEQ(Next, End, "vla-init.isdone");
      Builder.CreateCondBr(Done, ContBB, LoopBB);
      Cur->addIncoming(Next, LoopBB);
      EmitBlock(ContBB);
    } break;
    }
  };

  if (isTrivialInitializer(Init)) {
    initializeWhatIsTechnicallyUninitialized(Loc);
    return;
  }

  llvm::Constant *constant = nullptr;
  if (emission.IsConstantAggregate || D.isConstexpr()) {
    assert(!capturedByInit && "constant init contains a capturing block?");
    constant = ConstantEmitter(*this).tryEmitAbstractForInitializer(D);
    if (constant && trivialAutoVarInit !=
                        LangOptions::TrivialAutoVarInitKind::Uninitialized) {
      IsPattern isPattern =
          (trivialAutoVarInit == LangOptions::TrivialAutoVarInitKind::Pattern)
              ? IsPattern::Yes
              : IsPattern::No;
      constant = constWithPadding(CGM, isPattern,
                                  replaceUndef(CGM, isPattern, constant));
    }
  }

  if (!constant) {
    initializeWhatIsTechnicallyUninitialized(Loc);
    LValue lv = MakeAddrLValue(Loc, type);
    lv.setNonGC(true);
    return EmitExprAsInit(Init, &D, lv, capturedByInit);
  }

  if (!emission.IsConstantAggregate) {
    // For simple scalar/complex initialization, store the value directly.
    LValue lv = MakeAddrLValue(Loc, type);
    lv.setNonGC(true);
    return EmitStoreThroughLValue(RValue::get(constant), lv, true);
  }

  llvm::Type *BP = CGM.Int8Ty->getPointerTo(Loc.getAddressSpace());
  emitStoresForConstant(
      CGM, D, (Loc.getType() == BP) ? Loc : Builder.CreateBitCast(Loc, BP),
      isVolatile, Builder, constant);
}

/// Emit an expression as an initializer for an object (variable, field, etc.)
/// at the given location.  The expression is not necessarily the normal
/// initializer for the object, and the address is not necessarily
/// its normal location.
///
/// \param init the initializing expression
/// \param D the object to act as if we're initializing
/// \param loc the address to initialize; its type is a pointer
///   to the LLVM mapping of the object's type
/// \param alignment the alignment of the address
/// \param capturedByInit true if \p D is a __block variable
///   whose address is potentially changed by the initializer
void CodeGenFunction::EmitExprAsInit(const Expr *init, const ValueDecl *D,
                                     LValue lvalue, bool capturedByInit) {
  QualType type = D->getType();

  if (type->isReferenceType()) {
    RValue rvalue = EmitReferenceBindingToExpr(init);
    if (capturedByInit)
      drillIntoBlockVariable(*this, lvalue, cast<VarDecl>(D));
    EmitStoreThroughLValue(rvalue, lvalue, true);
    return;
  }
  switch (getEvaluationKind(type)) {
  case TEK_Scalar:
    EmitScalarInit(init, D, lvalue, capturedByInit);
    return;
  case TEK_Complex: {
    ComplexPairTy complex = EmitComplexExpr(init);
    if (capturedByInit)
      drillIntoBlockVariable(*this, lvalue, cast<VarDecl>(D));
    EmitStoreOfComplex(complex, lvalue, /*init*/ true);
    return;
  }
  case TEK_Aggregate:
    if (type->isAtomicType()) {
      EmitAtomicInit(const_cast<Expr*>(init), lvalue);
    } else {
      AggValueSlot::Overlap_t Overlap = AggValueSlot::MayOverlap;
      if (isa<VarDecl>(D))
        Overlap = AggValueSlot::DoesNotOverlap;
      else if (auto *FD = dyn_cast<FieldDecl>(D))
        Overlap = overlapForFieldInit(FD);
      // TODO: how can we delay here if D is captured by its initializer?
      EmitAggExpr(init, AggValueSlot::forLValue(lvalue,
                                              AggValueSlot::IsDestructed,
                                         AggValueSlot::DoesNotNeedGCBarriers,
                                              AggValueSlot::IsNotAliased,
                                              Overlap));
    }
    return;
  }
  llvm_unreachable("bad evaluation kind");
}

/// Enter a destroy cleanup for the given local variable.
void CodeGenFunction::emitAutoVarTypeCleanup(
                            const CodeGenFunction::AutoVarEmission &emission,
                            QualType::DestructionKind dtorKind) {
  assert(dtorKind != QualType::DK_none);

  // Note that for __block variables, we want to destroy the
  // original stack object, not the possibly forwarded object.
  Address addr = emission.getObjectAddress(*this);

  const VarDecl *var = emission.Variable;
  QualType type = var->getType();

  CleanupKind cleanupKind = NormalAndEHCleanup;
  CodeGenFunction::Destroyer *destroyer = nullptr;

  switch (dtorKind) {
  case QualType::DK_none:
    llvm_unreachable("no cleanup for trivially-destructible variable");

  case QualType::DK_cxx_destructor:
    // If there's an NRVO flag on the emission, we need a different
    // cleanup.
    if (emission.NRVOFlag) {
      assert(!type->isArrayType());
      CXXDestructorDecl *dtor = type->getAsCXXRecordDecl()->getDestructor();
      EHStack.pushCleanup<DestroyNRVOVariableCXX>(cleanupKind, addr, dtor,
                                                  emission.NRVOFlag);
      return;
    }
    break;

  case QualType::DK_objc_strong_lifetime:
    // Suppress cleanups for pseudo-strong variables.
    if (var->isARCPseudoStrong()) return;

    // Otherwise, consider whether to use an EH cleanup or not.
    cleanupKind = getARCCleanupKind();

    // Use the imprecise destroyer by default.
    if (!var->hasAttr<ObjCPreciseLifetimeAttr>())
      destroyer = CodeGenFunction::destroyARCStrongImprecise;
    break;

  case QualType::DK_objc_weak_lifetime:
    break;

  case QualType::DK_nontrivial_c_struct:
    destroyer = CodeGenFunction::destroyNonTrivialCStruct;
    if (emission.NRVOFlag) {
      assert(!type->isArrayType());
      EHStack.pushCleanup<DestroyNRVOVariableC>(cleanupKind, addr,
                                                emission.NRVOFlag, type);
      return;
    }
    break;
  }

  // If we haven't chosen a more specific destroyer, use the default.
  if (!destroyer) destroyer = getDestroyer(dtorKind);

  // Use an EH cleanup in array destructors iff the destructor itself
  // is being pushed as an EH cleanup.
  bool useEHCleanup = (cleanupKind & EHCleanup);
  EHStack.pushCleanup<DestroyObject>(cleanupKind, addr, type, destroyer,
                                     useEHCleanup);
}

void CodeGenFunction::EmitAutoVarCleanups(const AutoVarEmission &emission) {
  assert(emission.Variable && "emission was not valid!");

  // If this was emitted as a global constant, we're done.
  if (emission.wasEmittedAsGlobal()) return;

  // If we don't have an insertion point, we're done.  Sema prevents
  // us from jumping into any of these scopes anyway.
  if (!HaveInsertPoint()) return;

  const VarDecl &D = *emission.Variable;

  // Check the type for a cleanup.
  if (QualType::DestructionKind dtorKind = D.getType().isDestructedType())
    emitAutoVarTypeCleanup(emission, dtorKind);

  // In GC mode, honor objc_precise_lifetime.
  if (getLangOpts().getGC() != LangOptions::NonGC &&
      D.hasAttr<ObjCPreciseLifetimeAttr>()) {
    EHStack.pushCleanup<ExtendGCLifetime>(NormalCleanup, &D);
  }

  // Handle the cleanup attribute.
  if (const CleanupAttr *CA = D.getAttr<CleanupAttr>()) {
    const FunctionDecl *FD = CA->getFunctionDecl();

    llvm::Constant *F = CGM.GetAddrOfFunction(FD);
    assert(F && "Could not find function!");

    const CGFunctionInfo &Info = CGM.getTypes().arrangeFunctionDeclaration(FD);
    EHStack.pushCleanup<CallCleanupFunction>(NormalAndEHCleanup, F, &Info, &D);
  }

  // If this is a block variable, call _Block_object_destroy
  // (on the unforwarded address). Don't enter this cleanup if we're in pure-GC
  // mode.
  if (emission.IsEscapingByRef &&
      CGM.getLangOpts().getGC() != LangOptions::GCOnly) {
    BlockFieldFlags Flags = BLOCK_FIELD_IS_BYREF;
    if (emission.Variable->getType().isObjCGCWeak())
      Flags |= BLOCK_FIELD_IS_WEAK;
    enterByrefCleanup(NormalAndEHCleanup, emission.Addr, Flags,
                      /*LoadBlockVarAddr*/ false,
                      cxxDestructorCanThrow(emission.Variable->getType()));
  }
}

CodeGenFunction::Destroyer *
CodeGenFunction::getDestroyer(QualType::DestructionKind kind) {
  switch (kind) {
  case QualType::DK_none: llvm_unreachable("no destroyer for trivial dtor");
  case QualType::DK_cxx_destructor:
    return destroyCXXObject;
  case QualType::DK_objc_strong_lifetime:
    return destroyARCStrongPrecise;
  case QualType::DK_objc_weak_lifetime:
    return destroyARCWeak;
  case QualType::DK_nontrivial_c_struct:
    return destroyNonTrivialCStruct;
  }
  llvm_unreachable("Unknown DestructionKind");
}

/// pushEHDestroy - Push the standard destructor for the given type as
/// an EH-only cleanup.
void CodeGenFunction::pushEHDestroy(QualType::DestructionKind dtorKind,
                                    Address addr, QualType type) {
  assert(dtorKind && "cannot push destructor for trivial type");
  assert(needsEHCleanup(dtorKind));

  pushDestroy(EHCleanup, addr, type, getDestroyer(dtorKind), true);
}

/// pushDestroy - Push the standard destructor for the given type as
/// at least a normal cleanup.
void CodeGenFunction::pushDestroy(QualType::DestructionKind dtorKind,
                                  Address addr, QualType type) {
  assert(dtorKind && "cannot push destructor for trivial type");

  CleanupKind cleanupKind = getCleanupKind(dtorKind);
  pushDestroy(cleanupKind, addr, type, getDestroyer(dtorKind),
              cleanupKind & EHCleanup);
}

void CodeGenFunction::pushDestroy(CleanupKind cleanupKind, Address addr,
                                  QualType type, Destroyer *destroyer,
                                  bool useEHCleanupForArray) {
  pushFullExprCleanup<DestroyObject>(cleanupKind, addr, type,
                                     destroyer, useEHCleanupForArray);
}

void CodeGenFunction::pushStackRestore(CleanupKind Kind, Address SPMem) {
  EHStack.pushCleanup<CallStackRestore>(Kind, SPMem);
}

void CodeGenFunction::pushLifetimeExtendedDestroy(
    CleanupKind cleanupKind, Address addr, QualType type,
    Destroyer *destroyer, bool useEHCleanupForArray) {
  // Push an EH-only cleanup for the object now.
  // FIXME: When popping normal cleanups, we need to keep this EH cleanup
  // around in case a temporary's destructor throws an exception.
  if (cleanupKind & EHCleanup)
    EHStack.pushCleanup<DestroyObject>(
        static_cast<CleanupKind>(cleanupKind & ~NormalCleanup), addr, type,
        destroyer, useEHCleanupForArray);

  // Remember that we need to push a full cleanup for the object at the
  // end of the full-expression.
  pushCleanupAfterFullExpr<DestroyObject>(
      cleanupKind, addr, type, destroyer, useEHCleanupForArray);
}

/// emitDestroy - Immediately perform the destruction of the given
/// object.
///
/// \param addr - the address of the object; a type*
/// \param type - the type of the object; if an array type, all
///   objects are destroyed in reverse order
/// \param destroyer - the function to call to destroy individual
///   elements
/// \param useEHCleanupForArray - whether an EH cleanup should be
///   used when destroying array elements, in case one of the
///   destructions throws an exception
void CodeGenFunction::emitDestroy(Address addr, QualType type,
                                  Destroyer *destroyer,
                                  bool useEHCleanupForArray) {
  const ArrayType *arrayType = getContext().getAsArrayType(type);
  if (!arrayType)
    return destroyer(*this, addr, type);

  llvm::Value *length = emitArrayLength(arrayType, type, addr);

  CharUnits elementAlign =
    addr.getAlignment()
        .alignmentOfArrayElement(getContext().getTypeSizeInChars(type));

  // Normally we have to check whether the array is zero-length.
  bool checkZeroLength = true;

  // But if the array length is constant, we can suppress that.
  if (llvm::ConstantInt *constLength = dyn_cast<llvm::ConstantInt>(length)) {
    // ...and if it's constant zero, we can just skip the entire thing.
    if (constLength->isZero()) return;
    checkZeroLength = false;
  }

  llvm::Value *begin = addr.getPointer();
  llvm::Value *end = Builder.CreateInBoundsGEP(begin, length);
  emitArrayDestroy(begin, end, type, elementAlign, destroyer,
                   checkZeroLength, useEHCleanupForArray);
}

/// emitArrayDestroy - Destroys all the elements of the given array,
/// beginning from last to first.  The array cannot be zero-length.
///
/// \param begin - a type* denoting the first element of the array
/// \param end - a type* denoting one past the end of the array
/// \param elementType - the element type of the array
/// \param destroyer - the function to call to destroy elements
/// \param useEHCleanup - whether to push an EH cleanup to destroy
///   the remaining elements in case the destruction of a single
///   element throws
void CodeGenFunction::emitArrayDestroy(llvm::Value *begin,
                                       llvm::Value *end,
                                       QualType elementType,
                                       CharUnits elementAlign,
                                       Destroyer *destroyer,
                                       bool checkZeroLength,
                                       bool useEHCleanup) {
  assert(!elementType->isArrayType());

  // The basic structure here is a do-while loop, because we don't
  // need to check for the zero-element case.
  llvm::BasicBlock *bodyBB = createBasicBlock("arraydestroy.body");
  llvm::BasicBlock *doneBB = createBasicBlock("arraydestroy.done");

  if (checkZeroLength) {
    llvm::Value *isEmpty = Builder.CreateICmpEQ(begin, end,
                                                "arraydestroy.isempty");
    Builder.CreateCondBr(isEmpty, doneBB, bodyBB);
  }

  // Enter the loop body, making that address the current address.
  llvm::BasicBlock *entryBB = Builder.GetInsertBlock();
  EmitBlock(bodyBB);
  llvm::PHINode *elementPast =
    Builder.CreatePHI(begin->getType(), 2, "arraydestroy.elementPast");
  elementPast->addIncoming(end, entryBB);

  // Shift the address back by one element.
  llvm::Value *negativeOne = llvm::ConstantInt::get(SizeTy, -1, true);
  llvm::Value *element = Builder.CreateInBoundsGEP(elementPast, negativeOne,
                                                   "arraydestroy.element");

  if (useEHCleanup)
    pushRegularPartialArrayCleanup(begin, element, elementType, elementAlign,
                                   destroyer);

  // Perform the actual destruction there.
  destroyer(*this, Address(element, elementAlign), elementType);

  if (useEHCleanup)
    PopCleanupBlock();

  // Check whether we've reached the end.
  llvm::Value *done = Builder.CreateICmpEQ(element, begin, "arraydestroy.done");
  Builder.CreateCondBr(done, doneBB, bodyBB);
  elementPast->addIncoming(element, Builder.GetInsertBlock());

  // Done.
  EmitBlock(doneBB);
}

/// Perform partial array destruction as if in an EH cleanup.  Unlike
/// emitArrayDestroy, the element type here may still be an array type.
static void emitPartialArrayDestroy(CodeGenFunction &CGF,
                                    llvm::Value *begin, llvm::Value *end,
                                    QualType type, CharUnits elementAlign,
                                    CodeGenFunction::Destroyer *destroyer) {
  // If the element type is itself an array, drill down.
  unsigned arrayDepth = 0;
  while (const ArrayType *arrayType = CGF.getContext().getAsArrayType(type)) {
    // VLAs don't require a GEP index to walk into.
    if (!isa<VariableArrayType>(arrayType))
      arrayDepth++;
    type = arrayType->getElementType();
  }

  if (arrayDepth) {
    llvm::Value *zero = llvm::ConstantInt::get(CGF.SizeTy, 0);

    SmallVector<llvm::Value*,4> gepIndices(arrayDepth+1, zero);
    begin = CGF.Builder.CreateInBoundsGEP(begin, gepIndices, "pad.arraybegin");
    end = CGF.Builder.CreateInBoundsGEP(end, gepIndices, "pad.arrayend");
  }

  // Destroy the array.  We don't ever need an EH cleanup because we
  // assume that we're in an EH cleanup ourselves, so a throwing
  // destructor causes an immediate terminate.
  CGF.emitArrayDestroy(begin, end, type, elementAlign, destroyer,
                       /*checkZeroLength*/ true, /*useEHCleanup*/ false);
}

namespace {
  /// RegularPartialArrayDestroy - a cleanup which performs a partial
  /// array destroy where the end pointer is regularly determined and
  /// does not need to be loaded from a local.
  class RegularPartialArrayDestroy final : public EHScopeStack::Cleanup {
    llvm::Value *ArrayBegin;
    llvm::Value *ArrayEnd;
    QualType ElementType;
    CodeGenFunction::Destroyer *Destroyer;
    CharUnits ElementAlign;
  public:
    RegularPartialArrayDestroy(llvm::Value *arrayBegin, llvm::Value *arrayEnd,
                               QualType elementType, CharUnits elementAlign,
                               CodeGenFunction::Destroyer *destroyer)
      : ArrayBegin(arrayBegin), ArrayEnd(arrayEnd),
        ElementType(elementType), Destroyer(destroyer),
        ElementAlign(elementAlign) {}

    void Emit(CodeGenFunction &CGF, Flags flags) override {
      emitPartialArrayDestroy(CGF, ArrayBegin, ArrayEnd,
                              ElementType, ElementAlign, Destroyer);
    }
  };

  /// IrregularPartialArrayDestroy - a cleanup which performs a
  /// partial array destroy where the end pointer is irregularly
  /// determined and must be loaded from a local.
  class IrregularPartialArrayDestroy final : public EHScopeStack::Cleanup {
    llvm::Value *ArrayBegin;
    Address ArrayEndPointer;
    QualType ElementType;
    CodeGenFunction::Destroyer *Destroyer;
    CharUnits ElementAlign;
  public:
    IrregularPartialArrayDestroy(llvm::Value *arrayBegin,
                                 Address arrayEndPointer,
                                 QualType elementType,
                                 CharUnits elementAlign,
                                 CodeGenFunction::Destroyer *destroyer)
      : ArrayBegin(arrayBegin), ArrayEndPointer(arrayEndPointer),
        ElementType(elementType), Destroyer(destroyer),
        ElementAlign(elementAlign) {}

    void Emit(CodeGenFunction &CGF, Flags flags) override {
      llvm::Value *arrayEnd = CGF.Builder.CreateLoad(ArrayEndPointer);
      emitPartialArrayDestroy(CGF, ArrayBegin, arrayEnd,
                              ElementType, ElementAlign, Destroyer);
    }
  };
} // end anonymous namespace

/// pushIrregularPartialArrayCleanup - Push an EH cleanup to destroy
/// already-constructed elements of the given array.  The cleanup
/// may be popped with DeactivateCleanupBlock or PopCleanupBlock.
///
/// \param elementType - the immediate element type of the array;
///   possibly still an array type
void CodeGenFunction::pushIrregularPartialArrayCleanup(llvm::Value *arrayBegin,
                                                       Address arrayEndPointer,
                                                       QualType elementType,
                                                       CharUnits elementAlign,
                                                       Destroyer *destroyer) {
  pushFullExprCleanup<IrregularPartialArrayDestroy>(EHCleanup,
                                                    arrayBegin, arrayEndPointer,
                                                    elementType, elementAlign,
                                                    destroyer);
}

/// pushRegularPartialArrayCleanup - Push an EH cleanup to destroy
/// already-constructed elements of the given array.  The cleanup
/// may be popped with DeactivateCleanupBlock or PopCleanupBlock.
///
/// \param elementType - the immediate element type of the array;
///   possibly still an array type
void CodeGenFunction::pushRegularPartialArrayCleanup(llvm::Value *arrayBegin,
                                                     llvm::Value *arrayEnd,
                                                     QualType elementType,
                                                     CharUnits elementAlign,
                                                     Destroyer *destroyer) {
  pushFullExprCleanup<RegularPartialArrayDestroy>(EHCleanup,
                                                  arrayBegin, arrayEnd,
                                                  elementType, elementAlign,
                                                  destroyer);
}

/// Lazily declare the @llvm.lifetime.start intrinsic.
llvm::Function *CodeGenModule::getLLVMLifetimeStartFn() {
  if (LifetimeStartFn)
    return LifetimeStartFn;
  LifetimeStartFn = llvm::Intrinsic::getDeclaration(&getModule(),
    llvm::Intrinsic::lifetime_start, AllocaInt8PtrTy);
  return LifetimeStartFn;
}

/// Lazily declare the @llvm.lifetime.end intrinsic.
llvm::Function *CodeGenModule::getLLVMLifetimeEndFn() {
  if (LifetimeEndFn)
    return LifetimeEndFn;
  LifetimeEndFn = llvm::Intrinsic::getDeclaration(&getModule(),
    llvm::Intrinsic::lifetime_end, AllocaInt8PtrTy);
  return LifetimeEndFn;
}

namespace {
  /// A cleanup to perform a release of an object at the end of a
  /// function.  This is used to balance out the incoming +1 of a
  /// ns_consumed argument when we can't reasonably do that just by
  /// not doing the initial retain for a __block argument.
  struct ConsumeARCParameter final : EHScopeStack::Cleanup {
    ConsumeARCParameter(llvm::Value *param,
                        ARCPreciseLifetime_t precise)
      : Param(param), Precise(precise) {}

    llvm::Value *Param;
    ARCPreciseLifetime_t Precise;

    void Emit(CodeGenFunction &CGF, Flags flags) override {
      CGF.EmitARCRelease(Param, Precise);
    }
  };
} // end anonymous namespace

/// Emit an alloca (or GlobalValue depending on target)
/// for the specified parameter and set up LocalDeclMap.
void CodeGenFunction::EmitParmDecl(const VarDecl &D, ParamValue Arg,
                                   unsigned ArgNo) {
  // FIXME: Why isn't ImplicitParamDecl a ParmVarDecl?
  assert((isa<ParmVarDecl>(D) || isa<ImplicitParamDecl>(D)) &&
         "Invalid argument to EmitParmDecl");

  Arg.getAnyValue()->setName(D.getName());

  QualType Ty = D.getType();

  // Use better IR generation for certain implicit parameters.
  if (auto IPD = dyn_cast<ImplicitParamDecl>(&D)) {
    // The only implicit argument a block has is its literal.
    // This may be passed as an inalloca'ed value on Windows x86.
    if (BlockInfo) {
      llvm::Value *V = Arg.isIndirect()
                           ? Builder.CreateLoad(Arg.getIndirectAddress())
                           : Arg.getDirectValue();
      setBlockContextParameter(IPD, ArgNo, V);
      return;
    }
  }

  Address DeclPtr = Address::invalid();
  bool DoStore = false;
  bool IsScalar = hasScalarEvaluationKind(Ty);
  // If we already have a pointer to the argument, reuse the input pointer.
  if (Arg.isIndirect()) {
    DeclPtr = Arg.getIndirectAddress();
    // If we have a prettier pointer type at this point, bitcast to that.
    unsigned AS = DeclPtr.getType()->getAddressSpace();
    llvm::Type *IRTy = ConvertTypeForMem(Ty)->getPointerTo(AS);
    if (DeclPtr.getType() != IRTy)
      DeclPtr = Builder.CreateBitCast(DeclPtr, IRTy, D.getName());
    // Indirect argument is in alloca address space, which may be different
    // from the default address space.
    auto AllocaAS = CGM.getASTAllocaAddressSpace();
    auto *V = DeclPtr.getPointer();
    auto SrcLangAS = getLangOpts().OpenCL ? LangAS::opencl_private : AllocaAS;
    auto DestLangAS =
        getLangOpts().OpenCL ? LangAS::opencl_private : LangAS::Default;
    if (SrcLangAS != DestLangAS) {
      assert(getContext().getTargetAddressSpace(SrcLangAS) ==
             CGM.getDataLayout().getAllocaAddrSpace());
      auto DestAS = getContext().getTargetAddressSpace(DestLangAS);
      auto *T = V->getType()->getPointerElementType()->getPointerTo(DestAS);
      DeclPtr = Address(getTargetHooks().performAddrSpaceCast(
                            *this, V, SrcLangAS, DestLangAS, T, true),
                        DeclPtr.getAlignment());
    }

    // Push a destructor cleanup for this parameter if the ABI requires it.
    // Don't push a cleanup in a thunk for a method that will also emit a
    // cleanup.
    if (hasAggregateEvaluationKind(Ty) && !CurFuncIsThunk &&
        Ty->getAs<RecordType>()->getDecl()->isParamDestroyedInCallee()) {
      if (QualType::DestructionKind DtorKind = Ty.isDestructedType()) {
        assert((DtorKind == QualType::DK_cxx_destructor ||
                DtorKind == QualType::DK_nontrivial_c_struct) &&
               "unexpected destructor type");
        pushDestroy(DtorKind, DeclPtr, Ty);
        CalleeDestructedParamCleanups[cast<ParmVarDecl>(&D)] =
            EHStack.stable_begin();
      }
    }
  } else {
    // Check if the parameter address is controlled by OpenMP runtime.
    Address OpenMPLocalAddr =
        getLangOpts().OpenMP
            ? CGM.getOpenMPRuntime().getAddressOfLocalVariable(*this, &D)
            : Address::invalid();
    if (getLangOpts().OpenMP && OpenMPLocalAddr.isValid()) {
      DeclPtr = OpenMPLocalAddr;
    } else {
      // Otherwise, create a temporary to hold the value.
      DeclPtr = CreateMemTemp(Ty, getContext().getDeclAlign(&D),
                              D.getName() + ".addr");
    }
    DoStore = true;
  }

  llvm::Value *ArgVal = (DoStore ? Arg.getDirectValue() : nullptr);

  LValue lv = MakeAddrLValue(DeclPtr, Ty);
  if (IsScalar) {
    Qualifiers qs = Ty.getQualifiers();
    if (Qualifiers::ObjCLifetime lt = qs.getObjCLifetime()) {
      // We honor __attribute__((ns_consumed)) for types with lifetime.
      // For __strong, it's handled by just skipping the initial retain;
      // otherwise we have to balance out the initial +1 with an extra
      // cleanup to do the release at the end of the function.
      bool isConsumed = D.hasAttr<NSConsumedAttr>();

      // If a parameter is pseudo-strong then we can omit the implicit retain.
      if (D.isARCPseudoStrong()) {
        assert(lt == Qualifiers::OCL_Strong &&
               "pseudo-strong variable isn't strong?");
        assert(qs.hasConst() && "pseudo-strong variable should be const!");
        lt = Qualifiers::OCL_ExplicitNone;
      }

      // Load objects passed indirectly.
      if (Arg.isIndirect() && !ArgVal)
        ArgVal = Builder.CreateLoad(DeclPtr);

      if (lt == Qualifiers::OCL_Strong) {
        if (!isConsumed) {
          if (CGM.getCodeGenOpts().OptimizationLevel == 0) {
            // use objc_storeStrong(&dest, value) for retaining the
            // object. But first, store a null into 'dest' because
            // objc_storeStrong attempts to release its old value.
            llvm::Value *Null = CGM.EmitNullConstant(D.getType());
            EmitStoreOfScalar(Null, lv, /* isInitialization */ true);
            EmitARCStoreStrongCall(lv.getAddress(), ArgVal, true);
            DoStore = false;
          }
          else
          // Don't use objc_retainBlock for block pointers, because we
          // don't want to Block_copy something just because we got it
          // as a parameter.
            ArgVal = EmitARCRetainNonBlock(ArgVal);
        }
      } else {
        // Push the cleanup for a consumed parameter.
        if (isConsumed) {
          ARCPreciseLifetime_t precise = (D.hasAttr<ObjCPreciseLifetimeAttr>()
                                ? ARCPreciseLifetime : ARCImpreciseLifetime);
          EHStack.pushCleanup<ConsumeARCParameter>(getARCCleanupKind(), ArgVal,
                                                   precise);
        }

        if (lt == Qualifiers::OCL_Weak) {
          EmitARCInitWeak(DeclPtr, ArgVal);
          DoStore = false; // The weak init is a store, no need to do two.
        }
      }

      // Enter the cleanup scope.
      EmitAutoVarWithLifetime(*this, D, DeclPtr, lt);
    }
  }

  // Store the initial value into the alloca.
  if (DoStore)
    EmitStoreOfScalar(ArgVal, lv, /* isInitialization */ true);

  setAddrOfLocalVar(&D, DeclPtr);

  // Emit debug info for param declaration.
  if (CGDebugInfo *DI = getDebugInfo()) {
    if (CGM.getCodeGenOpts().getDebugInfo() >=
        codegenoptions::LimitedDebugInfo) {
      DI->EmitDeclareOfArgVariable(&D, DeclPtr.getPointer(), ArgNo, Builder);
    }
  }

  if (D.hasAttr<AnnotateAttr>())
    EmitVarAnnotations(&D, DeclPtr.getPointer());

  // We can only check return value nullability if all arguments to the
  // function satisfy their nullability preconditions. This makes it necessary
  // to emit null checks for args in the function body itself.
  if (requiresReturnValueNullabilityCheck()) {
    auto Nullability = Ty->getNullability(getContext());
    if (Nullability && *Nullability == NullabilityKind::NonNull) {
      SanitizerScope SanScope(this);
      RetValNullabilityPrecondition =
          Builder.CreateAnd(RetValNullabilityPrecondition,
                            Builder.CreateIsNotNull(Arg.getAnyValue()));
    }
  }
}

void CodeGenModule::EmitOMPDeclareReduction(const OMPDeclareReductionDecl *D,
                                            CodeGenFunction *CGF) {
  if (!LangOpts.OpenMP || (!LangOpts.EmitAllDecls && !D->isUsed()))
    return;
  getOpenMPRuntime().emitUserDefinedReduction(CGF, D);
}

void CodeGenModule::EmitOMPDeclareMapper(const OMPDeclareMapperDecl *D,
                                            CodeGenFunction *CGF) {
  if (!LangOpts.OpenMP || (!LangOpts.EmitAllDecls && !D->isUsed()))
    return;
  // FIXME: need to implement mapper code generation
}

void CodeGenModule::EmitOMPRequiresDecl(const OMPRequiresDecl *D) {
  getOpenMPRuntime().checkArchForUnifiedAddressing(D);
}<|MERGE_RESOLUTION|>--- conflicted
+++ resolved
@@ -1662,7 +1662,6 @@
     (void)DI->EmitDeclareOfAutoVariable(&D, address.getPointer(), Builder);
   }
 
-<<<<<<< HEAD
 #if INTEL_CUSTOMIZATION
   // Emit HLS attribute annotation for a local variable.
   if (getLangOpts().HLS ||
@@ -1679,10 +1678,7 @@
   }
 #endif // INTEL_CUSTOMIZATION
 
-  if (D.hasAttr<AnnotateAttr>())
-=======
   if (D.hasAttr<AnnotateAttr>() && HaveInsertPoint())
->>>>>>> d1c5b28c
     EmitVarAnnotations(&D, address.getPointer());
 
   // Make sure we call @llvm.lifetime.end.
