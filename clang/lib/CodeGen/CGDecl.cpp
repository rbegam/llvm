//===--- CGDecl.cpp - Emit LLVM Code for declarations ---------------------===//
//
//                     The LLVM Compiler Infrastructure
//
// This file is distributed under the University of Illinois Open Source
// License. See LICENSE.TXT for details.
//
//===----------------------------------------------------------------------===//
//
// This contains code to emit Decl nodes as LLVM code.
//
//===----------------------------------------------------------------------===//

#include "CodeGenFunction.h"
#include "CGBlocks.h"
#if INTEL_SPECIFIC_CILKPLUS
#include "intel/CGCilkPlusRuntime.h"
#endif // INTEL_SPECIFIC_CILKPLUS
#include "CGCleanup.h"
#include "CGDebugInfo.h"
#include "CGOpenCLRuntime.h"
#include "CodeGenModule.h"
#include "clang/AST/ASTContext.h"
#include "clang/AST/CharUnits.h"
#include "clang/AST/Decl.h"
#include "clang/AST/DeclObjC.h"
#include "clang/Basic/SourceManager.h"
#include "clang/Basic/TargetInfo.h"
#include "clang/CodeGen/CGFunctionInfo.h"
#include "clang/Frontend/CodeGenOptions.h"
#include "llvm/IR/DataLayout.h"
#include "llvm/IR/GlobalVariable.h"
#include "llvm/IR/Intrinsics.h"
#include "llvm/IR/Type.h"
using namespace clang;
using namespace CodeGen;


void CodeGenFunction::EmitDecl(const Decl &D) {
  switch (D.getKind()) {
<<<<<<< HEAD
#if INTEL_CUSTOMIZATION
  case Decl::Pragma:
#ifdef INTEL_SPECIFIC_IL0_BACKEND
    CodeGenFunction(CGM).EmitPragmaDecl(cast<PragmaDecl>(D));
    return;
#else
    llvm_unreachable(
      "Intel pragma can't be used without INTEL_SPECIFIC_IL0_BACKEND");
#endif  // INTEL_SPECIFIC_IL0_BACKEND
#endif  // INTEL_CUSTOMIZATION
=======
  case Decl::BuiltinTemplate:
>>>>>>> 9d6940ba
  case Decl::TranslationUnit:
  case Decl::ExternCContext:
  case Decl::Namespace:
  case Decl::UnresolvedUsingTypename:
  case Decl::ClassTemplateSpecialization:
  case Decl::ClassTemplatePartialSpecialization:
  case Decl::VarTemplateSpecialization:
  case Decl::VarTemplatePartialSpecialization:
  case Decl::TemplateTypeParm:
  case Decl::UnresolvedUsingValue:
  case Decl::NonTypeTemplateParm:
  case Decl::CXXMethod:
  case Decl::CXXConstructor:
  case Decl::CXXDestructor:
  case Decl::CXXConversion:
  case Decl::Field:
  case Decl::MSProperty:
  case Decl::IndirectField:
  case Decl::ObjCIvar:
  case Decl::ObjCAtDefsField:
  case Decl::ParmVar:
  case Decl::ImplicitParam:
  case Decl::ClassTemplate:
  case Decl::VarTemplate:
  case Decl::FunctionTemplate:
  case Decl::TypeAliasTemplate:
  case Decl::TemplateTemplateParm:
  case Decl::ObjCMethod:
  case Decl::ObjCCategory:
  case Decl::ObjCProtocol:
  case Decl::ObjCInterface:
  case Decl::ObjCCategoryImpl:
  case Decl::ObjCImplementation:
  case Decl::ObjCProperty:
  case Decl::ObjCCompatibleAlias:
  case Decl::AccessSpec:
  case Decl::LinkageSpec:
  case Decl::ObjCPropertyImpl:
  case Decl::FileScopeAsm:
  case Decl::Friend:
  case Decl::FriendTemplate:
  case Decl::Block:
  case Decl::Captured:
  case Decl::ClassScopeFunctionSpecialization:
  case Decl::UsingShadow:
  case Decl::ObjCTypeParam:
    llvm_unreachable("Declaration should not be in declstmts!");
  case Decl::Function:  // void X();
  case Decl::Record:    // struct/union/class X;
  case Decl::Enum:      // enum X;
  case Decl::EnumConstant: // enum ? { X = ? }
  case Decl::CXXRecord: // struct/union/class X; [C++]
  case Decl::StaticAssert: // static_assert(X, ""); [C++0x]
  case Decl::Label:        // __label__ x;
  case Decl::Import:
  case Decl::OMPThreadPrivate:
  case Decl::Empty:
    // None of these decls require codegen support.
    return;

  case Decl::NamespaceAlias:
    if (CGDebugInfo *DI = getDebugInfo())
        DI->EmitNamespaceAlias(cast<NamespaceAliasDecl>(D));
    return;
  case Decl::Using:          // using X; [C++]
    if (CGDebugInfo *DI = getDebugInfo())
        DI->EmitUsingDecl(cast<UsingDecl>(D));
    return;
  case Decl::UsingDirective: // using namespace X; [C++]
    if (CGDebugInfo *DI = getDebugInfo())
      DI->EmitUsingDirective(cast<UsingDirectiveDecl>(D));
    return;
  case Decl::Var: {
    const VarDecl &VD = cast<VarDecl>(D);
    assert(VD.isLocalVarDecl() &&
           "Should not see file-scope variables inside a function!");
    return EmitVarDecl(VD);
  }
#if INTEL_SPECIFIC_CILKPLUS
  case Decl::CilkSpawn:
    return EmitCilkSpawnDecl(cast<CilkSpawnDecl>(&D));
#endif                     // INTEL_SPECIFIC_CILKPLUS
  case Decl::Typedef:      // typedef int X;
  case Decl::TypeAlias: {  // using X = int; [C++0x]
    const TypedefNameDecl &TD = cast<TypedefNameDecl>(D);
    QualType Ty = TD.getUnderlyingType();

    if (Ty->isVariablyModifiedType())
      EmitVariablyModifiedType(Ty);
  }
  }
}

/// EmitVarDecl - This method handles emission of any variable declaration
/// inside a function, including static vars etc.
void CodeGenFunction::EmitVarDecl(const VarDecl &D) {
  if (D.isStaticLocal()) {
    llvm::GlobalValue::LinkageTypes Linkage =
        CGM.getLLVMLinkageVarDefinition(&D, /*isConstant=*/false);

    // FIXME: We need to force the emission/use of a guard variable for
    // some variables even if we can constant-evaluate them because
    // we can't guarantee every translation unit will constant-evaluate them.

    return EmitStaticVarDecl(D, Linkage);
  }

  if (D.hasExternalStorage())
    // Don't emit it now, allow it to be emitted lazily on its first use.
    return;

  if (D.getType().getAddressSpace() == LangAS::opencl_local)
    return CGM.getOpenCLRuntime().EmitWorkGroupLocalVarDecl(*this, D);

  assert(D.hasLocalStorage());
  return EmitAutoVarDecl(D);
}

static std::string getStaticDeclName(CodeGenModule &CGM, const VarDecl &D) {
  if (CGM.getLangOpts().CPlusPlus)
    return CGM.getMangledName(&D).str();

  // If this isn't C++, we don't need a mangled name, just a pretty one.
  assert(!D.isExternallyVisible() && "name shouldn't matter");
  std::string ContextName;
  const DeclContext *DC = D.getDeclContext();
  if (auto *CD = dyn_cast<CapturedDecl>(DC))
    DC = cast<DeclContext>(CD->getNonClosureContext());
  if (const auto *FD = dyn_cast<FunctionDecl>(DC))
    ContextName = CGM.getMangledName(FD);
  else if (const auto *BD = dyn_cast<BlockDecl>(DC))
    ContextName = CGM.getBlockMangledName(GlobalDecl(), BD);
  else if (const auto *OMD = dyn_cast<ObjCMethodDecl>(DC))
    ContextName = OMD->getSelector().getAsString();
  else
    llvm_unreachable("Unknown context for static var decl");

  ContextName += "." + D.getNameAsString();
  return ContextName;
}

llvm::Constant *CodeGenModule::getOrCreateStaticVarDecl(
    const VarDecl &D, llvm::GlobalValue::LinkageTypes Linkage) {
  // In general, we don't always emit static var decls once before we reference
  // them. It is possible to reference them before emitting the function that
  // contains them, and it is possible to emit the containing function multiple
  // times.
  if (llvm::Constant *ExistingGV = StaticLocalDeclMap[&D])
    return ExistingGV;

  QualType Ty = D.getType();
  assert(Ty->isConstantSizeType() && "VLAs can't be static");

  // Use the label if the variable is renamed with the asm-label extension.
  std::string Name;
  if (D.hasAttr<AsmLabelAttr>())
    Name = getMangledName(&D);
  else
    Name = getStaticDeclName(*this, D);

  llvm::Type *LTy = getTypes().ConvertTypeForMem(Ty);
  unsigned AddrSpace =
      GetGlobalVarAddressSpace(&D, getContext().getTargetAddressSpace(Ty));

  // Local address space cannot have an initializer.
  llvm::Constant *Init = nullptr;
  if (Ty.getAddressSpace() != LangAS::opencl_local)
    Init = EmitNullConstant(Ty);
  else
    Init = llvm::UndefValue::get(LTy);

  llvm::GlobalVariable *GV =
    new llvm::GlobalVariable(getModule(), LTy,
                             Ty.isConstant(getContext()), Linkage,
                             Init, Name, nullptr,
                             llvm::GlobalVariable::NotThreadLocal,
                             AddrSpace);
  GV->setAlignment(getContext().getDeclAlign(&D).getQuantity());
  setGlobalVisibility(GV, &D);

  if (supportsCOMDAT() && GV->isWeakForLinker())
    GV->setComdat(TheModule.getOrInsertComdat(GV->getName()));

  if (D.getTLSKind())
    setTLSMode(GV, D);

  if (D.isExternallyVisible()) {
    if (D.hasAttr<DLLImportAttr>())
      GV->setDLLStorageClass(llvm::GlobalVariable::DLLImportStorageClass);
    else if (D.hasAttr<DLLExportAttr>())
      GV->setDLLStorageClass(llvm::GlobalVariable::DLLExportStorageClass);
  }

  // Make sure the result is of the correct type.
  unsigned ExpectedAddrSpace = getContext().getTargetAddressSpace(Ty);
  llvm::Constant *Addr = GV;
  if (AddrSpace != ExpectedAddrSpace) {
    llvm::PointerType *PTy = llvm::PointerType::get(LTy, ExpectedAddrSpace);
    Addr = llvm::ConstantExpr::getAddrSpaceCast(GV, PTy);
  }

  setStaticLocalDeclAddress(&D, Addr);

  // Ensure that the static local gets initialized by making sure the parent
  // function gets emitted eventually.
  const Decl *DC = cast<Decl>(D.getDeclContext());

  // We can't name blocks or captured statements directly, so try to emit their
  // parents.
  if (isa<BlockDecl>(DC) || isa<CapturedDecl>(DC)) {
    DC = DC->getNonClosureContext();
    // FIXME: Ensure that global blocks get emitted.
    if (!DC)
      return Addr;
  }

  GlobalDecl GD;
  if (const auto *CD = dyn_cast<CXXConstructorDecl>(DC))
    GD = GlobalDecl(CD, Ctor_Base);
  else if (const auto *DD = dyn_cast<CXXDestructorDecl>(DC))
    GD = GlobalDecl(DD, Dtor_Base);
  else if (const auto *FD = dyn_cast<FunctionDecl>(DC))
    GD = GlobalDecl(FD);
  else {
    // Don't do anything for Obj-C method decls or global closures. We should
    // never defer them.
    assert(isa<ObjCMethodDecl>(DC) && "unexpected parent code decl");
  }
  if (GD.getDecl())
    (void)GetAddrOfGlobal(GD);

  return Addr;
}

/// hasNontrivialDestruction - Determine whether a type's destruction is
/// non-trivial. If so, and the variable uses static initialization, we must
/// register its destructor to run on exit.
static bool hasNontrivialDestruction(QualType T) {
  CXXRecordDecl *RD = T->getBaseElementTypeUnsafe()->getAsCXXRecordDecl();
  return RD && !RD->hasTrivialDestructor();
}

/// AddInitializerToStaticVarDecl - Add the initializer for 'D' to the
/// global variable that has already been created for it.  If the initializer
/// has a different type than GV does, this may free GV and return a different
/// one.  Otherwise it just returns GV.
llvm::GlobalVariable *
CodeGenFunction::AddInitializerToStaticVarDecl(const VarDecl &D,
                                               llvm::GlobalVariable *GV) {
  llvm::Constant *Init = CGM.EmitConstantInit(D, this);

  // If constant emission failed, then this should be a C++ static
  // initializer.
  if (!Init) {
    if (!getLangOpts().CPlusPlus)
      CGM.ErrorUnsupported(D.getInit(), "constant l-value expression");
    else if (Builder.GetInsertBlock()) {
      // Since we have a static initializer, this global variable can't
      // be constant.
      GV->setConstant(false);

      EmitCXXGuardedInit(D, GV, /*PerformInit*/true);
    }
    return GV;
  }

  // The initializer may differ in type from the global. Rewrite
  // the global to match the initializer.  (We have to do this
  // because some types, like unions, can't be completely represented
  // in the LLVM type system.)
  if (GV->getType()->getElementType() != Init->getType()) {
    llvm::GlobalVariable *OldGV = GV;

    GV = new llvm::GlobalVariable(CGM.getModule(), Init->getType(),
                                  OldGV->isConstant(),
                                  OldGV->getLinkage(), Init, "",
                                  /*InsertBefore*/ OldGV,
                                  OldGV->getThreadLocalMode(),
                           CGM.getContext().getTargetAddressSpace(D.getType()));
    GV->setVisibility(OldGV->getVisibility());
    GV->setComdat(OldGV->getComdat());

    // Steal the name of the old global
    GV->takeName(OldGV);

    // Replace all uses of the old global with the new global
    llvm::Constant *NewPtrForOldDecl =
    llvm::ConstantExpr::getBitCast(GV, OldGV->getType());
    OldGV->replaceAllUsesWith(NewPtrForOldDecl);

    // Erase the old global, since it is no longer used.
    OldGV->eraseFromParent();
  }

  GV->setConstant(CGM.isTypeConstant(D.getType(), true));
  GV->setInitializer(Init);

  if (hasNontrivialDestruction(D.getType())) {
    // We have a constant initializer, but a nontrivial destructor. We still
    // need to perform a guarded "initialization" in order to register the
    // destructor.
    EmitCXXGuardedInit(D, GV, /*PerformInit*/false);
  }

  return GV;
}

void CodeGenFunction::EmitStaticVarDecl(const VarDecl &D,
                                      llvm::GlobalValue::LinkageTypes Linkage) {
  // Check to see if we already have a global variable for this
  // declaration.  This can happen when double-emitting function
  // bodies, e.g. with complete and base constructors.
  llvm::Constant *addr = CGM.getOrCreateStaticVarDecl(D, Linkage);
  CharUnits alignment = getContext().getDeclAlign(&D);

  // Store into LocalDeclMap before generating initializer to handle
  // circular references.
  setAddrOfLocalVar(&D, Address(addr, alignment));

  // We can't have a VLA here, but we can have a pointer to a VLA,
  // even though that doesn't really make any sense.
  // Make sure to evaluate VLA bounds now so that we have them for later.
  if (D.getType()->isVariablyModifiedType())
    EmitVariablyModifiedType(D.getType());

  // Save the type in case adding the initializer forces a type change.
  llvm::Type *expectedType = addr->getType();

  llvm::GlobalVariable *var =
    cast<llvm::GlobalVariable>(addr->stripPointerCasts());
  // If this value has an initializer, emit it.
  if (D.getInit())
    var = AddInitializerToStaticVarDecl(D, var);

  var->setAlignment(alignment.getQuantity());

  if (D.hasAttr<AnnotateAttr>())
    CGM.AddGlobalAnnotations(&D, var);

  if (const SectionAttr *SA = D.getAttr<SectionAttr>())
    var->setSection(SA->getName());

  if (D.hasAttr<UsedAttr>())
    CGM.addUsedGlobal(var);

  // We may have to cast the constant because of the initializer
  // mismatch above.
  //
  // FIXME: It is really dangerous to store this in the map; if anyone
  // RAUW's the GV uses of this constant will be invalid.
  llvm::Constant *castedAddr =
    llvm::ConstantExpr::getPointerBitCastOrAddrSpaceCast(var, expectedType);
  if (var != castedAddr)
    LocalDeclMap.find(&D)->second = Address(castedAddr, alignment);
  CGM.setStaticLocalDeclAddress(&D, castedAddr);

  CGM.getSanitizerMetadata()->reportGlobalToASan(var, D);

  // Emit global variable debug descriptor for static vars.
  CGDebugInfo *DI = getDebugInfo();
  if (DI &&
      CGM.getCodeGenOpts().getDebugInfo() >= CodeGenOptions::LimitedDebugInfo) {
    DI->setLocation(D.getLocation());
    DI->EmitGlobalVariable(var, &D);
  }
}

namespace {
  struct DestroyObject final : EHScopeStack::Cleanup {
    DestroyObject(Address addr, QualType type,
                  CodeGenFunction::Destroyer *destroyer,
                  bool useEHCleanupForArray)
      : addr(addr), type(type), destroyer(destroyer),
        useEHCleanupForArray(useEHCleanupForArray) {}

    Address addr;
    QualType type;
    CodeGenFunction::Destroyer *destroyer;
    bool useEHCleanupForArray;

    void Emit(CodeGenFunction &CGF, Flags flags) override {
      // Don't use an EH cleanup recursively from an EH cleanup.
      bool useEHCleanupForArray =
        flags.isForNormalCleanup() && this->useEHCleanupForArray;

      CGF.emitDestroy(addr, type, destroyer, useEHCleanupForArray);
    }
  };

  struct DestroyNRVOVariable final : EHScopeStack::Cleanup {
    DestroyNRVOVariable(Address addr,
                        const CXXDestructorDecl *Dtor,
                        llvm::Value *NRVOFlag)
      : Dtor(Dtor), NRVOFlag(NRVOFlag), Loc(addr) {}

    const CXXDestructorDecl *Dtor;
    llvm::Value *NRVOFlag;
    Address Loc;

    void Emit(CodeGenFunction &CGF, Flags flags) override {
      // Along the exceptions path we always execute the dtor.
      bool NRVO = flags.isForNormalCleanup() && NRVOFlag;

      llvm::BasicBlock *SkipDtorBB = nullptr;
      if (NRVO) {
        // If we exited via NRVO, we skip the destructor call.
        llvm::BasicBlock *RunDtorBB = CGF.createBasicBlock("nrvo.unused");
        SkipDtorBB = CGF.createBasicBlock("nrvo.skipdtor");
        llvm::Value *DidNRVO =
          CGF.Builder.CreateFlagLoad(NRVOFlag, "nrvo.val");
        CGF.Builder.CreateCondBr(DidNRVO, SkipDtorBB, RunDtorBB);
        CGF.EmitBlock(RunDtorBB);
      }

      CGF.EmitCXXDestructorCall(Dtor, Dtor_Complete,
                                /*ForVirtualBase=*/false,
                                /*Delegating=*/false,
                                Loc);

      if (NRVO) CGF.EmitBlock(SkipDtorBB);
    }
  };

  struct CallStackRestore final : EHScopeStack::Cleanup {
    Address Stack;
    CallStackRestore(Address Stack) : Stack(Stack) {}
    void Emit(CodeGenFunction &CGF, Flags flags) override {
      llvm::Value *V = CGF.Builder.CreateLoad(Stack);
      llvm::Value *F = CGF.CGM.getIntrinsic(llvm::Intrinsic::stackrestore);
      CGF.Builder.CreateCall(F, V);
    }
  };

  struct ExtendGCLifetime final : EHScopeStack::Cleanup {
    const VarDecl &Var;
    ExtendGCLifetime(const VarDecl *var) : Var(*var) {}

    void Emit(CodeGenFunction &CGF, Flags flags) override {
      // Compute the address of the local variable, in case it's a
      // byref or something.
      DeclRefExpr DRE(const_cast<VarDecl*>(&Var), false,
                      Var.getType(), VK_LValue, SourceLocation());
      llvm::Value *value = CGF.EmitLoadOfScalar(CGF.EmitDeclRefLValue(&DRE),
                                                SourceLocation());
      CGF.EmitExtendGCLifetime(value);
    }
  };

  struct CallCleanupFunction final : EHScopeStack::Cleanup {
    llvm::Constant *CleanupFn;
    const CGFunctionInfo &FnInfo;
    const VarDecl &Var;

    CallCleanupFunction(llvm::Constant *CleanupFn, const CGFunctionInfo *Info,
                        const VarDecl *Var)
      : CleanupFn(CleanupFn), FnInfo(*Info), Var(*Var) {}

    void Emit(CodeGenFunction &CGF, Flags flags) override {
      DeclRefExpr DRE(const_cast<VarDecl*>(&Var), false,
                      Var.getType(), VK_LValue, SourceLocation());
      // Compute the address of the local variable, in case it's a byref
      // or something.
      llvm::Value *Addr = CGF.EmitDeclRefLValue(&DRE).getPointer();

      // In some cases, the type of the function argument will be different from
      // the type of the pointer. An example of this is
      // void f(void* arg);
      // __attribute__((cleanup(f))) void *g;
      //
      // To fix this we insert a bitcast here.
      QualType ArgTy = FnInfo.arg_begin()->type;
      llvm::Value *Arg =
#if INTEL_CUSTOMIZATION
          // CQ#371284 - allow 'ptrtoint' parameter cast for cleanup function.
          (CGF.getLangOpts().IntelCompat)
              ? CGF.Builder.CreateBitOrPointerCast(Addr, CGF.ConvertType(ArgTy))
              :
#endif // INTEL_CUSTOMIZATION
        CGF.Builder.CreateBitCast(Addr, CGF.ConvertType(ArgTy));

      CallArgList Args;
      Args.add(RValue::get(Arg),
               CGF.getContext().getPointerType(Var.getType()));
      CGF.EmitCall(FnInfo, CleanupFn, ReturnValueSlot(), Args);
    }
  };

  /// A cleanup to call @llvm.lifetime.end.
  class CallLifetimeEnd final : public EHScopeStack::Cleanup {
    llvm::Value *Addr;
    llvm::Value *Size;
  public:
    CallLifetimeEnd(Address addr, llvm::Value *size)
      : Addr(addr.getPointer()), Size(size) {}

    void Emit(CodeGenFunction &CGF, Flags flags) override {
      CGF.EmitLifetimeEnd(Size, Addr);
    }
  };
}

/// EmitAutoVarWithLifetime - Does the setup required for an automatic
/// variable with lifetime.
static void EmitAutoVarWithLifetime(CodeGenFunction &CGF, const VarDecl &var,
                                    Address addr,
                                    Qualifiers::ObjCLifetime lifetime) {
  switch (lifetime) {
  case Qualifiers::OCL_None:
    llvm_unreachable("present but none");

  case Qualifiers::OCL_ExplicitNone:
    // nothing to do
    break;

  case Qualifiers::OCL_Strong: {
    CodeGenFunction::Destroyer *destroyer =
      (var.hasAttr<ObjCPreciseLifetimeAttr>()
       ? CodeGenFunction::destroyARCStrongPrecise
       : CodeGenFunction::destroyARCStrongImprecise);

    CleanupKind cleanupKind = CGF.getARCCleanupKind();
    CGF.pushDestroy(cleanupKind, addr, var.getType(), destroyer,
                    cleanupKind & EHCleanup);
    break;
  }
  case Qualifiers::OCL_Autoreleasing:
    // nothing to do
    break;

  case Qualifiers::OCL_Weak:
    // __weak objects always get EH cleanups; otherwise, exceptions
    // could cause really nasty crashes instead of mere leaks.
    CGF.pushDestroy(NormalAndEHCleanup, addr, var.getType(),
                    CodeGenFunction::destroyARCWeak,
                    /*useEHCleanup*/ true);
    break;
  }
}

static bool isAccessedBy(const VarDecl &var, const Stmt *s) {
  if (const Expr *e = dyn_cast<Expr>(s)) {
    // Skip the most common kinds of expressions that make
    // hierarchy-walking expensive.
    s = e = e->IgnoreParenCasts();

    if (const DeclRefExpr *ref = dyn_cast<DeclRefExpr>(e))
      return (ref->getDecl() == &var);
    if (const BlockExpr *be = dyn_cast<BlockExpr>(e)) {
      const BlockDecl *block = be->getBlockDecl();
      for (const auto &I : block->captures()) {
        if (I.getVariable() == &var)
          return true;
      }
    }
  }

  for (const Stmt *SubStmt : s->children())
    // SubStmt might be null; as in missing decl or conditional of an if-stmt.
    if (SubStmt && isAccessedBy(var, SubStmt))
      return true;

  return false;
}

static bool isAccessedBy(const ValueDecl *decl, const Expr *e) {
  if (!decl) return false;
  if (!isa<VarDecl>(decl)) return false;
  const VarDecl *var = cast<VarDecl>(decl);
  return isAccessedBy(*var, e);
}

static bool tryEmitARCCopyWeakInit(CodeGenFunction &CGF,
                                   const LValue &destLV, const Expr *init) {
  bool needsCast = false;

  while (auto castExpr = dyn_cast<CastExpr>(init->IgnoreParens())) {
    switch (castExpr->getCastKind()) {
    // Look through casts that don't require representation changes.
    case CK_NoOp:
    case CK_BitCast:
    case CK_BlockPointerToObjCPointerCast:
      needsCast = true;
      break;

    // If we find an l-value to r-value cast from a __weak variable,
    // emit this operation as a copy or move.
    case CK_LValueToRValue: {
      const Expr *srcExpr = castExpr->getSubExpr();
      if (srcExpr->getType().getObjCLifetime() != Qualifiers::OCL_Weak)
        return false;

      // Emit the source l-value.
      LValue srcLV = CGF.EmitLValue(srcExpr);

      // Handle a formal type change to avoid asserting.
      auto srcAddr = srcLV.getAddress();
      if (needsCast) {
        srcAddr = CGF.Builder.CreateElementBitCast(srcAddr,
                                         destLV.getAddress().getElementType());
      }

      // If it was an l-value, use objc_copyWeak.
      if (srcExpr->getValueKind() == VK_LValue) {
        CGF.EmitARCCopyWeak(destLV.getAddress(), srcAddr);
      } else {
        assert(srcExpr->getValueKind() == VK_XValue);
        CGF.EmitARCMoveWeak(destLV.getAddress(), srcAddr);
      }
      return true;
    }

    // Stop at anything else.
    default:
      return false;
    }

    init = castExpr->getSubExpr();
    continue;
  }
  return false;
}

static void drillIntoBlockVariable(CodeGenFunction &CGF,
                                   LValue &lvalue,
                                   const VarDecl *var) {
  lvalue.setAddress(CGF.emitBlockByrefAddress(lvalue.getAddress(), var));
}

void CodeGenFunction::EmitScalarInit(const Expr *init, const ValueDecl *D,
                                     LValue lvalue, bool capturedByInit) {
  Qualifiers::ObjCLifetime lifetime = lvalue.getObjCLifetime();
  if (!lifetime) {
    llvm::Value *value = EmitScalarExpr(init);
    if (capturedByInit)
      drillIntoBlockVariable(*this, lvalue, cast<VarDecl>(D));
    EmitStoreThroughLValue(RValue::get(value), lvalue, true);
    return;
  }
  
  if (const CXXDefaultInitExpr *DIE = dyn_cast<CXXDefaultInitExpr>(init))
    init = DIE->getExpr();
    
  // If we're emitting a value with lifetime, we have to do the
  // initialization *before* we leave the cleanup scopes.
  if (const ExprWithCleanups *ewc = dyn_cast<ExprWithCleanups>(init)) {
    enterFullExpression(ewc);
    init = ewc->getSubExpr();
  }
  CodeGenFunction::RunCleanupsScope Scope(*this);

  // We have to maintain the illusion that the variable is
  // zero-initialized.  If the variable might be accessed in its
  // initializer, zero-initialize before running the initializer, then
  // actually perform the initialization with an assign.
  bool accessedByInit = false;
  if (lifetime != Qualifiers::OCL_ExplicitNone)
    accessedByInit = (capturedByInit || isAccessedBy(D, init));
  if (accessedByInit) {
    LValue tempLV = lvalue;
    // Drill down to the __block object if necessary.
    if (capturedByInit) {
      // We can use a simple GEP for this because it can't have been
      // moved yet.
      tempLV.setAddress(emitBlockByrefAddress(tempLV.getAddress(),
                                              cast<VarDecl>(D),
                                              /*follow*/ false));
    }

    auto ty = cast<llvm::PointerType>(tempLV.getAddress().getElementType());
    llvm::Value *zero = llvm::ConstantPointerNull::get(ty);

    // If __weak, we want to use a barrier under certain conditions.
    if (lifetime == Qualifiers::OCL_Weak)
      EmitARCInitWeak(tempLV.getAddress(), zero);

    // Otherwise just do a simple store.
    else
      EmitStoreOfScalar(zero, tempLV, /* isInitialization */ true);
  }

  // Emit the initializer.
  llvm::Value *value = nullptr;

  switch (lifetime) {
  case Qualifiers::OCL_None:
    llvm_unreachable("present but none");

  case Qualifiers::OCL_ExplicitNone:
    // nothing to do
    value = EmitScalarExpr(init);
    break;

  case Qualifiers::OCL_Strong: {
    value = EmitARCRetainScalarExpr(init);
    break;
  }

  case Qualifiers::OCL_Weak: {
    // If it's not accessed by the initializer, try to emit the
    // initialization with a copy or move.
    if (!accessedByInit && tryEmitARCCopyWeakInit(*this, lvalue, init)) {
      return;
    }

    // No way to optimize a producing initializer into this.  It's not
    // worth optimizing for, because the value will immediately
    // disappear in the common case.
    value = EmitScalarExpr(init);

    if (capturedByInit) drillIntoBlockVariable(*this, lvalue, cast<VarDecl>(D));
    if (accessedByInit)
      EmitARCStoreWeak(lvalue.getAddress(), value, /*ignored*/ true);
    else
      EmitARCInitWeak(lvalue.getAddress(), value);
    return;
  }

  case Qualifiers::OCL_Autoreleasing:
    value = EmitARCRetainAutoreleaseScalarExpr(init);
    break;
  }

  if (capturedByInit) drillIntoBlockVariable(*this, lvalue, cast<VarDecl>(D));

  // If the variable might have been accessed by its initializer, we
  // might have to initialize with a barrier.  We have to do this for
  // both __weak and __strong, but __weak got filtered out above.
  if (accessedByInit && lifetime == Qualifiers::OCL_Strong) {
    llvm::Value *oldValue = EmitLoadOfScalar(lvalue, init->getExprLoc());
    EmitStoreOfScalar(value, lvalue, /* isInitialization */ true);
    EmitARCRelease(oldValue, ARCImpreciseLifetime);
    return;
  }

  EmitStoreOfScalar(value, lvalue, /* isInitialization */ true);
}

/// EmitScalarInit - Initialize the given lvalue with the given object.
void CodeGenFunction::EmitScalarInit(llvm::Value *init, LValue lvalue) {
  Qualifiers::ObjCLifetime lifetime = lvalue.getObjCLifetime();
  if (!lifetime)
    return EmitStoreThroughLValue(RValue::get(init), lvalue, true);

  switch (lifetime) {
  case Qualifiers::OCL_None:
    llvm_unreachable("present but none");

  case Qualifiers::OCL_ExplicitNone:
    // nothing to do
    break;

  case Qualifiers::OCL_Strong:
    init = EmitARCRetain(lvalue.getType(), init);
    break;

  case Qualifiers::OCL_Weak:
    // Initialize and then skip the primitive store.
    EmitARCInitWeak(lvalue.getAddress(), init);
    return;

  case Qualifiers::OCL_Autoreleasing:
    init = EmitARCRetainAutorelease(lvalue.getType(), init);
    break;
  }

  EmitStoreOfScalar(init, lvalue, /* isInitialization */ true);
}

/// canEmitInitWithFewStoresAfterMemset - Decide whether we can emit the
/// non-zero parts of the specified initializer with equal or fewer than
/// NumStores scalar stores.
static bool canEmitInitWithFewStoresAfterMemset(llvm::Constant *Init,
                                                unsigned &NumStores) {
  // Zero and Undef never requires any extra stores.
  if (isa<llvm::ConstantAggregateZero>(Init) ||
      isa<llvm::ConstantPointerNull>(Init) ||
      isa<llvm::UndefValue>(Init))
    return true;
  if (isa<llvm::ConstantInt>(Init) || isa<llvm::ConstantFP>(Init) ||
      isa<llvm::ConstantVector>(Init) || isa<llvm::BlockAddress>(Init) ||
      isa<llvm::ConstantExpr>(Init))
    return Init->isNullValue() || NumStores--;

  // See if we can emit each element.
  if (isa<llvm::ConstantArray>(Init) || isa<llvm::ConstantStruct>(Init)) {
    for (unsigned i = 0, e = Init->getNumOperands(); i != e; ++i) {
      llvm::Constant *Elt = cast<llvm::Constant>(Init->getOperand(i));
      if (!canEmitInitWithFewStoresAfterMemset(Elt, NumStores))
        return false;
    }
    return true;
  }
  
  if (llvm::ConstantDataSequential *CDS =
        dyn_cast<llvm::ConstantDataSequential>(Init)) {
    for (unsigned i = 0, e = CDS->getNumElements(); i != e; ++i) {
      llvm::Constant *Elt = CDS->getElementAsConstant(i);
      if (!canEmitInitWithFewStoresAfterMemset(Elt, NumStores))
        return false;
    }
    return true;
  }

  // Anything else is hard and scary.
  return false;
}

/// emitStoresForInitAfterMemset - For inits that
/// canEmitInitWithFewStoresAfterMemset returned true for, emit the scalar
/// stores that would be required.
static void emitStoresForInitAfterMemset(llvm::Constant *Init, llvm::Value *Loc,
                                         bool isVolatile, CGBuilderTy &Builder) {
  assert(!Init->isNullValue() && !isa<llvm::UndefValue>(Init) &&
         "called emitStoresForInitAfterMemset for zero or undef value.");

  if (isa<llvm::ConstantInt>(Init) || isa<llvm::ConstantFP>(Init) ||
      isa<llvm::ConstantVector>(Init) || isa<llvm::BlockAddress>(Init) ||
      isa<llvm::ConstantExpr>(Init)) {
    Builder.CreateDefaultAlignedStore(Init, Loc, isVolatile);
    return;
  }
  
  if (llvm::ConstantDataSequential *CDS = 
        dyn_cast<llvm::ConstantDataSequential>(Init)) {
    for (unsigned i = 0, e = CDS->getNumElements(); i != e; ++i) {
      llvm::Constant *Elt = CDS->getElementAsConstant(i);

      // If necessary, get a pointer to the element and emit it.
      if (!Elt->isNullValue() && !isa<llvm::UndefValue>(Elt))
        emitStoresForInitAfterMemset(
            Elt, Builder.CreateConstGEP2_32(Init->getType(), Loc, 0, i),
            isVolatile, Builder);
    }
    return;
  }

  assert((isa<llvm::ConstantStruct>(Init) || isa<llvm::ConstantArray>(Init)) &&
         "Unknown value type!");

  for (unsigned i = 0, e = Init->getNumOperands(); i != e; ++i) {
    llvm::Constant *Elt = cast<llvm::Constant>(Init->getOperand(i));

    // If necessary, get a pointer to the element and emit it.
    if (!Elt->isNullValue() && !isa<llvm::UndefValue>(Elt))
      emitStoresForInitAfterMemset(
          Elt, Builder.CreateConstGEP2_32(Init->getType(), Loc, 0, i),
          isVolatile, Builder);
  }
}


/// shouldUseMemSetPlusStoresToInitialize - Decide whether we should use memset
/// plus some stores to initialize a local variable instead of using a memcpy
/// from a constant global.  It is beneficial to use memset if the global is all
/// zeros, or mostly zeros and large.
static bool shouldUseMemSetPlusStoresToInitialize(llvm::Constant *Init,
                                                  uint64_t GlobalSize) {
  // If a global is all zeros, always use a memset.
  if (isa<llvm::ConstantAggregateZero>(Init)) return true;

  // If a non-zero global is <= 32 bytes, always use a memcpy.  If it is large,
  // do it if it will require 6 or fewer scalar stores.
  // TODO: Should budget depends on the size?  Avoiding a large global warrants
  // plopping in more stores.
  unsigned StoreBudget = 6;
  uint64_t SizeLimit = 32;

  return GlobalSize > SizeLimit &&
         canEmitInitWithFewStoresAfterMemset(Init, StoreBudget);
}

/// EmitAutoVarDecl - Emit code and set up an entry in LocalDeclMap for a
/// variable declaration with auto, register, or no storage class specifier.
/// These turn into simple stack objects, or GlobalValues depending on target.
void CodeGenFunction::EmitAutoVarDecl(const VarDecl &D) {
#if INTEL_SPECIFIC_CILKPLUS
  if (CGCilkSpawnInfo *Info =
        dyn_cast_or_null<CGCilkSpawnInfo>(CapturedStmtInfo)) {
    // Do initialization if this decl is inside the helper function.
    if (Info->isReceiverDecl(&D)) {
      AutoVarEmission Emission(D);
      Emission.Addr = Info->getReceiverAddr();
      EmitAutoVarInit(Emission);
      return;
    }
  }
#endif // INTEL_SPECIFIC_CILKPLUS
  AutoVarEmission emission = EmitAutoVarAlloca(D);
  EmitAutoVarInit(emission);
  EmitAutoVarCleanups(emission);
}

/// Emit a lifetime.begin marker if some criteria are satisfied.
/// \return a pointer to the temporary size Value if a marker was emitted, null
/// otherwise
llvm::Value *CodeGenFunction::EmitLifetimeStart(uint64_t Size,
                                                llvm::Value *Addr) {
  // For now, only in optimized builds.
  if (CGM.getCodeGenOpts().OptimizationLevel == 0)
    return nullptr;

  // Disable lifetime markers in msan builds.
  // FIXME: Remove this when msan works with lifetime markers.
  if (getLangOpts().Sanitize.has(SanitizerKind::Memory))
    return nullptr;

  llvm::Value *SizeV = llvm::ConstantInt::get(Int64Ty, Size);
  Addr = Builder.CreateBitCast(Addr, Int8PtrTy);
  llvm::CallInst *C =
      Builder.CreateCall(CGM.getLLVMLifetimeStartFn(), {SizeV, Addr});
  C->setDoesNotThrow();
  return SizeV;
}

void CodeGenFunction::EmitLifetimeEnd(llvm::Value *Size, llvm::Value *Addr) {
  Addr = Builder.CreateBitCast(Addr, Int8PtrTy);
  llvm::CallInst *C =
      Builder.CreateCall(CGM.getLLVMLifetimeEndFn(), {Size, Addr});
  C->setDoesNotThrow();
}

/// EmitAutoVarAlloca - Emit the alloca and debug information for a
/// local variable.  Does not emit initialization or destruction.
CodeGenFunction::AutoVarEmission
CodeGenFunction::EmitAutoVarAlloca(const VarDecl &D) {
  QualType Ty = D.getType();

  AutoVarEmission emission(D);

  bool isByRef = D.hasAttr<BlocksAttr>();
  emission.IsByRef = isByRef;

  CharUnits alignment = getContext().getDeclAlign(&D);

  // If the type is variably-modified, emit all the VLA sizes for it.
  if (Ty->isVariablyModifiedType())
    EmitVariablyModifiedType(Ty);

  Address address = Address::invalid();
  if (Ty->isConstantSizeType()) {
    bool NRVO = getLangOpts().ElideConstructors &&
      D.isNRVOVariable();

    // If this value is an array or struct with a statically determinable
    // constant initializer, there are optimizations we can do.
    //
    // TODO: We should constant-evaluate the initializer of any variable,
    // as long as it is initialized by a constant expression. Currently,
    // isConstantInitializer produces wrong answers for structs with
    // reference or bitfield members, and a few other cases, and checking
    // for POD-ness protects us from some of these.
    if (D.getInit() && (Ty->isArrayType() || Ty->isRecordType()) &&
        (D.isConstexpr() ||
         ((Ty.isPODType(getContext()) ||
           getContext().getBaseElementType(Ty)->isObjCObjectPointerType()) &&
          D.getInit()->isConstantInitializer(getContext(), false)))) {

      // If the variable's a const type, and it's neither an NRVO
      // candidate nor a __block variable and has no mutable members,
      // emit it as a global instead.
      if (CGM.getCodeGenOpts().MergeAllConstants && !NRVO && !isByRef &&
          CGM.isTypeConstant(Ty, true)) {
        EmitStaticVarDecl(D, llvm::GlobalValue::InternalLinkage);

        // Signal this condition to later callbacks.
        emission.Addr = Address::invalid();
        assert(emission.wasEmittedAsGlobal());
        return emission;
      }

      // Otherwise, tell the initialization code that we're in this case.
      emission.IsConstantAggregate = true;
    }

    // A normal fixed sized variable becomes an alloca in the entry block,
    // unless it's an NRVO variable.

    if (NRVO) {
      // The named return value optimization: allocate this variable in the
      // return slot, so that we can elide the copy when returning this
      // variable (C++0x [class.copy]p34).
      address = ReturnValue;

      if (const RecordType *RecordTy = Ty->getAs<RecordType>()) {
        if (!cast<CXXRecordDecl>(RecordTy->getDecl())->hasTrivialDestructor()) {
          // Create a flag that is used to indicate when the NRVO was applied
          // to this variable. Set it to zero to indicate that NRVO was not
          // applied.
          llvm::Value *Zero = Builder.getFalse();
          Address NRVOFlag =
            CreateTempAlloca(Zero->getType(), CharUnits::One(), "nrvo");
          EnsureInsertPoint();
          Builder.CreateStore(Zero, NRVOFlag);

          // Record the NRVO flag for this variable.
          NRVOFlags[&D] = NRVOFlag.getPointer();
          emission.NRVOFlag = NRVOFlag.getPointer();
        }
      }
    } else {
      CharUnits allocaAlignment;
      llvm::Type *allocaTy;
      if (isByRef) {
        auto &byrefInfo = getBlockByrefInfo(&D);
        allocaTy = byrefInfo.Type;
        allocaAlignment = byrefInfo.ByrefAlignment;
      } else {
        allocaTy = ConvertTypeForMem(Ty);
        allocaAlignment = alignment;
      }

      // Create the alloca.  Note that we set the name separately from
      // building the instruction so that it's there even in no-asserts
      // builds.
      address = CreateTempAlloca(allocaTy, allocaAlignment);
      address.getPointer()->setName(D.getName());

      // Don't emit lifetime markers for MSVC catch parameters. The lifetime of
      // the catch parameter starts in the catchpad instruction, and we can't
      // insert code in those basic blocks.
      bool IsMSCatchParam =
          D.isExceptionVariable() && getTarget().getCXXABI().isMicrosoft();

      // Emit a lifetime intrinsic if meaningful.  There's no point
      // in doing this if we don't have a valid insertion point (?).
      if (HaveInsertPoint() && !IsMSCatchParam) {
        uint64_t size = CGM.getDataLayout().getTypeAllocSize(allocaTy);
        emission.SizeForLifetimeMarkers =
          EmitLifetimeStart(size, address.getPointer());
      } else {
        assert(!emission.useLifetimeMarkers());
      }
    }
  } else {
    EnsureInsertPoint();

    if (!DidCallStackSave) {
#if INTEL_SPECIFIC_CILKPLUS
      if (!(CurCGCilkImplicitSyncInfo &&
            CurCGCilkImplicitSyncInfo->needsImplicitSync())) {
#endif // INTEL_SPECIFIC_CILKPLUS
      // Save the stack.
      Address Stack =
        CreateTempAlloca(Int8PtrTy, getPointerAlign(), "saved_stack");

      llvm::Value *F = CGM.getIntrinsic(llvm::Intrinsic::stacksave);
      llvm::Value *V = Builder.CreateCall(F);
      Builder.CreateStore(V, Stack);

      DidCallStackSave = true;

      // Push a cleanup block and restore the stack there.
      // FIXME: in general circumstances, this should be an EH cleanup.
      pushStackRestore(NormalCleanup, Stack);
#if INTEL_SPECIFIC_CILKPLUS
      }
#endif // INTEL_SPECIFIC_CILKPLUS
    }
    llvm::Value *elementCount;
    QualType elementType;
    std::tie(elementCount, elementType) = getVLASize(Ty);
#if INTEL_SPECIFIC_CILKPLUS
    if (CurCGCilkImplicitSyncInfo &&
        CurCGCilkImplicitSyncInfo->needsImplicitSync()) {
      llvm::Type *TypeParams[] = {CGM.SizeTy};
      llvm::FunctionType *FnTy = llvm::FunctionType::get(
          CGM.VoidPtrTy, TypeParams, /*isVarArg*/ false);
      llvm::Constant *F = CGM.CreateBuiltinFunction(FnTy, "malloc");

      uint64_t TypeSize =
          getContext().getTypeSizeInChars(elementType).getQuantity();
      llvm::Value *VLASize =
          Builder.CreateMul(llvm::ConstantInt::get(CGM.SizeTy, TypeSize),
                            elementCount, "sizeof_val");
      llvm::Value *Args[] = {VLASize};
      llvm::Value *VLA = EmitRuntimeCall(F, Args);
      QualType PtrTy = getContext().getPointerType(elementType);
      VLA = Builder.CreatePointerBitCastOrAddrSpaceCast(VLA, ConvertType(PtrTy),
                                                        "vla_ptr");
      address = Address(VLA, alignment);

      llvm::Type *TypeParams2[] = {CGM.VoidPtrTy};
      llvm::FunctionType *FnTy2 =
          llvm::FunctionType::get(CGM.VoidTy, TypeParams2, /*isVarArg*/ false);
      auto F2 = CGM.CreateBuiltinFunction(FnTy2, "free");

      FunctionArgList Args2;
      ImplicitParamDecl Dst(CGM.getContext(), /*DC=*/nullptr, SourceLocation(),
                            /*Id=*/nullptr, CGM.getContext().VoidPtrTy);
      Args2.push_back(&Dst);

      const CGFunctionInfo &FI = CGM.getTypes().arrangeFreeFunctionDeclaration(
          CGM.getContext().VoidTy, Args2, FunctionType::ExtInfo(),
          /*isVariadic=*/false);

      EHStack.pushCleanup<CallCleanupFunction>(NormalAndEHCleanup, F2, &FI, &D);
    } else {
#endif // INTEL_SPECIFIC_CILKPLUS
    llvm::Type *llvmTy = ConvertTypeForMem(elementType);
    // Allocate memory for the array.
    llvm::AllocaInst *vla = Builder.CreateAlloca(llvmTy, elementCount, "vla");
    vla->setAlignment(alignment.getQuantity());

    address = Address(vla, alignment);
#if INTEL_SPECIFIC_CILKPLUS
    }
#endif // INTEL_SPECIFIC_CILKPLUS
  }

  setAddrOfLocalVar(&D, address);
  emission.Addr = address;

  // Emit debug info for local var declaration.
  if (HaveInsertPoint())
    if (CGDebugInfo *DI = getDebugInfo()) {
      if (CGM.getCodeGenOpts().getDebugInfo()
            >= CodeGenOptions::LimitedDebugInfo) {
        DI->setLocation(D.getLocation());
        DI->EmitDeclareOfAutoVariable(&D, address.getPointer(), Builder);
      }
    }

  if (D.hasAttr<AnnotateAttr>())
    EmitVarAnnotations(&D, address.getPointer());

  return emission;
}

/// Determines whether the given __block variable is potentially
/// captured by the given expression.
static bool isCapturedBy(const VarDecl &var, const Expr *e) {
  // Skip the most common kinds of expressions that make
  // hierarchy-walking expensive.
  e = e->IgnoreParenCasts();

  if (const BlockExpr *be = dyn_cast<BlockExpr>(e)) {
    const BlockDecl *block = be->getBlockDecl();
    for (const auto &I : block->captures()) {
      if (I.getVariable() == &var)
        return true;
    }

    // No need to walk into the subexpressions.
    return false;
  }

  if (const StmtExpr *SE = dyn_cast<StmtExpr>(e)) {
    const CompoundStmt *CS = SE->getSubStmt();
    for (const auto *BI : CS->body())
      if (const auto *E = dyn_cast<Expr>(BI)) {
        if (isCapturedBy(var, E))
            return true;
      }
      else if (const auto *DS = dyn_cast<DeclStmt>(BI)) {
          // special case declarations
          for (const auto *I : DS->decls()) {
              if (const auto *VD = dyn_cast<VarDecl>((I))) {
                const Expr *Init = VD->getInit();
                if (Init && isCapturedBy(var, Init))
                  return true;
              }
          }
      }
      else
        // FIXME. Make safe assumption assuming arbitrary statements cause capturing.
        // Later, provide code to poke into statements for capture analysis.
        return true;
    return false;
  }

  for (const Stmt *SubStmt : e->children())
    if (isCapturedBy(var, cast<Expr>(SubStmt)))
      return true;

  return false;
}

/// \brief Determine whether the given initializer is trivial in the sense
/// that it requires no code to be generated.
bool CodeGenFunction::isTrivialInitializer(const Expr *Init) {
  if (!Init)
    return true;

  if (const CXXConstructExpr *Construct = dyn_cast<CXXConstructExpr>(Init))
    if (CXXConstructorDecl *Constructor = Construct->getConstructor())
      if (Constructor->isTrivial() &&
          Constructor->isDefaultConstructor() &&
          !Construct->requiresZeroInitialization())
        return true;

  return false;
}
void CodeGenFunction::EmitAutoVarInit(const AutoVarEmission &emission) {
  assert(emission.Variable && "emission was not valid!");

  // If this was emitted as a global constant, we're done.
  if (emission.wasEmittedAsGlobal()) return;

  const VarDecl &D = *emission.Variable;
  auto DL = ApplyDebugLocation::CreateDefaultArtificial(*this, D.getLocation());
  QualType type = D.getType();

  // If this local has an initializer, emit it now.
  const Expr *Init = D.getInit();

  // If we are at an unreachable point, we don't need to emit the initializer
  // unless it contains a label.
  if (!HaveInsertPoint()) {
    if (!Init || !ContainsLabel(Init)) return;
    EnsureInsertPoint();
  }

  // Initialize the structure of a __block variable.
  if (emission.IsByRef)
    emitByrefStructureInit(emission);

  if (isTrivialInitializer(Init))
    return;

  // Check whether this is a byref variable that's potentially
  // captured and moved by its own initializer.  If so, we'll need to
  // emit the initializer first, then copy into the variable.
  bool capturedByInit = emission.IsByRef && isCapturedBy(D, Init);

  Address Loc =
    capturedByInit ? emission.Addr : emission.getObjectAddress(*this);

  llvm::Constant *constant = nullptr;
  if (emission.IsConstantAggregate || D.isConstexpr()) {
    assert(!capturedByInit && "constant init contains a capturing block?");
    constant = CGM.EmitConstantInit(D, this);
  }

  if (!constant) {
    LValue lv = MakeAddrLValue(Loc, type);
    lv.setNonGC(true);
    return EmitExprAsInit(Init, &D, lv, capturedByInit);
  }

  if (!emission.IsConstantAggregate) {
    // For simple scalar/complex initialization, store the value directly.
    LValue lv = MakeAddrLValue(Loc, type);
    lv.setNonGC(true);
    return EmitStoreThroughLValue(RValue::get(constant), lv, true);
  }

  // If this is a simple aggregate initialization, we can optimize it
  // in various ways.
  bool isVolatile = type.isVolatileQualified();

  llvm::Value *SizeVal =
    llvm::ConstantInt::get(IntPtrTy,
                           getContext().getTypeSizeInChars(type).getQuantity());

  llvm::Type *BP = Int8PtrTy;
  if (Loc.getType() != BP)
    Loc = Builder.CreateBitCast(Loc, BP);

  // If the initializer is all or mostly zeros, codegen with memset then do
  // a few stores afterward.
  if (shouldUseMemSetPlusStoresToInitialize(constant,
                CGM.getDataLayout().getTypeAllocSize(constant->getType()))) {
    Builder.CreateMemSet(Loc, llvm::ConstantInt::get(Int8Ty, 0), SizeVal,
                         isVolatile);
    // Zero and undef don't require a stores.
    if (!constant->isNullValue() && !isa<llvm::UndefValue>(constant)) {
      Loc = Builder.CreateBitCast(Loc, constant->getType()->getPointerTo());
      emitStoresForInitAfterMemset(constant, Loc.getPointer(),
                                   isVolatile, Builder);
    }
  } else {
    // Otherwise, create a temporary global with the initializer then
    // memcpy from the global to the alloca.
    std::string Name = getStaticDeclName(CGM, D);
    llvm::GlobalVariable *GV =
      new llvm::GlobalVariable(CGM.getModule(), constant->getType(), true,
                               llvm::GlobalValue::PrivateLinkage,
                               constant, Name);
    GV->setAlignment(Loc.getAlignment().getQuantity());
    GV->setUnnamedAddr(true);

    Address SrcPtr = Address(GV, Loc.getAlignment());
    if (SrcPtr.getType() != BP)
      SrcPtr = Builder.CreateBitCast(SrcPtr, BP);

    Builder.CreateMemCpy(Loc, SrcPtr, SizeVal, isVolatile);
  }
}

/// Emit an expression as an initializer for a variable at the given
/// location.  The expression is not necessarily the normal
/// initializer for the variable, and the address is not necessarily
/// its normal location.
///
/// \param init the initializing expression
/// \param var the variable to act as if we're initializing
/// \param loc the address to initialize; its type is a pointer
///   to the LLVM mapping of the variable's type
/// \param alignment the alignment of the address
/// \param capturedByInit true if the variable is a __block variable
///   whose address is potentially changed by the initializer
void CodeGenFunction::EmitExprAsInit(const Expr *init, const ValueDecl *D,
                                     LValue lvalue, bool capturedByInit) {
  QualType type = D->getType();

  if (type->isReferenceType()) {
    RValue rvalue = EmitReferenceBindingToExpr(init);
    if (capturedByInit)
      drillIntoBlockVariable(*this, lvalue, cast<VarDecl>(D));
    EmitStoreThroughLValue(rvalue, lvalue, true);
    return;
  }
  switch (getEvaluationKind(type)) {
  case TEK_Scalar:
    EmitScalarInit(init, D, lvalue, capturedByInit);
    return;
  case TEK_Complex: {
    ComplexPairTy complex = EmitComplexExpr(init);
    if (capturedByInit)
      drillIntoBlockVariable(*this, lvalue, cast<VarDecl>(D));
    EmitStoreOfComplex(complex, lvalue, /*init*/ true);
    return;
  }
  case TEK_Aggregate:
    if (type->isAtomicType()) {
      EmitAtomicInit(const_cast<Expr*>(init), lvalue);
    } else {
      // TODO: how can we delay here if D is captured by its initializer?
      EmitAggExpr(init, AggValueSlot::forLValue(lvalue,
                                              AggValueSlot::IsDestructed,
                                         AggValueSlot::DoesNotNeedGCBarriers,
                                              AggValueSlot::IsNotAliased));
    }
    return;
  }
  llvm_unreachable("bad evaluation kind");
}

/// Enter a destroy cleanup for the given local variable.
void CodeGenFunction::emitAutoVarTypeCleanup(
                            const CodeGenFunction::AutoVarEmission &emission,
                            QualType::DestructionKind dtorKind) {
  assert(dtorKind != QualType::DK_none);

  // Note that for __block variables, we want to destroy the
  // original stack object, not the possibly forwarded object.
  Address addr = emission.getObjectAddress(*this);

  const VarDecl *var = emission.Variable;
  QualType type = var->getType();

  CleanupKind cleanupKind = NormalAndEHCleanup;
  CodeGenFunction::Destroyer *destroyer = nullptr;

  switch (dtorKind) {
  case QualType::DK_none:
    llvm_unreachable("no cleanup for trivially-destructible variable");

  case QualType::DK_cxx_destructor:
    // If there's an NRVO flag on the emission, we need a different
    // cleanup.
    if (emission.NRVOFlag) {
      assert(!type->isArrayType());
      CXXDestructorDecl *dtor = type->getAsCXXRecordDecl()->getDestructor();
      EHStack.pushCleanup<DestroyNRVOVariable>(cleanupKind, addr,
                                               dtor, emission.NRVOFlag);
      return;
    }
    break;

  case QualType::DK_objc_strong_lifetime:
    // Suppress cleanups for pseudo-strong variables.
    if (var->isARCPseudoStrong()) return;

    // Otherwise, consider whether to use an EH cleanup or not.
    cleanupKind = getARCCleanupKind();

    // Use the imprecise destroyer by default.
    if (!var->hasAttr<ObjCPreciseLifetimeAttr>())
      destroyer = CodeGenFunction::destroyARCStrongImprecise;
    break;

  case QualType::DK_objc_weak_lifetime:
    break;
  }

  // If we haven't chosen a more specific destroyer, use the default.
  if (!destroyer) destroyer = getDestroyer(dtorKind);

  // Use an EH cleanup in array destructors iff the destructor itself
  // is being pushed as an EH cleanup.
  bool useEHCleanup = (cleanupKind & EHCleanup);
  EHStack.pushCleanup<DestroyObject>(cleanupKind, addr, type, destroyer,
                                     useEHCleanup);
}

void CodeGenFunction::EmitAutoVarCleanups(const AutoVarEmission &emission) {
  assert(emission.Variable && "emission was not valid!");

  // If this was emitted as a global constant, we're done.
  if (emission.wasEmittedAsGlobal()) return;

  // If we don't have an insertion point, we're done.  Sema prevents
  // us from jumping into any of these scopes anyway.
  if (!HaveInsertPoint()) return;

  const VarDecl &D = *emission.Variable;

  // Make sure we call @llvm.lifetime.end.  This needs to happen
  // *last*, so the cleanup needs to be pushed *first*.
  if (emission.useLifetimeMarkers()) {
    EHStack.pushCleanup<CallLifetimeEnd>(NormalCleanup,
                                         emission.getAllocatedAddress(),
                                         emission.getSizeForLifetimeMarkers());
    EHCleanupScope &cleanup = cast<EHCleanupScope>(*EHStack.begin());
    cleanup.setLifetimeMarker();
  }

  // Check the type for a cleanup.
  if (QualType::DestructionKind dtorKind = D.getType().isDestructedType())
    emitAutoVarTypeCleanup(emission, dtorKind);

  // In GC mode, honor objc_precise_lifetime.
  if (getLangOpts().getGC() != LangOptions::NonGC &&
      D.hasAttr<ObjCPreciseLifetimeAttr>()) {
    EHStack.pushCleanup<ExtendGCLifetime>(NormalCleanup, &D);
  }

  // Handle the cleanup attribute.
  if (const CleanupAttr *CA = D.getAttr<CleanupAttr>()) {
    const FunctionDecl *FD = CA->getFunctionDecl();

    llvm::Constant *F = CGM.GetAddrOfFunction(FD);
    assert(F && "Could not find function!");

    const CGFunctionInfo &Info = CGM.getTypes().arrangeFunctionDeclaration(FD);
    EHStack.pushCleanup<CallCleanupFunction>(NormalAndEHCleanup, F, &Info, &D);
  }

  // If this is a block variable, call _Block_object_destroy
  // (on the unforwarded address).
  if (emission.IsByRef)
    enterByrefCleanup(emission);
}

CodeGenFunction::Destroyer *
CodeGenFunction::getDestroyer(QualType::DestructionKind kind) {
  switch (kind) {
  case QualType::DK_none: llvm_unreachable("no destroyer for trivial dtor");
  case QualType::DK_cxx_destructor:
    return destroyCXXObject;
  case QualType::DK_objc_strong_lifetime:
    return destroyARCStrongPrecise;
  case QualType::DK_objc_weak_lifetime:
    return destroyARCWeak;
  }
  llvm_unreachable("Unknown DestructionKind");
}

/// pushEHDestroy - Push the standard destructor for the given type as
/// an EH-only cleanup.
void CodeGenFunction::pushEHDestroy(QualType::DestructionKind dtorKind,
                                    Address addr, QualType type) {
  assert(dtorKind && "cannot push destructor for trivial type");
  assert(needsEHCleanup(dtorKind));

  pushDestroy(EHCleanup, addr, type, getDestroyer(dtorKind), true);
}

/// pushDestroy - Push the standard destructor for the given type as
/// at least a normal cleanup.
void CodeGenFunction::pushDestroy(QualType::DestructionKind dtorKind,
                                  Address addr, QualType type) {
  assert(dtorKind && "cannot push destructor for trivial type");

  CleanupKind cleanupKind = getCleanupKind(dtorKind);
  pushDestroy(cleanupKind, addr, type, getDestroyer(dtorKind),
              cleanupKind & EHCleanup);
}

void CodeGenFunction::pushDestroy(CleanupKind cleanupKind, Address addr,
                                  QualType type, Destroyer *destroyer,
                                  bool useEHCleanupForArray) {
  pushFullExprCleanup<DestroyObject>(cleanupKind, addr, type,
                                     destroyer, useEHCleanupForArray);
}

void CodeGenFunction::pushStackRestore(CleanupKind Kind, Address SPMem) {
  EHStack.pushCleanup<CallStackRestore>(Kind, SPMem);
}

void CodeGenFunction::pushLifetimeExtendedDestroy(
    CleanupKind cleanupKind, Address addr, QualType type,
    Destroyer *destroyer, bool useEHCleanupForArray) {
  assert(!isInConditionalBranch() &&
         "performing lifetime extension from within conditional");

  // Push an EH-only cleanup for the object now.
  // FIXME: When popping normal cleanups, we need to keep this EH cleanup
  // around in case a temporary's destructor throws an exception.
  if (cleanupKind & EHCleanup)
    EHStack.pushCleanup<DestroyObject>(
        static_cast<CleanupKind>(cleanupKind & ~NormalCleanup), addr, type,
        destroyer, useEHCleanupForArray);

  // Remember that we need to push a full cleanup for the object at the
  // end of the full-expression.
  pushCleanupAfterFullExpr<DestroyObject>(
      cleanupKind, addr, type, destroyer, useEHCleanupForArray);
}

/// emitDestroy - Immediately perform the destruction of the given
/// object.
///
/// \param addr - the address of the object; a type*
/// \param type - the type of the object; if an array type, all
///   objects are destroyed in reverse order
/// \param destroyer - the function to call to destroy individual
///   elements
/// \param useEHCleanupForArray - whether an EH cleanup should be
///   used when destroying array elements, in case one of the
///   destructions throws an exception
void CodeGenFunction::emitDestroy(Address addr, QualType type,
                                  Destroyer *destroyer,
                                  bool useEHCleanupForArray) {
  const ArrayType *arrayType = getContext().getAsArrayType(type);
  if (!arrayType)
    return destroyer(*this, addr, type);

  llvm::Value *length = emitArrayLength(arrayType, type, addr);

  CharUnits elementAlign =
    addr.getAlignment()
        .alignmentOfArrayElement(getContext().getTypeSizeInChars(type));

  // Normally we have to check whether the array is zero-length.
  bool checkZeroLength = true;

  // But if the array length is constant, we can suppress that.
  if (llvm::ConstantInt *constLength = dyn_cast<llvm::ConstantInt>(length)) {
    // ...and if it's constant zero, we can just skip the entire thing.
    if (constLength->isZero()) return;
    checkZeroLength = false;
  }

  llvm::Value *begin = addr.getPointer();
  llvm::Value *end = Builder.CreateInBoundsGEP(begin, length);
  emitArrayDestroy(begin, end, type, elementAlign, destroyer,
                   checkZeroLength, useEHCleanupForArray);
}

/// emitArrayDestroy - Destroys all the elements of the given array,
/// beginning from last to first.  The array cannot be zero-length.
///
/// \param begin - a type* denoting the first element of the array
/// \param end - a type* denoting one past the end of the array
/// \param elementType - the element type of the array
/// \param destroyer - the function to call to destroy elements
/// \param useEHCleanup - whether to push an EH cleanup to destroy
///   the remaining elements in case the destruction of a single
///   element throws
void CodeGenFunction::emitArrayDestroy(llvm::Value *begin,
                                       llvm::Value *end,
                                       QualType elementType,
                                       CharUnits elementAlign,
                                       Destroyer *destroyer,
                                       bool checkZeroLength,
                                       bool useEHCleanup) {
  assert(!elementType->isArrayType());

  // The basic structure here is a do-while loop, because we don't
  // need to check for the zero-element case.
  llvm::BasicBlock *bodyBB = createBasicBlock("arraydestroy.body");
  llvm::BasicBlock *doneBB = createBasicBlock("arraydestroy.done");

  if (checkZeroLength) {
    llvm::Value *isEmpty = Builder.CreateICmpEQ(begin, end,
                                                "arraydestroy.isempty");
    Builder.CreateCondBr(isEmpty, doneBB, bodyBB);
  }

  // Enter the loop body, making that address the current address.
  llvm::BasicBlock *entryBB = Builder.GetInsertBlock();
  EmitBlock(bodyBB);
  llvm::PHINode *elementPast =
    Builder.CreatePHI(begin->getType(), 2, "arraydestroy.elementPast");
  elementPast->addIncoming(end, entryBB);

  // Shift the address back by one element.
  llvm::Value *negativeOne = llvm::ConstantInt::get(SizeTy, -1, true);
  llvm::Value *element = Builder.CreateInBoundsGEP(elementPast, negativeOne,
                                                   "arraydestroy.element");

  if (useEHCleanup)
    pushRegularPartialArrayCleanup(begin, element, elementType, elementAlign,
                                   destroyer);

  // Perform the actual destruction there.
  destroyer(*this, Address(element, elementAlign), elementType);

  if (useEHCleanup)
    PopCleanupBlock();

  // Check whether we've reached the end.
  llvm::Value *done = Builder.CreateICmpEQ(element, begin, "arraydestroy.done");
  Builder.CreateCondBr(done, doneBB, bodyBB);
  elementPast->addIncoming(element, Builder.GetInsertBlock());

  // Done.
  EmitBlock(doneBB);
}

/// Perform partial array destruction as if in an EH cleanup.  Unlike
/// emitArrayDestroy, the element type here may still be an array type.
static void emitPartialArrayDestroy(CodeGenFunction &CGF,
                                    llvm::Value *begin, llvm::Value *end,
                                    QualType type, CharUnits elementAlign,
                                    CodeGenFunction::Destroyer *destroyer) {
  // If the element type is itself an array, drill down.
  unsigned arrayDepth = 0;
  while (const ArrayType *arrayType = CGF.getContext().getAsArrayType(type)) {
    // VLAs don't require a GEP index to walk into.
    if (!isa<VariableArrayType>(arrayType))
      arrayDepth++;
    type = arrayType->getElementType();
  }

  if (arrayDepth) {
    llvm::Value *zero = llvm::ConstantInt::get(CGF.SizeTy, 0);

    SmallVector<llvm::Value*,4> gepIndices(arrayDepth+1, zero);
    begin = CGF.Builder.CreateInBoundsGEP(begin, gepIndices, "pad.arraybegin");
    end = CGF.Builder.CreateInBoundsGEP(end, gepIndices, "pad.arrayend");
  }

  // Destroy the array.  We don't ever need an EH cleanup because we
  // assume that we're in an EH cleanup ourselves, so a throwing
  // destructor causes an immediate terminate.
  CGF.emitArrayDestroy(begin, end, type, elementAlign, destroyer,
                       /*checkZeroLength*/ true, /*useEHCleanup*/ false);
}

namespace {
  /// RegularPartialArrayDestroy - a cleanup which performs a partial
  /// array destroy where the end pointer is regularly determined and
  /// does not need to be loaded from a local.
  class RegularPartialArrayDestroy final : public EHScopeStack::Cleanup {
    llvm::Value *ArrayBegin;
    llvm::Value *ArrayEnd;
    QualType ElementType;
    CodeGenFunction::Destroyer *Destroyer;
    CharUnits ElementAlign;
  public:
    RegularPartialArrayDestroy(llvm::Value *arrayBegin, llvm::Value *arrayEnd,
                               QualType elementType, CharUnits elementAlign,
                               CodeGenFunction::Destroyer *destroyer)
      : ArrayBegin(arrayBegin), ArrayEnd(arrayEnd),
        ElementType(elementType), Destroyer(destroyer),
        ElementAlign(elementAlign) {}

    void Emit(CodeGenFunction &CGF, Flags flags) override {
      emitPartialArrayDestroy(CGF, ArrayBegin, ArrayEnd,
                              ElementType, ElementAlign, Destroyer);
    }
  };

  /// IrregularPartialArrayDestroy - a cleanup which performs a
  /// partial array destroy where the end pointer is irregularly
  /// determined and must be loaded from a local.
  class IrregularPartialArrayDestroy final : public EHScopeStack::Cleanup {
    llvm::Value *ArrayBegin;
    Address ArrayEndPointer;
    QualType ElementType;
    CodeGenFunction::Destroyer *Destroyer;
    CharUnits ElementAlign;
  public:
    IrregularPartialArrayDestroy(llvm::Value *arrayBegin,
                                 Address arrayEndPointer,
                                 QualType elementType,
                                 CharUnits elementAlign,
                                 CodeGenFunction::Destroyer *destroyer)
      : ArrayBegin(arrayBegin), ArrayEndPointer(arrayEndPointer),
        ElementType(elementType), Destroyer(destroyer),
        ElementAlign(elementAlign) {}

    void Emit(CodeGenFunction &CGF, Flags flags) override {
      llvm::Value *arrayEnd = CGF.Builder.CreateLoad(ArrayEndPointer);
      emitPartialArrayDestroy(CGF, ArrayBegin, arrayEnd,
                              ElementType, ElementAlign, Destroyer);
    }
  };
}

/// pushIrregularPartialArrayCleanup - Push an EH cleanup to destroy
/// already-constructed elements of the given array.  The cleanup
/// may be popped with DeactivateCleanupBlock or PopCleanupBlock.
///
/// \param elementType - the immediate element type of the array;
///   possibly still an array type
void CodeGenFunction::pushIrregularPartialArrayCleanup(llvm::Value *arrayBegin,
                                                       Address arrayEndPointer,
                                                       QualType elementType,
                                                       CharUnits elementAlign,
                                                       Destroyer *destroyer) {
  pushFullExprCleanup<IrregularPartialArrayDestroy>(EHCleanup,
                                                    arrayBegin, arrayEndPointer,
                                                    elementType, elementAlign,
                                                    destroyer);
}

/// pushRegularPartialArrayCleanup - Push an EH cleanup to destroy
/// already-constructed elements of the given array.  The cleanup
/// may be popped with DeactivateCleanupBlock or PopCleanupBlock.
///
/// \param elementType - the immediate element type of the array;
///   possibly still an array type
void CodeGenFunction::pushRegularPartialArrayCleanup(llvm::Value *arrayBegin,
                                                     llvm::Value *arrayEnd,
                                                     QualType elementType,
                                                     CharUnits elementAlign,
                                                     Destroyer *destroyer) {
  pushFullExprCleanup<RegularPartialArrayDestroy>(EHCleanup,
                                                  arrayBegin, arrayEnd,
                                                  elementType, elementAlign,
                                                  destroyer);
}

/// Lazily declare the @llvm.lifetime.start intrinsic.
llvm::Constant *CodeGenModule::getLLVMLifetimeStartFn() {
  if (LifetimeStartFn) return LifetimeStartFn;
  LifetimeStartFn = llvm::Intrinsic::getDeclaration(&getModule(),
                                            llvm::Intrinsic::lifetime_start);
  return LifetimeStartFn;
}

/// Lazily declare the @llvm.lifetime.end intrinsic.
llvm::Constant *CodeGenModule::getLLVMLifetimeEndFn() {
  if (LifetimeEndFn) return LifetimeEndFn;
  LifetimeEndFn = llvm::Intrinsic::getDeclaration(&getModule(),
                                              llvm::Intrinsic::lifetime_end);
  return LifetimeEndFn;
}

namespace {
  /// A cleanup to perform a release of an object at the end of a
  /// function.  This is used to balance out the incoming +1 of a
  /// ns_consumed argument when we can't reasonably do that just by
  /// not doing the initial retain for a __block argument.
  struct ConsumeARCParameter final : EHScopeStack::Cleanup {
    ConsumeARCParameter(llvm::Value *param,
                        ARCPreciseLifetime_t precise)
      : Param(param), Precise(precise) {}

    llvm::Value *Param;
    ARCPreciseLifetime_t Precise;

    void Emit(CodeGenFunction &CGF, Flags flags) override {
      CGF.EmitARCRelease(Param, Precise);
    }
  };
}

/// Emit an alloca (or GlobalValue depending on target)
/// for the specified parameter and set up LocalDeclMap.
void CodeGenFunction::EmitParmDecl(const VarDecl &D, ParamValue Arg,
                                   unsigned ArgNo) {
  // FIXME: Why isn't ImplicitParamDecl a ParmVarDecl?
  assert((isa<ParmVarDecl>(D) || isa<ImplicitParamDecl>(D)) &&
         "Invalid argument to EmitParmDecl");

  Arg.getAnyValue()->setName(D.getName());

  QualType Ty = D.getType();

  // Use better IR generation for certain implicit parameters.
  if (auto IPD = dyn_cast<ImplicitParamDecl>(&D)) {
    // The only implicit argument a block has is its literal.
    // We assume this is always passed directly.
    if (BlockInfo) {
      setBlockContextParameter(IPD, ArgNo, Arg.getDirectValue());
      return;
    }
  }

  Address DeclPtr = Address::invalid();
  bool DoStore = false;
  bool IsScalar = hasScalarEvaluationKind(Ty);
  // If we already have a pointer to the argument, reuse the input pointer.
  if (Arg.isIndirect()) {
    DeclPtr = Arg.getIndirectAddress();
    // If we have a prettier pointer type at this point, bitcast to that.
    unsigned AS = DeclPtr.getType()->getAddressSpace();
    llvm::Type *IRTy = ConvertTypeForMem(Ty)->getPointerTo(AS);
    if (DeclPtr.getType() != IRTy)
      DeclPtr = Builder.CreateBitCast(DeclPtr, IRTy, D.getName());

    // Push a destructor cleanup for this parameter if the ABI requires it.
    // Don't push a cleanup in a thunk for a method that will also emit a
    // cleanup.
    if (!IsScalar && !CurFuncIsThunk &&
        getTarget().getCXXABI().areArgsDestroyedLeftToRightInCallee()) {
      const CXXRecordDecl *RD = Ty->getAsCXXRecordDecl();
      if (RD && RD->hasNonTrivialDestructor())
        pushDestroy(QualType::DK_cxx_destructor, DeclPtr, Ty);
    }
  } else {
    // Otherwise, create a temporary to hold the value.
    DeclPtr = CreateMemTemp(Ty, getContext().getDeclAlign(&D),
                            D.getName() + ".addr");
    DoStore = true;
  }

  llvm::Value *ArgVal = (DoStore ? Arg.getDirectValue() : nullptr);

  LValue lv = MakeAddrLValue(DeclPtr, Ty);
  if (IsScalar) {
    Qualifiers qs = Ty.getQualifiers();
    if (Qualifiers::ObjCLifetime lt = qs.getObjCLifetime()) {
      // We honor __attribute__((ns_consumed)) for types with lifetime.
      // For __strong, it's handled by just skipping the initial retain;
      // otherwise we have to balance out the initial +1 with an extra
      // cleanup to do the release at the end of the function.
      bool isConsumed = D.hasAttr<NSConsumedAttr>();

      // 'self' is always formally __strong, but if this is not an
      // init method then we don't want to retain it.
      if (D.isARCPseudoStrong()) {
        const ObjCMethodDecl *method = cast<ObjCMethodDecl>(CurCodeDecl);
        assert(&D == method->getSelfDecl());
        assert(lt == Qualifiers::OCL_Strong);
        assert(qs.hasConst());
        assert(method->getMethodFamily() != OMF_init);
        (void) method;
        lt = Qualifiers::OCL_ExplicitNone;
      }

      if (lt == Qualifiers::OCL_Strong) {
        if (!isConsumed) {
          if (CGM.getCodeGenOpts().OptimizationLevel == 0) {
            // use objc_storeStrong(&dest, value) for retaining the
            // object. But first, store a null into 'dest' because
            // objc_storeStrong attempts to release its old value.
            llvm::Value *Null = CGM.EmitNullConstant(D.getType());
            EmitStoreOfScalar(Null, lv, /* isInitialization */ true);
            EmitARCStoreStrongCall(lv.getAddress(), ArgVal, true);
            DoStore = false;
          }
          else
          // Don't use objc_retainBlock for block pointers, because we
          // don't want to Block_copy something just because we got it
          // as a parameter.
            ArgVal = EmitARCRetainNonBlock(ArgVal);
        }
      } else {
        // Push the cleanup for a consumed parameter.
        if (isConsumed) {
          ARCPreciseLifetime_t precise = (D.hasAttr<ObjCPreciseLifetimeAttr>()
                                ? ARCPreciseLifetime : ARCImpreciseLifetime);
          EHStack.pushCleanup<ConsumeARCParameter>(getARCCleanupKind(), ArgVal,
                                                   precise);
        }

        if (lt == Qualifiers::OCL_Weak) {
          EmitARCInitWeak(DeclPtr, ArgVal);
          DoStore = false; // The weak init is a store, no need to do two.
        }
      }

      // Enter the cleanup scope.
      EmitAutoVarWithLifetime(*this, D, DeclPtr, lt);
    }
  }

  // Store the initial value into the alloca.
  if (DoStore)
    EmitStoreOfScalar(ArgVal, lv, /* isInitialization */ true);

  setAddrOfLocalVar(&D, DeclPtr);

  // Emit debug info for param declaration.
  if (CGDebugInfo *DI = getDebugInfo()) {
    if (CGM.getCodeGenOpts().getDebugInfo()
          >= CodeGenOptions::LimitedDebugInfo) {
      DI->EmitDeclareOfArgVariable(&D, DeclPtr.getPointer(), ArgNo, Builder);
    }
  }

  if (D.hasAttr<AnnotateAttr>())
    EmitVarAnnotations(&D, DeclPtr.getPointer());
}<|MERGE_RESOLUTION|>--- conflicted
+++ resolved
@@ -38,7 +38,6 @@
 
 void CodeGenFunction::EmitDecl(const Decl &D) {
   switch (D.getKind()) {
-<<<<<<< HEAD
 #if INTEL_CUSTOMIZATION
   case Decl::Pragma:
 #ifdef INTEL_SPECIFIC_IL0_BACKEND
@@ -49,9 +48,7 @@
       "Intel pragma can't be used without INTEL_SPECIFIC_IL0_BACKEND");
 #endif  // INTEL_SPECIFIC_IL0_BACKEND
 #endif  // INTEL_CUSTOMIZATION
-=======
   case Decl::BuiltinTemplate:
->>>>>>> 9d6940ba
   case Decl::TranslationUnit:
   case Decl::ExternCContext:
   case Decl::Namespace:
