--- conflicted
+++ resolved
@@ -131,17 +131,13 @@
            "Should not see file-scope variables inside a function!");
     return EmitVarDecl(VD);
   }
-<<<<<<< HEAD
 #if INTEL_SPECIFIC_CILKPLUS
   case Decl::CilkSpawn:
     return EmitCilkSpawnDecl(cast<CilkSpawnDecl>(&D));
 #endif                     // INTEL_SPECIFIC_CILKPLUS
-=======
-
   case Decl::OMPDeclareReduction:
     return CGM.EmitOMPDeclareReduction(cast<OMPDeclareReductionDecl>(&D));
 
->>>>>>> 94a96fce
   case Decl::Typedef:      // typedef int X;
   case Decl::TypeAlias: {  // using X = int; [C++0x]
     const TypedefNameDecl &TD = cast<TypedefNameDecl>(D);
