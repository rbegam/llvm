--- conflicted
+++ resolved
@@ -612,7 +612,6 @@
 
 LoopAttributes::LoopAttributes(bool IsParallel)
     : IsParallel(IsParallel), VectorizeEnable(LoopAttributes::Unspecified),
-<<<<<<< HEAD
 #if INTEL_CUSTOMIZATION
       LoopCoalesceEnable(false), LoopCoalesceCount(0), IICount(0),
       MaxConcurrencyCount(0), MaxInterleavingCount(0), IVDepEnable(false),
@@ -624,13 +623,12 @@
       IVDepBack(false), VectorizeAlwaysEnable(false),
       LoopCountMin(0), LoopCountMax(0), LoopCountAvg(0),
 #endif // INTEL_CUSTOMIZATION
-=======
+      UnrollEnable(LoopAttributes::Unspecified),
+      UnrollAndJamEnable(LoopAttributes::Unspecified), VectorizeWidth(0),
+      InterleaveCount(0),
       SYCLIVDepEnable(false), SYCLIVDepSafelen(0), SYCLIInterval(0),
       SYCLMaxConcurrencyNThreads(0),
->>>>>>> 8a9c8fbd
-      UnrollEnable(LoopAttributes::Unspecified),
-      UnrollAndJamEnable(LoopAttributes::Unspecified), VectorizeWidth(0),
-      InterleaveCount(0), UnrollCount(0), UnrollAndJamCount(0),
+      UnrollCount(0), UnrollAndJamCount(0),
       DistributeEnable(LoopAttributes::Unspecified), PipelineDisabled(false),
       PipelineInitiationInterval(0) {}
 
@@ -690,7 +688,8 @@
   }
 
   if (!Attrs.IsParallel && Attrs.VectorizeWidth == 0 &&
-<<<<<<< HEAD
+      Attrs.SYCLIVDepEnable == false && Attrs.SYCLIVDepSafelen == 0 &&
+      Attrs.SYCLIInterval == 0 && Attrs.SYCLMaxConcurrencyNThreads == 0 &&
 #if INTEL_CUSTOMIZATION
       !Attrs.LoopCoalesceEnable &&
       Attrs.LoopCoalesceCount == 0 && Attrs.IICount == 0 &&
@@ -707,11 +706,6 @@
       Attrs.LoopCountAvg == 0 &&
 #endif // INTEL_CUSTOMIZATION
       Attrs.InterleaveCount == 0 && Attrs.UnrollCount == 0 &&
-=======
-      Attrs.InterleaveCount == 0 && Attrs.SYCLIVDepEnable == false &&
-      Attrs.SYCLIVDepSafelen == 0 && Attrs.SYCLIInterval == 0 &&
-      Attrs.SYCLMaxConcurrencyNThreads == 0 && Attrs.UnrollCount == 0 &&
->>>>>>> 8a9c8fbd
       Attrs.UnrollAndJamCount == 0 && !Attrs.PipelineDisabled &&
       Attrs.PipelineInitiationInterval == 0 &&
       Attrs.VectorizeEnable == LoopAttributes::Unspecified &&
