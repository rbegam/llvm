//===---- CGLoopInfo.cpp - LLVM CodeGen for loop metadata -*- C++ -*-------===//
//
// Part of the LLVM Project, under the Apache License v2.0 with LLVM Exceptions.
// See https://llvm.org/LICENSE.txt for license information.
// SPDX-License-Identifier: Apache-2.0 WITH LLVM-exception
//
//===----------------------------------------------------------------------===//

#include "CGLoopInfo.h"
#include "clang/AST/ASTContext.h"
#include "clang/AST/Attr.h"
#include "llvm/IR/BasicBlock.h"
#include "llvm/IR/CFG.h"
#include "llvm/IR/Constants.h"
#include "llvm/IR/InstrTypes.h"
#include "llvm/IR/Instructions.h"
#include "llvm/IR/Metadata.h"
using namespace clang::CodeGen;
using namespace llvm;

MDNode *
LoopInfo::createLoopPropertiesMetadata(ArrayRef<Metadata *> LoopProperties) {
  LLVMContext &Ctx = Header->getContext();
  SmallVector<Metadata *, 4> NewLoopProperties;
  TempMDTuple TempNode = MDNode::getTemporary(Ctx, None);
  NewLoopProperties.push_back(TempNode.get());
  NewLoopProperties.append(LoopProperties.begin(), LoopProperties.end());

  MDNode *LoopID = MDNode::getDistinct(Ctx, NewLoopProperties);
  LoopID->replaceOperandWith(0, LoopID);
  return LoopID;
}

MDNode *LoopInfo::createPipeliningMetadata(const LoopAttributes &Attrs,
                                           ArrayRef<Metadata *> LoopProperties,
                                           bool &HasUserTransforms) {
  LLVMContext &Ctx = Header->getContext();

  Optional<bool> Enabled;
  if (Attrs.PipelineDisabled)
    Enabled = false;
  else if (Attrs.PipelineInitiationInterval != 0)
    Enabled = true;

  if (Enabled != true) {
    SmallVector<Metadata *, 4> NewLoopProperties;
    if (Enabled == false) {
      NewLoopProperties.append(LoopProperties.begin(), LoopProperties.end());
      NewLoopProperties.push_back(
          MDNode::get(Ctx, {MDString::get(Ctx, "llvm.loop.pipeline.disable"),
                            ConstantAsMetadata::get(ConstantInt::get(
                                llvm::Type::getInt1Ty(Ctx), 1))}));
      LoopProperties = NewLoopProperties;
    }
    return createLoopPropertiesMetadata(LoopProperties);
  }

  SmallVector<Metadata *, 4> Args;
  TempMDTuple TempNode = MDNode::getTemporary(Ctx, None);
  Args.push_back(TempNode.get());
  Args.append(LoopProperties.begin(), LoopProperties.end());

  if (Attrs.PipelineInitiationInterval > 0) {
    Metadata *Vals[] = {
        MDString::get(Ctx, "llvm.loop.pipeline.initiationinterval"),
        ConstantAsMetadata::get(ConstantInt::get(
            llvm::Type::getInt32Ty(Ctx), Attrs.PipelineInitiationInterval))};
    Args.push_back(MDNode::get(Ctx, Vals));
  }

  // No follow-up: This is the last transformation.

  MDNode *LoopID = MDNode::getDistinct(Ctx, Args);
  LoopID->replaceOperandWith(0, LoopID);
  HasUserTransforms = true;
  return LoopID;
}

MDNode *
LoopInfo::createPartialUnrollMetadata(const LoopAttributes &Attrs,
                                      ArrayRef<Metadata *> LoopProperties,
                                      bool &HasUserTransforms) {
  LLVMContext &Ctx = Header->getContext();

  Optional<bool> Enabled;
  if (Attrs.UnrollEnable == LoopAttributes::Disable)
    Enabled = false;
  else if (Attrs.UnrollEnable == LoopAttributes::Full)
    Enabled = None;
  else if (Attrs.UnrollEnable != LoopAttributes::Unspecified ||
           Attrs.UnrollCount != 0)
    Enabled = true;

  if (Enabled != true) {
    // createFullUnrollMetadata will already have added llvm.loop.unroll.disable
    // if unrolling is disabled.
    return createPipeliningMetadata(Attrs, LoopProperties, HasUserTransforms);
  }

  SmallVector<Metadata *, 4> FollowupLoopProperties;

  // Apply all loop properties to the unrolled loop.
  FollowupLoopProperties.append(LoopProperties.begin(), LoopProperties.end());

  // Don't unroll an already unrolled loop.
  FollowupLoopProperties.push_back(
      MDNode::get(Ctx, MDString::get(Ctx, "llvm.loop.unroll.disable")));

  bool FollowupHasTransforms = false;
  MDNode *Followup = createPipeliningMetadata(Attrs, FollowupLoopProperties,
                                              FollowupHasTransforms);

  SmallVector<Metadata *, 4> Args;
  TempMDTuple TempNode = MDNode::getTemporary(Ctx, None);
  Args.push_back(TempNode.get());
  Args.append(LoopProperties.begin(), LoopProperties.end());

  // Setting unroll.count
  if (Attrs.UnrollCount > 0) {
    Metadata *Vals[] = {MDString::get(Ctx, "llvm.loop.unroll.count"),
                        ConstantAsMetadata::get(ConstantInt::get(
                            llvm::Type::getInt32Ty(Ctx), Attrs.UnrollCount))};
    Args.push_back(MDNode::get(Ctx, Vals));
  }

  // Setting unroll.full or unroll.disable
  if (Attrs.UnrollEnable == LoopAttributes::Enable) {
    Metadata *Vals[] = {MDString::get(Ctx, "llvm.loop.unroll.enable")};
    Args.push_back(MDNode::get(Ctx, Vals));
  }

  if (FollowupHasTransforms)
    Args.push_back(MDNode::get(
        Ctx, {MDString::get(Ctx, "llvm.loop.unroll.followup_all"), Followup}));

  MDNode *LoopID = MDNode::getDistinct(Ctx, Args);
  LoopID->replaceOperandWith(0, LoopID);
  HasUserTransforms = true;
  return LoopID;
}

MDNode *
LoopInfo::createUnrollAndJamMetadata(const LoopAttributes &Attrs,
                                     ArrayRef<Metadata *> LoopProperties,
                                     bool &HasUserTransforms) {
  LLVMContext &Ctx = Header->getContext();

  Optional<bool> Enabled;
  if (Attrs.UnrollAndJamEnable == LoopAttributes::Disable)
    Enabled = false;
  else if (Attrs.UnrollAndJamEnable == LoopAttributes::Enable ||
           Attrs.UnrollAndJamCount != 0)
    Enabled = true;

  if (Enabled != true) {
    SmallVector<Metadata *, 4> NewLoopProperties;
    if (Enabled == false) {
      NewLoopProperties.append(LoopProperties.begin(), LoopProperties.end());
      NewLoopProperties.push_back(MDNode::get(
          Ctx, MDString::get(Ctx, "llvm.loop.unroll_and_jam.disable")));
      LoopProperties = NewLoopProperties;
    }
    return createPartialUnrollMetadata(Attrs, LoopProperties,
                                       HasUserTransforms);
  }

  SmallVector<Metadata *, 4> FollowupLoopProperties;
  FollowupLoopProperties.append(LoopProperties.begin(), LoopProperties.end());
  FollowupLoopProperties.push_back(
      MDNode::get(Ctx, MDString::get(Ctx, "llvm.loop.unroll_and_jam.disable")));

  bool FollowupHasTransforms = false;
  MDNode *Followup = createPartialUnrollMetadata(Attrs, FollowupLoopProperties,
                                                 FollowupHasTransforms);

  SmallVector<Metadata *, 4> Args;
  TempMDTuple TempNode = MDNode::getTemporary(Ctx, None);
  Args.push_back(TempNode.get());
  Args.append(LoopProperties.begin(), LoopProperties.end());

  // Setting unroll_and_jam.count
  if (Attrs.UnrollAndJamCount > 0) {
    Metadata *Vals[] = {
        MDString::get(Ctx, "llvm.loop.unroll_and_jam.count"),
        ConstantAsMetadata::get(ConstantInt::get(llvm::Type::getInt32Ty(Ctx),
                                                 Attrs.UnrollAndJamCount))};
    Args.push_back(MDNode::get(Ctx, Vals));
  }

  if (Attrs.UnrollAndJamEnable == LoopAttributes::Enable) {
    Metadata *Vals[] = {MDString::get(Ctx, "llvm.loop.unroll_and_jam.enable")};
    Args.push_back(MDNode::get(Ctx, Vals));
  }

  if (FollowupHasTransforms)
    Args.push_back(MDNode::get(
        Ctx, {MDString::get(Ctx, "llvm.loop.unroll_and_jam.followup_outer"),
              Followup}));

  if (UnrollAndJamInnerFollowup)
    Args.push_back(MDNode::get(
        Ctx, {MDString::get(Ctx, "llvm.loop.unroll_and_jam.followup_inner"),
              UnrollAndJamInnerFollowup}));

  MDNode *LoopID = MDNode::getDistinct(Ctx, Args);
  LoopID->replaceOperandWith(0, LoopID);
  HasUserTransforms = true;
  return LoopID;
}

MDNode *
LoopInfo::createLoopVectorizeMetadata(const LoopAttributes &Attrs,
                                      ArrayRef<Metadata *> LoopProperties,
                                      bool &HasUserTransforms) {
  LLVMContext &Ctx = Header->getContext();

  Optional<bool> Enabled;
  if (Attrs.VectorizeEnable == LoopAttributes::Disable)
    Enabled = false;
  else if (Attrs.VectorizeEnable != LoopAttributes::Unspecified ||
           Attrs.InterleaveCount != 0 || Attrs.VectorizeWidth != 0)
    Enabled = true;

  if (Enabled != true) {
    SmallVector<Metadata *, 4> NewLoopProperties;
    if (Enabled == false) {
      NewLoopProperties.append(LoopProperties.begin(), LoopProperties.end());
      NewLoopProperties.push_back(
          MDNode::get(Ctx, {MDString::get(Ctx, "llvm.loop.vectorize.enable"),
                            ConstantAsMetadata::get(ConstantInt::get(
                                llvm::Type::getInt1Ty(Ctx), 0))}));
      LoopProperties = NewLoopProperties;
    }
    return createUnrollAndJamMetadata(Attrs, LoopProperties, HasUserTransforms);
  }

  // Apply all loop properties to the vectorized loop.
  SmallVector<Metadata *, 4> FollowupLoopProperties;
  FollowupLoopProperties.append(LoopProperties.begin(), LoopProperties.end());

  // Don't vectorize an already vectorized loop.
  FollowupLoopProperties.push_back(
      MDNode::get(Ctx, MDString::get(Ctx, "llvm.loop.isvectorized")));

  bool FollowupHasTransforms = false;
  MDNode *Followup = createUnrollAndJamMetadata(Attrs, FollowupLoopProperties,
                                                FollowupHasTransforms);

  SmallVector<Metadata *, 4> Args;
  TempMDTuple TempNode = MDNode::getTemporary(Ctx, None);
  Args.push_back(TempNode.get());
  Args.append(LoopProperties.begin(), LoopProperties.end());

  // Setting vectorize.width
  if (Attrs.VectorizeWidth > 0) {
    Metadata *Vals[] = {
        MDString::get(Ctx, "llvm.loop.vectorize.width"),
        ConstantAsMetadata::get(ConstantInt::get(llvm::Type::getInt32Ty(Ctx),
                                                 Attrs.VectorizeWidth))};
    Args.push_back(MDNode::get(Ctx, Vals));
  }

  // Setting interleave.count
  if (Attrs.InterleaveCount > 0) {
    Metadata *Vals[] = {
        MDString::get(Ctx, "llvm.loop.interleave.count"),
        ConstantAsMetadata::get(ConstantInt::get(llvm::Type::getInt32Ty(Ctx),
                                                 Attrs.InterleaveCount))};
    Args.push_back(MDNode::get(Ctx, Vals));
  }

  // Setting vectorize.enable
  if (Attrs.VectorizeEnable != LoopAttributes::Unspecified) {
    Metadata *Vals[] = {
        MDString::get(Ctx, "llvm.loop.vectorize.enable"),
        ConstantAsMetadata::get(ConstantInt::get(
            llvm::Type::getInt1Ty(Ctx),
            (Attrs.VectorizeEnable == LoopAttributes::Enable)))};
    Args.push_back(MDNode::get(Ctx, Vals));
  }

  if (FollowupHasTransforms)
    Args.push_back(MDNode::get(
        Ctx,
        {MDString::get(Ctx, "llvm.loop.vectorize.followup_all"), Followup}));

  MDNode *LoopID = MDNode::get(Ctx, Args);
  LoopID->replaceOperandWith(0, LoopID);
  HasUserTransforms = true;
  return LoopID;
}

MDNode *
LoopInfo::createLoopDistributeMetadata(const LoopAttributes &Attrs,
                                       ArrayRef<Metadata *> LoopProperties,
                                       bool &HasUserTransforms) {
  LLVMContext &Ctx = Header->getContext();

  Optional<bool> Enabled;
  if (Attrs.DistributeEnable == LoopAttributes::Disable)
    Enabled = false;
  if (Attrs.DistributeEnable == LoopAttributes::Enable)
    Enabled = true;

  if (Enabled != true) {
    SmallVector<Metadata *, 4> NewLoopProperties;
    if (Enabled == false) {
      NewLoopProperties.append(LoopProperties.begin(), LoopProperties.end());
      NewLoopProperties.push_back(
          MDNode::get(Ctx, {MDString::get(Ctx, "llvm.loop.distribute.enable"),
                            ConstantAsMetadata::get(ConstantInt::get(
                                llvm::Type::getInt1Ty(Ctx), 0))}));
      LoopProperties = NewLoopProperties;
    }
    return createLoopVectorizeMetadata(Attrs, LoopProperties,
                                       HasUserTransforms);
  }

  bool FollowupHasTransforms = false;
  MDNode *Followup =
      createLoopVectorizeMetadata(Attrs, LoopProperties, FollowupHasTransforms);

  SmallVector<Metadata *, 4> Args;
  TempMDTuple TempNode = MDNode::getTemporary(Ctx, None);
  Args.push_back(TempNode.get());
  Args.append(LoopProperties.begin(), LoopProperties.end());

  Metadata *Vals[] = {MDString::get(Ctx, "llvm.loop.distribute.enable"),
                      ConstantAsMetadata::get(ConstantInt::get(
                          llvm::Type::getInt1Ty(Ctx),
                          (Attrs.DistributeEnable == LoopAttributes::Enable)))};
  Args.push_back(MDNode::get(Ctx, Vals));

  if (FollowupHasTransforms)
    Args.push_back(MDNode::get(
        Ctx,
        {MDString::get(Ctx, "llvm.loop.distribute.followup_all"), Followup}));

  MDNode *LoopID = MDNode::get(Ctx, Args);
  LoopID->replaceOperandWith(0, LoopID);
  HasUserTransforms = true;
  return LoopID;
}

MDNode *LoopInfo::createFullUnrollMetadata(const LoopAttributes &Attrs,
                                           ArrayRef<Metadata *> LoopProperties,
                                           bool &HasUserTransforms) {
  LLVMContext &Ctx = Header->getContext();

  Optional<bool> Enabled;
  if (Attrs.UnrollEnable == LoopAttributes::Disable)
    Enabled = false;
  else if (Attrs.UnrollEnable == LoopAttributes::Full)
    Enabled = true;

  if (Enabled != true) {
    SmallVector<Metadata *, 4> NewLoopProperties;
    if (Enabled == false) {
      NewLoopProperties.append(LoopProperties.begin(), LoopProperties.end());
      NewLoopProperties.push_back(
          MDNode::get(Ctx, MDString::get(Ctx, "llvm.loop.unroll.disable")));
      LoopProperties = NewLoopProperties;
    }
    return createLoopDistributeMetadata(Attrs, LoopProperties,
                                        HasUserTransforms);
  }

  SmallVector<Metadata *, 4> Args;
  TempMDTuple TempNode = MDNode::getTemporary(Ctx, None);
  Args.push_back(TempNode.get());
  Args.append(LoopProperties.begin(), LoopProperties.end());
  Args.push_back(MDNode::get(Ctx, MDString::get(Ctx, "llvm.loop.unroll.full")));

  // No follow-up: there is no loop after full unrolling.
  // TODO: Warn if there are transformations after full unrolling.

  MDNode *LoopID = MDNode::getDistinct(Ctx, Args);
  LoopID->replaceOperandWith(0, LoopID);
  HasUserTransforms = true;
  return LoopID;
}

MDNode *LoopInfo::createMetadata(
    const LoopAttributes &Attrs,
    llvm::ArrayRef<llvm::Metadata *> AdditionalLoopProperties,
    bool &HasUserTransforms) {
  SmallVector<Metadata *, 3> LoopProperties;

  // If we have a valid start debug location for the loop, add it.
  if (StartLoc) {
    LoopProperties.push_back(StartLoc.getAsMDNode());

    // If we also have a valid end debug location for the loop, add it.
    if (EndLoc)
      LoopProperties.push_back(EndLoc.getAsMDNode());
  }

  assert(!!AccGroup == Attrs.IsParallel &&
         "There must be an access group iff the loop is parallel");
  if (Attrs.IsParallel) {
    LLVMContext &Ctx = Header->getContext();
    LoopProperties.push_back(MDNode::get(
        Ctx, {MDString::get(Ctx, "llvm.loop.parallel_accesses"), AccGroup}));
  }
#if INTEL_CUSTOMIZATION
  // Setting II count
  if (Attrs.IICount > 0) {
    LLVMContext &Ctx = Header->getContext();
    Metadata *Vals[] = {MDString::get(Ctx, "llvm.loop.ii.count"),
                        ConstantAsMetadata::get(ConstantInt::get(
                            llvm::Type::getInt32Ty(Ctx), Attrs.IICount))};
    LoopProperties.push_back(MDNode::get(Ctx, Vals));
  }
  // Setting max_concurrency count
  if (Attrs.MaxConcurrencyCount > 0) {
    LLVMContext &Ctx = Header->getContext();
    Metadata *Vals[] = {MDString::get(Ctx, "llvm.loop.max_concurrency.count"),
                        ConstantAsMetadata::get(ConstantInt::get(
                            llvm::Type::getInt32Ty(Ctx),
                            Attrs.MaxConcurrencyCount))};
    LoopProperties.push_back(MDNode::get(Ctx, Vals));
  }
  // Setting max_interleaving count
  if (Attrs.MaxInterleavingCount > 0) {
    LLVMContext &Ctx = Header->getContext();
    Metadata *Vals[] = {MDString::get(Ctx, "llvm.loop.max_interleaving.count"),
                        ConstantAsMetadata::get(ConstantInt::get(
                            llvm::Type::getInt32Ty(Ctx),
                            Attrs.MaxInterleavingCount))};
    LoopProperties.push_back(MDNode::get(Ctx, Vals));
  }

  // Setting loop_coalesce count
  if (Attrs.LoopCoalesceCount > 0) {
    LLVMContext &Ctx = Header->getContext();
    Metadata *Vals[] = {MDString::get(Ctx, "llvm.loop.coalesce.count"),
                        ConstantAsMetadata::get(ConstantInt::get(
                            llvm::Type::getInt32Ty(Ctx),
                            Attrs.LoopCoalesceCount))};
    LoopProperties.push_back(MDNode::get(Ctx, Vals));
  }
  if (Attrs.IIAtMost > 0) {
    LLVMContext &Ctx = Header->getContext();
    Metadata *Vals[] = {MDString::get(Ctx, "llvm.loop.intel.ii.at.most.count"),
                        ConstantAsMetadata::get(ConstantInt::get(
                            llvm::Type::getInt32Ty(Ctx), Attrs.IIAtMost))};
    LoopProperties.push_back(MDNode::get(Ctx, Vals));
  }
  if (Attrs.IIAtLeast > 0) {
    LLVMContext &Ctx = Header->getContext();
    Metadata *Vals[] = {MDString::get(Ctx, "llvm.loop.intel.ii.at.least.count"),
                        ConstantAsMetadata::get(ConstantInt::get(
                            llvm::Type::getInt32Ty(Ctx), Attrs.IIAtLeast))};
    LoopProperties.push_back(MDNode::get(Ctx, Vals));
  }
  if (Attrs.SpeculatedIterations >= 0) {
    LLVMContext &Ctx = Header->getContext();
    Metadata *Vals[] = {
        MDString::get(Ctx, "llvm.loop.intel.speculated.iterations.count"),
        ConstantAsMetadata::get(ConstantInt::get(llvm::Type::getInt32Ty(Ctx),
                                                 Attrs.SpeculatedIterations))};
    LoopProperties.push_back(MDNode::get(Ctx, Vals));
  }
  if (Attrs.MinIIAtTargetFmaxEnable) {
    LLVMContext &Ctx = Header->getContext();
    Metadata *Vals[] = {MDString::get(Ctx,
                                      "llvm.loop.intel.min.ii.at.target.fmax")};
    LoopProperties.push_back(MDNode::get(Ctx, Vals));
  }
  if (Attrs.DisableLoopPipeliningEnable) {
    LLVMContext &Ctx = Header->getContext();
    Metadata *Vals[] = {MDString::get(Ctx,
                                      "llvm.loop.intel.pipelining.disable")};
    LoopProperties.push_back(MDNode::get(Ctx, Vals));
  }
  if (Attrs.ForceHyperoptEnable != LoopAttributes::Unspecified) {
    LLVMContext &Ctx = Header->getContext();
    Metadata *Vals[] = {
        MDString::get(Ctx, Attrs.ForceHyperoptEnable == LoopAttributes::Enable
                               ? "llvm.loop.intel.hyperopt"
                               : "llvm.loop.intel.nohyperopt")};
    LoopProperties.push_back(MDNode::get(Ctx, Vals));
  }
  // Setting loop_coalesce
  if (Attrs.LoopCoalesceEnable) {
    LLVMContext &Ctx = Header->getContext();
    Metadata *Vals[] = {MDString::get(Ctx, "llvm.loop.coalesce.enable")};
    LoopProperties.push_back(MDNode::get(Ctx, Vals));
  }
  // Setting ivdep safelen count
  if (Attrs.IVDepCount > 0) {
    LLVMContext &Ctx = Header->getContext();
    Metadata *Vals[] = {MDString::get(Ctx, "llvm.loop.ivdep.safelen"),
                        ConstantAsMetadata::get(ConstantInt::get(
                            llvm::Type::getInt32Ty(Ctx), Attrs.IVDepCount))};
    LoopProperties.push_back(MDNode::get(Ctx, Vals));
  }
  // Setting ivdep
  if (Attrs.IVDepHLSEnable || Attrs.IVDepHLSIntelEnable) {
    LLVMContext &Ctx = Header->getContext();
    Metadata *Vals[] = {MDString::get(Ctx, "llvm.loop.ivdep.enable")};
    LoopProperties.push_back(MDNode::get(Ctx, Vals));
  }
  if (Attrs.IVDepEnable ||  Attrs.IVDepHLSIntelEnable) {
    LLVMContext &Ctx = Header->getContext();
    Metadata *Vals[] = {MDString::get(Ctx, "llvm.loop.vectorize.ivdep_back")};
    LoopProperties.push_back(MDNode::get(Ctx, Vals));
  }
  // Setting fusion.enable or fusion.disable
  if (Attrs.FusionEnable != LoopAttributes::Unspecified) {
    LLVMContext &Ctx = Header->getContext();
    Metadata *Vals[] = {
        MDString::get(Ctx, Attrs.FusionEnable == LoopAttributes::Enable
                               ? "llvm.loop.fusion.enable"
                               : "llvm.loop.fusion.disable")};
    LoopProperties.push_back(MDNode::get(Ctx, Vals));
  }
  if (Attrs.IVDepLoop) {
    LLVMContext &Ctx = Header->getContext();
    Metadata *Vals[] = {MDString::get(Ctx, "llvm.loop.vectorize.ivdep_loop")};
    LoopProperties.push_back(MDNode::get(Ctx, Vals));
  }
  if (Attrs.IVDepBack) {
    LLVMContext &Ctx = Header->getContext();
    Metadata *Vals[] = {MDString::get(Ctx, "llvm.loop.vectorize.ivdep_back")};
    LoopProperties.push_back(MDNode::get(Ctx, Vals));
  }
  // Setting vector always
  if (Attrs.VectorizeAlwaysEnable) {
    LLVMContext &Ctx = Header->getContext();
    Metadata *Vals[] = {MDString::get(Ctx,
                                  "llvm.loop.vectorize.ignore_profitability")};
    LoopProperties.push_back(MDNode::get(Ctx, Vals));
  }
  // Setting loop_count count
  if (Attrs.LoopCount.size() > 0) {
    LLVMContext &Ctx = Header->getContext();
    llvm::SmallVector<llvm::Metadata *, 4> Vals;
    Vals.push_back(MDString::get(Ctx, "llvm.loop.intel.loopcount"));
    for (auto LoopCount : Attrs.LoopCount) {
      Vals.push_back(ConstantAsMetadata::get(
          ConstantInt::get(llvm::Type::getInt32Ty(Ctx), LoopCount)));
    }
    LoopProperties.push_back(MDNode::get(Ctx, Vals));
  }
  // Setting loop_count min
  if (Attrs.LoopCountMin > 0) {
    LLVMContext &Ctx = Header->getContext();
    Metadata *Vals[] = {MDString::get(Ctx, "llvm.loop.intel.loopcount_minimum"),
                        ConstantAsMetadata::get(ConstantInt::get(
                            llvm::Type::getInt32Ty(Ctx), Attrs.LoopCountMin))};
    LoopProperties.push_back(MDNode::get(Ctx, Vals));
  }
  // Setting loop_count max
  if (Attrs.LoopCountMax > 0) {
    LLVMContext &Ctx = Header->getContext();
    Metadata *Vals[] = {MDString::get(Ctx, "llvm.loop.intel.loopcount_maximum"),
                        ConstantAsMetadata::get(ConstantInt::get(
                            llvm::Type::getInt32Ty(Ctx), Attrs.LoopCountMax))};
    LoopProperties.push_back(MDNode::get(Ctx, Vals));
  }
  // Setting loop_count avg
  if (Attrs.LoopCountAvg > 0) {
    LLVMContext &Ctx = Header->getContext();
    Metadata *Vals[] = {MDString::get(Ctx, "llvm.loop.intel.loopcount_average"),
                        ConstantAsMetadata::get(ConstantInt::get(
                            llvm::Type::getInt32Ty(Ctx), Attrs.LoopCountAvg))};
    LoopProperties.push_back(MDNode::get(Ctx, Vals));
  }
#endif // INTEL_CUSTOMIZATION

  // Setting ivdep attribute
  if (Attrs.SYCLIVDepEnable) {
    LLVMContext &Ctx = Header->getContext();
    Metadata *Vals[] = {MDString::get(Ctx, "llvm.loop.ivdep.enable")};
    LoopProperties.push_back(MDNode::get(Ctx, Vals));
  }

  // Setting ivdep attribute with safelen
  if (Attrs.SYCLIVDepSafelen > 0) {
    LLVMContext &Ctx = Header->getContext();
    Metadata *Vals[] = {
        MDString::get(Ctx, "llvm.loop.ivdep.safelen"),
        ConstantAsMetadata::get(ConstantInt::get(llvm::Type::getInt32Ty(Ctx),
                                                 Attrs.SYCLIVDepSafelen))};
    LoopProperties.push_back(MDNode::get(Ctx, Vals));
  }

  // Setting ii attribute with an initiation interval
  if (Attrs.SYCLIInterval > 0) {
    LLVMContext &Ctx = Header->getContext();
    Metadata *Vals[] = {MDString::get(Ctx, "llvm.loop.ii.count"),
                        ConstantAsMetadata::get(ConstantInt::get(
                            llvm::Type::getInt32Ty(Ctx), Attrs.SYCLIInterval))};
    LoopProperties.push_back(MDNode::get(Ctx, Vals));
  }

  // Setting max_concurrency attribute with number of threads
  if (Attrs.SYCLMaxConcurrencyNThreads > 0) {
    LLVMContext &Ctx = Header->getContext();
    Metadata *Vals[] = {MDString::get(Ctx, "llvm.loop.max_concurrency.count"),
                        ConstantAsMetadata::get(ConstantInt::get(
                            llvm::Type::getInt32Ty(Ctx),
                            Attrs.SYCLMaxConcurrencyNThreads))};
    LoopProperties.push_back(MDNode::get(Ctx, Vals));
  }

  // Setting ivdep attribute
  if (Attrs.SYCLIVDepEnable) {
    LLVMContext &Ctx = Header->getContext();
    Metadata *Vals[] = {MDString::get(Ctx, "llvm.loop.ivdep.enable")};
    LoopProperties.push_back(MDNode::get(Ctx, Vals));
  }

  // Setting ivdep attribute with safelen
  if (Attrs.SYCLIVDepSafelen > 0) {
    LLVMContext &Ctx = Header->getContext();
    Metadata *Vals[] = {
        MDString::get(Ctx, "llvm.loop.ivdep.safelen"),
        ConstantAsMetadata::get(ConstantInt::get(llvm::Type::getInt32Ty(Ctx),
                                                 Attrs.SYCLIVDepSafelen))};
    LoopProperties.push_back(MDNode::get(Ctx, Vals));
  }

  // Setting ii attribute with an initiation interval
  if (Attrs.SYCLIInterval > 0) {
    LLVMContext &Ctx = Header->getContext();
    Metadata *Vals[] = {MDString::get(Ctx, "llvm.loop.ii.count"),
                        ConstantAsMetadata::get(ConstantInt::get(
                            llvm::Type::getInt32Ty(Ctx), Attrs.SYCLIInterval))};
    LoopProperties.push_back(MDNode::get(Ctx, Vals));
  }

  // Setting max_concurrency attribute with number of threads
  if (Attrs.SYCLMaxConcurrencyEnable) {
    LLVMContext &Ctx = Header->getContext();
    Metadata *Vals[] = {MDString::get(Ctx, "llvm.loop.max_concurrency.count"),
                        ConstantAsMetadata::get(ConstantInt::get(
                            llvm::Type::getInt32Ty(Ctx),
                            Attrs.SYCLMaxConcurrencyNThreads))};
    LoopProperties.push_back(MDNode::get(Ctx, Vals));
  }

  LoopProperties.insert(LoopProperties.end(), AdditionalLoopProperties.begin(),
                        AdditionalLoopProperties.end());
  return createFullUnrollMetadata(Attrs, LoopProperties, HasUserTransforms);
}

LoopAttributes::LoopAttributes(bool IsParallel)
    : IsParallel(IsParallel), VectorizeEnable(LoopAttributes::Unspecified),
#if INTEL_CUSTOMIZATION
      LoopCoalesceEnable(false), LoopCoalesceCount(0), IICount(0),
      MaxConcurrencyCount(0), MaxInterleavingCount(0), IVDepEnable(false),
      IVDepHLSEnable(false), IVDepHLSIntelEnable(false), IVDepCount(0),
      IIAtMost(0), IIAtLeast(0), SpeculatedIterations(-1),
      MinIIAtTargetFmaxEnable(false), DisableLoopPipeliningEnable(false),
      ForceHyperoptEnable(LoopAttributes::Unspecified),
      FusionEnable(LoopAttributes::Unspecified), IVDepLoop(false),
      IVDepBack(false), VectorizeAlwaysEnable(false),
      LoopCountMin(0), LoopCountMax(0), LoopCountAvg(0),
#endif // INTEL_CUSTOMIZATION
      UnrollEnable(LoopAttributes::Unspecified),
      UnrollAndJamEnable(LoopAttributes::Unspecified), VectorizeWidth(0),
<<<<<<< HEAD
      InterleaveCount(0),
      SYCLIVDepEnable(false), SYCLIVDepSafelen(0), SYCLIInterval(0),
      SYCLMaxConcurrencyNThreads(0),
      UnrollCount(0), UnrollAndJamCount(0),
=======
      InterleaveCount(0), SYCLIVDepEnable(false), SYCLIVDepSafelen(0),
      SYCLIInterval(0), SYCLMaxConcurrencyEnable(false),
      SYCLMaxConcurrencyNThreads(0), UnrollCount(0), UnrollAndJamCount(0),
>>>>>>> 97b6396c
      DistributeEnable(LoopAttributes::Unspecified), PipelineDisabled(false),
      PipelineInitiationInterval(0) {}

void LoopAttributes::clear() {
  IsParallel = false;
#if INTEL_CUSTOMIZATION
  LoopCoalesceEnable = false;
  LoopCoalesceCount = 0;
  IICount = 0;
  IIAtMost = 0;
  IIAtLeast = 0;
  SpeculatedIterations = -1;
  MinIIAtTargetFmaxEnable = false;
  DisableLoopPipeliningEnable = false;
  MaxConcurrencyCount = 0;
  MaxInterleavingCount = 0;
  IVDepEnable = false;
  IVDepHLSEnable = false;
  IVDepHLSIntelEnable = false;
  IVDepCount = 0;
  ForceHyperoptEnable = LoopAttributes::Unspecified;
  FusionEnable = LoopAttributes::Unspecified;
  IVDepLoop = false;
  IVDepBack = false;
  VectorizeAlwaysEnable = false;
  LoopCount.clear();
  LoopCountMin = 0;
  LoopCountMax = 0;
  LoopCountAvg = 0;
#endif // INTEL_CUSTOMIZATION
  VectorizeWidth = 0;
  SYCLIVDepEnable = false;
  SYCLIVDepSafelen = 0;
  SYCLIInterval = 0;
<<<<<<< HEAD
=======
  SYCLMaxConcurrencyEnable = false;
>>>>>>> 97b6396c
  SYCLMaxConcurrencyNThreads = 0;
  InterleaveCount = 0;
  UnrollCount = 0;
  UnrollAndJamCount = 0;
  VectorizeEnable = LoopAttributes::Unspecified;
  UnrollEnable = LoopAttributes::Unspecified;
  UnrollAndJamEnable = LoopAttributes::Unspecified;
  DistributeEnable = LoopAttributes::Unspecified;
  PipelineDisabled = false;
  PipelineInitiationInterval = 0;
}

LoopInfo::LoopInfo(BasicBlock *Header, const LoopAttributes &Attrs,
                   const llvm::DebugLoc &StartLoc, const llvm::DebugLoc &EndLoc,
                   LoopInfo *Parent)
    : Header(Header), Attrs(Attrs), StartLoc(StartLoc), EndLoc(EndLoc),
      Parent(Parent) {

  if (Attrs.IsParallel) {
    // Create an access group for this loop.
    LLVMContext &Ctx = Header->getContext();
    AccGroup = MDNode::getDistinct(Ctx, {});
  }

  if (!Attrs.IsParallel && Attrs.VectorizeWidth == 0 &&
<<<<<<< HEAD
      Attrs.SYCLIVDepEnable == false && Attrs.SYCLIVDepSafelen == 0 &&
      Attrs.SYCLIInterval == 0 && Attrs.SYCLMaxConcurrencyNThreads == 0 &&
#if INTEL_CUSTOMIZATION
      !Attrs.LoopCoalesceEnable &&
      Attrs.LoopCoalesceCount == 0 && Attrs.IICount == 0 &&
      Attrs.MaxConcurrencyCount == 0 && Attrs.MaxInterleavingCount == 0 &&
      Attrs.IVDepCount == 0 && Attrs.IIAtMost == 0 && Attrs.IIAtLeast == 0 &&
      Attrs.SpeculatedIterations == -1 &&
      !Attrs.MinIIAtTargetFmaxEnable && !Attrs.DisableLoopPipeliningEnable &&
      Attrs.ForceHyperoptEnable == LoopAttributes::Unspecified &&
      !Attrs.IVDepEnable && !Attrs.IVDepHLSEnable &&
      !Attrs.IVDepHLSIntelEnable && !Attrs.IVDepLoop && !Attrs.IVDepBack &&
      Attrs.FusionEnable == LoopAttributes::Unspecified &&
      !Attrs.VectorizeAlwaysEnable && Attrs.LoopCount.size() == 0 &&
      Attrs.LoopCountMin == 0 && Attrs.LoopCountMax == 0 &&
      Attrs.LoopCountAvg == 0 &&
#endif // INTEL_CUSTOMIZATION
      Attrs.InterleaveCount == 0 && Attrs.UnrollCount == 0 &&
=======
      Attrs.InterleaveCount == 0 && Attrs.SYCLIVDepEnable == false &&
      Attrs.SYCLIVDepSafelen == 0 && Attrs.SYCLIInterval == 0 &&
      Attrs.SYCLMaxConcurrencyEnable == false && Attrs.UnrollCount == 0 &&
>>>>>>> 97b6396c
      Attrs.UnrollAndJamCount == 0 && !Attrs.PipelineDisabled &&
      Attrs.PipelineInitiationInterval == 0 &&
      Attrs.VectorizeEnable == LoopAttributes::Unspecified &&
      Attrs.UnrollEnable == LoopAttributes::Unspecified &&
      Attrs.UnrollAndJamEnable == LoopAttributes::Unspecified &&
      Attrs.DistributeEnable == LoopAttributes::Unspecified && !StartLoc &&
      !EndLoc)
    return;

  TempLoopID = MDNode::getTemporary(Header->getContext(), None);
}

void LoopInfo::finish() {
  // We did not annotate the loop body instructions because there are no
  // attributes for this loop.
  if (!TempLoopID)
    return;

  MDNode *LoopID;
  LoopAttributes CurLoopAttr = Attrs;
  LLVMContext &Ctx = Header->getContext();

  if (Parent && (Parent->Attrs.UnrollAndJamEnable ||
                 Parent->Attrs.UnrollAndJamCount != 0)) {
    // Parent unroll-and-jams this loop.
    // Split the transformations in those that happens before the unroll-and-jam
    // and those after.

    LoopAttributes BeforeJam, AfterJam;

    BeforeJam.IsParallel = AfterJam.IsParallel = Attrs.IsParallel;

    BeforeJam.VectorizeWidth = Attrs.VectorizeWidth;
    BeforeJam.InterleaveCount = Attrs.InterleaveCount;
    BeforeJam.VectorizeEnable = Attrs.VectorizeEnable;
    BeforeJam.DistributeEnable = Attrs.DistributeEnable;

    switch (Attrs.UnrollEnable) {
    case LoopAttributes::Unspecified:
    case LoopAttributes::Disable:
      BeforeJam.UnrollEnable = Attrs.UnrollEnable;
      AfterJam.UnrollEnable = Attrs.UnrollEnable;
      break;
    case LoopAttributes::Full:
      BeforeJam.UnrollEnable = LoopAttributes::Full;
      break;
    case LoopAttributes::Enable:
      AfterJam.UnrollEnable = LoopAttributes::Enable;
      break;
    }

    AfterJam.UnrollCount = Attrs.UnrollCount;
    AfterJam.PipelineDisabled = Attrs.PipelineDisabled;
    AfterJam.PipelineInitiationInterval = Attrs.PipelineInitiationInterval;

    // If this loop is subject of an unroll-and-jam by the parent loop, and has
    // an unroll-and-jam annotation itself, we have to decide whether to first
    // apply the parent's unroll-and-jam or this loop's unroll-and-jam. The
    // UnrollAndJam pass processes loops from inner to outer, so we apply the
    // inner first.
    BeforeJam.UnrollAndJamCount = Attrs.UnrollAndJamCount;
    BeforeJam.UnrollAndJamEnable = Attrs.UnrollAndJamEnable;

    // Set the inner followup metadata to process by the outer loop. Only
    // consider the first inner loop.
    if (!Parent->UnrollAndJamInnerFollowup) {
      // Splitting the attributes into a BeforeJam and an AfterJam part will
      // stop 'llvm.loop.isvectorized' (generated by vectorization in BeforeJam)
      // to be forwarded to the AfterJam part. We detect the situation here and
      // add it manually.
      SmallVector<Metadata *, 1> BeforeLoopProperties;
      if (BeforeJam.VectorizeEnable != LoopAttributes::Unspecified ||
          BeforeJam.InterleaveCount != 0 || BeforeJam.VectorizeWidth != 0)
        BeforeLoopProperties.push_back(
            MDNode::get(Ctx, MDString::get(Ctx, "llvm.loop.isvectorized")));

      bool InnerFollowupHasTransform = false;
      MDNode *InnerFollowup = createMetadata(AfterJam, BeforeLoopProperties,
                                             InnerFollowupHasTransform);
      if (InnerFollowupHasTransform)
        Parent->UnrollAndJamInnerFollowup = InnerFollowup;
    }

    CurLoopAttr = BeforeJam;
  }

  bool HasUserTransforms = false;
  LoopID = createMetadata(CurLoopAttr, {}, HasUserTransforms);
  TempLoopID->replaceAllUsesWith(LoopID);
}

void LoopInfoStack::push(BasicBlock *Header, const llvm::DebugLoc &StartLoc,
                         const llvm::DebugLoc &EndLoc) {
  Active.push_back(LoopInfo(Header, StagedAttrs, StartLoc, EndLoc,
                            Active.empty() ? nullptr : &Active.back()));
  // Clear the attributes so nested loops do not inherit them.
  StagedAttrs.clear();
}

void LoopInfoStack::push(BasicBlock *Header, clang::ASTContext &Ctx,
                         ArrayRef<const clang::Attr *> Attrs,
                         const llvm::DebugLoc &StartLoc,
                         const llvm::DebugLoc &EndLoc) {

  // Identify loop hint attributes from Attrs.
  for (const auto *Attr : Attrs) {
    const LoopHintAttr *LH = dyn_cast<LoopHintAttr>(Attr);
    const OpenCLUnrollHintAttr *OpenCLHint =
        dyn_cast<OpenCLUnrollHintAttr>(Attr);

    // Skip non loop hint attributes
    if (!LH && !OpenCLHint) {
      continue;
    }

    LoopHintAttr::OptionType Option = LoopHintAttr::Unroll;
    LoopHintAttr::LoopHintState State = LoopHintAttr::Disable;
    unsigned ValueInt = 1;
    // Translate opencl_unroll_hint attribute argument to
    // equivalent LoopHintAttr enums.
    // OpenCL v2.0 s6.11.5:
    // 0 - enable unroll (no argument).
    // 1 - disable unroll.
    // other positive integer n - unroll by n.
    if (OpenCLHint) {
      ValueInt = OpenCLHint->getUnrollHint();
      if (ValueInt == 0) {
        State = LoopHintAttr::Enable;
      } else if (ValueInt != 1) {
        Option = LoopHintAttr::UnrollCount;
        State = LoopHintAttr::Numeric;
      }
    } else if (LH) {
      auto *ValueExpr = LH->getValue();
      if (ValueExpr) {
        llvm::APSInt ValueAPS = ValueExpr->EvaluateKnownConstInt(Ctx);
        ValueInt = ValueAPS.getSExtValue();
      }

      Option = LH->getOption();
      State = LH->getState();
    }
    switch (State) {
    case LoopHintAttr::Disable:
      switch (Option) {
      case LoopHintAttr::Vectorize:
        // Disable vectorization by specifying a width of 1.
        setVectorizeWidth(1);
        break;
      case LoopHintAttr::Interleave:
        // Disable interleaving by speciyfing a count of 1.
        setInterleaveCount(1);
        break;
      case LoopHintAttr::Unroll:
        setUnrollState(LoopAttributes::Disable);
        break;
      case LoopHintAttr::UnrollAndJam:
        setUnrollAndJamState(LoopAttributes::Disable);
        break;
      case LoopHintAttr::Distribute:
        setDistributeState(false);
        break;
      case LoopHintAttr::PipelineDisabled:
        setPipelineDisabled(true);
        break;
#if INTEL_CUSTOMIZATION
      case LoopHintAttr::Fusion:
        setFusionEnable(false);
        break;
      case LoopHintAttr::ForceHyperopt:
        setForceHyperoptEnable(false);
        break;
      case LoopHintAttr::II:
      case LoopHintAttr::IVDep:
      case LoopHintAttr::IVDepLoop:
      case LoopHintAttr::IVDepBack:
      case LoopHintAttr::IVDepHLS:
      case LoopHintAttr::IVDepHLSIntel:
      case LoopHintAttr::LoopCoalesce:
      case LoopHintAttr::MaxConcurrency:
      case LoopHintAttr::MaxInterleaving:
      case LoopHintAttr::IIAtMost:
      case LoopHintAttr::IIAtLeast:
      case LoopHintAttr::MinIIAtFmax:
      case LoopHintAttr::SpeculatedIterations:
      case LoopHintAttr::DisableLoopPipelining:
      case LoopHintAttr::VectorizeAlways:
      case LoopHintAttr::LoopCount:
      case LoopHintAttr::LoopCountMax:
      case LoopHintAttr::LoopCountMin:
      case LoopHintAttr::LoopCountAvg:
#endif // INTEL_CUSTOMIZATION
      case LoopHintAttr::UnrollCount:
      case LoopHintAttr::UnrollAndJamCount:
      case LoopHintAttr::VectorizeWidth:
      case LoopHintAttr::InterleaveCount:
      case LoopHintAttr::PipelineInitiationInterval:
        llvm_unreachable("Options cannot be disabled.");
        break;
      }
      break;
    case LoopHintAttr::Enable:
      switch (Option) {
      case LoopHintAttr::Vectorize:
      case LoopHintAttr::Interleave:
        setVectorizeEnable(true);
        break;
      case LoopHintAttr::Unroll:
        setUnrollState(LoopAttributes::Enable);
        break;
      case LoopHintAttr::UnrollAndJam:
        setUnrollAndJamState(LoopAttributes::Enable);
        break;
      case LoopHintAttr::Distribute:
        setDistributeState(true);
        break;
#if INTEL_CUSTOMIZATION
      case LoopHintAttr::IVDep:
        setIVDepEnable();
        break;
      case LoopHintAttr::IVDepLoop:
        setIVDepLoop();
        break;
      case LoopHintAttr::IVDepBack:
        setIVDepBack();
        break;
      case LoopHintAttr::IVDepHLS:
        setIVDepHLSEnable();
        break;
      case LoopHintAttr::IVDepHLSIntel:
        setIVDepHLSIntelEnable();
        break;
      case LoopHintAttr::LoopCoalesce:
        setLoopCoalesceEnable();
        break;
      case LoopHintAttr::MinIIAtFmax:
        setMinIIAtTargetFmaxEnable();
        break;
      case LoopHintAttr::DisableLoopPipelining:
        setDisableLoopPipeliningEnable();
        break;
      case LoopHintAttr::ForceHyperopt:
        setForceHyperoptEnable(true);
        break;
      case LoopHintAttr::Fusion:
        setFusionEnable(true);
        break;
      case LoopHintAttr::VectorizeAlways:
        setVectorizeAlwaysEnable();
        break;
      case LoopHintAttr::II:
      case LoopHintAttr::MaxConcurrency:
      case LoopHintAttr::MaxInterleaving:
      case LoopHintAttr::IIAtMost:
      case LoopHintAttr::IIAtLeast:
      case LoopHintAttr::SpeculatedIterations:
      case LoopHintAttr::LoopCount:
      case LoopHintAttr::LoopCountMin:
      case LoopHintAttr::LoopCountMax:
      case LoopHintAttr::LoopCountAvg:
#endif // INTEL_CUSTOMIZATION
      case LoopHintAttr::UnrollCount:
      case LoopHintAttr::UnrollAndJamCount:
      case LoopHintAttr::VectorizeWidth:
      case LoopHintAttr::InterleaveCount:
      case LoopHintAttr::PipelineDisabled:
      case LoopHintAttr::PipelineInitiationInterval:
        llvm_unreachable("Options cannot enabled.");
        break;
      }
      break;
    case LoopHintAttr::AssumeSafety:
      switch (Option) {
      case LoopHintAttr::Vectorize:
      case LoopHintAttr::Interleave:
        // Apply "llvm.mem.parallel_loop_access" metadata to load/stores.
        setParallel(true);
        setVectorizeEnable(true);
        break;
#if INTEL_CUSTOMIZATION
      case LoopHintAttr::II:
      case LoopHintAttr::IVDep:
      case LoopHintAttr::IVDepLoop:
      case LoopHintAttr::IVDepBack:
      case LoopHintAttr::IVDepHLS:
      case LoopHintAttr::IVDepHLSIntel:
      case LoopHintAttr::LoopCoalesce:
      case LoopHintAttr::MaxConcurrency:
      case LoopHintAttr::MaxInterleaving:
      case LoopHintAttr::IIAtMost:
      case LoopHintAttr::IIAtLeast:
      case LoopHintAttr::MinIIAtFmax:
      case LoopHintAttr::SpeculatedIterations:
      case LoopHintAttr::DisableLoopPipelining:
      case LoopHintAttr::ForceHyperopt:
      case LoopHintAttr::Fusion:
      case LoopHintAttr::VectorizeAlways:
      case LoopHintAttr::LoopCount:
      case LoopHintAttr::LoopCountMin:
      case LoopHintAttr::LoopCountMax:
      case LoopHintAttr::LoopCountAvg:
#endif // INTEL_CUSTOMIZATION
      case LoopHintAttr::Unroll:
      case LoopHintAttr::UnrollAndJam:
      case LoopHintAttr::UnrollCount:
      case LoopHintAttr::UnrollAndJamCount:
      case LoopHintAttr::VectorizeWidth:
      case LoopHintAttr::InterleaveCount:
      case LoopHintAttr::Distribute:
      case LoopHintAttr::PipelineDisabled:
      case LoopHintAttr::PipelineInitiationInterval:
        llvm_unreachable("Options cannot be used to assume mem safety.");
        break;
      }
      break;
    case LoopHintAttr::Full:
      switch (Option) {
      case LoopHintAttr::Unroll:
        setUnrollState(LoopAttributes::Full);
        break;
      case LoopHintAttr::UnrollAndJam:
        setUnrollAndJamState(LoopAttributes::Full);
        break;
#if INTEL_CUSTOMIZATION
      case LoopHintAttr::IVDepHLS:
        // Handled with IntelIVDepArrayHandler.
        break;
      case LoopHintAttr::II:
      case LoopHintAttr::LoopCoalesce:
      case LoopHintAttr::MaxConcurrency:
      case LoopHintAttr::MaxInterleaving:
      case LoopHintAttr::IIAtMost:
      case LoopHintAttr::IIAtLeast:
      case LoopHintAttr::MinIIAtFmax:
      case LoopHintAttr::SpeculatedIterations:
      case LoopHintAttr::DisableLoopPipelining:
      case LoopHintAttr::ForceHyperopt:
      case LoopHintAttr::Fusion:
      case LoopHintAttr::IVDep:
      case LoopHintAttr::IVDepLoop:
      case LoopHintAttr::IVDepBack:
      case LoopHintAttr::IVDepHLSIntel:
      case LoopHintAttr::VectorizeAlways:
      case LoopHintAttr::LoopCount:
      case LoopHintAttr::LoopCountMin:
      case LoopHintAttr::LoopCountMax:
      case LoopHintAttr::LoopCountAvg:
#endif // INTEL_CUSTOMIZATION
      case LoopHintAttr::Vectorize:
      case LoopHintAttr::Interleave:
      case LoopHintAttr::UnrollCount:
      case LoopHintAttr::UnrollAndJamCount:
      case LoopHintAttr::VectorizeWidth:
      case LoopHintAttr::InterleaveCount:
      case LoopHintAttr::Distribute:
      case LoopHintAttr::PipelineDisabled:
      case LoopHintAttr::PipelineInitiationInterval:
        llvm_unreachable("Options cannot be used with 'full' hint.");
        break;
      }
      break;
    case LoopHintAttr::Numeric:
      switch (Option) {
      case LoopHintAttr::VectorizeWidth:
        setVectorizeWidth(ValueInt);
        break;
      case LoopHintAttr::InterleaveCount:
        setInterleaveCount(ValueInt);
        break;
      case LoopHintAttr::UnrollCount:
        setUnrollCount(ValueInt);
        break;
      case LoopHintAttr::UnrollAndJamCount:
        setUnrollAndJamCount(ValueInt);
        break;
      case LoopHintAttr::PipelineInitiationInterval:
        setPipelineInitiationInterval(ValueInt);
        break;
#if INTEL_CUSTOMIZATION
      case LoopHintAttr::LoopCoalesce:
        setLoopCoalesceCount(ValueInt);
        break;
      case LoopHintAttr::II:
        setIICount(ValueInt);
        break;
      case LoopHintAttr::MaxConcurrency:
        setMaxConcurrencyCount(ValueInt);
        break;
      case LoopHintAttr::MaxInterleaving:
        setMaxInterleavingCount(ValueInt);
        break;
      case LoopHintAttr::IIAtMost:
        setIIAtMost(ValueInt);
        break;
      case LoopHintAttr::IIAtLeast:
        setIIAtLeast(ValueInt);
        break;
      case LoopHintAttr::SpeculatedIterations:
        setSpeculatedIterations(ValueInt);
        break;
      case LoopHintAttr::IVDepHLS:
        setIVDepCount(ValueInt);
        break;
      case LoopHintAttr::LoopCount:
        setLoopCount(ValueInt);
        break;
      case LoopHintAttr::LoopCountMin:
        setLoopCountMin(ValueInt);
        break;
      case LoopHintAttr::LoopCountMax:
        setLoopCountMax(ValueInt);
        break;
      case LoopHintAttr::LoopCountAvg:
        setLoopCountAvg(ValueInt);
        break;
      case LoopHintAttr::MinIIAtFmax:
      case LoopHintAttr::DisableLoopPipelining:
      case LoopHintAttr::ForceHyperopt:
      case LoopHintAttr::Fusion:
      case LoopHintAttr::IVDep:
      case LoopHintAttr::IVDepLoop:
      case LoopHintAttr::IVDepBack:
      case LoopHintAttr::IVDepHLSIntel:
      case LoopHintAttr::VectorizeAlways:
#endif // INTEL_CUSTOMIZATION
      case LoopHintAttr::Unroll:
      case LoopHintAttr::UnrollAndJam:
      case LoopHintAttr::Vectorize:
      case LoopHintAttr::Interleave:
      case LoopHintAttr::Distribute:
      case LoopHintAttr::PipelineDisabled:
        llvm_unreachable("Options cannot be assigned a value.");
        break;
      }
      break;
#if INTEL_CUSTOMIZATION
    case LoopHintAttr::LoopExpr:
      switch (Option) {
      case LoopHintAttr::IVDepHLS:
        // Handled with IntelIVDepArrayHandler.
        break;
      case LoopHintAttr::VectorizeWidth:
      case LoopHintAttr::InterleaveCount:
      case LoopHintAttr::UnrollCount:
      case LoopHintAttr::II:
      case LoopHintAttr::LoopCoalesce:
      case LoopHintAttr::MaxConcurrency:
      case LoopHintAttr::MaxInterleaving:
      case LoopHintAttr::IIAtMost:
      case LoopHintAttr::IIAtLeast:
      case LoopHintAttr::MinIIAtFmax:
      case LoopHintAttr::SpeculatedIterations:
      case LoopHintAttr::DisableLoopPipelining:
      case LoopHintAttr::ForceHyperopt:
      case LoopHintAttr::Unroll:
      case LoopHintAttr::Vectorize:
      case LoopHintAttr::Interleave:
      case LoopHintAttr::Distribute:
      case LoopHintAttr::Fusion:
      case LoopHintAttr::UnrollAndJam:
      case LoopHintAttr::UnrollAndJamCount:
      case LoopHintAttr::IVDep:
      case LoopHintAttr::IVDepLoop:
      case LoopHintAttr::IVDepBack:
      case LoopHintAttr::IVDepHLSIntel:
      case LoopHintAttr::VectorizeAlways:
      case LoopHintAttr::LoopCount:
      case LoopHintAttr::LoopCountMax:
      case LoopHintAttr::LoopCountMin:
      case LoopHintAttr::LoopCountAvg:
      case LoopHintAttr::PipelineInitiationInterval:
      case LoopHintAttr::PipelineDisabled:
        llvm_unreachable("Options cannot be assigned a loopexpr value.");
        break;
      }
      break;
#endif // INTEL_CUSTOMIZATION
    }
  }

  // Translate intelfpga loop attributes' arguments to equivalent Attr enums.
  // It's being handled separately from LoopHintAttrs not to support
  // legacy GNU attributes and pragma styles.
  //
  // For attribute ivdep:
  // 0 - 'llvm.loop.ivdep.enable' metadata will be emitted
  // n - 'llvm.loop.ivdep.safelen, i32 n' metadata will be emitted
  // For attribute ii:
  // n - 'llvm.loop.ii.count, i32 n' metadata will be emitted
  // For attribute max_concurrency:
  // n - 'llvm.loop.max_concurrency.count, i32 n' metadata will be emitted
  for (const auto *Attr : Attrs) {
    const SYCLIntelFPGAIVDepAttr *IntelFPGAIVDep =
      dyn_cast<SYCLIntelFPGAIVDepAttr>(Attr);
    const SYCLIntelFPGAIIAttr *IntelFPGAII =
      dyn_cast<SYCLIntelFPGAIIAttr>(Attr);
    const SYCLIntelFPGAMaxConcurrencyAttr *IntelFPGAMaxConcurrency =
      dyn_cast<SYCLIntelFPGAMaxConcurrencyAttr>(Attr);

    if (!IntelFPGAIVDep && !IntelFPGAII && !IntelFPGAMaxConcurrency)
      continue;

    if (IntelFPGAIVDep) {
      unsigned ValueInt = IntelFPGAIVDep->getSafelen();
      if (ValueInt == 0)
        setSYCLIVDepEnable();
      else if (ValueInt > 1)
        setSYCLIVDepSafelen(ValueInt);
    }

    if (IntelFPGAII) {
      unsigned ValueInt = IntelFPGAII->getInterval();
      if (ValueInt > 1)
        setSYCLIInterval(ValueInt);
    }

    if (IntelFPGAMaxConcurrency) {
      unsigned ValueInt = IntelFPGAMaxConcurrency->getNThreads();
      if (ValueInt > 1)
        setSYCLMaxConcurrencyNThreads(ValueInt);
    }
  }

  // Translate intelfpga loop attributes' arguments to equivalent Attr enums.
  // It's being handled separately from LoopHintAttrs not to support
  // legacy GNU attributes and pragma styles.
  //
  // For attribute ivdep:
  // 0 - 'llvm.loop.ivdep.enable' metadata will be emitted
  // n - 'llvm.loop.ivdep.safelen, i32 n' metadata will be emitted
  // For attribute ii:
  // n - 'llvm.loop.ii.count, i32 n' metadata will be emitted
  // For attribute max_concurrency:
  // n - 'llvm.loop.max_concurrency.count, i32 n' metadata will be emitted
  for (const auto *Attr : Attrs) {
    const SYCLIntelFPGAIVDepAttr *IntelFPGAIVDep =
      dyn_cast<SYCLIntelFPGAIVDepAttr>(Attr);
    const SYCLIntelFPGAIIAttr *IntelFPGAII =
      dyn_cast<SYCLIntelFPGAIIAttr>(Attr);
    const SYCLIntelFPGAMaxConcurrencyAttr *IntelFPGAMaxConcurrency =
      dyn_cast<SYCLIntelFPGAMaxConcurrencyAttr>(Attr);

    if (!IntelFPGAIVDep && !IntelFPGAII && !IntelFPGAMaxConcurrency)
      continue;

    if (IntelFPGAIVDep) {
      unsigned ValueInt = IntelFPGAIVDep->getSafelen();
      if (ValueInt == 0)
        setSYCLIVDepEnable();
      else if (ValueInt > 0)
        setSYCLIVDepSafelen(ValueInt);
    }

    if (IntelFPGAII) {
      unsigned ValueInt = IntelFPGAII->getInterval();
      if (ValueInt > 0)
        setSYCLIInterval(ValueInt);
    }

    if (IntelFPGAMaxConcurrency) {
      setSYCLMaxConcurrencyEnable();
      setSYCLMaxConcurrencyNThreads(IntelFPGAMaxConcurrency->getNThreads());
    }
  }

  /// Stage the attributes.
  push(Header, StartLoc, EndLoc);
}

void LoopInfoStack::pop() {
  assert(!Active.empty() && "No active loops to pop");
  Active.back().finish();
  Active.pop_back();
}

void LoopInfoStack::InsertHelper(Instruction *I) const {
  if (I->mayReadOrWriteMemory()) {
    SmallVector<Metadata *, 4> AccessGroups;
    for (const LoopInfo &AL : Active) {
      // Here we assume that every loop that has an access group is parallel.
      if (MDNode *Group = AL.getAccessGroup())
        AccessGroups.push_back(Group);
    }
    MDNode *UnionMD = nullptr;
    if (AccessGroups.size() == 1)
      UnionMD = cast<MDNode>(AccessGroups[0]);
    else if (AccessGroups.size() >= 2)
      UnionMD = MDNode::get(I->getContext(), AccessGroups);
    I->setMetadata("llvm.access.group", UnionMD);
  }

  if (!hasInfo())
    return;

  const LoopInfo &L = getInfo();
  if (!L.getLoopID())
    return;

  if (I->isTerminator()) {
    for (BasicBlock *Succ : successors(I))
      if (Succ == L.getHeader()) {
        I->setMetadata(llvm::LLVMContext::MD_loop, L.getLoopID());
        break;
      }
    return;
  }
}<|MERGE_RESOLUTION|>--- conflicted
+++ resolved
@@ -568,42 +568,6 @@
     LoopProperties.push_back(MDNode::get(Ctx, Vals));
   }
 #endif // INTEL_CUSTOMIZATION
-
-  // Setting ivdep attribute
-  if (Attrs.SYCLIVDepEnable) {
-    LLVMContext &Ctx = Header->getContext();
-    Metadata *Vals[] = {MDString::get(Ctx, "llvm.loop.ivdep.enable")};
-    LoopProperties.push_back(MDNode::get(Ctx, Vals));
-  }
-
-  // Setting ivdep attribute with safelen
-  if (Attrs.SYCLIVDepSafelen > 0) {
-    LLVMContext &Ctx = Header->getContext();
-    Metadata *Vals[] = {
-        MDString::get(Ctx, "llvm.loop.ivdep.safelen"),
-        ConstantAsMetadata::get(ConstantInt::get(llvm::Type::getInt32Ty(Ctx),
-                                                 Attrs.SYCLIVDepSafelen))};
-    LoopProperties.push_back(MDNode::get(Ctx, Vals));
-  }
-
-  // Setting ii attribute with an initiation interval
-  if (Attrs.SYCLIInterval > 0) {
-    LLVMContext &Ctx = Header->getContext();
-    Metadata *Vals[] = {MDString::get(Ctx, "llvm.loop.ii.count"),
-                        ConstantAsMetadata::get(ConstantInt::get(
-                            llvm::Type::getInt32Ty(Ctx), Attrs.SYCLIInterval))};
-    LoopProperties.push_back(MDNode::get(Ctx, Vals));
-  }
-
-  // Setting max_concurrency attribute with number of threads
-  if (Attrs.SYCLMaxConcurrencyNThreads > 0) {
-    LLVMContext &Ctx = Header->getContext();
-    Metadata *Vals[] = {MDString::get(Ctx, "llvm.loop.max_concurrency.count"),
-                        ConstantAsMetadata::get(ConstantInt::get(
-                            llvm::Type::getInt32Ty(Ctx),
-                            Attrs.SYCLMaxConcurrencyNThreads))};
-    LoopProperties.push_back(MDNode::get(Ctx, Vals));
-  }
 
   // Setting ivdep attribute
   if (Attrs.SYCLIVDepEnable) {
@@ -661,16 +625,9 @@
 #endif // INTEL_CUSTOMIZATION
       UnrollEnable(LoopAttributes::Unspecified),
       UnrollAndJamEnable(LoopAttributes::Unspecified), VectorizeWidth(0),
-<<<<<<< HEAD
-      InterleaveCount(0),
-      SYCLIVDepEnable(false), SYCLIVDepSafelen(0), SYCLIInterval(0),
-      SYCLMaxConcurrencyNThreads(0),
-      UnrollCount(0), UnrollAndJamCount(0),
-=======
       InterleaveCount(0), SYCLIVDepEnable(false), SYCLIVDepSafelen(0),
       SYCLIInterval(0), SYCLMaxConcurrencyEnable(false),
       SYCLMaxConcurrencyNThreads(0), UnrollCount(0), UnrollAndJamCount(0),
->>>>>>> 97b6396c
       DistributeEnable(LoopAttributes::Unspecified), PipelineDisabled(false),
       PipelineInitiationInterval(0) {}
 
@@ -705,10 +662,7 @@
   SYCLIVDepEnable = false;
   SYCLIVDepSafelen = 0;
   SYCLIInterval = 0;
-<<<<<<< HEAD
-=======
   SYCLMaxConcurrencyEnable = false;
->>>>>>> 97b6396c
   SYCLMaxConcurrencyNThreads = 0;
   InterleaveCount = 0;
   UnrollCount = 0;
@@ -734,9 +688,6 @@
   }
 
   if (!Attrs.IsParallel && Attrs.VectorizeWidth == 0 &&
-<<<<<<< HEAD
-      Attrs.SYCLIVDepEnable == false && Attrs.SYCLIVDepSafelen == 0 &&
-      Attrs.SYCLIInterval == 0 && Attrs.SYCLMaxConcurrencyNThreads == 0 &&
 #if INTEL_CUSTOMIZATION
       !Attrs.LoopCoalesceEnable &&
       Attrs.LoopCoalesceCount == 0 && Attrs.IICount == 0 &&
@@ -752,12 +703,9 @@
       Attrs.LoopCountMin == 0 && Attrs.LoopCountMax == 0 &&
       Attrs.LoopCountAvg == 0 &&
 #endif // INTEL_CUSTOMIZATION
-      Attrs.InterleaveCount == 0 && Attrs.UnrollCount == 0 &&
-=======
       Attrs.InterleaveCount == 0 && Attrs.SYCLIVDepEnable == false &&
       Attrs.SYCLIVDepSafelen == 0 && Attrs.SYCLIInterval == 0 &&
       Attrs.SYCLMaxConcurrencyEnable == false && Attrs.UnrollCount == 0 &&
->>>>>>> 97b6396c
       Attrs.UnrollAndJamCount == 0 && !Attrs.PipelineDisabled &&
       Attrs.PipelineInitiationInterval == 0 &&
       Attrs.VectorizeEnable == LoopAttributes::Unspecified &&
@@ -1264,49 +1212,6 @@
       unsigned ValueInt = IntelFPGAIVDep->getSafelen();
       if (ValueInt == 0)
         setSYCLIVDepEnable();
-      else if (ValueInt > 1)
-        setSYCLIVDepSafelen(ValueInt);
-    }
-
-    if (IntelFPGAII) {
-      unsigned ValueInt = IntelFPGAII->getInterval();
-      if (ValueInt > 1)
-        setSYCLIInterval(ValueInt);
-    }
-
-    if (IntelFPGAMaxConcurrency) {
-      unsigned ValueInt = IntelFPGAMaxConcurrency->getNThreads();
-      if (ValueInt > 1)
-        setSYCLMaxConcurrencyNThreads(ValueInt);
-    }
-  }
-
-  // Translate intelfpga loop attributes' arguments to equivalent Attr enums.
-  // It's being handled separately from LoopHintAttrs not to support
-  // legacy GNU attributes and pragma styles.
-  //
-  // For attribute ivdep:
-  // 0 - 'llvm.loop.ivdep.enable' metadata will be emitted
-  // n - 'llvm.loop.ivdep.safelen, i32 n' metadata will be emitted
-  // For attribute ii:
-  // n - 'llvm.loop.ii.count, i32 n' metadata will be emitted
-  // For attribute max_concurrency:
-  // n - 'llvm.loop.max_concurrency.count, i32 n' metadata will be emitted
-  for (const auto *Attr : Attrs) {
-    const SYCLIntelFPGAIVDepAttr *IntelFPGAIVDep =
-      dyn_cast<SYCLIntelFPGAIVDepAttr>(Attr);
-    const SYCLIntelFPGAIIAttr *IntelFPGAII =
-      dyn_cast<SYCLIntelFPGAIIAttr>(Attr);
-    const SYCLIntelFPGAMaxConcurrencyAttr *IntelFPGAMaxConcurrency =
-      dyn_cast<SYCLIntelFPGAMaxConcurrencyAttr>(Attr);
-
-    if (!IntelFPGAIVDep && !IntelFPGAII && !IntelFPGAMaxConcurrency)
-      continue;
-
-    if (IntelFPGAIVDep) {
-      unsigned ValueInt = IntelFPGAIVDep->getSafelen();
-      if (ValueInt == 0)
-        setSYCLIVDepEnable();
       else if (ValueInt > 0)
         setSYCLIVDepSafelen(ValueInt);
     }
