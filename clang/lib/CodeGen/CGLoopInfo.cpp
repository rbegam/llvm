//===---- CGLoopInfo.cpp - LLVM CodeGen for loop metadata -*- C++ -*-------===//
//
//                     The LLVM Compiler Infrastructure
//
// This file is distributed under the University of Illinois Open Source
// License. See LICENSE.TXT for details.
//
//===----------------------------------------------------------------------===//

#include "CGLoopInfo.h"
#include "clang/AST/ASTContext.h"
#include "clang/AST/Attr.h"
#include "llvm/IR/BasicBlock.h"
#include "llvm/IR/CFG.h"
#include "llvm/IR/Constants.h"
#include "llvm/IR/InstrTypes.h"
#include "llvm/IR/Instructions.h"
#include "llvm/IR/Metadata.h"
using namespace clang::CodeGen;
using namespace llvm;

static MDNode *createMetadata(LLVMContext &Ctx, const LoopAttributes &Attrs,
                              const llvm::DebugLoc &StartLoc,
                              const llvm::DebugLoc &EndLoc, MDNode *&AccGroup) {

  if (!Attrs.IsParallel && Attrs.VectorizeWidth == 0 &&
#if INTEL_CUSTOMIZATION
      !Attrs.LoopCoalesceEnable &&
      Attrs.LoopCoalesceCount == 0 && Attrs.IICount == 0 &&
      Attrs.MaxConcurrencyCount == 0 && Attrs.IVDepCount == 0 &&
      Attrs.IIAtMost == 0 && Attrs.IIAtLeast == 0 &&
      Attrs.SpeculatedIterations == -1 &&
      !Attrs.MinIIAtTargetFmaxEnable && !Attrs.DisableLoopPipeliningEnable &&
      Attrs.ForceHyperoptEnable == LoopAttributes::Unspecified &&
      !Attrs.IVDepEnable && !Attrs.IVDepHLSEnable &&
      !Attrs.IVDepHLSIntelEnable && !Attrs.IVDepLoop && !Attrs.IVDepBack &&
      Attrs.FusionEnable == LoopAttributes::Unspecified &&
      !Attrs.VectorizeAlwaysEnable && Attrs.LoopCount.size() == 0 &&
      Attrs.LoopCountMin == 0 && Attrs.LoopCountMax == 0 &&
      Attrs.LoopCountAvg == 0 &&
#endif // INTEL_CUSTOMIZATION
      Attrs.InterleaveCount == 0 && Attrs.UnrollCount == 0 &&
      Attrs.UnrollAndJamCount == 0 &&
      Attrs.VectorizeEnable == LoopAttributes::Unspecified &&
      Attrs.UnrollEnable == LoopAttributes::Unspecified &&
      Attrs.UnrollAndJamEnable == LoopAttributes::Unspecified &&
      Attrs.DistributeEnable == LoopAttributes::Unspecified && !StartLoc &&
      !EndLoc)
    return nullptr;

  SmallVector<Metadata *, 4> Args;
  // Reserve operand 0 for loop id self reference.
  auto TempNode = MDNode::getTemporary(Ctx, None);
  Args.push_back(TempNode.get());

  // If we have a valid start debug location for the loop, add it.
  if (StartLoc) {
    Args.push_back(StartLoc.getAsMDNode());

    // If we also have a valid end debug location for the loop, add it.
    if (EndLoc)
      Args.push_back(EndLoc.getAsMDNode());
  }

  // Setting vectorize.width
  if (Attrs.VectorizeWidth > 0) {
    Metadata *Vals[] = {MDString::get(Ctx, "llvm.loop.vectorize.width"),
                        ConstantAsMetadata::get(ConstantInt::get(
                            Type::getInt32Ty(Ctx), Attrs.VectorizeWidth))};
    Args.push_back(MDNode::get(Ctx, Vals));
  }

  // Setting interleave.count
  if (Attrs.InterleaveCount > 0) {
    Metadata *Vals[] = {MDString::get(Ctx, "llvm.loop.interleave.count"),
                        ConstantAsMetadata::get(ConstantInt::get(
                            Type::getInt32Ty(Ctx), Attrs.InterleaveCount))};
    Args.push_back(MDNode::get(Ctx, Vals));
  }

#if INTEL_CUSTOMIZATION
  // Setting II count
  if (Attrs.IICount > 0) {
    Metadata *Vals[] = {MDString::get(Ctx, "llvm.loop.ii.count"),
                        ConstantAsMetadata::get(ConstantInt::get(
                            Type::getInt32Ty(Ctx), Attrs.IICount))};
    Args.push_back(MDNode::get(Ctx, Vals));
  }
  // Setting max_concurrency count
  if (Attrs.MaxConcurrencyCount > 0) {
    Metadata *Vals[] = {MDString::get(Ctx, "llvm.loop.max_concurrency.count"),
                        ConstantAsMetadata::get(ConstantInt::get(
                            Type::getInt32Ty(Ctx), Attrs.MaxConcurrencyCount))};
    Args.push_back(MDNode::get(Ctx, Vals));
  }
  // Setting loop_coalesce count
  if (Attrs.LoopCoalesceCount > 0) {
    Metadata *Vals[] = {MDString::get(Ctx, "llvm.loop.coalesce.count"),
                        ConstantAsMetadata::get(ConstantInt::get(
                            Type::getInt32Ty(Ctx), Attrs.LoopCoalesceCount))};
    Args.push_back(MDNode::get(Ctx, Vals));
  }
  if (Attrs.IIAtMost > 0) {
    Metadata *Vals[] = {MDString::get(Ctx, "llvm.loop.intel.ii.at.most.count"),
                        ConstantAsMetadata::get(ConstantInt::get(
                            Type::getInt32Ty(Ctx), Attrs.IIAtMost))};
    Args.push_back(MDNode::get(Ctx, Vals));
  }
  if (Attrs.IIAtLeast > 0) {
    Metadata *Vals[] = {MDString::get(Ctx, "llvm.loop.intel.ii.at.least.count"),
                        ConstantAsMetadata::get(ConstantInt::get(
                            Type::getInt32Ty(Ctx), Attrs.IIAtLeast))};
    Args.push_back(MDNode::get(Ctx, Vals));
  }
  if (Attrs.SpeculatedIterations >= 0) {
    Metadata *Vals[] = {
        MDString::get(Ctx, "llvm.loop.intel.speculated.iterations.count"),
        ConstantAsMetadata::get(ConstantInt::get(Type::getInt32Ty(Ctx),
                                                 Attrs.SpeculatedIterations))};
    Args.push_back(MDNode::get(Ctx, Vals));
  }
  if (Attrs.MinIIAtTargetFmaxEnable) {
    Metadata *Vals[] = {MDString::get(Ctx, "llvm.loop.intel.min.ii.at.target.fmax")};
    Args.push_back(MDNode::get(Ctx, Vals));
  }
  if (Attrs.DisableLoopPipeliningEnable) {
    Metadata *Vals[] = {MDString::get(Ctx, "llvm.loop.intel.pipelining.disable")};
    Args.push_back(MDNode::get(Ctx, Vals));
  }
  if (Attrs.ForceHyperoptEnable != LoopAttributes::Unspecified) {
    Metadata *Vals[] = {
        MDString::get(Ctx, Attrs.ForceHyperoptEnable == LoopAttributes::Enable
                               ? "llvm.loop.intel.hyperopt"
                               : "llvm.loop.intel.nohyperopt")};
    Args.push_back(MDNode::get(Ctx, Vals));
  }
  // Setting loop_coalesce
  if (Attrs.LoopCoalesceEnable) {
    Metadata *Vals[] = {MDString::get(Ctx, "llvm.loop.coalesce.enable")};
    Args.push_back(MDNode::get(Ctx, Vals));
  }
  // Setting ivdep safelen count
  if (Attrs.IVDepCount > 0) {
    Metadata *Vals[] = {MDString::get(Ctx, "llvm.loop.ivdep.safelen"),
                        ConstantAsMetadata::get(ConstantInt::get(
                            Type::getInt32Ty(Ctx), Attrs.IVDepCount))};
    Args.push_back(MDNode::get(Ctx, Vals));
  }
  // Setting ivdep
  if (Attrs.IVDepHLSEnable || Attrs.IVDepHLSIntelEnable) {
    Metadata *Vals[] = {MDString::get(Ctx, "llvm.loop.ivdep.enable")};
    Args.push_back(MDNode::get(Ctx, Vals));
  }
  if (Attrs.IVDepEnable ||  Attrs.IVDepHLSIntelEnable) {
    Metadata *Vals[] = {MDString::get(Ctx, "llvm.loop.vectorize.ivdep_back")};
    Args.push_back(MDNode::get(Ctx, Vals));
  }
  // Setting fusion.enable or fusion.disable
  if (Attrs.FusionEnable != LoopAttributes::Unspecified) {
    Metadata *Vals[] = {
        MDString::get(Ctx, Attrs.FusionEnable == LoopAttributes::Enable
                               ? "llvm.loop.fusion.enable"
                               : "llvm.loop.fusion.disable")};
    Args.push_back(MDNode::get(Ctx, Vals));
  }
  if (Attrs.IVDepLoop) {
    Metadata *Vals[] = {MDString::get(Ctx, "llvm.loop.vectorize.ivdep_loop")};
    Args.push_back(MDNode::get(Ctx, Vals));
  }
  if (Attrs.IVDepBack) {
    Metadata *Vals[] = {MDString::get(Ctx, "llvm.loop.vectorize.ivdep_back")};
    Args.push_back(MDNode::get(Ctx, Vals));
  }
  // Setting vector always
  if (Attrs.VectorizeAlwaysEnable) {
    Metadata *Vals[] = {MDString::get(Ctx,
                                  "llvm.loop.vectorize.ignore_profitability")};
    Args.push_back(MDNode::get(Ctx, Vals));
  }
  // Setting loop_count count
  if (Attrs.LoopCount.size() > 0) {
    llvm::SmallVector<llvm::Metadata *, 4> Vals;
    Vals.push_back(MDString::get(Ctx, "llvm.loop.intel.loopcount"));
    for (auto LoopCount : Attrs.LoopCount) {
      Vals.push_back(ConstantAsMetadata::get(
          ConstantInt::get(Type::getInt32Ty(Ctx), LoopCount)));
    }
    Args.push_back(MDNode::get(Ctx, Vals));
  }
  // Setting loop_count min
  if (Attrs.LoopCountMin > 0) {
    Metadata *Vals[] = {MDString::get(Ctx, "llvm.loop.intel.loopcount_minimum"),
                        ConstantAsMetadata::get(ConstantInt::get(
                            Type::getInt32Ty(Ctx), Attrs.LoopCountMin))};
    Args.push_back(MDNode::get(Ctx, Vals));
  }
  // Setting loop_count max
  if (Attrs.LoopCountMax > 0) {
    Metadata *Vals[] = {MDString::get(Ctx, "llvm.loop.intel.loopcount_maximum"),
                        ConstantAsMetadata::get(ConstantInt::get(
                            Type::getInt32Ty(Ctx), Attrs.LoopCountMax))};
    Args.push_back(MDNode::get(Ctx, Vals));
  }
  // Setting loop_count avg
  if (Attrs.LoopCountAvg > 0) {
    Metadata *Vals[] = {MDString::get(Ctx, "llvm.loop.intel.loopcount_average"),
                        ConstantAsMetadata::get(ConstantInt::get(
                            Type::getInt32Ty(Ctx), Attrs.LoopCountAvg))};
    Args.push_back(MDNode::get(Ctx, Vals));
  }
#endif // INTEL_CUSTOMIZATION

  // Setting unroll.count
  if (Attrs.UnrollCount > 0) {
    Metadata *Vals[] = {MDString::get(Ctx, "llvm.loop.unroll.count"),
                        ConstantAsMetadata::get(ConstantInt::get(
                            Type::getInt32Ty(Ctx), Attrs.UnrollCount))};
    Args.push_back(MDNode::get(Ctx, Vals));
  }

  // Setting unroll_and_jam.count
  if (Attrs.UnrollAndJamCount > 0) {
    Metadata *Vals[] = {MDString::get(Ctx, "llvm.loop.unroll_and_jam.count"),
                        ConstantAsMetadata::get(ConstantInt::get(
                            Type::getInt32Ty(Ctx), Attrs.UnrollAndJamCount))};
    Args.push_back(MDNode::get(Ctx, Vals));
  }

  // Setting vectorize.enable
  if (Attrs.VectorizeEnable != LoopAttributes::Unspecified) {
    Metadata *Vals[] = {MDString::get(Ctx, "llvm.loop.vectorize.enable"),
                        ConstantAsMetadata::get(ConstantInt::get(
                            Type::getInt1Ty(Ctx), (Attrs.VectorizeEnable ==
                                                   LoopAttributes::Enable)))};
    Args.push_back(MDNode::get(Ctx, Vals));
  }

  // Setting unroll.full or unroll.disable
  if (Attrs.UnrollEnable != LoopAttributes::Unspecified) {
    std::string Name;
    if (Attrs.UnrollEnable == LoopAttributes::Enable)
      Name = "llvm.loop.unroll.enable";
    else if (Attrs.UnrollEnable == LoopAttributes::Full)
      Name = "llvm.loop.unroll.full";
    else
      Name = "llvm.loop.unroll.disable";
    Metadata *Vals[] = {MDString::get(Ctx, Name)};
    Args.push_back(MDNode::get(Ctx, Vals));
  }

  // Setting unroll_and_jam.full or unroll_and_jam.disable
  if (Attrs.UnrollAndJamEnable != LoopAttributes::Unspecified) {
    std::string Name;
    if (Attrs.UnrollAndJamEnable == LoopAttributes::Enable)
      Name = "llvm.loop.unroll_and_jam.enable";
    else if (Attrs.UnrollAndJamEnable == LoopAttributes::Full)
      Name = "llvm.loop.unroll_and_jam.full";
    else
      Name = "llvm.loop.unroll_and_jam.disable";
    Metadata *Vals[] = {MDString::get(Ctx, Name)};
    Args.push_back(MDNode::get(Ctx, Vals));
  }

  if (Attrs.DistributeEnable != LoopAttributes::Unspecified) {
    Metadata *Vals[] = {MDString::get(Ctx, "llvm.loop.distribute.enable"),
                        ConstantAsMetadata::get(ConstantInt::get(
                            Type::getInt1Ty(Ctx), (Attrs.DistributeEnable ==
                                                   LoopAttributes::Enable)))};
    Args.push_back(MDNode::get(Ctx, Vals));
  }

  if (Attrs.IsParallel) {
    AccGroup = MDNode::getDistinct(Ctx, {});
    Args.push_back(MDNode::get(
        Ctx, {MDString::get(Ctx, "llvm.loop.parallel_accesses"), AccGroup}));
  }

  // Set the first operand to itself.
  MDNode *LoopID = MDNode::get(Ctx, Args);
  LoopID->replaceOperandWith(0, LoopID);
  return LoopID;
}

LoopAttributes::LoopAttributes(bool IsParallel)
    : IsParallel(IsParallel), VectorizeEnable(LoopAttributes::Unspecified),
#if INTEL_CUSTOMIZATION
      LoopCoalesceEnable(false), LoopCoalesceCount(0), IICount(0),
      MaxConcurrencyCount(0), IVDepEnable(false), IVDepHLSEnable(false),
      IVDepHLSIntelEnable(false), IVDepCount(0),
      IIAtMost(0), IIAtLeast(0), SpeculatedIterations(-1),
      MinIIAtTargetFmaxEnable(false), DisableLoopPipeliningEnable(false),
      ForceHyperoptEnable(LoopAttributes::Unspecified),
      FusionEnable(LoopAttributes::Unspecified), IVDepLoop(false),
      IVDepBack(false), VectorizeAlwaysEnable(false),
      LoopCountMin(0), LoopCountMax(0), LoopCountAvg(0),
#endif // INTEL_CUSTOMIZATION
      UnrollEnable(LoopAttributes::Unspecified),
      UnrollAndJamEnable(LoopAttributes::Unspecified), VectorizeWidth(0),
      InterleaveCount(0), UnrollCount(0), UnrollAndJamCount(0),
      DistributeEnable(LoopAttributes::Unspecified) {}

void LoopAttributes::clear() {
  IsParallel = false;
#if INTEL_CUSTOMIZATION
  LoopCoalesceEnable = false;
  LoopCoalesceCount = 0;
  IICount = 0;
  IIAtMost = 0;
  IIAtLeast = 0;
  SpeculatedIterations = -1;
  MinIIAtTargetFmaxEnable = false;
  DisableLoopPipeliningEnable = false;
  MaxConcurrencyCount = 0;
  IVDepEnable = false;
  IVDepHLSEnable = false;
  IVDepHLSIntelEnable = false;
  IVDepCount = 0;
  ForceHyperoptEnable = LoopAttributes::Unspecified;
  FusionEnable = LoopAttributes::Unspecified;
  IVDepLoop = false;
  IVDepBack = false;
  VectorizeAlwaysEnable = false;
  LoopCount.clear();
  LoopCountMin = 0;
  LoopCountMax = 0;
  LoopCountAvg = 0;
#endif // INTEL_CUSTOMIZATION
  VectorizeWidth = 0;
  InterleaveCount = 0;
  UnrollCount = 0;
  UnrollAndJamCount = 0;
  VectorizeEnable = LoopAttributes::Unspecified;
  UnrollEnable = LoopAttributes::Unspecified;
  UnrollAndJamEnable = LoopAttributes::Unspecified;
  DistributeEnable = LoopAttributes::Unspecified;
}

LoopInfo::LoopInfo(BasicBlock *Header, const LoopAttributes &Attrs,
                   const llvm::DebugLoc &StartLoc, const llvm::DebugLoc &EndLoc)
    : LoopID(nullptr), Header(Header), Attrs(Attrs) {
  LoopID =
      createMetadata(Header->getContext(), Attrs, StartLoc, EndLoc, AccGroup);
}

void LoopInfoStack::push(BasicBlock *Header, const llvm::DebugLoc &StartLoc,
                         const llvm::DebugLoc &EndLoc) {
  Active.push_back(LoopInfo(Header, StagedAttrs, StartLoc, EndLoc));
  // Clear the attributes so nested loops do not inherit them.
  StagedAttrs.clear();
}

void LoopInfoStack::push(BasicBlock *Header, clang::ASTContext &Ctx,
                         ArrayRef<const clang::Attr *> Attrs,
                         const llvm::DebugLoc &StartLoc,
                         const llvm::DebugLoc &EndLoc) {

  // Identify loop hint attributes from Attrs.
  for (const auto *Attr : Attrs) {
    const LoopHintAttr *LH = dyn_cast<LoopHintAttr>(Attr);
    const OpenCLUnrollHintAttr *OpenCLHint =
        dyn_cast<OpenCLUnrollHintAttr>(Attr);

    // Skip non loop hint attributes
    if (!LH && !OpenCLHint) {
      continue;
    }

    LoopHintAttr::OptionType Option = LoopHintAttr::Unroll;
    LoopHintAttr::LoopHintState State = LoopHintAttr::Disable;
    unsigned ValueInt = 1;
    // Translate opencl_unroll_hint attribute argument to
    // equivalent LoopHintAttr enums.
    // OpenCL v2.0 s6.11.5:
    // 0 - full unroll (no argument).
    // 1 - disable unroll.
    // other positive integer n - unroll by n.
    if (OpenCLHint) {
      ValueInt = OpenCLHint->getUnrollHint();
      if (ValueInt == 0) {
        State = LoopHintAttr::Full;
      } else if (ValueInt != 1) {
        Option = LoopHintAttr::UnrollCount;
        State = LoopHintAttr::Numeric;
      }
    } else if (LH) {
      auto *ValueExpr = LH->getValue();
      if (ValueExpr) {
        llvm::APSInt ValueAPS = ValueExpr->EvaluateKnownConstInt(Ctx);
        ValueInt = ValueAPS.getSExtValue();
      }

      Option = LH->getOption();
      State = LH->getState();
    }
    switch (State) {
    case LoopHintAttr::Disable:
      switch (Option) {
      case LoopHintAttr::Vectorize:
        // Disable vectorization by specifying a width of 1.
        setVectorizeWidth(1);
        break;
      case LoopHintAttr::Interleave:
        // Disable interleaving by speciyfing a count of 1.
        setInterleaveCount(1);
        break;
      case LoopHintAttr::Unroll:
        setUnrollState(LoopAttributes::Disable);
        break;
      case LoopHintAttr::UnrollAndJam:
        setUnrollAndJamState(LoopAttributes::Disable);
        break;
      case LoopHintAttr::Distribute:
        setDistributeState(false);
        break;
#if INTEL_CUSTOMIZATION
      case LoopHintAttr::Fusion:
        setFusionEnable(false);
        break;
      case LoopHintAttr::ForceHyperopt:
        setForceHyperoptEnable(false);
        break;
      case LoopHintAttr::II:
      case LoopHintAttr::IVDep:
      case LoopHintAttr::IVDepLoop:
      case LoopHintAttr::IVDepBack:
      case LoopHintAttr::IVDepHLS:
      case LoopHintAttr::IVDepHLSIntel:
      case LoopHintAttr::LoopCoalesce:
      case LoopHintAttr::MaxConcurrency:
      case LoopHintAttr::IIAtMost:
      case LoopHintAttr::IIAtLeast:
      case LoopHintAttr::MinIIAtFmax:
      case LoopHintAttr::SpeculatedIterations:
      case LoopHintAttr::DisableLoopPipelining:
      case LoopHintAttr::VectorizeAlways:
      case LoopHintAttr::LoopCount:
      case LoopHintAttr::LoopCountMax:
      case LoopHintAttr::LoopCountMin:
      case LoopHintAttr::LoopCountAvg:
#endif // INTEL_CUSTOMIZATION
      case LoopHintAttr::UnrollCount:
      case LoopHintAttr::UnrollAndJamCount:
      case LoopHintAttr::VectorizeWidth:
      case LoopHintAttr::InterleaveCount:
        llvm_unreachable("Options cannot be disabled.");
        break;
      }
      break;
    case LoopHintAttr::Enable:
      switch (Option) {
      case LoopHintAttr::Vectorize:
      case LoopHintAttr::Interleave:
        setVectorizeEnable(true);
        break;
      case LoopHintAttr::Unroll:
        setUnrollState(LoopAttributes::Enable);
        break;
      case LoopHintAttr::UnrollAndJam:
        setUnrollAndJamState(LoopAttributes::Enable);
        break;
      case LoopHintAttr::Distribute:
        setDistributeState(true);
        break;
#if INTEL_CUSTOMIZATION
      case LoopHintAttr::IVDep:
        setIVDepEnable();
        break;
      case LoopHintAttr::IVDepLoop:
        setIVDepLoop();
        break;
      case LoopHintAttr::IVDepBack:
        setIVDepBack();
        break;
      case LoopHintAttr::IVDepHLS:
        setIVDepHLSEnable();
        break;
      case LoopHintAttr::IVDepHLSIntel:
        setIVDepHLSIntelEnable();
        break;
      case LoopHintAttr::LoopCoalesce:
        setLoopCoalesceEnable();
        break;
      case LoopHintAttr::MinIIAtFmax:
        setMinIIAtTargetFmaxEnable();
        break;
      case LoopHintAttr::DisableLoopPipelining:
        setDisableLoopPipeliningEnable();
        break;
      case LoopHintAttr::ForceHyperopt:
        setForceHyperoptEnable(true);
        break;
      case LoopHintAttr::Fusion:
        setFusionEnable(true);
        break;
      case LoopHintAttr::VectorizeAlways:
        setVectorizeAlwaysEnable();
        break;
      case LoopHintAttr::II:
      case LoopHintAttr::MaxConcurrency:
      case LoopHintAttr::IIAtMost:
      case LoopHintAttr::IIAtLeast:
      case LoopHintAttr::SpeculatedIterations:
      case LoopHintAttr::LoopCount:
      case LoopHintAttr::LoopCountMin:
      case LoopHintAttr::LoopCountMax:
      case LoopHintAttr::LoopCountAvg:
#endif // INTEL_CUSTOMIZATION
      case LoopHintAttr::UnrollCount:
      case LoopHintAttr::UnrollAndJamCount:
      case LoopHintAttr::VectorizeWidth:
      case LoopHintAttr::InterleaveCount:
        llvm_unreachable("Options cannot enabled.");
        break;
      }
      break;
    case LoopHintAttr::AssumeSafety:
      switch (Option) {
      case LoopHintAttr::Vectorize:
      case LoopHintAttr::Interleave:
        // Apply "llvm.mem.parallel_loop_access" metadata to load/stores.
        setParallel(true);
        setVectorizeEnable(true);
        break;
#if INTEL_CUSTOMIZATION
      case LoopHintAttr::II:
      case LoopHintAttr::IVDep:
      case LoopHintAttr::IVDepLoop:
      case LoopHintAttr::IVDepBack:
      case LoopHintAttr::IVDepHLS:
      case LoopHintAttr::IVDepHLSIntel:
      case LoopHintAttr::LoopCoalesce:
      case LoopHintAttr::MaxConcurrency:
      case LoopHintAttr::IIAtMost:
      case LoopHintAttr::IIAtLeast:
      case LoopHintAttr::MinIIAtFmax:
      case LoopHintAttr::SpeculatedIterations:
      case LoopHintAttr::DisableLoopPipelining:
      case LoopHintAttr::ForceHyperopt:
      case LoopHintAttr::Fusion:
      case LoopHintAttr::VectorizeAlways:
      case LoopHintAttr::LoopCount:
      case LoopHintAttr::LoopCountMin:
      case LoopHintAttr::LoopCountMax:
      case LoopHintAttr::LoopCountAvg:
#endif // INTEL_CUSTOMIZATION
      case LoopHintAttr::Unroll:
      case LoopHintAttr::UnrollAndJam:
      case LoopHintAttr::UnrollCount:
      case LoopHintAttr::UnrollAndJamCount:
      case LoopHintAttr::VectorizeWidth:
      case LoopHintAttr::InterleaveCount:
      case LoopHintAttr::Distribute:
        llvm_unreachable("Options cannot be used to assume mem safety.");
        break;
      }
      break;
    case LoopHintAttr::Full:
      switch (Option) {
      case LoopHintAttr::Unroll:
        setUnrollState(LoopAttributes::Full);
        break;
      case LoopHintAttr::UnrollAndJam:
        setUnrollAndJamState(LoopAttributes::Full);
        break;
#if INTEL_CUSTOMIZATION
      case LoopHintAttr::IVDepHLS:
        // Handled with IntelIVDepArrayHandler.
        break;
      case LoopHintAttr::II:
      case LoopHintAttr::LoopCoalesce:
      case LoopHintAttr::MaxConcurrency:
      case LoopHintAttr::IIAtMost:
      case LoopHintAttr::IIAtLeast:
      case LoopHintAttr::MinIIAtFmax:
      case LoopHintAttr::SpeculatedIterations:
      case LoopHintAttr::DisableLoopPipelining:
      case LoopHintAttr::ForceHyperopt:
      case LoopHintAttr::Fusion:
      case LoopHintAttr::IVDep:
      case LoopHintAttr::IVDepLoop:
      case LoopHintAttr::IVDepBack:
      case LoopHintAttr::IVDepHLSIntel:
      case LoopHintAttr::VectorizeAlways:
      case LoopHintAttr::LoopCount:
      case LoopHintAttr::LoopCountMin:
      case LoopHintAttr::LoopCountMax:
      case LoopHintAttr::LoopCountAvg:
#endif // INTEL_CUSTOMIZATION
      case LoopHintAttr::Vectorize:
      case LoopHintAttr::Interleave:
      case LoopHintAttr::UnrollCount:
      case LoopHintAttr::UnrollAndJamCount:
      case LoopHintAttr::VectorizeWidth:
      case LoopHintAttr::InterleaveCount:
      case LoopHintAttr::Distribute:
        llvm_unreachable("Options cannot be used with 'full' hint.");
        break;
      }
      break;
    case LoopHintAttr::Numeric:
      switch (Option) {
      case LoopHintAttr::VectorizeWidth:
        setVectorizeWidth(ValueInt);
        break;
      case LoopHintAttr::InterleaveCount:
        setInterleaveCount(ValueInt);
        break;
      case LoopHintAttr::UnrollCount:
        setUnrollCount(ValueInt);
        break;
      case LoopHintAttr::UnrollAndJamCount:
        setUnrollAndJamCount(ValueInt);
        break;
#if INTEL_CUSTOMIZATION
      case LoopHintAttr::LoopCoalesce:
        setLoopCoalesceCount(ValueInt);
        break;
      case LoopHintAttr::II:
        setIICount(ValueInt);
        break;
      case LoopHintAttr::MaxConcurrency:
        setMaxConcurrencyCount(ValueInt);
        break;
      case LoopHintAttr::IIAtMost:
        setIIAtMost(ValueInt);
        break;
      case LoopHintAttr::IIAtLeast:
        setIIAtLeast(ValueInt);
        break;
      case LoopHintAttr::SpeculatedIterations:
        setSpeculatedIterations(ValueInt);
        break;
      case LoopHintAttr::IVDepHLS:
        setIVDepCount(ValueInt);
        break;
      case LoopHintAttr::LoopCount:
        setLoopCount(ValueInt);
        break;
      case LoopHintAttr::LoopCountMin:
        setLoopCountMin(ValueInt);
        break;
      case LoopHintAttr::LoopCountMax:
        setLoopCountMax(ValueInt);
        break;
      case LoopHintAttr::LoopCountAvg:
        setLoopCountAvg(ValueInt);
        break;
      case LoopHintAttr::MinIIAtFmax:
      case LoopHintAttr::DisableLoopPipelining:
      case LoopHintAttr::ForceHyperopt:
      case LoopHintAttr::Fusion:
      case LoopHintAttr::IVDep:
      case LoopHintAttr::IVDepLoop:
      case LoopHintAttr::IVDepBack:
      case LoopHintAttr::IVDepHLSIntel:
      case LoopHintAttr::VectorizeAlways:
#endif // INTEL_CUSTOMIZATION
      case LoopHintAttr::Unroll:
      case LoopHintAttr::UnrollAndJam:
      case LoopHintAttr::Vectorize:
      case LoopHintAttr::Interleave:
      case LoopHintAttr::Distribute:
        llvm_unreachable("Options cannot be assigned a value.");
        break;
      }
      break;
#if INTEL_CUSTOMIZATION
    case LoopHintAttr::LoopExpr:
      switch (Option) {
      case LoopHintAttr::IVDepHLS:
        // Handled with IntelIVDepArrayHandler.
        break;
      case LoopHintAttr::VectorizeWidth:
      case LoopHintAttr::InterleaveCount:
      case LoopHintAttr::UnrollCount:
      case LoopHintAttr::II:
      case LoopHintAttr::LoopCoalesce:
      case LoopHintAttr::MaxConcurrency:
      case LoopHintAttr::IIAtMost:
      case LoopHintAttr::IIAtLeast:
      case LoopHintAttr::MinIIAtFmax:
      case LoopHintAttr::SpeculatedIterations:
      case LoopHintAttr::DisableLoopPipelining:
      case LoopHintAttr::ForceHyperopt:
      case LoopHintAttr::Unroll:
      case LoopHintAttr::Vectorize:
      case LoopHintAttr::Interleave:
      case LoopHintAttr::Distribute:
      case LoopHintAttr::Fusion:
      case LoopHintAttr::UnrollAndJam:
      case LoopHintAttr::UnrollAndJamCount:
      case LoopHintAttr::IVDep:
      case LoopHintAttr::IVDepLoop:
      case LoopHintAttr::IVDepBack:
      case LoopHintAttr::IVDepHLSIntel:
      case LoopHintAttr::VectorizeAlways:
      case LoopHintAttr::LoopCount:
      case LoopHintAttr::LoopCountMax:
      case LoopHintAttr::LoopCountMin:
      case LoopHintAttr::LoopCountAvg:
        llvm_unreachable("Options cannot be assigned a loopexpr value.");
        break;
      }
      break;
#endif // INTEL_CUSTOMIZATION
    }
  }

  /// Stage the attributes.
  push(Header, StartLoc, EndLoc);
}

void LoopInfoStack::pop() {
  assert(!Active.empty() && "No active loops to pop");
  Active.pop_back();
}

void LoopInfoStack::InsertHelper(Instruction *I) const {
  if (I->mayReadOrWriteMemory()) {
    SmallVector<Metadata *, 4> AccessGroups;
    for (const LoopInfo &AL : Active) {
      // Here we assume that every loop that has an access group is parallel.
      if (MDNode *Group = AL.getAccessGroup())
        AccessGroups.push_back(Group);
    }
    MDNode *UnionMD = nullptr;
    if (AccessGroups.size() == 1)
      UnionMD = cast<MDNode>(AccessGroups[0]);
    else if (AccessGroups.size() >= 2)
      UnionMD = MDNode::get(I->getContext(), AccessGroups);
    I->setMetadata("llvm.access.group", UnionMD);
  }

  if (!hasInfo())
    return;

  const LoopInfo &L = getInfo();
  if (!L.getLoopID())
    return;

  if (I->isTerminator()) {
    for (BasicBlock *Succ : successors(I))
      if (Succ == L.getHeader()) {
        I->setMetadata(llvm::LLVMContext::MD_loop, L.getLoopID());
        break;
      }
    return;
  }
<<<<<<< HEAD

  if (I->mayReadOrWriteMemory()) {
    SmallVector<Metadata *, 2> ParallelLoopIDs;
    for (const LoopInfo &AL : Active)
      if (AL.getAttributes().IsParallel)
        ParallelLoopIDs.push_back(AL.getLoopID());

    MDNode *ParallelMD = nullptr;
    if (ParallelLoopIDs.size() == 1)
      ParallelMD = cast<MDNode>(ParallelLoopIDs[0]);
    else if (ParallelLoopIDs.size() >= 2)
      ParallelMD = MDNode::get(I->getContext(), ParallelLoopIDs);
    I->setMetadata("llvm.mem.parallel_loop_access", ParallelMD);
  }
}
#if INTEL_CUSTOMIZATION
LoopInfo::LoopInfo(llvm::MDNode *LoopID, const LoopAttributes &Attrs)
  : LoopID(LoopID), Header(0), Attrs(Attrs) { }

void LoopInfoStack::push(llvm::MDNode *LoopID, bool IsParallel) {
  assert(Active.empty() && "cannot have an active loop");
  Active.push_back(LoopInfo(LoopID, LoopAttributes(IsParallel)));
  StagedAttrs.clear();
}
#endif  // INTEL_CUSTOMIZATION
=======
}
>>>>>>> 88778109
<|MERGE_RESOLUTION|>--- conflicted
+++ resolved
@@ -746,21 +746,6 @@
       }
     return;
   }
-<<<<<<< HEAD
-
-  if (I->mayReadOrWriteMemory()) {
-    SmallVector<Metadata *, 2> ParallelLoopIDs;
-    for (const LoopInfo &AL : Active)
-      if (AL.getAttributes().IsParallel)
-        ParallelLoopIDs.push_back(AL.getLoopID());
-
-    MDNode *ParallelMD = nullptr;
-    if (ParallelLoopIDs.size() == 1)
-      ParallelMD = cast<MDNode>(ParallelLoopIDs[0]);
-    else if (ParallelLoopIDs.size() >= 2)
-      ParallelMD = MDNode::get(I->getContext(), ParallelLoopIDs);
-    I->setMetadata("llvm.mem.parallel_loop_access", ParallelMD);
-  }
 }
 #if INTEL_CUSTOMIZATION
 LoopInfo::LoopInfo(llvm::MDNode *LoopID, const LoopAttributes &Attrs)
@@ -771,7 +756,4 @@
   Active.push_back(LoopInfo(LoopID, LoopAttributes(IsParallel)));
   StagedAttrs.clear();
 }
-#endif  // INTEL_CUSTOMIZATION
-=======
-}
->>>>>>> 88778109
+#endif  // INTEL_CUSTOMIZATION