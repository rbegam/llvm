//===---- CGLoopInfo.cpp - LLVM CodeGen for loop metadata -*- C++ -*-------===//
//
//                     The LLVM Compiler Infrastructure
//
// This file is distributed under the University of Illinois Open Source
// License. See LICENSE.TXT for details.
//
//===----------------------------------------------------------------------===//

#include "CGLoopInfo.h"
#include "clang/AST/ASTContext.h"
#include "clang/AST/Attr.h"
#include "clang/Sema/LoopHint.h"
#include "llvm/IR/BasicBlock.h"
#include "llvm/IR/Constants.h"
#include "llvm/IR/InstrTypes.h"
#include "llvm/IR/Instructions.h"
#include "llvm/IR/Metadata.h"
using namespace clang::CodeGen;
using namespace llvm;

static MDNode *createMetadata(LLVMContext &Ctx, const LoopAttributes &Attrs,
                              const llvm::DebugLoc &StartLoc,
                              const llvm::DebugLoc &EndLoc) {

  if (!Attrs.IsParallel && Attrs.VectorizeWidth == 0 &&
      Attrs.InterleaveCount == 0 && Attrs.UnrollCount == 0 &&
      Attrs.VectorizeEnable == LoopAttributes::Unspecified &&
      Attrs.UnrollEnable == LoopAttributes::Unspecified &&
      Attrs.DistributeEnable == LoopAttributes::Unspecified &&
      !StartLoc && !EndLoc)
    return nullptr;

  SmallVector<Metadata *, 4> Args;
  // Reserve operand 0 for loop id self reference.
  auto TempNode = MDNode::getTemporary(Ctx, None);
  Args.push_back(TempNode.get());

  // If we have a valid start debug location for the loop, add it.
  if (StartLoc) {
    Args.push_back(StartLoc.getAsMDNode());

    // If we also have a valid end debug location for the loop, add it.
    if (EndLoc)
      Args.push_back(EndLoc.getAsMDNode());
  }

  // Setting vectorize.width
  if (Attrs.VectorizeWidth > 0) {
    Metadata *Vals[] = {MDString::get(Ctx, "llvm.loop.vectorize.width"),
                        ConstantAsMetadata::get(ConstantInt::get(
                            Type::getInt32Ty(Ctx), Attrs.VectorizeWidth))};
    Args.push_back(MDNode::get(Ctx, Vals));
  }

  // Setting interleave.count
  if (Attrs.InterleaveCount > 0) {
    Metadata *Vals[] = {MDString::get(Ctx, "llvm.loop.interleave.count"),
                        ConstantAsMetadata::get(ConstantInt::get(
                            Type::getInt32Ty(Ctx), Attrs.InterleaveCount))};
    Args.push_back(MDNode::get(Ctx, Vals));
  }

  // Setting interleave.count
  if (Attrs.UnrollCount > 0) {
    Metadata *Vals[] = {MDString::get(Ctx, "llvm.loop.unroll.count"),
                        ConstantAsMetadata::get(ConstantInt::get(
                            Type::getInt32Ty(Ctx), Attrs.UnrollCount))};
    Args.push_back(MDNode::get(Ctx, Vals));
  }

  // Setting vectorize.enable
  if (Attrs.VectorizeEnable != LoopAttributes::Unspecified) {
    Metadata *Vals[] = {MDString::get(Ctx, "llvm.loop.vectorize.enable"),
                        ConstantAsMetadata::get(ConstantInt::get(
                            Type::getInt1Ty(Ctx), (Attrs.VectorizeEnable ==
                                                   LoopAttributes::Enable)))};
    Args.push_back(MDNode::get(Ctx, Vals));
  }

  // Setting unroll.full or unroll.disable
  if (Attrs.UnrollEnable != LoopAttributes::Unspecified) {
    std::string Name;
    if (Attrs.UnrollEnable == LoopAttributes::Enable)
      Name = "llvm.loop.unroll.enable";
    else if (Attrs.UnrollEnable == LoopAttributes::Full)
      Name = "llvm.loop.unroll.full";
    else
      Name = "llvm.loop.unroll.disable";
    Metadata *Vals[] = {MDString::get(Ctx, Name)};
    Args.push_back(MDNode::get(Ctx, Vals));
  }

  if (Attrs.DistributeEnable != LoopAttributes::Unspecified) {
    Metadata *Vals[] = {MDString::get(Ctx, "llvm.loop.distribute.enable"),
                        ConstantAsMetadata::get(ConstantInt::get(
                            Type::getInt1Ty(Ctx), (Attrs.DistributeEnable ==
                                                   LoopAttributes::Enable)))};
    Args.push_back(MDNode::get(Ctx, Vals));
  }

  // Set the first operand to itself.
  MDNode *LoopID = MDNode::get(Ctx, Args);
  LoopID->replaceOperandWith(0, LoopID);
  return LoopID;
}

LoopAttributes::LoopAttributes(bool IsParallel)
    : IsParallel(IsParallel), VectorizeEnable(LoopAttributes::Unspecified),
      UnrollEnable(LoopAttributes::Unspecified), VectorizeWidth(0),
      InterleaveCount(0), UnrollCount(0),
      DistributeEnable(LoopAttributes::Unspecified) {}

void LoopAttributes::clear() {
  IsParallel = false;
  VectorizeWidth = 0;
  InterleaveCount = 0;
  UnrollCount = 0;
  VectorizeEnable = LoopAttributes::Unspecified;
  UnrollEnable = LoopAttributes::Unspecified;
  DistributeEnable = LoopAttributes::Unspecified;
}

LoopInfo::LoopInfo(BasicBlock *Header, const LoopAttributes &Attrs,
                   const llvm::DebugLoc &StartLoc, const llvm::DebugLoc &EndLoc)
    : LoopID(nullptr), Header(Header), Attrs(Attrs) {
  LoopID = createMetadata(Header->getContext(), Attrs, StartLoc, EndLoc);
}
<<<<<<< HEAD
#if INTEL_CUSTOMIZATION
LoopInfo::LoopInfo(llvm::MDNode *LoopID, const LoopAttributes &Attrs)
  : LoopID(LoopID), Header(0), Attrs(Attrs) { }
#endif  // INTEL_CUSTOMIZATION
void LoopInfoStack::push(BasicBlock *Header, llvm::DebugLoc StartLoc,
                         llvm::DebugLoc EndLoc) {
=======

void LoopInfoStack::push(BasicBlock *Header, const llvm::DebugLoc &StartLoc,
                         const llvm::DebugLoc &EndLoc) {
>>>>>>> 90e043da
  Active.push_back(LoopInfo(Header, StagedAttrs, StartLoc, EndLoc));
  // Clear the attributes so nested loops do not inherit them.
  StagedAttrs.clear();
}

void LoopInfoStack::push(BasicBlock *Header, clang::ASTContext &Ctx,
                         ArrayRef<const clang::Attr *> Attrs,
                         const llvm::DebugLoc &StartLoc,
                         const llvm::DebugLoc &EndLoc) {

  // Identify loop hint attributes from Attrs.
  for (const auto *Attr : Attrs) {
    const LoopHintAttr *LH = dyn_cast<LoopHintAttr>(Attr);
    const OpenCLUnrollHintAttr *OpenCLHint =
        dyn_cast<OpenCLUnrollHintAttr>(Attr);

    // Skip non loop hint attributes
    if (!LH && !OpenCLHint) {
      continue;
    }

    LoopHintAttr::OptionType Option = LoopHintAttr::Unroll;
    LoopHintAttr::LoopHintState State = LoopHintAttr::Disable;
    unsigned ValueInt = 1;
    // Translate opencl_unroll_hint attribute argument to
    // equivalent LoopHintAttr enums.
    // OpenCL v2.0 s6.11.5:  
    // 0 - full unroll (no argument).
    // 1 - disable unroll.
    // other positive integer n - unroll by n.
    if (OpenCLHint) {
      ValueInt = OpenCLHint->getUnrollHint();
      if (ValueInt == 0) {
        State = LoopHintAttr::Full;
      } else if (ValueInt != 1) {
        Option = LoopHintAttr::UnrollCount;
        State = LoopHintAttr::Numeric;
      }
    } else if (LH) {
      auto *ValueExpr = LH->getValue();
      if (ValueExpr) {
        llvm::APSInt ValueAPS = ValueExpr->EvaluateKnownConstInt(Ctx);
        ValueInt = ValueAPS.getSExtValue();
      }

      Option = LH->getOption();
      State = LH->getState();
    }
    switch (State) {
    case LoopHintAttr::Disable:
      switch (Option) {
      case LoopHintAttr::Vectorize:
        // Disable vectorization by specifying a width of 1.
        setVectorizeWidth(1);
        break;
      case LoopHintAttr::Interleave:
        // Disable interleaving by speciyfing a count of 1.
        setInterleaveCount(1);
        break;
      case LoopHintAttr::Unroll:
        setUnrollState(LoopAttributes::Disable);
        break;
      case LoopHintAttr::Distribute:
        setDistributeState(false);
        break;
      case LoopHintAttr::UnrollCount:
      case LoopHintAttr::VectorizeWidth:
      case LoopHintAttr::InterleaveCount:
        llvm_unreachable("Options cannot be disabled.");
        break;
      }
      break;
    case LoopHintAttr::Enable:
      switch (Option) {
      case LoopHintAttr::Vectorize:
      case LoopHintAttr::Interleave:
        setVectorizeEnable(true);
        break;
      case LoopHintAttr::Unroll:
        setUnrollState(LoopAttributes::Enable);
        break;
      case LoopHintAttr::Distribute:
        setDistributeState(true);
        break;
      case LoopHintAttr::UnrollCount:
      case LoopHintAttr::VectorizeWidth:
      case LoopHintAttr::InterleaveCount:
        llvm_unreachable("Options cannot enabled.");
        break;
      }
      break;
    case LoopHintAttr::AssumeSafety:
      switch (Option) {
      case LoopHintAttr::Vectorize:
      case LoopHintAttr::Interleave:
        // Apply "llvm.mem.parallel_loop_access" metadata to load/stores.
        setParallel(true);
        setVectorizeEnable(true);
        break;
      case LoopHintAttr::Unroll:
      case LoopHintAttr::UnrollCount:
      case LoopHintAttr::VectorizeWidth:
      case LoopHintAttr::InterleaveCount:
      case LoopHintAttr::Distribute:
        llvm_unreachable("Options cannot be used to assume mem safety.");
        break;
      }
      break;
    case LoopHintAttr::Full:
      switch (Option) {
      case LoopHintAttr::Unroll:
        setUnrollState(LoopAttributes::Full);
        break;
      case LoopHintAttr::Vectorize:
      case LoopHintAttr::Interleave:
      case LoopHintAttr::UnrollCount:
      case LoopHintAttr::VectorizeWidth:
      case LoopHintAttr::InterleaveCount:
      case LoopHintAttr::Distribute:
        llvm_unreachable("Options cannot be used with 'full' hint.");
        break;
      }
      break;
    case LoopHintAttr::Numeric:
      switch (Option) {
      case LoopHintAttr::VectorizeWidth:
        setVectorizeWidth(ValueInt);
        break;
      case LoopHintAttr::InterleaveCount:
        setInterleaveCount(ValueInt);
        break;
      case LoopHintAttr::UnrollCount:
        setUnrollCount(ValueInt);
        break;
      case LoopHintAttr::Unroll:
      case LoopHintAttr::Vectorize:
      case LoopHintAttr::Interleave:
      case LoopHintAttr::Distribute:
        llvm_unreachable("Options cannot be assigned a value.");
        break;
      }
      break;
    }
  }

  /// Stage the attributes.
  push(Header, StartLoc, EndLoc);
}

void LoopInfoStack::pop() {
  assert(!Active.empty() && "No active loops to pop");
  Active.pop_back();
}

void LoopInfoStack::InsertHelper(Instruction *I) const {
  if (!hasInfo())
    return;

  const LoopInfo &L = getInfo();
  if (!L.getLoopID())
    return;

  if (TerminatorInst *TI = dyn_cast<TerminatorInst>(I)) {
    for (unsigned i = 0, ie = TI->getNumSuccessors(); i < ie; ++i)
      if (TI->getSuccessor(i) == L.getHeader()) {
        TI->setMetadata(llvm::LLVMContext::MD_loop, L.getLoopID());
        break;
      }
    return;
  }

  if (L.getAttributes().IsParallel && I->mayReadOrWriteMemory())
    I->setMetadata("llvm.mem.parallel_loop_access", L.getLoopID());
}
#if INTEL_CUSTOMIZATION
void LoopInfoStack::push(llvm::MDNode *LoopID, bool IsParallel) {
  assert(Active.empty() && "cannot have an active loop");
  Active.push_back(LoopInfo(LoopID, LoopAttributes(IsParallel)));
  StagedAttrs.clear();
}
#endif  // INTEL_CUSTOMIZATION
<|MERGE_RESOLUTION|>--- conflicted
+++ resolved
@@ -126,18 +126,12 @@
     : LoopID(nullptr), Header(Header), Attrs(Attrs) {
   LoopID = createMetadata(Header->getContext(), Attrs, StartLoc, EndLoc);
 }
-<<<<<<< HEAD
 #if INTEL_CUSTOMIZATION
 LoopInfo::LoopInfo(llvm::MDNode *LoopID, const LoopAttributes &Attrs)
   : LoopID(LoopID), Header(0), Attrs(Attrs) { }
 #endif  // INTEL_CUSTOMIZATION
-void LoopInfoStack::push(BasicBlock *Header, llvm::DebugLoc StartLoc,
-                         llvm::DebugLoc EndLoc) {
-=======
-
 void LoopInfoStack::push(BasicBlock *Header, const llvm::DebugLoc &StartLoc,
                          const llvm::DebugLoc &EndLoc) {
->>>>>>> 90e043da
   Active.push_back(LoopInfo(Header, StagedAttrs, StartLoc, EndLoc));
   // Clear the attributes so nested loops do not inherit them.
   StagedAttrs.clear();
