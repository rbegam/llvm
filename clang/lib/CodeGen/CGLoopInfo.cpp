--- conflicted
+++ resolved
@@ -616,8 +616,8 @@
       UnrollEnable(LoopAttributes::Unspecified),
       UnrollAndJamEnable(LoopAttributes::Unspecified),
       VectorizePredicateEnable(LoopAttributes::Unspecified), VectorizeWidth(0),
-<<<<<<< HEAD
-      InterleaveCount(0), SYCLIInterval(0), SYCLMaxConcurrencyEnable(false),
+      VectorizeScalable(LoopAttributes::Unspecified), InterleaveCount(0),
+      SYCLIInterval(0), SYCLMaxConcurrencyEnable(false),
       SYCLMaxConcurrencyNThreads(0), SYCLLoopCoalesceEnable(false),
       SYCLLoopCoalesceNLevels(0), SYCLLoopPipeliningDisable(false),
       SYCLMaxInterleavingEnable(false), SYCLMaxInterleavingNInvocations(0),
@@ -626,17 +626,12 @@
       UnrollAndJamCount(0), DistributeEnable(LoopAttributes::Unspecified),
       PipelineDisabled(false), PipelineInitiationInterval(0),
       SYCLNofusionEnable(false), MustProgress(false) {}
-=======
-      VectorizeScalable(LoopAttributes::Unspecified), InterleaveCount(0),
-      UnrollCount(0), UnrollAndJamCount(0),
-      DistributeEnable(LoopAttributes::Unspecified), PipelineDisabled(false),
-      PipelineInitiationInterval(0), MustProgress(false) {}
->>>>>>> 38d18d93
 
 void LoopAttributes::clear() {
   IsParallel = false;
   VectorizeWidth = 0;
-<<<<<<< HEAD
+  VectorizeScalable = LoopAttributes::Unspecified;
+  InterleaveCount = 0;
   GlobalSYCLIVDepInfo.reset();
   ArraySYCLIVDepInfo.clear();
   SYCLIInterval = 0;
@@ -649,10 +644,6 @@
   SYCLMaxInterleavingNInvocations = 0;
   SYCLSpeculatedIterationsEnable = false;
   SYCLSpeculatedIterationsNIterations = 0;
-=======
-  VectorizeScalable = LoopAttributes::Unspecified;
->>>>>>> 38d18d93
-  InterleaveCount = 0;
   UnrollCount = 0;
   UnrollAndJamCount = 0;
   VectorizeEnable = LoopAttributes::Unspecified;
@@ -679,7 +670,7 @@
   }
 
   if (!Attrs.IsParallel && Attrs.VectorizeWidth == 0 &&
-<<<<<<< HEAD
+      Attrs.VectorizeScalable == LoopAttributes::Unspecified &&
       Attrs.InterleaveCount == 0 && !Attrs.GlobalSYCLIVDepInfo.hasValue() &&
       Attrs.ArraySYCLIVDepInfo.empty() && Attrs.SYCLIInterval == 0 &&
       Attrs.SYCLMaxConcurrencyEnable == false &&
@@ -692,12 +683,6 @@
       Attrs.SYCLSpeculatedIterationsNIterations == 0 &&
       Attrs.UnrollCount == 0 && Attrs.UnrollAndJamCount == 0 &&
       !Attrs.PipelineDisabled && Attrs.PipelineInitiationInterval == 0 &&
-=======
-      Attrs.VectorizeScalable == LoopAttributes::Unspecified &&
-      Attrs.InterleaveCount == 0 && Attrs.UnrollCount == 0 &&
-      Attrs.UnrollAndJamCount == 0 && !Attrs.PipelineDisabled &&
-      Attrs.PipelineInitiationInterval == 0 &&
->>>>>>> 38d18d93
       Attrs.VectorizePredicateEnable == LoopAttributes::Unspecified &&
       Attrs.VectorizeEnable == LoopAttributes::Unspecified &&
       Attrs.UnrollEnable == LoopAttributes::Unspecified &&
