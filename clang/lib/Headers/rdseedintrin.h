--- conflicted
+++ resolved
@@ -36,14 +36,10 @@
 #ifndef __RDSEEDINTRIN_H
 #define __RDSEEDINTRIN_H
 
-<<<<<<< HEAD
-static __inline__ int __attribute__((__always_inline__, __nodebug__))
-=======
 /* Define the default attributes for the functions in this file. */
 #define __DEFAULT_FN_ATTRS __attribute__((__always_inline__, __nodebug__, __target__("rdseed")))
 
 static __inline__ int __DEFAULT_FN_ATTRS
->>>>>>> be822edf
 _rdseed16_step(unsigned short *__p)
 {
   return __builtin_ia32_rdseed16_step(__p);
@@ -62,10 +58,7 @@
   return __builtin_ia32_rdseed64_step(__p);
 }
 #endif
-<<<<<<< HEAD
-=======
 
 #undef __DEFAULT_FN_ATTRS
 
->>>>>>> be822edf
 #endif /* __RDSEEDINTRIN_H */