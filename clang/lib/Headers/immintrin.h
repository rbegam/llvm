--- conflicted
+++ resolved
@@ -56,24 +56,12 @@
 
 #include <avx512bwintrin.h>
 
-<<<<<<< HEAD
-=======
-#ifdef __AVX512DQ__
 #include <avx512dqintrin.h>
-#endif
 
-#if defined (__AVX512VL__) && defined (__AVX512BW__)
->>>>>>> 33f0f119
 #include <avx512vlbwintrin.h>
 
-<<<<<<< HEAD
-=======
-#if defined (__AVX512VL__) && defined (__AVX512DQ__)
 #include <avx512vldqintrin.h>
-#endif
 
-#ifdef __AVX512ER__
->>>>>>> 33f0f119
 #include <avx512erintrin.h>
 
 static __inline__ int __attribute__((__always_inline__, __nodebug__))
