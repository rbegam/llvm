--- conflicted
+++ resolved
@@ -124,16 +124,12 @@
 #include <avx512vlbwintrin.h>
 #endif
 
-<<<<<<< HEAD
 #ifndef __INTEL_COMPILER
-#include <avx512vlcdintrin.h>
-#endif /* __INTEL_COMPILER */
-=======
 #if !defined(_MSC_VER) || __has_feature(modules) || \
     (defined(__AVX512VL__) && defined(__AVX512CD__))
 #include <avx512vlcdintrin.h>
 #endif
->>>>>>> e39c8143
+#endif /* __INTEL_COMPILER */
 
 #if !defined(_MSC_VER) || __has_feature(modules) || \
     (defined(__AVX512VL__) && defined(__AVX512DQ__))
@@ -162,15 +158,11 @@
 #include <avx512vbmivlintrin.h>
 #endif
 
-<<<<<<< HEAD
 #ifndef __INTEL_COMPILER
-#include <avx512pfintrin.h>
-#endif /* __INTEL_COMPILER */
-=======
 #if !defined(_MSC_VER) || __has_feature(modules) || defined(__AVX512PF__)
 #include <avx512pfintrin.h>
 #endif
->>>>>>> e39c8143
+#endif /* __INTEL_COMPILER */
 
 #if !defined(_MSC_VER) || __has_feature(modules) || defined(__PKU__)
 #include <pkuintrin.h>
