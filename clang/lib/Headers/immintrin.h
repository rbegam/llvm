//
// Copyright (C) 2015 Intel Corporation.  All rights reserved.
//
// The information and source code contained herein is the exclusive
// property of Intel Corporation and may not be disclosed, examined
// or reproduced in whole or in part without explicit written authorization
// from the company.
//
/*===---- immintrin.h - Intel intrinsics -----------------------------------===
 *
 * Permission is hereby granted, free of charge, to any person obtaining a copy
 * of this software and associated documentation files (the "Software"), to deal
 * in the Software without restriction, including without limitation the rights
 * to use, copy, modify, merge, publish, distribute, sublicense, and/or sell
 * copies of the Software, and to permit persons to whom the Software is
 * furnished to do so, subject to the following conditions:
 *
 * The above copyright notice and this permission notice shall be included in
 * all copies or substantial portions of the Software.
 *
 * THE SOFTWARE IS PROVIDED "AS IS", WITHOUT WARRANTY OF ANY KIND, EXPRESS OR
 * IMPLIED, INCLUDING BUT NOT LIMITED TO THE WARRANTIES OF MERCHANTABILITY,
 * FITNESS FOR A PARTICULAR PURPOSE AND NONINFRINGEMENT. IN NO EVENT SHALL THE
 * AUTHORS OR COPYRIGHT HOLDERS BE LIABLE FOR ANY CLAIM, DAMAGES OR OTHER
 * LIABILITY, WHETHER IN AN ACTION OF CONTRACT, TORT OR OTHERWISE, ARISING FROM,
 * OUT OF OR IN CONNECTION WITH THE SOFTWARE OR THE USE OR OTHER DEALINGS IN
 * THE SOFTWARE.
 *
 *===-----------------------------------------------------------------------===
 */

#ifndef __IMMINTRIN_H
#define __IMMINTRIN_H

#if !defined(_MSC_VER) || __has_feature(modules) || defined(__MMX__)
#include <mmintrin.h>
#endif

#if !defined(_MSC_VER) || __has_feature(modules) || defined(__SSE__)
#include <xmmintrin.h>
#endif

#if !defined(_MSC_VER) || __has_feature(modules) || defined(__SSE2__)
#include <emmintrin.h>
#endif

#if !defined(_MSC_VER) || __has_feature(modules) || defined(__SSE3__)
#include <pmmintrin.h>
#endif

#if !defined(_MSC_VER) || __has_feature(modules) || defined(__SSSE3__)
#include <tmmintrin.h>
#endif

#if !defined(_MSC_VER) || __has_feature(modules) || \
    (defined(__SSE4_2__) || defined(__SSE4_1__))
#include <smmintrin.h>
#endif

#if !defined(_MSC_VER) || __has_feature(modules) || \
    (defined(__AES__) || defined(__PCLMUL__))
#include <wmmintrin.h>
#endif

#if !defined(_MSC_VER) || __has_feature(modules) || defined(__CLFLUSHOPT__)
#include <clflushoptintrin.h>
#endif

#if !defined(_MSC_VER) || __has_feature(modules) || defined(__CLWB__)
#include <clwbintrin.h>
#endif

#if !defined(_MSC_VER) || __has_feature(modules) || defined(__AVX__)
#include <avxintrin.h>
#endif

#if !defined(_MSC_VER) || __has_feature(modules) || defined(__AVX2__)
#include <avx2intrin.h>
#endif

#if !defined(_MSC_VER) || __has_feature(modules) || defined(__F16C__)
#include <f16cintrin.h>
#endif

#if !defined(_MSC_VER) || __has_feature(modules) || defined(__VPCLMULQDQ__)
#include <vpclmulqdqintrin.h>
#endif

#if !defined(_MSC_VER) || __has_feature(modules) || defined(__BMI__)
#include <bmiintrin.h>
#endif

#if !defined(_MSC_VER) || __has_feature(modules) || defined(__BMI2__)
#include <bmi2intrin.h>
#endif

#if !defined(_MSC_VER) || __has_feature(modules) || defined(__LZCNT__)
#include <lzcntintrin.h>
#endif

#if !defined(_MSC_VER) || __has_feature(modules) || defined(__POPCNT__)
#include <popcntintrin.h>
#endif

#if !defined(_MSC_VER) || __has_feature(modules) || defined(__FMA__)
#include <fmaintrin.h>
#endif

#if !defined(_MSC_VER) || __has_feature(modules) || defined(__AVX512F__)
#include <avx512fintrin.h>
#endif

#if !defined(_MSC_VER) || __has_feature(modules) || defined(__AVX512VL__)
#include <avx512vlintrin.h>
#endif

#if !defined(_MSC_VER) || __has_feature(modules) || defined(__AVX512BW__)
#include <avx512bwintrin.h>
#endif

#if !defined(_MSC_VER) || __has_feature(modules) || defined(__AVX512BITALG__)
#include <avx512bitalgintrin.h>
#endif

#if !defined(_MSC_VER) || __has_feature(modules) || defined(__AVX512CD__)
#include <avx512cdintrin.h>
#endif

#if !defined(_MSC_VER) || __has_feature(modules) || defined(__AVX512VPOPCNTDQ__)
#include <avx512vpopcntdqintrin.h>
#endif

#if !defined(_MSC_VER) || __has_feature(modules) || \
    (defined(__AVX512VL__) && defined(__AVX512VPOPCNTDQ__))
#include <avx512vpopcntdqvlintrin.h>
#endif

#if !defined(_MSC_VER) || __has_feature(modules) || defined(__AVX512VNNI__)
#include <avx512vnniintrin.h>
#endif

#if !defined(_MSC_VER) || __has_feature(modules) || \
    (defined(__AVX512VL__) && defined(__AVX512VNNI__))
#include <avx512vlvnniintrin.h>
#endif

#if !defined(_MSC_VER) || __has_feature(modules) || defined(__AVX512DQ__)
#include <avx512dqintrin.h>
#endif

#if !defined(_MSC_VER) || __has_feature(modules) || \
    (defined(__AVX512VL__) && defined(__AVX512BITALG__))
#include <avx512vlbitalgintrin.h>
#endif

#if !defined(_MSC_VER) || __has_feature(modules) || \
    (defined(__AVX512VL__) && defined(__AVX512BW__))
#include <avx512vlbwintrin.h>
#endif

#if !defined(__INTEL_COMPILER) && !defined(__INTEL_LLVM_COMPILER)
#if !defined(_MSC_VER) || __has_feature(modules) || \
    (defined(__AVX512VL__) && defined(__AVX512CD__))
#include <avx512vlcdintrin.h>
#endif
#endif /* __INTEL_COMPILER */

#if !defined(_MSC_VER) || __has_feature(modules) || \
    (defined(__AVX512VL__) && defined(__AVX512DQ__))
#include <avx512vldqintrin.h>
#endif

#if !defined(_MSC_VER) || __has_feature(modules) || defined(__AVX512ER__)
#include <avx512erintrin.h>
#endif

#if !defined(_MSC_VER) || __has_feature(modules) || defined(__AVX512IFMA__)
#include <avx512ifmaintrin.h>
#endif

#if !defined(_MSC_VER) || __has_feature(modules) || \
    (defined(__AVX512IFMA__) && defined(__AVX512VL__))
#include <avx512ifmavlintrin.h>
#endif

#if !defined(_MSC_VER) || __has_feature(modules) || defined(__AVX512VBMI__)
#include <avx512vbmiintrin.h>
#endif

#if !defined(_MSC_VER) || __has_feature(modules) || \
    (defined(__AVX512VBMI__) && defined(__AVX512VL__))
#include <avx512vbmivlintrin.h>
#endif

#if !defined(_MSC_VER) || __has_feature(modules) || defined(__AVX512VBMI2__)
#include <avx512vbmi2intrin.h>
#endif

#if !defined(_MSC_VER) || __has_feature(modules) || \
    (defined(__AVX512VBMI2__) && defined(__AVX512VL__))
#include <avx512vlvbmi2intrin.h>
#endif

#if !defined(__INTEL_COMPILER) && !defined(__INTEL_LLVM_COMPILER)
#if !defined(_MSC_VER) || __has_feature(modules) || defined(__AVX512PF__)
#include <avx512pfintrin.h>
#endif
#endif /* __INTEL_COMPILER */

#if !defined(_MSC_VER) || __has_feature(modules) || defined(__PKU__)
#include <pkuintrin.h>
#endif

#if !defined(_MSC_VER) || __has_feature(modules) || defined(__VAES__)
#include <vaesintrin.h>
#endif

#if !defined(_MSC_VER) || __has_feature(modules) || defined(__GFNI__)
#include <gfniintrin.h>
#endif

#if !defined(_MSC_VER) || __has_feature(modules) || defined(__RDPID__)
/// Returns the value of the IA32_TSC_AUX MSR (0xc0000103).
///
/// \headerfile <immintrin.h>
///
/// This intrinsic corresponds to the <c> RDPID </c> instruction.
static __inline__ unsigned int __attribute__((__always_inline__, __nodebug__, __target__("rdpid")))
_rdpid_u32(void) {
  return __builtin_ia32_rdpid();
}
#endif // __RDPID__

#if !defined(_MSC_VER) || __has_feature(modules) || defined(__RDRND__)
static __inline__ int __attribute__((__always_inline__, __nodebug__, __target__("rdrnd")))
_rdrand16_step(unsigned short *__p)
{
  return __builtin_ia32_rdrand16_step(__p);
}

static __inline__ int __attribute__((__always_inline__, __nodebug__, __target__("rdrnd")))
_rdrand32_step(unsigned int *__p)
{
  return __builtin_ia32_rdrand32_step(__p);
}

#ifdef __x86_64__
static __inline__ int __attribute__((__always_inline__, __nodebug__, __target__("rdrnd")))
_rdrand64_step(unsigned long long *__p)
{
  return __builtin_ia32_rdrand64_step(__p);
}
#endif
#endif /* __RDRND__ */

/* __bit_scan_forward */
static __inline__ int __attribute__((__always_inline__, __nodebug__))
_bit_scan_forward(int __A) {
  return __builtin_ctz(__A);
}

/* __bit_scan_reverse */
static __inline__ int __attribute__((__always_inline__, __nodebug__))
_bit_scan_reverse(int __A) {
  return 31 - __builtin_clz(__A);
}

#if !defined(_MSC_VER) || __has_feature(modules) || defined(__FSGSBASE__)
#ifdef __x86_64__
static __inline__ unsigned int __attribute__((__always_inline__, __nodebug__, __target__("fsgsbase")))
_readfsbase_u32(void)
{
  return __builtin_ia32_rdfsbase32();
}

static __inline__ unsigned long long __attribute__((__always_inline__, __nodebug__, __target__("fsgsbase")))
_readfsbase_u64(void)
{
  return __builtin_ia32_rdfsbase64();
}

static __inline__ unsigned int __attribute__((__always_inline__, __nodebug__, __target__("fsgsbase")))
_readgsbase_u32(void)
{
  return __builtin_ia32_rdgsbase32();
}

static __inline__ unsigned long long __attribute__((__always_inline__, __nodebug__, __target__("fsgsbase")))
_readgsbase_u64(void)
{
  return __builtin_ia32_rdgsbase64();
}

static __inline__ void __attribute__((__always_inline__, __nodebug__, __target__("fsgsbase")))
_writefsbase_u32(unsigned int __V)
{
  return __builtin_ia32_wrfsbase32(__V);
}

static __inline__ void __attribute__((__always_inline__, __nodebug__, __target__("fsgsbase")))
_writefsbase_u64(unsigned long long __V)
{
  return __builtin_ia32_wrfsbase64(__V);
}

static __inline__ void __attribute__((__always_inline__, __nodebug__, __target__("fsgsbase")))
_writegsbase_u32(unsigned int __V)
{
  return __builtin_ia32_wrgsbase32(__V);
}

static __inline__ void __attribute__((__always_inline__, __nodebug__, __target__("fsgsbase")))
_writegsbase_u64(unsigned long long __V)
{
  return __builtin_ia32_wrgsbase64(__V);
}

#endif
#endif /* __FSGSBASE__ */

#if !defined(_MSC_VER) || __has_feature(modules) || defined(__RTM__)
#include <rtmintrin.h>
#include <xtestintrin.h>
#endif

#if !defined(_MSC_VER) || __has_feature(modules) || defined(__SHA__)
#include <shaintrin.h>
#endif

#if !defined(_MSC_VER) || __has_feature(modules) || defined(__FXSR__)
#include <fxsrintrin.h>
#endif

#if !defined(_MSC_VER) || __has_feature(modules) || defined(__XSAVE__)
#include <xsaveintrin.h>
#endif

#if !defined(_MSC_VER) || __has_feature(modules) || defined(__XSAVEOPT__)
#include <xsaveoptintrin.h>
#endif

#if !defined(_MSC_VER) || __has_feature(modules) || defined(__XSAVEC__)
#include <xsavecintrin.h>
#endif

#if !defined(_MSC_VER) || __has_feature(modules) || defined(__XSAVES__)
#include <xsavesintrin.h>
#endif

#if !defined(_MSC_VER) || __has_feature(modules) || defined(__SHSTK__)
#include <cetintrin.h>
#endif

/* Some intrinsics inside adxintrin.h are available only on processors with ADX,
 * whereas others are also available at all times. */
#include <adxintrin.h>

<<<<<<< HEAD
/* Definitions of feature list to be used by feature select intrinsics */
#define _FEATURE_GENERIC_IA32        0x00000001ULL
#define _FEATURE_FPU                 0x00000002ULL
#define _FEATURE_CMOV                0x00000004ULL
#define _FEATURE_MMX                 0x00000008ULL
#define _FEATURE_FXSAVE              0x00000010ULL
#define _FEATURE_SSE                 0x00000020ULL
#define _FEATURE_SSE2                0x00000040ULL
#define _FEATURE_SSE3                0x00000080ULL
#define _FEATURE_SSSE3               0x00000100ULL
#define _FEATURE_SSE4_1              0x00000200ULL
#define _FEATURE_SSE4_2              0x00000400ULL
#define _FEATURE_MOVBE               0x00000800ULL
#define _FEATURE_POPCNT              0x00001000ULL
#define _FEATURE_PCLMULQDQ           0x00002000ULL
#define _FEATURE_AES                 0x00004000ULL
#define _FEATURE_F16C                0x00008000ULL
#define _FEATURE_AVX                 0x00010000ULL
#define _FEATURE_RDRND               0x00020000ULL
#define _FEATURE_FMA                 0x00040000ULL
#define _FEATURE_BMI                 0x00080000ULL
#define _FEATURE_LZCNT               0x00100000ULL
#define _FEATURE_HLE                 0x00200000ULL
#define _FEATURE_RTM                 0x00400000ULL
#define _FEATURE_AVX2                0x00800000ULL
#define _FEATURE_AVX512DQ            0x01000000ULL
#define _FEATURE_KNCNI               0x04000000ULL
#define _FEATURE_AVX512F             0x08000000ULL
#define _FEATURE_ADX                 0x10000000ULL
#define _FEATURE_RDSEED              0x20000000ULL
#define _FEATURE_AVX512IFMA52        0x40000000ULL
#define _FEATURE_AVX512ER            0x100000000ULL
#define _FEATURE_AVX512PF            0x200000000ULL
#define _FEATURE_AVX512CD            0x400000000ULL
#define _FEATURE_SHA                 0x800000000ULL
#define _FEATURE_MPX                 0x1000000000ULL
#define _FEATURE_AVX512BW            0x2000000000ULL
#define _FEATURE_AVX512VL            0x4000000000ULL
#define _FEATURE_AVX512VBMI          0x8000000000ULL
#define _FEATURE_CLFLUSHOPT          0x10000000000ULL
=======
#if !defined(_MSC_VER) || __has_feature(modules) || defined(__RDSEED__)
#include <rdseedintrin.h>
#endif

#if !defined(_MSC_VER) || __has_feature(modules) || defined(__CLZERO__)
#include <clzerointrin.h>
#endif

#if !defined(_MSC_VER) || __has_feature(modules) || defined(__WBNOINVD__)
#include <wbnoinvdintrin.h>
#endif

#if !defined(_MSC_VER) || __has_feature(modules) || defined(__CLDEMOTE__)
#include <cldemoteintrin.h>
#endif

#if !defined(_MSC_VER) || __has_feature(modules) || defined(__WAITPKG__)
#include <waitpkgintrin.h>
#endif

#if !defined(_MSC_VER) || __has_feature(modules) || \
  defined(__MOVDIRI__) || defined(__MOVDIR64B__)
#include <movdirintrin.h>
#endif

#if !defined(_MSC_VER) || __has_feature(modules) || defined(__PCONFIG__)
#include <pconfigintrin.h>
#endif

#if !defined(_MSC_VER) || __has_feature(modules) || defined(__SGX__)
#include <sgxintrin.h>
#endif

#if !defined(_MSC_VER) || __has_feature(modules) || defined(__PTWRITE__)
#include <ptwriteintrin.h>
#endif
>>>>>>> 664af9bc

#endif /* __IMMINTRIN_H */<|MERGE_RESOLUTION|>--- conflicted
+++ resolved
@@ -158,12 +158,10 @@
 #include <avx512vlbwintrin.h>
 #endif
 
-#if !defined(__INTEL_COMPILER) && !defined(__INTEL_LLVM_COMPILER)
 #if !defined(_MSC_VER) || __has_feature(modules) || \
     (defined(__AVX512VL__) && defined(__AVX512CD__))
 #include <avx512vlcdintrin.h>
 #endif
-#endif /* __INTEL_COMPILER */
 
 #if !defined(_MSC_VER) || __has_feature(modules) || \
     (defined(__AVX512VL__) && defined(__AVX512DQ__))
@@ -201,11 +199,9 @@
 #include <avx512vlvbmi2intrin.h>
 #endif
 
-#if !defined(__INTEL_COMPILER) && !defined(__INTEL_LLVM_COMPILER)
 #if !defined(_MSC_VER) || __has_feature(modules) || defined(__AVX512PF__)
 #include <avx512pfintrin.h>
 #endif
-#endif /* __INTEL_COMPILER */
 
 #if !defined(_MSC_VER) || __has_feature(modules) || defined(__PKU__)
 #include <pkuintrin.h>
@@ -355,7 +351,43 @@
  * whereas others are also available at all times. */
 #include <adxintrin.h>
 
-<<<<<<< HEAD
+#if !defined(_MSC_VER) || __has_feature(modules) || defined(__RDSEED__)
+#include <rdseedintrin.h>
+#endif
+
+#if !defined(_MSC_VER) || __has_feature(modules) || defined(__CLZERO__)
+#include <clzerointrin.h>
+#endif
+
+#if !defined(_MSC_VER) || __has_feature(modules) || defined(__WBNOINVD__)
+#include <wbnoinvdintrin.h>
+#endif
+
+#if !defined(_MSC_VER) || __has_feature(modules) || defined(__CLDEMOTE__)
+#include <cldemoteintrin.h>
+#endif
+
+#if !defined(_MSC_VER) || __has_feature(modules) || defined(__WAITPKG__)
+#include <waitpkgintrin.h>
+#endif
+
+#if !defined(_MSC_VER) || __has_feature(modules) || \
+  defined(__MOVDIRI__) || defined(__MOVDIR64B__)
+#include <movdirintrin.h>
+#endif
+
+#if !defined(_MSC_VER) || __has_feature(modules) || defined(__PCONFIG__)
+#include <pconfigintrin.h>
+#endif
+
+#if !defined(_MSC_VER) || __has_feature(modules) || defined(__SGX__)
+#include <sgxintrin.h>
+#endif
+
+#if !defined(_MSC_VER) || __has_feature(modules) || defined(__PTWRITE__)
+#include <ptwriteintrin.h>
+#endif
+
 /* Definitions of feature list to be used by feature select intrinsics */
 #define _FEATURE_GENERIC_IA32        0x00000001ULL
 #define _FEATURE_FPU                 0x00000002ULL
@@ -396,43 +428,5 @@
 #define _FEATURE_AVX512VL            0x4000000000ULL
 #define _FEATURE_AVX512VBMI          0x8000000000ULL
 #define _FEATURE_CLFLUSHOPT          0x10000000000ULL
-=======
-#if !defined(_MSC_VER) || __has_feature(modules) || defined(__RDSEED__)
-#include <rdseedintrin.h>
-#endif
-
-#if !defined(_MSC_VER) || __has_feature(modules) || defined(__CLZERO__)
-#include <clzerointrin.h>
-#endif
-
-#if !defined(_MSC_VER) || __has_feature(modules) || defined(__WBNOINVD__)
-#include <wbnoinvdintrin.h>
-#endif
-
-#if !defined(_MSC_VER) || __has_feature(modules) || defined(__CLDEMOTE__)
-#include <cldemoteintrin.h>
-#endif
-
-#if !defined(_MSC_VER) || __has_feature(modules) || defined(__WAITPKG__)
-#include <waitpkgintrin.h>
-#endif
-
-#if !defined(_MSC_VER) || __has_feature(modules) || \
-  defined(__MOVDIRI__) || defined(__MOVDIR64B__)
-#include <movdirintrin.h>
-#endif
-
-#if !defined(_MSC_VER) || __has_feature(modules) || defined(__PCONFIG__)
-#include <pconfigintrin.h>
-#endif
-
-#if !defined(_MSC_VER) || __has_feature(modules) || defined(__SGX__)
-#include <sgxintrin.h>
-#endif
-
-#if !defined(_MSC_VER) || __has_feature(modules) || defined(__PTWRITE__)
-#include <ptwriteintrin.h>
-#endif
->>>>>>> 664af9bc
 
 #endif /* __IMMINTRIN_H */