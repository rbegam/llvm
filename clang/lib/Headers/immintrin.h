--- conflicted
+++ resolved
@@ -454,7 +454,6 @@
 #include <invpcidintrin.h>
 #endif
 
-<<<<<<< HEAD
 /* INTEL_CUSTOMIZATION */
 /* INTEL_FEATURE_ISA_ENQCMD */
 /*
@@ -467,24 +466,6 @@
 
 /* end INTEL_FEATURE_ISA_ENQCMD */
 
-/* INTEL_FEATURE_ISA_VP2INTERSECT */
-/*
- * TODO: when VP2INTERSECT is public change the #if checks below to also check:
- *        !defined(_MSC_VER) || __has_feature(modules)
- */
-#if defined(__AVX512VP2INTERSECT__)
-#include <avx512vp2intersectintrin.h>
-#endif
-
-/*
- * TODO: when VP2INTERSECT is public change the #if checks below to also check:
- *        !defined(_MSC_VER) || __has_feature(modules)
- */
-#if (defined(__AVX512VL__) && defined(__AVX512VP2INTERSECT__))
-#include <avx512vlvp2intersectintrin.h>
-#endif
-/* end INTEL_FEATURE_ISA_VP2INTERSECT */
-
 /* INTEL_FEATURE_ISA_ULI */
 /*
  * TODO: when ULI is public change the #if checks below to also check:
@@ -535,7 +516,7 @@
 #endif
 /* end INTEL_FEATURE_ISA_KEYLOCKER */
 /* end INTEL_CUSTOMIZATION */
-=======
+
 #if !defined(_MSC_VER) || __has_feature(modules) || \
   defined(__AVX512VP2INTERSECT__)
 #include <avx512vp2intersectintrin.h>
@@ -545,7 +526,6 @@
   (defined(__AVX512VL__) && defined(__AVX512VP2INTERSECT__))
 #include <avx512vlvp2intersectintrin.h>
 #endif
->>>>>>> c46827c7
 
 #if defined(_MSC_VER) && __has_extension(gnu_asm)
 /* Define the default attributes for these intrinsics */
