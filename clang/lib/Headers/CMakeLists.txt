--- conflicted
+++ resolved
@@ -15,13 +15,6 @@
   avxintrin.h
   bmi2intrin.h
   bmiintrin.h
-<<<<<<< HEAD
-=======
-  __clang_cuda_cmath.h
-  __clang_cuda_runtime_wrapper.h
-  cpuid.h
-  cuda_builtin_vars.h
->>>>>>> 380b2243
   emmintrin.h
   f16cintrin.h
   fmaintrin.h
@@ -61,6 +54,7 @@
   altivec.h
   ammintrin.h
   arm_acle.h
+  __clang_cuda_cmath.h
   __clang_cuda_runtime_wrapper.h
   cpuid.h
   cuda_builtin_vars.h
