--- conflicted
+++ resolved
@@ -20,16 +20,7 @@
   avxintrin.h
   bmi2intrin.h
   bmiintrin.h
-<<<<<<< HEAD
-=======
-  __clang_cuda_cmath.h
-  __clang_cuda_intrinsics.h
-  __clang_cuda_math_forward_declares.h
-  __clang_cuda_runtime_wrapper.h
-  cpuid.h
-  cuda_builtin_vars.h
   clflushoptintrin.h
->>>>>>> 12b9e76b
   emmintrin.h
   f16cintrin.h
   fmaintrin.h
