--- conflicted
+++ resolved
@@ -232,7 +232,6 @@
   copy_header_to_output_dir(${CMAKE_CURRENT_SOURCE_DIR} ${f})
 endforeach( f )
 
-<<<<<<< HEAD
 if(INTEL_CUSTOMIZATION)
   # Create build commands for Intel-added header files.
   # The commands implement copying by throwing away "Intel_Headers/" prefix.
@@ -260,23 +259,11 @@
   endforeach( f )
 endif(INTEL_CUSTOMIZATION)
 
-add_custom_command(OUTPUT ${output_dir}/arm_neon.h
-  DEPENDS ${CMAKE_CURRENT_BINARY_DIR}/arm_neon.h
-  COMMAND ${CMAKE_COMMAND} -E copy_if_different ${CMAKE_CURRENT_BINARY_DIR}/arm_neon.h ${output_dir}/arm_neon.h
-  COMMENT "Copying clang's arm_neon.h...")
-list(APPEND out_files ${output_dir}/arm_neon.h)
-add_custom_command(OUTPUT ${output_dir}/arm_fp16.h
-  DEPENDS ${CMAKE_CURRENT_BINARY_DIR}/arm_fp16.h
-  COMMAND ${CMAKE_COMMAND} -E copy_if_different ${CMAKE_CURRENT_BINARY_DIR}/arm_fp16.h ${output_dir}/arm_fp16.h
-  COMMENT "Copying clang's arm_fp16.h...")
-list(APPEND out_files ${output_dir}/arm_fp16.h)
-=======
 # Generate header files and copy them to the build directory
 # Generate arm_neon.h
 clang_generate_header(-gen-arm-neon arm_neon.td arm_neon.h)
 # Generate arm_fp16.h
 clang_generate_header(-gen-arm-fp16 arm_fp16.td arm_fp16.h)
->>>>>>> d1c5b28c
 
 add_custom_target(clang-resource-headers ALL DEPENDS ${out_files})
 set_target_properties(clang-resource-headers PROPERTIES
@@ -291,10 +278,9 @@
   COMPONENT clang-resource-headers)
 
 if (NOT LLVM_ENABLE_IDE)
-<<<<<<< HEAD
-  add_llvm_install_targets(install-clang-headers
-                           DEPENDS clang-headers
-                           COMPONENT clang-headers)
+  add_llvm_install_targets(install-clang-resource-headers
+                           DEPENDS clang-resource-headers
+                           COMPONENT clang-resource-headers)
 endif()
 
 # INTEL_CUSTOMIZATION
@@ -353,10 +339,4 @@
 add_llvm_install_targets(install-icx-headers
                          DEPENDS clang-headers
                          COMPONENT clang-headers-icx)
-# end INTEL_CUSTOMIZATION
-=======
-  add_llvm_install_targets(install-clang-resource-headers
-                           DEPENDS clang-resource-headers
-                           COMPONENT clang-resource-headers)
-endif()
->>>>>>> d1c5b28c
+# end INTEL_CUSTOMIZATION