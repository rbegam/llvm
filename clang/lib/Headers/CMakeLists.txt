# INTEL_CUSTOMIZATION
# This file has been heavily modified. Merge with care.
set(modified_files
  adxintrin.h
  avx2intrin.h
  avx512bwintrin.h
  avx512cdintrin.h
  avx512dqintrin.h
  avx512erintrin.h
  avx512fintrin.h
  avx512ifmaintrin.h
  avx512ifmavlintrin.h
  avx512pfintrin.h
  avx512vbmiintrin.h
  avx512vbmivlintrin.h
  avx512vlbwintrin.h
  avx512vlcdintrin.h
  avx512vldqintrin.h
  avx512vlintrin.h
  avxintrin.h
  bmi2intrin.h
  bmiintrin.h
<<<<<<< HEAD
=======
  __clang_cuda_cmath.h
  __clang_cuda_intrinsics.h
  __clang_cuda_math_forward_declares.h
  __clang_cuda_runtime_wrapper.h
  cpuid.h
  cuda_builtin_vars.h
>>>>>>> 7108db77
  emmintrin.h
  f16cintrin.h
  fmaintrin.h
  fxsrintrin.h
  ia32intrin.h
  immintrin.h
<<<<<<< HEAD
=======
  intrin.h
  inttypes.h
  iso646.h
  limits.h
>>>>>>> 7108db77
  lzcntintrin.h
  mmintrin.h
  mm_malloc.h
<<<<<<< HEAD
=======
  module.modulemap
>>>>>>> 7108db77
  mwaitxintrin.h
  nmmintrin.h
  opencl-c.h
  pkuintrin.h
  pmmintrin.h
  popcntintrin.h
  prfchwintrin.h
  rdseedintrin.h
  rtmintrin.h
  shaintrin.h
  smmintrin.h
  tmmintrin.h
  __wmmintrin_aes.h
  wmmintrin.h
  __wmmintrin_pclmul.h
  xtestintrin.h
  x86intrin.h
  xsaveintrin.h
  xsaveoptintrin.h
  xsavecintrin.h
  xsavesintrin.h  
  xmmintrin.h
  )

set(special_files
  __x86intrin_features.h
  Intrin.h
  )

set(orig_files
  altivec.h
  ammintrin.h
  arm_acle.h
  __clang_cuda_cmath.h
  __clang_cuda_math_forward_declares.h
  __clang_cuda_runtime_wrapper.h
  cpuid.h
  cuda_builtin_vars.h
  float.h
  fma4intrin.h
  htmintrin.h
  htmxlintrin.h
  inttypes.h
  iso646.h
  limits.h
  module.modulemap
  mm3dnow.h  
  s390intrin.h
  stdalign.h
  stdarg.h
  stdatomic.h
  stdbool.h
  stddef.h
  __stddef_max_align_t.h
  stdint.h
  stdnoreturn.h
  tbmintrin.h
  tgmath.h
  unwind.h
  vadefs.h
  varargs.h
  vecintrin.h
<<<<<<< HEAD
  xopintrin.h
=======
  wmmintrin.h
  __wmmintrin_aes.h
  __wmmintrin_pclmul.h
  x86intrin.h
  xmmintrin.h
  xopintrin.h
  xsavecintrin.h
  xsaveintrin.h
  xsaveoptintrin.h
  xsavesintrin.h
>>>>>>> 7108db77
  xtestintrin.h
  )

set(intel_files ${modified_files} ${special_files})
set(all_files ${orig_files} ${modified_files} ${special_files})
  
set(output_dir ${LLVM_LIBRARY_OUTPUT_INTDIR}/clang/${CLANG_VERSION}/include)
set(intel_output_dir ${LLVM_INCLUDE_DIR}/intel)

# Generate arm_neon.h
clang_tablegen(arm_neon.h -gen-arm-neon
  SOURCE ${CLANG_SOURCE_DIR}/include/clang/Basic/arm_neon.td)

set(out_files)
foreach( f ${all_files} )
  set( src ${CMAKE_CURRENT_SOURCE_DIR}/${f} )
  set( dst ${output_dir}/${f} )
  add_custom_command(OUTPUT ${dst}
    DEPENDS ${src}
    COMMAND ${CMAKE_COMMAND} -E copy_if_different ${src} ${dst}
    COMMENT "Copying clang's ${f}...")
  list(APPEND out_files ${dst})
endforeach( f )

add_custom_command(OUTPUT ${output_dir}/arm_neon.h 
  DEPENDS ${CMAKE_CURRENT_BINARY_DIR}/arm_neon.h
  COMMAND ${CMAKE_COMMAND} -E copy_if_different ${CMAKE_CURRENT_BINARY_DIR}/arm_neon.h ${output_dir}/arm_neon.h
  COMMENT "Copying clang's arm_neon.h...")
list(APPEND out_files ${output_dir}/arm_neon.h)

add_custom_target(clang-headers ALL DEPENDS ${out_files})
set_target_properties(clang-headers PROPERTIES FOLDER "Misc")

add_custom_command(TARGET clang-headers
  POST_BUILD
  COMMAND ${PYTHON_EXECUTABLE} ${LLVM_MAIN_SRC_DIR}/tools/clang/utils/Intel/gen_assume.py ${LLVM_MAIN_SRC_DIR}/tools/clang/utils/Intel/x86_intrin.xml ${output_dir} ${modified_files}
  COMMENT "Adding intrinsic assume() builtins")

set(intel_out_files)
foreach( f ${intel_files} )
  set( src ${output_dir}/${f} )
  set( dst ${intel_output_dir}/${f} )
  add_custom_command(OUTPUT ${dst}
    DEPENDS ${src} clang-headers
    COMMAND ${CMAKE_COMMAND} -E copy_if_different ${src} ${dst}
    COMMENT "Copying ${f} with assumes...")
  list(APPEND intel_out_files ${dst})
endforeach( f )
  
add_custom_target(intel-intrinsic-headers ALL DEPENDS ${intel_out_files})
set_target_properties(intel-intrinsic-headers PROPERTIES FOLDER "Misc")

if (MSVC)
  foreach( f ${out_files} )
    string(REPLACE "${CMAKE_CFG_INTDIR}" "\${BUILD_TYPE}" install_file ${f})
    list(APPEND install_headers ${install_file})
  endforeach( f )
else()
  set(install_headers out_files)
endif()

install(
  FILES ${install_headers} ${CMAKE_CURRENT_BINARY_DIR}/arm_neon.h
  COMPONENT clang-headers
  PERMISSIONS OWNER_READ OWNER_WRITE GROUP_READ WORLD_READ
  DESTINATION lib${LLVM_LIBDIR_SUFFIX}/clang/${CLANG_VERSION}/include)

if (NOT CMAKE_CONFIGURATION_TYPES) # don't add this for IDE's.
  add_custom_target(install-clang-headers
    DEPENDS clang-headers
    COMMAND "${CMAKE_COMMAND}"
            -DCMAKE_INSTALL_COMPONENT=clang-headers
            -P "${CMAKE_BINARY_DIR}/cmake_install.cmake")
endif()<|MERGE_RESOLUTION|>--- conflicted
+++ resolved
@@ -20,35 +20,15 @@
   avxintrin.h
   bmi2intrin.h
   bmiintrin.h
-<<<<<<< HEAD
-=======
-  __clang_cuda_cmath.h
-  __clang_cuda_intrinsics.h
-  __clang_cuda_math_forward_declares.h
-  __clang_cuda_runtime_wrapper.h
-  cpuid.h
-  cuda_builtin_vars.h
->>>>>>> 7108db77
   emmintrin.h
   f16cintrin.h
   fmaintrin.h
   fxsrintrin.h
   ia32intrin.h
   immintrin.h
-<<<<<<< HEAD
-=======
-  intrin.h
-  inttypes.h
-  iso646.h
-  limits.h
->>>>>>> 7108db77
   lzcntintrin.h
   mmintrin.h
   mm_malloc.h
-<<<<<<< HEAD
-=======
-  module.modulemap
->>>>>>> 7108db77
   mwaitxintrin.h
   nmmintrin.h
   opencl-c.h
@@ -61,21 +41,21 @@
   shaintrin.h
   smmintrin.h
   tmmintrin.h
+  wmmintrin.h
   __wmmintrin_aes.h
-  wmmintrin.h
   __wmmintrin_pclmul.h
-  xtestintrin.h
   x86intrin.h
+  xmmintrin.h
+  xsavecintrin.h
   xsaveintrin.h
   xsaveoptintrin.h
-  xsavecintrin.h
   xsavesintrin.h  
-  xmmintrin.h
+  xtestintrin.h
   )
 
 set(special_files
   __x86intrin_features.h
-  Intrin.h
+  intrin.h
   )
 
 set(orig_files
@@ -83,6 +63,7 @@
   ammintrin.h
   arm_acle.h
   __clang_cuda_cmath.h
+  __clang_cuda_intrinsics.h
   __clang_cuda_math_forward_declares.h
   __clang_cuda_runtime_wrapper.h
   cpuid.h
@@ -111,21 +92,7 @@
   vadefs.h
   varargs.h
   vecintrin.h
-<<<<<<< HEAD
   xopintrin.h
-=======
-  wmmintrin.h
-  __wmmintrin_aes.h
-  __wmmintrin_pclmul.h
-  x86intrin.h
-  xmmintrin.h
-  xopintrin.h
-  xsavecintrin.h
-  xsaveintrin.h
-  xsaveoptintrin.h
-  xsavesintrin.h
->>>>>>> 7108db77
-  xtestintrin.h
   )
 
 set(intel_files ${modified_files} ${special_files})
