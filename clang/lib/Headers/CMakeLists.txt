# INTEL_CUSTOMIZATION
# This file has been heavily modified. Merge with care.
set(modified_files
  adxintrin.h
  avx2intrin.h
  avx512bwintrin.h
  avx512cdintrin.h
  avx512erintrin.h
  avx512fintrin.h
  avx512vlbwintrin.h
  avx512vlintrin.h
  avx512dqintrin.h
  avx512vldqintrin.h
  avx512vbmiintrin.h
  avx512vbmivlintrin.h
  pkuintrin.h
  avxintrin.h
  bmi2intrin.h
  bmiintrin.h
<<<<<<< HEAD
=======
  __clang_cuda_cmath.h
  __clang_cuda_math_forward_declares.h
  __clang_cuda_runtime_wrapper.h
  cpuid.h
  cuda_builtin_vars.h
>>>>>>> 6f8cfccb
  emmintrin.h
  f16cintrin.h
  fmaintrin.h
  fxsrintrin.h
  ia32intrin.h
  immintrin.h
  lzcntintrin.h
  mmintrin.h
  mm_malloc.h
  nmmintrin.h
  pmmintrin.h
  popcntintrin.h
  prfchwintrin.h
  rdseedintrin.h
  rtmintrin.h
  shaintrin.h
  smmintrin.h
  tmmintrin.h
  __wmmintrin_aes.h
  wmmintrin.h
  __wmmintrin_pclmul.h
  xtestintrin.h
  x86intrin.h
  xsaveintrin.h
  xsaveoptintrin.h
  xsavecintrin.h
  xsavesintrin.h  
  xmmintrin.h
  )

set(special_files
  __x86intrin_features.h
  Intrin.h
  )

set(orig_files
  altivec.h
  ammintrin.h
  arm_acle.h
  __clang_cuda_cmath.h
  __clang_cuda_runtime_wrapper.h
  cpuid.h
  cuda_builtin_vars.h
  float.h
  fma4intrin.h
  htmintrin.h
  htmxlintrin.h
  inttypes.h
  iso646.h
  limits.h
  module.modulemap
  mm3dnow.h  
  s390intrin.h
  stdalign.h
  stdarg.h
  stdatomic.h
  stdbool.h
  stddef.h
  __stddef_max_align_t.h
  stdint.h
  stdnoreturn.h
  tbmintrin.h
  tgmath.h
  unwind.h
  vadefs.h
  varargs.h
  vecintrin.h
  xopintrin.h
  xtestintrin.h
  avx512ifmaintrin.h
  avx512ifmavlintrin.h
  )

set(intel_files ${modified_files} ${special_files})
set(all_files ${orig_files} ${modified_files} ${special_files})
  
set(output_dir ${LLVM_LIBRARY_OUTPUT_INTDIR}/clang/${CLANG_VERSION}/include)
set(intel_output_dir ${LLVM_INCLUDE_DIR}/intel)

# Generate arm_neon.h
clang_tablegen(arm_neon.h -gen-arm-neon
  SOURCE ${CLANG_SOURCE_DIR}/include/clang/Basic/arm_neon.td)

set(out_files)
foreach( f ${all_files} )
  set( src ${CMAKE_CURRENT_SOURCE_DIR}/${f} )
  set( dst ${output_dir}/${f} )
  add_custom_command(OUTPUT ${dst}
    DEPENDS ${src}
    COMMAND ${CMAKE_COMMAND} -E copy_if_different ${src} ${dst}
    COMMENT "Copying clang's ${f}...")
  list(APPEND out_files ${dst})
endforeach( f )

add_custom_command(OUTPUT ${output_dir}/arm_neon.h 
  DEPENDS ${CMAKE_CURRENT_BINARY_DIR}/arm_neon.h
  COMMAND ${CMAKE_COMMAND} -E copy_if_different ${CMAKE_CURRENT_BINARY_DIR}/arm_neon.h ${output_dir}/arm_neon.h
  COMMENT "Copying clang's arm_neon.h...")
list(APPEND out_files ${output_dir}/arm_neon.h)

add_custom_target(clang-headers ALL DEPENDS ${out_files})
set_target_properties(clang-headers PROPERTIES FOLDER "Misc")

add_custom_command(TARGET clang-headers
  POST_BUILD
  COMMAND ${PYTHON_EXECUTABLE} ${LLVM_MAIN_SRC_DIR}/tools/clang/utils/Intel/gen_assume.py ${LLVM_MAIN_SRC_DIR}/tools/clang/utils/Intel/x86_intrin.xml ${output_dir} ${modified_files}
  COMMENT "Adding intrinsic assume() builtins")

set(intel_out_files)
foreach( f ${intel_files} )
  set( src ${output_dir}/${f} )
  set( dst ${intel_output_dir}/${f} )
  add_custom_command(OUTPUT ${dst}
    DEPENDS ${src} clang-headers
    COMMAND ${CMAKE_COMMAND} -E copy_if_different ${src} ${dst}
    COMMENT "Copying ${f} with assumes...")
  list(APPEND intel_out_files ${dst})
endforeach( f )
  
add_custom_target(intel-intrinsic-headers ALL DEPENDS ${intel_out_files})
set_target_properties(intel-intrinsic-headers PROPERTIES FOLDER "Misc")

if (MSVC)
  foreach( f ${out_files} )
    string(REPLACE "${CMAKE_CFG_INTDIR}" "\${BUILD_TYPE}" install_file ${f})
    list(APPEND install_headers ${install_file})
  endforeach( f )
else()
  set(install_headers out_files)
endif()

install(
  FILES ${install_headers} ${CMAKE_CURRENT_BINARY_DIR}/arm_neon.h
  COMPONENT clang-headers
  PERMISSIONS OWNER_READ OWNER_WRITE GROUP_READ WORLD_READ
  DESTINATION lib${LLVM_LIBDIR_SUFFIX}/clang/${CLANG_VERSION}/include)

if (NOT CMAKE_CONFIGURATION_TYPES) # don't add this for IDE's.
  add_custom_target(install-clang-headers
    DEPENDS clang-headers
    COMMAND "${CMAKE_COMMAND}"
            -DCMAKE_INSTALL_COMPONENT=clang-headers
            -P "${CMAKE_BINARY_DIR}/cmake_install.cmake")
endif()<|MERGE_RESOLUTION|>--- conflicted
+++ resolved
@@ -17,14 +17,6 @@
   avxintrin.h
   bmi2intrin.h
   bmiintrin.h
-<<<<<<< HEAD
-=======
-  __clang_cuda_cmath.h
-  __clang_cuda_math_forward_declares.h
-  __clang_cuda_runtime_wrapper.h
-  cpuid.h
-  cuda_builtin_vars.h
->>>>>>> 6f8cfccb
   emmintrin.h
   f16cintrin.h
   fmaintrin.h
@@ -65,6 +57,7 @@
   ammintrin.h
   arm_acle.h
   __clang_cuda_cmath.h
+  __clang_cuda_math_forward_declares.h
   __clang_cuda_runtime_wrapper.h
   cpuid.h
   cuda_builtin_vars.h
