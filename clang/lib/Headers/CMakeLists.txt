--- conflicted
+++ resolved
@@ -40,12 +40,7 @@
   f16cintrin.h
   fmaintrin.h
   fxsrintrin.h
-<<<<<<< HEAD
-=======
   gfniintrin.h
-  htmintrin.h
-  htmxlintrin.h
->>>>>>> 1d187134
   ia32intrin.h
   immintrin.h
   intrin.h
@@ -55,6 +50,7 @@
   mwaitxintrin.h
   nmmintrin.h
   pkuintrin.h
+  opencl-c.h
   opencl-c-common.h
   opencl-c-20.h
   opencl-c-platform.h
@@ -69,6 +65,8 @@
   smmintrin.h
   tmmintrin.h
   vadefs.h
+  vaesintrin.h
+  vpclmulqdqintrin.h
   wmmintrin.h
   __wmmintrin_aes.h
   __wmmintrin_pclmul.h
@@ -105,7 +103,6 @@
   module.modulemap
   mm3dnow.h
   msa.h
-  opencl-c.h
   s390intrin.h
   stdalign.h
   stdarg.h
@@ -118,21 +115,8 @@
   tbmintrin.h
   tgmath.h
   unwind.h
-<<<<<<< HEAD
   varargs.h
   vecintrin.h
-=======
-  vadefs.h
-  vaesintrin.h
-  varargs.h
-  vecintrin.h
-  vpclmulqdqintrin.h
-  wmmintrin.h
-  __wmmintrin_aes.h
-  __wmmintrin_pclmul.h
-  x86intrin.h
-  xmmintrin.h
->>>>>>> 1d187134
   xopintrin.h
   )
 
