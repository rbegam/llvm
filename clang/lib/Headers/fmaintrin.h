--- conflicted
+++ resolved
@@ -36,14 +36,10 @@
 #ifndef __FMAINTRIN_H
 #define __FMAINTRIN_H
 
-<<<<<<< HEAD
-static __inline__ __m128 __attribute__((__always_inline__, __nodebug__))
-=======
 /* Define the default attributes for the functions in this file. */
 #define __DEFAULT_FN_ATTRS __attribute__((__always_inline__, __nodebug__, __target__("fma")))
 
 static __inline__ __m128 __DEFAULT_FN_ATTRS
->>>>>>> be822edf
 _mm_fmadd_ps(__m128 __A, __m128 __B, __m128 __C)
 {
   return (__m128)__builtin_ia32_vfmaddps(__A, __B, __C);
@@ -235,9 +231,6 @@
   return (__m256d)__builtin_ia32_vfmsubaddpd256(__A, __B, __C);
 }
 
-<<<<<<< HEAD
-=======
 #undef __DEFAULT_FN_ATTRS
 
->>>>>>> be822edf
 #endif /* __FMAINTRIN_H */