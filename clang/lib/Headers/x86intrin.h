/*===---- x86intrin.h - X86 intrinsics -------------------------------------===
 *
 * Permission is hereby granted, free of charge, to any person obtaining a copy
 * of this software and associated documentation files (the "Software"), to deal
 * in the Software without restriction, including without limitation the rights
 * to use, copy, modify, merge, publish, distribute, sublicense, and/or sell
 * copies of the Software, and to permit persons to whom the Software is
 * furnished to do so, subject to the following conditions:
 *
 * The above copyright notice and this permission notice shall be included in
 * all copies or substantial portions of the Software.
 *
 * THE SOFTWARE IS PROVIDED "AS IS", WITHOUT WARRANTY OF ANY KIND, EXPRESS OR
 * IMPLIED, INCLUDING BUT NOT LIMITED TO THE WARRANTIES OF MERCHANTABILITY,
 * FITNESS FOR A PARTICULAR PURPOSE AND NONINFRINGEMENT. IN NO EVENT SHALL THE
 * AUTHORS OR COPYRIGHT HOLDERS BE LIABLE FOR ANY CLAIM, DAMAGES OR OTHER
 * LIABILITY, WHETHER IN AN ACTION OF CONTRACT, TORT OR OTHERWISE, ARISING FROM,
 * OUT OF OR IN CONNECTION WITH THE SOFTWARE OR THE USE OR OTHER DEALINGS IN
 * THE SOFTWARE.
 *
 *===-----------------------------------------------------------------------===
 */

#ifndef __X86INTRIN_H
#define __X86INTRIN_H

#include <ia32intrin.h>

#include <immintrin.h>

<<<<<<< HEAD
#ifndef __INTEL_COMPILER
#include <mm3dnow.h>
#endif /* __INTEL_COMPILER */
=======
#if !defined(_MSC_VER) || __has_feature(modules) || defined(__3dNOW__)
#include <mm3dnow.h>
#endif
>>>>>>> e39c8143

#if !defined(_MSC_VER) || __has_feature(modules) || defined(__BMI__)
#include <bmiintrin.h>
#endif

#if !defined(_MSC_VER) || __has_feature(modules) || defined(__BMI2__)
#include <bmi2intrin.h>
#endif

#if !defined(_MSC_VER) || __has_feature(modules) || defined(__LZCNT__)
#include <lzcntintrin.h>
#endif

#if !defined(_MSC_VER) || __has_feature(modules) || defined(__POPCNT__)
#include <popcntintrin.h>
#endif

#if !defined(_MSC_VER) || __has_feature(modules) || defined(__RDSEED__)
#include <rdseedintrin.h>
#endif

#if !defined(_MSC_VER) || __has_feature(modules) || defined(__PRFCHW__)
#include <prfchwintrin.h>
#endif

<<<<<<< HEAD
#ifndef __INTEL_COMPILER
=======
#if !defined(_MSC_VER) || __has_feature(modules) || defined(__SSE4A__)
>>>>>>> e39c8143
#include <ammintrin.h>
#endif

#if !defined(_MSC_VER) || __has_feature(modules) || defined(__FMA4__)
#include <fma4intrin.h>
#endif

#if !defined(_MSC_VER) || __has_feature(modules) || defined(__XOP__)
#include <xopintrin.h>
#endif

#if !defined(_MSC_VER) || __has_feature(modules) || defined(__TBM__)
#include <tbmintrin.h>
<<<<<<< HEAD
#endif /* __INTEL_COMPILER */
=======
#endif
>>>>>>> e39c8143

#if !defined(_MSC_VER) || __has_feature(modules) || defined(__F16C__)
#include <f16cintrin.h>
#endif

/* FIXME: LWP */

#endif /* __X86INTRIN_H */<|MERGE_RESOLUTION|>--- conflicted
+++ resolved
@@ -28,15 +28,11 @@
 
 #include <immintrin.h>
 
-<<<<<<< HEAD
 #ifndef __INTEL_COMPILER
-#include <mm3dnow.h>
-#endif /* __INTEL_COMPILER */
-=======
 #if !defined(_MSC_VER) || __has_feature(modules) || defined(__3dNOW__)
 #include <mm3dnow.h>
 #endif
->>>>>>> e39c8143
+#endif /* __INTEL_COMPILER */
 
 #if !defined(_MSC_VER) || __has_feature(modules) || defined(__BMI__)
 #include <bmiintrin.h>
@@ -62,11 +58,8 @@
 #include <prfchwintrin.h>
 #endif
 
-<<<<<<< HEAD
 #ifndef __INTEL_COMPILER
-=======
 #if !defined(_MSC_VER) || __has_feature(modules) || defined(__SSE4A__)
->>>>>>> e39c8143
 #include <ammintrin.h>
 #endif
 
@@ -80,11 +73,8 @@
 
 #if !defined(_MSC_VER) || __has_feature(modules) || defined(__TBM__)
 #include <tbmintrin.h>
-<<<<<<< HEAD
+#endif
 #endif /* __INTEL_COMPILER */
-=======
-#endif
->>>>>>> e39c8143
 
 #if !defined(_MSC_VER) || __has_feature(modules) || defined(__F16C__)
 #include <f16cintrin.h>
