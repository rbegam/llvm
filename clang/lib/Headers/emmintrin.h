--- conflicted
+++ resolved
@@ -1477,9 +1477,6 @@
 
 #undef __DEFAULT_FN_ATTRS
 
-<<<<<<< HEAD
-=======
 #define _MM_SHUFFLE2(x, y) (((x) << 1) | (y))
 
->>>>>>> be822edf
 #endif /* __EMMINTRIN_H */