/*===---- cpuid.h - X86 cpu model detection --------------------------------===
 *
 * Part of the LLVM Project, under the Apache License v2.0 with LLVM Exceptions.
 * See https://llvm.org/LICENSE.txt for license information.
 * SPDX-License-Identifier: Apache-2.0 WITH LLVM-exception
 *
 *===-----------------------------------------------------------------------===
 */

#if !(__x86_64__ || __i386__)
#error this header is for x86 only
#endif

/* Responses identification request with %eax 0 */
/* AMD:     "AuthenticAMD" */
#define signature_AMD_ebx 0x68747541
#define signature_AMD_edx 0x69746e65
#define signature_AMD_ecx 0x444d4163
/* CENTAUR: "CentaurHauls" */
#define signature_CENTAUR_ebx 0x746e6543
#define signature_CENTAUR_edx 0x48727561
#define signature_CENTAUR_ecx 0x736c7561
/* CYRIX:   "CyrixInstead" */
#define signature_CYRIX_ebx 0x69727943
#define signature_CYRIX_edx 0x736e4978
#define signature_CYRIX_ecx 0x64616574
/* INTEL:   "GenuineIntel" */
#define signature_INTEL_ebx 0x756e6547
#define signature_INTEL_edx 0x49656e69
#define signature_INTEL_ecx 0x6c65746e
/* TM1:     "TransmetaCPU" */
#define signature_TM1_ebx 0x6e617254
#define signature_TM1_edx 0x74656d73
#define signature_TM1_ecx 0x55504361
/* TM2:     "GenuineTMx86" */
#define signature_TM2_ebx 0x756e6547
#define signature_TM2_edx 0x54656e69
#define signature_TM2_ecx 0x3638784d
/* NSC:     "Geode by NSC" */
#define signature_NSC_ebx 0x646f6547
#define signature_NSC_edx 0x43534e20
#define signature_NSC_ecx 0x79622065
/* NEXGEN:  "NexGenDriven" */
#define signature_NEXGEN_ebx 0x4778654e
#define signature_NEXGEN_edx 0x72446e65
#define signature_NEXGEN_ecx 0x6e657669
/* RISE:    "RiseRiseRise" */
#define signature_RISE_ebx 0x65736952
#define signature_RISE_edx 0x65736952
#define signature_RISE_ecx 0x65736952
/* SIS:     "SiS SiS SiS " */
#define signature_SIS_ebx 0x20536953
#define signature_SIS_edx 0x20536953
#define signature_SIS_ecx 0x20536953
/* UMC:     "UMC UMC UMC " */
#define signature_UMC_ebx 0x20434d55
#define signature_UMC_edx 0x20434d55
#define signature_UMC_ecx 0x20434d55
/* VIA:     "VIA VIA VIA " */
#define signature_VIA_ebx 0x20414956
#define signature_VIA_edx 0x20414956
#define signature_VIA_ecx 0x20414956
/* VORTEX:  "Vortex86 SoC" */
#define signature_VORTEX_ebx 0x74726f56
#define signature_VORTEX_edx 0x36387865
#define signature_VORTEX_ecx 0x436f5320

/* Features in %ecx for leaf 1 */
#define bit_SSE3        0x00000001
#define bit_PCLMULQDQ   0x00000002
#define bit_PCLMUL      bit_PCLMULQDQ   /* for gcc compat */
#define bit_DTES64      0x00000004
#define bit_MONITOR     0x00000008
#define bit_DSCPL       0x00000010
#define bit_VMX         0x00000020
#define bit_SMX         0x00000040
#define bit_EIST        0x00000080
#define bit_TM2         0x00000100
#define bit_SSSE3       0x00000200
#define bit_CNXTID      0x00000400
#define bit_FMA         0x00001000
#define bit_CMPXCHG16B  0x00002000
#define bit_xTPR        0x00004000
#define bit_PDCM        0x00008000
#define bit_PCID        0x00020000
#define bit_DCA         0x00040000
#define bit_SSE41       0x00080000
#define bit_SSE4_1      bit_SSE41       /* for gcc compat */
#define bit_SSE42       0x00100000
#define bit_SSE4_2      bit_SSE42       /* for gcc compat */
#define bit_x2APIC      0x00200000
#define bit_MOVBE       0x00400000
#define bit_POPCNT      0x00800000
#define bit_TSCDeadline 0x01000000
#define bit_AESNI       0x02000000
#define bit_AES         bit_AESNI       /* for gcc compat */
#define bit_XSAVE       0x04000000
#define bit_OSXSAVE     0x08000000
#define bit_AVX         0x10000000
#define bit_F16C        0x20000000
#define bit_RDRND       0x40000000

/* Features in %edx for leaf 1 */
#define bit_FPU         0x00000001
#define bit_VME         0x00000002
#define bit_DE          0x00000004
#define bit_PSE         0x00000008
#define bit_TSC         0x00000010
#define bit_MSR         0x00000020
#define bit_PAE         0x00000040
#define bit_MCE         0x00000080
#define bit_CX8         0x00000100
#define bit_CMPXCHG8B   bit_CX8         /* for gcc compat */
#define bit_APIC        0x00000200
#define bit_SEP         0x00000800
#define bit_MTRR        0x00001000
#define bit_PGE         0x00002000
#define bit_MCA         0x00004000
#define bit_CMOV        0x00008000
#define bit_PAT         0x00010000
#define bit_PSE36       0x00020000
#define bit_PSN         0x00040000
#define bit_CLFSH       0x00080000
#define bit_DS          0x00200000
#define bit_ACPI        0x00400000
#define bit_MMX         0x00800000
#define bit_FXSR        0x01000000
#define bit_FXSAVE      bit_FXSR        /* for gcc compat */
#define bit_SSE         0x02000000
#define bit_SSE2        0x04000000
#define bit_SS          0x08000000
#define bit_HTT         0x10000000
#define bit_TM          0x20000000
#define bit_PBE         0x80000000

/* Features in %ebx for leaf 7 sub-leaf 0 */
#define bit_FSGSBASE    0x00000001
#define bit_SGX         0x00000004
#define bit_BMI         0x00000008
#define bit_HLE         0x00000010
#define bit_AVX2        0x00000020
#define bit_SMEP        0x00000080
#define bit_BMI2        0x00000100
#define bit_ENH_MOVSB   0x00000200
#define bit_INVPCID     0x00000400
#define bit_RTM         0x00000800
#define bit_MPX         0x00004000
#define bit_AVX512F     0x00010000
#define bit_AVX512DQ    0x00020000
#define bit_RDSEED      0x00040000
#define bit_ADX         0x00080000
#define bit_AVX512IFMA  0x00200000
#define bit_CLFLUSHOPT  0x00800000
#define bit_CLWB        0x01000000
#define bit_AVX512PF    0x04000000
#define bit_AVX512ER    0x08000000
#define bit_AVX512CD    0x10000000
#define bit_SHA         0x20000000
#define bit_AVX512BW    0x40000000
#define bit_AVX512VL    0x80000000

/* Features in %ecx for leaf 7 sub-leaf 0 */
#define bit_PREFTCHWT1       0x00000001
#define bit_AVX512VBMI       0x00000002
#define bit_PKU              0x00000004
#define bit_OSPKE            0x00000010
#define bit_WAITPKG          0x00000020
#define bit_AVX512VBMI2      0x00000040
#define bit_SHSTK            0x00000080
#define bit_GFNI             0x00000100
#define bit_VAES             0x00000200
#define bit_VPCLMULQDQ       0x00000400
#define bit_AVX512VNNI       0x00000800
#define bit_AVX512BITALG     0x00001000
#define bit_AVX512VPOPCNTDQ  0x00004000
#define bit_RDPID            0x00400000
#define bit_CLDEMOTE         0x02000000
#define bit_MOVDIRI          0x08000000
#define bit_MOVDIR64B        0x10000000
<<<<<<< HEAD
/* INTEL_CUSTOMIZATION */
/* INTEL_FEATURE_ISA_ENQCMD */
#define bit_ENQCMD           0x20000000
/* end INTEL_FEATURE_ISA_ENQCMD */
/* end INTEL_CUSTOMIZATION */
=======
#define bit_ENQCMD           0x20000000
>>>>>>> b502a441

/* Features in %edx for leaf 7 sub-leaf 0 */
#define bit_AVX5124VNNIW  0x00000004
#define bit_AVX5124FMAPS  0x00000008
/* INTEL_CUSTOMIZATION */
/* INTEL_FEATURE_ISA_ULI */
#define bit_ULI           0x00000020
/* end INTEL_FEATURE_ISA_ULI */
/* INTEL_FEATURE_ISA_SERIALIZE */
#define bit_SERIALIZE     0x00004000
/* end INTEL_FEATURE_ISA_SERIALIZE */
/* INTEL_FEATURE_ISA_TSXLDTRK */
#define bit_TSXLDTRK      0x00010000
/* end INTEL_FEATURE_ISA_TSXLDTRK */
/* end INTEL_CUSTOMIZATION */
#define bit_PCONFIG       0x00040000
#define bit_IBT           0x00100000
/* INTEL_CUSTOMIZATION */
/* INTEL_FEATURE_ISA_FP16 */
#define bit_AVX512FP16    0x00800000
/* end INTEL_FEATURE_ISA_FP16 */
/* INTEL_FEATURE_ISA_AMX */
#define bit_AMXBF16       0x00400000
#define bit_AMXTILE       0x01000000
#define bit_AMXINT8       0x02000000
/* end INTEL_FEATURE_ISA_AMX */
/* end INTEL_CUSTOMIZATION */

/* Features in %eax for leaf 7 sub-leaf 1 */
#define bit_AVX512BF16    0x00000020

/* Features in %eax for leaf 13 sub-leaf 1 */
#define bit_XSAVEOPT    0x00000001
#define bit_XSAVEC      0x00000002
#define bit_XSAVES      0x00000008

/* Features in %eax for leaf 0x14 sub-leaf 0 */
#define bit_PTWRITE     0x00000010

/* Features in %ecx for leaf 0x80000001 */
#define bit_LAHF_LM     0x00000001
#define bit_ABM         0x00000020
#define bit_LZCNT       bit_ABM        /* for gcc compat */
#define bit_SSE4a       0x00000040
#define bit_PRFCHW      0x00000100
#define bit_XOP         0x00000800
#define bit_LWP         0x00008000
#define bit_FMA4        0x00010000
#define bit_TBM         0x00200000
#define bit_MWAITX      0x20000000

/* Features in %edx for leaf 0x80000001 */
#define bit_MMXEXT      0x00400000
#define bit_LM          0x20000000
#define bit_3DNOWP      0x40000000
#define bit_3DNOW       0x80000000

/* Features in %ebx for leaf 0x80000008 */
#define bit_CLZERO      0x00000001
#define bit_WBNOINVD    0x00000200


#if __i386__
#define __cpuid(__leaf, __eax, __ebx, __ecx, __edx) \
    __asm("cpuid" : "=a"(__eax), "=b" (__ebx), "=c"(__ecx), "=d"(__edx) \
                  : "0"(__leaf))

#define __cpuid_count(__leaf, __count, __eax, __ebx, __ecx, __edx) \
    __asm("cpuid" : "=a"(__eax), "=b" (__ebx), "=c"(__ecx), "=d"(__edx) \
                  : "0"(__leaf), "2"(__count))
#else
/* x86-64 uses %rbx as the base register, so preserve it. */
#define __cpuid(__leaf, __eax, __ebx, __ecx, __edx) \
    __asm("  xchgq  %%rbx,%q1\n" \
          "  cpuid\n" \
          "  xchgq  %%rbx,%q1" \
        : "=a"(__eax), "=r" (__ebx), "=c"(__ecx), "=d"(__edx) \
        : "0"(__leaf))

#define __cpuid_count(__leaf, __count, __eax, __ebx, __ecx, __edx) \
    __asm("  xchgq  %%rbx,%q1\n" \
          "  cpuid\n" \
          "  xchgq  %%rbx,%q1" \
        : "=a"(__eax), "=r" (__ebx), "=c"(__ecx), "=d"(__edx) \
        : "0"(__leaf), "2"(__count))
#endif

static __inline int __get_cpuid_max (unsigned int __leaf, unsigned int *__sig)
{
    unsigned int __eax, __ebx, __ecx, __edx;
#if __i386__
    int __cpuid_supported;

    __asm("  pushfl\n"
          "  popl   %%eax\n"
          "  movl   %%eax,%%ecx\n"
          "  xorl   $0x00200000,%%eax\n"
          "  pushl  %%eax\n"
          "  popfl\n"
          "  pushfl\n"
          "  popl   %%eax\n"
          "  movl   $0,%0\n"
          "  cmpl   %%eax,%%ecx\n"
          "  je     1f\n"
          "  movl   $1,%0\n"
          "1:"
        : "=r" (__cpuid_supported) : : "eax", "ecx");
    if (!__cpuid_supported)
        return 0;
#endif

    __cpuid(__leaf, __eax, __ebx, __ecx, __edx);
    if (__sig)
        *__sig = __ebx;
    return __eax;
}

static __inline int __get_cpuid (unsigned int __leaf, unsigned int *__eax,
                                 unsigned int *__ebx, unsigned int *__ecx,
                                 unsigned int *__edx)
{
    unsigned int __max_leaf = __get_cpuid_max(__leaf & 0x80000000, 0);

    if (__max_leaf == 0 || __max_leaf < __leaf)
        return 0;

    __cpuid(__leaf, *__eax, *__ebx, *__ecx, *__edx);
    return 1;
}

static __inline int __get_cpuid_count (unsigned int __leaf,
                                       unsigned int __subleaf,
                                       unsigned int *__eax, unsigned int *__ebx,
                                       unsigned int *__ecx, unsigned int *__edx)
{
    unsigned int __max_leaf = __get_cpuid_max(__leaf & 0x80000000, 0);

    if (__max_leaf == 0 || __max_leaf < __leaf)
        return 0;

    __cpuid_count(__leaf, __subleaf, *__eax, *__ebx, *__ecx, *__edx);
    return 1;
}<|MERGE_RESOLUTION|>--- conflicted
+++ resolved
@@ -177,15 +177,7 @@
 #define bit_CLDEMOTE         0x02000000
 #define bit_MOVDIRI          0x08000000
 #define bit_MOVDIR64B        0x10000000
-<<<<<<< HEAD
-/* INTEL_CUSTOMIZATION */
-/* INTEL_FEATURE_ISA_ENQCMD */
 #define bit_ENQCMD           0x20000000
-/* end INTEL_FEATURE_ISA_ENQCMD */
-/* end INTEL_CUSTOMIZATION */
-=======
-#define bit_ENQCMD           0x20000000
->>>>>>> b502a441
 
 /* Features in %edx for leaf 7 sub-leaf 0 */
 #define bit_AVX5124VNNIW  0x00000004
