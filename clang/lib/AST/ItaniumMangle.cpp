//===--- ItaniumMangle.cpp - Itanium C++ Name Mangling ----------*- C++ -*-===//
//
//                     The LLVM Compiler Infrastructure
//
// This file is distributed under the University of Illinois Open Source
// License. See LICENSE.TXT for details.
//
//===----------------------------------------------------------------------===//
//
// Implements C++ name mangling according to the Itanium C++ ABI,
// which is used in GCC 3.2 and newer (and many compilers that are
// ABI-compatible with GCC):
//
//   http://mentorembedded.github.io/cxx-abi/abi.html#mangling
//
//===----------------------------------------------------------------------===//
#include "clang/AST/Mangle.h"
#include "clang/AST/ASTContext.h"
#include "clang/AST/Attr.h"
#include "clang/AST/Decl.h"
#include "clang/AST/DeclCXX.h"
#include "clang/AST/DeclObjC.h"
#include "clang/AST/DeclOpenMP.h"
#include "clang/AST/DeclTemplate.h"
#include "clang/AST/Expr.h"
#include "clang/AST/ExprCXX.h"
#include "clang/AST/ExprObjC.h"
#include "clang/AST/TypeLoc.h"
#include "clang/Basic/ABI.h"
#include "clang/Basic/SourceManager.h"
#include "clang/Basic/TargetInfo.h"
#include "llvm/ADT/StringExtras.h"
#include "llvm/Support/ErrorHandling.h"
#include "llvm/Support/raw_ostream.h"

#define MANGLE_CHECKER 0

#if MANGLE_CHECKER
#include <cxxabi.h>
#endif

using namespace clang;

namespace {

/// Retrieve the declaration context that should be used when mangling the given
/// declaration.
static const DeclContext *getEffectiveDeclContext(const Decl *D) {
  // The ABI assumes that lambda closure types that occur within 
  // default arguments live in the context of the function. However, due to
  // the way in which Clang parses and creates function declarations, this is
  // not the case: the lambda closure type ends up living in the context 
  // where the function itself resides, because the function declaration itself
  // had not yet been created. Fix the context here.
  if (const CXXRecordDecl *RD = dyn_cast<CXXRecordDecl>(D)) {
    if (RD->isLambda())
      if (ParmVarDecl *ContextParam
            = dyn_cast_or_null<ParmVarDecl>(RD->getLambdaContextDecl()))
        return ContextParam->getDeclContext();
  }

  // Perform the same check for block literals.
  if (const BlockDecl *BD = dyn_cast<BlockDecl>(D)) {
    if (ParmVarDecl *ContextParam
          = dyn_cast_or_null<ParmVarDecl>(BD->getBlockManglingContextDecl()))
      return ContextParam->getDeclContext();
  }
  
  const DeclContext *DC = D->getDeclContext();
  if (isa<CapturedDecl>(DC) || isa<OMPDeclareReductionDecl>(DC)) {
    return getEffectiveDeclContext(cast<Decl>(DC));
  }

#if INTEL_CUSTOMIZATION
  // CQ371729: Incompatible name mangling.
  if (D->getASTContext().getLangOpts().IntelCompat &&
      D->getASTContext().getLangOpts().GNUFABIVersion == 1) {
    if (DC->isExternCContext())
      return getEffectiveDeclContext(cast<Decl>(DC));
    return DC;
  }
#endif // INTEL_CUSTOMIZATION

  if (const auto *VD = dyn_cast<VarDecl>(D))
    if (VD->isExternC())
      return VD->getASTContext().getTranslationUnitDecl();

  if (const auto *FD = dyn_cast<FunctionDecl>(D))
    if (FD->isExternC())
      return FD->getASTContext().getTranslationUnitDecl();

  return DC->getRedeclContext();
}

static const DeclContext *getEffectiveParentContext(const DeclContext *DC) {
  return getEffectiveDeclContext(cast<Decl>(DC));
}

static bool isLocalContainerContext(const DeclContext *DC) {
  return isa<FunctionDecl>(DC) || isa<ObjCMethodDecl>(DC) || isa<BlockDecl>(DC);
}

static const RecordDecl *GetLocalClassDecl(const Decl *D) {
  const DeclContext *DC = getEffectiveDeclContext(D);
  while (!DC->isNamespace() && !DC->isTranslationUnit()) {
    if (isLocalContainerContext(DC))
      return dyn_cast<RecordDecl>(D);
    D = cast<Decl>(DC);
    DC = getEffectiveDeclContext(D);
  }
  return nullptr;
}

static const FunctionDecl *getStructor(const FunctionDecl *fn) {
  if (const FunctionTemplateDecl *ftd = fn->getPrimaryTemplate())
    return ftd->getTemplatedDecl();

  return fn;
}

static const NamedDecl *getStructor(const NamedDecl *decl) {
  const FunctionDecl *fn = dyn_cast_or_null<FunctionDecl>(decl);
  return (fn ? getStructor(fn) : decl);
}

static bool isLambda(const NamedDecl *ND) {
  const CXXRecordDecl *Record = dyn_cast<CXXRecordDecl>(ND);
  if (!Record)
    return false;

  return Record->isLambda();
}

static const unsigned UnknownArity = ~0U;

class ItaniumMangleContextImpl : public ItaniumMangleContext {
  typedef std::pair<const DeclContext*, IdentifierInfo*> DiscriminatorKeyTy;
  llvm::DenseMap<DiscriminatorKeyTy, unsigned> Discriminator;
  llvm::DenseMap<const NamedDecl*, unsigned> Uniquifier;

public:
  explicit ItaniumMangleContextImpl(ASTContext &Context,
                                    DiagnosticsEngine &Diags)
      : ItaniumMangleContext(Context, Diags) {}

  /// @name Mangler Entry Points
  /// @{

  bool shouldMangleCXXName(const NamedDecl *D) override;
  bool shouldMangleStringLiteral(const StringLiteral *) override {
    return false;
  }
  void mangleCXXName(const NamedDecl *D, raw_ostream &) override;
  void mangleThunk(const CXXMethodDecl *MD, const ThunkInfo &Thunk,
                   raw_ostream &) override;
  void mangleCXXDtorThunk(const CXXDestructorDecl *DD, CXXDtorType Type,
                          const ThisAdjustment &ThisAdjustment,
                          raw_ostream &) override;
  void mangleReferenceTemporary(const VarDecl *D, unsigned ManglingNumber,
                                raw_ostream &) override;
  void mangleCXXVTable(const CXXRecordDecl *RD, raw_ostream &) override;
  void mangleCXXVTT(const CXXRecordDecl *RD, raw_ostream &) override;
  void mangleCXXCtorVTable(const CXXRecordDecl *RD, int64_t Offset,
                           const CXXRecordDecl *Type, raw_ostream &) override;
  void mangleCXXRTTI(QualType T, raw_ostream &) override;
  void mangleCXXRTTIName(QualType T, raw_ostream &) override;
  void mangleTypeName(QualType T, raw_ostream &) override;
  void mangleCXXCtor(const CXXConstructorDecl *D, CXXCtorType Type,
                     raw_ostream &) override;
  void mangleCXXDtor(const CXXDestructorDecl *D, CXXDtorType Type,
                     raw_ostream &) override;

  void mangleCXXCtorComdat(const CXXConstructorDecl *D, raw_ostream &) override;
  void mangleCXXDtorComdat(const CXXDestructorDecl *D, raw_ostream &) override;
  void mangleStaticGuardVariable(const VarDecl *D, raw_ostream &) override;
  void mangleDynamicInitializer(const VarDecl *D, raw_ostream &Out) override;
  void mangleDynamicAtExitDestructor(const VarDecl *D,
                                     raw_ostream &Out) override;
  void mangleSEHFilterExpression(const NamedDecl *EnclosingDecl,
                                 raw_ostream &Out) override;
  void mangleSEHFinallyBlock(const NamedDecl *EnclosingDecl,
                             raw_ostream &Out) override;
  void mangleItaniumThreadLocalInit(const VarDecl *D, raw_ostream &) override;
  void mangleItaniumThreadLocalWrapper(const VarDecl *D,
                                       raw_ostream &) override;

  void mangleStringLiteral(const StringLiteral *, raw_ostream &) override;

#if INTEL_CUSTOMIZATION
  // Fix for CQ#371742: C++ Lambda debug info class is created with empty name
  void mangleLambdaName(const RecordDecl *RD, raw_ostream &Out) override;
#endif // INTEL_CUSTOMIZATION

  bool getNextDiscriminator(const NamedDecl *ND, unsigned &disc) {
    // Lambda closure types are already numbered.
    if (isLambda(ND))
      return false;

    // Anonymous tags are already numbered.
    if (const TagDecl *Tag = dyn_cast<TagDecl>(ND)) {
      if (Tag->getName().empty() && !Tag->getTypedefNameForAnonDecl())
        return false;
    }

    // Use the canonical number for externally visible decls.
    if (ND->isExternallyVisible()) {
      unsigned discriminator = getASTContext().getManglingNumber(ND);
      if (discriminator == 1)
        return false;
      disc = discriminator - 2;
      return true;
    }

    // Make up a reasonable number for internal decls.
    unsigned &discriminator = Uniquifier[ND];
    if (!discriminator) {
      const DeclContext *DC = getEffectiveDeclContext(ND);
      discriminator = ++Discriminator[std::make_pair(DC, ND->getIdentifier())];
    }
    if (discriminator == 1)
      return false;
    disc = discriminator-2;
    return true;
  }
  /// @}
};

/// Manage the mangling of a single name.
class CXXNameMangler {
  ItaniumMangleContextImpl &Context;
  raw_ostream &Out;
  bool NullOut = false;
  /// In the "DisableDerivedAbiTags" mode derived ABI tags are not calculated.
  /// This mode is used when mangler creates another mangler recursively to
  /// calculate ABI tags for the function return value or the variable type.
  /// Also it is required to avoid infinite recursion in some cases.
  bool DisableDerivedAbiTags = false;

  /// The "structor" is the top-level declaration being mangled, if
  /// that's not a template specialization; otherwise it's the pattern
  /// for that specialization.
  const NamedDecl *Structor;
  unsigned StructorType;

  /// The next substitution sequence number.
  unsigned SeqID;

  class FunctionTypeDepthState {
    unsigned Bits;

    enum { InResultTypeMask = 1 };

  public:
    FunctionTypeDepthState() : Bits(0) {}

    /// The number of function types we're inside.
    unsigned getDepth() const {
      return Bits >> 1;
    }

    /// True if we're in the return type of the innermost function type.
    bool isInResultType() const {
      return Bits & InResultTypeMask;
    }

    FunctionTypeDepthState push() {
      FunctionTypeDepthState tmp = *this;
      Bits = (Bits & ~InResultTypeMask) + 2;
      return tmp;
    }

    void enterResultType() {
      Bits |= InResultTypeMask;
    }

    void leaveResultType() {
      Bits &= ~InResultTypeMask;
    }

    void pop(FunctionTypeDepthState saved) {
      assert(getDepth() == saved.getDepth() + 1);
      Bits = saved.Bits;
    }

  } FunctionTypeDepth;

  // abi_tag is a gcc attribute, taking one or more strings called "tags".
  // The goal is to annotate against which version of a library an object was
  // built and to be able to provide backwards compatibility ("dual abi").
  // For more information see docs/ItaniumMangleAbiTags.rst.
  typedef SmallVector<StringRef, 4> AbiTagList;

  // State to gather all implicit and explicit tags used in a mangled name.
  // Must always have an instance of this while emitting any name to keep
  // track.
  class AbiTagState final {
  public:
    explicit AbiTagState(AbiTagState *&Head) : LinkHead(Head) {
      Parent = LinkHead;
      LinkHead = this;
    }

    // No copy, no move.
    AbiTagState(const AbiTagState &) = delete;
    AbiTagState &operator=(const AbiTagState &) = delete;

    ~AbiTagState() { pop(); }

    void write(raw_ostream &Out, const NamedDecl *ND,
               const AbiTagList *AdditionalAbiTags) {
      ND = cast<NamedDecl>(ND->getCanonicalDecl());
      if (!isa<FunctionDecl>(ND) && !isa<VarDecl>(ND)) {
        assert(
            !AdditionalAbiTags &&
            "only function and variables need a list of additional abi tags");
        if (const auto *NS = dyn_cast<NamespaceDecl>(ND)) {
          if (const auto *AbiTag = NS->getAttr<AbiTagAttr>()) {
            UsedAbiTags.insert(UsedAbiTags.end(), AbiTag->tags().begin(),
                               AbiTag->tags().end());
          }
          // Don't emit abi tags for namespaces.
          return;
        }
      }

      AbiTagList TagList;
      if (const auto *AbiTag = ND->getAttr<AbiTagAttr>()) {
        UsedAbiTags.insert(UsedAbiTags.end(), AbiTag->tags().begin(),
                           AbiTag->tags().end());
        TagList.insert(TagList.end(), AbiTag->tags().begin(),
                       AbiTag->tags().end());
      }

      if (AdditionalAbiTags) {
        UsedAbiTags.insert(UsedAbiTags.end(), AdditionalAbiTags->begin(),
                           AdditionalAbiTags->end());
        TagList.insert(TagList.end(), AdditionalAbiTags->begin(),
                       AdditionalAbiTags->end());
      }

      std::sort(TagList.begin(), TagList.end());
      TagList.erase(std::unique(TagList.begin(), TagList.end()), TagList.end());

      writeSortedUniqueAbiTags(Out, TagList);
    }

    const AbiTagList &getUsedAbiTags() const { return UsedAbiTags; }
    void setUsedAbiTags(const AbiTagList &AbiTags) {
      UsedAbiTags = AbiTags;
    }

    const AbiTagList &getEmittedAbiTags() const {
      return EmittedAbiTags;
    }

    const AbiTagList &getSortedUniqueUsedAbiTags() {
      std::sort(UsedAbiTags.begin(), UsedAbiTags.end());
      UsedAbiTags.erase(std::unique(UsedAbiTags.begin(), UsedAbiTags.end()),
                        UsedAbiTags.end());
      return UsedAbiTags;
    }

  private:
    //! All abi tags used implicitly or explicitly.
    AbiTagList UsedAbiTags;
    //! All explicit abi tags (i.e. not from namespace).
    AbiTagList EmittedAbiTags;

    AbiTagState *&LinkHead;
    AbiTagState *Parent = nullptr;

    void pop() {
      assert(LinkHead == this &&
             "abi tag link head must point to us on destruction");
      if (Parent) {
        Parent->UsedAbiTags.insert(Parent->UsedAbiTags.end(),
                                   UsedAbiTags.begin(), UsedAbiTags.end());
        Parent->EmittedAbiTags.insert(Parent->EmittedAbiTags.end(),
                                      EmittedAbiTags.begin(),
                                      EmittedAbiTags.end());
      }
      LinkHead = Parent;
    }

    void writeSortedUniqueAbiTags(raw_ostream &Out, const AbiTagList &AbiTags) {
      for (const auto &Tag : AbiTags) {
        EmittedAbiTags.push_back(Tag);
        Out << "B";
        Out << Tag.size();
        Out << Tag;
      }
    }
  };

  AbiTagState *AbiTags = nullptr;
  AbiTagState AbiTagsRoot;

  llvm::DenseMap<uintptr_t, unsigned> Substitutions;

  ASTContext &getASTContext() const { return Context.getASTContext(); }

public:
  CXXNameMangler(ItaniumMangleContextImpl &C, raw_ostream &Out_,
                 const NamedDecl *D = nullptr, bool NullOut_ = false)
    : Context(C), Out(Out_), NullOut(NullOut_),  Structor(getStructor(D)),
      StructorType(0), SeqID(0), AbiTagsRoot(AbiTags) {
    // These can't be mangled without a ctor type or dtor type.
    assert(!D || (!isa<CXXDestructorDecl>(D) &&
                  !isa<CXXConstructorDecl>(D)));
  }
  CXXNameMangler(ItaniumMangleContextImpl &C, raw_ostream &Out_,
                 const CXXConstructorDecl *D, CXXCtorType Type)
    : Context(C), Out(Out_), Structor(getStructor(D)), StructorType(Type),
      SeqID(0), AbiTagsRoot(AbiTags) { }
  CXXNameMangler(ItaniumMangleContextImpl &C, raw_ostream &Out_,
                 const CXXDestructorDecl *D, CXXDtorType Type)
    : Context(C), Out(Out_), Structor(getStructor(D)), StructorType(Type),
      SeqID(0), AbiTagsRoot(AbiTags) { }

  CXXNameMangler(CXXNameMangler &Outer, raw_ostream &Out_)
      : Context(Outer.Context), Out(Out_), NullOut(false),
        Structor(Outer.Structor), StructorType(Outer.StructorType),
        SeqID(Outer.SeqID), AbiTagsRoot(AbiTags) {}

  CXXNameMangler(CXXNameMangler &Outer, llvm::raw_null_ostream &Out_)
      : Context(Outer.Context), Out(Out_), NullOut(true),
        Structor(Outer.Structor), StructorType(Outer.StructorType),
        SeqID(Outer.SeqID), AbiTagsRoot(AbiTags) {}

#if MANGLE_CHECKER
  ~CXXNameMangler() {
    if (Out.str()[0] == '\01')
      return;

    int status = 0;
    char *result = abi::__cxa_demangle(Out.str().str().c_str(), 0, 0, &status);
    assert(status == 0 && "Could not demangle mangled name!");
    free(result);
  }
#endif
  raw_ostream &getStream() { return Out; }

  void disableDerivedAbiTags() { DisableDerivedAbiTags = true; }
  static bool shouldHaveAbiTags(ItaniumMangleContextImpl &C, const VarDecl *VD);

  void mangle(const NamedDecl *D);
  void mangleCallOffset(int64_t NonVirtual, int64_t Virtual);
  void mangleNumber(const llvm::APSInt &I);
  void mangleNumber(int64_t Number);
  void mangleFloat(const llvm::APFloat &F);
  void mangleFunctionEncoding(const FunctionDecl *FD);
  void mangleSeqID(unsigned SeqID);
  void mangleName(const NamedDecl *ND);
  void mangleType(QualType T);
  void mangleNameOrStandardSubstitution(const NamedDecl *ND);
  
private:

  bool mangleSubstitution(const NamedDecl *ND);
  bool mangleSubstitution(QualType T);
  bool mangleSubstitution(TemplateName Template);
  bool mangleSubstitution(uintptr_t Ptr);

  void mangleExistingSubstitution(TemplateName name);

  bool mangleStandardSubstitution(const NamedDecl *ND);

  void addSubstitution(const NamedDecl *ND) {
    ND = cast<NamedDecl>(ND->getCanonicalDecl());

    addSubstitution(reinterpret_cast<uintptr_t>(ND));
  }
  void addSubstitution(QualType T);
  void addSubstitution(TemplateName Template);
  void addSubstitution(uintptr_t Ptr);

  void mangleUnresolvedPrefix(NestedNameSpecifier *qualifier,
                              bool recursive = false);
  void mangleUnresolvedName(NestedNameSpecifier *qualifier,
                            DeclarationName name,
                            unsigned KnownArity = UnknownArity);

  void mangleFunctionEncodingBareType(const FunctionDecl *FD);

  void mangleNameWithAbiTags(const NamedDecl *ND,
                             const AbiTagList *AdditionalAbiTags);
  void mangleTemplateName(const TemplateDecl *TD,
                          const TemplateArgument *TemplateArgs,
                          unsigned NumTemplateArgs);
  void mangleUnqualifiedName(const NamedDecl *ND,
                             const AbiTagList *AdditionalAbiTags) {
    mangleUnqualifiedName(ND, ND->getDeclName(), UnknownArity,
                          AdditionalAbiTags);
  }
  void mangleUnqualifiedName(const NamedDecl *ND, DeclarationName Name,
                             unsigned KnownArity,
                             const AbiTagList *AdditionalAbiTags);
  void mangleUnscopedName(const NamedDecl *ND,
                          const AbiTagList *AdditionalAbiTags);
  void mangleUnscopedTemplateName(const TemplateDecl *ND,
                                  const AbiTagList *AdditionalAbiTags);
  void mangleUnscopedTemplateName(TemplateName,
                                  const AbiTagList *AdditionalAbiTags);
  void mangleSourceName(const IdentifierInfo *II);
  void mangleSourceNameWithAbiTags(
      const NamedDecl *ND, const AbiTagList *AdditionalAbiTags = nullptr);
  void mangleLocalName(const Decl *D,
                       const AbiTagList *AdditionalAbiTags);
  void mangleBlockForPrefix(const BlockDecl *Block);
  void mangleUnqualifiedBlock(const BlockDecl *Block);
  void mangleLambda(const CXXRecordDecl *Lambda);
  void mangleNestedName(const NamedDecl *ND, const DeclContext *DC,
                        const AbiTagList *AdditionalAbiTags,
                        bool NoFunction=false);
  void mangleNestedName(const TemplateDecl *TD,
                        const TemplateArgument *TemplateArgs,
                        unsigned NumTemplateArgs);
  void manglePrefix(NestedNameSpecifier *qualifier);
  void manglePrefix(const DeclContext *DC, bool NoFunction=false);
  void manglePrefix(QualType type);
  void mangleTemplatePrefix(const TemplateDecl *ND, bool NoFunction=false);
  void mangleTemplatePrefix(TemplateName Template);
  bool mangleUnresolvedTypeOrSimpleId(QualType DestroyedType,
                                      StringRef Prefix = "");
  void mangleOperatorName(DeclarationName Name, unsigned Arity);
  void mangleOperatorName(OverloadedOperatorKind OO, unsigned Arity);
  void mangleVendorQualifier(StringRef qualifier);
  void mangleQualifiers(Qualifiers Quals);
  void mangleRefQualifier(RefQualifierKind RefQualifier);

  void mangleObjCMethodName(const ObjCMethodDecl *MD);

  // Declare manglers for every type class.
#define ABSTRACT_TYPE(CLASS, PARENT)
#define NON_CANONICAL_TYPE(CLASS, PARENT)
#define TYPE(CLASS, PARENT) void mangleType(const CLASS##Type *T);
#include "clang/AST/TypeNodes.def"

  void mangleType(const TagType*);
  void mangleType(TemplateName);
  void mangleType(const VectorType *T, bool IsMType); // INTEL
  static StringRef getCallingConvQualifierName(CallingConv CC);
  void mangleExtParameterInfo(FunctionProtoType::ExtParameterInfo info);
  void mangleExtFunctionInfo(const FunctionType *T);
  void mangleBareFunctionType(const FunctionProtoType *T, bool MangleReturnType,
                              const FunctionDecl *FD = nullptr);
  void mangleNeonVectorType(const VectorType *T);
  void mangleAArch64NeonVectorType(const VectorType *T);

  void mangleIntegerLiteral(QualType T, const llvm::APSInt &Value);
  void mangleMemberExprBase(const Expr *base, bool isArrow);
  void mangleMemberExpr(const Expr *base, bool isArrow,
                        NestedNameSpecifier *qualifier,
                        NamedDecl *firstQualifierLookup,
                        DeclarationName name,
                        unsigned knownArity);
  void mangleCastExpression(const Expr *E, StringRef CastEncoding);
  void mangleInitListElements(const InitListExpr *InitList);
  void mangleExpression(const Expr *E, unsigned Arity = UnknownArity);
  void mangleCXXCtorType(CXXCtorType T, const CXXRecordDecl *InheritedFrom);
  void mangleCXXDtorType(CXXDtorType T);

  void mangleTemplateArgs(const TemplateArgumentLoc *TemplateArgs,
                          unsigned NumTemplateArgs);
  void mangleTemplateArgs(const TemplateArgument *TemplateArgs,
                          unsigned NumTemplateArgs);
  void mangleTemplateArgs(const TemplateArgumentList &AL);
  void mangleTemplateArg(TemplateArgument A);

  void mangleTemplateParameter(unsigned Index);

  void mangleFunctionParam(const ParmVarDecl *parm);

  void writeAbiTags(const NamedDecl *ND,
                    const AbiTagList *AdditionalAbiTags);

  // Returns sorted unique list of ABI tags.
  AbiTagList makeFunctionReturnTypeTags(const FunctionDecl *FD);
  // Returns sorted unique list of ABI tags.
  AbiTagList makeVariableTypeTags(const VarDecl *VD);
};

}

bool ItaniumMangleContextImpl::shouldMangleCXXName(const NamedDecl *D) {
  const FunctionDecl *FD = dyn_cast<FunctionDecl>(D);
  if (FD) {
    LanguageLinkage L = FD->getLanguageLinkage();
    // Overloadable functions need mangling.
    if (FD->hasAttr<OverloadableAttr>())
      return true;

    // "main" is not mangled.
    if (FD->isMain())
      return false;

    // C++ functions and those whose names are not a simple identifier need
    // mangling.
    if (!FD->getDeclName().isIdentifier() || L == CXXLanguageLinkage)
      return true;

    // C functions are not mangled.
    if (L == CLanguageLinkage)
      return false;
  }

  // Otherwise, no mangling is done outside C++ mode.
  if (!getASTContext().getLangOpts().CPlusPlus)
    return false;

  const VarDecl *VD = dyn_cast<VarDecl>(D);
  if (VD && !isa<DecompositionDecl>(D)) {
    // C variables are not mangled.
    if (VD->isExternC())
      return false;

    // Variables at global scope with non-internal linkage are not mangled
    const DeclContext *DC = getEffectiveDeclContext(D);
    // Check for extern variable declared locally.
    if (DC->isFunctionOrMethod() && D->hasLinkage())
      while (!DC->isNamespace() && !DC->isTranslationUnit())
        DC = getEffectiveParentContext(DC);
    if (DC->isTranslationUnit() && D->getFormalLinkage() != InternalLinkage &&
        !CXXNameMangler::shouldHaveAbiTags(*this, VD) &&
        !isa<VarTemplateSpecializationDecl>(D))
      return false;
  }

  return true;
}

void CXXNameMangler::writeAbiTags(const NamedDecl *ND,
                                  const AbiTagList *AdditionalAbiTags) {
  assert(AbiTags && "require AbiTagState");
  AbiTags->write(Out, ND, DisableDerivedAbiTags ? nullptr : AdditionalAbiTags);
}

void CXXNameMangler::mangleSourceNameWithAbiTags(
    const NamedDecl *ND, const AbiTagList *AdditionalAbiTags) {
  mangleSourceName(ND->getIdentifier());
  writeAbiTags(ND, AdditionalAbiTags);
}

void CXXNameMangler::mangle(const NamedDecl *D) {
  // <mangled-name> ::= _Z <encoding>
  //            ::= <data name>
  //            ::= <special-name>
#if INTEL_CUSTOMIZATION
  // CQ371729: Incompatible name mangling.
  const FunctionDecl *FD = dyn_cast<FunctionDecl>(D);
  const VarDecl *VD = dyn_cast<VarDecl>(D);
  if (!getASTContext().getLangOpts().IntelCompat ||
      !getEffectiveDeclContext(D)->isTranslationUnit() ||
      ((!FD || !FD->isExternC()) && (!VD || !VD->isExternC())) ||
      getASTContext().getLangOpts().GNUFABIVersion != 1)
#endif // INTEL_CUSTOMIZATION
  Out << "_Z";
  if (const FunctionDecl *FD = dyn_cast<FunctionDecl>(D))
    mangleFunctionEncoding(FD);
  else if (const VarDecl *VD = dyn_cast<VarDecl>(D))
    mangleName(VD);
  else if (const IndirectFieldDecl *IFD = dyn_cast<IndirectFieldDecl>(D))
    mangleName(IFD->getAnonField());
  else
    mangleName(cast<FieldDecl>(D));
}

void CXXNameMangler::mangleFunctionEncoding(const FunctionDecl *FD) {
  // <encoding> ::= <function name> <bare-function-type>

  // Don't mangle in the type if this isn't a decl we should typically mangle.
  if (!Context.shouldMangleDeclName(FD)) {
    mangleName(FD);
    return;
  }

  AbiTagList ReturnTypeAbiTags = makeFunctionReturnTypeTags(FD);
  if (ReturnTypeAbiTags.empty()) {
    // There are no tags for return type, the simplest case.
    mangleName(FD);
    mangleFunctionEncodingBareType(FD);
    return;
  }

  // Mangle function name and encoding to temporary buffer.
  // We have to output name and encoding to the same mangler to get the same
  // substitution as it will be in final mangling.
  SmallString<256> FunctionEncodingBuf;
  llvm::raw_svector_ostream FunctionEncodingStream(FunctionEncodingBuf);
  CXXNameMangler FunctionEncodingMangler(*this, FunctionEncodingStream);
  // Output name of the function.
  FunctionEncodingMangler.disableDerivedAbiTags();
  FunctionEncodingMangler.mangleNameWithAbiTags(FD, nullptr);

  // Remember length of the function name in the buffer.
  size_t EncodingPositionStart = FunctionEncodingStream.str().size();
  FunctionEncodingMangler.mangleFunctionEncodingBareType(FD);

  // Get tags from return type that are not present in function name or
  // encoding.
  const AbiTagList &UsedAbiTags =
      FunctionEncodingMangler.AbiTagsRoot.getSortedUniqueUsedAbiTags();
  AbiTagList AdditionalAbiTags(ReturnTypeAbiTags.size());
  AdditionalAbiTags.erase(
      std::set_difference(ReturnTypeAbiTags.begin(), ReturnTypeAbiTags.end(),
                          UsedAbiTags.begin(), UsedAbiTags.end(),
                          AdditionalAbiTags.begin()),
      AdditionalAbiTags.end());

  // Output name with implicit tags and function encoding from temporary buffer.
  mangleNameWithAbiTags(FD, &AdditionalAbiTags);
  Out << FunctionEncodingStream.str().substr(EncodingPositionStart);
}

void CXXNameMangler::mangleFunctionEncodingBareType(const FunctionDecl *FD) {
  if (FD->hasAttr<EnableIfAttr>()) {
    FunctionTypeDepthState Saved = FunctionTypeDepth.push();
    Out << "Ua9enable_ifI";
    // FIXME: specific_attr_iterator iterates in reverse order. Fix that and use
    // it here.
    for (AttrVec::const_reverse_iterator I = FD->getAttrs().rbegin(),
                                         E = FD->getAttrs().rend();
         I != E; ++I) {
      EnableIfAttr *EIA = dyn_cast<EnableIfAttr>(*I);
      if (!EIA)
        continue;
      Out << 'X';
      mangleExpression(EIA->getCond());
      Out << 'E';
    }
    Out << 'E';
    FunctionTypeDepth.pop(Saved);
  }

  // When mangling an inheriting constructor, the bare function type used is
  // that of the inherited constructor.
  if (auto *CD = dyn_cast<CXXConstructorDecl>(FD))
    if (auto Inherited = CD->getInheritedConstructor())
      FD = Inherited.getConstructor();

  // Whether the mangling of a function type includes the return type depends on
  // the context and the nature of the function. The rules for deciding whether
  // the return type is included are:
  //
  //   1. Template functions (names or types) have return types encoded, with
  //   the exceptions listed below.
  //   2. Function types not appearing as part of a function name mangling,
  //   e.g. parameters, pointer types, etc., have return type encoded, with the
  //   exceptions listed below.
  //   3. Non-template function names do not have return types encoded.
  //
  // The exceptions mentioned in (1) and (2) above, for which the return type is
  // never included, are
  //   1. Constructors.
  //   2. Destructors.
  //   3. Conversion operator functions, e.g. operator int.
  bool MangleReturnType = false;
  if (FunctionTemplateDecl *PrimaryTemplate = FD->getPrimaryTemplate()) {
    if (!(isa<CXXConstructorDecl>(FD) || isa<CXXDestructorDecl>(FD) ||
          isa<CXXConversionDecl>(FD)))
      MangleReturnType = true;

    // Mangle the type of the primary template.
    FD = PrimaryTemplate->getTemplatedDecl();
  }

  mangleBareFunctionType(FD->getType()->castAs<FunctionProtoType>(),
                         MangleReturnType, FD);
}

static const DeclContext *IgnoreLinkageSpecDecls(const DeclContext *DC) {
  while (isa<LinkageSpecDecl>(DC)) {
    DC = getEffectiveParentContext(DC);
  }

  return DC;
}

/// Return whether a given namespace is the 'std' namespace.
static bool isStd(const NamespaceDecl *NS) {
  if (!IgnoreLinkageSpecDecls(getEffectiveParentContext(NS))
                                ->isTranslationUnit())
    return false;
  
  const IdentifierInfo *II = NS->getOriginalNamespace()->getIdentifier();
  return II && II->isStr("std");
}

// isStdNamespace - Return whether a given decl context is a toplevel 'std'
// namespace.
static bool isStdNamespace(const DeclContext *DC) {
  if (!DC->isNamespace())
    return false;

  return isStd(cast<NamespaceDecl>(DC));
}

static const TemplateDecl *
isTemplate(const NamedDecl *ND, const TemplateArgumentList *&TemplateArgs) {
  // Check if we have a function template.
  if (const FunctionDecl *FD = dyn_cast<FunctionDecl>(ND)) {
    if (const TemplateDecl *TD = FD->getPrimaryTemplate()) {
      TemplateArgs = FD->getTemplateSpecializationArgs();
      return TD;
    }
  }

  // Check if we have a class template.
  if (const ClassTemplateSpecializationDecl *Spec =
        dyn_cast<ClassTemplateSpecializationDecl>(ND)) {
    TemplateArgs = &Spec->getTemplateArgs();
    return Spec->getSpecializedTemplate();
  }

  // Check if we have a variable template.
  if (const VarTemplateSpecializationDecl *Spec =
          dyn_cast<VarTemplateSpecializationDecl>(ND)) {
    TemplateArgs = &Spec->getTemplateArgs();
    return Spec->getSpecializedTemplate();
  }

  return nullptr;
}

void CXXNameMangler::mangleName(const NamedDecl *ND) {
  if (const VarDecl *VD = dyn_cast<VarDecl>(ND)) {
    // Variables should have implicit tags from its type.
    AbiTagList VariableTypeAbiTags = makeVariableTypeTags(VD);
    if (VariableTypeAbiTags.empty()) {
      // Simple case no variable type tags.
      mangleNameWithAbiTags(VD, nullptr);
      return;
    }

    // Mangle variable name to null stream to collect tags.
    llvm::raw_null_ostream NullOutStream;
    CXXNameMangler VariableNameMangler(*this, NullOutStream);
    VariableNameMangler.disableDerivedAbiTags();
    VariableNameMangler.mangleNameWithAbiTags(VD, nullptr);

    // Get tags from variable type that are not present in its name.
    const AbiTagList &UsedAbiTags =
        VariableNameMangler.AbiTagsRoot.getSortedUniqueUsedAbiTags();
    AbiTagList AdditionalAbiTags(VariableTypeAbiTags.size());
    AdditionalAbiTags.erase(
        std::set_difference(VariableTypeAbiTags.begin(),
                            VariableTypeAbiTags.end(), UsedAbiTags.begin(),
                            UsedAbiTags.end(), AdditionalAbiTags.begin()),
        AdditionalAbiTags.end());

    // Output name with implicit tags.
    mangleNameWithAbiTags(VD, &AdditionalAbiTags);
  } else {
    mangleNameWithAbiTags(ND, nullptr);
  }
}

void CXXNameMangler::mangleNameWithAbiTags(const NamedDecl *ND,
                                           const AbiTagList *AdditionalAbiTags) {
  //  <name> ::= <nested-name>
  //         ::= <unscoped-name>
  //         ::= <unscoped-template-name> <template-args>
  //         ::= <local-name>
  //
  const DeclContext *DC = getEffectiveDeclContext(ND);

  // If this is an extern variable declared locally, the relevant DeclContext
  // is that of the containing namespace, or the translation unit.
  // FIXME: This is a hack; extern variables declared locally should have
  // a proper semantic declaration context!
  if (isLocalContainerContext(DC) && ND->hasLinkage() && !isLambda(ND))
    while (!DC->isNamespace() && !DC->isTranslationUnit())
      DC = getEffectiveParentContext(DC);
  else if (GetLocalClassDecl(ND)) {
    mangleLocalName(ND, AdditionalAbiTags);
    return;
  }

  DC = IgnoreLinkageSpecDecls(DC);

  if (DC->isTranslationUnit() || isStdNamespace(DC)) {
    // Check if we have a template.
    const TemplateArgumentList *TemplateArgs = nullptr;
    if (const TemplateDecl *TD = isTemplate(ND, TemplateArgs)) {
      mangleUnscopedTemplateName(TD, AdditionalAbiTags);
      mangleTemplateArgs(*TemplateArgs);
      return;
    }

    mangleUnscopedName(ND, AdditionalAbiTags);
    return;
  }

  if (isLocalContainerContext(DC)) {
    mangleLocalName(ND, AdditionalAbiTags);
    return;
  }

  mangleNestedName(ND, DC, AdditionalAbiTags);
}

void CXXNameMangler::mangleTemplateName(const TemplateDecl *TD,
                                        const TemplateArgument *TemplateArgs,
                                        unsigned NumTemplateArgs) {
  const DeclContext *DC = IgnoreLinkageSpecDecls(getEffectiveDeclContext(TD));

  if (DC->isTranslationUnit() || isStdNamespace(DC)) {
    mangleUnscopedTemplateName(TD, nullptr);
    mangleTemplateArgs(TemplateArgs, NumTemplateArgs);
  } else {
    mangleNestedName(TD, TemplateArgs, NumTemplateArgs);
  }
}

void CXXNameMangler::mangleUnscopedName(const NamedDecl *ND,
                                        const AbiTagList *AdditionalAbiTags) {
  //  <unscoped-name> ::= <unqualified-name>
  //                  ::= St <unqualified-name>   # ::std::

  if (isStdNamespace(IgnoreLinkageSpecDecls(getEffectiveDeclContext(ND))))
    Out << "St";

  mangleUnqualifiedName(ND, AdditionalAbiTags);
}

void CXXNameMangler::mangleUnscopedTemplateName(
    const TemplateDecl *ND, const AbiTagList *AdditionalAbiTags) {
  //     <unscoped-template-name> ::= <unscoped-name>
  //                              ::= <substitution>
  if (mangleSubstitution(ND))
    return;

  // <template-template-param> ::= <template-param>
  if (const auto *TTP = dyn_cast<TemplateTemplateParmDecl>(ND)) {
    assert(!AdditionalAbiTags &&
           "template template param cannot have abi tags");
    mangleTemplateParameter(TTP->getIndex());
  } else if (isa<BuiltinTemplateDecl>(ND)) {
    mangleUnscopedName(ND, AdditionalAbiTags);
  } else {
    mangleUnscopedName(ND->getTemplatedDecl(), AdditionalAbiTags);
  }

  addSubstitution(ND);
}

void CXXNameMangler::mangleUnscopedTemplateName(
    TemplateName Template, const AbiTagList *AdditionalAbiTags) {
  //     <unscoped-template-name> ::= <unscoped-name>
  //                              ::= <substitution>
  if (TemplateDecl *TD = Template.getAsTemplateDecl())
    return mangleUnscopedTemplateName(TD, AdditionalAbiTags);
  
  if (mangleSubstitution(Template))
    return;

  assert(!AdditionalAbiTags &&
         "dependent template name cannot have abi tags");

  DependentTemplateName *Dependent = Template.getAsDependentTemplateName();
  assert(Dependent && "Not a dependent template name?");
  if (const IdentifierInfo *Id = Dependent->getIdentifier())
    mangleSourceName(Id);
  else
    mangleOperatorName(Dependent->getOperator(), UnknownArity);

  addSubstitution(Template);
}

void CXXNameMangler::mangleFloat(const llvm::APFloat &f) {
  // ABI:
  //   Floating-point literals are encoded using a fixed-length
  //   lowercase hexadecimal string corresponding to the internal
  //   representation (IEEE on Itanium), high-order bytes first,
  //   without leading zeroes. For example: "Lf bf800000 E" is -1.0f
  //   on Itanium.
  // The 'without leading zeroes' thing seems to be an editorial
  // mistake; see the discussion on cxx-abi-dev beginning on
  // 2012-01-16.

  // Our requirements here are just barely weird enough to justify
  // using a custom algorithm instead of post-processing APInt::toString().

  llvm::APInt valueBits = f.bitcastToAPInt();
  unsigned numCharacters = (valueBits.getBitWidth() + 3) / 4;
  assert(numCharacters != 0);

  // Allocate a buffer of the right number of characters.
  SmallVector<char, 20> buffer(numCharacters);

  // Fill the buffer left-to-right.
  for (unsigned stringIndex = 0; stringIndex != numCharacters; ++stringIndex) {
    // The bit-index of the next hex digit.
    unsigned digitBitIndex = 4 * (numCharacters - stringIndex - 1);

    // Project out 4 bits starting at 'digitIndex'.
    llvm::integerPart hexDigit
      = valueBits.getRawData()[digitBitIndex / llvm::integerPartWidth];
    hexDigit >>= (digitBitIndex % llvm::integerPartWidth);
    hexDigit &= 0xF;

    // Map that over to a lowercase hex digit.
    static const char charForHex[16] = {
      '0', '1', '2', '3', '4', '5', '6', '7',
      '8', '9', 'a', 'b', 'c', 'd', 'e', 'f'
    };
    buffer[stringIndex] = charForHex[hexDigit];
  }

  Out.write(buffer.data(), numCharacters);
}

void CXXNameMangler::mangleNumber(const llvm::APSInt &Value) {
  if (Value.isSigned() && Value.isNegative()) {
    Out << 'n';
    Value.abs().print(Out, /*signed*/ false);
  } else {
    Value.print(Out, /*signed*/ false);
  }
}

void CXXNameMangler::mangleNumber(int64_t Number) {
  //  <number> ::= [n] <non-negative decimal integer>
  if (Number < 0) {
    Out << 'n';
    Number = -Number;
  }

  Out << Number;
}

void CXXNameMangler::mangleCallOffset(int64_t NonVirtual, int64_t Virtual) {
  //  <call-offset>  ::= h <nv-offset> _
  //                 ::= v <v-offset> _
  //  <nv-offset>    ::= <offset number>        # non-virtual base override
  //  <v-offset>     ::= <offset number> _ <virtual offset number>
  //                      # virtual base override, with vcall offset
  if (!Virtual) {
    Out << 'h';
    mangleNumber(NonVirtual);
    Out << '_';
    return;
  }

  Out << 'v';
  mangleNumber(NonVirtual);
  Out << '_';
  mangleNumber(Virtual);
  Out << '_';
}

void CXXNameMangler::manglePrefix(QualType type) {
  if (const auto *TST = type->getAs<TemplateSpecializationType>()) {
    if (!mangleSubstitution(QualType(TST, 0))) {
      mangleTemplatePrefix(TST->getTemplateName());
        
      // FIXME: GCC does not appear to mangle the template arguments when
      // the template in question is a dependent template name. Should we
      // emulate that badness?
      mangleTemplateArgs(TST->getArgs(), TST->getNumArgs());
      addSubstitution(QualType(TST, 0));
    }
  } else if (const auto *DTST =
                 type->getAs<DependentTemplateSpecializationType>()) {
    if (!mangleSubstitution(QualType(DTST, 0))) {
      TemplateName Template = getASTContext().getDependentTemplateName(
          DTST->getQualifier(), DTST->getIdentifier());
      mangleTemplatePrefix(Template);

      // FIXME: GCC does not appear to mangle the template arguments when
      // the template in question is a dependent template name. Should we
      // emulate that badness?
      mangleTemplateArgs(DTST->getArgs(), DTST->getNumArgs());
      addSubstitution(QualType(DTST, 0));
    }
  } else {
    // We use the QualType mangle type variant here because it handles
    // substitutions.
    mangleType(type);
  }
}

/// Mangle everything prior to the base-unresolved-name in an unresolved-name.
///
/// \param recursive - true if this is being called recursively,
///   i.e. if there is more prefix "to the right".
void CXXNameMangler::mangleUnresolvedPrefix(NestedNameSpecifier *qualifier,
                                            bool recursive) {

  // x, ::x
  // <unresolved-name> ::= [gs] <base-unresolved-name>

  // T::x / decltype(p)::x
  // <unresolved-name> ::= sr <unresolved-type> <base-unresolved-name>

  // T::N::x /decltype(p)::N::x
  // <unresolved-name> ::= srN <unresolved-type> <unresolved-qualifier-level>+ E
  //                       <base-unresolved-name>

  // A::x, N::y, A<T>::z; "gs" means leading "::"
  // <unresolved-name> ::= [gs] sr <unresolved-qualifier-level>+ E
  //                       <base-unresolved-name>

  switch (qualifier->getKind()) {
  case NestedNameSpecifier::Global:
    Out << "gs";

    // We want an 'sr' unless this is the entire NNS.
    if (recursive)
      Out << "sr";

    // We never want an 'E' here.
    return;

  case NestedNameSpecifier::Super:
    llvm_unreachable("Can't mangle __super specifier");

  case NestedNameSpecifier::Namespace:
    if (qualifier->getPrefix())
      mangleUnresolvedPrefix(qualifier->getPrefix(),
                             /*recursive*/ true);
    else
      Out << "sr";
    mangleSourceNameWithAbiTags(qualifier->getAsNamespace());
    break;
  case NestedNameSpecifier::NamespaceAlias:
    if (qualifier->getPrefix())
      mangleUnresolvedPrefix(qualifier->getPrefix(),
                             /*recursive*/ true);
    else
      Out << "sr";
    mangleSourceNameWithAbiTags(qualifier->getAsNamespaceAlias());
    break;

  case NestedNameSpecifier::TypeSpec:
  case NestedNameSpecifier::TypeSpecWithTemplate: {
    const Type *type = qualifier->getAsType();

    // We only want to use an unresolved-type encoding if this is one of:
    //   - a decltype
    //   - a template type parameter
    //   - a template template parameter with arguments
    // In all of these cases, we should have no prefix.
    if (qualifier->getPrefix()) {
      mangleUnresolvedPrefix(qualifier->getPrefix(),
                             /*recursive*/ true);
    } else {
      // Otherwise, all the cases want this.
      Out << "sr";
    }

    if (mangleUnresolvedTypeOrSimpleId(QualType(type, 0), recursive ? "N" : ""))
      return;

    break;
  }

  case NestedNameSpecifier::Identifier:
    // Member expressions can have these without prefixes.
    if (qualifier->getPrefix())
      mangleUnresolvedPrefix(qualifier->getPrefix(),
                             /*recursive*/ true);
    else
      Out << "sr";

    mangleSourceName(qualifier->getAsIdentifier());
    // An Identifier has no type information, so we can't emit abi tags for it.
    break;
  }

  // If this was the innermost part of the NNS, and we fell out to
  // here, append an 'E'.
  if (!recursive)
    Out << 'E';
}

/// Mangle an unresolved-name, which is generally used for names which
/// weren't resolved to specific entities.
void CXXNameMangler::mangleUnresolvedName(NestedNameSpecifier *qualifier,
                                          DeclarationName name,
                                          unsigned knownArity) {
  if (qualifier) mangleUnresolvedPrefix(qualifier);
  switch (name.getNameKind()) {
    // <base-unresolved-name> ::= <simple-id>
    case DeclarationName::Identifier:
      mangleSourceName(name.getAsIdentifierInfo());
      break;
    // <base-unresolved-name> ::= dn <destructor-name>
    case DeclarationName::CXXDestructorName:
      Out << "dn";
      mangleUnresolvedTypeOrSimpleId(name.getCXXNameType());
      break;
    // <base-unresolved-name> ::= on <operator-name>
    case DeclarationName::CXXConversionFunctionName:
    case DeclarationName::CXXLiteralOperatorName:
    case DeclarationName::CXXOperatorName:
#if INTEL_CUSTOMIZATION
      // CQ375198: Incompatible name mangling.
      if (!getASTContext().getLangOpts().IntelCompat)
#endif // INTEL_CUSTOMIZATION
      Out << "on";
      mangleOperatorName(name, knownArity);
      break;
    case DeclarationName::CXXConstructorName:
      llvm_unreachable("Can't mangle a constructor name!");
    case DeclarationName::CXXUsingDirective:
      llvm_unreachable("Can't mangle a using directive name!");
    case DeclarationName::ObjCMultiArgSelector:
    case DeclarationName::ObjCOneArgSelector:
    case DeclarationName::ObjCZeroArgSelector:
      llvm_unreachable("Can't mangle Objective-C selector names here!");
  }
}

void CXXNameMangler::mangleUnqualifiedName(const NamedDecl *ND,
                                           DeclarationName Name,
                                           unsigned KnownArity,
                                           const AbiTagList *AdditionalAbiTags) {
  unsigned Arity = KnownArity;
  //  <unqualified-name> ::= <operator-name>
  //                     ::= <ctor-dtor-name>
  //                     ::= <source-name>
  switch (Name.getNameKind()) {
  case DeclarationName::Identifier: {
    const IdentifierInfo *II = Name.getAsIdentifierInfo();

    // We mangle decomposition declarations as the name of their first binding.
    if (auto *DD = dyn_cast<DecompositionDecl>(ND)) {
      auto B = DD->bindings();
      if (B.begin() == B.end()) {
        // FIXME: This is ill-formed but we accept it as an extension.
        DiagnosticsEngine &Diags = Context.getDiags();
        unsigned DiagID = Diags.getCustomDiagID(DiagnosticsEngine::Error,
            "cannot mangle global empty decomposition decl");
        Diags.Report(DD->getLocation(), DiagID);
        break;
      }
      II = (*B.begin())->getIdentifier();
    }

    if (II) {
      // We must avoid conflicts between internally- and externally-
      // linked variable and function declaration names in the same TU:
      //   void test() { extern void foo(); }
      //   static void foo();
      // This naming convention is the same as that followed by GCC,
      // though it shouldn't actually matter.
#if INTEL_CUSTOMIZATION
      // CQ371729: Incompatible name mangling.
      if (!getASTContext().getLangOpts().IntelCompat)
#endif // INTEL_CUSTOMIZATION
      if (ND && ND->getFormalLinkage() == InternalLinkage &&
          getEffectiveDeclContext(ND)->isFileContext())
        Out << 'L';

#if INTEL_CUSTOMIZATION
      if (getASTContext().getLangOpts().IntelCompat) {
        if (auto FD = dyn_cast<FunctionDecl>(ND))
          if (FD->getType()->castAs<FunctionProtoType>()->getCallConv () ==
                clang::CC_X86RegCall) {
            // 12 is the length of "__regcall3__" prefix
            Out << II->getLength()+12 << "__regcall3__" << II->getName();
            break;
          }
      }
#endif // INTEL_CUSTOMIZATION
      mangleSourceName(II);
      writeAbiTags(ND, AdditionalAbiTags);
      break;
    }

    // Otherwise, an anonymous entity.  We must have a declaration.
    assert(ND && "mangling empty name without declaration");

    if (const NamespaceDecl *NS = dyn_cast<NamespaceDecl>(ND)) {
      if (NS->isAnonymousNamespace()) {
        // This is how gcc mangles these names.
        Out << "12_GLOBAL__N_1";
        break;
      }
    }

    if (const VarDecl *VD = dyn_cast<VarDecl>(ND)) {
      // We must have an anonymous union or struct declaration.
      const RecordDecl *RD =
        cast<RecordDecl>(VD->getType()->getAs<RecordType>()->getDecl());

      // Itanium C++ ABI 5.1.2:
      //
      //   For the purposes of mangling, the name of an anonymous union is
      //   considered to be the name of the first named data member found by a
      //   pre-order, depth-first, declaration-order walk of the data members of
      //   the anonymous union. If there is no such data member (i.e., if all of
      //   the data members in the union are unnamed), then there is no way for
      //   a program to refer to the anonymous union, and there is therefore no
      //   need to mangle its name.
      assert(RD->isAnonymousStructOrUnion()
             && "Expected anonymous struct or union!");
      const FieldDecl *FD = RD->findFirstNamedDataMember();

      // It's actually possible for various reasons for us to get here
      // with an empty anonymous struct / union.  Fortunately, it
      // doesn't really matter what name we generate.
      if (!FD) break;
      assert(FD->getIdentifier() && "Data member name isn't an identifier!");

      mangleSourceName(FD->getIdentifier());
      // Not emitting abi tags: internal name anyway.
      break;
    }

    // Class extensions have no name as a category, and it's possible
    // for them to be the semantic parent of certain declarations
    // (primarily, tag decls defined within declarations).  Such
    // declarations will always have internal linkage, so the name
    // doesn't really matter, but we shouldn't crash on them.  For
    // safety, just handle all ObjC containers here.
    if (isa<ObjCContainerDecl>(ND))
      break;
    
    // We must have an anonymous struct.
    const TagDecl *TD = cast<TagDecl>(ND);
    if (const TypedefNameDecl *D = TD->getTypedefNameForAnonDecl()) {
      assert(TD->getDeclContext() == D->getDeclContext() &&
             "Typedef should not be in another decl context!");
      assert(D->getDeclName().getAsIdentifierInfo() &&
             "Typedef was not named!");
      mangleSourceName(D->getDeclName().getAsIdentifierInfo());
      assert(!AdditionalAbiTags && "Type cannot have additional abi tags");
      // Explicit abi tags are still possible; take from underlying type, not
      // from typedef.
      writeAbiTags(TD, nullptr);
      break;
    }

    // <unnamed-type-name> ::= <closure-type-name>
    // 
    // <closure-type-name> ::= Ul <lambda-sig> E [ <nonnegative number> ] _
    // <lambda-sig> ::= <parameter-type>+   # Parameter types or 'v' for 'void'.
    if (const CXXRecordDecl *Record = dyn_cast<CXXRecordDecl>(TD)) {
      if (Record->isLambda() && Record->getLambdaManglingNumber()) {
        assert(!AdditionalAbiTags &&
               "Lambda type cannot have additional abi tags");
        mangleLambda(Record);
        break;
      }
    }

    if (TD->isExternallyVisible()) {
      unsigned UnnamedMangle = getASTContext().getManglingNumber(TD);
      Out << "Ut";
      if (UnnamedMangle > 1)
        Out << UnnamedMangle - 2;
      Out << '_';
      writeAbiTags(TD, AdditionalAbiTags);
      break;
    }

    // Get a unique id for the anonymous struct. If it is not a real output
    // ID doesn't matter so use fake one.
    unsigned AnonStructId = NullOut ? 0 : Context.getAnonymousStructId(TD);

    // Mangle it as a source name in the form
    // [n] $_<id>
    // where n is the length of the string.
    SmallString<8> Str;
    Str += "$_";
    Str += llvm::utostr(AnonStructId);

    Out << Str.size();
    Out << Str;
    break;
  }

  case DeclarationName::ObjCZeroArgSelector:
  case DeclarationName::ObjCOneArgSelector:
  case DeclarationName::ObjCMultiArgSelector:
    llvm_unreachable("Can't mangle Objective-C selector names here!");

  case DeclarationName::CXXConstructorName: {
    const CXXRecordDecl *InheritedFrom = nullptr;
    const TemplateArgumentList *InheritedTemplateArgs = nullptr;
    if (auto Inherited =
            cast<CXXConstructorDecl>(ND)->getInheritedConstructor()) {
      InheritedFrom = Inherited.getConstructor()->getParent();
      InheritedTemplateArgs =
          Inherited.getConstructor()->getTemplateSpecializationArgs();
    }

    if (ND == Structor)
      // If the named decl is the C++ constructor we're mangling, use the type
      // we were given.
      mangleCXXCtorType(static_cast<CXXCtorType>(StructorType), InheritedFrom);
    else
      // Otherwise, use the complete constructor name. This is relevant if a
      // class with a constructor is declared within a constructor.
      mangleCXXCtorType(Ctor_Complete, InheritedFrom);

    // FIXME: The template arguments are part of the enclosing prefix or
    // nested-name, but it's more convenient to mangle them here.
    if (InheritedTemplateArgs)
      mangleTemplateArgs(*InheritedTemplateArgs);

    writeAbiTags(ND, AdditionalAbiTags);
    break;
  }

  case DeclarationName::CXXDestructorName:
    if (ND == Structor)
      // If the named decl is the C++ destructor we're mangling, use the type we
      // were given.
      mangleCXXDtorType(static_cast<CXXDtorType>(StructorType));
    else
      // Otherwise, use the complete destructor name. This is relevant if a
      // class with a destructor is declared within a destructor.
      mangleCXXDtorType(Dtor_Complete);
    writeAbiTags(ND, AdditionalAbiTags);
    break;

  case DeclarationName::CXXOperatorName:
    if (ND && Arity == UnknownArity) {
      Arity = cast<FunctionDecl>(ND)->getNumParams();

      // If we have a member function, we need to include the 'this' pointer.
      if (const auto *MD = dyn_cast<CXXMethodDecl>(ND))
        if (!MD->isStatic())
          Arity++;
    }
  // FALLTHROUGH
  case DeclarationName::CXXConversionFunctionName:
  case DeclarationName::CXXLiteralOperatorName:
    mangleOperatorName(Name, Arity);
    writeAbiTags(ND, AdditionalAbiTags);
    break;

  case DeclarationName::CXXUsingDirective:
    llvm_unreachable("Can't mangle a using directive name!");
  }
}

void CXXNameMangler::mangleSourceName(const IdentifierInfo *II) {
  // <source-name> ::= <positive length number> <identifier>
  // <number> ::= [n] <non-negative decimal integer>
  // <identifier> ::= <unqualified source code identifier>
  Out << II->getLength() << II->getName();
}

void CXXNameMangler::mangleNestedName(const NamedDecl *ND,
                                      const DeclContext *DC,
                                      const AbiTagList *AdditionalAbiTags,
                                      bool NoFunction) {
  // <nested-name> 
  //   ::= N [<CV-qualifiers>] [<ref-qualifier>] <prefix> <unqualified-name> E
  //   ::= N [<CV-qualifiers>] [<ref-qualifier>] <template-prefix> 
  //       <template-args> E

  Out << 'N';
  if (const CXXMethodDecl *Method = dyn_cast<CXXMethodDecl>(ND)) {
    Qualifiers MethodQuals =
        Qualifiers::fromCVRMask(Method->getTypeQualifiers());
    // We do not consider restrict a distinguishing attribute for overloading
    // purposes so we must not mangle it.
    MethodQuals.removeRestrict();
    mangleQualifiers(MethodQuals);
    mangleRefQualifier(Method->getRefQualifier());
  }
  
  // Check if we have a template.
  const TemplateArgumentList *TemplateArgs = nullptr;
  if (const TemplateDecl *TD = isTemplate(ND, TemplateArgs)) {
    mangleTemplatePrefix(TD, NoFunction);
    mangleTemplateArgs(*TemplateArgs);
  }
  else {
    manglePrefix(DC, NoFunction);
    mangleUnqualifiedName(ND, AdditionalAbiTags);
  }

  Out << 'E';
}
void CXXNameMangler::mangleNestedName(const TemplateDecl *TD,
                                      const TemplateArgument *TemplateArgs,
                                      unsigned NumTemplateArgs) {
  // <nested-name> ::= N [<CV-qualifiers>] <template-prefix> <template-args> E

  Out << 'N';

  mangleTemplatePrefix(TD);
  mangleTemplateArgs(TemplateArgs, NumTemplateArgs);

  Out << 'E';
}

void CXXNameMangler::mangleLocalName(const Decl *D,
                                     const AbiTagList *AdditionalAbiTags) {
  // <local-name> := Z <function encoding> E <entity name> [<discriminator>]
  //              := Z <function encoding> E s [<discriminator>]
  // <local-name> := Z <function encoding> E d [ <parameter number> ] 
  //                 _ <entity name>
  // <discriminator> := _ <non-negative number>
  assert(isa<NamedDecl>(D) || isa<BlockDecl>(D));
  const RecordDecl *RD = GetLocalClassDecl(D);
  const DeclContext *DC = getEffectiveDeclContext(RD ? RD : D);

  Out << 'Z';

  {
    AbiTagState LocalAbiTags(AbiTags);

    if (const ObjCMethodDecl *MD = dyn_cast<ObjCMethodDecl>(DC))
      mangleObjCMethodName(MD);
    else if (const BlockDecl *BD = dyn_cast<BlockDecl>(DC))
      mangleBlockForPrefix(BD);
    else
      mangleFunctionEncoding(cast<FunctionDecl>(DC));

    // Implicit ABI tags (from namespace) are not available in the following
    // entity; reset to actually emitted tags, which are available.
    LocalAbiTags.setUsedAbiTags(LocalAbiTags.getEmittedAbiTags());
  }

  Out << 'E';

  // GCC 5.3.0 doesn't emit derived ABI tags for local names but that seems to
  // be a bug that is fixed in trunk.

  if (RD) {
    // The parameter number is omitted for the last parameter, 0 for the 
    // second-to-last parameter, 1 for the third-to-last parameter, etc. The 
    // <entity name> will of course contain a <closure-type-name>: Its 
    // numbering will be local to the particular argument in which it appears
    // -- other default arguments do not affect its encoding.
    const CXXRecordDecl *CXXRD = dyn_cast<CXXRecordDecl>(RD);
    if (CXXRD && CXXRD->isLambda()) {
      if (const ParmVarDecl *Parm
              = dyn_cast_or_null<ParmVarDecl>(CXXRD->getLambdaContextDecl())) {
        if (const FunctionDecl *Func
              = dyn_cast<FunctionDecl>(Parm->getDeclContext())) {
          Out << 'd';
          unsigned Num = Func->getNumParams() - Parm->getFunctionScopeIndex();
          if (Num > 1)
            mangleNumber(Num - 2);
          Out << '_';
        }
      }
    }
    
    // Mangle the name relative to the closest enclosing function.
    // equality ok because RD derived from ND above
    if (D == RD)  {
      mangleUnqualifiedName(RD, AdditionalAbiTags);
    } else if (const BlockDecl *BD = dyn_cast<BlockDecl>(D)) {
      manglePrefix(getEffectiveDeclContext(BD), true /*NoFunction*/);
      assert(!AdditionalAbiTags && "Block cannot have additional abi tags");
      mangleUnqualifiedBlock(BD);
    } else {
      const NamedDecl *ND = cast<NamedDecl>(D);
      mangleNestedName(ND, getEffectiveDeclContext(ND), AdditionalAbiTags,
                       true /*NoFunction*/);
    }
  } else if (const BlockDecl *BD = dyn_cast<BlockDecl>(D)) {
    // Mangle a block in a default parameter; see above explanation for
    // lambdas.
    if (const ParmVarDecl *Parm
            = dyn_cast_or_null<ParmVarDecl>(BD->getBlockManglingContextDecl())) {
      if (const FunctionDecl *Func
            = dyn_cast<FunctionDecl>(Parm->getDeclContext())) {
        Out << 'd';
        unsigned Num = Func->getNumParams() - Parm->getFunctionScopeIndex();
        if (Num > 1)
          mangleNumber(Num - 2);
        Out << '_';
      }
    }

    assert(!AdditionalAbiTags && "Block cannot have additional abi tags");
    mangleUnqualifiedBlock(BD);
  } else {
    mangleUnqualifiedName(cast<NamedDecl>(D), AdditionalAbiTags);
  }

  if (const NamedDecl *ND = dyn_cast<NamedDecl>(RD ? RD : D)) {
    unsigned disc;
    if (Context.getNextDiscriminator(ND, disc)) {
      if (disc < 10)
        Out << '_' << disc;
      else
        Out << "__" << disc << '_';
    }
  }
}

void CXXNameMangler::mangleBlockForPrefix(const BlockDecl *Block) {
  if (GetLocalClassDecl(Block)) {
    mangleLocalName(Block, /* AdditionalAbiTags */ nullptr);
    return;
  }
  const DeclContext *DC = getEffectiveDeclContext(Block);
  if (isLocalContainerContext(DC)) {
    mangleLocalName(Block, /* AdditionalAbiTags */ nullptr);
    return;
  }
  manglePrefix(getEffectiveDeclContext(Block));
  mangleUnqualifiedBlock(Block);
}

void CXXNameMangler::mangleUnqualifiedBlock(const BlockDecl *Block) {
  if (Decl *Context = Block->getBlockManglingContextDecl()) {
    if ((isa<VarDecl>(Context) || isa<FieldDecl>(Context)) &&
        Context->getDeclContext()->isRecord()) {
      const auto *ND = cast<NamedDecl>(Context);
      if (ND->getIdentifier()) {
        mangleSourceNameWithAbiTags(ND);
        Out << 'M';
      }
    }
  }

  // If we have a block mangling number, use it.
  unsigned Number = Block->getBlockManglingNumber();
  // Otherwise, just make up a number. It doesn't matter what it is because
  // the symbol in question isn't externally visible.
  if (!Number)
    Number = Context.getBlockId(Block, false);
  Out << "Ub";
  if (Number > 0)
    Out << Number - 1;
  Out << '_';
}

void CXXNameMangler::mangleLambda(const CXXRecordDecl *Lambda) {
  // If the context of a closure type is an initializer for a class member 
  // (static or nonstatic), it is encoded in a qualified name with a final 
  // <prefix> of the form:
  //
  //   <data-member-prefix> := <member source-name> M
  //
  // Technically, the data-member-prefix is part of the <prefix>. However,
  // since a closure type will always be mangled with a prefix, it's easier
  // to emit that last part of the prefix here.
  if (Decl *Context = Lambda->getLambdaContextDecl()) {
    if ((isa<VarDecl>(Context) || isa<FieldDecl>(Context)) &&
        Context->getDeclContext()->isRecord()) {
      if (const IdentifierInfo *Name
            = cast<NamedDecl>(Context)->getIdentifier()) {
        mangleSourceName(Name);
        Out << 'M';
      }
    }
  }

  Out << "Ul";
  const FunctionProtoType *Proto = Lambda->getLambdaTypeInfo()->getType()->
                                   getAs<FunctionProtoType>();
  mangleBareFunctionType(Proto, /*MangleReturnType=*/false,
                         Lambda->getLambdaStaticInvoker());
  Out << "E";
  
  // The number is omitted for the first closure type with a given 
  // <lambda-sig> in a given context; it is n-2 for the nth closure type 
  // (in lexical order) with that same <lambda-sig> and context.
  //
  // The AST keeps track of the number for us.
  unsigned Number = Lambda->getLambdaManglingNumber();
  assert(Number > 0 && "Lambda should be mangled as an unnamed class");
  if (Number > 1)
    mangleNumber(Number - 2);
  Out << '_';  
}

void CXXNameMangler::manglePrefix(NestedNameSpecifier *qualifier) {
  switch (qualifier->getKind()) {
  case NestedNameSpecifier::Global:
    // nothing
    return;

  case NestedNameSpecifier::Super:
    llvm_unreachable("Can't mangle __super specifier");

  case NestedNameSpecifier::Namespace:
    mangleName(qualifier->getAsNamespace());
    return;

  case NestedNameSpecifier::NamespaceAlias:
    mangleName(qualifier->getAsNamespaceAlias()->getNamespace());
    return;

  case NestedNameSpecifier::TypeSpec:
  case NestedNameSpecifier::TypeSpecWithTemplate:
    manglePrefix(QualType(qualifier->getAsType(), 0));
    return;

  case NestedNameSpecifier::Identifier:
    // Member expressions can have these without prefixes, but that
    // should end up in mangleUnresolvedPrefix instead.
    assert(qualifier->getPrefix());
    manglePrefix(qualifier->getPrefix());

    mangleSourceName(qualifier->getAsIdentifier());
    return;
  }

  llvm_unreachable("unexpected nested name specifier");
}

void CXXNameMangler::manglePrefix(const DeclContext *DC, bool NoFunction) {
  //  <prefix> ::= <prefix> <unqualified-name>
  //           ::= <template-prefix> <template-args>
  //           ::= <template-param>
  //           ::= # empty
  //           ::= <substitution>

  DC = IgnoreLinkageSpecDecls(DC);

  if (DC->isTranslationUnit())
    return;

  if (NoFunction && isLocalContainerContext(DC))
    return;

  assert(!isLocalContainerContext(DC));

  const NamedDecl *ND = cast<NamedDecl>(DC);  
  if (mangleSubstitution(ND))
    return;
  
  // Check if we have a template.
  const TemplateArgumentList *TemplateArgs = nullptr;
  if (const TemplateDecl *TD = isTemplate(ND, TemplateArgs)) {
    mangleTemplatePrefix(TD);
    mangleTemplateArgs(*TemplateArgs);
  } else {
    manglePrefix(getEffectiveDeclContext(ND), NoFunction);
    mangleUnqualifiedName(ND, nullptr);
  }

  addSubstitution(ND);
}

void CXXNameMangler::mangleTemplatePrefix(TemplateName Template) {
  // <template-prefix> ::= <prefix> <template unqualified-name>
  //                   ::= <template-param>
  //                   ::= <substitution>
  if (TemplateDecl *TD = Template.getAsTemplateDecl())
    return mangleTemplatePrefix(TD);

  if (QualifiedTemplateName *Qualified = Template.getAsQualifiedTemplateName())
    manglePrefix(Qualified->getQualifier());

  if (OverloadedTemplateStorage *Overloaded
                                      = Template.getAsOverloadedTemplate()) {
    mangleUnqualifiedName(nullptr, (*Overloaded->begin())->getDeclName(),
                          UnknownArity, nullptr);
    return;
  }

  DependentTemplateName *Dependent = Template.getAsDependentTemplateName();
  assert(Dependent && "Unknown template name kind?");
  if (NestedNameSpecifier *Qualifier = Dependent->getQualifier())
    manglePrefix(Qualifier);
  mangleUnscopedTemplateName(Template, /* AdditionalAbiTags */ nullptr);
}

void CXXNameMangler::mangleTemplatePrefix(const TemplateDecl *ND,
                                          bool NoFunction) {
  // <template-prefix> ::= <prefix> <template unqualified-name>
  //                   ::= <template-param>
  //                   ::= <substitution>
  // <template-template-param> ::= <template-param>
  //                               <substitution>

  if (mangleSubstitution(ND))
    return;

  // <template-template-param> ::= <template-param>
  if (const auto *TTP = dyn_cast<TemplateTemplateParmDecl>(ND)) {
    mangleTemplateParameter(TTP->getIndex());
  } else {
    manglePrefix(getEffectiveDeclContext(ND), NoFunction);
    if (isa<BuiltinTemplateDecl>(ND))
      mangleUnqualifiedName(ND, nullptr);
    else
      mangleUnqualifiedName(ND->getTemplatedDecl(), nullptr);
  }

  addSubstitution(ND);
}

/// Mangles a template name under the production <type>.  Required for
/// template template arguments.
///   <type> ::= <class-enum-type>
///          ::= <template-param>
///          ::= <substitution>
void CXXNameMangler::mangleType(TemplateName TN) {
  if (mangleSubstitution(TN))
    return;

  TemplateDecl *TD = nullptr;

  switch (TN.getKind()) {
  case TemplateName::QualifiedTemplate:
    TD = TN.getAsQualifiedTemplateName()->getTemplateDecl();
    goto HaveDecl;

  case TemplateName::Template:
    TD = TN.getAsTemplateDecl();
    goto HaveDecl;

  HaveDecl:
    if (isa<TemplateTemplateParmDecl>(TD))
      mangleTemplateParameter(cast<TemplateTemplateParmDecl>(TD)->getIndex());
    else
      mangleName(TD);
    break;

  case TemplateName::OverloadedTemplate:
    llvm_unreachable("can't mangle an overloaded template name as a <type>");

  case TemplateName::DependentTemplate: {
    const DependentTemplateName *Dependent = TN.getAsDependentTemplateName();
    assert(Dependent->isIdentifier());

    // <class-enum-type> ::= <name>
    // <name> ::= <nested-name>
    mangleUnresolvedPrefix(Dependent->getQualifier());
    mangleSourceName(Dependent->getIdentifier());
    break;
  }

  case TemplateName::SubstTemplateTemplateParm: {
    // Substituted template parameters are mangled as the substituted
    // template.  This will check for the substitution twice, which is
    // fine, but we have to return early so that we don't try to *add*
    // the substitution twice.
    SubstTemplateTemplateParmStorage *subst
      = TN.getAsSubstTemplateTemplateParm();
    mangleType(subst->getReplacement());
    return;
  }

  case TemplateName::SubstTemplateTemplateParmPack: {
    // FIXME: not clear how to mangle this!
    // template <template <class> class T...> class A {
    //   template <template <class> class U...> void foo(B<T,U> x...);
    // };
    Out << "_SUBSTPACK_";
    break;
  }
  }

  addSubstitution(TN);
}

bool CXXNameMangler::mangleUnresolvedTypeOrSimpleId(QualType Ty,
                                                    StringRef Prefix) {
  // Only certain other types are valid as prefixes;  enumerate them.
  switch (Ty->getTypeClass()) {
  case Type::Builtin:
  case Type::Complex:
  case Type::Adjusted:
  case Type::Decayed:
  case Type::Pointer:
  case Type::BlockPointer:
  case Type::LValueReference:
  case Type::RValueReference:
  case Type::MemberPointer:
  case Type::ConstantArray:
  case Type::IncompleteArray:
  case Type::VariableArray:
  case Type::DependentSizedArray:
  case Type::DependentSizedExtVector:
  case Type::Vector:
  case Type::ExtVector:
  case Type::FunctionProto:
  case Type::FunctionNoProto:
  case Type::Paren:
  case Type::Attributed:
  case Type::Auto:
  case Type::PackExpansion:
  case Type::ObjCObject:
  case Type::ObjCInterface:
  case Type::ObjCObjectPointer:
  case Type::Atomic:
  case Type::Pipe:
    llvm_unreachable("type is illegal as a nested name specifier");

  case Type::SubstTemplateTypeParmPack:
    // FIXME: not clear how to mangle this!
    // template <class T...> class A {
    //   template <class U...> void foo(decltype(T::foo(U())) x...);
    // };
    Out << "_SUBSTPACK_";
    break;

  // <unresolved-type> ::= <template-param>
  //                   ::= <decltype>
  //                   ::= <template-template-param> <template-args>
  // (this last is not official yet)
  case Type::TypeOfExpr:
  case Type::TypeOf:
  case Type::Decltype:
  case Type::TemplateTypeParm:
  case Type::UnaryTransform:
  case Type::SubstTemplateTypeParm:
  unresolvedType:
    // Some callers want a prefix before the mangled type.
    Out << Prefix;

    // This seems to do everything we want.  It's not really
    // sanctioned for a substituted template parameter, though.
    mangleType(Ty);

    // We never want to print 'E' directly after an unresolved-type,
    // so we return directly.
    return true;

  case Type::Typedef:
    mangleSourceNameWithAbiTags(cast<TypedefType>(Ty)->getDecl());
    break;

  case Type::UnresolvedUsing:
    mangleSourceNameWithAbiTags(
        cast<UnresolvedUsingType>(Ty)->getDecl());
    break;

  case Type::Enum:
  case Type::Record:
    mangleSourceNameWithAbiTags(cast<TagType>(Ty)->getDecl());
    break;

  case Type::TemplateSpecialization: {
    const TemplateSpecializationType *TST =
        cast<TemplateSpecializationType>(Ty);
    TemplateName TN = TST->getTemplateName();
    switch (TN.getKind()) {
    case TemplateName::Template:
    case TemplateName::QualifiedTemplate: {
      TemplateDecl *TD = TN.getAsTemplateDecl();

      // If the base is a template template parameter, this is an
      // unresolved type.
      assert(TD && "no template for template specialization type");
      if (isa<TemplateTemplateParmDecl>(TD))
        goto unresolvedType;

      mangleSourceNameWithAbiTags(TD);
      break;
    }

    case TemplateName::OverloadedTemplate:
    case TemplateName::DependentTemplate:
      llvm_unreachable("invalid base for a template specialization type");

    case TemplateName::SubstTemplateTemplateParm: {
      SubstTemplateTemplateParmStorage *subst =
          TN.getAsSubstTemplateTemplateParm();
      mangleExistingSubstitution(subst->getReplacement());
      break;
    }

    case TemplateName::SubstTemplateTemplateParmPack: {
      // FIXME: not clear how to mangle this!
      // template <template <class U> class T...> class A {
      //   template <class U...> void foo(decltype(T<U>::foo) x...);
      // };
      Out << "_SUBSTPACK_";
      break;
    }
    }

    mangleTemplateArgs(TST->getArgs(), TST->getNumArgs());
    break;
  }

  case Type::InjectedClassName:
    mangleSourceNameWithAbiTags(
        cast<InjectedClassNameType>(Ty)->getDecl());
    break;

  case Type::DependentName:
    mangleSourceName(cast<DependentNameType>(Ty)->getIdentifier());
    break;

  case Type::DependentTemplateSpecialization: {
    const DependentTemplateSpecializationType *DTST =
        cast<DependentTemplateSpecializationType>(Ty);
    mangleSourceName(DTST->getIdentifier());
    mangleTemplateArgs(DTST->getArgs(), DTST->getNumArgs());
    break;
  }

  case Type::Elaborated:
    return mangleUnresolvedTypeOrSimpleId(
        cast<ElaboratedType>(Ty)->getNamedType(), Prefix);
  }

  return false;
}

void CXXNameMangler::mangleOperatorName(DeclarationName Name, unsigned Arity) {
  switch (Name.getNameKind()) {
  case DeclarationName::CXXConstructorName:
  case DeclarationName::CXXDestructorName:
  case DeclarationName::CXXUsingDirective:
  case DeclarationName::Identifier:
  case DeclarationName::ObjCMultiArgSelector:
  case DeclarationName::ObjCOneArgSelector:
  case DeclarationName::ObjCZeroArgSelector:
    llvm_unreachable("Not an operator name");

  case DeclarationName::CXXConversionFunctionName:
    // <operator-name> ::= cv <type>    # (cast)
    Out << "cv";
    mangleType(Name.getCXXNameType());
    break;

  case DeclarationName::CXXLiteralOperatorName:
    Out << "li";
    mangleSourceName(Name.getCXXLiteralIdentifier());
    return;

  case DeclarationName::CXXOperatorName:
    mangleOperatorName(Name.getCXXOverloadedOperator(), Arity);
    break;
  }
}

void
CXXNameMangler::mangleOperatorName(OverloadedOperatorKind OO, unsigned Arity) {
  switch (OO) {
  // <operator-name> ::= nw     # new
  case OO_New: Out << "nw"; break;
  //              ::= na        # new[]
  case OO_Array_New: Out << "na"; break;
  //              ::= dl        # delete
  case OO_Delete: Out << "dl"; break;
  //              ::= da        # delete[]
  case OO_Array_Delete: Out << "da"; break;
  //              ::= ps        # + (unary)
  //              ::= pl        # + (binary or unknown)
  case OO_Plus:
    Out << (Arity == 1? "ps" : "pl"); break;
  //              ::= ng        # - (unary)
  //              ::= mi        # - (binary or unknown)
  case OO_Minus:
    Out << (Arity == 1? "ng" : "mi"); break;
  //              ::= ad        # & (unary)
  //              ::= an        # & (binary or unknown)
  case OO_Amp:
    Out << (Arity == 1? "ad" : "an"); break;
  //              ::= de        # * (unary)
  //              ::= ml        # * (binary or unknown)
  case OO_Star:
    // Use binary when unknown.
    Out << (Arity == 1? "de" : "ml"); break;
  //              ::= co        # ~
  case OO_Tilde: Out << "co"; break;
  //              ::= dv        # /
  case OO_Slash: Out << "dv"; break;
  //              ::= rm        # %
  case OO_Percent: Out << "rm"; break;
  //              ::= or        # |
  case OO_Pipe: Out << "or"; break;
  //              ::= eo        # ^
  case OO_Caret: Out << "eo"; break;
  //              ::= aS        # =
  case OO_Equal: Out << "aS"; break;
  //              ::= pL        # +=
  case OO_PlusEqual: Out << "pL"; break;
  //              ::= mI        # -=
  case OO_MinusEqual: Out << "mI"; break;
  //              ::= mL        # *=
  case OO_StarEqual: Out << "mL"; break;
  //              ::= dV        # /=
  case OO_SlashEqual: Out << "dV"; break;
  //              ::= rM        # %=
  case OO_PercentEqual: Out << "rM"; break;
  //              ::= aN        # &=
  case OO_AmpEqual: Out << "aN"; break;
  //              ::= oR        # |=
  case OO_PipeEqual: Out << "oR"; break;
  //              ::= eO        # ^=
  case OO_CaretEqual: Out << "eO"; break;
  //              ::= ls        # <<
  case OO_LessLess: Out << "ls"; break;
  //              ::= rs        # >>
  case OO_GreaterGreater: Out << "rs"; break;
  //              ::= lS        # <<=
  case OO_LessLessEqual: Out << "lS"; break;
  //              ::= rS        # >>=
  case OO_GreaterGreaterEqual: Out << "rS"; break;
  //              ::= eq        # ==
  case OO_EqualEqual: Out << "eq"; break;
  //              ::= ne        # !=
  case OO_ExclaimEqual: Out << "ne"; break;
  //              ::= lt        # <
  case OO_Less: Out << "lt"; break;
  //              ::= gt        # >
  case OO_Greater: Out << "gt"; break;
  //              ::= le        # <=
  case OO_LessEqual: Out << "le"; break;
  //              ::= ge        # >=
  case OO_GreaterEqual: Out << "ge"; break;
  //              ::= nt        # !
  case OO_Exclaim: Out << "nt"; break;
  //              ::= aa        # &&
  case OO_AmpAmp: Out << "aa"; break;
  //              ::= oo        # ||
  case OO_PipePipe: Out << "oo"; break;
  //              ::= pp        # ++
  case OO_PlusPlus: Out << "pp"; break;
  //              ::= mm        # --
  case OO_MinusMinus: Out << "mm"; break;
  //              ::= cm        # ,
  case OO_Comma: Out << "cm"; break;
  //              ::= pm        # ->*
  case OO_ArrowStar: Out << "pm"; break;
  //              ::= pt        # ->
  case OO_Arrow: Out << "pt"; break;
  //              ::= cl        # ()
  case OO_Call: Out << "cl"; break;
  //              ::= ix        # []
  case OO_Subscript: Out << "ix"; break;

  //              ::= qu        # ?
  // The conditional operator can't be overloaded, but we still handle it when
  // mangling expressions.
  case OO_Conditional: Out << "qu"; break;
  // Proposal on cxx-abi-dev, 2015-10-21.
  //              ::= aw        # co_await
  case OO_Coawait: Out << "aw"; break;

  case OO_None:
  case NUM_OVERLOADED_OPERATORS:
    llvm_unreachable("Not an overloaded operator");
  }
}

void CXXNameMangler::mangleQualifiers(Qualifiers Quals) {
  // Vendor qualifiers come first.

  // Address space qualifiers start with an ordinary letter.
  if (Quals.hasAddressSpace()) {
    // Address space extension:
    //
    //   <type> ::= U <target-addrspace>
    //   <type> ::= U <OpenCL-addrspace>
    //   <type> ::= U <CUDA-addrspace>

    SmallString<64> ASString;
    unsigned AS = Quals.getAddressSpace();

    if (Context.getASTContext().addressSpaceMapManglingFor(AS)) {
      //  <target-addrspace> ::= "AS" <address-space-number>
      unsigned TargetAS = Context.getASTContext().getTargetAddressSpace(AS);
      ASString = "AS" + llvm::utostr(TargetAS);
    } else {
      switch (AS) {
      default: llvm_unreachable("Not a language specific address space");
      //  <OpenCL-addrspace> ::= "CL" [ "global" | "local" | "constant" ]
      case LangAS::opencl_global:   ASString = "CLglobal";   break;
      case LangAS::opencl_local:    ASString = "CLlocal";    break;
      case LangAS::opencl_constant: ASString = "CLconstant"; break;
      //  <CUDA-addrspace> ::= "CU" [ "device" | "constant" | "shared" ]
      case LangAS::cuda_device:     ASString = "CUdevice";   break;
      case LangAS::cuda_constant:   ASString = "CUconstant"; break;
      case LangAS::cuda_shared:     ASString = "CUshared";   break;
      }
    }
    mangleVendorQualifier(ASString);
  }

  // The ARC ownership qualifiers start with underscores.
  switch (Quals.getObjCLifetime()) {
  // Objective-C ARC Extension:
  //
  //   <type> ::= U "__strong"
  //   <type> ::= U "__weak"
  //   <type> ::= U "__autoreleasing"
  case Qualifiers::OCL_None:
    break;
    
  case Qualifiers::OCL_Weak:
    mangleVendorQualifier("__weak");
    break;
    
  case Qualifiers::OCL_Strong:
    mangleVendorQualifier("__strong");
    break;
    
  case Qualifiers::OCL_Autoreleasing:
    mangleVendorQualifier("__autoreleasing");
    break;
    
  case Qualifiers::OCL_ExplicitNone:
    // The __unsafe_unretained qualifier is *not* mangled, so that
    // __unsafe_unretained types in ARC produce the same manglings as the
    // equivalent (but, naturally, unqualified) types in non-ARC, providing
    // better ABI compatibility.
    //
    // It's safe to do this because unqualified 'id' won't show up
    // in any type signatures that need to be mangled.
    break;
  }

  // <CV-qualifiers> ::= [r] [V] [K]    # restrict (C99), volatile, const
  if (Quals.hasRestrict())
    Out << 'r';
  if (Quals.hasVolatile())
    Out << 'V';
  if (Quals.hasConst())
    Out << 'K';
}

void CXXNameMangler::mangleVendorQualifier(StringRef name) {
  Out << 'U' << name.size() << name;
}

void CXXNameMangler::mangleRefQualifier(RefQualifierKind RefQualifier) {
  // <ref-qualifier> ::= R                # lvalue reference
  //                 ::= O                # rvalue-reference
  switch (RefQualifier) {
  case RQ_None:
    break;
      
  case RQ_LValue:
    Out << 'R';
    break;
      
  case RQ_RValue:
    Out << 'O';
    break;
  }
}

void CXXNameMangler::mangleObjCMethodName(const ObjCMethodDecl *MD) {
  Context.mangleObjCMethodName(MD, Out);
}

static bool isTypeSubstitutable(Qualifiers Quals, const Type *Ty) {
  if (Quals)
    return true;
  if (Ty->isSpecificBuiltinType(BuiltinType::ObjCSel))
    return true;
  if (Ty->isOpenCLSpecificType())
    return true;
  if (Ty->isBuiltinType())
    return false;

  return true;
}

#if INTEL_CUSTOMIZATION
// Is given type one of special __mN vector types?
//
// These types are recognized by icc and mangled in a special way. We should
// replicate this.
//
// Is result is true, type identifier is returned via MTypeName. Is result is
// false, MTypeName is set to "".
static bool isMType(QualType T, StringRef &MTypeName) {
  MTypeName = "";

  if (!T->isVectorType())
    return false;

  auto *TDTy = T->getAs<TypedefType>();

  if (TDTy == nullptr)
    return false;

  if (const auto *IInfo = TDTy->getDecl()->getCanonicalDecl()->getIdentifier())
    MTypeName = IInfo->getName();
  else
    return false;

  bool res = llvm::StringSwitch<bool>(MTypeName)
    .Case("__m64", true)
    .Case("__m128", true)
    .Case("__m128i", true)
    .Case("__m128d", true)
    .Case("__m256", true)
    .Case("__m256i", true)
    .Case("__m256d", true)
    .Case("__m512", true)
    .Case("__m512i", true)
    .Case("__m512d", true)
    .Default(false);

  if (res == false)
    MTypeName = "";

  return res;
}
#endif // INTEL_CUSTOMIZATION

void CXXNameMangler::mangleType(QualType T) {
#if INTEL_CUSTOMIZATION
  // CQ371729: Special mangling for __mN vector types.
  auto &LangOpts = getASTContext().getLangOpts();
  StringRef MTypeName;
  bool IsMType = LangOpts.IntelCompat && isMType(T, MTypeName);
#endif // INTEL_CUSTOMIZATION
  // If our type is instantiation-dependent but not dependent, we mangle
  // it as it was written in the source, removing any top-level sugar. 
  // Otherwise, use the canonical type.
  //
  // FIXME: This is an approximation of the instantiation-dependent name 
  // mangling rules, since we should really be using the type as written and
  // augmented via semantic analysis (i.e., with implicit conversions and
  // default template arguments) for any instantiation-dependent type. 
  // Unfortunately, that requires several changes to our AST:
  //   - Instantiation-dependent TemplateSpecializationTypes will need to be 
  //     uniqued, so that we can handle substitutions properly
  //   - Default template arguments will need to be represented in the
  //     TemplateSpecializationType, since they need to be mangled even though
  //     they aren't written.
  //   - Conversions on non-type template arguments need to be expressed, since
  //     they can affect the mangling of sizeof/alignof.
  if (!T->isInstantiationDependentType() || T->isDependentType())
    T = T.getCanonicalType();
  else {
    // Desugar any types that are purely sugar.
    do {
      // Don't desugar through template specialization types that aren't
      // type aliases. We need to mangle the template arguments as written.
      if (const TemplateSpecializationType *TST 
                                      = dyn_cast<TemplateSpecializationType>(T))
        if (!TST->isTypeAlias())
          break;

      QualType Desugared 
        = T.getSingleStepDesugaredType(Context.getASTContext());
      if (Desugared == T)
        break;
      
      T = Desugared;
    } while (true);
  }
  SplitQualType split = T.split();
  Qualifiers quals = split.Quals;
  const Type *ty = split.Ty;

  bool isSubstitutable = isTypeSubstitutable(quals, ty);
  if (isSubstitutable && mangleSubstitution(T))
    return;

  // If we're mangling a qualified array type, push the qualifiers to
  // the element type.
  if (quals && isa<ArrayType>(T)) {
    ty = Context.getASTContext().getAsArrayType(T);
    quals = Qualifiers();

    // Note that we don't update T: we want to add the
    // substitution at the original type.
  }

  if (quals) {
    mangleQualifiers(quals);
    // Recurse:  even if the qualified type isn't yet substitutable,
    // the unqualified type might be.
    mangleType(QualType(ty, 0));
  } else {
#if INTEL_CUSTOMIZATION
    // CQ371729: Special mangling for __mN vector types.
    if (IsMType) {
      // In non-GNUMangling mode, mangle __mN types as: name length + name.
      if (!LangOpts.GNUMangling)
        Out << MTypeName.size() << MTypeName;
      else
        mangleType(static_cast<const VectorType*>(ty), true);
    } else {
#endif // INTEL_CUSTOMIZATION
    switch (ty->getTypeClass()) {
#define ABSTRACT_TYPE(CLASS, PARENT)
#define NON_CANONICAL_TYPE(CLASS, PARENT) \
    case Type::CLASS: \
      llvm_unreachable("can't mangle non-canonical type " #CLASS "Type"); \
      return;
#define TYPE(CLASS, PARENT) \
    case Type::CLASS: \
      mangleType(static_cast<const CLASS##Type*>(ty)); \
      break;
#include "clang/AST/TypeNodes.def"
    }
#if INTEL_CUSTOMIZATION
    }
#endif // INTEL_CUSTOMIZATION
  }

  // Add the substitution.
  if (isSubstitutable)
    addSubstitution(T);
}

void CXXNameMangler::mangleNameOrStandardSubstitution(const NamedDecl *ND) {
  if (!mangleStandardSubstitution(ND))
    mangleName(ND);
}

void CXXNameMangler::mangleType(const BuiltinType *T) {
  //  <type>         ::= <builtin-type>
  //  <builtin-type> ::= v  # void
  //                 ::= w  # wchar_t
  //                 ::= b  # bool
  //                 ::= c  # char
  //                 ::= a  # signed char
  //                 ::= h  # unsigned char
  //                 ::= s  # short
  //                 ::= t  # unsigned short
  //                 ::= i  # int
  //                 ::= j  # unsigned int
  //                 ::= l  # long
  //                 ::= m  # unsigned long
  //                 ::= x  # long long, __int64
  //                 ::= y  # unsigned long long, __int64
  //                 ::= n  # __int128
  //                 ::= o  # unsigned __int128
  //                 ::= f  # float
  //                 ::= d  # double
  //                 ::= e  # long double, __float80
  //                 ::= g  # __float128
  // UNSUPPORTED:    ::= Dd # IEEE 754r decimal floating point (64 bits)
  // UNSUPPORTED:    ::= De # IEEE 754r decimal floating point (128 bits)
  // UNSUPPORTED:    ::= Df # IEEE 754r decimal floating point (32 bits)
  //                 ::= Dh # IEEE 754r half-precision floating point (16 bits)
  //                 ::= Di # char32_t
  //                 ::= Ds # char16_t
  //                 ::= Dn # std::nullptr_t (i.e., decltype(nullptr))
  //                 ::= u <source-name>    # vendor extended type
  std::string type_name;
  switch (T->getKind()) {
  case BuiltinType::Void:
    Out << 'v';
    break;
  case BuiltinType::Bool:
    Out << 'b';
    break;
  case BuiltinType::Char_U:
  case BuiltinType::Char_S:
    Out << 'c';
    break;
  case BuiltinType::UChar:
    Out << 'h';
    break;
  case BuiltinType::UShort:
    Out << 't';
    break;
  case BuiltinType::UInt:
    Out << 'j';
    break;
  case BuiltinType::ULong:
    Out << 'm';
    break;
  case BuiltinType::ULongLong:
    Out << 'y';
    break;
  case BuiltinType::UInt128:
    Out << 'o';
    break;
  case BuiltinType::SChar:
    Out << 'a';
    break;
  case BuiltinType::WChar_S:
  case BuiltinType::WChar_U:
    Out << 'w';
    break;
  case BuiltinType::Char16:
    Out << "Ds";
    break;
  case BuiltinType::Char32:
    Out << "Di";
    break;
  case BuiltinType::Short:
    Out << 's';
    break;
  case BuiltinType::Int:
    Out << 'i';
    break;
  case BuiltinType::Long:
    Out << 'l';
    break;
  case BuiltinType::LongLong:
    Out << 'x';
    break;
  case BuiltinType::Int128:
    Out << 'n';
    break;
  case BuiltinType::Half:
    Out << "Dh";
    break;
  case BuiltinType::Float:
    Out << 'f';
    break;
  case BuiltinType::Double:
    Out << 'd';
    break;
  case BuiltinType::LongDouble:
    Out << (getASTContext().getTargetInfo().useFloat128ManglingForLongDouble()
                ? 'g'
                : 'e');
    break;
  case BuiltinType::Float128:
    if (getASTContext().getTargetInfo().useFloat128ManglingForLongDouble())
      Out << "U10__float128"; // Match the GCC mangling
    else
      Out << 'g';
    break;
  case BuiltinType::NullPtr:
    Out << "Dn";
    break;

#define BUILTIN_TYPE(Id, SingletonId)
#define PLACEHOLDER_TYPE(Id, SingletonId) \
  case BuiltinType::Id:
#include "clang/AST/BuiltinTypes.def"
  case BuiltinType::Dependent:
    if (!NullOut)
      llvm_unreachable("mangling a placeholder type");
    break;
  case BuiltinType::ObjCId:
    Out << "11objc_object";
    break;
  case BuiltinType::ObjCClass:
    Out << "10objc_class";
    break;
  case BuiltinType::ObjCSel:
    Out << "13objc_selector";
    break;
#define IMAGE_TYPE(ImgType, Id, SingletonId, Access, Suffix) \
  case BuiltinType::Id: \
    type_name = "ocl_" #ImgType "_" #Suffix; \
    Out << type_name.size() << type_name; \
    break;
#include "clang/Basic/OpenCLImageTypes.def"
  case BuiltinType::OCLSampler:
    Out << "11ocl_sampler";
    break;
  case BuiltinType::OCLEvent:
    Out << "9ocl_event";
    break;
  case BuiltinType::OCLClkEvent:
    Out << "12ocl_clkevent";
    break;
  case BuiltinType::OCLQueue:
    Out << "9ocl_queue";
    break;
  case BuiltinType::OCLNDRange:
    Out << "11ocl_ndrange";
    break;
  case BuiltinType::OCLReserveID:
    Out << "13ocl_reserveid";
    break;
  }
}

StringRef CXXNameMangler::getCallingConvQualifierName(CallingConv CC) {
  switch (CC) {
  case CC_C:
    return "";

  case CC_X86StdCall:
  case CC_X86FastCall:
  case CC_X86ThisCall:
  case CC_X86VectorCall:
  case CC_X86Pascal:
  case CC_X86_64Win64:
  case CC_X86_64SysV:
  case CC_AAPCS:
  case CC_AAPCS_VFP:
  case CC_IntelOclBicc:
  case CC_SpirFunction:
<<<<<<< HEAD
  case CC_SpirKernel: // CC_X86RegCall is the same as CC_SpirKernel  // INTEL
=======
  case CC_OpenCLKernel:
>>>>>>> 12b9e76b
  case CC_PreserveMost:
  case CC_PreserveAll:
    // FIXME: we should be mangling all of the above.
    return "";

  case CC_Swift:
    return "swiftcall";
  }
  llvm_unreachable("bad calling convention");
}

void CXXNameMangler::mangleExtFunctionInfo(const FunctionType *T) {
  // Fast path.
  if (T->getExtInfo() == FunctionType::ExtInfo())
    return;

  // Vendor-specific qualifiers are emitted in reverse alphabetical order.
  // This will get more complicated in the future if we mangle other
  // things here; but for now, since we mangle ns_returns_retained as
  // a qualifier on the result type, we can get away with this:
  StringRef CCQualifier = getCallingConvQualifierName(T->getExtInfo().getCC());
  if (!CCQualifier.empty())
    mangleVendorQualifier(CCQualifier);

  // FIXME: regparm
  // FIXME: noreturn
}

void
CXXNameMangler::mangleExtParameterInfo(FunctionProtoType::ExtParameterInfo PI) {
  // Vendor-specific qualifiers are emitted in reverse alphabetical order.

  // Note that these are *not* substitution candidates.  Demanglers might
  // have trouble with this if the parameter type is fully substituted.

  switch (PI.getABI()) {
  case ParameterABI::Ordinary:
    break;

  // All of these start with "swift", so they come before "ns_consumed".
  case ParameterABI::SwiftContext:
  case ParameterABI::SwiftErrorResult:
  case ParameterABI::SwiftIndirectResult:
    mangleVendorQualifier(getParameterABISpelling(PI.getABI()));
    break;
  }

  if (PI.isConsumed())
    mangleVendorQualifier("ns_consumed");
}

// <type>          ::= <function-type>
// <function-type> ::= [<CV-qualifiers>] F [Y]
//                      <bare-function-type> [<ref-qualifier>] E
void CXXNameMangler::mangleType(const FunctionProtoType *T) {
#if INTEL_CUSTOMIZATION
  // CQ371738: 'volatile' qualifier should be added to the mangled name
  // if there is noreturn attribute in the prototype
  if (getASTContext().getLangOpts().IntelCompat &&
      (getASTContext().getLangOpts().GNUFABIVersion < 5) &&
      T->castAs<clang::FunctionType>()->getNoReturnAttr())
    Out << 'V';
#endif // INTEL_CUSTOMIZATION
  mangleExtFunctionInfo(T);

  // Mangle CV-qualifiers, if present.  These are 'this' qualifiers,
  // e.g. "const" in "int (A::*)() const".
  mangleQualifiers(Qualifiers::fromCVRMask(T->getTypeQuals()));

  Out << 'F';

  // FIXME: We don't have enough information in the AST to produce the 'Y'
  // encoding for extern "C" function types.
  mangleBareFunctionType(T, /*MangleReturnType=*/true);

  // Mangle the ref-qualifier, if present.
  mangleRefQualifier(T->getRefQualifier());

  Out << 'E';
}

void CXXNameMangler::mangleType(const FunctionNoProtoType *T) {
  // Function types without prototypes can arise when mangling a function type
  // within an overloadable function in C. We mangle these as the absence of any
  // parameter types (not even an empty parameter list).
  Out << 'F';

  FunctionTypeDepthState saved = FunctionTypeDepth.push();

  FunctionTypeDepth.enterResultType();
  mangleType(T->getReturnType());
  FunctionTypeDepth.leaveResultType();

  FunctionTypeDepth.pop(saved);
  Out << 'E';
}

void CXXNameMangler::mangleBareFunctionType(const FunctionProtoType *Proto,
                                            bool MangleReturnType,
                                            const FunctionDecl *FD) {
  // Record that we're in a function type.  See mangleFunctionParam
  // for details on what we're trying to achieve here.
  FunctionTypeDepthState saved = FunctionTypeDepth.push();

  // <bare-function-type> ::= <signature type>+
  if (MangleReturnType) {
    FunctionTypeDepth.enterResultType();

    // Mangle ns_returns_retained as an order-sensitive qualifier here.
    if (Proto->getExtInfo().getProducesResult() && FD == nullptr)
      mangleVendorQualifier("ns_returns_retained");

    // Mangle the return type without any direct ARC ownership qualifiers.
    QualType ReturnTy = Proto->getReturnType();
    if (ReturnTy.getObjCLifetime()) {
      auto SplitReturnTy = ReturnTy.split();
      SplitReturnTy.Quals.removeObjCLifetime();
      ReturnTy = getASTContext().getQualifiedType(SplitReturnTy);
    }
    mangleType(ReturnTy);

    FunctionTypeDepth.leaveResultType();
  }

  if (Proto->getNumParams() == 0 && !Proto->isVariadic()) {
    //   <builtin-type> ::= v   # void
    Out << 'v';

    FunctionTypeDepth.pop(saved);
    return;
  }

  assert(!FD || FD->getNumParams() == Proto->getNumParams());
  for (unsigned I = 0, E = Proto->getNumParams(); I != E; ++I) {
    // Mangle extended parameter info as order-sensitive qualifiers here.
    if (Proto->hasExtParameterInfos() && FD == nullptr) {
      mangleExtParameterInfo(Proto->getExtParameterInfo(I));
    }

    // Mangle the type.
    QualType ParamTy = Proto->getParamType(I);
    mangleType(Context.getASTContext().getSignatureParameterType(ParamTy));

    if (FD) {
      if (auto *Attr = FD->getParamDecl(I)->getAttr<PassObjectSizeAttr>()) {
        // Attr can only take 1 character, so we can hardcode the length below.
        assert(Attr->getType() <= 9 && Attr->getType() >= 0);
        Out << "U17pass_object_size" << Attr->getType();
      }
    }
  }

  FunctionTypeDepth.pop(saved);

  // <builtin-type>      ::= z  # ellipsis
  if (Proto->isVariadic())
    Out << 'z';
}

// <type>            ::= <class-enum-type>
// <class-enum-type> ::= <name>
void CXXNameMangler::mangleType(const UnresolvedUsingType *T) {
  mangleName(T->getDecl());
}

// <type>            ::= <class-enum-type>
// <class-enum-type> ::= <name>
void CXXNameMangler::mangleType(const EnumType *T) {
  mangleType(static_cast<const TagType*>(T));
}
void CXXNameMangler::mangleType(const RecordType *T) {
  mangleType(static_cast<const TagType*>(T));
}
void CXXNameMangler::mangleType(const TagType *T) {
  mangleName(T->getDecl());
}

// <type>       ::= <array-type>
// <array-type> ::= A <positive dimension number> _ <element type>
//              ::= A [<dimension expression>] _ <element type>
void CXXNameMangler::mangleType(const ConstantArrayType *T) {
  Out << 'A' << T->getSize() << '_';
  mangleType(T->getElementType());
}
void CXXNameMangler::mangleType(const VariableArrayType *T) {
  Out << 'A';
  // decayed vla types (size 0) will just be skipped.
  if (T->getSizeExpr())
    mangleExpression(T->getSizeExpr());
  Out << '_';
  mangleType(T->getElementType());
}
void CXXNameMangler::mangleType(const DependentSizedArrayType *T) {
  Out << 'A';
  mangleExpression(T->getSizeExpr());
  Out << '_';
  mangleType(T->getElementType());
}
void CXXNameMangler::mangleType(const IncompleteArrayType *T) {
  Out << "A_";
  mangleType(T->getElementType());
}

// <type>                   ::= <pointer-to-member-type>
// <pointer-to-member-type> ::= M <class type> <member type>
void CXXNameMangler::mangleType(const MemberPointerType *T) {
  Out << 'M';
  mangleType(QualType(T->getClass(), 0));
  QualType PointeeType = T->getPointeeType();
  if (const FunctionProtoType *FPT = dyn_cast<FunctionProtoType>(PointeeType)) {
    mangleType(FPT);
    
    // Itanium C++ ABI 5.1.8:
    //
    //   The type of a non-static member function is considered to be different,
    //   for the purposes of substitution, from the type of a namespace-scope or
    //   static member function whose type appears similar. The types of two
    //   non-static member functions are considered to be different, for the
    //   purposes of substitution, if the functions are members of different
    //   classes. In other words, for the purposes of substitution, the class of 
    //   which the function is a member is considered part of the type of 
    //   function.

    // Given that we already substitute member function pointers as a
    // whole, the net effect of this rule is just to unconditionally
    // suppress substitution on the function type in a member pointer.
    // We increment the SeqID here to emulate adding an entry to the
    // substitution table.
    ++SeqID;
  } else
    mangleType(PointeeType);
}

// <type>           ::= <template-param>
void CXXNameMangler::mangleType(const TemplateTypeParmType *T) {
  mangleTemplateParameter(T->getIndex());
}

// <type>           ::= <template-param>
void CXXNameMangler::mangleType(const SubstTemplateTypeParmPackType *T) {
  // FIXME: not clear how to mangle this!
  // template <class T...> class A {
  //   template <class U...> void foo(T(*)(U) x...);
  // };
  Out << "_SUBSTPACK_";
}

// <type> ::= P <type>   # pointer-to
void CXXNameMangler::mangleType(const PointerType *T) {
  Out << 'P';
  mangleType(T->getPointeeType());
}
void CXXNameMangler::mangleType(const ObjCObjectPointerType *T) {
  Out << 'P';
  mangleType(T->getPointeeType());
}

// <type> ::= R <type>   # reference-to
void CXXNameMangler::mangleType(const LValueReferenceType *T) {
  Out << 'R';
  mangleType(T->getPointeeType());
}

// <type> ::= O <type>   # rvalue reference-to (C++0x)
void CXXNameMangler::mangleType(const RValueReferenceType *T) {
  Out << 'O';
  mangleType(T->getPointeeType());
}

// <type> ::= C <type>   # complex pair (C 2000)
void CXXNameMangler::mangleType(const ComplexType *T) {
  Out << 'C';
  mangleType(T->getElementType());
}

// ARM's ABI for Neon vector types specifies that they should be mangled as
// if they are structs (to match ARM's initial implementation).  The
// vector type must be one of the special types predefined by ARM.
void CXXNameMangler::mangleNeonVectorType(const VectorType *T) {
  QualType EltType = T->getElementType();
  assert(EltType->isBuiltinType() && "Neon vector element not a BuiltinType");
  const char *EltName = nullptr;
  if (T->getVectorKind() == VectorType::NeonPolyVector) {
    switch (cast<BuiltinType>(EltType)->getKind()) {
    case BuiltinType::SChar:
    case BuiltinType::UChar:
      EltName = "poly8_t";
      break;
    case BuiltinType::Short:
    case BuiltinType::UShort:
      EltName = "poly16_t";
      break;
    case BuiltinType::ULongLong:
      EltName = "poly64_t";
      break;
    default: llvm_unreachable("unexpected Neon polynomial vector element type");
    }
  } else {
    switch (cast<BuiltinType>(EltType)->getKind()) {
    case BuiltinType::SChar:     EltName = "int8_t"; break;
    case BuiltinType::UChar:     EltName = "uint8_t"; break;
    case BuiltinType::Short:     EltName = "int16_t"; break;
    case BuiltinType::UShort:    EltName = "uint16_t"; break;
    case BuiltinType::Int:       EltName = "int32_t"; break;
    case BuiltinType::UInt:      EltName = "uint32_t"; break;
    case BuiltinType::LongLong:  EltName = "int64_t"; break;
    case BuiltinType::ULongLong: EltName = "uint64_t"; break;
    case BuiltinType::Double:    EltName = "float64_t"; break;
    case BuiltinType::Float:     EltName = "float32_t"; break;
    case BuiltinType::Half:      EltName = "float16_t";break;
    default:
      llvm_unreachable("unexpected Neon vector element type");
    }
  }
  const char *BaseName = nullptr;
  unsigned BitSize = (T->getNumElements() *
                      getASTContext().getTypeSize(EltType));
  if (BitSize == 64)
    BaseName = "__simd64_";
  else {
    assert(BitSize == 128 && "Neon vector type not 64 or 128 bits");
    BaseName = "__simd128_";
  }
  Out << strlen(BaseName) + strlen(EltName);
  Out << BaseName << EltName;
}

static StringRef mangleAArch64VectorBase(const BuiltinType *EltType) {
  switch (EltType->getKind()) {
  case BuiltinType::SChar:
    return "Int8";
  case BuiltinType::Short:
    return "Int16";
  case BuiltinType::Int:
    return "Int32";
  case BuiltinType::Long:
  case BuiltinType::LongLong:
    return "Int64";
  case BuiltinType::UChar:
    return "Uint8";
  case BuiltinType::UShort:
    return "Uint16";
  case BuiltinType::UInt:
    return "Uint32";
  case BuiltinType::ULong:
  case BuiltinType::ULongLong:
    return "Uint64";
  case BuiltinType::Half:
    return "Float16";
  case BuiltinType::Float:
    return "Float32";
  case BuiltinType::Double:
    return "Float64";
  default:
    llvm_unreachable("Unexpected vector element base type");
  }
}

// AArch64's ABI for Neon vector types specifies that they should be mangled as
// the equivalent internal name. The vector type must be one of the special
// types predefined by ARM.
void CXXNameMangler::mangleAArch64NeonVectorType(const VectorType *T) {
  QualType EltType = T->getElementType();
  assert(EltType->isBuiltinType() && "Neon vector element not a BuiltinType");
  unsigned BitSize =
      (T->getNumElements() * getASTContext().getTypeSize(EltType));
  (void)BitSize; // Silence warning.

  assert((BitSize == 64 || BitSize == 128) &&
         "Neon vector type not 64 or 128 bits");

  StringRef EltName;
  if (T->getVectorKind() == VectorType::NeonPolyVector) {
    switch (cast<BuiltinType>(EltType)->getKind()) {
    case BuiltinType::UChar:
      EltName = "Poly8";
      break;
    case BuiltinType::UShort:
      EltName = "Poly16";
      break;
    case BuiltinType::ULong:
    case BuiltinType::ULongLong:
      EltName = "Poly64";
      break;
    default:
      llvm_unreachable("unexpected Neon polynomial vector element type");
    }
  } else
    EltName = mangleAArch64VectorBase(cast<BuiltinType>(EltType));

  std::string TypeName =
      ("__" + EltName + "x" + Twine(T->getNumElements()) + "_t").str();
  Out << TypeName.length() << TypeName;
}

#if INTEL_CUSTOMIZATION
void CXXNameMangler::mangleType(const VectorType *T) { mangleType(T, false); }
#endif // INTEL_CUSTOMIZATION

// GNU extension: vector types
// <type>                  ::= <vector-type>
// <vector-type>           ::= Dv <positive dimension number> _
//                                    <extended element type>
//                         ::= Dv [<dimension expression>] _ <element type>
// <extended element type> ::= <element type>
//                         ::= p # AltiVec vector pixel
//                         ::= b # Altivec vector bool
void CXXNameMangler::mangleType(const VectorType *T, bool IsMType) { // INTEL
  if ((T->getVectorKind() == VectorType::NeonVector ||
       T->getVectorKind() == VectorType::NeonPolyVector)) {
    llvm::Triple Target = getASTContext().getTargetInfo().getTriple();
    llvm::Triple::ArchType Arch =
        getASTContext().getTargetInfo().getTriple().getArch();
    if ((Arch == llvm::Triple::aarch64 ||
         Arch == llvm::Triple::aarch64_be) && !Target.isOSDarwin())
      mangleAArch64NeonVectorType(T);
    else
      mangleNeonVectorType(T);
    return;
  }
#if INTEL_CUSTOMIZATION
  // CQ371729: Mangle __mN types exactly as icc does.
  auto &LangOpts = getASTContext().getLangOpts();
  // __m64 is a special type, mangled as if it is defined as two ints, while in
  // reality it is a long long.
  if (LangOpts.IntelCompat && IsMType && (T->getNumElements() == 1) &&
      (getASTContext().getTypeSize(T->getElementType()) == 64)) {
    if (LangOpts.GNUFABIVersion < 4)
      Out << "U8__vectori";
    else
      Out << "Dv2_i";
    return;
  // CQ382285: Mangle GNU vector types exactly as icc does.
  } else if (LangOpts.IntelCompat && (IsMType || LangOpts.EmulateGNUABIBugs) &&
             (LangOpts.GNUFABIVersion < 4))
    Out << "U8__vector";
  else
#endif // INTEL_CUSTOMIZATION
  Out << "Dv" << T->getNumElements() << '_';
  if (T->getVectorKind() == VectorType::AltiVecPixel)
    Out << 'p';
  else if (T->getVectorKind() == VectorType::AltiVecBool)
    Out << 'b';
  else
    mangleType(T->getElementType());
}
void CXXNameMangler::mangleType(const ExtVectorType *T) {
  mangleType(static_cast<const VectorType*>(T));
}
void CXXNameMangler::mangleType(const DependentSizedExtVectorType *T) {
  Out << "Dv";
  mangleExpression(T->getSizeExpr());
  Out << '_';
  mangleType(T->getElementType());
}

void CXXNameMangler::mangleType(const PackExpansionType *T) {
  // <type>  ::= Dp <type>          # pack expansion (C++0x)
  Out << "Dp";
  mangleType(T->getPattern());
}

void CXXNameMangler::mangleType(const ObjCInterfaceType *T) {
  mangleSourceName(T->getDecl()->getIdentifier());
}

void CXXNameMangler::mangleType(const ObjCObjectType *T) {
  // Treat __kindof as a vendor extended type qualifier.
  if (T->isKindOfType())
    Out << "U8__kindof";

  if (!T->qual_empty()) {
    // Mangle protocol qualifiers.
    SmallString<64> QualStr;
    llvm::raw_svector_ostream QualOS(QualStr);
    QualOS << "objcproto";
    for (const auto *I : T->quals()) {
      StringRef name = I->getName();
      QualOS << name.size() << name;
    }
    Out << 'U' << QualStr.size() << QualStr;
  }

  mangleType(T->getBaseType());

  if (T->isSpecialized()) {
    // Mangle type arguments as I <type>+ E
    Out << 'I';
    for (auto typeArg : T->getTypeArgs())
      mangleType(typeArg);
    Out << 'E';
  }
}

void CXXNameMangler::mangleType(const BlockPointerType *T) {
  Out << "U13block_pointer";
  mangleType(T->getPointeeType());
}

void CXXNameMangler::mangleType(const InjectedClassNameType *T) {
  // Mangle injected class name types as if the user had written the
  // specialization out fully.  It may not actually be possible to see
  // this mangling, though.
  mangleType(T->getInjectedSpecializationType());
}

void CXXNameMangler::mangleType(const TemplateSpecializationType *T) {
  if (TemplateDecl *TD = T->getTemplateName().getAsTemplateDecl()) {
    mangleTemplateName(TD, T->getArgs(), T->getNumArgs());
  } else {
    if (mangleSubstitution(QualType(T, 0)))
      return;
    
    mangleTemplatePrefix(T->getTemplateName());
    
    // FIXME: GCC does not appear to mangle the template arguments when
    // the template in question is a dependent template name. Should we
    // emulate that badness?
    mangleTemplateArgs(T->getArgs(), T->getNumArgs());
    addSubstitution(QualType(T, 0));
  }
}

void CXXNameMangler::mangleType(const DependentNameType *T) {
  // Proposal by cxx-abi-dev, 2014-03-26
  // <class-enum-type> ::= <name>    # non-dependent or dependent type name or
  //                                 # dependent elaborated type specifier using
  //                                 # 'typename'
  //                   ::= Ts <name> # dependent elaborated type specifier using
  //                                 # 'struct' or 'class'
  //                   ::= Tu <name> # dependent elaborated type specifier using
  //                                 # 'union'
  //                   ::= Te <name> # dependent elaborated type specifier using
  //                                 # 'enum'
  switch (T->getKeyword()) {
    case ETK_Typename:
      break;
    case ETK_Struct:
    case ETK_Class:
    case ETK_Interface:
      Out << "Ts";
      break;
    case ETK_Union:
      Out << "Tu";
      break;
    case ETK_Enum:
      Out << "Te";
      break;
    default:
      llvm_unreachable("unexpected keyword for dependent type name");
  }
  // Typename types are always nested
  Out << 'N';
  manglePrefix(T->getQualifier());
  mangleSourceName(T->getIdentifier());
  Out << 'E';
}

void CXXNameMangler::mangleType(const DependentTemplateSpecializationType *T) {
  // Dependently-scoped template types are nested if they have a prefix.
  Out << 'N';

  // TODO: avoid making this TemplateName.
  TemplateName Prefix =
    getASTContext().getDependentTemplateName(T->getQualifier(),
                                             T->getIdentifier());
  mangleTemplatePrefix(Prefix);

  // FIXME: GCC does not appear to mangle the template arguments when
  // the template in question is a dependent template name. Should we
  // emulate that badness?
  mangleTemplateArgs(T->getArgs(), T->getNumArgs());    
  Out << 'E';
}

void CXXNameMangler::mangleType(const TypeOfType *T) {
  // FIXME: this is pretty unsatisfactory, but there isn't an obvious
  // "extension with parameters" mangling.
  Out << "u6typeof";
}

void CXXNameMangler::mangleType(const TypeOfExprType *T) {
  // FIXME: this is pretty unsatisfactory, but there isn't an obvious
  // "extension with parameters" mangling.
  Out << "u6typeof";
}

void CXXNameMangler::mangleType(const DecltypeType *T) {
  Expr *E = T->getUnderlyingExpr();

  // type ::= Dt <expression> E  # decltype of an id-expression
  //                             #   or class member access
  //      ::= DT <expression> E  # decltype of an expression

  // This purports to be an exhaustive list of id-expressions and
  // class member accesses.  Note that we do not ignore parentheses;
  // parentheses change the semantics of decltype for these
  // expressions (and cause the mangler to use the other form).
  if (isa<DeclRefExpr>(E) ||
      isa<MemberExpr>(E) ||
      isa<UnresolvedLookupExpr>(E) ||
      isa<DependentScopeDeclRefExpr>(E) ||
      isa<CXXDependentScopeMemberExpr>(E) ||
      isa<UnresolvedMemberExpr>(E))
    Out << "Dt";
  else
    Out << "DT";
  mangleExpression(E);
  Out << 'E';
}

void CXXNameMangler::mangleType(const UnaryTransformType *T) {
  // If this is dependent, we need to record that. If not, we simply
  // mangle it as the underlying type since they are equivalent.
  if (T->isDependentType()) {
    Out << 'U';
    
    switch (T->getUTTKind()) {
      case UnaryTransformType::EnumUnderlyingType:
        Out << "3eut";
        break;
#if INTEL_CUSTOMIZATION
      // CQ#369185 - support of __bases and __direct_bases intrinsics.
      case UnaryTransformType::BasesOfType:
        Out << "3bot";
        break;
      case UnaryTransformType::DirectBasesOfType:
        Out << "4dbot";
        break;
#endif // INTEL_CUSTOMIZATION
    }
  }

  mangleType(T->getBaseType());
}

void CXXNameMangler::mangleType(const AutoType *T) {
  QualType D = T->getDeducedType();
  // <builtin-type> ::= Da  # dependent auto
  if (D.isNull()) {
    assert(T->getKeyword() != AutoTypeKeyword::GNUAutoType &&
           "shouldn't need to mangle __auto_type!");
    Out << (T->isDecltypeAuto() ? "Dc" : "Da");
  } else
    mangleType(D);
}

void CXXNameMangler::mangleType(const AtomicType *T) {
  // <type> ::= U <source-name> <type>  # vendor extended type qualifier
  // (Until there's a standardized mangling...)
  Out << "U7_Atomic";
  mangleType(T->getValueType());
}

void CXXNameMangler::mangleType(const PipeType *T) {
  // Pipe type mangling rules are described in SPIR 2.0 specification
  // A.1 Data types and A.3 Summary of changes
  // <type> ::= 8ocl_pipe
  Out << "8ocl_pipe";
}

void CXXNameMangler::mangleIntegerLiteral(QualType T,
                                          const llvm::APSInt &Value) {
  //  <expr-primary> ::= L <type> <value number> E # integer literal
  Out << 'L';

  mangleType(T);
  if (T->isBooleanType()) {
    // Boolean values are encoded as 0/1.
    Out << (Value.getBoolValue() ? '1' : '0');
  } else {
    mangleNumber(Value);
  }
  Out << 'E';

}

void CXXNameMangler::mangleMemberExprBase(const Expr *Base, bool IsArrow) {
  // Ignore member expressions involving anonymous unions.
  while (const auto *RT = Base->getType()->getAs<RecordType>()) {
    if (!RT->getDecl()->isAnonymousStructOrUnion())
      break;
    const auto *ME = dyn_cast<MemberExpr>(Base);
    if (!ME)
      break;
    Base = ME->getBase();
    IsArrow = ME->isArrow();
  }

  if (Base->isImplicitCXXThis()) {
    // Note: GCC mangles member expressions to the implicit 'this' as
    // *this., whereas we represent them as this->. The Itanium C++ ABI
    // does not specify anything here, so we follow GCC.
    Out << "dtdefpT";
  } else {
    Out << (IsArrow ? "pt" : "dt");
    mangleExpression(Base);
  }
}

/// Mangles a member expression.
void CXXNameMangler::mangleMemberExpr(const Expr *base,
                                      bool isArrow,
                                      NestedNameSpecifier *qualifier,
                                      NamedDecl *firstQualifierLookup,
                                      DeclarationName member,
                                      unsigned arity) {
  // <expression> ::= dt <expression> <unresolved-name>
  //              ::= pt <expression> <unresolved-name>
  if (base)
    mangleMemberExprBase(base, isArrow);
  mangleUnresolvedName(qualifier, member, arity);
}

/// Look at the callee of the given call expression and determine if
/// it's a parenthesized id-expression which would have triggered ADL
/// otherwise.
static bool isParenthesizedADLCallee(const CallExpr *call) {
  const Expr *callee = call->getCallee();
  const Expr *fn = callee->IgnoreParens();

  // Must be parenthesized.  IgnoreParens() skips __extension__ nodes,
  // too, but for those to appear in the callee, it would have to be
  // parenthesized.
  if (callee == fn) return false;

  // Must be an unresolved lookup.
  const UnresolvedLookupExpr *lookup = dyn_cast<UnresolvedLookupExpr>(fn);
  if (!lookup) return false;

  assert(!lookup->requiresADL());

  // Must be an unqualified lookup.
  if (lookup->getQualifier()) return false;

  // Must not have found a class member.  Note that if one is a class
  // member, they're all class members.
  if (lookup->getNumDecls() > 0 &&
      (*lookup->decls_begin())->isCXXClassMember())
    return false;

  // Otherwise, ADL would have been triggered.
  return true;
}

void CXXNameMangler::mangleCastExpression(const Expr *E, StringRef CastEncoding) {
  const ExplicitCastExpr *ECE = cast<ExplicitCastExpr>(E);
  Out << CastEncoding;
  mangleType(ECE->getType());
  mangleExpression(ECE->getSubExpr());
}

void CXXNameMangler::mangleInitListElements(const InitListExpr *InitList) {
  if (auto *Syntactic = InitList->getSyntacticForm())
    InitList = Syntactic;
  for (unsigned i = 0, e = InitList->getNumInits(); i != e; ++i)
    mangleExpression(InitList->getInit(i));
}

void CXXNameMangler::mangleExpression(const Expr *E, unsigned Arity) {
  // <expression> ::= <unary operator-name> <expression>
  //              ::= <binary operator-name> <expression> <expression>
  //              ::= <trinary operator-name> <expression> <expression> <expression>
  //              ::= cv <type> expression           # conversion with one argument
  //              ::= cv <type> _ <expression>* E # conversion with a different number of arguments
  //              ::= dc <type> <expression>         # dynamic_cast<type> (expression)
  //              ::= sc <type> <expression>         # static_cast<type> (expression)
  //              ::= cc <type> <expression>         # const_cast<type> (expression)
  //              ::= rc <type> <expression>         # reinterpret_cast<type> (expression)
  //              ::= st <type>                      # sizeof (a type)
  //              ::= at <type>                      # alignof (a type)
  //              ::= <template-param>
  //              ::= <function-param>
  //              ::= sr <type> <unqualified-name>                   # dependent name
  //              ::= sr <type> <unqualified-name> <template-args>   # dependent template-id
  //              ::= ds <expression> <expression>                   # expr.*expr
  //              ::= sZ <template-param>                            # size of a parameter pack
  //              ::= sZ <function-param>    # size of a function parameter pack
  //              ::= <expr-primary>
  // <expr-primary> ::= L <type> <value number> E    # integer literal
  //                ::= L <type <value float> E      # floating literal
  //                ::= L <mangled-name> E           # external name
  //                ::= fpT                          # 'this' expression
  QualType ImplicitlyConvertedToType;
  
recurse:
  switch (E->getStmtClass()) {
  case Expr::NoStmtClass:
#define ABSTRACT_STMT(Type)
#define EXPR(Type, Base)
#define STMT(Type, Base) \
  case Expr::Type##Class:
#include "clang/AST/StmtNodes.inc"
    // fallthrough

  // These all can only appear in local or variable-initialization
  // contexts and so should never appear in a mangling.
  case Expr::AddrLabelExprClass:
  case Expr::DesignatedInitUpdateExprClass:
  case Expr::ImplicitValueInitExprClass:
  case Expr::NoInitExprClass:
  case Expr::ParenListExprClass:
  case Expr::LambdaExprClass:
  case Expr::MSPropertyRefExprClass:
  case Expr::MSPropertySubscriptExprClass:
  case Expr::TypoExprClass:  // This should no longer exist in the AST by now.
  case Expr::OMPArraySectionExprClass:
  case Expr::CXXInheritedCtorInitExprClass:
    llvm_unreachable("unexpected statement kind");

  // FIXME: invent manglings for all these.
  case Expr::BlockExprClass:
  case Expr::ChooseExprClass:
  case Expr::CompoundLiteralExprClass:
  case Expr::DesignatedInitExprClass:
  case Expr::ExtVectorElementExprClass:
  case Expr::GenericSelectionExprClass:
  case Expr::ObjCEncodeExprClass:
  case Expr::ObjCIsaExprClass:
  case Expr::ObjCIvarRefExprClass:
  case Expr::ObjCMessageExprClass:
  case Expr::ObjCPropertyRefExprClass:
  case Expr::ObjCProtocolExprClass:
  case Expr::ObjCSelectorExprClass:
  case Expr::ObjCStringLiteralClass:
  case Expr::ObjCBoxedExprClass:
  case Expr::ObjCArrayLiteralClass:
  case Expr::ObjCDictionaryLiteralClass:
  case Expr::ObjCSubscriptRefExprClass:
  case Expr::ObjCIndirectCopyRestoreExprClass:
  case Expr::ObjCAvailabilityCheckExprClass:
  case Expr::OffsetOfExprClass:
  case Expr::PredefinedExprClass:
  case Expr::ShuffleVectorExprClass:
  case Expr::ConvertVectorExprClass:
  case Expr::StmtExprClass:
  case Expr::TypeTraitExprClass:
  case Expr::ArrayTypeTraitExprClass:
  case Expr::ExpressionTraitExprClass:
  case Expr::VAArgExprClass:
  case Expr::CUDAKernelCallExprClass:
  case Expr::AsTypeExprClass:
  case Expr::PseudoObjectExprClass:
  case Expr::AtomicExprClass:
#if INTEL_SPECIFIC_CILKPLUS
  case Expr::CilkSpawnExprClass:
  case Expr::CEANIndexExprClass:
  case Expr::CEANBuiltinExprClass:
#endif // INTEL_SPECIFIC_CILKPLUS
  {
    if (!NullOut) {
      // As bad as this diagnostic is, it's better than crashing.
      DiagnosticsEngine &Diags = Context.getDiags();
      unsigned DiagID = Diags.getCustomDiagID(DiagnosticsEngine::Error,
                                       "cannot yet mangle expression type %0");
      Diags.Report(E->getExprLoc(), DiagID)
        << E->getStmtClassName() << E->getSourceRange();
    }
    break;
  }

  case Expr::CXXUuidofExprClass: {
    const CXXUuidofExpr *UE = cast<CXXUuidofExpr>(E);
    if (UE->isTypeOperand()) {
      QualType UuidT = UE->getTypeOperand(Context.getASTContext());
      Out << "u8__uuidoft";
      mangleType(UuidT);
    } else {
      Expr *UuidExp = UE->getExprOperand();
      Out << "u8__uuidofz";
      mangleExpression(UuidExp, Arity);
    }
    break;
  }

  // Even gcc-4.5 doesn't mangle this.
  case Expr::BinaryConditionalOperatorClass: {
    DiagnosticsEngine &Diags = Context.getDiags();
    unsigned DiagID =
      Diags.getCustomDiagID(DiagnosticsEngine::Error,
                "?: operator with omitted middle operand cannot be mangled");
    Diags.Report(E->getExprLoc(), DiagID)
      << E->getStmtClassName() << E->getSourceRange();
    break;
  }

  // These are used for internal purposes and cannot be meaningfully mangled.
  case Expr::OpaqueValueExprClass:
    llvm_unreachable("cannot mangle opaque value; mangling wrong thing?");

  case Expr::InitListExprClass: {
    Out << "il";
    mangleInitListElements(cast<InitListExpr>(E));
    Out << "E";
    break;
  }

  case Expr::CXXDefaultArgExprClass:
    mangleExpression(cast<CXXDefaultArgExpr>(E)->getExpr(), Arity);
    break;

  case Expr::CXXDefaultInitExprClass:
    mangleExpression(cast<CXXDefaultInitExpr>(E)->getExpr(), Arity);
    break;

  case Expr::CXXStdInitializerListExprClass:
    mangleExpression(cast<CXXStdInitializerListExpr>(E)->getSubExpr(), Arity);
    break;

  case Expr::SubstNonTypeTemplateParmExprClass:
    mangleExpression(cast<SubstNonTypeTemplateParmExpr>(E)->getReplacement(),
                     Arity);
    break;

  case Expr::UserDefinedLiteralClass:
    // We follow g++'s approach of mangling a UDL as a call to the literal
    // operator.
  case Expr::CXXMemberCallExprClass: // fallthrough
  case Expr::CallExprClass: {
    const CallExpr *CE = cast<CallExpr>(E);

    // <expression> ::= cp <simple-id> <expression>* E
    // We use this mangling only when the call would use ADL except
    // for being parenthesized.  Per discussion with David
    // Vandervoorde, 2011.04.25.
    if (isParenthesizedADLCallee(CE)) {
      Out << "cp";
      // The callee here is a parenthesized UnresolvedLookupExpr with
      // no qualifier and should always get mangled as a <simple-id>
      // anyway.

    // <expression> ::= cl <expression>* E
    } else {
      Out << "cl";
    }

    unsigned CallArity = CE->getNumArgs();
    for (const Expr *Arg : CE->arguments())
      if (isa<PackExpansionExpr>(Arg))
        CallArity = UnknownArity;

    mangleExpression(CE->getCallee(), CallArity);
    for (const Expr *Arg : CE->arguments())
      mangleExpression(Arg);
    Out << 'E';
    break;
  }

  case Expr::CXXNewExprClass: {
    const CXXNewExpr *New = cast<CXXNewExpr>(E);
    if (New->isGlobalNew()) Out << "gs";
    Out << (New->isArray() ? "na" : "nw");
    for (CXXNewExpr::const_arg_iterator I = New->placement_arg_begin(),
           E = New->placement_arg_end(); I != E; ++I)
      mangleExpression(*I);
    Out << '_';
    mangleType(New->getAllocatedType());
    if (New->hasInitializer()) {
      if (New->getInitializationStyle() == CXXNewExpr::ListInit)
        Out << "il";
      else
        Out << "pi";
      const Expr *Init = New->getInitializer();
      if (const CXXConstructExpr *CCE = dyn_cast<CXXConstructExpr>(Init)) {
        // Directly inline the initializers.
        for (CXXConstructExpr::const_arg_iterator I = CCE->arg_begin(),
                                                  E = CCE->arg_end();
             I != E; ++I)
          mangleExpression(*I);
      } else if (const ParenListExpr *PLE = dyn_cast<ParenListExpr>(Init)) {
        for (unsigned i = 0, e = PLE->getNumExprs(); i != e; ++i)
          mangleExpression(PLE->getExpr(i));
      } else if (New->getInitializationStyle() == CXXNewExpr::ListInit &&
                 isa<InitListExpr>(Init)) {
        // Only take InitListExprs apart for list-initialization.
        mangleInitListElements(cast<InitListExpr>(Init));
      } else
        mangleExpression(Init);
    }
    Out << 'E';
    break;
  }

  case Expr::CXXPseudoDestructorExprClass: {
    const auto *PDE = cast<CXXPseudoDestructorExpr>(E);
    if (const Expr *Base = PDE->getBase())
      mangleMemberExprBase(Base, PDE->isArrow());
    NestedNameSpecifier *Qualifier = PDE->getQualifier();
    QualType ScopeType;
    if (TypeSourceInfo *ScopeInfo = PDE->getScopeTypeInfo()) {
      if (Qualifier) {
        mangleUnresolvedPrefix(Qualifier,
                               /*Recursive=*/true);
        mangleUnresolvedTypeOrSimpleId(ScopeInfo->getType());
        Out << 'E';
      } else {
        Out << "sr";
        if (!mangleUnresolvedTypeOrSimpleId(ScopeInfo->getType()))
          Out << 'E';
      }
    } else if (Qualifier) {
      mangleUnresolvedPrefix(Qualifier);
    }
    // <base-unresolved-name> ::= dn <destructor-name>
    Out << "dn";
    QualType DestroyedType = PDE->getDestroyedType();
    mangleUnresolvedTypeOrSimpleId(DestroyedType);
    break;
  }

  case Expr::MemberExprClass: {
    const MemberExpr *ME = cast<MemberExpr>(E);
    mangleMemberExpr(ME->getBase(), ME->isArrow(),
                     ME->getQualifier(), nullptr,
                     ME->getMemberDecl()->getDeclName(), Arity);
    break;
  }

  case Expr::UnresolvedMemberExprClass: {
    const UnresolvedMemberExpr *ME = cast<UnresolvedMemberExpr>(E);
    mangleMemberExpr(ME->isImplicitAccess() ? nullptr : ME->getBase(),
                     ME->isArrow(), ME->getQualifier(), nullptr,
                     ME->getMemberName(), Arity);
    if (ME->hasExplicitTemplateArgs())
      mangleTemplateArgs(ME->getTemplateArgs(), ME->getNumTemplateArgs());
    break;
  }

  case Expr::CXXDependentScopeMemberExprClass: {
    const CXXDependentScopeMemberExpr *ME
      = cast<CXXDependentScopeMemberExpr>(E);
    mangleMemberExpr(ME->isImplicitAccess() ? nullptr : ME->getBase(),
                     ME->isArrow(), ME->getQualifier(),
                     ME->getFirstQualifierFoundInScope(),
                     ME->getMember(), Arity);
    if (ME->hasExplicitTemplateArgs())
      mangleTemplateArgs(ME->getTemplateArgs(), ME->getNumTemplateArgs());
    break;
  }

  case Expr::UnresolvedLookupExprClass: {
    const UnresolvedLookupExpr *ULE = cast<UnresolvedLookupExpr>(E);
    mangleUnresolvedName(ULE->getQualifier(), ULE->getName(), Arity);

    // All the <unresolved-name> productions end in a
    // base-unresolved-name, where <template-args> are just tacked
    // onto the end.
    if (ULE->hasExplicitTemplateArgs())
      mangleTemplateArgs(ULE->getTemplateArgs(), ULE->getNumTemplateArgs());
    break;
  }

  case Expr::CXXUnresolvedConstructExprClass: {
    const CXXUnresolvedConstructExpr *CE = cast<CXXUnresolvedConstructExpr>(E);
    unsigned N = CE->arg_size();

    Out << "cv";
    mangleType(CE->getType());
    if (N != 1) Out << '_';
    for (unsigned I = 0; I != N; ++I) mangleExpression(CE->getArg(I));
    if (N != 1) Out << 'E';
    break;
  }

  case Expr::CXXConstructExprClass: {
    const auto *CE = cast<CXXConstructExpr>(E);
    if (!CE->isListInitialization() || CE->isStdInitListInitialization()) {
      assert(
          CE->getNumArgs() >= 1 &&
          (CE->getNumArgs() == 1 || isa<CXXDefaultArgExpr>(CE->getArg(1))) &&
          "implicit CXXConstructExpr must have one argument");
      return mangleExpression(cast<CXXConstructExpr>(E)->getArg(0));
    }
    Out << "il";
    for (auto *E : CE->arguments())
      mangleExpression(E);
    Out << "E";
    break;
  }

  case Expr::CXXTemporaryObjectExprClass: {
    const auto *CE = cast<CXXTemporaryObjectExpr>(E);
    unsigned N = CE->getNumArgs();
    bool List = CE->isListInitialization();

    if (List)
      Out << "tl";
    else
      Out << "cv";
    mangleType(CE->getType());
    if (!List && N != 1)
      Out << '_';
    if (CE->isStdInitListInitialization()) {
      // We implicitly created a std::initializer_list<T> for the first argument
      // of a constructor of type U in an expression of the form U{a, b, c}.
      // Strip all the semantic gunk off the initializer list.
      auto *SILE =
          cast<CXXStdInitializerListExpr>(CE->getArg(0)->IgnoreImplicit());
      auto *ILE = cast<InitListExpr>(SILE->getSubExpr()->IgnoreImplicit());
      mangleInitListElements(ILE);
    } else {
      for (auto *E : CE->arguments())
        mangleExpression(E);
    }
    if (List || N != 1)
      Out << 'E';
    break;
  }

  case Expr::CXXScalarValueInitExprClass:
    Out << "cv";
    mangleType(E->getType());
    Out << "_E";
    break;

  case Expr::CXXNoexceptExprClass:
    Out << "nx";
    mangleExpression(cast<CXXNoexceptExpr>(E)->getOperand());
    break;

  case Expr::UnaryExprOrTypeTraitExprClass: {
    const UnaryExprOrTypeTraitExpr *SAE = cast<UnaryExprOrTypeTraitExpr>(E);
    
    if (!SAE->isInstantiationDependent()) {
      // Itanium C++ ABI:
      //   If the operand of a sizeof or alignof operator is not 
      //   instantiation-dependent it is encoded as an integer literal 
      //   reflecting the result of the operator.
      //
      //   If the result of the operator is implicitly converted to a known 
      //   integer type, that type is used for the literal; otherwise, the type 
      //   of std::size_t or std::ptrdiff_t is used.
      QualType T = (ImplicitlyConvertedToType.isNull() || 
                    !ImplicitlyConvertedToType->isIntegerType())? SAE->getType()
                                                    : ImplicitlyConvertedToType;
      llvm::APSInt V = SAE->EvaluateKnownConstInt(Context.getASTContext());
      mangleIntegerLiteral(T, V);
      break;
    }
    
    switch(SAE->getKind()) {
    case UETT_SizeOf:
      Out << 's';
      break;
    case UETT_AlignOf:
      Out << 'a';
      break;
    case UETT_VecStep: {
      DiagnosticsEngine &Diags = Context.getDiags();
      unsigned DiagID = Diags.getCustomDiagID(DiagnosticsEngine::Error,
                                     "cannot yet mangle vec_step expression");
      Diags.Report(DiagID);
      return;
    }
    case UETT_OpenMPRequiredSimdAlign:
      DiagnosticsEngine &Diags = Context.getDiags();
      unsigned DiagID = Diags.getCustomDiagID(
          DiagnosticsEngine::Error,
          "cannot yet mangle __builtin_omp_required_simd_align expression");
      Diags.Report(DiagID);
      return;
    }
    if (SAE->isArgumentType()) {
      Out << 't';
      mangleType(SAE->getArgumentType());
    } else {
      Out << 'z';
      mangleExpression(SAE->getArgumentExpr());
    }
    break;
  }

  case Expr::CXXThrowExprClass: {
    const CXXThrowExpr *TE = cast<CXXThrowExpr>(E);
    //  <expression> ::= tw <expression>  # throw expression
    //               ::= tr               # rethrow
    if (TE->getSubExpr()) {
      Out << "tw";
      mangleExpression(TE->getSubExpr());
    } else {
      Out << "tr";
    }
    break;
  }

  case Expr::CXXTypeidExprClass: {
    const CXXTypeidExpr *TIE = cast<CXXTypeidExpr>(E);
    //  <expression> ::= ti <type>        # typeid (type)
    //               ::= te <expression>  # typeid (expression)
    if (TIE->isTypeOperand()) {
      Out << "ti";
      mangleType(TIE->getTypeOperand(Context.getASTContext()));
    } else {
      Out << "te";
      mangleExpression(TIE->getExprOperand());
    }
    break;
  }

  case Expr::CXXDeleteExprClass: {
    const CXXDeleteExpr *DE = cast<CXXDeleteExpr>(E);
    //  <expression> ::= [gs] dl <expression>  # [::] delete expr
    //               ::= [gs] da <expression>  # [::] delete [] expr
    if (DE->isGlobalDelete()) Out << "gs";
    Out << (DE->isArrayForm() ? "da" : "dl");
    mangleExpression(DE->getArgument());
    break;
  }

  case Expr::UnaryOperatorClass: {
    const UnaryOperator *UO = cast<UnaryOperator>(E);
    mangleOperatorName(UnaryOperator::getOverloadedOperator(UO->getOpcode()),
                       /*Arity=*/1);
#if INTEL_CUSTOMIZATION
    // CQ371729: Incompatible name mangling.
    if (getASTContext().getLangOpts().IntelCompat &&
        UnaryOperator::isPrefix(UO->getOpcode()))
      Out << "_";
#endif // INTEL_CUSTOMIZATION
    mangleExpression(UO->getSubExpr());
    break;
  }

  case Expr::ArraySubscriptExprClass: {
    const ArraySubscriptExpr *AE = cast<ArraySubscriptExpr>(E);

    // Array subscript is treated as a syntactically weird form of
    // binary operator.
    Out << "ix";
    mangleExpression(AE->getLHS());
    mangleExpression(AE->getRHS());
    break;
  }

  case Expr::CompoundAssignOperatorClass: // fallthrough
  case Expr::BinaryOperatorClass: {
    const BinaryOperator *BO = cast<BinaryOperator>(E);
    if (BO->getOpcode() == BO_PtrMemD)
      Out << "ds";
    else
      mangleOperatorName(BinaryOperator::getOverloadedOperator(BO->getOpcode()),
                         /*Arity=*/2);
    mangleExpression(BO->getLHS());
    mangleExpression(BO->getRHS());
    break;
  }

  case Expr::ConditionalOperatorClass: {
    const ConditionalOperator *CO = cast<ConditionalOperator>(E);
    mangleOperatorName(OO_Conditional, /*Arity=*/3);
    mangleExpression(CO->getCond());
    mangleExpression(CO->getLHS(), Arity);
    mangleExpression(CO->getRHS(), Arity);
    break;
  }

  case Expr::ImplicitCastExprClass: {
    ImplicitlyConvertedToType = E->getType();
    E = cast<ImplicitCastExpr>(E)->getSubExpr();
    goto recurse;
  }
      
  case Expr::ObjCBridgedCastExprClass: {
    // Mangle ownership casts as a vendor extended operator __bridge, 
    // __bridge_transfer, or __bridge_retain.
    StringRef Kind = cast<ObjCBridgedCastExpr>(E)->getBridgeKindName();
    Out << "v1U" << Kind.size() << Kind;
  }
  // Fall through to mangle the cast itself.
      
  case Expr::CStyleCastExprClass:
    mangleCastExpression(E, "cv");
    break;

  case Expr::CXXFunctionalCastExprClass: {
    auto *Sub = cast<ExplicitCastExpr>(E)->getSubExpr()->IgnoreImplicit();
    // FIXME: Add isImplicit to CXXConstructExpr.
    if (auto *CCE = dyn_cast<CXXConstructExpr>(Sub))
      if (CCE->getParenOrBraceRange().isInvalid())
        Sub = CCE->getArg(0)->IgnoreImplicit();
    if (auto *StdInitList = dyn_cast<CXXStdInitializerListExpr>(Sub))
      Sub = StdInitList->getSubExpr()->IgnoreImplicit();
    if (auto *IL = dyn_cast<InitListExpr>(Sub)) {
      Out << "tl";
      mangleType(E->getType());
      mangleInitListElements(IL);
      Out << "E";
    } else {
      mangleCastExpression(E, "cv");
    }
    break;
  }

  case Expr::CXXStaticCastExprClass:
    mangleCastExpression(E, "sc");
    break;
  case Expr::CXXDynamicCastExprClass:
    mangleCastExpression(E, "dc");
    break;
  case Expr::CXXReinterpretCastExprClass:
    mangleCastExpression(E, "rc");
    break;
  case Expr::CXXConstCastExprClass:
    mangleCastExpression(E, "cc");
    break;

  case Expr::CXXOperatorCallExprClass: {
    const CXXOperatorCallExpr *CE = cast<CXXOperatorCallExpr>(E);
    unsigned NumArgs = CE->getNumArgs();
    mangleOperatorName(CE->getOperator(), /*Arity=*/NumArgs);
    // Mangle the arguments.
    for (unsigned i = 0; i != NumArgs; ++i)
      mangleExpression(CE->getArg(i));
    break;
  }

  case Expr::ParenExprClass:
    mangleExpression(cast<ParenExpr>(E)->getSubExpr(), Arity);
    break;

  case Expr::DeclRefExprClass: {
    const NamedDecl *D = cast<DeclRefExpr>(E)->getDecl();

    switch (D->getKind()) {
    default:
      //  <expr-primary> ::= L <mangled-name> E # external name
      Out << 'L';
      mangle(D);
      Out << 'E';
      break;

    case Decl::ParmVar:
      mangleFunctionParam(cast<ParmVarDecl>(D));
      break;

    case Decl::EnumConstant: {
      const EnumConstantDecl *ED = cast<EnumConstantDecl>(D);
      mangleIntegerLiteral(ED->getType(), ED->getInitVal());
      break;
    }

    case Decl::NonTypeTemplateParm: {
      const NonTypeTemplateParmDecl *PD = cast<NonTypeTemplateParmDecl>(D);
      mangleTemplateParameter(PD->getIndex());
      break;
    }

    }

    break;
  }

  case Expr::SubstNonTypeTemplateParmPackExprClass:
    // FIXME: not clear how to mangle this!
    // template <unsigned N...> class A {
    //   template <class U...> void foo(U (&x)[N]...);
    // };
    Out << "_SUBSTPACK_";
    break;

  case Expr::FunctionParmPackExprClass: {
    // FIXME: not clear how to mangle this!
    const FunctionParmPackExpr *FPPE = cast<FunctionParmPackExpr>(E);
    Out << "v110_SUBSTPACK";
    mangleFunctionParam(FPPE->getParameterPack());
    break;
  }

  case Expr::DependentScopeDeclRefExprClass: {
    const DependentScopeDeclRefExpr *DRE = cast<DependentScopeDeclRefExpr>(E);
    mangleUnresolvedName(DRE->getQualifier(), DRE->getDeclName(), Arity);

    // All the <unresolved-name> productions end in a
    // base-unresolved-name, where <template-args> are just tacked
    // onto the end.
    if (DRE->hasExplicitTemplateArgs())
      mangleTemplateArgs(DRE->getTemplateArgs(), DRE->getNumTemplateArgs());
    break;
  }

  case Expr::CXXBindTemporaryExprClass:
    mangleExpression(cast<CXXBindTemporaryExpr>(E)->getSubExpr());
    break;

  case Expr::ExprWithCleanupsClass:
    mangleExpression(cast<ExprWithCleanups>(E)->getSubExpr(), Arity);
    break;

  case Expr::FloatingLiteralClass: {
    const FloatingLiteral *FL = cast<FloatingLiteral>(E);
    Out << 'L';
    mangleType(FL->getType());
    mangleFloat(FL->getValue());
    Out << 'E';
    break;
  }

  case Expr::CharacterLiteralClass:
    Out << 'L';
    mangleType(E->getType());
    Out << cast<CharacterLiteral>(E)->getValue();
    Out << 'E';
    break;

  // FIXME. __objc_yes/__objc_no are mangled same as true/false
  case Expr::ObjCBoolLiteralExprClass:
    Out << "Lb";
    Out << (cast<ObjCBoolLiteralExpr>(E)->getValue() ? '1' : '0');
    Out << 'E';
    break;
  
  case Expr::CXXBoolLiteralExprClass:
    Out << "Lb";
    Out << (cast<CXXBoolLiteralExpr>(E)->getValue() ? '1' : '0');
    Out << 'E';
    break;

  case Expr::IntegerLiteralClass: {
    llvm::APSInt Value(cast<IntegerLiteral>(E)->getValue());
    if (E->getType()->isSignedIntegerType())
      Value.setIsSigned(true);
    mangleIntegerLiteral(E->getType(), Value);
    break;
  }

  case Expr::ImaginaryLiteralClass: {
    const ImaginaryLiteral *IE = cast<ImaginaryLiteral>(E);
    // Mangle as if a complex literal.
    // Proposal from David Vandevoorde, 2010.06.30.
    Out << 'L';
    mangleType(E->getType());
    if (const FloatingLiteral *Imag =
          dyn_cast<FloatingLiteral>(IE->getSubExpr())) {
      // Mangle a floating-point zero of the appropriate type.
      mangleFloat(llvm::APFloat(Imag->getValue().getSemantics()));
      Out << '_';
      mangleFloat(Imag->getValue());
    } else {
      Out << "0_";
      llvm::APSInt Value(cast<IntegerLiteral>(IE->getSubExpr())->getValue());
      if (IE->getSubExpr()->getType()->isSignedIntegerType())
        Value.setIsSigned(true);
      mangleNumber(Value);
    }
    Out << 'E';
    break;
  }

  case Expr::StringLiteralClass: {
    // Revised proposal from David Vandervoorde, 2010.07.15.
    Out << 'L';
    assert(isa<ConstantArrayType>(E->getType()));
    mangleType(E->getType());
    Out << 'E';
    break;
  }

  case Expr::GNUNullExprClass:
    // FIXME: should this really be mangled the same as nullptr?
    // fallthrough

  case Expr::CXXNullPtrLiteralExprClass: {
    Out << "LDnE";
    break;
  }
      
  case Expr::PackExpansionExprClass:
    Out << "sp";
    mangleExpression(cast<PackExpansionExpr>(E)->getPattern());
    break;
      
  case Expr::SizeOfPackExprClass: {
    auto *SPE = cast<SizeOfPackExpr>(E);
    if (SPE->isPartiallySubstituted()) {
      Out << "sP";
      for (const auto &A : SPE->getPartialArguments())
        mangleTemplateArg(A);
      Out << "E";
      break;
    }

    Out << "sZ";
    const NamedDecl *Pack = SPE->getPack();
    if (const TemplateTypeParmDecl *TTP = dyn_cast<TemplateTypeParmDecl>(Pack))
      mangleTemplateParameter(TTP->getIndex());
    else if (const NonTypeTemplateParmDecl *NTTP
                = dyn_cast<NonTypeTemplateParmDecl>(Pack))
      mangleTemplateParameter(NTTP->getIndex());
    else if (const TemplateTemplateParmDecl *TempTP
                                    = dyn_cast<TemplateTemplateParmDecl>(Pack))
      mangleTemplateParameter(TempTP->getIndex());
    else
      mangleFunctionParam(cast<ParmVarDecl>(Pack));
    break;
  }

  case Expr::MaterializeTemporaryExprClass: {
    mangleExpression(cast<MaterializeTemporaryExpr>(E)->GetTemporaryExpr());
    break;
  }

  case Expr::CXXFoldExprClass: {
    auto *FE = cast<CXXFoldExpr>(E);
    if (FE->isLeftFold())
      Out << (FE->getInit() ? "fL" : "fl");
    else
      Out << (FE->getInit() ? "fR" : "fr");

    if (FE->getOperator() == BO_PtrMemD)
      Out << "ds";
    else
      mangleOperatorName(
          BinaryOperator::getOverloadedOperator(FE->getOperator()),
          /*Arity=*/2);

    if (FE->getLHS())
      mangleExpression(FE->getLHS());
    if (FE->getRHS())
      mangleExpression(FE->getRHS());
    break;
  }

  case Expr::CXXThisExprClass:
    Out << "fpT";
    break;

  case Expr::CoawaitExprClass:
    // FIXME: Propose a non-vendor mangling.
    Out << "v18co_await";
    mangleExpression(cast<CoawaitExpr>(E)->getOperand());
    break;

  case Expr::CoyieldExprClass:
    // FIXME: Propose a non-vendor mangling.
    Out << "v18co_yield";
    mangleExpression(cast<CoawaitExpr>(E)->getOperand());
    break;
  }
}

/// Mangle an expression which refers to a parameter variable.
///
/// <expression>     ::= <function-param>
/// <function-param> ::= fp <top-level CV-qualifiers> _      # L == 0, I == 0
/// <function-param> ::= fp <top-level CV-qualifiers>
///                      <parameter-2 non-negative number> _ # L == 0, I > 0
/// <function-param> ::= fL <L-1 non-negative number>
///                      p <top-level CV-qualifiers> _       # L > 0, I == 0
/// <function-param> ::= fL <L-1 non-negative number>
///                      p <top-level CV-qualifiers>
///                      <I-1 non-negative number> _         # L > 0, I > 0
///
/// L is the nesting depth of the parameter, defined as 1 if the
/// parameter comes from the innermost function prototype scope
/// enclosing the current context, 2 if from the next enclosing
/// function prototype scope, and so on, with one special case: if
/// we've processed the full parameter clause for the innermost
/// function type, then L is one less.  This definition conveniently
/// makes it irrelevant whether a function's result type was written
/// trailing or leading, but is otherwise overly complicated; the
/// numbering was first designed without considering references to
/// parameter in locations other than return types, and then the
/// mangling had to be generalized without changing the existing
/// manglings.
///
/// I is the zero-based index of the parameter within its parameter
/// declaration clause.  Note that the original ABI document describes
/// this using 1-based ordinals.
void CXXNameMangler::mangleFunctionParam(const ParmVarDecl *parm) {
  unsigned parmDepth = parm->getFunctionScopeDepth();
  unsigned parmIndex = parm->getFunctionScopeIndex();

  // Compute 'L'.
  // parmDepth does not include the declaring function prototype.
  // FunctionTypeDepth does account for that.
  assert(parmDepth < FunctionTypeDepth.getDepth());
  unsigned nestingDepth = FunctionTypeDepth.getDepth() - parmDepth;
  if (FunctionTypeDepth.isInResultType())
    nestingDepth--;

  if (nestingDepth == 0) {
    Out << "fp";
  } else {
    Out << "fL" << (nestingDepth - 1) << 'p';
  }

  // Top-level qualifiers.  We don't have to worry about arrays here,
  // because parameters declared as arrays should already have been
  // transformed to have pointer type. FIXME: apparently these don't
  // get mangled if used as an rvalue of a known non-class type?
  assert(!parm->getType()->isArrayType()
         && "parameter's type is still an array type?");
  mangleQualifiers(parm->getType().getQualifiers());

  // Parameter index.
  if (parmIndex != 0) {
    Out << (parmIndex - 1);
  }
  Out << '_';
}

void CXXNameMangler::mangleCXXCtorType(CXXCtorType T,
                                       const CXXRecordDecl *InheritedFrom) {
  // <ctor-dtor-name> ::= C1  # complete object constructor
  //                  ::= C2  # base object constructor
  //                  ::= CI1 <type> # complete inheriting constructor
  //                  ::= CI2 <type> # base inheriting constructor
  //
  // In addition, C5 is a comdat name with C1 and C2 in it.
  Out << 'C';
  if (InheritedFrom)
    Out << 'I';
  switch (T) {
  case Ctor_Complete:
    Out << '1';
    break;
  case Ctor_Base:
    Out << '2';
    break;
  case Ctor_Comdat:
    Out << '5';
    break;
  case Ctor_DefaultClosure:
  case Ctor_CopyingClosure:
    llvm_unreachable("closure constructors don't exist for the Itanium ABI!");
  }
  if (InheritedFrom)
    mangleName(InheritedFrom);
}

void CXXNameMangler::mangleCXXDtorType(CXXDtorType T) {
  // <ctor-dtor-name> ::= D0  # deleting destructor
  //                  ::= D1  # complete object destructor
  //                  ::= D2  # base object destructor
  //
  // In addition, D5 is a comdat name with D1, D2 and, if virtual, D0 in it.
  switch (T) {
  case Dtor_Deleting:
    Out << "D0";
    break;
  case Dtor_Complete:
    Out << "D1";
    break;
  case Dtor_Base:
    Out << "D2";
    break;
  case Dtor_Comdat:
    Out << "D5";
    break;
  }
}

void CXXNameMangler::mangleTemplateArgs(const TemplateArgumentLoc *TemplateArgs,
                                        unsigned NumTemplateArgs) {
  // <template-args> ::= I <template-arg>+ E
  Out << 'I';
  for (unsigned i = 0; i != NumTemplateArgs; ++i)
    mangleTemplateArg(TemplateArgs[i].getArgument());
  Out << 'E';
}

void CXXNameMangler::mangleTemplateArgs(const TemplateArgumentList &AL) {
  // <template-args> ::= I <template-arg>+ E
  Out << 'I';
  for (unsigned i = 0, e = AL.size(); i != e; ++i)
    mangleTemplateArg(AL[i]);
  Out << 'E';
}

void CXXNameMangler::mangleTemplateArgs(const TemplateArgument *TemplateArgs,
                                        unsigned NumTemplateArgs) {
  // <template-args> ::= I <template-arg>+ E
  Out << 'I';
  for (unsigned i = 0; i != NumTemplateArgs; ++i)
    mangleTemplateArg(TemplateArgs[i]);
  Out << 'E';
}

void CXXNameMangler::mangleTemplateArg(TemplateArgument A) {
  // <template-arg> ::= <type>              # type or template
  //                ::= X <expression> E    # expression
  //                ::= <expr-primary>      # simple expressions
  //                ::= J <template-arg>* E # argument pack
  if (!A.isInstantiationDependent() || A.isDependent())
    A = Context.getASTContext().getCanonicalTemplateArgument(A);
  
  switch (A.getKind()) {
  case TemplateArgument::Null:
    llvm_unreachable("Cannot mangle NULL template argument");
      
  case TemplateArgument::Type:
    mangleType(A.getAsType());
    break;
  case TemplateArgument::Template:
    // This is mangled as <type>.
    mangleType(A.getAsTemplate());
    break;
  case TemplateArgument::TemplateExpansion:
    // <type>  ::= Dp <type>          # pack expansion (C++0x)
    Out << "Dp";
    mangleType(A.getAsTemplateOrTemplatePattern());
    break;
  case TemplateArgument::Expression: {
    // It's possible to end up with a DeclRefExpr here in certain
    // dependent cases, in which case we should mangle as a
    // declaration.
    const Expr *E = A.getAsExpr()->IgnoreParens();
    if (const DeclRefExpr *DRE = dyn_cast<DeclRefExpr>(E)) {
      const ValueDecl *D = DRE->getDecl();
      if (isa<VarDecl>(D) || isa<FunctionDecl>(D)) {
        Out << 'L';
        mangle(D);
        Out << 'E';
        break;
      }
    }
    
    Out << 'X';
    mangleExpression(E);
    Out << 'E';
    break;
  }
  case TemplateArgument::Integral:
    mangleIntegerLiteral(A.getIntegralType(), A.getAsIntegral());
    break;
  case TemplateArgument::Declaration: {
    //  <expr-primary> ::= L <mangled-name> E # external name
    // Clang produces AST's where pointer-to-member-function expressions
    // and pointer-to-function expressions are represented as a declaration not
    // an expression. We compensate for it here to produce the correct mangling.
    ValueDecl *D = A.getAsDecl();
    bool compensateMangling = !A.getParamTypeForDecl()->isReferenceType();
#if INTEL_CUSTOMIZATION
    // CQ371729: Incompatible name mangling.
    if (getASTContext().getLangOpts().IntelCompat &&
        getASTContext().getLangOpts().GNUFABIVersion == 1)
      compensateMangling = true;
#endif // INTEL_CUSTOMIZATION
    if (compensateMangling) {
      Out << 'X';
      mangleOperatorName(OO_Amp, 1);
    }

    Out << 'L';
    // References to external entities use the mangled name; if the name would
    // not normally be mangled then mangle it as unqualified.
#if INTEL_CUSTOMIZATION
    // CQ371729: Incompatible name mangling.
    const FunctionDecl *FD = dyn_cast<FunctionDecl>(D);
    const VarDecl *VD = dyn_cast<VarDecl>(D);
    if (getASTContext().getLangOpts().IntelCompat &&
        getASTContext().getLangOpts().GNUFABIVersion == 2 && (VD || FD)) {
      Out << "_Z";
      if (FD)
        mangleFunctionEncoding(FD);
      else
        mangleName(VD);
    } else
#endif // INTEL_CUSTOMIZATION
    mangle(D);
    Out << 'E';

    if (compensateMangling)
      Out << 'E';

    break;
  }
  case TemplateArgument::NullPtr: {
    //  <expr-primary> ::= L <type> 0 E
    Out << 'L';
    mangleType(A.getNullPtrType());
    Out << "0E";
    break;
  }
  case TemplateArgument::Pack: {
    //  <template-arg> ::= J <template-arg>* E
#if INTEL_CUSTOMIZATION
    // CQ371729: Incompatible name mangling.
    // CQ#408802: GNU ABI v6 name mangling.
    // FIXME: GCC, starting with 4.7.4 version, with ABI version lesser than 6
    // generates both versions. We possibly might need to emulate it.
    if (getASTContext().getLangOpts().IntelCompat &&
        getASTContext().getLangOpts().GNUFABIVersion < 6)
      Out << 'I';
    else
#endif // INTEL_CUSTOMIZATION
    Out << 'J';
    for (const auto &P : A.pack_elements())
      mangleTemplateArg(P);
    Out << 'E';
  }
  }
}

void CXXNameMangler::mangleTemplateParameter(unsigned Index) {
  // <template-param> ::= T_    # first template parameter
  //                  ::= T <parameter-2 non-negative number> _
  if (Index == 0)
    Out << "T_";
  else
    Out << 'T' << (Index - 1) << '_';
}

void CXXNameMangler::mangleSeqID(unsigned SeqID) {
  if (SeqID == 1)
    Out << '0';
  else if (SeqID > 1) {
    SeqID--;

    // <seq-id> is encoded in base-36, using digits and upper case letters.
    char Buffer[7]; // log(2**32) / log(36) ~= 7
    MutableArrayRef<char> BufferRef(Buffer);
    MutableArrayRef<char>::reverse_iterator I = BufferRef.rbegin();

    for (; SeqID != 0; SeqID /= 36) {
      unsigned C = SeqID % 36;
      *I++ = (C < 10 ? '0' + C : 'A' + C - 10);
    }

    Out.write(I.base(), I - BufferRef.rbegin());
  }
  Out << '_';
}

void CXXNameMangler::mangleExistingSubstitution(TemplateName tname) {
  bool result = mangleSubstitution(tname);
  assert(result && "no existing substitution for template name");
  (void) result;
}

// <substitution> ::= S <seq-id> _
//                ::= S_
bool CXXNameMangler::mangleSubstitution(const NamedDecl *ND) {
  // Try one of the standard substitutions first.
  if (mangleStandardSubstitution(ND))
    return true;

  ND = cast<NamedDecl>(ND->getCanonicalDecl());
  return mangleSubstitution(reinterpret_cast<uintptr_t>(ND));
}

/// Determine whether the given type has any qualifiers that are relevant for
/// substitutions.
static bool hasMangledSubstitutionQualifiers(QualType T) {
  Qualifiers Qs = T.getQualifiers();
  return Qs.getCVRQualifiers() || Qs.hasAddressSpace();
}

bool CXXNameMangler::mangleSubstitution(QualType T) {
  if (!hasMangledSubstitutionQualifiers(T)) {
    if (const RecordType *RT = T->getAs<RecordType>())
      return mangleSubstitution(RT->getDecl());
  }

  uintptr_t TypePtr = reinterpret_cast<uintptr_t>(T.getAsOpaquePtr());

  return mangleSubstitution(TypePtr);
}

bool CXXNameMangler::mangleSubstitution(TemplateName Template) {
  if (TemplateDecl *TD = Template.getAsTemplateDecl())
    return mangleSubstitution(TD);
  
  Template = Context.getASTContext().getCanonicalTemplateName(Template);
  return mangleSubstitution(
                      reinterpret_cast<uintptr_t>(Template.getAsVoidPointer()));
}

bool CXXNameMangler::mangleSubstitution(uintptr_t Ptr) {
  llvm::DenseMap<uintptr_t, unsigned>::iterator I = Substitutions.find(Ptr);
  if (I == Substitutions.end())
    return false;

  unsigned SeqID = I->second;
  Out << 'S';
  mangleSeqID(SeqID);

  return true;
}

static bool isCharType(QualType T) {
  if (T.isNull())
    return false;

  return T->isSpecificBuiltinType(BuiltinType::Char_S) ||
    T->isSpecificBuiltinType(BuiltinType::Char_U);
}

/// Returns whether a given type is a template specialization of a given name
/// with a single argument of type char.
static bool isCharSpecialization(QualType T, const char *Name) {
  if (T.isNull())
    return false;

  const RecordType *RT = T->getAs<RecordType>();
  if (!RT)
    return false;

  const ClassTemplateSpecializationDecl *SD =
    dyn_cast<ClassTemplateSpecializationDecl>(RT->getDecl());
  if (!SD)
    return false;

  if (!isStdNamespace(getEffectiveDeclContext(SD)))
    return false;

  const TemplateArgumentList &TemplateArgs = SD->getTemplateArgs();
  if (TemplateArgs.size() != 1)
    return false;

  if (!isCharType(TemplateArgs[0].getAsType()))
    return false;

  return SD->getIdentifier()->getName() == Name;
}

template <std::size_t StrLen>
static bool isStreamCharSpecialization(const ClassTemplateSpecializationDecl*SD,
                                       const char (&Str)[StrLen]) {
  if (!SD->getIdentifier()->isStr(Str))
    return false;

  const TemplateArgumentList &TemplateArgs = SD->getTemplateArgs();
  if (TemplateArgs.size() != 2)
    return false;

  if (!isCharType(TemplateArgs[0].getAsType()))
    return false;

  if (!isCharSpecialization(TemplateArgs[1].getAsType(), "char_traits"))
    return false;

  return true;
}

bool CXXNameMangler::mangleStandardSubstitution(const NamedDecl *ND) {
  // <substitution> ::= St # ::std::
  if (const NamespaceDecl *NS = dyn_cast<NamespaceDecl>(ND)) {
    if (isStd(NS)) {
      Out << "St";
      return true;
    }
  }

  if (const ClassTemplateDecl *TD = dyn_cast<ClassTemplateDecl>(ND)) {
    if (!isStdNamespace(getEffectiveDeclContext(TD)))
      return false;

    // <substitution> ::= Sa # ::std::allocator
    if (TD->getIdentifier()->isStr("allocator")) {
      Out << "Sa";
      return true;
    }

    // <<substitution> ::= Sb # ::std::basic_string
    if (TD->getIdentifier()->isStr("basic_string")) {
      Out << "Sb";
      return true;
    }
  }

  if (const ClassTemplateSpecializationDecl *SD =
        dyn_cast<ClassTemplateSpecializationDecl>(ND)) {
    if (!isStdNamespace(getEffectiveDeclContext(SD)))
      return false;

    //    <substitution> ::= Ss # ::std::basic_string<char,
    //                            ::std::char_traits<char>,
    //                            ::std::allocator<char> >
    if (SD->getIdentifier()->isStr("basic_string")) {
      const TemplateArgumentList &TemplateArgs = SD->getTemplateArgs();

      if (TemplateArgs.size() != 3)
        return false;

      if (!isCharType(TemplateArgs[0].getAsType()))
        return false;

      if (!isCharSpecialization(TemplateArgs[1].getAsType(), "char_traits"))
        return false;

      if (!isCharSpecialization(TemplateArgs[2].getAsType(), "allocator"))
        return false;

      Out << "Ss";
      return true;
    }

    //    <substitution> ::= Si # ::std::basic_istream<char,
    //                            ::std::char_traits<char> >
    if (isStreamCharSpecialization(SD, "basic_istream")) {
      Out << "Si";
      return true;
    }

    //    <substitution> ::= So # ::std::basic_ostream<char,
    //                            ::std::char_traits<char> >
    if (isStreamCharSpecialization(SD, "basic_ostream")) {
      Out << "So";
      return true;
    }

    //    <substitution> ::= Sd # ::std::basic_iostream<char,
    //                            ::std::char_traits<char> >
    if (isStreamCharSpecialization(SD, "basic_iostream")) {
      Out << "Sd";
      return true;
    }
  }
  return false;
}

void CXXNameMangler::addSubstitution(QualType T) {
  if (!hasMangledSubstitutionQualifiers(T)) {
    if (const RecordType *RT = T->getAs<RecordType>()) {
      addSubstitution(RT->getDecl());
      return;
    }
  }

  uintptr_t TypePtr = reinterpret_cast<uintptr_t>(T.getAsOpaquePtr());
  addSubstitution(TypePtr);
}

void CXXNameMangler::addSubstitution(TemplateName Template) {
  if (TemplateDecl *TD = Template.getAsTemplateDecl())
    return addSubstitution(TD);
  
  Template = Context.getASTContext().getCanonicalTemplateName(Template);
  addSubstitution(reinterpret_cast<uintptr_t>(Template.getAsVoidPointer()));
}

void CXXNameMangler::addSubstitution(uintptr_t Ptr) {
  assert(!Substitutions.count(Ptr) && "Substitution already exists!");
  Substitutions[Ptr] = SeqID++;
}

CXXNameMangler::AbiTagList
CXXNameMangler::makeFunctionReturnTypeTags(const FunctionDecl *FD) {
  // When derived abi tags are disabled there is no need to make any list.
  if (DisableDerivedAbiTags)
    return AbiTagList();

  llvm::raw_null_ostream NullOutStream;
  CXXNameMangler TrackReturnTypeTags(*this, NullOutStream);
  TrackReturnTypeTags.disableDerivedAbiTags();

  const FunctionProtoType *Proto =
      cast<FunctionProtoType>(FD->getType()->getAs<FunctionType>());
  TrackReturnTypeTags.FunctionTypeDepth.enterResultType();
  TrackReturnTypeTags.mangleType(Proto->getReturnType());
  TrackReturnTypeTags.FunctionTypeDepth.leaveResultType();

  return TrackReturnTypeTags.AbiTagsRoot.getSortedUniqueUsedAbiTags();
}

CXXNameMangler::AbiTagList
CXXNameMangler::makeVariableTypeTags(const VarDecl *VD) {
  // When derived abi tags are disabled there is no need to make any list.
  if (DisableDerivedAbiTags)
    return AbiTagList();

  llvm::raw_null_ostream NullOutStream;
  CXXNameMangler TrackVariableType(*this, NullOutStream);
  TrackVariableType.disableDerivedAbiTags();

  TrackVariableType.mangleType(VD->getType());

  return TrackVariableType.AbiTagsRoot.getSortedUniqueUsedAbiTags();
}

bool CXXNameMangler::shouldHaveAbiTags(ItaniumMangleContextImpl &C,
                                       const VarDecl *VD) {
  llvm::raw_null_ostream NullOutStream;
  CXXNameMangler TrackAbiTags(C, NullOutStream, nullptr, true);
  TrackAbiTags.mangle(VD);
  return TrackAbiTags.AbiTagsRoot.getUsedAbiTags().size();
}

//

/// Mangles the name of the declaration D and emits that name to the given
/// output stream.
///
/// If the declaration D requires a mangled name, this routine will emit that
/// mangled name to \p os and return true. Otherwise, \p os will be unchanged
/// and this routine will return false. In this case, the caller should just
/// emit the identifier of the declaration (\c D->getIdentifier()) as its
/// name.
void ItaniumMangleContextImpl::mangleCXXName(const NamedDecl *D,
                                             raw_ostream &Out) {
  assert((isa<FunctionDecl>(D) || isa<VarDecl>(D)) &&
          "Invalid mangleName() call, argument is not a variable or function!");
  assert(!isa<CXXConstructorDecl>(D) && !isa<CXXDestructorDecl>(D) &&
         "Invalid mangleName() call on 'structor decl!");

  PrettyStackTraceDecl CrashInfo(D, SourceLocation(),
                                 getASTContext().getSourceManager(),
                                 "Mangling declaration");

  CXXNameMangler Mangler(*this, Out, D);
  Mangler.mangle(D);
}

void ItaniumMangleContextImpl::mangleCXXCtor(const CXXConstructorDecl *D,
                                             CXXCtorType Type,
                                             raw_ostream &Out) {
  CXXNameMangler Mangler(*this, Out, D, Type);
  Mangler.mangle(D);
}

void ItaniumMangleContextImpl::mangleCXXDtor(const CXXDestructorDecl *D,
                                             CXXDtorType Type,
                                             raw_ostream &Out) {
  CXXNameMangler Mangler(*this, Out, D, Type);
  Mangler.mangle(D);
}

void ItaniumMangleContextImpl::mangleCXXCtorComdat(const CXXConstructorDecl *D,
                                                   raw_ostream &Out) {
  CXXNameMangler Mangler(*this, Out, D, Ctor_Comdat);
  Mangler.mangle(D);
}

void ItaniumMangleContextImpl::mangleCXXDtorComdat(const CXXDestructorDecl *D,
                                                   raw_ostream &Out) {
  CXXNameMangler Mangler(*this, Out, D, Dtor_Comdat);
  Mangler.mangle(D);
}

void ItaniumMangleContextImpl::mangleThunk(const CXXMethodDecl *MD,
                                           const ThunkInfo &Thunk,
                                           raw_ostream &Out) {
  //  <special-name> ::= T <call-offset> <base encoding>
  //                      # base is the nominal target function of thunk
  //  <special-name> ::= Tc <call-offset> <call-offset> <base encoding>
  //                      # base is the nominal target function of thunk
  //                      # first call-offset is 'this' adjustment
  //                      # second call-offset is result adjustment
  
  assert(!isa<CXXDestructorDecl>(MD) &&
         "Use mangleCXXDtor for destructor decls!");
  CXXNameMangler Mangler(*this, Out);
  Mangler.getStream() << "_ZT";
  if (!Thunk.Return.isEmpty())
    Mangler.getStream() << 'c';
  
  // Mangle the 'this' pointer adjustment.
  Mangler.mangleCallOffset(Thunk.This.NonVirtual,
                           Thunk.This.Virtual.Itanium.VCallOffsetOffset);

  // Mangle the return pointer adjustment if there is one.
  if (!Thunk.Return.isEmpty())
    Mangler.mangleCallOffset(Thunk.Return.NonVirtual,
                             Thunk.Return.Virtual.Itanium.VBaseOffsetOffset);

  Mangler.mangleFunctionEncoding(MD);
}

void ItaniumMangleContextImpl::mangleCXXDtorThunk(
    const CXXDestructorDecl *DD, CXXDtorType Type,
    const ThisAdjustment &ThisAdjustment, raw_ostream &Out) {
  //  <special-name> ::= T <call-offset> <base encoding>
  //                      # base is the nominal target function of thunk
  CXXNameMangler Mangler(*this, Out, DD, Type);
  Mangler.getStream() << "_ZT";

  // Mangle the 'this' pointer adjustment.
  Mangler.mangleCallOffset(ThisAdjustment.NonVirtual, 
                           ThisAdjustment.Virtual.Itanium.VCallOffsetOffset);

  Mangler.mangleFunctionEncoding(DD);
}

/// Returns the mangled name for a guard variable for the passed in VarDecl.
void ItaniumMangleContextImpl::mangleStaticGuardVariable(const VarDecl *D,
                                                         raw_ostream &Out) {
  //  <special-name> ::= GV <object name>       # Guard variable for one-time
  //                                            # initialization
  CXXNameMangler Mangler(*this, Out);
  // GCC 5.3.0 doesn't emit derived ABI tags for local names but that seems to
  // be a bug that is fixed in trunk.
  Mangler.getStream() << "_ZGV";
  Mangler.mangleName(D);
}

void ItaniumMangleContextImpl::mangleDynamicInitializer(const VarDecl *MD,
                                                        raw_ostream &Out) {
  // These symbols are internal in the Itanium ABI, so the names don't matter.
  // Clang has traditionally used this symbol and allowed LLVM to adjust it to
  // avoid duplicate symbols.
  Out << "__cxx_global_var_init";
}

void ItaniumMangleContextImpl::mangleDynamicAtExitDestructor(const VarDecl *D,
                                                             raw_ostream &Out) {
  // Prefix the mangling of D with __dtor_.
  CXXNameMangler Mangler(*this, Out);
  Mangler.getStream() << "__dtor_";
  if (shouldMangleDeclName(D))
    Mangler.mangle(D);
  else
    Mangler.getStream() << D->getName();
}

void ItaniumMangleContextImpl::mangleSEHFilterExpression(
    const NamedDecl *EnclosingDecl, raw_ostream &Out) {
  CXXNameMangler Mangler(*this, Out);
  Mangler.getStream() << "__filt_";
  if (shouldMangleDeclName(EnclosingDecl))
    Mangler.mangle(EnclosingDecl);
  else
    Mangler.getStream() << EnclosingDecl->getName();
}

void ItaniumMangleContextImpl::mangleSEHFinallyBlock(
    const NamedDecl *EnclosingDecl, raw_ostream &Out) {
  CXXNameMangler Mangler(*this, Out);
  Mangler.getStream() << "__fin_";
  if (shouldMangleDeclName(EnclosingDecl))
    Mangler.mangle(EnclosingDecl);
  else
    Mangler.getStream() << EnclosingDecl->getName();
}

void ItaniumMangleContextImpl::mangleItaniumThreadLocalInit(const VarDecl *D,
                                                            raw_ostream &Out) {
  //  <special-name> ::= TH <object name>
  CXXNameMangler Mangler(*this, Out);
  Mangler.getStream() << "_ZTH";
  Mangler.mangleName(D);
}

void
ItaniumMangleContextImpl::mangleItaniumThreadLocalWrapper(const VarDecl *D,
                                                          raw_ostream &Out) {
  //  <special-name> ::= TW <object name>
  CXXNameMangler Mangler(*this, Out);
  Mangler.getStream() << "_ZTW";
  Mangler.mangleName(D);
}

void ItaniumMangleContextImpl::mangleReferenceTemporary(const VarDecl *D,
                                                        unsigned ManglingNumber,
                                                        raw_ostream &Out) {
  // We match the GCC mangling here.
  //  <special-name> ::= GR <object name>
  CXXNameMangler Mangler(*this, Out);
  Mangler.getStream() << "_ZGR";
  Mangler.mangleName(D);
  assert(ManglingNumber > 0 && "Reference temporary mangling number is zero!");
  Mangler.mangleSeqID(ManglingNumber - 1);
}

void ItaniumMangleContextImpl::mangleCXXVTable(const CXXRecordDecl *RD,
                                               raw_ostream &Out) {
  // <special-name> ::= TV <type>  # virtual table
  CXXNameMangler Mangler(*this, Out);
  Mangler.getStream() << "_ZTV";
  Mangler.mangleNameOrStandardSubstitution(RD);
}

void ItaniumMangleContextImpl::mangleCXXVTT(const CXXRecordDecl *RD,
                                            raw_ostream &Out) {
  // <special-name> ::= TT <type>  # VTT structure
  CXXNameMangler Mangler(*this, Out);
  Mangler.getStream() << "_ZTT";
  Mangler.mangleNameOrStandardSubstitution(RD);
}

void ItaniumMangleContextImpl::mangleCXXCtorVTable(const CXXRecordDecl *RD,
                                                   int64_t Offset,
                                                   const CXXRecordDecl *Type,
                                                   raw_ostream &Out) {
  // <special-name> ::= TC <type> <offset number> _ <base type>
  CXXNameMangler Mangler(*this, Out);
  Mangler.getStream() << "_ZTC";
  Mangler.mangleNameOrStandardSubstitution(RD);
  Mangler.getStream() << Offset;
  Mangler.getStream() << '_';
  Mangler.mangleNameOrStandardSubstitution(Type);
}

void ItaniumMangleContextImpl::mangleCXXRTTI(QualType Ty, raw_ostream &Out) {
  // <special-name> ::= TI <type>  # typeinfo structure
  assert(!Ty.hasQualifiers() && "RTTI info cannot have top-level qualifiers");
  CXXNameMangler Mangler(*this, Out);
  Mangler.getStream() << "_ZTI";
  Mangler.mangleType(Ty);
}

void ItaniumMangleContextImpl::mangleCXXRTTIName(QualType Ty,
                                                 raw_ostream &Out) {
  // <special-name> ::= TS <type>  # typeinfo name (null terminated byte string)
  CXXNameMangler Mangler(*this, Out);
  Mangler.getStream() << "_ZTS";
  Mangler.mangleType(Ty);
}

void ItaniumMangleContextImpl::mangleTypeName(QualType Ty, raw_ostream &Out) {
  mangleCXXRTTIName(Ty, Out);
}

#if INTEL_CUSTOMIZATION
// Fix for CQ#371742: C++ Lambda debug info class is created with empty name
void ItaniumMangleContextImpl::mangleLambdaName(const RecordDecl *RD,
                                                raw_ostream &Out) {
  return mangleTypeName(QualType(RD->getTypeForDecl(), 0), Out);
}
#endif // INTEL_CUSTOMIZATION

void ItaniumMangleContextImpl::mangleStringLiteral(const StringLiteral *, raw_ostream &) {
  llvm_unreachable("Can't mangle string literals");
}

ItaniumMangleContext *
ItaniumMangleContext::create(ASTContext &Context, DiagnosticsEngine &Diags) {
  return new ItaniumMangleContextImpl(Context, Diags);
}<|MERGE_RESOLUTION|>--- conflicted
+++ resolved
@@ -2570,11 +2570,7 @@
   case CC_AAPCS_VFP:
   case CC_IntelOclBicc:
   case CC_SpirFunction:
-<<<<<<< HEAD
-  case CC_SpirKernel: // CC_X86RegCall is the same as CC_SpirKernel  // INTEL
-=======
-  case CC_OpenCLKernel:
->>>>>>> 12b9e76b
+  case CC_OpenCLKernel: // CC_X86RegCall is same as CC_OpenCLKernel  // INTEL
   case CC_PreserveMost:
   case CC_PreserveAll:
     // FIXME: we should be mangling all of the above.
