//===--- ItaniumMangle.cpp - Itanium C++ Name Mangling ----------*- C++ -*-===//
//
//                     The LLVM Compiler Infrastructure
//
// This file is distributed under the University of Illinois Open Source
// License. See LICENSE.TXT for details.
//
//===----------------------------------------------------------------------===//
//
// Implements C++ name mangling according to the Itanium C++ ABI,
// which is used in GCC 3.2 and newer (and many compilers that are
// ABI-compatible with GCC):
//
//   http://mentorembedded.github.io/cxx-abi/abi.html#mangling
//
//===----------------------------------------------------------------------===//
#include "clang/AST/Mangle.h"
#include "clang/AST/ASTContext.h"
#include "clang/AST/Attr.h"
#include "clang/AST/Decl.h"
#include "clang/AST/DeclCXX.h"
#include "clang/AST/DeclObjC.h"
#include "clang/AST/DeclOpenMP.h"
#include "clang/AST/DeclTemplate.h"
#include "clang/AST/Expr.h"
#include "clang/AST/ExprCXX.h"
#include "clang/AST/ExprObjC.h"
#include "clang/AST/TypeLoc.h"
#include "clang/Basic/ABI.h"
#include "clang/Basic/SourceManager.h"
#include "clang/Basic/TargetInfo.h"
#include "llvm/ADT/StringExtras.h"
#include "llvm/Support/ErrorHandling.h"
#include "llvm/Support/raw_ostream.h"

#define MANGLE_CHECKER 0

#if MANGLE_CHECKER
#include <cxxabi.h>
#endif

using namespace clang;

namespace {

/// Retrieve the declaration context that should be used when mangling the given
/// declaration.
static const DeclContext *getEffectiveDeclContext(const Decl *D) {
  // The ABI assumes that lambda closure types that occur within 
  // default arguments live in the context of the function. However, due to
  // the way in which Clang parses and creates function declarations, this is
  // not the case: the lambda closure type ends up living in the context 
  // where the function itself resides, because the function declaration itself
  // had not yet been created. Fix the context here.
  if (const CXXRecordDecl *RD = dyn_cast<CXXRecordDecl>(D)) {
    if (RD->isLambda())
      if (ParmVarDecl *ContextParam
            = dyn_cast_or_null<ParmVarDecl>(RD->getLambdaContextDecl()))
        return ContextParam->getDeclContext();
  }

  // Perform the same check for block literals.
  if (const BlockDecl *BD = dyn_cast<BlockDecl>(D)) {
    if (ParmVarDecl *ContextParam
          = dyn_cast_or_null<ParmVarDecl>(BD->getBlockManglingContextDecl()))
      return ContextParam->getDeclContext();
  }
  
  const DeclContext *DC = D->getDeclContext();
  if (isa<CapturedDecl>(DC) || isa<OMPDeclareReductionDecl>(DC)) {
    return getEffectiveDeclContext(cast<Decl>(DC));
  }

#if INTEL_CUSTOMIZATION
  // CQ371729: Incompatible name mangling.
  if (D->getASTContext().getLangOpts().IntelCompat &&
      D->getASTContext().getLangOpts().GNUFABIVersion == 1) {
    if (DC->isExternCContext())
      return getEffectiveDeclContext(cast<Decl>(DC));
    return DC;
  }
#endif // INTEL_CUSTOMIZATION

  if (const auto *VD = dyn_cast<VarDecl>(D))
    if (VD->isExternC())
      return VD->getASTContext().getTranslationUnitDecl();

  if (const auto *FD = dyn_cast<FunctionDecl>(D))
    if (FD->isExternC())
      return FD->getASTContext().getTranslationUnitDecl();

  return DC->getRedeclContext();
}

static const DeclContext *getEffectiveParentContext(const DeclContext *DC) {
  return getEffectiveDeclContext(cast<Decl>(DC));
}

static bool isLocalContainerContext(const DeclContext *DC) {
  return isa<FunctionDecl>(DC) || isa<ObjCMethodDecl>(DC) || isa<BlockDecl>(DC);
}

static const RecordDecl *GetLocalClassDecl(const Decl *D) {
  const DeclContext *DC = getEffectiveDeclContext(D);
  while (!DC->isNamespace() && !DC->isTranslationUnit()) {
    if (isLocalContainerContext(DC))
      return dyn_cast<RecordDecl>(D);
    D = cast<Decl>(DC);
    DC = getEffectiveDeclContext(D);
  }
  return nullptr;
}

static const FunctionDecl *getStructor(const FunctionDecl *fn) {
  if (const FunctionTemplateDecl *ftd = fn->getPrimaryTemplate())
    return ftd->getTemplatedDecl();

  return fn;
}

static const NamedDecl *getStructor(const NamedDecl *decl) {
  const FunctionDecl *fn = dyn_cast_or_null<FunctionDecl>(decl);
  return (fn ? getStructor(fn) : decl);
}

static bool isLambda(const NamedDecl *ND) {
  const CXXRecordDecl *Record = dyn_cast<CXXRecordDecl>(ND);
  if (!Record)
    return false;

  return Record->isLambda();
}

static const unsigned UnknownArity = ~0U;

class ItaniumMangleContextImpl : public ItaniumMangleContext {
  typedef std::pair<const DeclContext*, IdentifierInfo*> DiscriminatorKeyTy;
  llvm::DenseMap<DiscriminatorKeyTy, unsigned> Discriminator;
  llvm::DenseMap<const NamedDecl*, unsigned> Uniquifier;

public:
  explicit ItaniumMangleContextImpl(ASTContext &Context,
                                    DiagnosticsEngine &Diags)
      : ItaniumMangleContext(Context, Diags) {}

  /// @name Mangler Entry Points
  /// @{

  bool shouldMangleCXXName(const NamedDecl *D) override;
  bool shouldMangleStringLiteral(const StringLiteral *) override {
    return false;
  }
  void mangleCXXName(const NamedDecl *D, raw_ostream &) override;
  void mangleThunk(const CXXMethodDecl *MD, const ThunkInfo &Thunk,
                   raw_ostream &) override;
  void mangleCXXDtorThunk(const CXXDestructorDecl *DD, CXXDtorType Type,
                          const ThisAdjustment &ThisAdjustment,
                          raw_ostream &) override;
  void mangleReferenceTemporary(const VarDecl *D, unsigned ManglingNumber,
                                raw_ostream &) override;
  void mangleCXXVTable(const CXXRecordDecl *RD, raw_ostream &) override;
  void mangleCXXVTT(const CXXRecordDecl *RD, raw_ostream &) override;
  void mangleCXXCtorVTable(const CXXRecordDecl *RD, int64_t Offset,
                           const CXXRecordDecl *Type, raw_ostream &) override;
  void mangleCXXRTTI(QualType T, raw_ostream &) override;
  void mangleCXXRTTIName(QualType T, raw_ostream &) override;
  void mangleTypeName(QualType T, raw_ostream &) override;
  void mangleCXXCtor(const CXXConstructorDecl *D, CXXCtorType Type,
                     raw_ostream &) override;
  void mangleCXXDtor(const CXXDestructorDecl *D, CXXDtorType Type,
                     raw_ostream &) override;

  void mangleCXXCtorComdat(const CXXConstructorDecl *D, raw_ostream &) override;
  void mangleCXXDtorComdat(const CXXDestructorDecl *D, raw_ostream &) override;
  void mangleStaticGuardVariable(const VarDecl *D, raw_ostream &) override;
  void mangleDynamicInitializer(const VarDecl *D, raw_ostream &Out) override;
  void mangleDynamicAtExitDestructor(const VarDecl *D,
                                     raw_ostream &Out) override;
  void mangleSEHFilterExpression(const NamedDecl *EnclosingDecl,
                                 raw_ostream &Out) override;
  void mangleSEHFinallyBlock(const NamedDecl *EnclosingDecl,
                             raw_ostream &Out) override;
  void mangleItaniumThreadLocalInit(const VarDecl *D, raw_ostream &) override;
  void mangleItaniumThreadLocalWrapper(const VarDecl *D,
                                       raw_ostream &) override;

  void mangleStringLiteral(const StringLiteral *, raw_ostream &) override;

#if INTEL_CUSTOMIZATION
  // Fix for CQ#371742: C++ Lambda debug info class is created with empty name
  void mangleLambdaName(const RecordDecl *RD, raw_ostream &Out) override;
#endif // INTEL_CUSTOMIZATION

  bool getNextDiscriminator(const NamedDecl *ND, unsigned &disc) {
    // Lambda closure types are already numbered.
    if (isLambda(ND))
      return false;

    // Anonymous tags are already numbered.
    if (const TagDecl *Tag = dyn_cast<TagDecl>(ND)) {
      if (Tag->getName().empty() && !Tag->getTypedefNameForAnonDecl())
        return false;
    }

    // Use the canonical number for externally visible decls.
    if (ND->isExternallyVisible()) {
      unsigned discriminator = getASTContext().getManglingNumber(ND);
      if (discriminator == 1)
        return false;
      disc = discriminator - 2;
      return true;
    }

    // Make up a reasonable number for internal decls.
    unsigned &discriminator = Uniquifier[ND];
    if (!discriminator) {
      const DeclContext *DC = getEffectiveDeclContext(ND);
      discriminator = ++Discriminator[std::make_pair(DC, ND->getIdentifier())];
    }
    if (discriminator == 1)
      return false;
    disc = discriminator-2;
    return true;
  }
  /// @}
};

/// Manage the mangling of a single name.
class CXXNameMangler {
  ItaniumMangleContextImpl &Context;
  raw_ostream &Out;
  bool NullOut = false;
  /// In the "DisableDerivedAbiTags" mode derived ABI tags are not calculated.
  /// This mode is used when mangler creates another mangler recursively to
  /// calculate ABI tags for the function return value or the variable type.
  /// Also it is required to avoid infinite recursion in some cases.
  bool DisableDerivedAbiTags = false;

  /// The "structor" is the top-level declaration being mangled, if
  /// that's not a template specialization; otherwise it's the pattern
  /// for that specialization.
  const NamedDecl *Structor;
  unsigned StructorType;

  /// The next substitution sequence number.
  unsigned SeqID;

  class FunctionTypeDepthState {
    unsigned Bits;

    enum { InResultTypeMask = 1 };

  public:
    FunctionTypeDepthState() : Bits(0) {}

    /// The number of function types we're inside.
    unsigned getDepth() const {
      return Bits >> 1;
    }

    /// True if we're in the return type of the innermost function type.
    bool isInResultType() const {
      return Bits & InResultTypeMask;
    }

    FunctionTypeDepthState push() {
      FunctionTypeDepthState tmp = *this;
      Bits = (Bits & ~InResultTypeMask) + 2;
      return tmp;
    }

    void enterResultType() {
      Bits |= InResultTypeMask;
    }

    void leaveResultType() {
      Bits &= ~InResultTypeMask;
    }

    void pop(FunctionTypeDepthState saved) {
      assert(getDepth() == saved.getDepth() + 1);
      Bits = saved.Bits;
    }

  } FunctionTypeDepth;

  // abi_tag is a gcc attribute, taking one or more strings called "tags".
  // The goal is to annotate against which version of a library an object was
  // built and to be able to provide backwards compatibility ("dual abi").
  // For more information see docs/ItaniumMangleAbiTags.rst.
  typedef SmallVector<StringRef, 4> AbiTagList;

  // State to gather all implicit and explicit tags used in a mangled name.
  // Must always have an instance of this while emitting any name to keep
  // track.
  class AbiTagState final {
  public:
    explicit AbiTagState(AbiTagState *&Head) : LinkHead(Head) {
      Parent = LinkHead;
      LinkHead = this;
    }

    // No copy, no move.
    AbiTagState(const AbiTagState &) = delete;
    AbiTagState &operator=(const AbiTagState &) = delete;

    ~AbiTagState() { pop(); }

    void write(raw_ostream &Out, const NamedDecl *ND,
               const AbiTagList *AdditionalAbiTags) {
      ND = cast<NamedDecl>(ND->getCanonicalDecl());
      if (!isa<FunctionDecl>(ND) && !isa<VarDecl>(ND)) {
        assert(
            !AdditionalAbiTags &&
            "only function and variables need a list of additional abi tags");
        if (const auto *NS = dyn_cast<NamespaceDecl>(ND)) {
          if (const auto *AbiTag = NS->getAttr<AbiTagAttr>()) {
            UsedAbiTags.insert(UsedAbiTags.end(), AbiTag->tags().begin(),
                               AbiTag->tags().end());
          }
          // Don't emit abi tags for namespaces.
          return;
        }
      }

      AbiTagList TagList;
      if (const auto *AbiTag = ND->getAttr<AbiTagAttr>()) {
        UsedAbiTags.insert(UsedAbiTags.end(), AbiTag->tags().begin(),
                           AbiTag->tags().end());
        TagList.insert(TagList.end(), AbiTag->tags().begin(),
                       AbiTag->tags().end());
      }

      if (AdditionalAbiTags) {
        UsedAbiTags.insert(UsedAbiTags.end(), AdditionalAbiTags->begin(),
                           AdditionalAbiTags->end());
        TagList.insert(TagList.end(), AdditionalAbiTags->begin(),
                       AdditionalAbiTags->end());
      }

      std::sort(TagList.begin(), TagList.end());
      TagList.erase(std::unique(TagList.begin(), TagList.end()), TagList.end());

      writeSortedUniqueAbiTags(Out, TagList);
    }

    const AbiTagList &getUsedAbiTags() const { return UsedAbiTags; }
    void setUsedAbiTags(const AbiTagList &AbiTags) {
      UsedAbiTags = AbiTags;
    }

    const AbiTagList &getEmittedAbiTags() const {
      return EmittedAbiTags;
    }

    const AbiTagList &getSortedUniqueUsedAbiTags() {
      std::sort(UsedAbiTags.begin(), UsedAbiTags.end());
      UsedAbiTags.erase(std::unique(UsedAbiTags.begin(), UsedAbiTags.end()),
                        UsedAbiTags.end());
      return UsedAbiTags;
    }

  private:
    //! All abi tags used implicitly or explicitly.
    AbiTagList UsedAbiTags;
    //! All explicit abi tags (i.e. not from namespace).
    AbiTagList EmittedAbiTags;

    AbiTagState *&LinkHead;
    AbiTagState *Parent = nullptr;

    void pop() {
      assert(LinkHead == this &&
             "abi tag link head must point to us on destruction");
      if (Parent) {
        Parent->UsedAbiTags.insert(Parent->UsedAbiTags.end(),
                                   UsedAbiTags.begin(), UsedAbiTags.end());
        Parent->EmittedAbiTags.insert(Parent->EmittedAbiTags.end(),
                                      EmittedAbiTags.begin(),
                                      EmittedAbiTags.end());
      }
      LinkHead = Parent;
    }

    void writeSortedUniqueAbiTags(raw_ostream &Out, const AbiTagList &AbiTags) {
      for (const auto &Tag : AbiTags) {
        EmittedAbiTags.push_back(Tag);
        Out << "B";
        Out << Tag.size();
        Out << Tag;
      }
    }
  };

  AbiTagState *AbiTags = nullptr;
  AbiTagState AbiTagsRoot;

  llvm::DenseMap<uintptr_t, unsigned> Substitutions;

  ASTContext &getASTContext() const { return Context.getASTContext(); }

public:
  CXXNameMangler(ItaniumMangleContextImpl &C, raw_ostream &Out_,
                 const NamedDecl *D = nullptr, bool NullOut_ = false)
    : Context(C), Out(Out_), NullOut(NullOut_),  Structor(getStructor(D)),
      StructorType(0), SeqID(0), AbiTagsRoot(AbiTags) {
    // These can't be mangled without a ctor type or dtor type.
    assert(!D || (!isa<CXXDestructorDecl>(D) &&
                  !isa<CXXConstructorDecl>(D)));
  }
  CXXNameMangler(ItaniumMangleContextImpl &C, raw_ostream &Out_,
                 const CXXConstructorDecl *D, CXXCtorType Type)
    : Context(C), Out(Out_), Structor(getStructor(D)), StructorType(Type),
      SeqID(0), AbiTagsRoot(AbiTags) { }
  CXXNameMangler(ItaniumMangleContextImpl &C, raw_ostream &Out_,
                 const CXXDestructorDecl *D, CXXDtorType Type)
    : Context(C), Out(Out_), Structor(getStructor(D)), StructorType(Type),
      SeqID(0), AbiTagsRoot(AbiTags) { }

  CXXNameMangler(CXXNameMangler &Outer, raw_ostream &Out_)
      : Context(Outer.Context), Out(Out_), NullOut(false),
        Structor(Outer.Structor), StructorType(Outer.StructorType),
        SeqID(Outer.SeqID), FunctionTypeDepth(Outer.FunctionTypeDepth),
        AbiTagsRoot(AbiTags), Substitutions(Outer.Substitutions) {}

  CXXNameMangler(CXXNameMangler &Outer, llvm::raw_null_ostream &Out_)
      : Context(Outer.Context), Out(Out_), NullOut(true),
        Structor(Outer.Structor), StructorType(Outer.StructorType),
        SeqID(Outer.SeqID), FunctionTypeDepth(Outer.FunctionTypeDepth),
        AbiTagsRoot(AbiTags), Substitutions(Outer.Substitutions) {}

#if MANGLE_CHECKER
  ~CXXNameMangler() {
    if (Out.str()[0] == '\01')
      return;

    int status = 0;
    char *result = abi::__cxa_demangle(Out.str().str().c_str(), 0, 0, &status);
    assert(status == 0 && "Could not demangle mangled name!");
    free(result);
  }
#endif
  raw_ostream &getStream() { return Out; }

  void disableDerivedAbiTags() { DisableDerivedAbiTags = true; }
  static bool shouldHaveAbiTags(ItaniumMangleContextImpl &C, const VarDecl *VD);

  void mangle(const NamedDecl *D);
  void mangleCallOffset(int64_t NonVirtual, int64_t Virtual);
  void mangleNumber(const llvm::APSInt &I);
  void mangleNumber(int64_t Number);
  void mangleFloat(const llvm::APFloat &F);
  void mangleFunctionEncoding(const FunctionDecl *FD);
  void mangleSeqID(unsigned SeqID);
  void mangleName(const NamedDecl *ND);
  void mangleType(QualType T);
  void mangleNameOrStandardSubstitution(const NamedDecl *ND);
  
private:

  bool mangleSubstitution(const NamedDecl *ND);
  bool mangleSubstitution(QualType T);
  bool mangleSubstitution(TemplateName Template);
  bool mangleSubstitution(uintptr_t Ptr);

  void mangleExistingSubstitution(TemplateName name);

  bool mangleStandardSubstitution(const NamedDecl *ND);

  void addSubstitution(const NamedDecl *ND) {
    ND = cast<NamedDecl>(ND->getCanonicalDecl());

    addSubstitution(reinterpret_cast<uintptr_t>(ND));
  }
  void addSubstitution(QualType T);
  void addSubstitution(TemplateName Template);
  void addSubstitution(uintptr_t Ptr);
  // Destructive copy substitutions from other mangler.
  void extendSubstitutions(CXXNameMangler* Other);

  void mangleUnresolvedPrefix(NestedNameSpecifier *qualifier,
                              bool recursive = false);
  void mangleUnresolvedName(NestedNameSpecifier *qualifier,
                            DeclarationName name,
                            const TemplateArgumentLoc *TemplateArgs,
                            unsigned NumTemplateArgs,
                            unsigned KnownArity = UnknownArity);

  void mangleFunctionEncodingBareType(const FunctionDecl *FD);

  void mangleNameWithAbiTags(const NamedDecl *ND,
                             const AbiTagList *AdditionalAbiTags);
  void mangleTemplateName(const TemplateDecl *TD,
                          const TemplateArgument *TemplateArgs,
                          unsigned NumTemplateArgs);
  void mangleUnqualifiedName(const NamedDecl *ND,
                             const AbiTagList *AdditionalAbiTags) {
    mangleUnqualifiedName(ND, ND->getDeclName(), UnknownArity,
                          AdditionalAbiTags);
  }
  void mangleUnqualifiedName(const NamedDecl *ND, DeclarationName Name,
                             unsigned KnownArity,
                             const AbiTagList *AdditionalAbiTags);
  void mangleUnscopedName(const NamedDecl *ND,
                          const AbiTagList *AdditionalAbiTags);
  void mangleUnscopedTemplateName(const TemplateDecl *ND,
                                  const AbiTagList *AdditionalAbiTags);
  void mangleUnscopedTemplateName(TemplateName,
                                  const AbiTagList *AdditionalAbiTags);
  void mangleSourceName(const IdentifierInfo *II);
  void mangleRegCallName(const IdentifierInfo *II);
  void mangleSourceNameWithAbiTags(
      const NamedDecl *ND, const AbiTagList *AdditionalAbiTags = nullptr);
  void mangleLocalName(const Decl *D,
                       const AbiTagList *AdditionalAbiTags);
  void mangleBlockForPrefix(const BlockDecl *Block);
  void mangleUnqualifiedBlock(const BlockDecl *Block);
  void mangleLambda(const CXXRecordDecl *Lambda);
  void mangleNestedName(const NamedDecl *ND, const DeclContext *DC,
                        const AbiTagList *AdditionalAbiTags,
                        bool NoFunction=false);
  void mangleNestedName(const TemplateDecl *TD,
                        const TemplateArgument *TemplateArgs,
                        unsigned NumTemplateArgs);
  void manglePrefix(NestedNameSpecifier *qualifier);
  void manglePrefix(const DeclContext *DC, bool NoFunction=false);
  void manglePrefix(QualType type);
  void mangleTemplatePrefix(const TemplateDecl *ND, bool NoFunction=false);
  void mangleTemplatePrefix(TemplateName Template);
  bool mangleUnresolvedTypeOrSimpleId(QualType DestroyedType,
                                      StringRef Prefix = "");
  void mangleOperatorName(DeclarationName Name, unsigned Arity);
  void mangleOperatorName(OverloadedOperatorKind OO, unsigned Arity);
  void mangleVendorQualifier(StringRef qualifier);
  void mangleQualifiers(Qualifiers Quals);
  void mangleRefQualifier(RefQualifierKind RefQualifier);

  void mangleObjCMethodName(const ObjCMethodDecl *MD);

  // Declare manglers for every type class.
#define ABSTRACT_TYPE(CLASS, PARENT)
#define NON_CANONICAL_TYPE(CLASS, PARENT)
#define TYPE(CLASS, PARENT) void mangleType(const CLASS##Type *T);
#include "clang/AST/TypeNodes.def"

  void mangleType(const TagType*);
  void mangleType(TemplateName);
  void mangleType(const VectorType *T, bool IsMType); // INTEL
  static StringRef getCallingConvQualifierName(CallingConv CC);
  void mangleExtParameterInfo(FunctionProtoType::ExtParameterInfo info);
  void mangleExtFunctionInfo(const FunctionType *T);
  void mangleBareFunctionType(const FunctionProtoType *T, bool MangleReturnType,
                              const FunctionDecl *FD = nullptr);
  void mangleNeonVectorType(const VectorType *T);
  void mangleAArch64NeonVectorType(const VectorType *T);

  void mangleIntegerLiteral(QualType T, const llvm::APSInt &Value);
  void mangleMemberExprBase(const Expr *base, bool isArrow);
  void mangleMemberExpr(const Expr *base, bool isArrow,
                        NestedNameSpecifier *qualifier,
                        NamedDecl *firstQualifierLookup,
                        DeclarationName name,
                        const TemplateArgumentLoc *TemplateArgs,
                        unsigned NumTemplateArgs,
                        unsigned knownArity);
  void mangleCastExpression(const Expr *E, StringRef CastEncoding);
  void mangleInitListElements(const InitListExpr *InitList);
  void mangleExpression(const Expr *E, unsigned Arity = UnknownArity);
  void mangleCXXCtorType(CXXCtorType T, const CXXRecordDecl *InheritedFrom);
  void mangleCXXDtorType(CXXDtorType T);

  void mangleTemplateArgs(const TemplateArgumentLoc *TemplateArgs,
                          unsigned NumTemplateArgs);
  void mangleTemplateArgs(const TemplateArgument *TemplateArgs,
                          unsigned NumTemplateArgs);
  void mangleTemplateArgs(const TemplateArgumentList &AL);
  void mangleTemplateArg(TemplateArgument A);

  void mangleTemplateParameter(unsigned Index);

  void mangleFunctionParam(const ParmVarDecl *parm);

  void writeAbiTags(const NamedDecl *ND,
                    const AbiTagList *AdditionalAbiTags);

  // Returns sorted unique list of ABI tags.
  AbiTagList makeFunctionReturnTypeTags(const FunctionDecl *FD);
  // Returns sorted unique list of ABI tags.
  AbiTagList makeVariableTypeTags(const VarDecl *VD);
};

}

bool ItaniumMangleContextImpl::shouldMangleCXXName(const NamedDecl *D) {
  const FunctionDecl *FD = dyn_cast<FunctionDecl>(D);
  if (FD) {
    LanguageLinkage L = FD->getLanguageLinkage();
    // Overloadable functions need mangling.
    if (FD->hasAttr<OverloadableAttr>())
      return true;

    // "main" is not mangled.
    if (FD->isMain())
      return false;

    // C++ functions and those whose names are not a simple identifier need
    // mangling.
    if (!FD->getDeclName().isIdentifier() || L == CXXLanguageLinkage)
      return true;

    // C functions are not mangled.
    if (L == CLanguageLinkage)
      return false;
  }

  // Otherwise, no mangling is done outside C++ mode.
  if (!getASTContext().getLangOpts().CPlusPlus)
    return false;

  const VarDecl *VD = dyn_cast<VarDecl>(D);
  if (VD && !isa<DecompositionDecl>(D)) {
    // C variables are not mangled.
    if (VD->isExternC())
      return false;

    // Variables at global scope with non-internal linkage are not mangled
    const DeclContext *DC = getEffectiveDeclContext(D);
    // Check for extern variable declared locally.
    if (DC->isFunctionOrMethod() && D->hasLinkage())
      while (!DC->isNamespace() && !DC->isTranslationUnit())
        DC = getEffectiveParentContext(DC);
    if (DC->isTranslationUnit() && D->getFormalLinkage() != InternalLinkage &&
        !CXXNameMangler::shouldHaveAbiTags(*this, VD) &&
        !isa<VarTemplateSpecializationDecl>(D))
      return false;
  }

  return true;
}

void CXXNameMangler::writeAbiTags(const NamedDecl *ND,
                                  const AbiTagList *AdditionalAbiTags) {
  assert(AbiTags && "require AbiTagState");
  AbiTags->write(Out, ND, DisableDerivedAbiTags ? nullptr : AdditionalAbiTags);
}

void CXXNameMangler::mangleSourceNameWithAbiTags(
    const NamedDecl *ND, const AbiTagList *AdditionalAbiTags) {
  mangleSourceName(ND->getIdentifier());
  writeAbiTags(ND, AdditionalAbiTags);
}

void CXXNameMangler::mangle(const NamedDecl *D) {
  // <mangled-name> ::= _Z <encoding>
  //            ::= <data name>
  //            ::= <special-name>
#if INTEL_CUSTOMIZATION
  // CQ371729: Incompatible name mangling.
  const FunctionDecl *FD = dyn_cast<FunctionDecl>(D);
  const VarDecl *VD = dyn_cast<VarDecl>(D);
  if (!getASTContext().getLangOpts().IntelCompat ||
      !getEffectiveDeclContext(D)->isTranslationUnit() ||
      ((!FD || !FD->isExternC()) && (!VD || !VD->isExternC())) ||
      getASTContext().getLangOpts().GNUFABIVersion != 1)
#endif // INTEL_CUSTOMIZATION
  Out << "_Z";
  if (const FunctionDecl *FD = dyn_cast<FunctionDecl>(D))
    mangleFunctionEncoding(FD);
  else if (const VarDecl *VD = dyn_cast<VarDecl>(D))
    mangleName(VD);
  else if (const IndirectFieldDecl *IFD = dyn_cast<IndirectFieldDecl>(D))
    mangleName(IFD->getAnonField());
  else
    mangleName(cast<FieldDecl>(D));
}

void CXXNameMangler::mangleFunctionEncoding(const FunctionDecl *FD) {
  // <encoding> ::= <function name> <bare-function-type>

  // Don't mangle in the type if this isn't a decl we should typically mangle.
  if (!Context.shouldMangleDeclName(FD)) {
    mangleName(FD);
    return;
  }

  AbiTagList ReturnTypeAbiTags = makeFunctionReturnTypeTags(FD);
  if (ReturnTypeAbiTags.empty()) {
    // There are no tags for return type, the simplest case.
    mangleName(FD);
    mangleFunctionEncodingBareType(FD);
    return;
  }

  // Mangle function name and encoding to temporary buffer.
  // We have to output name and encoding to the same mangler to get the same
  // substitution as it will be in final mangling.
  SmallString<256> FunctionEncodingBuf;
  llvm::raw_svector_ostream FunctionEncodingStream(FunctionEncodingBuf);
  CXXNameMangler FunctionEncodingMangler(*this, FunctionEncodingStream);
  // Output name of the function.
  FunctionEncodingMangler.disableDerivedAbiTags();
  FunctionEncodingMangler.mangleNameWithAbiTags(FD, nullptr);

  // Remember length of the function name in the buffer.
  size_t EncodingPositionStart = FunctionEncodingStream.str().size();
  FunctionEncodingMangler.mangleFunctionEncodingBareType(FD);

  // Get tags from return type that are not present in function name or
  // encoding.
  const AbiTagList &UsedAbiTags =
      FunctionEncodingMangler.AbiTagsRoot.getSortedUniqueUsedAbiTags();
  AbiTagList AdditionalAbiTags(ReturnTypeAbiTags.size());
  AdditionalAbiTags.erase(
      std::set_difference(ReturnTypeAbiTags.begin(), ReturnTypeAbiTags.end(),
                          UsedAbiTags.begin(), UsedAbiTags.end(),
                          AdditionalAbiTags.begin()),
      AdditionalAbiTags.end());

  // Output name with implicit tags and function encoding from temporary buffer.
  mangleNameWithAbiTags(FD, &AdditionalAbiTags);
  Out << FunctionEncodingStream.str().substr(EncodingPositionStart);

  // Function encoding could create new substitutions so we have to add
  // temp mangled substitutions to main mangler.
  extendSubstitutions(&FunctionEncodingMangler);
}

void CXXNameMangler::mangleFunctionEncodingBareType(const FunctionDecl *FD) {
  if (FD->hasAttr<EnableIfAttr>()) {
    FunctionTypeDepthState Saved = FunctionTypeDepth.push();
    Out << "Ua9enable_ifI";
    // FIXME: specific_attr_iterator iterates in reverse order. Fix that and use
    // it here.
    for (AttrVec::const_reverse_iterator I = FD->getAttrs().rbegin(),
                                         E = FD->getAttrs().rend();
         I != E; ++I) {
      EnableIfAttr *EIA = dyn_cast<EnableIfAttr>(*I);
      if (!EIA)
        continue;
      Out << 'X';
      mangleExpression(EIA->getCond());
      Out << 'E';
    }
    Out << 'E';
    FunctionTypeDepth.pop(Saved);
  }

  // When mangling an inheriting constructor, the bare function type used is
  // that of the inherited constructor.
  if (auto *CD = dyn_cast<CXXConstructorDecl>(FD))
    if (auto Inherited = CD->getInheritedConstructor())
      FD = Inherited.getConstructor();

  // Whether the mangling of a function type includes the return type depends on
  // the context and the nature of the function. The rules for deciding whether
  // the return type is included are:
  //
  //   1. Template functions (names or types) have return types encoded, with
  //   the exceptions listed below.
  //   2. Function types not appearing as part of a function name mangling,
  //   e.g. parameters, pointer types, etc., have return type encoded, with the
  //   exceptions listed below.
  //   3. Non-template function names do not have return types encoded.
  //
  // The exceptions mentioned in (1) and (2) above, for which the return type is
  // never included, are
  //   1. Constructors.
  //   2. Destructors.
  //   3. Conversion operator functions, e.g. operator int.
  bool MangleReturnType = false;
  if (FunctionTemplateDecl *PrimaryTemplate = FD->getPrimaryTemplate()) {
    if (!(isa<CXXConstructorDecl>(FD) || isa<CXXDestructorDecl>(FD) ||
          isa<CXXConversionDecl>(FD)))
      MangleReturnType = true;

    // Mangle the type of the primary template.
    FD = PrimaryTemplate->getTemplatedDecl();
  }

  mangleBareFunctionType(FD->getType()->castAs<FunctionProtoType>(),
                         MangleReturnType, FD);
}

static const DeclContext *IgnoreLinkageSpecDecls(const DeclContext *DC) {
  while (isa<LinkageSpecDecl>(DC)) {
    DC = getEffectiveParentContext(DC);
  }

  return DC;
}

/// Return whether a given namespace is the 'std' namespace.
static bool isStd(const NamespaceDecl *NS) {
  if (!IgnoreLinkageSpecDecls(getEffectiveParentContext(NS))
                                ->isTranslationUnit())
    return false;
  
  const IdentifierInfo *II = NS->getOriginalNamespace()->getIdentifier();
  return II && II->isStr("std");
}

// isStdNamespace - Return whether a given decl context is a toplevel 'std'
// namespace.
static bool isStdNamespace(const DeclContext *DC) {
  if (!DC->isNamespace())
    return false;

  return isStd(cast<NamespaceDecl>(DC));
}

static const TemplateDecl *
isTemplate(const NamedDecl *ND, const TemplateArgumentList *&TemplateArgs) {
  // Check if we have a function template.
  if (const FunctionDecl *FD = dyn_cast<FunctionDecl>(ND)) {
    if (const TemplateDecl *TD = FD->getPrimaryTemplate()) {
      TemplateArgs = FD->getTemplateSpecializationArgs();
      return TD;
    }
  }

  // Check if we have a class template.
  if (const ClassTemplateSpecializationDecl *Spec =
        dyn_cast<ClassTemplateSpecializationDecl>(ND)) {
    TemplateArgs = &Spec->getTemplateArgs();
    return Spec->getSpecializedTemplate();
  }

  // Check if we have a variable template.
  if (const VarTemplateSpecializationDecl *Spec =
          dyn_cast<VarTemplateSpecializationDecl>(ND)) {
    TemplateArgs = &Spec->getTemplateArgs();
    return Spec->getSpecializedTemplate();
  }

  return nullptr;
}

void CXXNameMangler::mangleName(const NamedDecl *ND) {
  if (const VarDecl *VD = dyn_cast<VarDecl>(ND)) {
    // Variables should have implicit tags from its type.
    AbiTagList VariableTypeAbiTags = makeVariableTypeTags(VD);
    if (VariableTypeAbiTags.empty()) {
      // Simple case no variable type tags.
      mangleNameWithAbiTags(VD, nullptr);
      return;
    }

    // Mangle variable name to null stream to collect tags.
    llvm::raw_null_ostream NullOutStream;
    CXXNameMangler VariableNameMangler(*this, NullOutStream);
    VariableNameMangler.disableDerivedAbiTags();
    VariableNameMangler.mangleNameWithAbiTags(VD, nullptr);

    // Get tags from variable type that are not present in its name.
    const AbiTagList &UsedAbiTags =
        VariableNameMangler.AbiTagsRoot.getSortedUniqueUsedAbiTags();
    AbiTagList AdditionalAbiTags(VariableTypeAbiTags.size());
    AdditionalAbiTags.erase(
        std::set_difference(VariableTypeAbiTags.begin(),
                            VariableTypeAbiTags.end(), UsedAbiTags.begin(),
                            UsedAbiTags.end(), AdditionalAbiTags.begin()),
        AdditionalAbiTags.end());

    // Output name with implicit tags.
    mangleNameWithAbiTags(VD, &AdditionalAbiTags);
  } else {
    mangleNameWithAbiTags(ND, nullptr);
  }
}

void CXXNameMangler::mangleNameWithAbiTags(const NamedDecl *ND,
                                           const AbiTagList *AdditionalAbiTags) {
  //  <name> ::= <nested-name>
  //         ::= <unscoped-name>
  //         ::= <unscoped-template-name> <template-args>
  //         ::= <local-name>
  //
  const DeclContext *DC = getEffectiveDeclContext(ND);

  // If this is an extern variable declared locally, the relevant DeclContext
  // is that of the containing namespace, or the translation unit.
  // FIXME: This is a hack; extern variables declared locally should have
  // a proper semantic declaration context!
  if (isLocalContainerContext(DC) && ND->hasLinkage() && !isLambda(ND))
    while (!DC->isNamespace() && !DC->isTranslationUnit())
      DC = getEffectiveParentContext(DC);
  else if (GetLocalClassDecl(ND)) {
    mangleLocalName(ND, AdditionalAbiTags);
    return;
  }

  DC = IgnoreLinkageSpecDecls(DC);

  if (DC->isTranslationUnit() || isStdNamespace(DC)) {
    // Check if we have a template.
    const TemplateArgumentList *TemplateArgs = nullptr;
    if (const TemplateDecl *TD = isTemplate(ND, TemplateArgs)) {
      mangleUnscopedTemplateName(TD, AdditionalAbiTags);
      mangleTemplateArgs(*TemplateArgs);
      return;
    }

    mangleUnscopedName(ND, AdditionalAbiTags);
    return;
  }

  if (isLocalContainerContext(DC)) {
    mangleLocalName(ND, AdditionalAbiTags);
    return;
  }

  mangleNestedName(ND, DC, AdditionalAbiTags);
}

void CXXNameMangler::mangleTemplateName(const TemplateDecl *TD,
                                        const TemplateArgument *TemplateArgs,
                                        unsigned NumTemplateArgs) {
  const DeclContext *DC = IgnoreLinkageSpecDecls(getEffectiveDeclContext(TD));

  if (DC->isTranslationUnit() || isStdNamespace(DC)) {
    mangleUnscopedTemplateName(TD, nullptr);
    mangleTemplateArgs(TemplateArgs, NumTemplateArgs);
  } else {
    mangleNestedName(TD, TemplateArgs, NumTemplateArgs);
  }
}

void CXXNameMangler::mangleUnscopedName(const NamedDecl *ND,
                                        const AbiTagList *AdditionalAbiTags) {
  //  <unscoped-name> ::= <unqualified-name>
  //                  ::= St <unqualified-name>   # ::std::

  if (isStdNamespace(IgnoreLinkageSpecDecls(getEffectiveDeclContext(ND))))
    Out << "St";

  mangleUnqualifiedName(ND, AdditionalAbiTags);
}

void CXXNameMangler::mangleUnscopedTemplateName(
    const TemplateDecl *ND, const AbiTagList *AdditionalAbiTags) {
  //     <unscoped-template-name> ::= <unscoped-name>
  //                              ::= <substitution>
  if (mangleSubstitution(ND))
    return;

  // <template-template-param> ::= <template-param>
  if (const auto *TTP = dyn_cast<TemplateTemplateParmDecl>(ND)) {
    assert(!AdditionalAbiTags &&
           "template template param cannot have abi tags");
    mangleTemplateParameter(TTP->getIndex());
  } else if (isa<BuiltinTemplateDecl>(ND)) {
    mangleUnscopedName(ND, AdditionalAbiTags);
  } else {
    mangleUnscopedName(ND->getTemplatedDecl(), AdditionalAbiTags);
  }

  addSubstitution(ND);
}

void CXXNameMangler::mangleUnscopedTemplateName(
    TemplateName Template, const AbiTagList *AdditionalAbiTags) {
  //     <unscoped-template-name> ::= <unscoped-name>
  //                              ::= <substitution>
  if (TemplateDecl *TD = Template.getAsTemplateDecl())
    return mangleUnscopedTemplateName(TD, AdditionalAbiTags);
  
  if (mangleSubstitution(Template))
    return;

  assert(!AdditionalAbiTags &&
         "dependent template name cannot have abi tags");

  DependentTemplateName *Dependent = Template.getAsDependentTemplateName();
  assert(Dependent && "Not a dependent template name?");
  if (const IdentifierInfo *Id = Dependent->getIdentifier())
    mangleSourceName(Id);
  else
    mangleOperatorName(Dependent->getOperator(), UnknownArity);

  addSubstitution(Template);
}

void CXXNameMangler::mangleFloat(const llvm::APFloat &f) {
  // ABI:
  //   Floating-point literals are encoded using a fixed-length
  //   lowercase hexadecimal string corresponding to the internal
  //   representation (IEEE on Itanium), high-order bytes first,
  //   without leading zeroes. For example: "Lf bf800000 E" is -1.0f
  //   on Itanium.
  // The 'without leading zeroes' thing seems to be an editorial
  // mistake; see the discussion on cxx-abi-dev beginning on
  // 2012-01-16.

  // Our requirements here are just barely weird enough to justify
  // using a custom algorithm instead of post-processing APInt::toString().

  llvm::APInt valueBits = f.bitcastToAPInt();
  unsigned numCharacters = (valueBits.getBitWidth() + 3) / 4;
  assert(numCharacters != 0);

  // Allocate a buffer of the right number of characters.
  SmallVector<char, 20> buffer(numCharacters);

  // Fill the buffer left-to-right.
  for (unsigned stringIndex = 0; stringIndex != numCharacters; ++stringIndex) {
    // The bit-index of the next hex digit.
    unsigned digitBitIndex = 4 * (numCharacters - stringIndex - 1);

    // Project out 4 bits starting at 'digitIndex'.
    llvm::integerPart hexDigit
      = valueBits.getRawData()[digitBitIndex / llvm::integerPartWidth];
    hexDigit >>= (digitBitIndex % llvm::integerPartWidth);
    hexDigit &= 0xF;

    // Map that over to a lowercase hex digit.
    static const char charForHex[16] = {
      '0', '1', '2', '3', '4', '5', '6', '7',
      '8', '9', 'a', 'b', 'c', 'd', 'e', 'f'
    };
    buffer[stringIndex] = charForHex[hexDigit];
  }

  Out.write(buffer.data(), numCharacters);
}

void CXXNameMangler::mangleNumber(const llvm::APSInt &Value) {
  if (Value.isSigned() && Value.isNegative()) {
    Out << 'n';
    Value.abs().print(Out, /*signed*/ false);
  } else {
    Value.print(Out, /*signed*/ false);
  }
}

void CXXNameMangler::mangleNumber(int64_t Number) {
  //  <number> ::= [n] <non-negative decimal integer>
  if (Number < 0) {
    Out << 'n';
    Number = -Number;
  }

  Out << Number;
}

void CXXNameMangler::mangleCallOffset(int64_t NonVirtual, int64_t Virtual) {
  //  <call-offset>  ::= h <nv-offset> _
  //                 ::= v <v-offset> _
  //  <nv-offset>    ::= <offset number>        # non-virtual base override
  //  <v-offset>     ::= <offset number> _ <virtual offset number>
  //                      # virtual base override, with vcall offset
  if (!Virtual) {
    Out << 'h';
    mangleNumber(NonVirtual);
    Out << '_';
    return;
  }

  Out << 'v';
  mangleNumber(NonVirtual);
  Out << '_';
  mangleNumber(Virtual);
  Out << '_';
}

void CXXNameMangler::manglePrefix(QualType type) {
  if (const auto *TST = type->getAs<TemplateSpecializationType>()) {
    if (!mangleSubstitution(QualType(TST, 0))) {
      mangleTemplatePrefix(TST->getTemplateName());
        
      // FIXME: GCC does not appear to mangle the template arguments when
      // the template in question is a dependent template name. Should we
      // emulate that badness?
      mangleTemplateArgs(TST->getArgs(), TST->getNumArgs());
      addSubstitution(QualType(TST, 0));
    }
  } else if (const auto *DTST =
                 type->getAs<DependentTemplateSpecializationType>()) {
    if (!mangleSubstitution(QualType(DTST, 0))) {
      TemplateName Template = getASTContext().getDependentTemplateName(
          DTST->getQualifier(), DTST->getIdentifier());
      mangleTemplatePrefix(Template);

      // FIXME: GCC does not appear to mangle the template arguments when
      // the template in question is a dependent template name. Should we
      // emulate that badness?
      mangleTemplateArgs(DTST->getArgs(), DTST->getNumArgs());
      addSubstitution(QualType(DTST, 0));
    }
  } else {
    // We use the QualType mangle type variant here because it handles
    // substitutions.
    mangleType(type);
  }
}

/// Mangle everything prior to the base-unresolved-name in an unresolved-name.
///
/// \param recursive - true if this is being called recursively,
///   i.e. if there is more prefix "to the right".
void CXXNameMangler::mangleUnresolvedPrefix(NestedNameSpecifier *qualifier,
                                            bool recursive) {

  // x, ::x
  // <unresolved-name> ::= [gs] <base-unresolved-name>

  // T::x / decltype(p)::x
  // <unresolved-name> ::= sr <unresolved-type> <base-unresolved-name>

  // T::N::x /decltype(p)::N::x
  // <unresolved-name> ::= srN <unresolved-type> <unresolved-qualifier-level>+ E
  //                       <base-unresolved-name>

  // A::x, N::y, A<T>::z; "gs" means leading "::"
  // <unresolved-name> ::= [gs] sr <unresolved-qualifier-level>+ E
  //                       <base-unresolved-name>

  switch (qualifier->getKind()) {
  case NestedNameSpecifier::Global:
    Out << "gs";

    // We want an 'sr' unless this is the entire NNS.
    if (recursive)
      Out << "sr";

    // We never want an 'E' here.
    return;

  case NestedNameSpecifier::Super:
    llvm_unreachable("Can't mangle __super specifier");

  case NestedNameSpecifier::Namespace:
    if (qualifier->getPrefix())
      mangleUnresolvedPrefix(qualifier->getPrefix(),
                             /*recursive*/ true);
    else
      Out << "sr";
    mangleSourceNameWithAbiTags(qualifier->getAsNamespace());
    break;
  case NestedNameSpecifier::NamespaceAlias:
    if (qualifier->getPrefix())
      mangleUnresolvedPrefix(qualifier->getPrefix(),
                             /*recursive*/ true);
    else
      Out << "sr";
    mangleSourceNameWithAbiTags(qualifier->getAsNamespaceAlias());
    break;

  case NestedNameSpecifier::TypeSpec:
  case NestedNameSpecifier::TypeSpecWithTemplate: {
    const Type *type = qualifier->getAsType();

    // We only want to use an unresolved-type encoding if this is one of:
    //   - a decltype
    //   - a template type parameter
    //   - a template template parameter with arguments
    // In all of these cases, we should have no prefix.
    if (qualifier->getPrefix()) {
      mangleUnresolvedPrefix(qualifier->getPrefix(),
                             /*recursive*/ true);
    } else {
      // Otherwise, all the cases want this.
      Out << "sr";
    }

    if (mangleUnresolvedTypeOrSimpleId(QualType(type, 0), recursive ? "N" : ""))
      return;

    break;
  }

  case NestedNameSpecifier::Identifier:
    // Member expressions can have these without prefixes.
    if (qualifier->getPrefix())
      mangleUnresolvedPrefix(qualifier->getPrefix(),
                             /*recursive*/ true);
    else
      Out << "sr";

    mangleSourceName(qualifier->getAsIdentifier());
    // An Identifier has no type information, so we can't emit abi tags for it.
    break;
  }

  // If this was the innermost part of the NNS, and we fell out to
  // here, append an 'E'.
  if (!recursive)
    Out << 'E';
}

/// Mangle an unresolved-name, which is generally used for names which
/// weren't resolved to specific entities.
void CXXNameMangler::mangleUnresolvedName(
    NestedNameSpecifier *qualifier, DeclarationName name,
    const TemplateArgumentLoc *TemplateArgs, unsigned NumTemplateArgs,
    unsigned knownArity) {
  if (qualifier) mangleUnresolvedPrefix(qualifier);
  switch (name.getNameKind()) {
    // <base-unresolved-name> ::= <simple-id>
    case DeclarationName::Identifier:
      mangleSourceName(name.getAsIdentifierInfo());
      break;
    // <base-unresolved-name> ::= dn <destructor-name>
    case DeclarationName::CXXDestructorName:
      Out << "dn";
      mangleUnresolvedTypeOrSimpleId(name.getCXXNameType());
      break;
    // <base-unresolved-name> ::= on <operator-name>
    case DeclarationName::CXXConversionFunctionName:
    case DeclarationName::CXXLiteralOperatorName:
    case DeclarationName::CXXOperatorName:
#if INTEL_CUSTOMIZATION
      // CQ375198: Incompatible name mangling.
      if (!getASTContext().getLangOpts().IntelCompat)
#endif // INTEL_CUSTOMIZATION
      Out << "on";
      mangleOperatorName(name, knownArity);
      break;
    case DeclarationName::CXXConstructorName:
      llvm_unreachable("Can't mangle a constructor name!");
    case DeclarationName::CXXUsingDirective:
      llvm_unreachable("Can't mangle a using directive name!");
    case DeclarationName::ObjCMultiArgSelector:
    case DeclarationName::ObjCOneArgSelector:
    case DeclarationName::ObjCZeroArgSelector:
      llvm_unreachable("Can't mangle Objective-C selector names here!");
  }

  // The <simple-id> and on <operator-name> productions end in an optional
  // <template-args>.
  if (TemplateArgs)
    mangleTemplateArgs(TemplateArgs, NumTemplateArgs);
}

void CXXNameMangler::mangleUnqualifiedName(const NamedDecl *ND,
                                           DeclarationName Name,
                                           unsigned KnownArity,
                                           const AbiTagList *AdditionalAbiTags) {
  unsigned Arity = KnownArity;
  //  <unqualified-name> ::= <operator-name>
  //                     ::= <ctor-dtor-name>
  //                     ::= <source-name>
  switch (Name.getNameKind()) {
  case DeclarationName::Identifier: {
    const IdentifierInfo *II = Name.getAsIdentifierInfo();

    // We mangle decomposition declarations as the names of their bindings.
    if (auto *DD = dyn_cast<DecompositionDecl>(ND)) {
      // FIXME: Non-standard mangling for decomposition declarations:
      //
      //  <unqualified-name> ::= DC <source-name>* E
      //
      // These can never be referenced across translation units, so we do
      // not need a cross-vendor mangling for anything other than demanglers.
      // Proposed on cxx-abi-dev on 2016-08-12
      Out << "DC";
      for (auto *BD : DD->bindings())
        mangleSourceName(BD->getDeclName().getAsIdentifierInfo());
      Out << 'E';
      writeAbiTags(ND, AdditionalAbiTags);
      break;
    }

    if (II) {
      // We must avoid conflicts between internally- and externally-
      // linked variable and function declaration names in the same TU:
      //   void test() { extern void foo(); }
      //   static void foo();
      // This naming convention is the same as that followed by GCC,
      // though it shouldn't actually matter.
#if INTEL_CUSTOMIZATION
      // CQ371729: Incompatible name mangling.
      if (!getASTContext().getLangOpts().IntelCompat)
#endif // INTEL_CUSTOMIZATION
      if (ND && ND->getFormalLinkage() == InternalLinkage &&
          getEffectiveDeclContext(ND)->isFileContext())
        Out << 'L';

<<<<<<< HEAD
#if INTEL_CUSTOMIZATION
      if (getASTContext().getLangOpts().IntelCompat) {
        if (auto FD = dyn_cast<FunctionDecl>(ND))
          if (FD->getType()->castAs<FunctionProtoType>()->getCallConv () ==
                clang::CC_X86RegCall) {
            // 12 is the length of "__regcall3__" prefix
            Out << II->getLength()+12 << "__regcall3__" << II->getName();
            break;
          }
      }
#endif // INTEL_CUSTOMIZATION
      mangleSourceName(II);
=======
      auto *FD = dyn_cast<FunctionDecl>(ND);
      bool IsRegCall = FD &&
                       FD->getType()->castAs<FunctionType>()->getCallConv() ==
                           clang::CC_X86RegCall;
      if (IsRegCall)
        mangleRegCallName(II);
      else
        mangleSourceName(II);

>>>>>>> 62ae8f67
      writeAbiTags(ND, AdditionalAbiTags);
      break;
    }

    // Otherwise, an anonymous entity.  We must have a declaration.
    assert(ND && "mangling empty name without declaration");

    if (const NamespaceDecl *NS = dyn_cast<NamespaceDecl>(ND)) {
      if (NS->isAnonymousNamespace()) {
        // This is how gcc mangles these names.
        Out << "12_GLOBAL__N_1";
        break;
      }
    }

    if (const VarDecl *VD = dyn_cast<VarDecl>(ND)) {
      // We must have an anonymous union or struct declaration.
      const RecordDecl *RD =
        cast<RecordDecl>(VD->getType()->getAs<RecordType>()->getDecl());

      // Itanium C++ ABI 5.1.2:
      //
      //   For the purposes of mangling, the name of an anonymous union is
      //   considered to be the name of the first named data member found by a
      //   pre-order, depth-first, declaration-order walk of the data members of
      //   the anonymous union. If there is no such data member (i.e., if all of
      //   the data members in the union are unnamed), then there is no way for
      //   a program to refer to the anonymous union, and there is therefore no
      //   need to mangle its name.
      assert(RD->isAnonymousStructOrUnion()
             && "Expected anonymous struct or union!");
      const FieldDecl *FD = RD->findFirstNamedDataMember();

      // It's actually possible for various reasons for us to get here
      // with an empty anonymous struct / union.  Fortunately, it
      // doesn't really matter what name we generate.
      if (!FD) break;
      assert(FD->getIdentifier() && "Data member name isn't an identifier!");

      mangleSourceName(FD->getIdentifier());
      // Not emitting abi tags: internal name anyway.
      break;
    }

    // Class extensions have no name as a category, and it's possible
    // for them to be the semantic parent of certain declarations
    // (primarily, tag decls defined within declarations).  Such
    // declarations will always have internal linkage, so the name
    // doesn't really matter, but we shouldn't crash on them.  For
    // safety, just handle all ObjC containers here.
    if (isa<ObjCContainerDecl>(ND))
      break;
    
    // We must have an anonymous struct.
    const TagDecl *TD = cast<TagDecl>(ND);
    if (const TypedefNameDecl *D = TD->getTypedefNameForAnonDecl()) {
      assert(TD->getDeclContext() == D->getDeclContext() &&
             "Typedef should not be in another decl context!");
      assert(D->getDeclName().getAsIdentifierInfo() &&
             "Typedef was not named!");
      mangleSourceName(D->getDeclName().getAsIdentifierInfo());
      assert(!AdditionalAbiTags && "Type cannot have additional abi tags");
      // Explicit abi tags are still possible; take from underlying type, not
      // from typedef.
      writeAbiTags(TD, nullptr);
      break;
    }

    // <unnamed-type-name> ::= <closure-type-name>
    // 
    // <closure-type-name> ::= Ul <lambda-sig> E [ <nonnegative number> ] _
    // <lambda-sig> ::= <parameter-type>+   # Parameter types or 'v' for 'void'.
    if (const CXXRecordDecl *Record = dyn_cast<CXXRecordDecl>(TD)) {
      if (Record->isLambda() && Record->getLambdaManglingNumber()) {
        assert(!AdditionalAbiTags &&
               "Lambda type cannot have additional abi tags");
        mangleLambda(Record);
        break;
      }
    }

    if (TD->isExternallyVisible()) {
      unsigned UnnamedMangle = getASTContext().getManglingNumber(TD);
      Out << "Ut";
      if (UnnamedMangle > 1)
        Out << UnnamedMangle - 2;
      Out << '_';
      writeAbiTags(TD, AdditionalAbiTags);
      break;
    }

    // Get a unique id for the anonymous struct. If it is not a real output
    // ID doesn't matter so use fake one.
    unsigned AnonStructId = NullOut ? 0 : Context.getAnonymousStructId(TD);

    // Mangle it as a source name in the form
    // [n] $_<id>
    // where n is the length of the string.
    SmallString<8> Str;
    Str += "$_";
    Str += llvm::utostr(AnonStructId);

    Out << Str.size();
    Out << Str;
    break;
  }

  case DeclarationName::ObjCZeroArgSelector:
  case DeclarationName::ObjCOneArgSelector:
  case DeclarationName::ObjCMultiArgSelector:
    llvm_unreachable("Can't mangle Objective-C selector names here!");

  case DeclarationName::CXXConstructorName: {
    const CXXRecordDecl *InheritedFrom = nullptr;
    const TemplateArgumentList *InheritedTemplateArgs = nullptr;
    if (auto Inherited =
            cast<CXXConstructorDecl>(ND)->getInheritedConstructor()) {
      InheritedFrom = Inherited.getConstructor()->getParent();
      InheritedTemplateArgs =
          Inherited.getConstructor()->getTemplateSpecializationArgs();
    }

    if (ND == Structor)
      // If the named decl is the C++ constructor we're mangling, use the type
      // we were given.
      mangleCXXCtorType(static_cast<CXXCtorType>(StructorType), InheritedFrom);
    else
      // Otherwise, use the complete constructor name. This is relevant if a
      // class with a constructor is declared within a constructor.
      mangleCXXCtorType(Ctor_Complete, InheritedFrom);

    // FIXME: The template arguments are part of the enclosing prefix or
    // nested-name, but it's more convenient to mangle them here.
    if (InheritedTemplateArgs)
      mangleTemplateArgs(*InheritedTemplateArgs);

    writeAbiTags(ND, AdditionalAbiTags);
    break;
  }

  case DeclarationName::CXXDestructorName:
    if (ND == Structor)
      // If the named decl is the C++ destructor we're mangling, use the type we
      // were given.
      mangleCXXDtorType(static_cast<CXXDtorType>(StructorType));
    else
      // Otherwise, use the complete destructor name. This is relevant if a
      // class with a destructor is declared within a destructor.
      mangleCXXDtorType(Dtor_Complete);
    writeAbiTags(ND, AdditionalAbiTags);
    break;

  case DeclarationName::CXXOperatorName:
    if (ND && Arity == UnknownArity) {
      Arity = cast<FunctionDecl>(ND)->getNumParams();

      // If we have a member function, we need to include the 'this' pointer.
      if (const auto *MD = dyn_cast<CXXMethodDecl>(ND))
        if (!MD->isStatic())
          Arity++;
    }
  // FALLTHROUGH
  case DeclarationName::CXXConversionFunctionName:
  case DeclarationName::CXXLiteralOperatorName:
    mangleOperatorName(Name, Arity);
    writeAbiTags(ND, AdditionalAbiTags);
    break;

  case DeclarationName::CXXUsingDirective:
    llvm_unreachable("Can't mangle a using directive name!");
  }
}

void CXXNameMangler::mangleRegCallName(const IdentifierInfo *II) {
  // <source-name> ::= <positive length number> __regcall3__ <identifier>
  // <number> ::= [n] <non-negative decimal integer>
  // <identifier> ::= <unqualified source code identifier>
  Out << II->getLength() + sizeof("__regcall3__") - 1 << "__regcall3__"
      << II->getName();
}

void CXXNameMangler::mangleSourceName(const IdentifierInfo *II) {
  // <source-name> ::= <positive length number> <identifier>
  // <number> ::= [n] <non-negative decimal integer>
  // <identifier> ::= <unqualified source code identifier>
  Out << II->getLength() << II->getName();
}

void CXXNameMangler::mangleNestedName(const NamedDecl *ND,
                                      const DeclContext *DC,
                                      const AbiTagList *AdditionalAbiTags,
                                      bool NoFunction) {
  // <nested-name> 
  //   ::= N [<CV-qualifiers>] [<ref-qualifier>] <prefix> <unqualified-name> E
  //   ::= N [<CV-qualifiers>] [<ref-qualifier>] <template-prefix> 
  //       <template-args> E

  Out << 'N';
  if (const CXXMethodDecl *Method = dyn_cast<CXXMethodDecl>(ND)) {
    Qualifiers MethodQuals =
        Qualifiers::fromCVRMask(Method->getTypeQualifiers());
    // We do not consider restrict a distinguishing attribute for overloading
    // purposes so we must not mangle it.
    MethodQuals.removeRestrict();
    mangleQualifiers(MethodQuals);
    mangleRefQualifier(Method->getRefQualifier());
  }
  
  // Check if we have a template.
  const TemplateArgumentList *TemplateArgs = nullptr;
  if (const TemplateDecl *TD = isTemplate(ND, TemplateArgs)) {
    mangleTemplatePrefix(TD, NoFunction);
    mangleTemplateArgs(*TemplateArgs);
  }
  else {
    manglePrefix(DC, NoFunction);
    mangleUnqualifiedName(ND, AdditionalAbiTags);
  }

  Out << 'E';
}
void CXXNameMangler::mangleNestedName(const TemplateDecl *TD,
                                      const TemplateArgument *TemplateArgs,
                                      unsigned NumTemplateArgs) {
  // <nested-name> ::= N [<CV-qualifiers>] <template-prefix> <template-args> E

  Out << 'N';

  mangleTemplatePrefix(TD);
  mangleTemplateArgs(TemplateArgs, NumTemplateArgs);

  Out << 'E';
}

void CXXNameMangler::mangleLocalName(const Decl *D,
                                     const AbiTagList *AdditionalAbiTags) {
  // <local-name> := Z <function encoding> E <entity name> [<discriminator>]
  //              := Z <function encoding> E s [<discriminator>]
  // <local-name> := Z <function encoding> E d [ <parameter number> ] 
  //                 _ <entity name>
  // <discriminator> := _ <non-negative number>
  assert(isa<NamedDecl>(D) || isa<BlockDecl>(D));
  const RecordDecl *RD = GetLocalClassDecl(D);
  const DeclContext *DC = getEffectiveDeclContext(RD ? RD : D);

  Out << 'Z';

  {
    AbiTagState LocalAbiTags(AbiTags);

    if (const ObjCMethodDecl *MD = dyn_cast<ObjCMethodDecl>(DC))
      mangleObjCMethodName(MD);
    else if (const BlockDecl *BD = dyn_cast<BlockDecl>(DC))
      mangleBlockForPrefix(BD);
    else
      mangleFunctionEncoding(cast<FunctionDecl>(DC));

    // Implicit ABI tags (from namespace) are not available in the following
    // entity; reset to actually emitted tags, which are available.
    LocalAbiTags.setUsedAbiTags(LocalAbiTags.getEmittedAbiTags());
  }

  Out << 'E';

  // GCC 5.3.0 doesn't emit derived ABI tags for local names but that seems to
  // be a bug that is fixed in trunk.

  if (RD) {
    // The parameter number is omitted for the last parameter, 0 for the 
    // second-to-last parameter, 1 for the third-to-last parameter, etc. The 
    // <entity name> will of course contain a <closure-type-name>: Its 
    // numbering will be local to the particular argument in which it appears
    // -- other default arguments do not affect its encoding.
    const CXXRecordDecl *CXXRD = dyn_cast<CXXRecordDecl>(RD);
    if (CXXRD && CXXRD->isLambda()) {
      if (const ParmVarDecl *Parm
              = dyn_cast_or_null<ParmVarDecl>(CXXRD->getLambdaContextDecl())) {
        if (const FunctionDecl *Func
              = dyn_cast<FunctionDecl>(Parm->getDeclContext())) {
          Out << 'd';
          unsigned Num = Func->getNumParams() - Parm->getFunctionScopeIndex();
          if (Num > 1)
            mangleNumber(Num - 2);
          Out << '_';
        }
      }
    }
    
    // Mangle the name relative to the closest enclosing function.
    // equality ok because RD derived from ND above
    if (D == RD)  {
      mangleUnqualifiedName(RD, AdditionalAbiTags);
    } else if (const BlockDecl *BD = dyn_cast<BlockDecl>(D)) {
      manglePrefix(getEffectiveDeclContext(BD), true /*NoFunction*/);
      assert(!AdditionalAbiTags && "Block cannot have additional abi tags");
      mangleUnqualifiedBlock(BD);
    } else {
      const NamedDecl *ND = cast<NamedDecl>(D);
      mangleNestedName(ND, getEffectiveDeclContext(ND), AdditionalAbiTags,
                       true /*NoFunction*/);
    }
  } else if (const BlockDecl *BD = dyn_cast<BlockDecl>(D)) {
    // Mangle a block in a default parameter; see above explanation for
    // lambdas.
    if (const ParmVarDecl *Parm
            = dyn_cast_or_null<ParmVarDecl>(BD->getBlockManglingContextDecl())) {
      if (const FunctionDecl *Func
            = dyn_cast<FunctionDecl>(Parm->getDeclContext())) {
        Out << 'd';
        unsigned Num = Func->getNumParams() - Parm->getFunctionScopeIndex();
        if (Num > 1)
          mangleNumber(Num - 2);
        Out << '_';
      }
    }

    assert(!AdditionalAbiTags && "Block cannot have additional abi tags");
    mangleUnqualifiedBlock(BD);
  } else {
    mangleUnqualifiedName(cast<NamedDecl>(D), AdditionalAbiTags);
  }

  if (const NamedDecl *ND = dyn_cast<NamedDecl>(RD ? RD : D)) {
    unsigned disc;
    if (Context.getNextDiscriminator(ND, disc)) {
      if (disc < 10)
        Out << '_' << disc;
      else
        Out << "__" << disc << '_';
    }
  }
}

void CXXNameMangler::mangleBlockForPrefix(const BlockDecl *Block) {
  if (GetLocalClassDecl(Block)) {
    mangleLocalName(Block, /* AdditionalAbiTags */ nullptr);
    return;
  }
  const DeclContext *DC = getEffectiveDeclContext(Block);
  if (isLocalContainerContext(DC)) {
    mangleLocalName(Block, /* AdditionalAbiTags */ nullptr);
    return;
  }
  manglePrefix(getEffectiveDeclContext(Block));
  mangleUnqualifiedBlock(Block);
}

void CXXNameMangler::mangleUnqualifiedBlock(const BlockDecl *Block) {
  if (Decl *Context = Block->getBlockManglingContextDecl()) {
    if ((isa<VarDecl>(Context) || isa<FieldDecl>(Context)) &&
        Context->getDeclContext()->isRecord()) {
      const auto *ND = cast<NamedDecl>(Context);
      if (ND->getIdentifier()) {
        mangleSourceNameWithAbiTags(ND);
        Out << 'M';
      }
    }
  }

  // If we have a block mangling number, use it.
  unsigned Number = Block->getBlockManglingNumber();
  // Otherwise, just make up a number. It doesn't matter what it is because
  // the symbol in question isn't externally visible.
  if (!Number)
    Number = Context.getBlockId(Block, false);
  Out << "Ub";
  if (Number > 0)
    Out << Number - 1;
  Out << '_';
}

void CXXNameMangler::mangleLambda(const CXXRecordDecl *Lambda) {
  // If the context of a closure type is an initializer for a class member 
  // (static or nonstatic), it is encoded in a qualified name with a final 
  // <prefix> of the form:
  //
  //   <data-member-prefix> := <member source-name> M
  //
  // Technically, the data-member-prefix is part of the <prefix>. However,
  // since a closure type will always be mangled with a prefix, it's easier
  // to emit that last part of the prefix here.
  if (Decl *Context = Lambda->getLambdaContextDecl()) {
    if ((isa<VarDecl>(Context) || isa<FieldDecl>(Context)) &&
        Context->getDeclContext()->isRecord()) {
      if (const IdentifierInfo *Name
            = cast<NamedDecl>(Context)->getIdentifier()) {
        mangleSourceName(Name);
        Out << 'M';
      }
    }
  }

  Out << "Ul";
  const FunctionProtoType *Proto = Lambda->getLambdaTypeInfo()->getType()->
                                   getAs<FunctionProtoType>();
  mangleBareFunctionType(Proto, /*MangleReturnType=*/false,
                         Lambda->getLambdaStaticInvoker());
  Out << "E";
  
  // The number is omitted for the first closure type with a given 
  // <lambda-sig> in a given context; it is n-2 for the nth closure type 
  // (in lexical order) with that same <lambda-sig> and context.
  //
  // The AST keeps track of the number for us.
  unsigned Number = Lambda->getLambdaManglingNumber();
  assert(Number > 0 && "Lambda should be mangled as an unnamed class");
  if (Number > 1)
    mangleNumber(Number - 2);
  Out << '_';  
}

void CXXNameMangler::manglePrefix(NestedNameSpecifier *qualifier) {
  switch (qualifier->getKind()) {
  case NestedNameSpecifier::Global:
    // nothing
    return;

  case NestedNameSpecifier::Super:
    llvm_unreachable("Can't mangle __super specifier");

  case NestedNameSpecifier::Namespace:
    mangleName(qualifier->getAsNamespace());
    return;

  case NestedNameSpecifier::NamespaceAlias:
    mangleName(qualifier->getAsNamespaceAlias()->getNamespace());
    return;

  case NestedNameSpecifier::TypeSpec:
  case NestedNameSpecifier::TypeSpecWithTemplate:
    manglePrefix(QualType(qualifier->getAsType(), 0));
    return;

  case NestedNameSpecifier::Identifier:
    // Member expressions can have these without prefixes, but that
    // should end up in mangleUnresolvedPrefix instead.
    assert(qualifier->getPrefix());
    manglePrefix(qualifier->getPrefix());

    mangleSourceName(qualifier->getAsIdentifier());
    return;
  }

  llvm_unreachable("unexpected nested name specifier");
}

void CXXNameMangler::manglePrefix(const DeclContext *DC, bool NoFunction) {
  //  <prefix> ::= <prefix> <unqualified-name>
  //           ::= <template-prefix> <template-args>
  //           ::= <template-param>
  //           ::= # empty
  //           ::= <substitution>

  DC = IgnoreLinkageSpecDecls(DC);

  if (DC->isTranslationUnit())
    return;

  if (NoFunction && isLocalContainerContext(DC))
    return;

  assert(!isLocalContainerContext(DC));

  const NamedDecl *ND = cast<NamedDecl>(DC);  
  if (mangleSubstitution(ND))
    return;
  
  // Check if we have a template.
  const TemplateArgumentList *TemplateArgs = nullptr;
  if (const TemplateDecl *TD = isTemplate(ND, TemplateArgs)) {
    mangleTemplatePrefix(TD);
    mangleTemplateArgs(*TemplateArgs);
  } else {
    manglePrefix(getEffectiveDeclContext(ND), NoFunction);
    mangleUnqualifiedName(ND, nullptr);
  }

  addSubstitution(ND);
}

void CXXNameMangler::mangleTemplatePrefix(TemplateName Template) {
  // <template-prefix> ::= <prefix> <template unqualified-name>
  //                   ::= <template-param>
  //                   ::= <substitution>
  if (TemplateDecl *TD = Template.getAsTemplateDecl())
    return mangleTemplatePrefix(TD);

  if (QualifiedTemplateName *Qualified = Template.getAsQualifiedTemplateName())
    manglePrefix(Qualified->getQualifier());

  if (OverloadedTemplateStorage *Overloaded
                                      = Template.getAsOverloadedTemplate()) {
    mangleUnqualifiedName(nullptr, (*Overloaded->begin())->getDeclName(),
                          UnknownArity, nullptr);
    return;
  }

  DependentTemplateName *Dependent = Template.getAsDependentTemplateName();
  assert(Dependent && "Unknown template name kind?");
  if (NestedNameSpecifier *Qualifier = Dependent->getQualifier())
    manglePrefix(Qualifier);
  mangleUnscopedTemplateName(Template, /* AdditionalAbiTags */ nullptr);
}

void CXXNameMangler::mangleTemplatePrefix(const TemplateDecl *ND,
                                          bool NoFunction) {
  // <template-prefix> ::= <prefix> <template unqualified-name>
  //                   ::= <template-param>
  //                   ::= <substitution>
  // <template-template-param> ::= <template-param>
  //                               <substitution>

  if (mangleSubstitution(ND))
    return;

  // <template-template-param> ::= <template-param>
  if (const auto *TTP = dyn_cast<TemplateTemplateParmDecl>(ND)) {
    mangleTemplateParameter(TTP->getIndex());
  } else {
    manglePrefix(getEffectiveDeclContext(ND), NoFunction);
    if (isa<BuiltinTemplateDecl>(ND))
      mangleUnqualifiedName(ND, nullptr);
    else
      mangleUnqualifiedName(ND->getTemplatedDecl(), nullptr);
  }

  addSubstitution(ND);
}

/// Mangles a template name under the production <type>.  Required for
/// template template arguments.
///   <type> ::= <class-enum-type>
///          ::= <template-param>
///          ::= <substitution>
void CXXNameMangler::mangleType(TemplateName TN) {
  if (mangleSubstitution(TN))
    return;

  TemplateDecl *TD = nullptr;

  switch (TN.getKind()) {
  case TemplateName::QualifiedTemplate:
    TD = TN.getAsQualifiedTemplateName()->getTemplateDecl();
    goto HaveDecl;

  case TemplateName::Template:
    TD = TN.getAsTemplateDecl();
    goto HaveDecl;

  HaveDecl:
    if (isa<TemplateTemplateParmDecl>(TD))
      mangleTemplateParameter(cast<TemplateTemplateParmDecl>(TD)->getIndex());
    else
      mangleName(TD);
    break;

  case TemplateName::OverloadedTemplate:
    llvm_unreachable("can't mangle an overloaded template name as a <type>");

  case TemplateName::DependentTemplate: {
    const DependentTemplateName *Dependent = TN.getAsDependentTemplateName();
    assert(Dependent->isIdentifier());

    // <class-enum-type> ::= <name>
    // <name> ::= <nested-name>
    mangleUnresolvedPrefix(Dependent->getQualifier());
    mangleSourceName(Dependent->getIdentifier());
    break;
  }

  case TemplateName::SubstTemplateTemplateParm: {
    // Substituted template parameters are mangled as the substituted
    // template.  This will check for the substitution twice, which is
    // fine, but we have to return early so that we don't try to *add*
    // the substitution twice.
    SubstTemplateTemplateParmStorage *subst
      = TN.getAsSubstTemplateTemplateParm();
    mangleType(subst->getReplacement());
    return;
  }

  case TemplateName::SubstTemplateTemplateParmPack: {
    // FIXME: not clear how to mangle this!
    // template <template <class> class T...> class A {
    //   template <template <class> class U...> void foo(B<T,U> x...);
    // };
    Out << "_SUBSTPACK_";
    break;
  }
  }

  addSubstitution(TN);
}

bool CXXNameMangler::mangleUnresolvedTypeOrSimpleId(QualType Ty,
                                                    StringRef Prefix) {
  // Only certain other types are valid as prefixes;  enumerate them.
  switch (Ty->getTypeClass()) {
  case Type::Builtin:
  case Type::Complex:
  case Type::Adjusted:
  case Type::Decayed:
  case Type::Pointer:
  case Type::BlockPointer:
  case Type::LValueReference:
  case Type::RValueReference:
  case Type::MemberPointer:
  case Type::ConstantArray:
  case Type::IncompleteArray:
  case Type::VariableArray:
  case Type::DependentSizedArray:
  case Type::DependentSizedExtVector:
  case Type::Vector:
  case Type::ExtVector:
  case Type::FunctionProto:
  case Type::FunctionNoProto:
  case Type::Paren:
  case Type::Attributed:
  case Type::Auto:
  case Type::PackExpansion:
  case Type::ObjCObject:
  case Type::ObjCInterface:
  case Type::ObjCObjectPointer:
  case Type::ObjCTypeParam:
  case Type::Atomic:
  case Type::Pipe:
    llvm_unreachable("type is illegal as a nested name specifier");

  case Type::SubstTemplateTypeParmPack:
    // FIXME: not clear how to mangle this!
    // template <class T...> class A {
    //   template <class U...> void foo(decltype(T::foo(U())) x...);
    // };
    Out << "_SUBSTPACK_";
    break;

  // <unresolved-type> ::= <template-param>
  //                   ::= <decltype>
  //                   ::= <template-template-param> <template-args>
  // (this last is not official yet)
  case Type::TypeOfExpr:
  case Type::TypeOf:
  case Type::Decltype:
  case Type::TemplateTypeParm:
  case Type::UnaryTransform:
  case Type::SubstTemplateTypeParm:
  unresolvedType:
    // Some callers want a prefix before the mangled type.
    Out << Prefix;

    // This seems to do everything we want.  It's not really
    // sanctioned for a substituted template parameter, though.
    mangleType(Ty);

    // We never want to print 'E' directly after an unresolved-type,
    // so we return directly.
    return true;

  case Type::Typedef:
    mangleSourceNameWithAbiTags(cast<TypedefType>(Ty)->getDecl());
    break;

  case Type::UnresolvedUsing:
    mangleSourceNameWithAbiTags(
        cast<UnresolvedUsingType>(Ty)->getDecl());
    break;

  case Type::Enum:
  case Type::Record:
    mangleSourceNameWithAbiTags(cast<TagType>(Ty)->getDecl());
    break;

  case Type::TemplateSpecialization: {
    const TemplateSpecializationType *TST =
        cast<TemplateSpecializationType>(Ty);
    TemplateName TN = TST->getTemplateName();
    switch (TN.getKind()) {
    case TemplateName::Template:
    case TemplateName::QualifiedTemplate: {
      TemplateDecl *TD = TN.getAsTemplateDecl();

      // If the base is a template template parameter, this is an
      // unresolved type.
      assert(TD && "no template for template specialization type");
      if (isa<TemplateTemplateParmDecl>(TD))
        goto unresolvedType;

      mangleSourceNameWithAbiTags(TD);
      break;
    }

    case TemplateName::OverloadedTemplate:
    case TemplateName::DependentTemplate:
      llvm_unreachable("invalid base for a template specialization type");

    case TemplateName::SubstTemplateTemplateParm: {
      SubstTemplateTemplateParmStorage *subst =
          TN.getAsSubstTemplateTemplateParm();
      mangleExistingSubstitution(subst->getReplacement());
      break;
    }

    case TemplateName::SubstTemplateTemplateParmPack: {
      // FIXME: not clear how to mangle this!
      // template <template <class U> class T...> class A {
      //   template <class U...> void foo(decltype(T<U>::foo) x...);
      // };
      Out << "_SUBSTPACK_";
      break;
    }
    }

    mangleTemplateArgs(TST->getArgs(), TST->getNumArgs());
    break;
  }

  case Type::InjectedClassName:
    mangleSourceNameWithAbiTags(
        cast<InjectedClassNameType>(Ty)->getDecl());
    break;

  case Type::DependentName:
    mangleSourceName(cast<DependentNameType>(Ty)->getIdentifier());
    break;

  case Type::DependentTemplateSpecialization: {
    const DependentTemplateSpecializationType *DTST =
        cast<DependentTemplateSpecializationType>(Ty);
    mangleSourceName(DTST->getIdentifier());
    mangleTemplateArgs(DTST->getArgs(), DTST->getNumArgs());
    break;
  }

  case Type::Elaborated:
    return mangleUnresolvedTypeOrSimpleId(
        cast<ElaboratedType>(Ty)->getNamedType(), Prefix);
  }

  return false;
}

void CXXNameMangler::mangleOperatorName(DeclarationName Name, unsigned Arity) {
  switch (Name.getNameKind()) {
  case DeclarationName::CXXConstructorName:
  case DeclarationName::CXXDestructorName:
  case DeclarationName::CXXUsingDirective:
  case DeclarationName::Identifier:
  case DeclarationName::ObjCMultiArgSelector:
  case DeclarationName::ObjCOneArgSelector:
  case DeclarationName::ObjCZeroArgSelector:
    llvm_unreachable("Not an operator name");

  case DeclarationName::CXXConversionFunctionName:
    // <operator-name> ::= cv <type>    # (cast)
    Out << "cv";
    mangleType(Name.getCXXNameType());
    break;

  case DeclarationName::CXXLiteralOperatorName:
    Out << "li";
    mangleSourceName(Name.getCXXLiteralIdentifier());
    return;

  case DeclarationName::CXXOperatorName:
    mangleOperatorName(Name.getCXXOverloadedOperator(), Arity);
    break;
  }
}

void
CXXNameMangler::mangleOperatorName(OverloadedOperatorKind OO, unsigned Arity) {
  switch (OO) {
  // <operator-name> ::= nw     # new
  case OO_New: Out << "nw"; break;
  //              ::= na        # new[]
  case OO_Array_New: Out << "na"; break;
  //              ::= dl        # delete
  case OO_Delete: Out << "dl"; break;
  //              ::= da        # delete[]
  case OO_Array_Delete: Out << "da"; break;
  //              ::= ps        # + (unary)
  //              ::= pl        # + (binary or unknown)
  case OO_Plus:
    Out << (Arity == 1? "ps" : "pl"); break;
  //              ::= ng        # - (unary)
  //              ::= mi        # - (binary or unknown)
  case OO_Minus:
    Out << (Arity == 1? "ng" : "mi"); break;
  //              ::= ad        # & (unary)
  //              ::= an        # & (binary or unknown)
  case OO_Amp:
    Out << (Arity == 1? "ad" : "an"); break;
  //              ::= de        # * (unary)
  //              ::= ml        # * (binary or unknown)
  case OO_Star:
    // Use binary when unknown.
    Out << (Arity == 1? "de" : "ml"); break;
  //              ::= co        # ~
  case OO_Tilde: Out << "co"; break;
  //              ::= dv        # /
  case OO_Slash: Out << "dv"; break;
  //              ::= rm        # %
  case OO_Percent: Out << "rm"; break;
  //              ::= or        # |
  case OO_Pipe: Out << "or"; break;
  //              ::= eo        # ^
  case OO_Caret: Out << "eo"; break;
  //              ::= aS        # =
  case OO_Equal: Out << "aS"; break;
  //              ::= pL        # +=
  case OO_PlusEqual: Out << "pL"; break;
  //              ::= mI        # -=
  case OO_MinusEqual: Out << "mI"; break;
  //              ::= mL        # *=
  case OO_StarEqual: Out << "mL"; break;
  //              ::= dV        # /=
  case OO_SlashEqual: Out << "dV"; break;
  //              ::= rM        # %=
  case OO_PercentEqual: Out << "rM"; break;
  //              ::= aN        # &=
  case OO_AmpEqual: Out << "aN"; break;
  //              ::= oR        # |=
  case OO_PipeEqual: Out << "oR"; break;
  //              ::= eO        # ^=
  case OO_CaretEqual: Out << "eO"; break;
  //              ::= ls        # <<
  case OO_LessLess: Out << "ls"; break;
  //              ::= rs        # >>
  case OO_GreaterGreater: Out << "rs"; break;
  //              ::= lS        # <<=
  case OO_LessLessEqual: Out << "lS"; break;
  //              ::= rS        # >>=
  case OO_GreaterGreaterEqual: Out << "rS"; break;
  //              ::= eq        # ==
  case OO_EqualEqual: Out << "eq"; break;
  //              ::= ne        # !=
  case OO_ExclaimEqual: Out << "ne"; break;
  //              ::= lt        # <
  case OO_Less: Out << "lt"; break;
  //              ::= gt        # >
  case OO_Greater: Out << "gt"; break;
  //              ::= le        # <=
  case OO_LessEqual: Out << "le"; break;
  //              ::= ge        # >=
  case OO_GreaterEqual: Out << "ge"; break;
  //              ::= nt        # !
  case OO_Exclaim: Out << "nt"; break;
  //              ::= aa        # &&
  case OO_AmpAmp: Out << "aa"; break;
  //              ::= oo        # ||
  case OO_PipePipe: Out << "oo"; break;
  //              ::= pp        # ++
  case OO_PlusPlus: Out << "pp"; break;
  //              ::= mm        # --
  case OO_MinusMinus: Out << "mm"; break;
  //              ::= cm        # ,
  case OO_Comma: Out << "cm"; break;
  //              ::= pm        # ->*
  case OO_ArrowStar: Out << "pm"; break;
  //              ::= pt        # ->
  case OO_Arrow: Out << "pt"; break;
  //              ::= cl        # ()
  case OO_Call: Out << "cl"; break;
  //              ::= ix        # []
  case OO_Subscript: Out << "ix"; break;

  //              ::= qu        # ?
  // The conditional operator can't be overloaded, but we still handle it when
  // mangling expressions.
  case OO_Conditional: Out << "qu"; break;
  // Proposal on cxx-abi-dev, 2015-10-21.
  //              ::= aw        # co_await
  case OO_Coawait: Out << "aw"; break;

  case OO_None:
  case NUM_OVERLOADED_OPERATORS:
    llvm_unreachable("Not an overloaded operator");
  }
}

void CXXNameMangler::mangleQualifiers(Qualifiers Quals) {
  // Vendor qualifiers come first.

  // Address space qualifiers start with an ordinary letter.
  if (Quals.hasAddressSpace()) {
    // Address space extension:
    //
    //   <type> ::= U <target-addrspace>
    //   <type> ::= U <OpenCL-addrspace>
    //   <type> ::= U <CUDA-addrspace>

    SmallString<64> ASString;
    unsigned AS = Quals.getAddressSpace();

    if (Context.getASTContext().addressSpaceMapManglingFor(AS)) {
      //  <target-addrspace> ::= "AS" <address-space-number>
      unsigned TargetAS = Context.getASTContext().getTargetAddressSpace(AS);
      ASString = "AS" + llvm::utostr(TargetAS);
    } else {
      switch (AS) {
      default: llvm_unreachable("Not a language specific address space");
      //  <OpenCL-addrspace> ::= "CL" [ "global" | "local" | "constant" ]
      case LangAS::opencl_global:   ASString = "CLglobal";   break;
      case LangAS::opencl_local:    ASString = "CLlocal";    break;
      case LangAS::opencl_constant: ASString = "CLconstant"; break;
      //  <CUDA-addrspace> ::= "CU" [ "device" | "constant" | "shared" ]
      case LangAS::cuda_device:     ASString = "CUdevice";   break;
      case LangAS::cuda_constant:   ASString = "CUconstant"; break;
      case LangAS::cuda_shared:     ASString = "CUshared";   break;
      }
    }
    mangleVendorQualifier(ASString);
  }

  // The ARC ownership qualifiers start with underscores.
  switch (Quals.getObjCLifetime()) {
  // Objective-C ARC Extension:
  //
  //   <type> ::= U "__strong"
  //   <type> ::= U "__weak"
  //   <type> ::= U "__autoreleasing"
  case Qualifiers::OCL_None:
    break;
    
  case Qualifiers::OCL_Weak:
    mangleVendorQualifier("__weak");
    break;
    
  case Qualifiers::OCL_Strong:
    mangleVendorQualifier("__strong");
    break;
    
  case Qualifiers::OCL_Autoreleasing:
    mangleVendorQualifier("__autoreleasing");
    break;
    
  case Qualifiers::OCL_ExplicitNone:
    // The __unsafe_unretained qualifier is *not* mangled, so that
    // __unsafe_unretained types in ARC produce the same manglings as the
    // equivalent (but, naturally, unqualified) types in non-ARC, providing
    // better ABI compatibility.
    //
    // It's safe to do this because unqualified 'id' won't show up
    // in any type signatures that need to be mangled.
    break;
  }

  // <CV-qualifiers> ::= [r] [V] [K]    # restrict (C99), volatile, const
  if (Quals.hasRestrict())
    Out << 'r';
  if (Quals.hasVolatile())
    Out << 'V';
  if (Quals.hasConst())
    Out << 'K';
}

void CXXNameMangler::mangleVendorQualifier(StringRef name) {
  Out << 'U' << name.size() << name;
}

void CXXNameMangler::mangleRefQualifier(RefQualifierKind RefQualifier) {
  // <ref-qualifier> ::= R                # lvalue reference
  //                 ::= O                # rvalue-reference
  switch (RefQualifier) {
  case RQ_None:
    break;
      
  case RQ_LValue:
    Out << 'R';
    break;
      
  case RQ_RValue:
    Out << 'O';
    break;
  }
}

void CXXNameMangler::mangleObjCMethodName(const ObjCMethodDecl *MD) {
  Context.mangleObjCMethodName(MD, Out);
}

static bool isTypeSubstitutable(Qualifiers Quals, const Type *Ty) {
  if (Quals)
    return true;
  if (Ty->isSpecificBuiltinType(BuiltinType::ObjCSel))
    return true;
  if (Ty->isOpenCLSpecificType())
    return true;
  if (Ty->isBuiltinType())
    return false;

  return true;
}

#if INTEL_CUSTOMIZATION
// Is given type one of special __mN vector types?
//
// These types are recognized by icc and mangled in a special way. We should
// replicate this.
//
// Is result is true, type identifier is returned via MTypeName. Is result is
// false, MTypeName is set to "".
static bool isMType(QualType T, StringRef &MTypeName) {
  MTypeName = "";

  if (!T->isVectorType())
    return false;

  auto *TDTy = T->getAs<TypedefType>();

  if (TDTy == nullptr)
    return false;

  if (const auto *IInfo = TDTy->getDecl()->getCanonicalDecl()->getIdentifier())
    MTypeName = IInfo->getName();
  else
    return false;

  bool res = llvm::StringSwitch<bool>(MTypeName)
    .Case("__m64", true)
    .Case("__m128", true)
    .Case("__m128i", true)
    .Case("__m128d", true)
    .Case("__m256", true)
    .Case("__m256i", true)
    .Case("__m256d", true)
    .Case("__m512", true)
    .Case("__m512i", true)
    .Case("__m512d", true)
    .Default(false);

  if (res == false)
    MTypeName = "";

  return res;
}
#endif // INTEL_CUSTOMIZATION

void CXXNameMangler::mangleType(QualType T) {
#if INTEL_CUSTOMIZATION
  // CQ371729: Special mangling for __mN vector types.
  auto &LangOpts = getASTContext().getLangOpts();
  StringRef MTypeName;
  bool IsMType = LangOpts.IntelCompat && isMType(T, MTypeName);
#endif // INTEL_CUSTOMIZATION
  // If our type is instantiation-dependent but not dependent, we mangle
  // it as it was written in the source, removing any top-level sugar. 
  // Otherwise, use the canonical type.
  //
  // FIXME: This is an approximation of the instantiation-dependent name 
  // mangling rules, since we should really be using the type as written and
  // augmented via semantic analysis (i.e., with implicit conversions and
  // default template arguments) for any instantiation-dependent type. 
  // Unfortunately, that requires several changes to our AST:
  //   - Instantiation-dependent TemplateSpecializationTypes will need to be 
  //     uniqued, so that we can handle substitutions properly
  //   - Default template arguments will need to be represented in the
  //     TemplateSpecializationType, since they need to be mangled even though
  //     they aren't written.
  //   - Conversions on non-type template arguments need to be expressed, since
  //     they can affect the mangling of sizeof/alignof.
  //
  // FIXME: This is wrong when mapping to the canonical type for a dependent
  // type discards instantiation-dependent portions of the type, such as for:
  //
  //   template<typename T, int N> void f(T (&)[sizeof(N)]);
  //   template<typename T> void f(T() throw(typename T::type)); (pre-C++17)
  //
  // It's also wrong in the opposite direction when instantiation-dependent,
  // canonically-equivalent types differ in some irrelevant portion of inner
  // type sugar. In such cases, we fail to form correct substitutions, eg:
  //
  //   template<int N> void f(A<sizeof(N)> *, A<sizeof(N)> (*));
  //
  // We should instead canonicalize the non-instantiation-dependent parts,
  // regardless of whether the type as a whole is dependent or instantiation
  // dependent.
  if (!T->isInstantiationDependentType() || T->isDependentType())
    T = T.getCanonicalType();
  else {
    // Desugar any types that are purely sugar.
    do {
      // Don't desugar through template specialization types that aren't
      // type aliases. We need to mangle the template arguments as written.
      if (const TemplateSpecializationType *TST 
                                      = dyn_cast<TemplateSpecializationType>(T))
        if (!TST->isTypeAlias())
          break;

      QualType Desugared 
        = T.getSingleStepDesugaredType(Context.getASTContext());
      if (Desugared == T)
        break;
      
      T = Desugared;
    } while (true);
  }
  SplitQualType split = T.split();
  Qualifiers quals = split.Quals;
  const Type *ty = split.Ty;

  bool isSubstitutable = isTypeSubstitutable(quals, ty);
  if (isSubstitutable && mangleSubstitution(T))
    return;

  // If we're mangling a qualified array type, push the qualifiers to
  // the element type.
  if (quals && isa<ArrayType>(T)) {
    ty = Context.getASTContext().getAsArrayType(T);
    quals = Qualifiers();

    // Note that we don't update T: we want to add the
    // substitution at the original type.
  }

  if (quals) {
    mangleQualifiers(quals);
    // Recurse:  even if the qualified type isn't yet substitutable,
    // the unqualified type might be.
    mangleType(QualType(ty, 0));
  } else {
#if INTEL_CUSTOMIZATION
    // CQ371729: Special mangling for __mN vector types.
    if (IsMType) {
      // In non-GNUMangling mode, mangle __mN types as: name length + name.
      if (!LangOpts.GNUMangling)
        Out << MTypeName.size() << MTypeName;
      else
        mangleType(static_cast<const VectorType*>(ty), true);
    } else {
#endif // INTEL_CUSTOMIZATION
    switch (ty->getTypeClass()) {
#define ABSTRACT_TYPE(CLASS, PARENT)
#define NON_CANONICAL_TYPE(CLASS, PARENT) \
    case Type::CLASS: \
      llvm_unreachable("can't mangle non-canonical type " #CLASS "Type"); \
      return;
#define TYPE(CLASS, PARENT) \
    case Type::CLASS: \
      mangleType(static_cast<const CLASS##Type*>(ty)); \
      break;
#include "clang/AST/TypeNodes.def"
    }
#if INTEL_CUSTOMIZATION
    }
#endif // INTEL_CUSTOMIZATION
  }

  // Add the substitution.
  if (isSubstitutable)
    addSubstitution(T);
}

void CXXNameMangler::mangleNameOrStandardSubstitution(const NamedDecl *ND) {
  if (!mangleStandardSubstitution(ND))
    mangleName(ND);
}

void CXXNameMangler::mangleType(const BuiltinType *T) {
  //  <type>         ::= <builtin-type>
  //  <builtin-type> ::= v  # void
  //                 ::= w  # wchar_t
  //                 ::= b  # bool
  //                 ::= c  # char
  //                 ::= a  # signed char
  //                 ::= h  # unsigned char
  //                 ::= s  # short
  //                 ::= t  # unsigned short
  //                 ::= i  # int
  //                 ::= j  # unsigned int
  //                 ::= l  # long
  //                 ::= m  # unsigned long
  //                 ::= x  # long long, __int64
  //                 ::= y  # unsigned long long, __int64
  //                 ::= n  # __int128
  //                 ::= o  # unsigned __int128
  //                 ::= f  # float
  //                 ::= d  # double
  //                 ::= e  # long double, __float80
  //                 ::= g  # __float128
  // UNSUPPORTED:    ::= Dd # IEEE 754r decimal floating point (64 bits)
  // UNSUPPORTED:    ::= De # IEEE 754r decimal floating point (128 bits)
  // UNSUPPORTED:    ::= Df # IEEE 754r decimal floating point (32 bits)
  //                 ::= Dh # IEEE 754r half-precision floating point (16 bits)
  //                 ::= Di # char32_t
  //                 ::= Ds # char16_t
  //                 ::= Dn # std::nullptr_t (i.e., decltype(nullptr))
  //                 ::= u <source-name>    # vendor extended type
  std::string type_name;
  switch (T->getKind()) {
  case BuiltinType::Void:
    Out << 'v';
    break;
  case BuiltinType::Bool:
    Out << 'b';
    break;
  case BuiltinType::Char_U:
  case BuiltinType::Char_S:
    Out << 'c';
    break;
  case BuiltinType::UChar:
    Out << 'h';
    break;
  case BuiltinType::UShort:
    Out << 't';
    break;
  case BuiltinType::UInt:
    Out << 'j';
    break;
  case BuiltinType::ULong:
    Out << 'm';
    break;
  case BuiltinType::ULongLong:
    Out << 'y';
    break;
  case BuiltinType::UInt128:
    Out << 'o';
    break;
  case BuiltinType::SChar:
    Out << 'a';
    break;
  case BuiltinType::WChar_S:
  case BuiltinType::WChar_U:
    Out << 'w';
    break;
  case BuiltinType::Char16:
    Out << "Ds";
    break;
  case BuiltinType::Char32:
    Out << "Di";
    break;
  case BuiltinType::Short:
    Out << 's';
    break;
  case BuiltinType::Int:
    Out << 'i';
    break;
  case BuiltinType::Long:
    Out << 'l';
    break;
  case BuiltinType::LongLong:
    Out << 'x';
    break;
  case BuiltinType::Int128:
    Out << 'n';
    break;
  case BuiltinType::Half:
    Out << "Dh";
    break;
  case BuiltinType::Float:
    Out << 'f';
    break;
  case BuiltinType::Double:
    Out << 'd';
    break;
  case BuiltinType::LongDouble:
    Out << (getASTContext().getTargetInfo().useFloat128ManglingForLongDouble()
                ? 'g'
                : 'e');
    break;
  case BuiltinType::Float128:
    if (getASTContext().getTargetInfo().useFloat128ManglingForLongDouble())
      Out << "U10__float128"; // Match the GCC mangling
    else
      Out << 'g';
    break;
  case BuiltinType::NullPtr:
    Out << "Dn";
    break;

#define BUILTIN_TYPE(Id, SingletonId)
#define PLACEHOLDER_TYPE(Id, SingletonId) \
  case BuiltinType::Id:
#include "clang/AST/BuiltinTypes.def"
  case BuiltinType::Dependent:
    if (!NullOut)
      llvm_unreachable("mangling a placeholder type");
    break;
  case BuiltinType::ObjCId:
    Out << "11objc_object";
    break;
  case BuiltinType::ObjCClass:
    Out << "10objc_class";
    break;
  case BuiltinType::ObjCSel:
    Out << "13objc_selector";
    break;
#define IMAGE_TYPE(ImgType, Id, SingletonId, Access, Suffix) \
  case BuiltinType::Id: \
    type_name = "ocl_" #ImgType "_" #Suffix; \
    Out << type_name.size() << type_name; \
    break;
#include "clang/Basic/OpenCLImageTypes.def"
  case BuiltinType::OCLSampler:
    Out << "11ocl_sampler";
    break;
  case BuiltinType::OCLEvent:
    Out << "9ocl_event";
    break;
  case BuiltinType::OCLClkEvent:
    Out << "12ocl_clkevent";
    break;
  case BuiltinType::OCLQueue:
    Out << "9ocl_queue";
    break;
  case BuiltinType::OCLNDRange:
    Out << "11ocl_ndrange";
    break;
  case BuiltinType::OCLReserveID:
    Out << "13ocl_reserveid";
    break;
  }
}

StringRef CXXNameMangler::getCallingConvQualifierName(CallingConv CC) {
  switch (CC) {
  case CC_C:
    return "";

  case CC_X86StdCall:
  case CC_X86FastCall:
  case CC_X86ThisCall:
  case CC_X86VectorCall:
  case CC_X86Pascal:
  case CC_X86_64Win64:
  case CC_X86_64SysV:
  case CC_X86RegCall:
  case CC_AAPCS:
  case CC_AAPCS_VFP:
  case CC_IntelOclBicc:
  case CC_SpirFunction:
  case CC_OpenCLKernel: // CC_X86RegCall is same as CC_OpenCLKernel  // INTEL
  case CC_PreserveMost:
  case CC_PreserveAll:
    // FIXME: we should be mangling all of the above.
    return "";

  case CC_Swift:
    return "swiftcall";
  }
  llvm_unreachable("bad calling convention");
}

void CXXNameMangler::mangleExtFunctionInfo(const FunctionType *T) {
  // Fast path.
  if (T->getExtInfo() == FunctionType::ExtInfo())
    return;

  // Vendor-specific qualifiers are emitted in reverse alphabetical order.
  // This will get more complicated in the future if we mangle other
  // things here; but for now, since we mangle ns_returns_retained as
  // a qualifier on the result type, we can get away with this:
  StringRef CCQualifier = getCallingConvQualifierName(T->getExtInfo().getCC());
  if (!CCQualifier.empty())
    mangleVendorQualifier(CCQualifier);

  // FIXME: regparm
  // FIXME: noreturn
}

void
CXXNameMangler::mangleExtParameterInfo(FunctionProtoType::ExtParameterInfo PI) {
  // Vendor-specific qualifiers are emitted in reverse alphabetical order.

  // Note that these are *not* substitution candidates.  Demanglers might
  // have trouble with this if the parameter type is fully substituted.

  switch (PI.getABI()) {
  case ParameterABI::Ordinary:
    break;

  // All of these start with "swift", so they come before "ns_consumed".
  case ParameterABI::SwiftContext:
  case ParameterABI::SwiftErrorResult:
  case ParameterABI::SwiftIndirectResult:
    mangleVendorQualifier(getParameterABISpelling(PI.getABI()));
    break;
  }

  if (PI.isConsumed())
    mangleVendorQualifier("ns_consumed");
}

// <type>          ::= <function-type>
// <function-type> ::= [<CV-qualifiers>] F [Y]
//                      <bare-function-type> [<ref-qualifier>] E
void CXXNameMangler::mangleType(const FunctionProtoType *T) {
#if INTEL_CUSTOMIZATION
  // CQ371738: 'volatile' qualifier should be added to the mangled name
  // if there is noreturn attribute in the prototype
  if (getASTContext().getLangOpts().IntelCompat &&
      (getASTContext().getLangOpts().GNUFABIVersion < 5) &&
      T->castAs<clang::FunctionType>()->getNoReturnAttr())
    Out << 'V';
#endif // INTEL_CUSTOMIZATION
  mangleExtFunctionInfo(T);

  // Mangle CV-qualifiers, if present.  These are 'this' qualifiers,
  // e.g. "const" in "int (A::*)() const".
  mangleQualifiers(Qualifiers::fromCVRMask(T->getTypeQuals()));

  // Mangle instantiation-dependent exception-specification, if present,
  // per cxx-abi-dev proposal on 2016-10-11.
  if (T->hasInstantiationDependentExceptionSpec()) {
    if (T->getExceptionSpecType() == EST_ComputedNoexcept) {
      Out << "DO";
      mangleExpression(T->getNoexceptExpr());
      Out << "E";
    } else {
      assert(T->getExceptionSpecType() == EST_Dynamic);
      Out << "Dw";
      for (auto ExceptTy : T->exceptions())
        mangleType(ExceptTy);
      Out << "E";
    }
  } else if (T->isNothrow(getASTContext())) {
    Out << "Do";
  }

  Out << 'F';

  // FIXME: We don't have enough information in the AST to produce the 'Y'
  // encoding for extern "C" function types.
  mangleBareFunctionType(T, /*MangleReturnType=*/true);

  // Mangle the ref-qualifier, if present.
  mangleRefQualifier(T->getRefQualifier());

  Out << 'E';
}

void CXXNameMangler::mangleType(const FunctionNoProtoType *T) {
  // Function types without prototypes can arise when mangling a function type
  // within an overloadable function in C. We mangle these as the absence of any
  // parameter types (not even an empty parameter list).
  Out << 'F';

  FunctionTypeDepthState saved = FunctionTypeDepth.push();

  FunctionTypeDepth.enterResultType();
  mangleType(T->getReturnType());
  FunctionTypeDepth.leaveResultType();

  FunctionTypeDepth.pop(saved);
  Out << 'E';
}

void CXXNameMangler::mangleBareFunctionType(const FunctionProtoType *Proto,
                                            bool MangleReturnType,
                                            const FunctionDecl *FD) {
  // Record that we're in a function type.  See mangleFunctionParam
  // for details on what we're trying to achieve here.
  FunctionTypeDepthState saved = FunctionTypeDepth.push();

  // <bare-function-type> ::= <signature type>+
  if (MangleReturnType) {
    FunctionTypeDepth.enterResultType();

    // Mangle ns_returns_retained as an order-sensitive qualifier here.
    if (Proto->getExtInfo().getProducesResult() && FD == nullptr)
      mangleVendorQualifier("ns_returns_retained");

    // Mangle the return type without any direct ARC ownership qualifiers.
    QualType ReturnTy = Proto->getReturnType();
    if (ReturnTy.getObjCLifetime()) {
      auto SplitReturnTy = ReturnTy.split();
      SplitReturnTy.Quals.removeObjCLifetime();
      ReturnTy = getASTContext().getQualifiedType(SplitReturnTy);
    }
    mangleType(ReturnTy);

    FunctionTypeDepth.leaveResultType();
  }

  if (Proto->getNumParams() == 0 && !Proto->isVariadic()) {
    //   <builtin-type> ::= v   # void
    Out << 'v';

    FunctionTypeDepth.pop(saved);
    return;
  }

  assert(!FD || FD->getNumParams() == Proto->getNumParams());
  for (unsigned I = 0, E = Proto->getNumParams(); I != E; ++I) {
    // Mangle extended parameter info as order-sensitive qualifiers here.
    if (Proto->hasExtParameterInfos() && FD == nullptr) {
      mangleExtParameterInfo(Proto->getExtParameterInfo(I));
    }

    // Mangle the type.
    QualType ParamTy = Proto->getParamType(I);
    mangleType(Context.getASTContext().getSignatureParameterType(ParamTy));

    if (FD) {
      if (auto *Attr = FD->getParamDecl(I)->getAttr<PassObjectSizeAttr>()) {
        // Attr can only take 1 character, so we can hardcode the length below.
        assert(Attr->getType() <= 9 && Attr->getType() >= 0);
        Out << "U17pass_object_size" << Attr->getType();
      }
    }
  }

  FunctionTypeDepth.pop(saved);

  // <builtin-type>      ::= z  # ellipsis
  if (Proto->isVariadic())
    Out << 'z';
}

// <type>            ::= <class-enum-type>
// <class-enum-type> ::= <name>
void CXXNameMangler::mangleType(const UnresolvedUsingType *T) {
  mangleName(T->getDecl());
}

// <type>            ::= <class-enum-type>
// <class-enum-type> ::= <name>
void CXXNameMangler::mangleType(const EnumType *T) {
  mangleType(static_cast<const TagType*>(T));
}
void CXXNameMangler::mangleType(const RecordType *T) {
  mangleType(static_cast<const TagType*>(T));
}
void CXXNameMangler::mangleType(const TagType *T) {
  mangleName(T->getDecl());
}

// <type>       ::= <array-type>
// <array-type> ::= A <positive dimension number> _ <element type>
//              ::= A [<dimension expression>] _ <element type>
void CXXNameMangler::mangleType(const ConstantArrayType *T) {
  Out << 'A' << T->getSize() << '_';
  mangleType(T->getElementType());
}
void CXXNameMangler::mangleType(const VariableArrayType *T) {
  Out << 'A';
  // decayed vla types (size 0) will just be skipped.
  if (T->getSizeExpr())
    mangleExpression(T->getSizeExpr());
  Out << '_';
  mangleType(T->getElementType());
}
void CXXNameMangler::mangleType(const DependentSizedArrayType *T) {
  Out << 'A';
  mangleExpression(T->getSizeExpr());
  Out << '_';
  mangleType(T->getElementType());
}
void CXXNameMangler::mangleType(const IncompleteArrayType *T) {
  Out << "A_";
  mangleType(T->getElementType());
}

// <type>                   ::= <pointer-to-member-type>
// <pointer-to-member-type> ::= M <class type> <member type>
void CXXNameMangler::mangleType(const MemberPointerType *T) {
  Out << 'M';
  mangleType(QualType(T->getClass(), 0));
  QualType PointeeType = T->getPointeeType();
  if (const FunctionProtoType *FPT = dyn_cast<FunctionProtoType>(PointeeType)) {
    mangleType(FPT);
    
    // Itanium C++ ABI 5.1.8:
    //
    //   The type of a non-static member function is considered to be different,
    //   for the purposes of substitution, from the type of a namespace-scope or
    //   static member function whose type appears similar. The types of two
    //   non-static member functions are considered to be different, for the
    //   purposes of substitution, if the functions are members of different
    //   classes. In other words, for the purposes of substitution, the class of 
    //   which the function is a member is considered part of the type of 
    //   function.

    // Given that we already substitute member function pointers as a
    // whole, the net effect of this rule is just to unconditionally
    // suppress substitution on the function type in a member pointer.
    // We increment the SeqID here to emulate adding an entry to the
    // substitution table.
    ++SeqID;
  } else
    mangleType(PointeeType);
}

// <type>           ::= <template-param>
void CXXNameMangler::mangleType(const TemplateTypeParmType *T) {
  mangleTemplateParameter(T->getIndex());
}

// <type>           ::= <template-param>
void CXXNameMangler::mangleType(const SubstTemplateTypeParmPackType *T) {
  // FIXME: not clear how to mangle this!
  // template <class T...> class A {
  //   template <class U...> void foo(T(*)(U) x...);
  // };
  Out << "_SUBSTPACK_";
}

// <type> ::= P <type>   # pointer-to
void CXXNameMangler::mangleType(const PointerType *T) {
  Out << 'P';
  mangleType(T->getPointeeType());
}
void CXXNameMangler::mangleType(const ObjCObjectPointerType *T) {
  Out << 'P';
  mangleType(T->getPointeeType());
}

// <type> ::= R <type>   # reference-to
void CXXNameMangler::mangleType(const LValueReferenceType *T) {
  Out << 'R';
  mangleType(T->getPointeeType());
}

// <type> ::= O <type>   # rvalue reference-to (C++0x)
void CXXNameMangler::mangleType(const RValueReferenceType *T) {
  Out << 'O';
  mangleType(T->getPointeeType());
}

// <type> ::= C <type>   # complex pair (C 2000)
void CXXNameMangler::mangleType(const ComplexType *T) {
  Out << 'C';
  mangleType(T->getElementType());
}

// ARM's ABI for Neon vector types specifies that they should be mangled as
// if they are structs (to match ARM's initial implementation).  The
// vector type must be one of the special types predefined by ARM.
void CXXNameMangler::mangleNeonVectorType(const VectorType *T) {
  QualType EltType = T->getElementType();
  assert(EltType->isBuiltinType() && "Neon vector element not a BuiltinType");
  const char *EltName = nullptr;
  if (T->getVectorKind() == VectorType::NeonPolyVector) {
    switch (cast<BuiltinType>(EltType)->getKind()) {
    case BuiltinType::SChar:
    case BuiltinType::UChar:
      EltName = "poly8_t";
      break;
    case BuiltinType::Short:
    case BuiltinType::UShort:
      EltName = "poly16_t";
      break;
    case BuiltinType::ULongLong:
      EltName = "poly64_t";
      break;
    default: llvm_unreachable("unexpected Neon polynomial vector element type");
    }
  } else {
    switch (cast<BuiltinType>(EltType)->getKind()) {
    case BuiltinType::SChar:     EltName = "int8_t"; break;
    case BuiltinType::UChar:     EltName = "uint8_t"; break;
    case BuiltinType::Short:     EltName = "int16_t"; break;
    case BuiltinType::UShort:    EltName = "uint16_t"; break;
    case BuiltinType::Int:       EltName = "int32_t"; break;
    case BuiltinType::UInt:      EltName = "uint32_t"; break;
    case BuiltinType::LongLong:  EltName = "int64_t"; break;
    case BuiltinType::ULongLong: EltName = "uint64_t"; break;
    case BuiltinType::Double:    EltName = "float64_t"; break;
    case BuiltinType::Float:     EltName = "float32_t"; break;
    case BuiltinType::Half:      EltName = "float16_t";break;
    default:
      llvm_unreachable("unexpected Neon vector element type");
    }
  }
  const char *BaseName = nullptr;
  unsigned BitSize = (T->getNumElements() *
                      getASTContext().getTypeSize(EltType));
  if (BitSize == 64)
    BaseName = "__simd64_";
  else {
    assert(BitSize == 128 && "Neon vector type not 64 or 128 bits");
    BaseName = "__simd128_";
  }
  Out << strlen(BaseName) + strlen(EltName);
  Out << BaseName << EltName;
}

static StringRef mangleAArch64VectorBase(const BuiltinType *EltType) {
  switch (EltType->getKind()) {
  case BuiltinType::SChar:
    return "Int8";
  case BuiltinType::Short:
    return "Int16";
  case BuiltinType::Int:
    return "Int32";
  case BuiltinType::Long:
  case BuiltinType::LongLong:
    return "Int64";
  case BuiltinType::UChar:
    return "Uint8";
  case BuiltinType::UShort:
    return "Uint16";
  case BuiltinType::UInt:
    return "Uint32";
  case BuiltinType::ULong:
  case BuiltinType::ULongLong:
    return "Uint64";
  case BuiltinType::Half:
    return "Float16";
  case BuiltinType::Float:
    return "Float32";
  case BuiltinType::Double:
    return "Float64";
  default:
    llvm_unreachable("Unexpected vector element base type");
  }
}

// AArch64's ABI for Neon vector types specifies that they should be mangled as
// the equivalent internal name. The vector type must be one of the special
// types predefined by ARM.
void CXXNameMangler::mangleAArch64NeonVectorType(const VectorType *T) {
  QualType EltType = T->getElementType();
  assert(EltType->isBuiltinType() && "Neon vector element not a BuiltinType");
  unsigned BitSize =
      (T->getNumElements() * getASTContext().getTypeSize(EltType));
  (void)BitSize; // Silence warning.

  assert((BitSize == 64 || BitSize == 128) &&
         "Neon vector type not 64 or 128 bits");

  StringRef EltName;
  if (T->getVectorKind() == VectorType::NeonPolyVector) {
    switch (cast<BuiltinType>(EltType)->getKind()) {
    case BuiltinType::UChar:
      EltName = "Poly8";
      break;
    case BuiltinType::UShort:
      EltName = "Poly16";
      break;
    case BuiltinType::ULong:
    case BuiltinType::ULongLong:
      EltName = "Poly64";
      break;
    default:
      llvm_unreachable("unexpected Neon polynomial vector element type");
    }
  } else
    EltName = mangleAArch64VectorBase(cast<BuiltinType>(EltType));

  std::string TypeName =
      ("__" + EltName + "x" + Twine(T->getNumElements()) + "_t").str();
  Out << TypeName.length() << TypeName;
}

#if INTEL_CUSTOMIZATION
void CXXNameMangler::mangleType(const VectorType *T) { mangleType(T, false); }
#endif // INTEL_CUSTOMIZATION

// GNU extension: vector types
// <type>                  ::= <vector-type>
// <vector-type>           ::= Dv <positive dimension number> _
//                                    <extended element type>
//                         ::= Dv [<dimension expression>] _ <element type>
// <extended element type> ::= <element type>
//                         ::= p # AltiVec vector pixel
//                         ::= b # Altivec vector bool
void CXXNameMangler::mangleType(const VectorType *T, bool IsMType) { // INTEL
  if ((T->getVectorKind() == VectorType::NeonVector ||
       T->getVectorKind() == VectorType::NeonPolyVector)) {
    llvm::Triple Target = getASTContext().getTargetInfo().getTriple();
    llvm::Triple::ArchType Arch =
        getASTContext().getTargetInfo().getTriple().getArch();
    if ((Arch == llvm::Triple::aarch64 ||
         Arch == llvm::Triple::aarch64_be) && !Target.isOSDarwin())
      mangleAArch64NeonVectorType(T);
    else
      mangleNeonVectorType(T);
    return;
  }
#if INTEL_CUSTOMIZATION
  // CQ371729: Mangle __mN types exactly as icc does.
  auto &LangOpts = getASTContext().getLangOpts();
  // __m64 is a special type, mangled as if it is defined as two ints, while in
  // reality it is a long long.
  if (LangOpts.IntelCompat && IsMType && (T->getNumElements() == 1) &&
      (getASTContext().getTypeSize(T->getElementType()) == 64)) {
    if (LangOpts.GNUFABIVersion < 4)
      Out << "U8__vectori";
    else
      Out << "Dv2_i";
    return;
  // CQ382285: Mangle GNU vector types exactly as icc does.
  } else if (LangOpts.IntelCompat && (IsMType || LangOpts.EmulateGNUABIBugs) &&
             (LangOpts.GNUFABIVersion < 4))
    Out << "U8__vector";
  else
#endif // INTEL_CUSTOMIZATION
  Out << "Dv" << T->getNumElements() << '_';
  if (T->getVectorKind() == VectorType::AltiVecPixel)
    Out << 'p';
  else if (T->getVectorKind() == VectorType::AltiVecBool)
    Out << 'b';
  else
    mangleType(T->getElementType());
}
void CXXNameMangler::mangleType(const ExtVectorType *T) {
  mangleType(static_cast<const VectorType*>(T));
}
void CXXNameMangler::mangleType(const DependentSizedExtVectorType *T) {
  Out << "Dv";
  mangleExpression(T->getSizeExpr());
  Out << '_';
  mangleType(T->getElementType());
}

void CXXNameMangler::mangleType(const PackExpansionType *T) {
  // <type>  ::= Dp <type>          # pack expansion (C++0x)
  Out << "Dp";
  mangleType(T->getPattern());
}

void CXXNameMangler::mangleType(const ObjCInterfaceType *T) {
  mangleSourceName(T->getDecl()->getIdentifier());
}

void CXXNameMangler::mangleType(const ObjCObjectType *T) {
  // Treat __kindof as a vendor extended type qualifier.
  if (T->isKindOfType())
    Out << "U8__kindof";

  if (!T->qual_empty()) {
    // Mangle protocol qualifiers.
    SmallString<64> QualStr;
    llvm::raw_svector_ostream QualOS(QualStr);
    QualOS << "objcproto";
    for (const auto *I : T->quals()) {
      StringRef name = I->getName();
      QualOS << name.size() << name;
    }
    Out << 'U' << QualStr.size() << QualStr;
  }

  mangleType(T->getBaseType());

  if (T->isSpecialized()) {
    // Mangle type arguments as I <type>+ E
    Out << 'I';
    for (auto typeArg : T->getTypeArgs())
      mangleType(typeArg);
    Out << 'E';
  }
}

void CXXNameMangler::mangleType(const BlockPointerType *T) {
  Out << "U13block_pointer";
  mangleType(T->getPointeeType());
}

void CXXNameMangler::mangleType(const InjectedClassNameType *T) {
  // Mangle injected class name types as if the user had written the
  // specialization out fully.  It may not actually be possible to see
  // this mangling, though.
  mangleType(T->getInjectedSpecializationType());
}

void CXXNameMangler::mangleType(const TemplateSpecializationType *T) {
  if (TemplateDecl *TD = T->getTemplateName().getAsTemplateDecl()) {
    mangleTemplateName(TD, T->getArgs(), T->getNumArgs());
  } else {
    if (mangleSubstitution(QualType(T, 0)))
      return;
    
    mangleTemplatePrefix(T->getTemplateName());
    
    // FIXME: GCC does not appear to mangle the template arguments when
    // the template in question is a dependent template name. Should we
    // emulate that badness?
    mangleTemplateArgs(T->getArgs(), T->getNumArgs());
    addSubstitution(QualType(T, 0));
  }
}

void CXXNameMangler::mangleType(const DependentNameType *T) {
  // Proposal by cxx-abi-dev, 2014-03-26
  // <class-enum-type> ::= <name>    # non-dependent or dependent type name or
  //                                 # dependent elaborated type specifier using
  //                                 # 'typename'
  //                   ::= Ts <name> # dependent elaborated type specifier using
  //                                 # 'struct' or 'class'
  //                   ::= Tu <name> # dependent elaborated type specifier using
  //                                 # 'union'
  //                   ::= Te <name> # dependent elaborated type specifier using
  //                                 # 'enum'
  switch (T->getKeyword()) {
    case ETK_Typename:
      break;
    case ETK_Struct:
    case ETK_Class:
    case ETK_Interface:
      Out << "Ts";
      break;
    case ETK_Union:
      Out << "Tu";
      break;
    case ETK_Enum:
      Out << "Te";
      break;
    default:
      llvm_unreachable("unexpected keyword for dependent type name");
  }
  // Typename types are always nested
  Out << 'N';
  manglePrefix(T->getQualifier());
  mangleSourceName(T->getIdentifier());
  Out << 'E';
}

void CXXNameMangler::mangleType(const DependentTemplateSpecializationType *T) {
  // Dependently-scoped template types are nested if they have a prefix.
  Out << 'N';

  // TODO: avoid making this TemplateName.
  TemplateName Prefix =
    getASTContext().getDependentTemplateName(T->getQualifier(),
                                             T->getIdentifier());
  mangleTemplatePrefix(Prefix);

  // FIXME: GCC does not appear to mangle the template arguments when
  // the template in question is a dependent template name. Should we
  // emulate that badness?
  mangleTemplateArgs(T->getArgs(), T->getNumArgs());    
  Out << 'E';
}

void CXXNameMangler::mangleType(const TypeOfType *T) {
  // FIXME: this is pretty unsatisfactory, but there isn't an obvious
  // "extension with parameters" mangling.
  Out << "u6typeof";
}

void CXXNameMangler::mangleType(const TypeOfExprType *T) {
  // FIXME: this is pretty unsatisfactory, but there isn't an obvious
  // "extension with parameters" mangling.
  Out << "u6typeof";
}

void CXXNameMangler::mangleType(const DecltypeType *T) {
  Expr *E = T->getUnderlyingExpr();

  // type ::= Dt <expression> E  # decltype of an id-expression
  //                             #   or class member access
  //      ::= DT <expression> E  # decltype of an expression

  // This purports to be an exhaustive list of id-expressions and
  // class member accesses.  Note that we do not ignore parentheses;
  // parentheses change the semantics of decltype for these
  // expressions (and cause the mangler to use the other form).
  if (isa<DeclRefExpr>(E) ||
      isa<MemberExpr>(E) ||
      isa<UnresolvedLookupExpr>(E) ||
      isa<DependentScopeDeclRefExpr>(E) ||
      isa<CXXDependentScopeMemberExpr>(E) ||
      isa<UnresolvedMemberExpr>(E))
    Out << "Dt";
  else
    Out << "DT";
  mangleExpression(E);
  Out << 'E';
}

void CXXNameMangler::mangleType(const UnaryTransformType *T) {
  // If this is dependent, we need to record that. If not, we simply
  // mangle it as the underlying type since they are equivalent.
  if (T->isDependentType()) {
    Out << 'U';
    
    switch (T->getUTTKind()) {
      case UnaryTransformType::EnumUnderlyingType:
        Out << "3eut";
        break;
#if INTEL_CUSTOMIZATION
      // CQ#369185 - support of __bases and __direct_bases intrinsics.
      case UnaryTransformType::BasesOfType:
        Out << "3bot";
        break;
      case UnaryTransformType::DirectBasesOfType:
        Out << "4dbot";
        break;
#endif // INTEL_CUSTOMIZATION
    }
  }

  mangleType(T->getBaseType());
}

void CXXNameMangler::mangleType(const AutoType *T) {
  QualType D = T->getDeducedType();
  // <builtin-type> ::= Da  # dependent auto
  if (D.isNull()) {
    assert(T->getKeyword() != AutoTypeKeyword::GNUAutoType &&
           "shouldn't need to mangle __auto_type!");
    Out << (T->isDecltypeAuto() ? "Dc" : "Da");
  } else
    mangleType(D);
}

void CXXNameMangler::mangleType(const AtomicType *T) {
  // <type> ::= U <source-name> <type>  # vendor extended type qualifier
  // (Until there's a standardized mangling...)
  Out << "U7_Atomic";
  mangleType(T->getValueType());
}

void CXXNameMangler::mangleType(const PipeType *T) {
  // Pipe type mangling rules are described in SPIR 2.0 specification
  // A.1 Data types and A.3 Summary of changes
  // <type> ::= 8ocl_pipe
  Out << "8ocl_pipe";
}

void CXXNameMangler::mangleIntegerLiteral(QualType T,
                                          const llvm::APSInt &Value) {
  //  <expr-primary> ::= L <type> <value number> E # integer literal
  Out << 'L';

  mangleType(T);
  if (T->isBooleanType()) {
    // Boolean values are encoded as 0/1.
    Out << (Value.getBoolValue() ? '1' : '0');
  } else {
    mangleNumber(Value);
  }
  Out << 'E';

}

void CXXNameMangler::mangleMemberExprBase(const Expr *Base, bool IsArrow) {
  // Ignore member expressions involving anonymous unions.
  while (const auto *RT = Base->getType()->getAs<RecordType>()) {
    if (!RT->getDecl()->isAnonymousStructOrUnion())
      break;
    const auto *ME = dyn_cast<MemberExpr>(Base);
    if (!ME)
      break;
    Base = ME->getBase();
    IsArrow = ME->isArrow();
  }

  if (Base->isImplicitCXXThis()) {
    // Note: GCC mangles member expressions to the implicit 'this' as
    // *this., whereas we represent them as this->. The Itanium C++ ABI
    // does not specify anything here, so we follow GCC.
    Out << "dtdefpT";
  } else {
    Out << (IsArrow ? "pt" : "dt");
    mangleExpression(Base);
  }
}

/// Mangles a member expression.
void CXXNameMangler::mangleMemberExpr(const Expr *base,
                                      bool isArrow,
                                      NestedNameSpecifier *qualifier,
                                      NamedDecl *firstQualifierLookup,
                                      DeclarationName member,
                                      const TemplateArgumentLoc *TemplateArgs,
                                      unsigned NumTemplateArgs,
                                      unsigned arity) {
  // <expression> ::= dt <expression> <unresolved-name>
  //              ::= pt <expression> <unresolved-name>
  if (base)
    mangleMemberExprBase(base, isArrow);
  mangleUnresolvedName(qualifier, member, TemplateArgs, NumTemplateArgs, arity);
}

/// Look at the callee of the given call expression and determine if
/// it's a parenthesized id-expression which would have triggered ADL
/// otherwise.
static bool isParenthesizedADLCallee(const CallExpr *call) {
  const Expr *callee = call->getCallee();
  const Expr *fn = callee->IgnoreParens();

  // Must be parenthesized.  IgnoreParens() skips __extension__ nodes,
  // too, but for those to appear in the callee, it would have to be
  // parenthesized.
  if (callee == fn) return false;

  // Must be an unresolved lookup.
  const UnresolvedLookupExpr *lookup = dyn_cast<UnresolvedLookupExpr>(fn);
  if (!lookup) return false;

  assert(!lookup->requiresADL());

  // Must be an unqualified lookup.
  if (lookup->getQualifier()) return false;

  // Must not have found a class member.  Note that if one is a class
  // member, they're all class members.
  if (lookup->getNumDecls() > 0 &&
      (*lookup->decls_begin())->isCXXClassMember())
    return false;

  // Otherwise, ADL would have been triggered.
  return true;
}

void CXXNameMangler::mangleCastExpression(const Expr *E, StringRef CastEncoding) {
  const ExplicitCastExpr *ECE = cast<ExplicitCastExpr>(E);
  Out << CastEncoding;
  mangleType(ECE->getType());
  mangleExpression(ECE->getSubExpr());
}

void CXXNameMangler::mangleInitListElements(const InitListExpr *InitList) {
  if (auto *Syntactic = InitList->getSyntacticForm())
    InitList = Syntactic;
  for (unsigned i = 0, e = InitList->getNumInits(); i != e; ++i)
    mangleExpression(InitList->getInit(i));
}

void CXXNameMangler::mangleExpression(const Expr *E, unsigned Arity) {
  // <expression> ::= <unary operator-name> <expression>
  //              ::= <binary operator-name> <expression> <expression>
  //              ::= <trinary operator-name> <expression> <expression> <expression>
  //              ::= cv <type> expression           # conversion with one argument
  //              ::= cv <type> _ <expression>* E # conversion with a different number of arguments
  //              ::= dc <type> <expression>         # dynamic_cast<type> (expression)
  //              ::= sc <type> <expression>         # static_cast<type> (expression)
  //              ::= cc <type> <expression>         # const_cast<type> (expression)
  //              ::= rc <type> <expression>         # reinterpret_cast<type> (expression)
  //              ::= st <type>                      # sizeof (a type)
  //              ::= at <type>                      # alignof (a type)
  //              ::= <template-param>
  //              ::= <function-param>
  //              ::= sr <type> <unqualified-name>                   # dependent name
  //              ::= sr <type> <unqualified-name> <template-args>   # dependent template-id
  //              ::= ds <expression> <expression>                   # expr.*expr
  //              ::= sZ <template-param>                            # size of a parameter pack
  //              ::= sZ <function-param>    # size of a function parameter pack
  //              ::= <expr-primary>
  // <expr-primary> ::= L <type> <value number> E    # integer literal
  //                ::= L <type <value float> E      # floating literal
  //                ::= L <mangled-name> E           # external name
  //                ::= fpT                          # 'this' expression
  QualType ImplicitlyConvertedToType;
  
recurse:
  switch (E->getStmtClass()) {
  case Expr::NoStmtClass:
#define ABSTRACT_STMT(Type)
#define EXPR(Type, Base)
#define STMT(Type, Base) \
  case Expr::Type##Class:
#include "clang/AST/StmtNodes.inc"
    // fallthrough

  // These all can only appear in local or variable-initialization
  // contexts and so should never appear in a mangling.
  case Expr::AddrLabelExprClass:
  case Expr::DesignatedInitUpdateExprClass:
  case Expr::ImplicitValueInitExprClass:
  case Expr::NoInitExprClass:
  case Expr::ParenListExprClass:
  case Expr::LambdaExprClass:
  case Expr::MSPropertyRefExprClass:
  case Expr::MSPropertySubscriptExprClass:
  case Expr::TypoExprClass:  // This should no longer exist in the AST by now.
  case Expr::OMPArraySectionExprClass:
  case Expr::CXXInheritedCtorInitExprClass:
    llvm_unreachable("unexpected statement kind");

  // FIXME: invent manglings for all these.
  case Expr::BlockExprClass:
  case Expr::ChooseExprClass:
  case Expr::CompoundLiteralExprClass:
  case Expr::DesignatedInitExprClass:
  case Expr::ExtVectorElementExprClass:
  case Expr::GenericSelectionExprClass:
  case Expr::ObjCEncodeExprClass:
  case Expr::ObjCIsaExprClass:
  case Expr::ObjCIvarRefExprClass:
  case Expr::ObjCMessageExprClass:
  case Expr::ObjCPropertyRefExprClass:
  case Expr::ObjCProtocolExprClass:
  case Expr::ObjCSelectorExprClass:
  case Expr::ObjCStringLiteralClass:
  case Expr::ObjCBoxedExprClass:
  case Expr::ObjCArrayLiteralClass:
  case Expr::ObjCDictionaryLiteralClass:
  case Expr::ObjCSubscriptRefExprClass:
  case Expr::ObjCIndirectCopyRestoreExprClass:
  case Expr::ObjCAvailabilityCheckExprClass:
  case Expr::OffsetOfExprClass:
  case Expr::PredefinedExprClass:
  case Expr::ShuffleVectorExprClass:
  case Expr::ConvertVectorExprClass:
  case Expr::StmtExprClass:
  case Expr::TypeTraitExprClass:
  case Expr::ArrayTypeTraitExprClass:
  case Expr::ExpressionTraitExprClass:
  case Expr::VAArgExprClass:
  case Expr::CUDAKernelCallExprClass:
  case Expr::AsTypeExprClass:
  case Expr::PseudoObjectExprClass:
  case Expr::AtomicExprClass:
#if INTEL_SPECIFIC_CILKPLUS
  case Expr::CilkSpawnExprClass:
  case Expr::CEANIndexExprClass:
  case Expr::CEANBuiltinExprClass:
#endif // INTEL_SPECIFIC_CILKPLUS
  {
    if (!NullOut) {
      // As bad as this diagnostic is, it's better than crashing.
      DiagnosticsEngine &Diags = Context.getDiags();
      unsigned DiagID = Diags.getCustomDiagID(DiagnosticsEngine::Error,
                                       "cannot yet mangle expression type %0");
      Diags.Report(E->getExprLoc(), DiagID)
        << E->getStmtClassName() << E->getSourceRange();
    }
    break;
  }

  case Expr::CXXUuidofExprClass: {
    const CXXUuidofExpr *UE = cast<CXXUuidofExpr>(E);
    if (UE->isTypeOperand()) {
      QualType UuidT = UE->getTypeOperand(Context.getASTContext());
      Out << "u8__uuidoft";
      mangleType(UuidT);
    } else {
      Expr *UuidExp = UE->getExprOperand();
      Out << "u8__uuidofz";
      mangleExpression(UuidExp, Arity);
    }
    break;
  }

  // Even gcc-4.5 doesn't mangle this.
  case Expr::BinaryConditionalOperatorClass: {
    DiagnosticsEngine &Diags = Context.getDiags();
    unsigned DiagID =
      Diags.getCustomDiagID(DiagnosticsEngine::Error,
                "?: operator with omitted middle operand cannot be mangled");
    Diags.Report(E->getExprLoc(), DiagID)
      << E->getStmtClassName() << E->getSourceRange();
    break;
  }

  // These are used for internal purposes and cannot be meaningfully mangled.
  case Expr::OpaqueValueExprClass:
    llvm_unreachable("cannot mangle opaque value; mangling wrong thing?");

  case Expr::InitListExprClass: {
    Out << "il";
    mangleInitListElements(cast<InitListExpr>(E));
    Out << "E";
    break;
  }

  case Expr::CXXDefaultArgExprClass:
    mangleExpression(cast<CXXDefaultArgExpr>(E)->getExpr(), Arity);
    break;

  case Expr::CXXDefaultInitExprClass:
    mangleExpression(cast<CXXDefaultInitExpr>(E)->getExpr(), Arity);
    break;

  case Expr::CXXStdInitializerListExprClass:
    mangleExpression(cast<CXXStdInitializerListExpr>(E)->getSubExpr(), Arity);
    break;

  case Expr::SubstNonTypeTemplateParmExprClass:
    mangleExpression(cast<SubstNonTypeTemplateParmExpr>(E)->getReplacement(),
                     Arity);
    break;

  case Expr::UserDefinedLiteralClass:
    // We follow g++'s approach of mangling a UDL as a call to the literal
    // operator.
  case Expr::CXXMemberCallExprClass: // fallthrough
  case Expr::CallExprClass: {
    const CallExpr *CE = cast<CallExpr>(E);

    // <expression> ::= cp <simple-id> <expression>* E
    // We use this mangling only when the call would use ADL except
    // for being parenthesized.  Per discussion with David
    // Vandervoorde, 2011.04.25.
    if (isParenthesizedADLCallee(CE)) {
      Out << "cp";
      // The callee here is a parenthesized UnresolvedLookupExpr with
      // no qualifier and should always get mangled as a <simple-id>
      // anyway.

    // <expression> ::= cl <expression>* E
    } else {
      Out << "cl";
    }

    unsigned CallArity = CE->getNumArgs();
    for (const Expr *Arg : CE->arguments())
      if (isa<PackExpansionExpr>(Arg))
        CallArity = UnknownArity;

    mangleExpression(CE->getCallee(), CallArity);
    for (const Expr *Arg : CE->arguments())
      mangleExpression(Arg);
    Out << 'E';
    break;
  }

  case Expr::CXXNewExprClass: {
    const CXXNewExpr *New = cast<CXXNewExpr>(E);
    if (New->isGlobalNew()) Out << "gs";
    Out << (New->isArray() ? "na" : "nw");
    for (CXXNewExpr::const_arg_iterator I = New->placement_arg_begin(),
           E = New->placement_arg_end(); I != E; ++I)
      mangleExpression(*I);
    Out << '_';
    mangleType(New->getAllocatedType());
    if (New->hasInitializer()) {
      if (New->getInitializationStyle() == CXXNewExpr::ListInit)
        Out << "il";
      else
        Out << "pi";
      const Expr *Init = New->getInitializer();
      if (const CXXConstructExpr *CCE = dyn_cast<CXXConstructExpr>(Init)) {
        // Directly inline the initializers.
        for (CXXConstructExpr::const_arg_iterator I = CCE->arg_begin(),
                                                  E = CCE->arg_end();
             I != E; ++I)
          mangleExpression(*I);
      } else if (const ParenListExpr *PLE = dyn_cast<ParenListExpr>(Init)) {
        for (unsigned i = 0, e = PLE->getNumExprs(); i != e; ++i)
          mangleExpression(PLE->getExpr(i));
      } else if (New->getInitializationStyle() == CXXNewExpr::ListInit &&
                 isa<InitListExpr>(Init)) {
        // Only take InitListExprs apart for list-initialization.
        mangleInitListElements(cast<InitListExpr>(Init));
      } else
        mangleExpression(Init);
    }
    Out << 'E';
    break;
  }

  case Expr::CXXPseudoDestructorExprClass: {
    const auto *PDE = cast<CXXPseudoDestructorExpr>(E);
    if (const Expr *Base = PDE->getBase())
      mangleMemberExprBase(Base, PDE->isArrow());
    NestedNameSpecifier *Qualifier = PDE->getQualifier();
    QualType ScopeType;
    if (TypeSourceInfo *ScopeInfo = PDE->getScopeTypeInfo()) {
      if (Qualifier) {
        mangleUnresolvedPrefix(Qualifier,
                               /*Recursive=*/true);
        mangleUnresolvedTypeOrSimpleId(ScopeInfo->getType());
        Out << 'E';
      } else {
        Out << "sr";
        if (!mangleUnresolvedTypeOrSimpleId(ScopeInfo->getType()))
          Out << 'E';
      }
    } else if (Qualifier) {
      mangleUnresolvedPrefix(Qualifier);
    }
    // <base-unresolved-name> ::= dn <destructor-name>
    Out << "dn";
    QualType DestroyedType = PDE->getDestroyedType();
    mangleUnresolvedTypeOrSimpleId(DestroyedType);
    break;
  }

  case Expr::MemberExprClass: {
    const MemberExpr *ME = cast<MemberExpr>(E);
    mangleMemberExpr(ME->getBase(), ME->isArrow(),
                     ME->getQualifier(), nullptr,
                     ME->getMemberDecl()->getDeclName(),
                     ME->getTemplateArgs(), ME->getNumTemplateArgs(),
                     Arity);
    break;
  }

  case Expr::UnresolvedMemberExprClass: {
    const UnresolvedMemberExpr *ME = cast<UnresolvedMemberExpr>(E);
    mangleMemberExpr(ME->isImplicitAccess() ? nullptr : ME->getBase(),
                     ME->isArrow(), ME->getQualifier(), nullptr,
                     ME->getMemberName(),
                     ME->getTemplateArgs(), ME->getNumTemplateArgs(),
                     Arity);
    break;
  }

  case Expr::CXXDependentScopeMemberExprClass: {
    const CXXDependentScopeMemberExpr *ME
      = cast<CXXDependentScopeMemberExpr>(E);
    mangleMemberExpr(ME->isImplicitAccess() ? nullptr : ME->getBase(),
                     ME->isArrow(), ME->getQualifier(),
                     ME->getFirstQualifierFoundInScope(),
                     ME->getMember(),
                     ME->getTemplateArgs(), ME->getNumTemplateArgs(),
                     Arity);
    break;
  }

  case Expr::UnresolvedLookupExprClass: {
    const UnresolvedLookupExpr *ULE = cast<UnresolvedLookupExpr>(E);
    mangleUnresolvedName(ULE->getQualifier(), ULE->getName(),
                         ULE->getTemplateArgs(), ULE->getNumTemplateArgs(),
                         Arity);
    break;
  }

  case Expr::CXXUnresolvedConstructExprClass: {
    const CXXUnresolvedConstructExpr *CE = cast<CXXUnresolvedConstructExpr>(E);
    unsigned N = CE->arg_size();

    Out << "cv";
    mangleType(CE->getType());
    if (N != 1) Out << '_';
    for (unsigned I = 0; I != N; ++I) mangleExpression(CE->getArg(I));
    if (N != 1) Out << 'E';
    break;
  }

  case Expr::CXXConstructExprClass: {
    const auto *CE = cast<CXXConstructExpr>(E);
    if (!CE->isListInitialization() || CE->isStdInitListInitialization()) {
      assert(
          CE->getNumArgs() >= 1 &&
          (CE->getNumArgs() == 1 || isa<CXXDefaultArgExpr>(CE->getArg(1))) &&
          "implicit CXXConstructExpr must have one argument");
      return mangleExpression(cast<CXXConstructExpr>(E)->getArg(0));
    }
    Out << "il";
    for (auto *E : CE->arguments())
      mangleExpression(E);
    Out << "E";
    break;
  }

  case Expr::CXXTemporaryObjectExprClass: {
    const auto *CE = cast<CXXTemporaryObjectExpr>(E);
    unsigned N = CE->getNumArgs();
    bool List = CE->isListInitialization();

    if (List)
      Out << "tl";
    else
      Out << "cv";
    mangleType(CE->getType());
    if (!List && N != 1)
      Out << '_';
    if (CE->isStdInitListInitialization()) {
      // We implicitly created a std::initializer_list<T> for the first argument
      // of a constructor of type U in an expression of the form U{a, b, c}.
      // Strip all the semantic gunk off the initializer list.
      auto *SILE =
          cast<CXXStdInitializerListExpr>(CE->getArg(0)->IgnoreImplicit());
      auto *ILE = cast<InitListExpr>(SILE->getSubExpr()->IgnoreImplicit());
      mangleInitListElements(ILE);
    } else {
      for (auto *E : CE->arguments())
        mangleExpression(E);
    }
    if (List || N != 1)
      Out << 'E';
    break;
  }

  case Expr::CXXScalarValueInitExprClass:
    Out << "cv";
    mangleType(E->getType());
    Out << "_E";
    break;

  case Expr::CXXNoexceptExprClass:
    Out << "nx";
    mangleExpression(cast<CXXNoexceptExpr>(E)->getOperand());
    break;

  case Expr::UnaryExprOrTypeTraitExprClass: {
    const UnaryExprOrTypeTraitExpr *SAE = cast<UnaryExprOrTypeTraitExpr>(E);
    
    if (!SAE->isInstantiationDependent()) {
      // Itanium C++ ABI:
      //   If the operand of a sizeof or alignof operator is not 
      //   instantiation-dependent it is encoded as an integer literal 
      //   reflecting the result of the operator.
      //
      //   If the result of the operator is implicitly converted to a known 
      //   integer type, that type is used for the literal; otherwise, the type 
      //   of std::size_t or std::ptrdiff_t is used.
      QualType T = (ImplicitlyConvertedToType.isNull() || 
                    !ImplicitlyConvertedToType->isIntegerType())? SAE->getType()
                                                    : ImplicitlyConvertedToType;
      llvm::APSInt V = SAE->EvaluateKnownConstInt(Context.getASTContext());
      mangleIntegerLiteral(T, V);
      break;
    }
    
    switch(SAE->getKind()) {
    case UETT_SizeOf:
      Out << 's';
      break;
    case UETT_AlignOf:
      Out << 'a';
      break;
    case UETT_VecStep: {
      DiagnosticsEngine &Diags = Context.getDiags();
      unsigned DiagID = Diags.getCustomDiagID(DiagnosticsEngine::Error,
                                     "cannot yet mangle vec_step expression");
      Diags.Report(DiagID);
      return;
    }
    case UETT_OpenMPRequiredSimdAlign:
      DiagnosticsEngine &Diags = Context.getDiags();
      unsigned DiagID = Diags.getCustomDiagID(
          DiagnosticsEngine::Error,
          "cannot yet mangle __builtin_omp_required_simd_align expression");
      Diags.Report(DiagID);
      return;
    }
    if (SAE->isArgumentType()) {
      Out << 't';
      mangleType(SAE->getArgumentType());
    } else {
      Out << 'z';
      mangleExpression(SAE->getArgumentExpr());
    }
    break;
  }

  case Expr::CXXThrowExprClass: {
    const CXXThrowExpr *TE = cast<CXXThrowExpr>(E);
    //  <expression> ::= tw <expression>  # throw expression
    //               ::= tr               # rethrow
    if (TE->getSubExpr()) {
      Out << "tw";
      mangleExpression(TE->getSubExpr());
    } else {
      Out << "tr";
    }
    break;
  }

  case Expr::CXXTypeidExprClass: {
    const CXXTypeidExpr *TIE = cast<CXXTypeidExpr>(E);
    //  <expression> ::= ti <type>        # typeid (type)
    //               ::= te <expression>  # typeid (expression)
    if (TIE->isTypeOperand()) {
      Out << "ti";
      mangleType(TIE->getTypeOperand(Context.getASTContext()));
    } else {
      Out << "te";
      mangleExpression(TIE->getExprOperand());
    }
    break;
  }

  case Expr::CXXDeleteExprClass: {
    const CXXDeleteExpr *DE = cast<CXXDeleteExpr>(E);
    //  <expression> ::= [gs] dl <expression>  # [::] delete expr
    //               ::= [gs] da <expression>  # [::] delete [] expr
    if (DE->isGlobalDelete()) Out << "gs";
    Out << (DE->isArrayForm() ? "da" : "dl");
    mangleExpression(DE->getArgument());
    break;
  }

  case Expr::UnaryOperatorClass: {
    const UnaryOperator *UO = cast<UnaryOperator>(E);
    mangleOperatorName(UnaryOperator::getOverloadedOperator(UO->getOpcode()),
                       /*Arity=*/1);
#if INTEL_CUSTOMIZATION
    // CQ371729: Incompatible name mangling.
    if (getASTContext().getLangOpts().IntelCompat &&
        UnaryOperator::isPrefix(UO->getOpcode()))
      Out << "_";
#endif // INTEL_CUSTOMIZATION
    mangleExpression(UO->getSubExpr());
    break;
  }

  case Expr::ArraySubscriptExprClass: {
    const ArraySubscriptExpr *AE = cast<ArraySubscriptExpr>(E);

    // Array subscript is treated as a syntactically weird form of
    // binary operator.
    Out << "ix";
    mangleExpression(AE->getLHS());
    mangleExpression(AE->getRHS());
    break;
  }

  case Expr::CompoundAssignOperatorClass: // fallthrough
  case Expr::BinaryOperatorClass: {
    const BinaryOperator *BO = cast<BinaryOperator>(E);
    if (BO->getOpcode() == BO_PtrMemD)
      Out << "ds";
    else
      mangleOperatorName(BinaryOperator::getOverloadedOperator(BO->getOpcode()),
                         /*Arity=*/2);
    mangleExpression(BO->getLHS());
    mangleExpression(BO->getRHS());
    break;
  }

  case Expr::ConditionalOperatorClass: {
    const ConditionalOperator *CO = cast<ConditionalOperator>(E);
    mangleOperatorName(OO_Conditional, /*Arity=*/3);
    mangleExpression(CO->getCond());
    mangleExpression(CO->getLHS(), Arity);
    mangleExpression(CO->getRHS(), Arity);
    break;
  }

  case Expr::ImplicitCastExprClass: {
    ImplicitlyConvertedToType = E->getType();
    E = cast<ImplicitCastExpr>(E)->getSubExpr();
    goto recurse;
  }
      
  case Expr::ObjCBridgedCastExprClass: {
    // Mangle ownership casts as a vendor extended operator __bridge, 
    // __bridge_transfer, or __bridge_retain.
    StringRef Kind = cast<ObjCBridgedCastExpr>(E)->getBridgeKindName();
    Out << "v1U" << Kind.size() << Kind;
  }
  // Fall through to mangle the cast itself.
      
  case Expr::CStyleCastExprClass:
    mangleCastExpression(E, "cv");
    break;

  case Expr::CXXFunctionalCastExprClass: {
    auto *Sub = cast<ExplicitCastExpr>(E)->getSubExpr()->IgnoreImplicit();
    // FIXME: Add isImplicit to CXXConstructExpr.
    if (auto *CCE = dyn_cast<CXXConstructExpr>(Sub))
      if (CCE->getParenOrBraceRange().isInvalid())
        Sub = CCE->getArg(0)->IgnoreImplicit();
    if (auto *StdInitList = dyn_cast<CXXStdInitializerListExpr>(Sub))
      Sub = StdInitList->getSubExpr()->IgnoreImplicit();
    if (auto *IL = dyn_cast<InitListExpr>(Sub)) {
      Out << "tl";
      mangleType(E->getType());
      mangleInitListElements(IL);
      Out << "E";
    } else {
      mangleCastExpression(E, "cv");
    }
    break;
  }

  case Expr::CXXStaticCastExprClass:
    mangleCastExpression(E, "sc");
    break;
  case Expr::CXXDynamicCastExprClass:
    mangleCastExpression(E, "dc");
    break;
  case Expr::CXXReinterpretCastExprClass:
    mangleCastExpression(E, "rc");
    break;
  case Expr::CXXConstCastExprClass:
    mangleCastExpression(E, "cc");
    break;

  case Expr::CXXOperatorCallExprClass: {
    const CXXOperatorCallExpr *CE = cast<CXXOperatorCallExpr>(E);
    unsigned NumArgs = CE->getNumArgs();
    // A CXXOperatorCallExpr for OO_Arrow models only semantics, not syntax
    // (the enclosing MemberExpr covers the syntactic portion).
    if (CE->getOperator() != OO_Arrow)
      mangleOperatorName(CE->getOperator(), /*Arity=*/NumArgs);
    // Mangle the arguments.
    for (unsigned i = 0; i != NumArgs; ++i)
      mangleExpression(CE->getArg(i));
    break;
  }

  case Expr::ParenExprClass:
    mangleExpression(cast<ParenExpr>(E)->getSubExpr(), Arity);
    break;

  case Expr::DeclRefExprClass: {
    const NamedDecl *D = cast<DeclRefExpr>(E)->getDecl();

    switch (D->getKind()) {
    default:
      //  <expr-primary> ::= L <mangled-name> E # external name
      Out << 'L';
      mangle(D);
      Out << 'E';
      break;

    case Decl::ParmVar:
      mangleFunctionParam(cast<ParmVarDecl>(D));
      break;

    case Decl::EnumConstant: {
      const EnumConstantDecl *ED = cast<EnumConstantDecl>(D);
      mangleIntegerLiteral(ED->getType(), ED->getInitVal());
      break;
    }

    case Decl::NonTypeTemplateParm: {
      const NonTypeTemplateParmDecl *PD = cast<NonTypeTemplateParmDecl>(D);
      mangleTemplateParameter(PD->getIndex());
      break;
    }

    }

    break;
  }

  case Expr::SubstNonTypeTemplateParmPackExprClass:
    // FIXME: not clear how to mangle this!
    // template <unsigned N...> class A {
    //   template <class U...> void foo(U (&x)[N]...);
    // };
    Out << "_SUBSTPACK_";
    break;

  case Expr::FunctionParmPackExprClass: {
    // FIXME: not clear how to mangle this!
    const FunctionParmPackExpr *FPPE = cast<FunctionParmPackExpr>(E);
    Out << "v110_SUBSTPACK";
    mangleFunctionParam(FPPE->getParameterPack());
    break;
  }

  case Expr::DependentScopeDeclRefExprClass: {
    const DependentScopeDeclRefExpr *DRE = cast<DependentScopeDeclRefExpr>(E);
    mangleUnresolvedName(DRE->getQualifier(), DRE->getDeclName(),
                         DRE->getTemplateArgs(), DRE->getNumTemplateArgs(),
                         Arity);
    break;
  }

  case Expr::CXXBindTemporaryExprClass:
    mangleExpression(cast<CXXBindTemporaryExpr>(E)->getSubExpr());
    break;

  case Expr::ExprWithCleanupsClass:
    mangleExpression(cast<ExprWithCleanups>(E)->getSubExpr(), Arity);
    break;

  case Expr::FloatingLiteralClass: {
    const FloatingLiteral *FL = cast<FloatingLiteral>(E);
    Out << 'L';
    mangleType(FL->getType());
    mangleFloat(FL->getValue());
    Out << 'E';
    break;
  }

  case Expr::CharacterLiteralClass:
    Out << 'L';
    mangleType(E->getType());
    Out << cast<CharacterLiteral>(E)->getValue();
    Out << 'E';
    break;

  // FIXME. __objc_yes/__objc_no are mangled same as true/false
  case Expr::ObjCBoolLiteralExprClass:
    Out << "Lb";
    Out << (cast<ObjCBoolLiteralExpr>(E)->getValue() ? '1' : '0');
    Out << 'E';
    break;
  
  case Expr::CXXBoolLiteralExprClass:
    Out << "Lb";
    Out << (cast<CXXBoolLiteralExpr>(E)->getValue() ? '1' : '0');
    Out << 'E';
    break;

  case Expr::IntegerLiteralClass: {
    llvm::APSInt Value(cast<IntegerLiteral>(E)->getValue());
    if (E->getType()->isSignedIntegerType())
      Value.setIsSigned(true);
    mangleIntegerLiteral(E->getType(), Value);
    break;
  }

  case Expr::ImaginaryLiteralClass: {
    const ImaginaryLiteral *IE = cast<ImaginaryLiteral>(E);
    // Mangle as if a complex literal.
    // Proposal from David Vandevoorde, 2010.06.30.
    Out << 'L';
    mangleType(E->getType());
    if (const FloatingLiteral *Imag =
          dyn_cast<FloatingLiteral>(IE->getSubExpr())) {
      // Mangle a floating-point zero of the appropriate type.
      mangleFloat(llvm::APFloat(Imag->getValue().getSemantics()));
      Out << '_';
      mangleFloat(Imag->getValue());
    } else {
      Out << "0_";
      llvm::APSInt Value(cast<IntegerLiteral>(IE->getSubExpr())->getValue());
      if (IE->getSubExpr()->getType()->isSignedIntegerType())
        Value.setIsSigned(true);
      mangleNumber(Value);
    }
    Out << 'E';
    break;
  }

  case Expr::StringLiteralClass: {
    // Revised proposal from David Vandervoorde, 2010.07.15.
    Out << 'L';
    assert(isa<ConstantArrayType>(E->getType()));
    mangleType(E->getType());
    Out << 'E';
    break;
  }

  case Expr::GNUNullExprClass:
    // FIXME: should this really be mangled the same as nullptr?
    // fallthrough

  case Expr::CXXNullPtrLiteralExprClass: {
    Out << "LDnE";
    break;
  }
      
  case Expr::PackExpansionExprClass:
    Out << "sp";
    mangleExpression(cast<PackExpansionExpr>(E)->getPattern());
    break;
      
  case Expr::SizeOfPackExprClass: {
    auto *SPE = cast<SizeOfPackExpr>(E);
    if (SPE->isPartiallySubstituted()) {
      Out << "sP";
      for (const auto &A : SPE->getPartialArguments())
        mangleTemplateArg(A);
      Out << "E";
      break;
    }

    Out << "sZ";
    const NamedDecl *Pack = SPE->getPack();
    if (const TemplateTypeParmDecl *TTP = dyn_cast<TemplateTypeParmDecl>(Pack))
      mangleTemplateParameter(TTP->getIndex());
    else if (const NonTypeTemplateParmDecl *NTTP
                = dyn_cast<NonTypeTemplateParmDecl>(Pack))
      mangleTemplateParameter(NTTP->getIndex());
    else if (const TemplateTemplateParmDecl *TempTP
                                    = dyn_cast<TemplateTemplateParmDecl>(Pack))
      mangleTemplateParameter(TempTP->getIndex());
    else
      mangleFunctionParam(cast<ParmVarDecl>(Pack));
    break;
  }

  case Expr::MaterializeTemporaryExprClass: {
    mangleExpression(cast<MaterializeTemporaryExpr>(E)->GetTemporaryExpr());
    break;
  }

  case Expr::CXXFoldExprClass: {
    auto *FE = cast<CXXFoldExpr>(E);
    if (FE->isLeftFold())
      Out << (FE->getInit() ? "fL" : "fl");
    else
      Out << (FE->getInit() ? "fR" : "fr");

    if (FE->getOperator() == BO_PtrMemD)
      Out << "ds";
    else
      mangleOperatorName(
          BinaryOperator::getOverloadedOperator(FE->getOperator()),
          /*Arity=*/2);

    if (FE->getLHS())
      mangleExpression(FE->getLHS());
    if (FE->getRHS())
      mangleExpression(FE->getRHS());
    break;
  }

  case Expr::CXXThisExprClass:
    Out << "fpT";
    break;

  case Expr::CoawaitExprClass:
    // FIXME: Propose a non-vendor mangling.
    Out << "v18co_await";
    mangleExpression(cast<CoawaitExpr>(E)->getOperand());
    break;

  case Expr::CoyieldExprClass:
    // FIXME: Propose a non-vendor mangling.
    Out << "v18co_yield";
    mangleExpression(cast<CoawaitExpr>(E)->getOperand());
    break;
  }
}

/// Mangle an expression which refers to a parameter variable.
///
/// <expression>     ::= <function-param>
/// <function-param> ::= fp <top-level CV-qualifiers> _      # L == 0, I == 0
/// <function-param> ::= fp <top-level CV-qualifiers>
///                      <parameter-2 non-negative number> _ # L == 0, I > 0
/// <function-param> ::= fL <L-1 non-negative number>
///                      p <top-level CV-qualifiers> _       # L > 0, I == 0
/// <function-param> ::= fL <L-1 non-negative number>
///                      p <top-level CV-qualifiers>
///                      <I-1 non-negative number> _         # L > 0, I > 0
///
/// L is the nesting depth of the parameter, defined as 1 if the
/// parameter comes from the innermost function prototype scope
/// enclosing the current context, 2 if from the next enclosing
/// function prototype scope, and so on, with one special case: if
/// we've processed the full parameter clause for the innermost
/// function type, then L is one less.  This definition conveniently
/// makes it irrelevant whether a function's result type was written
/// trailing or leading, but is otherwise overly complicated; the
/// numbering was first designed without considering references to
/// parameter in locations other than return types, and then the
/// mangling had to be generalized without changing the existing
/// manglings.
///
/// I is the zero-based index of the parameter within its parameter
/// declaration clause.  Note that the original ABI document describes
/// this using 1-based ordinals.
void CXXNameMangler::mangleFunctionParam(const ParmVarDecl *parm) {
  unsigned parmDepth = parm->getFunctionScopeDepth();
  unsigned parmIndex = parm->getFunctionScopeIndex();

  // Compute 'L'.
  // parmDepth does not include the declaring function prototype.
  // FunctionTypeDepth does account for that.
  assert(parmDepth < FunctionTypeDepth.getDepth());
  unsigned nestingDepth = FunctionTypeDepth.getDepth() - parmDepth;
  if (FunctionTypeDepth.isInResultType())
    nestingDepth--;

  if (nestingDepth == 0) {
    Out << "fp";
  } else {
    Out << "fL" << (nestingDepth - 1) << 'p';
  }

  // Top-level qualifiers.  We don't have to worry about arrays here,
  // because parameters declared as arrays should already have been
  // transformed to have pointer type. FIXME: apparently these don't
  // get mangled if used as an rvalue of a known non-class type?
  assert(!parm->getType()->isArrayType()
         && "parameter's type is still an array type?");
  mangleQualifiers(parm->getType().getQualifiers());

  // Parameter index.
  if (parmIndex != 0) {
    Out << (parmIndex - 1);
  }
  Out << '_';
}

void CXXNameMangler::mangleCXXCtorType(CXXCtorType T,
                                       const CXXRecordDecl *InheritedFrom) {
  // <ctor-dtor-name> ::= C1  # complete object constructor
  //                  ::= C2  # base object constructor
  //                  ::= CI1 <type> # complete inheriting constructor
  //                  ::= CI2 <type> # base inheriting constructor
  //
  // In addition, C5 is a comdat name with C1 and C2 in it.
  Out << 'C';
  if (InheritedFrom)
    Out << 'I';
  switch (T) {
  case Ctor_Complete:
    Out << '1';
    break;
  case Ctor_Base:
    Out << '2';
    break;
  case Ctor_Comdat:
    Out << '5';
    break;
  case Ctor_DefaultClosure:
  case Ctor_CopyingClosure:
    llvm_unreachable("closure constructors don't exist for the Itanium ABI!");
  }
  if (InheritedFrom)
    mangleName(InheritedFrom);
}

void CXXNameMangler::mangleCXXDtorType(CXXDtorType T) {
  // <ctor-dtor-name> ::= D0  # deleting destructor
  //                  ::= D1  # complete object destructor
  //                  ::= D2  # base object destructor
  //
  // In addition, D5 is a comdat name with D1, D2 and, if virtual, D0 in it.
  switch (T) {
  case Dtor_Deleting:
    Out << "D0";
    break;
  case Dtor_Complete:
    Out << "D1";
    break;
  case Dtor_Base:
    Out << "D2";
    break;
  case Dtor_Comdat:
    Out << "D5";
    break;
  }
}

void CXXNameMangler::mangleTemplateArgs(const TemplateArgumentLoc *TemplateArgs,
                                        unsigned NumTemplateArgs) {
  // <template-args> ::= I <template-arg>+ E
  Out << 'I';
  for (unsigned i = 0; i != NumTemplateArgs; ++i)
    mangleTemplateArg(TemplateArgs[i].getArgument());
  Out << 'E';
}

void CXXNameMangler::mangleTemplateArgs(const TemplateArgumentList &AL) {
  // <template-args> ::= I <template-arg>+ E
  Out << 'I';
  for (unsigned i = 0, e = AL.size(); i != e; ++i)
    mangleTemplateArg(AL[i]);
  Out << 'E';
}

void CXXNameMangler::mangleTemplateArgs(const TemplateArgument *TemplateArgs,
                                        unsigned NumTemplateArgs) {
  // <template-args> ::= I <template-arg>+ E
  Out << 'I';
  for (unsigned i = 0; i != NumTemplateArgs; ++i)
    mangleTemplateArg(TemplateArgs[i]);
  Out << 'E';
}

void CXXNameMangler::mangleTemplateArg(TemplateArgument A) {
  // <template-arg> ::= <type>              # type or template
  //                ::= X <expression> E    # expression
  //                ::= <expr-primary>      # simple expressions
  //                ::= J <template-arg>* E # argument pack
  if (!A.isInstantiationDependent() || A.isDependent())
    A = Context.getASTContext().getCanonicalTemplateArgument(A);
  
  switch (A.getKind()) {
  case TemplateArgument::Null:
    llvm_unreachable("Cannot mangle NULL template argument");
      
  case TemplateArgument::Type:
    mangleType(A.getAsType());
    break;
  case TemplateArgument::Template:
    // This is mangled as <type>.
    mangleType(A.getAsTemplate());
    break;
  case TemplateArgument::TemplateExpansion:
    // <type>  ::= Dp <type>          # pack expansion (C++0x)
    Out << "Dp";
    mangleType(A.getAsTemplateOrTemplatePattern());
    break;
  case TemplateArgument::Expression: {
    // It's possible to end up with a DeclRefExpr here in certain
    // dependent cases, in which case we should mangle as a
    // declaration.
    const Expr *E = A.getAsExpr()->IgnoreParens();
    if (const DeclRefExpr *DRE = dyn_cast<DeclRefExpr>(E)) {
      const ValueDecl *D = DRE->getDecl();
      if (isa<VarDecl>(D) || isa<FunctionDecl>(D)) {
        Out << 'L';
        mangle(D);
        Out << 'E';
        break;
      }
    }
    
    Out << 'X';
    mangleExpression(E);
    Out << 'E';
    break;
  }
  case TemplateArgument::Integral:
    mangleIntegerLiteral(A.getIntegralType(), A.getAsIntegral());
    break;
  case TemplateArgument::Declaration: {
    //  <expr-primary> ::= L <mangled-name> E # external name
    // Clang produces AST's where pointer-to-member-function expressions
    // and pointer-to-function expressions are represented as a declaration not
    // an expression. We compensate for it here to produce the correct mangling.
    ValueDecl *D = A.getAsDecl();
    bool compensateMangling = !A.getParamTypeForDecl()->isReferenceType();
#if INTEL_CUSTOMIZATION
    // CQ371729: Incompatible name mangling.
    if (getASTContext().getLangOpts().IntelCompat &&
        getASTContext().getLangOpts().GNUFABIVersion == 1)
      compensateMangling = true;
#endif // INTEL_CUSTOMIZATION
    if (compensateMangling) {
      Out << 'X';
      mangleOperatorName(OO_Amp, 1);
    }

    Out << 'L';
    // References to external entities use the mangled name; if the name would
    // not normally be mangled then mangle it as unqualified.
#if INTEL_CUSTOMIZATION
    // CQ371729: Incompatible name mangling.
    const FunctionDecl *FD = dyn_cast<FunctionDecl>(D);
    const VarDecl *VD = dyn_cast<VarDecl>(D);
    if (getASTContext().getLangOpts().IntelCompat &&
        getASTContext().getLangOpts().GNUFABIVersion == 2 && (VD || FD)) {
      Out << "_Z";
      if (FD)
        mangleFunctionEncoding(FD);
      else
        mangleName(VD);
    } else
#endif // INTEL_CUSTOMIZATION
    mangle(D);
    Out << 'E';

    if (compensateMangling)
      Out << 'E';

    break;
  }
  case TemplateArgument::NullPtr: {
    //  <expr-primary> ::= L <type> 0 E
    Out << 'L';
    mangleType(A.getNullPtrType());
    Out << "0E";
    break;
  }
  case TemplateArgument::Pack: {
    //  <template-arg> ::= J <template-arg>* E
#if INTEL_CUSTOMIZATION
    // CQ371729: Incompatible name mangling.
    // CQ#408802: GNU ABI v6 name mangling.
    // FIXME: GCC, starting with 4.7.4 version, with ABI version lesser than 6
    // generates both versions. We possibly might need to emulate it.
    if (getASTContext().getLangOpts().IntelCompat &&
        getASTContext().getLangOpts().GNUFABIVersion < 6)
      Out << 'I';
    else
#endif // INTEL_CUSTOMIZATION
    Out << 'J';
    for (const auto &P : A.pack_elements())
      mangleTemplateArg(P);
    Out << 'E';
  }
  }
}

void CXXNameMangler::mangleTemplateParameter(unsigned Index) {
  // <template-param> ::= T_    # first template parameter
  //                  ::= T <parameter-2 non-negative number> _
  if (Index == 0)
    Out << "T_";
  else
    Out << 'T' << (Index - 1) << '_';
}

void CXXNameMangler::mangleSeqID(unsigned SeqID) {
  if (SeqID == 1)
    Out << '0';
  else if (SeqID > 1) {
    SeqID--;

    // <seq-id> is encoded in base-36, using digits and upper case letters.
    char Buffer[7]; // log(2**32) / log(36) ~= 7
    MutableArrayRef<char> BufferRef(Buffer);
    MutableArrayRef<char>::reverse_iterator I = BufferRef.rbegin();

    for (; SeqID != 0; SeqID /= 36) {
      unsigned C = SeqID % 36;
      *I++ = (C < 10 ? '0' + C : 'A' + C - 10);
    }

    Out.write(I.base(), I - BufferRef.rbegin());
  }
  Out << '_';
}

void CXXNameMangler::mangleExistingSubstitution(TemplateName tname) {
  bool result = mangleSubstitution(tname);
  assert(result && "no existing substitution for template name");
  (void) result;
}

// <substitution> ::= S <seq-id> _
//                ::= S_
bool CXXNameMangler::mangleSubstitution(const NamedDecl *ND) {
  // Try one of the standard substitutions first.
  if (mangleStandardSubstitution(ND))
    return true;

  ND = cast<NamedDecl>(ND->getCanonicalDecl());
  return mangleSubstitution(reinterpret_cast<uintptr_t>(ND));
}

/// Determine whether the given type has any qualifiers that are relevant for
/// substitutions.
static bool hasMangledSubstitutionQualifiers(QualType T) {
  Qualifiers Qs = T.getQualifiers();
  return Qs.getCVRQualifiers() || Qs.hasAddressSpace();
}

bool CXXNameMangler::mangleSubstitution(QualType T) {
  if (!hasMangledSubstitutionQualifiers(T)) {
    if (const RecordType *RT = T->getAs<RecordType>())
      return mangleSubstitution(RT->getDecl());
  }

  uintptr_t TypePtr = reinterpret_cast<uintptr_t>(T.getAsOpaquePtr());

  return mangleSubstitution(TypePtr);
}

bool CXXNameMangler::mangleSubstitution(TemplateName Template) {
  if (TemplateDecl *TD = Template.getAsTemplateDecl())
    return mangleSubstitution(TD);
  
  Template = Context.getASTContext().getCanonicalTemplateName(Template);
  return mangleSubstitution(
                      reinterpret_cast<uintptr_t>(Template.getAsVoidPointer()));
}

bool CXXNameMangler::mangleSubstitution(uintptr_t Ptr) {
  llvm::DenseMap<uintptr_t, unsigned>::iterator I = Substitutions.find(Ptr);
  if (I == Substitutions.end())
    return false;

  unsigned SeqID = I->second;
  Out << 'S';
  mangleSeqID(SeqID);

  return true;
}

static bool isCharType(QualType T) {
  if (T.isNull())
    return false;

  return T->isSpecificBuiltinType(BuiltinType::Char_S) ||
    T->isSpecificBuiltinType(BuiltinType::Char_U);
}

/// Returns whether a given type is a template specialization of a given name
/// with a single argument of type char.
static bool isCharSpecialization(QualType T, const char *Name) {
  if (T.isNull())
    return false;

  const RecordType *RT = T->getAs<RecordType>();
  if (!RT)
    return false;

  const ClassTemplateSpecializationDecl *SD =
    dyn_cast<ClassTemplateSpecializationDecl>(RT->getDecl());
  if (!SD)
    return false;

  if (!isStdNamespace(getEffectiveDeclContext(SD)))
    return false;

  const TemplateArgumentList &TemplateArgs = SD->getTemplateArgs();
  if (TemplateArgs.size() != 1)
    return false;

  if (!isCharType(TemplateArgs[0].getAsType()))
    return false;

  return SD->getIdentifier()->getName() == Name;
}

template <std::size_t StrLen>
static bool isStreamCharSpecialization(const ClassTemplateSpecializationDecl*SD,
                                       const char (&Str)[StrLen]) {
  if (!SD->getIdentifier()->isStr(Str))
    return false;

  const TemplateArgumentList &TemplateArgs = SD->getTemplateArgs();
  if (TemplateArgs.size() != 2)
    return false;

  if (!isCharType(TemplateArgs[0].getAsType()))
    return false;

  if (!isCharSpecialization(TemplateArgs[1].getAsType(), "char_traits"))
    return false;

  return true;
}

bool CXXNameMangler::mangleStandardSubstitution(const NamedDecl *ND) {
  // <substitution> ::= St # ::std::
  if (const NamespaceDecl *NS = dyn_cast<NamespaceDecl>(ND)) {
    if (isStd(NS)) {
      Out << "St";
      return true;
    }
  }

  if (const ClassTemplateDecl *TD = dyn_cast<ClassTemplateDecl>(ND)) {
    if (!isStdNamespace(getEffectiveDeclContext(TD)))
      return false;

    // <substitution> ::= Sa # ::std::allocator
    if (TD->getIdentifier()->isStr("allocator")) {
      Out << "Sa";
      return true;
    }

    // <<substitution> ::= Sb # ::std::basic_string
    if (TD->getIdentifier()->isStr("basic_string")) {
      Out << "Sb";
      return true;
    }
  }

  if (const ClassTemplateSpecializationDecl *SD =
        dyn_cast<ClassTemplateSpecializationDecl>(ND)) {
    if (!isStdNamespace(getEffectiveDeclContext(SD)))
      return false;

    //    <substitution> ::= Ss # ::std::basic_string<char,
    //                            ::std::char_traits<char>,
    //                            ::std::allocator<char> >
    if (SD->getIdentifier()->isStr("basic_string")) {
      const TemplateArgumentList &TemplateArgs = SD->getTemplateArgs();

      if (TemplateArgs.size() != 3)
        return false;

      if (!isCharType(TemplateArgs[0].getAsType()))
        return false;

      if (!isCharSpecialization(TemplateArgs[1].getAsType(), "char_traits"))
        return false;

      if (!isCharSpecialization(TemplateArgs[2].getAsType(), "allocator"))
        return false;

      Out << "Ss";
      return true;
    }

    //    <substitution> ::= Si # ::std::basic_istream<char,
    //                            ::std::char_traits<char> >
    if (isStreamCharSpecialization(SD, "basic_istream")) {
      Out << "Si";
      return true;
    }

    //    <substitution> ::= So # ::std::basic_ostream<char,
    //                            ::std::char_traits<char> >
    if (isStreamCharSpecialization(SD, "basic_ostream")) {
      Out << "So";
      return true;
    }

    //    <substitution> ::= Sd # ::std::basic_iostream<char,
    //                            ::std::char_traits<char> >
    if (isStreamCharSpecialization(SD, "basic_iostream")) {
      Out << "Sd";
      return true;
    }
  }
  return false;
}

void CXXNameMangler::addSubstitution(QualType T) {
  if (!hasMangledSubstitutionQualifiers(T)) {
    if (const RecordType *RT = T->getAs<RecordType>()) {
      addSubstitution(RT->getDecl());
      return;
    }
  }

  uintptr_t TypePtr = reinterpret_cast<uintptr_t>(T.getAsOpaquePtr());
  addSubstitution(TypePtr);
}

void CXXNameMangler::addSubstitution(TemplateName Template) {
  if (TemplateDecl *TD = Template.getAsTemplateDecl())
    return addSubstitution(TD);
  
  Template = Context.getASTContext().getCanonicalTemplateName(Template);
  addSubstitution(reinterpret_cast<uintptr_t>(Template.getAsVoidPointer()));
}

void CXXNameMangler::addSubstitution(uintptr_t Ptr) {
  assert(!Substitutions.count(Ptr) && "Substitution already exists!");
  Substitutions[Ptr] = SeqID++;
}

void CXXNameMangler::extendSubstitutions(CXXNameMangler* Other) {
  assert(Other->SeqID >= SeqID && "Must be superset of substitutions!");
  if (Other->SeqID > SeqID) {
    Substitutions.swap(Other->Substitutions);
    SeqID = Other->SeqID;
  }
}

CXXNameMangler::AbiTagList
CXXNameMangler::makeFunctionReturnTypeTags(const FunctionDecl *FD) {
  // When derived abi tags are disabled there is no need to make any list.
  if (DisableDerivedAbiTags)
    return AbiTagList();

  llvm::raw_null_ostream NullOutStream;
  CXXNameMangler TrackReturnTypeTags(*this, NullOutStream);
  TrackReturnTypeTags.disableDerivedAbiTags();

  const FunctionProtoType *Proto =
      cast<FunctionProtoType>(FD->getType()->getAs<FunctionType>());
  TrackReturnTypeTags.FunctionTypeDepth.enterResultType();
  TrackReturnTypeTags.mangleType(Proto->getReturnType());
  TrackReturnTypeTags.FunctionTypeDepth.leaveResultType();

  return TrackReturnTypeTags.AbiTagsRoot.getSortedUniqueUsedAbiTags();
}

CXXNameMangler::AbiTagList
CXXNameMangler::makeVariableTypeTags(const VarDecl *VD) {
  // When derived abi tags are disabled there is no need to make any list.
  if (DisableDerivedAbiTags)
    return AbiTagList();

  llvm::raw_null_ostream NullOutStream;
  CXXNameMangler TrackVariableType(*this, NullOutStream);
  TrackVariableType.disableDerivedAbiTags();

  TrackVariableType.mangleType(VD->getType());

  return TrackVariableType.AbiTagsRoot.getSortedUniqueUsedAbiTags();
}

bool CXXNameMangler::shouldHaveAbiTags(ItaniumMangleContextImpl &C,
                                       const VarDecl *VD) {
  llvm::raw_null_ostream NullOutStream;
  CXXNameMangler TrackAbiTags(C, NullOutStream, nullptr, true);
  TrackAbiTags.mangle(VD);
  return TrackAbiTags.AbiTagsRoot.getUsedAbiTags().size();
}

//

/// Mangles the name of the declaration D and emits that name to the given
/// output stream.
///
/// If the declaration D requires a mangled name, this routine will emit that
/// mangled name to \p os and return true. Otherwise, \p os will be unchanged
/// and this routine will return false. In this case, the caller should just
/// emit the identifier of the declaration (\c D->getIdentifier()) as its
/// name.
void ItaniumMangleContextImpl::mangleCXXName(const NamedDecl *D,
                                             raw_ostream &Out) {
  assert((isa<FunctionDecl>(D) || isa<VarDecl>(D)) &&
          "Invalid mangleName() call, argument is not a variable or function!");
  assert(!isa<CXXConstructorDecl>(D) && !isa<CXXDestructorDecl>(D) &&
         "Invalid mangleName() call on 'structor decl!");

  PrettyStackTraceDecl CrashInfo(D, SourceLocation(),
                                 getASTContext().getSourceManager(),
                                 "Mangling declaration");

  CXXNameMangler Mangler(*this, Out, D);
  Mangler.mangle(D);
}

void ItaniumMangleContextImpl::mangleCXXCtor(const CXXConstructorDecl *D,
                                             CXXCtorType Type,
                                             raw_ostream &Out) {
  CXXNameMangler Mangler(*this, Out, D, Type);
  Mangler.mangle(D);
}

void ItaniumMangleContextImpl::mangleCXXDtor(const CXXDestructorDecl *D,
                                             CXXDtorType Type,
                                             raw_ostream &Out) {
  CXXNameMangler Mangler(*this, Out, D, Type);
  Mangler.mangle(D);
}

void ItaniumMangleContextImpl::mangleCXXCtorComdat(const CXXConstructorDecl *D,
                                                   raw_ostream &Out) {
  CXXNameMangler Mangler(*this, Out, D, Ctor_Comdat);
  Mangler.mangle(D);
}

void ItaniumMangleContextImpl::mangleCXXDtorComdat(const CXXDestructorDecl *D,
                                                   raw_ostream &Out) {
  CXXNameMangler Mangler(*this, Out, D, Dtor_Comdat);
  Mangler.mangle(D);
}

void ItaniumMangleContextImpl::mangleThunk(const CXXMethodDecl *MD,
                                           const ThunkInfo &Thunk,
                                           raw_ostream &Out) {
  //  <special-name> ::= T <call-offset> <base encoding>
  //                      # base is the nominal target function of thunk
  //  <special-name> ::= Tc <call-offset> <call-offset> <base encoding>
  //                      # base is the nominal target function of thunk
  //                      # first call-offset is 'this' adjustment
  //                      # second call-offset is result adjustment
  
  assert(!isa<CXXDestructorDecl>(MD) &&
         "Use mangleCXXDtor for destructor decls!");
  CXXNameMangler Mangler(*this, Out);
  Mangler.getStream() << "_ZT";
  if (!Thunk.Return.isEmpty())
    Mangler.getStream() << 'c';
  
  // Mangle the 'this' pointer adjustment.
  Mangler.mangleCallOffset(Thunk.This.NonVirtual,
                           Thunk.This.Virtual.Itanium.VCallOffsetOffset);

  // Mangle the return pointer adjustment if there is one.
  if (!Thunk.Return.isEmpty())
    Mangler.mangleCallOffset(Thunk.Return.NonVirtual,
                             Thunk.Return.Virtual.Itanium.VBaseOffsetOffset);

  Mangler.mangleFunctionEncoding(MD);
}

void ItaniumMangleContextImpl::mangleCXXDtorThunk(
    const CXXDestructorDecl *DD, CXXDtorType Type,
    const ThisAdjustment &ThisAdjustment, raw_ostream &Out) {
  //  <special-name> ::= T <call-offset> <base encoding>
  //                      # base is the nominal target function of thunk
  CXXNameMangler Mangler(*this, Out, DD, Type);
  Mangler.getStream() << "_ZT";

  // Mangle the 'this' pointer adjustment.
  Mangler.mangleCallOffset(ThisAdjustment.NonVirtual, 
                           ThisAdjustment.Virtual.Itanium.VCallOffsetOffset);

  Mangler.mangleFunctionEncoding(DD);
}

/// Returns the mangled name for a guard variable for the passed in VarDecl.
void ItaniumMangleContextImpl::mangleStaticGuardVariable(const VarDecl *D,
                                                         raw_ostream &Out) {
  //  <special-name> ::= GV <object name>       # Guard variable for one-time
  //                                            # initialization
  CXXNameMangler Mangler(*this, Out);
  // GCC 5.3.0 doesn't emit derived ABI tags for local names but that seems to
  // be a bug that is fixed in trunk.
  Mangler.getStream() << "_ZGV";
  Mangler.mangleName(D);
}

void ItaniumMangleContextImpl::mangleDynamicInitializer(const VarDecl *MD,
                                                        raw_ostream &Out) {
  // These symbols are internal in the Itanium ABI, so the names don't matter.
  // Clang has traditionally used this symbol and allowed LLVM to adjust it to
  // avoid duplicate symbols.
  Out << "__cxx_global_var_init";
}

void ItaniumMangleContextImpl::mangleDynamicAtExitDestructor(const VarDecl *D,
                                                             raw_ostream &Out) {
  // Prefix the mangling of D with __dtor_.
  CXXNameMangler Mangler(*this, Out);
  Mangler.getStream() << "__dtor_";
  if (shouldMangleDeclName(D))
    Mangler.mangle(D);
  else
    Mangler.getStream() << D->getName();
}

void ItaniumMangleContextImpl::mangleSEHFilterExpression(
    const NamedDecl *EnclosingDecl, raw_ostream &Out) {
  CXXNameMangler Mangler(*this, Out);
  Mangler.getStream() << "__filt_";
  if (shouldMangleDeclName(EnclosingDecl))
    Mangler.mangle(EnclosingDecl);
  else
    Mangler.getStream() << EnclosingDecl->getName();
}

void ItaniumMangleContextImpl::mangleSEHFinallyBlock(
    const NamedDecl *EnclosingDecl, raw_ostream &Out) {
  CXXNameMangler Mangler(*this, Out);
  Mangler.getStream() << "__fin_";
  if (shouldMangleDeclName(EnclosingDecl))
    Mangler.mangle(EnclosingDecl);
  else
    Mangler.getStream() << EnclosingDecl->getName();
}

void ItaniumMangleContextImpl::mangleItaniumThreadLocalInit(const VarDecl *D,
                                                            raw_ostream &Out) {
  //  <special-name> ::= TH <object name>
  CXXNameMangler Mangler(*this, Out);
  Mangler.getStream() << "_ZTH";
  Mangler.mangleName(D);
}

void
ItaniumMangleContextImpl::mangleItaniumThreadLocalWrapper(const VarDecl *D,
                                                          raw_ostream &Out) {
  //  <special-name> ::= TW <object name>
  CXXNameMangler Mangler(*this, Out);
  Mangler.getStream() << "_ZTW";
  Mangler.mangleName(D);
}

void ItaniumMangleContextImpl::mangleReferenceTemporary(const VarDecl *D,
                                                        unsigned ManglingNumber,
                                                        raw_ostream &Out) {
  // We match the GCC mangling here.
  //  <special-name> ::= GR <object name>
  CXXNameMangler Mangler(*this, Out);
  Mangler.getStream() << "_ZGR";
  Mangler.mangleName(D);
  assert(ManglingNumber > 0 && "Reference temporary mangling number is zero!");
  Mangler.mangleSeqID(ManglingNumber - 1);
}

void ItaniumMangleContextImpl::mangleCXXVTable(const CXXRecordDecl *RD,
                                               raw_ostream &Out) {
  // <special-name> ::= TV <type>  # virtual table
  CXXNameMangler Mangler(*this, Out);
  Mangler.getStream() << "_ZTV";
  Mangler.mangleNameOrStandardSubstitution(RD);
}

void ItaniumMangleContextImpl::mangleCXXVTT(const CXXRecordDecl *RD,
                                            raw_ostream &Out) {
  // <special-name> ::= TT <type>  # VTT structure
  CXXNameMangler Mangler(*this, Out);
  Mangler.getStream() << "_ZTT";
  Mangler.mangleNameOrStandardSubstitution(RD);
}

void ItaniumMangleContextImpl::mangleCXXCtorVTable(const CXXRecordDecl *RD,
                                                   int64_t Offset,
                                                   const CXXRecordDecl *Type,
                                                   raw_ostream &Out) {
  // <special-name> ::= TC <type> <offset number> _ <base type>
  CXXNameMangler Mangler(*this, Out);
  Mangler.getStream() << "_ZTC";
  Mangler.mangleNameOrStandardSubstitution(RD);
  Mangler.getStream() << Offset;
  Mangler.getStream() << '_';
  Mangler.mangleNameOrStandardSubstitution(Type);
}

void ItaniumMangleContextImpl::mangleCXXRTTI(QualType Ty, raw_ostream &Out) {
  // <special-name> ::= TI <type>  # typeinfo structure
  assert(!Ty.hasQualifiers() && "RTTI info cannot have top-level qualifiers");
  CXXNameMangler Mangler(*this, Out);
  Mangler.getStream() << "_ZTI";
  Mangler.mangleType(Ty);
}

void ItaniumMangleContextImpl::mangleCXXRTTIName(QualType Ty,
                                                 raw_ostream &Out) {
  // <special-name> ::= TS <type>  # typeinfo name (null terminated byte string)
  CXXNameMangler Mangler(*this, Out);
  Mangler.getStream() << "_ZTS";
  Mangler.mangleType(Ty);
}

void ItaniumMangleContextImpl::mangleTypeName(QualType Ty, raw_ostream &Out) {
  mangleCXXRTTIName(Ty, Out);
}

#if INTEL_CUSTOMIZATION
// Fix for CQ#371742: C++ Lambda debug info class is created with empty name
void ItaniumMangleContextImpl::mangleLambdaName(const RecordDecl *RD,
                                                raw_ostream &Out) {
  return mangleTypeName(QualType(RD->getTypeForDecl(), 0), Out);
}
#endif // INTEL_CUSTOMIZATION

void ItaniumMangleContextImpl::mangleStringLiteral(const StringLiteral *, raw_ostream &) {
  llvm_unreachable("Can't mangle string literals");
}

ItaniumMangleContext *
ItaniumMangleContext::create(ASTContext &Context, DiagnosticsEngine &Diags) {
  return new ItaniumMangleContextImpl(Context, Diags);
}<|MERGE_RESOLUTION|>--- conflicted
+++ resolved
@@ -1275,20 +1275,6 @@
           getEffectiveDeclContext(ND)->isFileContext())
         Out << 'L';
 
-<<<<<<< HEAD
-#if INTEL_CUSTOMIZATION
-      if (getASTContext().getLangOpts().IntelCompat) {
-        if (auto FD = dyn_cast<FunctionDecl>(ND))
-          if (FD->getType()->castAs<FunctionProtoType>()->getCallConv () ==
-                clang::CC_X86RegCall) {
-            // 12 is the length of "__regcall3__" prefix
-            Out << II->getLength()+12 << "__regcall3__" << II->getName();
-            break;
-          }
-      }
-#endif // INTEL_CUSTOMIZATION
-      mangleSourceName(II);
-=======
       auto *FD = dyn_cast<FunctionDecl>(ND);
       bool IsRegCall = FD &&
                        FD->getType()->castAs<FunctionType>()->getCallConv() ==
@@ -1298,7 +1284,6 @@
       else
         mangleSourceName(II);
 
->>>>>>> 62ae8f67
       writeAbiTags(ND, AdditionalAbiTags);
       break;
     }
