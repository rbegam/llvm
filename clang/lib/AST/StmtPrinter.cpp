--- conflicted
+++ resolved
@@ -1298,7 +1298,6 @@
   OS << "]";
 }
 
-<<<<<<< HEAD
 #ifdef INTEL_CUSTOMIZATION
 void StmtPrinter::VisitCEANIndexExpr(CEANIndexExpr *Node) {
   if (Node->getLowerBound() && Node->getLowerBound()->getLocStart().isValid())
@@ -1368,7 +1367,6 @@
 }
 #endif  // INTEL_CUSTOMIZATION
 
-=======
 void StmtPrinter::VisitOMPArraySectionExpr(OMPArraySectionExpr *Node) {
   PrintExpr(Node->getBase());
   OS << "[";
@@ -1380,7 +1378,6 @@
   OS << "]";
 }
 
->>>>>>> 085b9ff6
 void StmtPrinter::PrintCallArgs(CallExpr *Call) {
   for (unsigned i = 0, e = Call->getNumArgs(); i != e; ++i) {
     if (isa<CXXDefaultArgExpr>(Call->getArg(i))) {
