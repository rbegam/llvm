//===- Type.cpp - Type representation and manipulation --------------------===//
//
//                     The LLVM Compiler Infrastructure
//
// This file is distributed under the University of Illinois Open Source
// License. See LICENSE.TXT for details.
//
//===----------------------------------------------------------------------===//
//
//  This file implements type-related functionality.
//
//===----------------------------------------------------------------------===//

#include "clang/AST/Type.h"
#include "Linkage.h"
#include "clang/AST/ASTContext.h"
#include "clang/AST/Attr.h"
#include "clang/AST/CharUnits.h"
#include "clang/AST/Decl.h"
#include "clang/AST/DeclBase.h"
#include "clang/AST/DeclCXX.h"
#include "clang/AST/DeclObjC.h"
#include "clang/AST/DeclTemplate.h"
#include "clang/AST/Expr.h"
#include "clang/AST/NestedNameSpecifier.h"
#include "clang/AST/PrettyPrinter.h"
#include "clang/AST/TemplateBase.h"
#include "clang/AST/TemplateName.h"
#include "clang/AST/TypeVisitor.h"
#include "clang/Basic/AddressSpaces.h"
#include "clang/Basic/ExceptionSpecificationType.h"
#include "clang/Basic/IdentifierTable.h"
#include "clang/Basic/LLVM.h"
#include "clang/Basic/LangOptions.h"
#include "clang/Basic/Linkage.h"
#include "clang/Basic/Specifiers.h"
#include "clang/Basic/TargetCXXABI.h"
#include "clang/Basic/TargetInfo.h"
#include "clang/Basic/Visibility.h"
#include "llvm/ADT/APInt.h"
#include "llvm/ADT/APSInt.h"
#include "llvm/ADT/ArrayRef.h"
#include "llvm/ADT/FoldingSet.h"
#include "llvm/ADT/None.h"
#include "llvm/ADT/SmallVector.h"
#include "llvm/Support/Casting.h"
#include "llvm/Support/ErrorHandling.h"
#include "llvm/Support/MathExtras.h"
#include <algorithm>
#include <cassert>
#include <cstdint>
#include <cstring>

using namespace clang;

bool Qualifiers::isStrictSupersetOf(Qualifiers Other) const {
  return (*this != Other) &&
    // CVR qualifiers superset
    (((Mask & CVRMask) | (Other.Mask & CVRMask)) == (Mask & CVRMask)) &&
    // ObjC GC qualifiers superset
    ((getObjCGCAttr() == Other.getObjCGCAttr()) ||
     (hasObjCGCAttr() && !Other.hasObjCGCAttr())) &&
    // Address space superset.
    ((getAddressSpace() == Other.getAddressSpace()) ||
     (hasAddressSpace()&& !Other.hasAddressSpace())) &&
    // Lifetime qualifier superset.
    ((getObjCLifetime() == Other.getObjCLifetime()) ||
     (hasObjCLifetime() && !Other.hasObjCLifetime()));
}

const IdentifierInfo* QualType::getBaseTypeIdentifier() const {
  const Type* ty = getTypePtr();
  NamedDecl *ND = nullptr;
  if (ty->isPointerType() || ty->isReferenceType())
    return ty->getPointeeType().getBaseTypeIdentifier();
  else if (ty->isRecordType())
    ND = ty->getAs<RecordType>()->getDecl();
  else if (ty->isEnumeralType())
    ND = ty->getAs<EnumType>()->getDecl();
  else if (ty->getTypeClass() == Type::Typedef)
    ND = ty->getAs<TypedefType>()->getDecl();
  else if (ty->isArrayType())
    return ty->castAsArrayTypeUnsafe()->
        getElementType().getBaseTypeIdentifier();

  if (ND)
    return ND->getIdentifier();
  return nullptr;
}

bool QualType::mayBeDynamicClass() const {
  const auto *ClassDecl = getTypePtr()->getPointeeCXXRecordDecl();
  return ClassDecl && ClassDecl->mayBeDynamicClass();
}

bool QualType::mayBeNotDynamicClass() const {
  const auto *ClassDecl = getTypePtr()->getPointeeCXXRecordDecl();
  return !ClassDecl || ClassDecl->mayBeNonDynamicClass();
}

bool QualType::isConstant(QualType T, const ASTContext &Ctx) {
  if (T.isConstQualified())
    return true;

  if (const ArrayType *AT = Ctx.getAsArrayType(T))
    return AT->getElementType().isConstant(Ctx);

  return T.getAddressSpace() == LangAS::opencl_constant;
}

unsigned ConstantArrayType::getNumAddressingBits(const ASTContext &Context,
                                                 QualType ElementType,
                                               const llvm::APInt &NumElements) {
  uint64_t ElementSize = Context.getTypeSizeInChars(ElementType).getQuantity();

  // Fast path the common cases so we can avoid the conservative computation
  // below, which in common cases allocates "large" APSInt values, which are
  // slow.

  // If the element size is a power of 2, we can directly compute the additional
  // number of addressing bits beyond those required for the element count.
  if (llvm::isPowerOf2_64(ElementSize)) {
    return NumElements.getActiveBits() + llvm::Log2_64(ElementSize);
  }

  // If both the element count and element size fit in 32-bits, we can do the
  // computation directly in 64-bits.
  if ((ElementSize >> 32) == 0 && NumElements.getBitWidth() <= 64 &&
      (NumElements.getZExtValue() >> 32) == 0) {
    uint64_t TotalSize = NumElements.getZExtValue() * ElementSize;
    return 64 - llvm::countLeadingZeros(TotalSize);
  }

  // Otherwise, use APSInt to handle arbitrary sized values.
  llvm::APSInt SizeExtended(NumElements, true);
  unsigned SizeTypeBits = Context.getTypeSize(Context.getSizeType());
  SizeExtended = SizeExtended.extend(std::max(SizeTypeBits,
                                              SizeExtended.getBitWidth()) * 2);

  llvm::APSInt TotalSize(llvm::APInt(SizeExtended.getBitWidth(), ElementSize));
  TotalSize *= SizeExtended;

  return TotalSize.getActiveBits();
}

unsigned ConstantArrayType::getMaxSizeBits(const ASTContext &Context) {
  unsigned Bits = Context.getTypeSize(Context.getSizeType());

  // Limit the number of bits in size_t so that maximal bit size fits 64 bit
  // integer (see PR8256).  We can do this as currently there is no hardware
  // that supports full 64-bit virtual space.
  if (Bits > 61)
    Bits = 61;

  return Bits;
}

DependentSizedArrayType::DependentSizedArrayType(const ASTContext &Context,
                                                 QualType et, QualType can,
                                                 Expr *e, ArraySizeModifier sm,
                                                 unsigned tq,
                                                 SourceRange brackets)
    : ArrayType(DependentSizedArray, et, can, sm, tq,
                (et->containsUnexpandedParameterPack() ||
                 (e && e->containsUnexpandedParameterPack()))),
      Context(Context), SizeExpr((Stmt*) e), Brackets(brackets) {}

void DependentSizedArrayType::Profile(llvm::FoldingSetNodeID &ID,
                                      const ASTContext &Context,
                                      QualType ET,
                                      ArraySizeModifier SizeMod,
                                      unsigned TypeQuals,
                                      Expr *E) {
  ID.AddPointer(ET.getAsOpaquePtr());
  ID.AddInteger(SizeMod);
  ID.AddInteger(TypeQuals);
  E->Profile(ID, Context, true);
}

DependentVectorType::DependentVectorType(
    const ASTContext &Context, QualType ElementType, QualType CanonType,
    Expr *SizeExpr, SourceLocation Loc, VectorType::VectorKind VecKind)
    : Type(DependentVector, CanonType, /*Dependent=*/true,
           /*InstantiationDependent=*/true,
           ElementType->isVariablyModifiedType(),
           ElementType->containsUnexpandedParameterPack() ||
               (SizeExpr && SizeExpr->containsUnexpandedParameterPack())),
      Context(Context), ElementType(ElementType), SizeExpr(SizeExpr), Loc(Loc) {
  VectorTypeBits.VecKind = VecKind;
}

void DependentVectorType::Profile(llvm::FoldingSetNodeID &ID,
                                  const ASTContext &Context,
                                  QualType ElementType, const Expr *SizeExpr,
                                  VectorType::VectorKind VecKind) {
  ID.AddPointer(ElementType.getAsOpaquePtr());
  ID.AddInteger(VecKind);
  SizeExpr->Profile(ID, Context, true);
}

DependentSizedExtVectorType::DependentSizedExtVectorType(const
                                                         ASTContext &Context,
                                                         QualType ElementType,
                                                         QualType can,
                                                         Expr *SizeExpr,
                                                         SourceLocation loc)
    : Type(DependentSizedExtVector, can, /*Dependent=*/true,
           /*InstantiationDependent=*/true,
           ElementType->isVariablyModifiedType(),
           (ElementType->containsUnexpandedParameterPack() ||
            (SizeExpr && SizeExpr->containsUnexpandedParameterPack()))),
      Context(Context), SizeExpr(SizeExpr), ElementType(ElementType),
      loc(loc) {}

void
DependentSizedExtVectorType::Profile(llvm::FoldingSetNodeID &ID,
                                     const ASTContext &Context,
                                     QualType ElementType, Expr *SizeExpr) {
  ID.AddPointer(ElementType.getAsOpaquePtr());
  SizeExpr->Profile(ID, Context, true);
}

#if INTEL_CUSTOMIZATION
ArbPrecIntType::ArbPrecIntType(QualType UnderlyingType, unsigned NumBits,
                               QualType CanonType, SourceLocation Loc)
    : Type(ArbPrecInt, CanonType, UnderlyingType->isDependentType(),
           UnderlyingType->isInstantiationDependentType(),
           UnderlyingType->isVariablyModifiedType(),
           UnderlyingType->containsUnexpandedParameterPack()),
      UnderlyingType(UnderlyingType), NumBits(NumBits), Loc(Loc) {}

DependentSizedArbPrecIntType::DependentSizedArbPrecIntType(
    const ASTContext &Context, QualType UnderlyingType, QualType CanonType,
    Expr *NumBitsExpr, SourceLocation Loc)
    : Type(DependentSizedArbPrecInt, CanonType, /*Dependent=*/true,
           /*InstantationDependent=*/true,
           UnderlyingType->isVariablyModifiedType(),
           (UnderlyingType->containsUnexpandedParameterPack() ||
            (NumBitsExpr && NumBitsExpr->containsUnexpandedParameterPack()))),
      Context(Context), UnderlyingType(UnderlyingType),
      NumBitsExpr(NumBitsExpr), Loc(Loc) {}

void DependentSizedArbPrecIntType::Profile(llvm::FoldingSetNodeID &ID,
                                       const ASTContext &Context,
                                       QualType UnderlyingType,
                                       Expr *SizeExpr) {
  ID.AddPointer(UnderlyingType.getAsOpaquePtr());
  SizeExpr->Profile(ID, Context, true);
}
#endif // INTEL_CUSTOMIZATION

DependentAddressSpaceType::DependentAddressSpaceType(
    const ASTContext &Context, QualType PointeeType, QualType can,
    Expr *AddrSpaceExpr, SourceLocation loc)
    : Type(DependentAddressSpace, can, /*Dependent=*/true,
           /*InstantiationDependent=*/true,
           PointeeType->isVariablyModifiedType(),
           (PointeeType->containsUnexpandedParameterPack() ||
            (AddrSpaceExpr &&
             AddrSpaceExpr->containsUnexpandedParameterPack()))),
      Context(Context), AddrSpaceExpr(AddrSpaceExpr), PointeeType(PointeeType),
      loc(loc) {}

void DependentAddressSpaceType::Profile(llvm::FoldingSetNodeID &ID,
                                        const ASTContext &Context,
                                        QualType PointeeType,
                                        Expr *AddrSpaceExpr) {
  ID.AddPointer(PointeeType.getAsOpaquePtr());
  AddrSpaceExpr->Profile(ID, Context, true);
}

VectorType::VectorType(QualType vecType, unsigned nElements, QualType canonType,
                       VectorKind vecKind)
    : VectorType(Vector, vecType, nElements, canonType, vecKind) {}

VectorType::VectorType(TypeClass tc, QualType vecType, unsigned nElements,
                       QualType canonType, VectorKind vecKind)
    : Type(tc, canonType, vecType->isDependentType(),
           vecType->isInstantiationDependentType(),
           vecType->isVariablyModifiedType(),
           vecType->containsUnexpandedParameterPack()),
      ElementType(vecType) {
  VectorTypeBits.VecKind = vecKind;
  VectorTypeBits.NumElements = nElements;
}

/// getArrayElementTypeNoTypeQual - If this is an array type, return the
/// element type of the array, potentially with type qualifiers missing.
/// This method should never be used when type qualifiers are meaningful.
const Type *Type::getArrayElementTypeNoTypeQual() const {
  // If this is directly an array type, return it.
  if (const auto *ATy = dyn_cast<ArrayType>(this))
    return ATy->getElementType().getTypePtr();

  // If the canonical form of this type isn't the right kind, reject it.
  if (!isa<ArrayType>(CanonicalType))
    return nullptr;

  // If this is a typedef for an array type, strip the typedef off without
  // losing all typedef information.
  return cast<ArrayType>(getUnqualifiedDesugaredType())
    ->getElementType().getTypePtr();
}

/// getDesugaredType - Return the specified type with any "sugar" removed from
/// the type.  This takes off typedefs, typeof's etc.  If the outer level of
/// the type is already concrete, it returns it unmodified.  This is similar
/// to getting the canonical type, but it doesn't remove *all* typedefs.  For
/// example, it returns "T*" as "T*", (not as "int*"), because the pointer is
/// concrete.
QualType QualType::getDesugaredType(QualType T, const ASTContext &Context) {
  SplitQualType split = getSplitDesugaredType(T);
  return Context.getQualifiedType(split.Ty, split.Quals);
}

QualType QualType::getSingleStepDesugaredTypeImpl(QualType type,
                                                  const ASTContext &Context) {
  SplitQualType split = type.split();
  QualType desugar = split.Ty->getLocallyUnqualifiedSingleStepDesugaredType();
  return Context.getQualifiedType(desugar, split.Quals);
}

QualType Type::getLocallyUnqualifiedSingleStepDesugaredType() const {
  switch (getTypeClass()) {
#define ABSTRACT_TYPE(Class, Parent)
#define TYPE(Class, Parent) \
  case Type::Class: { \
    const auto *ty = cast<Class##Type>(this); \
    if (!ty->isSugared()) return QualType(ty, 0); \
    return ty->desugar(); \
  }
#include "clang/AST/TypeNodes.def"
  }
  llvm_unreachable("bad type kind!");
}

SplitQualType QualType::getSplitDesugaredType(QualType T) {
  QualifierCollector Qs;

  QualType Cur = T;
  while (true) {
    const Type *CurTy = Qs.strip(Cur);
    switch (CurTy->getTypeClass()) {
#define ABSTRACT_TYPE(Class, Parent)
#define TYPE(Class, Parent) \
    case Type::Class: { \
      const auto *Ty = cast<Class##Type>(CurTy); \
      if (!Ty->isSugared()) \
        return SplitQualType(Ty, Qs); \
      Cur = Ty->desugar(); \
      break; \
    }
#include "clang/AST/TypeNodes.def"
    }
  }
}

SplitQualType QualType::getSplitUnqualifiedTypeImpl(QualType type) {
  SplitQualType split = type.split();

  // All the qualifiers we've seen so far.
  Qualifiers quals = split.Quals;

  // The last type node we saw with any nodes inside it.
  const Type *lastTypeWithQuals = split.Ty;

  while (true) {
    QualType next;

    // Do a single-step desugar, aborting the loop if the type isn't
    // sugared.
    switch (split.Ty->getTypeClass()) {
#define ABSTRACT_TYPE(Class, Parent)
#define TYPE(Class, Parent) \
    case Type::Class: { \
      const auto *ty = cast<Class##Type>(split.Ty); \
      if (!ty->isSugared()) goto done; \
      next = ty->desugar(); \
      break; \
    }
#include "clang/AST/TypeNodes.def"
    }

    // Otherwise, split the underlying type.  If that yields qualifiers,
    // update the information.
    split = next.split();
    if (!split.Quals.empty()) {
      lastTypeWithQuals = split.Ty;
      quals.addConsistentQualifiers(split.Quals);
    }
  }

 done:
  return SplitQualType(lastTypeWithQuals, quals);
}

QualType QualType::IgnoreParens(QualType T) {
  // FIXME: this seems inherently un-qualifiers-safe.
  while (const auto *PT = T->getAs<ParenType>())
    T = PT->getInnerType();
  return T;
}

/// This will check for a T (which should be a Type which can act as
/// sugar, such as a TypedefType) by removing any existing sugar until it
/// reaches a T or a non-sugared type.
template<typename T> static const T *getAsSugar(const Type *Cur) {
  while (true) {
    if (const auto *Sugar = dyn_cast<T>(Cur))
      return Sugar;
    switch (Cur->getTypeClass()) {
#define ABSTRACT_TYPE(Class, Parent)
#define TYPE(Class, Parent) \
    case Type::Class: { \
      const auto *Ty = cast<Class##Type>(Cur); \
      if (!Ty->isSugared()) return 0; \
      Cur = Ty->desugar().getTypePtr(); \
      break; \
    }
#include "clang/AST/TypeNodes.def"
    }
  }
}

template <> const TypedefType *Type::getAs() const {
  return getAsSugar<TypedefType>(this);
}

template <> const TemplateSpecializationType *Type::getAs() const {
  return getAsSugar<TemplateSpecializationType>(this);
}

template <> const AttributedType *Type::getAs() const {
  return getAsSugar<AttributedType>(this);
}

/// getUnqualifiedDesugaredType - Pull any qualifiers and syntactic
/// sugar off the given type.  This should produce an object of the
/// same dynamic type as the canonical type.
const Type *Type::getUnqualifiedDesugaredType() const {
  const Type *Cur = this;

  while (true) {
    switch (Cur->getTypeClass()) {
#define ABSTRACT_TYPE(Class, Parent)
#define TYPE(Class, Parent) \
    case Class: { \
      const auto *Ty = cast<Class##Type>(Cur); \
      if (!Ty->isSugared()) return Cur; \
      Cur = Ty->desugar().getTypePtr(); \
      break; \
    }
#include "clang/AST/TypeNodes.def"
    }
  }
}

bool Type::isClassType() const {
  if (const auto *RT = getAs<RecordType>())
    return RT->getDecl()->isClass();
  return false;
}

bool Type::isStructureType() const {
  if (const auto *RT = getAs<RecordType>())
    return RT->getDecl()->isStruct();
  return false;
}

bool Type::isObjCBoxableRecordType() const {
  if (const auto *RT = getAs<RecordType>())
    return RT->getDecl()->hasAttr<ObjCBoxableAttr>();
  return false;
}

bool Type::isInterfaceType() const {
  if (const auto *RT = getAs<RecordType>())
    return RT->getDecl()->isInterface();
  return false;
}

bool Type::isStructureOrClassType() const {
  if (const auto *RT = getAs<RecordType>()) {
    RecordDecl *RD = RT->getDecl();
    return RD->isStruct() || RD->isClass() || RD->isInterface();
  }
  return false;
}

bool Type::isVoidPointerType() const {
  if (const auto *PT = getAs<PointerType>())
    return PT->getPointeeType()->isVoidType();
  return false;
}

bool Type::isUnionType() const {
  if (const auto *RT = getAs<RecordType>())
    return RT->getDecl()->isUnion();
  return false;
}

bool Type::isComplexType() const {
  if (const auto *CT = dyn_cast<ComplexType>(CanonicalType))
    return CT->getElementType()->isFloatingType();
  return false;
}

bool Type::isComplexIntegerType() const {
  // Check for GCC complex integer extension.
  return getAsComplexIntegerType();
}

bool Type::isScopedEnumeralType() const {
  if (const auto *ET = getAs<EnumType>())
    return ET->getDecl()->isScoped();
  return false;
}

const ComplexType *Type::getAsComplexIntegerType() const {
  if (const auto *Complex = getAs<ComplexType>())
    if (Complex->getElementType()->isIntegerType())
      return Complex;
  return nullptr;
}

QualType Type::getPointeeType() const {
  if (const auto *PT = getAs<PointerType>())
    return PT->getPointeeType();
  if (const auto *OPT = getAs<ObjCObjectPointerType>())
    return OPT->getPointeeType();
  if (const auto *BPT = getAs<BlockPointerType>())
    return BPT->getPointeeType();
  if (const auto *RT = getAs<ReferenceType>())
    return RT->getPointeeType();
  if (const auto *MPT = getAs<MemberPointerType>())
    return MPT->getPointeeType();
  if (const auto *DT = getAs<DecayedType>())
    return DT->getPointeeType();
  return {};
}

const RecordType *Type::getAsStructureType() const {
  // If this is directly a structure type, return it.
  if (const auto *RT = dyn_cast<RecordType>(this)) {
    if (RT->getDecl()->isStruct())
      return RT;
  }

  // If the canonical form of this type isn't the right kind, reject it.
  if (const auto *RT = dyn_cast<RecordType>(CanonicalType)) {
    if (!RT->getDecl()->isStruct())
      return nullptr;

    // If this is a typedef for a structure type, strip the typedef off without
    // losing all typedef information.
    return cast<RecordType>(getUnqualifiedDesugaredType());
  }
  return nullptr;
}

const RecordType *Type::getAsUnionType() const {
  // If this is directly a union type, return it.
  if (const auto *RT = dyn_cast<RecordType>(this)) {
    if (RT->getDecl()->isUnion())
      return RT;
  }

  // If the canonical form of this type isn't the right kind, reject it.
  if (const auto *RT = dyn_cast<RecordType>(CanonicalType)) {
    if (!RT->getDecl()->isUnion())
      return nullptr;

    // If this is a typedef for a union type, strip the typedef off without
    // losing all typedef information.
    return cast<RecordType>(getUnqualifiedDesugaredType());
  }

  return nullptr;
}

bool Type::isObjCIdOrObjectKindOfType(const ASTContext &ctx,
                                      const ObjCObjectType *&bound) const {
  bound = nullptr;

  const auto *OPT = getAs<ObjCObjectPointerType>();
  if (!OPT)
    return false;

  // Easy case: id.
  if (OPT->isObjCIdType())
    return true;

  // If it's not a __kindof type, reject it now.
  if (!OPT->isKindOfType())
    return false;

  // If it's Class or qualified Class, it's not an object type.
  if (OPT->isObjCClassType() || OPT->isObjCQualifiedClassType())
    return false;

  // Figure out the type bound for the __kindof type.
  bound = OPT->getObjectType()->stripObjCKindOfTypeAndQuals(ctx)
            ->getAs<ObjCObjectType>();
  return true;
}

bool Type::isObjCClassOrClassKindOfType() const {
  const auto *OPT = getAs<ObjCObjectPointerType>();
  if (!OPT)
    return false;

  // Easy case: Class.
  if (OPT->isObjCClassType())
    return true;

  // If it's not a __kindof type, reject it now.
  if (!OPT->isKindOfType())
    return false;

  // If it's Class or qualified Class, it's a class __kindof type.
  return OPT->isObjCClassType() || OPT->isObjCQualifiedClassType();
}

ObjCTypeParamType::ObjCTypeParamType(const ObjCTypeParamDecl *D,
                                     QualType can,
                                     ArrayRef<ObjCProtocolDecl *> protocols)
    : Type(ObjCTypeParam, can, can->isDependentType(),
           can->isInstantiationDependentType(),
           can->isVariablyModifiedType(),
           /*ContainsUnexpandedParameterPack=*/false),
      OTPDecl(const_cast<ObjCTypeParamDecl*>(D)) {
  initialize(protocols);
}

ObjCObjectType::ObjCObjectType(QualType Canonical, QualType Base,
                               ArrayRef<QualType> typeArgs,
                               ArrayRef<ObjCProtocolDecl *> protocols,
                               bool isKindOf)
    : Type(ObjCObject, Canonical, Base->isDependentType(),
           Base->isInstantiationDependentType(),
           Base->isVariablyModifiedType(),
           Base->containsUnexpandedParameterPack()),
      BaseType(Base) {
  ObjCObjectTypeBits.IsKindOf = isKindOf;

  ObjCObjectTypeBits.NumTypeArgs = typeArgs.size();
  assert(getTypeArgsAsWritten().size() == typeArgs.size() &&
         "bitfield overflow in type argument count");
  if (!typeArgs.empty())
    memcpy(getTypeArgStorage(), typeArgs.data(),
           typeArgs.size() * sizeof(QualType));

  for (auto typeArg : typeArgs) {
    if (typeArg->isDependentType())
      setDependent();
    else if (typeArg->isInstantiationDependentType())
      setInstantiationDependent();

    if (typeArg->containsUnexpandedParameterPack())
      setContainsUnexpandedParameterPack();
  }
  // Initialize the protocol qualifiers. The protocol storage is known
  // after we set number of type arguments.
  initialize(protocols);
}

bool ObjCObjectType::isSpecialized() const {
  // If we have type arguments written here, the type is specialized.
  if (ObjCObjectTypeBits.NumTypeArgs > 0)
    return true;

  // Otherwise, check whether the base type is specialized.
  if (const auto objcObject = getBaseType()->getAs<ObjCObjectType>()) {
    // Terminate when we reach an interface type.
    if (isa<ObjCInterfaceType>(objcObject))
      return false;

    return objcObject->isSpecialized();
  }

  // Not specialized.
  return false;
}

ArrayRef<QualType> ObjCObjectType::getTypeArgs() const {
  // We have type arguments written on this type.
  if (isSpecializedAsWritten())
    return getTypeArgsAsWritten();

  // Look at the base type, which might have type arguments.
  if (const auto objcObject = getBaseType()->getAs<ObjCObjectType>()) {
    // Terminate when we reach an interface type.
    if (isa<ObjCInterfaceType>(objcObject))
      return {};

    return objcObject->getTypeArgs();
  }

  // No type arguments.
  return {};
}

bool ObjCObjectType::isKindOfType() const {
  if (isKindOfTypeAsWritten())
    return true;

  // Look at the base type, which might have type arguments.
  if (const auto objcObject = getBaseType()->getAs<ObjCObjectType>()) {
    // Terminate when we reach an interface type.
    if (isa<ObjCInterfaceType>(objcObject))
      return false;

    return objcObject->isKindOfType();
  }

  // Not a "__kindof" type.
  return false;
}

QualType ObjCObjectType::stripObjCKindOfTypeAndQuals(
           const ASTContext &ctx) const {
  if (!isKindOfType() && qual_empty())
    return QualType(this, 0);

  // Recursively strip __kindof.
  SplitQualType splitBaseType = getBaseType().split();
  QualType baseType(splitBaseType.Ty, 0);
  if (const auto *baseObj = splitBaseType.Ty->getAs<ObjCObjectType>())
    baseType = baseObj->stripObjCKindOfTypeAndQuals(ctx);

  return ctx.getObjCObjectType(ctx.getQualifiedType(baseType,
                                                    splitBaseType.Quals),
                               getTypeArgsAsWritten(),
                               /*protocols=*/{},
                               /*isKindOf=*/false);
}

const ObjCObjectPointerType *ObjCObjectPointerType::stripObjCKindOfTypeAndQuals(
                               const ASTContext &ctx) const {
  if (!isKindOfType() && qual_empty())
    return this;

  QualType obj = getObjectType()->stripObjCKindOfTypeAndQuals(ctx);
  return ctx.getObjCObjectPointerType(obj)->castAs<ObjCObjectPointerType>();
}

template<typename F>
static QualType simpleTransform(ASTContext &ctx, QualType type, F &&f);

namespace {

/// Visitor used by simpleTransform() to perform the transformation.
template<typename F>
struct SimpleTransformVisitor
         : public TypeVisitor<SimpleTransformVisitor<F>, QualType> {
  ASTContext &Ctx;
  F &&TheFunc;

  QualType recurse(QualType type) {
    return simpleTransform(Ctx, type, std::move(TheFunc));
  }

public:
  SimpleTransformVisitor(ASTContext &ctx, F &&f)
      : Ctx(ctx), TheFunc(std::move(f)) {}

  // None of the clients of this transformation can occur where
  // there are dependent types, so skip dependent types.
#define TYPE(Class, Base)
#define DEPENDENT_TYPE(Class, Base) \
  QualType Visit##Class##Type(const Class##Type *T) { return QualType(T, 0); }
#include "clang/AST/TypeNodes.def"

#define TRIVIAL_TYPE_CLASS(Class) \
  QualType Visit##Class##Type(const Class##Type *T) { return QualType(T, 0); }

  TRIVIAL_TYPE_CLASS(Builtin)

  QualType VisitComplexType(const ComplexType *T) {
    QualType elementType = recurse(T->getElementType());
    if (elementType.isNull())
      return {};

    if (elementType.getAsOpaquePtr() == T->getElementType().getAsOpaquePtr())
      return QualType(T, 0);

    return Ctx.getComplexType(elementType);
  }

  QualType VisitPointerType(const PointerType *T) {
    QualType pointeeType = recurse(T->getPointeeType());
    if (pointeeType.isNull())
      return {};

    if (pointeeType.getAsOpaquePtr() == T->getPointeeType().getAsOpaquePtr())
      return QualType(T, 0);

    return Ctx.getPointerType(pointeeType);
  }

  QualType VisitBlockPointerType(const BlockPointerType *T) {
    QualType pointeeType = recurse(T->getPointeeType());
    if (pointeeType.isNull())
      return {};

    if (pointeeType.getAsOpaquePtr() == T->getPointeeType().getAsOpaquePtr())
      return QualType(T, 0);

    return Ctx.getBlockPointerType(pointeeType);
  }

  QualType VisitLValueReferenceType(const LValueReferenceType *T) {
    QualType pointeeType = recurse(T->getPointeeTypeAsWritten());
    if (pointeeType.isNull())
      return {};

    if (pointeeType.getAsOpaquePtr()
          == T->getPointeeTypeAsWritten().getAsOpaquePtr())
      return QualType(T, 0);

    return Ctx.getLValueReferenceType(pointeeType, T->isSpelledAsLValue());
  }

  QualType VisitRValueReferenceType(const RValueReferenceType *T) {
    QualType pointeeType = recurse(T->getPointeeTypeAsWritten());
    if (pointeeType.isNull())
      return {};

    if (pointeeType.getAsOpaquePtr()
          == T->getPointeeTypeAsWritten().getAsOpaquePtr())
      return QualType(T, 0);

    return Ctx.getRValueReferenceType(pointeeType);
  }

  QualType VisitMemberPointerType(const MemberPointerType *T) {
    QualType pointeeType = recurse(T->getPointeeType());
    if (pointeeType.isNull())
      return {};

    if (pointeeType.getAsOpaquePtr() == T->getPointeeType().getAsOpaquePtr())
      return QualType(T, 0);

    return Ctx.getMemberPointerType(pointeeType, T->getClass());
  }

  QualType VisitConstantArrayType(const ConstantArrayType *T) {
    QualType elementType = recurse(T->getElementType());
    if (elementType.isNull())
      return {};

    if (elementType.getAsOpaquePtr() == T->getElementType().getAsOpaquePtr())
      return QualType(T, 0);

    return Ctx.getConstantArrayType(elementType, T->getSize(),
                                    T->getSizeModifier(),
                                    T->getIndexTypeCVRQualifiers());
  }

  QualType VisitVariableArrayType(const VariableArrayType *T) {
    QualType elementType = recurse(T->getElementType());
    if (elementType.isNull())
      return {};

    if (elementType.getAsOpaquePtr() == T->getElementType().getAsOpaquePtr())
      return QualType(T, 0);

    return Ctx.getVariableArrayType(elementType, T->getSizeExpr(),
                                    T->getSizeModifier(),
                                    T->getIndexTypeCVRQualifiers(),
                                    T->getBracketsRange());
  }

  QualType VisitIncompleteArrayType(const IncompleteArrayType *T) {
    QualType elementType = recurse(T->getElementType());
    if (elementType.isNull())
      return {};

    if (elementType.getAsOpaquePtr() == T->getElementType().getAsOpaquePtr())
      return QualType(T, 0);

    return Ctx.getIncompleteArrayType(elementType, T->getSizeModifier(),
                                      T->getIndexTypeCVRQualifiers());
  }

  QualType VisitVectorType(const VectorType *T) {
    QualType elementType = recurse(T->getElementType());
    if (elementType.isNull())
      return {};

    if (elementType.getAsOpaquePtr() == T->getElementType().getAsOpaquePtr())
      return QualType(T, 0);

    return Ctx.getVectorType(elementType, T->getNumElements(),
                             T->getVectorKind());
  }

  QualType VisitExtVectorType(const ExtVectorType *T) {
    QualType elementType = recurse(T->getElementType());
    if (elementType.isNull())
      return {};

    if (elementType.getAsOpaquePtr() == T->getElementType().getAsOpaquePtr())
      return QualType(T, 0);

    return Ctx.getExtVectorType(elementType, T->getNumElements());
  }

  QualType VisitFunctionNoProtoType(const FunctionNoProtoType *T) {
    QualType returnType = recurse(T->getReturnType());
    if (returnType.isNull())
      return {};

    if (returnType.getAsOpaquePtr() == T->getReturnType().getAsOpaquePtr())
      return QualType(T, 0);

    return Ctx.getFunctionNoProtoType(returnType, T->getExtInfo());
  }

  QualType VisitFunctionProtoType(const FunctionProtoType *T) {
    QualType returnType = recurse(T->getReturnType());
    if (returnType.isNull())
      return {};

    // Transform parameter types.
    SmallVector<QualType, 4> paramTypes;
    bool paramChanged = false;
    for (auto paramType : T->getParamTypes()) {
      QualType newParamType = recurse(paramType);
      if (newParamType.isNull())
        return {};

      if (newParamType.getAsOpaquePtr() != paramType.getAsOpaquePtr())
        paramChanged = true;

      paramTypes.push_back(newParamType);
    }

    // Transform extended info.
    FunctionProtoType::ExtProtoInfo info = T->getExtProtoInfo();
    bool exceptionChanged = false;
    if (info.ExceptionSpec.Type == EST_Dynamic) {
      SmallVector<QualType, 4> exceptionTypes;
      for (auto exceptionType : info.ExceptionSpec.Exceptions) {
        QualType newExceptionType = recurse(exceptionType);
        if (newExceptionType.isNull())
          return {};

        if (newExceptionType.getAsOpaquePtr() != exceptionType.getAsOpaquePtr())
          exceptionChanged = true;

        exceptionTypes.push_back(newExceptionType);
      }

      if (exceptionChanged) {
        info.ExceptionSpec.Exceptions =
            llvm::makeArrayRef(exceptionTypes).copy(Ctx);
      }
    }

    if (returnType.getAsOpaquePtr() == T->getReturnType().getAsOpaquePtr() &&
        !paramChanged && !exceptionChanged)
      return QualType(T, 0);

    return Ctx.getFunctionType(returnType, paramTypes, info);
  }

  QualType VisitParenType(const ParenType *T) {
    QualType innerType = recurse(T->getInnerType());
    if (innerType.isNull())
      return {};

    if (innerType.getAsOpaquePtr() == T->getInnerType().getAsOpaquePtr())
      return QualType(T, 0);

    return Ctx.getParenType(innerType);
  }

  TRIVIAL_TYPE_CLASS(Typedef)
  TRIVIAL_TYPE_CLASS(ObjCTypeParam)

  QualType VisitAdjustedType(const AdjustedType *T) {
    QualType originalType = recurse(T->getOriginalType());
    if (originalType.isNull())
      return {};

    QualType adjustedType = recurse(T->getAdjustedType());
    if (adjustedType.isNull())
      return {};

    if (originalType.getAsOpaquePtr()
          == T->getOriginalType().getAsOpaquePtr() &&
        adjustedType.getAsOpaquePtr() == T->getAdjustedType().getAsOpaquePtr())
      return QualType(T, 0);

    return Ctx.getAdjustedType(originalType, adjustedType);
  }

  QualType VisitDecayedType(const DecayedType *T) {
    QualType originalType = recurse(T->getOriginalType());
    if (originalType.isNull())
      return {};

    if (originalType.getAsOpaquePtr()
          == T->getOriginalType().getAsOpaquePtr())
      return QualType(T, 0);

    return Ctx.getDecayedType(originalType);
  }

  TRIVIAL_TYPE_CLASS(TypeOfExpr)
  TRIVIAL_TYPE_CLASS(TypeOf)
  TRIVIAL_TYPE_CLASS(Decltype)
  TRIVIAL_TYPE_CLASS(UnaryTransform)
  TRIVIAL_TYPE_CLASS(Record)
  TRIVIAL_TYPE_CLASS(Enum)

  // FIXME: Non-trivial to implement, but important for C++
  TRIVIAL_TYPE_CLASS(Elaborated)

  QualType VisitAttributedType(const AttributedType *T) {
    QualType modifiedType = recurse(T->getModifiedType());
    if (modifiedType.isNull())
      return {};

    QualType equivalentType = recurse(T->getEquivalentType());
    if (equivalentType.isNull())
      return {};

    if (modifiedType.getAsOpaquePtr()
          == T->getModifiedType().getAsOpaquePtr() &&
        equivalentType.getAsOpaquePtr()
          == T->getEquivalentType().getAsOpaquePtr())
      return QualType(T, 0);

    return Ctx.getAttributedType(T->getAttrKind(), modifiedType,
                                 equivalentType);
  }

  QualType VisitSubstTemplateTypeParmType(const SubstTemplateTypeParmType *T) {
    QualType replacementType = recurse(T->getReplacementType());
    if (replacementType.isNull())
      return {};

    if (replacementType.getAsOpaquePtr()
          == T->getReplacementType().getAsOpaquePtr())
      return QualType(T, 0);

    return Ctx.getSubstTemplateTypeParmType(T->getReplacedParameter(),
                                            replacementType);
  }

  // FIXME: Non-trivial to implement, but important for C++
  TRIVIAL_TYPE_CLASS(TemplateSpecialization)

  QualType VisitAutoType(const AutoType *T) {
    if (!T->isDeduced())
      return QualType(T, 0);

    QualType deducedType = recurse(T->getDeducedType());
    if (deducedType.isNull())
      return {};

    if (deducedType.getAsOpaquePtr()
          == T->getDeducedType().getAsOpaquePtr())
      return QualType(T, 0);

    return Ctx.getAutoType(deducedType, T->getKeyword(),
                           T->isDependentType());
  }

  // FIXME: Non-trivial to implement, but important for C++
  TRIVIAL_TYPE_CLASS(PackExpansion)

  QualType VisitObjCObjectType(const ObjCObjectType *T) {
    QualType baseType = recurse(T->getBaseType());
    if (baseType.isNull())
      return {};

    // Transform type arguments.
    bool typeArgChanged = false;
    SmallVector<QualType, 4> typeArgs;
    for (auto typeArg : T->getTypeArgsAsWritten()) {
      QualType newTypeArg = recurse(typeArg);
      if (newTypeArg.isNull())
        return {};

      if (newTypeArg.getAsOpaquePtr() != typeArg.getAsOpaquePtr())
        typeArgChanged = true;

      typeArgs.push_back(newTypeArg);
    }

    if (baseType.getAsOpaquePtr() == T->getBaseType().getAsOpaquePtr() &&
        !typeArgChanged)
      return QualType(T, 0);

    return Ctx.getObjCObjectType(baseType, typeArgs,
                                 llvm::makeArrayRef(T->qual_begin(),
                                                    T->getNumProtocols()),
                                 T->isKindOfTypeAsWritten());
  }

  TRIVIAL_TYPE_CLASS(ObjCInterface)

  QualType VisitObjCObjectPointerType(const ObjCObjectPointerType *T) {
    QualType pointeeType = recurse(T->getPointeeType());
    if (pointeeType.isNull())
      return {};

    if (pointeeType.getAsOpaquePtr()
          == T->getPointeeType().getAsOpaquePtr())
      return QualType(T, 0);

    return Ctx.getObjCObjectPointerType(pointeeType);
  }

  QualType VisitAtomicType(const AtomicType *T) {
    QualType valueType = recurse(T->getValueType());
    if (valueType.isNull())
      return {};

    if (valueType.getAsOpaquePtr()
          == T->getValueType().getAsOpaquePtr())
      return QualType(T, 0);

    return Ctx.getAtomicType(valueType);
  }

#undef TRIVIAL_TYPE_CLASS
};

} // namespace

/// Perform a simple type transformation that does not change the
/// semantics of the type.
template<typename F>
static QualType simpleTransform(ASTContext &ctx, QualType type, F &&f) {
  // Transform the type. If it changed, return the transformed result.
  QualType transformed = f(type);
  if (transformed.getAsOpaquePtr() != type.getAsOpaquePtr())
    return transformed;

  // Split out the qualifiers from the type.
  SplitQualType splitType = type.split();

  // Visit the type itself.
  SimpleTransformVisitor<F> visitor(ctx, std::forward<F>(f));
  QualType result = visitor.Visit(splitType.Ty);
  if (result.isNull())
    return result;

  // Reconstruct the transformed type by applying the local qualifiers
  // from the split type.
  return ctx.getQualifiedType(result, splitType.Quals);
}

/// Substitute the given type arguments for Objective-C type
/// parameters within the given type, recursively.
QualType QualType::substObjCTypeArgs(
           ASTContext &ctx,
           ArrayRef<QualType> typeArgs,
           ObjCSubstitutionContext context) const {
  return simpleTransform(ctx, *this,
                         [&](QualType type) -> QualType {
    SplitQualType splitType = type.split();

    // Replace an Objective-C type parameter reference with the corresponding
    // type argument.
    if (const auto *OTPTy = dyn_cast<ObjCTypeParamType>(splitType.Ty)) {
      ObjCTypeParamDecl *typeParam = OTPTy->getDecl();
      // If we have type arguments, use them.
      if (!typeArgs.empty()) {
        QualType argType = typeArgs[typeParam->getIndex()];
        if (OTPTy->qual_empty())
          return ctx.getQualifiedType(argType, splitType.Quals);

        // Apply protocol lists if exists.
        bool hasError;
        SmallVector<ObjCProtocolDecl*, 8> protocolsVec;
        protocolsVec.append(OTPTy->qual_begin(),
                            OTPTy->qual_end());
        ArrayRef<ObjCProtocolDecl *> protocolsToApply = protocolsVec;
        QualType resultTy = ctx.applyObjCProtocolQualifiers(argType,
            protocolsToApply, hasError, true/*allowOnPointerType*/);

        return ctx.getQualifiedType(resultTy, splitType.Quals);
      }

      switch (context) {
      case ObjCSubstitutionContext::Ordinary:
      case ObjCSubstitutionContext::Parameter:
      case ObjCSubstitutionContext::Superclass:
        // Substitute the bound.
        return ctx.getQualifiedType(typeParam->getUnderlyingType(),
                                    splitType.Quals);

      case ObjCSubstitutionContext::Result:
      case ObjCSubstitutionContext::Property: {
        // Substitute the __kindof form of the underlying type.
        const auto *objPtr = typeParam->getUnderlyingType()
          ->castAs<ObjCObjectPointerType>();

        // __kindof types, id, and Class don't need an additional
        // __kindof.
        if (objPtr->isKindOfType() || objPtr->isObjCIdOrClassType())
          return ctx.getQualifiedType(typeParam->getUnderlyingType(),
                                      splitType.Quals);

        // Add __kindof.
        const auto *obj = objPtr->getObjectType();
        QualType resultTy = ctx.getObjCObjectType(obj->getBaseType(),
                                                  obj->getTypeArgsAsWritten(),
                                                  obj->getProtocols(),
                                                  /*isKindOf=*/true);

        // Rebuild object pointer type.
        resultTy = ctx.getObjCObjectPointerType(resultTy);
        return ctx.getQualifiedType(resultTy, splitType.Quals);
      }
      }
    }

    // If we have a function type, update the context appropriately.
    if (const auto *funcType = dyn_cast<FunctionType>(splitType.Ty)) {
      // Substitute result type.
      QualType returnType = funcType->getReturnType().substObjCTypeArgs(
                              ctx,
                              typeArgs,
                              ObjCSubstitutionContext::Result);
      if (returnType.isNull())
        return {};

      // Handle non-prototyped functions, which only substitute into the result
      // type.
      if (isa<FunctionNoProtoType>(funcType)) {
        // If the return type was unchanged, do nothing.
        if (returnType.getAsOpaquePtr()
              == funcType->getReturnType().getAsOpaquePtr())
          return type;

        // Otherwise, build a new type.
        return ctx.getFunctionNoProtoType(returnType, funcType->getExtInfo());
      }

      const auto *funcProtoType = cast<FunctionProtoType>(funcType);

      // Transform parameter types.
      SmallVector<QualType, 4> paramTypes;
      bool paramChanged = false;
      for (auto paramType : funcProtoType->getParamTypes()) {
        QualType newParamType = paramType.substObjCTypeArgs(
                                  ctx,
                                  typeArgs,
                                  ObjCSubstitutionContext::Parameter);
        if (newParamType.isNull())
          return {};

        if (newParamType.getAsOpaquePtr() != paramType.getAsOpaquePtr())
          paramChanged = true;

        paramTypes.push_back(newParamType);
      }

      // Transform extended info.
      FunctionProtoType::ExtProtoInfo info = funcProtoType->getExtProtoInfo();
      bool exceptionChanged = false;
      if (info.ExceptionSpec.Type == EST_Dynamic) {
        SmallVector<QualType, 4> exceptionTypes;
        for (auto exceptionType : info.ExceptionSpec.Exceptions) {
          QualType newExceptionType = exceptionType.substObjCTypeArgs(
                                        ctx,
                                        typeArgs,
                                        ObjCSubstitutionContext::Ordinary);
          if (newExceptionType.isNull())
            return {};

          if (newExceptionType.getAsOpaquePtr()
              != exceptionType.getAsOpaquePtr())
            exceptionChanged = true;

          exceptionTypes.push_back(newExceptionType);
        }

        if (exceptionChanged) {
          info.ExceptionSpec.Exceptions =
              llvm::makeArrayRef(exceptionTypes).copy(ctx);
        }
      }

      if (returnType.getAsOpaquePtr()
            == funcProtoType->getReturnType().getAsOpaquePtr() &&
          !paramChanged && !exceptionChanged)
        return type;

      return ctx.getFunctionType(returnType, paramTypes, info);
    }

    // Substitute into the type arguments of a specialized Objective-C object
    // type.
    if (const auto *objcObjectType = dyn_cast<ObjCObjectType>(splitType.Ty)) {
      if (objcObjectType->isSpecializedAsWritten()) {
        SmallVector<QualType, 4> newTypeArgs;
        bool anyChanged = false;
        for (auto typeArg : objcObjectType->getTypeArgsAsWritten()) {
          QualType newTypeArg = typeArg.substObjCTypeArgs(
                                  ctx, typeArgs,
                                  ObjCSubstitutionContext::Ordinary);
          if (newTypeArg.isNull())
            return {};

          if (newTypeArg.getAsOpaquePtr() != typeArg.getAsOpaquePtr()) {
            // If we're substituting based on an unspecialized context type,
            // produce an unspecialized type.
            ArrayRef<ObjCProtocolDecl *> protocols(
                                           objcObjectType->qual_begin(),
                                           objcObjectType->getNumProtocols());
            if (typeArgs.empty() &&
                context != ObjCSubstitutionContext::Superclass) {
              return ctx.getObjCObjectType(
                       objcObjectType->getBaseType(), {},
                       protocols,
                       objcObjectType->isKindOfTypeAsWritten());
            }

            anyChanged = true;
          }

          newTypeArgs.push_back(newTypeArg);
        }

        if (anyChanged) {
          ArrayRef<ObjCProtocolDecl *> protocols(
                                         objcObjectType->qual_begin(),
                                         objcObjectType->getNumProtocols());
          return ctx.getObjCObjectType(objcObjectType->getBaseType(),
                                       newTypeArgs, protocols,
                                       objcObjectType->isKindOfTypeAsWritten());
        }
      }

      return type;
    }

    return type;
  });
}

QualType QualType::substObjCMemberType(QualType objectType,
                                       const DeclContext *dc,
                                       ObjCSubstitutionContext context) const {
  if (auto subs = objectType->getObjCSubstitutions(dc))
    return substObjCTypeArgs(dc->getParentASTContext(), *subs, context);

  return *this;
}

QualType QualType::stripObjCKindOfType(const ASTContext &constCtx) const {
  // FIXME: Because ASTContext::getAttributedType() is non-const.
  auto &ctx = const_cast<ASTContext &>(constCtx);
  return simpleTransform(ctx, *this,
           [&](QualType type) -> QualType {
             SplitQualType splitType = type.split();
             if (auto *objType = splitType.Ty->getAs<ObjCObjectType>()) {
               if (!objType->isKindOfType())
                 return type;

               QualType baseType
                 = objType->getBaseType().stripObjCKindOfType(ctx);
               return ctx.getQualifiedType(
                        ctx.getObjCObjectType(baseType,
                                              objType->getTypeArgsAsWritten(),
                                              objType->getProtocols(),
                                              /*isKindOf=*/false),
                        splitType.Quals);
             }

             return type;
           });
}

QualType QualType::getAtomicUnqualifiedType() const {
  if (const auto AT = getTypePtr()->getAs<AtomicType>())
    return AT->getValueType().getUnqualifiedType();
  return getUnqualifiedType();
}

Optional<ArrayRef<QualType>> Type::getObjCSubstitutions(
                               const DeclContext *dc) const {
  // Look through method scopes.
  if (const auto method = dyn_cast<ObjCMethodDecl>(dc))
    dc = method->getDeclContext();

  // Find the class or category in which the type we're substituting
  // was declared.
  const auto *dcClassDecl = dyn_cast<ObjCInterfaceDecl>(dc);
  const ObjCCategoryDecl *dcCategoryDecl = nullptr;
  ObjCTypeParamList *dcTypeParams = nullptr;
  if (dcClassDecl) {
    // If the class does not have any type parameters, there's no
    // substitution to do.
    dcTypeParams = dcClassDecl->getTypeParamList();
    if (!dcTypeParams)
      return None;
  } else {
    // If we are in neither a class nor a category, there's no
    // substitution to perform.
    dcCategoryDecl = dyn_cast<ObjCCategoryDecl>(dc);
    if (!dcCategoryDecl)
      return None;

    // If the category does not have any type parameters, there's no
    // substitution to do.
    dcTypeParams = dcCategoryDecl->getTypeParamList();
    if (!dcTypeParams)
      return None;

    dcClassDecl = dcCategoryDecl->getClassInterface();
    if (!dcClassDecl)
      return None;
  }
  assert(dcTypeParams && "No substitutions to perform");
  assert(dcClassDecl && "No class context");

  // Find the underlying object type.
  const ObjCObjectType *objectType;
  if (const auto *objectPointerType = getAs<ObjCObjectPointerType>()) {
    objectType = objectPointerType->getObjectType();
  } else if (getAs<BlockPointerType>()) {
    ASTContext &ctx = dc->getParentASTContext();
    objectType = ctx.getObjCObjectType(ctx.ObjCBuiltinIdTy, {}, {})
                   ->castAs<ObjCObjectType>();
  } else {
    objectType = getAs<ObjCObjectType>();
  }

  /// Extract the class from the receiver object type.
  ObjCInterfaceDecl *curClassDecl = objectType ? objectType->getInterface()
                                               : nullptr;
  if (!curClassDecl) {
    // If we don't have a context type (e.g., this is "id" or some
    // variant thereof), substitute the bounds.
    return llvm::ArrayRef<QualType>();
  }

  // Follow the superclass chain until we've mapped the receiver type
  // to the same class as the context.
  while (curClassDecl != dcClassDecl) {
    // Map to the superclass type.
    QualType superType = objectType->getSuperClassType();
    if (superType.isNull()) {
      objectType = nullptr;
      break;
    }

    objectType = superType->castAs<ObjCObjectType>();
    curClassDecl = objectType->getInterface();
  }

  // If we don't have a receiver type, or the receiver type does not
  // have type arguments, substitute in the defaults.
  if (!objectType || objectType->isUnspecialized()) {
    return llvm::ArrayRef<QualType>();
  }

  // The receiver type has the type arguments we want.
  return objectType->getTypeArgs();
}

bool Type::acceptsObjCTypeParams() const {
  if (auto *IfaceT = getAsObjCInterfaceType()) {
    if (auto *ID = IfaceT->getInterface()) {
      if (ID->getTypeParamList())
        return true;
    }
  }

  return false;
}

void ObjCObjectType::computeSuperClassTypeSlow() const {
  // Retrieve the class declaration for this type. If there isn't one
  // (e.g., this is some variant of "id" or "Class"), then there is no
  // superclass type.
  ObjCInterfaceDecl *classDecl = getInterface();
  if (!classDecl) {
    CachedSuperClassType.setInt(true);
    return;
  }

  // Extract the superclass type.
  const ObjCObjectType *superClassObjTy = classDecl->getSuperClassType();
  if (!superClassObjTy) {
    CachedSuperClassType.setInt(true);
    return;
  }

  ObjCInterfaceDecl *superClassDecl = superClassObjTy->getInterface();
  if (!superClassDecl) {
    CachedSuperClassType.setInt(true);
    return;
  }

  // If the superclass doesn't have type parameters, then there is no
  // substitution to perform.
  QualType superClassType(superClassObjTy, 0);
  ObjCTypeParamList *superClassTypeParams = superClassDecl->getTypeParamList();
  if (!superClassTypeParams) {
    CachedSuperClassType.setPointerAndInt(
      superClassType->castAs<ObjCObjectType>(), true);
    return;
  }

  // If the superclass reference is unspecialized, return it.
  if (superClassObjTy->isUnspecialized()) {
    CachedSuperClassType.setPointerAndInt(superClassObjTy, true);
    return;
  }

  // If the subclass is not parameterized, there aren't any type
  // parameters in the superclass reference to substitute.
  ObjCTypeParamList *typeParams = classDecl->getTypeParamList();
  if (!typeParams) {
    CachedSuperClassType.setPointerAndInt(
      superClassType->castAs<ObjCObjectType>(), true);
    return;
  }

  // If the subclass type isn't specialized, return the unspecialized
  // superclass.
  if (isUnspecialized()) {
    QualType unspecializedSuper
      = classDecl->getASTContext().getObjCInterfaceType(
          superClassObjTy->getInterface());
    CachedSuperClassType.setPointerAndInt(
      unspecializedSuper->castAs<ObjCObjectType>(),
      true);
    return;
  }

  // Substitute the provided type arguments into the superclass type.
  ArrayRef<QualType> typeArgs = getTypeArgs();
  assert(typeArgs.size() == typeParams->size());
  CachedSuperClassType.setPointerAndInt(
    superClassType.substObjCTypeArgs(classDecl->getASTContext(), typeArgs,
                                     ObjCSubstitutionContext::Superclass)
      ->castAs<ObjCObjectType>(),
    true);
}

const ObjCInterfaceType *ObjCObjectPointerType::getInterfaceType() const {
  if (auto interfaceDecl = getObjectType()->getInterface()) {
    return interfaceDecl->getASTContext().getObjCInterfaceType(interfaceDecl)
             ->castAs<ObjCInterfaceType>();
  }

  return nullptr;
}

QualType ObjCObjectPointerType::getSuperClassType() const {
  QualType superObjectType = getObjectType()->getSuperClassType();
  if (superObjectType.isNull())
    return superObjectType;

  ASTContext &ctx = getInterfaceDecl()->getASTContext();
  return ctx.getObjCObjectPointerType(superObjectType);
}

const ObjCObjectType *Type::getAsObjCQualifiedInterfaceType() const {
  // There is no sugar for ObjCObjectType's, just return the canonical
  // type pointer if it is the right class.  There is no typedef information to
  // return and these cannot be Address-space qualified.
  if (const auto *T = getAs<ObjCObjectType>())
    if (T->getNumProtocols() && T->getInterface())
      return T;
  return nullptr;
}

bool Type::isObjCQualifiedInterfaceType() const {
  return getAsObjCQualifiedInterfaceType() != nullptr;
}

const ObjCObjectPointerType *Type::getAsObjCQualifiedIdType() const {
  // There is no sugar for ObjCQualifiedIdType's, just return the canonical
  // type pointer if it is the right class.
  if (const auto *OPT = getAs<ObjCObjectPointerType>()) {
    if (OPT->isObjCQualifiedIdType())
      return OPT;
  }
  return nullptr;
}

const ObjCObjectPointerType *Type::getAsObjCQualifiedClassType() const {
  // There is no sugar for ObjCQualifiedClassType's, just return the canonical
  // type pointer if it is the right class.
  if (const auto *OPT = getAs<ObjCObjectPointerType>()) {
    if (OPT->isObjCQualifiedClassType())
      return OPT;
  }
  return nullptr;
}

const ObjCObjectType *Type::getAsObjCInterfaceType() const {
  if (const auto *OT = getAs<ObjCObjectType>()) {
    if (OT->getInterface())
      return OT;
  }
  return nullptr;
}

const ObjCObjectPointerType *Type::getAsObjCInterfacePointerType() const {
  if (const auto *OPT = getAs<ObjCObjectPointerType>()) {
    if (OPT->getInterfaceType())
      return OPT;
  }
  return nullptr;
}

const CXXRecordDecl *Type::getPointeeCXXRecordDecl() const {
  QualType PointeeType;
  if (const auto *PT = getAs<PointerType>())
    PointeeType = PT->getPointeeType();
  else if (const auto *RT = getAs<ReferenceType>())
    PointeeType = RT->getPointeeType();
  else
    return nullptr;

  if (const auto *RT = PointeeType->getAs<RecordType>())
    return dyn_cast<CXXRecordDecl>(RT->getDecl());

  return nullptr;
}

CXXRecordDecl *Type::getAsCXXRecordDecl() const {
  return dyn_cast_or_null<CXXRecordDecl>(getAsTagDecl());
}

RecordDecl *Type::getAsRecordDecl() const {
  return dyn_cast_or_null<RecordDecl>(getAsTagDecl());
}

TagDecl *Type::getAsTagDecl() const {
  if (const auto *TT = getAs<TagType>())
    return TT->getDecl();
  if (const auto *Injected = getAs<InjectedClassNameType>())
    return Injected->getDecl();

  return nullptr;
}

bool Type::hasAttr(attr::Kind AK) const {
  const Type *Cur = this;
  while (const auto *AT = Cur->getAs<AttributedType>()) {
    if (AT->getAttrKind() == AK)
      return true;
    Cur = AT->getEquivalentType().getTypePtr();
  }
  return false;
}

namespace {

  class GetContainedDeducedTypeVisitor :
    public TypeVisitor<GetContainedDeducedTypeVisitor, Type*> {
    bool Syntactic;

  public:
    GetContainedDeducedTypeVisitor(bool Syntactic = false)
        : Syntactic(Syntactic) {}

    using TypeVisitor<GetContainedDeducedTypeVisitor, Type*>::Visit;

    Type *Visit(QualType T) {
      if (T.isNull())
        return nullptr;
      return Visit(T.getTypePtr());
    }

    // The deduced type itself.
    Type *VisitDeducedType(const DeducedType *AT) {
      return const_cast<DeducedType*>(AT);
    }

    // Only these types can contain the desired 'auto' type.

    Type *VisitElaboratedType(const ElaboratedType *T) {
      return Visit(T->getNamedType());
    }

    Type *VisitPointerType(const PointerType *T) {
      return Visit(T->getPointeeType());
    }

    Type *VisitBlockPointerType(const BlockPointerType *T) {
      return Visit(T->getPointeeType());
    }

    Type *VisitReferenceType(const ReferenceType *T) {
      return Visit(T->getPointeeTypeAsWritten());
    }

    Type *VisitMemberPointerType(const MemberPointerType *T) {
      return Visit(T->getPointeeType());
    }

    Type *VisitArrayType(const ArrayType *T) {
      return Visit(T->getElementType());
    }

    Type *VisitDependentSizedExtVectorType(
      const DependentSizedExtVectorType *T) {
      return Visit(T->getElementType());
    }

    Type *VisitVectorType(const VectorType *T) {
      return Visit(T->getElementType());
    }

    Type *VisitFunctionProtoType(const FunctionProtoType *T) {
      if (Syntactic && T->hasTrailingReturn())
        return const_cast<FunctionProtoType*>(T);
      return VisitFunctionType(T);
    }

    Type *VisitFunctionType(const FunctionType *T) {
      return Visit(T->getReturnType());
    }

    Type *VisitParenType(const ParenType *T) {
      return Visit(T->getInnerType());
    }

    Type *VisitAttributedType(const AttributedType *T) {
      return Visit(T->getModifiedType());
    }

    Type *VisitAdjustedType(const AdjustedType *T) {
      return Visit(T->getOriginalType());
    }
  };

} // namespace

DeducedType *Type::getContainedDeducedType() const {
  return cast_or_null<DeducedType>(
      GetContainedDeducedTypeVisitor().Visit(this));
}

bool Type::hasAutoForTrailingReturnType() const {
  return dyn_cast_or_null<FunctionType>(
      GetContainedDeducedTypeVisitor(true).Visit(this));
}

bool Type::hasIntegerRepresentation() const {
  if (const auto *VT = dyn_cast<VectorType>(CanonicalType))
    return VT->getElementType()->isIntegerType();
  else
    return isIntegerType();
}

/// Determine whether this type is an integral type.
///
/// This routine determines whether the given type is an integral type per
/// C++ [basic.fundamental]p7. Although the C standard does not define the
/// term "integral type", it has a similar term "integer type", and in C++
/// the two terms are equivalent. However, C's "integer type" includes
/// enumeration types, while C++'s "integer type" does not. The \c ASTContext
/// parameter is used to determine whether we should be following the C or
/// C++ rules when determining whether this type is an integral/integer type.
///
/// For cases where C permits "an integer type" and C++ permits "an integral
/// type", use this routine.
///
/// For cases where C permits "an integer type" and C++ permits "an integral
/// or enumeration type", use \c isIntegralOrEnumerationType() instead.
///
/// \param Ctx The context in which this type occurs.
///
/// \returns true if the type is considered an integral type, false otherwise.
bool Type::isIntegralType(const ASTContext &Ctx) const {
  if (const auto *BT = dyn_cast<BuiltinType>(CanonicalType))
    return BT->getKind() >= BuiltinType::Bool &&
           BT->getKind() <= BuiltinType::Int128;

  // Complete enum types are integral in C.
  if (!Ctx.getLangOpts().CPlusPlus)
    if (const auto *ET = dyn_cast<EnumType>(CanonicalType))
      return ET->getDecl()->isComplete();

#if INTEL_CUSTOMIZATION
  if (isa<ArbPrecIntType>(CanonicalType))
    return true;
#endif // INTEL_CUSTOMIZATION
  return false;
}

bool Type::isIntegralOrUnscopedEnumerationType() const {
  if (const auto *BT = dyn_cast<BuiltinType>(CanonicalType))
    return BT->getKind() >= BuiltinType::Bool &&
           BT->getKind() <= BuiltinType::Int128;

  // Check for a complete enum type; incomplete enum types are not properly an
  // enumeration type in the sense required here.
  // C++0x: However, if the underlying type of the enum is fixed, it is
  // considered complete.
  if (const auto *ET = dyn_cast<EnumType>(CanonicalType))
    return ET->getDecl()->isComplete() && !ET->getDecl()->isScoped();

#if INTEL_CUSTOMIZATION
  if (isa<ArbPrecIntType>(CanonicalType))
    return true;
#endif // INTEL_CUSTOMIZATION

  return false;
}

bool Type::isCharType() const {
  if (const auto *BT = dyn_cast<BuiltinType>(CanonicalType))
    return BT->getKind() == BuiltinType::Char_U ||
           BT->getKind() == BuiltinType::UChar ||
           BT->getKind() == BuiltinType::Char_S ||
           BT->getKind() == BuiltinType::SChar;
  return false;
}

bool Type::isWideCharType() const {
  if (const auto *BT = dyn_cast<BuiltinType>(CanonicalType))
    return BT->getKind() == BuiltinType::WChar_S ||
           BT->getKind() == BuiltinType::WChar_U;
  return false;
}

bool Type::isChar8Type() const {
  if (const BuiltinType *BT = dyn_cast<BuiltinType>(CanonicalType))
    return BT->getKind() == BuiltinType::Char8;
  return false;
}

bool Type::isChar16Type() const {
  if (const auto *BT = dyn_cast<BuiltinType>(CanonicalType))
    return BT->getKind() == BuiltinType::Char16;
  return false;
}

bool Type::isChar32Type() const {
  if (const auto *BT = dyn_cast<BuiltinType>(CanonicalType))
    return BT->getKind() == BuiltinType::Char32;
  return false;
}

/// Determine whether this type is any of the built-in character
/// types.
bool Type::isAnyCharacterType() const {
  const auto *BT = dyn_cast<BuiltinType>(CanonicalType);
  if (!BT) return false;
  switch (BT->getKind()) {
  default: return false;
  case BuiltinType::Char_U:
  case BuiltinType::UChar:
  case BuiltinType::WChar_U:
  case BuiltinType::Char8:
  case BuiltinType::Char16:
  case BuiltinType::Char32:
  case BuiltinType::Char_S:
  case BuiltinType::SChar:
  case BuiltinType::WChar_S:
    return true;
  }
}

/// isSignedIntegerType - Return true if this is an integer type that is
/// signed, according to C99 6.2.5p4 [char, signed char, short, int, long..],
/// an enum decl which has a signed representation
bool Type::isSignedIntegerType() const {
  if (const auto *BT = dyn_cast<BuiltinType>(CanonicalType)) {
    return BT->getKind() >= BuiltinType::Char_S &&
           BT->getKind() <= BuiltinType::Int128;
  }

  if (const EnumType *ET = dyn_cast<EnumType>(CanonicalType)) {
    // Incomplete enum types are not treated as integer types.
    // FIXME: In C++, enum types are never integer types.
    if (ET->getDecl()->isComplete() && !ET->getDecl()->isScoped())
      return ET->getDecl()->getIntegerType()->isSignedIntegerType();
  }

#if INTEL_CUSTOMIZATION
  if (const auto *AP = dyn_cast<ArbPrecIntType>(CanonicalType))
    return AP->getUnderlyingType()->isSignedIntegerType();
#endif // INTEL_CUSTOMIZATION

  return false;
}

bool Type::isSignedIntegerOrEnumerationType() const {
  if (const auto *BT = dyn_cast<BuiltinType>(CanonicalType)) {
    return BT->getKind() >= BuiltinType::Char_S &&
           BT->getKind() <= BuiltinType::Int128;
  }

  if (const auto *ET = dyn_cast<EnumType>(CanonicalType)) {
    if (ET->getDecl()->isComplete())
      return ET->getDecl()->getIntegerType()->isSignedIntegerType();
  }

#if INTEL_CUSTOMIZATION
  if (const auto *AP = dyn_cast<ArbPrecIntType>(CanonicalType))
    return AP->getUnderlyingType()->isSignedIntegerOrEnumerationType();
#endif // INTEL_CUSTOMIZATION

  return false;
}

bool Type::hasSignedIntegerRepresentation() const {
  if (const auto *VT = dyn_cast<VectorType>(CanonicalType))
    return VT->getElementType()->isSignedIntegerOrEnumerationType();
  else
    return isSignedIntegerOrEnumerationType();
}

/// isUnsignedIntegerType - Return true if this is an integer type that is
/// unsigned, according to C99 6.2.5p6 [which returns true for _Bool], an enum
/// decl which has an unsigned representation
bool Type::isUnsignedIntegerType() const {
  if (const auto *BT = dyn_cast<BuiltinType>(CanonicalType)) {
    return BT->getKind() >= BuiltinType::Bool &&
           BT->getKind() <= BuiltinType::UInt128;
  }

  if (const auto *ET = dyn_cast<EnumType>(CanonicalType)) {
    // Incomplete enum types are not treated as integer types.
    // FIXME: In C++, enum types are never integer types.
    if (ET->getDecl()->isComplete() && !ET->getDecl()->isScoped())
      return ET->getDecl()->getIntegerType()->isUnsignedIntegerType();
  }

#if INTEL_CUSTOMIZATION
  if (const auto *AP = dyn_cast<ArbPrecIntType>(CanonicalType))
    return AP->getUnderlyingType()->isUnsignedIntegerType();
#endif // INTEL_CUSTOMIZATION

  return false;
}

bool Type::isUnsignedIntegerOrEnumerationType() const {
  if (const auto *BT = dyn_cast<BuiltinType>(CanonicalType)) {
    return BT->getKind() >= BuiltinType::Bool &&
    BT->getKind() <= BuiltinType::UInt128;
  }

  if (const auto *ET = dyn_cast<EnumType>(CanonicalType)) {
    if (ET->getDecl()->isComplete())
      return ET->getDecl()->getIntegerType()->isUnsignedIntegerType();
  }

#if INTEL_CUSTOMIZATION
  if (const auto *AP = dyn_cast<ArbPrecIntType>(CanonicalType))
    return AP->getUnderlyingType()->isUnsignedIntegerOrEnumerationType();
#endif // INTEL_CUSTOMIZATION

  return false;
}

bool Type::hasUnsignedIntegerRepresentation() const {
  if (const auto *VT = dyn_cast<VectorType>(CanonicalType))
    return VT->getElementType()->isUnsignedIntegerOrEnumerationType();
  else
    return isUnsignedIntegerOrEnumerationType();
}

bool Type::isFloatingType() const {
  if (const auto *BT = dyn_cast<BuiltinType>(CanonicalType))
    return BT->getKind() >= BuiltinType::Half &&
           BT->getKind() <= BuiltinType::Float128;
  if (const auto *CT = dyn_cast<ComplexType>(CanonicalType))
    return CT->getElementType()->isFloatingType();
  return false;
}

#if INTEL_CUSTOMIZATION
bool Type::isDoubleType() const {
  if (const BuiltinType *BT = dyn_cast<BuiltinType>(CanonicalType))
    return BT->getKind() >= BuiltinType::Double &&
      BT->getKind() <= BuiltinType::LongDouble;
  return false;
}
#endif // INTEL_CUSTOMIZATION

bool Type::hasFloatingRepresentation() const {
  if (const auto *VT = dyn_cast<VectorType>(CanonicalType))
    return VT->getElementType()->isFloatingType();
  else
    return isFloatingType();
}

bool Type::isRealFloatingType() const {
  if (const auto *BT = dyn_cast<BuiltinType>(CanonicalType))
    return BT->isFloatingPoint();
  return false;
}

bool Type::isRealType() const {
  if (const auto *BT = dyn_cast<BuiltinType>(CanonicalType))
    return BT->getKind() >= BuiltinType::Bool &&
           BT->getKind() <= BuiltinType::Float128;
  if (const auto *ET = dyn_cast<EnumType>(CanonicalType))
      return ET->getDecl()->isComplete() && !ET->getDecl()->isScoped();
  return false;
}

bool Type::isArithmeticType() const {
  if (const auto *BT = dyn_cast<BuiltinType>(CanonicalType))
    return BT->getKind() >= BuiltinType::Bool &&
           BT->getKind() <= BuiltinType::Float128;
#if INTEL_CUSTOMIZATION
  if (isa<ArbPrecIntType>(CanonicalType))
    return true;
#endif //INTEL_CUSTOMIZATION
  if (const auto *ET = dyn_cast<EnumType>(CanonicalType))
    // GCC allows forward declaration of enum types (forbid by C99 6.7.2.3p2).
    // If a body isn't seen by the time we get here, return false.
    //
    // C++0x: Enumerations are not arithmetic types. For now, just return
    // false for scoped enumerations since that will disable any
    // unwanted implicit conversions.
    return !ET->getDecl()->isScoped() && ET->getDecl()->isComplete();
  return isa<ComplexType>(CanonicalType);
}

Type::ScalarTypeKind Type::getScalarTypeKind() const {
  assert(isScalarType());

  const Type *T = CanonicalType.getTypePtr();
  if (const auto *BT = dyn_cast<BuiltinType>(T)) {
    if (BT->getKind() == BuiltinType::Bool) return STK_Bool;
    if (BT->getKind() == BuiltinType::NullPtr) return STK_CPointer;
    if (BT->isInteger()) return STK_Integral;
    if (BT->isFloatingPoint()) return STK_Floating;
    if (BT->isFixedPointType()) return STK_FixedPoint;
    llvm_unreachable("unknown scalar builtin type");
#if INTEL_CUSTOMIZATION
  } else if (isa<ArbPrecIntType>(T)) {
    return STK_Integral;
#endif //INTEL_CUSTOMIZATION
  } else if (isa<PointerType>(T)) {
    return STK_CPointer;
  } else if (isa<BlockPointerType>(T)) {
    return STK_BlockPointer;
  } else if (isa<ObjCObjectPointerType>(T)) {
    return STK_ObjCObjectPointer;
  } else if (isa<MemberPointerType>(T)) {
    return STK_MemberPointer;
  } else if (isa<EnumType>(T)) {
    assert(cast<EnumType>(T)->getDecl()->isComplete());
    return STK_Integral;
  } else if (const auto *CT = dyn_cast<ComplexType>(T)) {
    if (CT->getElementType()->isRealFloatingType())
      return STK_FloatingComplex;
    return STK_IntegralComplex;
  }

  llvm_unreachable("unknown scalar type");
}

/// Determines whether the type is a C++ aggregate type or C
/// aggregate or union type.
///
/// An aggregate type is an array or a class type (struct, union, or
/// class) that has no user-declared constructors, no private or
/// protected non-static data members, no base classes, and no virtual
/// functions (C++ [dcl.init.aggr]p1). The notion of an aggregate type
/// subsumes the notion of C aggregates (C99 6.2.5p21) because it also
/// includes union types.
bool Type::isAggregateType() const {
  if (const auto *Record = dyn_cast<RecordType>(CanonicalType)) {
    if (const auto *ClassDecl = dyn_cast<CXXRecordDecl>(Record->getDecl()))
      return ClassDecl->isAggregate();

    return true;
  }

  return isa<ArrayType>(CanonicalType);
}

/// isConstantSizeType - Return true if this is not a variable sized type,
/// according to the rules of C99 6.7.5p3.  It is not legal to call this on
/// incomplete types or dependent types.
bool Type::isConstantSizeType() const {
  assert(!isIncompleteType() && "This doesn't make sense for incomplete types");
  assert(!isDependentType() && "This doesn't make sense for dependent types");
  // The VAT must have a size, as it is known to be complete.
  return !isa<VariableArrayType>(CanonicalType);
}

/// isIncompleteType - Return true if this is an incomplete type (C99 6.2.5p1)
/// - a type that can describe objects, but which lacks information needed to
/// determine its size.
bool Type::isIncompleteType(NamedDecl **Def) const {
  if (Def)
    *Def = nullptr;

  switch (CanonicalType->getTypeClass()) {
  default: return false;
  case Builtin:
    // Void is the only incomplete builtin type.  Per C99 6.2.5p19, it can never
    // be completed.
    return isVoidType();
  case Enum: {
    EnumDecl *EnumD = cast<EnumType>(CanonicalType)->getDecl();
    if (Def)
      *Def = EnumD;
    return !EnumD->isComplete();
  }
  case Record: {
    // A tagged type (struct/union/enum/class) is incomplete if the decl is a
    // forward declaration, but not a full definition (C99 6.2.5p22).
    RecordDecl *Rec = cast<RecordType>(CanonicalType)->getDecl();
    if (Def)
      *Def = Rec;
    return !Rec->isCompleteDefinition();
  }
  case ConstantArray:
    // An array is incomplete if its element type is incomplete
    // (C++ [dcl.array]p1).
    // We don't handle variable arrays (they're not allowed in C++) or
    // dependent-sized arrays (dependent types are never treated as incomplete).
    return cast<ArrayType>(CanonicalType)->getElementType()
             ->isIncompleteType(Def);
  case IncompleteArray:
    // An array of unknown size is an incomplete type (C99 6.2.5p22).
    return true;
  case MemberPointer: {
    // Member pointers in the MS ABI have special behavior in
    // RequireCompleteType: they attach a MSInheritanceAttr to the CXXRecordDecl
    // to indicate which inheritance model to use.
    auto *MPTy = cast<MemberPointerType>(CanonicalType);
    const Type *ClassTy = MPTy->getClass();
    // Member pointers with dependent class types don't get special treatment.
    if (ClassTy->isDependentType())
      return false;
    const CXXRecordDecl *RD = ClassTy->getAsCXXRecordDecl();
    ASTContext &Context = RD->getASTContext();
    // Member pointers not in the MS ABI don't get special treatment.
    if (!Context.getTargetInfo().getCXXABI().isMicrosoft())
      return false;
    // The inheritance attribute might only be present on the most recent
    // CXXRecordDecl, use that one.
    RD = RD->getMostRecentNonInjectedDecl();
    // Nothing interesting to do if the inheritance attribute is already set.
    if (RD->hasAttr<MSInheritanceAttr>())
      return false;
    return true;
  }
  case ObjCObject:
    return cast<ObjCObjectType>(CanonicalType)->getBaseType()
             ->isIncompleteType(Def);
  case ObjCInterface: {
    // ObjC interfaces are incomplete if they are @class, not @interface.
    ObjCInterfaceDecl *Interface
      = cast<ObjCInterfaceType>(CanonicalType)->getDecl();
    if (Def)
      *Def = Interface;
    return !Interface->hasDefinition();
  }
#if INTEL_CUSTOMIZATION
  case Channel:
    return cast<ChannelType>(CanonicalType)->isIncompleteType(Def);
#endif // INTEL_CUSTOMIZATION
  }
}

bool QualType::isPODType(const ASTContext &Context) const {
  // C++11 has a more relaxed definition of POD.
  if (Context.getLangOpts().CPlusPlus11)
    return isCXX11PODType(Context);

  return isCXX98PODType(Context);
}

bool QualType::isCXX98PODType(const ASTContext &Context) const {
  // The compiler shouldn't query this for incomplete types, but the user might.
  // We return false for that case. Except for incomplete arrays of PODs, which
  // are PODs according to the standard.
  if (isNull())
    return false;

  if ((*this)->isIncompleteArrayType())
    return Context.getBaseElementType(*this).isCXX98PODType(Context);

  if ((*this)->isIncompleteType())
    return false;

  if (hasNonTrivialObjCLifetime())
    return false;

  QualType CanonicalType = getTypePtr()->CanonicalType;
  switch (CanonicalType->getTypeClass()) {
    // Everything not explicitly mentioned is not POD.
  default: return false;
  case Type::VariableArray:
  case Type::ConstantArray:
    // IncompleteArray is handled above.
    return Context.getBaseElementType(*this).isCXX98PODType(Context);

  case Type::ObjCObjectPointer:
  case Type::BlockPointer:
  case Type::Builtin:
  case Type::Complex:
  case Type::Pointer:
  case Type::MemberPointer:
  case Type::Vector:
  case Type::ExtVector:
    return true;

  case Type::Enum:
    return true;

  case Type::Record:
    if (const auto *ClassDecl =
            dyn_cast<CXXRecordDecl>(cast<RecordType>(CanonicalType)->getDecl()))
      return ClassDecl->isPOD();

    // C struct/union is POD.
    return true;
#if INTEL_CUSTOMIZATION
  case Type::ArbPrecInt:
    return true;
#endif // INTEL_CUSTOMIZATION
  }
}

bool QualType::isTrivialType(const ASTContext &Context) const {
  // The compiler shouldn't query this for incomplete types, but the user might.
  // We return false for that case. Except for incomplete arrays of PODs, which
  // are PODs according to the standard.
  if (isNull())
    return false;

  if ((*this)->isArrayType())
    return Context.getBaseElementType(*this).isTrivialType(Context);

  // Return false for incomplete types after skipping any incomplete array
  // types which are expressly allowed by the standard and thus our API.
  if ((*this)->isIncompleteType())
    return false;

  if (hasNonTrivialObjCLifetime())
    return false;

  QualType CanonicalType = getTypePtr()->CanonicalType;
  if (CanonicalType->isDependentType())
    return false;

  // C++0x [basic.types]p9:
  //   Scalar types, trivial class types, arrays of such types, and
  //   cv-qualified versions of these types are collectively called trivial
  //   types.

  // As an extension, Clang treats vector types as Scalar types.
  if (CanonicalType->isScalarType() || CanonicalType->isVectorType())
    return true;
  if (const auto *RT = CanonicalType->getAs<RecordType>()) {
    if (const auto *ClassDecl = dyn_cast<CXXRecordDecl>(RT->getDecl())) {
      // C++11 [class]p6:
      //   A trivial class is a class that has a default constructor,
      //   has no non-trivial default constructors, and is trivially
      //   copyable.
      return ClassDecl->hasDefaultConstructor() &&
             !ClassDecl->hasNonTrivialDefaultConstructor() &&
             ClassDecl->isTriviallyCopyable();
    }

    return true;
  }

  // No other types can match.
  return false;
}

bool QualType::isTriviallyCopyableType(const ASTContext &Context) const {
  if ((*this)->isArrayType())
    return Context.getBaseElementType(*this).isTriviallyCopyableType(Context);

  if (hasNonTrivialObjCLifetime())
    return false;

  // C++11 [basic.types]p9 - See Core 2094
  //   Scalar types, trivially copyable class types, arrays of such types, and
  //   cv-qualified versions of these types are collectively
  //   called trivially copyable types.

  QualType CanonicalType = getCanonicalType();
  if (CanonicalType->isDependentType())
    return false;

  // Return false for incomplete types after skipping any incomplete array types
  // which are expressly allowed by the standard and thus our API.
  if (CanonicalType->isIncompleteType())
    return false;

  // As an extension, Clang treats vector types as Scalar types.
  if (CanonicalType->isScalarType() || CanonicalType->isVectorType())
    return true;

  if (const auto *RT = CanonicalType->getAs<RecordType>()) {
    if (const auto *ClassDecl = dyn_cast<CXXRecordDecl>(RT->getDecl())) {
      if (!ClassDecl->isTriviallyCopyable()) return false;
    }

    return true;
  }

  // No other types can match.
  return false;
}

bool QualType::isNonWeakInMRRWithObjCWeak(const ASTContext &Context) const {
  return !Context.getLangOpts().ObjCAutoRefCount &&
         Context.getLangOpts().ObjCWeak &&
         getObjCLifetime() != Qualifiers::OCL_Weak;
}

QualType::PrimitiveDefaultInitializeKind
QualType::isNonTrivialToPrimitiveDefaultInitialize() const {
  if (const auto *RT =
          getTypePtr()->getBaseElementTypeUnsafe()->getAs<RecordType>())
    if (RT->getDecl()->isNonTrivialToPrimitiveDefaultInitialize())
      return PDIK_Struct;

  switch (getQualifiers().getObjCLifetime()) {
  case Qualifiers::OCL_Strong:
    return PDIK_ARCStrong;
  case Qualifiers::OCL_Weak:
    return PDIK_ARCWeak;
  default:
    return PDIK_Trivial;
  }
}

QualType::PrimitiveCopyKind QualType::isNonTrivialToPrimitiveCopy() const {
  if (const auto *RT =
          getTypePtr()->getBaseElementTypeUnsafe()->getAs<RecordType>())
    if (RT->getDecl()->isNonTrivialToPrimitiveCopy())
      return PCK_Struct;

  Qualifiers Qs = getQualifiers();
  switch (Qs.getObjCLifetime()) {
  case Qualifiers::OCL_Strong:
    return PCK_ARCStrong;
  case Qualifiers::OCL_Weak:
    return PCK_ARCWeak;
  default:
    return Qs.hasVolatile() ? PCK_VolatileTrivial : PCK_Trivial;
  }
}

QualType::PrimitiveCopyKind
QualType::isNonTrivialToPrimitiveDestructiveMove() const {
  return isNonTrivialToPrimitiveCopy();
}

bool Type::isLiteralType(const ASTContext &Ctx) const {
  if (isDependentType())
    return false;

  // C++1y [basic.types]p10:
  //   A type is a literal type if it is:
  //   -- cv void; or
  if (Ctx.getLangOpts().CPlusPlus14 && isVoidType())
    return true;

  // C++11 [basic.types]p10:
  //   A type is a literal type if it is:
  //   [...]
  //   -- an array of literal type other than an array of runtime bound; or
  if (isVariableArrayType())
    return false;
  const Type *BaseTy = getBaseElementTypeUnsafe();
  assert(BaseTy && "NULL element type");

  // Return false for incomplete types after skipping any incomplete array
  // types; those are expressly allowed by the standard and thus our API.
  if (BaseTy->isIncompleteType())
    return false;

  // C++11 [basic.types]p10:
  //   A type is a literal type if it is:
  //    -- a scalar type; or
  // As an extension, Clang treats vector types and complex types as
  // literal types.
  if (BaseTy->isScalarType() || BaseTy->isVectorType() ||
      BaseTy->isAnyComplexType())
    return true;
  //    -- a reference type; or
  if (BaseTy->isReferenceType())
    return true;
  //    -- a class type that has all of the following properties:
  if (const auto *RT = BaseTy->getAs<RecordType>()) {
    //    -- a trivial destructor,
    //    -- every constructor call and full-expression in the
    //       brace-or-equal-initializers for non-static data members (if any)
    //       is a constant expression,
    //    -- it is an aggregate type or has at least one constexpr
    //       constructor or constructor template that is not a copy or move
    //       constructor, and
    //    -- all non-static data members and base classes of literal types
    //
    // We resolve DR1361 by ignoring the second bullet.
    if (const auto *ClassDecl = dyn_cast<CXXRecordDecl>(RT->getDecl()))
      return ClassDecl->isLiteral();

    return true;
  }

  // We treat _Atomic T as a literal type if T is a literal type.
  if (const auto *AT = BaseTy->getAs<AtomicType>())
    return AT->getValueType()->isLiteralType(Ctx);

  // If this type hasn't been deduced yet, then conservatively assume that
  // it'll work out to be a literal type.
  if (isa<AutoType>(BaseTy->getCanonicalTypeInternal()))
    return true;

  return false;
}

bool Type::isStandardLayoutType() const {
  if (isDependentType())
    return false;

  // C++0x [basic.types]p9:
  //   Scalar types, standard-layout class types, arrays of such types, and
  //   cv-qualified versions of these types are collectively called
  //   standard-layout types.
  const Type *BaseTy = getBaseElementTypeUnsafe();
  assert(BaseTy && "NULL element type");

  // Return false for incomplete types after skipping any incomplete array
  // types which are expressly allowed by the standard and thus our API.
  if (BaseTy->isIncompleteType())
    return false;

  // As an extension, Clang treats vector types as Scalar types.
  if (BaseTy->isScalarType() || BaseTy->isVectorType()) return true;
  if (const auto *RT = BaseTy->getAs<RecordType>()) {
    if (const auto *ClassDecl = dyn_cast<CXXRecordDecl>(RT->getDecl()))
      if (!ClassDecl->isStandardLayout())
        return false;

    // Default to 'true' for non-C++ class types.
    // FIXME: This is a bit dubious, but plain C structs should trivially meet
    // all the requirements of standard layout classes.
    return true;
  }

  // No other types can match.
  return false;
}

// This is effectively the intersection of isTrivialType and
// isStandardLayoutType. We implement it directly to avoid redundant
// conversions from a type to a CXXRecordDecl.
bool QualType::isCXX11PODType(const ASTContext &Context) const {
  const Type *ty = getTypePtr();
  if (ty->isDependentType())
    return false;

  if (hasNonTrivialObjCLifetime())
    return false;

  // C++11 [basic.types]p9:
  //   Scalar types, POD classes, arrays of such types, and cv-qualified
  //   versions of these types are collectively called trivial types.
  const Type *BaseTy = ty->getBaseElementTypeUnsafe();
  assert(BaseTy && "NULL element type");

  // Return false for incomplete types after skipping any incomplete array
  // types which are expressly allowed by the standard and thus our API.
  if (BaseTy->isIncompleteType())
    return false;

  // As an extension, Clang treats vector types as Scalar types.
  if (BaseTy->isScalarType() || BaseTy->isVectorType()) return true;
  if (const auto *RT = BaseTy->getAs<RecordType>()) {
    if (const auto *ClassDecl = dyn_cast<CXXRecordDecl>(RT->getDecl())) {
      // C++11 [class]p10:
      //   A POD struct is a non-union class that is both a trivial class [...]
      if (!ClassDecl->isTrivial()) return false;

      // C++11 [class]p10:
      //   A POD struct is a non-union class that is both a trivial class and
      //   a standard-layout class [...]
      if (!ClassDecl->isStandardLayout()) return false;

      // C++11 [class]p10:
      //   A POD struct is a non-union class that is both a trivial class and
      //   a standard-layout class, and has no non-static data members of type
      //   non-POD struct, non-POD union (or array of such types). [...]
      //
      // We don't directly query the recursive aspect as the requirements for
      // both standard-layout classes and trivial classes apply recursively
      // already.
    }

    return true;
  }

  // No other types can match.
  return false;
}

bool Type::isAlignValT() const {
  if (const auto *ET = getAs<EnumType>()) {
    IdentifierInfo *II = ET->getDecl()->getIdentifier();
    if (II && II->isStr("align_val_t") && ET->getDecl()->isInStdNamespace())
      return true;
  }
  return false;
}

bool Type::isStdByteType() const {
  if (const auto *ET = getAs<EnumType>()) {
    IdentifierInfo *II = ET->getDecl()->getIdentifier();
    if (II && II->isStr("byte") && ET->getDecl()->isInStdNamespace())
      return true;
  }
  return false;
}

bool Type::isPromotableIntegerType() const {
  if (const auto *BT = getAs<BuiltinType>())
    switch (BT->getKind()) {
    case BuiltinType::Bool:
    case BuiltinType::Char_S:
    case BuiltinType::Char_U:
    case BuiltinType::SChar:
    case BuiltinType::UChar:
    case BuiltinType::Short:
    case BuiltinType::UShort:
    case BuiltinType::WChar_S:
    case BuiltinType::WChar_U:
    case BuiltinType::Char8:
    case BuiltinType::Char16:
    case BuiltinType::Char32:
      return true;
    default:
      return false;
    }

  // Enumerated types are promotable to their compatible integer types
  // (C99 6.3.1.1) a.k.a. its underlying type (C++ [conv.prom]p2).
  if (const auto *ET = getAs<EnumType>()){
    if (this->isDependentType() || ET->getDecl()->getPromotionType().isNull()
        || ET->getDecl()->isScoped())
      return false;

    return true;
  }

  return false;
}

bool Type::isSpecifierType() const {
  // Note that this intentionally does not use the canonical type.
  switch (getTypeClass()) {
  case Builtin:
  case Record:
  case Enum:
  case Typedef:
  case Complex:
  case TypeOfExpr:
  case TypeOf:
  case TemplateTypeParm:
  case SubstTemplateTypeParm:
  case TemplateSpecialization:
  case Elaborated:
  case DependentName:
  case DependentTemplateSpecialization:
  case ObjCInterface:
  case ObjCObject:
  case ObjCObjectPointer: // FIXME: object pointers aren't really specifiers
    return true;
  default:
    return false;
  }
}

ElaboratedTypeKeyword
TypeWithKeyword::getKeywordForTypeSpec(unsigned TypeSpec) {
  switch (TypeSpec) {
  default: return ETK_None;
  case TST_typename: return ETK_Typename;
  case TST_class: return ETK_Class;
  case TST_struct: return ETK_Struct;
  case TST_interface: return ETK_Interface;
  case TST_union: return ETK_Union;
  case TST_enum: return ETK_Enum;
  }
}

TagTypeKind
TypeWithKeyword::getTagTypeKindForTypeSpec(unsigned TypeSpec) {
  switch(TypeSpec) {
  case TST_class: return TTK_Class;
  case TST_struct: return TTK_Struct;
  case TST_interface: return TTK_Interface;
  case TST_union: return TTK_Union;
  case TST_enum: return TTK_Enum;
  }

  llvm_unreachable("Type specifier is not a tag type kind.");
}

ElaboratedTypeKeyword
TypeWithKeyword::getKeywordForTagTypeKind(TagTypeKind Kind) {
  switch (Kind) {
  case TTK_Class: return ETK_Class;
  case TTK_Struct: return ETK_Struct;
  case TTK_Interface: return ETK_Interface;
  case TTK_Union: return ETK_Union;
  case TTK_Enum: return ETK_Enum;
  }
  llvm_unreachable("Unknown tag type kind.");
}

TagTypeKind
TypeWithKeyword::getTagTypeKindForKeyword(ElaboratedTypeKeyword Keyword) {
  switch (Keyword) {
  case ETK_Class: return TTK_Class;
  case ETK_Struct: return TTK_Struct;
  case ETK_Interface: return TTK_Interface;
  case ETK_Union: return TTK_Union;
  case ETK_Enum: return TTK_Enum;
  case ETK_None: // Fall through.
  case ETK_Typename:
    llvm_unreachable("Elaborated type keyword is not a tag type kind.");
  }
  llvm_unreachable("Unknown elaborated type keyword.");
}

bool
TypeWithKeyword::KeywordIsTagTypeKind(ElaboratedTypeKeyword Keyword) {
  switch (Keyword) {
  case ETK_None:
  case ETK_Typename:
    return false;
  case ETK_Class:
  case ETK_Struct:
  case ETK_Interface:
  case ETK_Union:
  case ETK_Enum:
    return true;
  }
  llvm_unreachable("Unknown elaborated type keyword.");
}

StringRef TypeWithKeyword::getKeywordName(ElaboratedTypeKeyword Keyword) {
  switch (Keyword) {
  case ETK_None: return {};
  case ETK_Typename: return "typename";
  case ETK_Class:  return "class";
  case ETK_Struct: return "struct";
  case ETK_Interface: return "__interface";
  case ETK_Union:  return "union";
  case ETK_Enum:   return "enum";
  }

  llvm_unreachable("Unknown elaborated type keyword.");
}

DependentTemplateSpecializationType::DependentTemplateSpecializationType(
                         ElaboratedTypeKeyword Keyword,
                         NestedNameSpecifier *NNS, const IdentifierInfo *Name,
                         ArrayRef<TemplateArgument> Args,
                         QualType Canon)
  : TypeWithKeyword(Keyword, DependentTemplateSpecialization, Canon, true, true,
                    /*VariablyModified=*/false,
                    NNS && NNS->containsUnexpandedParameterPack()),
    NNS(NNS), Name(Name) {
  DependentTemplateSpecializationTypeBits.NumArgs = Args.size();
  assert((!NNS || NNS->isDependent()) &&
         "DependentTemplateSpecializatonType requires dependent qualifier");
  TemplateArgument *ArgBuffer = getArgBuffer();
  for (const TemplateArgument &Arg : Args) {
    if (Arg.containsUnexpandedParameterPack())
      setContainsUnexpandedParameterPack();

    new (ArgBuffer++) TemplateArgument(Arg);
  }
}

void
DependentTemplateSpecializationType::Profile(llvm::FoldingSetNodeID &ID,
                                             const ASTContext &Context,
                                             ElaboratedTypeKeyword Keyword,
                                             NestedNameSpecifier *Qualifier,
                                             const IdentifierInfo *Name,
                                             ArrayRef<TemplateArgument> Args) {
  ID.AddInteger(Keyword);
  ID.AddPointer(Qualifier);
  ID.AddPointer(Name);
  for (const TemplateArgument &Arg : Args)
    Arg.Profile(ID, Context);
}

bool Type::isElaboratedTypeSpecifier() const {
  ElaboratedTypeKeyword Keyword;
  if (const auto *Elab = dyn_cast<ElaboratedType>(this))
    Keyword = Elab->getKeyword();
  else if (const auto *DepName = dyn_cast<DependentNameType>(this))
    Keyword = DepName->getKeyword();
  else if (const auto *DepTST =
               dyn_cast<DependentTemplateSpecializationType>(this))
    Keyword = DepTST->getKeyword();
  else
    return false;

  return TypeWithKeyword::KeywordIsTagTypeKind(Keyword);
}

const char *Type::getTypeClassName() const {
  switch (TypeBits.TC) {
#define ABSTRACT_TYPE(Derived, Base)
#define TYPE(Derived, Base) case Derived: return #Derived;
#include "clang/AST/TypeNodes.def"
  }

  llvm_unreachable("Invalid type class.");
}

StringRef BuiltinType::getName(const PrintingPolicy &Policy) const {
  switch (getKind()) {
  case Void:
    return "void";
  case Bool:
    return Policy.Bool ? "bool" : "_Bool";
  case Char_S:
    return "char";
  case Char_U:
    return "char";
  case SChar:
    return "signed char";
  case Short:
    return "short";
  case Int:
    return "int";
  case Long:
    return "long";
  case LongLong:
    return "long long";
  case Int128:
    return "__int128";
  case UChar:
    return "unsigned char";
  case UShort:
    return "unsigned short";
  case UInt:
    return "unsigned int";
  case ULong:
    return "unsigned long";
  case ULongLong:
    return "unsigned long long";
  case UInt128:
    return "unsigned __int128";
  case Half:
    return Policy.Half ? "half" : "__fp16";
  case Float:
    return "float";
  case Double:
    return "double";
  case LongDouble:
    return "long double";
  case ShortAccum:
    return "short _Accum";
  case Accum:
    return "_Accum";
  case LongAccum:
    return "long _Accum";
  case UShortAccum:
    return "unsigned short _Accum";
  case UAccum:
    return "unsigned _Accum";
  case ULongAccum:
    return "unsigned long _Accum";
  case BuiltinType::ShortFract:
    return "short _Fract";
  case BuiltinType::Fract:
    return "_Fract";
  case BuiltinType::LongFract:
    return "long _Fract";
  case BuiltinType::UShortFract:
    return "unsigned short _Fract";
  case BuiltinType::UFract:
    return "unsigned _Fract";
  case BuiltinType::ULongFract:
    return "unsigned long _Fract";
  case BuiltinType::SatShortAccum:
    return "_Sat short _Accum";
  case BuiltinType::SatAccum:
    return "_Sat _Accum";
  case BuiltinType::SatLongAccum:
    return "_Sat long _Accum";
  case BuiltinType::SatUShortAccum:
    return "_Sat unsigned short _Accum";
  case BuiltinType::SatUAccum:
    return "_Sat unsigned _Accum";
  case BuiltinType::SatULongAccum:
    return "_Sat unsigned long _Accum";
  case BuiltinType::SatShortFract:
    return "_Sat short _Fract";
  case BuiltinType::SatFract:
    return "_Sat _Fract";
  case BuiltinType::SatLongFract:
    return "_Sat long _Fract";
  case BuiltinType::SatUShortFract:
    return "_Sat unsigned short _Fract";
  case BuiltinType::SatUFract:
    return "_Sat unsigned _Fract";
  case BuiltinType::SatULongFract:
    return "_Sat unsigned long _Fract";
  case Float16:
    return "_Float16";
  case Float128:
    return "__float128";
  case WChar_S:
  case WChar_U:
    return Policy.MSWChar ? "__wchar_t" : "wchar_t";
  case Char8:
    return "char8_t";
  case Char16:
    return "char16_t";
  case Char32:
    return "char32_t";
  case NullPtr:
    return "nullptr_t";
  case Overload:
    return "<overloaded function type>";
  case BoundMember:
    return "<bound member function type>";
  case PseudoObject:
    return "<pseudo-object type>";
  case Dependent:
    return "<dependent type>";
  case UnknownAny:
    return "<unknown type>";
  case ARCUnbridgedCast:
    return "<ARC unbridged cast type>";
  case BuiltinFn:
    return "<builtin fn type>";
  case ObjCId:
    return "id";
  case ObjCClass:
    return "Class";
  case ObjCSel:
    return "SEL";
#define IMAGE_TYPE(ImgType, Id, SingletonId, Access, Suffix) \
  case Id: \
    return "__" #Access " " #ImgType "_t";
#include "clang/Basic/OpenCLImageTypes.def"
  case OCLSampler:
    return "sampler_t";
  case OCLEvent:
    return "event_t";
  case OCLClkEvent:
    return "clk_event_t";
  case OCLQueue:
    return "queue_t";
  case OCLReserveID:
    return "reserve_id_t";
  case OMPArraySection:
    return "<OpenMP array section type>";
<<<<<<< HEAD
#if INTEL_CUSTOMIZATION
  case VAArgPack:
    return "<Variadic Pack Expansion>";
#endif // INTEL_CUSTOMIZATION
=======
#define EXT_OPAQUE_TYPE(ExtType, Id, Ext) \
  case Id: \
    return #ExtType;
#include "clang/Basic/OpenCLExtensionTypes.def"
>>>>>>> a8d2217a
  }

  llvm_unreachable("Invalid builtin type.");
}

QualType QualType::getNonLValueExprType(const ASTContext &Context) const {
  if (const auto *RefType = getTypePtr()->getAs<ReferenceType>())
    return RefType->getPointeeType();

  // C++0x [basic.lval]:
  //   Class prvalues can have cv-qualified types; non-class prvalues always
  //   have cv-unqualified types.
  //
  // See also C99 6.3.2.1p2.
  if (!Context.getLangOpts().CPlusPlus ||
      (!getTypePtr()->isDependentType() && !getTypePtr()->isRecordType()))
    return getUnqualifiedType();

  return *this;
}

StringRef FunctionType::getNameForCallConv(CallingConv CC) {
  switch (CC) {
  case CC_C: return "cdecl";
  case CC_X86StdCall: return "stdcall";
  case CC_X86FastCall: return "fastcall";
  case CC_X86ThisCall: return "thiscall";
  case CC_X86Pascal: return "pascal";
  case CC_X86VectorCall: return "vectorcall";
  case CC_Win64: return "ms_abi";
  case CC_X86_64SysV: return "sysv_abi";
  case CC_X86RegCall : return "regcall";
  case CC_AAPCS: return "aapcs";
  case CC_AAPCS_VFP: return "aapcs-vfp";
  case CC_AArch64VectorCall: return "aarch64_vector_pcs";
  case CC_IntelOclBicc: return "intel_ocl_bicc";
  case CC_SpirFunction: return "spir_function";
  case CC_OpenCLKernel: return "opencl_kernel";
  case CC_Swift: return "swiftcall";
  case CC_PreserveMost: return "preserve_most";
  case CC_PreserveAll: return "preserve_all";
  }

  llvm_unreachable("Invalid calling convention.");
}

FunctionProtoType::FunctionProtoType(QualType result, ArrayRef<QualType> params,
                                     QualType canonical,
                                     const ExtProtoInfo &epi)
    : FunctionType(FunctionProto, result, canonical, result->isDependentType(),
                   result->isInstantiationDependentType(),
                   result->isVariablyModifiedType(),
                   result->containsUnexpandedParameterPack(), epi.ExtInfo) {
  FunctionTypeBits.TypeQuals = epi.TypeQuals;
  FunctionTypeBits.RefQualifier = epi.RefQualifier;
  FunctionTypeBits.NumParams = params.size();
  assert(getNumParams() == params.size() && "NumParams overflow!");
  FunctionTypeBits.ExceptionSpecType = epi.ExceptionSpec.Type;
  FunctionTypeBits.HasExtParameterInfos = !!epi.ExtParameterInfos;
  FunctionTypeBits.Variadic = epi.Variadic;
  FunctionTypeBits.HasTrailingReturn = epi.HasTrailingReturn;

  // Fill in the extra trailing bitfields if present.
  if (hasExtraBitfields(epi.ExceptionSpec.Type)) {
    auto &ExtraBits = *getTrailingObjects<FunctionTypeExtraBitfields>();
    ExtraBits.NumExceptionType = epi.ExceptionSpec.Exceptions.size();
  }

  // Fill in the trailing argument array.
  auto *argSlot = getTrailingObjects<QualType>();
  for (unsigned i = 0; i != getNumParams(); ++i) {
    if (params[i]->isDependentType())
      setDependent();
    else if (params[i]->isInstantiationDependentType())
      setInstantiationDependent();

    if (params[i]->containsUnexpandedParameterPack())
      setContainsUnexpandedParameterPack();

    argSlot[i] = params[i];
  }

  // Fill in the exception type array if present.
  if (getExceptionSpecType() == EST_Dynamic) {
    assert(hasExtraBitfields() && "missing trailing extra bitfields!");
    auto *exnSlot =
        reinterpret_cast<QualType *>(getTrailingObjects<ExceptionType>());
    unsigned I = 0;
    for (QualType ExceptionType : epi.ExceptionSpec.Exceptions) {
      // Note that, before C++17, a dependent exception specification does
      // *not* make a type dependent; it's not even part of the C++ type
      // system.
      if (ExceptionType->isInstantiationDependentType())
        setInstantiationDependent();

      if (ExceptionType->containsUnexpandedParameterPack())
        setContainsUnexpandedParameterPack();

      exnSlot[I++] = ExceptionType;
    }
  }
  // Fill in the Expr * in the exception specification if present.
  else if (isComputedNoexcept(getExceptionSpecType())) {
    assert(epi.ExceptionSpec.NoexceptExpr && "computed noexcept with no expr");
    assert((getExceptionSpecType() == EST_DependentNoexcept) ==
           epi.ExceptionSpec.NoexceptExpr->isValueDependent());

    // Store the noexcept expression and context.
    *getTrailingObjects<Expr *>() = epi.ExceptionSpec.NoexceptExpr;

    if (epi.ExceptionSpec.NoexceptExpr->isValueDependent() ||
        epi.ExceptionSpec.NoexceptExpr->isInstantiationDependent())
      setInstantiationDependent();

    if (epi.ExceptionSpec.NoexceptExpr->containsUnexpandedParameterPack())
      setContainsUnexpandedParameterPack();
  }
  // Fill in the FunctionDecl * in the exception specification if present.
  else if (getExceptionSpecType() == EST_Uninstantiated) {
    // Store the function decl from which we will resolve our
    // exception specification.
    auto **slot = getTrailingObjects<FunctionDecl *>();
    slot[0] = epi.ExceptionSpec.SourceDecl;
    slot[1] = epi.ExceptionSpec.SourceTemplate;
    // This exception specification doesn't make the type dependent, because
    // it's not instantiated as part of instantiating the type.
  } else if (getExceptionSpecType() == EST_Unevaluated) {
    // Store the function decl from which we will resolve our
    // exception specification.
    auto **slot = getTrailingObjects<FunctionDecl *>();
    slot[0] = epi.ExceptionSpec.SourceDecl;
  }

  // If this is a canonical type, and its exception specification is dependent,
  // then it's a dependent type. This only happens in C++17 onwards.
  if (isCanonicalUnqualified()) {
    if (getExceptionSpecType() == EST_Dynamic ||
        getExceptionSpecType() == EST_DependentNoexcept) {
      assert(hasDependentExceptionSpec() && "type should not be canonical");
      setDependent();
    }
  } else if (getCanonicalTypeInternal()->isDependentType()) {
    // Ask our canonical type whether our exception specification was dependent.
    setDependent();
  }

  // Fill in the extra parameter info if present.
  if (epi.ExtParameterInfos) {
    auto *extParamInfos = getTrailingObjects<ExtParameterInfo>();
    for (unsigned i = 0; i != getNumParams(); ++i)
      extParamInfos[i] = epi.ExtParameterInfos[i];
  }
}

bool FunctionProtoType::hasDependentExceptionSpec() const {
  if (Expr *NE = getNoexceptExpr())
    return NE->isValueDependent();
  for (QualType ET : exceptions())
    // A pack expansion with a non-dependent pattern is still dependent,
    // because we don't know whether the pattern is in the exception spec
    // or not (that depends on whether the pack has 0 expansions).
    if (ET->isDependentType() || ET->getAs<PackExpansionType>())
      return true;
  return false;
}

bool FunctionProtoType::hasInstantiationDependentExceptionSpec() const {
  if (Expr *NE = getNoexceptExpr())
    return NE->isInstantiationDependent();
  for (QualType ET : exceptions())
    if (ET->isInstantiationDependentType())
      return true;
  return false;
}

CanThrowResult FunctionProtoType::canThrow() const {
  switch (getExceptionSpecType()) {
  case EST_Unparsed:
  case EST_Unevaluated:
  case EST_Uninstantiated:
    llvm_unreachable("should not call this with unresolved exception specs");

  case EST_DynamicNone:
  case EST_BasicNoexcept:
  case EST_NoexceptTrue:
    return CT_Cannot;

  case EST_None:
  case EST_MSAny:
  case EST_NoexceptFalse:
    return CT_Can;

  case EST_Dynamic:
    // A dynamic exception specification is throwing unless every exception
    // type is an (unexpanded) pack expansion type.
    for (unsigned I = 0; I != getNumExceptions(); ++I)
      if (!getExceptionType(I)->getAs<PackExpansionType>())
        return CT_Can;
    return CT_Dependent;

  case EST_DependentNoexcept:
    return CT_Dependent;
  }

  llvm_unreachable("unexpected exception specification kind");
}

bool FunctionProtoType::isTemplateVariadic() const {
  for (unsigned ArgIdx = getNumParams(); ArgIdx; --ArgIdx)
    if (isa<PackExpansionType>(getParamType(ArgIdx - 1)))
      return true;

  return false;
}

void FunctionProtoType::Profile(llvm::FoldingSetNodeID &ID, QualType Result,
                                const QualType *ArgTys, unsigned NumParams,
                                const ExtProtoInfo &epi,
                                const ASTContext &Context, bool Canonical) {
  // We have to be careful not to get ambiguous profile encodings.
  // Note that valid type pointers are never ambiguous with anything else.
  //
  // The encoding grammar begins:
  //      type type* bool int bool
  // If that final bool is true, then there is a section for the EH spec:
  //      bool type*
  // This is followed by an optional "consumed argument" section of the
  // same length as the first type sequence:
  //      bool*
  // Finally, we have the ext info and trailing return type flag:
  //      int bool
  //
  // There is no ambiguity between the consumed arguments and an empty EH
  // spec because of the leading 'bool' which unambiguously indicates
  // whether the following bool is the EH spec or part of the arguments.

  ID.AddPointer(Result.getAsOpaquePtr());
  for (unsigned i = 0; i != NumParams; ++i)
    ID.AddPointer(ArgTys[i].getAsOpaquePtr());
  // This method is relatively performance sensitive, so as a performance
  // shortcut, use one AddInteger call instead of four for the next four
  // fields.
  assert(!(unsigned(epi.Variadic) & ~1) &&
         !(unsigned(epi.TypeQuals) & ~255) &&
         !(unsigned(epi.RefQualifier) & ~3) &&
         !(unsigned(epi.ExceptionSpec.Type) & ~15) &&
         "Values larger than expected.");
  ID.AddInteger(unsigned(epi.Variadic) +
                (epi.TypeQuals << 1) +
                (epi.RefQualifier << 9) +
                (epi.ExceptionSpec.Type << 11));
  if (epi.ExceptionSpec.Type == EST_Dynamic) {
    for (QualType Ex : epi.ExceptionSpec.Exceptions)
      ID.AddPointer(Ex.getAsOpaquePtr());
  } else if (isComputedNoexcept(epi.ExceptionSpec.Type)) {
    epi.ExceptionSpec.NoexceptExpr->Profile(ID, Context, Canonical);
  } else if (epi.ExceptionSpec.Type == EST_Uninstantiated ||
             epi.ExceptionSpec.Type == EST_Unevaluated) {
    ID.AddPointer(epi.ExceptionSpec.SourceDecl->getCanonicalDecl());
  }
  if (epi.ExtParameterInfos) {
    for (unsigned i = 0; i != NumParams; ++i)
      ID.AddInteger(epi.ExtParameterInfos[i].getOpaqueValue());
  }
  epi.ExtInfo.Profile(ID);
  ID.AddBoolean(epi.HasTrailingReturn);
}

void FunctionProtoType::Profile(llvm::FoldingSetNodeID &ID,
                                const ASTContext &Ctx) {
  Profile(ID, getReturnType(), param_type_begin(), getNumParams(),
          getExtProtoInfo(), Ctx, isCanonicalUnqualified());
}

QualType TypedefType::desugar() const {
  return getDecl()->getUnderlyingType();
}

TypeOfExprType::TypeOfExprType(Expr *E, QualType can)
    : Type(TypeOfExpr, can, E->isTypeDependent(),
           E->isInstantiationDependent(),
           E->getType()->isVariablyModifiedType(),
           E->containsUnexpandedParameterPack()),
      TOExpr(E) {}

bool TypeOfExprType::isSugared() const {
  return !TOExpr->isTypeDependent();
}

QualType TypeOfExprType::desugar() const {
  if (isSugared())
    return getUnderlyingExpr()->getType();

  return QualType(this, 0);
}

void DependentTypeOfExprType::Profile(llvm::FoldingSetNodeID &ID,
                                      const ASTContext &Context, Expr *E) {
  E->Profile(ID, Context, true);
}

DecltypeType::DecltypeType(Expr *E, QualType underlyingType, QualType can)
  // C++11 [temp.type]p2: "If an expression e involves a template parameter,
  // decltype(e) denotes a unique dependent type." Hence a decltype type is
  // type-dependent even if its expression is only instantiation-dependent.
    : Type(Decltype, can, E->isInstantiationDependent(),
           E->isInstantiationDependent(),
           E->getType()->isVariablyModifiedType(),
           E->containsUnexpandedParameterPack()),
      E(E), UnderlyingType(underlyingType) {}

bool DecltypeType::isSugared() const { return !E->isInstantiationDependent(); }

QualType DecltypeType::desugar() const {
  if (isSugared())
    return getUnderlyingType();

  return QualType(this, 0);
}

DependentDecltypeType::DependentDecltypeType(const ASTContext &Context, Expr *E)
    : DecltypeType(E, Context.DependentTy), Context(Context) {}

void DependentDecltypeType::Profile(llvm::FoldingSetNodeID &ID,
                                    const ASTContext &Context, Expr *E) {
  E->Profile(ID, Context, true);
}

UnaryTransformType::UnaryTransformType(QualType BaseType,
                                       QualType UnderlyingType,
                                       UTTKind UKind,
                                       QualType CanonicalType)
    : Type(UnaryTransform, CanonicalType, BaseType->isDependentType(),
           BaseType->isInstantiationDependentType(),
           BaseType->isVariablyModifiedType(),
#if INTEL_CUSTOMIZATION
           // CQ#369185 - support of __bases and __direct_bases intrinsics.
           (UKind == UTTKind::BasesOfType ||
            UKind == UTTKind::DirectBasesOfType) ||
#endif // INTEL_CUSTOMIZATION
           BaseType->containsUnexpandedParameterPack()),
      BaseType(BaseType), UnderlyingType(UnderlyingType), UKind(UKind) {}

#if INTEL_CUSTOMIZATION
// CQ#369185 - support of __bases and __direct_bases intrinsics.
UnaryTransformType::UnaryTransformType(QualType BaseType, UTTKind UKind)
    : Type(UnaryTransform, QualType(), BaseType->isDependentType(),
           BaseType->isInstantiationDependentType(),
           BaseType->isVariablyModifiedType(),
           (UKind == UTTKind::BasesOfType ||
            UKind == UTTKind::DirectBasesOfType) ||
               BaseType->containsUnexpandedParameterPack()),
      BaseType(BaseType), UnderlyingType(BaseType), UKind(UKind) {}

#endif // INTEL_CUSTOMIZATION

DependentUnaryTransformType::DependentUnaryTransformType(const ASTContext &C,
                                                         QualType BaseType,
                                                         UTTKind UKind)
     : UnaryTransformType(BaseType, C.DependentTy, UKind, QualType()) {}

TagType::TagType(TypeClass TC, const TagDecl *D, QualType can)
    : Type(TC, can, D->isDependentType(),
           /*InstantiationDependent=*/D->isDependentType(),
           /*VariablyModified=*/false,
           /*ContainsUnexpandedParameterPack=*/false),
      decl(const_cast<TagDecl*>(D)) {}

static TagDecl *getInterestingTagDecl(TagDecl *decl) {
  for (auto I : decl->redecls()) {
    if (I->isCompleteDefinition() || I->isBeingDefined())
      return I;
  }
  // If there's no definition (not even in progress), return what we have.
  return decl;
}

TagDecl *TagType::getDecl() const {
  return getInterestingTagDecl(decl);
}

bool TagType::isBeingDefined() const {
  return getDecl()->isBeingDefined();
}

bool RecordType::hasConstFields() const {
  for (FieldDecl *FD : getDecl()->fields()) {
    QualType FieldTy = FD->getType();
    if (FieldTy.isConstQualified())
      return true;
    FieldTy = FieldTy.getCanonicalType();
    if (const auto *FieldRecTy = FieldTy->getAs<RecordType>())
      if (FieldRecTy->hasConstFields())
        return true;
  }
  return false;
}

bool AttributedType::isQualifier() const {
  // FIXME: Generate this with TableGen.
  switch (getAttrKind()) {
  // These are type qualifiers in the traditional C sense: they annotate
  // something about a specific value/variable of a type.  (They aren't
  // always part of the canonical type, though.)
  case attr::ObjCGC:
  case attr::ObjCOwnership:
  case attr::ObjCInertUnsafeUnretained:
  case attr::TypeNonNull:
  case attr::TypeNullable:
  case attr::TypeNullUnspecified:
  case attr::LifetimeBound:
    return true;

  // All other type attributes aren't qualifiers; they rewrite the modified
  // type to be a semantically different type.
  default:
    return false;
  }
}

bool AttributedType::isMSTypeSpec() const {
  // FIXME: Generate this with TableGen?
  switch (getAttrKind()) {
  default: return false;
  case attr::Ptr32:
  case attr::Ptr64:
  case attr::SPtr:
  case attr::UPtr:
    return true;
  }
  llvm_unreachable("invalid attr kind");
}

bool AttributedType::isCallingConv() const {
  // FIXME: Generate this with TableGen.
  switch (getAttrKind()) {
  default: return false;
  case attr::Pcs:
  case attr::CDecl:
  case attr::FastCall:
  case attr::StdCall:
  case attr::ThisCall:
  case attr::RegCall:
  case attr::SwiftCall:
  case attr::VectorCall:
  case attr::AArch64VectorPcs:
  case attr::Pascal:
  case attr::MSABI:
  case attr::SysVABI:
  case attr::IntelOclBicc:
  case attr::PreserveMost:
  case attr::PreserveAll:
    return true;
  }
  llvm_unreachable("invalid attr kind");
}

CXXRecordDecl *InjectedClassNameType::getDecl() const {
  return cast<CXXRecordDecl>(getInterestingTagDecl(Decl));
}

IdentifierInfo *TemplateTypeParmType::getIdentifier() const {
  return isCanonicalUnqualified() ? nullptr : getDecl()->getIdentifier();
}

SubstTemplateTypeParmPackType::
SubstTemplateTypeParmPackType(const TemplateTypeParmType *Param,
                              QualType Canon,
                              const TemplateArgument &ArgPack)
    : Type(SubstTemplateTypeParmPack, Canon, true, true, false, true),
      Replaced(Param), Arguments(ArgPack.pack_begin()) {
  SubstTemplateTypeParmPackTypeBits.NumArgs = ArgPack.pack_size();
}

TemplateArgument SubstTemplateTypeParmPackType::getArgumentPack() const {
  return TemplateArgument(llvm::makeArrayRef(Arguments, getNumArgs()));
}

void SubstTemplateTypeParmPackType::Profile(llvm::FoldingSetNodeID &ID) {
  Profile(ID, getReplacedParameter(), getArgumentPack());
}

void SubstTemplateTypeParmPackType::Profile(llvm::FoldingSetNodeID &ID,
                                           const TemplateTypeParmType *Replaced,
                                            const TemplateArgument &ArgPack) {
  ID.AddPointer(Replaced);
  ID.AddInteger(ArgPack.pack_size());
  for (const auto &P : ArgPack.pack_elements())
    ID.AddPointer(P.getAsType().getAsOpaquePtr());
}

bool TemplateSpecializationType::
anyDependentTemplateArguments(const TemplateArgumentListInfo &Args,
                              bool &InstantiationDependent) {
  return anyDependentTemplateArguments(Args.arguments(),
                                       InstantiationDependent);
}

bool TemplateSpecializationType::
anyDependentTemplateArguments(ArrayRef<TemplateArgumentLoc> Args,
                              bool &InstantiationDependent) {
  for (const TemplateArgumentLoc &ArgLoc : Args) {
    if (ArgLoc.getArgument().isDependent()) {
      InstantiationDependent = true;
      return true;
    }

    if (ArgLoc.getArgument().isInstantiationDependent())
      InstantiationDependent = true;
  }
  return false;
}

TemplateSpecializationType::
TemplateSpecializationType(TemplateName T,
                           ArrayRef<TemplateArgument> Args,
                           QualType Canon, QualType AliasedType)
  : Type(TemplateSpecialization,
         Canon.isNull()? QualType(this, 0) : Canon,
         Canon.isNull()? true : Canon->isDependentType(),
         Canon.isNull()? true : Canon->isInstantiationDependentType(),
         false,
         T.containsUnexpandedParameterPack()), Template(T) {
  TemplateSpecializationTypeBits.NumArgs = Args.size();
  TemplateSpecializationTypeBits.TypeAlias = !AliasedType.isNull();

  assert(!T.getAsDependentTemplateName() &&
         "Use DependentTemplateSpecializationType for dependent template-name");
  assert((T.getKind() == TemplateName::Template ||
          T.getKind() == TemplateName::SubstTemplateTemplateParm ||
          T.getKind() == TemplateName::SubstTemplateTemplateParmPack) &&
         "Unexpected template name for TemplateSpecializationType");

  auto *TemplateArgs = reinterpret_cast<TemplateArgument *>(this + 1);
  for (const TemplateArgument &Arg : Args) {
    // Update instantiation-dependent and variably-modified bits.
    // If the canonical type exists and is non-dependent, the template
    // specialization type can be non-dependent even if one of the type
    // arguments is. Given:
    //   template<typename T> using U = int;
    // U<T> is always non-dependent, irrespective of the type T.
    // However, U<Ts> contains an unexpanded parameter pack, even though
    // its expansion (and thus its desugared type) doesn't.
    if (Arg.isInstantiationDependent())
      setInstantiationDependent();
    if (Arg.getKind() == TemplateArgument::Type &&
        Arg.getAsType()->isVariablyModifiedType())
      setVariablyModified();
    if (Arg.containsUnexpandedParameterPack())
      setContainsUnexpandedParameterPack();
    new (TemplateArgs++) TemplateArgument(Arg);
  }

  // Store the aliased type if this is a type alias template specialization.
  if (isTypeAlias()) {
    auto *Begin = reinterpret_cast<TemplateArgument *>(this + 1);
    *reinterpret_cast<QualType*>(Begin + getNumArgs()) = AliasedType;
  }
}

void
TemplateSpecializationType::Profile(llvm::FoldingSetNodeID &ID,
                                    TemplateName T,
                                    ArrayRef<TemplateArgument> Args,
                                    const ASTContext &Context) {
  T.Profile(ID);
  for (const TemplateArgument &Arg : Args)
    Arg.Profile(ID, Context);
}

QualType
QualifierCollector::apply(const ASTContext &Context, QualType QT) const {
  if (!hasNonFastQualifiers())
    return QT.withFastQualifiers(getFastQualifiers());

  return Context.getQualifiedType(QT, *this);
}

QualType
QualifierCollector::apply(const ASTContext &Context, const Type *T) const {
  if (!hasNonFastQualifiers())
    return QualType(T, getFastQualifiers());

  return Context.getQualifiedType(T, *this);
}

void ObjCObjectTypeImpl::Profile(llvm::FoldingSetNodeID &ID,
                                 QualType BaseType,
                                 ArrayRef<QualType> typeArgs,
                                 ArrayRef<ObjCProtocolDecl *> protocols,
                                 bool isKindOf) {
  ID.AddPointer(BaseType.getAsOpaquePtr());
  ID.AddInteger(typeArgs.size());
  for (auto typeArg : typeArgs)
    ID.AddPointer(typeArg.getAsOpaquePtr());
  ID.AddInteger(protocols.size());
  for (auto proto : protocols)
    ID.AddPointer(proto);
  ID.AddBoolean(isKindOf);
}

void ObjCObjectTypeImpl::Profile(llvm::FoldingSetNodeID &ID) {
  Profile(ID, getBaseType(), getTypeArgsAsWritten(),
          llvm::makeArrayRef(qual_begin(), getNumProtocols()),
          isKindOfTypeAsWritten());
}

void ObjCTypeParamType::Profile(llvm::FoldingSetNodeID &ID,
                                const ObjCTypeParamDecl *OTPDecl,
                                ArrayRef<ObjCProtocolDecl *> protocols) {
  ID.AddPointer(OTPDecl);
  ID.AddInteger(protocols.size());
  for (auto proto : protocols)
    ID.AddPointer(proto);
}

void ObjCTypeParamType::Profile(llvm::FoldingSetNodeID &ID) {
  Profile(ID, getDecl(),
          llvm::makeArrayRef(qual_begin(), getNumProtocols()));
}

namespace {

/// The cached properties of a type.
class CachedProperties {
  Linkage L;
  bool local;

public:
  CachedProperties(Linkage L, bool local) : L(L), local(local) {}

  Linkage getLinkage() const { return L; }
  bool hasLocalOrUnnamedType() const { return local; }

  friend CachedProperties merge(CachedProperties L, CachedProperties R) {
    Linkage MergedLinkage = minLinkage(L.L, R.L);
    return CachedProperties(MergedLinkage,
                         L.hasLocalOrUnnamedType() | R.hasLocalOrUnnamedType());
  }
};

} // namespace

static CachedProperties computeCachedProperties(const Type *T);

namespace clang {

/// The type-property cache.  This is templated so as to be
/// instantiated at an internal type to prevent unnecessary symbol
/// leakage.
template <class Private> class TypePropertyCache {
public:
  static CachedProperties get(QualType T) {
    return get(T.getTypePtr());
  }

  static CachedProperties get(const Type *T) {
    ensure(T);
    return CachedProperties(T->TypeBits.getLinkage(),
                            T->TypeBits.hasLocalOrUnnamedType());
  }

  static void ensure(const Type *T) {
    // If the cache is valid, we're okay.
    if (T->TypeBits.isCacheValid()) return;

    // If this type is non-canonical, ask its canonical type for the
    // relevant information.
    if (!T->isCanonicalUnqualified()) {
      const Type *CT = T->getCanonicalTypeInternal().getTypePtr();
      ensure(CT);
      T->TypeBits.CacheValid = true;
      T->TypeBits.CachedLinkage = CT->TypeBits.CachedLinkage;
      T->TypeBits.CachedLocalOrUnnamed = CT->TypeBits.CachedLocalOrUnnamed;
      return;
    }

    // Compute the cached properties and then set the cache.
    CachedProperties Result = computeCachedProperties(T);
    T->TypeBits.CacheValid = true;
    T->TypeBits.CachedLinkage = Result.getLinkage();
    T->TypeBits.CachedLocalOrUnnamed = Result.hasLocalOrUnnamedType();
  }
};

} // namespace clang

// Instantiate the friend template at a private class.  In a
// reasonable implementation, these symbols will be internal.
// It is terrible that this is the best way to accomplish this.
namespace {

class Private {};

} // namespace

using Cache = TypePropertyCache<Private>;

static CachedProperties computeCachedProperties(const Type *T) {
  switch (T->getTypeClass()) {
#define TYPE(Class,Base)
#define NON_CANONICAL_TYPE(Class,Base) case Type::Class:
#include "clang/AST/TypeNodes.def"
    llvm_unreachable("didn't expect a non-canonical type here");

#define TYPE(Class,Base)
#define DEPENDENT_TYPE(Class,Base) case Type::Class:
#define NON_CANONICAL_UNLESS_DEPENDENT_TYPE(Class,Base) case Type::Class:
#include "clang/AST/TypeNodes.def"
    // Treat instantiation-dependent types as external.
    assert(T->isInstantiationDependentType());
    return CachedProperties(ExternalLinkage, false);

  case Type::Auto:
  case Type::DeducedTemplateSpecialization:
    // Give non-deduced 'auto' types external linkage. We should only see them
    // here in error recovery.
    return CachedProperties(ExternalLinkage, false);

  case Type::Builtin:
    // C++ [basic.link]p8:
    //   A type is said to have linkage if and only if:
    //     - it is a fundamental type (3.9.1); or
    return CachedProperties(ExternalLinkage, false);

  case Type::Record:
  case Type::Enum: {
    const TagDecl *Tag = cast<TagType>(T)->getDecl();

    // C++ [basic.link]p8:
    //     - it is a class or enumeration type that is named (or has a name
    //       for linkage purposes (7.1.3)) and the name has linkage; or
    //     -  it is a specialization of a class template (14); or
    Linkage L = Tag->getLinkageInternal();
    bool IsLocalOrUnnamed =
      Tag->getDeclContext()->isFunctionOrMethod() ||
      !Tag->hasNameForLinkage();
    return CachedProperties(L, IsLocalOrUnnamed);
  }

    // C++ [basic.link]p8:
    //   - it is a compound type (3.9.2) other than a class or enumeration,
    //     compounded exclusively from types that have linkage; or
  case Type::Complex:
    return Cache::get(cast<ComplexType>(T)->getElementType());
  case Type::Pointer:
    return Cache::get(cast<PointerType>(T)->getPointeeType());
  case Type::BlockPointer:
    return Cache::get(cast<BlockPointerType>(T)->getPointeeType());
  case Type::LValueReference:
  case Type::RValueReference:
    return Cache::get(cast<ReferenceType>(T)->getPointeeType());
  case Type::MemberPointer: {
    const auto *MPT = cast<MemberPointerType>(T);
    return merge(Cache::get(MPT->getClass()),
                 Cache::get(MPT->getPointeeType()));
  }
  case Type::ConstantArray:
  case Type::IncompleteArray:
  case Type::VariableArray:
    return Cache::get(cast<ArrayType>(T)->getElementType());
  case Type::Vector:
  case Type::ExtVector:
    return Cache::get(cast<VectorType>(T)->getElementType());
  case Type::FunctionNoProto:
    return Cache::get(cast<FunctionType>(T)->getReturnType());
  case Type::FunctionProto: {
    const auto *FPT = cast<FunctionProtoType>(T);
    CachedProperties result = Cache::get(FPT->getReturnType());
    for (const auto &ai : FPT->param_types())
      result = merge(result, Cache::get(ai));
    return result;
  }
  case Type::ObjCInterface: {
    Linkage L = cast<ObjCInterfaceType>(T)->getDecl()->getLinkageInternal();
    return CachedProperties(L, false);
  }
  case Type::ObjCObject:
    return Cache::get(cast<ObjCObjectType>(T)->getBaseType());
  case Type::ObjCObjectPointer:
    return Cache::get(cast<ObjCObjectPointerType>(T)->getPointeeType());
  case Type::Atomic:
    return Cache::get(cast<AtomicType>(T)->getValueType());
#if INTEL_CUSTOMIZATION
  case Type::Channel:
    return Cache::get(cast<ChannelType>(T)->getElementType());
  case Type::ArbPrecInt:
    return Cache::get(cast<ArbPrecIntType>(T)->getUnderlyingType());
#endif // INTEL_CUSTOMIZATION
  case Type::Pipe:
    return Cache::get(cast<PipeType>(T)->getElementType());
  }

  llvm_unreachable("unhandled type class");
}

/// Determine the linkage of this type.
Linkage Type::getLinkage() const {
  Cache::ensure(this);
  return TypeBits.getLinkage();
}

bool Type::hasUnnamedOrLocalType() const {
  Cache::ensure(this);
  return TypeBits.hasLocalOrUnnamedType();
}

LinkageInfo LinkageComputer::computeTypeLinkageInfo(const Type *T) {
  switch (T->getTypeClass()) {
#define TYPE(Class,Base)
#define NON_CANONICAL_TYPE(Class,Base) case Type::Class:
#include "clang/AST/TypeNodes.def"
    llvm_unreachable("didn't expect a non-canonical type here");

#define TYPE(Class,Base)
#define DEPENDENT_TYPE(Class,Base) case Type::Class:
#define NON_CANONICAL_UNLESS_DEPENDENT_TYPE(Class,Base) case Type::Class:
#include "clang/AST/TypeNodes.def"
    // Treat instantiation-dependent types as external.
    assert(T->isInstantiationDependentType());
    return LinkageInfo::external();

  case Type::Builtin:
    return LinkageInfo::external();

  case Type::Auto:
  case Type::DeducedTemplateSpecialization:
    return LinkageInfo::external();

  case Type::Record:
  case Type::Enum:
    return getDeclLinkageAndVisibility(cast<TagType>(T)->getDecl());

  case Type::Complex:
    return computeTypeLinkageInfo(cast<ComplexType>(T)->getElementType());
  case Type::Pointer:
    return computeTypeLinkageInfo(cast<PointerType>(T)->getPointeeType());
  case Type::BlockPointer:
    return computeTypeLinkageInfo(cast<BlockPointerType>(T)->getPointeeType());
  case Type::LValueReference:
  case Type::RValueReference:
    return computeTypeLinkageInfo(cast<ReferenceType>(T)->getPointeeType());
  case Type::MemberPointer: {
    const auto *MPT = cast<MemberPointerType>(T);
    LinkageInfo LV = computeTypeLinkageInfo(MPT->getClass());
    LV.merge(computeTypeLinkageInfo(MPT->getPointeeType()));
    return LV;
  }
  case Type::ConstantArray:
  case Type::IncompleteArray:
  case Type::VariableArray:
    return computeTypeLinkageInfo(cast<ArrayType>(T)->getElementType());
  case Type::Vector:
  case Type::ExtVector:
    return computeTypeLinkageInfo(cast<VectorType>(T)->getElementType());
  case Type::FunctionNoProto:
    return computeTypeLinkageInfo(cast<FunctionType>(T)->getReturnType());
  case Type::FunctionProto: {
    const auto *FPT = cast<FunctionProtoType>(T);
    LinkageInfo LV = computeTypeLinkageInfo(FPT->getReturnType());
    for (const auto &ai : FPT->param_types())
      LV.merge(computeTypeLinkageInfo(ai));
    return LV;
  }
  case Type::ObjCInterface:
    return getDeclLinkageAndVisibility(cast<ObjCInterfaceType>(T)->getDecl());
  case Type::ObjCObject:
    return computeTypeLinkageInfo(cast<ObjCObjectType>(T)->getBaseType());
  case Type::ObjCObjectPointer:
    return computeTypeLinkageInfo(
        cast<ObjCObjectPointerType>(T)->getPointeeType());
  case Type::Atomic:
    return computeTypeLinkageInfo(cast<AtomicType>(T)->getValueType());
#if INTEL_CUSTOMIZATION
  case Type::Channel:
    return computeTypeLinkageInfo(cast<ChannelType>(T)->getElementType());
  case Type::ArbPrecInt:
    return computeTypeLinkageInfo(cast<ArbPrecIntType>(T)->getUnderlyingType());
#endif // INTEL_CUSTOMIZATION
  case Type::Pipe:
    return computeTypeLinkageInfo(cast<PipeType>(T)->getElementType());
  }

  llvm_unreachable("unhandled type class");
}

bool Type::isLinkageValid() const {
  if (!TypeBits.isCacheValid())
    return true;

  Linkage L = LinkageComputer{}
                  .computeTypeLinkageInfo(getCanonicalTypeInternal())
                  .getLinkage();
  return L == TypeBits.getLinkage();
}

LinkageInfo LinkageComputer::getTypeLinkageAndVisibility(const Type *T) {
  if (!T->isCanonicalUnqualified())
    return computeTypeLinkageInfo(T->getCanonicalTypeInternal());

  LinkageInfo LV = computeTypeLinkageInfo(T);
  assert(LV.getLinkage() == T->getLinkage());
  return LV;
}

LinkageInfo Type::getLinkageAndVisibility() const {
  return LinkageComputer{}.getTypeLinkageAndVisibility(this);
}

Optional<NullabilityKind>
Type::getNullability(const ASTContext &Context) const {
  QualType Type(this, 0);
  while (const auto *AT = Type->getAs<AttributedType>()) {
    // Check whether this is an attributed type with nullability
    // information.
    if (auto Nullability = AT->getImmediateNullability())
      return Nullability;

    Type = AT->getEquivalentType();
  }
  return None;
}

bool Type::canHaveNullability(bool ResultIfUnknown) const {
  QualType type = getCanonicalTypeInternal();

  switch (type->getTypeClass()) {
  // We'll only see canonical types here.
#define NON_CANONICAL_TYPE(Class, Parent)       \
  case Type::Class:                             \
    llvm_unreachable("non-canonical type");
#define TYPE(Class, Parent)
#include "clang/AST/TypeNodes.def"

  // Pointer types.
  case Type::Pointer:
  case Type::BlockPointer:
  case Type::MemberPointer:
  case Type::ObjCObjectPointer:
    return true;

  // Dependent types that could instantiate to pointer types.
  case Type::UnresolvedUsing:
  case Type::TypeOfExpr:
  case Type::TypeOf:
  case Type::Decltype:
  case Type::UnaryTransform:
  case Type::TemplateTypeParm:
  case Type::SubstTemplateTypeParmPack:
  case Type::DependentName:
  case Type::DependentTemplateSpecialization:
  case Type::Auto:
    return ResultIfUnknown;

  // Dependent template specializations can instantiate to pointer
  // types unless they're known to be specializations of a class
  // template.
  case Type::TemplateSpecialization:
    if (TemplateDecl *templateDecl
          = cast<TemplateSpecializationType>(type.getTypePtr())
              ->getTemplateName().getAsTemplateDecl()) {
      if (isa<ClassTemplateDecl>(templateDecl))
        return false;
    }
    return ResultIfUnknown;

  case Type::Builtin:
    switch (cast<BuiltinType>(type.getTypePtr())->getKind()) {
      // Signed, unsigned, and floating-point types cannot have nullability.
#define SIGNED_TYPE(Id, SingletonId) case BuiltinType::Id:
#define UNSIGNED_TYPE(Id, SingletonId) case BuiltinType::Id:
#define FLOATING_TYPE(Id, SingletonId) case BuiltinType::Id:
#define BUILTIN_TYPE(Id, SingletonId)
#include "clang/AST/BuiltinTypes.def"
      return false;

    // Dependent types that could instantiate to a pointer type.
    case BuiltinType::Dependent:
    case BuiltinType::Overload:
    case BuiltinType::BoundMember:
    case BuiltinType::PseudoObject:
    case BuiltinType::UnknownAny:
    case BuiltinType::ARCUnbridgedCast:
      return ResultIfUnknown;

    case BuiltinType::Void:
    case BuiltinType::ObjCId:
    case BuiltinType::ObjCClass:
    case BuiltinType::ObjCSel:
#define IMAGE_TYPE(ImgType, Id, SingletonId, Access, Suffix) \
    case BuiltinType::Id:
#include "clang/Basic/OpenCLImageTypes.def"
#define EXT_OPAQUE_TYPE(ExtType, Id, Ext) \
    case BuiltinType::Id:
#include "clang/Basic/OpenCLExtensionTypes.def"
    case BuiltinType::OCLSampler:
    case BuiltinType::OCLEvent:
    case BuiltinType::OCLClkEvent:
    case BuiltinType::OCLQueue:
    case BuiltinType::OCLReserveID:
    case BuiltinType::BuiltinFn:
    case BuiltinType::NullPtr:
    case BuiltinType::OMPArraySection:
    case BuiltinType::VAArgPack: // INTEL
      return false;
    }
    llvm_unreachable("unknown builtin type");

  // Non-pointer types.
  case Type::Complex:
  case Type::LValueReference:
  case Type::RValueReference:
  case Type::ConstantArray:
  case Type::IncompleteArray:
  case Type::VariableArray:
  case Type::DependentSizedArray:
  case Type::DependentVector:
  case Type::DependentSizedExtVector:
  case Type::Vector:
  case Type::ExtVector:
  case Type::DependentAddressSpace:
  case Type::FunctionProto:
  case Type::FunctionNoProto:
  case Type::Record:
  case Type::DeducedTemplateSpecialization:
  case Type::Enum:
  case Type::InjectedClassName:
  case Type::PackExpansion:
  case Type::ObjCObject:
  case Type::ObjCInterface:
  case Type::Atomic:
#if INTEL_CUSTOMIZATION
  case Type::Channel:
  case Type::ArbPrecInt:
  case Type::DependentSizedArbPrecInt:
#endif // INTEL_CUSTOMIZATION
  case Type::Pipe:
    return false;
  }
  llvm_unreachable("bad type kind!");
}

llvm::Optional<NullabilityKind>
AttributedType::getImmediateNullability() const {
  if (getAttrKind() == attr::TypeNonNull)
    return NullabilityKind::NonNull;
  if (getAttrKind() == attr::TypeNullable)
    return NullabilityKind::Nullable;
  if (getAttrKind() == attr::TypeNullUnspecified)
    return NullabilityKind::Unspecified;
  return None;
}

Optional<NullabilityKind> AttributedType::stripOuterNullability(QualType &T) {
  if (auto attributed = dyn_cast<AttributedType>(T.getTypePtr())) {
    if (auto nullability = attributed->getImmediateNullability()) {
      T = attributed->getModifiedType();
      return nullability;
    }
  }

  return None;
}

bool Type::isBlockCompatibleObjCPointerType(ASTContext &ctx) const {
  const auto *objcPtr = getAs<ObjCObjectPointerType>();
  if (!objcPtr)
    return false;

  if (objcPtr->isObjCIdType()) {
    // id is always okay.
    return true;
  }

  // Blocks are NSObjects.
  if (ObjCInterfaceDecl *iface = objcPtr->getInterfaceDecl()) {
    if (iface->getIdentifier() != ctx.getNSObjectName())
      return false;

    // Continue to check qualifiers, below.
  } else if (objcPtr->isObjCQualifiedIdType()) {
    // Continue to check qualifiers, below.
  } else {
    return false;
  }

  // Check protocol qualifiers.
  for (ObjCProtocolDecl *proto : objcPtr->quals()) {
    // Blocks conform to NSObject and NSCopying.
    if (proto->getIdentifier() != ctx.getNSObjectName() &&
        proto->getIdentifier() != ctx.getNSCopyingName())
      return false;
  }

  return true;
}

Qualifiers::ObjCLifetime Type::getObjCARCImplicitLifetime() const {
  if (isObjCARCImplicitlyUnretainedType())
    return Qualifiers::OCL_ExplicitNone;
  return Qualifiers::OCL_Strong;
}

bool Type::isObjCARCImplicitlyUnretainedType() const {
  assert(isObjCLifetimeType() &&
         "cannot query implicit lifetime for non-inferrable type");

  const Type *canon = getCanonicalTypeInternal().getTypePtr();

  // Walk down to the base type.  We don't care about qualifiers for this.
  while (const auto *array = dyn_cast<ArrayType>(canon))
    canon = array->getElementType().getTypePtr();

  if (const auto *opt = dyn_cast<ObjCObjectPointerType>(canon)) {
    // Class and Class<Protocol> don't require retention.
    if (opt->getObjectType()->isObjCClass())
      return true;
  }

  return false;
}

bool Type::isObjCNSObjectType() const {
  const Type *cur = this;
  while (true) {
    if (const auto *typedefType = dyn_cast<TypedefType>(cur))
      return typedefType->getDecl()->hasAttr<ObjCNSObjectAttr>();

    // Single-step desugar until we run out of sugar.
    QualType next = cur->getLocallyUnqualifiedSingleStepDesugaredType();
    if (next.getTypePtr() == cur) return false;
    cur = next.getTypePtr();
  }
}

bool Type::isObjCIndependentClassType() const {
  if (const auto *typedefType = dyn_cast<TypedefType>(this))
    return typedefType->getDecl()->hasAttr<ObjCIndependentClassAttr>();
  return false;
}

bool Type::isObjCRetainableType() const {
  return isObjCObjectPointerType() ||
         isBlockPointerType() ||
         isObjCNSObjectType();
}

bool Type::isObjCIndirectLifetimeType() const {
  if (isObjCLifetimeType())
    return true;
  if (const auto *OPT = getAs<PointerType>())
    return OPT->getPointeeType()->isObjCIndirectLifetimeType();
  if (const auto *Ref = getAs<ReferenceType>())
    return Ref->getPointeeType()->isObjCIndirectLifetimeType();
  if (const auto *MemPtr = getAs<MemberPointerType>())
    return MemPtr->getPointeeType()->isObjCIndirectLifetimeType();
  return false;
}

/// Returns true if objects of this type have lifetime semantics under
/// ARC.
bool Type::isObjCLifetimeType() const {
  const Type *type = this;
  while (const ArrayType *array = type->getAsArrayTypeUnsafe())
    type = array->getElementType().getTypePtr();
  return type->isObjCRetainableType();
}

/// Determine whether the given type T is a "bridgable" Objective-C type,
/// which is either an Objective-C object pointer type or an
bool Type::isObjCARCBridgableType() const {
  return isObjCObjectPointerType() || isBlockPointerType();
}

/// Determine whether the given type T is a "bridgeable" C type.
bool Type::isCARCBridgableType() const {
  const auto *Pointer = getAs<PointerType>();
  if (!Pointer)
    return false;

  QualType Pointee = Pointer->getPointeeType();
  return Pointee->isVoidType() || Pointee->isRecordType();
}

bool Type::hasSizedVLAType() const {
  if (!isVariablyModifiedType()) return false;

  if (const auto *ptr = getAs<PointerType>())
    return ptr->getPointeeType()->hasSizedVLAType();
  if (const auto *ref = getAs<ReferenceType>())
    return ref->getPointeeType()->hasSizedVLAType();
  if (const ArrayType *arr = getAsArrayTypeUnsafe()) {
    if (isa<VariableArrayType>(arr) &&
        cast<VariableArrayType>(arr)->getSizeExpr())
      return true;

    return arr->getElementType()->hasSizedVLAType();
  }

  return false;
}

QualType::DestructionKind QualType::isDestructedTypeImpl(QualType type) {
  switch (type.getObjCLifetime()) {
  case Qualifiers::OCL_None:
  case Qualifiers::OCL_ExplicitNone:
  case Qualifiers::OCL_Autoreleasing:
    break;

  case Qualifiers::OCL_Strong:
    return DK_objc_strong_lifetime;
  case Qualifiers::OCL_Weak:
    return DK_objc_weak_lifetime;
  }

  if (const auto *RT =
          type->getBaseElementTypeUnsafe()->getAs<RecordType>()) {
    const RecordDecl *RD = RT->getDecl();
    if (const auto *CXXRD = dyn_cast<CXXRecordDecl>(RD)) {
      /// Check if this is a C++ object with a non-trivial destructor.
      if (CXXRD->hasDefinition() && !CXXRD->hasTrivialDestructor())
        return DK_cxx_destructor;
    } else {
      /// Check if this is a C struct that is non-trivial to destroy or an array
      /// that contains such a struct.
      if (RD->isNonTrivialToPrimitiveDestroy())
        return DK_nontrivial_c_struct;
    }
  }

  return DK_none;
}

CXXRecordDecl *MemberPointerType::getMostRecentCXXRecordDecl() const {
  return getClass()->getAsCXXRecordDecl()->getMostRecentNonInjectedDecl();
}

void clang::FixedPointValueToString(SmallVectorImpl<char> &Str,
                                    llvm::APSInt Val, unsigned Scale) {
  if (Val.isSigned() && Val.isNegative() && Val != -Val) {
    Val = -Val;
    Str.push_back('-');
  }

  llvm::APSInt IntPart = Val >> Scale;

  // Add 4 digits to hold the value after multiplying 10 (the radix)
  unsigned Width = Val.getBitWidth() + 4;
  llvm::APInt FractPart = Val.zextOrTrunc(Scale).zext(Width);
  llvm::APInt FractPartMask = llvm::APInt::getAllOnesValue(Scale).zext(Width);
  llvm::APInt RadixInt = llvm::APInt(Width, 10);

  IntPart.toString(Str, /*radix=*/10);
  Str.push_back('.');
  do {
    (FractPart * RadixInt)
        .lshr(Scale)
        .toString(Str, /*radix=*/10, Val.isSigned());
    FractPart = (FractPart * RadixInt) & FractPartMask;
  } while (FractPart != 0);
}<|MERGE_RESOLUTION|>--- conflicted
+++ resolved
@@ -2869,17 +2869,14 @@
     return "reserve_id_t";
   case OMPArraySection:
     return "<OpenMP array section type>";
-<<<<<<< HEAD
+#define EXT_OPAQUE_TYPE(ExtType, Id, Ext) \
+  case Id: \
+    return #ExtType;
+#include "clang/Basic/OpenCLExtensionTypes.def"
 #if INTEL_CUSTOMIZATION
   case VAArgPack:
     return "<Variadic Pack Expansion>";
 #endif // INTEL_CUSTOMIZATION
-=======
-#define EXT_OPAQUE_TYPE(ExtType, Id, Ext) \
-  case Id: \
-    return #ExtType;
-#include "clang/Basic/OpenCLExtensionTypes.def"
->>>>>>> a8d2217a
   }
 
   llvm_unreachable("Invalid builtin type.");
