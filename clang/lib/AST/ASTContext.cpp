--- conflicted
+++ resolved
@@ -8476,15 +8476,8 @@
   return GVA_DiscardableODR;
 }
 
-<<<<<<< HEAD
-#if INTEL_CUSTOMIZATION
-static GVALinkage adjustGVALinkageForAttributes(GVALinkage L, const Decl *D,
-                                                const ASTContext &Context) {
-#endif // INTEL_CUSTOMIZATION
-=======
 static GVALinkage adjustGVALinkageForAttributes(const ASTContext &Context,
                                                 GVALinkage L, const Decl *D) {
->>>>>>> 00341978
   // See http://msdn.microsoft.com/en-us/library/xa0d9ste.aspx
   // dllexport/dllimport on inline functions.
   if (D->hasAttr<DLLImportAttr>()) {
@@ -8493,7 +8486,6 @@
   } else if (D->hasAttr<DLLExportAttr>()) {
     if (L == GVA_DiscardableODR)
       return GVA_StrongODR;
-<<<<<<< HEAD
 #if INTEL_CUSTOMIZATION
   } else if (const auto *FD = dyn_cast<FunctionDecl>(D)) {
     // CQ#369830 - static declarations are treated differently.
@@ -8508,26 +8500,19 @@
           return GVA_Internal;
     }
 #endif // INTEL_CUSTOMIZATION
-=======
   } else if (Context.getLangOpts().CUDA && Context.getLangOpts().CUDAIsDevice &&
              D->hasAttr<CUDAGlobalAttr>()) {
     // Device-side functions with __global__ attribute must always be
     // visible externally so they can be launched from host.
     if (L == GVA_DiscardableODR || L == GVA_Internal)
       return GVA_StrongODR;
->>>>>>> 00341978
   }
   return L;
 }
 
 GVALinkage ASTContext::GetGVALinkageForFunction(const FunctionDecl *FD) const {
-<<<<<<< HEAD
-  return adjustGVALinkageForAttributes(basicGVALinkageForFunction(*this, FD),
-                                       FD, *this); // INTEL
-=======
   return adjustGVALinkageForAttributes(
       *this, basicGVALinkageForFunction(*this, FD), FD);
->>>>>>> 00341978
 }
 
 static GVALinkage basicGVALinkageForVariable(const ASTContext &Context,
@@ -8591,13 +8576,8 @@
 }
 
 GVALinkage ASTContext::GetGVALinkageForVariable(const VarDecl *VD) {
-<<<<<<< HEAD
-  return adjustGVALinkageForAttributes(basicGVALinkageForVariable(*this, VD),
-                                       VD, *this); // INTEL
-=======
   return adjustGVALinkageForAttributes(
       *this, basicGVALinkageForVariable(*this, VD), VD);
->>>>>>> 00341978
 }
 
 bool ASTContext::DeclMustBeEmitted(const Decl *D) {
