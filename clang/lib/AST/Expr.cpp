--- conflicted
+++ resolved
@@ -3046,16 +3046,13 @@
   case CXXNewExprClass:
   case CXXDeleteExprClass:
   case ExprWithCleanupsClass:
-<<<<<<< HEAD
 #if INTEL_SPECIFIC_CILKPLUS
   case CilkSpawnExprClass:
   case CEANIndexExprClass:
   case CEANBuiltinExprClass:
 #endif // INTEL_SPECIFIC_CILKPLUS
-=======
   case CoawaitExprClass:
   case CoyieldExprClass:
->>>>>>> 9d6940ba
     // These always have a side-effect.
     return true;
 
