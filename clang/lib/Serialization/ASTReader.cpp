--- conflicted
+++ resolved
@@ -650,14 +650,14 @@
 
   Result.ID = Reader.getGlobalSelectorID(
       F, endian::readNext<uint32_t, little, unaligned>(d));
-  unsigned NumInstanceMethodsAndBits =
-      endian::readNext<uint16_t, little, unaligned>(d);
-  unsigned NumFactoryMethodsAndBits =
-      endian::readNext<uint16_t, little, unaligned>(d);
-  Result.InstanceBits = NumInstanceMethodsAndBits & 0x3;
-  Result.FactoryBits = NumFactoryMethodsAndBits & 0x3;
-  unsigned NumInstanceMethods = NumInstanceMethodsAndBits >> 2;
-  unsigned NumFactoryMethods = NumFactoryMethodsAndBits >> 2;
+  unsigned FullInstanceBits = endian::readNext<uint16_t, little, unaligned>(d);
+  unsigned FullFactoryBits = endian::readNext<uint16_t, little, unaligned>(d);
+  Result.InstanceBits = FullInstanceBits & 0x3;
+  Result.InstanceHasMoreThanOneDecl = (FullInstanceBits >> 2) & 0x1;
+  Result.FactoryBits = FullFactoryBits & 0x3;
+  Result.FactoryHasMoreThanOneDecl = (FullFactoryBits >> 2) & 0x1;
+  unsigned NumInstanceMethods = FullInstanceBits >> 3;
+  unsigned NumFactoryMethods = FullFactoryBits >> 3;
 
   // Load instance methods
   for (unsigned I = 0; I != NumInstanceMethods; ++I) {
@@ -1029,7 +1029,7 @@
 /// \brief Read the line table in the source manager block.
 /// \returns true if there was an error.
 bool ASTReader::ParseLineTable(ModuleFile &F,
-                               SmallVectorImpl<uint64_t> &Record) {
+                               const RecordData &Record) {
   unsigned Idx = 0;
   LineTableInfo &LineTable = SourceMgr.getLineTable();
 
@@ -1037,10 +1037,7 @@
   std::map<int, int> FileIDs;
   for (int I = 0, N = Record[Idx++]; I != N; ++I) {
     // Extract the file name
-    unsigned FilenameLen = Record[Idx++];
-    std::string Filename(&Record[Idx], &Record[Idx] + FilenameLen);
-    Idx += FilenameLen;
-    MaybeAddSystemRootToFilename(F, Filename);
+    auto Filename = ReadPath(F, Record, Idx);
     FileIDs[I] = LineTable.getLineTableFilenameID(Filename);
   }
 
@@ -1483,11 +1480,11 @@
 unsigned HeaderFileInfoTrait::ComputeHash(internal_key_ref ikey) {
   return llvm::hash_combine(ikey.Size, ikey.ModTime);
 }
-    
+
 HeaderFileInfoTrait::internal_key_type 
 HeaderFileInfoTrait::GetInternalKey(const FileEntry *FE) {
   internal_key_type ikey = { FE->getSize(), FE->getModificationTime(),
-                             FE->getName() };
+                             FE->getName(), /*Imported*/false };
   return ikey;
 }
     
@@ -1495,14 +1492,24 @@
   if (a.Size != b.Size || a.ModTime != b.ModTime)
     return false;
 
-  if (strcmp(a.Filename, b.Filename) == 0)
+  if (llvm::sys::path::is_absolute(a.Filename) &&
+      strcmp(a.Filename, b.Filename) == 0)
     return true;
   
   // Determine whether the actual files are equivalent.
   FileManager &FileMgr = Reader.getFileManager();
-  const FileEntry *FEA = FileMgr.getFile(a.Filename);
-  const FileEntry *FEB = FileMgr.getFile(b.Filename);
-  return (FEA && FEA == FEB);
+  auto GetFile = [&](const internal_key_type &Key) -> const FileEntry* {
+    if (!Key.Imported)
+      return FileMgr.getFile(Key.Filename);
+
+    std::string Resolved = Key.Filename;
+    Reader.ResolveImportedPath(M, Resolved);
+    return FileMgr.getFile(Resolved);
+  };
+
+  const FileEntry *FEA = GetFile(a);
+  const FileEntry *FEB = GetFile(b);
+  return FEA && FEA == FEB;
 }
     
 std::pair<unsigned, unsigned>
@@ -1520,6 +1527,7 @@
   ikey.Size = off_t(endian::readNext<uint64_t, little, unaligned>(d));
   ikey.ModTime = time_t(endian::readNext<uint64_t, little, unaligned>(d));
   ikey.Filename = (const char *)d;
+  ikey.Imported = true;
   return ikey;
 }
 
@@ -1559,11 +1567,13 @@
       FileManager &FileMgr = Reader.getFileManager();
       ModuleMap &ModMap =
           Reader.getPreprocessor().getHeaderSearchInfo().getModuleMap();
-      // FIXME: This is wrong. We should track the filename as written; this
-      // information should be propagated through the SUBMODULE_HEADER etc
-      // records rather than from here.
+      // FIXME: This information should be propagated through the
+      // SUBMODULE_HEADER etc records rather than from here.
       // FIXME: We don't ever mark excluded headers.
-      Module::Header H = { key.Filename, FileMgr.getFile(key.Filename) };
+      std::string Filename = key.Filename;
+      if (key.Imported)
+        Reader.ResolveImportedPath(M, Filename);
+      Module::Header H = { key.Filename, FileMgr.getFile(Filename) };
       ModMap.addHeader(Mod, H, HFI.getHeaderRole());
     }
   }
@@ -2084,14 +2094,14 @@
   off_t StoredSize;
   time_t StoredTime;
   bool Overridden;
-  
+
   assert(Record[0] == ID && "Bogus stored ID or offset");
   StoredSize = static_cast<off_t>(Record[1]);
   StoredTime = static_cast<time_t>(Record[2]);
   Overridden = static_cast<bool>(Record[3]);
   Filename = Blob;
-  MaybeAddSystemRootToFilename(F, Filename);
-  
+  ResolveImportedPath(F, Filename);
+
   InputFileInfo R = { std::move(Filename), StoredSize, StoredTime, Overridden };
   return R;
 }
@@ -2229,46 +2239,22 @@
   return IF;
 }
 
-const FileEntry *ASTReader::getFileEntry(StringRef filenameStrRef) {
-  ModuleFile &M = ModuleMgr.getPrimaryModule();
-  std::string Filename = filenameStrRef;
-  MaybeAddSystemRootToFilename(M, Filename);
-  const FileEntry *File = FileMgr.getFile(Filename);
-  if (File == nullptr && !M.OriginalDir.empty() && !CurrentDir.empty() &&
-      M.OriginalDir != CurrentDir) {
-    std::string resolved = resolveFileRelativeToOriginalDir(Filename,
-                                                            M.OriginalDir,
-                                                            CurrentDir);
-    if (!resolved.empty())
-      File = FileMgr.getFile(resolved);
-  }
-
-  return File;
-}
-
-/// \brief If we are loading a relocatable PCH file, and the filename is
-/// not an absolute path, add the system root to the beginning of the file
-/// name.
-void ASTReader::MaybeAddSystemRootToFilename(ModuleFile &M,
-                                             std::string &Filename) {
-  // If this is not a relocatable PCH file, there's nothing to do.
-  if (!M.RelocatablePCH)
-    return;
-
+/// \brief If we are loading a relocatable PCH or module file, and the filename
+/// is not an absolute path, add the system or module root to the beginning of
+/// the file name.
+void ASTReader::ResolveImportedPath(ModuleFile &M, std::string &Filename) {
+  // Resolve relative to the base directory, if we have one.
+  if (!M.BaseDirectory.empty())
+    return ResolveImportedPath(Filename, M.BaseDirectory);
+}
+
+void ASTReader::ResolveImportedPath(std::string &Filename, StringRef Prefix) {
   if (Filename.empty() || llvm::sys::path::is_absolute(Filename))
     return;
 
-  if (isysroot.empty()) {
-    // If no system root was given, default to '/'
-    Filename.insert(Filename.begin(), '/');
-    return;
-  }
-
-  unsigned Length = isysroot.size();
-  if (isysroot[Length - 1] != '/')
-    Filename.insert(Filename.begin(), '/');
-
-  Filename.insert(Filename.begin(), isysroot.begin(), isysroot.end());
+  SmallString<128> Buffer;
+  llvm::sys::path::append(Buffer, Prefix, Filename);
+  Filename.assign(Buffer.begin(), Buffer.end());
 }
 
 ASTReader::ASTReadResult
@@ -2388,6 +2374,9 @@
       }
 
       F.RelocatablePCH = Record[4];
+      // Relative paths in a relocatable PCH are relative to our sysroot.
+      if (F.RelocatablePCH)
+        F.BaseDirectory = isysroot.empty() ? "/" : isysroot;
 
       const std::string &CurBranch = getClangFullRepositoryVersion();
       StringRef ASTBranch = Blob;
@@ -2418,10 +2407,7 @@
         off_t StoredSize = (off_t)Record[Idx++];
         time_t StoredModTime = (time_t)Record[Idx++];
         ASTFileSignature StoredSignature = Record[Idx++];
-        unsigned Length = Record[Idx++];
-        SmallString<128> ImportedFile(Record.begin() + Idx,
-                                      Record.begin() + Idx + Length);
-        Idx += Length;
+        auto ImportedFile = ReadPath(F, Record, Idx);
 
         // Load the AST file.
         switch(ReadASTCore(ImportedFile, ImportedKind, ImportLoc, &F, Loaded,
@@ -2505,7 +2491,7 @@
       F.OriginalSourceFileID = FileID::get(Record[0]);
       F.ActualOriginalSourceFileName = Blob;
       F.OriginalSourceFileName = F.ActualOriginalSourceFileName;
-      MaybeAddSystemRootToFilename(F, F.OriginalSourceFileName);
+      ResolveImportedPath(F, F.OriginalSourceFileName);
       break;
 
     case ORIGINAL_FILE_ID:
@@ -2521,6 +2507,32 @@
       if (Listener)
         Listener->ReadModuleName(F.ModuleName);
       break;
+
+    case MODULE_DIRECTORY: {
+      assert(!F.ModuleName.empty() &&
+             "MODULE_DIRECTORY found before MODULE_NAME");
+      // If we've already loaded a module map file covering this module, we may
+      // have a better path for it (relative to the current build).
+      Module *M = PP.getHeaderSearchInfo().lookupModule(F.ModuleName);
+      if (M && M->Directory) {
+        // If we're implicitly loading a module, the base directory can't
+        // change between the build and use.
+        if (F.Kind != MK_ExplicitModule) {
+          const DirectoryEntry *BuildDir =
+              PP.getFileManager().getDirectory(Blob);
+          if (!BuildDir || BuildDir != M->Directory) {
+            if ((ClientLoadCapabilities & ARR_OutOfDate) == 0)
+              Diag(diag::err_imported_module_relocated)
+                  << F.ModuleName << Blob << M->Directory->getName();
+            return OutOfDate;
+          }
+        }
+        F.BaseDirectory = M->Directory->getName();
+      } else {
+        F.BaseDirectory = Blob;
+      }
+      break;
+    }
 
     case MODULE_MAP_FILE:
       if (ASTReadResult Result =
@@ -3342,7 +3354,7 @@
                                   const ModuleFile *ImportedBy,
                                   unsigned ClientLoadCapabilities) {
   unsigned Idx = 0;
-  F.ModuleMapPath = ReadString(Record, Idx);
+  F.ModuleMapPath = ReadPath(F, Record, Idx);
 
   if (F.Kind == MK_ExplicitModule) {
     // For an explicitly-loaded module, we don't care whether the original
@@ -3389,7 +3401,7 @@
     llvm::SmallPtrSet<const FileEntry *, 1> AdditionalStoredMaps;
     for (unsigned I = 0, N = Record[Idx++]; I < N; ++I) {
       // FIXME: we should use input files rather than storing names.
-      std::string Filename = ReadString(Record, Idx);
+      std::string Filename = ReadPath(F, Record, Idx);
       const FileEntry *F =
           FileMgr.getFile(Filename, false, false);
       if (F == nullptr) {
@@ -3445,7 +3457,7 @@
   bool Found = false;
   for (ObjCMethodList *List = &Start; List; List = List->getNext()) {
     if (!Found) {
-      if (List->Method == Method) {
+      if (List->getMethod() == Method) {
         Found = true;
       } else {
         // Keep searching.
@@ -3454,9 +3466,9 @@
     }
 
     if (List->getNext())
-      List->Method = List->getNext()->Method;
+      List->setMethod(List->getNext()->getMethod());
     else
-      List->Method = Method;
+      List->setMethod(Method);
   }
 }
 
@@ -4256,6 +4268,7 @@
   
   // Scan for ORIGINAL_FILE inside the control block.
   RecordData Record;
+  std::string ModuleDir;
   while (1) {
     llvm::BitstreamEntry Entry = Stream.advanceSkippingSubblocks();
     if (Entry.Kind == llvm::BitstreamEntry::EndBlock)
@@ -4280,9 +4293,14 @@
     case MODULE_NAME:
       Listener.ReadModuleName(Blob);
       break;
+    case MODULE_DIRECTORY:
+      ModuleDir = Blob;
+      break;
     case MODULE_MAP_FILE: {
       unsigned Idx = 0;
-      Listener.ReadModuleMapFile(ReadString(Record, Idx));
+      auto Path = ReadString(Record, Idx);
+      ResolveImportedPath(Path, ModuleDir);
+      Listener.ReadModuleMapFile(Path);
       break;
     }
     case LANGUAGE_OPTIONS:
@@ -4344,7 +4362,10 @@
         switch ((InputFileRecordTypes)Cursor.readRecord(Code, Record, &Blob)) {
         case INPUT_FILE:
           bool Overridden = static_cast<bool>(Record[3]);
-          shouldContinue = Listener.visitInputFile(Blob, isSystemFile, Overridden);
+          std::string Filename = Blob;
+          ResolveImportedPath(Filename, ModuleDir);
+          shouldContinue =
+              Listener.visitInputFile(Filename, isSystemFile, Overridden);
           break;
         }
         if (!shouldContinue)
@@ -4361,11 +4382,9 @@
       while (Idx < N) {
         // Read information about the AST file.
         Idx += 5; // ImportLoc, Size, ModTime, Signature
-        unsigned Length = Record[Idx++];
-        SmallString<128> ImportedFile(Record.begin() + Idx,
-                                      Record.begin() + Idx + Length);
-        Idx += Length;
-        Listener.visitImport(ImportedFile);
+        std::string Filename = ReadString(Record, Idx);
+        ResolveImportedPath(Filename, ModuleDir);
+        Listener.visitImport(Filename);
       }
       break;
     }
@@ -7045,15 +7064,18 @@
     unsigned PriorGeneration;
     unsigned InstanceBits;
     unsigned FactoryBits;
+    bool InstanceHasMoreThanOneDecl;
+    bool FactoryHasMoreThanOneDecl;
     SmallVector<ObjCMethodDecl *, 4> InstanceMethods;
     SmallVector<ObjCMethodDecl *, 4> FactoryMethods;
 
   public:
-    ReadMethodPoolVisitor(ASTReader &Reader, Selector Sel, 
+    ReadMethodPoolVisitor(ASTReader &Reader, Selector Sel,
                           unsigned PriorGeneration)
-      : Reader(Reader), Sel(Sel), PriorGeneration(PriorGeneration),
-        InstanceBits(0), FactoryBits(0) { }
-    
+        : Reader(Reader), Sel(Sel), PriorGeneration(PriorGeneration),
+          InstanceBits(0), FactoryBits(0), InstanceHasMoreThanOneDecl(false),
+          FactoryHasMoreThanOneDecl(false) {}
+
     static bool visit(ModuleFile &M, void *UserData) {
       ReadMethodPoolVisitor *This
         = static_cast<ReadMethodPoolVisitor *>(UserData);
@@ -7087,6 +7109,8 @@
       This->FactoryMethods.append(Data.Factory.begin(), Data.Factory.end());
       This->InstanceBits = Data.InstanceBits;
       This->FactoryBits = Data.FactoryBits;
+      This->InstanceHasMoreThanOneDecl = Data.InstanceHasMoreThanOneDecl;
+      This->FactoryHasMoreThanOneDecl = Data.FactoryHasMoreThanOneDecl;
       return true;
     }
     
@@ -7102,6 +7126,10 @@
 
     unsigned getInstanceBits() const { return InstanceBits; }
     unsigned getFactoryBits() const { return FactoryBits; }
+    bool instanceHasMoreThanOneDecl() const {
+      return InstanceHasMoreThanOneDecl;
+    }
+    bool factoryHasMoreThanOneDecl() const { return FactoryHasMoreThanOneDecl; }
   };
 } } // end namespace clang::serialization
 
@@ -7138,9 +7166,8 @@
     = S.MethodPool.insert(std::make_pair(Sel, Sema::GlobalMethods())).first;
 
   Pos->second.first.setBits(Visitor.getInstanceBits());
+  Pos->second.first.setHasMoreThanOneDecl(Visitor.instanceHasMoreThanOneDecl());
   Pos->second.second.setBits(Visitor.getFactoryBits());
-<<<<<<< HEAD
-=======
   Pos->second.second.setHasMoreThanOneDecl(Visitor.factoryHasMoreThanOneDecl());
 
   // Add methods to the global pool *after* setting hasMoreThanOneDecl, since
@@ -7148,7 +7175,6 @@
   // update hasMoreThanOneDecl as we add the methods.
   addMethodsToPool(S, Visitor.getInstanceMethods(), Pos->second.first);
   addMethodsToPool(S, Visitor.getFactoryMethods(), Pos->second.second);
->>>>>>> cb0d13fc
 }
 
 void ASTReader::ReadKnownNamespaces(
@@ -8061,6 +8087,13 @@
   return Result;
 }
 
+std::string ASTReader::ReadPath(ModuleFile &F, const RecordData &Record,
+                                unsigned &Idx) {
+  std::string Filename = ReadString(Record, Idx);
+  ResolveImportedPath(F, Filename);
+  return Filename;
+}
+
 VersionTuple ASTReader::ReadVersionTuple(const RecordData &Record, 
                                          unsigned &Idx) {
   unsigned Major = Record[Idx++];
