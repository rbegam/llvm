--- conflicted
+++ resolved
@@ -1319,16 +1319,12 @@
   VisitCallExpr(E);
   E->Operator = (OverloadedOperatorKind)Record.readInt();
   E->Range = Record.readSourceRange();
-<<<<<<< HEAD
-  E->setFPContractable((bool)Record.readInt());
+  E->setFPFeatures(FPOptions(Record.readInt()));
 #if INTEL_SPECIFIC_CILKPLUS
   if (E->Operator == OO_Subscript)
     if (CEANIndexExpr *CIE = dyn_cast_or_null<CEANIndexExpr>(E->getArg(0)))
       CIE->setBase(E->getCallee());
 #endif // INTEL_SPECIFIC_CILKPLUS
-=======
-  E->setFPFeatures(FPOptions(Record.readInt()));
->>>>>>> b971198e
 }
 
 void ASTStmtReader::VisitCXXConstructExpr(CXXConstructExpr *E) {
