--- conflicted
+++ resolved
@@ -3221,7 +3221,6 @@
               return (ToPointeeType->getKind() == BuiltinType::Char_U ||
                       ToPointeeType->getKind() == BuiltinType::Char_S);
             case StringLiteral::Wide:
-<<<<<<< HEAD
 #if INTEL_CUSTOMIZATION
               // Fix for CQ375353: Allow casting of const char[] to void* in
               // intel ms compat mode.
@@ -3229,11 +3228,8 @@
                   ToPointeeType->getKind() == BuiltinType::Void)
                 return true;
 #endif // INTEL_CUSTOMIZATION
-              return ToPointeeType->isWideCharType();
-=======
               return Context.typesAreCompatible(Context.getWideCharType(),
                                                 QualType(ToPointeeType, 0));
->>>>>>> d7d45bf8
           }
         }
       }
