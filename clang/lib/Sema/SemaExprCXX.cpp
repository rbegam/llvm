--- conflicted
+++ resolved
@@ -24,6 +24,7 @@
 #include "clang/AST/ExprObjC.h"
 #include "clang/AST/RecursiveASTVisitor.h"
 #include "clang/AST/TypeLoc.h"
+#include "clang/Basic/AlignedAllocation.h"
 #include "clang/Basic/PartialDiagnostic.h"
 #include "clang/Basic/TargetInfo.h"
 #include "clang/Lex/Preprocessor.h"
@@ -1759,12 +1760,6 @@
 
   bool IsAligned = false;
   if (FD.isReplaceableGlobalAllocationFunction(&IsAligned) && IsAligned) {
-<<<<<<< HEAD
-    S.Diag(Loc, diag::warn_aligned_allocation_unavailable)
-         << IsDelete << FD.getType().getAsString()
-         << S.getASTContext().getTargetInfo().getTriple().str();
-    S.Diag(Loc, diag::note_silence_unligned_allocation_unavailable);
-=======
     const llvm::Triple &T = S.getASTContext().getTargetInfo().getTriple();
     StringRef OSName = AvailabilityAttr::getPlatformNameSourceSpelling(
         S.getASTContext().getTargetInfo().getPlatformName());
@@ -1773,7 +1768,6 @@
         << IsDelete << FD.getType().getAsString() << OSName
         << alignedAllocMinVersion(T.getOS()).getAsString();
     S.Diag(Loc, diag::note_silence_aligned_allocation_unavailable);
->>>>>>> bc6fba36
   }
 }
 
