//===--- SemaStmt.cpp - Semantic Analysis for Statements ------------------===//
//
//                     The LLVM Compiler Infrastructure
//
// This file is distributed under the University of Illinois Open Source
// License. See LICENSE.TXT for details.
//
//===----------------------------------------------------------------------===//
//
//  This file implements semantic analysis for statements.
//
//===----------------------------------------------------------------------===//

#include "clang/Sema/SemaInternal.h"
#include "clang/AST/ASTContext.h"
#include "clang/AST/ASTDiagnostic.h"
#include "clang/AST/CharUnits.h"
#include "clang/AST/CXXInheritance.h"
#include "clang/AST/DeclObjC.h"
#include "clang/AST/EvaluatedExprVisitor.h"
#include "clang/AST/ExprCXX.h"
#include "clang/AST/ExprObjC.h"
#include "clang/AST/RecursiveASTVisitor.h"
#include "clang/AST/StmtCXX.h"
#include "clang/AST/StmtObjC.h"
#include "clang/AST/TypeLoc.h"
#include "clang/AST/TypeOrdering.h"
#include "clang/Basic/TargetInfo.h"
#include "clang/Lex/Preprocessor.h"
#include "clang/Sema/Initialization.h"
#include "clang/Sema/Lookup.h"
#include "clang/Sema/Scope.h"
#include "clang/Sema/ScopeInfo.h"
#include "llvm/ADT/ArrayRef.h"
#include "llvm/ADT/DenseMap.h"
#include "llvm/ADT/STLExtras.h"
#include "llvm/ADT/SmallPtrSet.h"
#include "llvm/ADT/SmallString.h"
#include "llvm/ADT/SmallVector.h"
#if INTEL_CUSTOMIZATION
#include "clang/Basic/PartialDiagnostic.h"
#endif  // INTEL_CUSTOMIZATION

using namespace clang;
using namespace sema;

StmtResult Sema::ActOnExprStmt(ExprResult FE) {
  if (FE.isInvalid())
    return StmtError();

  FE = ActOnFinishFullExpr(FE.get(), FE.get()->getExprLoc(),
                           /*DiscardedValue*/ true);
  if (FE.isInvalid())
    return StmtError();

  // C99 6.8.3p2: The expression in an expression statement is evaluated as a
  // void expression for its side effects.  Conversion to void allows any
  // operand, even incomplete types.

  // Same thing in for stmt first clause (when expr) and third clause.
#if INTEL_SPECIFIC_CILKPLUS
  StmtResult Res = ActOnCEANExpr(FE.get());
  if (Res.isInvalid())
    return StmtError();
  return StmtResult(Res.get());
#else
  return StmtResult(FE.getAs<Stmt>());
#endif // INTEL_SPECIFIC_CILKPLUS
}


StmtResult Sema::ActOnExprStmtError() {
  DiscardCleanupsInEvaluationContext();
  return StmtError();
}

StmtResult Sema::ActOnNullStmt(SourceLocation SemiLoc,
                               bool HasLeadingEmptyMacro) {
  return new (Context) NullStmt(SemiLoc, HasLeadingEmptyMacro);
}

StmtResult Sema::ActOnDeclStmt(DeclGroupPtrTy dg, SourceLocation StartLoc,
                               SourceLocation EndLoc) {
  DeclGroupRef DG = dg.get();

  // If we have an invalid decl, just return an error.
  if (DG.isNull()) return StmtError();

  return new (Context) DeclStmt(DG, StartLoc, EndLoc);
}

void Sema::ActOnForEachDeclStmt(DeclGroupPtrTy dg) {
  DeclGroupRef DG = dg.get();

  // If we don't have a declaration, or we have an invalid declaration,
  // just return.
  if (DG.isNull() || !DG.isSingleDecl())
    return;

  Decl *decl = DG.getSingleDecl();
  if (!decl || decl->isInvalidDecl())
    return;

  // Only variable declarations are permitted.
  VarDecl *var = dyn_cast<VarDecl>(decl);
  if (!var) {
    Diag(decl->getLocation(), diag::err_non_variable_decl_in_for);
    decl->setInvalidDecl();
    return;
  }

  // foreach variables are never actually initialized in the way that
  // the parser came up with.
  var->setInit(nullptr);

  // In ARC, we don't need to retain the iteration variable of a fast
  // enumeration loop.  Rather than actually trying to catch that
  // during declaration processing, we remove the consequences here.
  if (getLangOpts().ObjCAutoRefCount) {
    QualType type = var->getType();

    // Only do this if we inferred the lifetime.  Inferred lifetime
    // will show up as a local qualifier because explicit lifetime
    // should have shown up as an AttributedType instead.
    if (type.getLocalQualifiers().getObjCLifetime() == Qualifiers::OCL_Strong) {
      // Add 'const' and mark the variable as pseudo-strong.
      var->setType(type.withConst());
      var->setARCPseudoStrong(true);
    }
  }
}

/// \brief Diagnose unused comparisons, both builtin and overloaded operators.
/// For '==' and '!=', suggest fixits for '=' or '|='.
///
/// Adding a cast to void (or other expression wrappers) will prevent the
/// warning from firing.
static bool DiagnoseUnusedComparison(Sema &S, const Expr *E) {
  SourceLocation Loc;
  bool IsNotEqual, CanAssign, IsRelational;

  if (const BinaryOperator *Op = dyn_cast<BinaryOperator>(E)) {
    if (!Op->isComparisonOp())
      return false;

    IsRelational = Op->isRelationalOp();
    Loc = Op->getOperatorLoc();
    IsNotEqual = Op->getOpcode() == BO_NE;
    CanAssign = Op->getLHS()->IgnoreParenImpCasts()->isLValue();
  } else if (const CXXOperatorCallExpr *Op = dyn_cast<CXXOperatorCallExpr>(E)) {
    switch (Op->getOperator()) {
    default:
      return false;
    case OO_EqualEqual:
    case OO_ExclaimEqual:
      IsRelational = false;
      break;
    case OO_Less:
    case OO_Greater:
    case OO_GreaterEqual:
    case OO_LessEqual:
      IsRelational = true;
      break;
    }

    Loc = Op->getOperatorLoc();
    IsNotEqual = Op->getOperator() == OO_ExclaimEqual;
    CanAssign = Op->getArg(0)->IgnoreParenImpCasts()->isLValue();
  } else {
    // Not a typo-prone comparison.
    return false;
  }

  // Suppress warnings when the operator, suspicious as it may be, comes from
  // a macro expansion.
  if (S.SourceMgr.isMacroBodyExpansion(Loc))
    return false;

  S.Diag(Loc, diag::warn_unused_comparison)
    << (unsigned)IsRelational << (unsigned)IsNotEqual << E->getSourceRange();

  // If the LHS is a plausible entity to assign to, provide a fixit hint to
  // correct common typos.
  if (!IsRelational && CanAssign) {
    if (IsNotEqual)
      S.Diag(Loc, diag::note_inequality_comparison_to_or_assign)
        << FixItHint::CreateReplacement(Loc, "|=");
    else
      S.Diag(Loc, diag::note_equality_comparison_to_assign)
        << FixItHint::CreateReplacement(Loc, "=");
  }

  return true;
}

void Sema::DiagnoseUnusedExprResult(const Stmt *S) {
  if (const LabelStmt *Label = dyn_cast_or_null<LabelStmt>(S))
    return DiagnoseUnusedExprResult(Label->getSubStmt());

  const Expr *E = dyn_cast_or_null<Expr>(S);
  if (!E)
    return;

  // If we are in an unevaluated expression context, then there can be no unused
  // results because the results aren't expected to be used in the first place.
  if (isUnevaluatedContext())
    return;

  SourceLocation ExprLoc = E->IgnoreParenImpCasts()->getExprLoc();
  // In most cases, we don't want to warn if the expression is written in a
  // macro body, or if the macro comes from a system header. If the offending
  // expression is a call to a function with the warn_unused_result attribute,
  // we warn no matter the location. Because of the order in which the various
  // checks need to happen, we factor out the macro-related test here.
  bool ShouldSuppress = 
      SourceMgr.isMacroBodyExpansion(ExprLoc) ||
      SourceMgr.isInSystemMacro(ExprLoc);

  const Expr *WarnExpr;
  SourceLocation Loc;
  SourceRange R1, R2;
  if (!E->isUnusedResultAWarning(WarnExpr, Loc, R1, R2, Context))
    return;

  // If this is a GNU statement expression expanded from a macro, it is probably
  // unused because it is a function-like macro that can be used as either an
  // expression or statement.  Don't warn, because it is almost certainly a
  // false positive.
  if (isa<StmtExpr>(E) && Loc.isMacroID())
    return;

  // Check if this is the UNREFERENCED_PARAMETER from the Microsoft headers.
  // That macro is frequently used to suppress "unused parameter" warnings,
  // but its implementation makes clang's -Wunused-value fire.  Prevent this.
  if (isa<ParenExpr>(E->IgnoreImpCasts()) && Loc.isMacroID()) {
    SourceLocation SpellLoc = Loc;
    if (findMacroSpelling(SpellLoc, "UNREFERENCED_PARAMETER"))
      return;
  }

  // Okay, we have an unused result.  Depending on what the base expression is,
  // we might want to make a more specific diagnostic.  Check for one of these
  // cases now.
  unsigned DiagID = diag::warn_unused_expr;
  if (const ExprWithCleanups *Temps = dyn_cast<ExprWithCleanups>(E))
    E = Temps->getSubExpr();
  if (const CXXBindTemporaryExpr *TempExpr = dyn_cast<CXXBindTemporaryExpr>(E))
    E = TempExpr->getSubExpr();

  if (DiagnoseUnusedComparison(*this, E))
    return;

  E = WarnExpr;
  if (const CallExpr *CE = dyn_cast<CallExpr>(E)) {
    if (E->getType()->isVoidType())
      return;

    // If the callee has attribute pure, const, or warn_unused_result, warn with
    // a more specific message to make it clear what is happening. If the call
    // is written in a macro body, only warn if it has the warn_unused_result
    // attribute.
    if (const Decl *FD = CE->getCalleeDecl()) {
      if (const Attr *A = isa<FunctionDecl>(FD)
                              ? cast<FunctionDecl>(FD)->getUnusedResultAttr()
                              : FD->getAttr<WarnUnusedResultAttr>()) {
        Diag(Loc, diag::warn_unused_result) << A << R1 << R2;
        return;
      }
      if (ShouldSuppress)
        return;
      if (FD->hasAttr<PureAttr>()) {
        Diag(Loc, diag::warn_unused_call) << R1 << R2 << "pure";
        return;
      }
      if (FD->hasAttr<ConstAttr>()) {
        Diag(Loc, diag::warn_unused_call) << R1 << R2 << "const";
        return;
      }
    }
  } else if (ShouldSuppress)
    return;

  if (const ObjCMessageExpr *ME = dyn_cast<ObjCMessageExpr>(E)) {
    if (getLangOpts().ObjCAutoRefCount && ME->isDelegateInitCall()) {
      Diag(Loc, diag::err_arc_unused_init_message) << R1;
      return;
    }
    const ObjCMethodDecl *MD = ME->getMethodDecl();
    if (MD) {
      if (const auto *A = MD->getAttr<WarnUnusedResultAttr>()) {
        Diag(Loc, diag::warn_unused_result) << A << R1 << R2;
        return;
      }
    }
  } else if (const PseudoObjectExpr *POE = dyn_cast<PseudoObjectExpr>(E)) {
    const Expr *Source = POE->getSyntacticForm();
    if (isa<ObjCSubscriptRefExpr>(Source))
      DiagID = diag::warn_unused_container_subscript_expr;
    else
      DiagID = diag::warn_unused_property_expr;
  } else if (const CXXFunctionalCastExpr *FC
                                       = dyn_cast<CXXFunctionalCastExpr>(E)) {
    if (isa<CXXConstructExpr>(FC->getSubExpr()) ||
        isa<CXXTemporaryObjectExpr>(FC->getSubExpr()))
      return;
  }
  // Diagnose "(void*) blah" as a typo for "(void) blah".
  else if (const CStyleCastExpr *CE = dyn_cast<CStyleCastExpr>(E)) {
    TypeSourceInfo *TI = CE->getTypeInfoAsWritten();
    QualType T = TI->getType();

    // We really do want to use the non-canonical type here.
    if (T == Context.VoidPtrTy) {
      PointerTypeLoc TL = TI->getTypeLoc().castAs<PointerTypeLoc>();

      Diag(Loc, diag::warn_unused_voidptr)
        << FixItHint::CreateRemoval(TL.getStarLoc());
      return;
    }
  }

  if (E->isGLValue() && E->getType().isVolatileQualified()) {
    Diag(Loc, diag::warn_unused_volatile) << R1 << R2;
    return;
  }

  DiagRuntimeBehavior(Loc, nullptr, PDiag(DiagID) << R1 << R2);
}

void Sema::ActOnStartOfCompoundStmt() {
  PushCompoundScope();
}

void Sema::ActOnFinishOfCompoundStmt() {
  PopCompoundScope();
}

sema::CompoundScopeInfo &Sema::getCurCompoundScope() const {
  return getCurFunction()->CompoundScopes.back();
}

#if INTEL_SPECIFIC_CILKPLUS
sema::CompoundScopeInfo &Sema::getCurCompoundScopeSkipSIMDFor() const {
  unsigned I = FunctionScopes.size() - 1;
  while (isa<SIMDForScopeInfo>(FunctionScopes[I]))
    --I;
  assert((I < FunctionScopes.size()) && "unwrap unexpected");
  return FunctionScopes[I]->CompoundScopes.back();
}

sema::CompoundScopeInfo &Sema::getCurCompoundScopeSkipCilkFor() const {
  if (getLangOpts().CilkPlus) {
    unsigned I = FunctionScopes.size() - 1;
    while (isa<CilkForScopeInfo>(FunctionScopes[I]))
      --I;
    assert((I < FunctionScopes.size()) && "unwrap unexpected");
    return FunctionScopes[I]->CompoundScopes.back();
  }

  return getCurFunction()->CompoundScopes.back();
}
#endif // INTEL_SPECIFIC_CILKPLUS

StmtResult Sema::ActOnCompoundStmt(SourceLocation L, SourceLocation R,
                                   ArrayRef<Stmt *> Elts,
                                   bool isStmtExpr) { //***INTEL
  const unsigned NumElts = Elts.size();

  // If we're in C89 mode, check that we don't have any decls after stmts.  If
  // so, emit an extension diagnostic.
  if (!getLangOpts().C99 && !getLangOpts().CPlusPlus) {
    // Note that __extension__ can be around a decl.
    unsigned i = 0;
    // Skip over all declarations.
    for (; i != NumElts && isa<DeclStmt>(Elts[i]); ++i)
      /*empty*/;

    // We found the end of the list or a statement.  Scan for another declstmt.
    for (; i != NumElts && !isa<DeclStmt>(Elts[i]); ++i)
      /*empty*/;

    if (i != NumElts) {
      Decl *D = *cast<DeclStmt>(Elts[i])->decl_begin();
      Diag(D->getLocation(), diag::ext_mixed_decls_code);
    }
  }
  // Warn about unused expressions in statements.
  for (unsigned i = 0; i != NumElts; ++i) {
    // Ignore statements that are last in a statement expression.
    if (isStmtExpr && i == NumElts - 1)
      continue;

    DiagnoseUnusedExprResult(Elts[i]);
  }

  // Check for suspicious empty body (null statement) in `for' and `while'
  // statements.  Don't do anything for template instantiations, this just adds
  // noise.
  if (NumElts != 0 && !CurrentInstantiationScope &&
      getCurCompoundScope().HasEmptyLoopBodies) {
    for (unsigned i = 0; i != NumElts - 1; ++i)
      DiagnoseEmptyLoopBody(Elts[i], Elts[i + 1]);
  }
#if INTEL_SPECIFIC_CILKPLUS
  // Check whether Cilk spawns in this compound statement are well-formed.
  if (getLangOpts().CilkPlus && getCurCompoundScope().HasCilkSpawn)
    for (unsigned i = 0; i < NumElts; ++i)
      DiagnoseCilkSpawn(Elts[i], isStmtExpr);
#endif // INTEL_SPECIFIC_CILKPLUS

#ifdef INTEL_SPECIFIC_IL0_BACKEND
  // Analisys for #pragma ivdep, distribute_point before empty statements (i.e. goto, break, continue, declspec)
  SmallVector<SourceLocation, 4> locs;
  SmallVector<unsigned, 4> messages;
  bool cont = true;
  size_t offset = 1;
  PragmaStmt* stmt = NULL;
  // Warn on pragma ivdep, error on distribute_point without preceded statements
  while (NumElts != 0 && cont) {
    if (isa<PragmaStmt>(Elts[NumElts - offset])) {
      stmt = cast<PragmaStmt>(Elts[NumElts - offset]);
    }
    else if (isa<PragmaStmt>(Elts[NumElts - offset]->stripLabelLikeStatements())) {
      stmt = cast<PragmaStmt>(Elts[NumElts - offset]->stripLabelLikeStatements());
    }
    else
      cont = false;
    if (cont) {
      switch(stmt->getPragmaKind())
      {
        case (IntelPragmaIvdep):
        case (IntelPragmaNoVector):
        case (IntelPragmaVector):
        case (IntelPragmaNoParallel):
        case (IntelPragmaParallel):
          messages.push_back(diag::x_warn_intel_pragma_wrong_place);
          locs.push_back(stmt->getSemiLoc());
          DeletePragmaOnError(stmt);
          break;
        case (IntelPragmaDistribute):
        case (IntelPragmaInline):
        case (IntelPragmaLoopCount):
        case (IntelPragmaUnroll):
        case (IntelPragmaUnrollAndJam):
        case (IntelPragmaNoFusion):
          messages.push_back(diag::x_error_intel_pragma_wrong_place);
          locs.push_back(stmt->getSemiLoc());
          DeletePragmaOnError(stmt);
          break;
        case (IntelPragmaInlineEnd):
        case (IntelPragmaOptimize):
        case (IntelPragmaOptimizationLevel):
        case (IntelPragmaAllocSection):
        case (IntelPragmaSection):
        case (IntelPragmaAllocText):
        case (IntelPragmaAutoInline):
        case (IntelPragmaBCCDSeg):
        case (IntelPragmaCheckStack):
        case (IntelPragmaInitSeg):
        case (IntelPragmaFloatControl):
          break;
        default:
          DeletePragmaOnError(stmt);
          break;
      }
      ++offset;
      cont = (offset <= NumElts);
    }
  }
  for (size_t cnt = locs.size(); cnt > 0; --cnt)
  {
    Diag(locs[cnt - 1], messages[cnt - 1]) << locs[cnt - 1];
  }
#endif // INTEL_SPECIFIC_IL0_BACKEND
  return new (Context) CompoundStmt(Context, Elts, L, R);
}

StmtResult
Sema::ActOnCaseStmt(SourceLocation CaseLoc, Expr *LHSVal,
                    SourceLocation DotDotDotLoc, Expr *RHSVal,
                    SourceLocation ColonLoc) {
  assert(LHSVal && "missing expression in case statement");

  if (getCurFunction()->SwitchStack.empty()) {
    Diag(CaseLoc, diag::err_case_not_in_switch);
    return StmtError();
  }

  ExprResult LHS =
      CorrectDelayedTyposInExpr(LHSVal, [this](class Expr *E) {
        if (!getLangOpts().CPlusPlus11)
          return VerifyIntegerConstantExpression(E);
        if (Expr *CondExpr =
                getCurFunction()->SwitchStack.back()->getCond()) {
          QualType CondType = CondExpr->getType();
          llvm::APSInt TempVal;
          return CheckConvertedConstantExpression(E, CondType, TempVal,
                                                        CCEK_CaseValue);
        }
        return ExprError();
      });
  if (LHS.isInvalid())
    return StmtError();
  LHSVal = LHS.get();

  if (!getLangOpts().CPlusPlus11) {
    // C99 6.8.4.2p3: The expression shall be an integer constant.
    // However, GCC allows any evaluatable integer expression.
    if (!LHSVal->isTypeDependent() && !LHSVal->isValueDependent()) {
      LHSVal = VerifyIntegerConstantExpression(LHSVal).get();
      if (!LHSVal)
        return StmtError();
    }

    // GCC extension: The expression shall be an integer constant.

    if (RHSVal && !RHSVal->isTypeDependent() && !RHSVal->isValueDependent()) {
      RHSVal = VerifyIntegerConstantExpression(RHSVal).get();
      // Recover from an error by just forgetting about it.
    }
  }

  LHS = ActOnFinishFullExpr(LHSVal, LHSVal->getExprLoc(), false,
                                 getLangOpts().CPlusPlus11);
  if (LHS.isInvalid())
    return StmtError();

  auto RHS = RHSVal ? ActOnFinishFullExpr(RHSVal, RHSVal->getExprLoc(), false,
                                          getLangOpts().CPlusPlus11)
                    : ExprResult();
  if (RHS.isInvalid())
    return StmtError();

  CaseStmt *CS = new (Context)
      CaseStmt(LHS.get(), RHS.get(), CaseLoc, DotDotDotLoc, ColonLoc);
  getCurFunction()->SwitchStack.back()->addSwitchCase(CS);
  return CS;
}

/// ActOnCaseStmtBody - This installs a statement as the body of a case.
void Sema::ActOnCaseStmtBody(Stmt *caseStmt, Stmt *SubStmt) {
  DiagnoseUnusedExprResult(SubStmt);

  CaseStmt *CS = static_cast<CaseStmt*>(caseStmt);
  CS->setSubStmt(SubStmt);
}

StmtResult
Sema::ActOnDefaultStmt(SourceLocation DefaultLoc, SourceLocation ColonLoc,
                       Stmt *SubStmt, Scope *CurScope) {
  DiagnoseUnusedExprResult(SubStmt);

  if (getCurFunction()->SwitchStack.empty()) {
    Diag(DefaultLoc, diag::err_default_not_in_switch);
    return SubStmt;
  }

  DefaultStmt *DS = new (Context) DefaultStmt(DefaultLoc, ColonLoc, SubStmt);
  getCurFunction()->SwitchStack.back()->addSwitchCase(DS);
  return DS;
}

StmtResult
Sema::ActOnLabelStmt(SourceLocation IdentLoc, LabelDecl *TheDecl,
                     SourceLocation ColonLoc, Stmt *SubStmt) {
  // If the label was multiply defined, reject it now.
  if (TheDecl->getStmt()) {
    Diag(IdentLoc, diag::err_redefinition_of_label) << TheDecl->getDeclName();
    Diag(TheDecl->getLocation(), diag::note_previous_definition);
    return SubStmt;
  }

  // Otherwise, things are good.  Fill in the declaration and return it.
  LabelStmt *LS = new (Context) LabelStmt(IdentLoc, TheDecl, SubStmt);
  TheDecl->setStmt(LS);
  if (!TheDecl->isGnuLocal()) {
    TheDecl->setLocStart(IdentLoc);
    if (!TheDecl->isMSAsmLabel()) {
      // Don't update the location of MS ASM labels.  These will result in
      // a diagnostic, and changing the location here will mess that up.
      TheDecl->setLocation(IdentLoc);
    }
  }
  return LS;
}

StmtResult Sema::ActOnAttributedStmt(SourceLocation AttrLoc,
                                     ArrayRef<const Attr*> Attrs,
                                     Stmt *SubStmt) {
  // Fill in the declaration and return it.
  AttributedStmt *LS = AttributedStmt::Create(Context, AttrLoc, Attrs, SubStmt);
  return LS;
}

namespace {
class CommaVisitor : public EvaluatedExprVisitor<CommaVisitor> {
  typedef EvaluatedExprVisitor<CommaVisitor> Inherited;
  Sema &SemaRef;
public:
  CommaVisitor(Sema &SemaRef) : Inherited(SemaRef.Context), SemaRef(SemaRef) {}
  void VisitBinaryOperator(BinaryOperator *E) {
    if (E->getOpcode() == BO_Comma)
      SemaRef.DiagnoseCommaOperator(E->getLHS(), E->getExprLoc());
    EvaluatedExprVisitor<CommaVisitor>::VisitBinaryOperator(E);
  }
};
}

StmtResult
Sema::ActOnIfStmt(SourceLocation IfLoc, bool IsConstexpr, ConditionResult Cond,
                  Stmt *thenStmt, SourceLocation ElseLoc,
                  Stmt *elseStmt) {
  if (Cond.isInvalid())
    Cond = ConditionResult(
        *this, nullptr,
        MakeFullExpr(new (Context) OpaqueValueExpr(SourceLocation(),
                                                   Context.BoolTy, VK_RValue),
                     IfLoc),
        false);

  Expr *CondExpr = Cond.get().second;
  if (!Diags.isIgnored(diag::warn_comma_operator,
                       CondExpr->getExprLoc()))
    CommaVisitor(*this).Visit(CondExpr);

  if (!elseStmt)
    DiagnoseEmptyStmtBody(CondExpr->getLocEnd(), thenStmt,
                          diag::warn_empty_if_body);

  return BuildIfStmt(IfLoc, IsConstexpr, Cond, thenStmt, ElseLoc, elseStmt);
}

StmtResult Sema::BuildIfStmt(SourceLocation IfLoc, bool IsConstexpr,
                             ConditionResult Cond, Stmt *thenStmt,
                             SourceLocation ElseLoc, Stmt *elseStmt) {
  if (Cond.isInvalid())
    return StmtError();

  if (IsConstexpr)
    getCurFunction()->setHasBranchProtectedScope();

  DiagnoseUnusedExprResult(thenStmt);
  DiagnoseUnusedExprResult(elseStmt);

<<<<<<< HEAD
#if INTEL_SPECIFIC_CILKPLUS
  return ActOnCEANIfStmt(new (Context) IfStmt(Context, IfLoc, ConditionVar,
                              ConditionExpr,
                              thenStmt, ElseLoc, elseStmt));
#else
  return new (Context) IfStmt(Context, IfLoc, ConditionVar, ConditionExpr,
                              thenStmt, ElseLoc, elseStmt);
#endif // INTEL_SPECIFIC_CILKPLUS
=======
  return new (Context) IfStmt(Context, IfLoc, IsConstexpr, Cond.get().first,
                              Cond.get().second, thenStmt, ElseLoc, elseStmt);
>>>>>>> 7108db77
}

namespace {
  struct CaseCompareFunctor {
    bool operator()(const std::pair<llvm::APSInt, CaseStmt*> &LHS,
                    const llvm::APSInt &RHS) {
      return LHS.first < RHS;
    }
    bool operator()(const std::pair<llvm::APSInt, CaseStmt*> &LHS,
                    const std::pair<llvm::APSInt, CaseStmt*> &RHS) {
      return LHS.first < RHS.first;
    }
    bool operator()(const llvm::APSInt &LHS,
                    const std::pair<llvm::APSInt, CaseStmt*> &RHS) {
      return LHS < RHS.first;
    }
  };
}

/// CmpCaseVals - Comparison predicate for sorting case values.
///
static bool CmpCaseVals(const std::pair<llvm::APSInt, CaseStmt*>& lhs,
                        const std::pair<llvm::APSInt, CaseStmt*>& rhs) {
  if (lhs.first < rhs.first)
    return true;

  if (lhs.first == rhs.first &&
      lhs.second->getCaseLoc().getRawEncoding()
       < rhs.second->getCaseLoc().getRawEncoding())
    return true;
  return false;
}

/// CmpEnumVals - Comparison predicate for sorting enumeration values.
///
static bool CmpEnumVals(const std::pair<llvm::APSInt, EnumConstantDecl*>& lhs,
                        const std::pair<llvm::APSInt, EnumConstantDecl*>& rhs)
{
  return lhs.first < rhs.first;
}

/// EqEnumVals - Comparison preficate for uniqing enumeration values.
///
static bool EqEnumVals(const std::pair<llvm::APSInt, EnumConstantDecl*>& lhs,
                       const std::pair<llvm::APSInt, EnumConstantDecl*>& rhs)
{
  return lhs.first == rhs.first;
}

/// GetTypeBeforeIntegralPromotion - Returns the pre-promotion type of
/// potentially integral-promoted expression @p expr.
static QualType GetTypeBeforeIntegralPromotion(Expr *&expr) {
  if (ExprWithCleanups *cleanups = dyn_cast<ExprWithCleanups>(expr))
    expr = cleanups->getSubExpr();
  while (ImplicitCastExpr *impcast = dyn_cast<ImplicitCastExpr>(expr)) {
    if (impcast->getCastKind() != CK_IntegralCast) break;
    expr = impcast->getSubExpr();
  }
  return expr->getType();
}

ExprResult Sema::CheckSwitchCondition(SourceLocation SwitchLoc, Expr *Cond) {
  class SwitchConvertDiagnoser : public ICEConvertDiagnoser {
    Expr *Cond;

  public:
    SwitchConvertDiagnoser(Expr *Cond)
        : ICEConvertDiagnoser(/*AllowScopedEnumerations*/true, false, true),
          Cond(Cond) {}

    SemaDiagnosticBuilder diagnoseNotInt(Sema &S, SourceLocation Loc,
                                         QualType T) override {
      return S.Diag(Loc, diag::err_typecheck_statement_requires_integer) << T;
    }

    SemaDiagnosticBuilder diagnoseIncomplete(
        Sema &S, SourceLocation Loc, QualType T) override {
      return S.Diag(Loc, diag::err_switch_incomplete_class_type)
               << T << Cond->getSourceRange();
    }

    SemaDiagnosticBuilder diagnoseExplicitConv(
        Sema &S, SourceLocation Loc, QualType T, QualType ConvTy) override {
      return S.Diag(Loc, diag::err_switch_explicit_conversion) << T << ConvTy;
    }

    SemaDiagnosticBuilder noteExplicitConv(
        Sema &S, CXXConversionDecl *Conv, QualType ConvTy) override {
      return S.Diag(Conv->getLocation(), diag::note_switch_conversion)
        << ConvTy->isEnumeralType() << ConvTy;
    }

    SemaDiagnosticBuilder diagnoseAmbiguous(Sema &S, SourceLocation Loc,
                                            QualType T) override {
      return S.Diag(Loc, diag::err_switch_multiple_conversions) << T;
    }

    SemaDiagnosticBuilder noteAmbiguous(
        Sema &S, CXXConversionDecl *Conv, QualType ConvTy) override {
      return S.Diag(Conv->getLocation(), diag::note_switch_conversion)
      << ConvTy->isEnumeralType() << ConvTy;
    }

    SemaDiagnosticBuilder diagnoseConversion(
        Sema &S, SourceLocation Loc, QualType T, QualType ConvTy) override {
      llvm_unreachable("conversion functions are permitted");
    }
  } SwitchDiagnoser(Cond);

  ExprResult CondResult =
      PerformContextualImplicitConversion(SwitchLoc, Cond, SwitchDiagnoser);
  if (CondResult.isInvalid())
    return ExprError();

  // C99 6.8.4.2p5 - Integer promotions are performed on the controlling expr.
  return UsualUnaryConversions(CondResult.get());
}

StmtResult
Sema::ActOnStartOfSwitchStmt(SourceLocation SwitchLoc, ConditionResult Cond) {
  if (Cond.isInvalid())
    return StmtError();

  getCurFunction()->setHasBranchIntoScope();

  SwitchStmt *SS =
      new (Context) SwitchStmt(Context, Cond.get().first, Cond.get().second);
  getCurFunction()->SwitchStack.push_back(SS);
  return SS;
}

static void AdjustAPSInt(llvm::APSInt &Val, unsigned BitWidth, bool IsSigned) {
  Val = Val.extOrTrunc(BitWidth);
  Val.setIsSigned(IsSigned);
}

/// Check the specified case value is in range for the given unpromoted switch
/// type.
static void checkCaseValue(Sema &S, SourceLocation Loc, const llvm::APSInt &Val,
                           unsigned UnpromotedWidth, bool UnpromotedSign) {
  // If the case value was signed and negative and the switch expression is
  // unsigned, don't bother to warn: this is implementation-defined behavior.
  // FIXME: Introduce a second, default-ignored warning for this case?
  if (UnpromotedWidth < Val.getBitWidth()) {
    llvm::APSInt ConvVal(Val);
    AdjustAPSInt(ConvVal, UnpromotedWidth, UnpromotedSign);
    AdjustAPSInt(ConvVal, Val.getBitWidth(), Val.isSigned());
    // FIXME: Use different diagnostics for overflow  in conversion to promoted
    // type versus "switch expression cannot have this value". Use proper
    // IntRange checking rather than just looking at the unpromoted type here.
    if (ConvVal != Val)
      S.Diag(Loc, diag::warn_case_value_overflow) << Val.toString(10)
                                                  << ConvVal.toString(10);
  }
}

typedef SmallVector<std::pair<llvm::APSInt, EnumConstantDecl*>, 64> EnumValsTy;

/// Returns true if we should emit a diagnostic about this case expression not
/// being a part of the enum used in the switch controlling expression.
static bool ShouldDiagnoseSwitchCaseNotInEnum(const Sema &S,
                                              const EnumDecl *ED,
                                              const Expr *CaseExpr,
                                              EnumValsTy::iterator &EI,
                                              EnumValsTy::iterator &EIEnd,
                                              const llvm::APSInt &Val) {
  if (const DeclRefExpr *DRE =
          dyn_cast<DeclRefExpr>(CaseExpr->IgnoreParenImpCasts())) {
    if (const VarDecl *VD = dyn_cast<VarDecl>(DRE->getDecl())) {
      QualType VarType = VD->getType();
      QualType EnumType = S.Context.getTypeDeclType(ED);
      if (VD->hasGlobalStorage() && VarType.isConstQualified() &&
          S.Context.hasSameUnqualifiedType(EnumType, VarType))
        return false;
    }
  }

  if (ED->hasAttr<FlagEnumAttr>()) {
    return !S.IsValueInFlagEnum(ED, Val, false);
  } else {
    while (EI != EIEnd && EI->first < Val)
      EI++;

    if (EI != EIEnd && EI->first == Val)
      return false;
  }

  return true;
}

StmtResult
Sema::ActOnFinishSwitchStmt(SourceLocation SwitchLoc, Stmt *Switch,
                            Stmt *BodyStmt) {
  SwitchStmt *SS = cast<SwitchStmt>(Switch);
  assert(SS == getCurFunction()->SwitchStack.back() &&
         "switch stack missing push/pop!");

  getCurFunction()->SwitchStack.pop_back();

  if (!BodyStmt) return StmtError();
  SS->setBody(BodyStmt, SwitchLoc);

  Expr *CondExpr = SS->getCond();
  if (!CondExpr) return StmtError();

  QualType CondType = CondExpr->getType();

  Expr *CondExprBeforePromotion = CondExpr;
  QualType CondTypeBeforePromotion =
      GetTypeBeforeIntegralPromotion(CondExprBeforePromotion);

  // C++ 6.4.2.p2:
  // Integral promotions are performed (on the switch condition).
  //
  // A case value unrepresentable by the original switch condition
  // type (before the promotion) doesn't make sense, even when it can
  // be represented by the promoted type.  Therefore we need to find
  // the pre-promotion type of the switch condition.
  if (!CondExpr->isTypeDependent()) {
    // We have already converted the expression to an integral or enumeration
    // type, when we started the switch statement. If we don't have an
    // appropriate type now, just return an error.
    if (!CondType->isIntegralOrEnumerationType())
      return StmtError();

    if (CondExpr->isKnownToHaveBooleanValue()) {
      // switch(bool_expr) {...} is often a programmer error, e.g.
      //   switch(n && mask) { ... }  // Doh - should be "n & mask".
      // One can always use an if statement instead of switch(bool_expr).
      Diag(SwitchLoc, diag::warn_bool_switch_condition)
          << CondExpr->getSourceRange();
    }
  }

  // Get the bitwidth of the switched-on value after promotions. We must
  // convert the integer case values to this width before comparison.
  bool HasDependentValue
    = CondExpr->isTypeDependent() || CondExpr->isValueDependent();
  unsigned CondWidth = HasDependentValue ? 0 : Context.getIntWidth(CondType);
  bool CondIsSigned = CondType->isSignedIntegerOrEnumerationType();

  // Get the width and signedness that the condition might actually have, for
  // warning purposes.
  // FIXME: Grab an IntRange for the condition rather than using the unpromoted
  // type.
  unsigned CondWidthBeforePromotion
    = HasDependentValue ? 0 : Context.getIntWidth(CondTypeBeforePromotion);
  bool CondIsSignedBeforePromotion
    = CondTypeBeforePromotion->isSignedIntegerOrEnumerationType();

  // Accumulate all of the case values in a vector so that we can sort them
  // and detect duplicates.  This vector contains the APInt for the case after
  // it has been converted to the condition type.
  typedef SmallVector<std::pair<llvm::APSInt, CaseStmt*>, 64> CaseValsTy;
  CaseValsTy CaseVals;

  // Keep track of any GNU case ranges we see.  The APSInt is the low value.
  typedef std::vector<std::pair<llvm::APSInt, CaseStmt*> > CaseRangesTy;
  CaseRangesTy CaseRanges;

  DefaultStmt *TheDefaultStmt = nullptr;

  bool CaseListIsErroneous = false;

  for (SwitchCase *SC = SS->getSwitchCaseList(); SC && !HasDependentValue;
       SC = SC->getNextSwitchCase()) {

    if (DefaultStmt *DS = dyn_cast<DefaultStmt>(SC)) {
      if (TheDefaultStmt) {
        Diag(DS->getDefaultLoc(), diag::err_multiple_default_labels_defined);
        Diag(TheDefaultStmt->getDefaultLoc(), diag::note_duplicate_case_prev);

        // FIXME: Remove the default statement from the switch block so that
        // we'll return a valid AST.  This requires recursing down the AST and
        // finding it, not something we are set up to do right now.  For now,
        // just lop the entire switch stmt out of the AST.
        CaseListIsErroneous = true;
      }
      TheDefaultStmt = DS;

    } else {
      CaseStmt *CS = cast<CaseStmt>(SC);

      Expr *Lo = CS->getLHS();

      if (Lo->isTypeDependent() || Lo->isValueDependent()) {
        HasDependentValue = true;
        break;
      }

      llvm::APSInt LoVal;

      if (getLangOpts().CPlusPlus11) {
        // C++11 [stmt.switch]p2: the constant-expression shall be a converted
        // constant expression of the promoted type of the switch condition.
        ExprResult ConvLo =
          CheckConvertedConstantExpression(Lo, CondType, LoVal, CCEK_CaseValue);
        if (ConvLo.isInvalid()) {
          CaseListIsErroneous = true;
          continue;
        }
        Lo = ConvLo.get();
      } else {
        // We already verified that the expression has a i-c-e value (C99
        // 6.8.4.2p3) - get that value now.
        LoVal = Lo->EvaluateKnownConstInt(Context);

        // If the LHS is not the same type as the condition, insert an implicit
        // cast.
        Lo = DefaultLvalueConversion(Lo).get();
        Lo = ImpCastExprToType(Lo, CondType, CK_IntegralCast).get();
      }

      // Check the unconverted value is within the range of possible values of
      // the switch expression.
      checkCaseValue(*this, Lo->getLocStart(), LoVal,
                     CondWidthBeforePromotion, CondIsSignedBeforePromotion);

      // Convert the value to the same width/sign as the condition.
      AdjustAPSInt(LoVal, CondWidth, CondIsSigned);

      CS->setLHS(Lo);

      // If this is a case range, remember it in CaseRanges, otherwise CaseVals.
      if (CS->getRHS()) {
        if (CS->getRHS()->isTypeDependent() ||
            CS->getRHS()->isValueDependent()) {
          HasDependentValue = true;
          break;
        }
        CaseRanges.push_back(std::make_pair(LoVal, CS));
      } else
        CaseVals.push_back(std::make_pair(LoVal, CS));
    }
  }

  if (!HasDependentValue) {
    // If we don't have a default statement, check whether the
    // condition is constant.
    llvm::APSInt ConstantCondValue;
    bool HasConstantCond = false;
    if (!HasDependentValue && !TheDefaultStmt) {
      HasConstantCond = CondExpr->EvaluateAsInt(ConstantCondValue, Context,
                                                Expr::SE_AllowSideEffects);
      assert(!HasConstantCond ||
             (ConstantCondValue.getBitWidth() == CondWidth &&
              ConstantCondValue.isSigned() == CondIsSigned));
    }
    bool ShouldCheckConstantCond = HasConstantCond;

    // Sort all the scalar case values so we can easily detect duplicates.
    std::stable_sort(CaseVals.begin(), CaseVals.end(), CmpCaseVals);

    if (!CaseVals.empty()) {
      for (unsigned i = 0, e = CaseVals.size(); i != e; ++i) {
        if (ShouldCheckConstantCond &&
            CaseVals[i].first == ConstantCondValue)
          ShouldCheckConstantCond = false;

        if (i != 0 && CaseVals[i].first == CaseVals[i-1].first) {
          // If we have a duplicate, report it.
          // First, determine if either case value has a name
          StringRef PrevString, CurrString;
          Expr *PrevCase = CaseVals[i-1].second->getLHS()->IgnoreParenCasts();
          Expr *CurrCase = CaseVals[i].second->getLHS()->IgnoreParenCasts();
          if (DeclRefExpr *DeclRef = dyn_cast<DeclRefExpr>(PrevCase)) {
            PrevString = DeclRef->getDecl()->getName();
          }
          if (DeclRefExpr *DeclRef = dyn_cast<DeclRefExpr>(CurrCase)) {
            CurrString = DeclRef->getDecl()->getName();
          }
          SmallString<16> CaseValStr;
          CaseVals[i-1].first.toString(CaseValStr);

          if (PrevString == CurrString)
            Diag(CaseVals[i].second->getLHS()->getLocStart(),
                 diag::err_duplicate_case) <<
                 (PrevString.empty() ? StringRef(CaseValStr) : PrevString);
          else
            Diag(CaseVals[i].second->getLHS()->getLocStart(),
                 diag::err_duplicate_case_differing_expr) <<
                 (PrevString.empty() ? StringRef(CaseValStr) : PrevString) <<
                 (CurrString.empty() ? StringRef(CaseValStr) : CurrString) <<
                 CaseValStr;

          Diag(CaseVals[i-1].second->getLHS()->getLocStart(),
               diag::note_duplicate_case_prev);
          // FIXME: We really want to remove the bogus case stmt from the
          // substmt, but we have no way to do this right now.
          CaseListIsErroneous = true;
        }
      }
    }

    // Detect duplicate case ranges, which usually don't exist at all in
    // the first place.
    if (!CaseRanges.empty()) {
      // Sort all the case ranges by their low value so we can easily detect
      // overlaps between ranges.
      std::stable_sort(CaseRanges.begin(), CaseRanges.end());

      // Scan the ranges, computing the high values and removing empty ranges.
      std::vector<llvm::APSInt> HiVals;
      for (unsigned i = 0, e = CaseRanges.size(); i != e; ++i) {
        llvm::APSInt &LoVal = CaseRanges[i].first;
        CaseStmt *CR = CaseRanges[i].second;
        Expr *Hi = CR->getRHS();
        llvm::APSInt HiVal;

        if (getLangOpts().CPlusPlus11) {
          // C++11 [stmt.switch]p2: the constant-expression shall be a converted
          // constant expression of the promoted type of the switch condition.
          ExprResult ConvHi =
            CheckConvertedConstantExpression(Hi, CondType, HiVal,
                                             CCEK_CaseValue);
          if (ConvHi.isInvalid()) {
            CaseListIsErroneous = true;
            continue;
          }
          Hi = ConvHi.get();
        } else {
          HiVal = Hi->EvaluateKnownConstInt(Context);

          // If the RHS is not the same type as the condition, insert an
          // implicit cast.
          Hi = DefaultLvalueConversion(Hi).get();
          Hi = ImpCastExprToType(Hi, CondType, CK_IntegralCast).get();
        }

        // Check the unconverted value is within the range of possible values of
        // the switch expression.
        checkCaseValue(*this, Hi->getLocStart(), HiVal,
                       CondWidthBeforePromotion, CondIsSignedBeforePromotion);

        // Convert the value to the same width/sign as the condition.
        AdjustAPSInt(HiVal, CondWidth, CondIsSigned);

        CR->setRHS(Hi);

        // If the low value is bigger than the high value, the case is empty.
        if (LoVal > HiVal) {
          Diag(CR->getLHS()->getLocStart(), diag::warn_case_empty_range)
            << SourceRange(CR->getLHS()->getLocStart(),
                           Hi->getLocEnd());
          CaseRanges.erase(CaseRanges.begin()+i);
          --i;
          --e;
          continue;
        }

        if (ShouldCheckConstantCond &&
            LoVal <= ConstantCondValue &&
            ConstantCondValue <= HiVal)
          ShouldCheckConstantCond = false;

        HiVals.push_back(HiVal);
      }

      // Rescan the ranges, looking for overlap with singleton values and other
      // ranges.  Since the range list is sorted, we only need to compare case
      // ranges with their neighbors.
      for (unsigned i = 0, e = CaseRanges.size(); i != e; ++i) {
        llvm::APSInt &CRLo = CaseRanges[i].first;
        llvm::APSInt &CRHi = HiVals[i];
        CaseStmt *CR = CaseRanges[i].second;

        // Check to see whether the case range overlaps with any
        // singleton cases.
        CaseStmt *OverlapStmt = nullptr;
        llvm::APSInt OverlapVal(32);

        // Find the smallest value >= the lower bound.  If I is in the
        // case range, then we have overlap.
        CaseValsTy::iterator I = std::lower_bound(CaseVals.begin(),
                                                  CaseVals.end(), CRLo,
                                                  CaseCompareFunctor());
        if (I != CaseVals.end() && I->first < CRHi) {
          OverlapVal  = I->first;   // Found overlap with scalar.
          OverlapStmt = I->second;
        }

        // Find the smallest value bigger than the upper bound.
        I = std::upper_bound(I, CaseVals.end(), CRHi, CaseCompareFunctor());
        if (I != CaseVals.begin() && (I-1)->first >= CRLo) {
          OverlapVal  = (I-1)->first;      // Found overlap with scalar.
          OverlapStmt = (I-1)->second;
        }

        // Check to see if this case stmt overlaps with the subsequent
        // case range.
        if (i && CRLo <= HiVals[i-1]) {
          OverlapVal  = HiVals[i-1];       // Found overlap with range.
          OverlapStmt = CaseRanges[i-1].second;
        }

        if (OverlapStmt) {
          // If we have a duplicate, report it.
          Diag(CR->getLHS()->getLocStart(), diag::err_duplicate_case)
            << OverlapVal.toString(10);
          Diag(OverlapStmt->getLHS()->getLocStart(),
               diag::note_duplicate_case_prev);
          // FIXME: We really want to remove the bogus case stmt from the
          // substmt, but we have no way to do this right now.
          CaseListIsErroneous = true;
        }
      }
    }

    // Complain if we have a constant condition and we didn't find a match.
    if (!CaseListIsErroneous && ShouldCheckConstantCond) {
      // TODO: it would be nice if we printed enums as enums, chars as
      // chars, etc.
      Diag(CondExpr->getExprLoc(), diag::warn_missing_case_for_condition)
        << ConstantCondValue.toString(10)
        << CondExpr->getSourceRange();
    }

    // Check to see if switch is over an Enum and handles all of its
    // values.  We only issue a warning if there is not 'default:', but
    // we still do the analysis to preserve this information in the AST
    // (which can be used by flow-based analyes).
    //
    const EnumType *ET = CondTypeBeforePromotion->getAs<EnumType>();

    // If switch has default case, then ignore it.
    if (!CaseListIsErroneous  && !HasConstantCond && ET) {
      const EnumDecl *ED = ET->getDecl();
      EnumValsTy EnumVals;

      // Gather all enum values, set their type and sort them,
      // allowing easier comparison with CaseVals.
      for (auto *EDI : ED->enumerators()) {
        llvm::APSInt Val = EDI->getInitVal();
        AdjustAPSInt(Val, CondWidth, CondIsSigned);
        EnumVals.push_back(std::make_pair(Val, EDI));
      }
      std::stable_sort(EnumVals.begin(), EnumVals.end(), CmpEnumVals);
      auto EI = EnumVals.begin(), EIEnd =
        std::unique(EnumVals.begin(), EnumVals.end(), EqEnumVals);

      // See which case values aren't in enum.
      for (CaseValsTy::const_iterator CI = CaseVals.begin();
          CI != CaseVals.end(); CI++) {
        Expr *CaseExpr = CI->second->getLHS();
        if (ShouldDiagnoseSwitchCaseNotInEnum(*this, ED, CaseExpr, EI, EIEnd,
                                              CI->first))
          Diag(CaseExpr->getExprLoc(), diag::warn_not_in_enum)
            << CondTypeBeforePromotion;
      }

      // See which of case ranges aren't in enum
      EI = EnumVals.begin();
      for (CaseRangesTy::const_iterator RI = CaseRanges.begin();
          RI != CaseRanges.end(); RI++) {
        Expr *CaseExpr = RI->second->getLHS();
        if (ShouldDiagnoseSwitchCaseNotInEnum(*this, ED, CaseExpr, EI, EIEnd,
                                              RI->first))
          Diag(CaseExpr->getExprLoc(), diag::warn_not_in_enum)
            << CondTypeBeforePromotion;

        llvm::APSInt Hi =
          RI->second->getRHS()->EvaluateKnownConstInt(Context);
        AdjustAPSInt(Hi, CondWidth, CondIsSigned);

        CaseExpr = RI->second->getRHS();
        if (ShouldDiagnoseSwitchCaseNotInEnum(*this, ED, CaseExpr, EI, EIEnd,
                                              Hi))
          Diag(CaseExpr->getExprLoc(), diag::warn_not_in_enum)
            << CondTypeBeforePromotion;
      }

      // Check which enum vals aren't in switch
      auto CI = CaseVals.begin();
      auto RI = CaseRanges.begin();
      bool hasCasesNotInSwitch = false;

      SmallVector<DeclarationName,8> UnhandledNames;

      for (EI = EnumVals.begin(); EI != EIEnd; EI++){
        // Drop unneeded case values
        while (CI != CaseVals.end() && CI->first < EI->first)
          CI++;

        if (CI != CaseVals.end() && CI->first == EI->first)
          continue;

        // Drop unneeded case ranges
        for (; RI != CaseRanges.end(); RI++) {
          llvm::APSInt Hi =
            RI->second->getRHS()->EvaluateKnownConstInt(Context);
          AdjustAPSInt(Hi, CondWidth, CondIsSigned);
          if (EI->first <= Hi)
            break;
        }

        if (RI == CaseRanges.end() || EI->first < RI->first) {
          hasCasesNotInSwitch = true;
          UnhandledNames.push_back(EI->second->getDeclName());
        }
      }

      if (TheDefaultStmt && UnhandledNames.empty())
        Diag(TheDefaultStmt->getDefaultLoc(), diag::warn_unreachable_default);

      // Produce a nice diagnostic if multiple values aren't handled.
      if (!UnhandledNames.empty()) {
        DiagnosticBuilder DB = Diag(CondExpr->getExprLoc(),
                                    TheDefaultStmt ? diag::warn_def_missing_case
                                                   : diag::warn_missing_case)
                               << (int)UnhandledNames.size();

        for (size_t I = 0, E = std::min(UnhandledNames.size(), (size_t)3);
             I != E; ++I)
          DB << UnhandledNames[I];
      }

      if (!hasCasesNotInSwitch)
        SS->setAllEnumCasesCovered();
    }
  }

  if (BodyStmt)
    DiagnoseEmptyStmtBody(CondExpr->getLocEnd(), BodyStmt,
                          diag::warn_empty_switch_body);

  // FIXME: If the case list was broken is some way, we don't have a good system
  // to patch it up.  Instead, just return the whole substmt as broken.
  if (CaseListIsErroneous)
    return StmtError();

  return SS;
}

void
Sema::DiagnoseAssignmentEnum(QualType DstType, QualType SrcType,
                             Expr *SrcExpr) {
  if (Diags.isIgnored(diag::warn_not_in_enum_assignment, SrcExpr->getExprLoc()))
    return;

  if (const EnumType *ET = DstType->getAs<EnumType>())
    if (!Context.hasSameUnqualifiedType(SrcType, DstType) &&
        SrcType->isIntegerType()) {
      if (!SrcExpr->isTypeDependent() && !SrcExpr->isValueDependent() &&
          SrcExpr->isIntegerConstantExpr(Context)) {
        // Get the bitwidth of the enum value before promotions.
        unsigned DstWidth = Context.getIntWidth(DstType);
        bool DstIsSigned = DstType->isSignedIntegerOrEnumerationType();

        llvm::APSInt RhsVal = SrcExpr->EvaluateKnownConstInt(Context);
        AdjustAPSInt(RhsVal, DstWidth, DstIsSigned);
        const EnumDecl *ED = ET->getDecl();

        if (ED->hasAttr<FlagEnumAttr>()) {
          if (!IsValueInFlagEnum(ED, RhsVal, true))
            Diag(SrcExpr->getExprLoc(), diag::warn_not_in_enum_assignment)
              << DstType.getUnqualifiedType();
        } else {
          typedef SmallVector<std::pair<llvm::APSInt, EnumConstantDecl *>, 64>
              EnumValsTy;
          EnumValsTy EnumVals;

          // Gather all enum values, set their type and sort them,
          // allowing easier comparison with rhs constant.
          for (auto *EDI : ED->enumerators()) {
            llvm::APSInt Val = EDI->getInitVal();
            AdjustAPSInt(Val, DstWidth, DstIsSigned);
            EnumVals.push_back(std::make_pair(Val, EDI));
          }
          if (EnumVals.empty())
            return;
          std::stable_sort(EnumVals.begin(), EnumVals.end(), CmpEnumVals);
          EnumValsTy::iterator EIend =
              std::unique(EnumVals.begin(), EnumVals.end(), EqEnumVals);

          // See which values aren't in the enum.
          EnumValsTy::const_iterator EI = EnumVals.begin();
          while (EI != EIend && EI->first < RhsVal)
            EI++;
          if (EI == EIend || EI->first != RhsVal) {
            Diag(SrcExpr->getExprLoc(), diag::warn_not_in_enum_assignment)
                << DstType.getUnqualifiedType();
          }
        }
      }
    }
}

StmtResult Sema::ActOnWhileStmt(SourceLocation WhileLoc, ConditionResult Cond,
                                Stmt *Body) {
  if (Cond.isInvalid())
    return StmtError();

  auto CondVal = Cond.get();
  CheckBreakContinueBinding(CondVal.second);

  if (CondVal.second &&
      !Diags.isIgnored(diag::warn_comma_operator, CondVal.second->getExprLoc()))
    CommaVisitor(*this).Visit(CondVal.second);

  DiagnoseUnusedExprResult(Body);

  if (isa<NullStmt>(Body))
    getCurCompoundScope().setHasEmptyLoopBodies();

  return new (Context)
      WhileStmt(Context, CondVal.first, CondVal.second, Body, WhileLoc);
}

StmtResult
Sema::ActOnDoStmt(SourceLocation DoLoc, Stmt *Body,
                  SourceLocation WhileLoc, SourceLocation CondLParen,
                  Expr *Cond, SourceLocation CondRParen) {
  assert(Cond && "ActOnDoStmt(): missing expression");

  CheckBreakContinueBinding(Cond);
  ExprResult CondResult = CheckBooleanCondition(DoLoc, Cond);
  if (CondResult.isInvalid())
    return StmtError();
  Cond = CondResult.get();

  CondResult = ActOnFinishFullExpr(Cond, DoLoc);
  if (CondResult.isInvalid())
    return StmtError();
  Cond = CondResult.get();

  DiagnoseUnusedExprResult(Body);

  return new (Context) DoStmt(Body, Cond, DoLoc, WhileLoc, CondRParen);
}

namespace {
  // This visitor will traverse a conditional statement and store all
  // the evaluated decls into a vector.  Simple is set to true if none
  // of the excluded constructs are used.
  class DeclExtractor : public EvaluatedExprVisitor<DeclExtractor> {
    llvm::SmallPtrSetImpl<VarDecl*> &Decls;
    SmallVectorImpl<SourceRange> &Ranges;
    bool Simple;
  public:
    typedef EvaluatedExprVisitor<DeclExtractor> Inherited;

    DeclExtractor(Sema &S, llvm::SmallPtrSetImpl<VarDecl*> &Decls,
                  SmallVectorImpl<SourceRange> &Ranges) :
        Inherited(S.Context),
        Decls(Decls),
        Ranges(Ranges),
        Simple(true) {}

    bool isSimple() { return Simple; }

    // Replaces the method in EvaluatedExprVisitor.
    void VisitMemberExpr(MemberExpr* E) {
      Simple = false;
    }

    // Any Stmt not whitelisted will cause the condition to be marked complex.
    void VisitStmt(Stmt *S) {
      Simple = false;
    }

    void VisitBinaryOperator(BinaryOperator *E) {
      Visit(E->getLHS());
      Visit(E->getRHS());
    }

    void VisitCastExpr(CastExpr *E) {
      Visit(E->getSubExpr());
    }

    void VisitUnaryOperator(UnaryOperator *E) {
      // Skip checking conditionals with derefernces.
      if (E->getOpcode() == UO_Deref)
        Simple = false;
      else
        Visit(E->getSubExpr());
    }

    void VisitConditionalOperator(ConditionalOperator *E) {
      Visit(E->getCond());
      Visit(E->getTrueExpr());
      Visit(E->getFalseExpr());
    }

    void VisitParenExpr(ParenExpr *E) {
      Visit(E->getSubExpr());
    }

    void VisitBinaryConditionalOperator(BinaryConditionalOperator *E) {
      Visit(E->getOpaqueValue()->getSourceExpr());
      Visit(E->getFalseExpr());
    }

    void VisitIntegerLiteral(IntegerLiteral *E) { }
    void VisitFloatingLiteral(FloatingLiteral *E) { }
    void VisitCXXBoolLiteralExpr(CXXBoolLiteralExpr *E) { }
    void VisitCharacterLiteral(CharacterLiteral *E) { }
    void VisitGNUNullExpr(GNUNullExpr *E) { }
    void VisitImaginaryLiteral(ImaginaryLiteral *E) { }

    void VisitDeclRefExpr(DeclRefExpr *E) {
      VarDecl *VD = dyn_cast<VarDecl>(E->getDecl());
      if (!VD) return;

      Ranges.push_back(E->getSourceRange());

      Decls.insert(VD);
    }

  }; // end class DeclExtractor

  // DeclMatcher checks to see if the decls are used in a non-evaluated
  // context.
  class DeclMatcher : public EvaluatedExprVisitor<DeclMatcher> {
    llvm::SmallPtrSetImpl<VarDecl*> &Decls;
    bool FoundDecl;

  public:
    typedef EvaluatedExprVisitor<DeclMatcher> Inherited;

    DeclMatcher(Sema &S, llvm::SmallPtrSetImpl<VarDecl*> &Decls,
                Stmt *Statement) :
        Inherited(S.Context), Decls(Decls), FoundDecl(false) {
      if (!Statement) return;

      Visit(Statement);
    }

    void VisitReturnStmt(ReturnStmt *S) {
      FoundDecl = true;
    }

    void VisitBreakStmt(BreakStmt *S) {
      FoundDecl = true;
    }

    void VisitGotoStmt(GotoStmt *S) {
      FoundDecl = true;
    }

    void VisitCastExpr(CastExpr *E) {
      if (E->getCastKind() == CK_LValueToRValue)
        CheckLValueToRValueCast(E->getSubExpr());
      else
        Visit(E->getSubExpr());
    }

    void CheckLValueToRValueCast(Expr *E) {
      E = E->IgnoreParenImpCasts();

      if (isa<DeclRefExpr>(E)) {
        return;
      }

      if (ConditionalOperator *CO = dyn_cast<ConditionalOperator>(E)) {
        Visit(CO->getCond());
        CheckLValueToRValueCast(CO->getTrueExpr());
        CheckLValueToRValueCast(CO->getFalseExpr());
        return;
      }

      if (BinaryConditionalOperator *BCO =
              dyn_cast<BinaryConditionalOperator>(E)) {
        CheckLValueToRValueCast(BCO->getOpaqueValue()->getSourceExpr());
        CheckLValueToRValueCast(BCO->getFalseExpr());
        return;
      }

      Visit(E);
    }

    void VisitDeclRefExpr(DeclRefExpr *E) {
      if (VarDecl *VD = dyn_cast<VarDecl>(E->getDecl()))
        if (Decls.count(VD))
          FoundDecl = true;
    }

    void VisitPseudoObjectExpr(PseudoObjectExpr *POE) {
      // Only need to visit the semantics for POE.
      // SyntaticForm doesn't really use the Decal.
      for (auto *S : POE->semantics()) {
        if (auto *OVE = dyn_cast<OpaqueValueExpr>(S))
          // Look past the OVE into the expression it binds.
          Visit(OVE->getSourceExpr());
        else
          Visit(S);
      }
    }

    bool FoundDeclInUse() { return FoundDecl; }

  };  // end class DeclMatcher
#if INTEL_CUSTOMIZATION
}

void Sema::CheckForLoopConditionalStatement(Expr *Second, Expr *Third,
                                                          Stmt *Body) {
  // Condition is empty
  if (!Second) return;

  if (Diags.isIgnored(diag::warn_variables_not_in_loop_body,
                          Second->getLocStart()))
      return;

  PartialDiagnostic PD = PDiag(diag::warn_variables_not_in_loop_body);
  llvm::SmallPtrSet<VarDecl*, 8> Decls;
  SmallVector<SourceRange, 10> Ranges;
  DeclExtractor DE(*this, Decls, Ranges);
  DE.Visit(Second);

  // Don't analyze complex conditionals.
  if (!DE.isSimple()) return;

  // No decls found.
  if (Decls.size() == 0) return;

  // Don't warn on volatile, static, or global variables.
  for (llvm::SmallPtrSetImpl<VarDecl*>::iterator I = Decls.begin(),
                                                 E = Decls.end();
        I != E; ++I)
    if ((*I)->getType().isVolatileQualified() ||
        (*I)->hasGlobalStorage()) return;

  if (DeclMatcher(*this, Decls, Second).FoundDeclInUse() ||
      DeclMatcher(*this, Decls, Third).FoundDeclInUse() ||
      DeclMatcher(*this, Decls, Body).FoundDeclInUse())
    return;

  // Load decl names into diagnostic.
  if (Decls.size() > 4)
    PD << 0;
  else {
    PD << Decls.size();
    for (llvm::SmallPtrSetImpl<VarDecl*>::iterator I = Decls.begin(),
                                                   E = Decls.end();
         I != E; ++I)
      PD << (*I)->getDeclName();
  }

  // Load SourceRanges into diagnostic if there is room.
  // Otherwise, load the SourceRange of the conditional expression.
  if (Ranges.size() <= PartialDiagnostic::MaxArguments)
    for (SmallVectorImpl<SourceRange>::iterator I = Ranges.begin(),
                                                E = Ranges.end();
         I != E; ++I)
      PD << *I;
  else
    PD << Second->getSourceRange();

  Diag(Ranges.begin()->getBegin(), PD);
}

namespace {
#else
  void CheckForLoopConditionalStatement(Sema &S, Expr *Second,
                                        Expr *Third, Stmt *Body) {
    // Condition is empty
    if (!Second) return;

    if (S.Diags.isIgnored(diag::warn_variables_not_in_loop_body,
                          Second->getLocStart()))
      return;

    PartialDiagnostic PDiag = S.PDiag(diag::warn_variables_not_in_loop_body);
    llvm::SmallPtrSet<VarDecl*, 8> Decls;
    SmallVector<SourceRange, 10> Ranges;
    DeclExtractor DE(S, Decls, Ranges);
    DE.Visit(Second);

    // Don't analyze complex conditionals.
    if (!DE.isSimple()) return;

    // No decls found.
    if (Decls.size() == 0) return;

    // Don't warn on volatile, static, or global variables.
    for (llvm::SmallPtrSetImpl<VarDecl*>::iterator I = Decls.begin(),
                                                   E = Decls.end();
         I != E; ++I)
      if ((*I)->getType().isVolatileQualified() ||
          (*I)->hasGlobalStorage()) return;

    if (DeclMatcher(S, Decls, Second).FoundDeclInUse() ||
        DeclMatcher(S, Decls, Third).FoundDeclInUse() ||
        DeclMatcher(S, Decls, Body).FoundDeclInUse())
      return;

    // Load decl names into diagnostic.
    if (Decls.size() > 4)
      PDiag << 0;
    else {
      PDiag << Decls.size();
      for (llvm::SmallPtrSetImpl<VarDecl*>::iterator I = Decls.begin(),
                                                     E = Decls.end();
           I != E; ++I)
        PDiag << (*I)->getDeclName();
    }

    // Load SourceRanges into diagnostic if there is room.
    // Otherwise, load the SourceRange of the conditional expression.
    if (Ranges.size() <= PartialDiagnostic::MaxArguments)
      for (SmallVectorImpl<SourceRange>::iterator I = Ranges.begin(),
                                                  E = Ranges.end();
           I != E; ++I)
        PDiag << *I;
    else
      PDiag << Second->getSourceRange();

    S.Diag(Ranges.begin()->getBegin(), PDiag);
  }
#endif // INTEL_CUTOMIZATION
  // If Statement is an incemement or decrement, return true and sets the
  // variables Increment and DRE.
  bool ProcessIterationStmt(Sema &S, Stmt* Statement, bool &Increment,
                            DeclRefExpr *&DRE) {
    if (auto Cleanups = dyn_cast<ExprWithCleanups>(Statement))
      if (!Cleanups->cleanupsHaveSideEffects())
        Statement = Cleanups->getSubExpr();

    if (UnaryOperator *UO = dyn_cast<UnaryOperator>(Statement)) {
      switch (UO->getOpcode()) {
        default: return false;
        case UO_PostInc:
        case UO_PreInc:
          Increment = true;
          break;
        case UO_PostDec:
        case UO_PreDec:
          Increment = false;
          break;
      }
      DRE = dyn_cast<DeclRefExpr>(UO->getSubExpr());
      return DRE;
    }

    if (CXXOperatorCallExpr *Call = dyn_cast<CXXOperatorCallExpr>(Statement)) {
      FunctionDecl *FD = Call->getDirectCallee();
      if (!FD || !FD->isOverloadedOperator()) return false;
      switch (FD->getOverloadedOperator()) {
        default: return false;
        case OO_PlusPlus:
          Increment = true;
          break;
        case OO_MinusMinus:
          Increment = false;
          break;
      }
      DRE = dyn_cast<DeclRefExpr>(Call->getArg(0));
      return DRE;
    }

    return false;
  }

  // A visitor to determine if a continue or break statement is a
  // subexpression.
  class BreakContinueFinder : public EvaluatedExprVisitor<BreakContinueFinder> {
    SourceLocation BreakLoc;
    SourceLocation ContinueLoc;
  public:
    BreakContinueFinder(Sema &S, Stmt* Body) :
        Inherited(S.Context) {
      Visit(Body);
    }

    typedef EvaluatedExprVisitor<BreakContinueFinder> Inherited;

    void VisitContinueStmt(ContinueStmt* E) {
      ContinueLoc = E->getContinueLoc();
    }

    void VisitBreakStmt(BreakStmt* E) {
      BreakLoc = E->getBreakLoc();
    }

    bool ContinueFound() { return ContinueLoc.isValid(); }
    bool BreakFound() { return BreakLoc.isValid(); }
    SourceLocation GetContinueLoc() { return ContinueLoc; }
    SourceLocation GetBreakLoc() { return BreakLoc; }

  };  // end class BreakContinueFinder

  // Emit a warning when a loop increment/decrement appears twice per loop
  // iteration.  The conditions which trigger this warning are:
  // 1) The last statement in the loop body and the third expression in the
  //    for loop are both increment or both decrement of the same variable
  // 2) No continue statements in the loop body.
  void CheckForRedundantIteration(Sema &S, Expr *Third, Stmt *Body) {
    // Return when there is nothing to check.
    if (!Body || !Third) return;

    if (S.Diags.isIgnored(diag::warn_redundant_loop_iteration,
                          Third->getLocStart()))
      return;

    // Get the last statement from the loop body.
    CompoundStmt *CS = dyn_cast<CompoundStmt>(Body);
    if (!CS || CS->body_empty()) return;
    Stmt *LastStmt = CS->body_back();
    if (!LastStmt) return;

    bool LoopIncrement, LastIncrement;
    DeclRefExpr *LoopDRE, *LastDRE;

    if (!ProcessIterationStmt(S, Third, LoopIncrement, LoopDRE)) return;
    if (!ProcessIterationStmt(S, LastStmt, LastIncrement, LastDRE)) return;

    // Check that the two statements are both increments or both decrements
    // on the same variable.
    if (LoopIncrement != LastIncrement ||
        LoopDRE->getDecl() != LastDRE->getDecl()) return;

    if (BreakContinueFinder(S, Body).ContinueFound()) return;

    S.Diag(LastDRE->getLocation(), diag::warn_redundant_loop_iteration)
         << LastDRE->getDecl() << LastIncrement;
    S.Diag(LoopDRE->getLocation(), diag::note_loop_iteration_here)
         << LoopIncrement;
  }

} // end namespace


void Sema::CheckBreakContinueBinding(Expr *E) {
  if (!E || getLangOpts().CPlusPlus)
    return;
  BreakContinueFinder BCFinder(*this, E);
  Scope *BreakParent = CurScope->getBreakParent();
  if (BCFinder.BreakFound() && BreakParent) {
    if (BreakParent->getFlags() & Scope::SwitchScope) {
      Diag(BCFinder.GetBreakLoc(), diag::warn_break_binds_to_switch);
    } else {
      Diag(BCFinder.GetBreakLoc(), diag::warn_loop_ctrl_binds_to_inner)
          << "break";
    }
  } else if (BCFinder.ContinueFound() && CurScope->getContinueParent()) {
    Diag(BCFinder.GetContinueLoc(), diag::warn_loop_ctrl_binds_to_inner)
        << "continue";
  }
}

StmtResult Sema::ActOnForStmt(SourceLocation ForLoc, SourceLocation LParenLoc,
                              Stmt *First, ConditionResult Second,
                              FullExprArg third, SourceLocation RParenLoc,
                              Stmt *Body) {
  if (Second.isInvalid())
    return StmtError();

  if (!getLangOpts().CPlusPlus) {
    if (DeclStmt *DS = dyn_cast_or_null<DeclStmt>(First)) {
      // C99 6.8.5p3: The declaration part of a 'for' statement shall only
      // declare identifiers for objects having storage class 'auto' or
      // 'register'.
      for (auto *DI : DS->decls()) {
        VarDecl *VD = dyn_cast<VarDecl>(DI);
        if (VD && VD->isLocalVarDecl() && !VD->hasLocalStorage())
          VD = nullptr;
        if (!VD) {
          Diag(DI->getLocation(), diag::err_non_local_variable_decl_in_for);
          DI->setInvalidDecl();
        }
      }
    }
  }

  CheckBreakContinueBinding(Second.get().second);
  CheckBreakContinueBinding(third.get());
<<<<<<< HEAD
#if INTEL_CUSTOMIZATION
  CheckForLoopConditionalStatement(second.get(), third.get(), Body);
#else
  CheckForLoopConditionalStatement(*this, second.get(), third.get(), Body);
#endif  // INTEL_CUSTOMIZATION
=======

  if (!Second.get().first)
    CheckForLoopConditionalStatement(*this, Second.get().second, third.get(),
                                     Body);
>>>>>>> 7108db77
  CheckForRedundantIteration(*this, third.get(), Body);

  if (Second.get().second &&
      !Diags.isIgnored(diag::warn_comma_operator,
                       Second.get().second->getExprLoc()))
    CommaVisitor(*this).Visit(Second.get().second);

  Expr *Third  = third.release().getAs<Expr>();

  DiagnoseUnusedExprResult(First);
  DiagnoseUnusedExprResult(Third);
  DiagnoseUnusedExprResult(Body);

  if (isa<NullStmt>(Body))
    getCurCompoundScope().setHasEmptyLoopBodies();

  return new (Context)
      ForStmt(Context, First, Second.get().second, Second.get().first, Third,
              Body, ForLoc, LParenLoc, RParenLoc);
}

/// In an Objective C collection iteration statement:
///   for (x in y)
/// x can be an arbitrary l-value expression.  Bind it up as a
/// full-expression.
StmtResult Sema::ActOnForEachLValueExpr(Expr *E) {
  // Reduce placeholder expressions here.  Note that this rejects the
  // use of pseudo-object l-values in this position.
  ExprResult result = CheckPlaceholderExpr(E);
  if (result.isInvalid()) return StmtError();
  E = result.get();

  ExprResult FullExpr = ActOnFinishFullExpr(E);
  if (FullExpr.isInvalid())
    return StmtError();
  return StmtResult(static_cast<Stmt*>(FullExpr.get()));
}

ExprResult
Sema::CheckObjCForCollectionOperand(SourceLocation forLoc, Expr *collection) {
  if (!collection)
    return ExprError();

  ExprResult result = CorrectDelayedTyposInExpr(collection);
  if (!result.isUsable())
    return ExprError();
  collection = result.get();

  // Bail out early if we've got a type-dependent expression.
  if (collection->isTypeDependent()) return collection;

  // Perform normal l-value conversion.
  result = DefaultFunctionArrayLvalueConversion(collection);
  if (result.isInvalid())
    return ExprError();
  collection = result.get();

  // The operand needs to have object-pointer type.
  // TODO: should we do a contextual conversion?
  const ObjCObjectPointerType *pointerType =
    collection->getType()->getAs<ObjCObjectPointerType>();
  if (!pointerType)
    return Diag(forLoc, diag::err_collection_expr_type)
             << collection->getType() << collection->getSourceRange();

  // Check that the operand provides
  //   - countByEnumeratingWithState:objects:count:
  const ObjCObjectType *objectType = pointerType->getObjectType();
  ObjCInterfaceDecl *iface = objectType->getInterface();

  // If we have a forward-declared type, we can't do this check.
  // Under ARC, it is an error not to have a forward-declared class.
  if (iface &&
      (getLangOpts().ObjCAutoRefCount
           ? RequireCompleteType(forLoc, QualType(objectType, 0),
                                 diag::err_arc_collection_forward, collection)
           : !isCompleteType(forLoc, QualType(objectType, 0)))) {
    // Otherwise, if we have any useful type information, check that
    // the type declares the appropriate method.
  } else if (iface || !objectType->qual_empty()) {
    IdentifierInfo *selectorIdents[] = {
      &Context.Idents.get("countByEnumeratingWithState"),
      &Context.Idents.get("objects"),
      &Context.Idents.get("count")
    };
    Selector selector = Context.Selectors.getSelector(3, &selectorIdents[0]);

    ObjCMethodDecl *method = nullptr;

    // If there's an interface, look in both the public and private APIs.
    if (iface) {
      method = iface->lookupInstanceMethod(selector);
      if (!method) method = iface->lookupPrivateMethod(selector);
    }

    // Also check protocol qualifiers.
    if (!method)
      method = LookupMethodInQualifiedType(selector, pointerType,
                                           /*instance*/ true);

    // If we didn't find it anywhere, give up.
    if (!method) {
      Diag(forLoc, diag::warn_collection_expr_type)
        << collection->getType() << selector << collection->getSourceRange();
    }

    // TODO: check for an incompatible signature?
  }

  // Wrap up any cleanups in the expression.
  return collection;
}

StmtResult
Sema::ActOnObjCForCollectionStmt(SourceLocation ForLoc,
                                 Stmt *First, Expr *collection,
                                 SourceLocation RParenLoc) {

  ExprResult CollectionExprResult =
    CheckObjCForCollectionOperand(ForLoc, collection);

  if (First) {
    QualType FirstType;
    if (DeclStmt *DS = dyn_cast<DeclStmt>(First)) {
      if (!DS->isSingleDecl())
        return StmtError(Diag((*DS->decl_begin())->getLocation(),
                         diag::err_toomany_element_decls));

      VarDecl *D = dyn_cast<VarDecl>(DS->getSingleDecl());
      if (!D || D->isInvalidDecl())
        return StmtError();
      
      FirstType = D->getType();
      // C99 6.8.5p3: The declaration part of a 'for' statement shall only
      // declare identifiers for objects having storage class 'auto' or
      // 'register'.
      if (!D->hasLocalStorage())
        return StmtError(Diag(D->getLocation(),
                              diag::err_non_local_variable_decl_in_for));

      // If the type contained 'auto', deduce the 'auto' to 'id'.
      if (FirstType->getContainedAutoType()) {
        OpaqueValueExpr OpaqueId(D->getLocation(), Context.getObjCIdType(),
                                 VK_RValue);
        Expr *DeducedInit = &OpaqueId;
        if (DeduceAutoType(D->getTypeSourceInfo(), DeducedInit, FirstType) ==
                DAR_Failed)
          DiagnoseAutoDeductionFailure(D, DeducedInit);
        if (FirstType.isNull()) {
          D->setInvalidDecl();
          return StmtError();
        }

        D->setType(FirstType);

        if (ActiveTemplateInstantiations.empty()) {
          SourceLocation Loc =
              D->getTypeSourceInfo()->getTypeLoc().getBeginLoc();
          Diag(Loc, diag::warn_auto_var_is_id)
            << D->getDeclName();
        }
      }

    } else {
      Expr *FirstE = cast<Expr>(First);
      if (!FirstE->isTypeDependent() && !FirstE->isLValue())
        return StmtError(Diag(First->getLocStart(),
                   diag::err_selector_element_not_lvalue)
          << First->getSourceRange());

      FirstType = static_cast<Expr*>(First)->getType();
      if (FirstType.isConstQualified())
        Diag(ForLoc, diag::err_selector_element_const_type)
          << FirstType << First->getSourceRange();
    }
    if (!FirstType->isDependentType() &&
        !FirstType->isObjCObjectPointerType() &&
        !FirstType->isBlockPointerType())
        return StmtError(Diag(ForLoc, diag::err_selector_element_type)
                           << FirstType << First->getSourceRange());
  }

  if (CollectionExprResult.isInvalid())
    return StmtError();

  CollectionExprResult = ActOnFinishFullExpr(CollectionExprResult.get());
  if (CollectionExprResult.isInvalid())
    return StmtError();

  return new (Context) ObjCForCollectionStmt(First, CollectionExprResult.get(),
                                             nullptr, ForLoc, RParenLoc);
}

/// Finish building a variable declaration for a for-range statement.
/// \return true if an error occurs.
static bool FinishForRangeVarDecl(Sema &SemaRef, VarDecl *Decl, Expr *Init,
                                  SourceLocation Loc, int DiagID) {
  if (Decl->getType()->isUndeducedType()) {
    ExprResult Res = SemaRef.CorrectDelayedTyposInExpr(Init);
    if (!Res.isUsable()) {
      Decl->setInvalidDecl();
      return true;
    }
    Init = Res.get();
  }

  // Deduce the type for the iterator variable now rather than leaving it to
  // AddInitializerToDecl, so we can produce a more suitable diagnostic.
  QualType InitType;
  if ((!isa<InitListExpr>(Init) && Init->getType()->isVoidType()) ||
      SemaRef.DeduceAutoType(Decl->getTypeSourceInfo(), Init, InitType) ==
          Sema::DAR_Failed)
    SemaRef.Diag(Loc, DiagID) << Init->getType();
  if (InitType.isNull()) {
    Decl->setInvalidDecl();
    return true;
  }
  Decl->setType(InitType);

  // In ARC, infer lifetime.
  // FIXME: ARC may want to turn this into 'const __unsafe_unretained' if
  // we're doing the equivalent of fast iteration.
  if (SemaRef.getLangOpts().ObjCAutoRefCount &&
      SemaRef.inferObjCARCLifetime(Decl))
    Decl->setInvalidDecl();

  SemaRef.AddInitializerToDecl(Decl, Init, /*DirectInit=*/false,
                               /*TypeMayContainAuto=*/false);
  SemaRef.FinalizeDeclaration(Decl);
  SemaRef.CurContext->addHiddenDecl(Decl);
  return false;
}

namespace {
// An enum to represent whether something is dealing with a call to begin()
// or a call to end() in a range-based for loop.
enum BeginEndFunction {
  BEF_begin,
  BEF_end
};

/// Produce a note indicating which begin/end function was implicitly called
/// by a C++11 for-range statement. This is often not obvious from the code,
/// nor from the diagnostics produced when analysing the implicit expressions
/// required in a for-range statement.
void NoteForRangeBeginEndFunction(Sema &SemaRef, Expr *E,
                                  BeginEndFunction BEF) {
  CallExpr *CE = dyn_cast<CallExpr>(E);
  if (!CE)
    return;
  FunctionDecl *D = dyn_cast<FunctionDecl>(CE->getCalleeDecl());
  if (!D)
    return;
  SourceLocation Loc = D->getLocation();

  std::string Description;
  bool IsTemplate = false;
  if (FunctionTemplateDecl *FunTmpl = D->getPrimaryTemplate()) {
    Description = SemaRef.getTemplateArgumentBindingsText(
      FunTmpl->getTemplateParameters(), *D->getTemplateSpecializationArgs());
    IsTemplate = true;
  }

  SemaRef.Diag(Loc, diag::note_for_range_begin_end)
    << BEF << IsTemplate << Description << E->getType();
}

/// Build a variable declaration for a for-range statement.
VarDecl *BuildForRangeVarDecl(Sema &SemaRef, SourceLocation Loc,
                              QualType Type, const char *Name) {
  DeclContext *DC = SemaRef.CurContext;
  IdentifierInfo *II = &SemaRef.PP.getIdentifierTable().get(Name);
  TypeSourceInfo *TInfo = SemaRef.Context.getTrivialTypeSourceInfo(Type, Loc);
  VarDecl *Decl = VarDecl::Create(SemaRef.Context, DC, Loc, Loc, II, Type,
                                  TInfo, SC_None);
  Decl->setImplicit();
  return Decl;
}

}

static bool ObjCEnumerationCollection(Expr *Collection) {
  return !Collection->isTypeDependent()
          && Collection->getType()->getAs<ObjCObjectPointerType>() != nullptr;
}

/// ActOnCXXForRangeStmt - Check and build a C++11 for-range statement.
///
/// C++11 [stmt.ranged]:
///   A range-based for statement is equivalent to
///
///   {
///     auto && __range = range-init;
///     for ( auto __begin = begin-expr,
///           __end = end-expr;
///           __begin != __end;
///           ++__begin ) {
///       for-range-declaration = *__begin;
///       statement
///     }
///   }
///
/// The body of the loop is not available yet, since it cannot be analysed until
/// we have determined the type of the for-range-declaration.
StmtResult Sema::ActOnCXXForRangeStmt(Scope *S, SourceLocation ForLoc,
                                      SourceLocation CoawaitLoc, Stmt *First,
                                      SourceLocation ColonLoc, Expr *Range,
                                      SourceLocation RParenLoc,
                                      BuildForRangeKind Kind) {
  if (!First)
    return StmtError();

  if (Range && ObjCEnumerationCollection(Range))
    return ActOnObjCForCollectionStmt(ForLoc, First, Range, RParenLoc);

  DeclStmt *DS = dyn_cast<DeclStmt>(First);
  assert(DS && "first part of for range not a decl stmt");

  if (!DS->isSingleDecl()) {
    Diag(DS->getStartLoc(), diag::err_type_defined_in_for_range);
    return StmtError();
  }

  Decl *LoopVar = DS->getSingleDecl();
  if (LoopVar->isInvalidDecl() || !Range ||
      DiagnoseUnexpandedParameterPack(Range, UPPC_Expression)) {
    LoopVar->setInvalidDecl();
    return StmtError();
  }

  // Coroutines: 'for co_await' implicitly co_awaits its range.
  if (CoawaitLoc.isValid()) {
    ExprResult Coawait = ActOnCoawaitExpr(S, CoawaitLoc, Range);
    if (Coawait.isInvalid()) return StmtError();
    Range = Coawait.get();
  }

  // Build  auto && __range = range-init
  SourceLocation RangeLoc = Range->getLocStart();
  VarDecl *RangeVar = BuildForRangeVarDecl(*this, RangeLoc,
                                           Context.getAutoRRefDeductType(),
                                           "__range");
  if (FinishForRangeVarDecl(*this, RangeVar, Range, RangeLoc,
                            diag::err_for_range_deduction_failure)) {
    LoopVar->setInvalidDecl();
    return StmtError();
  }

  // Claim the type doesn't contain auto: we've already done the checking.
  DeclGroupPtrTy RangeGroup =
      BuildDeclaratorGroup(MutableArrayRef<Decl *>((Decl **)&RangeVar, 1),
                           /*TypeMayContainAuto=*/ false);
  StmtResult RangeDecl = ActOnDeclStmt(RangeGroup, RangeLoc, RangeLoc);
  if (RangeDecl.isInvalid()) {
    LoopVar->setInvalidDecl();
    return StmtError();
  }

  return BuildCXXForRangeStmt(ForLoc, CoawaitLoc, ColonLoc, RangeDecl.get(),
                              /*BeginStmt=*/nullptr, /*EndStmt=*/nullptr,
                              /*Cond=*/nullptr, /*Inc=*/nullptr,
                              DS, RParenLoc, Kind);
}

/// \brief Create the initialization, compare, and increment steps for
/// the range-based for loop expression.
/// This function does not handle array-based for loops,
/// which are created in Sema::BuildCXXForRangeStmt.
///
/// \returns a ForRangeStatus indicating success or what kind of error occurred.
/// BeginExpr and EndExpr are set and FRS_Success is returned on success;
/// CandidateSet and BEF are set and some non-success value is returned on
/// failure.
static Sema::ForRangeStatus BuildNonArrayForRange(Sema &SemaRef,
                                            Expr *BeginRange, Expr *EndRange,
                                            QualType RangeType,
                                            VarDecl *BeginVar,
                                            VarDecl *EndVar,
                                            SourceLocation ColonLoc,
                                            OverloadCandidateSet *CandidateSet,
                                            ExprResult *BeginExpr,
                                            ExprResult *EndExpr,
                                            BeginEndFunction *BEF) {
  DeclarationNameInfo BeginNameInfo(
      &SemaRef.PP.getIdentifierTable().get("begin"), ColonLoc);
  DeclarationNameInfo EndNameInfo(&SemaRef.PP.getIdentifierTable().get("end"),
                                  ColonLoc);

  LookupResult BeginMemberLookup(SemaRef, BeginNameInfo,
                                 Sema::LookupMemberName);
  LookupResult EndMemberLookup(SemaRef, EndNameInfo, Sema::LookupMemberName);

  if (CXXRecordDecl *D = RangeType->getAsCXXRecordDecl()) {
    // - if _RangeT is a class type, the unqualified-ids begin and end are
    //   looked up in the scope of class _RangeT as if by class member access
    //   lookup (3.4.5), and if either (or both) finds at least one
    //   declaration, begin-expr and end-expr are __range.begin() and
    //   __range.end(), respectively;
    SemaRef.LookupQualifiedName(BeginMemberLookup, D);
    SemaRef.LookupQualifiedName(EndMemberLookup, D);

    if (BeginMemberLookup.empty() != EndMemberLookup.empty()) {
      SourceLocation RangeLoc = BeginVar->getLocation();
      *BEF = BeginMemberLookup.empty() ? BEF_end : BEF_begin;

      SemaRef.Diag(RangeLoc, diag::err_for_range_member_begin_end_mismatch)
          << RangeLoc << BeginRange->getType() << *BEF;
      return Sema::FRS_DiagnosticIssued;
    }
  } else {
    // - otherwise, begin-expr and end-expr are begin(__range) and
    //   end(__range), respectively, where begin and end are looked up with
    //   argument-dependent lookup (3.4.2). For the purposes of this name
    //   lookup, namespace std is an associated namespace.

  }

  *BEF = BEF_begin;
  Sema::ForRangeStatus RangeStatus =
      SemaRef.BuildForRangeBeginEndCall(ColonLoc, ColonLoc, BeginNameInfo,
                                        BeginMemberLookup, CandidateSet,
                                        BeginRange, BeginExpr);

  if (RangeStatus != Sema::FRS_Success) {
    if (RangeStatus == Sema::FRS_DiagnosticIssued)
      SemaRef.Diag(BeginRange->getLocStart(), diag::note_in_for_range)
          << ColonLoc << BEF_begin << BeginRange->getType();
    return RangeStatus;
  }
  if (FinishForRangeVarDecl(SemaRef, BeginVar, BeginExpr->get(), ColonLoc,
                            diag::err_for_range_iter_deduction_failure)) {
    NoteForRangeBeginEndFunction(SemaRef, BeginExpr->get(), *BEF);
    return Sema::FRS_DiagnosticIssued;
  }

  *BEF = BEF_end;
  RangeStatus =
      SemaRef.BuildForRangeBeginEndCall(ColonLoc, ColonLoc, EndNameInfo,
                                        EndMemberLookup, CandidateSet,
                                        EndRange, EndExpr);
  if (RangeStatus != Sema::FRS_Success) {
    if (RangeStatus == Sema::FRS_DiagnosticIssued)
      SemaRef.Diag(EndRange->getLocStart(), diag::note_in_for_range)
          << ColonLoc << BEF_end << EndRange->getType();
    return RangeStatus;
  }
  if (FinishForRangeVarDecl(SemaRef, EndVar, EndExpr->get(), ColonLoc,
                            diag::err_for_range_iter_deduction_failure)) {
    NoteForRangeBeginEndFunction(SemaRef, EndExpr->get(), *BEF);
    return Sema::FRS_DiagnosticIssued;
  }
  return Sema::FRS_Success;
}

/// Speculatively attempt to dereference an invalid range expression.
/// If the attempt fails, this function will return a valid, null StmtResult
/// and emit no diagnostics.
static StmtResult RebuildForRangeWithDereference(Sema &SemaRef, Scope *S,
                                                 SourceLocation ForLoc,
                                                 SourceLocation CoawaitLoc,
                                                 Stmt *LoopVarDecl,
                                                 SourceLocation ColonLoc,
                                                 Expr *Range,
                                                 SourceLocation RangeLoc,
                                                 SourceLocation RParenLoc) {
  // Determine whether we can rebuild the for-range statement with a
  // dereferenced range expression.
  ExprResult AdjustedRange;
  {
    Sema::SFINAETrap Trap(SemaRef);

    AdjustedRange = SemaRef.BuildUnaryOp(S, RangeLoc, UO_Deref, Range);
    if (AdjustedRange.isInvalid())
      return StmtResult();

    StmtResult SR = SemaRef.ActOnCXXForRangeStmt(
        S, ForLoc, CoawaitLoc, LoopVarDecl, ColonLoc, AdjustedRange.get(),
        RParenLoc, Sema::BFRK_Check);
    if (SR.isInvalid())
      return StmtResult();
  }

  // The attempt to dereference worked well enough that it could produce a valid
  // loop. Produce a fixit, and rebuild the loop with diagnostics enabled, in
  // case there are any other (non-fatal) problems with it.
  SemaRef.Diag(RangeLoc, diag::err_for_range_dereference)
    << Range->getType() << FixItHint::CreateInsertion(RangeLoc, "*");
  return SemaRef.ActOnCXXForRangeStmt(S, ForLoc, CoawaitLoc, LoopVarDecl,
                                      ColonLoc, AdjustedRange.get(), RParenLoc,
                                      Sema::BFRK_Rebuild);
}

namespace {
/// RAII object to automatically invalidate a declaration if an error occurs.
struct InvalidateOnErrorScope {
  InvalidateOnErrorScope(Sema &SemaRef, Decl *D, bool Enabled)
      : Trap(SemaRef.Diags), D(D), Enabled(Enabled) {}
  ~InvalidateOnErrorScope() {
    if (Enabled && Trap.hasErrorOccurred())
      D->setInvalidDecl();
  }

  DiagnosticErrorTrap Trap;
  Decl *D;
  bool Enabled;
};
}

/// BuildCXXForRangeStmt - Build or instantiate a C++11 for-range statement.
StmtResult
Sema::BuildCXXForRangeStmt(SourceLocation ForLoc, SourceLocation CoawaitLoc,
                           SourceLocation ColonLoc, Stmt *RangeDecl,
                           Stmt *Begin, Stmt *End, Expr *Cond,
                           Expr *Inc, Stmt *LoopVarDecl,
                           SourceLocation RParenLoc, BuildForRangeKind Kind) {
  // FIXME: This should not be used during template instantiation. We should
  // pick up the set of unqualified lookup results for the != and + operators
  // in the initial parse.
  //
  // Testcase (accepts-invalid):
  //   template<typename T> void f() { for (auto x : T()) {} }
  //   namespace N { struct X { X begin(); X end(); int operator*(); }; }
  //   bool operator!=(N::X, N::X); void operator++(N::X);
  //   void g() { f<N::X>(); }
  Scope *S = getCurScope();

  DeclStmt *RangeDS = cast<DeclStmt>(RangeDecl);
  VarDecl *RangeVar = cast<VarDecl>(RangeDS->getSingleDecl());
  QualType RangeVarType = RangeVar->getType();

  DeclStmt *LoopVarDS = cast<DeclStmt>(LoopVarDecl);
  VarDecl *LoopVar = cast<VarDecl>(LoopVarDS->getSingleDecl());

  // If we hit any errors, mark the loop variable as invalid if its type
  // contains 'auto'.
  InvalidateOnErrorScope Invalidate(*this, LoopVar,
                                    LoopVar->getType()->isUndeducedType());

  StmtResult BeginDeclStmt = Begin;
  StmtResult EndDeclStmt = End;
  ExprResult NotEqExpr = Cond, IncrExpr = Inc;

  if (RangeVarType->isDependentType()) {
    // The range is implicitly used as a placeholder when it is dependent.
    RangeVar->markUsed(Context);

    // Deduce any 'auto's in the loop variable as 'DependentTy'. We'll fill
    // them in properly when we instantiate the loop.
    if (!LoopVar->isInvalidDecl() && Kind != BFRK_Check)
      LoopVar->setType(SubstAutoType(LoopVar->getType(), Context.DependentTy));
  } else if (!BeginDeclStmt.get()) {
    SourceLocation RangeLoc = RangeVar->getLocation();

    const QualType RangeVarNonRefType = RangeVarType.getNonReferenceType();

    ExprResult BeginRangeRef = BuildDeclRefExpr(RangeVar, RangeVarNonRefType,
                                                VK_LValue, ColonLoc);
    if (BeginRangeRef.isInvalid())
      return StmtError();

    ExprResult EndRangeRef = BuildDeclRefExpr(RangeVar, RangeVarNonRefType,
                                              VK_LValue, ColonLoc);
    if (EndRangeRef.isInvalid())
      return StmtError();

    QualType AutoType = Context.getAutoDeductType();
    Expr *Range = RangeVar->getInit();
    if (!Range)
      return StmtError();
    QualType RangeType = Range->getType();

    if (RequireCompleteType(RangeLoc, RangeType,
                            diag::err_for_range_incomplete_type))
      return StmtError();

    // Build auto __begin = begin-expr, __end = end-expr.
    VarDecl *BeginVar = BuildForRangeVarDecl(*this, ColonLoc, AutoType,
                                             "__begin");
    VarDecl *EndVar = BuildForRangeVarDecl(*this, ColonLoc, AutoType,
                                           "__end");

    // Build begin-expr and end-expr and attach to __begin and __end variables.
    ExprResult BeginExpr, EndExpr;
    if (const ArrayType *UnqAT = RangeType->getAsArrayTypeUnsafe()) {
      // - if _RangeT is an array type, begin-expr and end-expr are __range and
      //   __range + __bound, respectively, where __bound is the array bound. If
      //   _RangeT is an array of unknown size or an array of incomplete type,
      //   the program is ill-formed;

      // begin-expr is __range.
      BeginExpr = BeginRangeRef;
      if (FinishForRangeVarDecl(*this, BeginVar, BeginRangeRef.get(), ColonLoc,
                                diag::err_for_range_iter_deduction_failure)) {
        NoteForRangeBeginEndFunction(*this, BeginExpr.get(), BEF_begin);
        return StmtError();
      }

      // Find the array bound.
      ExprResult BoundExpr;
      if (const ConstantArrayType *CAT = dyn_cast<ConstantArrayType>(UnqAT))
        BoundExpr = IntegerLiteral::Create(
            Context, CAT->getSize(), Context.getPointerDiffType(), RangeLoc);
      else if (const VariableArrayType *VAT =
               dyn_cast<VariableArrayType>(UnqAT))
        BoundExpr = VAT->getSizeExpr();
      else {
        // Can't be a DependentSizedArrayType or an IncompleteArrayType since
        // UnqAT is not incomplete and Range is not type-dependent.
        llvm_unreachable("Unexpected array type in for-range");
      }

      // end-expr is __range + __bound.
      EndExpr = ActOnBinOp(S, ColonLoc, tok::plus, EndRangeRef.get(),
                           BoundExpr.get());
      if (EndExpr.isInvalid())
        return StmtError();
      if (FinishForRangeVarDecl(*this, EndVar, EndExpr.get(), ColonLoc,
                                diag::err_for_range_iter_deduction_failure)) {
        NoteForRangeBeginEndFunction(*this, EndExpr.get(), BEF_end);
        return StmtError();
      }
    } else {
      OverloadCandidateSet CandidateSet(RangeLoc,
                                        OverloadCandidateSet::CSK_Normal);
      BeginEndFunction BEFFailure;
      ForRangeStatus RangeStatus =
          BuildNonArrayForRange(*this, BeginRangeRef.get(),
                                EndRangeRef.get(), RangeType,
                                BeginVar, EndVar, ColonLoc, &CandidateSet,
                                &BeginExpr, &EndExpr, &BEFFailure);

      if (Kind == BFRK_Build && RangeStatus == FRS_NoViableFunction &&
          BEFFailure == BEF_begin) {
        // If the range is being built from an array parameter, emit a
        // a diagnostic that it is being treated as a pointer.
        if (DeclRefExpr *DRE = dyn_cast<DeclRefExpr>(Range)) {
          if (ParmVarDecl *PVD = dyn_cast<ParmVarDecl>(DRE->getDecl())) {
            QualType ArrayTy = PVD->getOriginalType();
            QualType PointerTy = PVD->getType();
            if (PointerTy->isPointerType() && ArrayTy->isArrayType()) {
              Diag(Range->getLocStart(), diag::err_range_on_array_parameter)
                << RangeLoc << PVD << ArrayTy << PointerTy;
              Diag(PVD->getLocation(), diag::note_declared_at);
              return StmtError();
            }
          }
        }

        // If building the range failed, try dereferencing the range expression
        // unless a diagnostic was issued or the end function is problematic.
        StmtResult SR = RebuildForRangeWithDereference(*this, S, ForLoc,
                                                       CoawaitLoc,
                                                       LoopVarDecl, ColonLoc,
                                                       Range, RangeLoc,
                                                       RParenLoc);
        if (SR.isInvalid() || SR.isUsable())
          return SR;
      }

      // Otherwise, emit diagnostics if we haven't already.
      if (RangeStatus == FRS_NoViableFunction) {
        Expr *Range = BEFFailure ? EndRangeRef.get() : BeginRangeRef.get();
        Diag(Range->getLocStart(), diag::err_for_range_invalid)
            << RangeLoc << Range->getType() << BEFFailure;
        CandidateSet.NoteCandidates(*this, OCD_AllCandidates, Range);
      }
      // Return an error if no fix was discovered.
      if (RangeStatus != FRS_Success)
        return StmtError();
    }

    assert(!BeginExpr.isInvalid() && !EndExpr.isInvalid() &&
           "invalid range expression in for loop");

    // C++11 [dcl.spec.auto]p7: BeginType and EndType must be the same.
    // C++1z removes this restriction.
    QualType BeginType = BeginVar->getType(), EndType = EndVar->getType();
    if (!Context.hasSameType(BeginType, EndType)) {
      Diag(RangeLoc, getLangOpts().CPlusPlus1z
                         ? diag::warn_for_range_begin_end_types_differ
                         : diag::ext_for_range_begin_end_types_differ)
          << BeginType << EndType;
      NoteForRangeBeginEndFunction(*this, BeginExpr.get(), BEF_begin);
      NoteForRangeBeginEndFunction(*this, EndExpr.get(), BEF_end);
    }

    BeginDeclStmt =
        ActOnDeclStmt(ConvertDeclToDeclGroup(BeginVar), ColonLoc, ColonLoc);
    EndDeclStmt =
        ActOnDeclStmt(ConvertDeclToDeclGroup(EndVar), ColonLoc, ColonLoc);

    const QualType BeginRefNonRefType = BeginType.getNonReferenceType();
    ExprResult BeginRef = BuildDeclRefExpr(BeginVar, BeginRefNonRefType,
                                           VK_LValue, ColonLoc);
    if (BeginRef.isInvalid())
      return StmtError();

    ExprResult EndRef = BuildDeclRefExpr(EndVar, EndType.getNonReferenceType(),
                                         VK_LValue, ColonLoc);
    if (EndRef.isInvalid())
      return StmtError();

    // Build and check __begin != __end expression.
    NotEqExpr = ActOnBinOp(S, ColonLoc, tok::exclaimequal,
                           BeginRef.get(), EndRef.get());
    if (!NotEqExpr.isInvalid())
      NotEqExpr = CheckBooleanCondition(ColonLoc, NotEqExpr.get());
    if (!NotEqExpr.isInvalid())
      NotEqExpr = ActOnFinishFullExpr(NotEqExpr.get());
    if (NotEqExpr.isInvalid()) {
      Diag(RangeLoc, diag::note_for_range_invalid_iterator)
        << RangeLoc << 0 << BeginRangeRef.get()->getType();
      NoteForRangeBeginEndFunction(*this, BeginExpr.get(), BEF_begin);
      if (!Context.hasSameType(BeginType, EndType))
        NoteForRangeBeginEndFunction(*this, EndExpr.get(), BEF_end);
      return StmtError();
    }

    // Build and check ++__begin expression.
    BeginRef = BuildDeclRefExpr(BeginVar, BeginRefNonRefType,
                                VK_LValue, ColonLoc);
    if (BeginRef.isInvalid())
      return StmtError();

    IncrExpr = ActOnUnaryOp(S, ColonLoc, tok::plusplus, BeginRef.get());
    if (!IncrExpr.isInvalid() && CoawaitLoc.isValid())
      IncrExpr = ActOnCoawaitExpr(S, CoawaitLoc, IncrExpr.get());
    if (!IncrExpr.isInvalid())
      IncrExpr = ActOnFinishFullExpr(IncrExpr.get());
    if (IncrExpr.isInvalid()) {
      Diag(RangeLoc, diag::note_for_range_invalid_iterator)
        << RangeLoc << 2 << BeginRangeRef.get()->getType() ;
      NoteForRangeBeginEndFunction(*this, BeginExpr.get(), BEF_begin);
      return StmtError();
    }

    // Build and check *__begin  expression.
    BeginRef = BuildDeclRefExpr(BeginVar, BeginRefNonRefType,
                                VK_LValue, ColonLoc);
    if (BeginRef.isInvalid())
      return StmtError();

    ExprResult DerefExpr = ActOnUnaryOp(S, ColonLoc, tok::star, BeginRef.get());
    if (DerefExpr.isInvalid()) {
      Diag(RangeLoc, diag::note_for_range_invalid_iterator)
        << RangeLoc << 1 << BeginRangeRef.get()->getType();
      NoteForRangeBeginEndFunction(*this, BeginExpr.get(), BEF_begin);
      return StmtError();
    }

    // Attach  *__begin  as initializer for VD. Don't touch it if we're just
    // trying to determine whether this would be a valid range.
    if (!LoopVar->isInvalidDecl() && Kind != BFRK_Check) {
      AddInitializerToDecl(LoopVar, DerefExpr.get(), /*DirectInit=*/false,
                           /*TypeMayContainAuto=*/true);
      if (LoopVar->isInvalidDecl())
        NoteForRangeBeginEndFunction(*this, BeginExpr.get(), BEF_begin);
    }
  }

  // Don't bother to actually allocate the result if we're just trying to
  // determine whether it would be valid.
  if (Kind == BFRK_Check)
    return StmtResult();

  return new (Context) CXXForRangeStmt(
      RangeDS, cast_or_null<DeclStmt>(BeginDeclStmt.get()),
      cast_or_null<DeclStmt>(EndDeclStmt.get()), NotEqExpr.get(),
      IncrExpr.get(), LoopVarDS, /*Body=*/nullptr, ForLoc, CoawaitLoc,
      ColonLoc, RParenLoc);
}

/// FinishObjCForCollectionStmt - Attach the body to a objective-C foreach
/// statement.
StmtResult Sema::FinishObjCForCollectionStmt(Stmt *S, Stmt *B) {
  if (!S || !B)
    return StmtError();
  ObjCForCollectionStmt * ForStmt = cast<ObjCForCollectionStmt>(S);

  ForStmt->setBody(B);
  return S;
}

// Warn when the loop variable is a const reference that creates a copy.
// Suggest using the non-reference type for copies.  If a copy can be prevented
// suggest the const reference type that would do so.
// For instance, given "for (const &Foo : Range)", suggest
// "for (const Foo : Range)" to denote a copy is made for the loop.  If
// possible, also suggest "for (const &Bar : Range)" if this type prevents
// the copy altogether.
static void DiagnoseForRangeReferenceVariableCopies(Sema &SemaRef,
                                                    const VarDecl *VD,
                                                    QualType RangeInitType) {
  const Expr *InitExpr = VD->getInit();
  if (!InitExpr)
    return;

  QualType VariableType = VD->getType();

  if (auto Cleanups = dyn_cast<ExprWithCleanups>(InitExpr))
    if (!Cleanups->cleanupsHaveSideEffects())
      InitExpr = Cleanups->getSubExpr();

  const MaterializeTemporaryExpr *MTE =
      dyn_cast<MaterializeTemporaryExpr>(InitExpr);

  // No copy made.
  if (!MTE)
    return;

  const Expr *E = MTE->GetTemporaryExpr()->IgnoreImpCasts();

  // Searching for either UnaryOperator for dereference of a pointer or
  // CXXOperatorCallExpr for handling iterators.
  while (!isa<CXXOperatorCallExpr>(E) && !isa<UnaryOperator>(E)) {
    if (const CXXConstructExpr *CCE = dyn_cast<CXXConstructExpr>(E)) {
      E = CCE->getArg(0);
    } else if (const CXXMemberCallExpr *Call = dyn_cast<CXXMemberCallExpr>(E)) {
      const MemberExpr *ME = cast<MemberExpr>(Call->getCallee());
      E = ME->getBase();
    } else {
      const MaterializeTemporaryExpr *MTE = cast<MaterializeTemporaryExpr>(E);
      E = MTE->GetTemporaryExpr();
    }
    E = E->IgnoreImpCasts();
  }

  bool ReturnsReference = false;
  if (isa<UnaryOperator>(E)) {
    ReturnsReference = true;
  } else {
    const CXXOperatorCallExpr *Call = cast<CXXOperatorCallExpr>(E);
    const FunctionDecl *FD = Call->getDirectCallee();
    QualType ReturnType = FD->getReturnType();
    ReturnsReference = ReturnType->isReferenceType();
  }

  if (ReturnsReference) {
    // Loop variable creates a temporary.  Suggest either to go with
    // non-reference loop variable to indiciate a copy is made, or
    // the correct time to bind a const reference.
    SemaRef.Diag(VD->getLocation(), diag::warn_for_range_const_reference_copy)
        << VD << VariableType << E->getType();
    QualType NonReferenceType = VariableType.getNonReferenceType();
    NonReferenceType.removeLocalConst();
    QualType NewReferenceType =
        SemaRef.Context.getLValueReferenceType(E->getType().withConst());
    SemaRef.Diag(VD->getLocStart(), diag::note_use_type_or_non_reference)
        << NonReferenceType << NewReferenceType << VD->getSourceRange();
  } else {
    // The range always returns a copy, so a temporary is always created.
    // Suggest removing the reference from the loop variable.
    SemaRef.Diag(VD->getLocation(), diag::warn_for_range_variable_always_copy)
        << VD << RangeInitType;
    QualType NonReferenceType = VariableType.getNonReferenceType();
    NonReferenceType.removeLocalConst();
    SemaRef.Diag(VD->getLocStart(), diag::note_use_non_reference_type)
        << NonReferenceType << VD->getSourceRange();
  }
}

// Warns when the loop variable can be changed to a reference type to
// prevent a copy.  For instance, if given "for (const Foo x : Range)" suggest
// "for (const Foo &x : Range)" if this form does not make a copy.
static void DiagnoseForRangeConstVariableCopies(Sema &SemaRef,
                                                const VarDecl *VD) {
  const Expr *InitExpr = VD->getInit();
  if (!InitExpr)
    return;

  QualType VariableType = VD->getType();

  if (const CXXConstructExpr *CE = dyn_cast<CXXConstructExpr>(InitExpr)) {
    if (!CE->getConstructor()->isCopyConstructor())
      return;
  } else if (const CastExpr *CE = dyn_cast<CastExpr>(InitExpr)) {
    if (CE->getCastKind() != CK_LValueToRValue)
      return;
  } else {
    return;
  }

  // TODO: Determine a maximum size that a POD type can be before a diagnostic
  // should be emitted.  Also, only ignore POD types with trivial copy
  // constructors.
  if (VariableType.isPODType(SemaRef.Context))
    return;

  // Suggest changing from a const variable to a const reference variable
  // if doing so will prevent a copy.
  SemaRef.Diag(VD->getLocation(), diag::warn_for_range_copy)
      << VD << VariableType << InitExpr->getType();
  SemaRef.Diag(VD->getLocStart(), diag::note_use_reference_type)
      << SemaRef.Context.getLValueReferenceType(VariableType)
      << VD->getSourceRange();
}

/// DiagnoseForRangeVariableCopies - Diagnose three cases and fixes for them.
/// 1) for (const foo &x : foos) where foos only returns a copy.  Suggest
///    using "const foo x" to show that a copy is made
/// 2) for (const bar &x : foos) where bar is a temporary intialized by bar.
///    Suggest either "const bar x" to keep the copying or "const foo& x" to
///    prevent the copy.
/// 3) for (const foo x : foos) where x is constructed from a reference foo.
///    Suggest "const foo &x" to prevent the copy.
static void DiagnoseForRangeVariableCopies(Sema &SemaRef,
                                           const CXXForRangeStmt *ForStmt) {
  if (SemaRef.Diags.isIgnored(diag::warn_for_range_const_reference_copy,
                              ForStmt->getLocStart()) &&
      SemaRef.Diags.isIgnored(diag::warn_for_range_variable_always_copy,
                              ForStmt->getLocStart()) &&
      SemaRef.Diags.isIgnored(diag::warn_for_range_copy,
                              ForStmt->getLocStart())) {
    return;
  }

  const VarDecl *VD = ForStmt->getLoopVariable();
  if (!VD)
    return;

  QualType VariableType = VD->getType();

  if (VariableType->isIncompleteType())
    return;

  const Expr *InitExpr = VD->getInit();
  if (!InitExpr)
    return;

  if (VariableType->isReferenceType()) {
    DiagnoseForRangeReferenceVariableCopies(SemaRef, VD,
                                            ForStmt->getRangeInit()->getType());
  } else if (VariableType.isConstQualified()) {
    DiagnoseForRangeConstVariableCopies(SemaRef, VD);
  }
}

/// FinishCXXForRangeStmt - Attach the body to a C++0x for-range statement.
/// This is a separate step from ActOnCXXForRangeStmt because analysis of the
/// body cannot be performed until after the type of the range variable is
/// determined.
StmtResult Sema::FinishCXXForRangeStmt(Stmt *S, Stmt *B) {
  if (!S || !B)
    return StmtError();

  if (isa<ObjCForCollectionStmt>(S))
    return FinishObjCForCollectionStmt(S, B);

  CXXForRangeStmt *ForStmt = cast<CXXForRangeStmt>(S);
  ForStmt->setBody(B);

  DiagnoseEmptyStmtBody(ForStmt->getRParenLoc(), B,
                        diag::warn_empty_range_based_for_body);

  DiagnoseForRangeVariableCopies(*this, ForStmt);

  return S;
}

StmtResult Sema::ActOnGotoStmt(SourceLocation GotoLoc,
                               SourceLocation LabelLoc,
                               LabelDecl *TheDecl) {
  getCurFunction()->setHasBranchIntoScope();
  TheDecl->markUsed(Context);
  return new (Context) GotoStmt(TheDecl, GotoLoc, LabelLoc);
}

StmtResult
Sema::ActOnIndirectGotoStmt(SourceLocation GotoLoc, SourceLocation StarLoc,
                            Expr *E) {
  // Convert operand to void*
  if (!E->isTypeDependent()) {
    QualType ETy = E->getType();
    QualType DestTy = Context.getPointerType(Context.VoidTy.withConst());
    ExprResult ExprRes = E;
    AssignConvertType ConvTy =
      CheckSingleAssignmentConstraints(DestTy, ExprRes);
    if (ExprRes.isInvalid())
      return StmtError();
    E = ExprRes.get();
    if (DiagnoseAssignmentResult(ConvTy, StarLoc, DestTy, ETy, E, AA_Passing))
      return StmtError();
  }

  ExprResult ExprRes = ActOnFinishFullExpr(E);
  if (ExprRes.isInvalid())
    return StmtError();
  E = ExprRes.get();

  getCurFunction()->setHasIndirectGoto();

  return new (Context) IndirectGotoStmt(GotoLoc, StarLoc, E);
}

static void CheckJumpOutOfSEHFinally(Sema &S, SourceLocation Loc,
                                     const Scope &DestScope) {
  if (!S.CurrentSEHFinally.empty() &&
      DestScope.Contains(*S.CurrentSEHFinally.back())) {
    S.Diag(Loc, diag::warn_jump_out_of_seh_finally);
  }
}

StmtResult
Sema::ActOnContinueStmt(SourceLocation ContinueLoc, Scope *CurScope) {
  Scope *S = CurScope->getContinueParent();
  if (!S) {
    // C99 6.8.6.2p1: A break shall appear only in or as a loop body.
    return StmtError(Diag(ContinueLoc, diag::err_continue_not_in_loop));
  }
  CheckJumpOutOfSEHFinally(*this, ContinueLoc, *S);

  return new (Context) ContinueStmt(ContinueLoc);
}

StmtResult
Sema::ActOnBreakStmt(SourceLocation BreakLoc, Scope *CurScope) {
  Scope *S = CurScope->getBreakParent();
  if (!S) {
#if INTEL_SPECIFIC_CILKPLUS
    // Break from a Cilk for loop is not allowed unless the break is
    // inside a nested loop or switch statement.
    if (isa<CilkForScopeInfo>(getCurFunction())) {
      Diag(BreakLoc, diag::err_cilk_for_cannot_break);
      return StmtError();
    } else if (isa<SIMDForScopeInfo>(getCurFunction())) {
      Diag(BreakLoc, diag::err_simd_for_cannot_break);
      return StmtError();
    }
#endif // INTEL_SPECIFIC_CILKPLUS
    // C99 6.8.6.3p1: A break shall appear only in or as a switch/loop body.
    return StmtError(Diag(BreakLoc, diag::err_break_not_in_loop_or_switch));
  }
  if (S->isOpenMPLoopScope())
    return StmtError(Diag(BreakLoc, diag::err_omp_loop_cannot_use_stmt)
                     << "break");
  CheckJumpOutOfSEHFinally(*this, BreakLoc, *S);

  return new (Context) BreakStmt(BreakLoc);
}
#if INTEL_SPECIFIC_CILKPLUS
StmtResult
Sema::ActOnCilkSyncStmt(SourceLocation SyncLoc) {
  return new (Context) CilkSyncStmt(SyncLoc);
}
#endif // INTEL_SPECIFIC_CILKPLUS
/// \brief Determine whether the given expression is a candidate for
/// copy elision in either a return statement or a throw expression.
///
/// \param ReturnType If we're determining the copy elision candidate for
/// a return statement, this is the return type of the function. If we're
/// determining the copy elision candidate for a throw expression, this will
/// be a NULL type.
///
/// \param E The expression being returned from the function or block, or
/// being thrown.
///
/// \param AllowFunctionParameter Whether we allow function parameters to
/// be considered NRVO candidates. C++ prohibits this for NRVO itself, but
/// we re-use this logic to determine whether we should try to move as part of
/// a return or throw (which does allow function parameters).
///
/// \returns The NRVO candidate variable, if the return statement may use the
/// NRVO, or NULL if there is no such candidate.
VarDecl *Sema::getCopyElisionCandidate(QualType ReturnType,
                                       Expr *E,
                                       bool AllowFunctionParameter) {
  if (!getLangOpts().CPlusPlus)
    return nullptr;

  // - in a return statement in a function [where] ...
  // ... the expression is the name of a non-volatile automatic object ...
  DeclRefExpr *DR = dyn_cast<DeclRefExpr>(E->IgnoreParens());
  if (!DR || DR->refersToEnclosingVariableOrCapture())
    return nullptr;
  VarDecl *VD = dyn_cast<VarDecl>(DR->getDecl());
  if (!VD)
    return nullptr;

  if (isCopyElisionCandidate(ReturnType, VD, AllowFunctionParameter))
    return VD;
  return nullptr;
}

bool Sema::isCopyElisionCandidate(QualType ReturnType, const VarDecl *VD,
                                  bool AllowFunctionParameter) {
  QualType VDType = VD->getType();
  // - in a return statement in a function with ...
  // ... a class return type ...
  if (!ReturnType.isNull() && !ReturnType->isDependentType()) {
    if (!ReturnType->isRecordType())
      return false;
    // ... the same cv-unqualified type as the function return type ...
    if (!VDType->isDependentType() &&
        !Context.hasSameUnqualifiedType(ReturnType, VDType))
      return false;
  }

  // ...object (other than a function or catch-clause parameter)...
  if (VD->getKind() != Decl::Var &&
      !(AllowFunctionParameter && VD->getKind() == Decl::ParmVar))
    return false;
  if (VD->isExceptionVariable()) return false;

  // ...automatic...
  if (!VD->hasLocalStorage()) return false;

  // ...non-volatile...
  if (VD->getType().isVolatileQualified()) return false;

  // __block variables can't be allocated in a way that permits NRVO.
  if (VD->hasAttr<BlocksAttr>()) return false;

  // Variables with higher required alignment than their type's ABI
  // alignment cannot use NRVO.
  if (!VD->getType()->isDependentType() && VD->hasAttr<AlignedAttr>() &&
      Context.getDeclAlign(VD) > Context.getTypeAlignInChars(VD->getType()))
    return false;

  return true;
}

/// \brief Perform the initialization of a potentially-movable value, which
/// is the result of return value.
///
/// This routine implements C++0x [class.copy]p33, which attempts to treat
/// returned lvalues as rvalues in certain cases (to prefer move construction),
/// then falls back to treating them as lvalues if that failed.
ExprResult
Sema::PerformMoveOrCopyInitialization(const InitializedEntity &Entity,
                                      const VarDecl *NRVOCandidate,
                                      QualType ResultType,
                                      Expr *Value,
                                      bool AllowNRVO) {
  // C++0x [class.copy]p33:
  //   When the criteria for elision of a copy operation are met or would
  //   be met save for the fact that the source object is a function
  //   parameter, and the object to be copied is designated by an lvalue,
  //   overload resolution to select the constructor for the copy is first
  //   performed as if the object were designated by an rvalue.
  ExprResult Res = ExprError();
  if (AllowNRVO &&
      (NRVOCandidate || getCopyElisionCandidate(ResultType, Value, true))) {
    ImplicitCastExpr AsRvalue(ImplicitCastExpr::OnStack,
                              Value->getType(), CK_NoOp, Value, VK_XValue);

    Expr *InitExpr = &AsRvalue;
    InitializationKind Kind
      = InitializationKind::CreateCopy(Value->getLocStart(),
                                       Value->getLocStart());
    InitializationSequence Seq(*this, Entity, Kind, InitExpr);

    //   [...] If overload resolution fails, or if the type of the first
    //   parameter of the selected constructor is not an rvalue reference
    //   to the object's type (possibly cv-qualified), overload resolution
    //   is performed again, considering the object as an lvalue.
    if (Seq) {
      for (InitializationSequence::step_iterator Step = Seq.step_begin(),
           StepEnd = Seq.step_end();
           Step != StepEnd; ++Step) {
        if (Step->Kind != InitializationSequence::SK_ConstructorInitialization)
          continue;

        CXXConstructorDecl *Constructor
        = cast<CXXConstructorDecl>(Step->Function.Function);

        const RValueReferenceType *RRefType
          = Constructor->getParamDecl(0)->getType()
                                                 ->getAs<RValueReferenceType>();

        // If we don't meet the criteria, break out now.
        if (!RRefType ||
            !Context.hasSameUnqualifiedType(RRefType->getPointeeType(),
                            Context.getTypeDeclType(Constructor->getParent())))
          break;

        // Promote "AsRvalue" to the heap, since we now need this
        // expression node to persist.
        Value = ImplicitCastExpr::Create(Context, Value->getType(),
                                         CK_NoOp, Value, nullptr, VK_XValue);

        // Complete type-checking the initialization of the return type
        // using the constructor we found.
        Res = Seq.Perform(*this, Entity, Kind, Value);
      }
    }
  }

  // Either we didn't meet the criteria for treating an lvalue as an rvalue,
  // above, or overload resolution failed. Either way, we need to try
  // (again) now with the return value expression as written.
  if (Res.isInvalid())
    Res = PerformCopyInitialization(Entity, SourceLocation(), Value);

  return Res;
}

/// \brief Determine whether the declared return type of the specified function
/// contains 'auto'.
static bool hasDeducedReturnType(FunctionDecl *FD) {
  const FunctionProtoType *FPT =
      FD->getTypeSourceInfo()->getType()->castAs<FunctionProtoType>();
  return FPT->getReturnType()->isUndeducedType();
}

/// ActOnCapScopeReturnStmt - Utility routine to type-check return statements
/// for capturing scopes.
///
StmtResult
Sema::ActOnCapScopeReturnStmt(SourceLocation ReturnLoc, Expr *RetValExp) {
  // If this is the first return we've seen, infer the return type.
  // [expr.prim.lambda]p4 in C++11; block literals follow the same rules.
  CapturingScopeInfo *CurCap = cast<CapturingScopeInfo>(getCurFunction());
  QualType FnRetType = CurCap->ReturnType;
  LambdaScopeInfo *CurLambda = dyn_cast<LambdaScopeInfo>(CurCap);
<<<<<<< HEAD
#if INTEL_SPECIFIC_CILKPLUS
  // It is not allowed to return from a Cilk for statement.
  if (isa<CilkForScopeInfo>(CurCap)) {
    Diag(ReturnLoc, diag::err_cilk_for_cannot_return);
    return StmtError();
  } else if (isa<SIMDForScopeInfo>(CurCap)) {
    Diag(ReturnLoc, diag::err_simd_for_cannot_return);
    return StmtError();
  }
#endif // INTEL_SPECIFIC_CILKPLUS
  if (CurLambda && hasDeducedReturnType(CurLambda->CallOperator)) {
=======
  bool HasDeducedReturnType =
      CurLambda && hasDeducedReturnType(CurLambda->CallOperator);

  if (ExprEvalContexts.back().Context == DiscardedStatement &&
      (HasDeducedReturnType || CurCap->HasImplicitReturnType)) {
    if (RetValExp) {
      ExprResult ER = ActOnFinishFullExpr(RetValExp, ReturnLoc);
      if (ER.isInvalid())
        return StmtError();
      RetValExp = ER.get();
    }
    return new (Context) ReturnStmt(ReturnLoc, RetValExp, nullptr);
  }

  if (HasDeducedReturnType) {
>>>>>>> 7108db77
    // In C++1y, the return type may involve 'auto'.
    // FIXME: Blocks might have a return type of 'auto' explicitly specified.
    FunctionDecl *FD = CurLambda->CallOperator;
    if (CurCap->ReturnType.isNull())
      CurCap->ReturnType = FD->getReturnType();

    AutoType *AT = CurCap->ReturnType->getContainedAutoType();
    assert(AT && "lost auto type from lambda return type");
    if (DeduceFunctionTypeFromReturnExpr(FD, ReturnLoc, RetValExp, AT)) {
      FD->setInvalidDecl();
      return StmtError();
    }
    CurCap->ReturnType = FnRetType = FD->getReturnType();
  } else if (CurCap->HasImplicitReturnType) {
    // For blocks/lambdas with implicit return types, we check each return
    // statement individually, and deduce the common return type when the block
    // or lambda is completed.
    // FIXME: Fold this into the 'auto' codepath above.
    if (RetValExp && !isa<InitListExpr>(RetValExp)) {
      ExprResult Result = DefaultFunctionArrayLvalueConversion(RetValExp);
      if (Result.isInvalid())
        return StmtError();
      RetValExp = Result.get();

      // DR1048: even prior to C++14, we should use the 'auto' deduction rules
      // when deducing a return type for a lambda-expression (or by extension
      // for a block). These rules differ from the stated C++11 rules only in
      // that they remove top-level cv-qualifiers.
      if (!CurContext->isDependentContext())
        FnRetType = RetValExp->getType().getUnqualifiedType();
      else
        FnRetType = CurCap->ReturnType = Context.DependentTy;
    } else {
      if (RetValExp) {
        // C++11 [expr.lambda.prim]p4 bans inferring the result from an
        // initializer list, because it is not an expression (even
        // though we represent it as one). We still deduce 'void'.
        Diag(ReturnLoc, diag::err_lambda_return_init_list)
          << RetValExp->getSourceRange();
      }

      FnRetType = Context.VoidTy;
    }

    // Although we'll properly infer the type of the block once it's completed,
    // make sure we provide a return type now for better error recovery.
    if (CurCap->ReturnType.isNull())
      CurCap->ReturnType = FnRetType;
  }
  assert(!FnRetType.isNull());

  if (BlockScopeInfo *CurBlock = dyn_cast<BlockScopeInfo>(CurCap)) {
    if (CurBlock->FunctionType->getAs<FunctionType>()->getNoReturnAttr()) {
      Diag(ReturnLoc, diag::err_noreturn_block_has_return_expr);
      return StmtError();
    }
  } else if (CapturedRegionScopeInfo *CurRegion =
                 dyn_cast<CapturedRegionScopeInfo>(CurCap)) {
    Diag(ReturnLoc, diag::err_return_in_captured_stmt) << CurRegion->getRegionName();
    return StmtError();
  } else {
    assert(CurLambda && "unknown kind of captured scope");
    if (CurLambda->CallOperator->getType()->getAs<FunctionType>()
            ->getNoReturnAttr()) {
      Diag(ReturnLoc, diag::err_noreturn_lambda_has_return_expr);
      return StmtError();
    }
  }

  // Otherwise, verify that this result type matches the previous one.  We are
  // pickier with blocks than for normal functions because we don't have GCC
  // compatibility to worry about here.
  const VarDecl *NRVOCandidate = nullptr;
  if (FnRetType->isDependentType()) {
    // Delay processing for now.  TODO: there are lots of dependent
    // types we can conclusively prove aren't void.
  } else if (FnRetType->isVoidType()) {
    if (RetValExp && !isa<InitListExpr>(RetValExp) &&
        !(getLangOpts().CPlusPlus &&
          (RetValExp->isTypeDependent() ||
           RetValExp->getType()->isVoidType()))) {
      if (!getLangOpts().CPlusPlus &&
          RetValExp->getType()->isVoidType())
        Diag(ReturnLoc, diag::ext_return_has_void_expr) << "literal" << 2;
      else {
        Diag(ReturnLoc, diag::err_return_block_has_expr);
        RetValExp = nullptr;
      }
    }
  } else if (!RetValExp) {
    return StmtError(Diag(ReturnLoc, diag::err_block_return_missing_expr));
  } else if (!RetValExp->isTypeDependent()) {
    // we have a non-void block with an expression, continue checking

    // C99 6.8.6.4p3(136): The return statement is not an assignment. The
    // overlap restriction of subclause 6.5.16.1 does not apply to the case of
    // function return.

    // In C++ the return statement is handled via a copy initialization.
    // the C version of which boils down to CheckSingleAssignmentConstraints.
    NRVOCandidate = getCopyElisionCandidate(FnRetType, RetValExp, false);
    InitializedEntity Entity = InitializedEntity::InitializeResult(ReturnLoc,
                                                                   FnRetType,
                                                      NRVOCandidate != nullptr);
    ExprResult Res = PerformMoveOrCopyInitialization(Entity, NRVOCandidate,
                                                     FnRetType, RetValExp);
    if (Res.isInvalid()) {
      // FIXME: Cleanup temporaries here, anyway?
      return StmtError();
    }
    RetValExp = Res.get();
    CheckReturnValExpr(RetValExp, FnRetType, ReturnLoc);
  } else {
    NRVOCandidate = getCopyElisionCandidate(FnRetType, RetValExp, false);
  }

  if (RetValExp) {
    ExprResult ER = ActOnFinishFullExpr(RetValExp, ReturnLoc);
    if (ER.isInvalid())
      return StmtError();
    RetValExp = ER.get();
  }
  ReturnStmt *Result = new (Context) ReturnStmt(ReturnLoc, RetValExp,
                                                NRVOCandidate);

  // If we need to check for the named return value optimization,
  // or if we need to infer the return type,
  // save the return statement in our scope for later processing.
  if (CurCap->HasImplicitReturnType || NRVOCandidate)
    FunctionScopes.back()->Returns.push_back(Result);

  if (FunctionScopes.back()->FirstReturnLoc.isInvalid())
    FunctionScopes.back()->FirstReturnLoc = ReturnLoc;

  return Result;
}

namespace {
/// \brief Marks all typedefs in all local classes in a type referenced.
///
/// In a function like
/// auto f() {
///   struct S { typedef int a; };
///   return S();
/// }
///
/// the local type escapes and could be referenced in some TUs but not in
/// others. Pretend that all local typedefs are always referenced, to not warn
/// on this. This isn't necessary if f has internal linkage, or the typedef
/// is private.
class LocalTypedefNameReferencer
    : public RecursiveASTVisitor<LocalTypedefNameReferencer> {
public:
  LocalTypedefNameReferencer(Sema &S) : S(S) {}
  bool VisitRecordType(const RecordType *RT);
private:
  Sema &S;
};
bool LocalTypedefNameReferencer::VisitRecordType(const RecordType *RT) {
  auto *R = dyn_cast<CXXRecordDecl>(RT->getDecl());
  if (!R || !R->isLocalClass() || !R->isLocalClass()->isExternallyVisible() ||
      R->isDependentType())
    return true;
  for (auto *TmpD : R->decls())
    if (auto *T = dyn_cast<TypedefNameDecl>(TmpD))
      if (T->getAccess() != AS_private || R->hasFriends())
        S.MarkAnyDeclReferenced(T->getLocation(), T, /*OdrUse=*/false);
  return true;
}
}

TypeLoc Sema::getReturnTypeLoc(FunctionDecl *FD) const {
  TypeLoc TL = FD->getTypeSourceInfo()->getTypeLoc().IgnoreParens();
  while (auto ATL = TL.getAs<AttributedTypeLoc>())
    TL = ATL.getModifiedLoc().IgnoreParens();
  return TL.castAs<FunctionProtoTypeLoc>().getReturnLoc();
}

/// Deduce the return type for a function from a returned expression, per
/// C++1y [dcl.spec.auto]p6.
bool Sema::DeduceFunctionTypeFromReturnExpr(FunctionDecl *FD,
                                            SourceLocation ReturnLoc,
                                            Expr *&RetExpr,
                                            AutoType *AT) {
  TypeLoc OrigResultType = getReturnTypeLoc(FD);
  QualType Deduced;

  if (RetExpr && isa<InitListExpr>(RetExpr)) {
    //  If the deduction is for a return statement and the initializer is
    //  a braced-init-list, the program is ill-formed.
    Diag(RetExpr->getExprLoc(),
         getCurLambda() ? diag::err_lambda_return_init_list
                        : diag::err_auto_fn_return_init_list)
        << RetExpr->getSourceRange();
    return true;
  }

  if (FD->isDependentContext()) {
    // C++1y [dcl.spec.auto]p12:
    //   Return type deduction [...] occurs when the definition is
    //   instantiated even if the function body contains a return
    //   statement with a non-type-dependent operand.
    assert(AT->isDeduced() && "should have deduced to dependent type");
    return false;
  } 

  if (RetExpr) {
    //  Otherwise, [...] deduce a value for U using the rules of template
    //  argument deduction.
    DeduceAutoResult DAR = DeduceAutoType(OrigResultType, RetExpr, Deduced);

    if (DAR == DAR_Failed && !FD->isInvalidDecl())
      Diag(RetExpr->getExprLoc(), diag::err_auto_fn_deduction_failure)
        << OrigResultType.getType() << RetExpr->getType();

    if (DAR != DAR_Succeeded)
      return true;

    // If a local type is part of the returned type, mark its fields as
    // referenced.
    LocalTypedefNameReferencer Referencer(*this);
    Referencer.TraverseType(RetExpr->getType());
  } else {
    //  In the case of a return with no operand, the initializer is considered
    //  to be void().
    //
    // Deduction here can only succeed if the return type is exactly 'cv auto'
    // or 'decltype(auto)', so just check for that case directly.
    if (!OrigResultType.getType()->getAs<AutoType>()) {
      Diag(ReturnLoc, diag::err_auto_fn_return_void_but_not_auto)
        << OrigResultType.getType();
      return true;
    }
    // We always deduce U = void in this case.
    Deduced = SubstAutoType(OrigResultType.getType(), Context.VoidTy);
    if (Deduced.isNull())
      return true;
  }

  //  If a function with a declared return type that contains a placeholder type
  //  has multiple return statements, the return type is deduced for each return
  //  statement. [...] if the type deduced is not the same in each deduction,
  //  the program is ill-formed.
  QualType DeducedT = AT->getDeducedType();
  if (!DeducedT.isNull() && !FD->isInvalidDecl()) {
    AutoType *NewAT = Deduced->getContainedAutoType();
    // It is possible that NewAT->getDeducedType() is null. When that happens,
    // we should not crash, instead we ignore this deduction.
    if (NewAT->getDeducedType().isNull())
      return false;

    CanQualType OldDeducedType = Context.getCanonicalFunctionResultType(
                                   DeducedT);
    CanQualType NewDeducedType = Context.getCanonicalFunctionResultType(
                                   NewAT->getDeducedType());
    if (!FD->isDependentContext() && OldDeducedType != NewDeducedType) {
      const LambdaScopeInfo *LambdaSI = getCurLambda();
      if (LambdaSI && LambdaSI->HasImplicitReturnType) {
        Diag(ReturnLoc, diag::err_typecheck_missing_return_type_incompatible)
          << NewAT->getDeducedType() << DeducedT
          << true /*IsLambda*/;
      } else {
        Diag(ReturnLoc, diag::err_auto_fn_different_deductions)
          << (AT->isDecltypeAuto() ? 1 : 0)
          << NewAT->getDeducedType() << DeducedT;
      }
      return true;
    }
  } else if (!FD->isInvalidDecl()) {
    // Update all declarations of the function to have the deduced return type.
    Context.adjustDeducedFunctionResultType(FD, Deduced);
  }

  return false;
}

StmtResult
Sema::ActOnReturnStmt(SourceLocation ReturnLoc, Expr *RetValExp,
                      Scope *CurScope) {
  StmtResult R = BuildReturnStmt(ReturnLoc, RetValExp);
  if (R.isInvalid() || ExprEvalContexts.back().Context == DiscardedStatement)
    return R;

  if (VarDecl *VD =
      const_cast<VarDecl*>(cast<ReturnStmt>(R.get())->getNRVOCandidate())) {
    CurScope->addNRVOCandidate(VD);
  } else {
    CurScope->setNoNRVO();
  }

  CheckJumpOutOfSEHFinally(*this, ReturnLoc, *CurScope->getFnParent());

  return R;
}

StmtResult Sema::BuildReturnStmt(SourceLocation ReturnLoc, Expr *RetValExp) {
  // Check for unexpanded parameter packs.
  if (RetValExp && DiagnoseUnexpandedParameterPack(RetValExp))
    return StmtError();

  if (isa<CapturingScopeInfo>(getCurFunction()))
    return ActOnCapScopeReturnStmt(ReturnLoc, RetValExp);

  QualType FnRetType;
  QualType RelatedRetType;
  const AttrVec *Attrs = nullptr;
  bool isObjCMethod = false;

  if (const FunctionDecl *FD = getCurFunctionDecl()) {
    FnRetType = FD->getReturnType();
    if (FD->hasAttrs())
      Attrs = &FD->getAttrs();
    if (FD->isNoReturn())
      Diag(ReturnLoc, diag::warn_noreturn_function_has_return_expr)
        << FD->getDeclName();
  } else if (ObjCMethodDecl *MD = getCurMethodDecl()) {
    FnRetType = MD->getReturnType();
    isObjCMethod = true;
    if (MD->hasAttrs())
      Attrs = &MD->getAttrs();
    if (MD->hasRelatedResultType() && MD->getClassInterface()) {
      // In the implementation of a method with a related return type, the
      // type used to type-check the validity of return statements within the
      // method body is a pointer to the type of the class being implemented.
      RelatedRetType = Context.getObjCInterfaceType(MD->getClassInterface());
      RelatedRetType = Context.getObjCObjectPointerType(RelatedRetType);
    }
  } else // If we don't have a function/method context, bail.
    return StmtError();

  // C++1z: discarded return statements are not considered when deducing a
  // return type.
  if (ExprEvalContexts.back().Context == DiscardedStatement &&
      FnRetType->getContainedAutoType()) {
    if (RetValExp) {
      ExprResult ER = ActOnFinishFullExpr(RetValExp, ReturnLoc);
      if (ER.isInvalid())
        return StmtError();
      RetValExp = ER.get();
    }
    return new (Context) ReturnStmt(ReturnLoc, RetValExp, nullptr);
  }

  // FIXME: Add a flag to the ScopeInfo to indicate whether we're performing
  // deduction.
  if (getLangOpts().CPlusPlus14) {
    if (AutoType *AT = FnRetType->getContainedAutoType()) {
      FunctionDecl *FD = cast<FunctionDecl>(CurContext);
      if (DeduceFunctionTypeFromReturnExpr(FD, ReturnLoc, RetValExp, AT)) {
        FD->setInvalidDecl();
        return StmtError();
      } else {
        FnRetType = FD->getReturnType();
      }
    }
  }

  bool HasDependentReturnType = FnRetType->isDependentType();

  ReturnStmt *Result = nullptr;
  if (FnRetType->isVoidType()) {
    if (RetValExp) {
      if (isa<InitListExpr>(RetValExp)) {
        // We simply never allow init lists as the return value of void
        // functions. This is compatible because this was never allowed before,
        // so there's no legacy code to deal with.
        NamedDecl *CurDecl = getCurFunctionOrMethodDecl();
        int FunctionKind = 0;
        if (isa<ObjCMethodDecl>(CurDecl))
          FunctionKind = 1;
        else if (isa<CXXConstructorDecl>(CurDecl))
          FunctionKind = 2;
        else if (isa<CXXDestructorDecl>(CurDecl))
          FunctionKind = 3;

        Diag(ReturnLoc, diag::err_return_init_list)
          << CurDecl->getDeclName() << FunctionKind
          << RetValExp->getSourceRange();

        // Drop the expression.
        RetValExp = nullptr;
      } else if (!RetValExp->isTypeDependent()) {
        // C99 6.8.6.4p1 (ext_ since GCC warns)
        unsigned D = diag::ext_return_has_expr;
#if INTEL_CUSTOMIZATION
        // CQ#367767 - allow returning a value from a void function.
        // CQ#381258 - void template function should not return a value.
        if (getLangOpts().IntelCompat &&
            (!getLangOpts().CPlusPlus || CurContext->isDependentContext()))
          D = diag::warn_ext_return_has_expr;
#endif // INTEL_CUSTOMIZATION
        if (RetValExp->getType()->isVoidType()) {
          NamedDecl *CurDecl = getCurFunctionOrMethodDecl();
          if (isa<CXXConstructorDecl>(CurDecl) ||
              isa<CXXDestructorDecl>(CurDecl))
            D = diag::err_ctor_dtor_returns_void;
          else
            D = diag::ext_return_has_void_expr;
        }
        else {
          ExprResult Result = RetValExp;
          Result = IgnoredValueConversions(Result.get());
          if (Result.isInvalid())
            return StmtError();
          RetValExp = Result.get();
          RetValExp = ImpCastExprToType(RetValExp,
                                        Context.VoidTy, CK_ToVoid).get();
        }
        // return of void in constructor/destructor is illegal in C++.
        if (D == diag::err_ctor_dtor_returns_void) {
          NamedDecl *CurDecl = getCurFunctionOrMethodDecl();
          Diag(ReturnLoc, D)
            << CurDecl->getDeclName() << isa<CXXDestructorDecl>(CurDecl)
            << RetValExp->getSourceRange();
        }
        // return (some void expression); is legal in C++.
        else if (D != diag::ext_return_has_void_expr ||
                 !getLangOpts().CPlusPlus) {
          NamedDecl *CurDecl = getCurFunctionOrMethodDecl();

          int FunctionKind = 0;
          if (isa<ObjCMethodDecl>(CurDecl))
            FunctionKind = 1;
          else if (isa<CXXConstructorDecl>(CurDecl))
            FunctionKind = 2;
          else if (isa<CXXDestructorDecl>(CurDecl))
            FunctionKind = 3;

          Diag(ReturnLoc, D)
            << CurDecl->getDeclName() << FunctionKind
            << RetValExp->getSourceRange();
        }
      }

      if (RetValExp) {
        ExprResult ER = ActOnFinishFullExpr(RetValExp, ReturnLoc);
        if (ER.isInvalid())
          return StmtError();
        RetValExp = ER.get();
      }
    }

    Result = new (Context) ReturnStmt(ReturnLoc, RetValExp, nullptr);
  } else if (!RetValExp && !HasDependentReturnType) {
    FunctionDecl *FD = getCurFunctionDecl();

    unsigned DiagID;
#if INTEL_CUSTOMIZATION
    // Issue a warning, not error in IntelMSCompat and IntelCompat modes
    // (CQ#364256).
    if (getLangOpts().IntelMSCompat || getLangOpts().IntelCompat) {
      DiagID = diag::warn_return_missing_expr_no_err;
    } else
#endif // INTEL_CUSTOMIZATION
    if (getLangOpts().CPlusPlus11 && FD && FD->isConstexpr()) {
      // C++11 [stmt.return]p2
      DiagID = diag::err_constexpr_return_missing_expr;
      FD->setInvalidDecl();
    } else if (getLangOpts().C99) {
      // C99 6.8.6.4p1 (ext_ since GCC warns)
      DiagID = diag::ext_return_missing_expr;
    } else {
      // C90 6.6.6.4p4
      DiagID = diag::warn_return_missing_expr;
    }

    if (FD)
      Diag(ReturnLoc, DiagID) << FD->getIdentifier() << 0/*fn*/;
    else
      Diag(ReturnLoc, DiagID) << getCurMethodDecl()->getDeclName() << 1/*meth*/;

    Result = new (Context) ReturnStmt(ReturnLoc);
  } else {
    assert(RetValExp || HasDependentReturnType);
    const VarDecl *NRVOCandidate = nullptr;

    QualType RetType = RelatedRetType.isNull() ? FnRetType : RelatedRetType;

    // C99 6.8.6.4p3(136): The return statement is not an assignment. The
    // overlap restriction of subclause 6.5.16.1 does not apply to the case of
    // function return.

    // In C++ the return statement is handled via a copy initialization,
    // the C version of which boils down to CheckSingleAssignmentConstraints.
    if (RetValExp)
      NRVOCandidate = getCopyElisionCandidate(FnRetType, RetValExp, false);
#if INTEL_CUSTOMIZATION
    // CQ377385: don't check return expression until template instantiation
    if (!(getLangOpts().IntelCompat && CurContext->isDependentContext()))
#endif // INTEL_CUSTOMIZATION
    if (!HasDependentReturnType && !RetValExp->isTypeDependent()) {
      // we have a non-void function with an expression, continue checking
      InitializedEntity Entity = InitializedEntity::InitializeResult(ReturnLoc,
                                                                     RetType,
                                                      NRVOCandidate != nullptr);
      ExprResult Res = PerformMoveOrCopyInitialization(Entity, NRVOCandidate,
                                                       RetType, RetValExp);
      if (Res.isInvalid()) {
        // FIXME: Clean up temporaries here anyway?
        return StmtError();
      }
      RetValExp = Res.getAs<Expr>();

      // If we have a related result type, we need to implicitly
      // convert back to the formal result type.  We can't pretend to
      // initialize the result again --- we might end double-retaining
      // --- so instead we initialize a notional temporary.
      if (!RelatedRetType.isNull()) {
        Entity = InitializedEntity::InitializeRelatedResult(getCurMethodDecl(),
                                                            FnRetType);
        Res = PerformCopyInitialization(Entity, ReturnLoc, RetValExp);
        if (Res.isInvalid()) {
          // FIXME: Clean up temporaries here anyway?
          return StmtError();
        }
        RetValExp = Res.getAs<Expr>();
      }

      CheckReturnValExpr(RetValExp, FnRetType, ReturnLoc, isObjCMethod, Attrs,
                         getCurFunctionDecl());
    }

    if (RetValExp) {
      ExprResult ER = ActOnFinishFullExpr(RetValExp, ReturnLoc);
      if (ER.isInvalid())
        return StmtError();
      RetValExp = ER.get();
    }
    Result = new (Context) ReturnStmt(ReturnLoc, RetValExp, NRVOCandidate);
  }

  // If we need to check for the named return value optimization, save the
  // return statement in our scope for later processing.
  if (Result->getNRVOCandidate())
    FunctionScopes.back()->Returns.push_back(Result);

  if (FunctionScopes.back()->FirstReturnLoc.isInvalid())
    FunctionScopes.back()->FirstReturnLoc = ReturnLoc;

  return Result;
}

StmtResult
Sema::ActOnObjCAtCatchStmt(SourceLocation AtLoc,
                           SourceLocation RParen, Decl *Parm,
                           Stmt *Body) {
  VarDecl *Var = cast_or_null<VarDecl>(Parm);
  if (Var && Var->isInvalidDecl())
    return StmtError();

  return new (Context) ObjCAtCatchStmt(AtLoc, RParen, Var, Body);
}

StmtResult
Sema::ActOnObjCAtFinallyStmt(SourceLocation AtLoc, Stmt *Body) {
  return new (Context) ObjCAtFinallyStmt(AtLoc, Body);
}

StmtResult
Sema::ActOnObjCAtTryStmt(SourceLocation AtLoc, Stmt *Try,
                         MultiStmtArg CatchStmts, Stmt *Finally) {
  if (!getLangOpts().ObjCExceptions)
    Diag(AtLoc, diag::err_objc_exceptions_disabled) << "@try";

  getCurFunction()->setHasBranchProtectedScope();
  unsigned NumCatchStmts = CatchStmts.size();
  return ObjCAtTryStmt::Create(Context, AtLoc, Try, CatchStmts.data(),
                               NumCatchStmts, Finally);
}

StmtResult Sema::BuildObjCAtThrowStmt(SourceLocation AtLoc, Expr *Throw) {
  if (Throw) {
    ExprResult Result = DefaultLvalueConversion(Throw);
    if (Result.isInvalid())
      return StmtError();

    Result = ActOnFinishFullExpr(Result.get());
    if (Result.isInvalid())
      return StmtError();
    Throw = Result.get();

    QualType ThrowType = Throw->getType();
    // Make sure the expression type is an ObjC pointer or "void *".
    if (!ThrowType->isDependentType() &&
        !ThrowType->isObjCObjectPointerType()) {
      const PointerType *PT = ThrowType->getAs<PointerType>();
      if (!PT || !PT->getPointeeType()->isVoidType())
        return StmtError(Diag(AtLoc, diag::error_objc_throw_expects_object)
                         << Throw->getType() << Throw->getSourceRange());
    }
  }

  return new (Context) ObjCAtThrowStmt(AtLoc, Throw);
}

StmtResult
Sema::ActOnObjCAtThrowStmt(SourceLocation AtLoc, Expr *Throw,
                           Scope *CurScope) {
  if (!getLangOpts().ObjCExceptions)
    Diag(AtLoc, diag::err_objc_exceptions_disabled) << "@throw";

  if (!Throw) {
    // @throw without an expression designates a rethrow (which must occur
    // in the context of an @catch clause).
    Scope *AtCatchParent = CurScope;
    while (AtCatchParent && !AtCatchParent->isAtCatchScope())
      AtCatchParent = AtCatchParent->getParent();
    if (!AtCatchParent)
      return StmtError(Diag(AtLoc, diag::error_rethrow_used_outside_catch));
  }
  return BuildObjCAtThrowStmt(AtLoc, Throw);
}

ExprResult
Sema::ActOnObjCAtSynchronizedOperand(SourceLocation atLoc, Expr *operand) {
  ExprResult result = DefaultLvalueConversion(operand);
  if (result.isInvalid())
    return ExprError();
  operand = result.get();

  // Make sure the expression type is an ObjC pointer or "void *".
  QualType type = operand->getType();
  if (!type->isDependentType() &&
      !type->isObjCObjectPointerType()) {
    const PointerType *pointerType = type->getAs<PointerType>();
    if (!pointerType || !pointerType->getPointeeType()->isVoidType()) {
      if (getLangOpts().CPlusPlus) {
        if (RequireCompleteType(atLoc, type,
                                diag::err_incomplete_receiver_type))
          return Diag(atLoc, diag::error_objc_synchronized_expects_object)
                   << type << operand->getSourceRange();

        ExprResult result = PerformContextuallyConvertToObjCPointer(operand);
        if (!result.isUsable())
          return Diag(atLoc, diag::error_objc_synchronized_expects_object)
                   << type << operand->getSourceRange();

        operand = result.get();
      } else {
          return Diag(atLoc, diag::error_objc_synchronized_expects_object)
                   << type << operand->getSourceRange();
      }
    }
  }

  // The operand to @synchronized is a full-expression.
  return ActOnFinishFullExpr(operand);
}

StmtResult
Sema::ActOnObjCAtSynchronizedStmt(SourceLocation AtLoc, Expr *SyncExpr,
                                  Stmt *SyncBody) {
  // We can't jump into or indirect-jump out of a @synchronized block.
  getCurFunction()->setHasBranchProtectedScope();
  return new (Context) ObjCAtSynchronizedStmt(AtLoc, SyncExpr, SyncBody);
}

/// ActOnCXXCatchBlock - Takes an exception declaration and a handler block
/// and creates a proper catch handler from them.
StmtResult
Sema::ActOnCXXCatchBlock(SourceLocation CatchLoc, Decl *ExDecl,
                         Stmt *HandlerBlock) {
  // There's nothing to test that ActOnExceptionDecl didn't already test.
  return new (Context)
      CXXCatchStmt(CatchLoc, cast_or_null<VarDecl>(ExDecl), HandlerBlock);
}

StmtResult
Sema::ActOnObjCAutoreleasePoolStmt(SourceLocation AtLoc, Stmt *Body) {
  getCurFunction()->setHasBranchProtectedScope();
  return new (Context) ObjCAutoreleasePoolStmt(AtLoc, Body);
}

namespace {
class CatchHandlerType {
  QualType QT;
  unsigned IsPointer : 1;

  // This is a special constructor to be used only with DenseMapInfo's
  // getEmptyKey() and getTombstoneKey() functions.
  friend struct llvm::DenseMapInfo<CatchHandlerType>;
  enum Unique { ForDenseMap };
  CatchHandlerType(QualType QT, Unique) : QT(QT), IsPointer(false) {}

public:
  /// Used when creating a CatchHandlerType from a handler type; will determine
  /// whether the type is a pointer or reference and will strip off the top
  /// level pointer and cv-qualifiers.
  CatchHandlerType(QualType Q) : QT(Q), IsPointer(false) {
    if (QT->isPointerType())
      IsPointer = true;

    if (IsPointer || QT->isReferenceType())
      QT = QT->getPointeeType();
    QT = QT.getUnqualifiedType();
  }

  /// Used when creating a CatchHandlerType from a base class type; pretends the
  /// type passed in had the pointer qualifier, does not need to get an
  /// unqualified type.
  CatchHandlerType(QualType QT, bool IsPointer)
      : QT(QT), IsPointer(IsPointer) {}

  QualType underlying() const { return QT; }
  bool isPointer() const { return IsPointer; }

  friend bool operator==(const CatchHandlerType &LHS,
                         const CatchHandlerType &RHS) {
    // If the pointer qualification does not match, we can return early.
    if (LHS.IsPointer != RHS.IsPointer)
      return false;
    // Otherwise, check the underlying type without cv-qualifiers.
    return LHS.QT == RHS.QT;
  }
};
} // namespace

namespace llvm {
template <> struct DenseMapInfo<CatchHandlerType> {
  static CatchHandlerType getEmptyKey() {
    return CatchHandlerType(DenseMapInfo<QualType>::getEmptyKey(),
                       CatchHandlerType::ForDenseMap);
  }

  static CatchHandlerType getTombstoneKey() {
    return CatchHandlerType(DenseMapInfo<QualType>::getTombstoneKey(),
                       CatchHandlerType::ForDenseMap);
  }

  static unsigned getHashValue(const CatchHandlerType &Base) {
    return DenseMapInfo<QualType>::getHashValue(Base.underlying());
  }

  static bool isEqual(const CatchHandlerType &LHS,
                      const CatchHandlerType &RHS) {
    return LHS == RHS;
  }
};
}

namespace {
class CatchTypePublicBases {
  ASTContext &Ctx;
  const llvm::DenseMap<CatchHandlerType, CXXCatchStmt *> &TypesToCheck;
  const bool CheckAgainstPointer;

  CXXCatchStmt *FoundHandler;
  CanQualType FoundHandlerType;

public:
  CatchTypePublicBases(
      ASTContext &Ctx,
      const llvm::DenseMap<CatchHandlerType, CXXCatchStmt *> &T, bool C)
      : Ctx(Ctx), TypesToCheck(T), CheckAgainstPointer(C),
        FoundHandler(nullptr) {}

  CXXCatchStmt *getFoundHandler() const { return FoundHandler; }
  CanQualType getFoundHandlerType() const { return FoundHandlerType; }

  bool operator()(const CXXBaseSpecifier *S, CXXBasePath &) {
    if (S->getAccessSpecifier() == AccessSpecifier::AS_public) {
      CatchHandlerType Check(S->getType(), CheckAgainstPointer);
      const auto &M = TypesToCheck;
      auto I = M.find(Check);
      if (I != M.end()) {
        FoundHandler = I->second;
        FoundHandlerType = Ctx.getCanonicalType(S->getType());
        return true;
      }
    }
    return false;
  }
};
}

/// ActOnCXXTryBlock - Takes a try compound-statement and a number of
/// handlers and creates a try statement from them.
StmtResult Sema::ActOnCXXTryBlock(SourceLocation TryLoc, Stmt *TryBlock,
                                  ArrayRef<Stmt *> Handlers) {
  // Don't report an error if 'try' is used in system headers.
  if (!getLangOpts().CXXExceptions &&
      !getSourceManager().isInSystemHeader(TryLoc))
    Diag(TryLoc, diag::err_exceptions_disabled) << "try";

  if (getCurScope() && getCurScope()->isOpenMPSimdDirectiveScope())
    Diag(TryLoc, diag::err_omp_simd_region_cannot_use_stmt) << "try";

  sema::FunctionScopeInfo *FSI = getCurFunction();

  // C++ try is incompatible with SEH __try.
  if (!getLangOpts().Borland && FSI->FirstSEHTryLoc.isValid()) {
    Diag(TryLoc, diag::err_mixing_cxx_try_seh_try);
    Diag(FSI->FirstSEHTryLoc, diag::note_conflicting_try_here) << "'__try'";
  }

  const unsigned NumHandlers = Handlers.size();
  assert(!Handlers.empty() &&
         "The parser shouldn't call this if there are no handlers.");

  llvm::DenseMap<CatchHandlerType, CXXCatchStmt *> HandledTypes;
  for (unsigned i = 0; i < NumHandlers; ++i) {
    CXXCatchStmt *H = cast<CXXCatchStmt>(Handlers[i]);

    // Diagnose when the handler is a catch-all handler, but it isn't the last
    // handler for the try block. [except.handle]p5. Also, skip exception
    // declarations that are invalid, since we can't usefully report on them.
    if (!H->getExceptionDecl()) {
      if (i < NumHandlers - 1)
        return StmtError(Diag(H->getLocStart(), diag::err_early_catch_all));
      continue;
    } else if (H->getExceptionDecl()->isInvalidDecl())
      continue;

    // Walk the type hierarchy to diagnose when this type has already been
    // handled (duplication), or cannot be handled (derivation inversion). We
    // ignore top-level cv-qualifiers, per [except.handle]p3
    CatchHandlerType HandlerCHT =
        (QualType)Context.getCanonicalType(H->getCaughtType());

    // We can ignore whether the type is a reference or a pointer; we need the
    // underlying declaration type in order to get at the underlying record
    // decl, if there is one.
    QualType Underlying = HandlerCHT.underlying();
    if (auto *RD = Underlying->getAsCXXRecordDecl()) {
      if (!RD->hasDefinition())
        continue;
      // Check that none of the public, unambiguous base classes are in the
      // map ([except.handle]p1). Give the base classes the same pointer
      // qualification as the original type we are basing off of. This allows
      // comparison against the handler type using the same top-level pointer
      // as the original type.
      CXXBasePaths Paths;
      Paths.setOrigin(RD);
      CatchTypePublicBases CTPB(Context, HandledTypes, HandlerCHT.isPointer());
      if (RD->lookupInBases(CTPB, Paths)) {
        const CXXCatchStmt *Problem = CTPB.getFoundHandler();
        if (!Paths.isAmbiguous(CTPB.getFoundHandlerType())) {
          Diag(H->getExceptionDecl()->getTypeSpecStartLoc(),
               diag::warn_exception_caught_by_earlier_handler)
              << H->getCaughtType();
          Diag(Problem->getExceptionDecl()->getTypeSpecStartLoc(),
                diag::note_previous_exception_handler)
              << Problem->getCaughtType();
        }
      }
    }

    // Add the type the list of ones we have handled; diagnose if we've already
    // handled it.
    auto R = HandledTypes.insert(std::make_pair(H->getCaughtType(), H));
    if (!R.second) {
      const CXXCatchStmt *Problem = R.first->second;
      Diag(H->getExceptionDecl()->getTypeSpecStartLoc(),
           diag::warn_exception_caught_by_earlier_handler)
          << H->getCaughtType();
      Diag(Problem->getExceptionDecl()->getTypeSpecStartLoc(),
           diag::note_previous_exception_handler)
          << Problem->getCaughtType();
    }
  }

  FSI->setHasCXXTry(TryLoc);

  return CXXTryStmt::Create(Context, TryLoc, TryBlock, Handlers);
}

StmtResult Sema::ActOnSEHTryBlock(bool IsCXXTry, SourceLocation TryLoc,
                                  Stmt *TryBlock, Stmt *Handler) {
  assert(TryBlock && Handler);

  sema::FunctionScopeInfo *FSI = getCurFunction();

  // SEH __try is incompatible with C++ try. Borland appears to support this,
  // however.
  if (!getLangOpts().Borland) {
    if (FSI->FirstCXXTryLoc.isValid()) {
      Diag(TryLoc, diag::err_mixing_cxx_try_seh_try);
      Diag(FSI->FirstCXXTryLoc, diag::note_conflicting_try_here) << "'try'";
    }
  }

  FSI->setHasSEHTry(TryLoc);

  // Reject __try in Obj-C methods, blocks, and captured decls, since we don't
  // track if they use SEH.
  DeclContext *DC = CurContext;
  while (DC && !DC->isFunctionOrMethod())
    DC = DC->getParent();
  FunctionDecl *FD = dyn_cast_or_null<FunctionDecl>(DC);
  if (FD)
    FD->setUsesSEHTry(true);
  else
    Diag(TryLoc, diag::err_seh_try_outside_functions);

  // Reject __try on unsupported targets.
  if (!Context.getTargetInfo().isSEHTrySupported())
    Diag(TryLoc, diag::err_seh_try_unsupported);

  return SEHTryStmt::Create(Context, IsCXXTry, TryLoc, TryBlock, Handler);
}

StmtResult
Sema::ActOnSEHExceptBlock(SourceLocation Loc,
                          Expr *FilterExpr,
                          Stmt *Block) {
  assert(FilterExpr && Block);

  if(!FilterExpr->getType()->isIntegerType()) {
    return StmtError(Diag(FilterExpr->getExprLoc(),
                     diag::err_filter_expression_integral)
                     << FilterExpr->getType());
  }

  return SEHExceptStmt::Create(Context,Loc,FilterExpr,Block);
}

void Sema::ActOnStartSEHFinallyBlock() {
  CurrentSEHFinally.push_back(CurScope);
}

void Sema::ActOnAbortSEHFinallyBlock() {
  CurrentSEHFinally.pop_back();
}

StmtResult Sema::ActOnFinishSEHFinallyBlock(SourceLocation Loc, Stmt *Block) {
  assert(Block);
  CurrentSEHFinally.pop_back();
  return SEHFinallyStmt::Create(Context, Loc, Block);
}

StmtResult
Sema::ActOnSEHLeaveStmt(SourceLocation Loc, Scope *CurScope) {
  Scope *SEHTryParent = CurScope;
  while (SEHTryParent && !SEHTryParent->isSEHTryScope())
    SEHTryParent = SEHTryParent->getParent();
  if (!SEHTryParent)
    return StmtError(Diag(Loc, diag::err_ms___leave_not_in___try));
  CheckJumpOutOfSEHFinally(*this, Loc, *SEHTryParent);

  return new (Context) SEHLeaveStmt(Loc);
}

StmtResult Sema::BuildMSDependentExistsStmt(SourceLocation KeywordLoc,
                                            bool IsIfExists,
                                            NestedNameSpecifierLoc QualifierLoc,
                                            DeclarationNameInfo NameInfo,
                                            Stmt *Nested)
{
  return new (Context) MSDependentExistsStmt(KeywordLoc, IsIfExists,
                                             QualifierLoc, NameInfo,
                                             cast<CompoundStmt>(Nested));
}


StmtResult Sema::ActOnMSDependentExistsStmt(SourceLocation KeywordLoc,
                                            bool IsIfExists,
                                            CXXScopeSpec &SS,
                                            UnqualifiedId &Name,
                                            Stmt *Nested) {
  return BuildMSDependentExistsStmt(KeywordLoc, IsIfExists,
                                    SS.getWithLocInContext(Context),
                                    GetNameFromUnqualifiedId(Name),
                                    Nested);
}

RecordDecl*
Sema::CreateCapturedStmtRecordDecl(CapturedDecl *&CD, SourceLocation Loc,
                                   unsigned NumParams) {
  DeclContext *DC = CurContext;
  while (!(DC->isFunctionOrMethod() || DC->isRecord() || DC->isFileContext()))
    DC = DC->getParent();

  RecordDecl *RD = nullptr;
  if (getLangOpts().CPlusPlus)
    RD = CXXRecordDecl::Create(Context, TTK_Struct, DC, Loc, Loc,
                               /*Id=*/nullptr);
  else
    RD = RecordDecl::Create(Context, TTK_Struct, DC, Loc, Loc, /*Id=*/nullptr);

  RD->setCapturedRecord();
  DC->addDecl(RD);
  RD->setImplicit();
  RD->startDefinition();

  assert(NumParams > 0 && "CapturedStmt requires context parameter");
  CD = CapturedDecl::Create(Context, CurContext, NumParams);
  DC->addDecl(CD);
  return RD;
}

static void buildCapturedStmtCaptureList(
    SmallVectorImpl<CapturedStmt::Capture> &Captures,
    SmallVectorImpl<Expr *> &CaptureInits,
    ArrayRef<CapturingScopeInfo::Capture> Candidates) {

  typedef ArrayRef<CapturingScopeInfo::Capture>::const_iterator CaptureIter;
  for (CaptureIter Cap = Candidates.begin(); Cap != Candidates.end(); ++Cap) {

    if (Cap->isThisCapture()) {
      Captures.push_back(CapturedStmt::Capture(Cap->getLocation(),
                                               CapturedStmt::VCK_This));
      CaptureInits.push_back(Cap->getInitExpr());
      continue;
    } else if (Cap->isVLATypeCapture()) {
      Captures.push_back(
          CapturedStmt::Capture(Cap->getLocation(), CapturedStmt::VCK_VLAType));
      CaptureInits.push_back(nullptr);
      continue;
    }

    Captures.push_back(CapturedStmt::Capture(Cap->getLocation(),
                                             Cap->isReferenceCapture()
                                                 ? CapturedStmt::VCK_ByRef
                                                 : CapturedStmt::VCK_ByCopy,
                                             Cap->getVariable()));
    CaptureInits.push_back(Cap->getInitExpr());
  }
}

#if INTEL_SPECIFIC_CILKPLUS
void Sema::BuildCapturedStmtCaptureList(
    SmallVectorImpl<CapturedStmt::Capture> &Captures,
    SmallVectorImpl<Expr *> &CaptureInits,
    ArrayRef<CapturingScopeInfo::Capture> Candidates) {

  buildCapturedStmtCaptureList(Captures, CaptureInits, Candidates);
    }
#endif // INTEL_SPECIFIC_CILKPLUS

void Sema::ActOnCapturedRegionStart(SourceLocation Loc, Scope *CurScope,
                                    CapturedRegionKind Kind,
                                    unsigned NumParams) {
  CapturedDecl *CD = nullptr;
  RecordDecl *RD = CreateCapturedStmtRecordDecl(CD, Loc, NumParams);

  // Build the context parameter
  DeclContext *DC = CapturedDecl::castToDeclContext(CD);
  IdentifierInfo *ParamName = &Context.Idents.get("__context");
  QualType ParamType = Context.getPointerType(Context.getTagDeclType(RD));
  ImplicitParamDecl *Param
    = ImplicitParamDecl::Create(Context, DC, Loc, ParamName, ParamType);
  DC->addDecl(Param);

  CD->setContextParam(0, Param);

  // Enter the capturing scope for this captured region.
  PushCapturedRegionScope(CurScope, CD, RD, Kind);

  if (CurScope)
    PushDeclContext(CurScope, CD);
  else
    CurContext = CD;

  PushExpressionEvaluationContext(PotentiallyEvaluated);
}

void Sema::ActOnCapturedRegionStart(SourceLocation Loc, Scope *CurScope,
                                    CapturedRegionKind Kind,
                                    ArrayRef<CapturedParamNameType> Params) {
  CapturedDecl *CD = nullptr;
  RecordDecl *RD = CreateCapturedStmtRecordDecl(CD, Loc, Params.size());

  // Build the context parameter
  DeclContext *DC = CapturedDecl::castToDeclContext(CD);
  bool ContextIsFound = false;
  unsigned ParamNum = 0;
  for (ArrayRef<CapturedParamNameType>::iterator I = Params.begin(),
                                                 E = Params.end();
       I != E; ++I, ++ParamNum) {
    if (I->second.isNull()) {
      assert(!ContextIsFound &&
             "null type has been found already for '__context' parameter");
      IdentifierInfo *ParamName = &Context.Idents.get("__context");
      QualType ParamType = Context.getPointerType(Context.getTagDeclType(RD));
      ImplicitParamDecl *Param
        = ImplicitParamDecl::Create(Context, DC, Loc, ParamName, ParamType);
      DC->addDecl(Param);
      CD->setContextParam(ParamNum, Param);
      ContextIsFound = true;
    } else {
      IdentifierInfo *ParamName = &Context.Idents.get(I->first);
      ImplicitParamDecl *Param
        = ImplicitParamDecl::Create(Context, DC, Loc, ParamName, I->second);
      DC->addDecl(Param);
      CD->setParam(ParamNum, Param);
    }
  }
  assert(ContextIsFound && "no null type for '__context' parameter");
  if (!ContextIsFound) {
    // Add __context implicitly if it is not specified.
    IdentifierInfo *ParamName = &Context.Idents.get("__context");
    QualType ParamType = Context.getPointerType(Context.getTagDeclType(RD));
    ImplicitParamDecl *Param =
        ImplicitParamDecl::Create(Context, DC, Loc, ParamName, ParamType);
    DC->addDecl(Param);
    CD->setContextParam(ParamNum, Param);
  }
  // Enter the capturing scope for this captured region.
  PushCapturedRegionScope(CurScope, CD, RD, Kind);

  if (CurScope)
    PushDeclContext(CurScope, CD);
  else
    CurContext = CD;

  PushExpressionEvaluationContext(PotentiallyEvaluated);
}

void Sema::ActOnCapturedRegionError() {
  DiscardCleanupsInEvaluationContext();
  PopExpressionEvaluationContext();

  CapturedRegionScopeInfo *RSI = getCurCapturedRegion();
  RecordDecl *Record = RSI->TheRecordDecl;
  Record->setInvalidDecl();

  SmallVector<Decl*, 4> Fields(Record->fields());
  ActOnFields(/*Scope=*/nullptr, Record->getLocation(), Record, Fields,
              SourceLocation(), SourceLocation(), /*AttributeList=*/nullptr);

  PopDeclContext();
  PopFunctionScopeInfo();
}

StmtResult Sema::ActOnCapturedRegionEnd(Stmt *S) {
  CapturedRegionScopeInfo *RSI = getCurCapturedRegion();

  SmallVector<CapturedStmt::Capture, 4> Captures;
  SmallVector<Expr *, 4> CaptureInits;
  buildCapturedStmtCaptureList(Captures, CaptureInits, RSI->Captures);

  CapturedDecl *CD = RSI->TheCapturedDecl;
  RecordDecl *RD = RSI->TheRecordDecl;
#if INTEL_SPECIFIC_CILKPLUS
  // If capturing an expression, then needs to make this expression as a full
  // expression. If it is not parsed after entering the captured region,
  // then check if it has any nontrivial call.
  if (Expr *E = dyn_cast<Expr>(S))
    if (!isa<ExprWithCleanups>(E)) {
      ExprNeedsCleanups |= E->hasNonTrivialCall(Context);
      S = MaybeCreateExprWithCleanups(E);
    }
#endif // INTEL_SPECIFIC_CILKPLUS
  CapturedStmt *Res = CapturedStmt::Create(
      getASTContext(), S, static_cast<CapturedRegionKind>(RSI->CapRegionKind),
      Captures, CaptureInits, CD, RD);

  CD->setBody(Res->getCapturedStmt());
  RD->completeDefinition();

  DiscardCleanupsInEvaluationContext();
  PopExpressionEvaluationContext();

  PopDeclContext();
  PopFunctionScopeInfo();

  return Res;
}

#if INTEL_CUSTOMIZATION
ExprResult Sema::ActOnCustomIdExpression(Scope *CurScope,
                                         CXXScopeSpec &ScopeSpec,
                                         const DeclarationNameInfo &Id) {
  LookupResult Lookup(*this, Id, LookupOrdinaryName);
  LookupParsedName(Lookup, CurScope, &ScopeSpec, true);

  if (Lookup.isAmbiguous())
    return ExprError();

  ValueDecl *D;
  if (!Lookup.isSingleResult()) {
    std::unique_ptr<clang::CorrectionCandidateCallback> FilterCCC;
    TypoCorrection Corrected = CorrectTypo(
        Id, LookupOrdinaryName, CurScope, 0,
        llvm::make_unique<DeclFilterCCC<ValueDecl>>(), CTK_ErrorRecovery);
    std::string CorrectedStr = Corrected.getAsString(getLangOpts());
    std::string CorrectedQuotedStr = Corrected.getQuoted(getLangOpts());
    if (Lookup.empty()) {
      if (Corrected.isResolved()) {
        Diag(Id.getLoc(), diag::err_undeclared_var_use_suggest)
            << Id.getName() << CorrectedQuotedStr
            << FixItHint::CreateReplacement(Id.getLoc(), CorrectedStr);
      } else {
        Diag(Id.getLoc(), diag::err_undeclared_var_use) << Id.getName();
      }
    } else {
      Diag(Id.getLoc(), diag::err_undeclared_var_use) << Id.getName();
    }
    if (!Corrected.isResolved())
      return ExprError();
    D = Corrected.getCorrectionDeclAs<ValueDecl>();
  } else {
    if (!(D = Lookup.getAsSingle<ValueDecl>())) {
      Diag(Id.getLoc(), diag::err_undeclared_var_use) << Id.getName();
      return ExprError();
    }
  }
  Lookup.suppressDiagnostics();

  QualType ExprType = D->getType().getNonReferenceType();
  return BuildDeclRefExpr(D, ExprType, VK_LValue, Id.getLoc());
}
#endif // INTEL_CUSTOMIZATION<|MERGE_RESOLUTION|>--- conflicted
+++ resolved
@@ -642,19 +642,14 @@
   DiagnoseUnusedExprResult(thenStmt);
   DiagnoseUnusedExprResult(elseStmt);
 
-<<<<<<< HEAD
 #if INTEL_SPECIFIC_CILKPLUS
-  return ActOnCEANIfStmt(new (Context) IfStmt(Context, IfLoc, ConditionVar,
-                              ConditionExpr,
+  return ActOnCEANIfStmt(new (Context) IfStmt(Context, IfLoc, IsConstexpr,
+                              Cond.get().first, Cond.get().second,
                               thenStmt, ElseLoc, elseStmt));
 #else
-  return new (Context) IfStmt(Context, IfLoc, ConditionVar, ConditionExpr,
-                              thenStmt, ElseLoc, elseStmt);
-#endif // INTEL_SPECIFIC_CILKPLUS
-=======
   return new (Context) IfStmt(Context, IfLoc, IsConstexpr, Cond.get().first,
                               Cond.get().second, thenStmt, ElseLoc, elseStmt);
->>>>>>> 7108db77
+#endif // INTEL_SPECIFIC_CILKPLUS
 }
 
 namespace {
@@ -1821,18 +1816,13 @@
 
   CheckBreakContinueBinding(Second.get().second);
   CheckBreakContinueBinding(third.get());
-<<<<<<< HEAD
+  if (!Second.get().first)
 #if INTEL_CUSTOMIZATION
-  CheckForLoopConditionalStatement(second.get(), third.get(), Body);
+    CheckForLoopConditionalStatement(Second.get().second, third.get(), Body);
 #else
-  CheckForLoopConditionalStatement(*this, second.get(), third.get(), Body);
-#endif  // INTEL_CUSTOMIZATION
-=======
-
-  if (!Second.get().first)
     CheckForLoopConditionalStatement(*this, Second.get().second, third.get(),
                                      Body);
->>>>>>> 7108db77
+#endif  // INTEL_CUSTOMIZATION
   CheckForRedundantIteration(*this, third.get(), Body);
 
   if (Second.get().second &&
@@ -3047,7 +3037,8 @@
   CapturingScopeInfo *CurCap = cast<CapturingScopeInfo>(getCurFunction());
   QualType FnRetType = CurCap->ReturnType;
   LambdaScopeInfo *CurLambda = dyn_cast<LambdaScopeInfo>(CurCap);
-<<<<<<< HEAD
+  bool HasDeducedReturnType =
+      CurLambda && hasDeducedReturnType(CurLambda->CallOperator);
 #if INTEL_SPECIFIC_CILKPLUS
   // It is not allowed to return from a Cilk for statement.
   if (isa<CilkForScopeInfo>(CurCap)) {
@@ -3058,10 +3049,6 @@
     return StmtError();
   }
 #endif // INTEL_SPECIFIC_CILKPLUS
-  if (CurLambda && hasDeducedReturnType(CurLambda->CallOperator)) {
-=======
-  bool HasDeducedReturnType =
-      CurLambda && hasDeducedReturnType(CurLambda->CallOperator);
 
   if (ExprEvalContexts.back().Context == DiscardedStatement &&
       (HasDeducedReturnType || CurCap->HasImplicitReturnType)) {
@@ -3075,7 +3062,6 @@
   }
 
   if (HasDeducedReturnType) {
->>>>>>> 7108db77
     // In C++1y, the return type may involve 'auto'.
     // FIXME: Blocks might have a return type of 'auto' explicitly specified.
     FunctionDecl *FD = CurLambda->CallOperator;
@@ -4215,7 +4201,8 @@
   // then check if it has any nontrivial call.
   if (Expr *E = dyn_cast<Expr>(S))
     if (!isa<ExprWithCleanups>(E)) {
-      ExprNeedsCleanups |= E->hasNonTrivialCall(Context);
+      if (E->hasNonTrivialCall(Context))
+        Cleanup.setExprNeedsCleanups(true);
       S = MaybeCreateExprWithCleanups(E);
     }
 #endif // INTEL_SPECIFIC_CILKPLUS
