--- conflicted
+++ resolved
@@ -6,13 +6,7 @@
   set_source_files_properties(SemaDeclAttr.cpp PROPERTIES COMPILE_FLAGS /bigobj)
   set_source_files_properties(SemaExpr.cpp PROPERTIES COMPILE_FLAGS /bigobj)
 # INTEL_CUSTOMIZATION
-<<<<<<< HEAD
-  set_source_files_properties(intel/SemaCilk.cpp intel/SemaIntelAttr.cpp
-                              SemaExprCXX.cpp SemaTemplate.cpp
-                              SemaOpenMP.cpp
-=======
   set_source_files_properties( SemaExprCXX.cpp SemaTemplate.cpp
->>>>>>> 9c105704
                               PROPERTIES COMPILE_FLAGS /bigobj)
 # end INTEL_CUSTOMIZATION
 endif()
