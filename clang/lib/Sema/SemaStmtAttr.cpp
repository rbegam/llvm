//===--- SemaStmtAttr.cpp - Statement Attribute Handling ------------------===//
//
//                     The LLVM Compiler Infrastructure
//
// This file is distributed under the University of Illinois Open Source
// License. See LICENSE.TXT for details.
//
//===----------------------------------------------------------------------===//
//
//  This file implements stmt-related attribute processing.
//
//===----------------------------------------------------------------------===//

#include "clang/Sema/SemaInternal.h"
#include "clang/AST/ASTContext.h"
#include "clang/Basic/SourceManager.h"
#include "clang/Sema/DelayedDiagnostic.h"
#include "clang/Sema/Lookup.h"
#include "clang/Sema/ScopeInfo.h"
#include "llvm/ADT/StringExtras.h"

using namespace clang;
using namespace sema;

static Attr *handleFallThroughAttr(Sema &S, Stmt *St, const ParsedAttr &A,
                                   SourceRange Range) {
  FallThroughAttr Attr(A.getRange(), S.Context,
                       A.getAttributeSpellingListIndex());
  if (!isa<NullStmt>(St)) {
    S.Diag(A.getRange().getBegin(), diag::err_fallthrough_attr_wrong_target)
        << Attr.getSpelling() << St->getBeginLoc();
    if (isa<SwitchCase>(St)) {
      SourceLocation L = S.getLocForEndOfToken(Range.getEnd());
      S.Diag(L, diag::note_fallthrough_insert_semi_fixit)
          << FixItHint::CreateInsertion(L, ";");
    }
    return nullptr;
  }
  auto *FnScope = S.getCurFunction();
  if (FnScope->SwitchStack.empty()) {
    S.Diag(A.getRange().getBegin(), diag::err_fallthrough_attr_outside_switch);
    return nullptr;
  }

  // If this is spelled as the standard C++17 attribute, but not in C++17, warn
  // about using it as an extension.
  if (!S.getLangOpts().CPlusPlus17 && A.isCXX11Attribute() &&
      !A.getScopeName())
    S.Diag(A.getLoc(), diag::ext_cxx17_attr) << A.getName();

  FnScope->setHasFallthroughStmt();
  return ::new (S.Context) auto(Attr);
}

static Attr *handleSuppressAttr(Sema &S, Stmt *St, const ParsedAttr &A,
                                SourceRange Range) {
  if (A.getNumArgs() < 1) {
    S.Diag(A.getLoc(), diag::err_attribute_too_few_arguments) << A << 1;
    return nullptr;
  }

  std::vector<StringRef> DiagnosticIdentifiers;
  for (unsigned I = 0, E = A.getNumArgs(); I != E; ++I) {
    StringRef RuleName;

    if (!S.checkStringLiteralArgumentAttr(A, I, RuleName, nullptr))
      return nullptr;

    // FIXME: Warn if the rule name is unknown. This is tricky because only
    // clang-tidy knows about available rules.
    DiagnosticIdentifiers.push_back(RuleName);
  }

  return ::new (S.Context) SuppressAttr(
      A.getRange(), S.Context, DiagnosticIdentifiers.data(),
      DiagnosticIdentifiers.size(), A.getAttributeSpellingListIndex());
}

static Attr *handleLoopHintAttr(Sema &S, Stmt *St, const ParsedAttr &A,
                                SourceRange) {
  IdentifierLoc *PragmaNameLoc = A.getArgAsIdent(0);
  IdentifierLoc *OptionLoc = A.getArgAsIdent(1);
  IdentifierLoc *StateLoc = A.getArgAsIdent(2);
  Expr *ValueExpr = A.getArgAsExpr(3);
#if INTEL_CUSTOMIZATION
  Expr *ArrayExpr = A.getArgAsExpr(4);

  bool PragmaLoopCoalesce = PragmaNameLoc->Ident->getName() == "loop_coalesce";
  bool PragmaII = PragmaNameLoc->Ident->getName() == "ii";
  bool PragmaMaxConcurrency =
      PragmaNameLoc->Ident->getName() == "max_concurrency";
  bool PragmaIVDep = PragmaNameLoc->Ident->getName() == "ivdep";
  bool PragmaIIAtMost = PragmaNameLoc->Ident->getName() == "ii_at_most";
  bool PragmaIIAtLeast = PragmaNameLoc->Ident->getName() == "ii_at_least";
  bool PragmaMinIIAtTargetFmax =
             PragmaNameLoc->Ident->getName() == "min_ii_at_target_fmax";
  bool PragmaSpeculatedIterations =
          PragmaNameLoc->Ident->getName() == "speculated_iterations";
  bool PragmaDisableLoopPipelining =
            PragmaNameLoc->Ident->getName() == "disable_loop_pipelining";
  bool PragmaForceHyperopt =
            PragmaNameLoc->Ident->getName() == "force_hyperopt";
  bool PragmaForceNoHyperopt =
            PragmaNameLoc->Ident->getName() == "force_no_hyperopt";
  bool PragmaDistributePoint =
      PragmaNameLoc->Ident->getName() == "distribute_point";
  bool PragmaNoFusion = PragmaNameLoc->Ident->getName() == "nofusion";
  bool PragmaFusion = PragmaNameLoc->Ident->getName() == "fusion";
  bool PragmaNoVector = PragmaNameLoc->Ident->getName() == "novector";
  bool PragmaVector = PragmaNameLoc->Ident->getName() == "vector";
  bool NonLoopPragmaDistributePoint =
      PragmaDistributePoint && St->getStmtClass() != Stmt::DoStmtClass &&
      St->getStmtClass() != Stmt::ForStmtClass &&
      St->getStmtClass() != Stmt::CXXForRangeStmtClass &&
      St->getStmtClass() != Stmt::WhileStmtClass;
  bool PragmaLoopCount = PragmaNameLoc->Ident->getName() == "loop_count";
#endif // INTEL_CUSTOMIZATION
  bool PragmaUnroll = PragmaNameLoc->Ident->getName() == "unroll";
  bool PragmaNoUnroll = PragmaNameLoc->Ident->getName() == "nounroll";
  bool PragmaUnrollAndJam = PragmaNameLoc->Ident->getName() == "unroll_and_jam";
  bool PragmaNoUnrollAndJam =
      PragmaNameLoc->Ident->getName() == "nounroll_and_jam";
#if INTEL_CUSTOMIZATION
  if (NonLoopPragmaDistributePoint) {
    bool withinLoop = false;
    for (Scope *CS = S.getCurScope(); CS; CS = CS->getParent())
      if (CS->getFlags() & Scope::ContinueScope) {
        withinLoop = true;
        break;
      }
    if (!withinLoop) {
      S.Diag(St->getBeginLoc(), diag::err_pragma_distpt_on_nonloop_stmt)
          << "#pragma distribute_point";
      return nullptr;
    }
  } else
#endif // INTEL_CUSTOMIZATION
  if (St->getStmtClass() != Stmt::DoStmtClass &&
      St->getStmtClass() != Stmt::ForStmtClass &&
      St->getStmtClass() != Stmt::CXXForRangeStmtClass &&
      St->getStmtClass() != Stmt::WhileStmtClass) {
    const char *Pragma =
        llvm::StringSwitch<const char *>(PragmaNameLoc->Ident->getName())
            .Case("unroll", "#pragma unroll")
            .Case("nounroll", "#pragma nounroll")
            .Case("unroll_and_jam", "#pragma unroll_and_jam")
            .Case("nounroll_and_jam", "#pragma nounroll_and_jam")
#if INTEL_CUSTOMIZATION
            .Case("loop_coalesce", "#pragma loop_coalesce")
            .Case("ii", "#pragma ii")
            .Case("max_concurrency", "#pragma max_concurrency")
            .Case("ivdep", "#pragma ivdep")
            .Case("ii_at_most", "pragma il_at_most")
            .Case("ii_at_least", "pragma il_at_least")
            .Case("min_ii_at_target_fmax", "pragma min_ii_at_target_fmax")
            .Case("speculated_iterations", "pragma speculated_iterations")
            .Case("disable_loop_pipelining", "pragma disable_loop_pipelining")
            .Case("force_hyperopt", "pragma force_hyperopt")
            .Case("force_no_hyperopt", "pragma force_no_hyperopt")
            .Case("nofusion", "#pragma nofusion")
            .Case("fusion", "#pragma fusion")
            .Case("vector", "#pragma vector")
            .Case("novector", "#pragma novector")
            .Case("loop_count", "#pragma loop_count")
#endif // INTEL_CUSTOMIZATION
            .Default("#pragma clang loop");
    S.Diag(St->getBeginLoc(), diag::err_pragma_loop_precedes_nonloop) << Pragma;
    return nullptr;
  }

  LoopHintAttr::Spelling Spelling =
      LoopHintAttr::Spelling(A.getAttributeSpellingListIndex());
  LoopHintAttr::OptionType Option;
  LoopHintAttr::LoopHintState State;
  if (PragmaNoUnroll) {
    // #pragma nounroll
    Option = LoopHintAttr::Unroll;
    State = LoopHintAttr::Disable;
  } else if (PragmaUnroll) {
    if (ValueExpr) {
      // #pragma unroll N
      Option = LoopHintAttr::UnrollCount;
      State = LoopHintAttr::Numeric;
#if INTEL_CUSTOMIZATION
      // CQ#366562 - let #pragma unroll value be out of striclty positive 32-bit
      // integer range: disable unrolling if value is 0, otherwise treat this
      // like #pragma unroll without argument.
      // CQ#415958 - ignore this behavior in template types (isValueDependent).
      if (S.getLangOpts().IntelCompat && !ValueExpr->isValueDependent()) {
        llvm::APSInt Val;
        ExprResult Res = S.VerifyIntegerConstantExpression(ValueExpr, &Val);
        if (Res.isInvalid())
          return nullptr;

        bool ValueIsPositive = Val.isStrictlyPositive();
        if (!ValueIsPositive || Val.getActiveBits() > 31) {
          // Non-zero (negative or too large) value: just ignore the argument.
          // #pragma unroll(0) disables unrolling.
          State = Val.getBoolValue() ? LoopHintAttr::Enable : LoopHintAttr::Disable;
          Option = LoopHintAttr::Unroll;
          ValueExpr = nullptr;
        }
      }
#endif // INTEL_CUSTOMIZATION
    } else {
      // #pragma unroll
      Option = LoopHintAttr::Unroll;
      State = LoopHintAttr::Enable;
    }
  } else if (PragmaNoUnrollAndJam) {
    // #pragma nounroll_and_jam
    Option = LoopHintAttr::UnrollAndJam;
    State = LoopHintAttr::Disable;
  } else if (PragmaUnrollAndJam) {
    if (ValueExpr) {
      // #pragma unroll_and_jam N
      Option = LoopHintAttr::UnrollAndJamCount;
      State = LoopHintAttr::Numeric;
    } else {
      // #pragma unroll_and_jam
      Option = LoopHintAttr::UnrollAndJam;
      State = LoopHintAttr::Enable;
    }
#if INTEL_CUSTOMIZATION
  } else if (PragmaLoopCoalesce) {
    Option = LoopHintAttr::LoopCoalesce;
    if (ValueExpr != nullptr)
      State = LoopHintAttr::Numeric;
    else
      State = LoopHintAttr::Enable;
  } else if (PragmaII) {
    Option = LoopHintAttr::II;
    State = LoopHintAttr::Numeric;
  } else if (PragmaMaxConcurrency) {
    Option = LoopHintAttr::MaxConcurrency;
    State = LoopHintAttr::Numeric;
  } else if (PragmaIVDep) {
    if (ValueExpr && ArrayExpr) {
      Option = LoopHintAttr::IVDepHLS;
      State = LoopHintAttr::Full;
    } else if (ValueExpr) {
      Option = LoopHintAttr::IVDepHLS;
      State = LoopHintAttr::Numeric;
    } else if (ArrayExpr) {
      Option = LoopHintAttr::IVDepHLS;
      State = LoopHintAttr::LoopExpr;
    } else if (OptionLoc->Ident && OptionLoc->Ident->getName() == "loop") {
      Option = LoopHintAttr::IVDepLoop;
      State = LoopHintAttr::Enable;
    } else if (OptionLoc->Ident && OptionLoc->Ident->getName() == "back") {
      Option = LoopHintAttr::IVDepBack;
      State = LoopHintAttr::Enable;
    } else {
      bool HLSCompat = S.getLangOpts().HLS ||
                       (S.getLangOpts().OpenCL &&
                        S.Context.getTargetInfo().getTriple().isINTELFPGAEnvironment());
      bool IntelCompat = S.getLangOpts().IntelCompat;
      if (HLSCompat && IntelCompat)
        Option = LoopHintAttr::IVDepHLSIntel;
      else if (HLSCompat)
        Option = LoopHintAttr::IVDepHLS;
      else
        Option = LoopHintAttr::IVDep;
      State = LoopHintAttr::Enable;
    }
  } else if (PragmaIIAtMost) {
    Option = LoopHintAttr::IIAtMost;
    State = LoopHintAttr::Numeric;
  } else if (PragmaIIAtLeast) {
    Option = LoopHintAttr::IIAtLeast;
    State = LoopHintAttr::Numeric;
  } else if (PragmaMinIIAtTargetFmax) {
    Option = LoopHintAttr::MinIIAtFmax;
    State = LoopHintAttr::Enable;
  } else if (PragmaSpeculatedIterations) {
    Option = LoopHintAttr::SpeculatedIterations;
    State = LoopHintAttr::Numeric;
  } else if (PragmaDisableLoopPipelining) {
    Option = LoopHintAttr::DisableLoopPipelining;
    State = LoopHintAttr::Enable;
  } else if (PragmaForceHyperopt) {
    Option = LoopHintAttr::ForceHyperopt;
    State = LoopHintAttr::Enable;
  } else if (PragmaForceNoHyperopt) {
    Option = LoopHintAttr::ForceHyperopt;
    State = LoopHintAttr::Disable;
  } else if (PragmaDistributePoint) {
    Option = LoopHintAttr::Distribute;
    State = LoopHintAttr::Enable;
  } else if (PragmaNoFusion) {
    Option = LoopHintAttr::Fusion;
    State = LoopHintAttr::Disable;
  } else if (PragmaFusion) {
    Option = LoopHintAttr::Fusion;
    State = LoopHintAttr::Enable;
  } else if (PragmaNoVector) {
    Option = LoopHintAttr::Vectorize;
    State = LoopHintAttr::Disable;
  } else if (PragmaVector) {
    State = LoopHintAttr::Enable;
    assert(OptionLoc && OptionLoc->Ident &&
           "Attribute must have valid option info.");
    Option = llvm::StringSwitch<LoopHintAttr::OptionType>(
                 OptionLoc->Ident->getName())
                 .Case("always", LoopHintAttr::VectorizeAlways)
                 .Default(LoopHintAttr::Vectorize);
  } else if (PragmaLoopCount) {
    State = LoopHintAttr::Numeric;
    assert(OptionLoc && OptionLoc->Ident &&
           "Attribute must have valid option info.");
    Option = llvm::StringSwitch<LoopHintAttr::OptionType>(
                 OptionLoc->Ident->getName())
                 .Case("loop_count", LoopHintAttr::LoopCount)
                 .Case("min", LoopHintAttr::LoopCountMin)
                 .Case("max", LoopHintAttr::LoopCountMax)
                 .Case("avg", LoopHintAttr::LoopCountAvg);
#endif // INTEL_CUSTOMIZATION
  } else {
    // #pragma clang loop ...
    assert(OptionLoc && OptionLoc->Ident &&
           "Attribute must have valid option info.");
    Option = llvm::StringSwitch<LoopHintAttr::OptionType>(
                 OptionLoc->Ident->getName())
                 .Case("vectorize", LoopHintAttr::Vectorize)
                 .Case("vectorize_width", LoopHintAttr::VectorizeWidth)
                 .Case("interleave", LoopHintAttr::Interleave)
                 .Case("interleave_count", LoopHintAttr::InterleaveCount)
                 .Case("unroll", LoopHintAttr::Unroll)
                 .Case("unroll_count", LoopHintAttr::UnrollCount)
                 .Case("pipeline", LoopHintAttr::PipelineDisabled)
                 .Case("pipeline_initiation_interval",
                       LoopHintAttr::PipelineInitiationInterval)
                 .Case("distribute", LoopHintAttr::Distribute)
                 .Default(LoopHintAttr::Vectorize);
    if (Option == LoopHintAttr::VectorizeWidth ||
        Option == LoopHintAttr::InterleaveCount ||
        Option == LoopHintAttr::UnrollCount ||
        Option == LoopHintAttr::PipelineInitiationInterval) {
      assert(ValueExpr && "Attribute must have a valid value expression.");
      if (S.CheckLoopHintExpr(ValueExpr, St->getBeginLoc()))
        return nullptr;
      State = LoopHintAttr::Numeric;
    } else if (Option == LoopHintAttr::Vectorize ||
               Option == LoopHintAttr::Interleave ||
               Option == LoopHintAttr::Unroll ||
               Option == LoopHintAttr::Distribute ||
               Option == LoopHintAttr::PipelineDisabled) {
      assert(StateLoc && StateLoc->Ident && "Loop hint must have an argument");
      if (StateLoc->Ident->isStr("disable"))
        State = LoopHintAttr::Disable;
      else if (StateLoc->Ident->isStr("assume_safety"))
        State = LoopHintAttr::AssumeSafety;
      else if (StateLoc->Ident->isStr("full"))
        State = LoopHintAttr::Full;
      else if (StateLoc->Ident->isStr("enable"))
        State = LoopHintAttr::Enable;
      else
        llvm_unreachable("bad loop hint argument");
    } else
      llvm_unreachable("bad loop hint");
  }

  return LoopHintAttr::CreateImplicit(S.Context, Spelling, Option, State,
#if INTEL_CUSTOMIZATION
                                      ValueExpr, ArrayExpr, A.getRange());
#endif // INTEL_CUSTOMIZATION
}

#if INTEL_CUSTOMIZATION
static Attr *handleIntelInlineAttr(Sema &S, Stmt *St, const ParsedAttr &A,
                                   SourceRange) {
  IdentifierLoc *OptionLoc = A.getArgAsIdent(1);
  IntelInlineAttr::OptionType Option;
  if (OptionLoc) {
    if (OptionLoc->Ident->getName() != "recursive") {
      S.Diag(OptionLoc->Loc, diag::err_recursive_attribute_expected);
      return nullptr;
    }
    else {
      Option = IntelInlineAttr::Recursive;
    }
  }
  else {
    Option = IntelInlineAttr::NotRecursive;
  }
  return IntelInlineAttr::CreateImplicit(
      S.Context,
      static_cast<IntelInlineAttr::Spelling>(A.getAttributeSpellingListIndex()),
      Option, A.getRange());
}

static int64_t getConstInt(Sema &S, unsigned Idx, const ParsedAttr &A) {
  ASTContext &Ctx = S.getASTContext();
  Expr *E = A.getArgAsExpr(Idx);
  llvm::APSInt ValueAPS = (E)->EvaluateKnownConstInt(Ctx);
  if (ValueAPS.getActiveBits() > std::numeric_limits<int64_t>::digits)
    return std::numeric_limits<int64_t>::max();  //error will emit later.
  return ValueAPS.getSExtValue();
}

static bool diagOverlapingLevels(Sema &S, int LevelFrom, int LevelTo,
                                 SourceLocation SourceLoc,
                                 int PrevFrom, int PrevTo,
                                 SourceLocation PrevSourceLoc) {
  S.Diag(SourceLoc, diag::err_blocklevel_overlap)
      << LevelFrom << LevelTo << PrevFrom << PrevTo;
  return S.Diag(PrevSourceLoc,
                diag::note_second_block_loop_level_specified_here);
}

namespace {
struct PragmaBlockLoopLevelInfo {
  Expr *Factor;
  int LevelFrom;
  int LevelTo;
  clang::SourceLocation SourceLoc;
};
using MapType = llvm::SmallDenseMap<int, PragmaBlockLoopLevelInfo>;
}

static bool checkOverlapingLevels(Sema &S, Expr *FE, int64_t LevelFrom,
                                  int64_t LevelTo, SourceLocation SourceLoc,
                                  MapType &Map) {
  if (LevelFrom > LevelTo)
    return S.Diag(SourceLoc, diag::err_invalid_blocklevel);

  if (LevelFrom > 8 || LevelTo > 8)
    return S.Diag(SourceLoc, diag::err_invalid_blocklevel_range) << 1;

  if (LevelFrom <= 0 || LevelTo <= 0)
    return S.Diag(SourceLoc, diag::err_invalid_blocklevel_range) << 0;

  for (int L = LevelFrom; L <= LevelTo; ++L) {
    // If found level L or found level -1 diagnostic overlapping. Level -1
    // represent all levels.
    MapType::iterator It = Map.find(L);
    if (It == Map.end())
      It = Map.find(-1);
    if (It != Map.end())
      return diagOverlapingLevels(S, LevelFrom, LevelTo, SourceLoc,
                           It->second.LevelFrom, It->second.LevelTo,
                           It->second.SourceLoc);
    Map[L].Factor = FE;
    Map[L].LevelFrom = LevelFrom;
    Map[L].LevelTo = LevelTo;
    Map[L].SourceLoc = SourceLoc;
  }
  return false;
}

static Attr *handleIntelBlockLoopAttr(Sema &S, Stmt *St, const ParsedAttr &AA,
                                      const ParsedAttributesView &AttrList,
                                      SourceRange) {

  // If BlockLoop attribute is not the first one on the attribute list,
  // return, since all BlockLoop attributes have been processed during
  // processing first BlockLoop attribute.
  const auto &A = llvm::find_if(AttrList, [](const ParsedAttr &Attr) {
    return Attr.getKind() == ParsedAttr::AT_IntelBlockLoop;
  });
  if (&AA != &*A)
    return nullptr;

  if (St->getStmtClass() != Stmt::DoStmtClass &&
      St->getStmtClass() != Stmt::ForStmtClass &&
      St->getStmtClass() != Stmt::CXXForRangeStmtClass &&
      St->getStmtClass() != Stmt::WhileStmtClass) {
    S.Diag(St->getBeginLoc(), diag::err_pragma_loop_precedes_nonloop)
        << "#pragma block_loop";
    return nullptr;
  }

  SmallVector<Expr *, 2> Privates;
  MapType Map;  //interal use only for disanostic levels overlapping.
  for (const ParsedAttr &A : AttrList)
    if (A.getKind() == ParsedAttr::AT_IntelBlockLoop) {
      unsigned AI = 0;
      Expr *FE = nullptr;
      clang::SourceLocation SourceLoc;
      SourceLoc = A.getArgAsIdent(AI++)->Loc;//beginning of block_loop pragma
      if (A.isArgIdent(AI) &&
          A.getArgAsIdent(AI)->Ident->isStr("factor")) {
        FE = A.getArgAsExpr(++AI);
        AI++;
      }
      if (A.isArgIdent(AI) &&
          A.getArgAsIdent(AI)->Ident->isStr("level")) {
        SourceLoc = A.getArgAsIdent(AI)->Loc; //beginning of Level clause
        int64_t LevelFrom = getConstInt(S, ++AI, A);
        int64_t LevelTo = getConstInt(S, ++AI, A);
        AI++;
        if (checkOverlapingLevels(S, FE, LevelFrom, LevelTo, SourceLoc, Map))
          return nullptr;
      } else {
        if (!Map.empty()) {
          // No user specified level for current pragma, but other block_loop
          // has user specified level, diagnostic overlapping.
          MapType::iterator It = Map.begin();
          diagOverlapingLevels(S, -1, -1, SourceLoc, It->second.LevelFrom,
                               It->second.LevelTo, It->second.SourceLoc);

          return nullptr;
        }
        // no user specified level, need to passing -1 to BE.
        Map[-1].Factor = FE;
        Map[-1].LevelFrom = -1;
        Map[-1].LevelTo = -1;
        Map[-1].SourceLoc = SourceLoc;
      }
      if (A.isArgIdent(AI) &&
          A.getArgAsIdent(AI)->Ident->getName() == "private")
        for (AI = AI + 1; AI < A.getNumArgs(); ++AI) {
          if (A.isArgIdent(AI))
            break;
          Privates.push_back(A.getArgAsExpr(AI));
        }
    }
  SmallVector<int , 2> Levels;
  SmallVector<Expr *, 2> Factors;
  for (int I = -1; I <= 8; I++) {
    MapType::iterator It = Map.find(I);
    if (It != Map.end()) {
      Factors.push_back(It->second.Factor);
      Levels.push_back(I);
    }
  }
  const IntelBlockLoopAttr *BL = IntelBlockLoopAttr::CreateImplicit(
      S.Context, Factors.data(), Factors.size(), Levels.data(), Levels.size(),
      Privates.data(), Privates.size(), AA.getRange());
  if (!S.CheckIntelBlockLoopAttribute(BL))
    return nullptr;
  return const_cast<IntelBlockLoopAttr *>(BL);
}

static bool CheckBlockLoopScalarExpr(const Expr *E, Sema &S) {
  assert(E && "Invalid expression");
  QualType QT = E->getType();
  if (!QT->isScalarType()) {
    S.Diag(E->getExprLoc(), diag::err_pragma_loop_invalid_argument) << QT;
    return false;
  }
  return true;
}

static bool CheckBlockLoopIntegerExpr(const Expr *E, Sema &S) {
  assert(E && "Invalid expression");
  QualType QT = E->getType();
  if (!QT->isIntegralOrEnumerationType()) {
    S.Diag(E->getExprLoc(), diag::err_pragma_loop_invalid_argument_type) << QT;
    return false;
  }
  return true;
}

// Check expressions and create new attribute for block_loop.
bool Sema::CheckIntelBlockLoopAttribute(const IntelBlockLoopAttr *BL) {

  if (this->CurContext->isDependentContext())
    return true;

  SmallVector<std::pair <const VarDecl *, const Expr *>, 2> PrivateVar;
  for (const auto *P : BL->privates()) {
    if (!CheckBlockLoopScalarExpr(P, *this))
      return false;
    const VarDecl *VD = nullptr;
    if (const DeclRefExpr *DE = dyn_cast_or_null<DeclRefExpr>(P))
      VD = dyn_cast_or_null<VarDecl>(DE->getDecl());
    if (!VD) {
      Diag(P->getExprLoc(),
           diag::err_pragma_block_loop_private_expected_var_arg)
          << VD;
      return false;
    }
    PrivateVar.push_back(std::make_pair(VD, P));
  }
  for (auto *F : BL->factors()) {
    if (F) {
      if (!CheckBlockLoopIntegerExpr(F, *this))
        return false;
      if (!PrivateVar.empty()) {
        llvm::APSInt ValueAPS;
        ExprResult Res = VerifyIntegerConstantExpression(F, &ValueAPS);
        if (Res.isInvalid())
          return false;
      }
    }
  }
  // check duplicate variables are used in private clauses.
  using PrivateVarType = std::pair <const VarDecl *, const Expr *>;
  stable_sort(PrivateVar.begin(), PrivateVar.end(),
              [](const PrivateVarType &LHS, const PrivateVarType &RHS) {
                return LHS.first < RHS.first;
              });
  SmallVector<PrivateVarType, 4>::iterator Found = std::adjacent_find(
      begin(PrivateVar), end(PrivateVar),
      [](const PrivateVarType &LHS, const PrivateVarType &RHS) {
        return LHS.first == RHS.first;
      });
  if (Found != PrivateVar.end()) {
    Diag(Found->second->getExprLoc(),
           diag::err_duplicate_variable_name)
        << Found->first;
    if (Found->second != (Found + 1)->second)
      Diag((Found + 1)->second->getExprLoc(),
             diag::note_omp_referenced)
          << (Found + 1)->first;
    return false;
  }
  return true;
}
#endif // INTEL_CUSTOMIZATION

static void
CheckForIncompatibleAttributes(Sema &S,
                               const SmallVectorImpl<const Attr *> &Attrs) {
  // There are 6 categories of loop hints attributes: vectorize, interleave,
  // unroll, unroll_and_jam, pipeline and distribute. Except for distribute they
  // come in two variants: a state form and a numeric form.  The state form
  // selectively defaults/enables/disables the transformation for the loop
  // (for unroll, default indicates full unrolling rather than enabling the
  // transformation). The numeric form form provides an integer hint (for
  // example, unroll count) to the transformer. The following array accumulates
  // the hints encountered while iterating through the attributes to check for
  // compatibility.
  struct {
    const LoopHintAttr *StateAttr;
    const LoopHintAttr *NumericAttr;
<<<<<<< HEAD
  } HintAttrs[] = {{nullptr, nullptr},
#if INTEL_CUSTOMIZATION
                                       // Vectorize (above)
                   {nullptr, nullptr}, // II
                   {nullptr, nullptr}, // IVDep
                   {nullptr, nullptr}, // IVDepLoop
                   {nullptr, nullptr}, // IVDepBack
                   {nullptr, nullptr}, // LoopCoalesce
                   {nullptr, nullptr}, // MaxConcurrency
                   {nullptr, nullptr}, // SpeculatedIterations
                   {nullptr, nullptr}, // DisableLoopPipelining
                   {nullptr, nullptr}, // ForceHyperopt
                   {nullptr, nullptr}, // Fusion
                   {nullptr, nullptr}, // VectorAlways
                   {nullptr, nullptr}, // LoopCount
                   {nullptr, nullptr}, // LoopCountMin
                   {nullptr, nullptr}, // LoopCountMax
                   {nullptr, nullptr}, // LoopCountAvg
                                       // Interleave (below)
                                       // Unroll
                                       // UnrollAndJam
                                       // Distribute
#endif // INTEL_CUSTOMIZATION
                   {nullptr, nullptr},
                   {nullptr, nullptr},
                   {nullptr, nullptr},
                   {nullptr, nullptr}};
=======
  } HintAttrs[] = {{nullptr, nullptr}, {nullptr, nullptr}, {nullptr, nullptr},
                   {nullptr, nullptr}, {nullptr, nullptr}, {nullptr, nullptr}};
>>>>>>> 1ad53ca2

#if INTEL_CUSTOMIZATION
  const LoopHintAttr *IVDepAttr = nullptr;
#endif // INTEL_CUSTOMIZATION
  for (const auto *I : Attrs) {
    const LoopHintAttr *LH = dyn_cast<LoopHintAttr>(I);

    // Skip non loop hint attributes
    if (!LH)
      continue;

    LoopHintAttr::OptionType Option = LH->getOption();
<<<<<<< HEAD
#if INTEL_CUSTOMIZATION
    enum {
      Vectorize,
      II,
      IVDep,
      IVDepLoop,
      IVDepBack,
      LoopCoalesce,
      MaxConcurrency,
      SpeculatedIterations,
      DisableLoopPipelining,
      ForceHyperopt,
      Fusion,
      VectorAlways,
      LoopCount,
      LoopCountMin,
      LoopCountMax,
      LoopCountAvg,
      Interleave,
      Unroll,
      UnrollAndJam,
      Distribute
    } Category;
#endif // INTEL_CUSTOMIZATION
=======
    enum {
      Vectorize,
      Interleave,
      Unroll,
      UnrollAndJam,
      Distribute,
      Pipeline
    } Category;
>>>>>>> 1ad53ca2
    switch (Option) {
#if INTEL_CUSTOMIZATION
    case LoopHintAttr::II:
    case LoopHintAttr::IIAtMost:
    case LoopHintAttr::IIAtLeast:
    case LoopHintAttr::MinIIAtFmax:
      Category = II;
      break;
    case LoopHintAttr::IVDep:
    case LoopHintAttr::IVDepHLS:
    case LoopHintAttr::IVDepHLSIntel:
      Category = IVDep;
      break;
    case LoopHintAttr::IVDepLoop:
      Category = IVDepLoop;
      break;
    case LoopHintAttr::IVDepBack:
      Category = IVDepBack;
      break;
    case LoopHintAttr::LoopCoalesce:
      Category = LoopCoalesce;
      break;
    case LoopHintAttr::MaxConcurrency:
      Category = MaxConcurrency;
      break;
    case LoopHintAttr::SpeculatedIterations:
      Category = SpeculatedIterations;
      break;
    case LoopHintAttr::DisableLoopPipelining:
      Category = DisableLoopPipelining;
      break;
    case LoopHintAttr::ForceHyperopt:
      Category = ForceHyperopt;
      break;
    case LoopHintAttr::Fusion:
      Category = Fusion;
      break;
    case LoopHintAttr::VectorizeAlways:
      Category = VectorAlways;
      break;
    case LoopHintAttr::LoopCount:
      Category = LoopCount;
      break;
    case LoopHintAttr::LoopCountMax:
      Category = LoopCountMax;
      break;
    case LoopHintAttr::LoopCountMin:
      Category = LoopCountMin;
      break;
    case LoopHintAttr::LoopCountAvg:
      Category = LoopCountAvg;
      break;
#endif // INTEL_CUSTOMIZATION
    case LoopHintAttr::Vectorize:
    case LoopHintAttr::VectorizeWidth:
      Category = Vectorize;
      break;
    case LoopHintAttr::Interleave:
    case LoopHintAttr::InterleaveCount:
      Category = Interleave;
      break;
    case LoopHintAttr::Unroll:
    case LoopHintAttr::UnrollCount:
      Category = Unroll;
      break;
    case LoopHintAttr::UnrollAndJam:
    case LoopHintAttr::UnrollAndJamCount:
      Category = UnrollAndJam;
      break;
    case LoopHintAttr::Distribute:
      // Perform the check for duplicated 'distribute' hints.
      Category = Distribute;
      break;
    case LoopHintAttr::PipelineDisabled:
    case LoopHintAttr::PipelineInitiationInterval:
      Category = Pipeline;
      break;
    };

    assert(Category < sizeof(HintAttrs) / sizeof(HintAttrs[0]));
    auto &CategoryState = HintAttrs[Category];
    const LoopHintAttr *PrevAttr;
#if INTEL_CUSTOMIZATION
    // To make the code more readable and to limit conflicts handle all
    // Intel-added pragmas in this block. For each pragma:
    //  If it contains a numeric value set PrevAttr and
    //    CategoryState.NumericAttr.
    //  If it contains state (enable/disable) set PrevAttr and
    //    CategoryState.StateAttr.
    //  If the attribute cannot conflict set PrevAttr to nullptr.
    //  If you want a diagnostic if both state and numeric are used set
    //    the Category to Unroll and the community code will take care of it.
    if (Option == LoopHintAttr::IVDep || Option == LoopHintAttr::IVDepLoop ||
        Option == LoopHintAttr::IVDepBack ||
        Option == LoopHintAttr::IVDepHLS ||
        Option == LoopHintAttr::IVDepHLSIntel) {
      switch (LH->getState()) {
      case LoopHintAttr::Numeric:
        // safelen only - diagnose duplicates
        PrevAttr = CategoryState.NumericAttr;
        CategoryState.NumericAttr = LH;
        break;
      case LoopHintAttr::LoopExpr:
      case LoopHintAttr::Full:
        // array alone or with safelen - multiple ivdeps with array clauses
        // is okay.
        PrevAttr = nullptr;
        break;
      case LoopHintAttr::Enable:
        // Just #pragma ivdep
        PrevAttr = CategoryState.StateAttr;
        CategoryState.StateAttr = LH;
        break;
      case LoopHintAttr::Disable:
      case LoopHintAttr::AssumeSafety:
        llvm_unreachable("unexpected ivdep state");
      }
      if (Category == IVDep)
        IVDepAttr = LH;
      Category = Unroll; // For multiple safelen diagnostics.
    } else if (Option == LoopHintAttr::ForceHyperopt) {
      assert(LH->getState() == LoopHintAttr::Enable ||
             LH->getState() == LoopHintAttr::Disable);
      PrevAttr = CategoryState.StateAttr;
      CategoryState.StateAttr = LH;
      if (PrevAttr) {
        // Diagnose this here to get incompatible error instead of
        // duplicate in cases with 'no' variants.
        PrintingPolicy Policy(S.Context.getLangOpts());
        SourceLocation OptionLoc = LH->getRange().getBegin();
        bool Duplicate = PrevAttr->getState() == LH->getState();
        S.Diag(OptionLoc, diag::err_pragma_loop_compatibility)
          << Duplicate << PrevAttr->getDiagnosticName(Policy)
          << LH->getDiagnosticName(Policy);
        PrevAttr = nullptr; // Prevent additional diagnostics.
      }
    } else if (Option == LoopHintAttr::II ||
               Option == LoopHintAttr::IIAtMost ||
               Option == LoopHintAttr::IIAtLeast ||
               Option == LoopHintAttr::SpeculatedIterations ||
               Option == LoopHintAttr::MinIIAtFmax ||
               Option == LoopHintAttr::DisableLoopPipelining ||
               Option == LoopHintAttr::LoopCoalesce ||
               Option == LoopHintAttr::MaxConcurrency ||
               Option == LoopHintAttr::VectorizeAlways ||
               Option == LoopHintAttr::LoopCount ||
               Option == LoopHintAttr::LoopCountMin ||
               Option == LoopHintAttr::LoopCountMax ||
               Option == LoopHintAttr::LoopCountAvg ||
               Option == LoopHintAttr::Fusion) {
      switch (LH->getState()) {
      case LoopHintAttr::Numeric:
        if (Option == LoopHintAttr::LoopCount &&  CategoryState.NumericAttr) {
          SourceLocation OptionLoc = LH->getRange().getBegin();
          SourceLocation PrevOptionLoc =
              CategoryState.NumericAttr->getRange().getBegin();
          // Allow multiple loop counts with same optionLoc only
          if (PrevOptionLoc != OptionLoc)
            PrevAttr = CategoryState.NumericAttr;
        } else
        PrevAttr = CategoryState.NumericAttr;
        CategoryState.NumericAttr = LH;
        break;
      case LoopHintAttr::Enable:
        PrevAttr = CategoryState.StateAttr;
        CategoryState.StateAttr = LH;
        break;
      case LoopHintAttr::Disable:
        PrevAttr = CategoryState.StateAttr;
        CategoryState.StateAttr = LH;
        break;
      case LoopHintAttr::LoopExpr:
      case LoopHintAttr::Full:
      case LoopHintAttr::AssumeSafety:
        llvm_unreachable("unexpected loop pragma state");
      }
      if (Option == LoopHintAttr::MinIIAtFmax &&
          CategoryState.NumericAttr) {
        PrevAttr = CategoryState.NumericAttr;
        CategoryState.NumericAttr = LH;
      }
      if (Option == LoopHintAttr::LoopCoalesce)
        Category = Unroll;
    } else
#endif // INTEL_CUSTOMIZATION
    if (Option == LoopHintAttr::Vectorize ||
        Option == LoopHintAttr::Interleave || Option == LoopHintAttr::Unroll ||
        Option == LoopHintAttr::UnrollAndJam ||
        Option == LoopHintAttr::PipelineDisabled ||
        Option == LoopHintAttr::Distribute) {
      // Enable|Disable|AssumeSafety hint.  For example, vectorize(enable).
      PrevAttr = CategoryState.StateAttr;
      CategoryState.StateAttr = LH;
    } else {
      // Numeric hint.  For example, vectorize_width(8).
      PrevAttr = CategoryState.NumericAttr;
      CategoryState.NumericAttr = LH;
    }

    PrintingPolicy Policy(S.Context.getLangOpts());
    SourceLocation OptionLoc = LH->getRange().getBegin();
    if (PrevAttr)
      // Cannot specify same type of attribute twice.
      S.Diag(OptionLoc, diag::err_pragma_loop_compatibility)
          << /*Duplicate=*/true << PrevAttr->getDiagnosticName(Policy)
          << LH->getDiagnosticName(Policy);

    if (CategoryState.StateAttr && CategoryState.NumericAttr &&
        (Category == Unroll || Category == UnrollAndJam ||
         CategoryState.StateAttr->getState() == LoopHintAttr::Disable)) {
      // Disable hints are not compatible with numeric hints of the same
      // category.  As a special case, numeric unroll hints are also not
      // compatible with enable or full form of the unroll pragma because these
      // directives indicate full unrolling.
      S.Diag(OptionLoc, diag::err_pragma_loop_compatibility)
          << /*Duplicate=*/false
          << CategoryState.StateAttr->getDiagnosticName(Policy)
          << CategoryState.NumericAttr->getDiagnosticName(Policy);
    }
#if INTEL_CUSTOMIZATION
    // Emit incompatible error for diasable_loop_pipelining
    if (Category == DisableLoopPipelining &&
        (HintAttrs[II].NumericAttr != nullptr ||
         HintAttrs[SpeculatedIterations].NumericAttr != nullptr ||
         IVDepAttr != nullptr ||
         HintAttrs[IVDep].NumericAttr != nullptr ||
         HintAttrs[IVDep].StateAttr != nullptr ||
         HintAttrs[ForceHyperopt].StateAttr != nullptr ||
         HintAttrs[MaxConcurrency].NumericAttr != nullptr)) {

      const LoopHintAttr *PrevAttr = IVDepAttr;
      if (HintAttrs[II].NumericAttr)
        PrevAttr = HintAttrs[II].NumericAttr;
      else if (HintAttrs[MaxConcurrency].NumericAttr)
        PrevAttr = HintAttrs[MaxConcurrency].NumericAttr;
      else if (HintAttrs[IVDep].NumericAttr)
        PrevAttr = HintAttrs[IVDep].NumericAttr;
      else if (HintAttrs[IVDep].StateAttr)
        PrevAttr = HintAttrs[IVDep].StateAttr;
      else if (HintAttrs[SpeculatedIterations].NumericAttr)
        PrevAttr = HintAttrs[SpeculatedIterations].NumericAttr;
      else if (HintAttrs[ForceHyperopt].StateAttr)
        PrevAttr = HintAttrs[ForceHyperopt].StateAttr;
      OptionLoc = LH->getRange().getBegin();
      S.Diag(OptionLoc, diag::err_pragma_loop_compatibility)
              << /*Duplicate=*/false << PrevAttr->getDiagnosticName(Policy)
              << LH->getDiagnosticName(Policy);
    } else if (HintAttrs[DisableLoopPipelining].StateAttr != nullptr &&
               (Category == II || Category == MaxConcurrency ||
                Category == SpeculatedIterations || Category == ForceHyperopt ||
                (Category == Unroll && (IVDepAttr || CategoryState.StateAttr ||
                                        CategoryState.NumericAttr)))) {
      const LoopHintAttr *PrevAttr = HintAttrs[DisableLoopPipelining].StateAttr;
      S.Diag(OptionLoc, diag::err_pragma_loop_compatibility)
          << /*Duplicate=*/false << PrevAttr->getDiagnosticName(Policy)
          << LH->getDiagnosticName(Policy);
    }
#endif // INTEL_CUSTOMIZATION
  }
}

static Attr *handleOpenCLUnrollHint(Sema &S, Stmt *St, const ParsedAttr &A,
                                    SourceRange Range) {
  // Although the feature was introduced only in OpenCL C v2.0 s6.11.5, it's
  // useful for OpenCL 1.x too and doesn't require HW support.
  // opencl_unroll_hint can have 0 arguments (compiler
  // determines unrolling factor) or 1 argument (the unroll factor provided
  // by the user).

  unsigned NumArgs = A.getNumArgs();

  if (NumArgs > 1) {
    S.Diag(A.getLoc(), diag::err_attribute_too_many_arguments) << A << 1;
    return nullptr;
  }

  unsigned UnrollFactor = 0;

  if (NumArgs == 1) {
    Expr *E = A.getArgAsExpr(0);
    llvm::APSInt ArgVal(32);

    if (!E->isIntegerConstantExpr(ArgVal, S.Context)) {
      S.Diag(A.getLoc(), diag::err_attribute_argument_type)
          << A << AANT_ArgumentIntegerConstant << E->getSourceRange();
      return nullptr;
    }

    int Val = ArgVal.getSExtValue();

    if (Val <= 0) {
      S.Diag(A.getRange().getBegin(),
             diag::err_attribute_requires_positive_integer)
          << A << /* positive */ 0;
      return nullptr;
    }
    UnrollFactor = Val;
  }

  return OpenCLUnrollHintAttr::CreateImplicit(S.Context, UnrollFactor);
}

static Attr *ProcessStmtAttribute(Sema &S, Stmt *St, const ParsedAttr &A,
#if INTEL_CUSTOMIZATION
                                  const ParsedAttributesView &AL,
#endif // INTEL_CUSTOMIZATION
                                  SourceRange Range) {
  switch (A.getKind()) {
  case ParsedAttr::UnknownAttribute:
    S.Diag(A.getLoc(), A.isDeclspecAttribute()
                           ? (unsigned)diag::warn_unhandled_ms_attribute_ignored
                           : (unsigned)diag::warn_unknown_attribute_ignored)
        << A.getName();
    return nullptr;
#if INTEL_CUSTOMIZATION
  case ParsedAttr::AT_IntelInline:
    return handleIntelInlineAttr(S, St, A, Range);
  case ParsedAttr::AT_IntelBlockLoop:
    return handleIntelBlockLoopAttr(S, St, A, AL, Range);
#endif // INTEL_CUSTOMIZATION
  case ParsedAttr::AT_FallThrough:
    return handleFallThroughAttr(S, St, A, Range);
  case ParsedAttr::AT_LoopHint:
    return handleLoopHintAttr(S, St, A, Range);
  case ParsedAttr::AT_OpenCLUnrollHint:
    return handleOpenCLUnrollHint(S, St, A, Range);
  case ParsedAttr::AT_Suppress:
    return handleSuppressAttr(S, St, A, Range);
  default:
    // if we're here, then we parsed a known attribute, but didn't recognize
    // it as a statement attribute => it is declaration attribute
#if INTEL_CUSTOMIZATION
    // CQ#370092 - emit a warning, not error in IntelCompat mode
    if (S.getLangOpts().IntelCompat)
      S.Diag(A.getRange().getBegin(), diag::warn_decl_attribute_invalid_on_stmt)
        << A.getName() << St->getBeginLoc();
    else
#endif // INTEL_CUSTOMIZATION
    S.Diag(A.getRange().getBegin(), diag::err_decl_attribute_invalid_on_stmt)
        << A.getName() << St->getBeginLoc();
    return nullptr;
  }
}

StmtResult Sema::ProcessStmtAttributes(Stmt *S,
                                       const ParsedAttributesView &AttrList,
                                       SourceRange Range) {
  SmallVector<const Attr*, 8> Attrs;
  for (const ParsedAttr &AL : AttrList) {
#if INTEL_CUSTOMIZATION
    if (Attr *a = ProcessStmtAttribute(*this, S, AL, AttrList,  Range))
#endif
      Attrs.push_back(a);
  }

  CheckForIncompatibleAttributes(*this, Attrs);

  if (Attrs.empty())
    return S;

  return ActOnAttributedStmt(Range.getBegin(), Attrs, S);
}<|MERGE_RESOLUTION|>--- conflicted
+++ resolved
@@ -625,10 +625,8 @@
   struct {
     const LoopHintAttr *StateAttr;
     const LoopHintAttr *NumericAttr;
-<<<<<<< HEAD
-  } HintAttrs[] = {{nullptr, nullptr},
-#if INTEL_CUSTOMIZATION
-                                       // Vectorize (above)
+#if INTEL_CUSTOMIZATION
+  } HintAttrs[] = {{nullptr, nullptr}, // Vectorize
                    {nullptr, nullptr}, // II
                    {nullptr, nullptr}, // IVDep
                    {nullptr, nullptr}, // IVDepLoop
@@ -644,19 +642,12 @@
                    {nullptr, nullptr}, // LoopCountMin
                    {nullptr, nullptr}, // LoopCountMax
                    {nullptr, nullptr}, // LoopCountAvg
-                                       // Interleave (below)
-                                       // Unroll
-                                       // UnrollAndJam
-                                       // Distribute
-#endif // INTEL_CUSTOMIZATION
-                   {nullptr, nullptr},
-                   {nullptr, nullptr},
-                   {nullptr, nullptr},
-                   {nullptr, nullptr}};
-=======
-  } HintAttrs[] = {{nullptr, nullptr}, {nullptr, nullptr}, {nullptr, nullptr},
-                   {nullptr, nullptr}, {nullptr, nullptr}, {nullptr, nullptr}};
->>>>>>> 1ad53ca2
+                   {nullptr, nullptr}, // Interleave
+                   {nullptr, nullptr}, // Unroll
+                   {nullptr, nullptr}, // UnrollAndJam
+                   {nullptr, nullptr}, // Pipeline
+                   {nullptr, nullptr}};// Distribute
+#endif // INTEL_CUSTOMIZATION
 
 #if INTEL_CUSTOMIZATION
   const LoopHintAttr *IVDepAttr = nullptr;
@@ -669,7 +660,6 @@
       continue;
 
     LoopHintAttr::OptionType Option = LH->getOption();
-<<<<<<< HEAD
 #if INTEL_CUSTOMIZATION
     enum {
       Vectorize,
@@ -691,19 +681,10 @@
       Interleave,
       Unroll,
       UnrollAndJam,
-      Distribute
-    } Category;
-#endif // INTEL_CUSTOMIZATION
-=======
-    enum {
-      Vectorize,
-      Interleave,
-      Unroll,
-      UnrollAndJam,
       Distribute,
       Pipeline
     } Category;
->>>>>>> 1ad53ca2
+#endif // INTEL_CUSTOMIZATION
     switch (Option) {
 #if INTEL_CUSTOMIZATION
     case LoopHintAttr::II:
