//===--- SemaStmtAttr.cpp - Statement Attribute Handling ------------------===//
//
// Part of the LLVM Project, under the Apache License v2.0 with LLVM Exceptions.
// See https://llvm.org/LICENSE.txt for license information.
// SPDX-License-Identifier: Apache-2.0 WITH LLVM-exception
//
//===----------------------------------------------------------------------===//
//
//  This file implements stmt-related attribute processing.
//
//===----------------------------------------------------------------------===//

#include "clang/Sema/SemaInternal.h"
#include "clang/AST/ASTContext.h"
#include "clang/Basic/SourceManager.h"
#include "clang/Sema/DelayedDiagnostic.h"
#include "clang/Sema/Lookup.h"
#include "clang/Sema/ScopeInfo.h"
#include "llvm/ADT/StringExtras.h"

using namespace clang;
using namespace sema;

static Attr *handleFallThroughAttr(Sema &S, Stmt *St, const ParsedAttr &A,
                                   SourceRange Range) {
  FallThroughAttr Attr(A.getRange(), S.Context,
                       A.getAttributeSpellingListIndex());
  if (!isa<NullStmt>(St)) {
    S.Diag(A.getRange().getBegin(), diag::err_fallthrough_attr_wrong_target)
        << Attr.getSpelling() << St->getBeginLoc();
    if (isa<SwitchCase>(St)) {
      SourceLocation L = S.getLocForEndOfToken(Range.getEnd());
      S.Diag(L, diag::note_fallthrough_insert_semi_fixit)
          << FixItHint::CreateInsertion(L, ";");
    }
    return nullptr;
  }
  auto *FnScope = S.getCurFunction();
  if (FnScope->SwitchStack.empty()) {
    S.Diag(A.getRange().getBegin(), diag::err_fallthrough_attr_outside_switch);
    return nullptr;
  }

  // If this is spelled as the standard C++17 attribute, but not in C++17, warn
  // about using it as an extension.
  if (!S.getLangOpts().CPlusPlus17 && A.isCXX11Attribute() &&
      !A.getScopeName())
    S.Diag(A.getLoc(), diag::ext_cxx17_attr) << A.getName();

  FnScope->setHasFallthroughStmt();
  return ::new (S.Context) auto(Attr);
}

static Attr *handleSuppressAttr(Sema &S, Stmt *St, const ParsedAttr &A,
                                SourceRange Range) {
  if (A.getNumArgs() < 1) {
    S.Diag(A.getLoc(), diag::err_attribute_too_few_arguments) << A << 1;
    return nullptr;
  }

  std::vector<StringRef> DiagnosticIdentifiers;
  for (unsigned I = 0, E = A.getNumArgs(); I != E; ++I) {
    StringRef RuleName;

    if (!S.checkStringLiteralArgumentAttr(A, I, RuleName, nullptr))
      return nullptr;

    // FIXME: Warn if the rule name is unknown. This is tricky because only
    // clang-tidy knows about available rules.
    DiagnosticIdentifiers.push_back(RuleName);
  }

  return ::new (S.Context) SuppressAttr(
      A.getRange(), S.Context, DiagnosticIdentifiers.data(),
      DiagnosticIdentifiers.size(), A.getAttributeSpellingListIndex());
}

template <typename FPGALoopAttrT>
static Attr *handleIntelFPGALoopAttr(Sema &S, Stmt *St, const ParsedAttr &A) {
  unsigned NumArgs = A.getNumArgs();
  if (NumArgs > 1) {
    S.Diag(A.getLoc(), diag::err_attribute_too_many_arguments) << A << 1;
    return nullptr;
  }

  if (NumArgs == 0) {
    if (A.getKind() == ParsedAttr::AT_SYCLIntelFPGAII ||
        A.getKind() == ParsedAttr::AT_SYCLIntelFPGAMaxConcurrency) {
      S.Diag(A.getLoc(), diag::err_attribute_too_few_arguments) << A << 1;
      return nullptr;
    }
  }

  unsigned SafeInterval = 0;

  if (NumArgs == 1) {
    Expr *E = A.getArgAsExpr(0);
    llvm::APSInt ArgVal(32);

    if (!E->isIntegerConstantExpr(ArgVal, S.Context)) {
      S.Diag(A.getLoc(), diag::err_attribute_argument_type)
        << A << AANT_ArgumentIntegerConstant << E->getSourceRange();
      return nullptr;
    }

    int Val = ArgVal.getSExtValue();

    if (Val <= 0) {
      S.Diag(A.getRange().getBegin(),
          diag::err_attribute_requires_positive_integer)
        << A << /* positive */ 0;
      return nullptr;
    }
    SafeInterval = Val;
  }

  return FPGALoopAttrT::CreateImplicit(S.Context, SafeInterval);
}

static Attr *handleLoopHintAttr(Sema &S, Stmt *St, const ParsedAttr &A,
                                SourceRange) {
  IdentifierLoc *PragmaNameLoc = A.getArgAsIdent(0);
  IdentifierLoc *OptionLoc = A.getArgAsIdent(1);
  IdentifierLoc *StateLoc = A.getArgAsIdent(2);
  Expr *ValueExpr = A.getArgAsExpr(3);
#if INTEL_CUSTOMIZATION
  Expr *ArrayExpr = A.getArgAsExpr(4);

<<<<<<< HEAD
  bool PragmaLoopCoalesce = PragmaNameLoc->Ident->getName() == "loop_coalesce";
  bool PragmaII = PragmaNameLoc->Ident->getName() == "ii";
  bool PragmaMaxConcurrency =
      PragmaNameLoc->Ident->getName() == "max_concurrency";
  bool PragmaMaxInterleaving =
      PragmaNameLoc->Ident->getName() == "max_interleaving";
  bool PragmaIVDep = PragmaNameLoc->Ident->getName() == "ivdep";
  bool PragmaIIAtMost = PragmaNameLoc->Ident->getName() == "ii_at_most";
  bool PragmaIIAtLeast = PragmaNameLoc->Ident->getName() == "ii_at_least";
  bool PragmaMinIIAtTargetFmax =
             PragmaNameLoc->Ident->getName() == "min_ii_at_target_fmax";
  bool PragmaSpeculatedIterations =
          PragmaNameLoc->Ident->getName() == "speculated_iterations";
  bool PragmaDisableLoopPipelining =
            PragmaNameLoc->Ident->getName() == "disable_loop_pipelining";
  bool PragmaForceHyperopt =
            PragmaNameLoc->Ident->getName() == "force_hyperopt";
  bool PragmaForceNoHyperopt =
            PragmaNameLoc->Ident->getName() == "force_no_hyperopt";
  bool PragmaDistributePoint =
      PragmaNameLoc->Ident->getName() == "distribute_point";
  bool PragmaNoFusion = PragmaNameLoc->Ident->getName() == "nofusion";
  bool PragmaFusion = PragmaNameLoc->Ident->getName() == "fusion";
  bool PragmaNoVector = PragmaNameLoc->Ident->getName() == "novector";
  bool PragmaVector = PragmaNameLoc->Ident->getName() == "vector";
  bool NonLoopPragmaDistributePoint =
      PragmaDistributePoint && St->getStmtClass() != Stmt::DoStmtClass &&
      St->getStmtClass() != Stmt::ForStmtClass &&
      St->getStmtClass() != Stmt::CXXForRangeStmtClass &&
      St->getStmtClass() != Stmt::WhileStmtClass;
  bool PragmaLoopCount = PragmaNameLoc->Ident->getName() == "loop_count";
#endif // INTEL_CUSTOMIZATION
  bool PragmaUnroll = PragmaNameLoc->Ident->getName() == "unroll";
  bool PragmaNoUnroll = PragmaNameLoc->Ident->getName() == "nounroll";
  bool PragmaUnrollAndJam = PragmaNameLoc->Ident->getName() == "unroll_and_jam";
  bool PragmaNoUnrollAndJam =
      PragmaNameLoc->Ident->getName() == "nounroll_and_jam";
#if INTEL_CUSTOMIZATION
  if (NonLoopPragmaDistributePoint) {
    bool withinLoop = false;
    for (Scope *CS = S.getCurScope(); CS; CS = CS->getParent())
      if (CS->getFlags() & Scope::ContinueScope) {
        withinLoop = true;
        break;
      }
    if (!withinLoop) {
      S.Diag(St->getBeginLoc(), diag::err_pragma_distpt_on_nonloop_stmt)
          << "#pragma distribute_point";
      return nullptr;
    }
  } else
#endif // INTEL_CUSTOMIZATION
=======
  StringRef PragmaName =
      llvm::StringSwitch<StringRef>(PragmaNameLoc->Ident->getName())
          .Cases("unroll", "nounroll", "unroll_and_jam", "nounroll_and_jam",
                 PragmaNameLoc->Ident->getName())
          .Default("clang loop");

>>>>>>> 83748cc5
  if (St->getStmtClass() != Stmt::DoStmtClass &&
      St->getStmtClass() != Stmt::ForStmtClass &&
      St->getStmtClass() != Stmt::CXXForRangeStmtClass &&
      St->getStmtClass() != Stmt::WhileStmtClass) {
<<<<<<< HEAD
    const char *Pragma =
        llvm::StringSwitch<const char *>(PragmaNameLoc->Ident->getName())
            .Case("unroll", "#pragma unroll")
            .Case("nounroll", "#pragma nounroll")
            .Case("unroll_and_jam", "#pragma unroll_and_jam")
            .Case("nounroll_and_jam", "#pragma nounroll_and_jam")
#if INTEL_CUSTOMIZATION
            .Case("loop_coalesce", "#pragma loop_coalesce")
            .Case("ii", "#pragma ii")
            .Case("max_concurrency", "#pragma max_concurrency")
            .Case("max_interleaving", "#pragma max_interleaving")
            .Case("ivdep", "#pragma ivdep")
            .Case("ii_at_most", "pragma il_at_most")
            .Case("ii_at_least", "pragma il_at_least")
            .Case("min_ii_at_target_fmax", "pragma min_ii_at_target_fmax")
            .Case("speculated_iterations", "pragma speculated_iterations")
            .Case("disable_loop_pipelining", "pragma disable_loop_pipelining")
            .Case("force_hyperopt", "pragma force_hyperopt")
            .Case("force_no_hyperopt", "pragma force_no_hyperopt")
            .Case("nofusion", "#pragma nofusion")
            .Case("fusion", "#pragma fusion")
            .Case("vector", "#pragma vector")
            .Case("novector", "#pragma novector")
            .Case("loop_count", "#pragma loop_count")
#endif // INTEL_CUSTOMIZATION
            .Default("#pragma clang loop");
=======
    std::string Pragma = "#pragma " + std::string(PragmaName);
>>>>>>> 83748cc5
    S.Diag(St->getBeginLoc(), diag::err_pragma_loop_precedes_nonloop) << Pragma;
    return nullptr;
  }

  LoopHintAttr::Spelling Spelling =
      LoopHintAttr::Spelling(A.getAttributeSpellingListIndex());
  LoopHintAttr::OptionType Option;
  LoopHintAttr::LoopHintState State;
<<<<<<< HEAD
  if (PragmaNoUnroll) {
    // #pragma nounroll
    Option = LoopHintAttr::Unroll;
    State = LoopHintAttr::Disable;
  } else if (PragmaUnroll) {
    if (ValueExpr) {
      // #pragma unroll N
      Option = LoopHintAttr::UnrollCount;
      State = LoopHintAttr::Numeric;
#if INTEL_CUSTOMIZATION
      // CQ#366562 - let #pragma unroll value be out of striclty positive 32-bit
      // integer range: disable unrolling if value is 0, otherwise treat this
      // like #pragma unroll without argument.
      // CQ#415958 - ignore this behavior in template types (isValueDependent).
      if (S.getLangOpts().IntelCompat && !ValueExpr->isValueDependent()) {
        llvm::APSInt Val;
        ExprResult Res = S.VerifyIntegerConstantExpression(ValueExpr, &Val);
        if (Res.isInvalid())
          return nullptr;

        bool ValueIsPositive = Val.isStrictlyPositive();
        if (!ValueIsPositive || Val.getActiveBits() > 31) {
          // Non-zero (negative or too large) value: just ignore the argument.
          // #pragma unroll(0) disables unrolling.
          State = Val.getBoolValue() ? LoopHintAttr::Enable : LoopHintAttr::Disable;
          Option = LoopHintAttr::Unroll;
          ValueExpr = nullptr;
        }
      }
#endif // INTEL_CUSTOMIZATION
    } else {
      // #pragma unroll
      Option = LoopHintAttr::Unroll;
      State = LoopHintAttr::Enable;
    }
  } else if (PragmaNoUnrollAndJam) {
    // #pragma nounroll_and_jam
    Option = LoopHintAttr::UnrollAndJam;
    State = LoopHintAttr::Disable;
  } else if (PragmaUnrollAndJam) {
    if (ValueExpr) {
      // #pragma unroll_and_jam N
      Option = LoopHintAttr::UnrollAndJamCount;
      State = LoopHintAttr::Numeric;
    } else {
      // #pragma unroll_and_jam
      Option = LoopHintAttr::UnrollAndJam;
      State = LoopHintAttr::Enable;
    }
#if INTEL_CUSTOMIZATION
  } else if (PragmaLoopCoalesce) {
    Option = LoopHintAttr::LoopCoalesce;
    if (ValueExpr != nullptr)
      State = LoopHintAttr::Numeric;
    else
      State = LoopHintAttr::Enable;
  } else if (PragmaII) {
    Option = LoopHintAttr::II;
    State = LoopHintAttr::Numeric;
  } else if (PragmaMaxConcurrency) {
    Option = LoopHintAttr::MaxConcurrency;
    State = LoopHintAttr::Numeric;
  } else if (PragmaMaxInterleaving) {
    Option = LoopHintAttr::MaxInterleaving;
    State = LoopHintAttr::Numeric;
  } else if (PragmaIVDep) {
    if (ValueExpr && ArrayExpr) {
      Option = LoopHintAttr::IVDepHLS;
      State = LoopHintAttr::Full;
    } else if (ValueExpr) {
      Option = LoopHintAttr::IVDepHLS;
      State = LoopHintAttr::Numeric;
    } else if (ArrayExpr) {
      Option = LoopHintAttr::IVDepHLS;
      State = LoopHintAttr::LoopExpr;
    } else if (OptionLoc->Ident && OptionLoc->Ident->getName() == "loop") {
      Option = LoopHintAttr::IVDepLoop;
      State = LoopHintAttr::Enable;
    } else if (OptionLoc->Ident && OptionLoc->Ident->getName() == "back") {
      Option = LoopHintAttr::IVDepBack;
      State = LoopHintAttr::Enable;
    } else {
      bool HLSCompat = S.getLangOpts().HLS ||
                       (S.getLangOpts().OpenCL &&
                        S.Context.getTargetInfo().getTriple().isINTELFPGAEnvironment());
      bool IntelCompat = S.getLangOpts().IntelCompat;
      if (HLSCompat && IntelCompat)
        Option = LoopHintAttr::IVDepHLSIntel;
      else if (HLSCompat)
        Option = LoopHintAttr::IVDepHLS;
      else
        Option = LoopHintAttr::IVDep;
      State = LoopHintAttr::Enable;
    }
  } else if (PragmaIIAtMost) {
    Option = LoopHintAttr::IIAtMost;
    State = LoopHintAttr::Numeric;
  } else if (PragmaIIAtLeast) {
    Option = LoopHintAttr::IIAtLeast;
    State = LoopHintAttr::Numeric;
  } else if (PragmaMinIIAtTargetFmax) {
    Option = LoopHintAttr::MinIIAtFmax;
    State = LoopHintAttr::Enable;
  } else if (PragmaSpeculatedIterations) {
    Option = LoopHintAttr::SpeculatedIterations;
    State = LoopHintAttr::Numeric;
  } else if (PragmaDisableLoopPipelining) {
    Option = LoopHintAttr::DisableLoopPipelining;
    State = LoopHintAttr::Enable;
  } else if (PragmaForceHyperopt) {
    Option = LoopHintAttr::ForceHyperopt;
    State = LoopHintAttr::Enable;
  } else if (PragmaForceNoHyperopt) {
    Option = LoopHintAttr::ForceHyperopt;
    State = LoopHintAttr::Disable;
  } else if (PragmaDistributePoint) {
    Option = LoopHintAttr::Distribute;
    State = LoopHintAttr::Enable;
  } else if (PragmaNoFusion) {
    Option = LoopHintAttr::Fusion;
    State = LoopHintAttr::Disable;
  } else if (PragmaFusion) {
    Option = LoopHintAttr::Fusion;
    State = LoopHintAttr::Enable;
  } else if (PragmaNoVector) {
    Option = LoopHintAttr::Vectorize;
    State = LoopHintAttr::Disable;
  } else if (PragmaVector) {
    State = LoopHintAttr::Enable;
    assert(OptionLoc && OptionLoc->Ident &&
           "Attribute must have valid option info.");
    Option = llvm::StringSwitch<LoopHintAttr::OptionType>(
                 OptionLoc->Ident->getName())
                 .Case("always", LoopHintAttr::VectorizeAlways)
                 .Default(LoopHintAttr::Vectorize);
  } else if (PragmaLoopCount) {
    State = LoopHintAttr::Numeric;
    assert(OptionLoc && OptionLoc->Ident &&
           "Attribute must have valid option info.");
    Option = llvm::StringSwitch<LoopHintAttr::OptionType>(
                 OptionLoc->Ident->getName())
                 .Case("loop_count", LoopHintAttr::LoopCount)
                 .Case("min", LoopHintAttr::LoopCountMin)
                 .Case("max", LoopHintAttr::LoopCountMax)
                 .Case("avg", LoopHintAttr::LoopCountAvg);
#endif // INTEL_CUSTOMIZATION
=======

  auto SetHints = [&Option, &State](LoopHintAttr::OptionType O,
                                    LoopHintAttr::LoopHintState S) {
    Option = O;
    State = S;
  };

  if (PragmaName == "nounroll") {
    SetHints(LoopHintAttr::Unroll, LoopHintAttr::Disable);
  } else if (PragmaName == "unroll") {
    // #pragma unroll N
    if (ValueExpr)
      SetHints(LoopHintAttr::UnrollCount, LoopHintAttr::Numeric);
    else
      SetHints(LoopHintAttr::Unroll, LoopHintAttr::Enable);
  } else if (PragmaName == "nounroll_and_jam") {
    SetHints(LoopHintAttr::UnrollAndJam, LoopHintAttr::Disable);
  } else if (PragmaName == "unroll_and_jam") {
    // #pragma unroll_and_jam N
    if (ValueExpr)
      SetHints(LoopHintAttr::UnrollAndJamCount, LoopHintAttr::Numeric);
    else
      SetHints(LoopHintAttr::UnrollAndJam, LoopHintAttr::Enable);
>>>>>>> 83748cc5
  } else {
    // #pragma clang loop ...
    assert(OptionLoc && OptionLoc->Ident &&
           "Attribute must have valid option info.");
    Option = llvm::StringSwitch<LoopHintAttr::OptionType>(
                 OptionLoc->Ident->getName())
                 .Case("vectorize", LoopHintAttr::Vectorize)
                 .Case("vectorize_width", LoopHintAttr::VectorizeWidth)
                 .Case("interleave", LoopHintAttr::Interleave)
                 .Case("interleave_count", LoopHintAttr::InterleaveCount)
                 .Case("unroll", LoopHintAttr::Unroll)
                 .Case("unroll_count", LoopHintAttr::UnrollCount)
                 .Case("pipeline", LoopHintAttr::PipelineDisabled)
                 .Case("pipeline_initiation_interval",
                       LoopHintAttr::PipelineInitiationInterval)
                 .Case("distribute", LoopHintAttr::Distribute)
                 .Default(LoopHintAttr::Vectorize);
    if (Option == LoopHintAttr::VectorizeWidth ||
        Option == LoopHintAttr::InterleaveCount ||
        Option == LoopHintAttr::UnrollCount ||
        Option == LoopHintAttr::PipelineInitiationInterval) {
      assert(ValueExpr && "Attribute must have a valid value expression.");
      if (S.CheckLoopHintExpr(ValueExpr, St->getBeginLoc()))
        return nullptr;
      State = LoopHintAttr::Numeric;
    } else if (Option == LoopHintAttr::Vectorize ||
               Option == LoopHintAttr::Interleave ||
               Option == LoopHintAttr::Unroll ||
               Option == LoopHintAttr::Distribute ||
               Option == LoopHintAttr::PipelineDisabled) {
      assert(StateLoc && StateLoc->Ident && "Loop hint must have an argument");
      if (StateLoc->Ident->isStr("disable"))
        State = LoopHintAttr::Disable;
      else if (StateLoc->Ident->isStr("assume_safety"))
        State = LoopHintAttr::AssumeSafety;
      else if (StateLoc->Ident->isStr("full"))
        State = LoopHintAttr::Full;
      else if (StateLoc->Ident->isStr("enable"))
        State = LoopHintAttr::Enable;
      else
        llvm_unreachable("bad loop hint argument");
    } else
      llvm_unreachable("bad loop hint");
  }

  return LoopHintAttr::CreateImplicit(S.Context, Spelling, Option, State,
#if INTEL_CUSTOMIZATION
                                      ValueExpr, ArrayExpr, A.getRange());
#endif // INTEL_CUSTOMIZATION
}

#if INTEL_CUSTOMIZATION
static Attr *handleIntelInlineAttr(Sema &S, Stmt *St, const ParsedAttr &A,
                                   SourceRange) {
  IdentifierLoc *OptionLoc = A.getArgAsIdent(1);
  IntelInlineAttr::OptionType Option;
  if (OptionLoc) {
    if (OptionLoc->Ident->getName() != "recursive") {
      S.Diag(OptionLoc->Loc, diag::err_recursive_attribute_expected);
      return nullptr;
    }
    else {
      Option = IntelInlineAttr::Recursive;
    }
  }
  else {
    Option = IntelInlineAttr::NotRecursive;
  }
  return IntelInlineAttr::CreateImplicit(
      S.Context,
      static_cast<IntelInlineAttr::Spelling>(A.getAttributeSpellingListIndex()),
      Option, A.getRange());
}

static int64_t getConstInt(Sema &S, unsigned Idx, const ParsedAttr &A) {
  ASTContext &Ctx = S.getASTContext();
  Expr *E = A.getArgAsExpr(Idx);
  llvm::APSInt ValueAPS = (E)->EvaluateKnownConstInt(Ctx);
  if (ValueAPS.getActiveBits() > std::numeric_limits<int64_t>::digits)
    return std::numeric_limits<int64_t>::max();  //error will emit later.
  return ValueAPS.getSExtValue();
}

static bool diagOverlapingLevels(Sema &S, int LevelFrom, int LevelTo,
                                 SourceLocation SourceLoc,
                                 int PrevFrom, int PrevTo,
                                 SourceLocation PrevSourceLoc) {
  S.Diag(SourceLoc, diag::err_blocklevel_overlap)
      << LevelFrom << LevelTo << PrevFrom << PrevTo;
  return S.Diag(PrevSourceLoc,
                diag::note_second_block_loop_level_specified_here);
}

namespace {
struct PragmaBlockLoopLevelInfo {
  Expr *Factor;
  int LevelFrom;
  int LevelTo;
  clang::SourceLocation SourceLoc;
};
using MapType = llvm::SmallDenseMap<int, PragmaBlockLoopLevelInfo>;
}

static bool checkOverlapingLevels(Sema &S, Expr *FE, int64_t LevelFrom,
                                  int64_t LevelTo, SourceLocation SourceLoc,
                                  MapType &Map) {
  if (LevelFrom > LevelTo)
    return S.Diag(SourceLoc, diag::err_invalid_blocklevel);

  if (LevelFrom > 8 || LevelTo > 8)
    return S.Diag(SourceLoc, diag::err_invalid_blocklevel_range) << 1;

  if (LevelFrom <= 0 || LevelTo <= 0)
    return S.Diag(SourceLoc, diag::err_invalid_blocklevel_range) << 0;

  for (int L = LevelFrom; L <= LevelTo; ++L) {
    // If found level L or found level -1 diagnostic overlapping. Level -1
    // represent all levels.
    MapType::iterator It = Map.find(L);
    if (It == Map.end())
      It = Map.find(-1);
    if (It != Map.end())
      return diagOverlapingLevels(S, LevelFrom, LevelTo, SourceLoc,
                           It->second.LevelFrom, It->second.LevelTo,
                           It->second.SourceLoc);
    Map[L].Factor = FE;
    Map[L].LevelFrom = LevelFrom;
    Map[L].LevelTo = LevelTo;
    Map[L].SourceLoc = SourceLoc;
  }
  return false;
}

static Attr *handleIntelBlockLoopAttr(Sema &S, Stmt *St, const ParsedAttr &AA,
                                      const ParsedAttributesView &AttrList,
                                      SourceRange) {

  // If BlockLoop attribute is not the first one on the attribute list,
  // return, since all BlockLoop attributes have been processed during
  // processing first BlockLoop attribute.
  const auto &A = llvm::find_if(AttrList, [](const ParsedAttr &Attr) {
    return Attr.getKind() == ParsedAttr::AT_IntelBlockLoop;
  });
  if (&AA != &*A)
    return nullptr;

  if (St->getStmtClass() != Stmt::DoStmtClass &&
      St->getStmtClass() != Stmt::ForStmtClass &&
      St->getStmtClass() != Stmt::CXXForRangeStmtClass &&
      St->getStmtClass() != Stmt::WhileStmtClass) {
    S.Diag(St->getBeginLoc(), diag::err_pragma_loop_precedes_nonloop)
        << "#pragma block_loop";
    return nullptr;
  }

  SmallVector<Expr *, 2> Privates;
  MapType Map;  //interal use only for disanostic levels overlapping.
  for (const ParsedAttr &A : AttrList)
    if (A.getKind() == ParsedAttr::AT_IntelBlockLoop) {
      unsigned AI = 0;
      Expr *FE = nullptr;
      clang::SourceLocation SourceLoc;
      SourceLoc = A.getArgAsIdent(AI++)->Loc;//beginning of block_loop pragma
      if (A.isArgIdent(AI) &&
          A.getArgAsIdent(AI)->Ident->isStr("factor")) {
        FE = A.getArgAsExpr(++AI);
        AI++;
      }
      if (A.isArgIdent(AI) &&
          A.getArgAsIdent(AI)->Ident->isStr("level")) {
        SourceLoc = A.getArgAsIdent(AI)->Loc; //beginning of Level clause
        int64_t LevelFrom = getConstInt(S, ++AI, A);
        int64_t LevelTo = getConstInt(S, ++AI, A);
        AI++;
        if (checkOverlapingLevels(S, FE, LevelFrom, LevelTo, SourceLoc, Map))
          return nullptr;
      } else {
        if (!Map.empty()) {
          // No user specified level for current pragma, but other block_loop
          // has user specified level, diagnostic overlapping.
          MapType::iterator It = Map.begin();
          diagOverlapingLevels(S, -1, -1, SourceLoc, It->second.LevelFrom,
                               It->second.LevelTo, It->second.SourceLoc);

          return nullptr;
        }
        // no user specified level, need to passing -1 to BE.
        Map[-1].Factor = FE;
        Map[-1].LevelFrom = -1;
        Map[-1].LevelTo = -1;
        Map[-1].SourceLoc = SourceLoc;
      }
      if (A.isArgIdent(AI) &&
          A.getArgAsIdent(AI)->Ident->getName() == "private")
        for (AI = AI + 1; AI < A.getNumArgs(); ++AI) {
          if (A.isArgIdent(AI))
            break;
          Privates.push_back(A.getArgAsExpr(AI));
        }
    }
  SmallVector<int , 2> Levels;
  SmallVector<Expr *, 2> Factors;
  for (int I = -1; I <= 8; I++) {
    MapType::iterator It = Map.find(I);
    if (It != Map.end()) {
      Factors.push_back(It->second.Factor);
      Levels.push_back(I);
    }
  }
  const IntelBlockLoopAttr *BL = IntelBlockLoopAttr::CreateImplicit(
      S.Context, Factors.data(), Factors.size(), Levels.data(), Levels.size(),
      Privates.data(), Privates.size(), AA.getRange());
  if (!S.CheckIntelBlockLoopAttribute(BL))
    return nullptr;
  return const_cast<IntelBlockLoopAttr *>(BL);
}

static bool CheckBlockLoopScalarExpr(const Expr *E, Sema &S) {
  assert(E && "Invalid expression");
  QualType QT = E->getType();
  if (!QT->isScalarType()) {
    S.Diag(E->getExprLoc(), diag::err_pragma_loop_invalid_argument) << QT;
    return false;
  }
  return true;
}

static bool CheckBlockLoopIntegerExpr(const Expr *E, Sema &S) {
  assert(E && "Invalid expression");
  QualType QT = E->getType();
  if (!QT->isIntegralOrEnumerationType()) {
    S.Diag(E->getExprLoc(), diag::err_pragma_loop_invalid_argument_type) << QT;
    return false;
  }
  return true;
}

// Check expressions and create new attribute for block_loop.
bool Sema::CheckIntelBlockLoopAttribute(const IntelBlockLoopAttr *BL) {

  if (this->CurContext->isDependentContext())
    return true;

  SmallVector<std::pair <const VarDecl *, const Expr *>, 2> PrivateVar;
  for (const auto *P : BL->privates()) {
    if (!CheckBlockLoopScalarExpr(P, *this))
      return false;
    const VarDecl *VD = nullptr;
    if (const DeclRefExpr *DE = dyn_cast_or_null<DeclRefExpr>(P))
      VD = dyn_cast_or_null<VarDecl>(DE->getDecl());
    if (!VD) {
      Diag(P->getExprLoc(),
           diag::err_pragma_block_loop_private_expected_var_arg)
          << VD;
      return false;
    }
    PrivateVar.push_back(std::make_pair(VD, P));
  }
  for (auto *F : BL->factors()) {
    if (F) {
      if (!CheckBlockLoopIntegerExpr(F, *this))
        return false;
      if (!PrivateVar.empty()) {
        llvm::APSInt ValueAPS;
        ExprResult Res = VerifyIntegerConstantExpression(F, &ValueAPS);
        if (Res.isInvalid())
          return false;
      }
    }
  }
  // check duplicate variables are used in private clauses.
  using PrivateVarType = std::pair <const VarDecl *, const Expr *>;
  stable_sort(PrivateVar.begin(), PrivateVar.end(),
              [](const PrivateVarType &LHS, const PrivateVarType &RHS) {
                return LHS.first < RHS.first;
              });
  SmallVector<PrivateVarType, 4>::iterator Found = std::adjacent_find(
      begin(PrivateVar), end(PrivateVar),
      [](const PrivateVarType &LHS, const PrivateVarType &RHS) {
        return LHS.first == RHS.first;
      });
  if (Found != PrivateVar.end()) {
    Diag(Found->second->getExprLoc(),
           diag::err_duplicate_variable_name)
        << Found->first;
    if (Found->second != (Found + 1)->second)
      Diag((Found + 1)->second->getExprLoc(),
             diag::note_omp_referenced)
          << (Found + 1)->first;
    return false;
  }
  return true;
}

// A class to compare two #pragma ivdep safelen values in
// an anonymous namespace.
namespace {
  class IVDepCompare {
    llvm::APSInt SafeLen;
    bool IsMaxSafeLen = false;
  public:
    IVDepCompare(Sema &S, const LoopHintAttr* LH) {
      if (LH->getState() == LoopHintAttr::Enable ||
          LH->getState() == LoopHintAttr::LoopExpr)
        IsMaxSafeLen = true;
      else
        SafeLen = LH->getValue()->EvaluateKnownConstInt(S.Context);
    }
    bool isMaxSafeLen() { return IsMaxSafeLen; }
    bool operator==(const IVDepCompare &C) {
      return IsMaxSafeLen == C.IsMaxSafeLen && SafeLen == C.SafeLen;
    }
    bool operator>(const IVDepCompare& C) {
       if (IsMaxSafeLen && !C.IsMaxSafeLen) return true;
       if (C.IsMaxSafeLen) return false;
       return SafeLen > C.SafeLen;
    }
    bool operator>=(const IVDepCompare& C) { return *this == C || *this > C; }
  };
} // end anonymous namespace

static void
CheckForRedundantIVDepAttributes(Sema &S,
                                 const SmallVectorImpl<const Attr *> &Attrs) {

  const LoopHintAttr* OverridingAttr = nullptr;

  for (const auto *I : Attrs) {
    const LoopHintAttr *LH = dyn_cast<LoopHintAttr>(I);
    if (!LH || (LH->getOption() != LoopHintAttr::IVDepHLS &&
        LH->getOption() != LoopHintAttr::IVDepHLSIntel))
      continue;

    // Only Enable [#pragma ivdep] and Numeric [#pragma ivdep safelen(a)]
    // pragma can modify the OverridingAttr.
    if (LH->getState() != LoopHintAttr::Enable &&
        LH->getState() != LoopHintAttr::Numeric)
      continue;

    // The first OverridingAttr is found.
    if (!OverridingAttr) {
      OverridingAttr = LH;
      continue;
    }

    // Enable [#pragma ivdep] overrides any Numeric
    // [#pragma ivdep safelen(a)] pragma.
    if (LH->getState() == LoopHintAttr::Enable) {
      if (OverridingAttr->getState() == LoopHintAttr::Numeric)
        OverridingAttr = LH;
      continue;
    }

    assert(LH->getState() == LoopHintAttr::Numeric && "expecting Numeric");

    // The larger safelen value of #pragma ivdep overrides the smaller one
    // for two Numerics safelen values.
    IVDepCompare SL(S, LH);
    IVDepCompare OverridingSafeLen(S, OverridingAttr);
    if (SL > OverridingSafeLen)
      OverridingAttr = LH;
  }

  // If there is an overriding attribute, go through again,
  // and give diagnostics.
  if (OverridingAttr) {
    PrintingPolicy Policy(S.Context.getLangOpts());
    const auto &DiagnoseRedundant = [&](const LoopHintAttr *Attr) {
      S.Diag(Attr->getRange().getBegin(), diag::warn_redundant_ivdep_pragma)
          << Attr->getDiagnosticName(Policy);
      S.Diag(OverridingAttr->getRange().getBegin(),
             diag::note_overriding_ivdep_pragma_is_specified_here)
          << OverridingAttr->getDiagnosticName(Policy);
    };

    IVDepCompare OverridingSafeLen(S, OverridingAttr);

    for (const auto *I : Attrs) {
      const LoopHintAttr *LH = dyn_cast<LoopHintAttr>(I);
      if (!LH || (LH->getOption() != LoopHintAttr::IVDepHLS &&
          LH->getOption() != LoopHintAttr::IVDepHLSIntel) ||
          LH == OverridingAttr)
        continue;

      IVDepCompare SL(S, LH);
      switch (LH->getState()) {
        // Give diagnostic based on OverridingSafeLen and the safelen
        // associated with LH.
      case LoopHintAttr::Numeric:
        // Give redundant diagnostic for the smaller safelen value of
        // #pragma ivdep safelen (a) for two Numerics.
        // Duplicate when LH matches the overridingAttr.
        if (OverridingSafeLen > SL) {
          DiagnoseRedundant(LH);
        } else {
          S.Diag(LH->getRange().getBegin(), diag::err_pragma_loop_compatibility)
              << /*Duplicate=*/true
              << OverridingAttr->getDiagnosticName(Policy)
              << LH->getDiagnosticName(Policy);
        }
        break;
      case LoopHintAttr::Full:
        // An [ivdep] or [ivdep safelen(a)] pragma exists greater than the
        // safelen associated with LH.
        if (OverridingSafeLen >= SL) {
          DiagnoseRedundant(LH);
        }
        break;
      case LoopHintAttr::LoopExpr:
        // An Enable [#pragma ivdep] pragma exists that overrides
        // all LoopExpr [#pragma ivdep array(Arr)] pragmas.
        if (OverridingSafeLen.isMaxSafeLen())
          DiagnoseRedundant(LH);
        break;
      case LoopHintAttr::Enable:
        // Duplicate directives for #pragma ivdep is
        // diagnosed elsewhere.
        break;
      case LoopHintAttr::Disable:
      case LoopHintAttr::AssumeSafety:
        llvm_unreachable("unexpected loop pragma state");
      }
    }
  }
}

#endif // INTEL_CUSTOMIZATION

static void
CheckForIncompatibleAttributes(Sema &S,
                               const SmallVectorImpl<const Attr *> &Attrs) {
  // There are 6 categories of loop hints attributes: vectorize, interleave,
  // unroll, unroll_and_jam, pipeline and distribute. Except for distribute they
  // come in two variants: a state form and a numeric form.  The state form
  // selectively defaults/enables/disables the transformation for the loop
  // (for unroll, default indicates full unrolling rather than enabling the
  // transformation). The numeric form form provides an integer hint (for
  // example, unroll count) to the transformer. The following array accumulates
  // the hints encountered while iterating through the attributes to check for
  // compatibility.
  struct {
    const LoopHintAttr *StateAttr;
    const LoopHintAttr *NumericAttr;
#if INTEL_CUSTOMIZATION
  } HintAttrs[] = {{nullptr, nullptr}, // Vectorize
                   {nullptr, nullptr}, // II
                   {nullptr, nullptr}, // IVDep
                   {nullptr, nullptr}, // IVDepLoop
                   {nullptr, nullptr}, // IVDepBack
                   {nullptr, nullptr}, // LoopCoalesce
                   {nullptr, nullptr}, // MaxConcurrency
                   {nullptr, nullptr}, // MaxInterleaving
                   {nullptr, nullptr}, // SpeculatedIterations
                   {nullptr, nullptr}, // DisableLoopPipelining
                   {nullptr, nullptr}, // ForceHyperopt
                   {nullptr, nullptr}, // Fusion
                   {nullptr, nullptr}, // VectorAlways
                   {nullptr, nullptr}, // LoopCount
                   {nullptr, nullptr}, // LoopCountMin
                   {nullptr, nullptr}, // LoopCountMax
                   {nullptr, nullptr}, // LoopCountAvg
                   {nullptr, nullptr}, // Interleave
                   {nullptr, nullptr}, // Unroll
                   {nullptr, nullptr}, // UnrollAndJam
                   {nullptr, nullptr}, // Pipeline
                   {nullptr, nullptr}};// Distribute
#endif // INTEL_CUSTOMIZATION

#if INTEL_CUSTOMIZATION
  const LoopHintAttr *IVDepAttr = nullptr;
#endif // INTEL_CUSTOMIZATION
  for (const auto *I : Attrs) {
    const LoopHintAttr *LH = dyn_cast<LoopHintAttr>(I);

    // Skip non loop hint attributes
    if (!LH)
      continue;

    LoopHintAttr::OptionType Option = LH->getOption();
#if INTEL_CUSTOMIZATION
    enum {
      Vectorize,
      II,
      IVDep,
      IVDepLoop,
      IVDepBack,
      LoopCoalesce,
      MaxConcurrency,
      MaxInterleaving,
      SpeculatedIterations,
      DisableLoopPipelining,
      ForceHyperopt,
      Fusion,
      VectorAlways,
      LoopCount,
      LoopCountMin,
      LoopCountMax,
      LoopCountAvg,
      Interleave,
      Unroll,
      UnrollAndJam,
      Distribute,
      Pipeline
    } Category;
#endif // INTEL_CUSTOMIZATION
    switch (Option) {
#if INTEL_CUSTOMIZATION
    case LoopHintAttr::II:
    case LoopHintAttr::IIAtMost:
    case LoopHintAttr::IIAtLeast:
    case LoopHintAttr::MinIIAtFmax:
      Category = II;
      break;
    case LoopHintAttr::IVDep:
    case LoopHintAttr::IVDepHLS:
    case LoopHintAttr::IVDepHLSIntel:
      Category = IVDep;
      break;
    case LoopHintAttr::IVDepLoop:
      Category = IVDepLoop;
      break;
    case LoopHintAttr::IVDepBack:
      Category = IVDepBack;
      break;
    case LoopHintAttr::LoopCoalesce:
      Category = LoopCoalesce;
      break;
    case LoopHintAttr::MaxConcurrency:
      Category = MaxConcurrency;
      break;
    case LoopHintAttr::MaxInterleaving:
      Category = MaxInterleaving;
      break;
    case LoopHintAttr::SpeculatedIterations:
      Category = SpeculatedIterations;
      break;
    case LoopHintAttr::DisableLoopPipelining:
      Category = DisableLoopPipelining;
      break;
    case LoopHintAttr::ForceHyperopt:
      Category = ForceHyperopt;
      break;
    case LoopHintAttr::Fusion:
      Category = Fusion;
      break;
    case LoopHintAttr::VectorizeAlways:
      Category = VectorAlways;
      break;
    case LoopHintAttr::LoopCount:
      Category = LoopCount;
      break;
    case LoopHintAttr::LoopCountMax:
      Category = LoopCountMax;
      break;
    case LoopHintAttr::LoopCountMin:
      Category = LoopCountMin;
      break;
    case LoopHintAttr::LoopCountAvg:
      Category = LoopCountAvg;
      break;
#endif // INTEL_CUSTOMIZATION
    case LoopHintAttr::Vectorize:
    case LoopHintAttr::VectorizeWidth:
      Category = Vectorize;
      break;
    case LoopHintAttr::Interleave:
    case LoopHintAttr::InterleaveCount:
      Category = Interleave;
      break;
    case LoopHintAttr::Unroll:
    case LoopHintAttr::UnrollCount:
      Category = Unroll;
      break;
    case LoopHintAttr::UnrollAndJam:
    case LoopHintAttr::UnrollAndJamCount:
      Category = UnrollAndJam;
      break;
    case LoopHintAttr::Distribute:
      // Perform the check for duplicated 'distribute' hints.
      Category = Distribute;
      break;
    case LoopHintAttr::PipelineDisabled:
    case LoopHintAttr::PipelineInitiationInterval:
      Category = Pipeline;
      break;
    };

    assert(Category < sizeof(HintAttrs) / sizeof(HintAttrs[0]));
    auto &CategoryState = HintAttrs[Category];
    const LoopHintAttr *PrevAttr;
#if INTEL_CUSTOMIZATION
    // To make the code more readable and to limit conflicts handle all
    // Intel-added pragmas in this block. For each pragma:
    //  If it contains a numeric value set PrevAttr and
    //    CategoryState.NumericAttr.
    //  If it contains state (enable/disable) set PrevAttr and
    //    CategoryState.StateAttr.
    //  If the attribute cannot conflict set PrevAttr to nullptr.
    //  If you want a diagnostic if both state and numeric are used set
    //    the Category to Unroll and the community code will take care of it.
    if (Option == LoopHintAttr::IVDep || Option == LoopHintAttr::IVDepLoop ||
        Option == LoopHintAttr::IVDepBack ||
        Option == LoopHintAttr::IVDepHLS ||
        Option == LoopHintAttr::IVDepHLSIntel) {
      switch (LH->getState()) {
      case LoopHintAttr::Numeric:
        // safelen only - don't diagnose
        // for duplicate directives on redundant IVDepHLS pragma
        PrevAttr = nullptr;
        break;
      case LoopHintAttr::LoopExpr:
      case LoopHintAttr::Full:
        // array alone or with safelen - multiple ivdeps with array clauses
        // is okay.
        PrevAttr = nullptr;
        break;
      case LoopHintAttr::Enable:
        // Just #pragma ivdep
        PrevAttr = CategoryState.StateAttr;
        CategoryState.StateAttr = LH;
        break;
      case LoopHintAttr::Disable:
      case LoopHintAttr::AssumeSafety:
        llvm_unreachable("unexpected ivdep state");
      }
      if (Category == IVDep)
        IVDepAttr = LH;
      Category = Unroll; // For multiple safelen diagnostics.
    } else if (Option == LoopHintAttr::ForceHyperopt) {
      assert(LH->getState() == LoopHintAttr::Enable ||
             LH->getState() == LoopHintAttr::Disable);
      PrevAttr = CategoryState.StateAttr;
      CategoryState.StateAttr = LH;
      if (PrevAttr) {
        // Diagnose this here to get incompatible error instead of
        // duplicate in cases with 'no' variants.
        PrintingPolicy Policy(S.Context.getLangOpts());
        SourceLocation OptionLoc = LH->getRange().getBegin();
        bool Duplicate = PrevAttr->getState() == LH->getState();
        S.Diag(OptionLoc, diag::err_pragma_loop_compatibility)
          << Duplicate << PrevAttr->getDiagnosticName(Policy)
          << LH->getDiagnosticName(Policy);
        PrevAttr = nullptr; // Prevent additional diagnostics.
      }
    } else if (Option == LoopHintAttr::II ||
               Option == LoopHintAttr::IIAtMost ||
               Option == LoopHintAttr::IIAtLeast ||
               Option == LoopHintAttr::SpeculatedIterations ||
               Option == LoopHintAttr::MinIIAtFmax ||
               Option == LoopHintAttr::DisableLoopPipelining ||
               Option == LoopHintAttr::LoopCoalesce ||
               Option == LoopHintAttr::MaxConcurrency ||
               Option == LoopHintAttr::MaxInterleaving ||
               Option == LoopHintAttr::VectorizeAlways ||
               Option == LoopHintAttr::LoopCount ||
               Option == LoopHintAttr::LoopCountMin ||
               Option == LoopHintAttr::LoopCountMax ||
               Option == LoopHintAttr::LoopCountAvg ||
               Option == LoopHintAttr::Fusion) {
      switch (LH->getState()) {
      case LoopHintAttr::Numeric:
        PrevAttr = nullptr;
        if (Option == LoopHintAttr::LoopCount &&  CategoryState.NumericAttr) {
          SourceLocation OptionLoc = LH->getRange().getBegin();
          SourceLocation PrevOptionLoc =
              CategoryState.NumericAttr->getRange().getBegin();
          // Allow multiple loop counts with same optionLoc only
          if (PrevOptionLoc != OptionLoc)
            PrevAttr = CategoryState.NumericAttr;
        } else
        PrevAttr = CategoryState.NumericAttr;
        CategoryState.NumericAttr = LH;
        break;
      case LoopHintAttr::Enable:
        PrevAttr = CategoryState.StateAttr;
        CategoryState.StateAttr = LH;
        break;
      case LoopHintAttr::Disable:
        PrevAttr = CategoryState.StateAttr;
        CategoryState.StateAttr = LH;
        break;
      case LoopHintAttr::LoopExpr:
      case LoopHintAttr::Full:
      case LoopHintAttr::AssumeSafety:
        llvm_unreachable("unexpected loop pragma state");
      }
      if (Option == LoopHintAttr::MinIIAtFmax &&
          CategoryState.NumericAttr) {
        PrevAttr = CategoryState.NumericAttr;
        CategoryState.NumericAttr = LH;
      }
      if (Option == LoopHintAttr::LoopCoalesce)
        Category = Unroll;
    } else
#endif // INTEL_CUSTOMIZATION
    if (Option == LoopHintAttr::Vectorize ||
        Option == LoopHintAttr::Interleave || Option == LoopHintAttr::Unroll ||
        Option == LoopHintAttr::UnrollAndJam ||
        Option == LoopHintAttr::PipelineDisabled ||
        Option == LoopHintAttr::Distribute) {
      // Enable|Disable|AssumeSafety hint.  For example, vectorize(enable).
      PrevAttr = CategoryState.StateAttr;
      CategoryState.StateAttr = LH;
    } else {
      // Numeric hint.  For example, vectorize_width(8).
      PrevAttr = CategoryState.NumericAttr;
      CategoryState.NumericAttr = LH;
    }

    PrintingPolicy Policy(S.Context.getLangOpts());
    SourceLocation OptionLoc = LH->getRange().getBegin();
    if (PrevAttr)
      // Cannot specify same type of attribute twice.
      S.Diag(OptionLoc, diag::err_pragma_loop_compatibility)
          << /*Duplicate=*/true << PrevAttr->getDiagnosticName(Policy)
          << LH->getDiagnosticName(Policy);

    if (CategoryState.StateAttr && CategoryState.NumericAttr &&
        (Category == Unroll || Category == UnrollAndJam ||
         CategoryState.StateAttr->getState() == LoopHintAttr::Disable)) {
      // Disable hints are not compatible with numeric hints of the same
      // category.  As a special case, numeric unroll hints are also not
      // compatible with enable or full form of the unroll pragma because these
      // directives indicate full unrolling.
      S.Diag(OptionLoc, diag::err_pragma_loop_compatibility)
          << /*Duplicate=*/false
          << CategoryState.StateAttr->getDiagnosticName(Policy)
          << CategoryState.NumericAttr->getDiagnosticName(Policy);
    }
#if INTEL_CUSTOMIZATION
    // Emit incompatible error for diasable_loop_pipelining
    if (Category == DisableLoopPipelining &&
        (HintAttrs[II].NumericAttr != nullptr ||
         HintAttrs[SpeculatedIterations].NumericAttr != nullptr ||
         IVDepAttr != nullptr ||
         HintAttrs[IVDep].NumericAttr != nullptr ||
         HintAttrs[IVDep].StateAttr != nullptr ||
         HintAttrs[ForceHyperopt].StateAttr != nullptr ||
         HintAttrs[MaxConcurrency].NumericAttr != nullptr ||
         HintAttrs[MaxInterleaving].NumericAttr != nullptr)) {

      const LoopHintAttr *PrevAttr = IVDepAttr;
      if (HintAttrs[II].NumericAttr)
        PrevAttr = HintAttrs[II].NumericAttr;
      else if (HintAttrs[MaxConcurrency].NumericAttr)
        PrevAttr = HintAttrs[MaxConcurrency].NumericAttr;
      else if (HintAttrs[MaxInterleaving].NumericAttr)
        PrevAttr = HintAttrs[MaxInterleaving].NumericAttr;
      else if (HintAttrs[IVDep].NumericAttr)
        PrevAttr = HintAttrs[IVDep].NumericAttr;
      else if (HintAttrs[IVDep].StateAttr)
        PrevAttr = HintAttrs[IVDep].StateAttr;
      else if (HintAttrs[SpeculatedIterations].NumericAttr)
        PrevAttr = HintAttrs[SpeculatedIterations].NumericAttr;
      else if (HintAttrs[ForceHyperopt].StateAttr)
        PrevAttr = HintAttrs[ForceHyperopt].StateAttr;
      OptionLoc = LH->getRange().getBegin();
      S.Diag(OptionLoc, diag::err_pragma_loop_compatibility)
              << /*Duplicate=*/false << PrevAttr->getDiagnosticName(Policy)
              << LH->getDiagnosticName(Policy);
    } else if (HintAttrs[DisableLoopPipelining].StateAttr != nullptr &&
               (Category == II || Category == MaxConcurrency ||
                Category == MaxInterleaving ||
                Category == SpeculatedIterations || Category == ForceHyperopt ||
                (Category == Unroll && (IVDepAttr || CategoryState.StateAttr ||
                                        CategoryState.NumericAttr)))) {
      const LoopHintAttr *PrevAttr = HintAttrs[DisableLoopPipelining].StateAttr;
      S.Diag(OptionLoc, diag::err_pragma_loop_compatibility)
          << /*Duplicate=*/false << PrevAttr->getDiagnosticName(Policy)
          << LH->getDiagnosticName(Policy);
    }
#endif // INTEL_CUSTOMIZATION
  }
}


template <typename FPGALoopAttrT> static void
CheckForDuplicationFPGALoopAttribute(Sema &S,
                                     const SmallVectorImpl<const Attr *>
                                     &Attrs, SourceRange Range) {
  const FPGALoopAttrT *LoopFPGAAttr = nullptr;

  for (const auto *I : Attrs) {
    if (LoopFPGAAttr) {
      if (isa<FPGALoopAttrT>(I)) {
        SourceLocation Loc = Range.getBegin();
        // Cannot specify same type of attribute twice.
        S.Diag(Loc, diag::err_intel_fpga_loop_attr_duplication)
          << LoopFPGAAttr->getName();
      }
    }
    if (isa<FPGALoopAttrT>(I))
      LoopFPGAAttr = cast<FPGALoopAttrT>(I);
  }
}

static void
CheckForIncompatibleFPGALoopAttributes(Sema &S,
                                       const SmallVectorImpl<const Attr *>
                                       &Attrs, SourceRange Range) {
  CheckForDuplicationFPGALoopAttribute<SYCLIntelFPGAIVDepAttr>(S, Attrs, Range);
  CheckForDuplicationFPGALoopAttribute<SYCLIntelFPGAIIAttr>(S, Attrs, Range);
  CheckForDuplicationFPGALoopAttribute<
    SYCLIntelFPGAMaxConcurrencyAttr>(S, Attrs, Range);
}

static Attr *handleOpenCLUnrollHint(Sema &S, Stmt *St, const ParsedAttr &A,
                                    SourceRange Range) {
  // Although the feature was introduced only in OpenCL C v2.0 s6.11.5, it's
  // useful for OpenCL 1.x too and doesn't require HW support.
  // opencl_unroll_hint can have 0 arguments (compiler
  // determines unrolling factor) or 1 argument (the unroll factor provided
  // by the user).

  unsigned NumArgs = A.getNumArgs();

  if (NumArgs > 1) {
    S.Diag(A.getLoc(), diag::err_attribute_too_many_arguments) << A << 1;
    return nullptr;
  }

  unsigned UnrollFactor = 0;

  if (NumArgs == 1) {
    Expr *E = A.getArgAsExpr(0);
    llvm::APSInt ArgVal(32);

    if (!E->isIntegerConstantExpr(ArgVal, S.Context)) {
      S.Diag(A.getLoc(), diag::err_attribute_argument_type)
          << A << AANT_ArgumentIntegerConstant << E->getSourceRange();
      return nullptr;
    }

    int Val = ArgVal.getSExtValue();

    if (Val <= 0) {
      S.Diag(A.getRange().getBegin(),
             diag::err_attribute_requires_positive_integer)
          << A << /* positive */ 0;
      return nullptr;
    }
    UnrollFactor = Val;
  }

  return OpenCLUnrollHintAttr::CreateImplicit(S.Context, UnrollFactor);
}

static Attr *ProcessStmtAttribute(Sema &S, Stmt *St, const ParsedAttr &A,
#if INTEL_CUSTOMIZATION
                                  const ParsedAttributesView &AL,
#endif // INTEL_CUSTOMIZATION
                                  SourceRange Range) {
  switch (A.getKind()) {
  case ParsedAttr::UnknownAttribute:
    S.Diag(A.getLoc(), A.isDeclspecAttribute()
                           ? (unsigned)diag::warn_unhandled_ms_attribute_ignored
                           : (unsigned)diag::warn_unknown_attribute_ignored)
        << A.getName();
    return nullptr;
#if INTEL_CUSTOMIZATION
  case ParsedAttr::AT_IntelInline:
    return handleIntelInlineAttr(S, St, A, Range);
  case ParsedAttr::AT_IntelBlockLoop:
    return handleIntelBlockLoopAttr(S, St, A, AL, Range);
#endif // INTEL_CUSTOMIZATION
  case ParsedAttr::AT_FallThrough:
    return handleFallThroughAttr(S, St, A, Range);
  case ParsedAttr::AT_LoopHint:
    return handleLoopHintAttr(S, St, A, Range);
  case ParsedAttr::AT_SYCLIntelFPGAIVDep:
    return handleIntelFPGALoopAttr<SYCLIntelFPGAIVDepAttr>(S, St, A);
  case ParsedAttr::AT_SYCLIntelFPGAII:
    return handleIntelFPGALoopAttr<SYCLIntelFPGAIIAttr>(S, St, A);
  case ParsedAttr::AT_SYCLIntelFPGAMaxConcurrency:
    return handleIntelFPGALoopAttr<SYCLIntelFPGAMaxConcurrencyAttr>(S, St, A);
  case ParsedAttr::AT_OpenCLUnrollHint:
    return handleOpenCLUnrollHint(S, St, A, Range);
  case ParsedAttr::AT_Suppress:
    return handleSuppressAttr(S, St, A, Range);
  default:
    // if we're here, then we parsed a known attribute, but didn't recognize
    // it as a statement attribute => it is declaration attribute
    S.Diag(A.getRange().getBegin(), diag::err_decl_attribute_invalid_on_stmt)
        << A.getName() << St->getBeginLoc();
    return nullptr;
  }
}

StmtResult Sema::ProcessStmtAttributes(Stmt *S,
                                       const ParsedAttributesView &AttrList,
                                       SourceRange Range) {
  SmallVector<const Attr*, 8> Attrs;
  for (const ParsedAttr &AL : AttrList) {
#if INTEL_CUSTOMIZATION
    if (Attr *a = ProcessStmtAttribute(*this, S, AL, AttrList,  Range))
#endif // INTEL_CUSTOMIZATION
      Attrs.push_back(a);
  }

  CheckForIncompatibleAttributes(*this, Attrs);
  CheckForIncompatibleFPGALoopAttributes(*this, Attrs, Range);

#if INTEL_CUSTOMIZATION
  CheckForRedundantIVDepAttributes(*this, Attrs);
#endif // INTEL_CUSTOMIZATION

  if (Attrs.empty())
    return S;

  return ActOnAttributedStmt(Range.getBegin(), Attrs, S);
}<|MERGE_RESOLUTION|>--- conflicted
+++ resolved
@@ -125,46 +125,33 @@
   Expr *ValueExpr = A.getArgAsExpr(3);
 #if INTEL_CUSTOMIZATION
   Expr *ArrayExpr = A.getArgAsExpr(4);
-
-<<<<<<< HEAD
-  bool PragmaLoopCoalesce = PragmaNameLoc->Ident->getName() == "loop_coalesce";
-  bool PragmaII = PragmaNameLoc->Ident->getName() == "ii";
-  bool PragmaMaxConcurrency =
-      PragmaNameLoc->Ident->getName() == "max_concurrency";
-  bool PragmaMaxInterleaving =
-      PragmaNameLoc->Ident->getName() == "max_interleaving";
-  bool PragmaIVDep = PragmaNameLoc->Ident->getName() == "ivdep";
-  bool PragmaIIAtMost = PragmaNameLoc->Ident->getName() == "ii_at_most";
-  bool PragmaIIAtLeast = PragmaNameLoc->Ident->getName() == "ii_at_least";
-  bool PragmaMinIIAtTargetFmax =
-             PragmaNameLoc->Ident->getName() == "min_ii_at_target_fmax";
-  bool PragmaSpeculatedIterations =
-          PragmaNameLoc->Ident->getName() == "speculated_iterations";
-  bool PragmaDisableLoopPipelining =
-            PragmaNameLoc->Ident->getName() == "disable_loop_pipelining";
-  bool PragmaForceHyperopt =
-            PragmaNameLoc->Ident->getName() == "force_hyperopt";
-  bool PragmaForceNoHyperopt =
-            PragmaNameLoc->Ident->getName() == "force_no_hyperopt";
+#endif // INTEL_CUSTOMIZATION
+
+  StringRef PragmaName =
+      llvm::StringSwitch<StringRef>(PragmaNameLoc->Ident->getName())
+          .Cases("unroll", "nounroll", "unroll_and_jam", "nounroll_and_jam",
+                 PragmaNameLoc->Ident->getName())
+#if INTEL_CUSTOMIZATION
+          .Cases("loop_coalesce", "ii", "max_concurrency", "max_interleaving",
+                 PragmaNameLoc->Ident->getName())
+          .Cases("ivdep", "ii_at_most", "ii_at_least", "min_ii_at_target_fmax",
+                 PragmaNameLoc->Ident->getName())
+          .Cases("speculated_iterations", "disable_loop_pipelining",
+                 PragmaNameLoc->Ident->getName())
+          .Cases("force_hyperopt", "force_no_hyperopt", "nofusion", "fusion",
+                 PragmaNameLoc->Ident->getName())
+          .Cases("vector", "novector", "loop_count","distribute_point",
+                 PragmaNameLoc->Ident->getName())
+#endif // INTEL_CUSTOMIZATION
+          .Default("clang loop");
+#if INTEL_CUSTOMIZATION
   bool PragmaDistributePoint =
       PragmaNameLoc->Ident->getName() == "distribute_point";
-  bool PragmaNoFusion = PragmaNameLoc->Ident->getName() == "nofusion";
-  bool PragmaFusion = PragmaNameLoc->Ident->getName() == "fusion";
-  bool PragmaNoVector = PragmaNameLoc->Ident->getName() == "novector";
-  bool PragmaVector = PragmaNameLoc->Ident->getName() == "vector";
   bool NonLoopPragmaDistributePoint =
       PragmaDistributePoint && St->getStmtClass() != Stmt::DoStmtClass &&
       St->getStmtClass() != Stmt::ForStmtClass &&
       St->getStmtClass() != Stmt::CXXForRangeStmtClass &&
       St->getStmtClass() != Stmt::WhileStmtClass;
-  bool PragmaLoopCount = PragmaNameLoc->Ident->getName() == "loop_count";
-#endif // INTEL_CUSTOMIZATION
-  bool PragmaUnroll = PragmaNameLoc->Ident->getName() == "unroll";
-  bool PragmaNoUnroll = PragmaNameLoc->Ident->getName() == "nounroll";
-  bool PragmaUnrollAndJam = PragmaNameLoc->Ident->getName() == "unroll_and_jam";
-  bool PragmaNoUnrollAndJam =
-      PragmaNameLoc->Ident->getName() == "nounroll_and_jam";
-#if INTEL_CUSTOMIZATION
   if (NonLoopPragmaDistributePoint) {
     bool withinLoop = false;
     for (Scope *CS = S.getCurScope(); CS; CS = CS->getParent())
@@ -179,48 +166,11 @@
     }
   } else
 #endif // INTEL_CUSTOMIZATION
-=======
-  StringRef PragmaName =
-      llvm::StringSwitch<StringRef>(PragmaNameLoc->Ident->getName())
-          .Cases("unroll", "nounroll", "unroll_and_jam", "nounroll_and_jam",
-                 PragmaNameLoc->Ident->getName())
-          .Default("clang loop");
-
->>>>>>> 83748cc5
   if (St->getStmtClass() != Stmt::DoStmtClass &&
       St->getStmtClass() != Stmt::ForStmtClass &&
       St->getStmtClass() != Stmt::CXXForRangeStmtClass &&
       St->getStmtClass() != Stmt::WhileStmtClass) {
-<<<<<<< HEAD
-    const char *Pragma =
-        llvm::StringSwitch<const char *>(PragmaNameLoc->Ident->getName())
-            .Case("unroll", "#pragma unroll")
-            .Case("nounroll", "#pragma nounroll")
-            .Case("unroll_and_jam", "#pragma unroll_and_jam")
-            .Case("nounroll_and_jam", "#pragma nounroll_and_jam")
-#if INTEL_CUSTOMIZATION
-            .Case("loop_coalesce", "#pragma loop_coalesce")
-            .Case("ii", "#pragma ii")
-            .Case("max_concurrency", "#pragma max_concurrency")
-            .Case("max_interleaving", "#pragma max_interleaving")
-            .Case("ivdep", "#pragma ivdep")
-            .Case("ii_at_most", "pragma il_at_most")
-            .Case("ii_at_least", "pragma il_at_least")
-            .Case("min_ii_at_target_fmax", "pragma min_ii_at_target_fmax")
-            .Case("speculated_iterations", "pragma speculated_iterations")
-            .Case("disable_loop_pipelining", "pragma disable_loop_pipelining")
-            .Case("force_hyperopt", "pragma force_hyperopt")
-            .Case("force_no_hyperopt", "pragma force_no_hyperopt")
-            .Case("nofusion", "#pragma nofusion")
-            .Case("fusion", "#pragma fusion")
-            .Case("vector", "#pragma vector")
-            .Case("novector", "#pragma novector")
-            .Case("loop_count", "#pragma loop_count")
-#endif // INTEL_CUSTOMIZATION
-            .Default("#pragma clang loop");
-=======
     std::string Pragma = "#pragma " + std::string(PragmaName);
->>>>>>> 83748cc5
     S.Diag(St->getBeginLoc(), diag::err_pragma_loop_precedes_nonloop) << Pragma;
     return nullptr;
   }
@@ -229,16 +179,19 @@
       LoopHintAttr::Spelling(A.getAttributeSpellingListIndex());
   LoopHintAttr::OptionType Option;
   LoopHintAttr::LoopHintState State;
-<<<<<<< HEAD
-  if (PragmaNoUnroll) {
-    // #pragma nounroll
-    Option = LoopHintAttr::Unroll;
-    State = LoopHintAttr::Disable;
-  } else if (PragmaUnroll) {
+
+  auto SetHints = [&Option, &State](LoopHintAttr::OptionType O,
+                                    LoopHintAttr::LoopHintState S) {
+    Option = O;
+    State = S;
+  };
+  if (PragmaName == "nounroll") {
+    SetHints(LoopHintAttr::Unroll, LoopHintAttr::Disable);
+  } else if (PragmaName == "unroll") {
+    // #pragma unroll N
     if (ValueExpr) {
       // #pragma unroll N
-      Option = LoopHintAttr::UnrollCount;
-      State = LoopHintAttr::Numeric;
+      SetHints(LoopHintAttr::UnrollCount, LoopHintAttr::Numeric);
 #if INTEL_CUSTOMIZATION
       // CQ#366562 - let #pragma unroll value be out of striclty positive 32-bit
       // integer range: disable unrolling if value is 0, otherwise treat this
@@ -254,119 +207,91 @@
         if (!ValueIsPositive || Val.getActiveBits() > 31) {
           // Non-zero (negative or too large) value: just ignore the argument.
           // #pragma unroll(0) disables unrolling.
-          State = Val.getBoolValue() ? LoopHintAttr::Enable : LoopHintAttr::Disable;
-          Option = LoopHintAttr::Unroll;
-          ValueExpr = nullptr;
+          State =
+              Val.getBoolValue() ? LoopHintAttr::Enable : LoopHintAttr::Disable;
+          SetHints(LoopHintAttr::Unroll, State);
         }
       }
 #endif // INTEL_CUSTOMIZATION
     } else {
       // #pragma unroll
-      Option = LoopHintAttr::Unroll;
-      State = LoopHintAttr::Enable;
-    }
-  } else if (PragmaNoUnrollAndJam) {
-    // #pragma nounroll_and_jam
-    Option = LoopHintAttr::UnrollAndJam;
-    State = LoopHintAttr::Disable;
-  } else if (PragmaUnrollAndJam) {
-    if (ValueExpr) {
-      // #pragma unroll_and_jam N
-      Option = LoopHintAttr::UnrollAndJamCount;
-      State = LoopHintAttr::Numeric;
+      SetHints(LoopHintAttr::Unroll, LoopHintAttr::Enable);
+    }
+  } else if (PragmaName == "nounroll_and_jam") {
+    SetHints(LoopHintAttr::UnrollAndJam, LoopHintAttr::Disable);
+  } else if (PragmaName == "unroll_and_jam") {
+    // #pragma unroll_and_jam N
+    if (ValueExpr)
+      SetHints(LoopHintAttr::UnrollAndJamCount, LoopHintAttr::Numeric);
+    else
+      SetHints(LoopHintAttr::UnrollAndJam, LoopHintAttr::Enable);
+#if INTEL_CUSTOMIZATION
+  } else if (PragmaName == "loop_coalesce") {
+    if (ValueExpr != nullptr)
+      SetHints(LoopHintAttr::LoopCoalesce, LoopHintAttr::Numeric);
+    else
+      SetHints(LoopHintAttr::LoopCoalesce, LoopHintAttr::Enable);
+  } else if (PragmaName == "ii") {
+    SetHints(LoopHintAttr::II, LoopHintAttr::Numeric);
+  } else if (PragmaName == "max_concurrency") {
+    SetHints(LoopHintAttr::MaxConcurrency, LoopHintAttr::Numeric);
+  } else if (PragmaName == "max_interleaving") {
+    SetHints(LoopHintAttr::MaxInterleaving, LoopHintAttr::Numeric);
+  } else if (PragmaName == "ivdep") {
+    if (ValueExpr && ArrayExpr) {
+      SetHints(LoopHintAttr::IVDepHLS, LoopHintAttr::Full);
+    } else if (ValueExpr) {
+      SetHints(LoopHintAttr::IVDepHLS, LoopHintAttr::Numeric);
+    } else if (ArrayExpr) {
+      SetHints(LoopHintAttr::IVDepHLS, LoopHintAttr::LoopExpr);
+    } else if (OptionLoc->Ident && OptionLoc->Ident->getName() == "loop") {
+      SetHints(LoopHintAttr::IVDepLoop, LoopHintAttr::Enable);
+    } else if (OptionLoc->Ident && OptionLoc->Ident->getName() == "back") {
+      SetHints(LoopHintAttr::IVDepBack, LoopHintAttr::Enable);
     } else {
-      // #pragma unroll_and_jam
-      Option = LoopHintAttr::UnrollAndJam;
-      State = LoopHintAttr::Enable;
-    }
-#if INTEL_CUSTOMIZATION
-  } else if (PragmaLoopCoalesce) {
-    Option = LoopHintAttr::LoopCoalesce;
-    if (ValueExpr != nullptr)
-      State = LoopHintAttr::Numeric;
-    else
-      State = LoopHintAttr::Enable;
-  } else if (PragmaII) {
-    Option = LoopHintAttr::II;
-    State = LoopHintAttr::Numeric;
-  } else if (PragmaMaxConcurrency) {
-    Option = LoopHintAttr::MaxConcurrency;
-    State = LoopHintAttr::Numeric;
-  } else if (PragmaMaxInterleaving) {
-    Option = LoopHintAttr::MaxInterleaving;
-    State = LoopHintAttr::Numeric;
-  } else if (PragmaIVDep) {
-    if (ValueExpr && ArrayExpr) {
-      Option = LoopHintAttr::IVDepHLS;
-      State = LoopHintAttr::Full;
-    } else if (ValueExpr) {
-      Option = LoopHintAttr::IVDepHLS;
-      State = LoopHintAttr::Numeric;
-    } else if (ArrayExpr) {
-      Option = LoopHintAttr::IVDepHLS;
-      State = LoopHintAttr::LoopExpr;
-    } else if (OptionLoc->Ident && OptionLoc->Ident->getName() == "loop") {
-      Option = LoopHintAttr::IVDepLoop;
-      State = LoopHintAttr::Enable;
-    } else if (OptionLoc->Ident && OptionLoc->Ident->getName() == "back") {
-      Option = LoopHintAttr::IVDepBack;
-      State = LoopHintAttr::Enable;
-    } else {
-      bool HLSCompat = S.getLangOpts().HLS ||
-                       (S.getLangOpts().OpenCL &&
-                        S.Context.getTargetInfo().getTriple().isINTELFPGAEnvironment());
+      bool HLSCompat =
+          S.getLangOpts().HLS ||
+          (S.getLangOpts().OpenCL &&
+           S.Context.getTargetInfo().getTriple().isINTELFPGAEnvironment());
       bool IntelCompat = S.getLangOpts().IntelCompat;
       if (HLSCompat && IntelCompat)
-        Option = LoopHintAttr::IVDepHLSIntel;
+        SetHints(LoopHintAttr::IVDepHLSIntel, LoopHintAttr::Enable);
       else if (HLSCompat)
-        Option = LoopHintAttr::IVDepHLS;
+        SetHints(LoopHintAttr::IVDepHLS, LoopHintAttr::Enable);
       else
-        Option = LoopHintAttr::IVDep;
-      State = LoopHintAttr::Enable;
-    }
-  } else if (PragmaIIAtMost) {
-    Option = LoopHintAttr::IIAtMost;
-    State = LoopHintAttr::Numeric;
-  } else if (PragmaIIAtLeast) {
-    Option = LoopHintAttr::IIAtLeast;
-    State = LoopHintAttr::Numeric;
-  } else if (PragmaMinIIAtTargetFmax) {
-    Option = LoopHintAttr::MinIIAtFmax;
-    State = LoopHintAttr::Enable;
-  } else if (PragmaSpeculatedIterations) {
-    Option = LoopHintAttr::SpeculatedIterations;
-    State = LoopHintAttr::Numeric;
-  } else if (PragmaDisableLoopPipelining) {
-    Option = LoopHintAttr::DisableLoopPipelining;
-    State = LoopHintAttr::Enable;
-  } else if (PragmaForceHyperopt) {
-    Option = LoopHintAttr::ForceHyperopt;
-    State = LoopHintAttr::Enable;
-  } else if (PragmaForceNoHyperopt) {
-    Option = LoopHintAttr::ForceHyperopt;
-    State = LoopHintAttr::Disable;
-  } else if (PragmaDistributePoint) {
-    Option = LoopHintAttr::Distribute;
-    State = LoopHintAttr::Enable;
-  } else if (PragmaNoFusion) {
-    Option = LoopHintAttr::Fusion;
-    State = LoopHintAttr::Disable;
-  } else if (PragmaFusion) {
-    Option = LoopHintAttr::Fusion;
-    State = LoopHintAttr::Enable;
-  } else if (PragmaNoVector) {
-    Option = LoopHintAttr::Vectorize;
-    State = LoopHintAttr::Disable;
-  } else if (PragmaVector) {
-    State = LoopHintAttr::Enable;
+        SetHints(LoopHintAttr::IVDep, LoopHintAttr::Enable);
+    }
+  } else if (PragmaName == "ii_at_most") {
+    SetHints(LoopHintAttr::IIAtMost, LoopHintAttr::Numeric);
+  } else if (PragmaName == "ii_at_least") {
+    SetHints(LoopHintAttr::IIAtLeast, LoopHintAttr::Numeric);
+  } else if (PragmaName == "min_ii_at_target_fmax") {
+    SetHints(LoopHintAttr::MinIIAtFmax, LoopHintAttr::Enable);
+  } else if (PragmaName == "speculated_iterations") {
+    SetHints(LoopHintAttr::SpeculatedIterations, LoopHintAttr::Numeric);
+  } else if (PragmaName == "disable_loop_pipelining") {
+    SetHints(LoopHintAttr::DisableLoopPipelining, LoopHintAttr::Enable);
+  } else if (PragmaName == "force_hyperopt") {
+    SetHints(LoopHintAttr::ForceHyperopt, LoopHintAttr::Enable);
+  } else if (PragmaName == "force_no_hyperopt") {
+    SetHints(LoopHintAttr::ForceHyperopt, LoopHintAttr::Disable);
+  } else if (PragmaName == "distribute_point") {
+    SetHints(LoopHintAttr::Distribute, LoopHintAttr::Enable);
+  } else if (PragmaName == "nofusion") {
+    SetHints(LoopHintAttr::Fusion, LoopHintAttr::Disable);
+  } else if (PragmaName == "fusion") {
+    SetHints(LoopHintAttr::Fusion, LoopHintAttr::Enable);
+  } else if (PragmaName == "novector") {
+    SetHints(LoopHintAttr::Vectorize, LoopHintAttr::Disable);
+  } else if (PragmaName == "vector") {
     assert(OptionLoc && OptionLoc->Ident &&
            "Attribute must have valid option info.");
     Option = llvm::StringSwitch<LoopHintAttr::OptionType>(
                  OptionLoc->Ident->getName())
                  .Case("always", LoopHintAttr::VectorizeAlways)
                  .Default(LoopHintAttr::Vectorize);
-  } else if (PragmaLoopCount) {
-    State = LoopHintAttr::Numeric;
+    SetHints(Option, LoopHintAttr::Enable);
+  } else if (PragmaName == "loop_count") {
     assert(OptionLoc && OptionLoc->Ident &&
            "Attribute must have valid option info.");
     Option = llvm::StringSwitch<LoopHintAttr::OptionType>(
@@ -375,32 +300,8 @@
                  .Case("min", LoopHintAttr::LoopCountMin)
                  .Case("max", LoopHintAttr::LoopCountMax)
                  .Case("avg", LoopHintAttr::LoopCountAvg);
-#endif // INTEL_CUSTOMIZATION
-=======
-
-  auto SetHints = [&Option, &State](LoopHintAttr::OptionType O,
-                                    LoopHintAttr::LoopHintState S) {
-    Option = O;
-    State = S;
-  };
-
-  if (PragmaName == "nounroll") {
-    SetHints(LoopHintAttr::Unroll, LoopHintAttr::Disable);
-  } else if (PragmaName == "unroll") {
-    // #pragma unroll N
-    if (ValueExpr)
-      SetHints(LoopHintAttr::UnrollCount, LoopHintAttr::Numeric);
-    else
-      SetHints(LoopHintAttr::Unroll, LoopHintAttr::Enable);
-  } else if (PragmaName == "nounroll_and_jam") {
-    SetHints(LoopHintAttr::UnrollAndJam, LoopHintAttr::Disable);
-  } else if (PragmaName == "unroll_and_jam") {
-    // #pragma unroll_and_jam N
-    if (ValueExpr)
-      SetHints(LoopHintAttr::UnrollAndJamCount, LoopHintAttr::Numeric);
-    else
-      SetHints(LoopHintAttr::UnrollAndJam, LoopHintAttr::Enable);
->>>>>>> 83748cc5
+    SetHints(Option, LoopHintAttr::Numeric);
+#endif // INTEL_CUSTOMIZATION
   } else {
     // #pragma clang loop ...
     assert(OptionLoc && OptionLoc->Ident &&
