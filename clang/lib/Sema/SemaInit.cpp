--- conflicted
+++ resolved
@@ -8490,6 +8490,12 @@
 }
 
 static bool NarrowingErrs(const LangOptions &L) {
+#if INTEL_CUSTOMIZATION
+  // Intel compiler never issues any errors.
+  // Follow this in IntelCompat mode. CQ#366839.
+  if (L.IntelCompat)
+    return false;
+#endif // INTEL_CUSTOMIZATION
   return L.CPlusPlus11 &&
          (!L.MicrosoftExt || L.isCompatibleWithMSVC(LangOptions::MSVC2015));
 }
@@ -8528,77 +8534,34 @@
     // This was a floating-to-integer conversion, which is always considered a
     // narrowing conversion even if the value is a constant and can be
     // represented exactly as an integer.
-<<<<<<< HEAD
-    S.Diag(PostInit->getLocStart(),
-           (S.getLangOpts().MicrosoftExt || !S.getLangOpts().CPlusPlus11)
-#if INTEL_CUSTOMIZATION
-           // Intel compiler never issues any errors.
-           // Follow this in IntelCompat mode. CQ#366839.
-           || S.getLangOpts().IntelCompat
-#endif // INTEL_CUSTOMIZATION
-               ? diag::warn_init_list_type_narrowing
-               : diag::ext_init_list_type_narrowing)
-      << PostInit->getSourceRange()
-      << PreNarrowingType.getLocalUnqualifiedType()
-      << EntityType.getLocalUnqualifiedType();
-=======
     S.Diag(PostInit->getLocStart(), NarrowingErrs(S.getLangOpts())
                                         ? diag::ext_init_list_type_narrowing
                                         : diag::warn_init_list_type_narrowing)
         << PostInit->getSourceRange()
         << PreNarrowingType.getLocalUnqualifiedType()
         << EntityType.getLocalUnqualifiedType();
->>>>>>> e5a42e97
     break;
 
   case NK_Constant_Narrowing:
     // A constant value was narrowed.
     S.Diag(PostInit->getLocStart(),
-<<<<<<< HEAD
-           (S.getLangOpts().MicrosoftExt || !S.getLangOpts().CPlusPlus11)
-#if INTEL_CUSTOMIZATION
-           // Intel compiler never issues any errors.
-           // Follow this in IntelCompat mode. CQ#366839.
-           || S.getLangOpts().IntelCompat
-#endif // INTEL_CUSTOMIZATION
-               ? diag::warn_init_list_constant_narrowing
-               : diag::ext_init_list_constant_narrowing)
-      << PostInit->getSourceRange()
-      << ConstantValue.getAsString(S.getASTContext(), ConstantType)
-      << EntityType.getLocalUnqualifiedType();
-=======
            NarrowingErrs(S.getLangOpts())
                ? diag::ext_init_list_constant_narrowing
                : diag::warn_init_list_constant_narrowing)
         << PostInit->getSourceRange()
         << ConstantValue.getAsString(S.getASTContext(), ConstantType)
         << EntityType.getLocalUnqualifiedType();
->>>>>>> e5a42e97
     break;
 
   case NK_Variable_Narrowing:
     // A variable's value may have been narrowed.
     S.Diag(PostInit->getLocStart(),
-<<<<<<< HEAD
-           (S.getLangOpts().MicrosoftExt || !S.getLangOpts().CPlusPlus11)
-#if INTEL_CUSTOMIZATION
-           // Intel compiler never issues any errors.
-           // Follow this in IntelCompat mode. CQ#366839.
-           || S.getLangOpts().IntelCompat
-#endif // INTEL_CUSTOMIZATION
-               ? diag::warn_init_list_variable_narrowing
-               : diag::ext_init_list_variable_narrowing)
-      << PostInit->getSourceRange()
-      << PreNarrowingType.getLocalUnqualifiedType()
-      << EntityType.getLocalUnqualifiedType();
-=======
            NarrowingErrs(S.getLangOpts())
                ? diag::ext_init_list_variable_narrowing
                : diag::warn_init_list_variable_narrowing)
         << PostInit->getSourceRange()
         << PreNarrowingType.getLocalUnqualifiedType()
         << EntityType.getLocalUnqualifiedType();
->>>>>>> e5a42e97
     break;
   }
 
