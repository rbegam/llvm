--- conflicted
+++ resolved
@@ -331,7 +331,6 @@
     // Only allow void types for memory constraints.
     if (Info.allowsMemory() && !Info.allowsRegister()) {
       if (CheckAsmLValue(InputExpr, *this))
-<<<<<<< HEAD
 #if INTEL_CUSTOMIZATION
       {
         // CQ#371735 - classic ICC compiler allows use of registers for rvalues
@@ -347,10 +346,7 @@
           Exprs[i] = Result.get();
         } else
 #endif // INTEL_CUSTOMIZATION
-        return StmtError(Diag(InputExpr->getLocStart(),
-=======
         return StmtError(Diag(InputExpr->getBeginLoc(),
->>>>>>> 2a5e4639
                               diag::err_asm_invalid_lvalue_in_input)
                          << Info.getConstraintStr()
                          << InputExpr->getSourceRange());
