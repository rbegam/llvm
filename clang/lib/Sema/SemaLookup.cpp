//===--------------------- SemaLookup.cpp - Name Lookup  ------------------===//
//
// Part of the LLVM Project, under the Apache License v2.0 with LLVM Exceptions.
// See https://llvm.org/LICENSE.txt for license information.
// SPDX-License-Identifier: Apache-2.0 WITH LLVM-exception
//
//===----------------------------------------------------------------------===//
//
//  This file implements name lookup for C, C++, Objective-C, and
//  Objective-C++.
//
//===----------------------------------------------------------------------===//

#include "clang/AST/ASTContext.h"
#include "clang/AST/CXXInheritance.h"
#include "clang/AST/Decl.h"
#include "clang/AST/DeclCXX.h"
#include "clang/AST/DeclLookups.h"
#include "clang/AST/DeclObjC.h"
#include "clang/AST/DeclTemplate.h"
#include "clang/AST/Expr.h"
#include "clang/AST/ExprCXX.h"
#include "clang/Basic/Builtins.h"
#include "clang/Basic/LangOptions.h"
#include "clang/Lex/HeaderSearch.h"
#include "clang/Lex/ModuleLoader.h"
#include "clang/Lex/Preprocessor.h"
#include "clang/Sema/DeclSpec.h"
#include "clang/Sema/Lookup.h"
#include "clang/Sema/Overload.h"
#include "clang/Sema/Scope.h"
#include "clang/Sema/ScopeInfo.h"
#include "clang/Sema/Sema.h"
#include "clang/Sema/SemaInternal.h"
#include "clang/Sema/TemplateDeduction.h"
#include "clang/Sema/TypoCorrection.h"
#include "llvm/ADT/STLExtras.h"
#include "llvm/ADT/SmallPtrSet.h"
#include "llvm/ADT/TinyPtrVector.h"
#include "llvm/ADT/edit_distance.h"
#include "llvm/Support/ErrorHandling.h"
#include <algorithm>
#include <iterator>
#include <list>
#include <set>
#include <utility>
#include <vector>

using namespace clang;
using namespace sema;

namespace {
  class UnqualUsingEntry {
    const DeclContext *Nominated;
    const DeclContext *CommonAncestor;

  public:
    UnqualUsingEntry(const DeclContext *Nominated,
                     const DeclContext *CommonAncestor)
      : Nominated(Nominated), CommonAncestor(CommonAncestor) {
    }

    const DeclContext *getCommonAncestor() const {
      return CommonAncestor;
    }

    const DeclContext *getNominatedNamespace() const {
      return Nominated;
    }

    // Sort by the pointer value of the common ancestor.
    struct Comparator {
      bool operator()(const UnqualUsingEntry &L, const UnqualUsingEntry &R) {
        return L.getCommonAncestor() < R.getCommonAncestor();
      }

      bool operator()(const UnqualUsingEntry &E, const DeclContext *DC) {
        return E.getCommonAncestor() < DC;
      }

      bool operator()(const DeclContext *DC, const UnqualUsingEntry &E) {
        return DC < E.getCommonAncestor();
      }
    };
  };

  /// A collection of using directives, as used by C++ unqualified
  /// lookup.
  class UnqualUsingDirectiveSet {
    Sema &SemaRef;

    typedef SmallVector<UnqualUsingEntry, 8> ListTy;

    ListTy list;
    llvm::SmallPtrSet<DeclContext*, 8> visited;

  public:
    UnqualUsingDirectiveSet(Sema &SemaRef) : SemaRef(SemaRef) {}

    void visitScopeChain(Scope *S, Scope *InnermostFileScope) {
      // C++ [namespace.udir]p1:
      //   During unqualified name lookup, the names appear as if they
      //   were declared in the nearest enclosing namespace which contains
      //   both the using-directive and the nominated namespace.
      DeclContext *InnermostFileDC = InnermostFileScope->getEntity();
      assert(InnermostFileDC && InnermostFileDC->isFileContext());

      for (; S; S = S->getParent()) {
        // C++ [namespace.udir]p1:
        //   A using-directive shall not appear in class scope, but may
        //   appear in namespace scope or in block scope.
        DeclContext *Ctx = S->getEntity();
        if (Ctx && Ctx->isFileContext()) {
          visit(Ctx, Ctx);
        } else if (!Ctx || Ctx->isFunctionOrMethod()) {
          for (auto *I : S->using_directives())
            if (SemaRef.isVisible(I))
              visit(I, InnermostFileDC);
        }
      }
    }

    // Visits a context and collect all of its using directives
    // recursively.  Treats all using directives as if they were
    // declared in the context.
    //
    // A given context is only every visited once, so it is important
    // that contexts be visited from the inside out in order to get
    // the effective DCs right.
    void visit(DeclContext *DC, DeclContext *EffectiveDC) {
      if (!visited.insert(DC).second)
        return;

      addUsingDirectives(DC, EffectiveDC);
    }

    // Visits a using directive and collects all of its using
    // directives recursively.  Treats all using directives as if they
    // were declared in the effective DC.
    void visit(UsingDirectiveDecl *UD, DeclContext *EffectiveDC) {
      DeclContext *NS = UD->getNominatedNamespace();
      if (!visited.insert(NS).second)
        return;

      addUsingDirective(UD, EffectiveDC);
      addUsingDirectives(NS, EffectiveDC);
    }

    // Adds all the using directives in a context (and those nominated
    // by its using directives, transitively) as if they appeared in
    // the given effective context.
    void addUsingDirectives(DeclContext *DC, DeclContext *EffectiveDC) {
      SmallVector<DeclContext*, 4> queue;
      while (true) {
        for (auto UD : DC->using_directives()) {
          DeclContext *NS = UD->getNominatedNamespace();
          if (SemaRef.isVisible(UD) && visited.insert(NS).second) {
            addUsingDirective(UD, EffectiveDC);
            queue.push_back(NS);
          }
        }

        if (queue.empty())
          return;

        DC = queue.pop_back_val();
      }
    }

    // Add a using directive as if it had been declared in the given
    // context.  This helps implement C++ [namespace.udir]p3:
    //   The using-directive is transitive: if a scope contains a
    //   using-directive that nominates a second namespace that itself
    //   contains using-directives, the effect is as if the
    //   using-directives from the second namespace also appeared in
    //   the first.
    void addUsingDirective(UsingDirectiveDecl *UD, DeclContext *EffectiveDC) {
      // Find the common ancestor between the effective context and
      // the nominated namespace.
      DeclContext *Common = UD->getNominatedNamespace();
      while (!Common->Encloses(EffectiveDC))
        Common = Common->getParent();
      Common = Common->getPrimaryContext();

      list.push_back(UnqualUsingEntry(UD->getNominatedNamespace(), Common));
    }

    void done() { llvm::sort(list, UnqualUsingEntry::Comparator()); }

    typedef ListTy::const_iterator const_iterator;

    const_iterator begin() const { return list.begin(); }
    const_iterator end() const { return list.end(); }

    llvm::iterator_range<const_iterator>
    getNamespacesFor(DeclContext *DC) const {
      return llvm::make_range(std::equal_range(begin(), end(),
                                               DC->getPrimaryContext(),
                                               UnqualUsingEntry::Comparator()));
    }
  };
} // end anonymous namespace

// Retrieve the set of identifier namespaces that correspond to a
// specific kind of name lookup.
static inline unsigned getIDNS(Sema::LookupNameKind NameKind,
                               bool CPlusPlus,
                               bool Redeclaration) {
  unsigned IDNS = 0;
  switch (NameKind) {
  case Sema::LookupObjCImplicitSelfParam:
  case Sema::LookupOrdinaryName:
  case Sema::LookupRedeclarationWithLinkage:
  case Sema::LookupLocalFriendName:
    IDNS = Decl::IDNS_Ordinary;
    if (CPlusPlus) {
      IDNS |= Decl::IDNS_Tag | Decl::IDNS_Member | Decl::IDNS_Namespace;
      if (Redeclaration)
        IDNS |= Decl::IDNS_TagFriend | Decl::IDNS_OrdinaryFriend;
    }
    if (Redeclaration)
      IDNS |= Decl::IDNS_LocalExtern;
    break;

  case Sema::LookupOperatorName:
    // Operator lookup is its own crazy thing;  it is not the same
    // as (e.g.) looking up an operator name for redeclaration.
    assert(!Redeclaration && "cannot do redeclaration operator lookup");
    IDNS = Decl::IDNS_NonMemberOperator;
    break;

  case Sema::LookupTagName:
    if (CPlusPlus) {
      IDNS = Decl::IDNS_Type;

      // When looking for a redeclaration of a tag name, we add:
      // 1) TagFriend to find undeclared friend decls
      // 2) Namespace because they can't "overload" with tag decls.
      // 3) Tag because it includes class templates, which can't
      //    "overload" with tag decls.
      if (Redeclaration)
        IDNS |= Decl::IDNS_Tag | Decl::IDNS_TagFriend | Decl::IDNS_Namespace;
    } else {
      IDNS = Decl::IDNS_Tag;
    }
    break;

  case Sema::LookupLabel:
    IDNS = Decl::IDNS_Label;
    break;

  case Sema::LookupMemberName:
    IDNS = Decl::IDNS_Member;
    if (CPlusPlus)
      IDNS |= Decl::IDNS_Tag | Decl::IDNS_Ordinary;
    break;

  case Sema::LookupNestedNameSpecifierName:
    IDNS = Decl::IDNS_Type | Decl::IDNS_Namespace;
    break;

  case Sema::LookupNamespaceName:
    IDNS = Decl::IDNS_Namespace;
    break;

  case Sema::LookupUsingDeclName:
    assert(Redeclaration && "should only be used for redecl lookup");
    IDNS = Decl::IDNS_Ordinary | Decl::IDNS_Tag | Decl::IDNS_Member |
           Decl::IDNS_Using | Decl::IDNS_TagFriend | Decl::IDNS_OrdinaryFriend |
           Decl::IDNS_LocalExtern;
    break;

  case Sema::LookupObjCProtocolName:
    IDNS = Decl::IDNS_ObjCProtocol;
    break;

  case Sema::LookupOMPReductionName:
    IDNS = Decl::IDNS_OMPReduction;
    break;

  case Sema::LookupOMPMapperName:
    IDNS = Decl::IDNS_OMPMapper;
    break;

  case Sema::LookupAnyName:
    IDNS = Decl::IDNS_Ordinary | Decl::IDNS_Tag | Decl::IDNS_Member
      | Decl::IDNS_Using | Decl::IDNS_Namespace | Decl::IDNS_ObjCProtocol
      | Decl::IDNS_Type;
    break;
  }
  return IDNS;
}

void LookupResult::configure() {
  IDNS = getIDNS(LookupKind, getSema().getLangOpts().CPlusPlus,
                 isForRedeclaration());

  // If we're looking for one of the allocation or deallocation
  // operators, make sure that the implicitly-declared new and delete
  // operators can be found.
  switch (NameInfo.getName().getCXXOverloadedOperator()) {
  case OO_New:
  case OO_Delete:
  case OO_Array_New:
  case OO_Array_Delete:
    getSema().DeclareGlobalNewDelete();
    break;

  default:
    break;
  }

  // Compiler builtins are always visible, regardless of where they end
  // up being declared.
  if (IdentifierInfo *Id = NameInfo.getName().getAsIdentifierInfo()) {
    if (unsigned BuiltinID = Id->getBuiltinID()) {
      if (!getSema().Context.BuiltinInfo.isPredefinedLibFunction(BuiltinID))
        AllowHidden = true;
    }
  }
}

bool LookupResult::sanity() const {
  // This function is never called by NDEBUG builds.
  assert(ResultKind != NotFound || Decls.size() == 0);
  assert(ResultKind != Found || Decls.size() == 1);
  assert(ResultKind != FoundOverloaded || Decls.size() > 1 ||
         (Decls.size() == 1 &&
          isa<FunctionTemplateDecl>((*begin())->getUnderlyingDecl())));
  assert(ResultKind != FoundUnresolvedValue || sanityCheckUnresolved());
  assert(ResultKind != Ambiguous || Decls.size() > 1 ||
         (Decls.size() == 1 && (Ambiguity == AmbiguousBaseSubobjects ||
                                Ambiguity == AmbiguousBaseSubobjectTypes)));
  assert((Paths != nullptr) == (ResultKind == Ambiguous &&
                                (Ambiguity == AmbiguousBaseSubobjectTypes ||
                                 Ambiguity == AmbiguousBaseSubobjects)));
  return true;
}

// Necessary because CXXBasePaths is not complete in Sema.h
void LookupResult::deletePaths(CXXBasePaths *Paths) {
  delete Paths;
}

/// Get a representative context for a declaration such that two declarations
/// will have the same context if they were found within the same scope.
static DeclContext *getContextForScopeMatching(Decl *D) {
  // For function-local declarations, use that function as the context. This
  // doesn't account for scopes within the function; the caller must deal with
  // those.
  DeclContext *DC = D->getLexicalDeclContext();
  if (DC->isFunctionOrMethod())
    return DC;

  // Otherwise, look at the semantic context of the declaration. The
  // declaration must have been found there.
  return D->getDeclContext()->getRedeclContext();
}

/// Determine whether \p D is a better lookup result than \p Existing,
/// given that they declare the same entity.
static bool isPreferredLookupResult(Sema &S, Sema::LookupNameKind Kind,
                                    NamedDecl *D, NamedDecl *Existing) {
  // When looking up redeclarations of a using declaration, prefer a using
  // shadow declaration over any other declaration of the same entity.
  if (Kind == Sema::LookupUsingDeclName && isa<UsingShadowDecl>(D) &&
      !isa<UsingShadowDecl>(Existing))
    return true;

  auto *DUnderlying = D->getUnderlyingDecl();
  auto *EUnderlying = Existing->getUnderlyingDecl();

  // If they have different underlying declarations, prefer a typedef over the
  // original type (this happens when two type declarations denote the same
  // type), per a generous reading of C++ [dcl.typedef]p3 and p4. The typedef
  // might carry additional semantic information, such as an alignment override.
  // However, per C++ [dcl.typedef]p5, when looking up a tag name, prefer a tag
  // declaration over a typedef.
  if (DUnderlying->getCanonicalDecl() != EUnderlying->getCanonicalDecl()) {
    assert(isa<TypeDecl>(DUnderlying) && isa<TypeDecl>(EUnderlying));
    bool HaveTag = isa<TagDecl>(EUnderlying);
    bool WantTag = Kind == Sema::LookupTagName;
    return HaveTag != WantTag;
  }

  // Pick the function with more default arguments.
  // FIXME: In the presence of ambiguous default arguments, we should keep both,
  //        so we can diagnose the ambiguity if the default argument is needed.
  //        See C++ [over.match.best]p3.
  if (auto *DFD = dyn_cast<FunctionDecl>(DUnderlying)) {
    auto *EFD = cast<FunctionDecl>(EUnderlying);
    unsigned DMin = DFD->getMinRequiredArguments();
    unsigned EMin = EFD->getMinRequiredArguments();
    // If D has more default arguments, it is preferred.
    if (DMin != EMin)
      return DMin < EMin;
    // FIXME: When we track visibility for default function arguments, check
    // that we pick the declaration with more visible default arguments.
  }

  // Pick the template with more default template arguments.
  if (auto *DTD = dyn_cast<TemplateDecl>(DUnderlying)) {
    auto *ETD = cast<TemplateDecl>(EUnderlying);
    unsigned DMin = DTD->getTemplateParameters()->getMinRequiredArguments();
    unsigned EMin = ETD->getTemplateParameters()->getMinRequiredArguments();
    // If D has more default arguments, it is preferred. Note that default
    // arguments (and their visibility) is monotonically increasing across the
    // redeclaration chain, so this is a quick proxy for "is more recent".
    if (DMin != EMin)
      return DMin < EMin;
    // If D has more *visible* default arguments, it is preferred. Note, an
    // earlier default argument being visible does not imply that a later
    // default argument is visible, so we can't just check the first one.
    for (unsigned I = DMin, N = DTD->getTemplateParameters()->size();
        I != N; ++I) {
      if (!S.hasVisibleDefaultArgument(
              ETD->getTemplateParameters()->getParam(I)) &&
          S.hasVisibleDefaultArgument(
              DTD->getTemplateParameters()->getParam(I)))
        return true;
    }
  }

  // VarDecl can have incomplete array types, prefer the one with more complete
  // array type.
  if (VarDecl *DVD = dyn_cast<VarDecl>(DUnderlying)) {
    VarDecl *EVD = cast<VarDecl>(EUnderlying);
    if (EVD->getType()->isIncompleteType() &&
        !DVD->getType()->isIncompleteType()) {
      // Prefer the decl with a more complete type if visible.
      return S.isVisible(DVD);
    }
    return false; // Avoid picking up a newer decl, just because it was newer.
  }

  // For most kinds of declaration, it doesn't really matter which one we pick.
  if (!isa<FunctionDecl>(DUnderlying) && !isa<VarDecl>(DUnderlying)) {
    // If the existing declaration is hidden, prefer the new one. Otherwise,
    // keep what we've got.
    return !S.isVisible(Existing);
  }

  // Pick the newer declaration; it might have a more precise type.
  for (Decl *Prev = DUnderlying->getPreviousDecl(); Prev;
       Prev = Prev->getPreviousDecl())
    if (Prev == EUnderlying)
      return true;
  return false;
}

/// Determine whether \p D can hide a tag declaration.
static bool canHideTag(NamedDecl *D) {
  // C++ [basic.scope.declarative]p4:
  //   Given a set of declarations in a single declarative region [...]
  //   exactly one declaration shall declare a class name or enumeration name
  //   that is not a typedef name and the other declarations shall all refer to
  //   the same variable, non-static data member, or enumerator, or all refer
  //   to functions and function templates; in this case the class name or
  //   enumeration name is hidden.
  // C++ [basic.scope.hiding]p2:
  //   A class name or enumeration name can be hidden by the name of a
  //   variable, data member, function, or enumerator declared in the same
  //   scope.
  // An UnresolvedUsingValueDecl always instantiates to one of these.
  D = D->getUnderlyingDecl();
  return isa<VarDecl>(D) || isa<EnumConstantDecl>(D) || isa<FunctionDecl>(D) ||
         isa<FunctionTemplateDecl>(D) || isa<FieldDecl>(D) ||
         isa<UnresolvedUsingValueDecl>(D);
}

/// Resolves the result kind of this lookup.
void LookupResult::resolveKind() {
  unsigned N = Decls.size();

  // Fast case: no possible ambiguity.
  if (N == 0) {
    assert(ResultKind == NotFound ||
           ResultKind == NotFoundInCurrentInstantiation);
    return;
  }

  // If there's a single decl, we need to examine it to decide what
  // kind of lookup this is.
  if (N == 1) {
    NamedDecl *D = (*Decls.begin())->getUnderlyingDecl();
    if (isa<FunctionTemplateDecl>(D))
      ResultKind = FoundOverloaded;
    else if (isa<UnresolvedUsingValueDecl>(D))
      ResultKind = FoundUnresolvedValue;
    return;
  }

  // Don't do any extra resolution if we've already resolved as ambiguous.
  if (ResultKind == Ambiguous) return;

  llvm::SmallDenseMap<NamedDecl*, unsigned, 16> Unique;
  llvm::SmallDenseMap<QualType, unsigned, 16> UniqueTypes;

  bool Ambiguous = false;
  bool HasTag = false, HasFunction = false;
  bool HasFunctionTemplate = false, HasUnresolved = false;
  NamedDecl *HasNonFunction = nullptr;

  llvm::SmallVector<NamedDecl*, 4> EquivalentNonFunctions;

  unsigned UniqueTagIndex = 0;

  unsigned I = 0;
  while (I < N) {
    NamedDecl *D = Decls[I]->getUnderlyingDecl();
    D = cast<NamedDecl>(D->getCanonicalDecl());

    // Ignore an invalid declaration unless it's the only one left.
    if (D->isInvalidDecl() && !(I == 0 && N == 1)) {
      Decls[I] = Decls[--N];
      continue;
    }

    llvm::Optional<unsigned> ExistingI;

    // Redeclarations of types via typedef can occur both within a scope
    // and, through using declarations and directives, across scopes. There is
    // no ambiguity if they all refer to the same type, so unique based on the
    // canonical type.
    if (TypeDecl *TD = dyn_cast<TypeDecl>(D)) {
      QualType T = getSema().Context.getTypeDeclType(TD);
      auto UniqueResult = UniqueTypes.insert(
          std::make_pair(getSema().Context.getCanonicalType(T), I));
      if (!UniqueResult.second) {
        // The type is not unique.
        ExistingI = UniqueResult.first->second;
      }
    }

    // For non-type declarations, check for a prior lookup result naming this
    // canonical declaration.
    if (!ExistingI) {
      auto UniqueResult = Unique.insert(std::make_pair(D, I));
      if (!UniqueResult.second) {
        // We've seen this entity before.
        ExistingI = UniqueResult.first->second;
      }
    }

    if (ExistingI) {
      // This is not a unique lookup result. Pick one of the results and
      // discard the other.
      if (isPreferredLookupResult(getSema(), getLookupKind(), Decls[I],
                                  Decls[*ExistingI]))
        Decls[*ExistingI] = Decls[I];
      Decls[I] = Decls[--N];
      continue;
    }

    // Otherwise, do some decl type analysis and then continue.

    if (isa<UnresolvedUsingValueDecl>(D)) {
      HasUnresolved = true;
    } else if (isa<TagDecl>(D)) {
      if (HasTag)
        Ambiguous = true;
      UniqueTagIndex = I;
      HasTag = true;
    } else if (isa<FunctionTemplateDecl>(D)) {
      HasFunction = true;
      HasFunctionTemplate = true;
    } else if (isa<FunctionDecl>(D)) {
      HasFunction = true;
    } else {
      if (HasNonFunction) {
        // If we're about to create an ambiguity between two declarations that
        // are equivalent, but one is an internal linkage declaration from one
        // module and the other is an internal linkage declaration from another
        // module, just skip it.
        if (getSema().isEquivalentInternalLinkageDeclaration(HasNonFunction,
                                                             D)) {
          EquivalentNonFunctions.push_back(D);
          Decls[I] = Decls[--N];
          continue;
        }

        Ambiguous = true;
      }
      HasNonFunction = D;
    }
    I++;
  }

  // C++ [basic.scope.hiding]p2:
  //   A class name or enumeration name can be hidden by the name of
  //   an object, function, or enumerator declared in the same
  //   scope. If a class or enumeration name and an object, function,
  //   or enumerator are declared in the same scope (in any order)
  //   with the same name, the class or enumeration name is hidden
  //   wherever the object, function, or enumerator name is visible.
  // But it's still an error if there are distinct tag types found,
  // even if they're not visible. (ref?)
  if (N > 1 && HideTags && HasTag && !Ambiguous &&
      (HasFunction || HasNonFunction || HasUnresolved)) {
    NamedDecl *OtherDecl = Decls[UniqueTagIndex ? 0 : N - 1];
    if (isa<TagDecl>(Decls[UniqueTagIndex]->getUnderlyingDecl()) &&
        getContextForScopeMatching(Decls[UniqueTagIndex])->Equals(
            getContextForScopeMatching(OtherDecl)) &&
        canHideTag(OtherDecl))
      Decls[UniqueTagIndex] = Decls[--N];
    else
      Ambiguous = true;
  }

  // FIXME: This diagnostic should really be delayed until we're done with
  // the lookup result, in case the ambiguity is resolved by the caller.
  if (!EquivalentNonFunctions.empty() && !Ambiguous)
    getSema().diagnoseEquivalentInternalLinkageDeclarations(
        getNameLoc(), HasNonFunction, EquivalentNonFunctions);

  Decls.set_size(N);

  if (HasNonFunction && (HasFunction || HasUnresolved))
    Ambiguous = true;

  if (Ambiguous)
    setAmbiguous(LookupResult::AmbiguousReference);
  else if (HasUnresolved)
    ResultKind = LookupResult::FoundUnresolvedValue;
  else if (N > 1 || HasFunctionTemplate)
    ResultKind = LookupResult::FoundOverloaded;
  else
    ResultKind = LookupResult::Found;
}

void LookupResult::addDeclsFromBasePaths(const CXXBasePaths &P) {
  CXXBasePaths::const_paths_iterator I, E;
  for (I = P.begin(), E = P.end(); I != E; ++I)
    for (DeclContext::lookup_iterator DI = I->Decls.begin(),
         DE = I->Decls.end(); DI != DE; ++DI)
      addDecl(*DI);
}

void LookupResult::setAmbiguousBaseSubobjects(CXXBasePaths &P) {
  Paths = new CXXBasePaths;
  Paths->swap(P);
  addDeclsFromBasePaths(*Paths);
  resolveKind();
  setAmbiguous(AmbiguousBaseSubobjects);
}

void LookupResult::setAmbiguousBaseSubobjectTypes(CXXBasePaths &P) {
  Paths = new CXXBasePaths;
  Paths->swap(P);
  addDeclsFromBasePaths(*Paths);
  resolveKind();
  setAmbiguous(AmbiguousBaseSubobjectTypes);
}

void LookupResult::print(raw_ostream &Out) {
  Out << Decls.size() << " result(s)";
  if (isAmbiguous()) Out << ", ambiguous";
  if (Paths) Out << ", base paths present";

  for (iterator I = begin(), E = end(); I != E; ++I) {
    Out << "\n";
    (*I)->print(Out, 2);
  }
}

LLVM_DUMP_METHOD void LookupResult::dump() {
  llvm::errs() << "lookup results for " << getLookupName().getAsString()
               << ":\n";
  for (NamedDecl *D : *this)
    D->dump();
}

/// Lookup a builtin function, when name lookup would otherwise
/// fail.
static bool LookupBuiltin(Sema &S, LookupResult &R) {
  Sema::LookupNameKind NameKind = R.getLookupKind();

  // If we didn't find a use of this identifier, and if the identifier
  // corresponds to a compiler builtin, create the decl object for the builtin
  // now, injecting it into translation unit scope, and return it.
  if (NameKind == Sema::LookupOrdinaryName ||
      NameKind == Sema::LookupRedeclarationWithLinkage) {
    IdentifierInfo *II = R.getLookupName().getAsIdentifierInfo();
    if (II) {
      if (S.getLangOpts().CPlusPlus && NameKind == Sema::LookupOrdinaryName) {
        if (II == S.getASTContext().getMakeIntegerSeqName()) {
          R.addDecl(S.getASTContext().getMakeIntegerSeqDecl());
          return true;
        } else if (II == S.getASTContext().getTypePackElementName()) {
          R.addDecl(S.getASTContext().getTypePackElementDecl());
          return true;
        }
      }

      // If this is a builtin on this (or all) targets, create the decl.
      if (unsigned BuiltinID = II->getBuiltinID()) {
        // In C++ and OpenCL (spec v1.2 s6.9.f), we don't have any predefined
        // library functions like 'malloc'. Instead, we'll just error.
        if ((S.getLangOpts().CPlusPlus || S.getLangOpts().OpenCL) &&
            S.Context.BuiltinInfo.isPredefinedLibFunction(BuiltinID))
          return false;

        if (NamedDecl *D = S.LazilyCreateBuiltin((IdentifierInfo *)II,
                                                 BuiltinID, S.TUScope,
                                                 R.isForRedeclaration(),
                                                 R.getNameLoc())) {
          R.addDecl(D);
          return true;
        }
      }
    }
  }

  return false;
}

/// Determine whether we can declare a special member function within
/// the class at this point.
static bool CanDeclareSpecialMemberFunction(const CXXRecordDecl *Class) {
  // We need to have a definition for the class.
  if (!Class->getDefinition() || Class->isDependentContext())
    return false;

  // We can't be in the middle of defining the class.
  return !Class->isBeingDefined();
}

void Sema::ForceDeclarationOfImplicitMembers(CXXRecordDecl *Class) {
  if (!CanDeclareSpecialMemberFunction(Class))
    return;

  // If the default constructor has not yet been declared, do so now.
  if (Class->needsImplicitDefaultConstructor())
    DeclareImplicitDefaultConstructor(Class);

  // If the copy constructor has not yet been declared, do so now.
  if (Class->needsImplicitCopyConstructor())
    DeclareImplicitCopyConstructor(Class);

  // If the copy assignment operator has not yet been declared, do so now.
  if (Class->needsImplicitCopyAssignment())
    DeclareImplicitCopyAssignment(Class);

  if (getLangOpts().CPlusPlus11) {
    // If the move constructor has not yet been declared, do so now.
    if (Class->needsImplicitMoveConstructor())
      DeclareImplicitMoveConstructor(Class);

    // If the move assignment operator has not yet been declared, do so now.
    if (Class->needsImplicitMoveAssignment())
      DeclareImplicitMoveAssignment(Class);
  }

  // If the destructor has not yet been declared, do so now.
  if (Class->needsImplicitDestructor())
    DeclareImplicitDestructor(Class);
}

/// Determine whether this is the name of an implicitly-declared
/// special member function.
static bool isImplicitlyDeclaredMemberFunctionName(DeclarationName Name) {
  switch (Name.getNameKind()) {
  case DeclarationName::CXXConstructorName:
  case DeclarationName::CXXDestructorName:
    return true;

  case DeclarationName::CXXOperatorName:
    return Name.getCXXOverloadedOperator() == OO_Equal;

  default:
    break;
  }

  return false;
}

/// If there are any implicit member functions with the given name
/// that need to be declared in the given declaration context, do so.
static void DeclareImplicitMemberFunctionsWithName(Sema &S,
                                                   DeclarationName Name,
                                                   SourceLocation Loc,
                                                   const DeclContext *DC) {
  if (!DC)
    return;

  switch (Name.getNameKind()) {
  case DeclarationName::CXXConstructorName:
    if (const CXXRecordDecl *Record = dyn_cast<CXXRecordDecl>(DC))
      if (Record->getDefinition() && CanDeclareSpecialMemberFunction(Record)) {
        CXXRecordDecl *Class = const_cast<CXXRecordDecl *>(Record);
        if (Record->needsImplicitDefaultConstructor())
          S.DeclareImplicitDefaultConstructor(Class);
        if (Record->needsImplicitCopyConstructor())
          S.DeclareImplicitCopyConstructor(Class);
        if (S.getLangOpts().CPlusPlus11 &&
            Record->needsImplicitMoveConstructor())
          S.DeclareImplicitMoveConstructor(Class);
      }
    break;

  case DeclarationName::CXXDestructorName:
    if (const CXXRecordDecl *Record = dyn_cast<CXXRecordDecl>(DC))
      if (Record->getDefinition() && Record->needsImplicitDestructor() &&
          CanDeclareSpecialMemberFunction(Record))
        S.DeclareImplicitDestructor(const_cast<CXXRecordDecl *>(Record));
    break;

  case DeclarationName::CXXOperatorName:
    if (Name.getCXXOverloadedOperator() != OO_Equal)
      break;

    if (const CXXRecordDecl *Record = dyn_cast<CXXRecordDecl>(DC)) {
      if (Record->getDefinition() && CanDeclareSpecialMemberFunction(Record)) {
        CXXRecordDecl *Class = const_cast<CXXRecordDecl *>(Record);
        if (Record->needsImplicitCopyAssignment())
          S.DeclareImplicitCopyAssignment(Class);
        if (S.getLangOpts().CPlusPlus11 &&
            Record->needsImplicitMoveAssignment())
          S.DeclareImplicitMoveAssignment(Class);
      }
    }
    break;

  case DeclarationName::CXXDeductionGuideName:
    S.DeclareImplicitDeductionGuides(Name.getCXXDeductionGuideTemplate(), Loc);
    break;

  default:
    break;
  }
}

// Adds all qualifying matches for a name within a decl context to the
// given lookup result.  Returns true if any matches were found.
static bool LookupDirect(Sema &S, LookupResult &R, const DeclContext *DC) {
  bool Found = false;

  // Lazily declare C++ special member functions.
  if (S.getLangOpts().CPlusPlus)
    DeclareImplicitMemberFunctionsWithName(S, R.getLookupName(), R.getNameLoc(),
                                           DC);

  // Perform lookup into this declaration context.
  DeclContext::lookup_result DR = DC->lookup(R.getLookupName());
  for (NamedDecl *D : DR) {
    if ((D = R.getAcceptableDecl(D))) {
      R.addDecl(D);
      Found = true;
    }
  }

  if (!Found && DC->isTranslationUnit() && LookupBuiltin(S, R))
    return true;

  if (R.getLookupName().getNameKind()
        != DeclarationName::CXXConversionFunctionName ||
      R.getLookupName().getCXXNameType()->isDependentType() ||
      !isa<CXXRecordDecl>(DC))
    return Found;

  // C++ [temp.mem]p6:
  //   A specialization of a conversion function template is not found by
  //   name lookup. Instead, any conversion function templates visible in the
  //   context of the use are considered. [...]
  const CXXRecordDecl *Record = cast<CXXRecordDecl>(DC);
  if (!Record->isCompleteDefinition())
    return Found;

  // For conversion operators, 'operator auto' should only match
  // 'operator auto'.  Since 'auto' is not a type, it shouldn't be considered
  // as a candidate for template substitution.
  auto *ContainedDeducedType =
      R.getLookupName().getCXXNameType()->getContainedDeducedType();
  if (R.getLookupName().getNameKind() ==
          DeclarationName::CXXConversionFunctionName &&
      ContainedDeducedType && ContainedDeducedType->isUndeducedType())
    return Found;

  for (CXXRecordDecl::conversion_iterator U = Record->conversion_begin(),
         UEnd = Record->conversion_end(); U != UEnd; ++U) {
    FunctionTemplateDecl *ConvTemplate = dyn_cast<FunctionTemplateDecl>(*U);
    if (!ConvTemplate)
      continue;

    // When we're performing lookup for the purposes of redeclaration, just
    // add the conversion function template. When we deduce template
    // arguments for specializations, we'll end up unifying the return
    // type of the new declaration with the type of the function template.
    if (R.isForRedeclaration()) {
      R.addDecl(ConvTemplate);
      Found = true;
      continue;
    }

    // C++ [temp.mem]p6:
    //   [...] For each such operator, if argument deduction succeeds
    //   (14.9.2.3), the resulting specialization is used as if found by
    //   name lookup.
    //
    // When referencing a conversion function for any purpose other than
    // a redeclaration (such that we'll be building an expression with the
    // result), perform template argument deduction and place the
    // specialization into the result set. We do this to avoid forcing all
    // callers to perform special deduction for conversion functions.
    TemplateDeductionInfo Info(R.getNameLoc());
    FunctionDecl *Specialization = nullptr;

    const FunctionProtoType *ConvProto
      = ConvTemplate->getTemplatedDecl()->getType()->getAs<FunctionProtoType>();
    assert(ConvProto && "Nonsensical conversion function template type");

    // Compute the type of the function that we would expect the conversion
    // function to have, if it were to match the name given.
    // FIXME: Calling convention!
    FunctionProtoType::ExtProtoInfo EPI = ConvProto->getExtProtoInfo();
    EPI.ExtInfo = EPI.ExtInfo.withCallingConv(CC_C);
    EPI.ExceptionSpec = EST_None;
    QualType ExpectedType
      = R.getSema().Context.getFunctionType(R.getLookupName().getCXXNameType(),
                                            None, EPI);

    // Perform template argument deduction against the type that we would
    // expect the function to have.
    if (R.getSema().DeduceTemplateArguments(ConvTemplate, nullptr, ExpectedType,
                                            Specialization, Info)
          == Sema::TDK_Success) {
      R.addDecl(Specialization);
      Found = true;
    }
  }

  return Found;
}

// Performs C++ unqualified lookup into the given file context.
static bool
CppNamespaceLookup(Sema &S, LookupResult &R, ASTContext &Context,
                   DeclContext *NS, UnqualUsingDirectiveSet &UDirs) {

  assert(NS && NS->isFileContext() && "CppNamespaceLookup() requires namespace!");

  // Perform direct name lookup into the LookupCtx.
  bool Found = LookupDirect(S, R, NS);

  // Perform direct name lookup into the namespaces nominated by the
  // using directives whose common ancestor is this namespace.
  for (const UnqualUsingEntry &UUE : UDirs.getNamespacesFor(NS))
    if (LookupDirect(S, R, UUE.getNominatedNamespace()))
      Found = true;

  R.resolveKind();

  return Found;
}

static bool isNamespaceOrTranslationUnitScope(Scope *S) {
  if (DeclContext *Ctx = S->getEntity())
    return Ctx->isFileContext();
  return false;
}

// Find the next outer declaration context from this scope. This
// routine actually returns the semantic outer context, which may
// differ from the lexical context (encoded directly in the Scope
// stack) when we are parsing a member of a class template. In this
// case, the second element of the pair will be true, to indicate that
// name lookup should continue searching in this semantic context when
// it leaves the current template parameter scope.
static std::pair<DeclContext *, bool> findOuterContext(Scope *S) {
  DeclContext *DC = S->getEntity();
  DeclContext *Lexical = nullptr;
  for (Scope *OuterS = S->getParent(); OuterS;
       OuterS = OuterS->getParent()) {
    if (OuterS->getEntity()) {
      Lexical = OuterS->getEntity();
      break;
    }
  }

  // C++ [temp.local]p8:
  //   In the definition of a member of a class template that appears
  //   outside of the namespace containing the class template
  //   definition, the name of a template-parameter hides the name of
  //   a member of this namespace.
  //
  // Example:
  //
  //   namespace N {
  //     class C { };
  //
  //     template<class T> class B {
  //       void f(T);
  //     };
  //   }
  //
  //   template<class C> void N::B<C>::f(C) {
  //     C b;  // C is the template parameter, not N::C
  //   }
  //
  // In this example, the lexical context we return is the
  // TranslationUnit, while the semantic context is the namespace N.
  if (!Lexical || !DC || !S->getParent() ||
      !S->getParent()->isTemplateParamScope())
    return std::make_pair(Lexical, false);

  // Find the outermost template parameter scope.
  // For the example, this is the scope for the template parameters of
  // template<class C>.
  Scope *OutermostTemplateScope = S->getParent();
  while (OutermostTemplateScope->getParent() &&
         OutermostTemplateScope->getParent()->isTemplateParamScope())
    OutermostTemplateScope = OutermostTemplateScope->getParent();

  // Find the namespace context in which the original scope occurs. In
  // the example, this is namespace N.
  DeclContext *Semantic = DC;
  while (!Semantic->isFileContext())
    Semantic = Semantic->getParent();

  // Find the declaration context just outside of the template
  // parameter scope. This is the context in which the template is
  // being lexically declaration (a namespace context). In the
  // example, this is the global scope.
  if (Lexical->isFileContext() && !Lexical->Equals(Semantic) &&
      Lexical->Encloses(Semantic))
    return std::make_pair(Semantic, true);

  return std::make_pair(Lexical, false);
}

namespace {
/// An RAII object to specify that we want to find block scope extern
/// declarations.
struct FindLocalExternScope {
  FindLocalExternScope(LookupResult &R)
      : R(R), OldFindLocalExtern(R.getIdentifierNamespace() &
                                 Decl::IDNS_LocalExtern) {
    R.setFindLocalExtern(R.getIdentifierNamespace() &
                         (Decl::IDNS_Ordinary | Decl::IDNS_NonMemberOperator));
  }
  void restore() {
    R.setFindLocalExtern(OldFindLocalExtern);
  }
  ~FindLocalExternScope() {
    restore();
  }
  LookupResult &R;
  bool OldFindLocalExtern;
};
} // end anonymous namespace

bool Sema::CppLookupName(LookupResult &R, Scope *S) {
  assert(getLangOpts().CPlusPlus && "Can perform only C++ lookup");

  DeclarationName Name = R.getLookupName();
  Sema::LookupNameKind NameKind = R.getLookupKind();

  // If this is the name of an implicitly-declared special member function,
  // go through the scope stack to implicitly declare
  if (isImplicitlyDeclaredMemberFunctionName(Name)) {
    for (Scope *PreS = S; PreS; PreS = PreS->getParent())
      if (DeclContext *DC = PreS->getEntity())
        DeclareImplicitMemberFunctionsWithName(*this, Name, R.getNameLoc(), DC);
  }

  // Implicitly declare member functions with the name we're looking for, if in
  // fact we are in a scope where it matters.

  Scope *Initial = S;
  IdentifierResolver::iterator
    I = IdResolver.begin(Name),
    IEnd = IdResolver.end();

  // First we lookup local scope.
  // We don't consider using-directives, as per 7.3.4.p1 [namespace.udir]
  // ...During unqualified name lookup (3.4.1), the names appear as if
  // they were declared in the nearest enclosing namespace which contains
  // both the using-directive and the nominated namespace.
  // [Note: in this context, "contains" means "contains directly or
  // indirectly".
  //
  // For example:
  // namespace A { int i; }
  // void foo() {
  //   int i;
  //   {
  //     using namespace A;
  //     ++i; // finds local 'i', A::i appears at global scope
  //   }
  // }
  //
  UnqualUsingDirectiveSet UDirs(*this);
  bool VisitedUsingDirectives = false;
  bool LeftStartingScope = false;
  DeclContext *OutsideOfTemplateParamDC = nullptr;

  // When performing a scope lookup, we want to find local extern decls.
  FindLocalExternScope FindLocals(R);

  for (; S && !isNamespaceOrTranslationUnitScope(S); S = S->getParent()) {
    DeclContext *Ctx = S->getEntity();
    bool SearchNamespaceScope = true;
    // Check whether the IdResolver has anything in this scope.
    for (; I != IEnd && S->isDeclScope(*I); ++I) {
      if (NamedDecl *ND = R.getAcceptableDecl(*I)) {
        if (NameKind == LookupRedeclarationWithLinkage &&
            !(*I)->isTemplateParameter()) {
          // If it's a template parameter, we still find it, so we can diagnose
          // the invalid redeclaration.

          // Determine whether this (or a previous) declaration is
          // out-of-scope.
          if (!LeftStartingScope && !Initial->isDeclScope(*I))
            LeftStartingScope = true;

          // If we found something outside of our starting scope that
          // does not have linkage, skip it.
          if (LeftStartingScope && !((*I)->hasLinkage())) {
            R.setShadowed();
            continue;
          }
        } else {
          // We found something in this scope, we should not look at the
          // namespace scope
          SearchNamespaceScope = false;
        }
        R.addDecl(ND);
      }
    }
    if (!SearchNamespaceScope) {
      R.resolveKind();
      if (S->isClassScope())
        if (CXXRecordDecl *Record = dyn_cast_or_null<CXXRecordDecl>(Ctx))
          R.setNamingClass(Record);
      return true;
    }

    if (NameKind == LookupLocalFriendName && !S->isClassScope()) {
      // C++11 [class.friend]p11:
      //   If a friend declaration appears in a local class and the name
      //   specified is an unqualified name, a prior declaration is
      //   looked up without considering scopes that are outside the
      //   innermost enclosing non-class scope.
      return false;
    }

    if (!Ctx && S->isTemplateParamScope() && OutsideOfTemplateParamDC &&
        S->getParent() && !S->getParent()->isTemplateParamScope()) {
      // We've just searched the last template parameter scope and
      // found nothing, so look into the contexts between the
      // lexical and semantic declaration contexts returned by
      // findOuterContext(). This implements the name lookup behavior
      // of C++ [temp.local]p8.
      Ctx = OutsideOfTemplateParamDC;
      OutsideOfTemplateParamDC = nullptr;
    }

    if (Ctx) {
      DeclContext *OuterCtx;
      bool SearchAfterTemplateScope;
      std::tie(OuterCtx, SearchAfterTemplateScope) = findOuterContext(S);
      if (SearchAfterTemplateScope)
        OutsideOfTemplateParamDC = OuterCtx;

      for (; Ctx && !Ctx->Equals(OuterCtx); Ctx = Ctx->getLookupParent()) {
        // We do not directly look into transparent contexts, since
        // those entities will be found in the nearest enclosing
        // non-transparent context.
        if (Ctx->isTransparentContext())
          continue;

        // We do not look directly into function or method contexts,
        // since all of the local variables and parameters of the
        // function/method are present within the Scope.
        if (Ctx->isFunctionOrMethod()) {
          // If we have an Objective-C instance method, look for ivars
          // in the corresponding interface.
          if (ObjCMethodDecl *Method = dyn_cast<ObjCMethodDecl>(Ctx)) {
            if (Method->isInstanceMethod() && Name.getAsIdentifierInfo())
              if (ObjCInterfaceDecl *Class = Method->getClassInterface()) {
                ObjCInterfaceDecl *ClassDeclared;
                if (ObjCIvarDecl *Ivar = Class->lookupInstanceVariable(
                                                 Name.getAsIdentifierInfo(),
                                                             ClassDeclared)) {
                  if (NamedDecl *ND = R.getAcceptableDecl(Ivar)) {
                    R.addDecl(ND);
                    R.resolveKind();
                    return true;
                  }
                }
              }
          }

          continue;
        }

        // If this is a file context, we need to perform unqualified name
        // lookup considering using directives.
        if (Ctx->isFileContext()) {
          // If we haven't handled using directives yet, do so now.
          if (!VisitedUsingDirectives) {
            // Add using directives from this context up to the top level.
            for (DeclContext *UCtx = Ctx; UCtx; UCtx = UCtx->getParent()) {
              if (UCtx->isTransparentContext())
                continue;

              UDirs.visit(UCtx, UCtx);
            }

            // Find the innermost file scope, so we can add using directives
            // from local scopes.
            Scope *InnermostFileScope = S;
            while (InnermostFileScope &&
                   !isNamespaceOrTranslationUnitScope(InnermostFileScope))
              InnermostFileScope = InnermostFileScope->getParent();
            UDirs.visitScopeChain(Initial, InnermostFileScope);

            UDirs.done();

            VisitedUsingDirectives = true;
          }

          if (CppNamespaceLookup(*this, R, Context, Ctx, UDirs)) {
            R.resolveKind();
            return true;
          }

          continue;
        }

        // Perform qualified name lookup into this context.
        // FIXME: In some cases, we know that every name that could be found by
        // this qualified name lookup will also be on the identifier chain. For
        // example, inside a class without any base classes, we never need to
        // perform qualified lookup because all of the members are on top of the
        // identifier chain.
        if (LookupQualifiedName(R, Ctx, /*InUnqualifiedLookup=*/true))
          return true;
      }
    }
  }

  // Stop if we ran out of scopes.
  // FIXME:  This really, really shouldn't be happening.
  if (!S) return false;

  // If we are looking for members, no need to look into global/namespace scope.
  if (NameKind == LookupMemberName)
    return false;

  // Collect UsingDirectiveDecls in all scopes, and recursively all
  // nominated namespaces by those using-directives.
  //
  // FIXME: Cache this sorted list in Scope structure, and DeclContext, so we
  // don't build it for each lookup!
  if (!VisitedUsingDirectives) {
    UDirs.visitScopeChain(Initial, S);
    UDirs.done();
  }

  // If we're not performing redeclaration lookup, do not look for local
  // extern declarations outside of a function scope.
  if (!R.isForRedeclaration())
    FindLocals.restore();

  // Lookup namespace scope, and global scope.
  // Unqualified name lookup in C++ requires looking into scopes
  // that aren't strictly lexical, and therefore we walk through the
  // context as well as walking through the scopes.
  for (; S; S = S->getParent()) {
    // Check whether the IdResolver has anything in this scope.
    bool Found = false;
    for (; I != IEnd && S->isDeclScope(*I); ++I) {
      if (NamedDecl *ND = R.getAcceptableDecl(*I)) {
        // We found something.  Look for anything else in our scope
        // with this same name and in an acceptable identifier
        // namespace, so that we can construct an overload set if we
        // need to.
        Found = true;
        R.addDecl(ND);
      }
    }

    if (Found && S->isTemplateParamScope()) {
      R.resolveKind();
      return true;
    }

    DeclContext *Ctx = S->getEntity();
    if (!Ctx && S->isTemplateParamScope() && OutsideOfTemplateParamDC &&
        S->getParent() && !S->getParent()->isTemplateParamScope()) {
      // We've just searched the last template parameter scope and
      // found nothing, so look into the contexts between the
      // lexical and semantic declaration contexts returned by
      // findOuterContext(). This implements the name lookup behavior
      // of C++ [temp.local]p8.
      Ctx = OutsideOfTemplateParamDC;
      OutsideOfTemplateParamDC = nullptr;
    }

    if (Ctx) {
      DeclContext *OuterCtx;
      bool SearchAfterTemplateScope;
      std::tie(OuterCtx, SearchAfterTemplateScope) = findOuterContext(S);
      if (SearchAfterTemplateScope)
        OutsideOfTemplateParamDC = OuterCtx;

      for (; Ctx && !Ctx->Equals(OuterCtx); Ctx = Ctx->getLookupParent()) {
        // We do not directly look into transparent contexts, since
        // those entities will be found in the nearest enclosing
        // non-transparent context.
        if (Ctx->isTransparentContext())
          continue;

        // If we have a context, and it's not a context stashed in the
        // template parameter scope for an out-of-line definition, also
        // look into that context.
        if (!(Found && S->isTemplateParamScope())) {
          assert(Ctx->isFileContext() &&
              "We should have been looking only at file context here already.");

          // Look into context considering using-directives.
          if (CppNamespaceLookup(*this, R, Context, Ctx, UDirs))
            Found = true;
        }

        if (Found) {
          R.resolveKind();
          return true;
        }

        if (R.isForRedeclaration() && !Ctx->isTransparentContext())
          return false;
      }
    }

    if (R.isForRedeclaration() && Ctx && !Ctx->isTransparentContext())
      return false;
  }

  return !R.empty();
}

void Sema::makeMergedDefinitionVisible(NamedDecl *ND) {
  if (auto *M = getCurrentModule())
    Context.mergeDefinitionIntoModule(ND, M);
  else
    // We're not building a module; just make the definition visible.
    ND->setVisibleDespiteOwningModule();

  // If ND is a template declaration, make the template parameters
  // visible too. They're not (necessarily) within a mergeable DeclContext.
  if (auto *TD = dyn_cast<TemplateDecl>(ND))
    for (auto *Param : *TD->getTemplateParameters())
      makeMergedDefinitionVisible(Param);
}

/// Find the module in which the given declaration was defined.
static Module *getDefiningModule(Sema &S, Decl *Entity) {
  if (FunctionDecl *FD = dyn_cast<FunctionDecl>(Entity)) {
    // If this function was instantiated from a template, the defining module is
    // the module containing the pattern.
    if (FunctionDecl *Pattern = FD->getTemplateInstantiationPattern())
      Entity = Pattern;
  } else if (CXXRecordDecl *RD = dyn_cast<CXXRecordDecl>(Entity)) {
    if (CXXRecordDecl *Pattern = RD->getTemplateInstantiationPattern())
      Entity = Pattern;
  } else if (EnumDecl *ED = dyn_cast<EnumDecl>(Entity)) {
    if (auto *Pattern = ED->getTemplateInstantiationPattern())
      Entity = Pattern;
  } else if (VarDecl *VD = dyn_cast<VarDecl>(Entity)) {
    if (VarDecl *Pattern = VD->getTemplateInstantiationPattern())
      Entity = Pattern;
  }

  // Walk up to the containing context. That might also have been instantiated
  // from a template.
  DeclContext *Context = Entity->getLexicalDeclContext();
  if (Context->isFileContext())
    return S.getOwningModule(Entity);
  return getDefiningModule(S, cast<Decl>(Context));
}

llvm::DenseSet<Module*> &Sema::getLookupModules() {
  unsigned N = CodeSynthesisContexts.size();
  for (unsigned I = CodeSynthesisContextLookupModules.size();
       I != N; ++I) {
    Module *M = getDefiningModule(*this, CodeSynthesisContexts[I].Entity);
    if (M && !LookupModulesCache.insert(M).second)
      M = nullptr;
    CodeSynthesisContextLookupModules.push_back(M);
  }
  return LookupModulesCache;
}

/// Determine whether the module M is part of the current module from the
/// perspective of a module-private visibility check.
static bool isInCurrentModule(const Module *M, const LangOptions &LangOpts) {
  // If M is the global module fragment of a module that we've not yet finished
  // parsing, then it must be part of the current module.
  return M->getTopLevelModuleName() == LangOpts.CurrentModule ||
         (M->Kind == Module::GlobalModuleFragment && !M->Parent);
}

bool Sema::hasVisibleMergedDefinition(NamedDecl *Def) {
  for (const Module *Merged : Context.getModulesWithMergedDefinition(Def))
    if (isModuleVisible(Merged))
      return true;
  return false;
}

bool Sema::hasMergedDefinitionInCurrentModule(NamedDecl *Def) {
  for (const Module *Merged : Context.getModulesWithMergedDefinition(Def))
    if (isInCurrentModule(Merged, getLangOpts()))
      return true;
  return false;
}

template<typename ParmDecl>
static bool
hasVisibleDefaultArgument(Sema &S, const ParmDecl *D,
                          llvm::SmallVectorImpl<Module *> *Modules) {
  if (!D->hasDefaultArgument())
    return false;

  while (D) {
    auto &DefaultArg = D->getDefaultArgStorage();
    if (!DefaultArg.isInherited() && S.isVisible(D))
      return true;

    if (!DefaultArg.isInherited() && Modules) {
      auto *NonConstD = const_cast<ParmDecl*>(D);
      Modules->push_back(S.getOwningModule(NonConstD));
    }

    // If there was a previous default argument, maybe its parameter is visible.
    D = DefaultArg.getInheritedFrom();
  }
  return false;
}

bool Sema::hasVisibleDefaultArgument(const NamedDecl *D,
                                     llvm::SmallVectorImpl<Module *> *Modules) {
  if (auto *P = dyn_cast<TemplateTypeParmDecl>(D))
    return ::hasVisibleDefaultArgument(*this, P, Modules);
  if (auto *P = dyn_cast<NonTypeTemplateParmDecl>(D))
    return ::hasVisibleDefaultArgument(*this, P, Modules);
  return ::hasVisibleDefaultArgument(*this, cast<TemplateTemplateParmDecl>(D),
                                     Modules);
}

template<typename Filter>
static bool hasVisibleDeclarationImpl(Sema &S, const NamedDecl *D,
                                      llvm::SmallVectorImpl<Module *> *Modules,
                                      Filter F) {
  bool HasFilteredRedecls = false;

  for (auto *Redecl : D->redecls()) {
    auto *R = cast<NamedDecl>(Redecl);
    if (!F(R))
      continue;

    if (S.isVisible(R))
      return true;

    HasFilteredRedecls = true;

    if (Modules)
      Modules->push_back(R->getOwningModule());
  }

  // Only return false if there is at least one redecl that is not filtered out.
  if (HasFilteredRedecls)
    return false;

  return true;
}

bool Sema::hasVisibleExplicitSpecialization(
    const NamedDecl *D, llvm::SmallVectorImpl<Module *> *Modules) {
  return hasVisibleDeclarationImpl(*this, D, Modules, [](const NamedDecl *D) {
    if (auto *RD = dyn_cast<CXXRecordDecl>(D))
      return RD->getTemplateSpecializationKind() == TSK_ExplicitSpecialization;
    if (auto *FD = dyn_cast<FunctionDecl>(D))
      return FD->getTemplateSpecializationKind() == TSK_ExplicitSpecialization;
    if (auto *VD = dyn_cast<VarDecl>(D))
      return VD->getTemplateSpecializationKind() == TSK_ExplicitSpecialization;
    llvm_unreachable("unknown explicit specialization kind");
  });
}

bool Sema::hasVisibleMemberSpecialization(
    const NamedDecl *D, llvm::SmallVectorImpl<Module *> *Modules) {
  assert(isa<CXXRecordDecl>(D->getDeclContext()) &&
         "not a member specialization");
  return hasVisibleDeclarationImpl(*this, D, Modules, [](const NamedDecl *D) {
    // If the specialization is declared at namespace scope, then it's a member
    // specialization declaration. If it's lexically inside the class
    // definition then it was instantiated.
    //
    // FIXME: This is a hack. There should be a better way to determine this.
    // FIXME: What about MS-style explicit specializations declared within a
    //        class definition?
    return D->getLexicalDeclContext()->isFileContext();
  });
}

/// Determine whether a declaration is visible to name lookup.
///
/// This routine determines whether the declaration D is visible in the current
/// lookup context, taking into account the current template instantiation
/// stack. During template instantiation, a declaration is visible if it is
/// visible from a module containing any entity on the template instantiation
/// path (by instantiating a template, you allow it to see the declarations that
/// your module can see, including those later on in your module).
bool LookupResult::isVisibleSlow(Sema &SemaRef, NamedDecl *D) {
  assert(D->isHidden() && "should not call this: not in slow case");

  Module *DeclModule = SemaRef.getOwningModule(D);
  assert(DeclModule && "hidden decl has no owning module");

  // If the owning module is visible, the decl is visible.
  if (SemaRef.isModuleVisible(DeclModule, D->isModulePrivate()))
    return true;

  // Determine whether a decl context is a file context for the purpose of
  // visibility. This looks through some (export and linkage spec) transparent
  // contexts, but not others (enums).
  auto IsEffectivelyFileContext = [](const DeclContext *DC) {
    return DC->isFileContext() || isa<LinkageSpecDecl>(DC) ||
           isa<ExportDecl>(DC);
  };

  // If this declaration is not at namespace scope
  // then it is visible if its lexical parent has a visible definition.
  DeclContext *DC = D->getLexicalDeclContext();
  if (DC && !IsEffectivelyFileContext(DC)) {
    // For a parameter, check whether our current template declaration's
    // lexical context is visible, not whether there's some other visible
    // definition of it, because parameters aren't "within" the definition.
    //
    // In C++ we need to check for a visible definition due to ODR merging,
    // and in C we must not because each declaration of a function gets its own
    // set of declarations for tags in prototype scope.
    bool VisibleWithinParent;
    if (D->isTemplateParameter()) {
      bool SearchDefinitions = true;
      if (const auto *DCD = dyn_cast<Decl>(DC)) {
        if (const auto *TD = DCD->getDescribedTemplate()) {
          TemplateParameterList *TPL = TD->getTemplateParameters();
          auto Index = getDepthAndIndex(D).second;
          SearchDefinitions = Index >= TPL->size() || TPL->getParam(Index) != D;
        }
      }
      if (SearchDefinitions)
        VisibleWithinParent = SemaRef.hasVisibleDefinition(cast<NamedDecl>(DC));
      else
        VisibleWithinParent = isVisible(SemaRef, cast<NamedDecl>(DC));
    } else if (isa<ParmVarDecl>(D) ||
               (isa<FunctionDecl>(DC) && !SemaRef.getLangOpts().CPlusPlus))
      VisibleWithinParent = isVisible(SemaRef, cast<NamedDecl>(DC));
    else if (D->isModulePrivate()) {
      // A module-private declaration is only visible if an enclosing lexical
      // parent was merged with another definition in the current module.
      VisibleWithinParent = false;
      do {
        if (SemaRef.hasMergedDefinitionInCurrentModule(cast<NamedDecl>(DC))) {
          VisibleWithinParent = true;
          break;
        }
        DC = DC->getLexicalParent();
      } while (!IsEffectivelyFileContext(DC));
    } else {
      VisibleWithinParent = SemaRef.hasVisibleDefinition(cast<NamedDecl>(DC));
    }

    if (VisibleWithinParent && SemaRef.CodeSynthesisContexts.empty() &&
        // FIXME: Do something better in this case.
        !SemaRef.getLangOpts().ModulesLocalVisibility) {
      // Cache the fact that this declaration is implicitly visible because
      // its parent has a visible definition.
      D->setVisibleDespiteOwningModule();
    }
    return VisibleWithinParent;
  }

  return false;
}

bool Sema::isModuleVisible(const Module *M, bool ModulePrivate) {
  // The module might be ordinarily visible. For a module-private query, that
  // means it is part of the current module. For any other query, that means it
  // is in our visible module set.
  if (ModulePrivate) {
    if (isInCurrentModule(M, getLangOpts()))
      return true;
  } else {
    if (VisibleModules.isVisible(M))
      return true;
  }

  // Otherwise, it might be visible by virtue of the query being within a
  // template instantiation or similar that is permitted to look inside M.

  // Find the extra places where we need to look.
  const auto &LookupModules = getLookupModules();
  if (LookupModules.empty())
    return false;

  // If our lookup set contains the module, it's visible.
  if (LookupModules.count(M))
    return true;

  // For a module-private query, that's everywhere we get to look.
  if (ModulePrivate)
    return false;

  // Check whether M is transitively exported to an import of the lookup set.
  return llvm::any_of(LookupModules, [&](const Module *LookupM) {
    return LookupM->isModuleVisible(M);
  });
}

bool Sema::isVisibleSlow(const NamedDecl *D) {
  return LookupResult::isVisible(*this, const_cast<NamedDecl*>(D));
}

bool Sema::shouldLinkPossiblyHiddenDecl(LookupResult &R, const NamedDecl *New) {
  // FIXME: If there are both visible and hidden declarations, we need to take
  // into account whether redeclaration is possible. Example:
  //
  // Non-imported module:
  //   int f(T);        // #1
  // Some TU:
  //   static int f(U); // #2, not a redeclaration of #1
  //   int f(T);        // #3, finds both, should link with #1 if T != U, but
  //                    // with #2 if T == U; neither should be ambiguous.
  for (auto *D : R) {
    if (isVisible(D))
      return true;
    assert(D->isExternallyDeclarable() &&
           "should not have hidden, non-externally-declarable result here");
  }

  // This function is called once "New" is essentially complete, but before a
  // previous declaration is attached. We can't query the linkage of "New" in
  // general, because attaching the previous declaration can change the
  // linkage of New to match the previous declaration.
  //
  // However, because we've just determined that there is no *visible* prior
  // declaration, we can compute the linkage here. There are two possibilities:
  //
  //  * This is not a redeclaration; it's safe to compute the linkage now.
  //
  //  * This is a redeclaration of a prior declaration that is externally
  //    redeclarable. In that case, the linkage of the declaration is not
  //    changed by attaching the prior declaration, because both are externally
  //    declarable (and thus ExternalLinkage or VisibleNoLinkage).
  //
  // FIXME: This is subtle and fragile.
  return New->isExternallyDeclarable();
}

/// Retrieve the visible declaration corresponding to D, if any.
///
/// This routine determines whether the declaration D is visible in the current
/// module, with the current imports. If not, it checks whether any
/// redeclaration of D is visible, and if so, returns that declaration.
///
/// \returns D, or a visible previous declaration of D, whichever is more recent
/// and visible. If no declaration of D is visible, returns null.
static NamedDecl *findAcceptableDecl(Sema &SemaRef, NamedDecl *D,
                                     unsigned IDNS) {
  assert(!LookupResult::isVisible(SemaRef, D) && "not in slow case");

  for (auto RD : D->redecls()) {
    // Don't bother with extra checks if we already know this one isn't visible.
    if (RD == D)
      continue;

    auto ND = cast<NamedDecl>(RD);
    // FIXME: This is wrong in the case where the previous declaration is not
    // visible in the same scope as D. This needs to be done much more
    // carefully.
    if (ND->isInIdentifierNamespace(IDNS) &&
        LookupResult::isVisible(SemaRef, ND))
      return ND;
  }

  return nullptr;
}

bool Sema::hasVisibleDeclarationSlow(const NamedDecl *D,
                                     llvm::SmallVectorImpl<Module *> *Modules) {
  assert(!isVisible(D) && "not in slow case");
  return hasVisibleDeclarationImpl(*this, D, Modules,
                                   [](const NamedDecl *) { return true; });
}

NamedDecl *LookupResult::getAcceptableDeclSlow(NamedDecl *D) const {
  if (auto *ND = dyn_cast<NamespaceDecl>(D)) {
    // Namespaces are a bit of a special case: we expect there to be a lot of
    // redeclarations of some namespaces, all declarations of a namespace are
    // essentially interchangeable, all declarations are found by name lookup
    // if any is, and namespaces are never looked up during template
    // instantiation. So we benefit from caching the check in this case, and
    // it is correct to do so.
    auto *Key = ND->getCanonicalDecl();
    if (auto *Acceptable = getSema().VisibleNamespaceCache.lookup(Key))
      return Acceptable;
    auto *Acceptable = isVisible(getSema(), Key)
                           ? Key
                           : findAcceptableDecl(getSema(), Key, IDNS);
    if (Acceptable)
      getSema().VisibleNamespaceCache.insert(std::make_pair(Key, Acceptable));
    return Acceptable;
  }

  return findAcceptableDecl(getSema(), D, IDNS);
}

/// Perform unqualified name lookup starting from a given
/// scope.
///
/// Unqualified name lookup (C++ [basic.lookup.unqual], C99 6.2.1) is
/// used to find names within the current scope. For example, 'x' in
/// @code
/// int x;
/// int f() {
///   return x; // unqualified name look finds 'x' in the global scope
/// }
/// @endcode
///
/// Different lookup criteria can find different names. For example, a
/// particular scope can have both a struct and a function of the same
/// name, and each can be found by certain lookup criteria. For more
/// information about lookup criteria, see the documentation for the
/// class LookupCriteria.
///
/// @param S        The scope from which unqualified name lookup will
/// begin. If the lookup criteria permits, name lookup may also search
/// in the parent scopes.
///
/// @param [in,out] R Specifies the lookup to perform (e.g., the name to
/// look up and the lookup kind), and is updated with the results of lookup
/// including zero or more declarations and possibly additional information
/// used to diagnose ambiguities.
///
/// @returns \c true if lookup succeeded and false otherwise.
bool Sema::LookupName(LookupResult &R, Scope *S, bool AllowBuiltinCreation) {
  DeclarationName Name = R.getLookupName();
  if (!Name) return false;

  LookupNameKind NameKind = R.getLookupKind();

  if (!getLangOpts().CPlusPlus) {
    // Unqualified name lookup in C/Objective-C is purely lexical, so
    // search in the declarations attached to the name.
    if (NameKind == Sema::LookupRedeclarationWithLinkage) {
      // Find the nearest non-transparent declaration scope.
      while (!(S->getFlags() & Scope::DeclScope) ||
             (S->getEntity() && S->getEntity()->isTransparentContext()))
        S = S->getParent();
    }

    // When performing a scope lookup, we want to find local extern decls.
    FindLocalExternScope FindLocals(R);

    // Scan up the scope chain looking for a decl that matches this
    // identifier that is in the appropriate namespace.  This search
    // should not take long, as shadowing of names is uncommon, and
    // deep shadowing is extremely uncommon.
    bool LeftStartingScope = false;

    for (IdentifierResolver::iterator I = IdResolver.begin(Name),
                                   IEnd = IdResolver.end();
         I != IEnd; ++I)
      if (NamedDecl *D = R.getAcceptableDecl(*I)) {
        if (NameKind == LookupRedeclarationWithLinkage) {
          // Determine whether this (or a previous) declaration is
          // out-of-scope.
          if (!LeftStartingScope && !S->isDeclScope(*I))
            LeftStartingScope = true;

          // If we found something outside of our starting scope that
          // does not have linkage, skip it.
          if (LeftStartingScope && !((*I)->hasLinkage())) {
            R.setShadowed();
            continue;
          }
        }
        else if (NameKind == LookupObjCImplicitSelfParam &&
                 !isa<ImplicitParamDecl>(*I))
          continue;

#if INTEL_CUSTOMIZATION
        // CQ#366612 - consider New a function redeclaration in IntelCompat
        // mode.
        if (getLangOpts().IntelCompat && D->isInvalidDecl() &&
            isa<FunctionDecl>(D)) {
          NamedDecl *OrigD = D;
          while (D && D->isInvalidDecl())
            D = dyn_cast_or_null<NamedDecl>(D->getPreviousDecl());
          if (!D)
            D = OrigD;
        }
#endif // INTEL_CUSTOMIZATION
        R.addDecl(D);

        // Check whether there are any other declarations with the same name
        // and in the same scope.
        if (I != IEnd) {
          // Find the scope in which this declaration was declared (if it
          // actually exists in a Scope).
          while (S && !S->isDeclScope(D))
            S = S->getParent();

          // If the scope containing the declaration is the translation unit,
          // then we'll need to perform our checks based on the matching
          // DeclContexts rather than matching scopes.
          if (S && isNamespaceOrTranslationUnitScope(S))
            S = nullptr;

          // Compute the DeclContext, if we need it.
          DeclContext *DC = nullptr;
          if (!S)
            DC = (*I)->getDeclContext()->getRedeclContext();

          IdentifierResolver::iterator LastI = I;
          for (++LastI; LastI != IEnd; ++LastI) {
            if (S) {
              // Match based on scope.
              if (!S->isDeclScope(*LastI))
                break;
            } else {
              // Match based on DeclContext.
              DeclContext *LastDC
                = (*LastI)->getDeclContext()->getRedeclContext();
              if (!LastDC->Equals(DC))
                break;
            }

            // If the declaration is in the right namespace and visible, add it.
            if (NamedDecl *LastD = R.getAcceptableDecl(*LastI))
#if INTEL_CUSTOMIZATION
              // CQ#368318 - filter out built-in functions without '__builtin_'
              // prefix in IntelCompat mode.
              if (!getLangOpts().IntelCompat ||
                  !Context.IsPredefinedLibBuiltin(LastD))
#endif // INTEL_CUSTOMIZATION
              R.addDecl(LastD);
          }

          R.resolveKind();
        }

        return true;
      }
  } else {
    // Perform C++ unqualified name lookup.
    if (CppLookupName(R, S))
      return true;
  }

  // If we didn't find a use of this identifier, and if the identifier
  // corresponds to a compiler builtin, create the decl object for the builtin
  // now, injecting it into translation unit scope, and return it.
  if (AllowBuiltinCreation && LookupBuiltin(*this, R))
    return true;

  // If we didn't find a use of this identifier, the ExternalSource
  // may be able to handle the situation.
  // Note: some lookup failures are expected!
  // See e.g. R.isForRedeclaration().
  return (ExternalSource && ExternalSource->LookupUnqualified(R, S));
}

/// Perform qualified name lookup in the namespaces nominated by
/// using directives by the given context.
///
/// C++98 [namespace.qual]p2:
///   Given X::m (where X is a user-declared namespace), or given \::m
///   (where X is the global namespace), let S be the set of all
///   declarations of m in X and in the transitive closure of all
///   namespaces nominated by using-directives in X and its used
///   namespaces, except that using-directives are ignored in any
///   namespace, including X, directly containing one or more
///   declarations of m. No namespace is searched more than once in
///   the lookup of a name. If S is the empty set, the program is
///   ill-formed. Otherwise, if S has exactly one member, or if the
///   context of the reference is a using-declaration
///   (namespace.udecl), S is the required set of declarations of
///   m. Otherwise if the use of m is not one that allows a unique
///   declaration to be chosen from S, the program is ill-formed.
///
/// C++98 [namespace.qual]p5:
///   During the lookup of a qualified namespace member name, if the
///   lookup finds more than one declaration of the member, and if one
///   declaration introduces a class name or enumeration name and the
///   other declarations either introduce the same object, the same
///   enumerator or a set of functions, the non-type name hides the
///   class or enumeration name if and only if the declarations are
///   from the same namespace; otherwise (the declarations are from
///   different namespaces), the program is ill-formed.
static bool LookupQualifiedNameInUsingDirectives(Sema &S, LookupResult &R,
                                                 DeclContext *StartDC) {
  assert(StartDC->isFileContext() && "start context is not a file context");

  // We have not yet looked into these namespaces, much less added
  // their "using-children" to the queue.
  SmallVector<NamespaceDecl*, 8> Queue;

  // We have at least added all these contexts to the queue.
  llvm::SmallPtrSet<DeclContext*, 8> Visited;
  Visited.insert(StartDC);

  // We have already looked into the initial namespace; seed the queue
  // with its using-children.
  for (auto *I : StartDC->using_directives()) {
    NamespaceDecl *ND = I->getNominatedNamespace()->getOriginalNamespace();
    if (S.isVisible(I) && Visited.insert(ND).second)
      Queue.push_back(ND);
  }

  // The easiest way to implement the restriction in [namespace.qual]p5
  // is to check whether any of the individual results found a tag
  // and, if so, to declare an ambiguity if the final result is not
  // a tag.
  bool FoundTag = false;
  bool FoundNonTag = false;

  LookupResult LocalR(LookupResult::Temporary, R);

  bool Found = false;
  while (!Queue.empty()) {
    NamespaceDecl *ND = Queue.pop_back_val();

    // We go through some convolutions here to avoid copying results
    // between LookupResults.
    bool UseLocal = !R.empty();
    LookupResult &DirectR = UseLocal ? LocalR : R;
    bool FoundDirect = LookupDirect(S, DirectR, ND);

    if (FoundDirect) {
      // First do any local hiding.
      DirectR.resolveKind();

      // If the local result is a tag, remember that.
      if (DirectR.isSingleTagDecl())
        FoundTag = true;
      else
        FoundNonTag = true;

      // Append the local results to the total results if necessary.
      if (UseLocal) {
        R.addAllDecls(LocalR);
        LocalR.clear();
      }
    }

    // If we find names in this namespace, ignore its using directives.
    if (FoundDirect) {
      Found = true;
      continue;
    }

    for (auto I : ND->using_directives()) {
      NamespaceDecl *Nom = I->getNominatedNamespace();
      if (S.isVisible(I) && Visited.insert(Nom).second)
        Queue.push_back(Nom);
    }
  }

  if (Found) {
    if (FoundTag && FoundNonTag)
      R.setAmbiguousQualifiedTagHiding();
    else
      R.resolveKind();
  }

  return Found;
}

/// Callback that looks for any member of a class with the given name.
static bool LookupAnyMember(const CXXBaseSpecifier *Specifier,
                            CXXBasePath &Path, DeclarationName Name) {
  RecordDecl *BaseRecord = Specifier->getType()->getAs<RecordType>()->getDecl();

  Path.Decls = BaseRecord->lookup(Name);
  return !Path.Decls.empty();
}

/// Determine whether the given set of member declarations contains only
/// static members, nested types, and enumerators.
template<typename InputIterator>
static bool HasOnlyStaticMembers(InputIterator First, InputIterator Last) {
  Decl *D = (*First)->getUnderlyingDecl();
  if (isa<VarDecl>(D) || isa<TypeDecl>(D) || isa<EnumConstantDecl>(D))
    return true;

  if (isa<CXXMethodDecl>(D)) {
    // Determine whether all of the methods are static.
    bool AllMethodsAreStatic = true;
    for(; First != Last; ++First) {
      D = (*First)->getUnderlyingDecl();

      if (!isa<CXXMethodDecl>(D)) {
        assert(isa<TagDecl>(D) && "Non-function must be a tag decl");
        break;
      }

      if (!cast<CXXMethodDecl>(D)->isStatic()) {
        AllMethodsAreStatic = false;
        break;
      }
    }

    if (AllMethodsAreStatic)
      return true;
  }

  return false;
}

/// Perform qualified name lookup into a given context.
///
/// Qualified name lookup (C++ [basic.lookup.qual]) is used to find
/// names when the context of those names is explicit specified, e.g.,
/// "std::vector" or "x->member", or as part of unqualified name lookup.
///
/// Different lookup criteria can find different names. For example, a
/// particular scope can have both a struct and a function of the same
/// name, and each can be found by certain lookup criteria. For more
/// information about lookup criteria, see the documentation for the
/// class LookupCriteria.
///
/// \param R captures both the lookup criteria and any lookup results found.
///
/// \param LookupCtx The context in which qualified name lookup will
/// search. If the lookup criteria permits, name lookup may also search
/// in the parent contexts or (for C++ classes) base classes.
///
/// \param InUnqualifiedLookup true if this is qualified name lookup that
/// occurs as part of unqualified name lookup.
///
/// \returns true if lookup succeeded, false if it failed.
bool Sema::LookupQualifiedName(LookupResult &R, DeclContext *LookupCtx,
                               bool InUnqualifiedLookup) {
  assert(LookupCtx && "Sema::LookupQualifiedName requires a lookup context");

  if (!R.getLookupName())
    return false;

  // Make sure that the declaration context is complete.
  assert((!isa<TagDecl>(LookupCtx) ||
          LookupCtx->isDependentContext() ||
          cast<TagDecl>(LookupCtx)->isCompleteDefinition() ||
          cast<TagDecl>(LookupCtx)->isBeingDefined()) &&
         "Declaration context must already be complete!");

  // Perform qualified name lookup into the LookupCtx.
  struct QualifiedLookupInScope {
    bool oldVal;
    DeclContext *Context;
    // Set flag in DeclContext informing debugger that we're looking for qualified name
    QualifiedLookupInScope(DeclContext *ctx) : Context(ctx) {
      oldVal = ctx->setUseQualifiedLookup();
    }
    ~QualifiedLookupInScope() {
      Context->setUseQualifiedLookup(oldVal);
    }
  } QL(LookupCtx);

  if (LookupDirect(*this, R, LookupCtx)) {
    R.resolveKind();
    if (isa<CXXRecordDecl>(LookupCtx))
      R.setNamingClass(cast<CXXRecordDecl>(LookupCtx));
    return true;
  }

  // Don't descend into implied contexts for redeclarations.
  // C++98 [namespace.qual]p6:
  //   In a declaration for a namespace member in which the
  //   declarator-id is a qualified-id, given that the qualified-id
  //   for the namespace member has the form
  //     nested-name-specifier unqualified-id
  //   the unqualified-id shall name a member of the namespace
  //   designated by the nested-name-specifier.
  // See also [class.mfct]p5 and [class.static.data]p2.
  if (R.isForRedeclaration())
    return false;

  // If this is a namespace, look it up in the implied namespaces.
  if (LookupCtx->isFileContext())
    return LookupQualifiedNameInUsingDirectives(*this, R, LookupCtx);

  // If this isn't a C++ class, we aren't allowed to look into base
  // classes, we're done.
  CXXRecordDecl *LookupRec = dyn_cast<CXXRecordDecl>(LookupCtx);
  if (!LookupRec || !LookupRec->getDefinition())
    return false;

  // If we're performing qualified name lookup into a dependent class,
  // then we are actually looking into a current instantiation. If we have any
  // dependent base classes, then we either have to delay lookup until
  // template instantiation time (at which point all bases will be available)
  // or we have to fail.
  if (!InUnqualifiedLookup && LookupRec->isDependentContext() &&
      LookupRec->hasAnyDependentBases()) {
    R.setNotFoundInCurrentInstantiation();
    return false;
  }

  // Perform lookup into our base classes.
  CXXBasePaths Paths;
  Paths.setOrigin(LookupRec);

  // Look for this member in our base classes
  bool (*BaseCallback)(const CXXBaseSpecifier *Specifier, CXXBasePath &Path,
                       DeclarationName Name) = nullptr;
  switch (R.getLookupKind()) {
    case LookupObjCImplicitSelfParam:
    case LookupOrdinaryName:
    case LookupMemberName:
    case LookupRedeclarationWithLinkage:
    case LookupLocalFriendName:
      BaseCallback = &CXXRecordDecl::FindOrdinaryMember;
      break;

    case LookupTagName:
      BaseCallback = &CXXRecordDecl::FindTagMember;
      break;

    case LookupAnyName:
      BaseCallback = &LookupAnyMember;
      break;

    case LookupOMPReductionName:
      BaseCallback = &CXXRecordDecl::FindOMPReductionMember;
      break;

    case LookupOMPMapperName:
      BaseCallback = &CXXRecordDecl::FindOMPMapperMember;
      break;

    case LookupUsingDeclName:
      // This lookup is for redeclarations only.

    case LookupOperatorName:
    case LookupNamespaceName:
    case LookupObjCProtocolName:
    case LookupLabel:
      // These lookups will never find a member in a C++ class (or base class).
      return false;

    case LookupNestedNameSpecifierName:
      BaseCallback = &CXXRecordDecl::FindNestedNameSpecifierMember;
      break;
  }

  DeclarationName Name = R.getLookupName();
  if (!LookupRec->lookupInBases(
          [=](const CXXBaseSpecifier *Specifier, CXXBasePath &Path) {
            return BaseCallback(Specifier, Path, Name);
          },
          Paths))
    return false;

  R.setNamingClass(LookupRec);

  // C++ [class.member.lookup]p2:
  //   [...] If the resulting set of declarations are not all from
  //   sub-objects of the same type, or the set has a nonstatic member
  //   and includes members from distinct sub-objects, there is an
  //   ambiguity and the program is ill-formed. Otherwise that set is
  //   the result of the lookup.
  QualType SubobjectType;
  int SubobjectNumber = 0;
  AccessSpecifier SubobjectAccess = AS_none;

  for (CXXBasePaths::paths_iterator Path = Paths.begin(), PathEnd = Paths.end();
       Path != PathEnd; ++Path) {
    const CXXBasePathElement &PathElement = Path->back();

    // Pick the best (i.e. most permissive i.e. numerically lowest) access
    // across all paths.
    SubobjectAccess = std::min(SubobjectAccess, Path->Access);

    // Determine whether we're looking at a distinct sub-object or not.
    if (SubobjectType.isNull()) {
      // This is the first subobject we've looked at. Record its type.
      SubobjectType = Context.getCanonicalType(PathElement.Base->getType());
      SubobjectNumber = PathElement.SubobjectNumber;
      continue;
    }

    if (SubobjectType
                 != Context.getCanonicalType(PathElement.Base->getType())) {
      // We found members of the given name in two subobjects of
      // different types. If the declaration sets aren't the same, this
      // lookup is ambiguous.
      if (HasOnlyStaticMembers(Path->Decls.begin(), Path->Decls.end())) {
        CXXBasePaths::paths_iterator FirstPath = Paths.begin();
        DeclContext::lookup_iterator FirstD = FirstPath->Decls.begin();
        DeclContext::lookup_iterator CurrentD = Path->Decls.begin();

        // Get the decl that we should use for deduplicating this lookup.
        auto GetRepresentativeDecl = [&](NamedDecl *D) -> Decl * {
          // C++ [temp.local]p3:
          //   A lookup that finds an injected-class-name (10.2) can result in
          //   an ambiguity in certain cases (for example, if it is found in
          //   more than one base class). If all of the injected-class-names
          //   that are found refer to specializations of the same class
          //   template, and if the name is used as a template-name, the
          //   reference refers to the class template itself and not a
          //   specialization thereof, and is not ambiguous.
          if (R.isTemplateNameLookup())
            if (auto *TD = getAsTemplateNameDecl(D))
              D = TD;
          return D->getUnderlyingDecl()->getCanonicalDecl();
        };

        while (FirstD != FirstPath->Decls.end() &&
               CurrentD != Path->Decls.end()) {
          if (GetRepresentativeDecl(*FirstD) !=
              GetRepresentativeDecl(*CurrentD))
            break;

          ++FirstD;
          ++CurrentD;
        }

        if (FirstD == FirstPath->Decls.end() &&
            CurrentD == Path->Decls.end())
          continue;
      }

      R.setAmbiguousBaseSubobjectTypes(Paths);
      return true;
    }

    if (SubobjectNumber != PathElement.SubobjectNumber) {
      // We have a different subobject of the same type.

      // C++ [class.member.lookup]p5:
      //   A static member, a nested type or an enumerator defined in
      //   a base class T can unambiguously be found even if an object
      //   has more than one base class subobject of type T.
      if (HasOnlyStaticMembers(Path->Decls.begin(), Path->Decls.end()))
        continue;

      // We have found a nonstatic member name in multiple, distinct
      // subobjects. Name lookup is ambiguous.
      R.setAmbiguousBaseSubobjects(Paths);
      return true;
    }
  }

  // Lookup in a base class succeeded; return these results.

  for (auto *D : Paths.front().Decls) {
    AccessSpecifier AS = CXXRecordDecl::MergeAccess(SubobjectAccess,
                                                    D->getAccess());
    R.addDecl(D, AS);
  }
  R.resolveKind();
  return true;
}

/// Performs qualified name lookup or special type of lookup for
/// "__super::" scope specifier.
///
/// This routine is a convenience overload meant to be called from contexts
/// that need to perform a qualified name lookup with an optional C++ scope
/// specifier that might require special kind of lookup.
///
/// \param R captures both the lookup criteria and any lookup results found.
///
/// \param LookupCtx The context in which qualified name lookup will
/// search.
///
/// \param SS An optional C++ scope-specifier.
///
/// \returns true if lookup succeeded, false if it failed.
bool Sema::LookupQualifiedName(LookupResult &R, DeclContext *LookupCtx,
                               CXXScopeSpec &SS) {
  auto *NNS = SS.getScopeRep();
  if (NNS && NNS->getKind() == NestedNameSpecifier::Super)
    return LookupInSuper(R, NNS->getAsRecordDecl());
  else

    return LookupQualifiedName(R, LookupCtx);
}

/// Performs name lookup for a name that was parsed in the
/// source code, and may contain a C++ scope specifier.
///
/// This routine is a convenience routine meant to be called from
/// contexts that receive a name and an optional C++ scope specifier
/// (e.g., "N::M::x"). It will then perform either qualified or
/// unqualified name lookup (with LookupQualifiedName or LookupName,
/// respectively) on the given name and return those results. It will
/// perform a special type of lookup for "__super::" scope specifier.
///
/// @param S        The scope from which unqualified name lookup will
/// begin.
///
/// @param SS       An optional C++ scope-specifier, e.g., "::N::M".
///
/// @param EnteringContext Indicates whether we are going to enter the
/// context of the scope-specifier SS (if present).
///
/// @returns True if any decls were found (but possibly ambiguous)
bool Sema::LookupParsedName(LookupResult &R, Scope *S, CXXScopeSpec *SS,
                            bool AllowBuiltinCreation, bool EnteringContext) {
  if (SS && SS->isInvalid()) {
    // When the scope specifier is invalid, don't even look for
    // anything.
    return false;
  }

  if (SS && SS->isSet()) {
    NestedNameSpecifier *NNS = SS->getScopeRep();
    if (NNS->getKind() == NestedNameSpecifier::Super)
      return LookupInSuper(R, NNS->getAsRecordDecl());

    if (DeclContext *DC = computeDeclContext(*SS, EnteringContext)) {
      // We have resolved the scope specifier to a particular declaration
      // contex, and will perform name lookup in that context.
      if (!DC->isDependentContext() && RequireCompleteDeclContext(*SS, DC))
        return false;

      R.setContextRange(SS->getRange());
      return LookupQualifiedName(R, DC);
    }

    // We could not resolve the scope specified to a specific declaration
    // context, which means that SS refers to an unknown specialization.
    // Name lookup can't find anything in this case.
    R.setNotFoundInCurrentInstantiation();
    R.setContextRange(SS->getRange());
    return false;
  }

  // Perform unqualified name lookup starting in the given scope.
  return LookupName(R, S, AllowBuiltinCreation);
}

/// Perform qualified name lookup into all base classes of the given
/// class.
///
/// \param R captures both the lookup criteria and any lookup results found.
///
/// \param Class The context in which qualified name lookup will
/// search. Name lookup will search in all base classes merging the results.
///
/// @returns True if any decls were found (but possibly ambiguous)
bool Sema::LookupInSuper(LookupResult &R, CXXRecordDecl *Class) {
  // The access-control rules we use here are essentially the rules for
  // doing a lookup in Class that just magically skipped the direct
  // members of Class itself.  That is, the naming class is Class, and the
  // access includes the access of the base.
  for (const auto &BaseSpec : Class->bases()) {
    CXXRecordDecl *RD = cast<CXXRecordDecl>(
        BaseSpec.getType()->castAs<RecordType>()->getDecl());
    LookupResult Result(*this, R.getLookupNameInfo(), R.getLookupKind());
    Result.setBaseObjectType(Context.getRecordType(Class));
    LookupQualifiedName(Result, RD);

    // Copy the lookup results into the target, merging the base's access into
    // the path access.
    for (auto I = Result.begin(), E = Result.end(); I != E; ++I) {
      R.addDecl(I.getDecl(),
                CXXRecordDecl::MergeAccess(BaseSpec.getAccessSpecifier(),
                                           I.getAccess()));
    }

    Result.suppressDiagnostics();
  }

  R.resolveKind();
  R.setNamingClass(Class);

  return !R.empty();
}

/// Produce a diagnostic describing the ambiguity that resulted
/// from name lookup.
///
/// \param Result The result of the ambiguous lookup to be diagnosed.
void Sema::DiagnoseAmbiguousLookup(LookupResult &Result) {
  assert(Result.isAmbiguous() && "Lookup result must be ambiguous");

  DeclarationName Name = Result.getLookupName();
  SourceLocation NameLoc = Result.getNameLoc();
  SourceRange LookupRange = Result.getContextRange();

  switch (Result.getAmbiguityKind()) {
  case LookupResult::AmbiguousBaseSubobjects: {
    CXXBasePaths *Paths = Result.getBasePaths();
    QualType SubobjectType = Paths->front().back().Base->getType();
    Diag(NameLoc, diag::err_ambiguous_member_multiple_subobjects)
      << Name << SubobjectType << getAmbiguousPathsDisplayString(*Paths)
      << LookupRange;

    DeclContext::lookup_iterator Found = Paths->front().Decls.begin();
    while (isa<CXXMethodDecl>(*Found) &&
           cast<CXXMethodDecl>(*Found)->isStatic())
      ++Found;

    Diag((*Found)->getLocation(), diag::note_ambiguous_member_found);
    break;
  }

  case LookupResult::AmbiguousBaseSubobjectTypes: {
    Diag(NameLoc, diag::err_ambiguous_member_multiple_subobject_types)
      << Name << LookupRange;

    CXXBasePaths *Paths = Result.getBasePaths();
    std::set<Decl *> DeclsPrinted;
    for (CXXBasePaths::paths_iterator Path = Paths->begin(),
                                      PathEnd = Paths->end();
         Path != PathEnd; ++Path) {
      Decl *D = Path->Decls.front();
      if (DeclsPrinted.insert(D).second)
        Diag(D->getLocation(), diag::note_ambiguous_member_found);
    }
    break;
  }

  case LookupResult::AmbiguousTagHiding: {
    Diag(NameLoc, diag::err_ambiguous_tag_hiding) << Name << LookupRange;

    llvm::SmallPtrSet<NamedDecl*, 8> TagDecls;

    for (auto *D : Result)
      if (TagDecl *TD = dyn_cast<TagDecl>(D)) {
        TagDecls.insert(TD);
        Diag(TD->getLocation(), diag::note_hidden_tag);
      }

    for (auto *D : Result)
      if (!isa<TagDecl>(D))
        Diag(D->getLocation(), diag::note_hiding_object);

    // For recovery purposes, go ahead and implement the hiding.
    LookupResult::Filter F = Result.makeFilter();
    while (F.hasNext()) {
      if (TagDecls.count(F.next()))
        F.erase();
    }
    F.done();
    break;
  }

  case LookupResult::AmbiguousReference: {
    Diag(NameLoc, diag::err_ambiguous_reference) << Name << LookupRange;

    for (auto *D : Result)
      Diag(D->getLocation(), diag::note_ambiguous_candidate) << D;
    break;
  }
  }
}

namespace {
  struct AssociatedLookup {
    AssociatedLookup(Sema &S, SourceLocation InstantiationLoc,
                     Sema::AssociatedNamespaceSet &Namespaces,
                     Sema::AssociatedClassSet &Classes)
      : S(S), Namespaces(Namespaces), Classes(Classes),
        InstantiationLoc(InstantiationLoc) {
    }

    bool addClassTransitive(CXXRecordDecl *RD) {
      Classes.insert(RD);
      return ClassesTransitive.insert(RD);
    }

    Sema &S;
    Sema::AssociatedNamespaceSet &Namespaces;
    Sema::AssociatedClassSet &Classes;
    SourceLocation InstantiationLoc;

  private:
    Sema::AssociatedClassSet ClassesTransitive;
  };
} // end anonymous namespace

static void
addAssociatedClassesAndNamespaces(AssociatedLookup &Result, QualType T);

// Given the declaration context \param Ctx of a class, class template or
// enumeration, add the associated namespaces to \param Namespaces as described
// in [basic.lookup.argdep]p2.
static void CollectEnclosingNamespace(Sema::AssociatedNamespaceSet &Namespaces,
                                      DeclContext *Ctx) {
  // The exact wording has been changed in C++14 as a result of
  // CWG 1691 (see also CWG 1690 and CWG 1692). We apply it unconditionally
  // to all language versions since it is possible to return a local type
  // from a lambda in C++11.
  //
  // C++14 [basic.lookup.argdep]p2:
  //   If T is a class type [...]. Its associated namespaces are the innermost
  //   enclosing namespaces of its associated classes. [...]
  //
  //   If T is an enumeration type, its associated namespace is the innermost
  //   enclosing namespace of its declaration. [...]

  // We additionally skip inline namespaces. The innermost non-inline namespace
  // contains all names of all its nested inline namespaces anyway, so we can
  // replace the entire inline namespace tree with its root.
  while (!Ctx->isFileContext() || Ctx->isInlineNamespace())
    Ctx = Ctx->getParent();

  Namespaces.insert(Ctx->getPrimaryContext());
}

// Add the associated classes and namespaces for argument-dependent
// lookup that involves a template argument (C++ [basic.lookup.argdep]p2).
static void
addAssociatedClassesAndNamespaces(AssociatedLookup &Result,
                                  const TemplateArgument &Arg) {
  // C++ [basic.lookup.argdep]p2, last bullet:
  //   -- [...] ;
  switch (Arg.getKind()) {
    case TemplateArgument::Null:
      break;

    case TemplateArgument::Type:
      // [...] the namespaces and classes associated with the types of the
      // template arguments provided for template type parameters (excluding
      // template template parameters)
      addAssociatedClassesAndNamespaces(Result, Arg.getAsType());
      break;

    case TemplateArgument::Template:
    case TemplateArgument::TemplateExpansion: {
      // [...] the namespaces in which any template template arguments are
      // defined; and the classes in which any member templates used as
      // template template arguments are defined.
      TemplateName Template = Arg.getAsTemplateOrTemplatePattern();
      if (ClassTemplateDecl *ClassTemplate
                 = dyn_cast<ClassTemplateDecl>(Template.getAsTemplateDecl())) {
        DeclContext *Ctx = ClassTemplate->getDeclContext();
        if (CXXRecordDecl *EnclosingClass = dyn_cast<CXXRecordDecl>(Ctx))
          Result.Classes.insert(EnclosingClass);
        // Add the associated namespace for this class.
        CollectEnclosingNamespace(Result.Namespaces, Ctx);
      }
      break;
    }

    case TemplateArgument::Declaration:
    case TemplateArgument::Integral:
    case TemplateArgument::Expression:
    case TemplateArgument::NullPtr:
      // [Note: non-type template arguments do not contribute to the set of
      //  associated namespaces. ]
      break;

    case TemplateArgument::Pack:
      for (const auto &P : Arg.pack_elements())
        addAssociatedClassesAndNamespaces(Result, P);
      break;
  }
}

// Add the associated classes and namespaces for argument-dependent lookup
// with an argument of class type (C++ [basic.lookup.argdep]p2).
static void
addAssociatedClassesAndNamespaces(AssociatedLookup &Result,
                                  CXXRecordDecl *Class) {

  // Just silently ignore anything whose name is __va_list_tag.
  if (Class->getDeclName() == Result.S.VAListTagName)
    return;

  // C++ [basic.lookup.argdep]p2:
  //   [...]
  //     -- If T is a class type (including unions), its associated
  //        classes are: the class itself; the class of which it is a
  //        member, if any; and its direct and indirect base classes.
  //        Its associated namespaces are the innermost enclosing
  //        namespaces of its associated classes.

  // Add the class of which it is a member, if any.
  DeclContext *Ctx = Class->getDeclContext();
  if (CXXRecordDecl *EnclosingClass = dyn_cast<CXXRecordDecl>(Ctx))
    Result.Classes.insert(EnclosingClass);

  // Add the associated namespace for this class.
  CollectEnclosingNamespace(Result.Namespaces, Ctx);

  // -- If T is a template-id, its associated namespaces and classes are
  //    the namespace in which the template is defined; for member
  //    templates, the member template's class; the namespaces and classes
  //    associated with the types of the template arguments provided for
  //    template type parameters (excluding template template parameters); the
  //    namespaces in which any template template arguments are defined; and
  //    the classes in which any member templates used as template template
  //    arguments are defined. [Note: non-type template arguments do not
  //    contribute to the set of associated namespaces. ]
  if (ClassTemplateSpecializationDecl *Spec
        = dyn_cast<ClassTemplateSpecializationDecl>(Class)) {
    DeclContext *Ctx = Spec->getSpecializedTemplate()->getDeclContext();
    if (CXXRecordDecl *EnclosingClass = dyn_cast<CXXRecordDecl>(Ctx))
      Result.Classes.insert(EnclosingClass);
    // Add the associated namespace for this class.
    CollectEnclosingNamespace(Result.Namespaces, Ctx);

    const TemplateArgumentList &TemplateArgs = Spec->getTemplateArgs();
    for (unsigned I = 0, N = TemplateArgs.size(); I != N; ++I)
      addAssociatedClassesAndNamespaces(Result, TemplateArgs[I]);
  }

  // Add the class itself. If we've already transitively visited this class,
  // we don't need to visit base classes.
  if (!Result.addClassTransitive(Class))
    return;

  // Only recurse into base classes for complete types.
  if (!Result.S.isCompleteType(Result.InstantiationLoc,
                               Result.S.Context.getRecordType(Class)))
    return;

  // Add direct and indirect base classes along with their associated
  // namespaces.
  SmallVector<CXXRecordDecl *, 32> Bases;
  Bases.push_back(Class);
  while (!Bases.empty()) {
    // Pop this class off the stack.
    Class = Bases.pop_back_val();

    // Visit the base classes.
    for (const auto &Base : Class->bases()) {
      const RecordType *BaseType = Base.getType()->getAs<RecordType>();
      // In dependent contexts, we do ADL twice, and the first time around,
      // the base type might be a dependent TemplateSpecializationType, or a
      // TemplateTypeParmType. If that happens, simply ignore it.
      // FIXME: If we want to support export, we probably need to add the
      // namespace of the template in a TemplateSpecializationType, or even
      // the classes and namespaces of known non-dependent arguments.
      if (!BaseType)
        continue;
      CXXRecordDecl *BaseDecl = cast<CXXRecordDecl>(BaseType->getDecl());
      if (Result.addClassTransitive(BaseDecl)) {
        // Find the associated namespace for this base class.
        DeclContext *BaseCtx = BaseDecl->getDeclContext();
        CollectEnclosingNamespace(Result.Namespaces, BaseCtx);

        // Make sure we visit the bases of this base class.
        if (BaseDecl->bases_begin() != BaseDecl->bases_end())
          Bases.push_back(BaseDecl);
      }
    }
  }
}

// Add the associated classes and namespaces for
// argument-dependent lookup with an argument of type T
// (C++ [basic.lookup.koenig]p2).
static void
addAssociatedClassesAndNamespaces(AssociatedLookup &Result, QualType Ty) {
  // C++ [basic.lookup.koenig]p2:
  //
  //   For each argument type T in the function call, there is a set
  //   of zero or more associated namespaces and a set of zero or more
  //   associated classes to be considered. The sets of namespaces and
  //   classes is determined entirely by the types of the function
  //   arguments (and the namespace of any template template
  //   argument). Typedef names and using-declarations used to specify
  //   the types do not contribute to this set. The sets of namespaces
  //   and classes are determined in the following way:

  SmallVector<const Type *, 16> Queue;
  const Type *T = Ty->getCanonicalTypeInternal().getTypePtr();

  while (true) {
    switch (T->getTypeClass()) {

#define TYPE(Class, Base)
#define DEPENDENT_TYPE(Class, Base) case Type::Class:
#define NON_CANONICAL_TYPE(Class, Base) case Type::Class:
#define NON_CANONICAL_UNLESS_DEPENDENT_TYPE(Class, Base) case Type::Class:
#define ABSTRACT_TYPE(Class, Base)
#include "clang/AST/TypeNodes.def"
      // T is canonical.  We can also ignore dependent types because
      // we don't need to do ADL at the definition point, but if we
      // wanted to implement template export (or if we find some other
      // use for associated classes and namespaces...) this would be
      // wrong.
      break;

    //    -- If T is a pointer to U or an array of U, its associated
    //       namespaces and classes are those associated with U.
    case Type::Pointer:
      T = cast<PointerType>(T)->getPointeeType().getTypePtr();
      continue;
    case Type::ConstantArray:
    case Type::IncompleteArray:
    case Type::VariableArray:
      T = cast<ArrayType>(T)->getElementType().getTypePtr();
      continue;

    //     -- If T is a fundamental type, its associated sets of
    //        namespaces and classes are both empty.
    case Type::Builtin:
      break;

    //     -- If T is a class type (including unions), its associated
    //        classes are: the class itself; the class of which it is
    //        a member, if any; and its direct and indirect base classes.
    //        Its associated namespaces are the innermost enclosing
    //        namespaces of its associated classes.
    case Type::Record: {
      CXXRecordDecl *Class =
          cast<CXXRecordDecl>(cast<RecordType>(T)->getDecl());
      addAssociatedClassesAndNamespaces(Result, Class);
      break;
    }

    //     -- If T is an enumeration type, its associated namespace
    //        is the innermost enclosing namespace of its declaration.
    //        If it is a class member, its associated class is the
    //        member’s class; else it has no associated class.
    case Type::Enum: {
      EnumDecl *Enum = cast<EnumType>(T)->getDecl();

      DeclContext *Ctx = Enum->getDeclContext();
      if (CXXRecordDecl *EnclosingClass = dyn_cast<CXXRecordDecl>(Ctx))
        Result.Classes.insert(EnclosingClass);

      // Add the associated namespace for this enumeration.
      CollectEnclosingNamespace(Result.Namespaces, Ctx);

      break;
    }

    //     -- If T is a function type, its associated namespaces and
    //        classes are those associated with the function parameter
    //        types and those associated with the return type.
    case Type::FunctionProto: {
      const FunctionProtoType *Proto = cast<FunctionProtoType>(T);
      for (const auto &Arg : Proto->param_types())
        Queue.push_back(Arg.getTypePtr());
      // fallthrough
      LLVM_FALLTHROUGH;
    }
    case Type::FunctionNoProto: {
      const FunctionType *FnType = cast<FunctionType>(T);
      T = FnType->getReturnType().getTypePtr();
      continue;
    }

    //     -- If T is a pointer to a member function of a class X, its
    //        associated namespaces and classes are those associated
    //        with the function parameter types and return type,
    //        together with those associated with X.
    //
    //     -- If T is a pointer to a data member of class X, its
    //        associated namespaces and classes are those associated
    //        with the member type together with those associated with
    //        X.
    case Type::MemberPointer: {
      const MemberPointerType *MemberPtr = cast<MemberPointerType>(T);

      // Queue up the class type into which this points.
      Queue.push_back(MemberPtr->getClass());

      // And directly continue with the pointee type.
      T = MemberPtr->getPointeeType().getTypePtr();
      continue;
    }

    // As an extension, treat this like a normal pointer.
    case Type::BlockPointer:
      T = cast<BlockPointerType>(T)->getPointeeType().getTypePtr();
      continue;

    // References aren't covered by the standard, but that's such an
    // obvious defect that we cover them anyway.
    case Type::LValueReference:
    case Type::RValueReference:
      T = cast<ReferenceType>(T)->getPointeeType().getTypePtr();
      continue;

    // These are fundamental types.
    case Type::Vector:
    case Type::ExtVector:
    case Type::Complex:
      break;

    // Non-deduced auto types only get here for error cases.
    case Type::Auto:
    case Type::DeducedTemplateSpecialization:
      break;

    // If T is an Objective-C object or interface type, or a pointer to an
    // object or interface type, the associated namespace is the global
    // namespace.
    case Type::ObjCObject:
    case Type::ObjCInterface:
    case Type::ObjCObjectPointer:
      Result.Namespaces.insert(Result.S.Context.getTranslationUnitDecl());
      break;

    // Atomic types are just wrappers; use the associations of the
    // contained type.
    case Type::Atomic:
      T = cast<AtomicType>(T)->getValueType().getTypePtr();
      continue;
#if INTEL_CUSTOMIZATION
    case Type::Channel:
      T = cast<ChannelType>(T)->getElementType().getTypePtr();
      continue;
    case Type::ArbPrecInt:
      // This likely doesn't do anything since we only permit
      // integer types, so ADL isn't very handy here, but do this to
      // silence this anyway.
      T = cast<ArbPrecIntType>(T)->getUnderlyingType().getTypePtr();
      continue;
#endif // INTEL_CUSTOMIZATION
    case Type::Pipe:
      T = cast<PipeType>(T)->getElementType().getTypePtr();
      continue;
    }

    if (Queue.empty())
      break;
    T = Queue.pop_back_val();
  }
}

/// Find the associated classes and namespaces for
/// argument-dependent lookup for a call with the given set of
/// arguments.
///
/// This routine computes the sets of associated classes and associated
/// namespaces searched by argument-dependent lookup
/// (C++ [basic.lookup.argdep]) for a given set of arguments.
void Sema::FindAssociatedClassesAndNamespaces(
    SourceLocation InstantiationLoc, ArrayRef<Expr *> Args,
    AssociatedNamespaceSet &AssociatedNamespaces,
    AssociatedClassSet &AssociatedClasses) {
  AssociatedNamespaces.clear();
  AssociatedClasses.clear();

  AssociatedLookup Result(*this, InstantiationLoc,
                          AssociatedNamespaces, AssociatedClasses);

  // C++ [basic.lookup.koenig]p2:
  //   For each argument type T in the function call, there is a set
  //   of zero or more associated namespaces and a set of zero or more
  //   associated classes to be considered. The sets of namespaces and
  //   classes is determined entirely by the types of the function
  //   arguments (and the namespace of any template template
  //   argument).
  for (unsigned ArgIdx = 0; ArgIdx != Args.size(); ++ArgIdx) {
    Expr *Arg = Args[ArgIdx];

    if (Arg->getType() != Context.OverloadTy) {
      addAssociatedClassesAndNamespaces(Result, Arg->getType());
      continue;
    }

    // [...] In addition, if the argument is the name or address of a
    // set of overloaded functions and/or function templates, its
    // associated classes and namespaces are the union of those
    // associated with each of the members of the set: the namespace
    // in which the function or function template is defined and the
    // classes and namespaces associated with its (non-dependent)
    // parameter types and return type.
    OverloadExpr *OE = OverloadExpr::find(Arg).Expression;

    for (const NamedDecl *D : OE->decls()) {
      // Look through any using declarations to find the underlying function.
      const FunctionDecl *FDecl = D->getUnderlyingDecl()->getAsFunction();

      // Add the classes and namespaces associated with the parameter
      // types and return type of this function.
      addAssociatedClassesAndNamespaces(Result, FDecl->getType());
    }
  }
}

NamedDecl *Sema::LookupSingleName(Scope *S, DeclarationName Name,
                                  SourceLocation Loc,
                                  LookupNameKind NameKind,
                                  RedeclarationKind Redecl) {
  LookupResult R(*this, Name, Loc, NameKind, Redecl);
  LookupName(R, S);
  return R.getAsSingle<NamedDecl>();
}

/// Find the protocol with the given name, if any.
ObjCProtocolDecl *Sema::LookupProtocol(IdentifierInfo *II,
                                       SourceLocation IdLoc,
                                       RedeclarationKind Redecl) {
  Decl *D = LookupSingleName(TUScope, II, IdLoc,
                             LookupObjCProtocolName, Redecl);
  return cast_or_null<ObjCProtocolDecl>(D);
}

void Sema::LookupOverloadedOperatorName(OverloadedOperatorKind Op, Scope *S,
                                        QualType T1, QualType T2,
                                        UnresolvedSetImpl &Functions) {
  // C++ [over.match.oper]p3:
  //     -- The set of non-member candidates is the result of the
  //        unqualified lookup of operator@ in the context of the
  //        expression according to the usual rules for name lookup in
  //        unqualified function calls (3.4.2) except that all member
  //        functions are ignored.
  DeclarationName OpName = Context.DeclarationNames.getCXXOperatorName(Op);
  LookupResult Operators(*this, OpName, SourceLocation(), LookupOperatorName);
  LookupName(Operators, S);

  assert(!Operators.isAmbiguous() && "Operator lookup cannot be ambiguous");
  Functions.append(Operators.begin(), Operators.end());
}

Sema::SpecialMemberOverloadResult Sema::LookupSpecialMember(CXXRecordDecl *RD,
                                                           CXXSpecialMember SM,
                                                           bool ConstArg,
                                                           bool VolatileArg,
                                                           bool RValueThis,
                                                           bool ConstThis,
                                                           bool VolatileThis) {
  assert(CanDeclareSpecialMemberFunction(RD) &&
         "doing special member lookup into record that isn't fully complete");
  RD = RD->getDefinition();
  if (RValueThis || ConstThis || VolatileThis)
    assert((SM == CXXCopyAssignment || SM == CXXMoveAssignment) &&
           "constructors and destructors always have unqualified lvalue this");
  if (ConstArg || VolatileArg)
    assert((SM != CXXDefaultConstructor && SM != CXXDestructor) &&
           "parameter-less special members can't have qualified arguments");

  // FIXME: Get the caller to pass in a location for the lookup.
  SourceLocation LookupLoc = RD->getLocation();

  llvm::FoldingSetNodeID ID;
  ID.AddPointer(RD);
  ID.AddInteger(SM);
  ID.AddInteger(ConstArg);
  ID.AddInteger(VolatileArg);
  ID.AddInteger(RValueThis);
  ID.AddInteger(ConstThis);
  ID.AddInteger(VolatileThis);

  void *InsertPoint;
  SpecialMemberOverloadResultEntry *Result =
    SpecialMemberCache.FindNodeOrInsertPos(ID, InsertPoint);

  // This was already cached
  if (Result)
    return *Result;

  Result = BumpAlloc.Allocate<SpecialMemberOverloadResultEntry>();
  Result = new (Result) SpecialMemberOverloadResultEntry(ID);
  SpecialMemberCache.InsertNode(Result, InsertPoint);

  if (SM == CXXDestructor) {
    if (RD->needsImplicitDestructor())
      DeclareImplicitDestructor(RD);
    CXXDestructorDecl *DD = RD->getDestructor();
    assert(DD && "record without a destructor");
    Result->setMethod(DD);
    Result->setKind(DD->isDeleted() ?
                    SpecialMemberOverloadResult::NoMemberOrDeleted :
                    SpecialMemberOverloadResult::Success);
    return *Result;
  }

  // Prepare for overload resolution. Here we construct a synthetic argument
  // if necessary and make sure that implicit functions are declared.
  CanQualType CanTy = Context.getCanonicalType(Context.getTagDeclType(RD));
  DeclarationName Name;
  Expr *Arg = nullptr;
  unsigned NumArgs;

  QualType ArgType = CanTy;
  ExprValueKind VK = VK_LValue;

  if (SM == CXXDefaultConstructor) {
    Name = Context.DeclarationNames.getCXXConstructorName(CanTy);
    NumArgs = 0;
    if (RD->needsImplicitDefaultConstructor())
      DeclareImplicitDefaultConstructor(RD);
  } else {
    if (SM == CXXCopyConstructor || SM == CXXMoveConstructor) {
      Name = Context.DeclarationNames.getCXXConstructorName(CanTy);
      if (RD->needsImplicitCopyConstructor())
        DeclareImplicitCopyConstructor(RD);
      if (getLangOpts().CPlusPlus11 && RD->needsImplicitMoveConstructor())
        DeclareImplicitMoveConstructor(RD);
    } else {
      Name = Context.DeclarationNames.getCXXOperatorName(OO_Equal);
      if (RD->needsImplicitCopyAssignment())
        DeclareImplicitCopyAssignment(RD);
      if (getLangOpts().CPlusPlus11 && RD->needsImplicitMoveAssignment())
        DeclareImplicitMoveAssignment(RD);
    }

    if (ConstArg)
      ArgType.addConst();
    if (VolatileArg)
      ArgType.addVolatile();

    // This isn't /really/ specified by the standard, but it's implied
    // we should be working from an RValue in the case of move to ensure
    // that we prefer to bind to rvalue references, and an LValue in the
    // case of copy to ensure we don't bind to rvalue references.
    // Possibly an XValue is actually correct in the case of move, but
    // there is no semantic difference for class types in this restricted
    // case.
    if (SM == CXXCopyConstructor || SM == CXXCopyAssignment)
      VK = VK_LValue;
    else
      VK = VK_RValue;
  }

  OpaqueValueExpr FakeArg(LookupLoc, ArgType, VK);

  if (SM != CXXDefaultConstructor) {
    NumArgs = 1;
    Arg = &FakeArg;
  }

  // Create the object argument
  QualType ThisTy = CanTy;
  if (ConstThis)
    ThisTy.addConst();
  if (VolatileThis)
    ThisTy.addVolatile();
  Expr::Classification Classification =
    OpaqueValueExpr(LookupLoc, ThisTy,
                    RValueThis ? VK_RValue : VK_LValue).Classify(Context);

  // Now we perform lookup on the name we computed earlier and do overload
  // resolution. Lookup is only performed directly into the class since there
  // will always be a (possibly implicit) declaration to shadow any others.
  OverloadCandidateSet OCS(LookupLoc, OverloadCandidateSet::CSK_Normal);
  DeclContext::lookup_result R = RD->lookup(Name);

  if (R.empty()) {
    // We might have no default constructor because we have a lambda's closure
    // type, rather than because there's some other declared constructor.
    // Every class has a copy/move constructor, copy/move assignment, and
    // destructor.
    assert(SM == CXXDefaultConstructor &&
           "lookup for a constructor or assignment operator was empty");
    Result->setMethod(nullptr);
    Result->setKind(SpecialMemberOverloadResult::NoMemberOrDeleted);
    return *Result;
  }

  // Copy the candidates as our processing of them may load new declarations
  // from an external source and invalidate lookup_result.
  SmallVector<NamedDecl *, 8> Candidates(R.begin(), R.end());

  for (NamedDecl *CandDecl : Candidates) {
    if (CandDecl->isInvalidDecl())
      continue;

    DeclAccessPair Cand = DeclAccessPair::make(CandDecl, AS_public);
    auto CtorInfo = getConstructorInfo(Cand);
    if (CXXMethodDecl *M = dyn_cast<CXXMethodDecl>(Cand->getUnderlyingDecl())) {
      if (SM == CXXCopyAssignment || SM == CXXMoveAssignment)
        AddMethodCandidate(M, Cand, RD, ThisTy, Classification,
                           llvm::makeArrayRef(&Arg, NumArgs), OCS, true);
      else if (CtorInfo)
        AddOverloadCandidate(CtorInfo.Constructor, CtorInfo.FoundDecl,
<<<<<<< HEAD
                             llvm::makeArrayRef(&Arg, NumArgs), OCS, true);
      else
        AddOverloadCandidate(M, Cand, llvm::makeArrayRef(&Arg, NumArgs), OCS,
                             true);
=======
                             llvm::makeArrayRef(&Arg, NumArgs), OCS,
                             /*SuppressUserConversions*/ true);
      else
        AddOverloadCandidate(M, Cand, llvm::makeArrayRef(&Arg, NumArgs), OCS,
                             /*SuppressUserConversions*/ true);
>>>>>>> b4c756dc
    } else if (FunctionTemplateDecl *Tmpl =
                 dyn_cast<FunctionTemplateDecl>(Cand->getUnderlyingDecl())) {
      if (SM == CXXCopyAssignment || SM == CXXMoveAssignment)
        AddMethodTemplateCandidate(
            Tmpl, Cand, RD, nullptr, ThisTy, Classification,
            llvm::makeArrayRef(&Arg, NumArgs), OCS, true);
      else if (CtorInfo)
        AddTemplateOverloadCandidate(
            CtorInfo.ConstructorTmpl, CtorInfo.FoundDecl, nullptr,
            llvm::makeArrayRef(&Arg, NumArgs), OCS, true);
      else
        AddTemplateOverloadCandidate(
            Tmpl, Cand, nullptr, llvm::makeArrayRef(&Arg, NumArgs), OCS, true);
    } else {
      assert(isa<UsingDecl>(Cand.getDecl()) &&
             "illegal Kind of operator = Decl");
    }
  }

  OverloadCandidateSet::iterator Best;
  switch (OCS.BestViableFunction(*this, LookupLoc, Best)) {
    case OR_Success:
      Result->setMethod(cast<CXXMethodDecl>(Best->Function));
      Result->setKind(SpecialMemberOverloadResult::Success);
      break;

    case OR_Deleted:
      Result->setMethod(cast<CXXMethodDecl>(Best->Function));
      Result->setKind(SpecialMemberOverloadResult::NoMemberOrDeleted);
      break;

    case OR_Ambiguous:
      Result->setMethod(nullptr);
      Result->setKind(SpecialMemberOverloadResult::Ambiguous);
      break;

    case OR_No_Viable_Function:
      Result->setMethod(nullptr);
      Result->setKind(SpecialMemberOverloadResult::NoMemberOrDeleted);
      break;
  }

  return *Result;
}

/// Look up the default constructor for the given class.
CXXConstructorDecl *Sema::LookupDefaultConstructor(CXXRecordDecl *Class) {
  SpecialMemberOverloadResult Result =
    LookupSpecialMember(Class, CXXDefaultConstructor, false, false, false,
                        false, false);

  return cast_or_null<CXXConstructorDecl>(Result.getMethod());
}

/// Look up the copying constructor for the given class.
CXXConstructorDecl *Sema::LookupCopyingConstructor(CXXRecordDecl *Class,
                                                   unsigned Quals) {
  assert(!(Quals & ~(Qualifiers::Const | Qualifiers::Volatile)) &&
         "non-const, non-volatile qualifiers for copy ctor arg");
  SpecialMemberOverloadResult Result =
    LookupSpecialMember(Class, CXXCopyConstructor, Quals & Qualifiers::Const,
                        Quals & Qualifiers::Volatile, false, false, false);

  return cast_or_null<CXXConstructorDecl>(Result.getMethod());
}

/// Look up the moving constructor for the given class.
CXXConstructorDecl *Sema::LookupMovingConstructor(CXXRecordDecl *Class,
                                                  unsigned Quals) {
  SpecialMemberOverloadResult Result =
    LookupSpecialMember(Class, CXXMoveConstructor, Quals & Qualifiers::Const,
                        Quals & Qualifiers::Volatile, false, false, false);

  return cast_or_null<CXXConstructorDecl>(Result.getMethod());
}

/// Look up the constructors for the given class.
DeclContext::lookup_result Sema::LookupConstructors(CXXRecordDecl *Class) {
  // If the implicit constructors have not yet been declared, do so now.
  if (CanDeclareSpecialMemberFunction(Class)) {
    if (Class->needsImplicitDefaultConstructor())
      DeclareImplicitDefaultConstructor(Class);
    if (Class->needsImplicitCopyConstructor())
      DeclareImplicitCopyConstructor(Class);
    if (getLangOpts().CPlusPlus11 && Class->needsImplicitMoveConstructor())
      DeclareImplicitMoveConstructor(Class);
  }

  CanQualType T = Context.getCanonicalType(Context.getTypeDeclType(Class));
  DeclarationName Name = Context.DeclarationNames.getCXXConstructorName(T);
  return Class->lookup(Name);
}

/// Look up the copying assignment operator for the given class.
CXXMethodDecl *Sema::LookupCopyingAssignment(CXXRecordDecl *Class,
                                             unsigned Quals, bool RValueThis,
                                             unsigned ThisQuals) {
  assert(!(Quals & ~(Qualifiers::Const | Qualifiers::Volatile)) &&
         "non-const, non-volatile qualifiers for copy assignment arg");
  assert(!(ThisQuals & ~(Qualifiers::Const | Qualifiers::Volatile)) &&
         "non-const, non-volatile qualifiers for copy assignment this");
  SpecialMemberOverloadResult Result =
    LookupSpecialMember(Class, CXXCopyAssignment, Quals & Qualifiers::Const,
                        Quals & Qualifiers::Volatile, RValueThis,
                        ThisQuals & Qualifiers::Const,
                        ThisQuals & Qualifiers::Volatile);

  return Result.getMethod();
}

/// Look up the moving assignment operator for the given class.
CXXMethodDecl *Sema::LookupMovingAssignment(CXXRecordDecl *Class,
                                            unsigned Quals,
                                            bool RValueThis,
                                            unsigned ThisQuals) {
  assert(!(ThisQuals & ~(Qualifiers::Const | Qualifiers::Volatile)) &&
         "non-const, non-volatile qualifiers for copy assignment this");
  SpecialMemberOverloadResult Result =
    LookupSpecialMember(Class, CXXMoveAssignment, Quals & Qualifiers::Const,
                        Quals & Qualifiers::Volatile, RValueThis,
                        ThisQuals & Qualifiers::Const,
                        ThisQuals & Qualifiers::Volatile);

  return Result.getMethod();
}

/// Look for the destructor of the given class.
///
/// During semantic analysis, this routine should be used in lieu of
/// CXXRecordDecl::getDestructor().
///
/// \returns The destructor for this class.
CXXDestructorDecl *Sema::LookupDestructor(CXXRecordDecl *Class) {
  return cast<CXXDestructorDecl>(LookupSpecialMember(Class, CXXDestructor,
                                                     false, false, false,
                                                     false, false).getMethod());
}

/// LookupLiteralOperator - Determine which literal operator should be used for
/// a user-defined literal, per C++11 [lex.ext].
///
/// Normal overload resolution is not used to select which literal operator to
/// call for a user-defined literal. Look up the provided literal operator name,
/// and filter the results to the appropriate set for the given argument types.
Sema::LiteralOperatorLookupResult
Sema::LookupLiteralOperator(Scope *S, LookupResult &R,
                            ArrayRef<QualType> ArgTys,
                            bool AllowRaw, bool AllowTemplate,
                            bool AllowStringTemplate, bool DiagnoseMissing) {
  LookupName(R, S);
  assert(R.getResultKind() != LookupResult::Ambiguous &&
         "literal operator lookup can't be ambiguous");

  // Filter the lookup results appropriately.
  LookupResult::Filter F = R.makeFilter();

  bool FoundRaw = false;
  bool FoundTemplate = false;
  bool FoundStringTemplate = false;
  bool FoundExactMatch = false;

  while (F.hasNext()) {
    Decl *D = F.next();
    if (UsingShadowDecl *USD = dyn_cast<UsingShadowDecl>(D))
      D = USD->getTargetDecl();

    // If the declaration we found is invalid, skip it.
    if (D->isInvalidDecl()) {
      F.erase();
      continue;
    }

    bool IsRaw = false;
    bool IsTemplate = false;
    bool IsStringTemplate = false;
    bool IsExactMatch = false;

    if (FunctionDecl *FD = dyn_cast<FunctionDecl>(D)) {
      if (FD->getNumParams() == 1 &&
          FD->getParamDecl(0)->getType()->getAs<PointerType>())
        IsRaw = true;
      else if (FD->getNumParams() == ArgTys.size()) {
        IsExactMatch = true;
        for (unsigned ArgIdx = 0; ArgIdx != ArgTys.size(); ++ArgIdx) {
          QualType ParamTy = FD->getParamDecl(ArgIdx)->getType();
          if (!Context.hasSameUnqualifiedType(ArgTys[ArgIdx], ParamTy)) {
            IsExactMatch = false;
            break;
          }
        }
      }
    }
    if (FunctionTemplateDecl *FD = dyn_cast<FunctionTemplateDecl>(D)) {
      TemplateParameterList *Params = FD->getTemplateParameters();
      if (Params->size() == 1)
        IsTemplate = true;
      else
        IsStringTemplate = true;
    }

    if (IsExactMatch) {
      FoundExactMatch = true;
      AllowRaw = false;
      AllowTemplate = false;
      AllowStringTemplate = false;
      if (FoundRaw || FoundTemplate || FoundStringTemplate) {
        // Go through again and remove the raw and template decls we've
        // already found.
        F.restart();
        FoundRaw = FoundTemplate = FoundStringTemplate = false;
      }
    } else if (AllowRaw && IsRaw) {
      FoundRaw = true;
    } else if (AllowTemplate && IsTemplate) {
      FoundTemplate = true;
    } else if (AllowStringTemplate && IsStringTemplate) {
      FoundStringTemplate = true;
    } else {
      F.erase();
    }
  }

  F.done();

  // C++11 [lex.ext]p3, p4: If S contains a literal operator with a matching
  // parameter type, that is used in preference to a raw literal operator
  // or literal operator template.
  if (FoundExactMatch)
    return LOLR_Cooked;

  // C++11 [lex.ext]p3, p4: S shall contain a raw literal operator or a literal
  // operator template, but not both.
  if (FoundRaw && FoundTemplate) {
    Diag(R.getNameLoc(), diag::err_ovl_ambiguous_call) << R.getLookupName();
    for (LookupResult::iterator I = R.begin(), E = R.end(); I != E; ++I)
      NoteOverloadCandidate(*I, (*I)->getUnderlyingDecl()->getAsFunction());
    return LOLR_Error;
  }

  if (FoundRaw)
    return LOLR_Raw;

  if (FoundTemplate)
    return LOLR_Template;

  if (FoundStringTemplate)
    return LOLR_StringTemplate;

  // Didn't find anything we could use.
  if (DiagnoseMissing) {
    Diag(R.getNameLoc(), diag::err_ovl_no_viable_literal_operator)
        << R.getLookupName() << (int)ArgTys.size() << ArgTys[0]
        << (ArgTys.size() == 2 ? ArgTys[1] : QualType()) << AllowRaw
        << (AllowTemplate || AllowStringTemplate);
    return LOLR_Error;
  }

  return LOLR_ErrorNoDiagnostic;
}

void ADLResult::insert(NamedDecl *New) {
  NamedDecl *&Old = Decls[cast<NamedDecl>(New->getCanonicalDecl())];

  // If we haven't yet seen a decl for this key, or the last decl
  // was exactly this one, we're done.
  if (Old == nullptr || Old == New) {
    Old = New;
    return;
  }

  // Otherwise, decide which is a more recent redeclaration.
  FunctionDecl *OldFD = Old->getAsFunction();
  FunctionDecl *NewFD = New->getAsFunction();

  FunctionDecl *Cursor = NewFD;
  while (true) {
    Cursor = Cursor->getPreviousDecl();

    // If we got to the end without finding OldFD, OldFD is the newer
    // declaration;  leave things as they are.
    if (!Cursor) return;

    // If we do find OldFD, then NewFD is newer.
    if (Cursor == OldFD) break;

    // Otherwise, keep looking.
  }

  Old = New;
}

void Sema::ArgumentDependentLookup(DeclarationName Name, SourceLocation Loc,
                                   ArrayRef<Expr *> Args, ADLResult &Result) {
  // Find all of the associated namespaces and classes based on the
  // arguments we have.
  AssociatedNamespaceSet AssociatedNamespaces;
  AssociatedClassSet AssociatedClasses;
  FindAssociatedClassesAndNamespaces(Loc, Args,
                                     AssociatedNamespaces,
                                     AssociatedClasses);

  // C++ [basic.lookup.argdep]p3:
  //   Let X be the lookup set produced by unqualified lookup (3.4.1)
  //   and let Y be the lookup set produced by argument dependent
  //   lookup (defined as follows). If X contains [...] then Y is
  //   empty. Otherwise Y is the set of declarations found in the
  //   namespaces associated with the argument types as described
  //   below. The set of declarations found by the lookup of the name
  //   is the union of X and Y.
  //
  // Here, we compute Y and add its members to the overloaded
  // candidate set.
  for (auto *NS : AssociatedNamespaces) {
    //   When considering an associated namespace, the lookup is the
    //   same as the lookup performed when the associated namespace is
    //   used as a qualifier (3.4.3.2) except that:
    //
    //     -- Any using-directives in the associated namespace are
    //        ignored.
    //
    //     -- Any namespace-scope friend functions declared in
    //        associated classes are visible within their respective
    //        namespaces even if they are not visible during an ordinary
    //        lookup (11.4).
    DeclContext::lookup_result R = NS->lookup(Name);
    for (auto *D : R) {
      auto *Underlying = D;
      if (auto *USD = dyn_cast<UsingShadowDecl>(D))
        Underlying = USD->getTargetDecl();

      if (!isa<FunctionDecl>(Underlying) &&
          !isa<FunctionTemplateDecl>(Underlying))
        continue;

      // The declaration is visible to argument-dependent lookup if either
      // it's ordinarily visible or declared as a friend in an associated
      // class.
      bool Visible = false;
      for (D = D->getMostRecentDecl(); D;
           D = cast_or_null<NamedDecl>(D->getPreviousDecl())) {
        if (D->getIdentifierNamespace() & Decl::IDNS_Ordinary) {
          if (isVisible(D)) {
            Visible = true;
            break;
          }
        } else if (D->getFriendObjectKind()) {
          auto *RD = cast<CXXRecordDecl>(D->getLexicalDeclContext());
          if (AssociatedClasses.count(RD) && isVisible(D)) {
            Visible = true;
            break;
          }
        }
      }

      // FIXME: Preserve D as the FoundDecl.
      if (Visible)
        Result.insert(Underlying);
    }
  }
}

//----------------------------------------------------------------------------
// Search for all visible declarations.
//----------------------------------------------------------------------------
VisibleDeclConsumer::~VisibleDeclConsumer() { }

bool VisibleDeclConsumer::includeHiddenDecls() const { return false; }

namespace {

class ShadowContextRAII;

class VisibleDeclsRecord {
public:
  /// An entry in the shadow map, which is optimized to store a
  /// single declaration (the common case) but can also store a list
  /// of declarations.
  typedef llvm::TinyPtrVector<NamedDecl*> ShadowMapEntry;

private:
  /// A mapping from declaration names to the declarations that have
  /// this name within a particular scope.
  typedef llvm::DenseMap<DeclarationName, ShadowMapEntry> ShadowMap;

  /// A list of shadow maps, which is used to model name hiding.
  std::list<ShadowMap> ShadowMaps;

  /// The declaration contexts we have already visited.
  llvm::SmallPtrSet<DeclContext *, 8> VisitedContexts;

  friend class ShadowContextRAII;

public:
  /// Determine whether we have already visited this context
  /// (and, if not, note that we are going to visit that context now).
  bool visitedContext(DeclContext *Ctx) {
    return !VisitedContexts.insert(Ctx).second;
  }

  bool alreadyVisitedContext(DeclContext *Ctx) {
    return VisitedContexts.count(Ctx);
  }

  /// Determine whether the given declaration is hidden in the
  /// current scope.
  ///
  /// \returns the declaration that hides the given declaration, or
  /// NULL if no such declaration exists.
  NamedDecl *checkHidden(NamedDecl *ND);

  /// Add a declaration to the current shadow map.
  void add(NamedDecl *ND) {
    ShadowMaps.back()[ND->getDeclName()].push_back(ND);
  }
};

/// RAII object that records when we've entered a shadow context.
class ShadowContextRAII {
  VisibleDeclsRecord &Visible;

  typedef VisibleDeclsRecord::ShadowMap ShadowMap;

public:
  ShadowContextRAII(VisibleDeclsRecord &Visible) : Visible(Visible) {
    Visible.ShadowMaps.emplace_back();
  }

  ~ShadowContextRAII() {
    Visible.ShadowMaps.pop_back();
  }
};

} // end anonymous namespace

NamedDecl *VisibleDeclsRecord::checkHidden(NamedDecl *ND) {
  unsigned IDNS = ND->getIdentifierNamespace();
  std::list<ShadowMap>::reverse_iterator SM = ShadowMaps.rbegin();
  for (std::list<ShadowMap>::reverse_iterator SMEnd = ShadowMaps.rend();
       SM != SMEnd; ++SM) {
    ShadowMap::iterator Pos = SM->find(ND->getDeclName());
    if (Pos == SM->end())
      continue;

    for (auto *D : Pos->second) {
      // A tag declaration does not hide a non-tag declaration.
      if (D->hasTagIdentifierNamespace() &&
          (IDNS & (Decl::IDNS_Member | Decl::IDNS_Ordinary |
                   Decl::IDNS_ObjCProtocol)))
        continue;

      // Protocols are in distinct namespaces from everything else.
      if (((D->getIdentifierNamespace() & Decl::IDNS_ObjCProtocol)
           || (IDNS & Decl::IDNS_ObjCProtocol)) &&
          D->getIdentifierNamespace() != IDNS)
        continue;

      // Functions and function templates in the same scope overload
      // rather than hide.  FIXME: Look for hiding based on function
      // signatures!
      if (D->getUnderlyingDecl()->isFunctionOrFunctionTemplate() &&
          ND->getUnderlyingDecl()->isFunctionOrFunctionTemplate() &&
          SM == ShadowMaps.rbegin())
        continue;

      // A shadow declaration that's created by a resolved using declaration
      // is not hidden by the same using declaration.
      if (isa<UsingShadowDecl>(ND) && isa<UsingDecl>(D) &&
          cast<UsingShadowDecl>(ND)->getUsingDecl() == D)
        continue;

      // We've found a declaration that hides this one.
      return D;
    }
  }

  return nullptr;
}

static void LookupVisibleDecls(DeclContext *Ctx, LookupResult &Result,
                               bool QualifiedNameLookup,
                               bool InBaseClass,
                               VisibleDeclConsumer &Consumer,
                               VisibleDeclsRecord &Visited,
                               bool IncludeDependentBases,
                               bool LoadExternal) {
  if (!Ctx)
    return;

  // Make sure we don't visit the same context twice.
  if (Visited.visitedContext(Ctx->getPrimaryContext()))
    return;

  Consumer.EnteredContext(Ctx);

  // Outside C++, lookup results for the TU live on identifiers.
  if (isa<TranslationUnitDecl>(Ctx) &&
      !Result.getSema().getLangOpts().CPlusPlus) {
    auto &S = Result.getSema();
    auto &Idents = S.Context.Idents;

    // Ensure all external identifiers are in the identifier table.
    if (LoadExternal)
      if (IdentifierInfoLookup *External = Idents.getExternalIdentifierLookup()) {
        std::unique_ptr<IdentifierIterator> Iter(External->getIdentifiers());
        for (StringRef Name = Iter->Next(); !Name.empty(); Name = Iter->Next())
          Idents.get(Name);
      }

    // Walk all lookup results in the TU for each identifier.
    for (const auto &Ident : Idents) {
      for (auto I = S.IdResolver.begin(Ident.getValue()),
                E = S.IdResolver.end();
           I != E; ++I) {
        if (S.IdResolver.isDeclInScope(*I, Ctx)) {
          if (NamedDecl *ND = Result.getAcceptableDecl(*I)) {
            Consumer.FoundDecl(ND, Visited.checkHidden(ND), Ctx, InBaseClass);
            Visited.add(ND);
          }
        }
      }
    }

    return;
  }

  if (CXXRecordDecl *Class = dyn_cast<CXXRecordDecl>(Ctx))
    Result.getSema().ForceDeclarationOfImplicitMembers(Class);

  // We sometimes skip loading namespace-level results (they tend to be huge).
  bool Load = LoadExternal ||
              !(isa<TranslationUnitDecl>(Ctx) || isa<NamespaceDecl>(Ctx));
  // Enumerate all of the results in this context.
  for (DeclContextLookupResult R :
       Load ? Ctx->lookups()
            : Ctx->noload_lookups(/*PreserveInternalState=*/false)) {
    for (auto *D : R) {
      if (auto *ND = Result.getAcceptableDecl(D)) {
        Consumer.FoundDecl(ND, Visited.checkHidden(ND), Ctx, InBaseClass);
        Visited.add(ND);
      }
    }
  }

  // Traverse using directives for qualified name lookup.
  if (QualifiedNameLookup) {
    ShadowContextRAII Shadow(Visited);
    for (auto I : Ctx->using_directives()) {
      if (!Result.getSema().isVisible(I))
        continue;
      LookupVisibleDecls(I->getNominatedNamespace(), Result,
                         QualifiedNameLookup, InBaseClass, Consumer, Visited,
                         IncludeDependentBases, LoadExternal);
    }
  }

  // Traverse the contexts of inherited C++ classes.
  if (CXXRecordDecl *Record = dyn_cast<CXXRecordDecl>(Ctx)) {
    if (!Record->hasDefinition())
      return;

    for (const auto &B : Record->bases()) {
      QualType BaseType = B.getType();

      RecordDecl *RD;
      if (BaseType->isDependentType()) {
        if (!IncludeDependentBases) {
          // Don't look into dependent bases, because name lookup can't look
          // there anyway.
          continue;
        }
        const auto *TST = BaseType->getAs<TemplateSpecializationType>();
        if (!TST)
          continue;
        TemplateName TN = TST->getTemplateName();
        const auto *TD =
            dyn_cast_or_null<ClassTemplateDecl>(TN.getAsTemplateDecl());
        if (!TD)
          continue;
        RD = TD->getTemplatedDecl();
      } else {
        const auto *Record = BaseType->getAs<RecordType>();
        if (!Record)
          continue;
        RD = Record->getDecl();
      }

      // FIXME: It would be nice to be able to determine whether referencing
      // a particular member would be ambiguous. For example, given
      //
      //   struct A { int member; };
      //   struct B { int member; };
      //   struct C : A, B { };
      //
      //   void f(C *c) { c->### }
      //
      // accessing 'member' would result in an ambiguity. However, we
      // could be smart enough to qualify the member with the base
      // class, e.g.,
      //
      //   c->B::member
      //
      // or
      //
      //   c->A::member

      // Find results in this base class (and its bases).
      ShadowContextRAII Shadow(Visited);
      LookupVisibleDecls(RD, Result, QualifiedNameLookup, /*InBaseClass=*/true,
                         Consumer, Visited, IncludeDependentBases,
                         LoadExternal);
    }
  }

  // Traverse the contexts of Objective-C classes.
  if (ObjCInterfaceDecl *IFace = dyn_cast<ObjCInterfaceDecl>(Ctx)) {
    // Traverse categories.
    for (auto *Cat : IFace->visible_categories()) {
      ShadowContextRAII Shadow(Visited);
      LookupVisibleDecls(Cat, Result, QualifiedNameLookup, false, Consumer,
                         Visited, IncludeDependentBases, LoadExternal);
    }

    // Traverse protocols.
    for (auto *I : IFace->all_referenced_protocols()) {
      ShadowContextRAII Shadow(Visited);
      LookupVisibleDecls(I, Result, QualifiedNameLookup, false, Consumer,
                         Visited, IncludeDependentBases, LoadExternal);
    }

    // Traverse the superclass.
    if (IFace->getSuperClass()) {
      ShadowContextRAII Shadow(Visited);
      LookupVisibleDecls(IFace->getSuperClass(), Result, QualifiedNameLookup,
                         true, Consumer, Visited, IncludeDependentBases,
                         LoadExternal);
    }

    // If there is an implementation, traverse it. We do this to find
    // synthesized ivars.
    if (IFace->getImplementation()) {
      ShadowContextRAII Shadow(Visited);
      LookupVisibleDecls(IFace->getImplementation(), Result,
                         QualifiedNameLookup, InBaseClass, Consumer, Visited,
                         IncludeDependentBases, LoadExternal);
    }
  } else if (ObjCProtocolDecl *Protocol = dyn_cast<ObjCProtocolDecl>(Ctx)) {
    for (auto *I : Protocol->protocols()) {
      ShadowContextRAII Shadow(Visited);
      LookupVisibleDecls(I, Result, QualifiedNameLookup, false, Consumer,
                         Visited, IncludeDependentBases, LoadExternal);
    }
  } else if (ObjCCategoryDecl *Category = dyn_cast<ObjCCategoryDecl>(Ctx)) {
    for (auto *I : Category->protocols()) {
      ShadowContextRAII Shadow(Visited);
      LookupVisibleDecls(I, Result, QualifiedNameLookup, false, Consumer,
                         Visited, IncludeDependentBases, LoadExternal);
    }

    // If there is an implementation, traverse it.
    if (Category->getImplementation()) {
      ShadowContextRAII Shadow(Visited);
      LookupVisibleDecls(Category->getImplementation(), Result,
                         QualifiedNameLookup, true, Consumer, Visited,
                         IncludeDependentBases, LoadExternal);
    }
  }
}

static void LookupVisibleDecls(Scope *S, LookupResult &Result,
                               UnqualUsingDirectiveSet &UDirs,
                               VisibleDeclConsumer &Consumer,
                               VisibleDeclsRecord &Visited,
                               bool LoadExternal) {
  if (!S)
    return;

  if (!S->getEntity() ||
      (!S->getParent() &&
       !Visited.alreadyVisitedContext(S->getEntity())) ||
      (S->getEntity())->isFunctionOrMethod()) {
    FindLocalExternScope FindLocals(Result);
    // Walk through the declarations in this Scope. The consumer might add new
    // decls to the scope as part of deserialization, so make a copy first.
    SmallVector<Decl *, 8> ScopeDecls(S->decls().begin(), S->decls().end());
    for (Decl *D : ScopeDecls) {
      if (NamedDecl *ND = dyn_cast<NamedDecl>(D))
        if ((ND = Result.getAcceptableDecl(ND))) {
          Consumer.FoundDecl(ND, Visited.checkHidden(ND), nullptr, false);
          Visited.add(ND);
        }
    }
  }

  // FIXME: C++ [temp.local]p8
  DeclContext *Entity = nullptr;
  if (S->getEntity()) {
    // Look into this scope's declaration context, along with any of its
    // parent lookup contexts (e.g., enclosing classes), up to the point
    // where we hit the context stored in the next outer scope.
    Entity = S->getEntity();
    DeclContext *OuterCtx = findOuterContext(S).first; // FIXME

    for (DeclContext *Ctx = Entity; Ctx && !Ctx->Equals(OuterCtx);
         Ctx = Ctx->getLookupParent()) {
      if (ObjCMethodDecl *Method = dyn_cast<ObjCMethodDecl>(Ctx)) {
        if (Method->isInstanceMethod()) {
          // For instance methods, look for ivars in the method's interface.
          LookupResult IvarResult(Result.getSema(), Result.getLookupName(),
                                  Result.getNameLoc(), Sema::LookupMemberName);
          if (ObjCInterfaceDecl *IFace = Method->getClassInterface()) {
            LookupVisibleDecls(IFace, IvarResult, /*QualifiedNameLookup=*/false,
                               /*InBaseClass=*/false, Consumer, Visited,
                               /*IncludeDependentBases=*/false, LoadExternal);
          }
        }

        // We've already performed all of the name lookup that we need
        // to for Objective-C methods; the next context will be the
        // outer scope.
        break;
      }

      if (Ctx->isFunctionOrMethod())
        continue;

      LookupVisibleDecls(Ctx, Result, /*QualifiedNameLookup=*/false,
                         /*InBaseClass=*/false, Consumer, Visited,
                         /*IncludeDependentBases=*/false, LoadExternal);
    }
  } else if (!S->getParent()) {
    // Look into the translation unit scope. We walk through the translation
    // unit's declaration context, because the Scope itself won't have all of
    // the declarations if we loaded a precompiled header.
    // FIXME: We would like the translation unit's Scope object to point to the
    // translation unit, so we don't need this special "if" branch. However,
    // doing so would force the normal C++ name-lookup code to look into the
    // translation unit decl when the IdentifierInfo chains would suffice.
    // Once we fix that problem (which is part of a more general "don't look
    // in DeclContexts unless we have to" optimization), we can eliminate this.
    Entity = Result.getSema().Context.getTranslationUnitDecl();
    LookupVisibleDecls(Entity, Result, /*QualifiedNameLookup=*/false,
                       /*InBaseClass=*/false, Consumer, Visited,
                       /*IncludeDependentBases=*/false, LoadExternal);
  }

  if (Entity) {
    // Lookup visible declarations in any namespaces found by using
    // directives.
    for (const UnqualUsingEntry &UUE : UDirs.getNamespacesFor(Entity))
      LookupVisibleDecls(const_cast<DeclContext *>(UUE.getNominatedNamespace()),
                         Result, /*QualifiedNameLookup=*/false,
                         /*InBaseClass=*/false, Consumer, Visited,
                         /*IncludeDependentBases=*/false, LoadExternal);
  }

  // Lookup names in the parent scope.
  ShadowContextRAII Shadow(Visited);
  LookupVisibleDecls(S->getParent(), Result, UDirs, Consumer, Visited,
                     LoadExternal);
}

void Sema::LookupVisibleDecls(Scope *S, LookupNameKind Kind,
                              VisibleDeclConsumer &Consumer,
                              bool IncludeGlobalScope, bool LoadExternal) {
  // Determine the set of using directives available during
  // unqualified name lookup.
  Scope *Initial = S;
  UnqualUsingDirectiveSet UDirs(*this);
  if (getLangOpts().CPlusPlus) {
    // Find the first namespace or translation-unit scope.
    while (S && !isNamespaceOrTranslationUnitScope(S))
      S = S->getParent();

    UDirs.visitScopeChain(Initial, S);
  }
  UDirs.done();

  // Look for visible declarations.
  LookupResult Result(*this, DeclarationName(), SourceLocation(), Kind);
  Result.setAllowHidden(Consumer.includeHiddenDecls());
  VisibleDeclsRecord Visited;
  if (!IncludeGlobalScope)
    Visited.visitedContext(Context.getTranslationUnitDecl());
  ShadowContextRAII Shadow(Visited);
  ::LookupVisibleDecls(Initial, Result, UDirs, Consumer, Visited, LoadExternal);
}

void Sema::LookupVisibleDecls(DeclContext *Ctx, LookupNameKind Kind,
                              VisibleDeclConsumer &Consumer,
                              bool IncludeGlobalScope,
                              bool IncludeDependentBases, bool LoadExternal) {
  LookupResult Result(*this, DeclarationName(), SourceLocation(), Kind);
  Result.setAllowHidden(Consumer.includeHiddenDecls());
  VisibleDeclsRecord Visited;
  if (!IncludeGlobalScope)
    Visited.visitedContext(Context.getTranslationUnitDecl());
  ShadowContextRAII Shadow(Visited);
  ::LookupVisibleDecls(Ctx, Result, /*QualifiedNameLookup=*/true,
                       /*InBaseClass=*/false, Consumer, Visited,
                       IncludeDependentBases, LoadExternal);
}

/// LookupOrCreateLabel - Do a name lookup of a label with the specified name.
/// If GnuLabelLoc is a valid source location, then this is a definition
/// of an __label__ label name, otherwise it is a normal label definition
/// or use.
LabelDecl *Sema::LookupOrCreateLabel(IdentifierInfo *II, SourceLocation Loc,
                                     SourceLocation GnuLabelLoc) {
  // Do a lookup to see if we have a label with this name already.
  NamedDecl *Res = nullptr;

  if (GnuLabelLoc.isValid()) {
    // Local label definitions always shadow existing labels.
    Res = LabelDecl::Create(Context, CurContext, Loc, II, GnuLabelLoc);
    Scope *S = CurScope;
    PushOnScopeChains(Res, S, true);
    return cast<LabelDecl>(Res);
  }

  // Not a GNU local label.
  Res = LookupSingleName(CurScope, II, Loc, LookupLabel, NotForRedeclaration);
  // If we found a label, check to see if it is in the same context as us.
  // When in a Block, we don't want to reuse a label in an enclosing function.
  if (Res && Res->getDeclContext() != CurContext)
    Res = nullptr;
  if (!Res) {
    // If not forward referenced or defined already, create the backing decl.
    Res = LabelDecl::Create(Context, CurContext, Loc, II);
    Scope *S = CurScope->getFnParent();
    assert(S && "Not in a function?");
    PushOnScopeChains(Res, S, true);
  }
  return cast<LabelDecl>(Res);
}

//===----------------------------------------------------------------------===//
// Typo correction
//===----------------------------------------------------------------------===//

static bool isCandidateViable(CorrectionCandidateCallback &CCC,
                              TypoCorrection &Candidate) {
  Candidate.setCallbackDistance(CCC.RankCandidate(Candidate));
  return Candidate.getEditDistance(false) != TypoCorrection::InvalidDistance;
}

static void LookupPotentialTypoResult(Sema &SemaRef,
                                      LookupResult &Res,
                                      IdentifierInfo *Name,
                                      Scope *S, CXXScopeSpec *SS,
                                      DeclContext *MemberContext,
                                      bool EnteringContext,
                                      bool isObjCIvarLookup,
                                      bool FindHidden);

/// Check whether the declarations found for a typo correction are
/// visible. Set the correction's RequiresImport flag to true if none of the
/// declarations are visible, false otherwise.
static void checkCorrectionVisibility(Sema &SemaRef, TypoCorrection &TC) {
  TypoCorrection::decl_iterator DI = TC.begin(), DE = TC.end();

  for (/**/; DI != DE; ++DI)
    if (!LookupResult::isVisible(SemaRef, *DI))
      break;
  // No filtering needed if all decls are visible.
  if (DI == DE) {
    TC.setRequiresImport(false);
    return;
  }

  llvm::SmallVector<NamedDecl*, 4> NewDecls(TC.begin(), DI);
  bool AnyVisibleDecls = !NewDecls.empty();

  for (/**/; DI != DE; ++DI) {
    if (LookupResult::isVisible(SemaRef, *DI)) {
      if (!AnyVisibleDecls) {
        // Found a visible decl, discard all hidden ones.
        AnyVisibleDecls = true;
        NewDecls.clear();
      }
      NewDecls.push_back(*DI);
    } else if (!AnyVisibleDecls && !(*DI)->isModulePrivate())
      NewDecls.push_back(*DI);
  }

  if (NewDecls.empty())
    TC = TypoCorrection();
  else {
    TC.setCorrectionDecls(NewDecls);
    TC.setRequiresImport(!AnyVisibleDecls);
  }
}

// Fill the supplied vector with the IdentifierInfo pointers for each piece of
// the given NestedNameSpecifier (i.e. given a NestedNameSpecifier "foo::bar::",
// fill the vector with the IdentifierInfo pointers for "foo" and "bar").
static void getNestedNameSpecifierIdentifiers(
    NestedNameSpecifier *NNS,
    SmallVectorImpl<const IdentifierInfo*> &Identifiers) {
  if (NestedNameSpecifier *Prefix = NNS->getPrefix())
    getNestedNameSpecifierIdentifiers(Prefix, Identifiers);
  else
    Identifiers.clear();

  const IdentifierInfo *II = nullptr;

  switch (NNS->getKind()) {
  case NestedNameSpecifier::Identifier:
    II = NNS->getAsIdentifier();
    break;

  case NestedNameSpecifier::Namespace:
    if (NNS->getAsNamespace()->isAnonymousNamespace())
      return;
    II = NNS->getAsNamespace()->getIdentifier();
    break;

  case NestedNameSpecifier::NamespaceAlias:
    II = NNS->getAsNamespaceAlias()->getIdentifier();
    break;

  case NestedNameSpecifier::TypeSpecWithTemplate:
  case NestedNameSpecifier::TypeSpec:
    II = QualType(NNS->getAsType(), 0).getBaseTypeIdentifier();
    break;

  case NestedNameSpecifier::Global:
  case NestedNameSpecifier::Super:
    return;
  }

  if (II)
    Identifiers.push_back(II);
}

void TypoCorrectionConsumer::FoundDecl(NamedDecl *ND, NamedDecl *Hiding,
                                       DeclContext *Ctx, bool InBaseClass) {
  // Don't consider hidden names for typo correction.
  if (Hiding)
    return;

  // Only consider entities with identifiers for names, ignoring
  // special names (constructors, overloaded operators, selectors,
  // etc.).
  IdentifierInfo *Name = ND->getIdentifier();
  if (!Name)
    return;

  // Only consider visible declarations and declarations from modules with
  // names that exactly match.
  if (!LookupResult::isVisible(SemaRef, ND) && Name != Typo)
    return;

  FoundName(Name->getName());
}

void TypoCorrectionConsumer::FoundName(StringRef Name) {
  // Compute the edit distance between the typo and the name of this
  // entity, and add the identifier to the list of results.
  addName(Name, nullptr);
}

void TypoCorrectionConsumer::addKeywordResult(StringRef Keyword) {
  // Compute the edit distance between the typo and this keyword,
  // and add the keyword to the list of results.
  addName(Keyword, nullptr, nullptr, true);
}

void TypoCorrectionConsumer::addName(StringRef Name, NamedDecl *ND,
                                     NestedNameSpecifier *NNS, bool isKeyword) {
  // Use a simple length-based heuristic to determine the minimum possible
  // edit distance. If the minimum isn't good enough, bail out early.
  StringRef TypoStr = Typo->getName();
  unsigned MinED = abs((int)Name.size() - (int)TypoStr.size());
  if (MinED && TypoStr.size() / MinED < 3)
    return;

  // Compute an upper bound on the allowable edit distance, so that the
  // edit-distance algorithm can short-circuit.
  unsigned UpperBound = (TypoStr.size() + 2) / 3;
  unsigned ED = TypoStr.edit_distance(Name, true, UpperBound);
  if (ED > UpperBound) return;

  TypoCorrection TC(&SemaRef.Context.Idents.get(Name), ND, NNS, ED);
  if (isKeyword) TC.makeKeyword();
  TC.setCorrectionRange(nullptr, Result.getLookupNameInfo());
  addCorrection(TC);
}

static const unsigned MaxTypoDistanceResultSets = 5;

void TypoCorrectionConsumer::addCorrection(TypoCorrection Correction) {
  StringRef TypoStr = Typo->getName();
  StringRef Name = Correction.getCorrectionAsIdentifierInfo()->getName();

  // For very short typos, ignore potential corrections that have a different
  // base identifier from the typo or which have a normalized edit distance
  // longer than the typo itself.
  if (TypoStr.size() < 3 &&
      (Name != TypoStr || Correction.getEditDistance(true) > TypoStr.size()))
    return;

  // If the correction is resolved but is not viable, ignore it.
  if (Correction.isResolved()) {
    checkCorrectionVisibility(SemaRef, Correction);
    if (!Correction || !isCandidateViable(*CorrectionValidator, Correction))
      return;
  }

  TypoResultList &CList =
      CorrectionResults[Correction.getEditDistance(false)][Name];

  if (!CList.empty() && !CList.back().isResolved())
    CList.pop_back();
  if (NamedDecl *NewND = Correction.getCorrectionDecl()) {
    std::string CorrectionStr = Correction.getAsString(SemaRef.getLangOpts());
    for (TypoResultList::iterator RI = CList.begin(), RIEnd = CList.end();
         RI != RIEnd; ++RI) {
      // If the Correction refers to a decl already in the result list,
      // replace the existing result if the string representation of Correction
      // comes before the current result alphabetically, then stop as there is
      // nothing more to be done to add Correction to the candidate set.
      if (RI->getCorrectionDecl() == NewND) {
        if (CorrectionStr < RI->getAsString(SemaRef.getLangOpts()))
          *RI = Correction;
        return;
      }
    }
  }
  if (CList.empty() || Correction.isResolved())
    CList.push_back(Correction);

  while (CorrectionResults.size() > MaxTypoDistanceResultSets)
    CorrectionResults.erase(std::prev(CorrectionResults.end()));
}

void TypoCorrectionConsumer::addNamespaces(
    const llvm::MapVector<NamespaceDecl *, bool> &KnownNamespaces) {
  SearchNamespaces = true;

  for (auto KNPair : KnownNamespaces)
    Namespaces.addNameSpecifier(KNPair.first);

  bool SSIsTemplate = false;
  if (NestedNameSpecifier *NNS =
          (SS && SS->isValid()) ? SS->getScopeRep() : nullptr) {
    if (const Type *T = NNS->getAsType())
      SSIsTemplate = T->getTypeClass() == Type::TemplateSpecialization;
  }
  // Do not transform this into an iterator-based loop. The loop body can
  // trigger the creation of further types (through lazy deserialization) and
  // invalid iterators into this list.
  auto &Types = SemaRef.getASTContext().getTypes();
  for (unsigned I = 0; I != Types.size(); ++I) {
    const auto *TI = Types[I];
    if (CXXRecordDecl *CD = TI->getAsCXXRecordDecl()) {
      CD = CD->getCanonicalDecl();
      if (!CD->isDependentType() && !CD->isAnonymousStructOrUnion() &&
          !CD->isUnion() && CD->getIdentifier() &&
          (SSIsTemplate || !isa<ClassTemplateSpecializationDecl>(CD)) &&
          (CD->isBeingDefined() || CD->isCompleteDefinition()))
        Namespaces.addNameSpecifier(CD);
    }
  }
}

const TypoCorrection &TypoCorrectionConsumer::getNextCorrection() {
  if (++CurrentTCIndex < ValidatedCorrections.size())
    return ValidatedCorrections[CurrentTCIndex];

  CurrentTCIndex = ValidatedCorrections.size();
  while (!CorrectionResults.empty()) {
    auto DI = CorrectionResults.begin();
    if (DI->second.empty()) {
      CorrectionResults.erase(DI);
      continue;
    }

    auto RI = DI->second.begin();
    if (RI->second.empty()) {
      DI->second.erase(RI);
      performQualifiedLookups();
      continue;
    }

    TypoCorrection TC = RI->second.pop_back_val();
    if (TC.isResolved() || TC.requiresImport() || resolveCorrection(TC)) {
      ValidatedCorrections.push_back(TC);
      return ValidatedCorrections[CurrentTCIndex];
    }
  }
  return ValidatedCorrections[0];  // The empty correction.
}

bool TypoCorrectionConsumer::resolveCorrection(TypoCorrection &Candidate) {
  IdentifierInfo *Name = Candidate.getCorrectionAsIdentifierInfo();
  DeclContext *TempMemberContext = MemberContext;
  CXXScopeSpec *TempSS = SS.get();
retry_lookup:
  LookupPotentialTypoResult(SemaRef, Result, Name, S, TempSS, TempMemberContext,
                            EnteringContext,
                            CorrectionValidator->IsObjCIvarLookup,
                            Name == Typo && !Candidate.WillReplaceSpecifier());
  switch (Result.getResultKind()) {
  case LookupResult::NotFound:
  case LookupResult::NotFoundInCurrentInstantiation:
  case LookupResult::FoundUnresolvedValue:
    if (TempSS) {
      // Immediately retry the lookup without the given CXXScopeSpec
      TempSS = nullptr;
      Candidate.WillReplaceSpecifier(true);
      goto retry_lookup;
    }
    if (TempMemberContext) {
      if (SS && !TempSS)
        TempSS = SS.get();
      TempMemberContext = nullptr;
      goto retry_lookup;
    }
    if (SearchNamespaces)
      QualifiedResults.push_back(Candidate);
    break;

  case LookupResult::Ambiguous:
    // We don't deal with ambiguities.
    break;

  case LookupResult::Found:
  case LookupResult::FoundOverloaded:
    // Store all of the Decls for overloaded symbols
    for (auto *TRD : Result)
      Candidate.addCorrectionDecl(TRD);
    checkCorrectionVisibility(SemaRef, Candidate);
    if (!isCandidateViable(*CorrectionValidator, Candidate)) {
      if (SearchNamespaces)
        QualifiedResults.push_back(Candidate);
      break;
    }
    Candidate.setCorrectionRange(SS.get(), Result.getLookupNameInfo());
    return true;
  }
  return false;
}

void TypoCorrectionConsumer::performQualifiedLookups() {
  unsigned TypoLen = Typo->getName().size();
  for (const TypoCorrection &QR : QualifiedResults) {
    for (const auto &NSI : Namespaces) {
      DeclContext *Ctx = NSI.DeclCtx;
      const Type *NSType = NSI.NameSpecifier->getAsType();

      // If the current NestedNameSpecifier refers to a class and the
      // current correction candidate is the name of that class, then skip
      // it as it is unlikely a qualified version of the class' constructor
      // is an appropriate correction.
      if (CXXRecordDecl *NSDecl = NSType ? NSType->getAsCXXRecordDecl() :
                                           nullptr) {
        if (NSDecl->getIdentifier() == QR.getCorrectionAsIdentifierInfo())
          continue;
      }

      TypoCorrection TC(QR);
      TC.ClearCorrectionDecls();
      TC.setCorrectionSpecifier(NSI.NameSpecifier);
      TC.setQualifierDistance(NSI.EditDistance);
      TC.setCallbackDistance(0); // Reset the callback distance

      // If the current correction candidate and namespace combination are
      // too far away from the original typo based on the normalized edit
      // distance, then skip performing a qualified name lookup.
      unsigned TmpED = TC.getEditDistance(true);
      if (QR.getCorrectionAsIdentifierInfo() != Typo && TmpED &&
          TypoLen / TmpED < 3)
        continue;

      Result.clear();
      Result.setLookupName(QR.getCorrectionAsIdentifierInfo());
      if (!SemaRef.LookupQualifiedName(Result, Ctx))
        continue;

      // Any corrections added below will be validated in subsequent
      // iterations of the main while() loop over the Consumer's contents.
      switch (Result.getResultKind()) {
      case LookupResult::Found:
      case LookupResult::FoundOverloaded: {
        if (SS && SS->isValid()) {
          std::string NewQualified = TC.getAsString(SemaRef.getLangOpts());
          std::string OldQualified;
          llvm::raw_string_ostream OldOStream(OldQualified);
          SS->getScopeRep()->print(OldOStream, SemaRef.getPrintingPolicy());
          OldOStream << Typo->getName();
          // If correction candidate would be an identical written qualified
          // identifier, then the existing CXXScopeSpec probably included a
          // typedef that didn't get accounted for properly.
          if (OldOStream.str() == NewQualified)
            break;
        }
        for (LookupResult::iterator TRD = Result.begin(), TRDEnd = Result.end();
             TRD != TRDEnd; ++TRD) {
          if (SemaRef.CheckMemberAccess(TC.getCorrectionRange().getBegin(),
                                        NSType ? NSType->getAsCXXRecordDecl()
                                               : nullptr,
                                        TRD.getPair()) == Sema::AR_accessible)
            TC.addCorrectionDecl(*TRD);
        }
        if (TC.isResolved()) {
          TC.setCorrectionRange(SS.get(), Result.getLookupNameInfo());
          addCorrection(TC);
        }
        break;
      }
      case LookupResult::NotFound:
      case LookupResult::NotFoundInCurrentInstantiation:
      case LookupResult::Ambiguous:
      case LookupResult::FoundUnresolvedValue:
        break;
      }
    }
  }
  QualifiedResults.clear();
}

TypoCorrectionConsumer::NamespaceSpecifierSet::NamespaceSpecifierSet(
    ASTContext &Context, DeclContext *CurContext, CXXScopeSpec *CurScopeSpec)
    : Context(Context), CurContextChain(buildContextChain(CurContext)) {
  if (NestedNameSpecifier *NNS =
          CurScopeSpec ? CurScopeSpec->getScopeRep() : nullptr) {
    llvm::raw_string_ostream SpecifierOStream(CurNameSpecifier);
    NNS->print(SpecifierOStream, Context.getPrintingPolicy());

    getNestedNameSpecifierIdentifiers(NNS, CurNameSpecifierIdentifiers);
  }
  // Build the list of identifiers that would be used for an absolute
  // (from the global context) NestedNameSpecifier referring to the current
  // context.
  for (DeclContext *C : llvm::reverse(CurContextChain)) {
    if (auto *ND = dyn_cast_or_null<NamespaceDecl>(C))
      CurContextIdentifiers.push_back(ND->getIdentifier());
  }

  // Add the global context as a NestedNameSpecifier
  SpecifierInfo SI = {cast<DeclContext>(Context.getTranslationUnitDecl()),
                      NestedNameSpecifier::GlobalSpecifier(Context), 1};
  DistanceMap[1].push_back(SI);
}

auto TypoCorrectionConsumer::NamespaceSpecifierSet::buildContextChain(
    DeclContext *Start) -> DeclContextList {
  assert(Start && "Building a context chain from a null context");
  DeclContextList Chain;
  for (DeclContext *DC = Start->getPrimaryContext(); DC != nullptr;
       DC = DC->getLookupParent()) {
    NamespaceDecl *ND = dyn_cast_or_null<NamespaceDecl>(DC);
    if (!DC->isInlineNamespace() && !DC->isTransparentContext() &&
        !(ND && ND->isAnonymousNamespace()))
      Chain.push_back(DC->getPrimaryContext());
  }
  return Chain;
}

unsigned
TypoCorrectionConsumer::NamespaceSpecifierSet::buildNestedNameSpecifier(
    DeclContextList &DeclChain, NestedNameSpecifier *&NNS) {
  unsigned NumSpecifiers = 0;
  for (DeclContext *C : llvm::reverse(DeclChain)) {
    if (auto *ND = dyn_cast_or_null<NamespaceDecl>(C)) {
      NNS = NestedNameSpecifier::Create(Context, NNS, ND);
      ++NumSpecifiers;
    } else if (auto *RD = dyn_cast_or_null<RecordDecl>(C)) {
      NNS = NestedNameSpecifier::Create(Context, NNS, RD->isTemplateDecl(),
                                        RD->getTypeForDecl());
      ++NumSpecifiers;
    }
  }
  return NumSpecifiers;
}

void TypoCorrectionConsumer::NamespaceSpecifierSet::addNameSpecifier(
    DeclContext *Ctx) {
  NestedNameSpecifier *NNS = nullptr;
  unsigned NumSpecifiers = 0;
  DeclContextList NamespaceDeclChain(buildContextChain(Ctx));
  DeclContextList FullNamespaceDeclChain(NamespaceDeclChain);

  // Eliminate common elements from the two DeclContext chains.
  for (DeclContext *C : llvm::reverse(CurContextChain)) {
    if (NamespaceDeclChain.empty() || NamespaceDeclChain.back() != C)
      break;
    NamespaceDeclChain.pop_back();
  }

  // Build the NestedNameSpecifier from what is left of the NamespaceDeclChain
  NumSpecifiers = buildNestedNameSpecifier(NamespaceDeclChain, NNS);

  // Add an explicit leading '::' specifier if needed.
  if (NamespaceDeclChain.empty()) {
    // Rebuild the NestedNameSpecifier as a globally-qualified specifier.
    NNS = NestedNameSpecifier::GlobalSpecifier(Context);
    NumSpecifiers =
        buildNestedNameSpecifier(FullNamespaceDeclChain, NNS);
  } else if (NamedDecl *ND =
                 dyn_cast_or_null<NamedDecl>(NamespaceDeclChain.back())) {
    IdentifierInfo *Name = ND->getIdentifier();
    bool SameNameSpecifier = false;
    if (std::find(CurNameSpecifierIdentifiers.begin(),
                  CurNameSpecifierIdentifiers.end(),
                  Name) != CurNameSpecifierIdentifiers.end()) {
      std::string NewNameSpecifier;
      llvm::raw_string_ostream SpecifierOStream(NewNameSpecifier);
      SmallVector<const IdentifierInfo *, 4> NewNameSpecifierIdentifiers;
      getNestedNameSpecifierIdentifiers(NNS, NewNameSpecifierIdentifiers);
      NNS->print(SpecifierOStream, Context.getPrintingPolicy());
      SpecifierOStream.flush();
      SameNameSpecifier = NewNameSpecifier == CurNameSpecifier;
    }
    if (SameNameSpecifier || llvm::find(CurContextIdentifiers, Name) !=
                                 CurContextIdentifiers.end()) {
      // Rebuild the NestedNameSpecifier as a globally-qualified specifier.
      NNS = NestedNameSpecifier::GlobalSpecifier(Context);
      NumSpecifiers =
          buildNestedNameSpecifier(FullNamespaceDeclChain, NNS);
    }
  }

  // If the built NestedNameSpecifier would be replacing an existing
  // NestedNameSpecifier, use the number of component identifiers that
  // would need to be changed as the edit distance instead of the number
  // of components in the built NestedNameSpecifier.
  if (NNS && !CurNameSpecifierIdentifiers.empty()) {
    SmallVector<const IdentifierInfo*, 4> NewNameSpecifierIdentifiers;
    getNestedNameSpecifierIdentifiers(NNS, NewNameSpecifierIdentifiers);
    NumSpecifiers = llvm::ComputeEditDistance(
        llvm::makeArrayRef(CurNameSpecifierIdentifiers),
        llvm::makeArrayRef(NewNameSpecifierIdentifiers));
  }

  SpecifierInfo SI = {Ctx, NNS, NumSpecifiers};
  DistanceMap[NumSpecifiers].push_back(SI);
}

/// Perform name lookup for a possible result for typo correction.
static void LookupPotentialTypoResult(Sema &SemaRef,
                                      LookupResult &Res,
                                      IdentifierInfo *Name,
                                      Scope *S, CXXScopeSpec *SS,
                                      DeclContext *MemberContext,
                                      bool EnteringContext,
                                      bool isObjCIvarLookup,
                                      bool FindHidden) {
  Res.suppressDiagnostics();
  Res.clear();
  Res.setLookupName(Name);
  Res.setAllowHidden(FindHidden);
  if (MemberContext) {
    if (ObjCInterfaceDecl *Class = dyn_cast<ObjCInterfaceDecl>(MemberContext)) {
      if (isObjCIvarLookup) {
        if (ObjCIvarDecl *Ivar = Class->lookupInstanceVariable(Name)) {
          Res.addDecl(Ivar);
          Res.resolveKind();
          return;
        }
      }

      if (ObjCPropertyDecl *Prop = Class->FindPropertyDeclaration(
              Name, ObjCPropertyQueryKind::OBJC_PR_query_instance)) {
        Res.addDecl(Prop);
        Res.resolveKind();
        return;
      }
    }

    SemaRef.LookupQualifiedName(Res, MemberContext);
    return;
  }

  SemaRef.LookupParsedName(Res, S, SS, /*AllowBuiltinCreation=*/false,
                           EnteringContext);

  // Fake ivar lookup; this should really be part of
  // LookupParsedName.
  if (ObjCMethodDecl *Method = SemaRef.getCurMethodDecl()) {
    if (Method->isInstanceMethod() && Method->getClassInterface() &&
        (Res.empty() ||
         (Res.isSingleResult() &&
          Res.getFoundDecl()->isDefinedOutsideFunctionOrMethod()))) {
       if (ObjCIvarDecl *IV
             = Method->getClassInterface()->lookupInstanceVariable(Name)) {
         Res.addDecl(IV);
         Res.resolveKind();
       }
     }
  }
}

/// Add keywords to the consumer as possible typo corrections.
static void AddKeywordsToConsumer(Sema &SemaRef,
                                  TypoCorrectionConsumer &Consumer,
                                  Scope *S, CorrectionCandidateCallback &CCC,
                                  bool AfterNestedNameSpecifier) {
  if (AfterNestedNameSpecifier) {
    // For 'X::', we know exactly which keywords can appear next.
    Consumer.addKeywordResult("template");
    if (CCC.WantExpressionKeywords)
      Consumer.addKeywordResult("operator");
    return;
  }

  if (CCC.WantObjCSuper)
    Consumer.addKeywordResult("super");

  if (CCC.WantTypeSpecifiers) {
    // Add type-specifier keywords to the set of results.
    static const char *const CTypeSpecs[] = {
      "char", "const", "double", "enum", "float", "int", "long", "short",
      "signed", "struct", "union", "unsigned", "void", "volatile",
      "_Complex", "_Imaginary",
      // storage-specifiers as well
      "extern", "inline", "static", "typedef"
    };

    const unsigned NumCTypeSpecs = llvm::array_lengthof(CTypeSpecs);
    for (unsigned I = 0; I != NumCTypeSpecs; ++I)
      Consumer.addKeywordResult(CTypeSpecs[I]);

    if (SemaRef.getLangOpts().C99)
      Consumer.addKeywordResult("restrict");
    if (SemaRef.getLangOpts().Bool || SemaRef.getLangOpts().CPlusPlus)
      Consumer.addKeywordResult("bool");
    else if (SemaRef.getLangOpts().C99)
      Consumer.addKeywordResult("_Bool");

    if (SemaRef.getLangOpts().CPlusPlus) {
      Consumer.addKeywordResult("class");
      Consumer.addKeywordResult("typename");
      Consumer.addKeywordResult("wchar_t");

      if (SemaRef.getLangOpts().CPlusPlus11) {
        Consumer.addKeywordResult("char16_t");
        Consumer.addKeywordResult("char32_t");
        Consumer.addKeywordResult("constexpr");
        Consumer.addKeywordResult("decltype");
        Consumer.addKeywordResult("thread_local");
      }
    }

    if (SemaRef.getLangOpts().GNUKeywords)
      Consumer.addKeywordResult("typeof");
  } else if (CCC.WantFunctionLikeCasts) {
    static const char *const CastableTypeSpecs[] = {
      "char", "double", "float", "int", "long", "short",
      "signed", "unsigned", "void"
    };
    for (auto *kw : CastableTypeSpecs)
      Consumer.addKeywordResult(kw);
  }

  if (CCC.WantCXXNamedCasts && SemaRef.getLangOpts().CPlusPlus) {
    Consumer.addKeywordResult("const_cast");
    Consumer.addKeywordResult("dynamic_cast");
    Consumer.addKeywordResult("reinterpret_cast");
    Consumer.addKeywordResult("static_cast");
  }

  if (CCC.WantExpressionKeywords) {
    Consumer.addKeywordResult("sizeof");
    if (SemaRef.getLangOpts().Bool || SemaRef.getLangOpts().CPlusPlus) {
      Consumer.addKeywordResult("false");
      Consumer.addKeywordResult("true");
    }

    if (SemaRef.getLangOpts().CPlusPlus) {
      static const char *const CXXExprs[] = {
        "delete", "new", "operator", "throw", "typeid"
      };
      const unsigned NumCXXExprs = llvm::array_lengthof(CXXExprs);
      for (unsigned I = 0; I != NumCXXExprs; ++I)
        Consumer.addKeywordResult(CXXExprs[I]);

      if (isa<CXXMethodDecl>(SemaRef.CurContext) &&
          cast<CXXMethodDecl>(SemaRef.CurContext)->isInstance())
        Consumer.addKeywordResult("this");

      if (SemaRef.getLangOpts().CPlusPlus11) {
        Consumer.addKeywordResult("alignof");
        Consumer.addKeywordResult("nullptr");
      }
    }

    if (SemaRef.getLangOpts().C11) {
      // FIXME: We should not suggest _Alignof if the alignof macro
      // is present.
      Consumer.addKeywordResult("_Alignof");
    }
  }

  if (CCC.WantRemainingKeywords) {
    if (SemaRef.getCurFunctionOrMethodDecl() || SemaRef.getCurBlock()) {
      // Statements.
      static const char *const CStmts[] = {
        "do", "else", "for", "goto", "if", "return", "switch", "while" };
      const unsigned NumCStmts = llvm::array_lengthof(CStmts);
      for (unsigned I = 0; I != NumCStmts; ++I)
        Consumer.addKeywordResult(CStmts[I]);

      if (SemaRef.getLangOpts().CPlusPlus) {
        Consumer.addKeywordResult("catch");
        Consumer.addKeywordResult("try");
      }

      if (S && S->getBreakParent())
        Consumer.addKeywordResult("break");

      if (S && S->getContinueParent())
        Consumer.addKeywordResult("continue");

      if (SemaRef.getCurFunction() &&
          !SemaRef.getCurFunction()->SwitchStack.empty()) {
        Consumer.addKeywordResult("case");
        Consumer.addKeywordResult("default");
      }
    } else {
      if (SemaRef.getLangOpts().CPlusPlus) {
        Consumer.addKeywordResult("namespace");
        Consumer.addKeywordResult("template");
      }

      if (S && S->isClassScope()) {
        Consumer.addKeywordResult("explicit");
        Consumer.addKeywordResult("friend");
        Consumer.addKeywordResult("mutable");
        Consumer.addKeywordResult("private");
        Consumer.addKeywordResult("protected");
        Consumer.addKeywordResult("public");
        Consumer.addKeywordResult("virtual");
      }
    }

    if (SemaRef.getLangOpts().CPlusPlus) {
      Consumer.addKeywordResult("using");

      if (SemaRef.getLangOpts().CPlusPlus11)
        Consumer.addKeywordResult("static_assert");
    }
  }
}

std::unique_ptr<TypoCorrectionConsumer> Sema::makeTypoCorrectionConsumer(
    const DeclarationNameInfo &TypoName, Sema::LookupNameKind LookupKind,
    Scope *S, CXXScopeSpec *SS, CorrectionCandidateCallback &CCC,
    DeclContext *MemberContext, bool EnteringContext,
    const ObjCObjectPointerType *OPT, bool ErrorRecovery) {

  if (Diags.hasFatalErrorOccurred() || !getLangOpts().SpellChecking ||
      DisableTypoCorrection)
    return nullptr;

  // In Microsoft mode, don't perform typo correction in a template member
  // function dependent context because it interferes with the "lookup into
  // dependent bases of class templates" feature.
  if (getLangOpts().MSVCCompat && CurContext->isDependentContext() &&
      isa<CXXMethodDecl>(CurContext))
    return nullptr;

  // We only attempt to correct typos for identifiers.
  IdentifierInfo *Typo = TypoName.getName().getAsIdentifierInfo();
  if (!Typo)
    return nullptr;

  // If the scope specifier itself was invalid, don't try to correct
  // typos.
  if (SS && SS->isInvalid())
    return nullptr;

  // Never try to correct typos during any kind of code synthesis.
  if (!CodeSynthesisContexts.empty())
    return nullptr;

  // Don't try to correct 'super'.
  if (S && S->isInObjcMethodScope() && Typo == getSuperIdentifier())
    return nullptr;

  // Abort if typo correction already failed for this specific typo.
  IdentifierSourceLocations::iterator locs = TypoCorrectionFailures.find(Typo);
  if (locs != TypoCorrectionFailures.end() &&
      locs->second.count(TypoName.getLoc()))
    return nullptr;

  // Don't try to correct the identifier "vector" when in AltiVec mode.
  // TODO: Figure out why typo correction misbehaves in this case, fix it, and
  // remove this workaround.
  if ((getLangOpts().AltiVec || getLangOpts().ZVector) && Typo->isStr("vector"))
    return nullptr;

  // Provide a stop gap for files that are just seriously broken.  Trying
  // to correct all typos can turn into a HUGE performance penalty, causing
  // some files to take minutes to get rejected by the parser.
  unsigned Limit = getDiagnostics().getDiagnosticOptions().SpellCheckingLimit;
  if (Limit && TyposCorrected >= Limit)
    return nullptr;
  ++TyposCorrected;

  // If we're handling a missing symbol error, using modules, and the
  // special search all modules option is used, look for a missing import.
  if (ErrorRecovery && getLangOpts().Modules &&
      getLangOpts().ModulesSearchAll) {
    // The following has the side effect of loading the missing module.
    getModuleLoader().lookupMissingImports(Typo->getName(),
                                           TypoName.getBeginLoc());
  }

  // Extend the lifetime of the callback. We delayed this until here
  // to avoid allocations in the hot path (which is where no typo correction
  // occurs). Note that CorrectionCandidateCallback is polymorphic and
  // initially stack-allocated.
  std::unique_ptr<CorrectionCandidateCallback> ClonedCCC = CCC.clone();
  auto Consumer = llvm::make_unique<TypoCorrectionConsumer>(
      *this, TypoName, LookupKind, S, SS, std::move(ClonedCCC), MemberContext,
      EnteringContext);

  // Perform name lookup to find visible, similarly-named entities.
  bool IsUnqualifiedLookup = false;
  DeclContext *QualifiedDC = MemberContext;
  if (MemberContext) {
    LookupVisibleDecls(MemberContext, LookupKind, *Consumer);

    // Look in qualified interfaces.
    if (OPT) {
      for (auto *I : OPT->quals())
        LookupVisibleDecls(I, LookupKind, *Consumer);
    }
  } else if (SS && SS->isSet()) {
    QualifiedDC = computeDeclContext(*SS, EnteringContext);
    if (!QualifiedDC)
      return nullptr;

    LookupVisibleDecls(QualifiedDC, LookupKind, *Consumer);
  } else {
    IsUnqualifiedLookup = true;
  }

  // Determine whether we are going to search in the various namespaces for
  // corrections.
  bool SearchNamespaces
    = getLangOpts().CPlusPlus &&
      (IsUnqualifiedLookup || (SS && SS->isSet()));

  if (IsUnqualifiedLookup || SearchNamespaces) {
    // For unqualified lookup, look through all of the names that we have
    // seen in this translation unit.
    // FIXME: Re-add the ability to skip very unlikely potential corrections.
    for (const auto &I : Context.Idents)
      Consumer->FoundName(I.getKey());

    // Walk through identifiers in external identifier sources.
    // FIXME: Re-add the ability to skip very unlikely potential corrections.
    if (IdentifierInfoLookup *External
                            = Context.Idents.getExternalIdentifierLookup()) {
      std::unique_ptr<IdentifierIterator> Iter(External->getIdentifiers());
      do {
        StringRef Name = Iter->Next();
        if (Name.empty())
          break;

        Consumer->FoundName(Name);
      } while (true);
    }
  }

  AddKeywordsToConsumer(*this, *Consumer, S,
                        *Consumer->getCorrectionValidator(),
                        SS && SS->isNotEmpty());

  // Build the NestedNameSpecifiers for the KnownNamespaces, if we're going
  // to search those namespaces.
  if (SearchNamespaces) {
    // Load any externally-known namespaces.
    if (ExternalSource && !LoadedExternalKnownNamespaces) {
      SmallVector<NamespaceDecl *, 4> ExternalKnownNamespaces;
      LoadedExternalKnownNamespaces = true;
      ExternalSource->ReadKnownNamespaces(ExternalKnownNamespaces);
      for (auto *N : ExternalKnownNamespaces)
        KnownNamespaces[N] = true;
    }

    Consumer->addNamespaces(KnownNamespaces);
  }

  return Consumer;
}

/// Try to "correct" a typo in the source code by finding
/// visible declarations whose names are similar to the name that was
/// present in the source code.
///
/// \param TypoName the \c DeclarationNameInfo structure that contains
/// the name that was present in the source code along with its location.
///
/// \param LookupKind the name-lookup criteria used to search for the name.
///
/// \param S the scope in which name lookup occurs.
///
/// \param SS the nested-name-specifier that precedes the name we're
/// looking for, if present.
///
/// \param CCC A CorrectionCandidateCallback object that provides further
/// validation of typo correction candidates. It also provides flags for
/// determining the set of keywords permitted.
///
/// \param MemberContext if non-NULL, the context in which to look for
/// a member access expression.
///
/// \param EnteringContext whether we're entering the context described by
/// the nested-name-specifier SS.
///
/// \param OPT when non-NULL, the search for visible declarations will
/// also walk the protocols in the qualified interfaces of \p OPT.
///
/// \returns a \c TypoCorrection containing the corrected name if the typo
/// along with information such as the \c NamedDecl where the corrected name
/// was declared, and any additional \c NestedNameSpecifier needed to access
/// it (C++ only). The \c TypoCorrection is empty if there is no correction.
TypoCorrection Sema::CorrectTypo(const DeclarationNameInfo &TypoName,
                                 Sema::LookupNameKind LookupKind,
                                 Scope *S, CXXScopeSpec *SS,
                                 CorrectionCandidateCallback &CCC,
                                 CorrectTypoKind Mode,
                                 DeclContext *MemberContext,
                                 bool EnteringContext,
                                 const ObjCObjectPointerType *OPT,
                                 bool RecordFailure) {
  // Always let the ExternalSource have the first chance at correction, even
  // if we would otherwise have given up.
  if (ExternalSource) {
    if (TypoCorrection Correction =
            ExternalSource->CorrectTypo(TypoName, LookupKind, S, SS, CCC,
                                        MemberContext, EnteringContext, OPT))
      return Correction;
  }

  // Ugly hack equivalent to CTC == CTC_ObjCMessageReceiver;
  // WantObjCSuper is only true for CTC_ObjCMessageReceiver and for
  // some instances of CTC_Unknown, while WantRemainingKeywords is true
  // for CTC_Unknown but not for CTC_ObjCMessageReceiver.
  bool ObjCMessageReceiver = CCC.WantObjCSuper && !CCC.WantRemainingKeywords;

  IdentifierInfo *Typo = TypoName.getName().getAsIdentifierInfo();
  auto Consumer = makeTypoCorrectionConsumer(TypoName, LookupKind, S, SS, CCC,
                                             MemberContext, EnteringContext,
                                             OPT, Mode == CTK_ErrorRecovery);

  if (!Consumer)
    return TypoCorrection();

  // If we haven't found anything, we're done.
  if (Consumer->empty())
    return FailedCorrection(Typo, TypoName.getLoc(), RecordFailure);

  // Make sure the best edit distance (prior to adding any namespace qualifiers)
  // is not more that about a third of the length of the typo's identifier.
  unsigned ED = Consumer->getBestEditDistance(true);
  unsigned TypoLen = Typo->getName().size();
  if (ED > 0 && TypoLen / ED < 3)
    return FailedCorrection(Typo, TypoName.getLoc(), RecordFailure);

  TypoCorrection BestTC = Consumer->getNextCorrection();
  TypoCorrection SecondBestTC = Consumer->getNextCorrection();
  if (!BestTC)
    return FailedCorrection(Typo, TypoName.getLoc(), RecordFailure);

  ED = BestTC.getEditDistance();

  if (TypoLen >= 3 && ED > 0 && TypoLen / ED < 3) {
    // If this was an unqualified lookup and we believe the callback
    // object wouldn't have filtered out possible corrections, note
    // that no correction was found.
    return FailedCorrection(Typo, TypoName.getLoc(), RecordFailure);
  }

  // If only a single name remains, return that result.
  if (!SecondBestTC ||
      SecondBestTC.getEditDistance(false) > BestTC.getEditDistance(false)) {
    const TypoCorrection &Result = BestTC;

    // Don't correct to a keyword that's the same as the typo; the keyword
    // wasn't actually in scope.
    if (ED == 0 && Result.isKeyword())
      return FailedCorrection(Typo, TypoName.getLoc(), RecordFailure);

    TypoCorrection TC = Result;
    TC.setCorrectionRange(SS, TypoName);
    checkCorrectionVisibility(*this, TC);
    return TC;
  } else if (SecondBestTC && ObjCMessageReceiver) {
    // Prefer 'super' when we're completing in a message-receiver
    // context.

    if (BestTC.getCorrection().getAsString() != "super") {
      if (SecondBestTC.getCorrection().getAsString() == "super")
        BestTC = SecondBestTC;
      else if ((*Consumer)["super"].front().isKeyword())
        BestTC = (*Consumer)["super"].front();
    }
    // Don't correct to a keyword that's the same as the typo; the keyword
    // wasn't actually in scope.
    if (BestTC.getEditDistance() == 0 ||
        BestTC.getCorrection().getAsString() != "super")
      return FailedCorrection(Typo, TypoName.getLoc(), RecordFailure);

    BestTC.setCorrectionRange(SS, TypoName);
    return BestTC;
  }

  // Record the failure's location if needed and return an empty correction. If
  // this was an unqualified lookup and we believe the callback object did not
  // filter out possible corrections, also cache the failure for the typo.
  return FailedCorrection(Typo, TypoName.getLoc(), RecordFailure && !SecondBestTC);
}

/// Try to "correct" a typo in the source code by finding
/// visible declarations whose names are similar to the name that was
/// present in the source code.
///
/// \param TypoName the \c DeclarationNameInfo structure that contains
/// the name that was present in the source code along with its location.
///
/// \param LookupKind the name-lookup criteria used to search for the name.
///
/// \param S the scope in which name lookup occurs.
///
/// \param SS the nested-name-specifier that precedes the name we're
/// looking for, if present.
///
/// \param CCC A CorrectionCandidateCallback object that provides further
/// validation of typo correction candidates. It also provides flags for
/// determining the set of keywords permitted.
///
/// \param TDG A TypoDiagnosticGenerator functor that will be used to print
/// diagnostics when the actual typo correction is attempted.
///
/// \param TRC A TypoRecoveryCallback functor that will be used to build an
/// Expr from a typo correction candidate.
///
/// \param MemberContext if non-NULL, the context in which to look for
/// a member access expression.
///
/// \param EnteringContext whether we're entering the context described by
/// the nested-name-specifier SS.
///
/// \param OPT when non-NULL, the search for visible declarations will
/// also walk the protocols in the qualified interfaces of \p OPT.
///
/// \returns a new \c TypoExpr that will later be replaced in the AST with an
/// Expr representing the result of performing typo correction, or nullptr if
/// typo correction is not possible. If nullptr is returned, no diagnostics will
/// be emitted and it is the responsibility of the caller to emit any that are
/// needed.
TypoExpr *Sema::CorrectTypoDelayed(
    const DeclarationNameInfo &TypoName, Sema::LookupNameKind LookupKind,
    Scope *S, CXXScopeSpec *SS, CorrectionCandidateCallback &CCC,
    TypoDiagnosticGenerator TDG, TypoRecoveryCallback TRC, CorrectTypoKind Mode,
    DeclContext *MemberContext, bool EnteringContext,
    const ObjCObjectPointerType *OPT) {
  auto Consumer = makeTypoCorrectionConsumer(TypoName, LookupKind, S, SS, CCC,
                                             MemberContext, EnteringContext,
                                             OPT, Mode == CTK_ErrorRecovery);

  // Give the external sema source a chance to correct the typo.
  TypoCorrection ExternalTypo;
  if (ExternalSource && Consumer) {
    ExternalTypo = ExternalSource->CorrectTypo(
        TypoName, LookupKind, S, SS, *Consumer->getCorrectionValidator(),
        MemberContext, EnteringContext, OPT);
    if (ExternalTypo)
      Consumer->addCorrection(ExternalTypo);
  }

  if (!Consumer || Consumer->empty())
    return nullptr;

  // Make sure the best edit distance (prior to adding any namespace qualifiers)
  // is not more that about a third of the length of the typo's identifier.
  unsigned ED = Consumer->getBestEditDistance(true);
  IdentifierInfo *Typo = TypoName.getName().getAsIdentifierInfo();
  if (!ExternalTypo && ED > 0 && Typo->getName().size() / ED < 3)
    return nullptr;

  ExprEvalContexts.back().NumTypos++;
  return createDelayedTypo(std::move(Consumer), std::move(TDG), std::move(TRC));
}

void TypoCorrection::addCorrectionDecl(NamedDecl *CDecl) {
  if (!CDecl) return;

  if (isKeyword())
    CorrectionDecls.clear();

  CorrectionDecls.push_back(CDecl);

  if (!CorrectionName)
    CorrectionName = CDecl->getDeclName();
}

std::string TypoCorrection::getAsString(const LangOptions &LO) const {
  if (CorrectionNameSpec) {
    std::string tmpBuffer;
    llvm::raw_string_ostream PrefixOStream(tmpBuffer);
    CorrectionNameSpec->print(PrefixOStream, PrintingPolicy(LO));
    PrefixOStream << CorrectionName;
    return PrefixOStream.str();
  }

  return CorrectionName.getAsString();
}

bool CorrectionCandidateCallback::ValidateCandidate(
    const TypoCorrection &candidate) {
  if (!candidate.isResolved())
    return true;

  if (candidate.isKeyword())
    return WantTypeSpecifiers || WantExpressionKeywords || WantCXXNamedCasts ||
           WantRemainingKeywords || WantObjCSuper;

  bool HasNonType = false;
  bool HasStaticMethod = false;
  bool HasNonStaticMethod = false;
  for (Decl *D : candidate) {
    if (FunctionTemplateDecl *FTD = dyn_cast<FunctionTemplateDecl>(D))
      D = FTD->getTemplatedDecl();
    if (CXXMethodDecl *Method = dyn_cast<CXXMethodDecl>(D)) {
      if (Method->isStatic())
        HasStaticMethod = true;
      else
        HasNonStaticMethod = true;
    }
    if (!isa<TypeDecl>(D))
      HasNonType = true;
  }

  if (IsAddressOfOperand && HasNonStaticMethod && !HasStaticMethod &&
      !candidate.getCorrectionSpecifier())
    return false;

  return WantTypeSpecifiers || HasNonType;
}

FunctionCallFilterCCC::FunctionCallFilterCCC(Sema &SemaRef, unsigned NumArgs,
                                             bool HasExplicitTemplateArgs,
                                             MemberExpr *ME)
    : NumArgs(NumArgs), HasExplicitTemplateArgs(HasExplicitTemplateArgs),
      CurContext(SemaRef.CurContext), MemberFn(ME) {
  WantTypeSpecifiers = false;
  WantFunctionLikeCasts = SemaRef.getLangOpts().CPlusPlus &&
                          !HasExplicitTemplateArgs && NumArgs == 1;
  WantCXXNamedCasts = HasExplicitTemplateArgs && NumArgs == 1;
  WantRemainingKeywords = false;
}

bool FunctionCallFilterCCC::ValidateCandidate(const TypoCorrection &candidate) {
  if (!candidate.getCorrectionDecl())
    return candidate.isKeyword();

  for (auto *C : candidate) {
    FunctionDecl *FD = nullptr;
    NamedDecl *ND = C->getUnderlyingDecl();
    if (FunctionTemplateDecl *FTD = dyn_cast<FunctionTemplateDecl>(ND))
      FD = FTD->getTemplatedDecl();
    if (!HasExplicitTemplateArgs && !FD) {
      if (!(FD = dyn_cast<FunctionDecl>(ND)) && isa<ValueDecl>(ND)) {
        // If the Decl is neither a function nor a template function,
        // determine if it is a pointer or reference to a function. If so,
        // check against the number of arguments expected for the pointee.
        QualType ValType = cast<ValueDecl>(ND)->getType();
        if (ValType.isNull())
          continue;
        if (ValType->isAnyPointerType() || ValType->isReferenceType())
          ValType = ValType->getPointeeType();
        if (const FunctionProtoType *FPT = ValType->getAs<FunctionProtoType>())
          if (FPT->getNumParams() == NumArgs)
            return true;
      }
    }

    // A typo for a function-style cast can look like a function call in C++.
    if ((HasExplicitTemplateArgs ? getAsTypeTemplateDecl(ND) != nullptr
                                 : isa<TypeDecl>(ND)) &&
        CurContext->getParentASTContext().getLangOpts().CPlusPlus)
      // Only a class or class template can take two or more arguments.
      return NumArgs <= 1 || HasExplicitTemplateArgs || isa<CXXRecordDecl>(ND);

    // Skip the current candidate if it is not a FunctionDecl or does not accept
    // the current number of arguments.
    if (!FD || !(FD->getNumParams() >= NumArgs &&
                 FD->getMinRequiredArguments() <= NumArgs))
      continue;

    // If the current candidate is a non-static C++ method, skip the candidate
    // unless the method being corrected--or the current DeclContext, if the
    // function being corrected is not a method--is a method in the same class
    // or a descendent class of the candidate's parent class.
    if (CXXMethodDecl *MD = dyn_cast<CXXMethodDecl>(FD)) {
      if (MemberFn || !MD->isStatic()) {
        CXXMethodDecl *CurMD =
            MemberFn
                ? dyn_cast_or_null<CXXMethodDecl>(MemberFn->getMemberDecl())
                : dyn_cast_or_null<CXXMethodDecl>(CurContext);
        CXXRecordDecl *CurRD =
            CurMD ? CurMD->getParent()->getCanonicalDecl() : nullptr;
        CXXRecordDecl *RD = MD->getParent()->getCanonicalDecl();
        if (!CurRD || (CurRD != RD && !CurRD->isDerivedFrom(RD)))
          continue;
      }
    }
    return true;
  }
  return false;
}

void Sema::diagnoseTypo(const TypoCorrection &Correction,
                        const PartialDiagnostic &TypoDiag,
                        bool ErrorRecovery) {
  diagnoseTypo(Correction, TypoDiag, PDiag(diag::note_previous_decl),
               ErrorRecovery);
}

/// Find which declaration we should import to provide the definition of
/// the given declaration.
static NamedDecl *getDefinitionToImport(NamedDecl *D) {
  if (VarDecl *VD = dyn_cast<VarDecl>(D))
    return VD->getDefinition();
  if (FunctionDecl *FD = dyn_cast<FunctionDecl>(D))
    return FD->getDefinition();
  if (TagDecl *TD = dyn_cast<TagDecl>(D))
    return TD->getDefinition();
  if (ObjCInterfaceDecl *ID = dyn_cast<ObjCInterfaceDecl>(D))
    return ID->getDefinition();
  if (ObjCProtocolDecl *PD = dyn_cast<ObjCProtocolDecl>(D))
    return PD->getDefinition();
  if (TemplateDecl *TD = dyn_cast<TemplateDecl>(D))
    return getDefinitionToImport(TD->getTemplatedDecl());
  return nullptr;
}

void Sema::diagnoseMissingImport(SourceLocation Loc, NamedDecl *Decl,
                                 MissingImportKind MIK, bool Recover) {
  // Suggest importing a module providing the definition of this entity, if
  // possible.
  NamedDecl *Def = getDefinitionToImport(Decl);
  if (!Def)
    Def = Decl;

  Module *Owner = getOwningModule(Def);
  assert(Owner && "definition of hidden declaration is not in a module");

  llvm::SmallVector<Module*, 8> OwningModules;
  OwningModules.push_back(Owner);
  auto Merged = Context.getModulesWithMergedDefinition(Def);
  OwningModules.insert(OwningModules.end(), Merged.begin(), Merged.end());

  diagnoseMissingImport(Loc, Def, Def->getLocation(), OwningModules, MIK,
                        Recover);
}

/// Get a "quoted.h" or <angled.h> include path to use in a diagnostic
/// suggesting the addition of a #include of the specified file.
static std::string getIncludeStringForHeader(Preprocessor &PP,
                                             const FileEntry *E) {
  bool IsSystem;
  auto Path =
      PP.getHeaderSearchInfo().suggestPathToFileForDiagnostics(E, &IsSystem);
  return (IsSystem ? '<' : '"') + Path + (IsSystem ? '>' : '"');
}

void Sema::diagnoseMissingImport(SourceLocation UseLoc, NamedDecl *Decl,
                                 SourceLocation DeclLoc,
                                 ArrayRef<Module *> Modules,
                                 MissingImportKind MIK, bool Recover) {
  assert(!Modules.empty());

  auto NotePrevious = [&] {
    unsigned DiagID;
    switch (MIK) {
    case MissingImportKind::Declaration:
      DiagID = diag::note_previous_declaration;
      break;
    case MissingImportKind::Definition:
      DiagID = diag::note_previous_definition;
      break;
    case MissingImportKind::DefaultArgument:
      DiagID = diag::note_default_argument_declared_here;
      break;
    case MissingImportKind::ExplicitSpecialization:
      DiagID = diag::note_explicit_specialization_declared_here;
      break;
    case MissingImportKind::PartialSpecialization:
      DiagID = diag::note_partial_specialization_declared_here;
      break;
    }
    Diag(DeclLoc, DiagID);
  };

  // Weed out duplicates from module list.
  llvm::SmallVector<Module*, 8> UniqueModules;
  llvm::SmallDenseSet<Module*, 8> UniqueModuleSet;
  for (auto *M : Modules) {
    if (M->Kind == Module::GlobalModuleFragment)
      continue;
    if (UniqueModuleSet.insert(M).second)
      UniqueModules.push_back(M);
  }

  if (UniqueModules.empty()) {
    // All candidates were global module fragments. Try to suggest a #include.
    const FileEntry *E =
        PP.getModuleHeaderToIncludeForDiagnostics(UseLoc, Modules[0], DeclLoc);
    // FIXME: Find a smart place to suggest inserting a #include, and add
    // a FixItHint there.
    Diag(UseLoc, diag::err_module_unimported_use_global_module_fragment)
        << (int)MIK << Decl << !!E
        << (E ? getIncludeStringForHeader(PP, E) : "");
    // Produce a "previous" note if it will point to a header rather than some
    // random global module fragment.
    // FIXME: Suppress the note backtrace even under
    // -fdiagnostics-show-note-include-stack.
    if (E)
      NotePrevious();
    if (Recover)
      createImplicitModuleImportForErrorRecovery(UseLoc, Modules[0]);
    return;
  }

  Modules = UniqueModules;

  if (Modules.size() > 1) {
    std::string ModuleList;
    unsigned N = 0;
    for (Module *M : Modules) {
      ModuleList += "\n        ";
      if (++N == 5 && N != Modules.size()) {
        ModuleList += "[...]";
        break;
      }
      ModuleList += M->getFullModuleName();
    }

    Diag(UseLoc, diag::err_module_unimported_use_multiple)
      << (int)MIK << Decl << ModuleList;
  } else if (const FileEntry *E = PP.getModuleHeaderToIncludeForDiagnostics(
                 UseLoc, Modules[0], DeclLoc)) {
    // The right way to make the declaration visible is to include a header;
    // suggest doing so.
    //
    // FIXME: Find a smart place to suggest inserting a #include, and add
    // a FixItHint there.
    Diag(UseLoc, diag::err_module_unimported_use_header)
      << (int)MIK << Decl << Modules[0]->getFullModuleName()
      << getIncludeStringForHeader(PP, E);
  } else {
    // FIXME: Add a FixItHint that imports the corresponding module.
    Diag(UseLoc, diag::err_module_unimported_use)
      << (int)MIK << Decl << Modules[0]->getFullModuleName();
  }

  NotePrevious();

  // Try to recover by implicitly importing this module.
  if (Recover)
    createImplicitModuleImportForErrorRecovery(UseLoc, Modules[0]);
}

/// Diagnose a successfully-corrected typo. Separated from the correction
/// itself to allow external validation of the result, etc.
///
/// \param Correction The result of performing typo correction.
/// \param TypoDiag The diagnostic to produce. This will have the corrected
///        string added to it (and usually also a fixit).
/// \param PrevNote A note to use when indicating the location of the entity to
///        which we are correcting. Will have the correction string added to it.
/// \param ErrorRecovery If \c true (the default), the caller is going to
///        recover from the typo as if the corrected string had been typed.
///        In this case, \c PDiag must be an error, and we will attach a fixit
///        to it.
void Sema::diagnoseTypo(const TypoCorrection &Correction,
                        const PartialDiagnostic &TypoDiag,
                        const PartialDiagnostic &PrevNote,
                        bool ErrorRecovery) {
  std::string CorrectedStr = Correction.getAsString(getLangOpts());
  std::string CorrectedQuotedStr = Correction.getQuoted(getLangOpts());
  FixItHint FixTypo = FixItHint::CreateReplacement(
      Correction.getCorrectionRange(), CorrectedStr);

  // Maybe we're just missing a module import.
  if (Correction.requiresImport()) {
    NamedDecl *Decl = Correction.getFoundDecl();
    assert(Decl && "import required but no declaration to import");

    diagnoseMissingImport(Correction.getCorrectionRange().getBegin(), Decl,
                          MissingImportKind::Declaration, ErrorRecovery);
    return;
  }

  Diag(Correction.getCorrectionRange().getBegin(), TypoDiag)
    << CorrectedQuotedStr << (ErrorRecovery ? FixTypo : FixItHint());

  NamedDecl *ChosenDecl =
      Correction.isKeyword() ? nullptr : Correction.getFoundDecl();
  if (PrevNote.getDiagID() && ChosenDecl)
    Diag(ChosenDecl->getLocation(), PrevNote)
      << CorrectedQuotedStr << (ErrorRecovery ? FixItHint() : FixTypo);

  // Add any extra diagnostics.
  for (const PartialDiagnostic &PD : Correction.getExtraDiagnostics())
    Diag(Correction.getCorrectionRange().getBegin(), PD);
}

TypoExpr *Sema::createDelayedTypo(std::unique_ptr<TypoCorrectionConsumer> TCC,
                                  TypoDiagnosticGenerator TDG,
                                  TypoRecoveryCallback TRC) {
  assert(TCC && "createDelayedTypo requires a valid TypoCorrectionConsumer");
  auto TE = new (Context) TypoExpr(Context.DependentTy);
  auto &State = DelayedTypos[TE];
  State.Consumer = std::move(TCC);
  State.DiagHandler = std::move(TDG);
  State.RecoveryHandler = std::move(TRC);
  return TE;
}

const Sema::TypoExprState &Sema::getTypoExprState(TypoExpr *TE) const {
  auto Entry = DelayedTypos.find(TE);
  assert(Entry != DelayedTypos.end() &&
         "Failed to get the state for a TypoExpr!");
  return Entry->second;
}

void Sema::clearDelayedTypo(TypoExpr *TE) {
  DelayedTypos.erase(TE);
}

void Sema::ActOnPragmaDump(Scope *S, SourceLocation IILoc, IdentifierInfo *II) {
  DeclarationNameInfo Name(II, IILoc);
  LookupResult R(*this, Name, LookupAnyName, Sema::NotForRedeclaration);
  R.suppressDiagnostics();
  R.setHideTags(false);
  LookupName(R, S);
  R.dump();
}<|MERGE_RESOLUTION|>--- conflicted
+++ resolved
@@ -3071,18 +3071,11 @@
                            llvm::makeArrayRef(&Arg, NumArgs), OCS, true);
       else if (CtorInfo)
         AddOverloadCandidate(CtorInfo.Constructor, CtorInfo.FoundDecl,
-<<<<<<< HEAD
-                             llvm::makeArrayRef(&Arg, NumArgs), OCS, true);
-      else
-        AddOverloadCandidate(M, Cand, llvm::makeArrayRef(&Arg, NumArgs), OCS,
-                             true);
-=======
                              llvm::makeArrayRef(&Arg, NumArgs), OCS,
                              /*SuppressUserConversions*/ true);
       else
         AddOverloadCandidate(M, Cand, llvm::makeArrayRef(&Arg, NumArgs), OCS,
                              /*SuppressUserConversions*/ true);
->>>>>>> b4c756dc
     } else if (FunctionTemplateDecl *Tmpl =
                  dyn_cast<FunctionTemplateDecl>(Cand->getUnderlyingDecl())) {
       if (SM == CXXCopyAssignment || SM == CXXMoveAssignment)
