//===--- SemaExceptionSpec.cpp - C++ Exception Specifications ---*- C++ -*-===//
//
//                     The LLVM Compiler Infrastructure
//
// This file is distributed under the University of Illinois Open Source
// License. See LICENSE.TXT for details.
//
//===----------------------------------------------------------------------===//
//
// This file provides Sema routines for C++ exception specification testing.
//
//===----------------------------------------------------------------------===//

#include "clang/Sema/SemaInternal.h"
#include "clang/AST/ASTMutationListener.h"
#include "clang/AST/CXXInheritance.h"
#include "clang/AST/Expr.h"
#include "clang/AST/ExprCXX.h"
#include "clang/AST/TypeLoc.h"
#include "clang/Basic/Diagnostic.h"
#include "clang/Basic/SourceManager.h"
#include "llvm/ADT/SmallPtrSet.h"
#include "llvm/ADT/SmallString.h"

namespace clang {

static const FunctionProtoType *GetUnderlyingFunction(QualType T)
{
  if (const PointerType *PtrTy = T->getAs<PointerType>())
    T = PtrTy->getPointeeType();
  else if (const ReferenceType *RefTy = T->getAs<ReferenceType>())
    T = RefTy->getPointeeType();
  else if (const MemberPointerType *MPTy = T->getAs<MemberPointerType>())
    T = MPTy->getPointeeType();
  return T->getAs<FunctionProtoType>();
}

/// HACK: libstdc++ has a bug where it shadows std::swap with a member
/// swap function then tries to call std::swap unqualified from the exception
/// specification of that function. This function detects whether we're in
/// such a case and turns off delay-parsing of exception specifications.
bool Sema::isLibstdcxxEagerExceptionSpecHack(const Declarator &D) {
  auto *RD = dyn_cast<CXXRecordDecl>(CurContext);

  // All the problem cases are member functions named "swap" within class
  // templates declared directly within namespace std or std::__debug or
  // std::__profile.
  if (!RD || !RD->getIdentifier() || !RD->getDescribedClassTemplate() ||
      !D.getIdentifier() || !D.getIdentifier()->isStr("swap"))
    return false;

  auto *ND = dyn_cast<NamespaceDecl>(RD->getDeclContext());
  if (!ND)
    return false;

  bool IsInStd = ND->isStdNamespace();
  if (!IsInStd) {
    // This isn't a direct member of namespace std, but it might still be
    // libstdc++'s std::__debug::array or std::__profile::array.
    IdentifierInfo *II = ND->getIdentifier();
    if (!II || !(II->isStr("__debug") || II->isStr("__profile")) ||
        !ND->isInStdNamespace())
      return false;
  }

  // Only apply this hack within a system header.
  if (!Context.getSourceManager().isInSystemHeader(D.getBeginLoc()))
    return false;

  return llvm::StringSwitch<bool>(RD->getIdentifier()->getName())
      .Case("array", true)
      .Case("pair", IsInStd)
      .Case("priority_queue", IsInStd)
      .Case("stack", IsInStd)
      .Case("queue", IsInStd)
      .Default(false);
}

ExprResult Sema::ActOnNoexceptSpec(SourceLocation NoexceptLoc,
                                   Expr *NoexceptExpr,
                                   ExceptionSpecificationType &EST) {
  // FIXME: This is bogus, a noexcept expression is not a condition.
  ExprResult Converted = CheckBooleanCondition(NoexceptLoc, NoexceptExpr);
  if (Converted.isInvalid())
    return Converted;

  if (Converted.get()->isValueDependent()) {
    EST = EST_DependentNoexcept;
    return Converted;
  }

  llvm::APSInt Result;
  Converted = VerifyIntegerConstantExpression(
      Converted.get(), &Result,
      diag::err_noexcept_needs_constant_expression,
      /*AllowFold*/ false);
  if (!Converted.isInvalid())
    EST = !Result ? EST_NoexceptFalse : EST_NoexceptTrue;
  return Converted;
}

/// CheckSpecifiedExceptionType - Check if the given type is valid in an
/// exception specification. Incomplete types, or pointers to incomplete types
/// other than void are not allowed.
///
/// \param[in,out] T  The exception type. This will be decayed to a pointer type
///                   when the input is an array or a function type.
bool Sema::CheckSpecifiedExceptionType(QualType &T, SourceRange Range) {
  // C++11 [except.spec]p2:
  //   A type cv T, "array of T", or "function returning T" denoted
  //   in an exception-specification is adjusted to type T, "pointer to T", or
  //   "pointer to function returning T", respectively.
  //
  // We also apply this rule in C++98.
  if (T->isArrayType())
    T = Context.getArrayDecayedType(T);
  else if (T->isFunctionType())
    T = Context.getPointerType(T);

  int Kind = 0;
  QualType PointeeT = T;
  if (const PointerType *PT = T->getAs<PointerType>()) {
    PointeeT = PT->getPointeeType();
    Kind = 1;

    // cv void* is explicitly permitted, despite being a pointer to an
    // incomplete type.
    if (PointeeT->isVoidType())
      return false;
  } else if (const ReferenceType *RT = T->getAs<ReferenceType>()) {
    PointeeT = RT->getPointeeType();
    Kind = 2;

    if (RT->isRValueReferenceType()) {
      // C++11 [except.spec]p2:
      //   A type denoted in an exception-specification shall not denote [...]
      //   an rvalue reference type.
      Diag(Range.getBegin(), diag::err_rref_in_exception_spec)
        << T << Range;
      return true;
    }
  }

  // C++11 [except.spec]p2:
  //   A type denoted in an exception-specification shall not denote an
  //   incomplete type other than a class currently being defined [...].
  //   A type denoted in an exception-specification shall not denote a
  //   pointer or reference to an incomplete type, other than (cv) void* or a
  //   pointer or reference to a class currently being defined.
  // In Microsoft mode, downgrade this to a warning.
  unsigned DiagID = diag::err_incomplete_in_exception_spec;
  bool ReturnValueOnError = true;
  if (getLangOpts().MicrosoftExt) {
    DiagID = diag::ext_incomplete_in_exception_spec;
    ReturnValueOnError = false;
  }
  if (!(PointeeT->isRecordType() &&
        PointeeT->getAs<RecordType>()->isBeingDefined()) &&
      RequireCompleteType(Range.getBegin(), PointeeT, DiagID, Kind, Range))
    return ReturnValueOnError;

  return false;
}

/// CheckDistantExceptionSpec - Check if the given type is a pointer or pointer
/// to member to a function with an exception specification. This means that
/// it is invalid to add another level of indirection.
bool Sema::CheckDistantExceptionSpec(QualType T) {
  // C++17 removes this rule in favor of putting exception specifications into
  // the type system.
  if (getLangOpts().CPlusPlus17)
    return false;

  if (const PointerType *PT = T->getAs<PointerType>())
    T = PT->getPointeeType();
  else if (const MemberPointerType *PT = T->getAs<MemberPointerType>())
    T = PT->getPointeeType();
  else
    return false;

  const FunctionProtoType *FnT = T->getAs<FunctionProtoType>();
  if (!FnT)
    return false;

  return FnT->hasExceptionSpec();
}

const FunctionProtoType *
Sema::ResolveExceptionSpec(SourceLocation Loc, const FunctionProtoType *FPT) {
  if (FPT->getExceptionSpecType() == EST_Unparsed) {
    Diag(Loc, diag::err_exception_spec_not_parsed);
    return nullptr;
  }

  if (!isUnresolvedExceptionSpec(FPT->getExceptionSpecType()))
    return FPT;

  FunctionDecl *SourceDecl = FPT->getExceptionSpecDecl();
  const FunctionProtoType *SourceFPT =
      SourceDecl->getType()->castAs<FunctionProtoType>();

  // If the exception specification has already been resolved, just return it.
  if (!isUnresolvedExceptionSpec(SourceFPT->getExceptionSpecType()))
    return SourceFPT;

  // Compute or instantiate the exception specification now.
  if (SourceFPT->getExceptionSpecType() == EST_Unevaluated)
    EvaluateImplicitExceptionSpec(Loc, cast<CXXMethodDecl>(SourceDecl));
  else
    InstantiateExceptionSpec(Loc, SourceDecl);

  const FunctionProtoType *Proto =
    SourceDecl->getType()->castAs<FunctionProtoType>();
  if (Proto->getExceptionSpecType() == clang::EST_Unparsed) {
    Diag(Loc, diag::err_exception_spec_not_parsed);
    Proto = nullptr;
  }
  return Proto;
}

void
Sema::UpdateExceptionSpec(FunctionDecl *FD,
                          const FunctionProtoType::ExceptionSpecInfo &ESI) {
  // If we've fully resolved the exception specification, notify listeners.
  if (!isUnresolvedExceptionSpec(ESI.Type))
    if (auto *Listener = getASTMutationListener())
      Listener->ResolvedExceptionSpec(FD);

  for (FunctionDecl *Redecl : FD->redecls())
    Context.adjustExceptionSpec(Redecl, ESI);
}

static bool exceptionSpecNotKnownYet(const FunctionDecl *FD) {
  auto *MD = dyn_cast<CXXMethodDecl>(FD);
  if (!MD)
    return false;

  auto EST = MD->getType()->castAs<FunctionProtoType>()->getExceptionSpecType();
  return EST == EST_Unparsed ||
         (EST == EST_Unevaluated && MD->getParent()->isBeingDefined());
}

static bool CheckEquivalentExceptionSpecImpl(
    Sema &S, const PartialDiagnostic &DiagID, const PartialDiagnostic &NoteID,
    const FunctionProtoType *Old, SourceLocation OldLoc,
    const FunctionProtoType *New, SourceLocation NewLoc,
    bool *MissingExceptionSpecification = nullptr,
    bool *MissingEmptyExceptionSpecification = nullptr,
    bool AllowNoexceptAllMatchWithNoSpec = false, bool IsOperatorNew = false);

/// Determine whether a function has an implicitly-generated exception
/// specification.
static bool hasImplicitExceptionSpec(FunctionDecl *Decl) {
  if (!isa<CXXDestructorDecl>(Decl) &&
      Decl->getDeclName().getCXXOverloadedOperator() != OO_Delete &&
      Decl->getDeclName().getCXXOverloadedOperator() != OO_Array_Delete)
    return false;

  // For a function that the user didn't declare:
  //  - if this is a destructor, its exception specification is implicit.
  //  - if this is 'operator delete' or 'operator delete[]', the exception
  //    specification is as-if an explicit exception specification was given
  //    (per [basic.stc.dynamic]p2).
  if (!Decl->getTypeSourceInfo())
    return isa<CXXDestructorDecl>(Decl);

  const FunctionProtoType *Ty =
    Decl->getTypeSourceInfo()->getType()->getAs<FunctionProtoType>();
  return !Ty->hasExceptionSpec();
}

bool Sema::CheckEquivalentExceptionSpec(FunctionDecl *Old, FunctionDecl *New) {
  // Just completely ignore this under -fno-exceptions prior to C++17.
  // In C++17 onwards, the exception specification is part of the type and
  // we will diagnose mismatches anyway, so it's better to check for them here.
  if (!getLangOpts().CXXExceptions && !getLangOpts().CPlusPlus17)
    return false;

  OverloadedOperatorKind OO = New->getDeclName().getCXXOverloadedOperator();
  bool IsOperatorNew = OO == OO_New || OO == OO_Array_New;
  bool MissingExceptionSpecification = false;
  bool MissingEmptyExceptionSpecification = false;

  unsigned DiagID = diag::err_mismatched_exception_spec;
  bool ReturnValueOnError = true;
  if (getLangOpts().MicrosoftExt) {
    DiagID = diag::ext_mismatched_exception_spec;
    ReturnValueOnError = false;
  }

<<<<<<< HEAD
#if INTEL_CUSTOMIZATION
  // Fix for CQ376225: allow user to define it's own 'operator new' if needed.
  // Update implicit declaration to make it compatible with the new one.
  if (getLangOpts().IntelCompat && IsOperatorNew && Old->isImplicit() &&
      !New->isImplicit()) {
    const FunctionProtoType *NewProto =
        New->getType()->castAs<FunctionProtoType>();
    const FunctionProtoType *OldProto =
        Old->getType()->castAs<FunctionProtoType>();
    Old->setType(Context.getFunctionType(OldProto->getReturnType(),
                                         OldProto->getParamTypes(),
                                         NewProto->getExtProtoInfo()));
    return false;
  }
#endif // INTEL_CUSTOMIZATION
=======
  // If we're befriending a member function of a class that's currently being
  // defined, we might not be able to work out its exception specification yet.
  // If not, defer the check until later.
  if (exceptionSpecNotKnownYet(Old) || exceptionSpecNotKnownYet(New)) {
    DelayedEquivalentExceptionSpecChecks.push_back({New, Old});
    return false;
  }
>>>>>>> 47b2ed2e

  // Check the types as written: they must match before any exception
  // specification adjustment is applied.
  if (!CheckEquivalentExceptionSpecImpl(
        *this, PDiag(DiagID), PDiag(diag::note_previous_declaration),
        Old->getType()->getAs<FunctionProtoType>(), Old->getLocation(),
        New->getType()->getAs<FunctionProtoType>(), New->getLocation(),
        &MissingExceptionSpecification, &MissingEmptyExceptionSpecification,
        /*AllowNoexceptAllMatchWithNoSpec=*/true, IsOperatorNew)) {
    // C++11 [except.spec]p4 [DR1492]:
    //   If a declaration of a function has an implicit
    //   exception-specification, other declarations of the function shall
    //   not specify an exception-specification.
    if (getLangOpts().CPlusPlus11 && getLangOpts().CXXExceptions &&
        hasImplicitExceptionSpec(Old) != hasImplicitExceptionSpec(New)) {
      Diag(New->getLocation(), diag::ext_implicit_exception_spec_mismatch)
        << hasImplicitExceptionSpec(Old);
      if (Old->getLocation().isValid())
        Diag(Old->getLocation(), diag::note_previous_declaration);
    }
    return false;
  }

  // The failure was something other than an missing exception
  // specification; return an error, except in MS mode where this is a warning.
  if (!MissingExceptionSpecification)
    return ReturnValueOnError;

  const FunctionProtoType *NewProto =
    New->getType()->castAs<FunctionProtoType>();

  // The new function declaration is only missing an empty exception
  // specification "throw()". If the throw() specification came from a
  // function in a system header that has C linkage, just add an empty
  // exception specification to the "new" declaration. Note that C library
  // implementations are permitted to add these nothrow exception
  // specifications.
  //
  // Likewise if the old function is a builtin.
#if INTEL_CUSTOMIZATION
  FunctionDecl *First = Old->getFirstDecl();
  if ((MissingEmptyExceptionSpecification && NewProto) &&
       (((Old->getLocation().isInvalid()) ||
	  (Context.getSourceManager().isInSystemHeader(Old->getLocation())) ||
	  ((Old->getBuiltinID()) &&
	   (Old->isExternC()))) 
	||
	 ((First->isExternC() && 
	   ((First->getLocation().isInvalid() ||
	     Context.getSourceManager().isInSystemHeader(First->getLocation())))))
#endif // INTEL_CUSTOMIZATION
	)) {
    New->setType(Context.getFunctionType(
        NewProto->getReturnType(), NewProto->getParamTypes(),
        NewProto->getExtProtoInfo().withExceptionSpec(EST_DynamicNone)));
    return false;
  }

  const FunctionProtoType *OldProto =
    Old->getType()->castAs<FunctionProtoType>();

  FunctionProtoType::ExceptionSpecInfo ESI = OldProto->getExceptionSpecType();
  if (ESI.Type == EST_Dynamic) {
    // FIXME: What if the exceptions are described in terms of the old
    // prototype's parameters?
    ESI.Exceptions = OldProto->exceptions();
  }

  if (ESI.Type == EST_NoexceptFalse)
    ESI.Type = EST_None;
  if (ESI.Type == EST_NoexceptTrue)
    ESI.Type = EST_BasicNoexcept;

  // For dependent noexcept, we can't just take the expression from the old
  // prototype. It likely contains references to the old prototype's parameters.
  if (ESI.Type == EST_DependentNoexcept) {
    New->setInvalidDecl();
  } else {
    // Update the type of the function with the appropriate exception
    // specification.
    New->setType(Context.getFunctionType(
        NewProto->getReturnType(), NewProto->getParamTypes(),
        NewProto->getExtProtoInfo().withExceptionSpec(ESI)));
  }

  if (getLangOpts().MicrosoftExt && ESI.Type != EST_DependentNoexcept) {
    // Allow missing exception specifications in redeclarations as an extension.
    DiagID = diag::ext_ms_missing_exception_specification;
    ReturnValueOnError = false;
  } else if (New->isReplaceableGlobalAllocationFunction() &&
             ESI.Type != EST_DependentNoexcept) {
    // Allow missing exception specifications in redeclarations as an extension,
    // when declaring a replaceable global allocation function.
    DiagID = diag::ext_missing_exception_specification;
    ReturnValueOnError = false;
#if INTEL_CUSTOMIZATION
  // Fix for CQ#381827: allow missing exception specification in system header.
  } else if (getLangOpts().IntelCompat &&
             MissingExceptionSpecification &&
             SourceMgr.isInSystemHeader(New->getLocation())) {
    // No error/waring because it is system header so user cannot fix it.
    return false;
#endif // INTEL_CUSTOMIZATION
  } else {
    DiagID = diag::err_missing_exception_specification;
    ReturnValueOnError = true;
  }

  // Warn about the lack of exception specification.
  SmallString<128> ExceptionSpecString;
  llvm::raw_svector_ostream OS(ExceptionSpecString);
  switch (OldProto->getExceptionSpecType()) {
  case EST_DynamicNone:
    OS << "throw()";
    break;

  case EST_Dynamic: {
    OS << "throw(";
    bool OnFirstException = true;
    for (const auto &E : OldProto->exceptions()) {
      if (OnFirstException)
        OnFirstException = false;
      else
        OS << ", ";

      OS << E.getAsString(getPrintingPolicy());
    }
    OS << ")";
    break;
  }

  case EST_BasicNoexcept:
    OS << "noexcept";
    break;

  case EST_DependentNoexcept:
  case EST_NoexceptFalse:
  case EST_NoexceptTrue:
    OS << "noexcept(";
    assert(OldProto->getNoexceptExpr() != nullptr && "Expected non-null Expr");
    OldProto->getNoexceptExpr()->printPretty(OS, nullptr, getPrintingPolicy());
    OS << ")";
    break;

  default:
    llvm_unreachable("This spec type is compatible with none.");
  }

  SourceLocation FixItLoc;
  if (TypeSourceInfo *TSInfo = New->getTypeSourceInfo()) {
    TypeLoc TL = TSInfo->getTypeLoc().IgnoreParens();
    // FIXME: Preserve enough information so that we can produce a correct fixit
    // location when there is a trailing return type.
    if (auto FTLoc = TL.getAs<FunctionProtoTypeLoc>())
      if (!FTLoc.getTypePtr()->hasTrailingReturn())
        FixItLoc = getLocForEndOfToken(FTLoc.getLocalRangeEnd());
  }

  if (FixItLoc.isInvalid())
    Diag(New->getLocation(), DiagID)
      << New << OS.str();
  else {
    Diag(New->getLocation(), DiagID)
      << New << OS.str()
      << FixItHint::CreateInsertion(FixItLoc, " " + OS.str().str());
  }

  if (Old->getLocation().isValid())
    Diag(Old->getLocation(), diag::note_previous_declaration);

  return ReturnValueOnError;
}

/// CheckEquivalentExceptionSpec - Check if the two types have equivalent
/// exception specifications. Exception specifications are equivalent if
/// they allow exactly the same set of exception types. It does not matter how
/// that is achieved. See C++ [except.spec]p2.
bool Sema::CheckEquivalentExceptionSpec(
    const FunctionProtoType *Old, SourceLocation OldLoc,
    const FunctionProtoType *New, SourceLocation NewLoc) {
  if (!getLangOpts().CXXExceptions)
    return false;

  unsigned DiagID = diag::err_mismatched_exception_spec;
  if (getLangOpts().MicrosoftExt)
    DiagID = diag::ext_mismatched_exception_spec;
  bool Result = CheckEquivalentExceptionSpecImpl(
      *this, PDiag(DiagID), PDiag(diag::note_previous_declaration),
      Old, OldLoc, New, NewLoc);

  // In Microsoft mode, mismatching exception specifications just cause a warning.
  if (getLangOpts().MicrosoftExt)
    return false;
  return Result;
}

/// CheckEquivalentExceptionSpec - Check if the two types have compatible
/// exception specifications. See C++ [except.spec]p3.
///
/// \return \c false if the exception specifications match, \c true if there is
/// a problem. If \c true is returned, either a diagnostic has already been
/// produced or \c *MissingExceptionSpecification is set to \c true.
static bool CheckEquivalentExceptionSpecImpl(
    Sema &S, const PartialDiagnostic &DiagID, const PartialDiagnostic &NoteID,
    const FunctionProtoType *Old, SourceLocation OldLoc,
    const FunctionProtoType *New, SourceLocation NewLoc,
    bool *MissingExceptionSpecification,
    bool *MissingEmptyExceptionSpecification,
    bool AllowNoexceptAllMatchWithNoSpec, bool IsOperatorNew) {
  if (MissingExceptionSpecification)
    *MissingExceptionSpecification = false;

  if (MissingEmptyExceptionSpecification)
    *MissingEmptyExceptionSpecification = false;

  Old = S.ResolveExceptionSpec(NewLoc, Old);
  if (!Old)
    return false;
  New = S.ResolveExceptionSpec(NewLoc, New);
  if (!New)
    return false;

  // C++0x [except.spec]p3: Two exception-specifications are compatible if:
  //   - both are non-throwing, regardless of their form,
  //   - both have the form noexcept(constant-expression) and the constant-
  //     expressions are equivalent,
  //   - both are dynamic-exception-specifications that have the same set of
  //     adjusted types.
  //
  // C++0x [except.spec]p12: An exception-specification is non-throwing if it is
  //   of the form throw(), noexcept, or noexcept(constant-expression) where the
  //   constant-expression yields true.
  //
  // C++0x [except.spec]p4: If any declaration of a function has an exception-
  //   specifier that is not a noexcept-specification allowing all exceptions,
  //   all declarations [...] of that function shall have a compatible
  //   exception-specification.
  //
  // That last point basically means that noexcept(false) matches no spec.
  // It's considered when AllowNoexceptAllMatchWithNoSpec is true.

  ExceptionSpecificationType OldEST = Old->getExceptionSpecType();
  ExceptionSpecificationType NewEST = New->getExceptionSpecType();

  assert(!isUnresolvedExceptionSpec(OldEST) &&
         !isUnresolvedExceptionSpec(NewEST) &&
         "Shouldn't see unknown exception specifications here");

  CanThrowResult OldCanThrow = Old->canThrow();
  CanThrowResult NewCanThrow = New->canThrow();

  // Any non-throwing specifications are compatible.
  if (OldCanThrow == CT_Cannot && NewCanThrow == CT_Cannot)
    return false;

  // Any throws-anything specifications are usually compatible.
  if (OldCanThrow == CT_Can && OldEST != EST_Dynamic &&
      NewCanThrow == CT_Can && NewEST != EST_Dynamic) {
    // The exception is that the absence of an exception specification only
    // matches noexcept(false) for functions, as described above.
    if (!AllowNoexceptAllMatchWithNoSpec &&
        ((OldEST == EST_None && NewEST == EST_NoexceptFalse) ||
         (OldEST == EST_NoexceptFalse && NewEST == EST_None))) {
      // This is the disallowed case.
    } else {
      return false;
    }
  }

  // C++14 [except.spec]p3:
  //   Two exception-specifications are compatible if [...] both have the form
  //   noexcept(constant-expression) and the constant-expressions are equivalent
  if (OldEST == EST_DependentNoexcept && NewEST == EST_DependentNoexcept) {
    llvm::FoldingSetNodeID OldFSN, NewFSN;
    Old->getNoexceptExpr()->Profile(OldFSN, S.Context, true);
    New->getNoexceptExpr()->Profile(NewFSN, S.Context, true);
    if (OldFSN == NewFSN)
      return false;
  }

  // Dynamic exception specifications with the same set of adjusted types
  // are compatible.
  if (OldEST == EST_Dynamic && NewEST == EST_Dynamic) {
    bool Success = true;
    // Both have a dynamic exception spec. Collect the first set, then compare
    // to the second.
    llvm::SmallPtrSet<CanQualType, 8> OldTypes, NewTypes;
    for (const auto &I : Old->exceptions())
      OldTypes.insert(S.Context.getCanonicalType(I).getUnqualifiedType());

    for (const auto &I : New->exceptions()) {
      CanQualType TypePtr = S.Context.getCanonicalType(I).getUnqualifiedType();
      if (OldTypes.count(TypePtr))
        NewTypes.insert(TypePtr);
      else {
        Success = false;
        break;
      }
    }

    if (Success && OldTypes.size() == NewTypes.size())
      return false;
  }

  // As a special compatibility feature, under C++0x we accept no spec and
  // throw(std::bad_alloc) as equivalent for operator new and operator new[].
  // This is because the implicit declaration changed, but old code would break.
  if (S.getLangOpts().CPlusPlus11 && IsOperatorNew) {
    const FunctionProtoType *WithExceptions = nullptr;
    if (OldEST == EST_None && NewEST == EST_Dynamic)
      WithExceptions = New;
    else if (OldEST == EST_Dynamic && NewEST == EST_None)
      WithExceptions = Old;
    if (WithExceptions && WithExceptions->getNumExceptions() == 1) {
      // One has no spec, the other throw(something). If that something is
      // std::bad_alloc, all conditions are met.
      QualType Exception = *WithExceptions->exception_begin();
      if (CXXRecordDecl *ExRecord = Exception->getAsCXXRecordDecl()) {
        IdentifierInfo* Name = ExRecord->getIdentifier();
        if (Name && Name->getName() == "bad_alloc") {
          // It's called bad_alloc, but is it in std?
          if (ExRecord->isInStdNamespace()) {
            return false;
          }
        }
      }
    }
  }

  // If the caller wants to handle the case that the new function is
  // incompatible due to a missing exception specification, let it.
  if (MissingExceptionSpecification && OldEST != EST_None &&
      NewEST == EST_None) {
    // The old type has an exception specification of some sort, but
    // the new type does not.
    *MissingExceptionSpecification = true;

    if (MissingEmptyExceptionSpecification && OldCanThrow == CT_Cannot) {
      // The old type has a throw() or noexcept(true) exception specification
      // and the new type has no exception specification, and the caller asked
      // to handle this itself.
      *MissingEmptyExceptionSpecification = true;
    }

    return true;
  }

  S.Diag(NewLoc, DiagID);
  if (NoteID.getDiagID() != 0 && OldLoc.isValid())
    S.Diag(OldLoc, NoteID);
  return true;
}

bool Sema::CheckEquivalentExceptionSpec(const PartialDiagnostic &DiagID,
                                        const PartialDiagnostic &NoteID,
                                        const FunctionProtoType *Old,
                                        SourceLocation OldLoc,
                                        const FunctionProtoType *New,
                                        SourceLocation NewLoc) {
  if (!getLangOpts().CXXExceptions)
    return false;
  return CheckEquivalentExceptionSpecImpl(*this, DiagID, NoteID, Old, OldLoc,
                                          New, NewLoc);
}

bool Sema::handlerCanCatch(QualType HandlerType, QualType ExceptionType) {
  // [except.handle]p3:
  //   A handler is a match for an exception object of type E if:

  // HandlerType must be ExceptionType or derived from it, or pointer or
  // reference to such types.
  const ReferenceType *RefTy = HandlerType->getAs<ReferenceType>();
  if (RefTy)
    HandlerType = RefTy->getPointeeType();

  //   -- the handler is of type cv T or cv T& and E and T are the same type
  if (Context.hasSameUnqualifiedType(ExceptionType, HandlerType))
    return true;

  // FIXME: ObjC pointer types?
  if (HandlerType->isPointerType() || HandlerType->isMemberPointerType()) {
    if (RefTy && (!HandlerType.isConstQualified() ||
                  HandlerType.isVolatileQualified()))
      return false;

    // -- the handler is of type cv T or const T& where T is a pointer or
    //    pointer to member type and E is std::nullptr_t
    if (ExceptionType->isNullPtrType())
      return true;

    // -- the handler is of type cv T or const T& where T is a pointer or
    //    pointer to member type and E is a pointer or pointer to member type
    //    that can be converted to T by one or more of
    //    -- a qualification conversion
    //    -- a function pointer conversion
    bool LifetimeConv;
    QualType Result;
    // FIXME: Should we treat the exception as catchable if a lifetime
    // conversion is required?
    if (IsQualificationConversion(ExceptionType, HandlerType, false,
                                  LifetimeConv) ||
        IsFunctionConversion(ExceptionType, HandlerType, Result))
      return true;

    //    -- a standard pointer conversion [...]
    if (!ExceptionType->isPointerType() || !HandlerType->isPointerType())
      return false;

    // Handle the "qualification conversion" portion.
    Qualifiers EQuals, HQuals;
    ExceptionType = Context.getUnqualifiedArrayType(
        ExceptionType->getPointeeType(), EQuals);
    HandlerType = Context.getUnqualifiedArrayType(
        HandlerType->getPointeeType(), HQuals);
    if (!HQuals.compatiblyIncludes(EQuals))
      return false;

    if (HandlerType->isVoidType() && ExceptionType->isObjectType())
      return true;

    // The only remaining case is a derived-to-base conversion.
  }

  //   -- the handler is of type cg T or cv T& and T is an unambiguous public
  //      base class of E
  if (!ExceptionType->isRecordType() || !HandlerType->isRecordType())
    return false;
  CXXBasePaths Paths(/*FindAmbiguities=*/true, /*RecordPaths=*/true,
                     /*DetectVirtual=*/false);
  if (!IsDerivedFrom(SourceLocation(), ExceptionType, HandlerType, Paths) ||
      Paths.isAmbiguous(Context.getCanonicalType(HandlerType)))
    return false;

  // Do this check from a context without privileges.
  switch (CheckBaseClassAccess(SourceLocation(), HandlerType, ExceptionType,
                               Paths.front(),
                               /*Diagnostic*/ 0,
                               /*ForceCheck*/ true,
                               /*ForceUnprivileged*/ true)) {
  case AR_accessible: return true;
  case AR_inaccessible: return false;
  case AR_dependent:
    llvm_unreachable("access check dependent for unprivileged context");
  case AR_delayed:
    llvm_unreachable("access check delayed in non-declaration");
  }
  llvm_unreachable("unexpected access check result");
}

/// CheckExceptionSpecSubset - Check whether the second function type's
/// exception specification is a subset (or equivalent) of the first function
/// type. This is used by override and pointer assignment checks.
bool Sema::CheckExceptionSpecSubset(const PartialDiagnostic &DiagID,
                                    const PartialDiagnostic &NestedDiagID,
                                    const PartialDiagnostic &NoteID,
                                    const FunctionProtoType *Superset,
                                    SourceLocation SuperLoc,
                                    const FunctionProtoType *Subset,
                                    SourceLocation SubLoc) {

  // Just auto-succeed under -fno-exceptions.
  if (!getLangOpts().CXXExceptions)
    return false;

  // FIXME: As usual, we could be more specific in our error messages, but
  // that better waits until we've got types with source locations.

  if (!SubLoc.isValid())
    SubLoc = SuperLoc;

  // Resolve the exception specifications, if needed.
  Superset = ResolveExceptionSpec(SuperLoc, Superset);
  if (!Superset)
    return false;
  Subset = ResolveExceptionSpec(SubLoc, Subset);
  if (!Subset)
    return false;

  ExceptionSpecificationType SuperEST = Superset->getExceptionSpecType();
  ExceptionSpecificationType SubEST = Subset->getExceptionSpecType();
  assert(!isUnresolvedExceptionSpec(SuperEST) &&
         !isUnresolvedExceptionSpec(SubEST) &&
         "Shouldn't see unknown exception specifications here");

  // If there are dependent noexcept specs, assume everything is fine. Unlike
  // with the equivalency check, this is safe in this case, because we don't
  // want to merge declarations. Checks after instantiation will catch any
  // omissions we make here.
  if (SuperEST == EST_DependentNoexcept || SubEST == EST_DependentNoexcept)
    return false;

  CanThrowResult SuperCanThrow = Superset->canThrow();
  CanThrowResult SubCanThrow = Subset->canThrow();

  // If the superset contains everything or the subset contains nothing, we're
  // done.
  if ((SuperCanThrow == CT_Can && SuperEST != EST_Dynamic) ||
      SubCanThrow == CT_Cannot)
    return CheckParamExceptionSpec(NestedDiagID, NoteID, Superset, SuperLoc,
                                   Subset, SubLoc);

  // If the subset contains everything or the superset contains nothing, we've
  // failed.
  if ((SubCanThrow == CT_Can && SubEST != EST_Dynamic) ||
      SuperCanThrow == CT_Cannot) {
    Diag(SubLoc, DiagID);
    if (NoteID.getDiagID() != 0)
      Diag(SuperLoc, NoteID);
    return true;
  }

  assert(SuperEST == EST_Dynamic && SubEST == EST_Dynamic &&
         "Exception spec subset: non-dynamic case slipped through.");

  // Neither contains everything or nothing. Do a proper comparison.
  for (QualType SubI : Subset->exceptions()) {
    if (const ReferenceType *RefTy = SubI->getAs<ReferenceType>())
      SubI = RefTy->getPointeeType();

    // Make sure it's in the superset.
    bool Contained = false;
    for (QualType SuperI : Superset->exceptions()) {
      // [except.spec]p5:
      //   the target entity shall allow at least the exceptions allowed by the
      //   source
      //
      // We interpret this as meaning that a handler for some target type would
      // catch an exception of each source type.
      if (handlerCanCatch(SuperI, SubI)) {
        Contained = true;
        break;
      }
    }
    if (!Contained) {
      Diag(SubLoc, DiagID);
      if (NoteID.getDiagID() != 0)
        Diag(SuperLoc, NoteID);
      return true;
    }
  }
  // We've run half the gauntlet.
  return CheckParamExceptionSpec(NestedDiagID, NoteID, Superset, SuperLoc,
                                 Subset, SubLoc);
}

static bool
CheckSpecForTypesEquivalent(Sema &S, const PartialDiagnostic &DiagID,
                            const PartialDiagnostic &NoteID, QualType Target,
                            SourceLocation TargetLoc, QualType Source,
                            SourceLocation SourceLoc) {
  const FunctionProtoType *TFunc = GetUnderlyingFunction(Target);
  if (!TFunc)
    return false;
  const FunctionProtoType *SFunc = GetUnderlyingFunction(Source);
  if (!SFunc)
    return false;

  return S.CheckEquivalentExceptionSpec(DiagID, NoteID, TFunc, TargetLoc,
                                        SFunc, SourceLoc);
}

/// CheckParamExceptionSpec - Check if the parameter and return types of the
/// two functions have equivalent exception specs. This is part of the
/// assignment and override compatibility check. We do not check the parameters
/// of parameter function pointers recursively, as no sane programmer would
/// even be able to write such a function type.
bool Sema::CheckParamExceptionSpec(const PartialDiagnostic &DiagID,
                                   const PartialDiagnostic &NoteID,
                                   const FunctionProtoType *Target,
                                   SourceLocation TargetLoc,
                                   const FunctionProtoType *Source,
                                   SourceLocation SourceLoc) {
  auto RetDiag = DiagID;
  RetDiag << 0;
  if (CheckSpecForTypesEquivalent(
          *this, RetDiag, PDiag(),
          Target->getReturnType(), TargetLoc, Source->getReturnType(),
          SourceLoc))
    return true;

  // We shouldn't even be testing this unless the arguments are otherwise
  // compatible.
  assert(Target->getNumParams() == Source->getNumParams() &&
         "Functions have different argument counts.");
  for (unsigned i = 0, E = Target->getNumParams(); i != E; ++i) {
    auto ParamDiag = DiagID;
    ParamDiag << 1;
    if (CheckSpecForTypesEquivalent(
            *this, ParamDiag, PDiag(),
            Target->getParamType(i), TargetLoc, Source->getParamType(i),
            SourceLoc))
      return true;
  }
  return false;
}

bool Sema::CheckExceptionSpecCompatibility(Expr *From, QualType ToType) {
  // First we check for applicability.
  // Target type must be a function, function pointer or function reference.
  const FunctionProtoType *ToFunc = GetUnderlyingFunction(ToType);
  if (!ToFunc || ToFunc->hasDependentExceptionSpec())
    return false;

  // SourceType must be a function or function pointer.
  const FunctionProtoType *FromFunc = GetUnderlyingFunction(From->getType());
  if (!FromFunc || FromFunc->hasDependentExceptionSpec())
    return false;

  unsigned DiagID = diag::err_incompatible_exception_specs;
  unsigned NestedDiagID = diag::err_deep_exception_specs_differ;
  // This is not an error in C++17 onwards, unless the noexceptness doesn't
  // match, but in that case we have a full-on type mismatch, not just a
  // type sugar mismatch.
  if (getLangOpts().CPlusPlus17) {
    DiagID = diag::warn_incompatible_exception_specs;
    NestedDiagID = diag::warn_deep_exception_specs_differ;
  }

  // Now we've got the correct types on both sides, check their compatibility.
  // This means that the source of the conversion can only throw a subset of
  // the exceptions of the target, and any exception specs on arguments or
  // return types must be equivalent.
  //
  // FIXME: If there is a nested dependent exception specification, we should
  // not be checking it here. This is fine:
  //   template<typename T> void f() {
  //     void (*p)(void (*) throw(T));
  //     void (*q)(void (*) throw(int)) = p;
  //   }
  // ... because it might be instantiated with T=int.
  return CheckExceptionSpecSubset(PDiag(DiagID), PDiag(NestedDiagID), PDiag(),
                                  ToFunc, From->getSourceRange().getBegin(),
                                  FromFunc, SourceLocation()) &&
         !getLangOpts().CPlusPlus17;
}

bool Sema::CheckOverridingFunctionExceptionSpec(const CXXMethodDecl *New,
                                                const CXXMethodDecl *Old) {
  // If the new exception specification hasn't been parsed yet, skip the check.
  // We'll get called again once it's been parsed.
  if (New->getType()->castAs<FunctionProtoType>()->getExceptionSpecType() ==
      EST_Unparsed)
    return false;

  // Don't check uninstantiated template destructors at all. We can only
  // synthesize correct specs after the template is instantiated.
  if (isa<CXXDestructorDecl>(New) && New->getParent()->isDependentType())
    return false;

  // If the old exception specification hasn't been parsed yet, or the new
  // exception specification can't be computed yet, remember that we need to
  // perform this check when we get to the end of the outermost
  // lexically-surrounding class.
  if (exceptionSpecNotKnownYet(Old) || exceptionSpecNotKnownYet(New)) {
    DelayedOverridingExceptionSpecChecks.push_back({New, Old});
    return false;
  }

  unsigned DiagID = diag::err_override_exception_spec;
  if (getLangOpts().MicrosoftExt)
    DiagID = diag::ext_override_exception_spec;
  return CheckExceptionSpecSubset(PDiag(DiagID),
                                  PDiag(diag::err_deep_exception_specs_differ),
                                  PDiag(diag::note_overridden_virtual_function),
                                  Old->getType()->getAs<FunctionProtoType>(),
                                  Old->getLocation(),
                                  New->getType()->getAs<FunctionProtoType>(),
                                  New->getLocation());
}

static CanThrowResult canSubExprsThrow(Sema &S, const Expr *E) {
  CanThrowResult R = CT_Cannot;
  for (const Stmt *SubStmt : E->children()) {
    R = mergeCanThrow(R, S.canThrow(cast<Expr>(SubStmt)));
    if (R == CT_Can)
      break;
  }
  return R;
}

static CanThrowResult canCalleeThrow(Sema &S, const Expr *E, const Decl *D) {
  // As an extension, we assume that __attribute__((nothrow)) functions don't
  // throw.
  if (D && isa<FunctionDecl>(D) && D->hasAttr<NoThrowAttr>())
    return CT_Cannot;

  QualType T;

  // In C++1z, just look at the function type of the callee.
  if (S.getLangOpts().CPlusPlus17 && isa<CallExpr>(E)) {
    E = cast<CallExpr>(E)->getCallee();
    T = E->getType();
    if (T->isSpecificPlaceholderType(BuiltinType::BoundMember)) {
      // Sadly we don't preserve the actual type as part of the "bound member"
      // placeholder, so we need to reconstruct it.
      E = E->IgnoreParenImpCasts();

      // Could be a call to a pointer-to-member or a plain member access.
      if (auto *Op = dyn_cast<BinaryOperator>(E)) {
        assert(Op->getOpcode() == BO_PtrMemD || Op->getOpcode() == BO_PtrMemI);
        T = Op->getRHS()->getType()
              ->castAs<MemberPointerType>()->getPointeeType();
      } else {
        T = cast<MemberExpr>(E)->getMemberDecl()->getType();
      }
    }
  } else if (const ValueDecl *VD = dyn_cast_or_null<ValueDecl>(D))
    T = VD->getType();
  else
    // If we have no clue what we're calling, assume the worst.
    return CT_Can;

  const FunctionProtoType *FT;
  if ((FT = T->getAs<FunctionProtoType>())) {
  } else if (const PointerType *PT = T->getAs<PointerType>())
    FT = PT->getPointeeType()->getAs<FunctionProtoType>();
  else if (const ReferenceType *RT = T->getAs<ReferenceType>())
    FT = RT->getPointeeType()->getAs<FunctionProtoType>();
  else if (const MemberPointerType *MT = T->getAs<MemberPointerType>())
    FT = MT->getPointeeType()->getAs<FunctionProtoType>();
  else if (const BlockPointerType *BT = T->getAs<BlockPointerType>())
    FT = BT->getPointeeType()->getAs<FunctionProtoType>();

  if (!FT)
    return CT_Can;

  FT = S.ResolveExceptionSpec(E->getBeginLoc(), FT);
  if (!FT)
    return CT_Can;

  return FT->canThrow();
}

static CanThrowResult canDynamicCastThrow(const CXXDynamicCastExpr *DC) {
  if (DC->isTypeDependent())
    return CT_Dependent;

  if (!DC->getTypeAsWritten()->isReferenceType())
    return CT_Cannot;

  if (DC->getSubExpr()->isTypeDependent())
    return CT_Dependent;

  return DC->getCastKind() == clang::CK_Dynamic? CT_Can : CT_Cannot;
}

static CanThrowResult canTypeidThrow(Sema &S, const CXXTypeidExpr *DC) {
  if (DC->isTypeOperand())
    return CT_Cannot;

  Expr *Op = DC->getExprOperand();
  if (Op->isTypeDependent())
    return CT_Dependent;

  const RecordType *RT = Op->getType()->getAs<RecordType>();
  if (!RT)
    return CT_Cannot;

  if (!cast<CXXRecordDecl>(RT->getDecl())->isPolymorphic())
    return CT_Cannot;

  if (Op->Classify(S.Context).isPRValue())
    return CT_Cannot;

  return CT_Can;
}

CanThrowResult Sema::canThrow(const Expr *E) {
  // C++ [expr.unary.noexcept]p3:
  //   [Can throw] if in a potentially-evaluated context the expression would
  //   contain:
  switch (E->getStmtClass()) {
  case Expr::CXXThrowExprClass:
    //   - a potentially evaluated throw-expression
    return CT_Can;

  case Expr::CXXDynamicCastExprClass: {
    //   - a potentially evaluated dynamic_cast expression dynamic_cast<T>(v),
    //     where T is a reference type, that requires a run-time check
    CanThrowResult CT = canDynamicCastThrow(cast<CXXDynamicCastExpr>(E));
    if (CT == CT_Can)
      return CT;
    return mergeCanThrow(CT, canSubExprsThrow(*this, E));
  }

  case Expr::CXXTypeidExprClass:
    //   - a potentially evaluated typeid expression applied to a glvalue
    //     expression whose type is a polymorphic class type
    return canTypeidThrow(*this, cast<CXXTypeidExpr>(E));

    //   - a potentially evaluated call to a function, member function, function
    //     pointer, or member function pointer that does not have a non-throwing
    //     exception-specification
  case Expr::CallExprClass:
  case Expr::CXXMemberCallExprClass:
  case Expr::CXXOperatorCallExprClass:
  case Expr::UserDefinedLiteralClass: {
    const CallExpr *CE = cast<CallExpr>(E);
    CanThrowResult CT;
    if (E->isTypeDependent())
      CT = CT_Dependent;
    else if (isa<CXXPseudoDestructorExpr>(CE->getCallee()->IgnoreParens()))
      CT = CT_Cannot;
    else
      CT = canCalleeThrow(*this, E, CE->getCalleeDecl());
    if (CT == CT_Can)
      return CT;
    return mergeCanThrow(CT, canSubExprsThrow(*this, E));
  }

  case Expr::CXXConstructExprClass:
  case Expr::CXXTemporaryObjectExprClass: {
    CanThrowResult CT = canCalleeThrow(*this, E,
        cast<CXXConstructExpr>(E)->getConstructor());
    if (CT == CT_Can)
      return CT;
    return mergeCanThrow(CT, canSubExprsThrow(*this, E));
  }

  case Expr::CXXInheritedCtorInitExprClass:
    return canCalleeThrow(*this, E,
                          cast<CXXInheritedCtorInitExpr>(E)->getConstructor());

  case Expr::LambdaExprClass: {
    const LambdaExpr *Lambda = cast<LambdaExpr>(E);
    CanThrowResult CT = CT_Cannot;
    for (LambdaExpr::const_capture_init_iterator
             Cap = Lambda->capture_init_begin(),
             CapEnd = Lambda->capture_init_end();
         Cap != CapEnd; ++Cap)
      CT = mergeCanThrow(CT, canThrow(*Cap));
    return CT;
  }

  case Expr::CXXNewExprClass: {
    CanThrowResult CT;
    if (E->isTypeDependent())
      CT = CT_Dependent;
    else
      CT = canCalleeThrow(*this, E, cast<CXXNewExpr>(E)->getOperatorNew());
    if (CT == CT_Can)
      return CT;
    return mergeCanThrow(CT, canSubExprsThrow(*this, E));
  }

  case Expr::CXXDeleteExprClass: {
    CanThrowResult CT;
    QualType DTy = cast<CXXDeleteExpr>(E)->getDestroyedType();
    if (DTy.isNull() || DTy->isDependentType()) {
      CT = CT_Dependent;
    } else {
      CT = canCalleeThrow(*this, E,
                          cast<CXXDeleteExpr>(E)->getOperatorDelete());
      if (const RecordType *RT = DTy->getAs<RecordType>()) {
        const CXXRecordDecl *RD = cast<CXXRecordDecl>(RT->getDecl());
        const CXXDestructorDecl *DD = RD->getDestructor();
        if (DD)
          CT = mergeCanThrow(CT, canCalleeThrow(*this, E, DD));
      }
      if (CT == CT_Can)
        return CT;
    }
    return mergeCanThrow(CT, canSubExprsThrow(*this, E));
  }

  case Expr::CXXBindTemporaryExprClass: {
    // The bound temporary has to be destroyed again, which might throw.
    CanThrowResult CT = canCalleeThrow(*this, E,
      cast<CXXBindTemporaryExpr>(E)->getTemporary()->getDestructor());
    if (CT == CT_Can)
      return CT;
    return mergeCanThrow(CT, canSubExprsThrow(*this, E));
  }

    // ObjC message sends are like function calls, but never have exception
    // specs.
  case Expr::ObjCMessageExprClass:
  case Expr::ObjCPropertyRefExprClass:
  case Expr::ObjCSubscriptRefExprClass:
    return CT_Can;

    // All the ObjC literals that are implemented as calls are
    // potentially throwing unless we decide to close off that
    // possibility.
  case Expr::ObjCArrayLiteralClass:
  case Expr::ObjCDictionaryLiteralClass:
  case Expr::ObjCBoxedExprClass:
    return CT_Can;

    // Many other things have subexpressions, so we have to test those.
    // Some are simple:
  case Expr::CoawaitExprClass:
  case Expr::ConditionalOperatorClass:
  case Expr::CompoundLiteralExprClass:
  case Expr::CoyieldExprClass:
  case Expr::CXXConstCastExprClass:
  case Expr::CXXReinterpretCastExprClass:
  case Expr::CXXStdInitializerListExprClass:
  case Expr::DesignatedInitExprClass:
  case Expr::DesignatedInitUpdateExprClass:
  case Expr::ExprWithCleanupsClass:
  case Expr::ExtVectorElementExprClass:
  case Expr::InitListExprClass:
  case Expr::ArrayInitLoopExprClass:
  case Expr::MemberExprClass:
  case Expr::ObjCIsaExprClass:
  case Expr::ObjCIvarRefExprClass:
  case Expr::ParenExprClass:
  case Expr::ParenListExprClass:
  case Expr::ShuffleVectorExprClass:
  case Expr::ConvertVectorExprClass:
  case Expr::VAArgExprClass:
    return canSubExprsThrow(*this, E);

    // Some might be dependent for other reasons.
  case Expr::ArraySubscriptExprClass:
  case Expr::OMPArraySectionExprClass:
  case Expr::BinaryOperatorClass:
  case Expr::DependentCoawaitExprClass:
  case Expr::CompoundAssignOperatorClass:
  case Expr::CStyleCastExprClass:
  case Expr::CXXStaticCastExprClass:
  case Expr::CXXFunctionalCastExprClass:
  case Expr::ImplicitCastExprClass:
  case Expr::MaterializeTemporaryExprClass:
  case Expr::UnaryOperatorClass: {
    CanThrowResult CT = E->isTypeDependent() ? CT_Dependent : CT_Cannot;
    return mergeCanThrow(CT, canSubExprsThrow(*this, E));
  }

    // FIXME: We should handle StmtExpr, but that opens a MASSIVE can of worms.
  case Expr::StmtExprClass:
    return CT_Can;

  case Expr::CXXDefaultArgExprClass:
    return canThrow(cast<CXXDefaultArgExpr>(E)->getExpr());

  case Expr::CXXDefaultInitExprClass:
    return canThrow(cast<CXXDefaultInitExpr>(E)->getExpr());

  case Expr::ChooseExprClass:
    if (E->isTypeDependent() || E->isValueDependent())
      return CT_Dependent;
    return canThrow(cast<ChooseExpr>(E)->getChosenSubExpr());

  case Expr::GenericSelectionExprClass:
    if (cast<GenericSelectionExpr>(E)->isResultDependent())
      return CT_Dependent;
    return canThrow(cast<GenericSelectionExpr>(E)->getResultExpr());

    // Some expressions are always dependent.
  case Expr::CXXDependentScopeMemberExprClass:
  case Expr::CXXUnresolvedConstructExprClass:
  case Expr::DependentScopeDeclRefExprClass:
  case Expr::CXXFoldExprClass:
    return CT_Dependent;

  case Expr::AsTypeExprClass:
  case Expr::BinaryConditionalOperatorClass:
  case Expr::BlockExprClass:
  case Expr::CUDAKernelCallExprClass:
  case Expr::DeclRefExprClass:
  case Expr::ObjCBridgedCastExprClass:
  case Expr::ObjCIndirectCopyRestoreExprClass:
  case Expr::ObjCProtocolExprClass:
  case Expr::ObjCSelectorExprClass:
  case Expr::ObjCAvailabilityCheckExprClass:
  case Expr::OffsetOfExprClass:
  case Expr::PackExpansionExprClass:
  case Expr::PseudoObjectExprClass:
  case Expr::SubstNonTypeTemplateParmExprClass:
  case Expr::SubstNonTypeTemplateParmPackExprClass:
  case Expr::FunctionParmPackExprClass:
  case Expr::UnaryExprOrTypeTraitExprClass:
  case Expr::UnresolvedLookupExprClass:
  case Expr::UnresolvedMemberExprClass:
  case Expr::TypoExprClass:
    // FIXME: Can any of the above throw?  If so, when?
    return CT_Cannot;

  case Expr::AddrLabelExprClass:
  case Expr::ArrayTypeTraitExprClass:
  case Expr::AtomicExprClass:
  case Expr::TypeTraitExprClass:
  case Expr::CXXBoolLiteralExprClass:
  case Expr::CXXNoexceptExprClass:
  case Expr::CXXNullPtrLiteralExprClass:
  case Expr::CXXPseudoDestructorExprClass:
  case Expr::CXXScalarValueInitExprClass:
  case Expr::CXXThisExprClass:
  case Expr::CXXUuidofExprClass:
  case Expr::CharacterLiteralClass:
  case Expr::ExpressionTraitExprClass:
  case Expr::FloatingLiteralClass:
  case Expr::GNUNullExprClass:
  case Expr::ImaginaryLiteralClass:
  case Expr::ImplicitValueInitExprClass:
  case Expr::IntegerLiteralClass:
  case Expr::FixedPointLiteralClass:
  case Expr::ArrayInitIndexExprClass:
  case Expr::NoInitExprClass:
  case Expr::ObjCEncodeExprClass:
  case Expr::ObjCStringLiteralClass:
  case Expr::ObjCBoolLiteralExprClass:
  case Expr::OpaqueValueExprClass:
  case Expr::PredefinedExprClass:
  case Expr::SizeOfPackExprClass:
  case Expr::StringLiteralClass:
    // These expressions can never throw.
    return CT_Cannot;
  case Expr::MSPropertyRefExprClass:
  case Expr::MSPropertySubscriptExprClass:
    llvm_unreachable("Invalid class for expression");

#define STMT(CLASS, PARENT) case Expr::CLASS##Class:
#define STMT_RANGE(Base, First, Last)
#define LAST_STMT_RANGE(BASE, FIRST, LAST)
#define EXPR(CLASS, PARENT)
#define ABSTRACT_STMT(STMT)
#include "clang/AST/StmtNodes.inc"
  case Expr::NoStmtClass:
    llvm_unreachable("Invalid class for expression");
  }
  llvm_unreachable("Bogus StmtClass");
}

} // end namespace clang<|MERGE_RESOLUTION|>--- conflicted
+++ resolved
@@ -288,7 +288,14 @@
     ReturnValueOnError = false;
   }
 
-<<<<<<< HEAD
+  // If we're befriending a member function of a class that's currently being
+  // defined, we might not be able to work out its exception specification yet.
+  // If not, defer the check until later.
+  if (exceptionSpecNotKnownYet(Old) || exceptionSpecNotKnownYet(New)) {
+    DelayedEquivalentExceptionSpecChecks.push_back({New, Old});
+    return false;
+  }
+
 #if INTEL_CUSTOMIZATION
   // Fix for CQ376225: allow user to define it's own 'operator new' if needed.
   // Update implicit declaration to make it compatible with the new one.
@@ -304,15 +311,6 @@
     return false;
   }
 #endif // INTEL_CUSTOMIZATION
-=======
-  // If we're befriending a member function of a class that's currently being
-  // defined, we might not be able to work out its exception specification yet.
-  // If not, defer the check until later.
-  if (exceptionSpecNotKnownYet(Old) || exceptionSpecNotKnownYet(New)) {
-    DelayedEquivalentExceptionSpecChecks.push_back({New, Old});
-    return false;
-  }
->>>>>>> 47b2ed2e
 
   // Check the types as written: they must match before any exception
   // specification adjustment is applied.
