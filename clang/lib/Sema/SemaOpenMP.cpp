--- conflicted
+++ resolved
@@ -544,6 +544,19 @@
 }
 
 #define DSAStack static_cast<DSAStackTy *>(VarDataSharingAttributesStack)
+
+bool Sema::IsOpenMPCapturedVar(VarDecl *VD) {
+  assert(LangOpts.OpenMP && "OpenMP is not allowed");
+  if (DSAStack->getCurrentDirective() != OMPD_unknown) {
+    auto DVarPrivate = DSAStack->getTopDSA(VD, /*FromParent=*/false);
+    if (DVarPrivate.CKind != OMPC_unknown && isOpenMPPrivate(DVarPrivate.CKind))
+      return true;
+    DVarPrivate = DSAStack->hasDSA(VD, isOpenMPPrivate, MatchesAlways(),
+                                   /*FromParent=*/false);
+    return DVarPrivate.CKind != OMPC_unknown;
+  }
+  return false;
+}
 
 void Sema::DestroyDataSharingAttributesStack() { delete DSAStack; }
 
@@ -2353,46 +2366,6 @@
   SourceRange IncSrcRange;
 };
 
-/// \brief The resulting expressions built for the OpenMP loop CodeGen for the
-/// whole collapsed loop nest. See class OMPLoopDirective for their description.
-struct BuiltLoopExprs {
-  Expr *IterationVarRef;
-  Expr *LastIteration;
-  Expr *CalcLastIteration;
-  Expr *PreCond;
-  Expr *Cond;
-  Expr *SeparatedCond;
-  Expr *Init;
-  Expr *Inc;
-  SmallVector<Expr *, 4> Counters;
-  SmallVector<Expr *, 4> Updates;
-  SmallVector<Expr *, 4> Finals;
-
-  bool builtAll() {
-    return IterationVarRef != nullptr && LastIteration != nullptr &&
-           PreCond != nullptr && Cond != nullptr && SeparatedCond != nullptr &&
-           Init != nullptr && Inc != nullptr;
-  }
-  void clear(unsigned size) {
-    IterationVarRef = nullptr;
-    LastIteration = nullptr;
-    CalcLastIteration = nullptr;
-    PreCond = nullptr;
-    Cond = nullptr;
-    SeparatedCond = nullptr;
-    Init = nullptr;
-    Inc = nullptr;
-    Counters.resize(size);
-    Updates.resize(size);
-    Finals.resize(size);
-    for (unsigned i = 0; i < size; ++i) {
-      Counters[i] = nullptr;
-      Updates[i] = nullptr;
-      Finals[i] = nullptr;
-    }
-  }
-};
-
 } // namespace
 
 /// \brief Called on a for stmt to check and extract its iteration space
@@ -2609,7 +2582,7 @@
 CheckOpenMPLoop(OpenMPDirectiveKind DKind, Expr *NestedLoopCountExpr,
                 Stmt *AStmt, Sema &SemaRef, DSAStackTy &DSA,
                 llvm::DenseMap<VarDecl *, Expr *> &VarsWithImplicitDSA,
-                BuiltLoopExprs &Built) {
+                OMPLoopDirective::HelperExprs &Built) {
   unsigned NestedLoopCount = 1;
   if (NestedLoopCountExpr) {
     // Found 'collapse' clause - calculate collapse number.
@@ -2746,23 +2719,71 @@
       CurScope, InitLoc, BO_GT, LastIteration.get(),
       SemaRef.ActOnIntegerConstant(SourceLocation(), 0).get());
 
-  // Build the iteration variable and its initialization to zero before loop.
+  QualType VType = LastIteration.get()->getType();
+  // Build variables passed into runtime, nesessary for worksharing directives.
+  ExprResult LB, UB, IL, ST, EUB;
+  if (isOpenMPWorksharingDirective(DKind)) {
+    // Lower bound variable, initialized with zero.
+    VarDecl *LBDecl = BuildVarDecl(SemaRef, InitLoc, VType, ".omp.lb");
+    LB = SemaRef.BuildDeclRefExpr(LBDecl, VType, VK_LValue, InitLoc);
+    SemaRef.AddInitializerToDecl(
+        LBDecl, SemaRef.ActOnIntegerConstant(InitLoc, 0).get(),
+        /*DirectInit*/ false, /*TypeMayContainAuto*/ false);
+
+    // Upper bound variable, initialized with last iteration number.
+    VarDecl *UBDecl = BuildVarDecl(SemaRef, InitLoc, VType, ".omp.ub");
+    UB = SemaRef.BuildDeclRefExpr(UBDecl, VType, VK_LValue, InitLoc);
+    SemaRef.AddInitializerToDecl(UBDecl, LastIteration.get(),
+                                 /*DirectInit*/ false,
+                                 /*TypeMayContainAuto*/ false);
+
+    // A 32-bit variable-flag where runtime returns 1 for the last iteration.
+    // This will be used to implement clause 'lastprivate'.
+    QualType Int32Ty = SemaRef.Context.getIntTypeForBitwidth(32, true);
+    VarDecl *ILDecl = BuildVarDecl(SemaRef, InitLoc, Int32Ty, ".omp.is_last");
+    IL = SemaRef.BuildDeclRefExpr(ILDecl, Int32Ty, VK_LValue, InitLoc);
+    SemaRef.AddInitializerToDecl(
+        ILDecl, SemaRef.ActOnIntegerConstant(InitLoc, 0).get(),
+        /*DirectInit*/ false, /*TypeMayContainAuto*/ false);
+
+    // Stride variable returned by runtime (we initialize it to 1 by default).
+    VarDecl *STDecl = BuildVarDecl(SemaRef, InitLoc, VType, ".omp.stride");
+    ST = SemaRef.BuildDeclRefExpr(STDecl, VType, VK_LValue, InitLoc);
+    SemaRef.AddInitializerToDecl(
+        STDecl, SemaRef.ActOnIntegerConstant(InitLoc, 1).get(),
+        /*DirectInit*/ false, /*TypeMayContainAuto*/ false);
+
+    // Build expression: UB = min(UB, LastIteration)
+    // It is nesessary for CodeGen of directives with static scheduling.
+    ExprResult IsUBGreater = SemaRef.BuildBinOp(CurScope, InitLoc, BO_GT,
+                                                UB.get(), LastIteration.get());
+    ExprResult CondOp = SemaRef.ActOnConditionalOp(
+        InitLoc, InitLoc, IsUBGreater.get(), LastIteration.get(), UB.get());
+    EUB = SemaRef.BuildBinOp(CurScope, InitLoc, BO_Assign, UB.get(),
+                             CondOp.get());
+    EUB = SemaRef.ActOnFinishFullExpr(EUB.get());
+  }
+
+  // Build the iteration variable and its initialization before loop.
   ExprResult IV;
   ExprResult Init;
   {
-    VarDecl *IVDecl = BuildVarDecl(SemaRef, InitLoc,
-                                   LastIteration.get()->getType(), ".omp.iv");
-    IV = SemaRef.BuildDeclRefExpr(IVDecl, LastIteration.get()->getType(),
-                                  VK_LValue, InitLoc);
-    Init = SemaRef.BuildBinOp(
-        CurScope, InitLoc, BO_Assign, IV.get(),
-        SemaRef.ActOnIntegerConstant(SourceLocation(), 0).get());
-  }
-
-  // Loop condition (IV < NumIterations)
+    VarDecl *IVDecl = BuildVarDecl(SemaRef, InitLoc, VType, ".omp.iv");
+    IV = SemaRef.BuildDeclRefExpr(IVDecl, VType, VK_LValue, InitLoc);
+    Expr *RHS = isOpenMPWorksharingDirective(DKind)
+                    ? LB.get()
+                    : SemaRef.ActOnIntegerConstant(SourceLocation(), 0).get();
+    Init = SemaRef.BuildBinOp(CurScope, InitLoc, BO_Assign, IV.get(), RHS);
+    Init = SemaRef.ActOnFinishFullExpr(Init.get());
+  }
+
+  // Loop condition (IV < NumIterations) or (IV <= UB) for worksharing loops.
   SourceLocation CondLoc;
-  ExprResult Cond = SemaRef.BuildBinOp(CurScope, CondLoc, BO_LT, IV.get(),
-                                       NumIterations.get());
+  ExprResult Cond =
+      isOpenMPWorksharingDirective(DKind)
+          ? SemaRef.BuildBinOp(CurScope, CondLoc, BO_LE, IV.get(), UB.get())
+          : SemaRef.BuildBinOp(CurScope, CondLoc, BO_LT, IV.get(),
+                               NumIterations.get());
   // Loop condition with 1 iteration separated (IV < LastIteration)
   ExprResult SeparatedCond = SemaRef.BuildBinOp(CurScope, CondLoc, BO_LT,
                                                 IV.get(), LastIteration.get());
@@ -2775,6 +2796,35 @@
   if (!Inc.isUsable())
     return 0;
   Inc = SemaRef.BuildBinOp(CurScope, IncLoc, BO_Assign, IV.get(), Inc.get());
+  Inc = SemaRef.ActOnFinishFullExpr(Inc.get());
+  if (!Inc.isUsable())
+    return 0;
+
+  // Increments for worksharing loops (LB = LB + ST; UB = UB + ST).
+  // Used for directives with static scheduling.
+  ExprResult NextLB, NextUB;
+  if (isOpenMPWorksharingDirective(DKind)) {
+    // LB + ST
+    NextLB = SemaRef.BuildBinOp(CurScope, IncLoc, BO_Add, LB.get(), ST.get());
+    if (!NextLB.isUsable())
+      return 0;
+    // LB = LB + ST
+    NextLB =
+        SemaRef.BuildBinOp(CurScope, IncLoc, BO_Assign, LB.get(), NextLB.get());
+    NextLB = SemaRef.ActOnFinishFullExpr(NextLB.get());
+    if (!NextLB.isUsable())
+      return 0;
+    // UB + ST
+    NextUB = SemaRef.BuildBinOp(CurScope, IncLoc, BO_Add, UB.get(), ST.get());
+    if (!NextUB.isUsable())
+      return 0;
+    // UB = UB + ST
+    NextUB =
+        SemaRef.BuildBinOp(CurScope, IncLoc, BO_Assign, UB.get(), NextUB.get());
+    NextUB = SemaRef.ActOnFinishFullExpr(NextUB.get());
+    if (!NextUB.isUsable())
+      return 0;
+  }
 
   // Build updates and final values of the loop counters.
   bool HasErrors = false;
@@ -2864,6 +2914,13 @@
   Built.SeparatedCond = SeparatedCond.get();
   Built.Init = Init.get();
   Built.Inc = Inc.get();
+  Built.LB = LB.get();
+  Built.UB = UB.get();
+  Built.IL = IL.get();
+  Built.ST = ST.get();
+  Built.EUB = EUB.get();
+  Built.NLB = NextLB.get();
+  Built.NUB = NextUB.get();
 
   return NestedLoopCount;
 }
@@ -2883,7 +2940,7 @@
     ArrayRef<OMPClause *> Clauses, Stmt *AStmt, SourceLocation StartLoc,
     SourceLocation EndLoc,
     llvm::DenseMap<VarDecl *, Expr *> &VarsWithImplicitDSA) {
-  BuiltLoopExprs B;
+  OMPLoopDirective::HelperExprs B;
   // In presence of clause 'collapse', it will define the nested loops number.
   unsigned NestedLoopCount =
       CheckOpenMPLoop(OMPD_simd, GetCollapseNumberExpr(Clauses), AStmt, *this,
@@ -2895,17 +2952,15 @@
          "omp simd loop exprs were not built");
 
   getCurFunction()->setHasBranchProtectedScope();
-  return OMPSimdDirective::Create(
-      Context, StartLoc, EndLoc, NestedLoopCount, Clauses, AStmt,
-      B.IterationVarRef, B.LastIteration, B.CalcLastIteration, B.PreCond,
-      B.Cond, B.SeparatedCond, B.Init, B.Inc, B.Counters, B.Updates, B.Finals);
+  return OMPSimdDirective::Create(Context, StartLoc, EndLoc, NestedLoopCount,
+                                  Clauses, AStmt, B);
 }
 
 StmtResult Sema::ActOnOpenMPForDirective(
     ArrayRef<OMPClause *> Clauses, Stmt *AStmt, SourceLocation StartLoc,
     SourceLocation EndLoc,
     llvm::DenseMap<VarDecl *, Expr *> &VarsWithImplicitDSA) {
-  BuiltLoopExprs B;
+  OMPLoopDirective::HelperExprs B;
   // In presence of clause 'collapse', it will define the nested loops number.
   unsigned NestedLoopCount =
       CheckOpenMPLoop(OMPD_for, GetCollapseNumberExpr(Clauses), AStmt, *this,
@@ -2917,17 +2972,15 @@
          "omp for loop exprs were not built");
 
   getCurFunction()->setHasBranchProtectedScope();
-  return OMPForDirective::Create(
-      Context, StartLoc, EndLoc, NestedLoopCount, Clauses, AStmt,
-      B.IterationVarRef, B.LastIteration, B.CalcLastIteration, B.PreCond,
-      B.Cond, B.SeparatedCond, B.Init, B.Inc, B.Counters, B.Updates, B.Finals);
+  return OMPForDirective::Create(Context, StartLoc, EndLoc, NestedLoopCount,
+                                 Clauses, AStmt, B);
 }
 
 StmtResult Sema::ActOnOpenMPForSimdDirective(
     ArrayRef<OMPClause *> Clauses, Stmt *AStmt, SourceLocation StartLoc,
     SourceLocation EndLoc,
     llvm::DenseMap<VarDecl *, Expr *> &VarsWithImplicitDSA) {
-  BuiltLoopExprs B;
+  OMPLoopDirective::HelperExprs B;
   // In presence of clause 'collapse', it will define the nested loops number.
   unsigned NestedLoopCount =
       CheckOpenMPLoop(OMPD_for_simd, GetCollapseNumberExpr(Clauses), AStmt,
@@ -2935,11 +2988,12 @@
   if (NestedLoopCount == 0)
     return StmtError();
 
+  assert((CurContext->isDependentContext() || B.builtAll()) &&
+         "omp for simd loop exprs were not built");
+
   getCurFunction()->setHasBranchProtectedScope();
-  return OMPForSimdDirective::Create(
-      Context, StartLoc, EndLoc, NestedLoopCount, Clauses, AStmt,
-      B.IterationVarRef, B.LastIteration, B.CalcLastIteration, B.PreCond,
-      B.Cond, B.SeparatedCond, B.Init, B.Inc, B.Counters, B.Updates, B.Finals);
+  return OMPForSimdDirective::Create(Context, StartLoc, EndLoc, NestedLoopCount,
+                                     Clauses, AStmt, B);
 }
 
 StmtResult Sema::ActOnOpenMPSectionsDirective(ArrayRef<OMPClause *> Clauses,
@@ -3032,7 +3086,7 @@
   // longjmp() and throw() must not violate the entry/exit criteria.
   CS->getCapturedDecl()->setNothrow();
 
-  BuiltLoopExprs B;
+  OMPLoopDirective::HelperExprs B;
   // In presence of clause 'collapse', it will define the nested loops number.
   unsigned NestedLoopCount =
       CheckOpenMPLoop(OMPD_parallel_for, GetCollapseNumberExpr(Clauses), AStmt,
@@ -3044,10 +3098,8 @@
          "omp parallel for loop exprs were not built");
 
   getCurFunction()->setHasBranchProtectedScope();
-  return OMPParallelForDirective::Create(
-      Context, StartLoc, EndLoc, NestedLoopCount, Clauses, AStmt,
-      B.IterationVarRef, B.LastIteration, B.CalcLastIteration, B.PreCond,
-      B.Cond, B.SeparatedCond, B.Init, B.Inc, B.Counters, B.Updates, B.Finals);
+  return OMPParallelForDirective::Create(Context, StartLoc, EndLoc,
+                                         NestedLoopCount, Clauses, AStmt, B);
 }
 
 StmtResult Sema::ActOnOpenMPParallelForSimdDirective(
@@ -3063,7 +3115,7 @@
   // longjmp() and throw() must not violate the entry/exit criteria.
   CS->getCapturedDecl()->setNothrow();
 
-  BuiltLoopExprs B;
+  OMPLoopDirective::HelperExprs B;
   // In presence of clause 'collapse', it will define the nested loops number.
   unsigned NestedLoopCount =
       CheckOpenMPLoop(OMPD_parallel_for_simd, GetCollapseNumberExpr(Clauses),
@@ -3073,9 +3125,7 @@
 
   getCurFunction()->setHasBranchProtectedScope();
   return OMPParallelForSimdDirective::Create(
-      Context, StartLoc, EndLoc, NestedLoopCount, Clauses, AStmt,
-      B.IterationVarRef, B.LastIteration, B.CalcLastIteration, B.PreCond,
-      B.Cond, B.SeparatedCond, B.Init, B.Inc, B.Counters, B.Updates, B.Finals);
+      Context, StartLoc, EndLoc, NestedLoopCount, Clauses, AStmt, B);
 }
 
 StmtResult
@@ -4112,20 +4162,12 @@
     if (VDPrivate->isInvalidDecl())
       continue;
     CurContext->addDecl(VDPrivate);
-<<<<<<< HEAD
-    auto VDPrivateRefExpr = DeclRefExpr::Create(
-        Context, /*QualifierLoc*/ NestedNameSpecifierLoc(),
-        /*TemplateKWLoc*/ SourceLocation(), VDPrivate,
-        /*isEnclosingLocal*/ false, /*NameLoc*/ SourceLocation(), DE->getType(),
-        /*VK*/ VK_LValue);
-=======
     auto VDPrivateRefExpr =
         DeclRefExpr::Create(Context, /*QualifierLoc*/ NestedNameSpecifierLoc(),
                             /*TemplateKWLoc*/ SourceLocation(), VDPrivate,
                             /*RefersToEnclosingVariableOrCapture*/ false,
                             /*NameLoc*/ SourceLocation(), DE->getType(),
                             /*VK*/ VK_LValue);
->>>>>>> cb0d13fc
 
     DSAStack->addDSA(VD, DE, OMPC_private);
     Vars.push_back(DE);
@@ -4346,11 +4388,7 @@
       VDInitRefExpr = DeclRefExpr::Create(
           Context, /*QualifierLoc*/ NestedNameSpecifierLoc(),
           /*TemplateKWLoc*/ SourceLocation(), VDInit,
-<<<<<<< HEAD
-          /*isEnclosingLocal*/ false, ELoc, Type,
-=======
           /*RefersToEnclosingVariableOrCapture*/ true, ELoc, Type,
->>>>>>> cb0d13fc
           /*VK*/ VK_LValue);
       VDInit->setIsUsed();
       auto Init = DefaultLvalueConversion(VDInitRefExpr).get();
@@ -4364,10 +4402,6 @@
       else
         VDPrivate->setInit(Result.getAs<Expr>());
     } else {
-<<<<<<< HEAD
-      AddInitializerToDecl(VDPrivate, DefaultLvalueConversion(DE).get(),
-                           /*DirectInit*/ false, /*TypeMayContainAuto*/ false);
-=======
       AddInitializerToDecl(
           VDPrivate,
           DefaultLvalueConversion(
@@ -4377,7 +4411,6 @@
                                   DE->getExprLoc(), DE->getType(),
                                   /*VK=*/VK_LValue)).get(),
           /*DirectInit=*/false, /*TypeMayContainAuto=*/false);
->>>>>>> cb0d13fc
     }
     if (VDPrivate->isInvalidDecl()) {
       if (IsImplicitClause) {
@@ -4387,20 +4420,12 @@
       continue;
     }
     CurContext->addDecl(VDPrivate);
-<<<<<<< HEAD
-    auto VDPrivateRefExpr = DeclRefExpr::Create(
-        Context, /*QualifierLoc*/ NestedNameSpecifierLoc(),
-        /*TemplateKWLoc*/ SourceLocation(), VDPrivate,
-        /*isEnclosingLocal*/ false, DE->getLocStart(), DE->getType(),
-        /*VK*/ VK_LValue);
-=======
     auto VDPrivateRefExpr =
         DeclRefExpr::Create(Context, /*QualifierLoc*/ NestedNameSpecifierLoc(),
                             /*TemplateKWLoc*/ SourceLocation(), VDPrivate,
                             /*RefersToEnclosingVariableOrCapture*/ false,
                             DE->getLocStart(), DE->getType(),
                             /*VK*/ VK_LValue);
->>>>>>> cb0d13fc
     DSAStack->addDSA(VD, DE, OMPC_firstprivate);
     Vars.push_back(DE);
     PrivateCopies.push_back(VDPrivateRefExpr);
