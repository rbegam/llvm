//===--- SemaLambda.cpp - Semantic Analysis for C++11 Lambdas -------------===//
//
//                     The LLVM Compiler Infrastructure
//
// This file is distributed under the University of Illinois Open Source
// License. See LICENSE.TXT for details.
//
//===----------------------------------------------------------------------===//
//
//  This file implements semantic analysis for C++ lambda expressions.
//
//===----------------------------------------------------------------------===//
#include "clang/Sema/DeclSpec.h"
#include "TypeLocBuilder.h"
#include "clang/AST/ASTLambda.h"
#include "clang/AST/ExprCXX.h"
#include "clang/Basic/TargetInfo.h"
#include "clang/Sema/Initialization.h"
#include "clang/Sema/Lookup.h"
#include "clang/Sema/Scope.h"
#include "clang/Sema/ScopeInfo.h"
#include "clang/Sema/SemaInternal.h"
#include "clang/Sema/SemaLambda.h"
using namespace clang;
using namespace sema;

/// Examines the FunctionScopeInfo stack to determine the nearest
/// enclosing lambda (to the current lambda) that is 'capture-ready' for
/// the variable referenced in the current lambda (i.e. \p VarToCapture).
/// If successful, returns the index into Sema's FunctionScopeInfo stack
/// of the capture-ready lambda's LambdaScopeInfo.
///
/// Climbs down the stack of lambdas (deepest nested lambda - i.e. current
/// lambda - is on top) to determine the index of the nearest enclosing/outer
/// lambda that is ready to capture the \p VarToCapture being referenced in
/// the current lambda.
/// As we climb down the stack, we want the index of the first such lambda -
/// that is the lambda with the highest index that is 'capture-ready'.
///
/// A lambda 'L' is capture-ready for 'V' (var or this) if:
///  - its enclosing context is non-dependent
///  - and if the chain of lambdas between L and the lambda in which
///    V is potentially used (i.e. the lambda at the top of the scope info
///    stack), can all capture or have already captured V.
/// If \p VarToCapture is 'null' then we are trying to capture 'this'.
///
/// Note that a lambda that is deemed 'capture-ready' still needs to be checked
/// for whether it is 'capture-capable' (see
/// getStackIndexOfNearestEnclosingCaptureCapableLambda), before it can truly
/// capture.
///
/// \param FunctionScopes - Sema's stack of nested FunctionScopeInfo's (which a
///  LambdaScopeInfo inherits from).  The current/deepest/innermost lambda
///  is at the top of the stack and has the highest index.
/// \param VarToCapture - the variable to capture.  If NULL, capture 'this'.
///
/// \returns An Optional<unsigned> Index that if evaluates to 'true' contains
/// the index (into Sema's FunctionScopeInfo stack) of the innermost lambda
/// which is capture-ready.  If the return value evaluates to 'false' then
/// no lambda is capture-ready for \p VarToCapture.

static inline Optional<unsigned>
getStackIndexOfNearestEnclosingCaptureReadyLambda(
    ArrayRef<const clang::sema::FunctionScopeInfo *> FunctionScopes,
    VarDecl *VarToCapture) {
  // Label failure to capture.
  const Optional<unsigned> NoLambdaIsCaptureReady;

  // Ignore all inner captured regions.
  unsigned CurScopeIndex = FunctionScopes.size() - 1;
  while (CurScopeIndex > 0 && isa<clang::sema::CapturedRegionScopeInfo>(
                                  FunctionScopes[CurScopeIndex]))
    --CurScopeIndex;
  assert(
      isa<clang::sema::LambdaScopeInfo>(FunctionScopes[CurScopeIndex]) &&
      "The function on the top of sema's function-info stack must be a lambda");

  // If VarToCapture is null, we are attempting to capture 'this'.
  const bool IsCapturingThis = !VarToCapture;
  const bool IsCapturingVariable = !IsCapturingThis;

  // Start with the current lambda at the top of the stack (highest index).
  DeclContext *EnclosingDC =
      cast<sema::LambdaScopeInfo>(FunctionScopes[CurScopeIndex])->CallOperator;

  do {
    const clang::sema::LambdaScopeInfo *LSI =
        cast<sema::LambdaScopeInfo>(FunctionScopes[CurScopeIndex]);
    // IF we have climbed down to an intervening enclosing lambda that contains
    // the variable declaration - it obviously can/must not capture the
    // variable.
    // Since its enclosing DC is dependent, all the lambdas between it and the
    // innermost nested lambda are dependent (otherwise we wouldn't have
    // arrived here) - so we don't yet have a lambda that can capture the
    // variable.
    if (IsCapturingVariable &&
        VarToCapture->getDeclContext()->Equals(EnclosingDC))
      return NoLambdaIsCaptureReady;

    // For an enclosing lambda to be capture ready for an entity, all
    // intervening lambda's have to be able to capture that entity. If even
    // one of the intervening lambda's is not capable of capturing the entity
    // then no enclosing lambda can ever capture that entity.
    // For e.g.
    // const int x = 10;
    // [=](auto a) {    #1
    //   [](auto b) {   #2 <-- an intervening lambda that can never capture 'x'
    //    [=](auto c) { #3
    //       f(x, c);  <-- can not lead to x's speculative capture by #1 or #2
    //    }; }; };
    // If they do not have a default implicit capture, check to see
    // if the entity has already been explicitly captured.
    // If even a single dependent enclosing lambda lacks the capability
    // to ever capture this variable, there is no further enclosing
    // non-dependent lambda that can capture this variable.
    if (LSI->ImpCaptureStyle == sema::LambdaScopeInfo::ImpCap_None) {
      if (IsCapturingVariable && !LSI->isCaptured(VarToCapture))
        return NoLambdaIsCaptureReady;
      if (IsCapturingThis && !LSI->isCXXThisCaptured())
        return NoLambdaIsCaptureReady;
    }
    EnclosingDC = getLambdaAwareParentOfDeclContext(EnclosingDC);

    assert(CurScopeIndex);
    --CurScopeIndex;
  } while (!EnclosingDC->isTranslationUnit() &&
           EnclosingDC->isDependentContext() &&
           isLambdaCallOperator(EnclosingDC));

  assert(CurScopeIndex < (FunctionScopes.size() - 1));
  // If the enclosingDC is not dependent, then the immediately nested lambda
  // (one index above) is capture-ready.
  if (!EnclosingDC->isDependentContext())
    return CurScopeIndex + 1;
  return NoLambdaIsCaptureReady;
}

/// Examines the FunctionScopeInfo stack to determine the nearest
/// enclosing lambda (to the current lambda) that is 'capture-capable' for
/// the variable referenced in the current lambda (i.e. \p VarToCapture).
/// If successful, returns the index into Sema's FunctionScopeInfo stack
/// of the capture-capable lambda's LambdaScopeInfo.
///
/// Given the current stack of lambdas being processed by Sema and
/// the variable of interest, to identify the nearest enclosing lambda (to the
/// current lambda at the top of the stack) that can truly capture
/// a variable, it has to have the following two properties:
///  a) 'capture-ready' - be the innermost lambda that is 'capture-ready':
///     - climb down the stack (i.e. starting from the innermost and examining
///       each outer lambda step by step) checking if each enclosing
///       lambda can either implicitly or explicitly capture the variable.
///       Record the first such lambda that is enclosed in a non-dependent
///       context. If no such lambda currently exists return failure.
///  b) 'capture-capable' - make sure the 'capture-ready' lambda can truly
///  capture the variable by checking all its enclosing lambdas:
///     - check if all outer lambdas enclosing the 'capture-ready' lambda
///       identified above in 'a' can also capture the variable (this is done
///       via tryCaptureVariable for variables and CheckCXXThisCapture for
///       'this' by passing in the index of the Lambda identified in step 'a')
///
/// \param FunctionScopes - Sema's stack of nested FunctionScopeInfo's (which a
/// LambdaScopeInfo inherits from).  The current/deepest/innermost lambda
/// is at the top of the stack.
///
/// \param VarToCapture - the variable to capture.  If NULL, capture 'this'.
///
///
/// \returns An Optional<unsigned> Index that if evaluates to 'true' contains
/// the index (into Sema's FunctionScopeInfo stack) of the innermost lambda
/// which is capture-capable.  If the return value evaluates to 'false' then
/// no lambda is capture-capable for \p VarToCapture.

Optional<unsigned> clang::getStackIndexOfNearestEnclosingCaptureCapableLambda(
    ArrayRef<const sema::FunctionScopeInfo *> FunctionScopes,
    VarDecl *VarToCapture, Sema &S) {

  const Optional<unsigned> NoLambdaIsCaptureCapable;

  const Optional<unsigned> OptionalStackIndex =
      getStackIndexOfNearestEnclosingCaptureReadyLambda(FunctionScopes,
                                                        VarToCapture);
  if (!OptionalStackIndex)
    return NoLambdaIsCaptureCapable;

  const unsigned IndexOfCaptureReadyLambda = OptionalStackIndex.getValue();
  assert(((IndexOfCaptureReadyLambda != (FunctionScopes.size() - 1)) ||
          S.getCurGenericLambda()) &&
         "The capture ready lambda for a potential capture can only be the "
         "current lambda if it is a generic lambda");

  const sema::LambdaScopeInfo *const CaptureReadyLambdaLSI =
      cast<sema::LambdaScopeInfo>(FunctionScopes[IndexOfCaptureReadyLambda]);

  // If VarToCapture is null, we are attempting to capture 'this'
  const bool IsCapturingThis = !VarToCapture;
  const bool IsCapturingVariable = !IsCapturingThis;

  if (IsCapturingVariable) {
    // Check if the capture-ready lambda can truly capture the variable, by
    // checking whether all enclosing lambdas of the capture-ready lambda allow
    // the capture - i.e. make sure it is capture-capable.
    QualType CaptureType, DeclRefType;
    const bool CanCaptureVariable =
        !S.tryCaptureVariable(VarToCapture,
                              /*ExprVarIsUsedInLoc*/ SourceLocation(),
                              clang::Sema::TryCapture_Implicit,
                              /*EllipsisLoc*/ SourceLocation(),
                              /*BuildAndDiagnose*/ false, CaptureType,
                              DeclRefType, &IndexOfCaptureReadyLambda);
    if (!CanCaptureVariable)
      return NoLambdaIsCaptureCapable;
  } else {
    // Check if the capture-ready lambda can truly capture 'this' by checking
    // whether all enclosing lambdas of the capture-ready lambda can capture
    // 'this'.
    const bool CanCaptureThis =
        !S.CheckCXXThisCapture(
             CaptureReadyLambdaLSI->PotentialThisCaptureLocation,
             /*Explicit*/ false, /*BuildAndDiagnose*/ false,
             &IndexOfCaptureReadyLambda);
    if (!CanCaptureThis)
      return NoLambdaIsCaptureCapable;
  }
  return IndexOfCaptureReadyLambda;
}

static inline TemplateParameterList *
getGenericLambdaTemplateParameterList(LambdaScopeInfo *LSI, Sema &SemaRef) {
  if (LSI->GLTemplateParameterList)
    return LSI->GLTemplateParameterList;

  if (!LSI->AutoTemplateParams.empty()) {
    SourceRange IntroRange = LSI->IntroducerRange;
    SourceLocation LAngleLoc = IntroRange.getBegin();
    SourceLocation RAngleLoc = IntroRange.getEnd();
    LSI->GLTemplateParameterList = TemplateParameterList::Create(
        SemaRef.Context,
        /*Template kw loc*/ SourceLocation(), LAngleLoc,
        llvm::makeArrayRef((NamedDecl *const *)LSI->AutoTemplateParams.data(),
                           LSI->AutoTemplateParams.size()),
        RAngleLoc, nullptr);
  }
  return LSI->GLTemplateParameterList;
}

CXXRecordDecl *Sema::createLambdaClosureType(SourceRange IntroducerRange,
                                             TypeSourceInfo *Info,
                                             bool KnownDependent,
                                             LambdaCaptureDefault CaptureDefault) {
  DeclContext *DC = CurContext;
  while (!(DC->isFunctionOrMethod() || DC->isRecord() || DC->isFileContext()))
    DC = DC->getParent();
  bool IsGenericLambda = getGenericLambdaTemplateParameterList(getCurLambda(),
                                                               *this);
  // Start constructing the lambda class.
  CXXRecordDecl *Class = CXXRecordDecl::CreateLambda(Context, DC, Info,
                                                     IntroducerRange.getBegin(),
                                                     KnownDependent,
                                                     IsGenericLambda,
                                                     CaptureDefault);
  DC->addDecl(Class);

  return Class;
}

/// Determine whether the given context is or is enclosed in an inline
/// function.
static bool isInInlineFunction(const DeclContext *DC) {
  while (!DC->isFileContext()) {
    if (const FunctionDecl *FD = dyn_cast<FunctionDecl>(DC))
      if (FD->isInlined())
        return true;

    DC = DC->getLexicalParent();
  }

  return false;
}

MangleNumberingContext *
Sema::getCurrentMangleNumberContext(const DeclContext *DC,
                                    Decl *&ManglingContextDecl) {
  // Compute the context for allocating mangling numbers in the current
  // expression, if the ABI requires them.
  ManglingContextDecl = ExprEvalContexts.back().ManglingContextDecl;

  enum ContextKind {
    Normal,
    DefaultArgument,
    DataMember,
    StaticDataMember,
    InlineVariable,
    VariableTemplate
  } Kind = Normal;

  // Default arguments of member function parameters that appear in a class
  // definition, as well as the initializers of data members, receive special
  // treatment. Identify them.
  if (ManglingContextDecl) {
    if (ParmVarDecl *Param = dyn_cast<ParmVarDecl>(ManglingContextDecl)) {
      if (const DeclContext *LexicalDC
          = Param->getDeclContext()->getLexicalParent())
        if (LexicalDC->isRecord())
          Kind = DefaultArgument;
    } else if (VarDecl *Var = dyn_cast<VarDecl>(ManglingContextDecl)) {
      if (Var->getDeclContext()->isRecord())
        Kind = StaticDataMember;
      else if (Var->getMostRecentDecl()->isInline())
        Kind = InlineVariable;
      else if (Var->getDescribedVarTemplate())
        Kind = VariableTemplate;
      else if (auto *VTS = dyn_cast<VarTemplateSpecializationDecl>(Var)) {
        if (!VTS->isExplicitSpecialization())
          Kind = VariableTemplate;
      }
    } else if (isa<FieldDecl>(ManglingContextDecl)) {
      Kind = DataMember;
    }
  }

  // Itanium ABI [5.1.7]:
  //   In the following contexts [...] the one-definition rule requires closure
  //   types in different translation units to "correspond":
  bool IsInNonspecializedTemplate =
      inTemplateInstantiation() || CurContext->isDependentContext();
  switch (Kind) {
  case Normal: {
    //  -- the bodies of non-exported nonspecialized template functions
    //  -- the bodies of inline functions
    if ((IsInNonspecializedTemplate &&
         !(ManglingContextDecl && isa<ParmVarDecl>(ManglingContextDecl))) ||
        isInInlineFunction(CurContext)) {
      ManglingContextDecl = nullptr;
      while (auto *CD = dyn_cast<CapturedDecl>(DC))
        DC = CD->getParent();
      return &Context.getManglingNumberContext(DC);
    }

    ManglingContextDecl = nullptr;
    return nullptr;
  }

  case StaticDataMember:
    //  -- the initializers of nonspecialized static members of template classes
    if (!IsInNonspecializedTemplate) {
      ManglingContextDecl = nullptr;
      return nullptr;
    }
    // Fall through to get the current context.
    LLVM_FALLTHROUGH;

  case DataMember:
    //  -- the in-class initializers of class members
  case DefaultArgument:
    //  -- default arguments appearing in class definitions
  case InlineVariable:
    //  -- the initializers of inline variables
  case VariableTemplate:
    //  -- the initializers of templated variables
    return &ExprEvalContexts.back().getMangleNumberingContext(Context);
  }

  llvm_unreachable("unexpected context");
}

MangleNumberingContext &
Sema::ExpressionEvaluationContextRecord::getMangleNumberingContext(
    ASTContext &Ctx) {
  assert(ManglingContextDecl && "Need to have a context declaration");
  if (!MangleNumbering)
    MangleNumbering = Ctx.createMangleNumberingContext();
  return *MangleNumbering;
}

CXXMethodDecl *Sema::startLambdaDefinition(CXXRecordDecl *Class,
                                           SourceRange IntroducerRange,
                                           TypeSourceInfo *MethodTypeInfo,
                                           SourceLocation EndLoc,
                                           ArrayRef<ParmVarDecl *> Params,
                                           const bool IsConstexprSpecified) {
  QualType MethodType = MethodTypeInfo->getType();
  TemplateParameterList *TemplateParams =
            getGenericLambdaTemplateParameterList(getCurLambda(), *this);
  // If a lambda appears in a dependent context or is a generic lambda (has
  // template parameters) and has an 'auto' return type, deduce it to a
  // dependent type.
  if (Class->isDependentContext() || TemplateParams) {
    const FunctionProtoType *FPT = MethodType->castAs<FunctionProtoType>();
    QualType Result = FPT->getReturnType();
    if (Result->isUndeducedType()) {
      Result = SubstAutoType(Result, Context.DependentTy);
      MethodType = Context.getFunctionType(Result, FPT->getParamTypes(),
                                           FPT->getExtProtoInfo());
    }
  }

  // C++11 [expr.prim.lambda]p5:
  //   The closure type for a lambda-expression has a public inline function
  //   call operator (13.5.4) whose parameters and return type are described by
  //   the lambda-expression's parameter-declaration-clause and
  //   trailing-return-type respectively.
  DeclarationName MethodName
    = Context.DeclarationNames.getCXXOperatorName(OO_Call);
  DeclarationNameLoc MethodNameLoc;
  MethodNameLoc.CXXOperatorName.BeginOpNameLoc
    = IntroducerRange.getBegin().getRawEncoding();
  MethodNameLoc.CXXOperatorName.EndOpNameLoc
    = IntroducerRange.getEnd().getRawEncoding();
  CXXMethodDecl *Method
    = CXXMethodDecl::Create(Context, Class, EndLoc,
                            DeclarationNameInfo(MethodName,
                                                IntroducerRange.getBegin(),
                                                MethodNameLoc),
                            MethodType, MethodTypeInfo,
                            SC_None,
                            /*isInline=*/true,
                            IsConstexprSpecified,
                            EndLoc);
  Method->setAccess(AS_public);

  // Temporarily set the lexical declaration context to the current
  // context, so that the Scope stack matches the lexical nesting.
  Method->setLexicalDeclContext(CurContext);
  // Create a function template if we have a template parameter list
  FunctionTemplateDecl *const TemplateMethod = TemplateParams ?
            FunctionTemplateDecl::Create(Context, Class,
                                         Method->getLocation(), MethodName,
                                         TemplateParams,
                                         Method) : nullptr;
  if (TemplateMethod) {
    TemplateMethod->setLexicalDeclContext(CurContext);
    TemplateMethod->setAccess(AS_public);
    Method->setDescribedFunctionTemplate(TemplateMethod);
  }

  // Add parameters.
  if (!Params.empty()) {
    Method->setParams(Params);
    CheckParmsForFunctionDef(Params,
                             /*CheckParameterNames=*/false);

    for (auto P : Method->parameters())
      P->setOwningFunction(Method);
  }

  Decl *ManglingContextDecl;
  if (MangleNumberingContext *MCtx =
          getCurrentMangleNumberContext(Class->getDeclContext(),
                                        ManglingContextDecl)) {
    unsigned ManglingNumber = MCtx->getManglingNumber(Method);
    Class->setLambdaMangling(ManglingNumber, ManglingContextDecl);
  }

  return Method;
}

void Sema::buildLambdaScope(LambdaScopeInfo *LSI,
                                        CXXMethodDecl *CallOperator,
                                        SourceRange IntroducerRange,
                                        LambdaCaptureDefault CaptureDefault,
                                        SourceLocation CaptureDefaultLoc,
                                        bool ExplicitParams,
                                        bool ExplicitResultType,
                                        bool Mutable) {
  LSI->CallOperator = CallOperator;
  CXXRecordDecl *LambdaClass = CallOperator->getParent();
  LSI->Lambda = LambdaClass;
  if (CaptureDefault == LCD_ByCopy)
    LSI->ImpCaptureStyle = LambdaScopeInfo::ImpCap_LambdaByval;
  else if (CaptureDefault == LCD_ByRef)
    LSI->ImpCaptureStyle = LambdaScopeInfo::ImpCap_LambdaByref;
  LSI->CaptureDefaultLoc = CaptureDefaultLoc;
  LSI->IntroducerRange = IntroducerRange;
  LSI->ExplicitParams = ExplicitParams;
  LSI->Mutable = Mutable;

  if (ExplicitResultType) {
    LSI->ReturnType = CallOperator->getReturnType();

    if (!LSI->ReturnType->isDependentType() &&
        !LSI->ReturnType->isVoidType()) {
      if (RequireCompleteType(CallOperator->getBeginLoc(), LSI->ReturnType,
                              diag::err_lambda_incomplete_result)) {
        // Do nothing.
      }
    }
  } else {
    LSI->HasImplicitReturnType = true;
  }
}

void Sema::finishLambdaExplicitCaptures(LambdaScopeInfo *LSI) {
  LSI->finishedExplicitCaptures();
}

void Sema::addLambdaParameters(CXXMethodDecl *CallOperator, Scope *CurScope) {
  // Introduce our parameters into the function scope
  for (unsigned p = 0, NumParams = CallOperator->getNumParams();
       p < NumParams; ++p) {
    ParmVarDecl *Param = CallOperator->getParamDecl(p);

    // If this has an identifier, add it to the scope stack.
    if (CurScope && Param->getIdentifier()) {
      CheckShadow(CurScope, Param);

      PushOnScopeChains(Param, CurScope);
    }
  }
}

/// If this expression is an enumerator-like expression of some type
/// T, return the type T; otherwise, return null.
///
/// Pointer comparisons on the result here should always work because
/// it's derived from either the parent of an EnumConstantDecl
/// (i.e. the definition) or the declaration returned by
/// EnumType::getDecl() (i.e. the definition).
static EnumDecl *findEnumForBlockReturn(Expr *E) {
  // An expression is an enumerator-like expression of type T if,
  // ignoring parens and parens-like expressions:
  E = E->IgnoreParens();

  //  - it is an enumerator whose enum type is T or
  if (DeclRefExpr *DRE = dyn_cast<DeclRefExpr>(E)) {
    if (EnumConstantDecl *D
          = dyn_cast<EnumConstantDecl>(DRE->getDecl())) {
      return cast<EnumDecl>(D->getDeclContext());
    }
    return nullptr;
  }

  //  - it is a comma expression whose RHS is an enumerator-like
  //    expression of type T or
  if (BinaryOperator *BO = dyn_cast<BinaryOperator>(E)) {
    if (BO->getOpcode() == BO_Comma)
      return findEnumForBlockReturn(BO->getRHS());
    return nullptr;
  }

  //  - it is a statement-expression whose value expression is an
  //    enumerator-like expression of type T or
  if (StmtExpr *SE = dyn_cast<StmtExpr>(E)) {
    if (Expr *last = dyn_cast_or_null<Expr>(SE->getSubStmt()->body_back()))
      return findEnumForBlockReturn(last);
    return nullptr;
  }

  //   - it is a ternary conditional operator (not the GNU ?:
  //     extension) whose second and third operands are
  //     enumerator-like expressions of type T or
  if (ConditionalOperator *CO = dyn_cast<ConditionalOperator>(E)) {
    if (EnumDecl *ED = findEnumForBlockReturn(CO->getTrueExpr()))
      if (ED == findEnumForBlockReturn(CO->getFalseExpr()))
        return ED;
    return nullptr;
  }

  // (implicitly:)
  //   - it is an implicit integral conversion applied to an
  //     enumerator-like expression of type T or
  if (ImplicitCastExpr *ICE = dyn_cast<ImplicitCastExpr>(E)) {
    // We can sometimes see integral conversions in valid
    // enumerator-like expressions.
    if (ICE->getCastKind() == CK_IntegralCast)
      return findEnumForBlockReturn(ICE->getSubExpr());

    // Otherwise, just rely on the type.
  }

  //   - it is an expression of that formal enum type.
  if (const EnumType *ET = E->getType()->getAs<EnumType>()) {
    return ET->getDecl();
  }

  // Otherwise, nope.
  return nullptr;
}

/// Attempt to find a type T for which the returned expression of the
/// given statement is an enumerator-like expression of that type.
static EnumDecl *findEnumForBlockReturn(ReturnStmt *ret) {
  if (Expr *retValue = ret->getRetValue())
    return findEnumForBlockReturn(retValue);
  return nullptr;
}

/// Attempt to find a common type T for which all of the returned
/// expressions in a block are enumerator-like expressions of that
/// type.
static EnumDecl *findCommonEnumForBlockReturns(ArrayRef<ReturnStmt*> returns) {
  ArrayRef<ReturnStmt*>::iterator i = returns.begin(), e = returns.end();

  // Try to find one for the first return.
  EnumDecl *ED = findEnumForBlockReturn(*i);
  if (!ED) return nullptr;

  // Check that the rest of the returns have the same enum.
  for (++i; i != e; ++i) {
    if (findEnumForBlockReturn(*i) != ED)
      return nullptr;
  }

  // Never infer an anonymous enum type.
  if (!ED->hasNameForLinkage()) return nullptr;

  return ED;
}

/// Adjust the given return statements so that they formally return
/// the given type.  It should require, at most, an IntegralCast.
static void adjustBlockReturnsToEnum(Sema &S, ArrayRef<ReturnStmt*> returns,
                                     QualType returnType) {
  for (ArrayRef<ReturnStmt*>::iterator
         i = returns.begin(), e = returns.end(); i != e; ++i) {
    ReturnStmt *ret = *i;
    Expr *retValue = ret->getRetValue();
    if (S.Context.hasSameType(retValue->getType(), returnType))
      continue;

    // Right now we only support integral fixup casts.
    assert(returnType->isIntegralOrUnscopedEnumerationType());
    assert(retValue->getType()->isIntegralOrUnscopedEnumerationType());

    ExprWithCleanups *cleanups = dyn_cast<ExprWithCleanups>(retValue);

    Expr *E = (cleanups ? cleanups->getSubExpr() : retValue);
    E = ImplicitCastExpr::Create(S.Context, returnType, CK_IntegralCast,
                                 E, /*base path*/ nullptr, VK_RValue);
    if (cleanups) {
      cleanups->setSubExpr(E);
    } else {
      ret->setRetValue(E);
    }
  }
}

void Sema::deduceClosureReturnType(CapturingScopeInfo &CSI) {
  assert(CSI.HasImplicitReturnType);
  // If it was ever a placeholder, it had to been deduced to DependentTy.
  assert(CSI.ReturnType.isNull() || !CSI.ReturnType->isUndeducedType());
  assert((!isa<LambdaScopeInfo>(CSI) || !getLangOpts().CPlusPlus14) &&
         "lambda expressions use auto deduction in C++14 onwards");

  // C++ core issue 975:
  //   If a lambda-expression does not include a trailing-return-type,
  //   it is as if the trailing-return-type denotes the following type:
  //     - if there are no return statements in the compound-statement,
  //       or all return statements return either an expression of type
  //       void or no expression or braced-init-list, the type void;
  //     - otherwise, if all return statements return an expression
  //       and the types of the returned expressions after
  //       lvalue-to-rvalue conversion (4.1 [conv.lval]),
  //       array-to-pointer conversion (4.2 [conv.array]), and
  //       function-to-pointer conversion (4.3 [conv.func]) are the
  //       same, that common type;
  //     - otherwise, the program is ill-formed.
  //
  // C++ core issue 1048 additionally removes top-level cv-qualifiers
  // from the types of returned expressions to match the C++14 auto
  // deduction rules.
  //
  // In addition, in blocks in non-C++ modes, if all of the return
  // statements are enumerator-like expressions of some type T, where
  // T has a name for linkage, then we infer the return type of the
  // block to be that type.

  // First case: no return statements, implicit void return type.
  ASTContext &Ctx = getASTContext();
  if (CSI.Returns.empty()) {
    // It's possible there were simply no /valid/ return statements.
    // In this case, the first one we found may have at least given us a type.
    if (CSI.ReturnType.isNull())
      CSI.ReturnType = Ctx.VoidTy;
    return;
  }

  // Second case: at least one return statement has dependent type.
  // Delay type checking until instantiation.
  assert(!CSI.ReturnType.isNull() && "We should have a tentative return type.");
  if (CSI.ReturnType->isDependentType())
    return;

  // Try to apply the enum-fuzz rule.
  if (!getLangOpts().CPlusPlus) {
    assert(isa<BlockScopeInfo>(CSI));
    const EnumDecl *ED = findCommonEnumForBlockReturns(CSI.Returns);
    if (ED) {
      CSI.ReturnType = Context.getTypeDeclType(ED);
      adjustBlockReturnsToEnum(*this, CSI.Returns, CSI.ReturnType);
      return;
    }
  }

  // Third case: only one return statement. Don't bother doing extra work!
  if (CSI.Returns.size() == 1)
    return;

  // General case: many return statements.
  // Check that they all have compatible return types.

  // We require the return types to strictly match here.
  // Note that we've already done the required promotions as part of
  // processing the return statement.
  for (const ReturnStmt *RS : CSI.Returns) {
    const Expr *RetE = RS->getRetValue();

    QualType ReturnType =
        (RetE ? RetE->getType() : Context.VoidTy).getUnqualifiedType();
    if (Context.getCanonicalFunctionResultType(ReturnType) ==
          Context.getCanonicalFunctionResultType(CSI.ReturnType)) {
      // Use the return type with the strictest possible nullability annotation.
      auto RetTyNullability = ReturnType->getNullability(Ctx);
      auto BlockNullability = CSI.ReturnType->getNullability(Ctx);
      if (BlockNullability &&
          (!RetTyNullability ||
           hasWeakerNullability(*RetTyNullability, *BlockNullability)))
        CSI.ReturnType = ReturnType;
      continue;
    }

    // FIXME: This is a poor diagnostic for ReturnStmts without expressions.
    // TODO: It's possible that the *first* return is the divergent one.
    Diag(RS->getBeginLoc(),
         diag::err_typecheck_missing_return_type_incompatible)
        << ReturnType << CSI.ReturnType << isa<LambdaScopeInfo>(CSI);
    // Continue iterating so that we keep emitting diagnostics.
  }
}

QualType Sema::buildLambdaInitCaptureInitialization(SourceLocation Loc,
                                                    bool ByRef,
                                                    IdentifierInfo *Id,
                                                    bool IsDirectInit,
                                                    Expr *&Init) {
  // Create an 'auto' or 'auto&' TypeSourceInfo that we can use to
  // deduce against.
  QualType DeductType = Context.getAutoDeductType();
  TypeLocBuilder TLB;
  TLB.pushTypeSpec(DeductType).setNameLoc(Loc);
  if (ByRef) {
    DeductType = BuildReferenceType(DeductType, true, Loc, Id);
    assert(!DeductType.isNull() && "can't build reference to auto");
    TLB.push<ReferenceTypeLoc>(DeductType).setSigilLoc(Loc);
  }
  TypeSourceInfo *TSI = TLB.getTypeSourceInfo(Context, DeductType);

  // Deduce the type of the init capture.
  QualType DeducedType = deduceVarTypeFromInitializer(
      /*VarDecl*/nullptr, DeclarationName(Id), DeductType, TSI,
      SourceRange(Loc, Loc), IsDirectInit, Init);
  if (DeducedType.isNull())
    return QualType();

  // Are we a non-list direct initialization?
  ParenListExpr *CXXDirectInit = dyn_cast<ParenListExpr>(Init);

  // Perform initialization analysis and ensure any implicit conversions
  // (such as lvalue-to-rvalue) are enforced.
  InitializedEntity Entity =
      InitializedEntity::InitializeLambdaCapture(Id, DeducedType, Loc);
  InitializationKind Kind =
      IsDirectInit
          ? (CXXDirectInit ? InitializationKind::CreateDirect(
                                 Loc, Init->getBeginLoc(), Init->getEndLoc())
                           : InitializationKind::CreateDirectList(Loc))
          : InitializationKind::CreateCopy(Loc, Init->getBeginLoc());

  MultiExprArg Args = Init;
  if (CXXDirectInit)
    Args =
        MultiExprArg(CXXDirectInit->getExprs(), CXXDirectInit->getNumExprs());
  QualType DclT;
  InitializationSequence InitSeq(*this, Entity, Kind, Args);
  ExprResult Result = InitSeq.Perform(*this, Entity, Kind, Args, &DclT);

  if (Result.isInvalid())
    return QualType();
  Init = Result.getAs<Expr>();

  // The init-capture initialization is a full-expression that must be
  // processed as one before we enter the declcontext of the lambda's
  // call-operator.
  Result = ActOnFinishFullExpr(Init, Loc,
                                /*DiscardedValue*/ false,
                               /*IsConstexpr*/ false,
                               /*IsLambdaInitCaptureInitializer*/ true);
  if (Result.isInvalid())
    return QualType();

  Init = Result.getAs<Expr>();
  return DeducedType;
}

VarDecl *Sema::createLambdaInitCaptureVarDecl(SourceLocation Loc,
                                              QualType InitCaptureType,
                                              IdentifierInfo *Id,
                                              unsigned InitStyle, Expr *Init) {
  TypeSourceInfo *TSI = Context.getTrivialTypeSourceInfo(InitCaptureType,
      Loc);
  // Create a dummy variable representing the init-capture. This is not actually
  // used as a variable, and only exists as a way to name and refer to the
  // init-capture.
  // FIXME: Pass in separate source locations for '&' and identifier.
  VarDecl *NewVD = VarDecl::Create(Context, CurContext, Loc,
                                   Loc, Id, InitCaptureType, TSI, SC_Auto);
  NewVD->setInitCapture(true);
  NewVD->setReferenced(true);
  // FIXME: Pass in a VarDecl::InitializationStyle.
  NewVD->setInitStyle(static_cast<VarDecl::InitializationStyle>(InitStyle));
  NewVD->markUsed(Context);
  NewVD->setInit(Init);
  return NewVD;
}

FieldDecl *Sema::buildInitCaptureField(LambdaScopeInfo *LSI, VarDecl *Var) {
  FieldDecl *Field = FieldDecl::Create(
      Context, LSI->Lambda, Var->getLocation(), Var->getLocation(),
      nullptr, Var->getType(), Var->getTypeSourceInfo(), nullptr, false,
      ICIS_NoInit);
  Field->setImplicit(true);
  Field->setAccess(AS_private);
  LSI->Lambda->addDecl(Field);

  LSI->addCapture(Var, /*isBlock*/false, Var->getType()->isReferenceType(),
                  /*isNested*/false, Var->getLocation(), SourceLocation(),
                  Var->getType(), Var->getInit());
  return Field;
}

void Sema::ActOnStartOfLambdaDefinition(LambdaIntroducer &Intro,
                                        Declarator &ParamInfo,
                                        Scope *CurScope) {
  // Determine if we're within a context where we know that the lambda will
  // be dependent, because there are template parameters in scope.
  bool KnownDependent = false;
  LambdaScopeInfo *const LSI = getCurLambda();
  assert(LSI && "LambdaScopeInfo should be on stack!");

  // The lambda-expression's closure type might be dependent even if its
  // semantic context isn't, if it appears within a default argument of a
  // function template.
  if (CurScope->getTemplateParamParent())
    KnownDependent = true;

  // Determine the signature of the call operator.
  TypeSourceInfo *MethodTyInfo;
  bool ExplicitParams = true;
  bool ExplicitResultType = true;
  bool ContainsUnexpandedParameterPack = false;
  SourceLocation EndLoc;
  SmallVector<ParmVarDecl *, 8> Params;
  if (ParamInfo.getNumTypeObjects() == 0) {
    // C++11 [expr.prim.lambda]p4:
    //   If a lambda-expression does not include a lambda-declarator, it is as
    //   if the lambda-declarator were ().
    FunctionProtoType::ExtProtoInfo EPI(Context.getDefaultCallingConvention(
        /*IsVariadic=*/false, /*IsCXXMethod=*/true));
    EPI.HasTrailingReturn = true;
    EPI.TypeQuals |= DeclSpec::TQ_const;
    // C++1y [expr.prim.lambda]:
    //   The lambda return type is 'auto', which is replaced by the
    //   trailing-return type if provided and/or deduced from 'return'
    //   statements
    // We don't do this before C++1y, because we don't support deduced return
    // types there.
    QualType DefaultTypeForNoTrailingReturn =
        getLangOpts().CPlusPlus14 ? Context.getAutoDeductType()
                                  : Context.DependentTy;
    QualType MethodTy =
        Context.getFunctionType(DefaultTypeForNoTrailingReturn, None, EPI);
    MethodTyInfo = Context.getTrivialTypeSourceInfo(MethodTy);
    ExplicitParams = false;
    ExplicitResultType = false;
    EndLoc = Intro.Range.getEnd();
  } else {
    assert(ParamInfo.isFunctionDeclarator() &&
           "lambda-declarator is a function");
    DeclaratorChunk::FunctionTypeInfo &FTI = ParamInfo.getFunctionTypeInfo();

    // C++11 [expr.prim.lambda]p5:
    //   This function call operator is declared const (9.3.1) if and only if
    //   the lambda-expression's parameter-declaration-clause is not followed
    //   by mutable. It is neither virtual nor declared volatile. [...]
    if (!FTI.hasMutableQualifier())
      FTI.TypeQuals |= DeclSpec::TQ_const;

    MethodTyInfo = GetTypeForDeclarator(ParamInfo, CurScope);
    assert(MethodTyInfo && "no type from lambda-declarator");
    EndLoc = ParamInfo.getSourceRange().getEnd();

    ExplicitResultType = FTI.hasTrailingReturnType();

    if (FTIHasNonVoidParameters(FTI)) {
      Params.reserve(FTI.NumParams);
      for (unsigned i = 0, e = FTI.NumParams; i != e; ++i)
        Params.push_back(cast<ParmVarDecl>(FTI.Params[i].Param));
    }

    // Check for unexpanded parameter packs in the method type.
    if (MethodTyInfo->getType()->containsUnexpandedParameterPack())
      ContainsUnexpandedParameterPack = true;
  }

  CXXRecordDecl *Class = createLambdaClosureType(Intro.Range, MethodTyInfo,
                                                 KnownDependent, Intro.Default);

  CXXMethodDecl *Method =
      startLambdaDefinition(Class, Intro.Range, MethodTyInfo, EndLoc, Params,
                            ParamInfo.getDeclSpec().isConstexprSpecified());
  if (ExplicitParams)
    CheckCXXDefaultArguments(Method);

  // This represents the function body for the lambda function, check if we
  // have to apply optnone due to a pragma.
  AddRangeBasedOptnone(Method);

  // code_seg attribute on lambda apply to the method.
  if (Attr *A = getImplicitCodeSegOrSectionAttrForFunction(Method, /*IsDefinition=*/true))
    Method->addAttr(A);

  // Attributes on the lambda apply to the method.
  ProcessDeclAttributes(CurScope, Method, ParamInfo);

  // CUDA lambdas get implicit attributes based on the scope in which they're
  // declared.
  if (getLangOpts().CUDA)
    CUDASetLambdaAttrs(Method);

  // Introduce the function call operator as the current declaration context.
  PushDeclContext(CurScope, Method);

  // Build the lambda scope.
  buildLambdaScope(LSI, Method, Intro.Range, Intro.Default, Intro.DefaultLoc,
                   ExplicitParams, ExplicitResultType, !Method->isConst());

  // C++11 [expr.prim.lambda]p9:
  //   A lambda-expression whose smallest enclosing scope is a block scope is a
  //   local lambda expression; any other lambda expression shall not have a
  //   capture-default or simple-capture in its lambda-introducer.
  //
  // For simple-captures, this is covered by the check below that any named
  // entity is a variable that can be captured.
  //
  // For DR1632, we also allow a capture-default in any context where we can
  // odr-use 'this' (in particular, in a default initializer for a non-static
  // data member).
  if (Intro.Default != LCD_None && !Class->getParent()->isFunctionOrMethod() &&
      (getCurrentThisType().isNull() ||
       CheckCXXThisCapture(SourceLocation(), /*Explicit*/true,
                           /*BuildAndDiagnose*/false)))
    Diag(Intro.DefaultLoc, diag::err_capture_default_non_local);

  // Distinct capture names, for diagnostics.
  llvm::SmallSet<IdentifierInfo*, 8> CaptureNames;

  // Handle explicit captures.
  SourceLocation PrevCaptureLoc
    = Intro.Default == LCD_None? Intro.Range.getBegin() : Intro.DefaultLoc;
  for (auto C = Intro.Captures.begin(), E = Intro.Captures.end(); C != E;
       PrevCaptureLoc = C->Loc, ++C) {
    if (C->Kind == LCK_This || C->Kind == LCK_StarThis) {
      if (C->Kind == LCK_StarThis)
        Diag(C->Loc, !getLangOpts().CPlusPlus17
                             ? diag::ext_star_this_lambda_capture_cxx17
                             : diag::warn_cxx14_compat_star_this_lambda_capture);

      // C++11 [expr.prim.lambda]p8:
      //   An identifier or this shall not appear more than once in a
      //   lambda-capture.
      if (LSI->isCXXThisCaptured()) {
        Diag(C->Loc, diag::err_capture_more_than_once)
            << "'this'" << SourceRange(LSI->getCXXThisCapture().getLocation())
            << FixItHint::CreateRemoval(
                   SourceRange(getLocForEndOfToken(PrevCaptureLoc), C->Loc));
        continue;
      }

      // C++2a [expr.prim.lambda]p8:
      //  If a lambda-capture includes a capture-default that is =,
      //  each simple-capture of that lambda-capture shall be of the form
      //  "&identifier", "this", or "* this". [ Note: The form [&,this] is
      //  redundant but accepted for compatibility with ISO C++14. --end note ]
      if (Intro.Default == LCD_ByCopy && C->Kind != LCK_StarThis)
        Diag(C->Loc, !getLangOpts().CPlusPlus2a
                         ? diag::ext_equals_this_lambda_capture_cxx2a
                         : diag::warn_cxx17_compat_equals_this_lambda_capture);

      // C++11 [expr.prim.lambda]p12:
      //   If this is captured by a local lambda expression, its nearest
      //   enclosing function shall be a non-static member function.
      QualType ThisCaptureType = getCurrentThisType();
      if (ThisCaptureType.isNull()) {
        Diag(C->Loc, diag::err_this_capture) << true;
        continue;
      }

      CheckCXXThisCapture(C->Loc, /*Explicit=*/true, /*BuildAndDiagnose*/ true,
                          /*FunctionScopeIndexToStopAtPtr*/ nullptr,
                          C->Kind == LCK_StarThis);
      if (!LSI->Captures.empty())
        LSI->ExplicitCaptureRanges[LSI->Captures.size() - 1] = C->ExplicitRange;
      continue;
    }

    assert(C->Id && "missing identifier for capture");

    if (C->Init.isInvalid())
      continue;

    VarDecl *Var = nullptr;
    if (C->Init.isUsable()) {
      Diag(C->Loc, getLangOpts().CPlusPlus14
                       ? diag::warn_cxx11_compat_init_capture
                       : diag::ext_init_capture);

      if (C->Init.get()->containsUnexpandedParameterPack())
        ContainsUnexpandedParameterPack = true;
      // If the initializer expression is usable, but the InitCaptureType
      // is not, then an error has occurred - so ignore the capture for now.
      // for e.g., [n{0}] { }; <-- if no <initializer_list> is included.
      // FIXME: we should create the init capture variable and mark it invalid
      // in this case.
      if (C->InitCaptureType.get().isNull())
        continue;

      unsigned InitStyle;
      switch (C->InitKind) {
      case LambdaCaptureInitKind::NoInit:
        llvm_unreachable("not an init-capture?");
      case LambdaCaptureInitKind::CopyInit:
        InitStyle = VarDecl::CInit;
        break;
      case LambdaCaptureInitKind::DirectInit:
        InitStyle = VarDecl::CallInit;
        break;
      case LambdaCaptureInitKind::ListInit:
        InitStyle = VarDecl::ListInit;
        break;
      }
      Var = createLambdaInitCaptureVarDecl(C->Loc, C->InitCaptureType.get(),
                                           C->Id, InitStyle, C->Init.get());
      // C++1y [expr.prim.lambda]p11:
      //   An init-capture behaves as if it declares and explicitly
      //   captures a variable [...] whose declarative region is the
      //   lambda-expression's compound-statement
      if (Var)
        PushOnScopeChains(Var, CurScope, false);
    } else {
      assert(C->InitKind == LambdaCaptureInitKind::NoInit &&
             "init capture has valid but null init?");

      // C++11 [expr.prim.lambda]p8:
      //   If a lambda-capture includes a capture-default that is &, the
      //   identifiers in the lambda-capture shall not be preceded by &.
      //   If a lambda-capture includes a capture-default that is =, [...]
      //   each identifier it contains shall be preceded by &.
      if (C->Kind == LCK_ByRef && Intro.Default == LCD_ByRef) {
        Diag(C->Loc, diag::err_reference_capture_with_reference_default)
            << FixItHint::CreateRemoval(
                SourceRange(getLocForEndOfToken(PrevCaptureLoc), C->Loc));
        continue;
      } else if (C->Kind == LCK_ByCopy && Intro.Default == LCD_ByCopy) {
        Diag(C->Loc, diag::err_copy_capture_with_copy_default)
            << FixItHint::CreateRemoval(
                SourceRange(getLocForEndOfToken(PrevCaptureLoc), C->Loc));
        continue;
      }

      // C++11 [expr.prim.lambda]p10:
      //   The identifiers in a capture-list are looked up using the usual
      //   rules for unqualified name lookup (3.4.1)
      DeclarationNameInfo Name(C->Id, C->Loc);
      LookupResult R(*this, Name, LookupOrdinaryName);
      LookupName(R, CurScope);
      if (R.isAmbiguous())
        continue;
      if (R.empty()) {
        // FIXME: Disable corrections that would add qualification?
        CXXScopeSpec ScopeSpec;
        if (DiagnoseEmptyLookup(CurScope, ScopeSpec, R,
                                llvm::make_unique<DeclFilterCCC<VarDecl>>()))
          continue;
      }

      Var = R.getAsSingle<VarDecl>();
      if (Var && DiagnoseUseOfDecl(Var, C->Loc))
        continue;
    }

    // C++11 [expr.prim.lambda]p8:
    //   An identifier or this shall not appear more than once in a
    //   lambda-capture.
    if (!CaptureNames.insert(C->Id).second) {
      if (Var && LSI->isCaptured(Var)) {
        Diag(C->Loc, diag::err_capture_more_than_once)
            << C->Id << SourceRange(LSI->getCapture(Var).getLocation())
            << FixItHint::CreateRemoval(
                   SourceRange(getLocForEndOfToken(PrevCaptureLoc), C->Loc));
      } else
        // Previous capture captured something different (one or both was
        // an init-cpature): no fixit.
        Diag(C->Loc, diag::err_capture_more_than_once) << C->Id;
      continue;
    }

    // C++11 [expr.prim.lambda]p10:
    //   [...] each such lookup shall find a variable with automatic storage
    //   duration declared in the reaching scope of the local lambda expression.
    // Note that the 'reaching scope' check happens in tryCaptureVariable().
    if (!Var) {
      Diag(C->Loc, diag::err_capture_does_not_name_variable) << C->Id;
      continue;
    }

    // Ignore invalid decls; they'll just confuse the code later.
    if (Var->isInvalidDecl())
      continue;

    if (!Var->hasLocalStorage()) {
      Diag(C->Loc, diag::err_capture_non_automatic_variable) << C->Id;
      Diag(Var->getLocation(), diag::note_previous_decl) << C->Id;
      continue;
    }

    // C++11 [expr.prim.lambda]p23:
    //   A capture followed by an ellipsis is a pack expansion (14.5.3).
    SourceLocation EllipsisLoc;
    if (C->EllipsisLoc.isValid()) {
      if (Var->isParameterPack()) {
        EllipsisLoc = C->EllipsisLoc;
      } else {
        Diag(C->EllipsisLoc, diag::err_pack_expansion_without_parameter_packs)
          << SourceRange(C->Loc);

        // Just ignore the ellipsis.
      }
    } else if (Var->isParameterPack()) {
      ContainsUnexpandedParameterPack = true;
    }

    if (C->Init.isUsable()) {
      buildInitCaptureField(LSI, Var);
    } else {
      TryCaptureKind Kind = C->Kind == LCK_ByRef ? TryCapture_ExplicitByRef :
                                                   TryCapture_ExplicitByVal;
      tryCaptureVariable(Var, C->Loc, Kind, EllipsisLoc);
    }
    if (!LSI->Captures.empty())
      LSI->ExplicitCaptureRanges[LSI->Captures.size() - 1] = C->ExplicitRange;
  }
  finishLambdaExplicitCaptures(LSI);

  LSI->ContainsUnexpandedParameterPack = ContainsUnexpandedParameterPack;

  // Add lambda parameters into scope.
  addLambdaParameters(Method, CurScope);

  // Enter a new evaluation context to insulate the lambda from any
  // cleanups from the enclosing full-expression.
  PushExpressionEvaluationContext(
      ExpressionEvaluationContext::PotentiallyEvaluated);
}

void Sema::ActOnLambdaError(SourceLocation StartLoc, Scope *CurScope,
                            bool IsInstantiation) {
  LambdaScopeInfo *LSI = cast<LambdaScopeInfo>(FunctionScopes.back());

  // Leave the expression-evaluation context.
  DiscardCleanupsInEvaluationContext();
  PopExpressionEvaluationContext();

  // Leave the context of the lambda.
  if (!IsInstantiation)
    PopDeclContext();

  // Finalize the lambda.
  CXXRecordDecl *Class = LSI->Lambda;
  Class->setInvalidDecl();
  SmallVector<Decl*, 4> Fields(Class->fields());
  ActOnFields(nullptr, Class->getLocation(), Class, Fields, SourceLocation(),
              SourceLocation(), ParsedAttributesView());
  CheckCompletedCXXClass(Class);

  PopFunctionScopeInfo();
}

QualType Sema::getLambdaConversionFunctionResultType(
    const FunctionProtoType *CallOpProto) {
  // The function type inside the pointer type is the same as the call
  // operator with some tweaks. The calling convention is the default free
  // function convention, and the type qualifications are lost.
  const FunctionProtoType::ExtProtoInfo CallOpExtInfo =
      CallOpProto->getExtProtoInfo();
  FunctionProtoType::ExtProtoInfo InvokerExtInfo = CallOpExtInfo;
  CallingConv CC = Context.getDefaultCallingConvention(
      CallOpProto->isVariadic(), /*IsCXXMethod=*/false);
  InvokerExtInfo.ExtInfo = InvokerExtInfo.ExtInfo.withCallingConv(CC);
  InvokerExtInfo.TypeQuals = 0;
  assert(InvokerExtInfo.RefQualifier == RQ_None &&
      "Lambda's call operator should not have a reference qualifier");
  return Context.getFunctionType(CallOpProto->getReturnType(),
                                 CallOpProto->getParamTypes(), InvokerExtInfo);
}

/// Add a lambda's conversion to function pointer, as described in
/// C++11 [expr.prim.lambda]p6.
static void addFunctionPointerConversion(Sema &S,
                                         SourceRange IntroducerRange,
                                         CXXRecordDecl *Class,
                                         CXXMethodDecl *CallOperator) {
  // This conversion is explicitly disabled if the lambda's function has
  // pass_object_size attributes on any of its parameters.
  auto HasPassObjectSizeAttr = [](const ParmVarDecl *P) {
    return P->hasAttr<PassObjectSizeAttr>();
  };
  if (llvm::any_of(CallOperator->parameters(), HasPassObjectSizeAttr))
    return;

  // Add the conversion to function pointer.
  QualType InvokerFunctionTy = S.getLambdaConversionFunctionResultType(
      CallOperator->getType()->castAs<FunctionProtoType>());
  QualType PtrToFunctionTy = S.Context.getPointerType(InvokerFunctionTy);

  // Create the type of the conversion function.
  FunctionProtoType::ExtProtoInfo ConvExtInfo(
      S.Context.getDefaultCallingConvention(
      /*IsVariadic=*/false, /*IsCXXMethod=*/true));
  // The conversion function is always const.
  ConvExtInfo.TypeQuals = Qualifiers::Const;
  QualType ConvTy =
      S.Context.getFunctionType(PtrToFunctionTy, None, ConvExtInfo);

  SourceLocation Loc = IntroducerRange.getBegin();
  DeclarationName ConversionName
    = S.Context.DeclarationNames.getCXXConversionFunctionName(
        S.Context.getCanonicalType(PtrToFunctionTy));
  DeclarationNameLoc ConvNameLoc;
  // Construct a TypeSourceInfo for the conversion function, and wire
  // all the parameters appropriately for the FunctionProtoTypeLoc
  // so that everything works during transformation/instantiation of
  // generic lambdas.
  // The main reason for wiring up the parameters of the conversion
  // function with that of the call operator is so that constructs
  // like the following work:
  // auto L = [](auto b) {                <-- 1
  //   return [](auto a) -> decltype(a) { <-- 2
  //      return a;
  //   };
  // };
  // int (*fp)(int) = L(5);
  // Because the trailing return type can contain DeclRefExprs that refer
  // to the original call operator's variables, we hijack the call
  // operators ParmVarDecls below.
  TypeSourceInfo *ConvNamePtrToFunctionTSI =
      S.Context.getTrivialTypeSourceInfo(PtrToFunctionTy, Loc);
  ConvNameLoc.NamedType.TInfo = ConvNamePtrToFunctionTSI;

  // The conversion function is a conversion to a pointer-to-function.
  TypeSourceInfo *ConvTSI = S.Context.getTrivialTypeSourceInfo(ConvTy, Loc);
  FunctionProtoTypeLoc ConvTL =
      ConvTSI->getTypeLoc().getAs<FunctionProtoTypeLoc>();
  // Get the result of the conversion function which is a pointer-to-function.
  PointerTypeLoc PtrToFunctionTL =
      ConvTL.getReturnLoc().getAs<PointerTypeLoc>();
  // Do the same for the TypeSourceInfo that is used to name the conversion
  // operator.
  PointerTypeLoc ConvNamePtrToFunctionTL =
      ConvNamePtrToFunctionTSI->getTypeLoc().getAs<PointerTypeLoc>();

  // Get the underlying function types that the conversion function will
  // be converting to (should match the type of the call operator).
  FunctionProtoTypeLoc CallOpConvTL =
      PtrToFunctionTL.getPointeeLoc().getAs<FunctionProtoTypeLoc>();
  FunctionProtoTypeLoc CallOpConvNameTL =
    ConvNamePtrToFunctionTL.getPointeeLoc().getAs<FunctionProtoTypeLoc>();

  // Wire up the FunctionProtoTypeLocs with the call operator's parameters.
  // These parameter's are essentially used to transform the name and
  // the type of the conversion operator.  By using the same parameters
  // as the call operator's we don't have to fix any back references that
  // the trailing return type of the call operator's uses (such as
  // decltype(some_type<decltype(a)>::type{} + decltype(a){}) etc.)
  // - we can simply use the return type of the call operator, and
  // everything should work.
  SmallVector<ParmVarDecl *, 4> InvokerParams;
  for (unsigned I = 0, N = CallOperator->getNumParams(); I != N; ++I) {
    ParmVarDecl *From = CallOperator->getParamDecl(I);

    InvokerParams.push_back(ParmVarDecl::Create(
        S.Context,
        // Temporarily add to the TU. This is set to the invoker below.
        S.Context.getTranslationUnitDecl(), From->getBeginLoc(),
        From->getLocation(), From->getIdentifier(), From->getType(),
        From->getTypeSourceInfo(), From->getStorageClass(),
        /*DefaultArg=*/nullptr));
    CallOpConvTL.setParam(I, From);
    CallOpConvNameTL.setParam(I, From);
  }

  CXXConversionDecl *Conversion = CXXConversionDecl::Create(
      S.Context, Class, Loc,
      DeclarationNameInfo(ConversionName, Loc, ConvNameLoc), ConvTy, ConvTSI,
      /*isInline=*/true, /*isExplicit=*/false,
      /*isConstexpr=*/S.getLangOpts().CPlusPlus17,
      CallOperator->getBody()->getEndLoc());
  Conversion->setAccess(AS_public);
  Conversion->setImplicit(true);

  if (Class->isGenericLambda()) {
    // Create a template version of the conversion operator, using the template
    // parameter list of the function call operator.
    FunctionTemplateDecl *TemplateCallOperator =
            CallOperator->getDescribedFunctionTemplate();
    FunctionTemplateDecl *ConversionTemplate =
                  FunctionTemplateDecl::Create(S.Context, Class,
                                      Loc, ConversionName,
                                      TemplateCallOperator->getTemplateParameters(),
                                      Conversion);
    ConversionTemplate->setAccess(AS_public);
    ConversionTemplate->setImplicit(true);
    Conversion->setDescribedFunctionTemplate(ConversionTemplate);
    Class->addDecl(ConversionTemplate);
  } else
    Class->addDecl(Conversion);
  // Add a non-static member function that will be the result of
  // the conversion with a certain unique ID.
  DeclarationName InvokerName = &S.Context.Idents.get(
                                                 getLambdaStaticInvokerName());
  // FIXME: Instead of passing in the CallOperator->getTypeSourceInfo()
  // we should get a prebuilt TrivialTypeSourceInfo from Context
  // using FunctionTy & Loc and get its TypeLoc as a FunctionProtoTypeLoc
  // then rewire the parameters accordingly, by hoisting up the InvokeParams
  // loop below and then use its Params to set Invoke->setParams(...) below.
  // This would avoid the 'const' qualifier of the calloperator from
  // contaminating the type of the invoker, which is currently adjusted
  // in SemaTemplateDeduction.cpp:DeduceTemplateArguments.  Fixing the
  // trailing return type of the invoker would require a visitor to rebuild
  // the trailing return type and adjusting all back DeclRefExpr's to refer
  // to the new static invoker parameters - not the call operator's.
  CXXMethodDecl *Invoke = CXXMethodDecl::Create(
      S.Context, Class, Loc, DeclarationNameInfo(InvokerName, Loc),
      InvokerFunctionTy, CallOperator->getTypeSourceInfo(), SC_Static,
      /*IsInline=*/true,
      /*IsConstexpr=*/false, CallOperator->getBody()->getEndLoc());
  for (unsigned I = 0, N = CallOperator->getNumParams(); I != N; ++I)
    InvokerParams[I]->setOwningFunction(Invoke);
  Invoke->setParams(InvokerParams);
  Invoke->setAccess(AS_private);
  Invoke->setImplicit(true);
  if (Class->isGenericLambda()) {
    FunctionTemplateDecl *TemplateCallOperator =
            CallOperator->getDescribedFunctionTemplate();
    FunctionTemplateDecl *StaticInvokerTemplate = FunctionTemplateDecl::Create(
                          S.Context, Class, Loc, InvokerName,
                          TemplateCallOperator->getTemplateParameters(),
                          Invoke);
    StaticInvokerTemplate->setAccess(AS_private);
    StaticInvokerTemplate->setImplicit(true);
    Invoke->setDescribedFunctionTemplate(StaticInvokerTemplate);
    Class->addDecl(StaticInvokerTemplate);
  } else
    Class->addDecl(Invoke);
}

/// Add a lambda's conversion to block pointer.
static void addBlockPointerConversion(Sema &S,
                                      SourceRange IntroducerRange,
                                      CXXRecordDecl *Class,
                                      CXXMethodDecl *CallOperator) {
  QualType FunctionTy = S.getLambdaConversionFunctionResultType(
      CallOperator->getType()->castAs<FunctionProtoType>());
  QualType BlockPtrTy = S.Context.getBlockPointerType(FunctionTy);

  FunctionProtoType::ExtProtoInfo ConversionEPI(
      S.Context.getDefaultCallingConvention(
          /*IsVariadic=*/false, /*IsCXXMethod=*/true));
  ConversionEPI.TypeQuals = Qualifiers::Const;
  QualType ConvTy = S.Context.getFunctionType(BlockPtrTy, None, ConversionEPI);

  SourceLocation Loc = IntroducerRange.getBegin();
  DeclarationName Name
    = S.Context.DeclarationNames.getCXXConversionFunctionName(
        S.Context.getCanonicalType(BlockPtrTy));
  DeclarationNameLoc NameLoc;
  NameLoc.NamedType.TInfo = S.Context.getTrivialTypeSourceInfo(BlockPtrTy, Loc);
  CXXConversionDecl *Conversion = CXXConversionDecl::Create(
      S.Context, Class, Loc, DeclarationNameInfo(Name, Loc, NameLoc), ConvTy,
      S.Context.getTrivialTypeSourceInfo(ConvTy, Loc),
      /*isInline=*/true, /*isExplicit=*/false,
      /*isConstexpr=*/false, CallOperator->getBody()->getEndLoc());
  Conversion->setAccess(AS_public);
  Conversion->setImplicit(true);
  Class->addDecl(Conversion);
}

<<<<<<< HEAD
static ExprResult performLambdaVarCaptureInitialization(Sema &S,
                                                        const Capture &Capture,
#if INTEL_CUSTOMIZATION
                                                        FieldDecl *Field,
  // Fix for CQ374573: Source correlation for lambda captured values.
  bool ImplicitCapture, SourceLocation CaptureDefaultLoc) {
#endif // INTEL_CUSTOMIZATION
=======
static ExprResult performLambdaVarCaptureInitialization(
    Sema &S, const Capture &Capture, FieldDecl *Field,
    SourceLocation ImplicitCaptureLoc, bool IsImplicitCapture) {
>>>>>>> 6f11db13
  assert(Capture.isVariableCapture() && "not a variable capture");

  auto *Var = Capture.getVariable();
  SourceLocation Loc =
      IsImplicitCapture ? ImplicitCaptureLoc : Capture.getLocation();

  // C++11 [expr.prim.lambda]p21:
  //   When the lambda-expression is evaluated, the entities that
  //   are captured by copy are used to direct-initialize each
  //   corresponding non-static data member of the resulting closure
  //   object. (For array members, the array elements are
  //   direct-initialized in increasing subscript order.) These
  //   initializations are performed in the (unspecified) order in
  //   which the non-static data members are declared.

  // C++ [expr.prim.lambda]p12:
  //   An entity captured by a lambda-expression is odr-used (3.2) in
  //   the scope containing the lambda-expression.
#if INTEL_CUSTOMIZATION
  // Fix for CQ374573: Source correlation for lambda captured values.
  ExprResult RefResult = S.BuildDeclarationNameExpr(
      CXXScopeSpec(),
      DeclarationNameInfo(Var->getDeclName(),
                          (ImplicitCapture && S.getLangOpts().IntelCompat)
                              ? CaptureDefaultLoc
                              : Loc),
      Var);
#else
  ExprResult RefResult = S.BuildDeclarationNameExpr(
      CXXScopeSpec(), DeclarationNameInfo(Var->getDeclName(), Loc), Var);
#endif // INTEL_CUSTOMIZATION
  if (RefResult.isInvalid())
    return ExprError();
  Expr *Ref = RefResult.get();

  auto Entity = InitializedEntity::InitializeLambdaCapture(
      Var->getIdentifier(), Field->getType(), Loc);
  InitializationKind InitKind = InitializationKind::CreateDirect(Loc, Loc, Loc);
  InitializationSequence Init(S, Entity, InitKind, Ref);
  return Init.Perform(S, Entity, InitKind, Ref);
}

ExprResult Sema::ActOnLambdaExpr(SourceLocation StartLoc, Stmt *Body,
                                 Scope *CurScope) {
  LambdaScopeInfo LSI = *cast<LambdaScopeInfo>(FunctionScopes.back());
  ActOnFinishFunctionBody(LSI.CallOperator, Body);
  return BuildLambdaExpr(StartLoc, Body->getEndLoc(), &LSI);
}

static LambdaCaptureDefault
mapImplicitCaptureStyle(CapturingScopeInfo::ImplicitCaptureStyle ICS) {
  switch (ICS) {
  case CapturingScopeInfo::ImpCap_None:
    return LCD_None;
  case CapturingScopeInfo::ImpCap_LambdaByval:
    return LCD_ByCopy;
  case CapturingScopeInfo::ImpCap_CapturedRegion:
  case CapturingScopeInfo::ImpCap_LambdaByref:
    return LCD_ByRef;
  case CapturingScopeInfo::ImpCap_Block:
    llvm_unreachable("block capture in lambda");
  }
  llvm_unreachable("Unknown implicit capture style");
}

bool Sema::CaptureHasSideEffects(const Capture &From) {
  if (!From.isVLATypeCapture()) {
    Expr *Init = From.getInitExpr();
    if (Init && Init->HasSideEffects(Context))
      return true;
  }

  if (!From.isCopyCapture())
    return false;

  const QualType T = From.isThisCapture()
                         ? getCurrentThisType()->getPointeeType()
                         : From.getCaptureType();

  if (T.isVolatileQualified())
    return true;

  const Type *BaseT = T->getBaseElementTypeUnsafe();
  if (const CXXRecordDecl *RD = BaseT->getAsCXXRecordDecl())
    return !RD->isCompleteDefinition() || !RD->hasTrivialCopyConstructor() ||
           !RD->hasTrivialDestructor();

  return false;
}

bool Sema::DiagnoseUnusedLambdaCapture(SourceRange CaptureRange,
                                       const Capture &From) {
  if (CaptureHasSideEffects(From))
    return false;

  if (From.isVLATypeCapture())
    return false;

  auto diag = Diag(From.getLocation(), diag::warn_unused_lambda_capture);
  if (From.isThisCapture())
    diag << "'this'";
  else
    diag << From.getVariable();
  diag << From.isNonODRUsed();
  diag << FixItHint::CreateRemoval(CaptureRange);
  return true;
}

ExprResult Sema::BuildLambdaExpr(SourceLocation StartLoc, SourceLocation EndLoc,
                                 LambdaScopeInfo *LSI) {
  // Collect information from the lambda scope.
  SmallVector<LambdaCapture, 4> Captures;
  SmallVector<Expr *, 4> CaptureInits;
  SourceLocation CaptureDefaultLoc = LSI->CaptureDefaultLoc;
  LambdaCaptureDefault CaptureDefault =
      mapImplicitCaptureStyle(LSI->ImpCaptureStyle);
  CXXRecordDecl *Class;
  CXXMethodDecl *CallOperator;
  SourceRange IntroducerRange;
  bool ExplicitParams;
  bool ExplicitResultType;
  CleanupInfo LambdaCleanup;
  bool ContainsUnexpandedParameterPack;
  bool IsGenericLambda;
  {
    CallOperator = LSI->CallOperator;
    Class = LSI->Lambda;
    IntroducerRange = LSI->IntroducerRange;
    ExplicitParams = LSI->ExplicitParams;
    ExplicitResultType = !LSI->HasImplicitReturnType;
    LambdaCleanup = LSI->Cleanup;
    ContainsUnexpandedParameterPack = LSI->ContainsUnexpandedParameterPack;
    IsGenericLambda = Class->isGenericLambda();

    CallOperator->setLexicalDeclContext(Class);
    Decl *TemplateOrNonTemplateCallOperatorDecl =
        CallOperator->getDescribedFunctionTemplate()
        ? CallOperator->getDescribedFunctionTemplate()
        : cast<Decl>(CallOperator);

    TemplateOrNonTemplateCallOperatorDecl->setLexicalDeclContext(Class);
    Class->addDecl(TemplateOrNonTemplateCallOperatorDecl);

    PopExpressionEvaluationContext();

    // Translate captures.
    auto CurField = Class->field_begin();
    // True if the current capture has a used capture or default before it.
    bool CurHasPreviousCapture = CaptureDefault != LCD_None;
    SourceLocation PrevCaptureLoc = CurHasPreviousCapture ?
        CaptureDefaultLoc : IntroducerRange.getBegin();

    for (unsigned I = 0, N = LSI->Captures.size(); I != N; ++I, ++CurField) {
      const Capture &From = LSI->Captures[I];

      assert(!From.isBlockCapture() && "Cannot capture __block variables");
      bool IsImplicit = I >= LSI->NumExplicitCaptures;

      // Use source ranges of explicit captures for fixits where available.
      SourceRange CaptureRange = LSI->ExplicitCaptureRanges[I];

      // Warn about unused explicit captures.
      bool IsCaptureUsed = true;
      if (!CurContext->isDependentContext() && !IsImplicit && !From.isODRUsed()) {
        // Initialized captures that are non-ODR used may not be eliminated.
        bool NonODRUsedInitCapture =
            IsGenericLambda && From.isNonODRUsed() && From.getInitExpr();
        if (!NonODRUsedInitCapture) {
          bool IsLast = (I + 1) == LSI->NumExplicitCaptures;
          SourceRange FixItRange;
          if (CaptureRange.isValid()) {
            if (!CurHasPreviousCapture && !IsLast) {
              // If there are no captures preceding this capture, remove the
              // following comma.
              FixItRange = SourceRange(CaptureRange.getBegin(),
                                       getLocForEndOfToken(CaptureRange.getEnd()));
            } else {
              // Otherwise, remove the comma since the last used capture.
              FixItRange = SourceRange(getLocForEndOfToken(PrevCaptureLoc),
                                       CaptureRange.getEnd());
            }
          }

          IsCaptureUsed = !DiagnoseUnusedLambdaCapture(FixItRange, From);
        }
      }

      if (CaptureRange.isValid()) {
        CurHasPreviousCapture |= IsCaptureUsed;
        PrevCaptureLoc = CaptureRange.getEnd();
      }

      // Handle 'this' capture.
      if (From.isThisCapture()) {
        // Capturing 'this' implicitly with a default of '[=]' is deprecated,
        // because it results in a reference capture. Don't warn prior to
        // C++2a; there's nothing that can be done about it before then.
        if (getLangOpts().CPlusPlus2a && IsImplicit &&
            CaptureDefault == LCD_ByCopy) {
          Diag(From.getLocation(), diag::warn_deprecated_this_capture);
          Diag(CaptureDefaultLoc, diag::note_deprecated_this_capture)
              << FixItHint::CreateInsertion(
                     getLocForEndOfToken(CaptureDefaultLoc), ", this");
        }

        Captures.push_back(
            LambdaCapture(From.getLocation(), IsImplicit,
                          From.isCopyCapture() ? LCK_StarThis : LCK_This));
        CaptureInits.push_back(From.getInitExpr());
        continue;
      }
      if (From.isVLATypeCapture()) {
        Captures.push_back(
            LambdaCapture(From.getLocation(), IsImplicit, LCK_VLAType));
        CaptureInits.push_back(nullptr);
        continue;
      }

      VarDecl *Var = From.getVariable();
      LambdaCaptureKind Kind = From.isCopyCapture() ? LCK_ByCopy : LCK_ByRef;
      Captures.push_back(LambdaCapture(From.getLocation(), IsImplicit, Kind,
                                       Var, From.getEllipsisLoc()));
      Expr *Init = From.getInitExpr();
      if (!Init) {
<<<<<<< HEAD
#if INTEL_CUSTOMIZATION
        // Fix for CQ374573: Source correlation for lambda captured values.
        auto InitResult =
            performLambdaVarCaptureInitialization(*this, From, *CurField,
            CaptureDefault != LCD_None, CaptureDefaultLoc);
#endif // INTEL_CUSTOMIZATION
=======
        auto InitResult = performLambdaVarCaptureInitialization(
            *this, From, *CurField, CaptureDefaultLoc, IsImplicit);
>>>>>>> 6f11db13
        if (InitResult.isInvalid())
          return ExprError();
        Init = InitResult.get();
      }
      CaptureInits.push_back(Init);
    }

    // C++11 [expr.prim.lambda]p6:
    //   The closure type for a lambda-expression with no lambda-capture
    //   has a public non-virtual non-explicit const conversion function
    //   to pointer to function having the same parameter and return
    //   types as the closure type's function call operator.
    if (Captures.empty() && CaptureDefault == LCD_None)
      addFunctionPointerConversion(*this, IntroducerRange, Class,
                                   CallOperator);

    // Objective-C++:
    //   The closure type for a lambda-expression has a public non-virtual
    //   non-explicit const conversion function to a block pointer having the
    //   same parameter and return types as the closure type's function call
    //   operator.
    // FIXME: Fix generic lambda to block conversions.
    if (getLangOpts().Blocks && getLangOpts().ObjC1 && !IsGenericLambda)
      addBlockPointerConversion(*this, IntroducerRange, Class, CallOperator);

    // Finalize the lambda class.
    SmallVector<Decl*, 4> Fields(Class->fields());
    ActOnFields(nullptr, Class->getLocation(), Class, Fields, SourceLocation(),
                SourceLocation(), ParsedAttributesView());
    CheckCompletedCXXClass(Class);
  }

  Cleanup.mergeFrom(LambdaCleanup);

  LambdaExpr *Lambda = LambdaExpr::Create(Context, Class, IntroducerRange,
                                          CaptureDefault, CaptureDefaultLoc,
                                          Captures,
                                          ExplicitParams, ExplicitResultType,
                                          CaptureInits, EndLoc,
                                          ContainsUnexpandedParameterPack);
  // If the lambda expression's call operator is not explicitly marked constexpr
  // and we are not in a dependent context, analyze the call operator to infer
  // its constexpr-ness, suppressing diagnostics while doing so.
  if (getLangOpts().CPlusPlus17 && !CallOperator->isInvalidDecl() &&
      !CallOperator->isConstexpr() &&
      !isa<CoroutineBodyStmt>(CallOperator->getBody()) &&
      !Class->getDeclContext()->isDependentContext()) {
    TentativeAnalysisScope DiagnosticScopeGuard(*this);
    CallOperator->setConstexpr(
        CheckConstexprFunctionDecl(CallOperator) &&
        CheckConstexprFunctionBody(CallOperator, CallOperator->getBody()));
  }

  // Emit delayed shadowing warnings now that the full capture list is known.
  DiagnoseShadowingLambdaDecls(LSI);

  if (!CurContext->isDependentContext()) {
    switch (ExprEvalContexts.back().Context) {
    // C++11 [expr.prim.lambda]p2:
    //   A lambda-expression shall not appear in an unevaluated operand
    //   (Clause 5).
    case ExpressionEvaluationContext::Unevaluated:
    case ExpressionEvaluationContext::UnevaluatedList:
    case ExpressionEvaluationContext::UnevaluatedAbstract:
    // C++1y [expr.const]p2:
    //   A conditional-expression e is a core constant expression unless the
    //   evaluation of e, following the rules of the abstract machine, would
    //   evaluate [...] a lambda-expression.
    //
    // This is technically incorrect, there are some constant evaluated contexts
    // where this should be allowed.  We should probably fix this when DR1607 is
    // ratified, it lays out the exact set of conditions where we shouldn't
    // allow a lambda-expression.
    case ExpressionEvaluationContext::ConstantEvaluated:
      // We don't actually diagnose this case immediately, because we
      // could be within a context where we might find out later that
      // the expression is potentially evaluated (e.g., for typeid).
      ExprEvalContexts.back().Lambdas.push_back(Lambda);
      break;

    case ExpressionEvaluationContext::DiscardedStatement:
    case ExpressionEvaluationContext::PotentiallyEvaluated:
    case ExpressionEvaluationContext::PotentiallyEvaluatedIfUsed:
      break;
    }
  }

  return MaybeBindToTemporary(Lambda);
}

ExprResult Sema::BuildBlockForLambdaConversion(SourceLocation CurrentLocation,
                                               SourceLocation ConvLocation,
                                               CXXConversionDecl *Conv,
                                               Expr *Src) {
  // Make sure that the lambda call operator is marked used.
  CXXRecordDecl *Lambda = Conv->getParent();
  CXXMethodDecl *CallOperator
    = cast<CXXMethodDecl>(
        Lambda->lookup(
          Context.DeclarationNames.getCXXOperatorName(OO_Call)).front());
  CallOperator->setReferenced();
  CallOperator->markUsed(Context);

  ExprResult Init = PerformCopyInitialization(
      InitializedEntity::InitializeLambdaToBlock(ConvLocation, Src->getType(),
                                                 /*NRVO=*/false),
      CurrentLocation, Src);
  if (!Init.isInvalid())
    Init = ActOnFinishFullExpr(Init.get());

  if (Init.isInvalid())
    return ExprError();

  // Create the new block to be returned.
  BlockDecl *Block = BlockDecl::Create(Context, CurContext, ConvLocation);

  // Set the type information.
  Block->setSignatureAsWritten(CallOperator->getTypeSourceInfo());
  Block->setIsVariadic(CallOperator->isVariadic());
  Block->setBlockMissingReturnType(false);

  // Add parameters.
  SmallVector<ParmVarDecl *, 4> BlockParams;
  for (unsigned I = 0, N = CallOperator->getNumParams(); I != N; ++I) {
    ParmVarDecl *From = CallOperator->getParamDecl(I);
    BlockParams.push_back(ParmVarDecl::Create(
        Context, Block, From->getBeginLoc(), From->getLocation(),
        From->getIdentifier(), From->getType(), From->getTypeSourceInfo(),
        From->getStorageClass(),
        /*DefaultArg=*/nullptr));
  }
  Block->setParams(BlockParams);

  Block->setIsConversionFromLambda(true);

  // Add capture. The capture uses a fake variable, which doesn't correspond
  // to any actual memory location. However, the initializer copy-initializes
  // the lambda object.
  TypeSourceInfo *CapVarTSI =
      Context.getTrivialTypeSourceInfo(Src->getType());
  VarDecl *CapVar = VarDecl::Create(Context, Block, ConvLocation,
                                    ConvLocation, nullptr,
                                    Src->getType(), CapVarTSI,
                                    SC_None);
  BlockDecl::Capture Capture(/*Variable=*/CapVar, /*ByRef=*/false,
                             /*Nested=*/false, /*Copy=*/Init.get());
  Block->setCaptures(Context, Capture, /*CapturesCXXThis=*/false);

  // Add a fake function body to the block. IR generation is responsible
  // for filling in the actual body, which cannot be expressed as an AST.
  Block->setBody(new (Context) CompoundStmt(ConvLocation));

  // Create the block literal expression.
  Expr *BuildBlock = new (Context) BlockExpr(Block, Conv->getConversionType());
  ExprCleanupObjects.push_back(Block);
  Cleanup.setExprNeedsCleanups(true);

  return BuildBlock;
}<|MERGE_RESOLUTION|>--- conflicted
+++ resolved
@@ -1393,19 +1393,9 @@
   Class->addDecl(Conversion);
 }
 
-<<<<<<< HEAD
-static ExprResult performLambdaVarCaptureInitialization(Sema &S,
-                                                        const Capture &Capture,
-#if INTEL_CUSTOMIZATION
-                                                        FieldDecl *Field,
-  // Fix for CQ374573: Source correlation for lambda captured values.
-  bool ImplicitCapture, SourceLocation CaptureDefaultLoc) {
-#endif // INTEL_CUSTOMIZATION
-=======
 static ExprResult performLambdaVarCaptureInitialization(
     Sema &S, const Capture &Capture, FieldDecl *Field,
     SourceLocation ImplicitCaptureLoc, bool IsImplicitCapture) {
->>>>>>> 6f11db13
   assert(Capture.isVariableCapture() && "not a variable capture");
 
   auto *Var = Capture.getVariable();
@@ -1429,8 +1419,8 @@
   ExprResult RefResult = S.BuildDeclarationNameExpr(
       CXXScopeSpec(),
       DeclarationNameInfo(Var->getDeclName(),
-                          (ImplicitCapture && S.getLangOpts().IntelCompat)
-                              ? CaptureDefaultLoc
+                          (IsImplicitCapture && S.getLangOpts().IntelCompat)
+                              ? ImplicitCaptureLoc
                               : Loc),
       Var);
 #else
@@ -1630,17 +1620,8 @@
                                        Var, From.getEllipsisLoc()));
       Expr *Init = From.getInitExpr();
       if (!Init) {
-<<<<<<< HEAD
-#if INTEL_CUSTOMIZATION
-        // Fix for CQ374573: Source correlation for lambda captured values.
-        auto InitResult =
-            performLambdaVarCaptureInitialization(*this, From, *CurField,
-            CaptureDefault != LCD_None, CaptureDefaultLoc);
-#endif // INTEL_CUSTOMIZATION
-=======
         auto InitResult = performLambdaVarCaptureInitialization(
             *this, From, *CurField, CaptureDefaultLoc, IsImplicit);
->>>>>>> 6f11db13
         if (InitResult.isInvalid())
           return ExprError();
         Init = InitResult.get();
