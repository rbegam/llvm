--- conflicted
+++ resolved
@@ -3977,20 +3977,10 @@
   if (D) {  // INTEL
   if (TypedefNameDecl *TD = dyn_cast<TypedefNameDecl>(D))
     OldTy = TD->getUnderlyingType();
-<<<<<<< HEAD
-  else if (ValueDecl *VD = dyn_cast<ValueDecl>(D))
-    OldTy = VD->getType();
-  else {
-    S.Diag(D->getLocation(), diag::err_attr_wrong_decl)
-      << Attr.getName() << Attr.getRange();
-    return;
-  }
+  else
+    OldTy = cast<ValueDecl>(D)->getType();
   } else            // INTEL
     OldTy = *CurTy; // INTEL
-=======
-  else
-    OldTy = cast<ValueDecl>(D)->getType();
->>>>>>> f6f49640
 
   // Base type can also be a vector type (see PR17453).
   // Distinguish between base type and base element type.
