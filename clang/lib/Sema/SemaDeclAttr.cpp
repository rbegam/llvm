//===--- SemaDeclAttr.cpp - Declaration Attribute Handling ----------------===//
//
//                     The LLVM Compiler Infrastructure
//
// This file is distributed under the University of Illinois Open Source
// License. See LICENSE.TXT for details.
//
//===----------------------------------------------------------------------===//
//
//  This file implements decl-related attribute processing.
//
//===----------------------------------------------------------------------===//

#include "clang/Sema/SemaInternal.h"
#include "clang/AST/ASTConsumer.h"
#include "clang/AST/ASTContext.h"
#include "clang/AST/CXXInheritance.h"
#include "clang/AST/DeclCXX.h"
#include "clang/AST/DeclObjC.h"
#include "clang/AST/DeclTemplate.h"
#include "clang/AST/Expr.h"
#include "clang/AST/ExprCXX.h"
#include "clang/AST/Mangle.h"
#include "clang/AST/ASTMutationListener.h"
#include "clang/Basic/CharInfo.h"
#include "clang/Basic/SourceManager.h"
#include "clang/Basic/TargetInfo.h"
#include "clang/Lex/Preprocessor.h"
#include "clang/Sema/DeclSpec.h"
#include "clang/Sema/DelayedDiagnostic.h"
#include "clang/Sema/Lookup.h"
#include "clang/Sema/Scope.h"
#include "llvm/ADT/StringExtras.h"
#include "llvm/Support/MathExtras.h"
using namespace clang;
using namespace sema;

namespace AttributeLangSupport {
  enum LANG {
    C,
    Cpp,
    ObjC
  };
}

//===----------------------------------------------------------------------===//
//  Helper functions
//===----------------------------------------------------------------------===//

/// isFunctionOrMethod - Return true if the given decl has function
/// type (function or function-typed variable) or an Objective-C
/// method.
static bool isFunctionOrMethod(const Decl *D) {
  return (D->getFunctionType() != nullptr) || isa<ObjCMethodDecl>(D);
}
/// \brief Return true if the given decl has function type (function or
/// function-typed variable) or an Objective-C method or a block.
static bool isFunctionOrMethodOrBlock(const Decl *D) {
  return isFunctionOrMethod(D) || isa<BlockDecl>(D);
}

/// Return true if the given decl has a declarator that should have
/// been processed by Sema::GetTypeForDeclarator.
static bool hasDeclarator(const Decl *D) {
  // In some sense, TypedefDecl really *ought* to be a DeclaratorDecl.
  return isa<DeclaratorDecl>(D) || isa<BlockDecl>(D) || isa<TypedefNameDecl>(D) ||
         isa<ObjCPropertyDecl>(D);
}

/// hasFunctionProto - Return true if the given decl has a argument
/// information. This decl should have already passed
/// isFunctionOrMethod or isFunctionOrMethodOrBlock.
static bool hasFunctionProto(const Decl *D) {
  if (const FunctionType *FnTy = D->getFunctionType())
    return isa<FunctionProtoType>(FnTy);
  return isa<ObjCMethodDecl>(D) || isa<BlockDecl>(D);
}

/// getFunctionOrMethodNumParams - Return number of function or method
/// parameters. It is an error to call this on a K&R function (use
/// hasFunctionProto first).
static unsigned getFunctionOrMethodNumParams(const Decl *D) {
  if (const FunctionType *FnTy = D->getFunctionType())
    return cast<FunctionProtoType>(FnTy)->getNumParams();
  if (const BlockDecl *BD = dyn_cast<BlockDecl>(D))
    return BD->getNumParams();
  return cast<ObjCMethodDecl>(D)->param_size();
}

static QualType getFunctionOrMethodParamType(const Decl *D, unsigned Idx) {
  if (const FunctionType *FnTy = D->getFunctionType())
    return cast<FunctionProtoType>(FnTy)->getParamType(Idx);
  if (const BlockDecl *BD = dyn_cast<BlockDecl>(D))
    return BD->getParamDecl(Idx)->getType();

  return cast<ObjCMethodDecl>(D)->parameters()[Idx]->getType();
}

static SourceRange getFunctionOrMethodParamRange(const Decl *D, unsigned Idx) {
  if (const auto *FD = dyn_cast<FunctionDecl>(D))
    return FD->getParamDecl(Idx)->getSourceRange();
  if (const auto *MD = dyn_cast<ObjCMethodDecl>(D))
    return MD->parameters()[Idx]->getSourceRange();
  if (const auto *BD = dyn_cast<BlockDecl>(D))
    return BD->getParamDecl(Idx)->getSourceRange();
  return SourceRange();
}

static QualType getFunctionOrMethodResultType(const Decl *D) {
  if (const FunctionType *FnTy = D->getFunctionType())
    return cast<FunctionType>(FnTy)->getReturnType();
  return cast<ObjCMethodDecl>(D)->getReturnType();
}

static SourceRange getFunctionOrMethodResultSourceRange(const Decl *D) {
  if (const auto *FD = dyn_cast<FunctionDecl>(D))
    return FD->getReturnTypeSourceRange();
  if (const auto *MD = dyn_cast<ObjCMethodDecl>(D))
    return MD->getReturnTypeSourceRange();
  return SourceRange();
}

static bool isFunctionOrMethodVariadic(const Decl *D) {
  if (const FunctionType *FnTy = D->getFunctionType()) {
    const FunctionProtoType *proto = cast<FunctionProtoType>(FnTy);
    return proto->isVariadic();
  }
  if (const BlockDecl *BD = dyn_cast<BlockDecl>(D))
    return BD->isVariadic();

  return cast<ObjCMethodDecl>(D)->isVariadic();
}

static bool isInstanceMethod(const Decl *D) {
  if (const CXXMethodDecl *MethodDecl = dyn_cast<CXXMethodDecl>(D))
    return MethodDecl->isInstance();
  return false;
}

static inline bool isNSStringType(QualType T, ASTContext &Ctx) {
  const ObjCObjectPointerType *PT = T->getAs<ObjCObjectPointerType>();
  if (!PT)
    return false;

  ObjCInterfaceDecl *Cls = PT->getObjectType()->getInterface();
  if (!Cls)
    return false;

  IdentifierInfo* ClsName = Cls->getIdentifier();

  // FIXME: Should we walk the chain of classes?
  return ClsName == &Ctx.Idents.get("NSString") ||
         ClsName == &Ctx.Idents.get("NSMutableString");
}

static inline bool isCFStringType(QualType T, ASTContext &Ctx) {
  const PointerType *PT = T->getAs<PointerType>();
  if (!PT)
    return false;

  const RecordType *RT = PT->getPointeeType()->getAs<RecordType>();
  if (!RT)
    return false;

  const RecordDecl *RD = RT->getDecl();
  if (RD->getTagKind() != TTK_Struct)
    return false;

  return RD->getIdentifier() == &Ctx.Idents.get("__CFString");
}

static unsigned getNumAttributeArgs(const AttributeList &Attr) {
  // FIXME: Include the type in the argument list.
  return Attr.getNumArgs() + Attr.hasParsedType();
}

template <typename Compare>
static bool checkAttributeNumArgsImpl(Sema &S, const AttributeList &Attr,
                                      unsigned Num, unsigned Diag,
                                      Compare Comp) {
  if (Comp(getNumAttributeArgs(Attr), Num)) {
    S.Diag(Attr.getLoc(), Diag) << Attr.getName() << Num;
    return false;
  }

  return true;
}

/// \brief Check if the attribute has exactly as many args as Num. May
/// output an error.
static bool checkAttributeNumArgs(Sema &S, const AttributeList &Attr,
                                  unsigned Num) {
  return checkAttributeNumArgsImpl(S, Attr, Num,
                                   diag::err_attribute_wrong_number_arguments,
                                   std::not_equal_to<unsigned>());
}

/// \brief Check if the attribute has at least as many args as Num. May
/// output an error.
static bool checkAttributeAtLeastNumArgs(Sema &S, const AttributeList &Attr,
                                         unsigned Num) {
  return checkAttributeNumArgsImpl(S, Attr, Num,
                                   diag::err_attribute_too_few_arguments,
                                   std::less<unsigned>());
}

/// \brief Check if the attribute has at most as many args as Num. May
/// output an error.
static bool checkAttributeAtMostNumArgs(Sema &S, const AttributeList &Attr,
                                         unsigned Num) {
  return checkAttributeNumArgsImpl(S, Attr, Num,
                                   diag::err_attribute_too_many_arguments,
                                   std::greater<unsigned>());
}

/// \brief If Expr is a valid integer constant, get the value of the integer
/// expression and return success or failure. May output an error.
static bool checkUInt32Argument(Sema &S, const AttributeList &Attr,
                                const Expr *Expr, uint32_t &Val,
                                unsigned Idx = UINT_MAX) {
  llvm::APSInt I(32);
  if (Expr->isTypeDependent() || Expr->isValueDependent() ||
      !Expr->isIntegerConstantExpr(I, S.Context)) {
    if (Idx != UINT_MAX)
      S.Diag(Attr.getLoc(), diag::err_attribute_argument_n_type)
        << Attr.getName() << Idx << AANT_ArgumentIntegerConstant
        << Expr->getSourceRange();
    else
      S.Diag(Attr.getLoc(), diag::err_attribute_argument_type)
        << Attr.getName() << AANT_ArgumentIntegerConstant
        << Expr->getSourceRange();
    return false;
  }

  if (!I.isIntN(32)) {
    S.Diag(Expr->getExprLoc(), diag::err_ice_too_large)
        << I.toString(10, false) << 32 << /* Unsigned */ 1;
    return false;
  }

  Val = (uint32_t)I.getZExtValue();
  return true;
}

/// \brief Diagnose mutually exclusive attributes when present on a given
/// declaration. Returns true if diagnosed.
template <typename AttrTy>
static bool checkAttrMutualExclusion(Sema &S, Decl *D, SourceRange Range,
                                     IdentifierInfo *Ident) {
  if (AttrTy *A = D->getAttr<AttrTy>()) {
    S.Diag(Range.getBegin(), diag::err_attributes_are_not_compatible) << Ident
                                                                      << A;
    S.Diag(A->getLocation(), diag::note_conflicting_attribute);
    return true;
  }
  return false;
}

/// \brief Check if IdxExpr is a valid parameter index for a function or
/// instance method D.  May output an error.
///
/// \returns true if IdxExpr is a valid index.
static bool checkFunctionOrMethodParameterIndex(Sema &S, const Decl *D,
                                                const AttributeList &Attr,
                                                unsigned AttrArgNum,
                                                const Expr *IdxExpr,
                                                uint64_t &Idx) {
  assert(isFunctionOrMethodOrBlock(D));

  // In C++ the implicit 'this' function parameter also counts.
  // Parameters are counted from one.
  bool HP = hasFunctionProto(D);
  bool HasImplicitThisParam = isInstanceMethod(D);
  bool IV = HP && isFunctionOrMethodVariadic(D);
  unsigned NumParams =
      (HP ? getFunctionOrMethodNumParams(D) : 0) + HasImplicitThisParam;

  llvm::APSInt IdxInt;
  if (IdxExpr->isTypeDependent() || IdxExpr->isValueDependent() ||
      !IdxExpr->isIntegerConstantExpr(IdxInt, S.Context)) {
    S.Diag(Attr.getLoc(), diag::err_attribute_argument_n_type)
      << Attr.getName() << AttrArgNum << AANT_ArgumentIntegerConstant
      << IdxExpr->getSourceRange();
    return false;
  }

  Idx = IdxInt.getLimitedValue();
  if (Idx < 1 || (!IV && Idx > NumParams)) {
    S.Diag(Attr.getLoc(), diag::err_attribute_argument_out_of_bounds)
      << Attr.getName() << AttrArgNum << IdxExpr->getSourceRange();
    return false;
  }
  Idx--; // Convert to zero-based.
  if (HasImplicitThisParam) {
    if (Idx == 0) {
      S.Diag(Attr.getLoc(),
             diag::err_attribute_invalid_implicit_this_argument)
        << Attr.getName() << IdxExpr->getSourceRange();
      return false;
    }
    --Idx;
  }

  return true;
}

/// \brief Check if the argument \p ArgNum of \p Attr is a ASCII string literal.
/// If not emit an error and return false. If the argument is an identifier it
/// will emit an error with a fixit hint and treat it as if it was a string
/// literal.
bool Sema::checkStringLiteralArgumentAttr(const AttributeList &Attr,
                                          unsigned ArgNum, StringRef &Str,
                                          SourceLocation *ArgLocation) {
  // Look for identifiers. If we have one emit a hint to fix it to a literal.
  if (Attr.isArgIdent(ArgNum)) {
    IdentifierLoc *Loc = Attr.getArgAsIdent(ArgNum);
    Diag(Loc->Loc, diag::err_attribute_argument_type)
        << Attr.getName() << AANT_ArgumentString
        << FixItHint::CreateInsertion(Loc->Loc, "\"")
        << FixItHint::CreateInsertion(getLocForEndOfToken(Loc->Loc), "\"");
    Str = Loc->Ident->getName();
    if (ArgLocation)
      *ArgLocation = Loc->Loc;
    return true;
  }

  // Now check for an actual string literal.
  Expr *ArgExpr = Attr.getArgAsExpr(ArgNum);
  StringLiteral *Literal = dyn_cast<StringLiteral>(ArgExpr->IgnoreParenCasts());
  if (ArgLocation)
    *ArgLocation = ArgExpr->getLocStart();

  if (!Literal || !Literal->isAscii()) {
    Diag(ArgExpr->getLocStart(), diag::err_attribute_argument_type)
        << Attr.getName() << AANT_ArgumentString;
    return false;
  }

  Str = Literal->getString();
  return true;
}

/// \brief Applies the given attribute to the Decl without performing any
/// additional semantic checking.
template <typename AttrType>
static void handleSimpleAttribute(Sema &S, Decl *D,
                                  const AttributeList &Attr) {
  D->addAttr(::new (S.Context) AttrType(Attr.getRange(), S.Context,
                                        Attr.getAttributeSpellingListIndex()));
}

template <typename AttrType>
static void handleSimpleAttributeWithExclusions(Sema &S, Decl *D,
                                                const AttributeList &Attr) {
  handleSimpleAttribute<AttrType>(S, D, Attr);
}

/// \brief Applies the given attribute to the Decl so long as the Decl doesn't
/// already have one of the given incompatible attributes.
template <typename AttrType, typename IncompatibleAttrType,
          typename... IncompatibleAttrTypes>
static void handleSimpleAttributeWithExclusions(Sema &S, Decl *D,
                                                const AttributeList &Attr) {
  if (checkAttrMutualExclusion<IncompatibleAttrType>(S, D, Attr.getRange(),
                                                     Attr.getName()))
    return;
  handleSimpleAttributeWithExclusions<AttrType, IncompatibleAttrTypes...>(S, D,
                                                                          Attr);
}

/// \brief Check if the passed-in expression is of type int or bool.
static bool isIntOrBool(Expr *Exp) {
  QualType QT = Exp->getType();
  return QT->isBooleanType() || QT->isIntegerType();
}


// Check to see if the type is a smart pointer of some kind.  We assume
// it's a smart pointer if it defines both operator-> and operator*.
static bool threadSafetyCheckIsSmartPointer(Sema &S, const RecordType* RT) {
  DeclContextLookupResult Res1 = RT->getDecl()->lookup(
      S.Context.DeclarationNames.getCXXOperatorName(OO_Star));
  if (Res1.empty())
    return false;

  DeclContextLookupResult Res2 = RT->getDecl()->lookup(
      S.Context.DeclarationNames.getCXXOperatorName(OO_Arrow));
  if (Res2.empty())
    return false;

  return true;
}

/// \brief Check if passed in Decl is a pointer type.
/// Note that this function may produce an error message.
/// \return true if the Decl is a pointer type; false otherwise
static bool threadSafetyCheckIsPointer(Sema &S, const Decl *D,
                                       const AttributeList &Attr) {
  const ValueDecl *vd = cast<ValueDecl>(D);
  QualType QT = vd->getType();
  if (QT->isAnyPointerType())
    return true;

  if (const RecordType *RT = QT->getAs<RecordType>()) {
    // If it's an incomplete type, it could be a smart pointer; skip it.
    // (We don't want to force template instantiation if we can avoid it,
    // since that would alter the order in which templates are instantiated.)
    if (RT->isIncompleteType())
      return true;

    if (threadSafetyCheckIsSmartPointer(S, RT))
      return true;
  }

  S.Diag(Attr.getLoc(), diag::warn_thread_attribute_decl_not_pointer)
    << Attr.getName() << QT;
  return false;
}

/// \brief Checks that the passed in QualType either is of RecordType or points
/// to RecordType. Returns the relevant RecordType, null if it does not exit.
static const RecordType *getRecordType(QualType QT) {
  if (const RecordType *RT = QT->getAs<RecordType>())
    return RT;

  // Now check if we point to record type.
  if (const PointerType *PT = QT->getAs<PointerType>())
    return PT->getPointeeType()->getAs<RecordType>();

  return nullptr;
}

static bool checkRecordTypeForCapability(Sema &S, QualType Ty) {
  const RecordType *RT = getRecordType(Ty);

  if (!RT)
    return false;

  // Don't check for the capability if the class hasn't been defined yet.
  if (RT->isIncompleteType())
    return true;

  // Allow smart pointers to be used as capability objects.
  // FIXME -- Check the type that the smart pointer points to.
  if (threadSafetyCheckIsSmartPointer(S, RT))
    return true;

  // Check if the record itself has a capability.
  RecordDecl *RD = RT->getDecl();
  if (RD->hasAttr<CapabilityAttr>())
    return true;

  // Else check if any base classes have a capability.
  if (CXXRecordDecl *CRD = dyn_cast<CXXRecordDecl>(RD)) {
    CXXBasePaths BPaths(false, false);
    if (CRD->lookupInBases([](const CXXBaseSpecifier *BS, CXXBasePath &) {
          const auto *Type = BS->getType()->getAs<RecordType>();
          return Type->getDecl()->hasAttr<CapabilityAttr>();
        }, BPaths))
      return true;
  }
  return false;
}

static bool checkTypedefTypeForCapability(QualType Ty) {
  const auto *TD = Ty->getAs<TypedefType>();
  if (!TD)
    return false;

  TypedefNameDecl *TN = TD->getDecl();
  if (!TN)
    return false;

  return TN->hasAttr<CapabilityAttr>();
}

static bool typeHasCapability(Sema &S, QualType Ty) {
  if (checkTypedefTypeForCapability(Ty))
    return true;

  if (checkRecordTypeForCapability(S, Ty))
    return true;

  return false;
}

static bool isCapabilityExpr(Sema &S, const Expr *Ex) {
  // Capability expressions are simple expressions involving the boolean logic
  // operators &&, || or !, a simple DeclRefExpr, CastExpr or a ParenExpr. Once
  // a DeclRefExpr is found, its type should be checked to determine whether it
  // is a capability or not.

  if (const auto *E = dyn_cast<DeclRefExpr>(Ex))
    return typeHasCapability(S, E->getType());
  else if (const auto *E = dyn_cast<CastExpr>(Ex))
    return isCapabilityExpr(S, E->getSubExpr());
  else if (const auto *E = dyn_cast<ParenExpr>(Ex))
    return isCapabilityExpr(S, E->getSubExpr());
  else if (const auto *E = dyn_cast<UnaryOperator>(Ex)) {
    if (E->getOpcode() == UO_LNot)
      return isCapabilityExpr(S, E->getSubExpr());
    return false;
  } else if (const auto *E = dyn_cast<BinaryOperator>(Ex)) {
    if (E->getOpcode() == BO_LAnd || E->getOpcode() == BO_LOr)
      return isCapabilityExpr(S, E->getLHS()) &&
             isCapabilityExpr(S, E->getRHS());
    return false;
  }

  return false;
}

/// \brief Checks that all attribute arguments, starting from Sidx, resolve to
/// a capability object.
/// \param Sidx The attribute argument index to start checking with.
/// \param ParamIdxOk Whether an argument can be indexing into a function
/// parameter list.
static void checkAttrArgsAreCapabilityObjs(Sema &S, Decl *D,
                                           const AttributeList &Attr,
                                           SmallVectorImpl<Expr *> &Args,
                                           int Sidx = 0,
                                           bool ParamIdxOk = false) {
  for (unsigned Idx = Sidx; Idx < Attr.getNumArgs(); ++Idx) {
    Expr *ArgExp = Attr.getArgAsExpr(Idx);

    if (ArgExp->isTypeDependent()) {
      // FIXME -- need to check this again on template instantiation
      Args.push_back(ArgExp);
      continue;
    }

    if (StringLiteral *StrLit = dyn_cast<StringLiteral>(ArgExp)) {
      if (StrLit->getLength() == 0 ||
          (StrLit->isAscii() && StrLit->getString() == StringRef("*"))) {
        // Pass empty strings to the analyzer without warnings.
        // Treat "*" as the universal lock.
        Args.push_back(ArgExp);
        continue;
      }

      // We allow constant strings to be used as a placeholder for expressions
      // that are not valid C++ syntax, but warn that they are ignored.
      S.Diag(Attr.getLoc(), diag::warn_thread_attribute_ignored) <<
        Attr.getName();
      Args.push_back(ArgExp);
      continue;
    }

    QualType ArgTy = ArgExp->getType();

    // A pointer to member expression of the form  &MyClass::mu is treated
    // specially -- we need to look at the type of the member.
    if (UnaryOperator *UOp = dyn_cast<UnaryOperator>(ArgExp))
      if (UOp->getOpcode() == UO_AddrOf)
        if (DeclRefExpr *DRE = dyn_cast<DeclRefExpr>(UOp->getSubExpr()))
          if (DRE->getDecl()->isCXXInstanceMember())
            ArgTy = DRE->getDecl()->getType();

    // First see if we can just cast to record type, or pointer to record type.
    const RecordType *RT = getRecordType(ArgTy);

    // Now check if we index into a record type function param.
    if(!RT && ParamIdxOk) {
      FunctionDecl *FD = dyn_cast<FunctionDecl>(D);
      IntegerLiteral *IL = dyn_cast<IntegerLiteral>(ArgExp);
      if(FD && IL) {
        unsigned int NumParams = FD->getNumParams();
        llvm::APInt ArgValue = IL->getValue();
        uint64_t ParamIdxFromOne = ArgValue.getZExtValue();
        uint64_t ParamIdxFromZero = ParamIdxFromOne - 1;
        if(!ArgValue.isStrictlyPositive() || ParamIdxFromOne > NumParams) {
          S.Diag(Attr.getLoc(), diag::err_attribute_argument_out_of_range)
            << Attr.getName() << Idx + 1 << NumParams;
          continue;
        }
        ArgTy = FD->getParamDecl(ParamIdxFromZero)->getType();
      }
    }

    // If the type does not have a capability, see if the components of the
    // expression have capabilities. This allows for writing C code where the
    // capability may be on the type, and the expression is a capability
    // boolean logic expression. Eg) requires_capability(A || B && !C)
    if (!typeHasCapability(S, ArgTy) && !isCapabilityExpr(S, ArgExp))
      S.Diag(Attr.getLoc(), diag::warn_thread_attribute_argument_not_lockable)
          << Attr.getName() << ArgTy;

    Args.push_back(ArgExp);
  }
}

//===----------------------------------------------------------------------===//
// Attribute Implementations
//===----------------------------------------------------------------------===//

static void handlePtGuardedVarAttr(Sema &S, Decl *D,
                                   const AttributeList &Attr) {
  if (!threadSafetyCheckIsPointer(S, D, Attr))
    return;

  D->addAttr(::new (S.Context)
             PtGuardedVarAttr(Attr.getRange(), S.Context,
                              Attr.getAttributeSpellingListIndex()));
}

static bool checkGuardedByAttrCommon(Sema &S, Decl *D,
                                     const AttributeList &Attr,
                                     Expr* &Arg) {
  SmallVector<Expr*, 1> Args;
  // check that all arguments are lockable objects
  checkAttrArgsAreCapabilityObjs(S, D, Attr, Args);
  unsigned Size = Args.size();
  if (Size != 1)
    return false;

  Arg = Args[0];

  return true;
}

static void handleGuardedByAttr(Sema &S, Decl *D, const AttributeList &Attr) {
  Expr *Arg = nullptr;
  if (!checkGuardedByAttrCommon(S, D, Attr, Arg))
    return;

  D->addAttr(::new (S.Context) GuardedByAttr(Attr.getRange(), S.Context, Arg,
                                        Attr.getAttributeSpellingListIndex()));
}

static void handlePtGuardedByAttr(Sema &S, Decl *D,
                                  const AttributeList &Attr) {
  Expr *Arg = nullptr;
  if (!checkGuardedByAttrCommon(S, D, Attr, Arg))
    return;

  if (!threadSafetyCheckIsPointer(S, D, Attr))
    return;

  D->addAttr(::new (S.Context) PtGuardedByAttr(Attr.getRange(),
                                               S.Context, Arg,
                                        Attr.getAttributeSpellingListIndex()));
}

static bool checkAcquireOrderAttrCommon(Sema &S, Decl *D,
                                        const AttributeList &Attr,
                                        SmallVectorImpl<Expr *> &Args) {
  if (!checkAttributeAtLeastNumArgs(S, Attr, 1))
    return false;

  // Check that this attribute only applies to lockable types.
  QualType QT = cast<ValueDecl>(D)->getType();
  if (!QT->isDependentType() && !typeHasCapability(S, QT)) {
    S.Diag(Attr.getLoc(), diag::warn_thread_attribute_decl_not_lockable)
      << Attr.getName();
    return false;
  }

  // Check that all arguments are lockable objects.
  checkAttrArgsAreCapabilityObjs(S, D, Attr, Args);
  if (Args.empty())
    return false;

  return true;
}

static void handleAcquiredAfterAttr(Sema &S, Decl *D,
                                    const AttributeList &Attr) {
  SmallVector<Expr*, 1> Args;
  if (!checkAcquireOrderAttrCommon(S, D, Attr, Args))
    return;

  Expr **StartArg = &Args[0];
  D->addAttr(::new (S.Context)
             AcquiredAfterAttr(Attr.getRange(), S.Context,
                               StartArg, Args.size(),
                               Attr.getAttributeSpellingListIndex()));
}

static void handleAcquiredBeforeAttr(Sema &S, Decl *D,
                                     const AttributeList &Attr) {
  SmallVector<Expr*, 1> Args;
  if (!checkAcquireOrderAttrCommon(S, D, Attr, Args))
    return;

  Expr **StartArg = &Args[0];
  D->addAttr(::new (S.Context)
             AcquiredBeforeAttr(Attr.getRange(), S.Context,
                                StartArg, Args.size(),
                                Attr.getAttributeSpellingListIndex()));
}

static bool checkLockFunAttrCommon(Sema &S, Decl *D,
                                   const AttributeList &Attr,
                                   SmallVectorImpl<Expr *> &Args) {
  // zero or more arguments ok
  // check that all arguments are lockable objects
  checkAttrArgsAreCapabilityObjs(S, D, Attr, Args, 0, /*ParamIdxOk=*/true);

  return true;
}

static void handleAssertSharedLockAttr(Sema &S, Decl *D,
                                       const AttributeList &Attr) {
  SmallVector<Expr*, 1> Args;
  if (!checkLockFunAttrCommon(S, D, Attr, Args))
    return;

  unsigned Size = Args.size();
  Expr **StartArg = Size == 0 ? nullptr : &Args[0];
  D->addAttr(::new (S.Context)
             AssertSharedLockAttr(Attr.getRange(), S.Context, StartArg, Size,
                                  Attr.getAttributeSpellingListIndex()));
}

static void handleAssertExclusiveLockAttr(Sema &S, Decl *D,
                                          const AttributeList &Attr) {
  SmallVector<Expr*, 1> Args;
  if (!checkLockFunAttrCommon(S, D, Attr, Args))
    return;

  unsigned Size = Args.size();
  Expr **StartArg = Size == 0 ? nullptr : &Args[0];
  D->addAttr(::new (S.Context)
             AssertExclusiveLockAttr(Attr.getRange(), S.Context,
                                     StartArg, Size,
                                     Attr.getAttributeSpellingListIndex()));
}


static bool checkTryLockFunAttrCommon(Sema &S, Decl *D,
                                      const AttributeList &Attr,
                                      SmallVectorImpl<Expr *> &Args) {
  if (!checkAttributeAtLeastNumArgs(S, Attr, 1))
    return false;

  if (!isIntOrBool(Attr.getArgAsExpr(0))) {
    S.Diag(Attr.getLoc(), diag::err_attribute_argument_n_type)
      << Attr.getName() << 1 << AANT_ArgumentIntOrBool;
    return false;
  }

  // check that all arguments are lockable objects
  checkAttrArgsAreCapabilityObjs(S, D, Attr, Args, 1);

  return true;
}

static void handleSharedTrylockFunctionAttr(Sema &S, Decl *D,
                                            const AttributeList &Attr) {
  SmallVector<Expr*, 2> Args;
  if (!checkTryLockFunAttrCommon(S, D, Attr, Args))
    return;

  D->addAttr(::new (S.Context)
             SharedTrylockFunctionAttr(Attr.getRange(), S.Context,
                                       Attr.getArgAsExpr(0),
                                       Args.data(), Args.size(),
                                       Attr.getAttributeSpellingListIndex()));
}

static void handleExclusiveTrylockFunctionAttr(Sema &S, Decl *D,
                                               const AttributeList &Attr) {
  SmallVector<Expr*, 2> Args;
  if (!checkTryLockFunAttrCommon(S, D, Attr, Args))
    return;

  D->addAttr(::new (S.Context) ExclusiveTrylockFunctionAttr(
      Attr.getRange(), S.Context, Attr.getArgAsExpr(0), Args.data(),
      Args.size(), Attr.getAttributeSpellingListIndex()));
}

static void handleLockReturnedAttr(Sema &S, Decl *D,
                                   const AttributeList &Attr) {
  // check that the argument is lockable object
  SmallVector<Expr*, 1> Args;
  checkAttrArgsAreCapabilityObjs(S, D, Attr, Args);
  unsigned Size = Args.size();
  if (Size == 0)
    return;

  D->addAttr(::new (S.Context)
             LockReturnedAttr(Attr.getRange(), S.Context, Args[0],
                              Attr.getAttributeSpellingListIndex()));
}

static void handleLocksExcludedAttr(Sema &S, Decl *D,
                                    const AttributeList &Attr) {
  if (!checkAttributeAtLeastNumArgs(S, Attr, 1))
    return;

  // check that all arguments are lockable objects
  SmallVector<Expr*, 1> Args;
  checkAttrArgsAreCapabilityObjs(S, D, Attr, Args);
  unsigned Size = Args.size();
  if (Size == 0)
    return;
  Expr **StartArg = &Args[0];

  D->addAttr(::new (S.Context)
             LocksExcludedAttr(Attr.getRange(), S.Context, StartArg, Size,
                               Attr.getAttributeSpellingListIndex()));
}

static void handleEnableIfAttr(Sema &S, Decl *D, const AttributeList &Attr) {
  Expr *Cond = Attr.getArgAsExpr(0);
  if (!Cond->isTypeDependent()) {
    ExprResult Converted = S.PerformContextuallyConvertToBool(Cond);
    if (Converted.isInvalid())
      return;
    Cond = Converted.get();
  }

  StringRef Msg;
  if (!S.checkStringLiteralArgumentAttr(Attr, 1, Msg))
    return;

  SmallVector<PartialDiagnosticAt, 8> Diags;
  if (!Cond->isValueDependent() &&
      !Expr::isPotentialConstantExprUnevaluated(Cond, cast<FunctionDecl>(D),
                                                Diags)) {
    S.Diag(Attr.getLoc(), diag::err_enable_if_never_constant_expr);
    for (int I = 0, N = Diags.size(); I != N; ++I)
      S.Diag(Diags[I].first, Diags[I].second);
    return;
  }

  D->addAttr(::new (S.Context)
             EnableIfAttr(Attr.getRange(), S.Context, Cond, Msg,
                          Attr.getAttributeSpellingListIndex()));
}

static void handlePassObjectSizeAttr(Sema &S, Decl *D,
                                     const AttributeList &Attr) {
  if (D->hasAttr<PassObjectSizeAttr>()) {
    S.Diag(D->getLocStart(), diag::err_attribute_only_once_per_parameter)
        << Attr.getName();
    return;
  }

  Expr *E = Attr.getArgAsExpr(0);
  uint32_t Type;
  if (!checkUInt32Argument(S, Attr, E, Type, /*Idx=*/1))
    return;

  // pass_object_size's argument is passed in as the second argument of
  // __builtin_object_size. So, it has the same constraints as that second
  // argument; namely, it must be in the range [0, 3].
  if (Type > 3) {
    S.Diag(E->getLocStart(), diag::err_attribute_argument_outof_range)
        << Attr.getName() << 0 << 3 << E->getSourceRange();
    return;
  }

  // pass_object_size is only supported on constant pointer parameters; as a
  // kindness to users, we allow the parameter to be non-const for declarations.
  // At this point, we have no clue if `D` belongs to a function declaration or
  // definition, so we defer the constness check until later.
  if (!cast<ParmVarDecl>(D)->getType()->isPointerType()) {
    S.Diag(D->getLocStart(), diag::err_attribute_pointers_only)
        << Attr.getName() << 1;
    return;
  }

  D->addAttr(::new (S.Context)
                 PassObjectSizeAttr(Attr.getRange(), S.Context, (int)Type,
                                    Attr.getAttributeSpellingListIndex()));
}

static void handleConsumableAttr(Sema &S, Decl *D, const AttributeList &Attr) {
  ConsumableAttr::ConsumedState DefaultState;

  if (Attr.isArgIdent(0)) {
    IdentifierLoc *IL = Attr.getArgAsIdent(0);
    if (!ConsumableAttr::ConvertStrToConsumedState(IL->Ident->getName(),
                                                   DefaultState)) {
      S.Diag(IL->Loc, diag::warn_attribute_type_not_supported)
        << Attr.getName() << IL->Ident;
      return;
    }
  } else {
    S.Diag(Attr.getLoc(), diag::err_attribute_argument_type)
        << Attr.getName() << AANT_ArgumentIdentifier;
    return;
  }
  
  D->addAttr(::new (S.Context)
             ConsumableAttr(Attr.getRange(), S.Context, DefaultState,
                            Attr.getAttributeSpellingListIndex()));
}


static bool checkForConsumableClass(Sema &S, const CXXMethodDecl *MD,
                                        const AttributeList &Attr) {
  ASTContext &CurrContext = S.getASTContext();
  QualType ThisType = MD->getThisType(CurrContext)->getPointeeType();
  
  if (const CXXRecordDecl *RD = ThisType->getAsCXXRecordDecl()) {
    if (!RD->hasAttr<ConsumableAttr>()) {
      S.Diag(Attr.getLoc(), diag::warn_attr_on_unconsumable_class) <<
        RD->getNameAsString();
      
      return false;
    }
  }
  
  return true;
}


static void handleCallableWhenAttr(Sema &S, Decl *D,
                                   const AttributeList &Attr) {
  if (!checkAttributeAtLeastNumArgs(S, Attr, 1))
    return;
  
  if (!checkForConsumableClass(S, cast<CXXMethodDecl>(D), Attr))
    return;
  
  SmallVector<CallableWhenAttr::ConsumedState, 3> States;
  for (unsigned ArgIndex = 0; ArgIndex < Attr.getNumArgs(); ++ArgIndex) {
    CallableWhenAttr::ConsumedState CallableState;
    
    StringRef StateString;
    SourceLocation Loc;
    if (Attr.isArgIdent(ArgIndex)) {
      IdentifierLoc *Ident = Attr.getArgAsIdent(ArgIndex);
      StateString = Ident->Ident->getName();
      Loc = Ident->Loc;
    } else {
      if (!S.checkStringLiteralArgumentAttr(Attr, ArgIndex, StateString, &Loc))
        return;
    }

    if (!CallableWhenAttr::ConvertStrToConsumedState(StateString,
                                                     CallableState)) {
      S.Diag(Loc, diag::warn_attribute_type_not_supported)
        << Attr.getName() << StateString;
      return;
    }
      
    States.push_back(CallableState);
  }
  
  D->addAttr(::new (S.Context)
             CallableWhenAttr(Attr.getRange(), S.Context, States.data(),
               States.size(), Attr.getAttributeSpellingListIndex()));
}


static void handleParamTypestateAttr(Sema &S, Decl *D,
                                    const AttributeList &Attr) {
  ParamTypestateAttr::ConsumedState ParamState;
  
  if (Attr.isArgIdent(0)) {
    IdentifierLoc *Ident = Attr.getArgAsIdent(0);
    StringRef StateString = Ident->Ident->getName();

    if (!ParamTypestateAttr::ConvertStrToConsumedState(StateString,
                                                       ParamState)) {
      S.Diag(Ident->Loc, diag::warn_attribute_type_not_supported)
        << Attr.getName() << StateString;
      return;
    }
  } else {
    S.Diag(Attr.getLoc(), diag::err_attribute_argument_type) <<
      Attr.getName() << AANT_ArgumentIdentifier;
    return;
  }
  
  // FIXME: This check is currently being done in the analysis.  It can be
  //        enabled here only after the parser propagates attributes at
  //        template specialization definition, not declaration.
  //QualType ReturnType = cast<ParmVarDecl>(D)->getType();
  //const CXXRecordDecl *RD = ReturnType->getAsCXXRecordDecl();
  //
  //if (!RD || !RD->hasAttr<ConsumableAttr>()) {
  //    S.Diag(Attr.getLoc(), diag::warn_return_state_for_unconsumable_type) <<
  //      ReturnType.getAsString();
  //    return;
  //}
  
  D->addAttr(::new (S.Context)
             ParamTypestateAttr(Attr.getRange(), S.Context, ParamState,
                                Attr.getAttributeSpellingListIndex()));
}


static void handleReturnTypestateAttr(Sema &S, Decl *D,
                                      const AttributeList &Attr) {
  ReturnTypestateAttr::ConsumedState ReturnState;
  
  if (Attr.isArgIdent(0)) {
    IdentifierLoc *IL = Attr.getArgAsIdent(0);
    if (!ReturnTypestateAttr::ConvertStrToConsumedState(IL->Ident->getName(),
                                                        ReturnState)) {
      S.Diag(IL->Loc, diag::warn_attribute_type_not_supported)
        << Attr.getName() << IL->Ident;
      return;
    }
  } else {
    S.Diag(Attr.getLoc(), diag::err_attribute_argument_type) <<
      Attr.getName() << AANT_ArgumentIdentifier;
    return;
  }
  
  // FIXME: This check is currently being done in the analysis.  It can be
  //        enabled here only after the parser propagates attributes at
  //        template specialization definition, not declaration.
  //QualType ReturnType;
  //
  //if (const ParmVarDecl *Param = dyn_cast<ParmVarDecl>(D)) {
  //  ReturnType = Param->getType();
  //
  //} else if (const CXXConstructorDecl *Constructor =
  //             dyn_cast<CXXConstructorDecl>(D)) {
  //  ReturnType = Constructor->getThisType(S.getASTContext())->getPointeeType();
  //  
  //} else {
  //  
  //  ReturnType = cast<FunctionDecl>(D)->getCallResultType();
  //}
  //
  //const CXXRecordDecl *RD = ReturnType->getAsCXXRecordDecl();
  //
  //if (!RD || !RD->hasAttr<ConsumableAttr>()) {
  //    S.Diag(Attr.getLoc(), diag::warn_return_state_for_unconsumable_type) <<
  //      ReturnType.getAsString();
  //    return;
  //}
  
  D->addAttr(::new (S.Context)
             ReturnTypestateAttr(Attr.getRange(), S.Context, ReturnState,
                                 Attr.getAttributeSpellingListIndex()));
}


static void handleSetTypestateAttr(Sema &S, Decl *D, const AttributeList &Attr) {
  if (!checkForConsumableClass(S, cast<CXXMethodDecl>(D), Attr))
    return;
  
  SetTypestateAttr::ConsumedState NewState;
  if (Attr.isArgIdent(0)) {
    IdentifierLoc *Ident = Attr.getArgAsIdent(0);
    StringRef Param = Ident->Ident->getName();
    if (!SetTypestateAttr::ConvertStrToConsumedState(Param, NewState)) {
      S.Diag(Ident->Loc, diag::warn_attribute_type_not_supported)
        << Attr.getName() << Param;
      return;
    }
  } else {
    S.Diag(Attr.getLoc(), diag::err_attribute_argument_type) <<
      Attr.getName() << AANT_ArgumentIdentifier;
    return;
  }
  
  D->addAttr(::new (S.Context)
             SetTypestateAttr(Attr.getRange(), S.Context, NewState,
                              Attr.getAttributeSpellingListIndex()));
}

static void handleTestTypestateAttr(Sema &S, Decl *D,
                                    const AttributeList &Attr) {
  if (!checkForConsumableClass(S, cast<CXXMethodDecl>(D), Attr))
    return;
  
  TestTypestateAttr::ConsumedState TestState;  
  if (Attr.isArgIdent(0)) {
    IdentifierLoc *Ident = Attr.getArgAsIdent(0);
    StringRef Param = Ident->Ident->getName();
    if (!TestTypestateAttr::ConvertStrToConsumedState(Param, TestState)) {
      S.Diag(Ident->Loc, diag::warn_attribute_type_not_supported)
        << Attr.getName() << Param;
      return;
    }
  } else {
    S.Diag(Attr.getLoc(), diag::err_attribute_argument_type) <<
      Attr.getName() << AANT_ArgumentIdentifier;
    return;
  }
  
  D->addAttr(::new (S.Context)
             TestTypestateAttr(Attr.getRange(), S.Context, TestState,
                                Attr.getAttributeSpellingListIndex()));
}

static void handleExtVectorTypeAttr(Sema &S, Scope *scope, Decl *D,
                                    const AttributeList &Attr) {
  // Remember this typedef decl, we will need it later for diagnostics.
  S.ExtVectorDecls.push_back(cast<TypedefNameDecl>(D));
}

static void handlePackedAttr(Sema &S, Decl *D, const AttributeList &Attr) {
  if (TagDecl *TD = dyn_cast<TagDecl>(D))
    TD->addAttr(::new (S.Context) PackedAttr(Attr.getRange(), S.Context,
                                        Attr.getAttributeSpellingListIndex()));
  else if (FieldDecl *FD = dyn_cast<FieldDecl>(D)) {
    // Report warning about changed offset in the newer compiler versions.
    if (!FD->getType()->isDependentType() &&
        !FD->getType()->isIncompleteType() && FD->isBitField() &&
        S.Context.getTypeAlign(FD->getType()) <= 8)
      S.Diag(Attr.getLoc(), diag::warn_attribute_packed_for_bitfield);

    FD->addAttr(::new (S.Context) PackedAttr(
        Attr.getRange(), S.Context, Attr.getAttributeSpellingListIndex()));
  } else
    S.Diag(Attr.getLoc(), diag::warn_attribute_ignored) << Attr.getName();
}

static bool checkIBOutletCommon(Sema &S, Decl *D, const AttributeList &Attr) {
  // The IBOutlet/IBOutletCollection attributes only apply to instance
  // variables or properties of Objective-C classes.  The outlet must also
  // have an object reference type.
  if (const ObjCIvarDecl *VD = dyn_cast<ObjCIvarDecl>(D)) {
    if (!VD->getType()->getAs<ObjCObjectPointerType>()) {
      S.Diag(Attr.getLoc(), diag::warn_iboutlet_object_type)
        << Attr.getName() << VD->getType() << 0;
      return false;
    }
  }
  else if (const ObjCPropertyDecl *PD = dyn_cast<ObjCPropertyDecl>(D)) {
    if (!PD->getType()->getAs<ObjCObjectPointerType>()) {
      S.Diag(Attr.getLoc(), diag::warn_iboutlet_object_type)
        << Attr.getName() << PD->getType() << 1;
      return false;
    }
  }
  else {
    S.Diag(Attr.getLoc(), diag::warn_attribute_iboutlet) << Attr.getName();
    return false;
  }

  return true;
}

static void handleIBOutlet(Sema &S, Decl *D, const AttributeList &Attr) {
  if (!checkIBOutletCommon(S, D, Attr))
    return;

  D->addAttr(::new (S.Context)
             IBOutletAttr(Attr.getRange(), S.Context,
                          Attr.getAttributeSpellingListIndex()));
}

static void handleIBOutletCollection(Sema &S, Decl *D,
                                     const AttributeList &Attr) {

  // The iboutletcollection attribute can have zero or one arguments.
  if (Attr.getNumArgs() > 1) {
    S.Diag(Attr.getLoc(), diag::err_attribute_wrong_number_arguments)
      << Attr.getName() << 1;
    return;
  }

  if (!checkIBOutletCommon(S, D, Attr))
    return;

  ParsedType PT;

  if (Attr.hasParsedType())
    PT = Attr.getTypeArg();
  else {
    PT = S.getTypeName(S.Context.Idents.get("NSObject"), Attr.getLoc(),
                       S.getScopeForContext(D->getDeclContext()->getParent()));
    if (!PT) {
      S.Diag(Attr.getLoc(), diag::err_iboutletcollection_type) << "NSObject";
      return;
    }
  }

  TypeSourceInfo *QTLoc = nullptr;
  QualType QT = S.GetTypeFromParser(PT, &QTLoc);
  if (!QTLoc)
    QTLoc = S.Context.getTrivialTypeSourceInfo(QT, Attr.getLoc());

  // Diagnose use of non-object type in iboutletcollection attribute.
  // FIXME. Gnu attribute extension ignores use of builtin types in
  // attributes. So, __attribute__((iboutletcollection(char))) will be
  // treated as __attribute__((iboutletcollection())).
  if (!QT->isObjCIdType() && !QT->isObjCObjectType()) {
    S.Diag(Attr.getLoc(),
           QT->isBuiltinType() ? diag::err_iboutletcollection_builtintype
                               : diag::err_iboutletcollection_type) << QT;
    return;
  }

  D->addAttr(::new (S.Context)
             IBOutletCollectionAttr(Attr.getRange(), S.Context, QTLoc,
                                    Attr.getAttributeSpellingListIndex()));
}

bool Sema::isValidPointerAttrType(QualType T, bool RefOkay) {
  if (RefOkay) {
    if (T->isReferenceType())
      return true;
  } else {
    T = T.getNonReferenceType();
  }

  // The nonnull attribute, and other similar attributes, can be applied to a
  // transparent union that contains a pointer type.
  if (const RecordType *UT = T->getAsUnionType()) {
    if (UT && UT->getDecl()->hasAttr<TransparentUnionAttr>()) {
      RecordDecl *UD = UT->getDecl();
      for (const auto *I : UD->fields()) {
        QualType QT = I->getType();
        if (QT->isAnyPointerType() || QT->isBlockPointerType())
          return true;
      }
    }
  }

  return T->isAnyPointerType() || T->isBlockPointerType();
}

static bool attrNonNullArgCheck(Sema &S, QualType T, const AttributeList &Attr,
                                SourceRange AttrParmRange,
                                SourceRange TypeRange,
                                bool isReturnValue = false) {
  if (!S.isValidPointerAttrType(T)) {
    if (isReturnValue)
      S.Diag(Attr.getLoc(), diag::warn_attribute_return_pointers_only)
          << Attr.getName() << AttrParmRange << TypeRange;
    else
      S.Diag(Attr.getLoc(), diag::warn_attribute_pointers_only)
          << Attr.getName() << AttrParmRange << TypeRange << 0;
    return false;
  }
  return true;
}

static void handleNonNullAttr(Sema &S, Decl *D, const AttributeList &Attr) {
  SmallVector<unsigned, 8> NonNullArgs;
  for (unsigned I = 0; I < Attr.getNumArgs(); ++I) {
    Expr *Ex = Attr.getArgAsExpr(I);
    uint64_t Idx;
    if (!checkFunctionOrMethodParameterIndex(S, D, Attr, I + 1, Ex, Idx))
      return;

    // Is the function argument a pointer type?
    if (Idx < getFunctionOrMethodNumParams(D) &&
        !attrNonNullArgCheck(S, getFunctionOrMethodParamType(D, Idx), Attr,
                             Ex->getSourceRange(),
                             getFunctionOrMethodParamRange(D, Idx)))
      continue;

    NonNullArgs.push_back(Idx);
  }

  // If no arguments were specified to __attribute__((nonnull)) then all pointer
  // arguments have a nonnull attribute; warn if there aren't any. Skip this
  // check if the attribute came from a macro expansion or a template
  // instantiation.
  if (NonNullArgs.empty() && Attr.getLoc().isFileID() &&
      S.ActiveTemplateInstantiations.empty()) {
    bool AnyPointers = isFunctionOrMethodVariadic(D);
    for (unsigned I = 0, E = getFunctionOrMethodNumParams(D);
         I != E && !AnyPointers; ++I) {
      QualType T = getFunctionOrMethodParamType(D, I);
      if (T->isDependentType() || S.isValidPointerAttrType(T))
        AnyPointers = true;
    }

    if (!AnyPointers)
      S.Diag(Attr.getLoc(), diag::warn_attribute_nonnull_no_pointers);
  }

  unsigned *Start = NonNullArgs.data();
  unsigned Size = NonNullArgs.size();
  llvm::array_pod_sort(Start, Start + Size);
  D->addAttr(::new (S.Context)
             NonNullAttr(Attr.getRange(), S.Context, Start, Size,
                         Attr.getAttributeSpellingListIndex()));
}

static void handleNonNullAttrParameter(Sema &S, ParmVarDecl *D,
                                       const AttributeList &Attr) {
  if (Attr.getNumArgs() > 0) {
    if (D->getFunctionType()) {
      handleNonNullAttr(S, D, Attr);
    } else {
      S.Diag(Attr.getLoc(), diag::warn_attribute_nonnull_parm_no_args)
        << D->getSourceRange();
    }
    return;
  }

  // Is the argument a pointer type?
  if (!attrNonNullArgCheck(S, D->getType(), Attr, SourceRange(),
                           D->getSourceRange()))
    return;

  D->addAttr(::new (S.Context)
             NonNullAttr(Attr.getRange(), S.Context, nullptr, 0,
                         Attr.getAttributeSpellingListIndex()));
}

static void handleReturnsNonNullAttr(Sema &S, Decl *D,
                                     const AttributeList &Attr) {
  QualType ResultType = getFunctionOrMethodResultType(D);
  SourceRange SR = getFunctionOrMethodResultSourceRange(D);
  if (!attrNonNullArgCheck(S, ResultType, Attr, SourceRange(), SR,
                           /* isReturnValue */ true))
    return;

  D->addAttr(::new (S.Context)
            ReturnsNonNullAttr(Attr.getRange(), S.Context,
                               Attr.getAttributeSpellingListIndex()));
}

static void handleAssumeAlignedAttr(Sema &S, Decl *D,
                                    const AttributeList &Attr) {
  Expr *E = Attr.getArgAsExpr(0),
       *OE = Attr.getNumArgs() > 1 ? Attr.getArgAsExpr(1) : nullptr;
  S.AddAssumeAlignedAttr(Attr.getRange(), D, E, OE,
                         Attr.getAttributeSpellingListIndex());
}

void Sema::AddAssumeAlignedAttr(SourceRange AttrRange, Decl *D, Expr *E,
                                Expr *OE, unsigned SpellingListIndex) {
  QualType ResultType = getFunctionOrMethodResultType(D);
  SourceRange SR = getFunctionOrMethodResultSourceRange(D);

  AssumeAlignedAttr TmpAttr(AttrRange, Context, E, OE, SpellingListIndex);
  SourceLocation AttrLoc = AttrRange.getBegin();

  if (!isValidPointerAttrType(ResultType, /* RefOkay */ true)) {
    Diag(AttrLoc, diag::warn_attribute_return_pointers_refs_only)
      << &TmpAttr << AttrRange << SR;
    return;
  }

  if (!E->isValueDependent()) {
    llvm::APSInt I(64);
    if (!E->isIntegerConstantExpr(I, Context)) {
      if (OE)
        Diag(AttrLoc, diag::err_attribute_argument_n_type)
          << &TmpAttr << 1 << AANT_ArgumentIntegerConstant
          << E->getSourceRange();
      else
        Diag(AttrLoc, diag::err_attribute_argument_type)
          << &TmpAttr << AANT_ArgumentIntegerConstant
          << E->getSourceRange();
      return;
    }

    if (!I.isPowerOf2()) {
      Diag(AttrLoc, diag::err_alignment_not_power_of_two)
        << E->getSourceRange();
      return;
    }
  }

  if (OE) {
    if (!OE->isValueDependent()) {
      llvm::APSInt I(64);
      if (!OE->isIntegerConstantExpr(I, Context)) {
        Diag(AttrLoc, diag::err_attribute_argument_n_type)
          << &TmpAttr << 2 << AANT_ArgumentIntegerConstant
          << OE->getSourceRange();
        return;
      }
    }
  }

  D->addAttr(::new (Context)
            AssumeAlignedAttr(AttrRange, Context, E, OE, SpellingListIndex));
}

/// Normalize the attribute, __foo__ becomes foo.
/// Returns true if normalization was applied.
static bool normalizeName(StringRef &AttrName) {
  if (AttrName.size() > 4 && AttrName.startswith("__") &&
      AttrName.endswith("__")) {
    AttrName = AttrName.drop_front(2).drop_back(2);
    return true;
  }
  return false;
}

static void handleOwnershipAttr(Sema &S, Decl *D, const AttributeList &AL) {
  // This attribute must be applied to a function declaration. The first
  // argument to the attribute must be an identifier, the name of the resource,
  // for example: malloc. The following arguments must be argument indexes, the
  // arguments must be of integer type for Returns, otherwise of pointer type.
  // The difference between Holds and Takes is that a pointer may still be used
  // after being held. free() should be __attribute((ownership_takes)), whereas
  // a list append function may well be __attribute((ownership_holds)).

  if (!AL.isArgIdent(0)) {
    S.Diag(AL.getLoc(), diag::err_attribute_argument_n_type)
      << AL.getName() << 1 << AANT_ArgumentIdentifier;
    return;
  }

  // Figure out our Kind.
  OwnershipAttr::OwnershipKind K =
      OwnershipAttr(AL.getLoc(), S.Context, nullptr, nullptr, 0,
                    AL.getAttributeSpellingListIndex()).getOwnKind();

  // Check arguments.
  switch (K) {
  case OwnershipAttr::Takes:
  case OwnershipAttr::Holds:
    if (AL.getNumArgs() < 2) {
      S.Diag(AL.getLoc(), diag::err_attribute_too_few_arguments)
        << AL.getName() << 2;
      return;
    }
    break;
  case OwnershipAttr::Returns:
    if (AL.getNumArgs() > 2) {
      S.Diag(AL.getLoc(), diag::err_attribute_too_many_arguments)
        << AL.getName() << 1;
      return;
    }
    break;
  }

  IdentifierInfo *Module = AL.getArgAsIdent(0)->Ident;

  StringRef ModuleName = Module->getName();
  if (normalizeName(ModuleName)) {
    Module = &S.PP.getIdentifierTable().get(ModuleName);
  }

  SmallVector<unsigned, 8> OwnershipArgs;
  for (unsigned i = 1; i < AL.getNumArgs(); ++i) {
    Expr *Ex = AL.getArgAsExpr(i);
    uint64_t Idx;
    if (!checkFunctionOrMethodParameterIndex(S, D, AL, i, Ex, Idx))
      return;

    // Is the function argument a pointer type?
    QualType T = getFunctionOrMethodParamType(D, Idx);
    int Err = -1;  // No error
    switch (K) {
      case OwnershipAttr::Takes:
      case OwnershipAttr::Holds:
        if (!T->isAnyPointerType() && !T->isBlockPointerType())
          Err = 0;
        break;
      case OwnershipAttr::Returns:
        if (!T->isIntegerType())
          Err = 1;
        break;
    }
    if (-1 != Err) {
      S.Diag(AL.getLoc(), diag::err_ownership_type) << AL.getName() << Err
        << Ex->getSourceRange();
      return;
    }

    // Check we don't have a conflict with another ownership attribute.
    for (const auto *I : D->specific_attrs<OwnershipAttr>()) {
      // Cannot have two ownership attributes of different kinds for the same
      // index.
      if (I->getOwnKind() != K && I->args_end() !=
          std::find(I->args_begin(), I->args_end(), Idx)) {
        S.Diag(AL.getLoc(), diag::err_attributes_are_not_compatible)
          << AL.getName() << I;
        return;
      } else if (K == OwnershipAttr::Returns &&
                 I->getOwnKind() == OwnershipAttr::Returns) {
        // A returns attribute conflicts with any other returns attribute using
        // a different index. Note, diagnostic reporting is 1-based, but stored
        // argument indexes are 0-based.
        if (std::find(I->args_begin(), I->args_end(), Idx) == I->args_end()) {
          S.Diag(I->getLocation(), diag::err_ownership_returns_index_mismatch)
              << *(I->args_begin()) + 1;
          if (I->args_size())
            S.Diag(AL.getLoc(), diag::note_ownership_returns_index_mismatch)
                << (unsigned)Idx + 1 << Ex->getSourceRange();
          return;
        }
      }
    }
    OwnershipArgs.push_back(Idx);
  }

  unsigned* start = OwnershipArgs.data();
  unsigned size = OwnershipArgs.size();
  llvm::array_pod_sort(start, start + size);

  D->addAttr(::new (S.Context)
             OwnershipAttr(AL.getLoc(), S.Context, Module, start, size,
                           AL.getAttributeSpellingListIndex()));
}

static void handleWeakRefAttr(Sema &S, Decl *D, const AttributeList &Attr) {
  // Check the attribute arguments.
  if (Attr.getNumArgs() > 1) {
    S.Diag(Attr.getLoc(), diag::err_attribute_wrong_number_arguments)
      << Attr.getName() << 1;
    return;
  }

  NamedDecl *nd = cast<NamedDecl>(D);

  // gcc rejects
  // class c {
  //   static int a __attribute__((weakref ("v2")));
  //   static int b() __attribute__((weakref ("f3")));
  // };
  // and ignores the attributes of
  // void f(void) {
  //   static int a __attribute__((weakref ("v2")));
  // }
  // we reject them
  const DeclContext *Ctx = D->getDeclContext()->getRedeclContext();
  if (!Ctx->isFileContext()) {
    S.Diag(Attr.getLoc(), diag::err_attribute_weakref_not_global_context)
      << nd;
    return;
  }

  // The GCC manual says
  //
  // At present, a declaration to which `weakref' is attached can only
  // be `static'.
  //
  // It also says
  //
  // Without a TARGET,
  // given as an argument to `weakref' or to `alias', `weakref' is
  // equivalent to `weak'.
  //
  // gcc 4.4.1 will accept
  // int a7 __attribute__((weakref));
  // as
  // int a7 __attribute__((weak));
  // This looks like a bug in gcc. We reject that for now. We should revisit
  // it if this behaviour is actually used.

  // GCC rejects
  // static ((alias ("y"), weakref)).
  // Should we? How to check that weakref is before or after alias?

  // FIXME: it would be good for us to keep the WeakRefAttr as-written instead
  // of transforming it into an AliasAttr.  The WeakRefAttr never uses the
  // StringRef parameter it was given anyway.
  StringRef Str;
  if (Attr.getNumArgs() && S.checkStringLiteralArgumentAttr(Attr, 0, Str))
    // GCC will accept anything as the argument of weakref. Should we
    // check for an existing decl?
    D->addAttr(::new (S.Context) AliasAttr(Attr.getRange(), S.Context, Str,
                                        Attr.getAttributeSpellingListIndex()));

  D->addAttr(::new (S.Context)
             WeakRefAttr(Attr.getRange(), S.Context,
                         Attr.getAttributeSpellingListIndex()));
}

static void handleAliasAttr(Sema &S, Decl *D, const AttributeList &Attr) {
  StringRef Str;
  if (!S.checkStringLiteralArgumentAttr(Attr, 0, Str))
    return;

  if (S.Context.getTargetInfo().getTriple().isOSDarwin()) {
    S.Diag(Attr.getLoc(), diag::err_alias_not_supported_on_darwin);
    return;
  }
  if (S.Context.getTargetInfo().getTriple().isNVPTX()) {
    S.Diag(Attr.getLoc(), diag::err_alias_not_supported_on_nvptx);
  }

  // Aliases should be on declarations, not definitions.
  if (const auto *FD = dyn_cast<FunctionDecl>(D)) {
    if (FD->isThisDeclarationADefinition()) {
      S.Diag(Attr.getLoc(), diag::err_alias_is_definition) << FD;
      return;
    }
  } else {
    const auto *VD = cast<VarDecl>(D);
    if (VD->isThisDeclarationADefinition() && VD->isExternallyVisible()) {
      S.Diag(Attr.getLoc(), diag::err_alias_is_definition) << VD;
      return;
    }
  }

  // FIXME: check if target symbol exists in current file

  D->addAttr(::new (S.Context) AliasAttr(Attr.getRange(), S.Context, Str,
                                         Attr.getAttributeSpellingListIndex()));
}

static void handleColdAttr(Sema &S, Decl *D, const AttributeList &Attr) {
  if (checkAttrMutualExclusion<HotAttr>(S, D, Attr.getRange(), Attr.getName()))
    return;

  D->addAttr(::new (S.Context) ColdAttr(Attr.getRange(), S.Context,
                                        Attr.getAttributeSpellingListIndex()));
}

static void handleHotAttr(Sema &S, Decl *D, const AttributeList &Attr) {
  if (checkAttrMutualExclusion<ColdAttr>(S, D, Attr.getRange(), Attr.getName()))
    return;

  D->addAttr(::new (S.Context) HotAttr(Attr.getRange(), S.Context,
                                       Attr.getAttributeSpellingListIndex()));
}

static void handleTLSModelAttr(Sema &S, Decl *D,
                               const AttributeList &Attr) {
  StringRef Model;
  SourceLocation LiteralLoc;
  // Check that it is a string.
  if (!S.checkStringLiteralArgumentAttr(Attr, 0, Model, &LiteralLoc))
    return;

  // Check that the value.
  if (Model != "global-dynamic" && Model != "local-dynamic"
      && Model != "initial-exec" && Model != "local-exec") {
    S.Diag(LiteralLoc, diag::err_attr_tlsmodel_arg);
    return;
  }

#if INTEL_CUSTOMIZATION
  VarDecl *VD = dyn_cast<VarDecl>(D);
  if (VD && VD->getTLSKind() == 0) {
    // CQ#376466: Clang should emit a warning, not an error, if 'tls_model'
    // attibute is applied to the non-tls variable. The check is moved here
    // from handleCommonAttributeFeatures().
    if (S.getLangOpts().IntelCompat)
      S.Diag(Attr.getLoc(), diag::warn_attribute_wrong_decl_type)
          << Attr.getName() << ExpectedTLSVar;
    else
      S.Diag(Attr.getLoc(), diag::err_attribute_wrong_decl_type)
          << Attr.getName() << ExpectedTLSVar;
    return;
  }
#endif // INTEL_CUSTOMIZATION

  D->addAttr(::new (S.Context)
             TLSModelAttr(Attr.getRange(), S.Context, Model,
                          Attr.getAttributeSpellingListIndex()));
}

static void handleRestrictAttr(Sema &S, Decl *D, const AttributeList &Attr) {
  QualType ResultType = getFunctionOrMethodResultType(D);
  if (ResultType->isAnyPointerType() || ResultType->isBlockPointerType()) {
    D->addAttr(::new (S.Context) RestrictAttr(
        Attr.getRange(), S.Context, Attr.getAttributeSpellingListIndex()));
    return;
  }

  S.Diag(Attr.getLoc(), diag::warn_attribute_return_pointers_only)
      << Attr.getName() << getFunctionOrMethodResultSourceRange(D);
}

static void handleCommonAttr(Sema &S, Decl *D, const AttributeList &Attr) {
#if INTEL_CUSTOMIZATION
  // Fix for CQ375398: 'common' attribute is not supported in C++
  if (!S.getLangOpts().IntelCompat)
#endif // INTEL_CUSTOMIZATION
  if (S.LangOpts.CPlusPlus) {
    S.Diag(Attr.getLoc(), diag::err_attribute_not_supported_in_lang)
        << Attr.getName() << AttributeLangSupport::Cpp;
    return;
  }

  if (CommonAttr *CA = S.mergeCommonAttr(D, Attr.getRange(), Attr.getName(),
                                         Attr.getAttributeSpellingListIndex()))
    D->addAttr(CA);
}

static void handleNakedAttr(Sema &S, Decl *D, const AttributeList &Attr) {
  if (checkAttrMutualExclusion<DisableTailCallsAttr>(S, D, Attr.getRange(),
                                                     Attr.getName()))
    return;

  D->addAttr(::new (S.Context) NakedAttr(Attr.getRange(), S.Context,
                                         Attr.getAttributeSpellingListIndex()));
}

static void handleNoReturnAttr(Sema &S, Decl *D, const AttributeList &attr) {
  if (hasDeclarator(D)) return;

  if (S.CheckNoReturnAttr(attr)) return;

  if (!isa<ObjCMethodDecl>(D)) {
    S.Diag(attr.getLoc(), diag::warn_attribute_wrong_decl_type)
      << attr.getName() << ExpectedFunctionOrMethod;
    return;
  }

  D->addAttr(::new (S.Context)
             NoReturnAttr(attr.getRange(), S.Context,
                          attr.getAttributeSpellingListIndex()));
}

bool Sema::CheckNoReturnAttr(const AttributeList &attr) {
  if (!checkAttributeNumArgs(*this, attr, 0)) {
    attr.setInvalid();
    return true;
  }

  return false;
}

static void handleAnalyzerNoReturnAttr(Sema &S, Decl *D,
                                       const AttributeList &Attr) {
  
  // The checking path for 'noreturn' and 'analyzer_noreturn' are different
  // because 'analyzer_noreturn' does not impact the type.
  if (!isFunctionOrMethodOrBlock(D)) {
    ValueDecl *VD = dyn_cast<ValueDecl>(D);
    if (!VD || (!VD->getType()->isBlockPointerType() &&
                !VD->getType()->isFunctionPointerType())) {
      S.Diag(Attr.getLoc(),
             Attr.isCXX11Attribute() ? diag::err_attribute_wrong_decl_type
                                     : diag::warn_attribute_wrong_decl_type)
        << Attr.getName() << ExpectedFunctionMethodOrBlock;
      return;
    }
  }
  
  D->addAttr(::new (S.Context)
             AnalyzerNoReturnAttr(Attr.getRange(), S.Context,
                                  Attr.getAttributeSpellingListIndex()));
}

// PS3 PPU-specific.
static void handleVecReturnAttr(Sema &S, Decl *D, const AttributeList &Attr) {
/*
  Returning a Vector Class in Registers
  
  According to the PPU ABI specifications, a class with a single member of 
  vector type is returned in memory when used as the return value of a function.
  This results in inefficient code when implementing vector classes. To return
  the value in a single vector register, add the vecreturn attribute to the
  class definition. This attribute is also applicable to struct types.
  
  Example:
  
  struct Vector
  {
    __vector float xyzw;
  } __attribute__((vecreturn));
  
  Vector Add(Vector lhs, Vector rhs)
  {
    Vector result;
    result.xyzw = vec_add(lhs.xyzw, rhs.xyzw);
    return result; // This will be returned in a register
  }
*/
  if (VecReturnAttr *A = D->getAttr<VecReturnAttr>()) {
    S.Diag(Attr.getLoc(), diag::err_repeat_attribute) << A;
    return;
  }

  RecordDecl *record = cast<RecordDecl>(D);
  int count = 0;

  if (!isa<CXXRecordDecl>(record)) {
    S.Diag(Attr.getLoc(), diag::err_attribute_vecreturn_only_vector_member);
    return;
  }

  if (!cast<CXXRecordDecl>(record)->isPOD()) {
    S.Diag(Attr.getLoc(), diag::err_attribute_vecreturn_only_pod_record);
    return;
  }

  for (const auto *I : record->fields()) {
    if ((count == 1) || !I->getType()->isVectorType()) {
      S.Diag(Attr.getLoc(), diag::err_attribute_vecreturn_only_vector_member);
      return;
    }
    count++;
  }

  D->addAttr(::new (S.Context)
             VecReturnAttr(Attr.getRange(), S.Context,
                           Attr.getAttributeSpellingListIndex()));
}

static void handleDependencyAttr(Sema &S, Scope *Scope, Decl *D,
                                 const AttributeList &Attr) {
  if (isa<ParmVarDecl>(D)) {
    // [[carries_dependency]] can only be applied to a parameter if it is a
    // parameter of a function declaration or lambda.
    if (!(Scope->getFlags() & clang::Scope::FunctionDeclarationScope)) {
      S.Diag(Attr.getLoc(),
             diag::err_carries_dependency_param_not_function_decl);
      return;
    }
  }

  D->addAttr(::new (S.Context) CarriesDependencyAttr(
                                   Attr.getRange(), S.Context,
                                   Attr.getAttributeSpellingListIndex()));
}

static void handleNotTailCalledAttr(Sema &S, Decl *D,
                                    const AttributeList &Attr) {
  if (checkAttrMutualExclusion<AlwaysInlineAttr>(S, D, Attr.getRange(),
                                                 Attr.getName()))
    return;

  D->addAttr(::new (S.Context) NotTailCalledAttr(
      Attr.getRange(), S.Context, Attr.getAttributeSpellingListIndex()));
}

static void handleDisableTailCallsAttr(Sema &S, Decl *D,
                                       const AttributeList &Attr) {
  if (checkAttrMutualExclusion<NakedAttr>(S, D, Attr.getRange(),
                                          Attr.getName()))
    return;

  D->addAttr(::new (S.Context) DisableTailCallsAttr(
      Attr.getRange(), S.Context, Attr.getAttributeSpellingListIndex()));
}

static void handleUsedAttr(Sema &S, Decl *D, const AttributeList &Attr) {
  if (const VarDecl *VD = dyn_cast<VarDecl>(D)) {
    if (VD->hasLocalStorage()) {
      S.Diag(Attr.getLoc(), diag::warn_attribute_ignored) << Attr.getName();
      return;
    }
  } else if (!isFunctionOrMethod(D)) {
    S.Diag(Attr.getLoc(), diag::warn_attribute_wrong_decl_type)
      << Attr.getName() << ExpectedVariableOrFunction;
    return;
  }

  D->addAttr(::new (S.Context)
             UsedAttr(Attr.getRange(), S.Context,
                      Attr.getAttributeSpellingListIndex()));
}

static void handleConstructorAttr(Sema &S, Decl *D, const AttributeList &Attr) {
  uint32_t priority = ConstructorAttr::DefaultPriority;
  if (Attr.getNumArgs() &&
      !checkUInt32Argument(S, Attr, Attr.getArgAsExpr(0), priority))
    return;

  D->addAttr(::new (S.Context)
             ConstructorAttr(Attr.getRange(), S.Context, priority,
                             Attr.getAttributeSpellingListIndex()));
}

static void handleDestructorAttr(Sema &S, Decl *D, const AttributeList &Attr) {
  uint32_t priority = DestructorAttr::DefaultPriority;
  if (Attr.getNumArgs() &&
      !checkUInt32Argument(S, Attr, Attr.getArgAsExpr(0), priority))
    return;

  D->addAttr(::new (S.Context)
             DestructorAttr(Attr.getRange(), S.Context, priority,
                            Attr.getAttributeSpellingListIndex()));
}

template <typename AttrTy>
static void handleAttrWithMessage(Sema &S, Decl *D,
                                  const AttributeList &Attr) {
  // Handle the case where the attribute has a text message.
  StringRef Str;
  if (Attr.getNumArgs() == 1 && !S.checkStringLiteralArgumentAttr(Attr, 0, Str))
    return;

  D->addAttr(::new (S.Context) AttrTy(Attr.getRange(), S.Context, Str,
                                      Attr.getAttributeSpellingListIndex()));
}

static void handleObjCSuppresProtocolAttr(Sema &S, Decl *D,
                                          const AttributeList &Attr) {
  if (!cast<ObjCProtocolDecl>(D)->isThisDeclarationADefinition()) {
    S.Diag(Attr.getLoc(), diag::err_objc_attr_protocol_requires_definition)
      << Attr.getName() << Attr.getRange();
    return;
  }

  D->addAttr(::new (S.Context)
          ObjCExplicitProtocolImplAttr(Attr.getRange(), S.Context,
                                       Attr.getAttributeSpellingListIndex()));
}

static bool checkAvailabilityAttr(Sema &S, SourceRange Range,
                                  IdentifierInfo *Platform,
                                  VersionTuple Introduced,
                                  VersionTuple Deprecated,
                                  VersionTuple Obsoleted) {
  StringRef PlatformName
    = AvailabilityAttr::getPrettyPlatformName(Platform->getName());
  if (PlatformName.empty())
    PlatformName = Platform->getName();

  // Ensure that Introduced <= Deprecated <= Obsoleted (although not all
  // of these steps are needed).
  if (!Introduced.empty() && !Deprecated.empty() &&
      !(Introduced <= Deprecated)) {
    S.Diag(Range.getBegin(), diag::warn_availability_version_ordering)
      << 1 << PlatformName << Deprecated.getAsString()
      << 0 << Introduced.getAsString();
    return true;
  }

  if (!Introduced.empty() && !Obsoleted.empty() &&
      !(Introduced <= Obsoleted)) {
    S.Diag(Range.getBegin(), diag::warn_availability_version_ordering)
      << 2 << PlatformName << Obsoleted.getAsString()
      << 0 << Introduced.getAsString();
    return true;
  }

  if (!Deprecated.empty() && !Obsoleted.empty() &&
      !(Deprecated <= Obsoleted)) {
    S.Diag(Range.getBegin(), diag::warn_availability_version_ordering)
      << 2 << PlatformName << Obsoleted.getAsString()
      << 1 << Deprecated.getAsString();
    return true;
  }

  return false;
}

/// \brief Check whether the two versions match.
///
/// If either version tuple is empty, then they are assumed to match. If
/// \p BeforeIsOkay is true, then \p X can be less than or equal to \p Y.
static bool versionsMatch(const VersionTuple &X, const VersionTuple &Y,
                          bool BeforeIsOkay) {
  if (X.empty() || Y.empty())
    return true;

  if (X == Y)
    return true;

  if (BeforeIsOkay && X < Y)
    return true;

  return false;
}

AvailabilityAttr *Sema::mergeAvailabilityAttr(NamedDecl *D, SourceRange Range,
                                              IdentifierInfo *Platform,
                                              VersionTuple Introduced,
                                              VersionTuple Deprecated,
                                              VersionTuple Obsoleted,
                                              bool IsUnavailable,
                                              StringRef Message,
                                              AvailabilityMergeKind AMK,
                                              unsigned AttrSpellingListIndex) {
  VersionTuple MergedIntroduced = Introduced;
  VersionTuple MergedDeprecated = Deprecated;
  VersionTuple MergedObsoleted = Obsoleted;
  bool FoundAny = false;
  bool OverrideOrImpl = false;
  switch (AMK) {
  case AMK_None:
  case AMK_Redeclaration:
    OverrideOrImpl = false;
    break;

  case AMK_Override:
  case AMK_ProtocolImplementation:
    OverrideOrImpl = true;
    break;
  }

  if (D->hasAttrs()) {
    AttrVec &Attrs = D->getAttrs();
    for (unsigned i = 0, e = Attrs.size(); i != e;) {
      const AvailabilityAttr *OldAA = dyn_cast<AvailabilityAttr>(Attrs[i]);
      if (!OldAA) {
        ++i;
        continue;
      }

      IdentifierInfo *OldPlatform = OldAA->getPlatform();
      if (OldPlatform != Platform) {
        ++i;
        continue;
      }

      // If there is an existing availability attribute for this platform that
      // is explicit and the new one is implicit use the explicit one and
      // discard the new implicit attribute.
      if (OldAA->getRange().isValid() && Range.isInvalid()) {
        return nullptr;
      }

      // If there is an existing attribute for this platform that is implicit
      // and the new attribute is explicit then erase the old one and
      // continue processing the attributes.
      if (Range.isValid() && OldAA->getRange().isInvalid()) {
        Attrs.erase(Attrs.begin() + i);
        --e;
        continue;
      }

      FoundAny = true;
      VersionTuple OldIntroduced = OldAA->getIntroduced();
      VersionTuple OldDeprecated = OldAA->getDeprecated();
      VersionTuple OldObsoleted = OldAA->getObsoleted();
      bool OldIsUnavailable = OldAA->getUnavailable();

      if (!versionsMatch(OldIntroduced, Introduced, OverrideOrImpl) ||
          !versionsMatch(Deprecated, OldDeprecated, OverrideOrImpl) ||
          !versionsMatch(Obsoleted, OldObsoleted, OverrideOrImpl) ||
          !(OldIsUnavailable == IsUnavailable ||
            (OverrideOrImpl && !OldIsUnavailable && IsUnavailable))) {
        if (OverrideOrImpl) {
          int Which = -1;
          VersionTuple FirstVersion;
          VersionTuple SecondVersion;
          if (!versionsMatch(OldIntroduced, Introduced, OverrideOrImpl)) {
            Which = 0;
            FirstVersion = OldIntroduced;
            SecondVersion = Introduced;
          } else if (!versionsMatch(Deprecated, OldDeprecated, OverrideOrImpl)) {
            Which = 1;
            FirstVersion = Deprecated;
            SecondVersion = OldDeprecated;
          } else if (!versionsMatch(Obsoleted, OldObsoleted, OverrideOrImpl)) {
            Which = 2;
            FirstVersion = Obsoleted;
            SecondVersion = OldObsoleted;
          }

          if (Which == -1) {
            Diag(OldAA->getLocation(),
                 diag::warn_mismatched_availability_override_unavail)
              << AvailabilityAttr::getPrettyPlatformName(Platform->getName())
              << (AMK == AMK_Override);
          } else {
            Diag(OldAA->getLocation(),
                 diag::warn_mismatched_availability_override)
              << Which
              << AvailabilityAttr::getPrettyPlatformName(Platform->getName())
              << FirstVersion.getAsString() << SecondVersion.getAsString()
              << (AMK == AMK_Override);
          }
          if (AMK == AMK_Override)
            Diag(Range.getBegin(), diag::note_overridden_method);
          else
            Diag(Range.getBegin(), diag::note_protocol_method);
        } else {
          Diag(OldAA->getLocation(), diag::warn_mismatched_availability);
          Diag(Range.getBegin(), diag::note_previous_attribute);
        }

        Attrs.erase(Attrs.begin() + i);
        --e;
        continue;
      }

      VersionTuple MergedIntroduced2 = MergedIntroduced;
      VersionTuple MergedDeprecated2 = MergedDeprecated;
      VersionTuple MergedObsoleted2 = MergedObsoleted;

      if (MergedIntroduced2.empty())
        MergedIntroduced2 = OldIntroduced;
      if (MergedDeprecated2.empty())
        MergedDeprecated2 = OldDeprecated;
      if (MergedObsoleted2.empty())
        MergedObsoleted2 = OldObsoleted;

      if (checkAvailabilityAttr(*this, OldAA->getRange(), Platform,
                                MergedIntroduced2, MergedDeprecated2,
                                MergedObsoleted2)) {
        Attrs.erase(Attrs.begin() + i);
        --e;
        continue;
      }

      MergedIntroduced = MergedIntroduced2;
      MergedDeprecated = MergedDeprecated2;
      MergedObsoleted = MergedObsoleted2;
      ++i;
    }
  }

  if (FoundAny &&
      MergedIntroduced == Introduced &&
      MergedDeprecated == Deprecated &&
      MergedObsoleted == Obsoleted)
    return nullptr;

  // Only create a new attribute if !OverrideOrImpl, but we want to do
  // the checking.
  if (!checkAvailabilityAttr(*this, Range, Platform, MergedIntroduced,
                             MergedDeprecated, MergedObsoleted) &&
      !OverrideOrImpl) {
    return ::new (Context) AvailabilityAttr(Range, Context, Platform,
                                            Introduced, Deprecated,
                                            Obsoleted, IsUnavailable, Message,
                                            AttrSpellingListIndex);
  }
  return nullptr;
}

static void handleAvailabilityAttr(Sema &S, Decl *D,
                                   const AttributeList &Attr) {
  if (!checkAttributeNumArgs(S, Attr, 1))
    return;
  IdentifierLoc *Platform = Attr.getArgAsIdent(0);
  unsigned Index = Attr.getAttributeSpellingListIndex();
  
  IdentifierInfo *II = Platform->Ident;
  if (AvailabilityAttr::getPrettyPlatformName(II->getName()).empty())
    S.Diag(Platform->Loc, diag::warn_availability_unknown_platform)
      << Platform->Ident;

  NamedDecl *ND = dyn_cast<NamedDecl>(D);
  if (!ND) {
    S.Diag(Attr.getLoc(), diag::warn_attribute_ignored) << Attr.getName();
    return;
  }

  AvailabilityChange Introduced = Attr.getAvailabilityIntroduced();
  AvailabilityChange Deprecated = Attr.getAvailabilityDeprecated();
  AvailabilityChange Obsoleted = Attr.getAvailabilityObsoleted();
  bool IsUnavailable = Attr.getUnavailableLoc().isValid();
  StringRef Str;
  if (const StringLiteral *SE =
          dyn_cast_or_null<StringLiteral>(Attr.getMessageExpr()))
    Str = SE->getString();

  AvailabilityAttr *NewAttr = S.mergeAvailabilityAttr(ND, Attr.getRange(), II,
                                                      Introduced.Version,
                                                      Deprecated.Version,
                                                      Obsoleted.Version,
                                                      IsUnavailable, Str,
                                                      Sema::AMK_None,
                                                      Index);
  if (NewAttr)
    D->addAttr(NewAttr);

  // Transcribe "ios" to "watchos" (and add a new attribute) if the versioning
  // matches before the start of the watchOS platform.
  if (S.Context.getTargetInfo().getTriple().isWatchOS()) {
    IdentifierInfo *NewII = nullptr;
    if (II->getName() == "ios")
      NewII = &S.Context.Idents.get("watchos");
    else if (II->getName() == "ios_app_extension")
      NewII = &S.Context.Idents.get("watchos_app_extension");

    if (NewII) {
        auto adjustWatchOSVersion = [](VersionTuple Version) -> VersionTuple {
          if (Version.empty())
            return Version;
          auto Major = Version.getMajor();
          auto NewMajor = Major >= 9 ? Major - 7 : 0;
          if (NewMajor >= 2) {
            if (Version.getMinor().hasValue()) {
              if (Version.getSubminor().hasValue())
                return VersionTuple(NewMajor, Version.getMinor().getValue(),
                                    Version.getSubminor().getValue());
              else
                return VersionTuple(NewMajor, Version.getMinor().getValue());
            }
          }

          return VersionTuple(2, 0);
        };

        auto NewIntroduced = adjustWatchOSVersion(Introduced.Version);
        auto NewDeprecated = adjustWatchOSVersion(Deprecated.Version);
        auto NewObsoleted = adjustWatchOSVersion(Obsoleted.Version);

        AvailabilityAttr *NewAttr = S.mergeAvailabilityAttr(ND,
                                                            SourceRange(),
                                                            NewII,
                                                            NewIntroduced,
                                                            NewDeprecated,
                                                            NewObsoleted,
                                                            IsUnavailable, Str,
                                                            Sema::AMK_None,
                                                            Index);
        if (NewAttr)
          D->addAttr(NewAttr);
      }
  } else if (S.Context.getTargetInfo().getTriple().isTvOS()) {
    // Transcribe "ios" to "tvos" (and add a new attribute) if the versioning
    // matches before the start of the tvOS platform.
    IdentifierInfo *NewII = nullptr;
    if (II->getName() == "ios")
      NewII = &S.Context.Idents.get("tvos");
    else if (II->getName() == "ios_app_extension")
      NewII = &S.Context.Idents.get("tvos_app_extension");

    if (NewII) {
        AvailabilityAttr *NewAttr = S.mergeAvailabilityAttr(ND,
                                                            SourceRange(),
                                                            NewII,
                                                            Introduced.Version,
                                                            Deprecated.Version,
                                                            Obsoleted.Version,
                                                            IsUnavailable, Str,
                                                            Sema::AMK_None,
                                                            Index);
        if (NewAttr)
          D->addAttr(NewAttr);
      }
  }
}

template <class T>
static T *mergeVisibilityAttr(Sema &S, Decl *D, SourceRange range,
                              typename T::VisibilityType value,
                              unsigned attrSpellingListIndex) {
  T *existingAttr = D->getAttr<T>();
  if (existingAttr) {
    typename T::VisibilityType existingValue = existingAttr->getVisibility();
    if (existingValue == value)
      return nullptr;
#if INTEL_CUSTOMIZATION
    // CQ#370092 - emit a warning, not error in IntelCompat mode
    if (S.getLangOpts().IntelCompat)
      S.Diag(existingAttr->getLocation(), diag::warn_mismatched_visibility);
    else
#endif // INTEL_CUSTOMIZATION
    S.Diag(existingAttr->getLocation(), diag::err_mismatched_visibility);
    S.Diag(range.getBegin(), diag::note_previous_attribute);
    D->dropAttr<T>();
  }
  return ::new (S.Context) T(range, S.Context, value, attrSpellingListIndex);
}

VisibilityAttr *Sema::mergeVisibilityAttr(Decl *D, SourceRange Range,
                                          VisibilityAttr::VisibilityType Vis,
                                          unsigned AttrSpellingListIndex) {
  return ::mergeVisibilityAttr<VisibilityAttr>(*this, D, Range, Vis,
                                               AttrSpellingListIndex);
}

TypeVisibilityAttr *Sema::mergeTypeVisibilityAttr(Decl *D, SourceRange Range,
                                      TypeVisibilityAttr::VisibilityType Vis,
                                      unsigned AttrSpellingListIndex) {
  return ::mergeVisibilityAttr<TypeVisibilityAttr>(*this, D, Range, Vis,
                                                   AttrSpellingListIndex);
}

static void handleVisibilityAttr(Sema &S, Decl *D, const AttributeList &Attr,
                                 bool isTypeVisibility) {
  // Visibility attributes don't mean anything on a typedef.
  if (isa<TypedefNameDecl>(D)) {
    S.Diag(Attr.getRange().getBegin(), diag::warn_attribute_ignored)
      << Attr.getName();
    return;
  }

  // 'type_visibility' can only go on a type or namespace.
  if (isTypeVisibility &&
      !(isa<TagDecl>(D) ||
        isa<ObjCInterfaceDecl>(D) ||
        isa<NamespaceDecl>(D))) {
    S.Diag(Attr.getRange().getBegin(), diag::err_attribute_wrong_decl_type)
      << Attr.getName() << ExpectedTypeOrNamespace;
    return;
  }

  // Check that the argument is a string literal.
  StringRef TypeStr;
  SourceLocation LiteralLoc;
  if (!S.checkStringLiteralArgumentAttr(Attr, 0, TypeStr, &LiteralLoc))
    return;

  VisibilityAttr::VisibilityType type;
  if (!VisibilityAttr::ConvertStrToVisibilityType(TypeStr, type)) {
    S.Diag(LiteralLoc, diag::warn_attribute_type_not_supported)
      << Attr.getName() << TypeStr;
    return;
  }
  
  // Complain about attempts to use protected visibility on targets
  // (like Darwin) that don't support it.
  if (type == VisibilityAttr::Protected &&
      !S.Context.getTargetInfo().hasProtectedVisibility()) {
    S.Diag(Attr.getLoc(), diag::warn_attribute_protected_visibility);
    type = VisibilityAttr::Default;
  }

  unsigned Index = Attr.getAttributeSpellingListIndex();
  clang::Attr *newAttr;
  if (isTypeVisibility) {
    newAttr = S.mergeTypeVisibilityAttr(D, Attr.getRange(),
                                    (TypeVisibilityAttr::VisibilityType) type,
                                        Index);
  } else {
    newAttr = S.mergeVisibilityAttr(D, Attr.getRange(), type, Index);
  }
  if (newAttr)
    D->addAttr(newAttr);
}

static void handleObjCMethodFamilyAttr(Sema &S, Decl *decl,
                                       const AttributeList &Attr) {
  ObjCMethodDecl *method = cast<ObjCMethodDecl>(decl);
  if (!Attr.isArgIdent(0)) {
    S.Diag(Attr.getLoc(), diag::err_attribute_argument_n_type)
      << Attr.getName() << 1 << AANT_ArgumentIdentifier;
    return;
  }

  IdentifierLoc *IL = Attr.getArgAsIdent(0);
  ObjCMethodFamilyAttr::FamilyKind F;
  if (!ObjCMethodFamilyAttr::ConvertStrToFamilyKind(IL->Ident->getName(), F)) {
    S.Diag(IL->Loc, diag::warn_attribute_type_not_supported) << Attr.getName()
      << IL->Ident;
    return;
  }

  if (F == ObjCMethodFamilyAttr::OMF_init &&
      !method->getReturnType()->isObjCObjectPointerType()) {
    S.Diag(method->getLocation(), diag::err_init_method_bad_return_type)
        << method->getReturnType();
    // Ignore the attribute.
    return;
  }

  method->addAttr(new (S.Context) ObjCMethodFamilyAttr(Attr.getRange(),
                                                       S.Context, F,
                                        Attr.getAttributeSpellingListIndex()));
}

static void handleObjCNSObject(Sema &S, Decl *D, const AttributeList &Attr) {
  if (TypedefNameDecl *TD = dyn_cast<TypedefNameDecl>(D)) {
    QualType T = TD->getUnderlyingType();
    if (!T->isCARCBridgableType()) {
      S.Diag(TD->getLocation(), diag::err_nsobject_attribute);
      return;
    }
  }
  else if (ObjCPropertyDecl *PD = dyn_cast<ObjCPropertyDecl>(D)) {
    QualType T = PD->getType();
    if (!T->isCARCBridgableType()) {
      S.Diag(PD->getLocation(), diag::err_nsobject_attribute);
      return;
    }
  }
  else {
    // It is okay to include this attribute on properties, e.g.:
    //
    //  @property (retain, nonatomic) struct Bork *Q __attribute__((NSObject));
    //
    // In this case it follows tradition and suppresses an error in the above
    // case.    
    S.Diag(D->getLocation(), diag::warn_nsobject_attribute);
  }
  D->addAttr(::new (S.Context)
             ObjCNSObjectAttr(Attr.getRange(), S.Context,
                              Attr.getAttributeSpellingListIndex()));
}

static void handleObjCIndependentClass(Sema &S, Decl *D, const AttributeList &Attr) {
  if (TypedefNameDecl *TD = dyn_cast<TypedefNameDecl>(D)) {
    QualType T = TD->getUnderlyingType();
    if (!T->isObjCObjectPointerType()) {
      S.Diag(TD->getLocation(), diag::warn_ptr_independentclass_attribute);
      return;
    }
  } else {
    S.Diag(D->getLocation(), diag::warn_independentclass_attribute);
    return;
  }
  D->addAttr(::new (S.Context)
             ObjCIndependentClassAttr(Attr.getRange(), S.Context,
                              Attr.getAttributeSpellingListIndex()));
}

static void handleBlocksAttr(Sema &S, Decl *D, const AttributeList &Attr) {
  if (!Attr.isArgIdent(0)) {
    S.Diag(Attr.getLoc(), diag::err_attribute_argument_n_type)
      << Attr.getName() << 1 << AANT_ArgumentIdentifier;
    return;
  }

  IdentifierInfo *II = Attr.getArgAsIdent(0)->Ident;
  BlocksAttr::BlockType type;
  if (!BlocksAttr::ConvertStrToBlockType(II->getName(), type)) {
    S.Diag(Attr.getLoc(), diag::warn_attribute_type_not_supported)
      << Attr.getName() << II;
    return;
  }

  D->addAttr(::new (S.Context)
             BlocksAttr(Attr.getRange(), S.Context, type,
                        Attr.getAttributeSpellingListIndex()));
}

static void handleSentinelAttr(Sema &S, Decl *D, const AttributeList &Attr) {
  unsigned sentinel = (unsigned)SentinelAttr::DefaultSentinel;
  if (Attr.getNumArgs() > 0) {
    Expr *E = Attr.getArgAsExpr(0);
    llvm::APSInt Idx(32);
    if (E->isTypeDependent() || E->isValueDependent() ||
        !E->isIntegerConstantExpr(Idx, S.Context)) {
      S.Diag(Attr.getLoc(), diag::err_attribute_argument_n_type)
        << Attr.getName() << 1 << AANT_ArgumentIntegerConstant
        << E->getSourceRange();
      return;
    }

    if (Idx.isSigned() && Idx.isNegative()) {
      S.Diag(Attr.getLoc(), diag::err_attribute_sentinel_less_than_zero)
        << E->getSourceRange();
      return;
    }

    sentinel = Idx.getZExtValue();
  }

  unsigned nullPos = (unsigned)SentinelAttr::DefaultNullPos;
  if (Attr.getNumArgs() > 1) {
    Expr *E = Attr.getArgAsExpr(1);
    llvm::APSInt Idx(32);
    if (E->isTypeDependent() || E->isValueDependent() ||
        !E->isIntegerConstantExpr(Idx, S.Context)) {
      S.Diag(Attr.getLoc(), diag::err_attribute_argument_n_type)
        << Attr.getName() << 2 << AANT_ArgumentIntegerConstant
        << E->getSourceRange();
      return;
    }
    nullPos = Idx.getZExtValue();

    if ((Idx.isSigned() && Idx.isNegative()) || nullPos > 1) {
      // FIXME: This error message could be improved, it would be nice
      // to say what the bounds actually are.
      S.Diag(Attr.getLoc(), diag::err_attribute_sentinel_not_zero_or_one)
        << E->getSourceRange();
      return;
    }
  }

  if (FunctionDecl *FD = dyn_cast<FunctionDecl>(D)) {
    const FunctionType *FT = FD->getType()->castAs<FunctionType>();
    if (isa<FunctionNoProtoType>(FT)) {
      S.Diag(Attr.getLoc(), diag::warn_attribute_sentinel_named_arguments);
      return;
    }

    if (!cast<FunctionProtoType>(FT)->isVariadic()) {
      S.Diag(Attr.getLoc(), diag::warn_attribute_sentinel_not_variadic) << 0;
      return;
    }
  } else if (ObjCMethodDecl *MD = dyn_cast<ObjCMethodDecl>(D)) {
    if (!MD->isVariadic()) {
      S.Diag(Attr.getLoc(), diag::warn_attribute_sentinel_not_variadic) << 0;
      return;
    }
  } else if (BlockDecl *BD = dyn_cast<BlockDecl>(D)) {
    if (!BD->isVariadic()) {
      S.Diag(Attr.getLoc(), diag::warn_attribute_sentinel_not_variadic) << 1;
      return;
    }
  } else if (const VarDecl *V = dyn_cast<VarDecl>(D)) {
    QualType Ty = V->getType();
    if (Ty->isBlockPointerType() || Ty->isFunctionPointerType()) {
      const FunctionType *FT = Ty->isFunctionPointerType()
       ? D->getFunctionType()
       : Ty->getAs<BlockPointerType>()->getPointeeType()->getAs<FunctionType>();
      if (!cast<FunctionProtoType>(FT)->isVariadic()) {
        int m = Ty->isFunctionPointerType() ? 0 : 1;
        S.Diag(Attr.getLoc(), diag::warn_attribute_sentinel_not_variadic) << m;
        return;
      }
    } else {
      S.Diag(Attr.getLoc(), diag::warn_attribute_wrong_decl_type)
        << Attr.getName() << ExpectedFunctionMethodOrBlock;
      return;
    }
  } else {
    S.Diag(Attr.getLoc(), diag::warn_attribute_wrong_decl_type)
      << Attr.getName() << ExpectedFunctionMethodOrBlock;
    return;
  }
  D->addAttr(::new (S.Context)
             SentinelAttr(Attr.getRange(), S.Context, sentinel, nullPos,
                          Attr.getAttributeSpellingListIndex()));
}

static void handleWarnUnusedResult(Sema &S, Decl *D, const AttributeList &Attr) {
  if (D->getFunctionType() &&
      D->getFunctionType()->getReturnType()->isVoidType()) {
    S.Diag(Attr.getLoc(), diag::warn_attribute_void_function_method)
      << Attr.getName() << 0;
    return;
  }
  if (const ObjCMethodDecl *MD = dyn_cast<ObjCMethodDecl>(D))
    if (MD->getReturnType()->isVoidType()) {
      S.Diag(Attr.getLoc(), diag::warn_attribute_void_function_method)
      << Attr.getName() << 1;
      return;
    }
  
  D->addAttr(::new (S.Context) 
             WarnUnusedResultAttr(Attr.getRange(), S.Context,
                                  Attr.getAttributeSpellingListIndex()));
}

static void handleWeakImportAttr(Sema &S, Decl *D, const AttributeList &Attr) {
  // weak_import only applies to variable & function declarations.
  bool isDef = false;
  if (!D->canBeWeakImported(isDef)) {
    if (isDef)
      S.Diag(Attr.getLoc(), diag::warn_attribute_invalid_on_definition)
        << "weak_import";
    else if (isa<ObjCPropertyDecl>(D) || isa<ObjCMethodDecl>(D) ||
             (S.Context.getTargetInfo().getTriple().isOSDarwin() &&
              (isa<ObjCInterfaceDecl>(D) || isa<EnumDecl>(D)))) {
      // Nothing to warn about here.
    } else
      S.Diag(Attr.getLoc(), diag::warn_attribute_wrong_decl_type)
        << Attr.getName() << ExpectedVariableOrFunction;

    return;
  }

  D->addAttr(::new (S.Context)
             WeakImportAttr(Attr.getRange(), S.Context,
                            Attr.getAttributeSpellingListIndex()));
}

// Handles reqd_work_group_size and work_group_size_hint.
template <typename WorkGroupAttr>
static void handleWorkGroupSize(Sema &S, Decl *D,
                                const AttributeList &Attr) {
  uint32_t WGSize[3];
  for (unsigned i = 0; i < 3; ++i) {
    const Expr *E = Attr.getArgAsExpr(i);
    if (!checkUInt32Argument(S, Attr, E, WGSize[i], i))
      return;
    if (WGSize[i] == 0) {
      S.Diag(Attr.getLoc(), diag::err_attribute_argument_is_zero)
        << Attr.getName() << E->getSourceRange();
      return;
    }
  }

  WorkGroupAttr *Existing = D->getAttr<WorkGroupAttr>();
  if (Existing && !(Existing->getXDim() == WGSize[0] &&
                    Existing->getYDim() == WGSize[1] &&
                    Existing->getZDim() == WGSize[2]))
    S.Diag(Attr.getLoc(), diag::warn_duplicate_attribute) << Attr.getName();

  D->addAttr(::new (S.Context) WorkGroupAttr(Attr.getRange(), S.Context,
                                             WGSize[0], WGSize[1], WGSize[2],
                                       Attr.getAttributeSpellingListIndex()));
}

static void handleVecTypeHint(Sema &S, Decl *D, const AttributeList &Attr) {
  if (!Attr.hasParsedType()) {
    S.Diag(Attr.getLoc(), diag::err_attribute_wrong_number_arguments)
      << Attr.getName() << 1;
    return;
  }

  TypeSourceInfo *ParmTSI = nullptr;
  QualType ParmType = S.GetTypeFromParser(Attr.getTypeArg(), &ParmTSI);
  assert(ParmTSI && "no type source info for attribute argument");

  if (!ParmType->isExtVectorType() && !ParmType->isFloatingType() &&
      (ParmType->isBooleanType() ||
       !ParmType->isIntegralType(S.getASTContext()))) {
    S.Diag(Attr.getLoc(), diag::err_attribute_argument_vec_type_hint)
        << ParmType;
    return;
  }

  if (VecTypeHintAttr *A = D->getAttr<VecTypeHintAttr>()) {
    if (!S.Context.hasSameType(A->getTypeHint(), ParmType)) {
      S.Diag(Attr.getLoc(), diag::warn_duplicate_attribute) << Attr.getName();
      return;
    }
  }

  D->addAttr(::new (S.Context) VecTypeHintAttr(Attr.getLoc(), S.Context,
                                               ParmTSI,
                                        Attr.getAttributeSpellingListIndex()));
}
#if INTEL_SPECIFIC_CILKPLUS
static void handleCilkElementalAttr(Sema &S, Decl *D,
                                    const AttributeList &Attr) {
  assert(Attr.getKind() == AttributeList::AT_CilkElemental);
  D->addAttr(::new (S.Context) CilkElementalAttr(Attr.getLoc(), S.Context,
                                                 Attr.getScopeLoc(), 0));
}

static void handleCilkMaskAttr(Sema &S, Decl *D, const AttributeList &Attr) {
  if (!checkAttributeNumArgs(S, Attr, 0))
    return;
  bool Mask = false;
  switch (Attr.getKind()) {
  case AttributeList::AT_CilkMask:
    Mask = true;
    break;
  case AttributeList::AT_CilkNoMask:
    Mask = false;
    break;
  default:
    llvm_unreachable("attribute is not 'mask' or 'nomask'");
  }
  D->addAttr(::new (S.Context) CilkMaskAttr(Attr.getLoc(), S.Context,
                                            Mask, Attr.getScopeLoc(), 0));
}

template<typename A>
A *getGroupAttr(Decl *D, SourceLocation Loc) {
  for (specific_attr_iterator<A>
        I = D->specific_attr_begin<A>(),
        E = D->specific_attr_end<A>(); I != E; ++I)
    if ((*I)->getGroup() == Loc)
      return *I;
  return 0;
}

static void handleCilkProcessorAttr(Sema &S, Decl *D,
                                    const AttributeList &Attr) {
  assert(Attr.getKind() == AttributeList::AT_CilkProcessor);
  unsigned NumArgs = Attr.getNumArgs();
  StringRef SR;
  SourceLocation PLoc;
  if (NumArgs == 1) {
    if (Attr.getArg(0).is<Expr *>()) {
      // Argument as string.
      Expr *ArgExpr = Attr.getArg(0).get<Expr *>();
      StringLiteral *SE = dyn_cast<StringLiteral>(ArgExpr);
      if (!SE) {
        S.Diag(ArgExpr->getLocStart(), diag::err_attribute_argument_type)
          << Attr.getName() << AANT_ArgumentString;
        return;
      }
      SR = SE->getString();
      PLoc = ArgExpr->getExprLoc();
    } else {
    // Argument as identifier.
      IdentifierLoc *ILoc = Attr.getArg(0).get<IdentifierLoc *>();
      IdentifierInfo *ProcessorName = ILoc->Ident;
      if (!ProcessorName) {
        S.Diag(Attr.getLoc(), diag::err_attribute_argument_type)
          << Attr.getName() << AANT_ArgumentIdentifier;
        return;
      }
      SR = ProcessorName->getName();
      PLoc = ILoc->Loc;
    }
  } else {
    S.Diag(Attr.getLoc(), diag::err_attribute_wrong_number_arguments)
      << Attr.getName() << 1;
    return;
  }
  CilkProcessorAttr::CilkProcessor Processor = CilkProcessorAttr::getValue(SR);

  // Check for multiple different processor attributes in one vector().
  CilkProcessorAttr *ExistingAttr =
    getGroupAttr<CilkProcessorAttr>(D, Attr.getScopeLoc());
  if (ExistingAttr && ExistingAttr->getProcessor() != Processor) {
    // CodeGen does actually allow this, so we just warn and continue.
    S.Diag(PLoc,
           diag::warn_cilk_elemental_inconsistent_processor);
    S.Diag(ExistingAttr->getLocation(), diag::note_previous_attribute);
  }
  if (Processor == CilkProcessorAttr::Unspecified) {
    S.Diag(PLoc,
           diag::err_cilk_elemental_unrecognized_processor);
    return;
  }
  D->addAttr(::new (S.Context)
             CilkProcessorAttr(Attr.getRange(), S.Context,
                               Processor, Attr.getScopeLoc(), 0));
}

static void handleCilkVecLengthAttr(Sema &S, Decl *D,
                                    const AttributeList &Attr) {
  assert(Attr.getKind() == AttributeList::AT_CilkVecLength);
  if (!checkAttributeNumArgs(S, Attr, 1))
    return;

  // Check for multiple vectorlength attributes in one vector attribute.
  if (CilkVecLengthAttr *Prev =
        getGroupAttr<CilkVecLengthAttr>(D, Attr.getScopeLoc())) {
    S.Diag(Attr.getLoc(), diag::err_cilk_elemental_repeated_vectorlength) << 0;
    S.Diag(Prev->getLocation(), diag::note_previous_attribute);
    return;
  }

  for (unsigned I = 0, NumArgs = Attr.getNumArgs(); I < NumArgs; ++I) {
    Expr *LengthExpr = Attr.getArg(I).get<Expr *>();
    ExprResult Result = S.CheckCilkVecLengthArg(LengthExpr);
    if (!Result.isUsable())
      return;

    D->addAttr(::new (S.Context)
               CilkVecLengthAttr(Attr.getRange(), S.Context,
                                 Result.get(), Attr.getScopeLoc(), 0));
  }
}

static bool diagnoseCilkAttrSubject(Sema &S, const FunctionDecl *FD,
                                    const AttributeList &Attr,
                                    IdentifierLoc *&IdLoc) {
  assert(FD && "null function declaration");
  IdLoc = 0;
  if (Attr.getNumArgs() == 0) {
    S.Diag(Attr.getLoc(), diag::err_attribute_argument_type)
      << Attr.getName() << AANT_ArgumentIdentifier;
    IdLoc = 0;
    return false;
  }
  if (!Attr.getArg(0).is<IdentifierLoc *>()) return true;

  IdLoc = Attr.getArg(0).get<IdentifierLoc *>();
  IdentifierInfo *SubjectName = IdLoc->Ident;
  if (!SubjectName) {
    S.Diag(Attr.getLoc(), diag::err_attribute_argument_type)
      << Attr.getName() << AANT_ArgumentIdentifier;
    IdLoc = 0;
    return false;
  }

  StringRef Name = SubjectName->getName();
  SourceLocation Loc = IdLoc->Loc;

  // Check uniform(this) and linear(this).
  if (S.getLangOpts().CPlusPlus && Name.equals("this")) {
    const CXXMethodDecl *Method = dyn_cast<CXXMethodDecl>(FD);
    if (!Method || !Method->isInstance()) {
      S.Diag(Loc, diag::err_invalid_this_use);
      IdLoc = 0;
      return false;
    }
    return true;
  }

  // Otherwise, check the subject is a function parameter name.
  const VarDecl *Param = 0;
  for (FunctionDecl::param_const_iterator I = FD->param_begin(),
                                          E = FD->param_end();
                                          I != E; ++I)
    if ((*I)->getName().equals(Name)) {
      Param = *I;
      break;
    }

  if (!Param) {
    S.Diag(Loc, diag::err_cilk_elemental_not_function_parameter);
    IdLoc = 0;
    return false;
  }

  return true;
}

static void handleCilkUniformAttr(Sema &S, Decl *D,
                                  const AttributeList &Attr) {
  const FunctionDecl *FD = dyn_cast<FunctionDecl>(D);
  if (!FD || FD->isInvalidDecl())
    return;

  IdentifierLoc *IdLoc = 0;
  if (!diagnoseCilkAttrSubject(S, FD, Attr, IdLoc))
    return;

  unsigned NumArgs = Attr.getNumArgs();
  if (NumArgs > 1) {
    S.Diag(Attr.getLoc(), diag::err_attribute_wrong_number_arguments)
      << Attr.getName() << NumArgs - 1;
    return;
  }

  // Add the uniform attribute to the function.
  CilkUniformAttr *UniformAttr = ::new (S.Context) CilkUniformAttr(
      Attr.getLoc(), S.Context, IdLoc ? IdLoc->Ident : 0,
      IdLoc ? IdLoc->Loc : SourceLocation(), Attr.getScopeLoc(), 0);
  D->addAttr(UniformAttr);
}

static void handleCilkLinearAttr(Sema &S, Decl *D, const AttributeList &Attr) {
  FunctionDecl *FD = dyn_cast<FunctionDecl>(D);
  if (!FD || FD->isInvalidDecl())
    return;

  IdentifierLoc *IdLoc = 0;
  if (!diagnoseCilkAttrSubject(S, FD, Attr, IdLoc))
    return;

  Expr *StepExpr = 0;
  unsigned NumArgs = Attr.getNumArgs();

  if (NumArgs == 2 && Attr.getArg(1).is<IdentifierLoc *>()) {
    IdentifierLoc *Step = Attr.getArg(1).get<IdentifierLoc *>();
    IdentifierInfo *StepId = Step->Ident;
    SourceLocation StepLoc = Step->Loc;

    // First, check if linear step is a parameter name.
    assert(StepId && "null step name unexpected");
    for (unsigned i = 0, NumParams = FD->getNumParams(); i < NumParams; ++i) {
      ParmVarDecl *StepParm = FD->getParamDecl(i);
      if (StepParm->getName().equals(StepId->getName())) {
        Sema::ContextRAII SavedContext(S, StepParm->getDeclContext());
        QualType Ty = StepParm->getType().getNonReferenceType();
        ExprResult Ref = S.BuildDeclRefExpr(StepParm, Ty, VK_LValue, StepLoc);
        assert(Ref.isUsable() && "reference cannot fail");
        StepExpr = Ref.get();
        break;
      }
    }

    // If linear step is not a parameter, we perform a lookup to find
    // the declaration which the step identifier is referencing to.
    if (!StepExpr) {
      DeclarationNameInfo Name(StepId, StepLoc);
      LookupResult Result(S, Name, Sema::LookupOrdinaryName);
      S.LookupName(Result, S.getCurScope());

      if (Result.empty()) {
        S.Diag(StepLoc, diag::err_undeclared_var_use) << StepId;
        return;
      } else if (Result.isSingleResult()) {
        NamedDecl *ND = Result.getFoundDecl();
        assert(ND && "declaration not found");
        if (!isa<ValueDecl>(ND)) {
          S.Diag(StepLoc, diag::err_ref_non_value) << StepId;
          S.Diag(ND->getLocation(), diag::note_declared_at);
          return;
        }
        CXXScopeSpec SS;
        ExprResult Ref = S.BuildDeclarationNameExpr(SS, Result, /*ADL*/false);
        if (!Ref.isUsable())
          return;
        StepExpr = Ref.get();
      } else {
        S.Diag(StepLoc, diag::err_cilk_elemental_not_function_parameter);
        return;
      }
    }
  } else if (NumArgs == 1) {
    // By default, the step is 1.
    StepExpr = IntegerLiteral::Create(S.Context, llvm::APInt(32, 1),
                                      S.Context.IntTy, SourceLocation());
  } else if (NumArgs == 2) {
    StepExpr = Attr.getArg(1).get<Expr *>();
  } else {
    S.Diag(Attr.getLoc(), diag::err_attribute_wrong_number_arguments)
      << Attr.getName() << 1;
    return;
  }

  StepExpr = S.CheckCilkLinearArg(StepExpr);
  if (!StepExpr)
    return;

  // Add the linear attribute to the function.
  CilkLinearAttr *LinearAttr =
    ::new (S.Context) CilkLinearAttr(Attr.getLoc(), S.Context,
                                     IdLoc ? IdLoc->Ident : 0,
                                     IdLoc ? IdLoc->Loc : SourceLocation(),
                                     StepExpr,
                                     Attr.getScopeLoc(), 0);
  D->addAttr(LinearAttr);
}

static void handleCilkAlignedAttr(Sema &S, Decl *D, const AttributeList &Attr) {
  FunctionDecl *FD = dyn_cast<FunctionDecl>(D);
  if (!FD || FD->isInvalidDecl())
    return;

  IdentifierLoc *IdLoc = 0;
  if (!diagnoseCilkAttrSubject(S, FD, Attr, IdLoc))
    return;
  Expr *AlignExpr = 0;
  unsigned NumArgs = Attr.getNumArgs();

  if (NumArgs == 1)
    // Use default alignment for the given argument
    AlignExpr = IntegerLiteral::Create(S.Context, llvm::APInt(32, 0),
                                       S.Context.IntTy, SourceLocation());
  else if (NumArgs == 2) {
    // FIXME: is it possible to use an identifier as the alignment value?
    //        (we don't have any spec yet about aligned attribute)
    // FIXME: it should be done in Sema::CheckCilkAlignedArg
    if (Attr.getArg(1).is<IdentifierLoc *>()) {
      S.Diag(Attr.getArg(1).get<IdentifierLoc *>()->Loc,
             diag::err_cilk_elemental_aligned_not_constant);
      return;
    }
    AlignExpr = Attr.getArg(1).get<Expr *>();
  } else {
    S.Diag(Attr.getLoc(), diag::err_attribute_wrong_number_arguments)
        << Attr.getName() << 1;
    return;
  }
  if (AlignExpr)
    AlignExpr = S.CheckCilkAlignedArg(AlignExpr);
  if (!AlignExpr)
    return;
  // Add the linear attribute to the function.
  CilkAlignedAttr *AlignAttr = ::new (S.Context) CilkAlignedAttr(
      Attr.getLoc(), S.Context, IdLoc ? IdLoc->Ident : 0,
      IdLoc ? IdLoc->Loc : SourceLocation(), AlignExpr, Attr.getScopeLoc(), 0);
  D->addAttr(AlignAttr);
}
#endif // INTEL_SPECIFIC_CILKPLUS

SectionAttr *Sema::mergeSectionAttr(Decl *D, SourceRange Range,
                                    StringRef Name,
                                    unsigned AttrSpellingListIndex) {
  if (SectionAttr *ExistingAttr = D->getAttr<SectionAttr>()) {
    if (ExistingAttr->getName() == Name)
      return nullptr;
    Diag(ExistingAttr->getLocation(), diag::warn_mismatched_section);
    Diag(Range.getBegin(), diag::note_previous_attribute);
    return nullptr;
  }
  return ::new (Context) SectionAttr(Range, Context, Name,
                                     AttrSpellingListIndex);
}

bool Sema::checkSectionName(SourceLocation LiteralLoc, StringRef SecName) {
  std::string Error = Context.getTargetInfo().isValidSectionSpecifier(SecName);
  if (!Error.empty()) {
    Diag(LiteralLoc, diag::err_attribute_section_invalid_for_target) << Error;
    return false;
  }
  return true;
}

static void handleSectionAttr(Sema &S, Decl *D, const AttributeList &Attr) {
  // Make sure that there is a string literal as the sections's single
  // argument.
  StringRef Str;
  SourceLocation LiteralLoc;

#if INTEL_CUSTOMIZATION
  // CQ#376502: Clang should emit a warning, not an error, if 'section'
  // attibute is applied incorrectly. 'Section' attribute is expected to be
  // applied to function, global variable, ObjC method or property. The check
  // is moved here from include/clang/Basic/Attr.td.
  if (!isFunctionOrMethod(D) && !isa<ObjCPropertyDecl>(D) &&
      !(isa<VarDecl>(D) && cast<VarDecl>(D)->hasGlobalStorage())) {
    if (S.getLangOpts().IntelCompat)
      S.Diag(Attr.getLoc(), diag::warn_attribute_wrong_decl_type)
          << Attr.getName() << ExpectedFunctionGlobalVarMethodOrProperty;
    else
      S.Diag(Attr.getLoc(), diag::err_attribute_wrong_decl_type)
          << Attr.getName() << ExpectedFunctionGlobalVarMethodOrProperty;
    return;
  }
#endif // INTEL_CUSTOMIZATION

  if (!S.checkStringLiteralArgumentAttr(Attr, 0, Str, &LiteralLoc))
    return;

#ifndef INTEL_SPECIFIC_IL0_BACKEND
  if (!S.checkSectionName(LiteralLoc, Str))
    return;
#ifndef INTEL_CUSTOMIZATION
  // If the target wants to validate the section specifier, make it happen.
  std::string Error = S.Context.getTargetInfo().isValidSectionSpecifier(Str);
  if (!Error.empty()) {
    S.Diag(LiteralLoc, diag::err_attribute_section_invalid_for_target)
    << Error;
#endif // INTEL_CUSTOMIZATION
#endif // INTEL_SPECIFIC_IL0_BACKEND

  unsigned Index = Attr.getAttributeSpellingListIndex();
  SectionAttr *NewAttr = S.mergeSectionAttr(D, Attr.getRange(), Str, Index);
  if (NewAttr)
    D->addAttr(NewAttr);
}

// Check for things we'd like to warn about, no errors or validation for now.
// TODO: Validation should use a backend target library that specifies
// the allowable subtarget features and cpus. We could use something like a
// TargetCodeGenInfo hook here to do validation.
void Sema::checkTargetAttr(SourceLocation LiteralLoc, StringRef AttrStr) {
  for (auto Str : {"tune=", "fpmath="})
    if (AttrStr.find(Str) != StringRef::npos)
      Diag(LiteralLoc, diag::warn_unsupported_target_attribute) << Str;
}

static void handleTargetAttr(Sema &S, Decl *D, const AttributeList &Attr) {
  StringRef Str;
  SourceLocation LiteralLoc;
  if (!S.checkStringLiteralArgumentAttr(Attr, 0, Str, &LiteralLoc))
    return;
  S.checkTargetAttr(LiteralLoc, Str);
  unsigned Index = Attr.getAttributeSpellingListIndex();
  TargetAttr *NewAttr =
      ::new (S.Context) TargetAttr(Attr.getRange(), S.Context, Str, Index);
  D->addAttr(NewAttr);
}


static void handleCleanupAttr(Sema &S, Decl *D, const AttributeList &Attr) {
  VarDecl *VD = cast<VarDecl>(D);
  if (!VD->hasLocalStorage()) {
    S.Diag(Attr.getLoc(), diag::warn_attribute_ignored) << Attr.getName();
    return;
  }

  Expr *E = Attr.getArgAsExpr(0);
  SourceLocation Loc = E->getExprLoc();
  FunctionDecl *FD = nullptr;
  DeclarationNameInfo NI;

  // gcc only allows for simple identifiers. Since we support more than gcc, we
  // will warn the user.
  if (DeclRefExpr *DRE = dyn_cast<DeclRefExpr>(E)) {
    if (DRE->hasQualifier())
      S.Diag(Loc, diag::warn_cleanup_ext);
    FD = dyn_cast<FunctionDecl>(DRE->getDecl());
    NI = DRE->getNameInfo();
    if (!FD) {
      S.Diag(Loc, diag::err_attribute_cleanup_arg_not_function) << 1
        << NI.getName();
      return;
    }
  } else if (UnresolvedLookupExpr *ULE = dyn_cast<UnresolvedLookupExpr>(E)) {
    if (ULE->hasExplicitTemplateArgs())
      S.Diag(Loc, diag::warn_cleanup_ext);
    FD = S.ResolveSingleFunctionTemplateSpecialization(ULE, true);
    NI = ULE->getNameInfo();
    if (!FD) {
      S.Diag(Loc, diag::err_attribute_cleanup_arg_not_function) << 2
        << NI.getName();
      if (ULE->getType() == S.Context.OverloadTy)
        S.NoteAllOverloadCandidates(ULE);
      return;
    }
  } else {
    S.Diag(Loc, diag::err_attribute_cleanup_arg_not_function) << 0;
    return;
  }

  if (FD->getNumParams() != 1) {
    S.Diag(Loc, diag::err_attribute_cleanup_func_must_take_one_arg)
      << NI.getName();
    return;
  }

  // We're currently more strict than GCC about what function types we accept.
  // If this ever proves to be a problem it should be easy to fix.
  QualType Ty = S.Context.getPointerType(VD->getType());
  QualType ParamTy = FD->getParamDecl(0)->getType();
  if (S.CheckAssignmentConstraints(FD->getParamDecl(0)->getLocation(),
                                   ParamTy, Ty) != Sema::Compatible) {
#if INTEL_CUSTOMIZATION
    // CQ#371284 - allow 'PtrToInt' cast for cleanup function's argument.
    // We also need to generate corresponding cast operation (ptrtoint
    // instead of bitcast) at CodeGen stage.
    // For IntelCompat mode only.
    if (S.getLangOpts().IntelCompat &&
        S.CheckAssignmentConstraints(FD->getParamDecl(0)->getLocation(),
                                     ParamTy, Ty) == Sema::PointerToInt) {
      S.Diag(Loc, diag::ext_typecheck_convert_pointer_int)
          << Ty << ParamTy << Sema::AA_Sending << 0;
      S.Diag(FD->getParamDecl(0)->getLocation(),
             diag::note_attribute_cleanup_func_ptr_to_int_conversion)
          << NI.getName();
    } else {
#endif // INTEL_CUSTOMIZATION
    S.Diag(Loc, diag::err_attribute_cleanup_func_arg_incompatible_type)
      << NI.getName() << ParamTy << Ty;
    return;
#if INTEL_CUSTOMIZATION
    }
#endif // INTEL_CUSTOMIZATION
  }

  D->addAttr(::new (S.Context)
             CleanupAttr(Attr.getRange(), S.Context, FD,
                         Attr.getAttributeSpellingListIndex()));
}

/// Handle __attribute__((format_arg((idx)))) attribute based on
/// http://gcc.gnu.org/onlinedocs/gcc/Function-Attributes.html
static void handleFormatArgAttr(Sema &S, Decl *D, const AttributeList &Attr) {
  Expr *IdxExpr = Attr.getArgAsExpr(0);
  uint64_t Idx;
  if (!checkFunctionOrMethodParameterIndex(S, D, Attr, 1, IdxExpr, Idx))
    return;

  // Make sure the format string is really a string.
  QualType Ty = getFunctionOrMethodParamType(D, Idx);

  bool NotNSStringTy = !isNSStringType(Ty, S.Context);
  if (NotNSStringTy &&
      !isCFStringType(Ty, S.Context) &&
      (!Ty->isPointerType() ||
       !Ty->getAs<PointerType>()->getPointeeType()->isCharType())) {
    S.Diag(Attr.getLoc(), diag::err_format_attribute_not)
        << "a string type" << IdxExpr->getSourceRange()
        << getFunctionOrMethodParamRange(D, 0);
    return;
  }
  Ty = getFunctionOrMethodResultType(D);
  if (!isNSStringType(Ty, S.Context) &&
      !isCFStringType(Ty, S.Context) &&
      (!Ty->isPointerType() ||
       !Ty->getAs<PointerType>()->getPointeeType()->isCharType())) {
    S.Diag(Attr.getLoc(), diag::err_format_attribute_result_not)
        << (NotNSStringTy ? "string type" : "NSString")
        << IdxExpr->getSourceRange() << getFunctionOrMethodParamRange(D, 0);
    return;
  }

  // We cannot use the Idx returned from checkFunctionOrMethodParameterIndex
  // because that has corrected for the implicit this parameter, and is zero-
  // based.  The attribute expects what the user wrote explicitly.
  llvm::APSInt Val;
  IdxExpr->EvaluateAsInt(Val, S.Context);

  D->addAttr(::new (S.Context)
             FormatArgAttr(Attr.getRange(), S.Context, Val.getZExtValue(),
                           Attr.getAttributeSpellingListIndex()));
}

enum FormatAttrKind {
  CFStringFormat,
  NSStringFormat,
  StrftimeFormat,
  SupportedFormat,
  IgnoredFormat,
  InvalidFormat
};

/// getFormatAttrKind - Map from format attribute names to supported format
/// types.
static FormatAttrKind getFormatAttrKind(StringRef Format) {
  return llvm::StringSwitch<FormatAttrKind>(Format)
    // Check for formats that get handled specially.
    .Case("NSString", NSStringFormat)
    .Case("CFString", CFStringFormat)
    .Case("strftime", StrftimeFormat)

    // Otherwise, check for supported formats.
    .Cases("scanf", "printf", "printf0", "strfmon", SupportedFormat)
    .Cases("cmn_err", "vcmn_err", "zcmn_err", SupportedFormat)
    .Case("kprintf", SupportedFormat) // OpenBSD.
    .Case("freebsd_kprintf", SupportedFormat) // FreeBSD.
    .Case("os_trace", SupportedFormat)

    .Cases("gcc_diag", "gcc_cdiag", "gcc_cxxdiag", "gcc_tdiag", IgnoredFormat)
    .Default(InvalidFormat);
}

/// Handle __attribute__((init_priority(priority))) attributes based on
/// http://gcc.gnu.org/onlinedocs/gcc/C_002b_002b-Attributes.html
static void handleInitPriorityAttr(Sema &S, Decl *D,
                                   const AttributeList &Attr) {
  if (!S.getLangOpts().CPlusPlus) {
    S.Diag(Attr.getLoc(), diag::warn_attribute_ignored) << Attr.getName();
    return;
  }
  
  if (S.getCurFunctionOrMethodDecl()) {
    S.Diag(Attr.getLoc(), diag::err_init_priority_object_attr);
    Attr.setInvalid();
    return;
  }
  QualType T = cast<VarDecl>(D)->getType();
  if (S.Context.getAsArrayType(T))
    T = S.Context.getBaseElementType(T);
  if (!T->getAs<RecordType>()) {
    S.Diag(Attr.getLoc(), diag::err_init_priority_object_attr);
    Attr.setInvalid();
    return;
  }

  Expr *E = Attr.getArgAsExpr(0);
  uint32_t prioritynum;
  if (!checkUInt32Argument(S, Attr, E, prioritynum)) {
    Attr.setInvalid();
    return;
  }

  if (prioritynum < 101 || prioritynum > 65535) {
    S.Diag(Attr.getLoc(), diag::err_attribute_argument_outof_range)
      << E->getSourceRange() << Attr.getName() << 101 << 65535;
    Attr.setInvalid();
    return;
  }
  D->addAttr(::new (S.Context)
             InitPriorityAttr(Attr.getRange(), S.Context, prioritynum,
                              Attr.getAttributeSpellingListIndex()));
}

FormatAttr *Sema::mergeFormatAttr(Decl *D, SourceRange Range,
                                  IdentifierInfo *Format, int FormatIdx,
                                  int FirstArg,
                                  unsigned AttrSpellingListIndex) {
  // Check whether we already have an equivalent format attribute.
  for (auto *F : D->specific_attrs<FormatAttr>()) {
    if (F->getType() == Format &&
        F->getFormatIdx() == FormatIdx &&
        F->getFirstArg() == FirstArg) {
      // If we don't have a valid location for this attribute, adopt the
      // location.
      if (F->getLocation().isInvalid())
        F->setRange(Range);
      return nullptr;
    }
  }

  return ::new (Context) FormatAttr(Range, Context, Format, FormatIdx,
                                    FirstArg, AttrSpellingListIndex);
}

/// Handle __attribute__((format(type,idx,firstarg))) attributes based on
/// http://gcc.gnu.org/onlinedocs/gcc/Function-Attributes.html
static void handleFormatAttr(Sema &S, Decl *D, const AttributeList &Attr) {
  if (!Attr.isArgIdent(0)) {
    S.Diag(Attr.getLoc(), diag::err_attribute_argument_n_type)
      << Attr.getName() << 1 << AANT_ArgumentIdentifier;
    return;
  }

  // In C++ the implicit 'this' function parameter also counts, and they are
  // counted from one.
  bool HasImplicitThisParam = isInstanceMethod(D);
  unsigned NumArgs = getFunctionOrMethodNumParams(D) + HasImplicitThisParam;

  IdentifierInfo *II = Attr.getArgAsIdent(0)->Ident;
  StringRef Format = II->getName();

  if (normalizeName(Format)) {
    // If we've modified the string name, we need a new identifier for it.
    II = &S.Context.Idents.get(Format);
  }

  // Check for supported formats.
  FormatAttrKind Kind = getFormatAttrKind(Format);
  
  if (Kind == IgnoredFormat)
    return;
  
  if (Kind == InvalidFormat) {
    S.Diag(Attr.getLoc(), diag::warn_attribute_type_not_supported)
      << Attr.getName() << II->getName();
    return;
  }

  // checks for the 2nd argument
  Expr *IdxExpr = Attr.getArgAsExpr(1);
  uint32_t Idx;
  if (!checkUInt32Argument(S, Attr, IdxExpr, Idx, 2))
    return;

  if (Idx < 1 || Idx > NumArgs) {
    S.Diag(Attr.getLoc(), diag::err_attribute_argument_out_of_bounds)
      << Attr.getName() << 2 << IdxExpr->getSourceRange();
    return;
  }

  // FIXME: Do we need to bounds check?
  unsigned ArgIdx = Idx - 1;

  if (HasImplicitThisParam) {
    if (ArgIdx == 0) {
      S.Diag(Attr.getLoc(),
             diag::err_format_attribute_implicit_this_format_string)
        << IdxExpr->getSourceRange();
      return;
    }
    ArgIdx--;
  }

  // make sure the format string is really a string
  QualType Ty = getFunctionOrMethodParamType(D, ArgIdx);

  if (Kind == CFStringFormat) {
    if (!isCFStringType(Ty, S.Context)) {
      S.Diag(Attr.getLoc(), diag::err_format_attribute_not)
        << "a CFString" << IdxExpr->getSourceRange()
        << getFunctionOrMethodParamRange(D, ArgIdx);
      return;
    }
  } else if (Kind == NSStringFormat) {
    // FIXME: do we need to check if the type is NSString*?  What are the
    // semantics?
    if (!isNSStringType(Ty, S.Context)) {
      S.Diag(Attr.getLoc(), diag::err_format_attribute_not)
        << "an NSString" << IdxExpr->getSourceRange()
        << getFunctionOrMethodParamRange(D, ArgIdx);
      return;
    }
  } else if (!Ty->isPointerType() ||
             !Ty->getAs<PointerType>()->getPointeeType()->isCharType()) {
    S.Diag(Attr.getLoc(), diag::err_format_attribute_not)
      << "a string type" << IdxExpr->getSourceRange()
      << getFunctionOrMethodParamRange(D, ArgIdx);
    return;
  }

  // check the 3rd argument
  Expr *FirstArgExpr = Attr.getArgAsExpr(2);
  uint32_t FirstArg;
  if (!checkUInt32Argument(S, Attr, FirstArgExpr, FirstArg, 3))
    return;

  // check if the function is variadic if the 3rd argument non-zero
  if (FirstArg != 0) {
    if (isFunctionOrMethodVariadic(D)) {
      ++NumArgs; // +1 for ...
    } else {
      S.Diag(D->getLocation(), diag::err_format_attribute_requires_variadic);
      return;
    }
  }

  // strftime requires FirstArg to be 0 because it doesn't read from any
  // variable the input is just the current time + the format string.
  if (Kind == StrftimeFormat) {
    if (FirstArg != 0) {
      S.Diag(Attr.getLoc(), diag::err_format_strftime_third_parameter)
        << FirstArgExpr->getSourceRange();
      return;
    }
  // if 0 it disables parameter checking (to use with e.g. va_list)
  } else if (FirstArg != 0 && FirstArg != NumArgs) {
    S.Diag(Attr.getLoc(), diag::err_attribute_argument_out_of_bounds)
      << Attr.getName() << 3 << FirstArgExpr->getSourceRange();
    return;
  }

  FormatAttr *NewAttr = S.mergeFormatAttr(D, Attr.getRange(), II,
                                          Idx, FirstArg,
                                          Attr.getAttributeSpellingListIndex());
  if (NewAttr)
    D->addAttr(NewAttr);
}

static void handleTransparentUnionAttr(Sema &S, Decl *D,
                                       const AttributeList &Attr) {
  // Try to find the underlying union declaration.
  RecordDecl *RD = nullptr;
  TypedefNameDecl *TD = dyn_cast<TypedefNameDecl>(D);
  if (TD && TD->getUnderlyingType()->isUnionType())
    RD = TD->getUnderlyingType()->getAsUnionType()->getDecl();
  else
    RD = dyn_cast<RecordDecl>(D);

  if (!RD || !RD->isUnion()) {
    S.Diag(Attr.getLoc(), diag::warn_attribute_wrong_decl_type)
      << Attr.getName() << ExpectedUnion;
    return;
  }

  if (!RD->isCompleteDefinition()) {
    S.Diag(Attr.getLoc(),
        diag::warn_transparent_union_attribute_not_definition);
    return;
  }

  RecordDecl::field_iterator Field = RD->field_begin(),
                          FieldEnd = RD->field_end();
  if (Field == FieldEnd) {
    S.Diag(Attr.getLoc(), diag::warn_transparent_union_attribute_zero_fields);
    return;
  }

  FieldDecl *FirstField = *Field;
  QualType FirstType = FirstField->getType();
  if (FirstType->hasFloatingRepresentation() || FirstType->isVectorType()) {
    S.Diag(FirstField->getLocation(),
           diag::warn_transparent_union_attribute_floating)
      << FirstType->isVectorType() << FirstType;
    return;
  }

  uint64_t FirstSize = S.Context.getTypeSize(FirstType);
  uint64_t FirstAlign = S.Context.getTypeAlign(FirstType);
  for (; Field != FieldEnd; ++Field) {
    QualType FieldType = Field->getType();
    // FIXME: this isn't fully correct; we also need to test whether the
    // members of the union would all have the same calling convention as the
    // first member of the union. Checking just the size and alignment isn't
    // sufficient (consider structs passed on the stack instead of in registers
    // as an example).
    if (S.Context.getTypeSize(FieldType) != FirstSize ||
        S.Context.getTypeAlign(FieldType) > FirstAlign) {
      // Warn if we drop the attribute.
      bool isSize = S.Context.getTypeSize(FieldType) != FirstSize;
      unsigned FieldBits = isSize? S.Context.getTypeSize(FieldType)
                                 : S.Context.getTypeAlign(FieldType);
      S.Diag(Field->getLocation(),
          diag::warn_transparent_union_attribute_field_size_align)
        << isSize << Field->getDeclName() << FieldBits;
      unsigned FirstBits = isSize? FirstSize : FirstAlign;
      S.Diag(FirstField->getLocation(),
             diag::note_transparent_union_first_field_size_align)
        << isSize << FirstBits;
      return;
    }
  }

  RD->addAttr(::new (S.Context)
              TransparentUnionAttr(Attr.getRange(), S.Context,
                                   Attr.getAttributeSpellingListIndex()));
}

static void handleAnnotateAttr(Sema &S, Decl *D, const AttributeList &Attr) {
  // Make sure that there is a string literal as the annotation's single
  // argument.
  StringRef Str;
  if (!S.checkStringLiteralArgumentAttr(Attr, 0, Str))
    return;

  // Don't duplicate annotations that are already set.
  for (const auto *I : D->specific_attrs<AnnotateAttr>()) {
    if (I->getAnnotation() == Str)
      return;
  }
  
  D->addAttr(::new (S.Context)
             AnnotateAttr(Attr.getRange(), S.Context, Str,
                          Attr.getAttributeSpellingListIndex()));
}

static void handleAlignValueAttr(Sema &S, Decl *D,
                                 const AttributeList &Attr) {
  S.AddAlignValueAttr(Attr.getRange(), D, Attr.getArgAsExpr(0),
                      Attr.getAttributeSpellingListIndex());
}

void Sema::AddAlignValueAttr(SourceRange AttrRange, Decl *D, Expr *E,
                             unsigned SpellingListIndex) {
  AlignValueAttr TmpAttr(AttrRange, Context, E, SpellingListIndex);
  SourceLocation AttrLoc = AttrRange.getBegin();

  QualType T;
  if (TypedefNameDecl *TD = dyn_cast<TypedefNameDecl>(D))
    T = TD->getUnderlyingType();
  else if (ValueDecl *VD = dyn_cast<ValueDecl>(D))
    T = VD->getType();
  else
    llvm_unreachable("Unknown decl type for align_value");

  if (!T->isDependentType() && !T->isAnyPointerType() &&
      !T->isReferenceType() && !T->isMemberPointerType()) {
    Diag(AttrLoc, diag::warn_attribute_pointer_or_reference_only)
      << &TmpAttr /*TmpAttr.getName()*/ << T << D->getSourceRange();
    return;
  }

  if (!E->isValueDependent()) {
    llvm::APSInt Alignment;
    ExprResult ICE
      = VerifyIntegerConstantExpression(E, &Alignment,
          diag::err_align_value_attribute_argument_not_int,
            /*AllowFold*/ false);
    if (ICE.isInvalid())
      return;

    if (!Alignment.isPowerOf2()) {
      Diag(AttrLoc, diag::err_alignment_not_power_of_two)
        << E->getSourceRange();
      return;
    }

    D->addAttr(::new (Context)
               AlignValueAttr(AttrRange, Context, ICE.get(),
               SpellingListIndex));
    return;
  }

  // Save dependent expressions in the AST to be instantiated.
  D->addAttr(::new (Context) AlignValueAttr(TmpAttr));
  return;
}

#if INTEL_CUSTOMIZATION
// Verify that attribute's argument can specify an index of function's parameter
//   1. Check that it is integer constant expression
//   2. Check value bounds: positive, not greater than number of function params
//   3. Check function parameter's type: integer type is required
//   4. Check that attribute is not applied to 'this' implicit first param (C++)
// Returns false on success.
static bool VerifyAttributeArg(Sema &S, FunctionDecl *FD,
                               const AttributeList &Attr, unsigned ArgIndex,
                               bool DeclHasImplicitThisParam) {
  Expr *Arg = Attr.getArgAsExpr(ArgIndex);
  // 1. Check the argument's expression - constant integer is required.
  llvm::APSInt ArgValue;
  ExprResult Res = S.VerifyIntegerConstantExpression(
      Arg, &ArgValue, diag::err_alloc_size_attribute_argument_not_int,
      /*AllowFold*/ false);

  if (Res.isInvalid())
    return true;

  // 2. Check the value's bounds. Function parameters are counted from one.
  unsigned ArgValueUpperBound = FD->getNumParams() + DeclHasImplicitThisParam;
  unsigned FuncParamIndex = ArgValue.getExtValue();
  if (FuncParamIndex < 1 || FuncParamIndex > ArgValueUpperBound) {
    S.Diag(Arg->getExprLoc(), diag::err_attribute_argument_out_of_bounds)
        << Attr.getName() << ArgIndex + 1;
    return true;
  }

  // 3. Check that function's argument with the given index has an integer type.
  --FuncParamIndex;
  if (DeclHasImplicitThisParam) {
    // 4. Check that it isn't implicit 'this' parameter.
    if (FuncParamIndex == 0) {
      S.Diag(Attr.getLoc(), diag::err_attribute_invalid_implicit_this_argument)
          << Attr.getName();
      return true;
    }
    --FuncParamIndex;
  }
  ParmVarDecl *FuncParamDecl = FD->getParamDecl(FuncParamIndex);
  assert(FuncParamDecl && "Function's parameter decl is nullptr!");
  if (!FuncParamDecl->getType()->isIntegerType()) {
    S.Diag(FuncParamDecl->getLocation(),
           diag::warn_attribute_requires_integer_param_type)
        << Attr.getName() << FuncParamDecl->getSourceRange();
    S.Diag(Arg->getExprLoc(), diag::note_param_index_specified_here);
    return true;
  }

  return false;
}

// CQ#375011 - 'alloc_size' attribute is not supported.
// The 'alloc_size' attribute is used to tell the compiler that the function
// return value points to memory, where the size is given by one or two of the
// functions parameters.
// The allocated size is either the value of the single function argument or the
// product of the two function arguments. Argument numbering starts at one.
// FIXME: No code gen support for this attribute currently (attr is ignored).
static void handleAllocSizeAttr(Sema &S, Decl *D, const AttributeList &Attr) {
  // Indicate that attribute is ill-formed and should not be applied to decl.
  // Used in attempt to diagnose as many problems as possible in one pass.
  bool ShouldBeIgnored = false;
  FunctionDecl *FD = dyn_cast<FunctionDecl>(D);
  // 'alloc_size' should not be applied to non-function.
  if (!FD) {
    S.Diag(Attr.getLoc(), diag::warn_attribute_wrong_decl_type)
        << Attr.getName() << ExpectedFunctionOrMethod;
    return;
  }

  // Check that function returns a pointer.
  if (!FD->getReturnType()->isPointerType()) {
    S.Diag(FD->getLocation(), diag::warn_attribute_return_pointers_only)
        << Attr.getName() << FD->getReturnTypeSourceRange();
    ShouldBeIgnored = true;
  }

  if (!checkAttributeAtLeastNumArgs(S, Attr, 1) ||
      !checkAttributeAtMostNumArgs(S, Attr, 2))
    return;

  // Determine the upper bound of arguments' values. Function parameters are
  // counted from one. In C++ 'this' implicit parameter also counts.
  CXXMethodDecl *MD = dyn_cast<CXXMethodDecl>(FD);
  bool HasImplicitThisParam = (MD && MD->isInstance());

  // Verify the arguments.
  for (unsigned ArgIndex = 0; ArgIndex < Attr.getNumArgs(); ++ArgIndex) {
    if (VerifyAttributeArg(S, FD, Attr, ArgIndex, HasImplicitThisParam))
      ShouldBeIgnored = true;
  }

  // If the attribute is ill-formed, we are done. Don't apply it to decl.
  if (ShouldBeIgnored)
    return;

  Expr *FirstArg = Attr.getArgAsExpr(0);
  Expr *SecondArg = Attr.getNumArgs() > 1 ? Attr.getArgAsExpr(1) : nullptr;
  D->addAttr(::new (S.Context)
             AllocSizeAttr(Attr.getRange(), S.Context, true, FirstArg, true,
                           SecondArg, Attr.getAttributeSpellingListIndex()));
}
#endif // INTEL_CUSTOMIZATION

static void handleAlignedAttr(Sema &S, Decl *D, const AttributeList &Attr) {
#if INTEL_CUSTOMIZATION
  // Fix for CQ368132: __declspec (align) in icc can take more than one
  // argument.
  if (!S.getLangOpts().IntelCompat)
#endif // INTEL_CUSTOMIZATION
  // check the attribute arguments.
  if (Attr.getNumArgs() > 1) {
    S.Diag(Attr.getLoc(), diag::err_attribute_wrong_number_arguments)
      << Attr.getName() << 1;
    return;
  }

  if (Attr.getNumArgs() == 0) {
#if INTEL_CUSTOMIZATION
    // Fix for CQ368132: __declspec (align) in icc can take more than one
    // argument.
    D->addAttr(::new (S.Context) AlignedAttr(
        Attr.getRange(), S.Context, true, nullptr, /*IsOffsetExpr=*/true,
        /*Offset=*/nullptr, Attr.getAttributeSpellingListIndex()));
#else
    D->addAttr(::new (S.Context) AlignedAttr(Attr.getRange(), S.Context,
               true, nullptr, Attr.getAttributeSpellingListIndex()));
#endif // INTEL_CUSTOMIZATION
    return;
  }

  Expr *E = Attr.getArgAsExpr(0);
  if (Attr.isPackExpansion() && !E->containsUnexpandedParameterPack()) {
    S.Diag(Attr.getEllipsisLoc(),
           diag::err_pack_expansion_without_parameter_packs);
    return;
  }

  if (!Attr.isPackExpansion() && S.DiagnoseUnexpandedParameterPack(E))
    return;

  if (E->isValueDependent()) {
    if (const auto *TND = dyn_cast<TypedefNameDecl>(D)) {
      if (!TND->getUnderlyingType()->isDependentType()) {
        S.Diag(Attr.getLoc(), diag::err_alignment_dependent_typedef_name)
            << E->getSourceRange();
        return;
      }
    }
  }

#if INTEL_CUSTOMIZATION
  // Fix for CQ368132: __declspec (align) in icc can take more than one
  // argument.
  Expr *Offset = nullptr;
  if (E && S.getLangOpts().IntelCompat && Attr.getNumArgs() > 1) {
    Offset = Attr.getArgAsExpr(1);
    if (Attr.isPackExpansion() && !Offset->containsUnexpandedParameterPack()) {
      S.Diag(Attr.getEllipsisLoc(),
             diag::err_pack_expansion_without_parameter_packs);
      return;
    }

    if (!Attr.isPackExpansion() && S.DiagnoseUnexpandedParameterPack(Offset))
      return;
  }
  S.AddAlignedAttr(Attr.getRange(), D, E, Offset,
                   Attr.getAttributeSpellingListIndex(),
                   Attr.isPackExpansion());
#else
  S.AddAlignedAttr(Attr.getRange(), D, E, Attr.getAttributeSpellingListIndex(),
                   Attr.isPackExpansion());
#endif // INTEL_CUSTOMIZATION

}

#if INTEL_CUSTOMIZATION
// Fix for CQ368132: __declspec (align) in icc can take more than one argument.
void Sema::AddAlignedAttr(SourceRange AttrRange, Decl *D, Expr *E, Expr *Offset,
                          unsigned SpellingListIndex, bool IsPackExpansion) {
  AlignedAttr TmpAttr(AttrRange, Context, true, E, /*IsOffsetExpr=*/true,
                      Offset, SpellingListIndex);
#else
void Sema::AddAlignedAttr(SourceRange AttrRange, Decl *D, Expr *E,
                          unsigned SpellingListIndex, bool IsPackExpansion) {
  AlignedAttr TmpAttr(AttrRange, Context, true, E, SpellingListIndex);
#endif // INTEL_CUSTOMIZATION
  SourceLocation AttrLoc = AttrRange.getBegin();

  // C++11 alignas(...) and C11 _Alignas(...) have additional requirements.
  if (TmpAttr.isAlignas()) {
    // C++11 [dcl.align]p1:
    //   An alignment-specifier may be applied to a variable or to a class
    //   data member, but it shall not be applied to a bit-field, a function
    //   parameter, the formal parameter of a catch clause, or a variable
    //   declared with the register storage class specifier. An
    //   alignment-specifier may also be applied to the declaration of a class
    //   or enumeration type.
    // C11 6.7.5/2:
    //   An alignment attribute shall not be specified in a declaration of
    //   a typedef, or a bit-field, or a function, or a parameter, or an
    //   object declared with the register storage-class specifier.
    int DiagKind = -1;
    if (isa<ParmVarDecl>(D)) {
      DiagKind = 0;
    } else if (VarDecl *VD = dyn_cast<VarDecl>(D)) {
      if (VD->getStorageClass() == SC_Register)
        DiagKind = 1;
      if (VD->isExceptionVariable())
        DiagKind = 2;
    } else if (FieldDecl *FD = dyn_cast<FieldDecl>(D)) {
      if (FD->isBitField())
        DiagKind = 3;
    } else if (!isa<TagDecl>(D)) {
      Diag(AttrLoc, diag::err_attribute_wrong_decl_type) << &TmpAttr
        << (TmpAttr.isC11() ? ExpectedVariableOrField
                            : ExpectedVariableFieldOrTag);
      return;
    }
    if (DiagKind != -1) {
      Diag(AttrLoc, diag::err_alignas_attribute_wrong_decl_type)
        << &TmpAttr << DiagKind;
      return;
    }
  }

  if (E->isTypeDependent() || E->isValueDependent()) {
    // Save dependent expressions in the AST to be instantiated.
    AlignedAttr *AA = ::new (Context) AlignedAttr(TmpAttr);
    AA->setPackExpansion(IsPackExpansion);
    D->addAttr(AA);
    return;
  }
#if INTEL_CUSTOMIZATION
  // Fix for CQ368132: __declspec (align) in icc can take more than one
  // argument.
  if (getLangOpts().IntelCompat && Offset &&
      (Offset->isTypeDependent() || Offset->isValueDependent())) {
    // Save dependent expressions in the AST to be instantiated.
    AlignedAttr *AA = ::new (Context) AlignedAttr(TmpAttr);
    AA->setPackExpansion(IsPackExpansion);
    D->addAttr(AA);
    return;
  }
#endif // INTEL_CUSTOMIZATION

  // FIXME: Cache the number on the Attr object?
  llvm::APSInt Alignment;
  ExprResult ICE
    = VerifyIntegerConstantExpression(E, &Alignment,
        diag::err_aligned_attribute_argument_not_int,
        /*AllowFold*/ false);
  if (ICE.isInvalid())
    return;
#if INTEL_CUSTOMIZATION
  // Fix for CQ368132: __declspec (align) in icc can take more than one
  // argument.
  ExprResult ICEOffset;
  if (getLangOpts().IntelCompat && Offset) {
    llvm::APSInt OffsetVal(32);
    ICEOffset = VerifyIntegerConstantExpression(
        Offset, &OffsetVal, diag::err_aligned_attribute_argument_not_int,
        /*AllowFold*/ false);
    if (ICEOffset.isInvalid())
      return;
  }
#endif // INTEL_CUSTOMIZATION

  uint64_t AlignVal = Alignment.getZExtValue();

  // C++11 [dcl.align]p2:
  //   -- if the constant expression evaluates to zero, the alignment
  //      specifier shall have no effect
  // C11 6.7.5p6:
  //   An alignment specification of zero has no effect.
  if (!(TmpAttr.isAlignas() && !Alignment)) {
    if (!llvm::isPowerOf2_64(AlignVal)) {
      Diag(AttrLoc, diag::err_alignment_not_power_of_two)
        << E->getSourceRange();
      return;
    }
  }

  // Alignment calculations can wrap around if it's greater than 2**28.
  unsigned MaxValidAlignment =
      Context.getTargetInfo().getTriple().isOSBinFormatCOFF() ? 8192
                                                              : 268435456;
  if (AlignVal > MaxValidAlignment) {
    Diag(AttrLoc, diag::err_attribute_aligned_too_great) << MaxValidAlignment
                                                         << E->getSourceRange();
    return;
  }

  if (Context.getTargetInfo().isTLSSupported()) {
    unsigned MaxTLSAlign =
        Context.toCharUnitsFromBits(Context.getTargetInfo().getMaxTLSAlign())
            .getQuantity();
    auto *VD = dyn_cast<VarDecl>(D);
    if (MaxTLSAlign && AlignVal > MaxTLSAlign && VD &&
        VD->getTLSKind() != VarDecl::TLS_None) {
      Diag(VD->getLocation(), diag::err_tls_var_aligned_over_maximum)
          << (unsigned)AlignVal << VD << MaxTLSAlign;
      return;
    }
  }

#if INTEL_CUSTOMIZATION
  // Fix for CQ368132: __declspec (align) in icc can take more than one
  // argument.
  AlignedAttr *AA = ::new (Context)
      AlignedAttr(AttrRange, Context, true, ICE.get(), /*IsOffsetExpr=*/true,
                  ICEOffset.get(), SpellingListIndex);
#else
  AlignedAttr *AA = ::new (Context) AlignedAttr(AttrRange, Context, true,
                                                ICE.get(), SpellingListIndex);
#endif // INTEL_CUSTOMIZATION
  AA->setPackExpansion(IsPackExpansion);
  D->addAttr(AA);
}

void Sema::AddAlignedAttr(SourceRange AttrRange, Decl *D, TypeSourceInfo *TS,
                          unsigned SpellingListIndex, bool IsPackExpansion) {
  // FIXME: Cache the number on the Attr object if non-dependent?
  // FIXME: Perform checking of type validity
#if INTEL_CUSTOMIZATION
  // Fix for CQ368132: __declspec (align) in icc can take more than one
  // argument.
  AlignedAttr *AA = ::new (Context)
      AlignedAttr(AttrRange, Context, false, TS, /*IsOffsetExpr=*/true,
                  /*Offset=*/nullptr, SpellingListIndex);
#else
  AlignedAttr *AA = ::new (Context) AlignedAttr(AttrRange, Context, false, TS,
                                                SpellingListIndex);
#endif // INTEL_CUSTOMIZATION
  AA->setPackExpansion(IsPackExpansion);
  D->addAttr(AA);
}

void Sema::CheckAlignasUnderalignment(Decl *D) {
  assert(D->hasAttrs() && "no attributes on decl");

  QualType UnderlyingTy, DiagTy;
  if (ValueDecl *VD = dyn_cast<ValueDecl>(D)) {
    UnderlyingTy = DiagTy = VD->getType();
  } else {
    UnderlyingTy = DiagTy = Context.getTagDeclType(cast<TagDecl>(D));
    if (EnumDecl *ED = dyn_cast<EnumDecl>(D))
      UnderlyingTy = ED->getIntegerType();
  }
  if (DiagTy->isDependentType() || DiagTy->isIncompleteType())
    return;

  // C++11 [dcl.align]p5, C11 6.7.5/4:
  //   The combined effect of all alignment attributes in a declaration shall
  //   not specify an alignment that is less strict than the alignment that
  //   would otherwise be required for the entity being declared.
  AlignedAttr *AlignasAttr = nullptr;
  unsigned Align = 0;
  for (auto *I : D->specific_attrs<AlignedAttr>()) {
    if (I->isAlignmentDependent())
      return;
    if (I->isAlignas())
      AlignasAttr = I;
    Align = std::max(Align, I->getAlignment(Context));
  }

  if (AlignasAttr && Align) {
    CharUnits RequestedAlign = Context.toCharUnitsFromBits(Align);
    CharUnits NaturalAlign = Context.getTypeAlignInChars(UnderlyingTy);
    if (NaturalAlign > RequestedAlign)
      Diag(AlignasAttr->getLocation(), diag::err_alignas_underaligned)
        << DiagTy << (unsigned)NaturalAlign.getQuantity();
  }
}

bool Sema::checkMSInheritanceAttrOnDefinition(
    CXXRecordDecl *RD, SourceRange Range, bool BestCase,
    MSInheritanceAttr::Spelling SemanticSpelling) {
  assert(RD->hasDefinition() && "RD has no definition!");

  // We may not have seen base specifiers or any virtual methods yet.  We will
  // have to wait until the record is defined to catch any mismatches.
  if (!RD->getDefinition()->isCompleteDefinition())
    return false;

  // The unspecified model never matches what a definition could need.
  if (SemanticSpelling == MSInheritanceAttr::Keyword_unspecified_inheritance)
    return false;

  if (BestCase) {
    if (RD->calculateInheritanceModel() == SemanticSpelling)
      return false;
  } else {
    if (RD->calculateInheritanceModel() <= SemanticSpelling)
      return false;
  }

  Diag(Range.getBegin(), diag::err_mismatched_ms_inheritance)
      << 0 /*definition*/;
  Diag(RD->getDefinition()->getLocation(), diag::note_defined_here)
      << RD->getNameAsString();
  return true;
}

/// parseModeAttrArg - Parses attribute mode string and returns parsed type
/// attribute.
static void parseModeAttrArg(Sema &S, StringRef Str, unsigned &DestWidth,
                             bool &IntegerMode, bool &ComplexMode) {
  IntegerMode = true;
  ComplexMode = false;
  switch (Str.size()) {
  case 2:
    switch (Str[0]) {
    case 'Q':
      DestWidth = 8;
      break;
    case 'H':
      DestWidth = 16;
      break;
    case 'S':
      DestWidth = 32;
      break;
    case 'D':
      DestWidth = 64;
      break;
    case 'X':
      DestWidth = 96;
      break;
    case 'T':
      DestWidth = 128;
      break;
    }
    if (Str[1] == 'F') {
      IntegerMode = false;
    } else if (Str[1] == 'C') {
      IntegerMode = false;
      ComplexMode = true;
    } else if (Str[1] != 'I') {
      DestWidth = 0;
    }
    break;
  case 4:
    // FIXME: glibc uses 'word' to define register_t; this is narrower than a
    // pointer on PIC16 and other embedded platforms.
    if (Str == "word")
      DestWidth = S.Context.getTargetInfo().getRegisterWidth();
    else if (Str == "byte")
      DestWidth = S.Context.getTargetInfo().getCharWidth();
    break;
  case 7:
    if (Str == "pointer")
      DestWidth = S.Context.getTargetInfo().getPointerWidth(0);
    break;
  case 11:
    if (Str == "unwind_word")
      DestWidth = S.Context.getTargetInfo().getUnwindWordWidth();
    break;
  }
}

/// handleModeAttr - This attribute modifies the width of a decl with primitive
/// type.
///
/// Despite what would be logical, the mode attribute is a decl attribute, not a
/// type attribute: 'int ** __attribute((mode(HI))) *G;' tries to make 'G' be
/// HImode, not an intermediate pointer.
static void handleModeAttr(Sema &S, Decl *D, const AttributeList &Attr,
                           QualType *CurTy = nullptr) { // INTEL
  // This attribute isn't documented, but glibc uses it.  It changes
  // the width of an int or unsigned int to the specified size.
  if (!Attr.isArgIdent(0)) {
    S.Diag(Attr.getLoc(), diag::err_attribute_argument_type) << Attr.getName()
      << AANT_ArgumentIdentifier;
    return;
  }

  assert(((D && !CurTy) || (CurTy && !D)) && "Invalid arguments");  // INTEL

  IdentifierInfo *Name = Attr.getArgAsIdent(0)->Ident;

  S.AddModeAttr(Attr.getRange(), D, Name, Attr.getAttributeSpellingListIndex());
}

void Sema::AddModeAttr(SourceRange AttrRange, Decl *D, IdentifierInfo *Name,
                       unsigned SpellingListIndex, bool InInstantiation) {
  StringRef Str = Name->getName();
  normalizeName(Str);
  SourceLocation AttrLoc = AttrRange.getBegin();

#if INTEL_CUSTOMIZATION
  // CQ#369184 - decimal types are not supported, so handle this gracefully.
<<<<<<< HEAD
  if (S.getLangOpts().IntelCompat && D && Str.size() == 2 && Str[1] == 'D') {
    S.Diag(Attr.getLoc(), diag::err_decimal_unsupported);
=======
  if (getLangOpts().IntelCompat && Str.size() == 2 && Str[1] == 'D') {
    Diag(AttrLoc, diag::err_decimal_unsupported);
>>>>>>> daac3608
    return;
  }
#endif // INTEL_CUSTOMIZATION
  unsigned DestWidth = 0;
  bool IntegerMode = true;
  bool ComplexMode = false;
  llvm::APInt VectorSize(64, 0);
  if (Str.size() >= 4 && Str[0] == 'V') {
    // Minimal length of vector mode is 4: 'V' + NUMBER(>=1) + TYPE(>=2).
    size_t StrSize = Str.size();
    size_t VectorStringLength = 0;
    while ((VectorStringLength + 1) < StrSize &&
           isdigit(Str[VectorStringLength + 1]))
      ++VectorStringLength;
    if (VectorStringLength &&
        !Str.substr(1, VectorStringLength).getAsInteger(10, VectorSize) &&
        VectorSize.isPowerOf2()) {
      parseModeAttrArg(*this, Str.substr(VectorStringLength + 1), DestWidth,
                       IntegerMode, ComplexMode);
      // Avoid duplicate warning from template instantiation.
      if (!InInstantiation)
        Diag(AttrLoc, diag::warn_vector_mode_deprecated);
    } else {
      VectorSize = 0;
    }
  }

  if (!VectorSize)
    parseModeAttrArg(*this, Str, DestWidth, IntegerMode, ComplexMode);

  // FIXME: Sync this with InitializePredefinedMacros; we need to match int8_t
  // and friends, at least with glibc.
  // FIXME: Make sure floating-point mappings are accurate
  // FIXME: Support XF and TF types
  if (!DestWidth) {
    Diag(AttrLoc, diag::err_machine_mode) << 0 /*Unknown*/ << Name;
    return;
  }

  QualType OldTy;
  if (D) {  // INTEL
  if (TypedefNameDecl *TD = dyn_cast<TypedefNameDecl>(D))
    OldTy = TD->getUnderlyingType();
  else if (EnumDecl *ED = dyn_cast<EnumDecl>(D)) {
    // Something like 'typedef enum { X } __attribute__((mode(XX))) T;'.
    // Try to get type from enum declaration, default to int.
    OldTy = ED->getIntegerType();
    if (OldTy.isNull())
      OldTy = Context.IntTy;
  } else
    OldTy = cast<ValueDecl>(D)->getType();
  } else            // INTEL
    OldTy = *CurTy; // INTEL

  if (OldTy->isDependentType()) {
    D->addAttr(::new (Context)
               ModeAttr(AttrRange, Context, Name, SpellingListIndex));
    return;
  }

  // Base type can also be a vector type (see PR17453).
  // Distinguish between base type and base element type.
  QualType OldElemTy = OldTy;
  if (const VectorType *VT = OldTy->getAs<VectorType>())
    OldElemTy = VT->getElementType();

  // GCC allows 'mode' attribute on enumeration types (even incomplete), except
  // for vector modes. So, 'enum X __attribute__((mode(QI)));' forms a complete
  // type, 'enum { A } __attribute__((mode(V4SI)))' is rejected.
  if ((isa<EnumDecl>(D) || OldElemTy->getAs<EnumType>()) &&
      VectorSize.getBoolValue()) {
    Diag(AttrLoc, diag::err_enum_mode_vector_type) << Name << AttrRange;
    return;
  }
  bool IntegralOrAnyEnumType =
      OldElemTy->isIntegralOrEnumerationType() || OldElemTy->getAs<EnumType>();

  if (!OldElemTy->getAs<BuiltinType>() && !OldElemTy->isComplexType() &&
      !IntegralOrAnyEnumType)
    Diag(AttrLoc, diag::err_mode_not_primitive);
  else if (IntegerMode) {
    if (!IntegralOrAnyEnumType)
      Diag(AttrLoc, diag::err_mode_wrong_type);
  } else if (ComplexMode) {
    if (!OldElemTy->isComplexType())
      Diag(AttrLoc, diag::err_mode_wrong_type);
  } else {
    if (!OldElemTy->isFloatingType())
<<<<<<< HEAD
      S.Diag(Attr.getLoc(), diag::err_mode_wrong_type);
  }

  // FIXME: Sync this with InitializePredefinedMacros; we need to match int8_t
  // and friends, at least with glibc.
  // FIXME: Make sure floating-point mappings are accurate
  // FIXME: Support XF and TF types
  if (D)  // INTEL
  if (!DestWidth) {
    S.Diag(Attr.getLoc(), diag::err_machine_mode) << 0 /*Unknown*/ << Name;
    return;
=======
      Diag(AttrLoc, diag::err_mode_wrong_type);
>>>>>>> daac3608
  }

  QualType NewElemTy;

  if (IntegerMode)
    NewElemTy = Context.getIntTypeForBitwidth(DestWidth,
                                              OldElemTy->isSignedIntegerType());
  else
    NewElemTy = Context.getRealTypeForBitwidth(DestWidth);

  if (D)  // INTEL
  if (NewElemTy.isNull()) {
    Diag(AttrLoc, diag::err_machine_mode) << 1 /*Unsupported*/ << Name;
    return;
  }

  if (ComplexMode) {
    NewElemTy = Context.getComplexType(NewElemTy);
  }

  QualType NewTy = NewElemTy;
  if (VectorSize.getBoolValue()) {
    NewTy = Context.getVectorType(NewTy, VectorSize.getZExtValue(),
                                  VectorType::GenericVector);
  } else if (const VectorType *OldVT = OldTy->getAs<VectorType>()) {
    // Complex machine mode does not support base vector types.
    if (D)  // INTEL
    if (ComplexMode) {
      Diag(AttrLoc, diag::err_complex_mode_vector_type);
      return;
    }
    unsigned NumElements = Context.getTypeSize(OldElemTy) *
                           OldVT->getNumElements() /
                           Context.getTypeSize(NewElemTy);
    NewTy =
        Context.getVectorType(NewElemTy, NumElements, OldVT->getVectorKind());
  }

  if (NewTy.isNull()) {
    Diag(AttrLoc, diag::err_mode_wrong_type);
    return;
  }

#if INTEL_CUSTOMIZATION
  // CQ380256: 'mode' attribute ignored when parsing type
  if (!D) {
    *CurTy = NewTy;
    return;
  }
#endif // INTEL CUSTOMIZATION
  // Install the new type.
  if (TypedefNameDecl *TD = dyn_cast<TypedefNameDecl>(D))
    TD->setModedTypeSourceInfo(TD->getTypeSourceInfo(), NewTy);
  else if (EnumDecl *ED = dyn_cast<EnumDecl>(D))
    ED->setIntegerType(NewTy);
  else
    cast<ValueDecl>(D)->setType(NewTy);

  D->addAttr(::new (Context)
             ModeAttr(AttrRange, Context, Name, SpellingListIndex));
}

#if INTEL_CUSTOMIZATION
  // CQ380256: 'mode' attribute ignored when parsing type
  // In fact this attribute could modify type, e.g. inside cast expression
  void Sema::HandleModeAttr(const AttributeList &Attr, QualType *CurTy) {
    handleModeAttr(*this, nullptr, Attr, CurTy);
  }
#endif // INTEL CUSTOMIZATION

static void handleNoDebugAttr(Sema &S, Decl *D, const AttributeList &Attr) {
  if (const VarDecl *VD = dyn_cast<VarDecl>(D)) {
    if (!VD->hasGlobalStorage())
      S.Diag(Attr.getLoc(),
             diag::warn_attribute_requires_functions_or_static_globals)
        << Attr.getName();
  } else if (!isFunctionOrMethod(D)) {
    S.Diag(Attr.getLoc(),
           diag::warn_attribute_requires_functions_or_static_globals)
      << Attr.getName();
    return;
  }

  D->addAttr(::new (S.Context)
             NoDebugAttr(Attr.getRange(), S.Context,
                         Attr.getAttributeSpellingListIndex()));
}

AlwaysInlineAttr *Sema::mergeAlwaysInlineAttr(Decl *D, SourceRange Range,
                                              IdentifierInfo *Ident,
                                              unsigned AttrSpellingListIndex) {
  if (OptimizeNoneAttr *Optnone = D->getAttr<OptimizeNoneAttr>()) {
    Diag(Range.getBegin(), diag::warn_attribute_ignored) << Ident;
    Diag(Optnone->getLocation(), diag::note_conflicting_attribute);
    return nullptr;
  }

  if (D->hasAttr<AlwaysInlineAttr>())
    return nullptr;

  return ::new (Context) AlwaysInlineAttr(Range, Context,
                                          AttrSpellingListIndex);
}

CommonAttr *Sema::mergeCommonAttr(Decl *D, SourceRange Range,
                                  IdentifierInfo *Ident,
                                  unsigned AttrSpellingListIndex) {
  if (checkAttrMutualExclusion<InternalLinkageAttr>(*this, D, Range, Ident))
    return nullptr;

  return ::new (Context) CommonAttr(Range, Context, AttrSpellingListIndex);
}

InternalLinkageAttr *
Sema::mergeInternalLinkageAttr(Decl *D, SourceRange Range,
                               IdentifierInfo *Ident,
                               unsigned AttrSpellingListIndex) {
  if (auto VD = dyn_cast<VarDecl>(D)) {
    // Attribute applies to Var but not any subclass of it (like ParmVar,
    // ImplicitParm or VarTemplateSpecialization).
    if (VD->getKind() != Decl::Var) {
      Diag(Range.getBegin(), diag::warn_attribute_wrong_decl_type)
          << Ident << (getLangOpts().CPlusPlus ? ExpectedFunctionVariableOrClass
                                               : ExpectedVariableOrFunction);
      return nullptr;
    }
    // Attribute does not apply to non-static local variables.
    if (VD->hasLocalStorage()) {
      Diag(VD->getLocation(), diag::warn_internal_linkage_local_storage);
      return nullptr;
    }
  }

  if (checkAttrMutualExclusion<CommonAttr>(*this, D, Range, Ident))
    return nullptr;

  return ::new (Context)
      InternalLinkageAttr(Range, Context, AttrSpellingListIndex);
}

MinSizeAttr *Sema::mergeMinSizeAttr(Decl *D, SourceRange Range,
                                    unsigned AttrSpellingListIndex) {
  if (OptimizeNoneAttr *Optnone = D->getAttr<OptimizeNoneAttr>()) {
    Diag(Range.getBegin(), diag::warn_attribute_ignored) << "'minsize'";
    Diag(Optnone->getLocation(), diag::note_conflicting_attribute);
    return nullptr;
  }

  if (D->hasAttr<MinSizeAttr>())
    return nullptr;

  return ::new (Context) MinSizeAttr(Range, Context, AttrSpellingListIndex);
}

OptimizeNoneAttr *Sema::mergeOptimizeNoneAttr(Decl *D, SourceRange Range,
                                              unsigned AttrSpellingListIndex) {
  if (AlwaysInlineAttr *Inline = D->getAttr<AlwaysInlineAttr>()) {
    Diag(Inline->getLocation(), diag::warn_attribute_ignored) << Inline;
    Diag(Range.getBegin(), diag::note_conflicting_attribute);
    D->dropAttr<AlwaysInlineAttr>();
  }
  if (MinSizeAttr *MinSize = D->getAttr<MinSizeAttr>()) {
    Diag(MinSize->getLocation(), diag::warn_attribute_ignored) << MinSize;
    Diag(Range.getBegin(), diag::note_conflicting_attribute);
    D->dropAttr<MinSizeAttr>();
  }

  if (D->hasAttr<OptimizeNoneAttr>())
    return nullptr;

  return ::new (Context) OptimizeNoneAttr(Range, Context,
                                          AttrSpellingListIndex);
}

static void handleAlwaysInlineAttr(Sema &S, Decl *D,
                                   const AttributeList &Attr) {
  if (checkAttrMutualExclusion<NotTailCalledAttr>(S, D, Attr.getRange(),
                                                  Attr.getName()))
    return;

  if (AlwaysInlineAttr *Inline = S.mergeAlwaysInlineAttr(
          D, Attr.getRange(), Attr.getName(),
          Attr.getAttributeSpellingListIndex()))
    D->addAttr(Inline);
}

static void handleMinSizeAttr(Sema &S, Decl *D, const AttributeList &Attr) {
  if (MinSizeAttr *MinSize = S.mergeMinSizeAttr(
          D, Attr.getRange(), Attr.getAttributeSpellingListIndex()))
    D->addAttr(MinSize);
}

static void handleOptimizeNoneAttr(Sema &S, Decl *D,
                                   const AttributeList &Attr) {
  if (OptimizeNoneAttr *Optnone = S.mergeOptimizeNoneAttr(
          D, Attr.getRange(), Attr.getAttributeSpellingListIndex()))
    D->addAttr(Optnone);
}

static void handleGlobalAttr(Sema &S, Decl *D, const AttributeList &Attr) {
  if (checkAttrMutualExclusion<CUDADeviceAttr>(S, D, Attr.getRange(),
                                               Attr.getName()) ||
      checkAttrMutualExclusion<CUDAHostAttr>(S, D, Attr.getRange(),
                                             Attr.getName())) {
    return;
  }
  FunctionDecl *FD = cast<FunctionDecl>(D);
  if (!FD->getReturnType()->isVoidType()) {
    SourceRange RTRange = FD->getReturnTypeSourceRange();
    S.Diag(FD->getTypeSpecStartLoc(), diag::err_kern_type_not_void_return)
        << FD->getType()
        << (RTRange.isValid() ? FixItHint::CreateReplacement(RTRange, "void")
                              : FixItHint());
    return;
  }
  if (const auto *Method = dyn_cast<CXXMethodDecl>(FD)) {
    if (Method->isInstance()) {
      S.Diag(Method->getLocStart(), diag::err_kern_is_nonstatic_method)
          << Method;
      return;
    }
    S.Diag(Method->getLocStart(), diag::warn_kern_is_method) << Method;
  }
  // Only warn for "inline" when compiling for host, to cut down on noise.
  if (FD->isInlineSpecified() && !S.getLangOpts().CUDAIsDevice)
    S.Diag(FD->getLocStart(), diag::warn_kern_is_inline) << FD;

  D->addAttr(::new (S.Context)
              CUDAGlobalAttr(Attr.getRange(), S.Context,
                             Attr.getAttributeSpellingListIndex()));
}

static void handleGNUInlineAttr(Sema &S, Decl *D, const AttributeList &Attr) {
  FunctionDecl *Fn = cast<FunctionDecl>(D);
  if (!Fn->isInlineSpecified()) {
    S.Diag(Attr.getLoc(), diag::warn_gnu_inline_attribute_requires_inline);
    return;
  }

  D->addAttr(::new (S.Context)
             GNUInlineAttr(Attr.getRange(), S.Context,
                           Attr.getAttributeSpellingListIndex()));
}

static void handleCallConvAttr(Sema &S, Decl *D, const AttributeList &Attr) {
  if (hasDeclarator(D)) return;

  // Diagnostic is emitted elsewhere: here we store the (valid) Attr
  // in the Decl node for syntactic reasoning, e.g., pretty-printing.
  CallingConv CC;
  if (S.CheckCallingConvAttr(Attr, CC, /*FD*/nullptr))
    return;

  if (!isa<ObjCMethodDecl>(D)) {
    S.Diag(Attr.getLoc(), diag::warn_attribute_wrong_decl_type)
      << Attr.getName() << ExpectedFunctionOrMethod;
    return;
  }

  switch (Attr.getKind()) {
  case AttributeList::AT_FastCall:
    D->addAttr(::new (S.Context)
               FastCallAttr(Attr.getRange(), S.Context,
                            Attr.getAttributeSpellingListIndex()));
    return;
#if INTEL_CUSTOMIZATION
  case AttributeList::AT_RegCall:
    D->addAttr(::new (S.Context)
               RegCallAttr(Attr.getRange(), S.Context,
                            Attr.getAttributeSpellingListIndex()));
    return;
#endif // INTEL_CUSTOMIZATION
  case AttributeList::AT_StdCall:
    D->addAttr(::new (S.Context)
               StdCallAttr(Attr.getRange(), S.Context,
                           Attr.getAttributeSpellingListIndex()));
    return;
  case AttributeList::AT_ThisCall:
    D->addAttr(::new (S.Context)
               ThisCallAttr(Attr.getRange(), S.Context,
                            Attr.getAttributeSpellingListIndex()));
    return;
  case AttributeList::AT_CDecl:
    D->addAttr(::new (S.Context)
               CDeclAttr(Attr.getRange(), S.Context,
                         Attr.getAttributeSpellingListIndex()));
    return;
  case AttributeList::AT_Pascal:
    D->addAttr(::new (S.Context)
               PascalAttr(Attr.getRange(), S.Context,
                          Attr.getAttributeSpellingListIndex()));
    return;
  case AttributeList::AT_VectorCall:
    D->addAttr(::new (S.Context)
               VectorCallAttr(Attr.getRange(), S.Context,
                              Attr.getAttributeSpellingListIndex()));
    return;
  case AttributeList::AT_MSABI:
    D->addAttr(::new (S.Context)
               MSABIAttr(Attr.getRange(), S.Context,
                         Attr.getAttributeSpellingListIndex()));
    return;
  case AttributeList::AT_SysVABI:
    D->addAttr(::new (S.Context)
               SysVABIAttr(Attr.getRange(), S.Context,
                           Attr.getAttributeSpellingListIndex()));
    return;
  case AttributeList::AT_Pcs: {
    PcsAttr::PCSType PCS;
    switch (CC) {
    case CC_AAPCS:
      PCS = PcsAttr::AAPCS;
      break;
    case CC_AAPCS_VFP:
      PCS = PcsAttr::AAPCS_VFP;
      break;
    default:
      llvm_unreachable("unexpected calling convention in pcs attribute");
    }

    D->addAttr(::new (S.Context)
               PcsAttr(Attr.getRange(), S.Context, PCS,
                       Attr.getAttributeSpellingListIndex()));
    return;
  }
  case AttributeList::AT_IntelOclBicc:
    D->addAttr(::new (S.Context)
               IntelOclBiccAttr(Attr.getRange(), S.Context,
                                Attr.getAttributeSpellingListIndex()));
    return;

  default:
    llvm_unreachable("unexpected attribute kind");
  }
}

bool Sema::CheckCallingConvAttr(const AttributeList &attr, CallingConv &CC, 
                                const FunctionDecl *FD) {
  if (attr.isInvalid())
    return true;

  unsigned ReqArgs = attr.getKind() == AttributeList::AT_Pcs ? 1 : 0;
  if (!checkAttributeNumArgs(*this, attr, ReqArgs)) {
    attr.setInvalid();
    return true;
  }

  // TODO: diagnose uses of these conventions on the wrong target.
  switch (attr.getKind()) {
  case AttributeList::AT_CDecl: CC = CC_C; break;
  case AttributeList::AT_FastCall: CC = CC_X86FastCall; break;
  case AttributeList::AT_RegCall: CC = CC_X86RegCall; break;  // INTEL
  case AttributeList::AT_StdCall: CC = CC_X86StdCall; break;
  case AttributeList::AT_ThisCall: CC = CC_X86ThisCall; break;
  case AttributeList::AT_Pascal: CC = CC_X86Pascal; break;
  case AttributeList::AT_VectorCall: CC = CC_X86VectorCall; break;
  case AttributeList::AT_MSABI:
    CC = Context.getTargetInfo().getTriple().isOSWindows() ? CC_C :
                                                             CC_X86_64Win64;
    break;
  case AttributeList::AT_SysVABI:
    CC = Context.getTargetInfo().getTriple().isOSWindows() ? CC_X86_64SysV :
                                                             CC_C;
    break;
  case AttributeList::AT_Pcs: {
    StringRef StrRef;
    if (!checkStringLiteralArgumentAttr(attr, 0, StrRef)) {
      attr.setInvalid();
      return true;
    }
    if (StrRef == "aapcs") {
      CC = CC_AAPCS;
      break;
    } else if (StrRef == "aapcs-vfp") {
      CC = CC_AAPCS_VFP;
      break;
    }

    attr.setInvalid();
    Diag(attr.getLoc(), diag::err_invalid_pcs);
    return true;
  }
  case AttributeList::AT_IntelOclBicc: CC = CC_IntelOclBicc; break;
  default: llvm_unreachable("unexpected attribute kind");
  }

  const TargetInfo &TI = Context.getTargetInfo();
  TargetInfo::CallingConvCheckResult A = TI.checkCallingConvention(CC);
  if (A != TargetInfo::CCCR_OK) {
    if (A == TargetInfo::CCCR_Warning)
      Diag(attr.getLoc(), diag::warn_cconv_ignored) << attr.getName();

    // This convention is not valid for the target. Use the default function or
    // method calling convention.
    TargetInfo::CallingConvMethodType MT = TargetInfo::CCMT_Unknown;
    if (FD)
      MT = FD->isCXXInstanceMember() ? TargetInfo::CCMT_Member : 
                                    TargetInfo::CCMT_NonMember;
    CC = TI.getDefaultCallingConv(MT);
  }

  return false;
}

/// Checks a regparm attribute, returning true if it is ill-formed and
/// otherwise setting numParams to the appropriate value.
bool Sema::CheckRegparmAttr(const AttributeList &Attr, unsigned &numParams) {
  if (Attr.isInvalid())
    return true;

  if (!checkAttributeNumArgs(*this, Attr, 1)) {
    Attr.setInvalid();
    return true;
  }

  uint32_t NP;
  Expr *NumParamsExpr = Attr.getArgAsExpr(0);
  if (!checkUInt32Argument(*this, Attr, NumParamsExpr, NP)) {
    Attr.setInvalid();
    return true;
  }

  if (Context.getTargetInfo().getRegParmMax() == 0) {
    Diag(Attr.getLoc(), diag::err_attribute_regparm_wrong_platform)
      << NumParamsExpr->getSourceRange();
    Attr.setInvalid();
    return true;
  }

  numParams = NP;
  if (numParams > Context.getTargetInfo().getRegParmMax()) {
    Diag(Attr.getLoc(), diag::err_attribute_regparm_invalid_number)
      << Context.getTargetInfo().getRegParmMax() << NumParamsExpr->getSourceRange();
    Attr.setInvalid();
    return true;
  }

  return false;
}

// Checks whether an argument of launch_bounds attribute is acceptable
// May output an error.
static bool checkLaunchBoundsArgument(Sema &S, Expr *E,
                                      const CUDALaunchBoundsAttr &Attr,
                                      const unsigned Idx) {

  if (S.DiagnoseUnexpandedParameterPack(E))
    return false;

  // Accept template arguments for now as they depend on something else.
  // We'll get to check them when they eventually get instantiated.
  if (E->isValueDependent())
    return true;

  llvm::APSInt I(64);
  if (!E->isIntegerConstantExpr(I, S.Context)) {
    S.Diag(E->getExprLoc(), diag::err_attribute_argument_n_type)
        << &Attr << Idx << AANT_ArgumentIntegerConstant << E->getSourceRange();
    return false;
  }
  // Make sure we can fit it in 32 bits.
  if (!I.isIntN(32)) {
    S.Diag(E->getExprLoc(), diag::err_ice_too_large) << I.toString(10, false)
                                                     << 32 << /* Unsigned */ 1;
    return false;
  }
  if (I < 0)
    S.Diag(E->getExprLoc(), diag::warn_attribute_argument_n_negative)
        << &Attr << Idx << E->getSourceRange();

  return true;
}

void Sema::AddLaunchBoundsAttr(SourceRange AttrRange, Decl *D, Expr *MaxThreads,
                               Expr *MinBlocks, unsigned SpellingListIndex) {
  CUDALaunchBoundsAttr TmpAttr(AttrRange, Context, MaxThreads, MinBlocks,
                               SpellingListIndex);

  if (!checkLaunchBoundsArgument(*this, MaxThreads, TmpAttr, 0))
    return;

  if (MinBlocks && !checkLaunchBoundsArgument(*this, MinBlocks, TmpAttr, 1))
    return;

  D->addAttr(::new (Context) CUDALaunchBoundsAttr(
      AttrRange, Context, MaxThreads, MinBlocks, SpellingListIndex));
}

static void handleLaunchBoundsAttr(Sema &S, Decl *D,
                                   const AttributeList &Attr) {
  if (!checkAttributeAtLeastNumArgs(S, Attr, 1) ||
      !checkAttributeAtMostNumArgs(S, Attr, 2))
    return;

  S.AddLaunchBoundsAttr(Attr.getRange(), D, Attr.getArgAsExpr(0),
                        Attr.getNumArgs() > 1 ? Attr.getArgAsExpr(1) : nullptr,
                        Attr.getAttributeSpellingListIndex());
}

static void handleArgumentWithTypeTagAttr(Sema &S, Decl *D,
                                          const AttributeList &Attr) {
  if (!Attr.isArgIdent(0)) {
    S.Diag(Attr.getLoc(), diag::err_attribute_argument_n_type)
      << Attr.getName() << /* arg num = */ 1 << AANT_ArgumentIdentifier;
    return;
  }
  
  if (!checkAttributeNumArgs(S, Attr, 3))
    return;

  IdentifierInfo *ArgumentKind = Attr.getArgAsIdent(0)->Ident;

  if (!isFunctionOrMethod(D) || !hasFunctionProto(D)) {
    S.Diag(Attr.getLoc(), diag::err_attribute_wrong_decl_type)
      << Attr.getName() << ExpectedFunctionOrMethod;
    return;
  }

  uint64_t ArgumentIdx;
  if (!checkFunctionOrMethodParameterIndex(S, D, Attr, 2, Attr.getArgAsExpr(1),
                                           ArgumentIdx))
    return;

  uint64_t TypeTagIdx;
  if (!checkFunctionOrMethodParameterIndex(S, D, Attr, 3, Attr.getArgAsExpr(2),
                                           TypeTagIdx))
    return;

  bool IsPointer = (Attr.getName()->getName() == "pointer_with_type_tag");
  if (IsPointer) {
    // Ensure that buffer has a pointer type.
    QualType BufferTy = getFunctionOrMethodParamType(D, ArgumentIdx);
    if (!BufferTy->isPointerType()) {
      S.Diag(Attr.getLoc(), diag::err_attribute_pointers_only)
        << Attr.getName() << 0;
    }
  }

  D->addAttr(::new (S.Context)
             ArgumentWithTypeTagAttr(Attr.getRange(), S.Context, ArgumentKind,
                                     ArgumentIdx, TypeTagIdx, IsPointer,
                                     Attr.getAttributeSpellingListIndex()));
}

static void handleTypeTagForDatatypeAttr(Sema &S, Decl *D,
                                         const AttributeList &Attr) {
  if (!Attr.isArgIdent(0)) {
    S.Diag(Attr.getLoc(), diag::err_attribute_argument_n_type)
      << Attr.getName() << 1 << AANT_ArgumentIdentifier;
    return;
  }
  
  if (!checkAttributeNumArgs(S, Attr, 1))
    return;

  if (!isa<VarDecl>(D)) {
    S.Diag(Attr.getLoc(), diag::err_attribute_wrong_decl_type)
      << Attr.getName() << ExpectedVariable;
    return;
  }

  IdentifierInfo *PointerKind = Attr.getArgAsIdent(0)->Ident;
  TypeSourceInfo *MatchingCTypeLoc = nullptr;
  S.GetTypeFromParser(Attr.getMatchingCType(), &MatchingCTypeLoc);
  assert(MatchingCTypeLoc && "no type source info for attribute argument");

  D->addAttr(::new (S.Context)
             TypeTagForDatatypeAttr(Attr.getRange(), S.Context, PointerKind,
                                    MatchingCTypeLoc,
                                    Attr.getLayoutCompatible(),
                                    Attr.getMustBeNull(),
                                    Attr.getAttributeSpellingListIndex()));
}

//===----------------------------------------------------------------------===//
// Checker-specific attribute handlers.
//===----------------------------------------------------------------------===//

static bool isValidSubjectOfNSReturnsRetainedAttribute(QualType type) {
  return type->isDependentType() ||
         type->isObjCRetainableType();
}

static bool isValidSubjectOfNSAttribute(Sema &S, QualType type) {
  return type->isDependentType() || 
         type->isObjCObjectPointerType() || 
         S.Context.isObjCNSObjectType(type);
}
static bool isValidSubjectOfCFAttribute(Sema &S, QualType type) {
  return type->isDependentType() || 
         type->isPointerType() || 
         isValidSubjectOfNSAttribute(S, type);
}

static void handleNSConsumedAttr(Sema &S, Decl *D, const AttributeList &Attr) {
  ParmVarDecl *param = cast<ParmVarDecl>(D);
  bool typeOK, cf;

  if (Attr.getKind() == AttributeList::AT_NSConsumed) {
    typeOK = isValidSubjectOfNSAttribute(S, param->getType());
    cf = false;
  } else {
    typeOK = isValidSubjectOfCFAttribute(S, param->getType());
    cf = true;
  }

  if (!typeOK) {
    S.Diag(D->getLocStart(), diag::warn_ns_attribute_wrong_parameter_type)
      << Attr.getRange() << Attr.getName() << cf;
    return;
  }

  if (cf)
    param->addAttr(::new (S.Context)
                   CFConsumedAttr(Attr.getRange(), S.Context,
                                  Attr.getAttributeSpellingListIndex()));
  else
    param->addAttr(::new (S.Context)
                   NSConsumedAttr(Attr.getRange(), S.Context,
                                  Attr.getAttributeSpellingListIndex()));
}

static void handleNSReturnsRetainedAttr(Sema &S, Decl *D,
                                        const AttributeList &Attr) {

  QualType returnType;

  if (ObjCMethodDecl *MD = dyn_cast<ObjCMethodDecl>(D))
    returnType = MD->getReturnType();
  else if (S.getLangOpts().ObjCAutoRefCount && hasDeclarator(D) &&
           (Attr.getKind() == AttributeList::AT_NSReturnsRetained))
    return; // ignore: was handled as a type attribute
  else if (ObjCPropertyDecl *PD = dyn_cast<ObjCPropertyDecl>(D))
    returnType = PD->getType();
  else if (FunctionDecl *FD = dyn_cast<FunctionDecl>(D))
    returnType = FD->getReturnType();
  else if (auto *Param = dyn_cast<ParmVarDecl>(D)) {
    returnType = Param->getType()->getPointeeType();
    if (returnType.isNull()) {
      S.Diag(D->getLocStart(), diag::warn_ns_attribute_wrong_parameter_type)
          << Attr.getName() << /*pointer-to-CF*/2
          << Attr.getRange();
      return;
    }
  } else {
    AttributeDeclKind ExpectedDeclKind;
    switch (Attr.getKind()) {
    default: llvm_unreachable("invalid ownership attribute");
    case AttributeList::AT_NSReturnsRetained:
    case AttributeList::AT_NSReturnsAutoreleased:
    case AttributeList::AT_NSReturnsNotRetained:
      ExpectedDeclKind = ExpectedFunctionOrMethod;
      break;

    case AttributeList::AT_CFReturnsRetained:
    case AttributeList::AT_CFReturnsNotRetained:
      ExpectedDeclKind = ExpectedFunctionMethodOrParameter;
      break;
    }
    S.Diag(D->getLocStart(), diag::warn_attribute_wrong_decl_type)
        << Attr.getRange() << Attr.getName() << ExpectedDeclKind;
    return;
  }

  bool typeOK;
  bool cf;
  switch (Attr.getKind()) {
  default: llvm_unreachable("invalid ownership attribute");
  case AttributeList::AT_NSReturnsRetained:
    typeOK = isValidSubjectOfNSReturnsRetainedAttribute(returnType);
    cf = false;
    break;
      
  case AttributeList::AT_NSReturnsAutoreleased:
  case AttributeList::AT_NSReturnsNotRetained:
    typeOK = isValidSubjectOfNSAttribute(S, returnType);
    cf = false;
    break;

  case AttributeList::AT_CFReturnsRetained:
  case AttributeList::AT_CFReturnsNotRetained:
    typeOK = isValidSubjectOfCFAttribute(S, returnType);
    cf = true;
    break;
  }

  if (!typeOK) {
    if (isa<ParmVarDecl>(D)) {
      S.Diag(D->getLocStart(), diag::warn_ns_attribute_wrong_parameter_type)
          << Attr.getName() << /*pointer-to-CF*/2
          << Attr.getRange();
    } else {
      // Needs to be kept in sync with warn_ns_attribute_wrong_return_type.
      enum : unsigned {
        Function,
        Method,
        Property
      } SubjectKind = Function;
      if (isa<ObjCMethodDecl>(D))
        SubjectKind = Method;
      else if (isa<ObjCPropertyDecl>(D))
        SubjectKind = Property;
      S.Diag(D->getLocStart(), diag::warn_ns_attribute_wrong_return_type)
          << Attr.getName() << SubjectKind << cf
          << Attr.getRange();
    }
    return;
  }

  switch (Attr.getKind()) {
    default:
      llvm_unreachable("invalid ownership attribute");
    case AttributeList::AT_NSReturnsAutoreleased:
      D->addAttr(::new (S.Context) NSReturnsAutoreleasedAttr(
          Attr.getRange(), S.Context, Attr.getAttributeSpellingListIndex()));
      return;
    case AttributeList::AT_CFReturnsNotRetained:
      D->addAttr(::new (S.Context) CFReturnsNotRetainedAttr(
          Attr.getRange(), S.Context, Attr.getAttributeSpellingListIndex()));
      return;
    case AttributeList::AT_NSReturnsNotRetained:
      D->addAttr(::new (S.Context) NSReturnsNotRetainedAttr(
          Attr.getRange(), S.Context, Attr.getAttributeSpellingListIndex()));
      return;
    case AttributeList::AT_CFReturnsRetained:
      D->addAttr(::new (S.Context) CFReturnsRetainedAttr(
          Attr.getRange(), S.Context, Attr.getAttributeSpellingListIndex()));
      return;
    case AttributeList::AT_NSReturnsRetained:
      D->addAttr(::new (S.Context) NSReturnsRetainedAttr(
          Attr.getRange(), S.Context, Attr.getAttributeSpellingListIndex()));
      return;
  };
}

static void handleObjCReturnsInnerPointerAttr(Sema &S, Decl *D,
                                              const AttributeList &attr) {
  const int EP_ObjCMethod = 1;
  const int EP_ObjCProperty = 2;
  
  SourceLocation loc = attr.getLoc();
  QualType resultType;
  if (isa<ObjCMethodDecl>(D))
    resultType = cast<ObjCMethodDecl>(D)->getReturnType();
  else
    resultType = cast<ObjCPropertyDecl>(D)->getType();

  if (!resultType->isReferenceType() &&
      (!resultType->isPointerType() || resultType->isObjCRetainableType())) {
    S.Diag(D->getLocStart(), diag::warn_ns_attribute_wrong_return_type)
      << SourceRange(loc)
    << attr.getName()
    << (isa<ObjCMethodDecl>(D) ? EP_ObjCMethod : EP_ObjCProperty)
    << /*non-retainable pointer*/ 2;

    // Drop the attribute.
    return;
  }

  D->addAttr(::new (S.Context) ObjCReturnsInnerPointerAttr(
      attr.getRange(), S.Context, attr.getAttributeSpellingListIndex()));
}

static void handleObjCRequiresSuperAttr(Sema &S, Decl *D,
                                        const AttributeList &attr) {
  ObjCMethodDecl *method = cast<ObjCMethodDecl>(D);
  
  DeclContext *DC = method->getDeclContext();
  if (const ObjCProtocolDecl *PDecl = dyn_cast_or_null<ObjCProtocolDecl>(DC)) {
    S.Diag(D->getLocStart(), diag::warn_objc_requires_super_protocol)
    << attr.getName() << 0;
    S.Diag(PDecl->getLocation(), diag::note_protocol_decl);
    return;
  }
  if (method->getMethodFamily() == OMF_dealloc) {
    S.Diag(D->getLocStart(), diag::warn_objc_requires_super_protocol)
    << attr.getName() << 1;
    return;
  }
  
  method->addAttr(::new (S.Context)
                  ObjCRequiresSuperAttr(attr.getRange(), S.Context,
                                        attr.getAttributeSpellingListIndex()));
}

static void handleCFAuditedTransferAttr(Sema &S, Decl *D,
                                        const AttributeList &Attr) {
  if (checkAttrMutualExclusion<CFUnknownTransferAttr>(S, D, Attr.getRange(),
                                                      Attr.getName()))
    return;

  D->addAttr(::new (S.Context)
             CFAuditedTransferAttr(Attr.getRange(), S.Context,
                                   Attr.getAttributeSpellingListIndex()));
}

static void handleCFUnknownTransferAttr(Sema &S, Decl *D,
                                        const AttributeList &Attr) {
  if (checkAttrMutualExclusion<CFAuditedTransferAttr>(S, D, Attr.getRange(),
                                                      Attr.getName()))
    return;

  D->addAttr(::new (S.Context)
             CFUnknownTransferAttr(Attr.getRange(), S.Context,
             Attr.getAttributeSpellingListIndex()));
}

static void handleObjCBridgeAttr(Sema &S, Scope *Sc, Decl *D,
                                const AttributeList &Attr) {
  IdentifierLoc * Parm = Attr.isArgIdent(0) ? Attr.getArgAsIdent(0) : nullptr;

  if (!Parm) {
    S.Diag(D->getLocStart(), diag::err_objc_attr_not_id) << Attr.getName() << 0;
    return;
  }

  // Typedefs only allow objc_bridge(id) and have some additional checking.
  if (auto TD = dyn_cast<TypedefNameDecl>(D)) {
    if (!Parm->Ident->isStr("id")) {
      S.Diag(Attr.getLoc(), diag::err_objc_attr_typedef_not_id)
        << Attr.getName();
      return;
    }

    // Only allow 'cv void *'.
    QualType T = TD->getUnderlyingType();
    if (!T->isVoidPointerType()) {
      S.Diag(Attr.getLoc(), diag::err_objc_attr_typedef_not_void_pointer);
      return;
    }
  }
  
  D->addAttr(::new (S.Context)
             ObjCBridgeAttr(Attr.getRange(), S.Context, Parm->Ident,
                           Attr.getAttributeSpellingListIndex()));
}

static void handleObjCBridgeMutableAttr(Sema &S, Scope *Sc, Decl *D,
                                        const AttributeList &Attr) {
  IdentifierLoc * Parm = Attr.isArgIdent(0) ? Attr.getArgAsIdent(0) : nullptr;

  if (!Parm) {
    S.Diag(D->getLocStart(), diag::err_objc_attr_not_id) << Attr.getName() << 0;
    return;
  }
  
  D->addAttr(::new (S.Context)
             ObjCBridgeMutableAttr(Attr.getRange(), S.Context, Parm->Ident,
                            Attr.getAttributeSpellingListIndex()));
}

static void handleObjCBridgeRelatedAttr(Sema &S, Scope *Sc, Decl *D,
                                 const AttributeList &Attr) {
  IdentifierInfo *RelatedClass =
    Attr.isArgIdent(0) ? Attr.getArgAsIdent(0)->Ident : nullptr;
  if (!RelatedClass) {
    S.Diag(D->getLocStart(), diag::err_objc_attr_not_id) << Attr.getName() << 0;
    return;
  }
  IdentifierInfo *ClassMethod =
    Attr.getArgAsIdent(1) ? Attr.getArgAsIdent(1)->Ident : nullptr;
  IdentifierInfo *InstanceMethod =
    Attr.getArgAsIdent(2) ? Attr.getArgAsIdent(2)->Ident : nullptr;
  D->addAttr(::new (S.Context)
             ObjCBridgeRelatedAttr(Attr.getRange(), S.Context, RelatedClass,
                                   ClassMethod, InstanceMethod,
                                   Attr.getAttributeSpellingListIndex()));
}

static void handleObjCDesignatedInitializer(Sema &S, Decl *D,
                                            const AttributeList &Attr) {
  ObjCInterfaceDecl *IFace;
  if (ObjCCategoryDecl *CatDecl =
          dyn_cast<ObjCCategoryDecl>(D->getDeclContext()))
    IFace = CatDecl->getClassInterface();
  else
    IFace = cast<ObjCInterfaceDecl>(D->getDeclContext());

  if (!IFace)
    return;

  IFace->setHasDesignatedInitializers();
  D->addAttr(::new (S.Context)
                  ObjCDesignatedInitializerAttr(Attr.getRange(), S.Context,
                                         Attr.getAttributeSpellingListIndex()));
}

static void handleObjCRuntimeName(Sema &S, Decl *D,
                                  const AttributeList &Attr) {
  StringRef MetaDataName;
  if (!S.checkStringLiteralArgumentAttr(Attr, 0, MetaDataName))
    return;
  D->addAttr(::new (S.Context)
             ObjCRuntimeNameAttr(Attr.getRange(), S.Context,
                                 MetaDataName,
                                 Attr.getAttributeSpellingListIndex()));
}

// when a user wants to use objc_boxable with a union or struct
// but she doesn't have access to the declaration (legacy/third-party code)
// then she can 'enable' this feature via trick with a typedef
// e.g.:
// typedef struct __attribute((objc_boxable)) legacy_struct legacy_struct;
static void handleObjCBoxable(Sema &S, Decl *D, const AttributeList &Attr) {
  bool notify = false;

  RecordDecl *RD = dyn_cast<RecordDecl>(D);
  if (RD && RD->getDefinition()) {
    RD = RD->getDefinition();
    notify = true;
  }

  if (RD) {
    ObjCBoxableAttr *BoxableAttr = ::new (S.Context)
                          ObjCBoxableAttr(Attr.getRange(), S.Context,
                                          Attr.getAttributeSpellingListIndex());
    RD->addAttr(BoxableAttr);
    if (notify) {
      // we need to notify ASTReader/ASTWriter about
      // modification of existing declaration
      if (ASTMutationListener *L = S.getASTMutationListener())
        L->AddedAttributeToRecord(BoxableAttr, RD);
    }
  }
}

static void handleObjCOwnershipAttr(Sema &S, Decl *D,
                                    const AttributeList &Attr) {
  if (hasDeclarator(D)) return;

  S.Diag(D->getLocStart(), diag::err_attribute_wrong_decl_type)
    << Attr.getRange() << Attr.getName() << ExpectedVariable;
}

static void handleObjCPreciseLifetimeAttr(Sema &S, Decl *D,
                                          const AttributeList &Attr) {
  ValueDecl *vd = cast<ValueDecl>(D);
  QualType type = vd->getType();

  if (!type->isDependentType() &&
      !type->isObjCLifetimeType()) {
    S.Diag(Attr.getLoc(), diag::err_objc_precise_lifetime_bad_type)
      << type;
    return;
  }

  Qualifiers::ObjCLifetime lifetime = type.getObjCLifetime();

  // If we have no lifetime yet, check the lifetime we're presumably
  // going to infer.
  if (lifetime == Qualifiers::OCL_None && !type->isDependentType())
    lifetime = type->getObjCARCImplicitLifetime();

  switch (lifetime) {
  case Qualifiers::OCL_None:
    assert(type->isDependentType() &&
           "didn't infer lifetime for non-dependent type?");
    break;

  case Qualifiers::OCL_Weak:   // meaningful
  case Qualifiers::OCL_Strong: // meaningful
    break;

  case Qualifiers::OCL_ExplicitNone:
  case Qualifiers::OCL_Autoreleasing:
    S.Diag(Attr.getLoc(), diag::warn_objc_precise_lifetime_meaningless)
      << (lifetime == Qualifiers::OCL_Autoreleasing);
    break;
  }

  D->addAttr(::new (S.Context)
             ObjCPreciseLifetimeAttr(Attr.getRange(), S.Context,
                                     Attr.getAttributeSpellingListIndex()));
}

//===----------------------------------------------------------------------===//
// Microsoft specific attribute handlers.
//===----------------------------------------------------------------------===//

static void handleUuidAttr(Sema &S, Decl *D, const AttributeList &Attr) {
  if (!S.LangOpts.CPlusPlus) {
    S.Diag(Attr.getLoc(), diag::err_attribute_not_supported_in_lang)
      << Attr.getName() << AttributeLangSupport::C;
    return;
  }

  if (!isa<CXXRecordDecl>(D)) {
    S.Diag(Attr.getLoc(), diag::warn_attribute_wrong_decl_type)
      << Attr.getName() << ExpectedClass;
    return;
  }

  StringRef StrRef;
  SourceLocation LiteralLoc;
  if (!S.checkStringLiteralArgumentAttr(Attr, 0, StrRef, &LiteralLoc))
    return;

  // GUID format is "XXXXXXXX-XXXX-XXXX-XXXX-XXXXXXXXXXXX" or
  // "{XXXXXXXX-XXXX-XXXX-XXXX-XXXXXXXXXXXX}", normalize to the former.
  if (StrRef.size() == 38 && StrRef.front() == '{' && StrRef.back() == '}')
    StrRef = StrRef.drop_front().drop_back();

  // Validate GUID length.
  if (StrRef.size() != 36) {
    S.Diag(LiteralLoc, diag::err_attribute_uuid_malformed_guid);
    return;
  }

  for (unsigned i = 0; i < 36; ++i) {
    if (i == 8 || i == 13 || i == 18 || i == 23) {
      if (StrRef[i] != '-') {
        S.Diag(LiteralLoc, diag::err_attribute_uuid_malformed_guid);
        return;
      }
    } else if (!isHexDigit(StrRef[i])) {
      S.Diag(LiteralLoc, diag::err_attribute_uuid_malformed_guid);
      return;
    }
  }

  D->addAttr(::new (S.Context) UuidAttr(Attr.getRange(), S.Context, StrRef,
                                        Attr.getAttributeSpellingListIndex()));
}

static void handleMSInheritanceAttr(Sema &S, Decl *D, const AttributeList &Attr) {
  if (!S.LangOpts.CPlusPlus) {
    S.Diag(Attr.getLoc(), diag::err_attribute_not_supported_in_lang)
      << Attr.getName() << AttributeLangSupport::C;
    return;
  }
  MSInheritanceAttr *IA = S.mergeMSInheritanceAttr(
      D, Attr.getRange(), /*BestCase=*/true,
      Attr.getAttributeSpellingListIndex(),
      (MSInheritanceAttr::Spelling)Attr.getSemanticSpelling());
  if (IA) {
    D->addAttr(IA);
    S.Consumer.AssignInheritanceModel(cast<CXXRecordDecl>(D));
  }
}

static void handleDeclspecThreadAttr(Sema &S, Decl *D,
                                     const AttributeList &Attr) {

#if INTEL_CUSTOMIZATION
  if (!S.getLangOpts().MicrosoftExt && !S.getLangOpts().IntelCompat) {
  // CQ375205: xmain should allow thread attribute on linux in intel
  // compatibility mode. The check has been moved here from
  // include/clang/Basic/Attr.td
    S.Diag(Attr.getRange().getBegin(), diag::warn_attribute_ignored)
        << Attr.getName();
    return;
  }
#endif // INTEL_CUSTOMIZATION

  VarDecl *VD = cast<VarDecl>(D);
  if (!S.Context.getTargetInfo().isTLSSupported()) {
    S.Diag(Attr.getLoc(), diag::err_thread_unsupported);
    return;
  }
  if (VD->getTSCSpec() != TSCS_unspecified) {
    S.Diag(Attr.getLoc(), diag::err_declspec_thread_on_thread_variable);
    return;
  }
  if (VD->hasLocalStorage()) {
    S.Diag(Attr.getLoc(), diag::err_thread_non_global) << "__declspec(thread)";
    return;
  }
  VD->addAttr(::new (S.Context) ThreadAttr(
      Attr.getRange(), S.Context, Attr.getAttributeSpellingListIndex()));
}

static void handleARMInterruptAttr(Sema &S, Decl *D,
                                   const AttributeList &Attr) {
  // Check the attribute arguments.
  if (Attr.getNumArgs() > 1) {
    S.Diag(Attr.getLoc(), diag::err_attribute_too_many_arguments)
      << Attr.getName() << 1;
    return;
  }

  StringRef Str;
  SourceLocation ArgLoc;

  if (Attr.getNumArgs() == 0)
    Str = "";
  else if (!S.checkStringLiteralArgumentAttr(Attr, 0, Str, &ArgLoc))
    return;

  ARMInterruptAttr::InterruptType Kind;
  if (!ARMInterruptAttr::ConvertStrToInterruptType(Str, Kind)) {
    S.Diag(Attr.getLoc(), diag::warn_attribute_type_not_supported)
      << Attr.getName() << Str << ArgLoc;
    return;
  }

  unsigned Index = Attr.getAttributeSpellingListIndex();
  D->addAttr(::new (S.Context)
             ARMInterruptAttr(Attr.getLoc(), S.Context, Kind, Index));
}

static void handleMSP430InterruptAttr(Sema &S, Decl *D,
                                      const AttributeList &Attr) {
  if (!checkAttributeNumArgs(S, Attr, 1))
    return;

  if (!Attr.isArgExpr(0)) {
    S.Diag(Attr.getLoc(), diag::err_attribute_argument_type) << Attr.getName()
      << AANT_ArgumentIntegerConstant;
    return;    
  }

  // FIXME: Check for decl - it should be void ()(void).

  Expr *NumParamsExpr = static_cast<Expr *>(Attr.getArgAsExpr(0));
  llvm::APSInt NumParams(32);
  if (!NumParamsExpr->isIntegerConstantExpr(NumParams, S.Context)) {
    S.Diag(Attr.getLoc(), diag::err_attribute_argument_type)
      << Attr.getName() << AANT_ArgumentIntegerConstant
      << NumParamsExpr->getSourceRange();
    return;
  }

  unsigned Num = NumParams.getLimitedValue(255);
  if ((Num & 1) || Num > 30) {
    S.Diag(Attr.getLoc(), diag::err_attribute_argument_out_of_bounds)
      << Attr.getName() << (int)NumParams.getSExtValue()
      << NumParamsExpr->getSourceRange();
    return;
  }

  D->addAttr(::new (S.Context)
              MSP430InterruptAttr(Attr.getLoc(), S.Context, Num,
                                  Attr.getAttributeSpellingListIndex()));
  D->addAttr(UsedAttr::CreateImplicit(S.Context));
}

static void handleMipsInterruptAttr(Sema &S, Decl *D,
                                    const AttributeList &Attr) {
  // Only one optional argument permitted.
  if (Attr.getNumArgs() > 1) {
    S.Diag(Attr.getLoc(), diag::err_attribute_too_many_arguments)
        << Attr.getName() << 1;
    return;
  }

  StringRef Str;
  SourceLocation ArgLoc;

  if (Attr.getNumArgs() == 0)
    Str = "";
  else if (!S.checkStringLiteralArgumentAttr(Attr, 0, Str, &ArgLoc))
    return;

  // Semantic checks for a function with the 'interrupt' attribute for MIPS:
  // a) Must be a function.
  // b) Must have no parameters.
  // c) Must have the 'void' return type.
  // d) Cannot have the 'mips16' attribute, as that instruction set
  //    lacks the 'eret' instruction.
  // e) The attribute itself must either have no argument or one of the
  //    valid interrupt types, see [MipsInterruptDocs].

  if (!isFunctionOrMethod(D)) {
    S.Diag(D->getLocation(), diag::warn_attribute_wrong_decl_type)
        << "'interrupt'" << ExpectedFunctionOrMethod;
    return;
  }

  if (hasFunctionProto(D) && getFunctionOrMethodNumParams(D) != 0) {
    S.Diag(D->getLocation(), diag::warn_mips_interrupt_attribute)
        << 0;
    return;
  }

  if (!getFunctionOrMethodResultType(D)->isVoidType()) {
    S.Diag(D->getLocation(), diag::warn_mips_interrupt_attribute)
        << 1;
    return;
  }

  if (checkAttrMutualExclusion<Mips16Attr>(S, D, Attr.getRange(),
                                           Attr.getName()))
    return;

  MipsInterruptAttr::InterruptType Kind;
  if (!MipsInterruptAttr::ConvertStrToInterruptType(Str, Kind)) {
    S.Diag(Attr.getLoc(), diag::warn_attribute_type_not_supported)
        << Attr.getName() << "'" + std::string(Str) + "'";
    return;
  }

  D->addAttr(::new (S.Context) MipsInterruptAttr(
      Attr.getLoc(), S.Context, Kind, Attr.getAttributeSpellingListIndex()));
}

static void handleAnyX86InterruptAttr(Sema &S, Decl *D,
                                      const AttributeList &Attr) {
  // Semantic checks for a function with the 'interrupt' attribute.
  // a) Must be a function.
  // b) Must have the 'void' return type.
  // c) Must take 1 or 2 arguments.
  // d) The 1st argument must be a pointer.
  // e) The 2nd argument (if any) must be an unsigned integer.
  if (!isFunctionOrMethod(D) || !hasFunctionProto(D) || isInstanceMethod(D) ||
      CXXMethodDecl::isStaticOverloadedOperator(
          cast<NamedDecl>(D)->getDeclName().getCXXOverloadedOperator())) {
    S.Diag(Attr.getLoc(), diag::warn_attribute_wrong_decl_type)
        << Attr.getName() << ExpectedFunctionWithProtoType;
    return;
  }
  // Interrupt handler must have void return type.
  if (!getFunctionOrMethodResultType(D)->isVoidType()) {
    S.Diag(getFunctionOrMethodResultSourceRange(D).getBegin(),
           diag::err_anyx86_interrupt_attribute)
        << (S.Context.getTargetInfo().getTriple().getArch() == llvm::Triple::x86
                ? 0
                : 1)
        << 0;
    return;
  }
  // Interrupt handler must have 1 or 2 parameters.
  unsigned NumParams = getFunctionOrMethodNumParams(D);
  if (NumParams < 1 || NumParams > 2) {
    S.Diag(D->getLocStart(), diag::err_anyx86_interrupt_attribute)
        << (S.Context.getTargetInfo().getTriple().getArch() == llvm::Triple::x86
                ? 0
                : 1)
        << 1;
    return;
  }
  // The first argument must be a pointer.
  if (!getFunctionOrMethodParamType(D, 0)->isPointerType()) {
    S.Diag(getFunctionOrMethodParamRange(D, 0).getBegin(),
           diag::err_anyx86_interrupt_attribute)
        << (S.Context.getTargetInfo().getTriple().getArch() == llvm::Triple::x86
                ? 0
                : 1)
        << 2;
    return;
  }
  // The second argument, if present, must be an unsigned integer.
  unsigned TypeSize =
      S.Context.getTargetInfo().getTriple().getArch() == llvm::Triple::x86_64
          ? 64
          : 32;
  if (NumParams == 2 &&
      (!getFunctionOrMethodParamType(D, 1)->isUnsignedIntegerType() ||
       S.Context.getTypeSize(getFunctionOrMethodParamType(D, 1)) != TypeSize)) {
    S.Diag(getFunctionOrMethodParamRange(D, 1).getBegin(),
           diag::err_anyx86_interrupt_attribute)
        << (S.Context.getTargetInfo().getTriple().getArch() == llvm::Triple::x86
                ? 0
                : 1)
        << 3 << S.Context.getIntTypeForBitwidth(TypeSize, /*Signed=*/false);
    return;
  }
  D->addAttr(::new (S.Context) AnyX86InterruptAttr(
      Attr.getLoc(), S.Context, Attr.getAttributeSpellingListIndex()));
  D->addAttr(UsedAttr::CreateImplicit(S.Context));
}

static void handleInterruptAttr(Sema &S, Decl *D, const AttributeList &Attr) {
  // Dispatch the interrupt attribute based on the current target.
  switch (S.Context.getTargetInfo().getTriple().getArch()) {
  case llvm::Triple::msp430:
    handleMSP430InterruptAttr(S, D, Attr);
    break;
  case llvm::Triple::mipsel:
  case llvm::Triple::mips:
    handleMipsInterruptAttr(S, D, Attr);
    break;
  case llvm::Triple::x86:
  case llvm::Triple::x86_64:
    handleAnyX86InterruptAttr(S, D, Attr);
    break;
  default:
    handleARMInterruptAttr(S, D, Attr);
    break;
  }
}

static void handleAMDGPUNumVGPRAttr(Sema &S, Decl *D,
                                    const AttributeList &Attr) {
  uint32_t NumRegs;
  Expr *NumRegsExpr = static_cast<Expr *>(Attr.getArgAsExpr(0));
  if (!checkUInt32Argument(S, Attr, NumRegsExpr, NumRegs))
    return;

  D->addAttr(::new (S.Context)
             AMDGPUNumVGPRAttr(Attr.getLoc(), S.Context,
                               NumRegs,
                               Attr.getAttributeSpellingListIndex()));
}

static void handleAMDGPUNumSGPRAttr(Sema &S, Decl *D,
                                    const AttributeList &Attr) {
  uint32_t NumRegs;
  Expr *NumRegsExpr = static_cast<Expr *>(Attr.getArgAsExpr(0));
  if (!checkUInt32Argument(S, Attr, NumRegsExpr, NumRegs))
    return;

  D->addAttr(::new (S.Context)
             AMDGPUNumSGPRAttr(Attr.getLoc(), S.Context,
                               NumRegs,
                               Attr.getAttributeSpellingListIndex()));
}

static void handleX86ForceAlignArgPointerAttr(Sema &S, Decl *D,
                                              const AttributeList& Attr) {
  // If we try to apply it to a function pointer, don't warn, but don't
  // do anything, either. It doesn't matter anyway, because there's nothing
  // special about calling a force_align_arg_pointer function.
  ValueDecl *VD = dyn_cast<ValueDecl>(D);
  if (VD && VD->getType()->isFunctionPointerType())
    return;
  // Also don't warn on function pointer typedefs.
  TypedefNameDecl *TD = dyn_cast<TypedefNameDecl>(D);
  if (TD && (TD->getUnderlyingType()->isFunctionPointerType() ||
    TD->getUnderlyingType()->isFunctionType()))
    return;
  // Attribute can only be applied to function types.
  if (!isa<FunctionDecl>(D)) {
    S.Diag(Attr.getLoc(), diag::warn_attribute_wrong_decl_type)
      << Attr.getName() << /* function */0;
    return;
  }

  D->addAttr(::new (S.Context)
              X86ForceAlignArgPointerAttr(Attr.getRange(), S.Context,
                                        Attr.getAttributeSpellingListIndex()));
}

DLLImportAttr *Sema::mergeDLLImportAttr(Decl *D, SourceRange Range,
                                        unsigned AttrSpellingListIndex) {
  if (D->hasAttr<DLLExportAttr>()) {
    Diag(Range.getBegin(), diag::warn_attribute_ignored) << "'dllimport'";
    return nullptr;
  }

  if (D->hasAttr<DLLImportAttr>())
    return nullptr;

  return ::new (Context) DLLImportAttr(Range, Context, AttrSpellingListIndex);
}

DLLExportAttr *Sema::mergeDLLExportAttr(Decl *D, SourceRange Range,
                                        unsigned AttrSpellingListIndex) {
  if (DLLImportAttr *Import = D->getAttr<DLLImportAttr>()) {
    Diag(Import->getLocation(), diag::warn_attribute_ignored) << Import;
    D->dropAttr<DLLImportAttr>();
  }

  if (D->hasAttr<DLLExportAttr>())
    return nullptr;

  return ::new (Context) DLLExportAttr(Range, Context, AttrSpellingListIndex);
}

static void handleDLLAttr(Sema &S, Decl *D, const AttributeList &A) {
  if (isa<ClassTemplatePartialSpecializationDecl>(D) &&
      S.Context.getTargetInfo().getCXXABI().isMicrosoft()) {
    S.Diag(A.getRange().getBegin(), diag::warn_attribute_ignored)
        << A.getName();
    return;
  }

  if (FunctionDecl *FD = dyn_cast<FunctionDecl>(D)) {
    if (FD->isInlined() && A.getKind() == AttributeList::AT_DLLImport &&
        !S.Context.getTargetInfo().getCXXABI().isMicrosoft()) {
      // MinGW doesn't allow dllimport on inline functions.
      S.Diag(A.getRange().getBegin(), diag::warn_attribute_ignored_on_inline)
          << A.getName();
      return;
    }
  }

  if (auto *MD = dyn_cast<CXXMethodDecl>(D)) {
    if (S.Context.getTargetInfo().getCXXABI().isMicrosoft() &&
        MD->getParent()->isLambda()) {
      S.Diag(A.getRange().getBegin(), diag::err_attribute_dll_lambda) << A.getName();
      return;
    }
  }

  unsigned Index = A.getAttributeSpellingListIndex();
  Attr *NewAttr = A.getKind() == AttributeList::AT_DLLExport
                      ? (Attr *)S.mergeDLLExportAttr(D, A.getRange(), Index)
                      : (Attr *)S.mergeDLLImportAttr(D, A.getRange(), Index);
  if (NewAttr)
    D->addAttr(NewAttr);
}

MSInheritanceAttr *
Sema::mergeMSInheritanceAttr(Decl *D, SourceRange Range, bool BestCase,
                             unsigned AttrSpellingListIndex,
                             MSInheritanceAttr::Spelling SemanticSpelling) {
  if (MSInheritanceAttr *IA = D->getAttr<MSInheritanceAttr>()) {
    if (IA->getSemanticSpelling() == SemanticSpelling)
      return nullptr;
    Diag(IA->getLocation(), diag::err_mismatched_ms_inheritance)
        << 1 /*previous declaration*/;
    Diag(Range.getBegin(), diag::note_previous_ms_inheritance);
    D->dropAttr<MSInheritanceAttr>();
  }

  CXXRecordDecl *RD = cast<CXXRecordDecl>(D);
  if (RD->hasDefinition()) {
    if (checkMSInheritanceAttrOnDefinition(RD, Range, BestCase,
                                           SemanticSpelling)) {
      return nullptr;
    }
  } else {
    if (isa<ClassTemplatePartialSpecializationDecl>(RD)) {
      Diag(Range.getBegin(), diag::warn_ignored_ms_inheritance)
          << 1 /*partial specialization*/;
      return nullptr;
    }
    if (RD->getDescribedClassTemplate()) {
      Diag(Range.getBegin(), diag::warn_ignored_ms_inheritance)
          << 0 /*primary template*/;
      return nullptr;
    }
  }

  return ::new (Context)
      MSInheritanceAttr(Range, Context, BestCase, AttrSpellingListIndex);
}

static void handleCapabilityAttr(Sema &S, Decl *D, const AttributeList &Attr) {
  // The capability attributes take a single string parameter for the name of
  // the capability they represent. The lockable attribute does not take any
  // parameters. However, semantically, both attributes represent the same
  // concept, and so they use the same semantic attribute. Eventually, the
  // lockable attribute will be removed.
  //
  // For backward compatibility, any capability which has no specified string
  // literal will be considered a "mutex."
  StringRef N("mutex");
  SourceLocation LiteralLoc;
  if (Attr.getKind() == AttributeList::AT_Capability &&
      !S.checkStringLiteralArgumentAttr(Attr, 0, N, &LiteralLoc))
    return;

  // Currently, there are only two names allowed for a capability: role and
  // mutex (case insensitive). Diagnose other capability names.
  if (!N.equals_lower("mutex") && !N.equals_lower("role"))
    S.Diag(LiteralLoc, diag::warn_invalid_capability_name) << N;

  D->addAttr(::new (S.Context) CapabilityAttr(Attr.getRange(), S.Context, N,
                                        Attr.getAttributeSpellingListIndex()));
}

static void handleAssertCapabilityAttr(Sema &S, Decl *D,
                                       const AttributeList &Attr) {
  D->addAttr(::new (S.Context) AssertCapabilityAttr(Attr.getRange(), S.Context,
                                                    Attr.getArgAsExpr(0),
                                        Attr.getAttributeSpellingListIndex()));
}

static void handleAcquireCapabilityAttr(Sema &S, Decl *D,
                                        const AttributeList &Attr) {
  SmallVector<Expr*, 1> Args;
  if (!checkLockFunAttrCommon(S, D, Attr, Args))
    return;

  D->addAttr(::new (S.Context) AcquireCapabilityAttr(Attr.getRange(),
                                                     S.Context,
                                                     Args.data(), Args.size(),
                                        Attr.getAttributeSpellingListIndex()));
}

static void handleTryAcquireCapabilityAttr(Sema &S, Decl *D,
                                           const AttributeList &Attr) {
  SmallVector<Expr*, 2> Args;
  if (!checkTryLockFunAttrCommon(S, D, Attr, Args))
    return;

  D->addAttr(::new (S.Context) TryAcquireCapabilityAttr(Attr.getRange(),
                                                        S.Context,
                                                        Attr.getArgAsExpr(0),
                                                        Args.data(),
                                                        Args.size(),
                                        Attr.getAttributeSpellingListIndex()));
}

static void handleReleaseCapabilityAttr(Sema &S, Decl *D,
                                        const AttributeList &Attr) {
  // Check that all arguments are lockable objects.
  SmallVector<Expr *, 1> Args;
  checkAttrArgsAreCapabilityObjs(S, D, Attr, Args, 0, true);

  D->addAttr(::new (S.Context) ReleaseCapabilityAttr(
      Attr.getRange(), S.Context, Args.data(), Args.size(),
      Attr.getAttributeSpellingListIndex()));
}

static void handleRequiresCapabilityAttr(Sema &S, Decl *D,
                                         const AttributeList &Attr) {
  if (!checkAttributeAtLeastNumArgs(S, Attr, 1))
    return;

  // check that all arguments are lockable objects
  SmallVector<Expr*, 1> Args;
  checkAttrArgsAreCapabilityObjs(S, D, Attr, Args);
  if (Args.empty())
    return;

  RequiresCapabilityAttr *RCA = ::new (S.Context)
    RequiresCapabilityAttr(Attr.getRange(), S.Context, Args.data(),
                           Args.size(), Attr.getAttributeSpellingListIndex());

  D->addAttr(RCA);
}

static void handleDeprecatedAttr(Sema &S, Decl *D, const AttributeList &Attr) {
  if (auto *NSD = dyn_cast<NamespaceDecl>(D)) {
    if (NSD->isAnonymousNamespace()) {
      S.Diag(Attr.getLoc(), diag::warn_deprecated_anonymous_namespace);
      // Do not want to attach the attribute to the namespace because that will
      // cause confusing diagnostic reports for uses of declarations within the
      // namespace.
      return;
    }
  }

  if (!S.getLangOpts().CPlusPlus14)
    if (Attr.isCXX11Attribute() &&
        !(Attr.hasScope() && Attr.getScopeName()->isStr("gnu")))
      S.Diag(Attr.getLoc(), diag::ext_deprecated_attr_is_a_cxx14_extension);

  handleAttrWithMessage<DeprecatedAttr>(S, D, Attr);
}

static void handleNoSanitizeAttr(Sema &S, Decl *D, const AttributeList &Attr) {
  if (!checkAttributeAtLeastNumArgs(S, Attr, 1))
    return;

  std::vector<std::string> Sanitizers;

  for (unsigned I = 0, E = Attr.getNumArgs(); I != E; ++I) {
    StringRef SanitizerName;
    SourceLocation LiteralLoc;

    if (!S.checkStringLiteralArgumentAttr(Attr, I, SanitizerName, &LiteralLoc))
      return;

    if (parseSanitizerValue(SanitizerName, /*AllowGroups=*/true) == 0)
      S.Diag(LiteralLoc, diag::warn_unknown_sanitizer_ignored) << SanitizerName;

    Sanitizers.push_back(SanitizerName);
  }

  D->addAttr(::new (S.Context) NoSanitizeAttr(
      Attr.getRange(), S.Context, Sanitizers.data(), Sanitizers.size(),
      Attr.getAttributeSpellingListIndex()));
}

static void handleNoSanitizeSpecificAttr(Sema &S, Decl *D,
                                         const AttributeList &Attr) {
  StringRef AttrName = Attr.getName()->getName();
  normalizeName(AttrName);
  std::string SanitizerName =
      llvm::StringSwitch<std::string>(AttrName)
          .Case("no_address_safety_analysis", "address")
          .Case("no_sanitize_address", "address")
          .Case("no_sanitize_thread", "thread")
          .Case("no_sanitize_memory", "memory");
  D->addAttr(::new (S.Context)
                 NoSanitizeAttr(Attr.getRange(), S.Context, &SanitizerName, 1,
                                Attr.getAttributeSpellingListIndex()));
}

static void handleInternalLinkageAttr(Sema &S, Decl *D,
                                      const AttributeList &Attr) {
  if (InternalLinkageAttr *Internal =
          S.mergeInternalLinkageAttr(D, Attr.getRange(), Attr.getName(),
                                     Attr.getAttributeSpellingListIndex()))
    D->addAttr(Internal);
}

/// Handles semantic checking for features that are common to all attributes,
/// such as checking whether a parameter was properly specified, or the correct
/// number of arguments were passed, etc.
static bool handleCommonAttributeFeatures(Sema &S, Scope *scope, Decl *D,
                                          const AttributeList &Attr) {
  // Several attributes carry different semantics than the parsing requires, so
  // those are opted out of the common handling.
  //
  // We also bail on unknown and ignored attributes because those are handled
  // as part of the target-specific handling logic.
  if (Attr.hasCustomParsing() ||
      Attr.getKind() == AttributeList::UnknownAttribute)
    return false;

  // Check whether the attribute requires specific language extensions to be
  // enabled.
  if (!Attr.diagnoseLangOpts(S))
    return true;

  if (Attr.getMinArgs() == Attr.getMaxArgs()) {
    // If there are no optional arguments, then checking for the argument count
    // is trivial.
    if (!checkAttributeNumArgs(S, Attr, Attr.getMinArgs()))
      return true;
  } else {
    // There are optional arguments, so checking is slightly more involved.
    if (Attr.getMinArgs() &&
        !checkAttributeAtLeastNumArgs(S, Attr, Attr.getMinArgs()))
      return true;
    else if (!Attr.hasVariadicArg() && Attr.getMaxArgs() &&
             !checkAttributeAtMostNumArgs(S, Attr, Attr.getMaxArgs()))
      return true;
  }

  // Check whether the attribute appertains to the given subject.
  if (!Attr.diagnoseAppertainsTo(S, D))
    return true;

  return false;
}

//===----------------------------------------------------------------------===//
// Top Level Sema Entry Points
//===----------------------------------------------------------------------===//
#ifdef INTEL_SPECIFIC_IL0_BACKEND
static void handleAvoidFalseShareAttr(Sema &S, Decl *D, const AttributeList &Attr) {
  // Check the attribute arguments.
  if (Attr.getNumArgs() > 1) {
    S.Diag(Attr.getLoc(), diag::err_attribute_too_many_arguments) << 1;
    return;
  }

  if (!isa<VarDecl>(D) || cast<VarDecl>(D)->getType().isNull() || 
    cast<VarDecl>(D)->getType()->isReferenceType() || 
    !(cast<VarDecl>(D)->isLocalVarDecl() || cast<VarDecl>(D)->isFileVarDecl())) {
    S.Diag(Attr.getLoc(), diag::x_warn_intel_attribute_variable_only)
      << Attr.getName();
    return;
  }

  // Handle the case where deprecated attribute has a text message.
  StringRef Str;
  if (Attr.getNumArgs() == 1) {
    StringLiteral *SE = dyn_cast<StringLiteral>(Attr.getArg(0).get<Expr *>());
    if (!SE) {
      S.Diag(Attr.getArg(0).get<Expr *>()->getLocStart(),
             diag::x_err_attribute_not_string)
        << Attr.getName();
      return;
    }
    Str = SE->getString();
  }

  D->addAttr(::new (S.Context) AvoidFalseShareAttr(Attr.getRange(), S.Context, Str, 0));
}

static void handleAllocateAttr(Sema &S, Decl *D, const AttributeList &Attr) {
  // Check the attribute arguments.
  if (!checkAttributeNumArgs(S, Attr, 1)) {
    return;
  }

  if (!isa<VarDecl>(D) || cast<VarDecl>(D)->getType().isNull() || 
    cast<VarDecl>(D)->getType()->isReferenceType()) {
    S.Diag(Attr.getLoc(), diag::x_warn_intel_attribute_variable_only)
      << Attr.getName();
    return;
  }

  if (isa<VarDecl>(D) && cast<VarDecl>(D)->hasLocalStorage()) {
    S.Diag(Attr.getLoc(), diag::err_attribute_section_local_variable);
    return;
  }

  // Handle the case where deprecated attribute has a text message.
  StringRef Str;
  StringLiteral *SE = dyn_cast<StringLiteral>(Attr.getArg(0).get<Expr *>());
  if (!SE) {
    S.Diag(Attr.getArg(0).get<Expr *>()->getLocStart(),
           diag::x_err_attribute_not_string)
      << Attr.getName();
    return;
  }
  Str = SE->getString();

  D->addAttr(::new (S.Context) SectionAttr(Attr.getRange(), S.Context, Str, 0));
}

static void handleGCCStructAttr(Sema &S, Decl *D, const AttributeList &Attr) {
  if (TagDecl *TD = dyn_cast<TagDecl>(D)) {
    TD->dropAttr<MSStructAttr>();
    TD->addAttr(::new (S.Context) GCCStructAttr(Attr.getRange(), S.Context, 0));
  }
  else
    S.Diag(Attr.getLoc(), diag::warn_attribute_ignored) << Attr.getName();
}

static void handleBNDLegacyAttr(Sema &S, Decl *D, const AttributeList &Attr) {
  D->addAttr(::new (S.Context) BNDLegacyAttr(Attr.getRange(), S.Context, 0));
}

static void handleBNDVarSizeAttr(Sema &S, Decl *D, const AttributeList &Attr) {
  D->addAttr(::new (S.Context) BNDVarSizeAttr(Attr.getRange(), S.Context, 0));
}
#endif  // INTEL_SPECIFIC_IL0_BACKEND

/// ProcessDeclAttribute - Apply the specific attribute to the specified decl if
/// the attribute applies to decls.  If the attribute is a type attribute, just
/// silently ignore it if a GNU attribute.
static void ProcessDeclAttribute(Sema &S, Scope *scope, Decl *D,
                                 const AttributeList &Attr,
                                 bool IncludeCXX11Attributes) {
  if (Attr.isInvalid() || Attr.getKind() == AttributeList::IgnoredAttribute)
    return;

  // Ignore C++11 attributes on declarator chunks: they appertain to the type
  // instead.
  if (Attr.isCXX11Attribute() && !IncludeCXX11Attributes)
    return;

  // Unknown attributes are automatically warned on. Target-specific attributes
  // which do not apply to the current target architecture are treated as
  // though they were unknown attributes.
  if (Attr.getKind() == AttributeList::UnknownAttribute ||
      !Attr.existsInTarget(S.Context.getTargetInfo())) {
    S.Diag(Attr.getLoc(), Attr.isDeclspecAttribute()
                              ? diag::warn_unhandled_ms_attribute_ignored
                              : diag::warn_unknown_attribute_ignored)
        << Attr.getName();
    return;
  }

  if (handleCommonAttributeFeatures(S, scope, D, Attr))
    return;

  switch (Attr.getKind()) {
  default:
    // Type attributes are handled elsewhere; silently move on.
    assert(Attr.isTypeAttr() && "Non-type attribute not handled");
    break;
#if INTEL_CUSTOMIZATION
  // CQ#375011 - 'alloc_size' attribute is not supported.
  case AttributeList::AT_AllocSize:
    handleAllocSizeAttr(S, D, Attr);
    break;
#endif // INTEL_CUSTOMIZATION
  case AttributeList::AT_Interrupt:
    handleInterruptAttr(S, D, Attr);
    break;
  case AttributeList::AT_X86ForceAlignArgPointer:
    handleX86ForceAlignArgPointerAttr(S, D, Attr);
    break;
  case AttributeList::AT_DLLExport:
  case AttributeList::AT_DLLImport:
    handleDLLAttr(S, D, Attr);
    break;
  case AttributeList::AT_Mips16:
    handleSimpleAttributeWithExclusions<Mips16Attr, MipsInterruptAttr>(S, D,
                                                                       Attr);
    break;
  case AttributeList::AT_NoMips16:
    handleSimpleAttribute<NoMips16Attr>(S, D, Attr);
    break;
  case AttributeList::AT_AMDGPUNumVGPR:
    handleAMDGPUNumVGPRAttr(S, D, Attr);
    break;
  case AttributeList::AT_AMDGPUNumSGPR:
    handleAMDGPUNumSGPRAttr(S, D, Attr);
    break;
  case AttributeList::AT_IBAction:
    handleSimpleAttribute<IBActionAttr>(S, D, Attr);
    break;
  case AttributeList::AT_IBOutlet:
    handleIBOutlet(S, D, Attr);
    break;
  case AttributeList::AT_IBOutletCollection:
    handleIBOutletCollection(S, D, Attr);
    break;
  case AttributeList::AT_Alias:
    handleAliasAttr(S, D, Attr);
    break;
  case AttributeList::AT_Aligned:
    handleAlignedAttr(S, D, Attr);
    break;
  case AttributeList::AT_AlignValue:
    handleAlignValueAttr(S, D, Attr);
    break;
  case AttributeList::AT_AlwaysInline:
    handleAlwaysInlineAttr(S, D, Attr);
    break;
  case AttributeList::AT_AnalyzerNoReturn:
    handleAnalyzerNoReturnAttr(S, D, Attr);
    break;
  case AttributeList::AT_TLSModel:
    handleTLSModelAttr(S, D, Attr);
    break;
  case AttributeList::AT_Annotate:
    handleAnnotateAttr(S, D, Attr);
    break;
  case AttributeList::AT_Availability:
    handleAvailabilityAttr(S, D, Attr);
    break;
  case AttributeList::AT_CarriesDependency:
    handleDependencyAttr(S, scope, D, Attr);
    break;
  case AttributeList::AT_Common:
    handleCommonAttr(S, D, Attr);
    break;
  case AttributeList::AT_CUDAConstant:
    handleSimpleAttributeWithExclusions<CUDAConstantAttr, CUDASharedAttr>(S, D,
                                                                          Attr);
    break;
  case AttributeList::AT_PassObjectSize:
    handlePassObjectSizeAttr(S, D, Attr);
    break;
  case AttributeList::AT_Constructor:
    handleConstructorAttr(S, D, Attr);
    break;
  case AttributeList::AT_CXX11NoReturn:
    handleSimpleAttribute<CXX11NoReturnAttr>(S, D, Attr);
    break;
  case AttributeList::AT_Deprecated:
    handleDeprecatedAttr(S, D, Attr);
    break;
  case AttributeList::AT_Destructor:
    handleDestructorAttr(S, D, Attr);
    break;
  case AttributeList::AT_EnableIf:
    handleEnableIfAttr(S, D, Attr);
    break;
  case AttributeList::AT_ExtVectorType:
    handleExtVectorTypeAttr(S, scope, D, Attr);
    break;
  case AttributeList::AT_MinSize:
    handleMinSizeAttr(S, D, Attr);
    break;
  case AttributeList::AT_OptimizeNone:
    handleOptimizeNoneAttr(S, D, Attr);
    break;
  case AttributeList::AT_FlagEnum:
    handleSimpleAttribute<FlagEnumAttr>(S, D, Attr);
    break;
  case AttributeList::AT_Flatten:
    handleSimpleAttribute<FlattenAttr>(S, D, Attr);
    break;
  case AttributeList::AT_Format:
    handleFormatAttr(S, D, Attr);
    break;
  case AttributeList::AT_FormatArg:
    handleFormatArgAttr(S, D, Attr);
    break;
  case AttributeList::AT_CUDAGlobal:
    handleGlobalAttr(S, D, Attr);
    break;
  case AttributeList::AT_CUDADevice:
    handleSimpleAttributeWithExclusions<CUDADeviceAttr, CUDAGlobalAttr>(S, D,
                                                                        Attr);
    break;
  case AttributeList::AT_CUDAHost:
    handleSimpleAttributeWithExclusions<CUDAHostAttr, CUDAGlobalAttr>(S, D,
                                                                      Attr);
    break;
  case AttributeList::AT_GNUInline:
    handleGNUInlineAttr(S, D, Attr);
    break;
  case AttributeList::AT_CUDALaunchBounds:
    handleLaunchBoundsAttr(S, D, Attr);
    break;
  case AttributeList::AT_Restrict:
    handleRestrictAttr(S, D, Attr);
    break;
  case AttributeList::AT_MayAlias:
    handleSimpleAttribute<MayAliasAttr>(S, D, Attr);
    break;
  case AttributeList::AT_Mode:
    handleModeAttr(S, D, Attr);
    break;
  case AttributeList::AT_NoAlias:
    handleSimpleAttribute<NoAliasAttr>(S, D, Attr);
    break;
  case AttributeList::AT_NoCommon:
    handleSimpleAttribute<NoCommonAttr>(S, D, Attr);
    break;
  case AttributeList::AT_NoSplitStack:
    handleSimpleAttribute<NoSplitStackAttr>(S, D, Attr);
    break;
  case AttributeList::AT_NonNull:
    if (ParmVarDecl *PVD = dyn_cast<ParmVarDecl>(D))
      handleNonNullAttrParameter(S, PVD, Attr);
    else
      handleNonNullAttr(S, D, Attr);
    break;
  case AttributeList::AT_ReturnsNonNull:
    handleReturnsNonNullAttr(S, D, Attr);
    break;
  case AttributeList::AT_AssumeAligned:
    handleAssumeAlignedAttr(S, D, Attr);
    break;
  case AttributeList::AT_Overloadable:
    handleSimpleAttribute<OverloadableAttr>(S, D, Attr);
    break;
  case AttributeList::AT_Ownership:
    handleOwnershipAttr(S, D, Attr);
    break;
  case AttributeList::AT_Cold:
    handleColdAttr(S, D, Attr);
    break;
  case AttributeList::AT_Hot:
    handleHotAttr(S, D, Attr);
    break;
  case AttributeList::AT_Naked:
    handleNakedAttr(S, D, Attr);
    break;
  case AttributeList::AT_NoReturn:
    handleNoReturnAttr(S, D, Attr);
    break;
  case AttributeList::AT_NoThrow:
    handleSimpleAttribute<NoThrowAttr>(S, D, Attr);
    break;
  case AttributeList::AT_CUDAShared:
    handleSimpleAttributeWithExclusions<CUDASharedAttr, CUDAConstantAttr>(S, D,
                                                                          Attr);
    break;
  case AttributeList::AT_VecReturn:
    handleVecReturnAttr(S, D, Attr);
    break;

  case AttributeList::AT_ObjCOwnership:
    handleObjCOwnershipAttr(S, D, Attr);
    break;
  case AttributeList::AT_ObjCPreciseLifetime:
    handleObjCPreciseLifetimeAttr(S, D, Attr);
    break;

  case AttributeList::AT_ObjCReturnsInnerPointer:
    handleObjCReturnsInnerPointerAttr(S, D, Attr);
    break;

  case AttributeList::AT_ObjCRequiresSuper:
    handleObjCRequiresSuperAttr(S, D, Attr);
    break;

  case AttributeList::AT_ObjCBridge:
    handleObjCBridgeAttr(S, scope, D, Attr);
    break;

  case AttributeList::AT_ObjCBridgeMutable:
    handleObjCBridgeMutableAttr(S, scope, D, Attr);
    break;

  case AttributeList::AT_ObjCBridgeRelated:
    handleObjCBridgeRelatedAttr(S, scope, D, Attr);
    break;

  case AttributeList::AT_ObjCDesignatedInitializer:
    handleObjCDesignatedInitializer(S, D, Attr);
    break;

  case AttributeList::AT_ObjCRuntimeName:
    handleObjCRuntimeName(S, D, Attr);
    break;

  case AttributeList::AT_ObjCBoxable:
    handleObjCBoxable(S, D, Attr);
    break;
          
  case AttributeList::AT_CFAuditedTransfer:
    handleCFAuditedTransferAttr(S, D, Attr);
    break;
  case AttributeList::AT_CFUnknownTransfer:
    handleCFUnknownTransferAttr(S, D, Attr);
    break;

  case AttributeList::AT_CFConsumed:
  case AttributeList::AT_NSConsumed:
    handleNSConsumedAttr(S, D, Attr);
    break;
  case AttributeList::AT_NSConsumesSelf:
    handleSimpleAttribute<NSConsumesSelfAttr>(S, D, Attr);
    break;

  case AttributeList::AT_NSReturnsAutoreleased:
  case AttributeList::AT_NSReturnsNotRetained:
  case AttributeList::AT_CFReturnsNotRetained:
  case AttributeList::AT_NSReturnsRetained:
  case AttributeList::AT_CFReturnsRetained:
    handleNSReturnsRetainedAttr(S, D, Attr);
    break;
  case AttributeList::AT_WorkGroupSizeHint:
    handleWorkGroupSize<WorkGroupSizeHintAttr>(S, D, Attr);
    break;
  case AttributeList::AT_ReqdWorkGroupSize:
    handleWorkGroupSize<ReqdWorkGroupSizeAttr>(S, D, Attr);
    break;
  case AttributeList::AT_VecTypeHint:
    handleVecTypeHint(S, D, Attr);
    break;

  case AttributeList::AT_InitPriority:
    handleInitPriorityAttr(S, D, Attr);
    break;

  case AttributeList::AT_Packed:
    handlePackedAttr(S, D, Attr);
    break;
  case AttributeList::AT_Section:
    handleSectionAttr(S, D, Attr);
    break;
  case AttributeList::AT_Target:
    handleTargetAttr(S, D, Attr);
    break;
  case AttributeList::AT_Unavailable:
    handleAttrWithMessage<UnavailableAttr>(S, D, Attr);
    break;
  case AttributeList::AT_ArcWeakrefUnavailable:
    handleSimpleAttribute<ArcWeakrefUnavailableAttr>(S, D, Attr);
    break;
  case AttributeList::AT_ObjCRootClass:
    handleSimpleAttribute<ObjCRootClassAttr>(S, D, Attr);
    break;
  case AttributeList::AT_ObjCExplicitProtocolImpl:
    handleObjCSuppresProtocolAttr(S, D, Attr);
    break;
  case AttributeList::AT_ObjCRequiresPropertyDefs:
    handleSimpleAttribute<ObjCRequiresPropertyDefsAttr>(S, D, Attr);
    break;
  case AttributeList::AT_Unused:
    handleSimpleAttribute<UnusedAttr>(S, D, Attr);
    break;
  case AttributeList::AT_ReturnsTwice:
    handleSimpleAttribute<ReturnsTwiceAttr>(S, D, Attr);
    break;
  case AttributeList::AT_NotTailCalled:
    handleNotTailCalledAttr(S, D, Attr);
    break;
  case AttributeList::AT_DisableTailCalls:
    handleDisableTailCallsAttr(S, D, Attr);
    break;
  case AttributeList::AT_Used:
    handleUsedAttr(S, D, Attr);
    break;
  case AttributeList::AT_Visibility:
    handleVisibilityAttr(S, D, Attr, false);
    break;
  case AttributeList::AT_TypeVisibility:
    handleVisibilityAttr(S, D, Attr, true);
    break;
  case AttributeList::AT_WarnUnused:
    handleSimpleAttribute<WarnUnusedAttr>(S, D, Attr);
    break;
  case AttributeList::AT_WarnUnusedResult:
    handleWarnUnusedResult(S, D, Attr);
    break;
  case AttributeList::AT_Weak:
    handleSimpleAttribute<WeakAttr>(S, D, Attr);
    break;
  case AttributeList::AT_WeakRef:
    handleWeakRefAttr(S, D, Attr);
    break;
  case AttributeList::AT_WeakImport:
    handleWeakImportAttr(S, D, Attr);
    break;
  case AttributeList::AT_TransparentUnion:
    handleTransparentUnionAttr(S, D, Attr);
    break;
  case AttributeList::AT_ObjCException:
    handleSimpleAttribute<ObjCExceptionAttr>(S, D, Attr);
    break;
  case AttributeList::AT_ObjCMethodFamily:
    handleObjCMethodFamilyAttr(S, D, Attr);
    break;
  case AttributeList::AT_ObjCNSObject:
    handleObjCNSObject(S, D, Attr);
    break;
  case AttributeList::AT_ObjCIndependentClass:
    handleObjCIndependentClass(S, D, Attr);
    break;
  case AttributeList::AT_Blocks:
    handleBlocksAttr(S, D, Attr);
    break;
  case AttributeList::AT_Sentinel:
    handleSentinelAttr(S, D, Attr);
    break;
  case AttributeList::AT_Const:
    handleSimpleAttribute<ConstAttr>(S, D, Attr);
    break;
  case AttributeList::AT_Pure:
    handleSimpleAttribute<PureAttr>(S, D, Attr);
    break;
  case AttributeList::AT_Cleanup:
    handleCleanupAttr(S, D, Attr);
    break;
  case AttributeList::AT_NoDebug:
    handleNoDebugAttr(S, D, Attr);
    break;
  case AttributeList::AT_NoDuplicate:
    handleSimpleAttribute<NoDuplicateAttr>(S, D, Attr);
    break;
  case AttributeList::AT_NoInline:
    handleSimpleAttribute<NoInlineAttr>(S, D, Attr);
    break;
  case AttributeList::AT_NoInstrumentFunction: // Interacts with -pg.
    handleSimpleAttribute<NoInstrumentFunctionAttr>(S, D, Attr);
    break;
  case AttributeList::AT_StdCall:
  case AttributeList::AT_CDecl:
  case AttributeList::AT_FastCall:
  case AttributeList::AT_RegCall: // INTEL
  case AttributeList::AT_ThisCall:
  case AttributeList::AT_Pascal:
  case AttributeList::AT_VectorCall:
  case AttributeList::AT_MSABI:
  case AttributeList::AT_SysVABI:
  case AttributeList::AT_Pcs:
  case AttributeList::AT_IntelOclBicc:
    handleCallConvAttr(S, D, Attr);
    break;
  case AttributeList::AT_OpenCLKernel:
    handleSimpleAttribute<OpenCLKernelAttr>(S, D, Attr);
    break;
  case AttributeList::AT_OpenCLImageAccess:
    handleSimpleAttribute<OpenCLImageAccessAttr>(S, D, Attr);
    break;
  case AttributeList::AT_InternalLinkage:
    handleInternalLinkageAttr(S, D, Attr);
    break;

  // Microsoft attributes:
  case AttributeList::AT_MSNoVTable:
    handleSimpleAttribute<MSNoVTableAttr>(S, D, Attr);
    break;
  case AttributeList::AT_MSStruct:
    handleSimpleAttribute<MSStructAttr>(S, D, Attr);
    break;
  case AttributeList::AT_Uuid:
    handleUuidAttr(S, D, Attr);
    break;
  case AttributeList::AT_MSInheritance:
    handleMSInheritanceAttr(S, D, Attr);
    break;
  case AttributeList::AT_SelectAny:
    handleSimpleAttribute<SelectAnyAttr>(S, D, Attr);
    break;
  case AttributeList::AT_Thread:
    handleDeclspecThreadAttr(S, D, Attr);
    break;

  // Thread safety attributes:
  case AttributeList::AT_AssertExclusiveLock:
    handleAssertExclusiveLockAttr(S, D, Attr);
    break;
  case AttributeList::AT_AssertSharedLock:
    handleAssertSharedLockAttr(S, D, Attr);
    break;
  case AttributeList::AT_GuardedVar:
    handleSimpleAttribute<GuardedVarAttr>(S, D, Attr);
    break;
  case AttributeList::AT_PtGuardedVar:
    handlePtGuardedVarAttr(S, D, Attr);
    break;
  case AttributeList::AT_ScopedLockable:
    handleSimpleAttribute<ScopedLockableAttr>(S, D, Attr);
    break;
  case AttributeList::AT_NoSanitize:
    handleNoSanitizeAttr(S, D, Attr);
    break;
  case AttributeList::AT_NoSanitizeSpecific:
    handleNoSanitizeSpecificAttr(S, D, Attr);
    break;
  case AttributeList::AT_NoThreadSafetyAnalysis:
    handleSimpleAttribute<NoThreadSafetyAnalysisAttr>(S, D, Attr);
    break;
  case AttributeList::AT_GuardedBy:
    handleGuardedByAttr(S, D, Attr);
    break;
  case AttributeList::AT_PtGuardedBy:
    handlePtGuardedByAttr(S, D, Attr);
    break;
  case AttributeList::AT_ExclusiveTrylockFunction:
    handleExclusiveTrylockFunctionAttr(S, D, Attr);
    break;
  case AttributeList::AT_LockReturned:
    handleLockReturnedAttr(S, D, Attr);
    break;
  case AttributeList::AT_LocksExcluded:
    handleLocksExcludedAttr(S, D, Attr);
    break;
  case AttributeList::AT_SharedTrylockFunction:
    handleSharedTrylockFunctionAttr(S, D, Attr);
    break;
  case AttributeList::AT_AcquiredBefore:
    handleAcquiredBeforeAttr(S, D, Attr);
    break;
  case AttributeList::AT_AcquiredAfter:
    handleAcquiredAfterAttr(S, D, Attr);
    break;

  // Capability analysis attributes.
  case AttributeList::AT_Capability:
  case AttributeList::AT_Lockable:
    handleCapabilityAttr(S, D, Attr);
    break;
  case AttributeList::AT_RequiresCapability:
    handleRequiresCapabilityAttr(S, D, Attr);
    break;

  case AttributeList::AT_AssertCapability:
    handleAssertCapabilityAttr(S, D, Attr);
    break;
  case AttributeList::AT_AcquireCapability:
    handleAcquireCapabilityAttr(S, D, Attr);
    break;
  case AttributeList::AT_ReleaseCapability:
    handleReleaseCapabilityAttr(S, D, Attr);
    break;
  case AttributeList::AT_TryAcquireCapability:
    handleTryAcquireCapabilityAttr(S, D, Attr);
    break;

  // Consumed analysis attributes.
  case AttributeList::AT_Consumable:
    handleConsumableAttr(S, D, Attr);
    break;
  case AttributeList::AT_ConsumableAutoCast:
    handleSimpleAttribute<ConsumableAutoCastAttr>(S, D, Attr);
    break;
  case AttributeList::AT_ConsumableSetOnRead:
    handleSimpleAttribute<ConsumableSetOnReadAttr>(S, D, Attr);
    break;
  case AttributeList::AT_CallableWhen:
    handleCallableWhenAttr(S, D, Attr);
    break;
  case AttributeList::AT_ParamTypestate:
    handleParamTypestateAttr(S, D, Attr);
    break;
  case AttributeList::AT_ReturnTypestate:
    handleReturnTypestateAttr(S, D, Attr);
    break;
  case AttributeList::AT_SetTypestate:
    handleSetTypestateAttr(S, D, Attr);
    break;
  case AttributeList::AT_TestTypestate:
    handleTestTypestateAttr(S, D, Attr);
    break;

  // Type safety attributes.
  case AttributeList::AT_ArgumentWithTypeTag:
    handleArgumentWithTypeTagAttr(S, D, Attr);
    break;
  case AttributeList::AT_TypeTagForDatatype:
    handleTypeTagForDatatypeAttr(S, D, Attr);
    break;
#if INTEL_SPECIFIC_CILKPLUS
  // Cilk Plus attributes.
  case AttributeList::AT_CilkElemental:
    handleCilkElementalAttr(S, D, Attr);
    break;
  case AttributeList::AT_CilkMask:
  case AttributeList::AT_CilkNoMask:
    handleCilkMaskAttr(S, D, Attr);
    break;
  case AttributeList::AT_CilkProcessor:
    handleCilkProcessorAttr(S, D, Attr);
    break;
  case AttributeList::AT_CilkLinear:
    handleCilkLinearAttr(S, D, Attr);
    break;
  case AttributeList::AT_CilkAligned:
    handleCilkAlignedAttr(S, D, Attr);
    break;
  case AttributeList::AT_CilkUniform:
    handleCilkUniformAttr(S, D, Attr);
    break;
  case AttributeList::AT_CilkVecLength:
    handleCilkVecLengthAttr(S, D, Attr);
    break;
#endif // INTEL_SPECIFIC_CILKPLUS
#ifdef INTEL_SPECIFIC_IL0_BACKEND
  // FIXME: Unless TableGen is able to recognize IL0-specific guards, don't
  // forget to add every attribute appearing here to the #else section below!
  case AttributeList::AT_AvoidFalseShare:
    handleAvoidFalseShareAttr  (S, D, Attr); break;
  case AttributeList::AT_Allocate:
    handleAllocateAttr  (S, D, Attr); break;
  case AttributeList::AT_GCCStruct:
    handleGCCStructAttr  (S, D, Attr); break;
  case AttributeList::AT_BNDLegacy:
    handleBNDLegacyAttr  (S, D, Attr); break;
  case AttributeList::AT_BNDVarSize:
    handleBNDVarSizeAttr  (S, D, Attr); break;
#endif // INTEL_SPECIFIC_IL0_BACKEND
  }
}

/// ProcessDeclAttributeList - Apply all the decl attributes in the specified
/// attribute list to the specified decl, ignoring any type attributes.
void Sema::ProcessDeclAttributeList(Scope *S, Decl *D,
                                    const AttributeList *AttrList,
                                    bool IncludeCXX11Attributes) {
  for (const AttributeList* l = AttrList; l; l = l->getNext())
    ProcessDeclAttribute(*this, S, D, *l, IncludeCXX11Attributes);

  // FIXME: We should be able to handle these cases in TableGen.
  // GCC accepts
  // static int a9 __attribute__((weakref));
  // but that looks really pointless. We reject it.
  if (D->hasAttr<WeakRefAttr>() && !D->hasAttr<AliasAttr>()) {
    Diag(AttrList->getLoc(), diag::err_attribute_weakref_without_alias)
      << cast<NamedDecl>(D);
    D->dropAttr<WeakRefAttr>();
    return;
  }

  // FIXME: We should be able to handle this in TableGen as well. It would be
  // good to have a way to specify "these attributes must appear as a group",
  // for these. Additionally, it would be good to have a way to specify "these
  // attribute must never appear as a group" for attributes like cold and hot.
  if (!D->hasAttr<OpenCLKernelAttr>()) {
    // These attributes cannot be applied to a non-kernel function.
    if (Attr *A = D->getAttr<ReqdWorkGroupSizeAttr>()) {
      // FIXME: This emits a different error message than
      // diag::err_attribute_wrong_decl_type + ExpectedKernelFunction.
      Diag(D->getLocation(), diag::err_opencl_kernel_attr) << A;
      D->setInvalidDecl();
    } else if (Attr *A = D->getAttr<WorkGroupSizeHintAttr>()) {
      Diag(D->getLocation(), diag::err_opencl_kernel_attr) << A;
      D->setInvalidDecl();
    } else if (Attr *A = D->getAttr<VecTypeHintAttr>()) {
      Diag(D->getLocation(), diag::err_opencl_kernel_attr) << A;
      D->setInvalidDecl();
    } else if (Attr *A = D->getAttr<AMDGPUNumVGPRAttr>()) {
      Diag(D->getLocation(), diag::err_attribute_wrong_decl_type)
        << A << ExpectedKernelFunction;
      D->setInvalidDecl();
    } else if (Attr *A = D->getAttr<AMDGPUNumSGPRAttr>()) {
      Diag(D->getLocation(), diag::err_attribute_wrong_decl_type)
        << A << ExpectedKernelFunction;
      D->setInvalidDecl();
    }
  }
}

// Annotation attributes are the only attributes allowed after an access
// specifier.
bool Sema::ProcessAccessDeclAttributeList(AccessSpecDecl *ASDecl,
                                          const AttributeList *AttrList) {
  for (const AttributeList* l = AttrList; l; l = l->getNext()) {
    if (l->getKind() == AttributeList::AT_Annotate) {
      ProcessDeclAttribute(*this, nullptr, ASDecl, *l, l->isCXX11Attribute());
    } else {
      Diag(l->getLoc(), diag::err_only_annotate_after_access_spec);
      return true;
    }
  }

  return false;
}

/// checkUnusedDeclAttributes - Check a list of attributes to see if it
/// contains any decl attributes that we should warn about.
static void checkUnusedDeclAttributes(Sema &S, const AttributeList *A) {
  for ( ; A; A = A->getNext()) {
    // Only warn if the attribute is an unignored, non-type attribute.
    if (A->isUsedAsTypeAttr() || A->isInvalid()) continue;
    if (A->getKind() == AttributeList::IgnoredAttribute) continue;

    if (A->getKind() == AttributeList::UnknownAttribute) {
      S.Diag(A->getLoc(), diag::warn_unknown_attribute_ignored)
        << A->getName() << A->getRange();
    } else {
      S.Diag(A->getLoc(), diag::warn_attribute_not_on_decl)
        << A->getName() << A->getRange();
    }
  }
}

/// checkUnusedDeclAttributes - Given a declarator which is not being
/// used to build a declaration, complain about any decl attributes
/// which might be lying around on it.
void Sema::checkUnusedDeclAttributes(Declarator &D) {
  ::checkUnusedDeclAttributes(*this, D.getDeclSpec().getAttributes().getList());
  ::checkUnusedDeclAttributes(*this, D.getAttributes());
  for (unsigned i = 0, e = D.getNumTypeObjects(); i != e; ++i)
    ::checkUnusedDeclAttributes(*this, D.getTypeObject(i).getAttrs());
}

/// DeclClonePragmaWeak - clone existing decl (maybe definition),
/// \#pragma weak needs a non-definition decl and source may not have one.
NamedDecl * Sema::DeclClonePragmaWeak(NamedDecl *ND, IdentifierInfo *II,
                                      SourceLocation Loc) {
  assert(isa<FunctionDecl>(ND) || isa<VarDecl>(ND));
  NamedDecl *NewD = nullptr;
  if (FunctionDecl *FD = dyn_cast<FunctionDecl>(ND)) {
    FunctionDecl *NewFD;
    // FIXME: Missing call to CheckFunctionDeclaration().
    // FIXME: Mangling?
    // FIXME: Is the qualifier info correct?
    // FIXME: Is the DeclContext correct?
    NewFD = FunctionDecl::Create(FD->getASTContext(), FD->getDeclContext(),
                                 Loc, Loc, DeclarationName(II),
                                 FD->getType(), FD->getTypeSourceInfo(),
                                 SC_None, false/*isInlineSpecified*/,
                                 FD->hasPrototype(),
                                 false/*isConstexprSpecified*/);
    NewD = NewFD;

    if (FD->getQualifier())
      NewFD->setQualifierInfo(FD->getQualifierLoc());

    // Fake up parameter variables; they are declared as if this were
    // a typedef.
    QualType FDTy = FD->getType();
    if (const FunctionProtoType *FT = FDTy->getAs<FunctionProtoType>()) {
      SmallVector<ParmVarDecl*, 16> Params;
      for (const auto &AI : FT->param_types()) {
        ParmVarDecl *Param = BuildParmVarDeclForTypedef(NewFD, Loc, AI);
        Param->setScopeInfo(0, Params.size());
        Params.push_back(Param);
      }
      NewFD->setParams(Params);
    }
  } else if (VarDecl *VD = dyn_cast<VarDecl>(ND)) {
    NewD = VarDecl::Create(VD->getASTContext(), VD->getDeclContext(),
                           VD->getInnerLocStart(), VD->getLocation(), II,
                           VD->getType(), VD->getTypeSourceInfo(),
                           VD->getStorageClass());
    if (VD->getQualifier()) {
      VarDecl *NewVD = cast<VarDecl>(NewD);
      NewVD->setQualifierInfo(VD->getQualifierLoc());
    }
  }
  return NewD;
}

/// DeclApplyPragmaWeak - A declaration (maybe definition) needs \#pragma weak
/// applied to it, possibly with an alias.
void Sema::DeclApplyPragmaWeak(Scope *S, NamedDecl *ND, WeakInfo &W) {
  if (W.getUsed()) return; // only do this once
  W.setUsed(true);
  if (W.getAlias()) { // clone decl, impersonate __attribute(weak,alias(...))
    IdentifierInfo *NDId = ND->getIdentifier();
    NamedDecl *NewD = DeclClonePragmaWeak(ND, W.getAlias(), W.getLocation());
#if INTEL_CUSTOMIZATION
    //CQ#368749: put mangled name into alias attr if needed
    if (getLangOpts().IntelCompat) {
      std::string AliasName = "";
      std::unique_ptr<MangleContext> MC;
      MC.reset(Context.createMangleContext());

      if (MC->shouldMangleDeclName(ND)) {
        SmallString<256> Buffer;
        llvm::raw_svector_ostream Out(Buffer);
        if (const CXXConstructorDecl *CD = dyn_cast<CXXConstructorDecl>(ND))
          MC->mangleCXXCtor(CD, Ctor_Base, Out);
        else if (const CXXDestructorDecl *DD = dyn_cast<CXXDestructorDecl>(ND))
          MC->mangleCXXDtor(DD, Dtor_Base, Out);
        else
          MC->mangleName(ND, Out);

        if (!Buffer.empty() && Buffer.front() == '\01')
          AliasName = Buffer.substr(1);
        AliasName = Buffer.str();
      } else {
        AliasName = NDId->getName();
      }
      NewD->addAttr(
          AliasAttr::CreateImplicit(Context, AliasName, W.getLocation()));
    } else
#endif // INTEL_CUSTOMIZATION
    NewD->addAttr(AliasAttr::CreateImplicit(Context, NDId->getName(),
                                            W.getLocation()));
    NewD->addAttr(WeakAttr::CreateImplicit(Context, W.getLocation()));
    WeakTopLevelDecl.push_back(NewD);
    // FIXME: "hideous" code from Sema::LazilyCreateBuiltin
    // to insert Decl at TU scope, sorry.
    DeclContext *SavedContext = CurContext;
#if INTEL_CUSTOMIZATION
    //CQ#368740: fix declaration context for pragma weak
    if (getLangOpts().IntelCompat && NewD->getDeclContext()->isExternCContext())
      CurContext = NewD->getDeclContext();
    else
#endif // INTEL_CUSTOMIZATION
    CurContext = Context.getTranslationUnitDecl();
    NewD->setDeclContext(CurContext);
    NewD->setLexicalDeclContext(CurContext);
    PushOnScopeChains(NewD, S);
    CurContext = SavedContext;
  } else { // just add weak to existing
    ND->addAttr(WeakAttr::CreateImplicit(Context, W.getLocation()));
  }
}

void Sema::ProcessPragmaWeak(Scope *S, Decl *D) {
  // It's valid to "forward-declare" #pragma weak, in which case we
  // have to do this.
  LoadExternalWeakUndeclaredIdentifiers();
  if (!WeakUndeclaredIdentifiers.empty()) {
    NamedDecl *ND = nullptr;
    if (VarDecl *VD = dyn_cast<VarDecl>(D))
      if (VD->isExternC())
        ND = VD;
    if (FunctionDecl *FD = dyn_cast<FunctionDecl>(D))
      if (FD->isExternC())
        ND = FD;
    if (ND) {
      if (IdentifierInfo *Id = ND->getIdentifier()) {
        auto I = WeakUndeclaredIdentifiers.find(Id);
        if (I != WeakUndeclaredIdentifiers.end()) {
          WeakInfo W = I->second;
          DeclApplyPragmaWeak(S, ND, W);
          WeakUndeclaredIdentifiers[Id] = W;
        }
      }
    }
  }
}

/// ProcessDeclAttributes - Given a declarator (PD) with attributes indicated in
/// it, apply them to D.  This is a bit tricky because PD can have attributes
/// specified in many different places, and we need to find and apply them all.
void Sema::ProcessDeclAttributes(Scope *S, Decl *D, const Declarator &PD) {
  // Apply decl attributes from the DeclSpec if present.
  if (const AttributeList *Attrs = PD.getDeclSpec().getAttributes().getList())
    ProcessDeclAttributeList(S, D, Attrs);

  // Walk the declarator structure, applying decl attributes that were in a type
  // position to the decl itself.  This handles cases like:
  //   int *__attr__(x)** D;
  // when X is a decl attribute.
  for (unsigned i = 0, e = PD.getNumTypeObjects(); i != e; ++i)
    if (const AttributeList *Attrs = PD.getTypeObject(i).getAttrs())
#if INTEL_CUSTOMIZATION
      // Fix for CQ#373601: applying gnu::aligned attribute.
      ProcessDeclAttributeList(S, D, Attrs,
                               getLangOpts().IntelCompat &&
                                   PD.getDeclSpec().getStorageClassSpec() ==
                                       DeclSpec::SCS_typedef);
#else // INTEL_CUSTOMIZATION
      ProcessDeclAttributeList(S, D, Attrs, /*IncludeCXX11Attributes=*/false);
#endif // INTEL_CUSTOMIZATION

  // Finally, apply any attributes on the decl itself.
  if (const AttributeList *Attrs = PD.getAttributes())
    ProcessDeclAttributeList(S, D, Attrs);
}

/// Is the given declaration allowed to use a forbidden type?
/// If so, it'll still be annotated with an attribute that makes it
/// illegal to actually use.
static bool isForbiddenTypeAllowed(Sema &S, Decl *decl,
                                   const DelayedDiagnostic &diag,
                                   UnavailableAttr::ImplicitReason &reason) {
  // Private ivars are always okay.  Unfortunately, people don't
  // always properly make their ivars private, even in system headers.
  // Plus we need to make fields okay, too.
  if (!isa<FieldDecl>(decl) && !isa<ObjCPropertyDecl>(decl) &&
      !isa<FunctionDecl>(decl))
    return false;

  // Silently accept unsupported uses of __weak in both user and system
  // declarations when it's been disabled, for ease of integration with
  // -fno-objc-arc files.  We do have to take some care against attempts
  // to define such things;  for now, we've only done that for ivars
  // and properties.
  if ((isa<ObjCIvarDecl>(decl) || isa<ObjCPropertyDecl>(decl))) {
    if (diag.getForbiddenTypeDiagnostic() == diag::err_arc_weak_disabled ||
        diag.getForbiddenTypeDiagnostic() == diag::err_arc_weak_no_runtime) {
      reason = UnavailableAttr::IR_ForbiddenWeak;
      return true;
    }
  }

  // Allow all sorts of things in system headers.
  if (S.Context.getSourceManager().isInSystemHeader(decl->getLocation())) {
    // Currently, all the failures dealt with this way are due to ARC
    // restrictions.
    reason = UnavailableAttr::IR_ARCForbiddenType;
    return true;
  }

  return false;
}

/// Handle a delayed forbidden-type diagnostic.
static void handleDelayedForbiddenType(Sema &S, DelayedDiagnostic &diag,
                                       Decl *decl) {
  auto reason = UnavailableAttr::IR_None;
  if (decl && isForbiddenTypeAllowed(S, decl, diag, reason)) {
    assert(reason && "didn't set reason?");
    decl->addAttr(UnavailableAttr::CreateImplicit(S.Context, "", reason,
                                                  diag.Loc));
    return;
  }
  if (S.getLangOpts().ObjCAutoRefCount)
    if (const FunctionDecl *FD = dyn_cast<FunctionDecl>(decl)) {
      // FIXME: we may want to suppress diagnostics for all
      // kind of forbidden type messages on unavailable functions. 
      if (FD->hasAttr<UnavailableAttr>() &&
          diag.getForbiddenTypeDiagnostic() == 
          diag::err_arc_array_param_no_ownership) {
        diag.Triggered = true;
        return;
      }
    }

  S.Diag(diag.Loc, diag.getForbiddenTypeDiagnostic())
    << diag.getForbiddenTypeOperand() << diag.getForbiddenTypeArgument();
  diag.Triggered = true;
}


static bool isDeclDeprecated(Decl *D) {
  do {
    if (D->isDeprecated())
      return true;
    // A category implicitly has the availability of the interface.
    if (const ObjCCategoryDecl *CatD = dyn_cast<ObjCCategoryDecl>(D))
      if (const ObjCInterfaceDecl *Interface = CatD->getClassInterface())
        return Interface->isDeprecated();
  } while ((D = cast_or_null<Decl>(D->getDeclContext())));
  return false;
}

static bool isDeclUnavailable(Decl *D) {
  do {
    if (D->isUnavailable())
      return true;
    // A category implicitly has the availability of the interface.
    if (const ObjCCategoryDecl *CatD = dyn_cast<ObjCCategoryDecl>(D))
      if (const ObjCInterfaceDecl *Interface = CatD->getClassInterface())
        return Interface->isUnavailable();
  } while ((D = cast_or_null<Decl>(D->getDeclContext())));
  return false;
}

static void DoEmitAvailabilityWarning(Sema &S, Sema::AvailabilityDiagnostic K,
                                      Decl *Ctx, const NamedDecl *D,
                                      StringRef Message, SourceLocation Loc,
                                      const ObjCInterfaceDecl *UnknownObjCClass,
                                      const ObjCPropertyDecl *ObjCProperty,
                                      bool ObjCPropertyAccess) {
  // Diagnostics for deprecated or unavailable.
  unsigned diag, diag_message, diag_fwdclass_message;
  unsigned diag_available_here = diag::note_availability_specified_here;

  // Matches 'diag::note_property_attribute' options.
  unsigned property_note_select;

  // Matches diag::note_availability_specified_here.
  unsigned available_here_select_kind;

  // Don't warn if our current context is deprecated or unavailable.
  switch (K) {
  case Sema::AD_Deprecation:
    if (isDeclDeprecated(Ctx) || isDeclUnavailable(Ctx))
      return;
    diag = !ObjCPropertyAccess ? diag::warn_deprecated
                               : diag::warn_property_method_deprecated;
    diag_message = diag::warn_deprecated_message;
    diag_fwdclass_message = diag::warn_deprecated_fwdclass_message;
    property_note_select = /* deprecated */ 0;
    available_here_select_kind = /* deprecated */ 2;
    break;

  case Sema::AD_Unavailable:
    if (isDeclUnavailable(Ctx))
      return;
    diag = !ObjCPropertyAccess ? diag::err_unavailable
                               : diag::err_property_method_unavailable;
    diag_message = diag::err_unavailable_message;
    diag_fwdclass_message = diag::warn_unavailable_fwdclass_message;
    property_note_select = /* unavailable */ 1;
    available_here_select_kind = /* unavailable */ 0;

    if (auto attr = D->getAttr<UnavailableAttr>()) {
      if (attr->isImplicit() && attr->getImplicitReason()) {
        // Most of these failures are due to extra restrictions in ARC;
        // reflect that in the primary diagnostic when applicable.
        auto flagARCError = [&] {
          if (S.getLangOpts().ObjCAutoRefCount &&
              S.getSourceManager().isInSystemHeader(D->getLocation()))
            diag = diag::err_unavailable_in_arc;
        };

        switch (attr->getImplicitReason()) {
        case UnavailableAttr::IR_None: break;

        case UnavailableAttr::IR_ARCForbiddenType:
          flagARCError();
          diag_available_here = diag::note_arc_forbidden_type;
          break;

        case UnavailableAttr::IR_ForbiddenWeak:
          if (S.getLangOpts().ObjCWeakRuntime)
            diag_available_here = diag::note_arc_weak_disabled;
          else
            diag_available_here = diag::note_arc_weak_no_runtime;
          break;

        case UnavailableAttr::IR_ARCForbiddenConversion:
          flagARCError();
          diag_available_here = diag::note_performs_forbidden_arc_conversion;
          break;

        case UnavailableAttr::IR_ARCInitReturnsUnrelated:
          flagARCError();
          diag_available_here = diag::note_arc_init_returns_unrelated;
          break;

        case UnavailableAttr::IR_ARCFieldWithOwnership:
          flagARCError();
          diag_available_here = diag::note_arc_field_with_ownership;
          break;
        }
      }
    }

    break;

  case Sema::AD_Partial:
    diag = diag::warn_partial_availability;
    diag_message = diag::warn_partial_message;
    diag_fwdclass_message = diag::warn_partial_fwdclass_message;
    property_note_select = /* partial */ 2;
    available_here_select_kind = /* partial */ 3;
    break;
  }

  if (!Message.empty()) {
    S.Diag(Loc, diag_message) << D << Message;
    if (ObjCProperty)
      S.Diag(ObjCProperty->getLocation(), diag::note_property_attribute)
          << ObjCProperty->getDeclName() << property_note_select;
  } else if (!UnknownObjCClass) {
    S.Diag(Loc, diag) << D;
    if (ObjCProperty)
      S.Diag(ObjCProperty->getLocation(), diag::note_property_attribute)
          << ObjCProperty->getDeclName() << property_note_select;
  } else {
    S.Diag(Loc, diag_fwdclass_message) << D;
    S.Diag(UnknownObjCClass->getLocation(), diag::note_forward_class);
  }

  S.Diag(D->getLocation(), diag_available_here)
      << D << available_here_select_kind;
  if (K == Sema::AD_Partial)
    S.Diag(Loc, diag::note_partial_availability_silence) << D;
}

static void handleDelayedAvailabilityCheck(Sema &S, DelayedDiagnostic &DD,
                                           Decl *Ctx) {
  assert(DD.Kind == DelayedDiagnostic::Deprecation ||
         DD.Kind == DelayedDiagnostic::Unavailable);
  Sema::AvailabilityDiagnostic AD = DD.Kind == DelayedDiagnostic::Deprecation
                                        ? Sema::AD_Deprecation
                                        : Sema::AD_Unavailable;
  DD.Triggered = true;
  DoEmitAvailabilityWarning(
      S, AD, Ctx, DD.getDeprecationDecl(), DD.getDeprecationMessage(), DD.Loc,
      DD.getUnknownObjCClass(), DD.getObjCProperty(), false);
}

void Sema::PopParsingDeclaration(ParsingDeclState state, Decl *decl) {
  assert(DelayedDiagnostics.getCurrentPool());
  DelayedDiagnosticPool &poppedPool = *DelayedDiagnostics.getCurrentPool();
  DelayedDiagnostics.popWithoutEmitting(state);

  // When delaying diagnostics to run in the context of a parsed
  // declaration, we only want to actually emit anything if parsing
  // succeeds.
  if (!decl) return;

  // We emit all the active diagnostics in this pool or any of its
  // parents.  In general, we'll get one pool for the decl spec
  // and a child pool for each declarator; in a decl group like:
  //   deprecated_typedef foo, *bar, baz();
  // only the declarator pops will be passed decls.  This is correct;
  // we really do need to consider delayed diagnostics from the decl spec
  // for each of the different declarations.
  const DelayedDiagnosticPool *pool = &poppedPool;
  do {
    for (DelayedDiagnosticPool::pool_iterator
           i = pool->pool_begin(), e = pool->pool_end(); i != e; ++i) {
      // This const_cast is a bit lame.  Really, Triggered should be mutable.
      DelayedDiagnostic &diag = const_cast<DelayedDiagnostic&>(*i);
      if (diag.Triggered)
        continue;

      switch (diag.Kind) {
      case DelayedDiagnostic::Deprecation:
      case DelayedDiagnostic::Unavailable:
        // Don't bother giving deprecation/unavailable diagnostics if
        // the decl is invalid.
        if (!decl->isInvalidDecl())
          handleDelayedAvailabilityCheck(*this, diag, decl);
        break;

      case DelayedDiagnostic::Access:
        HandleDelayedAccessCheck(diag, decl);
        break;

      case DelayedDiagnostic::ForbiddenType:
        handleDelayedForbiddenType(*this, diag, decl);
        break;
      }
    }
  } while ((pool = pool->getParent()));
}

/// Given a set of delayed diagnostics, re-emit them as if they had
/// been delayed in the current context instead of in the given pool.
/// Essentially, this just moves them to the current pool.
void Sema::redelayDiagnostics(DelayedDiagnosticPool &pool) {
  DelayedDiagnosticPool *curPool = DelayedDiagnostics.getCurrentPool();
  assert(curPool && "re-emitting in undelayed context not supported");
  curPool->steal(pool);
}

void Sema::EmitAvailabilityWarning(AvailabilityDiagnostic AD,
                                   NamedDecl *D, StringRef Message,
                                   SourceLocation Loc,
                                   const ObjCInterfaceDecl *UnknownObjCClass,
                                   const ObjCPropertyDecl  *ObjCProperty,
                                   bool ObjCPropertyAccess) {
  // Delay if we're currently parsing a declaration.
  if (DelayedDiagnostics.shouldDelayDiagnostics() && AD != AD_Partial) {
    DelayedDiagnostics.add(DelayedDiagnostic::makeAvailability(
        AD, Loc, D, UnknownObjCClass, ObjCProperty, Message,
        ObjCPropertyAccess));
    return;
  }

  Decl *Ctx = cast<Decl>(getCurLexicalContext());
  DoEmitAvailabilityWarning(*this, AD, Ctx, D, Message, Loc, UnknownObjCClass,
                            ObjCProperty, ObjCPropertyAccess);
}<|MERGE_RESOLUTION|>--- conflicted
+++ resolved
@@ -3944,24 +3944,22 @@
 
   IdentifierInfo *Name = Attr.getArgAsIdent(0)->Ident;
 
-  S.AddModeAttr(Attr.getRange(), D, Name, Attr.getAttributeSpellingListIndex());
+  S.AddModeAttr(Attr.getRange(), D, Name,                            // INTEL
+                Attr.getAttributeSpellingListIndex(), false, CurTy); // INTEL
 }
 
 void Sema::AddModeAttr(SourceRange AttrRange, Decl *D, IdentifierInfo *Name,
-                       unsigned SpellingListIndex, bool InInstantiation) {
+                       unsigned SpellingListIndex,
+                       bool InInstantiation,                  // INTEL
+                       QualType *CurTy) {                     // INTEL
   StringRef Str = Name->getName();
   normalizeName(Str);
   SourceLocation AttrLoc = AttrRange.getBegin();
 
 #if INTEL_CUSTOMIZATION
   // CQ#369184 - decimal types are not supported, so handle this gracefully.
-<<<<<<< HEAD
-  if (S.getLangOpts().IntelCompat && D && Str.size() == 2 && Str[1] == 'D') {
-    S.Diag(Attr.getLoc(), diag::err_decimal_unsupported);
-=======
-  if (getLangOpts().IntelCompat && Str.size() == 2 && Str[1] == 'D') {
+  if (getLangOpts().IntelCompat && D && Str.size() == 2 && Str[1] == 'D') {
     Diag(AttrLoc, diag::err_decimal_unsupported);
->>>>>>> daac3608
     return;
   }
 #endif // INTEL_CUSTOMIZATION
@@ -4016,6 +4014,7 @@
   } else            // INTEL
     OldTy = *CurTy; // INTEL
 
+  if (D)  // INTEL
   if (OldTy->isDependentType()) {
     D->addAttr(::new (Context)
                ModeAttr(AttrRange, Context, Name, SpellingListIndex));
@@ -4031,7 +4030,7 @@
   // GCC allows 'mode' attribute on enumeration types (even incomplete), except
   // for vector modes. So, 'enum X __attribute__((mode(QI)));' forms a complete
   // type, 'enum { A } __attribute__((mode(V4SI)))' is rejected.
-  if ((isa<EnumDecl>(D) || OldElemTy->getAs<EnumType>()) &&
+  if (((D && isa<EnumDecl>(D)) || OldElemTy->getAs<EnumType>()) && // INTEL
       VectorSize.getBoolValue()) {
     Diag(AttrLoc, diag::err_enum_mode_vector_type) << Name << AttrRange;
     return;
@@ -4050,21 +4049,7 @@
       Diag(AttrLoc, diag::err_mode_wrong_type);
   } else {
     if (!OldElemTy->isFloatingType())
-<<<<<<< HEAD
-      S.Diag(Attr.getLoc(), diag::err_mode_wrong_type);
-  }
-
-  // FIXME: Sync this with InitializePredefinedMacros; we need to match int8_t
-  // and friends, at least with glibc.
-  // FIXME: Make sure floating-point mappings are accurate
-  // FIXME: Support XF and TF types
-  if (D)  // INTEL
-  if (!DestWidth) {
-    S.Diag(Attr.getLoc(), diag::err_machine_mode) << 0 /*Unknown*/ << Name;
-    return;
-=======
       Diag(AttrLoc, diag::err_mode_wrong_type);
->>>>>>> daac3608
   }
 
   QualType NewElemTy;
