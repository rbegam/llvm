--- conflicted
+++ resolved
@@ -2923,6 +2923,13 @@
 #ifndef INTEL_SPECIFIC_IL0_BACKEND
   if (!S.checkSectionName(LiteralLoc, Str))
     return;
+#ifndef INTEL_CUSTOMIZATION
+  // If the target wants to validate the section specifier, make it happen.
+  std::string Error = S.Context.getTargetInfo().isValidSectionSpecifier(Str);
+  if (!Error.empty()) {
+    S.Diag(LiteralLoc, diag::err_attribute_section_invalid_for_target)
+    << Error;
+#endif // INTEL_CUSTOMIZATION
 #endif // INTEL_SPECIFIC_IL0_BACKEND
 
   unsigned Index = Attr.getAttributeSpellingListIndex();
@@ -3864,13 +3871,6 @@
       DestWidth = 128;
       break;
     }
-#if INTEL_CUSTOMIZATION
-    // CQ#369184 - decimal types are not supported, so handle this gracefully.
-    if (S.getLangOpts().IntelCompat && Str[1] == 'D') {
-      S.Diag(Attr.getLoc(), diag::err_decimal_unsupported);
-      return;
-    }
-#endif // INTEL_CUSTOMIZATION
     if (Str[1] == 'F') {
       IntegerMode = false;
     } else if (Str[1] == 'C') {
@@ -3919,6 +3919,13 @@
 
   normalizeName(Str);
 
+#if INTEL_CUSTOMIZATION
+  // CQ#369184 - decimal types are not supported, so handle this gracefully.
+  if (S.getLangOpts().IntelCompat && Str.size() == 2 && Str[1] == 'D') {
+    S.Diag(Attr.getLoc(), diag::err_decimal_unsupported);
+    return;
+  }
+#endif // INTEL_CUSTOMIZATION
   unsigned DestWidth = 0;
   bool IntegerMode = true;
   bool ComplexMode = false;
@@ -5069,7 +5076,7 @@
   D->addAttr(UsedAttr::CreateImplicit(S.Context));
 }
 
-<<<<<<< HEAD
+#if INTEL_CUSTOMIZATION
 static void handleIAInterruptAttr(Sema &S, Decl *D, const AttributeList &Attr) {
   // Semantic checks for a function with the 'interrupt' attribute.
   // a) Must be a function.
@@ -5111,7 +5118,9 @@
   D->addAttr(::new (S.Context) IAInterruptAttr(
       Attr.getLoc(), S.Context, Attr.getAttributeSpellingListIndex()));
   D->addAttr(UsedAttr::CreateImplicit(S.Context));
-=======
+}
+#endif // INTEL_CUSTOMIZATION
+
 static void handleMipsInterruptAttr(Sema &S, Decl *D,
                                     const AttributeList &Attr) {
   // Only one optional argument permitted.
@@ -5169,31 +5178,26 @@
 
   D->addAttr(::new (S.Context) MipsInterruptAttr(
       Attr.getLoc(), S.Context, Kind, Attr.getAttributeSpellingListIndex()));
->>>>>>> 9d6940ba
 }
 
 static void handleInterruptAttr(Sema &S, Decl *D, const AttributeList &Attr) {
   // Dispatch the interrupt attribute based on the current target.
-  switch(S.Context.getTargetInfo().getTriple().getArch()) {
-  case llvm::Triple::msp430:
+  if (S.Context.getTargetInfo().getTriple().getArch() == llvm::Triple::msp430)
     handleMSP430InterruptAttr(S, D, Attr);
-<<<<<<< HEAD
-    break;
-  case llvm::Triple::x86:
-  case llvm::Triple::x86_64:
-    handleIAInterruptAttr(S, D, Attr);
-    break;
-  default:
-=======
   else if (S.Context.getTargetInfo().getTriple().getArch() ==
                llvm::Triple::mipsel ||
            S.Context.getTargetInfo().getTriple().getArch() ==
                llvm::Triple::mips)
     handleMipsInterruptAttr(S, D, Attr);
+#if INTEL_CUSTOMIZATION
+  else if (S.Context.getTargetInfo().getTriple().getArch() ==
+               llvm::Triple::x86 ||
+           S.Context.getTargetInfo().getTriple().getArch() ==
+               llvm::Triple::x86_64)
+    handleIAInterruptAttr(S, D, Attr);
+#endif // INTEL_CUSTOMIZATION
   else
->>>>>>> 9d6940ba
     handleARMInterruptAttr(S, D, Attr);
-  }
 }
 
 static void handleMips16Attribute(Sema &S, Decl *D, const AttributeList &Attr) {
