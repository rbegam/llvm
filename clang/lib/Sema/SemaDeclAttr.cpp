--- conflicted
+++ resolved
@@ -2763,14 +2763,14 @@
       << AL.getName() << 1;
       return;
     }
-  
+
   // If this is spelled as the standard C++17 attribute, but not in C++17, warn
   // about using it as an extension.
   if (!S.getLangOpts().CPlusPlus17 && AL.isCXX11Attribute() &&
       !AL.getScopeName())
     S.Diag(AL.getLoc(), diag::ext_cxx17_attr) << AL.getName();
 
-  D->addAttr(::new (S.Context) 
+  D->addAttr(::new (S.Context)
              WarnUnusedResultAttr(AL.getRange(), S.Context,
                                   AL.getAttributeSpellingListIndex()));
 }
@@ -3833,7 +3833,6 @@
         << Attr.getName() << "cl_intel_fpga_host_pipe";
     return;
   }
-<<<<<<< HEAD
 
   const Type *TypePtr = Ty.getTypePtr();
   if (!TypePtr->isPipeType()) {
@@ -3844,24 +3843,6 @@
 
   D->addAttr(::new (S.Context) OpenCLHostAccessibleAttr(
       Attr.getRange(), S.Context, Attr.getAttributeSpellingListIndex()));
-=======
-  if (const auto *MD = dyn_cast<ObjCMethodDecl>(D))
-    if (MD->getReturnType()->isVoidType()) {
-      S.Diag(AL.getLoc(), diag::warn_attribute_void_function_method)
-      << AL.getName() << 1;
-      return;
-    }
-
-  // If this is spelled as the standard C++17 attribute, but not in C++17, warn
-  // about using it as an extension.
-  if (!S.getLangOpts().CPlusPlus17 && AL.isCXX11Attribute() &&
-      !AL.getScopeName())
-    S.Diag(AL.getLoc(), diag::ext_cxx17_attr) << AL.getName();
-
-  D->addAttr(::new (S.Context)
-             WarnUnusedResultAttr(AL.getRange(), S.Context,
-                                  AL.getAttributeSpellingListIndex()));
->>>>>>> f4be2535
 }
 
 static void handleVecLenHint(Sema &S, Decl *D, const ParsedAttr &Attr) {
