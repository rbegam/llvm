--- conflicted
+++ resolved
@@ -1097,11 +1097,7 @@
       if (!S.checkStringLiteralArgumentAttr(AL, I, BuiltinName, &LiteralLoc))
         return;
 
-<<<<<<< HEAD
-      if (Builtin::Context::isBuiltinFunc(BuiltinName.data()))
-=======
       if (Builtin::Context::isBuiltinFunc(BuiltinName))
->>>>>>> deb9de92
         AddBuiltinName(BuiltinName);
       else
         S.Diag(LiteralLoc, diag::warn_attribute_no_builtin_invalid_builtin_name)
