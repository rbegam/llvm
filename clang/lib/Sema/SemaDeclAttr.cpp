--- conflicted
+++ resolved
@@ -4950,32 +4950,9 @@
 }
 
 template <typename AttrType>
-<<<<<<< HEAD
 void Sema::IntelFPGAAddOneConstantValueAttr(SourceRange AttrRange, Decl *D,
                                             Expr *E,
                                             unsigned SpellingListIndex) {
-=======
-bool Sema::checkRangedIntegralArgument(Expr *E, const AttrType *TmpAttr,
-                                       ExprResult &Result) {
-  llvm::APSInt Value;
-  Result = VerifyIntegerConstantExpression(E, &Value);
-  if (Result.isInvalid())
-    return true;
-
-  if (Value < AttrType::getMinValue() || Value > AttrType::getMaxValue()) {
-    Diag(TmpAttr->getRange().getBegin(),
-         diag::err_attribute_argument_out_of_range)
-        << TmpAttr << AttrType::getMinValue() << AttrType::getMaxValue()
-        << E->getSourceRange();
-    return true;
-  }
-  return false;
-}
-
-template <typename AttrType>
-void Sema::AddOneConstantValueAttr(SourceRange AttrRange, Decl *D, Expr *E,
-                                   unsigned SpellingListIndex) {
->>>>>>> 97b6396c
   AttrType TmpAttr(AttrRange, Context, E, SpellingListIndex);
 
   if (!E->isValueDependent()) {
@@ -4996,14 +4973,8 @@
 }
 
 template <typename AttrType>
-<<<<<<< HEAD
 void Sema::IntelFPGAAddOneConstantPowerTwoValueAttr(
     SourceRange AttrRange, Decl *D, Expr *E, unsigned SpellingListIndex) {
-=======
-void Sema::AddOneConstantPowerTwoValueAttr(SourceRange AttrRange, Decl *D,
-                                           Expr *E,
-                                           unsigned SpellingListIndex) {
->>>>>>> 97b6396c
   AttrType TmpAttr(AttrRange, Context, E, SpellingListIndex);
 
   if (!E->isValueDependent()) {
@@ -5018,7 +4989,6 @@
           << &TmpAttr;
       return;
     }
-<<<<<<< HEAD
 #if INTEL_CUSTOMIZATION
     if (IntelFPGANumBanksAttr::classof(&TmpAttr)) {
       if (auto *BBA = D->getAttr<BankBitsAttr>()) {
@@ -5030,8 +5000,6 @@
       }
     }
 #endif // INTEL_CUSTOMIZATION
-=======
->>>>>>> 97b6396c
     E = ICE.get();
   }
 
@@ -6247,37 +6215,18 @@
                                     AL.getAttributeSpellingListIndex()));
 }
 
-<<<<<<< HEAD
-=======
-/// Give a warning for duplicate attributes, return true if duplicate.
-template <typename AttrType>
-static bool checkForDuplicateAttribute(Sema &S, Decl *D,
-                                       const ParsedAttr &Attr) {
-  // Give a warning for duplicates but not if it's one we've implicitly added.
-  auto *A = D->getAttr<AttrType>();
-  if (A && !A->isImplicit()) {
-    S.Diag(Attr.getLoc(), diag::warn_duplicate_attribute_exact) << A;
-    return true;
-  }
-  return false;
-}
-
->>>>>>> 97b6396c
 /// Handle the [[intelfpga::doublepump]] and [[intelfpga::singlepump]] attributes.
 /// One but not both can be specified
 /// Both are incompatible with the __register__ attribute.
 template <typename AttrType, typename IncompatAttrType>
 static void handleIntelFPGAPumpAttr(Sema &S, Decl *D, const ParsedAttr &Attr) {
 
-<<<<<<< HEAD
+  if (S.LangOpts.SYCLIsHost)
+    return;
 #if INTEL_CUSTOMIZATION
   if (checkValidSYCLSpelling(S, Attr))
    return;
 #endif // INTEL_CUSTOMIZATION
-=======
-  if (S.LangOpts.SYCLIsHost)
-    return;
->>>>>>> 97b6396c
 
   checkForDuplicateAttribute<AttrType>(S, D, Attr);
   if (checkAttrMutualExclusion<IncompatAttrType>(S, D, Attr))
@@ -6298,15 +6247,12 @@
 static void handleIntelFPGAMemoryAttr(Sema &S, Decl *D,
                                       const ParsedAttr &Attr) {
 
-<<<<<<< HEAD
+  if (S.LangOpts.SYCLIsHost)
+    return;
 #if INTEL_CUSTOMIZATION
   if (checkValidSYCLSpelling(S, Attr))
    return;
 #endif // INTEL_CUSTOMIZATION
-=======
-  if (S.LangOpts.SYCLIsHost)
-    return;
->>>>>>> 97b6396c
 
   checkForDuplicateAttribute<IntelFPGAMemoryAttr>(S, D, Attr);
   if (checkAttrMutualExclusion<IntelFPGARegisterAttr>(S, D, Attr))
@@ -6359,7 +6305,6 @@
     if (!NBA->isImplicit() &&
         checkAttrMutualExclusion<IntelFPGANumBanksAttr>(S, D, Attr))
       InCompat = true;
-<<<<<<< HEAD
 #if INTEL_CUSTOMIZATION
   if (checkAttrMutualExclusion<MaxConcurrencyAttr>(S, D, Attr))
     InCompat = true;
@@ -6384,7 +6329,6 @@
   if (checkAttrMutualExclusion<OptimizeRamUsageAttr>(S, D, Attr))
     InCompat = true;
 #endif // INTEL_CUSTOMIZATION
-=======
   if (checkAttrMutualExclusion<IntelFPGAMaxReplicatesAttr>(S, D, Attr))
     InCompat = true;
   if (checkAttrMutualExclusion<IntelFPGASimpleDualPortAttr>(S, D, Attr))
@@ -6392,7 +6336,6 @@
   if (checkAttrMutualExclusion<IntelFPGAMergeAttr>(S, D, Attr))
     InCompat = true;
 
->>>>>>> 97b6396c
   return InCompat;
 }
 
@@ -6401,15 +6344,12 @@
 static void handleIntelFPGARegisterAttr(Sema &S, Decl *D,
                                         const ParsedAttr &Attr) {
 
-<<<<<<< HEAD
+  if (S.LangOpts.SYCLIsHost)
+    return;
 #if INTEL_CUSTOMIZATION
   if (checkValidSYCLSpelling(S, Attr))
    return;
 #endif // INTEL_CUSTOMIZATION
-=======
-  if (S.LangOpts.SYCLIsHost)
-    return;
->>>>>>> 97b6396c
 
   checkForDuplicateAttribute<IntelFPGARegisterAttr>(S, D, Attr);
   if (checkIntelFPGARegisterAttrCompatibility(S, D, Attr))
@@ -6424,30 +6364,21 @@
 /// The numbanks and bank_bits attributes are related.  If bank_bits exists
 /// when handling numbanks they are checked for consistency.
 template <typename AttrType>
-<<<<<<< HEAD
 static void
 handleIntelFPGAOneConstantPowerTwoValueAttr(Sema &S, Decl *D,
                                             const ParsedAttr &Attr) {
+  if (S.LangOpts.SYCLIsHost)
+    return;
 #if INTEL_CUSTOMIZATION
   if (checkValidSYCLSpelling(S, Attr))
    return;
 #endif // INTEL_CUSTOMIZATION
-=======
-static void handleOneConstantPowerTwoValueAttr(Sema &S, Decl *D,
-                                               const ParsedAttr &Attr) {
-
-  if (S.LangOpts.SYCLIsHost)
-    return;
->>>>>>> 97b6396c
 
   checkForDuplicateAttribute<AttrType>(S, D, Attr);
   if (checkAttrMutualExclusion<IntelFPGARegisterAttr>(S, D, Attr))
     return;
 
-<<<<<<< HEAD
   S.IntelFPGAAddOneConstantPowerTwoValueAttr<AttrType>(
-=======
-  S.AddOneConstantPowerTwoValueAttr<AttrType>(
       Attr.getRange(), D, Attr.getArgAsExpr(0),
       Attr.getAttributeSpellingListIndex());
 }
@@ -6480,16 +6411,11 @@
   if (checkAttrMutualExclusion<IntelFPGARegisterAttr>(S, D, Attr))
     return;
 
-  S.AddOneConstantValueAttr<IntelFPGAMaxReplicatesAttr>(
->>>>>>> 97b6396c
+  S.IntelFPGAAddOneConstantValueAttr<IntelFPGAMaxReplicatesAttr>(
       Attr.getRange(), D, Attr.getArgAsExpr(0),
       Attr.getAttributeSpellingListIndex());
 }
 
-<<<<<<< HEAD
-static void handleIntelFPGAMaxPrivateCopiesAttr(Sema &S, Decl *D,
-                                                const ParsedAttr &Attr) {
-=======
 /// Handle the merge attribute.
 /// This requires two string arguments.  The first argument is a name, the
 /// second is a direction.  The direction must be "depth" or "width".
@@ -6526,21 +6452,15 @@
 }
 
 static void handleIntelFPGAMaxPrivateCopiesAttr(Sema &S, Decl *D,
-                                              const ParsedAttr &Attr) {
+                                                const ParsedAttr &Attr) {
 
   if (S.LangOpts.SYCLIsHost)
     return;
-
->>>>>>> 97b6396c
   checkForDuplicateAttribute<IntelFPGAMaxPrivateCopiesAttr>(S, D, Attr);
   if (checkAttrMutualExclusion<IntelFPGARegisterAttr>(S, D, Attr))
     return;
 
-<<<<<<< HEAD
   S.IntelFPGAAddOneConstantValueAttr<IntelFPGAMaxPrivateCopiesAttr>(
-=======
-  S.AddOneConstantValueAttr<IntelFPGAMaxPrivateCopiesAttr>(
->>>>>>> 97b6396c
       Attr.getRange(), D, Attr.getArgAsExpr(0),
       Attr.getAttributeSpellingListIndex());
 }
@@ -8388,12 +8308,9 @@
   case ParsedAttr::AT_SYCLKernel:
     handleSimpleAttribute<SYCLKernelAttr>(S, D, AL);
     break;
-<<<<<<< HEAD
-=======
   case ParsedAttr::AT_SYCLDeviceIndirectlyCallable:
     handleSYCLDeviceIndirectlyCallableAttr(S, D, AL);
     break;
->>>>>>> 97b6396c
   case ParsedAttr::AT_Format:
     handleFormatAttr(S, D, AL);
     break;
@@ -8927,22 +8844,14 @@
     handleIntelFPGARegisterAttr(S, D, AL);
     break;
   case ParsedAttr::AT_IntelFPGABankWidth:
-<<<<<<< HEAD
     handleIntelFPGAOneConstantPowerTwoValueAttr<IntelFPGABankWidthAttr>(S, D, AL);
     break;
   case ParsedAttr::AT_IntelFPGANumBanks:
     handleIntelFPGAOneConstantPowerTwoValueAttr<IntelFPGANumBanksAttr>(S, D, AL);
-=======
-    handleOneConstantPowerTwoValueAttr<IntelFPGABankWidthAttr>(S, D, AL);
-    break;
-  case ParsedAttr::AT_IntelFPGANumBanks:
-    handleOneConstantPowerTwoValueAttr<IntelFPGANumBanksAttr>(S, D, AL);
->>>>>>> 97b6396c
     break;
   case ParsedAttr::AT_IntelFPGAMaxPrivateCopies:
     handleIntelFPGAMaxPrivateCopiesAttr(S, D, AL);
     break;
-<<<<<<< HEAD
 #if INTEL_CUSTOMIZATION
   case ParsedAttr::AT_VecLenHint:
     handleVecLenHint(S, D, AL);
@@ -9073,7 +8982,6 @@
     handleHLSMaxInvocationDelayAttr(S, D, AL);
     break;
 #endif // INTEL_CUSTOMIZATION
-=======
   case ParsedAttr::AT_IntelFPGAMaxReplicates:
     handleIntelFPGAMaxReplicatesAttr(S, D, AL);
     break;
@@ -9083,8 +8991,6 @@
   case ParsedAttr::AT_IntelFPGAMerge:
     handleIntelFPGAMergeAttr(S, D, AL);
     break;
-
->>>>>>> 97b6396c
   case ParsedAttr::AT_AnyX86NoCallerSavedRegisters:
     handleSimpleAttribute<AnyX86NoCallerSavedRegistersAttr>(S, D, AL);
     break;
@@ -9167,7 +9073,6 @@
     } else if (const auto *A = D->getAttr<VecTypeHintAttr>()) {
       Diag(D->getLocation(), diag::err_opencl_kernel_attr) << A;
       D->setInvalidDecl();
-<<<<<<< HEAD
 #if INTEL_CUSTOMIZATION
     } else if (const auto *A = D->getAttr<ReqdWorkGroupSizeAttr>()) {
       Diag(D->getLocation(), diag::err_opencl_kernel_attr) << A;
@@ -9201,8 +9106,6 @@
         D->setInvalidDecl();
       }
 #endif // INTEL_CUSTOMIZATION
-=======
->>>>>>> 97b6396c
     } else if (const auto *A = D->getAttr<IntelReqdSubGroupSizeAttr>()) {
       if (!getLangOpts().SYCLIsDevice) {
         Diag(D->getLocation(), diag::err_opencl_kernel_attr) << A;
