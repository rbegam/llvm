//===--- SemaDeclAttr.cpp - Declaration Attribute Handling ----------------===//
//
//                     The LLVM Compiler Infrastructure
//
// This file is distributed under the University of Illinois Open Source
// License. See LICENSE.TXT for details.
//
//===----------------------------------------------------------------------===//
//
//  This file implements decl-related attribute processing.
//
//===----------------------------------------------------------------------===//

#include "clang/Sema/SemaInternal.h"
#include "clang/AST/ASTContext.h"
#include "clang/AST/CXXInheritance.h"
#include "clang/AST/DeclCXX.h"
#include "clang/AST/DeclObjC.h"
#include "clang/AST/DeclTemplate.h"
#include "clang/AST/Expr.h"
#include "clang/AST/ExprCXX.h"
#include "clang/AST/Mangle.h"
#include "clang/Basic/CharInfo.h"
#include "clang/Basic/SourceManager.h"
#include "clang/Basic/TargetInfo.h"
#include "clang/Lex/Preprocessor.h"
#include "clang/Sema/DeclSpec.h"
#include "clang/Sema/DelayedDiagnostic.h"
#include "clang/Sema/Lookup.h"
#include "clang/Sema/Scope.h"
#include "llvm/ADT/StringExtras.h"
#include "llvm/Support/MathExtras.h"
using namespace clang;
using namespace sema;

namespace AttributeLangSupport {
  enum LANG {
    C,
    Cpp,
    ObjC
  };
}

//===----------------------------------------------------------------------===//
//  Helper functions
//===----------------------------------------------------------------------===//

/// isFunctionOrMethod - Return true if the given decl has function
/// type (function or function-typed variable) or an Objective-C
/// method.
static bool isFunctionOrMethod(const Decl *D) {
  return (D->getFunctionType() != nullptr) || isa<ObjCMethodDecl>(D);
}

/// Return true if the given decl has a declarator that should have
/// been processed by Sema::GetTypeForDeclarator.
static bool hasDeclarator(const Decl *D) {
  // In some sense, TypedefDecl really *ought* to be a DeclaratorDecl.
  return isa<DeclaratorDecl>(D) || isa<BlockDecl>(D) || isa<TypedefNameDecl>(D) ||
         isa<ObjCPropertyDecl>(D);
}

/// hasFunctionProto - Return true if the given decl has a argument
/// information. This decl should have already passed
/// isFunctionOrMethod or isFunctionOrMethodOrBlock.
static bool hasFunctionProto(const Decl *D) {
  if (const FunctionType *FnTy = D->getFunctionType())
    return isa<FunctionProtoType>(FnTy);
  return isa<ObjCMethodDecl>(D) || isa<BlockDecl>(D);
}

/// getFunctionOrMethodNumParams - Return number of function or method
/// parameters. It is an error to call this on a K&R function (use
/// hasFunctionProto first).
static unsigned getFunctionOrMethodNumParams(const Decl *D) {
  if (const FunctionType *FnTy = D->getFunctionType())
    return cast<FunctionProtoType>(FnTy)->getNumParams();
  if (const BlockDecl *BD = dyn_cast<BlockDecl>(D))
    return BD->getNumParams();
  return cast<ObjCMethodDecl>(D)->param_size();
}

static QualType getFunctionOrMethodParamType(const Decl *D, unsigned Idx) {
  if (const FunctionType *FnTy = D->getFunctionType())
    return cast<FunctionProtoType>(FnTy)->getParamType(Idx);
  if (const BlockDecl *BD = dyn_cast<BlockDecl>(D))
    return BD->getParamDecl(Idx)->getType();

  return cast<ObjCMethodDecl>(D)->parameters()[Idx]->getType();
}

static SourceRange getFunctionOrMethodParamRange(const Decl *D, unsigned Idx) {
  if (const auto *FD = dyn_cast<FunctionDecl>(D))
    return FD->getParamDecl(Idx)->getSourceRange();
  if (const auto *MD = dyn_cast<ObjCMethodDecl>(D))
    return MD->parameters()[Idx]->getSourceRange();
  if (const auto *BD = dyn_cast<BlockDecl>(D))
    return BD->getParamDecl(Idx)->getSourceRange();
  return SourceRange();
}

static QualType getFunctionOrMethodResultType(const Decl *D) {
  if (const FunctionType *FnTy = D->getFunctionType())
    return cast<FunctionType>(FnTy)->getReturnType();
  return cast<ObjCMethodDecl>(D)->getReturnType();
}

static SourceRange getFunctionOrMethodResultSourceRange(const Decl *D) {
  if (const auto *FD = dyn_cast<FunctionDecl>(D))
    return FD->getReturnTypeSourceRange();
  if (const auto *MD = dyn_cast<ObjCMethodDecl>(D))
    return MD->getReturnTypeSourceRange();
  return SourceRange();
}

static bool isFunctionOrMethodVariadic(const Decl *D) {
  if (const FunctionType *FnTy = D->getFunctionType()) {
    const FunctionProtoType *proto = cast<FunctionProtoType>(FnTy);
    return proto->isVariadic();
  }
  if (const BlockDecl *BD = dyn_cast<BlockDecl>(D))
    return BD->isVariadic();

  return cast<ObjCMethodDecl>(D)->isVariadic();
}

static bool isInstanceMethod(const Decl *D) {
  if (const CXXMethodDecl *MethodDecl = dyn_cast<CXXMethodDecl>(D))
    return MethodDecl->isInstance();
  return false;
}

static inline bool isNSStringType(QualType T, ASTContext &Ctx) {
  const ObjCObjectPointerType *PT = T->getAs<ObjCObjectPointerType>();
  if (!PT)
    return false;

  ObjCInterfaceDecl *Cls = PT->getObjectType()->getInterface();
  if (!Cls)
    return false;

  IdentifierInfo* ClsName = Cls->getIdentifier();

  // FIXME: Should we walk the chain of classes?
  return ClsName == &Ctx.Idents.get("NSString") ||
         ClsName == &Ctx.Idents.get("NSMutableString");
}

static inline bool isCFStringType(QualType T, ASTContext &Ctx) {
  const PointerType *PT = T->getAs<PointerType>();
  if (!PT)
    return false;

  const RecordType *RT = PT->getPointeeType()->getAs<RecordType>();
  if (!RT)
    return false;

  const RecordDecl *RD = RT->getDecl();
  if (RD->getTagKind() != TTK_Struct)
    return false;

  return RD->getIdentifier() == &Ctx.Idents.get("__CFString");
}

static unsigned getNumAttributeArgs(const AttributeList &Attr) {
  // FIXME: Include the type in the argument list.
  return Attr.getNumArgs() + Attr.hasParsedType();
}

template <typename Compare>
static bool checkAttributeNumArgsImpl(Sema &S, const AttributeList &Attr,
                                      unsigned Num, unsigned Diag,
                                      Compare Comp) {
  if (Comp(getNumAttributeArgs(Attr), Num)) {
    S.Diag(Attr.getLoc(), Diag) << Attr.getName() << Num;
    return false;
  }

  return true;
}

/// \brief Check if the attribute has exactly as many args as Num. May
/// output an error.
static bool checkAttributeNumArgs(Sema &S, const AttributeList &Attr,
                                  unsigned Num) {
  return checkAttributeNumArgsImpl(S, Attr, Num,
                                   diag::err_attribute_wrong_number_arguments,
                                   std::not_equal_to<unsigned>());
}

/// \brief Check if the attribute has at least as many args as Num. May
/// output an error.
static bool checkAttributeAtLeastNumArgs(Sema &S, const AttributeList &Attr,
                                         unsigned Num) {
  return checkAttributeNumArgsImpl(S, Attr, Num,
                                   diag::err_attribute_too_few_arguments,
                                   std::less<unsigned>());
}

/// \brief Check if the attribute has at most as many args as Num. May
/// output an error.
static bool checkAttributeAtMostNumArgs(Sema &S, const AttributeList &Attr,
                                         unsigned Num) {
  return checkAttributeNumArgsImpl(S, Attr, Num,
                                   diag::err_attribute_too_many_arguments,
                                   std::greater<unsigned>());
}

/// \brief If Expr is a valid integer constant, get the value of the integer
/// expression and return success or failure. May output an error.
static bool checkUInt32Argument(Sema &S, const AttributeList &Attr,
                                const Expr *Expr, uint32_t &Val,
                                unsigned Idx = UINT_MAX) {
  llvm::APSInt I(32);
  if (Expr->isTypeDependent() || Expr->isValueDependent() ||
      !Expr->isIntegerConstantExpr(I, S.Context)) {
    if (Idx != UINT_MAX)
      S.Diag(Attr.getLoc(), diag::err_attribute_argument_n_type)
        << Attr.getName() << Idx << AANT_ArgumentIntegerConstant
        << Expr->getSourceRange();
    else
      S.Diag(Attr.getLoc(), diag::err_attribute_argument_type)
        << Attr.getName() << AANT_ArgumentIntegerConstant
        << Expr->getSourceRange();
    return false;
  }

  if (!I.isIntN(32)) {
    S.Diag(Expr->getExprLoc(), diag::err_ice_too_large)
        << I.toString(10, false) << 32 << /* Unsigned */ 1;
    return false;
  }

  Val = (uint32_t)I.getZExtValue();
  return true;
}

/// \brief Diagnose mutually exclusive attributes when present on a given
/// declaration. Returns true if diagnosed.
template <typename AttrTy>
static bool checkAttrMutualExclusion(Sema &S, Decl *D,
                                     const AttributeList &Attr) {
  if (AttrTy *A = D->getAttr<AttrTy>()) {
    S.Diag(Attr.getLoc(), diag::err_attributes_are_not_compatible)
      << Attr.getName() << A;
    return true;
  }
  return false;
}

/// \brief Check if IdxExpr is a valid parameter index for a function or
/// instance method D.  May output an error.
///
/// \returns true if IdxExpr is a valid index.
static bool checkFunctionOrMethodParameterIndex(Sema &S, const Decl *D,
                                                const AttributeList &Attr,
                                                unsigned AttrArgNum,
                                                const Expr *IdxExpr,
                                                uint64_t &Idx) {
  assert(isFunctionOrMethod(D));

  // In C++ the implicit 'this' function parameter also counts.
  // Parameters are counted from one.
  bool HP = hasFunctionProto(D);
  bool HasImplicitThisParam = isInstanceMethod(D);
  bool IV = HP && isFunctionOrMethodVariadic(D);
  unsigned NumParams =
      (HP ? getFunctionOrMethodNumParams(D) : 0) + HasImplicitThisParam;

  llvm::APSInt IdxInt;
  if (IdxExpr->isTypeDependent() || IdxExpr->isValueDependent() ||
      !IdxExpr->isIntegerConstantExpr(IdxInt, S.Context)) {
    S.Diag(Attr.getLoc(), diag::err_attribute_argument_n_type)
      << Attr.getName() << AttrArgNum << AANT_ArgumentIntegerConstant
      << IdxExpr->getSourceRange();
    return false;
  }

  Idx = IdxInt.getLimitedValue();
  if (Idx < 1 || (!IV && Idx > NumParams)) {
    S.Diag(Attr.getLoc(), diag::err_attribute_argument_out_of_bounds)
      << Attr.getName() << AttrArgNum << IdxExpr->getSourceRange();
    return false;
  }
  Idx--; // Convert to zero-based.
  if (HasImplicitThisParam) {
    if (Idx == 0) {
      S.Diag(Attr.getLoc(),
             diag::err_attribute_invalid_implicit_this_argument)
        << Attr.getName() << IdxExpr->getSourceRange();
      return false;
    }
    --Idx;
  }

  return true;
}

/// \brief Check if the argument \p ArgNum of \p Attr is a ASCII string literal.
/// If not emit an error and return false. If the argument is an identifier it
/// will emit an error with a fixit hint and treat it as if it was a string
/// literal.
bool Sema::checkStringLiteralArgumentAttr(const AttributeList &Attr,
                                          unsigned ArgNum, StringRef &Str,
                                          SourceLocation *ArgLocation) {
  // Look for identifiers. If we have one emit a hint to fix it to a literal.
  if (Attr.isArgIdent(ArgNum)) {
    IdentifierLoc *Loc = Attr.getArgAsIdent(ArgNum);
    Diag(Loc->Loc, diag::err_attribute_argument_type)
        << Attr.getName() << AANT_ArgumentString
        << FixItHint::CreateInsertion(Loc->Loc, "\"")
        << FixItHint::CreateInsertion(PP.getLocForEndOfToken(Loc->Loc), "\"");
    Str = Loc->Ident->getName();
    if (ArgLocation)
      *ArgLocation = Loc->Loc;
    return true;
  }

  // Now check for an actual string literal.
  Expr *ArgExpr = Attr.getArgAsExpr(ArgNum);
  StringLiteral *Literal = dyn_cast<StringLiteral>(ArgExpr->IgnoreParenCasts());
  if (ArgLocation)
    *ArgLocation = ArgExpr->getLocStart();

  if (!Literal || !Literal->isAscii()) {
    Diag(ArgExpr->getLocStart(), diag::err_attribute_argument_type)
        << Attr.getName() << AANT_ArgumentString;
    return false;
  }

  Str = Literal->getString();
  return true;
}

/// \brief Applies the given attribute to the Decl without performing any
/// additional semantic checking.
template <typename AttrType>
static void handleSimpleAttribute(Sema &S, Decl *D,
                                  const AttributeList &Attr) {
  D->addAttr(::new (S.Context) AttrType(Attr.getRange(), S.Context,
                                        Attr.getAttributeSpellingListIndex()));
}

/// \brief Check if the passed-in expression is of type int or bool.
static bool isIntOrBool(Expr *Exp) {
  QualType QT = Exp->getType();
  return QT->isBooleanType() || QT->isIntegerType();
}


// Check to see if the type is a smart pointer of some kind.  We assume
// it's a smart pointer if it defines both operator-> and operator*.
static bool threadSafetyCheckIsSmartPointer(Sema &S, const RecordType* RT) {
  DeclContextLookupConstResult Res1 = RT->getDecl()->lookup(
    S.Context.DeclarationNames.getCXXOperatorName(OO_Star));
  if (Res1.empty())
    return false;

  DeclContextLookupConstResult Res2 = RT->getDecl()->lookup(
    S.Context.DeclarationNames.getCXXOperatorName(OO_Arrow));
  if (Res2.empty())
    return false;

  return true;
}

/// \brief Check if passed in Decl is a pointer type.
/// Note that this function may produce an error message.
/// \return true if the Decl is a pointer type; false otherwise
static bool threadSafetyCheckIsPointer(Sema &S, const Decl *D,
                                       const AttributeList &Attr) {
  const ValueDecl *vd = cast<ValueDecl>(D);
  QualType QT = vd->getType();
  if (QT->isAnyPointerType())
    return true;

  if (const RecordType *RT = QT->getAs<RecordType>()) {
    // If it's an incomplete type, it could be a smart pointer; skip it.
    // (We don't want to force template instantiation if we can avoid it,
    // since that would alter the order in which templates are instantiated.)
    if (RT->isIncompleteType())
      return true;

    if (threadSafetyCheckIsSmartPointer(S, RT))
      return true;
  }

  S.Diag(Attr.getLoc(), diag::warn_thread_attribute_decl_not_pointer)
    << Attr.getName() << QT;
  return false;
}

/// \brief Checks that the passed in QualType either is of RecordType or points
/// to RecordType. Returns the relevant RecordType, null if it does not exit.
static const RecordType *getRecordType(QualType QT) {
  if (const RecordType *RT = QT->getAs<RecordType>())
    return RT;

  // Now check if we point to record type.
  if (const PointerType *PT = QT->getAs<PointerType>())
    return PT->getPointeeType()->getAs<RecordType>();

  return nullptr;
}

static bool checkRecordTypeForCapability(Sema &S, QualType Ty) {
  const RecordType *RT = getRecordType(Ty);

  if (!RT)
    return false;

  // Don't check for the capability if the class hasn't been defined yet.
  if (RT->isIncompleteType())
    return true;

  // Allow smart pointers to be used as capability objects.
  // FIXME -- Check the type that the smart pointer points to.
  if (threadSafetyCheckIsSmartPointer(S, RT))
    return true;

  // Check if the record itself has a capability.
  RecordDecl *RD = RT->getDecl();
  if (RD->hasAttr<CapabilityAttr>())
    return true;

  // Else check if any base classes have a capability.
  if (CXXRecordDecl *CRD = dyn_cast<CXXRecordDecl>(RD)) {
    CXXBasePaths BPaths(false, false);
    if (CRD->lookupInBases([](const CXXBaseSpecifier *BS, CXXBasePath &P,
      void *) {
      return BS->getType()->getAs<RecordType>()
        ->getDecl()->hasAttr<CapabilityAttr>();
    }, nullptr, BPaths))
      return true;
  }
  return false;
}

static bool checkTypedefTypeForCapability(QualType Ty) {
  const auto *TD = Ty->getAs<TypedefType>();
  if (!TD)
    return false;

  TypedefNameDecl *TN = TD->getDecl();
  if (!TN)
    return false;

  return TN->hasAttr<CapabilityAttr>();
}

static bool typeHasCapability(Sema &S, QualType Ty) {
  if (checkTypedefTypeForCapability(Ty))
    return true;

  if (checkRecordTypeForCapability(S, Ty))
    return true;

  return false;
}

static bool isCapabilityExpr(Sema &S, const Expr *Ex) {
  // Capability expressions are simple expressions involving the boolean logic
  // operators &&, || or !, a simple DeclRefExpr, CastExpr or a ParenExpr. Once
  // a DeclRefExpr is found, its type should be checked to determine whether it
  // is a capability or not.

  if (const auto *E = dyn_cast<DeclRefExpr>(Ex))
    return typeHasCapability(S, E->getType());
  else if (const auto *E = dyn_cast<CastExpr>(Ex))
    return isCapabilityExpr(S, E->getSubExpr());
  else if (const auto *E = dyn_cast<ParenExpr>(Ex))
    return isCapabilityExpr(S, E->getSubExpr());
  else if (const auto *E = dyn_cast<UnaryOperator>(Ex)) {
    if (E->getOpcode() == UO_LNot)
      return isCapabilityExpr(S, E->getSubExpr());
    return false;
  } else if (const auto *E = dyn_cast<BinaryOperator>(Ex)) {
    if (E->getOpcode() == BO_LAnd || E->getOpcode() == BO_LOr)
      return isCapabilityExpr(S, E->getLHS()) &&
             isCapabilityExpr(S, E->getRHS());
    return false;
  }

  return false;
}

/// \brief Checks that all attribute arguments, starting from Sidx, resolve to
/// a capability object.
/// \param Sidx The attribute argument index to start checking with.
/// \param ParamIdxOk Whether an argument can be indexing into a function
/// parameter list.
static void checkAttrArgsAreCapabilityObjs(Sema &S, Decl *D,
                                           const AttributeList &Attr,
                                           SmallVectorImpl<Expr *> &Args,
                                           int Sidx = 0,
                                           bool ParamIdxOk = false) {
  for (unsigned Idx = Sidx; Idx < Attr.getNumArgs(); ++Idx) {
    Expr *ArgExp = Attr.getArgAsExpr(Idx);

    if (ArgExp->isTypeDependent()) {
      // FIXME -- need to check this again on template instantiation
      Args.push_back(ArgExp);
      continue;
    }

    if (StringLiteral *StrLit = dyn_cast<StringLiteral>(ArgExp)) {
      if (StrLit->getLength() == 0 ||
          (StrLit->isAscii() && StrLit->getString() == StringRef("*"))) {
        // Pass empty strings to the analyzer without warnings.
        // Treat "*" as the universal lock.
        Args.push_back(ArgExp);
        continue;
      }

      // We allow constant strings to be used as a placeholder for expressions
      // that are not valid C++ syntax, but warn that they are ignored.
      S.Diag(Attr.getLoc(), diag::warn_thread_attribute_ignored) <<
        Attr.getName();
      Args.push_back(ArgExp);
      continue;
    }

    QualType ArgTy = ArgExp->getType();

    // A pointer to member expression of the form  &MyClass::mu is treated
    // specially -- we need to look at the type of the member.
    if (UnaryOperator *UOp = dyn_cast<UnaryOperator>(ArgExp))
      if (UOp->getOpcode() == UO_AddrOf)
        if (DeclRefExpr *DRE = dyn_cast<DeclRefExpr>(UOp->getSubExpr()))
          if (DRE->getDecl()->isCXXInstanceMember())
            ArgTy = DRE->getDecl()->getType();

    // First see if we can just cast to record type, or pointer to record type.
    const RecordType *RT = getRecordType(ArgTy);

    // Now check if we index into a record type function param.
    if(!RT && ParamIdxOk) {
      FunctionDecl *FD = dyn_cast<FunctionDecl>(D);
      IntegerLiteral *IL = dyn_cast<IntegerLiteral>(ArgExp);
      if(FD && IL) {
        unsigned int NumParams = FD->getNumParams();
        llvm::APInt ArgValue = IL->getValue();
        uint64_t ParamIdxFromOne = ArgValue.getZExtValue();
        uint64_t ParamIdxFromZero = ParamIdxFromOne - 1;
        if(!ArgValue.isStrictlyPositive() || ParamIdxFromOne > NumParams) {
          S.Diag(Attr.getLoc(), diag::err_attribute_argument_out_of_range)
            << Attr.getName() << Idx + 1 << NumParams;
          continue;
        }
        ArgTy = FD->getParamDecl(ParamIdxFromZero)->getType();
      }
    }

    // If the type does not have a capability, see if the components of the
    // expression have capabilities. This allows for writing C code where the
    // capability may be on the type, and the expression is a capability
    // boolean logic expression. Eg) requires_capability(A || B && !C)
    if (!typeHasCapability(S, ArgTy) && !isCapabilityExpr(S, ArgExp))
      S.Diag(Attr.getLoc(), diag::warn_thread_attribute_argument_not_lockable)
          << Attr.getName() << ArgTy;

    Args.push_back(ArgExp);
  }
}

//===----------------------------------------------------------------------===//
// Attribute Implementations
//===----------------------------------------------------------------------===//

static void handlePtGuardedVarAttr(Sema &S, Decl *D,
                                   const AttributeList &Attr) {
  if (!threadSafetyCheckIsPointer(S, D, Attr))
    return;

  D->addAttr(::new (S.Context)
             PtGuardedVarAttr(Attr.getRange(), S.Context,
                              Attr.getAttributeSpellingListIndex()));
}

static bool checkGuardedByAttrCommon(Sema &S, Decl *D,
                                     const AttributeList &Attr,
                                     Expr* &Arg) {
  SmallVector<Expr*, 1> Args;
  // check that all arguments are lockable objects
  checkAttrArgsAreCapabilityObjs(S, D, Attr, Args);
  unsigned Size = Args.size();
  if (Size != 1)
    return false;

  Arg = Args[0];

  return true;
}

static void handleGuardedByAttr(Sema &S, Decl *D, const AttributeList &Attr) {
  Expr *Arg = nullptr;
  if (!checkGuardedByAttrCommon(S, D, Attr, Arg))
    return;

  D->addAttr(::new (S.Context) GuardedByAttr(Attr.getRange(), S.Context, Arg,
                                        Attr.getAttributeSpellingListIndex()));
}

static void handlePtGuardedByAttr(Sema &S, Decl *D,
                                  const AttributeList &Attr) {
  Expr *Arg = nullptr;
  if (!checkGuardedByAttrCommon(S, D, Attr, Arg))
    return;

  if (!threadSafetyCheckIsPointer(S, D, Attr))
    return;

  D->addAttr(::new (S.Context) PtGuardedByAttr(Attr.getRange(),
                                               S.Context, Arg,
                                        Attr.getAttributeSpellingListIndex()));
}

static bool checkAcquireOrderAttrCommon(Sema &S, Decl *D,
                                        const AttributeList &Attr,
                                        SmallVectorImpl<Expr *> &Args) {
  if (!checkAttributeAtLeastNumArgs(S, Attr, 1))
    return false;

  // Check that this attribute only applies to lockable types.
  QualType QT = cast<ValueDecl>(D)->getType();
  if (!QT->isDependentType()) {
    const RecordType *RT = getRecordType(QT);
    if (!RT || !RT->getDecl()->hasAttr<CapabilityAttr>()) {
      S.Diag(Attr.getLoc(), diag::warn_thread_attribute_decl_not_lockable)
        << Attr.getName();
      return false;
    }
  }

  // Check that all arguments are lockable objects.
  checkAttrArgsAreCapabilityObjs(S, D, Attr, Args);
  if (Args.empty())
    return false;

  return true;
}

static void handleAcquiredAfterAttr(Sema &S, Decl *D,
                                    const AttributeList &Attr) {
  SmallVector<Expr*, 1> Args;
  if (!checkAcquireOrderAttrCommon(S, D, Attr, Args))
    return;

  Expr **StartArg = &Args[0];
  D->addAttr(::new (S.Context)
             AcquiredAfterAttr(Attr.getRange(), S.Context,
                               StartArg, Args.size(),
                               Attr.getAttributeSpellingListIndex()));
}

static void handleAcquiredBeforeAttr(Sema &S, Decl *D,
                                     const AttributeList &Attr) {
  SmallVector<Expr*, 1> Args;
  if (!checkAcquireOrderAttrCommon(S, D, Attr, Args))
    return;

  Expr **StartArg = &Args[0];
  D->addAttr(::new (S.Context)
             AcquiredBeforeAttr(Attr.getRange(), S.Context,
                                StartArg, Args.size(),
                                Attr.getAttributeSpellingListIndex()));
}

static bool checkLockFunAttrCommon(Sema &S, Decl *D,
                                   const AttributeList &Attr,
                                   SmallVectorImpl<Expr *> &Args) {
  // zero or more arguments ok
  // check that all arguments are lockable objects
  checkAttrArgsAreCapabilityObjs(S, D, Attr, Args, 0, /*ParamIdxOk=*/true);

  return true;
}

static void handleAssertSharedLockAttr(Sema &S, Decl *D,
                                       const AttributeList &Attr) {
  SmallVector<Expr*, 1> Args;
  if (!checkLockFunAttrCommon(S, D, Attr, Args))
    return;

  unsigned Size = Args.size();
  Expr **StartArg = Size == 0 ? nullptr : &Args[0];
  D->addAttr(::new (S.Context)
             AssertSharedLockAttr(Attr.getRange(), S.Context, StartArg, Size,
                                  Attr.getAttributeSpellingListIndex()));
}

static void handleAssertExclusiveLockAttr(Sema &S, Decl *D,
                                          const AttributeList &Attr) {
  SmallVector<Expr*, 1> Args;
  if (!checkLockFunAttrCommon(S, D, Attr, Args))
    return;

  unsigned Size = Args.size();
  Expr **StartArg = Size == 0 ? nullptr : &Args[0];
  D->addAttr(::new (S.Context)
             AssertExclusiveLockAttr(Attr.getRange(), S.Context,
                                     StartArg, Size,
                                     Attr.getAttributeSpellingListIndex()));
}


static bool checkTryLockFunAttrCommon(Sema &S, Decl *D,
                                      const AttributeList &Attr,
                                      SmallVectorImpl<Expr *> &Args) {
  if (!checkAttributeAtLeastNumArgs(S, Attr, 1))
    return false;

  if (!isIntOrBool(Attr.getArgAsExpr(0))) {
    S.Diag(Attr.getLoc(), diag::err_attribute_argument_n_type)
      << Attr.getName() << 1 << AANT_ArgumentIntOrBool;
    return false;
  }

  // check that all arguments are lockable objects
  checkAttrArgsAreCapabilityObjs(S, D, Attr, Args, 1);

  return true;
}

static void handleSharedTrylockFunctionAttr(Sema &S, Decl *D,
                                            const AttributeList &Attr) {
  SmallVector<Expr*, 2> Args;
  if (!checkTryLockFunAttrCommon(S, D, Attr, Args))
    return;

  D->addAttr(::new (S.Context)
             SharedTrylockFunctionAttr(Attr.getRange(), S.Context,
                                       Attr.getArgAsExpr(0),
                                       Args.data(), Args.size(),
                                       Attr.getAttributeSpellingListIndex()));
}

static void handleExclusiveTrylockFunctionAttr(Sema &S, Decl *D,
                                               const AttributeList &Attr) {
  SmallVector<Expr*, 2> Args;
  if (!checkTryLockFunAttrCommon(S, D, Attr, Args))
    return;

  D->addAttr(::new (S.Context)
             ExclusiveTrylockFunctionAttr(Attr.getRange(), S.Context,
                                          Attr.getArgAsExpr(0),
                                          Args.data(), Args.size(),
                                          Attr.getAttributeSpellingListIndex()));
}

static void handleLockReturnedAttr(Sema &S, Decl *D,
                                   const AttributeList &Attr) {
  // check that the argument is lockable object
  SmallVector<Expr*, 1> Args;
  checkAttrArgsAreCapabilityObjs(S, D, Attr, Args);
  unsigned Size = Args.size();
  if (Size == 0)
    return;

  D->addAttr(::new (S.Context)
             LockReturnedAttr(Attr.getRange(), S.Context, Args[0],
                              Attr.getAttributeSpellingListIndex()));
}

static void handleLocksExcludedAttr(Sema &S, Decl *D,
                                    const AttributeList &Attr) {
  if (!checkAttributeAtLeastNumArgs(S, Attr, 1))
    return;

  // check that all arguments are lockable objects
  SmallVector<Expr*, 1> Args;
  checkAttrArgsAreCapabilityObjs(S, D, Attr, Args);
  unsigned Size = Args.size();
  if (Size == 0)
    return;
  Expr **StartArg = &Args[0];

  D->addAttr(::new (S.Context)
             LocksExcludedAttr(Attr.getRange(), S.Context, StartArg, Size,
                               Attr.getAttributeSpellingListIndex()));
}

static void handleEnableIfAttr(Sema &S, Decl *D, const AttributeList &Attr) {
  Expr *Cond = Attr.getArgAsExpr(0);
  if (!Cond->isTypeDependent()) {
    ExprResult Converted = S.PerformContextuallyConvertToBool(Cond);
    if (Converted.isInvalid())
      return;
    Cond = Converted.get();
  }

  StringRef Msg;
  if (!S.checkStringLiteralArgumentAttr(Attr, 1, Msg))
    return;

  SmallVector<PartialDiagnosticAt, 8> Diags;
  if (!Cond->isValueDependent() &&
      !Expr::isPotentialConstantExprUnevaluated(Cond, cast<FunctionDecl>(D),
                                                Diags)) {
    S.Diag(Attr.getLoc(), diag::err_enable_if_never_constant_expr);
    for (int I = 0, N = Diags.size(); I != N; ++I)
      S.Diag(Diags[I].first, Diags[I].second);
    return;
  }

  D->addAttr(::new (S.Context)
             EnableIfAttr(Attr.getRange(), S.Context, Cond, Msg,
                          Attr.getAttributeSpellingListIndex()));
}

static void handleConsumableAttr(Sema &S, Decl *D, const AttributeList &Attr) {
  ConsumableAttr::ConsumedState DefaultState;

  if (Attr.isArgIdent(0)) {
    IdentifierLoc *IL = Attr.getArgAsIdent(0);
    if (!ConsumableAttr::ConvertStrToConsumedState(IL->Ident->getName(),
                                                   DefaultState)) {
      S.Diag(IL->Loc, diag::warn_attribute_type_not_supported)
        << Attr.getName() << IL->Ident;
      return;
    }
  } else {
    S.Diag(Attr.getLoc(), diag::err_attribute_argument_type)
        << Attr.getName() << AANT_ArgumentIdentifier;
    return;
  }
  
  D->addAttr(::new (S.Context)
             ConsumableAttr(Attr.getRange(), S.Context, DefaultState,
                            Attr.getAttributeSpellingListIndex()));
}


static bool checkForConsumableClass(Sema &S, const CXXMethodDecl *MD,
                                        const AttributeList &Attr) {
  ASTContext &CurrContext = S.getASTContext();
  QualType ThisType = MD->getThisType(CurrContext)->getPointeeType();
  
  if (const CXXRecordDecl *RD = ThisType->getAsCXXRecordDecl()) {
    if (!RD->hasAttr<ConsumableAttr>()) {
      S.Diag(Attr.getLoc(), diag::warn_attr_on_unconsumable_class) <<
        RD->getNameAsString();
      
      return false;
    }
  }
  
  return true;
}


static void handleCallableWhenAttr(Sema &S, Decl *D,
                                   const AttributeList &Attr) {
  if (!checkAttributeAtLeastNumArgs(S, Attr, 1))
    return;
  
  if (!checkForConsumableClass(S, cast<CXXMethodDecl>(D), Attr))
    return;
  
  SmallVector<CallableWhenAttr::ConsumedState, 3> States;
  for (unsigned ArgIndex = 0; ArgIndex < Attr.getNumArgs(); ++ArgIndex) {
    CallableWhenAttr::ConsumedState CallableState;
    
    StringRef StateString;
    SourceLocation Loc;
    if (!S.checkStringLiteralArgumentAttr(Attr, ArgIndex, StateString, &Loc))
      return;

    if (!CallableWhenAttr::ConvertStrToConsumedState(StateString,
                                                     CallableState)) {
      S.Diag(Loc, diag::warn_attribute_type_not_supported)
        << Attr.getName() << StateString;
      return;
    }
      
    States.push_back(CallableState);
  }
  
  D->addAttr(::new (S.Context)
             CallableWhenAttr(Attr.getRange(), S.Context, States.data(),
               States.size(), Attr.getAttributeSpellingListIndex()));
}


static void handleParamTypestateAttr(Sema &S, Decl *D,
                                    const AttributeList &Attr) {
  ParamTypestateAttr::ConsumedState ParamState;
  
  if (Attr.isArgIdent(0)) {
    IdentifierLoc *Ident = Attr.getArgAsIdent(0);
    StringRef StateString = Ident->Ident->getName();

    if (!ParamTypestateAttr::ConvertStrToConsumedState(StateString,
                                                       ParamState)) {
      S.Diag(Ident->Loc, diag::warn_attribute_type_not_supported)
        << Attr.getName() << StateString;
      return;
    }
  } else {
    S.Diag(Attr.getLoc(), diag::err_attribute_argument_type) <<
      Attr.getName() << AANT_ArgumentIdentifier;
    return;
  }
  
  // FIXME: This check is currently being done in the analysis.  It can be
  //        enabled here only after the parser propagates attributes at
  //        template specialization definition, not declaration.
  //QualType ReturnType = cast<ParmVarDecl>(D)->getType();
  //const CXXRecordDecl *RD = ReturnType->getAsCXXRecordDecl();
  //
  //if (!RD || !RD->hasAttr<ConsumableAttr>()) {
  //    S.Diag(Attr.getLoc(), diag::warn_return_state_for_unconsumable_type) <<
  //      ReturnType.getAsString();
  //    return;
  //}
  
  D->addAttr(::new (S.Context)
             ParamTypestateAttr(Attr.getRange(), S.Context, ParamState,
                                Attr.getAttributeSpellingListIndex()));
}


static void handleReturnTypestateAttr(Sema &S, Decl *D,
                                      const AttributeList &Attr) {
  ReturnTypestateAttr::ConsumedState ReturnState;
  
  if (Attr.isArgIdent(0)) {
    IdentifierLoc *IL = Attr.getArgAsIdent(0);
    if (!ReturnTypestateAttr::ConvertStrToConsumedState(IL->Ident->getName(),
                                                        ReturnState)) {
      S.Diag(IL->Loc, diag::warn_attribute_type_not_supported)
        << Attr.getName() << IL->Ident;
      return;
    }
  } else {
    S.Diag(Attr.getLoc(), diag::err_attribute_argument_type) <<
      Attr.getName() << AANT_ArgumentIdentifier;
    return;
  }
  
  // FIXME: This check is currently being done in the analysis.  It can be
  //        enabled here only after the parser propagates attributes at
  //        template specialization definition, not declaration.
  //QualType ReturnType;
  //
  //if (const ParmVarDecl *Param = dyn_cast<ParmVarDecl>(D)) {
  //  ReturnType = Param->getType();
  //
  //} else if (const CXXConstructorDecl *Constructor =
  //             dyn_cast<CXXConstructorDecl>(D)) {
  //  ReturnType = Constructor->getThisType(S.getASTContext())->getPointeeType();
  //  
  //} else {
  //  
  //  ReturnType = cast<FunctionDecl>(D)->getCallResultType();
  //}
  //
  //const CXXRecordDecl *RD = ReturnType->getAsCXXRecordDecl();
  //
  //if (!RD || !RD->hasAttr<ConsumableAttr>()) {
  //    S.Diag(Attr.getLoc(), diag::warn_return_state_for_unconsumable_type) <<
  //      ReturnType.getAsString();
  //    return;
  //}
  
  D->addAttr(::new (S.Context)
             ReturnTypestateAttr(Attr.getRange(), S.Context, ReturnState,
                                 Attr.getAttributeSpellingListIndex()));
}


static void handleSetTypestateAttr(Sema &S, Decl *D, const AttributeList &Attr) {
  if (!checkForConsumableClass(S, cast<CXXMethodDecl>(D), Attr))
    return;
  
  SetTypestateAttr::ConsumedState NewState;
  if (Attr.isArgIdent(0)) {
    IdentifierLoc *Ident = Attr.getArgAsIdent(0);
    StringRef Param = Ident->Ident->getName();
    if (!SetTypestateAttr::ConvertStrToConsumedState(Param, NewState)) {
      S.Diag(Ident->Loc, diag::warn_attribute_type_not_supported)
        << Attr.getName() << Param;
      return;
    }
  } else {
    S.Diag(Attr.getLoc(), diag::err_attribute_argument_type) <<
      Attr.getName() << AANT_ArgumentIdentifier;
    return;
  }
  
  D->addAttr(::new (S.Context)
             SetTypestateAttr(Attr.getRange(), S.Context, NewState,
                              Attr.getAttributeSpellingListIndex()));
}

static void handleTestTypestateAttr(Sema &S, Decl *D,
                                    const AttributeList &Attr) {
  if (!checkForConsumableClass(S, cast<CXXMethodDecl>(D), Attr))
    return;
  
  TestTypestateAttr::ConsumedState TestState;  
  if (Attr.isArgIdent(0)) {
    IdentifierLoc *Ident = Attr.getArgAsIdent(0);
    StringRef Param = Ident->Ident->getName();
    if (!TestTypestateAttr::ConvertStrToConsumedState(Param, TestState)) {
      S.Diag(Ident->Loc, diag::warn_attribute_type_not_supported)
        << Attr.getName() << Param;
      return;
    }
  } else {
    S.Diag(Attr.getLoc(), diag::err_attribute_argument_type) <<
      Attr.getName() << AANT_ArgumentIdentifier;
    return;
  }
  
  D->addAttr(::new (S.Context)
             TestTypestateAttr(Attr.getRange(), S.Context, TestState,
                                Attr.getAttributeSpellingListIndex()));
}

static void handleExtVectorTypeAttr(Sema &S, Scope *scope, Decl *D,
                                    const AttributeList &Attr) {
  // Remember this typedef decl, we will need it later for diagnostics.
  S.ExtVectorDecls.push_back(cast<TypedefNameDecl>(D));
}

static void handlePackedAttr(Sema &S, Decl *D, const AttributeList &Attr) {
  if (TagDecl *TD = dyn_cast<TagDecl>(D))
    TD->addAttr(::new (S.Context) PackedAttr(Attr.getRange(), S.Context,
                                        Attr.getAttributeSpellingListIndex()));
  else if (FieldDecl *FD = dyn_cast<FieldDecl>(D)) {
    // If the alignment is less than or equal to 8 bits, the packed attribute
    // has no effect.
    if (!FD->getType()->isDependentType() &&
        !FD->getType()->isIncompleteType() &&
        S.Context.getTypeAlign(FD->getType()) <= 8)
      S.Diag(Attr.getLoc(), diag::warn_attribute_ignored_for_field_of_type)
        << Attr.getName() << FD->getType();
    else
      FD->addAttr(::new (S.Context)
                  PackedAttr(Attr.getRange(), S.Context,
                             Attr.getAttributeSpellingListIndex()));
  } else
    S.Diag(Attr.getLoc(), diag::warn_attribute_ignored) << Attr.getName();
}

static bool checkIBOutletCommon(Sema &S, Decl *D, const AttributeList &Attr) {
  // The IBOutlet/IBOutletCollection attributes only apply to instance
  // variables or properties of Objective-C classes.  The outlet must also
  // have an object reference type.
  if (const ObjCIvarDecl *VD = dyn_cast<ObjCIvarDecl>(D)) {
    if (!VD->getType()->getAs<ObjCObjectPointerType>()) {
      S.Diag(Attr.getLoc(), diag::warn_iboutlet_object_type)
        << Attr.getName() << VD->getType() << 0;
      return false;
    }
  }
  else if (const ObjCPropertyDecl *PD = dyn_cast<ObjCPropertyDecl>(D)) {
    if (!PD->getType()->getAs<ObjCObjectPointerType>()) {
      S.Diag(Attr.getLoc(), diag::warn_iboutlet_object_type)
        << Attr.getName() << PD->getType() << 1;
      return false;
    }
  }
  else {
    S.Diag(Attr.getLoc(), diag::warn_attribute_iboutlet) << Attr.getName();
    return false;
  }

  return true;
}

static void handleIBOutlet(Sema &S, Decl *D, const AttributeList &Attr) {
  if (!checkIBOutletCommon(S, D, Attr))
    return;

  D->addAttr(::new (S.Context)
             IBOutletAttr(Attr.getRange(), S.Context,
                          Attr.getAttributeSpellingListIndex()));
}

static void handleIBOutletCollection(Sema &S, Decl *D,
                                     const AttributeList &Attr) {

  // The iboutletcollection attribute can have zero or one arguments.
  if (Attr.getNumArgs() > 1) {
    S.Diag(Attr.getLoc(), diag::err_attribute_wrong_number_arguments)
      << Attr.getName() << 1;
    return;
  }

  if (!checkIBOutletCommon(S, D, Attr))
    return;

  ParsedType PT;

  if (Attr.hasParsedType())
    PT = Attr.getTypeArg();
  else {
    PT = S.getTypeName(S.Context.Idents.get("NSObject"), Attr.getLoc(),
                       S.getScopeForContext(D->getDeclContext()->getParent()));
    if (!PT) {
      S.Diag(Attr.getLoc(), diag::err_iboutletcollection_type) << "NSObject";
      return;
    }
  }

  TypeSourceInfo *QTLoc = nullptr;
  QualType QT = S.GetTypeFromParser(PT, &QTLoc);
  if (!QTLoc)
    QTLoc = S.Context.getTrivialTypeSourceInfo(QT, Attr.getLoc());

  // Diagnose use of non-object type in iboutletcollection attribute.
  // FIXME. Gnu attribute extension ignores use of builtin types in
  // attributes. So, __attribute__((iboutletcollection(char))) will be
  // treated as __attribute__((iboutletcollection())).
  if (!QT->isObjCIdType() && !QT->isObjCObjectType()) {
    S.Diag(Attr.getLoc(),
           QT->isBuiltinType() ? diag::err_iboutletcollection_builtintype
                               : diag::err_iboutletcollection_type) << QT;
    return;
  }

  D->addAttr(::new (S.Context)
             IBOutletCollectionAttr(Attr.getRange(), S.Context, QTLoc,
                                    Attr.getAttributeSpellingListIndex()));
}

bool Sema::isValidPointerAttrType(QualType T, bool RefOkay) {
  if (RefOkay) {
    if (T->isReferenceType())
      return true;
  } else {
    T = T.getNonReferenceType();
  }

  // The nonnull attribute, and other similar attributes, can be applied to a
  // transparent union that contains a pointer type.
  if (const RecordType *UT = T->getAsUnionType()) {
    if (UT && UT->getDecl()->hasAttr<TransparentUnionAttr>()) {
      RecordDecl *UD = UT->getDecl();
      for (const auto *I : UD->fields()) {
        QualType QT = I->getType();
        if (QT->isAnyPointerType() || QT->isBlockPointerType())
          return true;
      }
    }
  }

  return T->isAnyPointerType() || T->isBlockPointerType();
}

static bool attrNonNullArgCheck(Sema &S, QualType T, const AttributeList &Attr,
                                SourceRange AttrParmRange,
                                SourceRange TypeRange,
                                bool isReturnValue = false) {
  if (!S.isValidPointerAttrType(T)) {
    S.Diag(Attr.getLoc(), isReturnValue
                              ? diag::warn_attribute_return_pointers_only
                              : diag::warn_attribute_pointers_only)
        << Attr.getName() << AttrParmRange << TypeRange;
    return false;
  }
  return true;
}

static void handleNonNullAttr(Sema &S, Decl *D, const AttributeList &Attr) {
  SmallVector<unsigned, 8> NonNullArgs;
  for (unsigned I = 0; I < Attr.getNumArgs(); ++I) {
    Expr *Ex = Attr.getArgAsExpr(I);
    uint64_t Idx;
    if (!checkFunctionOrMethodParameterIndex(S, D, Attr, I + 1, Ex, Idx))
      return;

    // Is the function argument a pointer type?
    if (Idx < getFunctionOrMethodNumParams(D) &&
        !attrNonNullArgCheck(S, getFunctionOrMethodParamType(D, Idx), Attr,
                             Ex->getSourceRange(),
                             getFunctionOrMethodParamRange(D, Idx)))
      continue;

    NonNullArgs.push_back(Idx);
  }

  // If no arguments were specified to __attribute__((nonnull)) then all pointer
  // arguments have a nonnull attribute; warn if there aren't any. Skip this
  // check if the attribute came from a macro expansion or a template
  // instantiation.
  if (NonNullArgs.empty() && Attr.getLoc().isFileID() &&
      S.ActiveTemplateInstantiations.empty()) {
    bool AnyPointers = isFunctionOrMethodVariadic(D);
    for (unsigned I = 0, E = getFunctionOrMethodNumParams(D);
         I != E && !AnyPointers; ++I) {
      QualType T = getFunctionOrMethodParamType(D, I);
      if (T->isDependentType() || S.isValidPointerAttrType(T))
        AnyPointers = true;
    }

    if (!AnyPointers)
      S.Diag(Attr.getLoc(), diag::warn_attribute_nonnull_no_pointers);
  }

  unsigned *Start = NonNullArgs.data();
  unsigned Size = NonNullArgs.size();
  llvm::array_pod_sort(Start, Start + Size);
  D->addAttr(::new (S.Context)
             NonNullAttr(Attr.getRange(), S.Context, Start, Size,
                         Attr.getAttributeSpellingListIndex()));
}

static void handleNonNullAttrParameter(Sema &S, ParmVarDecl *D,
                                       const AttributeList &Attr) {
  if (Attr.getNumArgs() > 0) {
    if (D->getFunctionType()) {
      handleNonNullAttr(S, D, Attr);
    } else {
      S.Diag(Attr.getLoc(), diag::warn_attribute_nonnull_parm_no_args)
        << D->getSourceRange();
    }
    return;
  }

  // Is the argument a pointer type?
  if (!attrNonNullArgCheck(S, D->getType(), Attr, SourceRange(),
                           D->getSourceRange()))
    return;

  D->addAttr(::new (S.Context)
             NonNullAttr(Attr.getRange(), S.Context, nullptr, 0,
                         Attr.getAttributeSpellingListIndex()));
}

static void handleReturnsNonNullAttr(Sema &S, Decl *D,
                                     const AttributeList &Attr) {
  QualType ResultType = getFunctionOrMethodResultType(D);
  SourceRange SR = getFunctionOrMethodResultSourceRange(D);
  if (!attrNonNullArgCheck(S, ResultType, Attr, SourceRange(), SR,
                           /* isReturnValue */ true))
    return;

  D->addAttr(::new (S.Context)
            ReturnsNonNullAttr(Attr.getRange(), S.Context,
                               Attr.getAttributeSpellingListIndex()));
}

static void handleAssumeAlignedAttr(Sema &S, Decl *D,
                                    const AttributeList &Attr) {
  Expr *E = Attr.getArgAsExpr(0),
       *OE = Attr.getNumArgs() > 1 ? Attr.getArgAsExpr(1) : nullptr;
  S.AddAssumeAlignedAttr(Attr.getRange(), D, E, OE,
                         Attr.getAttributeSpellingListIndex());
}

void Sema::AddAssumeAlignedAttr(SourceRange AttrRange, Decl *D, Expr *E,
                                Expr *OE, unsigned SpellingListIndex) {
  QualType ResultType = getFunctionOrMethodResultType(D);
  SourceRange SR = getFunctionOrMethodResultSourceRange(D);

  AssumeAlignedAttr TmpAttr(AttrRange, Context, E, OE, SpellingListIndex);
  SourceLocation AttrLoc = AttrRange.getBegin();

  if (!isValidPointerAttrType(ResultType, /* RefOkay */ true)) {
    Diag(AttrLoc, diag::warn_attribute_return_pointers_refs_only)
      << &TmpAttr << AttrRange << SR;
    return;
  }

  if (!E->isValueDependent()) {
    llvm::APSInt I(64);
    if (!E->isIntegerConstantExpr(I, Context)) {
      if (OE)
        Diag(AttrLoc, diag::err_attribute_argument_n_type)
          << &TmpAttr << 1 << AANT_ArgumentIntegerConstant
          << E->getSourceRange();
      else
        Diag(AttrLoc, diag::err_attribute_argument_type)
          << &TmpAttr << AANT_ArgumentIntegerConstant
          << E->getSourceRange();
      return;
    }

    if (!I.isPowerOf2()) {
      Diag(AttrLoc, diag::err_alignment_not_power_of_two)
        << E->getSourceRange();
      return;
    }
  }

  if (OE) {
    if (!OE->isValueDependent()) {
      llvm::APSInt I(64);
      if (!OE->isIntegerConstantExpr(I, Context)) {
        Diag(AttrLoc, diag::err_attribute_argument_n_type)
          << &TmpAttr << 2 << AANT_ArgumentIntegerConstant
          << OE->getSourceRange();
        return;
      }
    }
  }

  D->addAttr(::new (Context)
            AssumeAlignedAttr(AttrRange, Context, E, OE, SpellingListIndex));
}

static void handleOwnershipAttr(Sema &S, Decl *D, const AttributeList &AL) {
  // This attribute must be applied to a function declaration. The first
  // argument to the attribute must be an identifier, the name of the resource,
  // for example: malloc. The following arguments must be argument indexes, the
  // arguments must be of integer type for Returns, otherwise of pointer type.
  // The difference between Holds and Takes is that a pointer may still be used
  // after being held. free() should be __attribute((ownership_takes)), whereas
  // a list append function may well be __attribute((ownership_holds)).

  if (!AL.isArgIdent(0)) {
    S.Diag(AL.getLoc(), diag::err_attribute_argument_n_type)
      << AL.getName() << 1 << AANT_ArgumentIdentifier;
    return;
  }

  // Figure out our Kind.
  OwnershipAttr::OwnershipKind K =
      OwnershipAttr(AL.getLoc(), S.Context, nullptr, nullptr, 0,
                    AL.getAttributeSpellingListIndex()).getOwnKind();

  // Check arguments.
  switch (K) {
  case OwnershipAttr::Takes:
  case OwnershipAttr::Holds:
    if (AL.getNumArgs() < 2) {
      S.Diag(AL.getLoc(), diag::err_attribute_too_few_arguments)
        << AL.getName() << 2;
      return;
    }
    break;
  case OwnershipAttr::Returns:
    if (AL.getNumArgs() > 2) {
      S.Diag(AL.getLoc(), diag::err_attribute_too_many_arguments)
        << AL.getName() << 1;
      return;
    }
    break;
  }

  IdentifierInfo *Module = AL.getArgAsIdent(0)->Ident;

  // Normalize the argument, __foo__ becomes foo.
  StringRef ModuleName = Module->getName();
  if (ModuleName.startswith("__") && ModuleName.endswith("__") &&
      ModuleName.size() > 4) {
    ModuleName = ModuleName.drop_front(2).drop_back(2);
    Module = &S.PP.getIdentifierTable().get(ModuleName);
  }

  SmallVector<unsigned, 8> OwnershipArgs;
  for (unsigned i = 1; i < AL.getNumArgs(); ++i) {
    Expr *Ex = AL.getArgAsExpr(i);
    uint64_t Idx;
    if (!checkFunctionOrMethodParameterIndex(S, D, AL, i, Ex, Idx))
      return;

    // Is the function argument a pointer type?
    QualType T = getFunctionOrMethodParamType(D, Idx);
    int Err = -1;  // No error
    switch (K) {
      case OwnershipAttr::Takes:
      case OwnershipAttr::Holds:
        if (!T->isAnyPointerType() && !T->isBlockPointerType())
          Err = 0;
        break;
      case OwnershipAttr::Returns:
        if (!T->isIntegerType())
          Err = 1;
        break;
    }
    if (-1 != Err) {
      S.Diag(AL.getLoc(), diag::err_ownership_type) << AL.getName() << Err
        << Ex->getSourceRange();
      return;
    }

    // Check we don't have a conflict with another ownership attribute.
    for (const auto *I : D->specific_attrs<OwnershipAttr>()) {
      // Cannot have two ownership attributes of different kinds for the same
      // index.
      if (I->getOwnKind() != K && I->args_end() !=
          std::find(I->args_begin(), I->args_end(), Idx)) {
        S.Diag(AL.getLoc(), diag::err_attributes_are_not_compatible)
          << AL.getName() << I;
        return;
      } else if (K == OwnershipAttr::Returns &&
                 I->getOwnKind() == OwnershipAttr::Returns) {
        // A returns attribute conflicts with any other returns attribute using
        // a different index. Note, diagnostic reporting is 1-based, but stored
        // argument indexes are 0-based.
        if (std::find(I->args_begin(), I->args_end(), Idx) == I->args_end()) {
          S.Diag(I->getLocation(), diag::err_ownership_returns_index_mismatch)
              << *(I->args_begin()) + 1;
          if (I->args_size())
            S.Diag(AL.getLoc(), diag::note_ownership_returns_index_mismatch)
                << (unsigned)Idx + 1 << Ex->getSourceRange();
          return;
        }
      }
    }
    OwnershipArgs.push_back(Idx);
  }

  unsigned* start = OwnershipArgs.data();
  unsigned size = OwnershipArgs.size();
  llvm::array_pod_sort(start, start + size);

  D->addAttr(::new (S.Context)
             OwnershipAttr(AL.getLoc(), S.Context, Module, start, size,
                           AL.getAttributeSpellingListIndex()));
}

static void handleWeakRefAttr(Sema &S, Decl *D, const AttributeList &Attr) {
  // Check the attribute arguments.
  if (Attr.getNumArgs() > 1) {
    S.Diag(Attr.getLoc(), diag::err_attribute_wrong_number_arguments)
      << Attr.getName() << 1;
    return;
  }

  NamedDecl *nd = cast<NamedDecl>(D);

  // gcc rejects
  // class c {
  //   static int a __attribute__((weakref ("v2")));
  //   static int b() __attribute__((weakref ("f3")));
  // };
  // and ignores the attributes of
  // void f(void) {
  //   static int a __attribute__((weakref ("v2")));
  // }
  // we reject them
  const DeclContext *Ctx = D->getDeclContext()->getRedeclContext();
  if (!Ctx->isFileContext()) {
    S.Diag(Attr.getLoc(), diag::err_attribute_weakref_not_global_context)
      << nd;
    return;
  }

  // The GCC manual says
  //
  // At present, a declaration to which `weakref' is attached can only
  // be `static'.
  //
  // It also says
  //
  // Without a TARGET,
  // given as an argument to `weakref' or to `alias', `weakref' is
  // equivalent to `weak'.
  //
  // gcc 4.4.1 will accept
  // int a7 __attribute__((weakref));
  // as
  // int a7 __attribute__((weak));
  // This looks like a bug in gcc. We reject that for now. We should revisit
  // it if this behaviour is actually used.

  // GCC rejects
  // static ((alias ("y"), weakref)).
  // Should we? How to check that weakref is before or after alias?

  // FIXME: it would be good for us to keep the WeakRefAttr as-written instead
  // of transforming it into an AliasAttr.  The WeakRefAttr never uses the
  // StringRef parameter it was given anyway.
  StringRef Str;
  if (Attr.getNumArgs() && S.checkStringLiteralArgumentAttr(Attr, 0, Str))
    // GCC will accept anything as the argument of weakref. Should we
    // check for an existing decl?
    D->addAttr(::new (S.Context) AliasAttr(Attr.getRange(), S.Context, Str,
                                        Attr.getAttributeSpellingListIndex()));

  D->addAttr(::new (S.Context)
             WeakRefAttr(Attr.getRange(), S.Context,
                         Attr.getAttributeSpellingListIndex()));
}

static void handleAliasAttr(Sema &S, Decl *D, const AttributeList &Attr) {
  StringRef Str;
  if (!S.checkStringLiteralArgumentAttr(Attr, 0, Str))
    return;

  if (S.Context.getTargetInfo().getTriple().isOSDarwin()) {
    S.Diag(Attr.getLoc(), diag::err_alias_not_supported_on_darwin);
    return;
  }

  // FIXME: check if target symbol exists in current file

  D->addAttr(::new (S.Context) AliasAttr(Attr.getRange(), S.Context, Str,
                                         Attr.getAttributeSpellingListIndex()));
}

static void handleColdAttr(Sema &S, Decl *D, const AttributeList &Attr) {
  if (checkAttrMutualExclusion<HotAttr>(S, D, Attr))
    return;

  D->addAttr(::new (S.Context) ColdAttr(Attr.getRange(), S.Context,
                                        Attr.getAttributeSpellingListIndex()));
}

static void handleHotAttr(Sema &S, Decl *D, const AttributeList &Attr) {
  if (checkAttrMutualExclusion<ColdAttr>(S, D, Attr))
    return;

  D->addAttr(::new (S.Context) HotAttr(Attr.getRange(), S.Context,
                                       Attr.getAttributeSpellingListIndex()));
}

static void handleTLSModelAttr(Sema &S, Decl *D,
                               const AttributeList &Attr) {
  StringRef Model;
  SourceLocation LiteralLoc;
  // Check that it is a string.
  if (!S.checkStringLiteralArgumentAttr(Attr, 0, Model, &LiteralLoc))
    return;

  // Check that the value.
  if (Model != "global-dynamic" && Model != "local-dynamic"
      && Model != "initial-exec" && Model != "local-exec") {
    S.Diag(LiteralLoc, diag::err_attr_tlsmodel_arg);
    return;
  }

  D->addAttr(::new (S.Context)
             TLSModelAttr(Attr.getRange(), S.Context, Model,
                          Attr.getAttributeSpellingListIndex()));
}

static void handleMallocAttr(Sema &S, Decl *D, const AttributeList &Attr) {
  if (const FunctionDecl *FD = dyn_cast<FunctionDecl>(D)) {
    QualType RetTy = FD->getReturnType();
    if (RetTy->isAnyPointerType() || RetTy->isBlockPointerType()) {
      D->addAttr(::new (S.Context)
                 MallocAttr(Attr.getRange(), S.Context,
                            Attr.getAttributeSpellingListIndex()));
      return;
    }
  }

  S.Diag(Attr.getLoc(), diag::warn_attribute_malloc_pointer_only);
}

static void handleCommonAttr(Sema &S, Decl *D, const AttributeList &Attr) {
  if (S.LangOpts.CPlusPlus) {
    S.Diag(Attr.getLoc(), diag::err_attribute_not_supported_in_lang)
      << Attr.getName() << AttributeLangSupport::Cpp;
    return;
  }

  D->addAttr(::new (S.Context) CommonAttr(Attr.getRange(), S.Context,
                                        Attr.getAttributeSpellingListIndex()));
}

static void handleNoReturnAttr(Sema &S, Decl *D, const AttributeList &attr) {
  if (hasDeclarator(D)) return;

  if (S.CheckNoReturnAttr(attr)) return;

  if (!isa<ObjCMethodDecl>(D)) {
    S.Diag(attr.getLoc(), diag::warn_attribute_wrong_decl_type)
      << attr.getName() << ExpectedFunctionOrMethod;
    return;
  }

  D->addAttr(::new (S.Context)
             NoReturnAttr(attr.getRange(), S.Context,
                          attr.getAttributeSpellingListIndex()));
}

bool Sema::CheckNoReturnAttr(const AttributeList &attr) {
  if (!checkAttributeNumArgs(*this, attr, 0)) {
    attr.setInvalid();
    return true;
  }

  return false;
}

static void handleAnalyzerNoReturnAttr(Sema &S, Decl *D,
                                       const AttributeList &Attr) {
  
  // The checking path for 'noreturn' and 'analyzer_noreturn' are different
  // because 'analyzer_noreturn' does not impact the type.
  if (!isFunctionOrMethod(D) && !isa<BlockDecl>(D)) {
    ValueDecl *VD = dyn_cast<ValueDecl>(D);
    if (!VD || (!VD->getType()->isBlockPointerType() &&
                !VD->getType()->isFunctionPointerType())) {
      S.Diag(Attr.getLoc(),
             Attr.isCXX11Attribute() ? diag::err_attribute_wrong_decl_type
             : diag::warn_attribute_wrong_decl_type)
        << Attr.getName() << ExpectedFunctionMethodOrBlock;
      return;
    }
  }
  
  D->addAttr(::new (S.Context)
             AnalyzerNoReturnAttr(Attr.getRange(), S.Context,
                                  Attr.getAttributeSpellingListIndex()));
}

// PS3 PPU-specific.
static void handleVecReturnAttr(Sema &S, Decl *D, const AttributeList &Attr) {
/*
  Returning a Vector Class in Registers
  
  According to the PPU ABI specifications, a class with a single member of 
  vector type is returned in memory when used as the return value of a function.
  This results in inefficient code when implementing vector classes. To return
  the value in a single vector register, add the vecreturn attribute to the
  class definition. This attribute is also applicable to struct types.
  
  Example:
  
  struct Vector
  {
    __vector float xyzw;
  } __attribute__((vecreturn));
  
  Vector Add(Vector lhs, Vector rhs)
  {
    Vector result;
    result.xyzw = vec_add(lhs.xyzw, rhs.xyzw);
    return result; // This will be returned in a register
  }
*/
  if (VecReturnAttr *A = D->getAttr<VecReturnAttr>()) {
    S.Diag(Attr.getLoc(), diag::err_repeat_attribute) << A;
    return;
  }

  RecordDecl *record = cast<RecordDecl>(D);
  int count = 0;

  if (!isa<CXXRecordDecl>(record)) {
    S.Diag(Attr.getLoc(), diag::err_attribute_vecreturn_only_vector_member);
    return;
  }

  if (!cast<CXXRecordDecl>(record)->isPOD()) {
    S.Diag(Attr.getLoc(), diag::err_attribute_vecreturn_only_pod_record);
    return;
  }

  for (const auto *I : record->fields()) {
    if ((count == 1) || !I->getType()->isVectorType()) {
      S.Diag(Attr.getLoc(), diag::err_attribute_vecreturn_only_vector_member);
      return;
    }
    count++;
  }

  D->addAttr(::new (S.Context)
             VecReturnAttr(Attr.getRange(), S.Context,
                           Attr.getAttributeSpellingListIndex()));
}

static void handleDependencyAttr(Sema &S, Scope *Scope, Decl *D,
                                 const AttributeList &Attr) {
  if (isa<ParmVarDecl>(D)) {
    // [[carries_dependency]] can only be applied to a parameter if it is a
    // parameter of a function declaration or lambda.
    if (!(Scope->getFlags() & clang::Scope::FunctionDeclarationScope)) {
      S.Diag(Attr.getLoc(),
             diag::err_carries_dependency_param_not_function_decl);
      return;
    }
  }

  D->addAttr(::new (S.Context) CarriesDependencyAttr(
                                   Attr.getRange(), S.Context,
                                   Attr.getAttributeSpellingListIndex()));
}

static void handleUsedAttr(Sema &S, Decl *D, const AttributeList &Attr) {
  if (const VarDecl *VD = dyn_cast<VarDecl>(D)) {
    if (VD->hasLocalStorage()) {
      S.Diag(Attr.getLoc(), diag::warn_attribute_ignored) << Attr.getName();
      return;
    }
  } else if (!isFunctionOrMethod(D)) {
    S.Diag(Attr.getLoc(), diag::warn_attribute_wrong_decl_type)
      << Attr.getName() << ExpectedVariableOrFunction;
    return;
  }

  D->addAttr(::new (S.Context)
             UsedAttr(Attr.getRange(), S.Context,
                      Attr.getAttributeSpellingListIndex()));
}

static void handleConstructorAttr(Sema &S, Decl *D, const AttributeList &Attr) {
  uint32_t priority = ConstructorAttr::DefaultPriority;
  if (Attr.getNumArgs() &&
      !checkUInt32Argument(S, Attr, Attr.getArgAsExpr(0), priority))
    return;

  D->addAttr(::new (S.Context)
             ConstructorAttr(Attr.getRange(), S.Context, priority,
                             Attr.getAttributeSpellingListIndex()));
}

static void handleDestructorAttr(Sema &S, Decl *D, const AttributeList &Attr) {
  uint32_t priority = DestructorAttr::DefaultPriority;
  if (Attr.getNumArgs() &&
      !checkUInt32Argument(S, Attr, Attr.getArgAsExpr(0), priority))
    return;

  D->addAttr(::new (S.Context)
             DestructorAttr(Attr.getRange(), S.Context, priority,
                            Attr.getAttributeSpellingListIndex()));
}

template <typename AttrTy>
static void handleAttrWithMessage(Sema &S, Decl *D,
                                  const AttributeList &Attr) {
  // Handle the case where the attribute has a text message.
  StringRef Str;
  if (Attr.getNumArgs() == 1 && !S.checkStringLiteralArgumentAttr(Attr, 0, Str))
    return;

  D->addAttr(::new (S.Context) AttrTy(Attr.getRange(), S.Context, Str,
                                      Attr.getAttributeSpellingListIndex()));
}

static void handleObjCSuppresProtocolAttr(Sema &S, Decl *D,
                                          const AttributeList &Attr) {
  if (!cast<ObjCProtocolDecl>(D)->isThisDeclarationADefinition()) {
    S.Diag(Attr.getLoc(), diag::err_objc_attr_protocol_requires_definition)
      << Attr.getName() << Attr.getRange();
    return;
  }

  D->addAttr(::new (S.Context)
          ObjCExplicitProtocolImplAttr(Attr.getRange(), S.Context,
                                       Attr.getAttributeSpellingListIndex()));
}

static bool checkAvailabilityAttr(Sema &S, SourceRange Range,
                                  IdentifierInfo *Platform,
                                  VersionTuple Introduced,
                                  VersionTuple Deprecated,
                                  VersionTuple Obsoleted) {
  StringRef PlatformName
    = AvailabilityAttr::getPrettyPlatformName(Platform->getName());
  if (PlatformName.empty())
    PlatformName = Platform->getName();

  // Ensure that Introduced <= Deprecated <= Obsoleted (although not all
  // of these steps are needed).
  if (!Introduced.empty() && !Deprecated.empty() &&
      !(Introduced <= Deprecated)) {
    S.Diag(Range.getBegin(), diag::warn_availability_version_ordering)
      << 1 << PlatformName << Deprecated.getAsString()
      << 0 << Introduced.getAsString();
    return true;
  }

  if (!Introduced.empty() && !Obsoleted.empty() &&
      !(Introduced <= Obsoleted)) {
    S.Diag(Range.getBegin(), diag::warn_availability_version_ordering)
      << 2 << PlatformName << Obsoleted.getAsString()
      << 0 << Introduced.getAsString();
    return true;
  }

  if (!Deprecated.empty() && !Obsoleted.empty() &&
      !(Deprecated <= Obsoleted)) {
    S.Diag(Range.getBegin(), diag::warn_availability_version_ordering)
      << 2 << PlatformName << Obsoleted.getAsString()
      << 1 << Deprecated.getAsString();
    return true;
  }

  return false;
}

/// \brief Check whether the two versions match.
///
/// If either version tuple is empty, then they are assumed to match. If
/// \p BeforeIsOkay is true, then \p X can be less than or equal to \p Y.
static bool versionsMatch(const VersionTuple &X, const VersionTuple &Y,
                          bool BeforeIsOkay) {
  if (X.empty() || Y.empty())
    return true;

  if (X == Y)
    return true;

  if (BeforeIsOkay && X < Y)
    return true;

  return false;
}

AvailabilityAttr *Sema::mergeAvailabilityAttr(NamedDecl *D, SourceRange Range,
                                              IdentifierInfo *Platform,
                                              VersionTuple Introduced,
                                              VersionTuple Deprecated,
                                              VersionTuple Obsoleted,
                                              bool IsUnavailable,
                                              StringRef Message,
                                              bool Override,
                                              unsigned AttrSpellingListIndex) {
  VersionTuple MergedIntroduced = Introduced;
  VersionTuple MergedDeprecated = Deprecated;
  VersionTuple MergedObsoleted = Obsoleted;
  bool FoundAny = false;

  if (D->hasAttrs()) {
    AttrVec &Attrs = D->getAttrs();
    for (unsigned i = 0, e = Attrs.size(); i != e;) {
      const AvailabilityAttr *OldAA = dyn_cast<AvailabilityAttr>(Attrs[i]);
      if (!OldAA) {
        ++i;
        continue;
      }

      IdentifierInfo *OldPlatform = OldAA->getPlatform();
      if (OldPlatform != Platform) {
        ++i;
        continue;
      }

      FoundAny = true;
      VersionTuple OldIntroduced = OldAA->getIntroduced();
      VersionTuple OldDeprecated = OldAA->getDeprecated();
      VersionTuple OldObsoleted = OldAA->getObsoleted();
      bool OldIsUnavailable = OldAA->getUnavailable();

      if (!versionsMatch(OldIntroduced, Introduced, Override) ||
          !versionsMatch(Deprecated, OldDeprecated, Override) ||
          !versionsMatch(Obsoleted, OldObsoleted, Override) ||
          !(OldIsUnavailable == IsUnavailable ||
            (Override && !OldIsUnavailable && IsUnavailable))) {
        if (Override) {
          int Which = -1;
          VersionTuple FirstVersion;
          VersionTuple SecondVersion;
          if (!versionsMatch(OldIntroduced, Introduced, Override)) {
            Which = 0;
            FirstVersion = OldIntroduced;
            SecondVersion = Introduced;
          } else if (!versionsMatch(Deprecated, OldDeprecated, Override)) {
            Which = 1;
            FirstVersion = Deprecated;
            SecondVersion = OldDeprecated;
          } else if (!versionsMatch(Obsoleted, OldObsoleted, Override)) {
            Which = 2;
            FirstVersion = Obsoleted;
            SecondVersion = OldObsoleted;
          }

          if (Which == -1) {
            Diag(OldAA->getLocation(),
                 diag::warn_mismatched_availability_override_unavail)
              << AvailabilityAttr::getPrettyPlatformName(Platform->getName());
          } else {
            Diag(OldAA->getLocation(),
                 diag::warn_mismatched_availability_override)
              << Which
              << AvailabilityAttr::getPrettyPlatformName(Platform->getName())
              << FirstVersion.getAsString() << SecondVersion.getAsString();
          }
          Diag(Range.getBegin(), diag::note_overridden_method);
        } else {
          Diag(OldAA->getLocation(), diag::warn_mismatched_availability);
          Diag(Range.getBegin(), diag::note_previous_attribute);
        }

        Attrs.erase(Attrs.begin() + i);
        --e;
        continue;
      }

      VersionTuple MergedIntroduced2 = MergedIntroduced;
      VersionTuple MergedDeprecated2 = MergedDeprecated;
      VersionTuple MergedObsoleted2 = MergedObsoleted;

      if (MergedIntroduced2.empty())
        MergedIntroduced2 = OldIntroduced;
      if (MergedDeprecated2.empty())
        MergedDeprecated2 = OldDeprecated;
      if (MergedObsoleted2.empty())
        MergedObsoleted2 = OldObsoleted;

      if (checkAvailabilityAttr(*this, OldAA->getRange(), Platform,
                                MergedIntroduced2, MergedDeprecated2,
                                MergedObsoleted2)) {
        Attrs.erase(Attrs.begin() + i);
        --e;
        continue;
      }

      MergedIntroduced = MergedIntroduced2;
      MergedDeprecated = MergedDeprecated2;
      MergedObsoleted = MergedObsoleted2;
      ++i;
    }
  }

  if (FoundAny &&
      MergedIntroduced == Introduced &&
      MergedDeprecated == Deprecated &&
      MergedObsoleted == Obsoleted)
    return nullptr;

  // Only create a new attribute if !Override, but we want to do
  // the checking.
  if (!checkAvailabilityAttr(*this, Range, Platform, MergedIntroduced,
                             MergedDeprecated, MergedObsoleted) &&
      !Override) {
    return ::new (Context) AvailabilityAttr(Range, Context, Platform,
                                            Introduced, Deprecated,
                                            Obsoleted, IsUnavailable, Message,
                                            AttrSpellingListIndex);
  }
  return nullptr;
}

static void handleAvailabilityAttr(Sema &S, Decl *D,
                                   const AttributeList &Attr) {
  if (!checkAttributeNumArgs(S, Attr, 1))
    return;
  IdentifierLoc *Platform = Attr.getArgAsIdent(0);
  unsigned Index = Attr.getAttributeSpellingListIndex();
  
  IdentifierInfo *II = Platform->Ident;
  if (AvailabilityAttr::getPrettyPlatformName(II->getName()).empty())
    S.Diag(Platform->Loc, diag::warn_availability_unknown_platform)
      << Platform->Ident;

  NamedDecl *ND = dyn_cast<NamedDecl>(D);
  if (!ND) {
    S.Diag(Attr.getLoc(), diag::warn_attribute_ignored) << Attr.getName();
    return;
  }

  AvailabilityChange Introduced = Attr.getAvailabilityIntroduced();
  AvailabilityChange Deprecated = Attr.getAvailabilityDeprecated();
  AvailabilityChange Obsoleted = Attr.getAvailabilityObsoleted();
  bool IsUnavailable = Attr.getUnavailableLoc().isValid();
  StringRef Str;
  if (const StringLiteral *SE =
          dyn_cast_or_null<StringLiteral>(Attr.getMessageExpr()))
    Str = SE->getString();

  AvailabilityAttr *NewAttr = S.mergeAvailabilityAttr(ND, Attr.getRange(), II,
                                                      Introduced.Version,
                                                      Deprecated.Version,
                                                      Obsoleted.Version,
                                                      IsUnavailable, Str,
                                                      /*Override=*/false,
                                                      Index);
  if (NewAttr)
    D->addAttr(NewAttr);
}

template <class T>
static T *mergeVisibilityAttr(Sema &S, Decl *D, SourceRange range,
                              typename T::VisibilityType value,
                              unsigned attrSpellingListIndex) {
  T *existingAttr = D->getAttr<T>();
  if (existingAttr) {
    typename T::VisibilityType existingValue = existingAttr->getVisibility();
    if (existingValue == value)
      return nullptr;
    S.Diag(existingAttr->getLocation(), diag::err_mismatched_visibility);
    S.Diag(range.getBegin(), diag::note_previous_attribute);
    D->dropAttr<T>();
  }
  return ::new (S.Context) T(range, S.Context, value, attrSpellingListIndex);
}

VisibilityAttr *Sema::mergeVisibilityAttr(Decl *D, SourceRange Range,
                                          VisibilityAttr::VisibilityType Vis,
                                          unsigned AttrSpellingListIndex) {
  return ::mergeVisibilityAttr<VisibilityAttr>(*this, D, Range, Vis,
                                               AttrSpellingListIndex);
}

TypeVisibilityAttr *Sema::mergeTypeVisibilityAttr(Decl *D, SourceRange Range,
                                      TypeVisibilityAttr::VisibilityType Vis,
                                      unsigned AttrSpellingListIndex) {
  return ::mergeVisibilityAttr<TypeVisibilityAttr>(*this, D, Range, Vis,
                                                   AttrSpellingListIndex);
}

static void handleVisibilityAttr(Sema &S, Decl *D, const AttributeList &Attr,
                                 bool isTypeVisibility) {
  // Visibility attributes don't mean anything on a typedef.
  if (isa<TypedefNameDecl>(D)) {
    S.Diag(Attr.getRange().getBegin(), diag::warn_attribute_ignored)
      << Attr.getName();
    return;
  }

  // 'type_visibility' can only go on a type or namespace.
  if (isTypeVisibility &&
      !(isa<TagDecl>(D) ||
        isa<ObjCInterfaceDecl>(D) ||
        isa<NamespaceDecl>(D))) {
    S.Diag(Attr.getRange().getBegin(), diag::err_attribute_wrong_decl_type)
      << Attr.getName() << ExpectedTypeOrNamespace;
    return;
  }

  // Check that the argument is a string literal.
  StringRef TypeStr;
  SourceLocation LiteralLoc;
  if (!S.checkStringLiteralArgumentAttr(Attr, 0, TypeStr, &LiteralLoc))
    return;

  VisibilityAttr::VisibilityType type;
  if (!VisibilityAttr::ConvertStrToVisibilityType(TypeStr, type)) {
    S.Diag(LiteralLoc, diag::warn_attribute_type_not_supported)
      << Attr.getName() << TypeStr;
    return;
  }
  
  // Complain about attempts to use protected visibility on targets
  // (like Darwin) that don't support it.
  if (type == VisibilityAttr::Protected &&
      !S.Context.getTargetInfo().hasProtectedVisibility()) {
    S.Diag(Attr.getLoc(), diag::warn_attribute_protected_visibility);
    type = VisibilityAttr::Default;
  }

  unsigned Index = Attr.getAttributeSpellingListIndex();
  clang::Attr *newAttr;
  if (isTypeVisibility) {
    newAttr = S.mergeTypeVisibilityAttr(D, Attr.getRange(),
                                    (TypeVisibilityAttr::VisibilityType) type,
                                        Index);
  } else {
    newAttr = S.mergeVisibilityAttr(D, Attr.getRange(), type, Index);
  }
  if (newAttr)
    D->addAttr(newAttr);
}

static void handleObjCMethodFamilyAttr(Sema &S, Decl *decl,
                                       const AttributeList &Attr) {
  ObjCMethodDecl *method = cast<ObjCMethodDecl>(decl);
  if (!Attr.isArgIdent(0)) {
    S.Diag(Attr.getLoc(), diag::err_attribute_argument_n_type)
      << Attr.getName() << 1 << AANT_ArgumentIdentifier;
    return;
  }

  IdentifierLoc *IL = Attr.getArgAsIdent(0);
  ObjCMethodFamilyAttr::FamilyKind F;
  if (!ObjCMethodFamilyAttr::ConvertStrToFamilyKind(IL->Ident->getName(), F)) {
    S.Diag(IL->Loc, diag::warn_attribute_type_not_supported) << Attr.getName()
      << IL->Ident;
    return;
  }

  if (F == ObjCMethodFamilyAttr::OMF_init &&
      !method->getReturnType()->isObjCObjectPointerType()) {
    S.Diag(method->getLocation(), diag::err_init_method_bad_return_type)
        << method->getReturnType();
    // Ignore the attribute.
    return;
  }

  method->addAttr(new (S.Context) ObjCMethodFamilyAttr(Attr.getRange(),
                                                       S.Context, F,
                                        Attr.getAttributeSpellingListIndex()));
}

static void handleObjCNSObject(Sema &S, Decl *D, const AttributeList &Attr) {
  if (TypedefNameDecl *TD = dyn_cast<TypedefNameDecl>(D)) {
    QualType T = TD->getUnderlyingType();
    if (!T->isCARCBridgableType()) {
      S.Diag(TD->getLocation(), diag::err_nsobject_attribute);
      return;
    }
  }
  else if (ObjCPropertyDecl *PD = dyn_cast<ObjCPropertyDecl>(D)) {
    QualType T = PD->getType();
    if (!T->isCARCBridgableType()) {
      S.Diag(PD->getLocation(), diag::err_nsobject_attribute);
      return;
    }
  }
  else {
    // It is okay to include this attribute on properties, e.g.:
    //
    //  @property (retain, nonatomic) struct Bork *Q __attribute__((NSObject));
    //
    // In this case it follows tradition and suppresses an error in the above
    // case.    
    S.Diag(D->getLocation(), diag::warn_nsobject_attribute);
  }
  D->addAttr(::new (S.Context)
             ObjCNSObjectAttr(Attr.getRange(), S.Context,
                              Attr.getAttributeSpellingListIndex()));
}

static void handleBlocksAttr(Sema &S, Decl *D, const AttributeList &Attr) {
  if (!Attr.isArgIdent(0)) {
    S.Diag(Attr.getLoc(), diag::err_attribute_argument_n_type)
      << Attr.getName() << 1 << AANT_ArgumentIdentifier;
    return;
  }

  IdentifierInfo *II = Attr.getArgAsIdent(0)->Ident;
  BlocksAttr::BlockType type;
  if (!BlocksAttr::ConvertStrToBlockType(II->getName(), type)) {
    S.Diag(Attr.getLoc(), diag::warn_attribute_type_not_supported)
      << Attr.getName() << II;
    return;
  }

  D->addAttr(::new (S.Context)
             BlocksAttr(Attr.getRange(), S.Context, type,
                        Attr.getAttributeSpellingListIndex()));
}

static void handleSentinelAttr(Sema &S, Decl *D, const AttributeList &Attr) {
  unsigned sentinel = (unsigned)SentinelAttr::DefaultSentinel;
  if (Attr.getNumArgs() > 0) {
    Expr *E = Attr.getArgAsExpr(0);
    llvm::APSInt Idx(32);
    if (E->isTypeDependent() || E->isValueDependent() ||
        !E->isIntegerConstantExpr(Idx, S.Context)) {
      S.Diag(Attr.getLoc(), diag::err_attribute_argument_n_type)
        << Attr.getName() << 1 << AANT_ArgumentIntegerConstant
        << E->getSourceRange();
      return;
    }

    if (Idx.isSigned() && Idx.isNegative()) {
      S.Diag(Attr.getLoc(), diag::err_attribute_sentinel_less_than_zero)
        << E->getSourceRange();
      return;
    }

    sentinel = Idx.getZExtValue();
  }

  unsigned nullPos = (unsigned)SentinelAttr::DefaultNullPos;
  if (Attr.getNumArgs() > 1) {
    Expr *E = Attr.getArgAsExpr(1);
    llvm::APSInt Idx(32);
    if (E->isTypeDependent() || E->isValueDependent() ||
        !E->isIntegerConstantExpr(Idx, S.Context)) {
      S.Diag(Attr.getLoc(), diag::err_attribute_argument_n_type)
        << Attr.getName() << 2 << AANT_ArgumentIntegerConstant
        << E->getSourceRange();
      return;
    }
    nullPos = Idx.getZExtValue();

    if ((Idx.isSigned() && Idx.isNegative()) || nullPos > 1) {
      // FIXME: This error message could be improved, it would be nice
      // to say what the bounds actually are.
      S.Diag(Attr.getLoc(), diag::err_attribute_sentinel_not_zero_or_one)
        << E->getSourceRange();
      return;
    }
  }

  if (FunctionDecl *FD = dyn_cast<FunctionDecl>(D)) {
    const FunctionType *FT = FD->getType()->castAs<FunctionType>();
    if (isa<FunctionNoProtoType>(FT)) {
      S.Diag(Attr.getLoc(), diag::warn_attribute_sentinel_named_arguments);
      return;
    }

    if (!cast<FunctionProtoType>(FT)->isVariadic()) {
      S.Diag(Attr.getLoc(), diag::warn_attribute_sentinel_not_variadic) << 0;
      return;
    }
  } else if (ObjCMethodDecl *MD = dyn_cast<ObjCMethodDecl>(D)) {
    if (!MD->isVariadic()) {
      S.Diag(Attr.getLoc(), diag::warn_attribute_sentinel_not_variadic) << 0;
      return;
    }
  } else if (BlockDecl *BD = dyn_cast<BlockDecl>(D)) {
    if (!BD->isVariadic()) {
      S.Diag(Attr.getLoc(), diag::warn_attribute_sentinel_not_variadic) << 1;
      return;
    }
  } else if (const VarDecl *V = dyn_cast<VarDecl>(D)) {
    QualType Ty = V->getType();
    if (Ty->isBlockPointerType() || Ty->isFunctionPointerType()) {
      const FunctionType *FT = Ty->isFunctionPointerType()
       ? D->getFunctionType()
       : Ty->getAs<BlockPointerType>()->getPointeeType()->getAs<FunctionType>();
      if (!cast<FunctionProtoType>(FT)->isVariadic()) {
        int m = Ty->isFunctionPointerType() ? 0 : 1;
        S.Diag(Attr.getLoc(), diag::warn_attribute_sentinel_not_variadic) << m;
        return;
      }
    } else {
      S.Diag(Attr.getLoc(), diag::warn_attribute_wrong_decl_type)
        << Attr.getName() << ExpectedFunctionMethodOrBlock;
      return;
    }
  } else {
    S.Diag(Attr.getLoc(), diag::warn_attribute_wrong_decl_type)
      << Attr.getName() << ExpectedFunctionMethodOrBlock;
    return;
  }
  D->addAttr(::new (S.Context)
             SentinelAttr(Attr.getRange(), S.Context, sentinel, nullPos,
                          Attr.getAttributeSpellingListIndex()));
}

static void handleWarnUnusedResult(Sema &S, Decl *D, const AttributeList &Attr) {
  if (D->getFunctionType() &&
      D->getFunctionType()->getReturnType()->isVoidType()) {
    S.Diag(Attr.getLoc(), diag::warn_attribute_void_function_method)
      << Attr.getName() << 0;
    return;
  }
  if (const ObjCMethodDecl *MD = dyn_cast<ObjCMethodDecl>(D))
    if (MD->getReturnType()->isVoidType()) {
      S.Diag(Attr.getLoc(), diag::warn_attribute_void_function_method)
      << Attr.getName() << 1;
      return;
    }
  
  D->addAttr(::new (S.Context) 
             WarnUnusedResultAttr(Attr.getRange(), S.Context,
                                  Attr.getAttributeSpellingListIndex()));
}

static void handleWeakImportAttr(Sema &S, Decl *D, const AttributeList &Attr) {
  // weak_import only applies to variable & function declarations.
  bool isDef = false;
  if (!D->canBeWeakImported(isDef)) {
    if (isDef)
      S.Diag(Attr.getLoc(), diag::warn_attribute_invalid_on_definition)
        << "weak_import";
    else if (isa<ObjCPropertyDecl>(D) || isa<ObjCMethodDecl>(D) ||
             (S.Context.getTargetInfo().getTriple().isOSDarwin() &&
              (isa<ObjCInterfaceDecl>(D) || isa<EnumDecl>(D)))) {
      // Nothing to warn about here.
    } else
      S.Diag(Attr.getLoc(), diag::warn_attribute_wrong_decl_type)
        << Attr.getName() << ExpectedVariableOrFunction;

    return;
  }

  D->addAttr(::new (S.Context)
             WeakImportAttr(Attr.getRange(), S.Context,
                            Attr.getAttributeSpellingListIndex()));
}

// Handles reqd_work_group_size and work_group_size_hint.
template <typename WorkGroupAttr>
static void handleWorkGroupSize(Sema &S, Decl *D,
                                const AttributeList &Attr) {
  uint32_t WGSize[3];
  for (unsigned i = 0; i < 3; ++i) {
    const Expr *E = Attr.getArgAsExpr(i);
    if (!checkUInt32Argument(S, Attr, E, WGSize[i], i))
      return;
    if (WGSize[i] == 0) {
      S.Diag(Attr.getLoc(), diag::err_attribute_argument_is_zero)
        << Attr.getName() << E->getSourceRange();
      return;
    }
  }

  WorkGroupAttr *Existing = D->getAttr<WorkGroupAttr>();
  if (Existing && !(Existing->getXDim() == WGSize[0] &&
                    Existing->getYDim() == WGSize[1] &&
                    Existing->getZDim() == WGSize[2]))
    S.Diag(Attr.getLoc(), diag::warn_duplicate_attribute) << Attr.getName();

  D->addAttr(::new (S.Context) WorkGroupAttr(Attr.getRange(), S.Context,
                                             WGSize[0], WGSize[1], WGSize[2],
                                       Attr.getAttributeSpellingListIndex()));
}

static void handleVecTypeHint(Sema &S, Decl *D, const AttributeList &Attr) {
  if (!Attr.hasParsedType()) {
    S.Diag(Attr.getLoc(), diag::err_attribute_wrong_number_arguments)
      << Attr.getName() << 1;
    return;
  }

  TypeSourceInfo *ParmTSI = nullptr;
  QualType ParmType = S.GetTypeFromParser(Attr.getTypeArg(), &ParmTSI);
  assert(ParmTSI && "no type source info for attribute argument");

  if (!ParmType->isExtVectorType() && !ParmType->isFloatingType() &&
      (ParmType->isBooleanType() ||
       !ParmType->isIntegralType(S.getASTContext()))) {
    S.Diag(Attr.getLoc(), diag::err_attribute_argument_vec_type_hint)
        << ParmType;
    return;
  }

  if (VecTypeHintAttr *A = D->getAttr<VecTypeHintAttr>()) {
    if (!S.Context.hasSameType(A->getTypeHint(), ParmType)) {
      S.Diag(Attr.getLoc(), diag::warn_duplicate_attribute) << Attr.getName();
      return;
    }
  }

  D->addAttr(::new (S.Context) VecTypeHintAttr(Attr.getLoc(), S.Context,
                                               ParmTSI,
                                        Attr.getAttributeSpellingListIndex()));
}
#ifdef INTEL_CUSTOMIZATION
static void handleCilkElementalAttr(Sema &S, Decl *D,
                                    const AttributeList &Attr) {
  assert(Attr.getKind() == AttributeList::AT_CilkElemental);
  D->addAttr(::new (S.Context) CilkElementalAttr(Attr.getLoc(), S.Context,
                                                 Attr.getScopeLoc(), 0));
}

static void handleCilkMaskAttr(Sema &S, Decl *D, const AttributeList &Attr) {
  if (!checkAttributeNumArgs(S, Attr, 0))
    return;
  bool Mask = false;
  switch (Attr.getKind()) {
  case AttributeList::AT_CilkMask:
    Mask = true;
    break;
  case AttributeList::AT_CilkNoMask:
    Mask = false;
    break;
  default:
    llvm_unreachable("attribute is not 'mask' or 'nomask'");
  }
  D->addAttr(::new (S.Context) CilkMaskAttr(Attr.getLoc(), S.Context,
                                            Mask, Attr.getScopeLoc(), 0));
}

template<typename A>
A *getGroupAttr(Decl *D, SourceLocation Loc) {
  for (specific_attr_iterator<A>
        I = D->specific_attr_begin<A>(),
        E = D->specific_attr_end<A>(); I != E; ++I)
    if ((*I)->getGroup() == Loc)
      return *I;
  return 0;
}

static void handleCilkProcessorAttr(Sema &S, Decl *D,
                                    const AttributeList &Attr) {
  assert(Attr.getKind() == AttributeList::AT_CilkProcessor);
  unsigned NumArgs = Attr.getNumArgs();
  StringRef SR;
  SourceLocation PLoc;
  if (NumArgs == 1) {
    if (Attr.getArg(0).is<Expr *>()) {
      // Argument as string.
      Expr *ArgExpr = Attr.getArg(0).get<Expr *>();
      StringLiteral *SE = dyn_cast<StringLiteral>(ArgExpr);
      if (!SE) {
        S.Diag(ArgExpr->getLocStart(), diag::err_attribute_argument_type)
          << Attr.getName() << AANT_ArgumentString;
        return;
      }
      SR = SE->getString();
      PLoc = ArgExpr->getExprLoc();
    } else {
    // Argument as identifier.
      IdentifierLoc *ILoc = Attr.getArg(0).get<IdentifierLoc *>();
      IdentifierInfo *ProcessorName = ILoc->Ident;
      if (!ProcessorName) {
        S.Diag(Attr.getLoc(), diag::err_attribute_argument_type)
          << Attr.getName() << AANT_ArgumentIdentifier;
        return;
      }
      SR = ProcessorName->getName();
      PLoc = ILoc->Loc;
    }
  } else {
    S.Diag(Attr.getLoc(), diag::err_attribute_wrong_number_arguments)
      << Attr.getName() << 1;
    return;
  }
  CilkProcessorAttr::CilkProcessor Processor = CilkProcessorAttr::getValue(SR);

  // Check for multiple different processor attributes in one vector().
  CilkProcessorAttr *ExistingAttr =
    getGroupAttr<CilkProcessorAttr>(D, Attr.getScopeLoc());
  if (ExistingAttr && ExistingAttr->getProcessor() != Processor) {
    // CodeGen does actually allow this, so we just warn and continue.
    S.Diag(PLoc,
           diag::warn_cilk_elemental_inconsistent_processor);
    S.Diag(ExistingAttr->getLocation(), diag::note_previous_attribute);
  }
  if (Processor == CilkProcessorAttr::Unspecified) {
    S.Diag(PLoc,
           diag::err_cilk_elemental_unrecognized_processor);
    return;
  }
  D->addAttr(::new (S.Context)
             CilkProcessorAttr(Attr.getRange(), S.Context,
                               Processor, Attr.getScopeLoc(), 0));
}

static void handleCilkVecLengthAttr(Sema &S, Decl *D,
                                    const AttributeList &Attr) {
  assert(Attr.getKind() == AttributeList::AT_CilkVecLength);
  if (!checkAttributeNumArgs(S, Attr, 1))
    return;

  // Check for multiple vectorlength attributes in one vector attribute.
  if (CilkVecLengthAttr *Prev =
        getGroupAttr<CilkVecLengthAttr>(D, Attr.getScopeLoc())) {
    S.Diag(Attr.getLoc(), diag::err_cilk_elemental_repeated_vectorlength) << 0;
    S.Diag(Prev->getLocation(), diag::note_previous_attribute);
    return;
  }

  for (unsigned I = 0, NumArgs = Attr.getNumArgs(); I < NumArgs; ++I) {
    Expr *LengthExpr = Attr.getArg(I).get<Expr *>();
    ExprResult Result = S.CheckCilkVecLengthArg(LengthExpr);
    if (!Result.isUsable())
      return;

    D->addAttr(::new (S.Context)
               CilkVecLengthAttr(Attr.getRange(), S.Context,
                                 Result.get(), Attr.getScopeLoc(), 0));
  }
}

static bool diagnoseCilkAttrSubject(Sema &S, const FunctionDecl *FD,
                                    const AttributeList &Attr,
                                    IdentifierLoc *&IdLoc) {
  assert(FD && "null function declaration");
  IdLoc = 0;
  if (Attr.getNumArgs() == 0) {
    S.Diag(Attr.getLoc(), diag::err_attribute_argument_type)
      << Attr.getName() << AANT_ArgumentIdentifier;
    IdLoc = 0;
    return false;
  }
  if (!Attr.getArg(0).is<IdentifierLoc *>()) return true;

  IdLoc = Attr.getArg(0).get<IdentifierLoc *>();
  IdentifierInfo *SubjectName = IdLoc->Ident;
  if (!SubjectName) {
    S.Diag(Attr.getLoc(), diag::err_attribute_argument_type)
      << Attr.getName() << AANT_ArgumentIdentifier;
    IdLoc = 0;
    return false;
  }

  StringRef Name = SubjectName->getName();
  SourceLocation Loc = IdLoc->Loc;

  // Check uniform(this) and linear(this).
  if (S.getLangOpts().CPlusPlus && Name.equals("this")) {
    const CXXMethodDecl *Method = dyn_cast<CXXMethodDecl>(FD);
    if (!Method || !Method->isInstance()) {
      S.Diag(Loc, diag::err_invalid_this_use);
      IdLoc = 0;
      return false;
    }
    return true;
  }

  // Otherwise, check the subject is a function parameter name.
  const VarDecl *Param = 0;
  for (FunctionDecl::param_const_iterator I = FD->param_begin(),
                                          E = FD->param_end();
                                          I != E; ++I)
    if ((*I)->getName().equals(Name)) {
      Param = *I;
      break;
    }

  if (!Param) {
    S.Diag(Loc, diag::err_cilk_elemental_not_function_parameter);
    IdLoc = 0;
    return false;
  }

  return true;
}

static void handleCilkUniformAttr(Sema &S, Decl *D,
                                  const AttributeList &Attr) {
  const FunctionDecl *FD = dyn_cast<FunctionDecl>(D);
  if (!FD || FD->isInvalidDecl())
    return;

  IdentifierLoc *IdLoc = 0;
  if (!diagnoseCilkAttrSubject(S, FD, Attr, IdLoc))
    return;

  unsigned NumArgs = Attr.getNumArgs();
  if (NumArgs > 1) {
    S.Diag(Attr.getLoc(), diag::err_attribute_wrong_number_arguments)
      << Attr.getName() << NumArgs - 1;
    return;
  }

  // Add the uniform attribute to the function.
  CilkUniformAttr *UniformAttr = ::new (S.Context) CilkUniformAttr(
      Attr.getLoc(), S.Context, IdLoc ? IdLoc->Ident : 0,
      IdLoc ? IdLoc->Loc : SourceLocation(), Attr.getScopeLoc(), 0);
  D->addAttr(UniformAttr);
}

static void handleCilkLinearAttr(Sema &S, Decl *D, const AttributeList &Attr) {
  FunctionDecl *FD = dyn_cast<FunctionDecl>(D);
  if (!FD || FD->isInvalidDecl())
    return;

  IdentifierLoc *IdLoc = 0;
  if (!diagnoseCilkAttrSubject(S, FD, Attr, IdLoc))
    return;

  Expr *StepExpr = 0;
  unsigned NumArgs = Attr.getNumArgs();

  if (NumArgs == 2 && Attr.getArg(1).is<IdentifierLoc *>()) {
    IdentifierLoc *Step = Attr.getArg(1).get<IdentifierLoc *>();
    IdentifierInfo *StepId = Step->Ident;
    SourceLocation StepLoc = Step->Loc;

    // First, check if linear step is a parameter name.
    assert(StepId && "null step name unexpected");
    for (unsigned i = 0, NumParams = FD->getNumParams(); i < NumParams; ++i) {
      ParmVarDecl *StepParm = FD->getParamDecl(i);
      if (StepParm->getName().equals(StepId->getName())) {
        Sema::ContextRAII SavedContext(S, StepParm->getDeclContext());
        QualType Ty = StepParm->getType().getNonReferenceType();
        ExprResult Ref = S.BuildDeclRefExpr(StepParm, Ty, VK_LValue, StepLoc);
        assert(Ref.isUsable() && "reference cannot fail");
        StepExpr = Ref.get();
        break;
      }
    }

    // If linear step is not a parameter, we perform a lookup to find
    // the declaration which the step identifier is referencing to.
    if (!StepExpr) {
      DeclarationNameInfo Name(StepId, StepLoc);
      LookupResult Result(S, Name, Sema::LookupOrdinaryName);
      S.LookupName(Result, S.getCurScope());

      if (Result.empty()) {
        S.Diag(StepLoc, diag::err_undeclared_var_use) << StepId;
        return;
      } else if (Result.isSingleResult()) {
        NamedDecl *ND = Result.getFoundDecl();
        assert(ND && "declaration not found");
        if (!isa<ValueDecl>(ND)) {
          S.Diag(StepLoc, diag::err_ref_non_value) << StepId;
          S.Diag(ND->getLocation(), diag::note_declared_at);
          return;
        }
        CXXScopeSpec SS;
        ExprResult Ref = S.BuildDeclarationNameExpr(SS, Result, /*ADL*/false);
        if (!Ref.isUsable())
          return;
        StepExpr = Ref.get();
      } else {
        S.Diag(StepLoc, diag::err_cilk_elemental_not_function_parameter);
        return;
      }
    }
  } else if (NumArgs == 1) {
    // By default, the step is 1.
    StepExpr = IntegerLiteral::Create(S.Context, llvm::APInt(32, 1),
                                      S.Context.IntTy, SourceLocation());
  } else if (NumArgs == 2) {
    StepExpr = Attr.getArg(1).get<Expr *>();
  } else {
    S.Diag(Attr.getLoc(), diag::err_attribute_wrong_number_arguments)
      << Attr.getName() << 1;
    return;
  }

  StepExpr = S.CheckCilkLinearArg(StepExpr);
  if (!StepExpr)
    return;

  // Add the linear attribute to the function.
  CilkLinearAttr *LinearAttr =
    ::new (S.Context) CilkLinearAttr(Attr.getLoc(), S.Context,
                                     IdLoc ? IdLoc->Ident : 0,
                                     IdLoc ? IdLoc->Loc : SourceLocation(),
                                     StepExpr,
                                     Attr.getScopeLoc(), 0);
  D->addAttr(LinearAttr);
}
#endif

SectionAttr *Sema::mergeSectionAttr(Decl *D, SourceRange Range,
                                    StringRef Name,
                                    unsigned AttrSpellingListIndex) {
  if (SectionAttr *ExistingAttr = D->getAttr<SectionAttr>()) {
    if (ExistingAttr->getName() == Name)
      return nullptr;
    Diag(ExistingAttr->getLocation(), diag::warn_mismatched_section);
    Diag(Range.getBegin(), diag::note_previous_attribute);
    return nullptr;
  }
  return ::new (Context) SectionAttr(Range, Context, Name,
                                     AttrSpellingListIndex);
}

static void handleSectionAttr(Sema &S, Decl *D, const AttributeList &Attr) {
  // Make sure that there is a string literal as the sections's single
  // argument.
  StringRef Str;
  SourceLocation LiteralLoc;
  if (!S.checkStringLiteralArgumentAttr(Attr, 0, Str, &LiteralLoc))
    return;

//***INTEL: compatibility fix
//  // If the target wants to validate the section specifier, make it happen.
//  std::string Error = S.Context.getTargetInfo().isValidSectionSpecifier(Str);
//  if (!Error.empty()) {
//    S.Diag(LiteralLoc, diag::err_attribute_section_invalid_for_target)
//    << Error;
//    return;
//  }

  unsigned Index = Attr.getAttributeSpellingListIndex();
  SectionAttr *NewAttr = S.mergeSectionAttr(D, Attr.getRange(), Str, Index);
  if (NewAttr)
    D->addAttr(NewAttr);
}


static void handleCleanupAttr(Sema &S, Decl *D, const AttributeList &Attr) {
  VarDecl *VD = cast<VarDecl>(D);
  if (!VD->hasLocalStorage()) {
    S.Diag(Attr.getLoc(), diag::warn_attribute_ignored) << Attr.getName();
    return;
  }

  Expr *E = Attr.getArgAsExpr(0);
  SourceLocation Loc = E->getExprLoc();
  FunctionDecl *FD = nullptr;
  DeclarationNameInfo NI;

  // gcc only allows for simple identifiers. Since we support more than gcc, we
  // will warn the user.
  if (DeclRefExpr *DRE = dyn_cast<DeclRefExpr>(E)) {
    if (DRE->hasQualifier())
      S.Diag(Loc, diag::warn_cleanup_ext);
    FD = dyn_cast<FunctionDecl>(DRE->getDecl());
    NI = DRE->getNameInfo();
    if (!FD) {
      S.Diag(Loc, diag::err_attribute_cleanup_arg_not_function) << 1
        << NI.getName();
      return;
    }
  } else if (UnresolvedLookupExpr *ULE = dyn_cast<UnresolvedLookupExpr>(E)) {
    if (ULE->hasExplicitTemplateArgs())
      S.Diag(Loc, diag::warn_cleanup_ext);
    FD = S.ResolveSingleFunctionTemplateSpecialization(ULE, true);
    NI = ULE->getNameInfo();
    if (!FD) {
      S.Diag(Loc, diag::err_attribute_cleanup_arg_not_function) << 2
        << NI.getName();
      if (ULE->getType() == S.Context.OverloadTy)
        S.NoteAllOverloadCandidates(ULE);
      return;
    }
  } else {
    S.Diag(Loc, diag::err_attribute_cleanup_arg_not_function) << 0;
    return;
  }

  if (FD->getNumParams() != 1) {
    S.Diag(Loc, diag::err_attribute_cleanup_func_must_take_one_arg)
      << NI.getName();
    return;
  }

  // We're currently more strict than GCC about what function types we accept.
  // If this ever proves to be a problem it should be easy to fix.
  QualType Ty = S.Context.getPointerType(VD->getType());
  QualType ParamTy = FD->getParamDecl(0)->getType();
  if (S.CheckAssignmentConstraints(FD->getParamDecl(0)->getLocation(),
                                   ParamTy, Ty) != Sema::Compatible) {
    S.Diag(Loc, diag::err_attribute_cleanup_func_arg_incompatible_type)
      << NI.getName() << ParamTy << Ty;
    return;
  }

  D->addAttr(::new (S.Context)
             CleanupAttr(Attr.getRange(), S.Context, FD,
                         Attr.getAttributeSpellingListIndex()));
}

/// Handle __attribute__((format_arg((idx)))) attribute based on
/// http://gcc.gnu.org/onlinedocs/gcc/Function-Attributes.html
static void handleFormatArgAttr(Sema &S, Decl *D, const AttributeList &Attr) {
  Expr *IdxExpr = Attr.getArgAsExpr(0);
  uint64_t Idx;
  if (!checkFunctionOrMethodParameterIndex(S, D, Attr, 1, IdxExpr, Idx))
    return;

  // make sure the format string is really a string
  QualType Ty = getFunctionOrMethodParamType(D, Idx);

  bool not_nsstring_type = !isNSStringType(Ty, S.Context);
  if (not_nsstring_type &&
      !isCFStringType(Ty, S.Context) &&
      (!Ty->isPointerType() ||
       !Ty->getAs<PointerType>()->getPointeeType()->isCharType())) {
    S.Diag(Attr.getLoc(), diag::err_format_attribute_not)
        << (not_nsstring_type ? "a string type" : "an NSString")
        << IdxExpr->getSourceRange() << getFunctionOrMethodParamRange(D, 0);
    return;
  }
  Ty = getFunctionOrMethodResultType(D);
  if (!isNSStringType(Ty, S.Context) &&
      !isCFStringType(Ty, S.Context) &&
      (!Ty->isPointerType() ||
       !Ty->getAs<PointerType>()->getPointeeType()->isCharType())) {
    S.Diag(Attr.getLoc(), diag::err_format_attribute_result_not)
        << (not_nsstring_type ? "string type" : "NSString")
        << IdxExpr->getSourceRange() << getFunctionOrMethodParamRange(D, 0);
    return;
  }

  // We cannot use the Idx returned from checkFunctionOrMethodParameterIndex
  // because that has corrected for the implicit this parameter, and is zero-
  // based.  The attribute expects what the user wrote explicitly.
  llvm::APSInt Val;
  IdxExpr->EvaluateAsInt(Val, S.Context);

  D->addAttr(::new (S.Context)
             FormatArgAttr(Attr.getRange(), S.Context, Val.getZExtValue(),
                           Attr.getAttributeSpellingListIndex()));
}

enum FormatAttrKind {
  CFStringFormat,
  NSStringFormat,
  StrftimeFormat,
  SupportedFormat,
  IgnoredFormat,
  InvalidFormat
};

/// getFormatAttrKind - Map from format attribute names to supported format
/// types.
static FormatAttrKind getFormatAttrKind(StringRef Format) {
  return llvm::StringSwitch<FormatAttrKind>(Format)
    // Check for formats that get handled specially.
    .Case("NSString", NSStringFormat)
    .Case("CFString", CFStringFormat)
    .Case("strftime", StrftimeFormat)

    // Otherwise, check for supported formats.
    .Cases("scanf", "printf", "printf0", "strfmon", SupportedFormat)
    .Cases("cmn_err", "vcmn_err", "zcmn_err", SupportedFormat)
    .Case("kprintf", SupportedFormat) // OpenBSD.

    .Cases("gcc_diag", "gcc_cdiag", "gcc_cxxdiag", "gcc_tdiag", IgnoredFormat)
    .Default(InvalidFormat);
}

/// Handle __attribute__((init_priority(priority))) attributes based on
/// http://gcc.gnu.org/onlinedocs/gcc/C_002b_002b-Attributes.html
static void handleInitPriorityAttr(Sema &S, Decl *D,
                                   const AttributeList &Attr) {
  if (!S.getLangOpts().CPlusPlus) {
    S.Diag(Attr.getLoc(), diag::warn_attribute_ignored) << Attr.getName();
    return;
  }
  
  if (S.getCurFunctionOrMethodDecl()) {
    S.Diag(Attr.getLoc(), diag::err_init_priority_object_attr);
    Attr.setInvalid();
    return;
  }
  QualType T = cast<VarDecl>(D)->getType();
  if (S.Context.getAsArrayType(T))
    T = S.Context.getBaseElementType(T);
  if (!T->getAs<RecordType>()) {
    S.Diag(Attr.getLoc(), diag::err_init_priority_object_attr);
    Attr.setInvalid();
    return;
  }

  Expr *E = Attr.getArgAsExpr(0);
  uint32_t prioritynum;
  if (!checkUInt32Argument(S, Attr, E, prioritynum)) {
    Attr.setInvalid();
    return;
  }

  if (prioritynum < 101 || prioritynum > 65535) {
    S.Diag(Attr.getLoc(), diag::err_attribute_argument_outof_range)
      << E->getSourceRange();
    Attr.setInvalid();
    return;
  }
  D->addAttr(::new (S.Context)
             InitPriorityAttr(Attr.getRange(), S.Context, prioritynum,
                              Attr.getAttributeSpellingListIndex()));
}

FormatAttr *Sema::mergeFormatAttr(Decl *D, SourceRange Range,
                                  IdentifierInfo *Format, int FormatIdx,
                                  int FirstArg,
                                  unsigned AttrSpellingListIndex) {
  // Check whether we already have an equivalent format attribute.
  for (auto *F : D->specific_attrs<FormatAttr>()) {
    if (F->getType() == Format &&
        F->getFormatIdx() == FormatIdx &&
        F->getFirstArg() == FirstArg) {
      // If we don't have a valid location for this attribute, adopt the
      // location.
      if (F->getLocation().isInvalid())
        F->setRange(Range);
      return nullptr;
    }
  }

  return ::new (Context) FormatAttr(Range, Context, Format, FormatIdx,
                                    FirstArg, AttrSpellingListIndex);
}

/// Handle __attribute__((format(type,idx,firstarg))) attributes based on
/// http://gcc.gnu.org/onlinedocs/gcc/Function-Attributes.html
static void handleFormatAttr(Sema &S, Decl *D, const AttributeList &Attr) {
  if (!Attr.isArgIdent(0)) {
    S.Diag(Attr.getLoc(), diag::err_attribute_argument_n_type)
      << Attr.getName() << 1 << AANT_ArgumentIdentifier;
    return;
  }

  // In C++ the implicit 'this' function parameter also counts, and they are
  // counted from one.
  bool HasImplicitThisParam = isInstanceMethod(D);
  unsigned NumArgs = getFunctionOrMethodNumParams(D) + HasImplicitThisParam;

  IdentifierInfo *II = Attr.getArgAsIdent(0)->Ident;
  StringRef Format = II->getName();

  // Normalize the argument, __foo__ becomes foo.
  if (Format.startswith("__") && Format.endswith("__")) {
    Format = Format.substr(2, Format.size() - 4);
    // If we've modified the string name, we need a new identifier for it.
    II = &S.Context.Idents.get(Format);
  }

  // Check for supported formats.
  FormatAttrKind Kind = getFormatAttrKind(Format);
  
  if (Kind == IgnoredFormat)
    return;
  
  if (Kind == InvalidFormat) {
    S.Diag(Attr.getLoc(), diag::warn_attribute_type_not_supported)
      << Attr.getName() << II->getName();
    return;
  }

  // checks for the 2nd argument
  Expr *IdxExpr = Attr.getArgAsExpr(1);
  uint32_t Idx;
  if (!checkUInt32Argument(S, Attr, IdxExpr, Idx, 2))
    return;

  if (Idx < 1 || Idx > NumArgs) {
    S.Diag(Attr.getLoc(), diag::err_attribute_argument_out_of_bounds)
      << Attr.getName() << 2 << IdxExpr->getSourceRange();
    return;
  }

  // FIXME: Do we need to bounds check?
  unsigned ArgIdx = Idx - 1;

  if (HasImplicitThisParam) {
    if (ArgIdx == 0) {
      S.Diag(Attr.getLoc(),
             diag::err_format_attribute_implicit_this_format_string)
        << IdxExpr->getSourceRange();
      return;
    }
    ArgIdx--;
  }

  // make sure the format string is really a string
  QualType Ty = getFunctionOrMethodParamType(D, ArgIdx);

  if (Kind == CFStringFormat) {
    if (!isCFStringType(Ty, S.Context)) {
      S.Diag(Attr.getLoc(), diag::err_format_attribute_not)
        << "a CFString" << IdxExpr->getSourceRange()
        << getFunctionOrMethodParamRange(D, ArgIdx);
      return;
    }
  } else if (Kind == NSStringFormat) {
    // FIXME: do we need to check if the type is NSString*?  What are the
    // semantics?
    if (!isNSStringType(Ty, S.Context)) {
      S.Diag(Attr.getLoc(), diag::err_format_attribute_not)
        << "an NSString" << IdxExpr->getSourceRange()
        << getFunctionOrMethodParamRange(D, ArgIdx);
      return;
    }
  } else if (!Ty->isPointerType() ||
             !Ty->getAs<PointerType>()->getPointeeType()->isCharType()) {
    S.Diag(Attr.getLoc(), diag::err_format_attribute_not)
      << "a string type" << IdxExpr->getSourceRange()
      << getFunctionOrMethodParamRange(D, ArgIdx);
    return;
  }

  // check the 3rd argument
  Expr *FirstArgExpr = Attr.getArgAsExpr(2);
  uint32_t FirstArg;
  if (!checkUInt32Argument(S, Attr, FirstArgExpr, FirstArg, 3))
    return;

  // check if the function is variadic if the 3rd argument non-zero
  if (FirstArg != 0) {
    if (isFunctionOrMethodVariadic(D)) {
      ++NumArgs; // +1 for ...
    } else {
      S.Diag(D->getLocation(), diag::err_format_attribute_requires_variadic);
      return;
    }
  }

  // strftime requires FirstArg to be 0 because it doesn't read from any
  // variable the input is just the current time + the format string.
  if (Kind == StrftimeFormat) {
    if (FirstArg != 0) {
      S.Diag(Attr.getLoc(), diag::err_format_strftime_third_parameter)
        << FirstArgExpr->getSourceRange();
      return;
    }
  // if 0 it disables parameter checking (to use with e.g. va_list)
  } else if (FirstArg != 0 && FirstArg != NumArgs) {
    S.Diag(Attr.getLoc(), diag::err_attribute_argument_out_of_bounds)
      << Attr.getName() << 3 << FirstArgExpr->getSourceRange();
    return;
  }

  FormatAttr *NewAttr = S.mergeFormatAttr(D, Attr.getRange(), II,
                                          Idx, FirstArg,
                                          Attr.getAttributeSpellingListIndex());
  if (NewAttr)
    D->addAttr(NewAttr);
}

static void handleTransparentUnionAttr(Sema &S, Decl *D,
                                       const AttributeList &Attr) {
  // Try to find the underlying union declaration.
  RecordDecl *RD = nullptr;
  TypedefNameDecl *TD = dyn_cast<TypedefNameDecl>(D);
  if (TD && TD->getUnderlyingType()->isUnionType())
    RD = TD->getUnderlyingType()->getAsUnionType()->getDecl();
  else
    RD = dyn_cast<RecordDecl>(D);

  if (!RD || !RD->isUnion()) {
    S.Diag(Attr.getLoc(), diag::warn_attribute_wrong_decl_type)
      << Attr.getName() << ExpectedUnion;
    return;
  }

  if (!RD->isCompleteDefinition()) {
    S.Diag(Attr.getLoc(),
        diag::warn_transparent_union_attribute_not_definition);
    return;
  }

  RecordDecl::field_iterator Field = RD->field_begin(),
                          FieldEnd = RD->field_end();
  if (Field == FieldEnd) {
    S.Diag(Attr.getLoc(), diag::warn_transparent_union_attribute_zero_fields);
    return;
  }

  FieldDecl *FirstField = *Field;
  QualType FirstType = FirstField->getType();
  if (FirstType->hasFloatingRepresentation() || FirstType->isVectorType()) {
    S.Diag(FirstField->getLocation(),
           diag::warn_transparent_union_attribute_floating)
      << FirstType->isVectorType() << FirstType;
    return;
  }

  uint64_t FirstSize = S.Context.getTypeSize(FirstType);
  uint64_t FirstAlign = S.Context.getTypeAlign(FirstType);
  for (; Field != FieldEnd; ++Field) {
    QualType FieldType = Field->getType();
    // FIXME: this isn't fully correct; we also need to test whether the
    // members of the union would all have the same calling convention as the
    // first member of the union. Checking just the size and alignment isn't
    // sufficient (consider structs passed on the stack instead of in registers
    // as an example).
    if (S.Context.getTypeSize(FieldType) != FirstSize ||
        S.Context.getTypeAlign(FieldType) > FirstAlign) {
      // Warn if we drop the attribute.
      bool isSize = S.Context.getTypeSize(FieldType) != FirstSize;
      unsigned FieldBits = isSize? S.Context.getTypeSize(FieldType)
                                 : S.Context.getTypeAlign(FieldType);
      S.Diag(Field->getLocation(),
          diag::warn_transparent_union_attribute_field_size_align)
        << isSize << Field->getDeclName() << FieldBits;
      unsigned FirstBits = isSize? FirstSize : FirstAlign;
      S.Diag(FirstField->getLocation(),
             diag::note_transparent_union_first_field_size_align)
        << isSize << FirstBits;
      return;
    }
  }

  RD->addAttr(::new (S.Context)
              TransparentUnionAttr(Attr.getRange(), S.Context,
                                   Attr.getAttributeSpellingListIndex()));
}

static void handleAnnotateAttr(Sema &S, Decl *D, const AttributeList &Attr) {
  // Make sure that there is a string literal as the annotation's single
  // argument.
  StringRef Str;
  if (!S.checkStringLiteralArgumentAttr(Attr, 0, Str))
    return;

  // Don't duplicate annotations that are already set.
  for (const auto *I : D->specific_attrs<AnnotateAttr>()) {
    if (I->getAnnotation() == Str)
      return;
  }
  
  D->addAttr(::new (S.Context)
             AnnotateAttr(Attr.getRange(), S.Context, Str,
                          Attr.getAttributeSpellingListIndex()));
}

static void handleAlignValueAttr(Sema &S, Decl *D,
                                 const AttributeList &Attr) {
  S.AddAlignValueAttr(Attr.getRange(), D, Attr.getArgAsExpr(0),
                      Attr.getAttributeSpellingListIndex());
}

void Sema::AddAlignValueAttr(SourceRange AttrRange, Decl *D, Expr *E,
                             unsigned SpellingListIndex) {
  AlignValueAttr TmpAttr(AttrRange, Context, E, SpellingListIndex);
  SourceLocation AttrLoc = AttrRange.getBegin();

  QualType T;
  if (TypedefNameDecl *TD = dyn_cast<TypedefNameDecl>(D))
    T = TD->getUnderlyingType();
  else if (ValueDecl *VD = dyn_cast<ValueDecl>(D))
    T = VD->getType();
  else
    llvm_unreachable("Unknown decl type for align_value");

  if (!T->isDependentType() && !T->isAnyPointerType() &&
      !T->isReferenceType() && !T->isMemberPointerType()) {
    Diag(AttrLoc, diag::warn_attribute_pointer_or_reference_only)
      << &TmpAttr /*TmpAttr.getName()*/ << T << D->getSourceRange();
    return;
  }

  if (!E->isValueDependent()) {
    llvm::APSInt Alignment(32);
    ExprResult ICE
      = VerifyIntegerConstantExpression(E, &Alignment,
          diag::err_align_value_attribute_argument_not_int,
            /*AllowFold*/ false);
    if (ICE.isInvalid())
      return;

    if (!Alignment.isPowerOf2()) {
      Diag(AttrLoc, diag::err_alignment_not_power_of_two)
        << E->getSourceRange();
      return;
    }

    D->addAttr(::new (Context)
               AlignValueAttr(AttrRange, Context, ICE.get(),
               SpellingListIndex));
    return;
  }

  // Save dependent expressions in the AST to be instantiated.
  D->addAttr(::new (Context) AlignValueAttr(TmpAttr));
  return;
}

static void handleAlignedAttr(Sema &S, Decl *D, const AttributeList &Attr) {
  // check the attribute arguments.
  if (Attr.getNumArgs() > 1) {
    S.Diag(Attr.getLoc(), diag::err_attribute_wrong_number_arguments)
      << Attr.getName() << 1;
    return;
  }

  if (Attr.getNumArgs() == 0) {
    D->addAttr(::new (S.Context) AlignedAttr(Attr.getRange(), S.Context,
               true, nullptr, Attr.getAttributeSpellingListIndex()));
    return;
  }

  Expr *E = Attr.getArgAsExpr(0);
  if (Attr.isPackExpansion() && !E->containsUnexpandedParameterPack()) {
    S.Diag(Attr.getEllipsisLoc(),
           diag::err_pack_expansion_without_parameter_packs);
    return;
  }

  if (!Attr.isPackExpansion() && S.DiagnoseUnexpandedParameterPack(E))
    return;

  S.AddAlignedAttr(Attr.getRange(), D, E, Attr.getAttributeSpellingListIndex(),
                   Attr.isPackExpansion());
}

void Sema::AddAlignedAttr(SourceRange AttrRange, Decl *D, Expr *E,
                          unsigned SpellingListIndex, bool IsPackExpansion) {
  AlignedAttr TmpAttr(AttrRange, Context, true, E, SpellingListIndex);
  SourceLocation AttrLoc = AttrRange.getBegin();

  // C++11 alignas(...) and C11 _Alignas(...) have additional requirements.
  if (TmpAttr.isAlignas()) {
    // C++11 [dcl.align]p1:
    //   An alignment-specifier may be applied to a variable or to a class
    //   data member, but it shall not be applied to a bit-field, a function
    //   parameter, the formal parameter of a catch clause, or a variable
    //   declared with the register storage class specifier. An
    //   alignment-specifier may also be applied to the declaration of a class
    //   or enumeration type.
    // C11 6.7.5/2:
    //   An alignment attribute shall not be specified in a declaration of
    //   a typedef, or a bit-field, or a function, or a parameter, or an
    //   object declared with the register storage-class specifier.
    int DiagKind = -1;
    if (isa<ParmVarDecl>(D)) {
      DiagKind = 0;
    } else if (VarDecl *VD = dyn_cast<VarDecl>(D)) {
      if (VD->getStorageClass() == SC_Register)
        DiagKind = 1;
      if (VD->isExceptionVariable())
        DiagKind = 2;
    } else if (FieldDecl *FD = dyn_cast<FieldDecl>(D)) {
      if (FD->isBitField())
        DiagKind = 3;
    } else if (!isa<TagDecl>(D)) {
      Diag(AttrLoc, diag::err_attribute_wrong_decl_type) << &TmpAttr
        << (TmpAttr.isC11() ? ExpectedVariableOrField
                            : ExpectedVariableFieldOrTag);
      return;
    }
    if (DiagKind != -1) {
      Diag(AttrLoc, diag::err_alignas_attribute_wrong_decl_type)
        << &TmpAttr << DiagKind;
      return;
    }
  }

  if (E->isTypeDependent() || E->isValueDependent()) {
    // Save dependent expressions in the AST to be instantiated.
    AlignedAttr *AA = ::new (Context) AlignedAttr(TmpAttr);
    AA->setPackExpansion(IsPackExpansion);
    D->addAttr(AA);
    return;
  }

  // FIXME: Cache the number on the Attr object?
  llvm::APSInt Alignment(32);
  ExprResult ICE
    = VerifyIntegerConstantExpression(E, &Alignment,
        diag::err_aligned_attribute_argument_not_int,
        /*AllowFold*/ false);
  if (ICE.isInvalid())
    return;

  // C++11 [dcl.align]p2:
  //   -- if the constant expression evaluates to zero, the alignment
  //      specifier shall have no effect
  // C11 6.7.5p6:
  //   An alignment specification of zero has no effect.
  if (!(TmpAttr.isAlignas() && !Alignment) &&
      !llvm::isPowerOf2_64(Alignment.getZExtValue())) {
    Diag(AttrLoc, diag::err_alignment_not_power_of_two)
      << E->getSourceRange();
    return;
  }

  // Alignment calculations can wrap around if it's greater than 2**28.
  unsigned MaxValidAlignment = TmpAttr.isDeclspec() ? 8192 : 268435456;
  if (Alignment.getZExtValue() > MaxValidAlignment) {
    Diag(AttrLoc, diag::err_attribute_aligned_too_great) << MaxValidAlignment
                                                         << E->getSourceRange();
    return;
  }

  AlignedAttr *AA = ::new (Context) AlignedAttr(AttrRange, Context, true,
                                                ICE.get(), SpellingListIndex);
  AA->setPackExpansion(IsPackExpansion);
  D->addAttr(AA);
}

void Sema::AddAlignedAttr(SourceRange AttrRange, Decl *D, TypeSourceInfo *TS,
                          unsigned SpellingListIndex, bool IsPackExpansion) {
  // FIXME: Cache the number on the Attr object if non-dependent?
  // FIXME: Perform checking of type validity
  AlignedAttr *AA = ::new (Context) AlignedAttr(AttrRange, Context, false, TS,
                                                SpellingListIndex);
  AA->setPackExpansion(IsPackExpansion);
  D->addAttr(AA);
}

void Sema::CheckAlignasUnderalignment(Decl *D) {
  assert(D->hasAttrs() && "no attributes on decl");

  QualType Ty;
  if (ValueDecl *VD = dyn_cast<ValueDecl>(D))
    Ty = VD->getType();
  else
    Ty = Context.getTagDeclType(cast<TagDecl>(D));
  if (Ty->isDependentType() || Ty->isIncompleteType())
    return;

  // C++11 [dcl.align]p5, C11 6.7.5/4:
  //   The combined effect of all alignment attributes in a declaration shall
  //   not specify an alignment that is less strict than the alignment that
  //   would otherwise be required for the entity being declared.
  AlignedAttr *AlignasAttr = nullptr;
  unsigned Align = 0;
  for (auto *I : D->specific_attrs<AlignedAttr>()) {
    if (I->isAlignmentDependent())
      return;
    if (I->isAlignas())
      AlignasAttr = I;
    Align = std::max(Align, I->getAlignment(Context));
  }

  if (AlignasAttr && Align) {
    CharUnits RequestedAlign = Context.toCharUnitsFromBits(Align);
    CharUnits NaturalAlign = Context.getTypeAlignInChars(Ty);
    if (NaturalAlign > RequestedAlign)
      Diag(AlignasAttr->getLocation(), diag::err_alignas_underaligned)
        << Ty << (unsigned)NaturalAlign.getQuantity();
  }
}

bool Sema::checkMSInheritanceAttrOnDefinition(
    CXXRecordDecl *RD, SourceRange Range, bool BestCase,
    MSInheritanceAttr::Spelling SemanticSpelling) {
  assert(RD->hasDefinition() && "RD has no definition!");

  // We may not have seen base specifiers or any virtual methods yet.  We will
  // have to wait until the record is defined to catch any mismatches.
  if (!RD->getDefinition()->isCompleteDefinition())
    return false;

  // The unspecified model never matches what a definition could need.
  if (SemanticSpelling == MSInheritanceAttr::Keyword_unspecified_inheritance)
    return false;

  if (BestCase) {
    if (RD->calculateInheritanceModel() == SemanticSpelling)
      return false;
  } else {
    if (RD->calculateInheritanceModel() <= SemanticSpelling)
      return false;
  }

  Diag(Range.getBegin(), diag::err_mismatched_ms_inheritance)
      << 0 /*definition*/;
  Diag(RD->getDefinition()->getLocation(), diag::note_defined_here)
      << RD->getNameAsString();
  return true;
}

/// handleModeAttr - This attribute modifies the width of a decl with primitive
/// type.
///
/// Despite what would be logical, the mode attribute is a decl attribute, not a
/// type attribute: 'int ** __attribute((mode(HI))) *G;' tries to make 'G' be
/// HImode, not an intermediate pointer.
static void handleModeAttr(Sema &S, Decl *D, const AttributeList &Attr) {
  // This attribute isn't documented, but glibc uses it.  It changes
  // the width of an int or unsigned int to the specified size.
  if (!Attr.isArgIdent(0)) {
    S.Diag(Attr.getLoc(), diag::err_attribute_argument_type) << Attr.getName()
      << AANT_ArgumentIdentifier;
    return;
  }
  
  IdentifierInfo *Name = Attr.getArgAsIdent(0)->Ident;
  StringRef Str = Name->getName();

  // Normalize the attribute name, __foo__ becomes foo.
  if (Str.startswith("__") && Str.endswith("__"))
    Str = Str.substr(2, Str.size() - 4);

  unsigned DestWidth = 0;
  bool IntegerMode = true;
  bool ComplexMode = false;
  switch (Str.size()) {
  case 2:
    switch (Str[0]) {
    case 'Q': DestWidth = 8; break;
    case 'H': DestWidth = 16; break;
    case 'S': DestWidth = 32; break;
    case 'D': DestWidth = 64; break;
    case 'X': DestWidth = 96; break;
    case 'T': DestWidth = 128; break;
    }
    if (Str[1] == 'F') {
      IntegerMode = false;
    } else if (Str[1] == 'C') {
      IntegerMode = false;
      ComplexMode = true;
    } else if (Str[1] != 'I') {
      DestWidth = 0;
    }
    break;
  case 4:
    // FIXME: glibc uses 'word' to define register_t; this is narrower than a
    // pointer on PIC16 and other embedded platforms.
    if (Str == "word")
      DestWidth = S.Context.getTargetInfo().getPointerWidth(0);
    else if (Str == "byte")
      DestWidth = S.Context.getTargetInfo().getCharWidth();
    break;
  case 7:
    if (Str == "pointer")
      DestWidth = S.Context.getTargetInfo().getPointerWidth(0);
    break;
  case 11:
    if (Str == "unwind_word")
      DestWidth = S.Context.getTargetInfo().getUnwindWordWidth();
    break;
  }

  QualType OldTy;
  if (TypedefNameDecl *TD = dyn_cast<TypedefNameDecl>(D))
    OldTy = TD->getUnderlyingType();
  else if (ValueDecl *VD = dyn_cast<ValueDecl>(D))
    OldTy = VD->getType();
  else {
    S.Diag(D->getLocation(), diag::err_attr_wrong_decl)
      << Attr.getName() << Attr.getRange();
    return;
  }

  if (!OldTy->getAs<BuiltinType>() && !OldTy->isComplexType())
    S.Diag(Attr.getLoc(), diag::err_mode_not_primitive);
  else if (IntegerMode) {
    if (!OldTy->isIntegralOrEnumerationType())
      S.Diag(Attr.getLoc(), diag::err_mode_wrong_type);
  } else if (ComplexMode) {
    if (!OldTy->isComplexType())
      S.Diag(Attr.getLoc(), diag::err_mode_wrong_type);
  } else {
    if (!OldTy->isFloatingType())
      S.Diag(Attr.getLoc(), diag::err_mode_wrong_type);
  }

  // FIXME: Sync this with InitializePredefinedMacros; we need to match int8_t
  // and friends, at least with glibc.
  // FIXME: Make sure floating-point mappings are accurate
  // FIXME: Support XF and TF types
  if (!DestWidth) {
    S.Diag(Attr.getLoc(), diag::err_machine_mode) << 0 /*Unknown*/ << Name;
    return;
  }

  QualType NewTy;

  if (IntegerMode)
    NewTy = S.Context.getIntTypeForBitwidth(DestWidth,
                                            OldTy->isSignedIntegerType());
  else
    NewTy = S.Context.getRealTypeForBitwidth(DestWidth);

  if (NewTy.isNull()) {
    S.Diag(Attr.getLoc(), diag::err_machine_mode) << 1 /*Unsupported*/ << Name;
    return;
  }

  if (ComplexMode) {
    NewTy = S.Context.getComplexType(NewTy);
  }

  // Install the new type.
  if (TypedefNameDecl *TD = dyn_cast<TypedefNameDecl>(D))
    TD->setModedTypeSourceInfo(TD->getTypeSourceInfo(), NewTy);
  else
    cast<ValueDecl>(D)->setType(NewTy);

  D->addAttr(::new (S.Context)
             ModeAttr(Attr.getRange(), S.Context, Name,
                      Attr.getAttributeSpellingListIndex()));
}

static void handleNoDebugAttr(Sema &S, Decl *D, const AttributeList &Attr) {
  if (const VarDecl *VD = dyn_cast<VarDecl>(D)) {
    if (!VD->hasGlobalStorage())
      S.Diag(Attr.getLoc(),
             diag::warn_attribute_requires_functions_or_static_globals)
        << Attr.getName();
  } else if (!isFunctionOrMethod(D)) {
    S.Diag(Attr.getLoc(),
           diag::warn_attribute_requires_functions_or_static_globals)
      << Attr.getName();
    return;
  }

  D->addAttr(::new (S.Context)
             NoDebugAttr(Attr.getRange(), S.Context,
                         Attr.getAttributeSpellingListIndex()));
}

<<<<<<< HEAD
=======
AlwaysInlineAttr *Sema::mergeAlwaysInlineAttr(Decl *D, SourceRange Range,
                                              IdentifierInfo *Ident,
                                              unsigned AttrSpellingListIndex) {
  if (OptimizeNoneAttr *Optnone = D->getAttr<OptimizeNoneAttr>()) {
    Diag(Range.getBegin(), diag::warn_attribute_ignored) << Ident;
    Diag(Optnone->getLocation(), diag::note_conflicting_attribute);
    return nullptr;
  }

  if (D->hasAttr<AlwaysInlineAttr>())
    return nullptr;

  return ::new (Context) AlwaysInlineAttr(Range, Context,
                                          AttrSpellingListIndex);
}

MinSizeAttr *Sema::mergeMinSizeAttr(Decl *D, SourceRange Range,
                                    unsigned AttrSpellingListIndex) {
  if (OptimizeNoneAttr *Optnone = D->getAttr<OptimizeNoneAttr>()) {
    Diag(Range.getBegin(), diag::warn_attribute_ignored) << "'minsize'";
    Diag(Optnone->getLocation(), diag::note_conflicting_attribute);
    return nullptr;
  }

  if (D->hasAttr<MinSizeAttr>())
    return nullptr;

  return ::new (Context) MinSizeAttr(Range, Context, AttrSpellingListIndex);
}

OptimizeNoneAttr *Sema::mergeOptimizeNoneAttr(Decl *D, SourceRange Range,
                                              unsigned AttrSpellingListIndex) {
  if (AlwaysInlineAttr *Inline = D->getAttr<AlwaysInlineAttr>()) {
    Diag(Inline->getLocation(), diag::warn_attribute_ignored) << Inline;
    Diag(Range.getBegin(), diag::note_conflicting_attribute);
    D->dropAttr<AlwaysInlineAttr>();
  }
  if (MinSizeAttr *MinSize = D->getAttr<MinSizeAttr>()) {
    Diag(MinSize->getLocation(), diag::warn_attribute_ignored) << MinSize;
    Diag(Range.getBegin(), diag::note_conflicting_attribute);
    D->dropAttr<MinSizeAttr>();
  }

  if (D->hasAttr<OptimizeNoneAttr>())
    return nullptr;

  return ::new (Context) OptimizeNoneAttr(Range, Context,
                                          AttrSpellingListIndex);
}

>>>>>>> cb0d13fc
static void handleAlwaysInlineAttr(Sema &S, Decl *D,
                                   const AttributeList &Attr) {
  if (AlwaysInlineAttr *Inline = S.mergeAlwaysInlineAttr(
          D, Attr.getRange(), Attr.getName(),
          Attr.getAttributeSpellingListIndex()))
    D->addAttr(Inline);
}

<<<<<<< HEAD
static void handleOptimizeNoneAttr(Sema &S, Decl *D,
                                   const AttributeList &Attr) {
  if (checkAttrMutualExclusion<AlwaysInlineAttr>(S, D, Attr))
    return;

  D->addAttr(::new (S.Context)
             OptimizeNoneAttr(Attr.getRange(), S.Context,
                              Attr.getAttributeSpellingListIndex()));
=======
static void handleMinSizeAttr(Sema &S, Decl *D, const AttributeList &Attr) {
  if (MinSizeAttr *MinSize = S.mergeMinSizeAttr(
          D, Attr.getRange(), Attr.getAttributeSpellingListIndex()))
    D->addAttr(MinSize);
}

static void handleOptimizeNoneAttr(Sema &S, Decl *D,
                                   const AttributeList &Attr) {
  if (OptimizeNoneAttr *Optnone = S.mergeOptimizeNoneAttr(
          D, Attr.getRange(), Attr.getAttributeSpellingListIndex()))
    D->addAttr(Optnone);
>>>>>>> cb0d13fc
}

static void handleGlobalAttr(Sema &S, Decl *D, const AttributeList &Attr) {
  FunctionDecl *FD = cast<FunctionDecl>(D);
  if (!FD->getReturnType()->isVoidType()) {
    SourceRange RTRange = FD->getReturnTypeSourceRange();
    S.Diag(FD->getTypeSpecStartLoc(), diag::err_kern_type_not_void_return)
        << FD->getType()
        << (RTRange.isValid() ? FixItHint::CreateReplacement(RTRange, "void")
                              : FixItHint());
    return;
  }

  D->addAttr(::new (S.Context)
              CUDAGlobalAttr(Attr.getRange(), S.Context,
                             Attr.getAttributeSpellingListIndex()));
}

static void handleGNUInlineAttr(Sema &S, Decl *D, const AttributeList &Attr) {
  FunctionDecl *Fn = cast<FunctionDecl>(D);
  if (!Fn->isInlineSpecified()) {
    S.Diag(Attr.getLoc(), diag::warn_gnu_inline_attribute_requires_inline);
    return;
  }

  D->addAttr(::new (S.Context)
             GNUInlineAttr(Attr.getRange(), S.Context,
                           Attr.getAttributeSpellingListIndex()));
}

static void handleCallConvAttr(Sema &S, Decl *D, const AttributeList &Attr) {
  if (hasDeclarator(D)) return;

  const FunctionDecl *FD = dyn_cast<FunctionDecl>(D);
  // Diagnostic is emitted elsewhere: here we store the (valid) Attr
  // in the Decl node for syntactic reasoning, e.g., pretty-printing.
  CallingConv CC;
  if (S.CheckCallingConvAttr(Attr, CC, FD))
    return;

  if (!isa<ObjCMethodDecl>(D)) {
    S.Diag(Attr.getLoc(), diag::warn_attribute_wrong_decl_type)
      << Attr.getName() << ExpectedFunctionOrMethod;
    return;
  }

  switch (Attr.getKind()) {
  case AttributeList::AT_FastCall:
    D->addAttr(::new (S.Context)
               FastCallAttr(Attr.getRange(), S.Context,
                            Attr.getAttributeSpellingListIndex()));
    return;
  case AttributeList::AT_StdCall:
    D->addAttr(::new (S.Context)
               StdCallAttr(Attr.getRange(), S.Context,
                           Attr.getAttributeSpellingListIndex()));
    return;
  case AttributeList::AT_ThisCall:
    D->addAttr(::new (S.Context)
               ThisCallAttr(Attr.getRange(), S.Context,
                            Attr.getAttributeSpellingListIndex()));
    return;
  case AttributeList::AT_CDecl:
    D->addAttr(::new (S.Context)
               CDeclAttr(Attr.getRange(), S.Context,
                         Attr.getAttributeSpellingListIndex()));
    return;
  case AttributeList::AT_Pascal:
    D->addAttr(::new (S.Context)
               PascalAttr(Attr.getRange(), S.Context,
                          Attr.getAttributeSpellingListIndex()));
    return;
  case AttributeList::AT_VectorCall:
    D->addAttr(::new (S.Context)
               VectorCallAttr(Attr.getRange(), S.Context,
                              Attr.getAttributeSpellingListIndex()));
    return;
  case AttributeList::AT_MSABI:
    D->addAttr(::new (S.Context)
               MSABIAttr(Attr.getRange(), S.Context,
                         Attr.getAttributeSpellingListIndex()));
    return;
  case AttributeList::AT_SysVABI:
    D->addAttr(::new (S.Context)
               SysVABIAttr(Attr.getRange(), S.Context,
                           Attr.getAttributeSpellingListIndex()));
    return;
  case AttributeList::AT_Pcs: {
    PcsAttr::PCSType PCS;
    switch (CC) {
    case CC_AAPCS:
      PCS = PcsAttr::AAPCS;
      break;
    case CC_AAPCS_VFP:
      PCS = PcsAttr::AAPCS_VFP;
      break;
    default:
      llvm_unreachable("unexpected calling convention in pcs attribute");
    }

    D->addAttr(::new (S.Context)
               PcsAttr(Attr.getRange(), S.Context, PCS,
                       Attr.getAttributeSpellingListIndex()));
    return;
  }
  case AttributeList::AT_PnaclCall:
    D->addAttr(::new (S.Context)
               PnaclCallAttr(Attr.getRange(), S.Context,
                             Attr.getAttributeSpellingListIndex()));
    return;
  case AttributeList::AT_IntelOclBicc:
    D->addAttr(::new (S.Context)
               IntelOclBiccAttr(Attr.getRange(), S.Context,
                                Attr.getAttributeSpellingListIndex()));
    return;

  default:
    llvm_unreachable("unexpected attribute kind");
  }
}

bool Sema::CheckCallingConvAttr(const AttributeList &attr, CallingConv &CC, 
                                const FunctionDecl *FD) {
  if (attr.isInvalid())
    return true;

  unsigned ReqArgs = attr.getKind() == AttributeList::AT_Pcs ? 1 : 0;
  if (!checkAttributeNumArgs(*this, attr, ReqArgs)) {
    attr.setInvalid();
    return true;
  }

  // TODO: diagnose uses of these conventions on the wrong target.
  switch (attr.getKind()) {
  case AttributeList::AT_CDecl: CC = CC_C; break;
  case AttributeList::AT_FastCall: CC = CC_X86FastCall; break;
  case AttributeList::AT_StdCall: CC = CC_X86StdCall; break;
  case AttributeList::AT_ThisCall: CC = CC_X86ThisCall; break;
  case AttributeList::AT_Pascal: CC = CC_X86Pascal; break;
  case AttributeList::AT_VectorCall: CC = CC_X86VectorCall; break;
  case AttributeList::AT_MSABI:
    CC = Context.getTargetInfo().getTriple().isOSWindows() ? CC_C :
                                                             CC_X86_64Win64;
    break;
  case AttributeList::AT_SysVABI:
    CC = Context.getTargetInfo().getTriple().isOSWindows() ? CC_X86_64SysV :
                                                             CC_C;
    break;
  case AttributeList::AT_Pcs: {
    StringRef StrRef;
    if (!checkStringLiteralArgumentAttr(attr, 0, StrRef)) {
      attr.setInvalid();
      return true;
    }
    if (StrRef == "aapcs") {
      CC = CC_AAPCS;
      break;
    } else if (StrRef == "aapcs-vfp") {
      CC = CC_AAPCS_VFP;
      break;
    }

    attr.setInvalid();
    Diag(attr.getLoc(), diag::err_invalid_pcs);
    return true;
  }
  case AttributeList::AT_PnaclCall: CC = CC_PnaclCall; break;
  case AttributeList::AT_IntelOclBicc: CC = CC_IntelOclBicc; break;
  default: llvm_unreachable("unexpected attribute kind");
  }

  const TargetInfo &TI = Context.getTargetInfo();
  TargetInfo::CallingConvCheckResult A = TI.checkCallingConvention(CC);
  if (A == TargetInfo::CCCR_Warning) {
    Diag(attr.getLoc(), diag::warn_cconv_ignored) << attr.getName();

    TargetInfo::CallingConvMethodType MT = TargetInfo::CCMT_Unknown;
    if (FD)
      MT = FD->isCXXInstanceMember() ? TargetInfo::CCMT_Member : 
                                    TargetInfo::CCMT_NonMember;
    CC = TI.getDefaultCallingConv(MT);
  }

  return false;
}

/// Checks a regparm attribute, returning true if it is ill-formed and
/// otherwise setting numParams to the appropriate value.
bool Sema::CheckRegparmAttr(const AttributeList &Attr, unsigned &numParams) {
  if (Attr.isInvalid())
    return true;

  if (!checkAttributeNumArgs(*this, Attr, 1)) {
    Attr.setInvalid();
    return true;
  }

  uint32_t NP;
  Expr *NumParamsExpr = Attr.getArgAsExpr(0);
  if (!checkUInt32Argument(*this, Attr, NumParamsExpr, NP)) {
    Attr.setInvalid();
    return true;
  }

  if (Context.getTargetInfo().getRegParmMax() == 0) {
    Diag(Attr.getLoc(), diag::err_attribute_regparm_wrong_platform)
      << NumParamsExpr->getSourceRange();
    Attr.setInvalid();
    return true;
  }

  numParams = NP;
  if (numParams > Context.getTargetInfo().getRegParmMax()) {
    Diag(Attr.getLoc(), diag::err_attribute_regparm_invalid_number)
      << Context.getTargetInfo().getRegParmMax() << NumParamsExpr->getSourceRange();
    Attr.setInvalid();
    return true;
  }

  return false;
}

static void handleLaunchBoundsAttr(Sema &S, Decl *D,
                                   const AttributeList &Attr) {
  uint32_t MaxThreads, MinBlocks = 0;
  if (!checkUInt32Argument(S, Attr, Attr.getArgAsExpr(0), MaxThreads, 1))
    return;
  if (Attr.getNumArgs() > 1 && !checkUInt32Argument(S, Attr,
                                                    Attr.getArgAsExpr(1),
                                                    MinBlocks, 2))
    return;

  D->addAttr(::new (S.Context)
              CUDALaunchBoundsAttr(Attr.getRange(), S.Context,
                                  MaxThreads, MinBlocks,
                                  Attr.getAttributeSpellingListIndex()));
}

static void handleArgumentWithTypeTagAttr(Sema &S, Decl *D,
                                          const AttributeList &Attr) {
  if (!Attr.isArgIdent(0)) {
    S.Diag(Attr.getLoc(), diag::err_attribute_argument_n_type)
      << Attr.getName() << /* arg num = */ 1 << AANT_ArgumentIdentifier;
    return;
  }
  
  if (!checkAttributeNumArgs(S, Attr, 3))
    return;

  IdentifierInfo *ArgumentKind = Attr.getArgAsIdent(0)->Ident;

  if (!isFunctionOrMethod(D) || !hasFunctionProto(D)) {
    S.Diag(Attr.getLoc(), diag::err_attribute_wrong_decl_type)
      << Attr.getName() << ExpectedFunctionOrMethod;
    return;
  }

  uint64_t ArgumentIdx;
  if (!checkFunctionOrMethodParameterIndex(S, D, Attr, 2, Attr.getArgAsExpr(1),
                                           ArgumentIdx))
    return;

  uint64_t TypeTagIdx;
  if (!checkFunctionOrMethodParameterIndex(S, D, Attr, 3, Attr.getArgAsExpr(2),
                                           TypeTagIdx))
    return;

  bool IsPointer = (Attr.getName()->getName() == "pointer_with_type_tag");
  if (IsPointer) {
    // Ensure that buffer has a pointer type.
    QualType BufferTy = getFunctionOrMethodParamType(D, ArgumentIdx);
    if (!BufferTy->isPointerType()) {
      S.Diag(Attr.getLoc(), diag::err_attribute_pointers_only)
        << Attr.getName();
    }
  }

  D->addAttr(::new (S.Context)
             ArgumentWithTypeTagAttr(Attr.getRange(), S.Context, ArgumentKind,
                                     ArgumentIdx, TypeTagIdx, IsPointer,
                                     Attr.getAttributeSpellingListIndex()));
}

static void handleTypeTagForDatatypeAttr(Sema &S, Decl *D,
                                         const AttributeList &Attr) {
  if (!Attr.isArgIdent(0)) {
    S.Diag(Attr.getLoc(), diag::err_attribute_argument_n_type)
      << Attr.getName() << 1 << AANT_ArgumentIdentifier;
    return;
  }
  
  if (!checkAttributeNumArgs(S, Attr, 1))
    return;

  if (!isa<VarDecl>(D)) {
    S.Diag(Attr.getLoc(), diag::err_attribute_wrong_decl_type)
      << Attr.getName() << ExpectedVariable;
    return;
  }

  IdentifierInfo *PointerKind = Attr.getArgAsIdent(0)->Ident;
  TypeSourceInfo *MatchingCTypeLoc = nullptr;
  S.GetTypeFromParser(Attr.getMatchingCType(), &MatchingCTypeLoc);
  assert(MatchingCTypeLoc && "no type source info for attribute argument");

  D->addAttr(::new (S.Context)
             TypeTagForDatatypeAttr(Attr.getRange(), S.Context, PointerKind,
                                    MatchingCTypeLoc,
                                    Attr.getLayoutCompatible(),
                                    Attr.getMustBeNull(),
                                    Attr.getAttributeSpellingListIndex()));
}

//===----------------------------------------------------------------------===//
// Checker-specific attribute handlers.
//===----------------------------------------------------------------------===//

static bool isValidSubjectOfNSReturnsRetainedAttribute(QualType type) {
  return type->isDependentType() ||
         type->isObjCRetainableType();
}

static bool isValidSubjectOfNSAttribute(Sema &S, QualType type) {
  return type->isDependentType() || 
         type->isObjCObjectPointerType() || 
         S.Context.isObjCNSObjectType(type);
}
static bool isValidSubjectOfCFAttribute(Sema &S, QualType type) {
  return type->isDependentType() || 
         type->isPointerType() || 
         isValidSubjectOfNSAttribute(S, type);
}

static void handleNSConsumedAttr(Sema &S, Decl *D, const AttributeList &Attr) {
  ParmVarDecl *param = cast<ParmVarDecl>(D);
  bool typeOK, cf;

  if (Attr.getKind() == AttributeList::AT_NSConsumed) {
    typeOK = isValidSubjectOfNSAttribute(S, param->getType());
    cf = false;
  } else {
    typeOK = isValidSubjectOfCFAttribute(S, param->getType());
    cf = true;
  }

  if (!typeOK) {
    S.Diag(D->getLocStart(), diag::warn_ns_attribute_wrong_parameter_type)
      << Attr.getRange() << Attr.getName() << cf;
    return;
  }

  if (cf)
    param->addAttr(::new (S.Context)
                   CFConsumedAttr(Attr.getRange(), S.Context,
                                  Attr.getAttributeSpellingListIndex()));
  else
    param->addAttr(::new (S.Context)
                   NSConsumedAttr(Attr.getRange(), S.Context,
                                  Attr.getAttributeSpellingListIndex()));
}

static void handleNSReturnsRetainedAttr(Sema &S, Decl *D,
                                        const AttributeList &Attr) {

  QualType returnType;

  if (ObjCMethodDecl *MD = dyn_cast<ObjCMethodDecl>(D))
    returnType = MD->getReturnType();
  else if (S.getLangOpts().ObjCAutoRefCount && hasDeclarator(D) &&
           (Attr.getKind() == AttributeList::AT_NSReturnsRetained))
    return; // ignore: was handled as a type attribute
  else if (ObjCPropertyDecl *PD = dyn_cast<ObjCPropertyDecl>(D))
    returnType = PD->getType();
  else if (FunctionDecl *FD = dyn_cast<FunctionDecl>(D))
    returnType = FD->getReturnType();
  else {
    S.Diag(D->getLocStart(), diag::warn_attribute_wrong_decl_type)
        << Attr.getRange() << Attr.getName()
        << ExpectedFunctionOrMethod;
    return;
  }

  bool typeOK;
  bool cf;
  switch (Attr.getKind()) {
  default: llvm_unreachable("invalid ownership attribute");
  case AttributeList::AT_NSReturnsRetained:
    typeOK = isValidSubjectOfNSReturnsRetainedAttribute(returnType);
    cf = false;
    break;
      
  case AttributeList::AT_NSReturnsAutoreleased:
  case AttributeList::AT_NSReturnsNotRetained:
    typeOK = isValidSubjectOfNSAttribute(S, returnType);
    cf = false;
    break;

  case AttributeList::AT_CFReturnsRetained:
  case AttributeList::AT_CFReturnsNotRetained:
    typeOK = isValidSubjectOfCFAttribute(S, returnType);
    cf = true;
    break;
  }

  if (!typeOK) {
    S.Diag(D->getLocStart(), diag::warn_ns_attribute_wrong_return_type)
      << Attr.getRange() << Attr.getName() << isa<ObjCMethodDecl>(D) << cf;
    return;
  }

  switch (Attr.getKind()) {
    default:
      llvm_unreachable("invalid ownership attribute");
    case AttributeList::AT_NSReturnsAutoreleased:
      D->addAttr(::new (S.Context)
                 NSReturnsAutoreleasedAttr(Attr.getRange(), S.Context,
                                           Attr.getAttributeSpellingListIndex()));
      return;
    case AttributeList::AT_CFReturnsNotRetained:
      D->addAttr(::new (S.Context)
                 CFReturnsNotRetainedAttr(Attr.getRange(), S.Context,
                                          Attr.getAttributeSpellingListIndex()));
      return;
    case AttributeList::AT_NSReturnsNotRetained:
      D->addAttr(::new (S.Context)
                 NSReturnsNotRetainedAttr(Attr.getRange(), S.Context,
                                          Attr.getAttributeSpellingListIndex()));
      return;
    case AttributeList::AT_CFReturnsRetained:
      D->addAttr(::new (S.Context)
                 CFReturnsRetainedAttr(Attr.getRange(), S.Context,
                                       Attr.getAttributeSpellingListIndex()));
      return;
    case AttributeList::AT_NSReturnsRetained:
      D->addAttr(::new (S.Context)
                 NSReturnsRetainedAttr(Attr.getRange(), S.Context,
                                       Attr.getAttributeSpellingListIndex()));
      return;
  };
}

static void handleObjCReturnsInnerPointerAttr(Sema &S, Decl *D,
                                              const AttributeList &attr) {
  const int EP_ObjCMethod = 1;
  const int EP_ObjCProperty = 2;
  
  SourceLocation loc = attr.getLoc();
  QualType resultType;
  if (isa<ObjCMethodDecl>(D))
    resultType = cast<ObjCMethodDecl>(D)->getReturnType();
  else
    resultType = cast<ObjCPropertyDecl>(D)->getType();

  if (!resultType->isReferenceType() &&
      (!resultType->isPointerType() || resultType->isObjCRetainableType())) {
    S.Diag(D->getLocStart(), diag::warn_ns_attribute_wrong_return_type)
      << SourceRange(loc)
    << attr.getName()
    << (isa<ObjCMethodDecl>(D) ? EP_ObjCMethod : EP_ObjCProperty)
    << /*non-retainable pointer*/ 2;

    // Drop the attribute.
    return;
  }

  D->addAttr(::new (S.Context)
                  ObjCReturnsInnerPointerAttr(attr.getRange(), S.Context,
                                              attr.getAttributeSpellingListIndex()));
}

static void handleObjCRequiresSuperAttr(Sema &S, Decl *D,
                                        const AttributeList &attr) {
  ObjCMethodDecl *method = cast<ObjCMethodDecl>(D);
  
  DeclContext *DC = method->getDeclContext();
  if (const ObjCProtocolDecl *PDecl = dyn_cast_or_null<ObjCProtocolDecl>(DC)) {
    S.Diag(D->getLocStart(), diag::warn_objc_requires_super_protocol)
    << attr.getName() << 0;
    S.Diag(PDecl->getLocation(), diag::note_protocol_decl);
    return;
  }
  if (method->getMethodFamily() == OMF_dealloc) {
    S.Diag(D->getLocStart(), diag::warn_objc_requires_super_protocol)
    << attr.getName() << 1;
    return;
  }
  
  method->addAttr(::new (S.Context)
                  ObjCRequiresSuperAttr(attr.getRange(), S.Context,
                                        attr.getAttributeSpellingListIndex()));
}

static void handleCFAuditedTransferAttr(Sema &S, Decl *D,
                                        const AttributeList &Attr) {
  if (checkAttrMutualExclusion<CFUnknownTransferAttr>(S, D, Attr))
    return;

  D->addAttr(::new (S.Context)
             CFAuditedTransferAttr(Attr.getRange(), S.Context,
                                   Attr.getAttributeSpellingListIndex()));
}

static void handleCFUnknownTransferAttr(Sema &S, Decl *D,
                                        const AttributeList &Attr) {
  if (checkAttrMutualExclusion<CFAuditedTransferAttr>(S, D, Attr))
    return;

  D->addAttr(::new (S.Context)
             CFUnknownTransferAttr(Attr.getRange(), S.Context,
             Attr.getAttributeSpellingListIndex()));
}

static void handleObjCBridgeAttr(Sema &S, Scope *Sc, Decl *D,
                                const AttributeList &Attr) {
  IdentifierLoc * Parm = Attr.isArgIdent(0) ? Attr.getArgAsIdent(0) : nullptr;

  if (!Parm) {
    S.Diag(D->getLocStart(), diag::err_objc_attr_not_id) << Attr.getName() << 0;
    return;
  }
  
  D->addAttr(::new (S.Context)
             ObjCBridgeAttr(Attr.getRange(), S.Context, Parm->Ident,
                           Attr.getAttributeSpellingListIndex()));
}

static void handleObjCBridgeMutableAttr(Sema &S, Scope *Sc, Decl *D,
                                        const AttributeList &Attr) {
  IdentifierLoc * Parm = Attr.isArgIdent(0) ? Attr.getArgAsIdent(0) : nullptr;

  if (!Parm) {
    S.Diag(D->getLocStart(), diag::err_objc_attr_not_id) << Attr.getName() << 0;
    return;
  }
  
  D->addAttr(::new (S.Context)
             ObjCBridgeMutableAttr(Attr.getRange(), S.Context, Parm->Ident,
                            Attr.getAttributeSpellingListIndex()));
}

static void handleObjCBridgeRelatedAttr(Sema &S, Scope *Sc, Decl *D,
                                 const AttributeList &Attr) {
  IdentifierInfo *RelatedClass =
    Attr.isArgIdent(0) ? Attr.getArgAsIdent(0)->Ident : nullptr;
  if (!RelatedClass) {
    S.Diag(D->getLocStart(), diag::err_objc_attr_not_id) << Attr.getName() << 0;
    return;
  }
  IdentifierInfo *ClassMethod =
    Attr.getArgAsIdent(1) ? Attr.getArgAsIdent(1)->Ident : nullptr;
  IdentifierInfo *InstanceMethod =
    Attr.getArgAsIdent(2) ? Attr.getArgAsIdent(2)->Ident : nullptr;
  D->addAttr(::new (S.Context)
             ObjCBridgeRelatedAttr(Attr.getRange(), S.Context, RelatedClass,
                                   ClassMethod, InstanceMethod,
                                   Attr.getAttributeSpellingListIndex()));
}

static void handleObjCDesignatedInitializer(Sema &S, Decl *D,
                                            const AttributeList &Attr) {
  ObjCInterfaceDecl *IFace;
  if (ObjCCategoryDecl *CatDecl = dyn_cast<ObjCCategoryDecl>(D->getDeclContext()))
    IFace = CatDecl->getClassInterface();
  else
    IFace = cast<ObjCInterfaceDecl>(D->getDeclContext());
  IFace->setHasDesignatedInitializers();
  D->addAttr(::new (S.Context)
                  ObjCDesignatedInitializerAttr(Attr.getRange(), S.Context,
                                         Attr.getAttributeSpellingListIndex()));
}

static void handleObjCRuntimeName(Sema &S, Decl *D,
                                  const AttributeList &Attr) {
  StringRef MetaDataName;
  if (!S.checkStringLiteralArgumentAttr(Attr, 0, MetaDataName))
    return;
  D->addAttr(::new (S.Context)
             ObjCRuntimeNameAttr(Attr.getRange(), S.Context,
                                 MetaDataName,
                                 Attr.getAttributeSpellingListIndex()));
}

static void handleObjCOwnershipAttr(Sema &S, Decl *D,
                                    const AttributeList &Attr) {
  if (hasDeclarator(D)) return;

  S.Diag(D->getLocStart(), diag::err_attribute_wrong_decl_type)
    << Attr.getRange() << Attr.getName() << ExpectedVariable;
}

static void handleObjCPreciseLifetimeAttr(Sema &S, Decl *D,
                                          const AttributeList &Attr) {
  ValueDecl *vd = cast<ValueDecl>(D);
  QualType type = vd->getType();

  if (!type->isDependentType() &&
      !type->isObjCLifetimeType()) {
    S.Diag(Attr.getLoc(), diag::err_objc_precise_lifetime_bad_type)
      << type;
    return;
  }

  Qualifiers::ObjCLifetime lifetime = type.getObjCLifetime();

  // If we have no lifetime yet, check the lifetime we're presumably
  // going to infer.
  if (lifetime == Qualifiers::OCL_None && !type->isDependentType())
    lifetime = type->getObjCARCImplicitLifetime();

  switch (lifetime) {
  case Qualifiers::OCL_None:
    assert(type->isDependentType() &&
           "didn't infer lifetime for non-dependent type?");
    break;

  case Qualifiers::OCL_Weak:   // meaningful
  case Qualifiers::OCL_Strong: // meaningful
    break;

  case Qualifiers::OCL_ExplicitNone:
  case Qualifiers::OCL_Autoreleasing:
    S.Diag(Attr.getLoc(), diag::warn_objc_precise_lifetime_meaningless)
      << (lifetime == Qualifiers::OCL_Autoreleasing);
    break;
  }

  D->addAttr(::new (S.Context)
             ObjCPreciseLifetimeAttr(Attr.getRange(), S.Context,
                                     Attr.getAttributeSpellingListIndex()));
}

//===----------------------------------------------------------------------===//
// Microsoft specific attribute handlers.
//===----------------------------------------------------------------------===//

static void handleUuidAttr(Sema &S, Decl *D, const AttributeList &Attr) {
  if (!S.LangOpts.CPlusPlus) {
    S.Diag(Attr.getLoc(), diag::err_attribute_not_supported_in_lang)
      << Attr.getName() << AttributeLangSupport::C;
    return;
  }

  if (!isa<CXXRecordDecl>(D)) {
    S.Diag(Attr.getLoc(), diag::warn_attribute_wrong_decl_type)
      << Attr.getName() << ExpectedClass;
    return;
  }

  StringRef StrRef;
  SourceLocation LiteralLoc;
  if (!S.checkStringLiteralArgumentAttr(Attr, 0, StrRef, &LiteralLoc))
    return;

  // GUID format is "XXXXXXXX-XXXX-XXXX-XXXX-XXXXXXXXXXXX" or
  // "{XXXXXXXX-XXXX-XXXX-XXXX-XXXXXXXXXXXX}", normalize to the former.
  if (StrRef.size() == 38 && StrRef.front() == '{' && StrRef.back() == '}')
    StrRef = StrRef.drop_front().drop_back();

  // Validate GUID length.
  if (StrRef.size() != 36) {
    S.Diag(LiteralLoc, diag::err_attribute_uuid_malformed_guid);
    return;
  }

  for (unsigned i = 0; i < 36; ++i) {
    if (i == 8 || i == 13 || i == 18 || i == 23) {
      if (StrRef[i] != '-') {
        S.Diag(LiteralLoc, diag::err_attribute_uuid_malformed_guid);
        return;
      }
    } else if (!isHexDigit(StrRef[i])) {
      S.Diag(LiteralLoc, diag::err_attribute_uuid_malformed_guid);
      return;
    }
  }

  D->addAttr(::new (S.Context) UuidAttr(Attr.getRange(), S.Context, StrRef,
                                        Attr.getAttributeSpellingListIndex()));
}

static void handleMSInheritanceAttr(Sema &S, Decl *D, const AttributeList &Attr) {
  if (!S.LangOpts.CPlusPlus) {
    S.Diag(Attr.getLoc(), diag::err_attribute_not_supported_in_lang)
      << Attr.getName() << AttributeLangSupport::C;
    return;
  }
  MSInheritanceAttr *IA = S.mergeMSInheritanceAttr(
      D, Attr.getRange(), /*BestCase=*/true,
      Attr.getAttributeSpellingListIndex(),
      (MSInheritanceAttr::Spelling)Attr.getSemanticSpelling());
  if (IA)
    D->addAttr(IA);
}

static void handleDeclspecThreadAttr(Sema &S, Decl *D,
                                     const AttributeList &Attr) {
  VarDecl *VD = cast<VarDecl>(D);
  if (!S.Context.getTargetInfo().isTLSSupported()) {
    S.Diag(Attr.getLoc(), diag::err_thread_unsupported);
    return;
  }
  if (VD->getTSCSpec() != TSCS_unspecified) {
    S.Diag(Attr.getLoc(), diag::err_declspec_thread_on_thread_variable);
    return;
  }
  if (VD->hasLocalStorage()) {
    S.Diag(Attr.getLoc(), diag::err_thread_non_global) << "__declspec(thread)";
    return;
  }
  VD->addAttr(::new (S.Context) ThreadAttr(
      Attr.getRange(), S.Context, Attr.getAttributeSpellingListIndex()));
}

static void handleARMInterruptAttr(Sema &S, Decl *D,
                                   const AttributeList &Attr) {
  // Check the attribute arguments.
  if (Attr.getNumArgs() > 1) {
    S.Diag(Attr.getLoc(), diag::err_attribute_too_many_arguments)
      << Attr.getName() << 1;
    return;
  }

  StringRef Str;
  SourceLocation ArgLoc;

  if (Attr.getNumArgs() == 0)
    Str = "";
  else if (!S.checkStringLiteralArgumentAttr(Attr, 0, Str, &ArgLoc))
    return;

  ARMInterruptAttr::InterruptType Kind;
  if (!ARMInterruptAttr::ConvertStrToInterruptType(Str, Kind)) {
    S.Diag(Attr.getLoc(), diag::warn_attribute_type_not_supported)
      << Attr.getName() << Str << ArgLoc;
    return;
  }

  unsigned Index = Attr.getAttributeSpellingListIndex();
  D->addAttr(::new (S.Context)
             ARMInterruptAttr(Attr.getLoc(), S.Context, Kind, Index));
}

static void handleMSP430InterruptAttr(Sema &S, Decl *D,
                                      const AttributeList &Attr) {
  if (!checkAttributeNumArgs(S, Attr, 1))
    return;

  if (!Attr.isArgExpr(0)) {
    S.Diag(Attr.getLoc(), diag::err_attribute_argument_type) << Attr.getName()
      << AANT_ArgumentIntegerConstant;
    return;    
  }

  // FIXME: Check for decl - it should be void ()(void).

  Expr *NumParamsExpr = static_cast<Expr *>(Attr.getArgAsExpr(0));
  llvm::APSInt NumParams(32);
  if (!NumParamsExpr->isIntegerConstantExpr(NumParams, S.Context)) {
    S.Diag(Attr.getLoc(), diag::err_attribute_argument_type)
      << Attr.getName() << AANT_ArgumentIntegerConstant
      << NumParamsExpr->getSourceRange();
    return;
  }

  unsigned Num = NumParams.getLimitedValue(255);
  if ((Num & 1) || Num > 30) {
    S.Diag(Attr.getLoc(), diag::err_attribute_argument_out_of_bounds)
      << Attr.getName() << (int)NumParams.getSExtValue()
      << NumParamsExpr->getSourceRange();
    return;
  }

  D->addAttr(::new (S.Context)
              MSP430InterruptAttr(Attr.getLoc(), S.Context, Num,
                                  Attr.getAttributeSpellingListIndex()));
  D->addAttr(UsedAttr::CreateImplicit(S.Context));
}

static void handleInterruptAttr(Sema &S, Decl *D, const AttributeList &Attr) {
  // Dispatch the interrupt attribute based on the current target.
  if (S.Context.getTargetInfo().getTriple().getArch() == llvm::Triple::msp430)
    handleMSP430InterruptAttr(S, D, Attr);
  else
    handleARMInterruptAttr(S, D, Attr);
}

static void handleX86ForceAlignArgPointerAttr(Sema &S, Decl *D,
                                              const AttributeList& Attr) {
  // If we try to apply it to a function pointer, don't warn, but don't
  // do anything, either. It doesn't matter anyway, because there's nothing
  // special about calling a force_align_arg_pointer function.
  ValueDecl *VD = dyn_cast<ValueDecl>(D);
  if (VD && VD->getType()->isFunctionPointerType())
    return;
  // Also don't warn on function pointer typedefs.
  TypedefNameDecl *TD = dyn_cast<TypedefNameDecl>(D);
  if (TD && (TD->getUnderlyingType()->isFunctionPointerType() ||
    TD->getUnderlyingType()->isFunctionType()))
    return;
  // Attribute can only be applied to function types.
  if (!isa<FunctionDecl>(D)) {
    S.Diag(Attr.getLoc(), diag::warn_attribute_wrong_decl_type)
      << Attr.getName() << /* function */0;
    return;
  }

  D->addAttr(::new (S.Context)
              X86ForceAlignArgPointerAttr(Attr.getRange(), S.Context,
                                        Attr.getAttributeSpellingListIndex()));
}

DLLImportAttr *Sema::mergeDLLImportAttr(Decl *D, SourceRange Range,
                                        unsigned AttrSpellingListIndex) {
  if (D->hasAttr<DLLExportAttr>()) {
    Diag(Range.getBegin(), diag::warn_attribute_ignored) << "'dllimport'";
    return nullptr;
  }

  if (D->hasAttr<DLLImportAttr>())
    return nullptr;

  return ::new (Context) DLLImportAttr(Range, Context, AttrSpellingListIndex);
}

DLLExportAttr *Sema::mergeDLLExportAttr(Decl *D, SourceRange Range,
                                        unsigned AttrSpellingListIndex) {
  if (DLLImportAttr *Import = D->getAttr<DLLImportAttr>()) {
    Diag(Import->getLocation(), diag::warn_attribute_ignored) << Import;
    D->dropAttr<DLLImportAttr>();
  }

  if (D->hasAttr<DLLExportAttr>())
    return nullptr;

  return ::new (Context) DLLExportAttr(Range, Context, AttrSpellingListIndex);
}

static void handleDLLAttr(Sema &S, Decl *D, const AttributeList &A) {
  if (isa<ClassTemplatePartialSpecializationDecl>(D) &&
      S.Context.getTargetInfo().getCXXABI().isMicrosoft()) {
    S.Diag(A.getRange().getBegin(), diag::warn_attribute_ignored)
        << A.getName();
    return;
  }

  if (FunctionDecl *FD = dyn_cast<FunctionDecl>(D)) {
    if (FD->isInlined() && A.getKind() == AttributeList::AT_DLLImport &&
        !S.Context.getTargetInfo().getCXXABI().isMicrosoft()) {
      // MinGW doesn't allow dllimport on inline functions.
      S.Diag(A.getRange().getBegin(), diag::warn_attribute_ignored_on_inline)
          << A.getName();
      return;
    }
  }

  unsigned Index = A.getAttributeSpellingListIndex();
  Attr *NewAttr = A.getKind() == AttributeList::AT_DLLExport
                      ? (Attr *)S.mergeDLLExportAttr(D, A.getRange(), Index)
                      : (Attr *)S.mergeDLLImportAttr(D, A.getRange(), Index);
  if (NewAttr)
    D->addAttr(NewAttr);
}

MSInheritanceAttr *
Sema::mergeMSInheritanceAttr(Decl *D, SourceRange Range, bool BestCase,
                             unsigned AttrSpellingListIndex,
                             MSInheritanceAttr::Spelling SemanticSpelling) {
  if (MSInheritanceAttr *IA = D->getAttr<MSInheritanceAttr>()) {
    if (IA->getSemanticSpelling() == SemanticSpelling)
      return nullptr;
    Diag(IA->getLocation(), diag::err_mismatched_ms_inheritance)
        << 1 /*previous declaration*/;
    Diag(Range.getBegin(), diag::note_previous_ms_inheritance);
    D->dropAttr<MSInheritanceAttr>();
  }

  CXXRecordDecl *RD = cast<CXXRecordDecl>(D);
  if (RD->hasDefinition()) {
    if (checkMSInheritanceAttrOnDefinition(RD, Range, BestCase,
                                           SemanticSpelling)) {
      return nullptr;
    }
  } else {
    if (isa<ClassTemplatePartialSpecializationDecl>(RD)) {
      Diag(Range.getBegin(), diag::warn_ignored_ms_inheritance)
          << 1 /*partial specialization*/;
      return nullptr;
    }
    if (RD->getDescribedClassTemplate()) {
      Diag(Range.getBegin(), diag::warn_ignored_ms_inheritance)
          << 0 /*primary template*/;
      return nullptr;
    }
  }

  return ::new (Context)
      MSInheritanceAttr(Range, Context, BestCase, AttrSpellingListIndex);
}

static void handleCapabilityAttr(Sema &S, Decl *D, const AttributeList &Attr) {
  // The capability attributes take a single string parameter for the name of
  // the capability they represent. The lockable attribute does not take any
  // parameters. However, semantically, both attributes represent the same
  // concept, and so they use the same semantic attribute. Eventually, the
  // lockable attribute will be removed.
  //
  // For backward compatibility, any capability which has no specified string
  // literal will be considered a "mutex."
  StringRef N("mutex");
  SourceLocation LiteralLoc;
  if (Attr.getKind() == AttributeList::AT_Capability &&
      !S.checkStringLiteralArgumentAttr(Attr, 0, N, &LiteralLoc))
    return;

  // Currently, there are only two names allowed for a capability: role and
  // mutex (case insensitive). Diagnose other capability names.
  if (!N.equals_lower("mutex") && !N.equals_lower("role"))
    S.Diag(LiteralLoc, diag::warn_invalid_capability_name) << N;

  D->addAttr(::new (S.Context) CapabilityAttr(Attr.getRange(), S.Context, N,
                                        Attr.getAttributeSpellingListIndex()));
}

static void handleAssertCapabilityAttr(Sema &S, Decl *D,
                                       const AttributeList &Attr) {
  D->addAttr(::new (S.Context) AssertCapabilityAttr(Attr.getRange(), S.Context,
                                                    Attr.getArgAsExpr(0),
                                        Attr.getAttributeSpellingListIndex()));
}

static void handleAcquireCapabilityAttr(Sema &S, Decl *D,
                                        const AttributeList &Attr) {
  SmallVector<Expr*, 1> Args;
  if (!checkLockFunAttrCommon(S, D, Attr, Args))
    return;

  D->addAttr(::new (S.Context) AcquireCapabilityAttr(Attr.getRange(),
                                                     S.Context,
                                                     Args.data(), Args.size(),
                                        Attr.getAttributeSpellingListIndex()));
}

static void handleTryAcquireCapabilityAttr(Sema &S, Decl *D,
                                           const AttributeList &Attr) {
  SmallVector<Expr*, 2> Args;
  if (!checkTryLockFunAttrCommon(S, D, Attr, Args))
    return;

  D->addAttr(::new (S.Context) TryAcquireCapabilityAttr(Attr.getRange(),
                                                        S.Context,
                                                        Attr.getArgAsExpr(0),
                                                        Args.data(),
                                                        Args.size(),
                                        Attr.getAttributeSpellingListIndex()));
}

static void handleReleaseCapabilityAttr(Sema &S, Decl *D,
                                        const AttributeList &Attr) {
  // Check that all arguments are lockable objects.
  SmallVector<Expr *, 1> Args;
  checkAttrArgsAreCapabilityObjs(S, D, Attr, Args, 0, true);

  D->addAttr(::new (S.Context) ReleaseCapabilityAttr(
      Attr.getRange(), S.Context, Args.data(), Args.size(),
      Attr.getAttributeSpellingListIndex()));
}

static void handleRequiresCapabilityAttr(Sema &S, Decl *D,
                                         const AttributeList &Attr) {
  if (!checkAttributeAtLeastNumArgs(S, Attr, 1))
    return;

  // check that all arguments are lockable objects
  SmallVector<Expr*, 1> Args;
  checkAttrArgsAreCapabilityObjs(S, D, Attr, Args);
  if (Args.empty())
    return;

  RequiresCapabilityAttr *RCA = ::new (S.Context)
    RequiresCapabilityAttr(Attr.getRange(), S.Context, Args.data(),
                           Args.size(), Attr.getAttributeSpellingListIndex());

  D->addAttr(RCA);
}

static void handleDeprecatedAttr(Sema &S, Decl *D, const AttributeList &Attr) {
  if (auto *NSD = dyn_cast<NamespaceDecl>(D)) {
    if (NSD->isAnonymousNamespace()) {
      S.Diag(Attr.getLoc(), diag::warn_deprecated_anonymous_namespace);
      // Do not want to attach the attribute to the namespace because that will
      // cause confusing diagnostic reports for uses of declarations within the
      // namespace.
      return;
    }
  }
  handleAttrWithMessage<DeprecatedAttr>(S, D, Attr);
}

/// Handles semantic checking for features that are common to all attributes,
/// such as checking whether a parameter was properly specified, or the correct
/// number of arguments were passed, etc.
static bool handleCommonAttributeFeatures(Sema &S, Scope *scope, Decl *D,
                                          const AttributeList &Attr) {
  // Several attributes carry different semantics than the parsing requires, so
  // those are opted out of the common handling.
  //
  // We also bail on unknown and ignored attributes because those are handled
  // as part of the target-specific handling logic.
  if (Attr.hasCustomParsing() ||
      Attr.getKind() == AttributeList::UnknownAttribute)
    return false;

  // Check whether the attribute requires specific language extensions to be
  // enabled.
  if (!Attr.diagnoseLangOpts(S))
    return true;

  if (Attr.getMinArgs() == Attr.getMaxArgs()) {
    // If there are no optional arguments, then checking for the argument count
    // is trivial.
    if (!checkAttributeNumArgs(S, Attr, Attr.getMinArgs()))
      return true;
  } else {
    // There are optional arguments, so checking is slightly more involved.
    if (Attr.getMinArgs() &&
        !checkAttributeAtLeastNumArgs(S, Attr, Attr.getMinArgs()))
      return true;
    else if (!Attr.hasVariadicArg() && Attr.getMaxArgs() &&
             !checkAttributeAtMostNumArgs(S, Attr, Attr.getMaxArgs()))
      return true;
  }

  // Check whether the attribute appertains to the given subject.
  if (!Attr.diagnoseAppertainsTo(S, D))
    return true;

  return false;
}

//===----------------------------------------------------------------------===//
// Top Level Sema Entry Points
//===----------------------------------------------------------------------===//
#ifdef INTEL_CUSTOMIZATION
static void handleAvoidFalseShareAttr(Sema &S, Decl *D, const AttributeList &Attr) {
  // Check the attribute arguments.
  if (Attr.getNumArgs() > 1) {
    S.Diag(Attr.getLoc(), diag::err_attribute_too_many_arguments) << 1;
    return;
  }

  if (!isa<VarDecl>(D) || cast<VarDecl>(D)->getType().isNull() || 
    cast<VarDecl>(D)->getType()->isReferenceType() || 
    !(cast<VarDecl>(D)->isLocalVarDecl() || cast<VarDecl>(D)->isFileVarDecl())) {
    S.Diag(Attr.getLoc(), diag::x_warn_intel_attribute_variable_only)
      << Attr.getName();
    return;
  }

  // Handle the case where deprecated attribute has a text message.
  StringRef Str;
  if (Attr.getNumArgs() == 1) {
    StringLiteral *SE = dyn_cast<StringLiteral>(Attr.getArg(0).get<Expr *>());
    if (!SE) {
      S.Diag(Attr.getArg(0).get<Expr *>()->getLocStart(),
             diag::x_err_attribute_not_string)
        << Attr.getName();
      return;
    }
    Str = SE->getString();
  }

  D->addAttr(::new (S.Context) AvoidFalseShareAttr(Attr.getRange(), S.Context, Str, 0));
}

static void handleAllocateAttr(Sema &S, Decl *D, const AttributeList &Attr) {
  // Check the attribute arguments.
  if (!checkAttributeNumArgs(S, Attr, 1)) {
    return;
  }

  if (!isa<VarDecl>(D) || cast<VarDecl>(D)->getType().isNull() || 
    cast<VarDecl>(D)->getType()->isReferenceType()) {
    S.Diag(Attr.getLoc(), diag::x_warn_intel_attribute_variable_only)
      << Attr.getName();
    return;
  }

  if (isa<VarDecl>(D) && cast<VarDecl>(D)->hasLocalStorage()) {
    S.Diag(Attr.getLoc(), diag::err_attribute_section_local_variable);
    return;
  }

  // Handle the case where deprecated attribute has a text message.
  StringRef Str;
  StringLiteral *SE = dyn_cast<StringLiteral>(Attr.getArg(0).get<Expr *>());
  if (!SE) {
    S.Diag(Attr.getArg(0).get<Expr *>()->getLocStart(),
           diag::x_err_attribute_not_string)
      << Attr.getName();
    return;
  }
  Str = SE->getString();

  D->addAttr(::new (S.Context) SectionAttr(Attr.getRange(), S.Context, Str, 0));
}

static void handleGCCStructAttr(Sema &S, Decl *D, const AttributeList &Attr) {
  if (TagDecl *TD = dyn_cast<TagDecl>(D)) {
    TD->dropAttr<MsStructAttr>();
    TD->addAttr(::new (S.Context) GCCStructAttr(Attr.getRange(), S.Context, 0));
  }
  else
    S.Diag(Attr.getLoc(), diag::warn_attribute_ignored) << Attr.getName();
}

static void handleBNDLegacyAttr(Sema &S, Decl *D, const AttributeList &Attr) {
  D->addAttr(::new (S.Context) BNDLegacyAttr(Attr.getRange(), S.Context, 0));
}

static void handleBNDVarSizeAttr(Sema &S, Decl *D, const AttributeList &Attr) {
  D->addAttr(::new (S.Context) BNDVarSizeAttr(Attr.getRange(), S.Context, 0));
}
#endif

/// ProcessDeclAttribute - Apply the specific attribute to the specified decl if
/// the attribute applies to decls.  If the attribute is a type attribute, just
/// silently ignore it if a GNU attribute.
static void ProcessDeclAttribute(Sema &S, Scope *scope, Decl *D,
                                 const AttributeList &Attr,
                                 bool IncludeCXX11Attributes) {
  if (Attr.isInvalid() || Attr.getKind() == AttributeList::IgnoredAttribute)
    return;

  // Ignore C++11 attributes on declarator chunks: they appertain to the type
  // instead.
  if (Attr.isCXX11Attribute() && !IncludeCXX11Attributes)
    return;

  // Unknown attributes are automatically warned on. Target-specific attributes
  // which do not apply to the current target architecture are treated as
  // though they were unknown attributes.
  if (Attr.getKind() == AttributeList::UnknownAttribute ||
      !Attr.existsInTarget(S.Context.getTargetInfo().getTriple())) {
    S.Diag(Attr.getLoc(), Attr.isDeclspecAttribute()
                              ? diag::warn_unhandled_ms_attribute_ignored
                              : diag::warn_unknown_attribute_ignored)
        << Attr.getName();
    return;
  }

  if (handleCommonAttributeFeatures(S, scope, D, Attr))
    return;

  switch (Attr.getKind()) {
  default:
    // Type attributes are handled elsewhere; silently move on.
    assert(Attr.isTypeAttr() && "Non-type attribute not handled");
    break;
  case AttributeList::AT_Interrupt:
    handleInterruptAttr(S, D, Attr);
    break;
  case AttributeList::AT_X86ForceAlignArgPointer:
    handleX86ForceAlignArgPointerAttr(S, D, Attr);
    break;
  case AttributeList::AT_DLLExport:
  case AttributeList::AT_DLLImport:
    handleDLLAttr(S, D, Attr);
    break;
  case AttributeList::AT_Mips16:
    handleSimpleAttribute<Mips16Attr>(S, D, Attr);
    break;
  case AttributeList::AT_NoMips16:
    handleSimpleAttribute<NoMips16Attr>(S, D, Attr);
    break;
  case AttributeList::AT_IBAction:
    handleSimpleAttribute<IBActionAttr>(S, D, Attr);
    break;
  case AttributeList::AT_IBOutlet:
    handleIBOutlet(S, D, Attr);
    break;
  case AttributeList::AT_IBOutletCollection:
    handleIBOutletCollection(S, D, Attr);
    break;
  case AttributeList::AT_Alias:
    handleAliasAttr(S, D, Attr);
    break;
  case AttributeList::AT_Aligned:
    handleAlignedAttr(S, D, Attr);
    break;
  case AttributeList::AT_AlignValue:
    handleAlignValueAttr(S, D, Attr);
    break;
  case AttributeList::AT_AlwaysInline:
    handleAlwaysInlineAttr(S, D, Attr);
    break;
  case AttributeList::AT_AnalyzerNoReturn:
    handleAnalyzerNoReturnAttr(S, D, Attr);
    break;
  case AttributeList::AT_TLSModel:
    handleTLSModelAttr(S, D, Attr);
    break;
  case AttributeList::AT_Annotate:
    handleAnnotateAttr(S, D, Attr);
    break;
  case AttributeList::AT_Availability:
    handleAvailabilityAttr(S, D, Attr);
    break;
  case AttributeList::AT_CarriesDependency:
    handleDependencyAttr(S, scope, D, Attr);
    break;
  case AttributeList::AT_Common:
    handleCommonAttr(S, D, Attr);
    break;
  case AttributeList::AT_CUDAConstant:
    handleSimpleAttribute<CUDAConstantAttr>(S, D, Attr);
    break;
  case AttributeList::AT_Constructor:
    handleConstructorAttr(S, D, Attr);
    break;
  case AttributeList::AT_CXX11NoReturn:
    handleSimpleAttribute<CXX11NoReturnAttr>(S, D, Attr);
    break;
  case AttributeList::AT_Deprecated:
    handleDeprecatedAttr(S, D, Attr);
    break;
  case AttributeList::AT_Destructor:
    handleDestructorAttr(S, D, Attr);
    break;
  case AttributeList::AT_EnableIf:
    handleEnableIfAttr(S, D, Attr);
    break;
  case AttributeList::AT_ExtVectorType:
    handleExtVectorTypeAttr(S, scope, D, Attr);
    break;
  case AttributeList::AT_MinSize:
    handleSimpleAttribute<MinSizeAttr>(S, D, Attr);
    break;
  case AttributeList::AT_OptimizeNone:
    handleOptimizeNoneAttr(S, D, Attr);
    break;
  case AttributeList::AT_FlagEnum:
    handleSimpleAttribute<FlagEnumAttr>(S, D, Attr);
    break;
  case AttributeList::AT_Flatten:
    handleSimpleAttribute<FlattenAttr>(S, D, Attr);
    break;
  case AttributeList::AT_Format:
    handleFormatAttr(S, D, Attr);
    break;
  case AttributeList::AT_FormatArg:
    handleFormatArgAttr(S, D, Attr);
    break;
  case AttributeList::AT_CUDAGlobal:
    handleGlobalAttr(S, D, Attr);
    break;
  case AttributeList::AT_CUDADevice:
    handleSimpleAttribute<CUDADeviceAttr>(S, D, Attr);
    break;
  case AttributeList::AT_CUDAHost:
    handleSimpleAttribute<CUDAHostAttr>(S, D, Attr);
    break;
  case AttributeList::AT_GNUInline:
    handleGNUInlineAttr(S, D, Attr);
    break;
  case AttributeList::AT_CUDALaunchBounds:
    handleLaunchBoundsAttr(S, D, Attr);
    break;
  case AttributeList::AT_Malloc:
    handleMallocAttr(S, D, Attr);
    break;
  case AttributeList::AT_MayAlias:
    handleSimpleAttribute<MayAliasAttr>(S, D, Attr);
    break;
  case AttributeList::AT_Mode:
    handleModeAttr(S, D, Attr);
    break;
  case AttributeList::AT_NoCommon:
    handleSimpleAttribute<NoCommonAttr>(S, D, Attr);
    break;
  case AttributeList::AT_NoSplitStack:
    handleSimpleAttribute<NoSplitStackAttr>(S, D, Attr);
    break;
  case AttributeList::AT_NonNull:
    if (ParmVarDecl *PVD = dyn_cast<ParmVarDecl>(D))
      handleNonNullAttrParameter(S, PVD, Attr);
    else
      handleNonNullAttr(S, D, Attr);
    break;
  case AttributeList::AT_ReturnsNonNull:
    handleReturnsNonNullAttr(S, D, Attr);
    break;
  case AttributeList::AT_AssumeAligned:
    handleAssumeAlignedAttr(S, D, Attr);
    break;
  case AttributeList::AT_Overloadable:
    handleSimpleAttribute<OverloadableAttr>(S, D, Attr);
    break;
  case AttributeList::AT_Ownership:
    handleOwnershipAttr(S, D, Attr);
    break;
  case AttributeList::AT_Cold:
    handleColdAttr(S, D, Attr);
    break;
  case AttributeList::AT_Hot:
    handleHotAttr(S, D, Attr);
    break;
  case AttributeList::AT_Naked:
    handleSimpleAttribute<NakedAttr>(S, D, Attr);
    break;
  case AttributeList::AT_NoReturn:
    handleNoReturnAttr(S, D, Attr);
    break;
  case AttributeList::AT_NoThrow:
    handleSimpleAttribute<NoThrowAttr>(S, D, Attr);
    break;
  case AttributeList::AT_CUDAShared:
    handleSimpleAttribute<CUDASharedAttr>(S, D, Attr);
    break;
  case AttributeList::AT_VecReturn:
    handleVecReturnAttr(S, D, Attr);
    break;

  case AttributeList::AT_ObjCOwnership:
    handleObjCOwnershipAttr(S, D, Attr);
    break;
  case AttributeList::AT_ObjCPreciseLifetime:
    handleObjCPreciseLifetimeAttr(S, D, Attr);
    break;

  case AttributeList::AT_ObjCReturnsInnerPointer:
    handleObjCReturnsInnerPointerAttr(S, D, Attr);
    break;

  case AttributeList::AT_ObjCRequiresSuper:
    handleObjCRequiresSuperAttr(S, D, Attr);
    break;

  case AttributeList::AT_ObjCBridge:
    handleObjCBridgeAttr(S, scope, D, Attr);
    break;

  case AttributeList::AT_ObjCBridgeMutable:
    handleObjCBridgeMutableAttr(S, scope, D, Attr);
    break;

  case AttributeList::AT_ObjCBridgeRelated:
    handleObjCBridgeRelatedAttr(S, scope, D, Attr);
    break;

  case AttributeList::AT_ObjCDesignatedInitializer:
    handleObjCDesignatedInitializer(S, D, Attr);
    break;

  case AttributeList::AT_ObjCRuntimeName:
    handleObjCRuntimeName(S, D, Attr);
    break;
          
  case AttributeList::AT_CFAuditedTransfer:
    handleCFAuditedTransferAttr(S, D, Attr);
    break;
  case AttributeList::AT_CFUnknownTransfer:
    handleCFUnknownTransferAttr(S, D, Attr);
    break;

  case AttributeList::AT_CFConsumed:
  case AttributeList::AT_NSConsumed:
    handleNSConsumedAttr(S, D, Attr);
    break;
  case AttributeList::AT_NSConsumesSelf:
    handleSimpleAttribute<NSConsumesSelfAttr>(S, D, Attr);
    break;

  case AttributeList::AT_NSReturnsAutoreleased:
  case AttributeList::AT_NSReturnsNotRetained:
  case AttributeList::AT_CFReturnsNotRetained:
  case AttributeList::AT_NSReturnsRetained:
  case AttributeList::AT_CFReturnsRetained:
    handleNSReturnsRetainedAttr(S, D, Attr);
    break;
  case AttributeList::AT_WorkGroupSizeHint:
    handleWorkGroupSize<WorkGroupSizeHintAttr>(S, D, Attr);
    break;
  case AttributeList::AT_ReqdWorkGroupSize:
    handleWorkGroupSize<ReqdWorkGroupSizeAttr>(S, D, Attr);
    break;
  case AttributeList::AT_VecTypeHint:
    handleVecTypeHint(S, D, Attr);
    break;

  case AttributeList::AT_InitPriority:
    handleInitPriorityAttr(S, D, Attr);
    break;

  case AttributeList::AT_Packed:
    handlePackedAttr(S, D, Attr);
    break;
  case AttributeList::AT_Section:
    handleSectionAttr(S, D, Attr);
    break;
  case AttributeList::AT_Unavailable:
    handleAttrWithMessage<UnavailableAttr>(S, D, Attr);
    break;
  case AttributeList::AT_ArcWeakrefUnavailable:
    handleSimpleAttribute<ArcWeakrefUnavailableAttr>(S, D, Attr);
    break;
  case AttributeList::AT_ObjCRootClass:
    handleSimpleAttribute<ObjCRootClassAttr>(S, D, Attr);
    break;
  case AttributeList::AT_ObjCExplicitProtocolImpl:
    handleObjCSuppresProtocolAttr(S, D, Attr);
    break;
  case AttributeList::AT_ObjCRequiresPropertyDefs:
    handleSimpleAttribute<ObjCRequiresPropertyDefsAttr>(S, D, Attr);
    break;
  case AttributeList::AT_Unused:
    handleSimpleAttribute<UnusedAttr>(S, D, Attr);
    break;
  case AttributeList::AT_ReturnsTwice:
    handleSimpleAttribute<ReturnsTwiceAttr>(S, D, Attr);
    break;
  case AttributeList::AT_Used:
    handleUsedAttr(S, D, Attr);
    break;
  case AttributeList::AT_Visibility:
    handleVisibilityAttr(S, D, Attr, false);
    break;
  case AttributeList::AT_TypeVisibility:
    handleVisibilityAttr(S, D, Attr, true);
    break;
  case AttributeList::AT_WarnUnused:
    handleSimpleAttribute<WarnUnusedAttr>(S, D, Attr);
    break;
  case AttributeList::AT_WarnUnusedResult:
    handleWarnUnusedResult(S, D, Attr);
    break;
  case AttributeList::AT_Weak:
    handleSimpleAttribute<WeakAttr>(S, D, Attr);
    break;
  case AttributeList::AT_WeakRef:
    handleWeakRefAttr(S, D, Attr);
    break;
  case AttributeList::AT_WeakImport:
    handleWeakImportAttr(S, D, Attr);
    break;
  case AttributeList::AT_TransparentUnion:
    handleTransparentUnionAttr(S, D, Attr);
    break;
  case AttributeList::AT_ObjCException:
    handleSimpleAttribute<ObjCExceptionAttr>(S, D, Attr);
    break;
  case AttributeList::AT_ObjCMethodFamily:
    handleObjCMethodFamilyAttr(S, D, Attr);
    break;
  case AttributeList::AT_ObjCNSObject:
    handleObjCNSObject(S, D, Attr);
    break;
  case AttributeList::AT_Blocks:
    handleBlocksAttr(S, D, Attr);
    break;
  case AttributeList::AT_Sentinel:
    handleSentinelAttr(S, D, Attr);
    break;
  case AttributeList::AT_Const:
    handleSimpleAttribute<ConstAttr>(S, D, Attr);
    break;
  case AttributeList::AT_Pure:
    handleSimpleAttribute<PureAttr>(S, D, Attr);
    break;
  case AttributeList::AT_Cleanup:
    handleCleanupAttr(S, D, Attr);
    break;
  case AttributeList::AT_NoDebug:
    handleNoDebugAttr(S, D, Attr);
    break;
  case AttributeList::AT_NoDuplicate:
    handleSimpleAttribute<NoDuplicateAttr>(S, D, Attr);
    break;
  case AttributeList::AT_NoInline:
    handleSimpleAttribute<NoInlineAttr>(S, D, Attr);
    break;
  case AttributeList::AT_NoInstrumentFunction: // Interacts with -pg.
    handleSimpleAttribute<NoInstrumentFunctionAttr>(S, D, Attr);
    break;
  case AttributeList::AT_StdCall:
  case AttributeList::AT_CDecl:
  case AttributeList::AT_FastCall:
  case AttributeList::AT_ThisCall:
  case AttributeList::AT_Pascal:
  case AttributeList::AT_VectorCall:
  case AttributeList::AT_MSABI:
  case AttributeList::AT_SysVABI:
  case AttributeList::AT_Pcs:
  case AttributeList::AT_PnaclCall:
  case AttributeList::AT_IntelOclBicc:
    handleCallConvAttr(S, D, Attr);
    break;
  case AttributeList::AT_OpenCLKernel:
    handleSimpleAttribute<OpenCLKernelAttr>(S, D, Attr);
    break;
  case AttributeList::AT_OpenCLImageAccess:
    handleSimpleAttribute<OpenCLImageAccessAttr>(S, D, Attr);
    break;

  // Microsoft attributes:
  case AttributeList::AT_MsStruct:
    handleSimpleAttribute<MsStructAttr>(S, D, Attr);
    break;
  case AttributeList::AT_Uuid:
    handleUuidAttr(S, D, Attr);
    break;
  case AttributeList::AT_MSInheritance:
    handleMSInheritanceAttr(S, D, Attr);
    break;
  case AttributeList::AT_SelectAny:
    handleSimpleAttribute<SelectAnyAttr>(S, D, Attr);
    break;
  case AttributeList::AT_Thread:
    handleDeclspecThreadAttr(S, D, Attr);
    break;

  // Thread safety attributes:
  case AttributeList::AT_AssertExclusiveLock:
    handleAssertExclusiveLockAttr(S, D, Attr);
    break;
  case AttributeList::AT_AssertSharedLock:
    handleAssertSharedLockAttr(S, D, Attr);
    break;
  case AttributeList::AT_GuardedVar:
    handleSimpleAttribute<GuardedVarAttr>(S, D, Attr);
    break;
  case AttributeList::AT_PtGuardedVar:
    handlePtGuardedVarAttr(S, D, Attr);
    break;
  case AttributeList::AT_ScopedLockable:
    handleSimpleAttribute<ScopedLockableAttr>(S, D, Attr);
    break;
  case AttributeList::AT_NoSanitizeAddress:
    handleSimpleAttribute<NoSanitizeAddressAttr>(S, D, Attr);
    break;
  case AttributeList::AT_NoThreadSafetyAnalysis:
    handleSimpleAttribute<NoThreadSafetyAnalysisAttr>(S, D, Attr);
    break;
  case AttributeList::AT_NoSanitizeThread:
    handleSimpleAttribute<NoSanitizeThreadAttr>(S, D, Attr);
    break;
  case AttributeList::AT_NoSanitizeMemory:
    handleSimpleAttribute<NoSanitizeMemoryAttr>(S, D, Attr);
    break;
  case AttributeList::AT_GuardedBy:
    handleGuardedByAttr(S, D, Attr);
    break;
  case AttributeList::AT_PtGuardedBy:
    handlePtGuardedByAttr(S, D, Attr);
    break;
  case AttributeList::AT_ExclusiveTrylockFunction:
    handleExclusiveTrylockFunctionAttr(S, D, Attr);
    break;
  case AttributeList::AT_LockReturned:
    handleLockReturnedAttr(S, D, Attr);
    break;
  case AttributeList::AT_LocksExcluded:
    handleLocksExcludedAttr(S, D, Attr);
    break;
  case AttributeList::AT_SharedTrylockFunction:
    handleSharedTrylockFunctionAttr(S, D, Attr);
    break;
  case AttributeList::AT_AcquiredBefore:
    handleAcquiredBeforeAttr(S, D, Attr);
    break;
  case AttributeList::AT_AcquiredAfter:
    handleAcquiredAfterAttr(S, D, Attr);
    break;

  // Capability analysis attributes.
  case AttributeList::AT_Capability:
  case AttributeList::AT_Lockable:
    handleCapabilityAttr(S, D, Attr);
    break;
  case AttributeList::AT_RequiresCapability:
    handleRequiresCapabilityAttr(S, D, Attr);
    break;

  case AttributeList::AT_AssertCapability:
    handleAssertCapabilityAttr(S, D, Attr);
    break;
  case AttributeList::AT_AcquireCapability:
    handleAcquireCapabilityAttr(S, D, Attr);
    break;
  case AttributeList::AT_ReleaseCapability:
    handleReleaseCapabilityAttr(S, D, Attr);
    break;
  case AttributeList::AT_TryAcquireCapability:
    handleTryAcquireCapabilityAttr(S, D, Attr);
    break;

  // Consumed analysis attributes.
  case AttributeList::AT_Consumable:
    handleConsumableAttr(S, D, Attr);
    break;
  case AttributeList::AT_ConsumableAutoCast:
    handleSimpleAttribute<ConsumableAutoCastAttr>(S, D, Attr);
    break;
  case AttributeList::AT_ConsumableSetOnRead:
    handleSimpleAttribute<ConsumableSetOnReadAttr>(S, D, Attr);
    break;
  case AttributeList::AT_CallableWhen:
    handleCallableWhenAttr(S, D, Attr);
    break;
  case AttributeList::AT_ParamTypestate:
    handleParamTypestateAttr(S, D, Attr);
    break;
  case AttributeList::AT_ReturnTypestate:
    handleReturnTypestateAttr(S, D, Attr);
    break;
  case AttributeList::AT_SetTypestate:
    handleSetTypestateAttr(S, D, Attr);
    break;
  case AttributeList::AT_TestTypestate:
    handleTestTypestateAttr(S, D, Attr);
    break;

  // Type safety attributes.
  case AttributeList::AT_ArgumentWithTypeTag:
    handleArgumentWithTypeTagAttr(S, D, Attr);
    break;
  case AttributeList::AT_TypeTagForDatatype:
    handleTypeTagForDatatypeAttr(S, D, Attr);
    break;
#ifdef INTEL_CUSTOMIZATION
  // Cilk Plus attributes.
  case AttributeList::AT_CilkElemental:
    handleCilkElementalAttr(S, D, Attr);
    break;
  case AttributeList::AT_CilkMask:
  case AttributeList::AT_CilkNoMask:
    handleCilkMaskAttr(S, D, Attr);
    break;
  case AttributeList::AT_CilkProcessor:
    handleCilkProcessorAttr(S, D, Attr);
    break;
  case AttributeList::AT_CilkLinear:
    handleCilkLinearAttr(S, D, Attr);
    break;
  case AttributeList::AT_CilkUniform:
    handleCilkUniformAttr(S, D, Attr);
    break;
  case AttributeList::AT_CilkVecLength:
    handleCilkVecLengthAttr(S, D, Attr);
    break;
  case AttributeList::AT_AvoidFalseShare:
    handleAvoidFalseShareAttr  (S, D, Attr); break;
  case AttributeList::AT_Allocate:
    handleAllocateAttr  (S, D, Attr); break;
  case AttributeList::AT_GCCStruct:
    handleGCCStructAttr  (S, D, Attr); break;
  case AttributeList::AT_BNDLegacy:
    handleBNDLegacyAttr  (S, D, Attr); break;
  case AttributeList::AT_BNDVarSize:
    handleBNDVarSizeAttr  (S, D, Attr); break;
#endif
  }
}

/// ProcessDeclAttributeList - Apply all the decl attributes in the specified
/// attribute list to the specified decl, ignoring any type attributes.
void Sema::ProcessDeclAttributeList(Scope *S, Decl *D,
                                    const AttributeList *AttrList,
                                    bool IncludeCXX11Attributes) {
  for (const AttributeList* l = AttrList; l; l = l->getNext())
    ProcessDeclAttribute(*this, S, D, *l, IncludeCXX11Attributes);

  // FIXME: We should be able to handle these cases in TableGen.
  // GCC accepts
  // static int a9 __attribute__((weakref));
  // but that looks really pointless. We reject it.
  if (D->hasAttr<WeakRefAttr>() && !D->hasAttr<AliasAttr>()) {
    Diag(AttrList->getLoc(), diag::err_attribute_weakref_without_alias)
      << cast<NamedDecl>(D);
    D->dropAttr<WeakRefAttr>();
    return;
  }

  if (!D->hasAttr<OpenCLKernelAttr>()) {
    // These attributes cannot be applied to a non-kernel function.
    if (Attr *A = D->getAttr<ReqdWorkGroupSizeAttr>()) {
      Diag(D->getLocation(), diag::err_opencl_kernel_attr) << A;
      D->setInvalidDecl();
    }
    if (Attr *A = D->getAttr<WorkGroupSizeHintAttr>()) {
      Diag(D->getLocation(), diag::err_opencl_kernel_attr) << A;
      D->setInvalidDecl();
    }
    if (Attr *A = D->getAttr<VecTypeHintAttr>()) {
      Diag(D->getLocation(), diag::err_opencl_kernel_attr) << A;
      D->setInvalidDecl();
    }
  }
}

// Annotation attributes are the only attributes allowed after an access
// specifier.
bool Sema::ProcessAccessDeclAttributeList(AccessSpecDecl *ASDecl,
                                          const AttributeList *AttrList) {
  for (const AttributeList* l = AttrList; l; l = l->getNext()) {
    if (l->getKind() == AttributeList::AT_Annotate) {
      handleAnnotateAttr(*this, ASDecl, *l);
    } else {
      Diag(l->getLoc(), diag::err_only_annotate_after_access_spec);
      return true;
    }
  }

  return false;
}

/// checkUnusedDeclAttributes - Check a list of attributes to see if it
/// contains any decl attributes that we should warn about.
static void checkUnusedDeclAttributes(Sema &S, const AttributeList *A) {
  for ( ; A; A = A->getNext()) {
    // Only warn if the attribute is an unignored, non-type attribute.
    if (A->isUsedAsTypeAttr() || A->isInvalid()) continue;
    if (A->getKind() == AttributeList::IgnoredAttribute) continue;

    if (A->getKind() == AttributeList::UnknownAttribute) {
      S.Diag(A->getLoc(), diag::warn_unknown_attribute_ignored)
        << A->getName() << A->getRange();
    } else {
      S.Diag(A->getLoc(), diag::warn_attribute_not_on_decl)
        << A->getName() << A->getRange();
    }
  }
}

/// checkUnusedDeclAttributes - Given a declarator which is not being
/// used to build a declaration, complain about any decl attributes
/// which might be lying around on it.
void Sema::checkUnusedDeclAttributes(Declarator &D) {
  ::checkUnusedDeclAttributes(*this, D.getDeclSpec().getAttributes().getList());
  ::checkUnusedDeclAttributes(*this, D.getAttributes());
  for (unsigned i = 0, e = D.getNumTypeObjects(); i != e; ++i)
    ::checkUnusedDeclAttributes(*this, D.getTypeObject(i).getAttrs());
}

/// DeclClonePragmaWeak - clone existing decl (maybe definition),
/// \#pragma weak needs a non-definition decl and source may not have one.
NamedDecl * Sema::DeclClonePragmaWeak(NamedDecl *ND, IdentifierInfo *II,
                                      SourceLocation Loc) {
  assert(isa<FunctionDecl>(ND) || isa<VarDecl>(ND));
  NamedDecl *NewD = nullptr;
  if (FunctionDecl *FD = dyn_cast<FunctionDecl>(ND)) {
    FunctionDecl *NewFD;
    // FIXME: Missing call to CheckFunctionDeclaration().
    // FIXME: Mangling?
    // FIXME: Is the qualifier info correct?
    // FIXME: Is the DeclContext correct?
    NewFD = FunctionDecl::Create(FD->getASTContext(), FD->getDeclContext(),
                                 Loc, Loc, DeclarationName(II),
                                 FD->getType(), FD->getTypeSourceInfo(),
                                 SC_None, false/*isInlineSpecified*/,
                                 FD->hasPrototype(),
                                 false/*isConstexprSpecified*/);
    NewD = NewFD;

    if (FD->getQualifier())
      NewFD->setQualifierInfo(FD->getQualifierLoc());

    // Fake up parameter variables; they are declared as if this were
    // a typedef.
    QualType FDTy = FD->getType();
    if (const FunctionProtoType *FT = FDTy->getAs<FunctionProtoType>()) {
      SmallVector<ParmVarDecl*, 16> Params;
      for (const auto &AI : FT->param_types()) {
        ParmVarDecl *Param = BuildParmVarDeclForTypedef(NewFD, Loc, AI);
        Param->setScopeInfo(0, Params.size());
        Params.push_back(Param);
      }
      NewFD->setParams(Params);
    }
  } else if (VarDecl *VD = dyn_cast<VarDecl>(ND)) {
    NewD = VarDecl::Create(VD->getASTContext(), VD->getDeclContext(),
                           VD->getInnerLocStart(), VD->getLocation(), II,
                           VD->getType(), VD->getTypeSourceInfo(),
                           VD->getStorageClass());
    if (VD->getQualifier()) {
      VarDecl *NewVD = cast<VarDecl>(NewD);
      NewVD->setQualifierInfo(VD->getQualifierLoc());
    }
  }
  return NewD;
}

/// DeclApplyPragmaWeak - A declaration (maybe definition) needs \#pragma weak
/// applied to it, possibly with an alias.
void Sema::DeclApplyPragmaWeak(Scope *S, NamedDecl *ND, WeakInfo &W) {
  if (W.getUsed()) return; // only do this once
  W.setUsed(true);
  if (W.getAlias()) { // clone decl, impersonate __attribute(weak,alias(...))
    IdentifierInfo *NDId = ND->getIdentifier();
    NamedDecl *NewD = DeclClonePragmaWeak(ND, W.getAlias(), W.getLocation());
    NewD->addAttr(AliasAttr::CreateImplicit(Context, NDId->getName(),
                                            W.getLocation()));
    NewD->addAttr(WeakAttr::CreateImplicit(Context, W.getLocation()));
    WeakTopLevelDecl.push_back(NewD);
    // FIXME: "hideous" code from Sema::LazilyCreateBuiltin
    // to insert Decl at TU scope, sorry.
    DeclContext *SavedContext = CurContext;
    CurContext = Context.getTranslationUnitDecl();
    NewD->setDeclContext(CurContext);
    NewD->setLexicalDeclContext(CurContext);
    PushOnScopeChains(NewD, S);
    CurContext = SavedContext;
  } else { // just add weak to existing
    ND->addAttr(WeakAttr::CreateImplicit(Context, W.getLocation()));
  }
}

void Sema::ProcessPragmaWeak(Scope *S, Decl *D) {
  // It's valid to "forward-declare" #pragma weak, in which case we
  // have to do this.
  LoadExternalWeakUndeclaredIdentifiers();
  if (!WeakUndeclaredIdentifiers.empty()) {
    NamedDecl *ND = nullptr;
    if (VarDecl *VD = dyn_cast<VarDecl>(D))
      if (VD->isExternC())
        ND = VD;
    if (FunctionDecl *FD = dyn_cast<FunctionDecl>(D))
      if (FD->isExternC())
        ND = FD;
    if (ND) {
      if (IdentifierInfo *Id = ND->getIdentifier()) {
        llvm::DenseMap<IdentifierInfo*,WeakInfo>::iterator I
          = WeakUndeclaredIdentifiers.find(Id);
        if (I != WeakUndeclaredIdentifiers.end()) {
          WeakInfo W = I->second;
          DeclApplyPragmaWeak(S, ND, W);
          WeakUndeclaredIdentifiers[Id] = W;
        }
      }
    }
  }
}

/// ProcessDeclAttributes - Given a declarator (PD) with attributes indicated in
/// it, apply them to D.  This is a bit tricky because PD can have attributes
/// specified in many different places, and we need to find and apply them all.
void Sema::ProcessDeclAttributes(Scope *S, Decl *D, const Declarator &PD) {
  // Apply decl attributes from the DeclSpec if present.
  if (const AttributeList *Attrs = PD.getDeclSpec().getAttributes().getList())
    ProcessDeclAttributeList(S, D, Attrs);

  // Walk the declarator structure, applying decl attributes that were in a type
  // position to the decl itself.  This handles cases like:
  //   int *__attr__(x)** D;
  // when X is a decl attribute.
  for (unsigned i = 0, e = PD.getNumTypeObjects(); i != e; ++i)
    if (const AttributeList *Attrs = PD.getTypeObject(i).getAttrs())
      ProcessDeclAttributeList(S, D, Attrs, /*IncludeCXX11Attributes=*/false);

  // Finally, apply any attributes on the decl itself.
  if (const AttributeList *Attrs = PD.getAttributes())
    ProcessDeclAttributeList(S, D, Attrs);
}

/// Is the given declaration allowed to use a forbidden type?
static bool isForbiddenTypeAllowed(Sema &S, Decl *decl) {
  // Private ivars are always okay.  Unfortunately, people don't
  // always properly make their ivars private, even in system headers.
  // Plus we need to make fields okay, too.
  // Function declarations in sys headers will be marked unavailable.
  if (!isa<FieldDecl>(decl) && !isa<ObjCPropertyDecl>(decl) &&
      !isa<FunctionDecl>(decl))
    return false;

  // Require it to be declared in a system header.
  return S.Context.getSourceManager().isInSystemHeader(decl->getLocation());
}

/// Handle a delayed forbidden-type diagnostic.
static void handleDelayedForbiddenType(Sema &S, DelayedDiagnostic &diag,
                                       Decl *decl) {
  if (decl && isForbiddenTypeAllowed(S, decl)) {
    decl->addAttr(UnavailableAttr::CreateImplicit(S.Context,
                        "this system declaration uses an unsupported type",
                        diag.Loc));
    return;
  }
  if (S.getLangOpts().ObjCAutoRefCount)
    if (const FunctionDecl *FD = dyn_cast<FunctionDecl>(decl)) {
      // FIXME: we may want to suppress diagnostics for all
      // kind of forbidden type messages on unavailable functions. 
      if (FD->hasAttr<UnavailableAttr>() &&
          diag.getForbiddenTypeDiagnostic() == 
          diag::err_arc_array_param_no_ownership) {
        diag.Triggered = true;
        return;
      }
    }

  S.Diag(diag.Loc, diag.getForbiddenTypeDiagnostic())
    << diag.getForbiddenTypeOperand() << diag.getForbiddenTypeArgument();
  diag.Triggered = true;
}


static bool isDeclDeprecated(Decl *D) {
  do {
    if (D->isDeprecated())
      return true;
    // A category implicitly has the availability of the interface.
    if (const ObjCCategoryDecl *CatD = dyn_cast<ObjCCategoryDecl>(D))
      return CatD->getClassInterface()->isDeprecated();
  } while ((D = cast_or_null<Decl>(D->getDeclContext())));
  return false;
}

static bool isDeclUnavailable(Decl *D) {
  do {
    if (D->isUnavailable())
      return true;
    // A category implicitly has the availability of the interface.
    if (const ObjCCategoryDecl *CatD = dyn_cast<ObjCCategoryDecl>(D))
      return CatD->getClassInterface()->isUnavailable();
  } while ((D = cast_or_null<Decl>(D->getDeclContext())));
  return false;
}

static void DoEmitAvailabilityWarning(Sema &S, DelayedDiagnostic::DDKind K,
                                      Decl *Ctx, const NamedDecl *D,
                                      StringRef Message, SourceLocation Loc,
                                      const ObjCInterfaceDecl *UnknownObjCClass,
                                      const ObjCPropertyDecl *ObjCProperty,
                                      bool ObjCPropertyAccess) {
  // Diagnostics for deprecated or unavailable.
  unsigned diag, diag_message, diag_fwdclass_message;

  // Matches 'diag::note_property_attribute' options.
  unsigned property_note_select;

  // Matches diag::note_availability_specified_here.
  unsigned available_here_select_kind;

  // Don't warn if our current context is deprecated or unavailable.
  switch (K) {
  case DelayedDiagnostic::Deprecation:
    if (isDeclDeprecated(Ctx))
      return;
    diag = !ObjCPropertyAccess ? diag::warn_deprecated
                               : diag::warn_property_method_deprecated;
    diag_message = diag::warn_deprecated_message;
    diag_fwdclass_message = diag::warn_deprecated_fwdclass_message;
    property_note_select = /* deprecated */ 0;
    available_here_select_kind = /* deprecated */ 2;
    break;

  case DelayedDiagnostic::Unavailable:
    if (isDeclUnavailable(Ctx))
      return;
    diag = !ObjCPropertyAccess ? diag::err_unavailable
                               : diag::err_property_method_unavailable;
    diag_message = diag::err_unavailable_message;
    diag_fwdclass_message = diag::warn_unavailable_fwdclass_message;
    property_note_select = /* unavailable */ 1;
    available_here_select_kind = /* unavailable */ 0;
    break;

  default:
    llvm_unreachable("Neither a deprecation or unavailable kind");
  }

  if (!Message.empty()) {
    S.Diag(Loc, diag_message) << D << Message;
    if (ObjCProperty)
      S.Diag(ObjCProperty->getLocation(), diag::note_property_attribute)
          << ObjCProperty->getDeclName() << property_note_select;
  } else if (!UnknownObjCClass) {
    S.Diag(Loc, diag) << D;
    if (ObjCProperty)
      S.Diag(ObjCProperty->getLocation(), diag::note_property_attribute)
          << ObjCProperty->getDeclName() << property_note_select;
  } else {
    S.Diag(Loc, diag_fwdclass_message) << D;
    S.Diag(UnknownObjCClass->getLocation(), diag::note_forward_class);
  }

  S.Diag(D->getLocation(), diag::note_availability_specified_here)
      << D << available_here_select_kind;
}

static void handleDelayedAvailabilityCheck(Sema &S, DelayedDiagnostic &DD,
                                           Decl *Ctx) {
  DD.Triggered = true;
  DoEmitAvailabilityWarning(S, (DelayedDiagnostic::DDKind)DD.Kind, Ctx,
                            DD.getDeprecationDecl(), DD.getDeprecationMessage(),
                            DD.Loc, DD.getUnknownObjCClass(),
                            DD.getObjCProperty(), false);
}

void Sema::PopParsingDeclaration(ParsingDeclState state, Decl *decl) {
  assert(DelayedDiagnostics.getCurrentPool());
  DelayedDiagnosticPool &poppedPool = *DelayedDiagnostics.getCurrentPool();
  DelayedDiagnostics.popWithoutEmitting(state);

  // When delaying diagnostics to run in the context of a parsed
  // declaration, we only want to actually emit anything if parsing
  // succeeds.
  if (!decl) return;

  // We emit all the active diagnostics in this pool or any of its
  // parents.  In general, we'll get one pool for the decl spec
  // and a child pool for each declarator; in a decl group like:
  //   deprecated_typedef foo, *bar, baz();
  // only the declarator pops will be passed decls.  This is correct;
  // we really do need to consider delayed diagnostics from the decl spec
  // for each of the different declarations.
  const DelayedDiagnosticPool *pool = &poppedPool;
  do {
    for (DelayedDiagnosticPool::pool_iterator
           i = pool->pool_begin(), e = pool->pool_end(); i != e; ++i) {
      // This const_cast is a bit lame.  Really, Triggered should be mutable.
      DelayedDiagnostic &diag = const_cast<DelayedDiagnostic&>(*i);
      if (diag.Triggered)
        continue;

      switch (diag.Kind) {
      case DelayedDiagnostic::Deprecation:
      case DelayedDiagnostic::Unavailable:
        // Don't bother giving deprecation/unavailable diagnostics if
        // the decl is invalid.
        if (!decl->isInvalidDecl())
          handleDelayedAvailabilityCheck(*this, diag, decl);
        break;

      case DelayedDiagnostic::Access:
        HandleDelayedAccessCheck(diag, decl);
        break;

      case DelayedDiagnostic::ForbiddenType:
        handleDelayedForbiddenType(*this, diag, decl);
        break;
      }
    }
  } while ((pool = pool->getParent()));
}

/// Given a set of delayed diagnostics, re-emit them as if they had
/// been delayed in the current context instead of in the given pool.
/// Essentially, this just moves them to the current pool.
void Sema::redelayDiagnostics(DelayedDiagnosticPool &pool) {
  DelayedDiagnosticPool *curPool = DelayedDiagnostics.getCurrentPool();
  assert(curPool && "re-emitting in undelayed context not supported");
  curPool->steal(pool);
}

void Sema::EmitAvailabilityWarning(AvailabilityDiagnostic AD,
                                   NamedDecl *D, StringRef Message,
                                   SourceLocation Loc,
                                   const ObjCInterfaceDecl *UnknownObjCClass,
                                   const ObjCPropertyDecl  *ObjCProperty,
                                   bool ObjCPropertyAccess) {
  // Delay if we're currently parsing a declaration.
  if (DelayedDiagnostics.shouldDelayDiagnostics()) {
    DelayedDiagnostics.add(DelayedDiagnostic::makeAvailability(AD, Loc, D,
                                                               UnknownObjCClass,
                                                               ObjCProperty,
                                                               Message,
                                                               ObjCPropertyAccess));
    return;
  }

  Decl *Ctx = cast<Decl>(getCurLexicalContext());
  DelayedDiagnostic::DDKind K;
  switch (AD) {
    case AD_Deprecation:
      K = DelayedDiagnostic::Deprecation;
      break;
    case AD_Unavailable:
      K = DelayedDiagnostic::Unavailable;
      break;
  }

  DoEmitAvailabilityWarning(*this, K, Ctx, D, Message, Loc,
                            UnknownObjCClass, ObjCProperty, ObjCPropertyAccess);
}<|MERGE_RESOLUTION|>--- conflicted
+++ resolved
@@ -741,11 +741,9 @@
   if (!checkTryLockFunAttrCommon(S, D, Attr, Args))
     return;
 
-  D->addAttr(::new (S.Context)
-             ExclusiveTrylockFunctionAttr(Attr.getRange(), S.Context,
-                                          Attr.getArgAsExpr(0),
-                                          Args.data(), Args.size(),
-                                          Attr.getAttributeSpellingListIndex()));
+  D->addAttr(::new (S.Context) ExclusiveTrylockFunctionAttr(
+      Attr.getRange(), S.Context, Attr.getArgAsExpr(0), Args.data(),
+      Args.size(), Attr.getAttributeSpellingListIndex()));
 }
 
 static void handleLockReturnedAttr(Sema &S, Decl *D,
@@ -863,8 +861,14 @@
     
     StringRef StateString;
     SourceLocation Loc;
-    if (!S.checkStringLiteralArgumentAttr(Attr, ArgIndex, StateString, &Loc))
-      return;
+    if (Attr.isArgIdent(ArgIndex)) {
+      IdentifierLoc *Ident = Attr.getArgAsIdent(ArgIndex);
+      StateString = Ident->Ident->getName();
+      Loc = Ident->Loc;
+    } else {
+      if (!S.checkStringLiteralArgumentAttr(Attr, ArgIndex, StateString, &Loc))
+        return;
+    }
 
     if (!CallableWhenAttr::ConvertStrToConsumedState(StateString,
                                                      CallableState)) {
@@ -3419,8 +3423,6 @@
                          Attr.getAttributeSpellingListIndex()));
 }
 
-<<<<<<< HEAD
-=======
 AlwaysInlineAttr *Sema::mergeAlwaysInlineAttr(Decl *D, SourceRange Range,
                                               IdentifierInfo *Ident,
                                               unsigned AttrSpellingListIndex) {
@@ -3471,7 +3473,6 @@
                                           AttrSpellingListIndex);
 }
 
->>>>>>> cb0d13fc
 static void handleAlwaysInlineAttr(Sema &S, Decl *D,
                                    const AttributeList &Attr) {
   if (AlwaysInlineAttr *Inline = S.mergeAlwaysInlineAttr(
@@ -3480,16 +3481,6 @@
     D->addAttr(Inline);
 }
 
-<<<<<<< HEAD
-static void handleOptimizeNoneAttr(Sema &S, Decl *D,
-                                   const AttributeList &Attr) {
-  if (checkAttrMutualExclusion<AlwaysInlineAttr>(S, D, Attr))
-    return;
-
-  D->addAttr(::new (S.Context)
-             OptimizeNoneAttr(Attr.getRange(), S.Context,
-                              Attr.getAttributeSpellingListIndex()));
-=======
 static void handleMinSizeAttr(Sema &S, Decl *D, const AttributeList &Attr) {
   if (MinSizeAttr *MinSize = S.mergeMinSizeAttr(
           D, Attr.getRange(), Attr.getAttributeSpellingListIndex()))
@@ -3501,7 +3492,6 @@
   if (OptimizeNoneAttr *Optnone = S.mergeOptimizeNoneAttr(
           D, Attr.getRange(), Attr.getAttributeSpellingListIndex()))
     D->addAttr(Optnone);
->>>>>>> cb0d13fc
 }
 
 static void handleGlobalAttr(Sema &S, Decl *D, const AttributeList &Attr) {
@@ -3916,29 +3906,24 @@
     default:
       llvm_unreachable("invalid ownership attribute");
     case AttributeList::AT_NSReturnsAutoreleased:
-      D->addAttr(::new (S.Context)
-                 NSReturnsAutoreleasedAttr(Attr.getRange(), S.Context,
-                                           Attr.getAttributeSpellingListIndex()));
+      D->addAttr(::new (S.Context) NSReturnsAutoreleasedAttr(
+          Attr.getRange(), S.Context, Attr.getAttributeSpellingListIndex()));
       return;
     case AttributeList::AT_CFReturnsNotRetained:
-      D->addAttr(::new (S.Context)
-                 CFReturnsNotRetainedAttr(Attr.getRange(), S.Context,
-                                          Attr.getAttributeSpellingListIndex()));
+      D->addAttr(::new (S.Context) CFReturnsNotRetainedAttr(
+          Attr.getRange(), S.Context, Attr.getAttributeSpellingListIndex()));
       return;
     case AttributeList::AT_NSReturnsNotRetained:
-      D->addAttr(::new (S.Context)
-                 NSReturnsNotRetainedAttr(Attr.getRange(), S.Context,
-                                          Attr.getAttributeSpellingListIndex()));
+      D->addAttr(::new (S.Context) NSReturnsNotRetainedAttr(
+          Attr.getRange(), S.Context, Attr.getAttributeSpellingListIndex()));
       return;
     case AttributeList::AT_CFReturnsRetained:
-      D->addAttr(::new (S.Context)
-                 CFReturnsRetainedAttr(Attr.getRange(), S.Context,
-                                       Attr.getAttributeSpellingListIndex()));
+      D->addAttr(::new (S.Context) CFReturnsRetainedAttr(
+          Attr.getRange(), S.Context, Attr.getAttributeSpellingListIndex()));
       return;
     case AttributeList::AT_NSReturnsRetained:
-      D->addAttr(::new (S.Context)
-                 NSReturnsRetainedAttr(Attr.getRange(), S.Context,
-                                       Attr.getAttributeSpellingListIndex()));
+      D->addAttr(::new (S.Context) NSReturnsRetainedAttr(
+          Attr.getRange(), S.Context, Attr.getAttributeSpellingListIndex()));
       return;
   };
 }
@@ -3967,9 +3952,8 @@
     return;
   }
 
-  D->addAttr(::new (S.Context)
-                  ObjCReturnsInnerPointerAttr(attr.getRange(), S.Context,
-                                              attr.getAttributeSpellingListIndex()));
+  D->addAttr(::new (S.Context) ObjCReturnsInnerPointerAttr(
+      attr.getRange(), S.Context, attr.getAttributeSpellingListIndex()));
 }
 
 static void handleObjCRequiresSuperAttr(Sema &S, Decl *D,
@@ -4063,7 +4047,8 @@
 static void handleObjCDesignatedInitializer(Sema &S, Decl *D,
                                             const AttributeList &Attr) {
   ObjCInterfaceDecl *IFace;
-  if (ObjCCategoryDecl *CatDecl = dyn_cast<ObjCCategoryDecl>(D->getDeclContext()))
+  if (ObjCCategoryDecl *CatDecl =
+          dyn_cast<ObjCCategoryDecl>(D->getDeclContext()))
     IFace = CatDecl->getClassInterface();
   else
     IFace = cast<ObjCInterfaceDecl>(D->getDeclContext());
@@ -4286,6 +4271,32 @@
     handleMSP430InterruptAttr(S, D, Attr);
   else
     handleARMInterruptAttr(S, D, Attr);
+}
+
+static void handleAMDGPUNumVGPRAttr(Sema &S, Decl *D,
+                                    const AttributeList &Attr) {
+  uint32_t NumRegs;
+  Expr *NumRegsExpr = static_cast<Expr *>(Attr.getArgAsExpr(0));
+  if (!checkUInt32Argument(S, Attr, NumRegsExpr, NumRegs))
+    return;
+
+  D->addAttr(::new (S.Context)
+             AMDGPUNumVGPRAttr(Attr.getLoc(), S.Context,
+                               NumRegs,
+                               Attr.getAttributeSpellingListIndex()));
+}
+
+static void handleAMDGPUNumSGPRAttr(Sema &S, Decl *D,
+                                    const AttributeList &Attr) {
+  uint32_t NumRegs;
+  Expr *NumRegsExpr = static_cast<Expr *>(Attr.getArgAsExpr(0));
+  if (!checkUInt32Argument(S, Attr, NumRegsExpr, NumRegs))
+    return;
+
+  D->addAttr(::new (S.Context)
+             AMDGPUNumSGPRAttr(Attr.getLoc(), S.Context,
+                               NumRegs,
+                               Attr.getAttributeSpellingListIndex()));
 }
 
 static void handleX86ForceAlignArgPointerAttr(Sema &S, Decl *D,
@@ -4676,6 +4687,12 @@
   case AttributeList::AT_NoMips16:
     handleSimpleAttribute<NoMips16Attr>(S, D, Attr);
     break;
+  case AttributeList::AT_AMDGPUNumVGPR:
+    handleAMDGPUNumVGPRAttr(S, D, Attr);
+    break;
+  case AttributeList::AT_AMDGPUNumSGPR:
+    handleAMDGPUNumSGPRAttr(S, D, Attr);
+    break;
   case AttributeList::AT_IBAction:
     handleSimpleAttribute<IBActionAttr>(S, D, Attr);
     break;
@@ -4737,7 +4754,7 @@
     handleExtVectorTypeAttr(S, scope, D, Attr);
     break;
   case AttributeList::AT_MinSize:
-    handleSimpleAttribute<MinSizeAttr>(S, D, Attr);
+    handleMinSizeAttr(S, D, Attr);
     break;
   case AttributeList::AT_OptimizeNone:
     handleOptimizeNoneAttr(S, D, Attr);
@@ -5184,18 +5201,30 @@
     return;
   }
 
+  // FIXME: We should be able to handle this in TableGen as well. It would be
+  // good to have a way to specify "these attributes must appear as a group",
+  // for these. Additionally, it would be good to have a way to specify "these
+  // attribute must never appear as a group" for attributes like cold and hot.
   if (!D->hasAttr<OpenCLKernelAttr>()) {
     // These attributes cannot be applied to a non-kernel function.
     if (Attr *A = D->getAttr<ReqdWorkGroupSizeAttr>()) {
+      // FIXME: This emits a different error message than
+      // diag::err_attribute_wrong_decl_type + ExpectedKernelFunction.
       Diag(D->getLocation(), diag::err_opencl_kernel_attr) << A;
       D->setInvalidDecl();
-    }
-    if (Attr *A = D->getAttr<WorkGroupSizeHintAttr>()) {
+    } else if (Attr *A = D->getAttr<WorkGroupSizeHintAttr>()) {
       Diag(D->getLocation(), diag::err_opencl_kernel_attr) << A;
       D->setInvalidDecl();
-    }
-    if (Attr *A = D->getAttr<VecTypeHintAttr>()) {
+    } else if (Attr *A = D->getAttr<VecTypeHintAttr>()) {
       Diag(D->getLocation(), diag::err_opencl_kernel_attr) << A;
+      D->setInvalidDecl();
+    } else if (Attr *A = D->getAttr<AMDGPUNumVGPRAttr>()) {
+      Diag(D->getLocation(), diag::err_attribute_wrong_decl_type)
+        << A << ExpectedKernelFunction;
+      D->setInvalidDecl();
+    } else if (Attr *A = D->getAttr<AMDGPUNumSGPRAttr>()) {
+      Diag(D->getLocation(), diag::err_attribute_wrong_decl_type)
+        << A << ExpectedKernelFunction;
       D->setInvalidDecl();
     }
   }
@@ -5207,7 +5236,7 @@
                                           const AttributeList *AttrList) {
   for (const AttributeList* l = AttrList; l; l = l->getNext()) {
     if (l->getKind() == AttributeList::AT_Annotate) {
-      handleAnnotateAttr(*this, ASDecl, *l);
+      ProcessDeclAttribute(*this, nullptr, ASDecl, *l, l->isCXX11Attribute());
     } else {
       Diag(l->getLoc(), diag::err_only_annotate_after_access_spec);
       return true;
@@ -5563,11 +5592,9 @@
                                    bool ObjCPropertyAccess) {
   // Delay if we're currently parsing a declaration.
   if (DelayedDiagnostics.shouldDelayDiagnostics()) {
-    DelayedDiagnostics.add(DelayedDiagnostic::makeAvailability(AD, Loc, D,
-                                                               UnknownObjCClass,
-                                                               ObjCProperty,
-                                                               Message,
-                                                               ObjCPropertyAccess));
+    DelayedDiagnostics.add(DelayedDiagnostic::makeAvailability(
+        AD, Loc, D, UnknownObjCClass, ObjCProperty, Message,
+        ObjCPropertyAccess));
     return;
   }
 
