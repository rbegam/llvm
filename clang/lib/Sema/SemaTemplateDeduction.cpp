//===------- SemaTemplateDeduction.cpp - Template Argument Deduction ------===/
//
//                     The LLVM Compiler Infrastructure
//
// This file is distributed under the University of Illinois Open Source
// License. See LICENSE.TXT for details.
//===----------------------------------------------------------------------===/
//
//  This file implements C++ template argument deduction.
//
//===----------------------------------------------------------------------===/

#include "clang/Sema/TemplateDeduction.h"
#include "TreeTransform.h"
#include "clang/AST/ASTContext.h"
#include "clang/AST/ASTLambda.h"
#include "clang/AST/DeclObjC.h"
#include "clang/AST/DeclTemplate.h"
#include "clang/AST/Expr.h"
#include "clang/AST/ExprCXX.h"
#include "clang/AST/StmtVisitor.h"
#include "clang/AST/TypeOrdering.h"
#include "clang/Sema/DeclSpec.h"
#include "clang/Sema/Sema.h"
#include "clang/Sema/Template.h"
#include "llvm/ADT/SmallBitVector.h"
#include <algorithm>

namespace clang {
  using namespace sema;
  /// \brief Various flags that control template argument deduction.
  ///
  /// These flags can be bitwise-OR'd together.
  enum TemplateDeductionFlags {
    /// \brief No template argument deduction flags, which indicates the
    /// strictest results for template argument deduction (as used for, e.g.,
    /// matching class template partial specializations).
    TDF_None = 0,
    /// \brief Within template argument deduction from a function call, we are
    /// matching with a parameter type for which the original parameter was
    /// a reference.
    TDF_ParamWithReferenceType = 0x1,
    /// \brief Within template argument deduction from a function call, we
    /// are matching in a case where we ignore cv-qualifiers.
    TDF_IgnoreQualifiers = 0x02,
    /// \brief Within template argument deduction from a function call,
    /// we are matching in a case where we can perform template argument
    /// deduction from a template-id of a derived class of the argument type.
    TDF_DerivedClass = 0x04,
    /// \brief Allow non-dependent types to differ, e.g., when performing
    /// template argument deduction from a function call where conversions
    /// may apply.
    TDF_SkipNonDependent = 0x08,
    /// \brief Whether we are performing template argument deduction for
    /// parameters and arguments in a top-level template argument
    TDF_TopLevelParameterTypeList = 0x10,
    /// \brief Within template argument deduction from overload resolution per
    /// C++ [over.over] allow matching function types that are compatible in
    /// terms of noreturn and default calling convention adjustments.
    TDF_InOverloadResolution = 0x20
  };
}

using namespace clang;

/// \brief Compare two APSInts, extending and switching the sign as
/// necessary to compare their values regardless of underlying type.
static bool hasSameExtendedValue(llvm::APSInt X, llvm::APSInt Y) {
  if (Y.getBitWidth() > X.getBitWidth())
    X = X.extend(Y.getBitWidth());
  else if (Y.getBitWidth() < X.getBitWidth())
    Y = Y.extend(X.getBitWidth());

  // If there is a signedness mismatch, correct it.
  if (X.isSigned() != Y.isSigned()) {
    // If the signed value is negative, then the values cannot be the same.
    if ((Y.isSigned() && Y.isNegative()) || (X.isSigned() && X.isNegative()))
      return false;

    Y.setIsSigned(true);
    X.setIsSigned(true);
  }

  return X == Y;
}

static Sema::TemplateDeductionResult
DeduceTemplateArguments(Sema &S,
                        TemplateParameterList *TemplateParams,
                        const TemplateArgument &Param,
                        TemplateArgument Arg,
                        TemplateDeductionInfo &Info,
                        SmallVectorImpl<DeducedTemplateArgument> &Deduced);

static Sema::TemplateDeductionResult
DeduceTemplateArgumentsByTypeMatch(Sema &S,
                                   TemplateParameterList *TemplateParams,
                                   QualType Param,
                                   QualType Arg,
                                   TemplateDeductionInfo &Info,
                                   SmallVectorImpl<DeducedTemplateArgument> &
                                                      Deduced,
                                   unsigned TDF,
                                   bool PartialOrdering = false,
                                   bool DeducedFromArrayBound = false);

static Sema::TemplateDeductionResult
DeduceTemplateArguments(Sema &S, TemplateParameterList *TemplateParams,
                        ArrayRef<TemplateArgument> Params,
                        ArrayRef<TemplateArgument> Args,
                        TemplateDeductionInfo &Info,
                        SmallVectorImpl<DeducedTemplateArgument> &Deduced,
                        bool NumberOfArgumentsMustMatch);

/// \brief If the given expression is of a form that permits the deduction
/// of a non-type template parameter, return the declaration of that
/// non-type template parameter.
static NonTypeTemplateParmDecl *
getDeducedParameterFromExpr(TemplateDeductionInfo &Info, Expr *E) {
  // If we are within an alias template, the expression may have undergone
  // any number of parameter substitutions already.
  while (1) {
    if (ImplicitCastExpr *IC = dyn_cast<ImplicitCastExpr>(E))
      E = IC->getSubExpr();
    else if (SubstNonTypeTemplateParmExpr *Subst =
               dyn_cast<SubstNonTypeTemplateParmExpr>(E))
      E = Subst->getReplacement();
    else
      break;
  }

  if (DeclRefExpr *DRE = dyn_cast<DeclRefExpr>(E))
    if (auto *NTTP = dyn_cast<NonTypeTemplateParmDecl>(DRE->getDecl()))
      if (NTTP->getDepth() == Info.getDeducedDepth())
        return NTTP;

  return nullptr;
}

/// \brief Determine whether two declaration pointers refer to the same
/// declaration.
static bool isSameDeclaration(Decl *X, Decl *Y) {
  if (NamedDecl *NX = dyn_cast<NamedDecl>(X))
    X = NX->getUnderlyingDecl();
  if (NamedDecl *NY = dyn_cast<NamedDecl>(Y))
    Y = NY->getUnderlyingDecl();

  return X->getCanonicalDecl() == Y->getCanonicalDecl();
}

/// \brief Verify that the given, deduced template arguments are compatible.
///
/// \returns The deduced template argument, or a NULL template argument if
/// the deduced template arguments were incompatible.
static DeducedTemplateArgument
checkDeducedTemplateArguments(ASTContext &Context,
                              const DeducedTemplateArgument &X,
                              const DeducedTemplateArgument &Y) {
  // We have no deduction for one or both of the arguments; they're compatible.
  if (X.isNull())
    return Y;
  if (Y.isNull())
    return X;

  // If we have two non-type template argument values deduced for the same
  // parameter, they must both match the type of the parameter, and thus must
  // match each other's type. As we're only keeping one of them, we must check
  // for that now. The exception is that if either was deduced from an array
  // bound, the type is permitted to differ.
  if (!X.wasDeducedFromArrayBound() && !Y.wasDeducedFromArrayBound()) {
    QualType XType = X.getNonTypeTemplateArgumentType();
    if (!XType.isNull()) {
      QualType YType = Y.getNonTypeTemplateArgumentType();
      if (YType.isNull() || !Context.hasSameType(XType, YType))
        return DeducedTemplateArgument();
    }
  }

  switch (X.getKind()) {
  case TemplateArgument::Null:
    llvm_unreachable("Non-deduced template arguments handled above");

  case TemplateArgument::Type:
    // If two template type arguments have the same type, they're compatible.
    if (Y.getKind() == TemplateArgument::Type &&
        Context.hasSameType(X.getAsType(), Y.getAsType()))
      return X;

    // If one of the two arguments was deduced from an array bound, the other
    // supersedes it.
    if (X.wasDeducedFromArrayBound() != Y.wasDeducedFromArrayBound())
      return X.wasDeducedFromArrayBound() ? Y : X;

    // The arguments are not compatible.
    return DeducedTemplateArgument();

  case TemplateArgument::Integral:
    // If we deduced a constant in one case and either a dependent expression or
    // declaration in another case, keep the integral constant.
    // If both are integral constants with the same value, keep that value.
    if (Y.getKind() == TemplateArgument::Expression ||
        Y.getKind() == TemplateArgument::Declaration ||
        (Y.getKind() == TemplateArgument::Integral &&
         hasSameExtendedValue(X.getAsIntegral(), Y.getAsIntegral())))
      return X.wasDeducedFromArrayBound() ? Y : X;

    // All other combinations are incompatible.
    return DeducedTemplateArgument();

  case TemplateArgument::Template:
    if (Y.getKind() == TemplateArgument::Template &&
        Context.hasSameTemplateName(X.getAsTemplate(), Y.getAsTemplate()))
      return X;

    // All other combinations are incompatible.
    return DeducedTemplateArgument();

  case TemplateArgument::TemplateExpansion:
    if (Y.getKind() == TemplateArgument::TemplateExpansion &&
        Context.hasSameTemplateName(X.getAsTemplateOrTemplatePattern(),
                                    Y.getAsTemplateOrTemplatePattern()))
      return X;

    // All other combinations are incompatible.
    return DeducedTemplateArgument();

  case TemplateArgument::Expression: {
    if (Y.getKind() != TemplateArgument::Expression)
      return checkDeducedTemplateArguments(Context, Y, X);

    // Compare the expressions for equality
    llvm::FoldingSetNodeID ID1, ID2;
    X.getAsExpr()->Profile(ID1, Context, true);
    Y.getAsExpr()->Profile(ID2, Context, true);
    if (ID1 == ID2)
      return X.wasDeducedFromArrayBound() ? Y : X;

    // Differing dependent expressions are incompatible.
    return DeducedTemplateArgument();
  }

  case TemplateArgument::Declaration:
    assert(!X.wasDeducedFromArrayBound());

    // If we deduced a declaration and a dependent expression, keep the
    // declaration.
    if (Y.getKind() == TemplateArgument::Expression)
      return X;

    // If we deduced a declaration and an integral constant, keep the
    // integral constant and whichever type did not come from an array
    // bound.
    if (Y.getKind() == TemplateArgument::Integral) {
      if (Y.wasDeducedFromArrayBound())
        return TemplateArgument(Context, Y.getAsIntegral(),
                                X.getParamTypeForDecl());
      return Y;
    }

    // If we deduced two declarations, make sure they they refer to the
    // same declaration.
    if (Y.getKind() == TemplateArgument::Declaration &&
        isSameDeclaration(X.getAsDecl(), Y.getAsDecl()))
      return X;

    // All other combinations are incompatible.
    return DeducedTemplateArgument();

  case TemplateArgument::NullPtr:
    // If we deduced a null pointer and a dependent expression, keep the
    // null pointer.
    if (Y.getKind() == TemplateArgument::Expression)
      return X;

    // If we deduced a null pointer and an integral constant, keep the
    // integral constant.
    if (Y.getKind() == TemplateArgument::Integral)
      return Y;

    // If we deduced two null pointers, they are the same.
    if (Y.getKind() == TemplateArgument::NullPtr)
      return X;

    // All other combinations are incompatible.
    return DeducedTemplateArgument();

  case TemplateArgument::Pack:
    if (Y.getKind() != TemplateArgument::Pack ||
        X.pack_size() != Y.pack_size())
      return DeducedTemplateArgument();

    llvm::SmallVector<TemplateArgument, 8> NewPack;
    for (TemplateArgument::pack_iterator XA = X.pack_begin(),
                                      XAEnd = X.pack_end(),
                                         YA = Y.pack_begin();
         XA != XAEnd; ++XA, ++YA) {
      TemplateArgument Merged = checkDeducedTemplateArguments(
          Context, DeducedTemplateArgument(*XA, X.wasDeducedFromArrayBound()),
          DeducedTemplateArgument(*YA, Y.wasDeducedFromArrayBound()));
      if (Merged.isNull())
        return DeducedTemplateArgument();
      NewPack.push_back(Merged);
    }

    return DeducedTemplateArgument(
        TemplateArgument::CreatePackCopy(Context, NewPack),
        X.wasDeducedFromArrayBound() && Y.wasDeducedFromArrayBound());
  }

  llvm_unreachable("Invalid TemplateArgument Kind!");
}

/// \brief Deduce the value of the given non-type template parameter
/// as the given deduced template argument. All non-type template parameter
/// deduction is funneled through here.
static Sema::TemplateDeductionResult DeduceNonTypeTemplateArgument(
    Sema &S, TemplateParameterList *TemplateParams,
    NonTypeTemplateParmDecl *NTTP, const DeducedTemplateArgument &NewDeduced,
    QualType ValueType, TemplateDeductionInfo &Info,
    SmallVectorImpl<DeducedTemplateArgument> &Deduced) {
  assert(NTTP->getDepth() == Info.getDeducedDepth() &&
         "deducing non-type template argument with wrong depth");

  DeducedTemplateArgument Result = checkDeducedTemplateArguments(
      S.Context, Deduced[NTTP->getIndex()], NewDeduced);
  if (Result.isNull()) {
    Info.Param = NTTP;
    Info.FirstArg = Deduced[NTTP->getIndex()];
    Info.SecondArg = NewDeduced;
    return Sema::TDK_Inconsistent;
  }

  Deduced[NTTP->getIndex()] = Result;
  if (!S.getLangOpts().CPlusPlus1z)
    return Sema::TDK_Success;

  // FIXME: It's not clear how deduction of a parameter of reference
  // type from an argument (of non-reference type) should be performed.
  // For now, we just remove reference types from both sides and let
  // the final check for matching types sort out the mess.
  return DeduceTemplateArgumentsByTypeMatch(
      S, TemplateParams, NTTP->getType().getNonReferenceType(),
      ValueType.getNonReferenceType(), Info, Deduced, TDF_SkipNonDependent,
      /*PartialOrdering=*/false,
      /*ArrayBound=*/NewDeduced.wasDeducedFromArrayBound());
}

/// \brief Deduce the value of the given non-type template parameter
/// from the given integral constant.
static Sema::TemplateDeductionResult DeduceNonTypeTemplateArgument(
    Sema &S, TemplateParameterList *TemplateParams,
    NonTypeTemplateParmDecl *NTTP, const llvm::APSInt &Value,
    QualType ValueType, bool DeducedFromArrayBound, TemplateDeductionInfo &Info,
    SmallVectorImpl<DeducedTemplateArgument> &Deduced) {
  return DeduceNonTypeTemplateArgument(
      S, TemplateParams, NTTP,
      DeducedTemplateArgument(S.Context, Value, ValueType,
                              DeducedFromArrayBound),
      ValueType, Info, Deduced);
}

/// \brief Deduce the value of the given non-type template parameter
/// from the given null pointer template argument type.
static Sema::TemplateDeductionResult DeduceNullPtrTemplateArgument(
    Sema &S, TemplateParameterList *TemplateParams,
    NonTypeTemplateParmDecl *NTTP, QualType NullPtrType,
    TemplateDeductionInfo &Info,
    SmallVectorImpl<DeducedTemplateArgument> &Deduced) {
  Expr *Value =
      S.ImpCastExprToType(new (S.Context) CXXNullPtrLiteralExpr(
                              S.Context.NullPtrTy, NTTP->getLocation()),
                          NullPtrType, CK_NullToPointer)
          .get();
  return DeduceNonTypeTemplateArgument(S, TemplateParams, NTTP,
                                       DeducedTemplateArgument(Value),
                                       Value->getType(), Info, Deduced);
}

/// \brief Deduce the value of the given non-type template parameter
/// from the given type- or value-dependent expression.
///
/// \returns true if deduction succeeded, false otherwise.
static Sema::TemplateDeductionResult DeduceNonTypeTemplateArgument(
    Sema &S, TemplateParameterList *TemplateParams,
    NonTypeTemplateParmDecl *NTTP, Expr *Value, TemplateDeductionInfo &Info,
    SmallVectorImpl<DeducedTemplateArgument> &Deduced) {
  return DeduceNonTypeTemplateArgument(S, TemplateParams, NTTP,
                                       DeducedTemplateArgument(Value),
                                       Value->getType(), Info, Deduced);
}

/// \brief Deduce the value of the given non-type template parameter
/// from the given declaration.
///
/// \returns true if deduction succeeded, false otherwise.
static Sema::TemplateDeductionResult DeduceNonTypeTemplateArgument(
    Sema &S, TemplateParameterList *TemplateParams,
    NonTypeTemplateParmDecl *NTTP, ValueDecl *D, QualType T,
    TemplateDeductionInfo &Info,
    SmallVectorImpl<DeducedTemplateArgument> &Deduced) {
  D = D ? cast<ValueDecl>(D->getCanonicalDecl()) : nullptr;
  TemplateArgument New(D, T);
  return DeduceNonTypeTemplateArgument(
      S, TemplateParams, NTTP, DeducedTemplateArgument(New), T, Info, Deduced);
}

static Sema::TemplateDeductionResult
DeduceTemplateArguments(Sema &S,
                        TemplateParameterList *TemplateParams,
                        TemplateName Param,
                        TemplateName Arg,
                        TemplateDeductionInfo &Info,
                        SmallVectorImpl<DeducedTemplateArgument> &Deduced) {
  TemplateDecl *ParamDecl = Param.getAsTemplateDecl();
  if (!ParamDecl) {
    // The parameter type is dependent and is not a template template parameter,
    // so there is nothing that we can deduce.
    return Sema::TDK_Success;
  }

  if (TemplateTemplateParmDecl *TempParam
        = dyn_cast<TemplateTemplateParmDecl>(ParamDecl)) {
    // If we're not deducing at this depth, there's nothing to deduce.
    if (TempParam->getDepth() != Info.getDeducedDepth())
      return Sema::TDK_Success;

    DeducedTemplateArgument NewDeduced(S.Context.getCanonicalTemplateName(Arg));
    DeducedTemplateArgument Result = checkDeducedTemplateArguments(S.Context,
                                                 Deduced[TempParam->getIndex()],
                                                                   NewDeduced);
    if (Result.isNull()) {
      Info.Param = TempParam;
      Info.FirstArg = Deduced[TempParam->getIndex()];
      Info.SecondArg = NewDeduced;
      return Sema::TDK_Inconsistent;
    }

    Deduced[TempParam->getIndex()] = Result;
    return Sema::TDK_Success;
  }

  // Verify that the two template names are equivalent.
  if (S.Context.hasSameTemplateName(Param, Arg))
    return Sema::TDK_Success;

  // Mismatch of non-dependent template parameter to argument.
  Info.FirstArg = TemplateArgument(Param);
  Info.SecondArg = TemplateArgument(Arg);
  return Sema::TDK_NonDeducedMismatch;
}

/// \brief Deduce the template arguments by comparing the template parameter
/// type (which is a template-id) with the template argument type.
///
/// \param S the Sema
///
/// \param TemplateParams the template parameters that we are deducing
///
/// \param Param the parameter type
///
/// \param Arg the argument type
///
/// \param Info information about the template argument deduction itself
///
/// \param Deduced the deduced template arguments
///
/// \returns the result of template argument deduction so far. Note that a
/// "success" result means that template argument deduction has not yet failed,
/// but it may still fail, later, for other reasons.
static Sema::TemplateDeductionResult
DeduceTemplateArguments(Sema &S,
                        TemplateParameterList *TemplateParams,
                        const TemplateSpecializationType *Param,
                        QualType Arg,
                        TemplateDeductionInfo &Info,
                        SmallVectorImpl<DeducedTemplateArgument> &Deduced) {
  assert(Arg.isCanonical() && "Argument type must be canonical");

  // Check whether the template argument is a dependent template-id.
  if (const TemplateSpecializationType *SpecArg
        = dyn_cast<TemplateSpecializationType>(Arg)) {
    // Perform template argument deduction for the template name.
    if (Sema::TemplateDeductionResult Result
          = DeduceTemplateArguments(S, TemplateParams,
                                    Param->getTemplateName(),
                                    SpecArg->getTemplateName(),
                                    Info, Deduced))
      return Result;


    // Perform template argument deduction on each template
    // argument. Ignore any missing/extra arguments, since they could be
    // filled in by default arguments.
    return DeduceTemplateArguments(S, TemplateParams,
                                   Param->template_arguments(),
                                   SpecArg->template_arguments(), Info, Deduced,
                                   /*NumberOfArgumentsMustMatch=*/false);
  }

  // If the argument type is a class template specialization, we
  // perform template argument deduction using its template
  // arguments.
  const RecordType *RecordArg = dyn_cast<RecordType>(Arg);
  if (!RecordArg) {
    Info.FirstArg = TemplateArgument(QualType(Param, 0));
    Info.SecondArg = TemplateArgument(Arg);
    return Sema::TDK_NonDeducedMismatch;
  }

  ClassTemplateSpecializationDecl *SpecArg
    = dyn_cast<ClassTemplateSpecializationDecl>(RecordArg->getDecl());
  if (!SpecArg) {
    Info.FirstArg = TemplateArgument(QualType(Param, 0));
    Info.SecondArg = TemplateArgument(Arg);
    return Sema::TDK_NonDeducedMismatch;
  }

  // Perform template argument deduction for the template name.
  if (Sema::TemplateDeductionResult Result
        = DeduceTemplateArguments(S,
                                  TemplateParams,
                                  Param->getTemplateName(),
                               TemplateName(SpecArg->getSpecializedTemplate()),
                                  Info, Deduced))
    return Result;

  // Perform template argument deduction for the template arguments.
  return DeduceTemplateArguments(S, TemplateParams, Param->template_arguments(),
                                 SpecArg->getTemplateArgs().asArray(), Info,
                                 Deduced, /*NumberOfArgumentsMustMatch=*/true);
}

/// \brief Determines whether the given type is an opaque type that
/// might be more qualified when instantiated.
static bool IsPossiblyOpaquelyQualifiedType(QualType T) {
  switch (T->getTypeClass()) {
  case Type::TypeOfExpr:
  case Type::TypeOf:
  case Type::DependentName:
  case Type::Decltype:
  case Type::UnresolvedUsing:
  case Type::TemplateTypeParm:
    return true;

  case Type::ConstantArray:
  case Type::IncompleteArray:
  case Type::VariableArray:
  case Type::DependentSizedArray:
    return IsPossiblyOpaquelyQualifiedType(
                                      cast<ArrayType>(T)->getElementType());

  default:
    return false;
  }
}

/// \brief Retrieve the depth and index of a template parameter.
static std::pair<unsigned, unsigned>
getDepthAndIndex(NamedDecl *ND) {
  if (TemplateTypeParmDecl *TTP = dyn_cast<TemplateTypeParmDecl>(ND))
    return std::make_pair(TTP->getDepth(), TTP->getIndex());

  if (NonTypeTemplateParmDecl *NTTP = dyn_cast<NonTypeTemplateParmDecl>(ND))
    return std::make_pair(NTTP->getDepth(), NTTP->getIndex());

  TemplateTemplateParmDecl *TTP = cast<TemplateTemplateParmDecl>(ND);
  return std::make_pair(TTP->getDepth(), TTP->getIndex());
}

/// \brief Retrieve the depth and index of an unexpanded parameter pack.
static std::pair<unsigned, unsigned>
getDepthAndIndex(UnexpandedParameterPack UPP) {
  if (const TemplateTypeParmType *TTP
                          = UPP.first.dyn_cast<const TemplateTypeParmType *>())
    return std::make_pair(TTP->getDepth(), TTP->getIndex());

  return getDepthAndIndex(UPP.first.get<NamedDecl *>());
}

/// \brief Helper function to build a TemplateParameter when we don't
/// know its type statically.
static TemplateParameter makeTemplateParameter(Decl *D) {
  if (TemplateTypeParmDecl *TTP = dyn_cast<TemplateTypeParmDecl>(D))
    return TemplateParameter(TTP);
  if (NonTypeTemplateParmDecl *NTTP = dyn_cast<NonTypeTemplateParmDecl>(D))
    return TemplateParameter(NTTP);

  return TemplateParameter(cast<TemplateTemplateParmDecl>(D));
}

/// A pack that we're currently deducing.
struct clang::DeducedPack {
  DeducedPack(unsigned Index) : Index(Index), Outer(nullptr) {}

  // The index of the pack.
  unsigned Index;

  // The old value of the pack before we started deducing it.
  DeducedTemplateArgument Saved;

  // A deferred value of this pack from an inner deduction, that couldn't be
  // deduced because this deduction hadn't happened yet.
  DeducedTemplateArgument DeferredDeduction;

  // The new value of the pack.
  SmallVector<DeducedTemplateArgument, 4> New;

  // The outer deduction for this pack, if any.
  DeducedPack *Outer;
};

namespace {
/// A scope in which we're performing pack deduction.
class PackDeductionScope {
public:
  PackDeductionScope(Sema &S, TemplateParameterList *TemplateParams,
                     SmallVectorImpl<DeducedTemplateArgument> &Deduced,
                     TemplateDeductionInfo &Info, TemplateArgument Pattern)
      : S(S), TemplateParams(TemplateParams), Deduced(Deduced), Info(Info) {
    // Compute the set of template parameter indices that correspond to
    // parameter packs expanded by the pack expansion.
    {
      llvm::SmallBitVector SawIndices(TemplateParams->size());
      SmallVector<UnexpandedParameterPack, 2> Unexpanded;
      S.collectUnexpandedParameterPacks(Pattern, Unexpanded);
      for (unsigned I = 0, N = Unexpanded.size(); I != N; ++I) {
        unsigned Depth, Index;
        std::tie(Depth, Index) = getDepthAndIndex(Unexpanded[I]);
        if (Depth == Info.getDeducedDepth() && !SawIndices[Index]) {
          SawIndices[Index] = true;

          // Save the deduced template argument for the parameter pack expanded
          // by this pack expansion, then clear out the deduction.
          DeducedPack Pack(Index);
          Pack.Saved = Deduced[Index];
          Deduced[Index] = TemplateArgument();

          Packs.push_back(Pack);
        }
      }
    }
    assert(!Packs.empty() && "Pack expansion without unexpanded packs?");

    for (auto &Pack : Packs) {
      if (Info.PendingDeducedPacks.size() > Pack.Index)
        Pack.Outer = Info.PendingDeducedPacks[Pack.Index];
      else
        Info.PendingDeducedPacks.resize(Pack.Index + 1);
      Info.PendingDeducedPacks[Pack.Index] = &Pack;

      if (S.CurrentInstantiationScope) {
        // If the template argument pack was explicitly specified, add that to
        // the set of deduced arguments.
        const TemplateArgument *ExplicitArgs;
        unsigned NumExplicitArgs;
        NamedDecl *PartiallySubstitutedPack =
            S.CurrentInstantiationScope->getPartiallySubstitutedPack(
                &ExplicitArgs, &NumExplicitArgs);
        if (PartiallySubstitutedPack &&
            getDepthAndIndex(PartiallySubstitutedPack) ==
                std::make_pair(Info.getDeducedDepth(), Pack.Index))
          Pack.New.append(ExplicitArgs, ExplicitArgs + NumExplicitArgs);
      }
    }
  }

  ~PackDeductionScope() {
    for (auto &Pack : Packs)
      Info.PendingDeducedPacks[Pack.Index] = Pack.Outer;
  }

  /// Determine whether this pack has already been partially expanded into a
  /// sequence of (prior) function parameters / template arguments.
  bool isPartiallyExpanded() {
    if (Packs.size() != 1 || !S.CurrentInstantiationScope)
      return false;

    auto *PartiallySubstitutedPack =
        S.CurrentInstantiationScope->getPartiallySubstitutedPack();
    return PartiallySubstitutedPack &&
           getDepthAndIndex(PartiallySubstitutedPack) ==
               std::make_pair(Info.getDeducedDepth(), Packs.front().Index);
  }

  /// Move to deducing the next element in each pack that is being deduced.
  void nextPackElement() {
    // Capture the deduced template arguments for each parameter pack expanded
    // by this pack expansion, add them to the list of arguments we've deduced
    // for that pack, then clear out the deduced argument.
    for (auto &Pack : Packs) {
      DeducedTemplateArgument &DeducedArg = Deduced[Pack.Index];
      if (!Pack.New.empty() || !DeducedArg.isNull()) {
        while (Pack.New.size() < PackElements)
          Pack.New.push_back(DeducedTemplateArgument());
        Pack.New.push_back(DeducedArg);
        DeducedArg = DeducedTemplateArgument();
      }
    }
    ++PackElements;
  }

  /// \brief Finish template argument deduction for a set of argument packs,
  /// producing the argument packs and checking for consistency with prior
  /// deductions.
  Sema::TemplateDeductionResult finish() {
    // Build argument packs for each of the parameter packs expanded by this
    // pack expansion.
    for (auto &Pack : Packs) {
      // Put back the old value for this pack.
      Deduced[Pack.Index] = Pack.Saved;

      // Build or find a new value for this pack.
      DeducedTemplateArgument NewPack;
      if (PackElements && Pack.New.empty()) {
        if (Pack.DeferredDeduction.isNull()) {
          // We were not able to deduce anything for this parameter pack
          // (because it only appeared in non-deduced contexts), so just
          // restore the saved argument pack.
          continue;
        }

        NewPack = Pack.DeferredDeduction;
        Pack.DeferredDeduction = TemplateArgument();
      } else if (Pack.New.empty()) {
        // If we deduced an empty argument pack, create it now.
        NewPack = DeducedTemplateArgument(TemplateArgument::getEmptyPack());
      } else {
        TemplateArgument *ArgumentPack =
            new (S.Context) TemplateArgument[Pack.New.size()];
        std::copy(Pack.New.begin(), Pack.New.end(), ArgumentPack);
        NewPack = DeducedTemplateArgument(
            TemplateArgument(llvm::makeArrayRef(ArgumentPack, Pack.New.size())),
            Pack.New[0].wasDeducedFromArrayBound());
      }

      // Pick where we're going to put the merged pack.
      DeducedTemplateArgument *Loc;
      if (Pack.Outer) {
        if (Pack.Outer->DeferredDeduction.isNull()) {
          // Defer checking this pack until we have a complete pack to compare
          // it against.
          Pack.Outer->DeferredDeduction = NewPack;
          continue;
        }
        Loc = &Pack.Outer->DeferredDeduction;
      } else {
        Loc = &Deduced[Pack.Index];
      }

      // Check the new pack matches any previous value.
      DeducedTemplateArgument OldPack = *Loc;
      DeducedTemplateArgument Result =
          checkDeducedTemplateArguments(S.Context, OldPack, NewPack);

      // If we deferred a deduction of this pack, check that one now too.
      if (!Result.isNull() && !Pack.DeferredDeduction.isNull()) {
        OldPack = Result;
        NewPack = Pack.DeferredDeduction;
        Result = checkDeducedTemplateArguments(S.Context, OldPack, NewPack);
      }

      if (Result.isNull()) {
        Info.Param =
            makeTemplateParameter(TemplateParams->getParam(Pack.Index));
        Info.FirstArg = OldPack;
        Info.SecondArg = NewPack;
        return Sema::TDK_Inconsistent;
      }

      *Loc = Result;
    }

    return Sema::TDK_Success;
  }

private:
  Sema &S;
  TemplateParameterList *TemplateParams;
  SmallVectorImpl<DeducedTemplateArgument> &Deduced;
  TemplateDeductionInfo &Info;
  unsigned PackElements = 0;

  SmallVector<DeducedPack, 2> Packs;
};
} // namespace

/// \brief Deduce the template arguments by comparing the list of parameter
/// types to the list of argument types, as in the parameter-type-lists of
/// function types (C++ [temp.deduct.type]p10).
///
/// \param S The semantic analysis object within which we are deducing
///
/// \param TemplateParams The template parameters that we are deducing
///
/// \param Params The list of parameter types
///
/// \param NumParams The number of types in \c Params
///
/// \param Args The list of argument types
///
/// \param NumArgs The number of types in \c Args
///
/// \param Info information about the template argument deduction itself
///
/// \param Deduced the deduced template arguments
///
/// \param TDF bitwise OR of the TemplateDeductionFlags bits that describe
/// how template argument deduction is performed.
///
/// \param PartialOrdering If true, we are performing template argument
/// deduction for during partial ordering for a call
/// (C++0x [temp.deduct.partial]).
///
/// \returns the result of template argument deduction so far. Note that a
/// "success" result means that template argument deduction has not yet failed,
/// but it may still fail, later, for other reasons.
static Sema::TemplateDeductionResult
DeduceTemplateArguments(Sema &S,
                        TemplateParameterList *TemplateParams,
                        const QualType *Params, unsigned NumParams,
                        const QualType *Args, unsigned NumArgs,
                        TemplateDeductionInfo &Info,
                        SmallVectorImpl<DeducedTemplateArgument> &Deduced,
                        unsigned TDF,
                        bool PartialOrdering = false) {
  // Fast-path check to see if we have too many/too few arguments.
  if (NumParams != NumArgs &&
      !(NumParams && isa<PackExpansionType>(Params[NumParams - 1])) &&
      !(NumArgs && isa<PackExpansionType>(Args[NumArgs - 1])))
    return Sema::TDK_MiscellaneousDeductionFailure;

  // C++0x [temp.deduct.type]p10:
  //   Similarly, if P has a form that contains (T), then each parameter type
  //   Pi of the respective parameter-type- list of P is compared with the
  //   corresponding parameter type Ai of the corresponding parameter-type-list
  //   of A. [...]
  unsigned ArgIdx = 0, ParamIdx = 0;
  for (; ParamIdx != NumParams; ++ParamIdx) {
    // Check argument types.
    const PackExpansionType *Expansion
                                = dyn_cast<PackExpansionType>(Params[ParamIdx]);
    if (!Expansion) {
      // Simple case: compare the parameter and argument types at this point.

      // Make sure we have an argument.
      if (ArgIdx >= NumArgs)
        return Sema::TDK_MiscellaneousDeductionFailure;

      if (isa<PackExpansionType>(Args[ArgIdx])) {
        // C++0x [temp.deduct.type]p22:
        //   If the original function parameter associated with A is a function
        //   parameter pack and the function parameter associated with P is not
        //   a function parameter pack, then template argument deduction fails.
        return Sema::TDK_MiscellaneousDeductionFailure;
      }

      if (Sema::TemplateDeductionResult Result
            = DeduceTemplateArgumentsByTypeMatch(S, TemplateParams,
                                                 Params[ParamIdx], Args[ArgIdx],
                                                 Info, Deduced, TDF,
                                                 PartialOrdering))
        return Result;

      ++ArgIdx;
      continue;
    }

    // C++0x [temp.deduct.type]p5:
    //   The non-deduced contexts are:
    //     - A function parameter pack that does not occur at the end of the
    //       parameter-declaration-clause.
    if (ParamIdx + 1 < NumParams)
      return Sema::TDK_Success;

    // C++0x [temp.deduct.type]p10:
    //   If the parameter-declaration corresponding to Pi is a function
    //   parameter pack, then the type of its declarator- id is compared with
    //   each remaining parameter type in the parameter-type-list of A. Each
    //   comparison deduces template arguments for subsequent positions in the
    //   template parameter packs expanded by the function parameter pack.

    QualType Pattern = Expansion->getPattern();
    PackDeductionScope PackScope(S, TemplateParams, Deduced, Info, Pattern);

    for (; ArgIdx < NumArgs; ++ArgIdx) {
      // Deduce template arguments from the pattern.
      if (Sema::TemplateDeductionResult Result
            = DeduceTemplateArgumentsByTypeMatch(S, TemplateParams, Pattern,
                                                 Args[ArgIdx], Info, Deduced,
                                                 TDF, PartialOrdering))
        return Result;

      PackScope.nextPackElement();
    }

    // Build argument packs for each of the parameter packs expanded by this
    // pack expansion.
    if (auto Result = PackScope.finish())
      return Result;
  }

  // Make sure we don't have any extra arguments.
  if (ArgIdx < NumArgs)
    return Sema::TDK_MiscellaneousDeductionFailure;

  return Sema::TDK_Success;
}

/// \brief Determine whether the parameter has qualifiers that are either
/// inconsistent with or a superset of the argument's qualifiers.
static bool hasInconsistentOrSupersetQualifiersOf(QualType ParamType,
                                                  QualType ArgType) {
  Qualifiers ParamQs = ParamType.getQualifiers();
  Qualifiers ArgQs = ArgType.getQualifiers();

  if (ParamQs == ArgQs)
    return false;

  // Mismatched (but not missing) Objective-C GC attributes.
  if (ParamQs.getObjCGCAttr() != ArgQs.getObjCGCAttr() &&
      ParamQs.hasObjCGCAttr())
    return true;

  // Mismatched (but not missing) address spaces.
  if (ParamQs.getAddressSpace() != ArgQs.getAddressSpace() &&
      ParamQs.hasAddressSpace())
    return true;

  // Mismatched (but not missing) Objective-C lifetime qualifiers.
  if (ParamQs.getObjCLifetime() != ArgQs.getObjCLifetime() &&
      ParamQs.hasObjCLifetime())
    return true;

  // CVR qualifier superset.
  return (ParamQs.getCVRQualifiers() != ArgQs.getCVRQualifiers()) &&
      ((ParamQs.getCVRQualifiers() | ArgQs.getCVRQualifiers())
                                                == ParamQs.getCVRQualifiers());
}

/// \brief Compare types for equality with respect to possibly compatible
/// function types (noreturn adjustment, implicit calling conventions). If any
/// of parameter and argument is not a function, just perform type comparison.
///
/// \param Param the template parameter type.
///
/// \param Arg the argument type.
bool Sema::isSameOrCompatibleFunctionType(CanQualType Param,
                                          CanQualType Arg) {
  const FunctionType *ParamFunction = Param->getAs<FunctionType>(),
                     *ArgFunction   = Arg->getAs<FunctionType>();

  // Just compare if not functions.
  if (!ParamFunction || !ArgFunction)
    return Param == Arg;

  // Noreturn and noexcept adjustment.
  QualType AdjustedParam;
  if (IsFunctionConversion(Param, Arg, AdjustedParam))
    return Arg == Context.getCanonicalType(AdjustedParam);

  // FIXME: Compatible calling conventions.

  return Param == Arg;
}

/// Get the index of the first template parameter that was originally from the
/// innermost template-parameter-list. This is 0 except when we concatenate
/// the template parameter lists of a class template and a constructor template
/// when forming an implicit deduction guide.
static unsigned getFirstInnerIndex(FunctionTemplateDecl *FTD) {
  if (!FTD->isImplicit() || !FTD->getTemplatedDecl()->isDeductionGuide())
    return 0;
  return FTD->getDeclName().getCXXDeductionGuideTemplate()
            ->getTemplateParameters()->size();
}

/// Determine whether a type denotes a forwarding reference.
static bool isForwardingReference(QualType Param, unsigned FirstInnerIndex) {
  // C++1z [temp.deduct.call]p3:
  //   A forwarding reference is an rvalue reference to a cv-unqualified
  //   template parameter that does not represent a template parameter of a
  //   class template.
  if (auto *ParamRef = Param->getAs<RValueReferenceType>()) {
    if (ParamRef->getPointeeType().getQualifiers())
      return false;
    auto *TypeParm = ParamRef->getPointeeType()->getAs<TemplateTypeParmType>();
    return TypeParm && TypeParm->getIndex() >= FirstInnerIndex;
  }
  return false;
}

/// \brief Deduce the template arguments by comparing the parameter type and
/// the argument type (C++ [temp.deduct.type]).
///
/// \param S the semantic analysis object within which we are deducing
///
/// \param TemplateParams the template parameters that we are deducing
///
/// \param ParamIn the parameter type
///
/// \param ArgIn the argument type
///
/// \param Info information about the template argument deduction itself
///
/// \param Deduced the deduced template arguments
///
/// \param TDF bitwise OR of the TemplateDeductionFlags bits that describe
/// how template argument deduction is performed.
///
/// \param PartialOrdering Whether we're performing template argument deduction
/// in the context of partial ordering (C++0x [temp.deduct.partial]).
///
/// \returns the result of template argument deduction so far. Note that a
/// "success" result means that template argument deduction has not yet failed,
/// but it may still fail, later, for other reasons.
static Sema::TemplateDeductionResult
DeduceTemplateArgumentsByTypeMatch(Sema &S,
                                   TemplateParameterList *TemplateParams,
                                   QualType ParamIn, QualType ArgIn,
                                   TemplateDeductionInfo &Info,
                            SmallVectorImpl<DeducedTemplateArgument> &Deduced,
                                   unsigned TDF,
                                   bool PartialOrdering,
                                   bool DeducedFromArrayBound) {
  // We only want to look at the canonical types, since typedefs and
  // sugar are not part of template argument deduction.
  QualType Param = S.Context.getCanonicalType(ParamIn);
  QualType Arg = S.Context.getCanonicalType(ArgIn);

  // If the argument type is a pack expansion, look at its pattern.
  // This isn't explicitly called out
  if (const PackExpansionType *ArgExpansion
                                            = dyn_cast<PackExpansionType>(Arg))
    Arg = ArgExpansion->getPattern();

  if (PartialOrdering) {
    // C++11 [temp.deduct.partial]p5:
    //   Before the partial ordering is done, certain transformations are
    //   performed on the types used for partial ordering:
    //     - If P is a reference type, P is replaced by the type referred to.
    const ReferenceType *ParamRef = Param->getAs<ReferenceType>();
    if (ParamRef)
      Param = ParamRef->getPointeeType();

    //     - If A is a reference type, A is replaced by the type referred to.
    const ReferenceType *ArgRef = Arg->getAs<ReferenceType>();
    if (ArgRef)
      Arg = ArgRef->getPointeeType();

    if (ParamRef && ArgRef && S.Context.hasSameUnqualifiedType(Param, Arg)) {
      // C++11 [temp.deduct.partial]p9:
      //   If, for a given type, deduction succeeds in both directions (i.e.,
      //   the types are identical after the transformations above) and both
      //   P and A were reference types [...]:
      //     - if [one type] was an lvalue reference and [the other type] was
      //       not, [the other type] is not considered to be at least as
      //       specialized as [the first type]
      //     - if [one type] is more cv-qualified than [the other type],
      //       [the other type] is not considered to be at least as specialized
      //       as [the first type]
      // Objective-C ARC adds:
      //     - [one type] has non-trivial lifetime, [the other type] has
      //       __unsafe_unretained lifetime, and the types are otherwise
      //       identical
      //
      // A is "considered to be at least as specialized" as P iff deduction
      // succeeds, so we model this as a deduction failure. Note that
      // [the first type] is P and [the other type] is A here; the standard
      // gets this backwards.
      Qualifiers ParamQuals = Param.getQualifiers();
      Qualifiers ArgQuals = Arg.getQualifiers();
      if ((ParamRef->isLValueReferenceType() &&
           !ArgRef->isLValueReferenceType()) ||
          ParamQuals.isStrictSupersetOf(ArgQuals) ||
          (ParamQuals.hasNonTrivialObjCLifetime() &&
           ArgQuals.getObjCLifetime() == Qualifiers::OCL_ExplicitNone &&
           ParamQuals.withoutObjCLifetime() ==
               ArgQuals.withoutObjCLifetime())) {
        Info.FirstArg = TemplateArgument(ParamIn);
        Info.SecondArg = TemplateArgument(ArgIn);
        return Sema::TDK_NonDeducedMismatch;
      }
    }

    // C++11 [temp.deduct.partial]p7:
    //   Remove any top-level cv-qualifiers:
    //     - If P is a cv-qualified type, P is replaced by the cv-unqualified
    //       version of P.
    Param = Param.getUnqualifiedType();
    //     - If A is a cv-qualified type, A is replaced by the cv-unqualified
    //       version of A.
    Arg = Arg.getUnqualifiedType();
  } else {
    // C++0x [temp.deduct.call]p4 bullet 1:
    //   - If the original P is a reference type, the deduced A (i.e., the type
    //     referred to by the reference) can be more cv-qualified than the
    //     transformed A.
    if (TDF & TDF_ParamWithReferenceType) {
      Qualifiers Quals;
      QualType UnqualParam = S.Context.getUnqualifiedArrayType(Param, Quals);
      Quals.setCVRQualifiers(Quals.getCVRQualifiers() &
                             Arg.getCVRQualifiers());
      Param = S.Context.getQualifiedType(UnqualParam, Quals);
    }

    if ((TDF & TDF_TopLevelParameterTypeList) && !Param->isFunctionType()) {
      // C++0x [temp.deduct.type]p10:
      //   If P and A are function types that originated from deduction when
      //   taking the address of a function template (14.8.2.2) or when deducing
      //   template arguments from a function declaration (14.8.2.6) and Pi and
      //   Ai are parameters of the top-level parameter-type-list of P and A,
      //   respectively, Pi is adjusted if it is a forwarding reference and Ai
      //   is an lvalue reference, in
      //   which case the type of Pi is changed to be the template parameter
      //   type (i.e., T&& is changed to simply T). [ Note: As a result, when
      //   Pi is T&& and Ai is X&, the adjusted Pi will be T, causing T to be
      //   deduced as X&. - end note ]
      TDF &= ~TDF_TopLevelParameterTypeList;
      if (isForwardingReference(Param, 0) && Arg->isLValueReferenceType())
        Param = Param->getPointeeType();
    }
  }

  // C++ [temp.deduct.type]p9:
  //   A template type argument T, a template template argument TT or a
  //   template non-type argument i can be deduced if P and A have one of
  //   the following forms:
  //
  //     T
  //     cv-list T
  if (const TemplateTypeParmType *TemplateTypeParm
        = Param->getAs<TemplateTypeParmType>()) {
    // Just skip any attempts to deduce from a placeholder type or a parameter
    // at a different depth.
    if (Arg->isPlaceholderType() ||
        Info.getDeducedDepth() != TemplateTypeParm->getDepth())
      return Sema::TDK_Success;

    unsigned Index = TemplateTypeParm->getIndex();
    bool RecanonicalizeArg = false;

    // If the argument type is an array type, move the qualifiers up to the
    // top level, so they can be matched with the qualifiers on the parameter.
    if (isa<ArrayType>(Arg)) {
      Qualifiers Quals;
      Arg = S.Context.getUnqualifiedArrayType(Arg, Quals);
      if (Quals) {
        Arg = S.Context.getQualifiedType(Arg, Quals);
        RecanonicalizeArg = true;
      }
    }

    // The argument type can not be less qualified than the parameter
    // type.
    if (!(TDF & TDF_IgnoreQualifiers) &&
        hasInconsistentOrSupersetQualifiersOf(Param, Arg)) {
      Info.Param = cast<TemplateTypeParmDecl>(TemplateParams->getParam(Index));
      Info.FirstArg = TemplateArgument(Param);
      Info.SecondArg = TemplateArgument(Arg);
      return Sema::TDK_Underqualified;
    }

    assert(TemplateTypeParm->getDepth() == Info.getDeducedDepth() &&
           "saw template type parameter with wrong depth");
    assert(Arg != S.Context.OverloadTy && "Unresolved overloaded function");
    QualType DeducedType = Arg;

    // Remove any qualifiers on the parameter from the deduced type.
    // We checked the qualifiers for consistency above.
    Qualifiers DeducedQs = DeducedType.getQualifiers();
    Qualifiers ParamQs = Param.getQualifiers();
    DeducedQs.removeCVRQualifiers(ParamQs.getCVRQualifiers());
    if (ParamQs.hasObjCGCAttr())
      DeducedQs.removeObjCGCAttr();
    if (ParamQs.hasAddressSpace())
      DeducedQs.removeAddressSpace();
    if (ParamQs.hasObjCLifetime())
      DeducedQs.removeObjCLifetime();

    // Objective-C ARC:
    //   If template deduction would produce a lifetime qualifier on a type
    //   that is not a lifetime type, template argument deduction fails.
    if (ParamQs.hasObjCLifetime() && !DeducedType->isObjCLifetimeType() &&
        !DeducedType->isDependentType()) {
      Info.Param = cast<TemplateTypeParmDecl>(TemplateParams->getParam(Index));
      Info.FirstArg = TemplateArgument(Param);
      Info.SecondArg = TemplateArgument(Arg);
      return Sema::TDK_Underqualified;
    }

    // Objective-C ARC:
    //   If template deduction would produce an argument type with lifetime type
    //   but no lifetime qualifier, the __strong lifetime qualifier is inferred.
    if (S.getLangOpts().ObjCAutoRefCount &&
        DeducedType->isObjCLifetimeType() &&
        !DeducedQs.hasObjCLifetime())
      DeducedQs.setObjCLifetime(Qualifiers::OCL_Strong);

    DeducedType = S.Context.getQualifiedType(DeducedType.getUnqualifiedType(),
                                             DeducedQs);

    if (RecanonicalizeArg)
      DeducedType = S.Context.getCanonicalType(DeducedType);

    DeducedTemplateArgument NewDeduced(DeducedType, DeducedFromArrayBound);
    DeducedTemplateArgument Result = checkDeducedTemplateArguments(S.Context,
                                                                 Deduced[Index],
                                                                   NewDeduced);
    if (Result.isNull()) {
      Info.Param = cast<TemplateTypeParmDecl>(TemplateParams->getParam(Index));
      Info.FirstArg = Deduced[Index];
      Info.SecondArg = NewDeduced;
      return Sema::TDK_Inconsistent;
    }

    Deduced[Index] = Result;
    return Sema::TDK_Success;
  }

  // Set up the template argument deduction information for a failure.
  Info.FirstArg = TemplateArgument(ParamIn);
  Info.SecondArg = TemplateArgument(ArgIn);

  // If the parameter is an already-substituted template parameter
  // pack, do nothing: we don't know which of its arguments to look
  // at, so we have to wait until all of the parameter packs in this
  // expansion have arguments.
  if (isa<SubstTemplateTypeParmPackType>(Param))
    return Sema::TDK_Success;

  // Check the cv-qualifiers on the parameter and argument types.
  CanQualType CanParam = S.Context.getCanonicalType(Param);
  CanQualType CanArg = S.Context.getCanonicalType(Arg);
  if (!(TDF & TDF_IgnoreQualifiers)) {
    if (TDF & TDF_ParamWithReferenceType) {
      if (hasInconsistentOrSupersetQualifiersOf(Param, Arg))
        return Sema::TDK_NonDeducedMismatch;
    } else if (!IsPossiblyOpaquelyQualifiedType(Param)) {
      if (Param.getCVRQualifiers() != Arg.getCVRQualifiers())
        return Sema::TDK_NonDeducedMismatch;
    }

    // If the parameter type is not dependent, there is nothing to deduce.
    if (!Param->isDependentType()) {
      if (!(TDF & TDF_SkipNonDependent)) {
        bool NonDeduced = (TDF & TDF_InOverloadResolution)?
                          !S.isSameOrCompatibleFunctionType(CanParam, CanArg) :
                          Param != Arg;
        if (NonDeduced) {
          return Sema::TDK_NonDeducedMismatch;
        }
      }
      return Sema::TDK_Success;
    }
  } else if (!Param->isDependentType()) {
    CanQualType ParamUnqualType = CanParam.getUnqualifiedType(),
                ArgUnqualType = CanArg.getUnqualifiedType();
    bool Success = (TDF & TDF_InOverloadResolution)?
                   S.isSameOrCompatibleFunctionType(ParamUnqualType,
                                                    ArgUnqualType) :
                   ParamUnqualType == ArgUnqualType;
    if (Success)
      return Sema::TDK_Success;
  }

  switch (Param->getTypeClass()) {
    // Non-canonical types cannot appear here.
#define NON_CANONICAL_TYPE(Class, Base) \
  case Type::Class: llvm_unreachable("deducing non-canonical type: " #Class);
#define TYPE(Class, Base)
#include "clang/AST/TypeNodes.def"

    case Type::TemplateTypeParm:
    case Type::SubstTemplateTypeParmPack:
      llvm_unreachable("Type nodes handled above");

    // These types cannot be dependent, so simply check whether the types are
    // the same.
    case Type::Builtin:
    case Type::VariableArray:
    case Type::Vector:
    case Type::FunctionNoProto:
    case Type::Record:
    case Type::Enum:
    case Type::ObjCObject:
    case Type::ObjCInterface:
    case Type::ObjCObjectPointer: {
      if (TDF & TDF_SkipNonDependent)
        return Sema::TDK_Success;

      if (TDF & TDF_IgnoreQualifiers) {
        Param = Param.getUnqualifiedType();
        Arg = Arg.getUnqualifiedType();
      }

      return Param == Arg? Sema::TDK_Success : Sema::TDK_NonDeducedMismatch;
    }

    //     _Complex T   [placeholder extension]
    case Type::Complex:
      if (const ComplexType *ComplexArg = Arg->getAs<ComplexType>())
        return DeduceTemplateArgumentsByTypeMatch(S, TemplateParams,
                                    cast<ComplexType>(Param)->getElementType(),
                                    ComplexArg->getElementType(),
                                    Info, Deduced, TDF);

      return Sema::TDK_NonDeducedMismatch;

    //     _Atomic T   [extension]
    case Type::Atomic:
      if (const AtomicType *AtomicArg = Arg->getAs<AtomicType>())
        return DeduceTemplateArgumentsByTypeMatch(S, TemplateParams,
                                       cast<AtomicType>(Param)->getValueType(),
                                       AtomicArg->getValueType(),
                                       Info, Deduced, TDF);

      return Sema::TDK_NonDeducedMismatch;

    //     T *
    case Type::Pointer: {
      QualType PointeeType;
      if (const PointerType *PointerArg = Arg->getAs<PointerType>()) {
        PointeeType = PointerArg->getPointeeType();
      } else if (const ObjCObjectPointerType *PointerArg
                   = Arg->getAs<ObjCObjectPointerType>()) {
        PointeeType = PointerArg->getPointeeType();
      } else {
        return Sema::TDK_NonDeducedMismatch;
      }

      unsigned SubTDF = TDF & (TDF_IgnoreQualifiers | TDF_DerivedClass);
      return DeduceTemplateArgumentsByTypeMatch(S, TemplateParams,
                                     cast<PointerType>(Param)->getPointeeType(),
                                     PointeeType,
                                     Info, Deduced, SubTDF);
    }

    //     T &
    case Type::LValueReference: {
      const LValueReferenceType *ReferenceArg =
          Arg->getAs<LValueReferenceType>();
      if (!ReferenceArg)
        return Sema::TDK_NonDeducedMismatch;

      return DeduceTemplateArgumentsByTypeMatch(S, TemplateParams,
                           cast<LValueReferenceType>(Param)->getPointeeType(),
                           ReferenceArg->getPointeeType(), Info, Deduced, 0);
    }

    //     T && [C++0x]
    case Type::RValueReference: {
      const RValueReferenceType *ReferenceArg =
          Arg->getAs<RValueReferenceType>();
      if (!ReferenceArg)
        return Sema::TDK_NonDeducedMismatch;

      return DeduceTemplateArgumentsByTypeMatch(S, TemplateParams,
                             cast<RValueReferenceType>(Param)->getPointeeType(),
                             ReferenceArg->getPointeeType(),
                             Info, Deduced, 0);
    }

    //     T [] (implied, but not stated explicitly)
    case Type::IncompleteArray: {
      const IncompleteArrayType *IncompleteArrayArg =
        S.Context.getAsIncompleteArrayType(Arg);
      if (!IncompleteArrayArg)
        return Sema::TDK_NonDeducedMismatch;

      unsigned SubTDF = TDF & TDF_IgnoreQualifiers;
      return DeduceTemplateArgumentsByTypeMatch(S, TemplateParams,
                    S.Context.getAsIncompleteArrayType(Param)->getElementType(),
                    IncompleteArrayArg->getElementType(),
                    Info, Deduced, SubTDF);
    }

    //     T [integer-constant]
    case Type::ConstantArray: {
      const ConstantArrayType *ConstantArrayArg =
        S.Context.getAsConstantArrayType(Arg);
      if (!ConstantArrayArg)
        return Sema::TDK_NonDeducedMismatch;

      const ConstantArrayType *ConstantArrayParm =
        S.Context.getAsConstantArrayType(Param);
      if (ConstantArrayArg->getSize() != ConstantArrayParm->getSize())
        return Sema::TDK_NonDeducedMismatch;

      unsigned SubTDF = TDF & TDF_IgnoreQualifiers;
      return DeduceTemplateArgumentsByTypeMatch(S, TemplateParams,
                                           ConstantArrayParm->getElementType(),
                                           ConstantArrayArg->getElementType(),
                                           Info, Deduced, SubTDF);
    }

    //     type [i]
    case Type::DependentSizedArray: {
      const ArrayType *ArrayArg = S.Context.getAsArrayType(Arg);
      if (!ArrayArg)
        return Sema::TDK_NonDeducedMismatch;

      unsigned SubTDF = TDF & TDF_IgnoreQualifiers;

      // Check the element type of the arrays
      const DependentSizedArrayType *DependentArrayParm
        = S.Context.getAsDependentSizedArrayType(Param);
      if (Sema::TemplateDeductionResult Result
            = DeduceTemplateArgumentsByTypeMatch(S, TemplateParams,
                                          DependentArrayParm->getElementType(),
                                          ArrayArg->getElementType(),
                                          Info, Deduced, SubTDF))
        return Result;

      // Determine the array bound is something we can deduce.
      NonTypeTemplateParmDecl *NTTP
        = getDeducedParameterFromExpr(Info, DependentArrayParm->getSizeExpr());
      if (!NTTP)
        return Sema::TDK_Success;

      // We can perform template argument deduction for the given non-type
      // template parameter.
      assert(NTTP->getDepth() == Info.getDeducedDepth() &&
             "saw non-type template parameter with wrong depth");
      if (const ConstantArrayType *ConstantArrayArg
            = dyn_cast<ConstantArrayType>(ArrayArg)) {
        llvm::APSInt Size(ConstantArrayArg->getSize());
        return DeduceNonTypeTemplateArgument(S, TemplateParams, NTTP, Size,
                                             S.Context.getSizeType(),
                                             /*ArrayBound=*/true,
                                             Info, Deduced);
      }
      if (const DependentSizedArrayType *DependentArrayArg
            = dyn_cast<DependentSizedArrayType>(ArrayArg))
        if (DependentArrayArg->getSizeExpr())
          return DeduceNonTypeTemplateArgument(S, TemplateParams, NTTP,
                                               DependentArrayArg->getSizeExpr(),
                                               Info, Deduced);

      // Incomplete type does not match a dependently-sized array type
      return Sema::TDK_NonDeducedMismatch;
    }

    //     type(*)(T)
    //     T(*)()
    //     T(*)(T)
    case Type::FunctionProto: {
      unsigned SubTDF = TDF & TDF_TopLevelParameterTypeList;
      const FunctionProtoType *FunctionProtoArg =
        dyn_cast<FunctionProtoType>(Arg);
      if (!FunctionProtoArg)
        return Sema::TDK_NonDeducedMismatch;

      const FunctionProtoType *FunctionProtoParam =
        cast<FunctionProtoType>(Param);

      if (FunctionProtoParam->getTypeQuals()
            != FunctionProtoArg->getTypeQuals() ||
          FunctionProtoParam->getRefQualifier()
            != FunctionProtoArg->getRefQualifier() ||
          FunctionProtoParam->isVariadic() != FunctionProtoArg->isVariadic())
        return Sema::TDK_NonDeducedMismatch;

      // Check return types.
      if (Sema::TemplateDeductionResult Result =
              DeduceTemplateArgumentsByTypeMatch(
                  S, TemplateParams, FunctionProtoParam->getReturnType(),
                  FunctionProtoArg->getReturnType(), Info, Deduced, 0))
        return Result;

      return DeduceTemplateArguments(
          S, TemplateParams, FunctionProtoParam->param_type_begin(),
          FunctionProtoParam->getNumParams(),
          FunctionProtoArg->param_type_begin(),
          FunctionProtoArg->getNumParams(), Info, Deduced, SubTDF);
    }

    case Type::InjectedClassName: {
      // Treat a template's injected-class-name as if the template
      // specialization type had been used.
      Param = cast<InjectedClassNameType>(Param)
        ->getInjectedSpecializationType();
      assert(isa<TemplateSpecializationType>(Param) &&
             "injected class name is not a template specialization type");
      // fall through
    }

    //     template-name<T> (where template-name refers to a class template)
    //     template-name<i>
    //     TT<T>
    //     TT<i>
    //     TT<>
    case Type::TemplateSpecialization: {
      const TemplateSpecializationType *SpecParam =
          cast<TemplateSpecializationType>(Param);

      // When Arg cannot be a derived class, we can just try to deduce template
      // arguments from the template-id.
      const RecordType *RecordT = Arg->getAs<RecordType>();
      if (!(TDF & TDF_DerivedClass) || !RecordT)
        return DeduceTemplateArguments(S, TemplateParams, SpecParam, Arg, Info,
                                       Deduced);

      SmallVector<DeducedTemplateArgument, 8> DeducedOrig(Deduced.begin(),
                                                          Deduced.end());

      Sema::TemplateDeductionResult Result = DeduceTemplateArguments(
          S, TemplateParams, SpecParam, Arg, Info, Deduced);

      if (Result == Sema::TDK_Success)
        return Result;

      // We cannot inspect base classes as part of deduction when the type
      // is incomplete, so either instantiate any templates necessary to
      // complete the type, or skip over it if it cannot be completed.
      if (!S.isCompleteType(Info.getLocation(), Arg))
        return Result;

      // C++14 [temp.deduct.call] p4b3:
      //   If P is a class and P has the form simple-template-id, then the
      //   transformed A can be a derived class of the deduced A. Likewise if
      //   P is a pointer to a class of the form simple-template-id, the
      //   transformed A can be a pointer to a derived class pointed to by the
      //   deduced A.
      //
      //   These alternatives are considered only if type deduction would
      //   otherwise fail. If they yield more than one possible deduced A, the
      //   type deduction fails.

      // Reset the incorrectly deduced argument from above.
      Deduced = DeducedOrig;

      // Use data recursion to crawl through the list of base classes.
      // Visited contains the set of nodes we have already visited, while
      // ToVisit is our stack of records that we still need to visit.
      llvm::SmallPtrSet<const RecordType *, 8> Visited;
      SmallVector<const RecordType *, 8> ToVisit;
      ToVisit.push_back(RecordT);
      bool Successful = false;
      SmallVector<DeducedTemplateArgument, 8> SuccessfulDeduced;
      while (!ToVisit.empty()) {
        // Retrieve the next class in the inheritance hierarchy.
        const RecordType *NextT = ToVisit.pop_back_val();

        // If we have already seen this type, skip it.
        if (!Visited.insert(NextT).second)
          continue;

        // If this is a base class, try to perform template argument
        // deduction from it.
        if (NextT != RecordT) {
          TemplateDeductionInfo BaseInfo(Info.getLocation());
          Sema::TemplateDeductionResult BaseResult =
              DeduceTemplateArguments(S, TemplateParams, SpecParam,
                                      QualType(NextT, 0), BaseInfo, Deduced);

          // If template argument deduction for this base was successful,
          // note that we had some success. Otherwise, ignore any deductions
          // from this base class.
          if (BaseResult == Sema::TDK_Success) {
            // If we've already seen some success, then deduction fails due to
            // an ambiguity (temp.deduct.call p5).
            if (Successful)
              return Sema::TDK_MiscellaneousDeductionFailure;

            Successful = true;
            std::swap(SuccessfulDeduced, Deduced);

            Info.Param = BaseInfo.Param;
            Info.FirstArg = BaseInfo.FirstArg;
            Info.SecondArg = BaseInfo.SecondArg;
          }

          Deduced = DeducedOrig;
        }

        // Visit base classes
        CXXRecordDecl *Next = cast<CXXRecordDecl>(NextT->getDecl());
        for (const auto &Base : Next->bases()) {
          assert(Base.getType()->isRecordType() &&
                 "Base class that isn't a record?");
          ToVisit.push_back(Base.getType()->getAs<RecordType>());
        }
      }

      if (Successful) {
        std::swap(SuccessfulDeduced, Deduced);
        return Sema::TDK_Success;
      }

      return Result;
    }

    //     T type::*
    //     T T::*
    //     T (type::*)()
    //     type (T::*)()
    //     type (type::*)(T)
    //     type (T::*)(T)
    //     T (type::*)(T)
    //     T (T::*)()
    //     T (T::*)(T)
    case Type::MemberPointer: {
      const MemberPointerType *MemPtrParam = cast<MemberPointerType>(Param);
      const MemberPointerType *MemPtrArg = dyn_cast<MemberPointerType>(Arg);
      if (!MemPtrArg)
        return Sema::TDK_NonDeducedMismatch;

      QualType ParamPointeeType = MemPtrParam->getPointeeType();
      if (ParamPointeeType->isFunctionType())
        S.adjustMemberFunctionCC(ParamPointeeType, /*IsStatic=*/true,
                                 /*IsCtorOrDtor=*/false, Info.getLocation());
      QualType ArgPointeeType = MemPtrArg->getPointeeType();
      if (ArgPointeeType->isFunctionType())
        S.adjustMemberFunctionCC(ArgPointeeType, /*IsStatic=*/true,
                                 /*IsCtorOrDtor=*/false, Info.getLocation());

      if (Sema::TemplateDeductionResult Result
            = DeduceTemplateArgumentsByTypeMatch(S, TemplateParams,
                                                 ParamPointeeType,
                                                 ArgPointeeType,
                                                 Info, Deduced,
                                                 TDF & TDF_IgnoreQualifiers))
        return Result;

      return DeduceTemplateArgumentsByTypeMatch(S, TemplateParams,
                                           QualType(MemPtrParam->getClass(), 0),
                                           QualType(MemPtrArg->getClass(), 0),
                                           Info, Deduced,
                                           TDF & TDF_IgnoreQualifiers);
    }

    //     (clang extension)
    //
    //     type(^)(T)
    //     T(^)()
    //     T(^)(T)
    case Type::BlockPointer: {
      const BlockPointerType *BlockPtrParam = cast<BlockPointerType>(Param);
      const BlockPointerType *BlockPtrArg = dyn_cast<BlockPointerType>(Arg);

      if (!BlockPtrArg)
        return Sema::TDK_NonDeducedMismatch;

      return DeduceTemplateArgumentsByTypeMatch(S, TemplateParams,
                                                BlockPtrParam->getPointeeType(),
                                                BlockPtrArg->getPointeeType(),
                                                Info, Deduced, 0);
    }

    //     (clang extension)
    //
    //     T __attribute__(((ext_vector_type(<integral constant>))))
    case Type::ExtVector: {
      const ExtVectorType *VectorParam = cast<ExtVectorType>(Param);
      if (const ExtVectorType *VectorArg = dyn_cast<ExtVectorType>(Arg)) {
        // Make sure that the vectors have the same number of elements.
        if (VectorParam->getNumElements() != VectorArg->getNumElements())
          return Sema::TDK_NonDeducedMismatch;

        // Perform deduction on the element types.
        return DeduceTemplateArgumentsByTypeMatch(S, TemplateParams,
                                                  VectorParam->getElementType(),
                                                  VectorArg->getElementType(),
                                                  Info, Deduced, TDF);
      }

      if (const DependentSizedExtVectorType *VectorArg
                                = dyn_cast<DependentSizedExtVectorType>(Arg)) {
        // We can't check the number of elements, since the argument has a
        // dependent number of elements. This can only occur during partial
        // ordering.

        // Perform deduction on the element types.
        return DeduceTemplateArgumentsByTypeMatch(S, TemplateParams,
                                                  VectorParam->getElementType(),
                                                  VectorArg->getElementType(),
                                                  Info, Deduced, TDF);
      }

      return Sema::TDK_NonDeducedMismatch;
    }

    //     (clang extension)
    //
    //     T __attribute__(((ext_vector_type(N))))
    case Type::DependentSizedExtVector: {
      const DependentSizedExtVectorType *VectorParam
        = cast<DependentSizedExtVectorType>(Param);

      if (const ExtVectorType *VectorArg = dyn_cast<ExtVectorType>(Arg)) {
        // Perform deduction on the element types.
        if (Sema::TemplateDeductionResult Result
              = DeduceTemplateArgumentsByTypeMatch(S, TemplateParams,
                                                  VectorParam->getElementType(),
                                                   VectorArg->getElementType(),
                                                   Info, Deduced, TDF))
          return Result;

        // Perform deduction on the vector size, if we can.
        NonTypeTemplateParmDecl *NTTP
          = getDeducedParameterFromExpr(Info, VectorParam->getSizeExpr());
        if (!NTTP)
          return Sema::TDK_Success;

        llvm::APSInt ArgSize(S.Context.getTypeSize(S.Context.IntTy), false);
        ArgSize = VectorArg->getNumElements();
        // Note that we use the "array bound" rules here; just like in that
        // case, we don't have any particular type for the vector size, but
        // we can provide one if necessary.
        return DeduceNonTypeTemplateArgument(S, TemplateParams, NTTP, ArgSize,
                                             S.Context.IntTy, true, Info,
                                             Deduced);
      }

      if (const DependentSizedExtVectorType *VectorArg
                                = dyn_cast<DependentSizedExtVectorType>(Arg)) {
        // Perform deduction on the element types.
        if (Sema::TemplateDeductionResult Result
            = DeduceTemplateArgumentsByTypeMatch(S, TemplateParams,
                                                 VectorParam->getElementType(),
                                                 VectorArg->getElementType(),
                                                 Info, Deduced, TDF))
          return Result;

        // Perform deduction on the vector size, if we can.
        NonTypeTemplateParmDecl *NTTP
          = getDeducedParameterFromExpr(Info, VectorParam->getSizeExpr());
        if (!NTTP)
          return Sema::TDK_Success;

        return DeduceNonTypeTemplateArgument(S, TemplateParams, NTTP,
                                             VectorArg->getSizeExpr(),
                                             Info, Deduced);
      }

      return Sema::TDK_NonDeducedMismatch;
    }

    case Type::TypeOfExpr:
    case Type::TypeOf:
    case Type::DependentName:
    case Type::UnresolvedUsing:
    case Type::Decltype:
    case Type::UnaryTransform:
    case Type::Auto:
    case Type::DeducedTemplateSpecialization:
    case Type::DependentTemplateSpecialization:
    case Type::PackExpansion:
    case Type::Pipe:
      // No template argument deduction for these types
      return Sema::TDK_Success;
  }

  llvm_unreachable("Invalid Type Class!");
}

static Sema::TemplateDeductionResult
DeduceTemplateArguments(Sema &S,
                        TemplateParameterList *TemplateParams,
                        const TemplateArgument &Param,
                        TemplateArgument Arg,
                        TemplateDeductionInfo &Info,
                        SmallVectorImpl<DeducedTemplateArgument> &Deduced) {
  // If the template argument is a pack expansion, perform template argument
  // deduction against the pattern of that expansion. This only occurs during
  // partial ordering.
  if (Arg.isPackExpansion())
    Arg = Arg.getPackExpansionPattern();

  switch (Param.getKind()) {
  case TemplateArgument::Null:
    llvm_unreachable("Null template argument in parameter list");

  case TemplateArgument::Type:
    if (Arg.getKind() == TemplateArgument::Type)
      return DeduceTemplateArgumentsByTypeMatch(S, TemplateParams,
                                                Param.getAsType(),
                                                Arg.getAsType(),
                                                Info, Deduced, 0);
    Info.FirstArg = Param;
    Info.SecondArg = Arg;
    return Sema::TDK_NonDeducedMismatch;

  case TemplateArgument::Template:
    if (Arg.getKind() == TemplateArgument::Template)
      return DeduceTemplateArguments(S, TemplateParams,
                                     Param.getAsTemplate(),
                                     Arg.getAsTemplate(), Info, Deduced);
    Info.FirstArg = Param;
    Info.SecondArg = Arg;
    return Sema::TDK_NonDeducedMismatch;

  case TemplateArgument::TemplateExpansion:
    llvm_unreachable("caller should handle pack expansions");

  case TemplateArgument::Declaration:
    if (Arg.getKind() == TemplateArgument::Declaration &&
        isSameDeclaration(Param.getAsDecl(), Arg.getAsDecl()))
      return Sema::TDK_Success;

    Info.FirstArg = Param;
    Info.SecondArg = Arg;
    return Sema::TDK_NonDeducedMismatch;

  case TemplateArgument::NullPtr:
    if (Arg.getKind() == TemplateArgument::NullPtr &&
        S.Context.hasSameType(Param.getNullPtrType(), Arg.getNullPtrType()))
      return Sema::TDK_Success;

    Info.FirstArg = Param;
    Info.SecondArg = Arg;
    return Sema::TDK_NonDeducedMismatch;

  case TemplateArgument::Integral:
    if (Arg.getKind() == TemplateArgument::Integral) {
      if (hasSameExtendedValue(Param.getAsIntegral(), Arg.getAsIntegral()))
        return Sema::TDK_Success;

      Info.FirstArg = Param;
      Info.SecondArg = Arg;
      return Sema::TDK_NonDeducedMismatch;
    }

    if (Arg.getKind() == TemplateArgument::Expression) {
      Info.FirstArg = Param;
      Info.SecondArg = Arg;
      return Sema::TDK_NonDeducedMismatch;
    }

    Info.FirstArg = Param;
    Info.SecondArg = Arg;
    return Sema::TDK_NonDeducedMismatch;

  case TemplateArgument::Expression: {
    if (NonTypeTemplateParmDecl *NTTP
          = getDeducedParameterFromExpr(Info, Param.getAsExpr())) {
      if (Arg.getKind() == TemplateArgument::Integral)
        return DeduceNonTypeTemplateArgument(S, TemplateParams, NTTP,
                                             Arg.getAsIntegral(),
                                             Arg.getIntegralType(),
                                             /*ArrayBound=*/false,
                                             Info, Deduced);
      if (Arg.getKind() == TemplateArgument::NullPtr)
        return DeduceNullPtrTemplateArgument(S, TemplateParams, NTTP,
                                             Arg.getNullPtrType(),
                                             Info, Deduced);
      if (Arg.getKind() == TemplateArgument::Expression)
        return DeduceNonTypeTemplateArgument(S, TemplateParams, NTTP,
                                             Arg.getAsExpr(), Info, Deduced);
      if (Arg.getKind() == TemplateArgument::Declaration)
        return DeduceNonTypeTemplateArgument(S, TemplateParams, NTTP,
                                             Arg.getAsDecl(),
                                             Arg.getParamTypeForDecl(),
                                             Info, Deduced);

      Info.FirstArg = Param;
      Info.SecondArg = Arg;
      return Sema::TDK_NonDeducedMismatch;
    }

    // Can't deduce anything, but that's okay.
    return Sema::TDK_Success;
  }
  case TemplateArgument::Pack:
    llvm_unreachable("Argument packs should be expanded by the caller!");
  }

  llvm_unreachable("Invalid TemplateArgument Kind!");
}

/// \brief Determine whether there is a template argument to be used for
/// deduction.
///
/// This routine "expands" argument packs in-place, overriding its input
/// parameters so that \c Args[ArgIdx] will be the available template argument.
///
/// \returns true if there is another template argument (which will be at
/// \c Args[ArgIdx]), false otherwise.
static bool hasTemplateArgumentForDeduction(ArrayRef<TemplateArgument> &Args,
                                            unsigned &ArgIdx) {
  if (ArgIdx == Args.size())
    return false;

  const TemplateArgument &Arg = Args[ArgIdx];
  if (Arg.getKind() != TemplateArgument::Pack)
    return true;

  assert(ArgIdx == Args.size() - 1 && "Pack not at the end of argument list?");
  Args = Arg.pack_elements();
  ArgIdx = 0;
  return ArgIdx < Args.size();
}

/// \brief Determine whether the given set of template arguments has a pack
/// expansion that is not the last template argument.
static bool hasPackExpansionBeforeEnd(ArrayRef<TemplateArgument> Args) {
  bool FoundPackExpansion = false;
  for (const auto &A : Args) {
    if (FoundPackExpansion)
      return true;

    if (A.getKind() == TemplateArgument::Pack)
      return hasPackExpansionBeforeEnd(A.pack_elements());

    if (A.isPackExpansion())
      FoundPackExpansion = true;
  }

  return false;
}

static Sema::TemplateDeductionResult
DeduceTemplateArguments(Sema &S, TemplateParameterList *TemplateParams,
                        ArrayRef<TemplateArgument> Params,
                        ArrayRef<TemplateArgument> Args,
                        TemplateDeductionInfo &Info,
                        SmallVectorImpl<DeducedTemplateArgument> &Deduced,
                        bool NumberOfArgumentsMustMatch) {
  // C++0x [temp.deduct.type]p9:
  //   If the template argument list of P contains a pack expansion that is not
  //   the last template argument, the entire template argument list is a
  //   non-deduced context.
  if (hasPackExpansionBeforeEnd(Params))
    return Sema::TDK_Success;

  // C++0x [temp.deduct.type]p9:
  //   If P has a form that contains <T> or <i>, then each argument Pi of the
  //   respective template argument list P is compared with the corresponding
  //   argument Ai of the corresponding template argument list of A.
  unsigned ArgIdx = 0, ParamIdx = 0;
  for (; hasTemplateArgumentForDeduction(Params, ParamIdx); ++ParamIdx) {
    if (!Params[ParamIdx].isPackExpansion()) {
      // The simple case: deduce template arguments by matching Pi and Ai.

      // Check whether we have enough arguments.
      if (!hasTemplateArgumentForDeduction(Args, ArgIdx))
        return NumberOfArgumentsMustMatch
                   ? Sema::TDK_MiscellaneousDeductionFailure
                   : Sema::TDK_Success;

      // C++1z [temp.deduct.type]p9:
      //   During partial ordering, if Ai was originally a pack expansion [and]
      //   Pi is not a pack expansion, template argument deduction fails.
      if (Args[ArgIdx].isPackExpansion())
        return Sema::TDK_MiscellaneousDeductionFailure;

      // Perform deduction for this Pi/Ai pair.
      if (Sema::TemplateDeductionResult Result
            = DeduceTemplateArguments(S, TemplateParams,
                                      Params[ParamIdx], Args[ArgIdx],
                                      Info, Deduced))
        return Result;

      // Move to the next argument.
      ++ArgIdx;
      continue;
    }

    // The parameter is a pack expansion.

    // C++0x [temp.deduct.type]p9:
    //   If Pi is a pack expansion, then the pattern of Pi is compared with
    //   each remaining argument in the template argument list of A. Each
    //   comparison deduces template arguments for subsequent positions in the
    //   template parameter packs expanded by Pi.
    TemplateArgument Pattern = Params[ParamIdx].getPackExpansionPattern();

    // FIXME: If there are no remaining arguments, we can bail out early
    // and set any deduced parameter packs to an empty argument pack.
    // The latter part of this is a (minor) correctness issue.

    // Prepare to deduce the packs within the pattern.
    PackDeductionScope PackScope(S, TemplateParams, Deduced, Info, Pattern);

    // Keep track of the deduced template arguments for each parameter pack
    // expanded by this pack expansion (the outer index) and for each
    // template argument (the inner SmallVectors).
    for (; hasTemplateArgumentForDeduction(Args, ArgIdx); ++ArgIdx) {
      // Deduce template arguments from the pattern.
      if (Sema::TemplateDeductionResult Result
            = DeduceTemplateArguments(S, TemplateParams, Pattern, Args[ArgIdx],
                                      Info, Deduced))
        return Result;

      PackScope.nextPackElement();
    }

    // Build argument packs for each of the parameter packs expanded by this
    // pack expansion.
    if (auto Result = PackScope.finish())
      return Result;
  }

  return Sema::TDK_Success;
}

static Sema::TemplateDeductionResult
DeduceTemplateArguments(Sema &S,
                        TemplateParameterList *TemplateParams,
                        const TemplateArgumentList &ParamList,
                        const TemplateArgumentList &ArgList,
                        TemplateDeductionInfo &Info,
                        SmallVectorImpl<DeducedTemplateArgument> &Deduced) {
  return DeduceTemplateArguments(S, TemplateParams, ParamList.asArray(),
                                 ArgList.asArray(), Info, Deduced,
                                 /*NumberOfArgumentsMustMatch*/false);
}

/// \brief Determine whether two template arguments are the same.
static bool isSameTemplateArg(ASTContext &Context,
                              TemplateArgument X,
                              const TemplateArgument &Y,
                              bool PackExpansionMatchesPack = false) {
  // If we're checking deduced arguments (X) against original arguments (Y),
  // we will have flattened packs to non-expansions in X.
  if (PackExpansionMatchesPack && X.isPackExpansion() && !Y.isPackExpansion())
    X = X.getPackExpansionPattern();

  if (X.getKind() != Y.getKind())
    return false;

  switch (X.getKind()) {
    case TemplateArgument::Null:
      llvm_unreachable("Comparing NULL template argument");

    case TemplateArgument::Type:
      return Context.getCanonicalType(X.getAsType()) ==
             Context.getCanonicalType(Y.getAsType());

    case TemplateArgument::Declaration:
      return isSameDeclaration(X.getAsDecl(), Y.getAsDecl());

    case TemplateArgument::NullPtr:
      return Context.hasSameType(X.getNullPtrType(), Y.getNullPtrType());

    case TemplateArgument::Template:
    case TemplateArgument::TemplateExpansion:
      return Context.getCanonicalTemplateName(
                    X.getAsTemplateOrTemplatePattern()).getAsVoidPointer() ==
             Context.getCanonicalTemplateName(
                    Y.getAsTemplateOrTemplatePattern()).getAsVoidPointer();

    case TemplateArgument::Integral:
      return hasSameExtendedValue(X.getAsIntegral(), Y.getAsIntegral());

    case TemplateArgument::Expression: {
      llvm::FoldingSetNodeID XID, YID;
      X.getAsExpr()->Profile(XID, Context, true);
      Y.getAsExpr()->Profile(YID, Context, true);
      return XID == YID;
    }

    case TemplateArgument::Pack:
      if (X.pack_size() != Y.pack_size())
        return false;

      for (TemplateArgument::pack_iterator XP = X.pack_begin(),
                                        XPEnd = X.pack_end(),
                                           YP = Y.pack_begin();
           XP != XPEnd; ++XP, ++YP)
        if (!isSameTemplateArg(Context, *XP, *YP, PackExpansionMatchesPack))
          return false;

      return true;
  }

  llvm_unreachable("Invalid TemplateArgument Kind!");
}

/// \brief Allocate a TemplateArgumentLoc where all locations have
/// been initialized to the given location.
///
/// \param Arg The template argument we are producing template argument
/// location information for.
///
/// \param NTTPType For a declaration template argument, the type of
/// the non-type template parameter that corresponds to this template
/// argument. Can be null if no type sugar is available to add to the
/// type from the template argument.
///
/// \param Loc The source location to use for the resulting template
/// argument.
TemplateArgumentLoc
Sema::getTrivialTemplateArgumentLoc(const TemplateArgument &Arg,
                                    QualType NTTPType, SourceLocation Loc) {
  switch (Arg.getKind()) {
  case TemplateArgument::Null:
    llvm_unreachable("Can't get a NULL template argument here");

  case TemplateArgument::Type:
    return TemplateArgumentLoc(
        Arg, Context.getTrivialTypeSourceInfo(Arg.getAsType(), Loc));

  case TemplateArgument::Declaration: {
    if (NTTPType.isNull())
      NTTPType = Arg.getParamTypeForDecl();
    Expr *E = BuildExpressionFromDeclTemplateArgument(Arg, NTTPType, Loc)
                  .getAs<Expr>();
    return TemplateArgumentLoc(TemplateArgument(E), E);
  }

  case TemplateArgument::NullPtr: {
    if (NTTPType.isNull())
      NTTPType = Arg.getNullPtrType();
    Expr *E = BuildExpressionFromDeclTemplateArgument(Arg, NTTPType, Loc)
                  .getAs<Expr>();
    return TemplateArgumentLoc(TemplateArgument(NTTPType, /*isNullPtr*/true),
                               E);
  }

  case TemplateArgument::Integral: {
    Expr *E =
        BuildExpressionFromIntegralTemplateArgument(Arg, Loc).getAs<Expr>();
    return TemplateArgumentLoc(TemplateArgument(E), E);
  }

    case TemplateArgument::Template:
    case TemplateArgument::TemplateExpansion: {
      NestedNameSpecifierLocBuilder Builder;
      TemplateName Template = Arg.getAsTemplate();
      if (DependentTemplateName *DTN = Template.getAsDependentTemplateName())
        Builder.MakeTrivial(Context, DTN->getQualifier(), Loc);
      else if (QualifiedTemplateName *QTN =
                   Template.getAsQualifiedTemplateName())
        Builder.MakeTrivial(Context, QTN->getQualifier(), Loc);

      if (Arg.getKind() == TemplateArgument::Template)
        return TemplateArgumentLoc(Arg, Builder.getWithLocInContext(Context),
                                   Loc);

      return TemplateArgumentLoc(Arg, Builder.getWithLocInContext(Context),
                                 Loc, Loc);
    }

  case TemplateArgument::Expression:
    return TemplateArgumentLoc(Arg, Arg.getAsExpr());

  case TemplateArgument::Pack:
    return TemplateArgumentLoc(Arg, TemplateArgumentLocInfo());
  }

  llvm_unreachable("Invalid TemplateArgument Kind!");
}


/// \brief Convert the given deduced template argument and add it to the set of
/// fully-converted template arguments.
static bool
ConvertDeducedTemplateArgument(Sema &S, NamedDecl *Param,
                               DeducedTemplateArgument Arg,
                               NamedDecl *Template,
                               TemplateDeductionInfo &Info,
                               bool IsDeduced,
                               SmallVectorImpl<TemplateArgument> &Output) {
  auto ConvertArg = [&](DeducedTemplateArgument Arg,
                        unsigned ArgumentPackIndex) {
    // Convert the deduced template argument into a template
    // argument that we can check, almost as if the user had written
    // the template argument explicitly.
    TemplateArgumentLoc ArgLoc =
        S.getTrivialTemplateArgumentLoc(Arg, QualType(), Info.getLocation());

    // Check the template argument, converting it as necessary.
    return S.CheckTemplateArgument(
        Param, ArgLoc, Template, Template->getLocation(),
        Template->getSourceRange().getEnd(), ArgumentPackIndex, Output,
        IsDeduced
            ? (Arg.wasDeducedFromArrayBound() ? Sema::CTAK_DeducedFromArrayBound
                                              : Sema::CTAK_Deduced)
            : Sema::CTAK_Specified);
  };

  if (Arg.getKind() == TemplateArgument::Pack) {
    // This is a template argument pack, so check each of its arguments against
    // the template parameter.
    SmallVector<TemplateArgument, 2> PackedArgsBuilder;
    for (const auto &P : Arg.pack_elements()) {
      // When converting the deduced template argument, append it to the
      // general output list. We need to do this so that the template argument
      // checking logic has all of the prior template arguments available.
      DeducedTemplateArgument InnerArg(P);
      InnerArg.setDeducedFromArrayBound(Arg.wasDeducedFromArrayBound());
      assert(InnerArg.getKind() != TemplateArgument::Pack &&
             "deduced nested pack");
      if (P.isNull()) {
        // We deduced arguments for some elements of this pack, but not for
        // all of them. This happens if we get a conditionally-non-deduced
        // context in a pack expansion (such as an overload set in one of the
        // arguments).
        S.Diag(Param->getLocation(),
               diag::err_template_arg_deduced_incomplete_pack)
          << Arg << Param;
        return true;
      }
      if (ConvertArg(InnerArg, PackedArgsBuilder.size()))
        return true;

      // Move the converted template argument into our argument pack.
      PackedArgsBuilder.push_back(Output.pop_back_val());
    }

    // If the pack is empty, we still need to substitute into the parameter
    // itself, in case that substitution fails.
    if (PackedArgsBuilder.empty()) {
      LocalInstantiationScope Scope(S);
      TemplateArgumentList TemplateArgs(TemplateArgumentList::OnStack, Output);
      MultiLevelTemplateArgumentList Args(TemplateArgs);

      if (auto *NTTP = dyn_cast<NonTypeTemplateParmDecl>(Param)) {
        Sema::InstantiatingTemplate Inst(S, Template->getLocation(), Template,
                                         NTTP, Output,
                                         Template->getSourceRange());
        if (Inst.isInvalid() ||
            S.SubstType(NTTP->getType(), Args, NTTP->getLocation(),
                        NTTP->getDeclName()).isNull())
          return true;
      } else if (auto *TTP = dyn_cast<TemplateTemplateParmDecl>(Param)) {
        Sema::InstantiatingTemplate Inst(S, Template->getLocation(), Template,
                                         TTP, Output,
                                         Template->getSourceRange());
        if (Inst.isInvalid() || !S.SubstDecl(TTP, S.CurContext, Args))
          return true;
      }
      // For type parameters, no substitution is ever required.
    }

    // Create the resulting argument pack.
    Output.push_back(
        TemplateArgument::CreatePackCopy(S.Context, PackedArgsBuilder));
    return false;
  }

  return ConvertArg(Arg, 0);
}

// FIXME: This should not be a template, but
// ClassTemplatePartialSpecializationDecl sadly does not derive from
// TemplateDecl.
template<typename TemplateDeclT>
static Sema::TemplateDeductionResult ConvertDeducedTemplateArguments(
    Sema &S, TemplateDeclT *Template, bool IsDeduced,
    SmallVectorImpl<DeducedTemplateArgument> &Deduced,
    TemplateDeductionInfo &Info, SmallVectorImpl<TemplateArgument> &Builder,
    LocalInstantiationScope *CurrentInstantiationScope = nullptr,
    unsigned NumAlreadyConverted = 0, bool PartialOverloading = false) {
  TemplateParameterList *TemplateParams = Template->getTemplateParameters();

  for (unsigned I = 0, N = TemplateParams->size(); I != N; ++I) {
    NamedDecl *Param = TemplateParams->getParam(I);

    if (!Deduced[I].isNull()) {
      if (I < NumAlreadyConverted) {
        // We may have had explicitly-specified template arguments for a
        // template parameter pack (that may or may not have been extended
        // via additional deduced arguments).
        if (Param->isParameterPack() && CurrentInstantiationScope &&
            CurrentInstantiationScope->getPartiallySubstitutedPack() == Param) {
          // Forget the partially-substituted pack; its substitution is now
          // complete.
          CurrentInstantiationScope->ResetPartiallySubstitutedPack();
          // We still need to check the argument in case it was extended by
          // deduction.
        } else {
          // We have already fully type-checked and converted this
          // argument, because it was explicitly-specified. Just record the
          // presence of this argument.
          Builder.push_back(Deduced[I]);
          continue;
        }
      }

      // We may have deduced this argument, so it still needs to be
      // checked and converted.
      if (ConvertDeducedTemplateArgument(S, Param, Deduced[I], Template, Info,
                                         IsDeduced, Builder)) {
        Info.Param = makeTemplateParameter(Param);
        // FIXME: These template arguments are temporary. Free them!
        Info.reset(TemplateArgumentList::CreateCopy(S.Context, Builder));
        return Sema::TDK_SubstitutionFailure;
      }

      continue;
    }

    // C++0x [temp.arg.explicit]p3:
    //    A trailing template parameter pack (14.5.3) not otherwise deduced will
    //    be deduced to an empty sequence of template arguments.
    // FIXME: Where did the word "trailing" come from?
    if (Param->isTemplateParameterPack()) {
      // We may have had explicitly-specified template arguments for this
      // template parameter pack. If so, our empty deduction extends the
      // explicitly-specified set (C++0x [temp.arg.explicit]p9).
      const TemplateArgument *ExplicitArgs;
      unsigned NumExplicitArgs;
      if (CurrentInstantiationScope &&
          CurrentInstantiationScope->getPartiallySubstitutedPack(
              &ExplicitArgs, &NumExplicitArgs) == Param) {
        Builder.push_back(TemplateArgument(
            llvm::makeArrayRef(ExplicitArgs, NumExplicitArgs)));

        // Forget the partially-substituted pack; its substitution is now
        // complete.
        CurrentInstantiationScope->ResetPartiallySubstitutedPack();
      } else {
        // Go through the motions of checking the empty argument pack against
        // the parameter pack.
        DeducedTemplateArgument DeducedPack(TemplateArgument::getEmptyPack());
        if (ConvertDeducedTemplateArgument(S, Param, DeducedPack, Template,
                                           Info, IsDeduced, Builder)) {
          Info.Param = makeTemplateParameter(Param);
          // FIXME: These template arguments are temporary. Free them!
          Info.reset(TemplateArgumentList::CreateCopy(S.Context, Builder));
          return Sema::TDK_SubstitutionFailure;
        }
      }
      continue;
    }

    // Substitute into the default template argument, if available.
    bool HasDefaultArg = false;
    TemplateDecl *TD = dyn_cast<TemplateDecl>(Template);
    if (!TD) {
      assert(isa<ClassTemplatePartialSpecializationDecl>(Template));
      return Sema::TDK_Incomplete;
    }

    TemplateArgumentLoc DefArg = S.SubstDefaultTemplateArgumentIfAvailable(
        TD, TD->getLocation(), TD->getSourceRange().getEnd(), Param, Builder,
        HasDefaultArg);

    // If there was no default argument, deduction is incomplete.
    if (DefArg.getArgument().isNull()) {
      Info.Param = makeTemplateParameter(
          const_cast<NamedDecl *>(TemplateParams->getParam(I)));
      Info.reset(TemplateArgumentList::CreateCopy(S.Context, Builder));
      if (PartialOverloading) break;

      return HasDefaultArg ? Sema::TDK_SubstitutionFailure
                           : Sema::TDK_Incomplete;
    }

    // Check whether we can actually use the default argument.
    if (S.CheckTemplateArgument(Param, DefArg, TD, TD->getLocation(),
                                TD->getSourceRange().getEnd(), 0, Builder,
                                Sema::CTAK_Specified)) {
      Info.Param = makeTemplateParameter(
                         const_cast<NamedDecl *>(TemplateParams->getParam(I)));
      // FIXME: These template arguments are temporary. Free them!
      Info.reset(TemplateArgumentList::CreateCopy(S.Context, Builder));
      return Sema::TDK_SubstitutionFailure;
    }

    // If we get here, we successfully used the default template argument.
  }

  return Sema::TDK_Success;
}

static DeclContext *getAsDeclContextOrEnclosing(Decl *D) {
  if (auto *DC = dyn_cast<DeclContext>(D))
    return DC;
  return D->getDeclContext();
}

template<typename T> struct IsPartialSpecialization {
  static constexpr bool value = false;
};
template<>
struct IsPartialSpecialization<ClassTemplatePartialSpecializationDecl> {
  static constexpr bool value = true;
};
template<>
struct IsPartialSpecialization<VarTemplatePartialSpecializationDecl> {
  static constexpr bool value = true;
};

/// Complete template argument deduction for a partial specialization.
template <typename T>
static typename std::enable_if<IsPartialSpecialization<T>::value,
                               Sema::TemplateDeductionResult>::type
FinishTemplateArgumentDeduction(
    Sema &S, T *Partial, bool IsPartialOrdering,
    const TemplateArgumentList &TemplateArgs,
    SmallVectorImpl<DeducedTemplateArgument> &Deduced,
    TemplateDeductionInfo &Info) {
  // Unevaluated SFINAE context.
  EnterExpressionEvaluationContext Unevaluated(S, Sema::Unevaluated);
  Sema::SFINAETrap Trap(S);

  Sema::ContextRAII SavedContext(S, getAsDeclContextOrEnclosing(Partial));

  // C++ [temp.deduct.type]p2:
  //   [...] or if any template argument remains neither deduced nor
  //   explicitly specified, template argument deduction fails.
  SmallVector<TemplateArgument, 4> Builder;
  if (auto Result = ConvertDeducedTemplateArguments(
          S, Partial, IsPartialOrdering, Deduced, Info, Builder))
    return Result;

  // Form the template argument list from the deduced template arguments.
  TemplateArgumentList *DeducedArgumentList
    = TemplateArgumentList::CreateCopy(S.Context, Builder);

  Info.reset(DeducedArgumentList);

  // Substitute the deduced template arguments into the template
  // arguments of the class template partial specialization, and
  // verify that the instantiated template arguments are both valid
  // and are equivalent to the template arguments originally provided
  // to the class template.
  LocalInstantiationScope InstScope(S);
  auto *Template = Partial->getSpecializedTemplate();
  const ASTTemplateArgumentListInfo *PartialTemplArgInfo =
      Partial->getTemplateArgsAsWritten();
  const TemplateArgumentLoc *PartialTemplateArgs =
      PartialTemplArgInfo->getTemplateArgs();

  TemplateArgumentListInfo InstArgs(PartialTemplArgInfo->LAngleLoc,
                                    PartialTemplArgInfo->RAngleLoc);

  if (S.Subst(PartialTemplateArgs, PartialTemplArgInfo->NumTemplateArgs,
              InstArgs, MultiLevelTemplateArgumentList(*DeducedArgumentList))) {
    unsigned ArgIdx = InstArgs.size(), ParamIdx = ArgIdx;
    if (ParamIdx >= Partial->getTemplateParameters()->size())
      ParamIdx = Partial->getTemplateParameters()->size() - 1;

    Decl *Param = const_cast<NamedDecl *>(
        Partial->getTemplateParameters()->getParam(ParamIdx));
    Info.Param = makeTemplateParameter(Param);
    Info.FirstArg = PartialTemplateArgs[ArgIdx].getArgument();
    return Sema::TDK_SubstitutionFailure;
  }

  SmallVector<TemplateArgument, 4> ConvertedInstArgs;
  if (S.CheckTemplateArgumentList(Template, Partial->getLocation(), InstArgs,
                                  false, ConvertedInstArgs))
    return Sema::TDK_SubstitutionFailure;

  TemplateParameterList *TemplateParams = Template->getTemplateParameters();
  for (unsigned I = 0, E = TemplateParams->size(); I != E; ++I) {
    TemplateArgument InstArg = ConvertedInstArgs.data()[I];
    if (!isSameTemplateArg(S.Context, TemplateArgs[I], InstArg)) {
      Info.Param = makeTemplateParameter(TemplateParams->getParam(I));
      Info.FirstArg = TemplateArgs[I];
      Info.SecondArg = InstArg;
      return Sema::TDK_NonDeducedMismatch;
    }
  }

  if (Trap.hasErrorOccurred())
    return Sema::TDK_SubstitutionFailure;

  return Sema::TDK_Success;
}

/// Complete template argument deduction for a class or variable template,
/// when partial ordering against a partial specialization.
// FIXME: Factor out duplication with partial specialization version above.
static Sema::TemplateDeductionResult FinishTemplateArgumentDeduction(
    Sema &S, TemplateDecl *Template, bool PartialOrdering,
    const TemplateArgumentList &TemplateArgs,
    SmallVectorImpl<DeducedTemplateArgument> &Deduced,
    TemplateDeductionInfo &Info) {
  // Unevaluated SFINAE context.
  EnterExpressionEvaluationContext Unevaluated(S, Sema::Unevaluated);
  Sema::SFINAETrap Trap(S);

  Sema::ContextRAII SavedContext(S, getAsDeclContextOrEnclosing(Template));

  // C++ [temp.deduct.type]p2:
  //   [...] or if any template argument remains neither deduced nor
  //   explicitly specified, template argument deduction fails.
  SmallVector<TemplateArgument, 4> Builder;
  if (auto Result = ConvertDeducedTemplateArguments(
          S, Template, /*IsDeduced*/PartialOrdering, Deduced, Info, Builder))
    return Result;

  // Check that we produced the correct argument list.
  TemplateParameterList *TemplateParams = Template->getTemplateParameters();
  for (unsigned I = 0, E = TemplateParams->size(); I != E; ++I) {
    TemplateArgument InstArg = Builder[I];
    if (!isSameTemplateArg(S.Context, TemplateArgs[I], InstArg,
                           /*PackExpansionMatchesPack*/true)) {
      Info.Param = makeTemplateParameter(TemplateParams->getParam(I));
      Info.FirstArg = TemplateArgs[I];
      Info.SecondArg = InstArg;
      return Sema::TDK_NonDeducedMismatch;
    }
  }

  if (Trap.hasErrorOccurred())
    return Sema::TDK_SubstitutionFailure;

  return Sema::TDK_Success;
}


/// \brief Perform template argument deduction to determine whether
/// the given template arguments match the given class template
/// partial specialization per C++ [temp.class.spec.match].
Sema::TemplateDeductionResult
Sema::DeduceTemplateArguments(ClassTemplatePartialSpecializationDecl *Partial,
                              const TemplateArgumentList &TemplateArgs,
                              TemplateDeductionInfo &Info) {
  if (Partial->isInvalidDecl())
    return TDK_Invalid;

  // C++ [temp.class.spec.match]p2:
  //   A partial specialization matches a given actual template
  //   argument list if the template arguments of the partial
  //   specialization can be deduced from the actual template argument
  //   list (14.8.2).

  // Unevaluated SFINAE context.
  EnterExpressionEvaluationContext Unevaluated(*this, Sema::Unevaluated);
  SFINAETrap Trap(*this);

  SmallVector<DeducedTemplateArgument, 4> Deduced;
  Deduced.resize(Partial->getTemplateParameters()->size());
  if (TemplateDeductionResult Result
        = ::DeduceTemplateArguments(*this,
                                    Partial->getTemplateParameters(),
                                    Partial->getTemplateArgs(),
                                    TemplateArgs, Info, Deduced))
    return Result;

  SmallVector<TemplateArgument, 4> DeducedArgs(Deduced.begin(), Deduced.end());
  InstantiatingTemplate Inst(*this, Info.getLocation(), Partial, DeducedArgs,
                             Info);
  if (Inst.isInvalid())
    return TDK_InstantiationDepth;

  if (Trap.hasErrorOccurred())
    return Sema::TDK_SubstitutionFailure;

  return ::FinishTemplateArgumentDeduction(
      *this, Partial, /*PartialOrdering=*/false, TemplateArgs, Deduced, Info);
}

/// \brief Perform template argument deduction to determine whether
/// the given template arguments match the given variable template
/// partial specialization per C++ [temp.class.spec.match].
Sema::TemplateDeductionResult
Sema::DeduceTemplateArguments(VarTemplatePartialSpecializationDecl *Partial,
                              const TemplateArgumentList &TemplateArgs,
                              TemplateDeductionInfo &Info) {
  if (Partial->isInvalidDecl())
    return TDK_Invalid;

  // C++ [temp.class.spec.match]p2:
  //   A partial specialization matches a given actual template
  //   argument list if the template arguments of the partial
  //   specialization can be deduced from the actual template argument
  //   list (14.8.2).

  // Unevaluated SFINAE context.
  EnterExpressionEvaluationContext Unevaluated(*this, Sema::Unevaluated);
  SFINAETrap Trap(*this);

  SmallVector<DeducedTemplateArgument, 4> Deduced;
  Deduced.resize(Partial->getTemplateParameters()->size());
  if (TemplateDeductionResult Result = ::DeduceTemplateArguments(
          *this, Partial->getTemplateParameters(), Partial->getTemplateArgs(),
          TemplateArgs, Info, Deduced))
    return Result;

  SmallVector<TemplateArgument, 4> DeducedArgs(Deduced.begin(), Deduced.end());
  InstantiatingTemplate Inst(*this, Info.getLocation(), Partial, DeducedArgs,
                             Info);
  if (Inst.isInvalid())
    return TDK_InstantiationDepth;

  if (Trap.hasErrorOccurred())
    return Sema::TDK_SubstitutionFailure;

  return ::FinishTemplateArgumentDeduction(
      *this, Partial, /*PartialOrdering=*/false, TemplateArgs, Deduced, Info);
}

/// \brief Determine whether the given type T is a simple-template-id type.
static bool isSimpleTemplateIdType(QualType T) {
  if (const TemplateSpecializationType *Spec
        = T->getAs<TemplateSpecializationType>())
    return Spec->getTemplateName().getAsTemplateDecl() != nullptr;

  return false;
}

static void
MarkUsedTemplateParameters(ASTContext &Ctx, QualType T,
                           bool OnlyDeduced,
                           unsigned Level,
                           llvm::SmallBitVector &Deduced);

/// \brief Substitute the explicitly-provided template arguments into the
/// given function template according to C++ [temp.arg.explicit].
///
/// \param FunctionTemplate the function template into which the explicit
/// template arguments will be substituted.
///
/// \param ExplicitTemplateArgs the explicitly-specified template
/// arguments.
///
/// \param Deduced the deduced template arguments, which will be populated
/// with the converted and checked explicit template arguments.
///
/// \param ParamTypes will be populated with the instantiated function
/// parameters.
///
/// \param FunctionType if non-NULL, the result type of the function template
/// will also be instantiated and the pointed-to value will be updated with
/// the instantiated function type.
///
/// \param Info if substitution fails for any reason, this object will be
/// populated with more information about the failure.
///
/// \returns TDK_Success if substitution was successful, or some failure
/// condition.
Sema::TemplateDeductionResult
Sema::SubstituteExplicitTemplateArguments(
                                      FunctionTemplateDecl *FunctionTemplate,
                               TemplateArgumentListInfo &ExplicitTemplateArgs,
                       SmallVectorImpl<DeducedTemplateArgument> &Deduced,
                                 SmallVectorImpl<QualType> &ParamTypes,
                                          QualType *FunctionType,
                                          TemplateDeductionInfo &Info) {
  FunctionDecl *Function = FunctionTemplate->getTemplatedDecl();
  TemplateParameterList *TemplateParams
    = FunctionTemplate->getTemplateParameters();

  if (ExplicitTemplateArgs.size() == 0) {
    // No arguments to substitute; just copy over the parameter types and
    // fill in the function type.
    for (auto P : Function->parameters())
      ParamTypes.push_back(P->getType());

    if (FunctionType)
      *FunctionType = Function->getType();
    return TDK_Success;
  }

  // Unevaluated SFINAE context.
  EnterExpressionEvaluationContext Unevaluated(*this, Sema::Unevaluated);
  SFINAETrap Trap(*this);

  // C++ [temp.arg.explicit]p3:
  //   Template arguments that are present shall be specified in the
  //   declaration order of their corresponding template-parameters. The
  //   template argument list shall not specify more template-arguments than
  //   there are corresponding template-parameters.
  SmallVector<TemplateArgument, 4> Builder;

  // Enter a new template instantiation context where we check the
  // explicitly-specified template arguments against this function template,
  // and then substitute them into the function parameter types.
  SmallVector<TemplateArgument, 4> DeducedArgs;
  InstantiatingTemplate Inst(*this, Info.getLocation(), FunctionTemplate,
                             DeducedArgs,
           ActiveTemplateInstantiation::ExplicitTemplateArgumentSubstitution,
                             Info);
  if (Inst.isInvalid())
    return TDK_InstantiationDepth;

  if (CheckTemplateArgumentList(FunctionTemplate, SourceLocation(),
                                ExplicitTemplateArgs, true, Builder, false) ||
      Trap.hasErrorOccurred()) {
    unsigned Index = Builder.size();
    if (Index >= TemplateParams->size())
      Index = TemplateParams->size() - 1;
    Info.Param = makeTemplateParameter(TemplateParams->getParam(Index));
    return TDK_InvalidExplicitArguments;
  }

  // Form the template argument list from the explicitly-specified
  // template arguments.
  TemplateArgumentList *ExplicitArgumentList
    = TemplateArgumentList::CreateCopy(Context, Builder);
  Info.reset(ExplicitArgumentList);

  // Template argument deduction and the final substitution should be
  // done in the context of the templated declaration.  Explicit
  // argument substitution, on the other hand, needs to happen in the
  // calling context.
  ContextRAII SavedContext(*this, FunctionTemplate->getTemplatedDecl());

  // If we deduced template arguments for a template parameter pack,
  // note that the template argument pack is partially substituted and record
  // the explicit template arguments. They'll be used as part of deduction
  // for this template parameter pack.
  for (unsigned I = 0, N = Builder.size(); I != N; ++I) {
    const TemplateArgument &Arg = Builder[I];
    if (Arg.getKind() == TemplateArgument::Pack) {
      CurrentInstantiationScope->SetPartiallySubstitutedPack(
                                                 TemplateParams->getParam(I),
                                                             Arg.pack_begin(),
                                                             Arg.pack_size());
      break;
    }
  }

  const FunctionProtoType *Proto
    = Function->getType()->getAs<FunctionProtoType>();
  assert(Proto && "Function template does not have a prototype?");

  // Isolate our substituted parameters from our caller.
  LocalInstantiationScope InstScope(*this, /*MergeWithOuterScope*/true);

  ExtParameterInfoBuilder ExtParamInfos;

  // Instantiate the types of each of the function parameters given the
  // explicitly-specified template arguments. If the function has a trailing
  // return type, substitute it after the arguments to ensure we substitute
  // in lexical order.
  if (Proto->hasTrailingReturn()) {
    if (SubstParmTypes(Function->getLocation(), Function->parameters(),
                       Proto->getExtParameterInfosOrNull(),
                       MultiLevelTemplateArgumentList(*ExplicitArgumentList),
                       ParamTypes, /*params*/ nullptr, ExtParamInfos))
      return TDK_SubstitutionFailure;
  }

  // Instantiate the return type.
  QualType ResultType;
  {
    // C++11 [expr.prim.general]p3:
    //   If a declaration declares a member function or member function
    //   template of a class X, the expression this is a prvalue of type
    //   "pointer to cv-qualifier-seq X" between the optional cv-qualifer-seq
    //   and the end of the function-definition, member-declarator, or
    //   declarator.
    unsigned ThisTypeQuals = 0;
    CXXRecordDecl *ThisContext = nullptr;
    if (CXXMethodDecl *Method = dyn_cast<CXXMethodDecl>(Function)) {
      ThisContext = Method->getParent();
      ThisTypeQuals = Method->getTypeQualifiers();
    }

    CXXThisScopeRAII ThisScope(*this, ThisContext, ThisTypeQuals,
                               getLangOpts().CPlusPlus11);

    ResultType =
        SubstType(Proto->getReturnType(),
                  MultiLevelTemplateArgumentList(*ExplicitArgumentList),
                  Function->getTypeSpecStartLoc(), Function->getDeclName());
    if (ResultType.isNull() || Trap.hasErrorOccurred())
      return TDK_SubstitutionFailure;
  }

  // Instantiate the types of each of the function parameters given the
  // explicitly-specified template arguments if we didn't do so earlier.
  if (!Proto->hasTrailingReturn() &&
      SubstParmTypes(Function->getLocation(), Function->parameters(),
                     Proto->getExtParameterInfosOrNull(),
                     MultiLevelTemplateArgumentList(*ExplicitArgumentList),
                     ParamTypes, /*params*/ nullptr, ExtParamInfos))
    return TDK_SubstitutionFailure;

  if (FunctionType) {
    auto EPI = Proto->getExtProtoInfo();
    EPI.ExtParameterInfos = ExtParamInfos.getPointerOrNull(ParamTypes.size());
    *FunctionType = BuildFunctionType(ResultType, ParamTypes,
                                      Function->getLocation(),
                                      Function->getDeclName(),
                                      EPI);
    if (FunctionType->isNull() || Trap.hasErrorOccurred())
      return TDK_SubstitutionFailure;
  }

  // C++ [temp.arg.explicit]p2:
  //   Trailing template arguments that can be deduced (14.8.2) may be
  //   omitted from the list of explicit template-arguments. If all of the
  //   template arguments can be deduced, they may all be omitted; in this
  //   case, the empty template argument list <> itself may also be omitted.
  //
  // Take all of the explicitly-specified arguments and put them into
  // the set of deduced template arguments. Explicitly-specified
  // parameter packs, however, will be set to NULL since the deduction
  // mechanisms handle explicitly-specified argument packs directly.
  Deduced.reserve(TemplateParams->size());
  for (unsigned I = 0, N = ExplicitArgumentList->size(); I != N; ++I) {
    const TemplateArgument &Arg = ExplicitArgumentList->get(I);
    if (Arg.getKind() == TemplateArgument::Pack)
      Deduced.push_back(DeducedTemplateArgument());
    else
      Deduced.push_back(Arg);
  }

  return TDK_Success;
}

/// \brief Check whether the deduced argument type for a call to a function
/// template matches the actual argument type per C++ [temp.deduct.call]p4.
static bool
CheckOriginalCallArgDeduction(Sema &S, Sema::OriginalCallArg OriginalArg,
                              QualType DeducedA) {
  ASTContext &Context = S.Context;

  QualType A = OriginalArg.OriginalArgType;
  QualType OriginalParamType = OriginalArg.OriginalParamType;

  // Check for type equality (top-level cv-qualifiers are ignored).
  if (Context.hasSameUnqualifiedType(A, DeducedA))
    return false;

  // Strip off references on the argument types; they aren't needed for
  // the following checks.
  if (const ReferenceType *DeducedARef = DeducedA->getAs<ReferenceType>())
    DeducedA = DeducedARef->getPointeeType();
  if (const ReferenceType *ARef = A->getAs<ReferenceType>())
    A = ARef->getPointeeType();

  // C++ [temp.deduct.call]p4:
  //   [...] However, there are three cases that allow a difference:
  //     - If the original P is a reference type, the deduced A (i.e., the
  //       type referred to by the reference) can be more cv-qualified than
  //       the transformed A.
  if (const ReferenceType *OriginalParamRef
      = OriginalParamType->getAs<ReferenceType>()) {
    // We don't want to keep the reference around any more.
    OriginalParamType = OriginalParamRef->getPointeeType();

    // FIXME: Resolve core issue (no number yet): if the original P is a
    // reference type and the transformed A is function type "noexcept F",
    // the deduced A can be F.
    QualType Tmp;
    if (A->isFunctionType() && S.IsFunctionConversion(A, DeducedA, Tmp))
      return false;

    Qualifiers AQuals = A.getQualifiers();
    Qualifiers DeducedAQuals = DeducedA.getQualifiers();

    // Under Objective-C++ ARC, the deduced type may have implicitly
    // been given strong or (when dealing with a const reference)
    // unsafe_unretained lifetime. If so, update the original
    // qualifiers to include this lifetime.
    if (S.getLangOpts().ObjCAutoRefCount &&
        ((DeducedAQuals.getObjCLifetime() == Qualifiers::OCL_Strong &&
          AQuals.getObjCLifetime() == Qualifiers::OCL_None) ||
         (DeducedAQuals.hasConst() &&
          DeducedAQuals.getObjCLifetime() == Qualifiers::OCL_ExplicitNone))) {
      AQuals.setObjCLifetime(DeducedAQuals.getObjCLifetime());
    }

    if (AQuals == DeducedAQuals) {
      // Qualifiers match; there's nothing to do.
    } else if (!DeducedAQuals.compatiblyIncludes(AQuals)) {
      return true;
    } else {
      // Qualifiers are compatible, so have the argument type adopt the
      // deduced argument type's qualifiers as if we had performed the
      // qualification conversion.
      A = Context.getQualifiedType(A.getUnqualifiedType(), DeducedAQuals);
    }
  }

  //    - The transformed A can be another pointer or pointer to member
  //      type that can be converted to the deduced A via a function pointer
  //      conversion and/or a qualification conversion.
  //
  // Also allow conversions which merely strip __attribute__((noreturn)) from
  // function types (recursively).
  bool ObjCLifetimeConversion = false;
  QualType ResultTy;
  if ((A->isAnyPointerType() || A->isMemberPointerType()) &&
      (S.IsQualificationConversion(A, DeducedA, false,
                                   ObjCLifetimeConversion) ||
       S.IsFunctionConversion(A, DeducedA, ResultTy)))
    return false;

  //    - If P is a class and P has the form simple-template-id, then the
  //      transformed A can be a derived class of the deduced A. [...]
  //     [...] Likewise, if P is a pointer to a class of the form
  //      simple-template-id, the transformed A can be a pointer to a
  //      derived class pointed to by the deduced A.
  if (const PointerType *OriginalParamPtr
      = OriginalParamType->getAs<PointerType>()) {
    if (const PointerType *DeducedAPtr = DeducedA->getAs<PointerType>()) {
      if (const PointerType *APtr = A->getAs<PointerType>()) {
        if (A->getPointeeType()->isRecordType()) {
          OriginalParamType = OriginalParamPtr->getPointeeType();
          DeducedA = DeducedAPtr->getPointeeType();
          A = APtr->getPointeeType();
        }
      }
    }
  }

  if (Context.hasSameUnqualifiedType(A, DeducedA))
    return false;

  if (A->isRecordType() && isSimpleTemplateIdType(OriginalParamType) &&
      S.IsDerivedFrom(SourceLocation(), A, DeducedA))
    return false;

  return true;
}

/// Find the pack index for a particular parameter index in an instantiation of
/// a function template with specific arguments.
///
/// \return The pack index for whichever pack produced this parameter, or -1
///         if this was not produced by a parameter. Intended to be used as the
///         ArgumentPackSubstitutionIndex for further substitutions.
// FIXME: We should track this in OriginalCallArgs so we don't need to
// reconstruct it here.
static unsigned getPackIndexForParam(Sema &S,
                                     FunctionTemplateDecl *FunctionTemplate,
                                     const MultiLevelTemplateArgumentList &Args,
                                     unsigned ParamIdx) {
  unsigned Idx = 0;
  for (auto *PD : FunctionTemplate->getTemplatedDecl()->parameters()) {
    if (PD->isParameterPack()) {
      unsigned NumExpansions =
          S.getNumArgumentsInExpansion(PD->getType(), Args).getValueOr(1);
      if (Idx + NumExpansions > ParamIdx)
        return ParamIdx - Idx;
      Idx += NumExpansions;
    } else {
      if (Idx == ParamIdx)
        return -1; // Not a pack expansion
      ++Idx;
    }
  }

  llvm_unreachable("parameter index would not be produced from template");
}

/// \brief Finish template argument deduction for a function template,
/// checking the deduced template arguments for completeness and forming
/// the function template specialization.
///
/// \param OriginalCallArgs If non-NULL, the original call arguments against
/// which the deduced argument types should be compared.
Sema::TemplateDeductionResult Sema::FinishTemplateArgumentDeduction(
    FunctionTemplateDecl *FunctionTemplate,
    SmallVectorImpl<DeducedTemplateArgument> &Deduced,
    unsigned NumExplicitlySpecified, FunctionDecl *&Specialization,
    TemplateDeductionInfo &Info,
    SmallVectorImpl<OriginalCallArg> const *OriginalCallArgs,
    bool PartialOverloading, llvm::function_ref<bool()> CheckNonDependent) {
  // Unevaluated SFINAE context.
  EnterExpressionEvaluationContext Unevaluated(*this, Sema::Unevaluated);
  SFINAETrap Trap(*this);

  // Enter a new template instantiation context while we instantiate the
  // actual function declaration.
  SmallVector<TemplateArgument, 4> DeducedArgs(Deduced.begin(), Deduced.end());
  InstantiatingTemplate Inst(*this, Info.getLocation(), FunctionTemplate,
                             DeducedArgs,
              ActiveTemplateInstantiation::DeducedTemplateArgumentSubstitution,
                             Info);
  if (Inst.isInvalid())
    return TDK_InstantiationDepth;

  ContextRAII SavedContext(*this, FunctionTemplate->getTemplatedDecl());

  // C++ [temp.deduct.type]p2:
  //   [...] or if any template argument remains neither deduced nor
  //   explicitly specified, template argument deduction fails.
  SmallVector<TemplateArgument, 4> Builder;
  if (auto Result = ConvertDeducedTemplateArguments(
          *this, FunctionTemplate, /*IsDeduced*/true, Deduced, Info, Builder,
          CurrentInstantiationScope, NumExplicitlySpecified,
          PartialOverloading))
    return Result;

  // C++ [temp.deduct.call]p10: [DR1391]
  //   If deduction succeeds for all parameters that contain
  //   template-parameters that participate in template argument deduction,
  //   and all template arguments are explicitly specified, deduced, or
  //   obtained from default template arguments, remaining parameters are then
  //   compared with the corresponding arguments. For each remaining parameter
  //   P with a type that was non-dependent before substitution of any
  //   explicitly-specified template arguments, if the corresponding argument
  //   A cannot be implicitly converted to P, deduction fails.
  if (CheckNonDependent())
    return TDK_NonDependentConversionFailure;

  // Form the template argument list from the deduced template arguments.
  TemplateArgumentList *DeducedArgumentList
    = TemplateArgumentList::CreateCopy(Context, Builder);
  Info.reset(DeducedArgumentList);

  // Substitute the deduced template arguments into the function template
  // declaration to produce the function template specialization.
  DeclContext *Owner = FunctionTemplate->getDeclContext();
  if (FunctionTemplate->getFriendObjectKind())
    Owner = FunctionTemplate->getLexicalDeclContext();
  MultiLevelTemplateArgumentList SubstArgs(*DeducedArgumentList);
  Specialization = cast_or_null<FunctionDecl>(
      SubstDecl(FunctionTemplate->getTemplatedDecl(), Owner, SubstArgs));
  if (!Specialization || Specialization->isInvalidDecl())
    return TDK_SubstitutionFailure;

  assert(Specialization->getPrimaryTemplate()->getCanonicalDecl() ==
         FunctionTemplate->getCanonicalDecl());

  // If the template argument list is owned by the function template
  // specialization, release it.
  if (Specialization->getTemplateSpecializationArgs() == DeducedArgumentList &&
      !Trap.hasErrorOccurred())
    Info.take();

  // There may have been an error that did not prevent us from constructing a
  // declaration. Mark the declaration invalid and return with a substitution
  // failure.
  if (Trap.hasErrorOccurred()) {
    Specialization->setInvalidDecl(true);
    return TDK_SubstitutionFailure;
  }

  if (OriginalCallArgs) {
    // C++ [temp.deduct.call]p4:
    //   In general, the deduction process attempts to find template argument
    //   values that will make the deduced A identical to A (after the type A
    //   is transformed as described above). [...]
    llvm::SmallDenseMap<std::pair<unsigned, QualType>, QualType> DeducedATypes;
    for (unsigned I = 0, N = OriginalCallArgs->size(); I != N; ++I) {
      OriginalCallArg OriginalArg = (*OriginalCallArgs)[I];

      auto ParamIdx = OriginalArg.ArgIdx;
      if (ParamIdx >= Specialization->getNumParams())
        // FIXME: This presumably means a pack ended up smaller than we
        // expected while deducing. Should this not result in deduction
        // failure? Can it even happen?
        continue;

      QualType DeducedA;
      if (!OriginalArg.DecomposedParam) {
        // P is one of the function parameters, just look up its substituted
        // type.
        DeducedA = Specialization->getParamDecl(ParamIdx)->getType();
      } else {
        // P is a decomposed element of a parameter corresponding to a
        // braced-init-list argument. Substitute back into P to find the
        // deduced A.
        QualType &CacheEntry =
            DeducedATypes[{ParamIdx, OriginalArg.OriginalParamType}];
        if (CacheEntry.isNull()) {
          ArgumentPackSubstitutionIndexRAII PackIndex(
              *this, getPackIndexForParam(*this, FunctionTemplate, SubstArgs,
                                          ParamIdx));
          CacheEntry =
              SubstType(OriginalArg.OriginalParamType, SubstArgs,
                        Specialization->getTypeSpecStartLoc(),
                        Specialization->getDeclName());
        }
        DeducedA = CacheEntry;
      }

      if (CheckOriginalCallArgDeduction(*this, OriginalArg, DeducedA)) {
        Info.FirstArg = TemplateArgument(DeducedA);
        Info.SecondArg = TemplateArgument(OriginalArg.OriginalArgType);
        Info.CallArgIndex = OriginalArg.ArgIdx;
        return OriginalArg.DecomposedParam ? TDK_DeducedMismatchNested
                                           : TDK_DeducedMismatch;
      }
    }
  }

  // If we suppressed any diagnostics while performing template argument
  // deduction, and if we haven't already instantiated this declaration,
  // keep track of these diagnostics. They'll be emitted if this specialization
  // is actually used.
  if (Info.diag_begin() != Info.diag_end()) {
    SuppressedDiagnosticsMap::iterator
      Pos = SuppressedDiagnostics.find(Specialization->getCanonicalDecl());
    if (Pos == SuppressedDiagnostics.end())
        SuppressedDiagnostics[Specialization->getCanonicalDecl()]
          .append(Info.diag_begin(), Info.diag_end());
  }

  return TDK_Success;
}

/// Gets the type of a function for template-argument-deducton
/// purposes when it's considered as part of an overload set.
static QualType GetTypeOfFunction(Sema &S, const OverloadExpr::FindResult &R,
                                  FunctionDecl *Fn) {
  // We may need to deduce the return type of the function now.
  if (S.getLangOpts().CPlusPlus14 && Fn->getReturnType()->isUndeducedType() &&
      S.DeduceReturnType(Fn, R.Expression->getExprLoc(), /*Diagnose*/ false))
    return QualType();

  if (CXXMethodDecl *Method = dyn_cast<CXXMethodDecl>(Fn))
    if (Method->isInstance()) {
      // An instance method that's referenced in a form that doesn't
      // look like a member pointer is just invalid.
      if (!R.HasFormOfMemberPointer) return QualType();

      return S.Context.getMemberPointerType(Fn->getType(),
               S.Context.getTypeDeclType(Method->getParent()).getTypePtr());
    }

  if (!R.IsAddressOfOperand) return Fn->getType();
  return S.Context.getPointerType(Fn->getType());
}

/// Apply the deduction rules for overload sets.
///
/// \return the null type if this argument should be treated as an
/// undeduced context
static QualType
ResolveOverloadForDeduction(Sema &S, TemplateParameterList *TemplateParams,
                            Expr *Arg, QualType ParamType,
                            bool ParamWasReference) {

  OverloadExpr::FindResult R = OverloadExpr::find(Arg);

  OverloadExpr *Ovl = R.Expression;

  // C++0x [temp.deduct.call]p4
  unsigned TDF = 0;
  if (ParamWasReference)
    TDF |= TDF_ParamWithReferenceType;
  if (R.IsAddressOfOperand)
    TDF |= TDF_IgnoreQualifiers;

  // C++0x [temp.deduct.call]p6:
  //   When P is a function type, pointer to function type, or pointer
  //   to member function type:

  if (!ParamType->isFunctionType() &&
      !ParamType->isFunctionPointerType() &&
      !ParamType->isMemberFunctionPointerType()) {
    if (Ovl->hasExplicitTemplateArgs()) {
      // But we can still look for an explicit specialization.
      if (FunctionDecl *ExplicitSpec
            = S.ResolveSingleFunctionTemplateSpecialization(Ovl))
        return GetTypeOfFunction(S, R, ExplicitSpec);
    }

    DeclAccessPair DAP;
    if (FunctionDecl *Viable =
            S.resolveAddressOfOnlyViableOverloadCandidate(Arg, DAP))
      return GetTypeOfFunction(S, R, Viable);

    return QualType();
  }

  // Gather the explicit template arguments, if any.
  TemplateArgumentListInfo ExplicitTemplateArgs;
  if (Ovl->hasExplicitTemplateArgs())
    Ovl->copyTemplateArgumentsInto(ExplicitTemplateArgs);
  QualType Match;
  for (UnresolvedSetIterator I = Ovl->decls_begin(),
         E = Ovl->decls_end(); I != E; ++I) {
    NamedDecl *D = (*I)->getUnderlyingDecl();

    if (FunctionTemplateDecl *FunTmpl = dyn_cast<FunctionTemplateDecl>(D)) {
      //   - If the argument is an overload set containing one or more
      //     function templates, the parameter is treated as a
      //     non-deduced context.
      if (!Ovl->hasExplicitTemplateArgs())
        return QualType();

      // Otherwise, see if we can resolve a function type
      FunctionDecl *Specialization = nullptr;
      TemplateDeductionInfo Info(Ovl->getNameLoc());
      if (S.DeduceTemplateArguments(FunTmpl, &ExplicitTemplateArgs,
                                    Specialization, Info))
        continue;

      D = Specialization;
    }

    FunctionDecl *Fn = cast<FunctionDecl>(D);
    QualType ArgType = GetTypeOfFunction(S, R, Fn);
    if (ArgType.isNull()) continue;

    // Function-to-pointer conversion.
    if (!ParamWasReference && ParamType->isPointerType() &&
        ArgType->isFunctionType())
      ArgType = S.Context.getPointerType(ArgType);

    //   - If the argument is an overload set (not containing function
    //     templates), trial argument deduction is attempted using each
    //     of the members of the set. If deduction succeeds for only one
    //     of the overload set members, that member is used as the
    //     argument value for the deduction. If deduction succeeds for
    //     more than one member of the overload set the parameter is
    //     treated as a non-deduced context.

    // We do all of this in a fresh context per C++0x [temp.deduct.type]p2:
    //   Type deduction is done independently for each P/A pair, and
    //   the deduced template argument values are then combined.
    // So we do not reject deductions which were made elsewhere.
    SmallVector<DeducedTemplateArgument, 8>
      Deduced(TemplateParams->size());
    TemplateDeductionInfo Info(Ovl->getNameLoc());
    Sema::TemplateDeductionResult Result
      = DeduceTemplateArgumentsByTypeMatch(S, TemplateParams, ParamType,
                                           ArgType, Info, Deduced, TDF);
    if (Result) continue;
    if (!Match.isNull()) return QualType();
    Match = ArgType;
  }

  return Match;
}

/// \brief Perform the adjustments to the parameter and argument types
/// described in C++ [temp.deduct.call].
///
/// \returns true if the caller should not attempt to perform any template
/// argument deduction based on this P/A pair because the argument is an
/// overloaded function set that could not be resolved.
static bool AdjustFunctionParmAndArgTypesForDeduction(
    Sema &S, TemplateParameterList *TemplateParams, unsigned FirstInnerIndex,
    QualType &ParamType, QualType &ArgType, Expr *Arg, unsigned &TDF) {
  // C++0x [temp.deduct.call]p3:
  //   If P is a cv-qualified type, the top level cv-qualifiers of P's type
  //   are ignored for type deduction.
  if (ParamType.hasQualifiers())
    ParamType = ParamType.getUnqualifiedType();

  //   [...] If P is a reference type, the type referred to by P is
  //   used for type deduction.
  const ReferenceType *ParamRefType = ParamType->getAs<ReferenceType>();
  if (ParamRefType)
    ParamType = ParamRefType->getPointeeType();

  // Overload sets usually make this parameter an undeduced context,
  // but there are sometimes special circumstances.  Typically
  // involving a template-id-expr.
  if (ArgType == S.Context.OverloadTy) {
    ArgType = ResolveOverloadForDeduction(S, TemplateParams,
                                          Arg, ParamType,
                                          ParamRefType != nullptr);
    if (ArgType.isNull())
      return true;
  }

  if (ParamRefType) {
    // If the argument has incomplete array type, try to complete its type.
    if (ArgType->isIncompleteArrayType()) {
      S.completeExprArrayBound(Arg);
      ArgType = Arg->getType();
    }

    // C++1z [temp.deduct.call]p3:
    //   If P is a forwarding reference and the argument is an lvalue, the type
    //   "lvalue reference to A" is used in place of A for type deduction.
    if (isForwardingReference(QualType(ParamRefType, 0), FirstInnerIndex) &&
        Arg->isLValue())
      ArgType = S.Context.getLValueReferenceType(ArgType);
  } else {
    // C++ [temp.deduct.call]p2:
    //   If P is not a reference type:
    //   - If A is an array type, the pointer type produced by the
    //     array-to-pointer standard conversion (4.2) is used in place of
    //     A for type deduction; otherwise,
    if (ArgType->isArrayType())
      ArgType = S.Context.getArrayDecayedType(ArgType);
    //   - If A is a function type, the pointer type produced by the
    //     function-to-pointer standard conversion (4.3) is used in place
    //     of A for type deduction; otherwise,
    else if (ArgType->isFunctionType())
      ArgType = S.Context.getPointerType(ArgType);
    else {
      // - If A is a cv-qualified type, the top level cv-qualifiers of A's
      //   type are ignored for type deduction.
      ArgType = ArgType.getUnqualifiedType();
    }
  }

  // C++0x [temp.deduct.call]p4:
  //   In general, the deduction process attempts to find template argument
  //   values that will make the deduced A identical to A (after the type A
  //   is transformed as described above). [...]
  TDF = TDF_SkipNonDependent;

  //     - If the original P is a reference type, the deduced A (i.e., the
  //       type referred to by the reference) can be more cv-qualified than
  //       the transformed A.
  if (ParamRefType)
    TDF |= TDF_ParamWithReferenceType;
  //     - The transformed A can be another pointer or pointer to member
  //       type that can be converted to the deduced A via a qualification
  //       conversion (4.4).
  if (ArgType->isPointerType() || ArgType->isMemberPointerType() ||
      ArgType->isObjCObjectPointerType())
    TDF |= TDF_IgnoreQualifiers;
  //     - If P is a class and P has the form simple-template-id, then the
  //       transformed A can be a derived class of the deduced A. Likewise,
  //       if P is a pointer to a class of the form simple-template-id, the
  //       transformed A can be a pointer to a derived class pointed to by
  //       the deduced A.
  if (isSimpleTemplateIdType(ParamType) ||
      (isa<PointerType>(ParamType) &&
       isSimpleTemplateIdType(
                              ParamType->getAs<PointerType>()->getPointeeType())))
    TDF |= TDF_DerivedClass;

  return false;
}

static bool
hasDeducibleTemplateParameters(Sema &S, FunctionTemplateDecl *FunctionTemplate,
                               QualType T);

static Sema::TemplateDeductionResult DeduceTemplateArgumentsFromCallArgument(
    Sema &S, TemplateParameterList *TemplateParams, unsigned FirstInnerIndex,
    QualType ParamType, Expr *Arg, TemplateDeductionInfo &Info,
    SmallVectorImpl<DeducedTemplateArgument> &Deduced,
    SmallVectorImpl<Sema::OriginalCallArg> &OriginalCallArgs,
    bool DecomposedParam, unsigned ArgIdx, unsigned TDF);

/// \brief Attempt template argument deduction from an initializer list
///        deemed to be an argument in a function call.
static Sema::TemplateDeductionResult DeduceFromInitializerList(
    Sema &S, TemplateParameterList *TemplateParams, QualType AdjustedParamType,
    InitListExpr *ILE, TemplateDeductionInfo &Info,
    SmallVectorImpl<DeducedTemplateArgument> &Deduced,
    SmallVectorImpl<Sema::OriginalCallArg> &OriginalCallArgs, unsigned ArgIdx,
    unsigned TDF) {
  // C++ [temp.deduct.call]p1: (CWG 1591)
  //   If removing references and cv-qualifiers from P gives
  //   std::initializer_list<P0> or P0[N] for some P0 and N and the argument is
  //   a non-empty initializer list, then deduction is performed instead for
  //   each element of the initializer list, taking P0 as a function template
  //   parameter type and the initializer element as its argument
  //
  // We've already removed references and cv-qualifiers here.
  if (!ILE->getNumInits())
    return Sema::TDK_Success;

  QualType ElTy;
  auto *ArrTy = S.Context.getAsArrayType(AdjustedParamType);
  if (ArrTy)
    ElTy = ArrTy->getElementType();
  else if (!S.isStdInitializerList(AdjustedParamType, &ElTy)) {
    //   Otherwise, an initializer list argument causes the parameter to be
    //   considered a non-deduced context
    return Sema::TDK_Success;
  }

  // Deduction only needs to be done for dependent types.
  if (ElTy->isDependentType()) {
    for (Expr *E : ILE->inits()) {
      if (auto Result = DeduceTemplateArgumentsFromCallArgument(
              S, TemplateParams, 0, ElTy, E, Info, Deduced, OriginalCallArgs, true,
              ArgIdx, TDF))
        return Result;
    }
  }

  //   in the P0[N] case, if N is a non-type template parameter, N is deduced
  //   from the length of the initializer list.
  if (auto *DependentArrTy = dyn_cast_or_null<DependentSizedArrayType>(ArrTy)) {
    // Determine the array bound is something we can deduce.
    if (NonTypeTemplateParmDecl *NTTP =
            getDeducedParameterFromExpr(Info, DependentArrTy->getSizeExpr())) {
      // We can perform template argument deduction for the given non-type
      // template parameter.
      llvm::APInt Size(S.Context.getIntWidth(NTTP->getType()),
                       ILE->getNumInits());
      if (auto Result = DeduceNonTypeTemplateArgument(
              S, TemplateParams, NTTP, llvm::APSInt(Size), NTTP->getType(),
              /*ArrayBound=*/true, Info, Deduced))
        return Result;
    }
  }

  return Sema::TDK_Success;
}

/// \brief Perform template argument deduction per [temp.deduct.call] for a
///        single parameter / argument pair.
static Sema::TemplateDeductionResult DeduceTemplateArgumentsFromCallArgument(
    Sema &S, TemplateParameterList *TemplateParams, unsigned FirstInnerIndex,
    QualType ParamType, Expr *Arg, TemplateDeductionInfo &Info,
    SmallVectorImpl<DeducedTemplateArgument> &Deduced,
    SmallVectorImpl<Sema::OriginalCallArg> &OriginalCallArgs,
    bool DecomposedParam, unsigned ArgIdx, unsigned TDF) {
  QualType ArgType = Arg->getType();
  QualType OrigParamType = ParamType;

  //   If P is a reference type [...]
  //   If P is a cv-qualified type [...]
  if (AdjustFunctionParmAndArgTypesForDeduction(
          S, TemplateParams, FirstInnerIndex, ParamType, ArgType, Arg, TDF))
    return Sema::TDK_Success;

  //   If [...] the argument is a non-empty initializer list [...]
  if (InitListExpr *ILE = dyn_cast<InitListExpr>(Arg))
    return DeduceFromInitializerList(S, TemplateParams, ParamType, ILE, Info,
                                     Deduced, OriginalCallArgs, ArgIdx, TDF);

  //   [...] the deduction process attempts to find template argument values
  //   that will make the deduced A identical to A
  //
  // Keep track of the argument type and corresponding parameter index,
  // so we can check for compatibility between the deduced A and A.
  OriginalCallArgs.push_back(
      Sema::OriginalCallArg(OrigParamType, DecomposedParam, ArgIdx, ArgType));
  return DeduceTemplateArgumentsByTypeMatch(S, TemplateParams, ParamType,
                                            ArgType, Info, Deduced, TDF);
}

/// \brief Perform template argument deduction from a function call
/// (C++ [temp.deduct.call]).
///
/// \param FunctionTemplate the function template for which we are performing
/// template argument deduction.
///
/// \param ExplicitTemplateArgs the explicit template arguments provided
/// for this call.
///
/// \param Args the function call arguments
///
/// \param Specialization if template argument deduction was successful,
/// this will be set to the function template specialization produced by
/// template argument deduction.
///
/// \param Info the argument will be updated to provide additional information
/// about template argument deduction.
///
/// \param CheckNonDependent A callback to invoke to check conversions for
/// non-dependent parameters, between deduction and substitution, per DR1391.
/// If this returns true, substitution will be skipped and we return
/// TDK_NonDependentConversionFailure. The callback is passed the parameter
/// types (after substituting explicit template arguments).
///
/// \returns the result of template argument deduction.
Sema::TemplateDeductionResult Sema::DeduceTemplateArguments(
    FunctionTemplateDecl *FunctionTemplate,
    TemplateArgumentListInfo *ExplicitTemplateArgs, ArrayRef<Expr *> Args,
    FunctionDecl *&Specialization, TemplateDeductionInfo &Info,
    bool PartialOverloading,
    llvm::function_ref<bool(ArrayRef<QualType>)> CheckNonDependent) {
  if (FunctionTemplate->isInvalidDecl())
    return TDK_Invalid;

  FunctionDecl *Function = FunctionTemplate->getTemplatedDecl();
  unsigned NumParams = Function->getNumParams();

  unsigned FirstInnerIndex = getFirstInnerIndex(FunctionTemplate);

  // C++ [temp.deduct.call]p1:
  //   Template argument deduction is done by comparing each function template
  //   parameter type (call it P) with the type of the corresponding argument
  //   of the call (call it A) as described below.
  if (Args.size() < Function->getMinRequiredArguments() && !PartialOverloading)
    return TDK_TooFewArguments;
  else if (TooManyArguments(NumParams, Args.size(), PartialOverloading)) {
    const FunctionProtoType *Proto
      = Function->getType()->getAs<FunctionProtoType>();
    if (Proto->isTemplateVariadic())
      /* Do nothing */;
    else if (!Proto->isVariadic())
      return TDK_TooManyArguments;
  }

  // The types of the parameters from which we will perform template argument
  // deduction.
  LocalInstantiationScope InstScope(*this);
  TemplateParameterList *TemplateParams
    = FunctionTemplate->getTemplateParameters();
  SmallVector<DeducedTemplateArgument, 4> Deduced;
  SmallVector<QualType, 8> ParamTypes;
  unsigned NumExplicitlySpecified = 0;
  if (ExplicitTemplateArgs) {
    TemplateDeductionResult Result =
      SubstituteExplicitTemplateArguments(FunctionTemplate,
                                          *ExplicitTemplateArgs,
                                          Deduced,
                                          ParamTypes,
                                          nullptr,
                                          Info);
    if (Result)
      return Result;

    NumExplicitlySpecified = Deduced.size();
  } else {
    // Just fill in the parameter types from the function declaration.
    for (unsigned I = 0; I != NumParams; ++I)
      ParamTypes.push_back(Function->getParamDecl(I)->getType());
  }

  SmallVector<OriginalCallArg, 8> OriginalCallArgs;

  // Deduce an argument of type ParamType from an expression with index ArgIdx.
  auto DeduceCallArgument = [&](QualType ParamType, unsigned ArgIdx) {
    // C++ [demp.deduct.call]p1: (DR1391)
    //   Template argument deduction is done by comparing each function template
    //   parameter that contains template-parameters that participate in
    //   template argument deduction ...
    if (!hasDeducibleTemplateParameters(*this, FunctionTemplate, ParamType))
      return Sema::TDK_Success;

    //   ... with the type of the corresponding argument
    return DeduceTemplateArgumentsFromCallArgument(
        *this, TemplateParams, FirstInnerIndex, ParamType, Args[ArgIdx], Info, Deduced,
        OriginalCallArgs, /*Decomposed*/false, ArgIdx, /*TDF*/ 0);
  };

  // Deduce template arguments from the function parameters.
  Deduced.resize(TemplateParams->size());
  SmallVector<QualType, 8> ParamTypesForArgChecking;
  for (unsigned ParamIdx = 0, NumParamTypes = ParamTypes.size(), ArgIdx = 0;
       ParamIdx != NumParamTypes; ++ParamIdx) {
    QualType ParamType = ParamTypes[ParamIdx];

    const PackExpansionType *ParamExpansion =
        dyn_cast<PackExpansionType>(ParamType);
    if (!ParamExpansion) {
      // Simple case: matching a function parameter to a function argument.
      if (ArgIdx >= Args.size())
        break;

      ParamTypesForArgChecking.push_back(ParamType);
      if (auto Result = DeduceCallArgument(ParamType, ArgIdx++))
        return Result;

      continue;
    }

    QualType ParamPattern = ParamExpansion->getPattern();
    PackDeductionScope PackScope(*this, TemplateParams, Deduced, Info,
                                 ParamPattern);

    // C++0x [temp.deduct.call]p1:
    //   For a function parameter pack that occurs at the end of the
    //   parameter-declaration-list, the type A of each remaining argument of
    //   the call is compared with the type P of the declarator-id of the
    //   function parameter pack. Each comparison deduces template arguments
    //   for subsequent positions in the template parameter packs expanded by
    //   the function parameter pack. When a function parameter pack appears
    //   in a non-deduced context [not at the end of the list], the type of
    //   that parameter pack is never deduced.
    //
    // FIXME: The above rule allows the size of the parameter pack to change
    // after we skip it (in the non-deduced case). That makes no sense, so
    // we instead notionally deduce the pack against N arguments, where N is
    // the length of the explicitly-specified pack if it's expanded by the
    // parameter pack and 0 otherwise, and we treat each deduction as a
    // non-deduced context.
    if (ParamIdx + 1 == NumParamTypes) {
      for (; ArgIdx < Args.size(); PackScope.nextPackElement(), ++ArgIdx) {
        ParamTypesForArgChecking.push_back(ParamPattern);
        if (auto Result = DeduceCallArgument(ParamPattern, ArgIdx))
          return Result;
      }
    } else {
      // If the parameter type contains an explicitly-specified pack that we
      // could not expand, skip the number of parameters notionally created
      // by the expansion.
      Optional<unsigned> NumExpansions = ParamExpansion->getNumExpansions();
      if (NumExpansions && !PackScope.isPartiallyExpanded()) {
        for (unsigned I = 0; I != *NumExpansions && ArgIdx < Args.size();
             ++I, ++ArgIdx) {
          ParamTypesForArgChecking.push_back(ParamPattern);
          // FIXME: Should we add OriginalCallArgs for these? What if the
          // corresponding argument is a list?
          PackScope.nextPackElement();
        }
      }
    }

    // Build argument packs for each of the parameter packs expanded by this
    // pack expansion.
    if (auto Result = PackScope.finish())
      return Result;
  }

  return FinishTemplateArgumentDeduction(
      FunctionTemplate, Deduced, NumExplicitlySpecified, Specialization, Info,
      &OriginalCallArgs, PartialOverloading,
      [&]() { return CheckNonDependent(ParamTypesForArgChecking); });
}

QualType Sema::adjustCCAndNoReturn(QualType ArgFunctionType,
                                   QualType FunctionType,
                                   bool AdjustExceptionSpec) {
  if (ArgFunctionType.isNull())
    return ArgFunctionType;

  const FunctionProtoType *FunctionTypeP =
      FunctionType->castAs<FunctionProtoType>();
  const FunctionProtoType *ArgFunctionTypeP =
      ArgFunctionType->getAs<FunctionProtoType>();

  FunctionProtoType::ExtProtoInfo EPI = ArgFunctionTypeP->getExtProtoInfo();
  bool Rebuild = false;

  CallingConv CC = FunctionTypeP->getCallConv();
  if (EPI.ExtInfo.getCC() != CC) {
    EPI.ExtInfo = EPI.ExtInfo.withCallingConv(CC);
    Rebuild = true;
  }

  bool NoReturn = FunctionTypeP->getNoReturnAttr();
  if (EPI.ExtInfo.getNoReturn() != NoReturn) {
    EPI.ExtInfo = EPI.ExtInfo.withNoReturn(NoReturn);
    Rebuild = true;
  }

  if (AdjustExceptionSpec && (FunctionTypeP->hasExceptionSpec() ||
                              ArgFunctionTypeP->hasExceptionSpec())) {
    EPI.ExceptionSpec = FunctionTypeP->getExtProtoInfo().ExceptionSpec;
    Rebuild = true;
  }

  if (!Rebuild)
    return ArgFunctionType;

  return Context.getFunctionType(ArgFunctionTypeP->getReturnType(),
                                 ArgFunctionTypeP->getParamTypes(), EPI);
}

/// \brief Deduce template arguments when taking the address of a function
/// template (C++ [temp.deduct.funcaddr]) or matching a specialization to
/// a template.
///
/// \param FunctionTemplate the function template for which we are performing
/// template argument deduction.
///
/// \param ExplicitTemplateArgs the explicitly-specified template
/// arguments.
///
/// \param ArgFunctionType the function type that will be used as the
/// "argument" type (A) when performing template argument deduction from the
/// function template's function type. This type may be NULL, if there is no
/// argument type to compare against, in C++0x [temp.arg.explicit]p3.
///
/// \param Specialization if template argument deduction was successful,
/// this will be set to the function template specialization produced by
/// template argument deduction.
///
/// \param Info the argument will be updated to provide additional information
/// about template argument deduction.
///
/// \param IsAddressOfFunction If \c true, we are deducing as part of taking
/// the address of a function template per [temp.deduct.funcaddr] and
/// [over.over]. If \c false, we are looking up a function template
/// specialization based on its signature, per [temp.deduct.decl].
///
/// \returns the result of template argument deduction.
<<<<<<< HEAD
Sema::TemplateDeductionResult
Sema::DeduceTemplateArguments(FunctionTemplateDecl *FunctionTemplate,
                              TemplateArgumentListInfo *ExplicitTemplateArgs,
                              QualType ArgFunctionType,
                              FunctionDecl *&Specialization,
                              TemplateDeductionInfo &Info,
                              bool InOverloadResolution, // INTEL
                              bool IgnoreExceptionSpecDifferences) { //INTEL
=======
Sema::TemplateDeductionResult Sema::DeduceTemplateArguments(
    FunctionTemplateDecl *FunctionTemplate,
    TemplateArgumentListInfo *ExplicitTemplateArgs, QualType ArgFunctionType,
    FunctionDecl *&Specialization, TemplateDeductionInfo &Info,
    bool IsAddressOfFunction) {
>>>>>>> 90e043da
  if (FunctionTemplate->isInvalidDecl())
    return TDK_Invalid;

  FunctionDecl *Function = FunctionTemplate->getTemplatedDecl();
  TemplateParameterList *TemplateParams
    = FunctionTemplate->getTemplateParameters();
  QualType FunctionType = Function->getType();

  // When taking the address of a function, we require convertibility of
  // the resulting function type. Otherwise, we allow arbitrary mismatches
  // of calling convention, noreturn, and noexcept.
  if (!IsAddressOfFunction)
    ArgFunctionType = adjustCCAndNoReturn(ArgFunctionType, FunctionType,
                                          /*AdjustExceptionSpec*/true);

  // Substitute any explicit template arguments.
  LocalInstantiationScope InstScope(*this);
  SmallVector<DeducedTemplateArgument, 4> Deduced;
  unsigned NumExplicitlySpecified = 0;
  SmallVector<QualType, 4> ParamTypes;
  if (ExplicitTemplateArgs) {
    if (TemplateDeductionResult Result
          = SubstituteExplicitTemplateArguments(FunctionTemplate,
                                                *ExplicitTemplateArgs,
                                                Deduced, ParamTypes,
                                                &FunctionType, Info))
      return Result;

    NumExplicitlySpecified = Deduced.size();
  }

  // Unevaluated SFINAE context.
  EnterExpressionEvaluationContext Unevaluated(*this, Sema::Unevaluated);
  SFINAETrap Trap(*this);

  Deduced.resize(TemplateParams->size());

  // If the function has a deduced return type, substitute it for a dependent
  // type so that we treat it as a non-deduced context in what follows. If we
  // are looking up by signature, the signature type should also have a deduced
  // return type, which we instead expect to exactly match.
  bool HasDeducedReturnType = false;
  if (getLangOpts().CPlusPlus14 && IsAddressOfFunction &&
      Function->getReturnType()->getContainedAutoType()) {
    FunctionType = SubstAutoType(FunctionType, Context.DependentTy);
    HasDeducedReturnType = true;
  }

  if (!ArgFunctionType.isNull()) {
    unsigned TDF = TDF_TopLevelParameterTypeList;
    if (IsAddressOfFunction)
      TDF |= TDF_InOverloadResolution;
    // Deduce template arguments from the function type.
    if (TemplateDeductionResult Result
          = DeduceTemplateArgumentsByTypeMatch(*this, TemplateParams,
                                               FunctionType, ArgFunctionType,
                                               Info, Deduced, TDF))
      return Result;
  }

  if (TemplateDeductionResult Result
        = FinishTemplateArgumentDeduction(FunctionTemplate, Deduced,
                                          NumExplicitlySpecified,
                                          Specialization, Info))
    return Result;

  // If the function has a deduced return type, deduce it now, so we can check
  // that the deduced function type matches the requested type.
  if (HasDeducedReturnType &&
      Specialization->getReturnType()->isUndeducedType() &&
      DeduceReturnType(Specialization, Info.getLocation(), false))
    return TDK_MiscellaneousDeductionFailure;

  // If the function has a dependent exception specification, resolve it now,
  // so we can check that the exception specification matches.
  auto *SpecializationFPT =
      Specialization->getType()->castAs<FunctionProtoType>();
  if (getLangOpts().CPlusPlus1z &&
      !IgnoreExceptionSpecDifferences &&  // INTEL
      isUnresolvedExceptionSpec(SpecializationFPT->getExceptionSpecType()) &&
      !ResolveExceptionSpec(Info.getLocation(), SpecializationFPT))
    return TDK_MiscellaneousDeductionFailure;

  // Adjust the exception specification of the argument again to match the
  // substituted and resolved type we just formed. (Calling convention and
  // noreturn can't be dependent, so we don't actually need this for them
  // right now.)
  QualType SpecializationType = Specialization->getType();
  if (!IsAddressOfFunction)
    ArgFunctionType = adjustCCAndNoReturn(ArgFunctionType, SpecializationType,
                                          /*AdjustExceptionSpec*/true);

  // If the requested function type does not match the actual type of the
  // specialization with respect to arguments of compatible pointer to function
  // types, template argument deduction fails.
  if (!ArgFunctionType.isNull()) {
    if (IsAddressOfFunction &&
        !isSameOrCompatibleFunctionType(
            Context.getCanonicalType(SpecializationType),
            Context.getCanonicalType(ArgFunctionType)))
      return TDK_MiscellaneousDeductionFailure;

    if (!IsAddressOfFunction &&
        !Context.hasSameType(SpecializationType, ArgFunctionType))
      return TDK_MiscellaneousDeductionFailure;
  }

  return TDK_Success;
}

/// \brief Given a function declaration (e.g. a generic lambda conversion
///  function) that contains an 'auto' in its result type, substitute it
///  with TypeToReplaceAutoWith.  Be careful to pass in the type you want
///  to replace 'auto' with and not the actual result type you want
///  to set the function to.
static inline void
SubstAutoWithinFunctionReturnType(FunctionDecl *F,
                                    QualType TypeToReplaceAutoWith, Sema &S) {
  assert(!TypeToReplaceAutoWith->getContainedAutoType());
  QualType AutoResultType = F->getReturnType();
  assert(AutoResultType->getContainedAutoType());
  QualType DeducedResultType = S.SubstAutoType(AutoResultType,
                                               TypeToReplaceAutoWith);
  S.Context.adjustDeducedFunctionResultType(F, DeducedResultType);
}

/// \brief Given a specialized conversion operator of a generic lambda
/// create the corresponding specializations of the call operator and
/// the static-invoker. If the return type of the call operator is auto,
/// deduce its return type and check if that matches the
/// return type of the destination function ptr.

static inline Sema::TemplateDeductionResult
SpecializeCorrespondingLambdaCallOperatorAndInvoker(
    CXXConversionDecl *ConversionSpecialized,
    SmallVectorImpl<DeducedTemplateArgument> &DeducedArguments,
    QualType ReturnTypeOfDestFunctionPtr,
    TemplateDeductionInfo &TDInfo,
    Sema &S) {

  CXXRecordDecl *LambdaClass = ConversionSpecialized->getParent();
  assert(LambdaClass && LambdaClass->isGenericLambda());

  CXXMethodDecl *CallOpGeneric = LambdaClass->getLambdaCallOperator();
  QualType CallOpResultType = CallOpGeneric->getReturnType();
  const bool GenericLambdaCallOperatorHasDeducedReturnType =
      CallOpResultType->getContainedAutoType();

  FunctionTemplateDecl *CallOpTemplate =
      CallOpGeneric->getDescribedFunctionTemplate();

  FunctionDecl *CallOpSpecialized = nullptr;
  // Use the deduced arguments of the conversion function, to specialize our
  // generic lambda's call operator.
  if (Sema::TemplateDeductionResult Result
      = S.FinishTemplateArgumentDeduction(CallOpTemplate,
                                          DeducedArguments,
                                          0, CallOpSpecialized, TDInfo))
    return Result;

  // If we need to deduce the return type, do so (instantiates the callop).
  if (GenericLambdaCallOperatorHasDeducedReturnType &&
      CallOpSpecialized->getReturnType()->isUndeducedType())
    S.DeduceReturnType(CallOpSpecialized,
                       CallOpSpecialized->getPointOfInstantiation(),
                       /*Diagnose*/ true);

  // Check to see if the return type of the destination ptr-to-function
  // matches the return type of the call operator.
  if (!S.Context.hasSameType(CallOpSpecialized->getReturnType(),
                             ReturnTypeOfDestFunctionPtr))
    return Sema::TDK_NonDeducedMismatch;
  // Since we have succeeded in matching the source and destination
  // ptr-to-functions (now including return type), and have successfully
  // specialized our corresponding call operator, we are ready to
  // specialize the static invoker with the deduced arguments of our
  // ptr-to-function.
  FunctionDecl *InvokerSpecialized = nullptr;
  FunctionTemplateDecl *InvokerTemplate = LambdaClass->
                  getLambdaStaticInvoker()->getDescribedFunctionTemplate();

#ifndef NDEBUG
  Sema::TemplateDeductionResult LLVM_ATTRIBUTE_UNUSED Result =
#endif
    S.FinishTemplateArgumentDeduction(InvokerTemplate, DeducedArguments, 0,
          InvokerSpecialized, TDInfo);
  assert(Result == Sema::TDK_Success &&
    "If the call operator succeeded so should the invoker!");
  // Set the result type to match the corresponding call operator
  // specialization's result type.
  if (GenericLambdaCallOperatorHasDeducedReturnType &&
      InvokerSpecialized->getReturnType()->isUndeducedType()) {
    // Be sure to get the type to replace 'auto' with and not
    // the full result type of the call op specialization
    // to substitute into the 'auto' of the invoker and conversion
    // function.
    // For e.g.
    //  int* (*fp)(int*) = [](auto* a) -> auto* { return a; };
    // We don't want to subst 'int*' into 'auto' to get int**.

    QualType TypeToReplaceAutoWith = CallOpSpecialized->getReturnType()
                                         ->getContainedAutoType()
                                         ->getDeducedType();
    SubstAutoWithinFunctionReturnType(InvokerSpecialized,
        TypeToReplaceAutoWith, S);
    SubstAutoWithinFunctionReturnType(ConversionSpecialized,
        TypeToReplaceAutoWith, S);
  }

  // Ensure that static invoker doesn't have a const qualifier.
  // FIXME: When creating the InvokerTemplate in SemaLambda.cpp
  // do not use the CallOperator's TypeSourceInfo which allows
  // the const qualifier to leak through.
  const FunctionProtoType *InvokerFPT = InvokerSpecialized->
                  getType().getTypePtr()->castAs<FunctionProtoType>();
  FunctionProtoType::ExtProtoInfo EPI = InvokerFPT->getExtProtoInfo();
  EPI.TypeQuals = 0;
  InvokerSpecialized->setType(S.Context.getFunctionType(
      InvokerFPT->getReturnType(), InvokerFPT->getParamTypes(), EPI));
  return Sema::TDK_Success;
}
/// \brief Deduce template arguments for a templated conversion
/// function (C++ [temp.deduct.conv]) and, if successful, produce a
/// conversion function template specialization.
Sema::TemplateDeductionResult
Sema::DeduceTemplateArguments(FunctionTemplateDecl *ConversionTemplate,
                              QualType ToType,
                              CXXConversionDecl *&Specialization,
                              TemplateDeductionInfo &Info) {
  if (ConversionTemplate->isInvalidDecl())
    return TDK_Invalid;

  CXXConversionDecl *ConversionGeneric
    = cast<CXXConversionDecl>(ConversionTemplate->getTemplatedDecl());

  QualType FromType = ConversionGeneric->getConversionType();

  // Canonicalize the types for deduction.
  QualType P = Context.getCanonicalType(FromType);
  QualType A = Context.getCanonicalType(ToType);

  // C++0x [temp.deduct.conv]p2:
  //   If P is a reference type, the type referred to by P is used for
  //   type deduction.
  if (const ReferenceType *PRef = P->getAs<ReferenceType>())
    P = PRef->getPointeeType();

  // C++0x [temp.deduct.conv]p4:
  //   [...] If A is a reference type, the type referred to by A is used
  //   for type deduction.
  if (const ReferenceType *ARef = A->getAs<ReferenceType>())
    A = ARef->getPointeeType().getUnqualifiedType();
  // C++ [temp.deduct.conv]p3:
  //
  //   If A is not a reference type:
  else {
    assert(!A->isReferenceType() && "Reference types were handled above");

    //   - If P is an array type, the pointer type produced by the
    //     array-to-pointer standard conversion (4.2) is used in place
    //     of P for type deduction; otherwise,
    if (P->isArrayType())
      P = Context.getArrayDecayedType(P);
    //   - If P is a function type, the pointer type produced by the
    //     function-to-pointer standard conversion (4.3) is used in
    //     place of P for type deduction; otherwise,
    else if (P->isFunctionType())
      P = Context.getPointerType(P);
    //   - If P is a cv-qualified type, the top level cv-qualifiers of
    //     P's type are ignored for type deduction.
    else
      P = P.getUnqualifiedType();

    // C++0x [temp.deduct.conv]p4:
    //   If A is a cv-qualified type, the top level cv-qualifiers of A's
    //   type are ignored for type deduction. If A is a reference type, the type
    //   referred to by A is used for type deduction.
    A = A.getUnqualifiedType();
  }

  // Unevaluated SFINAE context.
  EnterExpressionEvaluationContext Unevaluated(*this, Sema::Unevaluated);
  SFINAETrap Trap(*this);

  // C++ [temp.deduct.conv]p1:
  //   Template argument deduction is done by comparing the return
  //   type of the template conversion function (call it P) with the
  //   type that is required as the result of the conversion (call it
  //   A) as described in 14.8.2.4.
  TemplateParameterList *TemplateParams
    = ConversionTemplate->getTemplateParameters();
  SmallVector<DeducedTemplateArgument, 4> Deduced;
  Deduced.resize(TemplateParams->size());

  // C++0x [temp.deduct.conv]p4:
  //   In general, the deduction process attempts to find template
  //   argument values that will make the deduced A identical to
  //   A. However, there are two cases that allow a difference:
  unsigned TDF = 0;
  //     - If the original A is a reference type, A can be more
  //       cv-qualified than the deduced A (i.e., the type referred to
  //       by the reference)
  if (ToType->isReferenceType())
    TDF |= TDF_ParamWithReferenceType;
  //     - The deduced A can be another pointer or pointer to member
  //       type that can be converted to A via a qualification
  //       conversion.
  //
  // (C++0x [temp.deduct.conv]p6 clarifies that this only happens when
  // both P and A are pointers or member pointers. In this case, we
  // just ignore cv-qualifiers completely).
  if ((P->isPointerType() && A->isPointerType()) ||
      (P->isMemberPointerType() && A->isMemberPointerType()))
    TDF |= TDF_IgnoreQualifiers;
  if (TemplateDeductionResult Result
        = DeduceTemplateArgumentsByTypeMatch(*this, TemplateParams,
                                             P, A, Info, Deduced, TDF))
    return Result;

  // Create an Instantiation Scope for finalizing the operator.
  LocalInstantiationScope InstScope(*this);
  // Finish template argument deduction.
  FunctionDecl *ConversionSpecialized = nullptr;
  TemplateDeductionResult Result
      = FinishTemplateArgumentDeduction(ConversionTemplate, Deduced, 0,
                                        ConversionSpecialized, Info);
  Specialization = cast_or_null<CXXConversionDecl>(ConversionSpecialized);

  // If the conversion operator is being invoked on a lambda closure to convert
  // to a ptr-to-function, use the deduced arguments from the conversion
  // function to specialize the corresponding call operator.
  //   e.g., int (*fp)(int) = [](auto a) { return a; };
  if (Result == TDK_Success && isLambdaConversionOperator(ConversionGeneric)) {

    // Get the return type of the destination ptr-to-function we are converting
    // to.  This is necessary for matching the lambda call operator's return
    // type to that of the destination ptr-to-function's return type.
    assert(A->isPointerType() &&
        "Can only convert from lambda to ptr-to-function");
    const FunctionType *ToFunType =
        A->getPointeeType().getTypePtr()->getAs<FunctionType>();
    const QualType DestFunctionPtrReturnType = ToFunType->getReturnType();

    // Create the corresponding specializations of the call operator and
    // the static-invoker; and if the return type is auto,
    // deduce the return type and check if it matches the
    // DestFunctionPtrReturnType.
    // For instance:
    //   auto L = [](auto a) { return f(a); };
    //   int (*fp)(int) = L;
    //   char (*fp2)(int) = L; <-- Not OK.

    Result = SpecializeCorrespondingLambdaCallOperatorAndInvoker(
        Specialization, Deduced, DestFunctionPtrReturnType,
        Info, *this);
  }
  return Result;
}

/// \brief Deduce template arguments for a function template when there is
/// nothing to deduce against (C++0x [temp.arg.explicit]p3).
///
/// \param FunctionTemplate the function template for which we are performing
/// template argument deduction.
///
/// \param ExplicitTemplateArgs the explicitly-specified template
/// arguments.
///
/// \param Specialization if template argument deduction was successful,
/// this will be set to the function template specialization produced by
/// template argument deduction.
///
/// \param Info the argument will be updated to provide additional information
/// about template argument deduction.
///
/// \param IsAddressOfFunction If \c true, we are deducing as part of taking
/// the address of a function template in a context where we do not have a
/// target type, per [over.over]. If \c false, we are looking up a function
/// template specialization based on its signature, which only happens when
/// deducing a function parameter type from an argument that is a template-id
/// naming a function template specialization.
///
/// \returns the result of template argument deduction.
Sema::TemplateDeductionResult Sema::DeduceTemplateArguments(
    FunctionTemplateDecl *FunctionTemplate,
    TemplateArgumentListInfo *ExplicitTemplateArgs,
    FunctionDecl *&Specialization, TemplateDeductionInfo &Info,
    bool IsAddressOfFunction) {
  return DeduceTemplateArguments(FunctionTemplate, ExplicitTemplateArgs,
                                 QualType(), Specialization, Info,
                                 IsAddressOfFunction);
}

namespace {
  /// Substitute the 'auto' specifier or deduced template specialization type
  /// specifier within a type for a given replacement type.
  class SubstituteDeducedTypeTransform :
      public TreeTransform<SubstituteDeducedTypeTransform> {
    QualType Replacement;
    bool UseTypeSugar;
  public:
    SubstituteDeducedTypeTransform(Sema &SemaRef, QualType Replacement,
                            bool UseTypeSugar = true)
        : TreeTransform<SubstituteDeducedTypeTransform>(SemaRef),
          Replacement(Replacement), UseTypeSugar(UseTypeSugar) {}

    QualType TransformDesugared(TypeLocBuilder &TLB, DeducedTypeLoc TL) {
      assert(isa<TemplateTypeParmType>(Replacement) &&
             "unexpected unsugared replacement kind");
      QualType Result = Replacement;
      TemplateTypeParmTypeLoc NewTL = TLB.push<TemplateTypeParmTypeLoc>(Result);
      NewTL.setNameLoc(TL.getNameLoc());
      return Result;
    }

    QualType TransformAutoType(TypeLocBuilder &TLB, AutoTypeLoc TL) {
      // If we're building the type pattern to deduce against, don't wrap the
      // substituted type in an AutoType. Certain template deduction rules
      // apply only when a template type parameter appears directly (and not if
      // the parameter is found through desugaring). For instance:
      //   auto &&lref = lvalue;
      // must transform into "rvalue reference to T" not "rvalue reference to
      // auto type deduced as T" in order for [temp.deduct.call]p3 to apply.
      //
      // FIXME: Is this still necessary?
      if (!UseTypeSugar)
        return TransformDesugared(TLB, TL);

      QualType Result = SemaRef.Context.getAutoType(
          Replacement, TL.getTypePtr()->getKeyword(), Replacement.isNull());
      auto NewTL = TLB.push<AutoTypeLoc>(Result);
      NewTL.setNameLoc(TL.getNameLoc());
      return Result;
    }

    QualType TransformDeducedTemplateSpecializationType(
        TypeLocBuilder &TLB, DeducedTemplateSpecializationTypeLoc TL) {
      if (!UseTypeSugar)
        return TransformDesugared(TLB, TL);

      QualType Result = SemaRef.Context.getDeducedTemplateSpecializationType(
          TL.getTypePtr()->getTemplateName(),
          Replacement, Replacement.isNull());
      auto NewTL = TLB.push<DeducedTemplateSpecializationTypeLoc>(Result);
      NewTL.setNameLoc(TL.getNameLoc());
      return Result;
    }

    ExprResult TransformLambdaExpr(LambdaExpr *E) {
      // Lambdas never need to be transformed.
      return E;
    }

    QualType Apply(TypeLoc TL) {
      // Create some scratch storage for the transformed type locations.
      // FIXME: We're just going to throw this information away. Don't build it.
      TypeLocBuilder TLB;
      TLB.reserve(TL.getFullDataSize());
      return TransformType(TLB, TL);
    }
  };
}

Sema::DeduceAutoResult
Sema::DeduceAutoType(TypeSourceInfo *Type, Expr *&Init, QualType &Result,
                     Optional<unsigned> DependentDeductionDepth) {
  return DeduceAutoType(Type->getTypeLoc(), Init, Result,
                        DependentDeductionDepth);
}

/// \brief Deduce the type for an auto type-specifier (C++11 [dcl.spec.auto]p6)
///
/// Note that this is done even if the initializer is dependent. (This is
/// necessary to support partial ordering of templates using 'auto'.)
/// A dependent type will be produced when deducing from a dependent type.
///
/// \param Type the type pattern using the auto type-specifier.
/// \param Init the initializer for the variable whose type is to be deduced.
/// \param Result if type deduction was successful, this will be set to the
///        deduced type.
/// \param DependentDeductionDepth Set if we should permit deduction in
///        dependent cases. This is necessary for template partial ordering with
///        'auto' template parameters. The value specified is the template
///        parameter depth at which we should perform 'auto' deduction.
Sema::DeduceAutoResult
Sema::DeduceAutoType(TypeLoc Type, Expr *&Init, QualType &Result,
                     Optional<unsigned> DependentDeductionDepth) {
  if (Init->getType()->isNonOverloadPlaceholderType()) {
    ExprResult NonPlaceholder = CheckPlaceholderExpr(Init);
    if (NonPlaceholder.isInvalid())
      return DAR_FailedAlreadyDiagnosed;
    Init = NonPlaceholder.get();
  }

  if (!DependentDeductionDepth &&
      (Type.getType()->isDependentType() || Init->isTypeDependent())) {
    Result = SubstituteDeducedTypeTransform(*this, QualType()).Apply(Type);
    assert(!Result.isNull() && "substituting DependentTy can't fail");
    return DAR_Succeeded;
  }

  // Find the depth of template parameter to synthesize.
  unsigned Depth = DependentDeductionDepth.getValueOr(0);

  // If this is a 'decltype(auto)' specifier, do the decltype dance.
  // Since 'decltype(auto)' can only occur at the top of the type, we
  // don't need to go digging for it.
  if (const AutoType *AT = Type.getType()->getAs<AutoType>()) {
    if (AT->isDecltypeAuto()) {
      if (isa<InitListExpr>(Init)) {
        Diag(Init->getLocStart(), diag::err_decltype_auto_initializer_list);
        return DAR_FailedAlreadyDiagnosed;
      }

      QualType Deduced = BuildDecltypeType(Init, Init->getLocStart(), false);
      if (Deduced.isNull())
        return DAR_FailedAlreadyDiagnosed;
      // FIXME: Support a non-canonical deduced type for 'auto'.
      Deduced = Context.getCanonicalType(Deduced);
      Result = SubstituteDeducedTypeTransform(*this, Deduced).Apply(Type);
      if (Result.isNull())
        return DAR_FailedAlreadyDiagnosed;
      return DAR_Succeeded;
    } else if (!getLangOpts().CPlusPlus) {
      if (isa<InitListExpr>(Init)) {
        Diag(Init->getLocStart(), diag::err_auto_init_list_from_c);
        return DAR_FailedAlreadyDiagnosed;
      }
    }
  }

  SourceLocation Loc = Init->getExprLoc();

  LocalInstantiationScope InstScope(*this);

  // Build template<class TemplParam> void Func(FuncParam);
  TemplateTypeParmDecl *TemplParam = TemplateTypeParmDecl::Create(
      Context, nullptr, SourceLocation(), Loc, Depth, 0, nullptr, false, false);
  QualType TemplArg = QualType(TemplParam->getTypeForDecl(), 0);
  NamedDecl *TemplParamPtr = TemplParam;
  FixedSizeTemplateParameterListStorage<1, false> TemplateParamsSt(
      Loc, Loc, TemplParamPtr, Loc, nullptr);

  QualType FuncParam =
      SubstituteDeducedTypeTransform(*this, TemplArg, /*UseTypeSugar*/false)
          .Apply(Type);
  assert(!FuncParam.isNull() &&
         "substituting template parameter for 'auto' failed");

  // Deduce type of TemplParam in Func(Init)
  SmallVector<DeducedTemplateArgument, 1> Deduced;
  Deduced.resize(1);

  TemplateDeductionInfo Info(Loc, Depth);

  // If deduction failed, don't diagnose if the initializer is dependent; it
  // might acquire a matching type in the instantiation.
  auto DeductionFailed = [&]() -> DeduceAutoResult {
    if (Init->isTypeDependent()) {
      Result = SubstituteDeducedTypeTransform(*this, QualType()).Apply(Type);
      assert(!Result.isNull() && "substituting DependentTy can't fail");
      return DAR_Succeeded;
    }
    return DAR_Failed;
  };

  SmallVector<OriginalCallArg, 4> OriginalCallArgs;

  InitListExpr *InitList = dyn_cast<InitListExpr>(Init);
  if (InitList) {
    // Notionally, we substitute std::initializer_list<T> for 'auto' and deduce
    // against that. Such deduction only succeeds if removing cv-qualifiers and
    // references results in std::initializer_list<T>.
    if (!Type.getType().getNonReferenceType()->getAs<AutoType>())
      return DAR_Failed;

    for (unsigned i = 0, e = InitList->getNumInits(); i < e; ++i) {
      if (DeduceTemplateArgumentsFromCallArgument(
              *this, TemplateParamsSt.get(), 0, TemplArg, InitList->getInit(i),
              Info, Deduced, OriginalCallArgs, /*Decomposed*/ true,
              /*ArgIdx*/ 0, /*TDF*/ 0))
        return DeductionFailed();
    }
  } else {
    if (!getLangOpts().CPlusPlus && Init->refersToBitField()) {
      Diag(Loc, diag::err_auto_bitfield);
      return DAR_FailedAlreadyDiagnosed;
    }

    if (DeduceTemplateArgumentsFromCallArgument(
            *this, TemplateParamsSt.get(), 0, FuncParam, Init, Info, Deduced,
            OriginalCallArgs, /*Decomposed*/ false, /*ArgIdx*/ 0, /*TDF*/ 0))
      return DeductionFailed();
  }

  // Could be null if somehow 'auto' appears in a non-deduced context.
  if (Deduced[0].getKind() != TemplateArgument::Type)
    return DeductionFailed();

  QualType DeducedType = Deduced[0].getAsType();

  if (InitList) {
    DeducedType = BuildStdInitializerList(DeducedType, Loc);
    if (DeducedType.isNull())
      return DAR_FailedAlreadyDiagnosed;
  }

  Result = SubstituteDeducedTypeTransform(*this, DeducedType).Apply(Type);
  if (Result.isNull())
    return DAR_FailedAlreadyDiagnosed;

  // Check that the deduced argument type is compatible with the original
  // argument type per C++ [temp.deduct.call]p4.
  QualType DeducedA = InitList ? Deduced[0].getAsType() : Result;
  for (const OriginalCallArg &OriginalArg : OriginalCallArgs) {
    assert((bool)InitList == OriginalArg.DecomposedParam &&
           "decomposed non-init-list in auto deduction?");
    if (CheckOriginalCallArgDeduction(*this, OriginalArg, DeducedA)) {
      Result = QualType();
      return DeductionFailed();
    }
  }

  return DAR_Succeeded;
}

QualType Sema::SubstAutoType(QualType TypeWithAuto,
                             QualType TypeToReplaceAuto) {
  if (TypeToReplaceAuto->isDependentType())
    TypeToReplaceAuto = QualType();
  return SubstituteDeducedTypeTransform(*this, TypeToReplaceAuto)
      .TransformType(TypeWithAuto);
}

TypeSourceInfo *Sema::SubstAutoTypeSourceInfo(TypeSourceInfo *TypeWithAuto,
                                              QualType TypeToReplaceAuto) {
  if (TypeToReplaceAuto->isDependentType())
    TypeToReplaceAuto = QualType();
  return SubstituteDeducedTypeTransform(*this, TypeToReplaceAuto)
      .TransformType(TypeWithAuto);
}

QualType Sema::ReplaceAutoType(QualType TypeWithAuto,
                               QualType TypeToReplaceAuto) {
  return SubstituteDeducedTypeTransform(*this, TypeToReplaceAuto,
                                        /*UseTypeSugar*/ false)
      .TransformType(TypeWithAuto);
}

void Sema::DiagnoseAutoDeductionFailure(VarDecl *VDecl, Expr *Init) {
  if (isa<InitListExpr>(Init))
    Diag(VDecl->getLocation(),
         VDecl->isInitCapture()
             ? diag::err_init_capture_deduction_failure_from_init_list
             : diag::err_auto_var_deduction_failure_from_init_list)
      << VDecl->getDeclName() << VDecl->getType() << Init->getSourceRange();
  else
    Diag(VDecl->getLocation(),
         VDecl->isInitCapture() ? diag::err_init_capture_deduction_failure
                                : diag::err_auto_var_deduction_failure)
      << VDecl->getDeclName() << VDecl->getType() << Init->getType()
      << Init->getSourceRange();
}

bool Sema::DeduceReturnType(FunctionDecl *FD, SourceLocation Loc,
                            bool Diagnose) {
  assert(FD->getReturnType()->isUndeducedType());

  if (FD->getTemplateInstantiationPattern())
    InstantiateFunctionDefinition(Loc, FD);

  bool StillUndeduced = FD->getReturnType()->isUndeducedType();
  if (StillUndeduced && Diagnose && !FD->isInvalidDecl()) {
    Diag(Loc, diag::err_auto_fn_used_before_defined) << FD;
    Diag(FD->getLocation(), diag::note_callee_decl) << FD;
  }

  return StillUndeduced;
}

/// \brief If this is a non-static member function,
static void
AddImplicitObjectParameterType(ASTContext &Context,
                               CXXMethodDecl *Method,
                               SmallVectorImpl<QualType> &ArgTypes) {
  // C++11 [temp.func.order]p3:
  //   [...] The new parameter is of type "reference to cv A," where cv are
  //   the cv-qualifiers of the function template (if any) and A is
  //   the class of which the function template is a member.
  //
  // The standard doesn't say explicitly, but we pick the appropriate kind of
  // reference type based on [over.match.funcs]p4.
  QualType ArgTy = Context.getTypeDeclType(Method->getParent());
  ArgTy = Context.getQualifiedType(ArgTy,
                        Qualifiers::fromCVRMask(Method->getTypeQualifiers()));
  if (Method->getRefQualifier() == RQ_RValue)
    ArgTy = Context.getRValueReferenceType(ArgTy);
  else
    ArgTy = Context.getLValueReferenceType(ArgTy);
  ArgTypes.push_back(ArgTy);
}

/// \brief Determine whether the function template \p FT1 is at least as
/// specialized as \p FT2.
static bool isAtLeastAsSpecializedAs(Sema &S,
                                     SourceLocation Loc,
                                     FunctionTemplateDecl *FT1,
                                     FunctionTemplateDecl *FT2,
                                     TemplatePartialOrderingContext TPOC,
                                     unsigned NumCallArguments1) {
  FunctionDecl *FD1 = FT1->getTemplatedDecl();
  FunctionDecl *FD2 = FT2->getTemplatedDecl();
  const FunctionProtoType *Proto1 = FD1->getType()->getAs<FunctionProtoType>();
  const FunctionProtoType *Proto2 = FD2->getType()->getAs<FunctionProtoType>();

  assert(Proto1 && Proto2 && "Function templates must have prototypes");
  TemplateParameterList *TemplateParams = FT2->getTemplateParameters();
  SmallVector<DeducedTemplateArgument, 4> Deduced;
  Deduced.resize(TemplateParams->size());

  // C++0x [temp.deduct.partial]p3:
  //   The types used to determine the ordering depend on the context in which
  //   the partial ordering is done:
  TemplateDeductionInfo Info(Loc);
  SmallVector<QualType, 4> Args2;
  switch (TPOC) {
  case TPOC_Call: {
    //   - In the context of a function call, the function parameter types are
    //     used.
    CXXMethodDecl *Method1 = dyn_cast<CXXMethodDecl>(FD1);
    CXXMethodDecl *Method2 = dyn_cast<CXXMethodDecl>(FD2);

    // C++11 [temp.func.order]p3:
    //   [...] If only one of the function templates is a non-static
    //   member, that function template is considered to have a new
    //   first parameter inserted in its function parameter list. The
    //   new parameter is of type "reference to cv A," where cv are
    //   the cv-qualifiers of the function template (if any) and A is
    //   the class of which the function template is a member.
    //
    // Note that we interpret this to mean "if one of the function
    // templates is a non-static member and the other is a non-member";
    // otherwise, the ordering rules for static functions against non-static
    // functions don't make any sense.
    //
    // C++98/03 doesn't have this provision but we've extended DR532 to cover
    // it as wording was broken prior to it.
    SmallVector<QualType, 4> Args1;

    unsigned NumComparedArguments = NumCallArguments1;

    if (!Method2 && Method1 && !Method1->isStatic()) {
      // Compare 'this' from Method1 against first parameter from Method2.
      AddImplicitObjectParameterType(S.Context, Method1, Args1);
      ++NumComparedArguments;
    } else if (!Method1 && Method2 && !Method2->isStatic()) {
      // Compare 'this' from Method2 against first parameter from Method1.
      AddImplicitObjectParameterType(S.Context, Method2, Args2);
    }

    Args1.insert(Args1.end(), Proto1->param_type_begin(),
                 Proto1->param_type_end());
    Args2.insert(Args2.end(), Proto2->param_type_begin(),
                 Proto2->param_type_end());

    // C++ [temp.func.order]p5:
    //   The presence of unused ellipsis and default arguments has no effect on
    //   the partial ordering of function templates.
    if (Args1.size() > NumComparedArguments)
      Args1.resize(NumComparedArguments);
    if (Args2.size() > NumComparedArguments)
      Args2.resize(NumComparedArguments);
    if (DeduceTemplateArguments(S, TemplateParams, Args2.data(), Args2.size(),
                                Args1.data(), Args1.size(), Info, Deduced,
                                TDF_None, /*PartialOrdering=*/true))
      return false;

    break;
  }

  case TPOC_Conversion:
    //   - In the context of a call to a conversion operator, the return types
    //     of the conversion function templates are used.
    if (DeduceTemplateArgumentsByTypeMatch(
            S, TemplateParams, Proto2->getReturnType(), Proto1->getReturnType(),
            Info, Deduced, TDF_None,
            /*PartialOrdering=*/true))
      return false;
    break;

  case TPOC_Other:
    //   - In other contexts (14.6.6.2) the function template's function type
    //     is used.
    if (DeduceTemplateArgumentsByTypeMatch(S, TemplateParams,
                                           FD2->getType(), FD1->getType(),
                                           Info, Deduced, TDF_None,
                                           /*PartialOrdering=*/true))
      return false;
    break;
  }

  // C++0x [temp.deduct.partial]p11:
  //   In most cases, all template parameters must have values in order for
  //   deduction to succeed, but for partial ordering purposes a template
  //   parameter may remain without a value provided it is not used in the
  //   types being used for partial ordering. [ Note: a template parameter used
  //   in a non-deduced context is considered used. -end note]
  unsigned ArgIdx = 0, NumArgs = Deduced.size();
  for (; ArgIdx != NumArgs; ++ArgIdx)
    if (Deduced[ArgIdx].isNull())
      break;

  // FIXME: We fail to implement [temp.deduct.type]p1 along this path. We need
  // to substitute the deduced arguments back into the template and check that
  // we get the right type.

  if (ArgIdx == NumArgs) {
    // All template arguments were deduced. FT1 is at least as specialized
    // as FT2.
    return true;
  }

  // Figure out which template parameters were used.
  llvm::SmallBitVector UsedParameters(TemplateParams->size());
  switch (TPOC) {
  case TPOC_Call:
    for (unsigned I = 0, N = Args2.size(); I != N; ++I)
      ::MarkUsedTemplateParameters(S.Context, Args2[I], false,
                                   TemplateParams->getDepth(),
                                   UsedParameters);
    break;

  case TPOC_Conversion:
    ::MarkUsedTemplateParameters(S.Context, Proto2->getReturnType(), false,
                                 TemplateParams->getDepth(), UsedParameters);
    break;

  case TPOC_Other:
    ::MarkUsedTemplateParameters(S.Context, FD2->getType(), false,
                                 TemplateParams->getDepth(),
                                 UsedParameters);
    break;
  }

  for (; ArgIdx != NumArgs; ++ArgIdx)
    // If this argument had no value deduced but was used in one of the types
    // used for partial ordering, then deduction fails.
    if (Deduced[ArgIdx].isNull() && UsedParameters[ArgIdx])
      return false;

  return true;
}

/// \brief Determine whether this a function template whose parameter-type-list
/// ends with a function parameter pack.
static bool isVariadicFunctionTemplate(FunctionTemplateDecl *FunTmpl) {
  FunctionDecl *Function = FunTmpl->getTemplatedDecl();
  unsigned NumParams = Function->getNumParams();
  if (NumParams == 0)
    return false;

  ParmVarDecl *Last = Function->getParamDecl(NumParams - 1);
  if (!Last->isParameterPack())
    return false;

  // Make sure that no previous parameter is a parameter pack.
  while (--NumParams > 0) {
    if (Function->getParamDecl(NumParams - 1)->isParameterPack())
      return false;
  }

  return true;
}

/// \brief Returns the more specialized function template according
/// to the rules of function template partial ordering (C++ [temp.func.order]).
///
/// \param FT1 the first function template
///
/// \param FT2 the second function template
///
/// \param TPOC the context in which we are performing partial ordering of
/// function templates.
///
/// \param NumCallArguments1 The number of arguments in the call to FT1, used
/// only when \c TPOC is \c TPOC_Call.
///
/// \param NumCallArguments2 The number of arguments in the call to FT2, used
/// only when \c TPOC is \c TPOC_Call.
///
/// \returns the more specialized function template. If neither
/// template is more specialized, returns NULL.
FunctionTemplateDecl *
Sema::getMoreSpecializedTemplate(FunctionTemplateDecl *FT1,
                                 FunctionTemplateDecl *FT2,
                                 SourceLocation Loc,
                                 TemplatePartialOrderingContext TPOC,
                                 unsigned NumCallArguments1,
                                 unsigned NumCallArguments2) {
  bool Better1 = isAtLeastAsSpecializedAs(*this, Loc, FT1, FT2, TPOC,
                                          NumCallArguments1);
  bool Better2 = isAtLeastAsSpecializedAs(*this, Loc, FT2, FT1, TPOC,
                                          NumCallArguments2);

  if (Better1 != Better2) // We have a clear winner
    return Better1 ? FT1 : FT2;

  if (!Better1 && !Better2) // Neither is better than the other
    return nullptr;

  // FIXME: This mimics what GCC implements, but doesn't match up with the
  // proposed resolution for core issue 692. This area needs to be sorted out,
  // but for now we attempt to maintain compatibility.
  bool Variadic1 = isVariadicFunctionTemplate(FT1);
  bool Variadic2 = isVariadicFunctionTemplate(FT2);
  if (Variadic1 != Variadic2)
    return Variadic1? FT2 : FT1;

  return nullptr;
}

/// \brief Determine if the two templates are equivalent.
static bool isSameTemplate(TemplateDecl *T1, TemplateDecl *T2) {
  if (T1 == T2)
    return true;

  if (!T1 || !T2)
    return false;

  return T1->getCanonicalDecl() == T2->getCanonicalDecl();
}

/// \brief Retrieve the most specialized of the given function template
/// specializations.
///
/// \param SpecBegin the start iterator of the function template
/// specializations that we will be comparing.
///
/// \param SpecEnd the end iterator of the function template
/// specializations, paired with \p SpecBegin.
///
/// \param Loc the location where the ambiguity or no-specializations
/// diagnostic should occur.
///
/// \param NoneDiag partial diagnostic used to diagnose cases where there are
/// no matching candidates.
///
/// \param AmbigDiag partial diagnostic used to diagnose an ambiguity, if one
/// occurs.
///
/// \param CandidateDiag partial diagnostic used for each function template
/// specialization that is a candidate in the ambiguous ordering. One parameter
/// in this diagnostic should be unbound, which will correspond to the string
/// describing the template arguments for the function template specialization.
///
/// \returns the most specialized function template specialization, if
/// found. Otherwise, returns SpecEnd.
UnresolvedSetIterator Sema::getMostSpecialized(
    UnresolvedSetIterator SpecBegin, UnresolvedSetIterator SpecEnd,
    TemplateSpecCandidateSet &FailedCandidates,
    SourceLocation Loc, const PartialDiagnostic &NoneDiag,
    const PartialDiagnostic &AmbigDiag, const PartialDiagnostic &CandidateDiag,
    bool Complain, QualType TargetType) {
  if (SpecBegin == SpecEnd) {
    if (Complain) {
      Diag(Loc, NoneDiag);
      FailedCandidates.NoteCandidates(*this, Loc);
    }
    return SpecEnd;
  }

  if (SpecBegin + 1 == SpecEnd)
    return SpecBegin;

  // Find the function template that is better than all of the templates it
  // has been compared to.
  UnresolvedSetIterator Best = SpecBegin;
  FunctionTemplateDecl *BestTemplate
    = cast<FunctionDecl>(*Best)->getPrimaryTemplate();
  assert(BestTemplate && "Not a function template specialization?");
  for (UnresolvedSetIterator I = SpecBegin + 1; I != SpecEnd; ++I) {
    FunctionTemplateDecl *Challenger
      = cast<FunctionDecl>(*I)->getPrimaryTemplate();
    assert(Challenger && "Not a function template specialization?");
    if (isSameTemplate(getMoreSpecializedTemplate(BestTemplate, Challenger,
                                                  Loc, TPOC_Other, 0, 0),
                       Challenger)) {
      Best = I;
      BestTemplate = Challenger;
    }
  }

  // Make sure that the "best" function template is more specialized than all
  // of the others.
  bool Ambiguous = false;
  for (UnresolvedSetIterator I = SpecBegin; I != SpecEnd; ++I) {
    FunctionTemplateDecl *Challenger
      = cast<FunctionDecl>(*I)->getPrimaryTemplate();
    if (I != Best &&
        !isSameTemplate(getMoreSpecializedTemplate(BestTemplate, Challenger,
                                                   Loc, TPOC_Other, 0, 0),
                        BestTemplate)) {
      Ambiguous = true;
      break;
    }
  }

  if (!Ambiguous) {
    // We found an answer. Return it.
    return Best;
  }

  // Diagnose the ambiguity.
  if (Complain) {
    Diag(Loc, AmbigDiag);

    // FIXME: Can we order the candidates in some sane way?
    for (UnresolvedSetIterator I = SpecBegin; I != SpecEnd; ++I) {
      PartialDiagnostic PD = CandidateDiag;
      const auto *FD = cast<FunctionDecl>(*I);
      PD << FD << getTemplateArgumentBindingsText(
                      FD->getPrimaryTemplate()->getTemplateParameters(),
                      *FD->getTemplateSpecializationArgs());
      if (!TargetType.isNull())
        HandleFunctionTypeMismatch(PD, FD->getType(), TargetType);
      Diag((*I)->getLocation(), PD);
    }
  }

  return SpecEnd;
}

/// Determine whether one partial specialization, P1, is at least as
/// specialized than another, P2.
///
/// \tparam TemplateLikeDecl The kind of P2, which must be a
/// TemplateDecl or {Class,Var}TemplatePartialSpecializationDecl.
/// \param T1 The injected-class-name of P1 (faked for a variable template).
/// \param T2 The injected-class-name of P2 (faked for a variable template).
template<typename TemplateLikeDecl>
static bool isAtLeastAsSpecializedAs(Sema &S, QualType T1, QualType T2,
                                     TemplateLikeDecl *P2,
                                     TemplateDeductionInfo &Info) {
  // C++ [temp.class.order]p1:
  //   For two class template partial specializations, the first is at least as
  //   specialized as the second if, given the following rewrite to two
  //   function templates, the first function template is at least as
  //   specialized as the second according to the ordering rules for function
  //   templates (14.6.6.2):
  //     - the first function template has the same template parameters as the
  //       first partial specialization and has a single function parameter
  //       whose type is a class template specialization with the template
  //       arguments of the first partial specialization, and
  //     - the second function template has the same template parameters as the
  //       second partial specialization and has a single function parameter
  //       whose type is a class template specialization with the template
  //       arguments of the second partial specialization.
  //
  // Rather than synthesize function templates, we merely perform the
  // equivalent partial ordering by performing deduction directly on
  // the template arguments of the class template partial
  // specializations. This computation is slightly simpler than the
  // general problem of function template partial ordering, because
  // class template partial specializations are more constrained. We
  // know that every template parameter is deducible from the class
  // template partial specialization's template arguments, for
  // example.
  SmallVector<DeducedTemplateArgument, 4> Deduced;

  // Determine whether P1 is at least as specialized as P2.
  Deduced.resize(P2->getTemplateParameters()->size());
  if (DeduceTemplateArgumentsByTypeMatch(S, P2->getTemplateParameters(),
                                         T2, T1, Info, Deduced, TDF_None,
                                         /*PartialOrdering=*/true))
    return false;

  SmallVector<TemplateArgument, 4> DeducedArgs(Deduced.begin(),
                                               Deduced.end());
  Sema::InstantiatingTemplate Inst(S, Info.getLocation(), P2, DeducedArgs,
                                   Info);
  auto *TST1 = T1->castAs<TemplateSpecializationType>();
  if (FinishTemplateArgumentDeduction(
          S, P2, /*PartialOrdering=*/true,
          TemplateArgumentList(TemplateArgumentList::OnStack,
                               TST1->template_arguments()),
          Deduced, Info))
    return false;

  return true;
}

/// \brief Returns the more specialized class template partial specialization
/// according to the rules of partial ordering of class template partial
/// specializations (C++ [temp.class.order]).
///
/// \param PS1 the first class template partial specialization
///
/// \param PS2 the second class template partial specialization
///
/// \returns the more specialized class template partial specialization. If
/// neither partial specialization is more specialized, returns NULL.
ClassTemplatePartialSpecializationDecl *
Sema::getMoreSpecializedPartialSpecialization(
                                  ClassTemplatePartialSpecializationDecl *PS1,
                                  ClassTemplatePartialSpecializationDecl *PS2,
                                              SourceLocation Loc) {
  QualType PT1 = PS1->getInjectedSpecializationType();
  QualType PT2 = PS2->getInjectedSpecializationType();

  TemplateDeductionInfo Info(Loc);
  bool Better1 = isAtLeastAsSpecializedAs(*this, PT1, PT2, PS2, Info);
  bool Better2 = isAtLeastAsSpecializedAs(*this, PT2, PT1, PS1, Info);

  if (Better1 == Better2)
    return nullptr;

  return Better1 ? PS1 : PS2;
}

bool Sema::isMoreSpecializedThanPrimary(
    ClassTemplatePartialSpecializationDecl *Spec, TemplateDeductionInfo &Info) {
  ClassTemplateDecl *Primary = Spec->getSpecializedTemplate();
  QualType PrimaryT = Primary->getInjectedClassNameSpecialization();
  QualType PartialT = Spec->getInjectedSpecializationType();
  if (!isAtLeastAsSpecializedAs(*this, PartialT, PrimaryT, Primary, Info))
    return false;
  if (isAtLeastAsSpecializedAs(*this, PrimaryT, PartialT, Spec, Info)) {
    Info.clearSFINAEDiagnostic();
    return false;
  }
  return true;
}

VarTemplatePartialSpecializationDecl *
Sema::getMoreSpecializedPartialSpecialization(
    VarTemplatePartialSpecializationDecl *PS1,
    VarTemplatePartialSpecializationDecl *PS2, SourceLocation Loc) {
  // Pretend the variable template specializations are class template
  // specializations and form a fake injected class name type for comparison.
  assert(PS1->getSpecializedTemplate() == PS2->getSpecializedTemplate() &&
         "the partial specializations being compared should specialize"
         " the same template.");
  TemplateName Name(PS1->getSpecializedTemplate());
  TemplateName CanonTemplate = Context.getCanonicalTemplateName(Name);
  QualType PT1 = Context.getTemplateSpecializationType(
      CanonTemplate, PS1->getTemplateArgs().asArray());
  QualType PT2 = Context.getTemplateSpecializationType(
      CanonTemplate, PS2->getTemplateArgs().asArray());

  TemplateDeductionInfo Info(Loc);
  bool Better1 = isAtLeastAsSpecializedAs(*this, PT1, PT2, PS2, Info);
  bool Better2 = isAtLeastAsSpecializedAs(*this, PT2, PT1, PS1, Info);

  if (Better1 == Better2)
    return nullptr;

  return Better1 ? PS1 : PS2;
}

bool Sema::isMoreSpecializedThanPrimary(
    VarTemplatePartialSpecializationDecl *Spec, TemplateDeductionInfo &Info) {
  TemplateDecl *Primary = Spec->getSpecializedTemplate();
  // FIXME: Cache the injected template arguments rather than recomputing
  // them for each partial specialization.
  SmallVector<TemplateArgument, 8> PrimaryArgs;
  Context.getInjectedTemplateArgs(Primary->getTemplateParameters(),
                                  PrimaryArgs);

  TemplateName CanonTemplate =
      Context.getCanonicalTemplateName(TemplateName(Primary));
  QualType PrimaryT = Context.getTemplateSpecializationType(
      CanonTemplate, PrimaryArgs);
  QualType PartialT = Context.getTemplateSpecializationType(
      CanonTemplate, Spec->getTemplateArgs().asArray());
  if (!isAtLeastAsSpecializedAs(*this, PartialT, PrimaryT, Primary, Info))
    return false;
  if (isAtLeastAsSpecializedAs(*this, PrimaryT, PartialT, Spec, Info)) {
    Info.clearSFINAEDiagnostic();
    return false;
  }
  return true;
}

bool Sema::isTemplateTemplateParameterAtLeastAsSpecializedAs(
     TemplateParameterList *P, TemplateDecl *AArg, SourceLocation Loc) {
  // C++1z [temp.arg.template]p4: (DR 150)
  //   A template template-parameter P is at least as specialized as a
  //   template template-argument A if, given the following rewrite to two
  //   function templates...

  // Rather than synthesize function templates, we merely perform the
  // equivalent partial ordering by performing deduction directly on
  // the template parameter lists of the template template parameters.
  //
  //   Given an invented class template X with the template parameter list of
  //   A (including default arguments):
  TemplateName X = Context.getCanonicalTemplateName(TemplateName(AArg));
  TemplateParameterList *A = AArg->getTemplateParameters();

  //    - Each function template has a single function parameter whose type is
  //      a specialization of X with template arguments corresponding to the
  //      template parameters from the respective function template
  SmallVector<TemplateArgument, 8> AArgs;
  Context.getInjectedTemplateArgs(A, AArgs);

  // Check P's arguments against A's parameter list. This will fill in default
  // template arguments as needed. AArgs are already correct by construction.
  // We can't just use CheckTemplateIdType because that will expand alias
  // templates.
  SmallVector<TemplateArgument, 4> PArgs;
  {
    SFINAETrap Trap(*this);

    Context.getInjectedTemplateArgs(P, PArgs);
    TemplateArgumentListInfo PArgList(P->getLAngleLoc(), P->getRAngleLoc());
    for (unsigned I = 0, N = P->size(); I != N; ++I) {
      // Unwrap packs that getInjectedTemplateArgs wrapped around pack
      // expansions, to form an "as written" argument list.
      TemplateArgument Arg = PArgs[I];
      if (Arg.getKind() == TemplateArgument::Pack) {
        assert(Arg.pack_size() == 1 && Arg.pack_begin()->isPackExpansion());
        Arg = *Arg.pack_begin();
      }
      PArgList.addArgument(getTrivialTemplateArgumentLoc(
          Arg, QualType(), P->getParam(I)->getLocation()));
    }
    PArgs.clear();

    // C++1z [temp.arg.template]p3:
    //   If the rewrite produces an invalid type, then P is not at least as
    //   specialized as A.
    if (CheckTemplateArgumentList(AArg, Loc, PArgList, false, PArgs) ||
        Trap.hasErrorOccurred())
      return false;
  }

  QualType AType = Context.getTemplateSpecializationType(X, AArgs);
  QualType PType = Context.getTemplateSpecializationType(X, PArgs);

  //   ... the function template corresponding to P is at least as specialized
  //   as the function template corresponding to A according to the partial
  //   ordering rules for function templates.
  TemplateDeductionInfo Info(Loc, A->getDepth());
  return isAtLeastAsSpecializedAs(*this, PType, AType, AArg, Info);
}

static void
MarkUsedTemplateParameters(ASTContext &Ctx,
                           const TemplateArgument &TemplateArg,
                           bool OnlyDeduced,
                           unsigned Depth,
                           llvm::SmallBitVector &Used);

/// \brief Mark the template parameters that are used by the given
/// expression.
static void
MarkUsedTemplateParameters(ASTContext &Ctx,
                           const Expr *E,
                           bool OnlyDeduced,
                           unsigned Depth,
                           llvm::SmallBitVector &Used) {
  // We can deduce from a pack expansion.
  if (const PackExpansionExpr *Expansion = dyn_cast<PackExpansionExpr>(E))
    E = Expansion->getPattern();

  // Skip through any implicit casts we added while type-checking, and any
  // substitutions performed by template alias expansion.
  while (1) {
    if (const ImplicitCastExpr *ICE = dyn_cast<ImplicitCastExpr>(E))
      E = ICE->getSubExpr();
    else if (const SubstNonTypeTemplateParmExpr *Subst =
               dyn_cast<SubstNonTypeTemplateParmExpr>(E))
      E = Subst->getReplacement();
    else
      break;
  }

  // FIXME: if !OnlyDeduced, we have to walk the whole subexpression to
  // find other occurrences of template parameters.
  const DeclRefExpr *DRE = dyn_cast<DeclRefExpr>(E);
  if (!DRE)
    return;

  const NonTypeTemplateParmDecl *NTTP
    = dyn_cast<NonTypeTemplateParmDecl>(DRE->getDecl());
  if (!NTTP)
    return;

  if (NTTP->getDepth() == Depth)
    Used[NTTP->getIndex()] = true;

  // In C++1z mode, additional arguments may be deduced from the type of a
  // non-type argument.
  if (Ctx.getLangOpts().CPlusPlus1z)
    MarkUsedTemplateParameters(Ctx, NTTP->getType(), OnlyDeduced, Depth, Used);
}

/// \brief Mark the template parameters that are used by the given
/// nested name specifier.
static void
MarkUsedTemplateParameters(ASTContext &Ctx,
                           NestedNameSpecifier *NNS,
                           bool OnlyDeduced,
                           unsigned Depth,
                           llvm::SmallBitVector &Used) {
  if (!NNS)
    return;

  MarkUsedTemplateParameters(Ctx, NNS->getPrefix(), OnlyDeduced, Depth,
                             Used);
  MarkUsedTemplateParameters(Ctx, QualType(NNS->getAsType(), 0),
                             OnlyDeduced, Depth, Used);
}

/// \brief Mark the template parameters that are used by the given
/// template name.
static void
MarkUsedTemplateParameters(ASTContext &Ctx,
                           TemplateName Name,
                           bool OnlyDeduced,
                           unsigned Depth,
                           llvm::SmallBitVector &Used) {
  if (TemplateDecl *Template = Name.getAsTemplateDecl()) {
    if (TemplateTemplateParmDecl *TTP
          = dyn_cast<TemplateTemplateParmDecl>(Template)) {
      if (TTP->getDepth() == Depth)
        Used[TTP->getIndex()] = true;
    }
    return;
  }

  if (QualifiedTemplateName *QTN = Name.getAsQualifiedTemplateName())
    MarkUsedTemplateParameters(Ctx, QTN->getQualifier(), OnlyDeduced,
                               Depth, Used);
  if (DependentTemplateName *DTN = Name.getAsDependentTemplateName())
    MarkUsedTemplateParameters(Ctx, DTN->getQualifier(), OnlyDeduced,
                               Depth, Used);
}

/// \brief Mark the template parameters that are used by the given
/// type.
static void
MarkUsedTemplateParameters(ASTContext &Ctx, QualType T,
                           bool OnlyDeduced,
                           unsigned Depth,
                           llvm::SmallBitVector &Used) {
  if (T.isNull())
    return;

  // Non-dependent types have nothing deducible
  if (!T->isDependentType())
    return;

  T = Ctx.getCanonicalType(T);
  switch (T->getTypeClass()) {
  case Type::Pointer:
    MarkUsedTemplateParameters(Ctx,
                               cast<PointerType>(T)->getPointeeType(),
                               OnlyDeduced,
                               Depth,
                               Used);
    break;

  case Type::BlockPointer:
    MarkUsedTemplateParameters(Ctx,
                               cast<BlockPointerType>(T)->getPointeeType(),
                               OnlyDeduced,
                               Depth,
                               Used);
    break;

  case Type::LValueReference:
  case Type::RValueReference:
    MarkUsedTemplateParameters(Ctx,
                               cast<ReferenceType>(T)->getPointeeType(),
                               OnlyDeduced,
                               Depth,
                               Used);
    break;

  case Type::MemberPointer: {
    const MemberPointerType *MemPtr = cast<MemberPointerType>(T.getTypePtr());
    MarkUsedTemplateParameters(Ctx, MemPtr->getPointeeType(), OnlyDeduced,
                               Depth, Used);
    MarkUsedTemplateParameters(Ctx, QualType(MemPtr->getClass(), 0),
                               OnlyDeduced, Depth, Used);
    break;
  }

  case Type::DependentSizedArray:
    MarkUsedTemplateParameters(Ctx,
                               cast<DependentSizedArrayType>(T)->getSizeExpr(),
                               OnlyDeduced, Depth, Used);
    // Fall through to check the element type

  case Type::ConstantArray:
  case Type::IncompleteArray:
    MarkUsedTemplateParameters(Ctx,
                               cast<ArrayType>(T)->getElementType(),
                               OnlyDeduced, Depth, Used);
    break;

  case Type::Vector:
  case Type::ExtVector:
    MarkUsedTemplateParameters(Ctx,
                               cast<VectorType>(T)->getElementType(),
                               OnlyDeduced, Depth, Used);
    break;

  case Type::DependentSizedExtVector: {
    const DependentSizedExtVectorType *VecType
      = cast<DependentSizedExtVectorType>(T);
    MarkUsedTemplateParameters(Ctx, VecType->getElementType(), OnlyDeduced,
                               Depth, Used);
    MarkUsedTemplateParameters(Ctx, VecType->getSizeExpr(), OnlyDeduced,
                               Depth, Used);
    break;
  }

  case Type::FunctionProto: {
    const FunctionProtoType *Proto = cast<FunctionProtoType>(T);
    MarkUsedTemplateParameters(Ctx, Proto->getReturnType(), OnlyDeduced, Depth,
                               Used);
    for (unsigned I = 0, N = Proto->getNumParams(); I != N; ++I)
      MarkUsedTemplateParameters(Ctx, Proto->getParamType(I), OnlyDeduced,
                                 Depth, Used);
    break;
  }

  case Type::TemplateTypeParm: {
    const TemplateTypeParmType *TTP = cast<TemplateTypeParmType>(T);
    if (TTP->getDepth() == Depth)
      Used[TTP->getIndex()] = true;
    break;
  }

  case Type::SubstTemplateTypeParmPack: {
    const SubstTemplateTypeParmPackType *Subst
      = cast<SubstTemplateTypeParmPackType>(T);
    MarkUsedTemplateParameters(Ctx,
                               QualType(Subst->getReplacedParameter(), 0),
                               OnlyDeduced, Depth, Used);
    MarkUsedTemplateParameters(Ctx, Subst->getArgumentPack(),
                               OnlyDeduced, Depth, Used);
    break;
  }

  case Type::InjectedClassName:
    T = cast<InjectedClassNameType>(T)->getInjectedSpecializationType();
    // fall through

  case Type::TemplateSpecialization: {
    const TemplateSpecializationType *Spec
      = cast<TemplateSpecializationType>(T);
    MarkUsedTemplateParameters(Ctx, Spec->getTemplateName(), OnlyDeduced,
                               Depth, Used);

    // C++0x [temp.deduct.type]p9:
    //   If the template argument list of P contains a pack expansion that is
    //   not the last template argument, the entire template argument list is a
    //   non-deduced context.
    if (OnlyDeduced &&
        hasPackExpansionBeforeEnd(Spec->template_arguments()))
      break;

    for (unsigned I = 0, N = Spec->getNumArgs(); I != N; ++I)
      MarkUsedTemplateParameters(Ctx, Spec->getArg(I), OnlyDeduced, Depth,
                                 Used);
    break;
  }

  case Type::Complex:
    if (!OnlyDeduced)
      MarkUsedTemplateParameters(Ctx,
                                 cast<ComplexType>(T)->getElementType(),
                                 OnlyDeduced, Depth, Used);
    break;

  case Type::Atomic:
    if (!OnlyDeduced)
      MarkUsedTemplateParameters(Ctx,
                                 cast<AtomicType>(T)->getValueType(),
                                 OnlyDeduced, Depth, Used);
    break;

  case Type::DependentName:
    if (!OnlyDeduced)
      MarkUsedTemplateParameters(Ctx,
                                 cast<DependentNameType>(T)->getQualifier(),
                                 OnlyDeduced, Depth, Used);
    break;

  case Type::DependentTemplateSpecialization: {
    // C++14 [temp.deduct.type]p5:
    //   The non-deduced contexts are:
    //     -- The nested-name-specifier of a type that was specified using a
    //        qualified-id
    //
    // C++14 [temp.deduct.type]p6:
    //   When a type name is specified in a way that includes a non-deduced
    //   context, all of the types that comprise that type name are also
    //   non-deduced.
    if (OnlyDeduced)
      break;

    const DependentTemplateSpecializationType *Spec
      = cast<DependentTemplateSpecializationType>(T);

    MarkUsedTemplateParameters(Ctx, Spec->getQualifier(),
                               OnlyDeduced, Depth, Used);

    for (unsigned I = 0, N = Spec->getNumArgs(); I != N; ++I)
      MarkUsedTemplateParameters(Ctx, Spec->getArg(I), OnlyDeduced, Depth,
                                 Used);
    break;
  }

  case Type::TypeOf:
    if (!OnlyDeduced)
      MarkUsedTemplateParameters(Ctx,
                                 cast<TypeOfType>(T)->getUnderlyingType(),
                                 OnlyDeduced, Depth, Used);
    break;

  case Type::TypeOfExpr:
    if (!OnlyDeduced)
      MarkUsedTemplateParameters(Ctx,
                                 cast<TypeOfExprType>(T)->getUnderlyingExpr(),
                                 OnlyDeduced, Depth, Used);
    break;

  case Type::Decltype:
    if (!OnlyDeduced)
      MarkUsedTemplateParameters(Ctx,
                                 cast<DecltypeType>(T)->getUnderlyingExpr(),
                                 OnlyDeduced, Depth, Used);
    break;

  case Type::UnaryTransform:
    if (!OnlyDeduced)
      MarkUsedTemplateParameters(Ctx,
                                 cast<UnaryTransformType>(T)->getUnderlyingType(),
                                 OnlyDeduced, Depth, Used);
    break;

  case Type::PackExpansion:
    MarkUsedTemplateParameters(Ctx,
                               cast<PackExpansionType>(T)->getPattern(),
                               OnlyDeduced, Depth, Used);
    break;

  case Type::Auto:
  case Type::DeducedTemplateSpecialization:
    MarkUsedTemplateParameters(Ctx,
                               cast<DeducedType>(T)->getDeducedType(),
                               OnlyDeduced, Depth, Used);

  // None of these types have any template parameters in them.
  case Type::Builtin:
  case Type::VariableArray:
  case Type::FunctionNoProto:
  case Type::Record:
  case Type::Enum:
  case Type::ObjCInterface:
  case Type::ObjCObject:
  case Type::ObjCObjectPointer:
  case Type::UnresolvedUsing:
  case Type::Pipe:
#define TYPE(Class, Base)
#define ABSTRACT_TYPE(Class, Base)
#define DEPENDENT_TYPE(Class, Base)
#define NON_CANONICAL_TYPE(Class, Base) case Type::Class:
#include "clang/AST/TypeNodes.def"
    break;
  }
}

/// \brief Mark the template parameters that are used by this
/// template argument.
static void
MarkUsedTemplateParameters(ASTContext &Ctx,
                           const TemplateArgument &TemplateArg,
                           bool OnlyDeduced,
                           unsigned Depth,
                           llvm::SmallBitVector &Used) {
  switch (TemplateArg.getKind()) {
  case TemplateArgument::Null:
  case TemplateArgument::Integral:
  case TemplateArgument::Declaration:
    break;

  case TemplateArgument::NullPtr:
    MarkUsedTemplateParameters(Ctx, TemplateArg.getNullPtrType(), OnlyDeduced,
                               Depth, Used);
    break;

  case TemplateArgument::Type:
    MarkUsedTemplateParameters(Ctx, TemplateArg.getAsType(), OnlyDeduced,
                               Depth, Used);
    break;

  case TemplateArgument::Template:
  case TemplateArgument::TemplateExpansion:
    MarkUsedTemplateParameters(Ctx,
                               TemplateArg.getAsTemplateOrTemplatePattern(),
                               OnlyDeduced, Depth, Used);
    break;

  case TemplateArgument::Expression:
    MarkUsedTemplateParameters(Ctx, TemplateArg.getAsExpr(), OnlyDeduced,
                               Depth, Used);
    break;

  case TemplateArgument::Pack:
    for (const auto &P : TemplateArg.pack_elements())
      MarkUsedTemplateParameters(Ctx, P, OnlyDeduced, Depth, Used);
    break;
  }
}

/// \brief Mark which template parameters can be deduced from a given
/// template argument list.
///
/// \param TemplateArgs the template argument list from which template
/// parameters will be deduced.
///
/// \param Used a bit vector whose elements will be set to \c true
/// to indicate when the corresponding template parameter will be
/// deduced.
void
Sema::MarkUsedTemplateParameters(const TemplateArgumentList &TemplateArgs,
                                 bool OnlyDeduced, unsigned Depth,
                                 llvm::SmallBitVector &Used) {
  // C++0x [temp.deduct.type]p9:
  //   If the template argument list of P contains a pack expansion that is not
  //   the last template argument, the entire template argument list is a
  //   non-deduced context.
  if (OnlyDeduced &&
      hasPackExpansionBeforeEnd(TemplateArgs.asArray()))
    return;

  for (unsigned I = 0, N = TemplateArgs.size(); I != N; ++I)
    ::MarkUsedTemplateParameters(Context, TemplateArgs[I], OnlyDeduced,
                                 Depth, Used);
}

/// \brief Marks all of the template parameters that will be deduced by a
/// call to the given function template.
void Sema::MarkDeducedTemplateParameters(
    ASTContext &Ctx, const FunctionTemplateDecl *FunctionTemplate,
    llvm::SmallBitVector &Deduced) {
  TemplateParameterList *TemplateParams
    = FunctionTemplate->getTemplateParameters();
  Deduced.clear();
  Deduced.resize(TemplateParams->size());

  FunctionDecl *Function = FunctionTemplate->getTemplatedDecl();
  for (unsigned I = 0, N = Function->getNumParams(); I != N; ++I)
    ::MarkUsedTemplateParameters(Ctx, Function->getParamDecl(I)->getType(),
                                 true, TemplateParams->getDepth(), Deduced);
}

bool hasDeducibleTemplateParameters(Sema &S,
                                    FunctionTemplateDecl *FunctionTemplate,
                                    QualType T) {
  if (!T->isDependentType())
    return false;

  TemplateParameterList *TemplateParams
    = FunctionTemplate->getTemplateParameters();
  llvm::SmallBitVector Deduced(TemplateParams->size());
  ::MarkUsedTemplateParameters(S.Context, T, true, TemplateParams->getDepth(),
                               Deduced);

  return Deduced.any();
}<|MERGE_RESOLUTION|>--- conflicted
+++ resolved
@@ -3637,22 +3637,14 @@
 /// specialization based on its signature, per [temp.deduct.decl].
 ///
 /// \returns the result of template argument deduction.
-<<<<<<< HEAD
 Sema::TemplateDeductionResult
 Sema::DeduceTemplateArguments(FunctionTemplateDecl *FunctionTemplate,
                               TemplateArgumentListInfo *ExplicitTemplateArgs,
                               QualType ArgFunctionType,
                               FunctionDecl *&Specialization,
                               TemplateDeductionInfo &Info,
-                              bool InOverloadResolution, // INTEL
+                              bool IsAddressOfFunction, // INTEL
                               bool IgnoreExceptionSpecDifferences) { //INTEL
-=======
-Sema::TemplateDeductionResult Sema::DeduceTemplateArguments(
-    FunctionTemplateDecl *FunctionTemplate,
-    TemplateArgumentListInfo *ExplicitTemplateArgs, QualType ArgFunctionType,
-    FunctionDecl *&Specialization, TemplateDeductionInfo &Info,
-    bool IsAddressOfFunction) {
->>>>>>> 90e043da
   if (FunctionTemplate->isInvalidDecl())
     return TDK_Invalid;
 
