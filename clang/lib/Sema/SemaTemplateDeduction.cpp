//===------- SemaTemplateDeduction.cpp - Template Argument Deduction ------===/
//
//                     The LLVM Compiler Infrastructure
//
// This file is distributed under the University of Illinois Open Source
// License. See LICENSE.TXT for details.
//===----------------------------------------------------------------------===/
//
//  This file implements C++ template argument deduction.
//
//===----------------------------------------------------------------------===/

#include "clang/Sema/TemplateDeduction.h"
#include "TreeTransform.h"
#include "clang/AST/ASTContext.h"
#include "clang/AST/ASTLambda.h"
#include "clang/AST/DeclObjC.h"
#include "clang/AST/DeclTemplate.h"
#include "clang/AST/Expr.h"
#include "clang/AST/ExprCXX.h"
#include "clang/AST/StmtVisitor.h"
#include "clang/AST/TypeOrdering.h"
#include "clang/Sema/DeclSpec.h"
#include "clang/Sema/Sema.h"
#include "clang/Sema/Template.h"
#include "llvm/ADT/SmallBitVector.h"
#include <algorithm>

namespace clang {
  using namespace sema;
  /// \brief Various flags that control template argument deduction.
  ///
  /// These flags can be bitwise-OR'd together.
  enum TemplateDeductionFlags {
    /// \brief No template argument deduction flags, which indicates the
    /// strictest results for template argument deduction (as used for, e.g.,
    /// matching class template partial specializations).
    TDF_None = 0,
    /// \brief Within template argument deduction from a function call, we are
    /// matching with a parameter type for which the original parameter was
    /// a reference.
    TDF_ParamWithReferenceType = 0x1,
    /// \brief Within template argument deduction from a function call, we
    /// are matching in a case where we ignore cv-qualifiers.
    TDF_IgnoreQualifiers = 0x02,
    /// \brief Within template argument deduction from a function call,
    /// we are matching in a case where we can perform template argument
    /// deduction from a template-id of a derived class of the argument type.
    TDF_DerivedClass = 0x04,
    /// \brief Allow non-dependent types to differ, e.g., when performing
    /// template argument deduction from a function call where conversions
    /// may apply.
    TDF_SkipNonDependent = 0x08,
    /// \brief Whether we are performing template argument deduction for
    /// parameters and arguments in a top-level template argument
    TDF_TopLevelParameterTypeList = 0x10,
    /// \brief Within template argument deduction from overload resolution per
    /// C++ [over.over] allow matching function types that are compatible in
    /// terms of noreturn and default calling convention adjustments, or
    /// similarly matching a declared template specialization against a
    /// possible template, per C++ [temp.deduct.decl]. In either case, permit
    /// deduction where the parameter is a function type that can be converted
    /// to the argument type.
    TDF_AllowCompatibleFunctionType = 0x20,
  };
}

using namespace clang;

/// \brief Compare two APSInts, extending and switching the sign as
/// necessary to compare their values regardless of underlying type.
static bool hasSameExtendedValue(llvm::APSInt X, llvm::APSInt Y) {
  if (Y.getBitWidth() > X.getBitWidth())
    X = X.extend(Y.getBitWidth());
  else if (Y.getBitWidth() < X.getBitWidth())
    Y = Y.extend(X.getBitWidth());

  // If there is a signedness mismatch, correct it.
  if (X.isSigned() != Y.isSigned()) {
    // If the signed value is negative, then the values cannot be the same.
    if ((Y.isSigned() && Y.isNegative()) || (X.isSigned() && X.isNegative()))
      return false;

    Y.setIsSigned(true);
    X.setIsSigned(true);
  }

  return X == Y;
}

static Sema::TemplateDeductionResult
DeduceTemplateArguments(Sema &S,
                        TemplateParameterList *TemplateParams,
                        const TemplateArgument &Param,
                        TemplateArgument Arg,
                        TemplateDeductionInfo &Info,
                        SmallVectorImpl<DeducedTemplateArgument> &Deduced);

static Sema::TemplateDeductionResult
DeduceTemplateArgumentsByTypeMatch(Sema &S,
                                   TemplateParameterList *TemplateParams,
                                   QualType Param,
                                   QualType Arg,
                                   TemplateDeductionInfo &Info,
                                   SmallVectorImpl<DeducedTemplateArgument> &
                                                      Deduced,
                                   unsigned TDF,
                                   bool PartialOrdering = false,
                                   bool DeducedFromArrayBound = false);

static Sema::TemplateDeductionResult
DeduceTemplateArguments(Sema &S, TemplateParameterList *TemplateParams,
                        ArrayRef<TemplateArgument> Params,
                        ArrayRef<TemplateArgument> Args,
                        TemplateDeductionInfo &Info,
                        SmallVectorImpl<DeducedTemplateArgument> &Deduced,
                        bool NumberOfArgumentsMustMatch);

static void MarkUsedTemplateParameters(ASTContext &Ctx,
                                       const TemplateArgument &TemplateArg,
                                       bool OnlyDeduced, unsigned Depth,
                                       llvm::SmallBitVector &Used);

static void MarkUsedTemplateParameters(ASTContext &Ctx, QualType T,
                                       bool OnlyDeduced, unsigned Level,
                                       llvm::SmallBitVector &Deduced);

/// \brief If the given expression is of a form that permits the deduction
/// of a non-type template parameter, return the declaration of that
/// non-type template parameter.
static NonTypeTemplateParmDecl *
getDeducedParameterFromExpr(TemplateDeductionInfo &Info, Expr *E) {
  // If we are within an alias template, the expression may have undergone
  // any number of parameter substitutions already.
  while (1) {
    if (ImplicitCastExpr *IC = dyn_cast<ImplicitCastExpr>(E))
      E = IC->getSubExpr();
    else if (SubstNonTypeTemplateParmExpr *Subst =
               dyn_cast<SubstNonTypeTemplateParmExpr>(E))
      E = Subst->getReplacement();
    else
      break;
  }

  if (DeclRefExpr *DRE = dyn_cast<DeclRefExpr>(E))
    if (auto *NTTP = dyn_cast<NonTypeTemplateParmDecl>(DRE->getDecl()))
      if (NTTP->getDepth() == Info.getDeducedDepth())
        return NTTP;

  return nullptr;
}

/// \brief Determine whether two declaration pointers refer to the same
/// declaration.
static bool isSameDeclaration(Decl *X, Decl *Y) {
  if (NamedDecl *NX = dyn_cast<NamedDecl>(X))
    X = NX->getUnderlyingDecl();
  if (NamedDecl *NY = dyn_cast<NamedDecl>(Y))
    Y = NY->getUnderlyingDecl();

  return X->getCanonicalDecl() == Y->getCanonicalDecl();
}

/// \brief Verify that the given, deduced template arguments are compatible.
///
/// \returns The deduced template argument, or a NULL template argument if
/// the deduced template arguments were incompatible.
static DeducedTemplateArgument
checkDeducedTemplateArguments(ASTContext &Context,
                              const DeducedTemplateArgument &X,
                              const DeducedTemplateArgument &Y) {
  // We have no deduction for one or both of the arguments; they're compatible.
  if (X.isNull())
    return Y;
  if (Y.isNull())
    return X;

  // If we have two non-type template argument values deduced for the same
  // parameter, they must both match the type of the parameter, and thus must
  // match each other's type. As we're only keeping one of them, we must check
  // for that now. The exception is that if either was deduced from an array
  // bound, the type is permitted to differ.
  if (!X.wasDeducedFromArrayBound() && !Y.wasDeducedFromArrayBound()) {
    QualType XType = X.getNonTypeTemplateArgumentType();
    if (!XType.isNull()) {
      QualType YType = Y.getNonTypeTemplateArgumentType();
      if (YType.isNull() || !Context.hasSameType(XType, YType))
        return DeducedTemplateArgument();
    }
  }

  switch (X.getKind()) {
  case TemplateArgument::Null:
    llvm_unreachable("Non-deduced template arguments handled above");

  case TemplateArgument::Type:
    // If two template type arguments have the same type, they're compatible.
    if (Y.getKind() == TemplateArgument::Type &&
        Context.hasSameType(X.getAsType(), Y.getAsType()))
      return X;

    // If one of the two arguments was deduced from an array bound, the other
    // supersedes it.
    if (X.wasDeducedFromArrayBound() != Y.wasDeducedFromArrayBound())
      return X.wasDeducedFromArrayBound() ? Y : X;

    // The arguments are not compatible.
    return DeducedTemplateArgument();

  case TemplateArgument::Integral:
    // If we deduced a constant in one case and either a dependent expression or
    // declaration in another case, keep the integral constant.
    // If both are integral constants with the same value, keep that value.
    if (Y.getKind() == TemplateArgument::Expression ||
        Y.getKind() == TemplateArgument::Declaration ||
        (Y.getKind() == TemplateArgument::Integral &&
         hasSameExtendedValue(X.getAsIntegral(), Y.getAsIntegral())))
      return X.wasDeducedFromArrayBound() ? Y : X;

    // All other combinations are incompatible.
    return DeducedTemplateArgument();

  case TemplateArgument::Template:
    if (Y.getKind() == TemplateArgument::Template &&
        Context.hasSameTemplateName(X.getAsTemplate(), Y.getAsTemplate()))
      return X;

    // All other combinations are incompatible.
    return DeducedTemplateArgument();

  case TemplateArgument::TemplateExpansion:
    if (Y.getKind() == TemplateArgument::TemplateExpansion &&
        Context.hasSameTemplateName(X.getAsTemplateOrTemplatePattern(),
                                    Y.getAsTemplateOrTemplatePattern()))
      return X;

    // All other combinations are incompatible.
    return DeducedTemplateArgument();

  case TemplateArgument::Expression: {
    if (Y.getKind() != TemplateArgument::Expression)
      return checkDeducedTemplateArguments(Context, Y, X);

    // Compare the expressions for equality
    llvm::FoldingSetNodeID ID1, ID2;
    X.getAsExpr()->Profile(ID1, Context, true);
    Y.getAsExpr()->Profile(ID2, Context, true);
    if (ID1 == ID2)
      return X.wasDeducedFromArrayBound() ? Y : X;

    // Differing dependent expressions are incompatible.
    return DeducedTemplateArgument();
  }

  case TemplateArgument::Declaration:
    assert(!X.wasDeducedFromArrayBound());

    // If we deduced a declaration and a dependent expression, keep the
    // declaration.
    if (Y.getKind() == TemplateArgument::Expression)
      return X;

    // If we deduced a declaration and an integral constant, keep the
    // integral constant and whichever type did not come from an array
    // bound.
    if (Y.getKind() == TemplateArgument::Integral) {
      if (Y.wasDeducedFromArrayBound())
        return TemplateArgument(Context, Y.getAsIntegral(),
                                X.getParamTypeForDecl());
      return Y;
    }

    // If we deduced two declarations, make sure they they refer to the
    // same declaration.
    if (Y.getKind() == TemplateArgument::Declaration &&
        isSameDeclaration(X.getAsDecl(), Y.getAsDecl()))
      return X;

    // All other combinations are incompatible.
    return DeducedTemplateArgument();

  case TemplateArgument::NullPtr:
    // If we deduced a null pointer and a dependent expression, keep the
    // null pointer.
    if (Y.getKind() == TemplateArgument::Expression)
      return X;

    // If we deduced a null pointer and an integral constant, keep the
    // integral constant.
    if (Y.getKind() == TemplateArgument::Integral)
      return Y;

    // If we deduced two null pointers, they are the same.
    if (Y.getKind() == TemplateArgument::NullPtr)
      return X;

    // All other combinations are incompatible.
    return DeducedTemplateArgument();

  case TemplateArgument::Pack:
    if (Y.getKind() != TemplateArgument::Pack ||
        X.pack_size() != Y.pack_size())
      return DeducedTemplateArgument();

    llvm::SmallVector<TemplateArgument, 8> NewPack;
    for (TemplateArgument::pack_iterator XA = X.pack_begin(),
                                      XAEnd = X.pack_end(),
                                         YA = Y.pack_begin();
         XA != XAEnd; ++XA, ++YA) {
      TemplateArgument Merged = checkDeducedTemplateArguments(
          Context, DeducedTemplateArgument(*XA, X.wasDeducedFromArrayBound()),
          DeducedTemplateArgument(*YA, Y.wasDeducedFromArrayBound()));
      if (Merged.isNull())
        return DeducedTemplateArgument();
      NewPack.push_back(Merged);
    }

    return DeducedTemplateArgument(
        TemplateArgument::CreatePackCopy(Context, NewPack),
        X.wasDeducedFromArrayBound() && Y.wasDeducedFromArrayBound());
  }

  llvm_unreachable("Invalid TemplateArgument Kind!");
}

/// \brief Deduce the value of the given non-type template parameter
/// as the given deduced template argument. All non-type template parameter
/// deduction is funneled through here.
static Sema::TemplateDeductionResult DeduceNonTypeTemplateArgument(
    Sema &S, TemplateParameterList *TemplateParams,
    NonTypeTemplateParmDecl *NTTP, const DeducedTemplateArgument &NewDeduced,
    QualType ValueType, TemplateDeductionInfo &Info,
    SmallVectorImpl<DeducedTemplateArgument> &Deduced) {
  assert(NTTP->getDepth() == Info.getDeducedDepth() &&
         "deducing non-type template argument with wrong depth");

  DeducedTemplateArgument Result = checkDeducedTemplateArguments(
      S.Context, Deduced[NTTP->getIndex()], NewDeduced);
  if (Result.isNull()) {
    Info.Param = NTTP;
    Info.FirstArg = Deduced[NTTP->getIndex()];
    Info.SecondArg = NewDeduced;
    return Sema::TDK_Inconsistent;
  }

  Deduced[NTTP->getIndex()] = Result;
  if (!S.getLangOpts().CPlusPlus17)
    return Sema::TDK_Success;

  if (NTTP->isExpandedParameterPack())
    // FIXME: We may still need to deduce parts of the type here! But we
    // don't have any way to find which slice of the type to use, and the
    // type stored on the NTTP itself is nonsense. Perhaps the type of an
    // expanded NTTP should be a pack expansion type?
    return Sema::TDK_Success;

  // Get the type of the parameter for deduction. If it's a (dependent) array
  // or function type, we will not have decayed it yet, so do that now.
  QualType ParamType = S.Context.getAdjustedParameterType(NTTP->getType());
  if (auto *Expansion = dyn_cast<PackExpansionType>(ParamType))
    ParamType = Expansion->getPattern();

  // FIXME: It's not clear how deduction of a parameter of reference
  // type from an argument (of non-reference type) should be performed.
  // For now, we just remove reference types from both sides and let
  // the final check for matching types sort out the mess.
  return DeduceTemplateArgumentsByTypeMatch(
      S, TemplateParams, ParamType.getNonReferenceType(),
      ValueType.getNonReferenceType(), Info, Deduced, TDF_SkipNonDependent,
      /*PartialOrdering=*/false,
      /*ArrayBound=*/NewDeduced.wasDeducedFromArrayBound());
}

/// \brief Deduce the value of the given non-type template parameter
/// from the given integral constant.
static Sema::TemplateDeductionResult DeduceNonTypeTemplateArgument(
    Sema &S, TemplateParameterList *TemplateParams,
    NonTypeTemplateParmDecl *NTTP, const llvm::APSInt &Value,
    QualType ValueType, bool DeducedFromArrayBound, TemplateDeductionInfo &Info,
    SmallVectorImpl<DeducedTemplateArgument> &Deduced) {
  return DeduceNonTypeTemplateArgument(
      S, TemplateParams, NTTP,
      DeducedTemplateArgument(S.Context, Value, ValueType,
                              DeducedFromArrayBound),
      ValueType, Info, Deduced);
}

/// \brief Deduce the value of the given non-type template parameter
/// from the given null pointer template argument type.
static Sema::TemplateDeductionResult DeduceNullPtrTemplateArgument(
    Sema &S, TemplateParameterList *TemplateParams,
    NonTypeTemplateParmDecl *NTTP, QualType NullPtrType,
    TemplateDeductionInfo &Info,
    SmallVectorImpl<DeducedTemplateArgument> &Deduced) {
  Expr *Value =
      S.ImpCastExprToType(new (S.Context) CXXNullPtrLiteralExpr(
                              S.Context.NullPtrTy, NTTP->getLocation()),
                          NullPtrType, CK_NullToPointer)
          .get();
  return DeduceNonTypeTemplateArgument(S, TemplateParams, NTTP,
                                       DeducedTemplateArgument(Value),
                                       Value->getType(), Info, Deduced);
}

/// \brief Deduce the value of the given non-type template parameter
/// from the given type- or value-dependent expression.
///
/// \returns true if deduction succeeded, false otherwise.
static Sema::TemplateDeductionResult DeduceNonTypeTemplateArgument(
    Sema &S, TemplateParameterList *TemplateParams,
    NonTypeTemplateParmDecl *NTTP, Expr *Value, TemplateDeductionInfo &Info,
    SmallVectorImpl<DeducedTemplateArgument> &Deduced) {
  return DeduceNonTypeTemplateArgument(S, TemplateParams, NTTP,
                                       DeducedTemplateArgument(Value),
                                       Value->getType(), Info, Deduced);
}

/// \brief Deduce the value of the given non-type template parameter
/// from the given declaration.
///
/// \returns true if deduction succeeded, false otherwise.
static Sema::TemplateDeductionResult DeduceNonTypeTemplateArgument(
    Sema &S, TemplateParameterList *TemplateParams,
    NonTypeTemplateParmDecl *NTTP, ValueDecl *D, QualType T,
    TemplateDeductionInfo &Info,
    SmallVectorImpl<DeducedTemplateArgument> &Deduced) {
  D = D ? cast<ValueDecl>(D->getCanonicalDecl()) : nullptr;
  TemplateArgument New(D, T);
  return DeduceNonTypeTemplateArgument(
      S, TemplateParams, NTTP, DeducedTemplateArgument(New), T, Info, Deduced);
}

static Sema::TemplateDeductionResult
DeduceTemplateArguments(Sema &S,
                        TemplateParameterList *TemplateParams,
                        TemplateName Param,
                        TemplateName Arg,
                        TemplateDeductionInfo &Info,
                        SmallVectorImpl<DeducedTemplateArgument> &Deduced) {
  TemplateDecl *ParamDecl = Param.getAsTemplateDecl();
  if (!ParamDecl) {
    // The parameter type is dependent and is not a template template parameter,
    // so there is nothing that we can deduce.
    return Sema::TDK_Success;
  }

  if (TemplateTemplateParmDecl *TempParam
        = dyn_cast<TemplateTemplateParmDecl>(ParamDecl)) {
    // If we're not deducing at this depth, there's nothing to deduce.
    if (TempParam->getDepth() != Info.getDeducedDepth())
      return Sema::TDK_Success;

    DeducedTemplateArgument NewDeduced(S.Context.getCanonicalTemplateName(Arg));
    DeducedTemplateArgument Result = checkDeducedTemplateArguments(S.Context,
                                                 Deduced[TempParam->getIndex()],
                                                                   NewDeduced);
    if (Result.isNull()) {
      Info.Param = TempParam;
      Info.FirstArg = Deduced[TempParam->getIndex()];
      Info.SecondArg = NewDeduced;
      return Sema::TDK_Inconsistent;
    }

    Deduced[TempParam->getIndex()] = Result;
    return Sema::TDK_Success;
  }

  // Verify that the two template names are equivalent.
  if (S.Context.hasSameTemplateName(Param, Arg))
    return Sema::TDK_Success;

  // Mismatch of non-dependent template parameter to argument.
  Info.FirstArg = TemplateArgument(Param);
  Info.SecondArg = TemplateArgument(Arg);
  return Sema::TDK_NonDeducedMismatch;
}

/// \brief Deduce the template arguments by comparing the template parameter
/// type (which is a template-id) with the template argument type.
///
/// \param S the Sema
///
/// \param TemplateParams the template parameters that we are deducing
///
/// \param Param the parameter type
///
/// \param Arg the argument type
///
/// \param Info information about the template argument deduction itself
///
/// \param Deduced the deduced template arguments
///
/// \returns the result of template argument deduction so far. Note that a
/// "success" result means that template argument deduction has not yet failed,
/// but it may still fail, later, for other reasons.
static Sema::TemplateDeductionResult
DeduceTemplateArguments(Sema &S,
                        TemplateParameterList *TemplateParams,
                        const TemplateSpecializationType *Param,
                        QualType Arg,
                        TemplateDeductionInfo &Info,
                        SmallVectorImpl<DeducedTemplateArgument> &Deduced) {
  assert(Arg.isCanonical() && "Argument type must be canonical");

  // Check whether the template argument is a dependent template-id.
  if (const TemplateSpecializationType *SpecArg
        = dyn_cast<TemplateSpecializationType>(Arg)) {
    // Perform template argument deduction for the template name.
    if (Sema::TemplateDeductionResult Result
          = DeduceTemplateArguments(S, TemplateParams,
                                    Param->getTemplateName(),
                                    SpecArg->getTemplateName(),
                                    Info, Deduced))
      return Result;


    // Perform template argument deduction on each template
    // argument. Ignore any missing/extra arguments, since they could be
    // filled in by default arguments.
    return DeduceTemplateArguments(S, TemplateParams,
                                   Param->template_arguments(),
                                   SpecArg->template_arguments(), Info, Deduced,
                                   /*NumberOfArgumentsMustMatch=*/false);
  }

  // If the argument type is a class template specialization, we
  // perform template argument deduction using its template
  // arguments.
  const RecordType *RecordArg = dyn_cast<RecordType>(Arg);
  if (!RecordArg) {
    Info.FirstArg = TemplateArgument(QualType(Param, 0));
    Info.SecondArg = TemplateArgument(Arg);
    return Sema::TDK_NonDeducedMismatch;
  }

  ClassTemplateSpecializationDecl *SpecArg
    = dyn_cast<ClassTemplateSpecializationDecl>(RecordArg->getDecl());
  if (!SpecArg) {
    Info.FirstArg = TemplateArgument(QualType(Param, 0));
    Info.SecondArg = TemplateArgument(Arg);
    return Sema::TDK_NonDeducedMismatch;
  }

  // Perform template argument deduction for the template name.
  if (Sema::TemplateDeductionResult Result
        = DeduceTemplateArguments(S,
                                  TemplateParams,
                                  Param->getTemplateName(),
                               TemplateName(SpecArg->getSpecializedTemplate()),
                                  Info, Deduced))
    return Result;

  // Perform template argument deduction for the template arguments.
  return DeduceTemplateArguments(S, TemplateParams, Param->template_arguments(),
                                 SpecArg->getTemplateArgs().asArray(), Info,
                                 Deduced, /*NumberOfArgumentsMustMatch=*/true);
}

/// \brief Determines whether the given type is an opaque type that
/// might be more qualified when instantiated.
static bool IsPossiblyOpaquelyQualifiedType(QualType T) {
  switch (T->getTypeClass()) {
  case Type::TypeOfExpr:
  case Type::TypeOf:
  case Type::DependentName:
  case Type::Decltype:
  case Type::UnresolvedUsing:
  case Type::TemplateTypeParm:
    return true;

  case Type::ConstantArray:
  case Type::IncompleteArray:
  case Type::VariableArray:
  case Type::DependentSizedArray:
    return IsPossiblyOpaquelyQualifiedType(
                                      cast<ArrayType>(T)->getElementType());

  default:
    return false;
  }
}

/// \brief Retrieve the depth and index of a template parameter.
static std::pair<unsigned, unsigned>
getDepthAndIndex(NamedDecl *ND) {
  if (TemplateTypeParmDecl *TTP = dyn_cast<TemplateTypeParmDecl>(ND))
    return std::make_pair(TTP->getDepth(), TTP->getIndex());

  if (NonTypeTemplateParmDecl *NTTP = dyn_cast<NonTypeTemplateParmDecl>(ND))
    return std::make_pair(NTTP->getDepth(), NTTP->getIndex());

  TemplateTemplateParmDecl *TTP = cast<TemplateTemplateParmDecl>(ND);
  return std::make_pair(TTP->getDepth(), TTP->getIndex());
}

/// \brief Retrieve the depth and index of an unexpanded parameter pack.
static std::pair<unsigned, unsigned>
getDepthAndIndex(UnexpandedParameterPack UPP) {
  if (const TemplateTypeParmType *TTP
                          = UPP.first.dyn_cast<const TemplateTypeParmType *>())
    return std::make_pair(TTP->getDepth(), TTP->getIndex());

  return getDepthAndIndex(UPP.first.get<NamedDecl *>());
}

/// \brief Helper function to build a TemplateParameter when we don't
/// know its type statically.
static TemplateParameter makeTemplateParameter(Decl *D) {
  if (TemplateTypeParmDecl *TTP = dyn_cast<TemplateTypeParmDecl>(D))
    return TemplateParameter(TTP);
  if (NonTypeTemplateParmDecl *NTTP = dyn_cast<NonTypeTemplateParmDecl>(D))
    return TemplateParameter(NTTP);

  return TemplateParameter(cast<TemplateTemplateParmDecl>(D));
}

/// A pack that we're currently deducing.
struct clang::DeducedPack {
  DeducedPack(unsigned Index) : Index(Index), Outer(nullptr) {}

  // The index of the pack.
  unsigned Index;

  // The old value of the pack before we started deducing it.
  DeducedTemplateArgument Saved;

  // A deferred value of this pack from an inner deduction, that couldn't be
  // deduced because this deduction hadn't happened yet.
  DeducedTemplateArgument DeferredDeduction;

  // The new value of the pack.
  SmallVector<DeducedTemplateArgument, 4> New;

  // The outer deduction for this pack, if any.
  DeducedPack *Outer;
};

namespace {
/// A scope in which we're performing pack deduction.
class PackDeductionScope {
public:
  PackDeductionScope(Sema &S, TemplateParameterList *TemplateParams,
                     SmallVectorImpl<DeducedTemplateArgument> &Deduced,
                     TemplateDeductionInfo &Info, TemplateArgument Pattern)
      : S(S), TemplateParams(TemplateParams), Deduced(Deduced), Info(Info) {
    // Dig out the partially-substituted pack, if there is one.
    const TemplateArgument *PartialPackArgs = nullptr;
    unsigned NumPartialPackArgs = 0;
    std::pair<unsigned, unsigned> PartialPackDepthIndex(-1u, -1u);
    if (auto *Scope = S.CurrentInstantiationScope)
      if (auto *Partial = Scope->getPartiallySubstitutedPack(
              &PartialPackArgs, &NumPartialPackArgs))
        PartialPackDepthIndex = getDepthAndIndex(Partial);

    // Compute the set of template parameter indices that correspond to
    // parameter packs expanded by the pack expansion.
    {
      llvm::SmallBitVector SawIndices(TemplateParams->size());

      auto AddPack = [&](unsigned Index) {
        if (SawIndices[Index])
          return;
        SawIndices[Index] = true;

        // Save the deduced template argument for the parameter pack expanded
        // by this pack expansion, then clear out the deduction.
        DeducedPack Pack(Index);
        Pack.Saved = Deduced[Index];
        Deduced[Index] = TemplateArgument();

        Packs.push_back(Pack);
      };

      // First look for unexpanded packs in the pattern.
      SmallVector<UnexpandedParameterPack, 2> Unexpanded;
      S.collectUnexpandedParameterPacks(Pattern, Unexpanded);
      for (unsigned I = 0, N = Unexpanded.size(); I != N; ++I) {
        unsigned Depth, Index;
        std::tie(Depth, Index) = getDepthAndIndex(Unexpanded[I]);
        if (Depth == Info.getDeducedDepth())
          AddPack(Index);
      }
      assert(!Packs.empty() && "Pack expansion without unexpanded packs?");

      // This pack expansion will have been partially expanded iff the only
      // unexpanded parameter pack within it is the partially-substituted pack.
      IsPartiallyExpanded =
          Packs.size() == 1 &&
          PartialPackDepthIndex ==
              std::make_pair(Info.getDeducedDepth(), Packs.front().Index);

      // Skip over the pack elements that were expanded into separate arguments.
      if (IsPartiallyExpanded)
        PackElements += NumPartialPackArgs;

      // We can also have deduced template parameters that do not actually
      // appear in the pattern, but can be deduced by it (the type of a non-type
      // template parameter pack, in particular). These won't have prevented us
      // from partially expanding the pack.
      llvm::SmallBitVector Used(TemplateParams->size());
      MarkUsedTemplateParameters(S.Context, Pattern, /*OnlyDeduced*/true,
                                 Info.getDeducedDepth(), Used);
      for (int Index = Used.find_first(); Index != -1;
           Index = Used.find_next(Index))
        if (TemplateParams->getParam(Index)->isParameterPack())
          AddPack(Index);
    }

    for (auto &Pack : Packs) {
      if (Info.PendingDeducedPacks.size() > Pack.Index)
        Pack.Outer = Info.PendingDeducedPacks[Pack.Index];
      else
        Info.PendingDeducedPacks.resize(Pack.Index + 1);
      Info.PendingDeducedPacks[Pack.Index] = &Pack;

      if (PartialPackDepthIndex ==
            std::make_pair(Info.getDeducedDepth(), Pack.Index)) {
        Pack.New.append(PartialPackArgs, PartialPackArgs + NumPartialPackArgs);
        // We pre-populate the deduced value of the partially-substituted
        // pack with the specified value. This is not entirely correct: the
        // value is supposed to have been substituted, not deduced, but the
        // cases where this is observable require an exact type match anyway.
        //
        // FIXME: If we could represent a "depth i, index j, pack elem k"
        // parameter, we could substitute the partially-substituted pack
        // everywhere and avoid this.
        if (Pack.New.size() > PackElements)
          Deduced[Pack.Index] = Pack.New[PackElements];
      }
    }
  }

  ~PackDeductionScope() {
    for (auto &Pack : Packs)
      Info.PendingDeducedPacks[Pack.Index] = Pack.Outer;
  }

  /// Determine whether this pack has already been partially expanded into a
  /// sequence of (prior) function parameters / template arguments.
  bool isPartiallyExpanded() { return IsPartiallyExpanded; }

  /// Move to deducing the next element in each pack that is being deduced.
  void nextPackElement() {
    // Capture the deduced template arguments for each parameter pack expanded
    // by this pack expansion, add them to the list of arguments we've deduced
    // for that pack, then clear out the deduced argument.
    for (auto &Pack : Packs) {
      DeducedTemplateArgument &DeducedArg = Deduced[Pack.Index];
      if (!Pack.New.empty() || !DeducedArg.isNull()) {
        while (Pack.New.size() < PackElements)
          Pack.New.push_back(DeducedTemplateArgument());
        if (Pack.New.size() == PackElements)
          Pack.New.push_back(DeducedArg);
        else
          Pack.New[PackElements] = DeducedArg;
        DeducedArg = Pack.New.size() > PackElements + 1
                         ? Pack.New[PackElements + 1]
                         : DeducedTemplateArgument();
      }
    }
    ++PackElements;
  }

  /// \brief Finish template argument deduction for a set of argument packs,
  /// producing the argument packs and checking for consistency with prior
  /// deductions.
  Sema::TemplateDeductionResult finish() {
    // Build argument packs for each of the parameter packs expanded by this
    // pack expansion.
    for (auto &Pack : Packs) {
      // Put back the old value for this pack.
      Deduced[Pack.Index] = Pack.Saved;

      // Build or find a new value for this pack.
      DeducedTemplateArgument NewPack;
      if (PackElements && Pack.New.empty()) {
        if (Pack.DeferredDeduction.isNull()) {
          // We were not able to deduce anything for this parameter pack
          // (because it only appeared in non-deduced contexts), so just
          // restore the saved argument pack.
          continue;
        }

        NewPack = Pack.DeferredDeduction;
        Pack.DeferredDeduction = TemplateArgument();
      } else if (Pack.New.empty()) {
        // If we deduced an empty argument pack, create it now.
        NewPack = DeducedTemplateArgument(TemplateArgument::getEmptyPack());
      } else {
        TemplateArgument *ArgumentPack =
            new (S.Context) TemplateArgument[Pack.New.size()];
        std::copy(Pack.New.begin(), Pack.New.end(), ArgumentPack);
        NewPack = DeducedTemplateArgument(
            TemplateArgument(llvm::makeArrayRef(ArgumentPack, Pack.New.size())),
            // FIXME: This is wrong, it's possible that some pack elements are
            // deduced from an array bound and others are not:
            //   template<typename ...T, T ...V> void g(const T (&...p)[V]);
            //   g({1, 2, 3}, {{}, {}});
            // ... should deduce T = {int, size_t (from array bound)}.
            Pack.New[0].wasDeducedFromArrayBound());
      }

      // Pick where we're going to put the merged pack.
      DeducedTemplateArgument *Loc;
      if (Pack.Outer) {
        if (Pack.Outer->DeferredDeduction.isNull()) {
          // Defer checking this pack until we have a complete pack to compare
          // it against.
          Pack.Outer->DeferredDeduction = NewPack;
          continue;
        }
        Loc = &Pack.Outer->DeferredDeduction;
      } else {
        Loc = &Deduced[Pack.Index];
      }

      // Check the new pack matches any previous value.
      DeducedTemplateArgument OldPack = *Loc;
      DeducedTemplateArgument Result =
          checkDeducedTemplateArguments(S.Context, OldPack, NewPack);

      // If we deferred a deduction of this pack, check that one now too.
      if (!Result.isNull() && !Pack.DeferredDeduction.isNull()) {
        OldPack = Result;
        NewPack = Pack.DeferredDeduction;
        Result = checkDeducedTemplateArguments(S.Context, OldPack, NewPack);
      }

      if (Result.isNull()) {
        Info.Param =
            makeTemplateParameter(TemplateParams->getParam(Pack.Index));
        Info.FirstArg = OldPack;
        Info.SecondArg = NewPack;
        return Sema::TDK_Inconsistent;
      }

      *Loc = Result;
    }

    return Sema::TDK_Success;
  }

private:
  Sema &S;
  TemplateParameterList *TemplateParams;
  SmallVectorImpl<DeducedTemplateArgument> &Deduced;
  TemplateDeductionInfo &Info;
  unsigned PackElements = 0;
  bool IsPartiallyExpanded = false;

  SmallVector<DeducedPack, 2> Packs;
};
} // namespace

/// \brief Deduce the template arguments by comparing the list of parameter
/// types to the list of argument types, as in the parameter-type-lists of
/// function types (C++ [temp.deduct.type]p10).
///
/// \param S The semantic analysis object within which we are deducing
///
/// \param TemplateParams The template parameters that we are deducing
///
/// \param Params The list of parameter types
///
/// \param NumParams The number of types in \c Params
///
/// \param Args The list of argument types
///
/// \param NumArgs The number of types in \c Args
///
/// \param Info information about the template argument deduction itself
///
/// \param Deduced the deduced template arguments
///
/// \param TDF bitwise OR of the TemplateDeductionFlags bits that describe
/// how template argument deduction is performed.
///
/// \param PartialOrdering If true, we are performing template argument
/// deduction for during partial ordering for a call
/// (C++0x [temp.deduct.partial]).
///
/// \returns the result of template argument deduction so far. Note that a
/// "success" result means that template argument deduction has not yet failed,
/// but it may still fail, later, for other reasons.
static Sema::TemplateDeductionResult
DeduceTemplateArguments(Sema &S,
                        TemplateParameterList *TemplateParams,
                        const QualType *Params, unsigned NumParams,
                        const QualType *Args, unsigned NumArgs,
                        TemplateDeductionInfo &Info,
                        SmallVectorImpl<DeducedTemplateArgument> &Deduced,
                        unsigned TDF,
                        bool PartialOrdering = false) {
  // Fast-path check to see if we have too many/too few arguments.
  if (NumParams != NumArgs &&
      !(NumParams && isa<PackExpansionType>(Params[NumParams - 1])) &&
      !(NumArgs && isa<PackExpansionType>(Args[NumArgs - 1])))
    return Sema::TDK_MiscellaneousDeductionFailure;

  // C++0x [temp.deduct.type]p10:
  //   Similarly, if P has a form that contains (T), then each parameter type
  //   Pi of the respective parameter-type- list of P is compared with the
  //   corresponding parameter type Ai of the corresponding parameter-type-list
  //   of A. [...]
  unsigned ArgIdx = 0, ParamIdx = 0;
  for (; ParamIdx != NumParams; ++ParamIdx) {
    // Check argument types.
    const PackExpansionType *Expansion
                                = dyn_cast<PackExpansionType>(Params[ParamIdx]);
    if (!Expansion) {
      // Simple case: compare the parameter and argument types at this point.

      // Make sure we have an argument.
      if (ArgIdx >= NumArgs)
        return Sema::TDK_MiscellaneousDeductionFailure;

      if (isa<PackExpansionType>(Args[ArgIdx])) {
        // C++0x [temp.deduct.type]p22:
        //   If the original function parameter associated with A is a function
        //   parameter pack and the function parameter associated with P is not
        //   a function parameter pack, then template argument deduction fails.
        return Sema::TDK_MiscellaneousDeductionFailure;
      }

      if (Sema::TemplateDeductionResult Result
            = DeduceTemplateArgumentsByTypeMatch(S, TemplateParams,
                                                 Params[ParamIdx], Args[ArgIdx],
                                                 Info, Deduced, TDF,
                                                 PartialOrdering))
        return Result;

      ++ArgIdx;
      continue;
    }

    // C++0x [temp.deduct.type]p5:
    //   The non-deduced contexts are:
    //     - A function parameter pack that does not occur at the end of the
    //       parameter-declaration-clause.
    if (ParamIdx + 1 < NumParams)
      return Sema::TDK_Success;

    // C++0x [temp.deduct.type]p10:
    //   If the parameter-declaration corresponding to Pi is a function
    //   parameter pack, then the type of its declarator- id is compared with
    //   each remaining parameter type in the parameter-type-list of A. Each
    //   comparison deduces template arguments for subsequent positions in the
    //   template parameter packs expanded by the function parameter pack.

    QualType Pattern = Expansion->getPattern();
    PackDeductionScope PackScope(S, TemplateParams, Deduced, Info, Pattern);

    for (; ArgIdx < NumArgs; ++ArgIdx) {
      // Deduce template arguments from the pattern.
      if (Sema::TemplateDeductionResult Result
            = DeduceTemplateArgumentsByTypeMatch(S, TemplateParams, Pattern,
                                                 Args[ArgIdx], Info, Deduced,
                                                 TDF, PartialOrdering))
        return Result;

      PackScope.nextPackElement();
    }

    // Build argument packs for each of the parameter packs expanded by this
    // pack expansion.
    if (auto Result = PackScope.finish())
      return Result;
  }

  // Make sure we don't have any extra arguments.
  if (ArgIdx < NumArgs)
    return Sema::TDK_MiscellaneousDeductionFailure;

  return Sema::TDK_Success;
}

/// \brief Determine whether the parameter has qualifiers that are either
/// inconsistent with or a superset of the argument's qualifiers.
static bool hasInconsistentOrSupersetQualifiersOf(QualType ParamType,
                                                  QualType ArgType) {
  Qualifiers ParamQs = ParamType.getQualifiers();
  Qualifiers ArgQs = ArgType.getQualifiers();

  if (ParamQs == ArgQs)
    return false;

  // Mismatched (but not missing) Objective-C GC attributes.
  if (ParamQs.getObjCGCAttr() != ArgQs.getObjCGCAttr() &&
      ParamQs.hasObjCGCAttr())
    return true;

  // Mismatched (but not missing) address spaces.
  if (ParamQs.getAddressSpace() != ArgQs.getAddressSpace() &&
      ParamQs.hasAddressSpace())
    return true;

  // Mismatched (but not missing) Objective-C lifetime qualifiers.
  if (ParamQs.getObjCLifetime() != ArgQs.getObjCLifetime() &&
      ParamQs.hasObjCLifetime())
    return true;

  // CVR qualifier superset.
  return (ParamQs.getCVRQualifiers() != ArgQs.getCVRQualifiers()) &&
      ((ParamQs.getCVRQualifiers() | ArgQs.getCVRQualifiers())
                                                == ParamQs.getCVRQualifiers());
}

/// \brief Compare types for equality with respect to possibly compatible
/// function types (noreturn adjustment, implicit calling conventions). If any
/// of parameter and argument is not a function, just perform type comparison.
///
/// \param Param the template parameter type.
///
/// \param Arg the argument type.
bool Sema::isSameOrCompatibleFunctionType(CanQualType Param,
                                          CanQualType Arg) {
  const FunctionType *ParamFunction = Param->getAs<FunctionType>(),
                     *ArgFunction   = Arg->getAs<FunctionType>();

  // Just compare if not functions.
  if (!ParamFunction || !ArgFunction)
    return Param == Arg;

  // Noreturn and noexcept adjustment.
  QualType AdjustedParam;
  if (IsFunctionConversion(Param, Arg, AdjustedParam))
    return Arg == Context.getCanonicalType(AdjustedParam);

  // FIXME: Compatible calling conventions.

  return Param == Arg;
}

/// Get the index of the first template parameter that was originally from the
/// innermost template-parameter-list. This is 0 except when we concatenate
/// the template parameter lists of a class template and a constructor template
/// when forming an implicit deduction guide.
static unsigned getFirstInnerIndex(FunctionTemplateDecl *FTD) {
  auto *Guide = dyn_cast<CXXDeductionGuideDecl>(FTD->getTemplatedDecl());
  if (!Guide || !Guide->isImplicit())
    return 0;
  return Guide->getDeducedTemplate()->getTemplateParameters()->size();
}

/// Determine whether a type denotes a forwarding reference.
static bool isForwardingReference(QualType Param, unsigned FirstInnerIndex) {
  // C++1z [temp.deduct.call]p3:
  //   A forwarding reference is an rvalue reference to a cv-unqualified
  //   template parameter that does not represent a template parameter of a
  //   class template.
  if (auto *ParamRef = Param->getAs<RValueReferenceType>()) {
    if (ParamRef->getPointeeType().getQualifiers())
      return false;
    auto *TypeParm = ParamRef->getPointeeType()->getAs<TemplateTypeParmType>();
    return TypeParm && TypeParm->getIndex() >= FirstInnerIndex;
  }
  return false;
}

/// \brief Deduce the template arguments by comparing the parameter type and
/// the argument type (C++ [temp.deduct.type]).
///
/// \param S the semantic analysis object within which we are deducing
///
/// \param TemplateParams the template parameters that we are deducing
///
/// \param ParamIn the parameter type
///
/// \param ArgIn the argument type
///
/// \param Info information about the template argument deduction itself
///
/// \param Deduced the deduced template arguments
///
/// \param TDF bitwise OR of the TemplateDeductionFlags bits that describe
/// how template argument deduction is performed.
///
/// \param PartialOrdering Whether we're performing template argument deduction
/// in the context of partial ordering (C++0x [temp.deduct.partial]).
///
/// \returns the result of template argument deduction so far. Note that a
/// "success" result means that template argument deduction has not yet failed,
/// but it may still fail, later, for other reasons.
static Sema::TemplateDeductionResult
DeduceTemplateArgumentsByTypeMatch(Sema &S,
                                   TemplateParameterList *TemplateParams,
                                   QualType ParamIn, QualType ArgIn,
                                   TemplateDeductionInfo &Info,
                            SmallVectorImpl<DeducedTemplateArgument> &Deduced,
                                   unsigned TDF,
                                   bool PartialOrdering,
                                   bool DeducedFromArrayBound) {
  // We only want to look at the canonical types, since typedefs and
  // sugar are not part of template argument deduction.
  QualType Param = S.Context.getCanonicalType(ParamIn);
  QualType Arg = S.Context.getCanonicalType(ArgIn);

  // If the argument type is a pack expansion, look at its pattern.
  // This isn't explicitly called out
  if (const PackExpansionType *ArgExpansion
                                            = dyn_cast<PackExpansionType>(Arg))
    Arg = ArgExpansion->getPattern();

  if (PartialOrdering) {
    // C++11 [temp.deduct.partial]p5:
    //   Before the partial ordering is done, certain transformations are
    //   performed on the types used for partial ordering:
    //     - If P is a reference type, P is replaced by the type referred to.
    const ReferenceType *ParamRef = Param->getAs<ReferenceType>();
    if (ParamRef)
      Param = ParamRef->getPointeeType();

    //     - If A is a reference type, A is replaced by the type referred to.
    const ReferenceType *ArgRef = Arg->getAs<ReferenceType>();
    if (ArgRef)
      Arg = ArgRef->getPointeeType();

    if (ParamRef && ArgRef && S.Context.hasSameUnqualifiedType(Param, Arg)) {
      // C++11 [temp.deduct.partial]p9:
      //   If, for a given type, deduction succeeds in both directions (i.e.,
      //   the types are identical after the transformations above) and both
      //   P and A were reference types [...]:
      //     - if [one type] was an lvalue reference and [the other type] was
      //       not, [the other type] is not considered to be at least as
      //       specialized as [the first type]
      //     - if [one type] is more cv-qualified than [the other type],
      //       [the other type] is not considered to be at least as specialized
      //       as [the first type]
      // Objective-C ARC adds:
      //     - [one type] has non-trivial lifetime, [the other type] has
      //       __unsafe_unretained lifetime, and the types are otherwise
      //       identical
      //
      // A is "considered to be at least as specialized" as P iff deduction
      // succeeds, so we model this as a deduction failure. Note that
      // [the first type] is P and [the other type] is A here; the standard
      // gets this backwards.
      Qualifiers ParamQuals = Param.getQualifiers();
      Qualifiers ArgQuals = Arg.getQualifiers();
      if ((ParamRef->isLValueReferenceType() &&
           !ArgRef->isLValueReferenceType()) ||
          ParamQuals.isStrictSupersetOf(ArgQuals) ||
          (ParamQuals.hasNonTrivialObjCLifetime() &&
           ArgQuals.getObjCLifetime() == Qualifiers::OCL_ExplicitNone &&
           ParamQuals.withoutObjCLifetime() ==
               ArgQuals.withoutObjCLifetime())) {
        Info.FirstArg = TemplateArgument(ParamIn);
        Info.SecondArg = TemplateArgument(ArgIn);
        return Sema::TDK_NonDeducedMismatch;
      }
    }

    // C++11 [temp.deduct.partial]p7:
    //   Remove any top-level cv-qualifiers:
    //     - If P is a cv-qualified type, P is replaced by the cv-unqualified
    //       version of P.
    Param = Param.getUnqualifiedType();
    //     - If A is a cv-qualified type, A is replaced by the cv-unqualified
    //       version of A.
    Arg = Arg.getUnqualifiedType();
  } else {
    // C++0x [temp.deduct.call]p4 bullet 1:
    //   - If the original P is a reference type, the deduced A (i.e., the type
    //     referred to by the reference) can be more cv-qualified than the
    //     transformed A.
    if (TDF & TDF_ParamWithReferenceType) {
      Qualifiers Quals;
      QualType UnqualParam = S.Context.getUnqualifiedArrayType(Param, Quals);
      Quals.setCVRQualifiers(Quals.getCVRQualifiers() &
                             Arg.getCVRQualifiers());
      Param = S.Context.getQualifiedType(UnqualParam, Quals);
    }

    if ((TDF & TDF_TopLevelParameterTypeList) && !Param->isFunctionType()) {
      // C++0x [temp.deduct.type]p10:
      //   If P and A are function types that originated from deduction when
      //   taking the address of a function template (14.8.2.2) or when deducing
      //   template arguments from a function declaration (14.8.2.6) and Pi and
      //   Ai are parameters of the top-level parameter-type-list of P and A,
      //   respectively, Pi is adjusted if it is a forwarding reference and Ai
      //   is an lvalue reference, in
      //   which case the type of Pi is changed to be the template parameter
      //   type (i.e., T&& is changed to simply T). [ Note: As a result, when
      //   Pi is T&& and Ai is X&, the adjusted Pi will be T, causing T to be
      //   deduced as X&. - end note ]
      TDF &= ~TDF_TopLevelParameterTypeList;
      if (isForwardingReference(Param, 0) && Arg->isLValueReferenceType())
        Param = Param->getPointeeType();
    }
  }

  // C++ [temp.deduct.type]p9:
  //   A template type argument T, a template template argument TT or a
  //   template non-type argument i can be deduced if P and A have one of
  //   the following forms:
  //
  //     T
  //     cv-list T
  if (const TemplateTypeParmType *TemplateTypeParm
        = Param->getAs<TemplateTypeParmType>()) {
    // Just skip any attempts to deduce from a placeholder type or a parameter
    // at a different depth.
    if (Arg->isPlaceholderType() ||
        Info.getDeducedDepth() != TemplateTypeParm->getDepth())
      return Sema::TDK_Success;

    unsigned Index = TemplateTypeParm->getIndex();
    bool RecanonicalizeArg = false;

    // If the argument type is an array type, move the qualifiers up to the
    // top level, so they can be matched with the qualifiers on the parameter.
    if (isa<ArrayType>(Arg)) {
      Qualifiers Quals;
      Arg = S.Context.getUnqualifiedArrayType(Arg, Quals);
      if (Quals) {
        Arg = S.Context.getQualifiedType(Arg, Quals);
        RecanonicalizeArg = true;
      }
    }

    // The argument type can not be less qualified than the parameter
    // type.
    if (!(TDF & TDF_IgnoreQualifiers) &&
        hasInconsistentOrSupersetQualifiersOf(Param, Arg)) {
      Info.Param = cast<TemplateTypeParmDecl>(TemplateParams->getParam(Index));
      Info.FirstArg = TemplateArgument(Param);
      Info.SecondArg = TemplateArgument(Arg);
      return Sema::TDK_Underqualified;
    }

    assert(TemplateTypeParm->getDepth() == Info.getDeducedDepth() &&
           "saw template type parameter with wrong depth");
    assert(Arg != S.Context.OverloadTy && "Unresolved overloaded function");
    QualType DeducedType = Arg;

    // Remove any qualifiers on the parameter from the deduced type.
    // We checked the qualifiers for consistency above.
    Qualifiers DeducedQs = DeducedType.getQualifiers();
    Qualifiers ParamQs = Param.getQualifiers();
    DeducedQs.removeCVRQualifiers(ParamQs.getCVRQualifiers());
    if (ParamQs.hasObjCGCAttr())
      DeducedQs.removeObjCGCAttr();
    if (ParamQs.hasAddressSpace())
      DeducedQs.removeAddressSpace();
    if (ParamQs.hasObjCLifetime())
      DeducedQs.removeObjCLifetime();

    // Objective-C ARC:
    //   If template deduction would produce a lifetime qualifier on a type
    //   that is not a lifetime type, template argument deduction fails.
    if (ParamQs.hasObjCLifetime() && !DeducedType->isObjCLifetimeType() &&
        !DeducedType->isDependentType()) {
      Info.Param = cast<TemplateTypeParmDecl>(TemplateParams->getParam(Index));
      Info.FirstArg = TemplateArgument(Param);
      Info.SecondArg = TemplateArgument(Arg);
      return Sema::TDK_Underqualified;
    }

    // Objective-C ARC:
    //   If template deduction would produce an argument type with lifetime type
    //   but no lifetime qualifier, the __strong lifetime qualifier is inferred.
    if (S.getLangOpts().ObjCAutoRefCount &&
        DeducedType->isObjCLifetimeType() &&
        !DeducedQs.hasObjCLifetime())
      DeducedQs.setObjCLifetime(Qualifiers::OCL_Strong);

    DeducedType = S.Context.getQualifiedType(DeducedType.getUnqualifiedType(),
                                             DeducedQs);

    if (RecanonicalizeArg)
      DeducedType = S.Context.getCanonicalType(DeducedType);

    DeducedTemplateArgument NewDeduced(DeducedType, DeducedFromArrayBound);
    DeducedTemplateArgument Result = checkDeducedTemplateArguments(S.Context,
                                                                 Deduced[Index],
                                                                   NewDeduced);
    if (Result.isNull()) {
      Info.Param = cast<TemplateTypeParmDecl>(TemplateParams->getParam(Index));
      Info.FirstArg = Deduced[Index];
      Info.SecondArg = NewDeduced;
      return Sema::TDK_Inconsistent;
    }

    Deduced[Index] = Result;
    return Sema::TDK_Success;
  }

  // Set up the template argument deduction information for a failure.
  Info.FirstArg = TemplateArgument(ParamIn);
  Info.SecondArg = TemplateArgument(ArgIn);

  // If the parameter is an already-substituted template parameter
  // pack, do nothing: we don't know which of its arguments to look
  // at, so we have to wait until all of the parameter packs in this
  // expansion have arguments.
  if (isa<SubstTemplateTypeParmPackType>(Param))
    return Sema::TDK_Success;

  // Check the cv-qualifiers on the parameter and argument types.
  CanQualType CanParam = S.Context.getCanonicalType(Param);
  CanQualType CanArg = S.Context.getCanonicalType(Arg);
  if (!(TDF & TDF_IgnoreQualifiers)) {
    if (TDF & TDF_ParamWithReferenceType) {
      if (hasInconsistentOrSupersetQualifiersOf(Param, Arg))
        return Sema::TDK_NonDeducedMismatch;
    } else if (!IsPossiblyOpaquelyQualifiedType(Param)) {
      if (Param.getCVRQualifiers() != Arg.getCVRQualifiers())
        return Sema::TDK_NonDeducedMismatch;
    }

    // If the parameter type is not dependent, there is nothing to deduce.
    if (!Param->isDependentType()) {
      if (!(TDF & TDF_SkipNonDependent)) {
        bool NonDeduced =
            (TDF & TDF_AllowCompatibleFunctionType)
                ? !S.isSameOrCompatibleFunctionType(CanParam, CanArg)
                : Param != Arg;
        if (NonDeduced) {
          return Sema::TDK_NonDeducedMismatch;
        }
      }
      return Sema::TDK_Success;
    }
  } else if (!Param->isDependentType()) {
    CanQualType ParamUnqualType = CanParam.getUnqualifiedType(),
                ArgUnqualType = CanArg.getUnqualifiedType();
    bool Success =
        (TDF & TDF_AllowCompatibleFunctionType)
            ? S.isSameOrCompatibleFunctionType(ParamUnqualType, ArgUnqualType)
            : ParamUnqualType == ArgUnqualType;
    if (Success)
      return Sema::TDK_Success;
  }

  switch (Param->getTypeClass()) {
    // Non-canonical types cannot appear here.
#define NON_CANONICAL_TYPE(Class, Base) \
  case Type::Class: llvm_unreachable("deducing non-canonical type: " #Class);
#define TYPE(Class, Base)
#include "clang/AST/TypeNodes.def"

    case Type::TemplateTypeParm:
    case Type::SubstTemplateTypeParmPack:
      llvm_unreachable("Type nodes handled above");

    // These types cannot be dependent, so simply check whether the types are
    // the same.
    case Type::Builtin:
    case Type::VariableArray:
    case Type::Vector:
    case Type::FunctionNoProto:
    case Type::Record:
    case Type::Enum:
    case Type::ObjCObject:
    case Type::ObjCInterface:
    case Type::ObjCObjectPointer: {
      if (TDF & TDF_SkipNonDependent)
        return Sema::TDK_Success;

      if (TDF & TDF_IgnoreQualifiers) {
        Param = Param.getUnqualifiedType();
        Arg = Arg.getUnqualifiedType();
      }

      return Param == Arg? Sema::TDK_Success : Sema::TDK_NonDeducedMismatch;
    }

    //     _Complex T   [placeholder extension]
    case Type::Complex:
      if (const ComplexType *ComplexArg = Arg->getAs<ComplexType>())
        return DeduceTemplateArgumentsByTypeMatch(S, TemplateParams,
                                    cast<ComplexType>(Param)->getElementType(),
                                    ComplexArg->getElementType(),
                                    Info, Deduced, TDF);

      return Sema::TDK_NonDeducedMismatch;

    //     _Atomic T   [extension]
    case Type::Atomic:
      if (const AtomicType *AtomicArg = Arg->getAs<AtomicType>())
        return DeduceTemplateArgumentsByTypeMatch(S, TemplateParams,
                                       cast<AtomicType>(Param)->getValueType(),
                                       AtomicArg->getValueType(),
                                       Info, Deduced, TDF);

      return Sema::TDK_NonDeducedMismatch;

    //     T *
    case Type::Pointer: {
      QualType PointeeType;
      if (const PointerType *PointerArg = Arg->getAs<PointerType>()) {
        PointeeType = PointerArg->getPointeeType();
      } else if (const ObjCObjectPointerType *PointerArg
                   = Arg->getAs<ObjCObjectPointerType>()) {
        PointeeType = PointerArg->getPointeeType();
      } else {
        return Sema::TDK_NonDeducedMismatch;
      }

      unsigned SubTDF = TDF & (TDF_IgnoreQualifiers | TDF_DerivedClass);
      return DeduceTemplateArgumentsByTypeMatch(S, TemplateParams,
                                     cast<PointerType>(Param)->getPointeeType(),
                                     PointeeType,
                                     Info, Deduced, SubTDF);
    }

    //     T &
    case Type::LValueReference: {
      const LValueReferenceType *ReferenceArg =
          Arg->getAs<LValueReferenceType>();
      if (!ReferenceArg)
        return Sema::TDK_NonDeducedMismatch;

      return DeduceTemplateArgumentsByTypeMatch(S, TemplateParams,
                           cast<LValueReferenceType>(Param)->getPointeeType(),
                           ReferenceArg->getPointeeType(), Info, Deduced, 0);
    }

    //     T && [C++0x]
    case Type::RValueReference: {
      const RValueReferenceType *ReferenceArg =
          Arg->getAs<RValueReferenceType>();
      if (!ReferenceArg)
        return Sema::TDK_NonDeducedMismatch;

      return DeduceTemplateArgumentsByTypeMatch(S, TemplateParams,
                             cast<RValueReferenceType>(Param)->getPointeeType(),
                             ReferenceArg->getPointeeType(),
                             Info, Deduced, 0);
    }

    //     T [] (implied, but not stated explicitly)
    case Type::IncompleteArray: {
      const IncompleteArrayType *IncompleteArrayArg =
        S.Context.getAsIncompleteArrayType(Arg);
      if (!IncompleteArrayArg)
        return Sema::TDK_NonDeducedMismatch;

      unsigned SubTDF = TDF & TDF_IgnoreQualifiers;
      return DeduceTemplateArgumentsByTypeMatch(S, TemplateParams,
                    S.Context.getAsIncompleteArrayType(Param)->getElementType(),
                    IncompleteArrayArg->getElementType(),
                    Info, Deduced, SubTDF);
    }

    //     T [integer-constant]
    case Type::ConstantArray: {
      const ConstantArrayType *ConstantArrayArg =
        S.Context.getAsConstantArrayType(Arg);
      if (!ConstantArrayArg)
        return Sema::TDK_NonDeducedMismatch;

      const ConstantArrayType *ConstantArrayParm =
        S.Context.getAsConstantArrayType(Param);
      if (ConstantArrayArg->getSize() != ConstantArrayParm->getSize())
        return Sema::TDK_NonDeducedMismatch;

      unsigned SubTDF = TDF & TDF_IgnoreQualifiers;
      return DeduceTemplateArgumentsByTypeMatch(S, TemplateParams,
                                           ConstantArrayParm->getElementType(),
                                           ConstantArrayArg->getElementType(),
                                           Info, Deduced, SubTDF);
    }

    //     type [i]
    case Type::DependentSizedArray: {
      const ArrayType *ArrayArg = S.Context.getAsArrayType(Arg);
      if (!ArrayArg)
        return Sema::TDK_NonDeducedMismatch;

      unsigned SubTDF = TDF & TDF_IgnoreQualifiers;

      // Check the element type of the arrays
      const DependentSizedArrayType *DependentArrayParm
        = S.Context.getAsDependentSizedArrayType(Param);
      if (Sema::TemplateDeductionResult Result
            = DeduceTemplateArgumentsByTypeMatch(S, TemplateParams,
                                          DependentArrayParm->getElementType(),
                                          ArrayArg->getElementType(),
                                          Info, Deduced, SubTDF))
        return Result;

      // Determine the array bound is something we can deduce.
      NonTypeTemplateParmDecl *NTTP
        = getDeducedParameterFromExpr(Info, DependentArrayParm->getSizeExpr());
      if (!NTTP)
        return Sema::TDK_Success;

      // We can perform template argument deduction for the given non-type
      // template parameter.
      assert(NTTP->getDepth() == Info.getDeducedDepth() &&
             "saw non-type template parameter with wrong depth");
      if (const ConstantArrayType *ConstantArrayArg
            = dyn_cast<ConstantArrayType>(ArrayArg)) {
        llvm::APSInt Size(ConstantArrayArg->getSize());
        return DeduceNonTypeTemplateArgument(S, TemplateParams, NTTP, Size,
                                             S.Context.getSizeType(),
                                             /*ArrayBound=*/true,
                                             Info, Deduced);
      }
      if (const DependentSizedArrayType *DependentArrayArg
            = dyn_cast<DependentSizedArrayType>(ArrayArg))
        if (DependentArrayArg->getSizeExpr())
          return DeduceNonTypeTemplateArgument(S, TemplateParams, NTTP,
                                               DependentArrayArg->getSizeExpr(),
                                               Info, Deduced);

      // Incomplete type does not match a dependently-sized array type
      return Sema::TDK_NonDeducedMismatch;
    }

    //     type(*)(T)
    //     T(*)()
    //     T(*)(T)
    case Type::FunctionProto: {
      unsigned SubTDF = TDF & TDF_TopLevelParameterTypeList;
      const FunctionProtoType *FunctionProtoArg =
        dyn_cast<FunctionProtoType>(Arg);
      if (!FunctionProtoArg)
        return Sema::TDK_NonDeducedMismatch;

      const FunctionProtoType *FunctionProtoParam =
        cast<FunctionProtoType>(Param);

      if (FunctionProtoParam->getTypeQuals()
            != FunctionProtoArg->getTypeQuals() ||
          FunctionProtoParam->getRefQualifier()
            != FunctionProtoArg->getRefQualifier() ||
          FunctionProtoParam->isVariadic() != FunctionProtoArg->isVariadic())
        return Sema::TDK_NonDeducedMismatch;

      // Check return types.
      if (auto Result = DeduceTemplateArgumentsByTypeMatch(
              S, TemplateParams, FunctionProtoParam->getReturnType(),
              FunctionProtoArg->getReturnType(), Info, Deduced, 0))
        return Result;

      // Check parameter types.
      if (auto Result = DeduceTemplateArguments(
              S, TemplateParams, FunctionProtoParam->param_type_begin(),
              FunctionProtoParam->getNumParams(),
              FunctionProtoArg->param_type_begin(),
              FunctionProtoArg->getNumParams(), Info, Deduced, SubTDF))
        return Result;

      if (TDF & TDF_AllowCompatibleFunctionType)
        return Sema::TDK_Success;

      // FIXME: Per core-2016/10/1019 (no corresponding core issue yet), permit
      // deducing through the noexcept-specifier if it's part of the canonical
      // type. libstdc++ relies on this.
      Expr *NoexceptExpr = FunctionProtoParam->getNoexceptExpr();
      if (NonTypeTemplateParmDecl *NTTP =
          NoexceptExpr ? getDeducedParameterFromExpr(Info, NoexceptExpr)
                       : nullptr) {
        assert(NTTP->getDepth() == Info.getDeducedDepth() &&
               "saw non-type template parameter with wrong depth");

        llvm::APSInt Noexcept(1);
        switch (FunctionProtoArg->canThrow(S.Context)) {
        case CT_Cannot:
          Noexcept = 1;
          LLVM_FALLTHROUGH;

        case CT_Can:
          // We give E in noexcept(E) the "deduced from array bound" treatment.
          // FIXME: Should we?
          return DeduceNonTypeTemplateArgument(
              S, TemplateParams, NTTP, Noexcept, S.Context.BoolTy,
              /*ArrayBound*/true, Info, Deduced);

        case CT_Dependent:
          if (Expr *ArgNoexceptExpr = FunctionProtoArg->getNoexceptExpr())
            return DeduceNonTypeTemplateArgument(
                S, TemplateParams, NTTP, ArgNoexceptExpr, Info, Deduced);
          // Can't deduce anything from throw(T...).
          break;
        }
      }
      // FIXME: Detect non-deduced exception specification mismatches?

      return Sema::TDK_Success;
    }

    case Type::InjectedClassName: {
      // Treat a template's injected-class-name as if the template
      // specialization type had been used.
      Param = cast<InjectedClassNameType>(Param)
        ->getInjectedSpecializationType();
      assert(isa<TemplateSpecializationType>(Param) &&
             "injected class name is not a template specialization type");
      LLVM_FALLTHROUGH;
    }

    //     template-name<T> (where template-name refers to a class template)
    //     template-name<i>
    //     TT<T>
    //     TT<i>
    //     TT<>
    case Type::TemplateSpecialization: {
      const TemplateSpecializationType *SpecParam =
          cast<TemplateSpecializationType>(Param);

      // When Arg cannot be a derived class, we can just try to deduce template
      // arguments from the template-id.
      const RecordType *RecordT = Arg->getAs<RecordType>();
      if (!(TDF & TDF_DerivedClass) || !RecordT)
        return DeduceTemplateArguments(S, TemplateParams, SpecParam, Arg, Info,
                                       Deduced);

      SmallVector<DeducedTemplateArgument, 8> DeducedOrig(Deduced.begin(),
                                                          Deduced.end());

      Sema::TemplateDeductionResult Result = DeduceTemplateArguments(
          S, TemplateParams, SpecParam, Arg, Info, Deduced);

      if (Result == Sema::TDK_Success)
        return Result;

      // We cannot inspect base classes as part of deduction when the type
      // is incomplete, so either instantiate any templates necessary to
      // complete the type, or skip over it if it cannot be completed.
      if (!S.isCompleteType(Info.getLocation(), Arg))
        return Result;

      // C++14 [temp.deduct.call] p4b3:
      //   If P is a class and P has the form simple-template-id, then the
      //   transformed A can be a derived class of the deduced A. Likewise if
      //   P is a pointer to a class of the form simple-template-id, the
      //   transformed A can be a pointer to a derived class pointed to by the
      //   deduced A.
      //
      //   These alternatives are considered only if type deduction would
      //   otherwise fail. If they yield more than one possible deduced A, the
      //   type deduction fails.

      // Reset the incorrectly deduced argument from above.
      Deduced = DeducedOrig;

      // Use data recursion to crawl through the list of base classes.
      // Visited contains the set of nodes we have already visited, while
      // ToVisit is our stack of records that we still need to visit.
      llvm::SmallPtrSet<const RecordType *, 8> Visited;
      SmallVector<const RecordType *, 8> ToVisit;
      ToVisit.push_back(RecordT);
      bool Successful = false;
      SmallVector<DeducedTemplateArgument, 8> SuccessfulDeduced;
      while (!ToVisit.empty()) {
        // Retrieve the next class in the inheritance hierarchy.
        const RecordType *NextT = ToVisit.pop_back_val();

        // If we have already seen this type, skip it.
        if (!Visited.insert(NextT).second)
          continue;

        // If this is a base class, try to perform template argument
        // deduction from it.
        if (NextT != RecordT) {
          TemplateDeductionInfo BaseInfo(Info.getLocation());
          Sema::TemplateDeductionResult BaseResult =
              DeduceTemplateArguments(S, TemplateParams, SpecParam,
                                      QualType(NextT, 0), BaseInfo, Deduced);

          // If template argument deduction for this base was successful,
          // note that we had some success. Otherwise, ignore any deductions
          // from this base class.
          if (BaseResult == Sema::TDK_Success) {
            // If we've already seen some success, then deduction fails due to
            // an ambiguity (temp.deduct.call p5).
            if (Successful)
              return Sema::TDK_MiscellaneousDeductionFailure;

            Successful = true;
            std::swap(SuccessfulDeduced, Deduced);

            Info.Param = BaseInfo.Param;
            Info.FirstArg = BaseInfo.FirstArg;
            Info.SecondArg = BaseInfo.SecondArg;
          }

          Deduced = DeducedOrig;
        }

        // Visit base classes
        CXXRecordDecl *Next = cast<CXXRecordDecl>(NextT->getDecl());
        for (const auto &Base : Next->bases()) {
          assert(Base.getType()->isRecordType() &&
                 "Base class that isn't a record?");
          ToVisit.push_back(Base.getType()->getAs<RecordType>());
        }
      }

      if (Successful) {
        std::swap(SuccessfulDeduced, Deduced);
        return Sema::TDK_Success;
      }

      return Result;
    }

    //     T type::*
    //     T T::*
    //     T (type::*)()
    //     type (T::*)()
    //     type (type::*)(T)
    //     type (T::*)(T)
    //     T (type::*)(T)
    //     T (T::*)()
    //     T (T::*)(T)
    case Type::MemberPointer: {
      const MemberPointerType *MemPtrParam = cast<MemberPointerType>(Param);
      const MemberPointerType *MemPtrArg = dyn_cast<MemberPointerType>(Arg);
      if (!MemPtrArg)
        return Sema::TDK_NonDeducedMismatch;

      QualType ParamPointeeType = MemPtrParam->getPointeeType();
      if (ParamPointeeType->isFunctionType())
        S.adjustMemberFunctionCC(ParamPointeeType, /*IsStatic=*/true,
                                 /*IsCtorOrDtor=*/false, Info.getLocation());
      QualType ArgPointeeType = MemPtrArg->getPointeeType();
      if (ArgPointeeType->isFunctionType())
        S.adjustMemberFunctionCC(ArgPointeeType, /*IsStatic=*/true,
                                 /*IsCtorOrDtor=*/false, Info.getLocation());

      if (Sema::TemplateDeductionResult Result
            = DeduceTemplateArgumentsByTypeMatch(S, TemplateParams,
                                                 ParamPointeeType,
                                                 ArgPointeeType,
                                                 Info, Deduced,
                                                 TDF & TDF_IgnoreQualifiers))
        return Result;

      return DeduceTemplateArgumentsByTypeMatch(S, TemplateParams,
                                           QualType(MemPtrParam->getClass(), 0),
                                           QualType(MemPtrArg->getClass(), 0),
                                           Info, Deduced,
                                           TDF & TDF_IgnoreQualifiers);
    }

    //     (clang extension)
    //
    //     type(^)(T)
    //     T(^)()
    //     T(^)(T)
    case Type::BlockPointer: {
      const BlockPointerType *BlockPtrParam = cast<BlockPointerType>(Param);
      const BlockPointerType *BlockPtrArg = dyn_cast<BlockPointerType>(Arg);

      if (!BlockPtrArg)
        return Sema::TDK_NonDeducedMismatch;

      return DeduceTemplateArgumentsByTypeMatch(S, TemplateParams,
                                                BlockPtrParam->getPointeeType(),
                                                BlockPtrArg->getPointeeType(),
                                                Info, Deduced, 0);
    }

    //     (clang extension)
    //
    //     T __attribute__(((ext_vector_type(<integral constant>))))
    case Type::ExtVector: {
      const ExtVectorType *VectorParam = cast<ExtVectorType>(Param);
      if (const ExtVectorType *VectorArg = dyn_cast<ExtVectorType>(Arg)) {
        // Make sure that the vectors have the same number of elements.
        if (VectorParam->getNumElements() != VectorArg->getNumElements())
          return Sema::TDK_NonDeducedMismatch;

        // Perform deduction on the element types.
        return DeduceTemplateArgumentsByTypeMatch(S, TemplateParams,
                                                  VectorParam->getElementType(),
                                                  VectorArg->getElementType(),
                                                  Info, Deduced, TDF);
      }

      if (const DependentSizedExtVectorType *VectorArg
                                = dyn_cast<DependentSizedExtVectorType>(Arg)) {
        // We can't check the number of elements, since the argument has a
        // dependent number of elements. This can only occur during partial
        // ordering.

        // Perform deduction on the element types.
        return DeduceTemplateArgumentsByTypeMatch(S, TemplateParams,
                                                  VectorParam->getElementType(),
                                                  VectorArg->getElementType(),
                                                  Info, Deduced, TDF);
      }

      return Sema::TDK_NonDeducedMismatch;
    }

    //     (clang extension)
    //
    //     T __attribute__(((ext_vector_type(N))))
    case Type::DependentSizedExtVector: {
      const DependentSizedExtVectorType *VectorParam
        = cast<DependentSizedExtVectorType>(Param);

      if (const ExtVectorType *VectorArg = dyn_cast<ExtVectorType>(Arg)) {
        // Perform deduction on the element types.
        if (Sema::TemplateDeductionResult Result
              = DeduceTemplateArgumentsByTypeMatch(S, TemplateParams,
                                                  VectorParam->getElementType(),
                                                   VectorArg->getElementType(),
                                                   Info, Deduced, TDF))
          return Result;

        // Perform deduction on the vector size, if we can.
        NonTypeTemplateParmDecl *NTTP
          = getDeducedParameterFromExpr(Info, VectorParam->getSizeExpr());
        if (!NTTP)
          return Sema::TDK_Success;

        llvm::APSInt ArgSize(S.Context.getTypeSize(S.Context.IntTy), false);
        ArgSize = VectorArg->getNumElements();
        // Note that we use the "array bound" rules here; just like in that
        // case, we don't have any particular type for the vector size, but
        // we can provide one if necessary.
        return DeduceNonTypeTemplateArgument(S, TemplateParams, NTTP, ArgSize,
                                             S.Context.IntTy, true, Info,
                                             Deduced);
      }

      if (const DependentSizedExtVectorType *VectorArg
                                = dyn_cast<DependentSizedExtVectorType>(Arg)) {
        // Perform deduction on the element types.
        if (Sema::TemplateDeductionResult Result
            = DeduceTemplateArgumentsByTypeMatch(S, TemplateParams,
                                                 VectorParam->getElementType(),
                                                 VectorArg->getElementType(),
                                                 Info, Deduced, TDF))
          return Result;

        // Perform deduction on the vector size, if we can.
        NonTypeTemplateParmDecl *NTTP
          = getDeducedParameterFromExpr(Info, VectorParam->getSizeExpr());
        if (!NTTP)
          return Sema::TDK_Success;

        return DeduceNonTypeTemplateArgument(S, TemplateParams, NTTP,
                                             VectorArg->getSizeExpr(),
                                             Info, Deduced);
      }

      return Sema::TDK_NonDeducedMismatch;
    }

    //     (clang extension)
    //
    //     T __attribute__(((address_space(N))))
    case Type::DependentAddressSpace: {
      const DependentAddressSpaceType *AddressSpaceParam =
          cast<DependentAddressSpaceType>(Param);

      if (const DependentAddressSpaceType *AddressSpaceArg =
              dyn_cast<DependentAddressSpaceType>(Arg)) {
        // Perform deduction on the pointer type.
        if (Sema::TemplateDeductionResult Result =
                DeduceTemplateArgumentsByTypeMatch(
                    S, TemplateParams, AddressSpaceParam->getPointeeType(),
                    AddressSpaceArg->getPointeeType(), Info, Deduced, TDF))
          return Result;

        // Perform deduction on the address space, if we can.
        NonTypeTemplateParmDecl *NTTP = getDeducedParameterFromExpr(
            Info, AddressSpaceParam->getAddrSpaceExpr());
        if (!NTTP)
          return Sema::TDK_Success;

        return DeduceNonTypeTemplateArgument(
            S, TemplateParams, NTTP, AddressSpaceArg->getAddrSpaceExpr(), Info,
            Deduced);
      }

      if (isTargetAddressSpace(Arg.getAddressSpace())) {
        llvm::APSInt ArgAddressSpace(S.Context.getTypeSize(S.Context.IntTy),
                                     false);
        ArgAddressSpace = toTargetAddressSpace(Arg.getAddressSpace());

        // Perform deduction on the pointer types.
        if (Sema::TemplateDeductionResult Result =
                DeduceTemplateArgumentsByTypeMatch(
                    S, TemplateParams, AddressSpaceParam->getPointeeType(),
                    S.Context.removeAddrSpaceQualType(Arg), Info, Deduced, TDF))
          return Result;

        // Perform deduction on the address space, if we can.
        NonTypeTemplateParmDecl *NTTP = getDeducedParameterFromExpr(
            Info, AddressSpaceParam->getAddrSpaceExpr());
        if (!NTTP)
          return Sema::TDK_Success;

        return DeduceNonTypeTemplateArgument(S, TemplateParams, NTTP,
                                             ArgAddressSpace, S.Context.IntTy,
                                             true, Info, Deduced);
      }

      return Sema::TDK_NonDeducedMismatch;
    }

    case Type::TypeOfExpr:
    case Type::TypeOf:
    case Type::DependentName:
    case Type::UnresolvedUsing:
    case Type::Decltype:
    case Type::UnaryTransform:
    case Type::Auto:
    case Type::DeducedTemplateSpecialization:
    case Type::DependentTemplateSpecialization:
    case Type::PackExpansion:
#if INTEL_CUSTOMIZATION
    case Type::Channel:
#endif // INTEL_CUSTOMIZATION
    case Type::Pipe:
      // No template argument deduction for these types
      return Sema::TDK_Success;
  }

  llvm_unreachable("Invalid Type Class!");
}

static Sema::TemplateDeductionResult
DeduceTemplateArguments(Sema &S,
                        TemplateParameterList *TemplateParams,
                        const TemplateArgument &Param,
                        TemplateArgument Arg,
                        TemplateDeductionInfo &Info,
                        SmallVectorImpl<DeducedTemplateArgument> &Deduced) {
  // If the template argument is a pack expansion, perform template argument
  // deduction against the pattern of that expansion. This only occurs during
  // partial ordering.
  if (Arg.isPackExpansion())
    Arg = Arg.getPackExpansionPattern();

  switch (Param.getKind()) {
  case TemplateArgument::Null:
    llvm_unreachable("Null template argument in parameter list");

  case TemplateArgument::Type:
    if (Arg.getKind() == TemplateArgument::Type)
      return DeduceTemplateArgumentsByTypeMatch(S, TemplateParams,
                                                Param.getAsType(),
                                                Arg.getAsType(),
                                                Info, Deduced, 0);
    Info.FirstArg = Param;
    Info.SecondArg = Arg;
    return Sema::TDK_NonDeducedMismatch;

  case TemplateArgument::Template:
    if (Arg.getKind() == TemplateArgument::Template)
      return DeduceTemplateArguments(S, TemplateParams,
                                     Param.getAsTemplate(),
                                     Arg.getAsTemplate(), Info, Deduced);
    Info.FirstArg = Param;
    Info.SecondArg = Arg;
    return Sema::TDK_NonDeducedMismatch;

  case TemplateArgument::TemplateExpansion:
    llvm_unreachable("caller should handle pack expansions");

  case TemplateArgument::Declaration:
    if (Arg.getKind() == TemplateArgument::Declaration &&
        isSameDeclaration(Param.getAsDecl(), Arg.getAsDecl()))
      return Sema::TDK_Success;

    Info.FirstArg = Param;
    Info.SecondArg = Arg;
    return Sema::TDK_NonDeducedMismatch;

  case TemplateArgument::NullPtr:
    if (Arg.getKind() == TemplateArgument::NullPtr &&
        S.Context.hasSameType(Param.getNullPtrType(), Arg.getNullPtrType()))
      return Sema::TDK_Success;

    Info.FirstArg = Param;
    Info.SecondArg = Arg;
    return Sema::TDK_NonDeducedMismatch;

  case TemplateArgument::Integral:
    if (Arg.getKind() == TemplateArgument::Integral) {
      if (hasSameExtendedValue(Param.getAsIntegral(), Arg.getAsIntegral()))
        return Sema::TDK_Success;

      Info.FirstArg = Param;
      Info.SecondArg = Arg;
      return Sema::TDK_NonDeducedMismatch;
    }

    if (Arg.getKind() == TemplateArgument::Expression) {
      Info.FirstArg = Param;
      Info.SecondArg = Arg;
      return Sema::TDK_NonDeducedMismatch;
    }

    Info.FirstArg = Param;
    Info.SecondArg = Arg;
    return Sema::TDK_NonDeducedMismatch;

  case TemplateArgument::Expression: {
    if (NonTypeTemplateParmDecl *NTTP
          = getDeducedParameterFromExpr(Info, Param.getAsExpr())) {
      if (Arg.getKind() == TemplateArgument::Integral)
        return DeduceNonTypeTemplateArgument(S, TemplateParams, NTTP,
                                             Arg.getAsIntegral(),
                                             Arg.getIntegralType(),
                                             /*ArrayBound=*/false,
                                             Info, Deduced);
      if (Arg.getKind() == TemplateArgument::NullPtr)
        return DeduceNullPtrTemplateArgument(S, TemplateParams, NTTP,
                                             Arg.getNullPtrType(),
                                             Info, Deduced);
      if (Arg.getKind() == TemplateArgument::Expression)
        return DeduceNonTypeTemplateArgument(S, TemplateParams, NTTP,
                                             Arg.getAsExpr(), Info, Deduced);
      if (Arg.getKind() == TemplateArgument::Declaration)
        return DeduceNonTypeTemplateArgument(S, TemplateParams, NTTP,
                                             Arg.getAsDecl(),
                                             Arg.getParamTypeForDecl(),
                                             Info, Deduced);

      Info.FirstArg = Param;
      Info.SecondArg = Arg;
      return Sema::TDK_NonDeducedMismatch;
    }

    // Can't deduce anything, but that's okay.
    return Sema::TDK_Success;
  }
  case TemplateArgument::Pack:
    llvm_unreachable("Argument packs should be expanded by the caller!");
  }

  llvm_unreachable("Invalid TemplateArgument Kind!");
}

/// \brief Determine whether there is a template argument to be used for
/// deduction.
///
/// This routine "expands" argument packs in-place, overriding its input
/// parameters so that \c Args[ArgIdx] will be the available template argument.
///
/// \returns true if there is another template argument (which will be at
/// \c Args[ArgIdx]), false otherwise.
static bool hasTemplateArgumentForDeduction(ArrayRef<TemplateArgument> &Args,
                                            unsigned &ArgIdx) {
  if (ArgIdx == Args.size())
    return false;

  const TemplateArgument &Arg = Args[ArgIdx];
  if (Arg.getKind() != TemplateArgument::Pack)
    return true;

  assert(ArgIdx == Args.size() - 1 && "Pack not at the end of argument list?");
  Args = Arg.pack_elements();
  ArgIdx = 0;
  return ArgIdx < Args.size();
}

/// \brief Determine whether the given set of template arguments has a pack
/// expansion that is not the last template argument.
static bool hasPackExpansionBeforeEnd(ArrayRef<TemplateArgument> Args) {
  bool FoundPackExpansion = false;
  for (const auto &A : Args) {
    if (FoundPackExpansion)
      return true;

    if (A.getKind() == TemplateArgument::Pack)
      return hasPackExpansionBeforeEnd(A.pack_elements());

    if (A.isPackExpansion())
      FoundPackExpansion = true;
  }

  return false;
}

static Sema::TemplateDeductionResult
DeduceTemplateArguments(Sema &S, TemplateParameterList *TemplateParams,
                        ArrayRef<TemplateArgument> Params,
                        ArrayRef<TemplateArgument> Args,
                        TemplateDeductionInfo &Info,
                        SmallVectorImpl<DeducedTemplateArgument> &Deduced,
                        bool NumberOfArgumentsMustMatch) {
  // C++0x [temp.deduct.type]p9:
  //   If the template argument list of P contains a pack expansion that is not
  //   the last template argument, the entire template argument list is a
  //   non-deduced context.
  if (hasPackExpansionBeforeEnd(Params))
    return Sema::TDK_Success;

  // C++0x [temp.deduct.type]p9:
  //   If P has a form that contains <T> or <i>, then each argument Pi of the
  //   respective template argument list P is compared with the corresponding
  //   argument Ai of the corresponding template argument list of A.
  unsigned ArgIdx = 0, ParamIdx = 0;
  for (; hasTemplateArgumentForDeduction(Params, ParamIdx); ++ParamIdx) {
    if (!Params[ParamIdx].isPackExpansion()) {
      // The simple case: deduce template arguments by matching Pi and Ai.

      // Check whether we have enough arguments.
      if (!hasTemplateArgumentForDeduction(Args, ArgIdx))
        return NumberOfArgumentsMustMatch
                   ? Sema::TDK_MiscellaneousDeductionFailure
                   : Sema::TDK_Success;

      // C++1z [temp.deduct.type]p9:
      //   During partial ordering, if Ai was originally a pack expansion [and]
      //   Pi is not a pack expansion, template argument deduction fails.
      if (Args[ArgIdx].isPackExpansion())
        return Sema::TDK_MiscellaneousDeductionFailure;

      // Perform deduction for this Pi/Ai pair.
      if (Sema::TemplateDeductionResult Result
            = DeduceTemplateArguments(S, TemplateParams,
                                      Params[ParamIdx], Args[ArgIdx],
                                      Info, Deduced))
        return Result;

      // Move to the next argument.
      ++ArgIdx;
      continue;
    }

    // The parameter is a pack expansion.

    // C++0x [temp.deduct.type]p9:
    //   If Pi is a pack expansion, then the pattern of Pi is compared with
    //   each remaining argument in the template argument list of A. Each
    //   comparison deduces template arguments for subsequent positions in the
    //   template parameter packs expanded by Pi.
    TemplateArgument Pattern = Params[ParamIdx].getPackExpansionPattern();

    // FIXME: If there are no remaining arguments, we can bail out early
    // and set any deduced parameter packs to an empty argument pack.
    // The latter part of this is a (minor) correctness issue.

    // Prepare to deduce the packs within the pattern.
    PackDeductionScope PackScope(S, TemplateParams, Deduced, Info, Pattern);

    // Keep track of the deduced template arguments for each parameter pack
    // expanded by this pack expansion (the outer index) and for each
    // template argument (the inner SmallVectors).
    for (; hasTemplateArgumentForDeduction(Args, ArgIdx); ++ArgIdx) {
      // Deduce template arguments from the pattern.
      if (Sema::TemplateDeductionResult Result
            = DeduceTemplateArguments(S, TemplateParams, Pattern, Args[ArgIdx],
                                      Info, Deduced))
        return Result;

      PackScope.nextPackElement();
    }

    // Build argument packs for each of the parameter packs expanded by this
    // pack expansion.
    if (auto Result = PackScope.finish())
      return Result;
  }

  return Sema::TDK_Success;
}

static Sema::TemplateDeductionResult
DeduceTemplateArguments(Sema &S,
                        TemplateParameterList *TemplateParams,
                        const TemplateArgumentList &ParamList,
                        const TemplateArgumentList &ArgList,
                        TemplateDeductionInfo &Info,
                        SmallVectorImpl<DeducedTemplateArgument> &Deduced) {
  return DeduceTemplateArguments(S, TemplateParams, ParamList.asArray(),
                                 ArgList.asArray(), Info, Deduced,
                                 /*NumberOfArgumentsMustMatch*/false);
}

/// \brief Determine whether two template arguments are the same.
static bool isSameTemplateArg(ASTContext &Context,
                              TemplateArgument X,
                              const TemplateArgument &Y,
                              bool PackExpansionMatchesPack = false) {
  // If we're checking deduced arguments (X) against original arguments (Y),
  // we will have flattened packs to non-expansions in X.
  if (PackExpansionMatchesPack && X.isPackExpansion() && !Y.isPackExpansion())
    X = X.getPackExpansionPattern();

  if (X.getKind() != Y.getKind())
    return false;

  switch (X.getKind()) {
    case TemplateArgument::Null:
      llvm_unreachable("Comparing NULL template argument");

    case TemplateArgument::Type:
      return Context.getCanonicalType(X.getAsType()) ==
             Context.getCanonicalType(Y.getAsType());

    case TemplateArgument::Declaration:
      return isSameDeclaration(X.getAsDecl(), Y.getAsDecl());

    case TemplateArgument::NullPtr:
      return Context.hasSameType(X.getNullPtrType(), Y.getNullPtrType());

    case TemplateArgument::Template:
    case TemplateArgument::TemplateExpansion:
      return Context.getCanonicalTemplateName(
                    X.getAsTemplateOrTemplatePattern()).getAsVoidPointer() ==
             Context.getCanonicalTemplateName(
                    Y.getAsTemplateOrTemplatePattern()).getAsVoidPointer();

    case TemplateArgument::Integral:
      return hasSameExtendedValue(X.getAsIntegral(), Y.getAsIntegral());

    case TemplateArgument::Expression: {
      llvm::FoldingSetNodeID XID, YID;
      X.getAsExpr()->Profile(XID, Context, true);
      Y.getAsExpr()->Profile(YID, Context, true);
      return XID == YID;
    }

    case TemplateArgument::Pack:
      if (X.pack_size() != Y.pack_size())
        return false;

      for (TemplateArgument::pack_iterator XP = X.pack_begin(),
                                        XPEnd = X.pack_end(),
                                           YP = Y.pack_begin();
           XP != XPEnd; ++XP, ++YP)
        if (!isSameTemplateArg(Context, *XP, *YP, PackExpansionMatchesPack))
          return false;

      return true;
  }

  llvm_unreachable("Invalid TemplateArgument Kind!");
}

/// \brief Allocate a TemplateArgumentLoc where all locations have
/// been initialized to the given location.
///
/// \param Arg The template argument we are producing template argument
/// location information for.
///
/// \param NTTPType For a declaration template argument, the type of
/// the non-type template parameter that corresponds to this template
/// argument. Can be null if no type sugar is available to add to the
/// type from the template argument.
///
/// \param Loc The source location to use for the resulting template
/// argument.
TemplateArgumentLoc
Sema::getTrivialTemplateArgumentLoc(const TemplateArgument &Arg,
                                    QualType NTTPType, SourceLocation Loc) {
  switch (Arg.getKind()) {
  case TemplateArgument::Null:
    llvm_unreachable("Can't get a NULL template argument here");

  case TemplateArgument::Type:
    return TemplateArgumentLoc(
        Arg, Context.getTrivialTypeSourceInfo(Arg.getAsType(), Loc));

  case TemplateArgument::Declaration: {
    if (NTTPType.isNull())
      NTTPType = Arg.getParamTypeForDecl();
    Expr *E = BuildExpressionFromDeclTemplateArgument(Arg, NTTPType, Loc)
                  .getAs<Expr>();
    return TemplateArgumentLoc(TemplateArgument(E), E);
  }

  case TemplateArgument::NullPtr: {
    if (NTTPType.isNull())
      NTTPType = Arg.getNullPtrType();
    Expr *E = BuildExpressionFromDeclTemplateArgument(Arg, NTTPType, Loc)
                  .getAs<Expr>();
    return TemplateArgumentLoc(TemplateArgument(NTTPType, /*isNullPtr*/true),
                               E);
  }

  case TemplateArgument::Integral: {
    Expr *E =
        BuildExpressionFromIntegralTemplateArgument(Arg, Loc).getAs<Expr>();
    return TemplateArgumentLoc(TemplateArgument(E), E);
  }

    case TemplateArgument::Template:
    case TemplateArgument::TemplateExpansion: {
      NestedNameSpecifierLocBuilder Builder;
      TemplateName Template = Arg.getAsTemplate();
      if (DependentTemplateName *DTN = Template.getAsDependentTemplateName())
        Builder.MakeTrivial(Context, DTN->getQualifier(), Loc);
      else if (QualifiedTemplateName *QTN =
                   Template.getAsQualifiedTemplateName())
        Builder.MakeTrivial(Context, QTN->getQualifier(), Loc);

      if (Arg.getKind() == TemplateArgument::Template)
        return TemplateArgumentLoc(Arg, Builder.getWithLocInContext(Context),
                                   Loc);

      return TemplateArgumentLoc(Arg, Builder.getWithLocInContext(Context),
                                 Loc, Loc);
    }

  case TemplateArgument::Expression:
    return TemplateArgumentLoc(Arg, Arg.getAsExpr());

  case TemplateArgument::Pack:
    return TemplateArgumentLoc(Arg, TemplateArgumentLocInfo());
  }

  llvm_unreachable("Invalid TemplateArgument Kind!");
}


/// \brief Convert the given deduced template argument and add it to the set of
/// fully-converted template arguments.
static bool
ConvertDeducedTemplateArgument(Sema &S, NamedDecl *Param,
                               DeducedTemplateArgument Arg,
                               NamedDecl *Template,
                               TemplateDeductionInfo &Info,
                               bool IsDeduced,
                               SmallVectorImpl<TemplateArgument> &Output) {
  auto ConvertArg = [&](DeducedTemplateArgument Arg,
                        unsigned ArgumentPackIndex) {
    // Convert the deduced template argument into a template
    // argument that we can check, almost as if the user had written
    // the template argument explicitly.
    TemplateArgumentLoc ArgLoc =
        S.getTrivialTemplateArgumentLoc(Arg, QualType(), Info.getLocation());

    // Check the template argument, converting it as necessary.
    return S.CheckTemplateArgument(
        Param, ArgLoc, Template, Template->getLocation(),
        Template->getSourceRange().getEnd(), ArgumentPackIndex, Output,
        IsDeduced
            ? (Arg.wasDeducedFromArrayBound() ? Sema::CTAK_DeducedFromArrayBound
                                              : Sema::CTAK_Deduced)
            : Sema::CTAK_Specified);
  };

  if (Arg.getKind() == TemplateArgument::Pack) {
    // This is a template argument pack, so check each of its arguments against
    // the template parameter.
    SmallVector<TemplateArgument, 2> PackedArgsBuilder;
    for (const auto &P : Arg.pack_elements()) {
      // When converting the deduced template argument, append it to the
      // general output list. We need to do this so that the template argument
      // checking logic has all of the prior template arguments available.
      DeducedTemplateArgument InnerArg(P);
      InnerArg.setDeducedFromArrayBound(Arg.wasDeducedFromArrayBound());
      assert(InnerArg.getKind() != TemplateArgument::Pack &&
             "deduced nested pack");
      if (P.isNull()) {
        // We deduced arguments for some elements of this pack, but not for
        // all of them. This happens if we get a conditionally-non-deduced
        // context in a pack expansion (such as an overload set in one of the
        // arguments).
        S.Diag(Param->getLocation(),
               diag::err_template_arg_deduced_incomplete_pack)
          << Arg << Param;
        return true;
      }
      if (ConvertArg(InnerArg, PackedArgsBuilder.size()))
        return true;

      // Move the converted template argument into our argument pack.
      PackedArgsBuilder.push_back(Output.pop_back_val());
    }

    // If the pack is empty, we still need to substitute into the parameter
    // itself, in case that substitution fails.
    if (PackedArgsBuilder.empty()) {
      LocalInstantiationScope Scope(S);
      TemplateArgumentList TemplateArgs(TemplateArgumentList::OnStack, Output);
      MultiLevelTemplateArgumentList Args(TemplateArgs);

      if (auto *NTTP = dyn_cast<NonTypeTemplateParmDecl>(Param)) {
        Sema::InstantiatingTemplate Inst(S, Template->getLocation(), Template,
                                         NTTP, Output,
                                         Template->getSourceRange());
        if (Inst.isInvalid() ||
            S.SubstType(NTTP->getType(), Args, NTTP->getLocation(),
                        NTTP->getDeclName()).isNull())
          return true;
      } else if (auto *TTP = dyn_cast<TemplateTemplateParmDecl>(Param)) {
        Sema::InstantiatingTemplate Inst(S, Template->getLocation(), Template,
                                         TTP, Output,
                                         Template->getSourceRange());
        if (Inst.isInvalid() || !S.SubstDecl(TTP, S.CurContext, Args))
          return true;
      }
      // For type parameters, no substitution is ever required.
    }

    // Create the resulting argument pack.
    Output.push_back(
        TemplateArgument::CreatePackCopy(S.Context, PackedArgsBuilder));
    return false;
  }

  return ConvertArg(Arg, 0);
}

// FIXME: This should not be a template, but
// ClassTemplatePartialSpecializationDecl sadly does not derive from
// TemplateDecl.
template<typename TemplateDeclT>
static Sema::TemplateDeductionResult ConvertDeducedTemplateArguments(
    Sema &S, TemplateDeclT *Template, bool IsDeduced,
    SmallVectorImpl<DeducedTemplateArgument> &Deduced,
    TemplateDeductionInfo &Info, SmallVectorImpl<TemplateArgument> &Builder,
    LocalInstantiationScope *CurrentInstantiationScope = nullptr,
    unsigned NumAlreadyConverted = 0, bool PartialOverloading = false) {
  TemplateParameterList *TemplateParams = Template->getTemplateParameters();

  for (unsigned I = 0, N = TemplateParams->size(); I != N; ++I) {
    NamedDecl *Param = TemplateParams->getParam(I);

    if (!Deduced[I].isNull()) {
      if (I < NumAlreadyConverted) {
        // We may have had explicitly-specified template arguments for a
        // template parameter pack (that may or may not have been extended
        // via additional deduced arguments).
        if (Param->isParameterPack() && CurrentInstantiationScope &&
            CurrentInstantiationScope->getPartiallySubstitutedPack() == Param) {
          // Forget the partially-substituted pack; its substitution is now
          // complete.
          CurrentInstantiationScope->ResetPartiallySubstitutedPack();
          // We still need to check the argument in case it was extended by
          // deduction.
        } else {
          // We have already fully type-checked and converted this
          // argument, because it was explicitly-specified. Just record the
          // presence of this argument.
          Builder.push_back(Deduced[I]);
          continue;
        }
      }

      // We may have deduced this argument, so it still needs to be
      // checked and converted.
      if (ConvertDeducedTemplateArgument(S, Param, Deduced[I], Template, Info,
                                         IsDeduced, Builder)) {
        Info.Param = makeTemplateParameter(Param);
        // FIXME: These template arguments are temporary. Free them!
        Info.reset(TemplateArgumentList::CreateCopy(S.Context, Builder));
        return Sema::TDK_SubstitutionFailure;
      }

      continue;
    }

    // C++0x [temp.arg.explicit]p3:
    //    A trailing template parameter pack (14.5.3) not otherwise deduced will
    //    be deduced to an empty sequence of template arguments.
    // FIXME: Where did the word "trailing" come from?
    if (Param->isTemplateParameterPack()) {
      // We may have had explicitly-specified template arguments for this
      // template parameter pack. If so, our empty deduction extends the
      // explicitly-specified set (C++0x [temp.arg.explicit]p9).
      const TemplateArgument *ExplicitArgs;
      unsigned NumExplicitArgs;
      if (CurrentInstantiationScope &&
          CurrentInstantiationScope->getPartiallySubstitutedPack(
              &ExplicitArgs, &NumExplicitArgs) == Param) {
        Builder.push_back(TemplateArgument(
            llvm::makeArrayRef(ExplicitArgs, NumExplicitArgs)));

        // Forget the partially-substituted pack; its substitution is now
        // complete.
        CurrentInstantiationScope->ResetPartiallySubstitutedPack();
      } else {
        // Go through the motions of checking the empty argument pack against
        // the parameter pack.
        DeducedTemplateArgument DeducedPack(TemplateArgument::getEmptyPack());
        if (ConvertDeducedTemplateArgument(S, Param, DeducedPack, Template,
                                           Info, IsDeduced, Builder)) {
          Info.Param = makeTemplateParameter(Param);
          // FIXME: These template arguments are temporary. Free them!
          Info.reset(TemplateArgumentList::CreateCopy(S.Context, Builder));
          return Sema::TDK_SubstitutionFailure;
        }
      }
      continue;
    }

    // Substitute into the default template argument, if available.
    bool HasDefaultArg = false;
    TemplateDecl *TD = dyn_cast<TemplateDecl>(Template);
    if (!TD) {
      assert(isa<ClassTemplatePartialSpecializationDecl>(Template) ||
             isa<VarTemplatePartialSpecializationDecl>(Template));
      return Sema::TDK_Incomplete;
    }

    TemplateArgumentLoc DefArg = S.SubstDefaultTemplateArgumentIfAvailable(
        TD, TD->getLocation(), TD->getSourceRange().getEnd(), Param, Builder,
        HasDefaultArg);

    // If there was no default argument, deduction is incomplete.
    if (DefArg.getArgument().isNull()) {
      Info.Param = makeTemplateParameter(
          const_cast<NamedDecl *>(TemplateParams->getParam(I)));
      Info.reset(TemplateArgumentList::CreateCopy(S.Context, Builder));
      if (PartialOverloading) break;

      return HasDefaultArg ? Sema::TDK_SubstitutionFailure
                           : Sema::TDK_Incomplete;
    }

    // Check whether we can actually use the default argument.
    if (S.CheckTemplateArgument(Param, DefArg, TD, TD->getLocation(),
                                TD->getSourceRange().getEnd(), 0, Builder,
                                Sema::CTAK_Specified)) {
      Info.Param = makeTemplateParameter(
                         const_cast<NamedDecl *>(TemplateParams->getParam(I)));
      // FIXME: These template arguments are temporary. Free them!
      Info.reset(TemplateArgumentList::CreateCopy(S.Context, Builder));
      return Sema::TDK_SubstitutionFailure;
    }

    // If we get here, we successfully used the default template argument.
  }

  return Sema::TDK_Success;
}

static DeclContext *getAsDeclContextOrEnclosing(Decl *D) {
  if (auto *DC = dyn_cast<DeclContext>(D))
    return DC;
  return D->getDeclContext();
}

template<typename T> struct IsPartialSpecialization {
  static constexpr bool value = false;
};
template<>
struct IsPartialSpecialization<ClassTemplatePartialSpecializationDecl> {
  static constexpr bool value = true;
};
template<>
struct IsPartialSpecialization<VarTemplatePartialSpecializationDecl> {
  static constexpr bool value = true;
};

/// Complete template argument deduction for a partial specialization.
template <typename T>
static typename std::enable_if<IsPartialSpecialization<T>::value,
                               Sema::TemplateDeductionResult>::type
FinishTemplateArgumentDeduction(
    Sema &S, T *Partial, bool IsPartialOrdering,
    const TemplateArgumentList &TemplateArgs,
    SmallVectorImpl<DeducedTemplateArgument> &Deduced,
    TemplateDeductionInfo &Info) {
  // Unevaluated SFINAE context.
  EnterExpressionEvaluationContext Unevaluated(
      S, Sema::ExpressionEvaluationContext::Unevaluated);
  Sema::SFINAETrap Trap(S);

  Sema::ContextRAII SavedContext(S, getAsDeclContextOrEnclosing(Partial));

  // C++ [temp.deduct.type]p2:
  //   [...] or if any template argument remains neither deduced nor
  //   explicitly specified, template argument deduction fails.
  SmallVector<TemplateArgument, 4> Builder;
  if (auto Result = ConvertDeducedTemplateArguments(
          S, Partial, IsPartialOrdering, Deduced, Info, Builder))
    return Result;

  // Form the template argument list from the deduced template arguments.
  TemplateArgumentList *DeducedArgumentList
    = TemplateArgumentList::CreateCopy(S.Context, Builder);

  Info.reset(DeducedArgumentList);

  // Substitute the deduced template arguments into the template
  // arguments of the class template partial specialization, and
  // verify that the instantiated template arguments are both valid
  // and are equivalent to the template arguments originally provided
  // to the class template.
  LocalInstantiationScope InstScope(S);
  auto *Template = Partial->getSpecializedTemplate();
  const ASTTemplateArgumentListInfo *PartialTemplArgInfo =
      Partial->getTemplateArgsAsWritten();
  const TemplateArgumentLoc *PartialTemplateArgs =
      PartialTemplArgInfo->getTemplateArgs();

  TemplateArgumentListInfo InstArgs(PartialTemplArgInfo->LAngleLoc,
                                    PartialTemplArgInfo->RAngleLoc);

  if (S.Subst(PartialTemplateArgs, PartialTemplArgInfo->NumTemplateArgs,
              InstArgs, MultiLevelTemplateArgumentList(*DeducedArgumentList))) {
    unsigned ArgIdx = InstArgs.size(), ParamIdx = ArgIdx;
    if (ParamIdx >= Partial->getTemplateParameters()->size())
      ParamIdx = Partial->getTemplateParameters()->size() - 1;

    Decl *Param = const_cast<NamedDecl *>(
        Partial->getTemplateParameters()->getParam(ParamIdx));
    Info.Param = makeTemplateParameter(Param);
    Info.FirstArg = PartialTemplateArgs[ArgIdx].getArgument();
    return Sema::TDK_SubstitutionFailure;
  }

  SmallVector<TemplateArgument, 4> ConvertedInstArgs;
  if (S.CheckTemplateArgumentList(Template, Partial->getLocation(), InstArgs,
                                  false, ConvertedInstArgs))
    return Sema::TDK_SubstitutionFailure;

  TemplateParameterList *TemplateParams = Template->getTemplateParameters();
  for (unsigned I = 0, E = TemplateParams->size(); I != E; ++I) {
    TemplateArgument InstArg = ConvertedInstArgs.data()[I];
    if (!isSameTemplateArg(S.Context, TemplateArgs[I], InstArg)) {
      Info.Param = makeTemplateParameter(TemplateParams->getParam(I));
      Info.FirstArg = TemplateArgs[I];
      Info.SecondArg = InstArg;
      return Sema::TDK_NonDeducedMismatch;
    }
  }

  if (Trap.hasErrorOccurred())
    return Sema::TDK_SubstitutionFailure;

  return Sema::TDK_Success;
}

/// Complete template argument deduction for a class or variable template,
/// when partial ordering against a partial specialization.
// FIXME: Factor out duplication with partial specialization version above.
static Sema::TemplateDeductionResult FinishTemplateArgumentDeduction(
    Sema &S, TemplateDecl *Template, bool PartialOrdering,
    const TemplateArgumentList &TemplateArgs,
    SmallVectorImpl<DeducedTemplateArgument> &Deduced,
    TemplateDeductionInfo &Info) {
  // Unevaluated SFINAE context.
  EnterExpressionEvaluationContext Unevaluated(
      S, Sema::ExpressionEvaluationContext::Unevaluated);
  Sema::SFINAETrap Trap(S);

  Sema::ContextRAII SavedContext(S, getAsDeclContextOrEnclosing(Template));

  // C++ [temp.deduct.type]p2:
  //   [...] or if any template argument remains neither deduced nor
  //   explicitly specified, template argument deduction fails.
  SmallVector<TemplateArgument, 4> Builder;
  if (auto Result = ConvertDeducedTemplateArguments(
          S, Template, /*IsDeduced*/PartialOrdering, Deduced, Info, Builder))
    return Result;

  // Check that we produced the correct argument list.
  TemplateParameterList *TemplateParams = Template->getTemplateParameters();
  for (unsigned I = 0, E = TemplateParams->size(); I != E; ++I) {
    TemplateArgument InstArg = Builder[I];
    if (!isSameTemplateArg(S.Context, TemplateArgs[I], InstArg,
                           /*PackExpansionMatchesPack*/true)) {
      Info.Param = makeTemplateParameter(TemplateParams->getParam(I));
      Info.FirstArg = TemplateArgs[I];
      Info.SecondArg = InstArg;
      return Sema::TDK_NonDeducedMismatch;
    }
  }

  if (Trap.hasErrorOccurred())
    return Sema::TDK_SubstitutionFailure;

  return Sema::TDK_Success;
}


/// \brief Perform template argument deduction to determine whether
/// the given template arguments match the given class template
/// partial specialization per C++ [temp.class.spec.match].
Sema::TemplateDeductionResult
Sema::DeduceTemplateArguments(ClassTemplatePartialSpecializationDecl *Partial,
                              const TemplateArgumentList &TemplateArgs,
                              TemplateDeductionInfo &Info) {
  if (Partial->isInvalidDecl())
    return TDK_Invalid;

  // C++ [temp.class.spec.match]p2:
  //   A partial specialization matches a given actual template
  //   argument list if the template arguments of the partial
  //   specialization can be deduced from the actual template argument
  //   list (14.8.2).

  // Unevaluated SFINAE context.
  EnterExpressionEvaluationContext Unevaluated(
      *this, Sema::ExpressionEvaluationContext::Unevaluated);
  SFINAETrap Trap(*this);

  SmallVector<DeducedTemplateArgument, 4> Deduced;
  Deduced.resize(Partial->getTemplateParameters()->size());
  if (TemplateDeductionResult Result
        = ::DeduceTemplateArguments(*this,
                                    Partial->getTemplateParameters(),
                                    Partial->getTemplateArgs(),
                                    TemplateArgs, Info, Deduced))
    return Result;

  SmallVector<TemplateArgument, 4> DeducedArgs(Deduced.begin(), Deduced.end());
  InstantiatingTemplate Inst(*this, Info.getLocation(), Partial, DeducedArgs,
                             Info);
  if (Inst.isInvalid())
    return TDK_InstantiationDepth;

  if (Trap.hasErrorOccurred())
    return Sema::TDK_SubstitutionFailure;

  return ::FinishTemplateArgumentDeduction(
      *this, Partial, /*PartialOrdering=*/false, TemplateArgs, Deduced, Info);
}

/// \brief Perform template argument deduction to determine whether
/// the given template arguments match the given variable template
/// partial specialization per C++ [temp.class.spec.match].
Sema::TemplateDeductionResult
Sema::DeduceTemplateArguments(VarTemplatePartialSpecializationDecl *Partial,
                              const TemplateArgumentList &TemplateArgs,
                              TemplateDeductionInfo &Info) {
  if (Partial->isInvalidDecl())
    return TDK_Invalid;

  // C++ [temp.class.spec.match]p2:
  //   A partial specialization matches a given actual template
  //   argument list if the template arguments of the partial
  //   specialization can be deduced from the actual template argument
  //   list (14.8.2).

  // Unevaluated SFINAE context.
  EnterExpressionEvaluationContext Unevaluated(
      *this, Sema::ExpressionEvaluationContext::Unevaluated);
  SFINAETrap Trap(*this);

  SmallVector<DeducedTemplateArgument, 4> Deduced;
  Deduced.resize(Partial->getTemplateParameters()->size());
  if (TemplateDeductionResult Result = ::DeduceTemplateArguments(
          *this, Partial->getTemplateParameters(), Partial->getTemplateArgs(),
          TemplateArgs, Info, Deduced))
    return Result;

  SmallVector<TemplateArgument, 4> DeducedArgs(Deduced.begin(), Deduced.end());
  InstantiatingTemplate Inst(*this, Info.getLocation(), Partial, DeducedArgs,
                             Info);
  if (Inst.isInvalid())
    return TDK_InstantiationDepth;

  if (Trap.hasErrorOccurred())
    return Sema::TDK_SubstitutionFailure;

  return ::FinishTemplateArgumentDeduction(
      *this, Partial, /*PartialOrdering=*/false, TemplateArgs, Deduced, Info);
}

/// \brief Determine whether the given type T is a simple-template-id type.
static bool isSimpleTemplateIdType(QualType T) {
  if (const TemplateSpecializationType *Spec
        = T->getAs<TemplateSpecializationType>())
    return Spec->getTemplateName().getAsTemplateDecl() != nullptr;

  // C++17 [temp.local]p2:
  //   the injected-class-name [...] is equivalent to the template-name followed
  //   by the template-arguments of the class template specialization or partial
  //   specialization enclosed in <>
  // ... which means it's equivalent to a simple-template-id.
  //
  // This only arises during class template argument deduction for a copy
  // deduction candidate, where it permits slicing.
  if (T->getAs<InjectedClassNameType>())
    return true;

  return false;
}

/// \brief Substitute the explicitly-provided template arguments into the
/// given function template according to C++ [temp.arg.explicit].
///
/// \param FunctionTemplate the function template into which the explicit
/// template arguments will be substituted.
///
/// \param ExplicitTemplateArgs the explicitly-specified template
/// arguments.
///
/// \param Deduced the deduced template arguments, which will be populated
/// with the converted and checked explicit template arguments.
///
/// \param ParamTypes will be populated with the instantiated function
/// parameters.
///
/// \param FunctionType if non-NULL, the result type of the function template
/// will also be instantiated and the pointed-to value will be updated with
/// the instantiated function type.
///
/// \param Info if substitution fails for any reason, this object will be
/// populated with more information about the failure.
///
/// \returns TDK_Success if substitution was successful, or some failure
/// condition.
Sema::TemplateDeductionResult
Sema::SubstituteExplicitTemplateArguments(
                                      FunctionTemplateDecl *FunctionTemplate,
                               TemplateArgumentListInfo &ExplicitTemplateArgs,
                       SmallVectorImpl<DeducedTemplateArgument> &Deduced,
                                 SmallVectorImpl<QualType> &ParamTypes,
                                          QualType *FunctionType,
                                          TemplateDeductionInfo &Info) {
  FunctionDecl *Function = FunctionTemplate->getTemplatedDecl();
  TemplateParameterList *TemplateParams
    = FunctionTemplate->getTemplateParameters();

  if (ExplicitTemplateArgs.size() == 0) {
    // No arguments to substitute; just copy over the parameter types and
    // fill in the function type.
    for (auto P : Function->parameters())
      ParamTypes.push_back(P->getType());

    if (FunctionType)
      *FunctionType = Function->getType();
    return TDK_Success;
  }

  // Unevaluated SFINAE context.
  EnterExpressionEvaluationContext Unevaluated(
      *this, Sema::ExpressionEvaluationContext::Unevaluated);
  SFINAETrap Trap(*this);

  // C++ [temp.arg.explicit]p3:
  //   Template arguments that are present shall be specified in the
  //   declaration order of their corresponding template-parameters. The
  //   template argument list shall not specify more template-arguments than
  //   there are corresponding template-parameters.
  SmallVector<TemplateArgument, 4> Builder;

  // Enter a new template instantiation context where we check the
  // explicitly-specified template arguments against this function template,
  // and then substitute them into the function parameter types.
  SmallVector<TemplateArgument, 4> DeducedArgs;
  InstantiatingTemplate Inst(
      *this, Info.getLocation(), FunctionTemplate, DeducedArgs,
      CodeSynthesisContext::ExplicitTemplateArgumentSubstitution, Info);
  if (Inst.isInvalid())
    return TDK_InstantiationDepth;

  if (CheckTemplateArgumentList(FunctionTemplate, SourceLocation(),
                                ExplicitTemplateArgs, true, Builder, false) ||
      Trap.hasErrorOccurred()) {
    unsigned Index = Builder.size();
    if (Index >= TemplateParams->size())
      Index = TemplateParams->size() - 1;
    Info.Param = makeTemplateParameter(TemplateParams->getParam(Index));
    return TDK_InvalidExplicitArguments;
  }

  // Form the template argument list from the explicitly-specified
  // template arguments.
  TemplateArgumentList *ExplicitArgumentList
    = TemplateArgumentList::CreateCopy(Context, Builder);
  Info.reset(ExplicitArgumentList);

  // Template argument deduction and the final substitution should be
  // done in the context of the templated declaration.  Explicit
  // argument substitution, on the other hand, needs to happen in the
  // calling context.
  ContextRAII SavedContext(*this, FunctionTemplate->getTemplatedDecl());

  // If we deduced template arguments for a template parameter pack,
  // note that the template argument pack is partially substituted and record
  // the explicit template arguments. They'll be used as part of deduction
  // for this template parameter pack.
  for (unsigned I = 0, N = Builder.size(); I != N; ++I) {
    const TemplateArgument &Arg = Builder[I];
    if (Arg.getKind() == TemplateArgument::Pack) {
      CurrentInstantiationScope->SetPartiallySubstitutedPack(
                                                 TemplateParams->getParam(I),
                                                             Arg.pack_begin(),
                                                             Arg.pack_size());
      break;
    }
  }

  const FunctionProtoType *Proto
    = Function->getType()->getAs<FunctionProtoType>();
  assert(Proto && "Function template does not have a prototype?");

  // Isolate our substituted parameters from our caller.
  LocalInstantiationScope InstScope(*this, /*MergeWithOuterScope*/true);

  ExtParameterInfoBuilder ExtParamInfos;

  // Instantiate the types of each of the function parameters given the
  // explicitly-specified template arguments. If the function has a trailing
  // return type, substitute it after the arguments to ensure we substitute
  // in lexical order.
  if (Proto->hasTrailingReturn()) {
    if (SubstParmTypes(Function->getLocation(), Function->parameters(),
                       Proto->getExtParameterInfosOrNull(),
                       MultiLevelTemplateArgumentList(*ExplicitArgumentList),
                       ParamTypes, /*params*/ nullptr, ExtParamInfos))
      return TDK_SubstitutionFailure;
  }

  // Instantiate the return type.
  QualType ResultType;
  {
    // C++11 [expr.prim.general]p3:
    //   If a declaration declares a member function or member function
    //   template of a class X, the expression this is a prvalue of type
    //   "pointer to cv-qualifier-seq X" between the optional cv-qualifer-seq
    //   and the end of the function-definition, member-declarator, or
    //   declarator.
    unsigned ThisTypeQuals = 0;
    CXXRecordDecl *ThisContext = nullptr;
    if (CXXMethodDecl *Method = dyn_cast<CXXMethodDecl>(Function)) {
      ThisContext = Method->getParent();
      ThisTypeQuals = Method->getTypeQualifiers();
    }

    CXXThisScopeRAII ThisScope(*this, ThisContext, ThisTypeQuals,
                               getLangOpts().CPlusPlus11);

    ResultType =
        SubstType(Proto->getReturnType(),
                  MultiLevelTemplateArgumentList(*ExplicitArgumentList),
                  Function->getTypeSpecStartLoc(), Function->getDeclName());
    if (ResultType.isNull() || Trap.hasErrorOccurred())
      return TDK_SubstitutionFailure;
  }

  // Instantiate the types of each of the function parameters given the
  // explicitly-specified template arguments if we didn't do so earlier.
  if (!Proto->hasTrailingReturn() &&
      SubstParmTypes(Function->getLocation(), Function->parameters(),
                     Proto->getExtParameterInfosOrNull(),
                     MultiLevelTemplateArgumentList(*ExplicitArgumentList),
                     ParamTypes, /*params*/ nullptr, ExtParamInfos))
    return TDK_SubstitutionFailure;

  if (FunctionType) {
    auto EPI = Proto->getExtProtoInfo();
    EPI.ExtParameterInfos = ExtParamInfos.getPointerOrNull(ParamTypes.size());

    // In C++1z onwards, exception specifications are part of the function type,
    // so substitution into the type must also substitute into the exception
    // specification.
    SmallVector<QualType, 4> ExceptionStorage;
    if (getLangOpts().CPlusPlus17 &&
        SubstExceptionSpec(
            Function->getLocation(), EPI.ExceptionSpec, ExceptionStorage,
            MultiLevelTemplateArgumentList(*ExplicitArgumentList)))
      return TDK_SubstitutionFailure;

    *FunctionType = BuildFunctionType(ResultType, ParamTypes,
                                      Function->getLocation(),
                                      Function->getDeclName(),
                                      EPI);
    if (FunctionType->isNull() || Trap.hasErrorOccurred())
      return TDK_SubstitutionFailure;
  }

  // C++ [temp.arg.explicit]p2:
  //   Trailing template arguments that can be deduced (14.8.2) may be
  //   omitted from the list of explicit template-arguments. If all of the
  //   template arguments can be deduced, they may all be omitted; in this
  //   case, the empty template argument list <> itself may also be omitted.
  //
  // Take all of the explicitly-specified arguments and put them into
  // the set of deduced template arguments. Explicitly-specified
  // parameter packs, however, will be set to NULL since the deduction
  // mechanisms handle explicitly-specified argument packs directly.
  Deduced.reserve(TemplateParams->size());
  for (unsigned I = 0, N = ExplicitArgumentList->size(); I != N; ++I) {
    const TemplateArgument &Arg = ExplicitArgumentList->get(I);
    if (Arg.getKind() == TemplateArgument::Pack)
      Deduced.push_back(DeducedTemplateArgument());
    else
      Deduced.push_back(Arg);
  }

  return TDK_Success;
}

/// \brief Check whether the deduced argument type for a call to a function
/// template matches the actual argument type per C++ [temp.deduct.call]p4.
static Sema::TemplateDeductionResult
CheckOriginalCallArgDeduction(Sema &S, TemplateDeductionInfo &Info,
                              Sema::OriginalCallArg OriginalArg,
                              QualType DeducedA) {
  ASTContext &Context = S.Context;

  auto Failed = [&]() -> Sema::TemplateDeductionResult {
    Info.FirstArg = TemplateArgument(DeducedA);
    Info.SecondArg = TemplateArgument(OriginalArg.OriginalArgType);
    Info.CallArgIndex = OriginalArg.ArgIdx;
    return OriginalArg.DecomposedParam ? Sema::TDK_DeducedMismatchNested
                                       : Sema::TDK_DeducedMismatch;
  };

  QualType A = OriginalArg.OriginalArgType;
  QualType OriginalParamType = OriginalArg.OriginalParamType;

  // Check for type equality (top-level cv-qualifiers are ignored).
  if (Context.hasSameUnqualifiedType(A, DeducedA))
    return Sema::TDK_Success;

  // Strip off references on the argument types; they aren't needed for
  // the following checks.
  if (const ReferenceType *DeducedARef = DeducedA->getAs<ReferenceType>())
    DeducedA = DeducedARef->getPointeeType();
  if (const ReferenceType *ARef = A->getAs<ReferenceType>())
    A = ARef->getPointeeType();

  // C++ [temp.deduct.call]p4:
  //   [...] However, there are three cases that allow a difference:
  //     - If the original P is a reference type, the deduced A (i.e., the
  //       type referred to by the reference) can be more cv-qualified than
  //       the transformed A.
  if (const ReferenceType *OriginalParamRef
      = OriginalParamType->getAs<ReferenceType>()) {
    // We don't want to keep the reference around any more.
    OriginalParamType = OriginalParamRef->getPointeeType();

    // FIXME: Resolve core issue (no number yet): if the original P is a
    // reference type and the transformed A is function type "noexcept F",
    // the deduced A can be F.
    QualType Tmp;
    if (A->isFunctionType() && S.IsFunctionConversion(A, DeducedA, Tmp))
      return Sema::TDK_Success;

    Qualifiers AQuals = A.getQualifiers();
    Qualifiers DeducedAQuals = DeducedA.getQualifiers();

    // Under Objective-C++ ARC, the deduced type may have implicitly
    // been given strong or (when dealing with a const reference)
    // unsafe_unretained lifetime. If so, update the original
    // qualifiers to include this lifetime.
    if (S.getLangOpts().ObjCAutoRefCount &&
        ((DeducedAQuals.getObjCLifetime() == Qualifiers::OCL_Strong &&
          AQuals.getObjCLifetime() == Qualifiers::OCL_None) ||
         (DeducedAQuals.hasConst() &&
          DeducedAQuals.getObjCLifetime() == Qualifiers::OCL_ExplicitNone))) {
      AQuals.setObjCLifetime(DeducedAQuals.getObjCLifetime());
    }

    if (AQuals == DeducedAQuals) {
      // Qualifiers match; there's nothing to do.
    } else if (!DeducedAQuals.compatiblyIncludes(AQuals)) {
      return Failed();
    } else {
      // Qualifiers are compatible, so have the argument type adopt the
      // deduced argument type's qualifiers as if we had performed the
      // qualification conversion.
      A = Context.getQualifiedType(A.getUnqualifiedType(), DeducedAQuals);
    }
  }

  //    - The transformed A can be another pointer or pointer to member
  //      type that can be converted to the deduced A via a function pointer
  //      conversion and/or a qualification conversion.
  //
  // Also allow conversions which merely strip __attribute__((noreturn)) from
  // function types (recursively).
  bool ObjCLifetimeConversion = false;
  QualType ResultTy;
  if ((A->isAnyPointerType() || A->isMemberPointerType()) &&
      (S.IsQualificationConversion(A, DeducedA, false,
                                   ObjCLifetimeConversion) ||
       S.IsFunctionConversion(A, DeducedA, ResultTy)))
    return Sema::TDK_Success;

  //    - If P is a class and P has the form simple-template-id, then the
  //      transformed A can be a derived class of the deduced A. [...]
  //     [...] Likewise, if P is a pointer to a class of the form
  //      simple-template-id, the transformed A can be a pointer to a
  //      derived class pointed to by the deduced A.
  if (const PointerType *OriginalParamPtr
      = OriginalParamType->getAs<PointerType>()) {
    if (const PointerType *DeducedAPtr = DeducedA->getAs<PointerType>()) {
      if (const PointerType *APtr = A->getAs<PointerType>()) {
        if (A->getPointeeType()->isRecordType()) {
          OriginalParamType = OriginalParamPtr->getPointeeType();
          DeducedA = DeducedAPtr->getPointeeType();
          A = APtr->getPointeeType();
        }
      }
    }
  }

  if (Context.hasSameUnqualifiedType(A, DeducedA))
    return Sema::TDK_Success;

  if (A->isRecordType() && isSimpleTemplateIdType(OriginalParamType) &&
      S.IsDerivedFrom(SourceLocation(), A, DeducedA))
    return Sema::TDK_Success;

  return Failed();
}

/// Find the pack index for a particular parameter index in an instantiation of
/// a function template with specific arguments.
///
/// \return The pack index for whichever pack produced this parameter, or -1
///         if this was not produced by a parameter. Intended to be used as the
///         ArgumentPackSubstitutionIndex for further substitutions.
// FIXME: We should track this in OriginalCallArgs so we don't need to
// reconstruct it here.
static unsigned getPackIndexForParam(Sema &S,
                                     FunctionTemplateDecl *FunctionTemplate,
                                     const MultiLevelTemplateArgumentList &Args,
                                     unsigned ParamIdx) {
  unsigned Idx = 0;
  for (auto *PD : FunctionTemplate->getTemplatedDecl()->parameters()) {
    if (PD->isParameterPack()) {
      unsigned NumExpansions =
          S.getNumArgumentsInExpansion(PD->getType(), Args).getValueOr(1);
      if (Idx + NumExpansions > ParamIdx)
        return ParamIdx - Idx;
      Idx += NumExpansions;
    } else {
      if (Idx == ParamIdx)
        return -1; // Not a pack expansion
      ++Idx;
    }
  }

  llvm_unreachable("parameter index would not be produced from template");
}

/// \brief Finish template argument deduction for a function template,
/// checking the deduced template arguments for completeness and forming
/// the function template specialization.
///
/// \param OriginalCallArgs If non-NULL, the original call arguments against
/// which the deduced argument types should be compared.
Sema::TemplateDeductionResult Sema::FinishTemplateArgumentDeduction(
    FunctionTemplateDecl *FunctionTemplate,
    SmallVectorImpl<DeducedTemplateArgument> &Deduced,
    unsigned NumExplicitlySpecified, FunctionDecl *&Specialization,
    TemplateDeductionInfo &Info,
    SmallVectorImpl<OriginalCallArg> const *OriginalCallArgs,
    bool PartialOverloading, llvm::function_ref<bool()> CheckNonDependent) {
  // Unevaluated SFINAE context.
  EnterExpressionEvaluationContext Unevaluated(
      *this, Sema::ExpressionEvaluationContext::Unevaluated);
  SFINAETrap Trap(*this);

  // Enter a new template instantiation context while we instantiate the
  // actual function declaration.
  SmallVector<TemplateArgument, 4> DeducedArgs(Deduced.begin(), Deduced.end());
  InstantiatingTemplate Inst(
      *this, Info.getLocation(), FunctionTemplate, DeducedArgs,
      CodeSynthesisContext::DeducedTemplateArgumentSubstitution, Info);
  if (Inst.isInvalid())
    return TDK_InstantiationDepth;

  ContextRAII SavedContext(*this, FunctionTemplate->getTemplatedDecl());

  // C++ [temp.deduct.type]p2:
  //   [...] or if any template argument remains neither deduced nor
  //   explicitly specified, template argument deduction fails.
  SmallVector<TemplateArgument, 4> Builder;
  if (auto Result = ConvertDeducedTemplateArguments(
          *this, FunctionTemplate, /*IsDeduced*/true, Deduced, Info, Builder,
          CurrentInstantiationScope, NumExplicitlySpecified,
          PartialOverloading))
    return Result;

  // C++ [temp.deduct.call]p10: [DR1391]
  //   If deduction succeeds for all parameters that contain
  //   template-parameters that participate in template argument deduction,
  //   and all template arguments are explicitly specified, deduced, or
  //   obtained from default template arguments, remaining parameters are then
  //   compared with the corresponding arguments. For each remaining parameter
  //   P with a type that was non-dependent before substitution of any
  //   explicitly-specified template arguments, if the corresponding argument
  //   A cannot be implicitly converted to P, deduction fails.
  if (CheckNonDependent())
    return TDK_NonDependentConversionFailure;

  // Form the template argument list from the deduced template arguments.
  TemplateArgumentList *DeducedArgumentList
    = TemplateArgumentList::CreateCopy(Context, Builder);
  Info.reset(DeducedArgumentList);

  // Substitute the deduced template arguments into the function template
  // declaration to produce the function template specialization.
  DeclContext *Owner = FunctionTemplate->getDeclContext();
  if (FunctionTemplate->getFriendObjectKind())
    Owner = FunctionTemplate->getLexicalDeclContext();
  MultiLevelTemplateArgumentList SubstArgs(*DeducedArgumentList);
  Specialization = cast_or_null<FunctionDecl>(
      SubstDecl(FunctionTemplate->getTemplatedDecl(), Owner, SubstArgs));
  if (!Specialization || Specialization->isInvalidDecl())
    return TDK_SubstitutionFailure;

  assert(Specialization->getPrimaryTemplate()->getCanonicalDecl() ==
         FunctionTemplate->getCanonicalDecl());

  // If the template argument list is owned by the function template
  // specialization, release it.
  if (Specialization->getTemplateSpecializationArgs() == DeducedArgumentList &&
      !Trap.hasErrorOccurred())
    Info.take();

  // There may have been an error that did not prevent us from constructing a
  // declaration. Mark the declaration invalid and return with a substitution
  // failure.
  if (Trap.hasErrorOccurred()) {
    Specialization->setInvalidDecl(true);
    return TDK_SubstitutionFailure;
  }

  if (OriginalCallArgs) {
    // C++ [temp.deduct.call]p4:
    //   In general, the deduction process attempts to find template argument
    //   values that will make the deduced A identical to A (after the type A
    //   is transformed as described above). [...]
    llvm::SmallDenseMap<std::pair<unsigned, QualType>, QualType> DeducedATypes;
    for (unsigned I = 0, N = OriginalCallArgs->size(); I != N; ++I) {
      OriginalCallArg OriginalArg = (*OriginalCallArgs)[I];

      auto ParamIdx = OriginalArg.ArgIdx;
      if (ParamIdx >= Specialization->getNumParams())
        // FIXME: This presumably means a pack ended up smaller than we
        // expected while deducing. Should this not result in deduction
        // failure? Can it even happen?
        continue;

      QualType DeducedA;
      if (!OriginalArg.DecomposedParam) {
        // P is one of the function parameters, just look up its substituted
        // type.
        DeducedA = Specialization->getParamDecl(ParamIdx)->getType();
      } else {
        // P is a decomposed element of a parameter corresponding to a
        // braced-init-list argument. Substitute back into P to find the
        // deduced A.
        QualType &CacheEntry =
            DeducedATypes[{ParamIdx, OriginalArg.OriginalParamType}];
        if (CacheEntry.isNull()) {
          ArgumentPackSubstitutionIndexRAII PackIndex(
              *this, getPackIndexForParam(*this, FunctionTemplate, SubstArgs,
                                          ParamIdx));
          CacheEntry =
              SubstType(OriginalArg.OriginalParamType, SubstArgs,
                        Specialization->getTypeSpecStartLoc(),
                        Specialization->getDeclName());
        }
        DeducedA = CacheEntry;
      }

      if (auto TDK =
              CheckOriginalCallArgDeduction(*this, Info, OriginalArg, DeducedA))
        return TDK;
    }
  }

  // If we suppressed any diagnostics while performing template argument
  // deduction, and if we haven't already instantiated this declaration,
  // keep track of these diagnostics. They'll be emitted if this specialization
  // is actually used.
  if (Info.diag_begin() != Info.diag_end()) {
    SuppressedDiagnosticsMap::iterator
      Pos = SuppressedDiagnostics.find(Specialization->getCanonicalDecl());
    if (Pos == SuppressedDiagnostics.end())
        SuppressedDiagnostics[Specialization->getCanonicalDecl()]
          .append(Info.diag_begin(), Info.diag_end());
  }

  return TDK_Success;
}

/// Gets the type of a function for template-argument-deducton
/// purposes when it's considered as part of an overload set.
static QualType GetTypeOfFunction(Sema &S, const OverloadExpr::FindResult &R,
                                  FunctionDecl *Fn) {
  // We may need to deduce the return type of the function now.
  if (S.getLangOpts().CPlusPlus14 && Fn->getReturnType()->isUndeducedType() &&
      S.DeduceReturnType(Fn, R.Expression->getExprLoc(), /*Diagnose*/ false))
    return QualType();

  if (CXXMethodDecl *Method = dyn_cast<CXXMethodDecl>(Fn))
    if (Method->isInstance()) {
      // An instance method that's referenced in a form that doesn't
      // look like a member pointer is just invalid.
      if (!R.HasFormOfMemberPointer) return QualType();

      return S.Context.getMemberPointerType(Fn->getType(),
               S.Context.getTypeDeclType(Method->getParent()).getTypePtr());
    }

  if (!R.IsAddressOfOperand) return Fn->getType();
  return S.Context.getPointerType(Fn->getType());
}

/// Apply the deduction rules for overload sets.
///
/// \return the null type if this argument should be treated as an
/// undeduced context
static QualType
ResolveOverloadForDeduction(Sema &S, TemplateParameterList *TemplateParams,
                            Expr *Arg, QualType ParamType,
                            bool ParamWasReference) {

  OverloadExpr::FindResult R = OverloadExpr::find(Arg);

  OverloadExpr *Ovl = R.Expression;

  // C++0x [temp.deduct.call]p4
  unsigned TDF = 0;
  if (ParamWasReference)
    TDF |= TDF_ParamWithReferenceType;
  if (R.IsAddressOfOperand)
    TDF |= TDF_IgnoreQualifiers;

  // C++0x [temp.deduct.call]p6:
  //   When P is a function type, pointer to function type, or pointer
  //   to member function type:

  if (!ParamType->isFunctionType() &&
      !ParamType->isFunctionPointerType() &&
      !ParamType->isMemberFunctionPointerType()) {
    if (Ovl->hasExplicitTemplateArgs()) {
      // But we can still look for an explicit specialization.
      if (FunctionDecl *ExplicitSpec
            = S.ResolveSingleFunctionTemplateSpecialization(Ovl))
        return GetTypeOfFunction(S, R, ExplicitSpec);
    }

    DeclAccessPair DAP;
    if (FunctionDecl *Viable =
            S.resolveAddressOfOnlyViableOverloadCandidate(Arg, DAP))
      return GetTypeOfFunction(S, R, Viable);

    return QualType();
  }

  // Gather the explicit template arguments, if any.
  TemplateArgumentListInfo ExplicitTemplateArgs;
  if (Ovl->hasExplicitTemplateArgs())
    Ovl->copyTemplateArgumentsInto(ExplicitTemplateArgs);
  QualType Match;
  for (UnresolvedSetIterator I = Ovl->decls_begin(),
         E = Ovl->decls_end(); I != E; ++I) {
    NamedDecl *D = (*I)->getUnderlyingDecl();

    if (FunctionTemplateDecl *FunTmpl = dyn_cast<FunctionTemplateDecl>(D)) {
      //   - If the argument is an overload set containing one or more
      //     function templates, the parameter is treated as a
      //     non-deduced context.
      if (!Ovl->hasExplicitTemplateArgs())
        return QualType();

      // Otherwise, see if we can resolve a function type
      FunctionDecl *Specialization = nullptr;
      TemplateDeductionInfo Info(Ovl->getNameLoc());
      if (S.DeduceTemplateArguments(FunTmpl, &ExplicitTemplateArgs,
                                    Specialization, Info))
        continue;

      D = Specialization;
    }

    FunctionDecl *Fn = cast<FunctionDecl>(D);
    QualType ArgType = GetTypeOfFunction(S, R, Fn);
    if (ArgType.isNull()) continue;

    // Function-to-pointer conversion.
    if (!ParamWasReference && ParamType->isPointerType() &&
        ArgType->isFunctionType())
      ArgType = S.Context.getPointerType(ArgType);

    //   - If the argument is an overload set (not containing function
    //     templates), trial argument deduction is attempted using each
    //     of the members of the set. If deduction succeeds for only one
    //     of the overload set members, that member is used as the
    //     argument value for the deduction. If deduction succeeds for
    //     more than one member of the overload set the parameter is
    //     treated as a non-deduced context.

    // We do all of this in a fresh context per C++0x [temp.deduct.type]p2:
    //   Type deduction is done independently for each P/A pair, and
    //   the deduced template argument values are then combined.
    // So we do not reject deductions which were made elsewhere.
    SmallVector<DeducedTemplateArgument, 8>
      Deduced(TemplateParams->size());
    TemplateDeductionInfo Info(Ovl->getNameLoc());
    Sema::TemplateDeductionResult Result
      = DeduceTemplateArgumentsByTypeMatch(S, TemplateParams, ParamType,
                                           ArgType, Info, Deduced, TDF);
    if (Result) continue;
    if (!Match.isNull()) return QualType();
    Match = ArgType;
  }

  return Match;
}

/// \brief Perform the adjustments to the parameter and argument types
/// described in C++ [temp.deduct.call].
///
/// \returns true if the caller should not attempt to perform any template
/// argument deduction based on this P/A pair because the argument is an
/// overloaded function set that could not be resolved.
static bool AdjustFunctionParmAndArgTypesForDeduction(
    Sema &S, TemplateParameterList *TemplateParams, unsigned FirstInnerIndex,
    QualType &ParamType, QualType &ArgType, Expr *Arg, unsigned &TDF) {
  // C++0x [temp.deduct.call]p3:
  //   If P is a cv-qualified type, the top level cv-qualifiers of P's type
  //   are ignored for type deduction.
  if (ParamType.hasQualifiers())
    ParamType = ParamType.getUnqualifiedType();

  //   [...] If P is a reference type, the type referred to by P is
  //   used for type deduction.
  const ReferenceType *ParamRefType = ParamType->getAs<ReferenceType>();
  if (ParamRefType)
    ParamType = ParamRefType->getPointeeType();

  // Overload sets usually make this parameter an undeduced context,
  // but there are sometimes special circumstances.  Typically
  // involving a template-id-expr.
  if (ArgType == S.Context.OverloadTy) {
    ArgType = ResolveOverloadForDeduction(S, TemplateParams,
                                          Arg, ParamType,
                                          ParamRefType != nullptr);
    if (ArgType.isNull())
      return true;
  }

  if (ParamRefType) {
    // If the argument has incomplete array type, try to complete its type.
    if (ArgType->isIncompleteArrayType()) {
      S.completeExprArrayBound(Arg);
      ArgType = Arg->getType();
    }

    // C++1z [temp.deduct.call]p3:
    //   If P is a forwarding reference and the argument is an lvalue, the type
    //   "lvalue reference to A" is used in place of A for type deduction.
    if (isForwardingReference(QualType(ParamRefType, 0), FirstInnerIndex) &&
        Arg->isLValue())
      ArgType = S.Context.getLValueReferenceType(ArgType);
  } else {
    // C++ [temp.deduct.call]p2:
    //   If P is not a reference type:
    //   - If A is an array type, the pointer type produced by the
    //     array-to-pointer standard conversion (4.2) is used in place of
    //     A for type deduction; otherwise,
    if (ArgType->isArrayType())
      ArgType = S.Context.getArrayDecayedType(ArgType);
    //   - If A is a function type, the pointer type produced by the
    //     function-to-pointer standard conversion (4.3) is used in place
    //     of A for type deduction; otherwise,
    else if (ArgType->isFunctionType())
      ArgType = S.Context.getPointerType(ArgType);
    else {
      // - If A is a cv-qualified type, the top level cv-qualifiers of A's
      //   type are ignored for type deduction.
      ArgType = ArgType.getUnqualifiedType();
    }
  }

  // C++0x [temp.deduct.call]p4:
  //   In general, the deduction process attempts to find template argument
  //   values that will make the deduced A identical to A (after the type A
  //   is transformed as described above). [...]
  TDF = TDF_SkipNonDependent;

  //     - If the original P is a reference type, the deduced A (i.e., the
  //       type referred to by the reference) can be more cv-qualified than
  //       the transformed A.
  if (ParamRefType)
    TDF |= TDF_ParamWithReferenceType;
  //     - The transformed A can be another pointer or pointer to member
  //       type that can be converted to the deduced A via a qualification
  //       conversion (4.4).
  if (ArgType->isPointerType() || ArgType->isMemberPointerType() ||
      ArgType->isObjCObjectPointerType())
    TDF |= TDF_IgnoreQualifiers;
  //     - If P is a class and P has the form simple-template-id, then the
  //       transformed A can be a derived class of the deduced A. Likewise,
  //       if P is a pointer to a class of the form simple-template-id, the
  //       transformed A can be a pointer to a derived class pointed to by
  //       the deduced A.
  if (isSimpleTemplateIdType(ParamType) ||
      (isa<PointerType>(ParamType) &&
       isSimpleTemplateIdType(
                              ParamType->getAs<PointerType>()->getPointeeType())))
    TDF |= TDF_DerivedClass;

  return false;
}

static bool
hasDeducibleTemplateParameters(Sema &S, FunctionTemplateDecl *FunctionTemplate,
                               QualType T);

static Sema::TemplateDeductionResult DeduceTemplateArgumentsFromCallArgument(
    Sema &S, TemplateParameterList *TemplateParams, unsigned FirstInnerIndex,
    QualType ParamType, Expr *Arg, TemplateDeductionInfo &Info,
    SmallVectorImpl<DeducedTemplateArgument> &Deduced,
    SmallVectorImpl<Sema::OriginalCallArg> &OriginalCallArgs,
    bool DecomposedParam, unsigned ArgIdx, unsigned TDF);

/// \brief Attempt template argument deduction from an initializer list
///        deemed to be an argument in a function call.
static Sema::TemplateDeductionResult DeduceFromInitializerList(
    Sema &S, TemplateParameterList *TemplateParams, QualType AdjustedParamType,
    InitListExpr *ILE, TemplateDeductionInfo &Info,
    SmallVectorImpl<DeducedTemplateArgument> &Deduced,
    SmallVectorImpl<Sema::OriginalCallArg> &OriginalCallArgs, unsigned ArgIdx,
    unsigned TDF) {
  // C++ [temp.deduct.call]p1: (CWG 1591)
  //   If removing references and cv-qualifiers from P gives
  //   std::initializer_list<P0> or P0[N] for some P0 and N and the argument is
  //   a non-empty initializer list, then deduction is performed instead for
  //   each element of the initializer list, taking P0 as a function template
  //   parameter type and the initializer element as its argument
  //
  // We've already removed references and cv-qualifiers here.
  if (!ILE->getNumInits())
    return Sema::TDK_Success;

  QualType ElTy;
  auto *ArrTy = S.Context.getAsArrayType(AdjustedParamType);
  if (ArrTy)
    ElTy = ArrTy->getElementType();
  else if (!S.isStdInitializerList(AdjustedParamType, &ElTy)) {
    //   Otherwise, an initializer list argument causes the parameter to be
    //   considered a non-deduced context
    return Sema::TDK_Success;
  }

  // Deduction only needs to be done for dependent types.
  if (ElTy->isDependentType()) {
    for (Expr *E : ILE->inits()) {
      if (auto Result = DeduceTemplateArgumentsFromCallArgument(
              S, TemplateParams, 0, ElTy, E, Info, Deduced, OriginalCallArgs, true,
              ArgIdx, TDF))
        return Result;
    }
  }

  //   in the P0[N] case, if N is a non-type template parameter, N is deduced
  //   from the length of the initializer list.
  if (auto *DependentArrTy = dyn_cast_or_null<DependentSizedArrayType>(ArrTy)) {
    // Determine the array bound is something we can deduce.
    if (NonTypeTemplateParmDecl *NTTP =
            getDeducedParameterFromExpr(Info, DependentArrTy->getSizeExpr())) {
      // We can perform template argument deduction for the given non-type
      // template parameter.
      // C++ [temp.deduct.type]p13:
      //   The type of N in the type T[N] is std::size_t.
      QualType T = S.Context.getSizeType();
      llvm::APInt Size(S.Context.getIntWidth(T), ILE->getNumInits());
      if (auto Result = DeduceNonTypeTemplateArgument(
              S, TemplateParams, NTTP, llvm::APSInt(Size), T,
              /*ArrayBound=*/true, Info, Deduced))
        return Result;
    }
  }

  return Sema::TDK_Success;
}

/// \brief Perform template argument deduction per [temp.deduct.call] for a
///        single parameter / argument pair.
static Sema::TemplateDeductionResult DeduceTemplateArgumentsFromCallArgument(
    Sema &S, TemplateParameterList *TemplateParams, unsigned FirstInnerIndex,
    QualType ParamType, Expr *Arg, TemplateDeductionInfo &Info,
    SmallVectorImpl<DeducedTemplateArgument> &Deduced,
    SmallVectorImpl<Sema::OriginalCallArg> &OriginalCallArgs,
    bool DecomposedParam, unsigned ArgIdx, unsigned TDF) {
  QualType ArgType = Arg->getType();
  QualType OrigParamType = ParamType;

  //   If P is a reference type [...]
  //   If P is a cv-qualified type [...]
  if (AdjustFunctionParmAndArgTypesForDeduction(
          S, TemplateParams, FirstInnerIndex, ParamType, ArgType, Arg, TDF))
    return Sema::TDK_Success;

  //   If [...] the argument is a non-empty initializer list [...]
  if (InitListExpr *ILE = dyn_cast<InitListExpr>(Arg))
    return DeduceFromInitializerList(S, TemplateParams, ParamType, ILE, Info,
                                     Deduced, OriginalCallArgs, ArgIdx, TDF);

  //   [...] the deduction process attempts to find template argument values
  //   that will make the deduced A identical to A
  //
  // Keep track of the argument type and corresponding parameter index,
  // so we can check for compatibility between the deduced A and A.
  OriginalCallArgs.push_back(
      Sema::OriginalCallArg(OrigParamType, DecomposedParam, ArgIdx, ArgType));
  return DeduceTemplateArgumentsByTypeMatch(S, TemplateParams, ParamType,
                                            ArgType, Info, Deduced, TDF);
}

/// \brief Perform template argument deduction from a function call
/// (C++ [temp.deduct.call]).
///
/// \param FunctionTemplate the function template for which we are performing
/// template argument deduction.
///
/// \param ExplicitTemplateArgs the explicit template arguments provided
/// for this call.
///
/// \param Args the function call arguments
///
/// \param Specialization if template argument deduction was successful,
/// this will be set to the function template specialization produced by
/// template argument deduction.
///
/// \param Info the argument will be updated to provide additional information
/// about template argument deduction.
///
/// \param CheckNonDependent A callback to invoke to check conversions for
/// non-dependent parameters, between deduction and substitution, per DR1391.
/// If this returns true, substitution will be skipped and we return
/// TDK_NonDependentConversionFailure. The callback is passed the parameter
/// types (after substituting explicit template arguments).
///
/// \returns the result of template argument deduction.
Sema::TemplateDeductionResult Sema::DeduceTemplateArguments(
    FunctionTemplateDecl *FunctionTemplate,
    TemplateArgumentListInfo *ExplicitTemplateArgs, ArrayRef<Expr *> Args,
    FunctionDecl *&Specialization, TemplateDeductionInfo &Info,
    bool PartialOverloading,
    llvm::function_ref<bool(ArrayRef<QualType>)> CheckNonDependent) {
  if (FunctionTemplate->isInvalidDecl())
    return TDK_Invalid;

  FunctionDecl *Function = FunctionTemplate->getTemplatedDecl();
  unsigned NumParams = Function->getNumParams();

  unsigned FirstInnerIndex = getFirstInnerIndex(FunctionTemplate);

  // C++ [temp.deduct.call]p1:
  //   Template argument deduction is done by comparing each function template
  //   parameter type (call it P) with the type of the corresponding argument
  //   of the call (call it A) as described below.
  if (Args.size() < Function->getMinRequiredArguments() && !PartialOverloading)
    return TDK_TooFewArguments;
  else if (TooManyArguments(NumParams, Args.size(), PartialOverloading)) {
    const FunctionProtoType *Proto
      = Function->getType()->getAs<FunctionProtoType>();
    if (Proto->isTemplateVariadic())
      /* Do nothing */;
    else if (!Proto->isVariadic())
      return TDK_TooManyArguments;
  }

  // The types of the parameters from which we will perform template argument
  // deduction.
  LocalInstantiationScope InstScope(*this);
  TemplateParameterList *TemplateParams
    = FunctionTemplate->getTemplateParameters();
  SmallVector<DeducedTemplateArgument, 4> Deduced;
  SmallVector<QualType, 8> ParamTypes;
  unsigned NumExplicitlySpecified = 0;
  if (ExplicitTemplateArgs) {
    TemplateDeductionResult Result =
      SubstituteExplicitTemplateArguments(FunctionTemplate,
                                          *ExplicitTemplateArgs,
                                          Deduced,
                                          ParamTypes,
                                          nullptr,
                                          Info);
    if (Result)
      return Result;

    NumExplicitlySpecified = Deduced.size();
  } else {
    // Just fill in the parameter types from the function declaration.
    for (unsigned I = 0; I != NumParams; ++I)
      ParamTypes.push_back(Function->getParamDecl(I)->getType());
  }

  SmallVector<OriginalCallArg, 8> OriginalCallArgs;

  // Deduce an argument of type ParamType from an expression with index ArgIdx.
  auto DeduceCallArgument = [&](QualType ParamType, unsigned ArgIdx) {
    // C++ [demp.deduct.call]p1: (DR1391)
    //   Template argument deduction is done by comparing each function template
    //   parameter that contains template-parameters that participate in
    //   template argument deduction ...
    if (!hasDeducibleTemplateParameters(*this, FunctionTemplate, ParamType))
      return Sema::TDK_Success;

    //   ... with the type of the corresponding argument
    return DeduceTemplateArgumentsFromCallArgument(
        *this, TemplateParams, FirstInnerIndex, ParamType, Args[ArgIdx], Info, Deduced,
        OriginalCallArgs, /*Decomposed*/false, ArgIdx, /*TDF*/ 0);
  };

  // Deduce template arguments from the function parameters.
  Deduced.resize(TemplateParams->size());
  SmallVector<QualType, 8> ParamTypesForArgChecking;
  for (unsigned ParamIdx = 0, NumParamTypes = ParamTypes.size(), ArgIdx = 0;
       ParamIdx != NumParamTypes; ++ParamIdx) {
    QualType ParamType = ParamTypes[ParamIdx];

    const PackExpansionType *ParamExpansion =
        dyn_cast<PackExpansionType>(ParamType);
    if (!ParamExpansion) {
      // Simple case: matching a function parameter to a function argument.
      if (ArgIdx >= Args.size())
        break;

      ParamTypesForArgChecking.push_back(ParamType);
      if (auto Result = DeduceCallArgument(ParamType, ArgIdx++))
        return Result;

      continue;
    }

    QualType ParamPattern = ParamExpansion->getPattern();
    PackDeductionScope PackScope(*this, TemplateParams, Deduced, Info,
                                 ParamPattern);

    // C++0x [temp.deduct.call]p1:
    //   For a function parameter pack that occurs at the end of the
    //   parameter-declaration-list, the type A of each remaining argument of
    //   the call is compared with the type P of the declarator-id of the
    //   function parameter pack. Each comparison deduces template arguments
    //   for subsequent positions in the template parameter packs expanded by
    //   the function parameter pack. When a function parameter pack appears
    //   in a non-deduced context [not at the end of the list], the type of
    //   that parameter pack is never deduced.
    //
    // FIXME: The above rule allows the size of the parameter pack to change
    // after we skip it (in the non-deduced case). That makes no sense, so
    // we instead notionally deduce the pack against N arguments, where N is
    // the length of the explicitly-specified pack if it's expanded by the
    // parameter pack and 0 otherwise, and we treat each deduction as a
    // non-deduced context.
    if (ParamIdx + 1 == NumParamTypes) {
      for (; ArgIdx < Args.size(); PackScope.nextPackElement(), ++ArgIdx) {
        ParamTypesForArgChecking.push_back(ParamPattern);
        if (auto Result = DeduceCallArgument(ParamPattern, ArgIdx))
          return Result;
      }
    } else {
      // If the parameter type contains an explicitly-specified pack that we
      // could not expand, skip the number of parameters notionally created
      // by the expansion.
      Optional<unsigned> NumExpansions = ParamExpansion->getNumExpansions();
      if (NumExpansions && !PackScope.isPartiallyExpanded()) {
        for (unsigned I = 0; I != *NumExpansions && ArgIdx < Args.size();
             ++I, ++ArgIdx) {
          ParamTypesForArgChecking.push_back(ParamPattern);
          // FIXME: Should we add OriginalCallArgs for these? What if the
          // corresponding argument is a list?
          PackScope.nextPackElement();
        }
      }
    }

    // Build argument packs for each of the parameter packs expanded by this
    // pack expansion.
    if (auto Result = PackScope.finish())
      return Result;
  }

  return FinishTemplateArgumentDeduction(
      FunctionTemplate, Deduced, NumExplicitlySpecified, Specialization, Info,
      &OriginalCallArgs, PartialOverloading,
      [&]() { return CheckNonDependent(ParamTypesForArgChecking); });
}

QualType Sema::adjustCCAndNoReturn(QualType ArgFunctionType,
                                   QualType FunctionType,
                                   bool AdjustExceptionSpec) {
  if (ArgFunctionType.isNull())
    return ArgFunctionType;

  const FunctionProtoType *FunctionTypeP =
      FunctionType->castAs<FunctionProtoType>();
  const FunctionProtoType *ArgFunctionTypeP =
      ArgFunctionType->getAs<FunctionProtoType>();

  FunctionProtoType::ExtProtoInfo EPI = ArgFunctionTypeP->getExtProtoInfo();
  bool Rebuild = false;

  CallingConv CC = FunctionTypeP->getCallConv();
  if (EPI.ExtInfo.getCC() != CC) {
    EPI.ExtInfo = EPI.ExtInfo.withCallingConv(CC);
    Rebuild = true;
  }

  bool NoReturn = FunctionTypeP->getNoReturnAttr();
  if (EPI.ExtInfo.getNoReturn() != NoReturn) {
    EPI.ExtInfo = EPI.ExtInfo.withNoReturn(NoReturn);
    Rebuild = true;
  }

  if (AdjustExceptionSpec && (FunctionTypeP->hasExceptionSpec() ||
                              ArgFunctionTypeP->hasExceptionSpec())) {
    EPI.ExceptionSpec = FunctionTypeP->getExtProtoInfo().ExceptionSpec;
    Rebuild = true;
  }

  if (!Rebuild)
    return ArgFunctionType;

  return Context.getFunctionType(ArgFunctionTypeP->getReturnType(),
                                 ArgFunctionTypeP->getParamTypes(), EPI);
}

/// \brief Deduce template arguments when taking the address of a function
/// template (C++ [temp.deduct.funcaddr]) or matching a specialization to
/// a template.
///
/// \param FunctionTemplate the function template for which we are performing
/// template argument deduction.
///
/// \param ExplicitTemplateArgs the explicitly-specified template
/// arguments.
///
/// \param ArgFunctionType the function type that will be used as the
/// "argument" type (A) when performing template argument deduction from the
/// function template's function type. This type may be NULL, if there is no
/// argument type to compare against, in C++0x [temp.arg.explicit]p3.
///
/// \param Specialization if template argument deduction was successful,
/// this will be set to the function template specialization produced by
/// template argument deduction.
///
/// \param Info the argument will be updated to provide additional information
/// about template argument deduction.
///
/// \param IsAddressOfFunction If \c true, we are deducing as part of taking
/// the address of a function template per [temp.deduct.funcaddr] and
/// [over.over]. If \c false, we are looking up a function template
/// specialization based on its signature, per [temp.deduct.decl].
///
/// \returns the result of template argument deduction.
Sema::TemplateDeductionResult
Sema::DeduceTemplateArguments(FunctionTemplateDecl *FunctionTemplate,
                              TemplateArgumentListInfo *ExplicitTemplateArgs,
                              QualType ArgFunctionType,
                              FunctionDecl *&Specialization,
                              TemplateDeductionInfo &Info,
                              bool IsAddressOfFunction, // INTEL
                              bool IgnoreExceptionSpecDifferences) { //INTEL
  if (FunctionTemplate->isInvalidDecl())
    return TDK_Invalid;

  FunctionDecl *Function = FunctionTemplate->getTemplatedDecl();
  TemplateParameterList *TemplateParams
    = FunctionTemplate->getTemplateParameters();
  QualType FunctionType = Function->getType();

  // Substitute any explicit template arguments.
  LocalInstantiationScope InstScope(*this);
  SmallVector<DeducedTemplateArgument, 4> Deduced;
  unsigned NumExplicitlySpecified = 0;
  SmallVector<QualType, 4> ParamTypes;
  if (ExplicitTemplateArgs) {
    if (TemplateDeductionResult Result
          = SubstituteExplicitTemplateArguments(FunctionTemplate,
                                                *ExplicitTemplateArgs,
                                                Deduced, ParamTypes,
                                                &FunctionType, Info))
      return Result;

    NumExplicitlySpecified = Deduced.size();
  }

  // When taking the address of a function, we require convertibility of
  // the resulting function type. Otherwise, we allow arbitrary mismatches
  // of calling convention and noreturn.
  if (!IsAddressOfFunction)
    ArgFunctionType = adjustCCAndNoReturn(ArgFunctionType, FunctionType,
                                          /*AdjustExceptionSpec*/false);

  // Unevaluated SFINAE context.
  EnterExpressionEvaluationContext Unevaluated(
      *this, Sema::ExpressionEvaluationContext::Unevaluated);
  SFINAETrap Trap(*this);

  Deduced.resize(TemplateParams->size());

  // If the function has a deduced return type, substitute it for a dependent
  // type so that we treat it as a non-deduced context in what follows. If we
  // are looking up by signature, the signature type should also have a deduced
  // return type, which we instead expect to exactly match.
  bool HasDeducedReturnType = false;
  if (getLangOpts().CPlusPlus14 && IsAddressOfFunction &&
      Function->getReturnType()->getContainedAutoType()) {
    FunctionType = SubstAutoType(FunctionType, Context.DependentTy);
    HasDeducedReturnType = true;
  }

  if (!ArgFunctionType.isNull()) {
    unsigned TDF =
        TDF_TopLevelParameterTypeList | TDF_AllowCompatibleFunctionType;
    // Deduce template arguments from the function type.
    if (TemplateDeductionResult Result
          = DeduceTemplateArgumentsByTypeMatch(*this, TemplateParams,
                                               FunctionType, ArgFunctionType,
                                               Info, Deduced, TDF))
      return Result;
  }

  if (TemplateDeductionResult Result
        = FinishTemplateArgumentDeduction(FunctionTemplate, Deduced,
                                          NumExplicitlySpecified,
                                          Specialization, Info))
    return Result;

  // If the function has a deduced return type, deduce it now, so we can check
  // that the deduced function type matches the requested type.
  if (HasDeducedReturnType &&
      Specialization->getReturnType()->isUndeducedType() &&
      DeduceReturnType(Specialization, Info.getLocation(), false))
    return TDK_MiscellaneousDeductionFailure;

  // If the function has a dependent exception specification, resolve it now,
  // so we can check that the exception specification matches.
  auto *SpecializationFPT =
      Specialization->getType()->castAs<FunctionProtoType>();
<<<<<<< HEAD
  if (getLangOpts().CPlusPlus1z &&
      !IgnoreExceptionSpecDifferences &&  // INTEL
=======
  if (getLangOpts().CPlusPlus17 &&
>>>>>>> d1c3dd89
      isUnresolvedExceptionSpec(SpecializationFPT->getExceptionSpecType()) &&
      !ResolveExceptionSpec(Info.getLocation(), SpecializationFPT))
    return TDK_MiscellaneousDeductionFailure;

  // Adjust the exception specification of the argument to match the
  // substituted and resolved type we just formed. (Calling convention and
  // noreturn can't be dependent, so we don't actually need this for them
  // right now.)
  QualType SpecializationType = Specialization->getType();
  if (!IsAddressOfFunction)
    ArgFunctionType = adjustCCAndNoReturn(ArgFunctionType, SpecializationType,
                                          /*AdjustExceptionSpec*/true);

  // If the requested function type does not match the actual type of the
  // specialization with respect to arguments of compatible pointer to function
  // types, template argument deduction fails.
  if (!ArgFunctionType.isNull()) {
    if (IsAddressOfFunction &&
        !isSameOrCompatibleFunctionType(
            Context.getCanonicalType(SpecializationType),
            Context.getCanonicalType(ArgFunctionType)))
      return TDK_MiscellaneousDeductionFailure;

    if (!IsAddressOfFunction &&
        !Context.hasSameType(SpecializationType, ArgFunctionType))
      return TDK_MiscellaneousDeductionFailure;
  }

  return TDK_Success;
}

/// \brief Given a function declaration (e.g. a generic lambda conversion
///  function) that contains an 'auto' in its result type, substitute it
///  with TypeToReplaceAutoWith.  Be careful to pass in the type you want
///  to replace 'auto' with and not the actual result type you want
///  to set the function to.
static inline void
SubstAutoWithinFunctionReturnType(FunctionDecl *F,
                                    QualType TypeToReplaceAutoWith, Sema &S) {
  assert(!TypeToReplaceAutoWith->getContainedAutoType());
  QualType AutoResultType = F->getReturnType();
  assert(AutoResultType->getContainedAutoType());
  QualType DeducedResultType = S.SubstAutoType(AutoResultType,
                                               TypeToReplaceAutoWith);
  S.Context.adjustDeducedFunctionResultType(F, DeducedResultType);
}

/// \brief Given a specialized conversion operator of a generic lambda
/// create the corresponding specializations of the call operator and
/// the static-invoker. If the return type of the call operator is auto,
/// deduce its return type and check if that matches the
/// return type of the destination function ptr.

static inline Sema::TemplateDeductionResult
SpecializeCorrespondingLambdaCallOperatorAndInvoker(
    CXXConversionDecl *ConversionSpecialized,
    SmallVectorImpl<DeducedTemplateArgument> &DeducedArguments,
    QualType ReturnTypeOfDestFunctionPtr,
    TemplateDeductionInfo &TDInfo,
    Sema &S) {

  CXXRecordDecl *LambdaClass = ConversionSpecialized->getParent();
  assert(LambdaClass && LambdaClass->isGenericLambda());

  CXXMethodDecl *CallOpGeneric = LambdaClass->getLambdaCallOperator();
  QualType CallOpResultType = CallOpGeneric->getReturnType();
  const bool GenericLambdaCallOperatorHasDeducedReturnType =
      CallOpResultType->getContainedAutoType();

  FunctionTemplateDecl *CallOpTemplate =
      CallOpGeneric->getDescribedFunctionTemplate();

  FunctionDecl *CallOpSpecialized = nullptr;
  // Use the deduced arguments of the conversion function, to specialize our
  // generic lambda's call operator.
  if (Sema::TemplateDeductionResult Result
      = S.FinishTemplateArgumentDeduction(CallOpTemplate,
                                          DeducedArguments,
                                          0, CallOpSpecialized, TDInfo))
    return Result;

  // If we need to deduce the return type, do so (instantiates the callop).
  if (GenericLambdaCallOperatorHasDeducedReturnType &&
      CallOpSpecialized->getReturnType()->isUndeducedType())
    S.DeduceReturnType(CallOpSpecialized,
                       CallOpSpecialized->getPointOfInstantiation(),
                       /*Diagnose*/ true);

  // Check to see if the return type of the destination ptr-to-function
  // matches the return type of the call operator.
  if (!S.Context.hasSameType(CallOpSpecialized->getReturnType(),
                             ReturnTypeOfDestFunctionPtr))
    return Sema::TDK_NonDeducedMismatch;
  // Since we have succeeded in matching the source and destination
  // ptr-to-functions (now including return type), and have successfully
  // specialized our corresponding call operator, we are ready to
  // specialize the static invoker with the deduced arguments of our
  // ptr-to-function.
  FunctionDecl *InvokerSpecialized = nullptr;
  FunctionTemplateDecl *InvokerTemplate = LambdaClass->
                  getLambdaStaticInvoker()->getDescribedFunctionTemplate();

#ifndef NDEBUG
  Sema::TemplateDeductionResult LLVM_ATTRIBUTE_UNUSED Result =
#endif
    S.FinishTemplateArgumentDeduction(InvokerTemplate, DeducedArguments, 0,
          InvokerSpecialized, TDInfo);
  assert(Result == Sema::TDK_Success &&
    "If the call operator succeeded so should the invoker!");
  // Set the result type to match the corresponding call operator
  // specialization's result type.
  if (GenericLambdaCallOperatorHasDeducedReturnType &&
      InvokerSpecialized->getReturnType()->isUndeducedType()) {
    // Be sure to get the type to replace 'auto' with and not
    // the full result type of the call op specialization
    // to substitute into the 'auto' of the invoker and conversion
    // function.
    // For e.g.
    //  int* (*fp)(int*) = [](auto* a) -> auto* { return a; };
    // We don't want to subst 'int*' into 'auto' to get int**.

    QualType TypeToReplaceAutoWith = CallOpSpecialized->getReturnType()
                                         ->getContainedAutoType()
                                         ->getDeducedType();
    SubstAutoWithinFunctionReturnType(InvokerSpecialized,
        TypeToReplaceAutoWith, S);
    SubstAutoWithinFunctionReturnType(ConversionSpecialized,
        TypeToReplaceAutoWith, S);
  }

  // Ensure that static invoker doesn't have a const qualifier.
  // FIXME: When creating the InvokerTemplate in SemaLambda.cpp
  // do not use the CallOperator's TypeSourceInfo which allows
  // the const qualifier to leak through.
  const FunctionProtoType *InvokerFPT = InvokerSpecialized->
                  getType().getTypePtr()->castAs<FunctionProtoType>();
  FunctionProtoType::ExtProtoInfo EPI = InvokerFPT->getExtProtoInfo();
  EPI.TypeQuals = 0;
  InvokerSpecialized->setType(S.Context.getFunctionType(
      InvokerFPT->getReturnType(), InvokerFPT->getParamTypes(), EPI));
  return Sema::TDK_Success;
}
/// \brief Deduce template arguments for a templated conversion
/// function (C++ [temp.deduct.conv]) and, if successful, produce a
/// conversion function template specialization.
Sema::TemplateDeductionResult
Sema::DeduceTemplateArguments(FunctionTemplateDecl *ConversionTemplate,
                              QualType ToType,
                              CXXConversionDecl *&Specialization,
                              TemplateDeductionInfo &Info) {
  if (ConversionTemplate->isInvalidDecl())
    return TDK_Invalid;

  CXXConversionDecl *ConversionGeneric
    = cast<CXXConversionDecl>(ConversionTemplate->getTemplatedDecl());

  QualType FromType = ConversionGeneric->getConversionType();

  // Canonicalize the types for deduction.
  QualType P = Context.getCanonicalType(FromType);
  QualType A = Context.getCanonicalType(ToType);

  // C++0x [temp.deduct.conv]p2:
  //   If P is a reference type, the type referred to by P is used for
  //   type deduction.
  if (const ReferenceType *PRef = P->getAs<ReferenceType>())
    P = PRef->getPointeeType();

  // C++0x [temp.deduct.conv]p4:
  //   [...] If A is a reference type, the type referred to by A is used
  //   for type deduction.
  if (const ReferenceType *ARef = A->getAs<ReferenceType>())
    A = ARef->getPointeeType().getUnqualifiedType();
  // C++ [temp.deduct.conv]p3:
  //
  //   If A is not a reference type:
  else {
    assert(!A->isReferenceType() && "Reference types were handled above");

    //   - If P is an array type, the pointer type produced by the
    //     array-to-pointer standard conversion (4.2) is used in place
    //     of P for type deduction; otherwise,
    if (P->isArrayType())
      P = Context.getArrayDecayedType(P);
    //   - If P is a function type, the pointer type produced by the
    //     function-to-pointer standard conversion (4.3) is used in
    //     place of P for type deduction; otherwise,
    else if (P->isFunctionType())
      P = Context.getPointerType(P);
    //   - If P is a cv-qualified type, the top level cv-qualifiers of
    //     P's type are ignored for type deduction.
    else
      P = P.getUnqualifiedType();

    // C++0x [temp.deduct.conv]p4:
    //   If A is a cv-qualified type, the top level cv-qualifiers of A's
    //   type are ignored for type deduction. If A is a reference type, the type
    //   referred to by A is used for type deduction.
    A = A.getUnqualifiedType();
  }

  // Unevaluated SFINAE context.
  EnterExpressionEvaluationContext Unevaluated(
      *this, Sema::ExpressionEvaluationContext::Unevaluated);
  SFINAETrap Trap(*this);

  // C++ [temp.deduct.conv]p1:
  //   Template argument deduction is done by comparing the return
  //   type of the template conversion function (call it P) with the
  //   type that is required as the result of the conversion (call it
  //   A) as described in 14.8.2.4.
  TemplateParameterList *TemplateParams
    = ConversionTemplate->getTemplateParameters();
  SmallVector<DeducedTemplateArgument, 4> Deduced;
  Deduced.resize(TemplateParams->size());

  // C++0x [temp.deduct.conv]p4:
  //   In general, the deduction process attempts to find template
  //   argument values that will make the deduced A identical to
  //   A. However, there are two cases that allow a difference:
  unsigned TDF = 0;
  //     - If the original A is a reference type, A can be more
  //       cv-qualified than the deduced A (i.e., the type referred to
  //       by the reference)
  if (ToType->isReferenceType())
    TDF |= TDF_ParamWithReferenceType;
  //     - The deduced A can be another pointer or pointer to member
  //       type that can be converted to A via a qualification
  //       conversion.
  //
  // (C++0x [temp.deduct.conv]p6 clarifies that this only happens when
  // both P and A are pointers or member pointers. In this case, we
  // just ignore cv-qualifiers completely).
  if ((P->isPointerType() && A->isPointerType()) ||
      (P->isMemberPointerType() && A->isMemberPointerType()))
    TDF |= TDF_IgnoreQualifiers;
  if (TemplateDeductionResult Result
        = DeduceTemplateArgumentsByTypeMatch(*this, TemplateParams,
                                             P, A, Info, Deduced, TDF))
    return Result;

  // Create an Instantiation Scope for finalizing the operator.
  LocalInstantiationScope InstScope(*this);
  // Finish template argument deduction.
  FunctionDecl *ConversionSpecialized = nullptr;
  TemplateDeductionResult Result
      = FinishTemplateArgumentDeduction(ConversionTemplate, Deduced, 0,
                                        ConversionSpecialized, Info);
  Specialization = cast_or_null<CXXConversionDecl>(ConversionSpecialized);

  // If the conversion operator is being invoked on a lambda closure to convert
  // to a ptr-to-function, use the deduced arguments from the conversion
  // function to specialize the corresponding call operator.
  //   e.g., int (*fp)(int) = [](auto a) { return a; };
  if (Result == TDK_Success && isLambdaConversionOperator(ConversionGeneric)) {

    // Get the return type of the destination ptr-to-function we are converting
    // to.  This is necessary for matching the lambda call operator's return
    // type to that of the destination ptr-to-function's return type.
    assert(A->isPointerType() &&
        "Can only convert from lambda to ptr-to-function");
    const FunctionType *ToFunType =
        A->getPointeeType().getTypePtr()->getAs<FunctionType>();
    const QualType DestFunctionPtrReturnType = ToFunType->getReturnType();

    // Create the corresponding specializations of the call operator and
    // the static-invoker; and if the return type is auto,
    // deduce the return type and check if it matches the
    // DestFunctionPtrReturnType.
    // For instance:
    //   auto L = [](auto a) { return f(a); };
    //   int (*fp)(int) = L;
    //   char (*fp2)(int) = L; <-- Not OK.

    Result = SpecializeCorrespondingLambdaCallOperatorAndInvoker(
        Specialization, Deduced, DestFunctionPtrReturnType,
        Info, *this);
  }
  return Result;
}

/// \brief Deduce template arguments for a function template when there is
/// nothing to deduce against (C++0x [temp.arg.explicit]p3).
///
/// \param FunctionTemplate the function template for which we are performing
/// template argument deduction.
///
/// \param ExplicitTemplateArgs the explicitly-specified template
/// arguments.
///
/// \param Specialization if template argument deduction was successful,
/// this will be set to the function template specialization produced by
/// template argument deduction.
///
/// \param Info the argument will be updated to provide additional information
/// about template argument deduction.
///
/// \param IsAddressOfFunction If \c true, we are deducing as part of taking
/// the address of a function template in a context where we do not have a
/// target type, per [over.over]. If \c false, we are looking up a function
/// template specialization based on its signature, which only happens when
/// deducing a function parameter type from an argument that is a template-id
/// naming a function template specialization.
///
/// \returns the result of template argument deduction.
Sema::TemplateDeductionResult Sema::DeduceTemplateArguments(
    FunctionTemplateDecl *FunctionTemplate,
    TemplateArgumentListInfo *ExplicitTemplateArgs,
    FunctionDecl *&Specialization, TemplateDeductionInfo &Info,
    bool IsAddressOfFunction) {
  return DeduceTemplateArguments(FunctionTemplate, ExplicitTemplateArgs,
                                 QualType(), Specialization, Info,
                                 IsAddressOfFunction);
}

namespace {
  /// Substitute the 'auto' specifier or deduced template specialization type
  /// specifier within a type for a given replacement type.
  class SubstituteDeducedTypeTransform :
      public TreeTransform<SubstituteDeducedTypeTransform> {
    QualType Replacement;
    bool UseTypeSugar;
  public:
    SubstituteDeducedTypeTransform(Sema &SemaRef, QualType Replacement,
                            bool UseTypeSugar = true)
        : TreeTransform<SubstituteDeducedTypeTransform>(SemaRef),
          Replacement(Replacement), UseTypeSugar(UseTypeSugar) {}

    QualType TransformDesugared(TypeLocBuilder &TLB, DeducedTypeLoc TL) {
      assert(isa<TemplateTypeParmType>(Replacement) &&
             "unexpected unsugared replacement kind");
      QualType Result = Replacement;
      TemplateTypeParmTypeLoc NewTL = TLB.push<TemplateTypeParmTypeLoc>(Result);
      NewTL.setNameLoc(TL.getNameLoc());
      return Result;
    }

    QualType TransformAutoType(TypeLocBuilder &TLB, AutoTypeLoc TL) {
      // If we're building the type pattern to deduce against, don't wrap the
      // substituted type in an AutoType. Certain template deduction rules
      // apply only when a template type parameter appears directly (and not if
      // the parameter is found through desugaring). For instance:
      //   auto &&lref = lvalue;
      // must transform into "rvalue reference to T" not "rvalue reference to
      // auto type deduced as T" in order for [temp.deduct.call]p3 to apply.
      //
      // FIXME: Is this still necessary?
      if (!UseTypeSugar)
        return TransformDesugared(TLB, TL);

      QualType Result = SemaRef.Context.getAutoType(
          Replacement, TL.getTypePtr()->getKeyword(), Replacement.isNull());
      auto NewTL = TLB.push<AutoTypeLoc>(Result);
      NewTL.setNameLoc(TL.getNameLoc());
      return Result;
    }

    QualType TransformDeducedTemplateSpecializationType(
        TypeLocBuilder &TLB, DeducedTemplateSpecializationTypeLoc TL) {
      if (!UseTypeSugar)
        return TransformDesugared(TLB, TL);

      QualType Result = SemaRef.Context.getDeducedTemplateSpecializationType(
          TL.getTypePtr()->getTemplateName(),
          Replacement, Replacement.isNull());
      auto NewTL = TLB.push<DeducedTemplateSpecializationTypeLoc>(Result);
      NewTL.setNameLoc(TL.getNameLoc());
      return Result;
    }

    ExprResult TransformLambdaExpr(LambdaExpr *E) {
      // Lambdas never need to be transformed.
      return E;
    }

    QualType Apply(TypeLoc TL) {
      // Create some scratch storage for the transformed type locations.
      // FIXME: We're just going to throw this information away. Don't build it.
      TypeLocBuilder TLB;
      TLB.reserve(TL.getFullDataSize());
      return TransformType(TLB, TL);
    }
  };
}

Sema::DeduceAutoResult
Sema::DeduceAutoType(TypeSourceInfo *Type, Expr *&Init, QualType &Result,
                     Optional<unsigned> DependentDeductionDepth) {
  return DeduceAutoType(Type->getTypeLoc(), Init, Result,
                        DependentDeductionDepth);
}

/// Attempt to produce an informative diagostic explaining why auto deduction
/// failed.
/// \return \c true if diagnosed, \c false if not.
static bool diagnoseAutoDeductionFailure(Sema &S,
                                         Sema::TemplateDeductionResult TDK,
                                         TemplateDeductionInfo &Info,
                                         ArrayRef<SourceRange> Ranges) {
  switch (TDK) {
  case Sema::TDK_Inconsistent: {
    // Inconsistent deduction means we were deducing from an initializer list.
    auto D = S.Diag(Info.getLocation(), diag::err_auto_inconsistent_deduction);
    D << Info.FirstArg << Info.SecondArg;
    for (auto R : Ranges)
      D << R;
    return true;
  }

  // FIXME: Are there other cases for which a custom diagnostic is more useful
  // than the basic "types don't match" diagnostic?

  default:
    return false;
  }
}

/// \brief Deduce the type for an auto type-specifier (C++11 [dcl.spec.auto]p6)
///
/// Note that this is done even if the initializer is dependent. (This is
/// necessary to support partial ordering of templates using 'auto'.)
/// A dependent type will be produced when deducing from a dependent type.
///
/// \param Type the type pattern using the auto type-specifier.
/// \param Init the initializer for the variable whose type is to be deduced.
/// \param Result if type deduction was successful, this will be set to the
///        deduced type.
/// \param DependentDeductionDepth Set if we should permit deduction in
///        dependent cases. This is necessary for template partial ordering with
///        'auto' template parameters. The value specified is the template
///        parameter depth at which we should perform 'auto' deduction.
Sema::DeduceAutoResult
Sema::DeduceAutoType(TypeLoc Type, Expr *&Init, QualType &Result,
                     Optional<unsigned> DependentDeductionDepth) {
  if (Init->getType()->isNonOverloadPlaceholderType()) {
    ExprResult NonPlaceholder = CheckPlaceholderExpr(Init);
    if (NonPlaceholder.isInvalid())
      return DAR_FailedAlreadyDiagnosed;
    Init = NonPlaceholder.get();
  }

  if (!DependentDeductionDepth &&
      (Type.getType()->isDependentType() || Init->isTypeDependent())) {
    Result = SubstituteDeducedTypeTransform(*this, QualType()).Apply(Type);
    assert(!Result.isNull() && "substituting DependentTy can't fail");
    return DAR_Succeeded;
  }

  // Find the depth of template parameter to synthesize.
  unsigned Depth = DependentDeductionDepth.getValueOr(0);

  // If this is a 'decltype(auto)' specifier, do the decltype dance.
  // Since 'decltype(auto)' can only occur at the top of the type, we
  // don't need to go digging for it.
  if (const AutoType *AT = Type.getType()->getAs<AutoType>()) {
    if (AT->isDecltypeAuto()) {
      if (isa<InitListExpr>(Init)) {
        Diag(Init->getLocStart(), diag::err_decltype_auto_initializer_list);
        return DAR_FailedAlreadyDiagnosed;
      }

      QualType Deduced = BuildDecltypeType(Init, Init->getLocStart(), false);
      if (Deduced.isNull())
        return DAR_FailedAlreadyDiagnosed;
      // FIXME: Support a non-canonical deduced type for 'auto'.
      Deduced = Context.getCanonicalType(Deduced);
      Result = SubstituteDeducedTypeTransform(*this, Deduced).Apply(Type);
      if (Result.isNull())
        return DAR_FailedAlreadyDiagnosed;
      return DAR_Succeeded;
    } else if (!getLangOpts().CPlusPlus) {
      if (isa<InitListExpr>(Init)) {
        Diag(Init->getLocStart(), diag::err_auto_init_list_from_c);
        return DAR_FailedAlreadyDiagnosed;
      }
    }
  }

  SourceLocation Loc = Init->getExprLoc();

  LocalInstantiationScope InstScope(*this);

  // Build template<class TemplParam> void Func(FuncParam);
  TemplateTypeParmDecl *TemplParam = TemplateTypeParmDecl::Create(
      Context, nullptr, SourceLocation(), Loc, Depth, 0, nullptr, false, false);
  QualType TemplArg = QualType(TemplParam->getTypeForDecl(), 0);
  NamedDecl *TemplParamPtr = TemplParam;
  FixedSizeTemplateParameterListStorage<1, false> TemplateParamsSt(
      Loc, Loc, TemplParamPtr, Loc, nullptr);

  QualType FuncParam =
      SubstituteDeducedTypeTransform(*this, TemplArg, /*UseTypeSugar*/false)
          .Apply(Type);
  assert(!FuncParam.isNull() &&
         "substituting template parameter for 'auto' failed");

  // Deduce type of TemplParam in Func(Init)
  SmallVector<DeducedTemplateArgument, 1> Deduced;
  Deduced.resize(1);

  TemplateDeductionInfo Info(Loc, Depth);

  // If deduction failed, don't diagnose if the initializer is dependent; it
  // might acquire a matching type in the instantiation.
  auto DeductionFailed = [&](TemplateDeductionResult TDK,
                             ArrayRef<SourceRange> Ranges) -> DeduceAutoResult {
    if (Init->isTypeDependent()) {
      Result = SubstituteDeducedTypeTransform(*this, QualType()).Apply(Type);
      assert(!Result.isNull() && "substituting DependentTy can't fail");
      return DAR_Succeeded;
    }
    if (diagnoseAutoDeductionFailure(*this, TDK, Info, Ranges))
      return DAR_FailedAlreadyDiagnosed;
    return DAR_Failed;
  };

  SmallVector<OriginalCallArg, 4> OriginalCallArgs;

  InitListExpr *InitList = dyn_cast<InitListExpr>(Init);
  if (InitList) {
    // Notionally, we substitute std::initializer_list<T> for 'auto' and deduce
    // against that. Such deduction only succeeds if removing cv-qualifiers and
    // references results in std::initializer_list<T>.
    if (!Type.getType().getNonReferenceType()->getAs<AutoType>())
      return DAR_Failed;

    SourceRange DeducedFromInitRange;
    for (unsigned i = 0, e = InitList->getNumInits(); i < e; ++i) {
      Expr *Init = InitList->getInit(i);

      if (auto TDK = DeduceTemplateArgumentsFromCallArgument(
              *this, TemplateParamsSt.get(), 0, TemplArg, Init,
              Info, Deduced, OriginalCallArgs, /*Decomposed*/ true,
              /*ArgIdx*/ 0, /*TDF*/ 0))
        return DeductionFailed(TDK, {DeducedFromInitRange,
                                     Init->getSourceRange()});

      if (DeducedFromInitRange.isInvalid() &&
          Deduced[0].getKind() != TemplateArgument::Null)
        DeducedFromInitRange = Init->getSourceRange();
    }
  } else {
    if (!getLangOpts().CPlusPlus && Init->refersToBitField()) {
      Diag(Loc, diag::err_auto_bitfield);
      return DAR_FailedAlreadyDiagnosed;
    }

    if (auto TDK = DeduceTemplateArgumentsFromCallArgument(
            *this, TemplateParamsSt.get(), 0, FuncParam, Init, Info, Deduced,
            OriginalCallArgs, /*Decomposed*/ false, /*ArgIdx*/ 0, /*TDF*/ 0))
      return DeductionFailed(TDK, {});
  }

  // Could be null if somehow 'auto' appears in a non-deduced context.
  if (Deduced[0].getKind() != TemplateArgument::Type)
    return DeductionFailed(TDK_Incomplete, {});

  QualType DeducedType = Deduced[0].getAsType();

  if (InitList) {
    DeducedType = BuildStdInitializerList(DeducedType, Loc);
    if (DeducedType.isNull())
      return DAR_FailedAlreadyDiagnosed;
  }

  Result = SubstituteDeducedTypeTransform(*this, DeducedType).Apply(Type);
  if (Result.isNull())
    return DAR_FailedAlreadyDiagnosed;

  // Check that the deduced argument type is compatible with the original
  // argument type per C++ [temp.deduct.call]p4.
  QualType DeducedA = InitList ? Deduced[0].getAsType() : Result;
  for (const OriginalCallArg &OriginalArg : OriginalCallArgs) {
    assert((bool)InitList == OriginalArg.DecomposedParam &&
           "decomposed non-init-list in auto deduction?");
    if (auto TDK =
            CheckOriginalCallArgDeduction(*this, Info, OriginalArg, DeducedA)) {
      Result = QualType();
      return DeductionFailed(TDK, {});
    }
  }

  return DAR_Succeeded;
}

QualType Sema::SubstAutoType(QualType TypeWithAuto,
                             QualType TypeToReplaceAuto) {
  if (TypeToReplaceAuto->isDependentType())
    TypeToReplaceAuto = QualType();
  return SubstituteDeducedTypeTransform(*this, TypeToReplaceAuto)
      .TransformType(TypeWithAuto);
}

TypeSourceInfo *Sema::SubstAutoTypeSourceInfo(TypeSourceInfo *TypeWithAuto,
                                              QualType TypeToReplaceAuto) {
  if (TypeToReplaceAuto->isDependentType())
    TypeToReplaceAuto = QualType();
  return SubstituteDeducedTypeTransform(*this, TypeToReplaceAuto)
      .TransformType(TypeWithAuto);
}

QualType Sema::ReplaceAutoType(QualType TypeWithAuto,
                               QualType TypeToReplaceAuto) {
  return SubstituteDeducedTypeTransform(*this, TypeToReplaceAuto,
                                        /*UseTypeSugar*/ false)
      .TransformType(TypeWithAuto);
}

void Sema::DiagnoseAutoDeductionFailure(VarDecl *VDecl, Expr *Init) {
  if (isa<InitListExpr>(Init))
    Diag(VDecl->getLocation(),
         VDecl->isInitCapture()
             ? diag::err_init_capture_deduction_failure_from_init_list
             : diag::err_auto_var_deduction_failure_from_init_list)
      << VDecl->getDeclName() << VDecl->getType() << Init->getSourceRange();
  else
    Diag(VDecl->getLocation(),
         VDecl->isInitCapture() ? diag::err_init_capture_deduction_failure
                                : diag::err_auto_var_deduction_failure)
      << VDecl->getDeclName() << VDecl->getType() << Init->getType()
      << Init->getSourceRange();
}

bool Sema::DeduceReturnType(FunctionDecl *FD, SourceLocation Loc,
                            bool Diagnose) {
  assert(FD->getReturnType()->isUndeducedType());

  if (FD->getTemplateInstantiationPattern())
    InstantiateFunctionDefinition(Loc, FD);

  bool StillUndeduced = FD->getReturnType()->isUndeducedType();
  if (StillUndeduced && Diagnose && !FD->isInvalidDecl()) {
    Diag(Loc, diag::err_auto_fn_used_before_defined) << FD;
    Diag(FD->getLocation(), diag::note_callee_decl) << FD;
  }

  return StillUndeduced;
}

/// \brief If this is a non-static member function,
static void
AddImplicitObjectParameterType(ASTContext &Context,
                               CXXMethodDecl *Method,
                               SmallVectorImpl<QualType> &ArgTypes) {
  // C++11 [temp.func.order]p3:
  //   [...] The new parameter is of type "reference to cv A," where cv are
  //   the cv-qualifiers of the function template (if any) and A is
  //   the class of which the function template is a member.
  //
  // The standard doesn't say explicitly, but we pick the appropriate kind of
  // reference type based on [over.match.funcs]p4.
  QualType ArgTy = Context.getTypeDeclType(Method->getParent());
  ArgTy = Context.getQualifiedType(ArgTy,
                        Qualifiers::fromCVRMask(Method->getTypeQualifiers()));
  if (Method->getRefQualifier() == RQ_RValue)
    ArgTy = Context.getRValueReferenceType(ArgTy);
  else
    ArgTy = Context.getLValueReferenceType(ArgTy);
  ArgTypes.push_back(ArgTy);
}

/// \brief Determine whether the function template \p FT1 is at least as
/// specialized as \p FT2.
static bool isAtLeastAsSpecializedAs(Sema &S,
                                     SourceLocation Loc,
                                     FunctionTemplateDecl *FT1,
                                     FunctionTemplateDecl *FT2,
                                     TemplatePartialOrderingContext TPOC,
                                     unsigned NumCallArguments1) {
  FunctionDecl *FD1 = FT1->getTemplatedDecl();
  FunctionDecl *FD2 = FT2->getTemplatedDecl();
  const FunctionProtoType *Proto1 = FD1->getType()->getAs<FunctionProtoType>();
  const FunctionProtoType *Proto2 = FD2->getType()->getAs<FunctionProtoType>();

  assert(Proto1 && Proto2 && "Function templates must have prototypes");
  TemplateParameterList *TemplateParams = FT2->getTemplateParameters();
  SmallVector<DeducedTemplateArgument, 4> Deduced;
  Deduced.resize(TemplateParams->size());

  // C++0x [temp.deduct.partial]p3:
  //   The types used to determine the ordering depend on the context in which
  //   the partial ordering is done:
  TemplateDeductionInfo Info(Loc);
  SmallVector<QualType, 4> Args2;
  switch (TPOC) {
  case TPOC_Call: {
    //   - In the context of a function call, the function parameter types are
    //     used.
    CXXMethodDecl *Method1 = dyn_cast<CXXMethodDecl>(FD1);
    CXXMethodDecl *Method2 = dyn_cast<CXXMethodDecl>(FD2);

    // C++11 [temp.func.order]p3:
    //   [...] If only one of the function templates is a non-static
    //   member, that function template is considered to have a new
    //   first parameter inserted in its function parameter list. The
    //   new parameter is of type "reference to cv A," where cv are
    //   the cv-qualifiers of the function template (if any) and A is
    //   the class of which the function template is a member.
    //
    // Note that we interpret this to mean "if one of the function
    // templates is a non-static member and the other is a non-member";
    // otherwise, the ordering rules for static functions against non-static
    // functions don't make any sense.
    //
    // C++98/03 doesn't have this provision but we've extended DR532 to cover
    // it as wording was broken prior to it.
    SmallVector<QualType, 4> Args1;

    unsigned NumComparedArguments = NumCallArguments1;

    if (!Method2 && Method1 && !Method1->isStatic()) {
      // Compare 'this' from Method1 against first parameter from Method2.
      AddImplicitObjectParameterType(S.Context, Method1, Args1);
      ++NumComparedArguments;
    } else if (!Method1 && Method2 && !Method2->isStatic()) {
      // Compare 'this' from Method2 against first parameter from Method1.
      AddImplicitObjectParameterType(S.Context, Method2, Args2);
    }

    Args1.insert(Args1.end(), Proto1->param_type_begin(),
                 Proto1->param_type_end());
    Args2.insert(Args2.end(), Proto2->param_type_begin(),
                 Proto2->param_type_end());

    // C++ [temp.func.order]p5:
    //   The presence of unused ellipsis and default arguments has no effect on
    //   the partial ordering of function templates.
    if (Args1.size() > NumComparedArguments)
      Args1.resize(NumComparedArguments);
    if (Args2.size() > NumComparedArguments)
      Args2.resize(NumComparedArguments);
    if (DeduceTemplateArguments(S, TemplateParams, Args2.data(), Args2.size(),
                                Args1.data(), Args1.size(), Info, Deduced,
                                TDF_None, /*PartialOrdering=*/true))
      return false;

    break;
  }

  case TPOC_Conversion:
    //   - In the context of a call to a conversion operator, the return types
    //     of the conversion function templates are used.
    if (DeduceTemplateArgumentsByTypeMatch(
            S, TemplateParams, Proto2->getReturnType(), Proto1->getReturnType(),
            Info, Deduced, TDF_None,
            /*PartialOrdering=*/true))
      return false;
    break;

  case TPOC_Other:
    //   - In other contexts (14.6.6.2) the function template's function type
    //     is used.
    if (DeduceTemplateArgumentsByTypeMatch(S, TemplateParams,
                                           FD2->getType(), FD1->getType(),
                                           Info, Deduced, TDF_None,
                                           /*PartialOrdering=*/true))
      return false;
    break;
  }

  // C++0x [temp.deduct.partial]p11:
  //   In most cases, all template parameters must have values in order for
  //   deduction to succeed, but for partial ordering purposes a template
  //   parameter may remain without a value provided it is not used in the
  //   types being used for partial ordering. [ Note: a template parameter used
  //   in a non-deduced context is considered used. -end note]
  unsigned ArgIdx = 0, NumArgs = Deduced.size();
  for (; ArgIdx != NumArgs; ++ArgIdx)
    if (Deduced[ArgIdx].isNull())
      break;

  // FIXME: We fail to implement [temp.deduct.type]p1 along this path. We need
  // to substitute the deduced arguments back into the template and check that
  // we get the right type.

  if (ArgIdx == NumArgs) {
    // All template arguments were deduced. FT1 is at least as specialized
    // as FT2.
    return true;
  }

  // Figure out which template parameters were used.
  llvm::SmallBitVector UsedParameters(TemplateParams->size());
  switch (TPOC) {
  case TPOC_Call:
    for (unsigned I = 0, N = Args2.size(); I != N; ++I)
      ::MarkUsedTemplateParameters(S.Context, Args2[I], false,
                                   TemplateParams->getDepth(),
                                   UsedParameters);
    break;

  case TPOC_Conversion:
    ::MarkUsedTemplateParameters(S.Context, Proto2->getReturnType(), false,
                                 TemplateParams->getDepth(), UsedParameters);
    break;

  case TPOC_Other:
    ::MarkUsedTemplateParameters(S.Context, FD2->getType(), false,
                                 TemplateParams->getDepth(),
                                 UsedParameters);
    break;
  }

  for (; ArgIdx != NumArgs; ++ArgIdx)
    // If this argument had no value deduced but was used in one of the types
    // used for partial ordering, then deduction fails.
    if (Deduced[ArgIdx].isNull() && UsedParameters[ArgIdx])
      return false;

  return true;
}

/// \brief Determine whether this a function template whose parameter-type-list
/// ends with a function parameter pack.
static bool isVariadicFunctionTemplate(FunctionTemplateDecl *FunTmpl) {
  FunctionDecl *Function = FunTmpl->getTemplatedDecl();
  unsigned NumParams = Function->getNumParams();
  if (NumParams == 0)
    return false;

  ParmVarDecl *Last = Function->getParamDecl(NumParams - 1);
  if (!Last->isParameterPack())
    return false;

  // Make sure that no previous parameter is a parameter pack.
  while (--NumParams > 0) {
    if (Function->getParamDecl(NumParams - 1)->isParameterPack())
      return false;
  }

  return true;
}

/// \brief Returns the more specialized function template according
/// to the rules of function template partial ordering (C++ [temp.func.order]).
///
/// \param FT1 the first function template
///
/// \param FT2 the second function template
///
/// \param TPOC the context in which we are performing partial ordering of
/// function templates.
///
/// \param NumCallArguments1 The number of arguments in the call to FT1, used
/// only when \c TPOC is \c TPOC_Call.
///
/// \param NumCallArguments2 The number of arguments in the call to FT2, used
/// only when \c TPOC is \c TPOC_Call.
///
/// \returns the more specialized function template. If neither
/// template is more specialized, returns NULL.
FunctionTemplateDecl *
Sema::getMoreSpecializedTemplate(FunctionTemplateDecl *FT1,
                                 FunctionTemplateDecl *FT2,
                                 SourceLocation Loc,
                                 TemplatePartialOrderingContext TPOC,
                                 unsigned NumCallArguments1,
                                 unsigned NumCallArguments2) {
  bool Better1 = isAtLeastAsSpecializedAs(*this, Loc, FT1, FT2, TPOC,
                                          NumCallArguments1);
  bool Better2 = isAtLeastAsSpecializedAs(*this, Loc, FT2, FT1, TPOC,
                                          NumCallArguments2);

  if (Better1 != Better2) // We have a clear winner
    return Better1 ? FT1 : FT2;

  if (!Better1 && !Better2) // Neither is better than the other
    return nullptr;

  // FIXME: This mimics what GCC implements, but doesn't match up with the
  // proposed resolution for core issue 692. This area needs to be sorted out,
  // but for now we attempt to maintain compatibility.
  bool Variadic1 = isVariadicFunctionTemplate(FT1);
  bool Variadic2 = isVariadicFunctionTemplate(FT2);
  if (Variadic1 != Variadic2)
    return Variadic1? FT2 : FT1;

  return nullptr;
}

/// \brief Determine if the two templates are equivalent.
static bool isSameTemplate(TemplateDecl *T1, TemplateDecl *T2) {
  if (T1 == T2)
    return true;

  if (!T1 || !T2)
    return false;

  return T1->getCanonicalDecl() == T2->getCanonicalDecl();
}

/// \brief Retrieve the most specialized of the given function template
/// specializations.
///
/// \param SpecBegin the start iterator of the function template
/// specializations that we will be comparing.
///
/// \param SpecEnd the end iterator of the function template
/// specializations, paired with \p SpecBegin.
///
/// \param Loc the location where the ambiguity or no-specializations
/// diagnostic should occur.
///
/// \param NoneDiag partial diagnostic used to diagnose cases where there are
/// no matching candidates.
///
/// \param AmbigDiag partial diagnostic used to diagnose an ambiguity, if one
/// occurs.
///
/// \param CandidateDiag partial diagnostic used for each function template
/// specialization that is a candidate in the ambiguous ordering. One parameter
/// in this diagnostic should be unbound, which will correspond to the string
/// describing the template arguments for the function template specialization.
///
/// \returns the most specialized function template specialization, if
/// found. Otherwise, returns SpecEnd.
UnresolvedSetIterator Sema::getMostSpecialized(
    UnresolvedSetIterator SpecBegin, UnresolvedSetIterator SpecEnd,
    TemplateSpecCandidateSet &FailedCandidates,
    SourceLocation Loc, const PartialDiagnostic &NoneDiag,
    const PartialDiagnostic &AmbigDiag, const PartialDiagnostic &CandidateDiag,
    bool Complain, QualType TargetType) {
  if (SpecBegin == SpecEnd) {
    if (Complain) {
      Diag(Loc, NoneDiag);
      FailedCandidates.NoteCandidates(*this, Loc);
    }
    return SpecEnd;
  }

  if (SpecBegin + 1 == SpecEnd)
    return SpecBegin;

  // Find the function template that is better than all of the templates it
  // has been compared to.
  UnresolvedSetIterator Best = SpecBegin;
  FunctionTemplateDecl *BestTemplate
    = cast<FunctionDecl>(*Best)->getPrimaryTemplate();
  assert(BestTemplate && "Not a function template specialization?");
  for (UnresolvedSetIterator I = SpecBegin + 1; I != SpecEnd; ++I) {
    FunctionTemplateDecl *Challenger
      = cast<FunctionDecl>(*I)->getPrimaryTemplate();
    assert(Challenger && "Not a function template specialization?");
    if (isSameTemplate(getMoreSpecializedTemplate(BestTemplate, Challenger,
                                                  Loc, TPOC_Other, 0, 0),
                       Challenger)) {
      Best = I;
      BestTemplate = Challenger;
    }
  }

  // Make sure that the "best" function template is more specialized than all
  // of the others.
  bool Ambiguous = false;
  for (UnresolvedSetIterator I = SpecBegin; I != SpecEnd; ++I) {
    FunctionTemplateDecl *Challenger
      = cast<FunctionDecl>(*I)->getPrimaryTemplate();
    if (I != Best &&
        !isSameTemplate(getMoreSpecializedTemplate(BestTemplate, Challenger,
                                                   Loc, TPOC_Other, 0, 0),
                        BestTemplate)) {
      Ambiguous = true;
      break;
    }
  }

  if (!Ambiguous) {
    // We found an answer. Return it.
    return Best;
  }

  // Diagnose the ambiguity.
  if (Complain) {
    Diag(Loc, AmbigDiag);

    // FIXME: Can we order the candidates in some sane way?
    for (UnresolvedSetIterator I = SpecBegin; I != SpecEnd; ++I) {
      PartialDiagnostic PD = CandidateDiag;
      const auto *FD = cast<FunctionDecl>(*I);
      PD << FD << getTemplateArgumentBindingsText(
                      FD->getPrimaryTemplate()->getTemplateParameters(),
                      *FD->getTemplateSpecializationArgs());
      if (!TargetType.isNull())
        HandleFunctionTypeMismatch(PD, FD->getType(), TargetType);
      Diag((*I)->getLocation(), PD);
    }
  }

  return SpecEnd;
}

/// Determine whether one partial specialization, P1, is at least as
/// specialized than another, P2.
///
/// \tparam TemplateLikeDecl The kind of P2, which must be a
/// TemplateDecl or {Class,Var}TemplatePartialSpecializationDecl.
/// \param T1 The injected-class-name of P1 (faked for a variable template).
/// \param T2 The injected-class-name of P2 (faked for a variable template).
template<typename TemplateLikeDecl>
static bool isAtLeastAsSpecializedAs(Sema &S, QualType T1, QualType T2,
                                     TemplateLikeDecl *P2,
                                     TemplateDeductionInfo &Info) {
  // C++ [temp.class.order]p1:
  //   For two class template partial specializations, the first is at least as
  //   specialized as the second if, given the following rewrite to two
  //   function templates, the first function template is at least as
  //   specialized as the second according to the ordering rules for function
  //   templates (14.6.6.2):
  //     - the first function template has the same template parameters as the
  //       first partial specialization and has a single function parameter
  //       whose type is a class template specialization with the template
  //       arguments of the first partial specialization, and
  //     - the second function template has the same template parameters as the
  //       second partial specialization and has a single function parameter
  //       whose type is a class template specialization with the template
  //       arguments of the second partial specialization.
  //
  // Rather than synthesize function templates, we merely perform the
  // equivalent partial ordering by performing deduction directly on
  // the template arguments of the class template partial
  // specializations. This computation is slightly simpler than the
  // general problem of function template partial ordering, because
  // class template partial specializations are more constrained. We
  // know that every template parameter is deducible from the class
  // template partial specialization's template arguments, for
  // example.
  SmallVector<DeducedTemplateArgument, 4> Deduced;

  // Determine whether P1 is at least as specialized as P2.
  Deduced.resize(P2->getTemplateParameters()->size());
  if (DeduceTemplateArgumentsByTypeMatch(S, P2->getTemplateParameters(),
                                         T2, T1, Info, Deduced, TDF_None,
                                         /*PartialOrdering=*/true))
    return false;

  SmallVector<TemplateArgument, 4> DeducedArgs(Deduced.begin(),
                                               Deduced.end());
  Sema::InstantiatingTemplate Inst(S, Info.getLocation(), P2, DeducedArgs,
                                   Info);
  auto *TST1 = T1->castAs<TemplateSpecializationType>();
  if (FinishTemplateArgumentDeduction(
          S, P2, /*PartialOrdering=*/true,
          TemplateArgumentList(TemplateArgumentList::OnStack,
                               TST1->template_arguments()),
          Deduced, Info))
    return false;

  return true;
}

/// \brief Returns the more specialized class template partial specialization
/// according to the rules of partial ordering of class template partial
/// specializations (C++ [temp.class.order]).
///
/// \param PS1 the first class template partial specialization
///
/// \param PS2 the second class template partial specialization
///
/// \returns the more specialized class template partial specialization. If
/// neither partial specialization is more specialized, returns NULL.
ClassTemplatePartialSpecializationDecl *
Sema::getMoreSpecializedPartialSpecialization(
                                  ClassTemplatePartialSpecializationDecl *PS1,
                                  ClassTemplatePartialSpecializationDecl *PS2,
                                              SourceLocation Loc) {
  QualType PT1 = PS1->getInjectedSpecializationType();
  QualType PT2 = PS2->getInjectedSpecializationType();

  TemplateDeductionInfo Info(Loc);
  bool Better1 = isAtLeastAsSpecializedAs(*this, PT1, PT2, PS2, Info);
  bool Better2 = isAtLeastAsSpecializedAs(*this, PT2, PT1, PS1, Info);

  if (Better1 == Better2)
    return nullptr;

  return Better1 ? PS1 : PS2;
}

bool Sema::isMoreSpecializedThanPrimary(
    ClassTemplatePartialSpecializationDecl *Spec, TemplateDeductionInfo &Info) {
  ClassTemplateDecl *Primary = Spec->getSpecializedTemplate();
  QualType PrimaryT = Primary->getInjectedClassNameSpecialization();
  QualType PartialT = Spec->getInjectedSpecializationType();
  if (!isAtLeastAsSpecializedAs(*this, PartialT, PrimaryT, Primary, Info))
    return false;
  if (isAtLeastAsSpecializedAs(*this, PrimaryT, PartialT, Spec, Info)) {
    Info.clearSFINAEDiagnostic();
    return false;
  }
  return true;
}

VarTemplatePartialSpecializationDecl *
Sema::getMoreSpecializedPartialSpecialization(
    VarTemplatePartialSpecializationDecl *PS1,
    VarTemplatePartialSpecializationDecl *PS2, SourceLocation Loc) {
  // Pretend the variable template specializations are class template
  // specializations and form a fake injected class name type for comparison.
  assert(PS1->getSpecializedTemplate() == PS2->getSpecializedTemplate() &&
         "the partial specializations being compared should specialize"
         " the same template.");
  TemplateName Name(PS1->getSpecializedTemplate());
  TemplateName CanonTemplate = Context.getCanonicalTemplateName(Name);
  QualType PT1 = Context.getTemplateSpecializationType(
      CanonTemplate, PS1->getTemplateArgs().asArray());
  QualType PT2 = Context.getTemplateSpecializationType(
      CanonTemplate, PS2->getTemplateArgs().asArray());

  TemplateDeductionInfo Info(Loc);
  bool Better1 = isAtLeastAsSpecializedAs(*this, PT1, PT2, PS2, Info);
  bool Better2 = isAtLeastAsSpecializedAs(*this, PT2, PT1, PS1, Info);

  if (Better1 == Better2)
    return nullptr;

  return Better1 ? PS1 : PS2;
}

bool Sema::isMoreSpecializedThanPrimary(
    VarTemplatePartialSpecializationDecl *Spec, TemplateDeductionInfo &Info) {
  TemplateDecl *Primary = Spec->getSpecializedTemplate();
  // FIXME: Cache the injected template arguments rather than recomputing
  // them for each partial specialization.
  SmallVector<TemplateArgument, 8> PrimaryArgs;
  Context.getInjectedTemplateArgs(Primary->getTemplateParameters(),
                                  PrimaryArgs);

  TemplateName CanonTemplate =
      Context.getCanonicalTemplateName(TemplateName(Primary));
  QualType PrimaryT = Context.getTemplateSpecializationType(
      CanonTemplate, PrimaryArgs);
  QualType PartialT = Context.getTemplateSpecializationType(
      CanonTemplate, Spec->getTemplateArgs().asArray());
  if (!isAtLeastAsSpecializedAs(*this, PartialT, PrimaryT, Primary, Info))
    return false;
  if (isAtLeastAsSpecializedAs(*this, PrimaryT, PartialT, Spec, Info)) {
    Info.clearSFINAEDiagnostic();
    return false;
  }
  return true;
}

bool Sema::isTemplateTemplateParameterAtLeastAsSpecializedAs(
     TemplateParameterList *P, TemplateDecl *AArg, SourceLocation Loc) {
  // C++1z [temp.arg.template]p4: (DR 150)
  //   A template template-parameter P is at least as specialized as a
  //   template template-argument A if, given the following rewrite to two
  //   function templates...

  // Rather than synthesize function templates, we merely perform the
  // equivalent partial ordering by performing deduction directly on
  // the template parameter lists of the template template parameters.
  //
  //   Given an invented class template X with the template parameter list of
  //   A (including default arguments):
  TemplateName X = Context.getCanonicalTemplateName(TemplateName(AArg));
  TemplateParameterList *A = AArg->getTemplateParameters();

  //    - Each function template has a single function parameter whose type is
  //      a specialization of X with template arguments corresponding to the
  //      template parameters from the respective function template
  SmallVector<TemplateArgument, 8> AArgs;
  Context.getInjectedTemplateArgs(A, AArgs);

  // Check P's arguments against A's parameter list. This will fill in default
  // template arguments as needed. AArgs are already correct by construction.
  // We can't just use CheckTemplateIdType because that will expand alias
  // templates.
  SmallVector<TemplateArgument, 4> PArgs;
  {
    SFINAETrap Trap(*this);

    Context.getInjectedTemplateArgs(P, PArgs);
    TemplateArgumentListInfo PArgList(P->getLAngleLoc(), P->getRAngleLoc());
    for (unsigned I = 0, N = P->size(); I != N; ++I) {
      // Unwrap packs that getInjectedTemplateArgs wrapped around pack
      // expansions, to form an "as written" argument list.
      TemplateArgument Arg = PArgs[I];
      if (Arg.getKind() == TemplateArgument::Pack) {
        assert(Arg.pack_size() == 1 && Arg.pack_begin()->isPackExpansion());
        Arg = *Arg.pack_begin();
      }
      PArgList.addArgument(getTrivialTemplateArgumentLoc(
          Arg, QualType(), P->getParam(I)->getLocation()));
    }
    PArgs.clear();

    // C++1z [temp.arg.template]p3:
    //   If the rewrite produces an invalid type, then P is not at least as
    //   specialized as A.
    if (CheckTemplateArgumentList(AArg, Loc, PArgList, false, PArgs) ||
        Trap.hasErrorOccurred())
      return false;
  }

  QualType AType = Context.getTemplateSpecializationType(X, AArgs);
  QualType PType = Context.getTemplateSpecializationType(X, PArgs);

  //   ... the function template corresponding to P is at least as specialized
  //   as the function template corresponding to A according to the partial
  //   ordering rules for function templates.
  TemplateDeductionInfo Info(Loc, A->getDepth());
  return isAtLeastAsSpecializedAs(*this, PType, AType, AArg, Info);
}

/// \brief Mark the template parameters that are used by the given
/// expression.
static void
MarkUsedTemplateParameters(ASTContext &Ctx,
                           const Expr *E,
                           bool OnlyDeduced,
                           unsigned Depth,
                           llvm::SmallBitVector &Used) {
  // We can deduce from a pack expansion.
  if (const PackExpansionExpr *Expansion = dyn_cast<PackExpansionExpr>(E))
    E = Expansion->getPattern();

  // Skip through any implicit casts we added while type-checking, and any
  // substitutions performed by template alias expansion.
  while (1) {
    if (const ImplicitCastExpr *ICE = dyn_cast<ImplicitCastExpr>(E))
      E = ICE->getSubExpr();
    else if (const SubstNonTypeTemplateParmExpr *Subst =
               dyn_cast<SubstNonTypeTemplateParmExpr>(E))
      E = Subst->getReplacement();
    else
      break;
  }

  // FIXME: if !OnlyDeduced, we have to walk the whole subexpression to
  // find other occurrences of template parameters.
  const DeclRefExpr *DRE = dyn_cast<DeclRefExpr>(E);
  if (!DRE)
    return;

  const NonTypeTemplateParmDecl *NTTP
    = dyn_cast<NonTypeTemplateParmDecl>(DRE->getDecl());
  if (!NTTP)
    return;

  if (NTTP->getDepth() == Depth)
    Used[NTTP->getIndex()] = true;

  // In C++17 mode, additional arguments may be deduced from the type of a
  // non-type argument.
  if (Ctx.getLangOpts().CPlusPlus17)
    MarkUsedTemplateParameters(Ctx, NTTP->getType(), OnlyDeduced, Depth, Used);
}

/// \brief Mark the template parameters that are used by the given
/// nested name specifier.
static void
MarkUsedTemplateParameters(ASTContext &Ctx,
                           NestedNameSpecifier *NNS,
                           bool OnlyDeduced,
                           unsigned Depth,
                           llvm::SmallBitVector &Used) {
  if (!NNS)
    return;

  MarkUsedTemplateParameters(Ctx, NNS->getPrefix(), OnlyDeduced, Depth,
                             Used);
  MarkUsedTemplateParameters(Ctx, QualType(NNS->getAsType(), 0),
                             OnlyDeduced, Depth, Used);
}

/// \brief Mark the template parameters that are used by the given
/// template name.
static void
MarkUsedTemplateParameters(ASTContext &Ctx,
                           TemplateName Name,
                           bool OnlyDeduced,
                           unsigned Depth,
                           llvm::SmallBitVector &Used) {
  if (TemplateDecl *Template = Name.getAsTemplateDecl()) {
    if (TemplateTemplateParmDecl *TTP
          = dyn_cast<TemplateTemplateParmDecl>(Template)) {
      if (TTP->getDepth() == Depth)
        Used[TTP->getIndex()] = true;
    }
    return;
  }

  if (QualifiedTemplateName *QTN = Name.getAsQualifiedTemplateName())
    MarkUsedTemplateParameters(Ctx, QTN->getQualifier(), OnlyDeduced,
                               Depth, Used);
  if (DependentTemplateName *DTN = Name.getAsDependentTemplateName())
    MarkUsedTemplateParameters(Ctx, DTN->getQualifier(), OnlyDeduced,
                               Depth, Used);
}

/// \brief Mark the template parameters that are used by the given
/// type.
static void
MarkUsedTemplateParameters(ASTContext &Ctx, QualType T,
                           bool OnlyDeduced,
                           unsigned Depth,
                           llvm::SmallBitVector &Used) {
  if (T.isNull())
    return;

  // Non-dependent types have nothing deducible
  if (!T->isDependentType())
    return;

  T = Ctx.getCanonicalType(T);
  switch (T->getTypeClass()) {
  case Type::Pointer:
    MarkUsedTemplateParameters(Ctx,
                               cast<PointerType>(T)->getPointeeType(),
                               OnlyDeduced,
                               Depth,
                               Used);
    break;

  case Type::BlockPointer:
    MarkUsedTemplateParameters(Ctx,
                               cast<BlockPointerType>(T)->getPointeeType(),
                               OnlyDeduced,
                               Depth,
                               Used);
    break;

  case Type::LValueReference:
  case Type::RValueReference:
    MarkUsedTemplateParameters(Ctx,
                               cast<ReferenceType>(T)->getPointeeType(),
                               OnlyDeduced,
                               Depth,
                               Used);
    break;

  case Type::MemberPointer: {
    const MemberPointerType *MemPtr = cast<MemberPointerType>(T.getTypePtr());
    MarkUsedTemplateParameters(Ctx, MemPtr->getPointeeType(), OnlyDeduced,
                               Depth, Used);
    MarkUsedTemplateParameters(Ctx, QualType(MemPtr->getClass(), 0),
                               OnlyDeduced, Depth, Used);
    break;
  }

  case Type::DependentSizedArray:
    MarkUsedTemplateParameters(Ctx,
                               cast<DependentSizedArrayType>(T)->getSizeExpr(),
                               OnlyDeduced, Depth, Used);
    // Fall through to check the element type
    LLVM_FALLTHROUGH;

  case Type::ConstantArray:
  case Type::IncompleteArray:
    MarkUsedTemplateParameters(Ctx,
                               cast<ArrayType>(T)->getElementType(),
                               OnlyDeduced, Depth, Used);
    break;

  case Type::Vector:
  case Type::ExtVector:
    MarkUsedTemplateParameters(Ctx,
                               cast<VectorType>(T)->getElementType(),
                               OnlyDeduced, Depth, Used);
    break;

  case Type::DependentSizedExtVector: {
    const DependentSizedExtVectorType *VecType
      = cast<DependentSizedExtVectorType>(T);
    MarkUsedTemplateParameters(Ctx, VecType->getElementType(), OnlyDeduced,
                               Depth, Used);
    MarkUsedTemplateParameters(Ctx, VecType->getSizeExpr(), OnlyDeduced,
                               Depth, Used);
    break;
  }

  case Type::DependentAddressSpace: {
    const DependentAddressSpaceType *DependentASType =
        cast<DependentAddressSpaceType>(T);
    MarkUsedTemplateParameters(Ctx, DependentASType->getPointeeType(),
                               OnlyDeduced, Depth, Used);
    MarkUsedTemplateParameters(Ctx,
                               DependentASType->getAddrSpaceExpr(),
                               OnlyDeduced, Depth, Used);
    break;
  }

  case Type::FunctionProto: {
    const FunctionProtoType *Proto = cast<FunctionProtoType>(T);
    MarkUsedTemplateParameters(Ctx, Proto->getReturnType(), OnlyDeduced, Depth,
                               Used);
    for (unsigned I = 0, N = Proto->getNumParams(); I != N; ++I)
      MarkUsedTemplateParameters(Ctx, Proto->getParamType(I), OnlyDeduced,
                                 Depth, Used);
    if (auto *E = Proto->getNoexceptExpr())
      MarkUsedTemplateParameters(Ctx, E, OnlyDeduced, Depth, Used);
    break;
  }

  case Type::TemplateTypeParm: {
    const TemplateTypeParmType *TTP = cast<TemplateTypeParmType>(T);
    if (TTP->getDepth() == Depth)
      Used[TTP->getIndex()] = true;
    break;
  }

  case Type::SubstTemplateTypeParmPack: {
    const SubstTemplateTypeParmPackType *Subst
      = cast<SubstTemplateTypeParmPackType>(T);
    MarkUsedTemplateParameters(Ctx,
                               QualType(Subst->getReplacedParameter(), 0),
                               OnlyDeduced, Depth, Used);
    MarkUsedTemplateParameters(Ctx, Subst->getArgumentPack(),
                               OnlyDeduced, Depth, Used);
    break;
  }

  case Type::InjectedClassName:
    T = cast<InjectedClassNameType>(T)->getInjectedSpecializationType();
    LLVM_FALLTHROUGH;

  case Type::TemplateSpecialization: {
    const TemplateSpecializationType *Spec
      = cast<TemplateSpecializationType>(T);
    MarkUsedTemplateParameters(Ctx, Spec->getTemplateName(), OnlyDeduced,
                               Depth, Used);

    // C++0x [temp.deduct.type]p9:
    //   If the template argument list of P contains a pack expansion that is
    //   not the last template argument, the entire template argument list is a
    //   non-deduced context.
    if (OnlyDeduced &&
        hasPackExpansionBeforeEnd(Spec->template_arguments()))
      break;

    for (unsigned I = 0, N = Spec->getNumArgs(); I != N; ++I)
      MarkUsedTemplateParameters(Ctx, Spec->getArg(I), OnlyDeduced, Depth,
                                 Used);
    break;
  }

  case Type::Complex:
    if (!OnlyDeduced)
      MarkUsedTemplateParameters(Ctx,
                                 cast<ComplexType>(T)->getElementType(),
                                 OnlyDeduced, Depth, Used);
    break;

  case Type::Atomic:
    if (!OnlyDeduced)
      MarkUsedTemplateParameters(Ctx,
                                 cast<AtomicType>(T)->getValueType(),
                                 OnlyDeduced, Depth, Used);
    break;

  case Type::DependentName:
    if (!OnlyDeduced)
      MarkUsedTemplateParameters(Ctx,
                                 cast<DependentNameType>(T)->getQualifier(),
                                 OnlyDeduced, Depth, Used);
    break;

  case Type::DependentTemplateSpecialization: {
    // C++14 [temp.deduct.type]p5:
    //   The non-deduced contexts are:
    //     -- The nested-name-specifier of a type that was specified using a
    //        qualified-id
    //
    // C++14 [temp.deduct.type]p6:
    //   When a type name is specified in a way that includes a non-deduced
    //   context, all of the types that comprise that type name are also
    //   non-deduced.
    if (OnlyDeduced)
      break;

    const DependentTemplateSpecializationType *Spec
      = cast<DependentTemplateSpecializationType>(T);

    MarkUsedTemplateParameters(Ctx, Spec->getQualifier(),
                               OnlyDeduced, Depth, Used);

    for (unsigned I = 0, N = Spec->getNumArgs(); I != N; ++I)
      MarkUsedTemplateParameters(Ctx, Spec->getArg(I), OnlyDeduced, Depth,
                                 Used);
    break;
  }

  case Type::TypeOf:
    if (!OnlyDeduced)
      MarkUsedTemplateParameters(Ctx,
                                 cast<TypeOfType>(T)->getUnderlyingType(),
                                 OnlyDeduced, Depth, Used);
    break;

  case Type::TypeOfExpr:
    if (!OnlyDeduced)
      MarkUsedTemplateParameters(Ctx,
                                 cast<TypeOfExprType>(T)->getUnderlyingExpr(),
                                 OnlyDeduced, Depth, Used);
    break;

  case Type::Decltype:
    if (!OnlyDeduced)
      MarkUsedTemplateParameters(Ctx,
                                 cast<DecltypeType>(T)->getUnderlyingExpr(),
                                 OnlyDeduced, Depth, Used);
    break;

  case Type::UnaryTransform:
    if (!OnlyDeduced)
      MarkUsedTemplateParameters(Ctx,
                                 cast<UnaryTransformType>(T)->getUnderlyingType(),
                                 OnlyDeduced, Depth, Used);
    break;

  case Type::PackExpansion:
    MarkUsedTemplateParameters(Ctx,
                               cast<PackExpansionType>(T)->getPattern(),
                               OnlyDeduced, Depth, Used);
    break;

  case Type::Auto:
  case Type::DeducedTemplateSpecialization:
    MarkUsedTemplateParameters(Ctx,
                               cast<DeducedType>(T)->getDeducedType(),
                               OnlyDeduced, Depth, Used);
    break;

  // None of these types have any template parameters in them.
  case Type::Builtin:
  case Type::VariableArray:
  case Type::FunctionNoProto:
  case Type::Record:
  case Type::Enum:
  case Type::ObjCInterface:
  case Type::ObjCObject:
  case Type::ObjCObjectPointer:
  case Type::UnresolvedUsing:
#if INTEL_CUSTOMIZATION
  case Type::Channel:
#endif // INTEL_CUSTOMIZATION
  case Type::Pipe:
#define TYPE(Class, Base)
#define ABSTRACT_TYPE(Class, Base)
#define DEPENDENT_TYPE(Class, Base)
#define NON_CANONICAL_TYPE(Class, Base) case Type::Class:
#include "clang/AST/TypeNodes.def"
    break;
  }
}

/// \brief Mark the template parameters that are used by this
/// template argument.
static void
MarkUsedTemplateParameters(ASTContext &Ctx,
                           const TemplateArgument &TemplateArg,
                           bool OnlyDeduced,
                           unsigned Depth,
                           llvm::SmallBitVector &Used) {
  switch (TemplateArg.getKind()) {
  case TemplateArgument::Null:
  case TemplateArgument::Integral:
  case TemplateArgument::Declaration:
    break;

  case TemplateArgument::NullPtr:
    MarkUsedTemplateParameters(Ctx, TemplateArg.getNullPtrType(), OnlyDeduced,
                               Depth, Used);
    break;

  case TemplateArgument::Type:
    MarkUsedTemplateParameters(Ctx, TemplateArg.getAsType(), OnlyDeduced,
                               Depth, Used);
    break;

  case TemplateArgument::Template:
  case TemplateArgument::TemplateExpansion:
    MarkUsedTemplateParameters(Ctx,
                               TemplateArg.getAsTemplateOrTemplatePattern(),
                               OnlyDeduced, Depth, Used);
    break;

  case TemplateArgument::Expression:
    MarkUsedTemplateParameters(Ctx, TemplateArg.getAsExpr(), OnlyDeduced,
                               Depth, Used);
    break;

  case TemplateArgument::Pack:
    for (const auto &P : TemplateArg.pack_elements())
      MarkUsedTemplateParameters(Ctx, P, OnlyDeduced, Depth, Used);
    break;
  }
}

/// \brief Mark which template parameters can be deduced from a given
/// template argument list.
///
/// \param TemplateArgs the template argument list from which template
/// parameters will be deduced.
///
/// \param Used a bit vector whose elements will be set to \c true
/// to indicate when the corresponding template parameter will be
/// deduced.
void
Sema::MarkUsedTemplateParameters(const TemplateArgumentList &TemplateArgs,
                                 bool OnlyDeduced, unsigned Depth,
                                 llvm::SmallBitVector &Used) {
  // C++0x [temp.deduct.type]p9:
  //   If the template argument list of P contains a pack expansion that is not
  //   the last template argument, the entire template argument list is a
  //   non-deduced context.
  if (OnlyDeduced &&
      hasPackExpansionBeforeEnd(TemplateArgs.asArray()))
    return;

  for (unsigned I = 0, N = TemplateArgs.size(); I != N; ++I)
    ::MarkUsedTemplateParameters(Context, TemplateArgs[I], OnlyDeduced,
                                 Depth, Used);
}

/// \brief Marks all of the template parameters that will be deduced by a
/// call to the given function template.
void Sema::MarkDeducedTemplateParameters(
    ASTContext &Ctx, const FunctionTemplateDecl *FunctionTemplate,
    llvm::SmallBitVector &Deduced) {
  TemplateParameterList *TemplateParams
    = FunctionTemplate->getTemplateParameters();
  Deduced.clear();
  Deduced.resize(TemplateParams->size());

  FunctionDecl *Function = FunctionTemplate->getTemplatedDecl();
  for (unsigned I = 0, N = Function->getNumParams(); I != N; ++I)
    ::MarkUsedTemplateParameters(Ctx, Function->getParamDecl(I)->getType(),
                                 true, TemplateParams->getDepth(), Deduced);
}

bool hasDeducibleTemplateParameters(Sema &S,
                                    FunctionTemplateDecl *FunctionTemplate,
                                    QualType T) {
  if (!T->isDependentType())
    return false;

  TemplateParameterList *TemplateParams
    = FunctionTemplate->getTemplateParameters();
  llvm::SmallBitVector Deduced(TemplateParams->size());
  ::MarkUsedTemplateParameters(S.Context, T, true, TemplateParams->getDepth(),
                               Deduced);

  return Deduced.any();
}<|MERGE_RESOLUTION|>--- conflicted
+++ resolved
@@ -3914,12 +3914,8 @@
   // so we can check that the exception specification matches.
   auto *SpecializationFPT =
       Specialization->getType()->castAs<FunctionProtoType>();
-<<<<<<< HEAD
-  if (getLangOpts().CPlusPlus1z &&
+  if (getLangOpts().CPlusPlus17 &&
       !IgnoreExceptionSpecDifferences &&  // INTEL
-=======
-  if (getLangOpts().CPlusPlus17 &&
->>>>>>> d1c3dd89
       isUnresolvedExceptionSpec(SpecializationFPT->getExceptionSpecType()) &&
       !ResolveExceptionSpec(Info.getLocation(), SpecializationFPT))
     return TDK_MiscellaneousDeductionFailure;
