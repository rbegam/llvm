//===--- SemaType.cpp - Semantic Analysis for Types -----------------------===//
//
//                     The LLVM Compiler Infrastructure
//
// This file is distributed under the University of Illinois Open Source
// License. See LICENSE.TXT for details.
//
//===----------------------------------------------------------------------===//
//
//  This file implements type-related semantic analysis.
//
//===----------------------------------------------------------------------===//

#include "TypeLocBuilder.h"
#include "clang/AST/ASTConsumer.h"
#include "clang/AST/ASTContext.h"
#include "clang/AST/ASTMutationListener.h"
#include "clang/AST/ASTStructuralEquivalence.h"
#include "clang/AST/CXXInheritance.h"
#include "clang/AST/DeclObjC.h"
#include "clang/AST/DeclTemplate.h"
#include "clang/AST/Expr.h"
#include "clang/AST/TypeLoc.h"
#include "clang/AST/TypeLocVisitor.h"
#include "clang/Basic/PartialDiagnostic.h"
#include "clang/Basic/TargetInfo.h"
#include "clang/Lex/Preprocessor.h"
#include "clang/Sema/DeclSpec.h"
#include "clang/Sema/DelayedDiagnostic.h"
#include "clang/Sema/Lookup.h"
#include "clang/Sema/ScopeInfo.h"
#include "clang/Sema/SemaInternal.h"
#include "clang/Sema/Template.h"
#include "clang/Sema/TemplateInstCallback.h"
#include "llvm/ADT/SmallPtrSet.h"
#include "llvm/ADT/SmallString.h"
#include "llvm/ADT/StringSwitch.h"
#include "llvm/Support/ErrorHandling.h"

using namespace clang;

enum TypeDiagSelector {
  TDS_Function,
  TDS_Pointer,
  TDS_ObjCObjOrBlock
};

/// isOmittedBlockReturnType - Return true if this declarator is missing a
/// return type because this is a omitted return type on a block literal.
static bool isOmittedBlockReturnType(const Declarator &D) {
  if (D.getContext() != DeclaratorContext::BlockLiteralContext ||
      D.getDeclSpec().hasTypeSpecifier())
    return false;

  if (D.getNumTypeObjects() == 0)
    return true;   // ^{ ... }

  if (D.getNumTypeObjects() == 1 &&
      D.getTypeObject(0).Kind == DeclaratorChunk::Function)
    return true;   // ^(int X, float Y) { ... }

  return false;
}

/// diagnoseBadTypeAttribute - Diagnoses a type attribute which
/// doesn't apply to the given type.
static void diagnoseBadTypeAttribute(Sema &S, const ParsedAttr &attr,
                                     QualType type) {
  TypeDiagSelector WhichType;
  bool useExpansionLoc = true;
  switch (attr.getKind()) {
  case ParsedAttr::AT_ObjCGC:
    WhichType = TDS_Pointer;
    break;
  case ParsedAttr::AT_ObjCOwnership:
    WhichType = TDS_ObjCObjOrBlock;
    break;
  default:
    // Assume everything else was a function attribute.
    WhichType = TDS_Function;
    useExpansionLoc = false;
    break;
  }

  SourceLocation loc = attr.getLoc();
  StringRef name = attr.getName()->getName();

  // The GC attributes are usually written with macros;  special-case them.
  IdentifierInfo *II = attr.isArgIdent(0) ? attr.getArgAsIdent(0)->Ident
                                          : nullptr;
  if (useExpansionLoc && loc.isMacroID() && II) {
    if (II->isStr("strong")) {
      if (S.findMacroSpelling(loc, "__strong")) name = "__strong";
    } else if (II->isStr("weak")) {
      if (S.findMacroSpelling(loc, "__weak")) name = "__weak";
    }
  }

  S.Diag(loc, diag::warn_type_attribute_wrong_type) << name << WhichType
    << type;
}

// objc_gc applies to Objective-C pointers or, otherwise, to the
// smallest available pointer type (i.e. 'void*' in 'void**').
#define OBJC_POINTER_TYPE_ATTRS_CASELIST                                       \
  case ParsedAttr::AT_ObjCGC:                                                  \
  case ParsedAttr::AT_ObjCOwnership

// Calling convention attributes.
#define CALLING_CONV_ATTRS_CASELIST                                            \
  case ParsedAttr::AT_CDecl:                                                   \
  case ParsedAttr::AT_FastCall:                                                \
  case ParsedAttr::AT_StdCall:                                                 \
  case ParsedAttr::AT_ThisCall:                                                \
  case ParsedAttr::AT_RegCall:                                                 \
  case ParsedAttr::AT_Pascal:                                                  \
  case ParsedAttr::AT_SwiftCall:                                               \
  case ParsedAttr::AT_VectorCall:                                              \
  case ParsedAttr::AT_MSABI:                                                   \
  case ParsedAttr::AT_SysVABI:                                                 \
  case ParsedAttr::AT_Pcs:                                                     \
  case ParsedAttr::AT_IntelOclBicc:                                            \
  case ParsedAttr::AT_PreserveMost:                                            \
  case ParsedAttr::AT_PreserveAll

// Function type attributes.
#define FUNCTION_TYPE_ATTRS_CASELIST                                           \
  case ParsedAttr::AT_NSReturnsRetained:                                       \
  case ParsedAttr::AT_NoReturn:                                                \
  case ParsedAttr::AT_Regparm:                                                 \
  case ParsedAttr::AT_AnyX86NoCallerSavedRegisters:                            \
  case ParsedAttr::AT_AnyX86NoCfCheck:                                         \
    CALLING_CONV_ATTRS_CASELIST

// Microsoft-specific type qualifiers.
#define MS_TYPE_ATTRS_CASELIST                                                 \
  case ParsedAttr::AT_Ptr32:                                                   \
  case ParsedAttr::AT_Ptr64:                                                   \
  case ParsedAttr::AT_SPtr:                                                    \
  case ParsedAttr::AT_UPtr

// Nullability qualifiers.
#define NULLABILITY_TYPE_ATTRS_CASELIST                                        \
  case ParsedAttr::AT_TypeNonNull:                                             \
  case ParsedAttr::AT_TypeNullable:                                            \
  case ParsedAttr::AT_TypeNullUnspecified

namespace {
  /// An object which stores processing state for the entire
  /// GetTypeForDeclarator process.
  class TypeProcessingState {
    Sema &sema;

    /// The declarator being processed.
    Declarator &declarator;

    /// The index of the declarator chunk we're currently processing.
    /// May be the total number of valid chunks, indicating the
    /// DeclSpec.
    unsigned chunkIndex;

    /// Whether there are non-trivial modifications to the decl spec.
    bool trivial;

    /// Whether we saved the attributes in the decl spec.
    bool hasSavedAttrs;

    /// The original set of attributes on the DeclSpec.
    SmallVector<ParsedAttr *, 2> savedAttrs;

    /// A list of attributes to diagnose the uselessness of when the
    /// processing is complete.
    SmallVector<ParsedAttr *, 2> ignoredTypeAttrs;

    /// Attributes corresponding to AttributedTypeLocs that we have not yet
    /// populated.
    // FIXME: The two-phase mechanism by which we construct Types and fill
    // their TypeLocs makes it hard to correctly assign these. We keep the
    // attributes in creation order as an attempt to make them line up
    // properly.
    using TypeAttrPair = std::pair<const AttributedType*, const Attr*>;
    SmallVector<TypeAttrPair, 8> AttrsForTypes;
    bool AttrsForTypesSorted = true;

  public:
    TypeProcessingState(Sema &sema, Declarator &declarator)
      : sema(sema), declarator(declarator),
        chunkIndex(declarator.getNumTypeObjects()),
        trivial(true), hasSavedAttrs(false) {}

    Sema &getSema() const {
      return sema;
    }

    Declarator &getDeclarator() const {
      return declarator;
    }

    bool isProcessingDeclSpec() const {
      return chunkIndex == declarator.getNumTypeObjects();
    }

    unsigned getCurrentChunkIndex() const {
      return chunkIndex;
    }

    void setCurrentChunkIndex(unsigned idx) {
      assert(idx <= declarator.getNumTypeObjects());
      chunkIndex = idx;
    }

    ParsedAttributesView &getCurrentAttributes() const {
      if (isProcessingDeclSpec())
        return getMutableDeclSpec().getAttributes();
      return declarator.getTypeObject(chunkIndex).getAttrs();
    }

    /// Save the current set of attributes on the DeclSpec.
    void saveDeclSpecAttrs() {
      // Don't try to save them multiple times.
      if (hasSavedAttrs) return;

      DeclSpec &spec = getMutableDeclSpec();
      for (ParsedAttr &AL : spec.getAttributes())
        savedAttrs.push_back(&AL);
      trivial &= savedAttrs.empty();
      hasSavedAttrs = true;
    }

    /// Record that we had nowhere to put the given type attribute.
    /// We will diagnose such attributes later.
    void addIgnoredTypeAttr(ParsedAttr &attr) {
      ignoredTypeAttrs.push_back(&attr);
    }

    /// Diagnose all the ignored type attributes, given that the
    /// declarator worked out to the given type.
    void diagnoseIgnoredTypeAttrs(QualType type) const {
      for (auto *Attr : ignoredTypeAttrs)
        diagnoseBadTypeAttribute(getSema(), *Attr, type);
    }

    /// Get an attributed type for the given attribute, and remember the Attr
    /// object so that we can attach it to the AttributedTypeLoc.
    QualType getAttributedType(Attr *A, QualType ModifiedType,
                               QualType EquivType) {
      QualType T =
          sema.Context.getAttributedType(A->getKind(), ModifiedType, EquivType);
      AttrsForTypes.push_back({cast<AttributedType>(T.getTypePtr()), A});
      AttrsForTypesSorted = false;
      return T;
    }

    /// Extract and remove the Attr* for a given attributed type.
    const Attr *takeAttrForAttributedType(const AttributedType *AT) {
      if (!AttrsForTypesSorted) {
        std::stable_sort(AttrsForTypes.begin(), AttrsForTypes.end(),
                         [](const TypeAttrPair &A, const TypeAttrPair &B) {
                           return A.first < B.first;
                         });
        AttrsForTypesSorted = true;
      }

      // FIXME: This is quadratic if we have lots of reuses of the same
      // attributed type.
      for (auto It = std::partition_point(
               AttrsForTypes.begin(), AttrsForTypes.end(),
               [=](const TypeAttrPair &A) { return A.first < AT; });
           It != AttrsForTypes.end() && It->first == AT; ++It) {
        if (It->second) {
          const Attr *Result = It->second;
          It->second = nullptr;
          return Result;
        }
      }

      llvm_unreachable("no Attr* for AttributedType*");
    }

    ~TypeProcessingState() {
      if (trivial) return;

      restoreDeclSpecAttrs();
    }

  private:
    DeclSpec &getMutableDeclSpec() const {
      return const_cast<DeclSpec&>(declarator.getDeclSpec());
    }

    void restoreDeclSpecAttrs() {
      assert(hasSavedAttrs);

      getMutableDeclSpec().getAttributes().clearListOnly();
      for (ParsedAttr *AL : savedAttrs)
        getMutableDeclSpec().getAttributes().addAtEnd(AL);
    }
  };
} // end anonymous namespace

static void moveAttrFromListToList(ParsedAttr &attr,
                                   ParsedAttributesView &fromList,
                                   ParsedAttributesView &toList) {
  fromList.remove(&attr);
  toList.addAtEnd(&attr);
}

/// The location of a type attribute.
enum TypeAttrLocation {
  /// The attribute is in the decl-specifier-seq.
  TAL_DeclSpec,
  /// The attribute is part of a DeclaratorChunk.
  TAL_DeclChunk,
  /// The attribute is immediately after the declaration's name.
  TAL_DeclName
};

static void processTypeAttrs(TypeProcessingState &state, QualType &type,
                             TypeAttrLocation TAL, ParsedAttributesView &attrs);

static bool handleFunctionTypeAttr(TypeProcessingState &state, ParsedAttr &attr,
                                   QualType &type);

static bool handleMSPointerTypeQualifierAttr(TypeProcessingState &state,
                                             ParsedAttr &attr, QualType &type);

static bool handleObjCGCTypeAttr(TypeProcessingState &state, ParsedAttr &attr,
                                 QualType &type);

static bool handleObjCOwnershipTypeAttr(TypeProcessingState &state,
                                        ParsedAttr &attr, QualType &type);

static bool handleObjCPointerTypeAttr(TypeProcessingState &state,
                                      ParsedAttr &attr, QualType &type) {
  if (attr.getKind() == ParsedAttr::AT_ObjCGC)
    return handleObjCGCTypeAttr(state, attr, type);
  assert(attr.getKind() == ParsedAttr::AT_ObjCOwnership);
  return handleObjCOwnershipTypeAttr(state, attr, type);
}

/// Given the index of a declarator chunk, check whether that chunk
/// directly specifies the return type of a function and, if so, find
/// an appropriate place for it.
///
/// \param i - a notional index which the search will start
///   immediately inside
///
/// \param onlyBlockPointers Whether we should only look into block
/// pointer types (vs. all pointer types).
static DeclaratorChunk *maybeMovePastReturnType(Declarator &declarator,
                                                unsigned i,
                                                bool onlyBlockPointers) {
  assert(i <= declarator.getNumTypeObjects());

  DeclaratorChunk *result = nullptr;

  // First, look inwards past parens for a function declarator.
  for (; i != 0; --i) {
    DeclaratorChunk &fnChunk = declarator.getTypeObject(i-1);
    switch (fnChunk.Kind) {
    case DeclaratorChunk::Paren:
      continue;

    // If we find anything except a function, bail out.
    case DeclaratorChunk::Pointer:
    case DeclaratorChunk::BlockPointer:
    case DeclaratorChunk::Array:
    case DeclaratorChunk::Reference:
    case DeclaratorChunk::MemberPointer:
#if INTEL_CUSTOMIZATION
    case DeclaratorChunk::Channel:
#endif // INTEL_CUSTOMIZATION
    case DeclaratorChunk::Pipe:
      return result;

    // If we do find a function declarator, scan inwards from that,
    // looking for a (block-)pointer declarator.
    case DeclaratorChunk::Function:
      for (--i; i != 0; --i) {
        DeclaratorChunk &ptrChunk = declarator.getTypeObject(i-1);
        switch (ptrChunk.Kind) {
        case DeclaratorChunk::Paren:
        case DeclaratorChunk::Array:
        case DeclaratorChunk::Function:
        case DeclaratorChunk::Reference:
#if INTEL_CUSTOMIZATION
        case DeclaratorChunk::Channel:
#endif // INTEL_CUSTOMIZATION
        case DeclaratorChunk::Pipe:
          continue;

        case DeclaratorChunk::MemberPointer:
        case DeclaratorChunk::Pointer:
          if (onlyBlockPointers)
            continue;

          LLVM_FALLTHROUGH;

        case DeclaratorChunk::BlockPointer:
          result = &ptrChunk;
          goto continue_outer;
        }
        llvm_unreachable("bad declarator chunk kind");
      }

      // If we run out of declarators doing that, we're done.
      return result;
    }
    llvm_unreachable("bad declarator chunk kind");

    // Okay, reconsider from our new point.
  continue_outer: ;
  }

  // Ran out of chunks, bail out.
  return result;
}

/// Given that an objc_gc attribute was written somewhere on a
/// declaration *other* than on the declarator itself (for which, use
/// distributeObjCPointerTypeAttrFromDeclarator), and given that it
/// didn't apply in whatever position it was written in, try to move
/// it to a more appropriate position.
static void distributeObjCPointerTypeAttr(TypeProcessingState &state,
                                          ParsedAttr &attr, QualType type) {
  Declarator &declarator = state.getDeclarator();

  // Move it to the outermost normal or block pointer declarator.
  for (unsigned i = state.getCurrentChunkIndex(); i != 0; --i) {
    DeclaratorChunk &chunk = declarator.getTypeObject(i-1);
    switch (chunk.Kind) {
    case DeclaratorChunk::Pointer:
    case DeclaratorChunk::BlockPointer: {
      // But don't move an ARC ownership attribute to the return type
      // of a block.
      DeclaratorChunk *destChunk = nullptr;
      if (state.isProcessingDeclSpec() &&
          attr.getKind() == ParsedAttr::AT_ObjCOwnership)
        destChunk = maybeMovePastReturnType(declarator, i - 1,
                                            /*onlyBlockPointers=*/true);
      if (!destChunk) destChunk = &chunk;

      moveAttrFromListToList(attr, state.getCurrentAttributes(),
                             destChunk->getAttrs());
      return;
    }

    case DeclaratorChunk::Paren:
    case DeclaratorChunk::Array:
      continue;

    // We may be starting at the return type of a block.
    case DeclaratorChunk::Function:
      if (state.isProcessingDeclSpec() &&
          attr.getKind() == ParsedAttr::AT_ObjCOwnership) {
        if (DeclaratorChunk *dest = maybeMovePastReturnType(
                                      declarator, i,
                                      /*onlyBlockPointers=*/true)) {
          moveAttrFromListToList(attr, state.getCurrentAttributes(),
                                 dest->getAttrs());
          return;
        }
      }
      goto error;

    // Don't walk through these.
    case DeclaratorChunk::Reference:
    case DeclaratorChunk::MemberPointer:
#if INTEL_CUSTOMIZATION
    case DeclaratorChunk::Channel:
#endif // INTEL_CUSTOMIZATION
    case DeclaratorChunk::Pipe:
      goto error;
    }
  }
 error:

  diagnoseBadTypeAttribute(state.getSema(), attr, type);
}

/// Distribute an objc_gc type attribute that was written on the
/// declarator.
static void distributeObjCPointerTypeAttrFromDeclarator(
    TypeProcessingState &state, ParsedAttr &attr, QualType &declSpecType) {
  Declarator &declarator = state.getDeclarator();

  // objc_gc goes on the innermost pointer to something that's not a
  // pointer.
  unsigned innermost = -1U;
  bool considerDeclSpec = true;
  for (unsigned i = 0, e = declarator.getNumTypeObjects(); i != e; ++i) {
    DeclaratorChunk &chunk = declarator.getTypeObject(i);
    switch (chunk.Kind) {
    case DeclaratorChunk::Pointer:
    case DeclaratorChunk::BlockPointer:
      innermost = i;
      continue;

    case DeclaratorChunk::Reference:
    case DeclaratorChunk::MemberPointer:
    case DeclaratorChunk::Paren:
    case DeclaratorChunk::Array:
#if INTEL_CUSTOMIZATION
    case DeclaratorChunk::Channel:
#endif // INTEL_CUSTOMIZATION
    case DeclaratorChunk::Pipe:
      continue;

    case DeclaratorChunk::Function:
      considerDeclSpec = false;
      goto done;
    }
  }
 done:

  // That might actually be the decl spec if we weren't blocked by
  // anything in the declarator.
  if (considerDeclSpec) {
    if (handleObjCPointerTypeAttr(state, attr, declSpecType)) {
      // Splice the attribute into the decl spec.  Prevents the
      // attribute from being applied multiple times and gives
      // the source-location-filler something to work with.
      state.saveDeclSpecAttrs();
      moveAttrFromListToList(attr, declarator.getAttributes(),
                             declarator.getMutableDeclSpec().getAttributes());
      return;
    }
  }

  // Otherwise, if we found an appropriate chunk, splice the attribute
  // into it.
  if (innermost != -1U) {
    moveAttrFromListToList(attr, declarator.getAttributes(),
                           declarator.getTypeObject(innermost).getAttrs());
    return;
  }

  // Otherwise, diagnose when we're done building the type.
  declarator.getAttributes().remove(&attr);
  state.addIgnoredTypeAttr(attr);
}

/// A function type attribute was written somewhere in a declaration
/// *other* than on the declarator itself or in the decl spec.  Given
/// that it didn't apply in whatever position it was written in, try
/// to move it to a more appropriate position.
static void distributeFunctionTypeAttr(TypeProcessingState &state,
                                       ParsedAttr &attr, QualType type) {
  Declarator &declarator = state.getDeclarator();

  // Try to push the attribute from the return type of a function to
  // the function itself.
  for (unsigned i = state.getCurrentChunkIndex(); i != 0; --i) {
    DeclaratorChunk &chunk = declarator.getTypeObject(i-1);
    switch (chunk.Kind) {
    case DeclaratorChunk::Function:
      moveAttrFromListToList(attr, state.getCurrentAttributes(),
                             chunk.getAttrs());
      return;

    case DeclaratorChunk::Paren:
    case DeclaratorChunk::Pointer:
    case DeclaratorChunk::BlockPointer:
    case DeclaratorChunk::Array:
    case DeclaratorChunk::Reference:
    case DeclaratorChunk::MemberPointer:
#if INTEL_CUSTOMIZATION
    case DeclaratorChunk::Channel:
#endif // INTEL_CUSTOMIZATION
    case DeclaratorChunk::Pipe:
      continue;
    }
  }

  diagnoseBadTypeAttribute(state.getSema(), attr, type);
}

/// Try to distribute a function type attribute to the innermost
/// function chunk or type.  Returns true if the attribute was
/// distributed, false if no location was found.
static bool distributeFunctionTypeAttrToInnermost(
    TypeProcessingState &state, ParsedAttr &attr,
    ParsedAttributesView &attrList, QualType &declSpecType) {
  Declarator &declarator = state.getDeclarator();

  // Put it on the innermost function chunk, if there is one.
  for (unsigned i = 0, e = declarator.getNumTypeObjects(); i != e; ++i) {
    DeclaratorChunk &chunk = declarator.getTypeObject(i);
    if (chunk.Kind != DeclaratorChunk::Function) continue;

    moveAttrFromListToList(attr, attrList, chunk.getAttrs());
    return true;
  }

  return handleFunctionTypeAttr(state, attr, declSpecType);
}

/// A function type attribute was written in the decl spec.  Try to
/// apply it somewhere.
static void distributeFunctionTypeAttrFromDeclSpec(TypeProcessingState &state,
                                                   ParsedAttr &attr,
                                                   QualType &declSpecType) {
  state.saveDeclSpecAttrs();

  // C++11 attributes before the decl specifiers actually appertain to
  // the declarators. Move them straight there. We don't support the
  // 'put them wherever you like' semantics we allow for GNU attributes.
  if (attr.isCXX11Attribute()) {
    moveAttrFromListToList(attr, state.getCurrentAttributes(),
                           state.getDeclarator().getAttributes());
    return;
  }

  // Try to distribute to the innermost.
  if (distributeFunctionTypeAttrToInnermost(
          state, attr, state.getCurrentAttributes(), declSpecType))
    return;

  // If that failed, diagnose the bad attribute when the declarator is
  // fully built.
  state.addIgnoredTypeAttr(attr);
}

/// A function type attribute was written on the declarator.  Try to
/// apply it somewhere.
static void distributeFunctionTypeAttrFromDeclarator(TypeProcessingState &state,
                                                     ParsedAttr &attr,
                                                     QualType &declSpecType) {
  Declarator &declarator = state.getDeclarator();

  // Try to distribute to the innermost.
  if (distributeFunctionTypeAttrToInnermost(
          state, attr, declarator.getAttributes(), declSpecType))
    return;

  // If that failed, diagnose the bad attribute when the declarator is
  // fully built.
  declarator.getAttributes().remove(&attr);
  state.addIgnoredTypeAttr(attr);
}

/// Given that there are attributes written on the declarator
/// itself, try to distribute any type attributes to the appropriate
/// declarator chunk.
///
/// These are attributes like the following:
///   int f ATTR;
///   int (f ATTR)();
/// but not necessarily this:
///   int f() ATTR;
static void distributeTypeAttrsFromDeclarator(TypeProcessingState &state,
                                              QualType &declSpecType) {
  // Collect all the type attributes from the declarator itself.
  assert(!state.getDeclarator().getAttributes().empty() &&
         "declarator has no attrs!");
  // The called functions in this loop actually remove things from the current
  // list, so iterating over the existing list isn't possible.  Instead, make a
  // non-owning copy and iterate over that.
  ParsedAttributesView AttrsCopy{state.getDeclarator().getAttributes()};
  for (ParsedAttr &attr : AttrsCopy) {
    // Do not distribute C++11 attributes. They have strict rules for what
    // they appertain to.
    if (attr.isCXX11Attribute())
      continue;

    switch (attr.getKind()) {
    OBJC_POINTER_TYPE_ATTRS_CASELIST:
      distributeObjCPointerTypeAttrFromDeclarator(state, attr, declSpecType);
      break;

    FUNCTION_TYPE_ATTRS_CASELIST:
      distributeFunctionTypeAttrFromDeclarator(state, attr, declSpecType);
      break;

    MS_TYPE_ATTRS_CASELIST:
      // Microsoft type attributes cannot go after the declarator-id.
      continue;

    NULLABILITY_TYPE_ATTRS_CASELIST:
      // Nullability specifiers cannot go after the declarator-id.

    // Objective-C __kindof does not get distributed.
    case ParsedAttr::AT_ObjCKindOf:
      continue;

    default:
      break;
    }
  }
}

/// Add a synthetic '()' to a block-literal declarator if it is
/// required, given the return type.
static void maybeSynthesizeBlockSignature(TypeProcessingState &state,
                                          QualType declSpecType) {
  Declarator &declarator = state.getDeclarator();

  // First, check whether the declarator would produce a function,
  // i.e. whether the innermost semantic chunk is a function.
  if (declarator.isFunctionDeclarator()) {
    // If so, make that declarator a prototyped declarator.
    declarator.getFunctionTypeInfo().hasPrototype = true;
    return;
  }

  // If there are any type objects, the type as written won't name a
  // function, regardless of the decl spec type.  This is because a
  // block signature declarator is always an abstract-declarator, and
  // abstract-declarators can't just be parentheses chunks.  Therefore
  // we need to build a function chunk unless there are no type
  // objects and the decl spec type is a function.
  if (!declarator.getNumTypeObjects() && declSpecType->isFunctionType())
    return;

  // Note that there *are* cases with invalid declarators where
  // declarators consist solely of parentheses.  In general, these
  // occur only in failed efforts to make function declarators, so
  // faking up the function chunk is still the right thing to do.

  // Otherwise, we need to fake up a function declarator.
  SourceLocation loc = declarator.getBeginLoc();

  // ...and *prepend* it to the declarator.
  SourceLocation NoLoc;
  declarator.AddInnermostTypeInfo(DeclaratorChunk::getFunction(
      /*HasProto=*/true,
      /*IsAmbiguous=*/false,
      /*LParenLoc=*/NoLoc,
      /*ArgInfo=*/nullptr,
      /*NumArgs=*/0,
      /*EllipsisLoc=*/NoLoc,
      /*RParenLoc=*/NoLoc,
      /*TypeQuals=*/0,
      /*RefQualifierIsLvalueRef=*/true,
      /*RefQualifierLoc=*/NoLoc,
      /*ConstQualifierLoc=*/NoLoc,
      /*VolatileQualifierLoc=*/NoLoc,
      /*RestrictQualifierLoc=*/NoLoc,
      /*MutableLoc=*/NoLoc, EST_None,
      /*ESpecRange=*/SourceRange(),
      /*Exceptions=*/nullptr,
      /*ExceptionRanges=*/nullptr,
      /*NumExceptions=*/0,
      /*NoexceptExpr=*/nullptr,
      /*ExceptionSpecTokens=*/nullptr,
      /*DeclsInPrototype=*/None,
      loc, loc, declarator));

  // For consistency, make sure the state still has us as processing
  // the decl spec.
  assert(state.getCurrentChunkIndex() == declarator.getNumTypeObjects() - 1);
  state.setCurrentChunkIndex(declarator.getNumTypeObjects());
}

static void diagnoseAndRemoveTypeQualifiers(Sema &S, const DeclSpec &DS,
                                            unsigned &TypeQuals,
                                            QualType TypeSoFar,
                                            unsigned RemoveTQs,
                                            unsigned DiagID) {
  // If this occurs outside a template instantiation, warn the user about
  // it; they probably didn't mean to specify a redundant qualifier.
  typedef std::pair<DeclSpec::TQ, SourceLocation> QualLoc;
  for (QualLoc Qual : {QualLoc(DeclSpec::TQ_const, DS.getConstSpecLoc()),
                       QualLoc(DeclSpec::TQ_restrict, DS.getRestrictSpecLoc()),
                       QualLoc(DeclSpec::TQ_volatile, DS.getVolatileSpecLoc()),
                       QualLoc(DeclSpec::TQ_atomic, DS.getAtomicSpecLoc())}) {
    if (!(RemoveTQs & Qual.first))
      continue;

    if (!S.inTemplateInstantiation()) {
      if (TypeQuals & Qual.first)
        S.Diag(Qual.second, DiagID)
          << DeclSpec::getSpecifierName(Qual.first) << TypeSoFar
          << FixItHint::CreateRemoval(Qual.second);
    }

    TypeQuals &= ~Qual.first;
  }
}

/// Return true if this is omitted block return type. Also check type
/// attributes and type qualifiers when returning true.
static bool checkOmittedBlockReturnType(Sema &S, Declarator &declarator,
                                        QualType Result) {
  if (!isOmittedBlockReturnType(declarator))
    return false;

  // Warn if we see type attributes for omitted return type on a block literal.
  SmallVector<ParsedAttr *, 2> ToBeRemoved;
  for (ParsedAttr &AL : declarator.getMutableDeclSpec().getAttributes()) {
    if (AL.isInvalid() || !AL.isTypeAttr())
      continue;
    S.Diag(AL.getLoc(),
           diag::warn_block_literal_attributes_on_omitted_return_type)
        << AL.getName();
    ToBeRemoved.push_back(&AL);
  }
  // Remove bad attributes from the list.
  for (ParsedAttr *AL : ToBeRemoved)
    declarator.getMutableDeclSpec().getAttributes().remove(AL);

  // Warn if we see type qualifiers for omitted return type on a block literal.
  const DeclSpec &DS = declarator.getDeclSpec();
  unsigned TypeQuals = DS.getTypeQualifiers();
  diagnoseAndRemoveTypeQualifiers(S, DS, TypeQuals, Result, (unsigned)-1,
      diag::warn_block_literal_qualifiers_on_omitted_return_type);
  declarator.getMutableDeclSpec().ClearTypeQualifiers();

  return true;
}

/// Apply Objective-C type arguments to the given type.
static QualType applyObjCTypeArgs(Sema &S, SourceLocation loc, QualType type,
                                  ArrayRef<TypeSourceInfo *> typeArgs,
                                  SourceRange typeArgsRange,
                                  bool failOnError = false) {
  // We can only apply type arguments to an Objective-C class type.
  const auto *objcObjectType = type->getAs<ObjCObjectType>();
  if (!objcObjectType || !objcObjectType->getInterface()) {
    S.Diag(loc, diag::err_objc_type_args_non_class)
      << type
      << typeArgsRange;

    if (failOnError)
      return QualType();
    return type;
  }

  // The class type must be parameterized.
  ObjCInterfaceDecl *objcClass = objcObjectType->getInterface();
  ObjCTypeParamList *typeParams = objcClass->getTypeParamList();
  if (!typeParams) {
    S.Diag(loc, diag::err_objc_type_args_non_parameterized_class)
      << objcClass->getDeclName()
      << FixItHint::CreateRemoval(typeArgsRange);

    if (failOnError)
      return QualType();

    return type;
  }

  // The type must not already be specialized.
  if (objcObjectType->isSpecialized()) {
    S.Diag(loc, diag::err_objc_type_args_specialized_class)
      << type
      << FixItHint::CreateRemoval(typeArgsRange);

    if (failOnError)
      return QualType();

    return type;
  }

  // Check the type arguments.
  SmallVector<QualType, 4> finalTypeArgs;
  unsigned numTypeParams = typeParams->size();
  bool anyPackExpansions = false;
  for (unsigned i = 0, n = typeArgs.size(); i != n; ++i) {
    TypeSourceInfo *typeArgInfo = typeArgs[i];
    QualType typeArg = typeArgInfo->getType();

    // Type arguments cannot have explicit qualifiers or nullability.
    // We ignore indirect sources of these, e.g. behind typedefs or
    // template arguments.
    if (TypeLoc qual = typeArgInfo->getTypeLoc().findExplicitQualifierLoc()) {
      bool diagnosed = false;
      SourceRange rangeToRemove;
      if (auto attr = qual.getAs<AttributedTypeLoc>()) {
        rangeToRemove = attr.getLocalSourceRange();
        if (attr.getTypePtr()->getImmediateNullability()) {
          typeArg = attr.getTypePtr()->getModifiedType();
          S.Diag(attr.getBeginLoc(),
                 diag::err_objc_type_arg_explicit_nullability)
              << typeArg << FixItHint::CreateRemoval(rangeToRemove);
          diagnosed = true;
        }
      }

      if (!diagnosed) {
        S.Diag(qual.getBeginLoc(), diag::err_objc_type_arg_qualified)
            << typeArg << typeArg.getQualifiers().getAsString()
            << FixItHint::CreateRemoval(rangeToRemove);
      }
    }

    // Remove qualifiers even if they're non-local.
    typeArg = typeArg.getUnqualifiedType();

    finalTypeArgs.push_back(typeArg);

    if (typeArg->getAs<PackExpansionType>())
      anyPackExpansions = true;

    // Find the corresponding type parameter, if there is one.
    ObjCTypeParamDecl *typeParam = nullptr;
    if (!anyPackExpansions) {
      if (i < numTypeParams) {
        typeParam = typeParams->begin()[i];
      } else {
        // Too many arguments.
        S.Diag(loc, diag::err_objc_type_args_wrong_arity)
          << false
          << objcClass->getDeclName()
          << (unsigned)typeArgs.size()
          << numTypeParams;
        S.Diag(objcClass->getLocation(), diag::note_previous_decl)
          << objcClass;

        if (failOnError)
          return QualType();

        return type;
      }
    }

    // Objective-C object pointer types must be substitutable for the bounds.
    if (const auto *typeArgObjC = typeArg->getAs<ObjCObjectPointerType>()) {
      // If we don't have a type parameter to match against, assume
      // everything is fine. There was a prior pack expansion that
      // means we won't be able to match anything.
      if (!typeParam) {
        assert(anyPackExpansions && "Too many arguments?");
        continue;
      }

      // Retrieve the bound.
      QualType bound = typeParam->getUnderlyingType();
      const auto *boundObjC = bound->getAs<ObjCObjectPointerType>();

      // Determine whether the type argument is substitutable for the bound.
      if (typeArgObjC->isObjCIdType()) {
        // When the type argument is 'id', the only acceptable type
        // parameter bound is 'id'.
        if (boundObjC->isObjCIdType())
          continue;
      } else if (S.Context.canAssignObjCInterfaces(boundObjC, typeArgObjC)) {
        // Otherwise, we follow the assignability rules.
        continue;
      }

      // Diagnose the mismatch.
      S.Diag(typeArgInfo->getTypeLoc().getBeginLoc(),
             diag::err_objc_type_arg_does_not_match_bound)
          << typeArg << bound << typeParam->getDeclName();
      S.Diag(typeParam->getLocation(), diag::note_objc_type_param_here)
        << typeParam->getDeclName();

      if (failOnError)
        return QualType();

      return type;
    }

    // Block pointer types are permitted for unqualified 'id' bounds.
    if (typeArg->isBlockPointerType()) {
      // If we don't have a type parameter to match against, assume
      // everything is fine. There was a prior pack expansion that
      // means we won't be able to match anything.
      if (!typeParam) {
        assert(anyPackExpansions && "Too many arguments?");
        continue;
      }

      // Retrieve the bound.
      QualType bound = typeParam->getUnderlyingType();
      if (bound->isBlockCompatibleObjCPointerType(S.Context))
        continue;

      // Diagnose the mismatch.
      S.Diag(typeArgInfo->getTypeLoc().getBeginLoc(),
             diag::err_objc_type_arg_does_not_match_bound)
          << typeArg << bound << typeParam->getDeclName();
      S.Diag(typeParam->getLocation(), diag::note_objc_type_param_here)
        << typeParam->getDeclName();

      if (failOnError)
        return QualType();

      return type;
    }

    // Dependent types will be checked at instantiation time.
    if (typeArg->isDependentType()) {
      continue;
    }

    // Diagnose non-id-compatible type arguments.
    S.Diag(typeArgInfo->getTypeLoc().getBeginLoc(),
           diag::err_objc_type_arg_not_id_compatible)
        << typeArg << typeArgInfo->getTypeLoc().getSourceRange();

    if (failOnError)
      return QualType();

    return type;
  }

  // Make sure we didn't have the wrong number of arguments.
  if (!anyPackExpansions && finalTypeArgs.size() != numTypeParams) {
    S.Diag(loc, diag::err_objc_type_args_wrong_arity)
      << (typeArgs.size() < typeParams->size())
      << objcClass->getDeclName()
      << (unsigned)finalTypeArgs.size()
      << (unsigned)numTypeParams;
    S.Diag(objcClass->getLocation(), diag::note_previous_decl)
      << objcClass;

    if (failOnError)
      return QualType();

    return type;
  }

  // Success. Form the specialized type.
  return S.Context.getObjCObjectType(type, finalTypeArgs, { }, false);
}

QualType Sema::BuildObjCTypeParamType(const ObjCTypeParamDecl *Decl,
                                      SourceLocation ProtocolLAngleLoc,
                                      ArrayRef<ObjCProtocolDecl *> Protocols,
                                      ArrayRef<SourceLocation> ProtocolLocs,
                                      SourceLocation ProtocolRAngleLoc,
                                      bool FailOnError) {
  QualType Result = QualType(Decl->getTypeForDecl(), 0);
  if (!Protocols.empty()) {
    bool HasError;
    Result = Context.applyObjCProtocolQualifiers(Result, Protocols,
                                                 HasError);
    if (HasError) {
      Diag(SourceLocation(), diag::err_invalid_protocol_qualifiers)
        << SourceRange(ProtocolLAngleLoc, ProtocolRAngleLoc);
      if (FailOnError) Result = QualType();
    }
    if (FailOnError && Result.isNull())
      return QualType();
  }

  return Result;
}

QualType Sema::BuildObjCObjectType(QualType BaseType,
                                   SourceLocation Loc,
                                   SourceLocation TypeArgsLAngleLoc,
                                   ArrayRef<TypeSourceInfo *> TypeArgs,
                                   SourceLocation TypeArgsRAngleLoc,
                                   SourceLocation ProtocolLAngleLoc,
                                   ArrayRef<ObjCProtocolDecl *> Protocols,
                                   ArrayRef<SourceLocation> ProtocolLocs,
                                   SourceLocation ProtocolRAngleLoc,
                                   bool FailOnError) {
  QualType Result = BaseType;
  if (!TypeArgs.empty()) {
    Result = applyObjCTypeArgs(*this, Loc, Result, TypeArgs,
                               SourceRange(TypeArgsLAngleLoc,
                                           TypeArgsRAngleLoc),
                               FailOnError);
    if (FailOnError && Result.isNull())
      return QualType();
  }

  if (!Protocols.empty()) {
    bool HasError;
    Result = Context.applyObjCProtocolQualifiers(Result, Protocols,
                                                 HasError);
    if (HasError) {
      Diag(Loc, diag::err_invalid_protocol_qualifiers)
        << SourceRange(ProtocolLAngleLoc, ProtocolRAngleLoc);
      if (FailOnError) Result = QualType();
    }
    if (FailOnError && Result.isNull())
      return QualType();
  }

  return Result;
}

TypeResult Sema::actOnObjCProtocolQualifierType(
             SourceLocation lAngleLoc,
             ArrayRef<Decl *> protocols,
             ArrayRef<SourceLocation> protocolLocs,
             SourceLocation rAngleLoc) {
  // Form id<protocol-list>.
  QualType Result = Context.getObjCObjectType(
                      Context.ObjCBuiltinIdTy, { },
                      llvm::makeArrayRef(
                        (ObjCProtocolDecl * const *)protocols.data(),
                        protocols.size()),
                      false);
  Result = Context.getObjCObjectPointerType(Result);

  TypeSourceInfo *ResultTInfo = Context.CreateTypeSourceInfo(Result);
  TypeLoc ResultTL = ResultTInfo->getTypeLoc();

  auto ObjCObjectPointerTL = ResultTL.castAs<ObjCObjectPointerTypeLoc>();
  ObjCObjectPointerTL.setStarLoc(SourceLocation()); // implicit

  auto ObjCObjectTL = ObjCObjectPointerTL.getPointeeLoc()
                        .castAs<ObjCObjectTypeLoc>();
  ObjCObjectTL.setHasBaseTypeAsWritten(false);
  ObjCObjectTL.getBaseLoc().initialize(Context, SourceLocation());

  // No type arguments.
  ObjCObjectTL.setTypeArgsLAngleLoc(SourceLocation());
  ObjCObjectTL.setTypeArgsRAngleLoc(SourceLocation());

  // Fill in protocol qualifiers.
  ObjCObjectTL.setProtocolLAngleLoc(lAngleLoc);
  ObjCObjectTL.setProtocolRAngleLoc(rAngleLoc);
  for (unsigned i = 0, n = protocols.size(); i != n; ++i)
    ObjCObjectTL.setProtocolLoc(i, protocolLocs[i]);

  // We're done. Return the completed type to the parser.
  return CreateParsedType(Result, ResultTInfo);
}

TypeResult Sema::actOnObjCTypeArgsAndProtocolQualifiers(
             Scope *S,
             SourceLocation Loc,
             ParsedType BaseType,
             SourceLocation TypeArgsLAngleLoc,
             ArrayRef<ParsedType> TypeArgs,
             SourceLocation TypeArgsRAngleLoc,
             SourceLocation ProtocolLAngleLoc,
             ArrayRef<Decl *> Protocols,
             ArrayRef<SourceLocation> ProtocolLocs,
             SourceLocation ProtocolRAngleLoc) {
  TypeSourceInfo *BaseTypeInfo = nullptr;
  QualType T = GetTypeFromParser(BaseType, &BaseTypeInfo);
  if (T.isNull())
    return true;

  // Handle missing type-source info.
  if (!BaseTypeInfo)
    BaseTypeInfo = Context.getTrivialTypeSourceInfo(T, Loc);

  // Extract type arguments.
  SmallVector<TypeSourceInfo *, 4> ActualTypeArgInfos;
  for (unsigned i = 0, n = TypeArgs.size(); i != n; ++i) {
    TypeSourceInfo *TypeArgInfo = nullptr;
    QualType TypeArg = GetTypeFromParser(TypeArgs[i], &TypeArgInfo);
    if (TypeArg.isNull()) {
      ActualTypeArgInfos.clear();
      break;
    }

    assert(TypeArgInfo && "No type source info?");
    ActualTypeArgInfos.push_back(TypeArgInfo);
  }

  // Build the object type.
  QualType Result = BuildObjCObjectType(
      T, BaseTypeInfo->getTypeLoc().getSourceRange().getBegin(),
      TypeArgsLAngleLoc, ActualTypeArgInfos, TypeArgsRAngleLoc,
      ProtocolLAngleLoc,
      llvm::makeArrayRef((ObjCProtocolDecl * const *)Protocols.data(),
                         Protocols.size()),
      ProtocolLocs, ProtocolRAngleLoc,
      /*FailOnError=*/false);

  if (Result == T)
    return BaseType;

  // Create source information for this type.
  TypeSourceInfo *ResultTInfo = Context.CreateTypeSourceInfo(Result);
  TypeLoc ResultTL = ResultTInfo->getTypeLoc();

  // For id<Proto1, Proto2> or Class<Proto1, Proto2>, we'll have an
  // object pointer type. Fill in source information for it.
  if (auto ObjCObjectPointerTL = ResultTL.getAs<ObjCObjectPointerTypeLoc>()) {
    // The '*' is implicit.
    ObjCObjectPointerTL.setStarLoc(SourceLocation());
    ResultTL = ObjCObjectPointerTL.getPointeeLoc();
  }

  if (auto OTPTL = ResultTL.getAs<ObjCTypeParamTypeLoc>()) {
    // Protocol qualifier information.
    if (OTPTL.getNumProtocols() > 0) {
      assert(OTPTL.getNumProtocols() == Protocols.size());
      OTPTL.setProtocolLAngleLoc(ProtocolLAngleLoc);
      OTPTL.setProtocolRAngleLoc(ProtocolRAngleLoc);
      for (unsigned i = 0, n = Protocols.size(); i != n; ++i)
        OTPTL.setProtocolLoc(i, ProtocolLocs[i]);
    }

    // We're done. Return the completed type to the parser.
    return CreateParsedType(Result, ResultTInfo);
  }

  auto ObjCObjectTL = ResultTL.castAs<ObjCObjectTypeLoc>();

  // Type argument information.
  if (ObjCObjectTL.getNumTypeArgs() > 0) {
    assert(ObjCObjectTL.getNumTypeArgs() == ActualTypeArgInfos.size());
    ObjCObjectTL.setTypeArgsLAngleLoc(TypeArgsLAngleLoc);
    ObjCObjectTL.setTypeArgsRAngleLoc(TypeArgsRAngleLoc);
    for (unsigned i = 0, n = ActualTypeArgInfos.size(); i != n; ++i)
      ObjCObjectTL.setTypeArgTInfo(i, ActualTypeArgInfos[i]);
  } else {
    ObjCObjectTL.setTypeArgsLAngleLoc(SourceLocation());
    ObjCObjectTL.setTypeArgsRAngleLoc(SourceLocation());
  }

  // Protocol qualifier information.
  if (ObjCObjectTL.getNumProtocols() > 0) {
    assert(ObjCObjectTL.getNumProtocols() == Protocols.size());
    ObjCObjectTL.setProtocolLAngleLoc(ProtocolLAngleLoc);
    ObjCObjectTL.setProtocolRAngleLoc(ProtocolRAngleLoc);
    for (unsigned i = 0, n = Protocols.size(); i != n; ++i)
      ObjCObjectTL.setProtocolLoc(i, ProtocolLocs[i]);
  } else {
    ObjCObjectTL.setProtocolLAngleLoc(SourceLocation());
    ObjCObjectTL.setProtocolRAngleLoc(SourceLocation());
  }

  // Base type.
  ObjCObjectTL.setHasBaseTypeAsWritten(true);
  if (ObjCObjectTL.getType() == T)
    ObjCObjectTL.getBaseLoc().initializeFullCopy(BaseTypeInfo->getTypeLoc());
  else
    ObjCObjectTL.getBaseLoc().initialize(Context, Loc);

  // We're done. Return the completed type to the parser.
  return CreateParsedType(Result, ResultTInfo);
}

static OpenCLAccessAttr::Spelling
getImageAccess(const ParsedAttributesView &Attrs) {
  for (const ParsedAttr &AL : Attrs)
    if (AL.getKind() == ParsedAttr::AT_OpenCLAccess)
      return static_cast<OpenCLAccessAttr::Spelling>(AL.getSemanticSpelling());
  return OpenCLAccessAttr::Keyword_read_only;
}

/// Convert the specified declspec to the appropriate type
/// object.
/// \param state Specifies the declarator containing the declaration specifier
/// to be converted, along with other associated processing state.
/// \returns The type described by the declaration specifiers.  This function
/// never returns null.
static QualType ConvertDeclSpecToType(TypeProcessingState &state) {
  // FIXME: Should move the logic from DeclSpec::Finish to here for validity
  // checking.

  Sema &S = state.getSema();
  Declarator &declarator = state.getDeclarator();
  DeclSpec &DS = declarator.getMutableDeclSpec();
  SourceLocation DeclLoc = declarator.getIdentifierLoc();
  if (DeclLoc.isInvalid())
    DeclLoc = DS.getBeginLoc();

  ASTContext &Context = S.Context;

  QualType Result;
  switch (DS.getTypeSpecType()) {
  case DeclSpec::TST_void:
    Result = Context.VoidTy;
    break;
  case DeclSpec::TST_char:
    if (DS.getTypeSpecSign() == DeclSpec::TSS_unspecified)
      Result = Context.CharTy;
    else if (DS.getTypeSpecSign() == DeclSpec::TSS_signed)
      Result = Context.SignedCharTy;
    else {
      assert(DS.getTypeSpecSign() == DeclSpec::TSS_unsigned &&
             "Unknown TSS value");
      Result = Context.UnsignedCharTy;
    }
    break;
  case DeclSpec::TST_wchar:
    if (DS.getTypeSpecSign() == DeclSpec::TSS_unspecified)
      Result = Context.WCharTy;
    else if (DS.getTypeSpecSign() == DeclSpec::TSS_signed) {
      S.Diag(DS.getTypeSpecSignLoc(), diag::ext_invalid_sign_spec)
        << DS.getSpecifierName(DS.getTypeSpecType(),
                               Context.getPrintingPolicy());
      Result = Context.getSignedWCharType();
    } else {
      assert(DS.getTypeSpecSign() == DeclSpec::TSS_unsigned &&
        "Unknown TSS value");
      S.Diag(DS.getTypeSpecSignLoc(), diag::ext_invalid_sign_spec)
        << DS.getSpecifierName(DS.getTypeSpecType(),
                               Context.getPrintingPolicy());
      Result = Context.getUnsignedWCharType();
    }
    break;
  case DeclSpec::TST_char8:
      assert(DS.getTypeSpecSign() == DeclSpec::TSS_unspecified &&
        "Unknown TSS value");
      Result = Context.Char8Ty;
    break;
  case DeclSpec::TST_char16:
      assert(DS.getTypeSpecSign() == DeclSpec::TSS_unspecified &&
        "Unknown TSS value");
      Result = Context.Char16Ty;
    break;
  case DeclSpec::TST_char32:
      assert(DS.getTypeSpecSign() == DeclSpec::TSS_unspecified &&
        "Unknown TSS value");
      Result = Context.Char32Ty;
    break;
  case DeclSpec::TST_unspecified:
    // If this is a missing declspec in a block literal return context, then it
    // is inferred from the return statements inside the block.
    // The declspec is always missing in a lambda expr context; it is either
    // specified with a trailing return type or inferred.
    if (S.getLangOpts().CPlusPlus14 &&
        declarator.getContext() == DeclaratorContext::LambdaExprContext) {
      // In C++1y, a lambda's implicit return type is 'auto'.
      Result = Context.getAutoDeductType();
      break;
    } else if (declarator.getContext() ==
                   DeclaratorContext::LambdaExprContext ||
               checkOmittedBlockReturnType(S, declarator,
                                           Context.DependentTy)) {
      Result = Context.DependentTy;
      break;
    }

    // Unspecified typespec defaults to int in C90.  However, the C90 grammar
    // [C90 6.5] only allows a decl-spec if there was *some* type-specifier,
    // type-qualifier, or storage-class-specifier.  If not, emit an extwarn.
    // Note that the one exception to this is function definitions, which are
    // allowed to be completely missing a declspec.  This is handled in the
    // parser already though by it pretending to have seen an 'int' in this
    // case.
    if (S.getLangOpts().ImplicitInt) {
      // In C89 mode, we only warn if there is a completely missing declspec
      // when one is not allowed.
      if (DS.isEmpty()) {
        S.Diag(DeclLoc, diag::ext_missing_declspec)
            << DS.getSourceRange()
            << FixItHint::CreateInsertion(DS.getBeginLoc(), "int");
      }
    } else if (!DS.hasTypeSpecifier()) {
#if INTEL_CUSTOMIZATION
      // In IntelCompat mode we allow functions without type specifier in all
      // languages. CQ#364053.
      if (S.getLangOpts().IntelCompat) {
        S.Diag(DeclLoc, diag::ext_missing_type_specifier)
          << DS.getSourceRange();
      } else
#endif // INTEL_CUSTOMIZATION
      // C99 and C++ require a type specifier.  For example, C99 6.7.2p2 says:
      // "At least one type specifier shall be given in the declaration
      // specifiers in each declaration, and in the specifier-qualifier list in
      // each struct declaration and type name."
      if (S.getLangOpts().CPlusPlus) {
        S.Diag(DeclLoc, diag::err_missing_type_specifier)
          << DS.getSourceRange();

        // When this occurs in C++ code, often something is very broken with the
        // value being declared, poison it as invalid so we don't get chains of
        // errors.
        declarator.setInvalidType(true);
      } else if (S.getLangOpts().OpenCLVersion >= 200 && DS.isTypeSpecPipe()){
        S.Diag(DeclLoc, diag::err_missing_actual_pipe_type)
          << DS.getSourceRange();
        declarator.setInvalidType(true);
#if INTEL_CUSTOMIZATION
      } else if (S.getLangOpts().OpenCL &&
                 S.getOpenCLOptions().isEnabled("cl_intel_channels") &&
                 DS.isTypeSpecChannel()){
        S.Diag(DeclLoc, diag::err_opencl_missing_actual_channel_type)
          << DS.getSourceRange();
        declarator.setInvalidType(true);
#endif // INTEL_CUSTOMIZATION
      } else {
        S.Diag(DeclLoc, diag::ext_missing_type_specifier)
          << DS.getSourceRange();
      }
    }

    LLVM_FALLTHROUGH;
  case DeclSpec::TST_int: {
    if (DS.getTypeSpecSign() != DeclSpec::TSS_unsigned) {
      switch (DS.getTypeSpecWidth()) {
      case DeclSpec::TSW_unspecified: Result = Context.IntTy; break;
      case DeclSpec::TSW_short:       Result = Context.ShortTy; break;
      case DeclSpec::TSW_long:        Result = Context.LongTy; break;
      case DeclSpec::TSW_longlong:
        Result = Context.LongLongTy;

        // 'long long' is a C99 or C++11 feature.
        if (!S.getLangOpts().C99) {
          if (S.getLangOpts().CPlusPlus)
            S.Diag(DS.getTypeSpecWidthLoc(),
                   S.getLangOpts().CPlusPlus11 ?
                   diag::warn_cxx98_compat_longlong : diag::ext_cxx11_longlong);
          else
            S.Diag(DS.getTypeSpecWidthLoc(), diag::ext_c99_longlong);
        }
        break;
      }
    } else {
      switch (DS.getTypeSpecWidth()) {
      case DeclSpec::TSW_unspecified: Result = Context.UnsignedIntTy; break;
      case DeclSpec::TSW_short:       Result = Context.UnsignedShortTy; break;
      case DeclSpec::TSW_long:        Result = Context.UnsignedLongTy; break;
      case DeclSpec::TSW_longlong:
        Result = Context.UnsignedLongLongTy;

        // 'long long' is a C99 or C++11 feature.
        if (!S.getLangOpts().C99) {
          if (S.getLangOpts().CPlusPlus)
            S.Diag(DS.getTypeSpecWidthLoc(),
                   S.getLangOpts().CPlusPlus11 ?
                   diag::warn_cxx98_compat_longlong : diag::ext_cxx11_longlong);
          else
            S.Diag(DS.getTypeSpecWidthLoc(), diag::ext_c99_longlong);
        }
        break;
      }
    }
    break;
  }
  case DeclSpec::TST_accum: {
    switch (DS.getTypeSpecWidth()) {
      case DeclSpec::TSW_short:
        Result = Context.ShortAccumTy;
        break;
      case DeclSpec::TSW_unspecified:
        Result = Context.AccumTy;
        break;
      case DeclSpec::TSW_long:
        Result = Context.LongAccumTy;
        break;
      case DeclSpec::TSW_longlong:
        llvm_unreachable("Unable to specify long long as _Accum width");
    }

    if (DS.getTypeSpecSign() == DeclSpec::TSS_unsigned)
      Result = Context.getCorrespondingUnsignedType(Result);

    if (DS.isTypeSpecSat())
      Result = Context.getCorrespondingSaturatedType(Result);

    break;
  }
  case DeclSpec::TST_fract: {
    switch (DS.getTypeSpecWidth()) {
      case DeclSpec::TSW_short:
        Result = Context.ShortFractTy;
        break;
      case DeclSpec::TSW_unspecified:
        Result = Context.FractTy;
        break;
      case DeclSpec::TSW_long:
        Result = Context.LongFractTy;
        break;
      case DeclSpec::TSW_longlong:
        llvm_unreachable("Unable to specify long long as _Fract width");
    }

    if (DS.getTypeSpecSign() == DeclSpec::TSS_unsigned)
      Result = Context.getCorrespondingUnsignedType(Result);

    if (DS.isTypeSpecSat())
      Result = Context.getCorrespondingSaturatedType(Result);

    break;
  }
  case DeclSpec::TST_int128:
    if (!S.Context.getTargetInfo().hasInt128Type())
      S.Diag(DS.getTypeSpecTypeLoc(), diag::err_type_unsupported)
        << "__int128";
    if (DS.getTypeSpecSign() == DeclSpec::TSS_unsigned)
      Result = Context.UnsignedInt128Ty;
    else
      Result = Context.Int128Ty;
    break;
  case DeclSpec::TST_float16: Result = Context.Float16Ty; break;
  case DeclSpec::TST_half:    Result = Context.HalfTy; break;
  case DeclSpec::TST_float:   Result = Context.FloatTy; break;
  case DeclSpec::TST_double:
    if (DS.getTypeSpecWidth() == DeclSpec::TSW_long)
      Result = Context.LongDoubleTy;
    else
      Result = Context.DoubleTy;
    break;
  case DeclSpec::TST_float128:
    if (!S.Context.getTargetInfo().hasFloat128Type())
      S.Diag(DS.getTypeSpecTypeLoc(), diag::err_type_unsupported)
        << "__float128";
    Result = Context.Float128Ty;
    break;
  case DeclSpec::TST_bool: Result = Context.BoolTy; break; // _Bool or bool
    break;
  case DeclSpec::TST_decimal32:    // _Decimal32
  case DeclSpec::TST_decimal64:    // _Decimal64
  case DeclSpec::TST_decimal128:   // _Decimal128
    S.Diag(DS.getTypeSpecTypeLoc(), diag::err_decimal_unsupported);
    Result = Context.IntTy;
    declarator.setInvalidType(true);
    break;
  case DeclSpec::TST_class:
  case DeclSpec::TST_enum:
  case DeclSpec::TST_union:
  case DeclSpec::TST_struct:
  case DeclSpec::TST_interface: {
    TagDecl *D = dyn_cast_or_null<TagDecl>(DS.getRepAsDecl());
    if (!D) {
      // This can happen in C++ with ambiguous lookups.
      Result = Context.IntTy;
      declarator.setInvalidType(true);
      break;
    }

    // If the type is deprecated or unavailable, diagnose it.
    S.DiagnoseUseOfDecl(D, DS.getTypeSpecTypeNameLoc());

    assert(DS.getTypeSpecWidth() == 0 && DS.getTypeSpecComplex() == 0 &&
           DS.getTypeSpecSign() == 0 && "No qualifiers on tag names!");

    // TypeQuals handled by caller.
    Result = Context.getTypeDeclType(D);

    // In both C and C++, make an ElaboratedType.
    ElaboratedTypeKeyword Keyword
      = ElaboratedType::getKeywordForTypeSpec(DS.getTypeSpecType());
    Result = S.getElaboratedType(Keyword, DS.getTypeSpecScope(), Result,
                                 DS.isTypeSpecOwned() ? D : nullptr);
    break;
  }
  case DeclSpec::TST_typename: {
    assert(DS.getTypeSpecWidth() == 0 && DS.getTypeSpecComplex() == 0 &&
           DS.getTypeSpecSign() == 0 &&
           "Can't handle qualifiers on typedef names yet!");
    Result = S.GetTypeFromParser(DS.getRepAsType());
    if (Result.isNull()) {
      declarator.setInvalidType(true);
    }

    // TypeQuals handled by caller.
    break;
  }
  case DeclSpec::TST_typeofType:
    // FIXME: Preserve type source info.
    Result = S.GetTypeFromParser(DS.getRepAsType());
    assert(!Result.isNull() && "Didn't get a type for typeof?");
    if (!Result->isDependentType())
      if (const TagType *TT = Result->getAs<TagType>())
        S.DiagnoseUseOfDecl(TT->getDecl(), DS.getTypeSpecTypeLoc());
    // TypeQuals handled by caller.
    Result = Context.getTypeOfType(Result);
    break;
  case DeclSpec::TST_typeofExpr: {
    Expr *E = DS.getRepAsExpr();
    assert(E && "Didn't get an expression for typeof?");
    // TypeQuals handled by caller.
    Result = S.BuildTypeofExprType(E, DS.getTypeSpecTypeLoc());
    if (Result.isNull()) {
      Result = Context.IntTy;
      declarator.setInvalidType(true);
    }
    break;
  }
  case DeclSpec::TST_decltype: {
    Expr *E = DS.getRepAsExpr();
    assert(E && "Didn't get an expression for decltype?");
    // TypeQuals handled by caller.
    Result = S.BuildDecltypeType(E, DS.getTypeSpecTypeLoc());
    if (Result.isNull()) {
      Result = Context.IntTy;
      declarator.setInvalidType(true);
    }
    break;
  }
  case DeclSpec::TST_underlyingType:
    Result = S.GetTypeFromParser(DS.getRepAsType());
    assert(!Result.isNull() && "Didn't get a type for __underlying_type?");
    Result = S.BuildUnaryTransformType(Result,
                                       UnaryTransformType::EnumUnderlyingType,
                                       DS.getTypeSpecTypeLoc());
    if (Result.isNull()) {
      Result = Context.IntTy;
      declarator.setInvalidType(true);
    }
    break;
#if INTEL_CUSTOMIZATION
  // CQ#369185 - support of __bases and __direct_bases intrinsics.
  case DeclSpec::TST_bases:
  case DeclSpec::TST_directBases: {
    UnaryTransformType::UTTKind UKind =
        (DS.getTypeSpecType() == DeclSpec::TST_bases)
            ? UnaryTransformType::BasesOfType
            : UnaryTransformType::DirectBasesOfType;
    Result = S.GetTypeFromParser(DS.getRepAsType());
    assert(!Result.isNull() && "Didn't get a type for bases specifier?");
    QualType NewTy =
        S.BuildUnaryTransformType(Result, UKind, DS.getTypeSpecTypeLoc());
    if (NewTy.isNull())
      declarator.setInvalidType(true);
    else
      Result = NewTy;
    break;
  }

#endif // INTEL_CUSTOMIZATION
  case DeclSpec::TST_auto:
    Result = Context.getAutoType(QualType(), AutoTypeKeyword::Auto, false);
    break;

  case DeclSpec::TST_auto_type:
    Result = Context.getAutoType(QualType(), AutoTypeKeyword::GNUAutoType, false);
    break;

  case DeclSpec::TST_decltype_auto:
    Result = Context.getAutoType(QualType(), AutoTypeKeyword::DecltypeAuto,
                                 /*IsDependent*/ false);
    break;

  case DeclSpec::TST_unknown_anytype:
    Result = Context.UnknownAnyTy;
    break;

  case DeclSpec::TST_atomic:
    Result = S.GetTypeFromParser(DS.getRepAsType());
    assert(!Result.isNull() && "Didn't get a type for _Atomic?");
    Result = S.BuildAtomicType(Result, DS.getTypeSpecTypeLoc());
    if (Result.isNull()) {
      Result = Context.IntTy;
      declarator.setInvalidType(true);
    }
    break;

#define GENERIC_IMAGE_TYPE(ImgType, Id)                                        \
  case DeclSpec::TST_##ImgType##_t:                                            \
    switch (getImageAccess(DS.getAttributes())) {                              \
    case OpenCLAccessAttr::Keyword_write_only:                                 \
      Result = Context.Id##WOTy;                                               \
      break;                                                                   \
    case OpenCLAccessAttr::Keyword_read_write:                                 \
      Result = Context.Id##RWTy;                                               \
      break;                                                                   \
    case OpenCLAccessAttr::Keyword_read_only:                                  \
      Result = Context.Id##ROTy;                                               \
      break;                                                                   \
    }                                                                          \
    break;
#include "clang/Basic/OpenCLImageTypes.def"

  case DeclSpec::TST_error:
    Result = Context.IntTy;
    declarator.setInvalidType(true);
    break;
  }

  if (S.getLangOpts().OpenCL &&
      S.checkOpenCLDisabledTypeDeclSpec(DS, Result))
    declarator.setInvalidType(true);

  bool IsFixedPointType = DS.getTypeSpecType() == DeclSpec::TST_accum ||
                          DS.getTypeSpecType() == DeclSpec::TST_fract;

  // Only fixed point types can be saturated
  if (DS.isTypeSpecSat() && !IsFixedPointType)
    S.Diag(DS.getTypeSpecSatLoc(), diag::err_invalid_saturation_spec)
        << DS.getSpecifierName(DS.getTypeSpecType(),
                               Context.getPrintingPolicy());

  // Handle complex types.
  if (DS.getTypeSpecComplex() == DeclSpec::TSC_complex) {
    if (S.getLangOpts().Freestanding)
      S.Diag(DS.getTypeSpecComplexLoc(), diag::ext_freestanding_complex);
    Result = Context.getComplexType(Result);
  } else if (DS.isTypeAltiVecVector()) {
    unsigned typeSize = static_cast<unsigned>(Context.getTypeSize(Result));
    assert(typeSize > 0 && "type size for vector must be greater than 0 bits");
    VectorType::VectorKind VecKind = VectorType::AltiVecVector;
    if (DS.isTypeAltiVecPixel())
      VecKind = VectorType::AltiVecPixel;
    else if (DS.isTypeAltiVecBool())
      VecKind = VectorType::AltiVecBool;
    Result = Context.getVectorType(Result, 128/typeSize, VecKind);
  }

  // FIXME: Imaginary.
  if (DS.getTypeSpecComplex() == DeclSpec::TSC_imaginary)
    S.Diag(DS.getTypeSpecComplexLoc(), diag::err_imaginary_not_supported);

  // Before we process any type attributes, synthesize a block literal
  // function declarator if necessary.
  if (declarator.getContext() == DeclaratorContext::BlockLiteralContext)
    maybeSynthesizeBlockSignature(state, Result);

  // Apply any type attributes from the decl spec.  This may cause the
  // list of type attributes to be temporarily saved while the type
  // attributes are pushed around.
  // pipe attributes will be handled later ( at GetFullTypeForDeclarator )
#if INTEL_CUSTOMIZATION
  if (!DS.isTypeSpecPipe() && !DS.isTypeSpecChannel())
#endif // INTEL_CUSTOMIZATION
    processTypeAttrs(state, Result, TAL_DeclSpec, DS.getAttributes());

  // Apply const/volatile/restrict qualifiers to T.
  if (unsigned TypeQuals = DS.getTypeQualifiers()) {
    // Warn about CV qualifiers on function types.
    // C99 6.7.3p8:
    //   If the specification of a function type includes any type qualifiers,
    //   the behavior is undefined.
    // C++11 [dcl.fct]p7:
    //   The effect of a cv-qualifier-seq in a function declarator is not the
    //   same as adding cv-qualification on top of the function type. In the
    //   latter case, the cv-qualifiers are ignored.
    if (TypeQuals && Result->isFunctionType()) {
      diagnoseAndRemoveTypeQualifiers(
          S, DS, TypeQuals, Result, DeclSpec::TQ_const | DeclSpec::TQ_volatile,
          S.getLangOpts().CPlusPlus
              ? diag::warn_typecheck_function_qualifiers_ignored
              : diag::warn_typecheck_function_qualifiers_unspecified);
      // No diagnostic for 'restrict' or '_Atomic' applied to a
      // function type; we'll diagnose those later, in BuildQualifiedType.
    }

    // C++11 [dcl.ref]p1:
    //   Cv-qualified references are ill-formed except when the
    //   cv-qualifiers are introduced through the use of a typedef-name
    //   or decltype-specifier, in which case the cv-qualifiers are ignored.
    //
    // There don't appear to be any other contexts in which a cv-qualified
    // reference type could be formed, so the 'ill-formed' clause here appears
    // to never happen.
    if (TypeQuals && Result->isReferenceType()) {
      diagnoseAndRemoveTypeQualifiers(
          S, DS, TypeQuals, Result,
          DeclSpec::TQ_const | DeclSpec::TQ_volatile | DeclSpec::TQ_atomic,
          diag::warn_typecheck_reference_qualifiers);
    }

    // C90 6.5.3 constraints: "The same type qualifier shall not appear more
    // than once in the same specifier-list or qualifier-list, either directly
    // or via one or more typedefs."
    if (!S.getLangOpts().C99 && !S.getLangOpts().CPlusPlus
        && TypeQuals & Result.getCVRQualifiers()) {
      if (TypeQuals & DeclSpec::TQ_const && Result.isConstQualified()) {
        S.Diag(DS.getConstSpecLoc(), diag::ext_duplicate_declspec)
          << "const";
      }

      if (TypeQuals & DeclSpec::TQ_volatile && Result.isVolatileQualified()) {
        S.Diag(DS.getVolatileSpecLoc(), diag::ext_duplicate_declspec)
          << "volatile";
      }

      // C90 doesn't have restrict nor _Atomic, so it doesn't force us to
      // produce a warning in this case.
    }

    QualType Qualified = S.BuildQualifiedType(Result, DeclLoc, TypeQuals, &DS);

    // If adding qualifiers fails, just use the unqualified type.
    if (Qualified.isNull())
      declarator.setInvalidType(true);
    else
      Result = Qualified;
  }

  assert(!Result.isNull() && "This function should not return a null type");
  return Result;
}

static std::string getPrintableNameForEntity(DeclarationName Entity) {
  if (Entity)
    return Entity.getAsString();

  return "type name";
}

QualType Sema::BuildQualifiedType(QualType T, SourceLocation Loc,
                                  Qualifiers Qs, const DeclSpec *DS) {
  if (T.isNull())
    return QualType();

  // Ignore any attempt to form a cv-qualified reference.
  if (T->isReferenceType()) {
    Qs.removeConst();
    Qs.removeVolatile();
  }

  // Enforce C99 6.7.3p2: "Types other than pointer types derived from
  // object or incomplete types shall not be restrict-qualified."
  if (Qs.hasRestrict()) {
    unsigned DiagID = 0;
    QualType ProblemTy;

    if (T->isAnyPointerType() || T->isReferenceType() ||
        T->isMemberPointerType()) {
      QualType EltTy;
      if (T->isObjCObjectPointerType())
        EltTy = T;
      else if (const MemberPointerType *PTy = T->getAs<MemberPointerType>())
        EltTy = PTy->getPointeeType();
      else
        EltTy = T->getPointeeType();

      // If we have a pointer or reference, the pointee must have an object
      // incomplete type.
      if (!EltTy->isIncompleteOrObjectType()) {
        DiagID = diag::err_typecheck_invalid_restrict_invalid_pointee;
        ProblemTy = EltTy;
      }
    } else if (!T->isDependentType()) {
#if INTEL_CUSTOMIZATION
      // CQ#374182: Ignore restict
      if (getLangOpts().IntelCompat)
        DiagID = diag::warn_typecheck_invalid_restrict_not_pointer;
      else
#endif // INTEL_CUSTOMIZATION
      DiagID = diag::err_typecheck_invalid_restrict_not_pointer;
      ProblemTy = T;
    }

    if (DiagID) {
      Diag(DS ? DS->getRestrictSpecLoc() : Loc, DiagID) << ProblemTy;
      Qs.removeRestrict();
    }
  }

  return Context.getQualifiedType(T, Qs);
}

QualType Sema::BuildQualifiedType(QualType T, SourceLocation Loc,
                                  unsigned CVRAU, const DeclSpec *DS) {
  if (T.isNull())
    return QualType();

  // Ignore any attempt to form a cv-qualified reference.
  if (T->isReferenceType())
    CVRAU &=
        ~(DeclSpec::TQ_const | DeclSpec::TQ_volatile | DeclSpec::TQ_atomic);

  // Convert from DeclSpec::TQ to Qualifiers::TQ by just dropping TQ_atomic and
  // TQ_unaligned;
  unsigned CVR = CVRAU & ~(DeclSpec::TQ_atomic | DeclSpec::TQ_unaligned);

  // C11 6.7.3/5:
  //   If the same qualifier appears more than once in the same
  //   specifier-qualifier-list, either directly or via one or more typedefs,
  //   the behavior is the same as if it appeared only once.
  //
  // It's not specified what happens when the _Atomic qualifier is applied to
  // a type specified with the _Atomic specifier, but we assume that this
  // should be treated as if the _Atomic qualifier appeared multiple times.
  if (CVRAU & DeclSpec::TQ_atomic && !T->isAtomicType()) {
    // C11 6.7.3/5:
    //   If other qualifiers appear along with the _Atomic qualifier in a
    //   specifier-qualifier-list, the resulting type is the so-qualified
    //   atomic type.
    //
    // Don't need to worry about array types here, since _Atomic can't be
    // applied to such types.
    SplitQualType Split = T.getSplitUnqualifiedType();
    T = BuildAtomicType(QualType(Split.Ty, 0),
                        DS ? DS->getAtomicSpecLoc() : Loc);
    if (T.isNull())
      return T;
    Split.Quals.addCVRQualifiers(CVR);
    return BuildQualifiedType(T, Loc, Split.Quals);
  }

  Qualifiers Q = Qualifiers::fromCVRMask(CVR);
  Q.setUnaligned(CVRAU & DeclSpec::TQ_unaligned);
  return BuildQualifiedType(T, Loc, Q, DS);
}

/// Build a paren type including \p T.
QualType Sema::BuildParenType(QualType T) {
  return Context.getParenType(T);
}

/// Given that we're building a pointer or reference to the given
static QualType inferARCLifetimeForPointee(Sema &S, QualType type,
                                           SourceLocation loc,
                                           bool isReference) {
  // Bail out if retention is unrequired or already specified.
  if (!type->isObjCLifetimeType() ||
      type.getObjCLifetime() != Qualifiers::OCL_None)
    return type;

  Qualifiers::ObjCLifetime implicitLifetime = Qualifiers::OCL_None;

  // If the object type is const-qualified, we can safely use
  // __unsafe_unretained.  This is safe (because there are no read
  // barriers), and it'll be safe to coerce anything but __weak* to
  // the resulting type.
  if (type.isConstQualified()) {
    implicitLifetime = Qualifiers::OCL_ExplicitNone;

  // Otherwise, check whether the static type does not require
  // retaining.  This currently only triggers for Class (possibly
  // protocol-qualifed, and arrays thereof).
  } else if (type->isObjCARCImplicitlyUnretainedType()) {
    implicitLifetime = Qualifiers::OCL_ExplicitNone;

  // If we are in an unevaluated context, like sizeof, skip adding a
  // qualification.
  } else if (S.isUnevaluatedContext()) {
    return type;

  // If that failed, give an error and recover using __strong.  __strong
  // is the option most likely to prevent spurious second-order diagnostics,
  // like when binding a reference to a field.
  } else {
    // These types can show up in private ivars in system headers, so
    // we need this to not be an error in those cases.  Instead we
    // want to delay.
    if (S.DelayedDiagnostics.shouldDelayDiagnostics()) {
      S.DelayedDiagnostics.add(
          sema::DelayedDiagnostic::makeForbiddenType(loc,
              diag::err_arc_indirect_no_ownership, type, isReference));
    } else {
      S.Diag(loc, diag::err_arc_indirect_no_ownership) << type << isReference;
    }
    implicitLifetime = Qualifiers::OCL_Strong;
  }
  assert(implicitLifetime && "didn't infer any lifetime!");

  Qualifiers qs;
  qs.addObjCLifetime(implicitLifetime);
  return S.Context.getQualifiedType(type, qs);
}

static std::string getFunctionQualifiersAsString(const FunctionProtoType *FnTy){
  std::string Quals =
    Qualifiers::fromCVRMask(FnTy->getTypeQuals()).getAsString();

  switch (FnTy->getRefQualifier()) {
  case RQ_None:
    break;

  case RQ_LValue:
    if (!Quals.empty())
      Quals += ' ';
    Quals += '&';
    break;

  case RQ_RValue:
    if (!Quals.empty())
      Quals += ' ';
    Quals += "&&";
    break;
  }

  return Quals;
}

namespace {
/// Kinds of declarator that cannot contain a qualified function type.
///
/// C++98 [dcl.fct]p4 / C++11 [dcl.fct]p6:
///     a function type with a cv-qualifier or a ref-qualifier can only appear
///     at the topmost level of a type.
///
/// Parens and member pointers are permitted. We don't diagnose array and
/// function declarators, because they don't allow function types at all.
///
/// The values of this enum are used in diagnostics.
enum QualifiedFunctionKind { QFK_BlockPointer, QFK_Pointer, QFK_Reference };
} // end anonymous namespace

/// Check whether the type T is a qualified function type, and if it is,
/// diagnose that it cannot be contained within the given kind of declarator.
static bool checkQualifiedFunction(Sema &S, QualType T, SourceLocation Loc,
                                   QualifiedFunctionKind QFK) {
  // Does T refer to a function type with a cv-qualifier or a ref-qualifier?
  const FunctionProtoType *FPT = T->getAs<FunctionProtoType>();
  if (!FPT || (FPT->getTypeQuals() == 0 && FPT->getRefQualifier() == RQ_None))
    return false;

  S.Diag(Loc, diag::err_compound_qualified_function_type)
    << QFK << isa<FunctionType>(T.IgnoreParens()) << T
    << getFunctionQualifiersAsString(FPT);
  return true;
}

/// Build a pointer type.
///
/// \param T The type to which we'll be building a pointer.
///
/// \param Loc The location of the entity whose type involves this
/// pointer type or, if there is no such entity, the location of the
/// type that will have pointer type.
///
/// \param Entity The name of the entity that involves the pointer
/// type, if known.
///
/// \returns A suitable pointer type, if there are no
/// errors. Otherwise, returns a NULL type.
QualType Sema::BuildPointerType(QualType T,
                                SourceLocation Loc, DeclarationName Entity) {
  if (T->isReferenceType()) {
    // C++ 8.3.2p4: There shall be no ... pointers to references ...
    Diag(Loc, diag::err_illegal_decl_pointer_to_reference)
      << getPrintableNameForEntity(Entity) << T;
    return QualType();
  }

  if (T->isFunctionType() && getLangOpts().OpenCL) {
    Diag(Loc, diag::err_opencl_function_pointer);
    return QualType();
  }

  if (checkQualifiedFunction(*this, T, Loc, QFK_Pointer))
    return QualType();

  assert(!T->isObjCObjectType() && "Should build ObjCObjectPointerType");

  // In ARC, it is forbidden to build pointers to unqualified pointers.
  if (getLangOpts().ObjCAutoRefCount)
    T = inferARCLifetimeForPointee(*this, T, Loc, /*reference*/ false);

  // Build the pointer type.
  return Context.getPointerType(T);
}

/// Build a reference type.
///
/// \param T The type to which we'll be building a reference.
///
/// \param Loc The location of the entity whose type involves this
/// reference type or, if there is no such entity, the location of the
/// type that will have reference type.
///
/// \param Entity The name of the entity that involves the reference
/// type, if known.
///
/// \returns A suitable reference type, if there are no
/// errors. Otherwise, returns a NULL type.
QualType Sema::BuildReferenceType(QualType T, bool SpelledAsLValue,
                                  SourceLocation Loc,
                                  DeclarationName Entity) {
  assert(Context.getCanonicalType(T) != Context.OverloadTy &&
         "Unresolved overloaded function type");

  // C++0x [dcl.ref]p6:
  //   If a typedef (7.1.3), a type template-parameter (14.3.1), or a
  //   decltype-specifier (7.1.6.2) denotes a type TR that is a reference to a
  //   type T, an attempt to create the type "lvalue reference to cv TR" creates
  //   the type "lvalue reference to T", while an attempt to create the type
  //   "rvalue reference to cv TR" creates the type TR.
  bool LValueRef = SpelledAsLValue || T->getAs<LValueReferenceType>();

  // C++ [dcl.ref]p4: There shall be no references to references.
  //
  // According to C++ DR 106, references to references are only
  // diagnosed when they are written directly (e.g., "int & &"),
  // but not when they happen via a typedef:
  //
  //   typedef int& intref;
  //   typedef intref& intref2;
  //
  // Parser::ParseDeclaratorInternal diagnoses the case where
  // references are written directly; here, we handle the
  // collapsing of references-to-references as described in C++0x.
  // DR 106 and 540 introduce reference-collapsing into C++98/03.

  // C++ [dcl.ref]p1:
  //   A declarator that specifies the type "reference to cv void"
  //   is ill-formed.
  if (T->isVoidType()) {
    Diag(Loc, diag::err_reference_to_void);
    return QualType();
  }

  if (checkQualifiedFunction(*this, T, Loc, QFK_Reference))
    return QualType();

  // In ARC, it is forbidden to build references to unqualified pointers.
  if (getLangOpts().ObjCAutoRefCount)
    T = inferARCLifetimeForPointee(*this, T, Loc, /*reference*/ true);

  // Handle restrict on references.
  if (LValueRef)
    return Context.getLValueReferenceType(T, SpelledAsLValue);
  return Context.getRValueReferenceType(T);
}

/// Build a Read-only Pipe type.
///
/// \param T The type to which we'll be building a Pipe.
///
/// \param Loc We do not use it for now.
///
/// \returns A suitable pipe type, if there are no errors. Otherwise, returns a
/// NULL type.
QualType Sema::BuildReadPipeType(QualType T, SourceLocation Loc) {
  return Context.getReadPipeType(T);
}

/// Build a Write-only Pipe type.
///
/// \param T The type to which we'll be building a Pipe.
///
/// \param Loc We do not use it for now.
///
/// \returns A suitable pipe type, if there are no errors. Otherwise, returns a
/// NULL type.
QualType Sema::BuildWritePipeType(QualType T, SourceLocation Loc) {
  return Context.getWritePipeType(T);
}

#if INTEL_CUSTOMIZATION
/// \brief Build a Channel type.
///
/// \param T The type to which we'll be building a Channel.
///
/// \param Loc We do not use it for now.
///
/// \returns A suitable channel type, if there are no errors. Otherwise, returns a
/// NULL type.
QualType Sema::BuildChannelType(QualType T, SourceLocation Loc) {
  assert(!T->isObjCObjectType() && "Should build ObjCObjectPointerType");

  // Build the channel type.
  return Context.getChannelType(T);
}

/// \brief Build an Arbitrary Precision Integer type.
///
/// \param T The underlying type for the ArbPrecInt
///
/// \param NumBitsExpr An expression representing the number of bits for this
/// ArbPrecInt.
///
/// \param AttrLoc The Location of the attribute causing the ArbPrecInt.
QualType Sema::BuildArbPrecIntType(QualType T, Expr *NumBitsExpr,
                                   SourceLocation AttrLoc) {
  if (!T->isDependentType() && T.getCanonicalType() != Context.IntTy &&
      T.getCanonicalType() != Context.UnsignedIntTy) {
    Diag(AttrLoc, diag::err_ap_int_type) << T;
    return QualType();
  }

  if (!NumBitsExpr->isTypeDependent() && !NumBitsExpr->isValueDependent()) {
    llvm::APSInt Bits(32);
    if (!NumBitsExpr->isIntegerConstantExpr(Bits, Context)) {
      Diag(AttrLoc, diag::err_attribute_argument_type)
          << "__ap_int" << AANT_ArgumentIntegerConstant
          << NumBitsExpr->getSourceRange();
      return QualType();
    }

    int64_t NumBits = Bits.getSExtValue();
    if (!T->isDependentType() && T->isSignedIntegerOrEnumerationType() &&
        NumBits < 2) {
      Diag(AttrLoc, diag::err_ap_int_bad_size) << 0;
      return QualType();
    }

    if (!T->isDependentType() && !T->isSignedIntegerOrEnumerationType() &&
        NumBits < 1) {
      Diag(AttrLoc, diag::err_ap_int_bad_size) << 1;
      return QualType();
    }

    if (T->isDependentType() && NumBits < 1) {
      Diag(AttrLoc, diag::err_ap_int_bad_size) << 2;
      return QualType();
    }
    return Context.getArbPrecIntType(T, NumBits, AttrLoc);
  }
  return Context.getDependentSizedArbPrecIntType(T, NumBitsExpr, AttrLoc);
}
#endif // INTEL_CUSTOMIZATION

/// Check whether the specified array size makes the array type a VLA.  If so,
/// return true, if not, return the size of the array in SizeVal.
static bool isArraySizeVLA(Sema &S, Expr *ArraySize, llvm::APSInt &SizeVal) {
  // If the size is an ICE, it certainly isn't a VLA. If we're in a GNU mode
  // (like gnu99, but not c99) accept any evaluatable value as an extension.
  class VLADiagnoser : public Sema::VerifyICEDiagnoser {
  public:
    VLADiagnoser() : Sema::VerifyICEDiagnoser(true) {}

    void diagnoseNotICE(Sema &S, SourceLocation Loc, SourceRange SR) override {
    }

    void diagnoseFold(Sema &S, SourceLocation Loc, SourceRange SR) override {
      S.Diag(Loc, diag::ext_vla_folded_to_constant) << SR;
    }
  } Diagnoser;

  return S.VerifyIntegerConstantExpression(ArraySize, &SizeVal, Diagnoser,
                                           S.LangOpts.GNUMode ||
                                           S.LangOpts.OpenCL).isInvalid();
}

/// Build an array type.
///
/// \param T The type of each element in the array.
///
/// \param ASM C99 array size modifier (e.g., '*', 'static').
///
/// \param ArraySize Expression describing the size of the array.
///
/// \param Brackets The range from the opening '[' to the closing ']'.
///
/// \param Entity The name of the entity that involves the array
/// type, if known.
///
/// \returns A suitable array type, if there are no errors. Otherwise,
/// returns a NULL type.
QualType Sema::BuildArrayType(QualType T, ArrayType::ArraySizeModifier ASM,
                              Expr *ArraySize, unsigned Quals,
                              SourceRange Brackets, DeclarationName Entity) {

  SourceLocation Loc = Brackets.getBegin();
  if (getLangOpts().CPlusPlus) {
    // C++ [dcl.array]p1:
    //   T is called the array element type; this type shall not be a reference
    //   type, the (possibly cv-qualified) type void, a function type or an
    //   abstract class type.
    //
    // C++ [dcl.array]p3:
    //   When several "array of" specifications are adjacent, [...] only the
    //   first of the constant expressions that specify the bounds of the arrays
    //   may be omitted.
    //
    // Note: function types are handled in the common path with C.
    if (T->isReferenceType()) {
      Diag(Loc, diag::err_illegal_decl_array_of_references)
      << getPrintableNameForEntity(Entity) << T;
      return QualType();
    }

    if (T->isVoidType() || T->isIncompleteArrayType()) {
      Diag(Loc, diag::err_illegal_decl_array_incomplete_type) << T;
      return QualType();
    }

    if (RequireNonAbstractType(Brackets.getBegin(), T,
                               diag::err_array_of_abstract_type))
      return QualType();

    // Mentioning a member pointer type for an array type causes us to lock in
    // an inheritance model, even if it's inside an unused typedef.
    if (Context.getTargetInfo().getCXXABI().isMicrosoft())
      if (const MemberPointerType *MPTy = T->getAs<MemberPointerType>())
        if (!MPTy->getClass()->isDependentType())
          (void)isCompleteType(Loc, T);

  } else {
    // C99 6.7.5.2p1: If the element type is an incomplete or function type,
    // reject it (e.g. void ary[7], struct foo ary[7], void ary[7]())
#if INTEL_CUSTOMIZATION
    // CQ#366309 - allow arrays with incomplete element type as Intel extension.
    if (getLangOpts().IntelCompat && !T->isIncompleteArrayType() &&
        !T->isVoidType())
      (void)RequireCompleteType(Loc, T, diag::ext_intel_array_incomplete_type);
    // CQ380872: Arrays with incomplete (unknown) size
    else if (getLangOpts().IntelCompat && T->isIncompleteArrayType())
      (void)RequireCompleteType(Loc, T, diag::warn_intel_array_incomplete_size);
    else
#endif // INTEL_CUSTOMIZATION
    if (RequireCompleteType(Loc, T,
                            diag::err_illegal_decl_array_incomplete_type))
      return QualType();
  }

  if (T->isFunctionType()) {
    Diag(Loc, diag::err_illegal_decl_array_of_functions)
      << getPrintableNameForEntity(Entity) << T;
    return QualType();
  }

  if (const RecordType *EltTy = T->getAs<RecordType>()) {
    // If the element type is a struct or union that contains a variadic
    // array, accept it as a GNU extension: C99 6.7.2.1p2.
    if (EltTy->getDecl()->hasFlexibleArrayMember())
      Diag(Loc, diag::ext_flexible_array_in_array) << T;
  } else if (T->isObjCObjectType()) {
    Diag(Loc, diag::err_objc_array_of_interfaces) << T;
    return QualType();
  }

  // Do placeholder conversions on the array size expression.
  if (ArraySize && ArraySize->hasPlaceholderType()) {
    ExprResult Result = CheckPlaceholderExpr(ArraySize);
    if (Result.isInvalid()) return QualType();
    ArraySize = Result.get();
  }

  // Do lvalue-to-rvalue conversions on the array size expression.
  if (ArraySize && !ArraySize->isRValue()) {
    ExprResult Result = DefaultLvalueConversion(ArraySize);
    if (Result.isInvalid())
      return QualType();

    ArraySize = Result.get();
  }

  // C99 6.7.5.2p1: The size expression shall have integer type.
  // C++11 allows contextual conversions to such types.
  if (!getLangOpts().CPlusPlus11 &&
      ArraySize && !ArraySize->isTypeDependent() &&
      !ArraySize->getType()->isIntegralOrUnscopedEnumerationType()) {
    Diag(ArraySize->getBeginLoc(), diag::err_array_size_non_int)
        << ArraySize->getType() << ArraySize->getSourceRange();
    return QualType();
  }

  llvm::APSInt ConstVal(Context.getTypeSize(Context.getSizeType()));
  if (!ArraySize) {
    if (ASM == ArrayType::Star)
      T = Context.getVariableArrayType(T, nullptr, ASM, Quals, Brackets);
    else
      T = Context.getIncompleteArrayType(T, ASM, Quals);
  } else if (ArraySize->isTypeDependent() || ArraySize->isValueDependent()) {
    T = Context.getDependentSizedArrayType(T, ArraySize, ASM, Quals, Brackets);
  } else if ((!T->isDependentType() && !T->isIncompleteType() &&
              !T->isConstantSizeType()) ||
             isArraySizeVLA(*this, ArraySize, ConstVal)) {
    // Even in C++11, don't allow contextual conversions in the array bound
    // of a VLA.
    if (getLangOpts().CPlusPlus11 &&
        !ArraySize->getType()->isIntegralOrUnscopedEnumerationType()) {
      Diag(ArraySize->getBeginLoc(), diag::err_array_size_non_int)
          << ArraySize->getType() << ArraySize->getSourceRange();
      return QualType();
    }

    // C99: an array with an element type that has a non-constant-size is a VLA.
    // C99: an array with a non-ICE size is a VLA.  We accept any expression
    // that we can fold to a non-zero positive value as an extension.
    T = Context.getVariableArrayType(T, ArraySize, ASM, Quals, Brackets);
  } else {
    // C99 6.7.5.2p1: If the expression is a constant expression, it shall
    // have a value greater than zero.
    if (ConstVal.isSigned() && ConstVal.isNegative()) {
      if (Entity)
        Diag(ArraySize->getBeginLoc(), diag::err_decl_negative_array_size)
            << getPrintableNameForEntity(Entity) << ArraySize->getSourceRange();
      else
        Diag(ArraySize->getBeginLoc(), diag::err_typecheck_negative_array_size)
            << ArraySize->getSourceRange();
      return QualType();
    }
    if (ConstVal == 0) {
      // GCC accepts zero sized static arrays. We allow them when
      // we're not in a SFINAE context.
      Diag(ArraySize->getBeginLoc(), isSFINAEContext()
                                         ? diag::err_typecheck_zero_array_size
                                         : diag::ext_typecheck_zero_array_size)
          << ArraySize->getSourceRange();

      if (ASM == ArrayType::Static) {
        Diag(ArraySize->getBeginLoc(),
             diag::warn_typecheck_zero_static_array_size)
            << ArraySize->getSourceRange();
        ASM = ArrayType::Normal;
      }
    } else if (!T->isDependentType() && !T->isVariablyModifiedType() &&
               !T->isIncompleteType() && !T->isUndeducedType()) {
      // Is the array too large?
      unsigned ActiveSizeBits
        = ConstantArrayType::getNumAddressingBits(Context, T, ConstVal);
      if (ActiveSizeBits > ConstantArrayType::getMaxSizeBits(Context)) {
        Diag(ArraySize->getBeginLoc(), diag::err_array_too_large)
            << ConstVal.toString(10) << ArraySize->getSourceRange();
        return QualType();
      }
    }

    T = Context.getConstantArrayType(T, ConstVal, ASM, Quals);
  }

  // OpenCL v1.2 s6.9.d: variable length arrays are not supported.
  if (getLangOpts().OpenCL && T->isVariableArrayType()) {
    Diag(Loc, diag::err_opencl_vla);
    return QualType();
  }

  if (T->isVariableArrayType() && !Context.getTargetInfo().isVLASupported()) {
    if (getLangOpts().CUDA) {
      // CUDA device code doesn't support VLAs.
      CUDADiagIfDeviceCode(Loc, diag::err_cuda_vla) << CurrentCUDATarget();
    } else if (!getLangOpts().OpenMP ||
               shouldDiagnoseTargetSupportFromOpenMP()) {
      // Some targets don't support VLAs.
      Diag(Loc, diag::err_vla_unsupported);
      return QualType();
    }
  }

  // If this is not C99, extwarn about VLA's and C99 array size modifiers.
  if (!getLangOpts().C99) {
    if (T->isVariableArrayType()) {
      // Prohibit the use of VLAs during template argument deduction.
      if (isSFINAEContext()) {
        Diag(Loc, diag::err_vla_in_sfinae);
        return QualType();
      }
      // Just extwarn about VLAs.
      else
        Diag(Loc, diag::ext_vla);
    } else if (ASM != ArrayType::Normal || Quals != 0)
      Diag(Loc,
           getLangOpts().CPlusPlus? diag::err_c99_array_usage_cxx
                                  : diag::ext_c99_array_usage) << ASM;
  }

  if (T->isVariableArrayType()) {
    // Warn about VLAs for -Wvla.
    Diag(Loc, diag::warn_vla_used);
  }

  // OpenCL v2.0 s6.12.5 - Arrays of blocks are not supported.
  // OpenCL v2.0 s6.16.13.1 - Arrays of pipe type are not supported.
  // OpenCL v2.0 s6.9.b - Arrays of image/sampler type are not supported.
  if (getLangOpts().OpenCL) {
    const QualType ArrType = Context.getBaseElementType(T);
    if (ArrType->isBlockPointerType() || ArrType->isPipeType() ||
        ArrType->isSamplerT() || ArrType->isImageType()) {
      Diag(Loc, diag::err_opencl_invalid_type_array) << ArrType;
      return QualType();
    }
  }

  return T;
}

QualType Sema::BuildVectorType(QualType CurType, Expr *SizeExpr,
                               SourceLocation AttrLoc) {
  // The base type must be integer (not Boolean or enumeration) or float, and
  // can't already be a vector.
  if (!CurType->isDependentType() &&
      (!CurType->isBuiltinType() || CurType->isBooleanType() ||
       (!CurType->isIntegerType() && !CurType->isRealFloatingType()))) {
    Diag(AttrLoc, diag::err_attribute_invalid_vector_type) << CurType;
    return QualType();
  }

  if (SizeExpr->isTypeDependent() || SizeExpr->isValueDependent())
    return Context.getDependentVectorType(CurType, SizeExpr, AttrLoc,
                                               VectorType::GenericVector);

  llvm::APSInt VecSize(32);
  if (!SizeExpr->isIntegerConstantExpr(VecSize, Context)) {
    Diag(AttrLoc, diag::err_attribute_argument_type)
        << "vector_size" << AANT_ArgumentIntegerConstant
        << SizeExpr->getSourceRange();
    return QualType();
  }

  if (CurType->isDependentType())
    return Context.getDependentVectorType(CurType, SizeExpr, AttrLoc,
                                               VectorType::GenericVector);

  unsigned VectorSize = static_cast<unsigned>(VecSize.getZExtValue() * 8);
  unsigned TypeSize = static_cast<unsigned>(Context.getTypeSize(CurType));

  if (VectorSize == 0) {
    Diag(AttrLoc, diag::err_attribute_zero_size) << SizeExpr->getSourceRange();
    return QualType();
  }

  // vecSize is specified in bytes - convert to bits.
  if (VectorSize % TypeSize) {
    Diag(AttrLoc, diag::err_attribute_invalid_size)
        << SizeExpr->getSourceRange();
    return QualType();
  }

  if (VectorType::isVectorSizeTooLarge(VectorSize / TypeSize)) {
    Diag(AttrLoc, diag::err_attribute_size_too_large)
        << SizeExpr->getSourceRange();
    return QualType();
  }

  return Context.getVectorType(CurType, VectorSize / TypeSize,
                               VectorType::GenericVector);
}

/// Build an ext-vector type.
///
/// Run the required checks for the extended vector type.
QualType Sema::BuildExtVectorType(QualType T, Expr *ArraySize,
                                  SourceLocation AttrLoc) {
  // Unlike gcc's vector_size attribute, we do not allow vectors to be defined
  // in conjunction with complex types (pointers, arrays, functions, etc.).
  //
  // Additionally, OpenCL prohibits vectors of booleans (they're considered a
  // reserved data type under OpenCL v2.0 s6.1.4), we don't support selects
  // on bitvectors, and we have no well-defined ABI for bitvectors, so vectors
  // of bool aren't allowed.
  if ((!T->isDependentType() && !T->isIntegerType() &&
       !T->isRealFloatingType()) ||
      T->isBooleanType()) {
    Diag(AttrLoc, diag::err_attribute_invalid_vector_type) << T;
    return QualType();
  }

  if (!ArraySize->isTypeDependent() && !ArraySize->isValueDependent()) {
    llvm::APSInt vecSize(32);
    if (!ArraySize->isIntegerConstantExpr(vecSize, Context)) {
      Diag(AttrLoc, diag::err_attribute_argument_type)
        << "ext_vector_type" << AANT_ArgumentIntegerConstant
        << ArraySize->getSourceRange();
      return QualType();
    }

    // Unlike gcc's vector_size attribute, the size is specified as the
    // number of elements, not the number of bytes.
    unsigned vectorSize = static_cast<unsigned>(vecSize.getZExtValue());

    if (vectorSize == 0) {
      Diag(AttrLoc, diag::err_attribute_zero_size)
      << ArraySize->getSourceRange();
      return QualType();
    }

    if (VectorType::isVectorSizeTooLarge(vectorSize)) {
      Diag(AttrLoc, diag::err_attribute_size_too_large)
        << ArraySize->getSourceRange();
      return QualType();
    }

    return Context.getExtVectorType(T, vectorSize);
  }

  return Context.getDependentSizedExtVectorType(T, ArraySize, AttrLoc);
}

bool Sema::CheckFunctionReturnType(QualType T, SourceLocation Loc) {
  if (T->isArrayType() || T->isFunctionType()) {
    Diag(Loc, diag::err_func_returning_array_function)
      << T->isFunctionType() << T;
    return true;
  }

  // Functions cannot return half FP.
  if (T->isHalfType() && !getLangOpts().HalfArgsAndReturns) {
    Diag(Loc, diag::err_parameters_retval_cannot_have_fp16_type) << 1 <<
      FixItHint::CreateInsertion(Loc, "*");
    return true;
  }

  // Methods cannot return interface types. All ObjC objects are
  // passed by reference.
  if (T->isObjCObjectType()) {
    Diag(Loc, diag::err_object_cannot_be_passed_returned_by_value)
        << 0 << T << FixItHint::CreateInsertion(Loc, "*");
    return true;
  }

  return false;
}

/// Check the extended parameter information.  Most of the necessary
/// checking should occur when applying the parameter attribute; the
/// only other checks required are positional restrictions.
static void checkExtParameterInfos(Sema &S, ArrayRef<QualType> paramTypes,
                    const FunctionProtoType::ExtProtoInfo &EPI,
                    llvm::function_ref<SourceLocation(unsigned)> getParamLoc) {
  assert(EPI.ExtParameterInfos && "shouldn't get here without param infos");

  bool hasCheckedSwiftCall = false;
  auto checkForSwiftCC = [&](unsigned paramIndex) {
    // Only do this once.
    if (hasCheckedSwiftCall) return;
    hasCheckedSwiftCall = true;
    if (EPI.ExtInfo.getCC() == CC_Swift) return;
    S.Diag(getParamLoc(paramIndex), diag::err_swift_param_attr_not_swiftcall)
      << getParameterABISpelling(EPI.ExtParameterInfos[paramIndex].getABI());
  };

  for (size_t paramIndex = 0, numParams = paramTypes.size();
          paramIndex != numParams; ++paramIndex) {
    switch (EPI.ExtParameterInfos[paramIndex].getABI()) {
    // Nothing interesting to check for orindary-ABI parameters.
    case ParameterABI::Ordinary:
      continue;

    // swift_indirect_result parameters must be a prefix of the function
    // arguments.
    case ParameterABI::SwiftIndirectResult:
      checkForSwiftCC(paramIndex);
      if (paramIndex != 0 &&
          EPI.ExtParameterInfos[paramIndex - 1].getABI()
            != ParameterABI::SwiftIndirectResult) {
        S.Diag(getParamLoc(paramIndex),
               diag::err_swift_indirect_result_not_first);
      }
      continue;

    case ParameterABI::SwiftContext:
      checkForSwiftCC(paramIndex);
      continue;

    // swift_error parameters must be preceded by a swift_context parameter.
    case ParameterABI::SwiftErrorResult:
      checkForSwiftCC(paramIndex);
      if (paramIndex == 0 ||
          EPI.ExtParameterInfos[paramIndex - 1].getABI() !=
              ParameterABI::SwiftContext) {
        S.Diag(getParamLoc(paramIndex),
               diag::err_swift_error_result_not_after_swift_context);
      }
      continue;
    }
    llvm_unreachable("bad ABI kind");
  }
}

QualType Sema::BuildFunctionType(QualType T,
                                 MutableArrayRef<QualType> ParamTypes,
                                 SourceLocation Loc, DeclarationName Entity,
                                 const FunctionProtoType::ExtProtoInfo &EPI) {
  bool Invalid = false;

  Invalid |= CheckFunctionReturnType(T, Loc);

  for (unsigned Idx = 0, Cnt = ParamTypes.size(); Idx < Cnt; ++Idx) {
    // FIXME: Loc is too inprecise here, should use proper locations for args.
    QualType ParamType = Context.getAdjustedParameterType(ParamTypes[Idx]);
    if (ParamType->isVoidType()) {
      Diag(Loc, diag::err_param_with_void_type);
      Invalid = true;
    } else if (ParamType->isHalfType() && !getLangOpts().HalfArgsAndReturns) {
      // Disallow half FP arguments.
      Diag(Loc, diag::err_parameters_retval_cannot_have_fp16_type) << 0 <<
        FixItHint::CreateInsertion(Loc, "*");
      Invalid = true;
    }

    ParamTypes[Idx] = ParamType;
  }

  if (EPI.ExtParameterInfos) {
    checkExtParameterInfos(*this, ParamTypes, EPI,
                           [=](unsigned i) { return Loc; });
  }

  if (EPI.ExtInfo.getProducesResult()) {
    // This is just a warning, so we can't fail to build if we see it.
    checkNSReturnsRetainedReturnType(Loc, T);
  }

  if (Invalid)
    return QualType();

  return Context.getFunctionType(T, ParamTypes, EPI);
}

/// Build a member pointer type \c T Class::*.
///
/// \param T the type to which the member pointer refers.
/// \param Class the class type into which the member pointer points.
/// \param Loc the location where this type begins
/// \param Entity the name of the entity that will have this member pointer type
///
/// \returns a member pointer type, if successful, or a NULL type if there was
/// an error.
QualType Sema::BuildMemberPointerType(QualType T, QualType Class,
                                      SourceLocation Loc,
                                      DeclarationName Entity) {
  // Verify that we're not building a pointer to pointer to function with
  // exception specification.
  if (CheckDistantExceptionSpec(T)) {
    Diag(Loc, diag::err_distant_exception_spec);
    return QualType();
  }

  // C++ 8.3.3p3: A pointer to member shall not point to ... a member
  //   with reference type, or "cv void."
  if (T->isReferenceType()) {
    Diag(Loc, diag::err_illegal_decl_mempointer_to_reference)
      << getPrintableNameForEntity(Entity) << T;
    return QualType();
  }

  if (T->isVoidType()) {
    Diag(Loc, diag::err_illegal_decl_mempointer_to_void)
      << getPrintableNameForEntity(Entity);
    return QualType();
  }

  if (!Class->isDependentType() && !Class->isRecordType()) {
    Diag(Loc, diag::err_mempointer_in_nonclass_type) << Class;
    return QualType();
  }

  // Adjust the default free function calling convention to the default method
  // calling convention.
  bool IsCtorOrDtor =
      (Entity.getNameKind() == DeclarationName::CXXConstructorName) ||
      (Entity.getNameKind() == DeclarationName::CXXDestructorName);
  if (T->isFunctionType())
    adjustMemberFunctionCC(T, /*IsStatic=*/false, IsCtorOrDtor, Loc);

  return Context.getMemberPointerType(T, Class.getTypePtr());
}

/// Build a block pointer type.
///
/// \param T The type to which we'll be building a block pointer.
///
/// \param Loc The source location, used for diagnostics.
///
/// \param Entity The name of the entity that involves the block pointer
/// type, if known.
///
/// \returns A suitable block pointer type, if there are no
/// errors. Otherwise, returns a NULL type.
QualType Sema::BuildBlockPointerType(QualType T,
                                     SourceLocation Loc,
                                     DeclarationName Entity) {
  if (!T->isFunctionType()) {
    Diag(Loc, diag::err_nonfunction_block_type);
    return QualType();
  }

  if (checkQualifiedFunction(*this, T, Loc, QFK_BlockPointer))
    return QualType();

  return Context.getBlockPointerType(T);
}

QualType Sema::GetTypeFromParser(ParsedType Ty, TypeSourceInfo **TInfo) {
  QualType QT = Ty.get();
  if (QT.isNull()) {
    if (TInfo) *TInfo = nullptr;
    return QualType();
  }

  TypeSourceInfo *DI = nullptr;
  if (const LocInfoType *LIT = dyn_cast<LocInfoType>(QT)) {
    QT = LIT->getType();
    DI = LIT->getTypeSourceInfo();
  }

  if (TInfo) *TInfo = DI;
  return QT;
}

static void transferARCOwnershipToDeclaratorChunk(TypeProcessingState &state,
                                            Qualifiers::ObjCLifetime ownership,
                                            unsigned chunkIndex);

/// Given that this is the declaration of a parameter under ARC,
/// attempt to infer attributes and such for pointer-to-whatever
/// types.
static void inferARCWriteback(TypeProcessingState &state,
                              QualType &declSpecType) {
  Sema &S = state.getSema();
  Declarator &declarator = state.getDeclarator();

  // TODO: should we care about decl qualifiers?

  // Check whether the declarator has the expected form.  We walk
  // from the inside out in order to make the block logic work.
  unsigned outermostPointerIndex = 0;
  bool isBlockPointer = false;
  unsigned numPointers = 0;
  for (unsigned i = 0, e = declarator.getNumTypeObjects(); i != e; ++i) {
    unsigned chunkIndex = i;
    DeclaratorChunk &chunk = declarator.getTypeObject(chunkIndex);
    switch (chunk.Kind) {
    case DeclaratorChunk::Paren:
      // Ignore parens.
      break;

    case DeclaratorChunk::Reference:
    case DeclaratorChunk::Pointer:
      // Count the number of pointers.  Treat references
      // interchangeably as pointers; if they're mis-ordered, normal
      // type building will discover that.
      outermostPointerIndex = chunkIndex;
      numPointers++;
      break;

    case DeclaratorChunk::BlockPointer:
      // If we have a pointer to block pointer, that's an acceptable
      // indirect reference; anything else is not an application of
      // the rules.
      if (numPointers != 1) return;
      numPointers++;
      outermostPointerIndex = chunkIndex;
      isBlockPointer = true;

      // We don't care about pointer structure in return values here.
      goto done;

    case DeclaratorChunk::Array: // suppress if written (id[])?
    case DeclaratorChunk::Function:
    case DeclaratorChunk::MemberPointer:
#if INTEL_CUSTOMIZATION
    case DeclaratorChunk::Channel:
#endif // INTEL_CUSTOMIZATION
    case DeclaratorChunk::Pipe:
      return;
    }
  }
 done:

  // If we have *one* pointer, then we want to throw the qualifier on
  // the declaration-specifiers, which means that it needs to be a
  // retainable object type.
  if (numPointers == 1) {
    // If it's not a retainable object type, the rule doesn't apply.
    if (!declSpecType->isObjCRetainableType()) return;

    // If it already has lifetime, don't do anything.
    if (declSpecType.getObjCLifetime()) return;

    // Otherwise, modify the type in-place.
    Qualifiers qs;

    if (declSpecType->isObjCARCImplicitlyUnretainedType())
      qs.addObjCLifetime(Qualifiers::OCL_ExplicitNone);
    else
      qs.addObjCLifetime(Qualifiers::OCL_Autoreleasing);
    declSpecType = S.Context.getQualifiedType(declSpecType, qs);

  // If we have *two* pointers, then we want to throw the qualifier on
  // the outermost pointer.
  } else if (numPointers == 2) {
    // If we don't have a block pointer, we need to check whether the
    // declaration-specifiers gave us something that will turn into a
    // retainable object pointer after we slap the first pointer on it.
    if (!isBlockPointer && !declSpecType->isObjCObjectType())
      return;

    // Look for an explicit lifetime attribute there.
    DeclaratorChunk &chunk = declarator.getTypeObject(outermostPointerIndex);
    if (chunk.Kind != DeclaratorChunk::Pointer &&
        chunk.Kind != DeclaratorChunk::BlockPointer)
      return;
    for (const ParsedAttr &AL : chunk.getAttrs())
      if (AL.getKind() == ParsedAttr::AT_ObjCOwnership)
        return;

    transferARCOwnershipToDeclaratorChunk(state, Qualifiers::OCL_Autoreleasing,
                                          outermostPointerIndex);

  // Any other number of pointers/references does not trigger the rule.
  } else return;

  // TODO: mark whether we did this inference?
}

void Sema::diagnoseIgnoredQualifiers(unsigned DiagID, unsigned Quals,
                                     SourceLocation FallbackLoc,
                                     SourceLocation ConstQualLoc,
                                     SourceLocation VolatileQualLoc,
                                     SourceLocation RestrictQualLoc,
                                     SourceLocation AtomicQualLoc,
                                     SourceLocation UnalignedQualLoc) {
  if (!Quals)
    return;

  struct Qual {
    const char *Name;
    unsigned Mask;
    SourceLocation Loc;
  } const QualKinds[5] = {
    { "const", DeclSpec::TQ_const, ConstQualLoc },
    { "volatile", DeclSpec::TQ_volatile, VolatileQualLoc },
    { "restrict", DeclSpec::TQ_restrict, RestrictQualLoc },
    { "__unaligned", DeclSpec::TQ_unaligned, UnalignedQualLoc },
    { "_Atomic", DeclSpec::TQ_atomic, AtomicQualLoc }
  };

  SmallString<32> QualStr;
  unsigned NumQuals = 0;
  SourceLocation Loc;
  FixItHint FixIts[5];

  // Build a string naming the redundant qualifiers.
  for (auto &E : QualKinds) {
    if (Quals & E.Mask) {
      if (!QualStr.empty()) QualStr += ' ';
      QualStr += E.Name;

      // If we have a location for the qualifier, offer a fixit.
      SourceLocation QualLoc = E.Loc;
      if (QualLoc.isValid()) {
        FixIts[NumQuals] = FixItHint::CreateRemoval(QualLoc);
        if (Loc.isInvalid() ||
            getSourceManager().isBeforeInTranslationUnit(QualLoc, Loc))
          Loc = QualLoc;
      }

      ++NumQuals;
    }
  }

  Diag(Loc.isInvalid() ? FallbackLoc : Loc, DiagID)
    << QualStr << NumQuals << FixIts[0] << FixIts[1] << FixIts[2] << FixIts[3];
}

// Diagnose pointless type qualifiers on the return type of a function.
static void diagnoseRedundantReturnTypeQualifiers(Sema &S, QualType RetTy,
                                                  Declarator &D,
                                                  unsigned FunctionChunkIndex) {
  if (D.getTypeObject(FunctionChunkIndex).Fun.hasTrailingReturnType()) {
    // FIXME: TypeSourceInfo doesn't preserve location information for
    // qualifiers.
    S.diagnoseIgnoredQualifiers(diag::warn_qual_return_type,
                                RetTy.getLocalCVRQualifiers(),
                                D.getIdentifierLoc());
    return;
  }

  for (unsigned OuterChunkIndex = FunctionChunkIndex + 1,
                End = D.getNumTypeObjects();
       OuterChunkIndex != End; ++OuterChunkIndex) {
    DeclaratorChunk &OuterChunk = D.getTypeObject(OuterChunkIndex);
    switch (OuterChunk.Kind) {
    case DeclaratorChunk::Paren:
      continue;

    case DeclaratorChunk::Pointer: {
      DeclaratorChunk::PointerTypeInfo &PTI = OuterChunk.Ptr;
      S.diagnoseIgnoredQualifiers(
          diag::warn_qual_return_type,
          PTI.TypeQuals,
          SourceLocation(),
          SourceLocation::getFromRawEncoding(PTI.ConstQualLoc),
          SourceLocation::getFromRawEncoding(PTI.VolatileQualLoc),
          SourceLocation::getFromRawEncoding(PTI.RestrictQualLoc),
          SourceLocation::getFromRawEncoding(PTI.AtomicQualLoc),
          SourceLocation::getFromRawEncoding(PTI.UnalignedQualLoc));
      return;
    }

    case DeclaratorChunk::Function:
    case DeclaratorChunk::BlockPointer:
    case DeclaratorChunk::Reference:
    case DeclaratorChunk::Array:
    case DeclaratorChunk::MemberPointer:
#if INTEL_CUSTOMIZATION
    case DeclaratorChunk::Channel:
#endif // INTEL_CUSTOMIZATION
    case DeclaratorChunk::Pipe:
      // FIXME: We can't currently provide an accurate source location and a
      // fix-it hint for these.
      unsigned AtomicQual = RetTy->isAtomicType() ? DeclSpec::TQ_atomic : 0;
      S.diagnoseIgnoredQualifiers(diag::warn_qual_return_type,
                                  RetTy.getCVRQualifiers() | AtomicQual,
                                  D.getIdentifierLoc());
      return;
    }

    llvm_unreachable("unknown declarator chunk kind");
  }

  // If the qualifiers come from a conversion function type, don't diagnose
  // them -- they're not necessarily redundant, since such a conversion
  // operator can be explicitly called as "x.operator const int()".
  if (D.getName().getKind() == UnqualifiedIdKind::IK_ConversionFunctionId)
    return;

  // Just parens all the way out to the decl specifiers. Diagnose any qualifiers
  // which are present there.
  S.diagnoseIgnoredQualifiers(diag::warn_qual_return_type,
                              D.getDeclSpec().getTypeQualifiers(),
                              D.getIdentifierLoc(),
                              D.getDeclSpec().getConstSpecLoc(),
                              D.getDeclSpec().getVolatileSpecLoc(),
                              D.getDeclSpec().getRestrictSpecLoc(),
                              D.getDeclSpec().getAtomicSpecLoc(),
                              D.getDeclSpec().getUnalignedSpecLoc());
}

static QualType GetDeclSpecTypeForDeclarator(TypeProcessingState &state,
                                             TypeSourceInfo *&ReturnTypeInfo) {
  Sema &SemaRef = state.getSema();
  Declarator &D = state.getDeclarator();
  QualType T;
  ReturnTypeInfo = nullptr;

  // The TagDecl owned by the DeclSpec.
  TagDecl *OwnedTagDecl = nullptr;

  switch (D.getName().getKind()) {
  case UnqualifiedIdKind::IK_ImplicitSelfParam:
  case UnqualifiedIdKind::IK_OperatorFunctionId:
  case UnqualifiedIdKind::IK_Identifier:
  case UnqualifiedIdKind::IK_LiteralOperatorId:
  case UnqualifiedIdKind::IK_TemplateId:
    T = ConvertDeclSpecToType(state);

    if (!D.isInvalidType() && D.getDeclSpec().isTypeSpecOwned()) {
      OwnedTagDecl = cast<TagDecl>(D.getDeclSpec().getRepAsDecl());
      // Owned declaration is embedded in declarator.
      OwnedTagDecl->setEmbeddedInDeclarator(true);
    }
    break;

  case UnqualifiedIdKind::IK_ConstructorName:
  case UnqualifiedIdKind::IK_ConstructorTemplateId:
  case UnqualifiedIdKind::IK_DestructorName:
    // Constructors and destructors don't have return types. Use
    // "void" instead.
    T = SemaRef.Context.VoidTy;
    processTypeAttrs(state, T, TAL_DeclSpec,
                     D.getMutableDeclSpec().getAttributes());
    break;

  case UnqualifiedIdKind::IK_DeductionGuideName:
    // Deduction guides have a trailing return type and no type in their
    // decl-specifier sequence. Use a placeholder return type for now.
    T = SemaRef.Context.DependentTy;
    break;

  case UnqualifiedIdKind::IK_ConversionFunctionId:
    // The result type of a conversion function is the type that it
    // converts to.
    T = SemaRef.GetTypeFromParser(D.getName().ConversionFunctionId,
                                  &ReturnTypeInfo);
    break;
  }

  if (!D.getAttributes().empty())
    distributeTypeAttrsFromDeclarator(state, T);

  // C++11 [dcl.spec.auto]p5: reject 'auto' if it is not in an allowed context.
  if (DeducedType *Deduced = T->getContainedDeducedType()) {
    AutoType *Auto = dyn_cast<AutoType>(Deduced);
    int Error = -1;

    // Is this a 'auto' or 'decltype(auto)' type (as opposed to __auto_type or
    // class template argument deduction)?
    bool IsCXXAutoType =
        (Auto && Auto->getKeyword() != AutoTypeKeyword::GNUAutoType);
    bool IsDeducedReturnType = false;

    switch (D.getContext()) {
    case DeclaratorContext::LambdaExprContext:
      // Declared return type of a lambda-declarator is implicit and is always
      // 'auto'.
      break;
    case DeclaratorContext::ObjCParameterContext:
    case DeclaratorContext::ObjCResultContext:
    case DeclaratorContext::PrototypeContext:
      Error = 0;
      break;
    case DeclaratorContext::LambdaExprParameterContext:
      // In C++14, generic lambdas allow 'auto' in their parameters.
      if (!SemaRef.getLangOpts().CPlusPlus14 ||
          !Auto || Auto->getKeyword() != AutoTypeKeyword::Auto)
        Error = 16;
      else {
        // If auto is mentioned in a lambda parameter context, convert it to a
        // template parameter type.
        sema::LambdaScopeInfo *LSI = SemaRef.getCurLambda();
        assert(LSI && "No LambdaScopeInfo on the stack!");
        const unsigned TemplateParameterDepth = LSI->AutoTemplateParameterDepth;
        const unsigned AutoParameterPosition = LSI->AutoTemplateParams.size();
        const bool IsParameterPack = D.hasEllipsis();

        // Create the TemplateTypeParmDecl here to retrieve the corresponding
        // template parameter type. Template parameters are temporarily added
        // to the TU until the associated TemplateDecl is created.
        TemplateTypeParmDecl *CorrespondingTemplateParam =
            TemplateTypeParmDecl::Create(
                SemaRef.Context, SemaRef.Context.getTranslationUnitDecl(),
                /*KeyLoc*/ SourceLocation(), /*NameLoc*/ D.getBeginLoc(),
                TemplateParameterDepth, AutoParameterPosition,
                /*Identifier*/ nullptr, false, IsParameterPack);
        LSI->AutoTemplateParams.push_back(CorrespondingTemplateParam);
        // Replace the 'auto' in the function parameter with this invented
        // template type parameter.
        // FIXME: Retain some type sugar to indicate that this was written
        // as 'auto'.
        T = SemaRef.ReplaceAutoType(
            T, QualType(CorrespondingTemplateParam->getTypeForDecl(), 0));
      }
      break;
    case DeclaratorContext::MemberContext: {
      if (D.getDeclSpec().getStorageClassSpec() == DeclSpec::SCS_static ||
          D.isFunctionDeclarator())
        break;
      bool Cxx = SemaRef.getLangOpts().CPlusPlus;
      switch (cast<TagDecl>(SemaRef.CurContext)->getTagKind()) {
      case TTK_Enum: llvm_unreachable("unhandled tag kind");
      case TTK_Struct: Error = Cxx ? 1 : 2; /* Struct member */ break;
      case TTK_Union:  Error = Cxx ? 3 : 4; /* Union member */ break;
      case TTK_Class:  Error = 5; /* Class member */ break;
      case TTK_Interface: Error = 6; /* Interface member */ break;
      }
      if (D.getDeclSpec().isFriendSpecified())
        Error = 20; // Friend type
      break;
    }
    case DeclaratorContext::CXXCatchContext:
    case DeclaratorContext::ObjCCatchContext:
      Error = 7; // Exception declaration
      break;
    case DeclaratorContext::TemplateParamContext:
      if (isa<DeducedTemplateSpecializationType>(Deduced))
        Error = 19; // Template parameter
      else if (!SemaRef.getLangOpts().CPlusPlus17)
        Error = 8; // Template parameter (until C++17)
      break;
    case DeclaratorContext::BlockLiteralContext:
      Error = 9; // Block literal
      break;
    case DeclaratorContext::TemplateArgContext:
      // Within a template argument list, a deduced template specialization
      // type will be reinterpreted as a template template argument.
      if (isa<DeducedTemplateSpecializationType>(Deduced) &&
          !D.getNumTypeObjects() &&
          D.getDeclSpec().getParsedSpecifiers() == DeclSpec::PQ_TypeSpecifier)
        break;
      LLVM_FALLTHROUGH;
    case DeclaratorContext::TemplateTypeArgContext:
      Error = 10; // Template type argument
      break;
    case DeclaratorContext::AliasDeclContext:
    case DeclaratorContext::AliasTemplateContext:
      Error = 12; // Type alias
      break;
    case DeclaratorContext::TrailingReturnContext:
    case DeclaratorContext::TrailingReturnVarContext:
      if (!SemaRef.getLangOpts().CPlusPlus14 || !IsCXXAutoType)
        Error = 13; // Function return type
      IsDeducedReturnType = true;
      break;
    case DeclaratorContext::ConversionIdContext:
      if (!SemaRef.getLangOpts().CPlusPlus14 || !IsCXXAutoType)
        Error = 14; // conversion-type-id
      IsDeducedReturnType = true;
      break;
    case DeclaratorContext::FunctionalCastContext:
      if (isa<DeducedTemplateSpecializationType>(Deduced))
        break;
      LLVM_FALLTHROUGH;
    case DeclaratorContext::TypeNameContext:
      Error = 15; // Generic
      break;
    case DeclaratorContext::FileContext:
    case DeclaratorContext::BlockContext:
    case DeclaratorContext::ForContext:
    case DeclaratorContext::InitStmtContext:
    case DeclaratorContext::ConditionContext:
      // FIXME: P0091R3 (erroneously) does not permit class template argument
      // deduction in conditions, for-init-statements, and other declarations
      // that are not simple-declarations.
      break;
    case DeclaratorContext::CXXNewContext:
      // FIXME: P0091R3 does not permit class template argument deduction here,
      // but we follow GCC and allow it anyway.
      if (!IsCXXAutoType && !isa<DeducedTemplateSpecializationType>(Deduced))
        Error = 17; // 'new' type
      break;
    case DeclaratorContext::KNRTypeListContext:
      Error = 18; // K&R function parameter
      break;
    }

    if (D.getDeclSpec().getStorageClassSpec() == DeclSpec::SCS_typedef)
      Error = 11;

    // In Objective-C it is an error to use 'auto' on a function declarator
    // (and everywhere for '__auto_type').
    if (D.isFunctionDeclarator() &&
        (!SemaRef.getLangOpts().CPlusPlus11 || !IsCXXAutoType))
      Error = 13;

    bool HaveTrailing = false;

    // C++11 [dcl.spec.auto]p2: 'auto' is always fine if the declarator
    // contains a trailing return type. That is only legal at the outermost
    // level. Check all declarator chunks (outermost first) anyway, to give
    // better diagnostics.
    // We don't support '__auto_type' with trailing return types.
    // FIXME: Should we only do this for 'auto' and not 'decltype(auto)'?
    if (SemaRef.getLangOpts().CPlusPlus11 && IsCXXAutoType &&
        D.hasTrailingReturnType()) {
      HaveTrailing = true;
      Error = -1;
    }

    SourceRange AutoRange = D.getDeclSpec().getTypeSpecTypeLoc();
    if (D.getName().getKind() == UnqualifiedIdKind::IK_ConversionFunctionId)
      AutoRange = D.getName().getSourceRange();

    if (Error != -1) {
      unsigned Kind;
      if (Auto) {
        switch (Auto->getKeyword()) {
        case AutoTypeKeyword::Auto: Kind = 0; break;
        case AutoTypeKeyword::DecltypeAuto: Kind = 1; break;
        case AutoTypeKeyword::GNUAutoType: Kind = 2; break;
        }
      } else {
        assert(isa<DeducedTemplateSpecializationType>(Deduced) &&
               "unknown auto type");
        Kind = 3;
      }

      auto *DTST = dyn_cast<DeducedTemplateSpecializationType>(Deduced);
      TemplateName TN = DTST ? DTST->getTemplateName() : TemplateName();

      SemaRef.Diag(AutoRange.getBegin(), diag::err_auto_not_allowed)
        << Kind << Error << (int)SemaRef.getTemplateNameKindForDiagnostics(TN)
        << QualType(Deduced, 0) << AutoRange;
      if (auto *TD = TN.getAsTemplateDecl())
        SemaRef.Diag(TD->getLocation(), diag::note_template_decl_here);

      T = SemaRef.Context.IntTy;
      D.setInvalidType(true);
    } else if (!HaveTrailing &&
               D.getContext() != DeclaratorContext::LambdaExprContext) {
      // If there was a trailing return type, we already got
      // warn_cxx98_compat_trailing_return_type in the parser.
      SemaRef.Diag(AutoRange.getBegin(),
                   D.getContext() ==
                           DeclaratorContext::LambdaExprParameterContext
                       ? diag::warn_cxx11_compat_generic_lambda
                       : IsDeducedReturnType
                             ? diag::warn_cxx11_compat_deduced_return_type
                             : diag::warn_cxx98_compat_auto_type_specifier)
          << AutoRange;
    }
  }

  if (SemaRef.getLangOpts().CPlusPlus &&
      OwnedTagDecl && OwnedTagDecl->isCompleteDefinition()) {
    // Check the contexts where C++ forbids the declaration of a new class
    // or enumeration in a type-specifier-seq.
    unsigned DiagID = 0;
    switch (D.getContext()) {
    case DeclaratorContext::TrailingReturnContext:
    case DeclaratorContext::TrailingReturnVarContext:
      // Class and enumeration definitions are syntactically not allowed in
      // trailing return types.
      llvm_unreachable("parser should not have allowed this");
      break;
    case DeclaratorContext::FileContext:
    case DeclaratorContext::MemberContext:
    case DeclaratorContext::BlockContext:
    case DeclaratorContext::ForContext:
    case DeclaratorContext::InitStmtContext:
    case DeclaratorContext::BlockLiteralContext:
    case DeclaratorContext::LambdaExprContext:
      // C++11 [dcl.type]p3:
      //   A type-specifier-seq shall not define a class or enumeration unless
      //   it appears in the type-id of an alias-declaration (7.1.3) that is not
      //   the declaration of a template-declaration.
    case DeclaratorContext::AliasDeclContext:
      break;
    case DeclaratorContext::AliasTemplateContext:
      DiagID = diag::err_type_defined_in_alias_template;
      break;
    case DeclaratorContext::TypeNameContext:
    case DeclaratorContext::FunctionalCastContext:
    case DeclaratorContext::ConversionIdContext:
    case DeclaratorContext::TemplateParamContext:
    case DeclaratorContext::CXXNewContext:
    case DeclaratorContext::CXXCatchContext:
    case DeclaratorContext::ObjCCatchContext:
    case DeclaratorContext::TemplateArgContext:
    case DeclaratorContext::TemplateTypeArgContext:
      DiagID = diag::err_type_defined_in_type_specifier;
      break;
    case DeclaratorContext::PrototypeContext:
    case DeclaratorContext::LambdaExprParameterContext:
    case DeclaratorContext::ObjCParameterContext:
    case DeclaratorContext::ObjCResultContext:
    case DeclaratorContext::KNRTypeListContext:
      // C++ [dcl.fct]p6:
      //   Types shall not be defined in return or parameter types.
      DiagID = diag::err_type_defined_in_param_type;
      break;
    case DeclaratorContext::ConditionContext:
      // C++ 6.4p2:
      // The type-specifier-seq shall not contain typedef and shall not declare
      // a new class or enumeration.
      DiagID = diag::err_type_defined_in_condition;
      break;
    }

    if (DiagID != 0) {
      SemaRef.Diag(OwnedTagDecl->getLocation(), DiagID)
          << SemaRef.Context.getTypeDeclType(OwnedTagDecl);
      D.setInvalidType(true);
    }
  }

  assert(!T.isNull() && "This function should not return a null type");
  return T;
}

/// Produce an appropriate diagnostic for an ambiguity between a function
/// declarator and a C++ direct-initializer.
static void warnAboutAmbiguousFunction(Sema &S, Declarator &D,
                                       DeclaratorChunk &DeclType, QualType RT) {
  const DeclaratorChunk::FunctionTypeInfo &FTI = DeclType.Fun;
  assert(FTI.isAmbiguous && "no direct-initializer / function ambiguity");

  // If the return type is void there is no ambiguity.
  if (RT->isVoidType())
    return;

  // An initializer for a non-class type can have at most one argument.
  if (!RT->isRecordType() && FTI.NumParams > 1)
    return;

  // An initializer for a reference must have exactly one argument.
  if (RT->isReferenceType() && FTI.NumParams != 1)
    return;

  // Only warn if this declarator is declaring a function at block scope, and
  // doesn't have a storage class (such as 'extern') specified.
  if (!D.isFunctionDeclarator() ||
      D.getFunctionDefinitionKind() != FDK_Declaration ||
      !S.CurContext->isFunctionOrMethod() ||
      D.getDeclSpec().getStorageClassSpec()
        != DeclSpec::SCS_unspecified)
    return;

  // Inside a condition, a direct initializer is not permitted. We allow one to
  // be parsed in order to give better diagnostics in condition parsing.
  if (D.getContext() == DeclaratorContext::ConditionContext)
    return;

  SourceRange ParenRange(DeclType.Loc, DeclType.EndLoc);

  S.Diag(DeclType.Loc,
         FTI.NumParams ? diag::warn_parens_disambiguated_as_function_declaration
                       : diag::warn_empty_parens_are_function_decl)
      << ParenRange;

  // If the declaration looks like:
  //   T var1,
  //   f();
  // and name lookup finds a function named 'f', then the ',' was
  // probably intended to be a ';'.
  if (!D.isFirstDeclarator() && D.getIdentifier()) {
    FullSourceLoc Comma(D.getCommaLoc(), S.SourceMgr);
    FullSourceLoc Name(D.getIdentifierLoc(), S.SourceMgr);
    if (Comma.getFileID() != Name.getFileID() ||
        Comma.getSpellingLineNumber() != Name.getSpellingLineNumber()) {
      LookupResult Result(S, D.getIdentifier(), SourceLocation(),
                          Sema::LookupOrdinaryName);
      if (S.LookupName(Result, S.getCurScope()))
        S.Diag(D.getCommaLoc(), diag::note_empty_parens_function_call)
          << FixItHint::CreateReplacement(D.getCommaLoc(), ";")
          << D.getIdentifier();
      Result.suppressDiagnostics();
    }
  }

  if (FTI.NumParams > 0) {
    // For a declaration with parameters, eg. "T var(T());", suggest adding
    // parens around the first parameter to turn the declaration into a
    // variable declaration.
    SourceRange Range = FTI.Params[0].Param->getSourceRange();
    SourceLocation B = Range.getBegin();
    SourceLocation E = S.getLocForEndOfToken(Range.getEnd());
    // FIXME: Maybe we should suggest adding braces instead of parens
    // in C++11 for classes that don't have an initializer_list constructor.
    S.Diag(B, diag::note_additional_parens_for_variable_declaration)
      << FixItHint::CreateInsertion(B, "(")
      << FixItHint::CreateInsertion(E, ")");
  } else {
    // For a declaration without parameters, eg. "T var();", suggest replacing
    // the parens with an initializer to turn the declaration into a variable
    // declaration.
    const CXXRecordDecl *RD = RT->getAsCXXRecordDecl();

    // Empty parens mean value-initialization, and no parens mean
    // default initialization. These are equivalent if the default
    // constructor is user-provided or if zero-initialization is a
    // no-op.
    if (RD && RD->hasDefinition() &&
        (RD->isEmpty() || RD->hasUserProvidedDefaultConstructor()))
      S.Diag(DeclType.Loc, diag::note_empty_parens_default_ctor)
        << FixItHint::CreateRemoval(ParenRange);
    else {
      std::string Init =
          S.getFixItZeroInitializerForType(RT, ParenRange.getBegin());
      if (Init.empty() && S.LangOpts.CPlusPlus11)
        Init = "{}";
      if (!Init.empty())
        S.Diag(DeclType.Loc, diag::note_empty_parens_zero_initialize)
          << FixItHint::CreateReplacement(ParenRange, Init);
    }
  }
}

/// Produce an appropriate diagnostic for a declarator with top-level
/// parentheses.
static void warnAboutRedundantParens(Sema &S, Declarator &D, QualType T) {
  DeclaratorChunk &Paren = D.getTypeObject(D.getNumTypeObjects() - 1);
  assert(Paren.Kind == DeclaratorChunk::Paren &&
         "do not have redundant top-level parentheses");

  // This is a syntactic check; we're not interested in cases that arise
  // during template instantiation.
  if (S.inTemplateInstantiation())
    return;

  // Check whether this could be intended to be a construction of a temporary
  // object in C++ via a function-style cast.
  bool CouldBeTemporaryObject =
      S.getLangOpts().CPlusPlus && D.isExpressionContext() &&
      !D.isInvalidType() && D.getIdentifier() &&
      D.getDeclSpec().getParsedSpecifiers() == DeclSpec::PQ_TypeSpecifier &&
      (T->isRecordType() || T->isDependentType()) &&
      D.getDeclSpec().getTypeQualifiers() == 0 && D.isFirstDeclarator();

  bool StartsWithDeclaratorId = true;
  for (auto &C : D.type_objects()) {
    switch (C.Kind) {
    case DeclaratorChunk::Paren:
      if (&C == &Paren)
        continue;
      LLVM_FALLTHROUGH;
    case DeclaratorChunk::Pointer:
      StartsWithDeclaratorId = false;
      continue;

    case DeclaratorChunk::Array:
      if (!C.Arr.NumElts)
        CouldBeTemporaryObject = false;
      continue;

    case DeclaratorChunk::Reference:
      // FIXME: Suppress the warning here if there is no initializer; we're
      // going to give an error anyway.
      // We assume that something like 'T (&x) = y;' is highly likely to not
      // be intended to be a temporary object.
      CouldBeTemporaryObject = false;
      StartsWithDeclaratorId = false;
      continue;

    case DeclaratorChunk::Function:
      // In a new-type-id, function chunks require parentheses.
      if (D.getContext() == DeclaratorContext::CXXNewContext)
        return;
      // FIXME: "A(f())" deserves a vexing-parse warning, not just a
      // redundant-parens warning, but we don't know whether the function
      // chunk was syntactically valid as an expression here.
      CouldBeTemporaryObject = false;
      continue;

    case DeclaratorChunk::BlockPointer:
    case DeclaratorChunk::MemberPointer:
    case DeclaratorChunk::Pipe:
    case DeclaratorChunk::Channel: // INTEL
      // These cannot appear in expressions.
      CouldBeTemporaryObject = false;
      StartsWithDeclaratorId = false;
      continue;
    }
  }

  // FIXME: If there is an initializer, assume that this is not intended to be
  // a construction of a temporary object.

  // Check whether the name has already been declared; if not, this is not a
  // function-style cast.
  if (CouldBeTemporaryObject) {
    LookupResult Result(S, D.getIdentifier(), SourceLocation(),
                        Sema::LookupOrdinaryName);
    if (!S.LookupName(Result, S.getCurScope()))
      CouldBeTemporaryObject = false;
    Result.suppressDiagnostics();
  }

  SourceRange ParenRange(Paren.Loc, Paren.EndLoc);

  if (!CouldBeTemporaryObject) {
    // If we have A (::B), the parentheses affect the meaning of the program.
    // Suppress the warning in that case. Don't bother looking at the DeclSpec
    // here: even (e.g.) "int ::x" is visually ambiguous even though it's
    // formally unambiguous.
    if (StartsWithDeclaratorId && D.getCXXScopeSpec().isValid()) {
      for (NestedNameSpecifier *NNS = D.getCXXScopeSpec().getScopeRep(); NNS;
           NNS = NNS->getPrefix()) {
        if (NNS->getKind() == NestedNameSpecifier::Global)
          return;
      }
    }

    S.Diag(Paren.Loc, diag::warn_redundant_parens_around_declarator)
        << ParenRange << FixItHint::CreateRemoval(Paren.Loc)
        << FixItHint::CreateRemoval(Paren.EndLoc);
    return;
  }

  S.Diag(Paren.Loc, diag::warn_parens_disambiguated_as_variable_declaration)
      << ParenRange << D.getIdentifier();
  auto *RD = T->getAsCXXRecordDecl();
  if (!RD || !RD->hasDefinition() || RD->hasNonTrivialDestructor())
    S.Diag(Paren.Loc, diag::note_raii_guard_add_name)
        << FixItHint::CreateInsertion(Paren.Loc, " varname") << T
        << D.getIdentifier();
  // FIXME: A cast to void is probably a better suggestion in cases where it's
  // valid (when there is no initializer and we're not in a condition).
  S.Diag(D.getBeginLoc(), diag::note_function_style_cast_add_parentheses)
      << FixItHint::CreateInsertion(D.getBeginLoc(), "(")
      << FixItHint::CreateInsertion(S.getLocForEndOfToken(D.getEndLoc()), ")");
  S.Diag(Paren.Loc, diag::note_remove_parens_for_variable_declaration)
      << FixItHint::CreateRemoval(Paren.Loc)
      << FixItHint::CreateRemoval(Paren.EndLoc);
}

/// Helper for figuring out the default CC for a function declarator type.  If
/// this is the outermost chunk, then we can determine the CC from the
/// declarator context.  If not, then this could be either a member function
/// type or normal function type.
static CallingConv getCCForDeclaratorChunk(
    Sema &S, Declarator &D, const ParsedAttributesView &AttrList,
    const DeclaratorChunk::FunctionTypeInfo &FTI, unsigned ChunkIndex) {
  assert(D.getTypeObject(ChunkIndex).Kind == DeclaratorChunk::Function);

  // Check for an explicit CC attribute.
  for (const ParsedAttr &AL : AttrList) {
    switch (AL.getKind()) {
    CALLING_CONV_ATTRS_CASELIST : {
      // Ignore attributes that don't validate or can't apply to the
      // function type.  We'll diagnose the failure to apply them in
      // handleFunctionTypeAttr.
      CallingConv CC;
      if (!S.CheckCallingConvAttr(AL, CC) &&
          (!FTI.isVariadic || supportsVariadicCall(CC))) {
        return CC;
      }
      break;
    }

    default:
      break;
    }
  }

  bool IsCXXInstanceMethod = false;

  if (S.getLangOpts().CPlusPlus) {
    // Look inwards through parentheses to see if this chunk will form a
    // member pointer type or if we're the declarator.  Any type attributes
    // between here and there will override the CC we choose here.
    unsigned I = ChunkIndex;
    bool FoundNonParen = false;
    while (I && !FoundNonParen) {
      --I;
      if (D.getTypeObject(I).Kind != DeclaratorChunk::Paren)
        FoundNonParen = true;
    }

    if (FoundNonParen) {
      // If we're not the declarator, we're a regular function type unless we're
      // in a member pointer.
      IsCXXInstanceMethod =
          D.getTypeObject(I).Kind == DeclaratorChunk::MemberPointer;
    } else if (D.getContext() == DeclaratorContext::LambdaExprContext) {
      // This can only be a call operator for a lambda, which is an instance
      // method.
      IsCXXInstanceMethod = true;
    } else {
      // We're the innermost decl chunk, so must be a function declarator.
      assert(D.isFunctionDeclarator());

      // If we're inside a record, we're declaring a method, but it could be
      // explicitly or implicitly static.
      IsCXXInstanceMethod =
          D.isFirstDeclarationOfMember() &&
          D.getDeclSpec().getStorageClassSpec() != DeclSpec::SCS_typedef &&
          !D.isStaticMember();
    }
  }

  CallingConv CC = S.Context.getDefaultCallingConvention(FTI.isVariadic,
                                                         IsCXXInstanceMethod);

  // Attribute AT_OpenCLKernel affects the calling convention for SPIR
  // and AMDGPU targets, hence it cannot be treated as a calling
  // convention attribute. This is the simplest place to infer
  // calling convention for OpenCL kernels.
  if (S.getLangOpts().OpenCL) {
    for (const ParsedAttr &AL : D.getDeclSpec().getAttributes()) {
      if (AL.getKind() == ParsedAttr::AT_OpenCLKernel) {
        CC = CC_OpenCLKernel;
        break;
      }
    }
  }

  return CC;
}

namespace {
  /// A simple notion of pointer kinds, which matches up with the various
  /// pointer declarators.
  enum class SimplePointerKind {
    Pointer,
    BlockPointer,
    MemberPointer,
    Array,
  };
} // end anonymous namespace

IdentifierInfo *Sema::getNullabilityKeyword(NullabilityKind nullability) {
  switch (nullability) {
  case NullabilityKind::NonNull:
    if (!Ident__Nonnull)
      Ident__Nonnull = PP.getIdentifierInfo("_Nonnull");
    return Ident__Nonnull;

  case NullabilityKind::Nullable:
    if (!Ident__Nullable)
      Ident__Nullable = PP.getIdentifierInfo("_Nullable");
    return Ident__Nullable;

  case NullabilityKind::Unspecified:
    if (!Ident__Null_unspecified)
      Ident__Null_unspecified = PP.getIdentifierInfo("_Null_unspecified");
    return Ident__Null_unspecified;
  }
  llvm_unreachable("Unknown nullability kind.");
}

/// Retrieve the identifier "NSError".
IdentifierInfo *Sema::getNSErrorIdent() {
  if (!Ident_NSError)
    Ident_NSError = PP.getIdentifierInfo("NSError");

  return Ident_NSError;
}

/// Check whether there is a nullability attribute of any kind in the given
/// attribute list.
static bool hasNullabilityAttr(const ParsedAttributesView &attrs) {
  for (const ParsedAttr &AL : attrs) {
    if (AL.getKind() == ParsedAttr::AT_TypeNonNull ||
        AL.getKind() == ParsedAttr::AT_TypeNullable ||
        AL.getKind() == ParsedAttr::AT_TypeNullUnspecified)
      return true;
  }

  return false;
}

namespace {
  /// Describes the kind of a pointer a declarator describes.
  enum class PointerDeclaratorKind {
    // Not a pointer.
    NonPointer,
    // Single-level pointer.
    SingleLevelPointer,
    // Multi-level pointer (of any pointer kind).
    MultiLevelPointer,
    // CFFooRef*
    MaybePointerToCFRef,
    // CFErrorRef*
    CFErrorRefPointer,
    // NSError**
    NSErrorPointerPointer,
  };

  /// Describes a declarator chunk wrapping a pointer that marks inference as
  /// unexpected.
  // These values must be kept in sync with diagnostics.
  enum class PointerWrappingDeclaratorKind {
    /// Pointer is top-level.
    None = -1,
    /// Pointer is an array element.
    Array = 0,
    /// Pointer is the referent type of a C++ reference.
    Reference = 1
  };
} // end anonymous namespace

/// Classify the given declarator, whose type-specified is \c type, based on
/// what kind of pointer it refers to.
///
/// This is used to determine the default nullability.
static PointerDeclaratorKind
classifyPointerDeclarator(Sema &S, QualType type, Declarator &declarator,
                          PointerWrappingDeclaratorKind &wrappingKind) {
  unsigned numNormalPointers = 0;

  // For any dependent type, we consider it a non-pointer.
  if (type->isDependentType())
    return PointerDeclaratorKind::NonPointer;

  // Look through the declarator chunks to identify pointers.
  for (unsigned i = 0, n = declarator.getNumTypeObjects(); i != n; ++i) {
    DeclaratorChunk &chunk = declarator.getTypeObject(i);
    switch (chunk.Kind) {
    case DeclaratorChunk::Array:
      if (numNormalPointers == 0)
        wrappingKind = PointerWrappingDeclaratorKind::Array;
      break;

    case DeclaratorChunk::Function:
#if INTEL_CUSTOMIZATION
    case DeclaratorChunk::Channel:
#endif // INTEL_CUSTOMIZATION
    case DeclaratorChunk::Pipe:
      break;

    case DeclaratorChunk::BlockPointer:
    case DeclaratorChunk::MemberPointer:
      return numNormalPointers > 0 ? PointerDeclaratorKind::MultiLevelPointer
                                   : PointerDeclaratorKind::SingleLevelPointer;

    case DeclaratorChunk::Paren:
      break;

    case DeclaratorChunk::Reference:
      if (numNormalPointers == 0)
        wrappingKind = PointerWrappingDeclaratorKind::Reference;
      break;

    case DeclaratorChunk::Pointer:
      ++numNormalPointers;
      if (numNormalPointers > 2)
        return PointerDeclaratorKind::MultiLevelPointer;
      break;
    }
  }

  // Then, dig into the type specifier itself.
  unsigned numTypeSpecifierPointers = 0;
  do {
    // Decompose normal pointers.
    if (auto ptrType = type->getAs<PointerType>()) {
      ++numNormalPointers;

      if (numNormalPointers > 2)
        return PointerDeclaratorKind::MultiLevelPointer;

      type = ptrType->getPointeeType();
      ++numTypeSpecifierPointers;
      continue;
    }

    // Decompose block pointers.
    if (type->getAs<BlockPointerType>()) {
      return numNormalPointers > 0 ? PointerDeclaratorKind::MultiLevelPointer
                                   : PointerDeclaratorKind::SingleLevelPointer;
    }

    // Decompose member pointers.
    if (type->getAs<MemberPointerType>()) {
      return numNormalPointers > 0 ? PointerDeclaratorKind::MultiLevelPointer
                                   : PointerDeclaratorKind::SingleLevelPointer;
    }

    // Look at Objective-C object pointers.
    if (auto objcObjectPtr = type->getAs<ObjCObjectPointerType>()) {
      ++numNormalPointers;
      ++numTypeSpecifierPointers;

      // If this is NSError**, report that.
      if (auto objcClassDecl = objcObjectPtr->getInterfaceDecl()) {
        if (objcClassDecl->getIdentifier() == S.getNSErrorIdent() &&
            numNormalPointers == 2 && numTypeSpecifierPointers < 2) {
          return PointerDeclaratorKind::NSErrorPointerPointer;
        }
      }

      break;
    }

    // Look at Objective-C class types.
    if (auto objcClass = type->getAs<ObjCInterfaceType>()) {
      if (objcClass->getInterface()->getIdentifier() == S.getNSErrorIdent()) {
        if (numNormalPointers == 2 && numTypeSpecifierPointers < 2)
          return PointerDeclaratorKind::NSErrorPointerPointer;
      }

      break;
    }

    // If at this point we haven't seen a pointer, we won't see one.
    if (numNormalPointers == 0)
      return PointerDeclaratorKind::NonPointer;

    if (auto recordType = type->getAs<RecordType>()) {
      RecordDecl *recordDecl = recordType->getDecl();

      bool isCFError = false;
      if (S.CFError) {
        // If we already know about CFError, test it directly.
        isCFError = (S.CFError == recordDecl);
      } else {
        // Check whether this is CFError, which we identify based on its bridge
        // to NSError. CFErrorRef used to be declared with "objc_bridge" but is
        // now declared with "objc_bridge_mutable", so look for either one of
        // the two attributes.
        if (recordDecl->getTagKind() == TTK_Struct && numNormalPointers > 0) {
          IdentifierInfo *bridgedType = nullptr;
          if (auto bridgeAttr = recordDecl->getAttr<ObjCBridgeAttr>())
            bridgedType = bridgeAttr->getBridgedType();
          else if (auto bridgeAttr =
                       recordDecl->getAttr<ObjCBridgeMutableAttr>())
            bridgedType = bridgeAttr->getBridgedType();

          if (bridgedType == S.getNSErrorIdent()) {
            S.CFError = recordDecl;
            isCFError = true;
          }
        }
      }

      // If this is CFErrorRef*, report it as such.
      if (isCFError && numNormalPointers == 2 && numTypeSpecifierPointers < 2) {
        return PointerDeclaratorKind::CFErrorRefPointer;
      }
      break;
    }

    break;
  } while (true);

  switch (numNormalPointers) {
  case 0:
    return PointerDeclaratorKind::NonPointer;

  case 1:
    return PointerDeclaratorKind::SingleLevelPointer;

  case 2:
    return PointerDeclaratorKind::MaybePointerToCFRef;

  default:
    return PointerDeclaratorKind::MultiLevelPointer;
  }
}

static FileID getNullabilityCompletenessCheckFileID(Sema &S,
                                                    SourceLocation loc) {
  // If we're anywhere in a function, method, or closure context, don't perform
  // completeness checks.
  for (DeclContext *ctx = S.CurContext; ctx; ctx = ctx->getParent()) {
    if (ctx->isFunctionOrMethod())
      return FileID();

    if (ctx->isFileContext())
      break;
  }

  // We only care about the expansion location.
  loc = S.SourceMgr.getExpansionLoc(loc);
  FileID file = S.SourceMgr.getFileID(loc);
  if (file.isInvalid())
    return FileID();

  // Retrieve file information.
  bool invalid = false;
  const SrcMgr::SLocEntry &sloc = S.SourceMgr.getSLocEntry(file, &invalid);
  if (invalid || !sloc.isFile())
    return FileID();

  // We don't want to perform completeness checks on the main file or in
  // system headers.
  const SrcMgr::FileInfo &fileInfo = sloc.getFile();
  if (fileInfo.getIncludeLoc().isInvalid())
    return FileID();
  if (fileInfo.getFileCharacteristic() != SrcMgr::C_User &&
      S.Diags.getSuppressSystemWarnings()) {
    return FileID();
  }

  return file;
}

/// Creates a fix-it to insert a C-style nullability keyword at \p pointerLoc,
/// taking into account whitespace before and after.
static void fixItNullability(Sema &S, DiagnosticBuilder &Diag,
                             SourceLocation PointerLoc,
                             NullabilityKind Nullability) {
  assert(PointerLoc.isValid());
  if (PointerLoc.isMacroID())
    return;

  SourceLocation FixItLoc = S.getLocForEndOfToken(PointerLoc);
  if (!FixItLoc.isValid() || FixItLoc == PointerLoc)
    return;

  const char *NextChar = S.SourceMgr.getCharacterData(FixItLoc);
  if (!NextChar)
    return;

  SmallString<32> InsertionTextBuf{" "};
  InsertionTextBuf += getNullabilitySpelling(Nullability);
  InsertionTextBuf += " ";
  StringRef InsertionText = InsertionTextBuf.str();

  if (isWhitespace(*NextChar)) {
    InsertionText = InsertionText.drop_back();
  } else if (NextChar[-1] == '[') {
    if (NextChar[0] == ']')
      InsertionText = InsertionText.drop_back().drop_front();
    else
      InsertionText = InsertionText.drop_front();
  } else if (!isIdentifierBody(NextChar[0], /*allow dollar*/true) &&
             !isIdentifierBody(NextChar[-1], /*allow dollar*/true)) {
    InsertionText = InsertionText.drop_back().drop_front();
  }

  Diag << FixItHint::CreateInsertion(FixItLoc, InsertionText);
}

static void emitNullabilityConsistencyWarning(Sema &S,
                                              SimplePointerKind PointerKind,
                                              SourceLocation PointerLoc,
                                              SourceLocation PointerEndLoc) {
  assert(PointerLoc.isValid());

  if (PointerKind == SimplePointerKind::Array) {
    S.Diag(PointerLoc, diag::warn_nullability_missing_array);
  } else {
    S.Diag(PointerLoc, diag::warn_nullability_missing)
      << static_cast<unsigned>(PointerKind);
  }

  auto FixItLoc = PointerEndLoc.isValid() ? PointerEndLoc : PointerLoc;
  if (FixItLoc.isMacroID())
    return;

  auto addFixIt = [&](NullabilityKind Nullability) {
    auto Diag = S.Diag(FixItLoc, diag::note_nullability_fix_it);
    Diag << static_cast<unsigned>(Nullability);
    Diag << static_cast<unsigned>(PointerKind);
    fixItNullability(S, Diag, FixItLoc, Nullability);
  };
  addFixIt(NullabilityKind::Nullable);
  addFixIt(NullabilityKind::NonNull);
}

/// Complains about missing nullability if the file containing \p pointerLoc
/// has other uses of nullability (either the keywords or the \c assume_nonnull
/// pragma).
///
/// If the file has \e not seen other uses of nullability, this particular
/// pointer is saved for possible later diagnosis. See recordNullabilitySeen().
static void
checkNullabilityConsistency(Sema &S, SimplePointerKind pointerKind,
                            SourceLocation pointerLoc,
                            SourceLocation pointerEndLoc = SourceLocation()) {
  // Determine which file we're performing consistency checking for.
  FileID file = getNullabilityCompletenessCheckFileID(S, pointerLoc);
  if (file.isInvalid())
    return;

  // If we haven't seen any type nullability in this file, we won't warn now
  // about anything.
  FileNullability &fileNullability = S.NullabilityMap[file];
  if (!fileNullability.SawTypeNullability) {
    // If this is the first pointer declarator in the file, and the appropriate
    // warning is on, record it in case we need to diagnose it retroactively.
    diag::kind diagKind;
    if (pointerKind == SimplePointerKind::Array)
      diagKind = diag::warn_nullability_missing_array;
    else
      diagKind = diag::warn_nullability_missing;

    if (fileNullability.PointerLoc.isInvalid() &&
        !S.Context.getDiagnostics().isIgnored(diagKind, pointerLoc)) {
      fileNullability.PointerLoc = pointerLoc;
      fileNullability.PointerEndLoc = pointerEndLoc;
      fileNullability.PointerKind = static_cast<unsigned>(pointerKind);
    }

    return;
  }

  // Complain about missing nullability.
  emitNullabilityConsistencyWarning(S, pointerKind, pointerLoc, pointerEndLoc);
}

/// Marks that a nullability feature has been used in the file containing
/// \p loc.
///
/// If this file already had pointer types in it that were missing nullability,
/// the first such instance is retroactively diagnosed.
///
/// \sa checkNullabilityConsistency
static void recordNullabilitySeen(Sema &S, SourceLocation loc) {
  FileID file = getNullabilityCompletenessCheckFileID(S, loc);
  if (file.isInvalid())
    return;

  FileNullability &fileNullability = S.NullabilityMap[file];
  if (fileNullability.SawTypeNullability)
    return;
  fileNullability.SawTypeNullability = true;

  // If we haven't seen any type nullability before, now we have. Retroactively
  // diagnose the first unannotated pointer, if there was one.
  if (fileNullability.PointerLoc.isInvalid())
    return;

  auto kind = static_cast<SimplePointerKind>(fileNullability.PointerKind);
  emitNullabilityConsistencyWarning(S, kind, fileNullability.PointerLoc,
                                    fileNullability.PointerEndLoc);
}

/// Returns true if any of the declarator chunks before \p endIndex include a
/// level of indirection: array, pointer, reference, or pointer-to-member.
///
/// Because declarator chunks are stored in outer-to-inner order, testing
/// every chunk before \p endIndex is testing all chunks that embed the current
/// chunk as part of their type.
///
/// It is legal to pass the result of Declarator::getNumTypeObjects() as the
/// end index, in which case all chunks are tested.
static bool hasOuterPointerLikeChunk(const Declarator &D, unsigned endIndex) {
  unsigned i = endIndex;
  while (i != 0) {
    // Walk outwards along the declarator chunks.
    --i;
    const DeclaratorChunk &DC = D.getTypeObject(i);
    switch (DC.Kind) {
    case DeclaratorChunk::Paren:
      break;
    case DeclaratorChunk::Array:
    case DeclaratorChunk::Pointer:
    case DeclaratorChunk::Reference:
    case DeclaratorChunk::MemberPointer:
      return true;
    case DeclaratorChunk::Function:
    case DeclaratorChunk::BlockPointer:
#if INTEL_CUSTOMIZATION
    case DeclaratorChunk::Channel:
#endif // INTEL_CUSTOMIZATION
    case DeclaratorChunk::Pipe:
      // These are invalid anyway, so just ignore.
      break;
    }
  }
  return false;
}

template<typename AttrT>
static AttrT *createSimpleAttr(ASTContext &Ctx, ParsedAttr &Attr) {
  Attr.setUsedAsTypeAttr();
  return ::new (Ctx)
      AttrT(Attr.getRange(), Ctx, Attr.getAttributeSpellingListIndex());
}

static Attr *createNullabilityAttr(ASTContext &Ctx, ParsedAttr &Attr,
                                   NullabilityKind NK) {
  switch (NK) {
  case NullabilityKind::NonNull:
    return createSimpleAttr<TypeNonNullAttr>(Ctx, Attr);

  case NullabilityKind::Nullable:
    return createSimpleAttr<TypeNullableAttr>(Ctx, Attr);

  case NullabilityKind::Unspecified:
    return createSimpleAttr<TypeNullUnspecifiedAttr>(Ctx, Attr);
  }
  llvm_unreachable("unknown NullabilityKind");
}

static TypeSourceInfo *
GetTypeSourceInfoForDeclarator(TypeProcessingState &State,
                               QualType T, TypeSourceInfo *ReturnTypeInfo);

static TypeSourceInfo *GetFullTypeForDeclarator(TypeProcessingState &state,
                                                QualType declSpecType,
                                                TypeSourceInfo *TInfo) {
  // The TypeSourceInfo that this function returns will not be a null type.
  // If there is an error, this function will fill in a dummy type as fallback.
  QualType T = declSpecType;
  Declarator &D = state.getDeclarator();
  Sema &S = state.getSema();
  ASTContext &Context = S.Context;
  const LangOptions &LangOpts = S.getLangOpts();

  // The name we're declaring, if any.
  DeclarationName Name;
  if (D.getIdentifier())
    Name = D.getIdentifier();

  // Does this declaration declare a typedef-name?
  bool IsTypedefName =
    D.getDeclSpec().getStorageClassSpec() == DeclSpec::SCS_typedef ||
    D.getContext() == DeclaratorContext::AliasDeclContext ||
    D.getContext() == DeclaratorContext::AliasTemplateContext;

  // Does T refer to a function type with a cv-qualifier or a ref-qualifier?
  bool IsQualifiedFunction = T->isFunctionProtoType() &&
      (T->castAs<FunctionProtoType>()->getTypeQuals() != 0 ||
       T->castAs<FunctionProtoType>()->getRefQualifier() != RQ_None);

  // If T is 'decltype(auto)', the only declarators we can have are parens
  // and at most one function declarator if this is a function declaration.
  // If T is a deduced class template specialization type, we can have no
  // declarator chunks at all.
  if (auto *DT = T->getAs<DeducedType>()) {
    const AutoType *AT = T->getAs<AutoType>();
    bool IsClassTemplateDeduction = isa<DeducedTemplateSpecializationType>(DT);
    if ((AT && AT->isDecltypeAuto()) || IsClassTemplateDeduction) {
      for (unsigned I = 0, E = D.getNumTypeObjects(); I != E; ++I) {
        unsigned Index = E - I - 1;
        DeclaratorChunk &DeclChunk = D.getTypeObject(Index);
        unsigned DiagId = IsClassTemplateDeduction
                              ? diag::err_deduced_class_template_compound_type
                              : diag::err_decltype_auto_compound_type;
        unsigned DiagKind = 0;
        switch (DeclChunk.Kind) {
        case DeclaratorChunk::Paren:
          // FIXME: Rejecting this is a little silly.
          if (IsClassTemplateDeduction) {
            DiagKind = 4;
            break;
          }
          continue;
        case DeclaratorChunk::Function: {
          if (IsClassTemplateDeduction) {
            DiagKind = 3;
            break;
          }
          unsigned FnIndex;
          if (D.isFunctionDeclarationContext() &&
              D.isFunctionDeclarator(FnIndex) && FnIndex == Index)
            continue;
          DiagId = diag::err_decltype_auto_function_declarator_not_declaration;
          break;
        }
        case DeclaratorChunk::Pointer:
        case DeclaratorChunk::BlockPointer:
        case DeclaratorChunk::MemberPointer:
          DiagKind = 0;
          break;
        case DeclaratorChunk::Reference:
          DiagKind = 1;
          break;
        case DeclaratorChunk::Array:
          DiagKind = 2;
          break;
#if INTEL_CUSTOMIZATION
        case DeclaratorChunk::Channel:
#endif // INTEL_CUSTOMIZATION
        case DeclaratorChunk::Pipe:
          break;
        }

        S.Diag(DeclChunk.Loc, DiagId) << DiagKind;
        D.setInvalidType(true);
        break;
      }
    }
  }

  // Determine whether we should infer _Nonnull on pointer types.
  Optional<NullabilityKind> inferNullability;
  bool inferNullabilityCS = false;
  bool inferNullabilityInnerOnly = false;
  bool inferNullabilityInnerOnlyComplete = false;

  // Are we in an assume-nonnull region?
  bool inAssumeNonNullRegion = false;
  SourceLocation assumeNonNullLoc = S.PP.getPragmaAssumeNonNullLoc();
  if (assumeNonNullLoc.isValid()) {
    inAssumeNonNullRegion = true;
    recordNullabilitySeen(S, assumeNonNullLoc);
  }

  // Whether to complain about missing nullability specifiers or not.
  enum {
    /// Never complain.
    CAMN_No,
    /// Complain on the inner pointers (but not the outermost
    /// pointer).
    CAMN_InnerPointers,
    /// Complain about any pointers that don't have nullability
    /// specified or inferred.
    CAMN_Yes
  } complainAboutMissingNullability = CAMN_No;
  unsigned NumPointersRemaining = 0;
  auto complainAboutInferringWithinChunk = PointerWrappingDeclaratorKind::None;

  if (IsTypedefName) {
    // For typedefs, we do not infer any nullability (the default),
    // and we only complain about missing nullability specifiers on
    // inner pointers.
    complainAboutMissingNullability = CAMN_InnerPointers;

    if (T->canHaveNullability(/*ResultIfUnknown*/false) &&
        !T->getNullability(S.Context)) {
      // Note that we allow but don't require nullability on dependent types.
      ++NumPointersRemaining;
    }

    for (unsigned i = 0, n = D.getNumTypeObjects(); i != n; ++i) {
      DeclaratorChunk &chunk = D.getTypeObject(i);
      switch (chunk.Kind) {
      case DeclaratorChunk::Array:
      case DeclaratorChunk::Function:
#if INTEL_CUSTOMIZATION
      case DeclaratorChunk::Channel:
#endif // INTEL_CUSTOMIZATION
      case DeclaratorChunk::Pipe:
        break;

      case DeclaratorChunk::BlockPointer:
      case DeclaratorChunk::MemberPointer:
        ++NumPointersRemaining;
        break;

      case DeclaratorChunk::Paren:
      case DeclaratorChunk::Reference:
        continue;

      case DeclaratorChunk::Pointer:
        ++NumPointersRemaining;
        continue;
      }
    }
  } else {
    bool isFunctionOrMethod = false;
    switch (auto context = state.getDeclarator().getContext()) {
    case DeclaratorContext::ObjCParameterContext:
    case DeclaratorContext::ObjCResultContext:
    case DeclaratorContext::PrototypeContext:
    case DeclaratorContext::TrailingReturnContext:
    case DeclaratorContext::TrailingReturnVarContext:
      isFunctionOrMethod = true;
      LLVM_FALLTHROUGH;

    case DeclaratorContext::MemberContext:
      if (state.getDeclarator().isObjCIvar() && !isFunctionOrMethod) {
        complainAboutMissingNullability = CAMN_No;
        break;
      }

      // Weak properties are inferred to be nullable.
      if (state.getDeclarator().isObjCWeakProperty() && inAssumeNonNullRegion) {
        inferNullability = NullabilityKind::Nullable;
        break;
      }

      LLVM_FALLTHROUGH;

    case DeclaratorContext::FileContext:
    case DeclaratorContext::KNRTypeListContext: {
      complainAboutMissingNullability = CAMN_Yes;

      // Nullability inference depends on the type and declarator.
      auto wrappingKind = PointerWrappingDeclaratorKind::None;
      switch (classifyPointerDeclarator(S, T, D, wrappingKind)) {
      case PointerDeclaratorKind::NonPointer:
      case PointerDeclaratorKind::MultiLevelPointer:
        // Cannot infer nullability.
        break;

      case PointerDeclaratorKind::SingleLevelPointer:
        // Infer _Nonnull if we are in an assumes-nonnull region.
        if (inAssumeNonNullRegion) {
          complainAboutInferringWithinChunk = wrappingKind;
          inferNullability = NullabilityKind::NonNull;
          inferNullabilityCS =
              (context == DeclaratorContext::ObjCParameterContext ||
               context == DeclaratorContext::ObjCResultContext);
        }
        break;

      case PointerDeclaratorKind::CFErrorRefPointer:
      case PointerDeclaratorKind::NSErrorPointerPointer:
        // Within a function or method signature, infer _Nullable at both
        // levels.
        if (isFunctionOrMethod && inAssumeNonNullRegion)
          inferNullability = NullabilityKind::Nullable;
        break;

      case PointerDeclaratorKind::MaybePointerToCFRef:
        if (isFunctionOrMethod) {
          // On pointer-to-pointer parameters marked cf_returns_retained or
          // cf_returns_not_retained, if the outer pointer is explicit then
          // infer the inner pointer as _Nullable.
          auto hasCFReturnsAttr =
              [](const ParsedAttributesView &AttrList) -> bool {
            return AttrList.hasAttribute(ParsedAttr::AT_CFReturnsRetained) ||
                   AttrList.hasAttribute(ParsedAttr::AT_CFReturnsNotRetained);
          };
          if (const auto *InnermostChunk = D.getInnermostNonParenChunk()) {
            if (hasCFReturnsAttr(D.getAttributes()) ||
                hasCFReturnsAttr(InnermostChunk->getAttrs()) ||
                hasCFReturnsAttr(D.getDeclSpec().getAttributes())) {
              inferNullability = NullabilityKind::Nullable;
              inferNullabilityInnerOnly = true;
            }
          }
        }
        break;
      }
      break;
    }

    case DeclaratorContext::ConversionIdContext:
      complainAboutMissingNullability = CAMN_Yes;
      break;

    case DeclaratorContext::AliasDeclContext:
    case DeclaratorContext::AliasTemplateContext:
    case DeclaratorContext::BlockContext:
    case DeclaratorContext::BlockLiteralContext:
    case DeclaratorContext::ConditionContext:
    case DeclaratorContext::CXXCatchContext:
    case DeclaratorContext::CXXNewContext:
    case DeclaratorContext::ForContext:
    case DeclaratorContext::InitStmtContext:
    case DeclaratorContext::LambdaExprContext:
    case DeclaratorContext::LambdaExprParameterContext:
    case DeclaratorContext::ObjCCatchContext:
    case DeclaratorContext::TemplateParamContext:
    case DeclaratorContext::TemplateArgContext:
    case DeclaratorContext::TemplateTypeArgContext:
    case DeclaratorContext::TypeNameContext:
    case DeclaratorContext::FunctionalCastContext:
      // Don't infer in these contexts.
      break;
    }
  }

  // Local function that returns true if its argument looks like a va_list.
  auto isVaList = [&S](QualType T) -> bool {
    auto *typedefTy = T->getAs<TypedefType>();
    if (!typedefTy)
      return false;
    TypedefDecl *vaListTypedef = S.Context.getBuiltinVaListDecl();
    do {
      if (typedefTy->getDecl() == vaListTypedef)
        return true;
      if (auto *name = typedefTy->getDecl()->getIdentifier())
        if (name->isStr("va_list"))
          return true;
      typedefTy = typedefTy->desugar()->getAs<TypedefType>();
    } while (typedefTy);
    return false;
  };

  // Local function that checks the nullability for a given pointer declarator.
  // Returns true if _Nonnull was inferred.
  auto inferPointerNullability =
      [&](SimplePointerKind pointerKind, SourceLocation pointerLoc,
          SourceLocation pointerEndLoc,
          ParsedAttributesView &attrs) -> ParsedAttr * {
    // We've seen a pointer.
    if (NumPointersRemaining > 0)
      --NumPointersRemaining;

    // If a nullability attribute is present, there's nothing to do.
    if (hasNullabilityAttr(attrs))
      return nullptr;

    // If we're supposed to infer nullability, do so now.
    if (inferNullability && !inferNullabilityInnerOnlyComplete) {
      ParsedAttr::Syntax syntax = inferNullabilityCS
                                      ? ParsedAttr::AS_ContextSensitiveKeyword
                                      : ParsedAttr::AS_Keyword;
      ParsedAttr *nullabilityAttr =
          state.getDeclarator().getAttributePool().create(
              S.getNullabilityKeyword(*inferNullability),
              SourceRange(pointerLoc), nullptr, SourceLocation(), nullptr, 0,
              syntax);

      attrs.addAtEnd(nullabilityAttr);

      if (inferNullabilityCS) {
        state.getDeclarator().getMutableDeclSpec().getObjCQualifiers()
          ->setObjCDeclQualifier(ObjCDeclSpec::DQ_CSNullability);
      }

      if (pointerLoc.isValid() &&
          complainAboutInferringWithinChunk !=
            PointerWrappingDeclaratorKind::None) {
        auto Diag =
            S.Diag(pointerLoc, diag::warn_nullability_inferred_on_nested_type);
        Diag << static_cast<int>(complainAboutInferringWithinChunk);
        fixItNullability(S, Diag, pointerLoc, NullabilityKind::NonNull);
      }

      if (inferNullabilityInnerOnly)
        inferNullabilityInnerOnlyComplete = true;
      return nullabilityAttr;
    }

    // If we're supposed to complain about missing nullability, do so
    // now if it's truly missing.
    switch (complainAboutMissingNullability) {
    case CAMN_No:
      break;

    case CAMN_InnerPointers:
      if (NumPointersRemaining == 0)
        break;
      LLVM_FALLTHROUGH;

    case CAMN_Yes:
      checkNullabilityConsistency(S, pointerKind, pointerLoc, pointerEndLoc);
    }
    return nullptr;
  };

  // If the type itself could have nullability but does not, infer pointer
  // nullability and perform consistency checking.
  if (S.CodeSynthesisContexts.empty()) {
    if (T->canHaveNullability(/*ResultIfUnknown*/false) &&
        !T->getNullability(S.Context)) {
      if (isVaList(T)) {
        // Record that we've seen a pointer, but do nothing else.
        if (NumPointersRemaining > 0)
          --NumPointersRemaining;
      } else {
        SimplePointerKind pointerKind = SimplePointerKind::Pointer;
        if (T->isBlockPointerType())
          pointerKind = SimplePointerKind::BlockPointer;
        else if (T->isMemberPointerType())
          pointerKind = SimplePointerKind::MemberPointer;

        if (auto *attr = inferPointerNullability(
                pointerKind, D.getDeclSpec().getTypeSpecTypeLoc(),
                D.getDeclSpec().getEndLoc(),
                D.getMutableDeclSpec().getAttributes())) {
          T = state.getAttributedType(
              createNullabilityAttr(Context, *attr, *inferNullability), T, T);
        }
      }
    }

    if (complainAboutMissingNullability == CAMN_Yes &&
        T->isArrayType() && !T->getNullability(S.Context) && !isVaList(T) &&
        D.isPrototypeContext() &&
        !hasOuterPointerLikeChunk(D, D.getNumTypeObjects())) {
      checkNullabilityConsistency(S, SimplePointerKind::Array,
                                  D.getDeclSpec().getTypeSpecTypeLoc());
    }
  }

  // Walk the DeclTypeInfo, building the recursive type as we go.
  // DeclTypeInfos are ordered from the identifier out, which is
  // opposite of what we want :).
  for (unsigned i = 0, e = D.getNumTypeObjects(); i != e; ++i) {
    unsigned chunkIndex = e - i - 1;
    state.setCurrentChunkIndex(chunkIndex);
    DeclaratorChunk &DeclType = D.getTypeObject(chunkIndex);
    IsQualifiedFunction &= DeclType.Kind == DeclaratorChunk::Paren;
    switch (DeclType.Kind) {
    case DeclaratorChunk::Paren:
      if (i == 0)
        warnAboutRedundantParens(S, D, T);
      T = S.BuildParenType(T);
      break;
    case DeclaratorChunk::BlockPointer:
      // If blocks are disabled, emit an error.
      if (!LangOpts.Blocks)
        S.Diag(DeclType.Loc, diag::err_blocks_disable) << LangOpts.OpenCL;

      // Handle pointer nullability.
      inferPointerNullability(SimplePointerKind::BlockPointer, DeclType.Loc,
                              DeclType.EndLoc, DeclType.getAttrs());

      T = S.BuildBlockPointerType(T, D.getIdentifierLoc(), Name);
      if (DeclType.Cls.TypeQuals || LangOpts.OpenCL) {
        // OpenCL v2.0, s6.12.5 - Block variable declarations are implicitly
        // qualified with const.
        if (LangOpts.OpenCL)
          DeclType.Cls.TypeQuals |= DeclSpec::TQ_const;
        T = S.BuildQualifiedType(T, DeclType.Loc, DeclType.Cls.TypeQuals);
      }
      break;
    case DeclaratorChunk::Pointer:
      // Verify that we're not building a pointer to pointer to function with
      // exception specification.
      if (LangOpts.CPlusPlus && S.CheckDistantExceptionSpec(T)) {
        S.Diag(D.getIdentifierLoc(), diag::err_distant_exception_spec);
        D.setInvalidType(true);
        // Build the type anyway.
      }

      // Handle pointer nullability
      inferPointerNullability(SimplePointerKind::Pointer, DeclType.Loc,
                              DeclType.EndLoc, DeclType.getAttrs());

      if (LangOpts.ObjC1 && T->getAs<ObjCObjectType>()) {
        T = Context.getObjCObjectPointerType(T);
        if (DeclType.Ptr.TypeQuals)
          T = S.BuildQualifiedType(T, DeclType.Loc, DeclType.Ptr.TypeQuals);
        break;
      }

      // OpenCL v2.0 s6.9b - Pointer to image/sampler cannot be used.
      // OpenCL v2.0 s6.13.16.1 - Pointer to pipe cannot be used.
      // OpenCL v2.0 s6.12.5 - Pointers to Blocks are not allowed.
      if (LangOpts.OpenCL) {
        if (T->isImageType() || T->isSamplerT() || T->isPipeType() ||
            T->isBlockPointerType()) {
          S.Diag(D.getIdentifierLoc(), diag::err_opencl_pointer_to_type) << T;
          D.setInvalidType(true);
        }
      }

      T = S.BuildPointerType(T, DeclType.Loc, Name);
      if (DeclType.Ptr.TypeQuals)
        T = S.BuildQualifiedType(T, DeclType.Loc, DeclType.Ptr.TypeQuals);
      break;
    case DeclaratorChunk::Reference: {
      // Verify that we're not building a reference to pointer to function with
      // exception specification.
      if (LangOpts.CPlusPlus && S.CheckDistantExceptionSpec(T)) {
        S.Diag(D.getIdentifierLoc(), diag::err_distant_exception_spec);
        D.setInvalidType(true);
        // Build the type anyway.
      }
      T = S.BuildReferenceType(T, DeclType.Ref.LValueRef, DeclType.Loc, Name);

      if (DeclType.Ref.HasRestrict)
        T = S.BuildQualifiedType(T, DeclType.Loc, Qualifiers::Restrict);
      break;
    }
    case DeclaratorChunk::Array: {
      // Verify that we're not building an array of pointers to function with
      // exception specification.
      if (LangOpts.CPlusPlus && S.CheckDistantExceptionSpec(T)) {
        S.Diag(D.getIdentifierLoc(), diag::err_distant_exception_spec);
        D.setInvalidType(true);
        // Build the type anyway.
      }
      DeclaratorChunk::ArrayTypeInfo &ATI = DeclType.Arr;
      Expr *ArraySize = static_cast<Expr*>(ATI.NumElts);
      ArrayType::ArraySizeModifier ASM;
      if (ATI.isStar)
        ASM = ArrayType::Star;
      else if (ATI.hasStatic)
        ASM = ArrayType::Static;
      else
        ASM = ArrayType::Normal;
      if (ASM == ArrayType::Star && !D.isPrototypeContext()) {
        // FIXME: This check isn't quite right: it allows star in prototypes
        // for function definitions, and disallows some edge cases detailed
        // in http://gcc.gnu.org/ml/gcc-patches/2009-02/msg00133.html
        S.Diag(DeclType.Loc, diag::err_array_star_outside_prototype);
        ASM = ArrayType::Normal;
        D.setInvalidType(true);
      }

      // C99 6.7.5.2p1: The optional type qualifiers and the keyword static
      // shall appear only in a declaration of a function parameter with an
      // array type, ...
      if (ASM == ArrayType::Static || ATI.TypeQuals) {
        if (!(D.isPrototypeContext() ||
              D.getContext() == DeclaratorContext::KNRTypeListContext)) {
          S.Diag(DeclType.Loc, diag::err_array_static_outside_prototype) <<
              (ASM == ArrayType::Static ? "'static'" : "type qualifier");
          // Remove the 'static' and the type qualifiers.
          if (ASM == ArrayType::Static)
            ASM = ArrayType::Normal;
          ATI.TypeQuals = 0;
          D.setInvalidType(true);
        }

        // C99 6.7.5.2p1: ... and then only in the outermost array type
        // derivation.
        if (hasOuterPointerLikeChunk(D, chunkIndex)) {
          S.Diag(DeclType.Loc, diag::err_array_static_not_outermost) <<
            (ASM == ArrayType::Static ? "'static'" : "type qualifier");
          if (ASM == ArrayType::Static)
            ASM = ArrayType::Normal;
          ATI.TypeQuals = 0;
          D.setInvalidType(true);
        }
      }
      const AutoType *AT = T->getContainedAutoType();
      // Allow arrays of auto if we are a generic lambda parameter.
      // i.e. [](auto (&array)[5]) { return array[0]; }; OK
      if (AT &&
          D.getContext() != DeclaratorContext::LambdaExprParameterContext) {
        // We've already diagnosed this for decltype(auto).
        if (!AT->isDecltypeAuto())
          S.Diag(DeclType.Loc, diag::err_illegal_decl_array_of_auto)
            << getPrintableNameForEntity(Name) << T;
        T = QualType();
        break;
      }

      // Array parameters can be marked nullable as well, although it's not
      // necessary if they're marked 'static'.
      if (complainAboutMissingNullability == CAMN_Yes &&
          !hasNullabilityAttr(DeclType.getAttrs()) &&
          ASM != ArrayType::Static &&
          D.isPrototypeContext() &&
          !hasOuterPointerLikeChunk(D, chunkIndex)) {
        checkNullabilityConsistency(S, SimplePointerKind::Array, DeclType.Loc);
      }

      T = S.BuildArrayType(T, ASM, ArraySize, ATI.TypeQuals,
                           SourceRange(DeclType.Loc, DeclType.EndLoc), Name);
      break;
    }
    case DeclaratorChunk::Function: {
      // If the function declarator has a prototype (i.e. it is not () and
      // does not have a K&R-style identifier list), then the arguments are part
      // of the type, otherwise the argument list is ().
      const DeclaratorChunk::FunctionTypeInfo &FTI = DeclType.Fun;
      IsQualifiedFunction = FTI.TypeQuals || FTI.hasRefQualifier();

      // Check for auto functions and trailing return type and adjust the
      // return type accordingly.
      if (!D.isInvalidType()) {
        // trailing-return-type is only required if we're declaring a function,
        // and not, for instance, a pointer to a function.
        if (D.getDeclSpec().hasAutoTypeSpec() &&
            !FTI.hasTrailingReturnType() && chunkIndex == 0) {
          if (!S.getLangOpts().CPlusPlus14) {
            S.Diag(D.getDeclSpec().getTypeSpecTypeLoc(),
                   D.getDeclSpec().getTypeSpecType() == DeclSpec::TST_auto
                       ? diag::err_auto_missing_trailing_return
                       : diag::err_deduced_return_type);
            T = Context.IntTy;
            D.setInvalidType(true);
          } else {
            S.Diag(D.getDeclSpec().getTypeSpecTypeLoc(),
                   diag::warn_cxx11_compat_deduced_return_type);
          }
        } else if (FTI.hasTrailingReturnType()) {
          // T must be exactly 'auto' at this point. See CWG issue 681.
          if (isa<ParenType>(T)) {
            S.Diag(D.getBeginLoc(), diag::err_trailing_return_in_parens)
                << T << D.getSourceRange();
            D.setInvalidType(true);
          } else if (D.getName().getKind() ==
                     UnqualifiedIdKind::IK_DeductionGuideName) {
            if (T != Context.DependentTy) {
              S.Diag(D.getDeclSpec().getBeginLoc(),
                     diag::err_deduction_guide_with_complex_decl)
                  << D.getSourceRange();
              D.setInvalidType(true);
            }
          } else if (D.getContext() != DeclaratorContext::LambdaExprContext &&
                     (T.hasQualifiers() || !isa<AutoType>(T) ||
                      cast<AutoType>(T)->getKeyword() !=
                          AutoTypeKeyword::Auto)) {
            S.Diag(D.getDeclSpec().getTypeSpecTypeLoc(),
                   diag::err_trailing_return_without_auto)
                << T << D.getDeclSpec().getSourceRange();
            D.setInvalidType(true);
          }
          T = S.GetTypeFromParser(FTI.getTrailingReturnType(), &TInfo);
          if (T.isNull()) {
            // An error occurred parsing the trailing return type.
            T = Context.IntTy;
            D.setInvalidType(true);
          }
        } else {
          // This function type is not the type of the entity being declared,
          // so checking the 'auto' is not the responsibility of this chunk.
        }
      }

      // C99 6.7.5.3p1: The return type may not be a function or array type.
      // For conversion functions, we'll diagnose this particular error later.
      if (!D.isInvalidType() && (T->isArrayType() || T->isFunctionType()) &&
          (D.getName().getKind() !=
           UnqualifiedIdKind::IK_ConversionFunctionId)) {
        unsigned diagID = diag::err_func_returning_array_function;
        // Last processing chunk in block context means this function chunk
        // represents the block.
        if (chunkIndex == 0 &&
            D.getContext() == DeclaratorContext::BlockLiteralContext)
          diagID = diag::err_block_returning_array_function;
        S.Diag(DeclType.Loc, diagID) << T->isFunctionType() << T;
        T = Context.IntTy;
        D.setInvalidType(true);
      }

      // Do not allow returning half FP value.
      // FIXME: This really should be in BuildFunctionType.
      if (T->isHalfType()) {
        if (S.getLangOpts().OpenCL) {
          if (!S.getOpenCLOptions().isEnabled("cl_khr_fp16")) {
            S.Diag(D.getIdentifierLoc(), diag::err_opencl_invalid_return)
                << T << 0 /*pointer hint*/;
            D.setInvalidType(true);
          }
        } else if (!S.getLangOpts().HalfArgsAndReturns) {
          S.Diag(D.getIdentifierLoc(),
            diag::err_parameters_retval_cannot_have_fp16_type) << 1;
          D.setInvalidType(true);
        }
      }

      if (LangOpts.OpenCL) {
        // OpenCL v2.0 s6.12.5 - A block cannot be the return value of a
        // function.
        if (T->isBlockPointerType() || T->isImageType() || T->isSamplerT() ||
            T->isPipeType()) {
          S.Diag(D.getIdentifierLoc(), diag::err_opencl_invalid_return)
              << T << 1 /*hint off*/;
          D.setInvalidType(true);
        }
        // OpenCL doesn't support variadic functions and blocks
        // (s6.9.e and s6.12.5 OpenCL v2.0) except for printf.
        // We also allow here any toolchain reserved identifiers.
        if (FTI.isVariadic &&
            !(D.getIdentifier() &&
              ((D.getIdentifier()->getName() == "printf" &&
                LangOpts.OpenCLVersion >= 120) ||
               D.getIdentifier()->getName().startswith("__")))) {
          S.Diag(D.getIdentifierLoc(), diag::err_opencl_variadic_function);
          D.setInvalidType(true);
        }
      }

      // Methods cannot return interface types. All ObjC objects are
      // passed by reference.
      if (T->isObjCObjectType()) {
        SourceLocation DiagLoc, FixitLoc;
        if (TInfo) {
          DiagLoc = TInfo->getTypeLoc().getBeginLoc();
          FixitLoc = S.getLocForEndOfToken(TInfo->getTypeLoc().getEndLoc());
        } else {
          DiagLoc = D.getDeclSpec().getTypeSpecTypeLoc();
          FixitLoc = S.getLocForEndOfToken(D.getDeclSpec().getEndLoc());
        }
        S.Diag(DiagLoc, diag::err_object_cannot_be_passed_returned_by_value)
          << 0 << T
          << FixItHint::CreateInsertion(FixitLoc, "*");

        T = Context.getObjCObjectPointerType(T);
        if (TInfo) {
          TypeLocBuilder TLB;
          TLB.pushFullCopy(TInfo->getTypeLoc());
          ObjCObjectPointerTypeLoc TLoc = TLB.push<ObjCObjectPointerTypeLoc>(T);
          TLoc.setStarLoc(FixitLoc);
          TInfo = TLB.getTypeSourceInfo(Context, T);
        }

        D.setInvalidType(true);
      }

      // cv-qualifiers on return types are pointless except when the type is a
      // class type in C++.
      if ((T.getCVRQualifiers() || T->isAtomicType()) &&
          !(S.getLangOpts().CPlusPlus &&
            (T->isDependentType() || T->isRecordType()))) {
        if (T->isVoidType() && !S.getLangOpts().CPlusPlus &&
            D.getFunctionDefinitionKind() == FDK_Definition) {
          // [6.9.1/3] qualified void return is invalid on a C
          // function definition.  Apparently ok on declarations and
          // in C++ though (!)
          S.Diag(DeclType.Loc, diag::err_func_returning_qualified_void) << T;
        } else
          diagnoseRedundantReturnTypeQualifiers(S, T, D, chunkIndex);
      }

      // Objective-C ARC ownership qualifiers are ignored on the function
      // return type (by type canonicalization). Complain if this attribute
      // was written here.
      if (T.getQualifiers().hasObjCLifetime()) {
        SourceLocation AttrLoc;
        if (chunkIndex + 1 < D.getNumTypeObjects()) {
          DeclaratorChunk ReturnTypeChunk = D.getTypeObject(chunkIndex + 1);
          for (const ParsedAttr &AL : ReturnTypeChunk.getAttrs()) {
            if (AL.getKind() == ParsedAttr::AT_ObjCOwnership) {
              AttrLoc = AL.getLoc();
              break;
            }
          }
        }
        if (AttrLoc.isInvalid()) {
          for (const ParsedAttr &AL : D.getDeclSpec().getAttributes()) {
            if (AL.getKind() == ParsedAttr::AT_ObjCOwnership) {
              AttrLoc = AL.getLoc();
              break;
            }
          }
        }

        if (AttrLoc.isValid()) {
          // The ownership attributes are almost always written via
          // the predefined
          // __strong/__weak/__autoreleasing/__unsafe_unretained.
          if (AttrLoc.isMacroID())
            AttrLoc =
                S.SourceMgr.getImmediateExpansionRange(AttrLoc).getBegin();

          S.Diag(AttrLoc, diag::warn_arc_lifetime_result_type)
            << T.getQualifiers().getObjCLifetime();
        }
      }

      if (LangOpts.CPlusPlus && D.getDeclSpec().hasTagDefinition()) {
        // C++ [dcl.fct]p6:
        //   Types shall not be defined in return or parameter types.
        TagDecl *Tag = cast<TagDecl>(D.getDeclSpec().getRepAsDecl());
        S.Diag(Tag->getLocation(), diag::err_type_defined_in_result_type)
          << Context.getTypeDeclType(Tag);
      }

      // Exception specs are not allowed in typedefs. Complain, but add it
      // anyway.
      if (IsTypedefName && FTI.getExceptionSpecType() && !LangOpts.CPlusPlus17)
        S.Diag(FTI.getExceptionSpecLocBeg(),
               diag::err_exception_spec_in_typedef)
            << (D.getContext() == DeclaratorContext::AliasDeclContext ||
                D.getContext() == DeclaratorContext::AliasTemplateContext);

      // If we see "T var();" or "T var(T());" at block scope, it is probably
      // an attempt to initialize a variable, not a function declaration.
      if (FTI.isAmbiguous)
        warnAboutAmbiguousFunction(S, D, DeclType, T);

      FunctionType::ExtInfo EI(
          getCCForDeclaratorChunk(S, D, DeclType.getAttrs(), FTI, chunkIndex));

      if (!FTI.NumParams && !FTI.isVariadic && !LangOpts.CPlusPlus
                                            && !LangOpts.OpenCL) {
        // Simple void foo(), where the incoming T is the result type.
        T = Context.getFunctionNoProtoType(T, EI);
      } else {
        // We allow a zero-parameter variadic function in C if the
        // function is marked with the "overloadable" attribute. Scan
        // for this attribute now.
        if (!FTI.NumParams && FTI.isVariadic && !LangOpts.CPlusPlus)
          if (!D.getAttributes().hasAttribute(ParsedAttr::AT_Overloadable))
            S.Diag(FTI.getEllipsisLoc(), diag::err_ellipsis_first_param);

        if (FTI.NumParams && FTI.Params[0].Param == nullptr) {
          // C99 6.7.5.3p3: Reject int(x,y,z) when it's not a function
          // definition.
#if INTEL_CUSTOMIZATION
          // In IntelCompat mode we allow a parameter list without types for
          // compatibility reasons. CQ#376510.
          if (S.getLangOpts().IntelCompat) {
            S.Diag(FTI.Params[0].IdentLoc,
                   diag::warn_ident_list_in_fn_declaration);
          } else {
#endif // INTEL_CUSTOMIZATION
          S.Diag(FTI.Params[0].IdentLoc,
                 diag::err_ident_list_in_fn_declaration);
          D.setInvalidType(true);
          } // INTEL
          // Recover by creating a K&R-style function type.
          T = Context.getFunctionNoProtoType(T, EI);
          break;
        }

        FunctionProtoType::ExtProtoInfo EPI;
        EPI.ExtInfo = EI;
        EPI.Variadic = FTI.isVariadic;
        EPI.HasTrailingReturn = FTI.hasTrailingReturnType();
        EPI.TypeQuals = FTI.TypeQuals;
        EPI.RefQualifier = !FTI.hasRefQualifier()? RQ_None
                    : FTI.RefQualifierIsLValueRef? RQ_LValue
                    : RQ_RValue;

        // Otherwise, we have a function with a parameter list that is
        // potentially variadic.
        SmallVector<QualType, 16> ParamTys;
        ParamTys.reserve(FTI.NumParams);

        SmallVector<FunctionProtoType::ExtParameterInfo, 16>
          ExtParameterInfos(FTI.NumParams);
        bool HasAnyInterestingExtParameterInfos = false;

        for (unsigned i = 0, e = FTI.NumParams; i != e; ++i) {
          ParmVarDecl *Param = cast<ParmVarDecl>(FTI.Params[i].Param);
          QualType ParamTy = Param->getType();
          assert(!ParamTy.isNull() && "Couldn't parse type?");

          // Look for 'void'.  void is allowed only as a single parameter to a
          // function with no other parameters (C99 6.7.5.3p10).  We record
          // int(void) as a FunctionProtoType with an empty parameter list.
          if (ParamTy->isVoidType()) {
            // If this is something like 'float(int, void)', reject it.  'void'
            // is an incomplete type (C99 6.2.5p19) and function decls cannot
            // have parameters of incomplete type.
            if (FTI.NumParams != 1 || FTI.isVariadic) {
              S.Diag(DeclType.Loc, diag::err_void_only_param);
              ParamTy = Context.IntTy;
              Param->setType(ParamTy);
            } else if (FTI.Params[i].Ident) {
              // Reject, but continue to parse 'int(void abc)'.
              S.Diag(FTI.Params[i].IdentLoc, diag::err_param_with_void_type);
              ParamTy = Context.IntTy;
              Param->setType(ParamTy);
            } else {
              // Reject, but continue to parse 'float(const void)'.
              if (ParamTy.hasQualifiers())
                S.Diag(DeclType.Loc, diag::err_void_param_qualified);

              // Do not add 'void' to the list.
              break;
            }
          } else if (ParamTy->isHalfType()) {
            // Disallow half FP parameters.
            // FIXME: This really should be in BuildFunctionType.
            if (S.getLangOpts().OpenCL) {
              if (!S.getOpenCLOptions().isEnabled("cl_khr_fp16")) {
                S.Diag(Param->getLocation(),
                  diag::err_opencl_half_param) << ParamTy;
                D.setInvalidType();
                Param->setInvalidDecl();
              }
            } else if (!S.getLangOpts().HalfArgsAndReturns) {
              S.Diag(Param->getLocation(),
                diag::err_parameters_retval_cannot_have_fp16_type) << 0;
              D.setInvalidType();
            }
          } else if (!FTI.hasPrototype) {
            if (ParamTy->isPromotableIntegerType()) {
              ParamTy = Context.getPromotedIntegerType(ParamTy);
              Param->setKNRPromoted(true);
            } else if (const BuiltinType* BTy = ParamTy->getAs<BuiltinType>()) {
              if (BTy->getKind() == BuiltinType::Float) {
                ParamTy = Context.DoubleTy;
                Param->setKNRPromoted(true);
              }
            }
          }

          if (LangOpts.ObjCAutoRefCount && Param->hasAttr<NSConsumedAttr>()) {
            ExtParameterInfos[i] = ExtParameterInfos[i].withIsConsumed(true);
            HasAnyInterestingExtParameterInfos = true;
          }

          if (auto attr = Param->getAttr<ParameterABIAttr>()) {
            ExtParameterInfos[i] =
              ExtParameterInfos[i].withABI(attr->getABI());
            HasAnyInterestingExtParameterInfos = true;
          }

          if (Param->hasAttr<PassObjectSizeAttr>()) {
            ExtParameterInfos[i] = ExtParameterInfos[i].withHasPassObjectSize();
            HasAnyInterestingExtParameterInfos = true;
          }

          if (Param->hasAttr<NoEscapeAttr>()) {
            ExtParameterInfos[i] = ExtParameterInfos[i].withIsNoEscape(true);
            HasAnyInterestingExtParameterInfos = true;
          }

          ParamTys.push_back(ParamTy);
        }

        if (HasAnyInterestingExtParameterInfos) {
          EPI.ExtParameterInfos = ExtParameterInfos.data();
          checkExtParameterInfos(S, ParamTys, EPI,
              [&](unsigned i) { return FTI.Params[i].Param->getLocation(); });
        }

        SmallVector<QualType, 4> Exceptions;
        SmallVector<ParsedType, 2> DynamicExceptions;
        SmallVector<SourceRange, 2> DynamicExceptionRanges;
        Expr *NoexceptExpr = nullptr;

        if (FTI.getExceptionSpecType() == EST_Dynamic) {
          // FIXME: It's rather inefficient to have to split into two vectors
          // here.
          unsigned N = FTI.getNumExceptions();
          DynamicExceptions.reserve(N);
          DynamicExceptionRanges.reserve(N);
          for (unsigned I = 0; I != N; ++I) {
            DynamicExceptions.push_back(FTI.Exceptions[I].Ty);
            DynamicExceptionRanges.push_back(FTI.Exceptions[I].Range);
          }
        } else if (isComputedNoexcept(FTI.getExceptionSpecType())) {
          NoexceptExpr = FTI.NoexceptExpr;
        }

        S.checkExceptionSpecification(D.isFunctionDeclarationContext(),
                                      FTI.getExceptionSpecType(),
                                      DynamicExceptions,
                                      DynamicExceptionRanges,
                                      NoexceptExpr,
                                      Exceptions,
                                      EPI.ExceptionSpec);

        T = Context.getFunctionType(T, ParamTys, EPI);
      }
      break;
    }
    case DeclaratorChunk::MemberPointer: {
      // The scope spec must refer to a class, or be dependent.
      CXXScopeSpec &SS = DeclType.Mem.Scope();
      QualType ClsType;

      // Handle pointer nullability.
      inferPointerNullability(SimplePointerKind::MemberPointer, DeclType.Loc,
                              DeclType.EndLoc, DeclType.getAttrs());

      if (SS.isInvalid()) {
        // Avoid emitting extra errors if we already errored on the scope.
        D.setInvalidType(true);
      } else if (S.isDependentScopeSpecifier(SS) ||
                 dyn_cast_or_null<CXXRecordDecl>(S.computeDeclContext(SS))) {
        NestedNameSpecifier *NNS = SS.getScopeRep();
        NestedNameSpecifier *NNSPrefix = NNS->getPrefix();
        switch (NNS->getKind()) {
        case NestedNameSpecifier::Identifier:
          ClsType = Context.getDependentNameType(ETK_None, NNSPrefix,
                                                 NNS->getAsIdentifier());
          break;

        case NestedNameSpecifier::Namespace:
        case NestedNameSpecifier::NamespaceAlias:
        case NestedNameSpecifier::Global:
        case NestedNameSpecifier::Super:
          llvm_unreachable("Nested-name-specifier must name a type");

        case NestedNameSpecifier::TypeSpec:
        case NestedNameSpecifier::TypeSpecWithTemplate:
          ClsType = QualType(NNS->getAsType(), 0);
          // Note: if the NNS has a prefix and ClsType is a nondependent
          // TemplateSpecializationType, then the NNS prefix is NOT included
          // in ClsType; hence we wrap ClsType into an ElaboratedType.
          // NOTE: in particular, no wrap occurs if ClsType already is an
          // Elaborated, DependentName, or DependentTemplateSpecialization.
          if (NNSPrefix && isa<TemplateSpecializationType>(NNS->getAsType()))
            ClsType = Context.getElaboratedType(ETK_None, NNSPrefix, ClsType);
          break;
        }
      } else {
        S.Diag(DeclType.Mem.Scope().getBeginLoc(),
             diag::err_illegal_decl_mempointer_in_nonclass)
          << (D.getIdentifier() ? D.getIdentifier()->getName() : "type name")
          << DeclType.Mem.Scope().getRange();
        D.setInvalidType(true);
      }

      if (!ClsType.isNull())
        T = S.BuildMemberPointerType(T, ClsType, DeclType.Loc,
                                     D.getIdentifier());
      if (T.isNull()) {
        T = Context.IntTy;
        D.setInvalidType(true);
      } else if (DeclType.Mem.TypeQuals) {
        T = S.BuildQualifiedType(T, DeclType.Loc, DeclType.Mem.TypeQuals);
      }
      break;
    }

#if INTEL_CUSTOMIZATION
    case DeclaratorChunk::Channel: {
      T = S.BuildChannelType(T, DeclType.Loc );
      break;
    }
#endif // INTEL_CUSTOMIZATION

    case DeclaratorChunk::Pipe: {
      T = S.BuildReadPipeType(T, DeclType.Loc);
      processTypeAttrs(state, T, TAL_DeclSpec,
                       D.getMutableDeclSpec().getAttributes());
      break;
    }
    }

    if (T.isNull()) {
      D.setInvalidType(true);
      T = Context.IntTy;
    }

    // See if there are any attributes on this declarator chunk.
    processTypeAttrs(state, T, TAL_DeclChunk, DeclType.getAttrs());
  }

  // GNU warning -Wstrict-prototypes
  //   Warn if a function declaration is without a prototype.
  //   This warning is issued for all kinds of unprototyped function
  //   declarations (i.e. function type typedef, function pointer etc.)
  //   C99 6.7.5.3p14:
  //   The empty list in a function declarator that is not part of a definition
  //   of that function specifies that no information about the number or types
  //   of the parameters is supplied.
  if (!LangOpts.CPlusPlus && D.getFunctionDefinitionKind() == FDK_Declaration) {
    bool IsBlock = false;
    for (const DeclaratorChunk &DeclType : D.type_objects()) {
      switch (DeclType.Kind) {
      case DeclaratorChunk::BlockPointer:
        IsBlock = true;
        break;
      case DeclaratorChunk::Function: {
        const DeclaratorChunk::FunctionTypeInfo &FTI = DeclType.Fun;
        if (FTI.NumParams == 0 && !FTI.isVariadic)
          S.Diag(DeclType.Loc, diag::warn_strict_prototypes)
              << IsBlock
              << FixItHint::CreateInsertion(FTI.getRParenLoc(), "void");
        IsBlock = false;
        break;
      }
      default:
        break;
      }
    }
  }

  assert(!T.isNull() && "T must not be null after this point");

  if (LangOpts.CPlusPlus && T->isFunctionType()) {
    const FunctionProtoType *FnTy = T->getAs<FunctionProtoType>();
    assert(FnTy && "Why oh why is there not a FunctionProtoType here?");

    // C++ 8.3.5p4:
    //   A cv-qualifier-seq shall only be part of the function type
    //   for a nonstatic member function, the function type to which a pointer
    //   to member refers, or the top-level function type of a function typedef
    //   declaration.
    //
    // Core issue 547 also allows cv-qualifiers on function types that are
    // top-level template type arguments.
    enum { NonMember, Member, DeductionGuide } Kind = NonMember;
    if (D.getName().getKind() == UnqualifiedIdKind::IK_DeductionGuideName)
      Kind = DeductionGuide;
    else if (!D.getCXXScopeSpec().isSet()) {
      if ((D.getContext() == DeclaratorContext::MemberContext ||
           D.getContext() == DeclaratorContext::LambdaExprContext) &&
          !D.getDeclSpec().isFriendSpecified())
        Kind = Member;
    } else {
      DeclContext *DC = S.computeDeclContext(D.getCXXScopeSpec());
      if (!DC || DC->isRecord())
        Kind = Member;
    }

    // C++11 [dcl.fct]p6 (w/DR1417):
    // An attempt to specify a function type with a cv-qualifier-seq or a
    // ref-qualifier (including by typedef-name) is ill-formed unless it is:
    //  - the function type for a non-static member function,
    //  - the function type to which a pointer to member refers,
    //  - the top-level function type of a function typedef declaration or
    //    alias-declaration,
    //  - the type-id in the default argument of a type-parameter, or
    //  - the type-id of a template-argument for a type-parameter
    //
    // FIXME: Checking this here is insufficient. We accept-invalid on:
    //
    //   template<typename T> struct S { void f(T); };
    //   S<int() const> s;
    //
    // ... for instance.
    if (IsQualifiedFunction &&
        !(Kind == Member &&
          D.getDeclSpec().getStorageClassSpec() != DeclSpec::SCS_static) &&
        !IsTypedefName &&
        D.getContext() != DeclaratorContext::TemplateArgContext &&
        D.getContext() != DeclaratorContext::TemplateTypeArgContext) {
      SourceLocation Loc = D.getBeginLoc();
      SourceRange RemovalRange;
      unsigned I;
      if (D.isFunctionDeclarator(I)) {
        SmallVector<SourceLocation, 4> RemovalLocs;
        const DeclaratorChunk &Chunk = D.getTypeObject(I);
        assert(Chunk.Kind == DeclaratorChunk::Function);
        if (Chunk.Fun.hasRefQualifier())
          RemovalLocs.push_back(Chunk.Fun.getRefQualifierLoc());
        if (Chunk.Fun.TypeQuals & Qualifiers::Const)
          RemovalLocs.push_back(Chunk.Fun.getConstQualifierLoc());
        if (Chunk.Fun.TypeQuals & Qualifiers::Volatile)
          RemovalLocs.push_back(Chunk.Fun.getVolatileQualifierLoc());
        if (Chunk.Fun.TypeQuals & Qualifiers::Restrict)
          RemovalLocs.push_back(Chunk.Fun.getRestrictQualifierLoc());
        if (!RemovalLocs.empty()) {
          llvm::sort(RemovalLocs.begin(), RemovalLocs.end(),
                     BeforeThanCompare<SourceLocation>(S.getSourceManager()));
          RemovalRange = SourceRange(RemovalLocs.front(), RemovalLocs.back());
          Loc = RemovalLocs.front();
        }
      }

      S.Diag(Loc, diag::err_invalid_qualified_function_type)
        << Kind << D.isFunctionDeclarator() << T
        << getFunctionQualifiersAsString(FnTy)
        << FixItHint::CreateRemoval(RemovalRange);

      // Strip the cv-qualifiers and ref-qualifiers from the type.
      FunctionProtoType::ExtProtoInfo EPI = FnTy->getExtProtoInfo();
      EPI.TypeQuals = 0;
      EPI.RefQualifier = RQ_None;

      T = Context.getFunctionType(FnTy->getReturnType(), FnTy->getParamTypes(),
                                  EPI);
      // Rebuild any parens around the identifier in the function type.
      for (unsigned i = 0, e = D.getNumTypeObjects(); i != e; ++i) {
        if (D.getTypeObject(i).Kind != DeclaratorChunk::Paren)
          break;
        T = S.BuildParenType(T);
      }
    }
  }

  // Apply any undistributed attributes from the declarator.
  processTypeAttrs(state, T, TAL_DeclName, D.getAttributes());

  // Diagnose any ignored type attributes.
  state.diagnoseIgnoredTypeAttrs(T);

  // C++0x [dcl.constexpr]p9:
  //  A constexpr specifier used in an object declaration declares the object
  //  as const.
  if (D.getDeclSpec().isConstexprSpecified() && T->isObjectType()) {
    T.addConst();
  }

  // If there was an ellipsis in the declarator, the declaration declares a
  // parameter pack whose type may be a pack expansion type.
  if (D.hasEllipsis()) {
    // C++0x [dcl.fct]p13:
    //   A declarator-id or abstract-declarator containing an ellipsis shall
    //   only be used in a parameter-declaration. Such a parameter-declaration
    //   is a parameter pack (14.5.3). [...]
    switch (D.getContext()) {
    case DeclaratorContext::PrototypeContext:
    case DeclaratorContext::LambdaExprParameterContext:
      // C++0x [dcl.fct]p13:
      //   [...] When it is part of a parameter-declaration-clause, the
      //   parameter pack is a function parameter pack (14.5.3). The type T
      //   of the declarator-id of the function parameter pack shall contain
      //   a template parameter pack; each template parameter pack in T is
      //   expanded by the function parameter pack.
      //
      // We represent function parameter packs as function parameters whose
      // type is a pack expansion.
      if (!T->containsUnexpandedParameterPack()) {
        S.Diag(D.getEllipsisLoc(),
             diag::err_function_parameter_pack_without_parameter_packs)
          << T <<  D.getSourceRange();
        D.setEllipsisLoc(SourceLocation());
      } else {
        T = Context.getPackExpansionType(T, None);
      }
      break;
    case DeclaratorContext::TemplateParamContext:
      // C++0x [temp.param]p15:
      //   If a template-parameter is a [...] is a parameter-declaration that
      //   declares a parameter pack (8.3.5), then the template-parameter is a
      //   template parameter pack (14.5.3).
      //
      // Note: core issue 778 clarifies that, if there are any unexpanded
      // parameter packs in the type of the non-type template parameter, then
      // it expands those parameter packs.
      if (T->containsUnexpandedParameterPack())
        T = Context.getPackExpansionType(T, None);
      else
        S.Diag(D.getEllipsisLoc(),
               LangOpts.CPlusPlus11
                 ? diag::warn_cxx98_compat_variadic_templates
                 : diag::ext_variadic_templates);
      break;

    case DeclaratorContext::FileContext:
    case DeclaratorContext::KNRTypeListContext:
    case DeclaratorContext::ObjCParameterContext:  // FIXME: special diagnostic
                                                   // here?
    case DeclaratorContext::ObjCResultContext:     // FIXME: special diagnostic
                                                   // here?
    case DeclaratorContext::TypeNameContext:
    case DeclaratorContext::FunctionalCastContext:
    case DeclaratorContext::CXXNewContext:
    case DeclaratorContext::AliasDeclContext:
    case DeclaratorContext::AliasTemplateContext:
    case DeclaratorContext::MemberContext:
    case DeclaratorContext::BlockContext:
    case DeclaratorContext::ForContext:
    case DeclaratorContext::InitStmtContext:
    case DeclaratorContext::ConditionContext:
    case DeclaratorContext::CXXCatchContext:
    case DeclaratorContext::ObjCCatchContext:
    case DeclaratorContext::BlockLiteralContext:
    case DeclaratorContext::LambdaExprContext:
    case DeclaratorContext::ConversionIdContext:
    case DeclaratorContext::TrailingReturnContext:
    case DeclaratorContext::TrailingReturnVarContext:
    case DeclaratorContext::TemplateArgContext:
    case DeclaratorContext::TemplateTypeArgContext:
      // FIXME: We may want to allow parameter packs in block-literal contexts
      // in the future.
      S.Diag(D.getEllipsisLoc(),
             diag::err_ellipsis_in_declarator_not_parameter);
      D.setEllipsisLoc(SourceLocation());
      break;
    }
  }

  assert(!T.isNull() && "T must not be null at the end of this function");
  if (D.isInvalidType())
    return Context.getTrivialTypeSourceInfo(T);

  return GetTypeSourceInfoForDeclarator(state, T, TInfo);
}

/// GetTypeForDeclarator - Convert the type for the specified
/// declarator to Type instances.
///
/// The result of this call will never be null, but the associated
/// type may be a null type if there's an unrecoverable error.
TypeSourceInfo *Sema::GetTypeForDeclarator(Declarator &D, Scope *S) {
  // Determine the type of the declarator. Not all forms of declarator
  // have a type.

  TypeProcessingState state(*this, D);

  TypeSourceInfo *ReturnTypeInfo = nullptr;
  QualType T = GetDeclSpecTypeForDeclarator(state, ReturnTypeInfo);
  if (D.isPrototypeContext() && getLangOpts().ObjCAutoRefCount)
    inferARCWriteback(state, T);

  return GetFullTypeForDeclarator(state, T, ReturnTypeInfo);
}

static void transferARCOwnershipToDeclSpec(Sema &S,
                                           QualType &declSpecTy,
                                           Qualifiers::ObjCLifetime ownership) {
  if (declSpecTy->isObjCRetainableType() &&
      declSpecTy.getObjCLifetime() == Qualifiers::OCL_None) {
    Qualifiers qs;
    qs.addObjCLifetime(ownership);
    declSpecTy = S.Context.getQualifiedType(declSpecTy, qs);
  }
}

static void transferARCOwnershipToDeclaratorChunk(TypeProcessingState &state,
                                            Qualifiers::ObjCLifetime ownership,
                                            unsigned chunkIndex) {
  Sema &S = state.getSema();
  Declarator &D = state.getDeclarator();

  // Look for an explicit lifetime attribute.
  DeclaratorChunk &chunk = D.getTypeObject(chunkIndex);
  if (chunk.getAttrs().hasAttribute(ParsedAttr::AT_ObjCOwnership))
    return;

  const char *attrStr = nullptr;
  switch (ownership) {
  case Qualifiers::OCL_None: llvm_unreachable("no ownership!");
  case Qualifiers::OCL_ExplicitNone: attrStr = "none"; break;
  case Qualifiers::OCL_Strong: attrStr = "strong"; break;
  case Qualifiers::OCL_Weak: attrStr = "weak"; break;
  case Qualifiers::OCL_Autoreleasing: attrStr = "autoreleasing"; break;
  }

  IdentifierLoc *Arg = new (S.Context) IdentifierLoc;
  Arg->Ident = &S.Context.Idents.get(attrStr);
  Arg->Loc = SourceLocation();

  ArgsUnion Args(Arg);

  // If there wasn't one, add one (with an invalid source location
  // so that we don't make an AttributedType for it).
  ParsedAttr *attr = D.getAttributePool().create(
      &S.Context.Idents.get("objc_ownership"), SourceLocation(),
      /*scope*/ nullptr, SourceLocation(),
      /*args*/ &Args, 1, ParsedAttr::AS_GNU);
  chunk.getAttrs().addAtEnd(attr);
  // TODO: mark whether we did this inference?
}

/// Used for transferring ownership in casts resulting in l-values.
static void transferARCOwnership(TypeProcessingState &state,
                                 QualType &declSpecTy,
                                 Qualifiers::ObjCLifetime ownership) {
  Sema &S = state.getSema();
  Declarator &D = state.getDeclarator();

  int inner = -1;
  bool hasIndirection = false;
  for (unsigned i = 0, e = D.getNumTypeObjects(); i != e; ++i) {
    DeclaratorChunk &chunk = D.getTypeObject(i);
    switch (chunk.Kind) {
    case DeclaratorChunk::Paren:
      // Ignore parens.
      break;

    case DeclaratorChunk::Array:
    case DeclaratorChunk::Reference:
    case DeclaratorChunk::Pointer:
      if (inner != -1)
        hasIndirection = true;
      inner = i;
      break;

    case DeclaratorChunk::BlockPointer:
      if (inner != -1)
        transferARCOwnershipToDeclaratorChunk(state, ownership, i);
      return;

    case DeclaratorChunk::Function:
    case DeclaratorChunk::MemberPointer:
#if INTEL_CUSTOMIZATION
    case DeclaratorChunk::Channel:
#endif // INTEL_CUSTOMIZATION
    case DeclaratorChunk::Pipe:
      return;
    }
  }

  if (inner == -1)
    return;

  DeclaratorChunk &chunk = D.getTypeObject(inner);
  if (chunk.Kind == DeclaratorChunk::Pointer) {
    if (declSpecTy->isObjCRetainableType())
      return transferARCOwnershipToDeclSpec(S, declSpecTy, ownership);
    if (declSpecTy->isObjCObjectType() && hasIndirection)
      return transferARCOwnershipToDeclaratorChunk(state, ownership, inner);
  } else {
    assert(chunk.Kind == DeclaratorChunk::Array ||
           chunk.Kind == DeclaratorChunk::Reference);
    return transferARCOwnershipToDeclSpec(S, declSpecTy, ownership);
  }
}

TypeSourceInfo *Sema::GetTypeForDeclaratorCast(Declarator &D, QualType FromTy) {
  TypeProcessingState state(*this, D);

  TypeSourceInfo *ReturnTypeInfo = nullptr;
  QualType declSpecTy = GetDeclSpecTypeForDeclarator(state, ReturnTypeInfo);

  if (getLangOpts().ObjC1) {
    Qualifiers::ObjCLifetime ownership = Context.getInnerObjCOwnership(FromTy);
    if (ownership != Qualifiers::OCL_None)
      transferARCOwnership(state, declSpecTy, ownership);
  }

  return GetFullTypeForDeclarator(state, declSpecTy, ReturnTypeInfo);
}

static void fillAttributedTypeLoc(AttributedTypeLoc TL,
                                  TypeProcessingState &State) {
  TL.setAttr(State.takeAttrForAttributedType(TL.getTypePtr()));
}

namespace {
  class TypeSpecLocFiller : public TypeLocVisitor<TypeSpecLocFiller> {
    ASTContext &Context;
    TypeProcessingState &State;
    const DeclSpec &DS;

  public:
    TypeSpecLocFiller(ASTContext &Context, TypeProcessingState &State,
                      const DeclSpec &DS)
        : Context(Context), State(State), DS(DS) {}

    void VisitAttributedTypeLoc(AttributedTypeLoc TL) {
      Visit(TL.getModifiedLoc());
      fillAttributedTypeLoc(TL, State);
    }
    void VisitQualifiedTypeLoc(QualifiedTypeLoc TL) {
      Visit(TL.getUnqualifiedLoc());
    }
    void VisitTypedefTypeLoc(TypedefTypeLoc TL) {
      TL.setNameLoc(DS.getTypeSpecTypeLoc());
    }
    void VisitObjCInterfaceTypeLoc(ObjCInterfaceTypeLoc TL) {
      TL.setNameLoc(DS.getTypeSpecTypeLoc());
      // FIXME. We should have DS.getTypeSpecTypeEndLoc(). But, it requires
      // addition field. What we have is good enough for dispay of location
      // of 'fixit' on interface name.
      TL.setNameEndLoc(DS.getEndLoc());
    }
    void VisitObjCObjectTypeLoc(ObjCObjectTypeLoc TL) {
      TypeSourceInfo *RepTInfo = nullptr;
      Sema::GetTypeFromParser(DS.getRepAsType(), &RepTInfo);
      TL.copy(RepTInfo->getTypeLoc());
    }
    void VisitObjCObjectPointerTypeLoc(ObjCObjectPointerTypeLoc TL) {
      TypeSourceInfo *RepTInfo = nullptr;
      Sema::GetTypeFromParser(DS.getRepAsType(), &RepTInfo);
      TL.copy(RepTInfo->getTypeLoc());
    }
    void VisitTemplateSpecializationTypeLoc(TemplateSpecializationTypeLoc TL) {
      TypeSourceInfo *TInfo = nullptr;
      Sema::GetTypeFromParser(DS.getRepAsType(), &TInfo);

      // If we got no declarator info from previous Sema routines,
      // just fill with the typespec loc.
      if (!TInfo) {
        TL.initialize(Context, DS.getTypeSpecTypeNameLoc());
        return;
      }

      TypeLoc OldTL = TInfo->getTypeLoc();
      if (TInfo->getType()->getAs<ElaboratedType>()) {
        ElaboratedTypeLoc ElabTL = OldTL.castAs<ElaboratedTypeLoc>();
        TemplateSpecializationTypeLoc NamedTL = ElabTL.getNamedTypeLoc()
            .castAs<TemplateSpecializationTypeLoc>();
        TL.copy(NamedTL);
      } else {
        TL.copy(OldTL.castAs<TemplateSpecializationTypeLoc>());
        assert(TL.getRAngleLoc() == OldTL.castAs<TemplateSpecializationTypeLoc>().getRAngleLoc());
      }

    }
    void VisitTypeOfExprTypeLoc(TypeOfExprTypeLoc TL) {
      assert(DS.getTypeSpecType() == DeclSpec::TST_typeofExpr);
      TL.setTypeofLoc(DS.getTypeSpecTypeLoc());
      TL.setParensRange(DS.getTypeofParensRange());
    }
    void VisitTypeOfTypeLoc(TypeOfTypeLoc TL) {
      assert(DS.getTypeSpecType() == DeclSpec::TST_typeofType);
      TL.setTypeofLoc(DS.getTypeSpecTypeLoc());
      TL.setParensRange(DS.getTypeofParensRange());
      assert(DS.getRepAsType());
      TypeSourceInfo *TInfo = nullptr;
      Sema::GetTypeFromParser(DS.getRepAsType(), &TInfo);
      TL.setUnderlyingTInfo(TInfo);
    }
    void VisitUnaryTransformTypeLoc(UnaryTransformTypeLoc TL) {
#if INTEL_CUSTOMIZATION
      // CQ#369185 - support of __bases and __direct_bases intrinsics.
      // FIXME: This holds only because we only have three unary transforms.
      assert(DS.getTypeSpecType() == DeclSpec::TST_underlyingType ||
             DS.getTypeSpecType() == DeclSpec::TST_bases ||
             DS.getTypeSpecType() == DeclSpec::TST_directBases);
#else
      // FIXME: This holds only because we only have one unary transform.
      assert(DS.getTypeSpecType() == DeclSpec::TST_underlyingType);
#endif // INTEL_CUSTOMIZATION
      TL.setKWLoc(DS.getTypeSpecTypeLoc());
      TL.setParensRange(DS.getTypeofParensRange());
      assert(DS.getRepAsType());
      TypeSourceInfo *TInfo = nullptr;
      Sema::GetTypeFromParser(DS.getRepAsType(), &TInfo);
      TL.setUnderlyingTInfo(TInfo);
    }
    void VisitBuiltinTypeLoc(BuiltinTypeLoc TL) {
      // By default, use the source location of the type specifier.
      TL.setBuiltinLoc(DS.getTypeSpecTypeLoc());
      if (TL.needsExtraLocalData()) {
        // Set info for the written builtin specifiers.
        TL.getWrittenBuiltinSpecs() = DS.getWrittenBuiltinSpecs();
        // Try to have a meaningful source location.
        if (TL.getWrittenSignSpec() != TSS_unspecified)
          TL.expandBuiltinRange(DS.getTypeSpecSignLoc());
        if (TL.getWrittenWidthSpec() != TSW_unspecified)
          TL.expandBuiltinRange(DS.getTypeSpecWidthRange());
      }
    }
    void VisitElaboratedTypeLoc(ElaboratedTypeLoc TL) {
      ElaboratedTypeKeyword Keyword
        = TypeWithKeyword::getKeywordForTypeSpec(DS.getTypeSpecType());
      if (DS.getTypeSpecType() == TST_typename) {
        TypeSourceInfo *TInfo = nullptr;
        Sema::GetTypeFromParser(DS.getRepAsType(), &TInfo);
        if (TInfo) {
          TL.copy(TInfo->getTypeLoc().castAs<ElaboratedTypeLoc>());
          return;
        }
      }
      TL.setElaboratedKeywordLoc(Keyword != ETK_None
                                 ? DS.getTypeSpecTypeLoc()
                                 : SourceLocation());
      const CXXScopeSpec& SS = DS.getTypeSpecScope();
      TL.setQualifierLoc(SS.getWithLocInContext(Context));
      Visit(TL.getNextTypeLoc().getUnqualifiedLoc());
    }
    void VisitDependentNameTypeLoc(DependentNameTypeLoc TL) {
      assert(DS.getTypeSpecType() == TST_typename);
      TypeSourceInfo *TInfo = nullptr;
      Sema::GetTypeFromParser(DS.getRepAsType(), &TInfo);
      assert(TInfo);
      TL.copy(TInfo->getTypeLoc().castAs<DependentNameTypeLoc>());
    }
    void VisitDependentTemplateSpecializationTypeLoc(
                                 DependentTemplateSpecializationTypeLoc TL) {
      assert(DS.getTypeSpecType() == TST_typename);
      TypeSourceInfo *TInfo = nullptr;
      Sema::GetTypeFromParser(DS.getRepAsType(), &TInfo);
      assert(TInfo);
      TL.copy(
          TInfo->getTypeLoc().castAs<DependentTemplateSpecializationTypeLoc>());
    }
    void VisitTagTypeLoc(TagTypeLoc TL) {
      TL.setNameLoc(DS.getTypeSpecTypeNameLoc());
    }
    void VisitAtomicTypeLoc(AtomicTypeLoc TL) {
      // An AtomicTypeLoc can come from either an _Atomic(...) type specifier
      // or an _Atomic qualifier.
      if (DS.getTypeSpecType() == DeclSpec::TST_atomic) {
        TL.setKWLoc(DS.getTypeSpecTypeLoc());
        TL.setParensRange(DS.getTypeofParensRange());

        TypeSourceInfo *TInfo = nullptr;
        Sema::GetTypeFromParser(DS.getRepAsType(), &TInfo);
        assert(TInfo);
        TL.getValueLoc().initializeFullCopy(TInfo->getTypeLoc());
      } else {
        TL.setKWLoc(DS.getAtomicSpecLoc());
        // No parens, to indicate this was spelled as an _Atomic qualifier.
        TL.setParensRange(SourceRange());
        Visit(TL.getValueLoc());
      }
    }

    void VisitPipeTypeLoc(PipeTypeLoc TL) {
      TL.setKWLoc(DS.getTypeSpecTypeLoc());

      TypeSourceInfo *TInfo = nullptr;
      Sema::GetTypeFromParser(DS.getRepAsType(), &TInfo);
      TL.getValueLoc().initializeFullCopy(TInfo->getTypeLoc());
    }

#if INTEL_CUSTOMIZATION
    void VisitChannelTypeLoc(ChannelTypeLoc TL) {
      TL.setKWLoc(DS.getTypeSpecTypeLoc());

      TypeSourceInfo *TInfo = 0;
      Sema::GetTypeFromParser(DS.getRepAsType(), &TInfo);
      TL.getValueLoc().initializeFullCopy(TInfo->getTypeLoc());
    }
#endif // INTEL_CUSTOMIZATION

    void VisitTypeLoc(TypeLoc TL) {
      // FIXME: add other typespec types and change this to an assert.
      TL.initialize(Context, DS.getTypeSpecTypeLoc());
    }
  };

  class DeclaratorLocFiller : public TypeLocVisitor<DeclaratorLocFiller> {
    ASTContext &Context;
    TypeProcessingState &State;
    const DeclaratorChunk &Chunk;

  public:
    DeclaratorLocFiller(ASTContext &Context, TypeProcessingState &State,
                        const DeclaratorChunk &Chunk)
        : Context(Context), State(State), Chunk(Chunk) {}

    void VisitQualifiedTypeLoc(QualifiedTypeLoc TL) {
      llvm_unreachable("qualified type locs not expected here!");
    }
    void VisitDecayedTypeLoc(DecayedTypeLoc TL) {
      llvm_unreachable("decayed type locs not expected here!");
    }

    void VisitAttributedTypeLoc(AttributedTypeLoc TL) {
      fillAttributedTypeLoc(TL, State);
    }
    void VisitAdjustedTypeLoc(AdjustedTypeLoc TL) {
      // nothing
    }
    void VisitBlockPointerTypeLoc(BlockPointerTypeLoc TL) {
      assert(Chunk.Kind == DeclaratorChunk::BlockPointer);
      TL.setCaretLoc(Chunk.Loc);
    }
    void VisitPointerTypeLoc(PointerTypeLoc TL) {
      assert(Chunk.Kind == DeclaratorChunk::Pointer);
      TL.setStarLoc(Chunk.Loc);
    }
    void VisitObjCObjectPointerTypeLoc(ObjCObjectPointerTypeLoc TL) {
      assert(Chunk.Kind == DeclaratorChunk::Pointer);
      TL.setStarLoc(Chunk.Loc);
    }
    void VisitMemberPointerTypeLoc(MemberPointerTypeLoc TL) {
      assert(Chunk.Kind == DeclaratorChunk::MemberPointer);
      const CXXScopeSpec& SS = Chunk.Mem.Scope();
      NestedNameSpecifierLoc NNSLoc = SS.getWithLocInContext(Context);

      const Type* ClsTy = TL.getClass();
      QualType ClsQT = QualType(ClsTy, 0);
      TypeSourceInfo *ClsTInfo = Context.CreateTypeSourceInfo(ClsQT, 0);
      // Now copy source location info into the type loc component.
      TypeLoc ClsTL = ClsTInfo->getTypeLoc();
      switch (NNSLoc.getNestedNameSpecifier()->getKind()) {
      case NestedNameSpecifier::Identifier:
        assert(isa<DependentNameType>(ClsTy) && "Unexpected TypeLoc");
        {
          DependentNameTypeLoc DNTLoc = ClsTL.castAs<DependentNameTypeLoc>();
          DNTLoc.setElaboratedKeywordLoc(SourceLocation());
          DNTLoc.setQualifierLoc(NNSLoc.getPrefix());
          DNTLoc.setNameLoc(NNSLoc.getLocalBeginLoc());
        }
        break;

      case NestedNameSpecifier::TypeSpec:
      case NestedNameSpecifier::TypeSpecWithTemplate:
        if (isa<ElaboratedType>(ClsTy)) {
          ElaboratedTypeLoc ETLoc = ClsTL.castAs<ElaboratedTypeLoc>();
          ETLoc.setElaboratedKeywordLoc(SourceLocation());
          ETLoc.setQualifierLoc(NNSLoc.getPrefix());
          TypeLoc NamedTL = ETLoc.getNamedTypeLoc();
          NamedTL.initializeFullCopy(NNSLoc.getTypeLoc());
        } else {
          ClsTL.initializeFullCopy(NNSLoc.getTypeLoc());
        }
        break;

      case NestedNameSpecifier::Namespace:
      case NestedNameSpecifier::NamespaceAlias:
      case NestedNameSpecifier::Global:
      case NestedNameSpecifier::Super:
        llvm_unreachable("Nested-name-specifier must name a type");
      }

      // Finally fill in MemberPointerLocInfo fields.
      TL.setStarLoc(Chunk.Loc);
      TL.setClassTInfo(ClsTInfo);
    }
    void VisitLValueReferenceTypeLoc(LValueReferenceTypeLoc TL) {
      assert(Chunk.Kind == DeclaratorChunk::Reference);
      // 'Amp' is misleading: this might have been originally
      /// spelled with AmpAmp.
      TL.setAmpLoc(Chunk.Loc);
    }
    void VisitRValueReferenceTypeLoc(RValueReferenceTypeLoc TL) {
      assert(Chunk.Kind == DeclaratorChunk::Reference);
      assert(!Chunk.Ref.LValueRef);
      TL.setAmpAmpLoc(Chunk.Loc);
    }
    void VisitArrayTypeLoc(ArrayTypeLoc TL) {
      assert(Chunk.Kind == DeclaratorChunk::Array);
      TL.setLBracketLoc(Chunk.Loc);
      TL.setRBracketLoc(Chunk.EndLoc);
      TL.setSizeExpr(static_cast<Expr*>(Chunk.Arr.NumElts));
    }
    void VisitFunctionTypeLoc(FunctionTypeLoc TL) {
      assert(Chunk.Kind == DeclaratorChunk::Function);
      TL.setLocalRangeBegin(Chunk.Loc);
      TL.setLocalRangeEnd(Chunk.EndLoc);

      const DeclaratorChunk::FunctionTypeInfo &FTI = Chunk.Fun;
      TL.setLParenLoc(FTI.getLParenLoc());
      TL.setRParenLoc(FTI.getRParenLoc());
      for (unsigned i = 0, e = TL.getNumParams(), tpi = 0; i != e; ++i) {
        ParmVarDecl *Param = cast<ParmVarDecl>(FTI.Params[i].Param);
        TL.setParam(tpi++, Param);
      }
      TL.setExceptionSpecRange(FTI.getExceptionSpecRange());
    }
    void VisitParenTypeLoc(ParenTypeLoc TL) {
      assert(Chunk.Kind == DeclaratorChunk::Paren);
      TL.setLParenLoc(Chunk.Loc);
      TL.setRParenLoc(Chunk.EndLoc);
    }
    void VisitPipeTypeLoc(PipeTypeLoc TL) {
      assert(Chunk.Kind == DeclaratorChunk::Pipe);
      TL.setKWLoc(Chunk.Loc);
    }
#if INTEL_CUSTOMIZATION
    void VisitChannelTypeLoc(ChannelTypeLoc TL) {
      assert(Chunk.Kind == DeclaratorChunk::Channel);
      TL.setKWLoc(Chunk.Loc);
    }
#endif // INTEL_CUSTOMIZATION

    void VisitTypeLoc(TypeLoc TL) {
      llvm_unreachable("unsupported TypeLoc kind in declarator!");
    }
  };
} // end anonymous namespace

static void fillAtomicQualLoc(AtomicTypeLoc ATL, const DeclaratorChunk &Chunk) {
  SourceLocation Loc;
  switch (Chunk.Kind) {
  case DeclaratorChunk::Function:
  case DeclaratorChunk::Array:
  case DeclaratorChunk::Paren:
  case DeclaratorChunk::Pipe:
#if INTEL_CUSTOMIZATION
  case DeclaratorChunk::Channel:
#endif // INTEL_CUSTOMIZATION
    llvm_unreachable("cannot be _Atomic qualified");

  case DeclaratorChunk::Pointer:
    Loc = SourceLocation::getFromRawEncoding(Chunk.Ptr.AtomicQualLoc);
    break;

  case DeclaratorChunk::BlockPointer:
  case DeclaratorChunk::Reference:
  case DeclaratorChunk::MemberPointer:
    // FIXME: Provide a source location for the _Atomic keyword.
    break;
  }

  ATL.setKWLoc(Loc);
  ATL.setParensRange(SourceRange());
}

static void
fillDependentAddressSpaceTypeLoc(DependentAddressSpaceTypeLoc DASTL,
                                 const ParsedAttributesView &Attrs) {
  for (const ParsedAttr &AL : Attrs) {
    if (AL.getKind() == ParsedAttr::AT_AddressSpace) {
      DASTL.setAttrNameLoc(AL.getLoc());
      DASTL.setAttrExprOperand(AL.getArgAsExpr(0));
      DASTL.setAttrOperandParensRange(SourceRange());
      return;
    }
  }

  llvm_unreachable(
      "no address_space attribute found at the expected location!");
}

/// Create and instantiate a TypeSourceInfo with type source information.
///
/// \param T QualType referring to the type as written in source code.
///
/// \param ReturnTypeInfo For declarators whose return type does not show
/// up in the normal place in the declaration specifiers (such as a C++
/// conversion function), this pointer will refer to a type source information
/// for that return type.
static TypeSourceInfo *
GetTypeSourceInfoForDeclarator(TypeProcessingState &State,
                               QualType T, TypeSourceInfo *ReturnTypeInfo) {
  Sema &S = State.getSema();
  Declarator &D = State.getDeclarator();

  TypeSourceInfo *TInfo = S.Context.CreateTypeSourceInfo(T);
  UnqualTypeLoc CurrTL = TInfo->getTypeLoc().getUnqualifiedLoc();

  // Handle parameter packs whose type is a pack expansion.
  if (isa<PackExpansionType>(T)) {
    CurrTL.castAs<PackExpansionTypeLoc>().setEllipsisLoc(D.getEllipsisLoc());
    CurrTL = CurrTL.getNextTypeLoc().getUnqualifiedLoc();
  }

  for (unsigned i = 0, e = D.getNumTypeObjects(); i != e; ++i) {
    // An AtomicTypeLoc might be produced by an atomic qualifier in this
    // declarator chunk.
    if (AtomicTypeLoc ATL = CurrTL.getAs<AtomicTypeLoc>()) {
      fillAtomicQualLoc(ATL, D.getTypeObject(i));
      CurrTL = ATL.getValueLoc().getUnqualifiedLoc();
    }

    while (AttributedTypeLoc TL = CurrTL.getAs<AttributedTypeLoc>()) {
      fillAttributedTypeLoc(TL, State);
      CurrTL = TL.getNextTypeLoc().getUnqualifiedLoc();
    }

    while (DependentAddressSpaceTypeLoc TL =
               CurrTL.getAs<DependentAddressSpaceTypeLoc>()) {
      fillDependentAddressSpaceTypeLoc(TL, D.getTypeObject(i).getAttrs());
      CurrTL = TL.getPointeeTypeLoc().getUnqualifiedLoc();
    }

    // FIXME: Ordering here?
    while (AdjustedTypeLoc TL = CurrTL.getAs<AdjustedTypeLoc>())
      CurrTL = TL.getNextTypeLoc().getUnqualifiedLoc();

    DeclaratorLocFiller(S.Context, State, D.getTypeObject(i)).Visit(CurrTL);
    CurrTL = CurrTL.getNextTypeLoc().getUnqualifiedLoc();
  }

  // If we have different source information for the return type, use
  // that.  This really only applies to C++ conversion functions.
  if (ReturnTypeInfo) {
    TypeLoc TL = ReturnTypeInfo->getTypeLoc();
    assert(TL.getFullDataSize() == CurrTL.getFullDataSize());
    memcpy(CurrTL.getOpaqueData(), TL.getOpaqueData(), TL.getFullDataSize());
  } else {
    TypeSpecLocFiller(S.Context, State, D.getDeclSpec()).Visit(CurrTL);
  }

  return TInfo;
}

/// Create a LocInfoType to hold the given QualType and TypeSourceInfo.
ParsedType Sema::CreateParsedType(QualType T, TypeSourceInfo *TInfo) {
  // FIXME: LocInfoTypes are "transient", only needed for passing to/from Parser
  // and Sema during declaration parsing. Try deallocating/caching them when
  // it's appropriate, instead of allocating them and keeping them around.
  LocInfoType *LocT = (LocInfoType*)BumpAlloc.Allocate(sizeof(LocInfoType),
                                                       TypeAlignment);
  new (LocT) LocInfoType(T, TInfo);
  assert(LocT->getTypeClass() != T->getTypeClass() &&
         "LocInfoType's TypeClass conflicts with an existing Type class");
  return ParsedType::make(QualType(LocT, 0));
}

void LocInfoType::getAsStringInternal(std::string &Str,
                                      const PrintingPolicy &Policy) const {
  llvm_unreachable("LocInfoType leaked into the type system; an opaque TypeTy*"
         " was used directly instead of getting the QualType through"
         " GetTypeFromParser");
}

TypeResult Sema::ActOnTypeName(Scope *S, Declarator &D) {
  // C99 6.7.6: Type names have no identifier.  This is already validated by
  // the parser.
  assert(D.getIdentifier() == nullptr &&
         "Type name should have no identifier!");

  TypeSourceInfo *TInfo = GetTypeForDeclarator(D, S);
  QualType T = TInfo->getType();
  if (D.isInvalidType())
    return true;

  // Make sure there are no unused decl attributes on the declarator.
  // We don't want to do this for ObjC parameters because we're going
  // to apply them to the actual parameter declaration.
  // Likewise, we don't want to do this for alias declarations, because
  // we are actually going to build a declaration from this eventually.
  if (D.getContext() != DeclaratorContext::ObjCParameterContext &&
      D.getContext() != DeclaratorContext::AliasDeclContext &&
      D.getContext() != DeclaratorContext::AliasTemplateContext)
    checkUnusedDeclAttributes(D);

  if (getLangOpts().CPlusPlus) {
    // Check that there are no default arguments (C++ only).
    CheckExtraCXXDefaultArguments(D);
  }

  return CreateParsedType(T, TInfo);
}

ParsedType Sema::ActOnObjCInstanceType(SourceLocation Loc) {
  QualType T = Context.getObjCInstanceType();
  TypeSourceInfo *TInfo = Context.getTrivialTypeSourceInfo(T, Loc);
  return CreateParsedType(T, TInfo);
}

//===----------------------------------------------------------------------===//
// Type Attribute Processing
//===----------------------------------------------------------------------===//

/// BuildAddressSpaceAttr - Builds a DependentAddressSpaceType if an expression
/// is uninstantiated. If instantiated it will apply the appropriate address space
/// to the type. This function allows dependent template variables to be used in
/// conjunction with the address_space attribute
QualType Sema::BuildAddressSpaceAttr(QualType &T, Expr *AddrSpace,
                                     SourceLocation AttrLoc) {
  if (!AddrSpace->isValueDependent()) {

    llvm::APSInt addrSpace(32);
    if (!AddrSpace->isIntegerConstantExpr(addrSpace, Context)) {
      Diag(AttrLoc, diag::err_attribute_argument_type)
          << "'address_space'" << AANT_ArgumentIntegerConstant
          << AddrSpace->getSourceRange();
      return QualType();
    }

    // Bounds checking.
    if (addrSpace.isSigned()) {
      if (addrSpace.isNegative()) {
        Diag(AttrLoc, diag::err_attribute_address_space_negative)
            << AddrSpace->getSourceRange();
        return QualType();
      }
      addrSpace.setIsSigned(false);
    }

    llvm::APSInt max(addrSpace.getBitWidth());
    max =
        Qualifiers::MaxAddressSpace - (unsigned)LangAS::FirstTargetAddressSpace;
    if (addrSpace > max) {
      Diag(AttrLoc, diag::err_attribute_address_space_too_high)
          << (unsigned)max.getZExtValue() << AddrSpace->getSourceRange();
      return QualType();
    }

    LangAS ASIdx =
        getLangASFromTargetAS(static_cast<unsigned>(addrSpace.getZExtValue()));

    // If this type is already address space qualified with a different
    // address space, reject it.
    // ISO/IEC TR 18037 S5.3 (amending C99 6.7.3): "No type shall be qualified
    // by qualifiers for two or more different address spaces."
    if (T.getAddressSpace() != LangAS::Default) {
      if (T.getAddressSpace() != ASIdx) {
        Diag(AttrLoc, diag::err_attribute_address_multiple_qualifiers);
        return QualType();
      } else
        // Emit a warning if they are identical; it's likely unintended.
        Diag(AttrLoc,
             diag::warn_attribute_address_multiple_identical_qualifiers);
    }

    return Context.getAddrSpaceQualType(T, ASIdx);
  }

  // A check with similar intentions as checking if a type already has an
  // address space except for on a dependent types, basically if the
  // current type is already a DependentAddressSpaceType then its already
  // lined up to have another address space on it and we can't have
  // multiple address spaces on the one pointer indirection
  if (T->getAs<DependentAddressSpaceType>()) {
    Diag(AttrLoc, diag::err_attribute_address_multiple_qualifiers);
    return QualType();
  }

  return Context.getDependentAddressSpaceType(T, AddrSpace, AttrLoc);
}

/// HandleAddressSpaceTypeAttribute - Process an address_space attribute on the
/// specified type.  The attribute contains 1 argument, the id of the address
/// space for the type.
static void HandleAddressSpaceTypeAttribute(QualType &Type,
                                            const ParsedAttr &Attr,
                                            TypeProcessingState &State) {
  Sema &S = State.getSema();

  // ISO/IEC TR 18037 S5.3 (amending C99 6.7.3): "A function type shall not be
  // qualified by an address-space qualifier."
  if (Type->isFunctionType()) {
    S.Diag(Attr.getLoc(), diag::err_attribute_address_function_type);
    Attr.setInvalid();
    return;
  }

  LangAS ASIdx;
  if (Attr.getKind() == ParsedAttr::AT_AddressSpace) {

    // Check the attribute arguments.
    if (Attr.getNumArgs() != 1) {
      S.Diag(Attr.getLoc(), diag::err_attribute_wrong_number_arguments) << Attr
                                                                        << 1;
      Attr.setInvalid();
      return;
    }

    Expr *ASArgExpr;
    if (Attr.isArgIdent(0)) {
      // Special case where the argument is a template id.
      CXXScopeSpec SS;
      SourceLocation TemplateKWLoc;
      UnqualifiedId id;
      id.setIdentifier(Attr.getArgAsIdent(0)->Ident, Attr.getLoc());

      ExprResult AddrSpace = S.ActOnIdExpression(
          S.getCurScope(), SS, TemplateKWLoc, id, false, false);
      if (AddrSpace.isInvalid())
        return;

      ASArgExpr = static_cast<Expr *>(AddrSpace.get());
    } else {
      ASArgExpr = static_cast<Expr *>(Attr.getArgAsExpr(0));
    }

    // Create the DependentAddressSpaceType or append an address space onto
    // the type.
    QualType T = S.BuildAddressSpaceAttr(Type, ASArgExpr, Attr.getLoc());

    if (!T.isNull()) {
      ASTContext &Ctx = S.Context;
      auto *ASAttr = ::new (Ctx) AddressSpaceAttr(
          Attr.getRange(), Ctx, Attr.getAttributeSpellingListIndex(),
          static_cast<unsigned>(T.getQualifiers().getAddressSpace()));
      Type = State.getAttributedType(ASAttr, T, T);
    } else {
      Attr.setInvalid();
    }
  } else {
    // The keyword-based type attributes imply which address space to use.
    switch (Attr.getKind()) {
    case ParsedAttr::AT_OpenCLGlobalAddressSpace:
      ASIdx = LangAS::opencl_global; break;
    case ParsedAttr::AT_OpenCLLocalAddressSpace:
      ASIdx = LangAS::opencl_local; break;
    case ParsedAttr::AT_OpenCLConstantAddressSpace:
      ASIdx = LangAS::opencl_constant; break;
    case ParsedAttr::AT_OpenCLGenericAddressSpace:
      ASIdx = LangAS::opencl_generic; break;
    case ParsedAttr::AT_OpenCLPrivateAddressSpace:
      ASIdx = LangAS::opencl_private; break;
    default:
      llvm_unreachable("Invalid address space");
    }

    // If this type is already address space qualified with a different
    // address space, reject it.
    // ISO/IEC TR 18037 S5.3 (amending C99 6.7.3): "No type shall be qualified by
    // qualifiers for two or more different address spaces."
    if (Type.getAddressSpace() != LangAS::Default) {
      if (Type.getAddressSpace() != ASIdx) {
        S.Diag(Attr.getLoc(), diag::err_attribute_address_multiple_qualifiers);
        Attr.setInvalid();
        return;
      } else
        // Emit a warning if they are identical; it's likely unintended.
        S.Diag(Attr.getLoc(),
               diag::warn_attribute_address_multiple_identical_qualifiers);
    }

    Type = S.Context.getAddrSpaceQualType(Type, ASIdx);
  }
}

/// Does this type have a "direct" ownership qualifier?  That is,
/// is it written like "__strong id", as opposed to something like
/// "typeof(foo)", where that happens to be strong?
static bool hasDirectOwnershipQualifier(QualType type) {
  // Fast path: no qualifier at all.
  assert(type.getQualifiers().hasObjCLifetime());

  while (true) {
    // __strong id
    if (const AttributedType *attr = dyn_cast<AttributedType>(type)) {
      if (attr->getAttrKind() == attr::ObjCOwnership)
        return true;

      type = attr->getModifiedType();

    // X *__strong (...)
    } else if (const ParenType *paren = dyn_cast<ParenType>(type)) {
      type = paren->getInnerType();

    // That's it for things we want to complain about.  In particular,
    // we do not want to look through typedefs, typeof(expr),
    // typeof(type), or any other way that the type is somehow
    // abstracted.
    } else {

      return false;
    }
  }
}

/// handleObjCOwnershipTypeAttr - Process an objc_ownership
/// attribute on the specified type.
///
/// Returns 'true' if the attribute was handled.
static bool handleObjCOwnershipTypeAttr(TypeProcessingState &state,
                                        ParsedAttr &attr, QualType &type) {
  bool NonObjCPointer = false;

  if (!type->isDependentType() && !type->isUndeducedType()) {
    if (const PointerType *ptr = type->getAs<PointerType>()) {
      QualType pointee = ptr->getPointeeType();
      if (pointee->isObjCRetainableType() || pointee->isPointerType())
        return false;
      // It is important not to lose the source info that there was an attribute
      // applied to non-objc pointer. We will create an attributed type but
      // its type will be the same as the original type.
      NonObjCPointer = true;
    } else if (!type->isObjCRetainableType()) {
      return false;
    }

    // Don't accept an ownership attribute in the declspec if it would
    // just be the return type of a block pointer.
    if (state.isProcessingDeclSpec()) {
      Declarator &D = state.getDeclarator();
      if (maybeMovePastReturnType(D, D.getNumTypeObjects(),
                                  /*onlyBlockPointers=*/true))
        return false;
    }
  }

  Sema &S = state.getSema();
  SourceLocation AttrLoc = attr.getLoc();
  if (AttrLoc.isMacroID())
    AttrLoc =
        S.getSourceManager().getImmediateExpansionRange(AttrLoc).getBegin();

  if (!attr.isArgIdent(0)) {
    S.Diag(AttrLoc, diag::err_attribute_argument_type) << attr
                                                       << AANT_ArgumentString;
    attr.setInvalid();
    return true;
  }

  IdentifierInfo *II = attr.getArgAsIdent(0)->Ident;
  Qualifiers::ObjCLifetime lifetime;
  if (II->isStr("none"))
    lifetime = Qualifiers::OCL_ExplicitNone;
  else if (II->isStr("strong"))
    lifetime = Qualifiers::OCL_Strong;
  else if (II->isStr("weak"))
    lifetime = Qualifiers::OCL_Weak;
  else if (II->isStr("autoreleasing"))
    lifetime = Qualifiers::OCL_Autoreleasing;
  else {
    S.Diag(AttrLoc, diag::warn_attribute_type_not_supported)
      << attr.getName() << II;
    attr.setInvalid();
    return true;
  }

  // Just ignore lifetime attributes other than __weak and __unsafe_unretained
  // outside of ARC mode.
  if (!S.getLangOpts().ObjCAutoRefCount &&
      lifetime != Qualifiers::OCL_Weak &&
      lifetime != Qualifiers::OCL_ExplicitNone) {
    return true;
  }

  SplitQualType underlyingType = type.split();

  // Check for redundant/conflicting ownership qualifiers.
  if (Qualifiers::ObjCLifetime previousLifetime
        = type.getQualifiers().getObjCLifetime()) {
    // If it's written directly, that's an error.
    if (hasDirectOwnershipQualifier(type)) {
      S.Diag(AttrLoc, diag::err_attr_objc_ownership_redundant)
        << type;
      return true;
    }

    // Otherwise, if the qualifiers actually conflict, pull sugar off
    // and remove the ObjCLifetime qualifiers.
    if (previousLifetime != lifetime) {
      // It's possible to have multiple local ObjCLifetime qualifiers. We
      // can't stop after we reach a type that is directly qualified.
      const Type *prevTy = nullptr;
      while (!prevTy || prevTy != underlyingType.Ty) {
        prevTy = underlyingType.Ty;
        underlyingType = underlyingType.getSingleStepDesugaredType();
      }
      underlyingType.Quals.removeObjCLifetime();
    }
  }

  underlyingType.Quals.addObjCLifetime(lifetime);

  if (NonObjCPointer) {
    StringRef name = attr.getName()->getName();
    switch (lifetime) {
    case Qualifiers::OCL_None:
    case Qualifiers::OCL_ExplicitNone:
      break;
    case Qualifiers::OCL_Strong: name = "__strong"; break;
    case Qualifiers::OCL_Weak: name = "__weak"; break;
    case Qualifiers::OCL_Autoreleasing: name = "__autoreleasing"; break;
    }
    S.Diag(AttrLoc, diag::warn_type_attribute_wrong_type) << name
      << TDS_ObjCObjOrBlock << type;
  }

  // Don't actually add the __unsafe_unretained qualifier in non-ARC files,
  // because having both 'T' and '__unsafe_unretained T' exist in the type
  // system causes unfortunate widespread consistency problems.  (For example,
  // they're not considered compatible types, and we mangle them identicially
  // as template arguments.)  These problems are all individually fixable,
  // but it's easier to just not add the qualifier and instead sniff it out
  // in specific places using isObjCInertUnsafeUnretainedType().
  //
  // Doing this does means we miss some trivial consistency checks that
  // would've triggered in ARC, but that's better than trying to solve all
  // the coexistence problems with __unsafe_unretained.
  if (!S.getLangOpts().ObjCAutoRefCount &&
      lifetime == Qualifiers::OCL_ExplicitNone) {
    type = state.getAttributedType(
        createSimpleAttr<ObjCInertUnsafeUnretainedAttr>(S.Context, attr),
        type, type);
    return true;
  }

  QualType origType = type;
  if (!NonObjCPointer)
    type = S.Context.getQualifiedType(underlyingType);

  // If we have a valid source location for the attribute, use an
  // AttributedType instead.
  if (AttrLoc.isValid()) {
    type = state.getAttributedType(::new (S.Context) ObjCOwnershipAttr(
                                       attr.getRange(), S.Context, II,
                                       attr.getAttributeSpellingListIndex()),
                                   origType, type);
  }

  auto diagnoseOrDelay = [](Sema &S, SourceLocation loc,
                            unsigned diagnostic, QualType type) {
    if (S.DelayedDiagnostics.shouldDelayDiagnostics()) {
      S.DelayedDiagnostics.add(
          sema::DelayedDiagnostic::makeForbiddenType(
              S.getSourceManager().getExpansionLoc(loc),
              diagnostic, type, /*ignored*/ 0));
    } else {
      S.Diag(loc, diagnostic);
    }
  };

  // Sometimes, __weak isn't allowed.
  if (lifetime == Qualifiers::OCL_Weak &&
      !S.getLangOpts().ObjCWeak && !NonObjCPointer) {

    // Use a specialized diagnostic if the runtime just doesn't support them.
    unsigned diagnostic =
      (S.getLangOpts().ObjCWeakRuntime ? diag::err_arc_weak_disabled
                                       : diag::err_arc_weak_no_runtime);

    // In any case, delay the diagnostic until we know what we're parsing.
    diagnoseOrDelay(S, AttrLoc, diagnostic, type);

    attr.setInvalid();
    return true;
  }

  // Forbid __weak for class objects marked as
  // objc_arc_weak_reference_unavailable
  if (lifetime == Qualifiers::OCL_Weak) {
    if (const ObjCObjectPointerType *ObjT =
          type->getAs<ObjCObjectPointerType>()) {
      if (ObjCInterfaceDecl *Class = ObjT->getInterfaceDecl()) {
        if (Class->isArcWeakrefUnavailable()) {
          S.Diag(AttrLoc, diag::err_arc_unsupported_weak_class);
          S.Diag(ObjT->getInterfaceDecl()->getLocation(),
                 diag::note_class_declared);
        }
      }
    }
  }

  return true;
}

/// handleObjCGCTypeAttr - Process the __attribute__((objc_gc)) type
/// attribute on the specified type.  Returns true to indicate that
/// the attribute was handled, false to indicate that the type does
/// not permit the attribute.
static bool handleObjCGCTypeAttr(TypeProcessingState &state, ParsedAttr &attr,
                                 QualType &type) {
  Sema &S = state.getSema();

  // Delay if this isn't some kind of pointer.
  if (!type->isPointerType() &&
      !type->isObjCObjectPointerType() &&
      !type->isBlockPointerType())
    return false;

  if (type.getObjCGCAttr() != Qualifiers::GCNone) {
    S.Diag(attr.getLoc(), diag::err_attribute_multiple_objc_gc);
    attr.setInvalid();
    return true;
  }

  // Check the attribute arguments.
  if (!attr.isArgIdent(0)) {
    S.Diag(attr.getLoc(), diag::err_attribute_argument_type)
        << attr << AANT_ArgumentString;
    attr.setInvalid();
    return true;
  }
  Qualifiers::GC GCAttr;
  if (attr.getNumArgs() > 1) {
    S.Diag(attr.getLoc(), diag::err_attribute_wrong_number_arguments) << attr
                                                                      << 1;
    attr.setInvalid();
    return true;
  }

  IdentifierInfo *II = attr.getArgAsIdent(0)->Ident;
  if (II->isStr("weak"))
    GCAttr = Qualifiers::Weak;
  else if (II->isStr("strong"))
    GCAttr = Qualifiers::Strong;
  else {
    S.Diag(attr.getLoc(), diag::warn_attribute_type_not_supported)
      << attr.getName() << II;
    attr.setInvalid();
    return true;
  }

  QualType origType = type;
  type = S.Context.getObjCGCQualType(origType, GCAttr);

  // Make an attributed type to preserve the source information.
  if (attr.getLoc().isValid())
    type = state.getAttributedType(
        ::new (S.Context) ObjCGCAttr(attr.getRange(), S.Context, II,
                                     attr.getAttributeSpellingListIndex()),
        origType, type);

  return true;
}

namespace {
  /// A helper class to unwrap a type down to a function for the
  /// purposes of applying attributes there.
  ///
  /// Use:
  ///   FunctionTypeUnwrapper unwrapped(SemaRef, T);
  ///   if (unwrapped.isFunctionType()) {
  ///     const FunctionType *fn = unwrapped.get();
  ///     // change fn somehow
  ///     T = unwrapped.wrap(fn);
  ///   }
  struct FunctionTypeUnwrapper {
    enum WrapKind {
      Desugar,
      Attributed,
      Parens,
      Pointer,
      BlockPointer,
      Reference,
      MemberPointer
    };

    QualType Original;
    const FunctionType *Fn;
    SmallVector<unsigned char /*WrapKind*/, 8> Stack;

    FunctionTypeUnwrapper(Sema &S, QualType T) : Original(T) {
      while (true) {
        const Type *Ty = T.getTypePtr();
        if (isa<FunctionType>(Ty)) {
          Fn = cast<FunctionType>(Ty);
          return;
        } else if (isa<ParenType>(Ty)) {
          T = cast<ParenType>(Ty)->getInnerType();
          Stack.push_back(Parens);
        } else if (isa<PointerType>(Ty)) {
          T = cast<PointerType>(Ty)->getPointeeType();
          Stack.push_back(Pointer);
        } else if (isa<BlockPointerType>(Ty)) {
          T = cast<BlockPointerType>(Ty)->getPointeeType();
          Stack.push_back(BlockPointer);
        } else if (isa<MemberPointerType>(Ty)) {
          T = cast<MemberPointerType>(Ty)->getPointeeType();
          Stack.push_back(MemberPointer);
        } else if (isa<ReferenceType>(Ty)) {
          T = cast<ReferenceType>(Ty)->getPointeeType();
          Stack.push_back(Reference);
        } else if (isa<AttributedType>(Ty)) {
          T = cast<AttributedType>(Ty)->getEquivalentType();
          Stack.push_back(Attributed);
        } else {
          const Type *DTy = Ty->getUnqualifiedDesugaredType();
          if (Ty == DTy) {
            Fn = nullptr;
            return;
          }

          T = QualType(DTy, 0);
          Stack.push_back(Desugar);
        }
      }
    }

    bool isFunctionType() const { return (Fn != nullptr); }
    const FunctionType *get() const { return Fn; }

    QualType wrap(Sema &S, const FunctionType *New) {
      // If T wasn't modified from the unwrapped type, do nothing.
      if (New == get()) return Original;

      Fn = New;
      return wrap(S.Context, Original, 0);
    }

  private:
    QualType wrap(ASTContext &C, QualType Old, unsigned I) {
      if (I == Stack.size())
        return C.getQualifiedType(Fn, Old.getQualifiers());

      // Build up the inner type, applying the qualifiers from the old
      // type to the new type.
      SplitQualType SplitOld = Old.split();

      // As a special case, tail-recurse if there are no qualifiers.
      if (SplitOld.Quals.empty())
        return wrap(C, SplitOld.Ty, I);
      return C.getQualifiedType(wrap(C, SplitOld.Ty, I), SplitOld.Quals);
    }

    QualType wrap(ASTContext &C, const Type *Old, unsigned I) {
      if (I == Stack.size()) return QualType(Fn, 0);

      switch (static_cast<WrapKind>(Stack[I++])) {
      case Desugar:
        // This is the point at which we potentially lose source
        // information.
        return wrap(C, Old->getUnqualifiedDesugaredType(), I);

      case Attributed:
        return wrap(C, cast<AttributedType>(Old)->getEquivalentType(), I);

      case Parens: {
        QualType New = wrap(C, cast<ParenType>(Old)->getInnerType(), I);
        return C.getParenType(New);
      }

      case Pointer: {
        QualType New = wrap(C, cast<PointerType>(Old)->getPointeeType(), I);
        return C.getPointerType(New);
      }

      case BlockPointer: {
        QualType New = wrap(C, cast<BlockPointerType>(Old)->getPointeeType(),I);
        return C.getBlockPointerType(New);
      }

      case MemberPointer: {
        const MemberPointerType *OldMPT = cast<MemberPointerType>(Old);
        QualType New = wrap(C, OldMPT->getPointeeType(), I);
        return C.getMemberPointerType(New, OldMPT->getClass());
      }

      case Reference: {
        const ReferenceType *OldRef = cast<ReferenceType>(Old);
        QualType New = wrap(C, OldRef->getPointeeType(), I);
        if (isa<LValueReferenceType>(OldRef))
          return C.getLValueReferenceType(New, OldRef->isSpelledAsLValue());
        else
          return C.getRValueReferenceType(New);
      }
      }

      llvm_unreachable("unknown wrapping kind");
    }
  };
} // end anonymous namespace

static bool handleMSPointerTypeQualifierAttr(TypeProcessingState &State,
                                             ParsedAttr &PAttr, QualType &Type) {
  Sema &S = State.getSema();

  Attr *A;
  switch (PAttr.getKind()) {
  default: llvm_unreachable("Unknown attribute kind");
  case ParsedAttr::AT_Ptr32:
    A = createSimpleAttr<Ptr32Attr>(S.Context, PAttr);
    break;
  case ParsedAttr::AT_Ptr64:
    A = createSimpleAttr<Ptr64Attr>(S.Context, PAttr);
    break;
  case ParsedAttr::AT_SPtr:
    A = createSimpleAttr<SPtrAttr>(S.Context, PAttr);
    break;
  case ParsedAttr::AT_UPtr:
    A = createSimpleAttr<UPtrAttr>(S.Context, PAttr);
    break;
  }

  attr::Kind NewAttrKind = A->getKind();
  QualType Desugared = Type;
  const AttributedType *AT = dyn_cast<AttributedType>(Type);
  while (AT) {
    attr::Kind CurAttrKind = AT->getAttrKind();

    // You cannot specify duplicate type attributes, so if the attribute has
    // already been applied, flag it.
    if (NewAttrKind == CurAttrKind) {
      S.Diag(PAttr.getLoc(), diag::warn_duplicate_attribute_exact)
        << PAttr.getName();
      return true;
    }

    // You cannot have both __sptr and __uptr on the same type, nor can you
    // have __ptr32 and __ptr64.
    if ((CurAttrKind == attr::Ptr32 && NewAttrKind == attr::Ptr64) ||
        (CurAttrKind == attr::Ptr64 && NewAttrKind == attr::Ptr32)) {
      S.Diag(PAttr.getLoc(), diag::err_attributes_are_not_compatible)
        << "'__ptr32'" << "'__ptr64'";
      return true;
    } else if ((CurAttrKind == attr::SPtr && NewAttrKind == attr::UPtr) ||
               (CurAttrKind == attr::UPtr && NewAttrKind == attr::SPtr)) {
      S.Diag(PAttr.getLoc(), diag::err_attributes_are_not_compatible)
        << "'__sptr'" << "'__uptr'";
      return true;
    }

    Desugared = AT->getEquivalentType();
    AT = dyn_cast<AttributedType>(Desugared);
  }

  // Pointer type qualifiers can only operate on pointer types, but not
  // pointer-to-member types.
  //
  // FIXME: Should we really be disallowing this attribute if there is any
  // type sugar between it and the pointer (other than attributes)? Eg, this
  // disallows the attribute on a parenthesized pointer.
  // And if so, should we really allow *any* type attribute?
  if (!isa<PointerType>(Desugared)) {
    if (Type->isMemberPointerType())
      S.Diag(PAttr.getLoc(), diag::err_attribute_no_member_pointers) << PAttr;
    else
      S.Diag(PAttr.getLoc(), diag::err_attribute_pointers_only) << PAttr << 0;
    return true;
  }

  Type = State.getAttributedType(A, Type, Type);
  return false;
}

/// Map a nullability attribute kind to a nullability kind.
static NullabilityKind mapNullabilityAttrKind(ParsedAttr::Kind kind) {
  switch (kind) {
  case ParsedAttr::AT_TypeNonNull:
    return NullabilityKind::NonNull;

  case ParsedAttr::AT_TypeNullable:
    return NullabilityKind::Nullable;

  case ParsedAttr::AT_TypeNullUnspecified:
    return NullabilityKind::Unspecified;

  default:
    llvm_unreachable("not a nullability attribute kind");
  }
}

/// Applies a nullability type specifier to the given type, if possible.
///
/// \param state The type processing state.
///
/// \param type The type to which the nullability specifier will be
/// added. On success, this type will be updated appropriately.
///
/// \param attr The attribute as written on the type.
///
/// \param allowOnArrayType Whether to accept nullability specifiers on an
/// array type (e.g., because it will decay to a pointer).
///
/// \returns true if a problem has been diagnosed, false on success.
static bool checkNullabilityTypeSpecifier(TypeProcessingState &state,
                                          QualType &type,
                                          ParsedAttr &attr,
                                          bool allowOnArrayType) {
  Sema &S = state.getSema();

  NullabilityKind nullability = mapNullabilityAttrKind(attr.getKind());
  SourceLocation nullabilityLoc = attr.getLoc();
  bool isContextSensitive = attr.isContextSensitiveKeywordAttribute();

  recordNullabilitySeen(S, nullabilityLoc);

  // Check for existing nullability attributes on the type.
  QualType desugared = type;
  while (auto attributed = dyn_cast<AttributedType>(desugared.getTypePtr())) {
    // Check whether there is already a null
    if (auto existingNullability = attributed->getImmediateNullability()) {
      // Duplicated nullability.
      if (nullability == *existingNullability) {
        S.Diag(nullabilityLoc, diag::warn_nullability_duplicate)
          << DiagNullabilityKind(nullability, isContextSensitive)
          << FixItHint::CreateRemoval(nullabilityLoc);

        break;
      }

      // Conflicting nullability.
      S.Diag(nullabilityLoc, diag::err_nullability_conflicting)
        << DiagNullabilityKind(nullability, isContextSensitive)
        << DiagNullabilityKind(*existingNullability, false);
      return true;
    }

    desugared = attributed->getModifiedType();
  }

  // If there is already a different nullability specifier, complain.
  // This (unlike the code above) looks through typedefs that might
  // have nullability specifiers on them, which means we cannot
  // provide a useful Fix-It.
  if (auto existingNullability = desugared->getNullability(S.Context)) {
    if (nullability != *existingNullability) {
      S.Diag(nullabilityLoc, diag::err_nullability_conflicting)
        << DiagNullabilityKind(nullability, isContextSensitive)
        << DiagNullabilityKind(*existingNullability, false);

      // Try to find the typedef with the existing nullability specifier.
      if (auto typedefType = desugared->getAs<TypedefType>()) {
        TypedefNameDecl *typedefDecl = typedefType->getDecl();
        QualType underlyingType = typedefDecl->getUnderlyingType();
        if (auto typedefNullability
              = AttributedType::stripOuterNullability(underlyingType)) {
          if (*typedefNullability == *existingNullability) {
            S.Diag(typedefDecl->getLocation(), diag::note_nullability_here)
              << DiagNullabilityKind(*existingNullability, false);
          }
        }
      }

      return true;
    }
  }

  // If this definitely isn't a pointer type, reject the specifier.
  if (!desugared->canHaveNullability() &&
      !(allowOnArrayType && desugared->isArrayType())) {
    S.Diag(nullabilityLoc, diag::err_nullability_nonpointer)
      << DiagNullabilityKind(nullability, isContextSensitive) << type;
    return true;
  }

  // For the context-sensitive keywords/Objective-C property
  // attributes, require that the type be a single-level pointer.
  if (isContextSensitive) {
    // Make sure that the pointee isn't itself a pointer type.
    const Type *pointeeType;
    if (desugared->isArrayType())
      pointeeType = desugared->getArrayElementTypeNoTypeQual();
    else
      pointeeType = desugared->getPointeeType().getTypePtr();

    if (pointeeType->isAnyPointerType() ||
        pointeeType->isObjCObjectPointerType() ||
        pointeeType->isMemberPointerType()) {
      S.Diag(nullabilityLoc, diag::err_nullability_cs_multilevel)
        << DiagNullabilityKind(nullability, true)
        << type;
      S.Diag(nullabilityLoc, diag::note_nullability_type_specifier)
        << DiagNullabilityKind(nullability, false)
        << type
        << FixItHint::CreateReplacement(nullabilityLoc,
                                        getNullabilitySpelling(nullability));
      return true;
    }
  }

  // Form the attributed type.
  type = state.getAttributedType(
      createNullabilityAttr(S.Context, attr, nullability), type, type);
  return false;
}

/// Check the application of the Objective-C '__kindof' qualifier to
/// the given type.
static bool checkObjCKindOfType(TypeProcessingState &state, QualType &type,
                                ParsedAttr &attr) {
  Sema &S = state.getSema();

  if (isa<ObjCTypeParamType>(type)) {
    // Build the attributed type to record where __kindof occurred.
    type = state.getAttributedType(
        createSimpleAttr<ObjCKindOfAttr>(S.Context, attr), type, type);
    return false;
  }

  // Find out if it's an Objective-C object or object pointer type;
  const ObjCObjectPointerType *ptrType = type->getAs<ObjCObjectPointerType>();
  const ObjCObjectType *objType = ptrType ? ptrType->getObjectType()
                                          : type->getAs<ObjCObjectType>();

  // If not, we can't apply __kindof.
  if (!objType) {
    // FIXME: Handle dependent types that aren't yet object types.
    S.Diag(attr.getLoc(), diag::err_objc_kindof_nonobject)
      << type;
    return true;
  }

  // Rebuild the "equivalent" type, which pushes __kindof down into
  // the object type.
  // There is no need to apply kindof on an unqualified id type.
  QualType equivType = S.Context.getObjCObjectType(
      objType->getBaseType(), objType->getTypeArgsAsWritten(),
      objType->getProtocols(),
      /*isKindOf=*/objType->isObjCUnqualifiedId() ? false : true);

  // If we started with an object pointer type, rebuild it.
  if (ptrType) {
    equivType = S.Context.getObjCObjectPointerType(equivType);
    if (auto nullability = type->getNullability(S.Context)) {
      // We create a nullability attribute from the __kindof attribute.
      // Make sure that will make sense.
      assert(attr.getAttributeSpellingListIndex() == 0 &&
             "multiple spellings for __kindof?");
      Attr *A = createNullabilityAttr(S.Context, attr, *nullability);
      A->setImplicit(true);
      equivType = state.getAttributedType(A, equivType, equivType);
    }
  }

  // Build the attributed type to record where __kindof occurred.
  type = state.getAttributedType(
      createSimpleAttr<ObjCKindOfAttr>(S.Context, attr), type, equivType);
  return false;
}

/// Distribute a nullability type attribute that cannot be applied to
/// the type specifier to a pointer, block pointer, or member pointer
/// declarator, complaining if necessary.
///
/// \returns true if the nullability annotation was distributed, false
/// otherwise.
static bool distributeNullabilityTypeAttr(TypeProcessingState &state,
                                          QualType type, ParsedAttr &attr) {
  Declarator &declarator = state.getDeclarator();

  /// Attempt to move the attribute to the specified chunk.
  auto moveToChunk = [&](DeclaratorChunk &chunk, bool inFunction) -> bool {
    // If there is already a nullability attribute there, don't add
    // one.
    if (hasNullabilityAttr(chunk.getAttrs()))
      return false;

    // Complain about the nullability qualifier being in the wrong
    // place.
    enum {
      PK_Pointer,
      PK_BlockPointer,
      PK_MemberPointer,
      PK_FunctionPointer,
      PK_MemberFunctionPointer,
    } pointerKind
      = chunk.Kind == DeclaratorChunk::Pointer ? (inFunction ? PK_FunctionPointer
                                                             : PK_Pointer)
        : chunk.Kind == DeclaratorChunk::BlockPointer ? PK_BlockPointer
        : inFunction? PK_MemberFunctionPointer : PK_MemberPointer;

    auto diag = state.getSema().Diag(attr.getLoc(),
                                     diag::warn_nullability_declspec)
      << DiagNullabilityKind(mapNullabilityAttrKind(attr.getKind()),
                             attr.isContextSensitiveKeywordAttribute())
      << type
      << static_cast<unsigned>(pointerKind);

    // FIXME: MemberPointer chunks don't carry the location of the *.
    if (chunk.Kind != DeclaratorChunk::MemberPointer) {
      diag << FixItHint::CreateRemoval(attr.getLoc())
           << FixItHint::CreateInsertion(
                state.getSema().getPreprocessor()
                  .getLocForEndOfToken(chunk.Loc),
                " " + attr.getName()->getName().str() + " ");
    }

    moveAttrFromListToList(attr, state.getCurrentAttributes(),
                           chunk.getAttrs());
    return true;
  };

  // Move it to the outermost pointer, member pointer, or block
  // pointer declarator.
  for (unsigned i = state.getCurrentChunkIndex(); i != 0; --i) {
    DeclaratorChunk &chunk = declarator.getTypeObject(i-1);
    switch (chunk.Kind) {
    case DeclaratorChunk::Pointer:
    case DeclaratorChunk::BlockPointer:
    case DeclaratorChunk::MemberPointer:
      return moveToChunk(chunk, false);

    case DeclaratorChunk::Paren:
    case DeclaratorChunk::Array:
      continue;

    case DeclaratorChunk::Function:
      // Try to move past the return type to a function/block/member
      // function pointer.
      if (DeclaratorChunk *dest = maybeMovePastReturnType(
                                    declarator, i,
                                    /*onlyBlockPointers=*/false)) {
        return moveToChunk(*dest, true);
      }

      return false;

    // Don't walk through these.
    case DeclaratorChunk::Reference:
    case DeclaratorChunk::Pipe:
#if INTEL_CUSTOMIZATION
    case DeclaratorChunk::Channel:
#endif // INTEL_CUSTOMIZATION
      return false;
    }
  }

  return false;
}

static Attr *getCCTypeAttr(ASTContext &Ctx, ParsedAttr &Attr) {
  assert(!Attr.isInvalid());
  switch (Attr.getKind()) {
  default:
    llvm_unreachable("not a calling convention attribute");
  case ParsedAttr::AT_CDecl:
    return createSimpleAttr<CDeclAttr>(Ctx, Attr);
  case ParsedAttr::AT_FastCall:
    return createSimpleAttr<FastCallAttr>(Ctx, Attr);
  case ParsedAttr::AT_StdCall:
    return createSimpleAttr<StdCallAttr>(Ctx, Attr);
  case ParsedAttr::AT_ThisCall:
    return createSimpleAttr<ThisCallAttr>(Ctx, Attr);
  case ParsedAttr::AT_RegCall:
    return createSimpleAttr<RegCallAttr>(Ctx, Attr);
  case ParsedAttr::AT_Pascal:
    return createSimpleAttr<PascalAttr>(Ctx, Attr);
  case ParsedAttr::AT_SwiftCall:
    return createSimpleAttr<SwiftCallAttr>(Ctx, Attr);
  case ParsedAttr::AT_VectorCall:
    return createSimpleAttr<VectorCallAttr>(Ctx, Attr);
  case ParsedAttr::AT_Pcs: {
    // The attribute may have had a fixit applied where we treated an
    // identifier as a string literal.  The contents of the string are valid,
    // but the form may not be.
    StringRef Str;
    if (Attr.isArgExpr(0))
      Str = cast<StringLiteral>(Attr.getArgAsExpr(0))->getString();
    else
      Str = Attr.getArgAsIdent(0)->Ident->getName();
    PcsAttr::PCSType Type;
    if (!PcsAttr::ConvertStrToPCSType(Str, Type))
      llvm_unreachable("already validated the attribute");
    return ::new (Ctx) PcsAttr(Attr.getRange(), Ctx, Type,
                               Attr.getAttributeSpellingListIndex());
  }
  case ParsedAttr::AT_IntelOclBicc:
    return createSimpleAttr<IntelOclBiccAttr>(Ctx, Attr);
  case ParsedAttr::AT_MSABI:
    return createSimpleAttr<MSABIAttr>(Ctx, Attr);
  case ParsedAttr::AT_SysVABI:
    return createSimpleAttr<SysVABIAttr>(Ctx, Attr);
  case ParsedAttr::AT_PreserveMost:
    return createSimpleAttr<PreserveMostAttr>(Ctx, Attr);
  case ParsedAttr::AT_PreserveAll:
    return createSimpleAttr<PreserveAllAttr>(Ctx, Attr);
  }
  llvm_unreachable("unexpected attribute kind!");
}

/// Process an individual function attribute.  Returns true to
/// indicate that the attribute was handled, false if it wasn't.
static bool handleFunctionTypeAttr(TypeProcessingState &state, ParsedAttr &attr,
                                   QualType &type) {
  Sema &S = state.getSema();

  FunctionTypeUnwrapper unwrapped(S, type);

  if (attr.getKind() == ParsedAttr::AT_NoReturn) {
    if (S.CheckAttrNoArgs(attr))
      return true;

    // Delay if this is not a function type.
    if (!unwrapped.isFunctionType())
      return false;

    // Otherwise we can process right away.
    FunctionType::ExtInfo EI = unwrapped.get()->getExtInfo().withNoReturn(true);
    type = unwrapped.wrap(S, S.Context.adjustFunctionType(unwrapped.get(), EI));
    return true;
  }

  // ns_returns_retained is not always a type attribute, but if we got
  // here, we're treating it as one right now.
  if (attr.getKind() == ParsedAttr::AT_NSReturnsRetained) {
    if (attr.getNumArgs()) return true;

    // Delay if this is not a function type.
    if (!unwrapped.isFunctionType())
      return false;

    // Check whether the return type is reasonable.
    if (S.checkNSReturnsRetainedReturnType(attr.getLoc(),
                                           unwrapped.get()->getReturnType()))
      return true;

    // Only actually change the underlying type in ARC builds.
    QualType origType = type;
    if (state.getSema().getLangOpts().ObjCAutoRefCount) {
      FunctionType::ExtInfo EI
        = unwrapped.get()->getExtInfo().withProducesResult(true);
      type = unwrapped.wrap(S, S.Context.adjustFunctionType(unwrapped.get(), EI));
    }
    type = state.getAttributedType(
        createSimpleAttr<NSReturnsRetainedAttr>(S.Context, attr),
        origType, type);
    return true;
  }

  if (attr.getKind() == ParsedAttr::AT_AnyX86NoCallerSavedRegisters) {
    if (S.CheckAttrTarget(attr) || S.CheckAttrNoArgs(attr))
      return true;

    // Delay if this is not a function type.
    if (!unwrapped.isFunctionType())
      return false;

    FunctionType::ExtInfo EI =
        unwrapped.get()->getExtInfo().withNoCallerSavedRegs(true);
    type = unwrapped.wrap(S, S.Context.adjustFunctionType(unwrapped.get(), EI));
    return true;
  }

  if (attr.getKind() == ParsedAttr::AT_AnyX86NoCfCheck) {
    if (!S.getLangOpts().CFProtectionBranch) {
      S.Diag(attr.getLoc(), diag::warn_nocf_check_attribute_ignored);
      attr.setInvalid();
      return true;
    }

    if (S.CheckAttrTarget(attr) || S.CheckAttrNoArgs(attr))
      return true;

    // If this is not a function type, warning will be asserted by subject
    // check.
    if (!unwrapped.isFunctionType())
      return true;

    FunctionType::ExtInfo EI =
      unwrapped.get()->getExtInfo().withNoCfCheck(true);
    type = unwrapped.wrap(S, S.Context.adjustFunctionType(unwrapped.get(), EI));
    return true;
  }

  if (attr.getKind() == ParsedAttr::AT_Regparm) {
    unsigned value;
    if (S.CheckRegparmAttr(attr, value))
      return true;

    // Delay if this is not a function type.
    if (!unwrapped.isFunctionType())
      return false;

    // Diagnose regparm with fastcall.
    const FunctionType *fn = unwrapped.get();
    CallingConv CC = fn->getCallConv();
    if (CC == CC_X86FastCall) {
      S.Diag(attr.getLoc(), diag::err_attributes_are_not_compatible)
        << FunctionType::getNameForCallConv(CC)
        << "regparm";
      attr.setInvalid();
      return true;
    }

    FunctionType::ExtInfo EI =
      unwrapped.get()->getExtInfo().withRegParm(value);
    type = unwrapped.wrap(S, S.Context.adjustFunctionType(unwrapped.get(), EI));
    return true;
  }

  // Delay if the type didn't work out to a function.
  if (!unwrapped.isFunctionType()) return false;

  // Otherwise, a calling convention.
  CallingConv CC;
  if (S.CheckCallingConvAttr(attr, CC))
    return true;

  const FunctionType *fn = unwrapped.get();
  CallingConv CCOld = fn->getCallConv();
  Attr *CCAttr = getCCTypeAttr(S.Context, attr);

  if (CCOld != CC) {
    // Error out on when there's already an attribute on the type
    // and the CCs don't match.
    if (S.getCallingConvAttributedType(type)) {
      S.Diag(attr.getLoc(), diag::err_attributes_are_not_compatible)
        << FunctionType::getNameForCallConv(CC)
        << FunctionType::getNameForCallConv(CCOld);
      attr.setInvalid();
      return true;
    }
  }

  // Diagnose use of variadic functions with calling conventions that
  // don't support them (e.g. because they're callee-cleanup).
  // We delay warning about this on unprototyped function declarations
  // until after redeclaration checking, just in case we pick up a
  // prototype that way.  And apparently we also "delay" warning about
  // unprototyped function types in general, despite not necessarily having
  // much ability to diagnose it later.
  if (!supportsVariadicCall(CC)) {
    const FunctionProtoType *FnP = dyn_cast<FunctionProtoType>(fn);
    if (FnP && FnP->isVariadic()) {
      unsigned DiagID = diag::err_cconv_varargs;

      // stdcall and fastcall are ignored with a warning for GCC and MS
      // compatibility.
      bool IsInvalid = true;
      if (CC == CC_X86StdCall || CC == CC_X86FastCall ||             // INTEL
          (S.getLangOpts().IntelCompat && CC == CC_X86VectorCall)) { // INTEL
        DiagID = diag::warn_cconv_varargs;
        IsInvalid = false;
      }

      S.Diag(attr.getLoc(), DiagID) << FunctionType::getNameForCallConv(CC);
      if (IsInvalid) attr.setInvalid();
      return true;
    }
  }

  // Also diagnose fastcall with regparm.
  if (CC == CC_X86FastCall && fn->getHasRegParm()) {
    S.Diag(attr.getLoc(), diag::err_attributes_are_not_compatible)
        << "regparm" << FunctionType::getNameForCallConv(CC_X86FastCall);
    attr.setInvalid();
    return true;
  }

  // Modify the CC from the wrapped function type, wrap it all back, and then
  // wrap the whole thing in an AttributedType as written.  The modified type
  // might have a different CC if we ignored the attribute.
  QualType Equivalent;
  if (CCOld == CC) {
    Equivalent = type;
  } else {
    auto EI = unwrapped.get()->getExtInfo().withCallingConv(CC);
    Equivalent =
      unwrapped.wrap(S, S.Context.adjustFunctionType(unwrapped.get(), EI));
  }
  type = state.getAttributedType(CCAttr, type, Equivalent);
  return true;
}

bool Sema::hasExplicitCallingConv(QualType &T) {
  QualType R = T.IgnoreParens();
  while (const AttributedType *AT = dyn_cast<AttributedType>(R)) {
    if (AT->isCallingConv())
      return true;
    R = AT->getModifiedType().IgnoreParens();
  }
  return false;
}

void Sema::adjustMemberFunctionCC(QualType &T, bool IsStatic, bool IsCtorOrDtor,
                                  SourceLocation Loc) {
  FunctionTypeUnwrapper Unwrapped(*this, T);
  const FunctionType *FT = Unwrapped.get();
  bool IsVariadic = (isa<FunctionProtoType>(FT) &&
                     cast<FunctionProtoType>(FT)->isVariadic());
  CallingConv CurCC = FT->getCallConv();
  CallingConv ToCC = Context.getDefaultCallingConvention(IsVariadic, !IsStatic);

  if (CurCC == ToCC)
    return;

  // MS compiler ignores explicit calling convention attributes on structors. We
  // should do the same.
  if (Context.getTargetInfo().getCXXABI().isMicrosoft() && IsCtorOrDtor) {
    // Issue a warning on ignored calling convention -- except of __stdcall.
    // Again, this is what MS compiler does.
    if (CurCC != CC_X86StdCall)
      Diag(Loc, diag::warn_cconv_structors)
          << FunctionType::getNameForCallConv(CurCC);
  // Default adjustment.
  } else {
    // Only adjust types with the default convention.  For example, on Windows
    // we should adjust a __cdecl type to __thiscall for instance methods, and a
    // __thiscall type to __cdecl for static methods.
    CallingConv DefaultCC =
        Context.getDefaultCallingConvention(IsVariadic, IsStatic);

    if (CurCC != DefaultCC || DefaultCC == ToCC)
      return;

    if (hasExplicitCallingConv(T))
      return;
  }

  FT = Context.adjustFunctionType(FT, FT->getExtInfo().withCallingConv(ToCC));
  QualType Wrapped = Unwrapped.wrap(*this, FT);
  T = Context.getAdjustedType(T, Wrapped);
}

/// HandleVectorSizeAttribute - this attribute is only applicable to integral
/// and float scalars, although arrays, pointers, and function return values are
/// allowed in conjunction with this construct. Aggregates with this attribute
/// are invalid, even if they are of the same size as a corresponding scalar.
/// The raw attribute should contain precisely 1 argument, the vector size for
/// the variable, measured in bytes. If curType and rawAttr are well formed,
/// this routine will return a new vector type.
static void HandleVectorSizeAttr(QualType &CurType, const ParsedAttr &Attr,
                                 Sema &S) {
  // Check the attribute arguments.
  if (Attr.getNumArgs() != 1) {
    S.Diag(Attr.getLoc(), diag::err_attribute_wrong_number_arguments) << Attr
                                                                      << 1;
    Attr.setInvalid();
    return;
  }

  Expr *SizeExpr;
  // Special case where the argument is a template id.
  if (Attr.isArgIdent(0)) {
    CXXScopeSpec SS;
    SourceLocation TemplateKWLoc;
    UnqualifiedId Id;
    Id.setIdentifier(Attr.getArgAsIdent(0)->Ident, Attr.getLoc());

    ExprResult Size = S.ActOnIdExpression(S.getCurScope(), SS, TemplateKWLoc,
                                          Id, false, false);

    if (Size.isInvalid())
      return;
    SizeExpr = Size.get();
  } else {
    SizeExpr = Attr.getArgAsExpr(0);
  }

  QualType T = S.BuildVectorType(CurType, SizeExpr, Attr.getLoc());
  if (!T.isNull())
    CurType = T;
  else
    Attr.setInvalid();
}

/// Process the OpenCL-like ext_vector_type attribute when it occurs on
/// a type.
static void HandleExtVectorTypeAttr(QualType &CurType, const ParsedAttr &Attr,
                                    Sema &S) {
  // check the attribute arguments.
  if (Attr.getNumArgs() != 1) {
    S.Diag(Attr.getLoc(), diag::err_attribute_wrong_number_arguments) << Attr
                                                                      << 1;
    return;
  }

  Expr *sizeExpr;

  // Special case where the argument is a template id.
  if (Attr.isArgIdent(0)) {
    CXXScopeSpec SS;
    SourceLocation TemplateKWLoc;
    UnqualifiedId id;
    id.setIdentifier(Attr.getArgAsIdent(0)->Ident, Attr.getLoc());

    ExprResult Size = S.ActOnIdExpression(S.getCurScope(), SS, TemplateKWLoc,
                                          id, false, false);
    if (Size.isInvalid())
      return;

    sizeExpr = Size.get();
  } else {
    sizeExpr = Attr.getArgAsExpr(0);
  }

  // Create the vector type.
  QualType T = S.BuildExtVectorType(CurType, sizeExpr, Attr.getLoc());
  if (!T.isNull())
    CurType = T;
}

#if INTEL_CUSTOMIZATION
static void HandleArbPrecIntAttr(QualType &CurType, const ParsedAttr &Attr,
                                 Sema &S) {
  // Warning message handled later, but prevent changing of the type.
  if (!S.getLangOpts().HLS && !S.getLangOpts().OpenCL)
    return;

  // check the attribute arguments.
  if (Attr.getNumArgs() != 1) {
    S.Diag(Attr.getLoc(), diag::err_attribute_wrong_number_arguments)
        << Attr.getName() << 1;
    return;
  }

  Expr *NumBitsExpr;
  // Special case where the argument is a template id.
  if (Attr.isArgIdent(0)) {
    CXXScopeSpec SS;
    SourceLocation TemplateKWLoc;
    UnqualifiedId Id;
    Id.setIdentifier(Attr.getArgAsIdent(0)->Ident, Attr.getLoc());

    ExprResult NumBits = S.ActOnIdExpression(S.getCurScope(), SS, TemplateKWLoc,
                                             Id, false, false);
    if (NumBits.isInvalid())
      return;

    NumBitsExpr = NumBits.get();
  } else {
    NumBitsExpr = Attr.getArgAsExpr(0);
  }

  QualType T = S.BuildArbPrecIntType(CurType, NumBitsExpr, Attr.getLoc());
  if (!T.isNull())
    CurType = T;
}
#endif // INTEL_CUSTOMIZATION

static bool isPermittedNeonBaseType(QualType &Ty,
                                    VectorType::VectorKind VecKind, Sema &S) {
  const BuiltinType *BTy = Ty->getAs<BuiltinType>();
  if (!BTy)
    return false;

  llvm::Triple Triple = S.Context.getTargetInfo().getTriple();

  // Signed poly is mathematically wrong, but has been baked into some ABIs by
  // now.
  bool IsPolyUnsigned = Triple.getArch() == llvm::Triple::aarch64 ||
                        Triple.getArch() == llvm::Triple::aarch64_be;
  if (VecKind == VectorType::NeonPolyVector) {
    if (IsPolyUnsigned) {
      // AArch64 polynomial vectors are unsigned and support poly64.
      return BTy->getKind() == BuiltinType::UChar ||
             BTy->getKind() == BuiltinType::UShort ||
             BTy->getKind() == BuiltinType::ULong ||
             BTy->getKind() == BuiltinType::ULongLong;
    } else {
      // AArch32 polynomial vector are signed.
      return BTy->getKind() == BuiltinType::SChar ||
             BTy->getKind() == BuiltinType::Short;
    }
  }

  // Non-polynomial vector types: the usual suspects are allowed, as well as
  // float64_t on AArch64.
  bool Is64Bit = Triple.getArch() == llvm::Triple::aarch64 ||
                 Triple.getArch() == llvm::Triple::aarch64_be;

  if (Is64Bit && BTy->getKind() == BuiltinType::Double)
    return true;

  return BTy->getKind() == BuiltinType::SChar ||
         BTy->getKind() == BuiltinType::UChar ||
         BTy->getKind() == BuiltinType::Short ||
         BTy->getKind() == BuiltinType::UShort ||
         BTy->getKind() == BuiltinType::Int ||
         BTy->getKind() == BuiltinType::UInt ||
         BTy->getKind() == BuiltinType::Long ||
         BTy->getKind() == BuiltinType::ULong ||
         BTy->getKind() == BuiltinType::LongLong ||
         BTy->getKind() == BuiltinType::ULongLong ||
         BTy->getKind() == BuiltinType::Float ||
         BTy->getKind() == BuiltinType::Half;
}

/// HandleNeonVectorTypeAttr - The "neon_vector_type" and
/// "neon_polyvector_type" attributes are used to create vector types that
/// are mangled according to ARM's ABI.  Otherwise, these types are identical
/// to those created with the "vector_size" attribute.  Unlike "vector_size"
/// the argument to these Neon attributes is the number of vector elements,
/// not the vector size in bytes.  The vector width and element type must
/// match one of the standard Neon vector types.
static void HandleNeonVectorTypeAttr(QualType &CurType, const ParsedAttr &Attr,
                                     Sema &S, VectorType::VectorKind VecKind) {
  // Target must have NEON
  if (!S.Context.getTargetInfo().hasFeature("neon")) {
    S.Diag(Attr.getLoc(), diag::err_attribute_unsupported) << Attr;
    Attr.setInvalid();
    return;
  }
  // Check the attribute arguments.
  if (Attr.getNumArgs() != 1) {
    S.Diag(Attr.getLoc(), diag::err_attribute_wrong_number_arguments) << Attr
                                                                      << 1;
    Attr.setInvalid();
    return;
  }
  // The number of elements must be an ICE.
  Expr *numEltsExpr = static_cast<Expr *>(Attr.getArgAsExpr(0));
  llvm::APSInt numEltsInt(32);
  if (numEltsExpr->isTypeDependent() || numEltsExpr->isValueDependent() ||
      !numEltsExpr->isIntegerConstantExpr(numEltsInt, S.Context)) {
    S.Diag(Attr.getLoc(), diag::err_attribute_argument_type)
        << Attr << AANT_ArgumentIntegerConstant
        << numEltsExpr->getSourceRange();
    Attr.setInvalid();
    return;
  }
  // Only certain element types are supported for Neon vectors.
  if (!isPermittedNeonBaseType(CurType, VecKind, S)) {
    S.Diag(Attr.getLoc(), diag::err_attribute_invalid_vector_type) << CurType;
    Attr.setInvalid();
    return;
  }

  // The total size of the vector must be 64 or 128 bits.
  unsigned typeSize = static_cast<unsigned>(S.Context.getTypeSize(CurType));
  unsigned numElts = static_cast<unsigned>(numEltsInt.getZExtValue());
  unsigned vecSize = typeSize * numElts;
  if (vecSize != 64 && vecSize != 128) {
    S.Diag(Attr.getLoc(), diag::err_attribute_bad_neon_vector_size) << CurType;
    Attr.setInvalid();
    return;
  }

  CurType = S.Context.getVectorType(CurType, numElts, VecKind);
}

/// Handle OpenCL Access Qualifier Attribute.
static void HandleOpenCLAccessAttr(QualType &CurType, const ParsedAttr &Attr,
                                   Sema &S) {
  // OpenCL v2.0 s6.6 - Access qualifier can be used only for image and pipe type.
  if (!(CurType->isImageType() || CurType->isPipeType())) {
    S.Diag(Attr.getLoc(), diag::err_opencl_invalid_access_qualifier);
    Attr.setInvalid();
    return;
  }

  if (const TypedefType* TypedefTy = CurType->getAs<TypedefType>()) {
<<<<<<< HEAD
#if INTEL_CUSTOMIZATION
    // TODO: upstream to llvm.org together with changes
    // in SemaDeclAttr.cpp and test/SemaOpenCL/access-qualifier.cl
=======
>>>>>>> 47b2ed2e
    QualType BaseTy = TypedefTy->desugar();

    std::string PrevAccessQual;
    if (BaseTy->isPipeType()) {
      if (TypedefTy->getDecl()->hasAttr<OpenCLAccessAttr>()) {
        OpenCLAccessAttr *Attr =
            TypedefTy->getDecl()->getAttr<OpenCLAccessAttr>();
        PrevAccessQual = Attr->getSpelling();
      } else {
        PrevAccessQual = "read_only";
      }
    } else if (const BuiltinType* ImgType = BaseTy->getAs<BuiltinType>()) {

      switch (ImgType->getKind()) {
        #define IMAGE_TYPE(ImgType, Id, SingletonId, Access, Suffix) \
      case BuiltinType::Id:                                          \
        PrevAccessQual = #Access;                                    \
        break;
        #include "clang/Basic/OpenCLImageTypes.def"
      default:
<<<<<<< HEAD
        assert(0 && "Unable to find corresponding image type.");
=======
        llvm_unreachable("Unable to find corresponding image type.");
>>>>>>> 47b2ed2e
      }
    } else {
      llvm_unreachable("unexpected type");
    }
    StringRef AttrName = Attr.getName()->getName();
    if (PrevAccessQual == AttrName.ltrim("_")) {
      // Duplicated qualifiers
      S.Diag(Attr.getLoc(), diag::warn_duplicate_declspec)
         << AttrName << Attr.getRange();
    } else {
      // Contradicting qualifiers
      S.Diag(Attr.getLoc(), diag::err_opencl_multiple_access_qualifiers);
    }

    S.Diag(TypedefTy->getDecl()->getBeginLoc(),
           diag::note_opencl_typedef_access_qualifier) << PrevAccessQual;
<<<<<<< HEAD
#endif // INTEL_CUSTOMIZATION
=======
>>>>>>> 47b2ed2e
  } else if (CurType->isPipeType()) {
    if (Attr.getSemanticSpelling() == OpenCLAccessAttr::Keyword_write_only) {
      QualType ElemType = CurType->getAs<PipeType>()->getElementType();
      CurType = S.Context.getWritePipeType(ElemType);
    }
  }
}

static void deduceOpenCLImplicitAddrSpace(TypeProcessingState &State,
                                          QualType &T, TypeAttrLocation TAL) {
  Declarator &D = State.getDeclarator();

  // Handle the cases where address space should not be deduced.
  //
  // The pointee type of a pointer type is always deduced since a pointer always
  // points to some memory location which should has an address space.
  //
  // There are situations that at the point of certain declarations, the address
  // space may be unknown and better to be left as default. For example, when
  // defining a typedef or struct type, they are not associated with any
  // specific address space. Later on, they may be used with any address space
  // to declare a variable.
  //
  // The return value of a function is r-value, therefore should not have
  // address space.
  //
  // The void type does not occupy memory, therefore should not have address
  // space, except when it is used as a pointee type.
  //
  // Since LLVM assumes function type is in default address space, it should not
  // have address space.
  auto ChunkIndex = State.getCurrentChunkIndex();
  bool IsPointee =
      ChunkIndex > 0 &&
      (D.getTypeObject(ChunkIndex - 1).Kind == DeclaratorChunk::Pointer ||
       D.getTypeObject(ChunkIndex - 1).Kind == DeclaratorChunk::BlockPointer);
  bool IsFuncReturnType =
      ChunkIndex > 0 &&
      D.getTypeObject(ChunkIndex - 1).Kind == DeclaratorChunk::Function;
  bool IsFuncType =
      ChunkIndex < D.getNumTypeObjects() &&
      D.getTypeObject(ChunkIndex).Kind == DeclaratorChunk::Function;
  if ( // Do not deduce addr space for function return type and function type,
       // otherwise it will fail some sema check.
      IsFuncReturnType || IsFuncType ||
      // Do not deduce addr space for member types of struct, except the pointee
      // type of a pointer member type.
      (D.getContext() == DeclaratorContext::MemberContext && !IsPointee) ||
      // Do not deduce addr space for types used to define a typedef and the
      // typedef itself, except the pointee type of a pointer type which is used
      // to define the typedef.
      (D.getDeclSpec().getStorageClassSpec() == DeclSpec::SCS_typedef &&
       !IsPointee) ||
      // Do not deduce addr space of the void type, e.g. in f(void), otherwise
      // it will fail some sema check.
      (T->isVoidType() && !IsPointee))
    return;

  LangAS ImpAddr;
  // Put OpenCL automatic variable in private address space.
  // OpenCL v1.2 s6.5:
  // The default address space name for arguments to a function in a
  // program, or local variables of a function is __private. All function
  // arguments shall be in the __private address space.
#if INTEL_CUSTOMIZATION
  bool IsChannel =
      State.getSema().Context.getBaseElementType(T)->isChannelType();

  if (State.getSema().getLangOpts().OpenCLVersion <= 120 &&
      !State.getSema().getLangOpts().OpenCLCPlusPlus && !IsChannel) {
    ImpAddr = LangAS::opencl_private;
#endif // INTEL_CUSTOMIZATION
  } else {
    // If address space is not set, OpenCL 2.0 defines non private default
    // address spaces for some cases:
    // OpenCL 2.0, section 6.5:
    // The address space for a variable at program scope or a static variable
    // inside a function can either be __global or __constant, but defaults to
    // __global if not specified.
    // (...)
    // Pointers that are declared without pointing to a named address space
    // point to the generic address space.
    if (IsPointee) {
      ImpAddr = LangAS::opencl_generic;
    } else {
      if (D.getContext() == DeclaratorContext::FileContext) {
        ImpAddr = LangAS::opencl_global;
      } else {
        if (D.getDeclSpec().getStorageClassSpec() == DeclSpec::SCS_static ||
            D.getDeclSpec().getStorageClassSpec() == DeclSpec::SCS_extern) {
          ImpAddr = LangAS::opencl_global;
        } else {
          ImpAddr = LangAS::opencl_private;
        }
      }
    }
  }
  T = State.getSema().Context.getAddrSpaceQualType(T, ImpAddr);
}

static void HandleLifetimeBoundAttr(TypeProcessingState &State,
                                    QualType &CurType,
                                    ParsedAttr &Attr) {
  if (State.getDeclarator().isDeclarationOfFunction()) {
    CurType = State.getAttributedType(
        createSimpleAttr<LifetimeBoundAttr>(State.getSema().Context, Attr),
        CurType, CurType);
  } else {
    Attr.diagnoseAppertainsTo(State.getSema(), nullptr);
  }
}


static void processTypeAttrs(TypeProcessingState &state, QualType &type,
                             TypeAttrLocation TAL,
                             ParsedAttributesView &attrs) {
  // Scan through and apply attributes to this type where it makes sense.  Some
  // attributes (such as __address_space__, __vector_size__, etc) apply to the
  // type, but others can be present in the type specifiers even though they
  // apply to the decl.  Here we apply type attributes and ignore the rest.

  // This loop modifies the list pretty frequently, but we still need to make
  // sure we visit every element once. Copy the attributes list, and iterate
  // over that.
  ParsedAttributesView AttrsCopy{attrs};
  for (ParsedAttr &attr : AttrsCopy) {

    // Skip attributes that were marked to be invalid.
    if (attr.isInvalid())
      continue;

#if INTEL_CUSTOMIZATION
    // Fix for CQ#373601: applying gnu::aligned attribute.
    if (state.getSema().getLangOpts().IntelCompat &&
        attr.getKind() == ParsedAttr::AT_Aligned &&
        state.getDeclarator().getDeclSpec().getStorageClassSpec() ==
            DeclSpec::SCS_typedef &&
        state.getCurrentChunkIndex() ==
            state.getDeclarator().getNumTypeObjects() - 1)
      continue;
#endif // INTEL_CUSTOMIZATION

    if (attr.isCXX11Attribute()) {
      // [[gnu::...]] attributes are treated as declaration attributes, so may
      // not appertain to a DeclaratorChunk. If we handle them as type
      // attributes, accept them in that position and diagnose the GCC
      // incompatibility.
      if (attr.getScopeName() && attr.getScopeName()->isStr("gnu")) {
        bool IsTypeAttr = attr.isTypeAttr();
        if (TAL == TAL_DeclChunk) {
          state.getSema().Diag(attr.getLoc(),
                               IsTypeAttr
                                   ? diag::warn_gcc_ignores_type_attr
                                   : diag::warn_cxx11_gnu_attribute_on_type)
              << attr.getName();
          if (!IsTypeAttr)
            continue;
        }
      } else if (TAL != TAL_DeclChunk) {
        // Otherwise, only consider type processing for a C++11 attribute if
        // it's actually been applied to a type.
        continue;
      }
    }

    // If this is an attribute we can handle, do so now,
    // otherwise, add it to the FnAttrs list for rechaining.
    switch (attr.getKind()) {
    default:
      // A C++11 attribute on a declarator chunk must appertain to a type.
      if (attr.isCXX11Attribute() && TAL == TAL_DeclChunk) {
        state.getSema().Diag(attr.getLoc(), diag::err_attribute_not_type_attr)
            << attr;
        attr.setUsedAsTypeAttr();
      }
      break;

    case ParsedAttr::UnknownAttribute:
      if (attr.isCXX11Attribute() && TAL == TAL_DeclChunk)
        state.getSema().Diag(attr.getLoc(),
                             diag::warn_unknown_attribute_ignored)
          << attr.getName();
      break;

    case ParsedAttr::IgnoredAttribute:
      break;

    case ParsedAttr::AT_MayAlias:
      // FIXME: This attribute needs to actually be handled, but if we ignore
      // it it breaks large amounts of Linux software.
      attr.setUsedAsTypeAttr();
      break;
    case ParsedAttr::AT_OpenCLPrivateAddressSpace:
    case ParsedAttr::AT_OpenCLGlobalAddressSpace:
    case ParsedAttr::AT_OpenCLLocalAddressSpace:
    case ParsedAttr::AT_OpenCLConstantAddressSpace:
    case ParsedAttr::AT_OpenCLGenericAddressSpace:
    case ParsedAttr::AT_AddressSpace:
      HandleAddressSpaceTypeAttribute(type, attr, state);
      attr.setUsedAsTypeAttr();
      break;
    OBJC_POINTER_TYPE_ATTRS_CASELIST:
      if (!handleObjCPointerTypeAttr(state, attr, type))
        distributeObjCPointerTypeAttr(state, attr, type);
      attr.setUsedAsTypeAttr();
      break;
    case ParsedAttr::AT_VectorSize:
      HandleVectorSizeAttr(type, attr, state.getSema());
      attr.setUsedAsTypeAttr();
      break;
#if INTEL_CUSTOMIZATION
    // CQ380256: 'mode' attribute ignored when parsing type
    case ParsedAttr::AT_Mode:
      if (state.getDeclarator().getContext() ==
          DeclaratorContext::TypeNameContext) {
        state.getSema().HandleModeAttr(attr, &type);
        attr.setUsedAsTypeAttr();
      }
      break;
    case ParsedAttr::AT_ArbPrecInt:
      HandleArbPrecIntAttr(type, attr, state.getSema());
      attr.setUsedAsTypeAttr();
      break;
#endif // INTEL_CUSTOMIZATION
    case ParsedAttr::AT_ExtVectorType:
      HandleExtVectorTypeAttr(type, attr, state.getSema());
      attr.setUsedAsTypeAttr();
      break;
    case ParsedAttr::AT_NeonVectorType:
      HandleNeonVectorTypeAttr(type, attr, state.getSema(),
                               VectorType::NeonVector);
      attr.setUsedAsTypeAttr();
      break;
    case ParsedAttr::AT_NeonPolyVectorType:
      HandleNeonVectorTypeAttr(type, attr, state.getSema(),
                               VectorType::NeonPolyVector);
      attr.setUsedAsTypeAttr();
      break;
    case ParsedAttr::AT_OpenCLAccess:
      HandleOpenCLAccessAttr(type, attr, state.getSema());
      attr.setUsedAsTypeAttr();
      break;
    case ParsedAttr::AT_LifetimeBound:
      if (TAL == TAL_DeclChunk)
        HandleLifetimeBoundAttr(state, type, attr);
      break;

    MS_TYPE_ATTRS_CASELIST:
      if (!handleMSPointerTypeQualifierAttr(state, attr, type))
        attr.setUsedAsTypeAttr();
      break;


    NULLABILITY_TYPE_ATTRS_CASELIST:
      // Either add nullability here or try to distribute it.  We
      // don't want to distribute the nullability specifier past any
      // dependent type, because that complicates the user model.
      if (type->canHaveNullability() || type->isDependentType() ||
          type->isArrayType() ||
          !distributeNullabilityTypeAttr(state, type, attr)) {
        unsigned endIndex;
        if (TAL == TAL_DeclChunk)
          endIndex = state.getCurrentChunkIndex();
        else
          endIndex = state.getDeclarator().getNumTypeObjects();
        bool allowOnArrayType =
            state.getDeclarator().isPrototypeContext() &&
            !hasOuterPointerLikeChunk(state.getDeclarator(), endIndex);
        if (checkNullabilityTypeSpecifier(
              state, 
              type,
              attr,
              allowOnArrayType)) {
          attr.setInvalid();
        }

        attr.setUsedAsTypeAttr();
      }
      break;

    case ParsedAttr::AT_ObjCKindOf:
      // '__kindof' must be part of the decl-specifiers.
      switch (TAL) {
      case TAL_DeclSpec:
        break;

      case TAL_DeclChunk:
      case TAL_DeclName:
        state.getSema().Diag(attr.getLoc(),
                             diag::err_objc_kindof_wrong_position)
            << FixItHint::CreateRemoval(attr.getLoc())
            << FixItHint::CreateInsertion(
                   state.getDeclarator().getDeclSpec().getBeginLoc(),
                   "__kindof ");
        break;
      }

      // Apply it regardless.
      if (checkObjCKindOfType(state, type, attr))
        attr.setInvalid();
      break;

    FUNCTION_TYPE_ATTRS_CASELIST:
      attr.setUsedAsTypeAttr();

      // Never process function type attributes as part of the
      // declaration-specifiers.
      if (TAL == TAL_DeclSpec)
        distributeFunctionTypeAttrFromDeclSpec(state, attr, type);

      // Otherwise, handle the possible delays.
      else if (!handleFunctionTypeAttr(state, attr, type))
        distributeFunctionTypeAttr(state, attr, type);
      break;
    }
  }

  if (!state.getSema().getLangOpts().OpenCL ||
      type.getAddressSpace() != LangAS::Default)
    return;

  deduceOpenCLImplicitAddrSpace(state, type, TAL);
}

void Sema::completeExprArrayBound(Expr *E) {
  if (DeclRefExpr *DRE = dyn_cast<DeclRefExpr>(E->IgnoreParens())) {
    if (VarDecl *Var = dyn_cast<VarDecl>(DRE->getDecl())) {
      if (isTemplateInstantiation(Var->getTemplateSpecializationKind())) {
        auto *Def = Var->getDefinition();
        if (!Def) {
          SourceLocation PointOfInstantiation = E->getExprLoc();
          InstantiateVariableDefinition(PointOfInstantiation, Var);
          Def = Var->getDefinition();

          // If we don't already have a point of instantiation, and we managed
          // to instantiate a definition, this is the point of instantiation.
          // Otherwise, we don't request an end-of-TU instantiation, so this is
          // not a point of instantiation.
          // FIXME: Is this really the right behavior?
          if (Var->getPointOfInstantiation().isInvalid() && Def) {
            assert(Var->getTemplateSpecializationKind() ==
                       TSK_ImplicitInstantiation &&
                   "explicit instantiation with no point of instantiation");
            Var->setTemplateSpecializationKind(
                Var->getTemplateSpecializationKind(), PointOfInstantiation);
          }
        }

        // Update the type to the definition's type both here and within the
        // expression.
        if (Def) {
          DRE->setDecl(Def);
          QualType T = Def->getType();
          DRE->setType(T);
          // FIXME: Update the type on all intervening expressions.
          E->setType(T);
        }

        // We still go on to try to complete the type independently, as it
        // may also require instantiations or diagnostics if it remains
        // incomplete.
      }
    }
  }
}

/// Ensure that the type of the given expression is complete.
///
/// This routine checks whether the expression \p E has a complete type. If the
/// expression refers to an instantiable construct, that instantiation is
/// performed as needed to complete its type. Furthermore
/// Sema::RequireCompleteType is called for the expression's type (or in the
/// case of a reference type, the referred-to type).
///
/// \param E The expression whose type is required to be complete.
/// \param Diagnoser The object that will emit a diagnostic if the type is
/// incomplete.
///
/// \returns \c true if the type of \p E is incomplete and diagnosed, \c false
/// otherwise.
bool Sema::RequireCompleteExprType(Expr *E, TypeDiagnoser &Diagnoser) {
  QualType T = E->getType();

  // Incomplete array types may be completed by the initializer attached to
  // their definitions. For static data members of class templates and for
  // variable templates, we need to instantiate the definition to get this
  // initializer and complete the type.
  if (T->isIncompleteArrayType()) {
    completeExprArrayBound(E);
    T = E->getType();
  }

  // FIXME: Are there other cases which require instantiating something other
  // than the type to complete the type of an expression?

  return RequireCompleteType(E->getExprLoc(), T, Diagnoser);
}

bool Sema::RequireCompleteExprType(Expr *E, unsigned DiagID) {
  BoundTypeDiagnoser<> Diagnoser(DiagID);
  return RequireCompleteExprType(E, Diagnoser);
}

/// Ensure that the type T is a complete type.
///
/// This routine checks whether the type @p T is complete in any
/// context where a complete type is required. If @p T is a complete
/// type, returns false. If @p T is a class template specialization,
/// this routine then attempts to perform class template
/// instantiation. If instantiation fails, or if @p T is incomplete
/// and cannot be completed, issues the diagnostic @p diag (giving it
/// the type @p T) and returns true.
///
/// @param Loc  The location in the source that the incomplete type
/// diagnostic should refer to.
///
/// @param T  The type that this routine is examining for completeness.
///
/// @returns @c true if @p T is incomplete and a diagnostic was emitted,
/// @c false otherwise.
bool Sema::RequireCompleteType(SourceLocation Loc, QualType T,
                               TypeDiagnoser &Diagnoser) {
  if (RequireCompleteTypeImpl(Loc, T, &Diagnoser))
    return true;
  if (const TagType *Tag = T->getAs<TagType>()) {
    if (!Tag->getDecl()->isCompleteDefinitionRequired()) {
      Tag->getDecl()->setCompleteDefinitionRequired();
      Consumer.HandleTagDeclRequiredDefinition(Tag->getDecl());
    }
  }
  return false;
}

bool Sema::hasStructuralCompatLayout(Decl *D, Decl *Suggested) {
  llvm::DenseSet<std::pair<Decl *, Decl *>> NonEquivalentDecls;
  if (!Suggested)
    return false;

  // FIXME: Add a specific mode for C11 6.2.7/1 in StructuralEquivalenceContext
  // and isolate from other C++ specific checks.
  StructuralEquivalenceContext Ctx(
      D->getASTContext(), Suggested->getASTContext(), NonEquivalentDecls,
      StructuralEquivalenceKind::Default,
      false /*StrictTypeSpelling*/, true /*Complain*/,
      true /*ErrorOnTagTypeMismatch*/);
  return Ctx.IsEquivalent(D, Suggested);
}

/// Determine whether there is any declaration of \p D that was ever a
///        definition (perhaps before module merging) and is currently visible.
/// \param D The definition of the entity.
/// \param Suggested Filled in with the declaration that should be made visible
///        in order to provide a definition of this entity.
/// \param OnlyNeedComplete If \c true, we only need the type to be complete,
///        not defined. This only matters for enums with a fixed underlying
///        type, since in all other cases, a type is complete if and only if it
///        is defined.
bool Sema::hasVisibleDefinition(NamedDecl *D, NamedDecl **Suggested,
                                bool OnlyNeedComplete) {
  // Easy case: if we don't have modules, all declarations are visible.
  if (!getLangOpts().Modules && !getLangOpts().ModulesLocalVisibility)
    return true;

  // If this definition was instantiated from a template, map back to the
  // pattern from which it was instantiated.
  if (isa<TagDecl>(D) && cast<TagDecl>(D)->isBeingDefined()) {
    // We're in the middle of defining it; this definition should be treated
    // as visible.
    return true;
  } else if (auto *RD = dyn_cast<CXXRecordDecl>(D)) {
    if (auto *Pattern = RD->getTemplateInstantiationPattern())
      RD = Pattern;
    D = RD->getDefinition();
  } else if (auto *ED = dyn_cast<EnumDecl>(D)) {
    if (auto *Pattern = ED->getTemplateInstantiationPattern())
      ED = Pattern;
    if (OnlyNeedComplete && ED->isFixed()) {
      // If the enum has a fixed underlying type, and we're only looking for a
      // complete type (not a definition), any visible declaration of it will
      // do.
      *Suggested = nullptr;
      for (auto *Redecl : ED->redecls()) {
        if (isVisible(Redecl))
          return true;
        if (Redecl->isThisDeclarationADefinition() ||
            (Redecl->isCanonicalDecl() && !*Suggested))
          *Suggested = Redecl;
      }
      return false;
    }
    D = ED->getDefinition();
  } else if (auto *FD = dyn_cast<FunctionDecl>(D)) {
    if (auto *Pattern = FD->getTemplateInstantiationPattern())
      FD = Pattern;
    D = FD->getDefinition();
  } else if (auto *VD = dyn_cast<VarDecl>(D)) {
    if (auto *Pattern = VD->getTemplateInstantiationPattern())
      VD = Pattern;
    D = VD->getDefinition();
  }
  assert(D && "missing definition for pattern of instantiated definition");

  *Suggested = D;
  if (isVisible(D))
    return true;

  // The external source may have additional definitions of this entity that are
  // visible, so complete the redeclaration chain now and ask again.
  if (auto *Source = Context.getExternalSource()) {
    Source->CompleteRedeclChain(D);
    return isVisible(D);
  }

  return false;
}

/// Locks in the inheritance model for the given class and all of its bases.
static void assignInheritanceModel(Sema &S, CXXRecordDecl *RD) {
  RD = RD->getMostRecentNonInjectedDecl();
  if (!RD->hasAttr<MSInheritanceAttr>()) {
    MSInheritanceAttr::Spelling IM;

    switch (S.MSPointerToMemberRepresentationMethod) {
    case LangOptions::PPTMK_BestCase:
      IM = RD->calculateInheritanceModel();
      break;
    case LangOptions::PPTMK_FullGeneralitySingleInheritance:
      IM = MSInheritanceAttr::Keyword_single_inheritance;
      break;
    case LangOptions::PPTMK_FullGeneralityMultipleInheritance:
      IM = MSInheritanceAttr::Keyword_multiple_inheritance;
      break;
    case LangOptions::PPTMK_FullGeneralityVirtualInheritance:
      IM = MSInheritanceAttr::Keyword_unspecified_inheritance;
      break;
    }

    RD->addAttr(MSInheritanceAttr::CreateImplicit(
        S.getASTContext(), IM,
        /*BestCase=*/S.MSPointerToMemberRepresentationMethod ==
            LangOptions::PPTMK_BestCase,
        S.ImplicitMSInheritanceAttrLoc.isValid()
            ? S.ImplicitMSInheritanceAttrLoc
            : RD->getSourceRange()));
    S.Consumer.AssignInheritanceModel(RD);
  }
}

/// The implementation of RequireCompleteType
bool Sema::RequireCompleteTypeImpl(SourceLocation Loc, QualType T,
                                   TypeDiagnoser *Diagnoser) {
  // FIXME: Add this assertion to make sure we always get instantiation points.
  //  assert(!Loc.isInvalid() && "Invalid location in RequireCompleteType");
  // FIXME: Add this assertion to help us flush out problems with
  // checking for dependent types and type-dependent expressions.
  //
  //  assert(!T->isDependentType() &&
  //         "Can't ask whether a dependent type is complete");

  if (const MemberPointerType *MPTy = T->getAs<MemberPointerType>()) {
    if (!MPTy->getClass()->isDependentType()) {
      if (getLangOpts().CompleteMemberPointers &&
          !MPTy->getClass()->getAsCXXRecordDecl()->isBeingDefined() &&
          RequireCompleteType(Loc, QualType(MPTy->getClass(), 0),
                              diag::err_memptr_incomplete))
        return true;

      // We lock in the inheritance model once somebody has asked us to ensure
      // that a pointer-to-member type is complete.
      if (Context.getTargetInfo().getCXXABI().isMicrosoft()) {
        (void)isCompleteType(Loc, QualType(MPTy->getClass(), 0));
        assignInheritanceModel(*this, MPTy->getMostRecentCXXRecordDecl());
      }
    }
  }

  NamedDecl *Def = nullptr;
  bool Incomplete = T->isIncompleteType(&Def);

  // Check that any necessary explicit specializations are visible. For an
  // enum, we just need the declaration, so don't check this.
  if (Def && !isa<EnumDecl>(Def))
    checkSpecializationVisibility(Loc, Def);

  // If we have a complete type, we're done.
  if (!Incomplete) {
    // If we know about the definition but it is not visible, complain.
    NamedDecl *SuggestedDef = nullptr;
    if (Def &&
        !hasVisibleDefinition(Def, &SuggestedDef, /*OnlyNeedComplete*/true)) {
      // If the user is going to see an error here, recover by making the
      // definition visible.
      bool TreatAsComplete = Diagnoser && !isSFINAEContext();
      if (Diagnoser && SuggestedDef)
        diagnoseMissingImport(Loc, SuggestedDef, MissingImportKind::Definition,
                              /*Recover*/TreatAsComplete);
      return !TreatAsComplete;
    } else if (Def && !TemplateInstCallbacks.empty()) {
      CodeSynthesisContext TempInst;
      TempInst.Kind = CodeSynthesisContext::Memoization;
      TempInst.Template = Def;
      TempInst.Entity = Def;
      TempInst.PointOfInstantiation = Loc;
      atTemplateBegin(TemplateInstCallbacks, *this, TempInst);
      atTemplateEnd(TemplateInstCallbacks, *this, TempInst);
    }

    return false;
  }

  TagDecl *Tag = dyn_cast_or_null<TagDecl>(Def);
  ObjCInterfaceDecl *IFace = dyn_cast_or_null<ObjCInterfaceDecl>(Def);

  // Give the external source a chance to provide a definition of the type.
  // This is kept separate from completing the redeclaration chain so that
  // external sources such as LLDB can avoid synthesizing a type definition
  // unless it's actually needed.
  if (Tag || IFace) {
    // Avoid diagnosing invalid decls as incomplete.
    if (Def->isInvalidDecl())
      return true;

    // Give the external AST source a chance to complete the type.
    if (auto *Source = Context.getExternalSource()) {
      if (Tag && Tag->hasExternalLexicalStorage())
          Source->CompleteType(Tag);
      if (IFace && IFace->hasExternalLexicalStorage())
          Source->CompleteType(IFace);
      // If the external source completed the type, go through the motions
      // again to ensure we're allowed to use the completed type.
      if (!T->isIncompleteType())
        return RequireCompleteTypeImpl(Loc, T, Diagnoser);
    }
  }

  // If we have a class template specialization or a class member of a
  // class template specialization, or an array with known size of such,
  // try to instantiate it.
  if (auto *RD = dyn_cast_or_null<CXXRecordDecl>(Tag)) {
    bool Instantiated = false;
    bool Diagnosed = false;
    if (RD->isDependentContext()) {
      // Don't try to instantiate a dependent class (eg, a member template of
      // an instantiated class template specialization).
      // FIXME: Can this ever happen?
    } else if (auto *ClassTemplateSpec =
            dyn_cast<ClassTemplateSpecializationDecl>(RD)) {
      if (ClassTemplateSpec->getSpecializationKind() == TSK_Undeclared) {
        Diagnosed = InstantiateClassTemplateSpecialization(
            Loc, ClassTemplateSpec, TSK_ImplicitInstantiation,
            /*Complain=*/Diagnoser);
        Instantiated = true;
      }
    } else {
      CXXRecordDecl *Pattern = RD->getInstantiatedFromMemberClass();
      if (!RD->isBeingDefined() && Pattern) {
        MemberSpecializationInfo *MSI = RD->getMemberSpecializationInfo();
        assert(MSI && "Missing member specialization information?");
        // This record was instantiated from a class within a template.
        if (MSI->getTemplateSpecializationKind() !=
            TSK_ExplicitSpecialization) {
          Diagnosed = InstantiateClass(Loc, RD, Pattern,
                                       getTemplateInstantiationArgs(RD),
                                       TSK_ImplicitInstantiation,
                                       /*Complain=*/Diagnoser);
          Instantiated = true;
        }
      }
    }

    if (Instantiated) {
      // Instantiate* might have already complained that the template is not
      // defined, if we asked it to.
      if (Diagnoser && Diagnosed)
        return true;
      // If we instantiated a definition, check that it's usable, even if
      // instantiation produced an error, so that repeated calls to this
      // function give consistent answers.
      if (!T->isIncompleteType())
        return RequireCompleteTypeImpl(Loc, T, Diagnoser);
    }
  }

  // FIXME: If we didn't instantiate a definition because of an explicit
  // specialization declaration, check that it's visible.

  if (!Diagnoser)
    return true;

  Diagnoser->diagnose(*this, Loc, T);

  // If the type was a forward declaration of a class/struct/union
  // type, produce a note.
  if (Tag && !Tag->isInvalidDecl())
    Diag(Tag->getLocation(),
         Tag->isBeingDefined() ? diag::note_type_being_defined
                               : diag::note_forward_declaration)
      << Context.getTagDeclType(Tag);

  // If the Objective-C class was a forward declaration, produce a note.
  if (IFace && !IFace->isInvalidDecl())
    Diag(IFace->getLocation(), diag::note_forward_class);

  // If we have external information that we can use to suggest a fix,
  // produce a note.
  if (ExternalSource)
    ExternalSource->MaybeDiagnoseMissingCompleteType(Loc, T);

  return true;
}

bool Sema::RequireCompleteType(SourceLocation Loc, QualType T,
                               unsigned DiagID) {
  BoundTypeDiagnoser<> Diagnoser(DiagID);
  return RequireCompleteType(Loc, T, Diagnoser);
}

/// Get diagnostic %select index for tag kind for
/// literal type diagnostic message.
/// WARNING: Indexes apply to particular diagnostics only!
///
/// \returns diagnostic %select index.
static unsigned getLiteralDiagFromTagKind(TagTypeKind Tag) {
  switch (Tag) {
  case TTK_Struct: return 0;
  case TTK_Interface: return 1;
  case TTK_Class:  return 2;
  default: llvm_unreachable("Invalid tag kind for literal type diagnostic!");
  }
}

/// Ensure that the type T is a literal type.
///
/// This routine checks whether the type @p T is a literal type. If @p T is an
/// incomplete type, an attempt is made to complete it. If @p T is a literal
/// type, or @p AllowIncompleteType is true and @p T is an incomplete type,
/// returns false. Otherwise, this routine issues the diagnostic @p PD (giving
/// it the type @p T), along with notes explaining why the type is not a
/// literal type, and returns true.
///
/// @param Loc  The location in the source that the non-literal type
/// diagnostic should refer to.
///
/// @param T  The type that this routine is examining for literalness.
///
/// @param Diagnoser Emits a diagnostic if T is not a literal type.
///
/// @returns @c true if @p T is not a literal type and a diagnostic was emitted,
/// @c false otherwise.
bool Sema::RequireLiteralType(SourceLocation Loc, QualType T,
                              TypeDiagnoser &Diagnoser) {
  assert(!T->isDependentType() && "type should not be dependent");

  QualType ElemType = Context.getBaseElementType(T);
  if ((isCompleteType(Loc, ElemType) || ElemType->isVoidType()) &&
      T->isLiteralType(Context))
    return false;

  Diagnoser.diagnose(*this, Loc, T);

  if (T->isVariableArrayType())
    return true;

  const RecordType *RT = ElemType->getAs<RecordType>();
  if (!RT)
    return true;

  const CXXRecordDecl *RD = cast<CXXRecordDecl>(RT->getDecl());

  // A partially-defined class type can't be a literal type, because a literal
  // class type must have a trivial destructor (which can't be checked until
  // the class definition is complete).
  if (RequireCompleteType(Loc, ElemType, diag::note_non_literal_incomplete, T))
    return true;

  // [expr.prim.lambda]p3:
  //   This class type is [not] a literal type.
  if (RD->isLambda() && !getLangOpts().CPlusPlus17) {
    Diag(RD->getLocation(), diag::note_non_literal_lambda);
    return true;
  }

  // If the class has virtual base classes, then it's not an aggregate, and
  // cannot have any constexpr constructors or a trivial default constructor,
  // so is non-literal. This is better to diagnose than the resulting absence
  // of constexpr constructors.
  if (RD->getNumVBases()) {
    Diag(RD->getLocation(), diag::note_non_literal_virtual_base)
      << getLiteralDiagFromTagKind(RD->getTagKind()) << RD->getNumVBases();
    for (const auto &I : RD->vbases())
      Diag(I.getBeginLoc(), diag::note_constexpr_virtual_base_here)
          << I.getSourceRange();
  } else if (!RD->isAggregate() && !RD->hasConstexprNonCopyMoveConstructor() &&
             !RD->hasTrivialDefaultConstructor()) {
    Diag(RD->getLocation(), diag::note_non_literal_no_constexpr_ctors) << RD;
  } else if (RD->hasNonLiteralTypeFieldsOrBases()) {
    for (const auto &I : RD->bases()) {
      if (!I.getType()->isLiteralType(Context)) {
        Diag(I.getBeginLoc(), diag::note_non_literal_base_class)
            << RD << I.getType() << I.getSourceRange();
        return true;
      }
    }
    for (const auto *I : RD->fields()) {
      if (!I->getType()->isLiteralType(Context) ||
          I->getType().isVolatileQualified()) {
        Diag(I->getLocation(), diag::note_non_literal_field)
          << RD << I << I->getType()
          << I->getType().isVolatileQualified();
        return true;
      }
    }
  } else if (!RD->hasTrivialDestructor()) {
    // All fields and bases are of literal types, so have trivial destructors.
    // If this class's destructor is non-trivial it must be user-declared.
    CXXDestructorDecl *Dtor = RD->getDestructor();
    assert(Dtor && "class has literal fields and bases but no dtor?");
    if (!Dtor)
      return true;

    Diag(Dtor->getLocation(), Dtor->isUserProvided() ?
         diag::note_non_literal_user_provided_dtor :
         diag::note_non_literal_nontrivial_dtor) << RD;
    if (!Dtor->isUserProvided())
      SpecialMemberIsTrivial(Dtor, CXXDestructor, TAH_IgnoreTrivialABI,
                             /*Diagnose*/true);
  }

  return true;
}

bool Sema::RequireLiteralType(SourceLocation Loc, QualType T, unsigned DiagID) {
  BoundTypeDiagnoser<> Diagnoser(DiagID);
  return RequireLiteralType(Loc, T, Diagnoser);
}

/// Retrieve a version of the type 'T' that is elaborated by Keyword, qualified
/// by the nested-name-specifier contained in SS, and that is (re)declared by
/// OwnedTagDecl, which is nullptr if this is not a (re)declaration.
QualType Sema::getElaboratedType(ElaboratedTypeKeyword Keyword,
                                 const CXXScopeSpec &SS, QualType T,
                                 TagDecl *OwnedTagDecl) {
  if (T.isNull())
    return T;
  NestedNameSpecifier *NNS;
  if (SS.isValid())
    NNS = SS.getScopeRep();
  else {
    if (Keyword == ETK_None)
      return T;
    NNS = nullptr;
  }
  return Context.getElaboratedType(Keyword, NNS, T, OwnedTagDecl);
}

QualType Sema::BuildTypeofExprType(Expr *E, SourceLocation Loc) {
  ExprResult ER = CheckPlaceholderExpr(E);
  if (ER.isInvalid()) return QualType();
  E = ER.get();

  if (!getLangOpts().CPlusPlus && E->refersToBitField())
    Diag(E->getExprLoc(), diag::err_sizeof_alignof_typeof_bitfield) << 2;

  if (!E->isTypeDependent()) {
    QualType T = E->getType();
    if (const TagType *TT = T->getAs<TagType>())
      DiagnoseUseOfDecl(TT->getDecl(), E->getExprLoc());
  }
  return Context.getTypeOfExprType(E);
}

/// getDecltypeForExpr - Given an expr, will return the decltype for
/// that expression, according to the rules in C++11
/// [dcl.type.simple]p4 and C++11 [expr.lambda.prim]p18.
static QualType getDecltypeForExpr(Sema &S, Expr *E) {
  if (E->isTypeDependent())
    return S.Context.DependentTy;

  // C++11 [dcl.type.simple]p4:
  //   The type denoted by decltype(e) is defined as follows:
  //
  //     - if e is an unparenthesized id-expression or an unparenthesized class
  //       member access (5.2.5), decltype(e) is the type of the entity named
  //       by e. If there is no such entity, or if e names a set of overloaded
  //       functions, the program is ill-formed;
  //
  // We apply the same rules for Objective-C ivar and property references.
  if (const DeclRefExpr *DRE = dyn_cast<DeclRefExpr>(E)) {
    const ValueDecl *VD = DRE->getDecl();
    return VD->getType();
  } else if (const MemberExpr *ME = dyn_cast<MemberExpr>(E)) {
    if (const ValueDecl *VD = ME->getMemberDecl())
      if (isa<FieldDecl>(VD) || isa<VarDecl>(VD))
        return VD->getType();
  } else if (const ObjCIvarRefExpr *IR = dyn_cast<ObjCIvarRefExpr>(E)) {
    return IR->getDecl()->getType();
  } else if (const ObjCPropertyRefExpr *PR = dyn_cast<ObjCPropertyRefExpr>(E)) {
    if (PR->isExplicitProperty())
      return PR->getExplicitProperty()->getType();
  } else if (auto *PE = dyn_cast<PredefinedExpr>(E)) {
    return PE->getType();
  }

  // C++11 [expr.lambda.prim]p18:
  //   Every occurrence of decltype((x)) where x is a possibly
  //   parenthesized id-expression that names an entity of automatic
  //   storage duration is treated as if x were transformed into an
  //   access to a corresponding data member of the closure type that
  //   would have been declared if x were an odr-use of the denoted
  //   entity.
  using namespace sema;
  if (S.getCurLambda()) {
    if (isa<ParenExpr>(E)) {
      if (DeclRefExpr *DRE = dyn_cast<DeclRefExpr>(E->IgnoreParens())) {
        if (VarDecl *Var = dyn_cast<VarDecl>(DRE->getDecl())) {
          QualType T = S.getCapturedDeclRefType(Var, DRE->getLocation());
          if (!T.isNull())
            return S.Context.getLValueReferenceType(T);
        }
      }
    }
  }


  // C++11 [dcl.type.simple]p4:
  //   [...]
  QualType T = E->getType();
  switch (E->getValueKind()) {
  //     - otherwise, if e is an xvalue, decltype(e) is T&&, where T is the
  //       type of e;
  case VK_XValue: T = S.Context.getRValueReferenceType(T); break;
  //     - otherwise, if e is an lvalue, decltype(e) is T&, where T is the
  //       type of e;
  case VK_LValue: T = S.Context.getLValueReferenceType(T); break;
  //  - otherwise, decltype(e) is the type of e.
  case VK_RValue: break;
  }

  return T;
}

QualType Sema::BuildDecltypeType(Expr *E, SourceLocation Loc,
                                 bool AsUnevaluated) {
  ExprResult ER = CheckPlaceholderExpr(E);
  if (ER.isInvalid()) return QualType();
  E = ER.get();

  if (AsUnevaluated && CodeSynthesisContexts.empty() &&
      E->HasSideEffects(Context, false)) {
    // The expression operand for decltype is in an unevaluated expression
    // context, so side effects could result in unintended consequences.
    Diag(E->getExprLoc(), diag::warn_side_effects_unevaluated_context);
  }

  return Context.getDecltypeType(E, getDecltypeForExpr(*this, E));
}

QualType Sema::BuildUnaryTransformType(QualType BaseType,
                                       UnaryTransformType::UTTKind UKind,
                                       SourceLocation Loc) {
  switch (UKind) {
  case UnaryTransformType::EnumUnderlyingType:
    if (!BaseType->isDependentType() && !BaseType->isEnumeralType()) {
      Diag(Loc, diag::err_only_enums_have_underlying_types);
      return QualType();
    } else {
      QualType Underlying = BaseType;
      if (!BaseType->isDependentType()) {
        // The enum could be incomplete if we're parsing its definition or
        // recovering from an error.
        NamedDecl *FwdDecl = nullptr;
        if (BaseType->isIncompleteType(&FwdDecl)) {
          Diag(Loc, diag::err_underlying_type_of_incomplete_enum) << BaseType;
          Diag(FwdDecl->getLocation(), diag::note_forward_declaration) << FwdDecl;
          return QualType();
        }

        EnumDecl *ED = BaseType->getAs<EnumType>()->getDecl();
        assert(ED && "EnumType has no EnumDecl");

        DiagnoseUseOfDecl(ED, Loc);

        Underlying = ED->getIntegerType();
        assert(!Underlying.isNull());
      }
      return Context.getUnaryTransformType(BaseType, Underlying,
                                        UnaryTransformType::EnumUnderlyingType);
    }
#if INTEL_CUSTOMIZATION
  // CQ#369185 - support of __bases and __direct_bases intrinsics.
  case UnaryTransformType::BasesOfType:
  case UnaryTransformType::DirectBasesOfType:
    return Context.getBasesType(BaseType, UKind);
#endif // INTEL_CUSTOMIZATION
  }
  llvm_unreachable("unknown unary transform type");
}

QualType Sema::BuildAtomicType(QualType T, SourceLocation Loc) {
  if (!T->isDependentType()) {
    // FIXME: It isn't entirely clear whether incomplete atomic types
    // are allowed or not; for simplicity, ban them for the moment.
    if (RequireCompleteType(Loc, T, diag::err_atomic_specifier_bad_type, 0))
      return QualType();

    int DisallowedKind = -1;
    if (T->isArrayType())
      DisallowedKind = 1;
    else if (T->isFunctionType())
      DisallowedKind = 2;
    else if (T->isReferenceType())
      DisallowedKind = 3;
    else if (T->isAtomicType())
      DisallowedKind = 4;
    else if (T.hasQualifiers())
      DisallowedKind = 5;
    else if (!T.isTriviallyCopyableType(Context))
      // Some other non-trivially-copyable type (probably a C++ class)
      DisallowedKind = 6;

    if (DisallowedKind != -1) {
      Diag(Loc, diag::err_atomic_specifier_bad_type) << DisallowedKind << T;
      return QualType();
    }

    // FIXME: Do we need any handling for ARC here?
  }

  // Build the pointer type.
  return Context.getAtomicType(T);
}<|MERGE_RESOLUTION|>--- conflicted
+++ resolved
@@ -7344,12 +7344,6 @@
   }
 
   if (const TypedefType* TypedefTy = CurType->getAs<TypedefType>()) {
-<<<<<<< HEAD
-#if INTEL_CUSTOMIZATION
-    // TODO: upstream to llvm.org together with changes
-    // in SemaDeclAttr.cpp and test/SemaOpenCL/access-qualifier.cl
-=======
->>>>>>> 47b2ed2e
     QualType BaseTy = TypedefTy->desugar();
 
     std::string PrevAccessQual;
@@ -7370,11 +7364,7 @@
         break;
         #include "clang/Basic/OpenCLImageTypes.def"
       default:
-<<<<<<< HEAD
-        assert(0 && "Unable to find corresponding image type.");
-=======
         llvm_unreachable("Unable to find corresponding image type.");
->>>>>>> 47b2ed2e
       }
     } else {
       llvm_unreachable("unexpected type");
@@ -7391,10 +7381,6 @@
 
     S.Diag(TypedefTy->getDecl()->getBeginLoc(),
            diag::note_opencl_typedef_access_qualifier) << PrevAccessQual;
-<<<<<<< HEAD
-#endif // INTEL_CUSTOMIZATION
-=======
->>>>>>> 47b2ed2e
   } else if (CurType->isPipeType()) {
     if (Attr.getSemanticSpelling() == OpenCLAccessAttr::Keyword_write_only) {
       QualType ElemType = CurType->getAs<PipeType>()->getElementType();
