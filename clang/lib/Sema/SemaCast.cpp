--- conflicted
+++ resolved
@@ -576,7 +576,6 @@
   QualType UnwrappedSrcType = Self.Context.getCanonicalType(SrcType),
            UnwrappedDestType = Self.Context.getCanonicalType(DestType);
 
-<<<<<<< HEAD
 #if INTEL_CUSTOMIZATION
   // Fix for CQ#374747 (CMPLRS-28275): reinterpret_cast casts away qualifiers.
   if (CheckCVR && Self.getLangOpts().IntelCompat &&
@@ -586,12 +585,8 @@
     return CastAwayConstnessKind::CACK_None;
 #endif //INTEL_CUSTOMIZATION
 
-  // Find the qualifiers. We only care about cvr-qualifiers for the 
-  // purpose of this check, because other qualifiers (address spaces, 
-=======
   // Find the qualifiers. We only care about cvr-qualifiers for the
   // purpose of this check, because other qualifiers (address spaces,
->>>>>>> f4be2535
   // Objective-C GC, etc.) are part of the type's identity.
   QualType PrevUnwrappedSrcType = UnwrappedSrcType;
   QualType PrevUnwrappedDestType = UnwrappedDestType;
@@ -1269,12 +1264,9 @@
         }
 #endif // INTEL_CUSTOMIZATION
        msg = diag::err_bad_cxx_cast_unrelated_class;
-<<<<<<< HEAD
 #if INTEL_CUSTOMIZATION
       }
 #endif // INTEL_CUSTOMIZATION
-=======
->>>>>>> f4be2535
 
   // We tried everything. Everything! Nothing works! :-(
   return TC_NotApplicable;
