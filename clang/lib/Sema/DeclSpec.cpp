//===--- DeclSpec.cpp - Declaration Specifier Semantic Analysis -----------===//
//
//                     The LLVM Compiler Infrastructure
//
// This file is distributed under the University of Illinois Open Source
// License. See LICENSE.TXT for details.
//
//===----------------------------------------------------------------------===//
//
//  This file implements semantic analysis for declaration specifiers.
//
//===----------------------------------------------------------------------===//

#include "clang/Sema/DeclSpec.h"
#include "clang/AST/ASTContext.h"
#include "clang/AST/DeclCXX.h"
#include "clang/AST/Expr.h"
#include "clang/AST/LocInfoType.h"
#include "clang/AST/TypeLoc.h"
#include "clang/Basic/LangOptions.h"
#include "clang/Basic/TargetInfo.h"
#include "clang/Sema/ParsedTemplate.h"
#include "clang/Sema/Sema.h"
#include "clang/Sema/SemaDiagnostic.h"
#include "llvm/ADT/STLExtras.h"
#include "llvm/ADT/SmallString.h"
#include <cstring>
using namespace clang;


void UnqualifiedId::setTemplateId(TemplateIdAnnotation *TemplateId) {
  assert(TemplateId && "NULL template-id annotation?");
  Kind = UnqualifiedIdKind::IK_TemplateId;
  this->TemplateId = TemplateId;
  StartLocation = TemplateId->TemplateNameLoc;
  EndLocation = TemplateId->RAngleLoc;
}

void UnqualifiedId::setConstructorTemplateId(TemplateIdAnnotation *TemplateId) {
  assert(TemplateId && "NULL template-id annotation?");
  Kind = UnqualifiedIdKind::IK_ConstructorTemplateId;
  this->TemplateId = TemplateId;
  StartLocation = TemplateId->TemplateNameLoc;
  EndLocation = TemplateId->RAngleLoc;
}

void CXXScopeSpec::Extend(ASTContext &Context, SourceLocation TemplateKWLoc,
                          TypeLoc TL, SourceLocation ColonColonLoc) {
  Builder.Extend(Context, TemplateKWLoc, TL, ColonColonLoc);
  if (Range.getBegin().isInvalid())
    Range.setBegin(TL.getBeginLoc());
  Range.setEnd(ColonColonLoc);

  assert(Range == Builder.getSourceRange() &&
         "NestedNameSpecifierLoc range computation incorrect");
}

void CXXScopeSpec::Extend(ASTContext &Context, IdentifierInfo *Identifier,
                          SourceLocation IdentifierLoc,
                          SourceLocation ColonColonLoc) {
  Builder.Extend(Context, Identifier, IdentifierLoc, ColonColonLoc);

  if (Range.getBegin().isInvalid())
    Range.setBegin(IdentifierLoc);
  Range.setEnd(ColonColonLoc);

  assert(Range == Builder.getSourceRange() &&
         "NestedNameSpecifierLoc range computation incorrect");
}

void CXXScopeSpec::Extend(ASTContext &Context, NamespaceDecl *Namespace,
                          SourceLocation NamespaceLoc,
                          SourceLocation ColonColonLoc) {
  Builder.Extend(Context, Namespace, NamespaceLoc, ColonColonLoc);

  if (Range.getBegin().isInvalid())
    Range.setBegin(NamespaceLoc);
  Range.setEnd(ColonColonLoc);

  assert(Range == Builder.getSourceRange() &&
         "NestedNameSpecifierLoc range computation incorrect");
}

void CXXScopeSpec::Extend(ASTContext &Context, NamespaceAliasDecl *Alias,
                          SourceLocation AliasLoc,
                          SourceLocation ColonColonLoc) {
  Builder.Extend(Context, Alias, AliasLoc, ColonColonLoc);

  if (Range.getBegin().isInvalid())
    Range.setBegin(AliasLoc);
  Range.setEnd(ColonColonLoc);

  assert(Range == Builder.getSourceRange() &&
         "NestedNameSpecifierLoc range computation incorrect");
}

void CXXScopeSpec::MakeGlobal(ASTContext &Context,
                              SourceLocation ColonColonLoc) {
  Builder.MakeGlobal(Context, ColonColonLoc);

  Range = SourceRange(ColonColonLoc);

  assert(Range == Builder.getSourceRange() &&
         "NestedNameSpecifierLoc range computation incorrect");
}

void CXXScopeSpec::MakeSuper(ASTContext &Context, CXXRecordDecl *RD,
                             SourceLocation SuperLoc,
                             SourceLocation ColonColonLoc) {
  Builder.MakeSuper(Context, RD, SuperLoc, ColonColonLoc);

  Range.setBegin(SuperLoc);
  Range.setEnd(ColonColonLoc);

  assert(Range == Builder.getSourceRange() &&
  "NestedNameSpecifierLoc range computation incorrect");
}

void CXXScopeSpec::MakeTrivial(ASTContext &Context,
                               NestedNameSpecifier *Qualifier, SourceRange R) {
  Builder.MakeTrivial(Context, Qualifier, R);
  Range = R;
}

void CXXScopeSpec::Adopt(NestedNameSpecifierLoc Other) {
  if (!Other) {
    Range = SourceRange();
    Builder.Clear();
    return;
  }

  Range = Other.getSourceRange();
  Builder.Adopt(Other);
}

SourceLocation CXXScopeSpec::getLastQualifierNameLoc() const {
  if (!Builder.getRepresentation())
    return SourceLocation();
  return Builder.getTemporary().getLocalBeginLoc();
}

NestedNameSpecifierLoc
CXXScopeSpec::getWithLocInContext(ASTContext &Context) const {
  if (!Builder.getRepresentation())
    return NestedNameSpecifierLoc();

  return Builder.getWithLocInContext(Context);
}

/// DeclaratorChunk::getFunction - Return a DeclaratorChunk for a function.
/// "TheDeclarator" is the declarator that this will be added to.
DeclaratorChunk DeclaratorChunk::getFunction(bool hasProto,
                                             bool isAmbiguous,
                                             SourceLocation LParenLoc,
                                             ParamInfo *Params,
                                             unsigned NumParams,
                                             SourceLocation EllipsisLoc,
                                             SourceLocation RParenLoc,
                                             bool RefQualifierIsLvalueRef,
                                             SourceLocation RefQualifierLoc,
                                             SourceLocation MutableLoc,
                                             ExceptionSpecificationType
                                                 ESpecType,
                                             SourceRange ESpecRange,
                                             ParsedType *Exceptions,
                                             SourceRange *ExceptionRanges,
                                             unsigned NumExceptions,
                                             Expr *NoexceptExpr,
                                             CachedTokens *ExceptionSpecTokens,
                                             ArrayRef<NamedDecl*>
                                                 DeclsInPrototype,
                                             SourceLocation LocalRangeBegin,
                                             SourceLocation LocalRangeEnd,
                                             Declarator &TheDeclarator,
                                             TypeResult TrailingReturnType,
                                             DeclSpec *MethodQualifiers) {
  assert(!(MethodQualifiers && MethodQualifiers->getTypeQualifiers() & DeclSpec::TQ_atomic) &&
         "function cannot have _Atomic qualifier");

  DeclaratorChunk I;
  I.Kind                        = Function;
  I.Loc                         = LocalRangeBegin;
  I.EndLoc                      = LocalRangeEnd;
  I.Fun.hasPrototype            = hasProto;
  I.Fun.isVariadic              = EllipsisLoc.isValid();
  I.Fun.isAmbiguous             = isAmbiguous;
  I.Fun.LParenLoc               = LParenLoc.getRawEncoding();
  I.Fun.EllipsisLoc             = EllipsisLoc.getRawEncoding();
  I.Fun.RParenLoc               = RParenLoc.getRawEncoding();
  I.Fun.DeleteParams            = false;
  I.Fun.NumParams               = NumParams;
  I.Fun.Params                  = nullptr;
  I.Fun.RefQualifierIsLValueRef = RefQualifierIsLvalueRef;
  I.Fun.RefQualifierLoc         = RefQualifierLoc.getRawEncoding();
  I.Fun.MutableLoc              = MutableLoc.getRawEncoding();
  I.Fun.ExceptionSpecType       = ESpecType;
  I.Fun.ExceptionSpecLocBeg     = ESpecRange.getBegin().getRawEncoding();
  I.Fun.ExceptionSpecLocEnd     = ESpecRange.getEnd().getRawEncoding();
  I.Fun.NumExceptionsOrDecls    = 0;
  I.Fun.Exceptions              = nullptr;
  I.Fun.NoexceptExpr            = nullptr;
  I.Fun.HasTrailingReturnType   = TrailingReturnType.isUsable() ||
                                  TrailingReturnType.isInvalid();
  I.Fun.TrailingReturnType      = TrailingReturnType.get();
  I.Fun.MethodQualifiers        = nullptr;
  I.Fun.QualAttrFactory         = nullptr;

  if (MethodQualifiers && (MethodQualifiers->getTypeQualifiers() ||
                           MethodQualifiers->getAttributes().size())) {
    auto &attrs = MethodQualifiers->getAttributes();
    I.Fun.MethodQualifiers = new DeclSpec(attrs.getPool().getFactory());
    MethodQualifiers->forEachCVRUQualifier(
        [&](DeclSpec::TQ TypeQual, StringRef PrintName, SourceLocation SL) {
          I.Fun.MethodQualifiers->SetTypeQual(TypeQual, SL);
        });
    I.Fun.MethodQualifiers->getAttributes().takeAllFrom(attrs);
    I.Fun.MethodQualifiers->getAttributePool().takeAllFrom(attrs.getPool());
  }

  assert(I.Fun.ExceptionSpecType == ESpecType && "bitfield overflow");

  // new[] a parameter array if needed.
  if (NumParams) {
    // If the 'InlineParams' in Declarator is unused and big enough, put our
    // parameter list there (in an effort to avoid new/delete traffic).  If it
    // is already used (consider a function returning a function pointer) or too
    // small (function with too many parameters), go to the heap.
    if (!TheDeclarator.InlineStorageUsed &&
        NumParams <= llvm::array_lengthof(TheDeclarator.InlineParams)) {
      I.Fun.Params = TheDeclarator.InlineParams;
      new (I.Fun.Params) ParamInfo[NumParams];
      I.Fun.DeleteParams = false;
      TheDeclarator.InlineStorageUsed = true;
    } else {
      I.Fun.Params = new DeclaratorChunk::ParamInfo[NumParams];
      I.Fun.DeleteParams = true;
    }
    for (unsigned i = 0; i < NumParams; i++)
      I.Fun.Params[i] = std::move(Params[i]);
  }

  // Check what exception specification information we should actually store.
  switch (ESpecType) {
  default: break; // By default, save nothing.
  case EST_Dynamic:
    // new[] an exception array if needed
    if (NumExceptions) {
      I.Fun.NumExceptionsOrDecls = NumExceptions;
      I.Fun.Exceptions = new DeclaratorChunk::TypeAndRange[NumExceptions];
      for (unsigned i = 0; i != NumExceptions; ++i) {
        I.Fun.Exceptions[i].Ty = Exceptions[i];
        I.Fun.Exceptions[i].Range = ExceptionRanges[i];
      }
    }
    break;

  case EST_DependentNoexcept:
  case EST_NoexceptFalse:
  case EST_NoexceptTrue:
    I.Fun.NoexceptExpr = NoexceptExpr;
    break;

  case EST_Unparsed:
    I.Fun.ExceptionSpecTokens = ExceptionSpecTokens;
    break;
  }

  if (!DeclsInPrototype.empty()) {
    assert(ESpecType == EST_None && NumExceptions == 0 &&
           "cannot have exception specifiers and decls in prototype");
    I.Fun.NumExceptionsOrDecls = DeclsInPrototype.size();
    // Copy the array of decls into stable heap storage.
    I.Fun.DeclsInPrototype = new NamedDecl *[DeclsInPrototype.size()];
    for (size_t J = 0; J < DeclsInPrototype.size(); ++J)
      I.Fun.DeclsInPrototype[J] = DeclsInPrototype[J];
  }

  return I;
}

void Declarator::setDecompositionBindings(
    SourceLocation LSquareLoc,
    ArrayRef<DecompositionDeclarator::Binding> Bindings,
    SourceLocation RSquareLoc) {
  assert(!hasName() && "declarator given multiple names!");

  BindingGroup.LSquareLoc = LSquareLoc;
  BindingGroup.RSquareLoc = RSquareLoc;
  BindingGroup.NumBindings = Bindings.size();
  Range.setEnd(RSquareLoc);

  // We're now past the identifier.
  SetIdentifier(nullptr, LSquareLoc);
  Name.EndLocation = RSquareLoc;

  // Allocate storage for bindings and stash them away.
  if (Bindings.size()) {
    if (!InlineStorageUsed &&
        Bindings.size() <= llvm::array_lengthof(InlineBindings)) {
      BindingGroup.Bindings = InlineBindings;
      BindingGroup.DeleteBindings = false;
      InlineStorageUsed = true;
    } else {
      BindingGroup.Bindings =
          new DecompositionDeclarator::Binding[Bindings.size()];
      BindingGroup.DeleteBindings = true;
    }
    std::uninitialized_copy(Bindings.begin(), Bindings.end(),
                            BindingGroup.Bindings);
  }
}

bool Declarator::isDeclarationOfFunction() const {
  for (unsigned i = 0, i_end = DeclTypeInfo.size(); i < i_end; ++i) {
    switch (DeclTypeInfo[i].Kind) {
    case DeclaratorChunk::Function:
      return true;
    case DeclaratorChunk::Paren:
      continue;
    case DeclaratorChunk::Pointer:
    case DeclaratorChunk::Reference:
    case DeclaratorChunk::Array:
    case DeclaratorChunk::BlockPointer:
    case DeclaratorChunk::MemberPointer:
#if INTEL_CUSTOMIZATION
    case DeclaratorChunk::Channel:
#endif // INTEL_CUSTOMIZATION
    case DeclaratorChunk::Pipe:
      return false;
    }
    llvm_unreachable("Invalid type chunk");
  }

  switch (DS.getTypeSpecType()) {
    case TST_atomic:
    case TST_auto:
    case TST_auto_type:
    case TST_bool:
    case TST_char:
    case TST_char8:
    case TST_char16:
    case TST_char32:
    case TST_class:
    case TST_decimal128:
    case TST_decimal32:
    case TST_decimal64:
    case TST_double:
    case TST_Accum:
    case TST_Fract:
    case TST_Float16:
    case TST_float128:
    case TST_enum:
    case TST_error:
    case TST_float:
    case TST_half:
    case TST_int:
    case TST_int128:
    case TST_struct:
    case TST_interface:
    case TST_union:
    case TST_unknown_anytype:
    case TST_unspecified:
    case TST_void:
    case TST_wchar:
#define GENERIC_IMAGE_TYPE(ImgType, Id) case TST_##ImgType##_t:
#include "clang/Basic/OpenCLImageTypes.def"
      return false;

    case TST_decltype_auto:
      // This must have an initializer, so can't be a function declaration,
      // even if the initializer has function type.
      return false;

    case TST_decltype:
    case TST_typeofExpr:
      if (Expr *E = DS.getRepAsExpr())
        return E->getType()->isFunctionType();
      return false;

    case TST_underlyingType:
#if INTEL_CUSTOMIZATION
    // CQ#369185 - support of __bases and __direct_bases intrinsics.
    case TST_bases:
    case TST_directBases:
#endif // INTEL_CUSTOMIZATION
    case TST_typename:
    case TST_typeofType: {
      QualType QT = DS.getRepAsType().get();
      if (QT.isNull())
        return false;

      if (const LocInfoType *LIT = dyn_cast<LocInfoType>(QT))
        QT = LIT->getType();

      if (QT.isNull())
        return false;

      return QT->isFunctionType();
    }
  }

  llvm_unreachable("Invalid TypeSpecType!");
}

bool Declarator::isStaticMember() {
  assert(getContext() == DeclaratorContext::MemberContext);
  return getDeclSpec().getStorageClassSpec() == DeclSpec::SCS_static ||
         (getName().Kind == UnqualifiedIdKind::IK_OperatorFunctionId &&
          CXXMethodDecl::isStaticOverloadedOperator(
              getName().OperatorFunctionId.Operator));
}

bool Declarator::isCtorOrDtor() {
  return (getName().getKind() == UnqualifiedIdKind::IK_ConstructorName) ||
         (getName().getKind() == UnqualifiedIdKind::IK_DestructorName);
}

void DeclSpec::forEachCVRUQualifier(
    llvm::function_ref<void(TQ, StringRef, SourceLocation)> Handle) {
  if (TypeQualifiers & TQ_const)
    Handle(TQ_const, "const", TQ_constLoc);
  if (TypeQualifiers & TQ_volatile)
    Handle(TQ_volatile, "volatile", TQ_volatileLoc);
  if (TypeQualifiers & TQ_restrict)
    Handle(TQ_restrict, "restrict", TQ_restrictLoc);
  if (TypeQualifiers & TQ_unaligned)
    Handle(TQ_unaligned, "unaligned", TQ_unalignedLoc);
}

void DeclSpec::forEachQualifier(
    llvm::function_ref<void(TQ, StringRef, SourceLocation)> Handle) {
  forEachCVRUQualifier(Handle);
  // FIXME: Add code below to iterate through the attributes and call Handle.
}

bool DeclSpec::hasTagDefinition() const {
  if (!TypeSpecOwned)
    return false;
  return cast<TagDecl>(getRepAsDecl())->isCompleteDefinition();
}

/// getParsedSpecifiers - Return a bitmask of which flavors of specifiers this
/// declaration specifier includes.
///
unsigned DeclSpec::getParsedSpecifiers() const {
  unsigned Res = 0;
  if (StorageClassSpec != SCS_unspecified ||
      ThreadStorageClassSpec != TSCS_unspecified)
    Res |= PQ_StorageClassSpecifier;

  if (TypeQualifiers != TQ_unspecified)
    Res |= PQ_TypeQualifier;

  if (hasTypeSpecifier())
    Res |= PQ_TypeSpecifier;

  if (FS_inline_specified || FS_virtual_specified || FS_explicit_specified ||
      FS_noreturn_specified || FS_forceinline_specified)
    Res |= PQ_FunctionSpecifier;
  return Res;
}

template <class T> static bool BadSpecifier(T TNew, T TPrev,
                                            const char *&PrevSpec,
                                            unsigned &DiagID,
                                            bool IsExtension = true) {
  PrevSpec = DeclSpec::getSpecifierName(TPrev);
  if (TNew != TPrev)
    DiagID = diag::err_invalid_decl_spec_combination;
  else
    DiagID = IsExtension ? diag::ext_warn_duplicate_declspec :
                           diag::warn_duplicate_declspec;
  return true;
}

const char *DeclSpec::getSpecifierName(DeclSpec::SCS S) {
  switch (S) {
  case DeclSpec::SCS_unspecified: return "unspecified";
  case DeclSpec::SCS_typedef:     return "typedef";
  case DeclSpec::SCS_extern:      return "extern";
  case DeclSpec::SCS_static:      return "static";
  case DeclSpec::SCS_auto:        return "auto";
  case DeclSpec::SCS_register:    return "register";
  case DeclSpec::SCS_private_extern: return "__private_extern__";
  case DeclSpec::SCS_mutable:     return "mutable";
  }
  llvm_unreachable("Unknown typespec!");
}

const char *DeclSpec::getSpecifierName(DeclSpec::TSCS S) {
  switch (S) {
  case DeclSpec::TSCS_unspecified:   return "unspecified";
  case DeclSpec::TSCS___thread:      return "__thread";
  case DeclSpec::TSCS_thread_local:  return "thread_local";
  case DeclSpec::TSCS__Thread_local: return "_Thread_local";
  }
  llvm_unreachable("Unknown typespec!");
}

const char *DeclSpec::getSpecifierName(TSW W) {
  switch (W) {
  case TSW_unspecified: return "unspecified";
  case TSW_short:       return "short";
  case TSW_long:        return "long";
  case TSW_longlong:    return "long long";
  }
  llvm_unreachable("Unknown typespec!");
}

const char *DeclSpec::getSpecifierName(TSC C) {
  switch (C) {
  case TSC_unspecified: return "unspecified";
  case TSC_imaginary:   return "imaginary";
  case TSC_complex:     return "complex";
  }
  llvm_unreachable("Unknown typespec!");
}


const char *DeclSpec::getSpecifierName(TSS S) {
  switch (S) {
  case TSS_unspecified: return "unspecified";
  case TSS_signed:      return "signed";
  case TSS_unsigned:    return "unsigned";
  }
  llvm_unreachable("Unknown typespec!");
}

const char *DeclSpec::getSpecifierName(DeclSpec::TST T,
                                       const PrintingPolicy &Policy) {
  switch (T) {
  case DeclSpec::TST_unspecified: return "unspecified";
  case DeclSpec::TST_void:        return "void";
  case DeclSpec::TST_char:        return "char";
  case DeclSpec::TST_wchar:       return Policy.MSWChar ? "__wchar_t" : "wchar_t";
  case DeclSpec::TST_char8:       return "char8_t";
  case DeclSpec::TST_char16:      return "char16_t";
  case DeclSpec::TST_char32:      return "char32_t";
  case DeclSpec::TST_int:         return "int";
  case DeclSpec::TST_int128:      return "__int128";
  case DeclSpec::TST_half:        return "half";
  case DeclSpec::TST_float:       return "float";
  case DeclSpec::TST_double:      return "double";
  case DeclSpec::TST_accum:       return "_Accum";
  case DeclSpec::TST_fract:       return "_Fract";
  case DeclSpec::TST_float16:     return "_Float16";
  case DeclSpec::TST_float128:    return "__float128";
  case DeclSpec::TST_bool:        return Policy.Bool ? "bool" : "_Bool";
  case DeclSpec::TST_decimal32:   return "_Decimal32";
  case DeclSpec::TST_decimal64:   return "_Decimal64";
  case DeclSpec::TST_decimal128:  return "_Decimal128";
  case DeclSpec::TST_enum:        return "enum";
  case DeclSpec::TST_class:       return "class";
  case DeclSpec::TST_union:       return "union";
  case DeclSpec::TST_struct:      return "struct";
  case DeclSpec::TST_interface:   return "__interface";
  case DeclSpec::TST_typename:    return "type-name";
  case DeclSpec::TST_typeofType:
  case DeclSpec::TST_typeofExpr:  return "typeof";
  case DeclSpec::TST_auto:        return "auto";
  case DeclSpec::TST_auto_type:   return "__auto_type";
  case DeclSpec::TST_decltype:    return "(decltype)";
  case DeclSpec::TST_decltype_auto: return "decltype(auto)";
  case DeclSpec::TST_underlyingType: return "__underlying_type";
#if INTEL_CUSTOMIZATION
  // CQ#369185 - support of __bases and __direct_bases intrinsics.
  case DeclSpec::TST_bases: return "__bases";
  case DeclSpec::TST_directBases: return "__direct_bases";
#endif // INTEL_CUSTOMIZATION
  case DeclSpec::TST_unknown_anytype: return "__unknown_anytype";
  case DeclSpec::TST_atomic: return "_Atomic";
#define GENERIC_IMAGE_TYPE(ImgType, Id) \
  case DeclSpec::TST_##ImgType##_t: \
    return #ImgType "_t";
#include "clang/Basic/OpenCLImageTypes.def"
  case DeclSpec::TST_error:       return "(error)";
  }
  llvm_unreachable("Unknown typespec!");
}

const char *DeclSpec::getSpecifierName(TQ T) {
  switch (T) {
  case DeclSpec::TQ_unspecified: return "unspecified";
  case DeclSpec::TQ_const:       return "const";
  case DeclSpec::TQ_restrict:    return "restrict";
  case DeclSpec::TQ_volatile:    return "volatile";
  case DeclSpec::TQ_atomic:      return "_Atomic";
  case DeclSpec::TQ_unaligned:   return "__unaligned";
  }
  llvm_unreachable("Unknown typespec!");
}

bool DeclSpec::SetStorageClassSpec(Sema &S, SCS SC, SourceLocation Loc,
                                   const char *&PrevSpec,
                                   unsigned &DiagID,
                                   const PrintingPolicy &Policy) {
  // OpenCL v1.1 s6.8g: "The extern, static, auto and register storage-class
  // specifiers are not supported.
  // It seems sensible to prohibit private_extern too
  // The cl_clang_storage_class_specifiers extension enables support for
  // these storage-class specifiers.
  // OpenCL v1.2 s6.8 changes this to "The auto and register storage-class
  // specifiers are not supported."
  // OpenCL C++ v1.0 s2.9 restricts register.
  if (S.getLangOpts().OpenCL &&
      !S.getOpenCLOptions().isEnabled("cl_clang_storage_class_specifiers")) {
    switch (SC) {
    case SCS_extern:
    case SCS_private_extern:
    case SCS_static:
#if INTEL_CUSTOMIZATION
      // CQ381345: OpenCL is not supported in Intel compatibility mode.
      if (!S.getLangOpts().IntelCompat)
#endif // INTEL_CUSTOMIZATION
      if (S.getLangOpts().OpenCLVersion < 120 &&
          !S.getLangOpts().OpenCLCPlusPlus) {
        DiagID = diag::err_opencl_unknown_type_specifier;
        PrevSpec = getSpecifierName(SC);
        return true;
      }
      break;
    case SCS_auto:
    case SCS_register:
      DiagID   = diag::err_opencl_unknown_type_specifier;
      PrevSpec = getSpecifierName(SC);
      return true;
    default:
      break;
    }
  }

  if (StorageClassSpec != SCS_unspecified) {
    // Maybe this is an attempt to use C++11 'auto' outside of C++11 mode.
    bool isInvalid = true;
    if (TypeSpecType == TST_unspecified && S.getLangOpts().CPlusPlus) {
      if (SC == SCS_auto)
        return SetTypeSpecType(TST_auto, Loc, PrevSpec, DiagID, Policy);
      if (StorageClassSpec == SCS_auto) {
        isInvalid = SetTypeSpecType(TST_auto, StorageClassSpecLoc,
                                    PrevSpec, DiagID, Policy);
        assert(!isInvalid && "auto SCS -> TST recovery failed");
      }
    }

    // Changing storage class is allowed only if the previous one
    // was the 'extern' that is part of a linkage specification and
    // the new storage class is 'typedef'.
    if (isInvalid &&
        !(SCS_extern_in_linkage_spec &&
          StorageClassSpec == SCS_extern &&
          SC == SCS_typedef))
      return BadSpecifier(SC, (SCS)StorageClassSpec, PrevSpec, DiagID);
  }
  StorageClassSpec = SC;
  StorageClassSpecLoc = Loc;
  assert((unsigned)SC == StorageClassSpec && "SCS constants overflow bitfield");
  return false;
}

bool DeclSpec::SetStorageClassSpecThread(TSCS TSC, SourceLocation Loc,
                                         const char *&PrevSpec,
                                         unsigned &DiagID) {
  if (ThreadStorageClassSpec != TSCS_unspecified)
    return BadSpecifier(TSC, (TSCS)ThreadStorageClassSpec, PrevSpec, DiagID);

  ThreadStorageClassSpec = TSC;
  ThreadStorageClassSpecLoc = Loc;
  return false;
}

/// These methods set the specified attribute of the DeclSpec, but return true
/// and ignore the request if invalid (e.g. "extern" then "auto" is
/// specified).
bool DeclSpec::SetTypeSpecWidth(TSW W, SourceLocation Loc,
                                const char *&PrevSpec,
                                unsigned &DiagID,
                                const PrintingPolicy &Policy) {
  // Overwrite TSWRange.Begin only if TypeSpecWidth was unspecified, so that
  // for 'long long' we will keep the source location of the first 'long'.
  if (TypeSpecWidth == TSW_unspecified)
    TSWRange.setBegin(Loc);
  // Allow turning long -> long long.
  else if (W != TSW_longlong || TypeSpecWidth != TSW_long)
    return BadSpecifier(W, (TSW)TypeSpecWidth, PrevSpec, DiagID);
  TypeSpecWidth = W;
  // Remember location of the last 'long'
  TSWRange.setEnd(Loc);
  return false;
}

bool DeclSpec::SetTypeSpecComplex(TSC C, SourceLocation Loc,
                                  const char *&PrevSpec,
                                  unsigned &DiagID) {
  if (TypeSpecComplex != TSC_unspecified)
    return BadSpecifier(C, (TSC)TypeSpecComplex, PrevSpec, DiagID);
  TypeSpecComplex = C;
  TSCLoc = Loc;
  return false;
}

bool DeclSpec::SetTypeSpecSign(TSS S, SourceLocation Loc,
                               const char *&PrevSpec,
                               unsigned &DiagID) {
  if (TypeSpecSign != TSS_unspecified)
    return BadSpecifier(S, (TSS)TypeSpecSign, PrevSpec, DiagID);
  TypeSpecSign = S;
  TSSLoc = Loc;
  return false;
}

bool DeclSpec::SetTypeSpecType(TST T, SourceLocation Loc,
                               const char *&PrevSpec,
                               unsigned &DiagID,
                               ParsedType Rep,
                               const PrintingPolicy &Policy) {
  return SetTypeSpecType(T, Loc, Loc, PrevSpec, DiagID, Rep, Policy);
}

bool DeclSpec::SetTypeSpecType(TST T, SourceLocation TagKwLoc,
                               SourceLocation TagNameLoc,
                               const char *&PrevSpec,
                               unsigned &DiagID,
                               ParsedType Rep,
                               const PrintingPolicy &Policy) {
  assert(isTypeRep(T) && "T does not store a type");
  assert(Rep && "no type provided!");
  if (TypeSpecType != TST_unspecified) {
    PrevSpec = DeclSpec::getSpecifierName((TST) TypeSpecType, Policy);
    DiagID = diag::err_invalid_decl_spec_combination;
    return true;
  }
  TypeSpecType = T;
  TypeRep = Rep;
  TSTLoc = TagKwLoc;
  TSTNameLoc = TagNameLoc;
  TypeSpecOwned = false;
  return false;
}

bool DeclSpec::SetTypeSpecType(TST T, SourceLocation Loc,
                               const char *&PrevSpec,
                               unsigned &DiagID,
                               Expr *Rep,
                               const PrintingPolicy &Policy) {
  assert(isExprRep(T) && "T does not store an expr");
  assert(Rep && "no expression provided!");
  if (TypeSpecType != TST_unspecified) {
    PrevSpec = DeclSpec::getSpecifierName((TST) TypeSpecType, Policy);
    DiagID = diag::err_invalid_decl_spec_combination;
    return true;
  }
  TypeSpecType = T;
  ExprRep = Rep;
  TSTLoc = Loc;
  TSTNameLoc = Loc;
  TypeSpecOwned = false;
  return false;
}

bool DeclSpec::SetTypeSpecType(TST T, SourceLocation Loc,
                               const char *&PrevSpec,
                               unsigned &DiagID,
                               Decl *Rep, bool Owned,
                               const PrintingPolicy &Policy) {
  return SetTypeSpecType(T, Loc, Loc, PrevSpec, DiagID, Rep, Owned, Policy);
}

bool DeclSpec::SetTypeSpecType(TST T, SourceLocation TagKwLoc,
                               SourceLocation TagNameLoc,
                               const char *&PrevSpec,
                               unsigned &DiagID,
                               Decl *Rep, bool Owned,
                               const PrintingPolicy &Policy) {
  assert(isDeclRep(T) && "T does not store a decl");
  // Unlike the other cases, we don't assert that we actually get a decl.

  if (TypeSpecType != TST_unspecified) {
    PrevSpec = DeclSpec::getSpecifierName((TST) TypeSpecType, Policy);
    DiagID = diag::err_invalid_decl_spec_combination;
    return true;
  }
  TypeSpecType = T;
  DeclRep = Rep;
  TSTLoc = TagKwLoc;
  TSTNameLoc = TagNameLoc;
  TypeSpecOwned = Owned && Rep != nullptr;
  return false;
}

bool DeclSpec::SetTypeSpecType(TST T, SourceLocation Loc,
                               const char *&PrevSpec,
                               unsigned &DiagID,
                               const PrintingPolicy &Policy) {
  assert(!isDeclRep(T) && !isTypeRep(T) && !isExprRep(T) &&
         "rep required for these type-spec kinds!");
  if (TypeSpecType != TST_unspecified) {
    PrevSpec = DeclSpec::getSpecifierName((TST) TypeSpecType, Policy);
    DiagID = diag::err_invalid_decl_spec_combination;
    return true;
  }
  TSTLoc = Loc;
  TSTNameLoc = Loc;
  if (TypeAltiVecVector && (T == TST_bool) && !TypeAltiVecBool) {
    TypeAltiVecBool = true;
    return false;
  }
  TypeSpecType = T;
  TypeSpecOwned = false;
  return false;
}

bool DeclSpec::SetTypeSpecSat(SourceLocation Loc, const char *&PrevSpec,
                              unsigned &DiagID) {
  // Cannot set twice
  if (TypeSpecSat) {
    DiagID = diag::warn_duplicate_declspec;
    PrevSpec = "_Sat";
    return true;
  }
  TypeSpecSat = true;
  TSSatLoc = Loc;
  return false;
}

bool DeclSpec::SetTypeAltiVecVector(bool isAltiVecVector, SourceLocation Loc,
                          const char *&PrevSpec, unsigned &DiagID,
                          const PrintingPolicy &Policy) {
  if (TypeSpecType != TST_unspecified) {
    PrevSpec = DeclSpec::getSpecifierName((TST) TypeSpecType, Policy);
    DiagID = diag::err_invalid_vector_decl_spec_combination;
    return true;
  }
  TypeAltiVecVector = isAltiVecVector;
  AltiVecLoc = Loc;
  return false;
}

bool DeclSpec::SetTypePipe(bool isPipe, SourceLocation Loc,
                           const char *&PrevSpec, unsigned &DiagID,
                           const PrintingPolicy &Policy) {

  if (TypeSpecType != TST_unspecified) {
    PrevSpec = DeclSpec::getSpecifierName((TST)TypeSpecType, Policy);
    DiagID = diag::err_invalid_decl_spec_combination;
    return true;
  }

  if (isPipe) {
    TypeSpecPipe = TSP_pipe;
  }
  return false;
}

#if INTEL_CUSTOMIZATION
bool DeclSpec::SetTypeChannel(bool isChannel, SourceLocation Loc,
                              const char *&PrevSpec, unsigned &DiagID,
                              const PrintingPolicy &Policy) {

  if (TypeSpecType != TST_unspecified) {
    PrevSpec = DeclSpec::getSpecifierName((TST)TypeSpecType, Policy);
    DiagID = diag::err_invalid_decl_spec_combination;
    return true;
  }

  TypeSpecChannel = isChannel;

  return false;
}
#endif // INTEL_CUSTOMIZATION

bool DeclSpec::SetTypeAltiVecPixel(bool isAltiVecPixel, SourceLocation Loc,
                          const char *&PrevSpec, unsigned &DiagID,
                          const PrintingPolicy &Policy) {
  if (!TypeAltiVecVector || TypeAltiVecPixel ||
      (TypeSpecType != TST_unspecified)) {
    PrevSpec = DeclSpec::getSpecifierName((TST) TypeSpecType, Policy);
    DiagID = diag::err_invalid_pixel_decl_spec_combination;
    return true;
  }
  TypeAltiVecPixel = isAltiVecPixel;
  TSTLoc = Loc;
  TSTNameLoc = Loc;
  return false;
}

bool DeclSpec::SetTypeAltiVecBool(bool isAltiVecBool, SourceLocation Loc,
                                  const char *&PrevSpec, unsigned &DiagID,
                                  const PrintingPolicy &Policy) {
  if (!TypeAltiVecVector || TypeAltiVecBool ||
      (TypeSpecType != TST_unspecified)) {
    PrevSpec = DeclSpec::getSpecifierName((TST) TypeSpecType, Policy);
    DiagID = diag::err_invalid_vector_bool_decl_spec;
    return true;
  }
  TypeAltiVecBool = isAltiVecBool;
  TSTLoc = Loc;
  TSTNameLoc = Loc;
  return false;
}

bool DeclSpec::SetTypeSpecError() {
  TypeSpecType = TST_error;
  TypeSpecOwned = false;
  TSTLoc = SourceLocation();
  TSTNameLoc = SourceLocation();
  return false;
}

bool DeclSpec::SetTypeQual(TQ T, SourceLocation Loc, const char *&PrevSpec,
                           unsigned &DiagID, const LangOptions &Lang) {
  // Duplicates are permitted in C99 onwards, but are not permitted in C89 or
  // C++.  However, since this is likely not what the user intended, we will
  // always warn.  We do not need to set the qualifier's location since we
  // already have it.
  if (TypeQualifiers & T) {
    bool IsExtension = true;
    if (Lang.C99)
      IsExtension = false;
    return BadSpecifier(T, T, PrevSpec, DiagID, IsExtension);
  }
<<<<<<< HEAD
#if INTEL_CUSTOMIZATION
  // On non-MS mode '_unaligned' must be recognized, but just ignored.
  if (Lang.IntelCompat && !Lang.IntelMSCompat && T == TQ_unaligned)
    return false;
#endif // INTEL_CUSTOMIZATION
=======

  return SetTypeQual(T, Loc);
}

bool DeclSpec::SetTypeQual(TQ T, SourceLocation Loc) {
>>>>>>> 1ad53ca2
  TypeQualifiers |= T;

  switch (T) {
  case TQ_unspecified: break;
  case TQ_const:    TQ_constLoc = Loc; return false;
  case TQ_restrict: TQ_restrictLoc = Loc; return false;
  case TQ_volatile: TQ_volatileLoc = Loc; return false;
  case TQ_unaligned: TQ_unalignedLoc = Loc; return false;
  case TQ_atomic:   TQ_atomicLoc = Loc; return false;
  }

  llvm_unreachable("Unknown type qualifier!");
}

bool DeclSpec::setFunctionSpecInline(SourceLocation Loc, const char *&PrevSpec,
                                     unsigned &DiagID) {
  // 'inline inline' is ok.  However, since this is likely not what the user
  // intended, we will always warn, similar to duplicates of type qualifiers.
  if (FS_inline_specified) {
    DiagID = diag::warn_duplicate_declspec;
    PrevSpec = "inline";
    return true;
  }
  FS_inline_specified = true;
  FS_inlineLoc = Loc;
  return false;
}

bool DeclSpec::setFunctionSpecForceInline(SourceLocation Loc, const char *&PrevSpec,
                                          unsigned &DiagID) {
  if (FS_forceinline_specified) {
    DiagID = diag::warn_duplicate_declspec;
    PrevSpec = "__forceinline";
    return true;
  }
  FS_forceinline_specified = true;
  FS_forceinlineLoc = Loc;
  return false;
}

bool DeclSpec::setFunctionSpecVirtual(SourceLocation Loc,
                                      const char *&PrevSpec,
                                      unsigned &DiagID) {
  // 'virtual virtual' is ok, but warn as this is likely not what the user
  // intended.
  if (FS_virtual_specified) {
    DiagID = diag::warn_duplicate_declspec;
    PrevSpec = "virtual";
    return true;
  }
  FS_virtual_specified = true;
  FS_virtualLoc = Loc;
  return false;
}

bool DeclSpec::setFunctionSpecExplicit(SourceLocation Loc,
                                       const char *&PrevSpec,
                                       unsigned &DiagID) {
  // 'explicit explicit' is ok, but warn as this is likely not what the user
  // intended.
  if (FS_explicit_specified) {
    DiagID = diag::warn_duplicate_declspec;
    PrevSpec = "explicit";
    return true;
  }
  FS_explicit_specified = true;
  FS_explicitLoc = Loc;
  return false;
}

bool DeclSpec::setFunctionSpecNoreturn(SourceLocation Loc,
                                       const char *&PrevSpec,
                                       unsigned &DiagID) {
  // '_Noreturn _Noreturn' is ok, but warn as this is likely not what the user
  // intended.
  if (FS_noreturn_specified) {
    DiagID = diag::warn_duplicate_declspec;
    PrevSpec = "_Noreturn";
    return true;
  }
  FS_noreturn_specified = true;
  FS_noreturnLoc = Loc;
  return false;
}

bool DeclSpec::SetFriendSpec(SourceLocation Loc, const char *&PrevSpec,
                             unsigned &DiagID) {
  if (Friend_specified) {
    PrevSpec = "friend";
    // Keep the later location, so that we can later diagnose ill-formed
    // declarations like 'friend class X friend;'. Per [class.friend]p3,
    // 'friend' must be the first token in a friend declaration that is
    // not a function declaration.
    FriendLoc = Loc;
    DiagID = diag::warn_duplicate_declspec;
    return true;
  }

  Friend_specified = true;
  FriendLoc = Loc;
  return false;
}

bool DeclSpec::setModulePrivateSpec(SourceLocation Loc, const char *&PrevSpec,
                                    unsigned &DiagID) {
  if (isModulePrivateSpecified()) {
    PrevSpec = "__module_private__";
    DiagID = diag::ext_warn_duplicate_declspec;
    return true;
  }

  ModulePrivateLoc = Loc;
  return false;
}

bool DeclSpec::SetConstexprSpec(SourceLocation Loc, const char *&PrevSpec,
                                unsigned &DiagID) {
  // 'constexpr constexpr' is ok, but warn as this is likely not what the user
  // intended.
  if (Constexpr_specified) {
    DiagID = diag::warn_duplicate_declspec;
    PrevSpec = "constexpr";
    return true;
  }
  Constexpr_specified = true;
  ConstexprLoc = Loc;
  return false;
}

void DeclSpec::SaveWrittenBuiltinSpecs() {
  writtenBS.Sign = getTypeSpecSign();
  writtenBS.Width = getTypeSpecWidth();
  writtenBS.Type = getTypeSpecType();
  // Search the list of attributes for the presence of a mode attribute.
  writtenBS.ModeAttr = getAttributes().hasAttribute(ParsedAttr::AT_Mode);
}

/// Finish - This does final analysis of the declspec, rejecting things like
/// "_Imaginary" (lacking an FP type).  This returns a diagnostic to issue or
/// diag::NUM_DIAGNOSTICS if there is no error.  After calling this method,
/// DeclSpec is guaranteed self-consistent, even if an error occurred.
void DeclSpec::Finish(Sema &S, const PrintingPolicy &Policy) {
  // Before possibly changing their values, save specs as written.
  SaveWrittenBuiltinSpecs();

  // Check the type specifier components first.

  // If decltype(auto) is used, no other type specifiers are permitted.
  if (TypeSpecType == TST_decltype_auto &&
      (TypeSpecWidth != TSW_unspecified ||
       TypeSpecComplex != TSC_unspecified ||
       TypeSpecSign != TSS_unspecified ||
       TypeAltiVecVector || TypeAltiVecPixel || TypeAltiVecBool ||
       TypeQualifiers)) {
    const unsigned NumLocs = 9;
    SourceLocation ExtraLocs[NumLocs] = {
        TSWRange.getBegin(), TSCLoc,       TSSLoc,
        AltiVecLoc,          TQ_constLoc,  TQ_restrictLoc,
        TQ_volatileLoc,      TQ_atomicLoc, TQ_unalignedLoc};
    FixItHint Hints[NumLocs];
    SourceLocation FirstLoc;
    for (unsigned I = 0; I != NumLocs; ++I) {
      if (ExtraLocs[I].isValid()) {
        if (FirstLoc.isInvalid() ||
            S.getSourceManager().isBeforeInTranslationUnit(ExtraLocs[I],
                                                           FirstLoc))
          FirstLoc = ExtraLocs[I];
        Hints[I] = FixItHint::CreateRemoval(ExtraLocs[I]);
      }
    }
    TypeSpecWidth = TSW_unspecified;
    TypeSpecComplex = TSC_unspecified;
    TypeSpecSign = TSS_unspecified;
    TypeAltiVecVector = TypeAltiVecPixel = TypeAltiVecBool = false;
    TypeQualifiers = 0;
    S.Diag(TSTLoc, diag::err_decltype_auto_cannot_be_combined)
      << Hints[0] << Hints[1] << Hints[2] << Hints[3]
      << Hints[4] << Hints[5] << Hints[6] << Hints[7];
  }

  // Validate and finalize AltiVec vector declspec.
  if (TypeAltiVecVector) {
    if (TypeAltiVecBool) {
      // Sign specifiers are not allowed with vector bool. (PIM 2.1)
      if (TypeSpecSign != TSS_unspecified) {
        S.Diag(TSSLoc, diag::err_invalid_vector_bool_decl_spec)
          << getSpecifierName((TSS)TypeSpecSign);
      }

      // Only char/int are valid with vector bool. (PIM 2.1)
      if (((TypeSpecType != TST_unspecified) && (TypeSpecType != TST_char) &&
           (TypeSpecType != TST_int)) || TypeAltiVecPixel) {
        S.Diag(TSTLoc, diag::err_invalid_vector_bool_decl_spec)
          << (TypeAltiVecPixel ? "__pixel" :
                                 getSpecifierName((TST)TypeSpecType, Policy));
      }

      // Only 'short' and 'long long' are valid with vector bool. (PIM 2.1)
      if ((TypeSpecWidth != TSW_unspecified) && (TypeSpecWidth != TSW_short) &&
          (TypeSpecWidth != TSW_longlong))
        S.Diag(TSWRange.getBegin(), diag::err_invalid_vector_bool_decl_spec)
            << getSpecifierName((TSW)TypeSpecWidth);

      // vector bool long long requires VSX support or ZVector.
      if ((TypeSpecWidth == TSW_longlong) &&
          (!S.Context.getTargetInfo().hasFeature("vsx")) &&
          (!S.Context.getTargetInfo().hasFeature("power8-vector")) &&
          !S.getLangOpts().ZVector)
        S.Diag(TSTLoc, diag::err_invalid_vector_long_long_decl_spec);

      // Elements of vector bool are interpreted as unsigned. (PIM 2.1)
      if ((TypeSpecType == TST_char) || (TypeSpecType == TST_int) ||
          (TypeSpecWidth != TSW_unspecified))
        TypeSpecSign = TSS_unsigned;
    } else if (TypeSpecType == TST_double) {
      // vector long double and vector long long double are never allowed.
      // vector double is OK for Power7 and later, and ZVector.
      if (TypeSpecWidth == TSW_long || TypeSpecWidth == TSW_longlong)
        S.Diag(TSWRange.getBegin(),
               diag::err_invalid_vector_long_double_decl_spec);
      else if (!S.Context.getTargetInfo().hasFeature("vsx") &&
               !S.getLangOpts().ZVector)
        S.Diag(TSTLoc, diag::err_invalid_vector_double_decl_spec);
    } else if (TypeSpecType == TST_float) {
      // vector float is unsupported for ZVector unless we have the
      // vector-enhancements facility 1 (ISA revision 12).
      if (S.getLangOpts().ZVector &&
          !S.Context.getTargetInfo().hasFeature("arch12"))
        S.Diag(TSTLoc, diag::err_invalid_vector_float_decl_spec);
    } else if (TypeSpecWidth == TSW_long) {
      // vector long is unsupported for ZVector and deprecated for AltiVec.
      if (S.getLangOpts().ZVector)
        S.Diag(TSWRange.getBegin(), diag::err_invalid_vector_long_decl_spec);
      else
        S.Diag(TSWRange.getBegin(),
               diag::warn_vector_long_decl_spec_combination)
            << getSpecifierName((TST)TypeSpecType, Policy);
    }

    if (TypeAltiVecPixel) {
      //TODO: perform validation
      TypeSpecType = TST_int;
      TypeSpecSign = TSS_unsigned;
      TypeSpecWidth = TSW_short;
      TypeSpecOwned = false;
    }
  }

  bool IsFixedPointType =
      TypeSpecType == TST_accum || TypeSpecType == TST_fract;

  // signed/unsigned are only valid with int/char/wchar_t/_Accum.
  if (TypeSpecSign != TSS_unspecified) {
    if (TypeSpecType == TST_unspecified)
      TypeSpecType = TST_int; // unsigned -> unsigned int, signed -> signed int.
    else if (TypeSpecType != TST_int && TypeSpecType != TST_int128 &&
             TypeSpecType != TST_char && TypeSpecType != TST_wchar &&
             !IsFixedPointType) {
      S.Diag(TSSLoc, diag::err_invalid_sign_spec)
        << getSpecifierName((TST)TypeSpecType, Policy);
      // signed double -> double.
      TypeSpecSign = TSS_unspecified;
    }
  }

  // Validate the width of the type.
  switch (TypeSpecWidth) {
  case TSW_unspecified: break;
  case TSW_short:    // short int
  case TSW_longlong: // long long int
    if (TypeSpecType == TST_unspecified)
      TypeSpecType = TST_int; // short -> short int, long long -> long long int.
    else if (!(TypeSpecType == TST_int ||
               (IsFixedPointType && TypeSpecWidth != TSW_longlong))) {
      S.Diag(TSWRange.getBegin(), diag::err_invalid_width_spec)
          << (int)TypeSpecWidth << getSpecifierName((TST)TypeSpecType, Policy);
      TypeSpecType = TST_int;
      TypeSpecSat = false;
      TypeSpecOwned = false;
    }
    break;
  case TSW_long:  // long double, long int
    if (TypeSpecType == TST_unspecified)
      TypeSpecType = TST_int;  // long -> long int.
    else if (TypeSpecType != TST_int && TypeSpecType != TST_double &&
             !IsFixedPointType) {
      S.Diag(TSWRange.getBegin(), diag::err_invalid_width_spec)
          << (int)TypeSpecWidth << getSpecifierName((TST)TypeSpecType, Policy);
      TypeSpecType = TST_int;
      TypeSpecSat = false;
      TypeSpecOwned = false;
    }
    break;
  }

  // TODO: if the implementation does not implement _Complex or _Imaginary,
  // disallow their use.  Need information about the backend.
  if (TypeSpecComplex != TSC_unspecified) {
    if (TypeSpecType == TST_unspecified) {
      S.Diag(TSCLoc, diag::ext_plain_complex)
        << FixItHint::CreateInsertion(
                              S.getLocForEndOfToken(getTypeSpecComplexLoc()),
                                                 " double");
      TypeSpecType = TST_double;   // _Complex -> _Complex double.
    } else if (TypeSpecType == TST_int || TypeSpecType == TST_char) {
      // Note that this intentionally doesn't include _Complex _Bool.
      if (!S.getLangOpts().CPlusPlus)
        S.Diag(TSTLoc, diag::ext_integer_complex);
    } else if (TypeSpecType != TST_float && // INTEL
               TypeSpecType != TST_double && // INTEL
               TypeSpecType != TST_float128) { // INTEL
      S.Diag(TSCLoc, diag::err_invalid_complex_spec)
          << getSpecifierName((TST)TypeSpecType, Policy);
      TypeSpecComplex = TSC_unspecified;
    }
  }

  // C11 6.7.1/3, C++11 [dcl.stc]p1, GNU TLS: __thread, thread_local and
  // _Thread_local can only appear with the 'static' and 'extern' storage class
  // specifiers. We also allow __private_extern__ as an extension.
  if (ThreadStorageClassSpec != TSCS_unspecified) {
    switch (StorageClassSpec) {
    case SCS_unspecified:
    case SCS_extern:
    case SCS_private_extern:
    case SCS_static:
      break;
    default:
      if (S.getSourceManager().isBeforeInTranslationUnit(
            getThreadStorageClassSpecLoc(), getStorageClassSpecLoc()))
        S.Diag(getStorageClassSpecLoc(),
             diag::err_invalid_decl_spec_combination)
          << DeclSpec::getSpecifierName(getThreadStorageClassSpec())
          << SourceRange(getThreadStorageClassSpecLoc());
      else
        S.Diag(getThreadStorageClassSpecLoc(),
             diag::err_invalid_decl_spec_combination)
          << DeclSpec::getSpecifierName(getStorageClassSpec())
          << SourceRange(getStorageClassSpecLoc());
      // Discard the thread storage class specifier to recover.
      ThreadStorageClassSpec = TSCS_unspecified;
      ThreadStorageClassSpecLoc = SourceLocation();
    }
  }

  // If no type specifier was provided and we're parsing a language where
  // the type specifier is not optional, but we got 'auto' as a storage
  // class specifier, then assume this is an attempt to use C++0x's 'auto'
  // type specifier.
  if (S.getLangOpts().CPlusPlus &&
      TypeSpecType == TST_unspecified && StorageClassSpec == SCS_auto) {
    TypeSpecType = TST_auto;
    StorageClassSpec = SCS_unspecified;
    TSTLoc = TSTNameLoc = StorageClassSpecLoc;
    StorageClassSpecLoc = SourceLocation();
  }
  // Diagnose if we've recovered from an ill-formed 'auto' storage class
  // specifier in a pre-C++11 dialect of C++.
  if (!S.getLangOpts().CPlusPlus11 && TypeSpecType == TST_auto)
    S.Diag(TSTLoc, diag::ext_auto_type_specifier);
  if (S.getLangOpts().CPlusPlus && !S.getLangOpts().CPlusPlus11 &&
      StorageClassSpec == SCS_auto)
    S.Diag(StorageClassSpecLoc, diag::warn_auto_storage_class)
      << FixItHint::CreateRemoval(StorageClassSpecLoc);
  if (TypeSpecType == TST_char8)
    S.Diag(TSTLoc, diag::warn_cxx17_compat_unicode_type);
  else if (TypeSpecType == TST_char16 || TypeSpecType == TST_char32)
    S.Diag(TSTLoc, diag::warn_cxx98_compat_unicode_type)
      << (TypeSpecType == TST_char16 ? "char16_t" : "char32_t");
  if (Constexpr_specified)
    S.Diag(ConstexprLoc, diag::warn_cxx98_compat_constexpr);

  // C++ [class.friend]p6:
  //   No storage-class-specifier shall appear in the decl-specifier-seq
  //   of a friend declaration.
  if (isFriendSpecified() &&
      (getStorageClassSpec() || getThreadStorageClassSpec())) {
    SmallString<32> SpecName;
    SourceLocation SCLoc;
    FixItHint StorageHint, ThreadHint;

    if (DeclSpec::SCS SC = getStorageClassSpec()) {
      SpecName = getSpecifierName(SC);
      SCLoc = getStorageClassSpecLoc();
      StorageHint = FixItHint::CreateRemoval(SCLoc);
    }

    if (DeclSpec::TSCS TSC = getThreadStorageClassSpec()) {
      if (!SpecName.empty()) SpecName += " ";
      SpecName += getSpecifierName(TSC);
      SCLoc = getThreadStorageClassSpecLoc();
      ThreadHint = FixItHint::CreateRemoval(SCLoc);
    }

    S.Diag(SCLoc, diag::err_friend_decl_spec)
      << SpecName << StorageHint << ThreadHint;

    ClearStorageClassSpecs();
  }

  // C++11 [dcl.fct.spec]p5:
  //   The virtual specifier shall be used only in the initial
  //   declaration of a non-static class member function;
  // C++11 [dcl.fct.spec]p6:
  //   The explicit specifier shall be used only in the declaration of
  //   a constructor or conversion function within its class
  //   definition;
  if (isFriendSpecified() && (isVirtualSpecified() || isExplicitSpecified())) {
    StringRef Keyword;
    SourceLocation SCLoc;

    if (isVirtualSpecified()) {
      Keyword = "virtual";
      SCLoc = getVirtualSpecLoc();
    } else {
      Keyword = "explicit";
      SCLoc = getExplicitSpecLoc();
    }

    FixItHint Hint = FixItHint::CreateRemoval(SCLoc);
    S.Diag(SCLoc, diag::err_friend_decl_spec)
      << Keyword << Hint;

    FS_virtual_specified = FS_explicit_specified = false;
    FS_virtualLoc = FS_explicitLoc = SourceLocation();
  }

  assert(!TypeSpecOwned || isDeclRep((TST) TypeSpecType));

  // Okay, now we can infer the real type.

  // TODO: return "auto function" and other bad things based on the real type.

  // 'data definition has no type or storage class'?
}

bool DeclSpec::isMissingDeclaratorOk() {
  TST tst = getTypeSpecType();
  return isDeclRep(tst) && getRepAsDecl() != nullptr &&
#if INTEL_CUSTOMIZATION
    !isTypeSpecChannel() &&
#endif // INTEL_CUSTOMIZATION
    StorageClassSpec != DeclSpec::SCS_typedef;
}

void UnqualifiedId::setOperatorFunctionId(SourceLocation OperatorLoc,
                                          OverloadedOperatorKind Op,
                                          SourceLocation SymbolLocations[3]) {
  Kind = UnqualifiedIdKind::IK_OperatorFunctionId;
  StartLocation = OperatorLoc;
  EndLocation = OperatorLoc;
  OperatorFunctionId.Operator = Op;
  for (unsigned I = 0; I != 3; ++I) {
    OperatorFunctionId.SymbolLocations[I] = SymbolLocations[I].getRawEncoding();

    if (SymbolLocations[I].isValid())
      EndLocation = SymbolLocations[I];
  }
}

bool VirtSpecifiers::SetSpecifier(Specifier VS, SourceLocation Loc,
                                  const char *&PrevSpec) {
  if (!FirstLocation.isValid())
    FirstLocation = Loc;
  LastLocation = Loc;
  LastSpecifier = VS;

  if (Specifiers & VS) {
    PrevSpec = getSpecifierName(VS);
    return true;
  }

  Specifiers |= VS;

  switch (VS) {
  default: llvm_unreachable("Unknown specifier!");
  case VS_Override: VS_overrideLoc = Loc; break;
  case VS_GNU_Final:
  case VS_Sealed:
  case VS_Final:    VS_finalLoc = Loc; break;
  }

  return false;
}

const char *VirtSpecifiers::getSpecifierName(Specifier VS) {
  switch (VS) {
  default: llvm_unreachable("Unknown specifier");
  case VS_Override: return "override";
  case VS_Final: return "final";
  case VS_GNU_Final: return "__final";
  case VS_Sealed: return "sealed";
  }
}<|MERGE_RESOLUTION|>--- conflicted
+++ resolved
@@ -918,19 +918,16 @@
       IsExtension = false;
     return BadSpecifier(T, T, PrevSpec, DiagID, IsExtension);
   }
-<<<<<<< HEAD
 #if INTEL_CUSTOMIZATION
   // On non-MS mode '_unaligned' must be recognized, but just ignored.
   if (Lang.IntelCompat && !Lang.IntelMSCompat && T == TQ_unaligned)
     return false;
 #endif // INTEL_CUSTOMIZATION
-=======
 
   return SetTypeQual(T, Loc);
 }
 
 bool DeclSpec::SetTypeQual(TQ T, SourceLocation Loc) {
->>>>>>> 1ad53ca2
   TypeQualifiers |= T;
 
   switch (T) {
