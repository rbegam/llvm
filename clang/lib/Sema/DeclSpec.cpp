//===--- DeclSpec.cpp - Declaration Specifier Semantic Analysis -----------===//
//
//                     The LLVM Compiler Infrastructure
//
// This file is distributed under the University of Illinois Open Source
// License. See LICENSE.TXT for details.
//
//===----------------------------------------------------------------------===//
//
//  This file implements semantic analysis for declaration specifiers.
//
//===----------------------------------------------------------------------===//

#include "clang/Sema/DeclSpec.h"
#include "clang/AST/ASTContext.h"
#include "clang/AST/DeclCXX.h"
#include "clang/AST/Expr.h"
#include "clang/AST/LocInfoType.h"
#include "clang/AST/TypeLoc.h"
#include "clang/Basic/LangOptions.h"
#include "clang/Basic/TargetInfo.h"
#include "clang/Sema/ParsedTemplate.h"
#include "clang/Sema/Sema.h"
#include "clang/Sema/SemaDiagnostic.h"
#include "llvm/ADT/STLExtras.h"
#include "llvm/ADT/SmallString.h"
#include <cstring>
using namespace clang;


void UnqualifiedId::setTemplateId(TemplateIdAnnotation *TemplateId) {
  assert(TemplateId && "NULL template-id annotation?");
  Kind = UnqualifiedIdKind::IK_TemplateId;
  this->TemplateId = TemplateId;
  StartLocation = TemplateId->TemplateNameLoc;
  EndLocation = TemplateId->RAngleLoc;
}

void UnqualifiedId::setConstructorTemplateId(TemplateIdAnnotation *TemplateId) {
  assert(TemplateId && "NULL template-id annotation?");
  Kind = UnqualifiedIdKind::IK_ConstructorTemplateId;
  this->TemplateId = TemplateId;
  StartLocation = TemplateId->TemplateNameLoc;
  EndLocation = TemplateId->RAngleLoc;
}

void CXXScopeSpec::Extend(ASTContext &Context, SourceLocation TemplateKWLoc,
                          TypeLoc TL, SourceLocation ColonColonLoc) {
  Builder.Extend(Context, TemplateKWLoc, TL, ColonColonLoc);
  if (Range.getBegin().isInvalid())
    Range.setBegin(TL.getBeginLoc());
  Range.setEnd(ColonColonLoc);

  assert(Range == Builder.getSourceRange() &&
         "NestedNameSpecifierLoc range computation incorrect");
}

void CXXScopeSpec::Extend(ASTContext &Context, IdentifierInfo *Identifier,
                          SourceLocation IdentifierLoc,
                          SourceLocation ColonColonLoc) {
  Builder.Extend(Context, Identifier, IdentifierLoc, ColonColonLoc);

  if (Range.getBegin().isInvalid())
    Range.setBegin(IdentifierLoc);
  Range.setEnd(ColonColonLoc);

  assert(Range == Builder.getSourceRange() &&
         "NestedNameSpecifierLoc range computation incorrect");
}

void CXXScopeSpec::Extend(ASTContext &Context, NamespaceDecl *Namespace,
                          SourceLocation NamespaceLoc,
                          SourceLocation ColonColonLoc) {
  Builder.Extend(Context, Namespace, NamespaceLoc, ColonColonLoc);

  if (Range.getBegin().isInvalid())
    Range.setBegin(NamespaceLoc);
  Range.setEnd(ColonColonLoc);

  assert(Range == Builder.getSourceRange() &&
         "NestedNameSpecifierLoc range computation incorrect");
}

void CXXScopeSpec::Extend(ASTContext &Context, NamespaceAliasDecl *Alias,
                          SourceLocation AliasLoc,
                          SourceLocation ColonColonLoc) {
  Builder.Extend(Context, Alias, AliasLoc, ColonColonLoc);

  if (Range.getBegin().isInvalid())
    Range.setBegin(AliasLoc);
  Range.setEnd(ColonColonLoc);

  assert(Range == Builder.getSourceRange() &&
         "NestedNameSpecifierLoc range computation incorrect");
}

void CXXScopeSpec::MakeGlobal(ASTContext &Context,
                              SourceLocation ColonColonLoc) {
  Builder.MakeGlobal(Context, ColonColonLoc);

  Range = SourceRange(ColonColonLoc);

  assert(Range == Builder.getSourceRange() &&
         "NestedNameSpecifierLoc range computation incorrect");
}

void CXXScopeSpec::MakeSuper(ASTContext &Context, CXXRecordDecl *RD,
                             SourceLocation SuperLoc,
                             SourceLocation ColonColonLoc) {
  Builder.MakeSuper(Context, RD, SuperLoc, ColonColonLoc);

  Range.setBegin(SuperLoc);
  Range.setEnd(ColonColonLoc);

  assert(Range == Builder.getSourceRange() &&
  "NestedNameSpecifierLoc range computation incorrect");
}

void CXXScopeSpec::MakeTrivial(ASTContext &Context,
                               NestedNameSpecifier *Qualifier, SourceRange R) {
  Builder.MakeTrivial(Context, Qualifier, R);
  Range = R;
}

void CXXScopeSpec::Adopt(NestedNameSpecifierLoc Other) {
  if (!Other) {
    Range = SourceRange();
    Builder.Clear();
    return;
  }

  Range = Other.getSourceRange();
  Builder.Adopt(Other);
}

SourceLocation CXXScopeSpec::getLastQualifierNameLoc() const {
  if (!Builder.getRepresentation())
    return SourceLocation();
  return Builder.getTemporary().getLocalBeginLoc();
}

NestedNameSpecifierLoc
CXXScopeSpec::getWithLocInContext(ASTContext &Context) const {
  if (!Builder.getRepresentation())
    return NestedNameSpecifierLoc();

  return Builder.getWithLocInContext(Context);
}

/// DeclaratorChunk::getFunction - Return a DeclaratorChunk for a function.
/// "TheDeclarator" is the declarator that this will be added to.
DeclaratorChunk DeclaratorChunk::getFunction(bool hasProto,
                                             bool isAmbiguous,
                                             SourceLocation LParenLoc,
                                             ParamInfo *Params,
                                             unsigned NumParams,
                                             SourceLocation EllipsisLoc,
                                             SourceLocation RParenLoc,
                                             unsigned TypeQuals,
                                             bool RefQualifierIsLvalueRef,
                                             SourceLocation RefQualifierLoc,
                                             SourceLocation ConstQualifierLoc,
                                             SourceLocation
                                                 VolatileQualifierLoc,
                                             SourceLocation
                                                 RestrictQualifierLoc,
                                             SourceLocation MutableLoc,
                                             ExceptionSpecificationType
                                                 ESpecType,
                                             SourceRange ESpecRange,
                                             ParsedType *Exceptions,
                                             SourceRange *ExceptionRanges,
                                             unsigned NumExceptions,
                                             Expr *NoexceptExpr,
                                             CachedTokens *ExceptionSpecTokens,
                                             ArrayRef<NamedDecl*>
                                                 DeclsInPrototype,
                                             SourceLocation LocalRangeBegin,
                                             SourceLocation LocalRangeEnd,
                                             Declarator &TheDeclarator,
                                             TypeResult TrailingReturnType) {
  assert(!(TypeQuals & DeclSpec::TQ_atomic) &&
         "function cannot have _Atomic qualifier");

  DeclaratorChunk I;
  I.Kind                        = Function;
  I.Loc                         = LocalRangeBegin;
  I.EndLoc                      = LocalRangeEnd;
  I.Fun.hasPrototype            = hasProto;
  I.Fun.isVariadic              = EllipsisLoc.isValid();
  I.Fun.isAmbiguous             = isAmbiguous;
  I.Fun.LParenLoc               = LParenLoc.getRawEncoding();
  I.Fun.EllipsisLoc             = EllipsisLoc.getRawEncoding();
  I.Fun.RParenLoc               = RParenLoc.getRawEncoding();
  I.Fun.DeleteParams            = false;
  I.Fun.TypeQuals               = TypeQuals;
  I.Fun.NumParams               = NumParams;
  I.Fun.Params                  = nullptr;
  I.Fun.RefQualifierIsLValueRef = RefQualifierIsLvalueRef;
  I.Fun.RefQualifierLoc         = RefQualifierLoc.getRawEncoding();
  I.Fun.ConstQualifierLoc       = ConstQualifierLoc.getRawEncoding();
  I.Fun.VolatileQualifierLoc    = VolatileQualifierLoc.getRawEncoding();
  I.Fun.RestrictQualifierLoc    = RestrictQualifierLoc.getRawEncoding();
  I.Fun.MutableLoc              = MutableLoc.getRawEncoding();
  I.Fun.ExceptionSpecType       = ESpecType;
  I.Fun.ExceptionSpecLocBeg     = ESpecRange.getBegin().getRawEncoding();
  I.Fun.ExceptionSpecLocEnd     = ESpecRange.getEnd().getRawEncoding();
  I.Fun.NumExceptionsOrDecls    = 0;
  I.Fun.Exceptions              = nullptr;
  I.Fun.NoexceptExpr            = nullptr;
  I.Fun.HasTrailingReturnType   = TrailingReturnType.isUsable() ||
                                  TrailingReturnType.isInvalid();
  I.Fun.TrailingReturnType      = TrailingReturnType.get();

  assert(I.Fun.TypeQuals == TypeQuals && "bitfield overflow");
  assert(I.Fun.ExceptionSpecType == ESpecType && "bitfield overflow");

  // new[] a parameter array if needed.
  if (NumParams) {
    // If the 'InlineParams' in Declarator is unused and big enough, put our
    // parameter list there (in an effort to avoid new/delete traffic).  If it
    // is already used (consider a function returning a function pointer) or too
    // small (function with too many parameters), go to the heap.
    if (!TheDeclarator.InlineStorageUsed &&
        NumParams <= llvm::array_lengthof(TheDeclarator.InlineParams)) {
      I.Fun.Params = TheDeclarator.InlineParams;
      new (I.Fun.Params) ParamInfo[NumParams];
      I.Fun.DeleteParams = false;
      TheDeclarator.InlineStorageUsed = true;
    } else {
      I.Fun.Params = new DeclaratorChunk::ParamInfo[NumParams];
      I.Fun.DeleteParams = true;
    }
    for (unsigned i = 0; i < NumParams; i++)
      I.Fun.Params[i] = std::move(Params[i]);
  }

  // Check what exception specification information we should actually store.
  switch (ESpecType) {
  default: break; // By default, save nothing.
  case EST_Dynamic:
    // new[] an exception array if needed
    if (NumExceptions) {
      I.Fun.NumExceptionsOrDecls = NumExceptions;
      I.Fun.Exceptions = new DeclaratorChunk::TypeAndRange[NumExceptions];
      for (unsigned i = 0; i != NumExceptions; ++i) {
        I.Fun.Exceptions[i].Ty = Exceptions[i];
        I.Fun.Exceptions[i].Range = ExceptionRanges[i];
      }
    }
    break;

  case EST_DependentNoexcept:
  case EST_NoexceptFalse:
  case EST_NoexceptTrue:
    I.Fun.NoexceptExpr = NoexceptExpr;
    break;

  case EST_Unparsed:
    I.Fun.ExceptionSpecTokens = ExceptionSpecTokens;
    break;
  }

  if (!DeclsInPrototype.empty()) {
    assert(ESpecType == EST_None && NumExceptions == 0 &&
           "cannot have exception specifiers and decls in prototype");
    I.Fun.NumExceptionsOrDecls = DeclsInPrototype.size();
    // Copy the array of decls into stable heap storage.
    I.Fun.DeclsInPrototype = new NamedDecl *[DeclsInPrototype.size()];
    for (size_t J = 0; J < DeclsInPrototype.size(); ++J)
      I.Fun.DeclsInPrototype[J] = DeclsInPrototype[J];
  }

  return I;
}

void Declarator::setDecompositionBindings(
    SourceLocation LSquareLoc,
    ArrayRef<DecompositionDeclarator::Binding> Bindings,
    SourceLocation RSquareLoc) {
  assert(!hasName() && "declarator given multiple names!");

  BindingGroup.LSquareLoc = LSquareLoc;
  BindingGroup.RSquareLoc = RSquareLoc;
  BindingGroup.NumBindings = Bindings.size();
  Range.setEnd(RSquareLoc);

  // We're now past the identifier.
  SetIdentifier(nullptr, LSquareLoc);
  Name.EndLocation = RSquareLoc;

  // Allocate storage for bindings and stash them away.
  if (Bindings.size()) {
    if (!InlineStorageUsed &&
        Bindings.size() <= llvm::array_lengthof(InlineBindings)) {
      BindingGroup.Bindings = InlineBindings;
      BindingGroup.DeleteBindings = false;
      InlineStorageUsed = true;
    } else {
      BindingGroup.Bindings =
          new DecompositionDeclarator::Binding[Bindings.size()];
      BindingGroup.DeleteBindings = true;
    }
    std::uninitialized_copy(Bindings.begin(), Bindings.end(),
                            BindingGroup.Bindings);
  }
}

bool Declarator::isDeclarationOfFunction() const {
  for (unsigned i = 0, i_end = DeclTypeInfo.size(); i < i_end; ++i) {
    switch (DeclTypeInfo[i].Kind) {
    case DeclaratorChunk::Function:
      return true;
    case DeclaratorChunk::Paren:
      continue;
    case DeclaratorChunk::Pointer:
    case DeclaratorChunk::Reference:
    case DeclaratorChunk::Array:
    case DeclaratorChunk::BlockPointer:
    case DeclaratorChunk::MemberPointer:
#if INTEL_CUSTOMIZATION
    case DeclaratorChunk::Channel:
#endif // INTEL_CUSTOMIZATION
    case DeclaratorChunk::Pipe:
      return false;
    }
    llvm_unreachable("Invalid type chunk");
  }

  switch (DS.getTypeSpecType()) {
    case TST_atomic:
    case TST_auto:
    case TST_auto_type:
    case TST_bool:
    case TST_char:
    case TST_char8:
    case TST_char16:
    case TST_char32:
    case TST_class:
    case TST_decimal128:
    case TST_decimal32:
    case TST_decimal64:
    case TST_double:
    case TST_Accum:
    case TST_Fract:
    case TST_Float16:
    case TST_float128:
    case TST_enum:
    case TST_error:
    case TST_float:
    case TST_half:
    case TST_int:
    case TST_int128:
    case TST_struct:
    case TST_interface:
    case TST_union:
    case TST_unknown_anytype:
    case TST_unspecified:
    case TST_void:
    case TST_wchar:
#define GENERIC_IMAGE_TYPE(ImgType, Id) case TST_##ImgType##_t:
#include "clang/Basic/OpenCLImageTypes.def"
      return false;

    case TST_decltype_auto:
      // This must have an initializer, so can't be a function declaration,
      // even if the initializer has function type.
      return false;

    case TST_decltype:
    case TST_typeofExpr:
      if (Expr *E = DS.getRepAsExpr())
        return E->getType()->isFunctionType();
      return false;

    case TST_underlyingType:
#if INTEL_CUSTOMIZATION
    // CQ#369185 - support of __bases and __direct_bases intrinsics.
    case TST_bases:
    case TST_directBases:
#endif // INTEL_CUSTOMIZATION
    case TST_typename:
    case TST_typeofType: {
      QualType QT = DS.getRepAsType().get();
      if (QT.isNull())
        return false;

      if (const LocInfoType *LIT = dyn_cast<LocInfoType>(QT))
        QT = LIT->getType();

      if (QT.isNull())
        return false;

      return QT->isFunctionType();
    }
  }

  llvm_unreachable("Invalid TypeSpecType!");
}

bool Declarator::isStaticMember() {
  assert(getContext() == DeclaratorContext::MemberContext);
  return getDeclSpec().getStorageClassSpec() == DeclSpec::SCS_static ||
         (getName().Kind == UnqualifiedIdKind::IK_OperatorFunctionId &&
          CXXMethodDecl::isStaticOverloadedOperator(
              getName().OperatorFunctionId.Operator));
}

bool Declarator::isCtorOrDtor() {
  return (getName().getKind() == UnqualifiedIdKind::IK_ConstructorName) ||
         (getName().getKind() == UnqualifiedIdKind::IK_DestructorName);
}

bool DeclSpec::hasTagDefinition() const {
  if (!TypeSpecOwned)
    return false;
  return cast<TagDecl>(getRepAsDecl())->isCompleteDefinition();
}

/// getParsedSpecifiers - Return a bitmask of which flavors of specifiers this
/// declaration specifier includes.
///
unsigned DeclSpec::getParsedSpecifiers() const {
  unsigned Res = 0;
  if (StorageClassSpec != SCS_unspecified ||
      ThreadStorageClassSpec != TSCS_unspecified)
    Res |= PQ_StorageClassSpecifier;

  if (TypeQualifiers != TQ_unspecified)
    Res |= PQ_TypeQualifier;

  if (hasTypeSpecifier())
    Res |= PQ_TypeSpecifier;

  if (FS_inline_specified || FS_virtual_specified || FS_explicit_specified ||
      FS_noreturn_specified || FS_forceinline_specified)
    Res |= PQ_FunctionSpecifier;
  return Res;
}

template <class T> static bool BadSpecifier(T TNew, T TPrev,
                                            const char *&PrevSpec,
                                            unsigned &DiagID,
                                            bool IsExtension = true) {
  PrevSpec = DeclSpec::getSpecifierName(TPrev);
  if (TNew != TPrev)
    DiagID = diag::err_invalid_decl_spec_combination;
  else
    DiagID = IsExtension ? diag::ext_warn_duplicate_declspec :
                           diag::warn_duplicate_declspec;
  return true;
}

const char *DeclSpec::getSpecifierName(DeclSpec::SCS S) {
  switch (S) {
  case DeclSpec::SCS_unspecified: return "unspecified";
  case DeclSpec::SCS_typedef:     return "typedef";
  case DeclSpec::SCS_extern:      return "extern";
  case DeclSpec::SCS_static:      return "static";
  case DeclSpec::SCS_auto:        return "auto";
  case DeclSpec::SCS_register:    return "register";
  case DeclSpec::SCS_private_extern: return "__private_extern__";
  case DeclSpec::SCS_mutable:     return "mutable";
  }
  llvm_unreachable("Unknown typespec!");
}

const char *DeclSpec::getSpecifierName(DeclSpec::TSCS S) {
  switch (S) {
  case DeclSpec::TSCS_unspecified:   return "unspecified";
  case DeclSpec::TSCS___thread:      return "__thread";
  case DeclSpec::TSCS_thread_local:  return "thread_local";
  case DeclSpec::TSCS__Thread_local: return "_Thread_local";
  }
  llvm_unreachable("Unknown typespec!");
}

const char *DeclSpec::getSpecifierName(TSW W) {
  switch (W) {
  case TSW_unspecified: return "unspecified";
  case TSW_short:       return "short";
  case TSW_long:        return "long";
  case TSW_longlong:    return "long long";
  }
  llvm_unreachable("Unknown typespec!");
}

const char *DeclSpec::getSpecifierName(TSC C) {
  switch (C) {
  case TSC_unspecified: return "unspecified";
  case TSC_imaginary:   return "imaginary";
  case TSC_complex:     return "complex";
  }
  llvm_unreachable("Unknown typespec!");
}


const char *DeclSpec::getSpecifierName(TSS S) {
  switch (S) {
  case TSS_unspecified: return "unspecified";
  case TSS_signed:      return "signed";
  case TSS_unsigned:    return "unsigned";
  }
  llvm_unreachable("Unknown typespec!");
}

const char *DeclSpec::getSpecifierName(DeclSpec::TST T,
                                       const PrintingPolicy &Policy) {
  switch (T) {
  case DeclSpec::TST_unspecified: return "unspecified";
  case DeclSpec::TST_void:        return "void";
  case DeclSpec::TST_char:        return "char";
  case DeclSpec::TST_wchar:       return Policy.MSWChar ? "__wchar_t" : "wchar_t";
  case DeclSpec::TST_char8:       return "char8_t";
  case DeclSpec::TST_char16:      return "char16_t";
  case DeclSpec::TST_char32:      return "char32_t";
  case DeclSpec::TST_int:         return "int";
  case DeclSpec::TST_int128:      return "__int128";
  case DeclSpec::TST_half:        return "half";
  case DeclSpec::TST_float:       return "float";
  case DeclSpec::TST_double:      return "double";
  case DeclSpec::TST_accum:       return "_Accum";
  case DeclSpec::TST_fract:       return "_Fract";
  case DeclSpec::TST_float16:     return "_Float16";
  case DeclSpec::TST_float128:    return "__float128";
  case DeclSpec::TST_bool:        return Policy.Bool ? "bool" : "_Bool";
  case DeclSpec::TST_decimal32:   return "_Decimal32";
  case DeclSpec::TST_decimal64:   return "_Decimal64";
  case DeclSpec::TST_decimal128:  return "_Decimal128";
  case DeclSpec::TST_enum:        return "enum";
  case DeclSpec::TST_class:       return "class";
  case DeclSpec::TST_union:       return "union";
  case DeclSpec::TST_struct:      return "struct";
  case DeclSpec::TST_interface:   return "__interface";
  case DeclSpec::TST_typename:    return "type-name";
  case DeclSpec::TST_typeofType:
  case DeclSpec::TST_typeofExpr:  return "typeof";
  case DeclSpec::TST_auto:        return "auto";
  case DeclSpec::TST_auto_type:   return "__auto_type";
  case DeclSpec::TST_decltype:    return "(decltype)";
  case DeclSpec::TST_decltype_auto: return "decltype(auto)";
  case DeclSpec::TST_underlyingType: return "__underlying_type";
#if INTEL_CUSTOMIZATION
  // CQ#369185 - support of __bases and __direct_bases intrinsics.
  case DeclSpec::TST_bases: return "__bases";
  case DeclSpec::TST_directBases: return "__direct_bases";
#endif // INTEL_CUSTOMIZATION
  case DeclSpec::TST_unknown_anytype: return "__unknown_anytype";
  case DeclSpec::TST_atomic: return "_Atomic";
#define GENERIC_IMAGE_TYPE(ImgType, Id) \
  case DeclSpec::TST_##ImgType##_t: \
    return #ImgType "_t";
#include "clang/Basic/OpenCLImageTypes.def"
  case DeclSpec::TST_error:       return "(error)";
  }
  llvm_unreachable("Unknown typespec!");
}

const char *DeclSpec::getSpecifierName(TQ T) {
  switch (T) {
  case DeclSpec::TQ_unspecified: return "unspecified";
  case DeclSpec::TQ_const:       return "const";
  case DeclSpec::TQ_restrict:    return "restrict";
  case DeclSpec::TQ_volatile:    return "volatile";
  case DeclSpec::TQ_atomic:      return "_Atomic";
  case DeclSpec::TQ_unaligned:   return "__unaligned";
  }
  llvm_unreachable("Unknown typespec!");
}

bool DeclSpec::SetStorageClassSpec(Sema &S, SCS SC, SourceLocation Loc,
                                   const char *&PrevSpec,
                                   unsigned &DiagID,
                                   const PrintingPolicy &Policy) {
  // OpenCL v1.1 s6.8g: "The extern, static, auto and register storage-class
  // specifiers are not supported.
  // It seems sensible to prohibit private_extern too
  // The cl_clang_storage_class_specifiers extension enables support for
  // these storage-class specifiers.
  // OpenCL v1.2 s6.8 changes this to "The auto and register storage-class
  // specifiers are not supported."
  // OpenCL C++ v1.0 s2.9 restricts register.
  if (S.getLangOpts().OpenCL &&
      !S.getOpenCLOptions().isEnabled("cl_clang_storage_class_specifiers")) {
    switch (SC) {
    case SCS_extern:
    case SCS_private_extern:
    case SCS_static:
<<<<<<< HEAD
#if INTEL_CUSTOMIZATION
      // CQ381345: OpenCL is not supported in Intel compatibility mode.
      if (!S.getLangOpts().IntelCompat)
#endif // INTEL_CUSTOMIZATION
      if (S.getLangOpts().OpenCLVersion < 120) {
        DiagID   = diag::err_opencl_unknown_type_specifier;
=======
      if (S.getLangOpts().OpenCLVersion < 120 &&
          !S.getLangOpts().OpenCLCPlusPlus) {
        DiagID = diag::err_opencl_unknown_type_specifier;
>>>>>>> a8d2217a
        PrevSpec = getSpecifierName(SC);
        return true;
      }
      break;
    case SCS_auto:
    case SCS_register:
      DiagID   = diag::err_opencl_unknown_type_specifier;
      PrevSpec = getSpecifierName(SC);
      return true;
    default:
      break;
    }
  }

  if (StorageClassSpec != SCS_unspecified) {
    // Maybe this is an attempt to use C++11 'auto' outside of C++11 mode.
    bool isInvalid = true;
    if (TypeSpecType == TST_unspecified && S.getLangOpts().CPlusPlus) {
      if (SC == SCS_auto)
        return SetTypeSpecType(TST_auto, Loc, PrevSpec, DiagID, Policy);
      if (StorageClassSpec == SCS_auto) {
        isInvalid = SetTypeSpecType(TST_auto, StorageClassSpecLoc,
                                    PrevSpec, DiagID, Policy);
        assert(!isInvalid && "auto SCS -> TST recovery failed");
      }
    }

    // Changing storage class is allowed only if the previous one
    // was the 'extern' that is part of a linkage specification and
    // the new storage class is 'typedef'.
    if (isInvalid &&
        !(SCS_extern_in_linkage_spec &&
          StorageClassSpec == SCS_extern &&
          SC == SCS_typedef))
      return BadSpecifier(SC, (SCS)StorageClassSpec, PrevSpec, DiagID);
  }
  StorageClassSpec = SC;
  StorageClassSpecLoc = Loc;
  assert((unsigned)SC == StorageClassSpec && "SCS constants overflow bitfield");
  return false;
}

bool DeclSpec::SetStorageClassSpecThread(TSCS TSC, SourceLocation Loc,
                                         const char *&PrevSpec,
                                         unsigned &DiagID) {
  if (ThreadStorageClassSpec != TSCS_unspecified)
    return BadSpecifier(TSC, (TSCS)ThreadStorageClassSpec, PrevSpec, DiagID);

  ThreadStorageClassSpec = TSC;
  ThreadStorageClassSpecLoc = Loc;
  return false;
}

/// These methods set the specified attribute of the DeclSpec, but return true
/// and ignore the request if invalid (e.g. "extern" then "auto" is
/// specified).
bool DeclSpec::SetTypeSpecWidth(TSW W, SourceLocation Loc,
                                const char *&PrevSpec,
                                unsigned &DiagID,
                                const PrintingPolicy &Policy) {
  // Overwrite TSWRange.Begin only if TypeSpecWidth was unspecified, so that
  // for 'long long' we will keep the source location of the first 'long'.
  if (TypeSpecWidth == TSW_unspecified)
    TSWRange.setBegin(Loc);
  // Allow turning long -> long long.
  else if (W != TSW_longlong || TypeSpecWidth != TSW_long)
    return BadSpecifier(W, (TSW)TypeSpecWidth, PrevSpec, DiagID);
  TypeSpecWidth = W;
  // Remember location of the last 'long'
  TSWRange.setEnd(Loc);
  return false;
}

bool DeclSpec::SetTypeSpecComplex(TSC C, SourceLocation Loc,
                                  const char *&PrevSpec,
                                  unsigned &DiagID) {
  if (TypeSpecComplex != TSC_unspecified)
    return BadSpecifier(C, (TSC)TypeSpecComplex, PrevSpec, DiagID);
  TypeSpecComplex = C;
  TSCLoc = Loc;
  return false;
}

bool DeclSpec::SetTypeSpecSign(TSS S, SourceLocation Loc,
                               const char *&PrevSpec,
                               unsigned &DiagID) {
  if (TypeSpecSign != TSS_unspecified)
    return BadSpecifier(S, (TSS)TypeSpecSign, PrevSpec, DiagID);
  TypeSpecSign = S;
  TSSLoc = Loc;
  return false;
}

bool DeclSpec::SetTypeSpecType(TST T, SourceLocation Loc,
                               const char *&PrevSpec,
                               unsigned &DiagID,
                               ParsedType Rep,
                               const PrintingPolicy &Policy) {
  return SetTypeSpecType(T, Loc, Loc, PrevSpec, DiagID, Rep, Policy);
}

bool DeclSpec::SetTypeSpecType(TST T, SourceLocation TagKwLoc,
                               SourceLocation TagNameLoc,
                               const char *&PrevSpec,
                               unsigned &DiagID,
                               ParsedType Rep,
                               const PrintingPolicy &Policy) {
  assert(isTypeRep(T) && "T does not store a type");
  assert(Rep && "no type provided!");
  if (TypeSpecType != TST_unspecified) {
    PrevSpec = DeclSpec::getSpecifierName((TST) TypeSpecType, Policy);
    DiagID = diag::err_invalid_decl_spec_combination;
    return true;
  }
  TypeSpecType = T;
  TypeRep = Rep;
  TSTLoc = TagKwLoc;
  TSTNameLoc = TagNameLoc;
  TypeSpecOwned = false;
  return false;
}

bool DeclSpec::SetTypeSpecType(TST T, SourceLocation Loc,
                               const char *&PrevSpec,
                               unsigned &DiagID,
                               Expr *Rep,
                               const PrintingPolicy &Policy) {
  assert(isExprRep(T) && "T does not store an expr");
  assert(Rep && "no expression provided!");
  if (TypeSpecType != TST_unspecified) {
    PrevSpec = DeclSpec::getSpecifierName((TST) TypeSpecType, Policy);
    DiagID = diag::err_invalid_decl_spec_combination;
    return true;
  }
  TypeSpecType = T;
  ExprRep = Rep;
  TSTLoc = Loc;
  TSTNameLoc = Loc;
  TypeSpecOwned = false;
  return false;
}

bool DeclSpec::SetTypeSpecType(TST T, SourceLocation Loc,
                               const char *&PrevSpec,
                               unsigned &DiagID,
                               Decl *Rep, bool Owned,
                               const PrintingPolicy &Policy) {
  return SetTypeSpecType(T, Loc, Loc, PrevSpec, DiagID, Rep, Owned, Policy);
}

bool DeclSpec::SetTypeSpecType(TST T, SourceLocation TagKwLoc,
                               SourceLocation TagNameLoc,
                               const char *&PrevSpec,
                               unsigned &DiagID,
                               Decl *Rep, bool Owned,
                               const PrintingPolicy &Policy) {
  assert(isDeclRep(T) && "T does not store a decl");
  // Unlike the other cases, we don't assert that we actually get a decl.

  if (TypeSpecType != TST_unspecified) {
    PrevSpec = DeclSpec::getSpecifierName((TST) TypeSpecType, Policy);
    DiagID = diag::err_invalid_decl_spec_combination;
    return true;
  }
  TypeSpecType = T;
  DeclRep = Rep;
  TSTLoc = TagKwLoc;
  TSTNameLoc = TagNameLoc;
  TypeSpecOwned = Owned && Rep != nullptr;
  return false;
}

bool DeclSpec::SetTypeSpecType(TST T, SourceLocation Loc,
                               const char *&PrevSpec,
                               unsigned &DiagID,
                               const PrintingPolicy &Policy) {
  assert(!isDeclRep(T) && !isTypeRep(T) && !isExprRep(T) &&
         "rep required for these type-spec kinds!");
  if (TypeSpecType != TST_unspecified) {
    PrevSpec = DeclSpec::getSpecifierName((TST) TypeSpecType, Policy);
    DiagID = diag::err_invalid_decl_spec_combination;
    return true;
  }
  TSTLoc = Loc;
  TSTNameLoc = Loc;
  if (TypeAltiVecVector && (T == TST_bool) && !TypeAltiVecBool) {
    TypeAltiVecBool = true;
    return false;
  }
  TypeSpecType = T;
  TypeSpecOwned = false;
  return false;
}

bool DeclSpec::SetTypeSpecSat(SourceLocation Loc, const char *&PrevSpec,
                              unsigned &DiagID) {
  // Cannot set twice
  if (TypeSpecSat) {
    DiagID = diag::warn_duplicate_declspec;
    PrevSpec = "_Sat";
    return true;
  }
  TypeSpecSat = true;
  TSSatLoc = Loc;
  return false;
}

bool DeclSpec::SetTypeAltiVecVector(bool isAltiVecVector, SourceLocation Loc,
                          const char *&PrevSpec, unsigned &DiagID,
                          const PrintingPolicy &Policy) {
  if (TypeSpecType != TST_unspecified) {
    PrevSpec = DeclSpec::getSpecifierName((TST) TypeSpecType, Policy);
    DiagID = diag::err_invalid_vector_decl_spec_combination;
    return true;
  }
  TypeAltiVecVector = isAltiVecVector;
  AltiVecLoc = Loc;
  return false;
}

bool DeclSpec::SetTypePipe(bool isPipe, SourceLocation Loc,
                           const char *&PrevSpec, unsigned &DiagID,
                           const PrintingPolicy &Policy) {

  if (TypeSpecType != TST_unspecified) {
    PrevSpec = DeclSpec::getSpecifierName((TST)TypeSpecType, Policy);
    DiagID = diag::err_invalid_decl_spec_combination;
    return true;
  }

  if (isPipe) {
    TypeSpecPipe = TSP_pipe;
  }
  return false;
}

#if INTEL_CUSTOMIZATION
bool DeclSpec::SetTypeChannel(bool isChannel, SourceLocation Loc,
                              const char *&PrevSpec, unsigned &DiagID,
                              const PrintingPolicy &Policy) {

  if (TypeSpecType != TST_unspecified) {
    PrevSpec = DeclSpec::getSpecifierName((TST)TypeSpecType, Policy);
    DiagID = diag::err_invalid_decl_spec_combination;
    return true;
  }

  TypeSpecChannel = isChannel;

  return false;
}
#endif // INTEL_CUSTOMIZATION

bool DeclSpec::SetTypeAltiVecPixel(bool isAltiVecPixel, SourceLocation Loc,
                          const char *&PrevSpec, unsigned &DiagID,
                          const PrintingPolicy &Policy) {
  if (!TypeAltiVecVector || TypeAltiVecPixel ||
      (TypeSpecType != TST_unspecified)) {
    PrevSpec = DeclSpec::getSpecifierName((TST) TypeSpecType, Policy);
    DiagID = diag::err_invalid_pixel_decl_spec_combination;
    return true;
  }
  TypeAltiVecPixel = isAltiVecPixel;
  TSTLoc = Loc;
  TSTNameLoc = Loc;
  return false;
}

bool DeclSpec::SetTypeAltiVecBool(bool isAltiVecBool, SourceLocation Loc,
                                  const char *&PrevSpec, unsigned &DiagID,
                                  const PrintingPolicy &Policy) {
  if (!TypeAltiVecVector || TypeAltiVecBool ||
      (TypeSpecType != TST_unspecified)) {
    PrevSpec = DeclSpec::getSpecifierName((TST) TypeSpecType, Policy);
    DiagID = diag::err_invalid_vector_bool_decl_spec;
    return true;
  }
  TypeAltiVecBool = isAltiVecBool;
  TSTLoc = Loc;
  TSTNameLoc = Loc;
  return false;
}

bool DeclSpec::SetTypeSpecError() {
  TypeSpecType = TST_error;
  TypeSpecOwned = false;
  TSTLoc = SourceLocation();
  TSTNameLoc = SourceLocation();
  return false;
}

bool DeclSpec::SetTypeQual(TQ T, SourceLocation Loc, const char *&PrevSpec,
                           unsigned &DiagID, const LangOptions &Lang) {
  // Duplicates are permitted in C99 onwards, but are not permitted in C89 or
  // C++.  However, since this is likely not what the user intended, we will
  // always warn.  We do not need to set the qualifier's location since we
  // already have it.
  if (TypeQualifiers & T) {
    bool IsExtension = true;
    if (Lang.C99)
      IsExtension = false;
    return BadSpecifier(T, T, PrevSpec, DiagID, IsExtension);
  }
#if INTEL_CUSTOMIZATION
  // On non-MS mode '_unaligned' must be recognized, but just ignored.
  if (Lang.IntelCompat && !Lang.IntelMSCompat && T == TQ_unaligned)
    return false;
#endif // INTEL_CUSTOMIZATION
  TypeQualifiers |= T;

  switch (T) {
  case TQ_unspecified: break;
  case TQ_const:    TQ_constLoc = Loc; return false;
  case TQ_restrict: TQ_restrictLoc = Loc; return false;
  case TQ_volatile: TQ_volatileLoc = Loc; return false;
  case TQ_unaligned: TQ_unalignedLoc = Loc; return false;
  case TQ_atomic:   TQ_atomicLoc = Loc; return false;
  }

  llvm_unreachable("Unknown type qualifier!");
}

bool DeclSpec::setFunctionSpecInline(SourceLocation Loc, const char *&PrevSpec,
                                     unsigned &DiagID) {
  // 'inline inline' is ok.  However, since this is likely not what the user
  // intended, we will always warn, similar to duplicates of type qualifiers.
  if (FS_inline_specified) {
    DiagID = diag::warn_duplicate_declspec;
    PrevSpec = "inline";
    return true;
  }
  FS_inline_specified = true;
  FS_inlineLoc = Loc;
  return false;
}

bool DeclSpec::setFunctionSpecForceInline(SourceLocation Loc, const char *&PrevSpec,
                                          unsigned &DiagID) {
  if (FS_forceinline_specified) {
    DiagID = diag::warn_duplicate_declspec;
    PrevSpec = "__forceinline";
    return true;
  }
  FS_forceinline_specified = true;
  FS_forceinlineLoc = Loc;
  return false;
}

bool DeclSpec::setFunctionSpecVirtual(SourceLocation Loc,
                                      const char *&PrevSpec,
                                      unsigned &DiagID) {
  // 'virtual virtual' is ok, but warn as this is likely not what the user
  // intended.
  if (FS_virtual_specified) {
    DiagID = diag::warn_duplicate_declspec;
    PrevSpec = "virtual";
    return true;
  }
  FS_virtual_specified = true;
  FS_virtualLoc = Loc;
  return false;
}

bool DeclSpec::setFunctionSpecExplicit(SourceLocation Loc,
                                       const char *&PrevSpec,
                                       unsigned &DiagID) {
  // 'explicit explicit' is ok, but warn as this is likely not what the user
  // intended.
  if (FS_explicit_specified) {
    DiagID = diag::warn_duplicate_declspec;
    PrevSpec = "explicit";
    return true;
  }
  FS_explicit_specified = true;
  FS_explicitLoc = Loc;
  return false;
}

bool DeclSpec::setFunctionSpecNoreturn(SourceLocation Loc,
                                       const char *&PrevSpec,
                                       unsigned &DiagID) {
  // '_Noreturn _Noreturn' is ok, but warn as this is likely not what the user
  // intended.
  if (FS_noreturn_specified) {
    DiagID = diag::warn_duplicate_declspec;
    PrevSpec = "_Noreturn";
    return true;
  }
  FS_noreturn_specified = true;
  FS_noreturnLoc = Loc;
  return false;
}

bool DeclSpec::SetFriendSpec(SourceLocation Loc, const char *&PrevSpec,
                             unsigned &DiagID) {
  if (Friend_specified) {
    PrevSpec = "friend";
    // Keep the later location, so that we can later diagnose ill-formed
    // declarations like 'friend class X friend;'. Per [class.friend]p3,
    // 'friend' must be the first token in a friend declaration that is
    // not a function declaration.
    FriendLoc = Loc;
    DiagID = diag::warn_duplicate_declspec;
    return true;
  }

  Friend_specified = true;
  FriendLoc = Loc;
  return false;
}

bool DeclSpec::setModulePrivateSpec(SourceLocation Loc, const char *&PrevSpec,
                                    unsigned &DiagID) {
  if (isModulePrivateSpecified()) {
    PrevSpec = "__module_private__";
    DiagID = diag::ext_warn_duplicate_declspec;
    return true;
  }

  ModulePrivateLoc = Loc;
  return false;
}

bool DeclSpec::SetConstexprSpec(SourceLocation Loc, const char *&PrevSpec,
                                unsigned &DiagID) {
  // 'constexpr constexpr' is ok, but warn as this is likely not what the user
  // intended.
  if (Constexpr_specified) {
    DiagID = diag::warn_duplicate_declspec;
    PrevSpec = "constexpr";
    return true;
  }
  Constexpr_specified = true;
  ConstexprLoc = Loc;
  return false;
}

void DeclSpec::SaveWrittenBuiltinSpecs() {
  writtenBS.Sign = getTypeSpecSign();
  writtenBS.Width = getTypeSpecWidth();
  writtenBS.Type = getTypeSpecType();
  // Search the list of attributes for the presence of a mode attribute.
  writtenBS.ModeAttr = getAttributes().hasAttribute(ParsedAttr::AT_Mode);
}

/// Finish - This does final analysis of the declspec, rejecting things like
/// "_Imaginary" (lacking an FP type).  This returns a diagnostic to issue or
/// diag::NUM_DIAGNOSTICS if there is no error.  After calling this method,
/// DeclSpec is guaranteed self-consistent, even if an error occurred.
void DeclSpec::Finish(Sema &S, const PrintingPolicy &Policy) {
  // Before possibly changing their values, save specs as written.
  SaveWrittenBuiltinSpecs();

  // Check the type specifier components first.

  // If decltype(auto) is used, no other type specifiers are permitted.
  if (TypeSpecType == TST_decltype_auto &&
      (TypeSpecWidth != TSW_unspecified ||
       TypeSpecComplex != TSC_unspecified ||
       TypeSpecSign != TSS_unspecified ||
       TypeAltiVecVector || TypeAltiVecPixel || TypeAltiVecBool ||
       TypeQualifiers)) {
    const unsigned NumLocs = 9;
    SourceLocation ExtraLocs[NumLocs] = {
        TSWRange.getBegin(), TSCLoc,       TSSLoc,
        AltiVecLoc,          TQ_constLoc,  TQ_restrictLoc,
        TQ_volatileLoc,      TQ_atomicLoc, TQ_unalignedLoc};
    FixItHint Hints[NumLocs];
    SourceLocation FirstLoc;
    for (unsigned I = 0; I != NumLocs; ++I) {
      if (ExtraLocs[I].isValid()) {
        if (FirstLoc.isInvalid() ||
            S.getSourceManager().isBeforeInTranslationUnit(ExtraLocs[I],
                                                           FirstLoc))
          FirstLoc = ExtraLocs[I];
        Hints[I] = FixItHint::CreateRemoval(ExtraLocs[I]);
      }
    }
    TypeSpecWidth = TSW_unspecified;
    TypeSpecComplex = TSC_unspecified;
    TypeSpecSign = TSS_unspecified;
    TypeAltiVecVector = TypeAltiVecPixel = TypeAltiVecBool = false;
    TypeQualifiers = 0;
    S.Diag(TSTLoc, diag::err_decltype_auto_cannot_be_combined)
      << Hints[0] << Hints[1] << Hints[2] << Hints[3]
      << Hints[4] << Hints[5] << Hints[6] << Hints[7];
  }

  // Validate and finalize AltiVec vector declspec.
  if (TypeAltiVecVector) {
    if (TypeAltiVecBool) {
      // Sign specifiers are not allowed with vector bool. (PIM 2.1)
      if (TypeSpecSign != TSS_unspecified) {
        S.Diag(TSSLoc, diag::err_invalid_vector_bool_decl_spec)
          << getSpecifierName((TSS)TypeSpecSign);
      }

      // Only char/int are valid with vector bool. (PIM 2.1)
      if (((TypeSpecType != TST_unspecified) && (TypeSpecType != TST_char) &&
           (TypeSpecType != TST_int)) || TypeAltiVecPixel) {
        S.Diag(TSTLoc, diag::err_invalid_vector_bool_decl_spec)
          << (TypeAltiVecPixel ? "__pixel" :
                                 getSpecifierName((TST)TypeSpecType, Policy));
      }

      // Only 'short' and 'long long' are valid with vector bool. (PIM 2.1)
      if ((TypeSpecWidth != TSW_unspecified) && (TypeSpecWidth != TSW_short) &&
          (TypeSpecWidth != TSW_longlong))
        S.Diag(TSWRange.getBegin(), diag::err_invalid_vector_bool_decl_spec)
            << getSpecifierName((TSW)TypeSpecWidth);

      // vector bool long long requires VSX support or ZVector.
      if ((TypeSpecWidth == TSW_longlong) &&
          (!S.Context.getTargetInfo().hasFeature("vsx")) &&
          (!S.Context.getTargetInfo().hasFeature("power8-vector")) &&
          !S.getLangOpts().ZVector)
        S.Diag(TSTLoc, diag::err_invalid_vector_long_long_decl_spec);

      // Elements of vector bool are interpreted as unsigned. (PIM 2.1)
      if ((TypeSpecType == TST_char) || (TypeSpecType == TST_int) ||
          (TypeSpecWidth != TSW_unspecified))
        TypeSpecSign = TSS_unsigned;
    } else if (TypeSpecType == TST_double) {
      // vector long double and vector long long double are never allowed.
      // vector double is OK for Power7 and later, and ZVector.
      if (TypeSpecWidth == TSW_long || TypeSpecWidth == TSW_longlong)
        S.Diag(TSWRange.getBegin(),
               diag::err_invalid_vector_long_double_decl_spec);
      else if (!S.Context.getTargetInfo().hasFeature("vsx") &&
               !S.getLangOpts().ZVector)
        S.Diag(TSTLoc, diag::err_invalid_vector_double_decl_spec);
    } else if (TypeSpecType == TST_float) {
      // vector float is unsupported for ZVector unless we have the
      // vector-enhancements facility 1 (ISA revision 12).
      if (S.getLangOpts().ZVector &&
          !S.Context.getTargetInfo().hasFeature("arch12"))
        S.Diag(TSTLoc, diag::err_invalid_vector_float_decl_spec);
    } else if (TypeSpecWidth == TSW_long) {
      // vector long is unsupported for ZVector and deprecated for AltiVec.
      if (S.getLangOpts().ZVector)
        S.Diag(TSWRange.getBegin(), diag::err_invalid_vector_long_decl_spec);
      else
        S.Diag(TSWRange.getBegin(),
               diag::warn_vector_long_decl_spec_combination)
            << getSpecifierName((TST)TypeSpecType, Policy);
    }

    if (TypeAltiVecPixel) {
      //TODO: perform validation
      TypeSpecType = TST_int;
      TypeSpecSign = TSS_unsigned;
      TypeSpecWidth = TSW_short;
      TypeSpecOwned = false;
    }
  }

  bool IsFixedPointType =
      TypeSpecType == TST_accum || TypeSpecType == TST_fract;

  // signed/unsigned are only valid with int/char/wchar_t/_Accum.
  if (TypeSpecSign != TSS_unspecified) {
    if (TypeSpecType == TST_unspecified)
      TypeSpecType = TST_int; // unsigned -> unsigned int, signed -> signed int.
    else if (TypeSpecType != TST_int && TypeSpecType != TST_int128 &&
             TypeSpecType != TST_char && TypeSpecType != TST_wchar &&
             !IsFixedPointType) {
      S.Diag(TSSLoc, diag::err_invalid_sign_spec)
        << getSpecifierName((TST)TypeSpecType, Policy);
      // signed double -> double.
      TypeSpecSign = TSS_unspecified;
    }
  }

  // Validate the width of the type.
  switch (TypeSpecWidth) {
  case TSW_unspecified: break;
  case TSW_short:    // short int
  case TSW_longlong: // long long int
    if (TypeSpecType == TST_unspecified)
      TypeSpecType = TST_int; // short -> short int, long long -> long long int.
    else if (!(TypeSpecType == TST_int ||
               (IsFixedPointType && TypeSpecWidth != TSW_longlong))) {
      S.Diag(TSWRange.getBegin(), diag::err_invalid_width_spec)
          << (int)TypeSpecWidth << getSpecifierName((TST)TypeSpecType, Policy);
      TypeSpecType = TST_int;
      TypeSpecSat = false;
      TypeSpecOwned = false;
    }
    break;
  case TSW_long:  // long double, long int
    if (TypeSpecType == TST_unspecified)
      TypeSpecType = TST_int;  // long -> long int.
    else if (TypeSpecType != TST_int && TypeSpecType != TST_double &&
             !IsFixedPointType) {
      S.Diag(TSWRange.getBegin(), diag::err_invalid_width_spec)
          << (int)TypeSpecWidth << getSpecifierName((TST)TypeSpecType, Policy);
      TypeSpecType = TST_int;
      TypeSpecSat = false;
      TypeSpecOwned = false;
    }
    break;
  }

  // TODO: if the implementation does not implement _Complex or _Imaginary,
  // disallow their use.  Need information about the backend.
  if (TypeSpecComplex != TSC_unspecified) {
    if (TypeSpecType == TST_unspecified) {
      S.Diag(TSCLoc, diag::ext_plain_complex)
        << FixItHint::CreateInsertion(
                              S.getLocForEndOfToken(getTypeSpecComplexLoc()),
                                                 " double");
      TypeSpecType = TST_double;   // _Complex -> _Complex double.
    } else if (TypeSpecType == TST_int || TypeSpecType == TST_char) {
      // Note that this intentionally doesn't include _Complex _Bool.
      if (!S.getLangOpts().CPlusPlus)
        S.Diag(TSTLoc, diag::ext_integer_complex);
    } else if (TypeSpecType != TST_float && // INTEL
               TypeSpecType != TST_double && // INTEL
               TypeSpecType != TST_float128) { // INTEL
      S.Diag(TSCLoc, diag::err_invalid_complex_spec)
          << getSpecifierName((TST)TypeSpecType, Policy);
      TypeSpecComplex = TSC_unspecified;
    }
  }

  // C11 6.7.1/3, C++11 [dcl.stc]p1, GNU TLS: __thread, thread_local and
  // _Thread_local can only appear with the 'static' and 'extern' storage class
  // specifiers. We also allow __private_extern__ as an extension.
  if (ThreadStorageClassSpec != TSCS_unspecified) {
    switch (StorageClassSpec) {
    case SCS_unspecified:
    case SCS_extern:
    case SCS_private_extern:
    case SCS_static:
      break;
    default:
      if (S.getSourceManager().isBeforeInTranslationUnit(
            getThreadStorageClassSpecLoc(), getStorageClassSpecLoc()))
        S.Diag(getStorageClassSpecLoc(),
             diag::err_invalid_decl_spec_combination)
          << DeclSpec::getSpecifierName(getThreadStorageClassSpec())
          << SourceRange(getThreadStorageClassSpecLoc());
      else
        S.Diag(getThreadStorageClassSpecLoc(),
             diag::err_invalid_decl_spec_combination)
          << DeclSpec::getSpecifierName(getStorageClassSpec())
          << SourceRange(getStorageClassSpecLoc());
      // Discard the thread storage class specifier to recover.
      ThreadStorageClassSpec = TSCS_unspecified;
      ThreadStorageClassSpecLoc = SourceLocation();
    }
  }

  // If no type specifier was provided and we're parsing a language where
  // the type specifier is not optional, but we got 'auto' as a storage
  // class specifier, then assume this is an attempt to use C++0x's 'auto'
  // type specifier.
  if (S.getLangOpts().CPlusPlus &&
      TypeSpecType == TST_unspecified && StorageClassSpec == SCS_auto) {
    TypeSpecType = TST_auto;
    StorageClassSpec = SCS_unspecified;
    TSTLoc = TSTNameLoc = StorageClassSpecLoc;
    StorageClassSpecLoc = SourceLocation();
  }
  // Diagnose if we've recovered from an ill-formed 'auto' storage class
  // specifier in a pre-C++11 dialect of C++.
  if (!S.getLangOpts().CPlusPlus11 && TypeSpecType == TST_auto)
    S.Diag(TSTLoc, diag::ext_auto_type_specifier);
  if (S.getLangOpts().CPlusPlus && !S.getLangOpts().CPlusPlus11 &&
      StorageClassSpec == SCS_auto)
    S.Diag(StorageClassSpecLoc, diag::warn_auto_storage_class)
      << FixItHint::CreateRemoval(StorageClassSpecLoc);
  if (TypeSpecType == TST_char8)
    S.Diag(TSTLoc, diag::warn_cxx17_compat_unicode_type);
  else if (TypeSpecType == TST_char16 || TypeSpecType == TST_char32)
    S.Diag(TSTLoc, diag::warn_cxx98_compat_unicode_type)
      << (TypeSpecType == TST_char16 ? "char16_t" : "char32_t");
  if (Constexpr_specified)
    S.Diag(ConstexprLoc, diag::warn_cxx98_compat_constexpr);

  // C++ [class.friend]p6:
  //   No storage-class-specifier shall appear in the decl-specifier-seq
  //   of a friend declaration.
  if (isFriendSpecified() &&
      (getStorageClassSpec() || getThreadStorageClassSpec())) {
    SmallString<32> SpecName;
    SourceLocation SCLoc;
    FixItHint StorageHint, ThreadHint;

    if (DeclSpec::SCS SC = getStorageClassSpec()) {
      SpecName = getSpecifierName(SC);
      SCLoc = getStorageClassSpecLoc();
      StorageHint = FixItHint::CreateRemoval(SCLoc);
    }

    if (DeclSpec::TSCS TSC = getThreadStorageClassSpec()) {
      if (!SpecName.empty()) SpecName += " ";
      SpecName += getSpecifierName(TSC);
      SCLoc = getThreadStorageClassSpecLoc();
      ThreadHint = FixItHint::CreateRemoval(SCLoc);
    }

    S.Diag(SCLoc, diag::err_friend_decl_spec)
      << SpecName << StorageHint << ThreadHint;

    ClearStorageClassSpecs();
  }

  // C++11 [dcl.fct.spec]p5:
  //   The virtual specifier shall be used only in the initial
  //   declaration of a non-static class member function;
  // C++11 [dcl.fct.spec]p6:
  //   The explicit specifier shall be used only in the declaration of
  //   a constructor or conversion function within its class
  //   definition;
  if (isFriendSpecified() && (isVirtualSpecified() || isExplicitSpecified())) {
    StringRef Keyword;
    SourceLocation SCLoc;

    if (isVirtualSpecified()) {
      Keyword = "virtual";
      SCLoc = getVirtualSpecLoc();
    } else {
      Keyword = "explicit";
      SCLoc = getExplicitSpecLoc();
    }

    FixItHint Hint = FixItHint::CreateRemoval(SCLoc);
    S.Diag(SCLoc, diag::err_friend_decl_spec)
      << Keyword << Hint;

    FS_virtual_specified = FS_explicit_specified = false;
    FS_virtualLoc = FS_explicitLoc = SourceLocation();
  }

  assert(!TypeSpecOwned || isDeclRep((TST) TypeSpecType));

  // Okay, now we can infer the real type.

  // TODO: return "auto function" and other bad things based on the real type.

  // 'data definition has no type or storage class'?
}

bool DeclSpec::isMissingDeclaratorOk() {
  TST tst = getTypeSpecType();
  return isDeclRep(tst) && getRepAsDecl() != nullptr &&
#if INTEL_CUSTOMIZATION
    !isTypeSpecChannel() &&
#endif // INTEL_CUSTOMIZATION
    StorageClassSpec != DeclSpec::SCS_typedef;
}

void UnqualifiedId::setOperatorFunctionId(SourceLocation OperatorLoc,
                                          OverloadedOperatorKind Op,
                                          SourceLocation SymbolLocations[3]) {
  Kind = UnqualifiedIdKind::IK_OperatorFunctionId;
  StartLocation = OperatorLoc;
  EndLocation = OperatorLoc;
  OperatorFunctionId.Operator = Op;
  for (unsigned I = 0; I != 3; ++I) {
    OperatorFunctionId.SymbolLocations[I] = SymbolLocations[I].getRawEncoding();

    if (SymbolLocations[I].isValid())
      EndLocation = SymbolLocations[I];
  }
}

bool VirtSpecifiers::SetSpecifier(Specifier VS, SourceLocation Loc,
                                  const char *&PrevSpec) {
  if (!FirstLocation.isValid())
    FirstLocation = Loc;
  LastLocation = Loc;
  LastSpecifier = VS;

  if (Specifiers & VS) {
    PrevSpec = getSpecifierName(VS);
    return true;
  }

  Specifiers |= VS;

  switch (VS) {
  default: llvm_unreachable("Unknown specifier!");
  case VS_Override: VS_overrideLoc = Loc; break;
  case VS_GNU_Final:
  case VS_Sealed:
  case VS_Final:    VS_finalLoc = Loc; break;
  }

  return false;
}

const char *VirtSpecifiers::getSpecifierName(Specifier VS) {
  switch (VS) {
  default: llvm_unreachable("Unknown specifier");
  case VS_Override: return "override";
  case VS_Final: return "final";
  case VS_GNU_Final: return "__final";
  case VS_Sealed: return "sealed";
  }
}<|MERGE_RESOLUTION|>--- conflicted
+++ resolved
@@ -586,18 +586,13 @@
     case SCS_extern:
     case SCS_private_extern:
     case SCS_static:
-<<<<<<< HEAD
 #if INTEL_CUSTOMIZATION
       // CQ381345: OpenCL is not supported in Intel compatibility mode.
       if (!S.getLangOpts().IntelCompat)
 #endif // INTEL_CUSTOMIZATION
-      if (S.getLangOpts().OpenCLVersion < 120) {
-        DiagID   = diag::err_opencl_unknown_type_specifier;
-=======
       if (S.getLangOpts().OpenCLVersion < 120 &&
           !S.getLangOpts().OpenCLCPlusPlus) {
         DiagID = diag::err_opencl_unknown_type_specifier;
->>>>>>> a8d2217a
         PrevSpec = getSpecifierName(SC);
         return true;
       }
