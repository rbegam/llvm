--- conflicted
+++ resolved
@@ -1409,11 +1409,6 @@
     else
       LangStd = OpenCLLangStd;
   }
-<<<<<<< HEAD
-=======
-
-  CompilerInvocation::setLangDefaults(Opts, IK, LangStd);
->>>>>>> 3b0f87d2
 
   CompilerInvocation::setLangDefaults(Opts, IK, LangStd);
 #ifdef INTEL_CUSTOMIZATION
