//===--- CompilerInvocation.cpp -------------------------------------------===//
//
//                     The LLVM Compiler Infrastructure
//
// This file is distributed under the University of Illinois Open Source
// License. See LICENSE.TXT for details.
//
//===----------------------------------------------------------------------===//

#include "clang/Frontend/CompilerInvocation.h"
#include "TestModuleFileExtension.h"
#include "clang/Basic/Builtins.h"
#include "clang/Basic/FileManager.h"
#include "clang/Basic/Version.h"
#include "clang/Config/config.h"
#include "clang/Driver/DriverDiagnostic.h"
#include "clang/Driver/Options.h"
#include "clang/Driver/Util.h"
#include "clang/Frontend/FrontendDiagnostic.h"
#include "clang/Frontend/LangStandard.h"
#include "clang/Frontend/Utils.h"
#include "clang/Lex/HeaderSearchOptions.h"
#include "clang/Lex/PreprocessorOptions.h"
#include "clang/Serialization/ASTReader.h"
#include "clang/Serialization/ModuleFileExtension.h"
#include "llvm/ADT/Hashing.h"
#include "llvm/ADT/STLExtras.h"
#include "llvm/ADT/SmallVector.h"
#include "llvm/ADT/StringExtras.h"
#include "llvm/ADT/StringSwitch.h"
#include "llvm/ADT/Triple.h"
#include "llvm/Linker/Linker.h"
#include "llvm/Option/Arg.h"
#include "llvm/Option/ArgList.h"
#include "llvm/Option/OptTable.h"
#include "llvm/Option/Option.h"
#include "llvm/ProfileData/InstrProfReader.h"
#include "llvm/Support/CodeGen.h"
#include "llvm/Support/ErrorHandling.h"
#include "llvm/Support/FileSystem.h"
#include "llvm/Support/Host.h"
#include "llvm/Support/Path.h"
#include "llvm/Support/Process.h"
#include "llvm/Target/TargetOptions.h"
#include "llvm/Support/ScopedPrinter.h"
#include <atomic>
#include <memory>
#include <sys/stat.h>
#include <system_error>
using namespace clang;

//===----------------------------------------------------------------------===//
// Initialization.
//===----------------------------------------------------------------------===//

CompilerInvocationBase::CompilerInvocationBase()
  : LangOpts(new LangOptions()), TargetOpts(new TargetOptions()),
    DiagnosticOpts(new DiagnosticOptions()),
    HeaderSearchOpts(new HeaderSearchOptions()),
    PreprocessorOpts(new PreprocessorOptions()) {}

CompilerInvocationBase::CompilerInvocationBase(const CompilerInvocationBase &X)
  : RefCountedBase<CompilerInvocation>(),
    LangOpts(new LangOptions(*X.getLangOpts())),
    TargetOpts(new TargetOptions(X.getTargetOpts())),
    DiagnosticOpts(new DiagnosticOptions(X.getDiagnosticOpts())),
    HeaderSearchOpts(new HeaderSearchOptions(X.getHeaderSearchOpts())),
    PreprocessorOpts(new PreprocessorOptions(X.getPreprocessorOpts())) {}

CompilerInvocationBase::~CompilerInvocationBase() {}

//===----------------------------------------------------------------------===//
// Deserialization (from args)
//===----------------------------------------------------------------------===//

using namespace clang::driver;
using namespace clang::driver::options;
using namespace llvm::opt;

//

static unsigned getOptimizationLevel(ArgList &Args, InputKind IK,
                                     DiagnosticsEngine &Diags) {
  unsigned DefaultOpt = 0;
  if (IK == IK_OpenCL && !Args.hasArg(OPT_cl_opt_disable))
    DefaultOpt = 2;

  if (Arg *A = Args.getLastArg(options::OPT_O_Group)) {
    if (A->getOption().matches(options::OPT_O0))
      return 0;

    if (A->getOption().matches(options::OPT_Ofast))
      return 3;

    assert (A->getOption().matches(options::OPT_O));

    StringRef S(A->getValue());
    if (S == "s" || S == "z" || S.empty())
      return 2;

    return getLastArgIntValue(Args, OPT_O, DefaultOpt, Diags);
  }

  return DefaultOpt;
}

static unsigned getOptimizationLevelSize(ArgList &Args) {
  if (Arg *A = Args.getLastArg(options::OPT_O_Group)) {
    if (A->getOption().matches(options::OPT_O)) {
      switch (A->getValue()[0]) {
      default:
        return 0;
      case 's':
        return 1;
      case 'z':
        return 2;
      }
    }
  }
  return 0;
}

static void addDiagnosticArgs(ArgList &Args, OptSpecifier Group,
                              OptSpecifier GroupWithValue,
                              std::vector<std::string> &Diagnostics) {
  for (Arg *A : Args.filtered(Group)) {
    if (A->getOption().getKind() == Option::FlagClass) {
      // The argument is a pure flag (such as OPT_Wall or OPT_Wdeprecated). Add
      // its name (minus the "W" or "R" at the beginning) to the warning list.
      Diagnostics.push_back(A->getOption().getName().drop_front(1));
    } else if (A->getOption().matches(GroupWithValue)) {
      // This is -Wfoo= or -Rfoo=, where foo is the name of the diagnostic group.
      Diagnostics.push_back(A->getOption().getName().drop_front(1).rtrim("=-"));
    } else {
      // Otherwise, add its value (for OPT_W_Joined and similar).
      for (const char *Arg : A->getValues())
        Diagnostics.emplace_back(Arg);
    }
  }
}

static void getAllNoBuiltinFuncValues(ArgList &Args,
                                      std::vector<std::string> &Funcs) {
  SmallVector<const char *, 8> Values;
  for (const auto &Arg : Args) {
    const Option &O = Arg->getOption();
    if (O.matches(options::OPT_fno_builtin_)) {
      const char *FuncName = Arg->getValue();
      if (Builtin::Context::isBuiltinFunc(FuncName))
        Values.push_back(FuncName);
    }
  }
  Funcs.insert(Funcs.end(), Values.begin(), Values.end());
}

static bool ParseAnalyzerArgs(AnalyzerOptions &Opts, ArgList &Args,
                              DiagnosticsEngine &Diags) {
  using namespace options;
  bool Success = true;
  if (Arg *A = Args.getLastArg(OPT_analyzer_store)) {
    StringRef Name = A->getValue();
    AnalysisStores Value = llvm::StringSwitch<AnalysisStores>(Name)
#define ANALYSIS_STORE(NAME, CMDFLAG, DESC, CREATFN) \
      .Case(CMDFLAG, NAME##Model)
#include "clang/StaticAnalyzer/Core/Analyses.def"
      .Default(NumStores);
    if (Value == NumStores) {
      Diags.Report(diag::err_drv_invalid_value)
        << A->getAsString(Args) << Name;
      Success = false;
    } else {
      Opts.AnalysisStoreOpt = Value;
    }
  }

  if (Arg *A = Args.getLastArg(OPT_analyzer_constraints)) {
    StringRef Name = A->getValue();
    AnalysisConstraints Value = llvm::StringSwitch<AnalysisConstraints>(Name)
#define ANALYSIS_CONSTRAINTS(NAME, CMDFLAG, DESC, CREATFN) \
      .Case(CMDFLAG, NAME##Model)
#include "clang/StaticAnalyzer/Core/Analyses.def"
      .Default(NumConstraints);
    if (Value == NumConstraints) {
      Diags.Report(diag::err_drv_invalid_value)
        << A->getAsString(Args) << Name;
      Success = false;
    } else {
      Opts.AnalysisConstraintsOpt = Value;
    }
  }

  if (Arg *A = Args.getLastArg(OPT_analyzer_output)) {
    StringRef Name = A->getValue();
    AnalysisDiagClients Value = llvm::StringSwitch<AnalysisDiagClients>(Name)
#define ANALYSIS_DIAGNOSTICS(NAME, CMDFLAG, DESC, CREATFN) \
      .Case(CMDFLAG, PD_##NAME)
#include "clang/StaticAnalyzer/Core/Analyses.def"
      .Default(NUM_ANALYSIS_DIAG_CLIENTS);
    if (Value == NUM_ANALYSIS_DIAG_CLIENTS) {
      Diags.Report(diag::err_drv_invalid_value)
        << A->getAsString(Args) << Name;
      Success = false;
    } else {
      Opts.AnalysisDiagOpt = Value;
    }
  }

  if (Arg *A = Args.getLastArg(OPT_analyzer_purge)) {
    StringRef Name = A->getValue();
    AnalysisPurgeMode Value = llvm::StringSwitch<AnalysisPurgeMode>(Name)
#define ANALYSIS_PURGE(NAME, CMDFLAG, DESC) \
      .Case(CMDFLAG, NAME)
#include "clang/StaticAnalyzer/Core/Analyses.def"
      .Default(NumPurgeModes);
    if (Value == NumPurgeModes) {
      Diags.Report(diag::err_drv_invalid_value)
        << A->getAsString(Args) << Name;
      Success = false;
    } else {
      Opts.AnalysisPurgeOpt = Value;
    }
  }

  if (Arg *A = Args.getLastArg(OPT_analyzer_inlining_mode)) {
    StringRef Name = A->getValue();
    AnalysisInliningMode Value = llvm::StringSwitch<AnalysisInliningMode>(Name)
#define ANALYSIS_INLINING_MODE(NAME, CMDFLAG, DESC) \
      .Case(CMDFLAG, NAME)
#include "clang/StaticAnalyzer/Core/Analyses.def"
      .Default(NumInliningModes);
    if (Value == NumInliningModes) {
      Diags.Report(diag::err_drv_invalid_value)
        << A->getAsString(Args) << Name;
      Success = false;
    } else {
      Opts.InliningMode = Value;
    }
  }

  Opts.ShowCheckerHelp = Args.hasArg(OPT_analyzer_checker_help);
  Opts.DisableAllChecks = Args.hasArg(OPT_analyzer_disable_all_checks);

  Opts.visualizeExplodedGraphWithGraphViz =
    Args.hasArg(OPT_analyzer_viz_egraph_graphviz);
  Opts.visualizeExplodedGraphWithUbiGraph =
    Args.hasArg(OPT_analyzer_viz_egraph_ubigraph);
  Opts.NoRetryExhausted = Args.hasArg(OPT_analyzer_disable_retry_exhausted);
  Opts.AnalyzeAll = Args.hasArg(OPT_analyzer_opt_analyze_headers);
  Opts.AnalyzerDisplayProgress = Args.hasArg(OPT_analyzer_display_progress);
  Opts.AnalyzeNestedBlocks =
    Args.hasArg(OPT_analyzer_opt_analyze_nested_blocks);
  Opts.eagerlyAssumeBinOpBifurcation = Args.hasArg(OPT_analyzer_eagerly_assume);
  Opts.AnalyzeSpecificFunction = Args.getLastArgValue(OPT_analyze_function);
  Opts.UnoptimizedCFG = Args.hasArg(OPT_analysis_UnoptimizedCFG);
  Opts.TrimGraph = Args.hasArg(OPT_trim_egraph);
  Opts.maxBlockVisitOnPath =
      getLastArgIntValue(Args, OPT_analyzer_max_loop, 4, Diags);
  Opts.PrintStats = Args.hasArg(OPT_analyzer_stats);
  Opts.InlineMaxStackDepth =
      getLastArgIntValue(Args, OPT_analyzer_inline_max_stack_depth,
                         Opts.InlineMaxStackDepth, Diags);

  Opts.CheckersControlList.clear();
  for (const Arg *A :
       Args.filtered(OPT_analyzer_checker, OPT_analyzer_disable_checker)) {
    A->claim();
    bool enable = (A->getOption().getID() == OPT_analyzer_checker);
    // We can have a list of comma separated checker names, e.g:
    // '-analyzer-checker=cocoa,unix'
    StringRef checkerList = A->getValue();
    SmallVector<StringRef, 4> checkers;
    checkerList.split(checkers, ",");
    for (StringRef checker : checkers)
      Opts.CheckersControlList.emplace_back(checker, enable);
  }

  // Go through the analyzer configuration options.
  for (const Arg *A : Args.filtered(OPT_analyzer_config)) {
    A->claim();
    // We can have a list of comma separated config names, e.g:
    // '-analyzer-config key1=val1,key2=val2'
    StringRef configList = A->getValue();
    SmallVector<StringRef, 4> configVals;
    configList.split(configVals, ",");
    for (unsigned i = 0, e = configVals.size(); i != e; ++i) {
      StringRef key, val;
      std::tie(key, val) = configVals[i].split("=");
      if (val.empty()) {
        Diags.Report(SourceLocation(),
                     diag::err_analyzer_config_no_value) << configVals[i];
        Success = false;
        break;
      }
      if (val.find('=') != StringRef::npos) {
        Diags.Report(SourceLocation(),
                     diag::err_analyzer_config_multiple_values)
          << configVals[i];
        Success = false;
        break;
      }
      Opts.Config[key] = val;
    }
  }

  return Success;
}

static bool ParseMigratorArgs(MigratorOptions &Opts, ArgList &Args) {
  Opts.NoNSAllocReallocError = Args.hasArg(OPT_migrator_no_nsalloc_error);
  Opts.NoFinalizeRemoval = Args.hasArg(OPT_migrator_no_finalize_removal);
  return true;
}

static void ParseCommentArgs(CommentOptions &Opts, ArgList &Args) {
  Opts.BlockCommandNames = Args.getAllArgValues(OPT_fcomment_block_commands);
  Opts.ParseAllComments = Args.hasArg(OPT_fparse_all_comments);
}

static StringRef getCodeModel(ArgList &Args, DiagnosticsEngine &Diags) {
  if (Arg *A = Args.getLastArg(OPT_mcode_model)) {
    StringRef Value = A->getValue();
    if (Value == "small" || Value == "kernel" || Value == "medium" ||
        Value == "large")
      return Value;
    Diags.Report(diag::err_drv_invalid_value) << A->getAsString(Args) << Value;
  }
  return "default";
}

/// \brief Create a new Regex instance out of the string value in \p RpassArg.
/// It returns a pointer to the newly generated Regex instance.
static std::shared_ptr<llvm::Regex>
GenerateOptimizationRemarkRegex(DiagnosticsEngine &Diags, ArgList &Args,
                                Arg *RpassArg) {
  StringRef Val = RpassArg->getValue();
  std::string RegexError;
  std::shared_ptr<llvm::Regex> Pattern = std::make_shared<llvm::Regex>(Val);
  if (!Pattern->isValid(RegexError)) {
    Diags.Report(diag::err_drv_optimization_remark_pattern)
        << RegexError << RpassArg->getAsString(Args);
    Pattern.reset();
  }
  return Pattern;
}

static bool parseDiagnosticLevelMask(StringRef FlagName,
                                     const std::vector<std::string> &Levels,
                                     DiagnosticsEngine *Diags,
                                     DiagnosticLevelMask &M) {
  bool Success = true;
  for (const auto &Level : Levels) {
    DiagnosticLevelMask const PM =
      llvm::StringSwitch<DiagnosticLevelMask>(Level)
        .Case("note",    DiagnosticLevelMask::Note)
        .Case("remark",  DiagnosticLevelMask::Remark)
        .Case("warning", DiagnosticLevelMask::Warning)
        .Case("error",   DiagnosticLevelMask::Error)
        .Default(DiagnosticLevelMask::None);
    if (PM == DiagnosticLevelMask::None) {
      Success = false;
      if (Diags)
        Diags->Report(diag::err_drv_invalid_value) << FlagName << Level;
    }
    M = M | PM;
  }
  return Success;
}

static void parseSanitizerKinds(StringRef FlagName,
                                const std::vector<std::string> &Sanitizers,
                                DiagnosticsEngine &Diags, SanitizerSet &S) {
  for (const auto &Sanitizer : Sanitizers) {
    SanitizerMask K = parseSanitizerValue(Sanitizer, /*AllowGroups=*/false);
    if (K == 0)
      Diags.Report(diag::err_drv_invalid_value) << FlagName << Sanitizer;
    else
      S.set(K, true);
  }
}

// Set the profile kind for fprofile-instrument.
static void setPGOInstrumentor(CodeGenOptions &Opts, ArgList &Args,
                               DiagnosticsEngine &Diags) {
  Arg *A = Args.getLastArg(OPT_fprofile_instrument_EQ);
  if (A == nullptr)
    return;
  StringRef S = A->getValue();
  unsigned I = llvm::StringSwitch<unsigned>(S)
                   .Case("none", CodeGenOptions::ProfileNone)
                   .Case("clang", CodeGenOptions::ProfileClangInstr)
                   .Case("llvm", CodeGenOptions::ProfileIRInstr)
                   .Default(~0U);
  if (I == ~0U) {
    Diags.Report(diag::err_drv_invalid_pgo_instrumentor) << A->getAsString(Args)
                                                         << S;
    return;
  }
  CodeGenOptions::ProfileInstrKind Instrumentor =
      static_cast<CodeGenOptions::ProfileInstrKind>(I);
  Opts.setProfileInstr(Instrumentor);
}

// Set the profile kind using fprofile-instrument-use-path.
static void setPGOUseInstrumentor(CodeGenOptions &Opts,
                                  const Twine &ProfileName) {
  auto ReaderOrErr = llvm::IndexedInstrProfReader::create(ProfileName);
  // In error, return silently and let Clang PGOUse report the error message.
  if (auto E = ReaderOrErr.takeError()) {
    llvm::consumeError(std::move(E));
    Opts.setProfileUse(CodeGenOptions::ProfileClangInstr);
    return;
  }
  std::unique_ptr<llvm::IndexedInstrProfReader> PGOReader =
    std::move(ReaderOrErr.get());
  if (PGOReader->isIRLevelProfile())
    Opts.setProfileUse(CodeGenOptions::ProfileIRInstr);
  else
    Opts.setProfileUse(CodeGenOptions::ProfileClangInstr);
}

static bool ParseCodeGenArgs(CodeGenOptions &Opts, ArgList &Args, InputKind IK,
                             DiagnosticsEngine &Diags,
                             const TargetOptions &TargetOpts) {
  using namespace options;
  bool Success = true;
  llvm::Triple Triple = llvm::Triple(TargetOpts.Triple);

  unsigned OptimizationLevel = getOptimizationLevel(Args, IK, Diags);
  // TODO: This could be done in Driver
  unsigned MaxOptLevel = 3;
  if (OptimizationLevel > MaxOptLevel) {
    // If the optimization level is not supported, fall back on the default
    // optimization
    Diags.Report(diag::warn_drv_optimization_value)
        << Args.getLastArg(OPT_O)->getAsString(Args) << "-O" << MaxOptLevel;
    OptimizationLevel = MaxOptLevel;
  }
  Opts.OptimizationLevel = OptimizationLevel;

  // We must always run at least the always inlining pass.
  Opts.setInlining(
    (Opts.OptimizationLevel > 1) ? CodeGenOptions::NormalInlining
                                 : CodeGenOptions::OnlyAlwaysInlining);
  // -fno-inline-functions overrides OptimizationLevel > 1.
  Opts.NoInline = Args.hasArg(OPT_fno_inline);
  if (Arg* InlineArg = Args.getLastArg(options::OPT_finline_functions,
                                       options::OPT_finline_hint_functions,
                                       options::OPT_fno_inline_functions)) {
    const Option& InlineOpt = InlineArg->getOption();
    if (InlineOpt.matches(options::OPT_finline_functions))
      Opts.setInlining(CodeGenOptions::NormalInlining);
    else if (InlineOpt.matches(options::OPT_finline_hint_functions))
      Opts.setInlining(CodeGenOptions::OnlyHintInlining);
    else
      Opts.setInlining(CodeGenOptions::OnlyAlwaysInlining);
  }

  if (Arg *A = Args.getLastArg(OPT_fveclib)) {
    StringRef Name = A->getValue();
    if (Name == "Accelerate")
      Opts.setVecLib(CodeGenOptions::Accelerate);
#if INTEL_CUSTOMIZATION
    else if (Name == "SVML")
      Opts.setVecLib(CodeGenOptions::SVML);
#endif // INTEL_CUSTOMIZATION
    else if (Name == "none")
      Opts.setVecLib(CodeGenOptions::NoLibrary);
    else
      Diags.Report(diag::err_drv_invalid_value) << A->getAsString(Args) << Name;
  }

  if (Arg *A = Args.getLastArg(OPT_debug_info_kind_EQ)) {
    unsigned Val =
        llvm::StringSwitch<unsigned>(A->getValue())
            .Case("line-tables-only", codegenoptions::DebugLineTablesOnly)
            .Case("limited", codegenoptions::LimitedDebugInfo)
            .Case("standalone", codegenoptions::FullDebugInfo)
            .Default(~0U);
    if (Val == ~0U)
      Diags.Report(diag::err_drv_invalid_value) << A->getAsString(Args)
                                                << A->getValue();
    else
      Opts.setDebugInfo(static_cast<codegenoptions::DebugInfoKind>(Val));
  }
  if (Arg *A = Args.getLastArg(OPT_debugger_tuning_EQ)) {
    unsigned Val = llvm::StringSwitch<unsigned>(A->getValue())
                       .Case("gdb", unsigned(llvm::DebuggerKind::GDB))
                       .Case("lldb", unsigned(llvm::DebuggerKind::LLDB))
                       .Case("sce", unsigned(llvm::DebuggerKind::SCE))
                       .Default(~0U);
    if (Val == ~0U)
      Diags.Report(diag::err_drv_invalid_value) << A->getAsString(Args)
                                                << A->getValue();
    else
      Opts.setDebuggerTuning(static_cast<llvm::DebuggerKind>(Val));
  }
  Opts.DwarfVersion = getLastArgIntValue(Args, OPT_dwarf_version_EQ, 0, Diags);
  Opts.DebugColumnInfo = Args.hasArg(OPT_dwarf_column_info);
  Opts.EmitCodeView = Args.hasArg(OPT_gcodeview);
#if INTEL_CUSTOMIZATION
  Opts.EmitIntelSTI = Args.hasArg(OPT_gintel_sti);
#endif // INTEL_CUSTOMIZATION
  Opts.WholeProgramVTables = Args.hasArg(OPT_fwhole_program_vtables);
  Opts.LTOVisibilityPublicStd = Args.hasArg(OPT_flto_visibility_public_std);
  Opts.SplitDwarfFile = Args.getLastArgValue(OPT_split_dwarf_file);
  Opts.DebugTypeExtRefs = Args.hasArg(OPT_dwarf_ext_refs);
  Opts.DebugExplicitImport = Triple.isPS4CPU();

  for (const auto &Arg : Args.getAllArgValues(OPT_fdebug_prefix_map_EQ))
    Opts.DebugPrefixMap.insert(StringRef(Arg).split('='));

  if (const Arg *A =
          Args.getLastArg(OPT_emit_llvm_uselists, OPT_no_emit_llvm_uselists))
    Opts.EmitLLVMUseLists = A->getOption().getID() == OPT_emit_llvm_uselists;

  Opts.DisableLLVMOpts = Args.hasArg(OPT_disable_llvm_optzns);
  Opts.DisableLLVMPasses = Args.hasArg(OPT_disable_llvm_passes);
  Opts.DisableRedZone = Args.hasArg(OPT_disable_red_zone);
  Opts.ForbidGuardVariables = Args.hasArg(OPT_fforbid_guard_variables);
  Opts.UseRegisterSizedBitfieldAccess = Args.hasArg(
    OPT_fuse_register_sized_bitfield_access);
  Opts.RelaxedAliasing = Args.hasArg(OPT_relaxed_aliasing);
  Opts.StructPathTBAA = !Args.hasArg(OPT_no_struct_path_tbaa);
  Opts.DwarfDebugFlags = Args.getLastArgValue(OPT_dwarf_debug_flags);
  Opts.MergeAllConstants = !Args.hasArg(OPT_fno_merge_all_constants);
  Opts.NoCommon = Args.hasArg(OPT_fno_common);
  Opts.NoImplicitFloat = Args.hasArg(OPT_no_implicit_float);
  Opts.OptimizeSize = getOptimizationLevelSize(Args);
  Opts.SimplifyLibCalls = !(Args.hasArg(OPT_fno_builtin) ||
                            Args.hasArg(OPT_ffreestanding));
  if (Opts.SimplifyLibCalls)
    getAllNoBuiltinFuncValues(Args, Opts.NoBuiltinFuncs);
  Opts.UnrollLoops =
      Args.hasFlag(OPT_funroll_loops, OPT_fno_unroll_loops,
                   (Opts.OptimizationLevel > 1));
  Opts.RerollLoops = Args.hasArg(OPT_freroll_loops);

  Opts.DisableIntegratedAS = Args.hasArg(OPT_fno_integrated_as);
  Opts.Autolink = !Args.hasArg(OPT_fno_autolink);
  Opts.SampleProfileFile = Args.getLastArgValue(OPT_fprofile_sample_use_EQ);

  setPGOInstrumentor(Opts, Args, Diags);
  Opts.InstrProfileOutput =
      Args.getLastArgValue(OPT_fprofile_instrument_path_EQ);
  Opts.ProfileInstrumentUsePath =
      Args.getLastArgValue(OPT_fprofile_instrument_use_path_EQ);
  if (!Opts.ProfileInstrumentUsePath.empty())
    setPGOUseInstrumentor(Opts, Opts.ProfileInstrumentUsePath);

  Opts.CoverageMapping =
      Args.hasFlag(OPT_fcoverage_mapping, OPT_fno_coverage_mapping, false);
  Opts.DumpCoverageMapping = Args.hasArg(OPT_dump_coverage_mapping);
  Opts.AsmVerbose = Args.hasArg(OPT_masm_verbose);
  Opts.AssumeSaneOperatorNew = !Args.hasArg(OPT_fno_assume_sane_operator_new);
  Opts.ObjCAutoRefCountExceptions = Args.hasArg(OPT_fobjc_arc_exceptions);
  Opts.CXAAtExit = !Args.hasArg(OPT_fno_use_cxa_atexit);
  Opts.CXXCtorDtorAliases = Args.hasArg(OPT_mconstructor_aliases);
  Opts.CodeModel = getCodeModel(Args, Diags);
  Opts.DebugPass = Args.getLastArgValue(OPT_mdebug_pass);
  Opts.DisableFPElim =
      (Args.hasArg(OPT_mdisable_fp_elim) || Args.hasArg(OPT_pg));
  Opts.DisableFree = Args.hasArg(OPT_disable_free);
  Opts.DiscardValueNames = Args.hasArg(OPT_discard_value_names);
  Opts.DisableTailCalls = Args.hasArg(OPT_mdisable_tail_calls);
  Opts.FloatABI = Args.getLastArgValue(OPT_mfloat_abi);
  Opts.LessPreciseFPMAD = Args.hasArg(OPT_cl_mad_enable);
  Opts.LimitFloatPrecision = Args.getLastArgValue(OPT_mlimit_float_precision);
  Opts.NoInfsFPMath = (Args.hasArg(OPT_menable_no_infinities) ||
                       Args.hasArg(OPT_cl_finite_math_only) ||
                       Args.hasArg(OPT_cl_fast_relaxed_math));
  Opts.NoNaNsFPMath = (Args.hasArg(OPT_menable_no_nans) ||
                       Args.hasArg(OPT_cl_unsafe_math_optimizations) ||
                       Args.hasArg(OPT_cl_finite_math_only) ||
                       Args.hasArg(OPT_cl_fast_relaxed_math));
  Opts.NoSignedZeros = (Args.hasArg(OPT_fno_signed_zeros) ||
                        Args.hasArg(OPT_cl_no_signed_zeros));
  Opts.ReciprocalMath = Args.hasArg(OPT_freciprocal_math);
  Opts.NoZeroInitializedInBSS = Args.hasArg(OPT_mno_zero_initialized_in_bss);
  Opts.BackendOptions = Args.getAllArgValues(OPT_backend_option);
  Opts.NumRegisterParameters = getLastArgIntValue(Args, OPT_mregparm, 0, Diags);
  Opts.NoExecStack = Args.hasArg(OPT_mno_exec_stack);
  Opts.FatalWarnings = Args.hasArg(OPT_massembler_fatal_warnings);
  Opts.EnableSegmentedStacks = Args.hasArg(OPT_split_stacks);
  Opts.RelaxAll = Args.hasArg(OPT_mrelax_all);
  Opts.IncrementalLinkerCompatible =
      Args.hasArg(OPT_mincremental_linker_compatible);
  Opts.OmitLeafFramePointer = Args.hasArg(OPT_momit_leaf_frame_pointer);
  Opts.SaveTempLabels = Args.hasArg(OPT_msave_temp_labels);
  Opts.NoDwarfDirectoryAsm = Args.hasArg(OPT_fno_dwarf_directory_asm);
  Opts.SoftFloat = Args.hasArg(OPT_msoft_float);
  Opts.StrictEnums = Args.hasArg(OPT_fstrict_enums);
  Opts.StrictVTablePointers = Args.hasArg(OPT_fstrict_vtable_pointers);
  Opts.UnsafeFPMath = Args.hasArg(OPT_menable_unsafe_fp_math) ||
                      Args.hasArg(OPT_cl_unsafe_math_optimizations) ||
                      Args.hasArg(OPT_cl_fast_relaxed_math);
  Opts.UnwindTables = Args.hasArg(OPT_munwind_tables);
  Opts.RelocationModel = Args.getLastArgValue(OPT_mrelocation_model, "pic");
  Opts.ThreadModel = Args.getLastArgValue(OPT_mthread_model, "posix");
  if (Opts.ThreadModel != "posix" && Opts.ThreadModel != "single")
    Diags.Report(diag::err_drv_invalid_value)
        << Args.getLastArg(OPT_mthread_model)->getAsString(Args)
        << Opts.ThreadModel;
  Opts.TrapFuncName = Args.getLastArgValue(OPT_ftrap_function_EQ);
  Opts.UseInitArray = Args.hasArg(OPT_fuse_init_array);

  Opts.FunctionSections = Args.hasFlag(OPT_ffunction_sections,
                                       OPT_fno_function_sections, false);
  Opts.DataSections = Args.hasFlag(OPT_fdata_sections,
                                   OPT_fno_data_sections, false);
  Opts.UniqueSectionNames = Args.hasFlag(OPT_funique_section_names,
                                         OPT_fno_unique_section_names, true);

  Opts.MergeFunctions = Args.hasArg(OPT_fmerge_functions);

  Opts.NoUseJumpTables = Args.hasArg(OPT_fno_jump_tables);

  Opts.PrepareForLTO = Args.hasArg(OPT_flto, OPT_flto_EQ);
  const Arg *A = Args.getLastArg(OPT_flto, OPT_flto_EQ);
  Opts.EmitSummaryIndex = A && A->containsValue("thin");
  if (Arg *A = Args.getLastArg(OPT_fthinlto_index_EQ)) {
    if (IK != IK_LLVM_IR)
      Diags.Report(diag::err_drv_argument_only_allowed_with)
          << A->getAsString(Args) << "-x ir";
    Opts.ThinLTOIndexFile = Args.getLastArgValue(OPT_fthinlto_index_EQ);
  }

  Opts.MSVolatile = Args.hasArg(OPT_fms_volatile);

  Opts.VectorizeBB = Args.hasArg(OPT_vectorize_slp_aggressive);
  Opts.VectorizeLoop = Args.hasArg(OPT_vectorize_loops);
  Opts.VectorizeSLP = Args.hasArg(OPT_vectorize_slp);

  Opts.MainFileName = Args.getLastArgValue(OPT_main_file_name);
  Opts.VerifyModule = !Args.hasArg(OPT_disable_llvm_verifier);

  Opts.DisableGCov = Args.hasArg(OPT_test_coverage);
  Opts.EmitGcovArcs = Args.hasArg(OPT_femit_coverage_data);
  Opts.EmitGcovNotes = Args.hasArg(OPT_femit_coverage_notes);
  if (Opts.EmitGcovArcs || Opts.EmitGcovNotes) {
    Opts.CoverageFile = Args.getLastArgValue(OPT_coverage_file);
    Opts.CoverageExtraChecksum = Args.hasArg(OPT_coverage_cfg_checksum);
    Opts.CoverageNoFunctionNamesInData =
        Args.hasArg(OPT_coverage_no_function_names_in_data);
    Opts.CoverageExitBlockBeforeBody =
        Args.hasArg(OPT_coverage_exit_block_before_body);
    if (Args.hasArg(OPT_coverage_version_EQ)) {
      StringRef CoverageVersion = Args.getLastArgValue(OPT_coverage_version_EQ);
      if (CoverageVersion.size() != 4) {
        Diags.Report(diag::err_drv_invalid_value)
            << Args.getLastArg(OPT_coverage_version_EQ)->getAsString(Args)
            << CoverageVersion;
      } else {
        memcpy(Opts.CoverageVersion, CoverageVersion.data(), 4);
      }
    }
  }
	// Handle -fembed-bitcode option.
  if (Arg *A = Args.getLastArg(OPT_fembed_bitcode_EQ)) {
    StringRef Name = A->getValue();
    unsigned Model = llvm::StringSwitch<unsigned>(Name)
        .Case("off", CodeGenOptions::Embed_Off)
        .Case("all", CodeGenOptions::Embed_All)
        .Case("bitcode", CodeGenOptions::Embed_Bitcode)
        .Case("marker", CodeGenOptions::Embed_Marker)
        .Default(~0U);
    if (Model == ~0U) {
      Diags.Report(diag::err_drv_invalid_value) << A->getAsString(Args) << Name;
      Success = false;
    } else
      Opts.setEmbedBitcode(
          static_cast<CodeGenOptions::EmbedBitcodeKind>(Model));
  }
  // FIXME: For backend options that are not yet recorded as function
  // attributes in the IR, keep track of them so we can embed them in a
  // separate data section and use them when building the bitcode.
  if (Opts.getEmbedBitcode() == CodeGenOptions::Embed_All) {
    for (const auto &A : Args) {
      // Do not encode output and input.
      if (A->getOption().getID() == options::OPT_o ||
          A->getOption().getID() == options::OPT_INPUT ||
          A->getOption().getID() == options::OPT_x ||
          A->getOption().getID() == options::OPT_fembed_bitcode ||
          (A->getOption().getGroup().isValid() &&
           A->getOption().getGroup().getID() == options::OPT_W_Group))
        continue;
      ArgStringList ASL;
      A->render(Args, ASL);
      for (const auto &arg : ASL) {
        StringRef ArgStr(arg);
        Opts.CmdArgs.insert(Opts.CmdArgs.end(), ArgStr.begin(), ArgStr.end());
        // using \00 to seperate each commandline options.
        Opts.CmdArgs.push_back('\0');
      }
    }
  }

  Opts.InstrumentFunctions = Args.hasArg(OPT_finstrument_functions);
  Opts.XRayInstrumentFunctions = Args.hasArg(OPT_fxray_instrument);
  Opts.XRayInstructionThreshold =
      getLastArgIntValue(Args, OPT_fxray_instruction_threshold_, 200, Diags);
  Opts.InstrumentForProfiling = Args.hasArg(OPT_pg);
  Opts.EmitOpenCLArgMetadata = Args.hasArg(OPT_cl_kernel_arg_info);
  Opts.CompressDebugSections = Args.hasArg(OPT_compress_debug_sections);
  Opts.RelaxELFRelocations = Args.hasArg(OPT_mrelax_relocations);
  Opts.DebugCompilationDir = Args.getLastArgValue(OPT_fdebug_compilation_dir);
  for (auto A : Args.filtered(OPT_mlink_bitcode_file, OPT_mlink_cuda_bitcode)) {
    unsigned LinkFlags = llvm::Linker::Flags::None;
    if (A->getOption().matches(OPT_mlink_cuda_bitcode))
      LinkFlags = llvm::Linker::Flags::LinkOnlyNeeded |
                  llvm::Linker::Flags::InternalizeLinkedSymbols;
    Opts.LinkBitcodeFiles.push_back(std::make_pair(LinkFlags, A->getValue()));
  }
  Opts.SanitizeCoverageType =
      getLastArgIntValue(Args, OPT_fsanitize_coverage_type, 0, Diags);
  Opts.SanitizeCoverageIndirectCalls =
      Args.hasArg(OPT_fsanitize_coverage_indirect_calls);
  Opts.SanitizeCoverageTraceBB = Args.hasArg(OPT_fsanitize_coverage_trace_bb);
  Opts.SanitizeCoverageTraceCmp = Args.hasArg(OPT_fsanitize_coverage_trace_cmp);
  Opts.SanitizeCoverage8bitCounters =
      Args.hasArg(OPT_fsanitize_coverage_8bit_counters);
  Opts.SanitizeCoverageTracePC = Args.hasArg(OPT_fsanitize_coverage_trace_pc);
  Opts.SanitizeMemoryTrackOrigins =
      getLastArgIntValue(Args, OPT_fsanitize_memory_track_origins_EQ, 0, Diags);
  Opts.SanitizeMemoryUseAfterDtor =
      Args.hasArg(OPT_fsanitize_memory_use_after_dtor);
  Opts.SanitizeCfiCrossDso = Args.hasArg(OPT_fsanitize_cfi_cross_dso);
  Opts.SanitizeStats = Args.hasArg(OPT_fsanitize_stats);
  Opts.SanitizeAddressUseAfterScope =
      Args.hasArg(OPT_fsanitize_address_use_after_scope);
  Opts.SSPBufferSize =
      getLastArgIntValue(Args, OPT_stack_protector_buffer_size, 8, Diags);
  Opts.StackRealignment = Args.hasArg(OPT_mstackrealign);
  if (Arg *A = Args.getLastArg(OPT_mstack_alignment)) {
    StringRef Val = A->getValue();
    unsigned StackAlignment = Opts.StackAlignment;
    Val.getAsInteger(10, StackAlignment);
    Opts.StackAlignment = StackAlignment;
  }

  if (Arg *A = Args.getLastArg(OPT_mstack_probe_size)) {
    StringRef Val = A->getValue();
    unsigned StackProbeSize = Opts.StackProbeSize;
    Val.getAsInteger(0, StackProbeSize);
    Opts.StackProbeSize = StackProbeSize;
  }

  if (Arg *A = Args.getLastArg(OPT_fobjc_dispatch_method_EQ)) {
    StringRef Name = A->getValue();
    unsigned Method = llvm::StringSwitch<unsigned>(Name)
      .Case("legacy", CodeGenOptions::Legacy)
      .Case("non-legacy", CodeGenOptions::NonLegacy)
      .Case("mixed", CodeGenOptions::Mixed)
      .Default(~0U);
    if (Method == ~0U) {
      Diags.Report(diag::err_drv_invalid_value) << A->getAsString(Args) << Name;
      Success = false;
    } else {
      Opts.setObjCDispatchMethod(
        static_cast<CodeGenOptions::ObjCDispatchMethodKind>(Method));
    }
  }

  Opts.EmulatedTLS =
      Args.hasFlag(OPT_femulated_tls, OPT_fno_emulated_tls, false);

  if (Arg *A = Args.getLastArg(OPT_ftlsmodel_EQ)) {
    StringRef Name = A->getValue();
    unsigned Model = llvm::StringSwitch<unsigned>(Name)
        .Case("global-dynamic", CodeGenOptions::GeneralDynamicTLSModel)
        .Case("local-dynamic", CodeGenOptions::LocalDynamicTLSModel)
        .Case("initial-exec", CodeGenOptions::InitialExecTLSModel)
        .Case("local-exec", CodeGenOptions::LocalExecTLSModel)
        .Default(~0U);
    if (Model == ~0U) {
      Diags.Report(diag::err_drv_invalid_value) << A->getAsString(Args) << Name;
      Success = false;
    } else {
      Opts.setDefaultTLSModel(static_cast<CodeGenOptions::TLSModel>(Model));
    }
  }

#if INTEL_CUSTOMIZATION
  // CQ#368119 - support for '/Z7' and '/Zi' options.
  if (Arg *A = Args.getLastArg(OPT_fms_debug_info_file_type)) {
    StringRef Val = A->getValue();
    unsigned FileType = llvm::StringSwitch<unsigned>(Val)
                            .Case("obj", CodeGenOptions::MSDebugInfoObjFile)
                            .Case("pdb", CodeGenOptions::MSDebugInfoPdbFile)
                            .Default(~0U);
    if (FileType == ~0U) {
      Diags.Report(diag::err_drv_invalid_value) << A->getAsString(Args) << Val;
      Success = false;
    } else {
      Opts.setMSDebugInfoFile(
          static_cast<CodeGenOptions::MSDebugInfoFileKind>(FileType));
    }
  }
  // CQ#368125 - support for '/Fd' and '/Fo' options.
  Opts.MSOutputObjFile = Args.getLastArgValue(OPT_fms_debug_info_obj_file);
  Opts.MSOutputPdbFile = Args.getLastArgValue(OPT_fms_debug_info_pdb_file);
  // CQ#368123 - support '-f[no-]emit-class-debug-always' options.
  Opts.EmitClassDebugAlways = Args.hasFlag(
      OPT_femit_class_debug_always, OPT_fno_emit_class_debug_always, true);
  // CQ#366796 - support for '--no_expr_source_pos' option.
  Opts.NoExprSourcePos = Args.hasArg(OPT_no_expr_source_pos);
  // CQ#369692 - support for '-fargument-noalias' option.
  Opts.NoAliasForPtrArgs = Args.hasArg(OPT_fargument_noalias);
#endif // INTEL_CUSTOMIZATION

  if (Arg *A = Args.getLastArg(OPT_ffp_contract)) {
    StringRef Val = A->getValue();
    if (Val == "fast")
      Opts.setFPContractMode(CodeGenOptions::FPC_Fast);
    else if (Val == "on")
      Opts.setFPContractMode(CodeGenOptions::FPC_On);
    else if (Val == "off")
      Opts.setFPContractMode(CodeGenOptions::FPC_Off);
    else
      Diags.Report(diag::err_drv_invalid_value) << A->getAsString(Args) << Val;
  }

  if (Arg *A = Args.getLastArg(OPT_fpcc_struct_return, OPT_freg_struct_return)) {
    if (A->getOption().matches(OPT_fpcc_struct_return)) {
      Opts.setStructReturnConvention(CodeGenOptions::SRCK_OnStack);
    } else {
      assert(A->getOption().matches(OPT_freg_struct_return));
      Opts.setStructReturnConvention(CodeGenOptions::SRCK_InRegs);
    }
  }

  Opts.DependentLibraries = Args.getAllArgValues(OPT_dependent_lib);
  Opts.LinkerOptions = Args.getAllArgValues(OPT_linker_option);
  bool NeedLocTracking = false;

  if (Arg *A = Args.getLastArg(OPT_Rpass_EQ)) {
    Opts.OptimizationRemarkPattern =
        GenerateOptimizationRemarkRegex(Diags, Args, A);
    NeedLocTracking = true;
  }

  if (Arg *A = Args.getLastArg(OPT_Rpass_missed_EQ)) {
    Opts.OptimizationRemarkMissedPattern =
        GenerateOptimizationRemarkRegex(Diags, Args, A);
    NeedLocTracking = true;
  }

  if (Arg *A = Args.getLastArg(OPT_Rpass_analysis_EQ)) {
    Opts.OptimizationRemarkAnalysisPattern =
        GenerateOptimizationRemarkRegex(Diags, Args, A);
    NeedLocTracking = true;
  }

  // If the user requested to use a sample profile for PGO, then the
  // backend will need to track source location information so the profile
  // can be incorporated into the IR.
  if (!Opts.SampleProfileFile.empty())
    NeedLocTracking = true;

  // If the user requested a flag that requires source locations available in
  // the backend, make sure that the backend tracks source location information.
  if (NeedLocTracking && Opts.getDebugInfo() == codegenoptions::NoDebugInfo)
    Opts.setDebugInfo(codegenoptions::LocTrackingOnly);

  Opts.RewriteMapFiles = Args.getAllArgValues(OPT_frewrite_map_file);

  // Parse -fsanitize-recover= arguments.
  // FIXME: Report unrecoverable sanitizers incorrectly specified here.
  parseSanitizerKinds("-fsanitize-recover=",
                      Args.getAllArgValues(OPT_fsanitize_recover_EQ), Diags,
                      Opts.SanitizeRecover);
  parseSanitizerKinds("-fsanitize-trap=",
                      Args.getAllArgValues(OPT_fsanitize_trap_EQ), Diags,
                      Opts.SanitizeTrap);

  Opts.CudaGpuBinaryFileNames =
      Args.getAllArgValues(OPT_fcuda_include_gpubinary);

  Opts.Backchain = Args.hasArg(OPT_mbackchain);

  Opts.EmitCheckPathComponentsToStrip = getLastArgIntValue(
      Args, OPT_fsanitize_undefined_strip_path_components_EQ, 0, Diags);

  return Success;
}

static void ParseDependencyOutputArgs(DependencyOutputOptions &Opts,
                                      ArgList &Args) {
  using namespace options;
  Opts.OutputFile = Args.getLastArgValue(OPT_dependency_file);
  Opts.Targets = Args.getAllArgValues(OPT_MT);
  Opts.IncludeSystemHeaders = Args.hasArg(OPT_sys_header_deps);
  Opts.IncludeModuleFiles = Args.hasArg(OPT_module_file_deps);
  Opts.UsePhonyTargets = Args.hasArg(OPT_MP);
  Opts.ShowHeaderIncludes = Args.hasArg(OPT_H);
  Opts.HeaderIncludeOutputFile = Args.getLastArgValue(OPT_header_include_file);
  Opts.AddMissingHeaderDeps = Args.hasArg(OPT_MG);
  Opts.PrintShowIncludes = Args.hasArg(OPT_show_includes);
  Opts.DOTOutputFile = Args.getLastArgValue(OPT_dependency_dot);
  Opts.ModuleDependencyOutputDir =
      Args.getLastArgValue(OPT_module_dependency_dir);
  if (Args.hasArg(OPT_MV))
    Opts.OutputFormat = DependencyOutputFormat::NMake;
  // Add sanitizer blacklists as extra dependencies.
  // They won't be discovered by the regular preprocessor, so
  // we let make / ninja to know about this implicit dependency.
  Opts.ExtraDeps = Args.getAllArgValues(OPT_fdepfile_entry);
  auto ModuleFiles = Args.getAllArgValues(OPT_fmodule_file);
  Opts.ExtraDeps.insert(Opts.ExtraDeps.end(), ModuleFiles.begin(),
                        ModuleFiles.end());
}

static bool parseShowColorsArgs(const ArgList &Args, bool DefaultColor) {
  // Color diagnostics default to auto ("on" if terminal supports) in the driver
  // but default to off in cc1, needing an explicit OPT_fdiagnostics_color.
  // Support both clang's -f[no-]color-diagnostics and gcc's
  // -f[no-]diagnostics-colors[=never|always|auto].
  enum {
    Colors_On,
    Colors_Off,
    Colors_Auto
  } ShowColors = DefaultColor ? Colors_Auto : Colors_Off;
  for (Arg *A : Args) {
    const Option &O = A->getOption();
    if (!O.matches(options::OPT_fcolor_diagnostics) &&
        !O.matches(options::OPT_fdiagnostics_color) &&
        !O.matches(options::OPT_fno_color_diagnostics) &&
        !O.matches(options::OPT_fno_diagnostics_color) &&
        !O.matches(options::OPT_fdiagnostics_color_EQ))
      continue;

    if (O.matches(options::OPT_fcolor_diagnostics) ||
        O.matches(options::OPT_fdiagnostics_color)) {
      ShowColors = Colors_On;
    } else if (O.matches(options::OPT_fno_color_diagnostics) ||
               O.matches(options::OPT_fno_diagnostics_color)) {
      ShowColors = Colors_Off;
    } else {
      assert(O.matches(options::OPT_fdiagnostics_color_EQ));
      StringRef Value(A->getValue());
      if (Value == "always")
        ShowColors = Colors_On;
      else if (Value == "never")
        ShowColors = Colors_Off;
      else if (Value == "auto")
        ShowColors = Colors_Auto;
    }
  }
  if (ShowColors == Colors_On ||
      (ShowColors == Colors_Auto && llvm::sys::Process::StandardErrHasColors()))
    return true;
  return false;
}

bool clang::ParseDiagnosticArgs(DiagnosticOptions &Opts, ArgList &Args,
                                DiagnosticsEngine *Diags,
                                bool DefaultDiagColor) {
  using namespace options;
  bool Success = true;

  Opts.DiagnosticLogFile = Args.getLastArgValue(OPT_diagnostic_log_file);
  if (Arg *A =
          Args.getLastArg(OPT_diagnostic_serialized_file, OPT__serialize_diags))
    Opts.DiagnosticSerializationFile = A->getValue();
  Opts.IgnoreWarnings = Args.hasArg(OPT_w);
  Opts.NoRewriteMacros = Args.hasArg(OPT_Wno_rewrite_macros);
  Opts.Pedantic = Args.hasArg(OPT_pedantic);
  Opts.PedanticErrors = Args.hasArg(OPT_pedantic_errors);
  Opts.ShowCarets = !Args.hasArg(OPT_fno_caret_diagnostics);
  Opts.ShowColors = parseShowColorsArgs(Args, DefaultDiagColor);
  Opts.ShowColumn = Args.hasFlag(OPT_fshow_column,
                                 OPT_fno_show_column,
                                 /*Default=*/true);
  Opts.ShowFixits = !Args.hasArg(OPT_fno_diagnostics_fixit_info);
  Opts.ShowLocation = !Args.hasArg(OPT_fno_show_source_location);
  Opts.ShowOptionNames = Args.hasArg(OPT_fdiagnostics_show_option);

  llvm::sys::Process::UseANSIEscapeCodes(Args.hasArg(OPT_fansi_escape_codes));

  // Default behavior is to not to show note include stacks.
  Opts.ShowNoteIncludeStack = false;
  if (Arg *A = Args.getLastArg(OPT_fdiagnostics_show_note_include_stack,
                               OPT_fno_diagnostics_show_note_include_stack))
    if (A->getOption().matches(OPT_fdiagnostics_show_note_include_stack))
      Opts.ShowNoteIncludeStack = true;

  StringRef ShowOverloads =
    Args.getLastArgValue(OPT_fshow_overloads_EQ, "all");
  if (ShowOverloads == "best")
    Opts.setShowOverloads(Ovl_Best);
  else if (ShowOverloads == "all")
    Opts.setShowOverloads(Ovl_All);
  else {
    Success = false;
    if (Diags)
      Diags->Report(diag::err_drv_invalid_value)
      << Args.getLastArg(OPT_fshow_overloads_EQ)->getAsString(Args)
      << ShowOverloads;
  }

  StringRef ShowCategory =
    Args.getLastArgValue(OPT_fdiagnostics_show_category, "none");
  if (ShowCategory == "none")
    Opts.ShowCategories = 0;
  else if (ShowCategory == "id")
    Opts.ShowCategories = 1;
  else if (ShowCategory == "name")
    Opts.ShowCategories = 2;
  else {
    Success = false;
    if (Diags)
      Diags->Report(diag::err_drv_invalid_value)
      << Args.getLastArg(OPT_fdiagnostics_show_category)->getAsString(Args)
      << ShowCategory;
  }

  StringRef Format =
    Args.getLastArgValue(OPT_fdiagnostics_format, "clang");
  if (Format == "clang")
    Opts.setFormat(DiagnosticOptions::Clang);
  else if (Format == "msvc")
    Opts.setFormat(DiagnosticOptions::MSVC);
  else if (Format == "msvc-fallback") {
    Opts.setFormat(DiagnosticOptions::MSVC);
    Opts.CLFallbackMode = true;
  } else if (Format == "vi")
    Opts.setFormat(DiagnosticOptions::Vi);
  else {
    Success = false;
    if (Diags)
      Diags->Report(diag::err_drv_invalid_value)
      << Args.getLastArg(OPT_fdiagnostics_format)->getAsString(Args)
      << Format;
  }

  Opts.ShowSourceRanges = Args.hasArg(OPT_fdiagnostics_print_source_range_info);
  Opts.ShowParseableFixits = Args.hasArg(OPT_fdiagnostics_parseable_fixits);
  Opts.ShowPresumedLoc = !Args.hasArg(OPT_fno_diagnostics_use_presumed_location);
  Opts.VerifyDiagnostics = Args.hasArg(OPT_verify);
  DiagnosticLevelMask DiagMask = DiagnosticLevelMask::None;
  Success &= parseDiagnosticLevelMask("-verify-ignore-unexpected=",
    Args.getAllArgValues(OPT_verify_ignore_unexpected_EQ),
    Diags, DiagMask);
  if (Args.hasArg(OPT_verify_ignore_unexpected))
    DiagMask = DiagnosticLevelMask::All;
  Opts.setVerifyIgnoreUnexpected(DiagMask);
  Opts.ElideType = !Args.hasArg(OPT_fno_elide_type);
  Opts.ShowTemplateTree = Args.hasArg(OPT_fdiagnostics_show_template_tree);
  Opts.ErrorLimit = getLastArgIntValue(Args, OPT_ferror_limit, 0, Diags);
  Opts.MacroBacktraceLimit =
      getLastArgIntValue(Args, OPT_fmacro_backtrace_limit,
                         DiagnosticOptions::DefaultMacroBacktraceLimit, Diags);
  Opts.TemplateBacktraceLimit = getLastArgIntValue(
      Args, OPT_ftemplate_backtrace_limit,
      DiagnosticOptions::DefaultTemplateBacktraceLimit, Diags);
  Opts.ConstexprBacktraceLimit = getLastArgIntValue(
      Args, OPT_fconstexpr_backtrace_limit,
      DiagnosticOptions::DefaultConstexprBacktraceLimit, Diags);
  Opts.SpellCheckingLimit = getLastArgIntValue(
      Args, OPT_fspell_checking_limit,
      DiagnosticOptions::DefaultSpellCheckingLimit, Diags);
  Opts.TabStop = getLastArgIntValue(Args, OPT_ftabstop,
                                    DiagnosticOptions::DefaultTabStop, Diags);
  if (Opts.TabStop == 0 || Opts.TabStop > DiagnosticOptions::MaxTabStop) {
    Opts.TabStop = DiagnosticOptions::DefaultTabStop;
    if (Diags)
      Diags->Report(diag::warn_ignoring_ftabstop_value)
      << Opts.TabStop << DiagnosticOptions::DefaultTabStop;
  }
  Opts.MessageLength = getLastArgIntValue(Args, OPT_fmessage_length, 0, Diags);
  addDiagnosticArgs(Args, OPT_W_Group, OPT_W_value_Group, Opts.Warnings);
  addDiagnosticArgs(Args, OPT_R_Group, OPT_R_value_Group, Opts.Remarks);

  return Success;
}

static void ParseFileSystemArgs(FileSystemOptions &Opts, ArgList &Args) {
  Opts.WorkingDir = Args.getLastArgValue(OPT_working_directory);
}

/// Parse the argument to the -ftest-module-file-extension
/// command-line argument.
///
/// \returns true on error, false on success.
static bool parseTestModuleFileExtensionArg(StringRef Arg,
                                            std::string &BlockName,
                                            unsigned &MajorVersion,
                                            unsigned &MinorVersion,
                                            bool &Hashed,
                                            std::string &UserInfo) {
  SmallVector<StringRef, 5> Args;
  Arg.split(Args, ':', 5);
  if (Args.size() < 5)
    return true;

  BlockName = Args[0];
  if (Args[1].getAsInteger(10, MajorVersion)) return true;
  if (Args[2].getAsInteger(10, MinorVersion)) return true;
  if (Args[3].getAsInteger(2, Hashed)) return true;
  if (Args.size() > 4)
    UserInfo = Args[4];
  return false;
}

static InputKind ParseFrontendArgs(FrontendOptions &Opts, ArgList &Args,
                                   DiagnosticsEngine &Diags) {
  using namespace options;
  Opts.ProgramAction = frontend::ParseSyntaxOnly;
  if (const Arg *A = Args.getLastArg(OPT_Action_Group)) {
    switch (A->getOption().getID()) {
    default:
      llvm_unreachable("Invalid option in group!");
    case OPT_ast_list:
      Opts.ProgramAction = frontend::ASTDeclList; break;
    case OPT_ast_dump:
    case OPT_ast_dump_lookups:
      Opts.ProgramAction = frontend::ASTDump; break;
    case OPT_ast_print:
      Opts.ProgramAction = frontend::ASTPrint; break;
    case OPT_ast_view:
      Opts.ProgramAction = frontend::ASTView; break;
    case OPT_dump_raw_tokens:
      Opts.ProgramAction = frontend::DumpRawTokens; break;
    case OPT_dump_tokens:
      Opts.ProgramAction = frontend::DumpTokens; break;
    case OPT_S:
      Opts.ProgramAction = frontend::EmitAssembly; break;
    case OPT_emit_llvm_bc:
      Opts.ProgramAction = frontend::EmitBC; break;
    case OPT_emit_html:
      Opts.ProgramAction = frontend::EmitHTML; break;
    case OPT_emit_llvm:
      Opts.ProgramAction = frontend::EmitLLVM; break;
    case OPT_emit_llvm_only:
      Opts.ProgramAction = frontend::EmitLLVMOnly; break;
    case OPT_emit_codegen_only:
      Opts.ProgramAction = frontend::EmitCodeGenOnly; break;
    case OPT_emit_obj:
      Opts.ProgramAction = frontend::EmitObj; break;
    case OPT_fixit_EQ:
      Opts.FixItSuffix = A->getValue();
      // fall-through!
    case OPT_fixit:
      Opts.ProgramAction = frontend::FixIt; break;
    case OPT_emit_module:
      Opts.ProgramAction = frontend::GenerateModule; break;
    case OPT_emit_pch:
      Opts.ProgramAction = frontend::GeneratePCH; break;
    case OPT_emit_pth:
      Opts.ProgramAction = frontend::GeneratePTH; break;
    case OPT_init_only:
      Opts.ProgramAction = frontend::InitOnly; break;
    case OPT_fsyntax_only:
      Opts.ProgramAction = frontend::ParseSyntaxOnly; break;
    case OPT_module_file_info:
      Opts.ProgramAction = frontend::ModuleFileInfo; break;
    case OPT_verify_pch:
      Opts.ProgramAction = frontend::VerifyPCH; break;
    case OPT_print_decl_contexts:
      Opts.ProgramAction = frontend::PrintDeclContext; break;
    case OPT_print_preamble:
      Opts.ProgramAction = frontend::PrintPreamble; break;
    case OPT_E:
      Opts.ProgramAction = frontend::PrintPreprocessedInput; break;
    case OPT_rewrite_macros:
      Opts.ProgramAction = frontend::RewriteMacros; break;
    case OPT_rewrite_objc:
      Opts.ProgramAction = frontend::RewriteObjC; break;
    case OPT_rewrite_test:
      Opts.ProgramAction = frontend::RewriteTest; break;
    case OPT_analyze:
      Opts.ProgramAction = frontend::RunAnalysis; break;
    case OPT_migrate:
      Opts.ProgramAction = frontend::MigrateSource; break;
    case OPT_Eonly:
      Opts.ProgramAction = frontend::RunPreprocessorOnly; break;
    }
  }

  if (const Arg* A = Args.getLastArg(OPT_plugin)) {
    Opts.Plugins.emplace_back(A->getValue(0));
    Opts.ProgramAction = frontend::PluginAction;
    Opts.ActionName = A->getValue();
  }
  Opts.AddPluginActions = Args.getAllArgValues(OPT_add_plugin);
  for (const Arg *AA : Args.filtered(OPT_plugin_arg))
    Opts.PluginArgs[AA->getValue(0)].emplace_back(AA->getValue(1));

  for (const std::string &Arg :
         Args.getAllArgValues(OPT_ftest_module_file_extension_EQ)) {
    std::string BlockName;
    unsigned MajorVersion;
    unsigned MinorVersion;
    bool Hashed;
    std::string UserInfo;
    if (parseTestModuleFileExtensionArg(Arg, BlockName, MajorVersion,
                                        MinorVersion, Hashed, UserInfo)) {
      Diags.Report(diag::err_test_module_file_extension_format) << Arg;

      continue;
    }

    // Add the testing module file extension.
    Opts.ModuleFileExtensions.push_back(
      new TestModuleFileExtension(BlockName, MajorVersion, MinorVersion,
                                  Hashed, UserInfo));
  }

  if (const Arg *A = Args.getLastArg(OPT_code_completion_at)) {
    Opts.CodeCompletionAt =
      ParsedSourceLocation::FromString(A->getValue());
    if (Opts.CodeCompletionAt.FileName.empty())
      Diags.Report(diag::err_drv_invalid_value)
        << A->getAsString(Args) << A->getValue();
  }
  Opts.DisableFree = Args.hasArg(OPT_disable_free);

  Opts.OutputFile = Args.getLastArgValue(OPT_o);
  Opts.Plugins = Args.getAllArgValues(OPT_load);
  Opts.RelocatablePCH = Args.hasArg(OPT_relocatable_pch);
  Opts.ShowHelp = Args.hasArg(OPT_help);
  Opts.ShowStats = Args.hasArg(OPT_print_stats);
  Opts.ShowTimers = Args.hasArg(OPT_ftime_report);
  Opts.ShowVersion = Args.hasArg(OPT_version);
#ifdef INTEL_SPECIFIC_IL0_BACKEND
  Opts.HelpPragma = Args.hasArg(OPT_help_pragma);
#endif  // INTEL_SPECIFIC_IL0_BACKEND
  Opts.ASTMergeFiles = Args.getAllArgValues(OPT_ast_merge);
  Opts.LLVMArgs = Args.getAllArgValues(OPT_mllvm);
  Opts.FixWhatYouCan = Args.hasArg(OPT_fix_what_you_can);
  Opts.FixOnlyWarnings = Args.hasArg(OPT_fix_only_warnings);
  Opts.FixAndRecompile = Args.hasArg(OPT_fixit_recompile);
  Opts.FixToTemporaries = Args.hasArg(OPT_fixit_to_temp);
  Opts.ASTDumpDecls = Args.hasArg(OPT_ast_dump);
  Opts.ASTDumpFilter = Args.getLastArgValue(OPT_ast_dump_filter);
  Opts.ASTDumpLookups = Args.hasArg(OPT_ast_dump_lookups);
  Opts.UseGlobalModuleIndex = !Args.hasArg(OPT_fno_modules_global_index);
  Opts.GenerateGlobalModuleIndex = Opts.UseGlobalModuleIndex;
  Opts.ModuleMapFiles = Args.getAllArgValues(OPT_fmodule_map_file);
  Opts.ModuleFiles = Args.getAllArgValues(OPT_fmodule_file);
  Opts.ModulesEmbedFiles = Args.getAllArgValues(OPT_fmodules_embed_file_EQ);
  Opts.ModulesEmbedAllFiles = Args.hasArg(OPT_fmodules_embed_all_files);
  Opts.IncludeTimestamps = !Args.hasArg(OPT_fno_pch_timestamp);

  Opts.CodeCompleteOpts.IncludeMacros
    = Args.hasArg(OPT_code_completion_macros);
  Opts.CodeCompleteOpts.IncludeCodePatterns
    = Args.hasArg(OPT_code_completion_patterns);
  Opts.CodeCompleteOpts.IncludeGlobals
    = !Args.hasArg(OPT_no_code_completion_globals);
  Opts.CodeCompleteOpts.IncludeBriefComments
    = Args.hasArg(OPT_code_completion_brief_comments);

  Opts.OverrideRecordLayoutsFile
    = Args.getLastArgValue(OPT_foverride_record_layout_EQ);
  Opts.AuxTriple =
      llvm::Triple::normalize(Args.getLastArgValue(OPT_aux_triple));
  Opts.FindPchSource = Args.getLastArgValue(OPT_find_pch_source_EQ);

  if (const Arg *A = Args.getLastArg(OPT_arcmt_check,
                                     OPT_arcmt_modify,
                                     OPT_arcmt_migrate)) {
    switch (A->getOption().getID()) {
    default:
      llvm_unreachable("missed a case");
    case OPT_arcmt_check:
      Opts.ARCMTAction = FrontendOptions::ARCMT_Check;
      break;
    case OPT_arcmt_modify:
      Opts.ARCMTAction = FrontendOptions::ARCMT_Modify;
      break;
    case OPT_arcmt_migrate:
      Opts.ARCMTAction = FrontendOptions::ARCMT_Migrate;
      break;
    }
  }
  Opts.MTMigrateDir = Args.getLastArgValue(OPT_mt_migrate_directory);
  Opts.ARCMTMigrateReportOut
    = Args.getLastArgValue(OPT_arcmt_migrate_report_output);
  Opts.ARCMTMigrateEmitARCErrors
    = Args.hasArg(OPT_arcmt_migrate_emit_arc_errors);

  if (Args.hasArg(OPT_objcmt_migrate_literals))
    Opts.ObjCMTAction |= FrontendOptions::ObjCMT_Literals;
  if (Args.hasArg(OPT_objcmt_migrate_subscripting))
    Opts.ObjCMTAction |= FrontendOptions::ObjCMT_Subscripting;
  if (Args.hasArg(OPT_objcmt_migrate_property_dot_syntax))
    Opts.ObjCMTAction |= FrontendOptions::ObjCMT_PropertyDotSyntax;
  if (Args.hasArg(OPT_objcmt_migrate_property))
    Opts.ObjCMTAction |= FrontendOptions::ObjCMT_Property;
  if (Args.hasArg(OPT_objcmt_migrate_readonly_property))
    Opts.ObjCMTAction |= FrontendOptions::ObjCMT_ReadonlyProperty;
  if (Args.hasArg(OPT_objcmt_migrate_readwrite_property))
    Opts.ObjCMTAction |= FrontendOptions::ObjCMT_ReadwriteProperty;
  if (Args.hasArg(OPT_objcmt_migrate_annotation))
    Opts.ObjCMTAction |= FrontendOptions::ObjCMT_Annotation;
  if (Args.hasArg(OPT_objcmt_returns_innerpointer_property))
    Opts.ObjCMTAction |= FrontendOptions::ObjCMT_ReturnsInnerPointerProperty;
  if (Args.hasArg(OPT_objcmt_migrate_instancetype))
    Opts.ObjCMTAction |= FrontendOptions::ObjCMT_Instancetype;
  if (Args.hasArg(OPT_objcmt_migrate_nsmacros))
    Opts.ObjCMTAction |= FrontendOptions::ObjCMT_NsMacros;
  if (Args.hasArg(OPT_objcmt_migrate_protocol_conformance))
    Opts.ObjCMTAction |= FrontendOptions::ObjCMT_ProtocolConformance;
  if (Args.hasArg(OPT_objcmt_atomic_property))
    Opts.ObjCMTAction |= FrontendOptions::ObjCMT_AtomicProperty;
  if (Args.hasArg(OPT_objcmt_ns_nonatomic_iosonly))
    Opts.ObjCMTAction |= FrontendOptions::ObjCMT_NsAtomicIOSOnlyProperty;
  if (Args.hasArg(OPT_objcmt_migrate_designated_init))
    Opts.ObjCMTAction |= FrontendOptions::ObjCMT_DesignatedInitializer;
  if (Args.hasArg(OPT_objcmt_migrate_all))
    Opts.ObjCMTAction |= FrontendOptions::ObjCMT_MigrateDecls;

  Opts.ObjCMTWhiteListPath = Args.getLastArgValue(OPT_objcmt_whitelist_dir_path);

  if (Opts.ARCMTAction != FrontendOptions::ARCMT_None &&
      Opts.ObjCMTAction != FrontendOptions::ObjCMT_None) {
    Diags.Report(diag::err_drv_argument_not_allowed_with)
      << "ARC migration" << "ObjC migration";
  }

  InputKind DashX = IK_None;
  if (const Arg *A = Args.getLastArg(OPT_x)) {
    DashX = llvm::StringSwitch<InputKind>(A->getValue())
      .Case("c", IK_C)
      .Case("cl", IK_OpenCL)
      .Case("cuda", IK_CUDA)
      .Case("c++", IK_CXX)
      .Case("objective-c", IK_ObjC)
      .Case("objective-c++", IK_ObjCXX)
      .Case("cpp-output", IK_PreprocessedC)
      .Case("assembler-with-cpp", IK_Asm)
      .Case("c++-cpp-output", IK_PreprocessedCXX)
      .Case("cuda-cpp-output", IK_PreprocessedCuda)
      .Case("objective-c-cpp-output", IK_PreprocessedObjC)
      .Case("objc-cpp-output", IK_PreprocessedObjC)
      .Case("objective-c++-cpp-output", IK_PreprocessedObjCXX)
      .Case("objc++-cpp-output", IK_PreprocessedObjCXX)
      .Case("c-header", IK_C)
      .Case("cl-header", IK_OpenCL)
      .Case("objective-c-header", IK_ObjC)
      .Case("c++-header", IK_CXX)
      .Case("objective-c++-header", IK_ObjCXX)
      .Cases("ast", "pcm", IK_AST)
      .Case("ir", IK_LLVM_IR)
      .Case("renderscript", IK_RenderScript)
      .Default(IK_None);
    if (DashX == IK_None)
      Diags.Report(diag::err_drv_invalid_value)
        << A->getAsString(Args) << A->getValue();
  }

  // '-' is the default input if none is given.
  std::vector<std::string> Inputs = Args.getAllArgValues(OPT_INPUT);
  Opts.Inputs.clear();
  if (Inputs.empty())
    Inputs.push_back("-");
  for (unsigned i = 0, e = Inputs.size(); i != e; ++i) {
    InputKind IK = DashX;
    if (IK == IK_None) {
      IK = FrontendOptions::getInputKindForExtension(
        StringRef(Inputs[i]).rsplit('.').second);
      // FIXME: Remove this hack.
      if (i == 0)
        DashX = IK;
    }
    Opts.Inputs.emplace_back(std::move(Inputs[i]), IK);
  }

  return DashX;
}

std::string CompilerInvocation::GetResourcesPath(const char *Argv0,
                                                 void *MainAddr) {
  std::string ClangExecutable =
      llvm::sys::fs::getMainExecutable(Argv0, MainAddr);
  StringRef Dir = llvm::sys::path::parent_path(ClangExecutable);

  // Compute the path to the resource directory.
  StringRef ClangResourceDir(CLANG_RESOURCE_DIR);
  SmallString<128> P(Dir);
  if (ClangResourceDir != "")
    llvm::sys::path::append(P, ClangResourceDir);
  else
    llvm::sys::path::append(P, "..", Twine("lib") + CLANG_LIBDIR_SUFFIX,
                            "clang", CLANG_VERSION_STRING);

  return P.str();
}

static void ParseHeaderSearchArgs(HeaderSearchOptions &Opts, ArgList &Args) {
  using namespace options;
  Opts.Sysroot = Args.getLastArgValue(OPT_isysroot, "/");
  Opts.Verbose = Args.hasArg(OPT_v);
  Opts.UseBuiltinIncludes = !Args.hasArg(OPT_nobuiltininc);
  Opts.UseStandardSystemIncludes = !Args.hasArg(OPT_nostdsysteminc);
  Opts.UseStandardCXXIncludes = !Args.hasArg(OPT_nostdincxx);
  if (const Arg *A = Args.getLastArg(OPT_stdlib_EQ))
    Opts.UseLibcxx = (strcmp(A->getValue(), "libc++") == 0);
  Opts.ResourceDir = Args.getLastArgValue(OPT_resource_dir);
  Opts.ModuleCachePath = Args.getLastArgValue(OPT_fmodules_cache_path);
  Opts.ModuleUserBuildPath = Args.getLastArgValue(OPT_fmodules_user_build_path);
  Opts.DisableModuleHash = Args.hasArg(OPT_fdisable_module_hash);
  Opts.ImplicitModuleMaps = Args.hasArg(OPT_fimplicit_module_maps);
  Opts.ModuleMapFileHomeIsCwd = Args.hasArg(OPT_fmodule_map_file_home_is_cwd);
  Opts.ModuleCachePruneInterval =
      getLastArgIntValue(Args, OPT_fmodules_prune_interval, 7 * 24 * 60 * 60);
  Opts.ModuleCachePruneAfter =
      getLastArgIntValue(Args, OPT_fmodules_prune_after, 31 * 24 * 60 * 60);
  Opts.ModulesValidateOncePerBuildSession =
      Args.hasArg(OPT_fmodules_validate_once_per_build_session);
  Opts.BuildSessionTimestamp =
      getLastArgUInt64Value(Args, OPT_fbuild_session_timestamp, 0);
  Opts.ModulesValidateSystemHeaders =
      Args.hasArg(OPT_fmodules_validate_system_headers);
  if (const Arg *A = Args.getLastArg(OPT_fmodule_format_EQ))
    Opts.ModuleFormat = A->getValue();

  for (const Arg *A : Args.filtered(OPT_fmodules_ignore_macro)) {
    StringRef MacroDef = A->getValue();
    Opts.ModulesIgnoreMacros.insert(MacroDef.split('=').first);
  }

  // Add -I..., -F..., and -index-header-map options in order.
  bool IsIndexHeaderMap = false;
  bool IsSysrootSpecified =
      Args.hasArg(OPT__sysroot_EQ) || Args.hasArg(OPT_isysroot);
  for (const Arg *A : Args.filtered(OPT_I, OPT_F, OPT_index_header_map)) {
    if (A->getOption().matches(OPT_index_header_map)) {
      // -index-header-map applies to the next -I or -F.
      IsIndexHeaderMap = true;
      continue;
    }

    frontend::IncludeDirGroup Group =
        IsIndexHeaderMap ? frontend::IndexHeaderMap : frontend::Angled;

    bool IsFramework = A->getOption().matches(OPT_F);
    std::string Path = A->getValue();

    if (IsSysrootSpecified && !IsFramework && A->getValue()[0] == '=') {
      SmallString<32> Buffer;
      llvm::sys::path::append(Buffer, Opts.Sysroot,
                              llvm::StringRef(A->getValue()).substr(1));
      Path = Buffer.str();
    }

    Opts.AddPath(Path.c_str(), Group, IsFramework,
                 /*IgnoreSysroot*/ true);
    IsIndexHeaderMap = false;
  }

  // Add -iprefix/-iwithprefix/-iwithprefixbefore options.
  StringRef Prefix = ""; // FIXME: This isn't the correct default prefix.
  for (const Arg *A :
       Args.filtered(OPT_iprefix, OPT_iwithprefix, OPT_iwithprefixbefore)) {
    if (A->getOption().matches(OPT_iprefix))
      Prefix = A->getValue();
    else if (A->getOption().matches(OPT_iwithprefix))
      Opts.AddPath(Prefix.str() + A->getValue(), frontend::After, false, true);
    else
      Opts.AddPath(Prefix.str() + A->getValue(), frontend::Angled, false, true);
  }

  for (const Arg *A : Args.filtered(OPT_idirafter))
    Opts.AddPath(A->getValue(), frontend::After, false, true);
  for (const Arg *A : Args.filtered(OPT_iquote))
    Opts.AddPath(A->getValue(), frontend::Quoted, false, true);
  for (const Arg *A : Args.filtered(OPT_isystem, OPT_iwithsysroot))
    Opts.AddPath(A->getValue(), frontend::System, false,
                 !A->getOption().matches(OPT_iwithsysroot));
  for (const Arg *A : Args.filtered(OPT_iframework))
    Opts.AddPath(A->getValue(), frontend::System, true, true);

  // Add the paths for the various language specific isystem flags.
  for (const Arg *A : Args.filtered(OPT_c_isystem))
    Opts.AddPath(A->getValue(), frontend::CSystem, false, true);
  for (const Arg *A : Args.filtered(OPT_cxx_isystem))
    Opts.AddPath(A->getValue(), frontend::CXXSystem, false, true);
  for (const Arg *A : Args.filtered(OPT_objc_isystem))
    Opts.AddPath(A->getValue(), frontend::ObjCSystem, false,true);
  for (const Arg *A : Args.filtered(OPT_objcxx_isystem))
    Opts.AddPath(A->getValue(), frontend::ObjCXXSystem, false, true);

  // Add the internal paths from a driver that detects standard include paths.
  for (const Arg *A :
       Args.filtered(OPT_internal_isystem, OPT_internal_externc_isystem)) {
    frontend::IncludeDirGroup Group = frontend::System;
    if (A->getOption().matches(OPT_internal_externc_isystem))
      Group = frontend::ExternCSystem;
    Opts.AddPath(A->getValue(), Group, false, true);
  }

  // Add the path prefixes which are implicitly treated as being system headers.
  for (const Arg *A :
       Args.filtered(OPT_system_header_prefix, OPT_no_system_header_prefix))
    Opts.AddSystemHeaderPrefix(
        A->getValue(), A->getOption().matches(OPT_system_header_prefix));

  for (const Arg *A : Args.filtered(OPT_ivfsoverlay))
    Opts.AddVFSOverlayFile(A->getValue());
}

bool isOpenCL(LangStandard::Kind LangStd) {
  return LangStd == LangStandard::lang_opencl ||
         LangStd == LangStandard::lang_opencl11 ||
         LangStd == LangStandard::lang_opencl12 ||
         LangStd == LangStandard::lang_opencl20;
}

void CompilerInvocation::setLangDefaults(LangOptions &Opts, InputKind IK,
                                         const llvm::Triple &T,
                                         PreprocessorOptions &PPOpts,
                                         LangStandard::Kind LangStd) {
  // Set some properties which depend solely on the input kind; it would be nice
  // to move these to the language standard, and have the driver resolve the
  // input kind + language standard.
  if (IK == IK_Asm) {
    Opts.AsmPreprocessor = 1;
  } else if (IK == IK_ObjC ||
             IK == IK_ObjCXX ||
             IK == IK_PreprocessedObjC ||
             IK == IK_PreprocessedObjCXX) {
    Opts.ObjC1 = Opts.ObjC2 = 1;
  }

  if (LangStd == LangStandard::lang_unspecified) {
    // Based on the base language, pick one.
    switch (IK) {
    case IK_None:
    case IK_AST:
    case IK_LLVM_IR:
      llvm_unreachable("Invalid input kind!");
    case IK_OpenCL:
      LangStd = LangStandard::lang_opencl;
      break;
    case IK_CUDA:
    case IK_PreprocessedCuda:
      LangStd = LangStandard::lang_cuda;
      break;
    case IK_Asm:
    case IK_C:
    case IK_PreprocessedC:
    case IK_ObjC:
    case IK_PreprocessedObjC:
      // The PS4 uses C99 as the default C standard.
      if (T.isPS4())
        LangStd = LangStandard::lang_gnu99;
      else
        LangStd = LangStandard::lang_gnu11;
      break;
    case IK_CXX:
    case IK_PreprocessedCXX:
    case IK_ObjCXX:
    case IK_PreprocessedObjCXX:
      LangStd = LangStandard::lang_gnucxx98;
      break;
    case IK_RenderScript:
      LangStd = LangStandard::lang_c99;
      break;
    }
  }

  const LangStandard &Std = LangStandard::getLangStandardForKind(LangStd);
  Opts.LineComment = Std.hasLineComments();
  Opts.C99 = Std.isC99();
  Opts.C11 = Std.isC11();
  Opts.CPlusPlus = Std.isCPlusPlus();
  Opts.CPlusPlus11 = Std.isCPlusPlus11();
  Opts.CPlusPlus14 = Std.isCPlusPlus14();
  Opts.CPlusPlus1z = Std.isCPlusPlus1z();
  Opts.Digraphs = Std.hasDigraphs();
  Opts.GNUMode = Std.isGNUMode();
  Opts.GNUInline = Std.isC89();
  Opts.HexFloats = Std.hasHexFloats();
  Opts.ImplicitInt = Std.hasImplicitInt();

  // Set OpenCL Version.
  Opts.OpenCL = isOpenCL(LangStd) || IK == IK_OpenCL;
  if (LangStd == LangStandard::lang_opencl)
    Opts.OpenCLVersion = 100;
  else if (LangStd == LangStandard::lang_opencl11)
    Opts.OpenCLVersion = 110;
  else if (LangStd == LangStandard::lang_opencl12)
    Opts.OpenCLVersion = 120;
  else if (LangStd == LangStandard::lang_opencl20)
    Opts.OpenCLVersion = 200;

  // OpenCL has some additional defaults.
  if (Opts.OpenCL) {
    Opts.AltiVec = 0;
    Opts.ZVector = 0;
    Opts.CXXOperatorNames = 1;
    Opts.LaxVectorConversions = 0;
    Opts.DefaultFPContract = 1;
    Opts.NativeHalfType = 1;
    Opts.NativeHalfArgsAndReturns = 1;
    // Include default header file for OpenCL.
    if (Opts.IncludeDefaultHeader) {
      PPOpts.Includes.push_back("opencl-c.h");
    }
  }

  Opts.CUDA = IK == IK_CUDA || IK == IK_PreprocessedCuda ||
              LangStd == LangStandard::lang_cuda;

  Opts.RenderScript = IK == IK_RenderScript;
  if (Opts.RenderScript) {
    Opts.NativeHalfType = 1;
    Opts.NativeHalfArgsAndReturns = 1;
  }

  // OpenCL and C++ both have bool, true, false keywords.
  Opts.Bool = Opts.OpenCL || Opts.CPlusPlus;

  // OpenCL has half keyword
  Opts.Half = Opts.OpenCL;

  // C++ has wchar_t keyword.
  Opts.WChar = Opts.CPlusPlus;

  Opts.GNUKeywords = Opts.GNUMode;
  Opts.CXXOperatorNames = Opts.CPlusPlus;

  Opts.DollarIdents = !Opts.AsmPreprocessor;
}

/// Attempt to parse a visibility value out of the given argument.
static Visibility parseVisibility(Arg *arg, ArgList &args,
                                  DiagnosticsEngine &diags) {
  StringRef value = arg->getValue();
  if (value == "default") {
    return DefaultVisibility;
  } else if (value == "hidden" || value == "internal") {
    return HiddenVisibility;
  } else if (value == "protected") {
    // FIXME: diagnose if target does not support protected visibility
    return ProtectedVisibility;
  }

  diags.Report(diag::err_drv_invalid_value)
    << arg->getAsString(args) << value;
  return DefaultVisibility;
}

#if INTEL_CUSTOMIZATION
//CQ#381541: The list of IMF candidate functions.
static void FillImfFuncSet(llvm::StringSet<> &ImfFuncSet) {
  static const char *initArr[] = {
    "acos",         "acosf",       "acosl",       "acosdl",      "acosh",
    "acoshf",       "acoshl",      "asin",        "asinf",       "asinl",
    "asindl",       "asinh",       "asinhf",      "asinhl",      "creal",
    "crealf",       "creall",      "cimag",       "cimagf",      "cimagl",
    "cabs",         "cabsf",       "cabsl",       "cacos",       "cacosf",
    "cacosl",       "cacosh",      "cacoshf",     "cacoshl",     "carg",
    "cargf",        "cargl",       "casin",       "casinf",      "casinl",
    "casinh",       "casinhf",     "casinhl",     "catan",       "catanf",
    "catanl",       "catanh",      "catanhf",     "catanhl",     "conj",
    "conjf",        "conjl",       "cbrt",        "cbrtf",       "cbrtl",
    "cdfnorminv",   "cdfnorminvf", "cdfnorm",     "cdfnormf",    "erfcinv",
    "erfcinvf",     "ceil",        "ceilf",       "ceill",       "cos",
    "cosf",         "cosl",        "cosld",       "cosh",        "coshf",
    "coshl",        "trunc",       "truncf",      "truncl",      "round",
    "roundf",       "roundl",      "exp",         "expl",        "expf",
    "exp2",         "exp2f",       "exp2l",       "expm1",       "expm1f",
    "expm1l",       "fabs",        "fabsf",       "floor",       "floorf",
    "floorl",       "fmod",        "fmodf",       "fmodl",       "gamma",
    "gammaf",       "gammal",      "gamma_r",     "gammaf_r",    "gammal_r",
    "hypot",        "hypotf",      "hypotl",      "ilogb",       "ilogbf",
    "ilogbl",       "invsqrt",     "invsqrtf",    "invsqrtl",    "j0",
    "j0f",          "j0l",         "j1",          "j1f",         "j1l",
    "jn",           "jnf",         "jnl",         "lgamma",      "lgammaf",
    "lgammal",      "lgamma_r",    "lgammaf_r",   "lgammal_r",   "llrint",
    "llrintf",      "llrintl",     "llround",     "llroundf",    "llroundl",
    "log",          "logf",        "logl",        "log10",       "log10f",
    "log10l",       "log1p",       "log1pf",      "log1pl",      "log2",
    "log2f",        "log2l",       "logb",        "logbf",       "logbl",
    "lrint",        "lrintf",      "lrintl",      "lround",      "lroundf",
    "lroundl",      "fdim",        "fdimf",       "fdiml",       "fma",
    "fmaf",         "fmal",        "fmax",        "fmaxf",       "fmaxl",
    "fmin",         "fminf",       "fminl",       "pow",         "powf",
    "powl",         "remainder",   "remainderf",  "remainderl",  "remquo",
    "remquof",      "remquol",     "rint",        "rintf",       "rintl",
    "nearbyint",    "nearbyintf",  "nearbyintl",  "nextafter",   "nextafterf",
    "nextafterl",   "nexttoward",  "nexttowardf", "nexttowardl", "scalb",
    "scalbf",       "scalbl",      "scalbln",     "scalblnf",    "scalblnl",
    "scalbn",       "scalbnf",     "scalbnl",     "significand", "significandf",
    "significandl", "sin",         "sinf",        "sinl",        "sindl",
    "sinh",         "sinhf",       "sinhl",       "sincos",      "sincosf",
    "sincosl",      "sincosd",     "sincosdf",    "sincosdl",    "sqrt",
    "sqrtf",        "sqrtl",       "tgamma",      "tgammaf",     "tgammal",
    "y0",           "y0f",         "y0l",         "y1",          "y1f",
    "y1l",          "yn",          "ynf",         "ynl",         "tan",
    "tanf",         "tanl",        "tanh",        "tanhf",       "tanhl",
    "ldexp",        "ldexpf",      "ldexpl",      "modf",        "modff",
    "modfl",        "copysign",    "copysignf",   "copysignl",   "frexp",
    "frexpf",       "frexpl",      "ccos",        "ccosf",       "ccosl",
    "ccosh",        "ccoshf",      "ccoshl",      "sinhcosh",    "sinhcoshf",
    "sinhcoshl",    "cis",         "cisf",        "cisl",        "cisd",
    "cisdf",        "cisdl",       "cexp",        "cexpf",       "cexpl",
    "cexp2",        "cexp2f",      "cexp2l",      "cexp10l",     "clog",
    "clogf",        "clogl",       "clog10",      "clog10f",     "clog10l",
    "clog2",        "clog2f",      "clog2l",      "cpow",        "cpowf",
    "cpowl",        "cproj",       "cprojf",      "cprojl",      "csin",
    "csinf",        "csinl",       "csinh",       "csinhf",      "csinhl",
    "csqrt",        "csqrtf",      "csqrtl",      "ctan",        "ctanf",
    "ctanl",        "ctanh",       "ctanhf",      "ctanhl",      "erf",
    "erff",         "erfl",        "erfc",        "erfcf",       "erfcl",
    "erfcx",        "erfcxf",      "erfinv",      "erfinvf",     "erfinvl"
  };
  for(auto & it : initArr) {
    ImfFuncSet.insert(it);
  }
}
#endif // INTEL_CUSTOMIZATION

static void ParseLangArgs(LangOptions &Opts, ArgList &Args, InputKind IK,
                          const TargetOptions &TargetOpts,
                          PreprocessorOptions &PPOpts,
                          DiagnosticsEngine &Diags) {
  // FIXME: Cleanup per-file based stuff.
  LangStandard::Kind LangStd = LangStandard::lang_unspecified;
  if (const Arg *A = Args.getLastArg(OPT_std_EQ)) {
    LangStd = llvm::StringSwitch<LangStandard::Kind>(A->getValue())
#define LANGSTANDARD(id, name, desc, features) \
      .Case(name, LangStandard::lang_##id)
#define LANGSTANDARD_ALIAS(id, alias) \
      .Case(alias, LangStandard::lang_##id)
#include "clang/Frontend/LangStandards.def"
      .Default(LangStandard::lang_unspecified);
    if (LangStd == LangStandard::lang_unspecified)
      Diags.Report(diag::err_drv_invalid_value)
        << A->getAsString(Args) << A->getValue();
    else {
      // Valid standard, check to make sure language and standard are
      // compatible.
      const LangStandard &Std = LangStandard::getLangStandardForKind(LangStd);
      switch (IK) {
      case IK_C:
      case IK_ObjC:
      case IK_PreprocessedC:
      case IK_PreprocessedObjC:
        if (!(Std.isC89() || Std.isC99()))
          Diags.Report(diag::err_drv_argument_not_allowed_with)
            << A->getAsString(Args) << "C/ObjC";
        break;
      case IK_CXX:
      case IK_ObjCXX:
      case IK_PreprocessedCXX:
      case IK_PreprocessedObjCXX:
        if (!Std.isCPlusPlus())
          Diags.Report(diag::err_drv_argument_not_allowed_with)
            << A->getAsString(Args) << "C++/ObjC++";
        break;
      case IK_OpenCL:
        if (!isOpenCL(LangStd))
          Diags.Report(diag::err_drv_argument_not_allowed_with)
            << A->getAsString(Args) << "OpenCL";
        break;
      case IK_CUDA:
      case IK_PreprocessedCuda:
        if (!Std.isCPlusPlus())
          Diags.Report(diag::err_drv_argument_not_allowed_with)
            << A->getAsString(Args) << "CUDA";
        break;
      default:
        break;
      }
    }
  }

  // -cl-std only applies for OpenCL language standards.
  // Override the -std option in this case.
  if (const Arg *A = Args.getLastArg(OPT_cl_std_EQ)) {
    LangStandard::Kind OpenCLLangStd
    = llvm::StringSwitch<LangStandard::Kind>(A->getValue())
    .Cases("cl", "CL", LangStandard::lang_opencl)
    .Cases("cl1.1", "CL1.1", LangStandard::lang_opencl11)
    .Cases("cl1.2", "CL1.2", LangStandard::lang_opencl12)
    .Cases("cl2.0", "CL2.0", LangStandard::lang_opencl20)
    .Default(LangStandard::lang_unspecified);

    if (OpenCLLangStd == LangStandard::lang_unspecified) {
      Diags.Report(diag::err_drv_invalid_value)
      << A->getAsString(Args) << A->getValue();
    }
    else
      LangStd = OpenCLLangStd;
  }

  Opts.IncludeDefaultHeader = Args.hasArg(OPT_finclude_default_header);

  llvm::Triple T(TargetOpts.Triple);
  CompilerInvocation::setLangDefaults(Opts, IK, T, PPOpts, LangStd);
<<<<<<< HEAD
#if INTEL_SPECIFIC_CILKPLUS
  Opts.CilkPlus = Args.hasArg(OPT_fcilkplus);
  if (Opts.CilkPlus && (Opts.ObjC1 || Opts.ObjC2))
    Diags.Report(diag::err_drv_cilk_objc);
#endif // INTEL_SPECIFIC_CILKPLUS
#if INTEL_CUSTOMIZATION
  Opts.IntelCompat = Args.hasArg(OPT_fintel_compatibility);
  Opts.IntelMSCompat = Args.hasArg(OPT_fintel_ms_compatibility);
  Opts.IntelQuad = Args.hasArg(OPT_extended_float_types);
  // CQ381541: Parse IMF attributes
  if (Opts.IntelCompat && Args.hasArg(OPT_fintel_imf_attr_EQ)) {
    bool ImfFuncSetFilled = false;
    StringRef IMFAttrs = Args.getLastArgValue(OPT_fintel_imf_attr_EQ);
    SmallVector<StringRef, 8> IMFAttrArr;
    IMFAttrs.split(IMFAttrArr, ' ');
    for (size_t i = 0; i < IMFAttrArr.size(); ++i) {
      SmallVector<StringRef, 3> IMFAttrElement;
      IMFAttrArr[i].split(IMFAttrElement, ':');
      if (IMFAttrElement.size() == 2) {
        // fill the list of IMF functions if not done yet.
        if (!ImfFuncSetFilled) {
          ImfFuncSetFilled = true;
          FillImfFuncSet(Opts.ImfFuncSet);
        }
        std::pair<LangOptions::IMFAttrMap::iterator, bool> res =
            Opts.ImfAttrMap.insert(
                std::make_pair(IMFAttrElement[0], IMFAttrElement[1]));
        if (!res.second) {
          // there is an attribute in the list. update it.
          res.first->second = IMFAttrElement[1];
        }
      } else if (IMFAttrElement.size() == 3) {
        SmallVector<StringRef, 30> FuncList;
        IMFAttrElement[2].split(FuncList, ',');
        for (size_t k = 0; k < FuncList.size(); ++k) {
          auto it = Opts.ImfAttrFuncMap.find(FuncList[k]);
          if (it != Opts.ImfAttrFuncMap.end()) {
            // the function is already in the map. add options to it.
            std::pair<LangOptions::IMFAttrMap::iterator, bool> res =
                it->second.insert(
                    std::make_pair(IMFAttrElement[0], IMFAttrElement[1]));
            if (!res.second) {
              res.first->second = IMFAttrElement[1];
            }
          } else {
            // the first appearence of the function in the imf attributes.
            LangOptions::IMFAttrMap NewMap;
            NewMap.insert(
                std::make_pair(IMFAttrElement[0], IMFAttrElement[1]));
            Opts.ImfAttrFuncMap.insert(
                std::make_pair(FuncList[k], std::move(NewMap)));
          }
        }
      }
    }
  }
#if INTEL_SPECIFIC_OPENMP
  Opts.IntelOpenMP = Args.hasArg(OPT_fintel_openmp);
  Opts.IntelDriverTempfileName =
      Args.getLastArgValue(OPT_fintel_driver_tempfile_name_EQ);
#endif // INTEL_SPECIFIC_OPENMP
  Opts.Restrict =
      Args.hasFlag(OPT_restrict, OPT_no_restrict, /*Default=*/Opts.C99);
  // Fix for CQ#373517: compilation fails with 'redefinition of default
  // argument'.
  Opts.GnuPermissive = Args.hasArg(OPT_gnu_permissive);
  // CQ371729: Incompatible name mangling.
  Opts.GNUMangling =
      Args.hasFlag(OPT_gnu_mangling_for_simd_types,
                   OPT_no_gnu_mangling_for_simd_types, Opts.GNUMangling);
  Opts.GNUFABIVersion = getLastArgIntValue(Args, OPT_gnu_fabi_version_EQ,
                                           Opts.GNUFABIVersion, Diags);

  // CQ382285: Emulate GNU ABI support exactly as icc does it.
  if (Opts.GNUFABIVersion == 0)
    Opts.EmulateGNUABIBugs = 0;

  // CQ380574: Ability to set various predefines based on gcc version needed.
  Opts.GNUVersion = getLastArgIntValue(Args, OPT_gnu_version_EQ,
#if INTEL_SPECIFIC_IL0_BACKEND
                                       40800,
#else
                                       40500,
#endif // INTEL_SPECIFIC_IL0_BACKEND
                                       Diags);
  Opts.Float128 = Opts.IntelQuad || (Opts.IntelCompat && Opts.GNUMode &&
                                     Opts.GNUVersion >= 40400);
  // CQ376358: Support -ffriend-injection option.
  // GCC < 4.01.00 supports friend function injections by default.
  // GCC < 4.00.01 supports friend classes injections by default.
  // This copied from EDG for better compatibility with icc/gcc.
  Opts.FriendFunctionInject =
      Args.hasFlag(OPT_friend_injection, OPT_no_friend_injection,
                   Opts.GNUVersion < 40100 && !Opts.CPlusPlus11);
  Opts.FriendClassInject =
      Args.hasFlag(OPT_friend_injection, OPT_no_friend_injection,
                   Opts.GNUVersion < 40001 && !Opts.CPlusPlus11);
#ifdef INTEL_SPECIFIC_IL0_BACKEND
  StringRef OptLevel = Args.getLastArgValue(OPT_pragma_optimization_level_EQ, "Intel");
  Opts.PragmaOptimizationLevelIntel = (OptLevel == "Intel") ? 1 : 0;
  Opts.AlignMac68k = Args.hasArg(OPT_malign_mac68k);
  Opts.vd = getLastArgIntValue(Args, OPT_vd, 1);
  std::vector<std::string> FPModel = Args.getAllArgValues(OPT_fp_model);
  if (FPModel.empty())
    FPModel.push_back("fast");
  for (std::vector<std::string>::iterator I = FPModel.begin(), E = FPModel.end(); I != E; ++I) {
    if (*I == "fast" || *I == "fast=1") {
      Opts.setFPModel(static_cast<LangOptions::IntelFPModel>(LangOptions::IFP_Fast|LangOptions::IFP_FP_Contract));
    }
    else if (*I == "fast=2") {
      Opts.setFPModel(static_cast<LangOptions::IntelFPModel>(LangOptions::IFP_Fast2|LangOptions::IFP_FP_Contract));
    }
    else if (*I == "precise") {
      Opts.setFPModel(static_cast<LangOptions::IntelFPModel>(LangOptions::IFP_Precise|LangOptions::IFP_FP_Contract|LangOptions::IFP_ValueSafety));
    }
    else if (*I == "source") {
      Opts.setFPModel(static_cast<LangOptions::IntelFPModel>(LangOptions::IFP_Source|LangOptions::IFP_FP_Contract|LangOptions::IFP_ValueSafety));
    }
    else if (*I == "double") {
      Opts.setFPModel(static_cast<LangOptions::IntelFPModel>(LangOptions::IFP_Double|LangOptions::IFP_FP_Contract|LangOptions::IFP_ValueSafety));
    }
    else if (*I == "extended") {
      Opts.setFPModel(static_cast<LangOptions::IntelFPModel>(LangOptions::IFP_Extended|LangOptions::IFP_FP_Contract|LangOptions::IFP_ValueSafety));
    }
    else if (*I == "strict") {
      Opts.setFPModel(static_cast<LangOptions::IntelFPModel>(LangOptions::IFP_Precise|LangOptions::IFP_FEnv_Access|LangOptions::IFP_Except|LangOptions::IFP_ValueSafety));
    }
    else if (*I == "except" && !(Opts.getFPModel() & LangOptions::IFP_Fast) && !(Opts.getFPModel() & LangOptions::IFP_Fast2)) {
      Opts.setFPModel(static_cast<LangOptions::IntelFPModel>(LangOptions::IFP_Source|LangOptions::IFP_Except|(Opts.getFPModel() & LangOptions::IFP_FP_Contract)|(Opts.getFPModel() & LangOptions::IFP_ValueSafety)|(Opts.getFPModel() & LangOptions::IFP_FEnv_Access)));
    }
    else if (*I == "no-except" && !(Opts.getFPModel() & LangOptions::IFP_Fast) && !(Opts.getFPModel() & LangOptions::IFP_Fast2)) {
      Opts.setFPModel(static_cast<LangOptions::IntelFPModel>(LangOptions::IFP_Source|(Opts.getFPModel() & LangOptions::IFP_FP_Contract)|(Opts.getFPModel() & LangOptions::IFP_ValueSafety)|(Opts.getFPModel() & LangOptions::IFP_FEnv_Access)));
    }
  }
#endif  // INTEL_SPECIFIC_IL0_BACKEND
#endif  // INTEL_CUSTOMIZATION
=======

  // -cl-strict-aliasing needs to emit diagnostic in the case where CL > 1.0.
  // This option should be deprecated for CL > 1.0 because
  // this option was added for compatibility with OpenCL 1.0.
  if (Args.getLastArg(OPT_cl_strict_aliasing)
       && Opts.OpenCLVersion > 100) {
    std::string VerSpec = llvm::to_string(Opts.OpenCLVersion / 100) +
                          std::string(".") +
                          llvm::to_string((Opts.OpenCLVersion % 100) / 10);
    Diags.Report(diag::warn_option_invalid_ocl_version)
      << VerSpec << Args.getLastArg(OPT_cl_strict_aliasing)->getAsString(Args);
  }

>>>>>>> 12b9e76b
  // We abuse '-f[no-]gnu-keywords' to force overriding all GNU-extension
  // keywords. This behavior is provided by GCC's poorly named '-fasm' flag,
  // while a subset (the non-C++ GNU keywords) is provided by GCC's
  // '-fgnu-keywords'. Clang conflates the two for simplicity under the single
  // name, as it doesn't seem a useful distinction.
  Opts.GNUKeywords = Args.hasFlag(OPT_fgnu_keywords, OPT_fno_gnu_keywords,
                                  Opts.GNUKeywords);

  if (Args.hasArg(OPT_fno_operator_names))
    Opts.CXXOperatorNames = 0;

  if (Args.hasArg(OPT_fcuda_is_device))
    Opts.CUDAIsDevice = 1;

  if (Args.hasArg(OPT_fcuda_allow_variadic_functions))
    Opts.CUDAAllowVariadicFunctions = 1;

  if (Args.hasArg(OPT_fno_cuda_host_device_constexpr))
    Opts.CUDAHostDeviceConstexpr = 0;

  if (Opts.CUDAIsDevice && Args.hasArg(OPT_fcuda_flush_denormals_to_zero))
    Opts.CUDADeviceFlushDenormalsToZero = 1;

  if (Opts.CUDAIsDevice && Args.hasArg(OPT_fcuda_approx_transcendentals))
    Opts.CUDADeviceApproxTranscendentals = 1;

  if (Opts.ObjC1) {
    if (Arg *arg = Args.getLastArg(OPT_fobjc_runtime_EQ)) {
      StringRef value = arg->getValue();
      if (Opts.ObjCRuntime.tryParse(value))
        Diags.Report(diag::err_drv_unknown_objc_runtime) << value;
    }

    if (Args.hasArg(OPT_fobjc_gc_only))
      Opts.setGC(LangOptions::GCOnly);
    else if (Args.hasArg(OPT_fobjc_gc))
      Opts.setGC(LangOptions::HybridGC);
    else if (Args.hasArg(OPT_fobjc_arc)) {
      Opts.ObjCAutoRefCount = 1;
      if (!Opts.ObjCRuntime.allowsARC())
        Diags.Report(diag::err_arc_unsupported_on_runtime);
    }

    // ObjCWeakRuntime tracks whether the runtime supports __weak, not
    // whether the feature is actually enabled.  This is predominantly
    // determined by -fobjc-runtime, but we allow it to be overridden
    // from the command line for testing purposes.
    if (Args.hasArg(OPT_fobjc_runtime_has_weak))
      Opts.ObjCWeakRuntime = 1;
    else
      Opts.ObjCWeakRuntime = Opts.ObjCRuntime.allowsWeak();

    // ObjCWeak determines whether __weak is actually enabled.
    // Note that we allow -fno-objc-weak to disable this even in ARC mode.
    if (auto weakArg = Args.getLastArg(OPT_fobjc_weak, OPT_fno_objc_weak)) {
      if (!weakArg->getOption().matches(OPT_fobjc_weak)) {
        assert(!Opts.ObjCWeak);
      } else if (Opts.getGC() != LangOptions::NonGC) {
        Diags.Report(diag::err_objc_weak_with_gc);
      } else if (!Opts.ObjCWeakRuntime) {
        Diags.Report(diag::err_objc_weak_unsupported);
      } else {
        Opts.ObjCWeak = 1;
      }
    } else if (Opts.ObjCAutoRefCount) {
      Opts.ObjCWeak = Opts.ObjCWeakRuntime;
    }

    if (Args.hasArg(OPT_fno_objc_infer_related_result_type))
      Opts.ObjCInferRelatedResultType = 0;

    if (Args.hasArg(OPT_fobjc_subscripting_legacy_runtime))
      Opts.ObjCSubscriptingLegacyRuntime =
        (Opts.ObjCRuntime.getKind() == ObjCRuntime::FragileMacOSX);
  }

  if (Args.hasArg(OPT_fgnu89_inline)) {
    if (Opts.CPlusPlus)
      Diags.Report(diag::err_drv_argument_not_allowed_with) << "-fgnu89-inline"
                                                            << "C++/ObjC++";
    else
      Opts.GNUInline = 1;
  }

  if (Args.hasArg(OPT_fapple_kext)) {
    if (!Opts.CPlusPlus)
      Diags.Report(diag::warn_c_kext);
    else
      Opts.AppleKext = 1;
  }

  if (Args.hasArg(OPT_print_ivar_layout))
    Opts.ObjCGCBitmapPrint = 1;
  if (Args.hasArg(OPT_fno_constant_cfstrings))
    Opts.NoConstantCFStrings = 1;

  if (Args.hasArg(OPT_faltivec))
    Opts.AltiVec = 1;

  if (Args.hasArg(OPT_fzvector))
    Opts.ZVector = 1;

  if (Args.hasArg(OPT_pthread))
    Opts.POSIXThreads = 1;

  // The value-visibility mode defaults to "default".
  if (Arg *visOpt = Args.getLastArg(OPT_fvisibility)) {
    Opts.setValueVisibilityMode(parseVisibility(visOpt, Args, Diags));
  } else {
    Opts.setValueVisibilityMode(DefaultVisibility);
  }

  // The type-visibility mode defaults to the value-visibility mode.
  if (Arg *typeVisOpt = Args.getLastArg(OPT_ftype_visibility)) {
    Opts.setTypeVisibilityMode(parseVisibility(typeVisOpt, Args, Diags));
  } else {
    Opts.setTypeVisibilityMode(Opts.getValueVisibilityMode());
  }

  if (Args.hasArg(OPT_fvisibility_inlines_hidden))
    Opts.InlineVisibilityHidden = 1;

  if (Args.hasArg(OPT_ftrapv)) {
    Opts.setSignedOverflowBehavior(LangOptions::SOB_Trapping);
    // Set the handler, if one is specified.
    Opts.OverflowHandler =
        Args.getLastArgValue(OPT_ftrapv_handler);
  }
  else if (Args.hasArg(OPT_fwrapv))
    Opts.setSignedOverflowBehavior(LangOptions::SOB_Defined);

  Opts.MSVCCompat = Args.hasArg(OPT_fms_compatibility);
  Opts.MicrosoftExt = Opts.MSVCCompat || Args.hasArg(OPT_fms_extensions);
  Opts.AsmBlocks = Args.hasArg(OPT_fasm_blocks) || Opts.MicrosoftExt;
  Opts.MSCompatibilityVersion = 0;
  if (const Arg *A = Args.getLastArg(OPT_fms_compatibility_version)) {
    VersionTuple VT;
    if (VT.tryParse(A->getValue()))
      Diags.Report(diag::err_drv_invalid_value) << A->getAsString(Args)
                                                << A->getValue();
    Opts.MSCompatibilityVersion = VT.getMajor() * 10000000 +
                                  VT.getMinor().getValueOr(0) * 100000 +
                                  VT.getSubminor().getValueOr(0);
  }

  // Mimicing gcc's behavior, trigraphs are only enabled if -trigraphs
  // is specified, or -std is set to a conforming mode.
  // Trigraphs are disabled by default in c++1z onwards.
  Opts.Trigraphs = !Opts.GNUMode && !Opts.MSVCCompat && !Opts.CPlusPlus1z;
  Opts.Trigraphs =
      Args.hasFlag(OPT_ftrigraphs, OPT_fno_trigraphs, Opts.Trigraphs);

  Opts.DollarIdents = Args.hasFlag(OPT_fdollars_in_identifiers,
                                   OPT_fno_dollars_in_identifiers,
                                   Opts.DollarIdents);
  Opts.PascalStrings = Args.hasArg(OPT_fpascal_strings);
  Opts.VtorDispMode = getLastArgIntValue(Args, OPT_vtordisp_mode_EQ, 1, Diags);
  Opts.Borland = Args.hasArg(OPT_fborland_extensions);
  Opts.WritableStrings = Args.hasArg(OPT_fwritable_strings);
  Opts.ConstStrings = Args.hasFlag(OPT_fconst_strings, OPT_fno_const_strings,
                                   Opts.ConstStrings);
  if (Args.hasArg(OPT_fno_lax_vector_conversions))
    Opts.LaxVectorConversions = 0;
  if (Args.hasArg(OPT_fno_threadsafe_statics))
    Opts.ThreadsafeStatics = 0;
  Opts.Exceptions = Args.hasArg(OPT_fexceptions);
  Opts.ObjCExceptions = Args.hasArg(OPT_fobjc_exceptions);
  Opts.CXXExceptions = Args.hasArg(OPT_fcxx_exceptions);
  Opts.SjLjExceptions = Args.hasArg(OPT_fsjlj_exceptions);
  Opts.ExternCNoUnwind = Args.hasArg(OPT_fexternc_nounwind);
  Opts.TraditionalCPP = Args.hasArg(OPT_traditional_cpp);

  Opts.RTTI = Opts.CPlusPlus && !Args.hasArg(OPT_fno_rtti);
  Opts.RTTIData = Opts.RTTI && !Args.hasArg(OPT_fno_rtti_data);
  Opts.Blocks = Args.hasArg(OPT_fblocks) || (Opts.OpenCL
    && Opts.OpenCLVersion >= 200);
  Opts.BlocksRuntimeOptional = Args.hasArg(OPT_fblocks_runtime_optional);
  Opts.Coroutines = Args.hasArg(OPT_fcoroutines);
  Opts.ModulesTS = Args.hasArg(OPT_fmodules_ts);
  Opts.Modules = Args.hasArg(OPT_fmodules) || Opts.ModulesTS;
  Opts.ModulesStrictDeclUse = Args.hasArg(OPT_fmodules_strict_decluse);
  Opts.ModulesDeclUse =
      Args.hasArg(OPT_fmodules_decluse) || Opts.ModulesStrictDeclUse;
  Opts.ModulesLocalVisibility =
      Args.hasArg(OPT_fmodules_local_submodule_visibility) || Opts.ModulesTS;
  Opts.ModulesSearchAll = Opts.Modules &&
    !Args.hasArg(OPT_fno_modules_search_all) &&
    Args.hasArg(OPT_fmodules_search_all);
  Opts.ModulesErrorRecovery = !Args.hasArg(OPT_fno_modules_error_recovery);
  Opts.ImplicitModules = !Args.hasArg(OPT_fno_implicit_modules);
  Opts.CharIsSigned = Opts.OpenCL || !Args.hasArg(OPT_fno_signed_char);
  Opts.WChar = Opts.CPlusPlus && !Args.hasArg(OPT_fno_wchar);
  Opts.ShortWChar = Args.hasFlag(OPT_fshort_wchar, OPT_fno_short_wchar, false);
  Opts.ShortEnums = Args.hasArg(OPT_fshort_enums);
  Opts.Freestanding = Args.hasArg(OPT_ffreestanding);
#ifdef INTEL_SPECIFIC_IL0_BACKEND
  Opts.FormatExtensions = Args.hasArg(OPT_fformat_extensions);
#endif // INTEL_SPECIFIC_IL0_BACKEND
  Opts.NoBuiltin = Args.hasArg(OPT_fno_builtin) || Opts.Freestanding;
  if (!Opts.NoBuiltin)
    getAllNoBuiltinFuncValues(Args, Opts.NoBuiltinFuncs);
  Opts.NoMathBuiltin = Args.hasArg(OPT_fno_math_builtin);
  Opts.SizedDeallocation = Args.hasArg(OPT_fsized_deallocation);
  Opts.ConceptsTS = Args.hasArg(OPT_fconcepts_ts);
  Opts.HeinousExtensions = Args.hasArg(OPT_fheinous_gnu_extensions);
  Opts.AccessControl = !Args.hasArg(OPT_fno_access_control);
  Opts.ElideConstructors = !Args.hasArg(OPT_fno_elide_constructors);
  Opts.MathErrno = !Opts.OpenCL && Args.hasArg(OPT_fmath_errno);
  Opts.InstantiationDepth =
      getLastArgIntValue(Args, OPT_ftemplate_depth, 256, Diags);
  Opts.ArrowDepth =
      getLastArgIntValue(Args, OPT_foperator_arrow_depth, 256, Diags);
  Opts.ConstexprCallDepth =
      getLastArgIntValue(Args, OPT_fconstexpr_depth, 512, Diags);
  Opts.ConstexprStepLimit =
      getLastArgIntValue(Args, OPT_fconstexpr_steps, 1048576, Diags);
  Opts.BracketDepth = getLastArgIntValue(Args, OPT_fbracket_depth, 256, Diags);
  Opts.DelayedTemplateParsing = Args.hasArg(OPT_fdelayed_template_parsing);
  Opts.NumLargeByValueCopy =
      getLastArgIntValue(Args, OPT_Wlarge_by_value_copy_EQ, 0, Diags);
  Opts.MSBitfields = Args.hasArg(OPT_mms_bitfields);
  Opts.ObjCConstantStringClass =
    Args.getLastArgValue(OPT_fconstant_string_class);
  Opts.ObjCDefaultSynthProperties =
    !Args.hasArg(OPT_disable_objc_default_synthesize_properties);
  Opts.EncodeExtendedBlockSig =
    Args.hasArg(OPT_fencode_extended_block_signature);
  Opts.EmitAllDecls = Args.hasArg(OPT_femit_all_decls);
  Opts.PackStruct = getLastArgIntValue(Args, OPT_fpack_struct_EQ, 0, Diags);
  Opts.MaxTypeAlign = getLastArgIntValue(Args, OPT_fmax_type_align_EQ, 0, Diags);
  Opts.AlignDouble = Args.hasArg(OPT_malign_double);
  Opts.PICLevel = getLastArgIntValue(Args, OPT_pic_level, 0, Diags);
  Opts.PIE = Args.hasArg(OPT_pic_is_pie);
  Opts.Static = Args.hasArg(OPT_static_define);
  Opts.DumpRecordLayoutsSimple = Args.hasArg(OPT_fdump_record_layouts_simple);
  Opts.DumpRecordLayouts = Opts.DumpRecordLayoutsSimple
                        || Args.hasArg(OPT_fdump_record_layouts);
  Opts.DumpVTableLayouts = Args.hasArg(OPT_fdump_vtable_layouts);
  Opts.SpellChecking = !Args.hasArg(OPT_fno_spell_checking);
  Opts.NoBitFieldTypeAlign = Args.hasArg(OPT_fno_bitfield_type_align);
  Opts.SinglePrecisionConstants = Args.hasArg(OPT_cl_single_precision_constant);
  Opts.FastRelaxedMath = Args.hasArg(OPT_cl_fast_relaxed_math);
  Opts.HexagonQdsp6Compat = Args.hasArg(OPT_mqdsp6_compat);
  Opts.FakeAddressSpaceMap = Args.hasArg(OPT_ffake_address_space_map);
  Opts.ParseUnknownAnytype = Args.hasArg(OPT_funknown_anytype);
  Opts.DebuggerSupport = Args.hasArg(OPT_fdebugger_support);
  Opts.DebuggerCastResultToId = Args.hasArg(OPT_fdebugger_cast_result_to_id);
  Opts.DebuggerObjCLiteral = Args.hasArg(OPT_fdebugger_objc_literal);
  Opts.ApplePragmaPack = Args.hasArg(OPT_fapple_pragma_pack);
  Opts.CurrentModule = Args.getLastArgValue(OPT_fmodule_name_EQ);
  Opts.AppExt = Args.hasArg(OPT_fapplication_extension);
  Opts.ModuleFeatures = Args.getAllArgValues(OPT_fmodule_feature);
  std::sort(Opts.ModuleFeatures.begin(), Opts.ModuleFeatures.end());
  Opts.NativeHalfType |= Args.hasArg(OPT_fnative_half_type);
  Opts.NativeHalfArgsAndReturns |= Args.hasArg(OPT_fnative_half_arguments_and_returns);
  // Enable HalfArgsAndReturns if present in Args or if NativeHalfArgsAndReturns
  // is enabled.
  Opts.HalfArgsAndReturns = Args.hasArg(OPT_fallow_half_arguments_and_returns)
                            | Opts.NativeHalfArgsAndReturns;
  Opts.GNUAsm = !Args.hasArg(OPT_fno_gnu_inline_asm);

  // __declspec is enabled by default for the PS4 by the driver, and also
  // enabled for Microsoft Extensions or Borland Extensions, here.
  //
  // FIXME: __declspec is also currently enabled for CUDA, but isn't really a
  // CUDA extension, however it is required for supporting cuda_builtin_vars.h,
  // which uses __declspec(property). Once that has been rewritten in terms of
  // something more generic, remove the Opts.CUDA term here.
  Opts.DeclSpecKeyword =
      Args.hasFlag(OPT_fdeclspec, OPT_fno_declspec,
                   (Opts.MicrosoftExt || Opts.Borland ||      // INTEL
                    Opts.CUDA || Opts.IntelCompat));          // INTEL

  // For now, we only support local submodule visibility in C++ (because we
  // heavily depend on the ODR for merging redefinitions).
  if (Opts.ModulesLocalVisibility && !Opts.CPlusPlus)
    Diags.Report(diag::err_drv_argument_not_allowed_with)
        << "-fmodules-local-submodule-visibility" << "C";

  if (Arg *A = Args.getLastArg(OPT_faddress_space_map_mangling_EQ)) {
    switch (llvm::StringSwitch<unsigned>(A->getValue())
      .Case("target", LangOptions::ASMM_Target)
      .Case("no", LangOptions::ASMM_Off)
      .Case("yes", LangOptions::ASMM_On)
      .Default(255)) {
    default:
      Diags.Report(diag::err_drv_invalid_value)
        << "-faddress-space-map-mangling=" << A->getValue();
      break;
    case LangOptions::ASMM_Target:
      Opts.setAddressSpaceMapMangling(LangOptions::ASMM_Target);
      break;
    case LangOptions::ASMM_On:
      Opts.setAddressSpaceMapMangling(LangOptions::ASMM_On);
      break;
    case LangOptions::ASMM_Off:
      Opts.setAddressSpaceMapMangling(LangOptions::ASMM_Off);
      break;
    }
  }

  if (Arg *A = Args.getLastArg(OPT_fms_memptr_rep_EQ)) {
    LangOptions::PragmaMSPointersToMembersKind InheritanceModel =
        llvm::StringSwitch<LangOptions::PragmaMSPointersToMembersKind>(
            A->getValue())
            .Case("single",
                  LangOptions::PPTMK_FullGeneralitySingleInheritance)
            .Case("multiple",
                  LangOptions::PPTMK_FullGeneralityMultipleInheritance)
            .Case("virtual",
                  LangOptions::PPTMK_FullGeneralityVirtualInheritance)
            .Default(LangOptions::PPTMK_BestCase);
    if (InheritanceModel == LangOptions::PPTMK_BestCase)
      Diags.Report(diag::err_drv_invalid_value)
          << "-fms-memptr-rep=" << A->getValue();

    Opts.setMSPointerToMemberRepresentationMethod(InheritanceModel);
  }

  // Check for MS default calling conventions being specified.
  if (Arg *A = Args.getLastArg(OPT_fdefault_calling_conv_EQ)) {
    LangOptions::DefaultCallingConvention DefaultCC =
        llvm::StringSwitch<LangOptions::DefaultCallingConvention>(
            A->getValue())
            .Case("cdecl", LangOptions::DCC_CDecl)
            .Case("fastcall", LangOptions::DCC_FastCall)
            .Case("stdcall", LangOptions::DCC_StdCall)
            .Case("vectorcall", LangOptions::DCC_VectorCall)
            .Default(LangOptions::DCC_None);
    if (DefaultCC == LangOptions::DCC_None)
      Diags.Report(diag::err_drv_invalid_value)
          << "-fdefault-calling-conv=" << A->getValue();

    llvm::Triple T(TargetOpts.Triple);
    llvm::Triple::ArchType Arch = T.getArch();
    bool emitError = (DefaultCC == LangOptions::DCC_FastCall ||
                  DefaultCC == LangOptions::DCC_StdCall) &&
                 Arch != llvm::Triple::x86;
    emitError |= DefaultCC == LangOptions::DCC_VectorCall &&
                 !(Arch == llvm::Triple::x86 || Arch == llvm::Triple::x86_64);
    if (emitError)
      Diags.Report(diag::err_drv_argument_not_allowed_with)
          << A->getSpelling() << T.getTriple();
    else
      Opts.setDefaultCallingConv(DefaultCC);
  }

  // -mrtd option
  if (Arg *A = Args.getLastArg(OPT_mrtd)) {
    if (Opts.getDefaultCallingConv() != LangOptions::DCC_None)
      Diags.Report(diag::err_drv_argument_not_allowed_with)
          << A->getSpelling() << "-fdefault-calling-conv";
    else {
      llvm::Triple T(TargetOpts.Triple);
      if (T.getArch() != llvm::Triple::x86)
        Diags.Report(diag::err_drv_argument_not_allowed_with)
            << A->getSpelling() << T.getTriple();
      else
        Opts.setDefaultCallingConv(LangOptions::DCC_StdCall);
    }
  }

  // Check if -fopenmp is specified.
  Opts.OpenMP = Args.hasArg(options::OPT_fopenmp) ? 1 : 0;
  Opts.OpenMPUseTLS =
      Opts.OpenMP && !Args.hasArg(options::OPT_fnoopenmp_use_tls);
  Opts.OpenMPIsDevice =
      Opts.OpenMP && Args.hasArg(options::OPT_fopenmp_is_device);

  if (Opts.OpenMP) {
    int Version =
        getLastArgIntValue(Args, OPT_fopenmp_version_EQ, Opts.OpenMP, Diags);
    if (Version != 0)
      Opts.OpenMP = Version;
    // Provide diagnostic when a given target is not expected to be an OpenMP
    // device or host.
    if (!Opts.OpenMPIsDevice) {
      switch (T.getArch()) {
      default:
        break;
      // Add unsupported host targets here:
      case llvm::Triple::nvptx:
      case llvm::Triple::nvptx64:
        Diags.Report(clang::diag::err_drv_omp_host_target_not_supported)
            << TargetOpts.Triple;
        break;
      }
    }
  }

  // Get the OpenMP target triples if any.
  if (Arg *A = Args.getLastArg(options::OPT_fopenmp_targets_EQ)) {

    for (unsigned i = 0; i < A->getNumValues(); ++i) {
      llvm::Triple TT(A->getValue(i));

      if (TT.getArch() == llvm::Triple::UnknownArch)
        Diags.Report(clang::diag::err_drv_invalid_omp_target) << A->getValue(i);
      else
        Opts.OMPTargetTriples.push_back(TT);
    }
  }

  // Get OpenMP host file path if any and report if a non existent file is
  // found
  if (Arg *A = Args.getLastArg(options::OPT_fopenmp_host_ir_file_path)) {
    Opts.OMPHostIRFile = A->getValue();
    if (!llvm::sys::fs::exists(Opts.OMPHostIRFile))
      Diags.Report(clang::diag::err_drv_omp_host_ir_file_not_found)
          << Opts.OMPHostIRFile;
  }

  // Record whether the __DEPRECATED define was requested.
  Opts.Deprecated = Args.hasFlag(OPT_fdeprecated_macro,
                                 OPT_fno_deprecated_macro,
                                 Opts.Deprecated);

  // FIXME: Eliminate this dependency.
  unsigned Opt = getOptimizationLevel(Args, IK, Diags),
       OptSize = getOptimizationLevelSize(Args);
  Opts.Optimize = Opt != 0;
  Opts.OptimizeSize = OptSize != 0;

  // This is the __NO_INLINE__ define, which just depends on things like the
  // optimization level and -fno-inline, not actually whether the backend has
  // inlining enabled.
  Opts.NoInlineDefine = !Opt || Args.hasArg(OPT_fno_inline);

  Opts.FastMath = Args.hasArg(OPT_ffast_math) ||
      Args.hasArg(OPT_cl_fast_relaxed_math);
  Opts.FiniteMathOnly = Args.hasArg(OPT_ffinite_math_only) ||
      Args.hasArg(OPT_cl_finite_math_only) ||
      Args.hasArg(OPT_cl_fast_relaxed_math);
  Opts.UnsafeFPMath = Args.hasArg(OPT_menable_unsafe_fp_math) ||
                      Args.hasArg(OPT_cl_unsafe_math_optimizations) ||
                      Args.hasArg(OPT_cl_fast_relaxed_math);

  Opts.RetainCommentsFromSystemHeaders =
      Args.hasArg(OPT_fretain_comments_from_system_headers);

  unsigned SSP = getLastArgIntValue(Args, OPT_stack_protector, 0, Diags);
  switch (SSP) {
  default:
    Diags.Report(diag::err_drv_invalid_value)
      << Args.getLastArg(OPT_stack_protector)->getAsString(Args) << SSP;
    break;
  case 0: Opts.setStackProtector(LangOptions::SSPOff); break;
  case 1: Opts.setStackProtector(LangOptions::SSPOn);  break;
  case 2: Opts.setStackProtector(LangOptions::SSPStrong); break;
  case 3: Opts.setStackProtector(LangOptions::SSPReq); break;
  }

  // Parse -fsanitize= arguments.
  parseSanitizerKinds("-fsanitize=", Args.getAllArgValues(OPT_fsanitize_EQ),
                      Diags, Opts.Sanitize);
  // -fsanitize-address-field-padding=N has to be a LangOpt, parse it here.
  Opts.SanitizeAddressFieldPadding =
      getLastArgIntValue(Args, OPT_fsanitize_address_field_padding, 0, Diags);
  Opts.SanitizerBlacklistFiles = Args.getAllArgValues(OPT_fsanitize_blacklist);
}

static void ParsePreprocessorArgs(PreprocessorOptions &Opts, ArgList &Args,
                                  FileManager &FileMgr,
                                  DiagnosticsEngine &Diags) {
  using namespace options;
  Opts.ImplicitPCHInclude = Args.getLastArgValue(OPT_include_pch);
  Opts.ImplicitPTHInclude = Args.getLastArgValue(OPT_include_pth);
  if (const Arg *A = Args.getLastArg(OPT_token_cache))
      Opts.TokenCache = A->getValue();
  else
    Opts.TokenCache = Opts.ImplicitPTHInclude;
  Opts.UsePredefines = !Args.hasArg(OPT_undef);
  Opts.DetailedRecord = Args.hasArg(OPT_detailed_preprocessing_record);
  Opts.DisablePCHValidation = Args.hasArg(OPT_fno_validate_pch);

  Opts.DumpDeserializedPCHDecls = Args.hasArg(OPT_dump_deserialized_pch_decls);
  for (const Arg *A : Args.filtered(OPT_error_on_deserialized_pch_decl))
    Opts.DeserializedPCHDeclsToErrorOn.insert(A->getValue());

  if (const Arg *A = Args.getLastArg(OPT_preamble_bytes_EQ)) {
    StringRef Value(A->getValue());
    size_t Comma = Value.find(',');
    unsigned Bytes = 0;
    unsigned EndOfLine = 0;

    if (Comma == StringRef::npos ||
        Value.substr(0, Comma).getAsInteger(10, Bytes) ||
        Value.substr(Comma + 1).getAsInteger(10, EndOfLine))
      Diags.Report(diag::err_drv_preamble_format);
    else {
      Opts.PrecompiledPreambleBytes.first = Bytes;
      Opts.PrecompiledPreambleBytes.second = (EndOfLine != 0);
    }
  }

  // Add macros from the command line.
  for (const Arg *A : Args.filtered(OPT_D, OPT_U)) {
    if (A->getOption().matches(OPT_D))
      Opts.addMacroDef(A->getValue());
    else
      Opts.addMacroUndef(A->getValue());
  }

  Opts.MacroIncludes = Args.getAllArgValues(OPT_imacros);

  // Add the ordered list of -includes.
  for (const Arg *A : Args.filtered(OPT_include))
    Opts.Includes.emplace_back(A->getValue());

  for (const Arg *A : Args.filtered(OPT_chain_include))
    Opts.ChainedIncludes.emplace_back(A->getValue());

  for (const Arg *A : Args.filtered(OPT_remap_file)) {
    std::pair<StringRef, StringRef> Split = StringRef(A->getValue()).split(';');

    if (Split.second.empty()) {
      Diags.Report(diag::err_drv_invalid_remap_file) << A->getAsString(Args);
      continue;
    }

    Opts.addRemappedFile(Split.first, Split.second);
  }

  if (Arg *A = Args.getLastArg(OPT_fobjc_arc_cxxlib_EQ)) {
    StringRef Name = A->getValue();
    unsigned Library = llvm::StringSwitch<unsigned>(Name)
      .Case("libc++", ARCXX_libcxx)
      .Case("libstdc++", ARCXX_libstdcxx)
      .Case("none", ARCXX_nolib)
      .Default(~0U);
    if (Library == ~0U)
      Diags.Report(diag::err_drv_invalid_value) << A->getAsString(Args) << Name;
    else
      Opts.ObjCXXARCStandardLibrary = (ObjCXXARCStandardLibraryKind)Library;
  }
}

static void ParsePreprocessorOutputArgs(PreprocessorOutputOptions &Opts,
                                        ArgList &Args,
                                        frontend::ActionKind Action) {
  using namespace options;

  switch (Action) {
  case frontend::ASTDeclList:
  case frontend::ASTDump:
  case frontend::ASTPrint:
  case frontend::ASTView:
  case frontend::EmitAssembly:
  case frontend::EmitBC:
  case frontend::EmitHTML:
  case frontend::EmitLLVM:
  case frontend::EmitLLVMOnly:
  case frontend::EmitCodeGenOnly:
  case frontend::EmitObj:
  case frontend::FixIt:
  case frontend::GenerateModule:
  case frontend::GeneratePCH:
  case frontend::GeneratePTH:
  case frontend::ParseSyntaxOnly:
  case frontend::ModuleFileInfo:
  case frontend::VerifyPCH:
  case frontend::PluginAction:
  case frontend::PrintDeclContext:
  case frontend::RewriteObjC:
  case frontend::RewriteTest:
  case frontend::RunAnalysis:
  case frontend::MigrateSource:
    Opts.ShowCPP = 0;
    break;

  case frontend::DumpRawTokens:
  case frontend::DumpTokens:
  case frontend::InitOnly:
  case frontend::PrintPreamble:
  case frontend::PrintPreprocessedInput:
  case frontend::RewriteMacros:
  case frontend::RunPreprocessorOnly:
    Opts.ShowCPP = !Args.hasArg(OPT_dM);
    break;
  }

  Opts.ShowComments = Args.hasArg(OPT_C);
  Opts.ShowLineMarkers = !Args.hasArg(OPT_P);
  Opts.ShowMacroComments = Args.hasArg(OPT_CC);
  Opts.ShowMacros = Args.hasArg(OPT_dM) || Args.hasArg(OPT_dD);
  Opts.RewriteIncludes = Args.hasArg(OPT_frewrite_includes);
  Opts.UseLineDirectives = Args.hasArg(OPT_fuse_line_directives);
}

static void ParseTargetArgs(TargetOptions &Opts, ArgList &Args,
                            DiagnosticsEngine &Diags) {
  using namespace options;
  Opts.ABI = Args.getLastArgValue(OPT_target_abi);
  if (Arg *A = Args.getLastArg(OPT_meabi)) {
    StringRef Value = A->getValue();
    llvm::EABI EABIVersion = llvm::StringSwitch<llvm::EABI>(Value)
                                 .Case("default", llvm::EABI::Default)
                                 .Case("4", llvm::EABI::EABI4)
                                 .Case("5", llvm::EABI::EABI5)
                                 .Case("gnu", llvm::EABI::GNU)
                                 .Default(llvm::EABI::Unknown);
    if (EABIVersion == llvm::EABI::Unknown)
      Diags.Report(diag::err_drv_invalid_value) << A->getAsString(Args)
                                                << Value;
    else
      Opts.EABIVersion = Value;
  }
  Opts.CPU = Args.getLastArgValue(OPT_target_cpu);
  Opts.FPMath = Args.getLastArgValue(OPT_mfpmath);
  Opts.FeaturesAsWritten = Args.getAllArgValues(OPT_target_feature);
  Opts.LinkerVersion = Args.getLastArgValue(OPT_target_linker_version);
  Opts.Triple = llvm::Triple::normalize(Args.getLastArgValue(OPT_triple));
  Opts.Reciprocals = Args.getAllArgValues(OPT_mrecip_EQ);
  // Use the default target triple if unspecified.
  if (Opts.Triple.empty())
    Opts.Triple = llvm::sys::getDefaultTargetTriple();
}

bool CompilerInvocation::CreateFromArgs(CompilerInvocation &Res,
                                        const char *const *ArgBegin,
                                        const char *const *ArgEnd,
                                        DiagnosticsEngine &Diags) {
  bool Success = true;

  // Parse the arguments.
  std::unique_ptr<OptTable> Opts(createDriverOptTable());
  const unsigned IncludedFlagsBitmask = options::CC1Option;
  unsigned MissingArgIndex, MissingArgCount;
  InputArgList Args =
      Opts->ParseArgs(llvm::makeArrayRef(ArgBegin, ArgEnd), MissingArgIndex,
                      MissingArgCount, IncludedFlagsBitmask);
  LangOptions &LangOpts = *Res.getLangOpts();

  // Check for missing argument error.
  if (MissingArgCount) {
    Diags.Report(diag::err_drv_missing_argument)
        << Args.getArgString(MissingArgIndex) << MissingArgCount;
    Success = false;
  }

  // Issue errors on unknown arguments.
  for (const Arg *A : Args.filtered(OPT_UNKNOWN)) {
    Diags.Report(diag::err_drv_unknown_argument) << A->getAsString(Args);
    Success = false;
  }

  Success &= ParseAnalyzerArgs(*Res.getAnalyzerOpts(), Args, Diags);
  Success &= ParseMigratorArgs(Res.getMigratorOpts(), Args);
  ParseDependencyOutputArgs(Res.getDependencyOutputOpts(), Args);
  Success &= ParseDiagnosticArgs(Res.getDiagnosticOpts(), Args, &Diags,
                                 false /*DefaultDiagColor*/);
  ParseCommentArgs(LangOpts.CommentOpts, Args);
  ParseFileSystemArgs(Res.getFileSystemOpts(), Args);
  // FIXME: We shouldn't have to pass the DashX option around here
  InputKind DashX = ParseFrontendArgs(Res.getFrontendOpts(), Args, Diags);
  ParseTargetArgs(Res.getTargetOpts(), Args, Diags);
  Success &= ParseCodeGenArgs(Res.getCodeGenOpts(), Args, DashX, Diags,
                              Res.getTargetOpts());
  ParseHeaderSearchArgs(Res.getHeaderSearchOpts(), Args);
  if (DashX == IK_AST || DashX == IK_LLVM_IR) {
    // ObjCAAutoRefCount and Sanitize LangOpts are used to setup the
    // PassManager in BackendUtil.cpp. They need to be initializd no matter
    // what the input type is.
    if (Args.hasArg(OPT_fobjc_arc))
      LangOpts.ObjCAutoRefCount = 1;
    // PIClevel and PIELevel are needed during code generation and this should be
    // set regardless of the input type.
    LangOpts.PICLevel = getLastArgIntValue(Args, OPT_pic_level, 0, Diags);
    LangOpts.PIE = Args.hasArg(OPT_pic_is_pie);
    parseSanitizerKinds("-fsanitize=", Args.getAllArgValues(OPT_fsanitize_EQ),
                        Diags, LangOpts.Sanitize);
  } else {
    // Other LangOpts are only initialzed when the input is not AST or LLVM IR.
    ParseLangArgs(LangOpts, Args, DashX, Res.getTargetOpts(),
      Res.getPreprocessorOpts(), Diags);
    if (Res.getFrontendOpts().ProgramAction == frontend::RewriteObjC)
      LangOpts.ObjCExceptions = 1;
#if INTEL_CUSTOMIZATION
    // Disable __int128 keyword recognition in x86 mode.
    if (Res.getLangOpts()->IntelCompat &&
        llvm::Triple(Res.getTargetOpts().Triple).getArch() == llvm::Triple::x86)
      Res.getLangOpts()->NoInt128 = 1;
#endif
  }

  if (LangOpts.CUDA) {
    // During CUDA device-side compilation, the aux triple is the
    // triple used for host compilation.
    if (LangOpts.CUDAIsDevice)
      Res.getTargetOpts().HostTriple = Res.getFrontendOpts().AuxTriple;

    // Set default FP_CONTRACT to FAST.
    if (!Args.hasArg(OPT_ffp_contract))
      Res.getCodeGenOpts().setFPContractMode(CodeGenOptions::FPC_Fast);
  }

  // FIXME: Override value name discarding when asan or msan is used because the
  // backend passes depend on the name of the alloca in order to print out
  // names.
  Res.getCodeGenOpts().DiscardValueNames &=
      !LangOpts.Sanitize.has(SanitizerKind::Address) &&
      !LangOpts.Sanitize.has(SanitizerKind::Memory);

  // FIXME: ParsePreprocessorArgs uses the FileManager to read the contents of
  // PCH file and find the original header name. Remove the need to do that in
  // ParsePreprocessorArgs and remove the FileManager
  // parameters from the function and the "FileManager.h" #include.
  FileManager FileMgr(Res.getFileSystemOpts());
  ParsePreprocessorArgs(Res.getPreprocessorOpts(), Args, FileMgr, Diags);
  ParsePreprocessorOutputArgs(Res.getPreprocessorOutputOpts(), Args,
                              Res.getFrontendOpts().ProgramAction);
  return Success;
}

std::string CompilerInvocation::getModuleHash() const {
  // Note: For QoI reasons, the things we use as a hash here should all be
  // dumped via the -module-info flag.
  using llvm::hash_code;
  using llvm::hash_value;
  using llvm::hash_combine;

  // Start the signature with the compiler version.
  // FIXME: We'd rather use something more cryptographically sound than
  // CityHash, but this will do for now.
  hash_code code = hash_value(getClangFullRepositoryVersion());

  // Extend the signature with the language options
#define LANGOPT(Name, Bits, Default, Description) \
   code = hash_combine(code, LangOpts->Name);
#define ENUM_LANGOPT(Name, Type, Bits, Default, Description) \
  code = hash_combine(code, static_cast<unsigned>(LangOpts->get##Name()));
#define BENIGN_LANGOPT(Name, Bits, Default, Description)
#define BENIGN_ENUM_LANGOPT(Name, Type, Bits, Default, Description)
#include "clang/Basic/LangOptions.def"

  for (StringRef Feature : LangOpts->ModuleFeatures)
    code = hash_combine(code, Feature);

  // Extend the signature with the target options.
  code = hash_combine(code, TargetOpts->Triple, TargetOpts->CPU,
                      TargetOpts->ABI);
  for (unsigned i = 0, n = TargetOpts->FeaturesAsWritten.size(); i != n; ++i)
    code = hash_combine(code, TargetOpts->FeaturesAsWritten[i]);

  // Extend the signature with preprocessor options.
  const PreprocessorOptions &ppOpts = getPreprocessorOpts();
  const HeaderSearchOptions &hsOpts = getHeaderSearchOpts();
  code = hash_combine(code, ppOpts.UsePredefines, ppOpts.DetailedRecord);

  for (std::vector<std::pair<std::string, bool/*isUndef*/>>::const_iterator
            I = getPreprocessorOpts().Macros.begin(),
         IEnd = getPreprocessorOpts().Macros.end();
       I != IEnd; ++I) {
    // If we're supposed to ignore this macro for the purposes of modules,
    // don't put it into the hash.
    if (!hsOpts.ModulesIgnoreMacros.empty()) {
      // Check whether we're ignoring this macro.
      StringRef MacroDef = I->first;
      if (hsOpts.ModulesIgnoreMacros.count(MacroDef.split('=').first))
        continue;
    }

    code = hash_combine(code, I->first, I->second);
  }

  // Extend the signature with the sysroot and other header search options.
  code = hash_combine(code, hsOpts.Sysroot,
                      hsOpts.ModuleFormat,
                      hsOpts.UseDebugInfo,
                      hsOpts.UseBuiltinIncludes,
                      hsOpts.UseStandardSystemIncludes,
                      hsOpts.UseStandardCXXIncludes,
                      hsOpts.UseLibcxx);
  code = hash_combine(code, hsOpts.ResourceDir);

  // Extend the signature with the user build path.
  code = hash_combine(code, hsOpts.ModuleUserBuildPath);

  // Extend the signature with the module file extensions.
  const FrontendOptions &frontendOpts = getFrontendOpts();
  for (const auto &ext : frontendOpts.ModuleFileExtensions) {
    code = ext->hashExtension(code);
  }

  // Darwin-specific hack: if we have a sysroot, use the contents and
  // modification time of
  //   $sysroot/System/Library/CoreServices/SystemVersion.plist
  // as part of the module hash.
  if (!hsOpts.Sysroot.empty()) {
    SmallString<128> systemVersionFile;
    systemVersionFile += hsOpts.Sysroot;
    llvm::sys::path::append(systemVersionFile, "System");
    llvm::sys::path::append(systemVersionFile, "Library");
    llvm::sys::path::append(systemVersionFile, "CoreServices");
    llvm::sys::path::append(systemVersionFile, "SystemVersion.plist");

    llvm::ErrorOr<std::unique_ptr<llvm::MemoryBuffer>> buffer =
        llvm::MemoryBuffer::getFile(systemVersionFile);
    if (buffer) {
      code = hash_combine(code, buffer.get()->getBuffer());

      struct stat statBuf;
      if (stat(systemVersionFile.c_str(), &statBuf) == 0)
        code = hash_combine(code, statBuf.st_mtime);
    }
  }

  return llvm::APInt(64, code).toString(36, /*Signed=*/false);
}

namespace clang {

template<typename IntTy>
static IntTy getLastArgIntValueImpl(const ArgList &Args, OptSpecifier Id,
                                    IntTy Default,
                                    DiagnosticsEngine *Diags) {
  IntTy Res = Default;
  if (Arg *A = Args.getLastArg(Id)) {
    if (StringRef(A->getValue()).getAsInteger(10, Res)) {
      if (Diags)
        Diags->Report(diag::err_drv_invalid_int_value) << A->getAsString(Args)
                                                       << A->getValue();
    }
  }
  return Res;
}


// Declared in clang/Frontend/Utils.h.
int getLastArgIntValue(const ArgList &Args, OptSpecifier Id, int Default,
                       DiagnosticsEngine *Diags) {
  return getLastArgIntValueImpl<int>(Args, Id, Default, Diags);
}

uint64_t getLastArgUInt64Value(const ArgList &Args, OptSpecifier Id,
                               uint64_t Default,
                               DiagnosticsEngine *Diags) {
  return getLastArgIntValueImpl<uint64_t>(Args, Id, Default, Diags);
}

void BuryPointer(const void *Ptr) {
  // This function may be called only a small fixed amount of times per each
  // invocation, otherwise we do actually have a leak which we want to report.
  // If this function is called more than kGraveYardMaxSize times, the pointers
  // will not be properly buried and a leak detector will report a leak, which
  // is what we want in such case.
  static const size_t kGraveYardMaxSize = 16;
  LLVM_ATTRIBUTE_UNUSED static const void *GraveYard[kGraveYardMaxSize];
  static std::atomic<unsigned> GraveYardSize;
  unsigned Idx = GraveYardSize++;
  if (Idx >= kGraveYardMaxSize)
    return;
  GraveYard[Idx] = Ptr;
}

IntrusiveRefCntPtr<vfs::FileSystem>
createVFSFromCompilerInvocation(const CompilerInvocation &CI,
                                DiagnosticsEngine &Diags) {
  if (CI.getHeaderSearchOpts().VFSOverlayFiles.empty())
    return vfs::getRealFileSystem();

  IntrusiveRefCntPtr<vfs::OverlayFileSystem>
    Overlay(new vfs::OverlayFileSystem(vfs::getRealFileSystem()));
  // earlier vfs files are on the bottom
  for (const std::string &File : CI.getHeaderSearchOpts().VFSOverlayFiles) {
    llvm::ErrorOr<std::unique_ptr<llvm::MemoryBuffer>> Buffer =
        llvm::MemoryBuffer::getFile(File);
    if (!Buffer) {
      Diags.Report(diag::err_missing_vfs_overlay_file) << File;
      return IntrusiveRefCntPtr<vfs::FileSystem>();
    }

    IntrusiveRefCntPtr<vfs::FileSystem> FS = vfs::getVFSFromYAML(
        std::move(Buffer.get()), /*DiagHandler*/ nullptr, File);
    if (!FS.get()) {
      Diags.Report(diag::err_invalid_vfs_overlay) << File;
      return IntrusiveRefCntPtr<vfs::FileSystem>();
    }
    Overlay->pushOverlay(FS);
  }
  return Overlay;
}
} // end namespace clang<|MERGE_RESOLUTION|>--- conflicted
+++ resolved
@@ -1791,7 +1791,6 @@
 
   llvm::Triple T(TargetOpts.Triple);
   CompilerInvocation::setLangDefaults(Opts, IK, T, PPOpts, LangStd);
-<<<<<<< HEAD
 #if INTEL_SPECIFIC_CILKPLUS
   Opts.CilkPlus = Args.hasArg(OPT_fcilkplus);
   if (Opts.CilkPlus && (Opts.ObjC1 || Opts.ObjC2))
@@ -1928,7 +1927,6 @@
   }
 #endif  // INTEL_SPECIFIC_IL0_BACKEND
 #endif  // INTEL_CUSTOMIZATION
-=======
 
   // -cl-strict-aliasing needs to emit diagnostic in the case where CL > 1.0.
   // This option should be deprecated for CL > 1.0 because
@@ -1942,7 +1940,6 @@
       << VerSpec << Args.getLastArg(OPT_cl_strict_aliasing)->getAsString(Args);
   }
 
->>>>>>> 12b9e76b
   // We abuse '-f[no-]gnu-keywords' to force overriding all GNU-extension
   // keywords. This behavior is provided by GCC's poorly named '-fasm' flag,
   // while a subset (the non-C++ GNU keywords) is provided by GCC's
