//===--- CompilerInvocation.cpp -------------------------------------------===//
//
//                     The LLVM Compiler Infrastructure
//
// This file is distributed under the University of Illinois Open Source
// License. See LICENSE.TXT for details.
//
//===----------------------------------------------------------------------===//

#include "clang/Frontend/CompilerInvocation.h"
#include "clang/Basic/FileManager.h"
#include "clang/Basic/Version.h"
#include "clang/Config/config.h"
#include "clang/Driver/DriverDiagnostic.h"
#include "clang/Driver/Options.h"
#include "clang/Driver/Util.h"
#include "clang/Frontend/FrontendDiagnostic.h"
#include "clang/Frontend/LangStandard.h"
#include "clang/Frontend/Utils.h"
#include "clang/Lex/HeaderSearchOptions.h"
#include "clang/Serialization/ASTReader.h"
#include "llvm/ADT/Hashing.h"
#include "llvm/ADT/SmallVector.h"
#include "llvm/ADT/STLExtras.h"
#include "llvm/ADT/StringExtras.h"
#include "llvm/ADT/StringSwitch.h"
#include "llvm/ADT/Triple.h"
#include "llvm/Option/Arg.h"
#include "llvm/Option/ArgList.h"
#include "llvm/Option/OptTable.h"
#include "llvm/Option/Option.h"
#include "llvm/Support/CodeGen.h"
#include "llvm/Support/ErrorHandling.h"
#include "llvm/Support/FileSystem.h"
#include "llvm/Support/Host.h"
#include "llvm/Support/Path.h"
#include "llvm/Support/Process.h"
#include <atomic>
#include <memory>
#include <sys/stat.h>
#include <system_error>
using namespace clang;

//===----------------------------------------------------------------------===//
// Initialization.
//===----------------------------------------------------------------------===//

CompilerInvocationBase::CompilerInvocationBase()
  : LangOpts(new LangOptions()), TargetOpts(new TargetOptions()),
    DiagnosticOpts(new DiagnosticOptions()),
    HeaderSearchOpts(new HeaderSearchOptions()),
    PreprocessorOpts(new PreprocessorOptions()) {}

CompilerInvocationBase::CompilerInvocationBase(const CompilerInvocationBase &X)
  : RefCountedBase<CompilerInvocation>(),
    LangOpts(new LangOptions(*X.getLangOpts())), 
    TargetOpts(new TargetOptions(X.getTargetOpts())),
    DiagnosticOpts(new DiagnosticOptions(X.getDiagnosticOpts())),
    HeaderSearchOpts(new HeaderSearchOptions(X.getHeaderSearchOpts())),
    PreprocessorOpts(new PreprocessorOptions(X.getPreprocessorOpts())) {}

CompilerInvocationBase::~CompilerInvocationBase() {}

//===----------------------------------------------------------------------===//
// Deserialization (from args)
//===----------------------------------------------------------------------===//

using namespace clang::driver;
using namespace clang::driver::options;
using namespace llvm::opt;

//

static unsigned getOptimizationLevel(ArgList &Args, InputKind IK,
                                     DiagnosticsEngine &Diags) {
  unsigned DefaultOpt = 0;
  if (IK == IK_OpenCL && !Args.hasArg(OPT_cl_opt_disable))
    DefaultOpt = 2;

  if (Arg *A = Args.getLastArg(options::OPT_O_Group)) {
    if (A->getOption().matches(options::OPT_O0))
      return 0;

    if (A->getOption().matches(options::OPT_Ofast))
      return 3;

    assert (A->getOption().matches(options::OPT_O));

    StringRef S(A->getValue());
    if (S == "s" || S == "z" || S.empty())
      return 2;

    return getLastArgIntValue(Args, OPT_O, DefaultOpt, Diags);
  }

  return DefaultOpt;
}

static unsigned getOptimizationLevelSize(ArgList &Args) {
  if (Arg *A = Args.getLastArg(options::OPT_O_Group)) {
    if (A->getOption().matches(options::OPT_O)) {
      switch (A->getValue()[0]) {
      default:
        return 0;
      case 's':
        return 1;
      case 'z':
        return 2;
      }
    }
  }
  return 0;
}

static void addDiagnosticArgs(ArgList &Args, OptSpecifier Group,
                              OptSpecifier GroupWithValue,
                              std::vector<std::string> &Diagnostics) {
  for (Arg *A : Args.filtered(Group)) {
    if (A->getOption().getKind() == Option::FlagClass) {
      // The argument is a pure flag (such as OPT_Wall or OPT_Wdeprecated). Add
      // its name (minus the "W" or "R" at the beginning) to the warning list.
      Diagnostics.push_back(A->getOption().getName().drop_front(1));
    } else if (A->getOption().matches(GroupWithValue)) {
      // This is -Wfoo= or -Rfoo=, where foo is the name of the diagnostic group.
      Diagnostics.push_back(A->getOption().getName().drop_front(1).rtrim("=-"));
    } else {
      // Otherwise, add its value (for OPT_W_Joined and similar).
      for (const char *Arg : A->getValues())
        Diagnostics.push_back(Arg);
    }
  }
}

static bool ParseAnalyzerArgs(AnalyzerOptions &Opts, ArgList &Args,
                              DiagnosticsEngine &Diags) {
  using namespace options;
  bool Success = true;
  if (Arg *A = Args.getLastArg(OPT_analyzer_store)) {
    StringRef Name = A->getValue();
    AnalysisStores Value = llvm::StringSwitch<AnalysisStores>(Name)
#define ANALYSIS_STORE(NAME, CMDFLAG, DESC, CREATFN) \
      .Case(CMDFLAG, NAME##Model)
#include "clang/StaticAnalyzer/Core/Analyses.def"
      .Default(NumStores);
    if (Value == NumStores) {
      Diags.Report(diag::err_drv_invalid_value)
        << A->getAsString(Args) << Name;
      Success = false;
    } else {
      Opts.AnalysisStoreOpt = Value;
    }
  }

  if (Arg *A = Args.getLastArg(OPT_analyzer_constraints)) {
    StringRef Name = A->getValue();
    AnalysisConstraints Value = llvm::StringSwitch<AnalysisConstraints>(Name)
#define ANALYSIS_CONSTRAINTS(NAME, CMDFLAG, DESC, CREATFN) \
      .Case(CMDFLAG, NAME##Model)
#include "clang/StaticAnalyzer/Core/Analyses.def"
      .Default(NumConstraints);
    if (Value == NumConstraints) {
      Diags.Report(diag::err_drv_invalid_value)
        << A->getAsString(Args) << Name;
      Success = false;
    } else {
      Opts.AnalysisConstraintsOpt = Value;
    }
  }

  if (Arg *A = Args.getLastArg(OPT_analyzer_output)) {
    StringRef Name = A->getValue();
    AnalysisDiagClients Value = llvm::StringSwitch<AnalysisDiagClients>(Name)
#define ANALYSIS_DIAGNOSTICS(NAME, CMDFLAG, DESC, CREATFN) \
      .Case(CMDFLAG, PD_##NAME)
#include "clang/StaticAnalyzer/Core/Analyses.def"
      .Default(NUM_ANALYSIS_DIAG_CLIENTS);
    if (Value == NUM_ANALYSIS_DIAG_CLIENTS) {
      Diags.Report(diag::err_drv_invalid_value)
        << A->getAsString(Args) << Name;
      Success = false;
    } else {
      Opts.AnalysisDiagOpt = Value;
    }
  }

  if (Arg *A = Args.getLastArg(OPT_analyzer_purge)) {
    StringRef Name = A->getValue();
    AnalysisPurgeMode Value = llvm::StringSwitch<AnalysisPurgeMode>(Name)
#define ANALYSIS_PURGE(NAME, CMDFLAG, DESC) \
      .Case(CMDFLAG, NAME)
#include "clang/StaticAnalyzer/Core/Analyses.def"
      .Default(NumPurgeModes);
    if (Value == NumPurgeModes) {
      Diags.Report(diag::err_drv_invalid_value)
        << A->getAsString(Args) << Name;
      Success = false;
    } else {
      Opts.AnalysisPurgeOpt = Value;
    }
  }

  if (Arg *A = Args.getLastArg(OPT_analyzer_inlining_mode)) {
    StringRef Name = A->getValue();
    AnalysisInliningMode Value = llvm::StringSwitch<AnalysisInliningMode>(Name)
#define ANALYSIS_INLINING_MODE(NAME, CMDFLAG, DESC) \
      .Case(CMDFLAG, NAME)
#include "clang/StaticAnalyzer/Core/Analyses.def"
      .Default(NumInliningModes);
    if (Value == NumInliningModes) {
      Diags.Report(diag::err_drv_invalid_value)
        << A->getAsString(Args) << Name;
      Success = false;
    } else {
      Opts.InliningMode = Value;
    }
  }

  Opts.ShowCheckerHelp = Args.hasArg(OPT_analyzer_checker_help);
  Opts.DisableAllChecks = Args.hasArg(OPT_analyzer_disable_all_checks);

  Opts.visualizeExplodedGraphWithGraphViz =
    Args.hasArg(OPT_analyzer_viz_egraph_graphviz);
  Opts.visualizeExplodedGraphWithUbiGraph =
    Args.hasArg(OPT_analyzer_viz_egraph_ubigraph);
  Opts.NoRetryExhausted = Args.hasArg(OPT_analyzer_disable_retry_exhausted);
  Opts.AnalyzeAll = Args.hasArg(OPT_analyzer_opt_analyze_headers);
  Opts.AnalyzerDisplayProgress = Args.hasArg(OPT_analyzer_display_progress);
  Opts.AnalyzeNestedBlocks =
    Args.hasArg(OPT_analyzer_opt_analyze_nested_blocks);
  Opts.eagerlyAssumeBinOpBifurcation = Args.hasArg(OPT_analyzer_eagerly_assume);
  Opts.AnalyzeSpecificFunction = Args.getLastArgValue(OPT_analyze_function);
  Opts.UnoptimizedCFG = Args.hasArg(OPT_analysis_UnoptimizedCFG);
  Opts.TrimGraph = Args.hasArg(OPT_trim_egraph);
  Opts.maxBlockVisitOnPath =
      getLastArgIntValue(Args, OPT_analyzer_max_loop, 4, Diags);
  Opts.PrintStats = Args.hasArg(OPT_analyzer_stats);
  Opts.InlineMaxStackDepth =
      getLastArgIntValue(Args, OPT_analyzer_inline_max_stack_depth,
                         Opts.InlineMaxStackDepth, Diags);

  Opts.CheckersControlList.clear();
  for (arg_iterator it = Args.filtered_begin(OPT_analyzer_checker,
                                             OPT_analyzer_disable_checker),
         ie = Args.filtered_end(); it != ie; ++it) {
    const Arg *A = *it;
    A->claim();
    bool enable = (A->getOption().getID() == OPT_analyzer_checker);
    // We can have a list of comma separated checker names, e.g:
    // '-analyzer-checker=cocoa,unix'
    StringRef checkerList = A->getValue();
    SmallVector<StringRef, 4> checkers;
    checkerList.split(checkers, ",");
    for (unsigned i = 0, e = checkers.size(); i != e; ++i)
      Opts.CheckersControlList.push_back(std::make_pair(checkers[i], enable));
  }
  
  // Go through the analyzer configuration options.
  for (arg_iterator it = Args.filtered_begin(OPT_analyzer_config),
       ie = Args.filtered_end(); it != ie; ++it) {
    const Arg *A = *it;
    A->claim();
    // We can have a list of comma separated config names, e.g:
    // '-analyzer-config key1=val1,key2=val2'
    StringRef configList = A->getValue();
    SmallVector<StringRef, 4> configVals;
    configList.split(configVals, ",");
    for (unsigned i = 0, e = configVals.size(); i != e; ++i) {
      StringRef key, val;
      std::tie(key, val) = configVals[i].split("=");
      if (val.empty()) {
        Diags.Report(SourceLocation(),
                     diag::err_analyzer_config_no_value) << configVals[i];
        Success = false;
        break;
      }
      if (val.find('=') != StringRef::npos) {
        Diags.Report(SourceLocation(),
                     diag::err_analyzer_config_multiple_values)
          << configVals[i];
        Success = false;
        break;
      }
      Opts.Config[key] = val;
    }
  }

  return Success;
}

static bool ParseMigratorArgs(MigratorOptions &Opts, ArgList &Args) {
  Opts.NoNSAllocReallocError = Args.hasArg(OPT_migrator_no_nsalloc_error);
  Opts.NoFinalizeRemoval = Args.hasArg(OPT_migrator_no_finalize_removal);
  return true;
}

static void ParseCommentArgs(CommentOptions &Opts, ArgList &Args) {
  Opts.BlockCommandNames = Args.getAllArgValues(OPT_fcomment_block_commands);
  Opts.ParseAllComments = Args.hasArg(OPT_fparse_all_comments);
}

static StringRef getCodeModel(ArgList &Args, DiagnosticsEngine &Diags) {
  if (Arg *A = Args.getLastArg(OPT_mcode_model)) {
    StringRef Value = A->getValue();
    if (Value == "small" || Value == "kernel" || Value == "medium" ||
        Value == "large")
      return Value;
    Diags.Report(diag::err_drv_invalid_value) << A->getAsString(Args) << Value;
  }
  return "default";
}

/// \brief Create a new Regex instance out of the string value in \p RpassArg.
/// It returns a pointer to the newly generated Regex instance.
static std::shared_ptr<llvm::Regex>
GenerateOptimizationRemarkRegex(DiagnosticsEngine &Diags, ArgList &Args,
                                Arg *RpassArg) {
  StringRef Val = RpassArg->getValue();
  std::string RegexError;
  std::shared_ptr<llvm::Regex> Pattern = std::make_shared<llvm::Regex>(Val);
  if (!Pattern->isValid(RegexError)) {
    Diags.Report(diag::err_drv_optimization_remark_pattern)
        << RegexError << RpassArg->getAsString(Args);
    Pattern.reset();
  }
  return Pattern;
}

static bool ParseCodeGenArgs(CodeGenOptions &Opts, ArgList &Args, InputKind IK,
                             DiagnosticsEngine &Diags,
                             const TargetOptions &TargetOpts) {
  using namespace options;
  bool Success = true;

  unsigned OptimizationLevel = getOptimizationLevel(Args, IK, Diags);
  // TODO: This could be done in Driver
  unsigned MaxOptLevel = 3;
  if (OptimizationLevel > MaxOptLevel) {
    // If the optimization level is not supported, fall back on the default
    // optimization
    Diags.Report(diag::warn_drv_optimization_value)
        << Args.getLastArg(OPT_O)->getAsString(Args) << "-O" << MaxOptLevel;
    OptimizationLevel = MaxOptLevel;
  }
  Opts.OptimizationLevel = OptimizationLevel;

  // We must always run at least the always inlining pass.
  Opts.setInlining(
    (Opts.OptimizationLevel > 1) ? CodeGenOptions::NormalInlining
                                 : CodeGenOptions::OnlyAlwaysInlining);
  // -fno-inline-functions overrides OptimizationLevel > 1.
  Opts.NoInline = Args.hasArg(OPT_fno_inline);
  Opts.setInlining(Args.hasArg(OPT_fno_inline_functions) ?
                     CodeGenOptions::OnlyAlwaysInlining : Opts.getInlining());

  if (Args.hasArg(OPT_gline_tables_only)) {
    Opts.setDebugInfo(CodeGenOptions::DebugLineTablesOnly);
  } else if (Args.hasArg(OPT_g_Flag) || Args.hasArg(OPT_gdwarf_2) ||
             Args.hasArg(OPT_gdwarf_3) || Args.hasArg(OPT_gdwarf_4)) {
    bool Default = false;
    // Until dtrace (via CTF) and LLDB can deal with distributed debug info,
    // Darwin and FreeBSD default to standalone/full debug info.
    if (llvm::Triple(TargetOpts.Triple).isOSDarwin() ||
        llvm::Triple(TargetOpts.Triple).isOSFreeBSD())
      Default = true;

    if (Args.hasFlag(OPT_fstandalone_debug, OPT_fno_standalone_debug, Default))
      Opts.setDebugInfo(CodeGenOptions::FullDebugInfo);
    else
      Opts.setDebugInfo(CodeGenOptions::LimitedDebugInfo);
  }
  Opts.DebugColumnInfo = Args.hasArg(OPT_dwarf_column_info);
  Opts.SplitDwarfFile = Args.getLastArgValue(OPT_split_dwarf_file);
  if (Args.hasArg(OPT_gdwarf_2))
    Opts.DwarfVersion = 2;
  else if (Args.hasArg(OPT_gdwarf_3))
    Opts.DwarfVersion = 3;
  else if (Args.hasArg(OPT_gdwarf_4))
    Opts.DwarfVersion = 4;
  else if (Opts.getDebugInfo() != CodeGenOptions::NoDebugInfo)
    // Default Dwarf version is 4 if we are generating debug information.
    Opts.DwarfVersion = 4;

  Opts.DisableLLVMOpts = Args.hasArg(OPT_disable_llvm_optzns);
  Opts.DisableRedZone = Args.hasArg(OPT_disable_red_zone);
  Opts.ForbidGuardVariables = Args.hasArg(OPT_fforbid_guard_variables);
  Opts.UseRegisterSizedBitfieldAccess = Args.hasArg(
    OPT_fuse_register_sized_bitfield_access);
  Opts.RelaxedAliasing = Args.hasArg(OPT_relaxed_aliasing);
  Opts.StructPathTBAA = !Args.hasArg(OPT_no_struct_path_tbaa);
  Opts.DwarfDebugFlags = Args.getLastArgValue(OPT_dwarf_debug_flags);
  Opts.MergeAllConstants = !Args.hasArg(OPT_fno_merge_all_constants);
  Opts.NoCommon = Args.hasArg(OPT_fno_common);
  Opts.NoImplicitFloat = Args.hasArg(OPT_no_implicit_float);
  Opts.OptimizeSize = getOptimizationLevelSize(Args);
  Opts.SimplifyLibCalls = !(Args.hasArg(OPT_fno_builtin) ||
                            Args.hasArg(OPT_ffreestanding));
  Opts.UnrollLoops =
      Args.hasFlag(OPT_funroll_loops, OPT_fno_unroll_loops,
                   (Opts.OptimizationLevel > 1 && !Opts.OptimizeSize));
  Opts.RerollLoops = Args.hasArg(OPT_freroll_loops);

  Opts.DisableIntegratedAS = Args.hasArg(OPT_fno_integrated_as);
  Opts.Autolink = !Args.hasArg(OPT_fno_autolink);
  Opts.SampleProfileFile = Args.getLastArgValue(OPT_fprofile_sample_use_EQ);
  Opts.ProfileInstrGenerate = Args.hasArg(OPT_fprofile_instr_generate);
  Opts.InstrProfileInput = Args.getLastArgValue(OPT_fprofile_instr_use_EQ);
  Opts.CoverageMapping = Args.hasArg(OPT_fcoverage_mapping);
  Opts.DumpCoverageMapping = Args.hasArg(OPT_dump_coverage_mapping);
  Opts.AsmVerbose = Args.hasArg(OPT_masm_verbose);
  Opts.ObjCAutoRefCountExceptions = Args.hasArg(OPT_fobjc_arc_exceptions);
  Opts.CUDAIsDevice = Args.hasArg(OPT_fcuda_is_device);
  Opts.CXAAtExit = !Args.hasArg(OPT_fno_use_cxa_atexit);
  Opts.CXXCtorDtorAliases = Args.hasArg(OPT_mconstructor_aliases);
  Opts.CodeModel = getCodeModel(Args, Diags);
  Opts.DebugPass = Args.getLastArgValue(OPT_mdebug_pass);
  Opts.DisableFPElim = Args.hasArg(OPT_mdisable_fp_elim);
  Opts.DisableFree = Args.hasArg(OPT_disable_free);
  Opts.DisableTailCalls = Args.hasArg(OPT_mdisable_tail_calls);
  Opts.FloatABI = Args.getLastArgValue(OPT_mfloat_abi);
  Opts.LessPreciseFPMAD = Args.hasArg(OPT_cl_mad_enable);
  Opts.LimitFloatPrecision = Args.getLastArgValue(OPT_mlimit_float_precision);
  Opts.NoInfsFPMath = (Args.hasArg(OPT_menable_no_infinities) ||
                       Args.hasArg(OPT_cl_finite_math_only) ||
                       Args.hasArg(OPT_cl_fast_relaxed_math));
  Opts.NoNaNsFPMath = (Args.hasArg(OPT_menable_no_nans) ||
                       Args.hasArg(OPT_cl_unsafe_math_optimizations) ||
                       Args.hasArg(OPT_cl_finite_math_only) ||
                       Args.hasArg(OPT_cl_fast_relaxed_math));
  Opts.NoSignedZeros = Args.hasArg(OPT_cl_no_signed_zeros);
  Opts.NoZeroInitializedInBSS = Args.hasArg(OPT_mno_zero_initialized_in_bss);
  Opts.BackendOptions = Args.getAllArgValues(OPT_backend_option);
  Opts.NumRegisterParameters = getLastArgIntValue(Args, OPT_mregparm, 0, Diags);
  Opts.NoGlobalMerge = Args.hasArg(OPT_mno_global_merge);
  Opts.NoExecStack = Args.hasArg(OPT_mno_exec_stack);
  Opts.FatalWarnings = Args.hasArg(OPT_massembler_fatal_warnings);
  Opts.EnableSegmentedStacks = Args.hasArg(OPT_split_stacks);
  Opts.RelaxAll = Args.hasArg(OPT_mrelax_all);
  Opts.OmitLeafFramePointer = Args.hasArg(OPT_momit_leaf_frame_pointer);
  Opts.SaveTempLabels = Args.hasArg(OPT_msave_temp_labels);
  Opts.NoDwarfDirectoryAsm = Args.hasArg(OPT_fno_dwarf_directory_asm);
  Opts.SoftFloat = Args.hasArg(OPT_msoft_float);
  Opts.StrictEnums = Args.hasArg(OPT_fstrict_enums);
  Opts.UnsafeFPMath = Args.hasArg(OPT_menable_unsafe_fp_math) ||
                      Args.hasArg(OPT_cl_unsafe_math_optimizations) ||
                      Args.hasArg(OPT_cl_fast_relaxed_math);
  Opts.UnwindTables = Args.hasArg(OPT_munwind_tables);
  Opts.RelocationModel = Args.getLastArgValue(OPT_mrelocation_model, "pic");
  Opts.ThreadModel = Args.getLastArgValue(OPT_mthread_model, "posix");
  if (Opts.ThreadModel != "posix" && Opts.ThreadModel != "single")
    Diags.Report(diag::err_drv_invalid_value)
        << Args.getLastArg(OPT_mthread_model)->getAsString(Args)
        << Opts.ThreadModel;
  Opts.TrapFuncName = Args.getLastArgValue(OPT_ftrap_function_EQ);
  Opts.UseInitArray = Args.hasArg(OPT_fuse_init_array);

  Opts.FunctionSections = Args.hasFlag(OPT_ffunction_sections,
                                       OPT_fno_function_sections, false);
  Opts.DataSections = Args.hasFlag(OPT_fdata_sections,
                                   OPT_fno_data_sections, false);
  Opts.MergeFunctions = Args.hasArg(OPT_fmerge_functions);

  Opts.VectorizeBB = Args.hasArg(OPT_vectorize_slp_aggressive);
  Opts.VectorizeLoop = Args.hasArg(OPT_vectorize_loops);
  Opts.VectorizeSLP = Args.hasArg(OPT_vectorize_slp);

  Opts.MainFileName = Args.getLastArgValue(OPT_main_file_name);
  Opts.VerifyModule = !Args.hasArg(OPT_disable_llvm_verifier);
  Opts.SanitizeRecover = !Args.hasArg(OPT_fno_sanitize_recover);

  Opts.DisableGCov = Args.hasArg(OPT_test_coverage);
  Opts.EmitGcovArcs = Args.hasArg(OPT_femit_coverage_data);
  Opts.EmitGcovNotes = Args.hasArg(OPT_femit_coverage_notes);
  if (Opts.EmitGcovArcs || Opts.EmitGcovNotes) {
    Opts.CoverageFile = Args.getLastArgValue(OPT_coverage_file);
    Opts.CoverageExtraChecksum = Args.hasArg(OPT_coverage_cfg_checksum);
    Opts.CoverageNoFunctionNamesInData =
        Args.hasArg(OPT_coverage_no_function_names_in_data);
    if (Args.hasArg(OPT_coverage_version_EQ)) {
      StringRef CoverageVersion = Args.getLastArgValue(OPT_coverage_version_EQ);
      if (CoverageVersion.size() != 4) {
        Diags.Report(diag::err_drv_invalid_value)
            << Args.getLastArg(OPT_coverage_version_EQ)->getAsString(Args)
            << CoverageVersion;
      } else {
        memcpy(Opts.CoverageVersion, CoverageVersion.data(), 4);
      }
    }
  }

  Opts.InstrumentFunctions = Args.hasArg(OPT_finstrument_functions);
  Opts.InstrumentForProfiling = Args.hasArg(OPT_pg);
  Opts.EmitOpenCLArgMetadata = Args.hasArg(OPT_cl_kernel_arg_info);
  Opts.CompressDebugSections = Args.hasArg(OPT_compress_debug_sections);
  Opts.DebugCompilationDir = Args.getLastArgValue(OPT_fdebug_compilation_dir);
  Opts.LinkBitcodeFile = Args.getLastArgValue(OPT_mlink_bitcode_file);
  Opts.SanitizeCoverage =
      getLastArgIntValue(Args, OPT_fsanitize_coverage, 0, Diags);
  Opts.SanitizeMemoryTrackOrigins =
      getLastArgIntValue(Args, OPT_fsanitize_memory_track_origins_EQ, 0, Diags);
  Opts.SanitizeUndefinedTrapOnError =
      Args.hasArg(OPT_fsanitize_undefined_trap_on_error);
  Opts.SSPBufferSize =
      getLastArgIntValue(Args, OPT_stack_protector_buffer_size, 8, Diags);
  Opts.StackRealignment = Args.hasArg(OPT_mstackrealign);
  if (Arg *A = Args.getLastArg(OPT_mstack_alignment)) {
    StringRef Val = A->getValue();
    unsigned StackAlignment = Opts.StackAlignment;
    Val.getAsInteger(10, StackAlignment);
    Opts.StackAlignment = StackAlignment;
  }

  if (Arg *A = Args.getLastArg(OPT_fobjc_dispatch_method_EQ)) {
    StringRef Name = A->getValue();
    unsigned Method = llvm::StringSwitch<unsigned>(Name)
      .Case("legacy", CodeGenOptions::Legacy)
      .Case("non-legacy", CodeGenOptions::NonLegacy)
      .Case("mixed", CodeGenOptions::Mixed)
      .Default(~0U);
    if (Method == ~0U) {
      Diags.Report(diag::err_drv_invalid_value) << A->getAsString(Args) << Name;
      Success = false;
    } else {
      Opts.setObjCDispatchMethod(
        static_cast<CodeGenOptions::ObjCDispatchMethodKind>(Method));
    }
  }

  if (Arg *A = Args.getLastArg(OPT_ftlsmodel_EQ)) {
    StringRef Name = A->getValue();
    unsigned Model = llvm::StringSwitch<unsigned>(Name)
        .Case("global-dynamic", CodeGenOptions::GeneralDynamicTLSModel)
        .Case("local-dynamic", CodeGenOptions::LocalDynamicTLSModel)
        .Case("initial-exec", CodeGenOptions::InitialExecTLSModel)
        .Case("local-exec", CodeGenOptions::LocalExecTLSModel)
        .Default(~0U);
    if (Model == ~0U) {
      Diags.Report(diag::err_drv_invalid_value) << A->getAsString(Args) << Name;
      Success = false;
    } else {
      Opts.setDefaultTLSModel(static_cast<CodeGenOptions::TLSModel>(Model));
    }
  }

  if (Arg *A = Args.getLastArg(OPT_ffp_contract)) {
    StringRef Val = A->getValue();
    if (Val == "fast")
      Opts.setFPContractMode(CodeGenOptions::FPC_Fast);
    else if (Val == "on")
      Opts.setFPContractMode(CodeGenOptions::FPC_On);
    else if (Val == "off")
      Opts.setFPContractMode(CodeGenOptions::FPC_Off);
    else
      Diags.Report(diag::err_drv_invalid_value) << A->getAsString(Args) << Val;
  }

  if (Arg *A = Args.getLastArg(OPT_fpcc_struct_return, OPT_freg_struct_return)) {
    if (A->getOption().matches(OPT_fpcc_struct_return)) {
      Opts.setStructReturnConvention(CodeGenOptions::SRCK_OnStack);
    } else {
      assert(A->getOption().matches(OPT_freg_struct_return));
      Opts.setStructReturnConvention(CodeGenOptions::SRCK_InRegs);
    }
  }

  Opts.DependentLibraries = Args.getAllArgValues(OPT_dependent_lib);
  bool NeedLocTracking = false;

  if (Arg *A = Args.getLastArg(OPT_Rpass_EQ)) {
    Opts.OptimizationRemarkPattern =
        GenerateOptimizationRemarkRegex(Diags, Args, A);
    NeedLocTracking = true;
  }

  if (Arg *A = Args.getLastArg(OPT_Rpass_missed_EQ)) {
    Opts.OptimizationRemarkMissedPattern =
        GenerateOptimizationRemarkRegex(Diags, Args, A);
    NeedLocTracking = true;
  }

  if (Arg *A = Args.getLastArg(OPT_Rpass_analysis_EQ)) {
    Opts.OptimizationRemarkAnalysisPattern =
        GenerateOptimizationRemarkRegex(Diags, Args, A);
    NeedLocTracking = true;
  }

  // If the user requested to use a sample profile for PGO, then the
  // backend will need to track source location information so the profile
  // can be incorporated into the IR.
  if (!Opts.SampleProfileFile.empty())
    NeedLocTracking = true;

  // If the user requested a flag that requires source locations available in
  // the backend, make sure that the backend tracks source location information.
  if (NeedLocTracking && Opts.getDebugInfo() == CodeGenOptions::NoDebugInfo)
    Opts.setDebugInfo(CodeGenOptions::LocTrackingOnly);

  Opts.RewriteMapFiles = Args.getAllArgValues(OPT_frewrite_map_file);

  return Success;
}

static void ParseDependencyOutputArgs(DependencyOutputOptions &Opts,
                                      ArgList &Args) {
  using namespace options;
  Opts.OutputFile = Args.getLastArgValue(OPT_dependency_file);
  Opts.Targets = Args.getAllArgValues(OPT_MT);
  Opts.IncludeSystemHeaders = Args.hasArg(OPT_sys_header_deps);
  Opts.IncludeModuleFiles = Args.hasArg(OPT_module_file_deps);
  Opts.UsePhonyTargets = Args.hasArg(OPT_MP);
  Opts.ShowHeaderIncludes = Args.hasArg(OPT_H);
  Opts.HeaderIncludeOutputFile = Args.getLastArgValue(OPT_header_include_file);
  Opts.AddMissingHeaderDeps = Args.hasArg(OPT_MG);
  Opts.PrintShowIncludes = Args.hasArg(OPT_show_includes);
  Opts.DOTOutputFile = Args.getLastArgValue(OPT_dependency_dot);
  Opts.ModuleDependencyOutputDir =
      Args.getLastArgValue(OPT_module_dependency_dir);
}

bool clang::ParseDiagnosticArgs(DiagnosticOptions &Opts, ArgList &Args,
                                DiagnosticsEngine *Diags) {
  using namespace options;
  bool Success = true;

  Opts.DiagnosticLogFile = Args.getLastArgValue(OPT_diagnostic_log_file);
  if (Arg *A =
          Args.getLastArg(OPT_diagnostic_serialized_file, OPT__serialize_diags))
    Opts.DiagnosticSerializationFile = A->getValue();
  Opts.IgnoreWarnings = Args.hasArg(OPT_w);
  Opts.NoRewriteMacros = Args.hasArg(OPT_Wno_rewrite_macros);
  Opts.Pedantic = Args.hasArg(OPT_pedantic);
  Opts.PedanticErrors = Args.hasArg(OPT_pedantic_errors);
  Opts.ShowCarets = !Args.hasArg(OPT_fno_caret_diagnostics);
  Opts.ShowColors = Args.hasArg(OPT_fcolor_diagnostics);
  Opts.ShowColumn = Args.hasFlag(OPT_fshow_column,
                                 OPT_fno_show_column,
                                 /*Default=*/true);
  Opts.ShowFixits = !Args.hasArg(OPT_fno_diagnostics_fixit_info);
  Opts.ShowLocation = !Args.hasArg(OPT_fno_show_source_location);
  Opts.ShowOptionNames = Args.hasArg(OPT_fdiagnostics_show_option);

  llvm::sys::Process::UseANSIEscapeCodes(Args.hasArg(OPT_fansi_escape_codes));

  // Default behavior is to not to show note include stacks.
  Opts.ShowNoteIncludeStack = false;
  if (Arg *A = Args.getLastArg(OPT_fdiagnostics_show_note_include_stack,
                               OPT_fno_diagnostics_show_note_include_stack))
    if (A->getOption().matches(OPT_fdiagnostics_show_note_include_stack))
      Opts.ShowNoteIncludeStack = true;

  StringRef ShowOverloads =
    Args.getLastArgValue(OPT_fshow_overloads_EQ, "all");
  if (ShowOverloads == "best")
    Opts.setShowOverloads(Ovl_Best);
  else if (ShowOverloads == "all")
    Opts.setShowOverloads(Ovl_All);
  else {
    Success = false;
    if (Diags)
      Diags->Report(diag::err_drv_invalid_value)
      << Args.getLastArg(OPT_fshow_overloads_EQ)->getAsString(Args)
      << ShowOverloads;
  }

  StringRef ShowCategory =
    Args.getLastArgValue(OPT_fdiagnostics_show_category, "none");
  if (ShowCategory == "none")
    Opts.ShowCategories = 0;
  else if (ShowCategory == "id")
    Opts.ShowCategories = 1;
  else if (ShowCategory == "name")
    Opts.ShowCategories = 2;
  else {
    Success = false;
    if (Diags)
      Diags->Report(diag::err_drv_invalid_value)
      << Args.getLastArg(OPT_fdiagnostics_show_category)->getAsString(Args)
      << ShowCategory;
  }

  StringRef Format =
    Args.getLastArgValue(OPT_fdiagnostics_format, "clang");
  if (Format == "clang")
    Opts.setFormat(DiagnosticOptions::Clang);
  else if (Format == "msvc")
    Opts.setFormat(DiagnosticOptions::Msvc);
  else if (Format == "msvc-fallback") {
    Opts.setFormat(DiagnosticOptions::Msvc);
    Opts.CLFallbackMode = true;
  } else if (Format == "vi")
    Opts.setFormat(DiagnosticOptions::Vi);
  else {
    Success = false;
    if (Diags)
      Diags->Report(diag::err_drv_invalid_value)
      << Args.getLastArg(OPT_fdiagnostics_format)->getAsString(Args)
      << Format;
  }
  
  Opts.ShowSourceRanges = Args.hasArg(OPT_fdiagnostics_print_source_range_info);
  Opts.ShowParseableFixits = Args.hasArg(OPT_fdiagnostics_parseable_fixits);
  Opts.ShowPresumedLoc = !Args.hasArg(OPT_fno_diagnostics_use_presumed_location);
  Opts.VerifyDiagnostics = Args.hasArg(OPT_verify);
  Opts.ElideType = !Args.hasArg(OPT_fno_elide_type);
  Opts.ShowTemplateTree = Args.hasArg(OPT_fdiagnostics_show_template_tree);
  Opts.ErrorLimit = getLastArgIntValue(Args, OPT_ferror_limit, 0, Diags);
  Opts.MacroBacktraceLimit =
      getLastArgIntValue(Args, OPT_fmacro_backtrace_limit,
                         DiagnosticOptions::DefaultMacroBacktraceLimit, Diags);
  Opts.TemplateBacktraceLimit = getLastArgIntValue(
      Args, OPT_ftemplate_backtrace_limit,
      DiagnosticOptions::DefaultTemplateBacktraceLimit, Diags);
  Opts.ConstexprBacktraceLimit = getLastArgIntValue(
      Args, OPT_fconstexpr_backtrace_limit,
      DiagnosticOptions::DefaultConstexprBacktraceLimit, Diags);
  Opts.SpellCheckingLimit = getLastArgIntValue(
      Args, OPT_fspell_checking_limit,
      DiagnosticOptions::DefaultSpellCheckingLimit, Diags);
  Opts.TabStop = getLastArgIntValue(Args, OPT_ftabstop,
                                    DiagnosticOptions::DefaultTabStop, Diags);
  if (Opts.TabStop == 0 || Opts.TabStop > DiagnosticOptions::MaxTabStop) {
    Opts.TabStop = DiagnosticOptions::DefaultTabStop;
    if (Diags)
      Diags->Report(diag::warn_ignoring_ftabstop_value)
      << Opts.TabStop << DiagnosticOptions::DefaultTabStop;
  }
  Opts.MessageLength = getLastArgIntValue(Args, OPT_fmessage_length, 0, Diags);
  addDiagnosticArgs(Args, OPT_W_Group, OPT_W_value_Group, Opts.Warnings);
  addDiagnosticArgs(Args, OPT_R_Group, OPT_R_value_Group, Opts.Remarks);

  return Success;
}

static void ParseFileSystemArgs(FileSystemOptions &Opts, ArgList &Args) {
  Opts.WorkingDir = Args.getLastArgValue(OPT_working_directory);
}

static InputKind ParseFrontendArgs(FrontendOptions &Opts, ArgList &Args,
                                   DiagnosticsEngine &Diags) {
  using namespace options;
  Opts.ProgramAction = frontend::ParseSyntaxOnly;
  if (const Arg *A = Args.getLastArg(OPT_Action_Group)) {
    switch (A->getOption().getID()) {
    default:
      llvm_unreachable("Invalid option in group!");
    case OPT_ast_list:
      Opts.ProgramAction = frontend::ASTDeclList; break;
    case OPT_ast_dump:
    case OPT_ast_dump_lookups:
      Opts.ProgramAction = frontend::ASTDump; break;
    case OPT_ast_print:
      Opts.ProgramAction = frontend::ASTPrint; break;
    case OPT_ast_view:
      Opts.ProgramAction = frontend::ASTView; break;
    case OPT_dump_raw_tokens:
      Opts.ProgramAction = frontend::DumpRawTokens; break;
    case OPT_dump_tokens:
      Opts.ProgramAction = frontend::DumpTokens; break;
    case OPT_S:
      Opts.ProgramAction = frontend::EmitAssembly; break;
    case OPT_emit_llvm_bc:
      Opts.ProgramAction = frontend::EmitBC; break;
    case OPT_emit_html:
      Opts.ProgramAction = frontend::EmitHTML; break;
    case OPT_emit_llvm:
      Opts.ProgramAction = frontend::EmitLLVM; break;
    case OPT_emit_llvm_only:
      Opts.ProgramAction = frontend::EmitLLVMOnly; break;
    case OPT_emit_codegen_only:
      Opts.ProgramAction = frontend::EmitCodeGenOnly; break;
    case OPT_emit_obj:
      Opts.ProgramAction = frontend::EmitObj; break;
    case OPT_fixit_EQ:
      Opts.FixItSuffix = A->getValue();
      // fall-through!
    case OPT_fixit:
      Opts.ProgramAction = frontend::FixIt; break;
    case OPT_emit_module:
      Opts.ProgramAction = frontend::GenerateModule; break;
    case OPT_emit_pch:
      Opts.ProgramAction = frontend::GeneratePCH; break;
    case OPT_emit_pth:
      Opts.ProgramAction = frontend::GeneratePTH; break;
    case OPT_init_only:
      Opts.ProgramAction = frontend::InitOnly; break;
    case OPT_fsyntax_only:
      Opts.ProgramAction = frontend::ParseSyntaxOnly; break;
    case OPT_module_file_info:
      Opts.ProgramAction = frontend::ModuleFileInfo; break;
    case OPT_verify_pch:
      Opts.ProgramAction = frontend::VerifyPCH; break;
    case OPT_print_decl_contexts:
      Opts.ProgramAction = frontend::PrintDeclContext; break;
    case OPT_print_preamble:
      Opts.ProgramAction = frontend::PrintPreamble; break;
    case OPT_E:
      Opts.ProgramAction = frontend::PrintPreprocessedInput; break;
    case OPT_rewrite_macros:
      Opts.ProgramAction = frontend::RewriteMacros; break;
    case OPT_rewrite_objc:
      Opts.ProgramAction = frontend::RewriteObjC; break;
    case OPT_rewrite_test:
      Opts.ProgramAction = frontend::RewriteTest; break;
    case OPT_analyze:
      Opts.ProgramAction = frontend::RunAnalysis; break;
    case OPT_migrate:
      Opts.ProgramAction = frontend::MigrateSource; break;
    case OPT_Eonly:
      Opts.ProgramAction = frontend::RunPreprocessorOnly; break;
    }
  }

  if (const Arg* A = Args.getLastArg(OPT_plugin)) {
    Opts.Plugins.push_back(A->getValue(0));
    Opts.ProgramAction = frontend::PluginAction;
    Opts.ActionName = A->getValue();

    for (arg_iterator it = Args.filtered_begin(OPT_plugin_arg),
           end = Args.filtered_end(); it != end; ++it) {
      if ((*it)->getValue(0) == Opts.ActionName)
        Opts.PluginArgs.push_back((*it)->getValue(1));
    }
  }

  Opts.AddPluginActions = Args.getAllArgValues(OPT_add_plugin);
  Opts.AddPluginArgs.resize(Opts.AddPluginActions.size());
  for (int i = 0, e = Opts.AddPluginActions.size(); i != e; ++i) {
    for (arg_iterator it = Args.filtered_begin(OPT_plugin_arg),
           end = Args.filtered_end(); it != end; ++it) {
      if ((*it)->getValue(0) == Opts.AddPluginActions[i])
        Opts.AddPluginArgs[i].push_back((*it)->getValue(1));
    }
  }

  if (const Arg *A = Args.getLastArg(OPT_code_completion_at)) {
    Opts.CodeCompletionAt =
      ParsedSourceLocation::FromString(A->getValue());
    if (Opts.CodeCompletionAt.FileName.empty())
      Diags.Report(diag::err_drv_invalid_value)
        << A->getAsString(Args) << A->getValue();
  }
  Opts.DisableFree = Args.hasArg(OPT_disable_free);

  Opts.OutputFile = Args.getLastArgValue(OPT_o);
  Opts.Plugins = Args.getAllArgValues(OPT_load);
  Opts.RelocatablePCH = Args.hasArg(OPT_relocatable_pch);
  Opts.ShowHelp = Args.hasArg(OPT_help);
  Opts.ShowStats = Args.hasArg(OPT_print_stats);
  Opts.ShowTimers = Args.hasArg(OPT_ftime_report);
  Opts.ShowVersion = Args.hasArg(OPT_version);
  Opts.ASTMergeFiles = Args.getAllArgValues(OPT_ast_merge);
  Opts.LLVMArgs = Args.getAllArgValues(OPT_mllvm);
  Opts.FixWhatYouCan = Args.hasArg(OPT_fix_what_you_can);
  Opts.FixOnlyWarnings = Args.hasArg(OPT_fix_only_warnings);
  Opts.FixAndRecompile = Args.hasArg(OPT_fixit_recompile);
  Opts.FixToTemporaries = Args.hasArg(OPT_fixit_to_temp);
  Opts.ASTDumpDecls = Args.hasArg(OPT_ast_dump);
  Opts.ASTDumpFilter = Args.getLastArgValue(OPT_ast_dump_filter);
  Opts.ASTDumpLookups = Args.hasArg(OPT_ast_dump_lookups);
  Opts.UseGlobalModuleIndex = !Args.hasArg(OPT_fno_modules_global_index);
  Opts.GenerateGlobalModuleIndex = Opts.UseGlobalModuleIndex;
  Opts.ModuleMapFiles = Args.getAllArgValues(OPT_fmodule_map_file);
  Opts.ModuleFiles = Args.getAllArgValues(OPT_fmodule_file);

  Opts.CodeCompleteOpts.IncludeMacros
    = Args.hasArg(OPT_code_completion_macros);
  Opts.CodeCompleteOpts.IncludeCodePatterns
    = Args.hasArg(OPT_code_completion_patterns);
  Opts.CodeCompleteOpts.IncludeGlobals
    = !Args.hasArg(OPT_no_code_completion_globals);
  Opts.CodeCompleteOpts.IncludeBriefComments
    = Args.hasArg(OPT_code_completion_brief_comments);

  Opts.OverrideRecordLayoutsFile
    = Args.getLastArgValue(OPT_foverride_record_layout_EQ);
  if (const Arg *A = Args.getLastArg(OPT_arcmt_check,
                                     OPT_arcmt_modify,
                                     OPT_arcmt_migrate)) {
    switch (A->getOption().getID()) {
    default:
      llvm_unreachable("missed a case");
    case OPT_arcmt_check:
      Opts.ARCMTAction = FrontendOptions::ARCMT_Check;
      break;
    case OPT_arcmt_modify:
      Opts.ARCMTAction = FrontendOptions::ARCMT_Modify;
      break;
    case OPT_arcmt_migrate:
      Opts.ARCMTAction = FrontendOptions::ARCMT_Migrate;
      break;
    }
  }
  Opts.MTMigrateDir = Args.getLastArgValue(OPT_mt_migrate_directory);
  Opts.ARCMTMigrateReportOut
    = Args.getLastArgValue(OPT_arcmt_migrate_report_output);
  Opts.ARCMTMigrateEmitARCErrors
    = Args.hasArg(OPT_arcmt_migrate_emit_arc_errors);

  if (Args.hasArg(OPT_objcmt_migrate_literals))
    Opts.ObjCMTAction |= FrontendOptions::ObjCMT_Literals;
  if (Args.hasArg(OPT_objcmt_migrate_subscripting))
    Opts.ObjCMTAction |= FrontendOptions::ObjCMT_Subscripting;
  if (Args.hasArg(OPT_objcmt_migrate_property_dot_syntax))
    Opts.ObjCMTAction |= FrontendOptions::ObjCMT_PropertyDotSyntax;
  if (Args.hasArg(OPT_objcmt_migrate_property))
    Opts.ObjCMTAction |= FrontendOptions::ObjCMT_Property;
  if (Args.hasArg(OPT_objcmt_migrate_readonly_property))
    Opts.ObjCMTAction |= FrontendOptions::ObjCMT_ReadonlyProperty;
  if (Args.hasArg(OPT_objcmt_migrate_readwrite_property))
    Opts.ObjCMTAction |= FrontendOptions::ObjCMT_ReadwriteProperty;
  if (Args.hasArg(OPT_objcmt_migrate_annotation))
    Opts.ObjCMTAction |= FrontendOptions::ObjCMT_Annotation;
  if (Args.hasArg(OPT_objcmt_returns_innerpointer_property))
    Opts.ObjCMTAction |= FrontendOptions::ObjCMT_ReturnsInnerPointerProperty;
  if (Args.hasArg(OPT_objcmt_migrate_instancetype))
    Opts.ObjCMTAction |= FrontendOptions::ObjCMT_Instancetype;
  if (Args.hasArg(OPT_objcmt_migrate_nsmacros))
    Opts.ObjCMTAction |= FrontendOptions::ObjCMT_NsMacros;
  if (Args.hasArg(OPT_objcmt_migrate_protocol_conformance))
    Opts.ObjCMTAction |= FrontendOptions::ObjCMT_ProtocolConformance;
  if (Args.hasArg(OPT_objcmt_atomic_property))
    Opts.ObjCMTAction |= FrontendOptions::ObjCMT_AtomicProperty;
  if (Args.hasArg(OPT_objcmt_ns_nonatomic_iosonly))
    Opts.ObjCMTAction |= FrontendOptions::ObjCMT_NsAtomicIOSOnlyProperty;
  if (Args.hasArg(OPT_objcmt_migrate_designated_init))
    Opts.ObjCMTAction |= FrontendOptions::ObjCMT_DesignatedInitializer;
  if (Args.hasArg(OPT_objcmt_migrate_all))
    Opts.ObjCMTAction |= FrontendOptions::ObjCMT_MigrateDecls;

  Opts.ObjCMTWhiteListPath = Args.getLastArgValue(OPT_objcmt_whitelist_dir_path);

  if (Opts.ARCMTAction != FrontendOptions::ARCMT_None &&
      Opts.ObjCMTAction != FrontendOptions::ObjCMT_None) {
    Diags.Report(diag::err_drv_argument_not_allowed_with)
      << "ARC migration" << "ObjC migration";
  }

  InputKind DashX = IK_None;
  if (const Arg *A = Args.getLastArg(OPT_x)) {
    DashX = llvm::StringSwitch<InputKind>(A->getValue())
      .Case("c", IK_C)
      .Case("cl", IK_OpenCL)
      .Case("cuda", IK_CUDA)
      .Case("c++", IK_CXX)
      .Case("objective-c", IK_ObjC)
      .Case("objective-c++", IK_ObjCXX)
      .Case("cpp-output", IK_PreprocessedC)
      .Case("assembler-with-cpp", IK_Asm)
      .Case("c++-cpp-output", IK_PreprocessedCXX)
      .Case("objective-c-cpp-output", IK_PreprocessedObjC)
      .Case("objc-cpp-output", IK_PreprocessedObjC)
      .Case("objective-c++-cpp-output", IK_PreprocessedObjCXX)
      .Case("objc++-cpp-output", IK_PreprocessedObjCXX)
      .Case("c-header", IK_C)
      .Case("cl-header", IK_OpenCL)
      .Case("objective-c-header", IK_ObjC)
      .Case("c++-header", IK_CXX)
      .Case("objective-c++-header", IK_ObjCXX)
      .Cases("ast", "pcm", IK_AST)
      .Case("ir", IK_LLVM_IR)
      .Default(IK_None);
    if (DashX == IK_None)
      Diags.Report(diag::err_drv_invalid_value)
        << A->getAsString(Args) << A->getValue();
  }

  // '-' is the default input if none is given.
  std::vector<std::string> Inputs = Args.getAllArgValues(OPT_INPUT);
  Opts.Inputs.clear();
  if (Inputs.empty())
    Inputs.push_back("-");
  for (unsigned i = 0, e = Inputs.size(); i != e; ++i) {
    InputKind IK = DashX;
    if (IK == IK_None) {
      IK = FrontendOptions::getInputKindForExtension(
        StringRef(Inputs[i]).rsplit('.').second);
      // FIXME: Remove this hack.
      if (i == 0)
        DashX = IK;
    }
    Opts.Inputs.push_back(FrontendInputFile(Inputs[i], IK));
  }

  return DashX;
}

std::string CompilerInvocation::GetResourcesPath(const char *Argv0,
                                                 void *MainAddr) {
  std::string ClangExecutable =
      llvm::sys::fs::getMainExecutable(Argv0, MainAddr);
  StringRef Dir = llvm::sys::path::parent_path(ClangExecutable);

  // Compute the path to the resource directory.
  StringRef ClangResourceDir(CLANG_RESOURCE_DIR);
  SmallString<128> P(Dir);
  if (ClangResourceDir != "") {
    llvm::sys::path::append(P, ClangResourceDir);
  } else {
    StringRef ClangLibdirSuffix(CLANG_LIBDIR_SUFFIX);
    llvm::sys::path::append(P, "..", Twine("lib") + ClangLibdirSuffix, "clang",
                            CLANG_VERSION_STRING);
  }

  return P.str();
}

static void ParseHeaderSearchArgs(HeaderSearchOptions &Opts, ArgList &Args) {
  using namespace options;
  Opts.Sysroot = Args.getLastArgValue(OPT_isysroot, "/");
  Opts.Verbose = Args.hasArg(OPT_v);
  Opts.UseBuiltinIncludes = !Args.hasArg(OPT_nobuiltininc);
  Opts.UseStandardSystemIncludes = !Args.hasArg(OPT_nostdsysteminc);
  Opts.UseStandardCXXIncludes = !Args.hasArg(OPT_nostdincxx);
  if (const Arg *A = Args.getLastArg(OPT_stdlib_EQ))
    Opts.UseLibcxx = (strcmp(A->getValue(), "libc++") == 0);
  Opts.ResourceDir = Args.getLastArgValue(OPT_resource_dir);
  Opts.ModuleCachePath = Args.getLastArgValue(OPT_fmodules_cache_path);
  Opts.ModuleUserBuildPath = Args.getLastArgValue(OPT_fmodules_user_build_path);
  Opts.DisableModuleHash = Args.hasArg(OPT_fdisable_module_hash);
  // -fmodules implies -fmodule-maps
  Opts.ModuleMaps = Args.hasArg(OPT_fmodule_maps) || Args.hasArg(OPT_fmodules);
  Opts.ModuleMapFileHomeIsCwd = Args.hasArg(OPT_fmodule_map_file_home_is_cwd);
  Opts.ModuleCachePruneInterval =
      getLastArgIntValue(Args, OPT_fmodules_prune_interval, 7 * 24 * 60 * 60);
  Opts.ModuleCachePruneAfter =
      getLastArgIntValue(Args, OPT_fmodules_prune_after, 31 * 24 * 60 * 60);
  Opts.ModulesValidateOncePerBuildSession =
      Args.hasArg(OPT_fmodules_validate_once_per_build_session);
  Opts.BuildSessionTimestamp =
      getLastArgUInt64Value(Args, OPT_fbuild_session_timestamp, 0);
  Opts.ModulesValidateSystemHeaders =
      Args.hasArg(OPT_fmodules_validate_system_headers);

  for (arg_iterator it = Args.filtered_begin(OPT_fmodules_ignore_macro),
                    ie = Args.filtered_end();
       it != ie; ++it) {
    StringRef MacroDef = (*it)->getValue();
    Opts.ModulesIgnoreMacros.insert(MacroDef.split('=').first);
  }

  // Add -I..., -F..., and -index-header-map options in order.
  bool IsIndexHeaderMap = false;
  for (arg_iterator it = Args.filtered_begin(OPT_I, OPT_F, 
                                             OPT_index_header_map),
       ie = Args.filtered_end(); it != ie; ++it) {
    if ((*it)->getOption().matches(OPT_index_header_map)) {
      // -index-header-map applies to the next -I or -F.
      IsIndexHeaderMap = true;
      continue;
    }
        
    frontend::IncludeDirGroup Group 
      = IsIndexHeaderMap? frontend::IndexHeaderMap : frontend::Angled;
    
    Opts.AddPath((*it)->getValue(), Group,
                 /*IsFramework=*/ (*it)->getOption().matches(OPT_F), true);
    IsIndexHeaderMap = false;
  }

  // Add -iprefix/-iwithprefix/-iwithprefixbefore options.
  StringRef Prefix = ""; // FIXME: This isn't the correct default prefix.
  for (arg_iterator it = Args.filtered_begin(OPT_iprefix, OPT_iwithprefix,
                                             OPT_iwithprefixbefore),
         ie = Args.filtered_end(); it != ie; ++it) {
    const Arg *A = *it;
    if (A->getOption().matches(OPT_iprefix))
      Prefix = A->getValue();
    else if (A->getOption().matches(OPT_iwithprefix))
      Opts.AddPath(Prefix.str() + A->getValue(),
                   frontend::After, false, true);
    else
      Opts.AddPath(Prefix.str() + A->getValue(),
                   frontend::Angled, false, true);
  }

  for (arg_iterator it = Args.filtered_begin(OPT_idirafter),
         ie = Args.filtered_end(); it != ie; ++it)
    Opts.AddPath((*it)->getValue(), frontend::After, false, true);
  for (arg_iterator it = Args.filtered_begin(OPT_iquote),
         ie = Args.filtered_end(); it != ie; ++it)
    Opts.AddPath((*it)->getValue(), frontend::Quoted, false, true);
  for (arg_iterator it = Args.filtered_begin(OPT_isystem,
         OPT_iwithsysroot), ie = Args.filtered_end(); it != ie; ++it)
    Opts.AddPath((*it)->getValue(), frontend::System, false,
                 !(*it)->getOption().matches(OPT_iwithsysroot));
  for (arg_iterator it = Args.filtered_begin(OPT_iframework),
         ie = Args.filtered_end(); it != ie; ++it)
    Opts.AddPath((*it)->getValue(), frontend::System, true, true);

  // Add the paths for the various language specific isystem flags.
  for (arg_iterator it = Args.filtered_begin(OPT_c_isystem),
       ie = Args.filtered_end(); it != ie; ++it)
    Opts.AddPath((*it)->getValue(), frontend::CSystem, false, true);
  for (arg_iterator it = Args.filtered_begin(OPT_cxx_isystem),
       ie = Args.filtered_end(); it != ie; ++it)
    Opts.AddPath((*it)->getValue(), frontend::CXXSystem, false, true);
  for (arg_iterator it = Args.filtered_begin(OPT_objc_isystem),
       ie = Args.filtered_end(); it != ie; ++it)
    Opts.AddPath((*it)->getValue(), frontend::ObjCSystem, false,true);
  for (arg_iterator it = Args.filtered_begin(OPT_objcxx_isystem),
       ie = Args.filtered_end(); it != ie; ++it)
    Opts.AddPath((*it)->getValue(), frontend::ObjCXXSystem, false, true);

  // Add the internal paths from a driver that detects standard include paths.
  for (arg_iterator I = Args.filtered_begin(OPT_internal_isystem,
                                            OPT_internal_externc_isystem),
                    E = Args.filtered_end();
       I != E; ++I) {
    frontend::IncludeDirGroup Group = frontend::System;
    if ((*I)->getOption().matches(OPT_internal_externc_isystem))
      Group = frontend::ExternCSystem;
    Opts.AddPath((*I)->getValue(), Group, false, true);
  }

  // Add the path prefixes which are implicitly treated as being system headers.
  for (arg_iterator I = Args.filtered_begin(OPT_system_header_prefix,
                                            OPT_no_system_header_prefix),
                    E = Args.filtered_end();
       I != E; ++I)
    Opts.AddSystemHeaderPrefix(
        (*I)->getValue(), (*I)->getOption().matches(OPT_system_header_prefix));

  for (arg_iterator I = Args.filtered_begin(OPT_ivfsoverlay),
       E = Args.filtered_end(); I != E; ++I)
    Opts.AddVFSOverlayFile((*I)->getValue());
}

void CompilerInvocation::setLangDefaults(LangOptions &Opts, InputKind IK,
                                         LangStandard::Kind LangStd) {
  // Set some properties which depend solely on the input kind; it would be nice
  // to move these to the language standard, and have the driver resolve the
  // input kind + language standard.
  if (IK == IK_Asm) {
    Opts.AsmPreprocessor = 1;
  } else if (IK == IK_ObjC ||
             IK == IK_ObjCXX ||
             IK == IK_PreprocessedObjC ||
             IK == IK_PreprocessedObjCXX) {
    Opts.ObjC1 = Opts.ObjC2 = 1;
  }

  if (LangStd == LangStandard::lang_unspecified) {
    // Based on the base language, pick one.
    switch (IK) {
    case IK_None:
    case IK_AST:
    case IK_LLVM_IR:
      llvm_unreachable("Invalid input kind!");
    case IK_OpenCL:
      LangStd = LangStandard::lang_opencl;
      break;
    case IK_CUDA:
      LangStd = LangStandard::lang_cuda;
      break;
    case IK_Asm:
    case IK_C:
    case IK_PreprocessedC:
    case IK_ObjC:
    case IK_PreprocessedObjC:
      LangStd = LangStandard::lang_gnu11;
      break;
    case IK_CXX:
    case IK_PreprocessedCXX:
    case IK_ObjCXX:
    case IK_PreprocessedObjCXX:
      LangStd = LangStandard::lang_gnucxx98;
      break;
    }
  }

  const LangStandard &Std = LangStandard::getLangStandardForKind(LangStd);
  Opts.LineComment = Std.hasLineComments();
  Opts.C99 = Std.isC99();
  Opts.C11 = Std.isC11();
  Opts.CPlusPlus = Std.isCPlusPlus();
  Opts.CPlusPlus11 = Std.isCPlusPlus11();
  Opts.CPlusPlus14 = Std.isCPlusPlus14();
  Opts.CPlusPlus1z = Std.isCPlusPlus1z();
  Opts.Digraphs = Std.hasDigraphs();
  Opts.GNUMode = Std.isGNUMode();
  Opts.GNUInline = !Std.isC99();
  Opts.HexFloats = Std.hasHexFloats();
  Opts.ImplicitInt = Std.hasImplicitInt();

  // Set OpenCL Version.
  Opts.OpenCL = LangStd == LangStandard::lang_opencl || IK == IK_OpenCL;
  if (LangStd == LangStandard::lang_opencl)
    Opts.OpenCLVersion = 100;
  else if (LangStd == LangStandard::lang_opencl11)
    Opts.OpenCLVersion = 110;
  else if (LangStd == LangStandard::lang_opencl12)
    Opts.OpenCLVersion = 120;
  else if (LangStd == LangStandard::lang_opencl20)
    Opts.OpenCLVersion = 200;

  // OpenCL has some additional defaults.
  if (Opts.OpenCL) {
    Opts.AltiVec = 0;
    Opts.CXXOperatorNames = 1;
    Opts.LaxVectorConversions = 0;
    Opts.DefaultFPContract = 1;
    Opts.NativeHalfType = 1;
  }

  Opts.CUDA = LangStd == LangStandard::lang_cuda || IK == IK_CUDA;

  // OpenCL and C++ both have bool, true, false keywords.
  Opts.Bool = Opts.OpenCL || Opts.CPlusPlus;

  // OpenCL has half keyword
  Opts.Half = Opts.OpenCL;

  // C++ has wchar_t keyword.
  Opts.WChar = Opts.CPlusPlus;

  Opts.GNUKeywords = Opts.GNUMode;
  Opts.CXXOperatorNames = Opts.CPlusPlus;

  Opts.DollarIdents = !Opts.AsmPreprocessor;

  // C++14 onwards has sized global deallocation functions.
  Opts.SizedDeallocation = Opts.CPlusPlus14;
}

/// Attempt to parse a visibility value out of the given argument.
static Visibility parseVisibility(Arg *arg, ArgList &args,
                                  DiagnosticsEngine &diags) {
  StringRef value = arg->getValue();
  if (value == "default") {
    return DefaultVisibility;
  } else if (value == "hidden") {
    return HiddenVisibility;
  } else if (value == "protected") {
    // FIXME: diagnose if target does not support protected visibility
    return ProtectedVisibility;
  }

  diags.Report(diag::err_drv_invalid_value)
    << arg->getAsString(args) << value;
  return DefaultVisibility;
}

static unsigned parseMSCVersion(ArgList &Args, DiagnosticsEngine &Diags) {
  auto Arg = Args.getLastArg(OPT_fms_compatibility_version);
  if (!Arg)
    return 0;

  // The MSC versioning scheme involves four versioning components:
  //  - Major
  //  - Minor
  //  - Build
  //  - Patch
  //
  // We accept either the old style (_MSC_VER) value, or a _MSC_FULL_VER value.
  // Additionally, the value may be provided in the form of a more readable
  // MM.mm.bbbbb.pp version.
  //
  // Unfortunately, due to the bit-width limitations, we cannot currently encode
  // the value for the patch level.

  unsigned VC[4] = {0};
  StringRef Value = Arg->getValue();
  SmallVector<StringRef, 4> Components;

  Value.split(Components, ".", llvm::array_lengthof(VC));
  for (unsigned CI = 0,
                CE = std::min(Components.size(), llvm::array_lengthof(VC));
       CI < CE; ++CI) {
    if (Components[CI].getAsInteger(10, VC[CI])) {
      Diags.Report(diag::err_drv_invalid_value)
        << Arg->getAsString(Args) << Value;
      return 0;
    }
  }

  // FIXME we cannot encode the patch level
  return VC[0] * 10000000 + VC[1] * 100000 + VC[2];
}

static void ParseLangArgs(LangOptions &Opts, ArgList &Args, InputKind IK,
                          DiagnosticsEngine &Diags) {
  // FIXME: Cleanup per-file based stuff.
  LangStandard::Kind LangStd = LangStandard::lang_unspecified;
  if (const Arg *A = Args.getLastArg(OPT_std_EQ)) {
    LangStd = llvm::StringSwitch<LangStandard::Kind>(A->getValue())
#define LANGSTANDARD(id, name, desc, features) \
      .Case(name, LangStandard::lang_##id)
#include "clang/Frontend/LangStandards.def"
      .Default(LangStandard::lang_unspecified);
    if (LangStd == LangStandard::lang_unspecified)
      Diags.Report(diag::err_drv_invalid_value)
        << A->getAsString(Args) << A->getValue();
    else {
      // Valid standard, check to make sure language and standard are
      // compatible.
      const LangStandard &Std = LangStandard::getLangStandardForKind(LangStd);
      switch (IK) {
      case IK_C:
      case IK_ObjC:
      case IK_PreprocessedC:
      case IK_PreprocessedObjC:
        if (!(Std.isC89() || Std.isC99()))
          Diags.Report(diag::err_drv_argument_not_allowed_with)
            << A->getAsString(Args) << "C/ObjC";
        break;
      case IK_CXX:
      case IK_ObjCXX:
      case IK_PreprocessedCXX:
      case IK_PreprocessedObjCXX:
        if (!Std.isCPlusPlus())
          Diags.Report(diag::err_drv_argument_not_allowed_with)
            << A->getAsString(Args) << "C++/ObjC++";
        break;
      case IK_OpenCL:
        if (!Std.isC99())
          Diags.Report(diag::err_drv_argument_not_allowed_with)
            << A->getAsString(Args) << "OpenCL";
        break;
      case IK_CUDA:
        if (!Std.isCPlusPlus())
          Diags.Report(diag::err_drv_argument_not_allowed_with)
            << A->getAsString(Args) << "CUDA";
        break;
      default:
        break;
      }
    }
  }

  // -cl-std only applies for OpenCL language standards.
  // Override the -std option in this case.
  if (const Arg *A = Args.getLastArg(OPT_cl_std_EQ)) {
    LangStandard::Kind OpenCLLangStd
    = llvm::StringSwitch<LangStandard::Kind>(A->getValue())
    .Case("CL", LangStandard::lang_opencl)
    .Case("CL1.1", LangStandard::lang_opencl11)
    .Case("CL1.2", LangStandard::lang_opencl12)
    .Case("CL2.0", LangStandard::lang_opencl20)
    .Default(LangStandard::lang_unspecified);
    
    if (OpenCLLangStd == LangStandard::lang_unspecified) {
      Diags.Report(diag::err_drv_invalid_value)
      << A->getAsString(Args) << A->getValue();
    }
    else
      LangStd = OpenCLLangStd;
  }
  
  CompilerInvocation::setLangDefaults(Opts, IK, LangStd);

  // We abuse '-f[no-]gnu-keywords' to force overriding all GNU-extension
  // keywords. This behavior is provided by GCC's poorly named '-fasm' flag,
  // while a subset (the non-C++ GNU keywords) is provided by GCC's
  // '-fgnu-keywords'. Clang conflates the two for simplicity under the single
  // name, as it doesn't seem a useful distinction.
  Opts.GNUKeywords = Args.hasFlag(OPT_fgnu_keywords, OPT_fno_gnu_keywords,
                                  Opts.GNUKeywords);

  if (Args.hasArg(OPT_fno_operator_names))
    Opts.CXXOperatorNames = 0;

  if (Args.hasArg(OPT_fcuda_is_device))
    Opts.CUDAIsDevice = 1;

  if (Opts.ObjC1) {
    if (Arg *arg = Args.getLastArg(OPT_fobjc_runtime_EQ)) {
      StringRef value = arg->getValue();
      if (Opts.ObjCRuntime.tryParse(value))
        Diags.Report(diag::err_drv_unknown_objc_runtime) << value;
    }

    if (Args.hasArg(OPT_fobjc_gc_only))
      Opts.setGC(LangOptions::GCOnly);
    else if (Args.hasArg(OPT_fobjc_gc))
      Opts.setGC(LangOptions::HybridGC);
    else if (Args.hasArg(OPT_fobjc_arc)) {
      Opts.ObjCAutoRefCount = 1;
      if (!Opts.ObjCRuntime.allowsARC())
        Diags.Report(diag::err_arc_unsupported_on_runtime);

      // Only set ObjCARCWeak if ARC is enabled.
      if (Args.hasArg(OPT_fobjc_runtime_has_weak))
        Opts.ObjCARCWeak = 1;
      else
        Opts.ObjCARCWeak = Opts.ObjCRuntime.allowsWeak();
    }

    if (Args.hasArg(OPT_fno_objc_infer_related_result_type))
      Opts.ObjCInferRelatedResultType = 0;
    
    if (Args.hasArg(OPT_fobjc_subscripting_legacy_runtime))
      Opts.ObjCSubscriptingLegacyRuntime =
        (Opts.ObjCRuntime.getKind() == ObjCRuntime::FragileMacOSX);
  }
    
  if (Args.hasArg(OPT_fgnu89_inline))
    Opts.GNUInline = 1;

  if (Args.hasArg(OPT_fapple_kext)) {
    if (!Opts.CPlusPlus)
      Diags.Report(diag::warn_c_kext);
    else
      Opts.AppleKext = 1;
  }

  if (Args.hasArg(OPT_print_ivar_layout))
    Opts.ObjCGCBitmapPrint = 1;
  if (Args.hasArg(OPT_fno_constant_cfstrings))
    Opts.NoConstantCFStrings = 1;

  if (Args.hasArg(OPT_faltivec))
    Opts.AltiVec = 1;

  if (Args.hasArg(OPT_pthread))
    Opts.POSIXThreads = 1;

  // The value-visibility mode defaults to "default".
  if (Arg *visOpt = Args.getLastArg(OPT_fvisibility)) {
    Opts.setValueVisibilityMode(parseVisibility(visOpt, Args, Diags));
  } else {
    Opts.setValueVisibilityMode(DefaultVisibility);
  }

  // The type-visibility mode defaults to the value-visibility mode.
  if (Arg *typeVisOpt = Args.getLastArg(OPT_ftype_visibility)) {
    Opts.setTypeVisibilityMode(parseVisibility(typeVisOpt, Args, Diags));
  } else {
    Opts.setTypeVisibilityMode(Opts.getValueVisibilityMode());
  }

  if (Args.hasArg(OPT_fvisibility_inlines_hidden))
    Opts.InlineVisibilityHidden = 1;

  if (Args.hasArg(OPT_ftrapv)) {
    Opts.setSignedOverflowBehavior(LangOptions::SOB_Trapping);
    // Set the handler, if one is specified.
    Opts.OverflowHandler =
        Args.getLastArgValue(OPT_ftrapv_handler);
  }
  else if (Args.hasArg(OPT_fwrapv))
    Opts.setSignedOverflowBehavior(LangOptions::SOB_Defined);

  Opts.MSVCCompat = Args.hasArg(OPT_fms_compatibility);
  Opts.MicrosoftExt = Opts.MSVCCompat || Args.hasArg(OPT_fms_extensions);
  Opts.AsmBlocks = Args.hasArg(OPT_fasm_blocks) || Opts.MicrosoftExt;
  Opts.MSCompatibilityVersion = parseMSCVersion(Args, Diags);

  // Mimicing gcc's behavior, trigraphs are only enabled if -trigraphs
  // is specified, or -std is set to a conforming mode.
  // Trigraphs are disabled by default in c++1z onwards.
  Opts.Trigraphs = !Opts.GNUMode && !Opts.MSVCCompat && !Opts.CPlusPlus1z;
  Opts.Trigraphs =
      Args.hasFlag(OPT_ftrigraphs, OPT_fno_trigraphs, Opts.Trigraphs);

  Opts.DollarIdents = Args.hasFlag(OPT_fdollars_in_identifiers,
                                   OPT_fno_dollars_in_identifiers,
                                   Opts.DollarIdents);
  Opts.PascalStrings = Args.hasArg(OPT_fpascal_strings);
<<<<<<< HEAD
  Opts.IntelCompat = Args.hasArg(OPT_fintel_compatibility);  //***INTEL
  Opts.MSVCCompat = Args.hasArg(OPT_fms_compatibility);
  Opts.MicrosoftExt = Opts.MSVCCompat || Args.hasArg(OPT_fms_extensions);
  Opts.AsmBlocks = Args.hasArg(OPT_fasm_blocks) || Opts.MicrosoftExt;
  Opts.MSCompatibilityVersion = parseMSCVersion(Args, Diags);
=======
>>>>>>> d527199c
  Opts.VtorDispMode = getLastArgIntValue(Args, OPT_vtordisp_mode_EQ, 1, Diags);
  Opts.Borland = Args.hasArg(OPT_fborland_extensions);
  Opts.WritableStrings = Args.hasArg(OPT_fwritable_strings);
  Opts.ConstStrings = Args.hasFlag(OPT_fconst_strings, OPT_fno_const_strings,
                                   Opts.ConstStrings);
  if (Args.hasArg(OPT_fno_lax_vector_conversions))
    Opts.LaxVectorConversions = 0;
  if (Args.hasArg(OPT_fno_threadsafe_statics))
    Opts.ThreadsafeStatics = 0;
  Opts.Exceptions = Args.hasArg(OPT_fexceptions);
  Opts.ObjCExceptions = Args.hasArg(OPT_fobjc_exceptions);
  Opts.CXXExceptions = Args.hasArg(OPT_fcxx_exceptions);
  Opts.SjLjExceptions = Args.hasArg(OPT_fsjlj_exceptions);
  Opts.TraditionalCPP = Args.hasArg(OPT_traditional_cpp);

  Opts.RTTI = !Args.hasArg(OPT_fno_rtti);
  Opts.RTTIData = Opts.RTTI && !Args.hasArg(OPT_fno_rtti_data);
  Opts.Blocks = Args.hasArg(OPT_fblocks);
  Opts.BlocksRuntimeOptional = Args.hasArg(OPT_fblocks_runtime_optional);
  Opts.Modules = Args.hasArg(OPT_fmodules);
  Opts.ModulesStrictDeclUse = Args.hasArg(OPT_fmodules_strict_decluse);
  Opts.ModulesDeclUse =
      Args.hasArg(OPT_fmodules_decluse) || Opts.ModulesStrictDeclUse;
  Opts.ModulesSearchAll = Opts.Modules &&
    !Args.hasArg(OPT_fno_modules_search_all) &&
    Args.hasArg(OPT_fmodules_search_all);
  Opts.ModulesErrorRecovery = !Args.hasArg(OPT_fno_modules_error_recovery);
  Opts.ModulesImplicitMaps = Args.hasFlag(OPT_fmodules_implicit_maps,
                                          OPT_fno_modules_implicit_maps, true);
  Opts.CharIsSigned = Opts.OpenCL || !Args.hasArg(OPT_fno_signed_char);
  Opts.WChar = Opts.CPlusPlus && !Args.hasArg(OPT_fno_wchar);
  Opts.ShortWChar = Args.hasFlag(OPT_fshort_wchar, OPT_fno_short_wchar, false);
  Opts.ShortEnums = Args.hasArg(OPT_fshort_enums);
  Opts.Freestanding = Args.hasArg(OPT_ffreestanding);
  Opts.NoBuiltin = Args.hasArg(OPT_fno_builtin) || Opts.Freestanding;
  Opts.NoMathBuiltin = Args.hasArg(OPT_fno_math_builtin);
  Opts.AssumeSaneOperatorNew = !Args.hasArg(OPT_fno_assume_sane_operator_new);
  Opts.SizedDeallocation |= Args.hasArg(OPT_fsized_deallocation);
  Opts.HeinousExtensions = Args.hasArg(OPT_fheinous_gnu_extensions);
  Opts.AccessControl = !Args.hasArg(OPT_fno_access_control);
  Opts.ElideConstructors = !Args.hasArg(OPT_fno_elide_constructors);
  Opts.MathErrno = !Opts.OpenCL && Args.hasArg(OPT_fmath_errno);
  Opts.InstantiationDepth =
      getLastArgIntValue(Args, OPT_ftemplate_depth, 256, Diags);
  Opts.ArrowDepth =
      getLastArgIntValue(Args, OPT_foperator_arrow_depth, 256, Diags);
  Opts.ConstexprCallDepth =
      getLastArgIntValue(Args, OPT_fconstexpr_depth, 512, Diags);
  Opts.ConstexprStepLimit =
      getLastArgIntValue(Args, OPT_fconstexpr_steps, 1048576, Diags);
  Opts.BracketDepth = getLastArgIntValue(Args, OPT_fbracket_depth, 256, Diags);
  Opts.DelayedTemplateParsing = Args.hasArg(OPT_fdelayed_template_parsing);
  Opts.NumLargeByValueCopy =
      getLastArgIntValue(Args, OPT_Wlarge_by_value_copy_EQ, 0, Diags);
  Opts.MSBitfields = Args.hasArg(OPT_mms_bitfields);
  Opts.ObjCConstantStringClass =
    Args.getLastArgValue(OPT_fconstant_string_class);
  Opts.ObjCDefaultSynthProperties =
    !Args.hasArg(OPT_disable_objc_default_synthesize_properties);
  Opts.EncodeExtendedBlockSig =
    Args.hasArg(OPT_fencode_extended_block_signature);
  Opts.EmitAllDecls = Args.hasArg(OPT_femit_all_decls);
  Opts.PackStruct = getLastArgIntValue(Args, OPT_fpack_struct_EQ, 0, Diags);
  Opts.MaxTypeAlign = getLastArgIntValue(Args, OPT_fmax_type_align_EQ, 0, Diags);
  Opts.PICLevel = getLastArgIntValue(Args, OPT_pic_level, 0, Diags);
  Opts.PIELevel = getLastArgIntValue(Args, OPT_pie_level, 0, Diags);
  Opts.Static = Args.hasArg(OPT_static_define);
  Opts.DumpRecordLayoutsSimple = Args.hasArg(OPT_fdump_record_layouts_simple);
  Opts.DumpRecordLayouts = Opts.DumpRecordLayoutsSimple 
                        || Args.hasArg(OPT_fdump_record_layouts);
  Opts.DumpVTableLayouts = Args.hasArg(OPT_fdump_vtable_layouts);
  Opts.SpellChecking = !Args.hasArg(OPT_fno_spell_checking);
  Opts.NoBitFieldTypeAlign = Args.hasArg(OPT_fno_bitfield_type_align);
  Opts.SinglePrecisionConstants = Args.hasArg(OPT_cl_single_precision_constant);
  Opts.FastRelaxedMath = Args.hasArg(OPT_cl_fast_relaxed_math);
  Opts.MRTD = Args.hasArg(OPT_mrtd);
  Opts.HexagonQdsp6Compat = Args.hasArg(OPT_mqdsp6_compat);
  Opts.FakeAddressSpaceMap = Args.hasArg(OPT_ffake_address_space_map);
  Opts.ParseUnknownAnytype = Args.hasArg(OPT_funknown_anytype);
  Opts.DebuggerSupport = Args.hasArg(OPT_fdebugger_support);
  Opts.DebuggerCastResultToId = Args.hasArg(OPT_fdebugger_cast_result_to_id);
  Opts.DebuggerObjCLiteral = Args.hasArg(OPT_fdebugger_objc_literal);
  Opts.ApplePragmaPack = Args.hasArg(OPT_fapple_pragma_pack);
  Opts.CurrentModule = Args.getLastArgValue(OPT_fmodule_name);
  Opts.ImplementationOfModule =
      Args.getLastArgValue(OPT_fmodule_implementation_of);
  Opts.NativeHalfType = Opts.NativeHalfType;
  Opts.HalfArgsAndReturns = Args.hasArg(OPT_fallow_half_arguments_and_returns);

  if (!Opts.CurrentModule.empty() && !Opts.ImplementationOfModule.empty() &&
      Opts.CurrentModule != Opts.ImplementationOfModule) {
    Diags.Report(diag::err_conflicting_module_names)
        << Opts.CurrentModule << Opts.ImplementationOfModule;
  }

  if (Arg *A = Args.getLastArg(OPT_faddress_space_map_mangling_EQ)) {
    switch (llvm::StringSwitch<unsigned>(A->getValue())
      .Case("target", LangOptions::ASMM_Target)
      .Case("no", LangOptions::ASMM_Off)
      .Case("yes", LangOptions::ASMM_On)
      .Default(255)) {
    default:
      Diags.Report(diag::err_drv_invalid_value) 
        << "-faddress-space-map-mangling=" << A->getValue();
      break;
    case LangOptions::ASMM_Target:
      Opts.setAddressSpaceMapMangling(LangOptions::ASMM_Target);
      break;
    case LangOptions::ASMM_On:
      Opts.setAddressSpaceMapMangling(LangOptions::ASMM_On);
      break;
    case LangOptions::ASMM_Off:
      Opts.setAddressSpaceMapMangling(LangOptions::ASMM_Off);
      break;
    }
  }

  if (Arg *A = Args.getLastArg(OPT_fms_memptr_rep_EQ)) {
    LangOptions::PragmaMSPointersToMembersKind InheritanceModel =
        llvm::StringSwitch<LangOptions::PragmaMSPointersToMembersKind>(
            A->getValue())
            .Case("single",
                  LangOptions::PPTMK_FullGeneralitySingleInheritance)
            .Case("multiple",
                  LangOptions::PPTMK_FullGeneralityMultipleInheritance)
            .Case("virtual",
                  LangOptions::PPTMK_FullGeneralityVirtualInheritance)
            .Default(LangOptions::PPTMK_BestCase);
    if (InheritanceModel == LangOptions::PPTMK_BestCase)
      Diags.Report(diag::err_drv_invalid_value)
          << "-fms-memptr-rep=" << A->getValue();

    Opts.setMSPointerToMemberRepresentationMethod(InheritanceModel);
  }

  // Check if -fopenmp= is specified.
  if (const Arg *A = Args.getLastArg(options::OPT_fopenmp_EQ)) {
    Opts.OpenMP = llvm::StringSwitch<bool>(A->getValue())
        .Case("libiomp5", true)
        .Default(false);
  }

  // Record whether the __DEPRECATED define was requested.
  Opts.Deprecated = Args.hasFlag(OPT_fdeprecated_macro,
                                 OPT_fno_deprecated_macro,
                                 Opts.Deprecated);

  // FIXME: Eliminate this dependency.
  unsigned Opt = getOptimizationLevel(Args, IK, Diags),
       OptSize = getOptimizationLevelSize(Args);
  Opts.Optimize = Opt != 0;
  Opts.OptimizeSize = OptSize != 0;

  // This is the __NO_INLINE__ define, which just depends on things like the
  // optimization level and -fno-inline, not actually whether the backend has
  // inlining enabled.
  Opts.NoInlineDefine = !Opt || Args.hasArg(OPT_fno_inline);

  Opts.FastMath = Args.hasArg(OPT_ffast_math) ||
      Args.hasArg(OPT_cl_fast_relaxed_math);
  Opts.FiniteMathOnly = Args.hasArg(OPT_ffinite_math_only) ||
      Args.hasArg(OPT_cl_finite_math_only) ||
      Args.hasArg(OPT_cl_fast_relaxed_math);

  Opts.RetainCommentsFromSystemHeaders =
      Args.hasArg(OPT_fretain_comments_from_system_headers);

  unsigned SSP = getLastArgIntValue(Args, OPT_stack_protector, 0, Diags);
  switch (SSP) {
  default:
    Diags.Report(diag::err_drv_invalid_value)
      << Args.getLastArg(OPT_stack_protector)->getAsString(Args) << SSP;
    break;
  case 0: Opts.setStackProtector(LangOptions::SSPOff); break;
  case 1: Opts.setStackProtector(LangOptions::SSPOn);  break;
  case 2: Opts.setStackProtector(LangOptions::SSPStrong); break;
  case 3: Opts.setStackProtector(LangOptions::SSPReq); break;
  }

  // Parse -fsanitize= arguments.
  std::vector<std::string> Sanitizers = Args.getAllArgValues(OPT_fsanitize_EQ);
  for (const auto &Sanitizer : Sanitizers) {
    SanitizerKind K = llvm::StringSwitch<SanitizerKind>(Sanitizer)
#define SANITIZER(NAME, ID) .Case(NAME, SanitizerKind::ID)
#include "clang/Basic/Sanitizers.def"
        .Default(SanitizerKind::Unknown);
    if (K == SanitizerKind::Unknown)
      Diags.Report(diag::err_drv_invalid_value)
        << "-fsanitize=" << Sanitizer;
    else
      Opts.Sanitize.set(K, true);
  }
  // -fsanitize-address-field-padding=N has to be a LangOpt, parse it here.
  Opts.SanitizeAddressFieldPadding =
      getLastArgIntValue(Args, OPT_fsanitize_address_field_padding, 0, Diags);
  Opts.SanitizerBlacklistFile = Args.getLastArgValue(OPT_fsanitize_blacklist);
}

static void ParsePreprocessorArgs(PreprocessorOptions &Opts, ArgList &Args,
                                  FileManager &FileMgr,
                                  DiagnosticsEngine &Diags) {
  using namespace options;
  Opts.ImplicitPCHInclude = Args.getLastArgValue(OPT_include_pch);
  Opts.ImplicitPTHInclude = Args.getLastArgValue(OPT_include_pth);
  if (const Arg *A = Args.getLastArg(OPT_token_cache))
      Opts.TokenCache = A->getValue();
  else
    Opts.TokenCache = Opts.ImplicitPTHInclude;
  Opts.UsePredefines = !Args.hasArg(OPT_undef);
  Opts.DetailedRecord = Args.hasArg(OPT_detailed_preprocessing_record);
  Opts.DisablePCHValidation = Args.hasArg(OPT_fno_validate_pch);

  Opts.DumpDeserializedPCHDecls = Args.hasArg(OPT_dump_deserialized_pch_decls);
  for (arg_iterator it = Args.filtered_begin(OPT_error_on_deserialized_pch_decl),
         ie = Args.filtered_end(); it != ie; ++it) {
    const Arg *A = *it;
    Opts.DeserializedPCHDeclsToErrorOn.insert(A->getValue());
  }

  if (const Arg *A = Args.getLastArg(OPT_preamble_bytes_EQ)) {
    StringRef Value(A->getValue());
    size_t Comma = Value.find(',');
    unsigned Bytes = 0;
    unsigned EndOfLine = 0;

    if (Comma == StringRef::npos ||
        Value.substr(0, Comma).getAsInteger(10, Bytes) ||
        Value.substr(Comma + 1).getAsInteger(10, EndOfLine))
      Diags.Report(diag::err_drv_preamble_format);
    else {
      Opts.PrecompiledPreambleBytes.first = Bytes;
      Opts.PrecompiledPreambleBytes.second = (EndOfLine != 0);
    }
  }

  // Add macros from the command line.
  for (arg_iterator it = Args.filtered_begin(OPT_D, OPT_U),
         ie = Args.filtered_end(); it != ie; ++it) {
    if ((*it)->getOption().matches(OPT_D))
      Opts.addMacroDef((*it)->getValue());
    else
      Opts.addMacroUndef((*it)->getValue());
  }

  Opts.MacroIncludes = Args.getAllArgValues(OPT_imacros);

  // Add the ordered list of -includes.
  for (arg_iterator it = Args.filtered_begin(OPT_include),
         ie = Args.filtered_end(); it != ie; ++it) {
    const Arg *A = *it;
    Opts.Includes.push_back(A->getValue());
  }

  for (arg_iterator it = Args.filtered_begin(OPT_chain_include),
         ie = Args.filtered_end(); it != ie; ++it) {
    const Arg *A = *it;
    Opts.ChainedIncludes.push_back(A->getValue());
  }

  // Include 'altivec.h' if -faltivec option present
  if (Args.hasArg(OPT_faltivec))
    Opts.Includes.push_back("altivec.h");

  for (arg_iterator it = Args.filtered_begin(OPT_remap_file),
         ie = Args.filtered_end(); it != ie; ++it) {
    const Arg *A = *it;
    std::pair<StringRef,StringRef> Split =
      StringRef(A->getValue()).split(';');

    if (Split.second.empty()) {
      Diags.Report(diag::err_drv_invalid_remap_file) << A->getAsString(Args);
      continue;
    }

    Opts.addRemappedFile(Split.first, Split.second);
  }
  
  if (Arg *A = Args.getLastArg(OPT_fobjc_arc_cxxlib_EQ)) {
    StringRef Name = A->getValue();
    unsigned Library = llvm::StringSwitch<unsigned>(Name)
      .Case("libc++", ARCXX_libcxx)
      .Case("libstdc++", ARCXX_libstdcxx)
      .Case("none", ARCXX_nolib)
      .Default(~0U);
    if (Library == ~0U)
      Diags.Report(diag::err_drv_invalid_value) << A->getAsString(Args) << Name;
    else
      Opts.ObjCXXARCStandardLibrary = (ObjCXXARCStandardLibraryKind)Library;
  }
}

static void ParsePreprocessorOutputArgs(PreprocessorOutputOptions &Opts,
                                        ArgList &Args,
                                        frontend::ActionKind Action) {
  using namespace options;

  switch (Action) {
  case frontend::ASTDeclList:
  case frontend::ASTDump:
  case frontend::ASTPrint:
  case frontend::ASTView:
  case frontend::EmitAssembly:
  case frontend::EmitBC:
  case frontend::EmitHTML:
  case frontend::EmitLLVM:
  case frontend::EmitLLVMOnly:
  case frontend::EmitCodeGenOnly:
  case frontend::EmitObj:
  case frontend::FixIt:
  case frontend::GenerateModule:
  case frontend::GeneratePCH:
  case frontend::GeneratePTH:
  case frontend::ParseSyntaxOnly:
  case frontend::ModuleFileInfo:
  case frontend::VerifyPCH:
  case frontend::PluginAction:
  case frontend::PrintDeclContext:
  case frontend::RewriteObjC:
  case frontend::RewriteTest:
  case frontend::RunAnalysis:
  case frontend::MigrateSource:
    Opts.ShowCPP = 0;
    break;

  case frontend::DumpRawTokens:
  case frontend::DumpTokens:
  case frontend::InitOnly:
  case frontend::PrintPreamble:
  case frontend::PrintPreprocessedInput:
  case frontend::RewriteMacros:
  case frontend::RunPreprocessorOnly:
    Opts.ShowCPP = !Args.hasArg(OPT_dM);
    break;
  }

  Opts.ShowComments = Args.hasArg(OPT_C);
  Opts.ShowLineMarkers = !Args.hasArg(OPT_P);
  Opts.ShowMacroComments = Args.hasArg(OPT_CC);
  Opts.ShowMacros = Args.hasArg(OPT_dM) || Args.hasArg(OPT_dD);
  Opts.RewriteIncludes = Args.hasArg(OPT_frewrite_includes);
}

static void ParseTargetArgs(TargetOptions &Opts, ArgList &Args) {
  using namespace options;
  Opts.ABI = Args.getLastArgValue(OPT_target_abi);
  Opts.CPU = Args.getLastArgValue(OPT_target_cpu);
  Opts.FPMath = Args.getLastArgValue(OPT_mfpmath);
  Opts.FeaturesAsWritten = Args.getAllArgValues(OPT_target_feature);
  Opts.LinkerVersion = Args.getLastArgValue(OPT_target_linker_version);
  Opts.Triple = llvm::Triple::normalize(Args.getLastArgValue(OPT_triple));

  // Use the default target triple if unspecified.
  if (Opts.Triple.empty())
    Opts.Triple = llvm::sys::getDefaultTargetTriple();
}

bool CompilerInvocation::CreateFromArgs(CompilerInvocation &Res,
                                        const char *const *ArgBegin,
                                        const char *const *ArgEnd,
                                        DiagnosticsEngine &Diags) {
  bool Success = true;

  // Parse the arguments.
  std::unique_ptr<OptTable> Opts(createDriverOptTable());
  const unsigned IncludedFlagsBitmask = options::CC1Option;
  unsigned MissingArgIndex, MissingArgCount;
  std::unique_ptr<InputArgList> Args(
      Opts->ParseArgs(ArgBegin, ArgEnd, MissingArgIndex, MissingArgCount,
                      IncludedFlagsBitmask));

  // Check for missing argument error.
  if (MissingArgCount) {
    Diags.Report(diag::err_drv_missing_argument)
      << Args->getArgString(MissingArgIndex) << MissingArgCount;
    Success = false;
  }

  // Issue errors on unknown arguments.
  for (arg_iterator it = Args->filtered_begin(OPT_UNKNOWN),
         ie = Args->filtered_end(); it != ie; ++it) {
    Diags.Report(diag::err_drv_unknown_argument) << (*it)->getAsString(*Args);
    Success = false;
  }

  Success = ParseAnalyzerArgs(*Res.getAnalyzerOpts(), *Args, Diags) && Success;
  Success = ParseMigratorArgs(Res.getMigratorOpts(), *Args) && Success;
  ParseDependencyOutputArgs(Res.getDependencyOutputOpts(), *Args);
  Success = ParseDiagnosticArgs(Res.getDiagnosticOpts(), *Args, &Diags)
            && Success;
  ParseCommentArgs(Res.getLangOpts()->CommentOpts, *Args);
  ParseFileSystemArgs(Res.getFileSystemOpts(), *Args);
  // FIXME: We shouldn't have to pass the DashX option around here
  InputKind DashX = ParseFrontendArgs(Res.getFrontendOpts(), *Args, Diags);
  ParseTargetArgs(Res.getTargetOpts(), *Args);
  Success = ParseCodeGenArgs(Res.getCodeGenOpts(), *Args, DashX, Diags,
                             Res.getTargetOpts()) && Success;
  ParseHeaderSearchArgs(Res.getHeaderSearchOpts(), *Args);
  if (DashX != IK_AST && DashX != IK_LLVM_IR) {
    ParseLangArgs(*Res.getLangOpts(), *Args, DashX, Diags);
    if (Res.getFrontendOpts().ProgramAction == frontend::RewriteObjC)
      Res.getLangOpts()->ObjCExceptions = 1;
  }
  // FIXME: ParsePreprocessorArgs uses the FileManager to read the contents of
  // PCH file and find the original header name. Remove the need to do that in
  // ParsePreprocessorArgs and remove the FileManager 
  // parameters from the function and the "FileManager.h" #include.
  FileManager FileMgr(Res.getFileSystemOpts());
  ParsePreprocessorArgs(Res.getPreprocessorOpts(), *Args, FileMgr, Diags);
  ParsePreprocessorOutputArgs(Res.getPreprocessorOutputOpts(), *Args,
                              Res.getFrontendOpts().ProgramAction);
  return Success;
}

namespace {

  class ModuleSignature {
    SmallVector<uint64_t, 16> Data;
    unsigned CurBit;
    uint64_t CurValue;
    
  public:
    ModuleSignature() : CurBit(0), CurValue(0) { }
    
    void add(uint64_t Value, unsigned Bits);
    void add(StringRef Value);
    void flush();
    
    llvm::APInt getAsInteger() const;
  };
}

void ModuleSignature::add(uint64_t Value, unsigned int NumBits) {
  CurValue |= Value << CurBit;
  if (CurBit + NumBits < 64) {
    CurBit += NumBits;
    return;
  }
  
  // Add the current word.
  Data.push_back(CurValue);
  
  if (CurBit)
    CurValue = Value >> (64-CurBit);
  else
    CurValue = 0;
  CurBit = (CurBit+NumBits) & 63;
}

void ModuleSignature::flush() {
  if (CurBit == 0)
    return;
  
  Data.push_back(CurValue);
  CurBit = 0;
  CurValue = 0;
}

void ModuleSignature::add(StringRef Value) {
  for (StringRef::iterator I = Value.begin(), IEnd = Value.end(); I != IEnd;++I)
    add(*I, 8);
}

llvm::APInt ModuleSignature::getAsInteger() const {
  return llvm::APInt(Data.size() * 64, Data);
}

std::string CompilerInvocation::getModuleHash() const {
  // Note: For QoI reasons, the things we use as a hash here should all be
  // dumped via the -module-info flag.
  using llvm::hash_code;
  using llvm::hash_value;
  using llvm::hash_combine;

  // Start the signature with the compiler version.
  // FIXME: We'd rather use something more cryptographically sound than
  // CityHash, but this will do for now.
  hash_code code = hash_value(getClangFullRepositoryVersion());

  // Extend the signature with the language options
#define LANGOPT(Name, Bits, Default, Description) \
   code = hash_combine(code, LangOpts->Name);
#define ENUM_LANGOPT(Name, Type, Bits, Default, Description) \
  code = hash_combine(code, static_cast<unsigned>(LangOpts->get##Name()));
#define BENIGN_LANGOPT(Name, Bits, Default, Description)
#define BENIGN_ENUM_LANGOPT(Name, Type, Bits, Default, Description)
#include "clang/Basic/LangOptions.def"
  
  // Extend the signature with the target options.
  code = hash_combine(code, TargetOpts->Triple, TargetOpts->CPU,
                      TargetOpts->ABI);
  for (unsigned i = 0, n = TargetOpts->FeaturesAsWritten.size(); i != n; ++i)
    code = hash_combine(code, TargetOpts->FeaturesAsWritten[i]);

  // Extend the signature with preprocessor options.
  const PreprocessorOptions &ppOpts = getPreprocessorOpts();
  const HeaderSearchOptions &hsOpts = getHeaderSearchOpts();
  code = hash_combine(code, ppOpts.UsePredefines, ppOpts.DetailedRecord);

  for (std::vector<std::pair<std::string, bool/*isUndef*/> >::const_iterator 
            I = getPreprocessorOpts().Macros.begin(),
         IEnd = getPreprocessorOpts().Macros.end();
       I != IEnd; ++I) {
    // If we're supposed to ignore this macro for the purposes of modules,
    // don't put it into the hash.
    if (!hsOpts.ModulesIgnoreMacros.empty()) {
      // Check whether we're ignoring this macro.
      StringRef MacroDef = I->first;
      if (hsOpts.ModulesIgnoreMacros.count(MacroDef.split('=').first))
        continue;
    }

    code = hash_combine(code, I->first, I->second);
  }

  // Extend the signature with the sysroot.
  code = hash_combine(code, hsOpts.Sysroot, hsOpts.UseBuiltinIncludes,
                      hsOpts.UseStandardSystemIncludes,
                      hsOpts.UseStandardCXXIncludes,
                      hsOpts.UseLibcxx);
  code = hash_combine(code, hsOpts.ResourceDir);

  // Extend the signature with the user build path.
  code = hash_combine(code, hsOpts.ModuleUserBuildPath);

  // Darwin-specific hack: if we have a sysroot, use the contents and
  // modification time of
  //   $sysroot/System/Library/CoreServices/SystemVersion.plist
  // as part of the module hash.
  if (!hsOpts.Sysroot.empty()) {
    SmallString<128> systemVersionFile;
    systemVersionFile += hsOpts.Sysroot;
    llvm::sys::path::append(systemVersionFile, "System");
    llvm::sys::path::append(systemVersionFile, "Library");
    llvm::sys::path::append(systemVersionFile, "CoreServices");
    llvm::sys::path::append(systemVersionFile, "SystemVersion.plist");

    llvm::ErrorOr<std::unique_ptr<llvm::MemoryBuffer>> buffer =
        llvm::MemoryBuffer::getFile(systemVersionFile.str());
    if (buffer) {
      code = hash_combine(code, buffer.get()->getBuffer());

      struct stat statBuf;
      if (stat(systemVersionFile.c_str(), &statBuf) == 0)
        code = hash_combine(code, statBuf.st_mtime);
    }
  }

  return llvm::APInt(64, code).toString(36, /*Signed=*/false);
}

namespace clang {

template<typename IntTy>
static IntTy getLastArgIntValueImpl(const ArgList &Args, OptSpecifier Id,
                                    IntTy Default,
                                    DiagnosticsEngine *Diags) {
  IntTy Res = Default;
  if (Arg *A = Args.getLastArg(Id)) {
    if (StringRef(A->getValue()).getAsInteger(10, Res)) {
      if (Diags)
        Diags->Report(diag::err_drv_invalid_int_value) << A->getAsString(Args)
                                                       << A->getValue();
    }
  }
  return Res;
}


// Declared in clang/Frontend/Utils.h.
int getLastArgIntValue(const ArgList &Args, OptSpecifier Id, int Default,
                       DiagnosticsEngine *Diags) {
  return getLastArgIntValueImpl<int>(Args, Id, Default, Diags);
}

uint64_t getLastArgUInt64Value(const ArgList &Args, OptSpecifier Id,
                               uint64_t Default,
                               DiagnosticsEngine *Diags) {
  return getLastArgIntValueImpl<uint64_t>(Args, Id, Default, Diags);
}

void BuryPointer(const void *Ptr) {
  // This function may be called only a small fixed amount of times per each
  // invocation, otherwise we do actually have a leak which we want to report.
  // If this function is called more than kGraveYardMaxSize times, the pointers
  // will not be properly buried and a leak detector will report a leak, which
  // is what we want in such case.
  static const size_t kGraveYardMaxSize = 16;
  LLVM_ATTRIBUTE_UNUSED static const void *GraveYard[kGraveYardMaxSize];
  static std::atomic<unsigned> GraveYardSize;
  unsigned Idx = GraveYardSize++;
  if (Idx >= kGraveYardMaxSize)
    return;
  GraveYard[Idx] = Ptr;
}

IntrusiveRefCntPtr<vfs::FileSystem>
createVFSFromCompilerInvocation(const CompilerInvocation &CI,
                                DiagnosticsEngine &Diags) {
  if (CI.getHeaderSearchOpts().VFSOverlayFiles.empty())
    return vfs::getRealFileSystem();

  IntrusiveRefCntPtr<vfs::OverlayFileSystem>
    Overlay(new vfs::OverlayFileSystem(vfs::getRealFileSystem()));
  // earlier vfs files are on the bottom
  for (const std::string &File : CI.getHeaderSearchOpts().VFSOverlayFiles) {
    llvm::ErrorOr<std::unique_ptr<llvm::MemoryBuffer>> Buffer =
        llvm::MemoryBuffer::getFile(File);
    if (!Buffer) {
      Diags.Report(diag::err_missing_vfs_overlay_file) << File;
      return IntrusiveRefCntPtr<vfs::FileSystem>();
    }

    IntrusiveRefCntPtr<vfs::FileSystem> FS =
        vfs::getVFSFromYAML(std::move(Buffer.get()), /*DiagHandler*/ nullptr);
    if (!FS.get()) {
      Diags.Report(diag::err_invalid_vfs_overlay) << File;
      return IntrusiveRefCntPtr<vfs::FileSystem>();
    }
    Overlay->pushOverlay(FS);
  }
  return Overlay;
}
} // end namespace clang<|MERGE_RESOLUTION|>--- conflicted
+++ resolved
@@ -10,7 +10,6 @@
 #include "clang/Frontend/CompilerInvocation.h"
 #include "clang/Basic/FileManager.h"
 #include "clang/Basic/Version.h"
-#include "clang/Config/config.h"
 #include "clang/Driver/DriverDiagnostic.h"
 #include "clang/Driver/Options.h"
 #include "clang/Driver/Util.h"
@@ -331,17 +330,15 @@
   using namespace options;
   bool Success = true;
 
-  unsigned OptimizationLevel = getOptimizationLevel(Args, IK, Diags);
+  Opts.OptimizationLevel = getOptimizationLevel(Args, IK, Diags);
   // TODO: This could be done in Driver
   unsigned MaxOptLevel = 3;
-  if (OptimizationLevel > MaxOptLevel) {
-    // If the optimization level is not supported, fall back on the default
-    // optimization
+  if (Opts.OptimizationLevel > MaxOptLevel) {
+    // If the optimization level is not supported, fall back on the default optimization
     Diags.Report(diag::warn_drv_optimization_value)
         << Args.getLastArg(OPT_O)->getAsString(Args) << "-O" << MaxOptLevel;
-    OptimizationLevel = MaxOptLevel;
-  }
-  Opts.OptimizationLevel = OptimizationLevel;
+    Opts.OptimizationLevel = MaxOptLevel;
+  }
 
   // We must always run at least the always inlining pass.
   Opts.setInlining(
@@ -420,13 +417,11 @@
   Opts.LessPreciseFPMAD = Args.hasArg(OPT_cl_mad_enable);
   Opts.LimitFloatPrecision = Args.getLastArgValue(OPT_mlimit_float_precision);
   Opts.NoInfsFPMath = (Args.hasArg(OPT_menable_no_infinities) ||
-                       Args.hasArg(OPT_cl_finite_math_only) ||
+                       Args.hasArg(OPT_cl_finite_math_only)||
                        Args.hasArg(OPT_cl_fast_relaxed_math));
   Opts.NoNaNsFPMath = (Args.hasArg(OPT_menable_no_nans) ||
-                       Args.hasArg(OPT_cl_unsafe_math_optimizations) ||
-                       Args.hasArg(OPT_cl_finite_math_only) ||
+                       Args.hasArg(OPT_cl_finite_math_only)||
                        Args.hasArg(OPT_cl_fast_relaxed_math));
-  Opts.NoSignedZeros = Args.hasArg(OPT_cl_no_signed_zeros);
   Opts.NoZeroInitializedInBSS = Args.hasArg(OPT_mno_zero_initialized_in_bss);
   Opts.BackendOptions = Args.getAllArgValues(OPT_backend_option);
   Opts.NumRegisterParameters = getLastArgIntValue(Args, OPT_mregparm, 0, Diags);
@@ -594,8 +589,6 @@
   if (NeedLocTracking && Opts.getDebugInfo() == CodeGenOptions::NoDebugInfo)
     Opts.setDebugInfo(CodeGenOptions::LocTrackingOnly);
 
-  Opts.RewriteMapFiles = Args.getAllArgValues(OPT_frewrite_map_file);
-
   return Success;
 }
 
@@ -712,9 +705,6 @@
   Opts.ConstexprBacktraceLimit = getLastArgIntValue(
       Args, OPT_fconstexpr_backtrace_limit,
       DiagnosticOptions::DefaultConstexprBacktraceLimit, Diags);
-  Opts.SpellCheckingLimit = getLastArgIntValue(
-      Args, OPT_fspell_checking_limit,
-      DiagnosticOptions::DefaultSpellCheckingLimit, Diags);
   Opts.TabStop = getLastArgIntValue(Args, OPT_ftabstop,
                                     DiagnosticOptions::DefaultTabStop, Diags);
   if (Opts.TabStop == 0 || Opts.TabStop > DiagnosticOptions::MaxTabStop) {
@@ -858,7 +848,6 @@
   Opts.ASTDumpLookups = Args.hasArg(OPT_ast_dump_lookups);
   Opts.UseGlobalModuleIndex = !Args.hasArg(OPT_fno_modules_global_index);
   Opts.GenerateGlobalModuleIndex = Opts.UseGlobalModuleIndex;
-  Opts.ModuleMapFiles = Args.getAllArgValues(OPT_fmodule_map_file);
   Opts.ModuleFiles = Args.getAllArgValues(OPT_fmodule_file);
 
   Opts.CodeCompleteOpts.IncludeMacros
@@ -985,19 +974,14 @@
 
 std::string CompilerInvocation::GetResourcesPath(const char *Argv0,
                                                  void *MainAddr) {
-  std::string ClangExecutable =
-      llvm::sys::fs::getMainExecutable(Argv0, MainAddr);
-  StringRef Dir = llvm::sys::path::parent_path(ClangExecutable);
-
-  // Compute the path to the resource directory.
-  StringRef ClangResourceDir(CLANG_RESOURCE_DIR);
-  SmallString<128> P(Dir);
-  if (ClangResourceDir != "") {
-    llvm::sys::path::append(P, ClangResourceDir);
-  } else {
-    StringRef ClangLibdirSuffix(CLANG_LIBDIR_SUFFIX);
-    llvm::sys::path::append(P, "..", Twine("lib") + ClangLibdirSuffix, "clang",
-                            CLANG_VERSION_STRING);
+  SmallString<128> P(llvm::sys::fs::getMainExecutable(Argv0, MainAddr));
+
+  if (!P.empty()) {
+    llvm::sys::path::remove_filename(P); // Remove /clang from foo/bin/clang
+    llvm::sys::path::remove_filename(P); // Remove /bin   from foo/bin
+
+    // Get foo/lib/clang/<version>/include
+    llvm::sys::path::append(P, "lib", "clang", CLANG_VERSION_STRING);
   }
 
   return P.str();
@@ -1018,7 +1002,6 @@
   Opts.DisableModuleHash = Args.hasArg(OPT_fdisable_module_hash);
   // -fmodules implies -fmodule-maps
   Opts.ModuleMaps = Args.hasArg(OPT_fmodule_maps) || Args.hasArg(OPT_fmodules);
-  Opts.ModuleMapFileHomeIsCwd = Args.hasArg(OPT_fmodule_map_file_home_is_cwd);
   Opts.ModuleCachePruneInterval =
       getLastArgIntValue(Args, OPT_fmodules_prune_interval, 7 * 24 * 60 * 60);
   Opts.ModuleCachePruneAfter =
@@ -1036,6 +1019,9 @@
     StringRef MacroDef = (*it)->getValue();
     Opts.ModulesIgnoreMacros.insert(MacroDef.split('=').first);
   }
+  std::vector<std::string> ModuleMapFiles =
+      Args.getAllArgValues(OPT_fmodule_map_file);
+  Opts.ModuleMapFiles.insert(ModuleMapFiles.begin(), ModuleMapFiles.end());
 
   // Add -I..., -F..., and -index-header-map options in order.
   bool IsIndexHeaderMap = false;
@@ -1214,6 +1200,11 @@
 
   Opts.GNUKeywords = Opts.GNUMode;
   Opts.CXXOperatorNames = Opts.CPlusPlus;
+
+  // Mimicing gcc's behavior, trigraphs are only enabled if -trigraphs
+  // is specified, or -std is set to a conforming mode.
+  // Trigraphs are disabled by default in c++1z onwards.
+  Opts.Trigraphs = !Opts.GNUMode && !Opts.CPlusPlus1z;
 
   Opts.DollarIdents = !Opts.AsmPreprocessor;
 
@@ -1358,9 +1349,6 @@
   if (Args.hasArg(OPT_fno_operator_names))
     Opts.CXXOperatorNames = 0;
 
-  if (Args.hasArg(OPT_fcuda_is_device))
-    Opts.CUDAIsDevice = 1;
-
   if (Opts.ObjC1) {
     if (Arg *arg = Args.getLastArg(OPT_fobjc_runtime_EQ)) {
       StringRef value = arg->getValue();
@@ -1439,30 +1427,18 @@
   else if (Args.hasArg(OPT_fwrapv))
     Opts.setSignedOverflowBehavior(LangOptions::SOB_Defined);
 
-  Opts.MSVCCompat = Args.hasArg(OPT_fms_compatibility);
-  Opts.MicrosoftExt = Opts.MSVCCompat || Args.hasArg(OPT_fms_extensions);
-  Opts.AsmBlocks = Args.hasArg(OPT_fasm_blocks) || Opts.MicrosoftExt;
-  Opts.MSCompatibilityVersion = parseMSCVersion(Args, Diags);
-
-  // Mimicing gcc's behavior, trigraphs are only enabled if -trigraphs
-  // is specified, or -std is set to a conforming mode.
-  // Trigraphs are disabled by default in c++1z onwards.
-  Opts.Trigraphs = !Opts.GNUMode && !Opts.MSVCCompat && !Opts.CPlusPlus1z;
-  Opts.Trigraphs =
-      Args.hasFlag(OPT_ftrigraphs, OPT_fno_trigraphs, Opts.Trigraphs);
+  if (Args.hasArg(OPT_trigraphs))
+    Opts.Trigraphs = 1;
 
   Opts.DollarIdents = Args.hasFlag(OPT_fdollars_in_identifiers,
                                    OPT_fno_dollars_in_identifiers,
                                    Opts.DollarIdents);
   Opts.PascalStrings = Args.hasArg(OPT_fpascal_strings);
-<<<<<<< HEAD
   Opts.IntelCompat = Args.hasArg(OPT_fintel_compatibility);  //***INTEL
   Opts.MSVCCompat = Args.hasArg(OPT_fms_compatibility);
   Opts.MicrosoftExt = Opts.MSVCCompat || Args.hasArg(OPT_fms_extensions);
   Opts.AsmBlocks = Args.hasArg(OPT_fasm_blocks) || Opts.MicrosoftExt;
   Opts.MSCompatibilityVersion = parseMSCVersion(Args, Diags);
-=======
->>>>>>> d527199c
   Opts.VtorDispMode = getLastArgIntValue(Args, OPT_vtordisp_mode_EQ, 1, Diags);
   Opts.Borland = Args.hasArg(OPT_fborland_extensions);
   Opts.WritableStrings = Args.hasArg(OPT_fwritable_strings);
@@ -1621,11 +1597,8 @@
   // inlining enabled.
   Opts.NoInlineDefine = !Opt || Args.hasArg(OPT_fno_inline);
 
-  Opts.FastMath = Args.hasArg(OPT_ffast_math) ||
-      Args.hasArg(OPT_cl_fast_relaxed_math);
-  Opts.FiniteMathOnly = Args.hasArg(OPT_ffinite_math_only) ||
-      Args.hasArg(OPT_cl_finite_math_only) ||
-      Args.hasArg(OPT_cl_fast_relaxed_math);
+  Opts.FastMath = Args.hasArg(OPT_ffast_math);
+  Opts.FiniteMathOnly = Args.hasArg(OPT_ffinite_math_only);
 
   Opts.RetainCommentsFromSystemHeaders =
       Args.hasArg(OPT_fretain_comments_from_system_headers);
