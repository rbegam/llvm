//===--- DependencyFile.cpp - Generate dependency file --------------------===//
//
// Part of the LLVM Project, under the Apache License v2.0 with LLVM Exceptions.
// See https://llvm.org/LICENSE.txt for license information.
// SPDX-License-Identifier: Apache-2.0 WITH LLVM-exception
//
//===----------------------------------------------------------------------===//
//
// This code generates dependency files.
//
//===----------------------------------------------------------------------===//

#include "clang/Frontend/Utils.h"
#include "clang/Basic/FileManager.h"
#include "clang/Basic/SourceManager.h"
#include "clang/Frontend/DependencyOutputOptions.h"
#include "clang/Frontend/FrontendDiagnostic.h"
#include "clang/Lex/DirectoryLookup.h"
#include "clang/Lex/ModuleMap.h"
#include "clang/Lex/PPCallbacks.h"
#include "clang/Lex/Preprocessor.h"
#include "clang/Serialization/ASTReader.h"
#include "llvm/ADT/StringSet.h"
#include "llvm/ADT/StringSwitch.h"
#include "llvm/Support/FileSystem.h"
#include "llvm/Support/Path.h"
#include "llvm/Support/raw_ostream.h"

using namespace clang;

namespace {
struct DepCollectorPPCallbacks : public PPCallbacks {
  DependencyCollector &DepCollector;
  SourceManager &SM;
  DiagnosticsEngine &Diags;
  DepCollectorPPCallbacks(DependencyCollector &L, SourceManager &SM,
                          DiagnosticsEngine &Diags)
      : DepCollector(L), SM(SM), Diags(Diags) {}

  void FileChanged(SourceLocation Loc, FileChangeReason Reason,
                   SrcMgr::CharacteristicKind FileType,
                   FileID PrevFID) override {
    if (Reason != PPCallbacks::EnterFile)
      return;

    // Dependency generation really does want to go all the way to the
    // file entry for a source location to find out what is depended on.
    // We do not want #line markers to affect dependency generation!
    const FileEntry *FE =
        SM.getFileEntryForID(SM.getFileID(SM.getExpansionLoc(Loc)));
    if (!FE)
      return;

    StringRef Filename =
        llvm::sys::path::remove_leading_dotslash(FE->getName());

    DepCollector.maybeAddDependency(Filename, /*FromModule*/false,
                                    isSystem(FileType),
                                    /*IsModuleFile*/false, /*IsMissing*/false);
  }

  void FileSkipped(const FileEntry &SkippedFile, const Token &FilenameTok,
                   SrcMgr::CharacteristicKind FileType) override {
    StringRef Filename =
        llvm::sys::path::remove_leading_dotslash(SkippedFile.getName());
    DepCollector.maybeAddDependency(Filename, /*FromModule=*/false,
                                    /*IsSystem=*/isSystem(FileType),
                                    /*IsModuleFile=*/false,
                                    /*IsMissing=*/false);
  }

  void InclusionDirective(SourceLocation HashLoc, const Token &IncludeTok,
                          StringRef FileName, bool IsAngled,
                          CharSourceRange FilenameRange, const FileEntry *File,
                          StringRef SearchPath, StringRef RelativePath,
                          const Module *Imported,
                          SrcMgr::CharacteristicKind FileType) override {
    if (!File)
      DepCollector.maybeAddDependency(FileName, /*FromModule*/false,
                                     /*IsSystem*/false, /*IsModuleFile*/false,
                                     /*IsMissing*/true);
    // Files that actually exist are handled by FileChanged.
  }

  void HasInclude(SourceLocation Loc, StringRef SpelledFilename, bool IsAngled,
                  const FileEntry *File,
                  SrcMgr::CharacteristicKind FileType) override {
    if (!File)
      return;
    StringRef Filename =
        llvm::sys::path::remove_leading_dotslash(File->getName());
    DepCollector.maybeAddDependency(Filename, /*FromModule=*/false,
                                    /*IsSystem=*/isSystem(FileType),
                                    /*IsModuleFile=*/false,
                                    /*IsMissing=*/false);
  }

  void EndOfMainFile() override { DepCollector.finishedMainFile(Diags); }
};

struct DepCollectorMMCallbacks : public ModuleMapCallbacks {
  DependencyCollector &DepCollector;
  DepCollectorMMCallbacks(DependencyCollector &DC) : DepCollector(DC) {}

  void moduleMapFileRead(SourceLocation Loc, const FileEntry &Entry,
                         bool IsSystem) override {
    StringRef Filename = Entry.getName();
    DepCollector.maybeAddDependency(Filename, /*FromModule*/false,
                                    /*IsSystem*/IsSystem,
                                    /*IsModuleFile*/false,
                                    /*IsMissing*/false);
  }
};

struct DepCollectorASTListener : public ASTReaderListener {
  DependencyCollector &DepCollector;
  DepCollectorASTListener(DependencyCollector &L) : DepCollector(L) { }
  bool needsInputFileVisitation() override { return true; }
  bool needsSystemInputFileVisitation() override {
    return DepCollector.needSystemDependencies();
  }
  void visitModuleFile(StringRef Filename,
                       serialization::ModuleKind Kind) override {
    DepCollector.maybeAddDependency(Filename, /*FromModule*/true,
                                   /*IsSystem*/false, /*IsModuleFile*/true,
                                   /*IsMissing*/false);
  }
  bool visitInputFile(StringRef Filename, bool IsSystem,
                      bool IsOverridden, bool IsExplicitModule) override {
    if (IsOverridden || IsExplicitModule)
      return true;

    DepCollector.maybeAddDependency(Filename, /*FromModule*/true, IsSystem,
                                   /*IsModuleFile*/false, /*IsMissing*/false);
    return true;
  }
};
} // end anonymous namespace

void DependencyCollector::maybeAddDependency(StringRef Filename, bool FromModule,
                                            bool IsSystem, bool IsModuleFile,
                                            bool IsMissing) {
  if (sawDependency(Filename, FromModule, IsSystem, IsModuleFile, IsMissing))
    addDependency(Filename);
}

bool DependencyCollector::addDependency(StringRef Filename) {
  if (Seen.insert(Filename).second) {
    Dependencies.push_back(Filename);
    return true;
  }
  return false;
}

static bool isSpecialFilename(StringRef Filename) {
  return llvm::StringSwitch<bool>(Filename)
      .Case("<built-in>", true)
      .Case("<stdin>", true)
      .Default(false);
}

bool DependencyCollector::sawDependency(StringRef Filename, bool FromModule,
                                       bool IsSystem, bool IsModuleFile,
                                       bool IsMissing) {
  return !isSpecialFilename(Filename) &&
         (needSystemDependencies() || !IsSystem);
}

DependencyCollector::~DependencyCollector() { }
void DependencyCollector::attachToPreprocessor(Preprocessor &PP) {
  PP.addPPCallbacks(llvm::make_unique<DepCollectorPPCallbacks>(
      *this, PP.getSourceManager(), PP.getDiagnostics()));
  PP.getHeaderSearchInfo().getModuleMap().addModuleMapCallbacks(
      llvm::make_unique<DepCollectorMMCallbacks>(*this));
}
void DependencyCollector::attachToASTReader(ASTReader &R) {
  R.addListener(llvm::make_unique<DepCollectorASTListener>(*this));
}

DependencyFileGenerator::DependencyFileGenerator(
    const DependencyOutputOptions &Opts)
<<<<<<< HEAD
    : OutputFile(Opts.OutputFile), Targets(Opts.Targets),
      DependencyFilter(Opts.DependencyFilter),
=======
    : OutputFile(Opts.OutputFile),
      DependencyFilter(Opts.DependencyFilter), Targets(Opts.Targets),
>>>>>>> 97b6396c
      IncludeSystemHeaders(Opts.IncludeSystemHeaders),
      PhonyTarget(Opts.UsePhonyTargets),
      AddMissingHeaderDeps(Opts.AddMissingHeaderDeps), SeenMissingHeader(false),
      IncludeModuleFiles(Opts.IncludeModuleFiles),
      OutputFormat(Opts.OutputFormat), InputFileIndex(0) {
  for (const auto &ExtraDep : Opts.ExtraDeps) {
    if (addDependency(ExtraDep))
      ++InputFileIndex;
  }
}

void DependencyFileGenerator::attachToPreprocessor(Preprocessor &PP) {
  if (Targets.empty()) {
    PP.getDiagnostics().Report(diag::err_fe_dependency_file_requires_MT);
    return;
  }

  // Disable the "file not found" diagnostic if the -MG option was given.
  if (AddMissingHeaderDeps)
    PP.SetSuppressIncludeNotFoundError(true);

  DependencyCollector::attachToPreprocessor(PP);
}

bool DependencyFileGenerator::sawDependency(StringRef Filename, bool FromModule,
                                            bool IsSystem, bool IsModuleFile,
                                            bool IsMissing) {
  if (IsMissing) {
    // Handle the case of missing file from an inclusion directive.
    if (AddMissingHeaderDeps)
      return true;
    SeenMissingHeader = true;
    return false;
  }
  if (IsModuleFile && !IncludeModuleFiles)
    return false;

  if (isSpecialFilename(Filename))
    return false;

  if (DependencyFilter.size() &&
<<<<<<< HEAD
      DependencyFilter.compare(0, DependencyFilter.size(),
                               Filename.str().c_str(),
=======
      DependencyFilter.compare(0, DependencyFilter.size(), Filename.data(),
>>>>>>> 97b6396c
                               DependencyFilter.size()) == 0)
    // Remove dependencies that are prefixed by the Filter string.
    return false;

  if (IncludeSystemHeaders)
    return true;

  return !IsSystem;
}

void DependencyFileGenerator::finishedMainFile(DiagnosticsEngine &Diags) {
  outputDependencyFile(Diags);
}

/// Print the filename, with escaping or quoting that accommodates the three
/// most likely tools that use dependency files: GNU Make, BSD Make, and
/// NMake/Jom.
///
/// BSD Make is the simplest case: It does no escaping at all.  This means
/// characters that are normally delimiters, i.e. space and # (the comment
/// character) simply aren't supported in filenames.
///
/// GNU Make does allow space and # in filenames, but to avoid being treated
/// as a delimiter or comment, these must be escaped with a backslash. Because
/// backslash is itself the escape character, if a backslash appears in a
/// filename, it should be escaped as well.  (As a special case, $ is escaped
/// as $$, which is the normal Make way to handle the $ character.)
/// For compatibility with BSD Make and historical practice, if GNU Make
/// un-escapes characters in a filename but doesn't find a match, it will
/// retry with the unmodified original string.
///
/// GCC tries to accommodate both Make formats by escaping any space or #
/// characters in the original filename, but not escaping backslashes.  The
/// apparent intent is so that filenames with backslashes will be handled
/// correctly by BSD Make, and by GNU Make in its fallback mode of using the
/// unmodified original string; filenames with # or space characters aren't
/// supported by BSD Make at all, but will be handled correctly by GNU Make
/// due to the escaping.
///
/// A corner case that GCC gets only partly right is when the original filename
/// has a backslash immediately followed by space or #.  GNU Make would expect
/// this backslash to be escaped; however GCC escapes the original backslash
/// only when followed by space, not #.  It will therefore take a dependency
/// from a directive such as
///     #include "a\ b\#c.h"
/// and emit it as
///     a\\\ b\\#c.h
/// which GNU Make will interpret as
///     a\ b\
/// followed by a comment. Failing to find this file, it will fall back to the
/// original string, which probably doesn't exist either; in any case it won't
/// find
///     a\ b\#c.h
/// which is the actual filename specified by the include directive.
///
/// Clang does what GCC does, rather than what GNU Make expects.
///
/// NMake/Jom has a different set of scary characters, but wraps filespecs in
/// double-quotes to avoid misinterpreting them; see
/// https://msdn.microsoft.com/en-us/library/dd9y37ha.aspx for NMake info,
/// https://msdn.microsoft.com/en-us/library/windows/desktop/aa365247(v=vs.85).aspx
/// for Windows file-naming info.
static void PrintFilename(raw_ostream &OS, StringRef Filename,
                          DependencyOutputFormat OutputFormat) {
  // Convert filename to platform native path
  llvm::SmallString<256> NativePath;
  llvm::sys::path::native(Filename.str(), NativePath);

  if (OutputFormat == DependencyOutputFormat::NMake) {
    // Add quotes if needed. These are the characters listed as "special" to
    // NMake, that are legal in a Windows filespec, and that could cause
    // misinterpretation of the dependency string.
    if (NativePath.find_first_of(" #${}^!") != StringRef::npos)
      OS << '\"' << NativePath << '\"';
    else
      OS << NativePath;
    return;
  }
  assert(OutputFormat == DependencyOutputFormat::Make);
  for (unsigned i = 0, e = NativePath.size(); i != e; ++i) {
    if (NativePath[i] == '#') // Handle '#' the broken gcc way.
      OS << '\\';
    else if (NativePath[i] == ' ') { // Handle space correctly.
      OS << '\\';
      unsigned j = i;
      while (j > 0 && NativePath[--j] == '\\')
        OS << '\\';
    } else if (NativePath[i] == '$') // $ is escaped by $$.
      OS << '$';
    OS << NativePath[i];
  }
}

void DependencyFileGenerator::outputDependencyFile(DiagnosticsEngine &Diags) {
  if (SeenMissingHeader) {
    llvm::sys::fs::remove(OutputFile);
    return;
  }

  std::error_code EC;
  llvm::raw_fd_ostream OS(OutputFile, EC, llvm::sys::fs::F_Text);
  if (EC) {
    Diags.Report(diag::err_fe_error_opening) << OutputFile << EC.message();
    return;
  }

  outputDependencyFile(OS);
}

void DependencyFileGenerator::outputDependencyFile(llvm::raw_ostream &OS) {
  // Write out the dependency targets, trying to avoid overly long
  // lines when possible. We try our best to emit exactly the same
  // dependency file as GCC (4.2), assuming the included files are the
  // same.
  const unsigned MaxColumns = 75;
  unsigned Columns = 0;

  for (StringRef Target : Targets) {
    unsigned N = Target.size();
    if (Columns == 0) {
      Columns += N;
    } else if (Columns + N + 2 > MaxColumns) {
      Columns = N + 2;
      OS << " \\\n  ";
    } else {
      Columns += N + 1;
      OS << ' ';
    }
    // Targets already quoted as needed.
    OS << Target;
  }

  OS << ':';
  Columns += 1;

  // Now add each dependency in the order it was seen, but avoiding
  // duplicates.
  ArrayRef<std::string> Files = getDependencies();
  for (StringRef File : Files) {
    // Start a new line if this would exceed the column limit. Make
    // sure to leave space for a trailing " \" in case we need to
    // break the line on the next iteration.
    unsigned N = File.size();
    if (Columns + (N + 1) + 2 > MaxColumns) {
      OS << " \\\n ";
      Columns = 2;
    }
    OS << ' ';
    PrintFilename(OS, File, OutputFormat);
    Columns += N + 1;
  }
  OS << '\n';

  // Create phony targets if requested.
  if (PhonyTarget && !Files.empty()) {
    unsigned Index = 0;
    for (auto I = Files.begin(), E = Files.end(); I != E; ++I) {
      if (Index++ == InputFileIndex)
        continue;
      OS << '\n';
      PrintFilename(OS, *I, OutputFormat);
      OS << ":\n";
    }
  }
}<|MERGE_RESOLUTION|>--- conflicted
+++ resolved
@@ -179,13 +179,8 @@
 
 DependencyFileGenerator::DependencyFileGenerator(
     const DependencyOutputOptions &Opts)
-<<<<<<< HEAD
-    : OutputFile(Opts.OutputFile), Targets(Opts.Targets),
-      DependencyFilter(Opts.DependencyFilter),
-=======
     : OutputFile(Opts.OutputFile),
       DependencyFilter(Opts.DependencyFilter), Targets(Opts.Targets),
->>>>>>> 97b6396c
       IncludeSystemHeaders(Opts.IncludeSystemHeaders),
       PhonyTarget(Opts.UsePhonyTargets),
       AddMissingHeaderDeps(Opts.AddMissingHeaderDeps), SeenMissingHeader(false),
@@ -227,12 +222,7 @@
     return false;
 
   if (DependencyFilter.size() &&
-<<<<<<< HEAD
-      DependencyFilter.compare(0, DependencyFilter.size(),
-                               Filename.str().c_str(),
-=======
       DependencyFilter.compare(0, DependencyFilter.size(), Filename.data(),
->>>>>>> 97b6396c
                                DependencyFilter.size()) == 0)
     // Remove dependencies that are prefixed by the Filter string.
     return false;
