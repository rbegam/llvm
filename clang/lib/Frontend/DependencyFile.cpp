--- conflicted
+++ resolved
@@ -177,38 +177,10 @@
   R.addListener(llvm::make_unique<DepCollectorASTListener>(*this));
 }
 
-<<<<<<< HEAD
 DependencyFileGenerator::DependencyFileGenerator(
     const DependencyOutputOptions &Opts)
     : OutputFile(Opts.OutputFile), Targets(Opts.Targets),
-=======
-namespace {
-/// Private implementation for DependencyFileGenerator
-class DFGImpl : public PPCallbacks {
-  std::vector<std::string> Files;
-  llvm::StringSet<> FilesSet;
-  const Preprocessor *PP;
-  std::string OutputFile;
-  std::string DependencyFilter;
-  std::vector<std::string> Targets;
-  bool IncludeSystemHeaders;
-  bool PhonyTarget;
-  bool AddMissingHeaderDeps;
-  bool SeenMissingHeader;
-  bool IncludeModuleFiles;
-  DependencyOutputFormat OutputFormat;
-  unsigned InputFileIndex;
-
-private:
-  bool FileMatchesDepCriteria(const char *Filename,
-                              SrcMgr::CharacteristicKind FileType);
-  void OutputDependencyFile();
-
-public:
-  DFGImpl(const Preprocessor *_PP, const DependencyOutputOptions &Opts)
-    : PP(_PP), OutputFile(Opts.OutputFile),
-      DependencyFilter(Opts.DependencyFilter), Targets(Opts.Targets),
->>>>>>> 8a9c8fbd
+      DependencyFilter(Opts.DependencyFilter),
       IncludeSystemHeaders(Opts.IncludeSystemHeaders),
       PhonyTarget(Opts.UsePhonyTargets),
       AddMissingHeaderDeps(Opts.AddMissingHeaderDeps), SeenMissingHeader(false),
@@ -250,7 +222,8 @@
     return false;
 
   if (DependencyFilter.size() &&
-      DependencyFilter.compare(0, DependencyFilter.size(), Filename,
+      DependencyFilter.compare(0, DependencyFilter.size(),
+                               Filename.str().c_str(),
                                DependencyFilter.size()) == 0)
     // Remove dependencies that are prefixed by the Filter string.
     return false;
