--- conflicted
+++ resolved
@@ -95,23 +95,16 @@
   bool OclCUnsupported = !LangOpts.OpenCL &&
                          (BuiltinInfo.Langs & ALL_OCLC_LANGUAGES);
   bool OpenMPUnsupported = !LangOpts.OpenMP && BuiltinInfo.Langs == OMP_LANG;
-<<<<<<< HEAD
+  bool CPlusPlusUnsupported =
+      !LangOpts.CPlusPlus && BuiltinInfo.Langs == CXX_LANG;
 #if INTEL_CUSTOMIZATION
   // First parameter should be exactly the return statement from community.
   return CheckIntelBuiltinSupported(
       (!BuiltinsUnsupported && !MathBuiltinsUnsupported && !OclCUnsupported &&
        !OclC1Unsupported && !OclC2Unsupported && !OpenMPUnsupported &&
-       !GnuModeUnsupported && !MSModeUnsupported && !ObjCUnsupported),
-      BuiltinInfo, LangOpts);
+       !GnuModeUnsupported && !MSModeUnsupported && !ObjCUnsupported &&
+       !CPlusPlusUnsupported), BuiltinInfo, LangOpts);
 #endif // INTEL_CUSTOMIZATION
-=======
-  bool CPlusPlusUnsupported =
-      !LangOpts.CPlusPlus && BuiltinInfo.Langs == CXX_LANG;
-  return !BuiltinsUnsupported && !MathBuiltinsUnsupported && !OclCUnsupported &&
-         !OclC1Unsupported && !OclC2Unsupported && !OpenMPUnsupported &&
-         !GnuModeUnsupported && !MSModeUnsupported && !ObjCUnsupported &&
-         !CPlusPlusUnsupported;
->>>>>>> 2b45b267
 }
 
 /// initializeBuiltins - Mark the identifiers for all the builtins with their
