//===--- IdentifierTable.cpp - Hash table for identifier lookup -----------===//
//
//                     The LLVM Compiler Infrastructure
//
// This file is distributed under the University of Illinois Open Source
// License. See LICENSE.TXT for details.
//
//===----------------------------------------------------------------------===//
//
// This file implements the IdentifierInfo, IdentifierVisitor, and
// IdentifierTable interfaces.
//
//===----------------------------------------------------------------------===//

#include "clang/Basic/CharInfo.h"
#include "clang/Basic/IdentifierTable.h"
#include "clang/Basic/LangOptions.h"
#include "clang/Basic/OperatorKinds.h"
#include "clang/Basic/Specifiers.h"
#include "llvm/ADT/DenseMap.h"
#include "llvm/ADT/FoldingSet.h"
#include "llvm/ADT/SmallString.h"
#include "llvm/Support/ErrorHandling.h"
#include "llvm/Support/raw_ostream.h"
#include <cstdio>

using namespace clang;

//===----------------------------------------------------------------------===//
// IdentifierInfo Implementation
//===----------------------------------------------------------------------===//

IdentifierInfo::IdentifierInfo() {
  TokenID = tok::identifier;
  ObjCOrBuiltinID = 0;
  HasMacro = false;
  HadMacro = false;
  IsExtension = false;
  IsFutureCompatKeyword = false;
  IsPoisoned = false;
  IsCPPOperatorKeyword = false;
  NeedsHandleIdentifier = false;
  IsFromAST = false;
  ChangedAfterLoad = false;
  FEChangedAfterLoad = false;
  RevertedTokenID = false;
  OutOfDate = false;
  IsModulesImport = false;
  FETokenInfo = nullptr;
  Entry = nullptr;
}

//===----------------------------------------------------------------------===//
// IdentifierTable Implementation
//===----------------------------------------------------------------------===//

IdentifierIterator::~IdentifierIterator() { }

IdentifierInfoLookup::~IdentifierInfoLookup() {}

namespace {
  /// \brief A simple identifier lookup iterator that represents an
  /// empty sequence of identifiers.
  class EmptyLookupIterator : public IdentifierIterator
  {
  public:
    StringRef Next() override { return StringRef(); }
  };
}

IdentifierIterator *IdentifierInfoLookup::getIdentifiers() {
  return new EmptyLookupIterator();
}

IdentifierTable::IdentifierTable(const LangOptions &LangOpts,
                                 IdentifierInfoLookup* externalLookup)
  : HashTable(8192), // Start with space for 8K identifiers.
    ExternalLookup(externalLookup) {

  // Populate the identifier table with info about keywords for the current
  // language.
  AddKeywords(LangOpts);
      

  // Add the '_experimental_modules_import' contextual keyword.
  get("import").setModulesImport(true);
}

//===----------------------------------------------------------------------===//
// Language Keyword Implementation
//===----------------------------------------------------------------------===//

// Constants for TokenKinds.def
namespace {
<<<<<<< HEAD
enum {
  KEYC99 = 0x1,
  KEYCXX = 0x2,
  KEYCXX11 = 0x4,
  KEYGNU = 0x8,
  KEYMS = 0x10,
  BOOLSUPPORT = 0x20,
  KEYALTIVEC = 0x40,
  KEYNOCXX = 0x80,
  KEYBORLAND = 0x100,
  KEYOPENCL = 0x200,
  KEYC11 = 0x400,
  KEYARC = 0x800,
  KEYNOMS18 = 0x01000,
  KEYNOOPENCL = 0x02000,
  WCHARSUPPORT = 0x04000,
  HALFSUPPORT = 0x08000,
  KEYCONCEPTS = 0x10000,
  KEYOBJC2 = 0x20000,
  KEYZVECTOR = 0x40000,
  KEYCOROUTINES = 0x80000,
#if INTEL_CUSTOMIZATION || INTEL_SPECIFIC_CILKPLUS
  KEYCILKPLUS = 0x100000,
  KEYFLOAT128 = 0x200000,
  KEYRESTRICT = 0x400000,
  KEYMSASM = 0x8000000,
  KEYBASES = 0x10000000,
  KEYNOINT128 = 0x20000000,
  KEYDECIMAL = 0x40000000,
  KEYMSCOMPAT = 0x80000000,
  KEYNOINTELALL =
      ~(KEYCILKPLUS | KEYFLOAT128 | KEYRESTRICT | KEYMSASM | KEYBASES |
        KEYNOINT128 | KEYDECIMAL | KEYMSCOMPAT | KEYNOMS18 | KEYNOOPENCL),
  KEYINTELALL = KEYCILKPLUS | KEYFLOAT128 | KEYRESTRICT | KEYMSASM | KEYBASES |
                KEYNOINT128 | KEYDECIMAL | KEYMSCOMPAT,
#endif // INTEL_CUSTOMIZATION || INTEL_SPECIFIC_CILKPLUS
  KEYALL = (0xffffffff & ~KEYNOMS18 & // INTEL_CUSTOMIZATION 0xfffffff
            ~KEYNOOPENCL) // KEYNOMS18 and KEYNOOPENCL are used to exclude.
};
=======
  enum {
    KEYC99 = 0x1,
    KEYCXX = 0x2,
    KEYCXX11 = 0x4,
    KEYGNU = 0x8,
    KEYMS = 0x10,
    BOOLSUPPORT = 0x20,
    KEYALTIVEC = 0x40,
    KEYNOCXX = 0x80,
    KEYBORLAND = 0x100,
    KEYOPENCL = 0x200,
    KEYC11 = 0x400,
    KEYARC = 0x800,
    KEYNOMS18 = 0x01000,
    KEYNOOPENCL = 0x02000,
    WCHARSUPPORT = 0x04000,
    HALFSUPPORT = 0x08000,
    KEYCONCEPTS = 0x10000,
    KEYOBJC2    = 0x20000,
    KEYZVECTOR  = 0x40000,
    KEYCOROUTINES = 0x80000,
    KEYMODULES = 0x100000,
    KEYALL = (0x1fffff & ~KEYNOMS18 &
              ~KEYNOOPENCL) // KEYNOMS18 and KEYNOOPENCL are used to exclude.
  };
>>>>>>> 12b9e76b

  /// \brief How a keyword is treated in the selected standard.
  enum KeywordStatus {
    KS_Disabled,    // Disabled
    KS_Extension,   // Is an extension
    KS_Enabled,     // Enabled
    KS_Future       // Is a keyword in future standard
  };
}

/// \brief Translates flags as specified in TokenKinds.def into keyword status
/// in the given language standard.
static KeywordStatus getKeywordStatus(const LangOptions &LangOpts,
                                      unsigned Flags) {
  if (Flags == KEYALL) return KS_Enabled;
#if INTEL_CUSTOMIZATION
  if (LangOpts.IntelCompat) {
    if ((Flags & KEYINTELALL) == KEYINTELALL)
      return KS_Enabled;
    if ((Flags & KEYNOINTELALL) == KEYNOINTELALL)
      Flags = Flags & KEYINTELALL;
#if INTEL_SPECIFIC_CILKPLUS
    if (LangOpts.CilkPlus && (Flags & KEYCILKPLUS))
      return KS_Enabled;
#endif // INTEL_SPECIFIC_CILKPLUS
    if (LangOpts.Float128 && (Flags & KEYFLOAT128))
      return KS_Extension;
    // CQ#366963 - enable/disable 'restrict' keyword in IntelCompat mode.
    if (Flags & KEYRESTRICT) {
      if (LangOpts.Restrict)
        return LangOpts.C99 ? KS_Enabled : KS_Extension;
      else
        return KS_Disabled;
    }
    // CQ#369368 - allow '_asm' keyword if MS-style inline assembly is enabled.
    if (LangOpts.AsmBlocks && (Flags & KEYMSASM))
      return KS_Extension;
    // CQ#369185 - enable '__bases' and '__direct_bases' keywords for
    // IntelCompat and C++11 modes only.
    if (LangOpts.CPlusPlus11 && (Flags & KEYBASES))
      return KS_Extension;
    if (!LangOpts.NoInt128 && (Flags & KEYNOINT128))
      return KS_Enabled;
    // CQ#374317 - don't recognize _Decimal keyword if not in GNU mode.
    if (LangOpts.GNUMode && (Flags & KEYDECIMAL))
      return KS_Enabled;
    // Some keywords (like static_assert in C, CQ#377592) are enabled in MS
    // compatibility mode only.
    if (LangOpts.MSVCCompat && (Flags & KEYMSCOMPAT))
      return KS_Enabled;
  } else if ((Flags & KEYNOINTELALL) == KEYNOINTELALL) {
    // CQ#374317 - don't recognize _Decimal keyword if not in GNU mode.
    return KS_Enabled;
  }
#endif // INTEL_CUSTOMIZATION
  if (LangOpts.CPlusPlus && (Flags & KEYCXX)) return KS_Enabled;
  if (LangOpts.CPlusPlus11 && (Flags & KEYCXX11)) return KS_Enabled;
  if (LangOpts.C99 && (Flags & KEYC99)) return KS_Enabled;
  if (LangOpts.GNUKeywords && (Flags & KEYGNU)) return KS_Extension;
  if (LangOpts.MicrosoftExt && (Flags & KEYMS)) return KS_Extension;
  if (LangOpts.Borland && (Flags & KEYBORLAND)) return KS_Extension;
  if (LangOpts.Bool && (Flags & BOOLSUPPORT)) return KS_Enabled;
  if (LangOpts.Half && (Flags & HALFSUPPORT)) return KS_Enabled;
  if (LangOpts.WChar && (Flags & WCHARSUPPORT)) return KS_Enabled;
  if (LangOpts.AltiVec && (Flags & KEYALTIVEC)) return KS_Enabled;
  if (LangOpts.OpenCL && (Flags & KEYOPENCL)) return KS_Enabled;
  if (!LangOpts.CPlusPlus && (Flags & KEYNOCXX)) return KS_Enabled;
  if (LangOpts.C11 && (Flags & KEYC11)) return KS_Enabled;
  // We treat bridge casts as objective-C keywords so we can warn on them
  // in non-arc mode.
  if (LangOpts.ObjC2 && (Flags & KEYARC)) return KS_Enabled;
  if (LangOpts.ObjC2 && (Flags & KEYOBJC2)) return KS_Enabled;
  if (LangOpts.ConceptsTS && (Flags & KEYCONCEPTS)) return KS_Enabled;
  if (LangOpts.Coroutines && (Flags & KEYCOROUTINES)) return KS_Enabled;
  if (LangOpts.ModulesTS && (Flags & KEYMODULES)) return KS_Enabled;
  if (LangOpts.CPlusPlus && (Flags & KEYCXX11)) return KS_Future;
  return KS_Disabled;
}

/// AddKeyword - This method is used to associate a token ID with specific
/// identifiers because they are language keywords.  This causes the lexer to
/// automatically map matching identifiers to specialized token codes.
static void AddKeyword(StringRef Keyword,
                       tok::TokenKind TokenCode, unsigned Flags,
                       const LangOptions &LangOpts, IdentifierTable &Table) {
  KeywordStatus AddResult = getKeywordStatus(LangOpts, Flags);

  // Don't add this keyword under MSVCCompat.
  if (LangOpts.MSVCCompat && (Flags & KEYNOMS18) &&
      !LangOpts.isCompatibleWithMSVC(LangOptions::MSVC2015))
    return;

  // Don't add this keyword under OpenCL.
  if (LangOpts.OpenCL && (Flags & KEYNOOPENCL))
    return;

  // Don't add this keyword if disabled in this language.
  if (AddResult == KS_Disabled) return;

  IdentifierInfo &Info =
      Table.get(Keyword, AddResult == KS_Future ? tok::identifier : TokenCode);
  Info.setIsExtensionToken(AddResult == KS_Extension);
  Info.setIsFutureCompatKeyword(AddResult == KS_Future);
}

/// AddCXXOperatorKeyword - Register a C++ operator keyword alternative
/// representations.
static void AddCXXOperatorKeyword(StringRef Keyword,
                                  tok::TokenKind TokenCode,
                                  IdentifierTable &Table) {
  IdentifierInfo &Info = Table.get(Keyword, TokenCode);
  Info.setIsCPlusPlusOperatorKeyword();
}

/// AddObjCKeyword - Register an Objective-C \@keyword like "class" "selector"
/// or "property".
static void AddObjCKeyword(StringRef Name,
                           tok::ObjCKeywordKind ObjCID,
                           IdentifierTable &Table) {
  Table.get(Name).setObjCKeywordID(ObjCID);
}

/// AddKeywords - Add all keywords to the symbol table.
///
void IdentifierTable::AddKeywords(const LangOptions &LangOpts) {
  // Add keywords and tokens for the current language.
#define KEYWORD(NAME, FLAGS) \
  AddKeyword(StringRef(#NAME), tok::kw_ ## NAME,  \
             FLAGS, LangOpts, *this);
#define ALIAS(NAME, TOK, FLAGS) \
  AddKeyword(StringRef(NAME), tok::kw_ ## TOK,  \
             FLAGS, LangOpts, *this);
#define CXX_KEYWORD_OPERATOR(NAME, ALIAS) \
  if (LangOpts.CXXOperatorNames)          \
    AddCXXOperatorKeyword(StringRef(#NAME), tok::ALIAS, *this);
#define OBJC1_AT_KEYWORD(NAME) \
  if (LangOpts.ObjC1)          \
    AddObjCKeyword(StringRef(#NAME), tok::objc_##NAME, *this);
#define OBJC2_AT_KEYWORD(NAME) \
  if (LangOpts.ObjC2)          \
    AddObjCKeyword(StringRef(#NAME), tok::objc_##NAME, *this);
#define TESTING_KEYWORD(NAME, FLAGS)
#include "clang/Basic/TokenKinds.def"

  if (LangOpts.ParseUnknownAnytype)
    AddKeyword("__unknown_anytype", tok::kw___unknown_anytype, KEYALL,
               LangOpts, *this);

  if (LangOpts.DeclSpecKeyword)
    AddKeyword("__declspec", tok::kw___declspec, KEYALL, LangOpts, *this);
#if INTEL_CUSTOMIZATION
// CQ#380574: Ability to set various predefines based on gcc version needed.
  if (LangOpts.IntelCompat && LangOpts.IntelQuad)
    AddKeyword("_Quad", tok::kw___float128, KEYFLOAT128, LangOpts, *this);
  if (LangOpts.IntelCompat && LangOpts.GNUVersion >= 40400 && LangOpts.GNUMode)
    AddKeyword("__float128", tok::kw___float128, KEYFLOAT128, LangOpts, *this);
#endif // INTEL_CUSTOMIZATION
}

/// \brief Checks if the specified token kind represents a keyword in the
/// specified language.
/// \returns Status of the keyword in the language.
static KeywordStatus getTokenKwStatus(const LangOptions &LangOpts,
                                      tok::TokenKind K) {
  switch (K) {
#define KEYWORD(NAME, FLAGS) \
  case tok::kw_##NAME: return getKeywordStatus(LangOpts, FLAGS);
#include "clang/Basic/TokenKinds.def"
  default: return KS_Disabled;
  }
}

/// \brief Returns true if the identifier represents a keyword in the
/// specified language.
bool IdentifierInfo::isKeyword(const LangOptions &LangOpts) {
  switch (getTokenKwStatus(LangOpts, getTokenID())) {
  case KS_Enabled:
  case KS_Extension:
    return true;
  default:
    return false;
  }
}

tok::PPKeywordKind IdentifierInfo::getPPKeywordID() const {
  // We use a perfect hash function here involving the length of the keyword,
  // the first and third character.  For preprocessor ID's there are no
  // collisions (if there were, the switch below would complain about duplicate
  // case values).  Note that this depends on 'if' being null terminated.

#define HASH(LEN, FIRST, THIRD) \
  (LEN << 5) + (((FIRST-'a') + (THIRD-'a')) & 31)
#define CASE(LEN, FIRST, THIRD, NAME) \
  case HASH(LEN, FIRST, THIRD): \
    return memcmp(Name, #NAME, LEN) ? tok::pp_not_keyword : tok::pp_ ## NAME

  unsigned Len = getLength();
  if (Len < 2) return tok::pp_not_keyword;
  const char *Name = getNameStart();
  switch (HASH(Len, Name[0], Name[2])) {
  default: return tok::pp_not_keyword;
  CASE( 2, 'i', '\0', if);
  CASE( 4, 'e', 'i', elif);
  CASE( 4, 'e', 's', else);
  CASE( 4, 'l', 'n', line);
  CASE( 4, 's', 'c', sccs);
  CASE( 5, 'e', 'd', endif);
  CASE( 5, 'e', 'r', error);
  CASE( 5, 'i', 'e', ident);
  CASE( 5, 'i', 'd', ifdef);
  CASE( 5, 'u', 'd', undef);

  CASE( 6, 'a', 's', assert);
  CASE( 6, 'd', 'f', define);
  CASE( 6, 'i', 'n', ifndef);
  CASE( 6, 'i', 'p', import);
  CASE( 6, 'p', 'a', pragma);
      
  CASE( 7, 'd', 'f', defined);
  CASE( 7, 'i', 'c', include);
  CASE( 7, 'w', 'r', warning);

  CASE( 8, 'u', 'a', unassert);
  CASE(12, 'i', 'c', include_next);

  CASE(14, '_', 'p', __public_macro);
      
  CASE(15, '_', 'p', __private_macro);

  CASE(16, '_', 'i', __include_macros);
#undef CASE
#undef HASH
  }
}

//===----------------------------------------------------------------------===//
// Stats Implementation
//===----------------------------------------------------------------------===//

/// PrintStats - Print statistics about how well the identifier table is doing
/// at hashing identifiers.
void IdentifierTable::PrintStats() const {
  unsigned NumBuckets = HashTable.getNumBuckets();
  unsigned NumIdentifiers = HashTable.getNumItems();
  unsigned NumEmptyBuckets = NumBuckets-NumIdentifiers;
  unsigned AverageIdentifierSize = 0;
  unsigned MaxIdentifierLength = 0;

  // TODO: Figure out maximum times an identifier had to probe for -stats.
  for (llvm::StringMap<IdentifierInfo*, llvm::BumpPtrAllocator>::const_iterator
       I = HashTable.begin(), E = HashTable.end(); I != E; ++I) {
    unsigned IdLen = I->getKeyLength();
    AverageIdentifierSize += IdLen;
    if (MaxIdentifierLength < IdLen)
      MaxIdentifierLength = IdLen;
  }

  fprintf(stderr, "\n*** Identifier Table Stats:\n");
  fprintf(stderr, "# Identifiers:   %d\n", NumIdentifiers);
  fprintf(stderr, "# Empty Buckets: %d\n", NumEmptyBuckets);
  fprintf(stderr, "Hash density (#identifiers per bucket): %f\n",
          NumIdentifiers/(double)NumBuckets);
  fprintf(stderr, "Ave identifier length: %f\n",
          (AverageIdentifierSize/(double)NumIdentifiers));
  fprintf(stderr, "Max identifier length: %d\n", MaxIdentifierLength);

  // Compute statistics about the memory allocated for identifiers.
  HashTable.getAllocator().PrintStats();
}

//===----------------------------------------------------------------------===//
// SelectorTable Implementation
//===----------------------------------------------------------------------===//

unsigned llvm::DenseMapInfo<clang::Selector>::getHashValue(clang::Selector S) {
  return DenseMapInfo<void*>::getHashValue(S.getAsOpaquePtr());
}

namespace clang {
/// MultiKeywordSelector - One of these variable length records is kept for each
/// selector containing more than one keyword. We use a folding set
/// to unique aggregate names (keyword selectors in ObjC parlance). Access to
/// this class is provided strictly through Selector.
class MultiKeywordSelector
  : public DeclarationNameExtra, public llvm::FoldingSetNode {
  MultiKeywordSelector(unsigned nKeys) {
    ExtraKindOrNumArgs = NUM_EXTRA_KINDS + nKeys;
  }
public:
  // Constructor for keyword selectors.
  MultiKeywordSelector(unsigned nKeys, IdentifierInfo **IIV) {
    assert((nKeys > 1) && "not a multi-keyword selector");
    ExtraKindOrNumArgs = NUM_EXTRA_KINDS + nKeys;

    // Fill in the trailing keyword array.
    IdentifierInfo **KeyInfo = reinterpret_cast<IdentifierInfo **>(this+1);
    for (unsigned i = 0; i != nKeys; ++i)
      KeyInfo[i] = IIV[i];
  }

  // getName - Derive the full selector name and return it.
  std::string getName() const;

  unsigned getNumArgs() const { return ExtraKindOrNumArgs - NUM_EXTRA_KINDS; }

  typedef IdentifierInfo *const *keyword_iterator;
  keyword_iterator keyword_begin() const {
    return reinterpret_cast<keyword_iterator>(this+1);
  }
  keyword_iterator keyword_end() const {
    return keyword_begin()+getNumArgs();
  }
  IdentifierInfo *getIdentifierInfoForSlot(unsigned i) const {
    assert(i < getNumArgs() && "getIdentifierInfoForSlot(): illegal index");
    return keyword_begin()[i];
  }
  static void Profile(llvm::FoldingSetNodeID &ID,
                      keyword_iterator ArgTys, unsigned NumArgs) {
    ID.AddInteger(NumArgs);
    for (unsigned i = 0; i != NumArgs; ++i)
      ID.AddPointer(ArgTys[i]);
  }
  void Profile(llvm::FoldingSetNodeID &ID) {
    Profile(ID, keyword_begin(), getNumArgs());
  }
};
} // end namespace clang.

unsigned Selector::getNumArgs() const {
  unsigned IIF = getIdentifierInfoFlag();
  if (IIF <= ZeroArg)
    return 0;
  if (IIF == OneArg)
    return 1;
  // We point to a MultiKeywordSelector.
  MultiKeywordSelector *SI = getMultiKeywordSelector();
  return SI->getNumArgs();
}

IdentifierInfo *Selector::getIdentifierInfoForSlot(unsigned argIndex) const {
  if (getIdentifierInfoFlag() < MultiArg) {
    assert(argIndex == 0 && "illegal keyword index");
    return getAsIdentifierInfo();
  }
  // We point to a MultiKeywordSelector.
  MultiKeywordSelector *SI = getMultiKeywordSelector();
  return SI->getIdentifierInfoForSlot(argIndex);
}

StringRef Selector::getNameForSlot(unsigned int argIndex) const {
  IdentifierInfo *II = getIdentifierInfoForSlot(argIndex);
  return II? II->getName() : StringRef();
}

std::string MultiKeywordSelector::getName() const {
  SmallString<256> Str;
  llvm::raw_svector_ostream OS(Str);
  for (keyword_iterator I = keyword_begin(), E = keyword_end(); I != E; ++I) {
    if (*I)
      OS << (*I)->getName();
    OS << ':';
  }

  return OS.str();
}

std::string Selector::getAsString() const {
  if (InfoPtr == 0)
    return "<null selector>";

  if (getIdentifierInfoFlag() < MultiArg) {
    IdentifierInfo *II = getAsIdentifierInfo();

    // If the number of arguments is 0 then II is guaranteed to not be null.
    if (getNumArgs() == 0)
      return II->getName();

    if (!II)
      return ":";

    return II->getName().str() + ":";
  }

  // We have a multiple keyword selector.
  return getMultiKeywordSelector()->getName();
}

void Selector::print(llvm::raw_ostream &OS) const {
  OS << getAsString();
}

/// Interpreting the given string using the normal CamelCase
/// conventions, determine whether the given string starts with the
/// given "word", which is assumed to end in a lowercase letter.
static bool startsWithWord(StringRef name, StringRef word) {
  if (name.size() < word.size()) return false;
  return ((name.size() == word.size() || !isLowercase(name[word.size()])) &&
          name.startswith(word));
}

ObjCMethodFamily Selector::getMethodFamilyImpl(Selector sel) {
  IdentifierInfo *first = sel.getIdentifierInfoForSlot(0);
  if (!first) return OMF_None;

  StringRef name = first->getName();
  if (sel.isUnarySelector()) {
    if (name == "autorelease") return OMF_autorelease;
    if (name == "dealloc") return OMF_dealloc;
    if (name == "finalize") return OMF_finalize;
    if (name == "release") return OMF_release;
    if (name == "retain") return OMF_retain;
    if (name == "retainCount") return OMF_retainCount;
    if (name == "self") return OMF_self;
    if (name == "initialize") return OMF_initialize;
  }
 
  if (name == "performSelector") return OMF_performSelector;

  // The other method families may begin with a prefix of underscores.
  while (!name.empty() && name.front() == '_')
    name = name.substr(1);

  if (name.empty()) return OMF_None;
  switch (name.front()) {
  case 'a':
    if (startsWithWord(name, "alloc")) return OMF_alloc;
    break;
  case 'c':
    if (startsWithWord(name, "copy")) return OMF_copy;
    break;
  case 'i':
    if (startsWithWord(name, "init")) return OMF_init;
    break;
  case 'm':
    if (startsWithWord(name, "mutableCopy")) return OMF_mutableCopy;
    break;
  case 'n':
    if (startsWithWord(name, "new")) return OMF_new;
    break;
  default:
    break;
  }

  return OMF_None;
}

ObjCInstanceTypeFamily Selector::getInstTypeMethodFamily(Selector sel) {
  IdentifierInfo *first = sel.getIdentifierInfoForSlot(0);
  if (!first) return OIT_None;
  
  StringRef name = first->getName();
  
  if (name.empty()) return OIT_None;
  switch (name.front()) {
    case 'a':
      if (startsWithWord(name, "array")) return OIT_Array;
      break;
    case 'd':
      if (startsWithWord(name, "default")) return OIT_ReturnsSelf;
      if (startsWithWord(name, "dictionary")) return OIT_Dictionary;
      break;
    case 's':
      if (startsWithWord(name, "shared")) return OIT_ReturnsSelf;
      if (startsWithWord(name, "standard")) return OIT_Singleton;
    case 'i':
      if (startsWithWord(name, "init")) return OIT_Init;
    default:
      break;
  }
  return OIT_None;
}

ObjCStringFormatFamily Selector::getStringFormatFamilyImpl(Selector sel) {
  IdentifierInfo *first = sel.getIdentifierInfoForSlot(0);
  if (!first) return SFF_None;
  
  StringRef name = first->getName();
  
  switch (name.front()) {
    case 'a':
      if (name == "appendFormat") return SFF_NSString;
      break;
      
    case 'i':
      if (name == "initWithFormat") return SFF_NSString;
      break;
      
    case 'l':
      if (name == "localizedStringWithFormat") return SFF_NSString;
      break;
      
    case 's':
      if (name == "stringByAppendingFormat" ||
          name == "stringWithFormat") return SFF_NSString;
      break;
  }
  return SFF_None;
}

namespace {
  struct SelectorTableImpl {
    llvm::FoldingSet<MultiKeywordSelector> Table;
    llvm::BumpPtrAllocator Allocator;
  };
} // end anonymous namespace.

static SelectorTableImpl &getSelectorTableImpl(void *P) {
  return *static_cast<SelectorTableImpl*>(P);
}

SmallString<64>
SelectorTable::constructSetterName(StringRef Name) {
  SmallString<64> SetterName("set");
  SetterName += Name;
  SetterName[3] = toUppercase(SetterName[3]);
  return SetterName;
}

Selector
SelectorTable::constructSetterSelector(IdentifierTable &Idents,
                                       SelectorTable &SelTable,
                                       const IdentifierInfo *Name) {
  IdentifierInfo *SetterName =
    &Idents.get(constructSetterName(Name->getName()));
  return SelTable.getUnarySelector(SetterName);
}

size_t SelectorTable::getTotalMemory() const {
  SelectorTableImpl &SelTabImpl = getSelectorTableImpl(Impl);
  return SelTabImpl.Allocator.getTotalMemory();
}

Selector SelectorTable::getSelector(unsigned nKeys, IdentifierInfo **IIV) {
  if (nKeys < 2)
    return Selector(IIV[0], nKeys);

  SelectorTableImpl &SelTabImpl = getSelectorTableImpl(Impl);

  // Unique selector, to guarantee there is one per name.
  llvm::FoldingSetNodeID ID;
  MultiKeywordSelector::Profile(ID, IIV, nKeys);

  void *InsertPos = nullptr;
  if (MultiKeywordSelector *SI =
        SelTabImpl.Table.FindNodeOrInsertPos(ID, InsertPos))
    return Selector(SI);

  // MultiKeywordSelector objects are not allocated with new because they have a
  // variable size array (for parameter types) at the end of them.
  unsigned Size = sizeof(MultiKeywordSelector) + nKeys*sizeof(IdentifierInfo *);
  MultiKeywordSelector *SI =
    (MultiKeywordSelector*)SelTabImpl.Allocator.Allocate(Size,
                                         llvm::alignOf<MultiKeywordSelector>());
  new (SI) MultiKeywordSelector(nKeys, IIV);
  SelTabImpl.Table.InsertNode(SI, InsertPos);
  return Selector(SI);
}

SelectorTable::SelectorTable() {
  Impl = new SelectorTableImpl();
}

SelectorTable::~SelectorTable() {
  delete &getSelectorTableImpl(Impl);
}

const char *clang::getOperatorSpelling(OverloadedOperatorKind Operator) {
  switch (Operator) {
  case OO_None:
  case NUM_OVERLOADED_OPERATORS:
    return nullptr;

#define OVERLOADED_OPERATOR(Name,Spelling,Token,Unary,Binary,MemberOnly) \
  case OO_##Name: return Spelling;
#include "clang/Basic/OperatorKinds.def"
  }

  llvm_unreachable("Invalid OverloadedOperatorKind!");
}

StringRef clang::getNullabilitySpelling(NullabilityKind kind,
                                        bool isContextSensitive) {
  switch (kind) {
  case NullabilityKind::NonNull:
    return isContextSensitive ? "nonnull" : "_Nonnull";

  case NullabilityKind::Nullable:
    return isContextSensitive ? "nullable" : "_Nullable";

  case NullabilityKind::Unspecified:
    return isContextSensitive ? "null_unspecified" : "_Null_unspecified";
  }
  llvm_unreachable("Unknown nullability kind.");
}<|MERGE_RESOLUTION|>--- conflicted
+++ resolved
@@ -92,7 +92,6 @@
 
 // Constants for TokenKinds.def
 namespace {
-<<<<<<< HEAD
 enum {
   KEYC99 = 0x1,
   KEYCXX = 0x2,
@@ -114,51 +113,25 @@
   KEYOBJC2 = 0x20000,
   KEYZVECTOR = 0x40000,
   KEYCOROUTINES = 0x80000,
+  KEYMODULES = 0x100000,
 #if INTEL_CUSTOMIZATION || INTEL_SPECIFIC_CILKPLUS
-  KEYCILKPLUS = 0x100000,
-  KEYFLOAT128 = 0x200000,
-  KEYRESTRICT = 0x400000,
-  KEYMSASM = 0x8000000,
-  KEYBASES = 0x10000000,
-  KEYNOINT128 = 0x20000000,
-  KEYDECIMAL = 0x40000000,
-  KEYMSCOMPAT = 0x80000000,
+  KEYCILKPLUS = 0x200000,
+  KEYFLOAT128 = 0x400000,
+  KEYRESTRICT = 0x800000,
+  KEYMSASM = 0x1000000,
+  KEYBASES = 0x2000000,
+  KEYNOINT128 = 0x4000000,
+  KEYDECIMAL = 0x8000000,
+  KEYMSCOMPAT = 0x10000000,
   KEYNOINTELALL =
       ~(KEYCILKPLUS | KEYFLOAT128 | KEYRESTRICT | KEYMSASM | KEYBASES |
         KEYNOINT128 | KEYDECIMAL | KEYMSCOMPAT | KEYNOMS18 | KEYNOOPENCL),
   KEYINTELALL = KEYCILKPLUS | KEYFLOAT128 | KEYRESTRICT | KEYMSASM | KEYBASES |
                 KEYNOINT128 | KEYDECIMAL | KEYMSCOMPAT,
 #endif // INTEL_CUSTOMIZATION || INTEL_SPECIFIC_CILKPLUS
-  KEYALL = (0xffffffff & ~KEYNOMS18 & // INTEL_CUSTOMIZATION 0xfffffff
+  KEYALL = (0x1fffffff & ~KEYNOMS18 & // INTEL_CUSTOMIZATION 0x1fffffff
             ~KEYNOOPENCL) // KEYNOMS18 and KEYNOOPENCL are used to exclude.
 };
-=======
-  enum {
-    KEYC99 = 0x1,
-    KEYCXX = 0x2,
-    KEYCXX11 = 0x4,
-    KEYGNU = 0x8,
-    KEYMS = 0x10,
-    BOOLSUPPORT = 0x20,
-    KEYALTIVEC = 0x40,
-    KEYNOCXX = 0x80,
-    KEYBORLAND = 0x100,
-    KEYOPENCL = 0x200,
-    KEYC11 = 0x400,
-    KEYARC = 0x800,
-    KEYNOMS18 = 0x01000,
-    KEYNOOPENCL = 0x02000,
-    WCHARSUPPORT = 0x04000,
-    HALFSUPPORT = 0x08000,
-    KEYCONCEPTS = 0x10000,
-    KEYOBJC2    = 0x20000,
-    KEYZVECTOR  = 0x40000,
-    KEYCOROUTINES = 0x80000,
-    KEYMODULES = 0x100000,
-    KEYALL = (0x1fffff & ~KEYNOMS18 &
-              ~KEYNOOPENCL) // KEYNOMS18 and KEYNOOPENCL are used to exclude.
-  };
->>>>>>> 12b9e76b
 
   /// \brief How a keyword is treated in the selected standard.
   enum KeywordStatus {
