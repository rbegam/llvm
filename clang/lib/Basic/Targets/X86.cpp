//===--- X86.cpp - Implement X86 target feature support -------------------===//
//
// Part of the LLVM Project, under the Apache License v2.0 with LLVM Exceptions.
// See https://llvm.org/LICENSE.txt for license information.
// SPDX-License-Identifier: Apache-2.0 WITH LLVM-exception
//
//===----------------------------------------------------------------------===//
//
// This file implements X86 TargetInfo objects.
//
//===----------------------------------------------------------------------===//

#include "X86.h"
#include "clang/Basic/Builtins.h"
#include "clang/Basic/Diagnostic.h"
#include "clang/Basic/TargetBuiltins.h"
#include "llvm/ADT/StringExtras.h"
#include "llvm/ADT/StringRef.h"
#include "llvm/ADT/StringSwitch.h"
#include "llvm/Support/TargetParser.h"

namespace clang {
namespace targets {

const Builtin::Info BuiltinInfoX86[] = {
#if INTEL_CUSTOMIZATION
#define BUILTIN(ID, TYPE, ATTRS)                                               \
  {#ID, TYPE, ATTRS, nullptr, ALL_LANGUAGES, nullptr},
#define TARGET_BUILTIN(ID, TYPE, ATTRS, FEATURE)                               \
  {#ID, TYPE, ATTRS, nullptr, ALL_LANGUAGES, FEATURE},
#define TARGET_HEADER_BUILTIN(ID, TYPE, ATTRS, HEADER, LANGS, FEATURE)         \
  {#ID, TYPE, ATTRS, HEADER, LANGS, FEATURE},

#include "clang/Basic/Intel_BuiltinsSVML.def"
#endif // INTEL_CUSTOMIZATION

#define BUILTIN(ID, TYPE, ATTRS)                                               \
  {#ID, TYPE, ATTRS, nullptr, ALL_LANGUAGES, nullptr},
#define TARGET_BUILTIN(ID, TYPE, ATTRS, FEATURE)                               \
  {#ID, TYPE, ATTRS, nullptr, ALL_LANGUAGES, FEATURE},
#define TARGET_HEADER_BUILTIN(ID, TYPE, ATTRS, HEADER, LANGS, FEATURE)         \
  {#ID, TYPE, ATTRS, HEADER, LANGS, FEATURE},

#if INTEL_CUSTOMIZATION
#define LANGBUILTIN(ID, TYPE, ATTRS, LANGS)                                    \
  {#ID, TYPE, ATTRS, nullptr, LANGS, nullptr},
#endif // INTEL_CUSTOMIZATION

#include "clang/Basic/BuiltinsX86.def"

#define BUILTIN(ID, TYPE, ATTRS)                                               \
  {#ID, TYPE, ATTRS, nullptr, ALL_LANGUAGES, nullptr},
#define TARGET_BUILTIN(ID, TYPE, ATTRS, FEATURE)                               \
  {#ID, TYPE, ATTRS, nullptr, ALL_LANGUAGES, FEATURE},
#define TARGET_HEADER_BUILTIN(ID, TYPE, ATTRS, HEADER, LANGS, FEATURE)         \
  {#ID, TYPE, ATTRS, HEADER, LANGS, FEATURE},

#if INTEL_CUSTOMIZATION
#define LANGBUILTIN(ID, TYPE, ATTRS, LANGS)                                    \
  {#ID, TYPE, ATTRS, nullptr, LANGS, nullptr},
#endif // INTEL_CUSTOMIZATION

#include "clang/Basic/BuiltinsX86_64.def"
};

static const char *const GCCRegNames[] = {
    "ax",    "dx",    "cx",    "bx",    "si",      "di",    "bp",    "sp",
    "st",    "st(1)", "st(2)", "st(3)", "st(4)",   "st(5)", "st(6)", "st(7)",
    "argp",  "flags", "fpcr",  "fpsr",  "dirflag", "frame", "xmm0",  "xmm1",
    "xmm2",  "xmm3",  "xmm4",  "xmm5",  "xmm6",    "xmm7",  "mm0",   "mm1",
    "mm2",   "mm3",   "mm4",   "mm5",   "mm6",     "mm7",   "r8",    "r9",
    "r10",   "r11",   "r12",   "r13",   "r14",     "r15",   "xmm8",  "xmm9",
    "xmm10", "xmm11", "xmm12", "xmm13", "xmm14",   "xmm15", "ymm0",  "ymm1",
    "ymm2",  "ymm3",  "ymm4",  "ymm5",  "ymm6",    "ymm7",  "ymm8",  "ymm9",
    "ymm10", "ymm11", "ymm12", "ymm13", "ymm14",   "ymm15", "xmm16", "xmm17",
    "xmm18", "xmm19", "xmm20", "xmm21", "xmm22",   "xmm23", "xmm24", "xmm25",
    "xmm26", "xmm27", "xmm28", "xmm29", "xmm30",   "xmm31", "ymm16", "ymm17",
    "ymm18", "ymm19", "ymm20", "ymm21", "ymm22",   "ymm23", "ymm24", "ymm25",
    "ymm26", "ymm27", "ymm28", "ymm29", "ymm30",   "ymm31", "zmm0",  "zmm1",
    "zmm2",  "zmm3",  "zmm4",  "zmm5",  "zmm6",    "zmm7",  "zmm8",  "zmm9",
    "zmm10", "zmm11", "zmm12", "zmm13", "zmm14",   "zmm15", "zmm16", "zmm17",
    "zmm18", "zmm19", "zmm20", "zmm21", "zmm22",   "zmm23", "zmm24", "zmm25",
    "zmm26", "zmm27", "zmm28", "zmm29", "zmm30",   "zmm31", "k0",    "k1",
    "k2",    "k3",    "k4",    "k5",    "k6",      "k7",
    "cr0",   "cr2",   "cr3",   "cr4",   "cr8",
    "dr0",   "dr1",   "dr2",   "dr3",   "dr6",     "dr7",
    "bnd0",  "bnd1",  "bnd2",  "bnd3",
#if INTEL_CUSTOMIZATION
#if INTEL_FEATURE_ISA_AMX
    "tmm0",  "tmm1",  "tmm2",  "tmm3",  "tmm4",    "tmm5",  "tmm6",  "tmm7",
    // Just align with ICC for tmm8-15
    "tmm8",  "tmm9",  "tmm10", "tmm11", "tmm12",   "tmm13", "tmm14", "tmm15",
#endif // INTEL_FEATURE_ISA_AMX
#endif // INTEL_CUSTOMIZATION
};

const TargetInfo::AddlRegName AddlRegNames[] = {
    {{"al", "ah", "eax", "rax"}, 0},
    {{"bl", "bh", "ebx", "rbx"}, 3},
    {{"cl", "ch", "ecx", "rcx"}, 2},
    {{"dl", "dh", "edx", "rdx"}, 1},
    {{"esi", "rsi"}, 4},
    {{"edi", "rdi"}, 5},
    {{"esp", "rsp"}, 7},
    {{"ebp", "rbp"}, 6},
    {{"r8d", "r8w", "r8b"}, 38},
    {{"r9d", "r9w", "r9b"}, 39},
    {{"r10d", "r10w", "r10b"}, 40},
    {{"r11d", "r11w", "r11b"}, 41},
    {{"r12d", "r12w", "r12b"}, 42},
    {{"r13d", "r13w", "r13b"}, 43},
    {{"r14d", "r14w", "r14b"}, 44},
    {{"r15d", "r15w", "r15b"}, 45},
};

} // namespace targets
} // namespace clang

using namespace clang;
using namespace clang::targets;

bool X86TargetInfo::setFPMath(StringRef Name) {
  if (Name == "387") {
    FPMath = FP_387;
    return true;
  }
  if (Name == "sse") {
    FPMath = FP_SSE;
    return true;
  }
  return false;
}

#if INTEL_CUSTOMIZATION
#if INTEL_FEATURE_ISA_KEYLOCKER
#define TGLXFEATURE1 setFeatureEnabledImpl(Features, "keylocker", true);
#else // INTEL_FEATURE_ISA_KEYLOCKER
#define TGLXFEATURE1
#endif // INTEL_FEATURE_ISA_KEYLOCKER
#endif // INTEL_CUSTOMIZATION

bool X86TargetInfo::initFeatureMap(
    llvm::StringMap<bool> &Features, DiagnosticsEngine &Diags, StringRef CPU,
    const std::vector<std::string> &FeaturesVec) const {
  // FIXME: This *really* should not be here.
  // X86_64 always has SSE2.
  if (getTriple().getArch() == llvm::Triple::x86_64)
    setFeatureEnabledImpl(Features, "sse2", true);

#if INTEL_CUSTOMIZATION
#if INTEL_FEATURE_ICECODE
  // Enable icecode-mode for IceCode target.
  if (getTriple().getArch() == llvm::Triple::x86_icecode)
    setFeatureEnabledImpl(Features, "icecode-mode", true);
#endif // INTEL_FEATURE_ICECODE
#endif // INTEL_CUSTOMIZATION

  const CPUKind Kind = getCPUKind(CPU);

  // Enable X87 for all X86 processors but Lakemont.
  if (Kind != CK_Lakemont)
    setFeatureEnabledImpl(Features, "x87", true);

  // Enable cmpxchg8 for i586 and greater CPUs. Include generic for backwards
  // compatibility.
  if (Kind >= CK_i586 || Kind == CK_Generic)
    setFeatureEnabledImpl(Features, "cx8", true);

#if INTEL_CUSTOMIZATION
  SmallVector<StringRef, 16> AnonymousCPU1Features;
#if INTEL_FEATURE_ISA_AMX
  AnonymousCPU1Features.push_back("amx-tile");
  AnonymousCPU1Features.push_back("amx-int8");
  AnonymousCPU1Features.push_back("amx-bf16");
#endif // INTEL_FEATURE_ISA_AMX
#if INTEL_FEATURE_ISA_SERIALIZE
  AnonymousCPU1Features.push_back("serialize");
#endif // INTEL_FEATURE_ISA_SERIALIZE
  AnonymousCPU1Features.push_back("sse2"); // To avoid unused variable error.
#endif // INTEL_CUSTOMIZATION

  switch (Kind) {
  case CK_Generic:
  case CK_i386:
  case CK_i486:
  case CK_i586:
  case CK_Pentium:
  case CK_PentiumPro:
  case CK_i686:
  case CK_Lakemont:
    break;

  case CK_PentiumMMX:
  case CK_Pentium2:
  case CK_K6:
  case CK_WinChipC6:
    setFeatureEnabledImpl(Features, "mmx", true);
    break;

  case CK_Cooperlake:
    // CPX inherits all CLX features plus AVX512BF16
    setFeatureEnabledImpl(Features, "avx512bf16", true);
    LLVM_FALLTHROUGH;
  case CK_Cascadelake:
    // CLX inherits all SKX features plus AVX512VNNI
    setFeatureEnabledImpl(Features, "avx512vnni", true);
    LLVM_FALLTHROUGH;
  case CK_SkylakeServer:
    setFeatureEnabledImpl(Features, "avx512f", true);
    setFeatureEnabledImpl(Features, "avx512cd", true);
    setFeatureEnabledImpl(Features, "avx512dq", true);
    setFeatureEnabledImpl(Features, "avx512bw", true);
    setFeatureEnabledImpl(Features, "avx512vl", true);
    setFeatureEnabledImpl(Features, "clwb", true);
    setFeatureEnabledImpl(Features, "pku", true);
    // SkylakeServer cores inherits all SKL features, except SGX
    goto SkylakeCommon;

#if INTEL_CUSTOMIZATION
#if INTEL_FEATURE_CPU_GLC
  case CK_Goldencove:
    for (auto Feature : AnonymousCPU1Features)
      setFeatureEnabledImpl(Features, Feature, true);
    LLVM_FALLTHROUGH;
#endif // INTEL_FEATURE_CPU_GLC
  case CK_Tigerlake:
    TGLXFEATURE1
    setFeatureEnabledImpl(Features, "avx512vp2intersect", true);
    setFeatureEnabledImpl(Features, "movdiri", true);
    setFeatureEnabledImpl(Features, "movdir64b", true);
    setFeatureEnabledImpl(Features, "shstk", true);
    LLVM_FALLTHROUGH;
  case CK_IcelakeServer:
    if (Kind != CK_Tigerlake) {
      setFeatureEnabledImpl(Features, "pconfig", true);
      setFeatureEnabledImpl(Features, "wbnoinvd", true);
    }
#endif // INTEL_CUSTOMIZATION
    LLVM_FALLTHROUGH;
  case CK_IcelakeClient:
    setFeatureEnabledImpl(Features, "vaes", true);
    setFeatureEnabledImpl(Features, "gfni", true);
    setFeatureEnabledImpl(Features, "vpclmulqdq", true);
    setFeatureEnabledImpl(Features, "avx512bitalg", true);
    setFeatureEnabledImpl(Features, "avx512vbmi2", true);
    setFeatureEnabledImpl(Features, "avx512vnni", true);
    setFeatureEnabledImpl(Features, "avx512vpopcntdq", true);
    setFeatureEnabledImpl(Features, "rdpid", true);
    setFeatureEnabledImpl(Features, "clwb", true);
    LLVM_FALLTHROUGH;
  case CK_Cannonlake:
    setFeatureEnabledImpl(Features, "avx512f", true);
    setFeatureEnabledImpl(Features, "avx512cd", true);
    setFeatureEnabledImpl(Features, "avx512dq", true);
    setFeatureEnabledImpl(Features, "avx512bw", true);
    setFeatureEnabledImpl(Features, "avx512vl", true);
    setFeatureEnabledImpl(Features, "avx512ifma", true);
    setFeatureEnabledImpl(Features, "avx512vbmi", true);
    setFeatureEnabledImpl(Features, "pku", true);
    setFeatureEnabledImpl(Features, "sha", true);
    LLVM_FALLTHROUGH;
  case CK_SkylakeClient:
    setFeatureEnabledImpl(Features, "sgx", true);
    // SkylakeServer cores inherits all SKL features, except SGX
SkylakeCommon:
    setFeatureEnabledImpl(Features, "xsavec", true);
    setFeatureEnabledImpl(Features, "xsaves", true);
    setFeatureEnabledImpl(Features, "mpx", true);
    setFeatureEnabledImpl(Features, "clflushopt", true);
    setFeatureEnabledImpl(Features, "aes", true);
    LLVM_FALLTHROUGH;
  case CK_Broadwell:
    setFeatureEnabledImpl(Features, "rdseed", true);
    setFeatureEnabledImpl(Features, "adx", true);
    setFeatureEnabledImpl(Features, "prfchw", true);
    LLVM_FALLTHROUGH;
  case CK_Haswell:
    setFeatureEnabledImpl(Features, "avx2", true);
    setFeatureEnabledImpl(Features, "lzcnt", true);
    setFeatureEnabledImpl(Features, "bmi", true);
    setFeatureEnabledImpl(Features, "bmi2", true);
    setFeatureEnabledImpl(Features, "fma", true);
    setFeatureEnabledImpl(Features, "invpcid", true);
    setFeatureEnabledImpl(Features, "movbe", true);
    LLVM_FALLTHROUGH;
  case CK_IvyBridge:
    setFeatureEnabledImpl(Features, "rdrnd", true);
    setFeatureEnabledImpl(Features, "f16c", true);
    setFeatureEnabledImpl(Features, "fsgsbase", true);
    LLVM_FALLTHROUGH;
  case CK_SandyBridge:
    setFeatureEnabledImpl(Features, "avx", true);
    setFeatureEnabledImpl(Features, "xsave", true);
    setFeatureEnabledImpl(Features, "xsaveopt", true);
    LLVM_FALLTHROUGH;
  case CK_Westmere:
    setFeatureEnabledImpl(Features, "pclmul", true);
    LLVM_FALLTHROUGH;
  case CK_Nehalem:
    setFeatureEnabledImpl(Features, "sse4.2", true);
    LLVM_FALLTHROUGH;
  case CK_Penryn:
    setFeatureEnabledImpl(Features, "sse4.1", true);
    LLVM_FALLTHROUGH;
  case CK_Core2:
    setFeatureEnabledImpl(Features, "ssse3", true);
    setFeatureEnabledImpl(Features, "sahf", true);
    LLVM_FALLTHROUGH;
  case CK_Nocona:
    setFeatureEnabledImpl(Features, "cx16", true);
    LLVM_FALLTHROUGH;
  case CK_Yonah:
  case CK_Prescott:
    setFeatureEnabledImpl(Features, "sse3", true);
    LLVM_FALLTHROUGH;
  case CK_PentiumM:
  case CK_Pentium4:
  case CK_x86_64:
    setFeatureEnabledImpl(Features, "sse2", true);
    LLVM_FALLTHROUGH;
  case CK_Pentium3:
  case CK_C3_2:
    setFeatureEnabledImpl(Features, "sse", true);
    setFeatureEnabledImpl(Features, "fxsr", true);
    break;

  case CK_Tremont:
    setFeatureEnabledImpl(Features, "cldemote", true);
    setFeatureEnabledImpl(Features, "movdiri", true);
    setFeatureEnabledImpl(Features, "movdir64b", true);
    setFeatureEnabledImpl(Features, "gfni", true);
    setFeatureEnabledImpl(Features, "waitpkg", true);
    LLVM_FALLTHROUGH;
  case CK_GoldmontPlus:
    setFeatureEnabledImpl(Features, "ptwrite", true);
    setFeatureEnabledImpl(Features, "rdpid", true);
    setFeatureEnabledImpl(Features, "sgx", true);
    LLVM_FALLTHROUGH;
  case CK_Goldmont:
    setFeatureEnabledImpl(Features, "sha", true);
    setFeatureEnabledImpl(Features, "rdseed", true);
    setFeatureEnabledImpl(Features, "xsave", true);
    setFeatureEnabledImpl(Features, "xsaveopt", true);
    setFeatureEnabledImpl(Features, "xsavec", true);
    setFeatureEnabledImpl(Features, "xsaves", true);
    setFeatureEnabledImpl(Features, "clflushopt", true);
    setFeatureEnabledImpl(Features, "mpx", true);
    setFeatureEnabledImpl(Features, "fsgsbase", true);
    setFeatureEnabledImpl(Features, "aes", true);
    LLVM_FALLTHROUGH;
  case CK_Silvermont:
    setFeatureEnabledImpl(Features, "rdrnd", true);
    setFeatureEnabledImpl(Features, "pclmul", true);
    setFeatureEnabledImpl(Features, "sse4.2", true);
    setFeatureEnabledImpl(Features, "prfchw", true);
    LLVM_FALLTHROUGH;
  case CK_Bonnell:
    setFeatureEnabledImpl(Features, "movbe", true);
    setFeatureEnabledImpl(Features, "ssse3", true);
    setFeatureEnabledImpl(Features, "fxsr", true);
    setFeatureEnabledImpl(Features, "cx16", true);
    setFeatureEnabledImpl(Features, "sahf", true);
    break;

  case CK_KNM:
    // TODO: Add avx5124fmaps/avx5124vnniw.
    setFeatureEnabledImpl(Features, "avx512vpopcntdq", true);
    LLVM_FALLTHROUGH;
  case CK_KNL:
#if INTEL_CUSTOMIZATION
    setFeatureEnabledImpl(Features, "avx512er", true);
    setFeatureEnabledImpl(Features, "avx512pf", true);
    setFeatureEnabledImpl(Features, "prefetchwt1", true);
    LLVM_FALLTHROUGH;
  case CK_CommonAVX512:
    setFeatureEnabledImpl(Features, "avx512cd", true);
    setFeatureEnabledImpl(Features, "avx512f", true);
    setFeatureEnabledImpl(Features, "prfchw", true);
#endif // INTEL_CUSTOMIZATION
    setFeatureEnabledImpl(Features, "fxsr", true);
    setFeatureEnabledImpl(Features, "rdseed", true);
    setFeatureEnabledImpl(Features, "adx", true);
    setFeatureEnabledImpl(Features, "lzcnt", true);
    setFeatureEnabledImpl(Features, "bmi", true);
    setFeatureEnabledImpl(Features, "bmi2", true);
    setFeatureEnabledImpl(Features, "fma", true);
    setFeatureEnabledImpl(Features, "rdrnd", true);
    setFeatureEnabledImpl(Features, "f16c", true);
    setFeatureEnabledImpl(Features, "fsgsbase", true);
    setFeatureEnabledImpl(Features, "aes", true);
    setFeatureEnabledImpl(Features, "pclmul", true);
    setFeatureEnabledImpl(Features, "cx16", true);
    setFeatureEnabledImpl(Features, "xsaveopt", true);
    setFeatureEnabledImpl(Features, "xsave", true);
    setFeatureEnabledImpl(Features, "movbe", true);
    setFeatureEnabledImpl(Features, "sahf", true);
    break;

  case CK_K6_2:
  case CK_K6_3:
  case CK_WinChip2:
  case CK_C3:
    setFeatureEnabledImpl(Features, "3dnow", true);
    break;

  case CK_AMDFAM10:
    setFeatureEnabledImpl(Features, "sse4a", true);
    setFeatureEnabledImpl(Features, "lzcnt", true);
    setFeatureEnabledImpl(Features, "popcnt", true);
    setFeatureEnabledImpl(Features, "sahf", true);
    LLVM_FALLTHROUGH;
  case CK_K8SSE3:
    setFeatureEnabledImpl(Features, "sse3", true);
    LLVM_FALLTHROUGH;
  case CK_K8:
    setFeatureEnabledImpl(Features, "sse2", true);
    LLVM_FALLTHROUGH;
  case CK_AthlonXP:
    setFeatureEnabledImpl(Features, "sse", true);
    setFeatureEnabledImpl(Features, "fxsr", true);
    LLVM_FALLTHROUGH;
  case CK_Athlon:
  case CK_Geode:
    setFeatureEnabledImpl(Features, "3dnowa", true);
    break;

  case CK_BTVER2:
    setFeatureEnabledImpl(Features, "avx", true);
    setFeatureEnabledImpl(Features, "aes", true);
    setFeatureEnabledImpl(Features, "pclmul", true);
    setFeatureEnabledImpl(Features, "bmi", true);
    setFeatureEnabledImpl(Features, "f16c", true);
    setFeatureEnabledImpl(Features, "xsaveopt", true);
    setFeatureEnabledImpl(Features, "movbe", true);
    LLVM_FALLTHROUGH;
  case CK_BTVER1:
    setFeatureEnabledImpl(Features, "ssse3", true);
    setFeatureEnabledImpl(Features, "sse4a", true);
    setFeatureEnabledImpl(Features, "lzcnt", true);
    setFeatureEnabledImpl(Features, "popcnt", true);
    setFeatureEnabledImpl(Features, "prfchw", true);
    setFeatureEnabledImpl(Features, "cx16", true);
    setFeatureEnabledImpl(Features, "fxsr", true);
    setFeatureEnabledImpl(Features, "sahf", true);
    break;

  case CK_ZNVER2:
    setFeatureEnabledImpl(Features, "clwb", true);
    setFeatureEnabledImpl(Features, "rdpid", true);
    setFeatureEnabledImpl(Features, "wbnoinvd", true);
    LLVM_FALLTHROUGH;
  case CK_ZNVER1:
    setFeatureEnabledImpl(Features, "adx", true);
    setFeatureEnabledImpl(Features, "aes", true);
    setFeatureEnabledImpl(Features, "avx2", true);
    setFeatureEnabledImpl(Features, "bmi", true);
    setFeatureEnabledImpl(Features, "bmi2", true);
    setFeatureEnabledImpl(Features, "clflushopt", true);
    setFeatureEnabledImpl(Features, "clzero", true);
    setFeatureEnabledImpl(Features, "cx16", true);
    setFeatureEnabledImpl(Features, "f16c", true);
    setFeatureEnabledImpl(Features, "fma", true);
    setFeatureEnabledImpl(Features, "fsgsbase", true);
    setFeatureEnabledImpl(Features, "fxsr", true);
    setFeatureEnabledImpl(Features, "lzcnt", true);
    setFeatureEnabledImpl(Features, "mwaitx", true);
    setFeatureEnabledImpl(Features, "movbe", true);
    setFeatureEnabledImpl(Features, "pclmul", true);
    setFeatureEnabledImpl(Features, "popcnt", true);
    setFeatureEnabledImpl(Features, "prfchw", true);
    setFeatureEnabledImpl(Features, "rdrnd", true);
    setFeatureEnabledImpl(Features, "rdseed", true);
    setFeatureEnabledImpl(Features, "sahf", true);
    setFeatureEnabledImpl(Features, "sha", true);
    setFeatureEnabledImpl(Features, "sse4a", true);
    setFeatureEnabledImpl(Features, "xsave", true);
    setFeatureEnabledImpl(Features, "xsavec", true);
    setFeatureEnabledImpl(Features, "xsaveopt", true);
    setFeatureEnabledImpl(Features, "xsaves", true);
    break;

  case CK_BDVER4:
    setFeatureEnabledImpl(Features, "avx2", true);
    setFeatureEnabledImpl(Features, "bmi2", true);
    setFeatureEnabledImpl(Features, "mwaitx", true);
    LLVM_FALLTHROUGH;
  case CK_BDVER3:
    setFeatureEnabledImpl(Features, "fsgsbase", true);
    setFeatureEnabledImpl(Features, "xsaveopt", true);
    LLVM_FALLTHROUGH;
  case CK_BDVER2:
    setFeatureEnabledImpl(Features, "bmi", true);
    setFeatureEnabledImpl(Features, "fma", true);
    setFeatureEnabledImpl(Features, "f16c", true);
    setFeatureEnabledImpl(Features, "tbm", true);
    LLVM_FALLTHROUGH;
  case CK_BDVER1:
    // xop implies avx, sse4a and fma4.
    setFeatureEnabledImpl(Features, "xop", true);
    setFeatureEnabledImpl(Features, "lwp", true);
    setFeatureEnabledImpl(Features, "lzcnt", true);
    setFeatureEnabledImpl(Features, "aes", true);
    setFeatureEnabledImpl(Features, "pclmul", true);
    setFeatureEnabledImpl(Features, "prfchw", true);
    setFeatureEnabledImpl(Features, "cx16", true);
    setFeatureEnabledImpl(Features, "fxsr", true);
    setFeatureEnabledImpl(Features, "xsave", true);
    setFeatureEnabledImpl(Features, "sahf", true);
    break;
  }
  if (!TargetInfo::initFeatureMap(Features, Diags, CPU, FeaturesVec))
    return false;

  // Can't do this earlier because we need to be able to explicitly enable
  // or disable these features and the things that they depend upon.

  // Enable popcnt if sse4.2 is enabled and popcnt is not explicitly disabled.
  auto I = Features.find("sse4.2");
  if (I != Features.end() && I->getValue() &&
      llvm::find(FeaturesVec, "-popcnt") == FeaturesVec.end())
    Features["popcnt"] = true;

  // Enable prfchw if 3DNow! is enabled and prfchw is not explicitly disabled.
  I = Features.find("3dnow");
  if (I != Features.end() && I->getValue() &&
      llvm::find(FeaturesVec, "-prfchw") == FeaturesVec.end())
    Features["prfchw"] = true;

  // Additionally, if SSE is enabled and mmx is not explicitly disabled,
  // then enable MMX.
  I = Features.find("sse");
  if (I != Features.end() && I->getValue() &&
      llvm::find(FeaturesVec, "-mmx") == FeaturesVec.end())
    Features["mmx"] = true;

#if INTEL_CUSTOMIZATION
#if INTEL_FEATURE_ISA_AVX_VNNI
  // Enable a fake vnnivl feature if "avxvnni" is enabled or
  // "avx512vl,avx512vnni" is enabled.
  auto AVXVNNIIt = Features.find("avxvnni");
  auto AVX512VLIt = Features.find("avx512vl");
  auto AVX512VNNIIt = Features.find("avx512vnni");
  if (((AVXVNNIIt != Features.end() && AVXVNNIIt->getValue()) ||
       (AVX512VLIt != Features.end() && AVX512VLIt->getValue() &&
        AVX512VNNIIt != Features.end() && AVX512VNNIIt->getValue())) &&
      std::find(FeaturesVec.begin(), FeaturesVec.end(), "-vnnivl") ==
          FeaturesVec.end())
    Features["vnnivl"] = true;
#endif // INTEL_FEATURE_ISA_AVX_VNNI
#endif // INTEL_CUSTOMIZATION

  return true;
}

void X86TargetInfo::setSSELevel(llvm::StringMap<bool> &Features,
                                X86SSEEnum Level, bool Enabled) {
  if (Enabled) {
    switch (Level) {
    case AVX512F:
      Features["avx512f"] = true;
      Features["fma"] = true;
      Features["f16c"] = true;
      LLVM_FALLTHROUGH;
    case AVX2:
      Features["avx2"] = true;
      LLVM_FALLTHROUGH;
    case AVX:
      Features["avx"] = true;
      Features["xsave"] = true;
      LLVM_FALLTHROUGH;
    case SSE42:
      Features["sse4.2"] = true;
      LLVM_FALLTHROUGH;
    case SSE41:
      Features["sse4.1"] = true;
      LLVM_FALLTHROUGH;
    case SSSE3:
      Features["ssse3"] = true;
      LLVM_FALLTHROUGH;
    case SSE3:
      Features["sse3"] = true;
      LLVM_FALLTHROUGH;
    case SSE2:
      Features["sse2"] = true;
      LLVM_FALLTHROUGH;
    case SSE1:
      Features["sse"] = true;
      LLVM_FALLTHROUGH;
    case NoSSE:
      break;
    }
    return;
  }

  switch (Level) {
  case NoSSE:
  case SSE1:
    Features["sse"] = false;
    LLVM_FALLTHROUGH;
  case SSE2:
#if INTEL_CUSTOMIZATION
#if INTEL_FEATURE_ISA_KEYLOCKER
    Features["keylocker"] = false;
#endif // INTEL_FEATURE_ISA_KEYLOCKER
#endif // INTEL_CUSTOMIZATION
    Features["sse2"] = Features["pclmul"] = Features["aes"] = false;
    Features["sha"] = Features["gfni"] = false;
    LLVM_FALLTHROUGH;
  case SSE3:
    Features["sse3"] = false;
    setXOPLevel(Features, NoXOP, false);
    LLVM_FALLTHROUGH;
  case SSSE3:
    Features["ssse3"] = false;
    LLVM_FALLTHROUGH;
  case SSE41:
    Features["sse4.1"] = false;
    LLVM_FALLTHROUGH;
  case SSE42:
    Features["sse4.2"] = false;
    LLVM_FALLTHROUGH;
  case AVX:
    Features["fma"] = Features["avx"] = Features["f16c"] = false;
    Features["xsave"] = Features["xsaveopt"] = Features["vaes"] = false;
    Features["vpclmulqdq"] = false;
    setXOPLevel(Features, FMA4, false);
    LLVM_FALLTHROUGH;
  case AVX2:
    Features["avx2"] = false;
#if INTEL_CUSTOMIZATION
#if INTEL_FEATURE_ISA_AVX_VNNI
    Features["avxvnni"] = false;
#endif // INTEL_FEATURE_ISA_AVX_VNNI
#endif // INTEL_CUSTOMIZATION
    LLVM_FALLTHROUGH;
  case AVX512F:
    Features["avx512f"] = Features["avx512cd"] = Features["avx512er"] = false;
    Features["avx512pf"] = Features["avx512dq"] = Features["avx512bw"] = false;
    Features["avx512vl"] = Features["avx512vbmi"] = false;
    Features["avx512ifma"] = Features["avx512vpopcntdq"] = false;
    Features["avx512bitalg"] = Features["avx512vnni"] = false;
    Features["avx512vbmi2"] = Features["avx512bf16"] = false;
    Features["avx512vp2intersect"] = false;
#if INTEL_CUSTOMIZATION
#if INTEL_FEATURE_ISA_FP16
    Features["avx512fp16"] = false;
#endif // INTEL_FEATURE_ISA_FP16
#endif // INTEL_CUSTOMIZATION
    break;
  }
}

void X86TargetInfo::setMMXLevel(llvm::StringMap<bool> &Features,
                                MMX3DNowEnum Level, bool Enabled) {
  if (Enabled) {
    switch (Level) {
    case AMD3DNowAthlon:
      Features["3dnowa"] = true;
      LLVM_FALLTHROUGH;
    case AMD3DNow:
      Features["3dnow"] = true;
      LLVM_FALLTHROUGH;
    case MMX:
      Features["mmx"] = true;
      LLVM_FALLTHROUGH;
    case NoMMX3DNow:
      break;
    }
    return;
  }

  switch (Level) {
  case NoMMX3DNow:
  case MMX:
    Features["mmx"] = false;
    LLVM_FALLTHROUGH;
  case AMD3DNow:
    Features["3dnow"] = false;
    LLVM_FALLTHROUGH;
  case AMD3DNowAthlon:
    Features["3dnowa"] = false;
    break;
  }
}

void X86TargetInfo::setXOPLevel(llvm::StringMap<bool> &Features, XOPEnum Level,
                                bool Enabled) {
  if (Enabled) {
    switch (Level) {
    case XOP:
      Features["xop"] = true;
      LLVM_FALLTHROUGH;
    case FMA4:
      Features["fma4"] = true;
      setSSELevel(Features, AVX, true);
      LLVM_FALLTHROUGH;
    case SSE4A:
      Features["sse4a"] = true;
      setSSELevel(Features, SSE3, true);
      LLVM_FALLTHROUGH;
    case NoXOP:
      break;
    }
    return;
  }

  switch (Level) {
  case NoXOP:
  case SSE4A:
    Features["sse4a"] = false;
    LLVM_FALLTHROUGH;
  case FMA4:
    Features["fma4"] = false;
    LLVM_FALLTHROUGH;
  case XOP:
    Features["xop"] = false;
    break;
  }
}

void X86TargetInfo::setFeatureEnabledImpl(llvm::StringMap<bool> &Features,
                                          StringRef Name, bool Enabled) {
  // This is a bit of a hack to deal with the sse4 target feature when used
  // as part of the target attribute. We handle sse4 correctly everywhere
  // else. See below for more information on how we handle the sse4 options.
  if (Name != "sse4")
    Features[Name] = Enabled;

  if (Name == "mmx") {
    setMMXLevel(Features, MMX, Enabled);
  } else if (Name == "sse") {
    setSSELevel(Features, SSE1, Enabled);
  } else if (Name == "sse2") {
    setSSELevel(Features, SSE2, Enabled);
  } else if (Name == "sse3") {
    setSSELevel(Features, SSE3, Enabled);
  } else if (Name == "ssse3") {
    setSSELevel(Features, SSSE3, Enabled);
  } else if (Name == "sse4.2") {
    setSSELevel(Features, SSE42, Enabled);
  } else if (Name == "sse4.1") {
    setSSELevel(Features, SSE41, Enabled);
  } else if (Name == "3dnow") {
    setMMXLevel(Features, AMD3DNow, Enabled);
  } else if (Name == "3dnowa") {
    setMMXLevel(Features, AMD3DNowAthlon, Enabled);
#if INTEL_CUSTOMIZATION
#if INTEL_FEATURE_ISA_KEYLOCKER
  } else if (Name == "keylocker") {
    if (Enabled)
      setSSELevel(Features, SSE2, Enabled);
#endif // INTEL_FEATURE_ISA_KEYLOCKER
#endif // INTEL_CUSTOMIZATION
  } else if (Name == "aes") {
    if (Enabled)
      setSSELevel(Features, SSE2, Enabled);
    else
      Features["vaes"] = false;
  } else if (Name == "vaes") {
    if (Enabled) {
      setSSELevel(Features, AVX, Enabled);
      Features["aes"] = true;
    }
  } else if (Name == "pclmul") {
    if (Enabled)
      setSSELevel(Features, SSE2, Enabled);
    else
      Features["vpclmulqdq"] = false;
  } else if (Name == "vpclmulqdq") {
    if (Enabled) {
      setSSELevel(Features, AVX, Enabled);
      Features["pclmul"] = true;
    }
  } else if (Name == "gfni") {
     if (Enabled)
      setSSELevel(Features, SSE2, Enabled);
  } else if (Name == "avx") {
    setSSELevel(Features, AVX, Enabled);
  } else if (Name == "avx2") {
    setSSELevel(Features, AVX2, Enabled);
  } else if (Name == "avx512f") {
    setSSELevel(Features, AVX512F, Enabled);
  } else if (Name.startswith("avx512")) {
    if (Enabled)
      setSSELevel(Features, AVX512F, Enabled);
    // Enable BWI instruction if certain features are being enabled.
    if ((Name == "avx512vbmi" || Name == "avx512vbmi2" ||
         Name == "avx512bitalg" || Name == "avx512bf16") && Enabled)
      Features["avx512bw"] = true;
#if INTEL_CUSTOMIZATION
#if INTEL_FEATURE_ISA_FP16
    // Enable BW and VL if AVX512FP16 is being enabled.
    if (Name == "avx512fp16" && Enabled)
      Features["avx512bw"] = Features["avx512vl"] = true;
#endif // INTEL_FEATURE_ISA_FP16
#endif // INTEL_CUSTOMIZATION
    // Also disable some features if BWI is being disabled.
    if (Name == "avx512bw" && !Enabled) {
      Features["avx512vbmi"] = false;
      Features["avx512vbmi2"] = false;
      Features["avx512bitalg"] = false;
      Features["avx512bf16"] = false;
#if INTEL_CUSTOMIZATION
#if INTEL_FEATURE_ISA_FP16
      Features["avx512fp16"] = false;
#endif // INTEL_FEATURE_ISA_FP16
#endif // INTEL_CUSTOMIZATION
    }
#if INTEL_CUSTOMIZATION
#if INTEL_FEATURE_ISA_FP16
    if (Name == "avx512vl" && !Enabled)
      Features["avx512fp16"] = false;
#endif // INTEL_FEATURE_ISA_FP16
#endif // INTEL_CUSTOMIZATION
  } else if (Name == "fma") {
    if (Enabled)
      setSSELevel(Features, AVX, Enabled);
    else
      setSSELevel(Features, AVX512F, Enabled);
  } else if (Name == "fma4") {
    setXOPLevel(Features, FMA4, Enabled);
  } else if (Name == "xop") {
    setXOPLevel(Features, XOP, Enabled);
  } else if (Name == "sse4a") {
    setXOPLevel(Features, SSE4A, Enabled);
  } else if (Name == "f16c") {
    if (Enabled)
      setSSELevel(Features, AVX, Enabled);
    else
      setSSELevel(Features, AVX512F, Enabled);
  } else if (Name == "sha") {
    if (Enabled)
      setSSELevel(Features, SSE2, Enabled);
  } else if (Name == "sse4") {
    // We can get here via the __target__ attribute since that's not controlled
    // via the -msse4/-mno-sse4 command line alias. Handle this the same way
    // here - turn on the sse4.2 if enabled, turn off the sse4.1 level if
    // disabled.
    if (Enabled)
      setSSELevel(Features, SSE42, Enabled);
    else
      setSSELevel(Features, SSE41, Enabled);
  } else if (Name == "xsave") {
    if (!Enabled)
      Features["xsaveopt"] = false;
  } else if (Name == "xsaveopt" || Name == "xsavec" || Name == "xsaves") {
    if (Enabled)
      Features["xsave"] = true;
  }
#if INTEL_CUSTOMIZATION
#if INTEL_FEATURE_ISA_AMX
    else if (Name == "amx-tile" && !Enabled)
      Features["amx-bf16"] = Features["amx-int8"] = false;
    else if ((Name == "amx-bf16" || Name == "amx-int8") && Enabled)
      Features["amx-tile"] = true;
#endif // INTEL_FEATURE_ISA_AMX
#if INTEL_FEATURE_ISA_AVX_VNNI
  else if (Name == "avxvnni") {
    if (Enabled)
      setSSELevel(Features, AVX2, Enabled);
  }
#endif // INTEL_FEATURE_ISA_AVX_VNNI
#endif // INTEL_CUSTOMIZATION
}

/// handleTargetFeatures - Perform initialization based on the user
/// configured set of features.
bool X86TargetInfo::handleTargetFeatures(std::vector<std::string> &Features,
                                         DiagnosticsEngine &Diags) {
  for (const auto &Feature : Features) {
    if (Feature[0] != '+')
      continue;

    if (Feature == "+aes") {
      HasAES = true;
    } else if (Feature == "+vaes") {
      HasVAES = true;
    } else if (Feature == "+pclmul") {
      HasPCLMUL = true;
    } else if (Feature == "+vpclmulqdq") {
      HasVPCLMULQDQ = true;
    } else if (Feature == "+lzcnt") {
      HasLZCNT = true;
    } else if (Feature == "+rdrnd") {
      HasRDRND = true;
    } else if (Feature == "+fsgsbase") {
      HasFSGSBASE = true;
    } else if (Feature == "+bmi") {
      HasBMI = true;
    } else if (Feature == "+bmi2") {
      HasBMI2 = true;
    } else if (Feature == "+popcnt") {
      HasPOPCNT = true;
    } else if (Feature == "+rtm") {
      HasRTM = true;
    } else if (Feature == "+prfchw") {
      HasPRFCHW = true;
    } else if (Feature == "+rdseed") {
      HasRDSEED = true;
    } else if (Feature == "+adx") {
      HasADX = true;
    } else if (Feature == "+tbm") {
      HasTBM = true;
    } else if (Feature == "+lwp") {
      HasLWP = true;
    } else if (Feature == "+fma") {
      HasFMA = true;
    } else if (Feature == "+f16c") {
      HasF16C = true;
    } else if (Feature == "+gfni") {
      HasGFNI = true;
    } else if (Feature == "+avx512cd") {
      HasAVX512CD = true;
    } else if (Feature == "+avx512vpopcntdq") {
      HasAVX512VPOPCNTDQ = true;
    } else if (Feature == "+avx512vnni") {
      HasAVX512VNNI = true;
    } else if (Feature == "+avx512bf16") {
      HasAVX512BF16 = true;
    } else if (Feature == "+avx512er") {
      HasAVX512ER = true;
#if INTEL_CUSTOMIZATION
#if INTEL_FEATURE_ISA_FP16
    } else if (Feature == "+avx512fp16") {
      HasAVX512FP16 = true;
      HasFloat16 = true;
#endif // INTEL_FEATURE_ISA_FP16
#endif // INTEL_CUSTOMIZATION
    } else if (Feature == "+avx512pf") {
      HasAVX512PF = true;
    } else if (Feature == "+avx512dq") {
      HasAVX512DQ = true;
    } else if (Feature == "+avx512bitalg") {
      HasAVX512BITALG = true;
    } else if (Feature == "+avx512bw") {
      HasAVX512BW = true;
    } else if (Feature == "+avx512vl") {
      HasAVX512VL = true;
    } else if (Feature == "+avx512vbmi") {
      HasAVX512VBMI = true;
    } else if (Feature == "+avx512vbmi2") {
      HasAVX512VBMI2 = true;
    } else if (Feature == "+avx512ifma") {
      HasAVX512IFMA = true;
    } else if (Feature == "+avx512vp2intersect") {
      HasAVX512VP2INTERSECT = true;
    } else if (Feature == "+sha") {
      HasSHA = true;
    } else if (Feature == "+mpx") {
      HasMPX = true;
    } else if (Feature == "+shstk") {
      HasSHSTK = true;
    } else if (Feature == "+movbe") {
      HasMOVBE = true;
    } else if (Feature == "+sgx") {
      HasSGX = true;
    } else if (Feature == "+cx8") {
      HasCX8 = true;
    } else if (Feature == "+cx16") {
      HasCX16 = true;
    } else if (Feature == "+fxsr") {
      HasFXSR = true;
    } else if (Feature == "+xsave") {
      HasXSAVE = true;
    } else if (Feature == "+xsaveopt") {
      HasXSAVEOPT = true;
    } else if (Feature == "+xsavec") {
      HasXSAVEC = true;
    } else if (Feature == "+xsaves") {
      HasXSAVES = true;
    } else if (Feature == "+mwaitx") {
      HasMWAITX = true;
    } else if (Feature == "+pku") {
      HasPKU = true;
    } else if (Feature == "+clflushopt") {
      HasCLFLUSHOPT = true;
    } else if (Feature == "+clwb") {
      HasCLWB = true;
    } else if (Feature == "+wbnoinvd") {
      HasWBNOINVD = true;
    } else if (Feature == "+prefetchwt1") {
      HasPREFETCHWT1 = true;
    } else if (Feature == "+clzero") {
      HasCLZERO = true;
    } else if (Feature == "+cldemote") {
      HasCLDEMOTE = true;
    } else if (Feature == "+rdpid") {
      HasRDPID = true;
#if INTEL_CUSTOMIZATION
#if INTEL_FEATURE_ISA_KEYLOCKER
    } else if (Feature == "+keylocker") {
      HasKeyLocker = true;
#endif // INTEL_FEATURE_ISA_KEYLOCKER
#endif // INTEL_CUSTOMIZATION
    } else if (Feature == "+retpoline-external-thunk") {
      HasRetpolineExternalThunk = true;
    } else if (Feature == "+sahf") {
      HasLAHFSAHF = true;
    } else if (Feature == "+waitpkg") {
      HasWAITPKG = true;
    } else if (Feature == "+movdiri") {
      HasMOVDIRI = true;
    } else if (Feature == "+movdir64b") {
      HasMOVDIR64B = true;
    } else if (Feature == "+pconfig") {
      HasPCONFIG = true;
    } else if (Feature == "+ptwrite") {
      HasPTWRITE = true;
    } else if (Feature == "+invpcid") {
      HasINVPCID = true;
    } else if (Feature == "+enqcmd") {
      HasENQCMD = true;
#if INTEL_CUSTOMIZATION
#if INTEL_FEATURE_ISA_ULI
    } else if (Feature == "+uli") {
      HasULI = true;
#endif // INTEL_FEATURE_ISA_ULI
#if INTEL_FEATURE_ISA_SERIALIZE
    } else if (Feature == "+serialize") {
      HasSERIALIZE = true;
#endif // INTEL_FEATURE_ISA_SERIALIZE
#if INTEL_FEATURE_ISA_TSXLDTRK
    } else if (Feature == "+tsxldtrk") {
      HasTSXLDTRK = true;
#endif // INTEL_FEATURE_ISA_TSXLDTRK
#if INTEL_FEATURE_ISA_AMX
    } else if (Feature == "+amx-bf16") {
      HasAMXBF16 = true;
    } else if (Feature == "+amx-int8") {
      HasAMXINT8 = true;
    } else if (Feature == "+amx-tile") {
      HasAMXTILE = true;
#endif // INTEL_FEATURE_ISA_AMX
#if INTEL_FEATURE_ISA_AVX_VNNI
    } else if (Feature == "+avxvnni") {
      HasAVXVNNI = true;
#endif // INTEL_FEATURE_ISA_AVX_VNNI
#endif // INTEL_CUSTOMIZATION
    }
    X86SSEEnum Level = llvm::StringSwitch<X86SSEEnum>(Feature)
                           .Case("+avx512f", AVX512F)
                           .Case("+avx2", AVX2)
                           .Case("+avx", AVX)
                           .Case("+sse4.2", SSE42)
                           .Case("+sse4.1", SSE41)
                           .Case("+ssse3", SSSE3)
                           .Case("+sse3", SSE3)
                           .Case("+sse2", SSE2)
                           .Case("+sse", SSE1)
                           .Default(NoSSE);
    SSELevel = std::max(SSELevel, Level);

    MMX3DNowEnum ThreeDNowLevel = llvm::StringSwitch<MMX3DNowEnum>(Feature)
                                      .Case("+3dnowa", AMD3DNowAthlon)
                                      .Case("+3dnow", AMD3DNow)
                                      .Case("+mmx", MMX)
                                      .Default(NoMMX3DNow);
    MMX3DNowLevel = std::max(MMX3DNowLevel, ThreeDNowLevel);

    XOPEnum XLevel = llvm::StringSwitch<XOPEnum>(Feature)
                         .Case("+xop", XOP)
                         .Case("+fma4", FMA4)
                         .Case("+sse4a", SSE4A)
                         .Default(NoXOP);
    XOPLevel = std::max(XOPLevel, XLevel);
  }

  // LLVM doesn't have a separate switch for fpmath, so only accept it if it
  // matches the selected sse level.
  if ((FPMath == FP_SSE && SSELevel < SSE1) ||
      (FPMath == FP_387 && SSELevel >= SSE1)) {
    Diags.Report(diag::err_target_unsupported_fpmath)
        << (FPMath == FP_SSE ? "sse" : "387");
    return false;
  }

  SimdDefaultAlign =
      hasFeature("avx512f") ? 512 : hasFeature("avx") ? 256 : 128;
  return true;
}

/// X86TargetInfo::getTargetDefines - Return the set of the X86-specific macro
/// definitions for this particular subtarget.
void X86TargetInfo::getTargetDefines(const LangOptions &Opts,
                                     MacroBuilder &Builder) const {
  // Inline assembly supports X86 flag outputs. 
  Builder.defineMacro("__GCC_ASM_FLAG_OUTPUTS__");

  std::string CodeModel = getTargetOpts().CodeModel;
  if (CodeModel == "default")
    CodeModel = "small";
  Builder.defineMacro("__code_model_" + CodeModel + "_");

  // Target identification.
#if INTEL_CUSTOMIZATION
#if INTEL_FEATURE_ICECODE
  if (getTriple().getArch() == llvm::Triple::x86_icecode) {
    Builder.defineMacro("__amd64__");
    Builder.defineMacro("__amd64");
    Builder.defineMacro("__x86_64");
    Builder.defineMacro("__ICECODE__");
  } else
#endif // INTEL_FEATURE_ICECODE
#endif // INTEL_CUSTOMIZATION
  if (getTriple().getArch() == llvm::Triple::x86_64) {
    Builder.defineMacro("__amd64__");
    Builder.defineMacro("__amd64");
    Builder.defineMacro("__x86_64");
    Builder.defineMacro("__x86_64__");
    if (getTriple().getArchName() == "x86_64h") {
      Builder.defineMacro("__x86_64h");
      Builder.defineMacro("__x86_64h__");
    }
  } else {
    DefineStd(Builder, "i386", Opts);
  }

<<<<<<< HEAD
#if INTEL_CUSTOMIZATION
  // IntrinsicPromotion implementation.
  if (Opts.IntrinsicAutoPromote)
    // TODO: Does this have value?!
    Builder.defineMacro("__M_INTRINSIC_PROMOTE__");
#endif // INTEL_CUSTOMIZATION
=======
  Builder.defineMacro("__SEG_GS");
  Builder.defineMacro("__SEG_FS");
  Builder.defineMacro("__seg_gs", "__attribute__((address_space(256)))");
  Builder.defineMacro("__seg_fs", "__attribute__((address_space(257)))");
>>>>>>> 83748cc5

  // Subtarget options.
  // FIXME: We are hard-coding the tune parameters based on the CPU, but they
  // truly should be based on -mtune options.
  switch (CPU) {
  case CK_Generic:
    break;
  case CK_i386:
    // The rest are coming from the i386 define above.
    Builder.defineMacro("__tune_i386__");
    break;
  case CK_i486:
  case CK_WinChipC6:
  case CK_WinChip2:
  case CK_C3:
    defineCPUMacros(Builder, "i486");
    break;
  case CK_PentiumMMX:
    Builder.defineMacro("__pentium_mmx__");
    Builder.defineMacro("__tune_pentium_mmx__");
    LLVM_FALLTHROUGH;
  case CK_i586:
  case CK_Pentium:
    defineCPUMacros(Builder, "i586");
    defineCPUMacros(Builder, "pentium");
    break;
  case CK_Pentium3:
  case CK_PentiumM:
    Builder.defineMacro("__tune_pentium3__");
    LLVM_FALLTHROUGH;
  case CK_Pentium2:
  case CK_C3_2:
    Builder.defineMacro("__tune_pentium2__");
    LLVM_FALLTHROUGH;
  case CK_PentiumPro:
  case CK_i686:
    defineCPUMacros(Builder, "i686");
    defineCPUMacros(Builder, "pentiumpro");
    break;
  case CK_Pentium4:
    defineCPUMacros(Builder, "pentium4");
    break;
  case CK_Yonah:
  case CK_Prescott:
  case CK_Nocona:
    defineCPUMacros(Builder, "nocona");
    break;
  case CK_Core2:
  case CK_Penryn:
    defineCPUMacros(Builder, "core2");
    break;
  case CK_Bonnell:
    defineCPUMacros(Builder, "atom");
    break;
  case CK_Silvermont:
    defineCPUMacros(Builder, "slm");
    break;
  case CK_Goldmont:
    defineCPUMacros(Builder, "goldmont");
    break;
  case CK_GoldmontPlus:
    defineCPUMacros(Builder, "goldmont_plus");
    break;
  case CK_Tremont:
    defineCPUMacros(Builder, "tremont");
    break;
  case CK_Nehalem:
  case CK_Westmere:
  case CK_SandyBridge:
  case CK_IvyBridge:
  case CK_Haswell:
  case CK_Broadwell:
  case CK_SkylakeClient:
  case CK_SkylakeServer:
  case CK_Cascadelake:
  case CK_Cooperlake:
  case CK_Cannonlake:
  case CK_IcelakeClient:
  case CK_IcelakeServer:
#if INTEL_CUSTOMIZATION
  case CK_Tigerlake:
#if INTEL_FEATURE_CPU_GLC
  case CK_Goldencove:
#endif // INTEL_FEATURE_CPU_GLC
#endif // INTEL_CUSTOMIZATION
    // FIXME: Historically, we defined this legacy name, it would be nice to
    // remove it at some point. We've never exposed fine-grained names for
    // recent primary x86 CPUs, and we should keep it that way.
    defineCPUMacros(Builder, "corei7");
    break;
#if INTEL_CUSTOMIZATION
  case CK_CommonAVX512:
    break;
#endif // INTEL_CUSTOMIZATION
  case CK_KNL:
    defineCPUMacros(Builder, "knl");
    break;
  case CK_KNM:
    break;
  case CK_Lakemont:
    defineCPUMacros(Builder, "i586", /*Tuning*/false);
    defineCPUMacros(Builder, "pentium", /*Tuning*/false);
    Builder.defineMacro("__tune_lakemont__");
    break;
  case CK_K6_2:
    Builder.defineMacro("__k6_2__");
    Builder.defineMacro("__tune_k6_2__");
    LLVM_FALLTHROUGH;
  case CK_K6_3:
    if (CPU != CK_K6_2) { // In case of fallthrough
      // FIXME: GCC may be enabling these in cases where some other k6
      // architecture is specified but -m3dnow is explicitly provided. The
      // exact semantics need to be determined and emulated here.
      Builder.defineMacro("__k6_3__");
      Builder.defineMacro("__tune_k6_3__");
    }
    LLVM_FALLTHROUGH;
  case CK_K6:
    defineCPUMacros(Builder, "k6");
    break;
  case CK_Athlon:
  case CK_AthlonXP:
    defineCPUMacros(Builder, "athlon");
    if (SSELevel != NoSSE) {
      Builder.defineMacro("__athlon_sse__");
      Builder.defineMacro("__tune_athlon_sse__");
    }
    break;
  case CK_K8:
  case CK_K8SSE3:
  case CK_x86_64:
    defineCPUMacros(Builder, "k8");
    break;
  case CK_AMDFAM10:
    defineCPUMacros(Builder, "amdfam10");
    break;
  case CK_BTVER1:
    defineCPUMacros(Builder, "btver1");
    break;
  case CK_BTVER2:
    defineCPUMacros(Builder, "btver2");
    break;
  case CK_BDVER1:
    defineCPUMacros(Builder, "bdver1");
    break;
  case CK_BDVER2:
    defineCPUMacros(Builder, "bdver2");
    break;
  case CK_BDVER3:
    defineCPUMacros(Builder, "bdver3");
    break;
  case CK_BDVER4:
    defineCPUMacros(Builder, "bdver4");
    break;
  case CK_ZNVER1:
    defineCPUMacros(Builder, "znver1");
    break;
  case CK_ZNVER2:
    defineCPUMacros(Builder, "znver2");
    break;
  case CK_Geode:
    defineCPUMacros(Builder, "geode");
    break;
  }

  // Target properties.
  Builder.defineMacro("__REGISTER_PREFIX__", "");

  // Define __NO_MATH_INLINES on linux/x86 so that we don't get inline
  // functions in glibc header files that use FP Stack inline asm which the
  // backend can't deal with (PR879).
  Builder.defineMacro("__NO_MATH_INLINES");

  if (HasAES)
    Builder.defineMacro("__AES__");

  if (HasVAES)
    Builder.defineMacro("__VAES__");

  if (HasPCLMUL)
    Builder.defineMacro("__PCLMUL__");

  if (HasVPCLMULQDQ)
    Builder.defineMacro("__VPCLMULQDQ__");

  if (HasLZCNT)
    Builder.defineMacro("__LZCNT__");

  if (HasRDRND)
    Builder.defineMacro("__RDRND__");

  if (HasFSGSBASE)
    Builder.defineMacro("__FSGSBASE__");

  if (HasBMI)
    Builder.defineMacro("__BMI__");

  if (HasBMI2)
    Builder.defineMacro("__BMI2__");

  if (HasPOPCNT)
    Builder.defineMacro("__POPCNT__");

  if (HasRTM)
    Builder.defineMacro("__RTM__");

  if (HasPRFCHW)
    Builder.defineMacro("__PRFCHW__");

  if (HasRDSEED)
    Builder.defineMacro("__RDSEED__");

  if (HasADX)
    Builder.defineMacro("__ADX__");

  if (HasTBM)
    Builder.defineMacro("__TBM__");

  if (HasLWP)
    Builder.defineMacro("__LWP__");

  if (HasMWAITX)
    Builder.defineMacro("__MWAITX__");

  if (HasMOVBE)
    Builder.defineMacro("__MOVBE__");

  switch (XOPLevel) {
  case XOP:
    Builder.defineMacro("__XOP__");
    LLVM_FALLTHROUGH;
  case FMA4:
    Builder.defineMacro("__FMA4__");
    LLVM_FALLTHROUGH;
  case SSE4A:
    Builder.defineMacro("__SSE4A__");
    LLVM_FALLTHROUGH;
  case NoXOP:
    break;
  }

  if (HasFMA)
    Builder.defineMacro("__FMA__");

  if (HasF16C)
    Builder.defineMacro("__F16C__");

  if (HasGFNI)
    Builder.defineMacro("__GFNI__");

  if (HasAVX512CD)
    Builder.defineMacro("__AVX512CD__");
  if (HasAVX512VPOPCNTDQ)
    Builder.defineMacro("__AVX512VPOPCNTDQ__");
  if (HasAVX512VNNI)
    Builder.defineMacro("__AVX512VNNI__");
  if (HasAVX512BF16)
    Builder.defineMacro("__AVX512BF16__");
  if (HasAVX512ER)
    Builder.defineMacro("__AVX512ER__");
#if INTEL_CUSTOMIZATION
#if INTEL_FEATURE_ISA_FP16
  if (HasAVX512FP16)
    Builder.defineMacro("__AVX512FP16__");
#endif // INTEL_FEATURE_ISA_FP16
#endif // INTEL_CUSTOMIZATION
  if (HasAVX512PF)
    Builder.defineMacro("__AVX512PF__");
  if (HasAVX512DQ)
    Builder.defineMacro("__AVX512DQ__");
  if (HasAVX512BITALG)
    Builder.defineMacro("__AVX512BITALG__");
  if (HasAVX512BW)
    Builder.defineMacro("__AVX512BW__");
  if (HasAVX512VL)
    Builder.defineMacro("__AVX512VL__");
  if (HasAVX512VBMI)
    Builder.defineMacro("__AVX512VBMI__");
  if (HasAVX512VBMI2)
    Builder.defineMacro("__AVX512VBMI2__");
  if (HasAVX512IFMA)
    Builder.defineMacro("__AVX512IFMA__");
  if (HasAVX512VP2INTERSECT)
    Builder.defineMacro("__AVX512VP2INTERSECT__");
  if (HasSHA)
    Builder.defineMacro("__SHA__");

  if (HasFXSR)
    Builder.defineMacro("__FXSR__");
  if (HasXSAVE)
    Builder.defineMacro("__XSAVE__");
  if (HasXSAVEOPT)
    Builder.defineMacro("__XSAVEOPT__");
  if (HasXSAVEC)
    Builder.defineMacro("__XSAVEC__");
  if (HasXSAVES)
    Builder.defineMacro("__XSAVES__");
  if (HasPKU)
    Builder.defineMacro("__PKU__");
  if (HasCLFLUSHOPT)
    Builder.defineMacro("__CLFLUSHOPT__");
  if (HasCLWB)
    Builder.defineMacro("__CLWB__");
  if (HasWBNOINVD)
    Builder.defineMacro("__WBNOINVD__");
  if (HasMPX)
    Builder.defineMacro("__MPX__");
  if (HasSHSTK)
    Builder.defineMacro("__SHSTK__");
  if (HasSGX)
    Builder.defineMacro("__SGX__");
  if (HasPREFETCHWT1)
    Builder.defineMacro("__PREFETCHWT1__");
  if (HasCLZERO)
    Builder.defineMacro("__CLZERO__");
#if INTEL_CUSTOMIZATION
#if INTEL_FEATURE_ISA_KEYLOCKER
  if (HasKeyLocker)
    Builder.defineMacro("__KEYLOCKER__");
#endif // INTEL_FEATURE_ISA_KEYLOCKER
#endif // INTEL_CUSTOMIZATION
  if (HasRDPID)
    Builder.defineMacro("__RDPID__");
  if (HasCLDEMOTE)
    Builder.defineMacro("__CLDEMOTE__");
  if (HasWAITPKG)
    Builder.defineMacro("__WAITPKG__");
  if (HasMOVDIRI)
    Builder.defineMacro("__MOVDIRI__");
  if (HasMOVDIR64B)
    Builder.defineMacro("__MOVDIR64B__");
  if (HasPCONFIG)
    Builder.defineMacro("__PCONFIG__");
  if (HasPTWRITE)
    Builder.defineMacro("__PTWRITE__");
  if (HasINVPCID)
    Builder.defineMacro("__INVPCID__");
  if (HasENQCMD)
    Builder.defineMacro("__ENQCMD__");
#if INTEL_CUSTOMIZATION
#if INTEL_FEATURE_ISA_ULI
  if (HasULI)
    Builder.defineMacro("__ULI__");
#endif // INTEL_FEATURE_ISA_ULI
#if INTEL_FEATURE_ISA_SERIALIZE
  if (HasSERIALIZE)
    Builder.defineMacro("__SERIALIZE__");
#endif // INTEL_FEATURE_ISA_SERIALIZE
#if INTEL_FEATURE_ISA_TSXLDTRK
  if (HasTSXLDTRK)
    Builder.defineMacro("__TSXLDTRK__");
#endif // INTEL_FEATURE_ISA_TSXLDTRK
#if INTEL_FEATURE_ISA_AMX
  if (HasAMXTILE)
    Builder.defineMacro("__AMXTILE__");
  if (HasAMXINT8)
    Builder.defineMacro("__AMXINT8__");
  if (HasAMXBF16)
    Builder.defineMacro("__AMXBF16__");
#endif // INTEL_FEATURE_ISA_AMX
#if INTEL_FEATURE_ISA_AMX2
// TODO: when AMX2 clang part is finished, fix here.
    Builder.defineMacro("__AMX2TILE__");
#endif // INTEL_FEATURE_ISA_AMX2
#if INTEL_FEATURE_ISA_AVX_VNNI
  if (HasAVXVNNI)
    Builder.defineMacro("__AVXVNNI__");
#endif // INTEL_FEATURE_ISA_AVX_VNNI
#endif // INTEL_CUSTOMIZATION

#if INTEL_CUSTOMIZATION
#if INTEL_FEATURE_CSA
  // Disable setting of __SSE2_MATH__  as it enables guarded x86 inline asm in
  // bits/mathinline.hfor CSA and compiler errors on encountering the inline asm
  // Future we may was to disable only for CSA and disable other macro
  // defines not needed for CSA
  // TODO (vzakhari 11/14/2018): I do not understand why we call X86 target
  //       configuration on CSA.  This needs to be debugged.
  if (!Opts.OpenMPIsDevice) {
#endif  // INTEL_FEATURE_CSA
#endif // INTEL_CUSTOMIZATION

  // Each case falls through to the previous one here.
  switch (SSELevel) {
  case AVX512F:
    Builder.defineMacro("__AVX512F__");
    LLVM_FALLTHROUGH;
  case AVX2:
    Builder.defineMacro("__AVX2__");
    LLVM_FALLTHROUGH;
  case AVX:
    Builder.defineMacro("__AVX__");
    LLVM_FALLTHROUGH;
  case SSE42:
    Builder.defineMacro("__SSE4_2__");
    LLVM_FALLTHROUGH;
  case SSE41:
    Builder.defineMacro("__SSE4_1__");
    LLVM_FALLTHROUGH;
  case SSSE3:
    Builder.defineMacro("__SSSE3__");
    LLVM_FALLTHROUGH;
  case SSE3:
    Builder.defineMacro("__SSE3__");
    LLVM_FALLTHROUGH;
  case SSE2:
    Builder.defineMacro("__SSE2__");
    Builder.defineMacro("__SSE2_MATH__"); // -mfp-math=sse always implied.
    LLVM_FALLTHROUGH;
  case SSE1:
    Builder.defineMacro("__SSE__");
    Builder.defineMacro("__SSE_MATH__"); // -mfp-math=sse always implied.
    LLVM_FALLTHROUGH;
  case NoSSE:
    break;
  }
#if INTEL_CUSTOMIZATION
#if INTEL_FEATURE_CSA
  }
#endif  // INTEL_FEATURE_CSA
#endif // INTEL_CUSTOMIZATION

  if (Opts.MicrosoftExt && getTriple().getArch() == llvm::Triple::x86) {
    switch (SSELevel) {
    case AVX512F:
    case AVX2:
    case AVX:
    case SSE42:
    case SSE41:
    case SSSE3:
    case SSE3:
    case SSE2:
      Builder.defineMacro("_M_IX86_FP", Twine(2));
      break;
    case SSE1:
      Builder.defineMacro("_M_IX86_FP", Twine(1));
      break;
    default:
      Builder.defineMacro("_M_IX86_FP", Twine(0));
      break;
    }
  }

  // Each case falls through to the previous one here.
  switch (MMX3DNowLevel) {
  case AMD3DNowAthlon:
    Builder.defineMacro("__3dNOW_A__");
    LLVM_FALLTHROUGH;
  case AMD3DNow:
    Builder.defineMacro("__3dNOW__");
    LLVM_FALLTHROUGH;
  case MMX:
    Builder.defineMacro("__MMX__");
    LLVM_FALLTHROUGH;
  case NoMMX3DNow:
    break;
  }

  if (CPU >= CK_i486 || CPU == CK_Generic) {
    Builder.defineMacro("__GCC_HAVE_SYNC_COMPARE_AND_SWAP_1");
    Builder.defineMacro("__GCC_HAVE_SYNC_COMPARE_AND_SWAP_2");
    Builder.defineMacro("__GCC_HAVE_SYNC_COMPARE_AND_SWAP_4");
  }
  if (HasCX8)
    Builder.defineMacro("__GCC_HAVE_SYNC_COMPARE_AND_SWAP_8");
  if (HasCX16 && getTriple().getArch() == llvm::Triple::x86_64)
    Builder.defineMacro("__GCC_HAVE_SYNC_COMPARE_AND_SWAP_16");

  if (HasFloat128)
    Builder.defineMacro("__SIZEOF_FLOAT128__", "16");

#if INTEL_CUSTOMIZATION
  if (getTriple().getEnvironment() == llvm::Triple::IntelFPGA) {
    Builder.defineMacro("__fpga_reg", "__builtin_fpga_reg");
  }
#endif // INTEL_CUSTOMIZATION
}

bool X86TargetInfo::isValidFeatureName(StringRef Name) const {
  return llvm::StringSwitch<bool>(Name)
      .Case("3dnow", true)
      .Case("3dnowa", true)
      .Case("adx", true)
      .Case("aes", true)
#if INTEL_CUSTOMIZATION
#if INTEL_FEATURE_ISA_AMX
      .Case("amx-bf16", true)
      .Case("amx-int8", true)
      .Case("amx-tile", true)
#endif // INTEL_FEATURE_ISA_AMX
#endif // INTEL_CUSTOMIZATION
      .Case("avx", true)
      .Case("avx2", true)
      .Case("avx512f", true)
      .Case("avx512cd", true)
      .Case("avx512vpopcntdq", true)
      .Case("avx512vnni", true)
      .Case("avx512bf16", true)
      .Case("avx512er", true)
#if INTEL_CUSTOMIZATION
#if INTEL_FEATURE_ISA_FP16
      .Case("avx512fp16", true)
#endif // INTEL_FEATURE_ISA_FP16
#endif // INTEL_CUSTOMIZATION
      .Case("avx512pf", true)
      .Case("avx512dq", true)
      .Case("avx512bitalg", true)
      .Case("avx512bw", true)
      .Case("avx512vl", true)
      .Case("avx512vbmi", true)
      .Case("avx512vbmi2", true)
      .Case("avx512ifma", true)
      .Case("avx512vp2intersect", true)
#if INTEL_CUSTOMIZATION
#if INTEL_FEATURE_ISA_AVX_VNNI
      .Case("avxvnni", true)
#endif // INTEL_FEATURE_ISA_AVX_VNNI
#endif // INTEL_CUSTOMIZATION
      .Case("bmi", true)
      .Case("bmi2", true)
      .Case("cldemote", true)
      .Case("clflushopt", true)
      .Case("clwb", true)
      .Case("clzero", true)
      .Case("cx16", true)
      .Case("enqcmd", true)
      .Case("f16c", true)
      .Case("fma", true)
      .Case("fma4", true)
      .Case("fsgsbase", true)
      .Case("fxsr", true)
      .Case("gfni", true)
      .Case("invpcid", true)
#if INTEL_CUSTOMIZATION
#if INTEL_FEATURE_ISA_KEYLOCKER
      .Case("keylocker", true)
#endif // INTEL_FEATURE_ISA_KEYLOCKER
#endif // INTEL_CUSTOMIZATION
      .Case("lwp", true)
      .Case("lzcnt", true)
      .Case("mmx", true)
      .Case("movbe", true)
      .Case("movdiri", true)
      .Case("movdir64b", true)
      .Case("mpx", true)
      .Case("mwaitx", true)
      .Case("pclmul", true)
      .Case("pconfig", true)
      .Case("pku", true)
      .Case("popcnt", true)
      .Case("prefetchwt1", true)
      .Case("prfchw", true)
      .Case("ptwrite", true)
      .Case("rdpid", true)
      .Case("rdrnd", true)
      .Case("rdseed", true)
      .Case("rtm", true)
      .Case("sahf", true)
#if INTEL_CUSTOMIZATION
#if INTEL_FEATURE_ISA_SERIALIZE
      .Case("serialize", true)
#endif // INTEL_FEATURE_ISA_SERIALIZE
#if INTEL_FEATURE_ISA_TSXLDTRK
      .Case("tsxldtrk", true)
#endif // INTEL_FEATURE_ISA_TSXLDTRK
#endif // INTEL_CUSTOMIZATION
      .Case("sgx", true)
      .Case("sha", true)
      .Case("shstk", true)
      .Case("sse", true)
      .Case("sse2", true)
      .Case("sse3", true)
      .Case("ssse3", true)
      .Case("sse4", true)
      .Case("sse4.1", true)
      .Case("sse4.2", true)
      .Case("sse4a", true)
      .Case("tbm", true)
#if INTEL_CUSTOMIZATION
#if INTEL_FEATURE_ISA_ULI
      .Case("uli", true)
#endif // INTEL_FEATURE_ISA_ULI
#endif // INTEL_CUSTOMIZATION
      .Case("vaes", true)
      .Case("vpclmulqdq", true)
      .Case("wbnoinvd", true)
      .Case("waitpkg", true)
      .Case("x87", true)
      .Case("xop", true)
      .Case("xsave", true)
      .Case("xsavec", true)
      .Case("xsaves", true)
      .Case("xsaveopt", true)
      .Default(false);
}

bool X86TargetInfo::hasFeature(StringRef Feature) const {
  return llvm::StringSwitch<bool>(Feature)
      .Case("adx", HasADX)
      .Case("aes", HasAES)
#if INTEL_CUSTOMIZATION
#if INTEL_FEATURE_ISA_AMX
      .Case("amx-bf16", HasAMXBF16)
      .Case("amx-int8", HasAMXINT8)
      .Case("amx-tile", HasAMXTILE)
#endif // INTEL_FEATURE_ISA_AMX
#if INTEL_FEATURE_ISA_AVX_VNNI
      .Case("avxvnni", HasAVXVNNI)
#endif // INTEL_FEATURE_ISA_AVX_VNNI
#endif // INTEL_CUSTOMIZATION
      .Case("avx", SSELevel >= AVX)
      .Case("avx2", SSELevel >= AVX2)
      .Case("avx512f", SSELevel >= AVX512F)
      .Case("avx512cd", HasAVX512CD)
      .Case("avx512vpopcntdq", HasAVX512VPOPCNTDQ)
      .Case("avx512vnni", HasAVX512VNNI)
      .Case("avx512bf16", HasAVX512BF16)
      .Case("avx512er", HasAVX512ER)
#if INTEL_CUSTOMIZATION
#if INTEL_FEATURE_ISA_FP16
      .Case("avx512fp16", HasAVX512FP16)
#endif // INTEL_FEATURE_ISA_FP16
#endif // INTEL_CUSTOMIZATION
      .Case("avx512pf", HasAVX512PF)
      .Case("avx512dq", HasAVX512DQ)
      .Case("avx512bitalg", HasAVX512BITALG)
      .Case("avx512bw", HasAVX512BW)
      .Case("avx512vl", HasAVX512VL)
      .Case("avx512vbmi", HasAVX512VBMI)
      .Case("avx512vbmi2", HasAVX512VBMI2)
      .Case("avx512ifma", HasAVX512IFMA)
      .Case("avx512vp2intersect", HasAVX512VP2INTERSECT)
      .Case("bmi", HasBMI)
      .Case("bmi2", HasBMI2)
      .Case("cldemote", HasCLDEMOTE)
      .Case("clflushopt", HasCLFLUSHOPT)
      .Case("clwb", HasCLWB)
      .Case("clzero", HasCLZERO)
      .Case("cx8", HasCX8)
      .Case("cx16", HasCX16)
      .Case("enqcmd", HasENQCMD)
      .Case("f16c", HasF16C)
      .Case("fma", HasFMA)
      .Case("fma4", XOPLevel >= FMA4)
      .Case("fsgsbase", HasFSGSBASE)
      .Case("fxsr", HasFXSR)
      .Case("gfni", HasGFNI)
      .Case("invpcid", HasINVPCID)
#if INTEL_CUSTOMIZATION
#if INTEL_FEATURE_ISA_KEYLOCKER
      .Case("keylocker", HasKeyLocker)
#endif // INTEL_FEATURE_ISA_KEYLOCKER
#endif // INTEL_CUSTOMIZATION
      .Case("lwp", HasLWP)
      .Case("lzcnt", HasLZCNT)
      .Case("mm3dnow", MMX3DNowLevel >= AMD3DNow)
      .Case("mm3dnowa", MMX3DNowLevel >= AMD3DNowAthlon)
      .Case("mmx", MMX3DNowLevel >= MMX)
      .Case("movbe", HasMOVBE)
      .Case("movdiri", HasMOVDIRI)
      .Case("movdir64b", HasMOVDIR64B)
      .Case("mpx", HasMPX)
      .Case("mwaitx", HasMWAITX)
      .Case("pclmul", HasPCLMUL)
      .Case("pconfig", HasPCONFIG)
      .Case("pku", HasPKU)
      .Case("popcnt", HasPOPCNT)
      .Case("prefetchwt1", HasPREFETCHWT1)
      .Case("prfchw", HasPRFCHW)
      .Case("ptwrite", HasPTWRITE)
      .Case("rdpid", HasRDPID)
      .Case("rdrnd", HasRDRND)
      .Case("rdseed", HasRDSEED)
      .Case("retpoline-external-thunk", HasRetpolineExternalThunk)
      .Case("rtm", HasRTM)
      .Case("sahf", HasLAHFSAHF)
#if INTEL_CUSTOMIZATION
#if INTEL_FEATURE_ISA_SERIALIZE
      .Case("serialize", HasSERIALIZE)
#endif // INTEL_FEATURE_ISA_SERIALIZE
#if INTEL_FEATURE_ISA_TSXLDTRK
      .Case("tsxldtrk", HasTSXLDTRK)
#endif // INTEL_FEATURE_ISA_TSXLDTRK
#endif // INTEL_CUSTOMIZATION
      .Case("sgx", HasSGX)
      .Case("sha", HasSHA)
      .Case("shstk", HasSHSTK)
      .Case("sse", SSELevel >= SSE1)
      .Case("sse2", SSELevel >= SSE2)
      .Case("sse3", SSELevel >= SSE3)
      .Case("ssse3", SSELevel >= SSSE3)
      .Case("sse4.1", SSELevel >= SSE41)
      .Case("sse4.2", SSELevel >= SSE42)
      .Case("sse4a", XOPLevel >= SSE4A)
      .Case("tbm", HasTBM)
#if INTEL_CUSTOMIZATION
#if INTEL_FEATURE_ISA_ULI
      .Case("uli", HasULI)
#endif // INTEL_FEATURE_ISA_ULI
#endif // INTEL_CUSTOMIZATION
      .Case("vaes", HasVAES)
      .Case("vpclmulqdq", HasVPCLMULQDQ)
      .Case("wbnoinvd", HasWBNOINVD)
      .Case("waitpkg", HasWAITPKG)
      .Case("x86", true)
      .Case("x86_32", getTriple().getArch() == llvm::Triple::x86)
      .Case("x86_64", getTriple().getArch() == llvm::Triple::x86_64)
      .Case("xop", XOPLevel >= XOP)
      .Case("xsave", HasXSAVE)
      .Case("xsavec", HasXSAVEC)
      .Case("xsaves", HasXSAVES)
      .Case("xsaveopt", HasXSAVEOPT)
      .Default(false);
}

// We can't use a generic validation scheme for the features accepted here
// versus subtarget features accepted in the target attribute because the
// bitfield structure that's initialized in the runtime only supports the
// below currently rather than the full range of subtarget features. (See
// X86TargetInfo::hasFeature for a somewhat comprehensive list).
bool X86TargetInfo::validateCpuSupports(StringRef FeatureStr) const {
  return llvm::StringSwitch<bool>(FeatureStr)
#define X86_FEATURE_COMPAT(VAL, ENUM, STR) .Case(STR, true)
#include "llvm/Support/X86TargetParser.def"
      .Default(false);
}

static llvm::X86::ProcessorFeatures getFeature(StringRef Name) {
  return llvm::StringSwitch<llvm::X86::ProcessorFeatures>(Name)
#define X86_FEATURE_COMPAT(VAL, ENUM, STR) .Case(STR, llvm::X86::ENUM)
#include "llvm/Support/X86TargetParser.def"
      ;
  // Note, this function should only be used after ensuring the value is
  // correct, so it asserts if the value is out of range.
}

static unsigned getFeaturePriority(llvm::X86::ProcessorFeatures Feat) {
  enum class FeatPriority {
#define FEATURE(FEAT) FEAT,
#include "clang/Basic/X86Target.def"
  };
  switch (Feat) {
#define FEATURE(FEAT)                                                          \
  case llvm::X86::FEAT:                                                        \
    return static_cast<unsigned>(FeatPriority::FEAT);
#include "clang/Basic/X86Target.def"
  default:
    llvm_unreachable("No Feature Priority for non-CPUSupports Features");
  }
}

unsigned X86TargetInfo::multiVersionSortPriority(StringRef Name) const {
  // Valid CPUs have a 'key feature' that compares just better than its key
  // feature.
  CPUKind Kind = getCPUKind(Name);
  if (Kind != CK_Generic) {
    switch (Kind) {
    default:
      llvm_unreachable(
          "CPU Type without a key feature used in 'target' attribute");
#define PROC_WITH_FEAT(ENUM, STR, IS64, KEY_FEAT)                              \
  case CK_##ENUM:                                                              \
    return (getFeaturePriority(llvm::X86::KEY_FEAT) << 1) + 1;
#include "clang/Basic/X86Target.def"
    }
  }

  // Now we know we have a feature, so get its priority and shift it a few so
  // that we have sufficient room for the CPUs (above).
  return getFeaturePriority(getFeature(Name)) << 1;
}

bool X86TargetInfo::validateCPUSpecificCPUDispatch(StringRef Name) const {
  return llvm::StringSwitch<bool>(Name)
#define CPU_SPECIFIC(NAME, MANGLING, FEATURES) .Case(NAME, true)
#define CPU_SPECIFIC_ALIAS(NEW_NAME, NAME) .Case(NEW_NAME, true)
#include "clang/Basic/X86Target.def"
      .Default(false);
}

static StringRef CPUSpecificCPUDispatchNameDealias(StringRef Name) {
  return llvm::StringSwitch<StringRef>(Name)
#define CPU_SPECIFIC_ALIAS(NEW_NAME, NAME) .Case(NEW_NAME, NAME)
#include "clang/Basic/X86Target.def"
      .Default(Name);
}

char X86TargetInfo::CPUSpecificManglingCharacter(StringRef Name) const {
  return llvm::StringSwitch<char>(CPUSpecificCPUDispatchNameDealias(Name))
#define CPU_SPECIFIC(NAME, MANGLING, FEATURES) .Case(NAME, MANGLING)
#include "clang/Basic/X86Target.def"
      .Default(0);
}

void X86TargetInfo::getCPUSpecificCPUDispatchFeatures(
    StringRef Name, llvm::SmallVectorImpl<StringRef> &Features) const {
  StringRef WholeList =
      llvm::StringSwitch<StringRef>(CPUSpecificCPUDispatchNameDealias(Name))
#define CPU_SPECIFIC(NAME, MANGLING, FEATURES) .Case(NAME, FEATURES)
#include "clang/Basic/X86Target.def"
          .Default("");
  WholeList.split(Features, ',', /*MaxSplit=*/-1, /*KeepEmpty=*/false);
}

// We can't use a generic validation scheme for the cpus accepted here
// versus subtarget cpus accepted in the target attribute because the
// variables intitialized by the runtime only support the below currently
// rather than the full range of cpus.
bool X86TargetInfo::validateCpuIs(StringRef FeatureStr) const {
  return llvm::StringSwitch<bool>(FeatureStr)
#define X86_VENDOR(ENUM, STRING) .Case(STRING, true)
#define X86_CPU_TYPE_COMPAT_WITH_ALIAS(ARCHNAME, ENUM, STR, ALIAS)             \
  .Cases(STR, ALIAS, true)
#define X86_CPU_TYPE_COMPAT(ARCHNAME, ENUM, STR) .Case(STR, true)
#define X86_CPU_SUBTYPE_COMPAT(ARCHNAME, ENUM, STR) .Case(STR, true)
#include "llvm/Support/X86TargetParser.def"
      .Default(false);
}

static unsigned matchAsmCCConstraint(const char *&Name) {
  auto RV = llvm::StringSwitch<unsigned>(Name)
                .Case("@cca", 4)
                .Case("@ccae", 5)
                .Case("@ccb", 4)
                .Case("@ccbe", 5)
                .Case("@ccc", 4)
                .Case("@cce", 4)
                .Case("@ccz", 4)
                .Case("@ccg", 4)
                .Case("@ccge", 5)
                .Case("@ccl", 4)
                .Case("@ccle", 5)
                .Case("@ccna", 5)
                .Case("@ccnae", 6)
                .Case("@ccnb", 5)
                .Case("@ccnbe", 6)
                .Case("@ccnc", 5)
                .Case("@ccne", 5)
                .Case("@ccnz", 5)
                .Case("@ccng", 5)
                .Case("@ccnge", 6)
                .Case("@ccnl", 5)
                .Case("@ccnle", 6)
                .Case("@ccno", 5)
                .Case("@ccnp", 5)
                .Case("@ccns", 5)
                .Case("@cco", 4)
                .Case("@ccp", 4)
                .Case("@ccs", 4)
                .Default(0);
  return RV;
}

bool X86TargetInfo::validateAsmConstraint(
    const char *&Name, TargetInfo::ConstraintInfo &Info) const {
  switch (*Name) {
  default:
    return false;
  // Constant constraints.
  case 'e': // 32-bit signed integer constant for use with sign-extending x86_64
            // instructions.
  case 'Z': // 32-bit unsigned integer constant for use with zero-extending
            // x86_64 instructions.
  case 's':
    Info.setRequiresImmediate();
    return true;
  case 'I':
    Info.setRequiresImmediate(0, 31);
    return true;
  case 'J':
    Info.setRequiresImmediate(0, 63);
    return true;
  case 'K':
    Info.setRequiresImmediate(-128, 127);
    return true;
  case 'L':
    Info.setRequiresImmediate({int(0xff), int(0xffff), int(0xffffffff)});
    return true;
  case 'M':
    Info.setRequiresImmediate(0, 3);
    return true;
  case 'N':
    Info.setRequiresImmediate(0, 255);
    return true;
  case 'O':
    Info.setRequiresImmediate(0, 127);
    return true;
  // Register constraints.
  case 'Y': // 'Y' is the first character for several 2-character constraints.
    // Shift the pointer to the second character of the constraint.
    Name++;
    switch (*Name) {
    default:
      return false;
    case 'z':
    case '0': // First SSE register.
    case '2':
    case 't': // Any SSE register, when SSE2 is enabled.
    case 'i': // Any SSE register, when SSE2 and inter-unit moves enabled.
    case 'm': // Any MMX register, when inter-unit moves enabled.
    case 'k': // AVX512 arch mask registers: k1-k7.
      Info.setAllowsRegister();
      return true;
    }
  case 'f': // Any x87 floating point stack register.
    // Constraint 'f' cannot be used for output operands.
    if (Info.ConstraintStr[0] == '=')
      return false;
    Info.setAllowsRegister();
    return true;
  case 'a': // eax.
  case 'b': // ebx.
  case 'c': // ecx.
  case 'd': // edx.
  case 'S': // esi.
  case 'D': // edi.
  case 'A': // edx:eax.
  case 't': // Top of floating point stack.
  case 'u': // Second from top of floating point stack.
  case 'q': // Any register accessible as [r]l: a, b, c, and d.
  case 'y': // Any MMX register.
  case 'v': // Any {X,Y,Z}MM register (Arch & context dependent)
  case 'x': // Any SSE register.
  case 'k': // Any AVX512 mask register (same as Yk, additionally allows k0
            // for intermideate k reg operations).
  case 'Q': // Any register accessible as [r]h: a, b, c, and d.
  case 'R': // "Legacy" registers: ax, bx, cx, dx, di, si, sp, bp.
  case 'l': // "Index" registers: any general register that can be used as an
            // index in a base+index memory access.
    Info.setAllowsRegister();
    return true;
  // Floating point constant constraints.
  case 'C': // SSE floating point constant.
  case 'G': // x87 floating point constant.
    return true;
  case '@':
    // CC condition changes.
    if (auto Len = matchAsmCCConstraint(Name)) {
      Name += Len - 1;
      Info.setAllowsRegister();
      return true;
    }
    return false;
  }
}

bool X86TargetInfo::validateOutputSize(StringRef Constraint,
                                       unsigned Size) const {
  // Strip off constraint modifiers.
  while (Constraint[0] == '=' || Constraint[0] == '+' || Constraint[0] == '&')
    Constraint = Constraint.substr(1);

  return validateOperandSize(Constraint, Size);
}

bool X86TargetInfo::validateInputSize(StringRef Constraint,
                                      unsigned Size) const {
  return validateOperandSize(Constraint, Size);
}

bool X86TargetInfo::validateOperandSize(StringRef Constraint,
                                        unsigned Size) const {
  switch (Constraint[0]) {
  default:
    break;
  case 'k':
  // Registers k0-k7 (AVX512) size limit is 64 bit.
  case 'y':
    return Size <= 64;
  case 'f':
  case 't':
  case 'u':
    return Size <= 128;
  case 'Y':
    // 'Y' is the first character for several 2-character constraints.
    switch (Constraint[1]) {
    default:
      return false;
    case 'm':
      // 'Ym' is synonymous with 'y'.
    case 'k':
      return Size <= 64;
    case 'z':
    case '0':
      // XMM0
      if (SSELevel >= SSE1)
        return Size <= 128U;
      return false;
    case 'i':
    case 't':
    case '2':
      // 'Yi','Yt','Y2' are synonymous with 'x' when SSE2 is enabled.
      if (SSELevel < SSE2)
        return false;
      break;
    }
    LLVM_FALLTHROUGH;
  case 'v':
  case 'x':
    if (SSELevel >= AVX512F)
      // 512-bit zmm registers can be used if target supports AVX512F.
      return Size <= 512U;
    else if (SSELevel >= AVX)
      // 256-bit ymm registers can be used if target supports AVX.
      return Size <= 256U;
    return Size <= 128U;

  }

  return true;
}

std::string X86TargetInfo::convertConstraint(const char *&Constraint) const {
  switch (*Constraint) {
  case '@':
    if (auto Len = matchAsmCCConstraint(Constraint)) {
      std::string Converted = "{" + std::string(Constraint, Len) + "}";
      Constraint += Len - 1;
      return Converted;
    }
    return std::string(1, *Constraint);
  case 'a':
    return std::string("{ax}");
  case 'b':
    return std::string("{bx}");
  case 'c':
    return std::string("{cx}");
  case 'd':
    return std::string("{dx}");
  case 'S':
    return std::string("{si}");
  case 'D':
    return std::string("{di}");
  case 'p': // address
    return std::string("im");
  case 't': // top of floating point stack.
    return std::string("{st}");
  case 'u':                        // second from top of floating point stack.
    return std::string("{st(1)}"); // second from top of floating point stack.
  case 'Y':
    switch (Constraint[1]) {
    default:
      // Break from inner switch and fall through (copy single char),
      // continue parsing after copying the current constraint into
      // the return string.
      break;
    case 'k':
    case 'm':
    case 'i':
    case 't':
    case 'z':
    case '0':
    case '2':
      // "^" hints llvm that this is a 2 letter constraint.
      // "Constraint++" is used to promote the string iterator
      // to the next constraint.
      return std::string("^") + std::string(Constraint++, 2);
    }
    LLVM_FALLTHROUGH;
  default:
    return std::string(1, *Constraint);
  }
}

bool X86TargetInfo::checkCPUKind(CPUKind Kind) const {
  // Perform any per-CPU checks necessary to determine if this CPU is
  // acceptable.
  switch (Kind) {
  case CK_Generic:
    // No processor selected!
    return false;
#define PROC(ENUM, STRING, IS64BIT)                                            \
  case CK_##ENUM:                                                              \
    return IS64BIT || getTriple().getArch() == llvm::Triple::x86;
#include "clang/Basic/X86Target.def"
  }
  llvm_unreachable("Unhandled CPU kind");
}

void X86TargetInfo::fillValidCPUList(SmallVectorImpl<StringRef> &Values) const {
#define PROC(ENUM, STRING, IS64BIT)                                            \
  if (IS64BIT || getTriple().getArch() == llvm::Triple::x86)                   \
    Values.emplace_back(STRING);
  // For aliases we need to lookup the CPUKind to check get the 64-bit ness.
#define PROC_ALIAS(ENUM, ALIAS)                                                \
  if (checkCPUKind(CK_##ENUM))                                                      \
    Values.emplace_back(ALIAS);
#include "clang/Basic/X86Target.def"
}

X86TargetInfo::CPUKind X86TargetInfo::getCPUKind(StringRef CPU) const {
  return llvm::StringSwitch<CPUKind>(CPU)
#define PROC(ENUM, STRING, IS64BIT) .Case(STRING, CK_##ENUM)
#define PROC_ALIAS(ENUM, ALIAS) .Case(ALIAS, CK_##ENUM)
#include "clang/Basic/X86Target.def"
      .Default(CK_Generic);
}

ArrayRef<const char *> X86TargetInfo::getGCCRegNames() const {
  return llvm::makeArrayRef(GCCRegNames);
}

ArrayRef<TargetInfo::AddlRegName> X86TargetInfo::getGCCAddlRegNames() const {
  return llvm::makeArrayRef(AddlRegNames);
}

ArrayRef<Builtin::Info> X86_32TargetInfo::getTargetBuiltins() const {
  return llvm::makeArrayRef(BuiltinInfoX86, clang::X86::LastX86CommonBuiltin -
                                                Builtin::FirstTSBuiltin + 1);
}

ArrayRef<Builtin::Info> X86_64TargetInfo::getTargetBuiltins() const {
  return llvm::makeArrayRef(BuiltinInfoX86,
                            X86::LastTSBuiltin - Builtin::FirstTSBuiltin);
}<|MERGE_RESOLUTION|>--- conflicted
+++ resolved
@@ -1115,19 +1115,17 @@
     DefineStd(Builder, "i386", Opts);
   }
 
-<<<<<<< HEAD
+  Builder.defineMacro("__SEG_GS");
+  Builder.defineMacro("__SEG_FS");
+  Builder.defineMacro("__seg_gs", "__attribute__((address_space(256)))");
+  Builder.defineMacro("__seg_fs", "__attribute__((address_space(257)))");
+
 #if INTEL_CUSTOMIZATION
   // IntrinsicPromotion implementation.
   if (Opts.IntrinsicAutoPromote)
     // TODO: Does this have value?!
     Builder.defineMacro("__M_INTRINSIC_PROMOTE__");
 #endif // INTEL_CUSTOMIZATION
-=======
-  Builder.defineMacro("__SEG_GS");
-  Builder.defineMacro("__SEG_FS");
-  Builder.defineMacro("__seg_gs", "__attribute__((address_space(256)))");
-  Builder.defineMacro("__seg_fs", "__attribute__((address_space(257)))");
->>>>>>> 83748cc5
 
   // Subtarget options.
   // FIXME: We are hard-coding the tune parameters based on the CPU, but they
