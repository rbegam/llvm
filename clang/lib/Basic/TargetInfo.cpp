//===--- TargetInfo.cpp - Information about Target machine ----------------===//
//
//                     The LLVM Compiler Infrastructure
//
// This file is distributed under the University of Illinois Open Source
// License. See LICENSE.TXT for details.
//
//===----------------------------------------------------------------------===//
//
//  This file implements the TargetInfo and TargetInfoImpl interfaces.
//
//===----------------------------------------------------------------------===//

#include "clang/Basic/TargetInfo.h"
#include "clang/Basic/AddressSpaces.h"
#include "clang/Basic/CharInfo.h"
#include "clang/Basic/LangOptions.h"
#include "llvm/ADT/APFloat.h"
#include "llvm/ADT/STLExtras.h"
#include "llvm/Support/ErrorHandling.h"
#include <cstdlib>
using namespace clang;

static const LangAS::Map DefaultAddrSpaceMap = { 0 };

// TargetInfo Constructor.
TargetInfo::TargetInfo(const llvm::Triple &T) : TargetOpts(), Triple(T) {
  // Set defaults.  Defaults are set for a 32-bit RISC platform, like PPC or
  // SPARC.  These should be overridden by concrete targets as needed.
  BigEndian = true;
  TLSSupported = true;
  NoAsmVariants = false;
  HasFloat128 = false;
  PointerWidth = PointerAlign = 32;
  BoolWidth = BoolAlign = 8;
  IntWidth = IntAlign = 32;
  LongWidth = LongAlign = 32;
  LongLongWidth = LongLongAlign = 64;
  SuitableAlign = 64;
  DefaultAlignForAttributeAligned = 128;
  MinGlobalAlign = 0;
  HalfWidth = 16;
  HalfAlign = 16;
  FloatWidth = 32;
  FloatAlign = 32;
  DoubleWidth = 64;
  DoubleAlign = 64;
  LongDoubleWidth = 64;
  LongDoubleAlign = 64;
<<<<<<< HEAD
#if INTEL_CUSTOMIZATION
  // __float128 type is disabled by default.
  IsFloat128Enabled = false;
#endif // INTEL_CUSTOMIZATION
=======
  Float128Align = 128;
>>>>>>> e39c8143
  LargeArrayMinWidth = 0;
  LargeArrayAlign = 0;
  MaxAtomicPromoteWidth = MaxAtomicInlineWidth = 0;
  MaxVectorAlign = 0;
  MaxTLSAlign = 0;
  SimdDefaultAlign = 0;
  SizeType = UnsignedLong;
  PtrDiffType = SignedLong;
  IntMaxType = SignedLongLong;
  IntPtrType = SignedLong;
  WCharType = SignedInt;
  WIntType = SignedInt;
  Char16Type = UnsignedShort;
  Char32Type = UnsignedInt;
  Int64Type = SignedLongLong;
  SigAtomicType = SignedInt;
  ProcessIDType = SignedInt;
  UseSignedCharForObjCBool = true;
  UseBitFieldTypeAlignment = true;
  UseZeroLengthBitfieldAlignment = false;
  UseExplicitBitFieldAlignment = true;
  ZeroLengthBitfieldBoundary = 0;
  HalfFormat = &llvm::APFloat::IEEEhalf;
  FloatFormat = &llvm::APFloat::IEEEsingle;
  DoubleFormat = &llvm::APFloat::IEEEdouble;
  LongDoubleFormat = &llvm::APFloat::IEEEdouble;
  Float128Format = &llvm::APFloat::IEEEquad;
  MCountName = "mcount";
  RegParmMax = 0;
  SSERegParmMax = 0;
  HasAlignMac68kSupport = false;
  HasBuiltinMSVaList = false;

  // Default to no types using fpret.
  RealTypeUsesObjCFPRet = 0;

  // Default to not using fp2ret for __Complex long double
  ComplexLongDoubleUsesFP2Ret = false;

  // Set the C++ ABI based on the triple.
  TheCXXABI.set(Triple.isKnownWindowsMSVCEnvironment()
                    ? TargetCXXABI::Microsoft
                    : TargetCXXABI::GenericItanium);

  // Default to an empty address space map.
  AddrSpaceMap = &DefaultAddrSpaceMap;
  UseAddrSpaceMapMangling = false;

  // Default to an unknown platform name.
  PlatformName = "unknown";
  PlatformMinVersion = VersionTuple();
}

// Out of line virtual dtor for TargetInfo.
TargetInfo::~TargetInfo() {}

/// getTypeName - Return the user string for the specified integer type enum.
/// For example, SignedShort -> "short".
const char *TargetInfo::getTypeName(IntType T) {
  switch (T) {
  default: llvm_unreachable("not an integer!");
  case SignedChar:       return "signed char";
  case UnsignedChar:     return "unsigned char";
  case SignedShort:      return "short";
  case UnsignedShort:    return "unsigned short";
  case SignedInt:        return "int";
  case UnsignedInt:      return "unsigned int";
  case SignedLong:       return "long int";
  case UnsignedLong:     return "long unsigned int";
  case SignedLongLong:   return "long long int";
  case UnsignedLongLong: return "long long unsigned int";
  }
}

/// getTypeConstantSuffix - Return the constant suffix for the specified
/// integer type enum. For example, SignedLong -> "L".
const char *TargetInfo::getTypeConstantSuffix(IntType T) const {
  switch (T) {
  default: llvm_unreachable("not an integer!");
  case SignedChar:
  case SignedShort:
  case SignedInt:        return "";
  case SignedLong:       return "L";
  case SignedLongLong:   return "LL";
  case UnsignedChar:
    if (getCharWidth() < getIntWidth())
      return "";
  case UnsignedShort:
    if (getShortWidth() < getIntWidth())
      return "";
  case UnsignedInt:      return "U";
  case UnsignedLong:     return "UL";
  case UnsignedLongLong: return "ULL";
  }
}

/// getTypeFormatModifier - Return the printf format modifier for the
/// specified integer type enum. For example, SignedLong -> "l".

const char *TargetInfo::getTypeFormatModifier(IntType T) {
  switch (T) {
  default: llvm_unreachable("not an integer!");
  case SignedChar:
  case UnsignedChar:     return "hh";
  case SignedShort:
  case UnsignedShort:    return "h";
  case SignedInt:
  case UnsignedInt:      return "";
  case SignedLong:
  case UnsignedLong:     return "l";
  case SignedLongLong:
  case UnsignedLongLong: return "ll";
  }
}

/// getTypeWidth - Return the width (in bits) of the specified integer type
/// enum. For example, SignedInt -> getIntWidth().
unsigned TargetInfo::getTypeWidth(IntType T) const {
  switch (T) {
  default: llvm_unreachable("not an integer!");
  case SignedChar:
  case UnsignedChar:     return getCharWidth();
  case SignedShort:
  case UnsignedShort:    return getShortWidth();
  case SignedInt:
  case UnsignedInt:      return getIntWidth();
  case SignedLong:
  case UnsignedLong:     return getLongWidth();
  case SignedLongLong:
  case UnsignedLongLong: return getLongLongWidth();
  };
}

TargetInfo::IntType TargetInfo::getIntTypeByWidth(
    unsigned BitWidth, bool IsSigned) const {
  if (getCharWidth() == BitWidth)
    return IsSigned ? SignedChar : UnsignedChar;
  if (getShortWidth() == BitWidth)
    return IsSigned ? SignedShort : UnsignedShort;
  if (getIntWidth() == BitWidth)
    return IsSigned ? SignedInt : UnsignedInt;
  if (getLongWidth() == BitWidth)
    return IsSigned ? SignedLong : UnsignedLong;
  if (getLongLongWidth() == BitWidth)
    return IsSigned ? SignedLongLong : UnsignedLongLong;
  return NoInt;
}

TargetInfo::IntType TargetInfo::getLeastIntTypeByWidth(unsigned BitWidth,
                                                       bool IsSigned) const {
  if (getCharWidth() >= BitWidth)
    return IsSigned ? SignedChar : UnsignedChar;
  if (getShortWidth() >= BitWidth)
    return IsSigned ? SignedShort : UnsignedShort;
  if (getIntWidth() >= BitWidth)
    return IsSigned ? SignedInt : UnsignedInt;
  if (getLongWidth() >= BitWidth)
    return IsSigned ? SignedLong : UnsignedLong;
  if (getLongLongWidth() >= BitWidth)
    return IsSigned ? SignedLongLong : UnsignedLongLong;
  return NoInt;
}

TargetInfo::RealType TargetInfo::getRealTypeByWidth(unsigned BitWidth) const {
  if (getFloatWidth() == BitWidth)
    return Float;
  if (getDoubleWidth() == BitWidth)
    return Double;

  switch (BitWidth) {
  case 96:
    if (&getLongDoubleFormat() == &llvm::APFloat::x87DoubleExtended)
      return LongDouble;
    break;
  case 128:
    if (&getLongDoubleFormat() == &llvm::APFloat::PPCDoubleDouble ||
        &getLongDoubleFormat() == &llvm::APFloat::IEEEquad)
      return LongDouble;
<<<<<<< HEAD
#if INTEL_CUSTOMIZATION
    // CQ#369183 - return proper value if __float128 is enabled.
    if (IsFloat128Enabled)
      return Float128;
#endif // INTEL_CUSTOMIZATION
=======
    if (hasFloat128Type())
      return Float128;
>>>>>>> e39c8143
    break;
  }

  return NoFloat;
}

/// getTypeAlign - Return the alignment (in bits) of the specified integer type
/// enum. For example, SignedInt -> getIntAlign().
unsigned TargetInfo::getTypeAlign(IntType T) const {
  switch (T) {
  default: llvm_unreachable("not an integer!");
  case SignedChar:
  case UnsignedChar:     return getCharAlign();
  case SignedShort:
  case UnsignedShort:    return getShortAlign();
  case SignedInt:
  case UnsignedInt:      return getIntAlign();
  case SignedLong:
  case UnsignedLong:     return getLongAlign();
  case SignedLongLong:
  case UnsignedLongLong: return getLongLongAlign();
  };
}

/// isTypeSigned - Return whether an integer types is signed. Returns true if
/// the type is signed; false otherwise.
bool TargetInfo::isTypeSigned(IntType T) {
  switch (T) {
  default: llvm_unreachable("not an integer!");
  case SignedChar:
  case SignedShort:
  case SignedInt:
  case SignedLong:
  case SignedLongLong:
    return true;
  case UnsignedChar:
  case UnsignedShort:
  case UnsignedInt:
  case UnsignedLong:
  case UnsignedLongLong:
    return false;
  };
}

/// adjust - Set forced language options.
/// Apply changes to the target information with respect to certain
/// language options which change the target configuration.
void TargetInfo::adjust(const LangOptions &Opts) {
  if (Opts.NoBitFieldTypeAlign)
    UseBitFieldTypeAlignment = false;
  if (Opts.ShortWChar)
    WCharType = UnsignedShort;
  if (Opts.AlignDouble) {
    DoubleAlign = LongLongAlign = 64;
    LongDoubleAlign = 64;
  }

  if (Opts.OpenCL) {
    // OpenCL C requires specific widths for types, irrespective of
    // what these normally are for the target.
    // We also define long long and long double here, although the
    // OpenCL standard only mentions these as "reserved".
    IntWidth = IntAlign = 32;
    LongWidth = LongAlign = 64;
    LongLongWidth = LongLongAlign = 128;
    HalfWidth = HalfAlign = 16;
    FloatWidth = FloatAlign = 32;

    // Embedded 32-bit targets (OpenCL EP) might have double C type
    // defined as float. Let's not override this as it might lead
    // to generating illegal code that uses 64bit doubles.
    if (DoubleWidth != FloatWidth) {
      DoubleWidth = DoubleAlign = 64;
      DoubleFormat = &llvm::APFloat::IEEEdouble;
    }
    LongDoubleWidth = LongDoubleAlign = 128;

    assert(PointerWidth == 32 || PointerWidth == 64);
    bool Is32BitArch = PointerWidth == 32;
    SizeType = Is32BitArch ? UnsignedInt : UnsignedLong;
    PtrDiffType = Is32BitArch ? SignedInt : SignedLong;
    IntPtrType = Is32BitArch ? SignedInt : SignedLong;

    IntMaxType = SignedLongLong;
    Int64Type = SignedLong;

    HalfFormat = &llvm::APFloat::IEEEhalf;
    FloatFormat = &llvm::APFloat::IEEEsingle;
    LongDoubleFormat = &llvm::APFloat::IEEEquad;
  }

#if INTEL_CUSTOMIZATION
  // Enable __float128 in IntelCompat modes only.
  IsFloat128Enabled = (Opts.IntelCompat || Opts.IntelMSCompat) && Opts.Float128;
#endif // INTEL_CUSTOMIZATION
}

bool TargetInfo::initFeatureMap(
    llvm::StringMap<bool> &Features, DiagnosticsEngine &Diags, StringRef CPU,
    const std::vector<std::string> &FeatureVec) const {
  for (const auto &F : FeatureVec) {
    StringRef Name = F;
    // Apply the feature via the target.
    bool Enabled = Name[0] == '+';
    setFeatureEnabled(Features, Name.substr(1), Enabled);
  }
  return true;
}

//===----------------------------------------------------------------------===//


static StringRef removeGCCRegisterPrefix(StringRef Name) {
  if (Name[0] == '%' || Name[0] == '#')
    Name = Name.substr(1);

  return Name;
}

/// isValidClobber - Returns whether the passed in string is
/// a valid clobber in an inline asm statement. This is used by
/// Sema.
bool TargetInfo::isValidClobber(StringRef Name) const {
  return (isValidGCCRegisterName(Name) ||
          Name == "memory" || Name == "cc");
}

/// isValidGCCRegisterName - Returns whether the passed in string
/// is a valid register name according to GCC. This is used by Sema for
/// inline asm statements.
bool TargetInfo::isValidGCCRegisterName(StringRef Name) const {
  if (Name.empty())
    return false;

  // Get rid of any register prefix.
  Name = removeGCCRegisterPrefix(Name);
  if (Name.empty())
    return false;

  ArrayRef<const char *> Names = getGCCRegNames();

  // If we have a number it maps to an entry in the register name array.
  if (isDigit(Name[0])) {
    unsigned n;
    if (!Name.getAsInteger(0, n))
      return n < Names.size();
  }

  // Check register names.
  if (std::find(Names.begin(), Names.end(), Name) != Names.end())
    return true;

  // Check any additional names that we have.
  for (const AddlRegName &ARN : getGCCAddlRegNames())
    for (const char *AN : ARN.Names) {
      if (!AN)
        break;
      // Make sure the register that the additional name is for is within
      // the bounds of the register names from above.
      if (AN == Name && ARN.RegNum < Names.size())
        return true;
    }

  // Now check aliases.
  for (const GCCRegAlias &GRA : getGCCRegAliases())
    for (const char *A : GRA.Aliases) {
      if (!A)
        break;
      if (A == Name)
        return true;
    }

  return false;
}

StringRef
TargetInfo::getNormalizedGCCRegisterName(StringRef Name) const {
  assert(isValidGCCRegisterName(Name) && "Invalid register passed in");

  // Get rid of any register prefix.
  Name = removeGCCRegisterPrefix(Name);

  ArrayRef<const char *> Names = getGCCRegNames();

  // First, check if we have a number.
  if (isDigit(Name[0])) {
    unsigned n;
    if (!Name.getAsInteger(0, n)) {
      assert(n < Names.size() && "Out of bounds register number!");
      return Names[n];
    }
  }

  // Check any additional names that we have.
  for (const AddlRegName &ARN : getGCCAddlRegNames())
    for (const char *AN : ARN.Names) {
      if (!AN)
        break;
      // Make sure the register that the additional name is for is within
      // the bounds of the register names from above.
      if (AN == Name && ARN.RegNum < Names.size())
        return Name;
    }

  // Now check aliases.
  for (const GCCRegAlias &RA : getGCCRegAliases())
    for (const char *A : RA.Aliases) {
      if (!A)
        break;
      if (A == Name)
        return RA.Register;
    }

  return Name;
}

bool TargetInfo::validateOutputConstraint(ConstraintInfo &Info) const {
  const char *Name = Info.getConstraintStr().c_str();
  // An output constraint must start with '=' or '+'
  if (*Name != '=' && *Name != '+')
    return false;

  if (*Name == '+')
    Info.setIsReadWrite();

  Name++;
  while (*Name) {
    switch (*Name) {
    default:
      if (!validateAsmConstraint(Name, Info)) {
        // FIXME: We temporarily return false
        // so we can add more constraints as we hit it.
        // Eventually, an unknown constraint should just be treated as 'g'.
        return false;
      }
      break;
    case '&': // early clobber.
      Info.setEarlyClobber();
      break;
    case '%': // commutative.
      // FIXME: Check that there is a another register after this one.
      break;
    case 'r': // general register.
      Info.setAllowsRegister();
      break;
    case 'm': // memory operand.
    case 'o': // offsetable memory operand.
    case 'V': // non-offsetable memory operand.
    case '<': // autodecrement memory operand.
    case '>': // autoincrement memory operand.
      Info.setAllowsMemory();
      break;
    case 'g': // general register, memory operand or immediate integer.
    case 'X': // any operand.
      Info.setAllowsRegister();
      Info.setAllowsMemory();
      break;
    case ',': // multiple alternative constraint.  Pass it.
      // Handle additional optional '=' or '+' modifiers.
      if (Name[1] == '=' || Name[1] == '+')
        Name++;
      break;
    case '#': // Ignore as constraint.
      while (Name[1] && Name[1] != ',')
        Name++;
      break;
    case '?': // Disparage slightly code.
    case '!': // Disparage severely.
    case '*': // Ignore for choosing register preferences.
      break;  // Pass them.
    }

    Name++;
  }

  // Early clobber with a read-write constraint which doesn't permit registers
  // is invalid.
  if (Info.earlyClobber() && Info.isReadWrite() && !Info.allowsRegister())
    return false;

  // If a constraint allows neither memory nor register operands it contains
  // only modifiers. Reject it.
  return Info.allowsMemory() || Info.allowsRegister();
}

bool TargetInfo::resolveSymbolicName(const char *&Name,
                                     ArrayRef<ConstraintInfo> OutputConstraints,
                                     unsigned &Index) const {
  assert(*Name == '[' && "Symbolic name did not start with '['");
  Name++;
  const char *Start = Name;
  while (*Name && *Name != ']')
    Name++;

  if (!*Name) {
    // Missing ']'
    return false;
  }

  std::string SymbolicName(Start, Name - Start);

  for (Index = 0; Index != OutputConstraints.size(); ++Index)
    if (SymbolicName == OutputConstraints[Index].getName())
      return true;

  return false;
}

bool TargetInfo::validateInputConstraint(
                              MutableArrayRef<ConstraintInfo> OutputConstraints,
                              ConstraintInfo &Info) const {
  const char *Name = Info.ConstraintStr.c_str();

  if (!*Name)
    return false;

  while (*Name) {
    switch (*Name) {
    default:
      // Check if we have a matching constraint
      if (*Name >= '0' && *Name <= '9') {
        const char *DigitStart = Name;
        while (Name[1] >= '0' && Name[1] <= '9')
          Name++;
        const char *DigitEnd = Name;
        unsigned i;
        if (StringRef(DigitStart, DigitEnd - DigitStart + 1)
                .getAsInteger(10, i))
          return false;

        // Check if matching constraint is out of bounds.
        if (i >= OutputConstraints.size()) return false;

        // A number must refer to an output only operand.
        if (OutputConstraints[i].isReadWrite())
          return false;

        // If the constraint is already tied, it must be tied to the
        // same operand referenced to by the number.
        if (Info.hasTiedOperand() && Info.getTiedOperand() != i)
          return false;

        // The constraint should have the same info as the respective
        // output constraint.
        Info.setTiedOperand(i, OutputConstraints[i]);
      } else if (!validateAsmConstraint(Name, Info)) {
        // FIXME: This error return is in place temporarily so we can
        // add more constraints as we hit it.  Eventually, an unknown
        // constraint should just be treated as 'g'.
        return false;
      }
      break;
    case '[': {
      unsigned Index = 0;
      if (!resolveSymbolicName(Name, OutputConstraints, Index))
        return false;

      // If the constraint is already tied, it must be tied to the
      // same operand referenced to by the number.
      if (Info.hasTiedOperand() && Info.getTiedOperand() != Index)
        return false;

      // A number must refer to an output only operand.
      if (OutputConstraints[Index].isReadWrite())
        return false;

      Info.setTiedOperand(Index, OutputConstraints[Index]);
      break;
    }
    case '%': // commutative
      // FIXME: Fail if % is used with the last operand.
      break;
    case 'i': // immediate integer.
    case 'n': // immediate integer with a known value.
      break;
    case 'I':  // Various constant constraints with target-specific meanings.
    case 'J':
    case 'K':
    case 'L':
    case 'M':
    case 'N':
    case 'O':
    case 'P':
      if (!validateAsmConstraint(Name, Info))
        return false;
      break;
    case 'r': // general register.
      Info.setAllowsRegister();
      break;
    case 'm': // memory operand.
    case 'o': // offsettable memory operand.
    case 'V': // non-offsettable memory operand.
    case '<': // autodecrement memory operand.
    case '>': // autoincrement memory operand.
      Info.setAllowsMemory();
      break;
    case 'g': // general register, memory operand or immediate integer.
    case 'X': // any operand.
      Info.setAllowsRegister();
      Info.setAllowsMemory();
      break;
    case 'E': // immediate floating point.
    case 'F': // immediate floating point.
    case 'p': // address operand.
      break;
    case ',': // multiple alternative constraint.  Ignore comma.
      break;
    case '#': // Ignore as constraint.
      while (Name[1] && Name[1] != ',')
        Name++;
      break;
    case '?': // Disparage slightly code.
    case '!': // Disparage severely.
    case '*': // Ignore for choosing register preferences.
      break;  // Pass them.
    }

    Name++;
  }

  return true;
}<|MERGE_RESOLUTION|>--- conflicted
+++ resolved
@@ -47,14 +47,7 @@
   DoubleAlign = 64;
   LongDoubleWidth = 64;
   LongDoubleAlign = 64;
-<<<<<<< HEAD
-#if INTEL_CUSTOMIZATION
-  // __float128 type is disabled by default.
-  IsFloat128Enabled = false;
-#endif // INTEL_CUSTOMIZATION
-=======
   Float128Align = 128;
->>>>>>> e39c8143
   LargeArrayMinWidth = 0;
   LargeArrayAlign = 0;
   MaxAtomicPromoteWidth = MaxAtomicInlineWidth = 0;
@@ -233,16 +226,8 @@
     if (&getLongDoubleFormat() == &llvm::APFloat::PPCDoubleDouble ||
         &getLongDoubleFormat() == &llvm::APFloat::IEEEquad)
       return LongDouble;
-<<<<<<< HEAD
-#if INTEL_CUSTOMIZATION
-    // CQ#369183 - return proper value if __float128 is enabled.
-    if (IsFloat128Enabled)
-      return Float128;
-#endif // INTEL_CUSTOMIZATION
-=======
     if (hasFloat128Type())
       return Float128;
->>>>>>> e39c8143
     break;
   }
 
@@ -333,11 +318,6 @@
     FloatFormat = &llvm::APFloat::IEEEsingle;
     LongDoubleFormat = &llvm::APFloat::IEEEquad;
   }
-
-#if INTEL_CUSTOMIZATION
-  // Enable __float128 in IntelCompat modes only.
-  IsFloat128Enabled = (Opts.IntelCompat || Opts.IntelMSCompat) && Opts.Float128;
-#endif // INTEL_CUSTOMIZATION
 }
 
 bool TargetInfo::initFeatureMap(
