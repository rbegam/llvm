//===--- TargetInfo.cpp - Information about Target machine ----------------===//
//
// Part of the LLVM Project, under the Apache License v2.0 with LLVM Exceptions.
// See https://llvm.org/LICENSE.txt for license information.
// SPDX-License-Identifier: Apache-2.0 WITH LLVM-exception
//
//===----------------------------------------------------------------------===//
//
//  This file implements the TargetInfo and TargetInfoImpl interfaces.
//
//===----------------------------------------------------------------------===//

#include "clang/Basic/TargetInfo.h"
#include "clang/Basic/AddressSpaces.h"
#include "clang/Basic/CharInfo.h"
#include "clang/Basic/Diagnostic.h"
#include "clang/Basic/LangOptions.h"
#include "llvm/ADT/APFloat.h"
#include "llvm/ADT/STLExtras.h"
#include "llvm/Support/ErrorHandling.h"
#include "llvm/Support/TargetParser.h"
#include <cstdlib>
using namespace clang;

static const LangASMap DefaultAddrSpaceMap = {0};

// TargetInfo Constructor.
TargetInfo::TargetInfo(const llvm::Triple &T) : TargetOpts(), Triple(T) {
  // Set defaults.  Defaults are set for a 32-bit RISC platform, like PPC or
  // SPARC.  These should be overridden by concrete targets as needed.
  BigEndian = !T.isLittleEndian();
  TLSSupported = true;
  VLASupported = true;
  NoAsmVariants = false;
  HasLegalHalfType = false;
  HasFloat128 = false;
  HasFloat16 = false;
  PointerWidth = PointerAlign = 32;
  BoolWidth = BoolAlign = 8;
  IntWidth = IntAlign = 32;
  LongWidth = LongAlign = 32;
  LongLongWidth = LongLongAlign = 64;

  // Fixed point default bit widths
  ShortAccumWidth = ShortAccumAlign = 16;
  AccumWidth = AccumAlign = 32;
  LongAccumWidth = LongAccumAlign = 64;
  ShortFractWidth = ShortFractAlign = 8;
  FractWidth = FractAlign = 16;
  LongFractWidth = LongFractAlign = 32;

  // Fixed point default integral and fractional bit sizes
  // We give the _Accum 1 fewer fractional bits than their corresponding _Fract
  // types by default to have the same number of fractional bits between _Accum
  // and _Fract types.
  PaddingOnUnsignedFixedPoint = false;
  ShortAccumScale = 7;
  AccumScale = 15;
  LongAccumScale = 31;

  SuitableAlign = 64;
  DefaultAlignForAttributeAligned = 128;
  MinGlobalAlign = 0;
  // From the glibc documentation, on GNU systems, malloc guarantees 16-byte
  // alignment on 64-bit systems and 8-byte alignment on 32-bit systems. See
  // https://www.gnu.org/software/libc/manual/html_node/Malloc-Examples.html.
  // This alignment guarantee also applies to Windows and Android.
  if (T.isGNUEnvironment() || T.isWindowsMSVCEnvironment() || T.isAndroid())
    NewAlign = Triple.isArch64Bit() ? 128 : Triple.isArch32Bit() ? 64 : 0;
  else
    NewAlign = 0; // Infer from basic type alignment.
  HalfWidth = 16;
  HalfAlign = 16;
  FloatWidth = 32;
  FloatAlign = 32;
  DoubleWidth = 64;
  DoubleAlign = 64;
  LongDoubleWidth = 64;
  LongDoubleAlign = 64;
  Float128Align = 128;
  LargeArrayMinWidth = 0;
  LargeArrayAlign = 0;
  MaxAtomicPromoteWidth = MaxAtomicInlineWidth = 0;
  MaxVectorAlign = 0;
  MaxTLSAlign = 0;
  SimdDefaultAlign = 0;
  SizeType = UnsignedLong;
  PtrDiffType = SignedLong;
  IntMaxType = SignedLongLong;
  IntPtrType = SignedLong;
  WCharType = SignedInt;
  WIntType = SignedInt;
  Char16Type = UnsignedShort;
  Char32Type = UnsignedInt;
  Int64Type = SignedLongLong;
  SigAtomicType = SignedInt;
  ProcessIDType = SignedInt;
  UseSignedCharForObjCBool = true;
  UseBitFieldTypeAlignment = true;
  UseZeroLengthBitfieldAlignment = false;
  UseExplicitBitFieldAlignment = true;
  ZeroLengthBitfieldBoundary = 0;
  HalfFormat = &llvm::APFloat::IEEEhalf();
  FloatFormat = &llvm::APFloat::IEEEsingle();
  DoubleFormat = &llvm::APFloat::IEEEdouble();
  LongDoubleFormat = &llvm::APFloat::IEEEdouble();
  Float128Format = &llvm::APFloat::IEEEquad();
  MCountName = "mcount";
  RegParmMax = 0;
  SSERegParmMax = 0;
  HasAlignMac68kSupport = false;
  HasBuiltinMSVaList = false;
  IsRenderScriptTarget = false;

  // Default to no types using fpret.
  RealTypeUsesObjCFPRet = 0;

  // Default to not using fp2ret for __Complex long double
  ComplexLongDoubleUsesFP2Ret = false;

  // Set the C++ ABI based on the triple.
  TheCXXABI.set(Triple.isKnownWindowsMSVCEnvironment()
                    ? TargetCXXABI::Microsoft
                    : TargetCXXABI::GenericItanium);

  // Default to an empty address space map.
  AddrSpaceMap = &DefaultAddrSpaceMap;
  UseAddrSpaceMapMangling = false;

  // Default to an unknown platform name.
  PlatformName = "unknown";
  PlatformMinVersion = VersionTuple();
}

// Out of line virtual dtor for TargetInfo.
TargetInfo::~TargetInfo() {}

bool
TargetInfo::checkCFProtectionBranchSupported(DiagnosticsEngine &Diags) const {
  Diags.Report(diag::err_opt_not_valid_on_target) << "cf-protection=branch";
  return false;
}

bool
TargetInfo::checkCFProtectionReturnSupported(DiagnosticsEngine &Diags) const {
  Diags.Report(diag::err_opt_not_valid_on_target) << "cf-protection=return";
  return false;
}

/// getTypeName - Return the user string for the specified integer type enum.
/// For example, SignedShort -> "short".
const char *TargetInfo::getTypeName(IntType T) {
  switch (T) {
  default: llvm_unreachable("not an integer!");
  case SignedChar:       return "signed char";
  case UnsignedChar:     return "unsigned char";
  case SignedShort:      return "short";
  case UnsignedShort:    return "unsigned short";
  case SignedInt:        return "int";
  case UnsignedInt:      return "unsigned int";
  case SignedLong:       return "long int";
  case UnsignedLong:     return "long unsigned int";
  case SignedLongLong:   return "long long int";
  case UnsignedLongLong: return "long long unsigned int";
  }
}

/// getTypeConstantSuffix - Return the constant suffix for the specified
/// integer type enum. For example, SignedLong -> "L".
const char *TargetInfo::getTypeConstantSuffix(IntType T) const {
  switch (T) {
  default: llvm_unreachable("not an integer!");
  case SignedChar:
  case SignedShort:
  case SignedInt:        return "";
  case SignedLong:       return "L";
  case SignedLongLong:   return "LL";
  case UnsignedChar:
    if (getCharWidth() < getIntWidth())
      return "";
    LLVM_FALLTHROUGH;
  case UnsignedShort:
    if (getShortWidth() < getIntWidth())
      return "";
    LLVM_FALLTHROUGH;
  case UnsignedInt:      return "U";
  case UnsignedLong:     return "UL";
  case UnsignedLongLong: return "ULL";
  }
}

/// getTypeFormatModifier - Return the printf format modifier for the
/// specified integer type enum. For example, SignedLong -> "l".

const char *TargetInfo::getTypeFormatModifier(IntType T) {
  switch (T) {
  default: llvm_unreachable("not an integer!");
  case SignedChar:
  case UnsignedChar:     return "hh";
  case SignedShort:
  case UnsignedShort:    return "h";
  case SignedInt:
  case UnsignedInt:      return "";
  case SignedLong:
  case UnsignedLong:     return "l";
  case SignedLongLong:
  case UnsignedLongLong: return "ll";
  }
}

/// getTypeWidth - Return the width (in bits) of the specified integer type
/// enum. For example, SignedInt -> getIntWidth().
unsigned TargetInfo::getTypeWidth(IntType T) const {
  switch (T) {
  default: llvm_unreachable("not an integer!");
  case SignedChar:
  case UnsignedChar:     return getCharWidth();
  case SignedShort:
  case UnsignedShort:    return getShortWidth();
  case SignedInt:
  case UnsignedInt:      return getIntWidth();
  case SignedLong:
  case UnsignedLong:     return getLongWidth();
  case SignedLongLong:
  case UnsignedLongLong: return getLongLongWidth();
  };
}

TargetInfo::IntType TargetInfo::getIntTypeByWidth(
    unsigned BitWidth, bool IsSigned) const {
  if (getCharWidth() == BitWidth)
    return IsSigned ? SignedChar : UnsignedChar;
  if (getShortWidth() == BitWidth)
    return IsSigned ? SignedShort : UnsignedShort;
  if (getIntWidth() == BitWidth)
    return IsSigned ? SignedInt : UnsignedInt;
  if (getLongWidth() == BitWidth)
    return IsSigned ? SignedLong : UnsignedLong;
  if (getLongLongWidth() == BitWidth)
    return IsSigned ? SignedLongLong : UnsignedLongLong;
  return NoInt;
}

TargetInfo::IntType TargetInfo::getLeastIntTypeByWidth(unsigned BitWidth,
                                                       bool IsSigned) const {
  if (getCharWidth() >= BitWidth)
    return IsSigned ? SignedChar : UnsignedChar;
  if (getShortWidth() >= BitWidth)
    return IsSigned ? SignedShort : UnsignedShort;
  if (getIntWidth() >= BitWidth)
    return IsSigned ? SignedInt : UnsignedInt;
  if (getLongWidth() >= BitWidth)
    return IsSigned ? SignedLong : UnsignedLong;
  if (getLongLongWidth() >= BitWidth)
    return IsSigned ? SignedLongLong : UnsignedLongLong;
  return NoInt;
}

TargetInfo::RealType TargetInfo::getRealTypeByWidth(unsigned BitWidth) const {
  if (getFloatWidth() == BitWidth)
    return Float;
  if (getDoubleWidth() == BitWidth)
    return Double;

  switch (BitWidth) {
  case 96:
    if (&getLongDoubleFormat() == &llvm::APFloat::x87DoubleExtended())
      return LongDouble;
    break;
  case 128:
    if (&getLongDoubleFormat() == &llvm::APFloat::PPCDoubleDouble() ||
        &getLongDoubleFormat() == &llvm::APFloat::IEEEquad())
      return LongDouble;
    if (hasFloat128Type())
      return Float128;
    break;
  }

  return NoFloat;
}

/// getTypeAlign - Return the alignment (in bits) of the specified integer type
/// enum. For example, SignedInt -> getIntAlign().
unsigned TargetInfo::getTypeAlign(IntType T) const {
  switch (T) {
  default: llvm_unreachable("not an integer!");
  case SignedChar:
  case UnsignedChar:     return getCharAlign();
  case SignedShort:
  case UnsignedShort:    return getShortAlign();
  case SignedInt:
  case UnsignedInt:      return getIntAlign();
  case SignedLong:
  case UnsignedLong:     return getLongAlign();
  case SignedLongLong:
  case UnsignedLongLong: return getLongLongAlign();
  };
}

/// isTypeSigned - Return whether an integer types is signed. Returns true if
/// the type is signed; false otherwise.
bool TargetInfo::isTypeSigned(IntType T) {
  switch (T) {
  default: llvm_unreachable("not an integer!");
  case SignedChar:
  case SignedShort:
  case SignedInt:
  case SignedLong:
  case SignedLongLong:
    return true;
  case UnsignedChar:
  case UnsignedShort:
  case UnsignedInt:
  case UnsignedLong:
  case UnsignedLongLong:
    return false;
  };
}

/// adjust - Set forced language options.
/// Apply changes to the target information with respect to certain
/// language options which change the target configuration and adjust
/// the language based on the target options where applicable.
void TargetInfo::adjust(LangOptions &Opts) {
  if (Opts.NoBitFieldTypeAlign)
    UseBitFieldTypeAlignment = false;

  switch (Opts.WCharSize) {
  default: llvm_unreachable("invalid wchar_t width");
  case 0: break;
  case 1: WCharType = Opts.WCharIsSigned ? SignedChar : UnsignedChar; break;
  case 2: WCharType = Opts.WCharIsSigned ? SignedShort : UnsignedShort; break;
  case 4: WCharType = Opts.WCharIsSigned ? SignedInt : UnsignedInt; break;
  }

  if (Opts.AlignDouble) {
    DoubleAlign = LongLongAlign = 64;
    LongDoubleAlign = 64;
  }

  if (Opts.OpenCL) {
    // OpenCL C requires specific widths for types, irrespective of
    // what these normally are for the target.
    // We also define long long and long double here, although the
    // OpenCL standard only mentions these as "reserved".
    IntWidth = IntAlign = 32;
    LongWidth = LongAlign = 64;
    LongLongWidth = LongLongAlign = 128;
    HalfWidth = HalfAlign = 16;
    FloatWidth = FloatAlign = 32;

    // Embedded 32-bit targets (OpenCL EP) might have double C type
    // defined as float. Let's not override this as it might lead
    // to generating illegal code that uses 64bit doubles.
    if (DoubleWidth != FloatWidth) {
      DoubleWidth = DoubleAlign = 64;
      DoubleFormat = &llvm::APFloat::IEEEdouble();
    }
    LongDoubleWidth = LongDoubleAlign = 128;

    unsigned MaxPointerWidth = getMaxPointerWidth();
    assert(MaxPointerWidth == 32 || MaxPointerWidth == 64);
    bool Is32BitArch = MaxPointerWidth == 32;
    SizeType = Is32BitArch ? UnsignedInt : UnsignedLong;
    PtrDiffType = Is32BitArch ? SignedInt : SignedLong;
    IntPtrType = Is32BitArch ? SignedInt : SignedLong;

    IntMaxType = SignedLongLong;
    Int64Type = SignedLong;

    HalfFormat = &llvm::APFloat::IEEEhalf();
    FloatFormat = &llvm::APFloat::IEEEsingle();
    LongDoubleFormat = &llvm::APFloat::IEEEquad();
  }

<<<<<<< HEAD
#if INTEL_CUSTOMIZATION
  if ((Opts.IntelCompat || Opts.IntelMSCompat) && Opts.Float128)
    HasFloat128 = true;

  switch (Opts.LongDoubleSize) {
  default:
    break;
  case 64:
    LongDoubleWidth = 64;
    LongDoubleAlign = 64;
    LongDoubleFormat = &llvm::APFloat::IEEEdouble();
    break;
  case 80:
    if (getTriple().getArch() == llvm::Triple::x86_64) {
      LongDoubleWidth = 128;
      LongDoubleAlign = 128;
    } else {
      LongDoubleWidth = 96;
      LongDoubleAlign = 32;
    }

    LongDoubleFormat = &llvm::APFloat::x87DoubleExtended();
    break;
  case 128:
    LongDoubleWidth = 128;
    LongDoubleAlign = 128;
    LongDoubleFormat = &llvm::APFloat::IEEEquad();
    break;
  }
#endif // INTEL_CUSTOMIZATION
=======
  if (Opts.LongDoubleSize) {
    if (Opts.LongDoubleSize == DoubleWidth) {
      LongDoubleWidth = DoubleWidth;
      LongDoubleAlign = DoubleAlign;
      LongDoubleFormat = DoubleFormat;
    } else if (Opts.LongDoubleSize == 128) {
      LongDoubleWidth = LongDoubleAlign = 128;
      LongDoubleFormat = &llvm::APFloat::IEEEquad();
    }
  }
>>>>>>> 83748cc5

  if (Opts.NewAlignOverride)
    NewAlign = Opts.NewAlignOverride * getCharWidth();

  // Each unsigned fixed point type has the same number of fractional bits as
  // its corresponding signed type.
  PaddingOnUnsignedFixedPoint |= Opts.PaddingOnUnsignedFixedPoint;
  CheckFixedPointBits();
}

bool TargetInfo::initFeatureMap(
    llvm::StringMap<bool> &Features, DiagnosticsEngine &Diags, StringRef CPU,
    const std::vector<std::string> &FeatureVec) const {
  for (const auto &F : FeatureVec) {
    StringRef Name = F;
    // Apply the feature via the target.
    bool Enabled = Name[0] == '+';
    setFeatureEnabled(Features, Name.substr(1), Enabled);
  }
  return true;
}

TargetInfo::CallingConvKind
TargetInfo::getCallingConvKind(bool ClangABICompat4) const {
  if (getCXXABI() != TargetCXXABI::Microsoft &&
      (ClangABICompat4 || getTriple().getOS() == llvm::Triple::PS4))
    return CCK_ClangABI4OrPS4;
  return CCK_Default;
}

LangAS TargetInfo::getOpenCLTypeAddrSpace(OpenCLTypeKind TK) const {
  switch (TK) {
  case OCLTK_Image:
  case OCLTK_Pipe:
    return LangAS::opencl_global;

  case OCLTK_Sampler:
    return LangAS::opencl_constant;

  default:
    return LangAS::Default;
  }
}

//===----------------------------------------------------------------------===//


static StringRef removeGCCRegisterPrefix(StringRef Name) {
  if (Name[0] == '%' || Name[0] == '#')
    Name = Name.substr(1);

  return Name;
}

/// isValidClobber - Returns whether the passed in string is
/// a valid clobber in an inline asm statement. This is used by
/// Sema.
bool TargetInfo::isValidClobber(StringRef Name) const {
  return (isValidGCCRegisterName(Name) ||
          Name == "memory" || Name == "cc");
}

/// isValidGCCRegisterName - Returns whether the passed in string
/// is a valid register name according to GCC. This is used by Sema for
/// inline asm statements.
bool TargetInfo::isValidGCCRegisterName(StringRef Name) const {
  if (Name.empty())
    return false;

  // Get rid of any register prefix.
  Name = removeGCCRegisterPrefix(Name);
  if (Name.empty())
    return false;

  ArrayRef<const char *> Names = getGCCRegNames();

  // If we have a number it maps to an entry in the register name array.
  if (isDigit(Name[0])) {
    unsigned n;
    if (!Name.getAsInteger(0, n))
      return n < Names.size();
  }

  // Check register names.
  if (llvm::is_contained(Names, Name))
    return true;

  // Check any additional names that we have.
  for (const AddlRegName &ARN : getGCCAddlRegNames())
    for (const char *AN : ARN.Names) {
      if (!AN)
        break;
      // Make sure the register that the additional name is for is within
      // the bounds of the register names from above.
      if (AN == Name && ARN.RegNum < Names.size())
        return true;
    }

  // Now check aliases.
  for (const GCCRegAlias &GRA : getGCCRegAliases())
    for (const char *A : GRA.Aliases) {
      if (!A)
        break;
      if (A == Name)
        return true;
    }

  return false;
}

StringRef TargetInfo::getNormalizedGCCRegisterName(StringRef Name,
                                                   bool ReturnCanonical) const {
  assert(isValidGCCRegisterName(Name) && "Invalid register passed in");

  // Get rid of any register prefix.
  Name = removeGCCRegisterPrefix(Name);

  ArrayRef<const char *> Names = getGCCRegNames();

  // First, check if we have a number.
  if (isDigit(Name[0])) {
    unsigned n;
    if (!Name.getAsInteger(0, n)) {
      assert(n < Names.size() && "Out of bounds register number!");
      return Names[n];
    }
  }

  // Check any additional names that we have.
  for (const AddlRegName &ARN : getGCCAddlRegNames())
    for (const char *AN : ARN.Names) {
      if (!AN)
        break;
      // Make sure the register that the additional name is for is within
      // the bounds of the register names from above.
      if (AN == Name && ARN.RegNum < Names.size())
        return ReturnCanonical ? Names[ARN.RegNum] : Name;
    }

  // Now check aliases.
  for (const GCCRegAlias &RA : getGCCRegAliases())
    for (const char *A : RA.Aliases) {
      if (!A)
        break;
      if (A == Name)
        return RA.Register;
    }

  return Name;
}

bool TargetInfo::validateOutputConstraint(ConstraintInfo &Info) const {
  const char *Name = Info.getConstraintStr().c_str();
  // An output constraint must start with '=' or '+'
  if (*Name != '=' && *Name != '+')
    return false;

  if (*Name == '+')
    Info.setIsReadWrite();

  Name++;
  while (*Name) {
    switch (*Name) {
    default:
      if (!validateAsmConstraint(Name, Info)) {
        // FIXME: We temporarily return false
        // so we can add more constraints as we hit it.
        // Eventually, an unknown constraint should just be treated as 'g'.
        return false;
      }
      break;
    case '&': // early clobber.
      Info.setEarlyClobber();
      break;
    case '%': // commutative.
      // FIXME: Check that there is a another register after this one.
      break;
    case 'r': // general register.
      Info.setAllowsRegister();
      break;
    case 'm': // memory operand.
    case 'o': // offsetable memory operand.
    case 'V': // non-offsetable memory operand.
    case '<': // autodecrement memory operand.
    case '>': // autoincrement memory operand.
      Info.setAllowsMemory();
      break;
    case 'g': // general register, memory operand or immediate integer.
    case 'X': // any operand.
      Info.setAllowsRegister();
      Info.setAllowsMemory();
      break;
    case ',': // multiple alternative constraint.  Pass it.
      // Handle additional optional '=' or '+' modifiers.
      if (Name[1] == '=' || Name[1] == '+')
        Name++;
      break;
    case '#': // Ignore as constraint.
      while (Name[1] && Name[1] != ',')
        Name++;
      break;
    case '?': // Disparage slightly code.
    case '!': // Disparage severely.
    case '*': // Ignore for choosing register preferences.
    case 'i': // Ignore i,n,E,F as output constraints (match from the other
              // chars)
    case 'n':
    case 'E':
    case 'F':
      break;  // Pass them.
    }

    Name++;
  }

  // Early clobber with a read-write constraint which doesn't permit registers
  // is invalid.
  if (Info.earlyClobber() && Info.isReadWrite() && !Info.allowsRegister())
    return false;

  // If a constraint allows neither memory nor register operands it contains
  // only modifiers. Reject it.
  return Info.allowsMemory() || Info.allowsRegister();
}

bool TargetInfo::resolveSymbolicName(const char *&Name,
                                     ArrayRef<ConstraintInfo> OutputConstraints,
                                     unsigned &Index) const {
  assert(*Name == '[' && "Symbolic name did not start with '['");
  Name++;
  const char *Start = Name;
  while (*Name && *Name != ']')
    Name++;

  if (!*Name) {
    // Missing ']'
    return false;
  }

  std::string SymbolicName(Start, Name - Start);

  for (Index = 0; Index != OutputConstraints.size(); ++Index)
    if (SymbolicName == OutputConstraints[Index].getName())
      return true;

  return false;
}

bool TargetInfo::validateInputConstraint(
                              MutableArrayRef<ConstraintInfo> OutputConstraints,
                              ConstraintInfo &Info) const {
  const char *Name = Info.ConstraintStr.c_str();

  if (!*Name)
    return false;

  while (*Name) {
    switch (*Name) {
    default:
      // Check if we have a matching constraint
      if (*Name >= '0' && *Name <= '9') {
        const char *DigitStart = Name;
        while (Name[1] >= '0' && Name[1] <= '9')
          Name++;
        const char *DigitEnd = Name;
        unsigned i;
        if (StringRef(DigitStart, DigitEnd - DigitStart + 1)
                .getAsInteger(10, i))
          return false;

        // Check if matching constraint is out of bounds.
        if (i >= OutputConstraints.size()) return false;

        // A number must refer to an output only operand.
        if (OutputConstraints[i].isReadWrite())
          return false;

        // If the constraint is already tied, it must be tied to the
        // same operand referenced to by the number.
        if (Info.hasTiedOperand() && Info.getTiedOperand() != i)
          return false;

        // The constraint should have the same info as the respective
        // output constraint.
        Info.setTiedOperand(i, OutputConstraints[i]);
      } else if (!validateAsmConstraint(Name, Info)) {
        // FIXME: This error return is in place temporarily so we can
        // add more constraints as we hit it.  Eventually, an unknown
        // constraint should just be treated as 'g'.
        return false;
      }
      break;
    case '[': {
      unsigned Index = 0;
      if (!resolveSymbolicName(Name, OutputConstraints, Index))
        return false;

      // If the constraint is already tied, it must be tied to the
      // same operand referenced to by the number.
      if (Info.hasTiedOperand() && Info.getTiedOperand() != Index)
        return false;

      // A number must refer to an output only operand.
      if (OutputConstraints[Index].isReadWrite())
        return false;

      Info.setTiedOperand(Index, OutputConstraints[Index]);
      break;
    }
    case '%': // commutative
      // FIXME: Fail if % is used with the last operand.
      break;
    case 'i': // immediate integer.
      break;
    case 'n': // immediate integer with a known value.
      Info.setRequiresImmediate();
      break;
    case 'I':  // Various constant constraints with target-specific meanings.
    case 'J':
    case 'K':
    case 'L':
    case 'M':
    case 'N':
    case 'O':
    case 'P':
      if (!validateAsmConstraint(Name, Info))
        return false;
      break;
    case 'r': // general register.
      Info.setAllowsRegister();
      break;
    case 'm': // memory operand.
    case 'o': // offsettable memory operand.
    case 'V': // non-offsettable memory operand.
    case '<': // autodecrement memory operand.
    case '>': // autoincrement memory operand.
      Info.setAllowsMemory();
      break;
    case 'g': // general register, memory operand or immediate integer.
    case 'X': // any operand.
      Info.setAllowsRegister();
      Info.setAllowsMemory();
      break;
    case 'E': // immediate floating point.
    case 'F': // immediate floating point.
    case 'p': // address operand.
      break;
    case ',': // multiple alternative constraint.  Ignore comma.
      break;
    case '#': // Ignore as constraint.
      while (Name[1] && Name[1] != ',')
        Name++;
      break;
    case '?': // Disparage slightly code.
    case '!': // Disparage severely.
    case '*': // Ignore for choosing register preferences.
      break;  // Pass them.
    }

    Name++;
  }

  return true;
}

void TargetInfo::CheckFixedPointBits() const {
  // Check that the number of fractional and integral bits (and maybe sign) can
  // fit into the bits given for a fixed point type.
  assert(ShortAccumScale + getShortAccumIBits() + 1 <= ShortAccumWidth);
  assert(AccumScale + getAccumIBits() + 1 <= AccumWidth);
  assert(LongAccumScale + getLongAccumIBits() + 1 <= LongAccumWidth);
  assert(getUnsignedShortAccumScale() + getUnsignedShortAccumIBits() <=
         ShortAccumWidth);
  assert(getUnsignedAccumScale() + getUnsignedAccumIBits() <= AccumWidth);
  assert(getUnsignedLongAccumScale() + getUnsignedLongAccumIBits() <=
         LongAccumWidth);

  assert(getShortFractScale() + 1 <= ShortFractWidth);
  assert(getFractScale() + 1 <= FractWidth);
  assert(getLongFractScale() + 1 <= LongFractWidth);
  assert(getUnsignedShortFractScale() <= ShortFractWidth);
  assert(getUnsignedFractScale() <= FractWidth);
  assert(getUnsignedLongFractScale() <= LongFractWidth);

  // Each unsigned fract type has either the same number of fractional bits
  // as, or one more fractional bit than, its corresponding signed fract type.
  assert(getShortFractScale() == getUnsignedShortFractScale() ||
         getShortFractScale() == getUnsignedShortFractScale() - 1);
  assert(getFractScale() == getUnsignedFractScale() ||
         getFractScale() == getUnsignedFractScale() - 1);
  assert(getLongFractScale() == getUnsignedLongFractScale() ||
         getLongFractScale() == getUnsignedLongFractScale() - 1);

  // When arranged in order of increasing rank (see 6.3.1.3a), the number of
  // fractional bits is nondecreasing for each of the following sets of
  // fixed-point types:
  // - signed fract types
  // - unsigned fract types
  // - signed accum types
  // - unsigned accum types.
  assert(getLongFractScale() >= getFractScale() &&
         getFractScale() >= getShortFractScale());
  assert(getUnsignedLongFractScale() >= getUnsignedFractScale() &&
         getUnsignedFractScale() >= getUnsignedShortFractScale());
  assert(LongAccumScale >= AccumScale && AccumScale >= ShortAccumScale);
  assert(getUnsignedLongAccumScale() >= getUnsignedAccumScale() &&
         getUnsignedAccumScale() >= getUnsignedShortAccumScale());

  // When arranged in order of increasing rank (see 6.3.1.3a), the number of
  // integral bits is nondecreasing for each of the following sets of
  // fixed-point types:
  // - signed accum types
  // - unsigned accum types
  assert(getLongAccumIBits() >= getAccumIBits() &&
         getAccumIBits() >= getShortAccumIBits());
  assert(getUnsignedLongAccumIBits() >= getUnsignedAccumIBits() &&
         getUnsignedAccumIBits() >= getUnsignedShortAccumIBits());

  // Each signed accum type has at least as many integral bits as its
  // corresponding unsigned accum type.
  assert(getShortAccumIBits() >= getUnsignedShortAccumIBits());
  assert(getAccumIBits() >= getUnsignedAccumIBits());
  assert(getLongAccumIBits() >= getUnsignedLongAccumIBits());
}

void TargetInfo::copyAuxTarget(const TargetInfo *Aux) {
  auto *Target = static_cast<TransferrableTargetInfo*>(this);
  auto *Src = static_cast<const TransferrableTargetInfo*>(Aux);
  *Target = *Src;
}<|MERGE_RESOLUTION|>--- conflicted
+++ resolved
@@ -373,38 +373,6 @@
     LongDoubleFormat = &llvm::APFloat::IEEEquad();
   }
 
-<<<<<<< HEAD
-#if INTEL_CUSTOMIZATION
-  if ((Opts.IntelCompat || Opts.IntelMSCompat) && Opts.Float128)
-    HasFloat128 = true;
-
-  switch (Opts.LongDoubleSize) {
-  default:
-    break;
-  case 64:
-    LongDoubleWidth = 64;
-    LongDoubleAlign = 64;
-    LongDoubleFormat = &llvm::APFloat::IEEEdouble();
-    break;
-  case 80:
-    if (getTriple().getArch() == llvm::Triple::x86_64) {
-      LongDoubleWidth = 128;
-      LongDoubleAlign = 128;
-    } else {
-      LongDoubleWidth = 96;
-      LongDoubleAlign = 32;
-    }
-
-    LongDoubleFormat = &llvm::APFloat::x87DoubleExtended();
-    break;
-  case 128:
-    LongDoubleWidth = 128;
-    LongDoubleAlign = 128;
-    LongDoubleFormat = &llvm::APFloat::IEEEquad();
-    break;
-  }
-#endif // INTEL_CUSTOMIZATION
-=======
   if (Opts.LongDoubleSize) {
     if (Opts.LongDoubleSize == DoubleWidth) {
       LongDoubleWidth = DoubleWidth;
@@ -413,9 +381,25 @@
     } else if (Opts.LongDoubleSize == 128) {
       LongDoubleWidth = LongDoubleAlign = 128;
       LongDoubleFormat = &llvm::APFloat::IEEEquad();
-    }
-  }
->>>>>>> 83748cc5
+#if INTEL_CUSTOMIZATION
+    } else if (Opts.LongDoubleSize == 80) {
+      if (getTriple().getArch() == llvm::Triple::x86_64) {
+        LongDoubleWidth = 128;
+        LongDoubleAlign = 128;
+        LongDoubleFormat = &llvm::APFloat::x87DoubleExtended();
+      } else if (getTriple().getArch() == llvm::Triple::x86) {
+        LongDoubleWidth = 96;
+        LongDoubleAlign = 32;
+        LongDoubleFormat = &llvm::APFloat::x87DoubleExtended();
+      }
+#endif // INTEL_CUSTOMIZATION
+    }
+  }
+
+#if INTEL_CUSTOMIZATION
+  if ((Opts.IntelCompat || Opts.IntelMSCompat) && Opts.Float128)
+    HasFloat128 = true;
+#endif // INTEL_CUSTOMIZATION
 
   if (Opts.NewAlignOverride)
     NewAlign = Opts.NewAlignOverride * getCharWidth();
