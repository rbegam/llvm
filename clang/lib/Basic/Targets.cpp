--- conflicted
+++ resolved
@@ -2603,20 +2603,13 @@
   if (getTriple().getArch() == llvm::Triple::x86_64)
     setFeatureEnabledImpl(Features, "sse2", true);
 
-<<<<<<< HEAD
   const CPUKind Kind = getCPUKind(CPU);
 
   // Enable X87 for all X86 processors but Lakemont.
   if (Kind != CK_Lakemont)
     setFeatureEnabledImpl(Features, "x87", true);
 
-  switch (Kind) {
-=======
-  // Enable X87 for all X86 processors.
-  setFeatureEnabledImpl(Features, "x87", true);
-
   switch (getCPUKind(CPU)) {
->>>>>>> 6f8cfccb
   case CK_Generic:
   case CK_i386:
   case CK_i486:
