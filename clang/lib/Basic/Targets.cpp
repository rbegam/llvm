//===--- Targets.cpp - Implement -arch option and targets -----------------===//
//
//                     The LLVM Compiler Infrastructure
//
// This file is distributed under the University of Illinois Open Source
// License. See LICENSE.TXT for details.
//
//===----------------------------------------------------------------------===//
//
// This file implements construction of a TargetInfo object from a
// target triple.
//
//===----------------------------------------------------------------------===//

#include "clang/Basic/TargetInfo.h"
#include "clang/Basic/Builtins.h"
#include "clang/Basic/Diagnostic.h"
#include "clang/Basic/LangOptions.h"
#include "clang/Basic/MacroBuilder.h"
#include "clang/Basic/TargetBuiltins.h"
#include "clang/Basic/TargetOptions.h"
#include "llvm/ADT/APFloat.h"
#include "llvm/ADT/STLExtras.h"
#include "llvm/ADT/StringExtras.h"
#include "llvm/ADT/StringRef.h"
#include "llvm/ADT/StringSwitch.h"
#include "llvm/ADT/Triple.h"
#include "llvm/IR/Type.h"
#include "llvm/MC/MCSectionMachO.h"
#include "llvm/Support/ErrorHandling.h"
#include <algorithm>
#include <memory>
using namespace clang;

//===----------------------------------------------------------------------===//
//  Common code shared among targets.
//===----------------------------------------------------------------------===//

/// DefineStd - Define a macro name and standard variants.  For example if
/// MacroName is "unix", then this will define "__unix", "__unix__", and "unix"
/// when in GNU mode.
static void DefineStd(MacroBuilder &Builder, StringRef MacroName,
                      const LangOptions &Opts) {
  assert(MacroName[0] != '_' && "Identifier should be in the user's namespace");

  // If in GNU mode (e.g. -std=gnu99 but not -std=c99) define the raw identifier
  // in the user's namespace.
  if (Opts.GNUMode)
    Builder.defineMacro(MacroName);

  // Define __unix.
  Builder.defineMacro("__" + MacroName);

  // Define __unix__.
  Builder.defineMacro("__" + MacroName + "__");
}

static void defineCPUMacros(MacroBuilder &Builder, StringRef CPUName,
                            bool Tuning = true) {
  Builder.defineMacro("__" + CPUName);
  Builder.defineMacro("__" + CPUName + "__");
  if (Tuning)
    Builder.defineMacro("__tune_" + CPUName + "__");
}

//===----------------------------------------------------------------------===//
// Defines specific to certain operating systems.
//===----------------------------------------------------------------------===//

namespace {
template<typename TgtInfo>
class OSTargetInfo : public TgtInfo {
protected:
  virtual void getOSDefines(const LangOptions &Opts, const llvm::Triple &Triple,
                            MacroBuilder &Builder) const=0;
public:
  OSTargetInfo(const llvm::Triple &Triple) : TgtInfo(Triple) {}
  void getTargetDefines(const LangOptions &Opts,
                        MacroBuilder &Builder) const override {
    TgtInfo::getTargetDefines(Opts, Builder);
    getOSDefines(Opts, TgtInfo::getTriple(), Builder);
  }

};
} // end anonymous namespace


static void getDarwinDefines(MacroBuilder &Builder, const LangOptions &Opts,
                             const llvm::Triple &Triple,
                             StringRef &PlatformName,
                             VersionTuple &PlatformMinVersion) {
  Builder.defineMacro("__APPLE_CC__", "6000");
  Builder.defineMacro("__APPLE__");
  Builder.defineMacro("OBJC_NEW_PROPERTIES");
  // AddressSanitizer doesn't play well with source fortification, which is on
  // by default on Darwin.
  if (Opts.Sanitize.has(SanitizerKind::Address))
    Builder.defineMacro("_FORTIFY_SOURCE", "0");

  if (!Opts.ObjCAutoRefCount) {
    // __weak is always defined, for use in blocks and with objc pointers.
    Builder.defineMacro("__weak", "__attribute__((objc_gc(weak)))");

    // Darwin defines __strong even in C mode (just to nothing).
    if (Opts.getGC() != LangOptions::NonGC)
      Builder.defineMacro("__strong", "__attribute__((objc_gc(strong)))");
    else
      Builder.defineMacro("__strong", "");

    // __unsafe_unretained is defined to nothing in non-ARC mode. We even
    // allow this in C, since one might have block pointers in structs that
    // are used in pure C code and in Objective-C ARC.
    Builder.defineMacro("__unsafe_unretained", "");
  }

  if (Opts.Static)
    Builder.defineMacro("__STATIC__");
  else
    Builder.defineMacro("__DYNAMIC__");

  if (Opts.POSIXThreads)
    Builder.defineMacro("_REENTRANT");

  // Get the platform type and version number from the triple.
  unsigned Maj, Min, Rev;
  if (Triple.isMacOSX()) {
    Triple.getMacOSXVersion(Maj, Min, Rev);
    PlatformName = "macosx";
  } else {
    Triple.getOSVersion(Maj, Min, Rev);
    PlatformName = llvm::Triple::getOSTypeName(Triple.getOS());
  }

  // If -target arch-pc-win32-macho option specified, we're
  // generating code for Win32 ABI. No need to emit
  // __ENVIRONMENT_XX_OS_VERSION_MIN_REQUIRED__.
  if (PlatformName == "win32") {
    PlatformMinVersion = VersionTuple(Maj, Min, Rev);
    return;
  }

  // Set the appropriate OS version define.
  if (Triple.isiOS()) {
    assert(Maj < 10 && Min < 100 && Rev < 100 && "Invalid version!");
    char Str[6];
    Str[0] = '0' + Maj;
    Str[1] = '0' + (Min / 10);
    Str[2] = '0' + (Min % 10);
    Str[3] = '0' + (Rev / 10);
    Str[4] = '0' + (Rev % 10);
    Str[5] = '\0';
    Builder.defineMacro("__ENVIRONMENT_IPHONE_OS_VERSION_MIN_REQUIRED__",
                        Str);
  } else if (Triple.isMacOSX()) {
    // Note that the Driver allows versions which aren't representable in the
    // define (because we only get a single digit for the minor and micro
    // revision numbers). So, we limit them to the maximum representable
    // version.
    assert(Maj < 100 && Min < 100 && Rev < 100 && "Invalid version!");
    char Str[7];
    if (Maj < 10 || (Maj == 10 && Min < 10)) {
      Str[0] = '0' + (Maj / 10);
      Str[1] = '0' + (Maj % 10);
      Str[2] = '0' + std::min(Min, 9U);
      Str[3] = '0' + std::min(Rev, 9U);
      Str[4] = '\0';
    } else {
      // Handle versions > 10.9.
      Str[0] = '0' + (Maj / 10);
      Str[1] = '0' + (Maj % 10);
      Str[2] = '0' + (Min / 10);
      Str[3] = '0' + (Min % 10);
      Str[4] = '0' + (Rev / 10);
      Str[5] = '0' + (Rev % 10);
      Str[6] = '\0';
    }
    Builder.defineMacro("__ENVIRONMENT_MAC_OS_X_VERSION_MIN_REQUIRED__", Str);
  }

  // Tell users about the kernel if there is one.
  if (Triple.isOSDarwin())
    Builder.defineMacro("__MACH__");

  PlatformMinVersion = VersionTuple(Maj, Min, Rev);
}

namespace {
template<typename Target>
class DarwinTargetInfo : public OSTargetInfo<Target> {
protected:
  void getOSDefines(const LangOptions &Opts, const llvm::Triple &Triple,
                    MacroBuilder &Builder) const override {
    getDarwinDefines(Builder, Opts, Triple, this->PlatformName,
                     this->PlatformMinVersion);
  }

public:
  DarwinTargetInfo(const llvm::Triple &Triple) : OSTargetInfo<Target>(Triple) {
    this->TLSSupported = Triple.isMacOSX() && !Triple.isMacOSXVersionLT(10, 7);
    this->MCountName = "\01mcount";
  }

  std::string isValidSectionSpecifier(StringRef SR) const override {
    // Let MCSectionMachO validate this.
    StringRef Segment, Section;
    unsigned TAA, StubSize;
    bool HasTAA;
    return llvm::MCSectionMachO::ParseSectionSpecifier(SR, Segment, Section,
                                                       TAA, HasTAA, StubSize);
  }

  const char *getStaticInitSectionSpecifier() const override {
    // FIXME: We should return 0 when building kexts.
    return "__TEXT,__StaticInit,regular,pure_instructions";
  }

  /// Darwin does not support protected visibility.  Darwin's "default"
  /// is very similar to ELF's "protected";  Darwin requires a "weak"
  /// attribute on declarations that can be dynamically replaced.
  bool hasProtectedVisibility() const override {
    return false;
  }
};


// DragonFlyBSD Target
template<typename Target>
class DragonFlyBSDTargetInfo : public OSTargetInfo<Target> {
protected:
  void getOSDefines(const LangOptions &Opts, const llvm::Triple &Triple,
                    MacroBuilder &Builder) const override {
    // DragonFly defines; list based off of gcc output
    Builder.defineMacro("__DragonFly__");
    Builder.defineMacro("__DragonFly_cc_version", "100001");
    Builder.defineMacro("__ELF__");
    Builder.defineMacro("__KPRINTF_ATTRIBUTE__");
    Builder.defineMacro("__tune_i386__");
    DefineStd(Builder, "unix", Opts);
  }
public:
  DragonFlyBSDTargetInfo(const llvm::Triple &Triple)
      : OSTargetInfo<Target>(Triple) {
    this->UserLabelPrefix = "";

    switch (Triple.getArch()) {
    default:
    case llvm::Triple::x86:
    case llvm::Triple::x86_64:
      this->MCountName = ".mcount";
      break;
    }
  }
};

// FreeBSD Target
template<typename Target>
class FreeBSDTargetInfo : public OSTargetInfo<Target> {
protected:
  void getOSDefines(const LangOptions &Opts, const llvm::Triple &Triple,
                    MacroBuilder &Builder) const override {
    // FreeBSD defines; list based off of gcc output

    unsigned Release = Triple.getOSMajorVersion();
    if (Release == 0U)
      Release = 8;

    Builder.defineMacro("__FreeBSD__", Twine(Release));
    Builder.defineMacro("__FreeBSD_cc_version", Twine(Release * 100000U + 1U));
    Builder.defineMacro("__KPRINTF_ATTRIBUTE__");
    DefineStd(Builder, "unix", Opts);
    Builder.defineMacro("__ELF__");

    // On FreeBSD, wchar_t contains the number of the code point as
    // used by the character set of the locale. These character sets are
    // not necessarily a superset of ASCII.
    //
    // FIXME: This is wrong; the macro refers to the numerical values
    // of wchar_t *literals*, which are not locale-dependent. However,
    // FreeBSD systems apparently depend on us getting this wrong, and
    // setting this to 1 is conforming even if all the basic source
    // character literals have the same encoding as char and wchar_t.
    Builder.defineMacro("__STDC_MB_MIGHT_NEQ_WC__", "1");
  }
public:
  FreeBSDTargetInfo(const llvm::Triple &Triple) : OSTargetInfo<Target>(Triple) {
    this->UserLabelPrefix = "";

    switch (Triple.getArch()) {
    default:
    case llvm::Triple::x86:
    case llvm::Triple::x86_64:
      this->MCountName = ".mcount";
      break;
    case llvm::Triple::mips:
    case llvm::Triple::mipsel:
    case llvm::Triple::ppc:
    case llvm::Triple::ppc64:
    case llvm::Triple::ppc64le:
      this->MCountName = "_mcount";
      break;
    case llvm::Triple::arm:
      this->MCountName = "__mcount";
      break;
    }
  }
};

// GNU/kFreeBSD Target
template<typename Target>
class KFreeBSDTargetInfo : public OSTargetInfo<Target> {
protected:
  void getOSDefines(const LangOptions &Opts, const llvm::Triple &Triple,
                    MacroBuilder &Builder) const override {
    // GNU/kFreeBSD defines; list based off of gcc output

    DefineStd(Builder, "unix", Opts);
    Builder.defineMacro("__FreeBSD_kernel__");
    Builder.defineMacro("__GLIBC__");
    Builder.defineMacro("__ELF__");
    if (Opts.POSIXThreads)
      Builder.defineMacro("_REENTRANT");
    if (Opts.CPlusPlus)
      Builder.defineMacro("_GNU_SOURCE");
  }
public:
  KFreeBSDTargetInfo(const llvm::Triple &Triple)
      : OSTargetInfo<Target>(Triple) {
    this->UserLabelPrefix = "";
  }
};

// Minix Target
template<typename Target>
class MinixTargetInfo : public OSTargetInfo<Target> {
protected:
  void getOSDefines(const LangOptions &Opts, const llvm::Triple &Triple,
                    MacroBuilder &Builder) const override {
    // Minix defines

    Builder.defineMacro("__minix", "3");
    Builder.defineMacro("_EM_WSIZE", "4");
    Builder.defineMacro("_EM_PSIZE", "4");
    Builder.defineMacro("_EM_SSIZE", "2");
    Builder.defineMacro("_EM_LSIZE", "4");
    Builder.defineMacro("_EM_FSIZE", "4");
    Builder.defineMacro("_EM_DSIZE", "8");
    Builder.defineMacro("__ELF__");
    DefineStd(Builder, "unix", Opts);
  }
public:
  MinixTargetInfo(const llvm::Triple &Triple) : OSTargetInfo<Target>(Triple) {
    this->UserLabelPrefix = "";
  }
};

// Linux target
template<typename Target>
class LinuxTargetInfo : public OSTargetInfo<Target> {
protected:
  void getOSDefines(const LangOptions &Opts, const llvm::Triple &Triple,
                    MacroBuilder &Builder) const override {
    // Linux defines; list based off of gcc output
    DefineStd(Builder, "unix", Opts);
    DefineStd(Builder, "linux", Opts);
    Builder.defineMacro("__gnu_linux__");
    Builder.defineMacro("__ELF__");
    if (Triple.getEnvironment() == llvm::Triple::Android)
      Builder.defineMacro("__ANDROID__", "1");
    if (Opts.POSIXThreads)
      Builder.defineMacro("_REENTRANT");
    if (Opts.CPlusPlus)
      Builder.defineMacro("_GNU_SOURCE");
  }
public:
  LinuxTargetInfo(const llvm::Triple &Triple) : OSTargetInfo<Target>(Triple) {
    this->UserLabelPrefix = "";
    this->WIntType = TargetInfo::UnsignedInt;

    switch (Triple.getArch()) {
    default:
      break;
    case llvm::Triple::ppc:
    case llvm::Triple::ppc64:
    case llvm::Triple::ppc64le:
      this->MCountName = "_mcount";
      break;
    }
  }

  const char *getStaticInitSectionSpecifier() const override {
    return ".text.startup";
  }
};

// NetBSD Target
template<typename Target>
class NetBSDTargetInfo : public OSTargetInfo<Target> {
protected:
  void getOSDefines(const LangOptions &Opts, const llvm::Triple &Triple,
                    MacroBuilder &Builder) const override {
    // NetBSD defines; list based off of gcc output
    Builder.defineMacro("__NetBSD__");
    Builder.defineMacro("__unix__");
    Builder.defineMacro("__ELF__");
    if (Opts.POSIXThreads)
      Builder.defineMacro("_POSIX_THREADS");

    switch (Triple.getArch()) {
    default:
      break;
    case llvm::Triple::arm:
    case llvm::Triple::armeb:
    case llvm::Triple::thumb:
    case llvm::Triple::thumbeb:
      Builder.defineMacro("__ARM_DWARF_EH__");
      break;
    }
  }
public:
  NetBSDTargetInfo(const llvm::Triple &Triple) : OSTargetInfo<Target>(Triple) {
    this->UserLabelPrefix = "";
  }
};

// OpenBSD Target
template<typename Target>
class OpenBSDTargetInfo : public OSTargetInfo<Target> {
protected:
  void getOSDefines(const LangOptions &Opts, const llvm::Triple &Triple,
                    MacroBuilder &Builder) const override {
    // OpenBSD defines; list based off of gcc output

    Builder.defineMacro("__OpenBSD__");
    DefineStd(Builder, "unix", Opts);
    Builder.defineMacro("__ELF__");
    if (Opts.POSIXThreads)
      Builder.defineMacro("_REENTRANT");
  }
public:
  OpenBSDTargetInfo(const llvm::Triple &Triple) : OSTargetInfo<Target>(Triple) {
    this->UserLabelPrefix = "";
    this->TLSSupported = false;

      switch (Triple.getArch()) {
        default:
        case llvm::Triple::x86:
        case llvm::Triple::x86_64:
        case llvm::Triple::arm:
        case llvm::Triple::sparc:
          this->MCountName = "__mcount";
          break;
        case llvm::Triple::mips64:
        case llvm::Triple::mips64el:
        case llvm::Triple::ppc:
        case llvm::Triple::sparcv9:
          this->MCountName = "_mcount";
          break;
      }
  }
};

// Bitrig Target
template<typename Target>
class BitrigTargetInfo : public OSTargetInfo<Target> {
protected:
  void getOSDefines(const LangOptions &Opts, const llvm::Triple &Triple,
                    MacroBuilder &Builder) const override {
    // Bitrig defines; list based off of gcc output

    Builder.defineMacro("__Bitrig__");
    DefineStd(Builder, "unix", Opts);
    Builder.defineMacro("__ELF__");
    if (Opts.POSIXThreads)
      Builder.defineMacro("_REENTRANT");
  }
public:
  BitrigTargetInfo(const llvm::Triple &Triple) : OSTargetInfo<Target>(Triple) {
    this->UserLabelPrefix = "";
    this->MCountName = "__mcount";
  }
};

// PSP Target
template<typename Target>
class PSPTargetInfo : public OSTargetInfo<Target> {
protected:
  void getOSDefines(const LangOptions &Opts, const llvm::Triple &Triple,
                    MacroBuilder &Builder) const override {
    // PSP defines; list based on the output of the pspdev gcc toolchain.
    Builder.defineMacro("PSP");
    Builder.defineMacro("_PSP");
    Builder.defineMacro("__psp__");
    Builder.defineMacro("__ELF__");
  }
public:
  PSPTargetInfo(const llvm::Triple &Triple) : OSTargetInfo<Target>(Triple) {
    this->UserLabelPrefix = "";
  }
};

// PS3 PPU Target
template<typename Target>
class PS3PPUTargetInfo : public OSTargetInfo<Target> {
protected:
  void getOSDefines(const LangOptions &Opts, const llvm::Triple &Triple,
                    MacroBuilder &Builder) const override {
    // PS3 PPU defines.
    Builder.defineMacro("__PPC__");
    Builder.defineMacro("__PPU__");
    Builder.defineMacro("__CELLOS_LV2__");
    Builder.defineMacro("__ELF__");
    Builder.defineMacro("__LP32__");
    Builder.defineMacro("_ARCH_PPC64");
    Builder.defineMacro("__powerpc64__");
  }
public:
  PS3PPUTargetInfo(const llvm::Triple &Triple) : OSTargetInfo<Target>(Triple) {
    this->UserLabelPrefix = "";
    this->LongWidth = this->LongAlign = 32;
    this->PointerWidth = this->PointerAlign = 32;
    this->IntMaxType = TargetInfo::SignedLongLong;
    this->Int64Type = TargetInfo::SignedLongLong;
    this->SizeType = TargetInfo::UnsignedInt;
    this->DescriptionString = "E-m:e-p:32:32-i64:64-n32:64";
  }
};

// Solaris target
template<typename Target>
class SolarisTargetInfo : public OSTargetInfo<Target> {
protected:
  void getOSDefines(const LangOptions &Opts, const llvm::Triple &Triple,
                    MacroBuilder &Builder) const override {
    DefineStd(Builder, "sun", Opts);
    DefineStd(Builder, "unix", Opts);
    Builder.defineMacro("__ELF__");
    Builder.defineMacro("__svr4__");
    Builder.defineMacro("__SVR4");
    // Solaris headers require _XOPEN_SOURCE to be set to 600 for C99 and
    // newer, but to 500 for everything else.  feature_test.h has a check to
    // ensure that you are not using C99 with an old version of X/Open or C89
    // with a new version.
    if (Opts.C99)
      Builder.defineMacro("_XOPEN_SOURCE", "600");
    else
      Builder.defineMacro("_XOPEN_SOURCE", "500");
    if (Opts.CPlusPlus)
      Builder.defineMacro("__C99FEATURES__");
    Builder.defineMacro("_LARGEFILE_SOURCE");
    Builder.defineMacro("_LARGEFILE64_SOURCE");
    Builder.defineMacro("__EXTENSIONS__");
    Builder.defineMacro("_REENTRANT");
  }
public:
  SolarisTargetInfo(const llvm::Triple &Triple) : OSTargetInfo<Target>(Triple) {
    this->UserLabelPrefix = "";
    this->WCharType = this->SignedInt;
    // FIXME: WIntType should be SignedLong
  }
};

// Windows target
template<typename Target>
class WindowsTargetInfo : public OSTargetInfo<Target> {
protected:
  void getOSDefines(const LangOptions &Opts, const llvm::Triple &Triple,
                    MacroBuilder &Builder) const override {
    Builder.defineMacro("_WIN32");
  }
  void getVisualStudioDefines(const LangOptions &Opts,
                              MacroBuilder &Builder) const {
    if (Opts.CPlusPlus) {
      if (Opts.RTTIData)
        Builder.defineMacro("_CPPRTTI");

      if (Opts.Exceptions)
        Builder.defineMacro("_CPPUNWIND");
    }

    if (!Opts.CharIsSigned)
      Builder.defineMacro("_CHAR_UNSIGNED");

    // FIXME: POSIXThreads isn't exactly the option this should be defined for,
    //        but it works for now.
    if (Opts.POSIXThreads)
      Builder.defineMacro("_MT");

    if (Opts.MSCompatibilityVersion) {
      Builder.defineMacro("_MSC_VER",
                          Twine(Opts.MSCompatibilityVersion / 100000));
      Builder.defineMacro("_MSC_FULL_VER", Twine(Opts.MSCompatibilityVersion));
      // FIXME We cannot encode the revision information into 32-bits
      Builder.defineMacro("_MSC_BUILD", Twine(1));
    }

    if (Opts.MicrosoftExt) {
      Builder.defineMacro("_MSC_EXTENSIONS");

      if (Opts.CPlusPlus11) {
        Builder.defineMacro("_RVALUE_REFERENCES_V2_SUPPORTED");
        Builder.defineMacro("_RVALUE_REFERENCES_SUPPORTED");
        Builder.defineMacro("_NATIVE_NULLPTR_SUPPORTED");
      }
    }

    Builder.defineMacro("_INTEGRAL_MAX_BITS", "64");
  }

public:
  WindowsTargetInfo(const llvm::Triple &Triple)
      : OSTargetInfo<Target>(Triple) {}
};

template <typename Target>
class NaClTargetInfo : public OSTargetInfo<Target> {
protected:
  void getOSDefines(const LangOptions &Opts, const llvm::Triple &Triple,
                    MacroBuilder &Builder) const override {
    if (Opts.POSIXThreads)
      Builder.defineMacro("_REENTRANT");
    if (Opts.CPlusPlus)
      Builder.defineMacro("_GNU_SOURCE");

    DefineStd(Builder, "unix", Opts);
    Builder.defineMacro("__ELF__");
    Builder.defineMacro("__native_client__");
  }

public:
  NaClTargetInfo(const llvm::Triple &Triple) : OSTargetInfo<Target>(Triple) {
    this->UserLabelPrefix = "";
    this->LongAlign = 32;
    this->LongWidth = 32;
    this->PointerAlign = 32;
    this->PointerWidth = 32;
    this->IntMaxType = TargetInfo::SignedLongLong;
    this->Int64Type = TargetInfo::SignedLongLong;
    this->DoubleAlign = 64;
    this->LongDoubleWidth = 64;
    this->LongDoubleAlign = 64;
    this->LongLongWidth = 64;
    this->LongLongAlign = 64;
    this->SizeType = TargetInfo::UnsignedInt;
    this->PtrDiffType = TargetInfo::SignedInt;
    this->IntPtrType = TargetInfo::SignedInt;
    // RegParmMax is inherited from the underlying architecture
    this->LongDoubleFormat = &llvm::APFloat::IEEEdouble;
    if (Triple.getArch() == llvm::Triple::arm) {
      this->DescriptionString =
          "e-m:e-p:32:32-i64:64-v128:64:128-a:0:32-n32-S128";
    } else if (Triple.getArch() == llvm::Triple::x86) {
      this->DescriptionString = "e-m:e-p:32:32-i64:64-n8:16:32-S128";
    } else if (Triple.getArch() == llvm::Triple::x86_64) {
      this->DescriptionString = "e-m:e-p:32:32-i64:64-n8:16:32:64-S128";
    } else if (Triple.getArch() == llvm::Triple::mipsel) {
      // Handled on mips' setDescriptionString.
    } else {
      assert(Triple.getArch() == llvm::Triple::le32);
      this->DescriptionString = "e-p:32:32-i64:64";
    }
  }
  typename Target::CallingConvCheckResult checkCallingConvention(
      CallingConv CC) const override {
    return CC == CC_PnaclCall ? Target::CCCR_OK :
        Target::checkCallingConvention(CC);
  }
};
} // end anonymous namespace.

//===----------------------------------------------------------------------===//
// Specific target implementations.
//===----------------------------------------------------------------------===//

namespace {
// PPC abstract base class
class PPCTargetInfo : public TargetInfo {
  static const Builtin::Info BuiltinInfo[];
  static const char * const GCCRegNames[];
  static const TargetInfo::GCCRegAlias GCCRegAliases[];
  std::string CPU;

  // Target cpu features.
  bool HasVSX;
  bool HasP8Vector;

protected:
  std::string ABI;

public:
  PPCTargetInfo(const llvm::Triple &Triple)
    : TargetInfo(Triple), HasVSX(false), HasP8Vector(false) {
    BigEndian = (Triple.getArch() != llvm::Triple::ppc64le);
    LongDoubleWidth = LongDoubleAlign = 128;
    LongDoubleFormat = &llvm::APFloat::PPCDoubleDouble;
  }

  /// \brief Flags for architecture specific defines.
  typedef enum {
    ArchDefineNone  = 0,
    ArchDefineName  = 1 << 0, // <name> is substituted for arch name.
    ArchDefinePpcgr = 1 << 1,
    ArchDefinePpcsq = 1 << 2,
    ArchDefine440   = 1 << 3,
    ArchDefine603   = 1 << 4,
    ArchDefine604   = 1 << 5,
    ArchDefinePwr4  = 1 << 6,
    ArchDefinePwr5  = 1 << 7,
    ArchDefinePwr5x = 1 << 8,
    ArchDefinePwr6  = 1 << 9,
    ArchDefinePwr6x = 1 << 10,
    ArchDefinePwr7  = 1 << 11,
    ArchDefinePwr8  = 1 << 12,
    ArchDefineA2    = 1 << 13,
    ArchDefineA2q   = 1 << 14
  } ArchDefineTypes;

  // Note: GCC recognizes the following additional cpus:
  //  401, 403, 405, 405fp, 440fp, 464, 464fp, 476, 476fp, 505, 740, 801,
  //  821, 823, 8540, 8548, e300c2, e300c3, e500mc64, e6500, 860, cell,
  //  titan, rs64.
  bool setCPU(const std::string &Name) override {
    bool CPUKnown = llvm::StringSwitch<bool>(Name)
      .Case("generic", true)
      .Case("440", true)
      .Case("450", true)
      .Case("601", true)
      .Case("602", true)
      .Case("603", true)
      .Case("603e", true)
      .Case("603ev", true)
      .Case("604", true)
      .Case("604e", true)
      .Case("620", true)
      .Case("630", true)
      .Case("g3", true)
      .Case("7400", true)
      .Case("g4", true)
      .Case("7450", true)
      .Case("g4+", true)
      .Case("750", true)
      .Case("970", true)
      .Case("g5", true)
      .Case("a2", true)
      .Case("a2q", true)
      .Case("e500mc", true)
      .Case("e5500", true)
      .Case("power3", true)
      .Case("pwr3", true)
      .Case("power4", true)
      .Case("pwr4", true)
      .Case("power5", true)
      .Case("pwr5", true)
      .Case("power5x", true)
      .Case("pwr5x", true)
      .Case("power6", true)
      .Case("pwr6", true)
      .Case("power6x", true)
      .Case("pwr6x", true)
      .Case("power7", true)
      .Case("pwr7", true)
      .Case("power8", true)
      .Case("pwr8", true)
      .Case("powerpc", true)
      .Case("ppc", true)
      .Case("powerpc64", true)
      .Case("ppc64", true)
      .Case("powerpc64le", true)
      .Case("ppc64le", true)
      .Default(false);

    if (CPUKnown)
      CPU = Name;

    return CPUKnown;
  }


  StringRef getABI() const override { return ABI; }

  void getTargetBuiltins(const Builtin::Info *&Records,
                         unsigned &NumRecords) const override {
    Records = BuiltinInfo;
    NumRecords = clang::PPC::LastTSBuiltin-Builtin::FirstTSBuiltin;
  }

  bool isCLZForZeroUndef() const override { return false; }

  void getTargetDefines(const LangOptions &Opts,
                        MacroBuilder &Builder) const override;

  void getDefaultFeatures(llvm::StringMap<bool> &Features) const override;

  bool handleTargetFeatures(std::vector<std::string> &Features,
                            DiagnosticsEngine &Diags) override;
  bool hasFeature(StringRef Feature) const override;

  void getGCCRegNames(const char * const *&Names,
                      unsigned &NumNames) const override;
  void getGCCRegAliases(const GCCRegAlias *&Aliases,
                        unsigned &NumAliases) const override;
  bool validateAsmConstraint(const char *&Name,
                             TargetInfo::ConstraintInfo &Info) const override {
    switch (*Name) {
    default: return false;
    case 'O': // Zero
      break;
    case 'b': // Base register
    case 'f': // Floating point register
      Info.setAllowsRegister();
      break;
    // FIXME: The following are added to allow parsing.
    // I just took a guess at what the actions should be.
    // Also, is more specific checking needed?  I.e. specific registers?
    case 'd': // Floating point register (containing 64-bit value)
    case 'v': // Altivec vector register
      Info.setAllowsRegister();
      break;
    case 'w':
      switch (Name[1]) {
        case 'd':// VSX vector register to hold vector double data
        case 'f':// VSX vector register to hold vector float data
        case 's':// VSX vector register to hold scalar float data
        case 'a':// Any VSX register
        case 'c':// An individual CR bit
          break;
        default:
          return false;
      }
      Info.setAllowsRegister();
      Name++; // Skip over 'w'.
      break;
    case 'h': // `MQ', `CTR', or `LINK' register
    case 'q': // `MQ' register
    case 'c': // `CTR' register
    case 'l': // `LINK' register
    case 'x': // `CR' register (condition register) number 0
    case 'y': // `CR' register (condition register)
    case 'z': // `XER[CA]' carry bit (part of the XER register)
      Info.setAllowsRegister();
      break;
    case 'I': // Signed 16-bit constant
    case 'J': // Unsigned 16-bit constant shifted left 16 bits
              //  (use `L' instead for SImode constants)
    case 'K': // Unsigned 16-bit constant
    case 'L': // Signed 16-bit constant shifted left 16 bits
    case 'M': // Constant larger than 31
    case 'N': // Exact power of 2
    case 'P': // Constant whose negation is a signed 16-bit constant
    case 'G': // Floating point constant that can be loaded into a
              // register with one instruction per word
    case 'H': // Integer/Floating point constant that can be loaded
              // into a register using three instructions
      break;
    case 'm': // Memory operand. Note that on PowerPC targets, m can
              // include addresses that update the base register. It
              // is therefore only safe to use `m' in an asm statement
              // if that asm statement accesses the operand exactly once.
              // The asm statement must also use `%U<opno>' as a
              // placeholder for the "update" flag in the corresponding
              // load or store instruction. For example:
              // asm ("st%U0 %1,%0" : "=m" (mem) : "r" (val));
              // is correct but:
              // asm ("st %1,%0" : "=m" (mem) : "r" (val));
              // is not. Use es rather than m if you don't want the base
              // register to be updated.
    case 'e':
      if (Name[1] != 's')
          return false;
              // es: A "stable" memory operand; that is, one which does not
              // include any automodification of the base register. Unlike
              // `m', this constraint can be used in asm statements that
              // might access the operand several times, or that might not
              // access it at all.
      Info.setAllowsMemory();
      Name++; // Skip over 'e'.
      break;
    case 'Q': // Memory operand that is an offset from a register (it is
              // usually better to use `m' or `es' in asm statements)
    case 'Z': // Memory operand that is an indexed or indirect from a
              // register (it is usually better to use `m' or `es' in
              // asm statements)
      Info.setAllowsMemory();
      Info.setAllowsRegister();
      break;
    case 'R': // AIX TOC entry
    case 'a': // Address operand that is an indexed or indirect from a
              // register (`p' is preferable for asm statements)
    case 'S': // Constant suitable as a 64-bit mask operand
    case 'T': // Constant suitable as a 32-bit mask operand
    case 'U': // System V Release 4 small data area reference
    case 't': // AND masks that can be performed by two rldic{l, r}
              // instructions
    case 'W': // Vector constant that does not require memory
    case 'j': // Vector constant that is all zeros.
      break;
    // End FIXME.
    }
    return true;
  }
  std::string convertConstraint(const char *&Constraint) const override {
    std::string R;
    switch (*Constraint) {
    case 'e':
    case 'w':
      // Two-character constraint; add "^" hint for later parsing.
      R = std::string("^") + std::string(Constraint, 2);
      Constraint++;
      break;
    default:
      return TargetInfo::convertConstraint(Constraint);
    }
    return R;
  }
  const char *getClobbers() const override {
    return "";
  }
  int getEHDataRegisterNumber(unsigned RegNo) const override {
    if (RegNo == 0) return 3;
    if (RegNo == 1) return 4;
    return -1;
  }
};

const Builtin::Info PPCTargetInfo::BuiltinInfo[] = {
#define BUILTIN(ID, TYPE, ATTRS) { #ID, TYPE, ATTRS, 0, ALL_LANGUAGES },
#define LIBBUILTIN(ID, TYPE, ATTRS, HEADER) { #ID, TYPE, ATTRS, HEADER,\
                                              ALL_LANGUAGES },
#include "clang/Basic/BuiltinsPPC.def"
};

/// handleTargetFeatures - Perform initialization based on the user
/// configured set of features.
bool PPCTargetInfo::handleTargetFeatures(std::vector<std::string> &Features,
                                         DiagnosticsEngine &Diags) {
  for (unsigned i = 0, e = Features.size(); i !=e; ++i) {
    // Ignore disabled features.
    if (Features[i][0] == '-')
      continue;

    StringRef Feature = StringRef(Features[i]).substr(1);

    if (Feature == "vsx") {
      HasVSX = true;
      continue;
    }

    if (Feature == "power8-vector") {
      HasP8Vector = true;
      continue;
    }

    // TODO: Finish this list and add an assert that we've handled them
    // all.
  }

  return true;
}

/// PPCTargetInfo::getTargetDefines - Return a set of the PowerPC-specific
/// #defines that are not tied to a specific subtarget.
void PPCTargetInfo::getTargetDefines(const LangOptions &Opts,
                                     MacroBuilder &Builder) const {
  // Target identification.
  Builder.defineMacro("__ppc__");
  Builder.defineMacro("__PPC__");
  Builder.defineMacro("_ARCH_PPC");
  Builder.defineMacro("__powerpc__");
  Builder.defineMacro("__POWERPC__");
  if (PointerWidth == 64) {
    Builder.defineMacro("_ARCH_PPC64");
    Builder.defineMacro("__powerpc64__");
    Builder.defineMacro("__ppc64__");
    Builder.defineMacro("__PPC64__");
  }

  // Target properties.
  if (getTriple().getArch() == llvm::Triple::ppc64le) {
    Builder.defineMacro("_LITTLE_ENDIAN");
  } else {
    if (getTriple().getOS() != llvm::Triple::NetBSD &&
        getTriple().getOS() != llvm::Triple::OpenBSD)
      Builder.defineMacro("_BIG_ENDIAN");
  }

  // ABI options.
  if (ABI == "elfv1")
    Builder.defineMacro("_CALL_ELF", "1");
  if (ABI == "elfv2")
    Builder.defineMacro("_CALL_ELF", "2");

  // Subtarget options.
  Builder.defineMacro("__NATURAL_ALIGNMENT__");
  Builder.defineMacro("__REGISTER_PREFIX__", "");

  // FIXME: Should be controlled by command line option.
  if (LongDoubleWidth == 128)
    Builder.defineMacro("__LONG_DOUBLE_128__");

  if (Opts.AltiVec) {
    Builder.defineMacro("__VEC__", "10206");
    Builder.defineMacro("__ALTIVEC__");
  }

  // CPU identification.
  ArchDefineTypes defs = (ArchDefineTypes)llvm::StringSwitch<int>(CPU)
    .Case("440",   ArchDefineName)
    .Case("450",   ArchDefineName | ArchDefine440)
    .Case("601",   ArchDefineName)
    .Case("602",   ArchDefineName | ArchDefinePpcgr)
    .Case("603",   ArchDefineName | ArchDefinePpcgr)
    .Case("603e",  ArchDefineName | ArchDefine603 | ArchDefinePpcgr)
    .Case("603ev", ArchDefineName | ArchDefine603 | ArchDefinePpcgr)
    .Case("604",   ArchDefineName | ArchDefinePpcgr)
    .Case("604e",  ArchDefineName | ArchDefine604 | ArchDefinePpcgr)
    .Case("620",   ArchDefineName | ArchDefinePpcgr)
    .Case("630",   ArchDefineName | ArchDefinePpcgr)
    .Case("7400",  ArchDefineName | ArchDefinePpcgr)
    .Case("7450",  ArchDefineName | ArchDefinePpcgr)
    .Case("750",   ArchDefineName | ArchDefinePpcgr)
    .Case("970",   ArchDefineName | ArchDefinePwr4 | ArchDefinePpcgr
                     | ArchDefinePpcsq)
    .Case("a2",    ArchDefineA2)
    .Case("a2q",   ArchDefineName | ArchDefineA2 | ArchDefineA2q)
    .Case("pwr3",  ArchDefinePpcgr)
    .Case("pwr4",  ArchDefineName | ArchDefinePpcgr | ArchDefinePpcsq)
    .Case("pwr5",  ArchDefineName | ArchDefinePwr4 | ArchDefinePpcgr
                     | ArchDefinePpcsq)
    .Case("pwr5x", ArchDefineName | ArchDefinePwr5 | ArchDefinePwr4
                     | ArchDefinePpcgr | ArchDefinePpcsq)
    .Case("pwr6",  ArchDefineName | ArchDefinePwr5x | ArchDefinePwr5
                     | ArchDefinePwr4 | ArchDefinePpcgr | ArchDefinePpcsq)
    .Case("pwr6x", ArchDefineName | ArchDefinePwr6 | ArchDefinePwr5x
                     | ArchDefinePwr5 | ArchDefinePwr4 | ArchDefinePpcgr
                     | ArchDefinePpcsq)
    .Case("pwr7",  ArchDefineName | ArchDefinePwr6x | ArchDefinePwr6
                     | ArchDefinePwr5x | ArchDefinePwr5 | ArchDefinePwr4
                     | ArchDefinePpcgr | ArchDefinePpcsq)
    .Case("pwr8",  ArchDefineName | ArchDefinePwr7 | ArchDefinePwr6x
                     | ArchDefinePwr6 | ArchDefinePwr5x | ArchDefinePwr5
                     | ArchDefinePwr4 | ArchDefinePpcgr | ArchDefinePpcsq)
    .Case("power3",  ArchDefinePpcgr)
    .Case("power4",  ArchDefinePwr4 | ArchDefinePpcgr | ArchDefinePpcsq)
    .Case("power5",  ArchDefinePwr5 | ArchDefinePwr4 | ArchDefinePpcgr
                       | ArchDefinePpcsq)
    .Case("power5x", ArchDefinePwr5x | ArchDefinePwr5 | ArchDefinePwr4
                       | ArchDefinePpcgr | ArchDefinePpcsq)
    .Case("power6",  ArchDefinePwr6 | ArchDefinePwr5x | ArchDefinePwr5
                       | ArchDefinePwr4 | ArchDefinePpcgr | ArchDefinePpcsq)
    .Case("power6x", ArchDefinePwr6x | ArchDefinePwr6 | ArchDefinePwr5x
                       | ArchDefinePwr5 | ArchDefinePwr4 | ArchDefinePpcgr
                       | ArchDefinePpcsq)
    .Case("power7",  ArchDefinePwr7 | ArchDefinePwr6x | ArchDefinePwr6
                       | ArchDefinePwr5x | ArchDefinePwr5 | ArchDefinePwr4
                       | ArchDefinePpcgr | ArchDefinePpcsq)
    .Case("power8",  ArchDefinePwr8 | ArchDefinePwr7 | ArchDefinePwr6x
                       | ArchDefinePwr6 | ArchDefinePwr5x | ArchDefinePwr5
                       | ArchDefinePwr4 | ArchDefinePpcgr | ArchDefinePpcsq)
    .Default(ArchDefineNone);

  if (defs & ArchDefineName)
    Builder.defineMacro(Twine("_ARCH_", StringRef(CPU).upper()));
  if (defs & ArchDefinePpcgr)
    Builder.defineMacro("_ARCH_PPCGR");
  if (defs & ArchDefinePpcsq)
    Builder.defineMacro("_ARCH_PPCSQ");
  if (defs & ArchDefine440)
    Builder.defineMacro("_ARCH_440");
  if (defs & ArchDefine603)
    Builder.defineMacro("_ARCH_603");
  if (defs & ArchDefine604)
    Builder.defineMacro("_ARCH_604");
  if (defs & ArchDefinePwr4)
    Builder.defineMacro("_ARCH_PWR4");
  if (defs & ArchDefinePwr5)
    Builder.defineMacro("_ARCH_PWR5");
  if (defs & ArchDefinePwr5x)
    Builder.defineMacro("_ARCH_PWR5X");
  if (defs & ArchDefinePwr6)
    Builder.defineMacro("_ARCH_PWR6");
  if (defs & ArchDefinePwr6x)
    Builder.defineMacro("_ARCH_PWR6X");
  if (defs & ArchDefinePwr7)
    Builder.defineMacro("_ARCH_PWR7");
  if (defs & ArchDefinePwr8)
    Builder.defineMacro("_ARCH_PWR8");
  if (defs & ArchDefineA2)
    Builder.defineMacro("_ARCH_A2");
  if (defs & ArchDefineA2q) {
    Builder.defineMacro("_ARCH_A2Q");
    Builder.defineMacro("_ARCH_QP");
  }

  if (getTriple().getVendor() == llvm::Triple::BGQ) {
    Builder.defineMacro("__bg__");
    Builder.defineMacro("__THW_BLUEGENE__");
    Builder.defineMacro("__bgq__");
    Builder.defineMacro("__TOS_BGQ__");
  }

  if (HasVSX)
    Builder.defineMacro("__VSX__");
  if (HasP8Vector)
    Builder.defineMacro("__POWER8_VECTOR__");

  // FIXME: The following are not yet generated here by Clang, but are
  //        generated by GCC:
  //
  //   _SOFT_FLOAT_
  //   __RECIP_PRECISION__
  //   __APPLE_ALTIVEC__
  //   __RECIP__
  //   __RECIPF__
  //   __RSQRTE__
  //   __RSQRTEF__
  //   _SOFT_DOUBLE_
  //   __NO_LWSYNC__
  //   __HAVE_BSWAP__
  //   __LONGDOUBLE128
  //   __CMODEL_MEDIUM__
  //   __CMODEL_LARGE__
  //   _CALL_SYSV
  //   _CALL_DARWIN
  //   __NO_FPRS__
}

void PPCTargetInfo::getDefaultFeatures(llvm::StringMap<bool> &Features) const {
  Features["altivec"] = llvm::StringSwitch<bool>(CPU)
    .Case("7400", true)
    .Case("g4", true)
    .Case("7450", true)
    .Case("g4+", true)
    .Case("970", true)
    .Case("g5", true)
    .Case("pwr6", true)
    .Case("pwr7", true)
    .Case("pwr8", true)
    .Case("ppc64", true)
    .Case("ppc64le", true)
    .Default(false);

  Features["qpx"] = (CPU == "a2q");

  if (!ABI.empty())
    Features[ABI] = true;
}

bool PPCTargetInfo::hasFeature(StringRef Feature) const {
  return llvm::StringSwitch<bool>(Feature)
    .Case("powerpc", true)
    .Case("vsx", HasVSX)
    .Case("power8-vector", HasP8Vector)
    .Default(false);
}

const char * const PPCTargetInfo::GCCRegNames[] = {
  "r0", "r1", "r2", "r3", "r4", "r5", "r6", "r7",
  "r8", "r9", "r10", "r11", "r12", "r13", "r14", "r15",
  "r16", "r17", "r18", "r19", "r20", "r21", "r22", "r23",
  "r24", "r25", "r26", "r27", "r28", "r29", "r30", "r31",
  "f0", "f1", "f2", "f3", "f4", "f5", "f6", "f7",
  "f8", "f9", "f10", "f11", "f12", "f13", "f14", "f15",
  "f16", "f17", "f18", "f19", "f20", "f21", "f22", "f23",
  "f24", "f25", "f26", "f27", "f28", "f29", "f30", "f31",
  "mq", "lr", "ctr", "ap",
  "cr0", "cr1", "cr2", "cr3", "cr4", "cr5", "cr6", "cr7",
  "xer",
  "v0", "v1", "v2", "v3", "v4", "v5", "v6", "v7",
  "v8", "v9", "v10", "v11", "v12", "v13", "v14", "v15",
  "v16", "v17", "v18", "v19", "v20", "v21", "v22", "v23",
  "v24", "v25", "v26", "v27", "v28", "v29", "v30", "v31",
  "vrsave", "vscr",
  "spe_acc", "spefscr",
  "sfp"
};

void PPCTargetInfo::getGCCRegNames(const char * const *&Names,
                                   unsigned &NumNames) const {
  Names = GCCRegNames;
  NumNames = llvm::array_lengthof(GCCRegNames);
}

const TargetInfo::GCCRegAlias PPCTargetInfo::GCCRegAliases[] = {
  // While some of these aliases do map to different registers
  // they still share the same register name.
  { { "0" }, "r0" },
  { { "1"}, "r1" },
  { { "2" }, "r2" },
  { { "3" }, "r3" },
  { { "4" }, "r4" },
  { { "5" }, "r5" },
  { { "6" }, "r6" },
  { { "7" }, "r7" },
  { { "8" }, "r8" },
  { { "9" }, "r9" },
  { { "10" }, "r10" },
  { { "11" }, "r11" },
  { { "12" }, "r12" },
  { { "13" }, "r13" },
  { { "14" }, "r14" },
  { { "15" }, "r15" },
  { { "16" }, "r16" },
  { { "17" }, "r17" },
  { { "18" }, "r18" },
  { { "19" }, "r19" },
  { { "20" }, "r20" },
  { { "21" }, "r21" },
  { { "22" }, "r22" },
  { { "23" }, "r23" },
  { { "24" }, "r24" },
  { { "25" }, "r25" },
  { { "26" }, "r26" },
  { { "27" }, "r27" },
  { { "28" }, "r28" },
  { { "29" }, "r29" },
  { { "30" }, "r30" },
  { { "31" }, "r31" },
  { { "fr0" }, "f0" },
  { { "fr1" }, "f1" },
  { { "fr2" }, "f2" },
  { { "fr3" }, "f3" },
  { { "fr4" }, "f4" },
  { { "fr5" }, "f5" },
  { { "fr6" }, "f6" },
  { { "fr7" }, "f7" },
  { { "fr8" }, "f8" },
  { { "fr9" }, "f9" },
  { { "fr10" }, "f10" },
  { { "fr11" }, "f11" },
  { { "fr12" }, "f12" },
  { { "fr13" }, "f13" },
  { { "fr14" }, "f14" },
  { { "fr15" }, "f15" },
  { { "fr16" }, "f16" },
  { { "fr17" }, "f17" },
  { { "fr18" }, "f18" },
  { { "fr19" }, "f19" },
  { { "fr20" }, "f20" },
  { { "fr21" }, "f21" },
  { { "fr22" }, "f22" },
  { { "fr23" }, "f23" },
  { { "fr24" }, "f24" },
  { { "fr25" }, "f25" },
  { { "fr26" }, "f26" },
  { { "fr27" }, "f27" },
  { { "fr28" }, "f28" },
  { { "fr29" }, "f29" },
  { { "fr30" }, "f30" },
  { { "fr31" }, "f31" },
  { { "cc" }, "cr0" },
};

void PPCTargetInfo::getGCCRegAliases(const GCCRegAlias *&Aliases,
                                     unsigned &NumAliases) const {
  Aliases = GCCRegAliases;
  NumAliases = llvm::array_lengthof(GCCRegAliases);
}
} // end anonymous namespace.

namespace {
class PPC32TargetInfo : public PPCTargetInfo {
public:
  PPC32TargetInfo(const llvm::Triple &Triple) : PPCTargetInfo(Triple) {
    DescriptionString = "E-m:e-p:32:32-i64:64-n32";

    switch (getTriple().getOS()) {
    case llvm::Triple::Linux:
    case llvm::Triple::FreeBSD:
    case llvm::Triple::NetBSD:
      SizeType = UnsignedInt;
      PtrDiffType = SignedInt;
      IntPtrType = SignedInt;
      break;
    default:
      break;
    }

    if (getTriple().getOS() == llvm::Triple::FreeBSD) {
      LongDoubleWidth = LongDoubleAlign = 64;
      LongDoubleFormat = &llvm::APFloat::IEEEdouble;
    }

    // PPC32 supports atomics up to 4 bytes.
    MaxAtomicPromoteWidth = MaxAtomicInlineWidth = 32;
  }

  BuiltinVaListKind getBuiltinVaListKind() const override {
    // This is the ELF definition, and is overridden by the Darwin sub-target
    return TargetInfo::PowerABIBuiltinVaList;
  }
};
} // end anonymous namespace.

// Note: ABI differences may eventually require us to have a separate
// TargetInfo for little endian.
namespace {
class PPC64TargetInfo : public PPCTargetInfo {
public:
  PPC64TargetInfo(const llvm::Triple &Triple) : PPCTargetInfo(Triple) {
    LongWidth = LongAlign = PointerWidth = PointerAlign = 64;
    IntMaxType = SignedLong;
    Int64Type = SignedLong;

    if ((Triple.getArch() == llvm::Triple::ppc64le)) {
      DescriptionString = "e-m:e-i64:64-n32:64";
      ABI = "elfv2";
    } else {
      DescriptionString = "E-m:e-i64:64-n32:64";
      ABI = "elfv1";
    }

    switch (getTriple().getOS()) {
    case llvm::Triple::FreeBSD:
      LongDoubleWidth = LongDoubleAlign = 64;
      LongDoubleFormat = &llvm::APFloat::IEEEdouble;
      break;
    case llvm::Triple::NetBSD:
      IntMaxType = SignedLongLong;
      Int64Type = SignedLongLong;
      break;
    default:
      break;
    }

    // PPC64 supports atomics up to 8 bytes.
    MaxAtomicPromoteWidth = MaxAtomicInlineWidth = 64;
  }
  BuiltinVaListKind getBuiltinVaListKind() const override {
    return TargetInfo::CharPtrBuiltinVaList;
  }
  // PPC64 Linux-specifc ABI options.
  bool setABI(const std::string &Name) override {
    if (Name == "elfv1" || Name == "elfv2") {
      ABI = Name;
      return true;
    }
    return false;
  }
};
} // end anonymous namespace.


namespace {
class DarwinPPC32TargetInfo :
  public DarwinTargetInfo<PPC32TargetInfo> {
public:
  DarwinPPC32TargetInfo(const llvm::Triple &Triple)
      : DarwinTargetInfo<PPC32TargetInfo>(Triple) {
    HasAlignMac68kSupport = true;
    BoolWidth = BoolAlign = 32; //XXX support -mone-byte-bool?
    PtrDiffType = SignedInt; // for http://llvm.org/bugs/show_bug.cgi?id=15726
    LongLongAlign = 32;
    SuitableAlign = 128;
    DescriptionString = "E-m:o-p:32:32-f64:32:64-n32";
  }
  BuiltinVaListKind getBuiltinVaListKind() const override {
    return TargetInfo::CharPtrBuiltinVaList;
  }
};

class DarwinPPC64TargetInfo :
  public DarwinTargetInfo<PPC64TargetInfo> {
public:
  DarwinPPC64TargetInfo(const llvm::Triple &Triple)
      : DarwinTargetInfo<PPC64TargetInfo>(Triple) {
    HasAlignMac68kSupport = true;
    SuitableAlign = 128;
    DescriptionString = "E-m:o-i64:64-n32:64";
  }
};
} // end anonymous namespace.

namespace {
  static const unsigned NVPTXAddrSpaceMap[] = {
    1,    // opencl_global
    3,    // opencl_local
    4,    // opencl_constant
    // FIXME: generic has to be added to the target
    0,    // opencl_generic
    1,    // cuda_device
    4,    // cuda_constant
    3,    // cuda_shared
  };
  class NVPTXTargetInfo : public TargetInfo {
    static const char * const GCCRegNames[];
    static const Builtin::Info BuiltinInfo[];
  public:
    NVPTXTargetInfo(const llvm::Triple &Triple) : TargetInfo(Triple) {
      BigEndian = false;
      TLSSupported = false;
      LongWidth = LongAlign = 64;
      AddrSpaceMap = &NVPTXAddrSpaceMap;
      UseAddrSpaceMapMangling = true;
      // Define available target features
      // These must be defined in sorted order!
      NoAsmVariants = true;
    }
    void getTargetDefines(const LangOptions &Opts,
                          MacroBuilder &Builder) const override {
      Builder.defineMacro("__PTX__");
      Builder.defineMacro("__NVPTX__");
    }
    void getTargetBuiltins(const Builtin::Info *&Records,
                           unsigned &NumRecords) const override {
      Records = BuiltinInfo;
      NumRecords = clang::NVPTX::LastTSBuiltin-Builtin::FirstTSBuiltin;
    }
    bool hasFeature(StringRef Feature) const override {
      return Feature == "ptx" || Feature == "nvptx";
    }

    void getGCCRegNames(const char * const *&Names,
                        unsigned &NumNames) const override;
    void getGCCRegAliases(const GCCRegAlias *&Aliases,
                                  unsigned &NumAliases) const override {
      // No aliases.
      Aliases = nullptr;
      NumAliases = 0;
    }
    bool
    validateAsmConstraint(const char *&Name,
                          TargetInfo::ConstraintInfo &Info) const override {
      switch (*Name) {
      default: return false;
      case 'c':
      case 'h':
      case 'r':
      case 'l':
      case 'f':
      case 'd':
        Info.setAllowsRegister();
        return true;
      }
    }
    const char *getClobbers() const override {
      // FIXME: Is this really right?
      return "";
    }
    BuiltinVaListKind getBuiltinVaListKind() const override {
      // FIXME: implement
      return TargetInfo::CharPtrBuiltinVaList;
    }
    bool setCPU(const std::string &Name) override {
      bool Valid = llvm::StringSwitch<bool>(Name)
        .Case("sm_20", true)
        .Case("sm_21", true)
        .Case("sm_30", true)
        .Case("sm_35", true)
        .Default(false);

      return Valid;
    }
  };

  const Builtin::Info NVPTXTargetInfo::BuiltinInfo[] = {
#define BUILTIN(ID, TYPE, ATTRS) { #ID, TYPE, ATTRS, 0, ALL_LANGUAGES },
#define LIBBUILTIN(ID, TYPE, ATTRS, HEADER) { #ID, TYPE, ATTRS, HEADER,\
                                              ALL_LANGUAGES },
#include "clang/Basic/BuiltinsNVPTX.def"
  };

  const char * const NVPTXTargetInfo::GCCRegNames[] = {
    "r0"
  };

  void NVPTXTargetInfo::getGCCRegNames(const char * const *&Names,
                                     unsigned &NumNames) const {
    Names = GCCRegNames;
    NumNames = llvm::array_lengthof(GCCRegNames);
  }

  class NVPTX32TargetInfo : public NVPTXTargetInfo {
  public:
    NVPTX32TargetInfo(const llvm::Triple &Triple) : NVPTXTargetInfo(Triple) {
      PointerWidth = PointerAlign = 32;
      SizeType     = PtrDiffType = TargetInfo::UnsignedInt;
      IntPtrType = TargetInfo::SignedInt;
      DescriptionString = "e-p:32:32-i64:64-v16:16-v32:32-n16:32:64";
  }
  };

  class NVPTX64TargetInfo : public NVPTXTargetInfo {
  public:
    NVPTX64TargetInfo(const llvm::Triple &Triple) : NVPTXTargetInfo(Triple) {
      PointerWidth = PointerAlign = 64;
      SizeType     = PtrDiffType = TargetInfo::UnsignedLongLong;
      IntPtrType = TargetInfo::SignedLongLong;
      DescriptionString = "e-i64:64-v16:16-v32:32-n16:32:64";
  }
  };
}

namespace {

static const unsigned R600AddrSpaceMap[] = {
  1,    // opencl_global
  3,    // opencl_local
  2,    // opencl_constant
  4,    // opencl_generic
  1,    // cuda_device
  2,    // cuda_constant
  3     // cuda_shared
};

// If you edit the description strings, make sure you update
// getPointerWidthV().

static const char *DescriptionStringR600 =
  "e-p:32:32-i64:64-v16:16-v24:32-v32:32-v48:64-v96:128"
  "-v192:256-v256:256-v512:512-v1024:1024-v2048:2048-n32:64";

static const char *DescriptionStringR600DoubleOps =
  "e-p:32:32-i64:64-v16:16-v24:32-v32:32-v48:64-v96:128"
  "-v192:256-v256:256-v512:512-v1024:1024-v2048:2048-n32:64";

static const char *DescriptionStringSI =
  "e-p:32:32-p1:64:64-p2:64:64-p3:32:32-p4:64:64-p5:32:32-p24:64:64"
  "-i64:64-v16:16-v24:32-v32:32-v48:64-v96:128"
  "-v192:256-v256:256-v512:512-v1024:1024-v2048:2048-n32:64";

class R600TargetInfo : public TargetInfo {
  static const Builtin::Info BuiltinInfo[];

  /// \brief The GPU profiles supported by the R600 target.
  enum GPUKind {
    GK_NONE,
    GK_R600,
    GK_R600_DOUBLE_OPS,
    GK_R700,
    GK_R700_DOUBLE_OPS,
    GK_EVERGREEN,
    GK_EVERGREEN_DOUBLE_OPS,
    GK_NORTHERN_ISLANDS,
    GK_CAYMAN,
    GK_SOUTHERN_ISLANDS,
    GK_SEA_ISLANDS
  } GPU;

public:
  R600TargetInfo(const llvm::Triple &Triple)
      : TargetInfo(Triple), GPU(GK_R600) {
    DescriptionString = DescriptionStringR600;
    AddrSpaceMap = &R600AddrSpaceMap;
    UseAddrSpaceMapMangling = true;
  }

  uint64_t getPointerWidthV(unsigned AddrSpace) const override {
    if (GPU <= GK_CAYMAN)
      return 32;

    switch(AddrSpace) {
      default:
        return 64;
      case 0:
      case 3:
      case 5:
        return 32;
    }
  }

  const char * getClobbers() const override {
    return "";
  }

  void getGCCRegNames(const char * const *&Names,
                      unsigned &numNames) const override {
    Names = nullptr;
    numNames = 0;
  }

  void getGCCRegAliases(const GCCRegAlias *&Aliases,
                        unsigned &NumAliases) const override {
    Aliases = nullptr;
    NumAliases = 0;
  }

  bool validateAsmConstraint(const char *&Name,
                             TargetInfo::ConstraintInfo &info) const override {
    return true;
  }

  void getTargetBuiltins(const Builtin::Info *&Records,
                         unsigned &NumRecords) const override {
    Records = BuiltinInfo;
    NumRecords = clang::R600::LastTSBuiltin - Builtin::FirstTSBuiltin;
  }

  void getTargetDefines(const LangOptions &Opts,
                        MacroBuilder &Builder) const override {
    Builder.defineMacro("__R600__");
  }

  BuiltinVaListKind getBuiltinVaListKind() const override {
    return TargetInfo::CharPtrBuiltinVaList;
  }

  bool setCPU(const std::string &Name) override {
    GPU = llvm::StringSwitch<GPUKind>(Name)
      .Case("r600" ,    GK_R600)
      .Case("rv610",    GK_R600)
      .Case("rv620",    GK_R600)
      .Case("rv630",    GK_R600)
      .Case("rv635",    GK_R600)
      .Case("rs780",    GK_R600)
      .Case("rs880",    GK_R600)
      .Case("rv670",    GK_R600_DOUBLE_OPS)
      .Case("rv710",    GK_R700)
      .Case("rv730",    GK_R700)
      .Case("rv740",    GK_R700_DOUBLE_OPS)
      .Case("rv770",    GK_R700_DOUBLE_OPS)
      .Case("palm",     GK_EVERGREEN)
      .Case("cedar",    GK_EVERGREEN)
      .Case("sumo",     GK_EVERGREEN)
      .Case("sumo2",    GK_EVERGREEN)
      .Case("redwood",  GK_EVERGREEN)
      .Case("juniper",  GK_EVERGREEN)
      .Case("hemlock",  GK_EVERGREEN_DOUBLE_OPS)
      .Case("cypress",  GK_EVERGREEN_DOUBLE_OPS)
      .Case("barts",    GK_NORTHERN_ISLANDS)
      .Case("turks",    GK_NORTHERN_ISLANDS)
      .Case("caicos",   GK_NORTHERN_ISLANDS)
      .Case("cayman",   GK_CAYMAN)
      .Case("aruba",    GK_CAYMAN)
      .Case("tahiti",   GK_SOUTHERN_ISLANDS)
      .Case("pitcairn", GK_SOUTHERN_ISLANDS)
      .Case("verde",    GK_SOUTHERN_ISLANDS)
      .Case("oland",    GK_SOUTHERN_ISLANDS)
      .Case("hainan",   GK_SOUTHERN_ISLANDS)
      .Case("bonaire",  GK_SEA_ISLANDS)
      .Case("kabini",   GK_SEA_ISLANDS)
      .Case("kaveri",   GK_SEA_ISLANDS)
      .Case("hawaii",   GK_SEA_ISLANDS)
      .Case("mullins",  GK_SEA_ISLANDS)
      .Default(GK_NONE);

    if (GPU == GK_NONE) {
      return false;
    }

    // Set the correct data layout
    switch (GPU) {
    case GK_NONE:
    case GK_R600:
    case GK_R700:
    case GK_EVERGREEN:
    case GK_NORTHERN_ISLANDS:
      DescriptionString = DescriptionStringR600;
      break;
    case GK_R600_DOUBLE_OPS:
    case GK_R700_DOUBLE_OPS:
    case GK_EVERGREEN_DOUBLE_OPS:
    case GK_CAYMAN:
      DescriptionString = DescriptionStringR600DoubleOps;
      break;
    case GK_SOUTHERN_ISLANDS:
    case GK_SEA_ISLANDS:
      DescriptionString = DescriptionStringSI;
      break;
    }

    return true;
  }
};

const Builtin::Info R600TargetInfo::BuiltinInfo[] = {
#define BUILTIN(ID, TYPE, ATTRS)                \
  { #ID, TYPE, ATTRS, 0, ALL_LANGUAGES },
#include "clang/Basic/BuiltinsR600.def"
};

} // end anonymous namespace

namespace {
// Namespace for x86 abstract base class
const Builtin::Info BuiltinInfo[] = {
#define BUILTIN(ID, TYPE, ATTRS) { #ID, TYPE, ATTRS, 0, ALL_LANGUAGES },
#define LIBBUILTIN(ID, TYPE, ATTRS, HEADER) { #ID, TYPE, ATTRS, HEADER,\
                                              ALL_LANGUAGES },
#include "clang/Basic/BuiltinsX86.def"
};

static const char* const GCCRegNames[] = {
  "ax", "dx", "cx", "bx", "si", "di", "bp", "sp",
  "st", "st(1)", "st(2)", "st(3)", "st(4)", "st(5)", "st(6)", "st(7)",
  "argp", "flags", "fpcr", "fpsr", "dirflag", "frame",
  "xmm0", "xmm1", "xmm2", "xmm3", "xmm4", "xmm5", "xmm6", "xmm7",
  "mm0", "mm1", "mm2", "mm3", "mm4", "mm5", "mm6", "mm7",
  "r8", "r9", "r10", "r11", "r12", "r13", "r14", "r15",
  "xmm8", "xmm9", "xmm10", "xmm11", "xmm12", "xmm13", "xmm14", "xmm15",
  "ymm0", "ymm1", "ymm2", "ymm3", "ymm4", "ymm5", "ymm6", "ymm7",
  "ymm8", "ymm9", "ymm10", "ymm11", "ymm12", "ymm13", "ymm14", "ymm15",
};

const TargetInfo::AddlRegName AddlRegNames[] = {
  { { "al", "ah", "eax", "rax" }, 0 },
  { { "bl", "bh", "ebx", "rbx" }, 3 },
  { { "cl", "ch", "ecx", "rcx" }, 2 },
  { { "dl", "dh", "edx", "rdx" }, 1 },
  { { "esi", "rsi" }, 4 },
  { { "edi", "rdi" }, 5 },
  { { "esp", "rsp" }, 7 },
  { { "ebp", "rbp" }, 6 },
};

// X86 target abstract base class; x86-32 and x86-64 are very close, so
// most of the implementation can be shared.
class X86TargetInfo : public TargetInfo {
  enum X86SSEEnum {
    NoSSE, SSE1, SSE2, SSE3, SSSE3, SSE41, SSE42, AVX, AVX2, AVX512F
  } SSELevel;
  enum MMX3DNowEnum {
    NoMMX3DNow, MMX, AMD3DNow, AMD3DNowAthlon
  } MMX3DNowLevel;
  enum XOPEnum {
    NoXOP,
    SSE4A,
    FMA4,
    XOP
  } XOPLevel;

  bool HasAES;
  bool HasPCLMUL;
  bool HasLZCNT;
  bool HasRDRND;
  bool HasFSGSBASE;
  bool HasBMI;
  bool HasBMI2;
  bool HasPOPCNT;
  bool HasRTM;
  bool HasPRFCHW;
  bool HasRDSEED;
  bool HasADX;
  bool HasTBM;
  bool HasFMA;
  bool HasF16C;
  bool HasAVX512CD, HasAVX512ER, HasAVX512PF, HasAVX512DQ, HasAVX512BW,
      HasAVX512VL;
  bool HasSHA;
  bool HasCX16;

  /// \brief Enumeration of all of the X86 CPUs supported by Clang.
  ///
  /// Each enumeration represents a particular CPU supported by Clang. These
  /// loosely correspond to the options passed to '-march' or '-mtune' flags.
  enum CPUKind {
    CK_Generic,

    /// \name i386
    /// i386-generation processors.
    //@{
    CK_i386,
    //@}

    /// \name i486
    /// i486-generation processors.
    //@{
    CK_i486,
    CK_WinChipC6,
    CK_WinChip2,
    CK_C3,
    //@}

    /// \name i586
    /// i586-generation processors, P5 microarchitecture based.
    //@{
    CK_i586,
    CK_Pentium,
    CK_PentiumMMX,
    //@}

    /// \name i686
    /// i686-generation processors, P6 / Pentium M microarchitecture based.
    //@{
    CK_i686,
    CK_PentiumPro,
    CK_Pentium2,
    CK_Pentium3,
    CK_Pentium3M,
    CK_PentiumM,
    CK_C3_2,

    /// This enumerator is a bit odd, as GCC no longer accepts -march=yonah.
    /// Clang however has some logic to suport this.
    // FIXME: Warn, deprecate, and potentially remove this.
    CK_Yonah,
    //@}

    /// \name Netburst
    /// Netburst microarchitecture based processors.
    //@{
    CK_Pentium4,
    CK_Pentium4M,
    CK_Prescott,
    CK_Nocona,
    //@}

    /// \name Core
    /// Core microarchitecture based processors.
    //@{
    CK_Core2,

    /// This enumerator, like \see CK_Yonah, is a bit odd. It is another
    /// codename which GCC no longer accepts as an option to -march, but Clang
    /// has some logic for recognizing it.
    // FIXME: Warn, deprecate, and potentially remove this.
    CK_Penryn,
    //@}

    /// \name Atom
    /// Atom processors
    //@{
    CK_Atom,
    CK_Silvermont,
    //@}

    /// \name Nehalem
    /// Nehalem microarchitecture based processors.
    //@{
    CK_Corei7,
    CK_Corei7AVX,
    CK_CoreAVXi,
    CK_CoreAVX2,
    CK_Broadwell,
    //@}

    /// \name Knights Landing
    /// Knights Landing processor.
    CK_KNL,

    /// \name Skylake Server
    /// Skylake server processor.
    CK_SKX,

    /// \name K6
    /// K6 architecture processors.
    //@{
    CK_K6,
    CK_K6_2,
    CK_K6_3,
    //@}

    /// \name K7
    /// K7 architecture processors.
    //@{
    CK_Athlon,
    CK_AthlonThunderbird,
    CK_Athlon4,
    CK_AthlonXP,
    CK_AthlonMP,
    //@}

    /// \name K8
    /// K8 architecture processors.
    //@{
    CK_Athlon64,
    CK_Athlon64SSE3,
    CK_AthlonFX,
    CK_K8,
    CK_K8SSE3,
    CK_Opteron,
    CK_OpteronSSE3,
    CK_AMDFAM10,
    //@}

    /// \name Bobcat
    /// Bobcat architecture processors.
    //@{
    CK_BTVER1,
    CK_BTVER2,
    //@}

    /// \name Bulldozer
    /// Bulldozer architecture processors.
    //@{
    CK_BDVER1,
    CK_BDVER2,
    CK_BDVER3,
    CK_BDVER4,
    //@}

    /// This specification is deprecated and will be removed in the future.
    /// Users should prefer \see CK_K8.
    // FIXME: Warn on this when the CPU is set to it.
    //@{
    CK_x86_64,
    //@}

    /// \name Geode
    /// Geode processors.
    //@{
    CK_Geode
    //@}
  } CPU;

  enum FPMathKind {
    FP_Default,
    FP_SSE,
    FP_387
  } FPMath;

public:
  X86TargetInfo(const llvm::Triple &Triple)
      : TargetInfo(Triple), SSELevel(NoSSE), MMX3DNowLevel(NoMMX3DNow),
        XOPLevel(NoXOP), HasAES(false), HasPCLMUL(false), HasLZCNT(false),
        HasRDRND(false), HasFSGSBASE(false), HasBMI(false), HasBMI2(false),
        HasPOPCNT(false), HasRTM(false), HasPRFCHW(false), HasRDSEED(false),
        HasADX(false), HasTBM(false), HasFMA(false), HasF16C(false),
        HasAVX512CD(false), HasAVX512ER(false), HasAVX512PF(false),
        HasAVX512DQ(false), HasAVX512BW(false), HasAVX512VL(false),
        HasSHA(false), HasCX16(false), CPU(CK_Generic), FPMath(FP_Default) {
    BigEndian = false;
    LongDoubleFormat = &llvm::APFloat::x87DoubleExtended;
  }
  unsigned getFloatEvalMethod() const override {
    // X87 evaluates with 80 bits "long double" precision.
    return SSELevel == NoSSE ? 2 : 0;
  }
  void getTargetBuiltins(const Builtin::Info *&Records,
                                 unsigned &NumRecords) const override {
    Records = BuiltinInfo;
    NumRecords = clang::X86::LastTSBuiltin-Builtin::FirstTSBuiltin;
  }
  void getGCCRegNames(const char * const *&Names,
                      unsigned &NumNames) const override {
    Names = GCCRegNames;
    NumNames = llvm::array_lengthof(GCCRegNames);
  }
  void getGCCRegAliases(const GCCRegAlias *&Aliases,
                        unsigned &NumAliases) const override {
    Aliases = nullptr;
    NumAliases = 0;
  }
  void getGCCAddlRegNames(const AddlRegName *&Names,
                          unsigned &NumNames) const override {
    Names = AddlRegNames;
    NumNames = llvm::array_lengthof(AddlRegNames);
  }
  bool validateAsmConstraint(const char *&Name,
                             TargetInfo::ConstraintInfo &info) const override;

  bool validateOutputSize(StringRef Constraint, unsigned Size) const override;

  bool validateInputSize(StringRef Constraint, unsigned Size) const override;

  virtual bool validateOperandSize(StringRef Constraint, unsigned Size) const;

  std::string convertConstraint(const char *&Constraint) const override;
  const char *getClobbers() const override {
    return "~{dirflag},~{fpsr},~{flags}";
  }
  void getTargetDefines(const LangOptions &Opts,
                        MacroBuilder &Builder) const override;
  static void setSSELevel(llvm::StringMap<bool> &Features, X86SSEEnum Level,
                          bool Enabled);
  static void setMMXLevel(llvm::StringMap<bool> &Features, MMX3DNowEnum Level,
                          bool Enabled);
  static void setXOPLevel(llvm::StringMap<bool> &Features, XOPEnum Level,
                          bool Enabled);
  void setFeatureEnabled(llvm::StringMap<bool> &Features,
                         StringRef Name, bool Enabled) const override {
    setFeatureEnabledImpl(Features, Name, Enabled);
  }
  // This exists purely to cut down on the number of virtual calls in
  // getDefaultFeatures which calls this repeatedly.
  static void setFeatureEnabledImpl(llvm::StringMap<bool> &Features,
                                    StringRef Name, bool Enabled);
  void getDefaultFeatures(llvm::StringMap<bool> &Features) const override;
  bool hasFeature(StringRef Feature) const override;
  bool handleTargetFeatures(std::vector<std::string> &Features,
                            DiagnosticsEngine &Diags) override;
  StringRef getABI() const override {
    if (getTriple().getArch() == llvm::Triple::x86_64 && SSELevel >= AVX)
      return "avx";
    else if (getTriple().getArch() == llvm::Triple::x86 &&
             MMX3DNowLevel == NoMMX3DNow)
      return "no-mmx";
    return "";
  }
  bool setCPU(const std::string &Name) override {
    CPU = llvm::StringSwitch<CPUKind>(Name)
      .Case("i386", CK_i386)
      .Case("i486", CK_i486)
      .Case("winchip-c6", CK_WinChipC6)
      .Case("winchip2", CK_WinChip2)
      .Case("c3", CK_C3)
      .Case("i586", CK_i586)
      .Case("pentium", CK_Pentium)
      .Case("pentium-mmx", CK_PentiumMMX)
      .Case("i686", CK_i686)
      .Case("pentiumpro", CK_PentiumPro)
      .Case("pentium2", CK_Pentium2)
      .Case("pentium3", CK_Pentium3)
      .Case("pentium3m", CK_Pentium3M)
      .Case("pentium-m", CK_PentiumM)
      .Case("c3-2", CK_C3_2)
      .Case("yonah", CK_Yonah)
      .Case("pentium4", CK_Pentium4)
      .Case("pentium4m", CK_Pentium4M)
      .Case("prescott", CK_Prescott)
      .Case("nocona", CK_Nocona)
      .Case("core2", CK_Core2)
      .Case("penryn", CK_Penryn)
      .Case("atom", CK_Atom)
      .Case("slm", CK_Silvermont)
      .Case("corei7", CK_Corei7)
      .Case("corei7-avx", CK_Corei7AVX)
      .Case("core-avx-i", CK_CoreAVXi)
      .Case("core-avx2", CK_CoreAVX2)
      .Case("broadwell", CK_Broadwell)
      .Case("knl", CK_KNL)
      .Case("skx", CK_SKX)
      .Case("k6", CK_K6)
      .Case("k6-2", CK_K6_2)
      .Case("k6-3", CK_K6_3)
      .Case("athlon", CK_Athlon)
      .Case("athlon-tbird", CK_AthlonThunderbird)
      .Case("athlon-4", CK_Athlon4)
      .Case("athlon-xp", CK_AthlonXP)
      .Case("athlon-mp", CK_AthlonMP)
      .Case("athlon64", CK_Athlon64)
      .Case("athlon64-sse3", CK_Athlon64SSE3)
      .Case("athlon-fx", CK_AthlonFX)
      .Case("k8", CK_K8)
      .Case("k8-sse3", CK_K8SSE3)
      .Case("opteron", CK_Opteron)
      .Case("opteron-sse3", CK_OpteronSSE3)
      .Case("amdfam10", CK_AMDFAM10)
      .Case("btver1", CK_BTVER1)
      .Case("btver2", CK_BTVER2)
      .Case("bdver1", CK_BDVER1)
      .Case("bdver2", CK_BDVER2)
      .Case("bdver3", CK_BDVER3)
      .Case("bdver4", CK_BDVER4)
      .Case("x86-64", CK_x86_64)
      .Case("geode", CK_Geode)
      .Default(CK_Generic);

    // Perform any per-CPU checks necessary to determine if this CPU is
    // acceptable.
    // FIXME: This results in terrible diagnostics. Clang just says the CPU is
    // invalid without explaining *why*.
    switch (CPU) {
    case CK_Generic:
      // No processor selected!
      return false;

    case CK_i386:
    case CK_i486:
    case CK_WinChipC6:
    case CK_WinChip2:
    case CK_C3:
    case CK_i586:
    case CK_Pentium:
    case CK_PentiumMMX:
    case CK_i686:
    case CK_PentiumPro:
    case CK_Pentium2:
    case CK_Pentium3:
    case CK_Pentium3M:
    case CK_PentiumM:
    case CK_Yonah:
    case CK_C3_2:
    case CK_Pentium4:
    case CK_Pentium4M:
    case CK_Prescott:
    case CK_K6:
    case CK_K6_2:
    case CK_K6_3:
    case CK_Athlon:
    case CK_AthlonThunderbird:
    case CK_Athlon4:
    case CK_AthlonXP:
    case CK_AthlonMP:
    case CK_Geode:
      // Only accept certain architectures when compiling in 32-bit mode.
      if (getTriple().getArch() != llvm::Triple::x86)
        return false;

      // Fallthrough
    case CK_Nocona:
    case CK_Core2:
    case CK_Penryn:
    case CK_Atom:
    case CK_Silvermont:
    case CK_Corei7:
    case CK_Corei7AVX:
    case CK_CoreAVXi:
    case CK_CoreAVX2:
    case CK_Broadwell:
    case CK_KNL:
    case CK_SKX:
    case CK_Athlon64:
    case CK_Athlon64SSE3:
    case CK_AthlonFX:
    case CK_K8:
    case CK_K8SSE3:
    case CK_Opteron:
    case CK_OpteronSSE3:
    case CK_AMDFAM10:
    case CK_BTVER1:
    case CK_BTVER2:
    case CK_BDVER1:
    case CK_BDVER2:
    case CK_BDVER3:
    case CK_BDVER4:
    case CK_x86_64:
      return true;
    }
    llvm_unreachable("Unhandled CPU kind");
  }

  bool setFPMath(StringRef Name) override;

  CallingConvCheckResult checkCallingConvention(CallingConv CC) const override {
    // We accept all non-ARM calling conventions
    return (CC == CC_X86ThisCall ||
            CC == CC_X86FastCall ||
            CC == CC_X86StdCall ||
            CC == CC_X86VectorCall ||
            CC == CC_C ||
            CC == CC_X86Pascal ||
            CC == CC_IntelOclBicc) ? CCCR_OK : CCCR_Warning;
  }

  CallingConv getDefaultCallingConv(CallingConvMethodType MT) const override {
    return MT == CCMT_Member ? CC_X86ThisCall : CC_C;
  }
};

bool X86TargetInfo::setFPMath(StringRef Name) {
  if (Name == "387") {
    FPMath = FP_387;
    return true;
  }
  if (Name == "sse") {
    FPMath = FP_SSE;
    return true;
  }
  return false;
}

void X86TargetInfo::getDefaultFeatures(llvm::StringMap<bool> &Features) const {
  // FIXME: This *really* should not be here.

  // X86_64 always has SSE2.
  if (getTriple().getArch() == llvm::Triple::x86_64)
    setFeatureEnabledImpl(Features, "sse2", true);

  switch (CPU) {
  case CK_Generic:
  case CK_i386:
  case CK_i486:
  case CK_i586:
  case CK_Pentium:
  case CK_i686:
  case CK_PentiumPro:
    break;
  case CK_PentiumMMX:
  case CK_Pentium2:
  case CK_K6:
  case CK_WinChipC6:
    setFeatureEnabledImpl(Features, "mmx", true);
    break;
  case CK_Pentium3:
  case CK_Pentium3M:
  case CK_C3_2:
    setFeatureEnabledImpl(Features, "sse", true);
    break;
  case CK_PentiumM:
  case CK_Pentium4:
  case CK_Pentium4M:
  case CK_x86_64:
    setFeatureEnabledImpl(Features, "sse2", true);
    break;
  case CK_Yonah:
  case CK_Prescott:
  case CK_Nocona:
    setFeatureEnabledImpl(Features, "sse3", true);
    setFeatureEnabledImpl(Features, "cx16", true);
    break;
  case CK_Core2:
  case CK_Atom:
    setFeatureEnabledImpl(Features, "ssse3", true);
    setFeatureEnabledImpl(Features, "cx16", true);
    break;
  case CK_Penryn:
    setFeatureEnabledImpl(Features, "sse4.1", true);
    setFeatureEnabledImpl(Features, "cx16", true);
    break;
  case CK_SKX:
    setFeatureEnabledImpl(Features, "avx512f", true);
    setFeatureEnabledImpl(Features, "avx512cd", true);
    setFeatureEnabledImpl(Features, "avx512dq", true);
    setFeatureEnabledImpl(Features, "avx512bw", true);
    setFeatureEnabledImpl(Features, "avx512vl", true);
    // FALLTHROUGH
  case CK_Broadwell:
    setFeatureEnabledImpl(Features, "rdseed", true);
    setFeatureEnabledImpl(Features, "adx", true);
    // FALLTHROUGH
  case CK_CoreAVX2:
    setFeatureEnabledImpl(Features, "avx2", true);
    setFeatureEnabledImpl(Features, "lzcnt", true);
    setFeatureEnabledImpl(Features, "bmi", true);
    setFeatureEnabledImpl(Features, "bmi2", true);
    setFeatureEnabledImpl(Features, "rtm", true);
    setFeatureEnabledImpl(Features, "fma", true);
    // FALLTHROUGH
  case CK_CoreAVXi:
    setFeatureEnabledImpl(Features, "rdrnd", true);
    setFeatureEnabledImpl(Features, "f16c", true);
    setFeatureEnabledImpl(Features, "fsgsbase", true);
    // FALLTHROUGH
  case CK_Corei7AVX:
    setFeatureEnabledImpl(Features, "avx", true);
    // FALLTHROUGH
  case CK_Silvermont:
    setFeatureEnabledImpl(Features, "aes", true);
    setFeatureEnabledImpl(Features, "pclmul", true);
    // FALLTHROUGH
  case CK_Corei7:
    setFeatureEnabledImpl(Features, "sse4.2", true);
    setFeatureEnabledImpl(Features, "cx16", true);
    break;
  case CK_KNL:
    setFeatureEnabledImpl(Features, "avx512f", true);
    setFeatureEnabledImpl(Features, "avx512cd", true);
    setFeatureEnabledImpl(Features, "avx512er", true);
    setFeatureEnabledImpl(Features, "avx512pf", true);
    setFeatureEnabledImpl(Features, "rdseed", true);
    setFeatureEnabledImpl(Features, "adx", true);
    setFeatureEnabledImpl(Features, "lzcnt", true);
    setFeatureEnabledImpl(Features, "bmi", true);
    setFeatureEnabledImpl(Features, "bmi2", true);
    setFeatureEnabledImpl(Features, "rtm", true);
    setFeatureEnabledImpl(Features, "fma", true);
    setFeatureEnabledImpl(Features, "rdrnd", true);
    setFeatureEnabledImpl(Features, "f16c", true);
    setFeatureEnabledImpl(Features, "fsgsbase", true);
    setFeatureEnabledImpl(Features, "aes", true);
    setFeatureEnabledImpl(Features, "pclmul", true);
    setFeatureEnabledImpl(Features, "cx16", true);
    break;
  case CK_K6_2:
  case CK_K6_3:
  case CK_WinChip2:
  case CK_C3:
    setFeatureEnabledImpl(Features, "3dnow", true);
    break;
  case CK_Athlon:
  case CK_AthlonThunderbird:
  case CK_Geode:
    setFeatureEnabledImpl(Features, "3dnowa", true);
    break;
  case CK_Athlon4:
  case CK_AthlonXP:
  case CK_AthlonMP:
    setFeatureEnabledImpl(Features, "sse", true);
    setFeatureEnabledImpl(Features, "3dnowa", true);
    break;
  case CK_K8:
  case CK_Opteron:
  case CK_Athlon64:
  case CK_AthlonFX:
    setFeatureEnabledImpl(Features, "sse2", true);
    setFeatureEnabledImpl(Features, "3dnowa", true);
    break;
  case CK_AMDFAM10:
    setFeatureEnabledImpl(Features, "sse4a", true);
    setFeatureEnabledImpl(Features, "lzcnt", true);
    setFeatureEnabledImpl(Features, "popcnt", true);
    // FALLTHROUGH
  case CK_K8SSE3:
  case CK_OpteronSSE3:
  case CK_Athlon64SSE3:
    setFeatureEnabledImpl(Features, "sse3", true);
    setFeatureEnabledImpl(Features, "3dnowa", true);
    break;
  case CK_BTVER2:
    setFeatureEnabledImpl(Features, "avx", true);
    setFeatureEnabledImpl(Features, "aes", true);
    setFeatureEnabledImpl(Features, "pclmul", true);
    setFeatureEnabledImpl(Features, "bmi", true);
    setFeatureEnabledImpl(Features, "f16c", true);
    // FALLTHROUGH
  case CK_BTVER1:
    setFeatureEnabledImpl(Features, "ssse3", true);
    setFeatureEnabledImpl(Features, "sse4a", true);
    setFeatureEnabledImpl(Features, "lzcnt", true);
    setFeatureEnabledImpl(Features, "popcnt", true);
    setFeatureEnabledImpl(Features, "prfchw", true);
    setFeatureEnabledImpl(Features, "cx16", true);
    break;
  case CK_BDVER4:
    setFeatureEnabledImpl(Features, "avx2", true);
    setFeatureEnabledImpl(Features, "bmi2", true);
    // FALLTHROUGH
  case CK_BDVER3:
    setFeatureEnabledImpl(Features, "fsgsbase", true);
    // FALLTHROUGH
  case CK_BDVER2:
    setFeatureEnabledImpl(Features, "bmi", true);
    setFeatureEnabledImpl(Features, "fma", true);
    setFeatureEnabledImpl(Features, "f16c", true);
    setFeatureEnabledImpl(Features, "tbm", true);
    // FALLTHROUGH
  case CK_BDVER1:
    // xop implies avx, sse4a and fma4.
    setFeatureEnabledImpl(Features, "xop", true);
    setFeatureEnabledImpl(Features, "lzcnt", true);
    setFeatureEnabledImpl(Features, "aes", true);
    setFeatureEnabledImpl(Features, "pclmul", true);
    setFeatureEnabledImpl(Features, "prfchw", true);
    setFeatureEnabledImpl(Features, "cx16", true);
    break;
  }
}

void X86TargetInfo::setSSELevel(llvm::StringMap<bool> &Features,
                                X86SSEEnum Level, bool Enabled) {
  if (Enabled) {
    switch (Level) {
    case AVX512F:
      Features["avx512f"] = true;
    case AVX2:
      Features["avx2"] = true;
    case AVX:
      Features["avx"] = true;
    case SSE42:
      Features["sse4.2"] = true;
    case SSE41:
      Features["sse4.1"] = true;
    case SSSE3:
      Features["ssse3"] = true;
    case SSE3:
      Features["sse3"] = true;
    case SSE2:
      Features["sse2"] = true;
    case SSE1:
      Features["sse"] = true;
    case NoSSE:
      break;
    }
    return;
  }

  switch (Level) {
  case NoSSE:
  case SSE1:
    Features["sse"] = false;
  case SSE2:
    Features["sse2"] = Features["pclmul"] = Features["aes"] =
      Features["sha"] = false;
  case SSE3:
    Features["sse3"] = false;
    setXOPLevel(Features, NoXOP, false);
  case SSSE3:
    Features["ssse3"] = false;
  case SSE41:
    Features["sse4.1"] = false;
  case SSE42:
    Features["sse4.2"] = false;
  case AVX:
    Features["fma"] = Features["avx"] = Features["f16c"] = false;
    setXOPLevel(Features, FMA4, false);
  case AVX2:
    Features["avx2"] = false;
  case AVX512F:
    Features["avx512f"] = Features["avx512cd"] = Features["avx512er"] =
        Features["avx512pf"] = Features["avx512dq"] = Features["avx512bw"] =
            Features["avx512vl"] = false;
  }
}

void X86TargetInfo::setMMXLevel(llvm::StringMap<bool> &Features,
                                MMX3DNowEnum Level, bool Enabled) {
  if (Enabled) {
    switch (Level) {
    case AMD3DNowAthlon:
      Features["3dnowa"] = true;
    case AMD3DNow:
      Features["3dnow"] = true;
    case MMX:
      Features["mmx"] = true;
    case NoMMX3DNow:
      break;
    }
    return;
  }

  switch (Level) {
  case NoMMX3DNow:
  case MMX:
    Features["mmx"] = false;
  case AMD3DNow:
    Features["3dnow"] = false;
  case AMD3DNowAthlon:
    Features["3dnowa"] = false;
  }
}

void X86TargetInfo::setXOPLevel(llvm::StringMap<bool> &Features, XOPEnum Level,
                                bool Enabled) {
  if (Enabled) {
    switch (Level) {
    case XOP:
      Features["xop"] = true;
    case FMA4:
      Features["fma4"] = true;
      setSSELevel(Features, AVX, true);
    case SSE4A:
      Features["sse4a"] = true;
      setSSELevel(Features, SSE3, true);
    case NoXOP:
      break;
    }
    return;
  }

  switch (Level) {
  case NoXOP:
  case SSE4A:
    Features["sse4a"] = false;
  case FMA4:
    Features["fma4"] = false;
  case XOP:
    Features["xop"] = false;
  }
}

void X86TargetInfo::setFeatureEnabledImpl(llvm::StringMap<bool> &Features,
                                          StringRef Name, bool Enabled) {
  // FIXME: This *really* should not be here.  We need some way of translating
  // options into llvm subtarget features.
  if (Name == "sse4")
    Name = "sse4.2";

  Features[Name] = Enabled;

  if (Name == "mmx") {
    setMMXLevel(Features, MMX, Enabled);
  } else if (Name == "sse") {
    setSSELevel(Features, SSE1, Enabled);
  } else if (Name == "sse2") {
    setSSELevel(Features, SSE2, Enabled);
  } else if (Name == "sse3") {
    setSSELevel(Features, SSE3, Enabled);
  } else if (Name == "ssse3") {
    setSSELevel(Features, SSSE3, Enabled);
  } else if (Name == "sse4.2") {
    setSSELevel(Features, SSE42, Enabled);
  } else if (Name == "sse4.1") {
    setSSELevel(Features, SSE41, Enabled);
  } else if (Name == "3dnow") {
    setMMXLevel(Features, AMD3DNow, Enabled);
  } else if (Name == "3dnowa") {
    setMMXLevel(Features, AMD3DNowAthlon, Enabled);
  } else if (Name == "aes") {
    if (Enabled)
      setSSELevel(Features, SSE2, Enabled);
  } else if (Name == "pclmul") {
    if (Enabled)
      setSSELevel(Features, SSE2, Enabled);
  } else if (Name == "avx") {
    setSSELevel(Features, AVX, Enabled);
  } else if (Name == "avx2") {
    setSSELevel(Features, AVX2, Enabled);
  } else if (Name == "avx512f") {
    setSSELevel(Features, AVX512F, Enabled);
  } else if (Name == "avx512cd" || Name == "avx512er" || Name == "avx512pf"
          || Name == "avx512dq" || Name == "avx512bw" || Name == "avx512vl") {
    if (Enabled)
      setSSELevel(Features, AVX512F, Enabled);
  } else if (Name == "fma") {
    if (Enabled)
      setSSELevel(Features, AVX, Enabled);
  } else if (Name == "fma4") {
    setXOPLevel(Features, FMA4, Enabled);
  } else if (Name == "xop") {
    setXOPLevel(Features, XOP, Enabled);
  } else if (Name == "sse4a") {
    setXOPLevel(Features, SSE4A, Enabled);
  } else if (Name == "f16c") {
    if (Enabled)
      setSSELevel(Features, AVX, Enabled);
  } else if (Name == "sha") {
    if (Enabled)
      setSSELevel(Features, SSE2, Enabled);
  }
}

/// handleTargetFeatures - Perform initialization based on the user
/// configured set of features.
bool X86TargetInfo::handleTargetFeatures(std::vector<std::string> &Features,
                                         DiagnosticsEngine &Diags) {
  // Remember the maximum enabled sselevel.
  for (unsigned i = 0, e = Features.size(); i !=e; ++i) {
    // Ignore disabled features.
    if (Features[i][0] == '-')
      continue;

    StringRef Feature = StringRef(Features[i]).substr(1);

    if (Feature == "aes") {
      HasAES = true;
      continue;
    }

    if (Feature == "pclmul") {
      HasPCLMUL = true;
      continue;
    }

    if (Feature == "lzcnt") {
      HasLZCNT = true;
      continue;
    }

    if (Feature == "rdrnd") {
      HasRDRND = true;
      continue;
    }

    if (Feature == "fsgsbase") {
      HasFSGSBASE = true;
      continue;
    }

    if (Feature == "bmi") {
      HasBMI = true;
      continue;
    }

    if (Feature == "bmi2") {
      HasBMI2 = true;
      continue;
    }

    if (Feature == "popcnt") {
      HasPOPCNT = true;
      continue;
    }

    if (Feature == "rtm") {
      HasRTM = true;
      continue;
    }

    if (Feature == "prfchw") {
      HasPRFCHW = true;
      continue;
    }

    if (Feature == "rdseed") {
      HasRDSEED = true;
      continue;
    }

    if (Feature == "adx") {
      HasADX = true;
      continue;
    }

    if (Feature == "tbm") {
      HasTBM = true;
      continue;
    }

    if (Feature == "fma") {
      HasFMA = true;
      continue;
    }

    if (Feature == "f16c") {
      HasF16C = true;
      continue;
    }

    if (Feature == "avx512cd") {
      HasAVX512CD = true;
      continue;
    }

    if (Feature == "avx512er") {
      HasAVX512ER = true;
      continue;
    }

    if (Feature == "avx512pf") {
      HasAVX512PF = true;
      continue;
    }

    if (Feature == "avx512dq") {
      HasAVX512DQ = true;
      continue;
    }

    if (Feature == "avx512bw") {
      HasAVX512BW = true;
      continue;
    }

    if (Feature == "avx512vl") {
      HasAVX512VL = true;
      continue;
    }

    if (Feature == "sha") {
      HasSHA = true;
      continue;
    }

    if (Feature == "cx16") {
      HasCX16 = true;
      continue;
    }

    assert(Features[i][0] == '+' && "Invalid target feature!");
    X86SSEEnum Level = llvm::StringSwitch<X86SSEEnum>(Feature)
      .Case("avx512f", AVX512F)
      .Case("avx2", AVX2)
      .Case("avx", AVX)
      .Case("sse4.2", SSE42)
      .Case("sse4.1", SSE41)
      .Case("ssse3", SSSE3)
      .Case("sse3", SSE3)
      .Case("sse2", SSE2)
      .Case("sse", SSE1)
      .Default(NoSSE);
    SSELevel = std::max(SSELevel, Level);

    MMX3DNowEnum ThreeDNowLevel =
      llvm::StringSwitch<MMX3DNowEnum>(Feature)
        .Case("3dnowa", AMD3DNowAthlon)
        .Case("3dnow", AMD3DNow)
        .Case("mmx", MMX)
        .Default(NoMMX3DNow);
    MMX3DNowLevel = std::max(MMX3DNowLevel, ThreeDNowLevel);

    XOPEnum XLevel = llvm::StringSwitch<XOPEnum>(Feature)
        .Case("xop", XOP)
        .Case("fma4", FMA4)
        .Case("sse4a", SSE4A)
        .Default(NoXOP);
    XOPLevel = std::max(XOPLevel, XLevel);
  }

  // Enable popcnt if sse4.2 is enabled and popcnt is not explicitly disabled.
  // Can't do this earlier because we need to be able to explicitly enable
  // popcnt and still disable sse4.2.
  if (!HasPOPCNT && SSELevel >= SSE42 &&
      std::find(Features.begin(), Features.end(), "-popcnt") == Features.end()){
    HasPOPCNT = true;
    Features.push_back("+popcnt");
  }

  // Enable prfchw if 3DNow! is enabled and prfchw is not explicitly disabled.
  if (!HasPRFCHW && MMX3DNowLevel >= AMD3DNow &&
      std::find(Features.begin(), Features.end(), "-prfchw") == Features.end()){
    HasPRFCHW = true;
    Features.push_back("+prfchw");
  }

  // LLVM doesn't have a separate switch for fpmath, so only accept it if it
  // matches the selected sse level.
  if (FPMath == FP_SSE && SSELevel < SSE1) {
    Diags.Report(diag::err_target_unsupported_fpmath) << "sse";
    return false;
  } else if (FPMath == FP_387 && SSELevel >= SSE1) {
    Diags.Report(diag::err_target_unsupported_fpmath) << "387";
    return false;
  }

  // Don't tell the backend if we're turning off mmx; it will end up disabling
  // SSE, which we don't want.
  // Additionally, if SSE is enabled and mmx is not explicitly disabled,
  // then enable MMX.
  std::vector<std::string>::iterator it;
  it = std::find(Features.begin(), Features.end(), "-mmx");
  if (it != Features.end())
    Features.erase(it);
  else if (SSELevel > NoSSE)
    MMX3DNowLevel = std::max(MMX3DNowLevel, MMX);
  return true;
}

/// X86TargetInfo::getTargetDefines - Return the set of the X86-specific macro
/// definitions for this particular subtarget.
void X86TargetInfo::getTargetDefines(const LangOptions &Opts,
                                     MacroBuilder &Builder) const {
  // Target identification.
  if (getTriple().getArch() == llvm::Triple::x86_64) {
    Builder.defineMacro("__amd64__");
    Builder.defineMacro("__amd64");
    Builder.defineMacro("__x86_64");
    Builder.defineMacro("__x86_64__");
    if (getTriple().getArchName() == "x86_64h") {
      Builder.defineMacro("__x86_64h");
      Builder.defineMacro("__x86_64h__");
    }
  } else {
    DefineStd(Builder, "i386", Opts);
  }

  // Subtarget options.
  // FIXME: We are hard-coding the tune parameters based on the CPU, but they
  // truly should be based on -mtune options.
  switch (CPU) {
  case CK_Generic:
    break;
  case CK_i386:
    // The rest are coming from the i386 define above.
    Builder.defineMacro("__tune_i386__");
    break;
  case CK_i486:
  case CK_WinChipC6:
  case CK_WinChip2:
  case CK_C3:
    defineCPUMacros(Builder, "i486");
    break;
  case CK_PentiumMMX:
    Builder.defineMacro("__pentium_mmx__");
    Builder.defineMacro("__tune_pentium_mmx__");
    // Fallthrough
  case CK_i586:
  case CK_Pentium:
    defineCPUMacros(Builder, "i586");
    defineCPUMacros(Builder, "pentium");
    break;
  case CK_Pentium3:
  case CK_Pentium3M:
  case CK_PentiumM:
    Builder.defineMacro("__tune_pentium3__");
    // Fallthrough
  case CK_Pentium2:
  case CK_C3_2:
    Builder.defineMacro("__tune_pentium2__");
    // Fallthrough
  case CK_PentiumPro:
    Builder.defineMacro("__tune_i686__");
    Builder.defineMacro("__tune_pentiumpro__");
    // Fallthrough
  case CK_i686:
    Builder.defineMacro("__i686");
    Builder.defineMacro("__i686__");
    // Strangely, __tune_i686__ isn't defined by GCC when CPU == i686.
    Builder.defineMacro("__pentiumpro");
    Builder.defineMacro("__pentiumpro__");
    break;
  case CK_Pentium4:
  case CK_Pentium4M:
    defineCPUMacros(Builder, "pentium4");
    break;
  case CK_Yonah:
  case CK_Prescott:
  case CK_Nocona:
    defineCPUMacros(Builder, "nocona");
    break;
  case CK_Core2:
  case CK_Penryn:
    defineCPUMacros(Builder, "core2");
    break;
  case CK_Atom:
    defineCPUMacros(Builder, "atom");
    break;
  case CK_Silvermont:
    defineCPUMacros(Builder, "slm");
    break;
  case CK_Corei7:
  case CK_Corei7AVX:
  case CK_CoreAVXi:
  case CK_CoreAVX2:
  case CK_Broadwell:
    defineCPUMacros(Builder, "corei7");
    break;
  case CK_KNL:
    defineCPUMacros(Builder, "knl");
    break;
  case CK_SKX:
    defineCPUMacros(Builder, "skx");
    break;
  case CK_K6_2:
    Builder.defineMacro("__k6_2__");
    Builder.defineMacro("__tune_k6_2__");
    // Fallthrough
  case CK_K6_3:
    if (CPU != CK_K6_2) {  // In case of fallthrough
      // FIXME: GCC may be enabling these in cases where some other k6
      // architecture is specified but -m3dnow is explicitly provided. The
      // exact semantics need to be determined and emulated here.
      Builder.defineMacro("__k6_3__");
      Builder.defineMacro("__tune_k6_3__");
    }
    // Fallthrough
  case CK_K6:
    defineCPUMacros(Builder, "k6");
    break;
  case CK_Athlon:
  case CK_AthlonThunderbird:
  case CK_Athlon4:
  case CK_AthlonXP:
  case CK_AthlonMP:
    defineCPUMacros(Builder, "athlon");
    if (SSELevel != NoSSE) {
      Builder.defineMacro("__athlon_sse__");
      Builder.defineMacro("__tune_athlon_sse__");
    }
    break;
  case CK_K8:
  case CK_K8SSE3:
  case CK_x86_64:
  case CK_Opteron:
  case CK_OpteronSSE3:
  case CK_Athlon64:
  case CK_Athlon64SSE3:
  case CK_AthlonFX:
    defineCPUMacros(Builder, "k8");
    break;
  case CK_AMDFAM10:
    defineCPUMacros(Builder, "amdfam10");
    break;
  case CK_BTVER1:
    defineCPUMacros(Builder, "btver1");
    break;
  case CK_BTVER2:
    defineCPUMacros(Builder, "btver2");
    break;
  case CK_BDVER1:
    defineCPUMacros(Builder, "bdver1");
    break;
  case CK_BDVER2:
    defineCPUMacros(Builder, "bdver2");
    break;
  case CK_BDVER3:
    defineCPUMacros(Builder, "bdver3");
    break;
  case CK_BDVER4:
    defineCPUMacros(Builder, "bdver4");
    break;
  case CK_Geode:
    defineCPUMacros(Builder, "geode");
    break;
  }

  // Target properties.
  Builder.defineMacro("__REGISTER_PREFIX__", "");

  // Define __NO_MATH_INLINES on linux/x86 so that we don't get inline
  // functions in glibc header files that use FP Stack inline asm which the
  // backend can't deal with (PR879).
  Builder.defineMacro("__NO_MATH_INLINES");

  if (HasAES)
    Builder.defineMacro("__AES__");

  if (HasPCLMUL)
    Builder.defineMacro("__PCLMUL__");

  if (HasLZCNT)
    Builder.defineMacro("__LZCNT__");

  if (HasRDRND)
    Builder.defineMacro("__RDRND__");

  if (HasFSGSBASE)
    Builder.defineMacro("__FSGSBASE__");

  if (HasBMI)
    Builder.defineMacro("__BMI__");

  if (HasBMI2)
    Builder.defineMacro("__BMI2__");

  if (HasPOPCNT)
    Builder.defineMacro("__POPCNT__");

  if (HasRTM)
    Builder.defineMacro("__RTM__");

  if (HasPRFCHW)
    Builder.defineMacro("__PRFCHW__");

  if (HasRDSEED)
    Builder.defineMacro("__RDSEED__");

  if (HasADX)
    Builder.defineMacro("__ADX__");

  if (HasTBM)
    Builder.defineMacro("__TBM__");

  switch (XOPLevel) {
  case XOP:
    Builder.defineMacro("__XOP__");
  case FMA4:
    Builder.defineMacro("__FMA4__");
  case SSE4A:
    Builder.defineMacro("__SSE4A__");
  case NoXOP:
    break;
  }

  if (HasFMA)
    Builder.defineMacro("__FMA__");

  if (HasF16C)
    Builder.defineMacro("__F16C__");

  if (HasAVX512CD)
    Builder.defineMacro("__AVX512CD__");
  if (HasAVX512ER)
    Builder.defineMacro("__AVX512ER__");
  if (HasAVX512PF)
    Builder.defineMacro("__AVX512PF__");
  if (HasAVX512DQ)
    Builder.defineMacro("__AVX512DQ__");
  if (HasAVX512BW)
    Builder.defineMacro("__AVX512BW__");
  if (HasAVX512VL)
    Builder.defineMacro("__AVX512VL__");

  if (HasSHA)
    Builder.defineMacro("__SHA__");

  if (HasCX16)
    Builder.defineMacro("__GCC_HAVE_SYNC_COMPARE_AND_SWAP_16");

  // Each case falls through to the previous one here.
  switch (SSELevel) {
  case AVX512F:
    Builder.defineMacro("__AVX512F__");
  case AVX2:
    Builder.defineMacro("__AVX2__");
  case AVX:
    Builder.defineMacro("__AVX__");
  case SSE42:
    Builder.defineMacro("__SSE4_2__");
  case SSE41:
    Builder.defineMacro("__SSE4_1__");
  case SSSE3:
    Builder.defineMacro("__SSSE3__");
  case SSE3:
    Builder.defineMacro("__SSE3__");
  case SSE2:
    Builder.defineMacro("__SSE2__");
    Builder.defineMacro("__SSE2_MATH__");  // -mfp-math=sse always implied.
  case SSE1:
    Builder.defineMacro("__SSE__");
    Builder.defineMacro("__SSE_MATH__");   // -mfp-math=sse always implied.
  case NoSSE:
    break;
  }

  if (Opts.MicrosoftExt && getTriple().getArch() == llvm::Triple::x86) {
    switch (SSELevel) {
    case AVX512F:
    case AVX2:
    case AVX:
    case SSE42:
    case SSE41:
    case SSSE3:
    case SSE3:
    case SSE2:
      Builder.defineMacro("_M_IX86_FP", Twine(2));
      break;
    case SSE1:
      Builder.defineMacro("_M_IX86_FP", Twine(1));
      break;
    default:
      Builder.defineMacro("_M_IX86_FP", Twine(0));
    }
  }

  // Each case falls through to the previous one here.
  switch (MMX3DNowLevel) {
  case AMD3DNowAthlon:
    Builder.defineMacro("__3dNOW_A__");
  case AMD3DNow:
    Builder.defineMacro("__3dNOW__");
  case MMX:
    Builder.defineMacro("__MMX__");
  case NoMMX3DNow:
    break;
  }

  if (CPU >= CK_i486) {
    Builder.defineMacro("__GCC_HAVE_SYNC_COMPARE_AND_SWAP_1");
    Builder.defineMacro("__GCC_HAVE_SYNC_COMPARE_AND_SWAP_2");
    Builder.defineMacro("__GCC_HAVE_SYNC_COMPARE_AND_SWAP_4");
  }
  if (CPU >= CK_i586)
    Builder.defineMacro("__GCC_HAVE_SYNC_COMPARE_AND_SWAP_8");
}

bool X86TargetInfo::hasFeature(StringRef Feature) const {
  return llvm::StringSwitch<bool>(Feature)
      .Case("aes", HasAES)
      .Case("avx", SSELevel >= AVX)
      .Case("avx2", SSELevel >= AVX2)
      .Case("avx512f", SSELevel >= AVX512F)
      .Case("avx512cd", HasAVX512CD)
      .Case("avx512er", HasAVX512ER)
      .Case("avx512pf", HasAVX512PF)
      .Case("avx512dq", HasAVX512DQ)
      .Case("avx512bw", HasAVX512BW)
      .Case("avx512vl", HasAVX512VL)
      .Case("bmi", HasBMI)
      .Case("bmi2", HasBMI2)
      .Case("cx16", HasCX16)
      .Case("f16c", HasF16C)
      .Case("fma", HasFMA)
      .Case("fma4", XOPLevel >= FMA4)
      .Case("fsgsbase", HasFSGSBASE)
      .Case("lzcnt", HasLZCNT)
      .Case("mm3dnow", MMX3DNowLevel >= AMD3DNow)
      .Case("mm3dnowa", MMX3DNowLevel >= AMD3DNowAthlon)
      .Case("mmx", MMX3DNowLevel >= MMX)
      .Case("pclmul", HasPCLMUL)
      .Case("popcnt", HasPOPCNT)
      .Case("prfchw", HasPRFCHW)
      .Case("rdrnd", HasRDRND)
      .Case("rdseed", HasRDSEED)
      .Case("rtm", HasRTM)
      .Case("sha", HasSHA)
      .Case("sse", SSELevel >= SSE1)
      .Case("sse2", SSELevel >= SSE2)
      .Case("sse3", SSELevel >= SSE3)
      .Case("ssse3", SSELevel >= SSSE3)
      .Case("sse4.1", SSELevel >= SSE41)
      .Case("sse4.2", SSELevel >= SSE42)
      .Case("sse4a", XOPLevel >= SSE4A)
      .Case("tbm", HasTBM)
      .Case("x86", true)
      .Case("x86_32", getTriple().getArch() == llvm::Triple::x86)
      .Case("x86_64", getTriple().getArch() == llvm::Triple::x86_64)
      .Case("xop", XOPLevel >= XOP)
      .Default(false);
}

bool
X86TargetInfo::validateAsmConstraint(const char *&Name,
                                     TargetInfo::ConstraintInfo &Info) const {
  switch (*Name) {
  default: return false;
  case 'Y': // first letter of a pair:
    switch (*(Name+1)) {
    default: return false;
    case '0':  // First SSE register.
    case 't':  // Any SSE register, when SSE2 is enabled.
    case 'i':  // Any SSE register, when SSE2 and inter-unit moves enabled.
    case 'm':  // any MMX register, when inter-unit moves enabled.
      break;   // falls through to setAllowsRegister.
  }
  case 'f': // any x87 floating point stack register.
    // Constraint 'f' cannot be used for output operands.
    if (Info.ConstraintStr[0] == '=')
      return false;

    Info.setAllowsRegister();
    return true;
  case 'a': // eax.
  case 'b': // ebx.
  case 'c': // ecx.
  case 'd': // edx.
  case 'S': // esi.
  case 'D': // edi.
  case 'A': // edx:eax.
  case 't': // top of floating point stack.
  case 'u': // second from top of floating point stack.
  case 'q': // Any register accessible as [r]l: a, b, c, and d.
  case 'y': // Any MMX register.
  case 'x': // Any SSE register.
  case 'Q': // Any register accessible as [r]h: a, b, c, and d.
  case 'R': // "Legacy" registers: ax, bx, cx, dx, di, si, sp, bp.
  case 'l': // "Index" registers: any general register that can be used as an
            // index in a base+index memory access.
    Info.setAllowsRegister();
    return true;
  case 'C': // SSE floating point constant.
  case 'G': // x87 floating point constant.
  case 'e': // 32-bit signed integer constant for use with zero-extending
            // x86_64 instructions.
  case 'Z': // 32-bit unsigned integer constant for use with zero-extending
            // x86_64 instructions.
    return true;
  }
}

bool X86TargetInfo::validateOutputSize(StringRef Constraint,
                                       unsigned Size) const {
  // Strip off constraint modifiers.
  while (Constraint[0] == '=' ||
         Constraint[0] == '+' ||
         Constraint[0] == '&')
    Constraint = Constraint.substr(1);

  return validateOperandSize(Constraint, Size);
}

bool X86TargetInfo::validateInputSize(StringRef Constraint,
                                      unsigned Size) const {
  return validateOperandSize(Constraint, Size);
}

bool X86TargetInfo::validateOperandSize(StringRef Constraint,
                                        unsigned Size) const {
  switch (Constraint[0]) {
  default: break;
  case 'y':
    return Size <= 64;
  case 'f':
  case 't':
  case 'u':
    return Size <= 128;
  case 'x':
    // 256-bit ymm registers can be used if target supports AVX.
    return Size <= (SSELevel >= AVX ? 256U : 128U);
  }

  return true;
}

std::string
X86TargetInfo::convertConstraint(const char *&Constraint) const {
  switch (*Constraint) {
  case 'a': return std::string("{ax}");
  case 'b': return std::string("{bx}");
  case 'c': return std::string("{cx}");
  case 'd': return std::string("{dx}");
  case 'S': return std::string("{si}");
  case 'D': return std::string("{di}");
  case 'p': // address
    return std::string("im");
  case 't': // top of floating point stack.
    return std::string("{st}");
  case 'u': // second from top of floating point stack.
    return std::string("{st(1)}"); // second from top of floating point stack.
  default:
    return std::string(1, *Constraint);
  }
}
} // end anonymous namespace

namespace {
// X86-32 generic target
class X86_32TargetInfo : public X86TargetInfo {
public:
  X86_32TargetInfo(const llvm::Triple &Triple) : X86TargetInfo(Triple) {
    DoubleAlign = LongLongAlign = 32;
    LongDoubleWidth = 96;
    LongDoubleAlign = 32;
    SuitableAlign = 128;
    DescriptionString = "e-m:e-p:32:32-f64:32:64-f80:32-n8:16:32-S128";
    SizeType = UnsignedInt;
    PtrDiffType = SignedInt;
    IntPtrType = SignedInt;
    RegParmMax = 3;

    // Use fpret for all types.
    RealTypeUsesObjCFPRet = ((1 << TargetInfo::Float) |
                             (1 << TargetInfo::Double) |
                             (1 << TargetInfo::LongDouble));

    // x86-32 has atomics up to 8 bytes
    // FIXME: Check that we actually have cmpxchg8b before setting
    // MaxAtomicInlineWidth. (cmpxchg8b is an i586 instruction.)
    MaxAtomicPromoteWidth = MaxAtomicInlineWidth = 64;
  }
  BuiltinVaListKind getBuiltinVaListKind() const override {
    return TargetInfo::CharPtrBuiltinVaList;
  }

  int getEHDataRegisterNumber(unsigned RegNo) const override {
    if (RegNo == 0) return 0;
    if (RegNo == 1) return 2;
    return -1;
  }
  bool validateOperandSize(StringRef Constraint,
                           unsigned Size) const override {
    switch (Constraint[0]) {
    default: break;
    case 'R':
    case 'q':
    case 'Q':
    case 'a':
    case 'b':
    case 'c':
    case 'd':
    case 'S':
    case 'D':
      return Size <= 32;
    case 'A':
      return Size <= 64;
    }

    return X86TargetInfo::validateOperandSize(Constraint, Size);
  }
};
} // end anonymous namespace

namespace {
class NetBSDI386TargetInfo : public NetBSDTargetInfo<X86_32TargetInfo> {
public:
  NetBSDI386TargetInfo(const llvm::Triple &Triple)
      : NetBSDTargetInfo<X86_32TargetInfo>(Triple) {}

  unsigned getFloatEvalMethod() const override {
    unsigned Major, Minor, Micro;
    getTriple().getOSVersion(Major, Minor, Micro);
    // New NetBSD uses the default rounding mode.
    if (Major >= 7 || (Major == 6 && Minor == 99 && Micro >= 26) || Major == 0)
      return X86_32TargetInfo::getFloatEvalMethod();
    // NetBSD before 6.99.26 defaults to "double" rounding.
    return 1;
  }
};
} // end anonymous namespace

namespace {
class OpenBSDI386TargetInfo : public OpenBSDTargetInfo<X86_32TargetInfo> {
public:
  OpenBSDI386TargetInfo(const llvm::Triple &Triple)
      : OpenBSDTargetInfo<X86_32TargetInfo>(Triple) {
    SizeType = UnsignedLong;
    IntPtrType = SignedLong;
    PtrDiffType = SignedLong;
  }
};
} // end anonymous namespace

namespace {
class BitrigI386TargetInfo : public BitrigTargetInfo<X86_32TargetInfo> {
public:
  BitrigI386TargetInfo(const llvm::Triple &Triple)
      : BitrigTargetInfo<X86_32TargetInfo>(Triple) {
    SizeType = UnsignedLong;
    IntPtrType = SignedLong;
    PtrDiffType = SignedLong;
  }
};
} // end anonymous namespace

namespace {
class DarwinI386TargetInfo : public DarwinTargetInfo<X86_32TargetInfo> {
public:
  DarwinI386TargetInfo(const llvm::Triple &Triple)
      : DarwinTargetInfo<X86_32TargetInfo>(Triple) {
    LongDoubleWidth = 128;
    LongDoubleAlign = 128;
    SuitableAlign = 128;
    MaxVectorAlign = 256;
    SizeType = UnsignedLong;
    IntPtrType = SignedLong;
    DescriptionString = "e-m:o-p:32:32-f64:32:64-f80:128-n8:16:32-S128";
    HasAlignMac68kSupport = true;
  }

};
} // end anonymous namespace

namespace {
// x86-32 Windows target
class WindowsX86_32TargetInfo : public WindowsTargetInfo<X86_32TargetInfo> {
public:
  WindowsX86_32TargetInfo(const llvm::Triple &Triple)
      : WindowsTargetInfo<X86_32TargetInfo>(Triple) {
    WCharType = UnsignedShort;
    DoubleAlign = LongLongAlign = 64;
    DescriptionString = "e-m:w-p:32:32-i64:64-f80:32-n8:16:32-S32";
  }
  void getTargetDefines(const LangOptions &Opts,
                        MacroBuilder &Builder) const override {
    WindowsTargetInfo<X86_32TargetInfo>::getTargetDefines(Opts, Builder);
  }
};

// x86-32 Windows Visual Studio target
class MicrosoftX86_32TargetInfo : public WindowsX86_32TargetInfo {
public:
  MicrosoftX86_32TargetInfo(const llvm::Triple &Triple)
      : WindowsX86_32TargetInfo(Triple) {
    LongDoubleWidth = LongDoubleAlign = 64;
    LongDoubleFormat = &llvm::APFloat::IEEEdouble;
  }
  void getTargetDefines(const LangOptions &Opts,
                        MacroBuilder &Builder) const override {
    WindowsX86_32TargetInfo::getTargetDefines(Opts, Builder);
    WindowsX86_32TargetInfo::getVisualStudioDefines(Opts, Builder);
    // The value of the following reflects processor type.
    // 300=386, 400=486, 500=Pentium, 600=Blend (default)
    // We lost the original triple, so we use the default.
    Builder.defineMacro("_M_IX86", "600");
  }
};
} // end anonymous namespace

static void addMinGWDefines(const LangOptions &Opts, MacroBuilder &Builder) {
  Builder.defineMacro("__MSVCRT__");
  Builder.defineMacro("__MINGW32__");

  // Mingw defines __declspec(a) to __attribute__((a)).  Clang supports
  // __declspec natively under -fms-extensions, but we define a no-op __declspec
  // macro anyway for pre-processor compatibility.
  if (Opts.MicrosoftExt)
    Builder.defineMacro("__declspec", "__declspec");
  else
    Builder.defineMacro("__declspec(a)", "__attribute__((a))");

  if (!Opts.MicrosoftExt) {
    // Provide macros for all the calling convention keywords.  Provide both
    // single and double underscore prefixed variants.  These are available on
    // x64 as well as x86, even though they have no effect.
    const char *CCs[] = {"cdecl", "stdcall", "fastcall", "thiscall", "pascal"};
    for (const char *CC : CCs) {
      std::string GCCSpelling = "__attribute__((__";
      GCCSpelling += CC;
      GCCSpelling += "__))";
      Builder.defineMacro(Twine("_") + CC, GCCSpelling);
      Builder.defineMacro(Twine("__") + CC, GCCSpelling);
    }
  }
}

namespace {
// x86-32 MinGW target
class MinGWX86_32TargetInfo : public WindowsX86_32TargetInfo {
public:
  MinGWX86_32TargetInfo(const llvm::Triple &Triple)
      : WindowsX86_32TargetInfo(Triple) {}
  void getTargetDefines(const LangOptions &Opts,
                        MacroBuilder &Builder) const override {
    WindowsX86_32TargetInfo::getTargetDefines(Opts, Builder);
    DefineStd(Builder, "WIN32", Opts);
    DefineStd(Builder, "WINNT", Opts);
    Builder.defineMacro("_X86_");
    addMinGWDefines(Opts, Builder);
  }
};
} // end anonymous namespace

namespace {
// x86-32 Cygwin target
class CygwinX86_32TargetInfo : public X86_32TargetInfo {
public:
  CygwinX86_32TargetInfo(const llvm::Triple &Triple)
      : X86_32TargetInfo(Triple) {
    TLSSupported = false;
    WCharType = UnsignedShort;
    DoubleAlign = LongLongAlign = 64;
    DescriptionString = "e-m:w-p:32:32-i64:64-f80:32-n8:16:32-S32";
  }
  void getTargetDefines(const LangOptions &Opts,
                        MacroBuilder &Builder) const override {
    X86_32TargetInfo::getTargetDefines(Opts, Builder);
    Builder.defineMacro("_X86_");
    Builder.defineMacro("__CYGWIN__");
    Builder.defineMacro("__CYGWIN32__");
    DefineStd(Builder, "unix", Opts);
    if (Opts.CPlusPlus)
      Builder.defineMacro("_GNU_SOURCE");
  }
};
} // end anonymous namespace

namespace {
// x86-32 Haiku target
class HaikuX86_32TargetInfo : public X86_32TargetInfo {
public:
  HaikuX86_32TargetInfo(const llvm::Triple &Triple) : X86_32TargetInfo(Triple) {
    SizeType = UnsignedLong;
    IntPtrType = SignedLong;
    PtrDiffType = SignedLong;
    ProcessIDType = SignedLong;
    this->UserLabelPrefix = "";
    this->TLSSupported = false;
  }
  void getTargetDefines(const LangOptions &Opts,
                        MacroBuilder &Builder) const override {
    X86_32TargetInfo::getTargetDefines(Opts, Builder);
    Builder.defineMacro("__INTEL__");
    Builder.defineMacro("__HAIKU__");
  }
};
} // end anonymous namespace

// RTEMS Target
template<typename Target>
class RTEMSTargetInfo : public OSTargetInfo<Target> {
protected:
  void getOSDefines(const LangOptions &Opts, const llvm::Triple &Triple,
                    MacroBuilder &Builder) const override {
    // RTEMS defines; list based off of gcc output

    Builder.defineMacro("__rtems__");
    Builder.defineMacro("__ELF__");
  }

public:
  RTEMSTargetInfo(const llvm::Triple &Triple) : OSTargetInfo<Target>(Triple) {
    this->UserLabelPrefix = "";

    switch (Triple.getArch()) {
    default:
    case llvm::Triple::x86:
      // this->MCountName = ".mcount";
      break;
    case llvm::Triple::mips:
    case llvm::Triple::mipsel:
    case llvm::Triple::ppc:
    case llvm::Triple::ppc64:
    case llvm::Triple::ppc64le:
      // this->MCountName = "_mcount";
      break;
    case llvm::Triple::arm:
      // this->MCountName = "__mcount";
      break;
    }
  }
};

namespace {
// x86-32 RTEMS target
class RTEMSX86_32TargetInfo : public X86_32TargetInfo {
public:
  RTEMSX86_32TargetInfo(const llvm::Triple &Triple) : X86_32TargetInfo(Triple) {
    SizeType = UnsignedLong;
    IntPtrType = SignedLong;
    PtrDiffType = SignedLong;
    this->UserLabelPrefix = "";
  }
  void getTargetDefines(const LangOptions &Opts,
                        MacroBuilder &Builder) const override {
    X86_32TargetInfo::getTargetDefines(Opts, Builder);
    Builder.defineMacro("__INTEL__");
    Builder.defineMacro("__rtems__");
  }
};
} // end anonymous namespace

namespace {
// x86-64 generic target
class X86_64TargetInfo : public X86TargetInfo {
public:
  X86_64TargetInfo(const llvm::Triple &Triple) : X86TargetInfo(Triple) {
    const bool IsX32 = getTriple().getEnvironment() == llvm::Triple::GNUX32;
    LongWidth = LongAlign = PointerWidth = PointerAlign = IsX32 ? 32 : 64;
    LongDoubleWidth = 128;
    LongDoubleAlign = 128;
    LargeArrayMinWidth = 128;
    LargeArrayAlign = 128;
    SuitableAlign = 128;
    SizeType    = IsX32 ? UnsignedInt      : UnsignedLong;
    PtrDiffType = IsX32 ? SignedInt        : SignedLong;
    IntPtrType  = IsX32 ? SignedInt        : SignedLong;
    IntMaxType  = IsX32 ? SignedLongLong   : SignedLong;
    Int64Type   = IsX32 ? SignedLongLong   : SignedLong;
    RegParmMax = 6;

    // Pointers are 32-bit in x32.
    DescriptionString = (IsX32)
                            ? "e-m:e-p:32:32-i64:64-f80:128-n8:16:32:64-S128"
                            : "e-m:e-i64:64-f80:128-n8:16:32:64-S128";

    // Use fpret only for long double.
    RealTypeUsesObjCFPRet = (1 << TargetInfo::LongDouble);

    // Use fp2ret for _Complex long double.
    ComplexLongDoubleUsesFP2Ret = true;

    // x86-64 has atomics up to 16 bytes.
    MaxAtomicPromoteWidth = 128;
    MaxAtomicInlineWidth = 128;
  }
  BuiltinVaListKind getBuiltinVaListKind() const override {
    return TargetInfo::X86_64ABIBuiltinVaList;
  }

  int getEHDataRegisterNumber(unsigned RegNo) const override {
    if (RegNo == 0) return 0;
    if (RegNo == 1) return 1;
    return -1;
  }

  CallingConvCheckResult checkCallingConvention(CallingConv CC) const override {
    return (CC == CC_C ||
            CC == CC_X86VectorCall ||
            CC == CC_IntelOclBicc ||
            CC == CC_X86_64Win64) ? CCCR_OK : CCCR_Warning;
  }

  CallingConv getDefaultCallingConv(CallingConvMethodType MT) const override {
    return CC_C;
  }

  // for x32 we need it here explicitly
  bool hasInt128Type() const override { return true; }
};
} // end anonymous namespace

namespace {
// x86-64 Windows target
class WindowsX86_64TargetInfo : public WindowsTargetInfo<X86_64TargetInfo> {
public:
  WindowsX86_64TargetInfo(const llvm::Triple &Triple)
      : WindowsTargetInfo<X86_64TargetInfo>(Triple) {
    WCharType = UnsignedShort;
    LongWidth = LongAlign = 32;
    DoubleAlign = LongLongAlign = 64;
    IntMaxType = SignedLongLong;
    Int64Type = SignedLongLong;
    SizeType = UnsignedLongLong;
    PtrDiffType = SignedLongLong;
    IntPtrType = SignedLongLong;
    this->UserLabelPrefix = "";
  }
  void getTargetDefines(const LangOptions &Opts,
                                MacroBuilder &Builder) const override {
    WindowsTargetInfo<X86_64TargetInfo>::getTargetDefines(Opts, Builder);
    Builder.defineMacro("_WIN64");
  }
  BuiltinVaListKind getBuiltinVaListKind() const override {
    return TargetInfo::CharPtrBuiltinVaList;
  }
  CallingConvCheckResult checkCallingConvention(CallingConv CC) const override {
    return (CC == CC_C ||
            CC == CC_X86VectorCall ||
            CC == CC_IntelOclBicc ||
            CC == CC_X86_64SysV) ? CCCR_OK : CCCR_Warning;
  }
};
} // end anonymous namespace

namespace {
// x86-64 Windows Visual Studio target
class MicrosoftX86_64TargetInfo : public WindowsX86_64TargetInfo {
public:
  MicrosoftX86_64TargetInfo(const llvm::Triple &Triple)
      : WindowsX86_64TargetInfo(Triple) {
    LongDoubleWidth = LongDoubleAlign = 64;
    LongDoubleFormat = &llvm::APFloat::IEEEdouble;
  }
  void getTargetDefines(const LangOptions &Opts,
                        MacroBuilder &Builder) const override {
    WindowsX86_64TargetInfo::getTargetDefines(Opts, Builder);
    WindowsX86_64TargetInfo::getVisualStudioDefines(Opts, Builder);
    Builder.defineMacro("_M_X64");
    Builder.defineMacro("_M_AMD64");
  }
};
} // end anonymous namespace

namespace {
// x86-64 MinGW target
class MinGWX86_64TargetInfo : public WindowsX86_64TargetInfo {
public:
  MinGWX86_64TargetInfo(const llvm::Triple &Triple)
      : WindowsX86_64TargetInfo(Triple) {}
  void getTargetDefines(const LangOptions &Opts,
                        MacroBuilder &Builder) const override {
    WindowsX86_64TargetInfo::getTargetDefines(Opts, Builder);
    DefineStd(Builder, "WIN64", Opts);
    Builder.defineMacro("__MINGW64__");
    addMinGWDefines(Opts, Builder);

    // GCC defines this macro when it is using __gxx_personality_seh0.
    if (!Opts.SjLjExceptions)
      Builder.defineMacro("__SEH__");
  }
};
} // end anonymous namespace

namespace {
class DarwinX86_64TargetInfo : public DarwinTargetInfo<X86_64TargetInfo> {
public:
  DarwinX86_64TargetInfo(const llvm::Triple &Triple)
      : DarwinTargetInfo<X86_64TargetInfo>(Triple) {
    Int64Type = SignedLongLong;
    MaxVectorAlign = 256;
    // The 64-bit iOS simulator uses the builtin bool type for Objective-C.
    llvm::Triple T = llvm::Triple(Triple);
    if (T.isiOS())
      UseSignedCharForObjCBool = false;
    DescriptionString = "e-m:o-i64:64-f80:128-n8:16:32:64-S128";
  }
};
} // end anonymous namespace

namespace {
class OpenBSDX86_64TargetInfo : public OpenBSDTargetInfo<X86_64TargetInfo> {
public:
  OpenBSDX86_64TargetInfo(const llvm::Triple &Triple)
      : OpenBSDTargetInfo<X86_64TargetInfo>(Triple) {
    IntMaxType = SignedLongLong;
    Int64Type = SignedLongLong;
  }
};
} // end anonymous namespace

namespace {
class BitrigX86_64TargetInfo : public BitrigTargetInfo<X86_64TargetInfo> {
public:
  BitrigX86_64TargetInfo(const llvm::Triple &Triple)
      : BitrigTargetInfo<X86_64TargetInfo>(Triple) {
    IntMaxType = SignedLongLong;
    Int64Type = SignedLongLong;
  }
};
}


namespace {
class ARMTargetInfo : public TargetInfo {
  // Possible FPU choices.
  enum FPUMode {
    VFP2FPU = (1 << 0),
    VFP3FPU = (1 << 1),
    VFP4FPU = (1 << 2),
    NeonFPU = (1 << 3),
    FPARMV8 = (1 << 4)
  };

  // Possible HWDiv features.
  enum HWDivMode {
    HWDivThumb = (1 << 0),
    HWDivARM = (1 << 1)
  };

  static bool FPUModeIsVFP(FPUMode Mode) {
    return Mode & (VFP2FPU | VFP3FPU | VFP4FPU | NeonFPU | FPARMV8);
  }

  static const TargetInfo::GCCRegAlias GCCRegAliases[];
  static const char * const GCCRegNames[];

  std::string ABI, CPU;

  enum {
    FP_Default,
    FP_VFP,
    FP_Neon
  } FPMath;

  unsigned FPU : 5;

  unsigned IsAAPCS : 1;
  unsigned IsThumb : 1;
  unsigned HWDiv : 2;

  // Initialized via features.
  unsigned SoftFloat : 1;
  unsigned SoftFloatABI : 1;

  unsigned CRC : 1;
  unsigned Crypto : 1;

  // ACLE 6.5.1 Hardware floating point
  enum {
    HW_FP_HP = (1 << 1), /// half (16-bit)
    HW_FP_SP = (1 << 2), /// single (32-bit)
    HW_FP_DP = (1 << 3), /// double (64-bit)
  };
  uint32_t HW_FP;

  static const Builtin::Info BuiltinInfo[];

  static bool shouldUseInlineAtomic(const llvm::Triple &T) {
    StringRef ArchName = T.getArchName();
    if (T.getArch() == llvm::Triple::arm ||
        T.getArch() == llvm::Triple::armeb) {
      StringRef VersionStr;
      if (ArchName.startswith("armv"))
        VersionStr = ArchName.substr(4, 1);
      else if (ArchName.startswith("armebv"))
        VersionStr = ArchName.substr(6, 1);
      else
        return false;
      unsigned Version;
      if (VersionStr.getAsInteger(10, Version))
        return false;
      return Version >= 6;
    }
    assert(T.getArch() == llvm::Triple::thumb ||
           T.getArch() == llvm::Triple::thumbeb);
    StringRef VersionStr;
    if (ArchName.startswith("thumbv"))
      VersionStr = ArchName.substr(6, 1);
    else if (ArchName.startswith("thumbebv"))
      VersionStr = ArchName.substr(8, 1);
    else
      return false;
    unsigned Version;
    if (VersionStr.getAsInteger(10, Version))
      return false;
    return Version >= 7;
  }

  void setABIAAPCS() {
    IsAAPCS = true;

    DoubleAlign = LongLongAlign = LongDoubleAlign = SuitableAlign = 64;
    const llvm::Triple &T = getTriple();

    // size_t is unsigned long on MachO-derived environments and NetBSD.
    if (T.isOSBinFormatMachO() || T.getOS() == llvm::Triple::NetBSD)
      SizeType = UnsignedLong;
    else
      SizeType = UnsignedInt;

    switch (T.getOS()) {
    case llvm::Triple::NetBSD:
      WCharType = SignedInt;
      break;
    case llvm::Triple::Win32:
      WCharType = UnsignedShort;
      break;
    case llvm::Triple::Linux:
    default:
      // AAPCS 7.1.1, ARM-Linux ABI 2.4: type of wchar_t is unsigned int.
      WCharType = UnsignedInt;
      break;
    }

    UseBitFieldTypeAlignment = true;

    ZeroLengthBitfieldBoundary = 0;

    // Thumb1 add sp, #imm requires the immediate value be multiple of 4,
    // so set preferred for small types to 32.
    if (T.isOSBinFormatMachO()) {
      DescriptionString =
          BigEndian ? "E-m:o-p:32:32-i64:64-v128:64:128-a:0:32-n32-S64"
                    : "e-m:o-p:32:32-i64:64-v128:64:128-a:0:32-n32-S64";
    } else if (T.isOSWindows()) {
      // FIXME: this is invalid for WindowsCE
      assert(!BigEndian && "Windows on ARM does not support big endian");
      DescriptionString = "e"
                          "-m:e"
                          "-p:32:32"
                          "-i64:64"
                          "-v128:64:128"
                          "-a:0:32"
                          "-n32"
                          "-S64";
    } else {
      DescriptionString =
          BigEndian ? "E-m:e-p:32:32-i64:64-v128:64:128-a:0:32-n32-S64"
                    : "e-m:e-p:32:32-i64:64-v128:64:128-a:0:32-n32-S64";
    }

    // FIXME: Enumerated types are variable width in straight AAPCS.
  }

  void setABIAPCS() {
    const llvm::Triple &T = getTriple();

    IsAAPCS = false;

    DoubleAlign = LongLongAlign = LongDoubleAlign = SuitableAlign = 32;

    // size_t is unsigned int on FreeBSD.
    if (T.getOS() == llvm::Triple::FreeBSD)
      SizeType = UnsignedInt;
    else
      SizeType = UnsignedLong;

    // Revert to using SignedInt on apcs-gnu to comply with existing behaviour.
    WCharType = SignedInt;

    // Do not respect the alignment of bit-field types when laying out
    // structures. This corresponds to PCC_BITFIELD_TYPE_MATTERS in gcc.
    UseBitFieldTypeAlignment = false;

    /// gcc forces the alignment to 4 bytes, regardless of the type of the
    /// zero length bitfield.  This corresponds to EMPTY_FIELD_BOUNDARY in
    /// gcc.
    ZeroLengthBitfieldBoundary = 32;

    if (T.isOSBinFormatMachO())
      DescriptionString =
          BigEndian
              ? "E-m:o-p:32:32-f64:32:64-v64:32:64-v128:32:128-a:0:32-n32-S32"
              : "e-m:o-p:32:32-f64:32:64-v64:32:64-v128:32:128-a:0:32-n32-S32";
    else
      DescriptionString =
          BigEndian
              ? "E-m:e-p:32:32-f64:32:64-v64:32:64-v128:32:128-a:0:32-n32-S32"
              : "e-m:e-p:32:32-f64:32:64-v64:32:64-v128:32:128-a:0:32-n32-S32";

    // FIXME: Override "preferred align" for double and long long.
  }

public:
  ARMTargetInfo(const llvm::Triple &Triple, bool IsBigEndian)
      : TargetInfo(Triple), CPU("arm1136j-s"), FPMath(FP_Default),
        IsAAPCS(true), HW_FP(0) {
    BigEndian = IsBigEndian;

    switch (getTriple().getOS()) {
    case llvm::Triple::NetBSD:
      PtrDiffType = SignedLong;
      break;
    default:
      PtrDiffType = SignedInt;
      break;
    }

    // {} in inline assembly are neon specifiers, not assembly variant
    // specifiers.
    NoAsmVariants = true;

    // FIXME: Should we just treat this as a feature?
    IsThumb = getTriple().getArchName().startswith("thumb");

    setABI("aapcs-linux");

    // ARM targets default to using the ARM C++ ABI.
    TheCXXABI.set(TargetCXXABI::GenericARM);

    // ARM has atomics up to 8 bytes
    MaxAtomicPromoteWidth = 64;
    if (shouldUseInlineAtomic(getTriple()))
      MaxAtomicInlineWidth = 64;

    // Do force alignment of members that follow zero length bitfields.  If
    // the alignment of the zero-length bitfield is greater than the member
    // that follows it, `bar', `bar' will be aligned as the  type of the
    // zero length bitfield.
    UseZeroLengthBitfieldAlignment = true;
  }
  StringRef getABI() const override { return ABI; }
  bool setABI(const std::string &Name) override {
    ABI = Name;

    // The defaults (above) are for AAPCS, check if we need to change them.
    //
    // FIXME: We need support for -meabi... we could just mangle it into the
    // name.
    if (Name == "apcs-gnu") {
      setABIAPCS();
      return true;
    }
    if (Name == "aapcs" || Name == "aapcs-vfp" || Name == "aapcs-linux") {
      setABIAAPCS();
      return true;
    }
    return false;
  }

  void getDefaultFeatures(llvm::StringMap<bool> &Features) const override {
    if (IsAAPCS)
      Features["aapcs"] = true;
    else
      Features["apcs"] = true;

    StringRef ArchName = getTriple().getArchName();
    if (CPU == "arm1136jf-s" || CPU == "arm1176jzf-s" || CPU == "mpcore")
      Features["vfp2"] = true;
    else if (CPU == "cortex-a8" || CPU == "cortex-a9") {
      Features["vfp3"] = true;
      Features["neon"] = true;
    }
    else if (CPU == "cortex-a5") {
      Features["vfp4"] = true;
      Features["neon"] = true;
    } else if (CPU == "swift" || CPU == "cortex-a7" ||
               CPU == "cortex-a12" || CPU == "cortex-a15" ||
               CPU == "cortex-a17" || CPU == "krait") {
      Features["vfp4"] = true;
      Features["neon"] = true;
      Features["hwdiv"] = true;
      Features["hwdiv-arm"] = true;
    } else if (CPU == "cyclone") {
      Features["v8fp"] = true;
      Features["neon"] = true;
      Features["hwdiv"] = true;
      Features["hwdiv-arm"] = true;
    } else if (CPU == "cortex-a53" || CPU == "cortex-a57") {
      Features["fp-armv8"] = true;
      Features["neon"] = true;
      Features["hwdiv"] = true;
      Features["hwdiv-arm"] = true;
      Features["crc"] = true;
      Features["crypto"] = true;
    } else if (CPU == "cortex-r5" ||
               // Enable the hwdiv extension for all v8a AArch32 cores by
               // default.
               ArchName == "armv8a" || ArchName == "armv8" ||
               ArchName == "armebv8a" || ArchName == "armebv8" ||
               ArchName == "thumbv8a" || ArchName == "thumbv8" ||
               ArchName == "thumbebv8a" || ArchName == "thumbebv8") {
      Features["hwdiv"] = true;
      Features["hwdiv-arm"] = true;
    } else if (CPU == "cortex-m3" || CPU == "cortex-m4" || CPU == "cortex-m7") {
      Features["hwdiv"] = true;
    }
  }

  bool handleTargetFeatures(std::vector<std::string> &Features,
                            DiagnosticsEngine &Diags) override {
    FPU = 0;
    CRC = 0;
    Crypto = 0;
    SoftFloat = SoftFloatABI = false;
    HWDiv = 0;

    for (const auto &Feature : Features) {
      if (Feature == "+soft-float") {
        SoftFloat = true;
      } else if (Feature == "+soft-float-abi") {
        SoftFloatABI = true;
      } else if (Feature == "+vfp2") {
        FPU |= VFP2FPU;
        HW_FP = HW_FP_SP | HW_FP_DP;
      } else if (Feature == "+vfp3") {
        FPU |= VFP3FPU;
        HW_FP = HW_FP_SP | HW_FP_DP;
      } else if (Feature == "+vfp4") {
        FPU |= VFP4FPU;
        HW_FP = HW_FP_SP | HW_FP_DP | HW_FP_HP;
      } else if (Feature == "+fp-armv8") {
        FPU |= FPARMV8;
        HW_FP = HW_FP_SP | HW_FP_DP | HW_FP_HP;
      } else if (Feature == "+neon") {
        FPU |= NeonFPU;
        HW_FP = HW_FP_SP | HW_FP_DP;
      } else if (Feature == "+hwdiv") {
        HWDiv |= HWDivThumb;
      } else if (Feature == "+hwdiv-arm") {
        HWDiv |= HWDivARM;
      } else if (Feature == "+crc") {
        CRC = 1;
      } else if (Feature == "+crypto") {
        Crypto = 1;
      } else if (Feature == "+fp-only-sp") {
        HW_FP &= ~HW_FP_DP;
      }
    }

    if (!(FPU & NeonFPU) && FPMath == FP_Neon) {
      Diags.Report(diag::err_target_unsupported_fpmath) << "neon";
      return false;
    }

    if (FPMath == FP_Neon)
      Features.push_back("+neonfp");
    else if (FPMath == FP_VFP)
      Features.push_back("-neonfp");

    // Remove front-end specific options which the backend handles differently.
    const StringRef FrontEndFeatures[] = { "+soft-float", "+soft-float-abi" };
    for (const auto &FEFeature : FrontEndFeatures) {
      auto Feature = std::find(Features.begin(), Features.end(), FEFeature);
      if (Feature != Features.end())
        Features.erase(Feature);
    }

    return true;
  }

  bool hasFeature(StringRef Feature) const override {
    return llvm::StringSwitch<bool>(Feature)
        .Case("arm", true)
        .Case("softfloat", SoftFloat)
        .Case("thumb", IsThumb)
        .Case("neon", (FPU & NeonFPU) && !SoftFloat)
        .Case("hwdiv", HWDiv & HWDivThumb)
        .Case("hwdiv-arm", HWDiv & HWDivARM)
        .Default(false);
  }
  // FIXME: Should we actually have some table instead of these switches?
  static const char *getCPUDefineSuffix(StringRef Name) {
    return llvm::StringSwitch<const char *>(Name)
        .Cases("arm8", "arm810", "4")
        .Cases("strongarm", "strongarm110", "strongarm1100", "strongarm1110",
               "4")
        .Cases("arm7tdmi", "arm7tdmi-s", "arm710t", "arm720t", "arm9", "4T")
        .Cases("arm9tdmi", "arm920", "arm920t", "arm922t", "arm940t", "4T")
        .Case("ep9312", "4T")
        .Cases("arm10tdmi", "arm1020t", "5T")
        .Cases("arm9e", "arm946e-s", "arm966e-s", "arm968e-s", "5TE")
        .Case("arm926ej-s", "5TEJ")
        .Cases("arm10e", "arm1020e", "arm1022e", "5TE")
        .Cases("xscale", "iwmmxt", "5TE")
        .Case("arm1136j-s", "6J")
        .Cases("arm1176jz-s", "arm1176jzf-s", "6ZK")
        .Cases("arm1136jf-s", "mpcorenovfp", "mpcore", "6K")
        .Cases("arm1156t2-s", "arm1156t2f-s", "6T2")
        .Cases("cortex-a5", "cortex-a7", "cortex-a8", "7A")
        .Cases("cortex-a9", "cortex-a12", "cortex-a15", "cortex-a17", "krait",
               "7A")
        .Cases("cortex-r4", "cortex-r5", "7R")
        .Case("swift", "7S")
        .Case("cyclone", "8A")
        .Case("cortex-m3", "7M")
        .Cases("cortex-m4", "cortex-m7", "7EM")
        .Case("cortex-m0", "6M")
        .Cases("cortex-a53", "cortex-a57", "8A")
        .Default(nullptr);
  }
  static const char *getCPUProfile(StringRef Name) {
    return llvm::StringSwitch<const char *>(Name)
        .Cases("cortex-a5", "cortex-a7", "cortex-a8", "A")
        .Cases("cortex-a9", "cortex-a12", "cortex-a15", "cortex-a17", "krait",
               "A")
        .Cases("cortex-a53", "cortex-a57", "A")
        .Cases("cortex-m3", "cortex-m4", "cortex-m0", "cortex-m7", "M")
        .Cases("cortex-r4", "cortex-r5", "R")
        .Default("");
  }
  bool setCPU(const std::string &Name) override {
    if (!getCPUDefineSuffix(Name))
      return false;

    // Cortex M does not support 8 byte atomics, while general Thumb2 does.
    StringRef Profile = getCPUProfile(Name);
    if (Profile == "M" && MaxAtomicInlineWidth) {
      MaxAtomicPromoteWidth = 32;
      MaxAtomicInlineWidth = 32;
    }

    CPU = Name;
    return true;
  }
  bool setFPMath(StringRef Name) override;
  bool supportsThumb(StringRef ArchName, StringRef CPUArch,
                     unsigned CPUArchVer) const {
    return CPUArchVer >= 7 || (CPUArch.find('T') != StringRef::npos) ||
           (CPUArch.find('M') != StringRef::npos);
  }
  bool supportsThumb2(StringRef ArchName, StringRef CPUArch,
                      unsigned CPUArchVer) const {
    // We check both CPUArchVer and ArchName because when only triple is
    // specified, the default CPU is arm1136j-s.
    return ArchName.endswith("v6t2") || ArchName.endswith("v7") ||
           ArchName.endswith("v8") || CPUArch == "6T2" || CPUArchVer >= 7;
  }
  void getTargetDefines(const LangOptions &Opts,
                        MacroBuilder &Builder) const override {
    // Target identification.
    Builder.defineMacro("__arm");
    Builder.defineMacro("__arm__");

    // Target properties.
    Builder.defineMacro("__REGISTER_PREFIX__", "");

    StringRef CPUArch = getCPUDefineSuffix(CPU);
    unsigned int CPUArchVer;
    if (CPUArch.substr(0, 1).getAsInteger<unsigned int>(10, CPUArchVer))
      llvm_unreachable("Invalid char for architecture version number");
    Builder.defineMacro("__ARM_ARCH_" + CPUArch + "__");

    // ACLE 6.4.1 ARM/Thumb instruction set architecture
    StringRef CPUProfile = getCPUProfile(CPU);
    StringRef ArchName = getTriple().getArchName();

    // __ARM_ARCH is defined as an integer value indicating the current ARM ISA
    Builder.defineMacro("__ARM_ARCH", CPUArch.substr(0, 1));
    if (CPUArch[0] >= '8') {
      Builder.defineMacro("__ARM_FEATURE_NUMERIC_MAXMIN");
      Builder.defineMacro("__ARM_FEATURE_DIRECTED_ROUNDING");
    }

    // __ARM_ARCH_ISA_ARM is defined to 1 if the core supports the ARM ISA.  It
    // is not defined for the M-profile.
    // NOTE that the deffault profile is assumed to be 'A'
    if (CPUProfile.empty() || CPUProfile != "M")
      Builder.defineMacro("__ARM_ARCH_ISA_ARM", "1");

    // __ARM_ARCH_ISA_THUMB is defined to 1 if the core supporst the original
    // Thumb ISA (including v6-M).  It is set to 2 if the core supports the
    // Thumb-2 ISA as found in the v6T2 architecture and all v7 architecture.
    if (supportsThumb2(ArchName, CPUArch, CPUArchVer))
      Builder.defineMacro("__ARM_ARCH_ISA_THUMB", "2");
    else if (supportsThumb(ArchName, CPUArch, CPUArchVer))
      Builder.defineMacro("__ARM_ARCH_ISA_THUMB", "1");

    // __ARM_32BIT_STATE is defined to 1 if code is being generated for a 32-bit
    // instruction set such as ARM or Thumb.
    Builder.defineMacro("__ARM_32BIT_STATE", "1");

    // ACLE 6.4.2 Architectural Profile (A, R, M or pre-Cortex)

    // __ARM_ARCH_PROFILE is defined as 'A', 'R', 'M' or 'S', or unset.
    if (!CPUProfile.empty())
      Builder.defineMacro("__ARM_ARCH_PROFILE", "'" + CPUProfile + "'");

    // ACLE 6.5.1 Hardware Floating Point
    if (HW_FP)
      Builder.defineMacro("__ARM_FP", "0x" + llvm::utohexstr(HW_FP));

    // ACLE predefines.
    Builder.defineMacro("__ARM_ACLE", "200");

    // Subtarget options.

    // FIXME: It's more complicated than this and we don't really support
    // interworking.
    // Windows on ARM does not "support" interworking
    if (5 <= CPUArchVer && CPUArchVer <= 8 && !getTriple().isOSWindows())
      Builder.defineMacro("__THUMB_INTERWORK__");

    if (ABI == "aapcs" || ABI == "aapcs-linux" || ABI == "aapcs-vfp") {
      // Embedded targets on Darwin follow AAPCS, but not EABI.
      // Windows on ARM follows AAPCS VFP, but does not conform to EABI.
      if (!getTriple().isOSDarwin() && !getTriple().isOSWindows())
        Builder.defineMacro("__ARM_EABI__");
      Builder.defineMacro("__ARM_PCS", "1");

      if ((!SoftFloat && !SoftFloatABI) || ABI == "aapcs-vfp")
        Builder.defineMacro("__ARM_PCS_VFP", "1");
    }

    if (SoftFloat)
      Builder.defineMacro("__SOFTFP__");

    if (CPU == "xscale")
      Builder.defineMacro("__XSCALE__");

    if (IsThumb) {
      Builder.defineMacro("__THUMBEL__");
      Builder.defineMacro("__thumb__");
      if (supportsThumb2(ArchName, CPUArch, CPUArchVer))
        Builder.defineMacro("__thumb2__");
    }
    if (((HWDiv & HWDivThumb) && IsThumb) || ((HWDiv & HWDivARM) && !IsThumb))
      Builder.defineMacro("__ARM_ARCH_EXT_IDIV__", "1");

    // Note, this is always on in gcc, even though it doesn't make sense.
    Builder.defineMacro("__APCS_32__");

    if (FPUModeIsVFP((FPUMode) FPU)) {
      Builder.defineMacro("__VFP_FP__");
      if (FPU & VFP2FPU)
        Builder.defineMacro("__ARM_VFPV2__");
      if (FPU & VFP3FPU)
        Builder.defineMacro("__ARM_VFPV3__");
      if (FPU & VFP4FPU)
        Builder.defineMacro("__ARM_VFPV4__");
    }

    // This only gets set when Neon instructions are actually available, unlike
    // the VFP define, hence the soft float and arch check. This is subtly
    // different from gcc, we follow the intent which was that it should be set
    // when Neon instructions are actually available.
    if ((FPU & NeonFPU) && !SoftFloat && CPUArchVer >= 7) {
      Builder.defineMacro("__ARM_NEON");
      Builder.defineMacro("__ARM_NEON__");
    }

    Builder.defineMacro("__ARM_SIZEOF_WCHAR_T",
                        Opts.ShortWChar ? "2" : "4");

    Builder.defineMacro("__ARM_SIZEOF_MINIMAL_ENUM",
                        Opts.ShortEnums ? "1" : "4");

    if (CRC)
      Builder.defineMacro("__ARM_FEATURE_CRC32");

    if (Crypto)
      Builder.defineMacro("__ARM_FEATURE_CRYPTO");

    if (CPUArchVer >= 6 && CPUArch != "6M") {
      Builder.defineMacro("__GCC_HAVE_SYNC_COMPARE_AND_SWAP_1");
      Builder.defineMacro("__GCC_HAVE_SYNC_COMPARE_AND_SWAP_2");
      Builder.defineMacro("__GCC_HAVE_SYNC_COMPARE_AND_SWAP_4");
      Builder.defineMacro("__GCC_HAVE_SYNC_COMPARE_AND_SWAP_8");
    }

    bool is5EOrAbove = (CPUArchVer >= 6 ||
                        (CPUArchVer == 5 &&
                         CPUArch.find('E') != StringRef::npos));
    bool is32Bit = (!IsThumb || supportsThumb2(ArchName, CPUArch, CPUArchVer));
    if (is5EOrAbove && is32Bit && (CPUProfile != "M" || CPUArch  == "7EM"))
      Builder.defineMacro("__ARM_FEATURE_DSP");
  }
  void getTargetBuiltins(const Builtin::Info *&Records,
                         unsigned &NumRecords) const override {
    Records = BuiltinInfo;
    NumRecords = clang::ARM::LastTSBuiltin-Builtin::FirstTSBuiltin;
  }
  bool isCLZForZeroUndef() const override { return false; }
  BuiltinVaListKind getBuiltinVaListKind() const override {
    return IsAAPCS ? AAPCSABIBuiltinVaList : TargetInfo::VoidPtrBuiltinVaList;
  }
  void getGCCRegNames(const char * const *&Names,
                      unsigned &NumNames) const override;
  void getGCCRegAliases(const GCCRegAlias *&Aliases,
                        unsigned &NumAliases) const override;
  bool validateAsmConstraint(const char *&Name,
                             TargetInfo::ConstraintInfo &Info) const override {
    switch (*Name) {
    default: break;
    case 'l': // r0-r7
    case 'h': // r8-r15
    case 'w': // VFP Floating point register single precision
    case 'P': // VFP Floating point register double precision
      Info.setAllowsRegister();
      return true;
    case 'Q': // A memory address that is a single base register.
      Info.setAllowsMemory();
      return true;
    case 'U': // a memory reference...
      switch (Name[1]) {
      case 'q': // ...ARMV4 ldrsb
      case 'v': // ...VFP load/store (reg+constant offset)
      case 'y': // ...iWMMXt load/store
      case 't': // address valid for load/store opaque types wider
                // than 128-bits
      case 'n': // valid address for Neon doubleword vector load/store
      case 'm': // valid address for Neon element and structure load/store
      case 's': // valid address for non-offset loads/stores of quad-word
                // values in four ARM registers
        Info.setAllowsMemory();
        Name++;
        return true;
      }
    }
    return false;
  }
  std::string convertConstraint(const char *&Constraint) const override {
    std::string R;
    switch (*Constraint) {
    case 'U':   // Two-character constraint; add "^" hint for later parsing.
      R = std::string("^") + std::string(Constraint, 2);
      Constraint++;
      break;
    case 'p': // 'p' should be translated to 'r' by default.
      R = std::string("r");
      break;
    default:
      return std::string(1, *Constraint);
    }
    return R;
  }
  bool
  validateConstraintModifier(StringRef Constraint, char Modifier, unsigned Size,
                             std::string &SuggestedModifier) const override {
    bool isOutput = (Constraint[0] == '=');
    bool isInOut = (Constraint[0] == '+');

    // Strip off constraint modifiers.
    while (Constraint[0] == '=' ||
           Constraint[0] == '+' ||
           Constraint[0] == '&')
      Constraint = Constraint.substr(1);

    switch (Constraint[0]) {
    default: break;
    case 'r': {
      switch (Modifier) {
      default:
        return (isInOut || isOutput || Size <= 64);
      case 'q':
        // A register of size 32 cannot fit a vector type.
        return false;
      }
    }
    }

    return true;
  }
  const char *getClobbers() const override {
    // FIXME: Is this really right?
    return "";
  }

  CallingConvCheckResult checkCallingConvention(CallingConv CC) const override {
    return (CC == CC_AAPCS || CC == CC_AAPCS_VFP) ? CCCR_OK : CCCR_Warning;
  }

  int getEHDataRegisterNumber(unsigned RegNo) const override {
    if (RegNo == 0) return 0;
    if (RegNo == 1) return 1;
    return -1;
  }
};

bool ARMTargetInfo::setFPMath(StringRef Name) {
  if (Name == "neon") {
    FPMath = FP_Neon;
    return true;
  } else if (Name == "vfp" || Name == "vfp2" || Name == "vfp3" ||
             Name == "vfp4") {
    FPMath = FP_VFP;
    return true;
  }
  return false;
}

const char * const ARMTargetInfo::GCCRegNames[] = {
  // Integer registers
  "r0", "r1", "r2", "r3", "r4", "r5", "r6", "r7",
  "r8", "r9", "r10", "r11", "r12", "sp", "lr", "pc",

  // Float registers
  "s0", "s1", "s2", "s3", "s4", "s5", "s6", "s7",
  "s8", "s9", "s10", "s11", "s12", "s13", "s14", "s15",
  "s16", "s17", "s18", "s19", "s20", "s21", "s22", "s23",
  "s24", "s25", "s26", "s27", "s28", "s29", "s30", "s31",

  // Double registers
  "d0", "d1", "d2", "d3", "d4", "d5", "d6", "d7",
  "d8", "d9", "d10", "d11", "d12", "d13", "d14", "d15",
  "d16", "d17", "d18", "d19", "d20", "d21", "d22", "d23",
  "d24", "d25", "d26", "d27", "d28", "d29", "d30", "d31",

  // Quad registers
  "q0", "q1", "q2", "q3", "q4", "q5", "q6", "q7",
  "q8", "q9", "q10", "q11", "q12", "q13", "q14", "q15"
};

void ARMTargetInfo::getGCCRegNames(const char * const *&Names,
                                   unsigned &NumNames) const {
  Names = GCCRegNames;
  NumNames = llvm::array_lengthof(GCCRegNames);
}

const TargetInfo::GCCRegAlias ARMTargetInfo::GCCRegAliases[] = {
  { { "a1" }, "r0" },
  { { "a2" }, "r1" },
  { { "a3" }, "r2" },
  { { "a4" }, "r3" },
  { { "v1" }, "r4" },
  { { "v2" }, "r5" },
  { { "v3" }, "r6" },
  { { "v4" }, "r7" },
  { { "v5" }, "r8" },
  { { "v6", "rfp" }, "r9" },
  { { "sl" }, "r10" },
  { { "fp" }, "r11" },
  { { "ip" }, "r12" },
  { { "r13" }, "sp" },
  { { "r14" }, "lr" },
  { { "r15" }, "pc" },
  // The S, D and Q registers overlap, but aren't really aliases; we
  // don't want to substitute one of these for a different-sized one.
};

void ARMTargetInfo::getGCCRegAliases(const GCCRegAlias *&Aliases,
                                       unsigned &NumAliases) const {
  Aliases = GCCRegAliases;
  NumAliases = llvm::array_lengthof(GCCRegAliases);
}

const Builtin::Info ARMTargetInfo::BuiltinInfo[] = {
#define BUILTIN(ID, TYPE, ATTRS) { #ID, TYPE, ATTRS, 0, ALL_LANGUAGES },
#define LIBBUILTIN(ID, TYPE, ATTRS, HEADER) { #ID, TYPE, ATTRS, HEADER,\
                                              ALL_LANGUAGES },
#include "clang/Basic/BuiltinsNEON.def"

#define BUILTIN(ID, TYPE, ATTRS) { #ID, TYPE, ATTRS, 0, ALL_LANGUAGES },
#define LANGBUILTIN(ID, TYPE, ATTRS, LANG) { #ID, TYPE, ATTRS, 0, LANG },
#define LIBBUILTIN(ID, TYPE, ATTRS, HEADER) { #ID, TYPE, ATTRS, HEADER,\
                                              ALL_LANGUAGES },
#include "clang/Basic/BuiltinsARM.def"
};

class ARMleTargetInfo : public ARMTargetInfo {
public:
  ARMleTargetInfo(const llvm::Triple &Triple)
    : ARMTargetInfo(Triple, false) { }
  virtual void getTargetDefines(const LangOptions &Opts,
                                MacroBuilder &Builder) const {
    Builder.defineMacro("__ARMEL__");
    ARMTargetInfo::getTargetDefines(Opts, Builder);
  }
};

class ARMbeTargetInfo : public ARMTargetInfo {
public:
  ARMbeTargetInfo(const llvm::Triple &Triple)
    : ARMTargetInfo(Triple, true) { }
  virtual void getTargetDefines(const LangOptions &Opts,
                                MacroBuilder &Builder) const {
    Builder.defineMacro("__ARMEB__");
    Builder.defineMacro("__ARM_BIG_ENDIAN");
    ARMTargetInfo::getTargetDefines(Opts, Builder);
  }
};
} // end anonymous namespace.

namespace {
class WindowsARMTargetInfo : public WindowsTargetInfo<ARMleTargetInfo> {
  const llvm::Triple Triple;
public:
  WindowsARMTargetInfo(const llvm::Triple &Triple)
    : WindowsTargetInfo<ARMleTargetInfo>(Triple), Triple(Triple) {
    TLSSupported = false;
    WCharType = UnsignedShort;
    SizeType = UnsignedInt;
    UserLabelPrefix = "";
  }
  void getVisualStudioDefines(const LangOptions &Opts,
                              MacroBuilder &Builder) const {
    WindowsTargetInfo<ARMleTargetInfo>::getVisualStudioDefines(Opts, Builder);

    // FIXME: this is invalid for WindowsCE
    Builder.defineMacro("_M_ARM_NT", "1");
    Builder.defineMacro("_M_ARMT", "_M_ARM");
    Builder.defineMacro("_M_THUMB", "_M_ARM");

    assert((Triple.getArch() == llvm::Triple::arm ||
            Triple.getArch() == llvm::Triple::thumb) &&
           "invalid architecture for Windows ARM target info");
    unsigned Offset = Triple.getArch() == llvm::Triple::arm ? 4 : 6;
    Builder.defineMacro("_M_ARM", Triple.getArchName().substr(Offset));

    // TODO map the complete set of values
    // 31: VFPv3 40: VFPv4
    Builder.defineMacro("_M_ARM_FP", "31");
  }
  BuiltinVaListKind getBuiltinVaListKind() const override {
    return TargetInfo::CharPtrBuiltinVaList;
  }
};

// Windows ARM + Itanium C++ ABI Target
class ItaniumWindowsARMleTargetInfo : public WindowsARMTargetInfo {
public:
  ItaniumWindowsARMleTargetInfo(const llvm::Triple &Triple)
    : WindowsARMTargetInfo(Triple) {
    TheCXXABI.set(TargetCXXABI::GenericARM);
  }

  void getTargetDefines(const LangOptions &Opts,
                        MacroBuilder &Builder) const override {
    WindowsARMTargetInfo::getTargetDefines(Opts, Builder);

    if (Opts.MSVCCompat)
      WindowsARMTargetInfo::getVisualStudioDefines(Opts, Builder);
  }
};

// Windows ARM, MS (C++) ABI
class MicrosoftARMleTargetInfo : public WindowsARMTargetInfo {
public:
  MicrosoftARMleTargetInfo(const llvm::Triple &Triple)
    : WindowsARMTargetInfo(Triple) {
    TheCXXABI.set(TargetCXXABI::Microsoft);
  }

  void getTargetDefines(const LangOptions &Opts,
                        MacroBuilder &Builder) const override {
    WindowsARMTargetInfo::getTargetDefines(Opts, Builder);
    WindowsARMTargetInfo::getVisualStudioDefines(Opts, Builder);
  }
};
}


namespace {
class DarwinARMTargetInfo :
  public DarwinTargetInfo<ARMleTargetInfo> {
protected:
  void getOSDefines(const LangOptions &Opts, const llvm::Triple &Triple,
                    MacroBuilder &Builder) const override {
    getDarwinDefines(Builder, Opts, Triple, PlatformName, PlatformMinVersion);
  }

public:
  DarwinARMTargetInfo(const llvm::Triple &Triple)
      : DarwinTargetInfo<ARMleTargetInfo>(Triple) {
    HasAlignMac68kSupport = true;
    // iOS always has 64-bit atomic instructions.
    // FIXME: This should be based off of the target features in
    // ARMleTargetInfo.
    MaxAtomicInlineWidth = 64;

    // Darwin on iOS uses a variant of the ARM C++ ABI.
    TheCXXABI.set(TargetCXXABI::iOS);
  }
};
} // end anonymous namespace.


namespace {
class AArch64TargetInfo : public TargetInfo {
  virtual void setDescriptionString() = 0;
  static const TargetInfo::GCCRegAlias GCCRegAliases[];
  static const char *const GCCRegNames[];

  enum FPUModeEnum {
    FPUMode,
    NeonMode
  };

  unsigned FPU;
  unsigned CRC;
  unsigned Crypto;

  static const Builtin::Info BuiltinInfo[];

  std::string ABI;

public:
  AArch64TargetInfo(const llvm::Triple &Triple)
      : TargetInfo(Triple), ABI("aapcs") {

    if (getTriple().getOS() == llvm::Triple::NetBSD) {
      WCharType = SignedInt;

      // NetBSD apparently prefers consistency across ARM targets to consistency
      // across 64-bit targets.
      Int64Type = SignedLongLong;
      IntMaxType = SignedLongLong;
    } else {
      WCharType = UnsignedInt;
      Int64Type = SignedLong;
      IntMaxType = SignedLong;
    }

    LongWidth = LongAlign = PointerWidth = PointerAlign = 64;
    MaxVectorAlign = 128;
    RegParmMax = 8;
    MaxAtomicInlineWidth = 128;
    MaxAtomicPromoteWidth = 128;

    LongDoubleWidth = LongDoubleAlign = 128;
    LongDoubleFormat = &llvm::APFloat::IEEEquad;

    // {} in inline assembly are neon specifiers, not assembly variant
    // specifiers.
    NoAsmVariants = true;

    // AAPCS gives rules for bitfields. 7.1.7 says: "The container type
    // contributes to the alignment of the containing aggregate in the same way
    // a plain (non bit-field) member of that type would, without exception for
    // zero-sized or anonymous bit-fields."
    UseBitFieldTypeAlignment = true;
    UseZeroLengthBitfieldAlignment = true;

    // AArch64 targets default to using the ARM C++ ABI.
    TheCXXABI.set(TargetCXXABI::GenericAArch64);
  }

  StringRef getABI() const override { return ABI; }
  bool setABI(const std::string &Name) override {
    if (Name != "aapcs" && Name != "darwinpcs")
      return false;

    ABI = Name;
    return true;
  }

  bool setCPU(const std::string &Name) override {
    bool CPUKnown = llvm::StringSwitch<bool>(Name)
                        .Case("generic", true)
                        .Cases("cortex-a53", "cortex-a57", true)
                        .Case("cyclone", true)
                        .Default(false);
    return CPUKnown;
  }

  virtual void getTargetDefines(const LangOptions &Opts,
                                MacroBuilder &Builder) const  override {
    // Target identification.
    Builder.defineMacro("__aarch64__");

    // Target properties.
    Builder.defineMacro("_LP64");
    Builder.defineMacro("__LP64__");

    // ACLE predefines. Many can only have one possible value on v8 AArch64.
    Builder.defineMacro("__ARM_ACLE", "200");
    Builder.defineMacro("__ARM_ARCH", "8");
    Builder.defineMacro("__ARM_ARCH_PROFILE", "'A'");

    Builder.defineMacro("__ARM_64BIT_STATE");
    Builder.defineMacro("__ARM_PCS_AAPCS64");
    Builder.defineMacro("__ARM_ARCH_ISA_A64");

    Builder.defineMacro("__ARM_FEATURE_UNALIGNED");
    Builder.defineMacro("__ARM_FEATURE_CLZ");
    Builder.defineMacro("__ARM_FEATURE_FMA");
    Builder.defineMacro("__ARM_FEATURE_DIV");
    Builder.defineMacro("__ARM_FEATURE_IDIV"); // As specified in ACLE
    Builder.defineMacro("__ARM_FEATURE_DIV");  // For backwards compatibility
    Builder.defineMacro("__ARM_FEATURE_NUMERIC_MAXMIN");
    Builder.defineMacro("__ARM_FEATURE_DIRECTED_ROUNDING");

    Builder.defineMacro("__ARM_ALIGN_MAX_STACK_PWR", "4");

    // 0xe implies support for half, single and double precision operations.
    Builder.defineMacro("__ARM_FP", "0xe");

    // PCS specifies this for SysV variants, which is all we support. Other ABIs
    // may choose __ARM_FP16_FORMAT_ALTERNATIVE.
    Builder.defineMacro("__ARM_FP16_FORMAT_IEEE");

    if (Opts.FastMath || Opts.FiniteMathOnly)
      Builder.defineMacro("__ARM_FP_FAST");

    if (Opts.C99 && !Opts.Freestanding)
      Builder.defineMacro("__ARM_FP_FENV_ROUNDING");

    Builder.defineMacro("__ARM_SIZEOF_WCHAR_T", Opts.ShortWChar ? "2" : "4");

    Builder.defineMacro("__ARM_SIZEOF_MINIMAL_ENUM",
                        Opts.ShortEnums ? "1" : "4");

    if (FPU == NeonMode) {
      Builder.defineMacro("__ARM_NEON");
      // 64-bit NEON supports half, single and double precision operations.
      Builder.defineMacro("__ARM_NEON_FP", "0xe");
    }

    if (CRC)
      Builder.defineMacro("__ARM_FEATURE_CRC32");

    if (Crypto)
      Builder.defineMacro("__ARM_FEATURE_CRYPTO");
  }

  virtual void getTargetBuiltins(const Builtin::Info *&Records,
                                 unsigned &NumRecords) const override {
    Records = BuiltinInfo;
    NumRecords = clang::AArch64::LastTSBuiltin - Builtin::FirstTSBuiltin;
  }

  bool hasFeature(StringRef Feature) const override {
    return Feature == "aarch64" ||
      Feature == "arm64" ||
      (Feature == "neon" && FPU == NeonMode);
  }

  bool handleTargetFeatures(std::vector<std::string> &Features,
                            DiagnosticsEngine &Diags) override {
    FPU = FPUMode;
    CRC = 0;
    Crypto = 0;
    for (unsigned i = 0, e = Features.size(); i != e; ++i) {
      if (Features[i] == "+neon")
        FPU = NeonMode;
      if (Features[i] == "+crc")
        CRC = 1;
      if (Features[i] == "+crypto")
        Crypto = 1;
    }

    setDescriptionString();

    return true;
  }

  bool isCLZForZeroUndef() const override { return false; }

  BuiltinVaListKind getBuiltinVaListKind() const override {
    return TargetInfo::AArch64ABIBuiltinVaList;
  }

  virtual void getGCCRegNames(const char *const *&Names,
                              unsigned &NumNames) const override;
  virtual void getGCCRegAliases(const GCCRegAlias *&Aliases,
                                unsigned &NumAliases) const override;

  virtual bool
  validateAsmConstraint(const char *&Name,
                        TargetInfo::ConstraintInfo &Info) const override {
    switch (*Name) {
    default:
      return false;
    case 'w': // Floating point and SIMD registers (V0-V31)
      Info.setAllowsRegister();
      return true;
    case 'I': // Constant that can be used with an ADD instruction
    case 'J': // Constant that can be used with a SUB instruction
    case 'K': // Constant that can be used with a 32-bit logical instruction
    case 'L': // Constant that can be used with a 64-bit logical instruction
    case 'M': // Constant that can be used as a 32-bit MOV immediate
    case 'N': // Constant that can be used as a 64-bit MOV immediate
    case 'Y': // Floating point constant zero
    case 'Z': // Integer constant zero
      return true;
    case 'Q': // A memory reference with base register and no offset
      Info.setAllowsMemory();
      return true;
    case 'S': // A symbolic address
      Info.setAllowsRegister();
      return true;
    case 'U':
      // Ump: A memory address suitable for ldp/stp in SI, DI, SF and DF modes.
      // Utf: A memory address suitable for ldp/stp in TF mode.
      // Usa: An absolute symbolic address.
      // Ush: The high part (bits 32:12) of a pc-relative symbolic address.
      llvm_unreachable("FIXME: Unimplemented support for U* constraints.");
    case 'z': // Zero register, wzr or xzr
      Info.setAllowsRegister();
      return true;
    case 'x': // Floating point and SIMD registers (V0-V15)
      Info.setAllowsRegister();
      return true;
    }
    return false;
  }

  bool
  validateConstraintModifier(StringRef Constraint, char Modifier, unsigned Size,
                             std::string &SuggestedModifier) const override {
    // Strip off constraint modifiers.
    while (Constraint[0] == '=' || Constraint[0] == '+' || Constraint[0] == '&')
      Constraint = Constraint.substr(1);

    switch (Constraint[0]) {
    default:
      return true;
    case 'z':
    case 'r': {
      switch (Modifier) {
      case 'x':
      case 'w':
        // For now assume that the person knows what they're
        // doing with the modifier.
        return true;
      default:
        // By default an 'r' constraint will be in the 'x'
        // registers.
        if (Size == 64)
          return true;

        SuggestedModifier = "w";
        return false;
      }
    }
    }
  }

  const char *getClobbers() const override { return ""; }

  int getEHDataRegisterNumber(unsigned RegNo) const override {
    if (RegNo == 0)
      return 0;
    if (RegNo == 1)
      return 1;
    return -1;
  }
};

const char *const AArch64TargetInfo::GCCRegNames[] = {
  // 32-bit Integer registers
  "w0",  "w1",  "w2",  "w3",  "w4",  "w5",  "w6",  "w7",  "w8",  "w9",  "w10",
  "w11", "w12", "w13", "w14", "w15", "w16", "w17", "w18", "w19", "w20", "w21",
  "w22", "w23", "w24", "w25", "w26", "w27", "w28", "w29", "w30", "wsp",

  // 64-bit Integer registers
  "x0",  "x1",  "x2",  "x3",  "x4",  "x5",  "x6",  "x7",  "x8",  "x9",  "x10",
  "x11", "x12", "x13", "x14", "x15", "x16", "x17", "x18", "x19", "x20", "x21",
  "x22", "x23", "x24", "x25", "x26", "x27", "x28", "fp",  "lr",  "sp",

  // 32-bit floating point regsisters
  "s0",  "s1",  "s2",  "s3",  "s4",  "s5",  "s6",  "s7",  "s8",  "s9",  "s10",
  "s11", "s12", "s13", "s14", "s15", "s16", "s17", "s18", "s19", "s20", "s21",
  "s22", "s23", "s24", "s25", "s26", "s27", "s28", "s29", "s30", "s31",

  // 64-bit floating point regsisters
  "d0",  "d1",  "d2",  "d3",  "d4",  "d5",  "d6",  "d7",  "d8",  "d9",  "d10",
  "d11", "d12", "d13", "d14", "d15", "d16", "d17", "d18", "d19", "d20", "d21",
  "d22", "d23", "d24", "d25", "d26", "d27", "d28", "d29", "d30", "d31",

  // Vector registers
  "v0",  "v1",  "v2",  "v3",  "v4",  "v5",  "v6",  "v7",  "v8",  "v9",  "v10",
  "v11", "v12", "v13", "v14", "v15", "v16", "v17", "v18", "v19", "v20", "v21",
  "v22", "v23", "v24", "v25", "v26", "v27", "v28", "v29", "v30", "v31"
};

void AArch64TargetInfo::getGCCRegNames(const char *const *&Names,
                                     unsigned &NumNames) const {
  Names = GCCRegNames;
  NumNames = llvm::array_lengthof(GCCRegNames);
}

const TargetInfo::GCCRegAlias AArch64TargetInfo::GCCRegAliases[] = {
  { { "w31" }, "wsp" },
  { { "x29" }, "fp" },
  { { "x30" }, "lr" },
  { { "x31" }, "sp" },
  // The S/D/Q and W/X registers overlap, but aren't really aliases; we
  // don't want to substitute one of these for a different-sized one.
};

void AArch64TargetInfo::getGCCRegAliases(const GCCRegAlias *&Aliases,
                                       unsigned &NumAliases) const {
  Aliases = GCCRegAliases;
  NumAliases = llvm::array_lengthof(GCCRegAliases);
}

const Builtin::Info AArch64TargetInfo::BuiltinInfo[] = {
#define BUILTIN(ID, TYPE, ATTRS)                                               \
  { #ID, TYPE, ATTRS, 0, ALL_LANGUAGES },
#include "clang/Basic/BuiltinsNEON.def"

#define BUILTIN(ID, TYPE, ATTRS)                                               \
  { #ID, TYPE, ATTRS, 0, ALL_LANGUAGES },
#include "clang/Basic/BuiltinsAArch64.def"
};

class AArch64leTargetInfo : public AArch64TargetInfo {
  void setDescriptionString() override {
    if (getTriple().isOSBinFormatMachO())
      DescriptionString = "e-m:o-i64:64-i128:128-n32:64-S128";
    else
      DescriptionString = "e-m:e-i64:64-i128:128-n32:64-S128";
  }

public:
  AArch64leTargetInfo(const llvm::Triple &Triple)
    : AArch64TargetInfo(Triple) {
    BigEndian = false;
    }
  void getTargetDefines(const LangOptions &Opts,
                        MacroBuilder &Builder) const override {
    Builder.defineMacro("__AARCH64EL__");
    AArch64TargetInfo::getTargetDefines(Opts, Builder);
  }
};

class AArch64beTargetInfo : public AArch64TargetInfo {
  void setDescriptionString() override {
    assert(!getTriple().isOSBinFormatMachO());
    DescriptionString = "E-m:e-i64:64-i128:128-n32:64-S128";
  }

public:
  AArch64beTargetInfo(const llvm::Triple &Triple)
    : AArch64TargetInfo(Triple) { }
  void getTargetDefines(const LangOptions &Opts,
                        MacroBuilder &Builder) const override {
    Builder.defineMacro("__AARCH64EB__");
    Builder.defineMacro("__AARCH_BIG_ENDIAN");
    Builder.defineMacro("__ARM_BIG_ENDIAN");
    AArch64TargetInfo::getTargetDefines(Opts, Builder);
  }
};
} // end anonymous namespace.

namespace {
class DarwinAArch64TargetInfo : public DarwinTargetInfo<AArch64leTargetInfo> {
protected:
  void getOSDefines(const LangOptions &Opts, const llvm::Triple &Triple,
                    MacroBuilder &Builder) const override {
    Builder.defineMacro("__AARCH64_SIMD__");
    Builder.defineMacro("__ARM64_ARCH_8__");
    Builder.defineMacro("__ARM_NEON__");
    Builder.defineMacro("__LITTLE_ENDIAN__");
    Builder.defineMacro("__REGISTER_PREFIX__", "");
    Builder.defineMacro("__arm64", "1");
    Builder.defineMacro("__arm64__", "1");

    getDarwinDefines(Builder, Opts, Triple, PlatformName, PlatformMinVersion);
  }

public:
  DarwinAArch64TargetInfo(const llvm::Triple &Triple)
      : DarwinTargetInfo<AArch64leTargetInfo>(Triple) {
    Int64Type = SignedLongLong;
    WCharType = SignedInt;
    UseSignedCharForObjCBool = false;

    LongDoubleWidth = LongDoubleAlign = 64;
    LongDoubleFormat = &llvm::APFloat::IEEEdouble;

    TheCXXABI.set(TargetCXXABI::iOS64);
  }

  BuiltinVaListKind getBuiltinVaListKind() const override {
    return TargetInfo::CharPtrBuiltinVaList;
  }
};
} // end anonymous namespace

namespace {
// Hexagon abstract base class
class HexagonTargetInfo : public TargetInfo {
  static const Builtin::Info BuiltinInfo[];
  static const char * const GCCRegNames[];
  static const TargetInfo::GCCRegAlias GCCRegAliases[];
  std::string CPU;
public:
  HexagonTargetInfo(const llvm::Triple &Triple) : TargetInfo(Triple) {
    BigEndian = false;
    DescriptionString = "e-m:e-p:32:32-i1:32-i64:64-a:0-n32";

    // {} in inline assembly are packet specifiers, not assembly variant
    // specifiers.
    NoAsmVariants = true;
  }

  void getTargetBuiltins(const Builtin::Info *&Records,
                         unsigned &NumRecords) const override {
    Records = BuiltinInfo;
    NumRecords = clang::Hexagon::LastTSBuiltin-Builtin::FirstTSBuiltin;
  }

  bool validateAsmConstraint(const char *&Name,
                             TargetInfo::ConstraintInfo &Info) const override {
    return true;
  }

  void getTargetDefines(const LangOptions &Opts,
                        MacroBuilder &Builder) const override;

  bool hasFeature(StringRef Feature) const override {
    return Feature == "hexagon";
  }

  BuiltinVaListKind getBuiltinVaListKind() const override {
    return TargetInfo::CharPtrBuiltinVaList;
  }
  void getGCCRegNames(const char * const *&Names,
                      unsigned &NumNames) const override;
  void getGCCRegAliases(const GCCRegAlias *&Aliases,
                        unsigned &NumAliases) const override;
  const char *getClobbers() const override {
    return "";
  }

  static const char *getHexagonCPUSuffix(StringRef Name) {
    return llvm::StringSwitch<const char*>(Name)
      .Case("hexagonv4", "4")
      .Case("hexagonv5", "5")
      .Default(nullptr);
  }

  bool setCPU(const std::string &Name) override {
    if (!getHexagonCPUSuffix(Name))
      return false;

    CPU = Name;
    return true;
  }
};

void HexagonTargetInfo::getTargetDefines(const LangOptions &Opts,
                                MacroBuilder &Builder) const {
  Builder.defineMacro("qdsp6");
  Builder.defineMacro("__qdsp6", "1");
  Builder.defineMacro("__qdsp6__", "1");

  Builder.defineMacro("hexagon");
  Builder.defineMacro("__hexagon", "1");
  Builder.defineMacro("__hexagon__", "1");

  if(CPU == "hexagonv1") {
    Builder.defineMacro("__HEXAGON_V1__");
    Builder.defineMacro("__HEXAGON_ARCH__", "1");
    if(Opts.HexagonQdsp6Compat) {
      Builder.defineMacro("__QDSP6_V1__");
      Builder.defineMacro("__QDSP6_ARCH__", "1");
    }
  }
  else if(CPU == "hexagonv2") {
    Builder.defineMacro("__HEXAGON_V2__");
    Builder.defineMacro("__HEXAGON_ARCH__", "2");
    if(Opts.HexagonQdsp6Compat) {
      Builder.defineMacro("__QDSP6_V2__");
      Builder.defineMacro("__QDSP6_ARCH__", "2");
    }
  }
  else if(CPU == "hexagonv3") {
    Builder.defineMacro("__HEXAGON_V3__");
    Builder.defineMacro("__HEXAGON_ARCH__", "3");
    if(Opts.HexagonQdsp6Compat) {
      Builder.defineMacro("__QDSP6_V3__");
      Builder.defineMacro("__QDSP6_ARCH__", "3");
    }
  }
  else if(CPU == "hexagonv4") {
    Builder.defineMacro("__HEXAGON_V4__");
    Builder.defineMacro("__HEXAGON_ARCH__", "4");
    if(Opts.HexagonQdsp6Compat) {
      Builder.defineMacro("__QDSP6_V4__");
      Builder.defineMacro("__QDSP6_ARCH__", "4");
    }
  }
  else if(CPU == "hexagonv5") {
    Builder.defineMacro("__HEXAGON_V5__");
    Builder.defineMacro("__HEXAGON_ARCH__", "5");
    if(Opts.HexagonQdsp6Compat) {
      Builder.defineMacro("__QDSP6_V5__");
      Builder.defineMacro("__QDSP6_ARCH__", "5");
    }
  }
}

const char * const HexagonTargetInfo::GCCRegNames[] = {
  "r0", "r1", "r2", "r3", "r4", "r5", "r6", "r7",
  "r8", "r9", "r10", "r11", "r12", "r13", "r14", "r15",
  "r16", "r17", "r18", "r19", "r20", "r21", "r22", "r23",
  "r24", "r25", "r26", "r27", "r28", "r29", "r30", "r31",
  "p0", "p1", "p2", "p3",
  "sa0", "lc0", "sa1", "lc1", "m0", "m1", "usr", "ugp"
};

void HexagonTargetInfo::getGCCRegNames(const char * const *&Names,
                                   unsigned &NumNames) const {
  Names = GCCRegNames;
  NumNames = llvm::array_lengthof(GCCRegNames);
}


const TargetInfo::GCCRegAlias HexagonTargetInfo::GCCRegAliases[] = {
  { { "sp" }, "r29" },
  { { "fp" }, "r30" },
  { { "lr" }, "r31" },
 };

void HexagonTargetInfo::getGCCRegAliases(const GCCRegAlias *&Aliases,
                                     unsigned &NumAliases) const {
  Aliases = GCCRegAliases;
  NumAliases = llvm::array_lengthof(GCCRegAliases);
}


const Builtin::Info HexagonTargetInfo::BuiltinInfo[] = {
#define BUILTIN(ID, TYPE, ATTRS) { #ID, TYPE, ATTRS, 0, ALL_LANGUAGES },
#define LIBBUILTIN(ID, TYPE, ATTRS, HEADER) { #ID, TYPE, ATTRS, HEADER,\
                                              ALL_LANGUAGES },
#include "clang/Basic/BuiltinsHexagon.def"
};
}


namespace {
// Shared base class for SPARC v8 (32-bit) and SPARC v9 (64-bit).
class SparcTargetInfo : public TargetInfo {
  static const TargetInfo::GCCRegAlias GCCRegAliases[];
  static const char * const GCCRegNames[];
  bool SoftFloat;
public:
  SparcTargetInfo(const llvm::Triple &Triple) : TargetInfo(Triple) {}

  bool handleTargetFeatures(std::vector<std::string> &Features,
                            DiagnosticsEngine &Diags) override {
    SoftFloat = false;
    for (unsigned i = 0, e = Features.size(); i != e; ++i)
      if (Features[i] == "+soft-float")
        SoftFloat = true;
    return true;
  }
  void getTargetDefines(const LangOptions &Opts,
                        MacroBuilder &Builder) const override {
    DefineStd(Builder, "sparc", Opts);
    Builder.defineMacro("__REGISTER_PREFIX__", "");

    if (SoftFloat)
      Builder.defineMacro("SOFT_FLOAT", "1");
  }

  bool hasFeature(StringRef Feature) const override {
    return llvm::StringSwitch<bool>(Feature)
             .Case("softfloat", SoftFloat)
             .Case("sparc", true)
             .Default(false);
  }

  void getTargetBuiltins(const Builtin::Info *&Records,
                         unsigned &NumRecords) const override {
    // FIXME: Implement!
  }
  BuiltinVaListKind getBuiltinVaListKind() const override {
    return TargetInfo::VoidPtrBuiltinVaList;
  }
  void getGCCRegNames(const char * const *&Names,
                      unsigned &NumNames) const override;
  void getGCCRegAliases(const GCCRegAlias *&Aliases,
                        unsigned &NumAliases) const override;
  bool validateAsmConstraint(const char *&Name,
                             TargetInfo::ConstraintInfo &info) const override {
    // FIXME: Implement!
    return false;
  }
  const char *getClobbers() const override {
    // FIXME: Implement!
    return "";
  }
};

const char * const SparcTargetInfo::GCCRegNames[] = {
  "r0", "r1", "r2", "r3", "r4", "r5", "r6", "r7",
  "r8", "r9", "r10", "r11", "r12", "r13", "r14", "r15",
  "r16", "r17", "r18", "r19", "r20", "r21", "r22", "r23",
  "r24", "r25", "r26", "r27", "r28", "r29", "r30", "r31"
};

void SparcTargetInfo::getGCCRegNames(const char * const *&Names,
                                     unsigned &NumNames) const {
  Names = GCCRegNames;
  NumNames = llvm::array_lengthof(GCCRegNames);
}

const TargetInfo::GCCRegAlias SparcTargetInfo::GCCRegAliases[] = {
  { { "g0" }, "r0" },
  { { "g1" }, "r1" },
  { { "g2" }, "r2" },
  { { "g3" }, "r3" },
  { { "g4" }, "r4" },
  { { "g5" }, "r5" },
  { { "g6" }, "r6" },
  { { "g7" }, "r7" },
  { { "o0" }, "r8" },
  { { "o1" }, "r9" },
  { { "o2" }, "r10" },
  { { "o3" }, "r11" },
  { { "o4" }, "r12" },
  { { "o5" }, "r13" },
  { { "o6", "sp" }, "r14" },
  { { "o7" }, "r15" },
  { { "l0" }, "r16" },
  { { "l1" }, "r17" },
  { { "l2" }, "r18" },
  { { "l3" }, "r19" },
  { { "l4" }, "r20" },
  { { "l5" }, "r21" },
  { { "l6" }, "r22" },
  { { "l7" }, "r23" },
  { { "i0" }, "r24" },
  { { "i1" }, "r25" },
  { { "i2" }, "r26" },
  { { "i3" }, "r27" },
  { { "i4" }, "r28" },
  { { "i5" }, "r29" },
  { { "i6", "fp" }, "r30" },
  { { "i7" }, "r31" },
};

void SparcTargetInfo::getGCCRegAliases(const GCCRegAlias *&Aliases,
                                       unsigned &NumAliases) const {
  Aliases = GCCRegAliases;
  NumAliases = llvm::array_lengthof(GCCRegAliases);
}

// SPARC v8 is the 32-bit mode selected by Triple::sparc.
class SparcV8TargetInfo : public SparcTargetInfo {
public:
  SparcV8TargetInfo(const llvm::Triple &Triple) : SparcTargetInfo(Triple) {
    DescriptionString = "E-m:e-p:32:32-i64:64-f128:64-n32-S64";
  }

  void getTargetDefines(const LangOptions &Opts,
                        MacroBuilder &Builder) const override {
    SparcTargetInfo::getTargetDefines(Opts, Builder);
    Builder.defineMacro("__sparcv8");
  }
};

// SPARC v9 is the 64-bit mode selected by Triple::sparcv9.
class SparcV9TargetInfo : public SparcTargetInfo {
public:
  SparcV9TargetInfo(const llvm::Triple &Triple) : SparcTargetInfo(Triple) {
    // FIXME: Support Sparc quad-precision long double?
    DescriptionString = "E-m:e-i64:64-n32:64-S128";
    // This is an LP64 platform.
    LongWidth = LongAlign = PointerWidth = PointerAlign = 64;

    // OpenBSD uses long long for int64_t and intmax_t.
    if (getTriple().getOS() == llvm::Triple::OpenBSD)
      IntMaxType = SignedLongLong;
    else
      IntMaxType = SignedLong;
    Int64Type = IntMaxType;

    // The SPARCv8 System V ABI has long double 128-bits in size, but 64-bit
    // aligned. The SPARCv9 SCD 2.4.1 says 16-byte aligned.
    LongDoubleWidth = 128;
    LongDoubleAlign = 128;
    LongDoubleFormat = &llvm::APFloat::IEEEquad;
    MaxAtomicPromoteWidth = MaxAtomicInlineWidth = 64;
  }

  void getTargetDefines(const LangOptions &Opts,
                        MacroBuilder &Builder) const override {
    SparcTargetInfo::getTargetDefines(Opts, Builder);
    Builder.defineMacro("__sparcv9");
    Builder.defineMacro("__arch64__");
    // Solaris doesn't need these variants, but the BSDs do.
    if (getTriple().getOS() != llvm::Triple::Solaris) {
      Builder.defineMacro("__sparc64__");
      Builder.defineMacro("__sparc_v9__");
      Builder.defineMacro("__sparcv9__");
    }
  }

  bool setCPU(const std::string &Name) override {
    bool CPUKnown = llvm::StringSwitch<bool>(Name)
      .Case("v9", true)
      .Case("ultrasparc", true)
      .Case("ultrasparc3", true)
      .Case("niagara", true)
      .Case("niagara2", true)
      .Case("niagara3", true)
      .Case("niagara4", true)
      .Default(false);

    // No need to store the CPU yet.  There aren't any CPU-specific
    // macros to define.
    return CPUKnown;
  }
};

} // end anonymous namespace.

namespace {
class SolarisSparcV8TargetInfo : public SolarisTargetInfo<SparcV8TargetInfo> {
public:
  SolarisSparcV8TargetInfo(const llvm::Triple &Triple)
      : SolarisTargetInfo<SparcV8TargetInfo>(Triple) {
    SizeType = UnsignedInt;
    PtrDiffType = SignedInt;
  }
};
} // end anonymous namespace.

namespace {
class SystemZTargetInfo : public TargetInfo {
  static const char *const GCCRegNames[];

public:
  SystemZTargetInfo(const llvm::Triple &Triple) : TargetInfo(Triple) {
    TLSSupported = true;
    IntWidth = IntAlign = 32;
    LongWidth = LongLongWidth = LongAlign = LongLongAlign = 64;
    PointerWidth = PointerAlign = 64;
    LongDoubleWidth = 128;
    LongDoubleAlign = 64;
    LongDoubleFormat = &llvm::APFloat::IEEEquad;
    MinGlobalAlign = 16;
    DescriptionString = "E-m:e-i1:8:16-i8:8:16-i64:64-f128:64-a:8:16-n32:64";
    MaxAtomicPromoteWidth = MaxAtomicInlineWidth = 64;
  }
  void getTargetDefines(const LangOptions &Opts,
                        MacroBuilder &Builder) const override {
    Builder.defineMacro("__s390__");
    Builder.defineMacro("__s390x__");
    Builder.defineMacro("__zarch__");
    Builder.defineMacro("__LONG_DOUBLE_128__");
  }
  void getTargetBuiltins(const Builtin::Info *&Records,
                         unsigned &NumRecords) const override {
    // FIXME: Implement.
    Records = nullptr;
    NumRecords = 0;
  }

  void getGCCRegNames(const char *const *&Names,
                      unsigned &NumNames) const override;
  void getGCCRegAliases(const GCCRegAlias *&Aliases,
                        unsigned &NumAliases) const override {
    // No aliases.
    Aliases = nullptr;
    NumAliases = 0;
  }
  bool validateAsmConstraint(const char *&Name,
                             TargetInfo::ConstraintInfo &info) const override;
  const char *getClobbers() const override {
    // FIXME: Is this really right?
    return "";
  }
  BuiltinVaListKind getBuiltinVaListKind() const override {
    return TargetInfo::SystemZBuiltinVaList;
  }
  bool setCPU(const std::string &Name) override {
    bool CPUKnown = llvm::StringSwitch<bool>(Name)
      .Case("z10", true)
      .Case("z196", true)
      .Case("zEC12", true)
      .Default(false);

    // No need to store the CPU yet.  There aren't any CPU-specific
    // macros to define.
    return CPUKnown;
  }
};

const char *const SystemZTargetInfo::GCCRegNames[] = {
  "r0",  "r1",  "r2",  "r3",  "r4",  "r5",  "r6",  "r7",
  "r8",  "r9",  "r10", "r11", "r12", "r13", "r14", "r15",
  "f0",  "f2",  "f4",  "f6",  "f1",  "f3",  "f5",  "f7",
  "f8",  "f10", "f12", "f14", "f9",  "f11", "f13", "f15"
};

void SystemZTargetInfo::getGCCRegNames(const char *const *&Names,
                                       unsigned &NumNames) const {
  Names = GCCRegNames;
  NumNames = llvm::array_lengthof(GCCRegNames);
}

bool SystemZTargetInfo::
validateAsmConstraint(const char *&Name,
                      TargetInfo::ConstraintInfo &Info) const {
  switch (*Name) {
  default:
    return false;

  case 'a': // Address register
  case 'd': // Data register (equivalent to 'r')
  case 'f': // Floating-point register
    Info.setAllowsRegister();
    return true;

  case 'I': // Unsigned 8-bit constant
  case 'J': // Unsigned 12-bit constant
  case 'K': // Signed 16-bit constant
  case 'L': // Signed 20-bit displacement (on all targets we support)
  case 'M': // 0x7fffffff
    return true;

  case 'Q': // Memory with base and unsigned 12-bit displacement
  case 'R': // Likewise, plus an index
  case 'S': // Memory with base and signed 20-bit displacement
  case 'T': // Likewise, plus an index
    Info.setAllowsMemory();
    return true;
  }
}
}

namespace {
  class MSP430TargetInfo : public TargetInfo {
    static const char * const GCCRegNames[];
  public:
    MSP430TargetInfo(const llvm::Triple &Triple) : TargetInfo(Triple) {
      BigEndian = false;
      TLSSupported = false;
      IntWidth = 16; IntAlign = 16;
      LongWidth = 32; LongLongWidth = 64;
      LongAlign = LongLongAlign = 16;
      PointerWidth = 16; PointerAlign = 16;
      SuitableAlign = 16;
      SizeType = UnsignedInt;
      IntMaxType = SignedLongLong;
      IntPtrType = SignedInt;
      PtrDiffType = SignedInt;
      SigAtomicType = SignedLong;
      DescriptionString = "e-m:e-p:16:16-i32:16:32-a:16-n8:16";
    }
    void getTargetDefines(const LangOptions &Opts,
                          MacroBuilder &Builder) const override {
      Builder.defineMacro("MSP430");
      Builder.defineMacro("__MSP430__");
      // FIXME: defines for different 'flavours' of MCU
    }
    void getTargetBuiltins(const Builtin::Info *&Records,
                           unsigned &NumRecords) const override {
      // FIXME: Implement.
      Records = nullptr;
      NumRecords = 0;
    }
    bool hasFeature(StringRef Feature) const override {
      return Feature == "msp430";
    }
    void getGCCRegNames(const char * const *&Names,
                        unsigned &NumNames) const override;
    void getGCCRegAliases(const GCCRegAlias *&Aliases,
                          unsigned &NumAliases) const override {
      // No aliases.
      Aliases = nullptr;
      NumAliases = 0;
    }
    bool
    validateAsmConstraint(const char *&Name,
                          TargetInfo::ConstraintInfo &info) const override {
      // No target constraints for now.
      return false;
    }
    const char *getClobbers() const override {
      // FIXME: Is this really right?
      return "";
    }
    BuiltinVaListKind getBuiltinVaListKind() const override {
      // FIXME: implement
      return TargetInfo::CharPtrBuiltinVaList;
   }
  };

  const char * const MSP430TargetInfo::GCCRegNames[] = {
    "r0", "r1", "r2", "r3", "r4", "r5", "r6", "r7",
    "r8", "r9", "r10", "r11", "r12", "r13", "r14", "r15"
  };

  void MSP430TargetInfo::getGCCRegNames(const char * const *&Names,
                                        unsigned &NumNames) const {
    Names = GCCRegNames;
    NumNames = llvm::array_lengthof(GCCRegNames);
  }
}

namespace {

  // LLVM and Clang cannot be used directly to output native binaries for
  // target, but is used to compile C code to llvm bitcode with correct
  // type and alignment information.
  //
  // TCE uses the llvm bitcode as input and uses it for generating customized
  // target processor and program binary. TCE co-design environment is
  // publicly available in http://tce.cs.tut.fi

  static const unsigned TCEOpenCLAddrSpaceMap[] = {
      3, // opencl_global
      4, // opencl_local
      5, // opencl_constant
      // FIXME: generic has to be added to the target
      0, // opencl_generic
      0, // cuda_device
      0, // cuda_constant
      0  // cuda_shared
  };

  class TCETargetInfo : public TargetInfo{
  public:
    TCETargetInfo(const llvm::Triple &Triple) : TargetInfo(Triple) {
      TLSSupported = false;
      IntWidth = 32;
      LongWidth = LongLongWidth = 32;
      PointerWidth = 32;
      IntAlign = 32;
      LongAlign = LongLongAlign = 32;
      PointerAlign = 32;
      SuitableAlign = 32;
      SizeType = UnsignedInt;
      IntMaxType = SignedLong;
      IntPtrType = SignedInt;
      PtrDiffType = SignedInt;
      FloatWidth = 32;
      FloatAlign = 32;
      DoubleWidth = 32;
      DoubleAlign = 32;
      LongDoubleWidth = 32;
      LongDoubleAlign = 32;
      FloatFormat = &llvm::APFloat::IEEEsingle;
      DoubleFormat = &llvm::APFloat::IEEEsingle;
      LongDoubleFormat = &llvm::APFloat::IEEEsingle;
      DescriptionString = "E-p:32:32-i8:8:32-i16:16:32-i64:32"
                          "-f64:32-v64:32-v128:32-a:0:32-n32";
      AddrSpaceMap = &TCEOpenCLAddrSpaceMap;
      UseAddrSpaceMapMangling = true;
    }

    void getTargetDefines(const LangOptions &Opts,
                          MacroBuilder &Builder) const override {
      DefineStd(Builder, "tce", Opts);
      Builder.defineMacro("__TCE__");
      Builder.defineMacro("__TCE_V1__");
    }
    bool hasFeature(StringRef Feature) const override {
      return Feature == "tce";
    }

    void getTargetBuiltins(const Builtin::Info *&Records,
                           unsigned &NumRecords) const override {}
    const char *getClobbers() const override {
      return "";
    }
    BuiltinVaListKind getBuiltinVaListKind() const override {
      return TargetInfo::VoidPtrBuiltinVaList;
    }
    void getGCCRegNames(const char * const *&Names,
                        unsigned &NumNames) const override {}
    bool validateAsmConstraint(const char *&Name,
                               TargetInfo::ConstraintInfo &info) const override{
      return true;
    }
    void getGCCRegAliases(const GCCRegAlias *&Aliases,
                          unsigned &NumAliases) const override {}
  };
}

namespace {
class MipsTargetInfoBase : public TargetInfo {
  virtual void setDescriptionString() = 0;

  static const Builtin::Info BuiltinInfo[];
  std::string CPU;
  bool IsMips16;
  bool IsMicromips;
  bool IsNan2008;
  bool IsSingleFloat;
  enum MipsFloatABI {
    HardFloat, SoftFloat
  } FloatABI;
  enum DspRevEnum {
    NoDSP, DSP1, DSP2
  } DspRev;
  bool HasMSA;

protected:
  bool HasFP64;
  std::string ABI;

public:
  MipsTargetInfoBase(const llvm::Triple &Triple, const std::string &ABIStr,
                     const std::string &CPUStr)
      : TargetInfo(Triple), CPU(CPUStr), IsMips16(false), IsMicromips(false),
        IsNan2008(false), IsSingleFloat(false), FloatABI(HardFloat),
        DspRev(NoDSP), HasMSA(false), HasFP64(false), ABI(ABIStr) {}

  bool isNaN2008Default() const {
    return CPU == "mips32r6" || CPU == "mips64r6";
  }

  bool isFP64Default() const {
    return CPU == "mips32r6" || ABI == "n32" || ABI == "n64" || ABI == "64";
  }

  StringRef getABI() const override { return ABI; }
  bool setCPU(const std::string &Name) override {
    bool IsMips32 = getTriple().getArch() == llvm::Triple::mips ||
                    getTriple().getArch() == llvm::Triple::mipsel;
    CPU = Name;
    return llvm::StringSwitch<bool>(Name)
        .Case("mips1", IsMips32)
        .Case("mips2", IsMips32)
        .Case("mips3", true)
        .Case("mips4", true)
        .Case("mips5", true)
        .Case("mips32", IsMips32)
        .Case("mips32r2", IsMips32)
        .Case("mips32r6", IsMips32)
        .Case("mips64", true)
        .Case("mips64r2", true)
        .Case("mips64r6", true)
        .Case("octeon", true)
        .Default(false);
  }
  const std::string& getCPU() const { return CPU; }
  void getDefaultFeatures(llvm::StringMap<bool> &Features) const override {
    // The backend enables certain ABI's by default according to the
    // architecture.
    // Disable both possible defaults so that we don't end up with multiple
    // ABI's selected and trigger an assertion.
    Features["o32"] = false;
    Features["n64"] = false;

    Features[ABI] = true;
    if (CPU == "octeon")
      Features["mips64r2"] = Features["cnmips"] = true;
    else
      Features[CPU] = true;
  }

  void getTargetDefines(const LangOptions &Opts,
                        MacroBuilder &Builder) const override {
    Builder.defineMacro("__mips__");
    Builder.defineMacro("_mips");
    if (Opts.GNUMode)
      Builder.defineMacro("mips");

    Builder.defineMacro("__REGISTER_PREFIX__", "");

    switch (FloatABI) {
    case HardFloat:
      Builder.defineMacro("__mips_hard_float", Twine(1));
      break;
    case SoftFloat:
      Builder.defineMacro("__mips_soft_float", Twine(1));
      break;
    }

    if (IsSingleFloat)
      Builder.defineMacro("__mips_single_float", Twine(1));

    Builder.defineMacro("__mips_fpr", HasFP64 ? Twine(64) : Twine(32));
    Builder.defineMacro("_MIPS_FPSET",
                        Twine(32 / (HasFP64 || IsSingleFloat ? 1 : 2)));

    if (IsMips16)
      Builder.defineMacro("__mips16", Twine(1));

    if (IsMicromips)
      Builder.defineMacro("__mips_micromips", Twine(1));

    if (IsNan2008)
      Builder.defineMacro("__mips_nan2008", Twine(1));

    switch (DspRev) {
    default:
      break;
    case DSP1:
      Builder.defineMacro("__mips_dsp_rev", Twine(1));
      Builder.defineMacro("__mips_dsp", Twine(1));
      break;
    case DSP2:
      Builder.defineMacro("__mips_dsp_rev", Twine(2));
      Builder.defineMacro("__mips_dspr2", Twine(1));
      Builder.defineMacro("__mips_dsp", Twine(1));
      break;
    }

    if (HasMSA)
      Builder.defineMacro("__mips_msa", Twine(1));

    Builder.defineMacro("_MIPS_SZPTR", Twine(getPointerWidth(0)));
    Builder.defineMacro("_MIPS_SZINT", Twine(getIntWidth()));
    Builder.defineMacro("_MIPS_SZLONG", Twine(getLongWidth()));

    Builder.defineMacro("_MIPS_ARCH", "\"" + CPU + "\"");
    Builder.defineMacro("_MIPS_ARCH_" + StringRef(CPU).upper());
  }

  void getTargetBuiltins(const Builtin::Info *&Records,
                         unsigned &NumRecords) const override {
    Records = BuiltinInfo;
    NumRecords = clang::Mips::LastTSBuiltin - Builtin::FirstTSBuiltin;
  }
  bool hasFeature(StringRef Feature) const override {
    return llvm::StringSwitch<bool>(Feature)
      .Case("mips", true)
      .Case("fp64", HasFP64)
      .Default(false);
  }
  BuiltinVaListKind getBuiltinVaListKind() const override {
    return TargetInfo::VoidPtrBuiltinVaList;
  }
  void getGCCRegNames(const char * const *&Names,
                      unsigned &NumNames) const override {
    static const char *const GCCRegNames[] = {
      // CPU register names
      // Must match second column of GCCRegAliases
      "$0",   "$1",   "$2",   "$3",   "$4",   "$5",   "$6",   "$7",
      "$8",   "$9",   "$10",  "$11",  "$12",  "$13",  "$14",  "$15",
      "$16",  "$17",  "$18",  "$19",  "$20",  "$21",  "$22",  "$23",
      "$24",  "$25",  "$26",  "$27",  "$28",  "$29",  "$30",  "$31",
      // Floating point register names
      "$f0",  "$f1",  "$f2",  "$f3",  "$f4",  "$f5",  "$f6",  "$f7",
      "$f8",  "$f9",  "$f10", "$f11", "$f12", "$f13", "$f14", "$f15",
      "$f16", "$f17", "$f18", "$f19", "$f20", "$f21", "$f22", "$f23",
      "$f24", "$f25", "$f26", "$f27", "$f28", "$f29", "$f30", "$f31",
      // Hi/lo and condition register names
      "hi",   "lo",   "",     "$fcc0","$fcc1","$fcc2","$fcc3","$fcc4",
      "$fcc5","$fcc6","$fcc7",
      // MSA register names
      "$w0",  "$w1",  "$w2",  "$w3",  "$w4",  "$w5",  "$w6",  "$w7",
      "$w8",  "$w9",  "$w10", "$w11", "$w12", "$w13", "$w14", "$w15",
      "$w16", "$w17", "$w18", "$w19", "$w20", "$w21", "$w22", "$w23",
      "$w24", "$w25", "$w26", "$w27", "$w28", "$w29", "$w30", "$w31",
      // MSA control register names
      "$msair",      "$msacsr", "$msaaccess", "$msasave", "$msamodify",
      "$msarequest", "$msamap", "$msaunmap"
    };
    Names = GCCRegNames;
    NumNames = llvm::array_lengthof(GCCRegNames);
  }
  void getGCCRegAliases(const GCCRegAlias *&Aliases,
                        unsigned &NumAliases) const override = 0;
  bool validateAsmConstraint(const char *&Name,
                             TargetInfo::ConstraintInfo &Info) const override {
    switch (*Name) {
    default:
      return false;
    case 'r': // CPU registers.
    case 'd': // Equivalent to "r" unless generating MIPS16 code.
    case 'y': // Equivalent to "r", backward compatibility only.
    case 'f': // floating-point registers.
    case 'c': // $25 for indirect jumps
    case 'l': // lo register
    case 'x': // hilo register pair
      Info.setAllowsRegister();
      return true;
    case 'R': // An address that can be used in a non-macro load or store
      Info.setAllowsMemory();
      return true;
    }
  }

  const char *getClobbers() const override {
<<<<<<< HEAD
    // FIXME: Implement!
    return "";
=======
    // In GCC, $1 is not widely used in generated code (it's used only in a few
    // specific situations), so there is no real need for users to add it to
    // the clobbers list if they want to use it in their inline assembly code.
    //
    // In LLVM, $1 is treated as a normal GPR and is always allocatable during
    // code generation, so using it in inline assembly without adding it to the
    // clobbers list can cause conflicts between the inline assembly code and
    // the surrounding generated code.
    //
    // Another problem is that LLVM is allowed to choose $1 for inline assembly
    // operands, which will conflict with the ".set at" assembler option (which
    // we use only for inline assembly, in order to maintain compatibility with
    // GCC) and will also conflict with the user's usage of $1.
    //
    // The easiest way to avoid these conflicts and keep $1 as an allocatable
    // register for generated code is to automatically clobber $1 for all inline
    // assembly code.
    //
    // FIXME: We should automatically clobber $1 only for inline assembly code
    // which actually uses it. This would allow LLVM to use $1 for inline
    // assembly operands if the user's assembly code doesn't use it.
    return "~{$1}";
>>>>>>> cb0d13fc
  }

  bool handleTargetFeatures(std::vector<std::string> &Features,
                            DiagnosticsEngine &Diags) override {
    IsMips16 = false;
    IsMicromips = false;
    IsNan2008 = isNaN2008Default();
    IsSingleFloat = false;
    FloatABI = HardFloat;
    DspRev = NoDSP;
    HasFP64 = isFP64Default();

    for (std::vector<std::string>::iterator it = Features.begin(),
         ie = Features.end(); it != ie; ++it) {
      if (*it == "+single-float")
        IsSingleFloat = true;
      else if (*it == "+soft-float")
        FloatABI = SoftFloat;
      else if (*it == "+mips16")
        IsMips16 = true;
      else if (*it == "+micromips")
        IsMicromips = true;
      else if (*it == "+dsp")
        DspRev = std::max(DspRev, DSP1);
      else if (*it == "+dspr2")
        DspRev = std::max(DspRev, DSP2);
      else if (*it == "+msa")
        HasMSA = true;
      else if (*it == "+fp64")
        HasFP64 = true;
      else if (*it == "-fp64")
        HasFP64 = false;
      else if (*it == "+nan2008")
        IsNan2008 = true;
      else if (*it == "-nan2008")
        IsNan2008 = false;
    }

    // Remove front-end specific options.
    std::vector<std::string>::iterator it =
      std::find(Features.begin(), Features.end(), "+soft-float");
    if (it != Features.end())
      Features.erase(it);

    setDescriptionString();

    return true;
  }

  int getEHDataRegisterNumber(unsigned RegNo) const override {
    if (RegNo == 0) return 4;
    if (RegNo == 1) return 5;
    return -1;
  }

  bool isCLZForZeroUndef() const override { return false; }
};

const Builtin::Info MipsTargetInfoBase::BuiltinInfo[] = {
#define BUILTIN(ID, TYPE, ATTRS) { #ID, TYPE, ATTRS, 0, ALL_LANGUAGES },
#define LIBBUILTIN(ID, TYPE, ATTRS, HEADER) { #ID, TYPE, ATTRS, HEADER,\
                                              ALL_LANGUAGES },
#include "clang/Basic/BuiltinsMips.def"
};

class Mips32TargetInfoBase : public MipsTargetInfoBase {
public:
  Mips32TargetInfoBase(const llvm::Triple &Triple)
      : MipsTargetInfoBase(Triple, "o32", "mips32r2") {
    SizeType = UnsignedInt;
    PtrDiffType = SignedInt;
    MaxAtomicPromoteWidth = MaxAtomicInlineWidth = 32;
  }
  bool setABI(const std::string &Name) override {
    if (Name == "o32" || Name == "eabi") {
      ABI = Name;
      return true;
    }
    return false;
  }
  void getTargetDefines(const LangOptions &Opts,
                        MacroBuilder &Builder) const override {
    MipsTargetInfoBase::getTargetDefines(Opts, Builder);

    Builder.defineMacro("__mips", "32");
    Builder.defineMacro("_MIPS_ISA", "_MIPS_ISA_MIPS32");

    const std::string& CPUStr = getCPU();
    if (CPUStr == "mips32")
      Builder.defineMacro("__mips_isa_rev", "1");
    else if (CPUStr == "mips32r2")
      Builder.defineMacro("__mips_isa_rev", "2");
    else if (CPUStr == "mips32r6")
      Builder.defineMacro("__mips_isa_rev", "6");

    if (ABI == "o32") {
      Builder.defineMacro("__mips_o32");
      Builder.defineMacro("_ABIO32", "1");
      Builder.defineMacro("_MIPS_SIM", "_ABIO32");
    }
    else if (ABI == "eabi")
      Builder.defineMacro("__mips_eabi");
    else
      llvm_unreachable("Invalid ABI for Mips32.");
  }
  void getGCCRegAliases(const GCCRegAlias *&Aliases,
                        unsigned &NumAliases) const override {
    static const TargetInfo::GCCRegAlias GCCRegAliases[] = {
      { { "at" },  "$1" },
      { { "v0" },  "$2" },
      { { "v1" },  "$3" },
      { { "a0" },  "$4" },
      { { "a1" },  "$5" },
      { { "a2" },  "$6" },
      { { "a3" },  "$7" },
      { { "t0" },  "$8" },
      { { "t1" },  "$9" },
      { { "t2" }, "$10" },
      { { "t3" }, "$11" },
      { { "t4" }, "$12" },
      { { "t5" }, "$13" },
      { { "t6" }, "$14" },
      { { "t7" }, "$15" },
      { { "s0" }, "$16" },
      { { "s1" }, "$17" },
      { { "s2" }, "$18" },
      { { "s3" }, "$19" },
      { { "s4" }, "$20" },
      { { "s5" }, "$21" },
      { { "s6" }, "$22" },
      { { "s7" }, "$23" },
      { { "t8" }, "$24" },
      { { "t9" }, "$25" },
      { { "k0" }, "$26" },
      { { "k1" }, "$27" },
      { { "gp" }, "$28" },
      { { "sp","$sp" }, "$29" },
      { { "fp","$fp" }, "$30" },
      { { "ra" }, "$31" }
    };
    Aliases = GCCRegAliases;
    NumAliases = llvm::array_lengthof(GCCRegAliases);
  }
};

class Mips32EBTargetInfo : public Mips32TargetInfoBase {
  void setDescriptionString() override {
    DescriptionString = "E-m:m-p:32:32-i8:8:32-i16:16:32-i64:64-n32-S64";
  }

public:
  Mips32EBTargetInfo(const llvm::Triple &Triple)
      : Mips32TargetInfoBase(Triple) {
  }
  void getTargetDefines(const LangOptions &Opts,
                        MacroBuilder &Builder) const override {
    DefineStd(Builder, "MIPSEB", Opts);
    Builder.defineMacro("_MIPSEB");
    Mips32TargetInfoBase::getTargetDefines(Opts, Builder);
  }
};

class Mips32ELTargetInfo : public Mips32TargetInfoBase {
  void setDescriptionString() override {
    DescriptionString = "e-m:m-p:32:32-i8:8:32-i16:16:32-i64:64-n32-S64";
  }

public:
  Mips32ELTargetInfo(const llvm::Triple &Triple)
      : Mips32TargetInfoBase(Triple) {
    BigEndian = false;
  }
  void getTargetDefines(const LangOptions &Opts,
                        MacroBuilder &Builder) const override {
    DefineStd(Builder, "MIPSEL", Opts);
    Builder.defineMacro("_MIPSEL");
    Mips32TargetInfoBase::getTargetDefines(Opts, Builder);
  }
};

class Mips64TargetInfoBase : public MipsTargetInfoBase {
public:
  Mips64TargetInfoBase(const llvm::Triple &Triple)
      : MipsTargetInfoBase(Triple, "n64", "mips64r2") {
    LongDoubleWidth = LongDoubleAlign = 128;
    LongDoubleFormat = &llvm::APFloat::IEEEquad;
    if (getTriple().getOS() == llvm::Triple::FreeBSD) {
      LongDoubleWidth = LongDoubleAlign = 64;
      LongDoubleFormat = &llvm::APFloat::IEEEdouble;
    }
    setN64ABITypes();
    SuitableAlign = 128;
    MaxAtomicPromoteWidth = MaxAtomicInlineWidth = 64;
  }

  void setN64ABITypes() {
    LongWidth = LongAlign = 64;
    PointerWidth = PointerAlign = 64;
    SizeType = UnsignedLong;
    PtrDiffType = SignedLong;
  }

  void setN32ABITypes() {
    LongWidth = LongAlign = 32;
    PointerWidth = PointerAlign = 32;
    SizeType = UnsignedInt;
    PtrDiffType = SignedInt;
  }

  bool setABI(const std::string &Name) override {
    if (Name == "n32") {
      setN32ABITypes();
      ABI = Name;
      return true;
    }
    if (Name == "n64") {
      setN64ABITypes();
      ABI = Name;
      return true;
    }
    return false;
  }

  void getTargetDefines(const LangOptions &Opts,
                        MacroBuilder &Builder) const override {
    MipsTargetInfoBase::getTargetDefines(Opts, Builder);

    Builder.defineMacro("__mips", "64");
    Builder.defineMacro("__mips64");
    Builder.defineMacro("__mips64__");
    Builder.defineMacro("_MIPS_ISA", "_MIPS_ISA_MIPS64");

    const std::string& CPUStr = getCPU();
    if (CPUStr == "mips64")
      Builder.defineMacro("__mips_isa_rev", "1");
    else if (CPUStr == "mips64r2")
      Builder.defineMacro("__mips_isa_rev", "2");
    else if (CPUStr == "mips64r6")
      Builder.defineMacro("__mips_isa_rev", "6");

    if (ABI == "n32") {
      Builder.defineMacro("__mips_n32");
      Builder.defineMacro("_ABIN32", "2");
      Builder.defineMacro("_MIPS_SIM", "_ABIN32");
    }
    else if (ABI == "n64") {
      Builder.defineMacro("__mips_n64");
      Builder.defineMacro("_ABI64", "3");
      Builder.defineMacro("_MIPS_SIM", "_ABI64");
    }
    else
      llvm_unreachable("Invalid ABI for Mips64.");
  }
  void getGCCRegAliases(const GCCRegAlias *&Aliases,
                        unsigned &NumAliases) const override {
    static const TargetInfo::GCCRegAlias GCCRegAliases[] = {
      { { "at" },  "$1" },
      { { "v0" },  "$2" },
      { { "v1" },  "$3" },
      { { "a0" },  "$4" },
      { { "a1" },  "$5" },
      { { "a2" },  "$6" },
      { { "a3" },  "$7" },
      { { "a4" },  "$8" },
      { { "a5" },  "$9" },
      { { "a6" }, "$10" },
      { { "a7" }, "$11" },
      { { "t0" }, "$12" },
      { { "t1" }, "$13" },
      { { "t2" }, "$14" },
      { { "t3" }, "$15" },
      { { "s0" }, "$16" },
      { { "s1" }, "$17" },
      { { "s2" }, "$18" },
      { { "s3" }, "$19" },
      { { "s4" }, "$20" },
      { { "s5" }, "$21" },
      { { "s6" }, "$22" },
      { { "s7" }, "$23" },
      { { "t8" }, "$24" },
      { { "t9" }, "$25" },
      { { "k0" }, "$26" },
      { { "k1" }, "$27" },
      { { "gp" }, "$28" },
      { { "sp","$sp" }, "$29" },
      { { "fp","$fp" }, "$30" },
      { { "ra" }, "$31" }
    };
    Aliases = GCCRegAliases;
    NumAliases = llvm::array_lengthof(GCCRegAliases);
  }

  bool hasInt128Type() const override { return true; }
};

class Mips64EBTargetInfo : public Mips64TargetInfoBase {
  void setDescriptionString() override {
    if (ABI == "n32")
      DescriptionString = "E-m:m-p:32:32-i8:8:32-i16:16:32-i64:64-n32:64-S128";
    else
      DescriptionString = "E-m:m-i8:8:32-i16:16:32-i64:64-n32:64-S128";

  }

public:
  Mips64EBTargetInfo(const llvm::Triple &Triple)
      : Mips64TargetInfoBase(Triple) {}
  void getTargetDefines(const LangOptions &Opts,
                        MacroBuilder &Builder) const override {
    DefineStd(Builder, "MIPSEB", Opts);
    Builder.defineMacro("_MIPSEB");
    Mips64TargetInfoBase::getTargetDefines(Opts, Builder);
  }
};

class Mips64ELTargetInfo : public Mips64TargetInfoBase {
  void setDescriptionString() override {
    if (ABI == "n32")
      DescriptionString = "e-m:m-p:32:32-i8:8:32-i16:16:32-i64:64-n32:64-S128";
    else
      DescriptionString = "e-m:m-i8:8:32-i16:16:32-i64:64-n32:64-S128";
  }
public:
  Mips64ELTargetInfo(const llvm::Triple &Triple)
      : Mips64TargetInfoBase(Triple) {
    // Default ABI is n64.
    BigEndian = false;
  }
  void getTargetDefines(const LangOptions &Opts,
                        MacroBuilder &Builder) const override {
    DefineStd(Builder, "MIPSEL", Opts);
    Builder.defineMacro("_MIPSEL");
    Mips64TargetInfoBase::getTargetDefines(Opts, Builder);
  }
};
} // end anonymous namespace.

namespace {
class PNaClTargetInfo : public TargetInfo {
public:
  PNaClTargetInfo(const llvm::Triple &Triple) : TargetInfo(Triple) {
    BigEndian = false;
    this->UserLabelPrefix = "";
    this->LongAlign = 32;
    this->LongWidth = 32;
    this->PointerAlign = 32;
    this->PointerWidth = 32;
    this->IntMaxType = TargetInfo::SignedLongLong;
    this->Int64Type = TargetInfo::SignedLongLong;
    this->DoubleAlign = 64;
    this->LongDoubleWidth = 64;
    this->LongDoubleAlign = 64;
    this->SizeType = TargetInfo::UnsignedInt;
    this->PtrDiffType = TargetInfo::SignedInt;
    this->IntPtrType = TargetInfo::SignedInt;
    this->RegParmMax = 0; // Disallow regparm
  }

  void getDefaultFeatures(llvm::StringMap<bool> &Features) const override {
  }
  void getArchDefines(const LangOptions &Opts, MacroBuilder &Builder) const {
    Builder.defineMacro("__le32__");
    Builder.defineMacro("__pnacl__");
  }
  void getTargetDefines(const LangOptions &Opts,
                        MacroBuilder &Builder) const override {
    getArchDefines(Opts, Builder);
  }
  bool hasFeature(StringRef Feature) const override {
    return Feature == "pnacl";
  }
  void getTargetBuiltins(const Builtin::Info *&Records,
                         unsigned &NumRecords) const override {
  }
  BuiltinVaListKind getBuiltinVaListKind() const override {
    return TargetInfo::PNaClABIBuiltinVaList;
  }
  void getGCCRegNames(const char * const *&Names,
                      unsigned &NumNames) const override;
  void getGCCRegAliases(const GCCRegAlias *&Aliases,
                        unsigned &NumAliases) const override;
  bool validateAsmConstraint(const char *&Name,
                             TargetInfo::ConstraintInfo &Info) const override {
    return false;
  }

  const char *getClobbers() const override {
    return "";
  }
};

void PNaClTargetInfo::getGCCRegNames(const char * const *&Names,
                                     unsigned &NumNames) const {
  Names = nullptr;
  NumNames = 0;
}

void PNaClTargetInfo::getGCCRegAliases(const GCCRegAlias *&Aliases,
                                       unsigned &NumAliases) const {
  Aliases = nullptr;
  NumAliases = 0;
}
} // end anonymous namespace.

namespace {
class Le64TargetInfo : public TargetInfo {
  static const Builtin::Info BuiltinInfo[];

public:
  Le64TargetInfo(const llvm::Triple &Triple) : TargetInfo(Triple) {
    BigEndian = false;
    NoAsmVariants = true;
    LongWidth = LongAlign = PointerWidth = PointerAlign = 64;
    MaxAtomicPromoteWidth = MaxAtomicInlineWidth = 64;
    DescriptionString =
        "e-m:e-v128:32-v16:16-v32:32-v96:32-n8:16:32:64-S128";
  }

  void getTargetDefines(const LangOptions &Opts,
                        MacroBuilder &Builder) const override {
    DefineStd(Builder, "unix", Opts);
    defineCPUMacros(Builder, "le64", /*Tuning=*/false);
    Builder.defineMacro("__ELF__");
  }
  void getTargetBuiltins(const Builtin::Info *&Records,
                         unsigned &NumRecords) const override {
    Records = BuiltinInfo;
    NumRecords = clang::Le64::LastTSBuiltin - Builtin::FirstTSBuiltin;
  }
  BuiltinVaListKind getBuiltinVaListKind() const override {
    return TargetInfo::PNaClABIBuiltinVaList;
  }
  const char *getClobbers() const override { return ""; }
  void getGCCRegNames(const char *const *&Names,
                      unsigned &NumNames) const override {
    Names = nullptr;
    NumNames = 0;
  }
  void getGCCRegAliases(const GCCRegAlias *&Aliases,
                        unsigned &NumAliases) const override {
    Aliases = nullptr;
    NumAliases = 0;
  }
  bool validateAsmConstraint(const char *&Name,
                             TargetInfo::ConstraintInfo &Info) const override {
    return false;
  }

  bool hasProtectedVisibility() const override { return false; }
};
} // end anonymous namespace.

const Builtin::Info Le64TargetInfo::BuiltinInfo[] = {
#define BUILTIN(ID, TYPE, ATTRS)                                               \
  { #ID, TYPE, ATTRS, 0, ALL_LANGUAGES },
#include "clang/Basic/BuiltinsLe64.def"
};

namespace {
  static const unsigned SPIRAddrSpaceMap[] = {
    1,    // opencl_global
    3,    // opencl_local
    2,    // opencl_constant
    4,    // opencl_generic
    0,    // cuda_device
    0,    // cuda_constant
    0     // cuda_shared
  };
  class SPIRTargetInfo : public TargetInfo {
  public:
    SPIRTargetInfo(const llvm::Triple &Triple) : TargetInfo(Triple) {
      assert(getTriple().getOS() == llvm::Triple::UnknownOS &&
        "SPIR target must use unknown OS");
      assert(getTriple().getEnvironment() == llvm::Triple::UnknownEnvironment &&
        "SPIR target must use unknown environment type");
      BigEndian = false;
      TLSSupported = false;
      LongWidth = LongAlign = 64;
      AddrSpaceMap = &SPIRAddrSpaceMap;
      UseAddrSpaceMapMangling = true;
      // Define available target features
      // These must be defined in sorted order!
      NoAsmVariants = true;
    }
    void getTargetDefines(const LangOptions &Opts,
                          MacroBuilder &Builder) const override {
      DefineStd(Builder, "SPIR", Opts);
    }
    bool hasFeature(StringRef Feature) const override {
      return Feature == "spir";
    }

    void getTargetBuiltins(const Builtin::Info *&Records,
                           unsigned &NumRecords) const override {}
    const char *getClobbers() const override {
      return "";
    }
    void getGCCRegNames(const char * const *&Names,
                        unsigned &NumNames) const override {}
    bool
    validateAsmConstraint(const char *&Name,
                          TargetInfo::ConstraintInfo &info) const override {
      return true;
    }
    void getGCCRegAliases(const GCCRegAlias *&Aliases,
                          unsigned &NumAliases) const override {}
    BuiltinVaListKind getBuiltinVaListKind() const override {
      return TargetInfo::VoidPtrBuiltinVaList;
    }
  };


  class SPIR32TargetInfo : public SPIRTargetInfo {
  public:
    SPIR32TargetInfo(const llvm::Triple &Triple) : SPIRTargetInfo(Triple) {
      PointerWidth = PointerAlign = 32;
      SizeType     = TargetInfo::UnsignedInt;
      PtrDiffType = IntPtrType = TargetInfo::SignedInt;
      DescriptionString
        = "e-p:32:32-i64:64-v16:16-v24:32-v32:32-v48:64-"
          "v96:128-v192:256-v256:256-v512:512-v1024:1024";
    }
    void getTargetDefines(const LangOptions &Opts,
                          MacroBuilder &Builder) const override {
      DefineStd(Builder, "SPIR32", Opts);
    }
  };

  class SPIR64TargetInfo : public SPIRTargetInfo {
  public:
    SPIR64TargetInfo(const llvm::Triple &Triple) : SPIRTargetInfo(Triple) {
      PointerWidth = PointerAlign = 64;
      SizeType     = TargetInfo::UnsignedLong;
      PtrDiffType = IntPtrType = TargetInfo::SignedLong;
      DescriptionString = "e-i64:64-v16:16-v24:32-v32:32-v48:64-"
                          "v96:128-v192:256-v256:256-v512:512-v1024:1024";
    }
    void getTargetDefines(const LangOptions &Opts,
                          MacroBuilder &Builder) const override {
      DefineStd(Builder, "SPIR64", Opts);
    }
  };
}

namespace {
class XCoreTargetInfo : public TargetInfo {
  static const Builtin::Info BuiltinInfo[];
public:
  XCoreTargetInfo(const llvm::Triple &Triple) : TargetInfo(Triple) {
    BigEndian = false;
    NoAsmVariants = true;
    LongLongAlign = 32;
    SuitableAlign = 32;
    DoubleAlign = LongDoubleAlign = 32;
    SizeType = UnsignedInt;
    PtrDiffType = SignedInt;
    IntPtrType = SignedInt;
    WCharType = UnsignedChar;
    WIntType = UnsignedInt;
    UseZeroLengthBitfieldAlignment = true;
    DescriptionString = "e-m:e-p:32:32-i1:8:32-i8:8:32-i16:16:32-i64:32"
                        "-f64:32-a:0:32-n32";
  }
  void getTargetDefines(const LangOptions &Opts,
                        MacroBuilder &Builder) const override {
    Builder.defineMacro("__XS1B__");
  }
  void getTargetBuiltins(const Builtin::Info *&Records,
                         unsigned &NumRecords) const override {
    Records = BuiltinInfo;
    NumRecords = clang::XCore::LastTSBuiltin-Builtin::FirstTSBuiltin;
  }
  BuiltinVaListKind getBuiltinVaListKind() const override {
    return TargetInfo::VoidPtrBuiltinVaList;
  }
  const char *getClobbers() const override {
    return "";
  }
  void getGCCRegNames(const char * const *&Names,
                      unsigned &NumNames) const override {
    static const char * const GCCRegNames[] = {
      "r0",   "r1",   "r2",   "r3",   "r4",   "r5",   "r6",   "r7",
      "r8",   "r9",   "r10",  "r11",  "cp",   "dp",   "sp",   "lr"
    };
    Names = GCCRegNames;
    NumNames = llvm::array_lengthof(GCCRegNames);
  }
  void getGCCRegAliases(const GCCRegAlias *&Aliases,
                        unsigned &NumAliases) const override {
    Aliases = nullptr;
    NumAliases = 0;
  }
  bool validateAsmConstraint(const char *&Name,
                             TargetInfo::ConstraintInfo &Info) const override {
    return false;
  }
  int getEHDataRegisterNumber(unsigned RegNo) const override {
    // R0=ExceptionPointerRegister R1=ExceptionSelectorRegister
    return (RegNo < 2)? RegNo : -1;
  }
};

const Builtin::Info XCoreTargetInfo::BuiltinInfo[] = {
#define BUILTIN(ID, TYPE, ATTRS) { #ID, TYPE, ATTRS, 0, ALL_LANGUAGES },
#define LIBBUILTIN(ID, TYPE, ATTRS, HEADER) { #ID, TYPE, ATTRS, HEADER,\
                                              ALL_LANGUAGES },
#include "clang/Basic/BuiltinsXCore.def"
};
} // end anonymous namespace.


//===----------------------------------------------------------------------===//
// Driver code
//===----------------------------------------------------------------------===//

static TargetInfo *AllocateTarget(const llvm::Triple &Triple) {
  llvm::Triple::OSType os = Triple.getOS();

  switch (Triple.getArch()) {
  default:
    return nullptr;

  case llvm::Triple::xcore:
    return new XCoreTargetInfo(Triple);

  case llvm::Triple::hexagon:
    return new HexagonTargetInfo(Triple);

  case llvm::Triple::aarch64:
    if (Triple.isOSDarwin())
      return new DarwinAArch64TargetInfo(Triple);

    switch (os) {
    case llvm::Triple::FreeBSD:
      return new FreeBSDTargetInfo<AArch64leTargetInfo>(Triple);
    case llvm::Triple::Linux:
      return new LinuxTargetInfo<AArch64leTargetInfo>(Triple);
    case llvm::Triple::NetBSD:
      return new NetBSDTargetInfo<AArch64leTargetInfo>(Triple);
    default:
      return new AArch64leTargetInfo(Triple);
    }

  case llvm::Triple::aarch64_be:
    switch (os) {
    case llvm::Triple::FreeBSD:
      return new FreeBSDTargetInfo<AArch64beTargetInfo>(Triple);
    case llvm::Triple::Linux:
      return new LinuxTargetInfo<AArch64beTargetInfo>(Triple);
    case llvm::Triple::NetBSD:
      return new NetBSDTargetInfo<AArch64beTargetInfo>(Triple);
    default:
      return new AArch64beTargetInfo(Triple);
    }

  case llvm::Triple::arm:
  case llvm::Triple::thumb:
    if (Triple.isOSBinFormatMachO())
      return new DarwinARMTargetInfo(Triple);

    switch (os) {
    case llvm::Triple::Linux:
      return new LinuxTargetInfo<ARMleTargetInfo>(Triple);
    case llvm::Triple::FreeBSD:
      return new FreeBSDTargetInfo<ARMleTargetInfo>(Triple);
    case llvm::Triple::NetBSD:
      return new NetBSDTargetInfo<ARMleTargetInfo>(Triple);
    case llvm::Triple::OpenBSD:
      return new OpenBSDTargetInfo<ARMleTargetInfo>(Triple);
    case llvm::Triple::Bitrig:
      return new BitrigTargetInfo<ARMleTargetInfo>(Triple);
    case llvm::Triple::RTEMS:
      return new RTEMSTargetInfo<ARMleTargetInfo>(Triple);
    case llvm::Triple::NaCl:
      return new NaClTargetInfo<ARMleTargetInfo>(Triple);
    case llvm::Triple::Win32:
      switch (Triple.getEnvironment()) {
      default:
        return new ARMleTargetInfo(Triple);
      case llvm::Triple::Itanium:
        return new ItaniumWindowsARMleTargetInfo(Triple);
      case llvm::Triple::MSVC:
        return new MicrosoftARMleTargetInfo(Triple);
      }
    default:
      return new ARMleTargetInfo(Triple);
    }

  case llvm::Triple::armeb:
  case llvm::Triple::thumbeb:
    if (Triple.isOSDarwin())
      return new DarwinARMTargetInfo(Triple);

    switch (os) {
    case llvm::Triple::Linux:
      return new LinuxTargetInfo<ARMbeTargetInfo>(Triple);
    case llvm::Triple::FreeBSD:
      return new FreeBSDTargetInfo<ARMbeTargetInfo>(Triple);
    case llvm::Triple::NetBSD:
      return new NetBSDTargetInfo<ARMbeTargetInfo>(Triple);
    case llvm::Triple::OpenBSD:
      return new OpenBSDTargetInfo<ARMbeTargetInfo>(Triple);
    case llvm::Triple::Bitrig:
      return new BitrigTargetInfo<ARMbeTargetInfo>(Triple);
    case llvm::Triple::RTEMS:
      return new RTEMSTargetInfo<ARMbeTargetInfo>(Triple);
    case llvm::Triple::NaCl:
      return new NaClTargetInfo<ARMbeTargetInfo>(Triple);
    default:
      return new ARMbeTargetInfo(Triple);
    }

  case llvm::Triple::msp430:
    return new MSP430TargetInfo(Triple);

  case llvm::Triple::mips:
    switch (os) {
    case llvm::Triple::Linux:
      return new LinuxTargetInfo<Mips32EBTargetInfo>(Triple);
    case llvm::Triple::RTEMS:
      return new RTEMSTargetInfo<Mips32EBTargetInfo>(Triple);
    case llvm::Triple::FreeBSD:
      return new FreeBSDTargetInfo<Mips32EBTargetInfo>(Triple);
    case llvm::Triple::NetBSD:
      return new NetBSDTargetInfo<Mips32EBTargetInfo>(Triple);
    default:
      return new Mips32EBTargetInfo(Triple);
    }

  case llvm::Triple::mipsel:
    switch (os) {
    case llvm::Triple::Linux:
      return new LinuxTargetInfo<Mips32ELTargetInfo>(Triple);
    case llvm::Triple::RTEMS:
      return new RTEMSTargetInfo<Mips32ELTargetInfo>(Triple);
    case llvm::Triple::FreeBSD:
      return new FreeBSDTargetInfo<Mips32ELTargetInfo>(Triple);
    case llvm::Triple::NetBSD:
      return new NetBSDTargetInfo<Mips32ELTargetInfo>(Triple);
    case llvm::Triple::NaCl:
      return new NaClTargetInfo<Mips32ELTargetInfo>(Triple);
    default:
      return new Mips32ELTargetInfo(Triple);
    }

  case llvm::Triple::mips64:
    switch (os) {
    case llvm::Triple::Linux:
      return new LinuxTargetInfo<Mips64EBTargetInfo>(Triple);
    case llvm::Triple::RTEMS:
      return new RTEMSTargetInfo<Mips64EBTargetInfo>(Triple);
    case llvm::Triple::FreeBSD:
      return new FreeBSDTargetInfo<Mips64EBTargetInfo>(Triple);
    case llvm::Triple::NetBSD:
      return new NetBSDTargetInfo<Mips64EBTargetInfo>(Triple);
    case llvm::Triple::OpenBSD:
      return new OpenBSDTargetInfo<Mips64EBTargetInfo>(Triple);
    default:
      return new Mips64EBTargetInfo(Triple);
    }

  case llvm::Triple::mips64el:
    switch (os) {
    case llvm::Triple::Linux:
      return new LinuxTargetInfo<Mips64ELTargetInfo>(Triple);
    case llvm::Triple::RTEMS:
      return new RTEMSTargetInfo<Mips64ELTargetInfo>(Triple);
    case llvm::Triple::FreeBSD:
      return new FreeBSDTargetInfo<Mips64ELTargetInfo>(Triple);
    case llvm::Triple::NetBSD:
      return new NetBSDTargetInfo<Mips64ELTargetInfo>(Triple);
    case llvm::Triple::OpenBSD:
      return new OpenBSDTargetInfo<Mips64ELTargetInfo>(Triple);
    default:
      return new Mips64ELTargetInfo(Triple);
    }

  case llvm::Triple::le32:
    switch (os) {
      case llvm::Triple::NaCl:
        return new NaClTargetInfo<PNaClTargetInfo>(Triple);
      default:
        return nullptr;
    }

  case llvm::Triple::le64:
    return new Le64TargetInfo(Triple);

  case llvm::Triple::ppc:
    if (Triple.isOSDarwin())
      return new DarwinPPC32TargetInfo(Triple);
    switch (os) {
    case llvm::Triple::Linux:
      return new LinuxTargetInfo<PPC32TargetInfo>(Triple);
    case llvm::Triple::FreeBSD:
      return new FreeBSDTargetInfo<PPC32TargetInfo>(Triple);
    case llvm::Triple::NetBSD:
      return new NetBSDTargetInfo<PPC32TargetInfo>(Triple);
    case llvm::Triple::OpenBSD:
      return new OpenBSDTargetInfo<PPC32TargetInfo>(Triple);
    case llvm::Triple::RTEMS:
      return new RTEMSTargetInfo<PPC32TargetInfo>(Triple);
    default:
      return new PPC32TargetInfo(Triple);
    }

  case llvm::Triple::ppc64:
    if (Triple.isOSDarwin())
      return new DarwinPPC64TargetInfo(Triple);
    switch (os) {
    case llvm::Triple::Linux:
      return new LinuxTargetInfo<PPC64TargetInfo>(Triple);
    case llvm::Triple::Lv2:
      return new PS3PPUTargetInfo<PPC64TargetInfo>(Triple);
    case llvm::Triple::FreeBSD:
      return new FreeBSDTargetInfo<PPC64TargetInfo>(Triple);
    case llvm::Triple::NetBSD:
      return new NetBSDTargetInfo<PPC64TargetInfo>(Triple);
    default:
      return new PPC64TargetInfo(Triple);
    }

  case llvm::Triple::ppc64le:
    switch (os) {
    case llvm::Triple::Linux:
      return new LinuxTargetInfo<PPC64TargetInfo>(Triple);
    default:
      return new PPC64TargetInfo(Triple);
    }

  case llvm::Triple::nvptx:
    return new NVPTX32TargetInfo(Triple);
  case llvm::Triple::nvptx64:
    return new NVPTX64TargetInfo(Triple);

  case llvm::Triple::r600:
    return new R600TargetInfo(Triple);

  case llvm::Triple::sparc:
    switch (os) {
    case llvm::Triple::Linux:
      return new LinuxTargetInfo<SparcV8TargetInfo>(Triple);
    case llvm::Triple::Solaris:
      return new SolarisSparcV8TargetInfo(Triple);
    case llvm::Triple::NetBSD:
      return new NetBSDTargetInfo<SparcV8TargetInfo>(Triple);
    case llvm::Triple::OpenBSD:
      return new OpenBSDTargetInfo<SparcV8TargetInfo>(Triple);
    case llvm::Triple::RTEMS:
      return new RTEMSTargetInfo<SparcV8TargetInfo>(Triple);
    default:
      return new SparcV8TargetInfo(Triple);
    }

  case llvm::Triple::sparcv9:
    switch (os) {
    case llvm::Triple::Linux:
      return new LinuxTargetInfo<SparcV9TargetInfo>(Triple);
    case llvm::Triple::Solaris:
      return new SolarisTargetInfo<SparcV9TargetInfo>(Triple);
    case llvm::Triple::NetBSD:
      return new NetBSDTargetInfo<SparcV9TargetInfo>(Triple);
    case llvm::Triple::OpenBSD:
      return new OpenBSDTargetInfo<SparcV9TargetInfo>(Triple);
    case llvm::Triple::FreeBSD:
      return new FreeBSDTargetInfo<SparcV9TargetInfo>(Triple);
    default:
      return new SparcV9TargetInfo(Triple);
    }

  case llvm::Triple::systemz:
    switch (os) {
    case llvm::Triple::Linux:
      return new LinuxTargetInfo<SystemZTargetInfo>(Triple);
    default:
      return new SystemZTargetInfo(Triple);
    }

  case llvm::Triple::tce:
    return new TCETargetInfo(Triple);

  case llvm::Triple::x86:
    if (Triple.isOSDarwin())
      return new DarwinI386TargetInfo(Triple);

    switch (os) {
    case llvm::Triple::Linux:
      return new LinuxTargetInfo<X86_32TargetInfo>(Triple);
    case llvm::Triple::DragonFly:
      return new DragonFlyBSDTargetInfo<X86_32TargetInfo>(Triple);
    case llvm::Triple::NetBSD:
      return new NetBSDI386TargetInfo(Triple);
    case llvm::Triple::OpenBSD:
      return new OpenBSDI386TargetInfo(Triple);
    case llvm::Triple::Bitrig:
      return new BitrigI386TargetInfo(Triple);
    case llvm::Triple::FreeBSD:
      return new FreeBSDTargetInfo<X86_32TargetInfo>(Triple);
    case llvm::Triple::KFreeBSD:
      return new KFreeBSDTargetInfo<X86_32TargetInfo>(Triple);
    case llvm::Triple::Minix:
      return new MinixTargetInfo<X86_32TargetInfo>(Triple);
    case llvm::Triple::Solaris:
      return new SolarisTargetInfo<X86_32TargetInfo>(Triple);
    case llvm::Triple::Win32: {
      switch (Triple.getEnvironment()) {
      default:
        return new X86_32TargetInfo(Triple);
      case llvm::Triple::Cygnus:
        return new CygwinX86_32TargetInfo(Triple);
      case llvm::Triple::GNU:
        return new MinGWX86_32TargetInfo(Triple);
      case llvm::Triple::Itanium:
      case llvm::Triple::MSVC:
        return new MicrosoftX86_32TargetInfo(Triple);
      }
    }
    case llvm::Triple::Haiku:
      return new HaikuX86_32TargetInfo(Triple);
    case llvm::Triple::RTEMS:
      return new RTEMSX86_32TargetInfo(Triple);
    case llvm::Triple::NaCl:
      return new NaClTargetInfo<X86_32TargetInfo>(Triple);
    default:
      return new X86_32TargetInfo(Triple);
    }

  case llvm::Triple::x86_64:
    if (Triple.isOSDarwin() || Triple.isOSBinFormatMachO())
      return new DarwinX86_64TargetInfo(Triple);

    switch (os) {
    case llvm::Triple::Linux:
      return new LinuxTargetInfo<X86_64TargetInfo>(Triple);
    case llvm::Triple::DragonFly:
      return new DragonFlyBSDTargetInfo<X86_64TargetInfo>(Triple);
    case llvm::Triple::NetBSD:
      return new NetBSDTargetInfo<X86_64TargetInfo>(Triple);
    case llvm::Triple::OpenBSD:
      return new OpenBSDX86_64TargetInfo(Triple);
    case llvm::Triple::Bitrig:
      return new BitrigX86_64TargetInfo(Triple);
    case llvm::Triple::FreeBSD:
      return new FreeBSDTargetInfo<X86_64TargetInfo>(Triple);
    case llvm::Triple::KFreeBSD:
      return new KFreeBSDTargetInfo<X86_64TargetInfo>(Triple);
    case llvm::Triple::Solaris:
      return new SolarisTargetInfo<X86_64TargetInfo>(Triple);
    case llvm::Triple::Win32: {
      switch (Triple.getEnvironment()) {
      default:
        return new X86_64TargetInfo(Triple);
      case llvm::Triple::GNU:
        return new MinGWX86_64TargetInfo(Triple);
      case llvm::Triple::MSVC:
        return new MicrosoftX86_64TargetInfo(Triple);
      }
    }
    case llvm::Triple::NaCl:
      return new NaClTargetInfo<X86_64TargetInfo>(Triple);
    default:
      return new X86_64TargetInfo(Triple);
    }

    case llvm::Triple::spir: {
      if (Triple.getOS() != llvm::Triple::UnknownOS ||
          Triple.getEnvironment() != llvm::Triple::UnknownEnvironment)
        return nullptr;
      return new SPIR32TargetInfo(Triple);
    }
    case llvm::Triple::spir64: {
      if (Triple.getOS() != llvm::Triple::UnknownOS ||
          Triple.getEnvironment() != llvm::Triple::UnknownEnvironment)
        return nullptr;
      return new SPIR64TargetInfo(Triple);
    }
  }
}

/// CreateTargetInfo - Return the target info object for the specified target
/// triple.
TargetInfo *
TargetInfo::CreateTargetInfo(DiagnosticsEngine &Diags,
                             const std::shared_ptr<TargetOptions> &Opts) {
  llvm::Triple Triple(Opts->Triple);

  // Construct the target
  std::unique_ptr<TargetInfo> Target(AllocateTarget(Triple));
  if (!Target) {
    Diags.Report(diag::err_target_unknown_triple) << Triple.str();
    return nullptr;
  }
  Target->TargetOpts = Opts;

  // Set the target CPU if specified.
  if (!Opts->CPU.empty() && !Target->setCPU(Opts->CPU)) {
    Diags.Report(diag::err_target_unknown_cpu) << Opts->CPU;
    return nullptr;
  }

  // Set the target ABI if specified.
  if (!Opts->ABI.empty() && !Target->setABI(Opts->ABI)) {
    Diags.Report(diag::err_target_unknown_abi) << Opts->ABI;
    return nullptr;
  }

  // Set the fp math unit.
  if (!Opts->FPMath.empty() && !Target->setFPMath(Opts->FPMath)) {
    Diags.Report(diag::err_target_unknown_fpmath) << Opts->FPMath;
    return nullptr;
  }

  // Compute the default target features, we need the target to handle this
  // because features may have dependencies on one another.
  llvm::StringMap<bool> Features;
  Target->getDefaultFeatures(Features);

  // Apply the user specified deltas.
  for (unsigned I = 0, N = Opts->FeaturesAsWritten.size();
       I < N; ++I) {
    const char *Name = Opts->FeaturesAsWritten[I].c_str();
    // Apply the feature via the target.
    bool Enabled = Name[0] == '+';
    Target->setFeatureEnabled(Features, Name + 1, Enabled);
  }

  // Add the features to the compile options.
  //
  // FIXME: If we are completely confident that we have the right set, we only
  // need to pass the minuses.
  Opts->Features.clear();
  for (llvm::StringMap<bool>::const_iterator it = Features.begin(),
         ie = Features.end(); it != ie; ++it)
    Opts->Features.push_back((it->second ? "+" : "-") + it->first().str());
  if (!Target->handleTargetFeatures(Opts->Features, Diags))
    return nullptr;

  return Target.release();
}<|MERGE_RESOLUTION|>--- conflicted
+++ resolved
@@ -1383,6 +1383,16 @@
   class NVPTXTargetInfo : public TargetInfo {
     static const char * const GCCRegNames[];
     static const Builtin::Info BuiltinInfo[];
+
+  // The GPU profiles supported by the NVPTX backend
+  enum GPUKind {
+    GK_NONE,
+    GK_SM20,
+    GK_SM21,
+    GK_SM30,
+    GK_SM35,
+  } GPU;
+
   public:
     NVPTXTargetInfo(const llvm::Triple &Triple) : TargetInfo(Triple) {
       BigEndian = false;
@@ -1393,11 +1403,34 @@
       // Define available target features
       // These must be defined in sorted order!
       NoAsmVariants = true;
+      // Set the default GPU to sm20
+      GPU = GK_SM20;
     }
     void getTargetDefines(const LangOptions &Opts,
                           MacroBuilder &Builder) const override {
       Builder.defineMacro("__PTX__");
       Builder.defineMacro("__NVPTX__");
+      if (Opts.CUDAIsDevice) {
+        // Set __CUDA_ARCH__ for the GPU specified.
+        std::string CUDAArchCode;
+        switch (GPU) {
+        case GK_SM20:
+          CUDAArchCode = "200";
+          break;
+        case GK_SM21:
+          CUDAArchCode = "210";
+          break;
+        case GK_SM30:
+          CUDAArchCode = "300";
+          break;
+        case GK_SM35:
+          CUDAArchCode = "350";
+          break;
+        default:
+          llvm_unreachable("Unhandled target CPU");
+        }
+        Builder.defineMacro("__CUDA_ARCH__", CUDAArchCode);
+      }
     }
     void getTargetBuiltins(const Builtin::Info *&Records,
                            unsigned &NumRecords) const override {
@@ -1440,14 +1473,14 @@
       return TargetInfo::CharPtrBuiltinVaList;
     }
     bool setCPU(const std::string &Name) override {
-      bool Valid = llvm::StringSwitch<bool>(Name)
-        .Case("sm_20", true)
-        .Case("sm_21", true)
-        .Case("sm_30", true)
-        .Case("sm_35", true)
-        .Default(false);
-
-      return Valid;
+      GPU = llvm::StringSwitch<GPUKind>(Name)
+                .Case("sm_20", GK_SM20)
+                .Case("sm_21", GK_SM21)
+                .Case("sm_30", GK_SM30)
+                .Case("sm_35", GK_SM35)
+                .Default(GK_NONE);
+
+      return GPU != GK_NONE;
     }
   };
 
@@ -1808,27 +1841,41 @@
     /// \name Atom
     /// Atom processors
     //@{
-    CK_Atom,
+    CK_Bonnell,
     CK_Silvermont,
     //@}
 
     /// \name Nehalem
     /// Nehalem microarchitecture based processors.
-    //@{
-    CK_Corei7,
-    CK_Corei7AVX,
-    CK_CoreAVXi,
-    CK_CoreAVX2,
+    CK_Nehalem,
+
+    /// \name Westmere
+    /// Westmere microarchitecture based processors.
+    CK_Westmere,
+
+    /// \name Sandy Bridge
+    /// Sandy Bridge microarchitecture based processors.
+    CK_SandyBridge,
+
+    /// \name Ivy Bridge
+    /// Ivy Bridge microarchitecture based processors.
+    CK_IvyBridge,
+
+    /// \name Haswell
+    /// Haswell microarchitecture based processors.
+    CK_Haswell,
+
+    /// \name Broadwell
+    /// Broadwell microarchitecture based processors.
     CK_Broadwell,
-    //@}
+
+    /// \name Skylake
+    /// Skylake microarchitecture based processors.
+    CK_Skylake,
 
     /// \name Knights Landing
     /// Knights Landing processor.
     CK_KNL,
-
-    /// \name Skylake Server
-    /// Skylake server processor.
-    CK_SKX,
 
     /// \name K6
     /// K6 architecture processors.
@@ -1999,15 +2046,23 @@
       .Case("nocona", CK_Nocona)
       .Case("core2", CK_Core2)
       .Case("penryn", CK_Penryn)
-      .Case("atom", CK_Atom)
-      .Case("slm", CK_Silvermont)
-      .Case("corei7", CK_Corei7)
-      .Case("corei7-avx", CK_Corei7AVX)
-      .Case("core-avx-i", CK_CoreAVXi)
-      .Case("core-avx2", CK_CoreAVX2)
+      .Case("bonnell", CK_Bonnell)
+      .Case("atom", CK_Bonnell) // Legacy name.
+      .Case("silvermont", CK_Silvermont)
+      .Case("slm", CK_Silvermont) // Legacy name.
+      .Case("nehalem", CK_Nehalem)
+      .Case("corei7", CK_Nehalem) // Legacy name.
+      .Case("westmere", CK_Westmere)
+      .Case("sandybridge", CK_SandyBridge)
+      .Case("corei7-avx", CK_SandyBridge) // Legacy name.
+      .Case("ivybridge", CK_IvyBridge)
+      .Case("core-avx-i", CK_IvyBridge) // Legacy name.
+      .Case("haswell", CK_Haswell)
+      .Case("core-avx2", CK_Haswell) // Legacy name.
       .Case("broadwell", CK_Broadwell)
+      .Case("skylake", CK_Skylake)
+      .Case("skx", CK_Skylake) // Legacy name.
       .Case("knl", CK_KNL)
-      .Case("skx", CK_SKX)
       .Case("k6", CK_K6)
       .Case("k6-2", CK_K6_2)
       .Case("k6-3", CK_K6_3)
@@ -2023,6 +2078,7 @@
       .Case("k8-sse3", CK_K8SSE3)
       .Case("opteron", CK_Opteron)
       .Case("opteron-sse3", CK_OpteronSSE3)
+      .Case("barcelona", CK_AMDFAM10)
       .Case("amdfam10", CK_AMDFAM10)
       .Case("btver1", CK_BTVER1)
       .Case("btver2", CK_BTVER2)
@@ -2079,15 +2135,16 @@
     case CK_Nocona:
     case CK_Core2:
     case CK_Penryn:
-    case CK_Atom:
+    case CK_Bonnell:
     case CK_Silvermont:
-    case CK_Corei7:
-    case CK_Corei7AVX:
-    case CK_CoreAVXi:
-    case CK_CoreAVX2:
+    case CK_Nehalem:
+    case CK_Westmere:
+    case CK_SandyBridge:
+    case CK_IvyBridge:
+    case CK_Haswell:
     case CK_Broadwell:
+    case CK_Skylake:
     case CK_KNL:
-    case CK_SKX:
     case CK_Athlon64:
     case CK_Athlon64SSE3:
     case CK_AthlonFX:
@@ -2178,7 +2235,7 @@
     setFeatureEnabledImpl(Features, "cx16", true);
     break;
   case CK_Core2:
-  case CK_Atom:
+  case CK_Bonnell:
     setFeatureEnabledImpl(Features, "ssse3", true);
     setFeatureEnabledImpl(Features, "cx16", true);
     break;
@@ -2186,7 +2243,7 @@
     setFeatureEnabledImpl(Features, "sse4.1", true);
     setFeatureEnabledImpl(Features, "cx16", true);
     break;
-  case CK_SKX:
+  case CK_Skylake:
     setFeatureEnabledImpl(Features, "avx512f", true);
     setFeatureEnabledImpl(Features, "avx512cd", true);
     setFeatureEnabledImpl(Features, "avx512dq", true);
@@ -2197,7 +2254,7 @@
     setFeatureEnabledImpl(Features, "rdseed", true);
     setFeatureEnabledImpl(Features, "adx", true);
     // FALLTHROUGH
-  case CK_CoreAVX2:
+  case CK_Haswell:
     setFeatureEnabledImpl(Features, "avx2", true);
     setFeatureEnabledImpl(Features, "lzcnt", true);
     setFeatureEnabledImpl(Features, "bmi", true);
@@ -2205,19 +2262,20 @@
     setFeatureEnabledImpl(Features, "rtm", true);
     setFeatureEnabledImpl(Features, "fma", true);
     // FALLTHROUGH
-  case CK_CoreAVXi:
+  case CK_IvyBridge:
     setFeatureEnabledImpl(Features, "rdrnd", true);
     setFeatureEnabledImpl(Features, "f16c", true);
     setFeatureEnabledImpl(Features, "fsgsbase", true);
     // FALLTHROUGH
-  case CK_Corei7AVX:
+  case CK_SandyBridge:
     setFeatureEnabledImpl(Features, "avx", true);
     // FALLTHROUGH
+  case CK_Westmere:
   case CK_Silvermont:
     setFeatureEnabledImpl(Features, "aes", true);
     setFeatureEnabledImpl(Features, "pclmul", true);
     // FALLTHROUGH
-  case CK_Corei7:
+  case CK_Nehalem:
     setFeatureEnabledImpl(Features, "sse4.2", true);
     setFeatureEnabledImpl(Features, "cx16", true);
     break;
@@ -2366,8 +2424,8 @@
     Features["avx2"] = false;
   case AVX512F:
     Features["avx512f"] = Features["avx512cd"] = Features["avx512er"] =
-        Features["avx512pf"] = Features["avx512dq"] = Features["avx512bw"] =
-            Features["avx512vl"] = false;
+      Features["avx512pf"] = Features["avx512dq"] = Features["avx512bw"] =
+      Features["avx512vl"] = false;
   }
 }
 
@@ -2760,24 +2818,32 @@
   case CK_Penryn:
     defineCPUMacros(Builder, "core2");
     break;
-  case CK_Atom:
+  case CK_Bonnell:
     defineCPUMacros(Builder, "atom");
     break;
   case CK_Silvermont:
     defineCPUMacros(Builder, "slm");
     break;
-  case CK_Corei7:
-  case CK_Corei7AVX:
-  case CK_CoreAVXi:
-  case CK_CoreAVX2:
+  case CK_Nehalem:
+  case CK_Westmere:
+  case CK_SandyBridge:
+  case CK_IvyBridge:
+  case CK_Haswell:
   case CK_Broadwell:
+    // FIXME: Historically, we defined this legacy name, it would be nice to
+    // remove it at some point. We've never exposed fine-grained names for
+    // recent primary x86 CPUs, and we should keep it that way.
     defineCPUMacros(Builder, "corei7");
+    break;
+  case CK_Skylake:
+    // FIXME: Historically, we defined this legacy name, it would be nice to
+    // remove it at some point. This is the only fine-grained CPU macro in the
+    // main intel CPU line, and it would be better to not have these and force
+    // people to use ISA macros.
+    defineCPUMacros(Builder, "skx");
     break;
   case CK_KNL:
     defineCPUMacros(Builder, "knl");
-    break;
-  case CK_SKX:
-    defineCPUMacros(Builder, "skx");
     break;
   case CK_K6_2:
     Builder.defineMacro("__k6_2__");
@@ -3042,6 +3108,28 @@
                                      TargetInfo::ConstraintInfo &Info) const {
   switch (*Name) {
   default: return false;
+  case 'I':
+    Info.setRequiresImmediate(0, 31);
+    return true;
+  case 'J':
+    Info.setRequiresImmediate(0, 63);
+    return true;
+  case 'K':
+    Info.setRequiresImmediate(-128, 127);
+    return true;
+  case 'L':
+    // FIXME: properly analyze this constraint:
+    //  must be one of 0xff, 0xffff, or 0xffffffff
+    return true;
+  case 'M':
+    Info.setRequiresImmediate(0, 3);
+    return true;
+  case 'N':
+    Info.setRequiresImmediate(0, 255);
+    return true;
+  case 'O':
+    Info.setRequiresImmediate(0, 127);
+    return true;
   case 'Y': // first letter of a pair:
     switch (*(Name+1)) {
     default: return false;
@@ -3811,7 +3899,45 @@
     // FIXME: Should we just treat this as a feature?
     IsThumb = getTriple().getArchName().startswith("thumb");
 
-    setABI("aapcs-linux");
+    // FIXME: This duplicates code from the driver that sets the -target-abi
+    // option - this code is used if -target-abi isn't passed and should
+    // be unified in some way.
+    if (Triple.isOSBinFormatMachO()) {
+      // The backend is hardwired to assume AAPCS for M-class processors, ensure
+      // the frontend matches that.
+      if (Triple.getEnvironment() == llvm::Triple::EABI ||
+          Triple.getOS() == llvm::Triple::UnknownOS ||
+          StringRef(CPU).startswith("cortex-m")) {
+        setABI("aapcs");
+      } else {
+        setABI("apcs-gnu");
+      }
+    } else if (Triple.isOSWindows()) {
+      // FIXME: this is invalid for WindowsCE
+      setABI("aapcs");
+    } else {
+      // Select the default based on the platform.
+      switch (Triple.getEnvironment()) {
+      case llvm::Triple::Android:
+      case llvm::Triple::GNUEABI:
+      case llvm::Triple::GNUEABIHF:
+        setABI("aapcs-linux");
+        break;
+      case llvm::Triple::EABIHF:
+      case llvm::Triple::EABI:
+        setABI("aapcs");
+        break;
+      case llvm::Triple::GNU:
+	setABI("apcs-gnu");
+	break;
+      default:
+        if (Triple.getOS() == llvm::Triple::NetBSD)
+          setABI("apcs-gnu");
+        else
+          setABI("aapcs");
+        break;
+      }
+    }
 
     // ARM targets default to using the ARM C++ ABI.
     TheCXXABI.set(TargetCXXABI::GenericARM);
@@ -3847,11 +3973,6 @@
   }
 
   void getDefaultFeatures(llvm::StringMap<bool> &Features) const override {
-    if (IsAAPCS)
-      Features["aapcs"] = true;
-    else
-      Features["apcs"] = true;
-
     StringRef ArchName = getTriple().getArchName();
     if (CPU == "arm1136jf-s" || CPU == "arm1176jzf-s" || CPU == "mpcore")
       Features["vfp2"] = true;
@@ -4195,6 +4316,13 @@
     case 'w': // VFP Floating point register single precision
     case 'P': // VFP Floating point register double precision
       Info.setAllowsRegister();
+      return true;
+    case 'I':
+    case 'J':
+    case 'K':
+    case 'L':
+    case 'M':
+      // FIXME
       return true;
     case 'Q': // A memory address that is a single base register.
       Info.setAllowsMemory();
@@ -5066,6 +5194,16 @@
   bool validateAsmConstraint(const char *&Name,
                              TargetInfo::ConstraintInfo &info) const override {
     // FIXME: Implement!
+    switch (*Name) {
+    case 'I': // Signed 13-bit constant
+    case 'J': // Zero
+    case 'K': // 32-bit constant with the low 12 bits clear
+    case 'L': // A constant in the range supported by movcc (11-bit signed imm)
+    case 'M': // A constant in the range supported by movrcc (19-bit signed imm)
+    case 'N': // Same as 'K' but zext (required for SIMode)
+    case 'O': // The constant 4096
+      return true;
+    }
     return false;
   }
   const char *getClobbers() const override {
@@ -5358,6 +5496,13 @@
     bool
     validateAsmConstraint(const char *&Name,
                           TargetInfo::ConstraintInfo &info) const override {
+      // FIXME: implement
+      switch (*Name) {
+      case 'K': // the constant 1
+      case 'L': // constant -1^20 .. 1^19
+      case 'M': // constant 1-4:
+        return true;
+      }
       // No target constraints for now.
       return false;
     }
@@ -5654,6 +5799,15 @@
     case 'x': // hilo register pair
       Info.setAllowsRegister();
       return true;
+    case 'I': // Signed 16-bit constant
+    case 'J': // Integer 0
+    case 'K': // Unsigned 16-bit constant
+    case 'L': // Signed 32-bit constant, lower 16-bit zeros (for lui)
+    case 'M': // Constants not loadable via lui, addiu, or ori
+    case 'N': // Constant -1 to -65535
+    case 'O': // A signed 15-bit constant
+    case 'P': // A constant between 1 go 65535
+      return true;
     case 'R': // An address that can be used in a non-macro load or store
       Info.setAllowsMemory();
       return true;
@@ -5661,10 +5815,6 @@
   }
 
   const char *getClobbers() const override {
-<<<<<<< HEAD
-    // FIXME: Implement!
-    return "";
-=======
     // In GCC, $1 is not widely used in generated code (it's used only in a few
     // specific situations), so there is no real need for users to add it to
     // the clobbers list if they want to use it in their inline assembly code.
@@ -5687,7 +5837,6 @@
     // which actually uses it. This would allow LLVM to use $1 for inline
     // assembly operands if the user's assembly code doesn't use it.
     return "~{$1}";
->>>>>>> cb0d13fc
   }
 
   bool handleTargetFeatures(std::vector<std::string> &Features,
@@ -6523,6 +6672,7 @@
   case llvm::Triple::nvptx64:
     return new NVPTX64TargetInfo(Triple);
 
+  case llvm::Triple::amdgcn:
   case llvm::Triple::r600:
     return new R600TargetInfo(Triple);
 
