--- conflicted
+++ resolved
@@ -5733,109 +5733,101 @@
   }
 }
 
-<<<<<<< HEAD
-
-// LPU Target
-namespace {
-class LPUTargetInfo : public TargetInfo {
-  static const Builtin::Info BuiltinInfo[];
-
-  enum LPUKind {
-    LPU_NONE,
-    LPU_ORDERED,
-    LPU_AUTOUNIT,
-    LPU_AUTOMIN,
-    LPU_CONFIG0,
-    LPU_CONFIG1
-  } LPU;
-
-public:
-  LPUTargetInfo(const llvm::Triple &Triple) : TargetInfo(Triple) {
-    LongWidth = LongAlign = PointerWidth = PointerAlign = 64;
-    LongDoubleWidth = 128;
-    LongDoubleAlign = 128;
-    LargeArrayMinWidth = 128;
-    LargeArrayAlign = 128;
-    SuitableAlign = 128;
-    SizeType    = UnsignedLong;
-    PtrDiffType = SignedLong;
-    IntPtrType  = SignedLong;
-    IntMaxType  = SignedLong;
-    Int64Type   = SignedLong;
-
-    // LPU supports atomics up to 8 bytes.
-    MaxAtomicPromoteWidth = MaxAtomicInlineWidth = 64;
-
-    // Match lib/Target/LPU/LPUSubtarget.cpp
-    // Issue - does it need to match x86-64?
-    DescriptionString =
-      "e-m:e-i64:64-n32:64";
-  }
-
-  void getTargetDefines(const LangOptions &Opts,
-                        MacroBuilder &Builder) const override {
-    // LPU builds on X86.  We should really define everything for
-    // the current x86 target, but this should get past initial include
-    // file issues.
-    Builder.defineMacro("__amd64__");
-    Builder.defineMacro("__amd64");
-    Builder.defineMacro("__x86_64");
-    Builder.defineMacro("__x86_64__");
-
-    Builder.defineMacro("__LPU__");
-  }
-  void getTargetBuiltins(const Builtin::Info *&Records,
-                         unsigned &NumRecords) const override {
-    Records = BuiltinInfo;
-    NumRecords = clang::LPU::LastTSBuiltin-Builtin::FirstTSBuiltin;
-  }
-  void getGCCRegNames(const char * const *&Names,
-                      unsigned &NumNames) const override {
-    static const char * const GCCRegNames[] = { "dummy" };
-    Names = GCCRegNames;
-    NumNames = llvm::array_lengthof(GCCRegNames);
-  }
-  void getGCCRegAliases(const GCCRegAlias *&Aliases,
-                        unsigned &NumAliases) const override {
-    Aliases = nullptr;
-    NumAliases = 0;
-  }
-  bool validateAsmConstraint(const char *&Name,
-                             TargetInfo::ConstraintInfo &Info) const override {
-    return false;
-  }
-
-  const char *getClobbers() const override {
-    return "";
-  }
-  BuiltinVaListKind getBuiltinVaListKind() const override {
-    return TargetInfo::VoidPtrBuiltinVaList;
-  }
-  bool setCPU(const std::string &Name) override {
-    LPU = llvm::StringSwitch<LPUKind>(Name)
-        .Case("ordered", LPU_ORDERED)
-        .Case("autounit",LPU_AUTOUNIT)
-        .Case("automin", LPU_AUTOMIN)
-        .Case("config0", LPU_CONFIG0)
-        .Case("config1", LPU_CONFIG1)
-        .Default(LPU_NONE);
-    return LPU != LPU_NONE;
-  }
-};
-
-const Builtin::Info LPUTargetInfo::BuiltinInfo[] = {
+  // LPU Target
+  class LPUTargetInfo : public TargetInfo {
+    static const Builtin::Info BuiltinInfo[];
+
+    enum LPUKind {
+      LPU_NONE,
+      LPU_ORDERED,
+      LPU_AUTOUNIT,
+      LPU_AUTOMIN,
+      LPU_CONFIG0,
+      LPU_CONFIG1
+    } LPU;
+
+  public:
+    LPUTargetInfo(const llvm::Triple &Triple) : TargetInfo(Triple) {
+      LongWidth = LongAlign = PointerWidth = PointerAlign = 64;
+      LongDoubleWidth = 128;
+      LongDoubleAlign = 128;
+      LargeArrayMinWidth = 128;
+      LargeArrayAlign = 128;
+      SuitableAlign = 128;
+      SizeType    = UnsignedLong;
+      PtrDiffType = SignedLong;
+      IntPtrType  = SignedLong;
+      IntMaxType  = SignedLong;
+      Int64Type   = SignedLong;
+
+      // LPU supports atomics up to 8 bytes.
+      MaxAtomicPromoteWidth = MaxAtomicInlineWidth = 64;
+
+      // Match lib/Target/LPU/LPUSubtarget.cpp
+      // Issue - does it need to match x86-64?
+      DescriptionString =
+        "e-m:e-i64:64-n32:64";
+    }
+
+    void getTargetDefines(const LangOptions &Opts,
+                          MacroBuilder &Builder) const override {
+      // LPU builds on X86.  We should really define everything for
+      // the current x86 target, but this should get past initial include
+      // file issues.
+      Builder.defineMacro("__amd64__");
+      Builder.defineMacro("__amd64");
+      Builder.defineMacro("__x86_64");
+      Builder.defineMacro("__x86_64__");
+
+      Builder.defineMacro("__LPU__");
+    }
+    void getTargetBuiltins(const Builtin::Info *&Records,
+                          unsigned &NumRecords) const override {
+      Records = BuiltinInfo;
+      NumRecords = clang::LPU::LastTSBuiltin-Builtin::FirstTSBuiltin;
+    }
+    void getGCCRegNames(const char * const *&Names,
+                        unsigned &NumNames) const override {
+      static const char * const GCCRegNames[] = { "dummy" };
+      Names = GCCRegNames;
+      NumNames = llvm::array_lengthof(GCCRegNames);
+    }
+    void getGCCRegAliases(const GCCRegAlias *&Aliases,
+                          unsigned &NumAliases) const override {
+      Aliases = nullptr;
+      NumAliases = 0;
+    }
+    bool validateAsmConstraint(const char *&Name,
+                              TargetInfo::ConstraintInfo &Info) const override {
+      return false;
+    }
+
+    const char *getClobbers() const override {
+      return "";
+    }
+    BuiltinVaListKind getBuiltinVaListKind() const override {
+      return TargetInfo::VoidPtrBuiltinVaList;
+    }
+    bool setCPU(const std::string &Name) override {
+      LPU = llvm::StringSwitch<LPUKind>(Name)
+          .Case("ordered", LPU_ORDERED)
+          .Case("autounit",LPU_AUTOUNIT)
+          .Case("automin", LPU_AUTOMIN)
+          .Case("config0", LPU_CONFIG0)
+          .Case("config1", LPU_CONFIG1)
+          .Default(LPU_NONE);
+      return LPU != LPU_NONE;
+    }
+  };
+
+  const Builtin::Info LPUTargetInfo::BuiltinInfo[] = {
 #define BUILTIN(ID, TYPE, ATTRS) { #ID, TYPE, ATTRS, 0, ALL_LANGUAGES },
 #define LIBBUILTIN(ID, TYPE, ATTRS, HEADER) { #ID, TYPE, ATTRS, HEADER,\
-                                              ALL_LANGUAGES },
+                                                ALL_LANGUAGES },
 #include "clang/Basic/BuiltinsLPU.def"
-};
-} // end anonymous namespace
-
-
-
-namespace {
-=======
->>>>>>> e9bcddd5
+  };
+
+
   class MSP430TargetInfo : public TargetInfo {
     static const char * const GCCRegNames[];
   public:
