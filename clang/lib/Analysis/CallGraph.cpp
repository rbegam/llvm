//===- CallGraph.cpp - AST-based Call graph -------------------------------===//
//
// Part of the LLVM Project, under the Apache License v2.0 with LLVM Exceptions.
// See https://llvm.org/LICENSE.txt for license information.
// SPDX-License-Identifier: Apache-2.0 WITH LLVM-exception
//
//===----------------------------------------------------------------------===//
//
//  This file defines the AST-based CallGraph.
//
//===----------------------------------------------------------------------===//

#include "clang/Analysis/CallGraph.h"
#include "clang/AST/Decl.h"
#include "clang/AST/DeclBase.h"
#include "clang/AST/DeclObjC.h"
#include "clang/AST/Expr.h"
#include "clang/AST/ExprObjC.h"
#include "clang/AST/Stmt.h"
#include "clang/AST/StmtVisitor.h"
#include "clang/Basic/IdentifierTable.h"
#include "clang/Basic/LLVM.h"
#include "llvm/ADT/PostOrderIterator.h"
#include "llvm/ADT/STLExtras.h"
#include "llvm/ADT/Statistic.h"
#include "llvm/Support/Casting.h"
#include "llvm/Support/Compiler.h"
#include "llvm/Support/DOTGraphTraits.h"
#include "llvm/Support/GraphWriter.h"
#include "llvm/Support/raw_ostream.h"
#include <cassert>
#include <memory>
#include <string>

using namespace clang;

#define DEBUG_TYPE "CallGraph"

STATISTIC(NumObjCCallEdges, "Number of Objective-C method call edges");
STATISTIC(NumBlockCallEdges, "Number of block call edges");

namespace {

/// A helper class, which walks the AST and locates all the call sites in the
/// given function body.
class CGBuilder : public StmtVisitor<CGBuilder> {
  CallGraph *G;
  CallGraphNode *CallerNode;

public:
  CGBuilder(CallGraph *g, CallGraphNode *N) : G(g), CallerNode(N) {}

  void VisitStmt(Stmt *S) { VisitChildren(S); }

  Decl *getDeclFromCall(CallExpr *CE) {
    if (FunctionDecl *CalleeDecl = CE->getDirectCallee())
      return CalleeDecl;

    // Simple detection of a call through a block.
    Expr *CEE = CE->getCallee()->IgnoreParenImpCasts();
    if (BlockExpr *Block = dyn_cast<BlockExpr>(CEE)) {
      NumBlockCallEdges++;
      return Block->getBlockDecl();
    }

    return nullptr;
  }

  void addCalledDecl(Decl *D) {
    if (G->includeInGraph(D)) {
      CallGraphNode *CalleeNode = G->getOrInsertNode(D);
      CallerNode->addCallee(CalleeNode);
    }
  }

  void VisitCallExpr(CallExpr *CE) {
    if (Decl *D = getDeclFromCall(CE))
      addCalledDecl(D);
    VisitChildren(CE);
  }

  void VisitLambdaExpr(LambdaExpr *LE) {
    if (CXXMethodDecl *MD = LE->getCallOperator())
      G->VisitFunctionDecl(MD);
  }

  void VisitCXXNewExpr(CXXNewExpr *E) {
    if (FunctionDecl *FD = E->getOperatorNew())
      addCalledDecl(FD);
    VisitChildren(E);
  }

  void VisitCXXConstructExpr(CXXConstructExpr *E) {
    CXXConstructorDecl *Ctor = E->getConstructor();
    if (FunctionDecl *Def = Ctor->getDefinition())
      addCalledDecl(Def);
    const auto *ConstructedType = Ctor->getParent();
    if (ConstructedType->hasUserDeclaredDestructor()) {
      CXXDestructorDecl *Dtor = ConstructedType->getDestructor();
      if (FunctionDecl *Def = Dtor->getDefinition())
        addCalledDecl(Def);
    }
    VisitChildren(E);
  }

<<<<<<< HEAD
=======
  // Include the evaluation of the default argument.
  void VisitCXXDefaultArgExpr(CXXDefaultArgExpr *E) {
    Visit(E->getExpr());
  }

  // Include the evaluation of the default initializers in a class.
  void VisitCXXDefaultInitExpr(CXXDefaultInitExpr *E) {
    Visit(E->getExpr());
  }

>>>>>>> 97b6396c
  // Adds may-call edges for the ObjC message sends.
  void VisitObjCMessageExpr(ObjCMessageExpr *ME) {
    if (ObjCInterfaceDecl *IDecl = ME->getReceiverInterface()) {
      Selector Sel = ME->getSelector();

      // Find the callee definition within the same translation unit.
      Decl *D = nullptr;
      if (ME->isInstanceMessage())
        D = IDecl->lookupPrivateMethod(Sel);
      else
        D = IDecl->lookupPrivateClassMethod(Sel);
      if (D) {
        addCalledDecl(D);
        NumObjCCallEdges++;
      }
    }
  }

  void VisitChildren(Stmt *S) {
    for (Stmt *SubStmt : S->children())
      if (SubStmt)
        this->Visit(SubStmt);
  }
};

} // namespace

void CallGraph::addNodesForBlocks(DeclContext *D) {
  if (BlockDecl *BD = dyn_cast<BlockDecl>(D))
    addNodeForDecl(BD, true);

  for (auto *I : D->decls())
    if (auto *DC = dyn_cast<DeclContext>(I))
      addNodesForBlocks(DC);
}

CallGraph::CallGraph() {
  Root = getOrInsertNode(nullptr);
}

CallGraph::~CallGraph() = default;

bool CallGraph::includeInGraph(const Decl *D) {
  assert(D);
  if (!D->hasBody())
    return false;

  if (const FunctionDecl *FD = dyn_cast<FunctionDecl>(D)) {
    // We skip function template definitions, as their semantics is
    // only determined when they are instantiated.
    if (FD->isDependentContext())
      return false;

    IdentifierInfo *II = FD->getIdentifier();
    if (II && II->getName().startswith("__inline"))
      return false;
  }

  return true;
}

void CallGraph::addNodeForDecl(Decl* D, bool IsGlobal) {
  assert(D);

  // Allocate a new node, mark it as root, and process its calls.
  CallGraphNode *Node = getOrInsertNode(D);

  // Process all the calls by this function as well.
  CGBuilder builder(this, Node);
  if (Stmt *Body = D->getBody())
    builder.Visit(Body);

  // Include C++ constructor member initializers.
  if (auto constructor = dyn_cast<CXXConstructorDecl>(D)) {
    for (CXXCtorInitializer *init : constructor->inits()) {
      builder.Visit(init->getInit());
    }
  }
}

CallGraphNode *CallGraph::getNode(const Decl *F) const {
  FunctionMapTy::const_iterator I = FunctionMap.find(F);
  if (I == FunctionMap.end()) return nullptr;
  return I->second.get();
}

CallGraphNode *CallGraph::getOrInsertNode(Decl *F) {
  if (F && !isa<ObjCMethodDecl>(F))
    F = F->getCanonicalDecl();

  std::unique_ptr<CallGraphNode> &Node = FunctionMap[F];
  if (Node)
    return Node.get();

  Node = llvm::make_unique<CallGraphNode>(F);
  // Make Root node a parent of all functions to make sure all are reachable.
  if (F)
    Root->addCallee(Node.get());
  return Node.get();
}

void CallGraph::print(raw_ostream &OS) const {
  OS << " --- Call graph Dump --- \n";

  // We are going to print the graph in reverse post order, partially, to make
  // sure the output is deterministic.
  llvm::ReversePostOrderTraversal<const CallGraph *> RPOT(this);
  for (llvm::ReversePostOrderTraversal<const CallGraph *>::rpo_iterator
         I = RPOT.begin(), E = RPOT.end(); I != E; ++I) {
    const CallGraphNode *N = *I;

    OS << "  Function: ";
    if (N == Root)
      OS << "< root >";
    else
      N->print(OS);

    OS << " calls: ";
    for (CallGraphNode::const_iterator CI = N->begin(),
                                       CE = N->end(); CI != CE; ++CI) {
      assert(*CI != Root && "No one can call the root node.");
      (*CI)->print(OS);
      OS << " ";
    }
    OS << '\n';
  }
  OS.flush();
}

LLVM_DUMP_METHOD void CallGraph::dump() const {
  print(llvm::errs());
}

void CallGraph::viewGraph() const {
  llvm::ViewGraph(this, "CallGraph");
}

void CallGraphNode::print(raw_ostream &os) const {
  if (const NamedDecl *ND = dyn_cast_or_null<NamedDecl>(FD))
      return ND->printQualifiedName(os);
  os << "< >";
}

LLVM_DUMP_METHOD void CallGraphNode::dump() const {
  print(llvm::errs());
}

namespace llvm {

template <>
struct DOTGraphTraits<const CallGraph*> : public DefaultDOTGraphTraits {
  DOTGraphTraits (bool isSimple = false) : DefaultDOTGraphTraits(isSimple) {}

  static std::string getNodeLabel(const CallGraphNode *Node,
                                  const CallGraph *CG) {
    if (CG->getRoot() == Node) {
      return "< root >";
    }
    if (const NamedDecl *ND = dyn_cast_or_null<NamedDecl>(Node->getDecl()))
      return ND->getNameAsString();
    else
      return "< >";
  }
};

} // namespace llvm<|MERGE_RESOLUTION|>--- conflicted
+++ resolved
@@ -103,8 +103,6 @@
     VisitChildren(E);
   }
 
-<<<<<<< HEAD
-=======
   // Include the evaluation of the default argument.
   void VisitCXXDefaultArgExpr(CXXDefaultArgExpr *E) {
     Visit(E->getExpr());
@@ -115,7 +113,6 @@
     Visit(E->getExpr());
   }
 
->>>>>>> 97b6396c
   // Adds may-call edges for the ObjC message sends.
   void VisitObjCMessageExpr(ObjCMessageExpr *ME) {
     if (ObjCInterfaceDecl *IDecl = ME->getReceiverInterface()) {
