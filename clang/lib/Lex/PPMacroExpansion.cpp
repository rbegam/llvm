//===--- MacroExpansion.cpp - Top level Macro Expansion -------------------===//
//
//                     The LLVM Compiler Infrastructure
//
// This file is distributed under the University of Illinois Open Source
// License. See LICENSE.TXT for details.
//
//===----------------------------------------------------------------------===//
//
// This file implements the top level handling of macro expansion for the
// preprocessor.
//
//===----------------------------------------------------------------------===//

#include "clang/Lex/Preprocessor.h"
#include "clang/Basic/Attributes.h"
#include "clang/Basic/FileManager.h"
#include "clang/Basic/SourceManager.h"
#include "clang/Basic/TargetInfo.h"
#include "clang/Lex/CodeCompletionHandler.h"
#include "clang/Lex/ExternalPreprocessorSource.h"
#include "clang/Lex/LexDiagnostic.h"
#include "clang/Lex/MacroArgs.h"
#include "clang/Lex/MacroInfo.h"
#include "llvm/ADT/STLExtras.h"
#include "llvm/ADT/SmallString.h"
#include "llvm/ADT/StringSwitch.h"
#include "llvm/Config/llvm-config.h"
#include "llvm/Support/ErrorHandling.h"
#include "llvm/Support/Format.h"
#include "llvm/Support/raw_ostream.h"
#include <cstdio>
#include <ctime>
using namespace clang;

MacroDirective *
Preprocessor::getLocalMacroDirectiveHistory(const IdentifierInfo *II) const {
  if (!II->hadMacroDefinition())
    return nullptr;
  auto Pos = CurSubmoduleState->Macros.find(II);
  return Pos == CurSubmoduleState->Macros.end() ? nullptr
                                                : Pos->second.getLatest();
}

void Preprocessor::appendMacroDirective(IdentifierInfo *II, MacroDirective *MD){
  assert(MD && "MacroDirective should be non-zero!");
  assert(!MD->getPrevious() && "Already attached to a MacroDirective history.");

  MacroState &StoredMD = CurSubmoduleState->Macros[II];
  auto *OldMD = StoredMD.getLatest();
  MD->setPrevious(OldMD);
  StoredMD.setLatest(MD);
  StoredMD.overrideActiveModuleMacros(*this, II);

  if (needModuleMacros()) {
    // Track that we created a new macro directive, so we know we should
    // consider building a ModuleMacro for it when we get to the end of
    // the module.
    PendingModuleMacroNames.push_back(II);
  }

  // Set up the identifier as having associated macro history.
  II->setHasMacroDefinition(true);
  if (!MD->isDefined() && LeafModuleMacros.find(II) == LeafModuleMacros.end())
    II->setHasMacroDefinition(false);
  if (II->isFromAST())
    II->setChangedSinceDeserialization();
}

void Preprocessor::setLoadedMacroDirective(IdentifierInfo *II,
                                           MacroDirective *MD) {
  assert(II && MD);
  MacroState &StoredMD = CurSubmoduleState->Macros[II];
  assert(!StoredMD.getLatest() &&
         "the macro history was modified before initializing it from a pch");
  StoredMD = MD;
  // Setup the identifier as having associated macro history.
  II->setHasMacroDefinition(true);
  if (!MD->isDefined() && LeafModuleMacros.find(II) == LeafModuleMacros.end())
    II->setHasMacroDefinition(false);
}

ModuleMacro *Preprocessor::addModuleMacro(Module *Mod, IdentifierInfo *II,
                                          MacroInfo *Macro,
                                          ArrayRef<ModuleMacro *> Overrides,
                                          bool &New) {
  llvm::FoldingSetNodeID ID;
  ModuleMacro::Profile(ID, Mod, II);

  void *InsertPos;
  if (auto *MM = ModuleMacros.FindNodeOrInsertPos(ID, InsertPos)) {
    New = false;
    return MM;
  }

  auto *MM = ModuleMacro::create(*this, Mod, II, Macro, Overrides);
  ModuleMacros.InsertNode(MM, InsertPos);

  // Each overridden macro is now overridden by one more macro.
  bool HidAny = false;
  for (auto *O : Overrides) {
    HidAny |= (O->NumOverriddenBy == 0);
    ++O->NumOverriddenBy;
  }

  // If we were the first overrider for any macro, it's no longer a leaf.
  auto &LeafMacros = LeafModuleMacros[II];
  if (HidAny) {
    LeafMacros.erase(std::remove_if(LeafMacros.begin(), LeafMacros.end(),
                                    [](ModuleMacro *MM) {
                                      return MM->NumOverriddenBy != 0;
                                    }),
                     LeafMacros.end());
  }

  // The new macro is always a leaf macro.
  LeafMacros.push_back(MM);
  // The identifier now has defined macros (that may or may not be visible).
  II->setHasMacroDefinition(true);

  New = true;
  return MM;
}

ModuleMacro *Preprocessor::getModuleMacro(Module *Mod, IdentifierInfo *II) {
  llvm::FoldingSetNodeID ID;
  ModuleMacro::Profile(ID, Mod, II);

  void *InsertPos;
  return ModuleMacros.FindNodeOrInsertPos(ID, InsertPos);
}

void Preprocessor::updateModuleMacroInfo(const IdentifierInfo *II,
                                         ModuleMacroInfo &Info) {
  assert(Info.ActiveModuleMacrosGeneration !=
             CurSubmoduleState->VisibleModules.getGeneration() &&
         "don't need to update this macro name info");
  Info.ActiveModuleMacrosGeneration =
      CurSubmoduleState->VisibleModules.getGeneration();

  auto Leaf = LeafModuleMacros.find(II);
  if (Leaf == LeafModuleMacros.end()) {
    // No imported macros at all: nothing to do.
    return;
  }

  Info.ActiveModuleMacros.clear();

  // Every macro that's locally overridden is overridden by a visible macro.
  llvm::DenseMap<ModuleMacro *, int> NumHiddenOverrides;
  for (auto *O : Info.OverriddenMacros)
    NumHiddenOverrides[O] = -1;

  // Collect all macros that are not overridden by a visible macro.
  llvm::SmallVector<ModuleMacro *, 16> Worklist;
  for (auto *LeafMM : Leaf->second) {
    assert(LeafMM->getNumOverridingMacros() == 0 && "leaf macro overridden");
    if (NumHiddenOverrides.lookup(LeafMM) == 0)
      Worklist.push_back(LeafMM);
  }
  while (!Worklist.empty()) {
    auto *MM = Worklist.pop_back_val();
    if (CurSubmoduleState->VisibleModules.isVisible(MM->getOwningModule())) {
      // We only care about collecting definitions; undefinitions only act
      // to override other definitions.
      if (MM->getMacroInfo())
        Info.ActiveModuleMacros.push_back(MM);
    } else {
      for (auto *O : MM->overrides())
        if ((unsigned)++NumHiddenOverrides[O] == O->getNumOverridingMacros())
          Worklist.push_back(O);
    }
  }
  // Our reverse postorder walk found the macros in reverse order.
  std::reverse(Info.ActiveModuleMacros.begin(), Info.ActiveModuleMacros.end());

  // Determine whether the macro name is ambiguous.
  MacroInfo *MI = nullptr;
  bool IsSystemMacro = true;
  bool IsAmbiguous = false;
  if (auto *MD = Info.MD) {
    while (MD && isa<VisibilityMacroDirective>(MD))
      MD = MD->getPrevious();
    if (auto *DMD = dyn_cast_or_null<DefMacroDirective>(MD)) {
      MI = DMD->getInfo();
      IsSystemMacro &= SourceMgr.isInSystemHeader(DMD->getLocation());
    }
  }
  for (auto *Active : Info.ActiveModuleMacros) {
    auto *NewMI = Active->getMacroInfo();

    // Before marking the macro as ambiguous, check if this is a case where
    // both macros are in system headers. If so, we trust that the system
    // did not get it wrong. This also handles cases where Clang's own
    // headers have a different spelling of certain system macros:
    //   #define LONG_MAX __LONG_MAX__ (clang's limits.h)
    //   #define LONG_MAX 0x7fffffffffffffffL (system's limits.h)
    //
    // FIXME: Remove the defined-in-system-headers check. clang's limits.h
    // overrides the system limits.h's macros, so there's no conflict here.
    if (MI && NewMI != MI &&
        !MI->isIdenticalTo(*NewMI, *this, /*Syntactically=*/true))
      IsAmbiguous = true;
    IsSystemMacro &= Active->getOwningModule()->IsSystem ||
                     SourceMgr.isInSystemHeader(NewMI->getDefinitionLoc());
    MI = NewMI;
  }
  Info.IsAmbiguous = IsAmbiguous && !IsSystemMacro;
}

void Preprocessor::dumpMacroInfo(const IdentifierInfo *II) {
  ArrayRef<ModuleMacro*> Leaf;
  auto LeafIt = LeafModuleMacros.find(II);
  if (LeafIt != LeafModuleMacros.end())
    Leaf = LeafIt->second;
  const MacroState *State = nullptr;
  auto Pos = CurSubmoduleState->Macros.find(II);
  if (Pos != CurSubmoduleState->Macros.end())
    State = &Pos->second;

  llvm::errs() << "MacroState " << State << " " << II->getNameStart();
  if (State && State->isAmbiguous(*this, II))
    llvm::errs() << " ambiguous";
  if (State && !State->getOverriddenMacros().empty()) {
    llvm::errs() << " overrides";
    for (auto *O : State->getOverriddenMacros())
      llvm::errs() << " " << O->getOwningModule()->getFullModuleName();
  }
  llvm::errs() << "\n";

  // Dump local macro directives.
  for (auto *MD = State ? State->getLatest() : nullptr; MD;
       MD = MD->getPrevious()) {
    llvm::errs() << " ";
    MD->dump();
  }

  // Dump module macros.
  llvm::DenseSet<ModuleMacro*> Active;
  for (auto *MM : State ? State->getActiveModuleMacros(*this, II) : None)
    Active.insert(MM);
  llvm::DenseSet<ModuleMacro*> Visited;
  llvm::SmallVector<ModuleMacro *, 16> Worklist(Leaf.begin(), Leaf.end());
  while (!Worklist.empty()) {
    auto *MM = Worklist.pop_back_val();
    llvm::errs() << " ModuleMacro " << MM << " "
                 << MM->getOwningModule()->getFullModuleName();
    if (!MM->getMacroInfo())
      llvm::errs() << " undef";

    if (Active.count(MM))
      llvm::errs() << " active";
    else if (!CurSubmoduleState->VisibleModules.isVisible(
                 MM->getOwningModule()))
      llvm::errs() << " hidden";
    else if (MM->getMacroInfo())
      llvm::errs() << " overridden";

    if (!MM->overrides().empty()) {
      llvm::errs() << " overrides";
      for (auto *O : MM->overrides()) {
        llvm::errs() << " " << O->getOwningModule()->getFullModuleName();
        if (Visited.insert(O).second)
          Worklist.push_back(O);
      }
    }
    llvm::errs() << "\n";
    if (auto *MI = MM->getMacroInfo()) {
      llvm::errs() << "  ";
      MI->dump();
      llvm::errs() << "\n";
    }
  }
}

/// RegisterBuiltinMacro - Register the specified identifier in the identifier
/// table and mark it as a builtin macro to be expanded.
static IdentifierInfo *RegisterBuiltinMacro(Preprocessor &PP, const char *Name){
  // Get the identifier.
  IdentifierInfo *Id = PP.getIdentifierInfo(Name);

  // Mark it as being a macro that is builtin.
  MacroInfo *MI = PP.AllocateMacroInfo(SourceLocation());
  MI->setIsBuiltinMacro();
  PP.appendDefMacroDirective(Id, MI);
  return Id;
}


/// RegisterBuiltinMacros - Register builtin macros, such as __LINE__ with the
/// identifier table.
void Preprocessor::RegisterBuiltinMacros() {
  Ident__LINE__ = RegisterBuiltinMacro(*this, "__LINE__");
  Ident__FILE__ = RegisterBuiltinMacro(*this, "__FILE__");
  Ident__DATE__ = RegisterBuiltinMacro(*this, "__DATE__");
  Ident__TIME__ = RegisterBuiltinMacro(*this, "__TIME__");
  Ident__COUNTER__ = RegisterBuiltinMacro(*this, "__COUNTER__");
  Ident_Pragma  = RegisterBuiltinMacro(*this, "_Pragma");

  // C++ Standing Document Extensions.
  if (LangOpts.CPlusPlus)
    Ident__has_cpp_attribute =
        RegisterBuiltinMacro(*this, "__has_cpp_attribute");
  else
    Ident__has_cpp_attribute = nullptr;

  // GCC Extensions.
  Ident__BASE_FILE__     = RegisterBuiltinMacro(*this, "__BASE_FILE__");
  Ident__INCLUDE_LEVEL__ = RegisterBuiltinMacro(*this, "__INCLUDE_LEVEL__");
  Ident__TIMESTAMP__     = RegisterBuiltinMacro(*this, "__TIMESTAMP__");

  // Microsoft Extensions.
  if (LangOpts.MicrosoftExt) {
    Ident__identifier = RegisterBuiltinMacro(*this, "__identifier");
    Ident__pragma = RegisterBuiltinMacro(*this, "__pragma");
  } else {
    Ident__identifier = nullptr;
    Ident__pragma = nullptr;
  }

  // Clang Extensions.
  Ident__has_feature      = RegisterBuiltinMacro(*this, "__has_feature");
  Ident__has_extension    = RegisterBuiltinMacro(*this, "__has_extension");
  Ident__has_builtin      = RegisterBuiltinMacro(*this, "__has_builtin");
  Ident__has_attribute    = RegisterBuiltinMacro(*this, "__has_attribute");
  Ident__has_declspec = RegisterBuiltinMacro(*this, "__has_declspec_attribute");
  Ident__has_include      = RegisterBuiltinMacro(*this, "__has_include");
  Ident__has_include_next = RegisterBuiltinMacro(*this, "__has_include_next");
  Ident__has_warning      = RegisterBuiltinMacro(*this, "__has_warning");
  Ident__is_identifier    = RegisterBuiltinMacro(*this, "__is_identifier");

  // Modules.
  Ident__building_module  = RegisterBuiltinMacro(*this, "__building_module");
  if (!LangOpts.CurrentModule.empty())
    Ident__MODULE__ = RegisterBuiltinMacro(*this, "__MODULE__");
  else
    Ident__MODULE__ = nullptr;
<<<<<<< HEAD
  }
#if INTEL_CUSTOMIZATION
  Ident__pragma = RegisterBuiltinMacro(*this, "__pragma");
#endif  // INTEL_CUSTOMIZATION
=======
>>>>>>> 5f0e96e5
}

/// isTrivialSingleTokenExpansion - Return true if MI, which has a single token
/// in its expansion, currently expands to that token literally.
static bool isTrivialSingleTokenExpansion(const MacroInfo *MI,
                                          const IdentifierInfo *MacroIdent,
                                          Preprocessor &PP) {
  IdentifierInfo *II = MI->getReplacementToken(0).getIdentifierInfo();

  // If the token isn't an identifier, it's always literally expanded.
  if (!II) return true;

  // If the information about this identifier is out of date, update it from
  // the external source.
  if (II->isOutOfDate())
    PP.getExternalSource()->updateOutOfDateIdentifier(*II);

  // If the identifier is a macro, and if that macro is enabled, it may be
  // expanded so it's not a trivial expansion.
  if (auto *ExpansionMI = PP.getMacroInfo(II))
    if (ExpansionMI->isEnabled() &&
        // Fast expanding "#define X X" is ok, because X would be disabled.
        II != MacroIdent)
      return false;

  // If this is an object-like macro invocation, it is safe to trivially expand
  // it.
  if (MI->isObjectLike()) return true;

  // If this is a function-like macro invocation, it's safe to trivially expand
  // as long as the identifier is not a macro argument.
  return std::find(MI->arg_begin(), MI->arg_end(), II) == MI->arg_end();

}


/// isNextPPTokenLParen - Determine whether the next preprocessor token to be
/// lexed is a '('.  If so, consume the token and return true, if not, this
/// method should have no observable side-effect on the lexed tokens.
bool Preprocessor::isNextPPTokenLParen() {
  // Do some quick tests for rejection cases.
  unsigned Val;
  if (CurLexer)
    Val = CurLexer->isNextPPTokenLParen();
  else if (CurPTHLexer)
    Val = CurPTHLexer->isNextPPTokenLParen();
  else
    Val = CurTokenLexer->isNextTokenLParen();

  if (Val == 2) {
    // We have run off the end.  If it's a source file we don't
    // examine enclosing ones (C99 5.1.1.2p4).  Otherwise walk up the
    // macro stack.
    if (CurPPLexer)
      return false;
    for (unsigned i = IncludeMacroStack.size(); i != 0; --i) {
      IncludeStackInfo &Entry = IncludeMacroStack[i-1];
      if (Entry.TheLexer)
        Val = Entry.TheLexer->isNextPPTokenLParen();
      else if (Entry.ThePTHLexer)
        Val = Entry.ThePTHLexer->isNextPPTokenLParen();
      else
        Val = Entry.TheTokenLexer->isNextTokenLParen();

      if (Val != 2)
        break;

      // Ran off the end of a source file?
      if (Entry.ThePPLexer)
        return false;
    }
  }

  // Okay, if we know that the token is a '(', lex it and return.  Otherwise we
  // have found something that isn't a '(' or we found the end of the
  // translation unit.  In either case, return false.
  return Val == 1;
}

/// HandleMacroExpandedIdentifier - If an identifier token is read that is to be
/// expanded as a macro, handle it and return the next token as 'Identifier'.
bool Preprocessor::HandleMacroExpandedIdentifier(Token &Identifier,
                                                 const MacroDefinition &M) {
  MacroInfo *MI = M.getMacroInfo();

  // If this is a macro expansion in the "#if !defined(x)" line for the file,
  // then the macro could expand to different things in other contexts, we need
  // to disable the optimization in this case.
  if (CurPPLexer) CurPPLexer->MIOpt.ExpandedMacro();

  // If this is a builtin macro, like __LINE__ or _Pragma, handle it specially.
  if (MI->isBuiltinMacro()) {
    if (Callbacks)
      Callbacks->MacroExpands(Identifier, M, Identifier.getLocation(),
                              /*Args=*/nullptr);
    ExpandBuiltinMacro(Identifier);
    return true;
  }

  /// Args - If this is a function-like macro expansion, this contains,
  /// for each macro argument, the list of tokens that were provided to the
  /// invocation.
  MacroArgs *Args = nullptr;

  // Remember where the end of the expansion occurred.  For an object-like
  // macro, this is the identifier.  For a function-like macro, this is the ')'.
  SourceLocation ExpansionEnd = Identifier.getLocation();

  // If this is a function-like macro, read the arguments.
  if (MI->isFunctionLike()) {
    // Remember that we are now parsing the arguments to a macro invocation.
    // Preprocessor directives used inside macro arguments are not portable, and
    // this enables the warning.
    InMacroArgs = true;
    Args = ReadFunctionLikeMacroArgs(Identifier, MI, ExpansionEnd);

    // Finished parsing args.
    InMacroArgs = false;

    // If there was an error parsing the arguments, bail out.
    if (!Args) return true;

    ++NumFnMacroExpanded;
  } else {
    ++NumMacroExpanded;
  }

  // Notice that this macro has been used.
  markMacroAsUsed(MI);

  // Remember where the token is expanded.
  SourceLocation ExpandLoc = Identifier.getLocation();
  SourceRange ExpansionRange(ExpandLoc, ExpansionEnd);

  if (Callbacks) {
    if (InMacroArgs) {
      // We can have macro expansion inside a conditional directive while
      // reading the function macro arguments. To ensure, in that case, that
      // MacroExpands callbacks still happen in source order, queue this
      // callback to have it happen after the function macro callback.
      DelayedMacroExpandsCallbacks.push_back(
          MacroExpandsInfo(Identifier, M, ExpansionRange));
    } else {
      Callbacks->MacroExpands(Identifier, M, ExpansionRange, Args);
      if (!DelayedMacroExpandsCallbacks.empty()) {
        for (unsigned i=0, e = DelayedMacroExpandsCallbacks.size(); i!=e; ++i) {
          MacroExpandsInfo &Info = DelayedMacroExpandsCallbacks[i];
          // FIXME: We lose macro args info with delayed callback.
          Callbacks->MacroExpands(Info.Tok, Info.MD, Info.Range,
                                  /*Args=*/nullptr);
        }
        DelayedMacroExpandsCallbacks.clear();
      }
    }
  }

  // If the macro definition is ambiguous, complain.
  if (M.isAmbiguous()) {
    Diag(Identifier, diag::warn_pp_ambiguous_macro)
      << Identifier.getIdentifierInfo();
    Diag(MI->getDefinitionLoc(), diag::note_pp_ambiguous_macro_chosen)
      << Identifier.getIdentifierInfo();
    M.forAllDefinitions([&](const MacroInfo *OtherMI) {
      if (OtherMI != MI)
        Diag(OtherMI->getDefinitionLoc(), diag::note_pp_ambiguous_macro_other)
          << Identifier.getIdentifierInfo();
    });
  }

  // If we started lexing a macro, enter the macro expansion body.

  // If this macro expands to no tokens, don't bother to push it onto the
  // expansion stack, only to take it right back off.
  if (MI->getNumTokens() == 0) {
    // No need for arg info.
    if (Args) Args->destroy(*this);

    // Propagate whitespace info as if we had pushed, then popped,
    // a macro context.
    Identifier.setFlag(Token::LeadingEmptyMacro);
    PropagateLineStartLeadingSpaceInfo(Identifier);
    ++NumFastMacroExpanded;
    return false;
  } else if (MI->getNumTokens() == 1 &&
             isTrivialSingleTokenExpansion(MI, Identifier.getIdentifierInfo(),
                                           *this)) {
    // Otherwise, if this macro expands into a single trivially-expanded
    // token: expand it now.  This handles common cases like
    // "#define VAL 42".

    // No need for arg info.
    if (Args) Args->destroy(*this);

    // Propagate the isAtStartOfLine/hasLeadingSpace markers of the macro
    // identifier to the expanded token.
    bool isAtStartOfLine = Identifier.isAtStartOfLine();
    bool hasLeadingSpace = Identifier.hasLeadingSpace();

    // Replace the result token.
    Identifier = MI->getReplacementToken(0);

    // Restore the StartOfLine/LeadingSpace markers.
    Identifier.setFlagValue(Token::StartOfLine , isAtStartOfLine);
    Identifier.setFlagValue(Token::LeadingSpace, hasLeadingSpace);

    // Update the tokens location to include both its expansion and physical
    // locations.
    SourceLocation Loc =
      SourceMgr.createExpansionLoc(Identifier.getLocation(), ExpandLoc,
                                   ExpansionEnd,Identifier.getLength());
    Identifier.setLocation(Loc);

    // If this is a disabled macro or #define X X, we must mark the result as
    // unexpandable.
    if (IdentifierInfo *NewII = Identifier.getIdentifierInfo()) {
      if (MacroInfo *NewMI = getMacroInfo(NewII))
        if (!NewMI->isEnabled() || NewMI == MI) {
          Identifier.setFlag(Token::DisableExpand);
          // Don't warn for "#define X X" like "#define bool bool" from
          // stdbool.h.
          if (NewMI != MI || MI->isFunctionLike())
            Diag(Identifier, diag::pp_disabled_macro_expansion);
        }
    }

    // Since this is not an identifier token, it can't be macro expanded, so
    // we're done.
    ++NumFastMacroExpanded;
    return true;
  }

  // Start expanding the macro.
  EnterMacro(Identifier, ExpansionEnd, MI, Args);
  return false;
}

enum Bracket {
  Brace,
  Paren
};

/// CheckMatchedBrackets - Returns true if the braces and parentheses in the
/// token vector are properly nested.
static bool CheckMatchedBrackets(const SmallVectorImpl<Token> &Tokens) {
  SmallVector<Bracket, 8> Brackets;
  for (SmallVectorImpl<Token>::const_iterator I = Tokens.begin(),
                                              E = Tokens.end();
       I != E; ++I) {
    if (I->is(tok::l_paren)) {
      Brackets.push_back(Paren);
    } else if (I->is(tok::r_paren)) {
      if (Brackets.empty() || Brackets.back() == Brace)
        return false;
      Brackets.pop_back();
    } else if (I->is(tok::l_brace)) {
      Brackets.push_back(Brace);
    } else if (I->is(tok::r_brace)) {
      if (Brackets.empty() || Brackets.back() == Paren)
        return false;
      Brackets.pop_back();
    }
  }
  return Brackets.empty();
}

/// GenerateNewArgTokens - Returns true if OldTokens can be converted to a new
/// vector of tokens in NewTokens.  The new number of arguments will be placed
/// in NumArgs and the ranges which need to surrounded in parentheses will be
/// in ParenHints.
/// Returns false if the token stream cannot be changed.  If this is because
/// of an initializer list starting a macro argument, the range of those
/// initializer lists will be place in InitLists.
static bool GenerateNewArgTokens(Preprocessor &PP,
                                 SmallVectorImpl<Token> &OldTokens,
                                 SmallVectorImpl<Token> &NewTokens,
                                 unsigned &NumArgs,
                                 SmallVectorImpl<SourceRange> &ParenHints,
                                 SmallVectorImpl<SourceRange> &InitLists) {
  if (!CheckMatchedBrackets(OldTokens))
    return false;

  // Once it is known that the brackets are matched, only a simple count of the
  // braces is needed.
  unsigned Braces = 0;

  // First token of a new macro argument.
  SmallVectorImpl<Token>::iterator ArgStartIterator = OldTokens.begin();

  // First closing brace in a new macro argument.  Used to generate
  // SourceRanges for InitLists.
  SmallVectorImpl<Token>::iterator ClosingBrace = OldTokens.end();
  NumArgs = 0;
  Token TempToken;
  // Set to true when a macro separator token is found inside a braced list.
  // If true, the fixed argument spans multiple old arguments and ParenHints
  // will be updated.
  bool FoundSeparatorToken = false;
  for (SmallVectorImpl<Token>::iterator I = OldTokens.begin(),
                                        E = OldTokens.end();
       I != E; ++I) {
    if (I->is(tok::l_brace)) {
      ++Braces;
    } else if (I->is(tok::r_brace)) {
      --Braces;
      if (Braces == 0 && ClosingBrace == E && FoundSeparatorToken)
        ClosingBrace = I;
    } else if (I->is(tok::eof)) {
      // EOF token is used to separate macro arguments
      if (Braces != 0) {
        // Assume comma separator is actually braced list separator and change
        // it back to a comma.
        FoundSeparatorToken = true;
        I->setKind(tok::comma);
        I->setLength(1);
      } else { // Braces == 0
        // Separator token still separates arguments.
        ++NumArgs;

        // If the argument starts with a brace, it can't be fixed with
        // parentheses.  A different diagnostic will be given.
        if (FoundSeparatorToken && ArgStartIterator->is(tok::l_brace)) {
          InitLists.push_back(
              SourceRange(ArgStartIterator->getLocation(),
                          PP.getLocForEndOfToken(ClosingBrace->getLocation())));
          ClosingBrace = E;
        }

        // Add left paren
        if (FoundSeparatorToken) {
          TempToken.startToken();
          TempToken.setKind(tok::l_paren);
          TempToken.setLocation(ArgStartIterator->getLocation());
          TempToken.setLength(0);
          NewTokens.push_back(TempToken);
        }

        // Copy over argument tokens
        NewTokens.insert(NewTokens.end(), ArgStartIterator, I);

        // Add right paren and store the paren locations in ParenHints
        if (FoundSeparatorToken) {
          SourceLocation Loc = PP.getLocForEndOfToken((I - 1)->getLocation());
          TempToken.startToken();
          TempToken.setKind(tok::r_paren);
          TempToken.setLocation(Loc);
          TempToken.setLength(0);
          NewTokens.push_back(TempToken);
          ParenHints.push_back(SourceRange(ArgStartIterator->getLocation(),
                                           Loc));
        }

        // Copy separator token
        NewTokens.push_back(*I);

        // Reset values
        ArgStartIterator = I + 1;
        FoundSeparatorToken = false;
      }
    }
  }

  return !ParenHints.empty() && InitLists.empty();
}

/// ReadFunctionLikeMacroArgs - After reading "MACRO" and knowing that the next
/// token is the '(' of the macro, this method is invoked to read all of the
/// actual arguments specified for the macro invocation.  This returns null on
/// error.
MacroArgs *Preprocessor::ReadFunctionLikeMacroArgs(Token &MacroName,
                                                   MacroInfo *MI,
                                                   SourceLocation &MacroEnd) {
  // The number of fixed arguments to parse.
  unsigned NumFixedArgsLeft = MI->getNumArgs();
  bool isVariadic = MI->isVariadic();

  // Outer loop, while there are more arguments, keep reading them.
  Token Tok;

  // Read arguments as unexpanded tokens.  This avoids issues, e.g., where
  // an argument value in a macro could expand to ',' or '(' or ')'.
  LexUnexpandedToken(Tok);
  assert(Tok.is(tok::l_paren) && "Error computing l-paren-ness?");

  // ArgTokens - Build up a list of tokens that make up each argument.  Each
  // argument is separated by an EOF token.  Use a SmallVector so we can avoid
  // heap allocations in the common case.
  SmallVector<Token, 64> ArgTokens;
  bool ContainsCodeCompletionTok = false;
  bool FoundElidedComma = false;

  SourceLocation TooManyArgsLoc;

  unsigned NumActuals = 0;
  while (Tok.isNot(tok::r_paren)) {
    if (ContainsCodeCompletionTok && Tok.isOneOf(tok::eof, tok::eod))
      break;

    assert(Tok.isOneOf(tok::l_paren, tok::comma) &&
           "only expect argument separators here");

    unsigned ArgTokenStart = ArgTokens.size();
    SourceLocation ArgStartLoc = Tok.getLocation();

    // C99 6.10.3p11: Keep track of the number of l_parens we have seen.  Note
    // that we already consumed the first one.
    unsigned NumParens = 0;

    while (1) {
      // Read arguments as unexpanded tokens.  This avoids issues, e.g., where
      // an argument value in a macro could expand to ',' or '(' or ')'.
      LexUnexpandedToken(Tok);

      if (Tok.isOneOf(tok::eof, tok::eod)) { // "#if f(<eof>" & "#if f(\n"
        if (!ContainsCodeCompletionTok) {
          Diag(MacroName, diag::err_unterm_macro_invoc);
          Diag(MI->getDefinitionLoc(), diag::note_macro_here)
            << MacroName.getIdentifierInfo();
          // Do not lose the EOF/EOD.  Return it to the client.
          MacroName = Tok;
          return nullptr;
        }
        // Do not lose the EOF/EOD.
        auto Toks = llvm::make_unique<Token[]>(1);
        Toks[0] = Tok;
        EnterTokenStream(std::move(Toks), 1, true);
        break;
      } else if (Tok.is(tok::r_paren)) {
        // If we found the ) token, the macro arg list is done.
        if (NumParens-- == 0) {
          MacroEnd = Tok.getLocation();
          if (!ArgTokens.empty() &&
              ArgTokens.back().commaAfterElided()) {
            FoundElidedComma = true;
          }
          break;
        }
      } else if (Tok.is(tok::l_paren)) {
        ++NumParens;
      } else if (Tok.is(tok::comma) && NumParens == 0 &&
                 !(Tok.getFlags() & Token::IgnoredComma)) {
        // In Microsoft-compatibility mode, single commas from nested macro
        // expansions should not be considered as argument separators. We test
        // for this with the IgnoredComma token flag above.

        // Comma ends this argument if there are more fixed arguments expected.
        // However, if this is a variadic macro, and this is part of the
        // variadic part, then the comma is just an argument token.
        if (!isVariadic) break;
        if (NumFixedArgsLeft > 1)
          break;
      } else if (Tok.is(tok::comment) && !KeepMacroComments) {
        // If this is a comment token in the argument list and we're just in
        // -C mode (not -CC mode), discard the comment.
        continue;
      } else if (!Tok.isAnnotation() && Tok.getIdentifierInfo() != nullptr) {
        // Reading macro arguments can cause macros that we are currently
        // expanding from to be popped off the expansion stack.  Doing so causes
        // them to be reenabled for expansion.  Here we record whether any
        // identifiers we lex as macro arguments correspond to disabled macros.
        // If so, we mark the token as noexpand.  This is a subtle aspect of
        // C99 6.10.3.4p2.
        if (MacroInfo *MI = getMacroInfo(Tok.getIdentifierInfo()))
          if (!MI->isEnabled())
            Tok.setFlag(Token::DisableExpand);
      } else if (Tok.is(tok::code_completion)) {
        ContainsCodeCompletionTok = true;
        if (CodeComplete)
          CodeComplete->CodeCompleteMacroArgument(MacroName.getIdentifierInfo(),
                                                  MI, NumActuals);
        // Don't mark that we reached the code-completion point because the
        // parser is going to handle the token and there will be another
        // code-completion callback.
      }

      ArgTokens.push_back(Tok);
    }

    // If this was an empty argument list foo(), don't add this as an empty
    // argument.
    if (ArgTokens.empty() && Tok.getKind() == tok::r_paren)
      break;

    // If this is not a variadic macro, and too many args were specified, emit
    // an error.
    if (!isVariadic && NumFixedArgsLeft == 0 && TooManyArgsLoc.isInvalid()) {
      if (ArgTokens.size() != ArgTokenStart)
        TooManyArgsLoc = ArgTokens[ArgTokenStart].getLocation();
      else
        TooManyArgsLoc = ArgStartLoc;
    }

    // Empty arguments are standard in C99 and C++0x, and are supported as an
    // extension in other modes.
    if (ArgTokens.size() == ArgTokenStart && !LangOpts.C99)
      Diag(Tok, LangOpts.CPlusPlus11 ?
           diag::warn_cxx98_compat_empty_fnmacro_arg :
           diag::ext_empty_fnmacro_arg);

    // Add a marker EOF token to the end of the token list for this argument.
    Token EOFTok;
    EOFTok.startToken();
    EOFTok.setKind(tok::eof);
    EOFTok.setLocation(Tok.getLocation());
    EOFTok.setLength(0);
    ArgTokens.push_back(EOFTok);
    ++NumActuals;
    if (!ContainsCodeCompletionTok && NumFixedArgsLeft != 0)
      --NumFixedArgsLeft;
  }

  // Okay, we either found the r_paren.  Check to see if we parsed too few
  // arguments.
  unsigned MinArgsExpected = MI->getNumArgs();

  // If this is not a variadic macro, and too many args were specified, emit
  // an error.
  if (!isVariadic && NumActuals > MinArgsExpected &&
      !ContainsCodeCompletionTok) {
    // Emit the diagnostic at the macro name in case there is a missing ).
    // Emitting it at the , could be far away from the macro name.
    Diag(TooManyArgsLoc, diag::err_too_many_args_in_macro_invoc);
    Diag(MI->getDefinitionLoc(), diag::note_macro_here)
      << MacroName.getIdentifierInfo();

    // Commas from braced initializer lists will be treated as argument
    // separators inside macros.  Attempt to correct for this with parentheses.
    // TODO: See if this can be generalized to angle brackets for templates
    // inside macro arguments.

    SmallVector<Token, 4> FixedArgTokens;
    unsigned FixedNumArgs = 0;
    SmallVector<SourceRange, 4> ParenHints, InitLists;
    if (!GenerateNewArgTokens(*this, ArgTokens, FixedArgTokens, FixedNumArgs,
                              ParenHints, InitLists)) {
      if (!InitLists.empty()) {
        DiagnosticBuilder DB =
            Diag(MacroName,
                 diag::note_init_list_at_beginning_of_macro_argument);
        for (SourceRange Range : InitLists)
          DB << Range;
      }
      return nullptr;
    }
    if (FixedNumArgs != MinArgsExpected)
      return nullptr;

    DiagnosticBuilder DB = Diag(MacroName, diag::note_suggest_parens_for_macro);
    for (SourceRange ParenLocation : ParenHints) {
      DB << FixItHint::CreateInsertion(ParenLocation.getBegin(), "(");
      DB << FixItHint::CreateInsertion(ParenLocation.getEnd(), ")");
    }
    ArgTokens.swap(FixedArgTokens);
    NumActuals = FixedNumArgs;
  }

  // See MacroArgs instance var for description of this.
  bool isVarargsElided = false;

  if (ContainsCodeCompletionTok) {
    // Recover from not-fully-formed macro invocation during code-completion.
    Token EOFTok;
    EOFTok.startToken();
    EOFTok.setKind(tok::eof);
    EOFTok.setLocation(Tok.getLocation());
    EOFTok.setLength(0);
    for (; NumActuals < MinArgsExpected; ++NumActuals)
      ArgTokens.push_back(EOFTok);
  }

  if (NumActuals < MinArgsExpected) {
    // There are several cases where too few arguments is ok, handle them now.
    if (NumActuals == 0 && MinArgsExpected == 1) {
      // #define A(X)  or  #define A(...)   ---> A()

      // If there is exactly one argument, and that argument is missing,
      // then we have an empty "()" argument empty list.  This is fine, even if
      // the macro expects one argument (the argument is just empty).
      isVarargsElided = MI->isVariadic();
    } else if ((FoundElidedComma || MI->isVariadic()) &&
               (NumActuals+1 == MinArgsExpected ||  // A(x, ...) -> A(X)
                (NumActuals == 0 && MinArgsExpected == 2))) {// A(x,...) -> A()
      // Varargs where the named vararg parameter is missing: OK as extension.
      //   #define A(x, ...)
      //   A("blah")
      //
      // If the macro contains the comma pasting extension, the diagnostic
      // is suppressed; we know we'll get another diagnostic later.
      if (!MI->hasCommaPasting()) {
        Diag(Tok, diag::ext_missing_varargs_arg);
        Diag(MI->getDefinitionLoc(), diag::note_macro_here)
          << MacroName.getIdentifierInfo();
      }

      // Remember this occurred, allowing us to elide the comma when used for
      // cases like:
      //   #define A(x, foo...) blah(a, ## foo)
      //   #define B(x, ...) blah(a, ## __VA_ARGS__)
      //   #define C(...) blah(a, ## __VA_ARGS__)
      //  A(x) B(x) C()
      isVarargsElided = true;
    } else if (!ContainsCodeCompletionTok) {
#if INTEL_CUSTOMIZATION
      // CQ#365448 - allow passing less arguments to function-like macro,
      // replacing missing arguments with empty strings and emit a warning.
      if (getLangOpts().IntelMSCompat) {
        Diag(Tok, diag::warn_too_few_args_in_macro_invoc);
        Diag(Tok, diag::warn_missing_fnmacro_args_replaced_by_empty)
          << MinArgsExpected - NumActuals;
        Diag(MI->getDefinitionLoc(), diag::note_macro_here)
          << MacroName.getIdentifierInfo();
        // Don't return nullptr in this case, because we didn't emit any error.
      } else {
#endif // INTEL_CUSTOMIZATION
      // Otherwise, emit the error.
      Diag(Tok, diag::err_too_few_args_in_macro_invoc);
      Diag(MI->getDefinitionLoc(), diag::note_macro_here)
        << MacroName.getIdentifierInfo();
      return nullptr;
#if INTEL_CUSTOMIZATION
      }
#endif // INTEL_CUSTOMIZATION
    }

    // Add a marker EOF token to the end of the token list for this argument.
    SourceLocation EndLoc = Tok.getLocation();
    Tok.startToken();
    Tok.setKind(tok::eof);
    Tok.setLocation(EndLoc);
    Tok.setLength(0);
    ArgTokens.push_back(Tok);

#if INTEL_CUSTOMIZATION
    // CQ#365448 - add empty tokens for all missing arguments in IntelMSCompat.
    // Note that one empty token was already added at the previous line.
    if (getLangOpts().IntelMSCompat)
      for (unsigned I = NumActuals + 1; I < MinArgsExpected; ++I)
        ArgTokens.push_back(Tok);
    else
#endif // INTEL_CUSTOMIZATION
    // If we expect two arguments, add both as empty.
    if (NumActuals == 0 && MinArgsExpected == 2)
      ArgTokens.push_back(Tok);

  } else if (NumActuals > MinArgsExpected && !MI->isVariadic() &&
             !ContainsCodeCompletionTok) {
    // Emit the diagnostic at the macro name in case there is a missing ).
    // Emitting it at the , could be far away from the macro name.
    Diag(MacroName, diag::err_too_many_args_in_macro_invoc);
    Diag(MI->getDefinitionLoc(), diag::note_macro_here)
      << MacroName.getIdentifierInfo();
    return nullptr;
  }

  return MacroArgs::create(MI, ArgTokens, isVarargsElided, *this);
}

/// \brief Keeps macro expanded tokens for TokenLexers.
//
/// Works like a stack; a TokenLexer adds the macro expanded tokens that is
/// going to lex in the cache and when it finishes the tokens are removed
/// from the end of the cache.
Token *Preprocessor::cacheMacroExpandedTokens(TokenLexer *tokLexer,
                                              ArrayRef<Token> tokens) {
  assert(tokLexer);
  if (tokens.empty())
    return nullptr;

  size_t newIndex = MacroExpandedTokens.size();
  bool cacheNeedsToGrow = tokens.size() >
                      MacroExpandedTokens.capacity()-MacroExpandedTokens.size(); 
  MacroExpandedTokens.append(tokens.begin(), tokens.end());

  if (cacheNeedsToGrow) {
    // Go through all the TokenLexers whose 'Tokens' pointer points in the
    // buffer and update the pointers to the (potential) new buffer array.
    for (unsigned i = 0, e = MacroExpandingLexersStack.size(); i != e; ++i) {
      TokenLexer *prevLexer;
      size_t tokIndex;
      std::tie(prevLexer, tokIndex) = MacroExpandingLexersStack[i];
      prevLexer->Tokens = MacroExpandedTokens.data() + tokIndex;
    }
  }

  MacroExpandingLexersStack.push_back(std::make_pair(tokLexer, newIndex));
  return MacroExpandedTokens.data() + newIndex;
}

void Preprocessor::removeCachedMacroExpandedTokensOfLastLexer() {
  assert(!MacroExpandingLexersStack.empty());
  size_t tokIndex = MacroExpandingLexersStack.back().second;
  assert(tokIndex < MacroExpandedTokens.size());
  // Pop the cached macro expanded tokens from the end.
  MacroExpandedTokens.resize(tokIndex);
  MacroExpandingLexersStack.pop_back();
}

/// ComputeDATE_TIME - Compute the current time, enter it into the specified
/// scratch buffer, then return DATELoc/TIMELoc locations with the position of
/// the identifier tokens inserted.
static void ComputeDATE_TIME(SourceLocation &DATELoc, SourceLocation &TIMELoc,
                             Preprocessor &PP) {
  time_t TT = time(nullptr);
  struct tm *TM = localtime(&TT);

  static const char * const Months[] = {
    "Jan","Feb","Mar","Apr","May","Jun","Jul","Aug","Sep","Oct","Nov","Dec"
  };

  {
    SmallString<32> TmpBuffer;
    llvm::raw_svector_ostream TmpStream(TmpBuffer);
    TmpStream << llvm::format("\"%s %2d %4d\"", Months[TM->tm_mon],
                              TM->tm_mday, TM->tm_year + 1900);
    Token TmpTok;
    TmpTok.startToken();
    PP.CreateString(TmpStream.str(), TmpTok);
    DATELoc = TmpTok.getLocation();
  }

  {
    SmallString<32> TmpBuffer;
    llvm::raw_svector_ostream TmpStream(TmpBuffer);
    TmpStream << llvm::format("\"%02d:%02d:%02d\"",
                              TM->tm_hour, TM->tm_min, TM->tm_sec);
    Token TmpTok;
    TmpTok.startToken();
    PP.CreateString(TmpStream.str(), TmpTok);
    TIMELoc = TmpTok.getLocation();
  }
}


/// HasFeature - Return true if we recognize and implement the feature
/// specified by the identifier as a standard language feature.
static bool HasFeature(const Preprocessor &PP, StringRef Feature) {
  const LangOptions &LangOpts = PP.getLangOpts();

  // Normalize the feature name, __foo__ becomes foo.
  if (Feature.startswith("__") && Feature.endswith("__") && Feature.size() >= 4)
    Feature = Feature.substr(2, Feature.size() - 4);

  return llvm::StringSwitch<bool>(Feature)
      .Case("address_sanitizer",
            LangOpts.Sanitize.hasOneOf(SanitizerKind::Address |
                                       SanitizerKind::KernelAddress))
      .Case("assume_nonnull", true)
      .Case("attribute_analyzer_noreturn", true)
      .Case("attribute_availability", true)
      .Case("attribute_availability_with_message", true)
      .Case("attribute_availability_app_extension", true)
      .Case("attribute_availability_with_version_underscores", true)
      .Case("attribute_availability_tvos", true)
      .Case("attribute_availability_watchos", true)
      .Case("attribute_availability_with_strict", true)
      .Case("attribute_availability_with_replacement", true)
      .Case("attribute_availability_in_templates", true)
      .Case("attribute_cf_returns_not_retained", true)
      .Case("attribute_cf_returns_retained", true)
      .Case("attribute_cf_returns_on_parameters", true)
      .Case("attribute_deprecated_with_message", true)
      .Case("attribute_deprecated_with_replacement", true)
      .Case("attribute_ext_vector_type", true)
      .Case("attribute_ns_returns_not_retained", true)
      .Case("attribute_ns_returns_retained", true)
      .Case("attribute_ns_consumes_self", true)
      .Case("attribute_ns_consumed", true)
      .Case("attribute_cf_consumed", true)
      .Case("attribute_objc_ivar_unused", true)
      .Case("attribute_objc_method_family", true)
      .Case("attribute_overloadable", true)
      .Case("attribute_unavailable_with_message", true)
      .Case("attribute_unused_on_fields", true)
      .Case("blocks", LangOpts.Blocks)
      .Case("c_thread_safety_attributes", true)
      .Case("cxx_exceptions", LangOpts.CXXExceptions)
      .Case("cxx_rtti", LangOpts.RTTI && LangOpts.RTTIData)
      .Case("enumerator_attributes", true)
      .Case("nullability", true)
      .Case("memory_sanitizer", LangOpts.Sanitize.has(SanitizerKind::Memory))
      .Case("thread_sanitizer", LangOpts.Sanitize.has(SanitizerKind::Thread))
      .Case("dataflow_sanitizer", LangOpts.Sanitize.has(SanitizerKind::DataFlow))
      .Case("efficiency_sanitizer",
            LangOpts.Sanitize.hasOneOf(SanitizerKind::Efficiency))
      // Objective-C features
      .Case("objc_arr", LangOpts.ObjCAutoRefCount) // FIXME: REMOVE?
      .Case("objc_arc", LangOpts.ObjCAutoRefCount)
      .Case("objc_arc_weak", LangOpts.ObjCWeak)
      .Case("objc_default_synthesize_properties", LangOpts.ObjC2)
      .Case("objc_fixed_enum", LangOpts.ObjC2)
      .Case("objc_instancetype", LangOpts.ObjC2)
      .Case("objc_kindof", LangOpts.ObjC2)
      .Case("objc_modules", LangOpts.ObjC2 && LangOpts.Modules)
      .Case("objc_nonfragile_abi", LangOpts.ObjCRuntime.isNonFragile())
      .Case("objc_property_explicit_atomic",
            true) // Does clang support explicit "atomic" keyword?
      .Case("objc_protocol_qualifier_mangling", true)
      .Case("objc_weak_class", LangOpts.ObjCRuntime.hasWeakClassImport())
      .Case("ownership_holds", true)
      .Case("ownership_returns", true)
      .Case("ownership_takes", true)
      .Case("objc_bool", true)
      .Case("objc_subscripting", LangOpts.ObjCRuntime.isNonFragile())
      .Case("objc_array_literals", LangOpts.ObjC2)
      .Case("objc_dictionary_literals", LangOpts.ObjC2)
      .Case("objc_boxed_expressions", LangOpts.ObjC2)
      .Case("objc_boxed_nsvalue_expressions", LangOpts.ObjC2)
      .Case("arc_cf_code_audited", true)
      .Case("objc_bridge_id", true)
      .Case("objc_bridge_id_on_typedefs", true)
      .Case("objc_generics", LangOpts.ObjC2)
      .Case("objc_generics_variance", LangOpts.ObjC2)
      .Case("objc_class_property", LangOpts.ObjC2)
      // C11 features
      .Case("c_alignas", LangOpts.C11)
      .Case("c_alignof", LangOpts.C11)
      .Case("c_atomic", LangOpts.C11)
      .Case("c_generic_selections", LangOpts.C11)
      .Case("c_static_assert", LangOpts.C11)
      .Case("c_thread_local",
            LangOpts.C11 && PP.getTargetInfo().isTLSSupported())
      // C++11 features
      .Case("cxx_access_control_sfinae", LangOpts.CPlusPlus11)
      .Case("cxx_alias_templates", LangOpts.CPlusPlus11)
      .Case("cxx_alignas", LangOpts.CPlusPlus11)
      .Case("cxx_alignof", LangOpts.CPlusPlus11)
      .Case("cxx_atomic", LangOpts.CPlusPlus11)
      .Case("cxx_attributes", LangOpts.CPlusPlus11)
      .Case("cxx_auto_type", LangOpts.CPlusPlus11)
      .Case("cxx_constexpr", LangOpts.CPlusPlus11)
      .Case("cxx_decltype", LangOpts.CPlusPlus11)
      .Case("cxx_decltype_incomplete_return_types", LangOpts.CPlusPlus11)
      .Case("cxx_default_function_template_args", LangOpts.CPlusPlus11)
      .Case("cxx_defaulted_functions", LangOpts.CPlusPlus11)
      .Case("cxx_delegating_constructors", LangOpts.CPlusPlus11)
      .Case("cxx_deleted_functions", LangOpts.CPlusPlus11)
      .Case("cxx_explicit_conversions", LangOpts.CPlusPlus11)
      .Case("cxx_generalized_initializers", LangOpts.CPlusPlus11)
      .Case("cxx_implicit_moves", LangOpts.CPlusPlus11)
      .Case("cxx_inheriting_constructors", LangOpts.CPlusPlus11)
      .Case("cxx_inline_namespaces", LangOpts.CPlusPlus11)
      .Case("cxx_lambdas", LangOpts.CPlusPlus11)
      .Case("cxx_local_type_template_args", LangOpts.CPlusPlus11)
      .Case("cxx_nonstatic_member_init", LangOpts.CPlusPlus11)
      .Case("cxx_noexcept", LangOpts.CPlusPlus11)
      .Case("cxx_nullptr", LangOpts.CPlusPlus11)
      .Case("cxx_override_control", LangOpts.CPlusPlus11)
      .Case("cxx_range_for", LangOpts.CPlusPlus11)
      .Case("cxx_raw_string_literals", LangOpts.CPlusPlus11)
      .Case("cxx_reference_qualified_functions", LangOpts.CPlusPlus11)
      .Case("cxx_rvalue_references", LangOpts.CPlusPlus11)
      .Case("cxx_strong_enums", LangOpts.CPlusPlus11)
      .Case("cxx_static_assert", LangOpts.CPlusPlus11)
      .Case("cxx_thread_local",
            LangOpts.CPlusPlus11 && PP.getTargetInfo().isTLSSupported())
      .Case("cxx_trailing_return", LangOpts.CPlusPlus11)
      .Case("cxx_unicode_literals", LangOpts.CPlusPlus11)
      .Case("cxx_unrestricted_unions", LangOpts.CPlusPlus11)
      .Case("cxx_user_literals", LangOpts.CPlusPlus11)
      .Case("cxx_variadic_templates", LangOpts.CPlusPlus11)
#if INTEL_CUSTOMIZATION
      // CQ#369185 - support of __bases and __direct_bases intrinsics.
      .Case("bases", LangOpts.CPlusPlus11)
      .Case("direct_bases", LangOpts.CPlusPlus11)
#endif // INTEL_CUSTOMIZATION
      // C++1y features
      .Case("cxx_aggregate_nsdmi", LangOpts.CPlusPlus14)
      .Case("cxx_binary_literals", LangOpts.CPlusPlus14)
      .Case("cxx_contextual_conversions", LangOpts.CPlusPlus14)
      .Case("cxx_decltype_auto", LangOpts.CPlusPlus14)
      .Case("cxx_generic_lambdas", LangOpts.CPlusPlus14)
      .Case("cxx_init_captures", LangOpts.CPlusPlus14)
      .Case("cxx_relaxed_constexpr", LangOpts.CPlusPlus14)
      .Case("cxx_return_type_deduction", LangOpts.CPlusPlus14)
      .Case("cxx_variable_templates", LangOpts.CPlusPlus14)
      // C++ TSes
      //.Case("cxx_runtime_arrays", LangOpts.CPlusPlusTSArrays)
      //.Case("cxx_concepts", LangOpts.CPlusPlusTSConcepts)
      // FIXME: Should this be __has_feature or __has_extension?
      //.Case("raw_invocation_type", LangOpts.CPlusPlus)
      // Type traits
      .Case("has_nothrow_assign", LangOpts.CPlusPlus)
      .Case("has_nothrow_copy", LangOpts.CPlusPlus)
      .Case("has_nothrow_constructor", LangOpts.CPlusPlus)
      .Case("has_trivial_assign", LangOpts.CPlusPlus)
      .Case("has_trivial_copy", LangOpts.CPlusPlus)
      .Case("has_trivial_constructor", LangOpts.CPlusPlus)
      .Case("has_trivial_destructor", LangOpts.CPlusPlus)
      .Case("has_virtual_destructor", LangOpts.CPlusPlus)
      .Case("is_abstract", LangOpts.CPlusPlus)
      .Case("is_base_of", LangOpts.CPlusPlus)
      .Case("is_class", LangOpts.CPlusPlus)
      .Case("is_constructible", LangOpts.CPlusPlus)
      .Case("is_convertible_to", LangOpts.CPlusPlus)
      .Case("is_empty", LangOpts.CPlusPlus)
      .Case("is_enum", LangOpts.CPlusPlus)
      .Case("is_final", LangOpts.CPlusPlus)
      .Case("is_literal", LangOpts.CPlusPlus)
      .Case("is_standard_layout", LangOpts.CPlusPlus)
      .Case("is_pod", LangOpts.CPlusPlus)
      .Case("is_polymorphic", LangOpts.CPlusPlus)
      .Case("is_sealed", LangOpts.MicrosoftExt)
      .Case("is_trivial", LangOpts.CPlusPlus)
      .Case("is_trivially_assignable", LangOpts.CPlusPlus)
      .Case("is_trivially_constructible", LangOpts.CPlusPlus)
      .Case("is_trivially_copyable", LangOpts.CPlusPlus)
      .Case("is_union", LangOpts.CPlusPlus)
      .Case("modules", LangOpts.Modules)
      .Case("safe_stack", LangOpts.Sanitize.has(SanitizerKind::SafeStack))
      .Case("tls", PP.getTargetInfo().isTLSSupported())
      .Case("underlying_type", LangOpts.CPlusPlus)
      .Default(false);
}

/// HasExtension - Return true if we recognize and implement the feature
/// specified by the identifier, either as an extension or a standard language
/// feature.
static bool HasExtension(const Preprocessor &PP, StringRef Extension) {
  if (HasFeature(PP, Extension))
    return true;

  // If the use of an extension results in an error diagnostic, extensions are
  // effectively unavailable, so just return false here.
  if (PP.getDiagnostics().getExtensionHandlingBehavior() >=
      diag::Severity::Error)
    return false;

  const LangOptions &LangOpts = PP.getLangOpts();

  // Normalize the extension name, __foo__ becomes foo.
  if (Extension.startswith("__") && Extension.endswith("__") &&
      Extension.size() >= 4)
    Extension = Extension.substr(2, Extension.size() - 4);

  // Because we inherit the feature list from HasFeature, this string switch
  // must be less restrictive than HasFeature's.
  return llvm::StringSwitch<bool>(Extension)
           // C11 features supported by other languages as extensions.
           .Case("c_alignas", true)
           .Case("c_alignof", true)
           .Case("c_atomic", true)
           .Case("c_generic_selections", true)
           .Case("c_static_assert", true)
           .Case("c_thread_local", PP.getTargetInfo().isTLSSupported())
           // C++11 features supported by other languages as extensions.
           .Case("cxx_atomic", LangOpts.CPlusPlus)
           .Case("cxx_deleted_functions", LangOpts.CPlusPlus)
           .Case("cxx_explicit_conversions", LangOpts.CPlusPlus)
           .Case("cxx_inline_namespaces", LangOpts.CPlusPlus)
           .Case("cxx_local_type_template_args", LangOpts.CPlusPlus)
           .Case("cxx_nonstatic_member_init", LangOpts.CPlusPlus)
           .Case("cxx_override_control", LangOpts.CPlusPlus)
           .Case("cxx_range_for", LangOpts.CPlusPlus)
           .Case("cxx_reference_qualified_functions", LangOpts.CPlusPlus)
           .Case("cxx_rvalue_references", LangOpts.CPlusPlus)
           .Case("cxx_variadic_templates", LangOpts.CPlusPlus)
           // C++1y features supported by other languages as extensions.
           .Case("cxx_binary_literals", true)
           .Case("cxx_init_captures", LangOpts.CPlusPlus11)
           .Case("cxx_variable_templates", LangOpts.CPlusPlus)
           .Default(false);
}

/// EvaluateHasIncludeCommon - Process a '__has_include("path")'
/// or '__has_include_next("path")' expression.
/// Returns true if successful.
static bool EvaluateHasIncludeCommon(Token &Tok,
                                     IdentifierInfo *II, Preprocessor &PP,
                                     const DirectoryLookup *LookupFrom,
                                     const FileEntry *LookupFromFile) {
  // Save the location of the current token.  If a '(' is later found, use
  // that location.  If not, use the end of this location instead.
  SourceLocation LParenLoc = Tok.getLocation();

  // These expressions are only allowed within a preprocessor directive.
  if (!PP.isParsingIfOrElifDirective()) {
    PP.Diag(LParenLoc, diag::err_pp_directive_required) << II->getName();
    // Return a valid identifier token.
    assert(Tok.is(tok::identifier));
    Tok.setIdentifierInfo(II);
    return false;
  }

  // Get '('.
  PP.LexNonComment(Tok);

  // Ensure we have a '('.
  if (Tok.isNot(tok::l_paren)) {
    // No '(', use end of last token.
    LParenLoc = PP.getLocForEndOfToken(LParenLoc);
    PP.Diag(LParenLoc, diag::err_pp_expected_after) << II << tok::l_paren;
    // If the next token looks like a filename or the start of one,
    // assume it is and process it as such.
    if (!Tok.is(tok::angle_string_literal) && !Tok.is(tok::string_literal) &&
        !Tok.is(tok::less))
      return false;
  } else {
    // Save '(' location for possible missing ')' message.
    LParenLoc = Tok.getLocation();

    if (PP.getCurrentLexer()) {
      // Get the file name.
      PP.getCurrentLexer()->LexIncludeFilename(Tok);
    } else {
      // We're in a macro, so we can't use LexIncludeFilename; just
      // grab the next token.
      PP.Lex(Tok);
    }
  }

  // Reserve a buffer to get the spelling.
  SmallString<128> FilenameBuffer;
  StringRef Filename;
  SourceLocation EndLoc;
  
  switch (Tok.getKind()) {
  case tok::eod:
    // If the token kind is EOD, the error has already been diagnosed.
    return false;

  case tok::angle_string_literal:
  case tok::string_literal: {
    bool Invalid = false;
    Filename = PP.getSpelling(Tok, FilenameBuffer, &Invalid);
    if (Invalid)
      return false;
    break;
  }

  case tok::less:
    // This could be a <foo/bar.h> file coming from a macro expansion.  In this
    // case, glue the tokens together into FilenameBuffer and interpret those.
    FilenameBuffer.push_back('<');
    if (PP.ConcatenateIncludeName(FilenameBuffer, EndLoc)) {
      // Let the caller know a <eod> was found by changing the Token kind.
      Tok.setKind(tok::eod);
      return false;   // Found <eod> but no ">"?  Diagnostic already emitted.
    }
    Filename = FilenameBuffer;
    break;
  default:
    PP.Diag(Tok.getLocation(), diag::err_pp_expects_filename);
    return false;
  }

  SourceLocation FilenameLoc = Tok.getLocation();

  // Get ')'.
  PP.LexNonComment(Tok);

  // Ensure we have a trailing ).
  if (Tok.isNot(tok::r_paren)) {
    PP.Diag(PP.getLocForEndOfToken(FilenameLoc), diag::err_pp_expected_after)
        << II << tok::r_paren;
    PP.Diag(LParenLoc, diag::note_matching) << tok::l_paren;
    return false;
  }

  bool isAngled = PP.GetIncludeFilenameSpelling(Tok.getLocation(), Filename);
  // If GetIncludeFilenameSpelling set the start ptr to null, there was an
  // error.
  if (Filename.empty())
    return false;

  // Search include directories.
  const DirectoryLookup *CurDir;
  const FileEntry *File =
      PP.LookupFile(FilenameLoc, Filename, isAngled, LookupFrom, LookupFromFile,
                    CurDir, nullptr, nullptr, nullptr);

  // Get the result value.  A result of true means the file exists.
  return File != nullptr;
}

/// EvaluateHasInclude - Process a '__has_include("path")' expression.
/// Returns true if successful.
static bool EvaluateHasInclude(Token &Tok, IdentifierInfo *II,
                               Preprocessor &PP) {
  return EvaluateHasIncludeCommon(Tok, II, PP, nullptr, nullptr);
}

/// EvaluateHasIncludeNext - Process '__has_include_next("path")' expression.
/// Returns true if successful.
static bool EvaluateHasIncludeNext(Token &Tok,
                                   IdentifierInfo *II, Preprocessor &PP) {
  // __has_include_next is like __has_include, except that we start
  // searching after the current found directory.  If we can't do this,
  // issue a diagnostic.
  // FIXME: Factor out duplication with 
  // Preprocessor::HandleIncludeNextDirective.
  const DirectoryLookup *Lookup = PP.GetCurDirLookup();
  const FileEntry *LookupFromFile = nullptr;
  if (PP.isInPrimaryFile()) {
    Lookup = nullptr;
    PP.Diag(Tok, diag::pp_include_next_in_primary);
  } else if (PP.getCurrentSubmodule()) {
    // Start looking up in the directory *after* the one in which the current
    // file would be found, if any.
    assert(PP.getCurrentLexer() && "#include_next directive in macro?");
    LookupFromFile = PP.getCurrentLexer()->getFileEntry();
    Lookup = nullptr;
  } else if (!Lookup) {
    PP.Diag(Tok, diag::pp_include_next_absolute_path);
  } else {
    // Start looking up in the next directory.
    ++Lookup;
  }

  return EvaluateHasIncludeCommon(Tok, II, PP, Lookup, LookupFromFile);
}

/// \brief Process single-argument builtin feature-like macros that return
/// integer values.
static void EvaluateFeatureLikeBuiltinMacro(llvm::raw_svector_ostream& OS,
                                            Token &Tok, IdentifierInfo *II,
                                            Preprocessor &PP,
                                            llvm::function_ref<
                                              int(Token &Tok,
                                                  bool &HasLexedNextTok)> Op) {
  // Parse the initial '('.
  PP.LexUnexpandedToken(Tok);
  if (Tok.isNot(tok::l_paren)) {
    PP.Diag(Tok.getLocation(), diag::err_pp_expected_after) << II
                                                            << tok::l_paren;

    // Provide a dummy '0' value on output stream to elide further errors.
    if (!Tok.isOneOf(tok::eof, tok::eod)) {
      OS << 0;
      Tok.setKind(tok::numeric_constant);
    }
    return;
  }

  unsigned ParenDepth = 1;
  SourceLocation LParenLoc = Tok.getLocation();
  llvm::Optional<int> Result;

  Token ResultTok;
  bool SuppressDiagnostic = false;
  while (true) {
    // Parse next token.
    PP.LexUnexpandedToken(Tok);

already_lexed:
    switch (Tok.getKind()) {
      case tok::eof:
      case tok::eod:
        // Don't provide even a dummy value if the eod or eof marker is
        // reached.  Simply provide a diagnostic.
        PP.Diag(Tok.getLocation(), diag::err_unterm_macro_invoc);
        return;

      case tok::comma:
        if (!SuppressDiagnostic) {
          PP.Diag(Tok.getLocation(), diag::err_too_many_args_in_macro_invoc);
          SuppressDiagnostic = true;
        }
        continue;

      case tok::l_paren:
        ++ParenDepth;
        if (Result.hasValue())
          break;
        if (!SuppressDiagnostic) {
          PP.Diag(Tok.getLocation(), diag::err_pp_nested_paren) << II;
          SuppressDiagnostic = true;
        }
        continue;

      case tok::r_paren:
        if (--ParenDepth > 0)
          continue;

        // The last ')' has been reached; return the value if one found or
        // a diagnostic and a dummy value.
        if (Result.hasValue())
          OS << Result.getValue();
        else {
          OS << 0;
          if (!SuppressDiagnostic)
            PP.Diag(Tok.getLocation(), diag::err_too_few_args_in_macro_invoc);
        }
        Tok.setKind(tok::numeric_constant);
        return;

      default: {
        // Parse the macro argument, if one not found so far.
        if (Result.hasValue())
          break;

        bool HasLexedNextToken = false;
        Result = Op(Tok, HasLexedNextToken);
        ResultTok = Tok;
        if (HasLexedNextToken)
          goto already_lexed;
        continue;
      }
    }

    // Diagnose missing ')'.
    if (!SuppressDiagnostic) {
      if (auto Diag = PP.Diag(Tok.getLocation(), diag::err_pp_expected_after)) {
        if (IdentifierInfo *LastII = ResultTok.getIdentifierInfo())
          Diag << LastII;
        else
          Diag << ResultTok.getKind();
        Diag << tok::r_paren << ResultTok.getLocation();
      }
      PP.Diag(LParenLoc, diag::note_matching) << tok::l_paren;
      SuppressDiagnostic = true;
    }
  }
}

/// \brief Helper function to return the IdentifierInfo structure of a Token
/// or generate a diagnostic if none available.
static IdentifierInfo *ExpectFeatureIdentifierInfo(Token &Tok,
                                                   Preprocessor &PP,
                                                   signed DiagID) {
  IdentifierInfo *II;
  if (!Tok.isAnnotation() && (II = Tok.getIdentifierInfo()))
    return II;

  PP.Diag(Tok.getLocation(), DiagID);
  return nullptr;
}

/// ExpandBuiltinMacro - If an identifier token is read that is to be expanded
/// as a builtin macro, handle it and return the next token as 'Tok'.
void Preprocessor::ExpandBuiltinMacro(Token &Tok) {
  // Figure out which token this is.
  IdentifierInfo *II = Tok.getIdentifierInfo();
  assert(II && "Can't be a macro without id info!");

  // If this is an _Pragma or Microsoft __pragma directive, expand it,
  // invoke the pragma handler, then lex the token after it.
  if (II == Ident_Pragma)
    return Handle_Pragma(Tok);
  else if (II == Ident__pragma) // in non-MS mode this is null
    return HandleMicrosoft__pragma(Tok);

  ++NumBuiltinMacroExpanded;

  SmallString<128> TmpBuffer;
  llvm::raw_svector_ostream OS(TmpBuffer);

  // Set up the return result.
  Tok.setIdentifierInfo(nullptr);
  Tok.clearFlag(Token::NeedsCleaning);

  if (II == Ident__LINE__) {
    // C99 6.10.8: "__LINE__: The presumed line number (within the current
    // source file) of the current source line (an integer constant)".  This can
    // be affected by #line.
    SourceLocation Loc = Tok.getLocation();

    // Advance to the location of the first _, this might not be the first byte
    // of the token if it starts with an escaped newline.
    Loc = AdvanceToTokenCharacter(Loc, 0);

    // One wrinkle here is that GCC expands __LINE__ to location of the *end* of
    // a macro expansion.  This doesn't matter for object-like macros, but
    // can matter for a function-like macro that expands to contain __LINE__.
    // Skip down through expansion points until we find a file loc for the
    // end of the expansion history.
    Loc = SourceMgr.getExpansionRange(Loc).second;
    PresumedLoc PLoc = SourceMgr.getPresumedLoc(Loc);

    // __LINE__ expands to a simple numeric value.
    OS << (PLoc.isValid()? PLoc.getLine() : 1);
    Tok.setKind(tok::numeric_constant);
  } else if (II == Ident__FILE__ || II == Ident__BASE_FILE__) {
    // C99 6.10.8: "__FILE__: The presumed name of the current source file (a
    // character string literal)". This can be affected by #line.
    PresumedLoc PLoc = SourceMgr.getPresumedLoc(Tok.getLocation());

    // __BASE_FILE__ is a GNU extension that returns the top of the presumed
    // #include stack instead of the current file.
    if (II == Ident__BASE_FILE__ && PLoc.isValid()) {
      SourceLocation NextLoc = PLoc.getIncludeLoc();
      while (NextLoc.isValid()) {
        PLoc = SourceMgr.getPresumedLoc(NextLoc);
        if (PLoc.isInvalid())
          break;
        
        NextLoc = PLoc.getIncludeLoc();
      }
    }

    // Escape this filename.  Turn '\' -> '\\' '"' -> '\"'
    SmallString<128> FN;
    if (PLoc.isValid()) {
      FN += PLoc.getFilename();
      Lexer::Stringify(FN);
      OS << '"' << FN << '"';
    }
    Tok.setKind(tok::string_literal);
  } else if (II == Ident__DATE__) {
    Diag(Tok.getLocation(), diag::warn_pp_date_time);
    if (!DATELoc.isValid())
      ComputeDATE_TIME(DATELoc, TIMELoc, *this);
    Tok.setKind(tok::string_literal);
    Tok.setLength(strlen("\"Mmm dd yyyy\""));
    Tok.setLocation(SourceMgr.createExpansionLoc(DATELoc, Tok.getLocation(),
                                                 Tok.getLocation(),
                                                 Tok.getLength()));
    return;
  } else if (II == Ident__TIME__) {
    Diag(Tok.getLocation(), diag::warn_pp_date_time);
    if (!TIMELoc.isValid())
      ComputeDATE_TIME(DATELoc, TIMELoc, *this);
    Tok.setKind(tok::string_literal);
    Tok.setLength(strlen("\"hh:mm:ss\""));
    Tok.setLocation(SourceMgr.createExpansionLoc(TIMELoc, Tok.getLocation(),
                                                 Tok.getLocation(),
                                                 Tok.getLength()));
    return;
  } else if (II == Ident__INCLUDE_LEVEL__) {
    // Compute the presumed include depth of this token.  This can be affected
    // by GNU line markers.
    unsigned Depth = 0;

    PresumedLoc PLoc = SourceMgr.getPresumedLoc(Tok.getLocation());
    if (PLoc.isValid()) {
      PLoc = SourceMgr.getPresumedLoc(PLoc.getIncludeLoc());
      for (; PLoc.isValid(); ++Depth)
        PLoc = SourceMgr.getPresumedLoc(PLoc.getIncludeLoc());
    }

    // __INCLUDE_LEVEL__ expands to a simple numeric value.
    OS << Depth;
    Tok.setKind(tok::numeric_constant);
  } else if (II == Ident__TIMESTAMP__) {
    Diag(Tok.getLocation(), diag::warn_pp_date_time);
    // MSVC, ICC, GCC, VisualAge C++ extension.  The generated string should be
    // of the form "Ddd Mmm dd hh::mm::ss yyyy", which is returned by asctime.

    // Get the file that we are lexing out of.  If we're currently lexing from
    // a macro, dig into the include stack.
    const FileEntry *CurFile = nullptr;
    PreprocessorLexer *TheLexer = getCurrentFileLexer();

    if (TheLexer)
      CurFile = SourceMgr.getFileEntryForID(TheLexer->getFileID());

    const char *Result;
    if (CurFile) {
      time_t TT = CurFile->getModificationTime();
      struct tm *TM = localtime(&TT);
      Result = asctime(TM);
    } else {
      Result = "??? ??? ?? ??:??:?? ????\n";
    }
    // Surround the string with " and strip the trailing newline.
    OS << '"' << StringRef(Result).drop_back() << '"';
    Tok.setKind(tok::string_literal);
  } else if (II == Ident__COUNTER__) {
    // __COUNTER__ expands to a simple numeric value.
    OS << CounterValue++;
    Tok.setKind(tok::numeric_constant);
  } else if (II == Ident__has_feature) {
    EvaluateFeatureLikeBuiltinMacro(OS, Tok, II, *this,
      [this](Token &Tok, bool &HasLexedNextToken) -> int {
        IdentifierInfo *II = ExpectFeatureIdentifierInfo(Tok, *this,
                                           diag::err_feature_check_malformed);
        return II && HasFeature(*this, II->getName());
      });
  } else if (II == Ident__has_extension) {
    EvaluateFeatureLikeBuiltinMacro(OS, Tok, II, *this,
      [this](Token &Tok, bool &HasLexedNextToken) -> int {
        IdentifierInfo *II = ExpectFeatureIdentifierInfo(Tok, *this,
                                           diag::err_feature_check_malformed);
        return II && HasExtension(*this, II->getName());
      });
  } else if (II == Ident__has_builtin) {
    EvaluateFeatureLikeBuiltinMacro(OS, Tok, II, *this,
      [this](Token &Tok, bool &HasLexedNextToken) -> int {
        IdentifierInfo *II = ExpectFeatureIdentifierInfo(Tok, *this,
                                           diag::err_feature_check_malformed);
        if (!II)
          return false;
        else if (II->getBuiltinID() != 0)
          return true;
        else {
          const LangOptions &LangOpts = getLangOpts();
          return llvm::StringSwitch<bool>(II->getName())
                      .Case("__make_integer_seq", LangOpts.CPlusPlus)
                      .Default(false);
        }
      });
  } else if (II == Ident__is_identifier) {
    EvaluateFeatureLikeBuiltinMacro(OS, Tok, II, *this,
      [](Token &Tok, bool &HasLexedNextToken) -> int {
        return Tok.is(tok::identifier);
      });
  } else if (II == Ident__has_attribute) {
    EvaluateFeatureLikeBuiltinMacro(OS, Tok, II, *this,
      [this](Token &Tok, bool &HasLexedNextToken) -> int {
        IdentifierInfo *II = ExpectFeatureIdentifierInfo(Tok, *this,
                                           diag::err_feature_check_malformed);
        return II ? hasAttribute(AttrSyntax::GNU, nullptr, II,
                                 getTargetInfo(), getLangOpts()) : 0;
      });
  } else if (II == Ident__has_declspec) {
    EvaluateFeatureLikeBuiltinMacro(OS, Tok, II, *this,
      [this](Token &Tok, bool &HasLexedNextToken) -> int {
        IdentifierInfo *II = ExpectFeatureIdentifierInfo(Tok, *this,
                                           diag::err_feature_check_malformed);
        return II ? hasAttribute(AttrSyntax::Declspec, nullptr, II,
                                 getTargetInfo(), getLangOpts()) : 0;
      });
  } else if (II == Ident__has_cpp_attribute) {
    EvaluateFeatureLikeBuiltinMacro(OS, Tok, II, *this,
      [this](Token &Tok, bool &HasLexedNextToken) -> int {
        IdentifierInfo *ScopeII = nullptr;
        IdentifierInfo *II = ExpectFeatureIdentifierInfo(Tok, *this,
                                           diag::err_feature_check_malformed);
        if (!II)
          return false;

        // It is possible to receive a scope token.  Read the "::", if it is
        // available, and the subsequent identifier.
        LexUnexpandedToken(Tok);
        if (Tok.isNot(tok::coloncolon))
          HasLexedNextToken = true;
        else {
          ScopeII = II;
          LexUnexpandedToken(Tok);
          II = ExpectFeatureIdentifierInfo(Tok, *this,
                                           diag::err_feature_check_malformed);
        }

        return II ? hasAttribute(AttrSyntax::CXX, ScopeII, II,
                                 getTargetInfo(), getLangOpts()) : 0;
      });
  } else if (II == Ident__has_include ||
             II == Ident__has_include_next) {
    // The argument to these two builtins should be a parenthesized
    // file name string literal using angle brackets (<>) or
    // double-quotes ("").
    bool Value;
    if (II == Ident__has_include)
      Value = EvaluateHasInclude(Tok, II, *this);
    else
      Value = EvaluateHasIncludeNext(Tok, II, *this);

    if (Tok.isNot(tok::r_paren))
      return;
    OS << (int)Value;
    Tok.setKind(tok::numeric_constant);
  } else if (II == Ident__has_warning) {
    // The argument should be a parenthesized string literal.
    EvaluateFeatureLikeBuiltinMacro(OS, Tok, II, *this,
      [this](Token &Tok, bool &HasLexedNextToken) -> int {
        std::string WarningName;
        SourceLocation StrStartLoc = Tok.getLocation();

        HasLexedNextToken = Tok.is(tok::string_literal);
        if (!FinishLexStringLiteral(Tok, WarningName, "'__has_warning'",
                                    /*MacroExpansion=*/false))
          return false;

        // FIXME: Should we accept "-R..." flags here, or should that be
        // handled by a separate __has_remark?
        if (WarningName.size() < 3 || WarningName[0] != '-' ||
            WarningName[1] != 'W') {
          Diag(StrStartLoc, diag::warn_has_warning_invalid_option);
          return false;
        }

        // Finally, check if the warning flags maps to a diagnostic group.
        // We construct a SmallVector here to talk to getDiagnosticIDs().
        // Although we don't use the result, this isn't a hot path, and not
        // worth special casing.
        SmallVector<diag::kind, 10> Diags;
        return !getDiagnostics().getDiagnosticIDs()->
                getDiagnosticsInGroup(diag::Flavor::WarningOrError,
                                      WarningName.substr(2), Diags);
      });
  } else if (II == Ident__building_module) {
    // The argument to this builtin should be an identifier. The
    // builtin evaluates to 1 when that identifier names the module we are
    // currently building.
    EvaluateFeatureLikeBuiltinMacro(OS, Tok, II, *this,
      [this](Token &Tok, bool &HasLexedNextToken) -> int {
        IdentifierInfo *II = ExpectFeatureIdentifierInfo(Tok, *this,
                                       diag::err_expected_id_building_module);
        return getLangOpts().CompilingModule && II &&
               (II->getName() == getLangOpts().CurrentModule);
      });
  } else if (II == Ident__MODULE__) {
    // The current module as an identifier.
    OS << getLangOpts().CurrentModule;
    IdentifierInfo *ModuleII = getIdentifierInfo(getLangOpts().CurrentModule);
    Tok.setIdentifierInfo(ModuleII);
    Tok.setKind(ModuleII->getTokenID());
  } else if (II == Ident__identifier) {
    SourceLocation Loc = Tok.getLocation();

    // We're expecting '__identifier' '(' identifier ')'. Try to recover
    // if the parens are missing.
    LexNonComment(Tok);
    if (Tok.isNot(tok::l_paren)) {
      // No '(', use end of last token.
      Diag(getLocForEndOfToken(Loc), diag::err_pp_expected_after)
        << II << tok::l_paren;
      // If the next token isn't valid as our argument, we can't recover.
      if (!Tok.isAnnotation() && Tok.getIdentifierInfo())
        Tok.setKind(tok::identifier);
      return;
    }

    SourceLocation LParenLoc = Tok.getLocation();
    LexNonComment(Tok);

    if (!Tok.isAnnotation() && Tok.getIdentifierInfo())
      Tok.setKind(tok::identifier);
    else {
      Diag(Tok.getLocation(), diag::err_pp_identifier_arg_not_identifier)
        << Tok.getKind();
      // Don't walk past anything that's not a real token.
      if (Tok.isOneOf(tok::eof, tok::eod) || Tok.isAnnotation())
        return;
    }

    // Discard the ')', preserving 'Tok' as our result.
    Token RParen;
    LexNonComment(RParen);
    if (RParen.isNot(tok::r_paren)) {
      Diag(getLocForEndOfToken(Tok.getLocation()), diag::err_pp_expected_after)
        << Tok.getKind() << tok::r_paren;
      Diag(LParenLoc, diag::note_matching) << tok::l_paren;
    }
    return;
  } else {
    llvm_unreachable("Unknown identifier!");
  }
  CreateString(OS.str(), Tok, Tok.getLocation(), Tok.getLocation());
}

void Preprocessor::markMacroAsUsed(MacroInfo *MI) {
  // If the 'used' status changed, and the macro requires 'unused' warning,
  // remove its SourceLocation from the warn-for-unused-macro locations.
  if (MI->isWarnIfUnused() && !MI->isUsed())
    WarnUnusedMacroLocs.erase(MI->getDefinitionLoc());
  MI->setIsUsed(true);
}<|MERGE_RESOLUTION|>--- conflicted
+++ resolved
@@ -335,13 +335,9 @@
     Ident__MODULE__ = RegisterBuiltinMacro(*this, "__MODULE__");
   else
     Ident__MODULE__ = nullptr;
-<<<<<<< HEAD
-  }
 #if INTEL_CUSTOMIZATION
   Ident__pragma = RegisterBuiltinMacro(*this, "__pragma");
 #endif  // INTEL_CUSTOMIZATION
-=======
->>>>>>> 5f0e96e5
 }
 
 /// isTrivialSingleTokenExpansion - Return true if MI, which has a single token
