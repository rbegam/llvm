--- conflicted
+++ resolved
@@ -67,29 +67,18 @@
       TheModuleLoader(TheModuleLoader), ExternalSource(nullptr),
       Identifiers(opts, IILookup),
       PragmaHandlers(new PragmaNamespace(StringRef())),
-<<<<<<< HEAD
-      IncrementalProcessing(false), TUKind(TUKind),
-      CodeComplete(nullptr), CodeCompletionFile(nullptr),
-      CodeCompletionOffset(0), LastTokenWasAt(false),
-      ModuleImportExpectsIdentifier(false), CodeCompletionReached(0),
-      MainFileDir(nullptr), SkipMainFilePreamble(0, true), CurPPLexer(nullptr),
-      CurDirLookup(nullptr), CurLexerKind(CLK_Lexer), CurSubmodule(nullptr),
-#ifdef INTEL_CUSTOMIZATION
-      LastIncludeWasQuoted(false),
-#endif //INTEL_CUSTOMIZATION
-      Callbacks(nullptr), CurSubmoduleState(&NullSubmoduleState),
-      MacroArgCache(nullptr), Record(nullptr),
-      MIChainHead(nullptr), DeserialMIChainHead(nullptr) {
-=======
       IncrementalProcessing(false), TUKind(TUKind), CodeComplete(nullptr),
       CodeCompletionFile(nullptr), CodeCompletionOffset(0),
       LastTokenWasAt(false), ModuleImportExpectsIdentifier(false),
       CodeCompletionReached(0), MainFileDir(nullptr),
       SkipMainFilePreamble(0, true), CurPPLexer(nullptr), CurDirLookup(nullptr),
-      CurLexerKind(CLK_Lexer), CurSubmodule(nullptr), Callbacks(nullptr),
+      CurLexerKind(CLK_Lexer), CurSubmodule(nullptr),
+#ifdef INTEL_CUSTOMIZATION
+      LastIncludeWasQuoted(false),
+#endif //INTEL_CUSTOMIZATION
+      Callbacks(nullptr),
       CurSubmoduleState(&NullSubmoduleState), MacroArgCache(nullptr),
       Record(nullptr), MIChainHead(nullptr), DeserialMIChainHead(nullptr) {
->>>>>>> 49475756
   OwnsHeaderSearch = OwnsHeaders;
   
   CounterValue = 0; // __COUNTER__ starts at 0.
