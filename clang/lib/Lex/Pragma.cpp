--- conflicted
+++ resolved
@@ -1355,7 +1355,6 @@
   }
 };
 
-<<<<<<< HEAD
 #ifdef INTEL_SPECIFIC_IL0_BACKEND
 // PragmaPOISONHandler - "#pragma POISON x" marks x as not usable.
 struct PragmaPOISONHandler : public PragmaHandler {
@@ -1417,7 +1416,7 @@
   }
 };
 #endif  // INTEL_SPECIFIC_IL0_BACKEND
-=======
+
 /// PragmaAssumeNonNullHandler -
 ///   \#pragma clang assume_nonnull begin/end
 struct PragmaAssumeNonNullHandler : public PragmaHandler {
@@ -1472,7 +1471,6 @@
   }
 };
 
->>>>>>> be822edf
 /// \brief Handle "\#pragma region [...]"
 ///
 /// The syntax is
