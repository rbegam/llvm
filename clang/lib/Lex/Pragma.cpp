//===--- Pragma.cpp - Pragma registration and handling --------------------===//
//
//                     The LLVM Compiler Infrastructure
//
// This file is distributed under the University of Illinois Open Source
// License. See LICENSE.TXT for details.
//
//===----------------------------------------------------------------------===//
//
// This file implements the PragmaHandler/PragmaTable interfaces and implements
// pragma related methods of the Preprocessor class.
//
//===----------------------------------------------------------------------===//

#include "clang/Lex/Pragma.h"
#include "clang/Basic/FileManager.h"
#include "clang/Basic/SourceManager.h"
#include "clang/Lex/HeaderSearch.h"
#include "clang/Lex/LexDiagnostic.h"
#include "clang/Lex/LiteralSupport.h"
#include "clang/Lex/MacroInfo.h"
#include "clang/Lex/Preprocessor.h"
#include "llvm/ADT/STLExtras.h"
#include "llvm/ADT/StringSwitch.h"
#include "llvm/ADT/StringExtras.h"
#include "llvm/Support/CrashRecoveryContext.h"
#include "llvm/Support/ErrorHandling.h"
#include <algorithm>
using namespace clang;

#include "llvm/Support/raw_ostream.h"

// Out-of-line destructor to provide a home for the class.
PragmaHandler::~PragmaHandler() {
}

//===----------------------------------------------------------------------===//
// EmptyPragmaHandler Implementation.
//===----------------------------------------------------------------------===//

EmptyPragmaHandler::EmptyPragmaHandler(StringRef Name) : PragmaHandler(Name) {}

void EmptyPragmaHandler::HandlePragma(Preprocessor &PP, 
                                      PragmaIntroducerKind Introducer,
                                      Token &FirstToken) {}

//===----------------------------------------------------------------------===//
// PragmaNamespace Implementation.
//===----------------------------------------------------------------------===//

PragmaNamespace::~PragmaNamespace() {
  llvm::DeleteContainerSeconds(Handlers);
}

/// FindHandler - Check to see if there is already a handler for the
/// specified name.  If not, return the handler for the null identifier if it
/// exists, otherwise return null.  If IgnoreNull is true (the default) then
/// the null handler isn't returned on failure to match.
PragmaHandler *PragmaNamespace::FindHandler(StringRef Name,
                                            bool IgnoreNull) const {
  if (PragmaHandler *Handler = Handlers.lookup(Name))
    return Handler;
  return IgnoreNull ? nullptr : Handlers.lookup(StringRef());
}

void PragmaNamespace::AddPragma(PragmaHandler *Handler) {
  assert(!Handlers.lookup(Handler->getName()) &&
         "A handler with this name is already registered in this namespace");
  Handlers[Handler->getName()] = Handler;
}

void PragmaNamespace::RemovePragmaHandler(PragmaHandler *Handler) {
  assert(Handlers.lookup(Handler->getName()) &&
         "Handler not registered in this namespace");
  Handlers.erase(Handler->getName());
}

void PragmaNamespace::HandlePragma(Preprocessor &PP, 
                                   PragmaIntroducerKind Introducer,
                                   Token &Tok) {
  // Read the 'namespace' that the directive is in, e.g. STDC.  Do not macro
  // expand it, the user can have a STDC #define, that should not affect this.
  PP.LexUnexpandedToken(Tok);

  // Get the handler for this token.  If there is no handler, ignore the pragma.
  PragmaHandler *Handler
    = FindHandler(Tok.getIdentifierInfo() ? Tok.getIdentifierInfo()->getName()
                                          : StringRef(),
                  /*IgnoreNull=*/false);
  if (!Handler) {
    PP.Diag(Tok, diag::warn_pragma_ignored);
    return;
  }

  // Otherwise, pass it down.
  Handler->HandlePragma(PP, Introducer, Tok);
}

//===----------------------------------------------------------------------===//
// Preprocessor Pragma Directive Handling.
//===----------------------------------------------------------------------===//

/// HandlePragmaDirective - The "\#pragma" directive has been parsed.  Lex the
/// rest of the pragma, passing it to the registered pragma handlers.
void Preprocessor::HandlePragmaDirective(SourceLocation IntroducerLoc,
                                         PragmaIntroducerKind Introducer) {
  if (Callbacks)
    Callbacks->PragmaDirective(IntroducerLoc, Introducer);

  if (!PragmasEnabled)
    return;

  ++NumPragma;

  // Invoke the first level of pragma handlers which reads the namespace id.
  Token Tok;
  PragmaHandlers->HandlePragma(*this, Introducer, Tok);

  // If the pragma handler didn't read the rest of the line, consume it now.
  if ((CurTokenLexer && CurTokenLexer->isParsingPreprocessorDirective()) 
   || (CurPPLexer && CurPPLexer->ParsingPreprocessorDirective))
    DiscardUntilEndOfDirective();
}

namespace {
/// \brief Helper class for \see Preprocessor::Handle_Pragma.
class LexingFor_PragmaRAII {
  Preprocessor &PP;
  bool InMacroArgPreExpansion;
  bool Failed;
  Token &OutTok;
  Token PragmaTok;

public:
  LexingFor_PragmaRAII(Preprocessor &PP, bool InMacroArgPreExpansion,
                       Token &Tok)
    : PP(PP), InMacroArgPreExpansion(InMacroArgPreExpansion),
      Failed(false), OutTok(Tok) {
    if (InMacroArgPreExpansion) {
      PragmaTok = OutTok;
      PP.EnableBacktrackAtThisPos();
    }
  }

  ~LexingFor_PragmaRAII() {
    if (InMacroArgPreExpansion) {
      if (Failed) {
        PP.CommitBacktrackedTokens();
      } else {
        PP.Backtrack();
        OutTok = PragmaTok;
      }
    }
  }

  void failed() {
    Failed = true;
  }
};
}

/// Handle_Pragma - Read a _Pragma directive, slice it up, process it, then
/// return the first token after the directive.  The _Pragma token has just
/// been read into 'Tok'.
void Preprocessor::Handle_Pragma(Token &Tok) {

  // This works differently if we are pre-expanding a macro argument.
  // In that case we don't actually "activate" the pragma now, we only lex it
  // until we are sure it is lexically correct and then we backtrack so that
  // we activate the pragma whenever we encounter the tokens again in the token
  // stream. This ensures that we will activate it in the correct location
  // or that we will ignore it if it never enters the token stream, e.g:
  //
  //     #define EMPTY(x)
  //     #define INACTIVE(x) EMPTY(x)
  //     INACTIVE(_Pragma("clang diagnostic ignored \"-Wconversion\""))

  LexingFor_PragmaRAII _PragmaLexing(*this, InMacroArgPreExpansion, Tok);

  // Remember the pragma token location.
  SourceLocation PragmaLoc = Tok.getLocation();

  // Read the '('.
  Lex(Tok);
  if (Tok.isNot(tok::l_paren)) {
    Diag(PragmaLoc, diag::err__Pragma_malformed);
    return _PragmaLexing.failed();
  }

  // Read the '"..."'.
  Lex(Tok);
  if (!tok::isStringLiteral(Tok.getKind())) {
    Diag(PragmaLoc, diag::err__Pragma_malformed);
    // Skip bad tokens, and the ')', if present.
    if (Tok.isNot(tok::r_paren) && Tok.isNot(tok::eof))
      Lex(Tok);
    while (Tok.isNot(tok::r_paren) &&
           !Tok.isAtStartOfLine() &&
           Tok.isNot(tok::eof))
      Lex(Tok);
    if (Tok.is(tok::r_paren))
      Lex(Tok);
    return _PragmaLexing.failed();
  }

  if (Tok.hasUDSuffix()) {
    Diag(Tok, diag::err_invalid_string_udl);
    // Skip this token, and the ')', if present.
    Lex(Tok);
    if (Tok.is(tok::r_paren))
      Lex(Tok);
    return _PragmaLexing.failed();
  }

  // Remember the string.
  Token StrTok = Tok;

  // Read the ')'.
  Lex(Tok);
  if (Tok.isNot(tok::r_paren)) {
    Diag(PragmaLoc, diag::err__Pragma_malformed);
    return _PragmaLexing.failed();
  }

  if (InMacroArgPreExpansion)
    return;

  SourceLocation RParenLoc = Tok.getLocation();
  std::string StrVal = getSpelling(StrTok);

  // The _Pragma is lexically sound.  Destringize according to C11 6.10.9.1:
  // "The string literal is destringized by deleting any encoding prefix,
  // deleting the leading and trailing double-quotes, replacing each escape
  // sequence \" by a double-quote, and replacing each escape sequence \\ by a
  // single backslash."
  if (StrVal[0] == 'L' || StrVal[0] == 'U' ||
      (StrVal[0] == 'u' && StrVal[1] != '8'))
    StrVal.erase(StrVal.begin());
  else if (StrVal[0] == 'u')
    StrVal.erase(StrVal.begin(), StrVal.begin() + 2);

  if (StrVal[0] == 'R') {
    // FIXME: C++11 does not specify how to handle raw-string-literals here.
    // We strip off the 'R', the quotes, the d-char-sequences, and the parens.
    assert(StrVal[1] == '"' && StrVal[StrVal.size() - 1] == '"' &&
           "Invalid raw string token!");

    // Measure the length of the d-char-sequence.
    unsigned NumDChars = 0;
    while (StrVal[2 + NumDChars] != '(') {
      assert(NumDChars < (StrVal.size() - 5) / 2 &&
             "Invalid raw string token!");
      ++NumDChars;
    }
    assert(StrVal[StrVal.size() - 2 - NumDChars] == ')');

    // Remove 'R " d-char-sequence' and 'd-char-sequence "'. We'll replace the
    // parens below.
    StrVal.erase(0, 2 + NumDChars);
    StrVal.erase(StrVal.size() - 1 - NumDChars);
  } else {
    assert(StrVal[0] == '"' && StrVal[StrVal.size()-1] == '"' &&
           "Invalid string token!");

    // Remove escaped quotes and escapes.
    unsigned ResultPos = 1;
    for (unsigned i = 1, e = StrVal.size() - 1; i != e; ++i) {
      // Skip escapes.  \\ -> '\' and \" -> '"'.
      if (StrVal[i] == '\\' && i + 1 < e &&
          (StrVal[i + 1] == '\\' || StrVal[i + 1] == '"'))
        ++i;
      StrVal[ResultPos++] = StrVal[i];
    }
    StrVal.erase(StrVal.begin() + ResultPos, StrVal.end() - 1);
  }

  // Remove the front quote, replacing it with a space, so that the pragma
  // contents appear to have a space before them.
  StrVal[0] = ' ';

  // Replace the terminating quote with a \n.
  StrVal[StrVal.size()-1] = '\n';

  // Plop the string (including the newline and trailing null) into a buffer
  // where we can lex it.
  Token TmpTok;
  TmpTok.startToken();
  CreateString(StrVal, TmpTok);
  SourceLocation TokLoc = TmpTok.getLocation();

  // Make and enter a lexer object so that we lex and expand the tokens just
  // like any others.
  Lexer *TL = Lexer::Create_PragmaLexer(TokLoc, PragmaLoc, RParenLoc,
                                        StrVal.size(), *this);

  EnterSourceFileWithLexer(TL, nullptr);

  // With everything set up, lex this as a #pragma directive.
  HandlePragmaDirective(PragmaLoc, PIK__Pragma);

  // Finally, return whatever came after the pragma directive.
  return Lex(Tok);
}

/// HandleMicrosoft__pragma - Like Handle_Pragma except the pragma text
/// is not enclosed within a string literal.
void Preprocessor::HandleMicrosoft__pragma(Token &Tok) {
  // Remember the pragma token location.
  SourceLocation PragmaLoc = Tok.getLocation();

  // Read the '('.
  Lex(Tok);
  if (Tok.isNot(tok::l_paren)) {
    Diag(PragmaLoc, diag::err__Pragma_malformed);
    return;
  }

  // Get the tokens enclosed within the __pragma(), as well as the final ')'.
  SmallVector<Token, 32> PragmaToks;
  int NumParens = 0;
  Lex(Tok);
  while (Tok.isNot(tok::eof)) {
    PragmaToks.push_back(Tok);
    if (Tok.is(tok::l_paren))
      NumParens++;
    else if (Tok.is(tok::r_paren) && NumParens-- == 0)
      break;
    Lex(Tok);
  }

  if (Tok.is(tok::eof)) {
    Diag(PragmaLoc, diag::err_unterminated___pragma);
    return;
  }

  PragmaToks.front().setFlag(Token::LeadingSpace);

  // Replace the ')' with an EOD to mark the end of the pragma.
  PragmaToks.back().setKind(tok::eod);

  Token *TokArray = new Token[PragmaToks.size()];
  std::copy(PragmaToks.begin(), PragmaToks.end(), TokArray);

  // Push the tokens onto the stack.
  EnterTokenStream(TokArray, PragmaToks.size(), true, true);

  // With everything set up, lex this as a #pragma directive.
  HandlePragmaDirective(PragmaLoc, PIK___pragma);

  // Finally, return whatever came after the pragma directive.
  return Lex(Tok);
}

/// HandlePragmaOnce - Handle \#pragma once.  OnceTok is the 'once'.
///
void Preprocessor::HandlePragmaOnce(Token &OnceTok) {
  if (isInPrimaryFile()) {
    Diag(OnceTok, diag::pp_pragma_once_in_main_file);
    return;
  }

  // Get the current file lexer we're looking at.  Ignore _Pragma 'files' etc.
  // Mark the file as a once-only file now.
  HeaderInfo.MarkFileIncludeOnce(getCurrentFileLexer()->getFileEntry());
}

void Preprocessor::HandlePragmaMark() {
  assert(CurPPLexer && "No current lexer?");
  if (CurLexer)
    CurLexer->ReadToEndOfLine();
  else
    CurPTHLexer->DiscardToEndOfLine();
}


/// HandlePragmaPoison - Handle \#pragma GCC poison.  PoisonTok is the 'poison'.
///
void Preprocessor::HandlePragmaPoison(Token &PoisonTok) {
  Token Tok;

  while (1) {
    // Read the next token to poison.  While doing this, pretend that we are
    // skipping while reading the identifier to poison.
    // This avoids errors on code like:
    //   #pragma GCC poison X
    //   #pragma GCC poison X
    if (CurPPLexer) CurPPLexer->LexingRawMode = true;
    LexUnexpandedToken(Tok);
    if (CurPPLexer) CurPPLexer->LexingRawMode = false;

    // If we reached the end of line, we're done.
    if (Tok.is(tok::eod)) return;

    // Can only poison identifiers.
    if (Tok.isNot(tok::raw_identifier)) {
      Diag(Tok, diag::err_pp_invalid_poison);
      return;
    }

    // Look up the identifier info for the token.  We disabled identifier lookup
    // by saying we're skipping contents, so we need to do this manually.
    IdentifierInfo *II = LookUpIdentifierInfo(Tok);

    // Already poisoned.
    if (II->isPoisoned()) continue;

    // If this is a macro identifier, emit a warning.
    if (isMacroDefined(II))
      Diag(Tok, diag::pp_poisoning_existing_macro);

    // Finally, poison it!
    II->setIsPoisoned();
    if (II->isFromAST())
      II->setChangedSinceDeserialization();
  }
}

/// HandlePragmaSystemHeader - Implement \#pragma GCC system_header.  We know
/// that the whole directive has been parsed.
void Preprocessor::HandlePragmaSystemHeader(Token &SysHeaderTok) {
  if (isInPrimaryFile()) {
    Diag(SysHeaderTok, diag::pp_pragma_sysheader_in_main_file);
    return;
  }

  // Get the current file lexer we're looking at.  Ignore _Pragma 'files' etc.
  PreprocessorLexer *TheLexer = getCurrentFileLexer();

  // Mark the file as a system header.
  HeaderInfo.MarkFileSystemHeader(TheLexer->getFileEntry());


  PresumedLoc PLoc = SourceMgr.getPresumedLoc(SysHeaderTok.getLocation());
  if (PLoc.isInvalid())
    return;
  
  unsigned FilenameID = SourceMgr.getLineTableFilenameID(PLoc.getFilename());

  // Notify the client, if desired, that we are in a new source file.
  if (Callbacks)
    Callbacks->FileChanged(SysHeaderTok.getLocation(),
                           PPCallbacks::SystemHeaderPragma, SrcMgr::C_System);

  // Emit a line marker.  This will change any source locations from this point
  // forward to realize they are in a system header.
  // Create a line note with this information.
  SourceMgr.AddLineNote(SysHeaderTok.getLocation(), PLoc.getLine()+1,
                        FilenameID, /*IsEntry=*/false, /*IsExit=*/false,
                        /*IsSystem=*/true, /*IsExternC=*/false);
}

/// HandlePragmaDependency - Handle \#pragma GCC dependency "foo" blah.
///
void Preprocessor::HandlePragmaDependency(Token &DependencyTok) {
  Token FilenameTok;
  CurPPLexer->LexIncludeFilename(FilenameTok);

  // If the token kind is EOD, the error has already been diagnosed.
  if (FilenameTok.is(tok::eod))
    return;

  // Reserve a buffer to get the spelling.
  SmallString<128> FilenameBuffer;
  bool Invalid = false;
  StringRef Filename = getSpelling(FilenameTok, FilenameBuffer, &Invalid);
  if (Invalid)
    return;

  bool isAngled =
    GetIncludeFilenameSpelling(FilenameTok.getLocation(), Filename);
  // If GetIncludeFilenameSpelling set the start ptr to null, there was an
  // error.
  if (Filename.empty())
    return;

  // Search include directories for this file.
  const DirectoryLookup *CurDir;
  const FileEntry *File =
      LookupFile(FilenameTok.getLocation(), Filename, isAngled, nullptr,
                 nullptr, CurDir, nullptr, nullptr, nullptr);
  if (!File) {
    if (!SuppressIncludeNotFoundError)
      Diag(FilenameTok, diag::err_pp_file_not_found) << Filename;
    return;
  }

  const FileEntry *CurFile = getCurrentFileLexer()->getFileEntry();

  // If this file is older than the file it depends on, emit a diagnostic.
  if (CurFile && CurFile->getModificationTime() < File->getModificationTime()) {
    // Lex tokens at the end of the message and include them in the message.
    std::string Message;
    Lex(DependencyTok);
    while (DependencyTok.isNot(tok::eod)) {
      Message += getSpelling(DependencyTok) + " ";
      Lex(DependencyTok);
    }

    // Remove the trailing ' ' if present.
    if (!Message.empty())
      Message.erase(Message.end()-1);
    Diag(FilenameTok, diag::pp_out_of_date_dependency) << Message;
  }
}

/// ParsePragmaPushOrPopMacro - Handle parsing of pragma push_macro/pop_macro.
/// Return the IdentifierInfo* associated with the macro to push or pop.
IdentifierInfo *Preprocessor::ParsePragmaPushOrPopMacro(Token &Tok) {
  // Remember the pragma token location.
  Token PragmaTok = Tok;

  // Read the '('.
  Lex(Tok);
  if (Tok.isNot(tok::l_paren)) {
    Diag(PragmaTok.getLocation(), diag::err_pragma_push_pop_macro_malformed)
      << getSpelling(PragmaTok);
    return nullptr;
  }

  // Read the macro name string.
  Lex(Tok);
  if (Tok.isNot(tok::string_literal)) {
    Diag(PragmaTok.getLocation(), diag::err_pragma_push_pop_macro_malformed)
      << getSpelling(PragmaTok);
    return nullptr;
  }

  if (Tok.hasUDSuffix()) {
    Diag(Tok, diag::err_invalid_string_udl);
    return nullptr;
  }

  // Remember the macro string.
  std::string StrVal = getSpelling(Tok);

  // Read the ')'.
  Lex(Tok);
  if (Tok.isNot(tok::r_paren)) {
    Diag(PragmaTok.getLocation(), diag::err_pragma_push_pop_macro_malformed)
      << getSpelling(PragmaTok);
    return nullptr;
  }

  assert(StrVal[0] == '"' && StrVal[StrVal.size()-1] == '"' &&
         "Invalid string token!");

  // Create a Token from the string.
  Token MacroTok;
  MacroTok.startToken();
  MacroTok.setKind(tok::raw_identifier);
  CreateString(StringRef(&StrVal[1], StrVal.size() - 2), MacroTok);

  // Get the IdentifierInfo of MacroToPushTok.
  return LookUpIdentifierInfo(MacroTok);
}

/// \brief Handle \#pragma push_macro.
///
/// The syntax is:
/// \code
///   #pragma push_macro("macro")
/// \endcode
void Preprocessor::HandlePragmaPushMacro(Token &PushMacroTok) {
  // Parse the pragma directive and get the macro IdentifierInfo*.
  IdentifierInfo *IdentInfo = ParsePragmaPushOrPopMacro(PushMacroTok);
  if (!IdentInfo) return;

  // Get the MacroInfo associated with IdentInfo.
  MacroInfo *MI = getMacroInfo(IdentInfo);
 
  if (MI) {
    // Allow the original MacroInfo to be redefined later.
    MI->setIsAllowRedefinitionsWithoutWarning(true);
  }

  // Push the cloned MacroInfo so we can retrieve it later.
  PragmaPushMacroInfo[IdentInfo].push_back(MI);
}

/// \brief Handle \#pragma pop_macro.
///
/// The syntax is:
/// \code
///   #pragma pop_macro("macro")
/// \endcode
void Preprocessor::HandlePragmaPopMacro(Token &PopMacroTok) {
  SourceLocation MessageLoc = PopMacroTok.getLocation();

  // Parse the pragma directive and get the macro IdentifierInfo*.
  IdentifierInfo *IdentInfo = ParsePragmaPushOrPopMacro(PopMacroTok);
  if (!IdentInfo) return;

  // Find the vector<MacroInfo*> associated with the macro.
  llvm::DenseMap<IdentifierInfo*, std::vector<MacroInfo*> >::iterator iter =
    PragmaPushMacroInfo.find(IdentInfo);
  if (iter != PragmaPushMacroInfo.end()) {
    // Forget the MacroInfo currently associated with IdentInfo.
    if (MacroInfo *MI = getMacroInfo(IdentInfo)) {
      if (MI->isWarnIfUnused())
        WarnUnusedMacroLocs.erase(MI->getDefinitionLoc());
      appendMacroDirective(IdentInfo, AllocateUndefMacroDirective(MessageLoc));
    }

    // Get the MacroInfo we want to reinstall.
    MacroInfo *MacroToReInstall = iter->second.back();

    if (MacroToReInstall)
      // Reinstall the previously pushed macro.
      appendDefMacroDirective(IdentInfo, MacroToReInstall, MessageLoc);

    // Pop PragmaPushMacroInfo stack.
    iter->second.pop_back();
    if (iter->second.size() == 0)
      PragmaPushMacroInfo.erase(iter);
  } else {
    Diag(MessageLoc, diag::warn_pragma_pop_macro_no_push)
      << IdentInfo->getName();
  }
}

void Preprocessor::HandlePragmaIncludeAlias(Token &Tok) {
  // We will either get a quoted filename or a bracketed filename, and we 
  // have to track which we got.  The first filename is the source name,
  // and the second name is the mapped filename.  If the first is quoted,
  // the second must be as well (cannot mix and match quotes and brackets).

  // Get the open paren
  Lex(Tok);
  if (Tok.isNot(tok::l_paren)) {
    Diag(Tok, diag::warn_pragma_include_alias_expected) << "(";
    return;
  }

  // We expect either a quoted string literal, or a bracketed name
  Token SourceFilenameTok;
  CurPPLexer->LexIncludeFilename(SourceFilenameTok);
  if (SourceFilenameTok.is(tok::eod)) {
    // The diagnostic has already been handled
    return;
  }

  StringRef SourceFileName;
  SmallString<128> FileNameBuffer;
  if (SourceFilenameTok.is(tok::string_literal) || 
      SourceFilenameTok.is(tok::angle_string_literal)) {
    SourceFileName = getSpelling(SourceFilenameTok, FileNameBuffer);
  } else if (SourceFilenameTok.is(tok::less)) {
    // This could be a path instead of just a name
    FileNameBuffer.push_back('<');
    SourceLocation End;
    if (ConcatenateIncludeName(FileNameBuffer, End))
      return; // Diagnostic already emitted
    SourceFileName = FileNameBuffer;
  } else {
    Diag(Tok, diag::warn_pragma_include_alias_expected_filename);
    return;
  }
  FileNameBuffer.clear();

  // Now we expect a comma, followed by another include name
  Lex(Tok);
  if (Tok.isNot(tok::comma)) {
    Diag(Tok, diag::warn_pragma_include_alias_expected) << ",";
    return;
  }

  Token ReplaceFilenameTok;
  CurPPLexer->LexIncludeFilename(ReplaceFilenameTok);
  if (ReplaceFilenameTok.is(tok::eod)) {
    // The diagnostic has already been handled
    return;
  }

  StringRef ReplaceFileName;
  if (ReplaceFilenameTok.is(tok::string_literal) || 
      ReplaceFilenameTok.is(tok::angle_string_literal)) {
    ReplaceFileName = getSpelling(ReplaceFilenameTok, FileNameBuffer);
  } else if (ReplaceFilenameTok.is(tok::less)) {
    // This could be a path instead of just a name
    FileNameBuffer.push_back('<');
    SourceLocation End;
    if (ConcatenateIncludeName(FileNameBuffer, End))
      return; // Diagnostic already emitted
    ReplaceFileName = FileNameBuffer;
  } else {
    Diag(Tok, diag::warn_pragma_include_alias_expected_filename);
    return;
  }

  // Finally, we expect the closing paren
  Lex(Tok);
  if (Tok.isNot(tok::r_paren)) {
    Diag(Tok, diag::warn_pragma_include_alias_expected) << ")";
    return;
  }

  // Now that we have the source and target filenames, we need to make sure
  // they're both of the same type (angled vs non-angled)
  StringRef OriginalSource = SourceFileName;

  bool SourceIsAngled = 
    GetIncludeFilenameSpelling(SourceFilenameTok.getLocation(), 
                                SourceFileName);
  bool ReplaceIsAngled =
    GetIncludeFilenameSpelling(ReplaceFilenameTok.getLocation(),
                                ReplaceFileName);
  if (!SourceFileName.empty() && !ReplaceFileName.empty() &&
      (SourceIsAngled != ReplaceIsAngled)) {
    unsigned int DiagID;
    if (SourceIsAngled)
      DiagID = diag::warn_pragma_include_alias_mismatch_angle;
    else
      DiagID = diag::warn_pragma_include_alias_mismatch_quote;

    Diag(SourceFilenameTok.getLocation(), DiagID)
      << SourceFileName 
      << ReplaceFileName;

    return;
  }

  // Now we can let the include handler know about this mapping
  getHeaderSearchInfo().AddIncludeAlias(OriginalSource, ReplaceFileName);
}

/// AddPragmaHandler - Add the specified pragma handler to the preprocessor.
/// If 'Namespace' is non-null, then it is a token required to exist on the
/// pragma line before the pragma string starts, e.g. "STDC" or "GCC".
void Preprocessor::AddPragmaHandler(StringRef Namespace,
                                    PragmaHandler *Handler) {
  PragmaNamespace *InsertNS = PragmaHandlers.get();

  // If this is specified to be in a namespace, step down into it.
  if (!Namespace.empty()) {
    // If there is already a pragma handler with the name of this namespace,
    // we either have an error (directive with the same name as a namespace) or
    // we already have the namespace to insert into.
    if (PragmaHandler *Existing = PragmaHandlers->FindHandler(Namespace)) {
      InsertNS = Existing->getIfNamespace();
      assert(InsertNS != nullptr && "Cannot have a pragma namespace and pragma"
             " handler with the same name!");
    } else {
      // Otherwise, this namespace doesn't exist yet, create and insert the
      // handler for it.
      InsertNS = new PragmaNamespace(Namespace);
      PragmaHandlers->AddPragma(InsertNS);
    }
  }

  // Check to make sure we don't already have a pragma for this identifier.
  assert(!InsertNS->FindHandler(Handler->getName()) &&
         "Pragma handler already exists for this identifier!");
  InsertNS->AddPragma(Handler);
}

/// RemovePragmaHandler - Remove the specific pragma handler from the
/// preprocessor. If \arg Namespace is non-null, then it should be the
/// namespace that \arg Handler was added to. It is an error to remove
/// a handler that has not been registered.
void Preprocessor::RemovePragmaHandler(StringRef Namespace,
                                       PragmaHandler *Handler) {
  PragmaNamespace *NS = PragmaHandlers.get();

  // If this is specified to be in a namespace, step down into it.
  if (!Namespace.empty()) {
    PragmaHandler *Existing = PragmaHandlers->FindHandler(Namespace);
    assert(Existing && "Namespace containing handler does not exist!");

    NS = Existing->getIfNamespace();
    assert(NS && "Invalid namespace, registered as a regular pragma handler!");
  }

  NS->RemovePragmaHandler(Handler);

  // If this is a non-default namespace and it is now empty, remove it.
  if (NS != PragmaHandlers.get() && NS->IsEmpty()) {
    PragmaHandlers->RemovePragmaHandler(NS);
    delete NS;
  }
}

bool Preprocessor::LexOnOffSwitch(tok::OnOffSwitch &Result) {
  Token Tok;
  LexUnexpandedToken(Tok);

  if (Tok.isNot(tok::identifier)) {
    Diag(Tok, diag::ext_on_off_switch_syntax);
    return true;
  }
  IdentifierInfo *II = Tok.getIdentifierInfo();
  if (II->isStr("ON"))
    Result = tok::OOS_ON;
  else if (II->isStr("OFF"))
    Result = tok::OOS_OFF;
  else if (II->isStr("DEFAULT"))
    Result = tok::OOS_DEFAULT;
  else {
    Diag(Tok, diag::ext_on_off_switch_syntax);
    return true;
  }

  // Verify that this is followed by EOD.
  LexUnexpandedToken(Tok);
  if (Tok.isNot(tok::eod))
    Diag(Tok, diag::ext_pragma_syntax_eod);
  return false;
}

namespace {
/// PragmaOnceHandler - "\#pragma once" marks the file as atomically included.
struct PragmaOnceHandler : public PragmaHandler {
  PragmaOnceHandler() : PragmaHandler("once") {}
  void HandlePragma(Preprocessor &PP, PragmaIntroducerKind Introducer,
                    Token &OnceTok) override {
    PP.CheckEndOfDirective("pragma once");
    PP.HandlePragmaOnce(OnceTok);
  }
};

/// PragmaMarkHandler - "\#pragma mark ..." is ignored by the compiler, and the
/// rest of the line is not lexed.
struct PragmaMarkHandler : public PragmaHandler {
  PragmaMarkHandler() : PragmaHandler("mark") {}
  void HandlePragma(Preprocessor &PP, PragmaIntroducerKind Introducer,
                    Token &MarkTok) override {
    PP.HandlePragmaMark();
  }
};

/// PragmaPoisonHandler - "\#pragma poison x" marks x as not usable.
struct PragmaPoisonHandler : public PragmaHandler {
  PragmaPoisonHandler() : PragmaHandler("poison") {}
  void HandlePragma(Preprocessor &PP, PragmaIntroducerKind Introducer,
                    Token &PoisonTok) override {
    PP.HandlePragmaPoison(PoisonTok);
  }
};

/// PragmaSystemHeaderHandler - "\#pragma system_header" marks the current file
/// as a system header, which silences warnings in it.
struct PragmaSystemHeaderHandler : public PragmaHandler {
  PragmaSystemHeaderHandler() : PragmaHandler("system_header") {}
  void HandlePragma(Preprocessor &PP, PragmaIntroducerKind Introducer,
                    Token &SHToken) override {
    PP.HandlePragmaSystemHeader(SHToken);
    PP.CheckEndOfDirective("pragma");
  }
};
struct PragmaDependencyHandler : public PragmaHandler {
  PragmaDependencyHandler() : PragmaHandler("dependency") {}
  void HandlePragma(Preprocessor &PP, PragmaIntroducerKind Introducer,
                    Token &DepToken) override {
    PP.HandlePragmaDependency(DepToken);
  }
};

struct PragmaDebugHandler : public PragmaHandler {
  PragmaDebugHandler() : PragmaHandler("__debug") {}
  void HandlePragma(Preprocessor &PP, PragmaIntroducerKind Introducer,
                    Token &DepToken) override {
    Token Tok;
    PP.LexUnexpandedToken(Tok);
    if (Tok.isNot(tok::identifier)) {
      PP.Diag(Tok, diag::warn_pragma_diagnostic_invalid);
      return;
    }
    IdentifierInfo *II = Tok.getIdentifierInfo();

    if (II->isStr("assert")) {
      llvm_unreachable("This is an assertion!");
    } else if (II->isStr("crash")) {
      LLVM_BUILTIN_TRAP;
    } else if (II->isStr("parser_crash")) {
      Token Crasher;
      Crasher.startToken();
      Crasher.setKind(tok::annot_pragma_parser_crash);
      Crasher.setAnnotationRange(SourceRange(Tok.getLocation()));
      PP.EnterToken(Crasher);
    } else if (II->isStr("dump")) {
      Token Identifier;
      PP.LexUnexpandedToken(Identifier);
      if (auto *DumpII = Identifier.getIdentifierInfo()) {
        Token DumpAnnot;
        DumpAnnot.startToken();
        DumpAnnot.setKind(tok::annot_pragma_dump);
        DumpAnnot.setAnnotationRange(
            SourceRange(Tok.getLocation(), Identifier.getLocation()));
        DumpAnnot.setAnnotationValue(DumpII);
        PP.DiscardUntilEndOfDirective();
        PP.EnterToken(DumpAnnot);
      } else {
        PP.Diag(Identifier, diag::warn_pragma_debug_missing_argument)
            << II->getName();
      }
    } else if (II->isStr("llvm_fatal_error")) {
      llvm::report_fatal_error("#pragma clang __debug llvm_fatal_error");
    } else if (II->isStr("llvm_unreachable")) {
      llvm_unreachable("#pragma clang __debug llvm_unreachable");
    } else if (II->isStr("macro")) {
      Token MacroName;
      PP.LexUnexpandedToken(MacroName);
      auto *MacroII = MacroName.getIdentifierInfo();
      if (MacroII)
        PP.dumpMacroInfo(MacroII);
      else
        PP.Diag(MacroName, diag::warn_pragma_debug_missing_argument)
            << II->getName();
    } else if (II->isStr("overflow_stack")) {
      DebugOverflowStack();
    } else if (II->isStr("handle_crash")) {
      llvm::CrashRecoveryContext *CRC =llvm::CrashRecoveryContext::GetCurrent();
      if (CRC)
        CRC->HandleCrash();
    } else if (II->isStr("captured")) {
      HandleCaptured(PP);
    } else {
      PP.Diag(Tok, diag::warn_pragma_debug_unexpected_command)
        << II->getName();
    }

    PPCallbacks *Callbacks = PP.getPPCallbacks();
    if (Callbacks)
      Callbacks->PragmaDebug(Tok.getLocation(), II->getName());
  }

  void HandleCaptured(Preprocessor &PP) {
    // Skip if emitting preprocessed output.
    if (PP.isPreprocessedOutput())
      return;

    Token Tok;
    PP.LexUnexpandedToken(Tok);

    if (Tok.isNot(tok::eod)) {
      PP.Diag(Tok, diag::ext_pp_extra_tokens_at_eol)
        << "pragma clang __debug captured";
      return;
    }

    SourceLocation NameLoc = Tok.getLocation();
    MutableArrayRef<Token> Toks(
        PP.getPreprocessorAllocator().Allocate<Token>(1), 1);
    Toks[0].startToken();
    Toks[0].setKind(tok::annot_pragma_captured);
    Toks[0].setLocation(NameLoc);

    PP.EnterTokenStream(Toks, /*DisableMacroExpansion=*/true);
  }

// Disable MSVC warning about runtime stack overflow.
#ifdef _MSC_VER
    #pragma warning(disable : 4717)
#endif
  static void DebugOverflowStack() {
    void (*volatile Self)() = DebugOverflowStack;
    Self();
  }
#ifdef _MSC_VER
    #pragma warning(default : 4717)
#endif

};

/// PragmaDiagnosticHandler - e.g. '\#pragma GCC diagnostic ignored "-Wformat"'
struct PragmaDiagnosticHandler : public PragmaHandler {
private:
  const char *Namespace;
public:
  explicit PragmaDiagnosticHandler(const char *NS) :
    PragmaHandler("diagnostic"), Namespace(NS) {}
  void HandlePragma(Preprocessor &PP, PragmaIntroducerKind Introducer,
                    Token &DiagToken) override {
    SourceLocation DiagLoc = DiagToken.getLocation();
    Token Tok;
    PP.LexUnexpandedToken(Tok);
    if (Tok.isNot(tok::identifier)) {
      PP.Diag(Tok, diag::warn_pragma_diagnostic_invalid);
      return;
    }
    IdentifierInfo *II = Tok.getIdentifierInfo();
    PPCallbacks *Callbacks = PP.getPPCallbacks();

    if (II->isStr("pop")) {
      if (!PP.getDiagnostics().popMappings(DiagLoc))
        PP.Diag(Tok, diag::warn_pragma_diagnostic_cannot_pop);
      else if (Callbacks)
        Callbacks->PragmaDiagnosticPop(DiagLoc, Namespace);
      return;
    } else if (II->isStr("push")) {
      PP.getDiagnostics().pushMappings(DiagLoc);
      if (Callbacks)
        Callbacks->PragmaDiagnosticPush(DiagLoc, Namespace);
      return;
    }

    diag::Severity SV = llvm::StringSwitch<diag::Severity>(II->getName())
                            .Case("ignored", diag::Severity::Ignored)
                            .Case("warning", diag::Severity::Warning)
                            .Case("error", diag::Severity::Error)
                            .Case("fatal", diag::Severity::Fatal)
                            .Default(diag::Severity());

    if (SV == diag::Severity()) {
      PP.Diag(Tok, diag::warn_pragma_diagnostic_invalid);
      return;
    }

    PP.LexUnexpandedToken(Tok);
    SourceLocation StringLoc = Tok.getLocation();

    std::string WarningName;
    if (!PP.FinishLexStringLiteral(Tok, WarningName, "pragma diagnostic",
                                   /*MacroExpansion=*/false))
      return;

    if (Tok.isNot(tok::eod)) {
      PP.Diag(Tok.getLocation(), diag::warn_pragma_diagnostic_invalid_token);
      return;
    }

    if (WarningName.size() < 3 || WarningName[0] != '-' ||
        (WarningName[1] != 'W' && WarningName[1] != 'R')) {
      PP.Diag(StringLoc, diag::warn_pragma_diagnostic_invalid_option);
      return;
    }

    diag::Flavor Flavor = WarningName[1] == 'W' ? diag::Flavor::WarningOrError
                                                : diag::Flavor::Remark;
    StringRef Group = StringRef(WarningName).substr(2);
    bool unknownDiag = false;
    if (Group == "everything") {
      // Special handling for pragma clang diagnostic ... "-Weverything".
      // There is no formal group named "everything", so there has to be a
      // special case for it.
      PP.getDiagnostics().setSeverityForAll(Flavor, SV, DiagLoc);
    } else
      unknownDiag = PP.getDiagnostics().setSeverityForGroup(Flavor, Group, SV,
                                                            DiagLoc);
    if (unknownDiag)
      PP.Diag(StringLoc, diag::warn_pragma_diagnostic_unknown_warning)
        << WarningName;
    else if (Callbacks)
      Callbacks->PragmaDiagnostic(DiagLoc, Namespace, SV, WarningName);
  }
};

/// "\#pragma warning(...)".  MSVC's diagnostics do not map cleanly to clang's
/// diagnostics, so we don't really implement this pragma.  We parse it and
/// ignore it to avoid -Wunknown-pragma warnings.
struct PragmaWarningHandler : public PragmaHandler {
  PragmaWarningHandler() : PragmaHandler("warning") {}

  void HandlePragma(Preprocessor &PP, PragmaIntroducerKind Introducer,
                    Token &Tok) override {
    // Parse things like:
    // warning(push, 1)
    // warning(pop)
    // warning(disable : 1 2 3 ; error : 4 5 6 ; suppress : 7 8 9)
    SourceLocation DiagLoc = Tok.getLocation();
    PPCallbacks *Callbacks = PP.getPPCallbacks();

    PP.Lex(Tok);
    if (Tok.isNot(tok::l_paren)) {
      PP.Diag(Tok, diag::warn_pragma_warning_expected) << "(";
      return;
    }

    PP.Lex(Tok);
    IdentifierInfo *II = Tok.getIdentifierInfo();

    if (II && II->isStr("push")) {
      // #pragma warning( push[ ,n ] )
      int Level = -1;
      PP.Lex(Tok);
      if (Tok.is(tok::comma)) {
        PP.Lex(Tok);
        uint64_t Value;
        if (Tok.is(tok::numeric_constant) &&
            PP.parseSimpleIntegerLiteral(Tok, Value))
          Level = int(Value);
        if (Level < 0 || Level > 4) {
          PP.Diag(Tok, diag::warn_pragma_warning_push_level);
          return;
        }
      }
      if (Callbacks)
        Callbacks->PragmaWarningPush(DiagLoc, Level);
    } else if (II && II->isStr("pop")) {
      // #pragma warning( pop )
      PP.Lex(Tok);
      if (Callbacks)
        Callbacks->PragmaWarningPop(DiagLoc);
    } else {
      // #pragma warning( warning-specifier : warning-number-list
      //                  [; warning-specifier : warning-number-list...] )
      while (true) {
        II = Tok.getIdentifierInfo();
        if (!II && !Tok.is(tok::numeric_constant)) {
          PP.Diag(Tok, diag::warn_pragma_warning_spec_invalid);
          return;
        }

        // Figure out which warning specifier this is.
        bool SpecifierValid;
        StringRef Specifier;
        llvm::SmallString<1> SpecifierBuf;
        if (II) {
          Specifier = II->getName();
          SpecifierValid = llvm::StringSwitch<bool>(Specifier)
                               .Cases("default", "disable", "error", "once",
                                      "suppress", true)
                               .Default(false);
          // If we read a correct specifier, snatch next token (that should be
          // ":", checked later).
          if (SpecifierValid)
            PP.Lex(Tok);
        } else {
          // Token is a numeric constant. It should be either 1, 2, 3 or 4.
          uint64_t Value;
          Specifier = PP.getSpelling(Tok, SpecifierBuf);
          if (PP.parseSimpleIntegerLiteral(Tok, Value)) {
            SpecifierValid = (Value >= 1) && (Value <= 4);
          } else
            SpecifierValid = false;
          // Next token already snatched by parseSimpleIntegerLiteral.
        }

        if (!SpecifierValid) {
          PP.Diag(Tok, diag::warn_pragma_warning_spec_invalid);
          return;
        }
        if (Tok.isNot(tok::colon)) {
          PP.Diag(Tok, diag::warn_pragma_warning_expected) << ":";
          return;
        }

        // Collect the warning ids.
        SmallVector<int, 4> Ids;
        PP.Lex(Tok);
        while (Tok.is(tok::numeric_constant)) {
          uint64_t Value;
          if (!PP.parseSimpleIntegerLiteral(Tok, Value) || Value == 0 ||
              Value > INT_MAX) {
            PP.Diag(Tok, diag::warn_pragma_warning_expected_number);
            return;
          }
          Ids.push_back(int(Value));
        }
        if (Callbacks)
          Callbacks->PragmaWarning(DiagLoc, Specifier, Ids);

        // Parse the next specifier if there is a semicolon.
        if (Tok.isNot(tok::semi))
          break;
        PP.Lex(Tok);
      }
    }

    if (Tok.isNot(tok::r_paren)) {
      PP.Diag(Tok, diag::warn_pragma_warning_expected) << ")";
      return;
    }

    PP.Lex(Tok);
    if (Tok.isNot(tok::eod))
      PP.Diag(Tok, diag::ext_pp_extra_tokens_at_eol) << "pragma warning";
  }
};

/// PragmaIncludeAliasHandler - "\#pragma include_alias("...")".
struct PragmaIncludeAliasHandler : public PragmaHandler {
  PragmaIncludeAliasHandler() : PragmaHandler("include_alias") {}
  void HandlePragma(Preprocessor &PP, PragmaIntroducerKind Introducer,
                    Token &IncludeAliasTok) override {
    PP.HandlePragmaIncludeAlias(IncludeAliasTok);
  }
};

/// PragmaMessageHandler - Handle the microsoft and gcc \#pragma message
/// extension.  The syntax is:
/// \code
///   #pragma message(string)
/// \endcode
/// OR, in GCC mode:
/// \code
///   #pragma message string
/// \endcode
/// string is a string, which is fully macro expanded, and permits string
/// concatenation, embedded escape characters, etc... See MSDN for more details.
/// Also handles \#pragma GCC warning and \#pragma GCC error which take the same
/// form as \#pragma message.
struct PragmaMessageHandler : public PragmaHandler {
private:
  const PPCallbacks::PragmaMessageKind Kind;
  const StringRef Namespace;

  static const char* PragmaKind(PPCallbacks::PragmaMessageKind Kind,
                                bool PragmaNameOnly = false) {
    switch (Kind) {
      case PPCallbacks::PMK_Message:
        return PragmaNameOnly ? "message" : "pragma message";
      case PPCallbacks::PMK_Warning:
        return PragmaNameOnly ? "warning" : "pragma warning";
      case PPCallbacks::PMK_Error:
        return PragmaNameOnly ? "error" : "pragma error";
    }
    llvm_unreachable("Unknown PragmaMessageKind!");
  }

public:
  PragmaMessageHandler(PPCallbacks::PragmaMessageKind Kind,
                       StringRef Namespace = StringRef())
    : PragmaHandler(PragmaKind(Kind, true)), Kind(Kind), Namespace(Namespace) {}

  void HandlePragma(Preprocessor &PP, PragmaIntroducerKind Introducer,
                    Token &Tok) override {
    SourceLocation MessageLoc = Tok.getLocation();
    PP.Lex(Tok);
    bool ExpectClosingParen = false;
    switch (Tok.getKind()) {
    case tok::l_paren:
      // We have a MSVC style pragma message.
      ExpectClosingParen = true;
      // Read the string.
      PP.Lex(Tok);
      break;
    case tok::string_literal:
      // We have a GCC style pragma message, and we just read the string.
      break;
    default:
#if INTEL_CUSTOMIZATION
      // CQ#367740 - emit a warning and ignore this pragma in IntelCompat mode.
      if (PP.getLangOpts().IntelCompat)
        PP.Diag(MessageLoc, diag::warn_pragma_message_malformed) << Kind;
      else
#endif // INTEL_CUSTOMIZATION
      PP.Diag(MessageLoc, diag::err_pragma_message_malformed) << Kind;
      return;
    }

    std::string MessageString;
    if (!PP.FinishLexStringLiteral(Tok, MessageString, PragmaKind(Kind),
                                   /*MacroExpansion=*/true))
      return;

    if (ExpectClosingParen) {
      if (Tok.isNot(tok::r_paren)) {
        PP.Diag(Tok.getLocation(), diag::err_pragma_message_malformed) << Kind;
        return;
      }
      PP.Lex(Tok);  // eat the r_paren.
    }

    if (Tok.isNot(tok::eod)) {
      PP.Diag(Tok.getLocation(), diag::err_pragma_message_malformed) << Kind;
      return;
    }

    // Output the message.
#if INTEL_CUSTOMIZATION
    // CQ#366856: In icc compatibility mode, don't print diagnostic
    // information, just output the message.
    if (PP.getLangOpts().IntelCompat)
      llvm::outs() << MessageString << "\n";
    else
#endif // INTEL_CUSTOMIZATION
    PP.Diag(MessageLoc, (Kind == PPCallbacks::PMK_Error)
                          ? diag::err_pragma_message
                          : diag::warn_pragma_message) << MessageString;

    // If the pragma is lexically sound, notify any interested PPCallbacks.
    if (PPCallbacks *Callbacks = PP.getPPCallbacks())
      Callbacks->PragmaMessage(MessageLoc, Namespace, Kind, MessageString);
  }
};

/// PragmaPushMacroHandler - "\#pragma push_macro" saves the value of the
/// macro on the top of the stack.
struct PragmaPushMacroHandler : public PragmaHandler {
  PragmaPushMacroHandler() : PragmaHandler("push_macro") {}
  void HandlePragma(Preprocessor &PP, PragmaIntroducerKind Introducer,
                    Token &PushMacroTok) override {
    PP.HandlePragmaPushMacro(PushMacroTok);
  }
};


/// PragmaPopMacroHandler - "\#pragma pop_macro" sets the value of the
/// macro to the value on the top of the stack.
struct PragmaPopMacroHandler : public PragmaHandler {
  PragmaPopMacroHandler() : PragmaHandler("pop_macro") {}
  void HandlePragma(Preprocessor &PP, PragmaIntroducerKind Introducer,
                    Token &PopMacroTok) override {
    PP.HandlePragmaPopMacro(PopMacroTok);
  }
};

// Pragma STDC implementations.

/// PragmaSTDC_FENV_ACCESSHandler - "\#pragma STDC FENV_ACCESS ...".
struct PragmaSTDC_FENV_ACCESSHandler : public PragmaHandler {
  PragmaSTDC_FENV_ACCESSHandler() : PragmaHandler("FENV_ACCESS") {}
  void HandlePragma(Preprocessor &PP, PragmaIntroducerKind Introducer,
                    Token &Tok) override {
    tok::OnOffSwitch OOS;
    if (PP.LexOnOffSwitch(OOS))
     return;
    if (OOS == tok::OOS_ON)
      PP.Diag(Tok, diag::warn_stdc_fenv_access_not_supported);
  }
};

/// PragmaSTDC_CX_LIMITED_RANGEHandler - "\#pragma STDC CX_LIMITED_RANGE ...".
struct PragmaSTDC_CX_LIMITED_RANGEHandler : public PragmaHandler {
  PragmaSTDC_CX_LIMITED_RANGEHandler()
    : PragmaHandler("CX_LIMITED_RANGE") {}
  void HandlePragma(Preprocessor &PP, PragmaIntroducerKind Introducer,
                    Token &Tok) override {
    tok::OnOffSwitch OOS;
    PP.LexOnOffSwitch(OOS);
  }
};

/// PragmaSTDC_UnknownHandler - "\#pragma STDC ...".
struct PragmaSTDC_UnknownHandler : public PragmaHandler {
  PragmaSTDC_UnknownHandler() {}
  void HandlePragma(Preprocessor &PP, PragmaIntroducerKind Introducer,
                    Token &UnknownTok) override {
    // C99 6.10.6p2, unknown forms are not allowed.
    PP.Diag(UnknownTok, diag::ext_stdc_pragma_ignored);
  }
};

/// PragmaARCCFCodeAuditedHandler - 
///   \#pragma clang arc_cf_code_audited begin/end
struct PragmaARCCFCodeAuditedHandler : public PragmaHandler {
  PragmaARCCFCodeAuditedHandler() : PragmaHandler("arc_cf_code_audited") {}
  void HandlePragma(Preprocessor &PP, PragmaIntroducerKind Introducer,
                    Token &NameTok) override {
    SourceLocation Loc = NameTok.getLocation();
    bool IsBegin;

    Token Tok;

    // Lex the 'begin' or 'end'.
    PP.LexUnexpandedToken(Tok);
    const IdentifierInfo *BeginEnd = Tok.getIdentifierInfo();
    if (BeginEnd && BeginEnd->isStr("begin")) {
      IsBegin = true;
    } else if (BeginEnd && BeginEnd->isStr("end")) {
      IsBegin = false;
    } else {
      PP.Diag(Tok.getLocation(), diag::err_pp_arc_cf_code_audited_syntax);
      return;
    }

    // Verify that this is followed by EOD.
    PP.LexUnexpandedToken(Tok);
    if (Tok.isNot(tok::eod))
      PP.Diag(Tok, diag::ext_pp_extra_tokens_at_eol) << "pragma";

    // The start location of the active audit.
    SourceLocation BeginLoc = PP.getPragmaARCCFCodeAuditedLoc();

    // The start location we want after processing this.
    SourceLocation NewLoc;

    if (IsBegin) {
      // Complain about attempts to re-enter an audit.
      if (BeginLoc.isValid()) {
        PP.Diag(Loc, diag::err_pp_double_begin_of_arc_cf_code_audited);
        PP.Diag(BeginLoc, diag::note_pragma_entered_here);
      }
      NewLoc = Loc;
    } else {
      // Complain about attempts to leave an audit that doesn't exist.
      if (!BeginLoc.isValid()) {
        PP.Diag(Loc, diag::err_pp_unmatched_end_of_arc_cf_code_audited);
        return;
      }
      NewLoc = SourceLocation();
    }

    PP.setPragmaARCCFCodeAuditedLoc(NewLoc);
  }
};

#ifdef INTEL_SPECIFIC_IL0_BACKEND
// PragmaPOISONHandler - "#pragma POISON x" marks x as not usable.
struct PragmaPOISONHandler : public PragmaHandler {
  PragmaPOISONHandler() : PragmaHandler("POISON") {}
  virtual void HandlePragma(Preprocessor &PP, PragmaIntroducerKind Introducer,
                            Token &PoisonTok) {
    PP.HandlePragmaPoison(PoisonTok);
  }
};
// PragmaIncludeDirectoryHandler - "#pragma include_directory <dir>" 
struct PragmaIncludeDirectoryHandler : public PragmaHandler {
  PragmaIncludeDirectoryHandler() : PragmaHandler("include_directory") {}
  virtual void HandlePragma(Preprocessor &PP, PragmaIntroducerKind Introducer,
                            Token &FirstTok) {
    Token Tok;
    std::string Dir;

    PP.Lex(Tok);
    //Lex the directory
    if (Tok.isNot(tok::string_literal)) {
      PP.Diag(Tok.getLocation(), diag::x_warn_intel_pragma_expected_common)<<"Path to directory"<<0;
      if (Tok.isNot(tok::eod)) {
        PP.DiscardUntilEndOfDirective();
      }
      return;
    }
    else {
      Dir = StringRef(Tok.getLiteralData(), Tok.getLength());
      if (Dir.empty() || Dir == "\"\"") {
        PP.Diag(Tok.getLocation(), diag::x_warn_intel_pragma_expected_common)<<"Path to directory"<<0;
        if (Tok.isNot(tok::eod)) {
          PP.DiscardUntilEndOfDirective();
        }
        return;
      }
      if (Dir[0] == '\"') {
        Dir.erase(0, 1);
      }
      if (Dir[Dir.length() - 1] == '\"') {
        Dir.erase(Dir.length() - 1, 1);
      }
      PP.Lex(Tok);
    }
    // ignore everything till the end of line
    if (Tok.isNot(tok::eod)) {
      PP.CheckEndOfDirective("pragma include_directory");
    }

    if (const DirectoryEntry *DE = PP.getFileManager().getDirectory(Dir)) {
      DirectoryLookup DL(DE, SrcMgr::C_User, false);
      PP.getHeaderSearchInfo().AddSearchPath(DL, true);
    }
    else {
      PP.Diag(Tok.getLocation(), diag::x_warn_intel_pragma_expected_common)<<"Path to directory"<<0;
      if (Tok.isNot(tok::eod)) {
        PP.DiscardUntilEndOfDirective();
      }
    }
  }
};
#endif  // INTEL_SPECIFIC_IL0_BACKEND

/// PragmaAssumeNonNullHandler -
///   \#pragma clang assume_nonnull begin/end
struct PragmaAssumeNonNullHandler : public PragmaHandler {
  PragmaAssumeNonNullHandler() : PragmaHandler("assume_nonnull") {}
  void HandlePragma(Preprocessor &PP, PragmaIntroducerKind Introducer,
                    Token &NameTok) override {
    SourceLocation Loc = NameTok.getLocation();
    bool IsBegin;

    Token Tok;

    // Lex the 'begin' or 'end'.
    PP.LexUnexpandedToken(Tok);
    const IdentifierInfo *BeginEnd = Tok.getIdentifierInfo();
    if (BeginEnd && BeginEnd->isStr("begin")) {
      IsBegin = true;
    } else if (BeginEnd && BeginEnd->isStr("end")) {
      IsBegin = false;
    } else {
      PP.Diag(Tok.getLocation(), diag::err_pp_assume_nonnull_syntax);
      return;
    }

    // Verify that this is followed by EOD.
    PP.LexUnexpandedToken(Tok);
    if (Tok.isNot(tok::eod))
      PP.Diag(Tok, diag::ext_pp_extra_tokens_at_eol) << "pragma";

    // The start location of the active audit.
    SourceLocation BeginLoc = PP.getPragmaAssumeNonNullLoc();

    // The start location we want after processing this.
    SourceLocation NewLoc;

    if (IsBegin) {
      // Complain about attempts to re-enter an audit.
      if (BeginLoc.isValid()) {
        PP.Diag(Loc, diag::err_pp_double_begin_of_assume_nonnull);
        PP.Diag(BeginLoc, diag::note_pragma_entered_here);
      }
      NewLoc = Loc;
    } else {
      // Complain about attempts to leave an audit that doesn't exist.
      if (!BeginLoc.isValid()) {
        PP.Diag(Loc, diag::err_pp_unmatched_end_of_assume_nonnull);
        return;
      }
      NewLoc = SourceLocation();
    }

    PP.setPragmaAssumeNonNullLoc(NewLoc);
  }
};

/// \brief Handle "\#pragma region [...]"
///
/// The syntax is
/// \code
///   #pragma region [optional name]
///   #pragma endregion [optional comment]
/// \endcode
///
/// \note This is
/// <a href="http://msdn.microsoft.com/en-us/library/b6xkz944(v=vs.80).aspx">editor-only</a>
/// pragma, just skipped by compiler.
struct PragmaRegionHandler : public PragmaHandler {
  PragmaRegionHandler(const char *pragma) : PragmaHandler(pragma) { }

  void HandlePragma(Preprocessor &PP, PragmaIntroducerKind Introducer,
                    Token &NameTok) override {
    // #pragma region: endregion matches can be verified
    // __pragma(region): no sense, but ignored by msvc
    // _Pragma is not valid for MSVC, but there isn't any point
    // to handle a _Pragma differently.
  }
};

}  // end anonymous namespace


/// RegisterBuiltinPragmas - Install the standard preprocessor pragmas:
/// \#pragma GCC poison/system_header/dependency and \#pragma once.
void Preprocessor::RegisterBuiltinPragmas() {
  AddPragmaHandler(new PragmaOnceHandler());
  AddPragmaHandler(new PragmaMarkHandler());
  AddPragmaHandler(new PragmaPushMacroHandler());
  AddPragmaHandler(new PragmaPopMacroHandler());
  AddPragmaHandler(new PragmaMessageHandler(PPCallbacks::PMK_Message));

  // #pragma GCC ...
  AddPragmaHandler("GCC", new PragmaPoisonHandler());
  AddPragmaHandler("GCC", new PragmaSystemHeaderHandler());
  AddPragmaHandler("GCC", new PragmaDependencyHandler());
  AddPragmaHandler("GCC", new PragmaDiagnosticHandler("GCC"));
  AddPragmaHandler("GCC", new PragmaMessageHandler(PPCallbacks::PMK_Warning,
                                                   "GCC"));
  AddPragmaHandler("GCC", new PragmaMessageHandler(PPCallbacks::PMK_Error,
                                                   "GCC"));
  // #pragma clang ...
  AddPragmaHandler("clang", new PragmaPoisonHandler());
  AddPragmaHandler("clang", new PragmaSystemHeaderHandler());
  AddPragmaHandler("clang", new PragmaDebugHandler());
  AddPragmaHandler("clang", new PragmaDependencyHandler());
  AddPragmaHandler("clang", new PragmaDiagnosticHandler("clang"));
  AddPragmaHandler("clang", new PragmaARCCFCodeAuditedHandler());
  AddPragmaHandler("clang", new PragmaAssumeNonNullHandler());

  AddPragmaHandler("STDC", new PragmaSTDC_FENV_ACCESSHandler());
  AddPragmaHandler("STDC", new PragmaSTDC_CX_LIMITED_RANGEHandler());
  AddPragmaHandler("STDC", new PragmaSTDC_UnknownHandler());
#if INTEL_CUSTOMIZATION
  // MS extensions.
  if (LangOpts.MicrosoftExt || LangOpts.IntelCompat) {
    AddPragmaHandler(new PragmaWarningHandler());
    AddPragmaHandler(new PragmaIncludeAliasHandler());
    if (LangOpts.IntelCompat) {
#ifdef INTEL_SPECIFIC_IL0_BACKEND
      AddPragmaHandler(new PragmaPoisonHandler());
      AddPragmaHandler(new PragmaPOISONHandler());
      AddPragmaHandler(new PragmaIncludeDirectoryHandler());
#endif // INTEL_SPECIFIC_IL0_BACKEND
    } else {
      AddPragmaHandler(new PragmaRegionHandler("region"));
      AddPragmaHandler(new PragmaRegionHandler("endregion"));
    }
  }
#else
  // MS extensions.
  if (LangOpts.MicrosoftExt) {
    AddPragmaHandler(new PragmaWarningHandler());
    AddPragmaHandler(new PragmaIncludeAliasHandler());
    AddPragmaHandler(new PragmaRegionHandler("region"));
    AddPragmaHandler(new PragmaRegionHandler("endregion"));
  }
<<<<<<< HEAD
#endif // INTEL_CUSTOMIZATION

=======

  // Pragmas added by plugins
  for (PragmaHandlerRegistry::iterator it = PragmaHandlerRegistry::begin(),
                                       ie = PragmaHandlerRegistry::end();
       it != ie; ++it) {
    AddPragmaHandler(it->instantiate().release());
  }
>>>>>>> d7d45bf8
}

/// Ignore all pragmas, useful for modes such as -Eonly which would otherwise
/// warn about those pragmas being unknown.
void Preprocessor::IgnorePragmas() {
  AddPragmaHandler(new EmptyPragmaHandler());
  // Also ignore all pragmas in all namespaces created
  // in Preprocessor::RegisterBuiltinPragmas().
  AddPragmaHandler("GCC", new EmptyPragmaHandler());
  AddPragmaHandler("clang", new EmptyPragmaHandler());
  if (PragmaHandler *NS = PragmaHandlers->FindHandler("STDC")) {
    // Preprocessor::RegisterBuiltinPragmas() already registers
    // PragmaSTDC_UnknownHandler as the empty handler, so remove it first,
    // otherwise there will be an assert about a duplicate handler.
    PragmaNamespace *STDCNamespace = NS->getIfNamespace();
    assert(STDCNamespace &&
           "Invalid namespace, registered as a regular pragma handler!");
    if (PragmaHandler *Existing = STDCNamespace->FindHandler("", false)) {
      RemovePragmaHandler("STDC", Existing);
      delete Existing;
    }
  }
  AddPragmaHandler("STDC", new EmptyPragmaHandler());
}<|MERGE_RESOLUTION|>--- conflicted
+++ resolved
@@ -1557,6 +1557,7 @@
   AddPragmaHandler("STDC", new PragmaSTDC_FENV_ACCESSHandler());
   AddPragmaHandler("STDC", new PragmaSTDC_CX_LIMITED_RANGEHandler());
   AddPragmaHandler("STDC", new PragmaSTDC_UnknownHandler());
+
 #if INTEL_CUSTOMIZATION
   // MS extensions.
   if (LangOpts.MicrosoftExt || LangOpts.IntelCompat) {
@@ -1581,10 +1582,7 @@
     AddPragmaHandler(new PragmaRegionHandler("region"));
     AddPragmaHandler(new PragmaRegionHandler("endregion"));
   }
-<<<<<<< HEAD
 #endif // INTEL_CUSTOMIZATION
-
-=======
 
   // Pragmas added by plugins
   for (PragmaHandlerRegistry::iterator it = PragmaHandlerRegistry::begin(),
@@ -1592,7 +1590,6 @@
        it != ie; ++it) {
     AddPragmaHandler(it->instantiate().release());
   }
->>>>>>> d7d45bf8
 }
 
 /// Ignore all pragmas, useful for modes such as -Eonly which would otherwise
