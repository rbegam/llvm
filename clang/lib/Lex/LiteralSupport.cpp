//===--- LiteralSupport.cpp - Code to parse and process literals ----------===//
//
//                     The LLVM Compiler Infrastructure
//
// This file is distributed under the University of Illinois Open Source
// License. See LICENSE.TXT for details.
//
//===----------------------------------------------------------------------===//
//
// This file implements the NumericLiteralParser, CharLiteralParser, and
// StringLiteralParser interfaces.
//
//===----------------------------------------------------------------------===//

#include "clang/Lex/LiteralSupport.h"
#include "clang/Basic/CharInfo.h"
#include "clang/Basic/TargetInfo.h"
#include "clang/Lex/LexDiagnostic.h"
#include "clang/Lex/Preprocessor.h"
#include "llvm/ADT/StringExtras.h"
#include "llvm/Support/ConvertUTF.h"
#include "llvm/Support/ErrorHandling.h"

using namespace clang;

static unsigned getCharWidth(tok::TokenKind kind, const TargetInfo &Target) {
  switch (kind) {
  default: llvm_unreachable("Unknown token type!");
  case tok::char_constant:
  case tok::string_literal:
  case tok::utf8_char_constant:
  case tok::utf8_string_literal:
    return Target.getCharWidth();
  case tok::wide_char_constant:
  case tok::wide_string_literal:
    return Target.getWCharWidth();
  case tok::utf16_char_constant:
  case tok::utf16_string_literal:
    return Target.getChar16Width();
  case tok::utf32_char_constant:
  case tok::utf32_string_literal:
    return Target.getChar32Width();
  }
}

static CharSourceRange MakeCharSourceRange(const LangOptions &Features,
                                           FullSourceLoc TokLoc,
                                           const char *TokBegin,
                                           const char *TokRangeBegin,
                                           const char *TokRangeEnd) {
  SourceLocation Begin =
    Lexer::AdvanceToTokenCharacter(TokLoc, TokRangeBegin - TokBegin,
                                   TokLoc.getManager(), Features);
  SourceLocation End =
    Lexer::AdvanceToTokenCharacter(Begin, TokRangeEnd - TokRangeBegin,
                                   TokLoc.getManager(), Features);
  return CharSourceRange::getCharRange(Begin, End);
}

/// \brief Produce a diagnostic highlighting some portion of a literal.
///
/// Emits the diagnostic \p DiagID, highlighting the range of characters from
/// \p TokRangeBegin (inclusive) to \p TokRangeEnd (exclusive), which must be
/// a substring of a spelling buffer for the token beginning at \p TokBegin.
static DiagnosticBuilder Diag(DiagnosticsEngine *Diags,
                              const LangOptions &Features, FullSourceLoc TokLoc,
                              const char *TokBegin, const char *TokRangeBegin,
                              const char *TokRangeEnd, unsigned DiagID) {
  SourceLocation Begin =
    Lexer::AdvanceToTokenCharacter(TokLoc, TokRangeBegin - TokBegin,
                                   TokLoc.getManager(), Features);
  return Diags->Report(Begin, DiagID) <<
    MakeCharSourceRange(Features, TokLoc, TokBegin, TokRangeBegin, TokRangeEnd);
}

/// ProcessCharEscape - Parse a standard C escape sequence, which can occur in
/// either a character or a string literal.
static unsigned ProcessCharEscape(const char *ThisTokBegin,
                                  const char *&ThisTokBuf,
                                  const char *ThisTokEnd, bool &HadError,
                                  FullSourceLoc Loc, unsigned CharWidth,
                                  DiagnosticsEngine *Diags,
                                  const LangOptions &Features) {
  const char *EscapeBegin = ThisTokBuf;

  // Skip the '\' char.
  ++ThisTokBuf;

  // We know that this character can't be off the end of the buffer, because
  // that would have been \", which would not have been the end of string.
  unsigned ResultChar = *ThisTokBuf++;
  switch (ResultChar) {
  // These map to themselves.
  case '\\': case '\'': case '"': case '?': break;

    // These have fixed mappings.
  case 'a':
    // TODO: K&R: the meaning of '\\a' is different in traditional C
    ResultChar = 7;
    break;
  case 'b':
    ResultChar = 8;
    break;
  case 'e':
    if (Diags)
      Diag(Diags, Features, Loc, ThisTokBegin, EscapeBegin, ThisTokBuf,
           diag::ext_nonstandard_escape) << "e";
    ResultChar = 27;
    break;
  case 'E':
    if (Diags)
      Diag(Diags, Features, Loc, ThisTokBegin, EscapeBegin, ThisTokBuf,
           diag::ext_nonstandard_escape) << "E";
    ResultChar = 27;
    break;
  case 'f':
    ResultChar = 12;
    break;
  case 'n':
    ResultChar = 10;
    break;
  case 'r':
    ResultChar = 13;
    break;
  case 't':
    ResultChar = 9;
    break;
  case 'v':
    ResultChar = 11;
    break;
  case 'x': { // Hex escape.
    ResultChar = 0;
    if (ThisTokBuf == ThisTokEnd || !isHexDigit(*ThisTokBuf)) {
      if (Diags)
        Diag(Diags, Features, Loc, ThisTokBegin, EscapeBegin, ThisTokBuf,
             diag::err_hex_escape_no_digits) << "x";
      HadError = 1;
      break;
    }

    // Hex escapes are a maximal series of hex digits.
    bool Overflow = false;
    for (; ThisTokBuf != ThisTokEnd; ++ThisTokBuf) {
      int CharVal = llvm::hexDigitValue(ThisTokBuf[0]);
      if (CharVal == -1) break;
      // About to shift out a digit?
      if (ResultChar & 0xF0000000)
        Overflow = true;
      ResultChar <<= 4;
      ResultChar |= CharVal;
    }

    // See if any bits will be truncated when evaluated as a character.
    if (CharWidth != 32 && (ResultChar >> CharWidth) != 0) {
      Overflow = true;
      ResultChar &= ~0U >> (32-CharWidth);
    }

    // Check for overflow.
    if (Overflow && Diags)   // Too many digits to fit in
      Diag(Diags, Features, Loc, ThisTokBegin, EscapeBegin, ThisTokBuf,
           diag::err_escape_too_large) << 0;
    break;
  }
  case '0': case '1': case '2': case '3':
  case '4': case '5': case '6': case '7': {
    // Octal escapes.
    --ThisTokBuf;
    ResultChar = 0;

    // Octal escapes are a series of octal digits with maximum length 3.
    // "\0123" is a two digit sequence equal to "\012" "3".
    unsigned NumDigits = 0;
    do {
      ResultChar <<= 3;
      ResultChar |= *ThisTokBuf++ - '0';
      ++NumDigits;
    } while (ThisTokBuf != ThisTokEnd && NumDigits < 3 &&
             ThisTokBuf[0] >= '0' && ThisTokBuf[0] <= '7');

    // Check for overflow.  Reject '\777', but not L'\777'.
    if (CharWidth != 32 && (ResultChar >> CharWidth) != 0) {
      if (Diags)
        Diag(Diags, Features, Loc, ThisTokBegin, EscapeBegin, ThisTokBuf,
             diag::err_escape_too_large) << 1;
      ResultChar &= ~0U >> (32-CharWidth);
    }
    break;
  }

    // Otherwise, these are not valid escapes.
  case '(': case '{': case '[': case '%':
    // GCC accepts these as extensions.  We warn about them as such though.
    if (Diags)
      Diag(Diags, Features, Loc, ThisTokBegin, EscapeBegin, ThisTokBuf,
           diag::ext_nonstandard_escape)
        << std::string(1, ResultChar);
    break;
  default:
    if (!Diags)
      break;

    if (isPrintable(ResultChar))
      Diag(Diags, Features, Loc, ThisTokBegin, EscapeBegin, ThisTokBuf,
           diag::ext_unknown_escape)
        << std::string(1, ResultChar);
    else
      Diag(Diags, Features, Loc, ThisTokBegin, EscapeBegin, ThisTokBuf,
           diag::ext_unknown_escape)
        << "x" + llvm::utohexstr(ResultChar);
    break;
  }

  return ResultChar;
}

static void appendCodePoint(unsigned Codepoint,
                            llvm::SmallVectorImpl<char> &Str) {
  char ResultBuf[4];
  char *ResultPtr = ResultBuf;
  bool Res = llvm::ConvertCodePointToUTF8(Codepoint, ResultPtr);
  (void)Res;
  assert(Res && "Unexpected conversion failure");
  Str.append(ResultBuf, ResultPtr);
}

void clang::expandUCNs(SmallVectorImpl<char> &Buf, StringRef Input) {
  for (StringRef::iterator I = Input.begin(), E = Input.end(); I != E; ++I) {
    if (*I != '\\') {
      Buf.push_back(*I);
      continue;
    }

    ++I;
    assert(*I == 'u' || *I == 'U');

    unsigned NumHexDigits;
    if (*I == 'u')
      NumHexDigits = 4;
    else
      NumHexDigits = 8;

    assert(I + NumHexDigits <= E);

    uint32_t CodePoint = 0;
    for (++I; NumHexDigits != 0; ++I, --NumHexDigits) {
      unsigned Value = llvm::hexDigitValue(*I);
      assert(Value != -1U);

      CodePoint <<= 4;
      CodePoint += Value;
    }

    appendCodePoint(CodePoint, Buf);
    --I;
  }
}

/// ProcessUCNEscape - Read the Universal Character Name, check constraints and
/// return the UTF32.
static bool ProcessUCNEscape(const char *ThisTokBegin, const char *&ThisTokBuf,
                             const char *ThisTokEnd,
                             uint32_t &UcnVal, unsigned short &UcnLen,
                             FullSourceLoc Loc, DiagnosticsEngine *Diags, 
                             const LangOptions &Features,
                             bool in_char_string_literal = false) {
  const char *UcnBegin = ThisTokBuf;

  // Skip the '\u' char's.
  ThisTokBuf += 2;

  if (ThisTokBuf == ThisTokEnd || !isHexDigit(*ThisTokBuf)) {
    if (Diags)
      Diag(Diags, Features, Loc, ThisTokBegin, UcnBegin, ThisTokBuf,
           diag::err_hex_escape_no_digits) << StringRef(&ThisTokBuf[-1], 1);
    return false;
  }
  UcnLen = (ThisTokBuf[-1] == 'u' ? 4 : 8);
  unsigned short UcnLenSave = UcnLen;
  for (; ThisTokBuf != ThisTokEnd && UcnLenSave; ++ThisTokBuf, UcnLenSave--) {
    int CharVal = llvm::hexDigitValue(ThisTokBuf[0]);
    if (CharVal == -1) break;
    UcnVal <<= 4;
    UcnVal |= CharVal;
  }
  // If we didn't consume the proper number of digits, there is a problem.
  if (UcnLenSave) {
    if (Diags)
      Diag(Diags, Features, Loc, ThisTokBegin, UcnBegin, ThisTokBuf,
           diag::err_ucn_escape_incomplete);
    return false;
  }

  // Check UCN constraints (C99 6.4.3p2) [C++11 lex.charset p2]
  if ((0xD800 <= UcnVal && UcnVal <= 0xDFFF) || // surrogate codepoints
      UcnVal > 0x10FFFF) {                      // maximum legal UTF32 value
    if (Diags)
      Diag(Diags, Features, Loc, ThisTokBegin, UcnBegin, ThisTokBuf,
           diag::err_ucn_escape_invalid);
    return false;
  }

  // C++11 allows UCNs that refer to control characters and basic source
  // characters inside character and string literals
  if (UcnVal < 0xa0 &&
      (UcnVal != 0x24 && UcnVal != 0x40 && UcnVal != 0x60)) {  // $, @, `
    bool IsError = (!Features.CPlusPlus11 || !in_char_string_literal);
    if (Diags) {
      char BasicSCSChar = UcnVal;
      if (UcnVal >= 0x20 && UcnVal < 0x7f)
        Diag(Diags, Features, Loc, ThisTokBegin, UcnBegin, ThisTokBuf,
             IsError ? diag::err_ucn_escape_basic_scs :
                       diag::warn_cxx98_compat_literal_ucn_escape_basic_scs)
            << StringRef(&BasicSCSChar, 1);
      else
        Diag(Diags, Features, Loc, ThisTokBegin, UcnBegin, ThisTokBuf,
             IsError ? diag::err_ucn_control_character :
                       diag::warn_cxx98_compat_literal_ucn_control_character);
    }
    if (IsError)
      return false;
  }

  if (!Features.CPlusPlus && !Features.C99 && Diags)
    Diag(Diags, Features, Loc, ThisTokBegin, UcnBegin, ThisTokBuf,
         diag::warn_ucn_not_valid_in_c89_literal);

  return true;
}

/// MeasureUCNEscape - Determine the number of bytes within the resulting string
/// which this UCN will occupy.
static int MeasureUCNEscape(const char *ThisTokBegin, const char *&ThisTokBuf,
                            const char *ThisTokEnd, unsigned CharByteWidth,
                            const LangOptions &Features, bool &HadError) {
  // UTF-32: 4 bytes per escape.
  if (CharByteWidth == 4)
    return 4;

  uint32_t UcnVal = 0;
  unsigned short UcnLen = 0;
  FullSourceLoc Loc;

  if (!ProcessUCNEscape(ThisTokBegin, ThisTokBuf, ThisTokEnd, UcnVal,
                        UcnLen, Loc, nullptr, Features, true)) {
    HadError = true;
    return 0;
  }

  // UTF-16: 2 bytes for BMP, 4 bytes otherwise.
  if (CharByteWidth == 2)
    return UcnVal <= 0xFFFF ? 2 : 4;

  // UTF-8.
  if (UcnVal < 0x80)
    return 1;
  if (UcnVal < 0x800)
    return 2;
  if (UcnVal < 0x10000)
    return 3;
  return 4;
}

/// EncodeUCNEscape - Read the Universal Character Name, check constraints and
/// convert the UTF32 to UTF8 or UTF16. This is a subroutine of
/// StringLiteralParser. When we decide to implement UCN's for identifiers,
/// we will likely rework our support for UCN's.
static void EncodeUCNEscape(const char *ThisTokBegin, const char *&ThisTokBuf,
                            const char *ThisTokEnd,
                            char *&ResultBuf, bool &HadError,
                            FullSourceLoc Loc, unsigned CharByteWidth,
                            DiagnosticsEngine *Diags,
                            const LangOptions &Features) {
  typedef uint32_t UTF32;
  UTF32 UcnVal = 0;
  unsigned short UcnLen = 0;
  if (!ProcessUCNEscape(ThisTokBegin, ThisTokBuf, ThisTokEnd, UcnVal, UcnLen,
                        Loc, Diags, Features, true)) {
    HadError = true;
    return;
  }

  assert((CharByteWidth == 1 || CharByteWidth == 2 || CharByteWidth == 4) &&
         "only character widths of 1, 2, or 4 bytes supported");

  (void)UcnLen;
  assert((UcnLen== 4 || UcnLen== 8) && "only ucn length of 4 or 8 supported");

  if (CharByteWidth == 4) {
    // FIXME: Make the type of the result buffer correct instead of
    // using reinterpret_cast.
    UTF32 *ResultPtr = reinterpret_cast<UTF32*>(ResultBuf);
    *ResultPtr = UcnVal;
    ResultBuf += 4;
    return;
  }

  if (CharByteWidth == 2) {
    // FIXME: Make the type of the result buffer correct instead of
    // using reinterpret_cast.
    UTF16 *ResultPtr = reinterpret_cast<UTF16*>(ResultBuf);

    if (UcnVal <= (UTF32)0xFFFF) {
      *ResultPtr = UcnVal;
      ResultBuf += 2;
      return;
    }

    // Convert to UTF16.
    UcnVal -= 0x10000;
    *ResultPtr     = 0xD800 + (UcnVal >> 10);
    *(ResultPtr+1) = 0xDC00 + (UcnVal & 0x3FF);
    ResultBuf += 4;
    return;
  }

  assert(CharByteWidth == 1 && "UTF-8 encoding is only for 1 byte characters");

  // Now that we've parsed/checked the UCN, we convert from UTF32->UTF8.
  // The conversion below was inspired by:
  //   http://www.unicode.org/Public/PROGRAMS/CVTUTF/ConvertUTF.c
  // First, we determine how many bytes the result will require.
  typedef uint8_t UTF8;

  unsigned short bytesToWrite = 0;
  if (UcnVal < (UTF32)0x80)
    bytesToWrite = 1;
  else if (UcnVal < (UTF32)0x800)
    bytesToWrite = 2;
  else if (UcnVal < (UTF32)0x10000)
    bytesToWrite = 3;
  else
    bytesToWrite = 4;

  const unsigned byteMask = 0xBF;
  const unsigned byteMark = 0x80;

  // Once the bits are split out into bytes of UTF8, this is a mask OR-ed
  // into the first byte, depending on how many bytes follow.
  static const UTF8 firstByteMark[5] = {
    0x00, 0x00, 0xC0, 0xE0, 0xF0
  };
  // Finally, we write the bytes into ResultBuf.
  ResultBuf += bytesToWrite;
  switch (bytesToWrite) { // note: everything falls through.
  case 4: *--ResultBuf = (UTF8)((UcnVal | byteMark) & byteMask); UcnVal >>= 6;
  case 3: *--ResultBuf = (UTF8)((UcnVal | byteMark) & byteMask); UcnVal >>= 6;
  case 2: *--ResultBuf = (UTF8)((UcnVal | byteMark) & byteMask); UcnVal >>= 6;
  case 1: *--ResultBuf = (UTF8) (UcnVal | firstByteMark[bytesToWrite]);
  }
  // Update the buffer.
  ResultBuf += bytesToWrite;
}


///       integer-constant: [C99 6.4.4.1]
///         decimal-constant integer-suffix
///         octal-constant integer-suffix
///         hexadecimal-constant integer-suffix
///         binary-literal integer-suffix [GNU, C++1y]
///       user-defined-integer-literal: [C++11 lex.ext]
///         decimal-literal ud-suffix
///         octal-literal ud-suffix
///         hexadecimal-literal ud-suffix
///         binary-literal ud-suffix [GNU, C++1y]
///       decimal-constant:
///         nonzero-digit
///         decimal-constant digit
///       octal-constant:
///         0
///         octal-constant octal-digit
///       hexadecimal-constant:
///         hexadecimal-prefix hexadecimal-digit
///         hexadecimal-constant hexadecimal-digit
///       hexadecimal-prefix: one of
///         0x 0X
///       binary-literal:
///         0b binary-digit
///         0B binary-digit
///         binary-literal binary-digit
///       integer-suffix:
///         unsigned-suffix [long-suffix]
///         unsigned-suffix [long-long-suffix]
///         long-suffix [unsigned-suffix]
///         long-long-suffix [unsigned-sufix]
///       nonzero-digit:
///         1 2 3 4 5 6 7 8 9
///       octal-digit:
///         0 1 2 3 4 5 6 7
///       hexadecimal-digit:
///         0 1 2 3 4 5 6 7 8 9
///         a b c d e f
///         A B C D E F
///       binary-digit:
///         0
///         1
///       unsigned-suffix: one of
///         u U
///       long-suffix: one of
///         l L
///       long-long-suffix: one of
///         ll LL
///
///       floating-constant: [C99 6.4.4.2]
///         TODO: add rules...
///
NumericLiteralParser::NumericLiteralParser(StringRef TokSpelling,
                                           SourceLocation TokLoc,
                                           Preprocessor &PP)
  : PP(PP), ThisTokBegin(TokSpelling.begin()), ThisTokEnd(TokSpelling.end()) {

  // This routine assumes that the range begin/end matches the regex for integer
  // and FP constants (specifically, the 'pp-number' regex), and assumes that
  // the byte at "*end" is both valid and not part of the regex.  Because of
  // this, it doesn't have to check for 'overscan' in various places.
  assert(!isPreprocessingNumberBody(*ThisTokEnd) && "didn't maximally munch?");

  s = DigitsBegin = ThisTokBegin;
  saw_exponent = false;
  saw_period = false;
  saw_ud_suffix = false;
  isLong = false;
  isUnsigned = false;
  isLongLong = false;
  isHalf = false;
  isFloat = false;
#if INTEL_CUSTOMIZATION
  isFloat128 = false;
#endif  // INTEL_CUSTOMIZATION
  isImaginary = false;
  isFloat128 = false;
  MicrosoftInteger = 0;
  hadError = false;

  if (*s == '0') { // parse radix
    ParseNumberStartingWithZero(TokLoc);
    if (hadError)
      return;
  } else { // the first digit is non-zero
    radix = 10;
    s = SkipDigits(s);
    if (s == ThisTokEnd) {
      // Done.
    } else {
      ParseDecimalOrOctalCommon(TokLoc);
      if (hadError)
        return;
    }
  }

  SuffixBegin = s;
  checkSeparator(TokLoc, s, CSK_AfterDigits);

  // Parse the suffix.  At this point we can classify whether we have an FP or
  // integer constant.
  bool isFPConstant = isFloatingLiteral();
  const char *ImaginarySuffixLoc = nullptr;

  // Loop over all of the characters of the suffix.  If we see something bad,
  // we break out of the loop.
  for (; s != ThisTokEnd; ++s) {
    switch (*s) {
    case 'h':      // FP Suffix for "half".
    case 'H':
      // OpenCL Extension v1.2 s9.5 - h or H suffix for half type.
      if (!PP.getLangOpts().Half) break;
      if (!isFPConstant) break;  // Error for integer constant.
      if (isHalf || isFloat || isLong) break; // HH, FH, LH invalid.
      isHalf = true;
      continue;  // Success.
    case 'f':      // FP Suffix for "float"
    case 'F':
      if (!isFPConstant) break;  // Error for integer constant.
<<<<<<< HEAD
#if INTEL_CUSTOMIZATION
      // HF, FF, LF, F128 invalid.
      if (isHalf || isFloat || isLong || isFloat128) break;
      if (isHalf || isFloat || isLong) break; // HF, FF, LF invalid.
#endif  // INTEL_CUSTOMIZATION
      isFloat = true;
      continue;  // Success.
#if INTEL_CUSTOMIZATION
    case 'q':      // FP Suffix for "_Quad"
    case 'Q':
      if (!PP.getLangOpts().Float128) break;
      if (!isFPConstant) break;  // Error for integer constant.
      if (isFloat || isLong || isFloat128) break; // FF, LF invalid.
      isFloat128 = true;
      continue;  // Success.
#endif  // INTEL_CUSTOMIZATION
=======
      if (isHalf || isFloat || isLong || isFloat128)
        break; // HF, FF, LF, QF invalid.
      isFloat = true;
      continue;  // Success.
    case 'q':    // FP Suffix for "__float128"
    case 'Q':
      if (!isFPConstant) break;  // Error for integer constant.
      if (isHalf || isFloat || isLong || isFloat128)
        break; // HQ, FQ, LQ, QQ invalid.
      isFloat128 = true;
      continue;  // Success.
>>>>>>> e39c8143
    case 'u':
    case 'U':
      if (isFPConstant) break;  // Error for floating constant.
      if (isUnsigned) break;    // Cannot be repeated.
      isUnsigned = true;
      continue;  // Success.
    case 'l':
    case 'L':
<<<<<<< HEAD
#if INTEL_CUSTOMIZATION
      if (isLong || isLongLong || isFloat128) break;  // Cannot be repeated.
#endif  // INTEL_CUSTOMIZATION
      if (isHalf || isFloat) break;     // LH, LF invalid.
=======
      if (isLong || isLongLong) break;  // Cannot be repeated.
      if (isHalf || isFloat || isFloat128) break;     // LH, LF, LQ invalid.
>>>>>>> e39c8143

      // Check for long long.  The L's need to be adjacent and the same case.
      if (s[1] == s[0]) {
        assert(s + 1 < ThisTokEnd && "didn't maximally munch?");
        if (isFPConstant) break;        // long long invalid for floats.
        isLongLong = true;
        ++s;  // Eat both of them.
      } else {
        isLong = true;
      }
      continue;  // Success.
    case 'i':
    case 'I':
#if INTEL_CUSTOMIZATION
      if (!isLong && !isLongLong && !isFloat && !isFloat128) {
#else
      if (PP.getLangOpts().MicrosoftExt) {
#endif  // INTEL_CUSTOMIZATION
        if (isLong || isLongLong || MicrosoftInteger)
          break;

        if (!isFPConstant) {
          // Allow i8, i16, i32, and i64.
          switch (s[1]) {
          case '8':
            s += 2; // i8 suffix
            MicrosoftInteger = 8;
            break;
          case '1':
            if (s[2] == '6') {
              s += 3; // i16 suffix
              MicrosoftInteger = 16;
            }
            break;
          case '3':
            if (s[2] == '2') {
              s += 3; // i32 suffix
              MicrosoftInteger = 32;
            }
            break;
          case '6':
            if (s[2] == '4') {
              s += 3; // i64 suffix
              MicrosoftInteger = 64;
            }
            break;
          default:
            break;
          }
        }
        if (MicrosoftInteger) {
          assert(s <= ThisTokEnd && "didn't maximally munch?");
          break;
        }
      }
      // "i", "if", and "il" are user-defined suffixes in C++1y.
      if (*s == 'i' && PP.getLangOpts().CPlusPlus14)
        break;
      // fall through.
    case 'j':
    case 'J':
      if (isImaginary) break;   // Cannot be repeated.
      isImaginary = true;
      ImaginarySuffixLoc = s;
      continue;  // Success.
    }
#if INTEL_CUSTOMIZATION
    // CQ#369184 - decimal types are not supported, so handle this gracefully.
    if (PP.getLangOpts().IntelCompat)
      if ((*s == 'd' || *s == 'D') && s + 1 != ThisTokEnd)
        switch (s[1]) {
        case 'd':
        case 'D':
        case 'f':
        case 'F':
        case 'l':
        case 'L':
          SourceLocation SuffixLoc =
              PP.AdvanceToTokenCharacter(TokLoc, SuffixBegin - ThisTokBegin);
          PP.Diag(SuffixLoc, diag::err_decimal_ext_unsupported);
          hadError = true;
          return;
        }
#endif // INTEL_CUSTOMIZATION
    // If we reached here, there was an error or a ud-suffix.
    break;
  }

  if (s != ThisTokEnd) {
    // FIXME: Don't bother expanding UCNs if !tok.hasUCN().
    expandUCNs(UDSuffixBuf, StringRef(SuffixBegin, ThisTokEnd - SuffixBegin));
    if (isValidUDSuffix(PP.getLangOpts(), UDSuffixBuf)) {
      // Any suffix pieces we might have parsed are actually part of the
      // ud-suffix.
      isLong = false;
      isUnsigned = false;
      isLongLong = false;
      isFloat = false;
      isHalf = false;
      isImaginary = false;
      MicrosoftInteger = 0;

      saw_ud_suffix = true;
      return;
    }

    // Report an error if there are any.
    PP.Diag(PP.AdvanceToTokenCharacter(TokLoc, SuffixBegin - ThisTokBegin),
            diag::err_invalid_suffix_constant)
      << StringRef(SuffixBegin, ThisTokEnd-SuffixBegin) << isFPConstant;
    hadError = true;
    return;
  }

  if (isImaginary) {
    PP.Diag(PP.AdvanceToTokenCharacter(TokLoc,
                                       ImaginarySuffixLoc - ThisTokBegin),
            diag::ext_imaginary_constant);
  }
}

/// ParseDecimalOrOctalCommon - This method is called for decimal or octal
/// numbers. It issues an error for illegal digits, and handles floating point
/// parsing. If it detects a floating point number, the radix is set to 10.
void NumericLiteralParser::ParseDecimalOrOctalCommon(SourceLocation TokLoc){
  assert((radix == 8 || radix == 10) && "Unexpected radix");

  // If we have a hex digit other than 'e' (which denotes a FP exponent) then
  // the code is using an incorrect base.
  if (isHexDigit(*s) && *s != 'e' && *s != 'E') {
    PP.Diag(PP.AdvanceToTokenCharacter(TokLoc, s-ThisTokBegin),
            diag::err_invalid_digit) << StringRef(s, 1) << (radix == 8 ? 1 : 0);
    hadError = true;
    return;
  }

  if (*s == '.') {
    checkSeparator(TokLoc, s, CSK_AfterDigits);
    s++;
    radix = 10;
    saw_period = true;
    checkSeparator(TokLoc, s, CSK_BeforeDigits);
    s = SkipDigits(s); // Skip suffix.
  }
  if (*s == 'e' || *s == 'E') { // exponent
    checkSeparator(TokLoc, s, CSK_AfterDigits);
    const char *Exponent = s;
    s++;
    radix = 10;
    saw_exponent = true;
    if (*s == '+' || *s == '-')  s++; // sign
    const char *first_non_digit = SkipDigits(s);
    if (containsDigits(s, first_non_digit)) {
      checkSeparator(TokLoc, s, CSK_BeforeDigits);
      s = first_non_digit;
    } else {
      PP.Diag(PP.AdvanceToTokenCharacter(TokLoc, Exponent-ThisTokBegin),
              diag::err_exponent_has_no_digits);
      hadError = true;
      return;
    }
  }
}

/// Determine whether a suffix is a valid ud-suffix. We avoid treating reserved
/// suffixes as ud-suffixes, because the diagnostic experience is better if we
/// treat it as an invalid suffix.
bool NumericLiteralParser::isValidUDSuffix(const LangOptions &LangOpts,
                                           StringRef Suffix) {
  if (!LangOpts.CPlusPlus11 || Suffix.empty())
    return false;

  // By C++11 [lex.ext]p10, ud-suffixes starting with an '_' are always valid.
  if (Suffix[0] == '_')
    return true;

  // In C++11, there are no library suffixes.
  if (!LangOpts.CPlusPlus14)
    return false;

  // In C++1y, "s", "h", "min", "ms", "us", and "ns" are used in the library.
  // Per tweaked N3660, "il", "i", and "if" are also used in the library.
  return llvm::StringSwitch<bool>(Suffix)
      .Cases("h", "min", "s", true)
      .Cases("ms", "us", "ns", true)
      .Cases("il", "i", "if", true)
      .Default(false);
}

void NumericLiteralParser::checkSeparator(SourceLocation TokLoc,
                                          const char *Pos,
                                          CheckSeparatorKind IsAfterDigits) {
  if (IsAfterDigits == CSK_AfterDigits) {
    if (Pos == ThisTokBegin)
      return;
    --Pos;
  } else if (Pos == ThisTokEnd)
    return;

  if (isDigitSeparator(*Pos))
    PP.Diag(PP.AdvanceToTokenCharacter(TokLoc, Pos - ThisTokBegin),
            diag::err_digit_separator_not_between_digits)
      << IsAfterDigits;
}

/// ParseNumberStartingWithZero - This method is called when the first character
/// of the number is found to be a zero.  This means it is either an octal
/// number (like '04') or a hex number ('0x123a') a binary number ('0b1010') or
/// a floating point number (01239.123e4).  Eat the prefix, determining the
/// radix etc.
void NumericLiteralParser::ParseNumberStartingWithZero(SourceLocation TokLoc) {
  assert(s[0] == '0' && "Invalid method call");
  s++;

  int c1 = s[0];

  // Handle a hex number like 0x1234.
  if ((c1 == 'x' || c1 == 'X') && (isHexDigit(s[1]) || s[1] == '.')) {
    s++;
    assert(s < ThisTokEnd && "didn't maximally munch?");
    radix = 16;
    DigitsBegin = s;
    s = SkipHexDigits(s);
    bool HasSignificandDigits = containsDigits(DigitsBegin, s);
    if (s == ThisTokEnd) {
      // Done.
    } else if (*s == '.') {
      s++;
      saw_period = true;
      const char *floatDigitsBegin = s;
      s = SkipHexDigits(s);
      if (containsDigits(floatDigitsBegin, s))
        HasSignificandDigits = true;
      if (HasSignificandDigits)
        checkSeparator(TokLoc, floatDigitsBegin, CSK_BeforeDigits);
    }

    if (!HasSignificandDigits) {
      PP.Diag(PP.AdvanceToTokenCharacter(TokLoc, s - ThisTokBegin),
              diag::err_hex_constant_requires)
          << PP.getLangOpts().CPlusPlus << 1;
      hadError = true;
      return;
    }

    // A binary exponent can appear with or with a '.'. If dotted, the
    // binary exponent is required.
    if (*s == 'p' || *s == 'P') {
      checkSeparator(TokLoc, s, CSK_AfterDigits);
      const char *Exponent = s;
      s++;
      saw_exponent = true;
      if (*s == '+' || *s == '-')  s++; // sign
      const char *first_non_digit = SkipDigits(s);
      if (!containsDigits(s, first_non_digit)) {
        PP.Diag(PP.AdvanceToTokenCharacter(TokLoc, Exponent-ThisTokBegin),
                diag::err_exponent_has_no_digits);
        hadError = true;
        return;
      }
      checkSeparator(TokLoc, s, CSK_BeforeDigits);
      s = first_non_digit;

      if (!PP.getLangOpts().HexFloats)
        PP.Diag(TokLoc, PP.getLangOpts().CPlusPlus
                            ? diag::ext_hex_literal_invalid
                            : diag::ext_hex_constant_invalid);
      else if (PP.getLangOpts().CPlusPlus1z)
        PP.Diag(TokLoc, diag::warn_cxx1z_hex_literal);
    } else if (saw_period) {
      PP.Diag(PP.AdvanceToTokenCharacter(TokLoc, s - ThisTokBegin),
              diag::err_hex_constant_requires)
          << PP.getLangOpts().CPlusPlus << 0;
      hadError = true;
    }
    return;
  }

  // Handle simple binary numbers 0b01010
  if ((c1 == 'b' || c1 == 'B') && (s[1] == '0' || s[1] == '1')) {
    // 0b101010 is a C++1y / GCC extension.
    PP.Diag(TokLoc,
            PP.getLangOpts().CPlusPlus14
              ? diag::warn_cxx11_compat_binary_literal
              : PP.getLangOpts().CPlusPlus
                ? diag::ext_binary_literal_cxx14
                : diag::ext_binary_literal);
    ++s;
    assert(s < ThisTokEnd && "didn't maximally munch?");
    radix = 2;
    DigitsBegin = s;
    s = SkipBinaryDigits(s);
    if (s == ThisTokEnd) {
      // Done.
    } else if (isHexDigit(*s)) {
      PP.Diag(PP.AdvanceToTokenCharacter(TokLoc, s-ThisTokBegin),
              diag::err_invalid_digit) << StringRef(s, 1) << 2;
      hadError = true;
    }
    // Other suffixes will be diagnosed by the caller.
    return;
  }

  // For now, the radix is set to 8. If we discover that we have a
  // floating point constant, the radix will change to 10. Octal floating
  // point constants are not permitted (only decimal and hexadecimal).
  radix = 8;
  DigitsBegin = s;
  s = SkipOctalDigits(s);
  if (s == ThisTokEnd)
    return; // Done, simple octal number like 01234

  // If we have some other non-octal digit that *is* a decimal digit, see if
  // this is part of a floating point number like 094.123 or 09e1.
  if (isDigit(*s)) {
    const char *EndDecimal = SkipDigits(s);
    if (EndDecimal[0] == '.' || EndDecimal[0] == 'e' || EndDecimal[0] == 'E') {
      s = EndDecimal;
      radix = 10;
    }
  }

  ParseDecimalOrOctalCommon(TokLoc);
}

static bool alwaysFitsInto64Bits(unsigned Radix, unsigned NumDigits) {
  switch (Radix) {
  case 2:
    return NumDigits <= 64;
  case 8:
    return NumDigits <= 64 / 3; // Digits are groups of 3 bits.
  case 10:
    return NumDigits <= 19; // floor(log10(2^64))
  case 16:
    return NumDigits <= 64 / 4; // Digits are groups of 4 bits.
  default:
    llvm_unreachable("impossible Radix");
  }
}

/// GetIntegerValue - Convert this numeric literal value to an APInt that
/// matches Val's input width.  If there is an overflow, set Val to the low bits
/// of the result and return true.  Otherwise, return false.
bool NumericLiteralParser::GetIntegerValue(llvm::APInt &Val) {
  // Fast path: Compute a conservative bound on the maximum number of
  // bits per digit in this radix. If we can't possibly overflow a
  // uint64 based on that bound then do the simple conversion to
  // integer. This avoids the expensive overflow checking below, and
  // handles the common cases that matter (small decimal integers and
  // hex/octal values which don't overflow).
  const unsigned NumDigits = SuffixBegin - DigitsBegin;
  if (alwaysFitsInto64Bits(radix, NumDigits)) {
    uint64_t N = 0;
    for (const char *Ptr = DigitsBegin; Ptr != SuffixBegin; ++Ptr)
      if (!isDigitSeparator(*Ptr))
        N = N * radix + llvm::hexDigitValue(*Ptr);

    // This will truncate the value to Val's input width. Simply check
    // for overflow by comparing.
    Val = N;
    return Val.getZExtValue() != N;
  }

  Val = 0;
  const char *Ptr = DigitsBegin;

  llvm::APInt RadixVal(Val.getBitWidth(), radix);
  llvm::APInt CharVal(Val.getBitWidth(), 0);
  llvm::APInt OldVal = Val;

  bool OverflowOccurred = false;
  while (Ptr < SuffixBegin) {
    if (isDigitSeparator(*Ptr)) {
      ++Ptr;
      continue;
    }

    unsigned C = llvm::hexDigitValue(*Ptr++);

    // If this letter is out of bound for this radix, reject it.
    assert(C < radix && "NumericLiteralParser ctor should have rejected this");

    CharVal = C;

    // Add the digit to the value in the appropriate radix.  If adding in digits
    // made the value smaller, then this overflowed.
    OldVal = Val;

    // Multiply by radix, did overflow occur on the multiply?
    Val *= RadixVal;
    OverflowOccurred |= Val.udiv(RadixVal) != OldVal;

    // Add value, did overflow occur on the value?
    //   (a + b) ult b  <=> overflow
    Val += CharVal;
    OverflowOccurred |= Val.ult(CharVal);
  }
  return OverflowOccurred;
}

llvm::APFloat::opStatus
NumericLiteralParser::GetFloatValue(llvm::APFloat &Result) {
  using llvm::APFloat;

  unsigned n = std::min(SuffixBegin - ThisTokBegin, ThisTokEnd - ThisTokBegin);

  llvm::SmallString<16> Buffer;
  StringRef Str(ThisTokBegin, n);
  if (Str.find('\'') != StringRef::npos) {
    Buffer.reserve(n);
    std::remove_copy_if(Str.begin(), Str.end(), std::back_inserter(Buffer),
                        &isDigitSeparator);
    Str = Buffer;
  }

  return Result.convertFromString(Str, APFloat::rmNearestTiesToEven);
}


/// \verbatim
///       user-defined-character-literal: [C++11 lex.ext]
///         character-literal ud-suffix
///       ud-suffix:
///         identifier
///       character-literal: [C++11 lex.ccon]
///         ' c-char-sequence '
///         u' c-char-sequence '
///         U' c-char-sequence '
///         L' c-char-sequence '
///         u8' c-char-sequence ' [C++1z lex.ccon]
///       c-char-sequence:
///         c-char
///         c-char-sequence c-char
///       c-char:
///         any member of the source character set except the single-quote ',
///           backslash \, or new-line character
///         escape-sequence
///         universal-character-name
///       escape-sequence:
///         simple-escape-sequence
///         octal-escape-sequence
///         hexadecimal-escape-sequence
///       simple-escape-sequence:
///         one of \' \" \? \\ \a \b \f \n \r \t \v
///       octal-escape-sequence:
///         \ octal-digit
///         \ octal-digit octal-digit
///         \ octal-digit octal-digit octal-digit
///       hexadecimal-escape-sequence:
///         \x hexadecimal-digit
///         hexadecimal-escape-sequence hexadecimal-digit
///       universal-character-name: [C++11 lex.charset]
///         \u hex-quad
///         \U hex-quad hex-quad
///       hex-quad:
///         hex-digit hex-digit hex-digit hex-digit
/// \endverbatim
///
CharLiteralParser::CharLiteralParser(const char *begin, const char *end,
                                     SourceLocation Loc, Preprocessor &PP,
                                     tok::TokenKind kind) {
  // At this point we know that the character matches the regex "(L|u|U)?'.*'".
  HadError = false;

  Kind = kind;

  const char *TokBegin = begin;

  // Skip over wide character determinant.
  if (Kind != tok::char_constant)
    ++begin;
  if (Kind == tok::utf8_char_constant)
    ++begin;

  // Skip over the entry quote.
  assert(begin[0] == '\'' && "Invalid token lexed");
  ++begin;

  // Remove an optional ud-suffix.
  if (end[-1] != '\'') {
    const char *UDSuffixEnd = end;
    do {
      --end;
    } while (end[-1] != '\'');
    // FIXME: Don't bother with this if !tok.hasUCN().
    expandUCNs(UDSuffixBuf, StringRef(end, UDSuffixEnd - end));
    UDSuffixOffset = end - TokBegin;
  }

  // Trim the ending quote.
  assert(end != begin && "Invalid token lexed");
  --end;

  // FIXME: The "Value" is an uint64_t so we can handle char literals of
  // up to 64-bits.
  // FIXME: This extensively assumes that 'char' is 8-bits.
  assert(PP.getTargetInfo().getCharWidth() == 8 &&
         "Assumes char is 8 bits");
  assert(PP.getTargetInfo().getIntWidth() <= 64 &&
         (PP.getTargetInfo().getIntWidth() & 7) == 0 &&
         "Assumes sizeof(int) on target is <= 64 and a multiple of char");
  assert(PP.getTargetInfo().getWCharWidth() <= 64 &&
         "Assumes sizeof(wchar) on target is <= 64");

  SmallVector<uint32_t, 4> codepoint_buffer;
  codepoint_buffer.resize(end - begin);
  uint32_t *buffer_begin = &codepoint_buffer.front();
  uint32_t *buffer_end = buffer_begin + codepoint_buffer.size();

  // Unicode escapes representing characters that cannot be correctly
  // represented in a single code unit are disallowed in character literals
  // by this implementation.
  uint32_t largest_character_for_kind;
  if (tok::wide_char_constant == Kind) {
    largest_character_for_kind =
        0xFFFFFFFFu >> (32-PP.getTargetInfo().getWCharWidth());
  } else if (tok::utf8_char_constant == Kind) {
    largest_character_for_kind = 0x7F;
  } else if (tok::utf16_char_constant == Kind) {
    largest_character_for_kind = 0xFFFF;
  } else if (tok::utf32_char_constant == Kind) {
    largest_character_for_kind = 0x10FFFF;
  } else {
    largest_character_for_kind = 0x7Fu;
  }

  while (begin != end) {
    // Is this a span of non-escape characters?
    if (begin[0] != '\\') {
      char const *start = begin;
      do {
        ++begin;
      } while (begin != end && *begin != '\\');

      char const *tmp_in_start = start;
      uint32_t *tmp_out_start = buffer_begin;
      ConversionResult res =
          ConvertUTF8toUTF32(reinterpret_cast<UTF8 const **>(&start),
                             reinterpret_cast<UTF8 const *>(begin),
                             &buffer_begin, buffer_end, strictConversion);
      if (res != conversionOK) {
        // If we see bad encoding for unprefixed character literals, warn and
        // simply copy the byte values, for compatibility with gcc and
        // older versions of clang.
        bool NoErrorOnBadEncoding = isAscii();
        unsigned Msg = diag::err_bad_character_encoding;
        if (NoErrorOnBadEncoding)
          Msg = diag::warn_bad_character_encoding;
        PP.Diag(Loc, Msg);
        if (NoErrorOnBadEncoding) {
          start = tmp_in_start;
          buffer_begin = tmp_out_start;
          for (; start != begin; ++start, ++buffer_begin)
            *buffer_begin = static_cast<uint8_t>(*start);
        } else {
          HadError = true;
        }
      } else {
        for (; tmp_out_start < buffer_begin; ++tmp_out_start) {
          if (*tmp_out_start > largest_character_for_kind) {
            HadError = true;
            PP.Diag(Loc, diag::err_character_too_large);
          }
        }
      }

      continue;
    }
    // Is this a Universal Character Name escape?
    if (begin[1] == 'u' || begin[1] == 'U') {
      unsigned short UcnLen = 0;
      if (!ProcessUCNEscape(TokBegin, begin, end, *buffer_begin, UcnLen,
                            FullSourceLoc(Loc, PP.getSourceManager()),
                            &PP.getDiagnostics(), PP.getLangOpts(), true)) {
        HadError = true;
      } else if (*buffer_begin > largest_character_for_kind) {
        HadError = true;
        PP.Diag(Loc, diag::err_character_too_large);
      }

      ++buffer_begin;
      continue;
    }
    unsigned CharWidth = getCharWidth(Kind, PP.getTargetInfo());
    uint64_t result =
      ProcessCharEscape(TokBegin, begin, end, HadError,
                        FullSourceLoc(Loc,PP.getSourceManager()),
                        CharWidth, &PP.getDiagnostics(), PP.getLangOpts());
    *buffer_begin++ = result;
  }

  unsigned NumCharsSoFar = buffer_begin - &codepoint_buffer.front();

  if (NumCharsSoFar > 1) {
    if (isWide())
      PP.Diag(Loc, diag::warn_extraneous_char_constant);
    else if (isAscii() && NumCharsSoFar == 4)
      PP.Diag(Loc, diag::ext_four_char_character_literal);
    else if (isAscii())
      PP.Diag(Loc, diag::ext_multichar_character_literal);
    else
      PP.Diag(Loc, diag::err_multichar_utf_character_literal);
    IsMultiChar = true;
  } else {
    IsMultiChar = false;
  }

  llvm::APInt LitVal(PP.getTargetInfo().getIntWidth(), 0);

  // Narrow character literals act as though their value is concatenated
  // in this implementation, but warn on overflow.
  bool multi_char_too_long = false;
  if (isAscii() && isMultiChar()) {
    LitVal = 0;
    for (size_t i = 0; i < NumCharsSoFar; ++i) {
      // check for enough leading zeros to shift into
      multi_char_too_long |= (LitVal.countLeadingZeros() < 8);
      LitVal <<= 8;
      LitVal = LitVal + (codepoint_buffer[i] & 0xFF);
    }
  } else if (NumCharsSoFar > 0) {
    // otherwise just take the last character
    LitVal = buffer_begin[-1];
  }

  if (!HadError && multi_char_too_long) {
    PP.Diag(Loc, diag::warn_char_constant_too_large);
  }

  // Transfer the value from APInt to uint64_t
  Value = LitVal.getZExtValue();

  // If this is a single narrow character, sign extend it (e.g. '\xFF' is "-1")
  // if 'char' is signed for this target (C99 6.4.4.4p10).  Note that multiple
  // character constants are not sign extended in the this implementation:
  // '\xFF\xFF' = 65536 and '\x0\xFF' = 255, which matches GCC.
  if (isAscii() && NumCharsSoFar == 1 && (Value & 128) &&
      PP.getLangOpts().CharIsSigned)
    Value = (signed char)Value;
}

/// \verbatim
///       string-literal: [C++0x lex.string]
///         encoding-prefix " [s-char-sequence] "
///         encoding-prefix R raw-string
///       encoding-prefix:
///         u8
///         u
///         U
///         L
///       s-char-sequence:
///         s-char
///         s-char-sequence s-char
///       s-char:
///         any member of the source character set except the double-quote ",
///           backslash \, or new-line character
///         escape-sequence
///         universal-character-name
///       raw-string:
///         " d-char-sequence ( r-char-sequence ) d-char-sequence "
///       r-char-sequence:
///         r-char
///         r-char-sequence r-char
///       r-char:
///         any member of the source character set, except a right parenthesis )
///           followed by the initial d-char-sequence (which may be empty)
///           followed by a double quote ".
///       d-char-sequence:
///         d-char
///         d-char-sequence d-char
///       d-char:
///         any member of the basic source character set except:
///           space, the left parenthesis (, the right parenthesis ),
///           the backslash \, and the control characters representing horizontal
///           tab, vertical tab, form feed, and newline.
///       escape-sequence: [C++0x lex.ccon]
///         simple-escape-sequence
///         octal-escape-sequence
///         hexadecimal-escape-sequence
///       simple-escape-sequence:
///         one of \' \" \? \\ \a \b \f \n \r \t \v
///       octal-escape-sequence:
///         \ octal-digit
///         \ octal-digit octal-digit
///         \ octal-digit octal-digit octal-digit
///       hexadecimal-escape-sequence:
///         \x hexadecimal-digit
///         hexadecimal-escape-sequence hexadecimal-digit
///       universal-character-name:
///         \u hex-quad
///         \U hex-quad hex-quad
///       hex-quad:
///         hex-digit hex-digit hex-digit hex-digit
/// \endverbatim
///
StringLiteralParser::
StringLiteralParser(ArrayRef<Token> StringToks,
                    Preprocessor &PP, bool Complain)
  : SM(PP.getSourceManager()), Features(PP.getLangOpts()),
    Target(PP.getTargetInfo()), Diags(Complain ? &PP.getDiagnostics() :nullptr),
    MaxTokenLength(0), SizeBound(0), CharByteWidth(0), Kind(tok::unknown),
    ResultPtr(ResultBuf.data()), hadError(false), Pascal(false) {
  init(StringToks);
}

void StringLiteralParser::init(ArrayRef<Token> StringToks){
  // The literal token may have come from an invalid source location (e.g. due
  // to a PCH error), in which case the token length will be 0.
  if (StringToks.empty() || StringToks[0].getLength() < 2)
    return DiagnoseLexingError(SourceLocation());

  // Scan all of the string portions, remember the max individual token length,
  // computing a bound on the concatenated string length, and see whether any
  // piece is a wide-string.  If any of the string portions is a wide-string
  // literal, the result is a wide-string literal [C99 6.4.5p4].
  assert(!StringToks.empty() && "expected at least one token");
  MaxTokenLength = StringToks[0].getLength();
  assert(StringToks[0].getLength() >= 2 && "literal token is invalid!");
  SizeBound = StringToks[0].getLength()-2;  // -2 for "".
  Kind = StringToks[0].getKind();

  hadError = false;

  // Implement Translation Phase #6: concatenation of string literals
  /// (C99 5.1.1.2p1).  The common case is only one string fragment.
  for (unsigned i = 1; i != StringToks.size(); ++i) {
    if (StringToks[i].getLength() < 2)
      return DiagnoseLexingError(StringToks[i].getLocation());

    // The string could be shorter than this if it needs cleaning, but this is a
    // reasonable bound, which is all we need.
    assert(StringToks[i].getLength() >= 2 && "literal token is invalid!");
    SizeBound += StringToks[i].getLength()-2;  // -2 for "".

    // Remember maximum string piece length.
    if (StringToks[i].getLength() > MaxTokenLength)
      MaxTokenLength = StringToks[i].getLength();

    // Remember if we see any wide or utf-8/16/32 strings.
    // Also check for illegal concatenations.
    if (StringToks[i].isNot(Kind) && StringToks[i].isNot(tok::string_literal)) {
      if (isAscii()) {
        Kind = StringToks[i].getKind();
      } else {
        if (Diags)
          Diags->Report(StringToks[i].getLocation(),
                        diag::err_unsupported_string_concat);
        hadError = true;
      }
    }
  }

  // Include space for the null terminator.
  ++SizeBound;

  // TODO: K&R warning: "traditional C rejects string constant concatenation"

  // Get the width in bytes of char/wchar_t/char16_t/char32_t
  CharByteWidth = getCharWidth(Kind, Target);
  assert((CharByteWidth & 7) == 0 && "Assumes character size is byte multiple");
  CharByteWidth /= 8;

  // The output buffer size needs to be large enough to hold wide characters.
  // This is a worst-case assumption which basically corresponds to L"" "long".
  SizeBound *= CharByteWidth;

  // Size the temporary buffer to hold the result string data.
  ResultBuf.resize(SizeBound);

  // Likewise, but for each string piece.
  SmallString<512> TokenBuf;
  TokenBuf.resize(MaxTokenLength);

  // Loop over all the strings, getting their spelling, and expanding them to
  // wide strings as appropriate.
  ResultPtr = &ResultBuf[0];   // Next byte to fill in.

  Pascal = false;

  SourceLocation UDSuffixTokLoc;

  for (unsigned i = 0, e = StringToks.size(); i != e; ++i) {
    const char *ThisTokBuf = &TokenBuf[0];
    // Get the spelling of the token, which eliminates trigraphs, etc.  We know
    // that ThisTokBuf points to a buffer that is big enough for the whole token
    // and 'spelled' tokens can only shrink.
    bool StringInvalid = false;
    unsigned ThisTokLen = 
      Lexer::getSpelling(StringToks[i], ThisTokBuf, SM, Features,
                         &StringInvalid);
    if (StringInvalid)
      return DiagnoseLexingError(StringToks[i].getLocation());

    const char *ThisTokBegin = ThisTokBuf;
    const char *ThisTokEnd = ThisTokBuf+ThisTokLen;

    // Remove an optional ud-suffix.
    if (ThisTokEnd[-1] != '"') {
      const char *UDSuffixEnd = ThisTokEnd;
      do {
        --ThisTokEnd;
      } while (ThisTokEnd[-1] != '"');

      StringRef UDSuffix(ThisTokEnd, UDSuffixEnd - ThisTokEnd);

      if (UDSuffixBuf.empty()) {
        if (StringToks[i].hasUCN())
          expandUCNs(UDSuffixBuf, UDSuffix);
        else
          UDSuffixBuf.assign(UDSuffix);
        UDSuffixToken = i;
        UDSuffixOffset = ThisTokEnd - ThisTokBuf;
        UDSuffixTokLoc = StringToks[i].getLocation();
      } else {
        SmallString<32> ExpandedUDSuffix;
        if (StringToks[i].hasUCN()) {
          expandUCNs(ExpandedUDSuffix, UDSuffix);
          UDSuffix = ExpandedUDSuffix;
        }

        // C++11 [lex.ext]p8: At the end of phase 6, if a string literal is the
        // result of a concatenation involving at least one user-defined-string-
        // literal, all the participating user-defined-string-literals shall
        // have the same ud-suffix.
        if (UDSuffixBuf != UDSuffix) {
          if (Diags) {
            SourceLocation TokLoc = StringToks[i].getLocation();
            Diags->Report(TokLoc, diag::err_string_concat_mixed_suffix)
              << UDSuffixBuf << UDSuffix
              << SourceRange(UDSuffixTokLoc, UDSuffixTokLoc)
              << SourceRange(TokLoc, TokLoc);
          }
          hadError = true;
        }
      }
    }

    // Strip the end quote.
    --ThisTokEnd;

    // TODO: Input character set mapping support.

    // Skip marker for wide or unicode strings.
    if (ThisTokBuf[0] == 'L' || ThisTokBuf[0] == 'u' || ThisTokBuf[0] == 'U') {
      ++ThisTokBuf;
      // Skip 8 of u8 marker for utf8 strings.
      if (ThisTokBuf[0] == '8')
        ++ThisTokBuf;
    }

    // Check for raw string
    if (ThisTokBuf[0] == 'R') {
      ThisTokBuf += 2; // skip R"

      const char *Prefix = ThisTokBuf;
      while (ThisTokBuf[0] != '(')
        ++ThisTokBuf;
      ++ThisTokBuf; // skip '('

      // Remove same number of characters from the end
      ThisTokEnd -= ThisTokBuf - Prefix;
      assert(ThisTokEnd >= ThisTokBuf && "malformed raw string literal");

      // C++14 [lex.string]p4: A source-file new-line in a raw string literal
      // results in a new-line in the resulting execution string-literal.
      StringRef RemainingTokenSpan(ThisTokBuf, ThisTokEnd - ThisTokBuf);
      while (!RemainingTokenSpan.empty()) {
        // Split the string literal on \r\n boundaries.
        size_t CRLFPos = RemainingTokenSpan.find("\r\n");
        StringRef BeforeCRLF = RemainingTokenSpan.substr(0, CRLFPos);
        StringRef AfterCRLF = RemainingTokenSpan.substr(CRLFPos);

        // Copy everything before the \r\n sequence into the string literal.
        if (CopyStringFragment(StringToks[i], ThisTokBegin, BeforeCRLF))
          hadError = true;

        // Point into the \n inside the \r\n sequence and operate on the
        // remaining portion of the literal.
        RemainingTokenSpan = AfterCRLF.substr(1);
      }
    } else {
      if (ThisTokBuf[0] != '"') {
        // The file may have come from PCH and then changed after loading the
        // PCH; Fail gracefully.
        return DiagnoseLexingError(StringToks[i].getLocation());
      }
      ++ThisTokBuf; // skip "

      // Check if this is a pascal string
      if (Features.PascalStrings && ThisTokBuf + 1 != ThisTokEnd &&
          ThisTokBuf[0] == '\\' && ThisTokBuf[1] == 'p') {

        // If the \p sequence is found in the first token, we have a pascal string
        // Otherwise, if we already have a pascal string, ignore the first \p
        if (i == 0) {
          ++ThisTokBuf;
          Pascal = true;
        } else if (Pascal)
          ThisTokBuf += 2;
      }

      while (ThisTokBuf != ThisTokEnd) {
        // Is this a span of non-escape characters?
        if (ThisTokBuf[0] != '\\') {
          const char *InStart = ThisTokBuf;
          do {
            ++ThisTokBuf;
          } while (ThisTokBuf != ThisTokEnd && ThisTokBuf[0] != '\\');

          // Copy the character span over.
          if (CopyStringFragment(StringToks[i], ThisTokBegin,
                                 StringRef(InStart, ThisTokBuf - InStart)))
            hadError = true;
          continue;
        }
        // Is this a Universal Character Name escape?
        if (ThisTokBuf[1] == 'u' || ThisTokBuf[1] == 'U') {
          EncodeUCNEscape(ThisTokBegin, ThisTokBuf, ThisTokEnd,
                          ResultPtr, hadError,
                          FullSourceLoc(StringToks[i].getLocation(), SM),
                          CharByteWidth, Diags, Features);
          continue;
        }
        // Otherwise, this is a non-UCN escape character.  Process it.
        unsigned ResultChar =
          ProcessCharEscape(ThisTokBegin, ThisTokBuf, ThisTokEnd, hadError,
                            FullSourceLoc(StringToks[i].getLocation(), SM),
                            CharByteWidth*8, Diags, Features);

        if (CharByteWidth == 4) {
          // FIXME: Make the type of the result buffer correct instead of
          // using reinterpret_cast.
          UTF32 *ResultWidePtr = reinterpret_cast<UTF32*>(ResultPtr);
          *ResultWidePtr = ResultChar;
          ResultPtr += 4;
        } else if (CharByteWidth == 2) {
          // FIXME: Make the type of the result buffer correct instead of
          // using reinterpret_cast.
          UTF16 *ResultWidePtr = reinterpret_cast<UTF16*>(ResultPtr);
          *ResultWidePtr = ResultChar & 0xFFFF;
          ResultPtr += 2;
        } else {
          assert(CharByteWidth == 1 && "Unexpected char width");
          *ResultPtr++ = ResultChar & 0xFF;
        }
      }
    }
  }

  if (Pascal) {
    if (CharByteWidth == 4) {
      // FIXME: Make the type of the result buffer correct instead of
      // using reinterpret_cast.
      UTF32 *ResultWidePtr = reinterpret_cast<UTF32*>(ResultBuf.data());
      ResultWidePtr[0] = GetNumStringChars() - 1;
    } else if (CharByteWidth == 2) {
      // FIXME: Make the type of the result buffer correct instead of
      // using reinterpret_cast.
      UTF16 *ResultWidePtr = reinterpret_cast<UTF16*>(ResultBuf.data());
      ResultWidePtr[0] = GetNumStringChars() - 1;
    } else {
      assert(CharByteWidth == 1 && "Unexpected char width");
      ResultBuf[0] = GetNumStringChars() - 1;
    }

    // Verify that pascal strings aren't too large.
    if (GetStringLength() > 256) {
      if (Diags)
        Diags->Report(StringToks.front().getLocation(),
                      diag::err_pascal_string_too_long)
          << SourceRange(StringToks.front().getLocation(),
                         StringToks.back().getLocation());
      hadError = true;
      return;
    }
  } else if (Diags) {
    // Complain if this string literal has too many characters.
    unsigned MaxChars = Features.CPlusPlus? 65536 : Features.C99 ? 4095 : 509;

    if (GetNumStringChars() > MaxChars)
      Diags->Report(StringToks.front().getLocation(),
                    diag::ext_string_too_long)
        << GetNumStringChars() << MaxChars
        << (Features.CPlusPlus ? 2 : Features.C99 ? 1 : 0)
        << SourceRange(StringToks.front().getLocation(),
                       StringToks.back().getLocation());
  }
}

static const char *resyncUTF8(const char *Err, const char *End) {
  if (Err == End)
    return End;
  End = Err + std::min<unsigned>(getNumBytesForUTF8(*Err), End-Err);
  while (++Err != End && (*Err & 0xC0) == 0x80)
    ;
  return Err;
}

/// \brief This function copies from Fragment, which is a sequence of bytes
/// within Tok's contents (which begin at TokBegin) into ResultPtr.
/// Performs widening for multi-byte characters.
bool StringLiteralParser::CopyStringFragment(const Token &Tok,
                                             const char *TokBegin,
                                             StringRef Fragment) {
  const UTF8 *ErrorPtrTmp;
  if (ConvertUTF8toWide(CharByteWidth, Fragment, ResultPtr, ErrorPtrTmp))
    return false;

  // If we see bad encoding for unprefixed string literals, warn and
  // simply copy the byte values, for compatibility with gcc and older
  // versions of clang.
  bool NoErrorOnBadEncoding = isAscii();
  if (NoErrorOnBadEncoding) {
    memcpy(ResultPtr, Fragment.data(), Fragment.size());
    ResultPtr += Fragment.size();
  }

  if (Diags) {
    const char *ErrorPtr = reinterpret_cast<const char *>(ErrorPtrTmp);

    FullSourceLoc SourceLoc(Tok.getLocation(), SM);
    const DiagnosticBuilder &Builder =
      Diag(Diags, Features, SourceLoc, TokBegin,
           ErrorPtr, resyncUTF8(ErrorPtr, Fragment.end()),
           NoErrorOnBadEncoding ? diag::warn_bad_string_encoding
                                : diag::err_bad_string_encoding);

    const char *NextStart = resyncUTF8(ErrorPtr, Fragment.end());
    StringRef NextFragment(NextStart, Fragment.end()-NextStart);

    // Decode into a dummy buffer.
    SmallString<512> Dummy;
    Dummy.reserve(Fragment.size() * CharByteWidth);
    char *Ptr = Dummy.data();

    while (!ConvertUTF8toWide(CharByteWidth, NextFragment, Ptr, ErrorPtrTmp)) {
      const char *ErrorPtr = reinterpret_cast<const char *>(ErrorPtrTmp);
      NextStart = resyncUTF8(ErrorPtr, Fragment.end());
      Builder << MakeCharSourceRange(Features, SourceLoc, TokBegin,
                                     ErrorPtr, NextStart);
      NextFragment = StringRef(NextStart, Fragment.end()-NextStart);
    }
  }
  return !NoErrorOnBadEncoding;
}

void StringLiteralParser::DiagnoseLexingError(SourceLocation Loc) {
  hadError = true;
  if (Diags)
    Diags->Report(Loc, diag::err_lexing_string);
}

/// getOffsetOfStringByte - This function returns the offset of the
/// specified byte of the string data represented by Token.  This handles
/// advancing over escape sequences in the string.
unsigned StringLiteralParser::getOffsetOfStringByte(const Token &Tok,
                                                    unsigned ByteNo) const {
  // Get the spelling of the token.
  SmallString<32> SpellingBuffer;
  SpellingBuffer.resize(Tok.getLength());

  bool StringInvalid = false;
  const char *SpellingPtr = &SpellingBuffer[0];
  unsigned TokLen = Lexer::getSpelling(Tok, SpellingPtr, SM, Features,
                                       &StringInvalid);
  if (StringInvalid)
    return 0;

  const char *SpellingStart = SpellingPtr;
  const char *SpellingEnd = SpellingPtr+TokLen;

  // Handle UTF-8 strings just like narrow strings.
  if (SpellingPtr[0] == 'u' && SpellingPtr[1] == '8')
    SpellingPtr += 2;

  assert(SpellingPtr[0] != 'L' && SpellingPtr[0] != 'u' &&
         SpellingPtr[0] != 'U' && "Doesn't handle wide or utf strings yet");

  // For raw string literals, this is easy.
  if (SpellingPtr[0] == 'R') {
    assert(SpellingPtr[1] == '"' && "Should be a raw string literal!");
    // Skip 'R"'.
    SpellingPtr += 2;
    while (*SpellingPtr != '(') {
      ++SpellingPtr;
      assert(SpellingPtr < SpellingEnd && "Missing ( for raw string literal");
    }
    // Skip '('.
    ++SpellingPtr;
    return SpellingPtr - SpellingStart + ByteNo;
  }

  // Skip over the leading quote
  assert(SpellingPtr[0] == '"' && "Should be a string literal!");
  ++SpellingPtr;

  // Skip over bytes until we find the offset we're looking for.
  while (ByteNo) {
    assert(SpellingPtr < SpellingEnd && "Didn't find byte offset!");

    // Step over non-escapes simply.
    if (*SpellingPtr != '\\') {
      ++SpellingPtr;
      --ByteNo;
      continue;
    }

    // Otherwise, this is an escape character.  Advance over it.
    bool HadError = false;
    if (SpellingPtr[1] == 'u' || SpellingPtr[1] == 'U') {
      const char *EscapePtr = SpellingPtr;
      unsigned Len = MeasureUCNEscape(SpellingStart, SpellingPtr, SpellingEnd,
                                      1, Features, HadError);
      if (Len > ByteNo) {
        // ByteNo is somewhere within the escape sequence.
        SpellingPtr = EscapePtr;
        break;
      }
      ByteNo -= Len;
    } else {
      ProcessCharEscape(SpellingStart, SpellingPtr, SpellingEnd, HadError,
                        FullSourceLoc(Tok.getLocation(), SM),
                        CharByteWidth*8, Diags, Features);
      --ByteNo;
    }
    assert(!HadError && "This method isn't valid on erroneous strings");
  }

  return SpellingPtr-SpellingStart;
}<|MERGE_RESOLUTION|>--- conflicted
+++ resolved
@@ -571,24 +571,6 @@
     case 'f':      // FP Suffix for "float"
     case 'F':
       if (!isFPConstant) break;  // Error for integer constant.
-<<<<<<< HEAD
-#if INTEL_CUSTOMIZATION
-      // HF, FF, LF, F128 invalid.
-      if (isHalf || isFloat || isLong || isFloat128) break;
-      if (isHalf || isFloat || isLong) break; // HF, FF, LF invalid.
-#endif  // INTEL_CUSTOMIZATION
-      isFloat = true;
-      continue;  // Success.
-#if INTEL_CUSTOMIZATION
-    case 'q':      // FP Suffix for "_Quad"
-    case 'Q':
-      if (!PP.getLangOpts().Float128) break;
-      if (!isFPConstant) break;  // Error for integer constant.
-      if (isFloat || isLong || isFloat128) break; // FF, LF invalid.
-      isFloat128 = true;
-      continue;  // Success.
-#endif  // INTEL_CUSTOMIZATION
-=======
       if (isHalf || isFloat || isLong || isFloat128)
         break; // HF, FF, LF, QF invalid.
       isFloat = true;
@@ -600,7 +582,6 @@
         break; // HQ, FQ, LQ, QQ invalid.
       isFloat128 = true;
       continue;  // Success.
->>>>>>> e39c8143
     case 'u':
     case 'U':
       if (isFPConstant) break;  // Error for floating constant.
@@ -609,15 +590,10 @@
       continue;  // Success.
     case 'l':
     case 'L':
-<<<<<<< HEAD
 #if INTEL_CUSTOMIZATION
       if (isLong || isLongLong || isFloat128) break;  // Cannot be repeated.
 #endif  // INTEL_CUSTOMIZATION
-      if (isHalf || isFloat) break;     // LH, LF invalid.
-=======
-      if (isLong || isLongLong) break;  // Cannot be repeated.
       if (isHalf || isFloat || isFloat128) break;     // LH, LF, LQ invalid.
->>>>>>> e39c8143
 
       // Check for long long.  The L's need to be adjacent and the same case.
       if (s[1] == s[0]) {
