--- conflicted
+++ resolved
@@ -755,13 +755,10 @@
         isHalf = false;
         isImaginary = false;
         MicrosoftInteger = 0;
-<<<<<<< HEAD
         hadDSuffix = false; // INTEL
-=======
         saw_fixed_point_suffix = false;
         isFract = false;
         isAccum = false;
->>>>>>> e5a42e97
       }
 
       saw_ud_suffix = true;
