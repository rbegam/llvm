//===--- Gnu.cpp - Gnu Tool and ToolChain Implementations -------*- C++ -*-===//
//
// Part of the LLVM Project, under the Apache License v2.0 with LLVM Exceptions.
// See https://llvm.org/LICENSE.txt for license information.
// SPDX-License-Identifier: Apache-2.0 WITH LLVM-exception
//
//===----------------------------------------------------------------------===//

#include "Gnu.h"
#include "Arch/ARM.h"
#include "Arch/Mips.h"
#include "Arch/PPC.h"
#include "Arch/RISCV.h"
#include "Arch/Sparc.h"
#include "Arch/SystemZ.h"
#include "CommonArgs.h"
#include "Linux.h"
#include "clang/Config/config.h" // for GCC_INSTALL_PREFIX
#include "clang/Driver/Compilation.h"
#include "clang/Driver/Driver.h"
#include "clang/Driver/DriverDiagnostic.h"
#include "clang/Driver/Options.h"
#include "clang/Driver/Tool.h"
#include "clang/Driver/ToolChain.h"
#include "llvm/Option/ArgList.h"
#include "llvm/Support/CodeGen.h"
#include "llvm/Support/Path.h"
#include "llvm/Support/TargetParser.h"
#include "llvm/Support/VirtualFileSystem.h"
#include <system_error>

using namespace clang::driver;
using namespace clang::driver::toolchains;
using namespace clang;
using namespace llvm::opt;

using tools::addMultilibFlag;

void tools::GnuTool::anchor() {}

static bool forwardToGCC(const Option &O) {
  // Don't forward inputs from the original command line.  They are added from
  // InputInfoList.
  return O.getKind() != Option::InputClass &&
         !O.hasFlag(options::DriverOption) && !O.hasFlag(options::LinkerInput);
}

// Switch CPU names not recognized by GNU assembler to a close CPU that it does
// recognize, instead of a lower march from being picked in the absence of a cpu
// flag.
static void normalizeCPUNamesForAssembler(const ArgList &Args,
                                          ArgStringList &CmdArgs) {
  if (Arg *A = Args.getLastArg(options::OPT_mcpu_EQ)) {
    StringRef CPUArg(A->getValue());
    if (CPUArg.equals_lower("krait"))
      CmdArgs.push_back("-mcpu=cortex-a15");
    else if(CPUArg.equals_lower("kryo"))
      CmdArgs.push_back("-mcpu=cortex-a57");
    else
      Args.AddLastArg(CmdArgs, options::OPT_mcpu_EQ);
  }
}

void tools::gcc::Common::ConstructJob(Compilation &C, const JobAction &JA,
                                      const InputInfo &Output,
                                      const InputInfoList &Inputs,
                                      const ArgList &Args,
                                      const char *LinkingOutput) const {
  const Driver &D = getToolChain().getDriver();
  ArgStringList CmdArgs;

  for (const auto &A : Args) {
    if (forwardToGCC(A->getOption())) {
      // It is unfortunate that we have to claim here, as this means
      // we will basically never report anything interesting for
      // platforms using a generic gcc, even if we are just using gcc
      // to get to the assembler.
      A->claim();

      // Don't forward any -g arguments to assembly steps.
      if (isa<AssembleJobAction>(JA) &&
          A->getOption().matches(options::OPT_g_Group))
        continue;

      // Don't forward any -W arguments to assembly and link steps.
      if ((isa<AssembleJobAction>(JA) || isa<LinkJobAction>(JA)) &&
          A->getOption().matches(options::OPT_W_Group))
        continue;

      // Don't forward -mno-unaligned-access since GCC doesn't understand
      // it and because it doesn't affect the assembly or link steps.
      if ((isa<AssembleJobAction>(JA) || isa<LinkJobAction>(JA)) &&
          (A->getOption().matches(options::OPT_munaligned_access) ||
           A->getOption().matches(options::OPT_mno_unaligned_access)))
        continue;

      A->render(Args, CmdArgs);
    }
  }

  RenderExtraToolArgs(JA, CmdArgs);

  // If using a driver driver, force the arch.
  if (getToolChain().getTriple().isOSDarwin()) {
    CmdArgs.push_back("-arch");
    CmdArgs.push_back(
        Args.MakeArgString(getToolChain().getDefaultUniversalArchName()));
  }

  // Try to force gcc to match the tool chain we want, if we recognize
  // the arch.
  //
  // FIXME: The triple class should directly provide the information we want
  // here.
  switch (getToolChain().getArch()) {
  default:
    break;
  case llvm::Triple::x86:
  case llvm::Triple::ppc:
    CmdArgs.push_back("-m32");
    break;
  case llvm::Triple::x86_64:
  case llvm::Triple::ppc64:
  case llvm::Triple::ppc64le:
    CmdArgs.push_back("-m64");
    break;
  case llvm::Triple::sparcel:
    CmdArgs.push_back("-EL");
    break;
  }

  if (Output.isFilename()) {
    CmdArgs.push_back("-o");
    CmdArgs.push_back(Output.getFilename());
  } else {
    assert(Output.isNothing() && "Unexpected output");
    CmdArgs.push_back("-fsyntax-only");
  }

  Args.AddAllArgValues(CmdArgs, options::OPT_Wa_COMMA, options::OPT_Xassembler);

  // Only pass -x if gcc will understand it; otherwise hope gcc
  // understands the suffix correctly. The main use case this would go
  // wrong in is for linker inputs if they happened to have an odd
  // suffix; really the only way to get this to happen is a command
  // like '-x foobar a.c' which will treat a.c like a linker input.
  //
  // FIXME: For the linker case specifically, can we safely convert
  // inputs into '-Wl,' options?
  for (const auto &II : Inputs) {
    // Don't try to pass LLVM or AST inputs to a generic gcc.
    if (types::isLLVMIR(II.getType()))
      D.Diag(clang::diag::err_drv_no_linker_llvm_support)
          << getToolChain().getTripleString();
    else if (II.getType() == types::TY_AST)
      D.Diag(diag::err_drv_no_ast_support) << getToolChain().getTripleString();
    else if (II.getType() == types::TY_ModuleFile)
      D.Diag(diag::err_drv_no_module_support)
          << getToolChain().getTripleString();

    if (types::canTypeBeUserSpecified(II.getType())) {
      CmdArgs.push_back("-x");
      CmdArgs.push_back(types::getTypeName(II.getType()));
    }

    if (II.isFilename())
      CmdArgs.push_back(II.getFilename());
    else {
      const Arg &A = II.getInputArg();

      // Reverse translate some rewritten options.
      if (A.getOption().matches(options::OPT_Z_reserved_lib_stdcxx)) {
        CmdArgs.push_back("-lstdc++");
        continue;
      }

      // Don't render as input, we need gcc to do the translations.
      A.render(Args, CmdArgs);
    }
  }

  const std::string &customGCCName = D.getCCCGenericGCCName();
  const char *GCCName;
  if (!customGCCName.empty())
    GCCName = customGCCName.c_str();
  else if (D.CCCIsCXX()) {
    GCCName = "g++";
  } else
    GCCName = "gcc";

  const char *Exec = Args.MakeArgString(getToolChain().GetProgramPath(GCCName));
  C.addCommand(llvm::make_unique<Command>(JA, *this, Exec, CmdArgs, Inputs));
}

void tools::gcc::Preprocessor::RenderExtraToolArgs(
    const JobAction &JA, ArgStringList &CmdArgs) const {
  CmdArgs.push_back("-E");
}

void tools::gcc::Compiler::RenderExtraToolArgs(const JobAction &JA,
                                               ArgStringList &CmdArgs) const {
  const Driver &D = getToolChain().getDriver();

  switch (JA.getType()) {
  // If -flto, etc. are present then make sure not to force assembly output.
  case types::TY_LLVM_IR:
  case types::TY_LTO_IR:
  case types::TY_LLVM_BC:
  case types::TY_LTO_BC:
    CmdArgs.push_back("-c");
    break;
  // We assume we've got an "integrated" assembler in that gcc will produce an
  // object file itself.
  case types::TY_Object:
    CmdArgs.push_back("-c");
    break;
  case types::TY_PP_Asm:
    CmdArgs.push_back("-S");
    break;
  case types::TY_Nothing:
    CmdArgs.push_back("-fsyntax-only");
    break;
  default:
    D.Diag(diag::err_drv_invalid_gcc_output_type) << getTypeName(JA.getType());
  }
}

void tools::gcc::Linker::RenderExtraToolArgs(const JobAction &JA,
                                             ArgStringList &CmdArgs) const {
  // The types are (hopefully) good enough.
}

// On Arm the endianness of the output file is determined by the target and
// can be overridden by the pseudo-target flags '-mlittle-endian'/'-EL' and
// '-mbig-endian'/'-EB'. Unlike other targets the flag does not result in a
// normalized triple so we must handle the flag here.
static bool isArmBigEndian(const llvm::Triple &Triple,
                           const ArgList &Args) {
  bool IsBigEndian = false;
  switch (Triple.getArch()) {
  case llvm::Triple::armeb:
  case llvm::Triple::thumbeb:
    IsBigEndian = true;
    LLVM_FALLTHROUGH;
  case llvm::Triple::arm:
  case llvm::Triple::thumb:
    if (Arg *A = Args.getLastArg(options::OPT_mlittle_endian,
                               options::OPT_mbig_endian))
      IsBigEndian = !A->getOption().matches(options::OPT_mlittle_endian);
    break;
  default:
    break;
  }
  return IsBigEndian;
}

static const char *getLDMOption(const llvm::Triple &T, const ArgList &Args) {
  switch (T.getArch()) {
  case llvm::Triple::x86:
    if (T.isOSIAMCU())
      return "elf_iamcu";
    return "elf_i386";
  case llvm::Triple::aarch64:
    return "aarch64linux";
  case llvm::Triple::aarch64_be:
    return "aarch64linuxb";
  case llvm::Triple::arm:
  case llvm::Triple::thumb:
  case llvm::Triple::armeb:
  case llvm::Triple::thumbeb:
    return isArmBigEndian(T, Args) ? "armelfb_linux_eabi" : "armelf_linux_eabi";
  case llvm::Triple::ppc:
    return "elf32ppclinux";
  case llvm::Triple::ppc64:
    return "elf64ppc";
  case llvm::Triple::ppc64le:
    return "elf64lppc";
  case llvm::Triple::riscv32:
    return "elf32lriscv";
  case llvm::Triple::riscv64:
    return "elf64lriscv";
  case llvm::Triple::sparc:
  case llvm::Triple::sparcel:
    return "elf32_sparc";
  case llvm::Triple::sparcv9:
    return "elf64_sparc";
  case llvm::Triple::mips:
    return "elf32btsmip";
  case llvm::Triple::mipsel:
    return "elf32ltsmip";
  case llvm::Triple::mips64:
    if (tools::mips::hasMipsAbiArg(Args, "n32") ||
        T.getEnvironment() == llvm::Triple::GNUABIN32)
      return "elf32btsmipn32";
    return "elf64btsmip";
  case llvm::Triple::mips64el:
    if (tools::mips::hasMipsAbiArg(Args, "n32") ||
        T.getEnvironment() == llvm::Triple::GNUABIN32)
      return "elf32ltsmipn32";
    return "elf64ltsmip";
  case llvm::Triple::systemz:
    return "elf64_s390";
  case llvm::Triple::x86_64:
#if INTEL_CUSTOMIZATION
#if INTEL_FEATURE_CSA
  case llvm::Triple::csa:
#endif  // INTEL_FEATURE_CSA
#endif  // INTEL_CUSTOMIZATION
    if (T.getEnvironment() == llvm::Triple::GNUX32)
      return "elf32_x86_64";
    return "elf_x86_64";
  default:
    return nullptr;
  }
}

static bool getPIE(const ArgList &Args, const toolchains::Linux &ToolChain) {
  if (Args.hasArg(options::OPT_shared) || Args.hasArg(options::OPT_static) ||
      Args.hasArg(options::OPT_r) || Args.hasArg(options::OPT_static_pie))
    return false;

  Arg *A = Args.getLastArg(options::OPT_pie, options::OPT_no_pie,
                           options::OPT_nopie);
  if (!A)
    return ToolChain.isPIEDefault();
  return A->getOption().matches(options::OPT_pie);
}

#if INTEL_CUSTOMIZATION
static void addIntelLibPaths(ArgStringList &CmdArgs,
    const llvm::opt::ArgList &Args, const toolchains::Linux &ToolChain) {
  // Add Intel specific library search locations
  // TODO: This is a rudimentary way to add the library search locations
  if (ToolChain.getEffectiveTriple().getArch() == llvm::Triple::x86_64) {
    // deploy
    CmdArgs.push_back(Args.MakeArgString("-L" +
        ToolChain.getDriver().Dir + "/../compiler/lib/intel64_lin"));
  } else {
    // deploy
    CmdArgs.push_back(Args.MakeArgString("-L" +
        ToolChain.getDriver().Dir + "/../compiler/lib/ia32_lin"));
  }
  // IA32ROOT
  const char * IA32Root = getenv("IA32ROOT");
  if (IA32Root) {
    SmallString<128> P("-L");
    P.append(IA32Root);
    llvm::sys::path::append(P, "lib_lin");
    CmdArgs.push_back(Args.MakeArgString(P));
  }
}

// Intel libraries are added in statically by default
static void addIntelLib(const char* IntelLibName, ArgStringList &CmdArgs,
    const llvm::opt::ArgList &Args) {
  // without --intel, do not pull in Intel libs
  if (!Args.hasArg(options::OPT__intel))
    return;

  // FIXME - Right now this is rather simplistic - just check to see if
  // -static is passed on the command, if it is, we just pull in the Intel
  // Library.  If not, we wrap the library with -Bstatic <lib> -Bdynamic
  // assuming that the rest of the libs are linked in dynamically.  This will
  // need to be expanded to dynamically evaluate the linker command line
  // to catch user -Wl additions
  bool isStatic = Args.hasArg(options::OPT_static);
  if (!isStatic)
    CmdArgs.push_back("-Bstatic");
  CmdArgs.push_back(IntelLibName);
  if (!isStatic)
    CmdArgs.push_back("-Bdynamic");
}
#endif // INTEL_CUSTOMIZATION
static bool getStaticPIE(const ArgList &Args,
                         const toolchains::Linux &ToolChain) {
  bool HasStaticPIE = Args.hasArg(options::OPT_static_pie);
  // -no-pie is an alias for -nopie. So, handling -nopie takes care of
  // -no-pie as well.
  if (HasStaticPIE && Args.hasArg(options::OPT_nopie)) {
    const Driver &D = ToolChain.getDriver();
    const llvm::opt::OptTable &Opts = D.getOpts();
    const char *StaticPIEName = Opts.getOptionName(options::OPT_static_pie);
    const char *NoPIEName = Opts.getOptionName(options::OPT_nopie);
    D.Diag(diag::err_drv_cannot_mix_options) << StaticPIEName << NoPIEName;
  }
  return HasStaticPIE;
}

static bool getStatic(const ArgList &Args) {
  return Args.hasArg(options::OPT_static) &&
      !Args.hasArg(options::OPT_static_pie);
}

void tools::gnutools::Linker::ConstructJob(Compilation &C, const JobAction &JA,
                                           const InputInfo &Output,
                                           const InputInfoList &Inputs,
                                           const ArgList &Args,
                                           const char *LinkingOutput) const {
  const toolchains::Linux &ToolChain =
      static_cast<const toolchains::Linux &>(getToolChain());
  const Driver &D = ToolChain.getDriver();

  const llvm::Triple &Triple = getToolChain().getEffectiveTriple();

  const llvm::Triple::ArchType Arch = ToolChain.getArch();
  const bool isAndroid = ToolChain.getTriple().isAndroid();
  const bool IsIAMCU = ToolChain.getTriple().isOSIAMCU();
  const bool IsPIE = getPIE(Args, ToolChain);
  const bool IsStaticPIE = getStaticPIE(Args, ToolChain);
  const bool IsStatic = getStatic(Args);
  const bool HasCRTBeginEndFiles =
      ToolChain.getTriple().hasEnvironment() ||
      (ToolChain.getTriple().getVendor() != llvm::Triple::MipsTechnologies);

  ArgStringList CmdArgs;

  // Silence warning for "clang -g foo.o -o foo"
  Args.ClaimAllArgs(options::OPT_g_Group);
  // and "clang -emit-llvm foo.o -o foo"
  Args.ClaimAllArgs(options::OPT_emit_llvm);
  // and for "clang -w foo.o -o foo". Other warning options are already
  // handled somewhere else.
  Args.ClaimAllArgs(options::OPT_w);

  if (!D.SysRoot.empty())
    CmdArgs.push_back(Args.MakeArgString("--sysroot=" + D.SysRoot));

  if (IsPIE)
    CmdArgs.push_back("-pie");

  if (IsStaticPIE) {
    CmdArgs.push_back("-static");
    CmdArgs.push_back("-pie");
    CmdArgs.push_back("--no-dynamic-linker");
    CmdArgs.push_back("-z");
    CmdArgs.push_back("text");
  }

  if (ToolChain.isNoExecStackDefault()) {
    CmdArgs.push_back("-z");
    CmdArgs.push_back("noexecstack");
  }

  if (Args.hasArg(options::OPT_rdynamic))
    CmdArgs.push_back("-export-dynamic");

  if (Args.hasArg(options::OPT_s))
    CmdArgs.push_back("-s");

  if (Triple.isARM() || Triple.isThumb() || Triple.isAArch64()) {
    bool IsBigEndian = isArmBigEndian(Triple, Args);
    if (IsBigEndian)
      arm::appendBE8LinkFlag(Args, CmdArgs, Triple);
    IsBigEndian = IsBigEndian || Arch == llvm::Triple::aarch64_be;
    CmdArgs.push_back(IsBigEndian ? "-EB" : "-EL");
  }

  // Most Android ARM64 targets should enable the linker fix for erratum
  // 843419. Only non-Cortex-A53 devices are allowed to skip this flag.
  if (Arch == llvm::Triple::aarch64 && isAndroid) {
    std::string CPU = getCPUName(Args, Triple);
    if (CPU.empty() || CPU == "generic" || CPU == "cortex-a53")
      CmdArgs.push_back("--fix-cortex-a53-843419");
  }

  // Android does not allow shared text relocations. Emit a warning if the
  // user's code contains any.
  if (isAndroid)
      CmdArgs.push_back("--warn-shared-textrel");

  for (const auto &Opt : ToolChain.ExtraOpts)
    CmdArgs.push_back(Opt.c_str());

  CmdArgs.push_back("--eh-frame-hdr");

  if (const char *LDMOption = getLDMOption(ToolChain.getTriple(), Args)) {
    CmdArgs.push_back("-m");
    CmdArgs.push_back(LDMOption);
  } else {
    D.Diag(diag::err_target_unknown_triple) << Triple.str();
    return;
  }

  if (IsStatic) {
    if (Arch == llvm::Triple::arm || Arch == llvm::Triple::armeb ||
        Arch == llvm::Triple::thumb || Arch == llvm::Triple::thumbeb)
      CmdArgs.push_back("-Bstatic");
    else
      CmdArgs.push_back("-static");
  } else if (Args.hasArg(options::OPT_shared)) {
    CmdArgs.push_back("-shared");
  }

  if (!IsStatic) {
    if (Args.hasArg(options::OPT_rdynamic))
      CmdArgs.push_back("-export-dynamic");

    if (!Args.hasArg(options::OPT_shared) && !IsStaticPIE) {
      const std::string Loader =
          D.DyldPrefix + ToolChain.getDynamicLinker(Args);
      CmdArgs.push_back("-dynamic-linker");
      CmdArgs.push_back(Args.MakeArgString(Loader));
    }
  }

  CmdArgs.push_back("-o");
  CmdArgs.push_back(Output.getFilename());

  if (!Args.hasArg(options::OPT_nostdlib, options::OPT_nostartfiles)) {
    if (!isAndroid && !IsIAMCU) {
      const char *crt1 = nullptr;
      if (!Args.hasArg(options::OPT_shared)) {
        if (Args.hasArg(options::OPT_pg))
          crt1 = "gcrt1.o";
        else if (IsPIE)
          crt1 = "Scrt1.o";
        else if (IsStaticPIE)
          crt1 = "rcrt1.o";
        else
          crt1 = "crt1.o";
      }
      if (crt1)
        CmdArgs.push_back(Args.MakeArgString(ToolChain.GetFilePath(crt1)));

      CmdArgs.push_back(Args.MakeArgString(ToolChain.GetFilePath("crti.o")));
    }

    if (IsIAMCU)
      CmdArgs.push_back(Args.MakeArgString(ToolChain.GetFilePath("crt0.o")));
    else if (HasCRTBeginEndFiles) {
      std::string P;
      if (ToolChain.GetRuntimeLibType(Args) == ToolChain::RLT_CompilerRT &&
          !isAndroid) {
        std::string crtbegin = ToolChain.getCompilerRT(Args, "crtbegin",
                                                       ToolChain::FT_Object);
        if (ToolChain.getVFS().exists(crtbegin))
          P = crtbegin;
      }
      if (P.empty()) {
        const char *crtbegin;
        if (IsStatic)
          crtbegin = isAndroid ? "crtbegin_static.o" : "crtbeginT.o";
        else if (Args.hasArg(options::OPT_shared))
          crtbegin = isAndroid ? "crtbegin_so.o" : "crtbeginS.o";
        else if (IsPIE || IsStaticPIE)
          crtbegin = isAndroid ? "crtbegin_dynamic.o" : "crtbeginS.o";
        else
          crtbegin = isAndroid ? "crtbegin_dynamic.o" : "crtbegin.o";
        P = ToolChain.GetFilePath(crtbegin);
      }
      CmdArgs.push_back(Args.MakeArgString(P));
	  }

    // Add crtfastmath.o if available and fast math is enabled.
    ToolChain.AddFastMathRuntimeIfAvailable(Args, CmdArgs);
  }

  Args.AddAllArgs(CmdArgs, options::OPT_L);
  Args.AddAllArgs(CmdArgs, options::OPT_u);

  ToolChain.AddFilePathLibArgs(Args, CmdArgs);
#if INTEL_CUSTOMIZATION
  if (Args.hasArg(options::OPT__intel))
    addIntelLibPaths(CmdArgs, Args, ToolChain);
#endif // INTEL_CUSTOMIZATION

  if (D.isUsingLTO()) {
    assert(!Inputs.empty() && "Must have at least one input.");
    AddGoldPlugin(ToolChain, Args, CmdArgs, Output, Inputs[0],
                  D.getLTOMode() == LTOK_Thin);
  }

  if (Args.hasArg(options::OPT_Z_Xlinker__no_demangle))
    CmdArgs.push_back("--no-demangle");

  bool NeedsSanitizerDeps = addSanitizerRuntimes(ToolChain, Args, CmdArgs);
  bool NeedsXRayDeps = addXRayRuntime(ToolChain, Args, CmdArgs);
  // When offloading, the input file(s) could be from unbundled partially
  // linked archives.  The unbundled information is a list of files and not
  // an actual object/archive.  Take that list and pass those to the linker
  // instead of the original object.
<<<<<<< HEAD
  if (JA.isDeviceOffloading(Action::OFK_OpenMP) &&
      Args.hasArg(options::OPT_foffload_static_lib_EQ)) {
    InputInfoList UpdatedInputs;
    // Go through the Inputs to the link.  When an object is encountered, we
    // know it is an unbundled generated list.
    // FIXME - properly add objects from list to be removed when compilation is
    // complete.
=======
  if (JA.isDeviceOffloading(Action::OFK_OpenMP)) {
    InputInfoList UpdatedInputs;
    // Go through the Inputs to the link.  When a listfile is encountered, we
    // know it is an unbundled generated list.
>>>>>>> 97b6396c
    for (const auto &II : Inputs) {
      if (II.getType() == types::TY_Tempfilelist) {
        // Take the unbundled list file and pass it in with '@'.
        std::string FileName(II.getFilename());
        const char * ArgFile = C.getArgs().MakeArgString("@" + FileName);
        auto CurInput = InputInfo(types::TY_Object, ArgFile, ArgFile);
        UpdatedInputs.push_back(CurInput);
      } else
        UpdatedInputs.push_back(II);
    }
    AddLinkerInputs(ToolChain, UpdatedInputs, Args, CmdArgs, JA);
  } else
    AddLinkerInputs(ToolChain, Inputs, Args, CmdArgs, JA);

  // The profile runtime also needs access to system libraries.
  getToolChain().addProfileRTLibs(Args, CmdArgs);

#if INTEL_CUSTOMIZATION
  if (Args.hasArg(options::OPT__intel) &&
      !Args.hasArg(options::OPT_nostdlib, options::OPT_nodefaultlibs)) {
    addIntelLib("-lirc", CmdArgs, Args);
    addIntelLib("-lsvml", CmdArgs, Args);
  }
#endif // INTEL_CUSTOMIZATION

  if (D.CCCIsCXX() &&
      !Args.hasArg(options::OPT_nostdlib, options::OPT_nodefaultlibs)) {
    if (ToolChain.ShouldLinkCXXStdlib(Args)) {
      bool OnlyLibstdcxxStatic = Args.hasArg(options::OPT_static_libstdcxx) &&
                                 !Args.hasArg(options::OPT_static);
      if (OnlyLibstdcxxStatic)
        CmdArgs.push_back("-Bstatic");
      ToolChain.AddCXXStdlibLibArgs(Args, CmdArgs);
      if (OnlyLibstdcxxStatic)
        CmdArgs.push_back("-Bdynamic");
    }
#if INTEL_CUSTOMIZATION
    // Add -limf before -lm, it will be linked in the same manner as -lm so
    // don't add with addIntelLib
    if (Args.hasArg(options::OPT__intel))
      CmdArgs.push_back("-limf");
#endif // INTEL_CUSTOMIZATION
    CmdArgs.push_back("-lm");
  }
#if INTEL_CUSTOMIZATION
  // Add -lm for both C and C++ compilation
  else if (!Args.hasArg(options::OPT_nostdlib, options::OPT_nodefaultlibs) &&
           Args.hasArg(options::OPT__intel)) {
    CmdArgs.push_back("-limf");
    CmdArgs.push_back("-lm");
  }
#endif // INTEL_CUSTOMIZATION

  // Silence warnings when linking C code with a C++ '-stdlib' argument.
  Args.ClaimAllArgs(options::OPT_stdlib_EQ);

  if (!Args.hasArg(options::OPT_nostdlib)) {
    if (!Args.hasArg(options::OPT_nodefaultlibs)) {
      if (IsStatic || IsStaticPIE)
        CmdArgs.push_back("--start-group");

      if (NeedsSanitizerDeps)
        linkSanitizerRuntimeDeps(ToolChain, CmdArgs);

      if (NeedsXRayDeps)
        linkXRayRuntimeDeps(ToolChain, CmdArgs);

      bool WantPthread = Args.hasArg(options::OPT_pthread) ||
                         Args.hasArg(options::OPT_pthreads);

      // FIXME: Only pass GompNeedsRT = true for platforms with libgomp that
      // require librt. Most modern Linux platforms do, but some may not.
      if (addOpenMPRuntime(CmdArgs, ToolChain, Args,
                           JA.isHostOffloading(Action::OFK_OpenMP),
                           /* GompNeedsRT= */ true))
        // OpenMP runtimes implies pthreads when using the GNU toolchain.
        // FIXME: Does this really make sense for all GNU toolchains?
        WantPthread = true;

      AddRunTimeLibs(ToolChain, D, CmdArgs, Args);

<<<<<<< HEAD
      if (Args.hasArg(options::OPT_fsycl))
        CmdArgs.push_back("-lsycl");
=======
      if (Args.hasArg(options::OPT_fsycl)) {
        CmdArgs.push_back("-lsycl");
        // Use of -fintelfpga implies -lOpenCL.
        // FIXME: Adjust to use plugin interface when available.
        if (Args.hasArg(options::OPT_fintelfpga))
          CmdArgs.push_back("-lOpenCL");
      }
>>>>>>> 97b6396c

      if (WantPthread && !isAndroid)
        CmdArgs.push_back("-lpthread");

      if (Args.hasArg(options::OPT_fsplit_stack))
        CmdArgs.push_back("--wrap=pthread_create");

      if (!Args.hasArg(options::OPT_nolibc))
        CmdArgs.push_back("-lc");

      // Add IAMCU specific libs, if needed.
      if (IsIAMCU)
        CmdArgs.push_back("-lgloss");

      if (IsStatic || IsStaticPIE)
        CmdArgs.push_back("--end-group");
      else
        AddRunTimeLibs(ToolChain, D, CmdArgs, Args);

      // Add IAMCU specific libs (outside the group), if needed.
      if (IsIAMCU) {
        CmdArgs.push_back("--as-needed");
        CmdArgs.push_back("-lsoftfp");
        CmdArgs.push_back("--no-as-needed");
      }
    }

    if (!Args.hasArg(options::OPT_nostartfiles) && !IsIAMCU) {
      if (HasCRTBeginEndFiles) {
        std::string P;
        if (ToolChain.GetRuntimeLibType(Args) == ToolChain::RLT_CompilerRT &&
            !isAndroid) {
          std::string crtend = ToolChain.getCompilerRT(Args, "crtend",
                                                       ToolChain::FT_Object);
          if (ToolChain.getVFS().exists(crtend))
            P = crtend;
        }
        if (P.empty()) {
          const char *crtend;
          if (Args.hasArg(options::OPT_shared))
            crtend = isAndroid ? "crtend_so.o" : "crtendS.o";
          else if (IsPIE || IsStaticPIE)
            crtend = isAndroid ? "crtend_android.o" : "crtendS.o";
          else
            crtend = isAndroid ? "crtend_android.o" : "crtend.o";
          P = ToolChain.GetFilePath(crtend);
        }
        CmdArgs.push_back(Args.MakeArgString(P));
      }
      if (!isAndroid)
        CmdArgs.push_back(Args.MakeArgString(ToolChain.GetFilePath("crtn.o")));
    }
  }

  // Add OpenMP offloading linker script args if required.
  AddOpenMPLinkerScript(getToolChain(), C, Output, Inputs, Args, CmdArgs, JA);

  // Add HIP offloading linker script args if required.
  AddHIPLinkerScript(getToolChain(), C, Output, Inputs, Args, CmdArgs, JA,
                     *this);

  const char *Exec = Args.MakeArgString(ToolChain.GetLinkerPath());
  C.addCommand(llvm::make_unique<Command>(JA, *this, Exec, CmdArgs, Inputs));
}

void tools::gnutools::Assembler::ConstructJob(Compilation &C,
                                              const JobAction &JA,
                                              const InputInfo &Output,
                                              const InputInfoList &Inputs,
                                              const ArgList &Args,
                                              const char *LinkingOutput) const {
  const auto &D = getToolChain().getDriver();

  claimNoWarnArgs(Args);

  ArgStringList CmdArgs;

  llvm::Reloc::Model RelocationModel;
  unsigned PICLevel;
  bool IsPIE;
  std::tie(RelocationModel, PICLevel, IsPIE) =
      ParsePICArgs(getToolChain(), Args);

  if (const Arg *A = Args.getLastArg(options::OPT_gz, options::OPT_gz_EQ)) {
    if (A->getOption().getID() == options::OPT_gz) {
      CmdArgs.push_back("--compress-debug-sections");
    } else {
      StringRef Value = A->getValue();
      if (Value == "none" || Value == "zlib" || Value == "zlib-gnu") {
        CmdArgs.push_back(
            Args.MakeArgString("--compress-debug-sections=" + Twine(Value)));
      } else {
        D.Diag(diag::err_drv_unsupported_option_argument)
            << A->getOption().getName() << Value;
      }
    }
  }

  if (getToolChain().isNoExecStackDefault()) {
      CmdArgs.push_back("--noexecstack");
  }

  switch (getToolChain().getArch()) {
  default:
    break;
  // Add --32/--64 to make sure we get the format we want.
  // This is incomplete
  case llvm::Triple::x86:
    CmdArgs.push_back("--32");
    break;
  case llvm::Triple::x86_64:
    if (getToolChain().getTriple().getEnvironment() == llvm::Triple::GNUX32)
      CmdArgs.push_back("--x32");
    else
      CmdArgs.push_back("--64");
    break;
  case llvm::Triple::ppc: {
    CmdArgs.push_back("-a32");
    CmdArgs.push_back("-mppc");
    CmdArgs.push_back(
      ppc::getPPCAsmModeForCPU(getCPUName(Args, getToolChain().getTriple())));
    break;
  }
  case llvm::Triple::ppc64: {
    CmdArgs.push_back("-a64");
    CmdArgs.push_back("-mppc64");
    CmdArgs.push_back(
      ppc::getPPCAsmModeForCPU(getCPUName(Args, getToolChain().getTriple())));
    break;
  }
  case llvm::Triple::ppc64le: {
    CmdArgs.push_back("-a64");
    CmdArgs.push_back("-mppc64");
    CmdArgs.push_back("-mlittle-endian");
    CmdArgs.push_back(
      ppc::getPPCAsmModeForCPU(getCPUName(Args, getToolChain().getTriple())));
    break;
  }
  case llvm::Triple::riscv32:
  case llvm::Triple::riscv64: {
    StringRef ABIName = riscv::getRISCVABI(Args, getToolChain().getTriple());
    CmdArgs.push_back("-mabi");
    CmdArgs.push_back(ABIName.data());
    if (const Arg *A = Args.getLastArg(options::OPT_march_EQ)) {
      StringRef MArch = A->getValue();
      CmdArgs.push_back("-march");
      CmdArgs.push_back(MArch.data());
    }
    break;
  }
  case llvm::Triple::sparc:
  case llvm::Triple::sparcel: {
    CmdArgs.push_back("-32");
    std::string CPU = getCPUName(Args, getToolChain().getTriple());
    CmdArgs.push_back(
        sparc::getSparcAsmModeForCPU(CPU, getToolChain().getTriple()));
    AddAssemblerKPIC(getToolChain(), Args, CmdArgs);
    break;
  }
  case llvm::Triple::sparcv9: {
    CmdArgs.push_back("-64");
    std::string CPU = getCPUName(Args, getToolChain().getTriple());
    CmdArgs.push_back(
        sparc::getSparcAsmModeForCPU(CPU, getToolChain().getTriple()));
    AddAssemblerKPIC(getToolChain(), Args, CmdArgs);
    break;
  }
  case llvm::Triple::arm:
  case llvm::Triple::armeb:
  case llvm::Triple::thumb:
  case llvm::Triple::thumbeb: {
    const llvm::Triple &Triple2 = getToolChain().getTriple();
    CmdArgs.push_back(isArmBigEndian(Triple2, Args) ? "-EB" : "-EL");
    switch (Triple2.getSubArch()) {
    case llvm::Triple::ARMSubArch_v7:
      CmdArgs.push_back("-mfpu=neon");
      break;
    case llvm::Triple::ARMSubArch_v8:
      CmdArgs.push_back("-mfpu=crypto-neon-fp-armv8");
      break;
    default:
      break;
    }

    switch (arm::getARMFloatABI(getToolChain(), Args)) {
    case arm::FloatABI::Invalid: llvm_unreachable("must have an ABI!");
    case arm::FloatABI::Soft:
      CmdArgs.push_back(Args.MakeArgString("-mfloat-abi=soft"));
      break;
    case arm::FloatABI::SoftFP:
      CmdArgs.push_back(Args.MakeArgString("-mfloat-abi=softfp"));
      break;
    case arm::FloatABI::Hard:
      CmdArgs.push_back(Args.MakeArgString("-mfloat-abi=hard"));
      break;
    }

    Args.AddLastArg(CmdArgs, options::OPT_march_EQ);
    normalizeCPUNamesForAssembler(Args, CmdArgs);

    Args.AddLastArg(CmdArgs, options::OPT_mfpu_EQ);
    break;
  }
  case llvm::Triple::aarch64:
  case llvm::Triple::aarch64_be: {
    CmdArgs.push_back(
        getToolChain().getArch() == llvm::Triple::aarch64_be ? "-EB" : "-EL");
    Args.AddLastArg(CmdArgs, options::OPT_march_EQ);
    normalizeCPUNamesForAssembler(Args, CmdArgs);

    break;
  }
  case llvm::Triple::mips:
  case llvm::Triple::mipsel:
  case llvm::Triple::mips64:
  case llvm::Triple::mips64el: {
    StringRef CPUName;
    StringRef ABIName;
    mips::getMipsCPUAndABI(Args, getToolChain().getTriple(), CPUName, ABIName);
    ABIName = mips::getGnuCompatibleMipsABIName(ABIName);

    CmdArgs.push_back("-march");
    CmdArgs.push_back(CPUName.data());

    CmdArgs.push_back("-mabi");
    CmdArgs.push_back(ABIName.data());

    // -mno-shared should be emitted unless -fpic, -fpie, -fPIC, -fPIE,
    // or -mshared (not implemented) is in effect.
    if (RelocationModel == llvm::Reloc::Static)
      CmdArgs.push_back("-mno-shared");

    // LLVM doesn't support -mplt yet and acts as if it is always given.
    // However, -mplt has no effect with the N64 ABI.
    if (ABIName != "64" && !Args.hasArg(options::OPT_mno_abicalls))
      CmdArgs.push_back("-call_nonpic");

    if (getToolChain().getTriple().isLittleEndian())
      CmdArgs.push_back("-EL");
    else
      CmdArgs.push_back("-EB");

    if (Arg *A = Args.getLastArg(options::OPT_mnan_EQ)) {
      if (StringRef(A->getValue()) == "2008")
        CmdArgs.push_back(Args.MakeArgString("-mnan=2008"));
    }

    // Add the last -mfp32/-mfpxx/-mfp64 or -mfpxx if it is enabled by default.
    if (Arg *A = Args.getLastArg(options::OPT_mfp32, options::OPT_mfpxx,
                                 options::OPT_mfp64)) {
      A->claim();
      A->render(Args, CmdArgs);
    } else if (mips::shouldUseFPXX(
                   Args, getToolChain().getTriple(), CPUName, ABIName,
                   mips::getMipsFloatABI(getToolChain().getDriver(), Args)))
      CmdArgs.push_back("-mfpxx");

    // Pass on -mmips16 or -mno-mips16. However, the assembler equivalent of
    // -mno-mips16 is actually -no-mips16.
    if (Arg *A =
            Args.getLastArg(options::OPT_mips16, options::OPT_mno_mips16)) {
      if (A->getOption().matches(options::OPT_mips16)) {
        A->claim();
        A->render(Args, CmdArgs);
      } else {
        A->claim();
        CmdArgs.push_back("-no-mips16");
      }
    }

    Args.AddLastArg(CmdArgs, options::OPT_mmicromips,
                    options::OPT_mno_micromips);
    Args.AddLastArg(CmdArgs, options::OPT_mdsp, options::OPT_mno_dsp);
    Args.AddLastArg(CmdArgs, options::OPT_mdspr2, options::OPT_mno_dspr2);

    if (Arg *A = Args.getLastArg(options::OPT_mmsa, options::OPT_mno_msa)) {
      // Do not use AddLastArg because not all versions of MIPS assembler
      // support -mmsa / -mno-msa options.
      if (A->getOption().matches(options::OPT_mmsa))
        CmdArgs.push_back(Args.MakeArgString("-mmsa"));
    }

    Args.AddLastArg(CmdArgs, options::OPT_mhard_float,
                    options::OPT_msoft_float);

    Args.AddLastArg(CmdArgs, options::OPT_mdouble_float,
                    options::OPT_msingle_float);

    Args.AddLastArg(CmdArgs, options::OPT_modd_spreg,
                    options::OPT_mno_odd_spreg);

    AddAssemblerKPIC(getToolChain(), Args, CmdArgs);
    break;
  }
  case llvm::Triple::systemz: {
    // Always pass an -march option, since our default of z10 is later
    // than the GNU assembler's default.
    StringRef CPUName = systemz::getSystemZTargetCPU(Args);
    CmdArgs.push_back(Args.MakeArgString("-march=" + CPUName));
    break;
  }
  }

  Args.AddAllArgs(CmdArgs, options::OPT_I);
  Args.AddAllArgValues(CmdArgs, options::OPT_Wa_COMMA, options::OPT_Xassembler);

  CmdArgs.push_back("-o");
  CmdArgs.push_back(Output.getFilename());

  for (const auto &II : Inputs)
    CmdArgs.push_back(II.getFilename());

  const char *Exec = Args.MakeArgString(getToolChain().GetProgramPath("as"));
  C.addCommand(llvm::make_unique<Command>(JA, *this, Exec, CmdArgs, Inputs));

  // Handle the debug info splitting at object creation time if we're
  // creating an object.
  // TODO: Currently only works on linux with newer objcopy.
  if (Args.hasArg(options::OPT_gsplit_dwarf) &&
      getToolChain().getTriple().isOSLinux())
    SplitDebugInfo(getToolChain(), C, *this, JA, Args, Output,
                   SplitDebugName(Args, Inputs[0], Output));
}

namespace {
// Filter to remove Multilibs that don't exist as a suffix to Path
class FilterNonExistent {
  StringRef Base, File;
  llvm::vfs::FileSystem &VFS;

public:
  FilterNonExistent(StringRef Base, StringRef File, llvm::vfs::FileSystem &VFS)
      : Base(Base), File(File), VFS(VFS) {}
  bool operator()(const Multilib &M) {
    return !VFS.exists(Base + M.gccSuffix() + File);
  }
};
} // end anonymous namespace

static bool isSoftFloatABI(const ArgList &Args) {
  Arg *A = Args.getLastArg(options::OPT_msoft_float, options::OPT_mhard_float,
                           options::OPT_mfloat_abi_EQ);
  if (!A)
    return false;

  return A->getOption().matches(options::OPT_msoft_float) ||
         (A->getOption().matches(options::OPT_mfloat_abi_EQ) &&
          A->getValue() == StringRef("soft"));
}

static bool isArmOrThumbArch(llvm::Triple::ArchType Arch) {
  return Arch == llvm::Triple::arm || Arch == llvm::Triple::thumb;
}

static bool isMipsEL(llvm::Triple::ArchType Arch) {
  return Arch == llvm::Triple::mipsel || Arch == llvm::Triple::mips64el;
}

static bool isMips16(const ArgList &Args) {
  Arg *A = Args.getLastArg(options::OPT_mips16, options::OPT_mno_mips16);
  return A && A->getOption().matches(options::OPT_mips16);
}

static bool isMicroMips(const ArgList &Args) {
  Arg *A = Args.getLastArg(options::OPT_mmicromips, options::OPT_mno_micromips);
  return A && A->getOption().matches(options::OPT_mmicromips);
}

static bool isMSP430(llvm::Triple::ArchType Arch) {
  return Arch == llvm::Triple::msp430;
}

static Multilib makeMultilib(StringRef commonSuffix) {
  return Multilib(commonSuffix, commonSuffix, commonSuffix);
}

static bool findMipsCsMultilibs(const Multilib::flags_list &Flags,
                                FilterNonExistent &NonExistent,
                                DetectedMultilibs &Result) {
  // Check for Code Sourcery toolchain multilibs
  MultilibSet CSMipsMultilibs;
  {
    auto MArchMips16 = makeMultilib("/mips16").flag("+m32").flag("+mips16");

    auto MArchMicroMips =
        makeMultilib("/micromips").flag("+m32").flag("+mmicromips");

    auto MArchDefault = makeMultilib("").flag("-mips16").flag("-mmicromips");

    auto UCLibc = makeMultilib("/uclibc").flag("+muclibc");

    auto SoftFloat = makeMultilib("/soft-float").flag("+msoft-float");

    auto Nan2008 = makeMultilib("/nan2008").flag("+mnan=2008");

    auto DefaultFloat =
        makeMultilib("").flag("-msoft-float").flag("-mnan=2008");

    auto BigEndian = makeMultilib("").flag("+EB").flag("-EL");

    auto LittleEndian = makeMultilib("/el").flag("+EL").flag("-EB");

    // Note that this one's osSuffix is ""
    auto MAbi64 = makeMultilib("")
                      .gccSuffix("/64")
                      .includeSuffix("/64")
                      .flag("+mabi=n64")
                      .flag("-mabi=n32")
                      .flag("-m32");

    CSMipsMultilibs =
        MultilibSet()
            .Either(MArchMips16, MArchMicroMips, MArchDefault)
            .Maybe(UCLibc)
            .Either(SoftFloat, Nan2008, DefaultFloat)
            .FilterOut("/micromips/nan2008")
            .FilterOut("/mips16/nan2008")
            .Either(BigEndian, LittleEndian)
            .Maybe(MAbi64)
            .FilterOut("/mips16.*/64")
            .FilterOut("/micromips.*/64")
            .FilterOut(NonExistent)
            .setIncludeDirsCallback([](const Multilib &M) {
              std::vector<std::string> Dirs({"/include"});
              if (StringRef(M.includeSuffix()).startswith("/uclibc"))
                Dirs.push_back(
                    "/../../../../mips-linux-gnu/libc/uclibc/usr/include");
              else
                Dirs.push_back("/../../../../mips-linux-gnu/libc/usr/include");
              return Dirs;
            });
  }

  MultilibSet DebianMipsMultilibs;
  {
    Multilib MAbiN32 =
        Multilib().gccSuffix("/n32").includeSuffix("/n32").flag("+mabi=n32");

    Multilib M64 = Multilib()
                       .gccSuffix("/64")
                       .includeSuffix("/64")
                       .flag("+m64")
                       .flag("-m32")
                       .flag("-mabi=n32");

    Multilib M32 = Multilib().flag("-m64").flag("+m32").flag("-mabi=n32");

    DebianMipsMultilibs =
        MultilibSet().Either(M32, M64, MAbiN32).FilterOut(NonExistent);
  }

  // Sort candidates. Toolchain that best meets the directories tree goes first.
  // Then select the first toolchains matches command line flags.
  MultilibSet *Candidates[] = {&CSMipsMultilibs, &DebianMipsMultilibs};
  if (CSMipsMultilibs.size() < DebianMipsMultilibs.size())
    std::iter_swap(Candidates, Candidates + 1);
  for (const MultilibSet *Candidate : Candidates) {
    if (Candidate->select(Flags, Result.SelectedMultilib)) {
      if (Candidate == &DebianMipsMultilibs)
        Result.BiarchSibling = Multilib();
      Result.Multilibs = *Candidate;
      return true;
    }
  }
  return false;
}

static bool findMipsAndroidMultilibs(llvm::vfs::FileSystem &VFS, StringRef Path,
                                     const Multilib::flags_list &Flags,
                                     FilterNonExistent &NonExistent,
                                     DetectedMultilibs &Result) {

  MultilibSet AndroidMipsMultilibs =
      MultilibSet()
          .Maybe(Multilib("/mips-r2").flag("+march=mips32r2"))
          .Maybe(Multilib("/mips-r6").flag("+march=mips32r6"))
          .FilterOut(NonExistent);

  MultilibSet AndroidMipselMultilibs =
      MultilibSet()
          .Either(Multilib().flag("+march=mips32"),
                  Multilib("/mips-r2", "", "/mips-r2").flag("+march=mips32r2"),
                  Multilib("/mips-r6", "", "/mips-r6").flag("+march=mips32r6"))
          .FilterOut(NonExistent);

  MultilibSet AndroidMips64elMultilibs =
      MultilibSet()
          .Either(
              Multilib().flag("+march=mips64r6"),
              Multilib("/32/mips-r1", "", "/mips-r1").flag("+march=mips32"),
              Multilib("/32/mips-r2", "", "/mips-r2").flag("+march=mips32r2"),
              Multilib("/32/mips-r6", "", "/mips-r6").flag("+march=mips32r6"))
          .FilterOut(NonExistent);

  MultilibSet *MS = &AndroidMipsMultilibs;
  if (VFS.exists(Path + "/mips-r6"))
    MS = &AndroidMipselMultilibs;
  else if (VFS.exists(Path + "/32"))
    MS = &AndroidMips64elMultilibs;
  if (MS->select(Flags, Result.SelectedMultilib)) {
    Result.Multilibs = *MS;
    return true;
  }
  return false;
}

static bool findMipsMuslMultilibs(const Multilib::flags_list &Flags,
                                  FilterNonExistent &NonExistent,
                                  DetectedMultilibs &Result) {
  // Musl toolchain multilibs
  MultilibSet MuslMipsMultilibs;
  {
    auto MArchMipsR2 = makeMultilib("")
                           .osSuffix("/mips-r2-hard-musl")
                           .flag("+EB")
                           .flag("-EL")
                           .flag("+march=mips32r2");

    auto MArchMipselR2 = makeMultilib("/mipsel-r2-hard-musl")
                             .flag("-EB")
                             .flag("+EL")
                             .flag("+march=mips32r2");

    MuslMipsMultilibs = MultilibSet().Either(MArchMipsR2, MArchMipselR2);

    // Specify the callback that computes the include directories.
    MuslMipsMultilibs.setIncludeDirsCallback([](const Multilib &M) {
      return std::vector<std::string>(
          {"/../sysroot" + M.osSuffix() + "/usr/include"});
    });
  }
  if (MuslMipsMultilibs.select(Flags, Result.SelectedMultilib)) {
    Result.Multilibs = MuslMipsMultilibs;
    return true;
  }
  return false;
}

static bool findMipsMtiMultilibs(const Multilib::flags_list &Flags,
                                 FilterNonExistent &NonExistent,
                                 DetectedMultilibs &Result) {
  // CodeScape MTI toolchain v1.2 and early.
  MultilibSet MtiMipsMultilibsV1;
  {
    auto MArchMips32 = makeMultilib("/mips32")
                           .flag("+m32")
                           .flag("-m64")
                           .flag("-mmicromips")
                           .flag("+march=mips32");

    auto MArchMicroMips = makeMultilib("/micromips")
                              .flag("+m32")
                              .flag("-m64")
                              .flag("+mmicromips");

    auto MArchMips64r2 = makeMultilib("/mips64r2")
                             .flag("-m32")
                             .flag("+m64")
                             .flag("+march=mips64r2");

    auto MArchMips64 = makeMultilib("/mips64").flag("-m32").flag("+m64").flag(
        "-march=mips64r2");

    auto MArchDefault = makeMultilib("")
                            .flag("+m32")
                            .flag("-m64")
                            .flag("-mmicromips")
                            .flag("+march=mips32r2");

    auto Mips16 = makeMultilib("/mips16").flag("+mips16");

    auto UCLibc = makeMultilib("/uclibc").flag("+muclibc");

    auto MAbi64 =
        makeMultilib("/64").flag("+mabi=n64").flag("-mabi=n32").flag("-m32");

    auto BigEndian = makeMultilib("").flag("+EB").flag("-EL");

    auto LittleEndian = makeMultilib("/el").flag("+EL").flag("-EB");

    auto SoftFloat = makeMultilib("/sof").flag("+msoft-float");

    auto Nan2008 = makeMultilib("/nan2008").flag("+mnan=2008");

    MtiMipsMultilibsV1 =
        MultilibSet()
            .Either(MArchMips32, MArchMicroMips, MArchMips64r2, MArchMips64,
                    MArchDefault)
            .Maybe(UCLibc)
            .Maybe(Mips16)
            .FilterOut("/mips64/mips16")
            .FilterOut("/mips64r2/mips16")
            .FilterOut("/micromips/mips16")
            .Maybe(MAbi64)
            .FilterOut("/micromips/64")
            .FilterOut("/mips32/64")
            .FilterOut("^/64")
            .FilterOut("/mips16/64")
            .Either(BigEndian, LittleEndian)
            .Maybe(SoftFloat)
            .Maybe(Nan2008)
            .FilterOut(".*sof/nan2008")
            .FilterOut(NonExistent)
            .setIncludeDirsCallback([](const Multilib &M) {
              std::vector<std::string> Dirs({"/include"});
              if (StringRef(M.includeSuffix()).startswith("/uclibc"))
                Dirs.push_back("/../../../../sysroot/uclibc/usr/include");
              else
                Dirs.push_back("/../../../../sysroot/usr/include");
              return Dirs;
            });
  }

  // CodeScape IMG toolchain starting from v1.3.
  MultilibSet MtiMipsMultilibsV2;
  {
    auto BeHard = makeMultilib("/mips-r2-hard")
                      .flag("+EB")
                      .flag("-msoft-float")
                      .flag("-mnan=2008")
                      .flag("-muclibc");
    auto BeSoft = makeMultilib("/mips-r2-soft")
                      .flag("+EB")
                      .flag("+msoft-float")
                      .flag("-mnan=2008");
    auto ElHard = makeMultilib("/mipsel-r2-hard")
                      .flag("+EL")
                      .flag("-msoft-float")
                      .flag("-mnan=2008")
                      .flag("-muclibc");
    auto ElSoft = makeMultilib("/mipsel-r2-soft")
                      .flag("+EL")
                      .flag("+msoft-float")
                      .flag("-mnan=2008")
                      .flag("-mmicromips");
    auto BeHardNan = makeMultilib("/mips-r2-hard-nan2008")
                         .flag("+EB")
                         .flag("-msoft-float")
                         .flag("+mnan=2008")
                         .flag("-muclibc");
    auto ElHardNan = makeMultilib("/mipsel-r2-hard-nan2008")
                         .flag("+EL")
                         .flag("-msoft-float")
                         .flag("+mnan=2008")
                         .flag("-muclibc")
                         .flag("-mmicromips");
    auto BeHardNanUclibc = makeMultilib("/mips-r2-hard-nan2008-uclibc")
                               .flag("+EB")
                               .flag("-msoft-float")
                               .flag("+mnan=2008")
                               .flag("+muclibc");
    auto ElHardNanUclibc = makeMultilib("/mipsel-r2-hard-nan2008-uclibc")
                               .flag("+EL")
                               .flag("-msoft-float")
                               .flag("+mnan=2008")
                               .flag("+muclibc");
    auto BeHardUclibc = makeMultilib("/mips-r2-hard-uclibc")
                            .flag("+EB")
                            .flag("-msoft-float")
                            .flag("-mnan=2008")
                            .flag("+muclibc");
    auto ElHardUclibc = makeMultilib("/mipsel-r2-hard-uclibc")
                            .flag("+EL")
                            .flag("-msoft-float")
                            .flag("-mnan=2008")
                            .flag("+muclibc");
    auto ElMicroHardNan = makeMultilib("/micromipsel-r2-hard-nan2008")
                              .flag("+EL")
                              .flag("-msoft-float")
                              .flag("+mnan=2008")
                              .flag("+mmicromips");
    auto ElMicroSoft = makeMultilib("/micromipsel-r2-soft")
                           .flag("+EL")
                           .flag("+msoft-float")
                           .flag("-mnan=2008")
                           .flag("+mmicromips");

    auto O32 =
        makeMultilib("/lib").osSuffix("").flag("-mabi=n32").flag("-mabi=n64");
    auto N32 =
        makeMultilib("/lib32").osSuffix("").flag("+mabi=n32").flag("-mabi=n64");
    auto N64 =
        makeMultilib("/lib64").osSuffix("").flag("-mabi=n32").flag("+mabi=n64");

    MtiMipsMultilibsV2 =
        MultilibSet()
            .Either({BeHard, BeSoft, ElHard, ElSoft, BeHardNan, ElHardNan,
                     BeHardNanUclibc, ElHardNanUclibc, BeHardUclibc,
                     ElHardUclibc, ElMicroHardNan, ElMicroSoft})
            .Either(O32, N32, N64)
            .FilterOut(NonExistent)
            .setIncludeDirsCallback([](const Multilib &M) {
              return std::vector<std::string>({"/../../../../sysroot" +
                                               M.includeSuffix() +
                                               "/../usr/include"});
            })
            .setFilePathsCallback([](const Multilib &M) {
              return std::vector<std::string>(
                  {"/../../../../mips-mti-linux-gnu/lib" + M.gccSuffix()});
            });
  }
  for (auto Candidate : {&MtiMipsMultilibsV1, &MtiMipsMultilibsV2}) {
    if (Candidate->select(Flags, Result.SelectedMultilib)) {
      Result.Multilibs = *Candidate;
      return true;
    }
  }
  return false;
}

static bool findMipsImgMultilibs(const Multilib::flags_list &Flags,
                                 FilterNonExistent &NonExistent,
                                 DetectedMultilibs &Result) {
  // CodeScape IMG toolchain v1.2 and early.
  MultilibSet ImgMultilibsV1;
  {
    auto Mips64r6 = makeMultilib("/mips64r6").flag("+m64").flag("-m32");

    auto LittleEndian = makeMultilib("/el").flag("+EL").flag("-EB");

    auto MAbi64 =
        makeMultilib("/64").flag("+mabi=n64").flag("-mabi=n32").flag("-m32");

    ImgMultilibsV1 =
        MultilibSet()
            .Maybe(Mips64r6)
            .Maybe(MAbi64)
            .Maybe(LittleEndian)
            .FilterOut(NonExistent)
            .setIncludeDirsCallback([](const Multilib &M) {
              return std::vector<std::string>(
                  {"/include", "/../../../../sysroot/usr/include"});
            });
  }

  // CodeScape IMG toolchain starting from v1.3.
  MultilibSet ImgMultilibsV2;
  {
    auto BeHard = makeMultilib("/mips-r6-hard")
                      .flag("+EB")
                      .flag("-msoft-float")
                      .flag("-mmicromips");
    auto BeSoft = makeMultilib("/mips-r6-soft")
                      .flag("+EB")
                      .flag("+msoft-float")
                      .flag("-mmicromips");
    auto ElHard = makeMultilib("/mipsel-r6-hard")
                      .flag("+EL")
                      .flag("-msoft-float")
                      .flag("-mmicromips");
    auto ElSoft = makeMultilib("/mipsel-r6-soft")
                      .flag("+EL")
                      .flag("+msoft-float")
                      .flag("-mmicromips");
    auto BeMicroHard = makeMultilib("/micromips-r6-hard")
                           .flag("+EB")
                           .flag("-msoft-float")
                           .flag("+mmicromips");
    auto BeMicroSoft = makeMultilib("/micromips-r6-soft")
                           .flag("+EB")
                           .flag("+msoft-float")
                           .flag("+mmicromips");
    auto ElMicroHard = makeMultilib("/micromipsel-r6-hard")
                           .flag("+EL")
                           .flag("-msoft-float")
                           .flag("+mmicromips");
    auto ElMicroSoft = makeMultilib("/micromipsel-r6-soft")
                           .flag("+EL")
                           .flag("+msoft-float")
                           .flag("+mmicromips");

    auto O32 =
        makeMultilib("/lib").osSuffix("").flag("-mabi=n32").flag("-mabi=n64");
    auto N32 =
        makeMultilib("/lib32").osSuffix("").flag("+mabi=n32").flag("-mabi=n64");
    auto N64 =
        makeMultilib("/lib64").osSuffix("").flag("-mabi=n32").flag("+mabi=n64");

    ImgMultilibsV2 =
        MultilibSet()
            .Either({BeHard, BeSoft, ElHard, ElSoft, BeMicroHard, BeMicroSoft,
                     ElMicroHard, ElMicroSoft})
            .Either(O32, N32, N64)
            .FilterOut(NonExistent)
            .setIncludeDirsCallback([](const Multilib &M) {
              return std::vector<std::string>({"/../../../../sysroot" +
                                               M.includeSuffix() +
                                               "/../usr/include"});
            })
            .setFilePathsCallback([](const Multilib &M) {
              return std::vector<std::string>(
                  {"/../../../../mips-img-linux-gnu/lib" + M.gccSuffix()});
            });
  }
  for (auto Candidate : {&ImgMultilibsV1, &ImgMultilibsV2}) {
    if (Candidate->select(Flags, Result.SelectedMultilib)) {
      Result.Multilibs = *Candidate;
      return true;
    }
  }
  return false;
}

bool clang::driver::findMIPSMultilibs(const Driver &D,
                                      const llvm::Triple &TargetTriple,
                                      StringRef Path, const ArgList &Args,
                                      DetectedMultilibs &Result) {
  FilterNonExistent NonExistent(Path, "/crtbegin.o", D.getVFS());

  StringRef CPUName;
  StringRef ABIName;
  tools::mips::getMipsCPUAndABI(Args, TargetTriple, CPUName, ABIName);

  llvm::Triple::ArchType TargetArch = TargetTriple.getArch();

  Multilib::flags_list Flags;
  addMultilibFlag(TargetTriple.isMIPS32(), "m32", Flags);
  addMultilibFlag(TargetTriple.isMIPS64(), "m64", Flags);
  addMultilibFlag(isMips16(Args), "mips16", Flags);
  addMultilibFlag(CPUName == "mips32", "march=mips32", Flags);
  addMultilibFlag(CPUName == "mips32r2" || CPUName == "mips32r3" ||
                      CPUName == "mips32r5" || CPUName == "p5600",
                  "march=mips32r2", Flags);
  addMultilibFlag(CPUName == "mips32r6", "march=mips32r6", Flags);
  addMultilibFlag(CPUName == "mips64", "march=mips64", Flags);
  addMultilibFlag(CPUName == "mips64r2" || CPUName == "mips64r3" ||
                      CPUName == "mips64r5" || CPUName == "octeon",
                  "march=mips64r2", Flags);
  addMultilibFlag(CPUName == "mips64r6", "march=mips64r6", Flags);
  addMultilibFlag(isMicroMips(Args), "mmicromips", Flags);
  addMultilibFlag(tools::mips::isUCLibc(Args), "muclibc", Flags);
  addMultilibFlag(tools::mips::isNaN2008(Args, TargetTriple), "mnan=2008",
                  Flags);
  addMultilibFlag(ABIName == "n32", "mabi=n32", Flags);
  addMultilibFlag(ABIName == "n64", "mabi=n64", Flags);
  addMultilibFlag(isSoftFloatABI(Args), "msoft-float", Flags);
  addMultilibFlag(!isSoftFloatABI(Args), "mhard-float", Flags);
  addMultilibFlag(isMipsEL(TargetArch), "EL", Flags);
  addMultilibFlag(!isMipsEL(TargetArch), "EB", Flags);

  if (TargetTriple.isAndroid())
    return findMipsAndroidMultilibs(D.getVFS(), Path, Flags, NonExistent,
                                    Result);

  if (TargetTriple.getVendor() == llvm::Triple::MipsTechnologies &&
      TargetTriple.getOS() == llvm::Triple::Linux &&
      TargetTriple.getEnvironment() == llvm::Triple::UnknownEnvironment)
    return findMipsMuslMultilibs(Flags, NonExistent, Result);

  if (TargetTriple.getVendor() == llvm::Triple::MipsTechnologies &&
      TargetTriple.getOS() == llvm::Triple::Linux &&
      TargetTriple.isGNUEnvironment())
    return findMipsMtiMultilibs(Flags, NonExistent, Result);

  if (TargetTriple.getVendor() == llvm::Triple::ImaginationTechnologies &&
      TargetTriple.getOS() == llvm::Triple::Linux &&
      TargetTriple.isGNUEnvironment())
    return findMipsImgMultilibs(Flags, NonExistent, Result);

  if (findMipsCsMultilibs(Flags, NonExistent, Result))
    return true;

  // Fallback to the regular toolchain-tree structure.
  Multilib Default;
  Result.Multilibs.push_back(Default);
  Result.Multilibs.FilterOut(NonExistent);

  if (Result.Multilibs.select(Flags, Result.SelectedMultilib)) {
    Result.BiarchSibling = Multilib();
    return true;
  }

  return false;
}

static void findAndroidArmMultilibs(const Driver &D,
                                    const llvm::Triple &TargetTriple,
                                    StringRef Path, const ArgList &Args,
                                    DetectedMultilibs &Result) {
  // Find multilibs with subdirectories like armv7-a, thumb, armv7-a/thumb.
  FilterNonExistent NonExistent(Path, "/crtbegin.o", D.getVFS());
  Multilib ArmV7Multilib = makeMultilib("/armv7-a")
                               .flag("+march=armv7-a")
                               .flag("-mthumb");
  Multilib ThumbMultilib = makeMultilib("/thumb")
                               .flag("-march=armv7-a")
                               .flag("+mthumb");
  Multilib ArmV7ThumbMultilib = makeMultilib("/armv7-a/thumb")
                               .flag("+march=armv7-a")
                               .flag("+mthumb");
  Multilib DefaultMultilib = makeMultilib("")
                               .flag("-march=armv7-a")
                               .flag("-mthumb");
  MultilibSet AndroidArmMultilibs =
      MultilibSet()
          .Either(ThumbMultilib, ArmV7Multilib,
                  ArmV7ThumbMultilib, DefaultMultilib)
          .FilterOut(NonExistent);

  Multilib::flags_list Flags;
  llvm::StringRef Arch = Args.getLastArgValue(options::OPT_march_EQ);
  bool IsArmArch = TargetTriple.getArch() == llvm::Triple::arm;
  bool IsThumbArch = TargetTriple.getArch() == llvm::Triple::thumb;
  bool IsV7SubArch = TargetTriple.getSubArch() == llvm::Triple::ARMSubArch_v7;
  bool IsThumbMode = IsThumbArch ||
      Args.hasFlag(options::OPT_mthumb, options::OPT_mno_thumb, false) ||
      (IsArmArch && llvm::ARM::parseArchISA(Arch) == llvm::ARM::ISAKind::THUMB);
  bool IsArmV7Mode = (IsArmArch || IsThumbArch) &&
      (llvm::ARM::parseArchVersion(Arch) == 7 ||
       (IsArmArch && Arch == "" && IsV7SubArch));
  addMultilibFlag(IsArmV7Mode, "march=armv7-a", Flags);
  addMultilibFlag(IsThumbMode, "mthumb", Flags);

  if (AndroidArmMultilibs.select(Flags, Result.SelectedMultilib))
    Result.Multilibs = AndroidArmMultilibs;
}

static bool findMSP430Multilibs(const Driver &D,
                                const llvm::Triple &TargetTriple,
                                StringRef Path, const ArgList &Args,
                                DetectedMultilibs &Result) {
  FilterNonExistent NonExistent(Path, "/crtbegin.o", D.getVFS());
  Multilib MSP430Multilib = makeMultilib("/430");
  // FIXME: when clang starts to support msp430x ISA additional logic
  // to select between multilib must be implemented
  // Multilib MSP430xMultilib = makeMultilib("/large");

  Result.Multilibs.push_back(MSP430Multilib);
  Result.Multilibs.FilterOut(NonExistent);

  Multilib::flags_list Flags;
  if (Result.Multilibs.select(Flags, Result.SelectedMultilib))
    return true;

  return false;
}

static void findRISCVMultilibs(const Driver &D,
                               const llvm::Triple &TargetTriple, StringRef Path,
                               const ArgList &Args, DetectedMultilibs &Result) {

  FilterNonExistent NonExistent(Path, "/crtbegin.o", D.getVFS());
  Multilib Ilp32 = makeMultilib("lib32/ilp32").flag("+m32").flag("+mabi=ilp32");
  Multilib Ilp32f =
      makeMultilib("lib32/ilp32f").flag("+m32").flag("+mabi=ilp32f");
  Multilib Ilp32d =
      makeMultilib("lib32/ilp32d").flag("+m32").flag("+mabi=ilp32d");
  Multilib Lp64 = makeMultilib("lib64/lp64").flag("+m64").flag("+mabi=lp64");
  Multilib Lp64f = makeMultilib("lib64/lp64f").flag("+m64").flag("+mabi=lp64f");
  Multilib Lp64d = makeMultilib("lib64/lp64d").flag("+m64").flag("+mabi=lp64d");
  MultilibSet RISCVMultilibs =
      MultilibSet()
          .Either({Ilp32, Ilp32f, Ilp32d, Lp64, Lp64f, Lp64d})
          .FilterOut(NonExistent);

  Multilib::flags_list Flags;
  bool IsRV64 = TargetTriple.getArch() == llvm::Triple::riscv64;
  StringRef ABIName = tools::riscv::getRISCVABI(Args, TargetTriple);

  addMultilibFlag(!IsRV64, "m32", Flags);
  addMultilibFlag(IsRV64, "m64", Flags);
  addMultilibFlag(ABIName == "ilp32", "mabi=ilp32", Flags);
  addMultilibFlag(ABIName == "ilp32f", "mabi=ilp32f", Flags);
  addMultilibFlag(ABIName == "ilp32d", "mabi=ilp32d", Flags);
  addMultilibFlag(ABIName == "lp64", "mabi=lp64", Flags);
  addMultilibFlag(ABIName == "lp64f", "mabi=lp64f", Flags);
  addMultilibFlag(ABIName == "lp64d", "mabi=lp64d", Flags);

  if (RISCVMultilibs.select(Flags, Result.SelectedMultilib))
    Result.Multilibs = RISCVMultilibs;
}

static bool findBiarchMultilibs(const Driver &D,
                                const llvm::Triple &TargetTriple,
                                StringRef Path, const ArgList &Args,
                                bool NeedsBiarchSuffix,
                                DetectedMultilibs &Result) {
  Multilib Default;

  // Some versions of SUSE and Fedora on ppc64 put 32-bit libs
  // in what would normally be GCCInstallPath and put the 64-bit
  // libs in a subdirectory named 64. The simple logic we follow is that
  // *if* there is a subdirectory of the right name with crtbegin.o in it,
  // we use that. If not, and if not a biarch triple alias, we look for
  // crtbegin.o without the subdirectory.

  StringRef Suff64 = "/64";
  // Solaris uses platform-specific suffixes instead of /64.
  if (TargetTriple.getOS() == llvm::Triple::Solaris) {
    switch (TargetTriple.getArch()) {
    case llvm::Triple::x86:
    case llvm::Triple::x86_64:
      Suff64 = "/amd64";
      break;
    case llvm::Triple::sparc:
    case llvm::Triple::sparcv9:
      Suff64 = "/sparcv9";
      break;
    default:
      break;
    }
  }

  Multilib Alt64 = Multilib()
                       .gccSuffix(Suff64)
                       .includeSuffix(Suff64)
                       .flag("-m32")
                       .flag("+m64")
                       .flag("-mx32");
  Multilib Alt32 = Multilib()
                       .gccSuffix("/32")
                       .includeSuffix("/32")
                       .flag("+m32")
                       .flag("-m64")
                       .flag("-mx32");
  Multilib Altx32 = Multilib()
                        .gccSuffix("/x32")
                        .includeSuffix("/x32")
                        .flag("-m32")
                        .flag("-m64")
                        .flag("+mx32");

  // GCC toolchain for IAMCU doesn't have crtbegin.o, so look for libgcc.a.
  FilterNonExistent NonExistent(
      Path, TargetTriple.isOSIAMCU() ? "/libgcc.a" : "/crtbegin.o", D.getVFS());

  // Determine default multilib from: 32, 64, x32
  // Also handle cases such as 64 on 32, 32 on 64, etc.
  enum { UNKNOWN, WANT32, WANT64, WANTX32 } Want = UNKNOWN;
  const bool IsX32 = TargetTriple.getEnvironment() == llvm::Triple::GNUX32;
  if (TargetTriple.isArch32Bit() && !NonExistent(Alt32))
    Want = WANT64;
  else if (TargetTriple.isArch64Bit() && IsX32 && !NonExistent(Altx32))
    Want = WANT64;
  else if (TargetTriple.isArch64Bit() && !IsX32 && !NonExistent(Alt64))
    Want = WANT32;
  else {
    if (TargetTriple.isArch32Bit())
      Want = NeedsBiarchSuffix ? WANT64 : WANT32;
    else if (IsX32)
      Want = NeedsBiarchSuffix ? WANT64 : WANTX32;
    else
      Want = NeedsBiarchSuffix ? WANT32 : WANT64;
  }

  if (Want == WANT32)
    Default.flag("+m32").flag("-m64").flag("-mx32");
  else if (Want == WANT64)
    Default.flag("-m32").flag("+m64").flag("-mx32");
  else if (Want == WANTX32)
    Default.flag("-m32").flag("-m64").flag("+mx32");
  else
    return false;

  Result.Multilibs.push_back(Default);
  Result.Multilibs.push_back(Alt64);
  Result.Multilibs.push_back(Alt32);
  Result.Multilibs.push_back(Altx32);

  Result.Multilibs.FilterOut(NonExistent);

  Multilib::flags_list Flags;
  addMultilibFlag(TargetTriple.isArch64Bit() && !IsX32, "m64", Flags);
  addMultilibFlag(TargetTriple.isArch32Bit(), "m32", Flags);
  addMultilibFlag(TargetTriple.isArch64Bit() && IsX32, "mx32", Flags);

  if (!Result.Multilibs.select(Flags, Result.SelectedMultilib))
    return false;

  if (Result.SelectedMultilib == Alt64 || Result.SelectedMultilib == Alt32 ||
      Result.SelectedMultilib == Altx32)
    Result.BiarchSibling = Default;

  return true;
}

/// Generic_GCC - A tool chain using the 'gcc' command to perform
/// all subcommands; this relies on gcc translating the majority of
/// command line options.

/// Less-than for GCCVersion, implementing a Strict Weak Ordering.
bool Generic_GCC::GCCVersion::isOlderThan(int RHSMajor, int RHSMinor,
                                          int RHSPatch,
                                          StringRef RHSPatchSuffix) const {
  if (Major != RHSMajor)
    return Major < RHSMajor;
  if (Minor != RHSMinor)
    return Minor < RHSMinor;
  if (Patch != RHSPatch) {
    // Note that versions without a specified patch sort higher than those with
    // a patch.
    if (RHSPatch == -1)
      return true;
    if (Patch == -1)
      return false;

    // Otherwise just sort on the patch itself.
    return Patch < RHSPatch;
  }
  if (PatchSuffix != RHSPatchSuffix) {
    // Sort empty suffixes higher.
    if (RHSPatchSuffix.empty())
      return true;
    if (PatchSuffix.empty())
      return false;

    // Provide a lexicographic sort to make this a total ordering.
    return PatchSuffix < RHSPatchSuffix;
  }

  // The versions are equal.
  return false;
}

/// Parse a GCCVersion object out of a string of text.
///
/// This is the primary means of forming GCCVersion objects.
/*static*/
Generic_GCC::GCCVersion Generic_GCC::GCCVersion::Parse(StringRef VersionText) {
  const GCCVersion BadVersion = {VersionText.str(), -1, -1, -1, "", "", ""};
  std::pair<StringRef, StringRef> First = VersionText.split('.');
  std::pair<StringRef, StringRef> Second = First.second.split('.');

  GCCVersion GoodVersion = {VersionText.str(), -1, -1, -1, "", "", ""};
  if (First.first.getAsInteger(10, GoodVersion.Major) || GoodVersion.Major < 0)
    return BadVersion;
  GoodVersion.MajorStr = First.first.str();
  if (First.second.empty())
    return GoodVersion;
  StringRef MinorStr = Second.first;
  if (Second.second.empty()) {
    if (size_t EndNumber = MinorStr.find_first_not_of("0123456789")) {
      GoodVersion.PatchSuffix = MinorStr.substr(EndNumber);
      MinorStr = MinorStr.slice(0, EndNumber);
    }
  }
  if (MinorStr.getAsInteger(10, GoodVersion.Minor) || GoodVersion.Minor < 0)
    return BadVersion;
  GoodVersion.MinorStr = MinorStr.str();

  // First look for a number prefix and parse that if present. Otherwise just
  // stash the entire patch string in the suffix, and leave the number
  // unspecified. This covers versions strings such as:
  //   5        (handled above)
  //   4.4
  //   4.4-patched
  //   4.4.0
  //   4.4.x
  //   4.4.2-rc4
  //   4.4.x-patched
  // And retains any patch number it finds.
  StringRef PatchText = Second.second;
  if (!PatchText.empty()) {
    if (size_t EndNumber = PatchText.find_first_not_of("0123456789")) {
      // Try to parse the number and any suffix.
      if (PatchText.slice(0, EndNumber).getAsInteger(10, GoodVersion.Patch) ||
          GoodVersion.Patch < 0)
        return BadVersion;
      GoodVersion.PatchSuffix = PatchText.substr(EndNumber);
    }
  }

  return GoodVersion;
}

static llvm::StringRef getGCCToolchainDir(const ArgList &Args,
                                          llvm::StringRef SysRoot) {
  const Arg *A = Args.getLastArg(clang::driver::options::OPT_gcc_toolchain);
  if (A)
    return A->getValue();

  // If we have a SysRoot, ignore GCC_INSTALL_PREFIX.
  // GCC_INSTALL_PREFIX specifies the gcc installation for the default
  // sysroot and is likely not valid with a different sysroot.
  if (!SysRoot.empty())
    return "";

  return GCC_INSTALL_PREFIX;
}

/// Initialize a GCCInstallationDetector from the driver.
///
/// This performs all of the autodetection and sets up the various paths.
/// Once constructed, a GCCInstallationDetector is essentially immutable.
///
/// FIXME: We shouldn't need an explicit TargetTriple parameter here, and
/// should instead pull the target out of the driver. This is currently
/// necessary because the driver doesn't store the final version of the target
/// triple.
void Generic_GCC::GCCInstallationDetector::init(
    const llvm::Triple &TargetTriple, const ArgList &Args,
    ArrayRef<std::string> ExtraTripleAliases) {
  llvm::Triple BiarchVariantTriple = TargetTriple.isArch32Bit()
                                         ? TargetTriple.get64BitArchVariant()
                                         : TargetTriple.get32BitArchVariant();
  // The library directories which may contain GCC installations.
  SmallVector<StringRef, 4> CandidateLibDirs, CandidateBiarchLibDirs;
  // The compatible GCC triples for this particular architecture.
  SmallVector<StringRef, 16> CandidateTripleAliases;
  SmallVector<StringRef, 16> CandidateBiarchTripleAliases;
  CollectLibDirsAndTriples(TargetTriple, BiarchVariantTriple, CandidateLibDirs,
                           CandidateTripleAliases, CandidateBiarchLibDirs,
                           CandidateBiarchTripleAliases);

  // Compute the set of prefixes for our search.
  SmallVector<std::string, 8> Prefixes(D.PrefixDirs.begin(),
                                       D.PrefixDirs.end());

  StringRef GCCToolchainDir = getGCCToolchainDir(Args, D.SysRoot);
  if (GCCToolchainDir != "") {
    if (GCCToolchainDir.back() == '/')
      GCCToolchainDir = GCCToolchainDir.drop_back(); // remove the /

    Prefixes.push_back(GCCToolchainDir);
  } else {
    // If we have a SysRoot, try that first.
    if (!D.SysRoot.empty()) {
      Prefixes.push_back(D.SysRoot);
      AddDefaultGCCPrefixes(TargetTriple, Prefixes, D.SysRoot);
    }

    // Then look for gcc installed alongside clang.
    Prefixes.push_back(D.InstalledDir + "/..");

    // Next, look for prefix(es) that correspond to distribution-supplied gcc
    // installations.
    if (D.SysRoot.empty()) {
      // Typically /usr.
      AddDefaultGCCPrefixes(TargetTriple, Prefixes, D.SysRoot);
    }
  }

  // Try to respect gcc-config on Gentoo. However, do that only
  // if --gcc-toolchain is not provided or equal to the Gentoo install
  // in /usr. This avoids accidentally enforcing the system GCC version
  // when using a custom toolchain.
  if (GCCToolchainDir == "" || GCCToolchainDir == D.SysRoot + "/usr") {
    SmallVector<StringRef, 16> GentooTestTriples;
    // Try to match an exact triple as target triple first.
    // e.g. crossdev -S x86_64-gentoo-linux-gnu will install gcc libs for
    // x86_64-gentoo-linux-gnu. But "clang -target x86_64-gentoo-linux-gnu"
    // may pick the libraries for x86_64-pc-linux-gnu even when exact matching
    // triple x86_64-gentoo-linux-gnu is present.
    GentooTestTriples.push_back(TargetTriple.str());
    // Check rest of triples.
    GentooTestTriples.append(ExtraTripleAliases.begin(),
                             ExtraTripleAliases.end());
    GentooTestTriples.append(CandidateTripleAliases.begin(),
                             CandidateTripleAliases.end());
    if (ScanGentooConfigs(TargetTriple, Args, GentooTestTriples,
                          CandidateBiarchTripleAliases))
      return;
  }

  // Loop over the various components which exist and select the best GCC
  // installation available. GCC installs are ranked by version number.
  Version = GCCVersion::Parse("0.0.0");
  for (const std::string &Prefix : Prefixes) {
    if (!D.getVFS().exists(Prefix))
      continue;
    for (StringRef Suffix : CandidateLibDirs) {
      const std::string LibDir = Prefix + Suffix.str();
      if (!D.getVFS().exists(LibDir))
        continue;
      // Try to match the exact target triple first.
      ScanLibDirForGCCTriple(TargetTriple, Args, LibDir, TargetTriple.str());
      // Try rest of possible triples.
      for (StringRef Candidate : ExtraTripleAliases) // Try these first.
        ScanLibDirForGCCTriple(TargetTriple, Args, LibDir, Candidate);
      for (StringRef Candidate : CandidateTripleAliases)
        ScanLibDirForGCCTriple(TargetTriple, Args, LibDir, Candidate);
    }
    for (StringRef Suffix : CandidateBiarchLibDirs) {
      const std::string LibDir = Prefix + Suffix.str();
      if (!D.getVFS().exists(LibDir))
        continue;
      for (StringRef Candidate : CandidateBiarchTripleAliases)
        ScanLibDirForGCCTriple(TargetTriple, Args, LibDir, Candidate,
                               /*NeedsBiarchSuffix=*/ true);
    }
  }
}

void Generic_GCC::GCCInstallationDetector::print(raw_ostream &OS) const {
  for (const auto &InstallPath : CandidateGCCInstallPaths)
    OS << "Found candidate GCC installation: " << InstallPath << "\n";

  if (!GCCInstallPath.empty())
    OS << "Selected GCC installation: " << GCCInstallPath << "\n";

  for (const auto &Multilib : Multilibs)
    OS << "Candidate multilib: " << Multilib << "\n";

  if (Multilibs.size() != 0 || !SelectedMultilib.isDefault())
    OS << "Selected multilib: " << SelectedMultilib << "\n";
}

bool Generic_GCC::GCCInstallationDetector::getBiarchSibling(Multilib &M) const {
  if (BiarchSibling.hasValue()) {
    M = BiarchSibling.getValue();
    return true;
  }
  return false;
}

void Generic_GCC::GCCInstallationDetector::AddDefaultGCCPrefixes(
    const llvm::Triple &TargetTriple, SmallVectorImpl<std::string> &Prefixes,
    StringRef SysRoot) {
  if (TargetTriple.getOS() == llvm::Triple::Solaris) {
    // Solaris is a special case.
    // The GCC installation is under
    //   /usr/gcc/<major>.<minor>/lib/gcc/<triple>/<major>.<minor>.<patch>/
    // so we need to find those /usr/gcc/*/lib/gcc libdirs and go with
    // /usr/gcc/<version> as a prefix.

    std::string PrefixDir = SysRoot.str() + "/usr/gcc";
    std::error_code EC;
    for (llvm::vfs::directory_iterator LI = D.getVFS().dir_begin(PrefixDir, EC),
                                       LE;
         !EC && LI != LE; LI = LI.increment(EC)) {
      StringRef VersionText = llvm::sys::path::filename(LI->path());
      GCCVersion CandidateVersion = GCCVersion::Parse(VersionText);

      // Filter out obviously bad entries.
      if (CandidateVersion.Major == -1 || CandidateVersion.isOlderThan(4, 1, 1))
        continue;

      std::string CandidatePrefix = PrefixDir + "/" + VersionText.str();
      std::string CandidateLibPath = CandidatePrefix + "/lib/gcc";
      if (!D.getVFS().exists(CandidateLibPath))
        continue;

      Prefixes.push_back(CandidatePrefix);
    }
    return;
  }

  // Non-Solaris is much simpler - most systems just go with "/usr".
  if (SysRoot.empty() && TargetTriple.getOS() == llvm::Triple::Linux) {
    // Yet, still look for RHEL devtoolsets.
    Prefixes.push_back("/opt/rh/devtoolset-8/root/usr");
    Prefixes.push_back("/opt/rh/devtoolset-7/root/usr");
    Prefixes.push_back("/opt/rh/devtoolset-6/root/usr");
    Prefixes.push_back("/opt/rh/devtoolset-4/root/usr");
    Prefixes.push_back("/opt/rh/devtoolset-3/root/usr");
    Prefixes.push_back("/opt/rh/devtoolset-2/root/usr");
  }
  Prefixes.push_back(SysRoot.str() + "/usr");
}

/*static*/ void Generic_GCC::GCCInstallationDetector::CollectLibDirsAndTriples(
    const llvm::Triple &TargetTriple, const llvm::Triple &BiarchTriple,
    SmallVectorImpl<StringRef> &LibDirs,
    SmallVectorImpl<StringRef> &TripleAliases,
    SmallVectorImpl<StringRef> &BiarchLibDirs,
    SmallVectorImpl<StringRef> &BiarchTripleAliases) {
  // Declare a bunch of static data sets that we'll select between below. These
  // are specifically designed to always refer to string literals to avoid any
  // lifetime or initialization issues.
  static const char *const AArch64LibDirs[] = {"/lib64", "/lib"};
  static const char *const AArch64Triples[] = {
      "aarch64-none-linux-gnu", "aarch64-linux-gnu", "aarch64-redhat-linux",
      "aarch64-suse-linux", "aarch64-linux-android"};
  static const char *const AArch64beLibDirs[] = {"/lib"};
  static const char *const AArch64beTriples[] = {"aarch64_be-none-linux-gnu",
                                                 "aarch64_be-linux-gnu"};

  static const char *const ARMLibDirs[] = {"/lib"};
  static const char *const ARMTriples[] = {"arm-linux-gnueabi",
                                           "arm-linux-androideabi"};
  static const char *const ARMHFTriples[] = {"arm-linux-gnueabihf",
                                             "armv7hl-redhat-linux-gnueabi",
                                             "armv6hl-suse-linux-gnueabi",
                                             "armv7hl-suse-linux-gnueabi"};
  static const char *const ARMebLibDirs[] = {"/lib"};
  static const char *const ARMebTriples[] = {"armeb-linux-gnueabi",
                                             "armeb-linux-androideabi"};
  static const char *const ARMebHFTriples[] = {
      "armeb-linux-gnueabihf", "armebv7hl-redhat-linux-gnueabi"};

  static const char *const AVRLibDirs[] = {"/lib"};
  static const char *const AVRTriples[] = {"avr"};

  static const char *const X86_64LibDirs[] = {"/lib64", "/lib"};
  static const char *const X86_64Triples[] = {
      "x86_64-linux-gnu",       "x86_64-unknown-linux-gnu",
      "x86_64-pc-linux-gnu",    "x86_64-redhat-linux6E",
      "x86_64-redhat-linux",    "x86_64-suse-linux",
      "x86_64-manbo-linux-gnu", "x86_64-linux-gnu",
      "x86_64-slackware-linux", "x86_64-unknown-linux",
      "x86_64-amazon-linux",    "x86_64-linux-android"};
  static const char *const X32LibDirs[] = {"/libx32"};
  static const char *const X86LibDirs[] = {"/lib32", "/lib"};
  static const char *const X86Triples[] = {
      "i686-linux-gnu",       "i686-pc-linux-gnu",     "i486-linux-gnu",
      "i386-linux-gnu",       "i386-redhat-linux6E",   "i686-redhat-linux",
      "i586-redhat-linux",    "i386-redhat-linux",     "i586-suse-linux",
      "i486-slackware-linux", "i686-montavista-linux", "i586-linux-gnu",
      "i686-linux-android",   "i386-gnu",              "i486-gnu",
      "i586-gnu",             "i686-gnu"};

  static const char *const MIPSLibDirs[] = {"/lib"};
  static const char *const MIPSTriples[] = {
      "mips-linux-gnu", "mips-mti-linux", "mips-mti-linux-gnu",
      "mips-img-linux-gnu", "mipsisa32r6-linux-gnu"};
  static const char *const MIPSELLibDirs[] = {"/lib"};
  static const char *const MIPSELTriples[] = {
      "mipsel-linux-gnu", "mips-img-linux-gnu", "mipsisa32r6el-linux-gnu",
      "mipsel-linux-android"};

  static const char *const MIPS64LibDirs[] = {"/lib64", "/lib"};
  static const char *const MIPS64Triples[] = {
      "mips64-linux-gnu",      "mips-mti-linux-gnu",
      "mips-img-linux-gnu",    "mips64-linux-gnuabi64",
      "mipsisa64r6-linux-gnu", "mipsisa64r6-linux-gnuabi64"};
  static const char *const MIPS64ELLibDirs[] = {"/lib64", "/lib"};
  static const char *const MIPS64ELTriples[] = {
      "mips64el-linux-gnu",      "mips-mti-linux-gnu",
      "mips-img-linux-gnu",      "mips64el-linux-gnuabi64",
      "mipsisa64r6el-linux-gnu", "mipsisa64r6el-linux-gnuabi64",
      "mips64el-linux-android"};

  static const char *const MIPSN32LibDirs[] = {"/lib32"};
  static const char *const MIPSN32Triples[] = {"mips64-linux-gnuabin32",
                                               "mipsisa64r6-linux-gnuabin32"};
  static const char *const MIPSN32ELLibDirs[] = {"/lib32"};
  static const char *const MIPSN32ELTriples[] = {
      "mips64el-linux-gnuabin32", "mipsisa64r6el-linux-gnuabin32"};

  static const char *const MSP430LibDirs[] = {"/lib"};
  static const char *const MSP430Triples[] = {"msp430-elf"};

  static const char *const PPCLibDirs[] = {"/lib32", "/lib"};
  static const char *const PPCTriples[] = {
      "powerpc-linux-gnu", "powerpc-unknown-linux-gnu", "powerpc-linux-gnuspe",
      "powerpc-suse-linux", "powerpc-montavista-linuxspe"};
  static const char *const PPC64LibDirs[] = {"/lib64", "/lib"};
  static const char *const PPC64Triples[] = {
      "powerpc64-linux-gnu", "powerpc64-unknown-linux-gnu",
      "powerpc64-suse-linux", "ppc64-redhat-linux"};
  static const char *const PPC64LELibDirs[] = {"/lib64", "/lib"};
  static const char *const PPC64LETriples[] = {
      "powerpc64le-linux-gnu", "powerpc64le-unknown-linux-gnu",
      "powerpc64le-suse-linux", "ppc64le-redhat-linux"};

  static const char *const RISCV32LibDirs[] = {"/lib32", "/lib"};
  static const char *const RISCV32Triples[] = {"riscv32-unknown-linux-gnu",
                                               "riscv32-linux-gnu",
                                               "riscv32-unknown-elf"};
  static const char *const RISCV64LibDirs[] = {"/lib64", "/lib"};
  static const char *const RISCV64Triples[] = {"riscv64-unknown-linux-gnu",
                                               "riscv64-linux-gnu",
                                               "riscv64-unknown-elf"};

  static const char *const SPARCv8LibDirs[] = {"/lib32", "/lib"};
  static const char *const SPARCv8Triples[] = {"sparc-linux-gnu",
                                               "sparcv8-linux-gnu"};
  static const char *const SPARCv9LibDirs[] = {"/lib64", "/lib"};
  static const char *const SPARCv9Triples[] = {"sparc64-linux-gnu",
                                               "sparcv9-linux-gnu"};

  static const char *const SystemZLibDirs[] = {"/lib64", "/lib"};
  static const char *const SystemZTriples[] = {
      "s390x-linux-gnu", "s390x-unknown-linux-gnu", "s390x-ibm-linux-gnu",
      "s390x-suse-linux", "s390x-redhat-linux"};


  using std::begin;
  using std::end;

  if (TargetTriple.getOS() == llvm::Triple::Solaris) {
    static const char *const SolarisLibDirs[] = {"/lib"};
    static const char *const SolarisSparcV8Triples[] = {
        "sparc-sun-solaris2.11", "sparc-sun-solaris2.12"};
    static const char *const SolarisSparcV9Triples[] = {
        "sparcv9-sun-solaris2.11", "sparcv9-sun-solaris2.12"};
    static const char *const SolarisX86Triples[] = {"i386-pc-solaris2.11",
                                                    "i386-pc-solaris2.12"};
    static const char *const SolarisX86_64Triples[] = {"x86_64-pc-solaris2.11",
                                                       "x86_64-pc-solaris2.12"};
    LibDirs.append(begin(SolarisLibDirs), end(SolarisLibDirs));
    BiarchLibDirs.append(begin(SolarisLibDirs), end(SolarisLibDirs));
    switch (TargetTriple.getArch()) {
    case llvm::Triple::x86:
      TripleAliases.append(begin(SolarisX86Triples), end(SolarisX86Triples));
      BiarchTripleAliases.append(begin(SolarisX86_64Triples),
                                 end(SolarisX86_64Triples));
      break;
    case llvm::Triple::x86_64:
      TripleAliases.append(begin(SolarisX86_64Triples),
                           end(SolarisX86_64Triples));
      BiarchTripleAliases.append(begin(SolarisX86Triples),
                                 end(SolarisX86Triples));
      break;
    case llvm::Triple::sparc:
      TripleAliases.append(begin(SolarisSparcV8Triples),
                           end(SolarisSparcV8Triples));
      BiarchTripleAliases.append(begin(SolarisSparcV9Triples),
                                 end(SolarisSparcV9Triples));
      break;
    case llvm::Triple::sparcv9:
      TripleAliases.append(begin(SolarisSparcV9Triples),
                           end(SolarisSparcV9Triples));
      BiarchTripleAliases.append(begin(SolarisSparcV8Triples),
                                 end(SolarisSparcV8Triples));
      break;
    default:
      break;
    }
    return;
  }

  // Android targets should not use GNU/Linux tools or libraries.
  if (TargetTriple.isAndroid()) {
    static const char *const AArch64AndroidTriples[] = {
        "aarch64-linux-android"};
    static const char *const ARMAndroidTriples[] = {"arm-linux-androideabi"};
    static const char *const MIPSELAndroidTriples[] = {"mipsel-linux-android"};
    static const char *const MIPS64ELAndroidTriples[] = {
        "mips64el-linux-android"};
    static const char *const X86AndroidTriples[] = {"i686-linux-android"};
    static const char *const X86_64AndroidTriples[] = {"x86_64-linux-android"};

    switch (TargetTriple.getArch()) {
    case llvm::Triple::aarch64:
      LibDirs.append(begin(AArch64LibDirs), end(AArch64LibDirs));
      TripleAliases.append(begin(AArch64AndroidTriples),
                           end(AArch64AndroidTriples));
      break;
    case llvm::Triple::arm:
    case llvm::Triple::thumb:
      LibDirs.append(begin(ARMLibDirs), end(ARMLibDirs));
      TripleAliases.append(begin(ARMAndroidTriples), end(ARMAndroidTriples));
      break;
    case llvm::Triple::mipsel:
      LibDirs.append(begin(MIPSELLibDirs), end(MIPSELLibDirs));
      TripleAliases.append(begin(MIPSELAndroidTriples),
                           end(MIPSELAndroidTriples));
      BiarchLibDirs.append(begin(MIPS64ELLibDirs), end(MIPS64ELLibDirs));
      BiarchTripleAliases.append(begin(MIPS64ELAndroidTriples),
                                 end(MIPS64ELAndroidTriples));
      break;
    case llvm::Triple::mips64el:
      LibDirs.append(begin(MIPS64ELLibDirs), end(MIPS64ELLibDirs));
      TripleAliases.append(begin(MIPS64ELAndroidTriples),
                           end(MIPS64ELAndroidTriples));
      BiarchLibDirs.append(begin(MIPSELLibDirs), end(MIPSELLibDirs));
      BiarchTripleAliases.append(begin(MIPSELAndroidTriples),
                                 end(MIPSELAndroidTriples));
      break;
    case llvm::Triple::x86_64:
      LibDirs.append(begin(X86_64LibDirs), end(X86_64LibDirs));
      TripleAliases.append(begin(X86_64AndroidTriples),
                           end(X86_64AndroidTriples));
      BiarchLibDirs.append(begin(X86LibDirs), end(X86LibDirs));
      BiarchTripleAliases.append(begin(X86AndroidTriples),
                                 end(X86AndroidTriples));
      break;
    case llvm::Triple::x86:
      LibDirs.append(begin(X86LibDirs), end(X86LibDirs));
      TripleAliases.append(begin(X86AndroidTriples), end(X86AndroidTriples));
      BiarchLibDirs.append(begin(X86_64LibDirs), end(X86_64LibDirs));
      BiarchTripleAliases.append(begin(X86_64AndroidTriples),
                                 end(X86_64AndroidTriples));
      break;
    default:
      break;
    }

    return;
  }

  switch (TargetTriple.getArch()) {
  case llvm::Triple::aarch64:
    LibDirs.append(begin(AArch64LibDirs), end(AArch64LibDirs));
    TripleAliases.append(begin(AArch64Triples), end(AArch64Triples));
    BiarchLibDirs.append(begin(AArch64LibDirs), end(AArch64LibDirs));
    BiarchTripleAliases.append(begin(AArch64Triples), end(AArch64Triples));
    break;
  case llvm::Triple::aarch64_be:
    LibDirs.append(begin(AArch64beLibDirs), end(AArch64beLibDirs));
    TripleAliases.append(begin(AArch64beTriples), end(AArch64beTriples));
    BiarchLibDirs.append(begin(AArch64beLibDirs), end(AArch64beLibDirs));
    BiarchTripleAliases.append(begin(AArch64beTriples), end(AArch64beTriples));
    break;
  case llvm::Triple::arm:
  case llvm::Triple::thumb:
    LibDirs.append(begin(ARMLibDirs), end(ARMLibDirs));
    if (TargetTriple.getEnvironment() == llvm::Triple::GNUEABIHF) {
      TripleAliases.append(begin(ARMHFTriples), end(ARMHFTriples));
    } else {
      TripleAliases.append(begin(ARMTriples), end(ARMTriples));
    }
    break;
  case llvm::Triple::armeb:
  case llvm::Triple::thumbeb:
    LibDirs.append(begin(ARMebLibDirs), end(ARMebLibDirs));
    if (TargetTriple.getEnvironment() == llvm::Triple::GNUEABIHF) {
      TripleAliases.append(begin(ARMebHFTriples), end(ARMebHFTriples));
    } else {
      TripleAliases.append(begin(ARMebTriples), end(ARMebTriples));
    }
    break;
  case llvm::Triple::avr:
    LibDirs.append(begin(AVRLibDirs), end(AVRLibDirs));
    TripleAliases.append(begin(AVRTriples), end(AVRTriples));
    break;
#if INTEL_CUSTOMIZATION
#if INTEL_FEATURE_CSA
  case llvm::Triple::csa:
#endif  // INTEL_FEATURE_CSA
#endif  // INTEL_CUSTOMIZATION
  case llvm::Triple::x86_64:
    LibDirs.append(begin(X86_64LibDirs), end(X86_64LibDirs));
    TripleAliases.append(begin(X86_64Triples), end(X86_64Triples));
    // x32 is always available when x86_64 is available, so adding it as
    // secondary arch with x86_64 triples
    if (TargetTriple.getEnvironment() == llvm::Triple::GNUX32) {
      BiarchLibDirs.append(begin(X32LibDirs), end(X32LibDirs));
      BiarchTripleAliases.append(begin(X86_64Triples), end(X86_64Triples));
    } else {
      BiarchLibDirs.append(begin(X86LibDirs), end(X86LibDirs));
      BiarchTripleAliases.append(begin(X86Triples), end(X86Triples));
    }
    break;
  case llvm::Triple::x86:
    LibDirs.append(begin(X86LibDirs), end(X86LibDirs));
    // MCU toolchain is 32 bit only and its triple alias is TargetTriple
    // itself, which will be appended below.
    if (!TargetTriple.isOSIAMCU()) {
      TripleAliases.append(begin(X86Triples), end(X86Triples));
      BiarchLibDirs.append(begin(X86_64LibDirs), end(X86_64LibDirs));
      BiarchTripleAliases.append(begin(X86_64Triples), end(X86_64Triples));
    }
    break;
  case llvm::Triple::mips:
    LibDirs.append(begin(MIPSLibDirs), end(MIPSLibDirs));
    TripleAliases.append(begin(MIPSTriples), end(MIPSTriples));
    BiarchLibDirs.append(begin(MIPS64LibDirs), end(MIPS64LibDirs));
    BiarchTripleAliases.append(begin(MIPS64Triples), end(MIPS64Triples));
    BiarchLibDirs.append(begin(MIPSN32LibDirs), end(MIPSN32LibDirs));
    BiarchTripleAliases.append(begin(MIPSN32Triples), end(MIPSN32Triples));
    break;
  case llvm::Triple::mipsel:
    LibDirs.append(begin(MIPSELLibDirs), end(MIPSELLibDirs));
    TripleAliases.append(begin(MIPSELTriples), end(MIPSELTriples));
    TripleAliases.append(begin(MIPSTriples), end(MIPSTriples));
    BiarchLibDirs.append(begin(MIPS64ELLibDirs), end(MIPS64ELLibDirs));
    BiarchTripleAliases.append(begin(MIPS64ELTriples), end(MIPS64ELTriples));
    BiarchLibDirs.append(begin(MIPSN32ELLibDirs), end(MIPSN32ELLibDirs));
    BiarchTripleAliases.append(begin(MIPSN32ELTriples), end(MIPSN32ELTriples));
    break;
  case llvm::Triple::mips64:
    LibDirs.append(begin(MIPS64LibDirs), end(MIPS64LibDirs));
    TripleAliases.append(begin(MIPS64Triples), end(MIPS64Triples));
    BiarchLibDirs.append(begin(MIPSLibDirs), end(MIPSLibDirs));
    BiarchTripleAliases.append(begin(MIPSTriples), end(MIPSTriples));
    BiarchLibDirs.append(begin(MIPSN32LibDirs), end(MIPSN32LibDirs));
    BiarchTripleAliases.append(begin(MIPSN32Triples), end(MIPSN32Triples));
    break;
  case llvm::Triple::mips64el:
    LibDirs.append(begin(MIPS64ELLibDirs), end(MIPS64ELLibDirs));
    TripleAliases.append(begin(MIPS64ELTriples), end(MIPS64ELTriples));
    BiarchLibDirs.append(begin(MIPSELLibDirs), end(MIPSELLibDirs));
    BiarchTripleAliases.append(begin(MIPSELTriples), end(MIPSELTriples));
    BiarchLibDirs.append(begin(MIPSN32ELLibDirs), end(MIPSN32ELLibDirs));
    BiarchTripleAliases.append(begin(MIPSN32ELTriples), end(MIPSN32ELTriples));
    BiarchTripleAliases.append(begin(MIPSTriples), end(MIPSTriples));
    break;
  case llvm::Triple::msp430:
    LibDirs.append(begin(MSP430LibDirs), end(MSP430LibDirs));
    TripleAliases.append(begin(MSP430Triples), end(MSP430Triples));
    break;
  case llvm::Triple::ppc:
    LibDirs.append(begin(PPCLibDirs), end(PPCLibDirs));
    TripleAliases.append(begin(PPCTriples), end(PPCTriples));
    BiarchLibDirs.append(begin(PPC64LibDirs), end(PPC64LibDirs));
    BiarchTripleAliases.append(begin(PPC64Triples), end(PPC64Triples));
    break;
  case llvm::Triple::ppc64:
    LibDirs.append(begin(PPC64LibDirs), end(PPC64LibDirs));
    TripleAliases.append(begin(PPC64Triples), end(PPC64Triples));
    BiarchLibDirs.append(begin(PPCLibDirs), end(PPCLibDirs));
    BiarchTripleAliases.append(begin(PPCTriples), end(PPCTriples));
    break;
  case llvm::Triple::ppc64le:
    LibDirs.append(begin(PPC64LELibDirs), end(PPC64LELibDirs));
    TripleAliases.append(begin(PPC64LETriples), end(PPC64LETriples));
    break;
  case llvm::Triple::riscv32:
    LibDirs.append(begin(RISCV32LibDirs), end(RISCV32LibDirs));
    TripleAliases.append(begin(RISCV32Triples), end(RISCV32Triples));
    BiarchLibDirs.append(begin(RISCV64LibDirs), end(RISCV64LibDirs));
    BiarchTripleAliases.append(begin(RISCV64Triples), end(RISCV64Triples));
    break;
  case llvm::Triple::riscv64:
    LibDirs.append(begin(RISCV64LibDirs), end(RISCV64LibDirs));
    TripleAliases.append(begin(RISCV64Triples), end(RISCV64Triples));
    BiarchLibDirs.append(begin(RISCV32LibDirs), end(RISCV32LibDirs));
    BiarchTripleAliases.append(begin(RISCV32Triples), end(RISCV32Triples));
    break;
  case llvm::Triple::sparc:
  case llvm::Triple::sparcel:
    LibDirs.append(begin(SPARCv8LibDirs), end(SPARCv8LibDirs));
    TripleAliases.append(begin(SPARCv8Triples), end(SPARCv8Triples));
    BiarchLibDirs.append(begin(SPARCv9LibDirs), end(SPARCv9LibDirs));
    BiarchTripleAliases.append(begin(SPARCv9Triples), end(SPARCv9Triples));
    break;
  case llvm::Triple::sparcv9:
    LibDirs.append(begin(SPARCv9LibDirs), end(SPARCv9LibDirs));
    TripleAliases.append(begin(SPARCv9Triples), end(SPARCv9Triples));
    BiarchLibDirs.append(begin(SPARCv8LibDirs), end(SPARCv8LibDirs));
    BiarchTripleAliases.append(begin(SPARCv8Triples), end(SPARCv8Triples));
    break;
  case llvm::Triple::systemz:
    LibDirs.append(begin(SystemZLibDirs), end(SystemZLibDirs));
    TripleAliases.append(begin(SystemZTriples), end(SystemZTriples));
    break;
  default:
    // By default, just rely on the standard lib directories and the original
    // triple.
    break;
  }

  // Always append the drivers target triple to the end, in case it doesn't
  // match any of our aliases.
  TripleAliases.push_back(TargetTriple.str());

  // Also include the multiarch variant if it's different.
  if (TargetTriple.str() != BiarchTriple.str())
    BiarchTripleAliases.push_back(BiarchTriple.str());
}

bool Generic_GCC::GCCInstallationDetector::ScanGCCForMultilibs(
    const llvm::Triple &TargetTriple, const ArgList &Args,
    StringRef Path, bool NeedsBiarchSuffix) {
  llvm::Triple::ArchType TargetArch = TargetTriple.getArch();
  DetectedMultilibs Detected;

  // Android standalone toolchain could have multilibs for ARM and Thumb.
  // Debian mips multilibs behave more like the rest of the biarch ones,
  // so handle them there
  if (isArmOrThumbArch(TargetArch) && TargetTriple.isAndroid()) {
    // It should also work without multilibs in a simplified toolchain.
    findAndroidArmMultilibs(D, TargetTriple, Path, Args, Detected);
  } else if (TargetTriple.isMIPS()) {
    if (!findMIPSMultilibs(D, TargetTriple, Path, Args, Detected))
      return false;
  } else if (TargetTriple.isRISCV()) {
    findRISCVMultilibs(D, TargetTriple, Path, Args, Detected);
  } else if (isMSP430(TargetArch)) {
    findMSP430Multilibs(D, TargetTriple, Path, Args, Detected);
  } else if (TargetArch == llvm::Triple::avr) {
    // AVR has no multilibs.
  } else if (!findBiarchMultilibs(D, TargetTriple, Path, Args,
                                  NeedsBiarchSuffix, Detected)) {
    return false;
  }

  Multilibs = Detected.Multilibs;
  SelectedMultilib = Detected.SelectedMultilib;
  BiarchSibling = Detected.BiarchSibling;

  return true;
}

void Generic_GCC::GCCInstallationDetector::ScanLibDirForGCCTriple(
    const llvm::Triple &TargetTriple, const ArgList &Args,
    const std::string &LibDir, StringRef CandidateTriple,
    bool NeedsBiarchSuffix) {
  llvm::Triple::ArchType TargetArch = TargetTriple.getArch();
  // Locations relative to the system lib directory where GCC's triple-specific
  // directories might reside.
  struct GCCLibSuffix {
    // Path from system lib directory to GCC triple-specific directory.
    std::string LibSuffix;
    // Path from GCC triple-specific directory back to system lib directory.
    // This is one '..' component per component in LibSuffix.
    StringRef ReversePath;
    // Whether this library suffix is relevant for the triple.
    bool Active;
  } Suffixes[] = {
      // This is the normal place.
      {"gcc/" + CandidateTriple.str(), "../..", true},

      // Debian puts cross-compilers in gcc-cross.
      {"gcc-cross/" + CandidateTriple.str(), "../..",
       TargetTriple.getOS() != llvm::Triple::Solaris},

      // The Freescale PPC SDK has the gcc libraries in
      // <sysroot>/usr/lib/<triple>/x.y.z so have a look there as well. Only do
      // this on Freescale triples, though, since some systems put a *lot* of
      // files in that location, not just GCC installation data.
      {CandidateTriple.str(), "..",
       TargetTriple.getVendor() == llvm::Triple::Freescale ||
       TargetTriple.getVendor() == llvm::Triple::OpenEmbedded},

      // Natively multiarch systems sometimes put the GCC triple-specific
      // directory within their multiarch lib directory, resulting in the
      // triple appearing twice.
      {CandidateTriple.str() + "/gcc/" + CandidateTriple.str(), "../../..",
       TargetTriple.getOS() != llvm::Triple::Solaris},

      // Deal with cases (on Ubuntu) where the system architecture could be i386
      // but the GCC target architecture could be (say) i686.
      // FIXME: It may be worthwhile to generalize this and look for a second
      // triple.
      {"i386-linux-gnu/gcc/" + CandidateTriple.str(), "../../..",
       (TargetArch == llvm::Triple::x86 &&
        TargetTriple.getOS() != llvm::Triple::Solaris)},
      {"i386-gnu/gcc/" + CandidateTriple.str(), "../../..",
       (TargetArch == llvm::Triple::x86 &&
        TargetTriple.getOS() != llvm::Triple::Solaris)}};

  for (auto &Suffix : Suffixes) {
    if (!Suffix.Active)
      continue;

    StringRef LibSuffix = Suffix.LibSuffix;
    std::error_code EC;
    for (llvm::vfs::directory_iterator
             LI = D.getVFS().dir_begin(LibDir + "/" + LibSuffix, EC),
             LE;
         !EC && LI != LE; LI = LI.increment(EC)) {
      StringRef VersionText = llvm::sys::path::filename(LI->path());
      GCCVersion CandidateVersion = GCCVersion::Parse(VersionText);
      if (CandidateVersion.Major != -1) // Filter obviously bad entries.
        if (!CandidateGCCInstallPaths.insert(LI->path()).second)
          continue; // Saw this path before; no need to look at it again.
      if (CandidateVersion.isOlderThan(4, 1, 1))
        continue;
      if (CandidateVersion <= Version)
        continue;

      if (!ScanGCCForMultilibs(TargetTriple, Args, LI->path(),
                               NeedsBiarchSuffix))
        continue;

      Version = CandidateVersion;
      GCCTriple.setTriple(CandidateTriple);
      // FIXME: We hack together the directory name here instead of
      // using LI to ensure stable path separators across Windows and
      // Linux.
      GCCInstallPath = (LibDir + "/" + LibSuffix + "/" + VersionText).str();
      GCCParentLibPath = (GCCInstallPath + "/../" + Suffix.ReversePath).str();
      IsValid = true;
    }
  }
}

bool Generic_GCC::GCCInstallationDetector::ScanGentooConfigs(
    const llvm::Triple &TargetTriple, const ArgList &Args,
    const SmallVectorImpl<StringRef> &CandidateTriples,
    const SmallVectorImpl<StringRef> &CandidateBiarchTriples) {
  for (StringRef CandidateTriple : CandidateTriples) {
    if (ScanGentooGccConfig(TargetTriple, Args, CandidateTriple))
      return true;
  }

  for (StringRef CandidateTriple : CandidateBiarchTriples) {
    if (ScanGentooGccConfig(TargetTriple, Args, CandidateTriple, true))
      return true;
  }
  return false;
}

bool Generic_GCC::GCCInstallationDetector::ScanGentooGccConfig(
    const llvm::Triple &TargetTriple, const ArgList &Args,
    StringRef CandidateTriple, bool NeedsBiarchSuffix) {
  llvm::ErrorOr<std::unique_ptr<llvm::MemoryBuffer>> File =
      D.getVFS().getBufferForFile(D.SysRoot + "/etc/env.d/gcc/config-" +
                                  CandidateTriple.str());
  if (File) {
    SmallVector<StringRef, 2> Lines;
    File.get()->getBuffer().split(Lines, "\n");
    for (StringRef Line : Lines) {
      Line = Line.trim();
      // CURRENT=triple-version
      if (!Line.consume_front("CURRENT="))
        continue;
      // Process the config file pointed to by CURRENT.
      llvm::ErrorOr<std::unique_ptr<llvm::MemoryBuffer>> ConfigFile =
          D.getVFS().getBufferForFile(D.SysRoot + "/etc/env.d/gcc/" +
                                      Line.str());
      std::pair<StringRef, StringRef> ActiveVersion = Line.rsplit('-');
      // List of paths to scan for libraries.
      SmallVector<StringRef, 4> GentooScanPaths;
      // Scan the Config file to find installed GCC libraries path.
      // Typical content of the GCC config file:
      // LDPATH="/usr/lib/gcc/x86_64-pc-linux-gnu/4.9.x:/usr/lib/gcc/
      // (continued from previous line) x86_64-pc-linux-gnu/4.9.x/32"
      // MANPATH="/usr/share/gcc-data/x86_64-pc-linux-gnu/4.9.x/man"
      // INFOPATH="/usr/share/gcc-data/x86_64-pc-linux-gnu/4.9.x/info"
      // STDCXX_INCDIR="/usr/lib/gcc/x86_64-pc-linux-gnu/4.9.x/include/g++-v4"
      // We are looking for the paths listed in LDPATH=... .
      if (ConfigFile) {
        SmallVector<StringRef, 2> ConfigLines;
        ConfigFile.get()->getBuffer().split(ConfigLines, "\n");
        for (StringRef ConfLine : ConfigLines) {
          ConfLine = ConfLine.trim();
          if (ConfLine.consume_front("LDPATH=")) {
            // Drop '"' from front and back if present.
            ConfLine.consume_back("\"");
            ConfLine.consume_front("\"");
            // Get all paths sperated by ':'
            ConfLine.split(GentooScanPaths, ':', -1, /*AllowEmpty*/ false);
          }
        }
      }
      // Test the path based on the version in /etc/env.d/gcc/config-{tuple}.
      std::string basePath = "/usr/lib/gcc/" + ActiveVersion.first.str() + "/"
          + ActiveVersion.second.str();
      GentooScanPaths.push_back(StringRef(basePath));

      // Scan all paths for GCC libraries.
      for (const auto &GentooScanPath : GentooScanPaths) {
        std::string GentooPath = D.SysRoot + std::string(GentooScanPath);
        if (D.getVFS().exists(GentooPath + "/crtbegin.o")) {
          if (!ScanGCCForMultilibs(TargetTriple, Args, GentooPath,
                                   NeedsBiarchSuffix))
            continue;

          Version = GCCVersion::Parse(ActiveVersion.second);
          GCCInstallPath = GentooPath;
          GCCParentLibPath = GentooPath + std::string("/../../..");
          GCCTriple.setTriple(ActiveVersion.first);
          IsValid = true;
          return true;
        }
      }
    }
  }

  return false;
}

Generic_GCC::Generic_GCC(const Driver &D, const llvm::Triple &Triple,
                         const ArgList &Args)
    : ToolChain(D, Triple, Args), GCCInstallation(D),
      CudaInstallation(D, Triple, Args) {
  getProgramPaths().push_back(getDriver().getInstalledDir());
  if (getDriver().getInstalledDir() != getDriver().Dir)
    getProgramPaths().push_back(getDriver().Dir);
}

Generic_GCC::~Generic_GCC() {}

Tool *Generic_GCC::getTool(Action::ActionClass AC) const {
  switch (AC) {
  case Action::PreprocessJobClass:
    if (!Preprocess)
      Preprocess.reset(new clang::driver::tools::gcc::Preprocessor(*this));
    return Preprocess.get();
  case Action::CompileJobClass:
    if (!Compile)
      Compile.reset(new tools::gcc::Compiler(*this));
    return Compile.get();
  default:
    return ToolChain::getTool(AC);
  }
}

Tool *Generic_GCC::buildAssembler() const {
  return new tools::gnutools::Assembler(*this);
}

Tool *Generic_GCC::buildLinker() const { return new tools::gcc::Linker(*this); }

void Generic_GCC::printVerboseInfo(raw_ostream &OS) const {
  // Print the information about how we detected the GCC installation.
  GCCInstallation.print(OS);
  CudaInstallation.print(OS);
}

bool Generic_GCC::IsUnwindTablesDefault(const ArgList &Args) const {
  return getArch() == llvm::Triple::x86_64;
}

bool Generic_GCC::isPICDefault() const {
  switch (getArch()) {
  case llvm::Triple::x86_64:
    return getTriple().isOSWindows();
  case llvm::Triple::ppc64:
    // Big endian PPC is PIC by default
    return !getTriple().isOSBinFormatMachO() && !getTriple().isMacOSX();
  case llvm::Triple::mips64:
  case llvm::Triple::mips64el:
    return true;
  default:
    return false;
  }
}

bool Generic_GCC::isPIEDefault() const { return false; }

bool Generic_GCC::isPICDefaultForced() const {
  return getArch() == llvm::Triple::x86_64 && getTriple().isOSWindows();
}

bool Generic_GCC::IsIntegratedAssemblerDefault() const {
  switch (getTriple().getArch()) {
  case llvm::Triple::x86:
  case llvm::Triple::x86_64:
#if INTEL_CUSTOMIZATION
#if INTEL_FEATURE_ICECODE
  case llvm::Triple::x86_icecode:
#endif // INTEL_FEATURE_ICECODE
#endif // INTEL_CUSTOMIZATION
  case llvm::Triple::aarch64:
  case llvm::Triple::aarch64_be:
  case llvm::Triple::arm:
  case llvm::Triple::armeb:
  case llvm::Triple::avr:
  case llvm::Triple::bpfel:
  case llvm::Triple::bpfeb:
  case llvm::Triple::thumb:
  case llvm::Triple::thumbeb:
  case llvm::Triple::ppc:
  case llvm::Triple::ppc64:
  case llvm::Triple::ppc64le:
  case llvm::Triple::riscv32:
  case llvm::Triple::riscv64:
  case llvm::Triple::systemz:
  case llvm::Triple::mips:
  case llvm::Triple::mipsel:
  case llvm::Triple::mips64:
  case llvm::Triple::mips64el:
  case llvm::Triple::msp430:
    return true;
  case llvm::Triple::sparc:
  case llvm::Triple::sparcel:
  case llvm::Triple::sparcv9:
    if (getTriple().isOSFreeBSD() || getTriple().isOSOpenBSD() ||
        getTriple().isOSSolaris())
      return true;
    return false;
  default:
    return false;
  }
}

void Generic_GCC::AddClangCXXStdlibIncludeArgs(const ArgList &DriverArgs,
                                               ArgStringList &CC1Args) const {
  if (DriverArgs.hasArg(options::OPT_nostdlibinc) ||
      DriverArgs.hasArg(options::OPT_nostdincxx))
    return;

  switch (GetCXXStdlibType(DriverArgs)) {
  case ToolChain::CST_Libcxx:
    addLibCxxIncludePaths(DriverArgs, CC1Args);
    break;

  case ToolChain::CST_Libstdcxx:
    addLibStdCxxIncludePaths(DriverArgs, CC1Args);
    break;
  }
}

void
Generic_GCC::addLibCxxIncludePaths(const llvm::opt::ArgList &DriverArgs,
                                   llvm::opt::ArgStringList &CC1Args) const {
  // FIXME: The Linux behavior would probaby be a better approach here.
  addSystemInclude(DriverArgs, CC1Args,
                   getDriver().SysRoot + "/usr/include/c++/v1");
}

void
Generic_GCC::addLibStdCxxIncludePaths(const llvm::opt::ArgList &DriverArgs,
                                      llvm::opt::ArgStringList &CC1Args) const {
  // By default, we don't assume we know where libstdc++ might be installed.
  // FIXME: If we have a valid GCCInstallation, use it.
}

/// Helper to add the variant paths of a libstdc++ installation.
bool Generic_GCC::addLibStdCXXIncludePaths(
    Twine Base, Twine Suffix, StringRef GCCTriple, StringRef GCCMultiarchTriple,
    StringRef TargetMultiarchTriple, Twine IncludeSuffix,
    const ArgList &DriverArgs, ArgStringList &CC1Args) const {
  if (!getVFS().exists(Base + Suffix))
    return false;

  addSystemInclude(DriverArgs, CC1Args, Base + Suffix);

  // The vanilla GCC layout of libstdc++ headers uses a triple subdirectory. If
  // that path exists or we have neither a GCC nor target multiarch triple, use
  // this vanilla search path.
  if ((GCCMultiarchTriple.empty() && TargetMultiarchTriple.empty()) ||
      getVFS().exists(Base + Suffix + "/" + GCCTriple + IncludeSuffix)) {
    addSystemInclude(DriverArgs, CC1Args,
                     Base + Suffix + "/" + GCCTriple + IncludeSuffix);
  } else {
    // Otherwise try to use multiarch naming schemes which have normalized the
    // triples and put the triple before the suffix.
    //
    // GCC surprisingly uses *both* the GCC triple with a multilib suffix and
    // the target triple, so we support that here.
    addSystemInclude(DriverArgs, CC1Args,
                     Base + "/" + GCCMultiarchTriple + Suffix + IncludeSuffix);
    addSystemInclude(DriverArgs, CC1Args,
                     Base + "/" + TargetMultiarchTriple + Suffix);
  }

  addSystemInclude(DriverArgs, CC1Args, Base + Suffix + "/backward");
  return true;
}

llvm::opt::DerivedArgList *
Generic_GCC::TranslateArgs(const llvm::opt::DerivedArgList &Args, StringRef,
                           Action::OffloadKind DeviceOffloadKind) const {

  // If this tool chain is used for an OpenMP offloading device we have to make
  // sure we always generate a shared library regardless of the commands the
  // user passed to the host. This is required because the runtime library
  // is required to load the device image dynamically at run time.
  if (DeviceOffloadKind == Action::OFK_OpenMP) {
    DerivedArgList *DAL = new DerivedArgList(Args.getBaseArgs());
    const OptTable &Opts = getDriver().getOpts();

    // Request the shared library. Given that these options are decided
    // implicitly, they do not refer to any base argument.
    DAL->AddFlagArg(/*BaseArg=*/nullptr, Opts.getOption(options::OPT_shared));
    DAL->AddFlagArg(/*BaseArg=*/nullptr, Opts.getOption(options::OPT_fPIC));

    // Filter all the arguments we don't care passing to the offloading
    // toolchain as they can mess up with the creation of a shared library.
    for (auto *A : Args) {
      switch ((options::ID)A->getOption().getID()) {
      default:
        DAL->append(A);
        break;
      case options::OPT_shared:
      case options::OPT_dynamic:
      case options::OPT_static:
      case options::OPT_fPIC:
      case options::OPT_fno_PIC:
      case options::OPT_fpic:
      case options::OPT_fno_pic:
      case options::OPT_fPIE:
      case options::OPT_fno_PIE:
      case options::OPT_fpie:
      case options::OPT_fno_pie:
        break;
      }
    }
    return DAL;
  }
  return nullptr;
}

void Generic_ELF::anchor() {}

void Generic_ELF::addClangTargetOptions(const ArgList &DriverArgs,
                                        ArgStringList &CC1Args,
                                        Action::OffloadKind) const {
  const Generic_GCC::GCCVersion &V = GCCInstallation.getVersion();
  bool UseInitArrayDefault =
      getTriple().getArch() == llvm::Triple::aarch64 ||
      getTriple().getArch() == llvm::Triple::aarch64_be ||
      (getTriple().isOSFreeBSD() &&
       getTriple().getOSMajorVersion() >= 12) ||
      (getTriple().getOS() == llvm::Triple::Linux &&
       ((!GCCInstallation.isValid() || !V.isOlderThan(4, 7, 0)) ||
        getTriple().isAndroid())) ||
      getTriple().getOS() == llvm::Triple::NaCl ||
      (getTriple().getVendor() == llvm::Triple::MipsTechnologies &&
       !getTriple().hasEnvironment()) ||
      getTriple().getOS() == llvm::Triple::Solaris ||
      getTriple().getArch() == llvm::Triple::riscv32 ||
      getTriple().getArch() == llvm::Triple::riscv64;

  if (DriverArgs.hasFlag(options::OPT_fuse_init_array,
                         options::OPT_fno_use_init_array, UseInitArrayDefault))
    CC1Args.push_back("-fuse-init-array");
}<|MERGE_RESOLUTION|>--- conflicted
+++ resolved
@@ -579,20 +579,10 @@
   // linked archives.  The unbundled information is a list of files and not
   // an actual object/archive.  Take that list and pass those to the linker
   // instead of the original object.
-<<<<<<< HEAD
-  if (JA.isDeviceOffloading(Action::OFK_OpenMP) &&
-      Args.hasArg(options::OPT_foffload_static_lib_EQ)) {
-    InputInfoList UpdatedInputs;
-    // Go through the Inputs to the link.  When an object is encountered, we
-    // know it is an unbundled generated list.
-    // FIXME - properly add objects from list to be removed when compilation is
-    // complete.
-=======
   if (JA.isDeviceOffloading(Action::OFK_OpenMP)) {
     InputInfoList UpdatedInputs;
     // Go through the Inputs to the link.  When a listfile is encountered, we
     // know it is an unbundled generated list.
->>>>>>> 97b6396c
     for (const auto &II : Inputs) {
       if (II.getType() == types::TY_Tempfilelist) {
         // Take the unbundled list file and pass it in with '@'.
@@ -674,10 +664,6 @@
 
       AddRunTimeLibs(ToolChain, D, CmdArgs, Args);
 
-<<<<<<< HEAD
-      if (Args.hasArg(options::OPT_fsycl))
-        CmdArgs.push_back("-lsycl");
-=======
       if (Args.hasArg(options::OPT_fsycl)) {
         CmdArgs.push_back("-lsycl");
         // Use of -fintelfpga implies -lOpenCL.
@@ -685,7 +671,6 @@
         if (Args.hasArg(options::OPT_fintelfpga))
           CmdArgs.push_back("-lOpenCL");
       }
->>>>>>> 97b6396c
 
       if (WantPthread && !isAndroid)
         CmdArgs.push_back("-lpthread");
