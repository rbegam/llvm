//===--- Darwin.cpp - Darwin Tool and ToolChain Implementations -*- C++ -*-===//
//
//                     The LLVM Compiler Infrastructure
//
// This file is distributed under the University of Illinois Open Source
// License. See LICENSE.TXT for details.
//
//===----------------------------------------------------------------------===//

#include "Darwin.h"
#include "Arch/ARM.h"
#include "CommonArgs.h"
#include "clang/Basic/ObjCRuntime.h"
#include "clang/Basic/VirtualFileSystem.h"
#include "clang/Driver/Compilation.h"
#include "clang/Driver/Driver.h"
#include "clang/Driver/DriverDiagnostic.h"
#include "clang/Driver/Options.h"
#include "clang/Driver/SanitizerArgs.h"
#include "llvm/ADT/StringSwitch.h"
#include "llvm/Option/ArgList.h"
#include "llvm/Support/Path.h"
#include "llvm/Support/ScopedPrinter.h"
#include "llvm/Support/TargetParser.h"
#include <cstdlib> // ::getenv

using namespace clang::driver;
using namespace clang::driver::tools;
using namespace clang::driver::toolchains;
using namespace clang;
using namespace llvm::opt;

llvm::Triple::ArchType darwin::getArchTypeForMachOArchName(StringRef Str) {
  // See arch(3) and llvm-gcc's driver-driver.c. We don't implement support for
  // archs which Darwin doesn't use.

  // The matching this routine does is fairly pointless, since it is neither the
  // complete architecture list, nor a reasonable subset. The problem is that
  // historically the driver driver accepts this and also ties its -march=
  // handling to the architecture name, so we need to be careful before removing
  // support for it.

  // This code must be kept in sync with Clang's Darwin specific argument
  // translation.

  return llvm::StringSwitch<llvm::Triple::ArchType>(Str)
      .Cases("ppc", "ppc601", "ppc603", "ppc604", "ppc604e", llvm::Triple::ppc)
      .Cases("ppc750", "ppc7400", "ppc7450", "ppc970", llvm::Triple::ppc)
      .Case("ppc64", llvm::Triple::ppc64)
      .Cases("i386", "i486", "i486SX", "i586", "i686", llvm::Triple::x86)
      .Cases("pentium", "pentpro", "pentIIm3", "pentIIm5", "pentium4",
             llvm::Triple::x86)
      .Cases("x86_64", "x86_64h", llvm::Triple::x86_64)
      // This is derived from the driver driver.
      .Cases("arm", "armv4t", "armv5", "armv6", "armv6m", llvm::Triple::arm)
      .Cases("armv7", "armv7em", "armv7k", "armv7m", llvm::Triple::arm)
      .Cases("armv7s", "xscale", llvm::Triple::arm)
      .Case("arm64", llvm::Triple::aarch64)
      .Case("r600", llvm::Triple::r600)
      .Case("amdgcn", llvm::Triple::amdgcn)
      .Case("nvptx", llvm::Triple::nvptx)
      .Case("nvptx64", llvm::Triple::nvptx64)
      .Case("amdil", llvm::Triple::amdil)
      .Case("spir", llvm::Triple::spir)
      .Default(llvm::Triple::UnknownArch);
}

void darwin::setTripleTypeForMachOArchName(llvm::Triple &T, StringRef Str) {
  const llvm::Triple::ArchType Arch = getArchTypeForMachOArchName(Str);
  llvm::ARM::ArchKind ArchKind = llvm::ARM::parseArch(Str);
  T.setArch(Arch);

  if (Str == "x86_64h")
    T.setArchName(Str);
  else if (ArchKind == llvm::ARM::ArchKind::ARMV6M ||
           ArchKind == llvm::ARM::ArchKind::ARMV7M ||
           ArchKind == llvm::ARM::ArchKind::ARMV7EM) {
    T.setOS(llvm::Triple::UnknownOS);
    T.setObjectFormat(llvm::Triple::MachO);
  }
}

void darwin::Assembler::ConstructJob(Compilation &C, const JobAction &JA,
                                     const InputInfo &Output,
                                     const InputInfoList &Inputs,
                                     const ArgList &Args,
                                     const char *LinkingOutput) const {
  ArgStringList CmdArgs;

  assert(Inputs.size() == 1 && "Unexpected number of inputs.");
  const InputInfo &Input = Inputs[0];

  // Determine the original source input.
  const Action *SourceAction = &JA;
  while (SourceAction->getKind() != Action::InputClass) {
    assert(!SourceAction->getInputs().empty() && "unexpected root action!");
    SourceAction = SourceAction->getInputs()[0];
  }

  // If -fno-integrated-as is used add -Q to the darwin assember driver to make
  // sure it runs its system assembler not clang's integrated assembler.
  // Applicable to darwin11+ and Xcode 4+.  darwin<10 lacked integrated-as.
  // FIXME: at run-time detect assembler capabilities or rely on version
  // information forwarded by -target-assembler-version.
  if (Args.hasArg(options::OPT_fno_integrated_as)) {
    const llvm::Triple &T(getToolChain().getTriple());
    if (!(T.isMacOSX() && T.isMacOSXVersionLT(10, 7)))
      CmdArgs.push_back("-Q");
  }

  // Forward -g, assuming we are dealing with an actual assembly file.
  if (SourceAction->getType() == types::TY_Asm ||
      SourceAction->getType() == types::TY_PP_Asm) {
    if (Args.hasArg(options::OPT_gstabs))
      CmdArgs.push_back("--gstabs");
    else if (Args.hasArg(options::OPT_g_Group))
      CmdArgs.push_back("-g");
  }

  // Derived from asm spec.
  AddMachOArch(Args, CmdArgs);

  // Use -force_cpusubtype_ALL on x86 by default.
  if (getToolChain().getArch() == llvm::Triple::x86 ||
      getToolChain().getArch() == llvm::Triple::x86_64 ||
      Args.hasArg(options::OPT_force__cpusubtype__ALL))
    CmdArgs.push_back("-force_cpusubtype_ALL");

  if (getToolChain().getArch() != llvm::Triple::x86_64 &&
      (((Args.hasArg(options::OPT_mkernel) ||
         Args.hasArg(options::OPT_fapple_kext)) &&
        getMachOToolChain().isKernelStatic()) ||
       Args.hasArg(options::OPT_static)))
    CmdArgs.push_back("-static");

  Args.AddAllArgValues(CmdArgs, options::OPT_Wa_COMMA, options::OPT_Xassembler);

  assert(Output.isFilename() && "Unexpected lipo output.");
  CmdArgs.push_back("-o");
  CmdArgs.push_back(Output.getFilename());

  assert(Input.isFilename() && "Invalid input.");
  CmdArgs.push_back(Input.getFilename());

  // asm_final spec is empty.

  const char *Exec = Args.MakeArgString(getToolChain().GetProgramPath("as"));
  C.addCommand(llvm::make_unique<Command>(JA, *this, Exec, CmdArgs, Inputs));
}

void darwin::MachOTool::anchor() {}

void darwin::MachOTool::AddMachOArch(const ArgList &Args,
                                     ArgStringList &CmdArgs) const {
  StringRef ArchName = getMachOToolChain().getMachOArchName(Args);

  // Derived from darwin_arch spec.
  CmdArgs.push_back("-arch");
  CmdArgs.push_back(Args.MakeArgString(ArchName));

  // FIXME: Is this needed anymore?
  if (ArchName == "arm")
    CmdArgs.push_back("-force_cpusubtype_ALL");
}

bool darwin::Linker::NeedsTempPath(const InputInfoList &Inputs) const {
  // We only need to generate a temp path for LTO if we aren't compiling object
  // files. When compiling source files, we run 'dsymutil' after linking. We
  // don't run 'dsymutil' when compiling object files.
  for (const auto &Input : Inputs)
    if (Input.getType() != types::TY_Object)
      return true;

  return false;
}

/// \brief Pass -no_deduplicate to ld64 under certain conditions:
///
/// - Either -O0 or -O1 is explicitly specified
/// - No -O option is specified *and* this is a compile+link (implicit -O0)
///
/// Also do *not* add -no_deduplicate when no -O option is specified and this
/// is just a link (we can't imply -O0)
static bool shouldLinkerNotDedup(bool IsLinkerOnlyAction, const ArgList &Args) {
  if (Arg *A = Args.getLastArg(options::OPT_O_Group)) {
    if (A->getOption().matches(options::OPT_O0))
      return true;
    if (A->getOption().matches(options::OPT_O))
      return llvm::StringSwitch<bool>(A->getValue())
                    .Case("1", true)
                    .Default(false);
    return false; // OPT_Ofast & OPT_O4
  }

  if (!IsLinkerOnlyAction) // Implicit -O0 for compile+linker only.
    return true;
  return false;
}

void darwin::Linker::AddLinkArgs(Compilation &C, const ArgList &Args,
                                 ArgStringList &CmdArgs,
                                 const InputInfoList &Inputs) const {
  const Driver &D = getToolChain().getDriver();
  const toolchains::MachO &MachOTC = getMachOToolChain();

  unsigned Version[5] = {0, 0, 0, 0, 0};
  if (Arg *A = Args.getLastArg(options::OPT_mlinker_version_EQ)) {
    if (!Driver::GetReleaseVersion(A->getValue(), Version))
      D.Diag(diag::err_drv_invalid_version_number) << A->getAsString(Args);
  }

  // Newer linkers support -demangle. Pass it if supported and not disabled by
  // the user.
  if (Version[0] >= 100 && !Args.hasArg(options::OPT_Z_Xlinker__no_demangle))
    CmdArgs.push_back("-demangle");

  if (Args.hasArg(options::OPT_rdynamic) && Version[0] >= 137)
    CmdArgs.push_back("-export_dynamic");

  // If we are using App Extension restrictions, pass a flag to the linker
  // telling it that the compiled code has been audited.
  if (Args.hasFlag(options::OPT_fapplication_extension,
                   options::OPT_fno_application_extension, false))
    CmdArgs.push_back("-application_extension");

  if (D.isUsingLTO()) {
    // If we are using LTO, then automatically create a temporary file path for
    // the linker to use, so that it's lifetime will extend past a possible
    // dsymutil step.
    if (Version[0] >= 116 && NeedsTempPath(Inputs)) {
      const char *TmpPath = C.getArgs().MakeArgString(
          D.GetTemporaryPath("cc", types::getTypeTempSuffix(types::TY_Object)));
      C.addTempFile(TmpPath);
      CmdArgs.push_back("-object_path_lto");
      CmdArgs.push_back(TmpPath);
    }
  }

  // Use -lto_library option to specify the libLTO.dylib path. Try to find
  // it in clang installed libraries. ld64 will only look at this argument
  // when it actually uses LTO, so libLTO.dylib only needs to exist at link
  // time if ld64 decides that it needs to use LTO.
  // Since this is passed unconditionally, ld64 will never look for libLTO.dylib
  // next to it. That's ok since ld64 using a libLTO.dylib not matching the
  // clang version won't work anyways.
  if (Version[0] >= 133) {
    // Search for libLTO in <InstalledDir>/../lib/libLTO.dylib
    StringRef P = llvm::sys::path::parent_path(D.Dir);
    SmallString<128> LibLTOPath(P);
    llvm::sys::path::append(LibLTOPath, "lib");
    llvm::sys::path::append(LibLTOPath, "libLTO.dylib");
    CmdArgs.push_back("-lto_library");
    CmdArgs.push_back(C.getArgs().MakeArgString(LibLTOPath));
  }

  // ld64 version 262 and above run the deduplicate pass by default.
  if (Version[0] >= 262 && shouldLinkerNotDedup(C.getJobs().empty(), Args))
    CmdArgs.push_back("-no_deduplicate");

  // Derived from the "link" spec.
  Args.AddAllArgs(CmdArgs, options::OPT_static);
  if (!Args.hasArg(options::OPT_static))
    CmdArgs.push_back("-dynamic");
  if (Args.hasArg(options::OPT_fgnu_runtime)) {
    // FIXME: gcc replaces -lobjc in forward args with -lobjc-gnu
    // here. How do we wish to handle such things?
  }

  if (!Args.hasArg(options::OPT_dynamiclib)) {
    AddMachOArch(Args, CmdArgs);
    // FIXME: Why do this only on this path?
    Args.AddLastArg(CmdArgs, options::OPT_force__cpusubtype__ALL);

    Args.AddLastArg(CmdArgs, options::OPT_bundle);
    Args.AddAllArgs(CmdArgs, options::OPT_bundle__loader);
    Args.AddAllArgs(CmdArgs, options::OPT_client__name);

    Arg *A;
    if ((A = Args.getLastArg(options::OPT_compatibility__version)) ||
        (A = Args.getLastArg(options::OPT_current__version)) ||
        (A = Args.getLastArg(options::OPT_install__name)))
      D.Diag(diag::err_drv_argument_only_allowed_with) << A->getAsString(Args)
                                                       << "-dynamiclib";

    Args.AddLastArg(CmdArgs, options::OPT_force__flat__namespace);
    Args.AddLastArg(CmdArgs, options::OPT_keep__private__externs);
    Args.AddLastArg(CmdArgs, options::OPT_private__bundle);
  } else {
    CmdArgs.push_back("-dylib");

    Arg *A;
    if ((A = Args.getLastArg(options::OPT_bundle)) ||
        (A = Args.getLastArg(options::OPT_bundle__loader)) ||
        (A = Args.getLastArg(options::OPT_client__name)) ||
        (A = Args.getLastArg(options::OPT_force__flat__namespace)) ||
        (A = Args.getLastArg(options::OPT_keep__private__externs)) ||
        (A = Args.getLastArg(options::OPT_private__bundle)))
      D.Diag(diag::err_drv_argument_not_allowed_with) << A->getAsString(Args)
                                                      << "-dynamiclib";

    Args.AddAllArgsTranslated(CmdArgs, options::OPT_compatibility__version,
                              "-dylib_compatibility_version");
    Args.AddAllArgsTranslated(CmdArgs, options::OPT_current__version,
                              "-dylib_current_version");

    AddMachOArch(Args, CmdArgs);

    Args.AddAllArgsTranslated(CmdArgs, options::OPT_install__name,
                              "-dylib_install_name");
  }

  Args.AddLastArg(CmdArgs, options::OPT_all__load);
  Args.AddAllArgs(CmdArgs, options::OPT_allowable__client);
  Args.AddLastArg(CmdArgs, options::OPT_bind__at__load);
  if (MachOTC.isTargetIOSBased())
    Args.AddLastArg(CmdArgs, options::OPT_arch__errors__fatal);
  Args.AddLastArg(CmdArgs, options::OPT_dead__strip);
  Args.AddLastArg(CmdArgs, options::OPT_no__dead__strip__inits__and__terms);
  Args.AddAllArgs(CmdArgs, options::OPT_dylib__file);
  Args.AddLastArg(CmdArgs, options::OPT_dynamic);
  Args.AddAllArgs(CmdArgs, options::OPT_exported__symbols__list);
  Args.AddLastArg(CmdArgs, options::OPT_flat__namespace);
  Args.AddAllArgs(CmdArgs, options::OPT_force__load);
  Args.AddAllArgs(CmdArgs, options::OPT_headerpad__max__install__names);
  Args.AddAllArgs(CmdArgs, options::OPT_image__base);
  Args.AddAllArgs(CmdArgs, options::OPT_init);

  // Add the deployment target.
  MachOTC.addMinVersionArgs(Args, CmdArgs);

  Args.AddLastArg(CmdArgs, options::OPT_nomultidefs);
  Args.AddLastArg(CmdArgs, options::OPT_multi__module);
  Args.AddLastArg(CmdArgs, options::OPT_single__module);
  Args.AddAllArgs(CmdArgs, options::OPT_multiply__defined);
  Args.AddAllArgs(CmdArgs, options::OPT_multiply__defined__unused);

  if (const Arg *A =
          Args.getLastArg(options::OPT_fpie, options::OPT_fPIE,
                          options::OPT_fno_pie, options::OPT_fno_PIE)) {
    if (A->getOption().matches(options::OPT_fpie) ||
        A->getOption().matches(options::OPT_fPIE))
      CmdArgs.push_back("-pie");
    else
      CmdArgs.push_back("-no_pie");
  }

  // for embed-bitcode, use -bitcode_bundle in linker command
  if (C.getDriver().embedBitcodeEnabled()) {
    // Check if the toolchain supports bitcode build flow.
    if (MachOTC.SupportsEmbeddedBitcode()) {
      CmdArgs.push_back("-bitcode_bundle");
      if (C.getDriver().embedBitcodeMarkerOnly() && Version[0] >= 278) {
        CmdArgs.push_back("-bitcode_process_mode");
        CmdArgs.push_back("marker");
      }
    } else
      D.Diag(diag::err_drv_bitcode_unsupported_on_toolchain);
  }

  Args.AddLastArg(CmdArgs, options::OPT_prebind);
  Args.AddLastArg(CmdArgs, options::OPT_noprebind);
  Args.AddLastArg(CmdArgs, options::OPT_nofixprebinding);
  Args.AddLastArg(CmdArgs, options::OPT_prebind__all__twolevel__modules);
  Args.AddLastArg(CmdArgs, options::OPT_read__only__relocs);
  Args.AddAllArgs(CmdArgs, options::OPT_sectcreate);
  Args.AddAllArgs(CmdArgs, options::OPT_sectorder);
  Args.AddAllArgs(CmdArgs, options::OPT_seg1addr);
  Args.AddAllArgs(CmdArgs, options::OPT_segprot);
  Args.AddAllArgs(CmdArgs, options::OPT_segaddr);
  Args.AddAllArgs(CmdArgs, options::OPT_segs__read__only__addr);
  Args.AddAllArgs(CmdArgs, options::OPT_segs__read__write__addr);
  Args.AddAllArgs(CmdArgs, options::OPT_seg__addr__table);
  Args.AddAllArgs(CmdArgs, options::OPT_seg__addr__table__filename);
  Args.AddAllArgs(CmdArgs, options::OPT_sub__library);
  Args.AddAllArgs(CmdArgs, options::OPT_sub__umbrella);

  // Give --sysroot= preference, over the Apple specific behavior to also use
  // --isysroot as the syslibroot.
  StringRef sysroot = C.getSysRoot();
  if (sysroot != "") {
    CmdArgs.push_back("-syslibroot");
    CmdArgs.push_back(C.getArgs().MakeArgString(sysroot));
  } else if (const Arg *A = Args.getLastArg(options::OPT_isysroot)) {
    CmdArgs.push_back("-syslibroot");
    CmdArgs.push_back(A->getValue());
  }

  Args.AddLastArg(CmdArgs, options::OPT_twolevel__namespace);
  Args.AddLastArg(CmdArgs, options::OPT_twolevel__namespace__hints);
  Args.AddAllArgs(CmdArgs, options::OPT_umbrella);
  Args.AddAllArgs(CmdArgs, options::OPT_undefined);
  Args.AddAllArgs(CmdArgs, options::OPT_unexported__symbols__list);
  Args.AddAllArgs(CmdArgs, options::OPT_weak__reference__mismatches);
  Args.AddLastArg(CmdArgs, options::OPT_X_Flag);
  Args.AddAllArgs(CmdArgs, options::OPT_y);
  Args.AddLastArg(CmdArgs, options::OPT_w);
  Args.AddAllArgs(CmdArgs, options::OPT_pagezero__size);
  Args.AddAllArgs(CmdArgs, options::OPT_segs__read__);
  Args.AddLastArg(CmdArgs, options::OPT_seglinkedit);
  Args.AddLastArg(CmdArgs, options::OPT_noseglinkedit);
  Args.AddAllArgs(CmdArgs, options::OPT_sectalign);
  Args.AddAllArgs(CmdArgs, options::OPT_sectobjectsymbols);
  Args.AddAllArgs(CmdArgs, options::OPT_segcreate);
  Args.AddLastArg(CmdArgs, options::OPT_whyload);
  Args.AddLastArg(CmdArgs, options::OPT_whatsloaded);
  Args.AddAllArgs(CmdArgs, options::OPT_dylinker__install__name);
  Args.AddLastArg(CmdArgs, options::OPT_dylinker);
  Args.AddLastArg(CmdArgs, options::OPT_Mach);
}

/// \brief Determine whether we are linking the ObjC runtime.
static bool isObjCRuntimeLinked(const ArgList &Args) {
  if (isObjCAutoRefCount(Args)) {
    Args.ClaimAllArgs(options::OPT_fobjc_link_runtime);
    return true;
  }
  return Args.hasArg(options::OPT_fobjc_link_runtime);
}

void darwin::Linker::ConstructJob(Compilation &C, const JobAction &JA,
                                  const InputInfo &Output,
                                  const InputInfoList &Inputs,
                                  const ArgList &Args,
                                  const char *LinkingOutput) const {
  assert(Output.getType() == types::TY_Image && "Invalid linker output type.");

  // If the number of arguments surpasses the system limits, we will encode the
  // input files in a separate file, shortening the command line. To this end,
  // build a list of input file names that can be passed via a file with the
  // -filelist linker option.
  llvm::opt::ArgStringList InputFileList;

  // The logic here is derived from gcc's behavior; most of which
  // comes from specs (starting with link_command). Consult gcc for
  // more information.
  ArgStringList CmdArgs;

  /// Hack(tm) to ignore linking errors when we are doing ARC migration.
  if (Args.hasArg(options::OPT_ccc_arcmt_check,
                  options::OPT_ccc_arcmt_migrate)) {
    for (const auto &Arg : Args)
      Arg->claim();
    const char *Exec =
        Args.MakeArgString(getToolChain().GetProgramPath("touch"));
    CmdArgs.push_back(Output.getFilename());
    C.addCommand(llvm::make_unique<Command>(JA, *this, Exec, CmdArgs, None));
    return;
  }

  // I'm not sure why this particular decomposition exists in gcc, but
  // we follow suite for ease of comparison.
  AddLinkArgs(C, Args, CmdArgs, Inputs);

  // For LTO, pass the name of the optimization record file and other
  // opt-remarks flags.
  if (Args.hasFlag(options::OPT_fsave_optimization_record,
                   options::OPT_fno_save_optimization_record, false)) {
    CmdArgs.push_back("-mllvm");
    CmdArgs.push_back("-lto-pass-remarks-output");
    CmdArgs.push_back("-mllvm");

    SmallString<128> F;
    F = Output.getFilename();
    F += ".opt.yaml";
    CmdArgs.push_back(Args.MakeArgString(F));

    if (getLastProfileUseArg(Args)) {
      CmdArgs.push_back("-mllvm");
      CmdArgs.push_back("-lto-pass-remarks-with-hotness");

      if (const Arg *A =
              Args.getLastArg(options::OPT_fdiagnostics_hotness_threshold_EQ)) {
        CmdArgs.push_back("-mllvm");
        std::string Opt =
            std::string("-lto-pass-remarks-hotness-threshold=") + A->getValue();
        CmdArgs.push_back(Args.MakeArgString(Opt));
      }
    }
  }

  // It seems that the 'e' option is completely ignored for dynamic executables
  // (the default), and with static executables, the last one wins, as expected.
  Args.AddAllArgs(CmdArgs, {options::OPT_d_Flag, options::OPT_s, options::OPT_t,
                            options::OPT_Z_Flag, options::OPT_u_Group,
                            options::OPT_e, options::OPT_r});

  // Forward -ObjC when either -ObjC or -ObjC++ is used, to force loading
  // members of static archive libraries which implement Objective-C classes or
  // categories.
  if (Args.hasArg(options::OPT_ObjC) || Args.hasArg(options::OPT_ObjCXX))
    CmdArgs.push_back("-ObjC");

  CmdArgs.push_back("-o");
  CmdArgs.push_back(Output.getFilename());

  if (!Args.hasArg(options::OPT_nostdlib, options::OPT_nostartfiles))
    getMachOToolChain().addStartObjectFileArgs(Args, CmdArgs);

  // SafeStack requires its own runtime libraries
  // These libraries should be linked first, to make sure the
  // __safestack_init constructor executes before everything else
  if (getToolChain().getSanitizerArgs().needsSafeStackRt()) {
    getMachOToolChain().AddLinkRuntimeLib(Args, CmdArgs,
                                          "libclang_rt.safestack_osx.a",
                                          toolchains::Darwin::RLO_AlwaysLink);
  }

  Args.AddAllArgs(CmdArgs, options::OPT_L);

  AddLinkerInputs(getToolChain(), Inputs, Args, CmdArgs, JA);
  // Build the input file for -filelist (list of linker input files) in case we
  // need it later
  for (const auto &II : Inputs) {
    if (!II.isFilename()) {
      // This is a linker input argument.
      // We cannot mix input arguments and file names in a -filelist input, thus
      // we prematurely stop our list (remaining files shall be passed as
      // arguments).
      if (InputFileList.size() > 0)
        break;

      continue;
    }

    InputFileList.push_back(II.getFilename());
  }

  if (!Args.hasArg(options::OPT_nostdlib, options::OPT_nodefaultlibs))
    addOpenMPRuntime(CmdArgs, getToolChain(), Args);

  if (isObjCRuntimeLinked(Args) &&
      !Args.hasArg(options::OPT_nostdlib, options::OPT_nodefaultlibs)) {
    // We use arclite library for both ARC and subscripting support.
    getMachOToolChain().AddLinkARCArgs(Args, CmdArgs);

    CmdArgs.push_back("-framework");
    CmdArgs.push_back("Foundation");
    // Link libobj.
    CmdArgs.push_back("-lobjc");
  }

  if (LinkingOutput) {
    CmdArgs.push_back("-arch_multiple");
    CmdArgs.push_back("-final_output");
    CmdArgs.push_back(LinkingOutput);
  }

  if (Args.hasArg(options::OPT_fnested_functions))
    CmdArgs.push_back("-allow_stack_execute");

  getMachOToolChain().addProfileRTLibs(Args, CmdArgs);

  if (unsigned Parallelism =
          getLTOParallelism(Args, getToolChain().getDriver())) {
    CmdArgs.push_back("-mllvm");
    CmdArgs.push_back(Args.MakeArgString("-threads=" + Twine(Parallelism)));
  }

  if (getToolChain().ShouldLinkCXXStdlib(Args))
    getToolChain().AddCXXStdlibLibArgs(Args, CmdArgs);
  if (!Args.hasArg(options::OPT_nostdlib, options::OPT_nodefaultlibs)) {
    // link_ssp spec is empty.

    // Let the tool chain choose which runtime library to link.
    getMachOToolChain().AddLinkRuntimeLibArgs(Args, CmdArgs);

    // No need to do anything for pthreads. Claim argument to avoid warning.
    Args.ClaimAllArgs(options::OPT_pthread);
    Args.ClaimAllArgs(options::OPT_pthreads);
  }

  if (!Args.hasArg(options::OPT_nostdlib, options::OPT_nostartfiles)) {
    // endfile_spec is empty.
  }

  Args.AddAllArgs(CmdArgs, options::OPT_T_Group);
  Args.AddAllArgs(CmdArgs, options::OPT_F);

  // -iframework should be forwarded as -F.
  for (const Arg *A : Args.filtered(options::OPT_iframework))
    CmdArgs.push_back(Args.MakeArgString(std::string("-F") + A->getValue()));

  if (!Args.hasArg(options::OPT_nostdlib, options::OPT_nodefaultlibs)) {
    if (Arg *A = Args.getLastArg(options::OPT_fveclib)) {
      if (A->getValue() == StringRef("Accelerate")) {
        CmdArgs.push_back("-framework");
        CmdArgs.push_back("Accelerate");
      }
    }
  }

  const char *Exec = Args.MakeArgString(getToolChain().GetLinkerPath());
  std::unique_ptr<Command> Cmd =
      llvm::make_unique<Command>(JA, *this, Exec, CmdArgs, Inputs);
  Cmd->setInputFileList(std::move(InputFileList));
  C.addCommand(std::move(Cmd));
}

void darwin::Lipo::ConstructJob(Compilation &C, const JobAction &JA,
                                const InputInfo &Output,
                                const InputInfoList &Inputs,
                                const ArgList &Args,
                                const char *LinkingOutput) const {
  ArgStringList CmdArgs;

  CmdArgs.push_back("-create");
  assert(Output.isFilename() && "Unexpected lipo output.");

  CmdArgs.push_back("-output");
  CmdArgs.push_back(Output.getFilename());

  for (const auto &II : Inputs) {
    assert(II.isFilename() && "Unexpected lipo input.");
    CmdArgs.push_back(II.getFilename());
  }

  const char *Exec = Args.MakeArgString(getToolChain().GetProgramPath("lipo"));
  C.addCommand(llvm::make_unique<Command>(JA, *this, Exec, CmdArgs, Inputs));
}

void darwin::Dsymutil::ConstructJob(Compilation &C, const JobAction &JA,
                                    const InputInfo &Output,
                                    const InputInfoList &Inputs,
                                    const ArgList &Args,
                                    const char *LinkingOutput) const {
  ArgStringList CmdArgs;

  CmdArgs.push_back("-o");
  CmdArgs.push_back(Output.getFilename());

  assert(Inputs.size() == 1 && "Unable to handle multiple inputs.");
  const InputInfo &Input = Inputs[0];
  assert(Input.isFilename() && "Unexpected dsymutil input.");
  CmdArgs.push_back(Input.getFilename());

  const char *Exec =
      Args.MakeArgString(getToolChain().GetProgramPath("dsymutil"));
  C.addCommand(llvm::make_unique<Command>(JA, *this, Exec, CmdArgs, Inputs));
}

void darwin::VerifyDebug::ConstructJob(Compilation &C, const JobAction &JA,
                                       const InputInfo &Output,
                                       const InputInfoList &Inputs,
                                       const ArgList &Args,
                                       const char *LinkingOutput) const {
  ArgStringList CmdArgs;
  CmdArgs.push_back("--verify");
  CmdArgs.push_back("--debug-info");
  CmdArgs.push_back("--eh-frame");
  CmdArgs.push_back("--quiet");

  assert(Inputs.size() == 1 && "Unable to handle multiple inputs.");
  const InputInfo &Input = Inputs[0];
  assert(Input.isFilename() && "Unexpected verify input");

  // Grabbing the output of the earlier dsymutil run.
  CmdArgs.push_back(Input.getFilename());

  const char *Exec =
      Args.MakeArgString(getToolChain().GetProgramPath("dwarfdump"));
  C.addCommand(llvm::make_unique<Command>(JA, *this, Exec, CmdArgs, Inputs));
}

MachO::MachO(const Driver &D, const llvm::Triple &Triple, const ArgList &Args)
    : ToolChain(D, Triple, Args) {
  // We expect 'as', 'ld', etc. to be adjacent to our install dir.
  getProgramPaths().push_back(getDriver().getInstalledDir());
  if (getDriver().getInstalledDir() != getDriver().Dir)
    getProgramPaths().push_back(getDriver().Dir);
}

/// Darwin - Darwin tool chain for i386 and x86_64.
Darwin::Darwin(const Driver &D, const llvm::Triple &Triple, const ArgList &Args)
    : MachO(D, Triple, Args), TargetInitialized(false),
      CudaInstallation(D, Triple, Args) {}

types::ID MachO::LookupTypeForExtension(StringRef Ext) const {
  types::ID Ty = types::lookupTypeForExtension(Ext);

  // Darwin always preprocesses assembly files (unless -x is used explicitly).
  if (Ty == types::TY_PP_Asm)
    return types::TY_Asm;

  return Ty;
}

bool MachO::HasNativeLLVMSupport() const { return true; }

ToolChain::CXXStdlibType Darwin::GetDefaultCXXStdlibType() const {
  // Default to use libc++ on OS X 10.9+ and iOS 7+.
  if ((isTargetMacOS() && !isMacosxVersionLT(10, 9)) ||
       (isTargetIOSBased() && !isIPhoneOSVersionLT(7, 0)) ||
       isTargetWatchOSBased())
    return ToolChain::CST_Libcxx;

  return ToolChain::CST_Libstdcxx;
}

/// Darwin provides an ARC runtime starting in MacOS X 10.7 and iOS 5.0.
ObjCRuntime Darwin::getDefaultObjCRuntime(bool isNonFragile) const {
  if (isTargetWatchOSBased())
    return ObjCRuntime(ObjCRuntime::WatchOS, TargetVersion);
  if (isTargetIOSBased())
    return ObjCRuntime(ObjCRuntime::iOS, TargetVersion);
  if (isNonFragile)
    return ObjCRuntime(ObjCRuntime::MacOSX, TargetVersion);
  return ObjCRuntime(ObjCRuntime::FragileMacOSX, TargetVersion);
}

/// Darwin provides a blocks runtime starting in MacOS X 10.6 and iOS 3.2.
bool Darwin::hasBlocksRuntime() const {
  if (isTargetWatchOSBased())
    return true;
  else if (isTargetIOSBased())
    return !isIPhoneOSVersionLT(3, 2);
  else {
    assert(isTargetMacOS() && "unexpected darwin target");
    return !isMacosxVersionLT(10, 6);
  }
}

void Darwin::AddCudaIncludeArgs(const ArgList &DriverArgs,
                                ArgStringList &CC1Args) const {
  CudaInstallation.AddCudaIncludeArgs(DriverArgs, CC1Args);
}

// This is just a MachO name translation routine and there's no
// way to join this into ARMTargetParser without breaking all
// other assumptions. Maybe MachO should consider standardising
// their nomenclature.
static const char *ArmMachOArchName(StringRef Arch) {
  return llvm::StringSwitch<const char *>(Arch)
      .Case("armv6k", "armv6")
      .Case("armv6m", "armv6m")
      .Case("armv5tej", "armv5")
      .Case("xscale", "xscale")
      .Case("armv4t", "armv4t")
      .Case("armv7", "armv7")
      .Cases("armv7a", "armv7-a", "armv7")
      .Cases("armv7r", "armv7-r", "armv7")
      .Cases("armv7em", "armv7e-m", "armv7em")
      .Cases("armv7k", "armv7-k", "armv7k")
      .Cases("armv7m", "armv7-m", "armv7m")
      .Cases("armv7s", "armv7-s", "armv7s")
      .Default(nullptr);
}

static const char *ArmMachOArchNameCPU(StringRef CPU) {
  llvm::ARM::ArchKind ArchKind = llvm::ARM::parseCPUArch(CPU);
  if (ArchKind == llvm::ARM::ArchKind::INVALID)
    return nullptr;
  StringRef Arch = llvm::ARM::getArchName(ArchKind);

  // FIXME: Make sure this MachO triple mangling is really necessary.
  // ARMv5* normalises to ARMv5.
  if (Arch.startswith("armv5"))
    Arch = Arch.substr(0, 5);
  // ARMv6*, except ARMv6M, normalises to ARMv6.
  else if (Arch.startswith("armv6") && !Arch.endswith("6m"))
    Arch = Arch.substr(0, 5);
  // ARMv7A normalises to ARMv7.
  else if (Arch.endswith("v7a"))
    Arch = Arch.substr(0, 5);
  return Arch.data();
}

StringRef MachO::getMachOArchName(const ArgList &Args) const {
  switch (getTriple().getArch()) {
  default:
    return getDefaultUniversalArchName();

  case llvm::Triple::aarch64:
    return "arm64";

  case llvm::Triple::thumb:
  case llvm::Triple::arm:
    if (const Arg *A = Args.getLastArg(clang::driver::options::OPT_march_EQ))
      if (const char *Arch = ArmMachOArchName(A->getValue()))
        return Arch;

    if (const Arg *A = Args.getLastArg(options::OPT_mcpu_EQ))
      if (const char *Arch = ArmMachOArchNameCPU(A->getValue()))
        return Arch;

    return "arm";
  }
}

Darwin::~Darwin() {}

MachO::~MachO() {}

std::string Darwin::ComputeEffectiveClangTriple(const ArgList &Args,
                                                types::ID InputType) const {
  llvm::Triple Triple(ComputeLLVMTriple(Args, InputType));

  // If the target isn't initialized (e.g., an unknown Darwin platform, return
  // the default triple).
  if (!isTargetInitialized())
    return Triple.getTriple();

  SmallString<16> Str;
  if (isTargetWatchOSBased())
    Str += "watchos";
  else if (isTargetTvOSBased())
    Str += "tvos";
  else if (isTargetIOSBased())
    Str += "ios";
  else
    Str += "macosx";
  Str += getTargetVersion().getAsString();
  Triple.setOSName(Str);

  return Triple.getTriple();
}

Tool *MachO::getTool(Action::ActionClass AC) const {
  switch (AC) {
  case Action::LipoJobClass:
    if (!Lipo)
      Lipo.reset(new tools::darwin::Lipo(*this));
    return Lipo.get();
  case Action::DsymutilJobClass:
    if (!Dsymutil)
      Dsymutil.reset(new tools::darwin::Dsymutil(*this));
    return Dsymutil.get();
  case Action::VerifyDebugInfoJobClass:
    if (!VerifyDebug)
      VerifyDebug.reset(new tools::darwin::VerifyDebug(*this));
    return VerifyDebug.get();
  default:
    return ToolChain::getTool(AC);
  }
}

Tool *MachO::buildLinker() const { return new tools::darwin::Linker(*this); }

Tool *MachO::buildAssembler() const {
  return new tools::darwin::Assembler(*this);
}

DarwinClang::DarwinClang(const Driver &D, const llvm::Triple &Triple,
                         const ArgList &Args)
    : Darwin(D, Triple, Args) {}

void DarwinClang::addClangWarningOptions(ArgStringList &CC1Args) const {
  // For modern targets, promote certain warnings to errors.
  if (isTargetWatchOSBased() || getTriple().isArch64Bit()) {
    // Always enable -Wdeprecated-objc-isa-usage and promote it
    // to an error.
    CC1Args.push_back("-Wdeprecated-objc-isa-usage");
    CC1Args.push_back("-Werror=deprecated-objc-isa-usage");

    // For iOS and watchOS, also error about implicit function declarations,
    // as that can impact calling conventions.
    if (!isTargetMacOS())
      CC1Args.push_back("-Werror=implicit-function-declaration");
  }
}

void DarwinClang::AddLinkARCArgs(const ArgList &Args,
                                 ArgStringList &CmdArgs) const {
  // Avoid linking compatibility stubs on i386 mac.
  if (isTargetMacOS() && getArch() == llvm::Triple::x86)
    return;

  ObjCRuntime runtime = getDefaultObjCRuntime(/*nonfragile*/ true);

  if ((runtime.hasNativeARC() || !isObjCAutoRefCount(Args)) &&
      runtime.hasSubscripting())
    return;

  CmdArgs.push_back("-force_load");
  SmallString<128> P(getDriver().ClangExecutable);
  llvm::sys::path::remove_filename(P); // 'clang'
  llvm::sys::path::remove_filename(P); // 'bin'
  llvm::sys::path::append(P, "lib", "arc", "libarclite_");
  // Mash in the platform.
  if (isTargetWatchOSSimulator())
    P += "watchsimulator";
  else if (isTargetWatchOS())
    P += "watchos";
  else if (isTargetTvOSSimulator())
    P += "appletvsimulator";
  else if (isTargetTvOS())
    P += "appletvos";
  else if (isTargetIOSSimulator())
    P += "iphonesimulator";
  else if (isTargetIPhoneOS())
    P += "iphoneos";
  else
    P += "macosx";
  P += ".a";

  CmdArgs.push_back(Args.MakeArgString(P));
}

unsigned DarwinClang::GetDefaultDwarfVersion() const {
  // Default to use DWARF 2 on OS X 10.10 / iOS 8 and lower.
  if ((isTargetMacOS() && isMacosxVersionLT(10, 11)) ||
      (isTargetIOSBased() && isIPhoneOSVersionLT(9)))
    return 2;
  return 4;
}

void MachO::AddLinkRuntimeLib(const ArgList &Args, ArgStringList &CmdArgs,
                              StringRef DarwinLibName,
                              RuntimeLinkOptions Opts) const {
  SmallString<128> Dir(getDriver().ResourceDir);
  llvm::sys::path::append(
      Dir, "lib", (Opts & RLO_IsEmbedded) ? "macho_embedded" : "darwin");

  SmallString<128> P(Dir);
  llvm::sys::path::append(P, DarwinLibName);

  // For now, allow missing resource libraries to support developers who may
  // not have compiler-rt checked out or integrated into their build (unless
  // we explicitly force linking with this library).
  if ((Opts & RLO_AlwaysLink) || getVFS().exists(P)) {
    const char *LibArg = Args.MakeArgString(P);
    if (Opts & RLO_FirstLink)
      CmdArgs.insert(CmdArgs.begin(), LibArg);
    else
      CmdArgs.push_back(LibArg);
  }

  // Adding the rpaths might negatively interact when other rpaths are involved,
  // so we should make sure we add the rpaths last, after all user-specified
  // rpaths. This is currently true from this place, but we need to be
  // careful if this function is ever called before user's rpaths are emitted.
  if (Opts & RLO_AddRPath) {
    assert(DarwinLibName.endswith(".dylib") && "must be a dynamic library");

    // Add @executable_path to rpath to support having the dylib copied with
    // the executable.
    CmdArgs.push_back("-rpath");
    CmdArgs.push_back("@executable_path");

    // Add the path to the resource dir to rpath to support using the dylib
    // from the default location without copying.
    CmdArgs.push_back("-rpath");
    CmdArgs.push_back(Args.MakeArgString(Dir));
  }
}

StringRef Darwin::getPlatformFamily() const {
  switch (TargetPlatform) {
    case DarwinPlatformKind::MacOS:
      return "MacOSX";
    case DarwinPlatformKind::IPhoneOS:
      return "iPhone";
    case DarwinPlatformKind::TvOS:
      return "AppleTV";
    case DarwinPlatformKind::WatchOS:
      return "Watch";
  }
  llvm_unreachable("Unsupported platform");
}

StringRef Darwin::getSDKName(StringRef isysroot) {
  // Assume SDK has path: SOME_PATH/SDKs/PlatformXX.YY.sdk
  llvm::sys::path::const_iterator SDKDir;
  auto BeginSDK = llvm::sys::path::begin(isysroot);
  auto EndSDK = llvm::sys::path::end(isysroot);
  for (auto IT = BeginSDK; IT != EndSDK; ++IT) {
    StringRef SDK = *IT;
    if (SDK.endswith(".sdk"))
      return SDK.slice(0, SDK.size() - 4);
  }
  return "";
}

StringRef Darwin::getOSLibraryNameSuffix() const {
  switch(TargetPlatform) {
  case DarwinPlatformKind::MacOS:
    return "osx";
  case DarwinPlatformKind::IPhoneOS:
    return TargetEnvironment == NativeEnvironment ? "ios" : "iossim";
  case DarwinPlatformKind::TvOS:
    return TargetEnvironment == NativeEnvironment ? "tvos" : "tvossim";
  case DarwinPlatformKind::WatchOS:
    return TargetEnvironment == NativeEnvironment ? "watchos" : "watchossim";
  }
  llvm_unreachable("Unsupported platform");
}

/// Check if the link command contains a symbol export directive.
static bool hasExportSymbolDirective(const ArgList &Args) {
  for (Arg *A : Args) {
    if (A->getOption().matches(options::OPT_exported__symbols__list))
      return true;
    if (!A->getOption().matches(options::OPT_Wl_COMMA) &&
        !A->getOption().matches(options::OPT_Xlinker))
      continue;
    if (A->containsValue("-exported_symbols_list") ||
        A->containsValue("-exported_symbol"))
      return true;
  }
  return false;
}

/// Add an export directive for \p Symbol to the link command.
static void addExportedSymbol(ArgStringList &CmdArgs, const char *Symbol) {
  CmdArgs.push_back("-exported_symbol");
  CmdArgs.push_back(Symbol);
}

void Darwin::addProfileRTLibs(const ArgList &Args,
                              ArgStringList &CmdArgs) const {
  if (!needsProfileRT(Args)) return;

  AddLinkRuntimeLib(
      Args, CmdArgs,
      (Twine("libclang_rt.profile_") + getOSLibraryNameSuffix() + ".a").str(),
      RuntimeLinkOptions(RLO_AlwaysLink | RLO_FirstLink));

  // If we have a symbol export directive and we're linking in the profile
  // runtime, automatically export symbols necessary to implement some of the
  // runtime's functionality.
  if (hasExportSymbolDirective(Args)) {
    addExportedSymbol(CmdArgs, "_VPMergeHook");
    addExportedSymbol(CmdArgs, "___llvm_profile_filename");
    addExportedSymbol(CmdArgs, "___llvm_profile_raw_version");
    addExportedSymbol(CmdArgs, "_lprofCurFilename");
  }
}

void DarwinClang::AddLinkSanitizerLibArgs(const ArgList &Args,
                                          ArgStringList &CmdArgs,
                                          StringRef Sanitizer,
                                          bool Shared) const {
  auto RLO = RuntimeLinkOptions(RLO_AlwaysLink | (Shared ? RLO_AddRPath : 0U));
  AddLinkRuntimeLib(Args, CmdArgs,
                    (Twine("libclang_rt.") + Sanitizer + "_" +
                     getOSLibraryNameSuffix() +
                     (Shared ? "_dynamic.dylib" : ".a"))
                        .str(),
                    RLO);
}

ToolChain::RuntimeLibType DarwinClang::GetRuntimeLibType(
    const ArgList &Args) const {
  if (Arg* A = Args.getLastArg(options::OPT_rtlib_EQ)) {
    StringRef Value = A->getValue();
    if (Value != "compiler-rt")
      getDriver().Diag(clang::diag::err_drv_unsupported_rtlib_for_platform)
          << Value << "darwin";
  }

  return ToolChain::RLT_CompilerRT;
}

void DarwinClang::AddLinkRuntimeLibArgs(const ArgList &Args,
                                        ArgStringList &CmdArgs) const {
  // Call once to ensure diagnostic is printed if wrong value was specified
  GetRuntimeLibType(Args);

  // Darwin doesn't support real static executables, don't link any runtime
  // libraries with -static.
  if (Args.hasArg(options::OPT_static) ||
      Args.hasArg(options::OPT_fapple_kext) ||
      Args.hasArg(options::OPT_mkernel))
    return;

  // Reject -static-libgcc for now, we can deal with this when and if someone
  // cares. This is useful in situations where someone wants to statically link
  // something like libstdc++, and needs its runtime support routines.
  if (const Arg *A = Args.getLastArg(options::OPT_static_libgcc)) {
    getDriver().Diag(diag::err_drv_unsupported_opt) << A->getAsString(Args);
    return;
  }

  const SanitizerArgs &Sanitize = getSanitizerArgs();
  if (Sanitize.needsAsanRt())
    AddLinkSanitizerLibArgs(Args, CmdArgs, "asan");
  if (Sanitize.needsLsanRt())
    AddLinkSanitizerLibArgs(Args, CmdArgs, "lsan");
  if (Sanitize.needsUbsanRt())
    AddLinkSanitizerLibArgs(Args, CmdArgs,
                            Sanitize.requiresMinimalRuntime() ? "ubsan_minimal"
                                                              : "ubsan",
                            Sanitize.needsSharedRt());
  if (Sanitize.needsTsanRt())
    AddLinkSanitizerLibArgs(Args, CmdArgs, "tsan");
  if (Sanitize.needsFuzzer() && !Args.hasArg(options::OPT_dynamiclib)) {
    AddLinkSanitizerLibArgs(Args, CmdArgs, "fuzzer", /*shared=*/false);

    // Libfuzzer is written in C++ and requires libcxx.
    AddCXXStdlibLibArgs(Args, CmdArgs);
  }
  if (Sanitize.needsStatsRt()) {
    StringRef OS = isTargetMacOS() ? "osx" : "iossim";
    AddLinkRuntimeLib(Args, CmdArgs,
                      (Twine("libclang_rt.stats_client_") + OS + ".a").str(),
                      RLO_AlwaysLink);
    AddLinkSanitizerLibArgs(Args, CmdArgs, "stats");
  }
  if (Sanitize.needsEsanRt())
    AddLinkSanitizerLibArgs(Args, CmdArgs, "esan");

  // Otherwise link libSystem, then the dynamic runtime library, and finally any
  // target specific static runtime library.
  CmdArgs.push_back("-lSystem");

  // Select the dynamic runtime library and the target specific static library.
  if (isTargetWatchOSBased()) {
    // We currently always need a static runtime library for watchOS.
    AddLinkRuntimeLib(Args, CmdArgs, "libclang_rt.watchos.a");
  } else if (isTargetTvOSBased()) {
    // We currently always need a static runtime library for tvOS.
    AddLinkRuntimeLib(Args, CmdArgs, "libclang_rt.tvos.a");
  } else if (isTargetIOSBased()) {
    // If we are compiling as iOS / simulator, don't attempt to link libgcc_s.1,
    // it never went into the SDK.
    // Linking against libgcc_s.1 isn't needed for iOS 5.0+
    if (isIPhoneOSVersionLT(5, 0) && !isTargetIOSSimulator() &&
        getTriple().getArch() != llvm::Triple::aarch64)
      CmdArgs.push_back("-lgcc_s.1");

    // We currently always need a static runtime library for iOS.
    AddLinkRuntimeLib(Args, CmdArgs, "libclang_rt.ios.a");
  } else {
    assert(isTargetMacOS() && "unexpected non MacOS platform");
    // The dynamic runtime library was merged with libSystem for 10.6 and
    // beyond; only 10.4 and 10.5 need an additional runtime library.
    if (isMacosxVersionLT(10, 5))
      CmdArgs.push_back("-lgcc_s.10.4");
    else if (isMacosxVersionLT(10, 6))
      CmdArgs.push_back("-lgcc_s.10.5");

    // Originally for OS X, we thought we would only need a static runtime
    // library when targeting 10.4, to provide versions of the static functions
    // which were omitted from 10.4.dylib. This led to the creation of the 10.4
    // builtins library.
    //
    // Unfortunately, that turned out to not be true, because Darwin system
    // headers can still use eprintf on i386, and it is not exported from
    // libSystem. Therefore, we still must provide a runtime library just for
    // the tiny tiny handful of projects that *might* use that symbol.
    //
    // Then over time, we figured out it was useful to add more things to the
    // runtime so we created libclang_rt.osx.a to provide new functions when
    // deploying to old OS builds, and for a long time we had both eprintf and
    // osx builtin libraries. Which just seems excessive. So with PR 28855, we
    // are removing the eprintf library and expecting eprintf to be provided by
    // the OS X builtins library.
    if (isMacosxVersionLT(10, 5))
      AddLinkRuntimeLib(Args, CmdArgs, "libclang_rt.10.4.a");
    else
      AddLinkRuntimeLib(Args, CmdArgs, "libclang_rt.osx.a");
  }
}

/// Returns the most appropriate macOS target version for the current process.
///
/// If the macOS SDK version is the same or earlier than the system version,
/// then the SDK version is returned. Otherwise the system version is returned.
static std::string getSystemOrSDKMacOSVersion(StringRef MacOSSDKVersion) {
  unsigned Major, Minor, Micro;
  llvm::Triple SystemTriple(llvm::sys::getProcessTriple());
  if (!SystemTriple.isMacOSX())
    return MacOSSDKVersion;
  SystemTriple.getMacOSXVersion(Major, Minor, Micro);
  VersionTuple SystemVersion(Major, Minor, Micro);
  bool HadExtra;
  if (!Driver::GetReleaseVersion(MacOSSDKVersion, Major, Minor, Micro,
                                 HadExtra))
    return MacOSSDKVersion;
  VersionTuple SDKVersion(Major, Minor, Micro);
  if (SDKVersion > SystemVersion)
    return SystemVersion.getAsString();
  return MacOSSDKVersion;
}

namespace {

/// The Darwin OS that was selected or inferred from arguments / environment.
struct DarwinPlatform {
  enum SourceKind {
    /// The OS was specified using the -target argument.
    TargetArg,
    /// The OS was specified using the -m<os>-version-min argument.
    OSVersionArg,
    /// The OS was specified using the OS_DEPLOYMENT_TARGET environment.
    DeploymentTargetEnv,
    /// The OS was inferred from the SDK.
    InferredFromSDK,
    /// The OS was inferred from the -arch.
    InferredFromArch
  };

  using DarwinPlatformKind = Darwin::DarwinPlatformKind;
  using DarwinEnvironmentKind = Darwin::DarwinEnvironmentKind;

  DarwinPlatformKind getPlatform() const { return Platform; }

  DarwinEnvironmentKind getEnvironment() const { return Environment; }

  StringRef getOSVersion() const {
    if (Kind == OSVersionArg)
      return Argument->getValue();
    return OSVersion;
  }

  void setOSVersion(StringRef S) {
    assert(Kind == TargetArg && "Unexpected kind!");
    OSVersion = S;
  }

  bool hasOSVersion() const { return HasOSVersion; }

  /// Returns true if the target OS was explicitly specified.
  bool isExplicitlySpecified() const { return Kind <= DeploymentTargetEnv; }

  /// Returns true if the simulator environment can be inferred from the arch.
  bool canInferSimulatorFromArch() const { return Kind != InferredFromSDK; }

  /// Adds the -m<os>-version-min argument to the compiler invocation.
  void addOSVersionMinArgument(DerivedArgList &Args, const OptTable &Opts) {
    if (Argument)
      return;
    assert(Kind != TargetArg && Kind != OSVersionArg && "Invalid kind");
    options::ID Opt;
    switch (Platform) {
    case DarwinPlatformKind::MacOS:
      Opt = options::OPT_mmacosx_version_min_EQ;
      break;
    case DarwinPlatformKind::IPhoneOS:
      Opt = options::OPT_miphoneos_version_min_EQ;
      break;
    case DarwinPlatformKind::TvOS:
      Opt = options::OPT_mtvos_version_min_EQ;
      break;
    case DarwinPlatformKind::WatchOS:
      Opt = options::OPT_mwatchos_version_min_EQ;
      break;
    }
    Argument = Args.MakeJoinedArg(nullptr, Opts.getOption(Opt), OSVersion);
    Args.append(Argument);
  }

  /// Returns the OS version with the argument / environment variable that
  /// specified it.
  std::string getAsString(DerivedArgList &Args, const OptTable &Opts) {
    switch (Kind) {
    case TargetArg:
    case OSVersionArg:
    case InferredFromSDK:
    case InferredFromArch:
      assert(Argument && "OS version argument not yet inferred");
      return Argument->getAsString(Args);
    case DeploymentTargetEnv:
      return (llvm::Twine(EnvVarName) + "=" + OSVersion).str();
    }
    llvm_unreachable("Unsupported Darwin Source Kind");
  }

  static DarwinPlatform createFromTarget(const llvm::Triple &TT,
                                         StringRef OSVersion, Arg *A) {
    DarwinPlatform Result(TargetArg, getPlatformFromOS(TT.getOS()), OSVersion,
                          A);
    switch (TT.getEnvironment()) {
    case llvm::Triple::Simulator:
      Result.Environment = DarwinEnvironmentKind::Simulator;
      break;
    default:
      break;
    }
    unsigned Major, Minor, Micro;
    TT.getOSVersion(Major, Minor, Micro);
    if (Major == 0)
      Result.HasOSVersion = false;
    return Result;
  }
  static DarwinPlatform createOSVersionArg(DarwinPlatformKind Platform,
                                           Arg *A) {
    return DarwinPlatform(OSVersionArg, Platform, A);
  }
  static DarwinPlatform createDeploymentTargetEnv(DarwinPlatformKind Platform,
                                                  StringRef EnvVarName,
                                                  StringRef Value) {
    DarwinPlatform Result(DeploymentTargetEnv, Platform, Value);
    Result.EnvVarName = EnvVarName;
    return Result;
  }
  static DarwinPlatform createFromSDK(DarwinPlatformKind Platform,
                                      StringRef Value,
                                      bool IsSimulator = false) {
    DarwinPlatform Result(InferredFromSDK, Platform, Value);
    if (IsSimulator)
      Result.Environment = DarwinEnvironmentKind::Simulator;
    return Result;
  }
  static DarwinPlatform createFromArch(llvm::Triple::OSType OS,
                                       StringRef Value) {
    return DarwinPlatform(InferredFromArch, getPlatformFromOS(OS), Value);
  }

private:
  DarwinPlatform(SourceKind Kind, DarwinPlatformKind Platform, Arg *Argument)
      : Kind(Kind), Platform(Platform), Argument(Argument) {}
  DarwinPlatform(SourceKind Kind, DarwinPlatformKind Platform, StringRef Value,
                 Arg *Argument = nullptr)
      : Kind(Kind), Platform(Platform), OSVersion(Value), Argument(Argument) {}

  static DarwinPlatformKind getPlatformFromOS(llvm::Triple::OSType OS) {
    switch (OS) {
    case llvm::Triple::Darwin:
    case llvm::Triple::MacOSX:
      return DarwinPlatformKind::MacOS;
    case llvm::Triple::IOS:
      return DarwinPlatformKind::IPhoneOS;
    case llvm::Triple::TvOS:
      return DarwinPlatformKind::TvOS;
    case llvm::Triple::WatchOS:
      return DarwinPlatformKind::WatchOS;
    default:
      llvm_unreachable("Unable to infer Darwin variant");
    }
  }

  SourceKind Kind;
  DarwinPlatformKind Platform;
  DarwinEnvironmentKind Environment = DarwinEnvironmentKind::NativeEnvironment;
  std::string OSVersion;
  bool HasOSVersion = true;
  Arg *Argument;
  StringRef EnvVarName;
};

/// Returns the deployment target that's specified using the -m<os>-version-min
/// argument.
Optional<DarwinPlatform>
getDeploymentTargetFromOSVersionArg(DerivedArgList &Args,
                                    const Driver &TheDriver) {
  Arg *OSXVersion = Args.getLastArg(options::OPT_mmacosx_version_min_EQ);
  Arg *iOSVersion = Args.getLastArg(options::OPT_miphoneos_version_min_EQ,
                                    options::OPT_mios_simulator_version_min_EQ);
  Arg *TvOSVersion =
      Args.getLastArg(options::OPT_mtvos_version_min_EQ,
                      options::OPT_mtvos_simulator_version_min_EQ);
  Arg *WatchOSVersion =
      Args.getLastArg(options::OPT_mwatchos_version_min_EQ,
                      options::OPT_mwatchos_simulator_version_min_EQ);
  if (OSXVersion) {
    if (iOSVersion || TvOSVersion || WatchOSVersion) {
      TheDriver.Diag(diag::err_drv_argument_not_allowed_with)
          << OSXVersion->getAsString(Args)
          << (iOSVersion ? iOSVersion
                         : TvOSVersion ? TvOSVersion : WatchOSVersion)
                 ->getAsString(Args);
    }
    return DarwinPlatform::createOSVersionArg(Darwin::MacOS, OSXVersion);
  } else if (iOSVersion) {
    if (TvOSVersion || WatchOSVersion) {
      TheDriver.Diag(diag::err_drv_argument_not_allowed_with)
          << iOSVersion->getAsString(Args)
          << (TvOSVersion ? TvOSVersion : WatchOSVersion)->getAsString(Args);
    }
    return DarwinPlatform::createOSVersionArg(Darwin::IPhoneOS, iOSVersion);
  } else if (TvOSVersion) {
    if (WatchOSVersion) {
      TheDriver.Diag(diag::err_drv_argument_not_allowed_with)
          << TvOSVersion->getAsString(Args)
          << WatchOSVersion->getAsString(Args);
    }
    return DarwinPlatform::createOSVersionArg(Darwin::TvOS, TvOSVersion);
  } else if (WatchOSVersion)
    return DarwinPlatform::createOSVersionArg(Darwin::WatchOS, WatchOSVersion);
  return None;
}

/// Returns the deployment target that's specified using the
/// OS_DEPLOYMENT_TARGET environment variable.
Optional<DarwinPlatform>
getDeploymentTargetFromEnvironmentVariables(const Driver &TheDriver,
                                            const llvm::Triple &Triple) {
  std::string Targets[Darwin::LastDarwinPlatform + 1];
  const char *EnvVars[] = {
      "MACOSX_DEPLOYMENT_TARGET",
      "IPHONEOS_DEPLOYMENT_TARGET",
      "TVOS_DEPLOYMENT_TARGET",
      "WATCHOS_DEPLOYMENT_TARGET",
  };
  static_assert(llvm::array_lengthof(EnvVars) == Darwin::LastDarwinPlatform + 1,
                "Missing platform");
  for (const auto &I : llvm::enumerate(llvm::makeArrayRef(EnvVars))) {
    if (char *Env = ::getenv(I.value()))
      Targets[I.index()] = Env;
  }

  // Do not allow conflicts with the watchOS target.
  if (!Targets[Darwin::WatchOS].empty() &&
      (!Targets[Darwin::IPhoneOS].empty() || !Targets[Darwin::TvOS].empty())) {
    TheDriver.Diag(diag::err_drv_conflicting_deployment_targets)
        << "WATCHOS_DEPLOYMENT_TARGET"
        << (!Targets[Darwin::IPhoneOS].empty() ? "IPHONEOS_DEPLOYMENT_TARGET"
                                               : "TVOS_DEPLOYMENT_TARGET");
  }

  // Do not allow conflicts with the tvOS target.
  if (!Targets[Darwin::TvOS].empty() && !Targets[Darwin::IPhoneOS].empty()) {
    TheDriver.Diag(diag::err_drv_conflicting_deployment_targets)
        << "TVOS_DEPLOYMENT_TARGET"
        << "IPHONEOS_DEPLOYMENT_TARGET";
  }

  // Allow conflicts among OSX and iOS for historical reasons, but choose the
  // default platform.
  if (!Targets[Darwin::MacOS].empty() &&
      (!Targets[Darwin::IPhoneOS].empty() ||
       !Targets[Darwin::WatchOS].empty() || !Targets[Darwin::TvOS].empty())) {
    if (Triple.getArch() == llvm::Triple::arm ||
        Triple.getArch() == llvm::Triple::aarch64 ||
        Triple.getArch() == llvm::Triple::thumb)
      Targets[Darwin::MacOS] = "";
    else
      Targets[Darwin::IPhoneOS] = Targets[Darwin::WatchOS] =
          Targets[Darwin::TvOS] = "";
  }

  for (const auto &Target : llvm::enumerate(llvm::makeArrayRef(Targets))) {
    if (!Target.value().empty())
      return DarwinPlatform::createDeploymentTargetEnv(
          (Darwin::DarwinPlatformKind)Target.index(), EnvVars[Target.index()],
          Target.value());
  }
  return None;
}

/// Tries to infer the deployment target from the SDK specified by -isysroot
/// (or SDKROOT).
Optional<DarwinPlatform> inferDeploymentTargetFromSDK(DerivedArgList &Args) {
  const Arg *A = Args.getLastArg(options::OPT_isysroot);
  if (!A)
    return None;
  StringRef isysroot = A->getValue();
  StringRef SDK = Darwin::getSDKName(isysroot);
  if (!SDK.size())
    return None;
  // Slice the version number out.
  // Version number is between the first and the last number.
  size_t StartVer = SDK.find_first_of("0123456789");
  size_t EndVer = SDK.find_last_of("0123456789");
  if (StartVer != StringRef::npos && EndVer > StartVer) {
    StringRef Version = SDK.slice(StartVer, EndVer + 1);
    if (SDK.startswith("iPhoneOS") || SDK.startswith("iPhoneSimulator"))
      return DarwinPlatform::createFromSDK(
          Darwin::IPhoneOS, Version,
          /*IsSimulator=*/SDK.startswith("iPhoneSimulator"));
    else if (SDK.startswith("MacOSX"))
      return DarwinPlatform::createFromSDK(Darwin::MacOS,
                                           getSystemOrSDKMacOSVersion(Version));
    else if (SDK.startswith("WatchOS") || SDK.startswith("WatchSimulator"))
      return DarwinPlatform::createFromSDK(
          Darwin::WatchOS, Version,
          /*IsSimulator=*/SDK.startswith("WatchSimulator"));
    else if (SDK.startswith("AppleTVOS") || SDK.startswith("AppleTVSimulator"))
      return DarwinPlatform::createFromSDK(
          Darwin::TvOS, Version,
          /*IsSimulator=*/SDK.startswith("AppleTVSimulator"));
  }
  return None;
}

std::string getOSVersion(llvm::Triple::OSType OS, const llvm::Triple &Triple,
                         const Driver &TheDriver) {
  unsigned Major, Minor, Micro;
  switch (OS) {
  case llvm::Triple::Darwin:
  case llvm::Triple::MacOSX:
    if (!Triple.getMacOSXVersion(Major, Minor, Micro))
      TheDriver.Diag(diag::err_drv_invalid_darwin_version)
          << Triple.getOSName();
    break;
  case llvm::Triple::IOS:
    Triple.getiOSVersion(Major, Minor, Micro);
    break;
  case llvm::Triple::TvOS:
    Triple.getOSVersion(Major, Minor, Micro);
    break;
  case llvm::Triple::WatchOS:
    Triple.getWatchOSVersion(Major, Minor, Micro);
    break;
  default:
    llvm_unreachable("Unexpected OS type");
    break;
  }

  std::string OSVersion;
  llvm::raw_string_ostream(OSVersion) << Major << '.' << Minor << '.' << Micro;
  return OSVersion;
}

/// Tries to infer the target OS from the -arch.
Optional<DarwinPlatform>
inferDeploymentTargetFromArch(DerivedArgList &Args, const Darwin &Toolchain,
                              const llvm::Triple &Triple,
                              const Driver &TheDriver) {
  llvm::Triple::OSType OSTy = llvm::Triple::UnknownOS;

  StringRef MachOArchName = Toolchain.getMachOArchName(Args);
  if (MachOArchName == "armv7" || MachOArchName == "armv7s" ||
      MachOArchName == "arm64")
    OSTy = llvm::Triple::IOS;
  else if (MachOArchName == "armv7k")
    OSTy = llvm::Triple::WatchOS;
  else if (MachOArchName != "armv6m" && MachOArchName != "armv7m" &&
           MachOArchName != "armv7em")
    OSTy = llvm::Triple::MacOSX;

  if (OSTy == llvm::Triple::UnknownOS)
    return None;
  return DarwinPlatform::createFromArch(OSTy,
                                        getOSVersion(OSTy, Triple, TheDriver));
}

/// Returns the deployment target that's specified using the -target option.
Optional<DarwinPlatform> getDeploymentTargetFromTargetArg(
    DerivedArgList &Args, const llvm::Triple &Triple, const Driver &TheDriver) {
  if (!Args.hasArg(options::OPT_target))
    return None;
  if (Triple.getOS() == llvm::Triple::Darwin ||
      Triple.getOS() == llvm::Triple::UnknownOS)
    return None;
  std::string OSVersion = getOSVersion(Triple.getOS(), Triple, TheDriver);
  return DarwinPlatform::createFromTarget(Triple, OSVersion,
                                          Args.getLastArg(options::OPT_target));
}

} // namespace

void Darwin::AddDeploymentTarget(DerivedArgList &Args) const {
  const OptTable &Opts = getDriver().getOpts();

  // Support allowing the SDKROOT environment variable used by xcrun and other
  // Xcode tools to define the default sysroot, by making it the default for
  // isysroot.
  if (const Arg *A = Args.getLastArg(options::OPT_isysroot)) {
    // Warn if the path does not exist.
    if (!getVFS().exists(A->getValue()))
      getDriver().Diag(clang::diag::warn_missing_sysroot) << A->getValue();
  } else {
    if (char *env = ::getenv("SDKROOT")) {
      // We only use this value as the default if it is an absolute path,
      // exists, and it is not the root path.
      if (llvm::sys::path::is_absolute(env) && getVFS().exists(env) &&
          StringRef(env) != "/") {
        Args.append(Args.MakeSeparateArg(
            nullptr, Opts.getOption(options::OPT_isysroot), env));
      }
    }
  }

  // The OS and the version can be specified using the -target argument.
  Optional<DarwinPlatform> OSTarget =
      getDeploymentTargetFromTargetArg(Args, getTriple(), getDriver());
  if (OSTarget) {
    Optional<DarwinPlatform> OSVersionArgTarget =
        getDeploymentTargetFromOSVersionArg(Args, getDriver());
    if (OSVersionArgTarget) {
      unsigned TargetMajor, TargetMinor, TargetMicro;
      bool TargetExtra;
      unsigned ArgMajor, ArgMinor, ArgMicro;
      bool ArgExtra;
      if (OSTarget->getPlatform() != OSVersionArgTarget->getPlatform() ||
          (Driver::GetReleaseVersion(OSTarget->getOSVersion(), TargetMajor,
                                     TargetMinor, TargetMicro, TargetExtra) &&
           Driver::GetReleaseVersion(OSVersionArgTarget->getOSVersion(),
                                     ArgMajor, ArgMinor, ArgMicro, ArgExtra) &&
           (VersionTuple(TargetMajor, TargetMinor, TargetMicro) !=
                VersionTuple(ArgMajor, ArgMinor, ArgMicro) ||
            TargetExtra != ArgExtra))) {
        // Select the OS version from the -m<os>-version-min argument when
        // the -target does not include an OS version.
        if (OSTarget->getPlatform() == OSVersionArgTarget->getPlatform() &&
            !OSTarget->hasOSVersion()) {
          OSTarget->setOSVersion(OSVersionArgTarget->getOSVersion());
        } else {
          // Warn about -m<os>-version-min that doesn't match the OS version
          // that's specified in the target.
          std::string OSVersionArg =
              OSVersionArgTarget->getAsString(Args, Opts);
          std::string TargetArg = OSTarget->getAsString(Args, Opts);
          getDriver().Diag(clang::diag::warn_drv_overriding_flag_option)
              << OSVersionArg << TargetArg;
        }
      }
    }
  } else {
    // The OS target can be specified using the -m<os>version-min argument.
    OSTarget = getDeploymentTargetFromOSVersionArg(Args, getDriver());
    // If no deployment target was specified on the command line, check for
    // environment defines.
    if (!OSTarget)
      OSTarget =
          getDeploymentTargetFromEnvironmentVariables(getDriver(), getTriple());
    // If there is no command-line argument to specify the Target version and
    // no environment variable defined, see if we can set the default based
    // on -isysroot.
    if (!OSTarget)
      OSTarget = inferDeploymentTargetFromSDK(Args);
    // If no OS targets have been specified, try to guess platform from -target
    // or arch name and compute the version from the triple.
    if (!OSTarget)
      OSTarget =
          inferDeploymentTargetFromArch(Args, *this, getTriple(), getDriver());
  }

  assert(OSTarget && "Unable to infer Darwin variant");
  OSTarget->addOSVersionMinArgument(Args, Opts);
  DarwinPlatformKind Platform = OSTarget->getPlatform();

  unsigned Major, Minor, Micro;
  bool HadExtra;
  // Set the tool chain target information.
  if (Platform == MacOS) {
    if (!Driver::GetReleaseVersion(OSTarget->getOSVersion(), Major, Minor,
                                   Micro, HadExtra) ||
        HadExtra || Major != 10 || Minor >= 100 || Micro >= 100)
      getDriver().Diag(diag::err_drv_invalid_version_number)
          << OSTarget->getAsString(Args, Opts);
  } else if (Platform == IPhoneOS) {
    if (!Driver::GetReleaseVersion(OSTarget->getOSVersion(), Major, Minor,
                                   Micro, HadExtra) ||
        HadExtra || Major >= 100 || Minor >= 100 || Micro >= 100)
      getDriver().Diag(diag::err_drv_invalid_version_number)
          << OSTarget->getAsString(Args, Opts);
    ;
    // For 32-bit targets, the deployment target for iOS has to be earlier than
    // iOS 11.
    if (getTriple().isArch32Bit() && Major >= 11) {
      // If the deployment target is explicitly specified, print a diagnostic.
      if (OSTarget->isExplicitlySpecified()) {
        getDriver().Diag(diag::warn_invalid_ios_deployment_target)
            << OSTarget->getAsString(Args, Opts);
        // Otherwise, set it to 10.99.99.
      } else {
        Major = 10;
        Minor = 99;
        Micro = 99;
      }
    }
  } else if (Platform == TvOS) {
    if (!Driver::GetReleaseVersion(OSTarget->getOSVersion(), Major, Minor,
                                   Micro, HadExtra) ||
        HadExtra || Major >= 100 || Minor >= 100 || Micro >= 100)
      getDriver().Diag(diag::err_drv_invalid_version_number)
          << OSTarget->getAsString(Args, Opts);
  } else if (Platform == WatchOS) {
    if (!Driver::GetReleaseVersion(OSTarget->getOSVersion(), Major, Minor,
                                   Micro, HadExtra) ||
        HadExtra || Major >= 10 || Minor >= 100 || Micro >= 100)
      getDriver().Diag(diag::err_drv_invalid_version_number)
          << OSTarget->getAsString(Args, Opts);
  } else
    llvm_unreachable("unknown kind of Darwin platform");

  DarwinEnvironmentKind Environment = OSTarget->getEnvironment();
  // Recognize iOS targets with an x86 architecture as the iOS simulator.
  if (Environment == NativeEnvironment && Platform != MacOS &&
      OSTarget->canInferSimulatorFromArch() &&
      (getTriple().getArch() == llvm::Triple::x86 ||
       getTriple().getArch() == llvm::Triple::x86_64))
    Environment = Simulator;

  setTarget(Platform, Environment, Major, Minor, Micro);

  if (const Arg *A = Args.getLastArg(options::OPT_isysroot)) {
    StringRef SDK = getSDKName(A->getValue());
    if (SDK.size() > 0) {
      size_t StartVer = SDK.find_first_of("0123456789");
      StringRef SDKName = SDK.slice(0, StartVer);
      if (!SDKName.startswith(getPlatformFamily()))
        getDriver().Diag(diag::warn_incompatible_sysroot)
            << SDKName << getPlatformFamily();
    }
  }
}

void DarwinClang::AddCXXStdlibLibArgs(const ArgList &Args,
                                      ArgStringList &CmdArgs) const {
  CXXStdlibType Type = GetCXXStdlibType(Args);

  switch (Type) {
  case ToolChain::CST_Libcxx:
    CmdArgs.push_back("-lc++");
    break;

  case ToolChain::CST_Libstdcxx:
    // Unfortunately, -lstdc++ doesn't always exist in the standard search path;
    // it was previously found in the gcc lib dir. However, for all the Darwin
    // platforms we care about it was -lstdc++.6, so we search for that
    // explicitly if we can't see an obvious -lstdc++ candidate.

    // Check in the sysroot first.
    if (const Arg *A = Args.getLastArg(options::OPT_isysroot)) {
      SmallString<128> P(A->getValue());
      llvm::sys::path::append(P, "usr", "lib", "libstdc++.dylib");

      if (!getVFS().exists(P)) {
        llvm::sys::path::remove_filename(P);
        llvm::sys::path::append(P, "libstdc++.6.dylib");
        if (getVFS().exists(P)) {
          CmdArgs.push_back(Args.MakeArgString(P));
          return;
        }
      }
    }

    // Otherwise, look in the root.
    // FIXME: This should be removed someday when we don't have to care about
    // 10.6 and earlier, where /usr/lib/libstdc++.dylib does not exist.
    if (!getVFS().exists("/usr/lib/libstdc++.dylib") &&
        getVFS().exists("/usr/lib/libstdc++.6.dylib")) {
      CmdArgs.push_back("/usr/lib/libstdc++.6.dylib");
      return;
    }

    // Otherwise, let the linker search.
    CmdArgs.push_back("-lstdc++");
    break;
  }
}

void DarwinClang::AddCCKextLibArgs(const ArgList &Args,
                                   ArgStringList &CmdArgs) const {
  // For Darwin platforms, use the compiler-rt-based support library
  // instead of the gcc-provided one (which is also incidentally
  // only present in the gcc lib dir, which makes it hard to find).

  SmallString<128> P(getDriver().ResourceDir);
  llvm::sys::path::append(P, "lib", "darwin");

  // Use the newer cc_kext for iOS ARM after 6.0.
  if (isTargetWatchOS()) {
    llvm::sys::path::append(P, "libclang_rt.cc_kext_watchos.a");
  } else if (isTargetTvOS()) {
    llvm::sys::path::append(P, "libclang_rt.cc_kext_tvos.a");
  } else if (isTargetIPhoneOS()) {
    llvm::sys::path::append(P, "libclang_rt.cc_kext_ios.a");
  } else {
    llvm::sys::path::append(P, "libclang_rt.cc_kext.a");
  }

  // For now, allow missing resource libraries to support developers who may
  // not have compiler-rt checked out or integrated into their build.
  if (getVFS().exists(P))
    CmdArgs.push_back(Args.MakeArgString(P));
}

DerivedArgList *MachO::TranslateArgs(const DerivedArgList &Args,
                                     StringRef BoundArch,
                                     Action::OffloadKind) const {
  DerivedArgList *DAL = new DerivedArgList(Args.getBaseArgs());
  const OptTable &Opts = getDriver().getOpts();

  // FIXME: We really want to get out of the tool chain level argument
  // translation business, as it makes the driver functionality much
  // more opaque. For now, we follow gcc closely solely for the
  // purpose of easily achieving feature parity & testability. Once we
  // have something that works, we should reevaluate each translation
  // and try to push it down into tool specific logic.

  for (Arg *A : Args) {
    if (A->getOption().matches(options::OPT_Xarch__)) {
      // Skip this argument unless the architecture matches either the toolchain
      // triple arch, or the arch being bound.
      llvm::Triple::ArchType XarchArch =
          tools::darwin::getArchTypeForMachOArchName(A->getValue(0));
      if (!(XarchArch == getArch() ||
            (!BoundArch.empty() &&
             XarchArch ==
                 tools::darwin::getArchTypeForMachOArchName(BoundArch))))
        continue;

      Arg *OriginalArg = A;
      unsigned Index = Args.getBaseArgs().MakeIndex(A->getValue(1));
      unsigned Prev = Index;
      std::unique_ptr<Arg> XarchArg(Opts.ParseOneArg(Args, Index));

      // If the argument parsing failed or more than one argument was
      // consumed, the -Xarch_ argument's parameter tried to consume
      // extra arguments. Emit an error and ignore.
      //
      // We also want to disallow any options which would alter the
      // driver behavior; that isn't going to work in our model. We
      // use isDriverOption() as an approximation, although things
      // like -O4 are going to slip through.
      if (!XarchArg || Index > Prev + 1) {
        getDriver().Diag(diag::err_drv_invalid_Xarch_argument_with_args)
            << A->getAsString(Args);
        continue;
      } else if (XarchArg->getOption().hasFlag(options::DriverOption)) {
        getDriver().Diag(diag::err_drv_invalid_Xarch_argument_isdriver)
            << A->getAsString(Args);
        continue;
      }

      XarchArg->setBaseArg(A);

      A = XarchArg.release();
      DAL->AddSynthesizedArg(A);

      // Linker input arguments require custom handling. The problem is that we
      // have already constructed the phase actions, so we can not treat them as
      // "input arguments".
      if (A->getOption().hasFlag(options::LinkerInput)) {
        // Convert the argument into individual Zlinker_input_args.
        for (const char *Value : A->getValues()) {
          DAL->AddSeparateArg(
              OriginalArg, Opts.getOption(options::OPT_Zlinker_input), Value);
        }
        continue;
      }
    }

    // Sob. These is strictly gcc compatible for the time being. Apple
    // gcc translates options twice, which means that self-expanding
    // options add duplicates.
    switch ((options::ID)A->getOption().getID()) {
    default:
      DAL->append(A);
      break;

    case options::OPT_mkernel:
    case options::OPT_fapple_kext:
      DAL->append(A);
      DAL->AddFlagArg(A, Opts.getOption(options::OPT_static));
      break;

    case options::OPT_dependency_file:
      DAL->AddSeparateArg(A, Opts.getOption(options::OPT_MF), A->getValue());
      break;

    case options::OPT_gfull:
      DAL->AddFlagArg(A, Opts.getOption(options::OPT_g_Flag));
      DAL->AddFlagArg(
          A, Opts.getOption(options::OPT_fno_eliminate_unused_debug_symbols));
      break;

    case options::OPT_gused:
      DAL->AddFlagArg(A, Opts.getOption(options::OPT_g_Flag));
      DAL->AddFlagArg(
          A, Opts.getOption(options::OPT_feliminate_unused_debug_symbols));
      break;

    case options::OPT_shared:
      DAL->AddFlagArg(A, Opts.getOption(options::OPT_dynamiclib));
      break;

    case options::OPT_fconstant_cfstrings:
      DAL->AddFlagArg(A, Opts.getOption(options::OPT_mconstant_cfstrings));
      break;

    case options::OPT_fno_constant_cfstrings:
      DAL->AddFlagArg(A, Opts.getOption(options::OPT_mno_constant_cfstrings));
      break;

    case options::OPT_Wnonportable_cfstrings:
      DAL->AddFlagArg(A,
                      Opts.getOption(options::OPT_mwarn_nonportable_cfstrings));
      break;

    case options::OPT_Wno_nonportable_cfstrings:
      DAL->AddFlagArg(
          A, Opts.getOption(options::OPT_mno_warn_nonportable_cfstrings));
      break;

    case options::OPT_fpascal_strings:
      DAL->AddFlagArg(A, Opts.getOption(options::OPT_mpascal_strings));
      break;

    case options::OPT_fno_pascal_strings:
      DAL->AddFlagArg(A, Opts.getOption(options::OPT_mno_pascal_strings));
      break;
    }
  }

  if (getTriple().getArch() == llvm::Triple::x86 ||
      getTriple().getArch() == llvm::Triple::x86_64)
    if (!Args.hasArgNoClaim(options::OPT_mtune_EQ))
      DAL->AddJoinedArg(nullptr, Opts.getOption(options::OPT_mtune_EQ),
                        "core2");

  // Add the arch options based on the particular spelling of -arch, to match
  // how the driver driver works.
  if (!BoundArch.empty()) {
    StringRef Name = BoundArch;
    const Option MCpu = Opts.getOption(options::OPT_mcpu_EQ);
    const Option MArch = Opts.getOption(clang::driver::options::OPT_march_EQ);

    // This code must be kept in sync with LLVM's getArchTypeForDarwinArch,
    // which defines the list of which architectures we accept.
    if (Name == "ppc")
      ;
    else if (Name == "ppc601")
      DAL->AddJoinedArg(nullptr, MCpu, "601");
    else if (Name == "ppc603")
      DAL->AddJoinedArg(nullptr, MCpu, "603");
    else if (Name == "ppc604")
      DAL->AddJoinedArg(nullptr, MCpu, "604");
    else if (Name == "ppc604e")
      DAL->AddJoinedArg(nullptr, MCpu, "604e");
    else if (Name == "ppc750")
      DAL->AddJoinedArg(nullptr, MCpu, "750");
    else if (Name == "ppc7400")
      DAL->AddJoinedArg(nullptr, MCpu, "7400");
    else if (Name == "ppc7450")
      DAL->AddJoinedArg(nullptr, MCpu, "7450");
    else if (Name == "ppc970")
      DAL->AddJoinedArg(nullptr, MCpu, "970");

    else if (Name == "ppc64" || Name == "ppc64le")
      DAL->AddFlagArg(nullptr, Opts.getOption(options::OPT_m64));

    else if (Name == "i386")
      ;
    else if (Name == "i486")
      DAL->AddJoinedArg(nullptr, MArch, "i486");
    else if (Name == "i586")
      DAL->AddJoinedArg(nullptr, MArch, "i586");
    else if (Name == "i686")
      DAL->AddJoinedArg(nullptr, MArch, "i686");
    else if (Name == "pentium")
      DAL->AddJoinedArg(nullptr, MArch, "pentium");
    else if (Name == "pentium2")
      DAL->AddJoinedArg(nullptr, MArch, "pentium2");
    else if (Name == "pentpro")
      DAL->AddJoinedArg(nullptr, MArch, "pentiumpro");
    else if (Name == "pentIIm3")
      DAL->AddJoinedArg(nullptr, MArch, "pentium2");

    else if (Name == "x86_64")
      DAL->AddFlagArg(nullptr, Opts.getOption(options::OPT_m64));
    else if (Name == "x86_64h") {
      DAL->AddFlagArg(nullptr, Opts.getOption(options::OPT_m64));
      DAL->AddJoinedArg(nullptr, MArch, "x86_64h");
    }

    else if (Name == "arm")
      DAL->AddJoinedArg(nullptr, MArch, "armv4t");
    else if (Name == "armv4t")
      DAL->AddJoinedArg(nullptr, MArch, "armv4t");
    else if (Name == "armv5")
      DAL->AddJoinedArg(nullptr, MArch, "armv5tej");
    else if (Name == "xscale")
      DAL->AddJoinedArg(nullptr, MArch, "xscale");
    else if (Name == "armv6")
      DAL->AddJoinedArg(nullptr, MArch, "armv6k");
    else if (Name == "armv6m")
      DAL->AddJoinedArg(nullptr, MArch, "armv6m");
    else if (Name == "armv7")
      DAL->AddJoinedArg(nullptr, MArch, "armv7a");
    else if (Name == "armv7em")
      DAL->AddJoinedArg(nullptr, MArch, "armv7em");
    else if (Name == "armv7k")
      DAL->AddJoinedArg(nullptr, MArch, "armv7k");
    else if (Name == "armv7m")
      DAL->AddJoinedArg(nullptr, MArch, "armv7m");
    else if (Name == "armv7s")
      DAL->AddJoinedArg(nullptr, MArch, "armv7s");
  }

  return DAL;
}

void MachO::AddLinkRuntimeLibArgs(const ArgList &Args,
                                  ArgStringList &CmdArgs) const {
  // Embedded targets are simple at the moment, not supporting sanitizers and
  // with different libraries for each member of the product { static, PIC } x
  // { hard-float, soft-float }
  llvm::SmallString<32> CompilerRT = StringRef("libclang_rt.");
  CompilerRT +=
      (tools::arm::getARMFloatABI(*this, Args) == tools::arm::FloatABI::Hard)
          ? "hard"
          : "soft";
  CompilerRT += Args.hasArg(options::OPT_fPIC) ? "_pic.a" : "_static.a";

  AddLinkRuntimeLib(Args, CmdArgs, CompilerRT, RLO_IsEmbedded);
}

bool Darwin::isAlignedAllocationUnavailable() const {
  switch (TargetPlatform) {
  case MacOS: // Earlier than 10.13.
    return TargetVersion < VersionTuple(10U, 13U, 0U);
  case IPhoneOS:
<<<<<<< HEAD
  case IPhoneOSSimulator:
  case TvOS:
  case TvOSSimulator: // Earlier than 11.0.
    return TargetVersion < VersionTuple(11U, 0U, 0U);
  case WatchOS:
  case WatchOSSimulator: // Earlier than 4.0.
    return TargetVersion < VersionTuple(4U, 0U, 0U);
=======
    OS = llvm::Triple::IOS;
    break;
  case TvOS: // Earlier than 11.0.
    OS = llvm::Triple::TvOS;
    break;
  case WatchOS: // Earlier than 4.0.
    OS = llvm::Triple::WatchOS;
    break;
>>>>>>> 9c105704
  }
  llvm_unreachable("Unsupported platform");
}

void Darwin::addClangTargetOptions(const llvm::opt::ArgList &DriverArgs,
                                   llvm::opt::ArgStringList &CC1Args,
                                   Action::OffloadKind DeviceOffloadKind) const {
  if (isAlignedAllocationUnavailable())
    CC1Args.push_back("-faligned-alloc-unavailable");
}

DerivedArgList *
Darwin::TranslateArgs(const DerivedArgList &Args, StringRef BoundArch,
                      Action::OffloadKind DeviceOffloadKind) const {
  // First get the generic Apple args, before moving onto Darwin-specific ones.
  DerivedArgList *DAL =
      MachO::TranslateArgs(Args, BoundArch, DeviceOffloadKind);
  const OptTable &Opts = getDriver().getOpts();

  // If no architecture is bound, none of the translations here are relevant.
  if (BoundArch.empty())
    return DAL;

  // Add an explicit version min argument for the deployment target. We do this
  // after argument translation because -Xarch_ arguments may add a version min
  // argument.
  AddDeploymentTarget(*DAL);

  // For iOS 6, undo the translation to add -static for -mkernel/-fapple-kext.
  // FIXME: It would be far better to avoid inserting those -static arguments,
  // but we can't check the deployment target in the translation code until
  // it is set here.
  if (isTargetWatchOSBased() ||
      (isTargetIOSBased() && !isIPhoneOSVersionLT(6, 0))) {
    for (ArgList::iterator it = DAL->begin(), ie = DAL->end(); it != ie; ) {
      Arg *A = *it;
      ++it;
      if (A->getOption().getID() != options::OPT_mkernel &&
          A->getOption().getID() != options::OPT_fapple_kext)
        continue;
      assert(it != ie && "unexpected argument translation");
      A = *it;
      assert(A->getOption().getID() == options::OPT_static &&
             "missing expected -static argument");
      *it = nullptr;
      ++it;
    }
  }

  if (!Args.getLastArg(options::OPT_stdlib_EQ) &&
      GetCXXStdlibType(Args) == ToolChain::CST_Libcxx)
    DAL->AddJoinedArg(nullptr, Opts.getOption(options::OPT_stdlib_EQ),
                      "libc++");

  // Validate the C++ standard library choice.
  CXXStdlibType Type = GetCXXStdlibType(*DAL);
  if (Type == ToolChain::CST_Libcxx) {
    // Check whether the target provides libc++.
    StringRef where;

    // Complain about targeting iOS < 5.0 in any way.
    if (isTargetIOSBased() && isIPhoneOSVersionLT(5, 0))
      where = "iOS 5.0";

    if (where != StringRef()) {
      getDriver().Diag(clang::diag::err_drv_invalid_libcxx_deployment) << where;
    }
  }

  auto Arch = tools::darwin::getArchTypeForMachOArchName(BoundArch);
  if ((Arch == llvm::Triple::arm || Arch == llvm::Triple::thumb)) {
    if (Args.hasFlag(options::OPT_fomit_frame_pointer,
                     options::OPT_fno_omit_frame_pointer, false))
      getDriver().Diag(clang::diag::warn_drv_unsupported_opt_for_target)
          << "-fomit-frame-pointer" << BoundArch;
  }

  return DAL;
}

bool MachO::IsUnwindTablesDefault(const ArgList &Args) const {
  // Unwind tables are not emitted if -fno-exceptions is supplied (except when
  // targeting x86_64).
  return getArch() == llvm::Triple::x86_64 ||
         (GetExceptionModel(Args) != llvm::ExceptionHandling::SjLj &&
          Args.hasFlag(options::OPT_fexceptions, options::OPT_fno_exceptions,
                       true));
}

bool MachO::UseDwarfDebugFlags() const {
  if (const char *S = ::getenv("RC_DEBUG_OPTIONS"))
    return S[0] != '\0';
  return false;
}

llvm::ExceptionHandling Darwin::GetExceptionModel(const ArgList &Args) const {
  // Darwin uses SjLj exceptions on ARM.
  if (getTriple().getArch() != llvm::Triple::arm &&
      getTriple().getArch() != llvm::Triple::thumb)
    return llvm::ExceptionHandling::None;

  // Only watchOS uses the new DWARF/Compact unwinding method.
  llvm::Triple Triple(ComputeLLVMTriple(Args));
  if(Triple.isWatchABI())
    return llvm::ExceptionHandling::DwarfCFI;

  return llvm::ExceptionHandling::SjLj;
}

bool Darwin::SupportsEmbeddedBitcode() const {
  assert(TargetInitialized && "Target not initialized!");
  if (isTargetIPhoneOS() && isIPhoneOSVersionLT(6, 0))
    return false;
  return true;
}

bool MachO::isPICDefault() const { return true; }

bool MachO::isPIEDefault() const { return false; }

bool MachO::isPICDefaultForced() const {
  return (getArch() == llvm::Triple::x86_64 ||
          getArch() == llvm::Triple::aarch64);
}

bool MachO::SupportsProfiling() const {
  // Profiling instrumentation is only supported on x86.
  return getArch() == llvm::Triple::x86 || getArch() == llvm::Triple::x86_64;
}

void Darwin::addMinVersionArgs(const ArgList &Args,
                               ArgStringList &CmdArgs) const {
  VersionTuple TargetVersion = getTargetVersion();

  if (isTargetWatchOS())
    CmdArgs.push_back("-watchos_version_min");
  else if (isTargetWatchOSSimulator())
    CmdArgs.push_back("-watchos_simulator_version_min");
  else if (isTargetTvOS())
    CmdArgs.push_back("-tvos_version_min");
  else if (isTargetTvOSSimulator())
    CmdArgs.push_back("-tvos_simulator_version_min");
  else if (isTargetIOSSimulator())
    CmdArgs.push_back("-ios_simulator_version_min");
  else if (isTargetIOSBased())
    CmdArgs.push_back("-iphoneos_version_min");
  else {
    assert(isTargetMacOS() && "unexpected target");
    CmdArgs.push_back("-macosx_version_min");
  }

  CmdArgs.push_back(Args.MakeArgString(TargetVersion.getAsString()));
}

void Darwin::addStartObjectFileArgs(const ArgList &Args,
                                    ArgStringList &CmdArgs) const {
  // Derived from startfile spec.
  if (Args.hasArg(options::OPT_dynamiclib)) {
    // Derived from darwin_dylib1 spec.
    if (isTargetWatchOSBased()) {
      ; // watchOS does not need dylib1.o.
    } else if (isTargetIOSSimulator()) {
      ; // iOS simulator does not need dylib1.o.
    } else if (isTargetIPhoneOS()) {
      if (isIPhoneOSVersionLT(3, 1))
        CmdArgs.push_back("-ldylib1.o");
    } else {
      if (isMacosxVersionLT(10, 5))
        CmdArgs.push_back("-ldylib1.o");
      else if (isMacosxVersionLT(10, 6))
        CmdArgs.push_back("-ldylib1.10.5.o");
    }
  } else {
    if (Args.hasArg(options::OPT_bundle)) {
      if (!Args.hasArg(options::OPT_static)) {
        // Derived from darwin_bundle1 spec.
        if (isTargetWatchOSBased()) {
          ; // watchOS does not need bundle1.o.
        } else if (isTargetIOSSimulator()) {
          ; // iOS simulator does not need bundle1.o.
        } else if (isTargetIPhoneOS()) {
          if (isIPhoneOSVersionLT(3, 1))
            CmdArgs.push_back("-lbundle1.o");
        } else {
          if (isMacosxVersionLT(10, 6))
            CmdArgs.push_back("-lbundle1.o");
        }
      }
    } else {
      if (Args.hasArg(options::OPT_pg) && SupportsProfiling()) {
        if (Args.hasArg(options::OPT_static) ||
            Args.hasArg(options::OPT_object) ||
            Args.hasArg(options::OPT_preload)) {
          CmdArgs.push_back("-lgcrt0.o");
        } else {
          CmdArgs.push_back("-lgcrt1.o");

          // darwin_crt2 spec is empty.
        }
        // By default on OS X 10.8 and later, we don't link with a crt1.o
        // file and the linker knows to use _main as the entry point.  But,
        // when compiling with -pg, we need to link with the gcrt1.o file,
        // so pass the -no_new_main option to tell the linker to use the
        // "start" symbol as the entry point.
        if (isTargetMacOS() && !isMacosxVersionLT(10, 8))
          CmdArgs.push_back("-no_new_main");
      } else {
        if (Args.hasArg(options::OPT_static) ||
            Args.hasArg(options::OPT_object) ||
            Args.hasArg(options::OPT_preload)) {
          CmdArgs.push_back("-lcrt0.o");
        } else {
          // Derived from darwin_crt1 spec.
          if (isTargetWatchOSBased()) {
            ; // watchOS does not need crt1.o.
          } else if (isTargetIOSSimulator()) {
            ; // iOS simulator does not need crt1.o.
          } else if (isTargetIPhoneOS()) {
            if (getArch() == llvm::Triple::aarch64)
              ; // iOS does not need any crt1 files for arm64
            else if (isIPhoneOSVersionLT(3, 1))
              CmdArgs.push_back("-lcrt1.o");
            else if (isIPhoneOSVersionLT(6, 0))
              CmdArgs.push_back("-lcrt1.3.1.o");
          } else {
            if (isMacosxVersionLT(10, 5))
              CmdArgs.push_back("-lcrt1.o");
            else if (isMacosxVersionLT(10, 6))
              CmdArgs.push_back("-lcrt1.10.5.o");
            else if (isMacosxVersionLT(10, 8))
              CmdArgs.push_back("-lcrt1.10.6.o");

            // darwin_crt2 spec is empty.
          }
        }
      }
    }
  }

  if (!isTargetIPhoneOS() && Args.hasArg(options::OPT_shared_libgcc) &&
      !isTargetWatchOS() &&
      isMacosxVersionLT(10, 5)) {
    const char *Str = Args.MakeArgString(GetFilePath("crt3.o"));
    CmdArgs.push_back(Str);
  }
}

void Darwin::CheckObjCARC() const {
  if (isTargetIOSBased() || isTargetWatchOSBased() ||
      (isTargetMacOS() && !isMacosxVersionLT(10, 6)))
    return;
  getDriver().Diag(diag::err_arc_unsupported_on_toolchain);
}

SanitizerMask Darwin::getSupportedSanitizers() const {
  const bool IsX86_64 = getTriple().getArch() == llvm::Triple::x86_64;
  SanitizerMask Res = ToolChain::getSupportedSanitizers();
  Res |= SanitizerKind::Address;
  Res |= SanitizerKind::Leak;
  Res |= SanitizerKind::Fuzzer;
  Res |= SanitizerKind::FuzzerNoLink;
  Res |= SanitizerKind::Function;
  if (isTargetMacOS()) {
    if (!isMacosxVersionLT(10, 9))
      Res |= SanitizerKind::Vptr;
    Res |= SanitizerKind::SafeStack;
    if (IsX86_64)
      Res |= SanitizerKind::Thread;
  } else if (isTargetIOSSimulator() || isTargetTvOSSimulator()) {
    if (IsX86_64)
      Res |= SanitizerKind::Thread;
  }
  return Res;
}

void Darwin::printVerboseInfo(raw_ostream &OS) const {
  CudaInstallation.print(OS);
}<|MERGE_RESOLUTION|>--- conflicted
+++ resolved
@@ -10,6 +10,7 @@
 #include "Darwin.h"
 #include "Arch/ARM.h"
 #include "CommonArgs.h"
+#include "clang/Basic/AlignedAllocation.h"
 #include "clang/Basic/ObjCRuntime.h"
 #include "clang/Basic/VirtualFileSystem.h"
 #include "clang/Driver/Compilation.h"
@@ -1981,19 +1982,13 @@
 }
 
 bool Darwin::isAlignedAllocationUnavailable() const {
+  llvm::Triple::OSType OS;
+
   switch (TargetPlatform) {
   case MacOS: // Earlier than 10.13.
-    return TargetVersion < VersionTuple(10U, 13U, 0U);
+    OS = llvm::Triple::MacOSX;
+    break;
   case IPhoneOS:
-<<<<<<< HEAD
-  case IPhoneOSSimulator:
-  case TvOS:
-  case TvOSSimulator: // Earlier than 11.0.
-    return TargetVersion < VersionTuple(11U, 0U, 0U);
-  case WatchOS:
-  case WatchOSSimulator: // Earlier than 4.0.
-    return TargetVersion < VersionTuple(4U, 0U, 0U);
-=======
     OS = llvm::Triple::IOS;
     break;
   case TvOS: // Earlier than 11.0.
@@ -2002,9 +1997,9 @@
   case WatchOS: // Earlier than 4.0.
     OS = llvm::Triple::WatchOS;
     break;
->>>>>>> 9c105704
-  }
-  llvm_unreachable("Unsupported platform");
+  }
+
+  return TargetVersion < alignedAllocMinVersion(OS);
 }
 
 void Darwin::addClangTargetOptions(const llvm::opt::ArgList &DriverArgs,
