//===--- LLVM.cpp - Clang+LLVM ToolChain Implementations --------*- C++ -*-===//
//
//                     The LLVM Compiler Infrastructure
//
// This file is distributed under the University of Illinois Open Source
// License. See LICENSE.TXT for details.
//
//===----------------------------------------------------------------------===//

#include "Clang.h"
#include "Arch/AArch64.h"
#include "Arch/ARM.h"
#include "Arch/Mips.h"
#include "Arch/PPC.h"
#include "Arch/RISCV.h"
#include "Arch/Sparc.h"
#include "Arch/SystemZ.h"
#include "Arch/X86.h"
#include "AMDGPU.h"
#include "CommonArgs.h"
#include "Hexagon.h"
#include "InputInfo.h"
#include "PS4CPU.h"
#include "clang/Basic/CharInfo.h"
#include "clang/Basic/LangOptions.h"
#include "clang/Basic/ObjCRuntime.h"
#include "clang/Basic/Version.h"
#include "clang/Driver/DriverDiagnostic.h"
#include "clang/Driver/Options.h"
#include "clang/Driver/SanitizerArgs.h"
#include "clang/Driver/XRayArgs.h"
#include "llvm/ADT/StringExtras.h"
#include "llvm/Config/llvm-config.h"
#include "llvm/Option/ArgList.h"
#include "llvm/Support/CodeGen.h"
#include "llvm/Support/Compression.h"
#include "llvm/Support/FileSystem.h"
#include "llvm/Support/Path.h"
#include "llvm/Support/Process.h"
#include "llvm/Support/TargetParser.h"
#include "llvm/Support/YAMLParser.h"

#ifdef LLVM_ON_UNIX
#include <unistd.h> // For getuid().
#endif

using namespace clang::driver;
using namespace clang::driver::tools;
using namespace clang;
using namespace llvm::opt;

static void CheckPreprocessingOptions(const Driver &D, const ArgList &Args) {
  if (Arg *A =
          Args.getLastArg(clang::driver::options::OPT_C, options::OPT_CC)) {
    if (!Args.hasArg(options::OPT_E) && !Args.hasArg(options::OPT__SLASH_P) &&
        !Args.hasArg(options::OPT__SLASH_EP) && !D.CCCIsCPP()) {
      D.Diag(clang::diag::err_drv_argument_only_allowed_with)
          << A->getBaseArg().getAsString(Args)
          << (D.IsCLMode() ? "/E, /P or /EP" : "-E");
    }
  }
}

static void CheckCodeGenerationOptions(const Driver &D, const ArgList &Args) {
  // In gcc, only ARM checks this, but it seems reasonable to check universally.
  if (Args.hasArg(options::OPT_static))
    if (const Arg *A =
            Args.getLastArg(options::OPT_dynamic, options::OPT_mdynamic_no_pic))
      D.Diag(diag::err_drv_argument_not_allowed_with) << A->getAsString(Args)
                                                      << "-static";
}

// Add backslashes to escape spaces and other backslashes.
// This is used for the space-separated argument list specified with
// the -dwarf-debug-flags option.
static void EscapeSpacesAndBackslashes(const char *Arg,
                                       SmallVectorImpl<char> &Res) {
  for (; *Arg; ++Arg) {
    switch (*Arg) {
    default:
      break;
    case ' ':
    case '\\':
      Res.push_back('\\');
      break;
    }
    Res.push_back(*Arg);
  }
}

// Quote target names for inclusion in GNU Make dependency files.
// Only the characters '$', '#', ' ', '\t' are quoted.
static void QuoteTarget(StringRef Target, SmallVectorImpl<char> &Res) {
  for (unsigned i = 0, e = Target.size(); i != e; ++i) {
    switch (Target[i]) {
    case ' ':
    case '\t':
      // Escape the preceding backslashes
      for (int j = i - 1; j >= 0 && Target[j] == '\\'; --j)
        Res.push_back('\\');

      // Escape the space/tab
      Res.push_back('\\');
      break;
    case '$':
      Res.push_back('$');
      break;
    case '#':
      Res.push_back('\\');
      break;
    default:
      break;
    }

    Res.push_back(Target[i]);
  }
}

/// Apply \a Work on the current tool chain \a RegularToolChain and any other
/// offloading tool chain that is associated with the current action \a JA.
static void
forAllAssociatedToolChains(Compilation &C, const JobAction &JA,
                           const ToolChain &RegularToolChain,
                           llvm::function_ref<void(const ToolChain &)> Work) {
  // Apply Work on the current/regular tool chain.
  Work(RegularToolChain);

  // Apply Work on all the offloading tool chains associated with the current
  // action.
  if (JA.isHostOffloading(Action::OFK_Cuda))
    Work(*C.getSingleOffloadToolChain<Action::OFK_Cuda>());
  else if (JA.isDeviceOffloading(Action::OFK_Cuda))
    Work(*C.getSingleOffloadToolChain<Action::OFK_Host>());
  else if (JA.isHostOffloading(Action::OFK_HIP))
    Work(*C.getSingleOffloadToolChain<Action::OFK_HIP>());
  else if (JA.isDeviceOffloading(Action::OFK_HIP))
    Work(*C.getSingleOffloadToolChain<Action::OFK_Host>());

  if (JA.isHostOffloading(Action::OFK_OpenMP)) {
    auto TCs = C.getOffloadToolChains<Action::OFK_OpenMP>();
    for (auto II = TCs.first, IE = TCs.second; II != IE; ++II)
      Work(*II->second);
  } else if (JA.isDeviceOffloading(Action::OFK_OpenMP))
    Work(*C.getSingleOffloadToolChain<Action::OFK_Host>());

  //
  // TODO: Add support for other offloading programming models here.
  //
}

/// This is a helper function for validating the optional refinement step
/// parameter in reciprocal argument strings. Return false if there is an error
/// parsing the refinement step. Otherwise, return true and set the Position
/// of the refinement step in the input string.
static bool getRefinementStep(StringRef In, const Driver &D,
                              const Arg &A, size_t &Position) {
  const char RefinementStepToken = ':';
  Position = In.find(RefinementStepToken);
  if (Position != StringRef::npos) {
    StringRef Option = A.getOption().getName();
    StringRef RefStep = In.substr(Position + 1);
    // Allow exactly one numeric character for the additional refinement
    // step parameter. This is reasonable for all currently-supported
    // operations and architectures because we would expect that a larger value
    // of refinement steps would cause the estimate "optimization" to
    // under-perform the native operation. Also, if the estimate does not
    // converge quickly, it probably will not ever converge, so further
    // refinement steps will not produce a better answer.
    if (RefStep.size() != 1) {
      D.Diag(diag::err_drv_invalid_value) << Option << RefStep;
      return false;
    }
    char RefStepChar = RefStep[0];
    if (RefStepChar < '0' || RefStepChar > '9') {
      D.Diag(diag::err_drv_invalid_value) << Option << RefStep;
      return false;
    }
  }
  return true;
}

/// The -mrecip flag requires processing of many optional parameters.
static void ParseMRecip(const Driver &D, const ArgList &Args,
                        ArgStringList &OutStrings) {
  StringRef DisabledPrefixIn = "!";
  StringRef DisabledPrefixOut = "!";
  StringRef EnabledPrefixOut = "";
  StringRef Out = "-mrecip=";

  Arg *A = Args.getLastArg(options::OPT_mrecip, options::OPT_mrecip_EQ);
  if (!A)
    return;

  unsigned NumOptions = A->getNumValues();
  if (NumOptions == 0) {
    // No option is the same as "all".
    OutStrings.push_back(Args.MakeArgString(Out + "all"));
    return;
  }

  // Pass through "all", "none", or "default" with an optional refinement step.
  if (NumOptions == 1) {
    StringRef Val = A->getValue(0);
    size_t RefStepLoc;
    if (!getRefinementStep(Val, D, *A, RefStepLoc))
      return;
    StringRef ValBase = Val.slice(0, RefStepLoc);
    if (ValBase == "all" || ValBase == "none" || ValBase == "default") {
      OutStrings.push_back(Args.MakeArgString(Out + Val));
      return;
    }
  }

  // Each reciprocal type may be enabled or disabled individually.
  // Check each input value for validity, concatenate them all back together,
  // and pass through.

  llvm::StringMap<bool> OptionStrings;
  OptionStrings.insert(std::make_pair("divd", false));
  OptionStrings.insert(std::make_pair("divf", false));
  OptionStrings.insert(std::make_pair("vec-divd", false));
  OptionStrings.insert(std::make_pair("vec-divf", false));
  OptionStrings.insert(std::make_pair("sqrtd", false));
  OptionStrings.insert(std::make_pair("sqrtf", false));
  OptionStrings.insert(std::make_pair("vec-sqrtd", false));
  OptionStrings.insert(std::make_pair("vec-sqrtf", false));

  for (unsigned i = 0; i != NumOptions; ++i) {
    StringRef Val = A->getValue(i);

    bool IsDisabled = Val.startswith(DisabledPrefixIn);
    // Ignore the disablement token for string matching.
    if (IsDisabled)
      Val = Val.substr(1);

    size_t RefStep;
    if (!getRefinementStep(Val, D, *A, RefStep))
      return;

    StringRef ValBase = Val.slice(0, RefStep);
    llvm::StringMap<bool>::iterator OptionIter = OptionStrings.find(ValBase);
    if (OptionIter == OptionStrings.end()) {
      // Try again specifying float suffix.
      OptionIter = OptionStrings.find(ValBase.str() + 'f');
      if (OptionIter == OptionStrings.end()) {
        // The input name did not match any known option string.
        D.Diag(diag::err_drv_unknown_argument) << Val;
        return;
      }
      // The option was specified without a float or double suffix.
      // Make sure that the double entry was not already specified.
      // The float entry will be checked below.
      if (OptionStrings[ValBase.str() + 'd']) {
        D.Diag(diag::err_drv_invalid_value) << A->getOption().getName() << Val;
        return;
      }
    }

    if (OptionIter->second == true) {
      // Duplicate option specified.
      D.Diag(diag::err_drv_invalid_value) << A->getOption().getName() << Val;
      return;
    }

    // Mark the matched option as found. Do not allow duplicate specifiers.
    OptionIter->second = true;

    // If the precision was not specified, also mark the double entry as found.
    if (ValBase.back() != 'f' && ValBase.back() != 'd')
      OptionStrings[ValBase.str() + 'd'] = true;

    // Build the output string.
    StringRef Prefix = IsDisabled ? DisabledPrefixOut : EnabledPrefixOut;
    Out = Args.MakeArgString(Out + Prefix + Val);
    if (i != NumOptions - 1)
      Out = Args.MakeArgString(Out + ",");
  }

  OutStrings.push_back(Args.MakeArgString(Out));
}

/// The -mprefer-vector-width option accepts either a positive integer
/// or the string "none".
static void ParseMPreferVectorWidth(const Driver &D, const ArgList &Args,
                                    ArgStringList &CmdArgs) {
  Arg *A = Args.getLastArg(options::OPT_mprefer_vector_width_EQ);
  if (!A)
    return;

  StringRef Value = A->getValue();
  if (Value == "none") {
    CmdArgs.push_back("-mprefer-vector-width=none");
  } else {
    unsigned Width;
    if (Value.getAsInteger(10, Width)) {
      D.Diag(diag::err_drv_invalid_value) << A->getOption().getName() << Value;
      return;
    }
    CmdArgs.push_back(Args.MakeArgString("-mprefer-vector-width=" + Value));
  }
}

static void getWebAssemblyTargetFeatures(const ArgList &Args,
                                         std::vector<StringRef> &Features) {
  handleTargetFeaturesGroup(Args, Features, options::OPT_m_wasm_Features_Group);
}

static void getTargetFeatures(const ToolChain &TC, const llvm::Triple &Triple,
                              const ArgList &Args, ArgStringList &CmdArgs,
                              bool ForAS) {
  const Driver &D = TC.getDriver();
  std::vector<StringRef> Features;
  switch (Triple.getArch()) {
  default:
    break;
  case llvm::Triple::mips:
  case llvm::Triple::mipsel:
  case llvm::Triple::mips64:
  case llvm::Triple::mips64el:
    mips::getMIPSTargetFeatures(D, Triple, Args, Features);
    break;

  case llvm::Triple::arm:
  case llvm::Triple::armeb:
  case llvm::Triple::thumb:
  case llvm::Triple::thumbeb:
    arm::getARMTargetFeatures(TC, Triple, Args, CmdArgs, Features, ForAS);
    break;

  case llvm::Triple::ppc:
  case llvm::Triple::ppc64:
  case llvm::Triple::ppc64le:
    ppc::getPPCTargetFeatures(D, Triple, Args, Features);
    break;
  case llvm::Triple::riscv32:
  case llvm::Triple::riscv64:
    riscv::getRISCVTargetFeatures(D, Args, Features);
    break;
  case llvm::Triple::systemz:
    systemz::getSystemZTargetFeatures(Args, Features);
    break;
  case llvm::Triple::aarch64:
  case llvm::Triple::aarch64_be:
    aarch64::getAArch64TargetFeatures(D, Args, Features);
    break;
  case llvm::Triple::x86:
  case llvm::Triple::x86_64:
    x86::getX86TargetFeatures(D, Triple, Args, Features);
    break;
  case llvm::Triple::hexagon:
    hexagon::getHexagonTargetFeatures(D, Args, Features);
    break;
  case llvm::Triple::wasm32:
  case llvm::Triple::wasm64:
    getWebAssemblyTargetFeatures(Args, Features);
    break;
  case llvm::Triple::sparc:
  case llvm::Triple::sparcel:
  case llvm::Triple::sparcv9:
    sparc::getSparcTargetFeatures(D, Args, Features);
    break;
  case llvm::Triple::r600:
  case llvm::Triple::amdgcn:
    amdgpu::getAMDGPUTargetFeatures(D, Args, Features);
    break;
  }

  // Find the last of each feature.
  llvm::StringMap<unsigned> LastOpt;
  for (unsigned I = 0, N = Features.size(); I < N; ++I) {
    StringRef Name = Features[I];
    assert(Name[0] == '-' || Name[0] == '+');
    LastOpt[Name.drop_front(1)] = I;
  }

  for (unsigned I = 0, N = Features.size(); I < N; ++I) {
    // If this feature was overridden, ignore it.
    StringRef Name = Features[I];
    llvm::StringMap<unsigned>::iterator LastI = LastOpt.find(Name.drop_front(1));
    assert(LastI != LastOpt.end());
    unsigned Last = LastI->second;
    if (Last != I)
      continue;

    CmdArgs.push_back("-target-feature");
    CmdArgs.push_back(Name.data());
  }
}

static bool
shouldUseExceptionTablesForObjCExceptions(const ObjCRuntime &runtime,
                                          const llvm::Triple &Triple) {
  // We use the zero-cost exception tables for Objective-C if the non-fragile
  // ABI is enabled or when compiling for x86_64 and ARM on Snow Leopard and
  // later.
  if (runtime.isNonFragile())
    return true;

  if (!Triple.isMacOSX())
    return false;

  return (!Triple.isMacOSXVersionLT(10, 5) &&
          (Triple.getArch() == llvm::Triple::x86_64 ||
           Triple.getArch() == llvm::Triple::arm));
}

/// Adds exception related arguments to the driver command arguments. There's a
/// master flag, -fexceptions and also language specific flags to enable/disable
/// C++ and Objective-C exceptions. This makes it possible to for example
/// disable C++ exceptions but enable Objective-C exceptions.
static void addExceptionArgs(const ArgList &Args, types::ID InputType,
                             const ToolChain &TC, bool KernelOrKext,
                             const ObjCRuntime &objcRuntime,
                             ArgStringList &CmdArgs) {
  const llvm::Triple &Triple = TC.getTriple();

  if (KernelOrKext) {
    // -mkernel and -fapple-kext imply no exceptions, so claim exception related
    // arguments now to avoid warnings about unused arguments.
    Args.ClaimAllArgs(options::OPT_fexceptions);
    Args.ClaimAllArgs(options::OPT_fno_exceptions);
    Args.ClaimAllArgs(options::OPT_fobjc_exceptions);
    Args.ClaimAllArgs(options::OPT_fno_objc_exceptions);
    Args.ClaimAllArgs(options::OPT_fcxx_exceptions);
    Args.ClaimAllArgs(options::OPT_fno_cxx_exceptions);
    return;
  }

  // See if the user explicitly enabled exceptions.
  bool EH = Args.hasFlag(options::OPT_fexceptions, options::OPT_fno_exceptions,
                         false);

  // Obj-C exceptions are enabled by default, regardless of -fexceptions. This
  // is not necessarily sensible, but follows GCC.
  if (types::isObjC(InputType) &&
      Args.hasFlag(options::OPT_fobjc_exceptions,
                   options::OPT_fno_objc_exceptions, true)) {
    CmdArgs.push_back("-fobjc-exceptions");

    EH |= shouldUseExceptionTablesForObjCExceptions(objcRuntime, Triple);
  }

  if (types::isCXX(InputType)) {
    // Disable C++ EH by default on XCore and PS4.
    bool CXXExceptionsEnabled =
        Triple.getArch() != llvm::Triple::xcore && !Triple.isPS4CPU();
    Arg *ExceptionArg = Args.getLastArg(
        options::OPT_fcxx_exceptions, options::OPT_fno_cxx_exceptions,
        options::OPT_fexceptions, options::OPT_fno_exceptions);
    if (ExceptionArg)
      CXXExceptionsEnabled =
          ExceptionArg->getOption().matches(options::OPT_fcxx_exceptions) ||
          ExceptionArg->getOption().matches(options::OPT_fexceptions);

    if (CXXExceptionsEnabled) {
      CmdArgs.push_back("-fcxx-exceptions");

      EH = true;
    }
  }

  if (EH)
    CmdArgs.push_back("-fexceptions");
}

static bool ShouldDisableAutolink(const ArgList &Args, const ToolChain &TC) {
  bool Default = true;
  if (TC.getTriple().isOSDarwin()) {
    // The native darwin assembler doesn't support the linker_option directives,
    // so we disable them if we think the .s file will be passed to it.
    Default = TC.useIntegratedAs();
  }
  return !Args.hasFlag(options::OPT_fautolink, options::OPT_fno_autolink,
                       Default);
}

static bool ShouldDisableDwarfDirectory(const ArgList &Args,
                                        const ToolChain &TC) {
  bool UseDwarfDirectory =
      Args.hasFlag(options::OPT_fdwarf_directory_asm,
                   options::OPT_fno_dwarf_directory_asm, TC.useIntegratedAs());
  return !UseDwarfDirectory;
}

// Convert an arg of the form "-gN" or "-ggdbN" or one of their aliases
// to the corresponding DebugInfoKind.
static codegenoptions::DebugInfoKind DebugLevelToInfoKind(const Arg &A) {
  assert(A.getOption().matches(options::OPT_gN_Group) &&
         "Not a -g option that specifies a debug-info level");
  if (A.getOption().matches(options::OPT_g0) ||
      A.getOption().matches(options::OPT_ggdb0))
    return codegenoptions::NoDebugInfo;
  if (A.getOption().matches(options::OPT_gline_tables_only) ||
      A.getOption().matches(options::OPT_ggdb1))
    return codegenoptions::DebugLineTablesOnly;
  return codegenoptions::LimitedDebugInfo;
}

static bool mustUseNonLeafFramePointerForTarget(const llvm::Triple &Triple) {
  switch (Triple.getArch()){
  default:
    return false;
  case llvm::Triple::arm:
  case llvm::Triple::thumb:
    // ARM Darwin targets require a frame pointer to be always present to aid
    // offline debugging via backtraces.
    return Triple.isOSDarwin();
  }
}

static bool useFramePointerForTargetByDefault(const ArgList &Args,
                                              const llvm::Triple &Triple) {
  switch (Triple.getArch()) {
  case llvm::Triple::xcore:
  case llvm::Triple::wasm32:
  case llvm::Triple::wasm64:
    // XCore never wants frame pointers, regardless of OS.
    // WebAssembly never wants frame pointers.
    return false;
  case llvm::Triple::riscv32:
  case llvm::Triple::riscv64:
    return !areOptimizationsEnabled(Args);
  default:
    break;
  }

  if (Triple.getOS() == llvm::Triple::NetBSD) {
    return !areOptimizationsEnabled(Args);
  }

  if (Triple.isOSLinux() || Triple.getOS() == llvm::Triple::CloudABI) {
    switch (Triple.getArch()) {
    // Don't use a frame pointer on linux if optimizing for certain targets.
    case llvm::Triple::mips64:
    case llvm::Triple::mips64el:
    case llvm::Triple::mips:
    case llvm::Triple::mipsel:
    case llvm::Triple::ppc:
    case llvm::Triple::ppc64:
    case llvm::Triple::ppc64le:
    case llvm::Triple::systemz:
    case llvm::Triple::x86:
    case llvm::Triple::x86_64:
      return !areOptimizationsEnabled(Args);
    default:
      return true;
    }
  }

  if (Triple.isOSWindows()) {
    switch (Triple.getArch()) {
    case llvm::Triple::x86:
      return !areOptimizationsEnabled(Args);
    case llvm::Triple::x86_64:
      return Triple.isOSBinFormatMachO();
    case llvm::Triple::arm:
    case llvm::Triple::thumb:
      // Windows on ARM builds with FPO disabled to aid fast stack walking
      return true;
    default:
      // All other supported Windows ISAs use xdata unwind information, so frame
      // pointers are not generally useful.
      return false;
    }
  }

  return true;
}

static bool shouldUseFramePointer(const ArgList &Args,
                                  const llvm::Triple &Triple) {
  if (Arg *A = Args.getLastArg(options::OPT_fno_omit_frame_pointer,
                               options::OPT_fomit_frame_pointer))
    return A->getOption().matches(options::OPT_fno_omit_frame_pointer) ||
           mustUseNonLeafFramePointerForTarget(Triple);

  if (Args.hasArg(options::OPT_pg))
    return true;

  return useFramePointerForTargetByDefault(Args, Triple);
}

static bool shouldUseLeafFramePointer(const ArgList &Args,
                                      const llvm::Triple &Triple) {
  if (Arg *A = Args.getLastArg(options::OPT_mno_omit_leaf_frame_pointer,
                               options::OPT_momit_leaf_frame_pointer))
    return A->getOption().matches(options::OPT_mno_omit_leaf_frame_pointer);

  if (Args.hasArg(options::OPT_pg))
    return true;

  if (Triple.isPS4CPU())
    return false;

  return useFramePointerForTargetByDefault(Args, Triple);
}

/// Add a CC1 option to specify the debug compilation directory.
static void addDebugCompDirArg(const ArgList &Args, ArgStringList &CmdArgs) {
  SmallString<128> cwd;
  if (!llvm::sys::fs::current_path(cwd)) {
    CmdArgs.push_back("-fdebug-compilation-dir");
    CmdArgs.push_back(Args.MakeArgString(cwd));
  }
}

/// Add a CC1 and CC1AS option to specify the debug file path prefix map.
static void addDebugPrefixMapArg(const Driver &D, const ArgList &Args, ArgStringList &CmdArgs) {
  for (const Arg *A : Args.filtered(options::OPT_fdebug_prefix_map_EQ)) {
    StringRef Map = A->getValue();
    if (Map.find('=') == StringRef::npos)
      D.Diag(diag::err_drv_invalid_argument_to_fdebug_prefix_map) << Map;
    else
      CmdArgs.push_back(Args.MakeArgString("-fdebug-prefix-map=" + Map));
    A->claim();
  }
}

/// Vectorize at all optimization levels greater than 1 except for -Oz.
/// For -Oz the loop vectorizer is disable, while the slp vectorizer is enabled.
static bool shouldEnableVectorizerAtOLevel(const ArgList &Args, bool isSlpVec) {
  if (Arg *A = Args.getLastArg(options::OPT_O_Group)) {
    if (A->getOption().matches(options::OPT_O4) ||
        A->getOption().matches(options::OPT_Ofast))
      return true;

    if (A->getOption().matches(options::OPT_O0))
      return false;

    assert(A->getOption().matches(options::OPT_O) && "Must have a -O flag");

    // Vectorize -Os.
    StringRef S(A->getValue());
    if (S == "s")
      return true;

    // Don't vectorize -Oz, unless it's the slp vectorizer.
    if (S == "z")
      return isSlpVec;

    unsigned OptLevel = 0;
    if (S.getAsInteger(10, OptLevel))
      return false;

    return OptLevel > 1;
  }

  return false;
}

/// Add -x lang to \p CmdArgs for \p Input.
static void addDashXForInput(const ArgList &Args, const InputInfo &Input,
                             ArgStringList &CmdArgs) {
  // When using -verify-pch, we don't want to provide the type
  // 'precompiled-header' if it was inferred from the file extension
  if (Args.hasArg(options::OPT_verify_pch) && Input.getType() == types::TY_PCH)
    return;

  CmdArgs.push_back("-x");
  if (Args.hasArg(options::OPT_rewrite_objc))
    CmdArgs.push_back(types::getTypeName(types::TY_PP_ObjCXX));
  else {
    // Map the driver type to the frontend type. This is mostly an identity
    // mapping, except that the distinction between module interface units
    // and other source files does not exist at the frontend layer.
    const char *ClangType;
    switch (Input.getType()) {
    case types::TY_CXXModule:
      ClangType = "c++";
      break;
    case types::TY_PP_CXXModule:
      ClangType = "c++-cpp-output";
      break;
    default:
      ClangType = types::getTypeName(Input.getType());
      break;
    }
    CmdArgs.push_back(ClangType);
  }
}

static void appendUserToPath(SmallVectorImpl<char> &Result) {
#ifdef LLVM_ON_UNIX
  const char *Username = getenv("LOGNAME");
#else
  const char *Username = getenv("USERNAME");
#endif
  if (Username) {
    // Validate that LoginName can be used in a path, and get its length.
    size_t Len = 0;
    for (const char *P = Username; *P; ++P, ++Len) {
      if (!clang::isAlphanumeric(*P) && *P != '_') {
        Username = nullptr;
        break;
      }
    }

    if (Username && Len > 0) {
      Result.append(Username, Username + Len);
      return;
    }
  }

// Fallback to user id.
#ifdef LLVM_ON_UNIX
  std::string UID = llvm::utostr(getuid());
#else
  // FIXME: Windows seems to have an 'SID' that might work.
  std::string UID = "9999";
#endif
  Result.append(UID.begin(), UID.end());
}

static void addPGOAndCoverageFlags(Compilation &C, const Driver &D,
                                   const InputInfo &Output, const ArgList &Args,
                                   ArgStringList &CmdArgs) {

  auto *PGOGenerateArg = Args.getLastArg(options::OPT_fprofile_generate,
                                         options::OPT_fprofile_generate_EQ,
                                         options::OPT_fno_profile_generate);
  if (PGOGenerateArg &&
      PGOGenerateArg->getOption().matches(options::OPT_fno_profile_generate))
    PGOGenerateArg = nullptr;

  auto *ProfileGenerateArg = Args.getLastArg(
      options::OPT_fprofile_instr_generate,
      options::OPT_fprofile_instr_generate_EQ,
      options::OPT_fno_profile_instr_generate);
  if (ProfileGenerateArg &&
      ProfileGenerateArg->getOption().matches(
          options::OPT_fno_profile_instr_generate))
    ProfileGenerateArg = nullptr;

  if (PGOGenerateArg && ProfileGenerateArg)
    D.Diag(diag::err_drv_argument_not_allowed_with)
        << PGOGenerateArg->getSpelling() << ProfileGenerateArg->getSpelling();

  auto *ProfileUseArg = getLastProfileUseArg(Args);

  if (PGOGenerateArg && ProfileUseArg)
    D.Diag(diag::err_drv_argument_not_allowed_with)
        << ProfileUseArg->getSpelling() << PGOGenerateArg->getSpelling();

  if (ProfileGenerateArg && ProfileUseArg)
    D.Diag(diag::err_drv_argument_not_allowed_with)
        << ProfileGenerateArg->getSpelling() << ProfileUseArg->getSpelling();

  if (ProfileGenerateArg) {
    if (ProfileGenerateArg->getOption().matches(
            options::OPT_fprofile_instr_generate_EQ))
      CmdArgs.push_back(Args.MakeArgString(Twine("-fprofile-instrument-path=") +
                                           ProfileGenerateArg->getValue()));
    // The default is to use Clang Instrumentation.
    CmdArgs.push_back("-fprofile-instrument=clang");
  }

  if (PGOGenerateArg) {
    CmdArgs.push_back("-fprofile-instrument=llvm");
    if (PGOGenerateArg->getOption().matches(
            options::OPT_fprofile_generate_EQ)) {
      SmallString<128> Path(PGOGenerateArg->getValue());
      llvm::sys::path::append(Path, "default_%m.profraw");
      CmdArgs.push_back(
          Args.MakeArgString(Twine("-fprofile-instrument-path=") + Path));
    }
  }

  if (ProfileUseArg) {
    if (ProfileUseArg->getOption().matches(options::OPT_fprofile_instr_use_EQ))
      CmdArgs.push_back(Args.MakeArgString(
          Twine("-fprofile-instrument-use-path=") + ProfileUseArg->getValue()));
    else if ((ProfileUseArg->getOption().matches(
                  options::OPT_fprofile_use_EQ) ||
              ProfileUseArg->getOption().matches(
                  options::OPT_fprofile_instr_use))) {
      SmallString<128> Path(
          ProfileUseArg->getNumValues() == 0 ? "" : ProfileUseArg->getValue());
      if (Path.empty() || llvm::sys::fs::is_directory(Path))
        llvm::sys::path::append(Path, "default.profdata");
      CmdArgs.push_back(
          Args.MakeArgString(Twine("-fprofile-instrument-use-path=") + Path));
    }
  }

  if (Args.hasArg(options::OPT_ftest_coverage) ||
      Args.hasArg(options::OPT_coverage))
    CmdArgs.push_back("-femit-coverage-notes");
  if (Args.hasFlag(options::OPT_fprofile_arcs, options::OPT_fno_profile_arcs,
                   false) ||
      Args.hasArg(options::OPT_coverage))
    CmdArgs.push_back("-femit-coverage-data");

  if (Args.hasFlag(options::OPT_fcoverage_mapping,
                   options::OPT_fno_coverage_mapping, false)) {
    if (!ProfileGenerateArg)
      D.Diag(clang::diag::err_drv_argument_only_allowed_with)
          << "-fcoverage-mapping"
          << "-fprofile-instr-generate";

    CmdArgs.push_back("-fcoverage-mapping");
  }

  if (C.getArgs().hasArg(options::OPT_c) ||
      C.getArgs().hasArg(options::OPT_S)) {
    if (Output.isFilename()) {
      CmdArgs.push_back("-coverage-notes-file");
      SmallString<128> OutputFilename;
      if (Arg *FinalOutput = C.getArgs().getLastArg(options::OPT_o))
        OutputFilename = FinalOutput->getValue();
      else
        OutputFilename = llvm::sys::path::filename(Output.getBaseInput());
      SmallString<128> CoverageFilename = OutputFilename;
      if (llvm::sys::path::is_relative(CoverageFilename)) {
        SmallString<128> Pwd;
        if (!llvm::sys::fs::current_path(Pwd)) {
          llvm::sys::path::append(Pwd, CoverageFilename);
          CoverageFilename.swap(Pwd);
        }
      }
      llvm::sys::path::replace_extension(CoverageFilename, "gcno");
      CmdArgs.push_back(Args.MakeArgString(CoverageFilename));

      // Leave -fprofile-dir= an unused argument unless .gcda emission is
      // enabled. To be polite, with '-fprofile-arcs -fno-profile-arcs' consider
      // the flag used. There is no -fno-profile-dir, so the user has no
      // targeted way to suppress the warning.
      if (Args.hasArg(options::OPT_fprofile_arcs) ||
          Args.hasArg(options::OPT_coverage)) {
        CmdArgs.push_back("-coverage-data-file");
        if (Arg *FProfileDir = Args.getLastArg(options::OPT_fprofile_dir)) {
          CoverageFilename = FProfileDir->getValue();
          llvm::sys::path::append(CoverageFilename, OutputFilename);
        }
        llvm::sys::path::replace_extension(CoverageFilename, "gcda");
        CmdArgs.push_back(Args.MakeArgString(CoverageFilename));
      }
    }
  }
}

/// Check whether the given input tree contains any compilation actions.
static bool ContainsCompileAction(const Action *A) {
  if (isa<CompileJobAction>(A) || isa<BackendJobAction>(A))
    return true;

  for (const auto &AI : A->inputs())
    if (ContainsCompileAction(AI))
      return true;

  return false;
}

/// Check if -relax-all should be passed to the internal assembler.
/// This is done by default when compiling non-assembler source with -O0.
static bool UseRelaxAll(Compilation &C, const ArgList &Args) {
  bool RelaxDefault = true;

  if (Arg *A = Args.getLastArg(options::OPT_O_Group))
    RelaxDefault = A->getOption().matches(options::OPT_O0);

  if (RelaxDefault) {
    RelaxDefault = false;
    for (const auto &Act : C.getActions()) {
      if (ContainsCompileAction(Act)) {
        RelaxDefault = true;
        break;
      }
    }
  }

  return Args.hasFlag(options::OPT_mrelax_all, options::OPT_mno_relax_all,
                      RelaxDefault);
}

// Extract the integer N from a string spelled "-dwarf-N", returning 0
// on mismatch. The StringRef input (rather than an Arg) allows
// for use by the "-Xassembler" option parser.
static unsigned DwarfVersionNum(StringRef ArgValue) {
  return llvm::StringSwitch<unsigned>(ArgValue)
      .Case("-gdwarf-2", 2)
      .Case("-gdwarf-3", 3)
      .Case("-gdwarf-4", 4)
      .Case("-gdwarf-5", 5)
      .Default(0);
}

static void RenderDebugEnablingArgs(const ArgList &Args, ArgStringList &CmdArgs,
                                    codegenoptions::DebugInfoKind DebugInfoKind,
                                    unsigned DwarfVersion,
                                    llvm::DebuggerKind DebuggerTuning) {
  switch (DebugInfoKind) {
  case codegenoptions::DebugLineTablesOnly:
    CmdArgs.push_back("-debug-info-kind=line-tables-only");
    break;
  case codegenoptions::LimitedDebugInfo:
    CmdArgs.push_back("-debug-info-kind=limited");
    break;
  case codegenoptions::FullDebugInfo:
    CmdArgs.push_back("-debug-info-kind=standalone");
    break;
  default:
    break;
  }
  if (DwarfVersion > 0)
    CmdArgs.push_back(
        Args.MakeArgString("-dwarf-version=" + Twine(DwarfVersion)));
  switch (DebuggerTuning) {
  case llvm::DebuggerKind::GDB:
    CmdArgs.push_back("-debugger-tuning=gdb");
    break;
  case llvm::DebuggerKind::LLDB:
    CmdArgs.push_back("-debugger-tuning=lldb");
    break;
  case llvm::DebuggerKind::SCE:
    CmdArgs.push_back("-debugger-tuning=sce");
    break;
  default:
    break;
  }
}

static bool checkDebugInfoOption(const Arg *A, const ArgList &Args,
                                 const Driver &D, const ToolChain &TC) {
  assert(A && "Expected non-nullptr argument.");
  if (TC.supportsDebugInfoOption(A))
    return true;
  D.Diag(diag::warn_drv_unsupported_debug_info_opt_for_target)
      << A->getAsString(Args) << TC.getTripleString();
  return false;
}

static void RenderDebugInfoCompressionArgs(const ArgList &Args,
                                           ArgStringList &CmdArgs,
                                           const Driver &D,
                                           const ToolChain &TC) {
  const Arg *A = Args.getLastArg(options::OPT_gz, options::OPT_gz_EQ);
  if (!A)
    return;
  if (checkDebugInfoOption(A, Args, D, TC)) {
    if (A->getOption().getID() == options::OPT_gz) {
      if (llvm::zlib::isAvailable())
        CmdArgs.push_back("-compress-debug-sections");
      else
        D.Diag(diag::warn_debug_compression_unavailable);
      return;
    }

    StringRef Value = A->getValue();
    if (Value == "none") {
      CmdArgs.push_back("-compress-debug-sections=none");
    } else if (Value == "zlib" || Value == "zlib-gnu") {
      if (llvm::zlib::isAvailable()) {
        CmdArgs.push_back(
            Args.MakeArgString("-compress-debug-sections=" + Twine(Value)));
      } else {
        D.Diag(diag::warn_debug_compression_unavailable);
      }
    } else {
      D.Diag(diag::err_drv_unsupported_option_argument)
          << A->getOption().getName() << Value;
    }
  }
}

static const char *RelocationModelName(llvm::Reloc::Model Model) {
  switch (Model) {
  case llvm::Reloc::Static:
    return "static";
  case llvm::Reloc::PIC_:
    return "pic";
  case llvm::Reloc::DynamicNoPIC:
    return "dynamic-no-pic";
  case llvm::Reloc::ROPI:
    return "ropi";
  case llvm::Reloc::RWPI:
    return "rwpi";
  case llvm::Reloc::ROPI_RWPI:
    return "ropi-rwpi";
  }
  llvm_unreachable("Unknown Reloc::Model kind");
}

void Clang::AddPreprocessingOptions(Compilation &C, const JobAction &JA,
                                    const Driver &D, const ArgList &Args,
                                    ArgStringList &CmdArgs,
                                    const InputInfo &Output,
                                    const InputInfoList &Inputs) const {
  Arg *A;
  const bool IsIAMCU = getToolChain().getTriple().isOSIAMCU();

  CheckPreprocessingOptions(D, Args);

  Args.AddLastArg(CmdArgs, options::OPT_C);
  Args.AddLastArg(CmdArgs, options::OPT_CC);

  // Handle dependency file generation.
  if ((A = Args.getLastArg(options::OPT_M, options::OPT_MM)) ||
      (A = Args.getLastArg(options::OPT_MD)) ||
      (A = Args.getLastArg(options::OPT_MMD))) {
    // Determine the output location.
    const char *DepFile;
    if (Arg *MF = Args.getLastArg(options::OPT_MF)) {
      DepFile = MF->getValue();
      C.addFailureResultFile(DepFile, &JA);
    } else if (Output.getType() == types::TY_Dependencies) {
      DepFile = Output.getFilename();
    } else if (A->getOption().matches(options::OPT_M) ||
               A->getOption().matches(options::OPT_MM)) {
      DepFile = "-";
    } else {
      DepFile = getDependencyFileName(Args, Inputs);
      C.addFailureResultFile(DepFile, &JA);
    }
    CmdArgs.push_back("-dependency-file");
    CmdArgs.push_back(DepFile);

    // Add a default target if one wasn't specified.
    if (!Args.hasArg(options::OPT_MT) && !Args.hasArg(options::OPT_MQ)) {
      const char *DepTarget;

      // If user provided -o, that is the dependency target, except
      // when we are only generating a dependency file.
      Arg *OutputOpt = Args.getLastArg(options::OPT_o);
      if (OutputOpt && Output.getType() != types::TY_Dependencies) {
        DepTarget = OutputOpt->getValue();
      } else {
        // Otherwise derive from the base input.
        //
        // FIXME: This should use the computed output file location.
        SmallString<128> P(Inputs[0].getBaseInput());
        llvm::sys::path::replace_extension(P, "o");
        DepTarget = Args.MakeArgString(llvm::sys::path::filename(P));
      }

      if (!A->getOption().matches(options::OPT_MD) && !A->getOption().matches(options::OPT_MMD)) {
        CmdArgs.push_back("-w");
      }
      CmdArgs.push_back("-MT");
      SmallString<128> Quoted;
      QuoteTarget(DepTarget, Quoted);
      CmdArgs.push_back(Args.MakeArgString(Quoted));
    }

    if (A->getOption().matches(options::OPT_M) ||
        A->getOption().matches(options::OPT_MD))
      CmdArgs.push_back("-sys-header-deps");
    if ((isa<PrecompileJobAction>(JA) &&
         !Args.hasArg(options::OPT_fno_module_file_deps)) ||
        Args.hasArg(options::OPT_fmodule_file_deps))
      CmdArgs.push_back("-module-file-deps");
  }

  if (Args.hasArg(options::OPT_MG)) {
    if (!A || A->getOption().matches(options::OPT_MD) ||
        A->getOption().matches(options::OPT_MMD))
      D.Diag(diag::err_drv_mg_requires_m_or_mm);
    CmdArgs.push_back("-MG");
  }

  Args.AddLastArg(CmdArgs, options::OPT_MP);
  Args.AddLastArg(CmdArgs, options::OPT_MV);

  // Convert all -MQ <target> args to -MT <quoted target>
  for (const Arg *A : Args.filtered(options::OPT_MT, options::OPT_MQ)) {
    A->claim();

    if (A->getOption().matches(options::OPT_MQ)) {
      CmdArgs.push_back("-MT");
      SmallString<128> Quoted;
      QuoteTarget(A->getValue(), Quoted);
      CmdArgs.push_back(Args.MakeArgString(Quoted));

      // -MT flag - no change
    } else {
      A->render(Args, CmdArgs);
    }
  }

  // Add offload include arguments specific for CUDA.  This must happen before
  // we -I or -include anything else, because we must pick up the CUDA headers
  // from the particular CUDA installation, rather than from e.g.
  // /usr/local/include.
  if (JA.isOffloading(Action::OFK_Cuda))
    getToolChain().AddCudaIncludeArgs(Args, CmdArgs);

  // Add -i* options, and automatically translate to
  // -include-pch/-include-pth for transparent PCH support. It's
  // wonky, but we include looking for .gch so we can support seamless
  // replacement into a build system already set up to be generating
  // .gch files.

  if (getToolChain().getDriver().IsCLMode()) {
    const Arg *YcArg = Args.getLastArg(options::OPT__SLASH_Yc);
    const Arg *YuArg = Args.getLastArg(options::OPT__SLASH_Yu);
    if (YcArg && JA.getKind() >= Action::PrecompileJobClass &&
        JA.getKind() <= Action::AssembleJobClass) {
      CmdArgs.push_back(Args.MakeArgString("-building-pch-with-obj"));
    }
    if (YcArg || YuArg) {
      StringRef ThroughHeader = YcArg ? YcArg->getValue() : YuArg->getValue();
      if (!isa<PrecompileJobAction>(JA)) {
        CmdArgs.push_back("-include-pch");
        CmdArgs.push_back(Args.MakeArgString(D.GetClPchPath(C, ThroughHeader)));
      }
      CmdArgs.push_back(
          Args.MakeArgString(Twine("-pch-through-header=") + ThroughHeader));
    }
  }

  bool RenderedImplicitInclude = false;
  for (const Arg *A : Args.filtered(options::OPT_clang_i_Group)) {
    if (A->getOption().matches(options::OPT_include)) {
      // Handling of gcc-style gch precompiled headers.
      bool IsFirstImplicitInclude = !RenderedImplicitInclude;
      RenderedImplicitInclude = true;

      // Use PCH if the user requested it.
      bool UsePCH = D.CCCUsePCH;

      bool FoundPTH = false;
      bool FoundPCH = false;
      SmallString<128> P(A->getValue());
      // We want the files to have a name like foo.h.pch. Add a dummy extension
      // so that replace_extension does the right thing.
      P += ".dummy";
      if (UsePCH) {
        llvm::sys::path::replace_extension(P, "pch");
        if (llvm::sys::fs::exists(P))
          FoundPCH = true;
      }

      if (!FoundPCH) {
        llvm::sys::path::replace_extension(P, "pth");
        if (llvm::sys::fs::exists(P))
          FoundPTH = true;
      }

      if (!FoundPCH && !FoundPTH) {
        llvm::sys::path::replace_extension(P, "gch");
        if (llvm::sys::fs::exists(P)) {
          FoundPCH = UsePCH;
          FoundPTH = !UsePCH;
        }
      }

      if (FoundPCH || FoundPTH) {
        if (IsFirstImplicitInclude) {
          A->claim();
          if (UsePCH)
            CmdArgs.push_back("-include-pch");
          else
            CmdArgs.push_back("-include-pth");
          CmdArgs.push_back(Args.MakeArgString(P));
          continue;
        } else {
          // Ignore the PCH if not first on command line and emit warning.
          D.Diag(diag::warn_drv_pch_not_first_include) << P
                                                       << A->getAsString(Args);
        }
      }
    } else if (A->getOption().matches(options::OPT_isystem_after)) {
      // Handling of paths which must come late.  These entries are handled by
      // the toolchain itself after the resource dir is inserted in the right
      // search order.
      // Do not claim the argument so that the use of the argument does not
      // silently go unnoticed on toolchains which do not honour the option.
      continue;
    }

    // Not translated, render as usual.
    A->claim();
    A->render(Args, CmdArgs);
  }

  Args.AddAllArgs(CmdArgs,
                  {options::OPT_D, options::OPT_U, options::OPT_I_Group,
                   options::OPT_F, options::OPT_index_header_map});

  // Add -Wp, and -Xpreprocessor if using the preprocessor.

  // FIXME: There is a very unfortunate problem here, some troubled
  // souls abuse -Wp, to pass preprocessor options in gcc syntax. To
  // really support that we would have to parse and then translate
  // those options. :(
  Args.AddAllArgValues(CmdArgs, options::OPT_Wp_COMMA,
                       options::OPT_Xpreprocessor);

  // -I- is a deprecated GCC feature, reject it.
  if (Arg *A = Args.getLastArg(options::OPT_I_))
    D.Diag(diag::err_drv_I_dash_not_supported) << A->getAsString(Args);

  // If we have a --sysroot, and don't have an explicit -isysroot flag, add an
  // -isysroot to the CC1 invocation.
  StringRef sysroot = C.getSysRoot();
  if (sysroot != "") {
    if (!Args.hasArg(options::OPT_isysroot)) {
      CmdArgs.push_back("-isysroot");
      CmdArgs.push_back(C.getArgs().MakeArgString(sysroot));
    }
  }

  // Parse additional include paths from environment variables.
  // FIXME: We should probably sink the logic for handling these from the
  // frontend into the driver. It will allow deleting 4 otherwise unused flags.
  // CPATH - included following the user specified includes (but prior to
  // builtin and standard includes).
  addDirectoryList(Args, CmdArgs, "-I", "CPATH");
  // C_INCLUDE_PATH - system includes enabled when compiling C.
  addDirectoryList(Args, CmdArgs, "-c-isystem", "C_INCLUDE_PATH");
  // CPLUS_INCLUDE_PATH - system includes enabled when compiling C++.
  addDirectoryList(Args, CmdArgs, "-cxx-isystem", "CPLUS_INCLUDE_PATH");
  // OBJC_INCLUDE_PATH - system includes enabled when compiling ObjC.
  addDirectoryList(Args, CmdArgs, "-objc-isystem", "OBJC_INCLUDE_PATH");
  // OBJCPLUS_INCLUDE_PATH - system includes enabled when compiling ObjC++.
  addDirectoryList(Args, CmdArgs, "-objcxx-isystem", "OBJCPLUS_INCLUDE_PATH");

  // While adding the include arguments, we also attempt to retrieve the
  // arguments of related offloading toolchains or arguments that are specific
  // of an offloading programming model.

  // Add C++ include arguments, if needed.
  if (types::isCXX(Inputs[0].getType()))
    forAllAssociatedToolChains(C, JA, getToolChain(),
                               [&Args, &CmdArgs](const ToolChain &TC) {
                                 TC.AddClangCXXStdlibIncludeArgs(Args, CmdArgs);
                               });

  // Add system include arguments for all targets but IAMCU.
  if (!IsIAMCU)
    forAllAssociatedToolChains(C, JA, getToolChain(),
                               [&Args, &CmdArgs](const ToolChain &TC) {
                                 TC.AddClangSystemIncludeArgs(Args, CmdArgs);
                               });
  else {
    // For IAMCU add special include arguments.
    getToolChain().AddIAMCUIncludeArgs(Args, CmdArgs);
  }
}

// FIXME: Move to target hook.
static bool isSignedCharDefault(const llvm::Triple &Triple) {
  switch (Triple.getArch()) {
  default:
    return true;

  case llvm::Triple::aarch64:
  case llvm::Triple::aarch64_be:
  case llvm::Triple::arm:
  case llvm::Triple::armeb:
  case llvm::Triple::thumb:
  case llvm::Triple::thumbeb:
    if (Triple.isOSDarwin() || Triple.isOSWindows())
      return true;
    return false;

  case llvm::Triple::ppc:
  case llvm::Triple::ppc64:
    if (Triple.isOSDarwin())
      return true;
    return false;

  case llvm::Triple::hexagon:
  case llvm::Triple::ppc64le:
  case llvm::Triple::riscv32:
  case llvm::Triple::riscv64:
  case llvm::Triple::systemz:
  case llvm::Triple::xcore:
    return false;
  }
}

static bool isNoCommonDefault(const llvm::Triple &Triple) {
  switch (Triple.getArch()) {
  default:
    if (Triple.isOSFuchsia())
      return true;
    return false;

  case llvm::Triple::xcore:
  case llvm::Triple::wasm32:
  case llvm::Triple::wasm64:
    return true;
  }
}

void Clang::AddARMTargetArgs(const llvm::Triple &Triple, const ArgList &Args,
                             ArgStringList &CmdArgs, bool KernelOrKext) const {
  // Select the ABI to use.
  // FIXME: Support -meabi.
  // FIXME: Parts of this are duplicated in the backend, unify this somehow.
  const char *ABIName = nullptr;
  if (Arg *A = Args.getLastArg(options::OPT_mabi_EQ))
    ABIName = A->getValue();
  else {
    std::string CPU = getCPUName(Args, Triple, /*FromAs*/ false);
    ABIName = llvm::ARM::computeDefaultTargetABI(Triple, CPU).data();
  }

  CmdArgs.push_back("-target-abi");
  CmdArgs.push_back(ABIName);

  // Determine floating point ABI from the options & target defaults.
  arm::FloatABI ABI = arm::getARMFloatABI(getToolChain(), Args);
  if (ABI == arm::FloatABI::Soft) {
    // Floating point operations and argument passing are soft.
    // FIXME: This changes CPP defines, we need -target-soft-float.
    CmdArgs.push_back("-msoft-float");
    CmdArgs.push_back("-mfloat-abi");
    CmdArgs.push_back("soft");
  } else if (ABI == arm::FloatABI::SoftFP) {
    // Floating point operations are hard, but argument passing is soft.
    CmdArgs.push_back("-mfloat-abi");
    CmdArgs.push_back("soft");
  } else {
    // Floating point operations and argument passing are hard.
    assert(ABI == arm::FloatABI::Hard && "Invalid float abi!");
    CmdArgs.push_back("-mfloat-abi");
    CmdArgs.push_back("hard");
  }

  // Forward the -mglobal-merge option for explicit control over the pass.
  if (Arg *A = Args.getLastArg(options::OPT_mglobal_merge,
                               options::OPT_mno_global_merge)) {
    CmdArgs.push_back("-mllvm");
    if (A->getOption().matches(options::OPT_mno_global_merge))
      CmdArgs.push_back("-arm-global-merge=false");
    else
      CmdArgs.push_back("-arm-global-merge=true");
  }

  if (!Args.hasFlag(options::OPT_mimplicit_float,
                    options::OPT_mno_implicit_float, true))
    CmdArgs.push_back("-no-implicit-float");
}

void Clang::RenderTargetOptions(const llvm::Triple &EffectiveTriple,
                                const ArgList &Args, bool KernelOrKext,
                                ArgStringList &CmdArgs) const {
  const ToolChain &TC = getToolChain();

  // Add the target features
  getTargetFeatures(TC, EffectiveTriple, Args, CmdArgs, false);

  // Add target specific flags.
  switch (TC.getArch()) {
  default:
    break;

  case llvm::Triple::arm:
  case llvm::Triple::armeb:
  case llvm::Triple::thumb:
  case llvm::Triple::thumbeb:
    // Use the effective triple, which takes into account the deployment target.
    AddARMTargetArgs(EffectiveTriple, Args, CmdArgs, KernelOrKext);
    CmdArgs.push_back("-fallow-half-arguments-and-returns");
    break;

  case llvm::Triple::aarch64:
  case llvm::Triple::aarch64_be:
    AddAArch64TargetArgs(Args, CmdArgs);
    CmdArgs.push_back("-fallow-half-arguments-and-returns");
    break;

  case llvm::Triple::mips:
  case llvm::Triple::mipsel:
  case llvm::Triple::mips64:
  case llvm::Triple::mips64el:
    AddMIPSTargetArgs(Args, CmdArgs);
    break;

  case llvm::Triple::ppc:
  case llvm::Triple::ppc64:
  case llvm::Triple::ppc64le:
    AddPPCTargetArgs(Args, CmdArgs);
    break;

  case llvm::Triple::riscv32:
  case llvm::Triple::riscv64:
    AddRISCVTargetArgs(Args, CmdArgs);
    break;

  case llvm::Triple::sparc:
  case llvm::Triple::sparcel:
  case llvm::Triple::sparcv9:
    AddSparcTargetArgs(Args, CmdArgs);
    break;

  case llvm::Triple::systemz:
    AddSystemZTargetArgs(Args, CmdArgs);
    break;

  case llvm::Triple::x86:
  case llvm::Triple::x86_64:
    AddX86TargetArgs(Args, CmdArgs);
    break;

  case llvm::Triple::lanai:
    AddLanaiTargetArgs(Args, CmdArgs);
    break;

  case llvm::Triple::hexagon:
    AddHexagonTargetArgs(Args, CmdArgs);
    break;

  case llvm::Triple::wasm32:
  case llvm::Triple::wasm64:
    AddWebAssemblyTargetArgs(Args, CmdArgs);
    break;
  }
}

void Clang::AddAArch64TargetArgs(const ArgList &Args,
                                 ArgStringList &CmdArgs) const {
  const llvm::Triple &Triple = getToolChain().getEffectiveTriple();

  if (!Args.hasFlag(options::OPT_mred_zone, options::OPT_mno_red_zone, true) ||
      Args.hasArg(options::OPT_mkernel) ||
      Args.hasArg(options::OPT_fapple_kext))
    CmdArgs.push_back("-disable-red-zone");

  if (!Args.hasFlag(options::OPT_mimplicit_float,
                    options::OPT_mno_implicit_float, true))
    CmdArgs.push_back("-no-implicit-float");

  const char *ABIName = nullptr;
  if (Arg *A = Args.getLastArg(options::OPT_mabi_EQ))
    ABIName = A->getValue();
  else if (Triple.isOSDarwin())
    ABIName = "darwinpcs";
  else
    ABIName = "aapcs";

  CmdArgs.push_back("-target-abi");
  CmdArgs.push_back(ABIName);

  if (Arg *A = Args.getLastArg(options::OPT_mfix_cortex_a53_835769,
                               options::OPT_mno_fix_cortex_a53_835769)) {
    CmdArgs.push_back("-mllvm");
    if (A->getOption().matches(options::OPT_mfix_cortex_a53_835769))
      CmdArgs.push_back("-aarch64-fix-cortex-a53-835769=1");
    else
      CmdArgs.push_back("-aarch64-fix-cortex-a53-835769=0");
  } else if (Triple.isAndroid()) {
    // Enabled A53 errata (835769) workaround by default on android
    CmdArgs.push_back("-mllvm");
    CmdArgs.push_back("-aarch64-fix-cortex-a53-835769=1");
  }

  // Forward the -mglobal-merge option for explicit control over the pass.
  if (Arg *A = Args.getLastArg(options::OPT_mglobal_merge,
                               options::OPT_mno_global_merge)) {
    CmdArgs.push_back("-mllvm");
    if (A->getOption().matches(options::OPT_mno_global_merge))
      CmdArgs.push_back("-aarch64-enable-global-merge=false");
    else
      CmdArgs.push_back("-aarch64-enable-global-merge=true");
  }
}

void Clang::AddMIPSTargetArgs(const ArgList &Args,
                              ArgStringList &CmdArgs) const {
  const Driver &D = getToolChain().getDriver();
  StringRef CPUName;
  StringRef ABIName;
  const llvm::Triple &Triple = getToolChain().getTriple();
  mips::getMipsCPUAndABI(Args, Triple, CPUName, ABIName);

  CmdArgs.push_back("-target-abi");
  CmdArgs.push_back(ABIName.data());

  mips::FloatABI ABI = mips::getMipsFloatABI(D, Args);
  if (ABI == mips::FloatABI::Soft) {
    // Floating point operations and argument passing are soft.
    CmdArgs.push_back("-msoft-float");
    CmdArgs.push_back("-mfloat-abi");
    CmdArgs.push_back("soft");
  } else {
    // Floating point operations and argument passing are hard.
    assert(ABI == mips::FloatABI::Hard && "Invalid float abi!");
    CmdArgs.push_back("-mfloat-abi");
    CmdArgs.push_back("hard");
  }

  if (Arg *A = Args.getLastArg(options::OPT_mxgot, options::OPT_mno_xgot)) {
    if (A->getOption().matches(options::OPT_mxgot)) {
      CmdArgs.push_back("-mllvm");
      CmdArgs.push_back("-mxgot");
    }
  }

  if (Arg *A = Args.getLastArg(options::OPT_mldc1_sdc1,
                               options::OPT_mno_ldc1_sdc1)) {
    if (A->getOption().matches(options::OPT_mno_ldc1_sdc1)) {
      CmdArgs.push_back("-mllvm");
      CmdArgs.push_back("-mno-ldc1-sdc1");
    }
  }

  if (Arg *A = Args.getLastArg(options::OPT_mcheck_zero_division,
                               options::OPT_mno_check_zero_division)) {
    if (A->getOption().matches(options::OPT_mno_check_zero_division)) {
      CmdArgs.push_back("-mllvm");
      CmdArgs.push_back("-mno-check-zero-division");
    }
  }

  if (Arg *A = Args.getLastArg(options::OPT_G)) {
    StringRef v = A->getValue();
    CmdArgs.push_back("-mllvm");
    CmdArgs.push_back(Args.MakeArgString("-mips-ssection-threshold=" + v));
    A->claim();
  }

  Arg *GPOpt = Args.getLastArg(options::OPT_mgpopt, options::OPT_mno_gpopt);
  Arg *ABICalls =
      Args.getLastArg(options::OPT_mabicalls, options::OPT_mno_abicalls);

  // -mabicalls is the default for many MIPS environments, even with -fno-pic.
  // -mgpopt is the default for static, -fno-pic environments but these two
  // options conflict. We want to be certain that -mno-abicalls -mgpopt is
  // the only case where -mllvm -mgpopt is passed.
  // NOTE: We need a warning here or in the backend to warn when -mgpopt is
  //       passed explicitly when compiling something with -mabicalls
  //       (implictly) in affect. Currently the warning is in the backend.
  //
  // When the ABI in use is  N64, we also need to determine the PIC mode that
  // is in use, as -fno-pic for N64 implies -mno-abicalls.
  bool NoABICalls =
      ABICalls && ABICalls->getOption().matches(options::OPT_mno_abicalls);

  llvm::Reloc::Model RelocationModel;
  unsigned PICLevel;
  bool IsPIE;
  std::tie(RelocationModel, PICLevel, IsPIE) =
      ParsePICArgs(getToolChain(), Args);

  NoABICalls = NoABICalls ||
               (RelocationModel == llvm::Reloc::Static && ABIName == "n64");

  bool WantGPOpt = GPOpt && GPOpt->getOption().matches(options::OPT_mgpopt);
  // We quietly ignore -mno-gpopt as the backend defaults to -mno-gpopt.
  if (NoABICalls && (!GPOpt || WantGPOpt)) {
    CmdArgs.push_back("-mllvm");
    CmdArgs.push_back("-mgpopt");

    Arg *LocalSData = Args.getLastArg(options::OPT_mlocal_sdata,
                                      options::OPT_mno_local_sdata);
    Arg *ExternSData = Args.getLastArg(options::OPT_mextern_sdata,
                                       options::OPT_mno_extern_sdata);
    Arg *EmbeddedData = Args.getLastArg(options::OPT_membedded_data,
                                        options::OPT_mno_embedded_data);
    if (LocalSData) {
      CmdArgs.push_back("-mllvm");
      if (LocalSData->getOption().matches(options::OPT_mlocal_sdata)) {
        CmdArgs.push_back("-mlocal-sdata=1");
      } else {
        CmdArgs.push_back("-mlocal-sdata=0");
      }
      LocalSData->claim();
    }

    if (ExternSData) {
      CmdArgs.push_back("-mllvm");
      if (ExternSData->getOption().matches(options::OPT_mextern_sdata)) {
        CmdArgs.push_back("-mextern-sdata=1");
      } else {
        CmdArgs.push_back("-mextern-sdata=0");
      }
      ExternSData->claim();
    }

    if (EmbeddedData) {
      CmdArgs.push_back("-mllvm");
      if (EmbeddedData->getOption().matches(options::OPT_membedded_data)) {
        CmdArgs.push_back("-membedded-data=1");
      } else {
        CmdArgs.push_back("-membedded-data=0");
      }
      EmbeddedData->claim();
    }

  } else if ((!ABICalls || (!NoABICalls && ABICalls)) && WantGPOpt)
    D.Diag(diag::warn_drv_unsupported_gpopt) << (ABICalls ? 0 : 1);

  if (GPOpt)
    GPOpt->claim();

  if (Arg *A = Args.getLastArg(options::OPT_mcompact_branches_EQ)) {
    StringRef Val = StringRef(A->getValue());
    if (mips::hasCompactBranches(CPUName)) {
      if (Val == "never" || Val == "always" || Val == "optimal") {
        CmdArgs.push_back("-mllvm");
        CmdArgs.push_back(Args.MakeArgString("-mips-compact-branches=" + Val));
      } else
        D.Diag(diag::err_drv_unsupported_option_argument)
            << A->getOption().getName() << Val;
    } else
      D.Diag(diag::warn_target_unsupported_compact_branches) << CPUName;
  }
}

void Clang::AddPPCTargetArgs(const ArgList &Args,
                             ArgStringList &CmdArgs) const {
  // Select the ABI to use.
  const char *ABIName = nullptr;
  if (getToolChain().getTriple().isOSLinux())
    switch (getToolChain().getArch()) {
    case llvm::Triple::ppc64: {
      // When targeting a processor that supports QPX, or if QPX is
      // specifically enabled, default to using the ABI that supports QPX (so
      // long as it is not specifically disabled).
      bool HasQPX = false;
      if (Arg *A = Args.getLastArg(options::OPT_mcpu_EQ))
        HasQPX = A->getValue() == StringRef("a2q");
      HasQPX = Args.hasFlag(options::OPT_mqpx, options::OPT_mno_qpx, HasQPX);
      if (HasQPX) {
        ABIName = "elfv1-qpx";
        break;
      }

      ABIName = "elfv1";
      break;
    }
    case llvm::Triple::ppc64le:
      ABIName = "elfv2";
      break;
    default:
      break;
    }

  if (Arg *A = Args.getLastArg(options::OPT_mabi_EQ))
    // The ppc64 linux abis are all "altivec" abis by default. Accept and ignore
    // the option if given as we don't have backend support for any targets
    // that don't use the altivec abi.
    if (StringRef(A->getValue()) != "altivec")
      ABIName = A->getValue();

  ppc::FloatABI FloatABI =
      ppc::getPPCFloatABI(getToolChain().getDriver(), Args);

  if (FloatABI == ppc::FloatABI::Soft) {
    // Floating point operations and argument passing are soft.
    CmdArgs.push_back("-msoft-float");
    CmdArgs.push_back("-mfloat-abi");
    CmdArgs.push_back("soft");
  } else {
    // Floating point operations and argument passing are hard.
    assert(FloatABI == ppc::FloatABI::Hard && "Invalid float abi!");
    CmdArgs.push_back("-mfloat-abi");
    CmdArgs.push_back("hard");
  }

  if (ABIName) {
    CmdArgs.push_back("-target-abi");
    CmdArgs.push_back(ABIName);
  }
}

void Clang::AddRISCVTargetArgs(const ArgList &Args,
                               ArgStringList &CmdArgs) const {
  // FIXME: currently defaults to the soft-float ABIs. Will need to be
  // expanded to select ilp32f, ilp32d, lp64f, lp64d when appropriate.
  const char *ABIName = nullptr;
  const llvm::Triple &Triple = getToolChain().getTriple();
  if (Arg *A = Args.getLastArg(options::OPT_mabi_EQ))
    ABIName = A->getValue();
  else if (Triple.getArch() == llvm::Triple::riscv32)
    ABIName = "ilp32";
  else if (Triple.getArch() == llvm::Triple::riscv64)
    ABIName = "lp64";
  else
    llvm_unreachable("Unexpected triple!");

  CmdArgs.push_back("-target-abi");
  CmdArgs.push_back(ABIName);
}

void Clang::AddSparcTargetArgs(const ArgList &Args,
                               ArgStringList &CmdArgs) const {
  sparc::FloatABI FloatABI =
      sparc::getSparcFloatABI(getToolChain().getDriver(), Args);

  if (FloatABI == sparc::FloatABI::Soft) {
    // Floating point operations and argument passing are soft.
    CmdArgs.push_back("-msoft-float");
    CmdArgs.push_back("-mfloat-abi");
    CmdArgs.push_back("soft");
  } else {
    // Floating point operations and argument passing are hard.
    assert(FloatABI == sparc::FloatABI::Hard && "Invalid float abi!");
    CmdArgs.push_back("-mfloat-abi");
    CmdArgs.push_back("hard");
  }
}

void Clang::AddSystemZTargetArgs(const ArgList &Args,
                                 ArgStringList &CmdArgs) const {
  if (Args.hasFlag(options::OPT_mbackchain, options::OPT_mno_backchain, false))
    CmdArgs.push_back("-mbackchain");
}

void Clang::AddX86TargetArgs(const ArgList &Args,
                             ArgStringList &CmdArgs) const {
  if (!Args.hasFlag(options::OPT_mred_zone, options::OPT_mno_red_zone, true) ||
      Args.hasArg(options::OPT_mkernel) ||
      Args.hasArg(options::OPT_fapple_kext))
    CmdArgs.push_back("-disable-red-zone");

  // Default to avoid implicit floating-point for kernel/kext code, but allow
  // that to be overridden with -mno-soft-float.
  bool NoImplicitFloat = (Args.hasArg(options::OPT_mkernel) ||
                          Args.hasArg(options::OPT_fapple_kext));
  if (Arg *A = Args.getLastArg(
          options::OPT_msoft_float, options::OPT_mno_soft_float,
          options::OPT_mimplicit_float, options::OPT_mno_implicit_float)) {
    const Option &O = A->getOption();
    NoImplicitFloat = (O.matches(options::OPT_mno_implicit_float) ||
                       O.matches(options::OPT_msoft_float));
  }
  if (NoImplicitFloat)
    CmdArgs.push_back("-no-implicit-float");

  if (Arg *A = Args.getLastArg(options::OPT_masm_EQ)) {
    StringRef Value = A->getValue();
    if (Value == "intel" || Value == "att") {
      CmdArgs.push_back("-mllvm");
      CmdArgs.push_back(Args.MakeArgString("-x86-asm-syntax=" + Value));
    } else {
      getToolChain().getDriver().Diag(diag::err_drv_unsupported_option_argument)
          << A->getOption().getName() << Value;
    }
  } else if (getToolChain().getDriver().IsCLMode()) {
    CmdArgs.push_back("-mllvm");
    CmdArgs.push_back("-x86-asm-syntax=intel");
  }

  // Set flags to support MCU ABI.
  if (Args.hasFlag(options::OPT_miamcu, options::OPT_mno_iamcu, false)) {
    CmdArgs.push_back("-mfloat-abi");
    CmdArgs.push_back("soft");
    CmdArgs.push_back("-mstack-alignment=4");
  }
}

void Clang::AddHexagonTargetArgs(const ArgList &Args,
                                 ArgStringList &CmdArgs) const {
  CmdArgs.push_back("-mqdsp6-compat");
  CmdArgs.push_back("-Wreturn-type");

  if (auto G = toolchains::HexagonToolChain::getSmallDataThreshold(Args)) {
    CmdArgs.push_back("-mllvm");
    CmdArgs.push_back(Args.MakeArgString("-hexagon-small-data-threshold=" +
                                         Twine(G.getValue())));
  }

  if (!Args.hasArg(options::OPT_fno_short_enums))
    CmdArgs.push_back("-fshort-enums");
  if (Args.getLastArg(options::OPT_mieee_rnd_near)) {
    CmdArgs.push_back("-mllvm");
    CmdArgs.push_back("-enable-hexagon-ieee-rnd-near");
  }
  CmdArgs.push_back("-mllvm");
  CmdArgs.push_back("-machine-sink-split=0");
}

void Clang::AddLanaiTargetArgs(const ArgList &Args,
                               ArgStringList &CmdArgs) const {
  if (Arg *A = Args.getLastArg(options::OPT_mcpu_EQ)) {
    StringRef CPUName = A->getValue();

    CmdArgs.push_back("-target-cpu");
    CmdArgs.push_back(Args.MakeArgString(CPUName));
  }
  if (Arg *A = Args.getLastArg(options::OPT_mregparm_EQ)) {
    StringRef Value = A->getValue();
    // Only support mregparm=4 to support old usage. Report error for all other
    // cases.
    int Mregparm;
    if (Value.getAsInteger(10, Mregparm)) {
      if (Mregparm != 4) {
        getToolChain().getDriver().Diag(
            diag::err_drv_unsupported_option_argument)
            << A->getOption().getName() << Value;
      }
    }
  }
}

void Clang::AddWebAssemblyTargetArgs(const ArgList &Args,
                                     ArgStringList &CmdArgs) const {
  // Default to "hidden" visibility.
  if (!Args.hasArg(options::OPT_fvisibility_EQ,
                   options::OPT_fvisibility_ms_compat)) {
    CmdArgs.push_back("-fvisibility");
    CmdArgs.push_back("hidden");
  }
}

void Clang::DumpCompilationDatabase(Compilation &C, StringRef Filename,
                                    StringRef Target, const InputInfo &Output,
                                    const InputInfo &Input, const ArgList &Args) const {
  // If this is a dry run, do not create the compilation database file.
  if (C.getArgs().hasArg(options::OPT__HASH_HASH_HASH))
    return;

  using llvm::yaml::escape;
  const Driver &D = getToolChain().getDriver();

  if (!CompilationDatabase) {
    std::error_code EC;
    auto File = llvm::make_unique<llvm::raw_fd_ostream>(Filename, EC, llvm::sys::fs::F_Text);
    if (EC) {
      D.Diag(clang::diag::err_drv_compilationdatabase) << Filename
                                                       << EC.message();
      return;
    }
    CompilationDatabase = std::move(File);
  }
  auto &CDB = *CompilationDatabase;
  SmallString<128> Buf;
  if (llvm::sys::fs::current_path(Buf))
    Buf = ".";
  CDB << "{ \"directory\": \"" << escape(Buf) << "\"";
  CDB << ", \"file\": \"" << escape(Input.getFilename()) << "\"";
  CDB << ", \"output\": \"" << escape(Output.getFilename()) << "\"";
  CDB << ", \"arguments\": [\"" << escape(D.ClangExecutable) << "\"";
  Buf = "-x";
  Buf += types::getTypeName(Input.getType());
  CDB << ", \"" << escape(Buf) << "\"";
  if (!D.SysRoot.empty() && !Args.hasArg(options::OPT__sysroot_EQ)) {
    Buf = "--sysroot=";
    Buf += D.SysRoot;
    CDB << ", \"" << escape(Buf) << "\"";
  }
  CDB << ", \"" << escape(Input.getFilename()) << "\"";
  for (auto &A: Args) {
    auto &O = A->getOption();
    // Skip language selection, which is positional.
    if (O.getID() == options::OPT_x)
      continue;
    // Skip writing dependency output and the compilation database itself.
    if (O.getGroup().isValid() && O.getGroup().getID() == options::OPT_M_Group)
      continue;
    // Skip inputs.
    if (O.getKind() == Option::InputClass)
      continue;
    // All other arguments are quoted and appended.
    ArgStringList ASL;
    A->render(Args, ASL);
    for (auto &it: ASL)
      CDB << ", \"" << escape(it) << "\"";
  }
  Buf = "--target=";
  Buf += Target;
  CDB << ", \"" << escape(Buf) << "\"]},\n";
}

static void CollectArgsForIntegratedAssembler(Compilation &C,
                                              const ArgList &Args,
                                              ArgStringList &CmdArgs,
                                              const Driver &D) {
  if (UseRelaxAll(C, Args))
    CmdArgs.push_back("-mrelax-all");

  // Only default to -mincremental-linker-compatible if we think we are
  // targeting the MSVC linker.
  bool DefaultIncrementalLinkerCompatible =
      C.getDefaultToolChain().getTriple().isWindowsMSVCEnvironment();
  if (Args.hasFlag(options::OPT_mincremental_linker_compatible,
                   options::OPT_mno_incremental_linker_compatible,
                   DefaultIncrementalLinkerCompatible))
    CmdArgs.push_back("-mincremental-linker-compatible");

  switch (C.getDefaultToolChain().getArch()) {
  case llvm::Triple::arm:
  case llvm::Triple::armeb:
  case llvm::Triple::thumb:
  case llvm::Triple::thumbeb:
    if (Arg *A = Args.getLastArg(options::OPT_mimplicit_it_EQ)) {
      StringRef Value = A->getValue();
      if (Value == "always" || Value == "never" || Value == "arm" ||
          Value == "thumb") {
        CmdArgs.push_back("-mllvm");
        CmdArgs.push_back(Args.MakeArgString("-arm-implicit-it=" + Value));
      } else {
        D.Diag(diag::err_drv_unsupported_option_argument)
            << A->getOption().getName() << Value;
      }
    }
    break;
  default:
    break;
  }

  // When passing -I arguments to the assembler we sometimes need to
  // unconditionally take the next argument.  For example, when parsing
  // '-Wa,-I -Wa,foo' we need to accept the -Wa,foo arg after seeing the
  // -Wa,-I arg and when parsing '-Wa,-I,foo' we need to accept the 'foo'
  // arg after parsing the '-I' arg.
  bool TakeNextArg = false;

  bool UseRelaxRelocations = C.getDefaultToolChain().useRelaxRelocations();
  const char *MipsTargetFeature = nullptr;
  for (const Arg *A :
       Args.filtered(options::OPT_Wa_COMMA, options::OPT_Xassembler)) {
    A->claim();

    for (StringRef Value : A->getValues()) {
      if (TakeNextArg) {
        CmdArgs.push_back(Value.data());
        TakeNextArg = false;
        continue;
      }

      if (C.getDefaultToolChain().getTriple().isOSBinFormatCOFF() &&
          Value == "-mbig-obj")
        continue; // LLVM handles bigobj automatically

      switch (C.getDefaultToolChain().getArch()) {
      default:
        break;
      case llvm::Triple::thumb:
      case llvm::Triple::thumbeb:
      case llvm::Triple::arm:
      case llvm::Triple::armeb:
        if (Value == "-mthumb")
          // -mthumb has already been processed in ComputeLLVMTriple()
          // recognize but skip over here.
          continue;
        break;
      case llvm::Triple::mips:
      case llvm::Triple::mipsel:
      case llvm::Triple::mips64:
      case llvm::Triple::mips64el:
        if (Value == "--trap") {
          CmdArgs.push_back("-target-feature");
          CmdArgs.push_back("+use-tcc-in-div");
          continue;
        }
        if (Value == "--break") {
          CmdArgs.push_back("-target-feature");
          CmdArgs.push_back("-use-tcc-in-div");
          continue;
        }
        if (Value.startswith("-msoft-float")) {
          CmdArgs.push_back("-target-feature");
          CmdArgs.push_back("+soft-float");
          continue;
        }
        if (Value.startswith("-mhard-float")) {
          CmdArgs.push_back("-target-feature");
          CmdArgs.push_back("-soft-float");
          continue;
        }

        MipsTargetFeature = llvm::StringSwitch<const char *>(Value)
                                .Case("-mips1", "+mips1")
                                .Case("-mips2", "+mips2")
                                .Case("-mips3", "+mips3")
                                .Case("-mips4", "+mips4")
                                .Case("-mips5", "+mips5")
                                .Case("-mips32", "+mips32")
                                .Case("-mips32r2", "+mips32r2")
                                .Case("-mips32r3", "+mips32r3")
                                .Case("-mips32r5", "+mips32r5")
                                .Case("-mips32r6", "+mips32r6")
                                .Case("-mips64", "+mips64")
                                .Case("-mips64r2", "+mips64r2")
                                .Case("-mips64r3", "+mips64r3")
                                .Case("-mips64r5", "+mips64r5")
                                .Case("-mips64r6", "+mips64r6")
                                .Default(nullptr);
        if (MipsTargetFeature)
          continue;
      }

      if (Value == "-force_cpusubtype_ALL") {
        // Do nothing, this is the default and we don't support anything else.
      } else if (Value == "-L") {
        CmdArgs.push_back("-msave-temp-labels");
      } else if (Value == "--fatal-warnings") {
        CmdArgs.push_back("-massembler-fatal-warnings");
      } else if (Value == "--noexecstack") {
        CmdArgs.push_back("-mnoexecstack");
      } else if (Value.startswith("-compress-debug-sections") ||
                 Value.startswith("--compress-debug-sections") ||
                 Value == "-nocompress-debug-sections" ||
                 Value == "--nocompress-debug-sections") {
        CmdArgs.push_back(Value.data());
      } else if (Value == "-mrelax-relocations=yes" ||
                 Value == "--mrelax-relocations=yes") {
        UseRelaxRelocations = true;
      } else if (Value == "-mrelax-relocations=no" ||
                 Value == "--mrelax-relocations=no") {
        UseRelaxRelocations = false;
      } else if (Value.startswith("-I")) {
        CmdArgs.push_back(Value.data());
        // We need to consume the next argument if the current arg is a plain
        // -I. The next arg will be the include directory.
        if (Value == "-I")
          TakeNextArg = true;
      } else if (Value.startswith("-gdwarf-")) {
        // "-gdwarf-N" options are not cc1as options.
        unsigned DwarfVersion = DwarfVersionNum(Value);
        if (DwarfVersion == 0) { // Send it onward, and let cc1as complain.
          CmdArgs.push_back(Value.data());
        } else {
          RenderDebugEnablingArgs(Args, CmdArgs,
                                  codegenoptions::LimitedDebugInfo,
                                  DwarfVersion, llvm::DebuggerKind::Default);
        }
      } else if (Value.startswith("-mcpu") || Value.startswith("-mfpu") ||
                 Value.startswith("-mhwdiv") || Value.startswith("-march")) {
        // Do nothing, we'll validate it later.
      } else if (Value == "-defsym") {
          if (A->getNumValues() != 2) {
            D.Diag(diag::err_drv_defsym_invalid_format) << Value;
            break;
          }
          const char *S = A->getValue(1);
          auto Pair = StringRef(S).split('=');
          auto Sym = Pair.first;
          auto SVal = Pair.second;

          if (Sym.empty() || SVal.empty()) {
            D.Diag(diag::err_drv_defsym_invalid_format) << S;
            break;
          }
          int64_t IVal;
          if (SVal.getAsInteger(0, IVal)) {
            D.Diag(diag::err_drv_defsym_invalid_symval) << SVal;
            break;
          }
          CmdArgs.push_back(Value.data());
          TakeNextArg = true;
      } else {
        D.Diag(diag::err_drv_unsupported_option_argument)
            << A->getOption().getName() << Value;
      }
    }
  }
  if (UseRelaxRelocations)
    CmdArgs.push_back("--mrelax-relocations");
  if (MipsTargetFeature != nullptr) {
    CmdArgs.push_back("-target-feature");
    CmdArgs.push_back(MipsTargetFeature);
  }
}

static void RenderFloatingPointOptions(const ToolChain &TC, const Driver &D,
                                       bool OFastEnabled, const ArgList &Args,
                                       ArgStringList &CmdArgs) {
  // Handle various floating point optimization flags, mapping them to the
  // appropriate LLVM code generation flags. This is complicated by several
  // "umbrella" flags, so we do this by stepping through the flags incrementally
  // adjusting what we think is enabled/disabled, then at the end setting the
  // LLVM flags based on the final state.
  bool HonorINFs = true;
  bool HonorNaNs = true;
  // -fmath-errno is the default on some platforms, e.g. BSD-derived OSes.
  bool MathErrno = TC.IsMathErrnoDefault();
  bool AssociativeMath = false;
  bool ReciprocalMath = false;
  bool SignedZeros = true;
  bool TrappingMath = true;
  StringRef DenormalFPMath = "";
  StringRef FPContract = "";

  for (const Arg *A : Args) {
    switch (A->getOption().getID()) {
    // If this isn't an FP option skip the claim below
    default: continue;

    // Options controlling individual features
    case options::OPT_fhonor_infinities:    HonorINFs = true;         break;
    case options::OPT_fno_honor_infinities: HonorINFs = false;        break;
    case options::OPT_fhonor_nans:          HonorNaNs = true;         break;
    case options::OPT_fno_honor_nans:       HonorNaNs = false;        break;
    case options::OPT_fmath_errno:          MathErrno = true;         break;
    case options::OPT_fno_math_errno:       MathErrno = false;        break;
    case options::OPT_fassociative_math:    AssociativeMath = true;   break;
    case options::OPT_fno_associative_math: AssociativeMath = false;  break;
    case options::OPT_freciprocal_math:     ReciprocalMath = true;    break;
    case options::OPT_fno_reciprocal_math:  ReciprocalMath = false;   break;
    case options::OPT_fsigned_zeros:        SignedZeros = true;       break;
    case options::OPT_fno_signed_zeros:     SignedZeros = false;      break;
    case options::OPT_ftrapping_math:       TrappingMath = true;      break;
    case options::OPT_fno_trapping_math:    TrappingMath = false;     break;

    case options::OPT_fdenormal_fp_math_EQ:
      DenormalFPMath = A->getValue();
      break;

    // Validate and pass through -fp-contract option.
    case options::OPT_ffp_contract: {
      StringRef Val = A->getValue();
      if (Val == "fast" || Val == "on" || Val == "off")
        FPContract = Val;
      else
        D.Diag(diag::err_drv_unsupported_option_argument)
            << A->getOption().getName() << Val;
      break;
    }

    case options::OPT_ffinite_math_only:
      HonorINFs = false;
      HonorNaNs = false;
      break;
    case options::OPT_fno_finite_math_only:
      HonorINFs = true;
      HonorNaNs = true;
      break;

    case options::OPT_funsafe_math_optimizations:
      AssociativeMath = true;
      ReciprocalMath = true;
      SignedZeros = false;
      TrappingMath = false;
      break;
    case options::OPT_fno_unsafe_math_optimizations:
      AssociativeMath = false;
      ReciprocalMath = false;
      SignedZeros = true;
      TrappingMath = true;
      // -fno_unsafe_math_optimizations restores default denormal handling
      DenormalFPMath = "";
      break;

    case options::OPT_Ofast:
      // If -Ofast is the optimization level, then -ffast-math should be enabled
      if (!OFastEnabled)
        continue;
      LLVM_FALLTHROUGH;
    case options::OPT_ffast_math:
      HonorINFs = false;
      HonorNaNs = false;
      MathErrno = false;
      AssociativeMath = true;
      ReciprocalMath = true;
      SignedZeros = false;
      TrappingMath = false;
      // If fast-math is set then set the fp-contract mode to fast.
      FPContract = "fast";
      break;
    case options::OPT_fno_fast_math:
      HonorINFs = true;
      HonorNaNs = true;
      // Turning on -ffast-math (with either flag) removes the need for
      // MathErrno. However, turning *off* -ffast-math merely restores the
      // toolchain default (which may be false).
      MathErrno = TC.IsMathErrnoDefault();
      AssociativeMath = false;
      ReciprocalMath = false;
      SignedZeros = true;
      TrappingMath = true;
      // -fno_fast_math restores default denormal and fpcontract handling
      DenormalFPMath = "";
      FPContract = "";
      break;
    }

    // If we handled this option claim it
    A->claim();
  }

  if (!HonorINFs)
    CmdArgs.push_back("-menable-no-infs");

  if (!HonorNaNs)
    CmdArgs.push_back("-menable-no-nans");

  if (MathErrno)
    CmdArgs.push_back("-fmath-errno");

  if (!MathErrno && AssociativeMath && ReciprocalMath && !SignedZeros &&
      !TrappingMath)
    CmdArgs.push_back("-menable-unsafe-fp-math");

  if (!SignedZeros)
    CmdArgs.push_back("-fno-signed-zeros");

  if (AssociativeMath && !SignedZeros && !TrappingMath)
    CmdArgs.push_back("-mreassociate");

  if (ReciprocalMath)
    CmdArgs.push_back("-freciprocal-math");

  if (!TrappingMath)
    CmdArgs.push_back("-fno-trapping-math");

  if (!DenormalFPMath.empty())
    CmdArgs.push_back(
        Args.MakeArgString("-fdenormal-fp-math=" + DenormalFPMath));

  if (!FPContract.empty())
    CmdArgs.push_back(Args.MakeArgString("-ffp-contract=" + FPContract));

  ParseMRecip(D, Args, CmdArgs);

  // -ffast-math enables the __FAST_MATH__ preprocessor macro, but check for the
  // individual features enabled by -ffast-math instead of the option itself as
  // that's consistent with gcc's behaviour.
  if (!HonorINFs && !HonorNaNs && !MathErrno && AssociativeMath &&
      ReciprocalMath && !SignedZeros && !TrappingMath)
    CmdArgs.push_back("-ffast-math");

  // Handle __FINITE_MATH_ONLY__ similarly.
  if (!HonorINFs && !HonorNaNs)
    CmdArgs.push_back("-ffinite-math-only");

  if (const Arg *A = Args.getLastArg(options::OPT_mfpmath_EQ)) {
    CmdArgs.push_back("-mfpmath");
    CmdArgs.push_back(A->getValue());
  }

  // Disable a codegen optimization for floating-point casts.
  if (Args.hasFlag(options::OPT_fno_strict_float_cast_overflow,
                   options::OPT_fstrict_float_cast_overflow, false))
    CmdArgs.push_back("-fno-strict-float-cast-overflow");
}

static void RenderAnalyzerOptions(const ArgList &Args, ArgStringList &CmdArgs,
                                  const llvm::Triple &Triple,
                                  const InputInfo &Input) {
  // Enable region store model by default.
  CmdArgs.push_back("-analyzer-store=region");

  // Treat blocks as analysis entry points.
  CmdArgs.push_back("-analyzer-opt-analyze-nested-blocks");

  CmdArgs.push_back("-analyzer-eagerly-assume");

  // Add default argument set.
  if (!Args.hasArg(options::OPT__analyzer_no_default_checks)) {
    CmdArgs.push_back("-analyzer-checker=core");
    CmdArgs.push_back("-analyzer-checker=apiModeling");

    if (!Triple.isWindowsMSVCEnvironment()) {
      CmdArgs.push_back("-analyzer-checker=unix");
    } else {
      // Enable "unix" checkers that also work on Windows.
      CmdArgs.push_back("-analyzer-checker=unix.API");
      CmdArgs.push_back("-analyzer-checker=unix.Malloc");
      CmdArgs.push_back("-analyzer-checker=unix.MallocSizeof");
      CmdArgs.push_back("-analyzer-checker=unix.MismatchedDeallocator");
      CmdArgs.push_back("-analyzer-checker=unix.cstring.BadSizeArg");
      CmdArgs.push_back("-analyzer-checker=unix.cstring.NullArg");
    }

    // Disable some unix checkers for PS4.
    if (Triple.isPS4CPU()) {
      CmdArgs.push_back("-analyzer-disable-checker=unix.API");
      CmdArgs.push_back("-analyzer-disable-checker=unix.Vfork");
    }

    if (Triple.isOSDarwin())
      CmdArgs.push_back("-analyzer-checker=osx");

    CmdArgs.push_back("-analyzer-checker=deadcode");

    if (types::isCXX(Input.getType()))
      CmdArgs.push_back("-analyzer-checker=cplusplus");

    if (!Triple.isPS4CPU()) {
      CmdArgs.push_back("-analyzer-checker=security.insecureAPI.UncheckedReturn");
      CmdArgs.push_back("-analyzer-checker=security.insecureAPI.getpw");
      CmdArgs.push_back("-analyzer-checker=security.insecureAPI.gets");
      CmdArgs.push_back("-analyzer-checker=security.insecureAPI.mktemp");
      CmdArgs.push_back("-analyzer-checker=security.insecureAPI.mkstemp");
      CmdArgs.push_back("-analyzer-checker=security.insecureAPI.vfork");
    }

    // Default nullability checks.
    CmdArgs.push_back("-analyzer-checker=nullability.NullPassedToNonnull");
    CmdArgs.push_back("-analyzer-checker=nullability.NullReturnedFromNonnull");
  }

  // Set the output format. The default is plist, for (lame) historical reasons.
  CmdArgs.push_back("-analyzer-output");
  if (Arg *A = Args.getLastArg(options::OPT__analyzer_output))
    CmdArgs.push_back(A->getValue());
  else
    CmdArgs.push_back("plist");

  // Disable the presentation of standard compiler warnings when using
  // --analyze.  We only want to show static analyzer diagnostics or frontend
  // errors.
  CmdArgs.push_back("-w");

  // Add -Xanalyzer arguments when running as analyzer.
  Args.AddAllArgValues(CmdArgs, options::OPT_Xanalyzer);
}

static void RenderSSPOptions(const ToolChain &TC, const ArgList &Args,
                             ArgStringList &CmdArgs, bool KernelOrKext) {
  const llvm::Triple &EffectiveTriple = TC.getEffectiveTriple();

  // NVPTX doesn't support stack protectors; from the compiler's perspective, it
  // doesn't even have a stack!
  if (EffectiveTriple.isNVPTX())
    return;

  // -stack-protector=0 is default.
  unsigned StackProtectorLevel = 0;
  unsigned DefaultStackProtectorLevel =
      TC.GetDefaultStackProtectorLevel(KernelOrKext);

  if (Arg *A = Args.getLastArg(options::OPT_fno_stack_protector,
                               options::OPT_fstack_protector_all,
                               options::OPT_fstack_protector_strong,
                               options::OPT_fstack_protector)) {
    if (A->getOption().matches(options::OPT_fstack_protector))
      StackProtectorLevel =
          std::max<unsigned>(LangOptions::SSPOn, DefaultStackProtectorLevel);
    else if (A->getOption().matches(options::OPT_fstack_protector_strong))
      StackProtectorLevel = LangOptions::SSPStrong;
    else if (A->getOption().matches(options::OPT_fstack_protector_all))
      StackProtectorLevel = LangOptions::SSPReq;
  } else {
    StackProtectorLevel = DefaultStackProtectorLevel;
  }

  if (StackProtectorLevel) {
    CmdArgs.push_back("-stack-protector");
    CmdArgs.push_back(Args.MakeArgString(Twine(StackProtectorLevel)));
  }

  // --param ssp-buffer-size=
  for (const Arg *A : Args.filtered(options::OPT__param)) {
    StringRef Str(A->getValue());
    if (Str.startswith("ssp-buffer-size=")) {
      if (StackProtectorLevel) {
        CmdArgs.push_back("-stack-protector-buffer-size");
        // FIXME: Verify the argument is a valid integer.
        CmdArgs.push_back(Args.MakeArgString(Str.drop_front(16)));
      }
      A->claim();
    }
  }
}

static void RenderOpenCLOptions(const ArgList &Args, ArgStringList &CmdArgs) {
  const unsigned ForwardedArguments[] = {
      options::OPT_cl_opt_disable,
      options::OPT_cl_strict_aliasing,
      options::OPT_cl_single_precision_constant,
      options::OPT_cl_finite_math_only,
      options::OPT_cl_kernel_arg_info,
      options::OPT_cl_unsafe_math_optimizations,
      options::OPT_cl_fast_relaxed_math,
      options::OPT_cl_mad_enable,
      options::OPT_cl_no_signed_zeros,
      options::OPT_cl_denorms_are_zero,
      options::OPT_cl_fp32_correctly_rounded_divide_sqrt,
      options::OPT_cl_uniform_work_group_size
  };

  if (Arg *A = Args.getLastArg(options::OPT_cl_std_EQ)) {
    std::string CLStdStr = std::string("-cl-std=") + A->getValue();
    CmdArgs.push_back(Args.MakeArgString(CLStdStr));
  }

  for (const auto &Arg : ForwardedArguments)
    if (const auto *A = Args.getLastArg(Arg))
      CmdArgs.push_back(Args.MakeArgString(A->getOption().getPrefixedName()));
}

static void RenderARCMigrateToolOptions(const Driver &D, const ArgList &Args,
                                        ArgStringList &CmdArgs) {
  bool ARCMTEnabled = false;
  if (!Args.hasArg(options::OPT_fno_objc_arc, options::OPT_fobjc_arc)) {
    if (const Arg *A = Args.getLastArg(options::OPT_ccc_arcmt_check,
                                       options::OPT_ccc_arcmt_modify,
                                       options::OPT_ccc_arcmt_migrate)) {
      ARCMTEnabled = true;
      switch (A->getOption().getID()) {
      default: llvm_unreachable("missed a case");
      case options::OPT_ccc_arcmt_check:
        CmdArgs.push_back("-arcmt-check");
        break;
      case options::OPT_ccc_arcmt_modify:
        CmdArgs.push_back("-arcmt-modify");
        break;
      case options::OPT_ccc_arcmt_migrate:
        CmdArgs.push_back("-arcmt-migrate");
        CmdArgs.push_back("-mt-migrate-directory");
        CmdArgs.push_back(A->getValue());

        Args.AddLastArg(CmdArgs, options::OPT_arcmt_migrate_report_output);
        Args.AddLastArg(CmdArgs, options::OPT_arcmt_migrate_emit_arc_errors);
        break;
      }
    }
  } else {
    Args.ClaimAllArgs(options::OPT_ccc_arcmt_check);
    Args.ClaimAllArgs(options::OPT_ccc_arcmt_modify);
    Args.ClaimAllArgs(options::OPT_ccc_arcmt_migrate);
  }

  if (const Arg *A = Args.getLastArg(options::OPT_ccc_objcmt_migrate)) {
    if (ARCMTEnabled)
      D.Diag(diag::err_drv_argument_not_allowed_with)
          << A->getAsString(Args) << "-ccc-arcmt-migrate";

    CmdArgs.push_back("-mt-migrate-directory");
    CmdArgs.push_back(A->getValue());

    if (!Args.hasArg(options::OPT_objcmt_migrate_literals,
                     options::OPT_objcmt_migrate_subscripting,
                     options::OPT_objcmt_migrate_property)) {
      // None specified, means enable them all.
      CmdArgs.push_back("-objcmt-migrate-literals");
      CmdArgs.push_back("-objcmt-migrate-subscripting");
      CmdArgs.push_back("-objcmt-migrate-property");
    } else {
      Args.AddLastArg(CmdArgs, options::OPT_objcmt_migrate_literals);
      Args.AddLastArg(CmdArgs, options::OPT_objcmt_migrate_subscripting);
      Args.AddLastArg(CmdArgs, options::OPT_objcmt_migrate_property);
    }
  } else {
    Args.AddLastArg(CmdArgs, options::OPT_objcmt_migrate_literals);
    Args.AddLastArg(CmdArgs, options::OPT_objcmt_migrate_subscripting);
    Args.AddLastArg(CmdArgs, options::OPT_objcmt_migrate_property);
    Args.AddLastArg(CmdArgs, options::OPT_objcmt_migrate_all);
    Args.AddLastArg(CmdArgs, options::OPT_objcmt_migrate_readonly_property);
    Args.AddLastArg(CmdArgs, options::OPT_objcmt_migrate_readwrite_property);
    Args.AddLastArg(CmdArgs, options::OPT_objcmt_migrate_property_dot_syntax);
    Args.AddLastArg(CmdArgs, options::OPT_objcmt_migrate_annotation);
    Args.AddLastArg(CmdArgs, options::OPT_objcmt_migrate_instancetype);
    Args.AddLastArg(CmdArgs, options::OPT_objcmt_migrate_nsmacros);
    Args.AddLastArg(CmdArgs, options::OPT_objcmt_migrate_protocol_conformance);
    Args.AddLastArg(CmdArgs, options::OPT_objcmt_atomic_property);
    Args.AddLastArg(CmdArgs, options::OPT_objcmt_returns_innerpointer_property);
    Args.AddLastArg(CmdArgs, options::OPT_objcmt_ns_nonatomic_iosonly);
    Args.AddLastArg(CmdArgs, options::OPT_objcmt_migrate_designated_init);
    Args.AddLastArg(CmdArgs, options::OPT_objcmt_whitelist_dir_path);
  }
}

static void RenderBuiltinOptions(const ToolChain &TC, const llvm::Triple &T,
                                 const ArgList &Args, ArgStringList &CmdArgs) {
  // -fbuiltin is default unless -mkernel is used.
  bool UseBuiltins =
      Args.hasFlag(options::OPT_fbuiltin, options::OPT_fno_builtin,
                   !Args.hasArg(options::OPT_mkernel));
  if (!UseBuiltins)
    CmdArgs.push_back("-fno-builtin");

  // -ffreestanding implies -fno-builtin.
  if (Args.hasArg(options::OPT_ffreestanding))
    UseBuiltins = false;

  // Process the -fno-builtin-* options.
  for (const auto &Arg : Args) {
    const Option &O = Arg->getOption();
    if (!O.matches(options::OPT_fno_builtin_))
      continue;

    Arg->claim();

    // If -fno-builtin is specified, then there's no need to pass the option to
    // the frontend.
    if (!UseBuiltins)
      continue;

    StringRef FuncName = Arg->getValue();
    CmdArgs.push_back(Args.MakeArgString("-fno-builtin-" + FuncName));
  }

  // le32-specific flags:
  //  -fno-math-builtin: clang should not convert math builtins to intrinsics
  //                     by default.
  if (TC.getArch() == llvm::Triple::le32)
    CmdArgs.push_back("-fno-math-builtin");
}

void Driver::getDefaultModuleCachePath(SmallVectorImpl<char> &Result) {
  llvm::sys::path::system_temp_directory(/*erasedOnReboot=*/false, Result);
  llvm::sys::path::append(Result, "org.llvm.clang.");
  appendUserToPath(Result);
  llvm::sys::path::append(Result, "ModuleCache");
}

static void RenderModulesOptions(Compilation &C, const Driver &D,
                                 const ArgList &Args, const InputInfo &Input,
                                 const InputInfo &Output,
                                 ArgStringList &CmdArgs, bool &HaveModules) {
  // -fmodules enables the use of precompiled modules (off by default).
  // Users can pass -fno-cxx-modules to turn off modules support for
  // C++/Objective-C++ programs.
  bool HaveClangModules = false;
  if (Args.hasFlag(options::OPT_fmodules, options::OPT_fno_modules, false)) {
    bool AllowedInCXX = Args.hasFlag(options::OPT_fcxx_modules,
                                     options::OPT_fno_cxx_modules, true);
    if (AllowedInCXX || !types::isCXX(Input.getType())) {
      CmdArgs.push_back("-fmodules");
      HaveClangModules = true;
    }
  }

  HaveModules = HaveClangModules;
  if (Args.hasArg(options::OPT_fmodules_ts)) {
    CmdArgs.push_back("-fmodules-ts");
    HaveModules = true;
  }

  // -fmodule-maps enables implicit reading of module map files. By default,
  // this is enabled if we are using Clang's flavor of precompiled modules.
  if (Args.hasFlag(options::OPT_fimplicit_module_maps,
                   options::OPT_fno_implicit_module_maps, HaveClangModules))
    CmdArgs.push_back("-fimplicit-module-maps");

  // -fmodules-decluse checks that modules used are declared so (off by default)
  if (Args.hasFlag(options::OPT_fmodules_decluse,
                   options::OPT_fno_modules_decluse, false))
    CmdArgs.push_back("-fmodules-decluse");

  // -fmodules-strict-decluse is like -fmodule-decluse, but also checks that
  // all #included headers are part of modules.
  if (Args.hasFlag(options::OPT_fmodules_strict_decluse,
                   options::OPT_fno_modules_strict_decluse, false))
    CmdArgs.push_back("-fmodules-strict-decluse");

  // -fno-implicit-modules turns off implicitly compiling modules on demand.
  bool ImplicitModules = false;
  if (!Args.hasFlag(options::OPT_fimplicit_modules,
                    options::OPT_fno_implicit_modules, HaveClangModules)) {
    if (HaveModules)
      CmdArgs.push_back("-fno-implicit-modules");
  } else if (HaveModules) {
    ImplicitModules = true;
    // -fmodule-cache-path specifies where our implicitly-built module files
    // should be written.
    SmallString<128> Path;
    if (Arg *A = Args.getLastArg(options::OPT_fmodules_cache_path))
      Path = A->getValue();

    if (C.isForDiagnostics()) {
      // When generating crash reports, we want to emit the modules along with
      // the reproduction sources, so we ignore any provided module path.
      Path = Output.getFilename();
      llvm::sys::path::replace_extension(Path, ".cache");
      llvm::sys::path::append(Path, "modules");
    } else if (Path.empty()) {
      // No module path was provided: use the default.
      Driver::getDefaultModuleCachePath(Path);
    }

    const char Arg[] = "-fmodules-cache-path=";
    Path.insert(Path.begin(), Arg, Arg + strlen(Arg));
    CmdArgs.push_back(Args.MakeArgString(Path));
  }

  if (HaveModules) {
    // -fprebuilt-module-path specifies where to load the prebuilt module files.
    for (const Arg *A : Args.filtered(options::OPT_fprebuilt_module_path)) {
      CmdArgs.push_back(Args.MakeArgString(
          std::string("-fprebuilt-module-path=") + A->getValue()));
      A->claim();
    }
  }

  // -fmodule-name specifies the module that is currently being built (or
  // used for header checking by -fmodule-maps).
  Args.AddLastArg(CmdArgs, options::OPT_fmodule_name_EQ);

  // -fmodule-map-file can be used to specify files containing module
  // definitions.
  Args.AddAllArgs(CmdArgs, options::OPT_fmodule_map_file);

  // -fbuiltin-module-map can be used to load the clang
  // builtin headers modulemap file.
  if (Args.hasArg(options::OPT_fbuiltin_module_map)) {
    SmallString<128> BuiltinModuleMap(D.ResourceDir);
    llvm::sys::path::append(BuiltinModuleMap, "include");
    llvm::sys::path::append(BuiltinModuleMap, "module.modulemap");
    if (llvm::sys::fs::exists(BuiltinModuleMap))
      CmdArgs.push_back(
          Args.MakeArgString("-fmodule-map-file=" + BuiltinModuleMap));
  }

  // The -fmodule-file=<name>=<file> form specifies the mapping of module
  // names to precompiled module files (the module is loaded only if used).
  // The -fmodule-file=<file> form can be used to unconditionally load
  // precompiled module files (whether used or not).
  if (HaveModules)
    Args.AddAllArgs(CmdArgs, options::OPT_fmodule_file);
  else
    Args.ClaimAllArgs(options::OPT_fmodule_file);

  // When building modules and generating crashdumps, we need to dump a module
  // dependency VFS alongside the output.
  if (HaveClangModules && C.isForDiagnostics()) {
    SmallString<128> VFSDir(Output.getFilename());
    llvm::sys::path::replace_extension(VFSDir, ".cache");
    // Add the cache directory as a temp so the crash diagnostics pick it up.
    C.addTempFile(Args.MakeArgString(VFSDir));

    llvm::sys::path::append(VFSDir, "vfs");
    CmdArgs.push_back("-module-dependency-dir");
    CmdArgs.push_back(Args.MakeArgString(VFSDir));
  }

  if (HaveClangModules)
    Args.AddLastArg(CmdArgs, options::OPT_fmodules_user_build_path);

  // Pass through all -fmodules-ignore-macro arguments.
  Args.AddAllArgs(CmdArgs, options::OPT_fmodules_ignore_macro);
  Args.AddLastArg(CmdArgs, options::OPT_fmodules_prune_interval);
  Args.AddLastArg(CmdArgs, options::OPT_fmodules_prune_after);

  Args.AddLastArg(CmdArgs, options::OPT_fbuild_session_timestamp);

  if (Arg *A = Args.getLastArg(options::OPT_fbuild_session_file)) {
    if (Args.hasArg(options::OPT_fbuild_session_timestamp))
      D.Diag(diag::err_drv_argument_not_allowed_with)
          << A->getAsString(Args) << "-fbuild-session-timestamp";

    llvm::sys::fs::file_status Status;
    if (llvm::sys::fs::status(A->getValue(), Status))
      D.Diag(diag::err_drv_no_such_file) << A->getValue();
    CmdArgs.push_back(
        Args.MakeArgString("-fbuild-session-timestamp=" +
                           Twine((uint64_t)Status.getLastModificationTime()
                                     .time_since_epoch()
                                     .count())));
  }

  if (Args.getLastArg(options::OPT_fmodules_validate_once_per_build_session)) {
    if (!Args.getLastArg(options::OPT_fbuild_session_timestamp,
                         options::OPT_fbuild_session_file))
      D.Diag(diag::err_drv_modules_validate_once_requires_timestamp);

    Args.AddLastArg(CmdArgs,
                    options::OPT_fmodules_validate_once_per_build_session);
  }

  if (Args.hasFlag(options::OPT_fmodules_validate_system_headers,
                   options::OPT_fno_modules_validate_system_headers,
                   ImplicitModules))
    CmdArgs.push_back("-fmodules-validate-system-headers");

  Args.AddLastArg(CmdArgs, options::OPT_fmodules_disable_diagnostic_validation);
}

static void RenderCharacterOptions(const ArgList &Args, const llvm::Triple &T,
                                   ArgStringList &CmdArgs) {
  // -fsigned-char is default.
  if (const Arg *A = Args.getLastArg(options::OPT_fsigned_char,
                                     options::OPT_fno_signed_char,
                                     options::OPT_funsigned_char,
                                     options::OPT_fno_unsigned_char)) {
    if (A->getOption().matches(options::OPT_funsigned_char) ||
        A->getOption().matches(options::OPT_fno_signed_char)) {
      CmdArgs.push_back("-fno-signed-char");
    }
  } else if (!isSignedCharDefault(T)) {
    CmdArgs.push_back("-fno-signed-char");
  }

  if (Args.hasFlag(options::OPT_fchar8__t, options::OPT_fno_char8__t, false))
    CmdArgs.push_back("-fchar8_t");

  if (const Arg *A = Args.getLastArg(options::OPT_fshort_wchar,
                                     options::OPT_fno_short_wchar)) {
    if (A->getOption().matches(options::OPT_fshort_wchar)) {
      CmdArgs.push_back("-fwchar-type=short");
      CmdArgs.push_back("-fno-signed-wchar");
    } else {
      bool IsARM = T.isARM() || T.isThumb() || T.isAArch64();
      CmdArgs.push_back("-fwchar-type=int");
      if (IsARM && !(T.isOSWindows() || T.getOS() == llvm::Triple::NetBSD ||
                     T.getOS() == llvm::Triple::OpenBSD))
        CmdArgs.push_back("-fno-signed-wchar");
      else
        CmdArgs.push_back("-fsigned-wchar");
    }
  }
}

static void RenderObjCOptions(const ToolChain &TC, const Driver &D,
                              const llvm::Triple &T, const ArgList &Args,
                              ObjCRuntime &Runtime, bool InferCovariantReturns,
                              const InputInfo &Input, ArgStringList &CmdArgs) {
  const llvm::Triple::ArchType Arch = TC.getArch();

  // -fobjc-dispatch-method is only relevant with the nonfragile-abi, and legacy
  // is the default. Except for deployment target of 10.5, next runtime is
  // always legacy dispatch and -fno-objc-legacy-dispatch gets ignored silently.
  if (Runtime.isNonFragile()) {
    if (!Args.hasFlag(options::OPT_fobjc_legacy_dispatch,
                      options::OPT_fno_objc_legacy_dispatch,
                      Runtime.isLegacyDispatchDefaultForArch(Arch))) {
      if (TC.UseObjCMixedDispatch())
        CmdArgs.push_back("-fobjc-dispatch-method=mixed");
      else
        CmdArgs.push_back("-fobjc-dispatch-method=non-legacy");
    }
  }

  // When ObjectiveC legacy runtime is in effect on MacOSX, turn on the option
  // to do Array/Dictionary subscripting by default.
  if (Arch == llvm::Triple::x86 && T.isMacOSX() &&
      !T.isMacOSXVersionLT(10, 7) &&
      Runtime.getKind() == ObjCRuntime::FragileMacOSX && Runtime.isNeXTFamily())
    CmdArgs.push_back("-fobjc-subscripting-legacy-runtime");

  // Allow -fno-objc-arr to trump -fobjc-arr/-fobjc-arc.
  // NOTE: This logic is duplicated in ToolChains.cpp.
  if (isObjCAutoRefCount(Args)) {
    TC.CheckObjCARC();

    CmdArgs.push_back("-fobjc-arc");

    // FIXME: It seems like this entire block, and several around it should be
    // wrapped in isObjC, but for now we just use it here as this is where it
    // was being used previously.
    if (types::isCXX(Input.getType()) && types::isObjC(Input.getType())) {
      if (TC.GetCXXStdlibType(Args) == ToolChain::CST_Libcxx)
        CmdArgs.push_back("-fobjc-arc-cxxlib=libc++");
      else
        CmdArgs.push_back("-fobjc-arc-cxxlib=libstdc++");
    }

    // Allow the user to enable full exceptions code emission.
    // We default off for Objective-C, on for Objective-C++.
    if (Args.hasFlag(options::OPT_fobjc_arc_exceptions,
                     options::OPT_fno_objc_arc_exceptions,
                     /*default=*/types::isCXX(Input.getType())))
      CmdArgs.push_back("-fobjc-arc-exceptions");
  }

  // Silence warning for full exception code emission options when explicitly
  // set to use no ARC.
  if (Args.hasArg(options::OPT_fno_objc_arc)) {
    Args.ClaimAllArgs(options::OPT_fobjc_arc_exceptions);
    Args.ClaimAllArgs(options::OPT_fno_objc_arc_exceptions);
  }

  // -fobjc-infer-related-result-type is the default, except in the Objective-C
  // rewriter.
  if (InferCovariantReturns)
    CmdArgs.push_back("-fno-objc-infer-related-result-type");

  // Pass down -fobjc-weak or -fno-objc-weak if present.
  if (types::isObjC(Input.getType())) {
    auto WeakArg =
        Args.getLastArg(options::OPT_fobjc_weak, options::OPT_fno_objc_weak);
    if (!WeakArg) {
      // nothing to do
    } else if (!Runtime.allowsWeak()) {
      if (WeakArg->getOption().matches(options::OPT_fobjc_weak))
        D.Diag(diag::err_objc_weak_unsupported);
    } else {
      WeakArg->render(Args, CmdArgs);
    }
  }
}

static void RenderDiagnosticsOptions(const Driver &D, const ArgList &Args,
                                     ArgStringList &CmdArgs) {
  bool CaretDefault = true;
  bool ColumnDefault = true;

  if (const Arg *A = Args.getLastArg(options::OPT__SLASH_diagnostics_classic,
                                     options::OPT__SLASH_diagnostics_column,
                                     options::OPT__SLASH_diagnostics_caret)) {
    switch (A->getOption().getID()) {
    case options::OPT__SLASH_diagnostics_caret:
      CaretDefault = true;
      ColumnDefault = true;
      break;
    case options::OPT__SLASH_diagnostics_column:
      CaretDefault = false;
      ColumnDefault = true;
      break;
    case options::OPT__SLASH_diagnostics_classic:
      CaretDefault = false;
      ColumnDefault = false;
      break;
    }
  }

  // -fcaret-diagnostics is default.
  if (!Args.hasFlag(options::OPT_fcaret_diagnostics,
                    options::OPT_fno_caret_diagnostics, CaretDefault))
    CmdArgs.push_back("-fno-caret-diagnostics");

  // -fdiagnostics-fixit-info is default, only pass non-default.
  if (!Args.hasFlag(options::OPT_fdiagnostics_fixit_info,
                    options::OPT_fno_diagnostics_fixit_info))
    CmdArgs.push_back("-fno-diagnostics-fixit-info");

  // Enable -fdiagnostics-show-option by default.
  if (Args.hasFlag(options::OPT_fdiagnostics_show_option,
                   options::OPT_fno_diagnostics_show_option))
    CmdArgs.push_back("-fdiagnostics-show-option");

  if (const Arg *A =
          Args.getLastArg(options::OPT_fdiagnostics_show_category_EQ)) {
    CmdArgs.push_back("-fdiagnostics-show-category");
    CmdArgs.push_back(A->getValue());
  }

  if (Args.hasFlag(options::OPT_fdiagnostics_show_hotness,
                   options::OPT_fno_diagnostics_show_hotness, false))
    CmdArgs.push_back("-fdiagnostics-show-hotness");

  if (const Arg *A =
          Args.getLastArg(options::OPT_fdiagnostics_hotness_threshold_EQ)) {
    std::string Opt =
        std::string("-fdiagnostics-hotness-threshold=") + A->getValue();
    CmdArgs.push_back(Args.MakeArgString(Opt));
  }

  if (const Arg *A = Args.getLastArg(options::OPT_fdiagnostics_format_EQ)) {
    CmdArgs.push_back("-fdiagnostics-format");
    CmdArgs.push_back(A->getValue());
  }

  if (const Arg *A = Args.getLastArg(
          options::OPT_fdiagnostics_show_note_include_stack,
          options::OPT_fno_diagnostics_show_note_include_stack)) {
    const Option &O = A->getOption();
    if (O.matches(options::OPT_fdiagnostics_show_note_include_stack))
      CmdArgs.push_back("-fdiagnostics-show-note-include-stack");
    else
      CmdArgs.push_back("-fno-diagnostics-show-note-include-stack");
  }

  // Color diagnostics are parsed by the driver directly from argv and later
  // re-parsed to construct this job; claim any possible color diagnostic here
  // to avoid warn_drv_unused_argument and diagnose bad
  // OPT_fdiagnostics_color_EQ values.
  for (const Arg *A : Args) {
    const Option &O = A->getOption();
    if (!O.matches(options::OPT_fcolor_diagnostics) &&
        !O.matches(options::OPT_fdiagnostics_color) &&
        !O.matches(options::OPT_fno_color_diagnostics) &&
        !O.matches(options::OPT_fno_diagnostics_color) &&
        !O.matches(options::OPT_fdiagnostics_color_EQ))
      continue;

    if (O.matches(options::OPT_fdiagnostics_color_EQ)) {
      StringRef Value(A->getValue());
      if (Value != "always" && Value != "never" && Value != "auto")
        D.Diag(diag::err_drv_clang_unsupported)
            << ("-fdiagnostics-color=" + Value).str();
    }
    A->claim();
  }

  if (D.getDiags().getDiagnosticOptions().ShowColors)
    CmdArgs.push_back("-fcolor-diagnostics");

  if (Args.hasArg(options::OPT_fansi_escape_codes))
    CmdArgs.push_back("-fansi-escape-codes");

  if (!Args.hasFlag(options::OPT_fshow_source_location,
                    options::OPT_fno_show_source_location))
    CmdArgs.push_back("-fno-show-source-location");

  if (Args.hasArg(options::OPT_fdiagnostics_absolute_paths))
    CmdArgs.push_back("-fdiagnostics-absolute-paths");

  if (!Args.hasFlag(options::OPT_fshow_column, options::OPT_fno_show_column,
                    ColumnDefault))
    CmdArgs.push_back("-fno-show-column");

  if (!Args.hasFlag(options::OPT_fspell_checking,
                    options::OPT_fno_spell_checking))
    CmdArgs.push_back("-fno-spell-checking");
}

static void RenderDebugOptions(const ToolChain &TC, const Driver &D,
                               const llvm::Triple &T, const ArgList &Args,
                               bool EmitCodeView, bool IsWindowsMSVC,
                               ArgStringList &CmdArgs,
                               codegenoptions::DebugInfoKind &DebugInfoKind,
                               const Arg *&SplitDWARFArg) {
  if (Args.hasFlag(options::OPT_fdebug_info_for_profiling,
                   options::OPT_fno_debug_info_for_profiling, false) &&
      checkDebugInfoOption(
          Args.getLastArg(options::OPT_fdebug_info_for_profiling), Args, D, TC))
    CmdArgs.push_back("-fdebug-info-for-profiling");

  // The 'g' groups options involve a somewhat intricate sequence of decisions
  // about what to pass from the driver to the frontend, but by the time they
  // reach cc1 they've been factored into three well-defined orthogonal choices:
  //  * what level of debug info to generate
  //  * what dwarf version to write
  //  * what debugger tuning to use
  // This avoids having to monkey around further in cc1 other than to disable
  // codeview if not running in a Windows environment. Perhaps even that
  // decision should be made in the driver as well though.
  unsigned DWARFVersion = 0;
  llvm::DebuggerKind DebuggerTuning = TC.getDefaultDebuggerTuning();

  bool SplitDWARFInlining =
      Args.hasFlag(options::OPT_fsplit_dwarf_inlining,
                   options::OPT_fno_split_dwarf_inlining, true);

  Args.ClaimAllArgs(options::OPT_g_Group);

  SplitDWARFArg = Args.getLastArg(options::OPT_gsplit_dwarf);

  if (SplitDWARFArg && !checkDebugInfoOption(SplitDWARFArg, Args, D, TC)) {
    SplitDWARFArg = nullptr;
    SplitDWARFInlining = false;
  }

  if (const Arg *A = Args.getLastArg(options::OPT_g_Group)) {
    if (checkDebugInfoOption(A, Args, D, TC)) {
      // If the last option explicitly specified a debug-info level, use it.
      if (A->getOption().matches(options::OPT_gN_Group)) {
        DebugInfoKind = DebugLevelToInfoKind(*A);
        // If you say "-gsplit-dwarf -gline-tables-only", -gsplit-dwarf loses.
        // But -gsplit-dwarf is not a g_group option, hence we have to check the
        // order explicitly. If -gsplit-dwarf wins, we fix DebugInfoKind later.
        // This gets a bit more complicated if you've disabled inline info in
        // the skeleton CUs (SplitDWARFInlining) - then there's value in
        // composing split-dwarf and line-tables-only, so let those compose
        // naturally in that case. And if you just turned off debug info,
        // (-gsplit-dwarf -g0) - do that.
        if (SplitDWARFArg) {
          if (A->getIndex() > SplitDWARFArg->getIndex()) {
            if (DebugInfoKind == codegenoptions::NoDebugInfo ||
                (DebugInfoKind == codegenoptions::DebugLineTablesOnly &&
                 SplitDWARFInlining))
              SplitDWARFArg = nullptr;
          } else if (SplitDWARFInlining)
            DebugInfoKind = codegenoptions::NoDebugInfo;
        }
      } else {
        // For any other 'g' option, use Limited.
        DebugInfoKind = codegenoptions::LimitedDebugInfo;
      }
    } else {
      DebugInfoKind = codegenoptions::LimitedDebugInfo;
    }
  }

  // If a debugger tuning argument appeared, remember it.
  if (const Arg *A =
          Args.getLastArg(options::OPT_gTune_Group, options::OPT_ggdbN_Group)) {
    if (checkDebugInfoOption(A, Args, D, TC)) {
      if (A->getOption().matches(options::OPT_glldb))
        DebuggerTuning = llvm::DebuggerKind::LLDB;
      else if (A->getOption().matches(options::OPT_gsce))
        DebuggerTuning = llvm::DebuggerKind::SCE;
      else
        DebuggerTuning = llvm::DebuggerKind::GDB;
    }
  }

  // If a -gdwarf argument appeared, remember it.
  if (const Arg *A =
          Args.getLastArg(options::OPT_gdwarf_2, options::OPT_gdwarf_3,
                          options::OPT_gdwarf_4, options::OPT_gdwarf_5))
    if (checkDebugInfoOption(A, Args, D, TC))
      DWARFVersion = DwarfVersionNum(A->getSpelling());

  // Forward -gcodeview. EmitCodeView might have been set by CL-compatibility
  // argument parsing.
  if (EmitCodeView) {
    if (const Arg *A = Args.getLastArg(options::OPT_gcodeview)) {
      EmitCodeView = checkDebugInfoOption(A, Args, D, TC);
      if (EmitCodeView) {
        // DWARFVersion remains at 0 if no explicit choice was made.
        CmdArgs.push_back("-gcodeview");
      }
    }
  }

  if (!EmitCodeView && DWARFVersion == 0 &&
      DebugInfoKind != codegenoptions::NoDebugInfo)
    DWARFVersion = TC.GetDefaultDwarfVersion();

  // We ignore flag -gstrict-dwarf for now.
  // And we handle flag -grecord-gcc-switches later with DWARFDebugFlags.
  Args.ClaimAllArgs(options::OPT_g_flags_Group);

  // Column info is included by default for everything except SCE and
  // CodeView. Clang doesn't track end columns, just starting columns, which,
  // in theory, is fine for CodeView (and PDB).  In practice, however, the
  // Microsoft debuggers don't handle missing end columns well, so it's better
  // not to include any column info.
  if (const Arg *A = Args.getLastArg(options::OPT_gcolumn_info))
    (void)checkDebugInfoOption(A, Args, D, TC);
  if (Args.hasFlag(options::OPT_gcolumn_info, options::OPT_gno_column_info,
                   /*Default=*/!EmitCodeView &&
                       DebuggerTuning != llvm::DebuggerKind::SCE))
    CmdArgs.push_back("-dwarf-column-info");

  // FIXME: Move backend command line options to the module.
  // If -gline-tables-only is the last option it wins.
  if (const Arg *A = Args.getLastArg(options::OPT_gmodules))
    if (checkDebugInfoOption(A, Args, D, TC)) {
      if (DebugInfoKind != codegenoptions::DebugLineTablesOnly) {
        DebugInfoKind = codegenoptions::LimitedDebugInfo;
        CmdArgs.push_back("-dwarf-ext-refs");
        CmdArgs.push_back("-fmodule-format=obj");
      }
    }

  // -gsplit-dwarf should turn on -g and enable the backend dwarf
  // splitting and extraction.
  // FIXME: Currently only works on Linux.
  if (T.isOSLinux()) {
    if (!SplitDWARFInlining)
      CmdArgs.push_back("-fno-split-dwarf-inlining");

    if (SplitDWARFArg) {
      if (DebugInfoKind == codegenoptions::NoDebugInfo)
        DebugInfoKind = codegenoptions::LimitedDebugInfo;
      CmdArgs.push_back("-enable-split-dwarf");
    }
  }

  // After we've dealt with all combinations of things that could
  // make DebugInfoKind be other than None or DebugLineTablesOnly,
  // figure out if we need to "upgrade" it to standalone debug info.
  // We parse these two '-f' options whether or not they will be used,
  // to claim them even if you wrote "-fstandalone-debug -gline-tables-only"
  bool NeedFullDebug = Args.hasFlag(options::OPT_fstandalone_debug,
                                    options::OPT_fno_standalone_debug,
                                    TC.GetDefaultStandaloneDebug());
  if (const Arg *A = Args.getLastArg(options::OPT_fstandalone_debug))
    (void)checkDebugInfoOption(A, Args, D, TC);
  if (DebugInfoKind == codegenoptions::LimitedDebugInfo && NeedFullDebug)
    DebugInfoKind = codegenoptions::FullDebugInfo;

  if (Args.hasFlag(options::OPT_gembed_source, options::OPT_gno_embed_source,
                   false)) {
    // Source embedding is a vendor extension to DWARF v5. By now we have
    // checked if a DWARF version was stated explicitly, and have otherwise
    // fallen back to the target default, so if this is still not at least 5
    // we emit an error.
    const Arg *A = Args.getLastArg(options::OPT_gembed_source);
    if (DWARFVersion < 5)
      D.Diag(diag::err_drv_argument_only_allowed_with)
          << A->getAsString(Args) << "-gdwarf-5";
    else if (checkDebugInfoOption(A, Args, D, TC))
      CmdArgs.push_back("-gembed-source");
  }

  RenderDebugEnablingArgs(Args, CmdArgs, DebugInfoKind, DWARFVersion,
                          DebuggerTuning);

  // -fdebug-macro turns on macro debug info generation.
  if (Args.hasFlag(options::OPT_fdebug_macro, options::OPT_fno_debug_macro,
                   false))
    if (checkDebugInfoOption(Args.getLastArg(options::OPT_fdebug_macro), Args,
                             D, TC))
      CmdArgs.push_back("-debug-info-macro");

  // -ggnu-pubnames turns on gnu style pubnames in the backend.
  if (Args.hasFlag(options::OPT_ggnu_pubnames, options::OPT_gno_gnu_pubnames,
                   false))
    if (checkDebugInfoOption(Args.getLastArg(options::OPT_ggnu_pubnames), Args,
                             D, TC))
      CmdArgs.push_back("-ggnu-pubnames");

  // -gdwarf-aranges turns on the emission of the aranges section in the
  // backend.
  // Always enabled for SCE tuning.
  bool NeedAranges = DebuggerTuning == llvm::DebuggerKind::SCE;
  if (const Arg *A = Args.getLastArg(options::OPT_gdwarf_aranges))
    NeedAranges = checkDebugInfoOption(A, Args, D, TC) || NeedAranges;
  if (NeedAranges) {
    CmdArgs.push_back("-mllvm");
    CmdArgs.push_back("-generate-arange-section");
  }

  if (Args.hasFlag(options::OPT_fdebug_types_section,
                   options::OPT_fno_debug_types_section, false)) {
    if (!T.isOSBinFormatELF()) {
      D.Diag(diag::err_drv_unsupported_opt_for_target)
          << Args.getLastArg(options::OPT_fdebug_types_section)
                 ->getAsString(Args)
          << T.getTriple();
    } else if (checkDebugInfoOption(
                   Args.getLastArg(options::OPT_fdebug_types_section), Args, D,
                   TC)) {
      CmdArgs.push_back("-mllvm");
      CmdArgs.push_back("-generate-type-units");
    }
  }

  // Decide how to render forward declarations of template instantiations.
  // SCE wants full descriptions, others just get them in the name.
  if (DebuggerTuning == llvm::DebuggerKind::SCE)
    CmdArgs.push_back("-debug-forward-template-params");

  // Do we need to explicitly import anonymous namespaces into the parent
  // scope?
  if (DebuggerTuning == llvm::DebuggerKind::SCE)
    CmdArgs.push_back("-dwarf-explicit-import");

  RenderDebugInfoCompressionArgs(Args, CmdArgs, D, TC);
}

void Clang::ConstructJob(Compilation &C, const JobAction &JA,
                         const InputInfo &Output, const InputInfoList &Inputs,
                         const ArgList &Args, const char *LinkingOutput) const {
  const llvm::Triple &RawTriple = getToolChain().getTriple();
  const llvm::Triple &Triple = getToolChain().getEffectiveTriple();
  const std::string &TripleStr = Triple.getTriple();

  bool KernelOrKext =
      Args.hasArg(options::OPT_mkernel, options::OPT_fapple_kext);
  const Driver &D = getToolChain().getDriver();
  ArgStringList CmdArgs;

  // Check number of inputs for sanity. We need at least one input.
  assert(Inputs.size() >= 1 && "Must have at least one input.");
  const InputInfo &Input = Inputs[0];
  // CUDA/HIP compilation may have multiple inputs (source file + results of
  // device-side compilations). OpenMP device jobs also take the host IR as a
  // second input. All other jobs are expected to have exactly one
  // input.
  bool IsCuda = JA.isOffloading(Action::OFK_Cuda);
  bool IsHIP = JA.isOffloading(Action::OFK_HIP);
  bool IsOpenMPDevice = JA.isDeviceOffloading(Action::OFK_OpenMP);
  assert((IsCuda || IsHIP || (IsOpenMPDevice && Inputs.size() == 2) ||
          Inputs.size() == 1) &&
         "Unable to handle multiple inputs.");

  const llvm::Triple *AuxTriple =
      IsCuda ? getToolChain().getAuxTriple() : nullptr;

  bool IsWindowsGNU = RawTriple.isWindowsGNUEnvironment();
  bool IsWindowsCygnus = RawTriple.isWindowsCygwinEnvironment();
  bool IsWindowsMSVC = RawTriple.isWindowsMSVCEnvironment();
  bool IsIAMCU = RawTriple.isOSIAMCU();

  // Adjust IsWindowsXYZ for CUDA/HIP compilations.  Even when compiling in
  // device mode (i.e., getToolchain().getTriple() is NVPTX/AMDGCN, not
  // Windows), we need to pass Windows-specific flags to cc1.
  if (IsCuda || IsHIP) {
    IsWindowsMSVC |= AuxTriple && AuxTriple->isWindowsMSVCEnvironment();
    IsWindowsGNU |= AuxTriple && AuxTriple->isWindowsGNUEnvironment();
    IsWindowsCygnus |= AuxTriple && AuxTriple->isWindowsCygwinEnvironment();
  }

  // C++ is not supported for IAMCU.
  if (IsIAMCU && types::isCXX(Input.getType()))
    D.Diag(diag::err_drv_clang_unsupported) << "C++ for IAMCU";

  // Invoke ourselves in -cc1 mode.
  //
  // FIXME: Implement custom jobs for internal actions.
  CmdArgs.push_back("-cc1");

  // Add the "effective" target triple.
  CmdArgs.push_back("-triple");
  CmdArgs.push_back(Args.MakeArgString(TripleStr));

  if (const Arg *MJ = Args.getLastArg(options::OPT_MJ)) {
    DumpCompilationDatabase(C, MJ->getValue(), TripleStr, Output, Input, Args);
    Args.ClaimAllArgs(options::OPT_MJ);
  }

  if (IsCuda || IsHIP) {
    // We have to pass the triple of the host if compiling for a CUDA/HIP device
    // and vice-versa.
    std::string NormalizedTriple;
    if (JA.isDeviceOffloading(Action::OFK_Cuda) ||
        JA.isDeviceOffloading(Action::OFK_HIP))
      NormalizedTriple = C.getSingleOffloadToolChain<Action::OFK_Host>()
                             ->getTriple()
                             .normalize();
    else
      NormalizedTriple =
          (IsCuda ? C.getSingleOffloadToolChain<Action::OFK_Cuda>()
                  : C.getSingleOffloadToolChain<Action::OFK_HIP>())
              ->getTriple()
              .normalize();

    CmdArgs.push_back("-aux-triple");
    CmdArgs.push_back(Args.MakeArgString(NormalizedTriple));
  }

  if (IsOpenMPDevice) {
    // We have to pass the triple of the host if compiling for an OpenMP device.
    std::string NormalizedTriple =
        C.getSingleOffloadToolChain<Action::OFK_Host>()
            ->getTriple()
            .normalize();
    CmdArgs.push_back("-aux-triple");
    CmdArgs.push_back(Args.MakeArgString(NormalizedTriple));
  }

  if (Triple.isOSWindows() && (Triple.getArch() == llvm::Triple::arm ||
                               Triple.getArch() == llvm::Triple::thumb)) {
    unsigned Offset = Triple.getArch() == llvm::Triple::arm ? 4 : 6;
    unsigned Version;
    Triple.getArchName().substr(Offset).getAsInteger(10, Version);
    if (Version < 7)
      D.Diag(diag::err_target_unsupported_arch) << Triple.getArchName()
                                                << TripleStr;
  }

  // Push all default warning arguments that are specific to
  // the given target.  These come before user provided warning options
  // are provided.
  getToolChain().addClangWarningOptions(CmdArgs);

  // Select the appropriate action.
  RewriteKind rewriteKind = RK_None;

  if (isa<AnalyzeJobAction>(JA)) {
    assert(JA.getType() == types::TY_Plist && "Invalid output type.");
    CmdArgs.push_back("-analyze");
  } else if (isa<MigrateJobAction>(JA)) {
    CmdArgs.push_back("-migrate");
  } else if (isa<PreprocessJobAction>(JA)) {
    if (Output.getType() == types::TY_Dependencies)
      CmdArgs.push_back("-Eonly");
    else {
      CmdArgs.push_back("-E");
      if (Args.hasArg(options::OPT_rewrite_objc) &&
          !Args.hasArg(options::OPT_g_Group))
        CmdArgs.push_back("-P");
    }
  } else if (isa<AssembleJobAction>(JA)) {
    CmdArgs.push_back("-emit-obj");

    CollectArgsForIntegratedAssembler(C, Args, CmdArgs, D);

    // Also ignore explicit -force_cpusubtype_ALL option.
    (void)Args.hasArg(options::OPT_force__cpusubtype__ALL);
  } else if (isa<PrecompileJobAction>(JA)) {
    // Use PCH if the user requested it.
    bool UsePCH = D.CCCUsePCH;

    if (JA.getType() == types::TY_Nothing)
      CmdArgs.push_back("-fsyntax-only");
    else if (JA.getType() == types::TY_ModuleFile)
      CmdArgs.push_back("-emit-module-interface");
    else if (UsePCH)
      CmdArgs.push_back("-emit-pch");
    else
      CmdArgs.push_back("-emit-pth");
  } else if (isa<VerifyPCHJobAction>(JA)) {
    CmdArgs.push_back("-verify-pch");
  } else {
    assert((isa<CompileJobAction>(JA) || isa<BackendJobAction>(JA)) &&
           "Invalid action for clang tool.");
    if (JA.getType() == types::TY_Nothing) {
      CmdArgs.push_back("-fsyntax-only");
    } else if (JA.getType() == types::TY_LLVM_IR ||
               JA.getType() == types::TY_LTO_IR) {
      CmdArgs.push_back("-emit-llvm");
    } else if (JA.getType() == types::TY_LLVM_BC ||
               JA.getType() == types::TY_LTO_BC) {
      CmdArgs.push_back("-emit-llvm-bc");
    } else if (JA.getType() == types::TY_PP_Asm) {
      CmdArgs.push_back("-S");
    } else if (JA.getType() == types::TY_AST) {
      CmdArgs.push_back("-emit-pch");
    } else if (JA.getType() == types::TY_ModuleFile) {
      CmdArgs.push_back("-module-file-info");
    } else if (JA.getType() == types::TY_RewrittenObjC) {
      CmdArgs.push_back("-rewrite-objc");
      rewriteKind = RK_NonFragile;
    } else if (JA.getType() == types::TY_RewrittenLegacyObjC) {
      CmdArgs.push_back("-rewrite-objc");
      rewriteKind = RK_Fragile;
    } else {
      assert(JA.getType() == types::TY_PP_Asm && "Unexpected output type!");
    }

    // Preserve use-list order by default when emitting bitcode, so that
    // loading the bitcode up in 'opt' or 'llc' and running passes gives the
    // same result as running passes here.  For LTO, we don't need to preserve
    // the use-list order, since serialization to bitcode is part of the flow.
    if (JA.getType() == types::TY_LLVM_BC)
      CmdArgs.push_back("-emit-llvm-uselists");

    // Device-side jobs do not support LTO.
    bool isDeviceOffloadAction = !(JA.isDeviceOffloading(Action::OFK_None) ||
                                   JA.isDeviceOffloading(Action::OFK_Host));

    if (D.isUsingLTO() && !isDeviceOffloadAction) {
      Args.AddLastArg(CmdArgs, options::OPT_flto, options::OPT_flto_EQ);

      // The Darwin and PS4 linkers currently use the legacy LTO API, which
      // does not support LTO unit features (CFI, whole program vtable opt)
      // under ThinLTO.
      if (!(RawTriple.isOSDarwin() || RawTriple.isPS4()) ||
          D.getLTOMode() == LTOK_Full)
        CmdArgs.push_back("-flto-unit");
    }
  }

  if (const Arg *A = Args.getLastArg(options::OPT_fthinlto_index_EQ)) {
    if (!types::isLLVMIR(Input.getType()))
      D.Diag(diag::err_drv_argument_only_allowed_with) << A->getAsString(Args)
                                                       << "-x ir";
    Args.AddLastArg(CmdArgs, options::OPT_fthinlto_index_EQ);
  }

  if (Args.getLastArg(options::OPT_save_temps_EQ))
    Args.AddLastArg(CmdArgs, options::OPT_save_temps_EQ);

  // Embed-bitcode option.
  if (C.getDriver().embedBitcodeInObject() && !C.getDriver().isUsingLTO() &&
      (isa<BackendJobAction>(JA) || isa<AssembleJobAction>(JA))) {
    // Add flags implied by -fembed-bitcode.
    Args.AddLastArg(CmdArgs, options::OPT_fembed_bitcode_EQ);
    // Disable all llvm IR level optimizations.
    CmdArgs.push_back("-disable-llvm-passes");
  }
  if (C.getDriver().embedBitcodeMarkerOnly() && !C.getDriver().isUsingLTO())
    CmdArgs.push_back("-fembed-bitcode=marker");

  // We normally speed up the clang process a bit by skipping destructors at
  // exit, but when we're generating diagnostics we can rely on some of the
  // cleanup.
  if (!C.isForDiagnostics())
    CmdArgs.push_back("-disable-free");

#ifdef NDEBUG
  const bool IsAssertBuild = false;
#else
  const bool IsAssertBuild = true;
#endif

  // Disable the verification pass in -asserts builds.
  if (!IsAssertBuild)
    CmdArgs.push_back("-disable-llvm-verifier");

  // Discard value names in assert builds unless otherwise specified.
  if (Args.hasFlag(options::OPT_fdiscard_value_names,
                   options::OPT_fno_discard_value_names, !IsAssertBuild))
    CmdArgs.push_back("-discard-value-names");

  // Set the main file name, so that debug info works even with
  // -save-temps.
  CmdArgs.push_back("-main-file-name");
  CmdArgs.push_back(getBaseInputName(Args, Input));

  // Some flags which affect the language (via preprocessor
  // defines).
  if (Args.hasArg(options::OPT_static))
    CmdArgs.push_back("-static-define");

  if (isa<AnalyzeJobAction>(JA))
    RenderAnalyzerOptions(Args, CmdArgs, Triple, Input);

  CheckCodeGenerationOptions(D, Args);

  unsigned FunctionAlignment = ParseFunctionAlignment(getToolChain(), Args);
  assert(FunctionAlignment <= 31 && "function alignment will be truncated!");
  if (FunctionAlignment) {
    CmdArgs.push_back("-function-alignment");
    CmdArgs.push_back(Args.MakeArgString(std::to_string(FunctionAlignment)));
  }

  llvm::Reloc::Model RelocationModel;
  unsigned PICLevel;
  bool IsPIE;
  std::tie(RelocationModel, PICLevel, IsPIE) =
      ParsePICArgs(getToolChain(), Args);

  const char *RMName = RelocationModelName(RelocationModel);

  if ((RelocationModel == llvm::Reloc::ROPI ||
       RelocationModel == llvm::Reloc::ROPI_RWPI) &&
      types::isCXX(Input.getType()) &&
      !Args.hasArg(options::OPT_fallow_unsupported))
    D.Diag(diag::err_drv_ropi_incompatible_with_cxx);

  if (RMName) {
    CmdArgs.push_back("-mrelocation-model");
    CmdArgs.push_back(RMName);
  }
  if (PICLevel > 0) {
    CmdArgs.push_back("-pic-level");
    CmdArgs.push_back(PICLevel == 1 ? "1" : "2");
    if (IsPIE)
      CmdArgs.push_back("-pic-is-pie");
  }

  if (Arg *A = Args.getLastArg(options::OPT_meabi)) {
    CmdArgs.push_back("-meabi");
    CmdArgs.push_back(A->getValue());
  }

  CmdArgs.push_back("-mthread-model");
  if (Arg *A = Args.getLastArg(options::OPT_mthread_model)) {
    if (!getToolChain().isThreadModelSupported(A->getValue()))
      D.Diag(diag::err_drv_invalid_thread_model_for_target)
          << A->getValue() << A->getAsString(Args);
    CmdArgs.push_back(A->getValue());
  }
  else
    CmdArgs.push_back(Args.MakeArgString(getToolChain().getThreadModel()));

  Args.AddLastArg(CmdArgs, options::OPT_fveclib);

  if (Args.hasFlag(options::OPT_fmerge_all_constants,
                   options::OPT_fno_merge_all_constants, false))
    CmdArgs.push_back("-fmerge-all-constants");

  if (Args.hasFlag(options::OPT_fno_delete_null_pointer_checks,
                   options::OPT_fdelete_null_pointer_checks, false))
    CmdArgs.push_back("-fno-delete-null-pointer-checks");

  // LLVM Code Generator Options.

  if (Args.hasArg(options::OPT_frewrite_map_file) ||
      Args.hasArg(options::OPT_frewrite_map_file_EQ)) {
    for (const Arg *A : Args.filtered(options::OPT_frewrite_map_file,
                                      options::OPT_frewrite_map_file_EQ)) {
      StringRef Map = A->getValue();
      if (!llvm::sys::fs::exists(Map)) {
        D.Diag(diag::err_drv_no_such_file) << Map;
      } else {
        CmdArgs.push_back("-frewrite-map-file");
        CmdArgs.push_back(A->getValue());
        A->claim();
      }
    }
  }

  if (Arg *A = Args.getLastArg(options::OPT_Wframe_larger_than_EQ)) {
    StringRef v = A->getValue();
    CmdArgs.push_back("-mllvm");
    CmdArgs.push_back(Args.MakeArgString("-warn-stack-size=" + v));
    A->claim();
  }

  if (!Args.hasFlag(options::OPT_fjump_tables, options::OPT_fno_jump_tables,
                    true))
    CmdArgs.push_back("-fno-jump-tables");

  if (Args.hasFlag(options::OPT_fprofile_sample_accurate,
                   options::OPT_fno_profile_sample_accurate, false))
    CmdArgs.push_back("-fprofile-sample-accurate");

  if (!Args.hasFlag(options::OPT_fpreserve_as_comments,
                    options::OPT_fno_preserve_as_comments, true))
    CmdArgs.push_back("-fno-preserve-as-comments");

  if (Arg *A = Args.getLastArg(options::OPT_mregparm_EQ)) {
    CmdArgs.push_back("-mregparm");
    CmdArgs.push_back(A->getValue());
  }

  if (Arg *A = Args.getLastArg(options::OPT_fpcc_struct_return,
                               options::OPT_freg_struct_return)) {
    if (getToolChain().getArch() != llvm::Triple::x86) {
      D.Diag(diag::err_drv_unsupported_opt_for_target)
          << A->getSpelling() << RawTriple.str();
    } else if (A->getOption().matches(options::OPT_fpcc_struct_return)) {
      CmdArgs.push_back("-fpcc-struct-return");
    } else {
      assert(A->getOption().matches(options::OPT_freg_struct_return));
      CmdArgs.push_back("-freg-struct-return");
    }
  }

  if (Args.hasFlag(options::OPT_mrtd, options::OPT_mno_rtd, false))
    CmdArgs.push_back("-fdefault-calling-conv=stdcall");

  if (shouldUseFramePointer(Args, RawTriple))
    CmdArgs.push_back("-mdisable-fp-elim");
  if (!Args.hasFlag(options::OPT_fzero_initialized_in_bss,
                    options::OPT_fno_zero_initialized_in_bss))
    CmdArgs.push_back("-mno-zero-initialized-in-bss");

  bool OFastEnabled = isOptimizationLevelFast(Args);
  // If -Ofast is the optimization level, then -fstrict-aliasing should be
  // enabled.  This alias option is being used to simplify the hasFlag logic.
  OptSpecifier StrictAliasingAliasOption =
      OFastEnabled ? options::OPT_Ofast : options::OPT_fstrict_aliasing;
  // We turn strict aliasing off by default if we're in CL mode, since MSVC
  // doesn't do any TBAA.
  bool TBAAOnByDefault = !D.IsCLMode();
  if (!Args.hasFlag(options::OPT_fstrict_aliasing, StrictAliasingAliasOption,
                    options::OPT_fno_strict_aliasing, TBAAOnByDefault))
    CmdArgs.push_back("-relaxed-aliasing");
  if (!Args.hasFlag(options::OPT_fstruct_path_tbaa,
                    options::OPT_fno_struct_path_tbaa))
    CmdArgs.push_back("-no-struct-path-tbaa");
  if (Args.hasFlag(options::OPT_fstrict_enums, options::OPT_fno_strict_enums,
                   false))
    CmdArgs.push_back("-fstrict-enums");
  if (!Args.hasFlag(options::OPT_fstrict_return, options::OPT_fno_strict_return,
                    true))
    CmdArgs.push_back("-fno-strict-return");
  if (Args.hasFlag(options::OPT_fallow_editor_placeholders,
                   options::OPT_fno_allow_editor_placeholders, false))
    CmdArgs.push_back("-fallow-editor-placeholders");
  if (Args.hasFlag(options::OPT_fstrict_vtable_pointers,
                   options::OPT_fno_strict_vtable_pointers,
                   false))
    CmdArgs.push_back("-fstrict-vtable-pointers");
  if (Args.hasFlag(options::OPT_fforce_emit_vtables,
                   options::OPT_fno_force_emit_vtables,
                   false))
    CmdArgs.push_back("-fforce-emit-vtables");
  if (!Args.hasFlag(options::OPT_foptimize_sibling_calls,
                    options::OPT_fno_optimize_sibling_calls))
    CmdArgs.push_back("-mdisable-tail-calls");
  if (Args.hasFlag(options::OPT_fno_escaping_block_tail_calls,
                   options::OPT_fescaping_block_tail_calls, false))
    CmdArgs.push_back("-fno-escaping-block-tail-calls");

  Args.AddLastArg(CmdArgs, options::OPT_ffine_grained_bitfield_accesses,
                  options::OPT_fno_fine_grained_bitfield_accesses);

  // Handle segmented stacks.
  if (Args.hasArg(options::OPT_fsplit_stack))
    CmdArgs.push_back("-split-stacks");

  RenderFloatingPointOptions(getToolChain(), D, OFastEnabled, Args, CmdArgs);

  // Decide whether to use verbose asm. Verbose assembly is the default on
  // toolchains which have the integrated assembler on by default.
  bool IsIntegratedAssemblerDefault =
      getToolChain().IsIntegratedAssemblerDefault();
  if (Args.hasFlag(options::OPT_fverbose_asm, options::OPT_fno_verbose_asm,
                   IsIntegratedAssemblerDefault) ||
      Args.hasArg(options::OPT_dA))
    CmdArgs.push_back("-masm-verbose");

  if (!getToolChain().useIntegratedAs())
    CmdArgs.push_back("-no-integrated-as");

  if (Args.hasArg(options::OPT_fdebug_pass_structure)) {
    CmdArgs.push_back("-mdebug-pass");
    CmdArgs.push_back("Structure");
  }
  if (Args.hasArg(options::OPT_fdebug_pass_arguments)) {
    CmdArgs.push_back("-mdebug-pass");
    CmdArgs.push_back("Arguments");
  }

  // Enable -mconstructor-aliases except on darwin, where we have to work around
  // a linker bug (see <rdar://problem/7651567>), and CUDA device code, where
  // aliases aren't supported.
  if (!RawTriple.isOSDarwin() && !RawTriple.isNVPTX())
    CmdArgs.push_back("-mconstructor-aliases");

  // Darwin's kernel doesn't support guard variables; just die if we
  // try to use them.
  if (KernelOrKext && RawTriple.isOSDarwin())
    CmdArgs.push_back("-fforbid-guard-variables");

  if (Args.hasFlag(options::OPT_mms_bitfields, options::OPT_mno_ms_bitfields,
                   false)) {
    CmdArgs.push_back("-mms-bitfields");
  }

  if (Args.hasFlag(options::OPT_mpie_copy_relocations,
                   options::OPT_mno_pie_copy_relocations,
                   false)) {
    CmdArgs.push_back("-mpie-copy-relocations");
  }

  if (Args.hasFlag(options::OPT_fno_plt, options::OPT_fplt, false)) {
    CmdArgs.push_back("-fno-plt");
  }

  // -fhosted is default.
  // TODO: Audit uses of KernelOrKext and see where it'd be more appropriate to
  // use Freestanding.
  bool Freestanding =
      Args.hasFlag(options::OPT_ffreestanding, options::OPT_fhosted, false) ||
      KernelOrKext;
  if (Freestanding)
    CmdArgs.push_back("-ffreestanding");

  // This is a coarse approximation of what llvm-gcc actually does, both
  // -fasynchronous-unwind-tables and -fnon-call-exceptions interact in more
  // complicated ways.
  bool AsynchronousUnwindTables =
      Args.hasFlag(options::OPT_fasynchronous_unwind_tables,
                   options::OPT_fno_asynchronous_unwind_tables,
                   (getToolChain().IsUnwindTablesDefault(Args) ||
                    getToolChain().getSanitizerArgs().needsUnwindTables()) &&
                       !Freestanding);
  if (Args.hasFlag(options::OPT_funwind_tables, options::OPT_fno_unwind_tables,
                   AsynchronousUnwindTables))
    CmdArgs.push_back("-munwind-tables");

  getToolChain().addClangTargetOptions(Args, CmdArgs,
                                       JA.getOffloadingDeviceKind());

  if (Arg *A = Args.getLastArg(options::OPT_flimited_precision_EQ)) {
    CmdArgs.push_back("-mlimit-float-precision");
    CmdArgs.push_back(A->getValue());
  }

  // FIXME: Handle -mtune=.
  (void)Args.hasArg(options::OPT_mtune_EQ);

  if (Arg *A = Args.getLastArg(options::OPT_mcmodel_EQ)) {
    CmdArgs.push_back("-mcode-model");
    CmdArgs.push_back(A->getValue());
  }

  // Add the target cpu
  std::string CPU = getCPUName(Args, Triple, /*FromAs*/ false);
  if (!CPU.empty()) {
    CmdArgs.push_back("-target-cpu");
    CmdArgs.push_back(Args.MakeArgString(CPU));
  }

  RenderTargetOptions(Triple, Args, KernelOrKext, CmdArgs);

  // These two are potentially updated by AddClangCLArgs.
  codegenoptions::DebugInfoKind DebugInfoKind = codegenoptions::NoDebugInfo;
  bool EmitCodeView = false;

  // Add clang-cl arguments.
  types::ID InputType = Input.getType();
  if (D.IsCLMode())
    AddClangCLArgs(Args, InputType, CmdArgs, &DebugInfoKind, &EmitCodeView);
  else
    EmitCodeView = Args.hasArg(options::OPT_gcodeview);

  const Arg *SplitDWARFArg = nullptr;
  RenderDebugOptions(getToolChain(), D, RawTriple, Args, EmitCodeView,
                     IsWindowsMSVC, CmdArgs, DebugInfoKind, SplitDWARFArg);

  // Add the split debug info name to the command lines here so we
  // can propagate it to the backend.
  bool SplitDWARF = SplitDWARFArg && RawTriple.isOSLinux() &&
                    (isa<AssembleJobAction>(JA) || isa<CompileJobAction>(JA) ||
                     isa<BackendJobAction>(JA));
  const char *SplitDWARFOut;
  if (SplitDWARF) {
    CmdArgs.push_back("-split-dwarf-file");
    SplitDWARFOut = SplitDebugName(Args, Input);
    CmdArgs.push_back(SplitDWARFOut);
  }

  // Pass the linker version in use.
  if (Arg *A = Args.getLastArg(options::OPT_mlinker_version_EQ)) {
    CmdArgs.push_back("-target-linker-version");
    CmdArgs.push_back(A->getValue());
  }

  if (!shouldUseLeafFramePointer(Args, RawTriple))
    CmdArgs.push_back("-momit-leaf-frame-pointer");

  // Explicitly error on some things we know we don't support and can't just
  // ignore.
  if (!Args.hasArg(options::OPT_fallow_unsupported)) {
    Arg *Unsupported;
    if (types::isCXX(InputType) && RawTriple.isOSDarwin() &&
        getToolChain().getArch() == llvm::Triple::x86) {
      if ((Unsupported = Args.getLastArg(options::OPT_fapple_kext)) ||
          (Unsupported = Args.getLastArg(options::OPT_mkernel)))
        D.Diag(diag::err_drv_clang_unsupported_opt_cxx_darwin_i386)
            << Unsupported->getOption().getName();
    }
    // The faltivec option has been superseded by the maltivec option.
    if ((Unsupported = Args.getLastArg(options::OPT_faltivec)))
      D.Diag(diag::err_drv_clang_unsupported_opt_faltivec)
          << Unsupported->getOption().getName()
          << "please use -maltivec and include altivec.h explicitly";
    if ((Unsupported = Args.getLastArg(options::OPT_fno_altivec)))
      D.Diag(diag::err_drv_clang_unsupported_opt_faltivec)
          << Unsupported->getOption().getName() << "please use -mno-altivec";
  }

  Args.AddAllArgs(CmdArgs, options::OPT_v);
  Args.AddLastArg(CmdArgs, options::OPT_H);
  if (D.CCPrintHeaders && !D.CCGenDiagnostics) {
    CmdArgs.push_back("-header-include-file");
    CmdArgs.push_back(D.CCPrintHeadersFilename ? D.CCPrintHeadersFilename
                                               : "-");
  }
  Args.AddLastArg(CmdArgs, options::OPT_P);
  Args.AddLastArg(CmdArgs, options::OPT_print_ivar_layout);

  if (D.CCLogDiagnostics && !D.CCGenDiagnostics) {
    CmdArgs.push_back("-diagnostic-log-file");
    CmdArgs.push_back(D.CCLogDiagnosticsFilename ? D.CCLogDiagnosticsFilename
                                                 : "-");
  }

  bool UseSeparateSections = isUseSeparateSections(Triple);

  if (Args.hasFlag(options::OPT_ffunction_sections,
                   options::OPT_fno_function_sections, UseSeparateSections)) {
    CmdArgs.push_back("-ffunction-sections");
  }

  if (Args.hasFlag(options::OPT_fdata_sections, options::OPT_fno_data_sections,
                   UseSeparateSections)) {
    CmdArgs.push_back("-fdata-sections");
  }

  if (!Args.hasFlag(options::OPT_funique_section_names,
                    options::OPT_fno_unique_section_names, true))
    CmdArgs.push_back("-fno-unique-section-names");

  if (auto *A = Args.getLastArg(
      options::OPT_finstrument_functions,
      options::OPT_finstrument_functions_after_inlining,
      options::OPT_finstrument_function_entry_bare))
    A->render(Args, CmdArgs);

  // NVPTX doesn't support PGO or coverage. There's no runtime support for
  // sampling, overhead of call arc collection is way too high and there's no
  // way to collect the output.
  if (!Triple.isNVPTX())
    addPGOAndCoverageFlags(C, D, Output, Args, CmdArgs);

  if (auto *ABICompatArg = Args.getLastArg(options::OPT_fclang_abi_compat_EQ))
    ABICompatArg->render(Args, CmdArgs);

  // Add runtime flag for PS4 when PGO, coverage, or sanitizers are enabled.
  if (RawTriple.isPS4CPU()) {
    PS4cpu::addProfileRTArgs(getToolChain(), Args, CmdArgs);
    PS4cpu::addSanitizerArgs(getToolChain(), CmdArgs);
  }

  // Pass options for controlling the default header search paths.
  if (Args.hasArg(options::OPT_nostdinc)) {
    CmdArgs.push_back("-nostdsysteminc");
    CmdArgs.push_back("-nobuiltininc");
  } else {
    if (Args.hasArg(options::OPT_nostdlibinc))
      CmdArgs.push_back("-nostdsysteminc");
    Args.AddLastArg(CmdArgs, options::OPT_nostdincxx);
    Args.AddLastArg(CmdArgs, options::OPT_nobuiltininc);
  }

  // Pass the path to compiler resource files.
  CmdArgs.push_back("-resource-dir");
  CmdArgs.push_back(D.ResourceDir.c_str());

  Args.AddLastArg(CmdArgs, options::OPT_working_directory);

  RenderARCMigrateToolOptions(D, Args, CmdArgs);

  // Add preprocessing options like -I, -D, etc. if we are using the
  // preprocessor.
  //
  // FIXME: Support -fpreprocessed
  if (types::getPreprocessedType(InputType) != types::TY_INVALID)
    AddPreprocessingOptions(C, JA, D, Args, CmdArgs, Output, Inputs);

  // Don't warn about "clang -c -DPIC -fPIC test.i" because libtool.m4 assumes
  // that "The compiler can only warn and ignore the option if not recognized".
  // When building with ccache, it will pass -D options to clang even on
  // preprocessed inputs and configure concludes that -fPIC is not supported.
  Args.ClaimAllArgs(options::OPT_D);

  // Manually translate -O4 to -O3; let clang reject others.
  if (Arg *A = Args.getLastArg(options::OPT_O_Group)) {
    if (A->getOption().matches(options::OPT_O4)) {
      CmdArgs.push_back("-O3");
      D.Diag(diag::warn_O4_is_O3);
    } else {
      A->render(Args, CmdArgs);
    }
  }

  // Warn about ignored options to clang.
  for (const Arg *A :
       Args.filtered(options::OPT_clang_ignored_gcc_optimization_f_Group)) {
    D.Diag(diag::warn_ignored_gcc_optimization) << A->getAsString(Args);
    A->claim();
  }

  for (const Arg *A :
       Args.filtered(options::OPT_clang_ignored_legacy_options_Group)) {
    D.Diag(diag::warn_ignored_clang_option) << A->getAsString(Args);
    A->claim();
  }

  claimNoWarnArgs(Args);

  Args.AddAllArgs(CmdArgs, options::OPT_R_Group);

  Args.AddAllArgs(CmdArgs, options::OPT_W_Group);
  if (Args.hasFlag(options::OPT_pedantic, options::OPT_no_pedantic, false))
    CmdArgs.push_back("-pedantic");
  Args.AddLastArg(CmdArgs, options::OPT_pedantic_errors);
  Args.AddLastArg(CmdArgs, options::OPT_w);

  // Fixed point flags
  if (Args.hasFlag(options::OPT_ffixed_point, options::OPT_fno_fixed_point,
                   /*Default=*/false))
    Args.AddLastArg(CmdArgs, options::OPT_ffixed_point);

  // Handle -{std, ansi, trigraphs} -- take the last of -{std, ansi}
  // (-ansi is equivalent to -std=c89 or -std=c++98).
  //
  // If a std is supplied, only add -trigraphs if it follows the
  // option.
  bool ImplyVCPPCXXVer = false;
  if (Arg *Std = Args.getLastArg(options::OPT_std_EQ, options::OPT_ansi)) {
    if (Std->getOption().matches(options::OPT_ansi))
      if (types::isCXX(InputType))
        CmdArgs.push_back("-std=c++98");
      else
        CmdArgs.push_back("-std=c89");
    else
      Std->render(Args, CmdArgs);

    // If -f(no-)trigraphs appears after the language standard flag, honor it.
    if (Arg *A = Args.getLastArg(options::OPT_std_EQ, options::OPT_ansi,
                                 options::OPT_ftrigraphs,
                                 options::OPT_fno_trigraphs))
      if (A != Std)
        A->render(Args, CmdArgs);
  } else {
    // Honor -std-default.
    //
    // FIXME: Clang doesn't correctly handle -std= when the input language
    // doesn't match. For the time being just ignore this for C++ inputs;
    // eventually we want to do all the standard defaulting here instead of
    // splitting it between the driver and clang -cc1.
    if (!types::isCXX(InputType))
      Args.AddAllArgsTranslated(CmdArgs, options::OPT_std_default_EQ, "-std=",
                                /*Joined=*/true);
    else if (IsWindowsMSVC)
      ImplyVCPPCXXVer = true;

    Args.AddLastArg(CmdArgs, options::OPT_ftrigraphs,
                    options::OPT_fno_trigraphs);
  }

  // GCC's behavior for -Wwrite-strings is a bit strange:
  //  * In C, this "warning flag" changes the types of string literals from
  //    'char[N]' to 'const char[N]', and thus triggers an unrelated warning
  //    for the discarded qualifier.
  //  * In C++, this is just a normal warning flag.
  //
  // Implementing this warning correctly in C is hard, so we follow GCC's
  // behavior for now. FIXME: Directly diagnose uses of a string literal as
  // a non-const char* in C, rather than using this crude hack.
  if (!types::isCXX(InputType)) {
    // FIXME: This should behave just like a warning flag, and thus should also
    // respect -Weverything, -Wno-everything, -Werror=write-strings, and so on.
    Arg *WriteStrings =
        Args.getLastArg(options::OPT_Wwrite_strings,
                        options::OPT_Wno_write_strings, options::OPT_w);
    if (WriteStrings &&
        WriteStrings->getOption().matches(options::OPT_Wwrite_strings))
      CmdArgs.push_back("-fconst-strings");
  }

  // GCC provides a macro definition '__DEPRECATED' when -Wdeprecated is active
  // during C++ compilation, which it is by default. GCC keeps this define even
  // in the presence of '-w', match this behavior bug-for-bug.
  if (types::isCXX(InputType) &&
      Args.hasFlag(options::OPT_Wdeprecated, options::OPT_Wno_deprecated,
                   true)) {
    CmdArgs.push_back("-fdeprecated-macro");
  }

  // Translate GCC's misnamer '-fasm' arguments to '-fgnu-keywords'.
  if (Arg *Asm = Args.getLastArg(options::OPT_fasm, options::OPT_fno_asm)) {
    if (Asm->getOption().matches(options::OPT_fasm))
      CmdArgs.push_back("-fgnu-keywords");
    else
      CmdArgs.push_back("-fno-gnu-keywords");
  }

  if (ShouldDisableDwarfDirectory(Args, getToolChain()))
    CmdArgs.push_back("-fno-dwarf-directory-asm");

  if (ShouldDisableAutolink(Args, getToolChain()))
    CmdArgs.push_back("-fno-autolink");

  // Add in -fdebug-compilation-dir if necessary.
  addDebugCompDirArg(Args, CmdArgs);

  addDebugPrefixMapArg(D, Args, CmdArgs);

  if (Arg *A = Args.getLastArg(options::OPT_ftemplate_depth_,
                               options::OPT_ftemplate_depth_EQ)) {
    CmdArgs.push_back("-ftemplate-depth");
    CmdArgs.push_back(A->getValue());
  }

  if (Arg *A = Args.getLastArg(options::OPT_foperator_arrow_depth_EQ)) {
    CmdArgs.push_back("-foperator-arrow-depth");
    CmdArgs.push_back(A->getValue());
  }

  if (Arg *A = Args.getLastArg(options::OPT_fconstexpr_depth_EQ)) {
    CmdArgs.push_back("-fconstexpr-depth");
    CmdArgs.push_back(A->getValue());
  }

  if (Arg *A = Args.getLastArg(options::OPT_fconstexpr_steps_EQ)) {
    CmdArgs.push_back("-fconstexpr-steps");
    CmdArgs.push_back(A->getValue());
  }

  if (Arg *A = Args.getLastArg(options::OPT_fbracket_depth_EQ)) {
    CmdArgs.push_back("-fbracket-depth");
    CmdArgs.push_back(A->getValue());
  }

  if (Arg *A = Args.getLastArg(options::OPT_Wlarge_by_value_copy_EQ,
                               options::OPT_Wlarge_by_value_copy_def)) {
    if (A->getNumValues()) {
      StringRef bytes = A->getValue();
      CmdArgs.push_back(Args.MakeArgString("-Wlarge-by-value-copy=" + bytes));
    } else
      CmdArgs.push_back("-Wlarge-by-value-copy=64"); // default value
  }

  if (Args.hasArg(options::OPT_relocatable_pch))
    CmdArgs.push_back("-relocatable-pch");

  if (Arg *A = Args.getLastArg(options::OPT_fconstant_string_class_EQ)) {
    CmdArgs.push_back("-fconstant-string-class");
    CmdArgs.push_back(A->getValue());
  }

  if (Arg *A = Args.getLastArg(options::OPT_ftabstop_EQ)) {
    CmdArgs.push_back("-ftabstop");
    CmdArgs.push_back(A->getValue());
  }

  if (Args.hasFlag(options::OPT_fstack_size_section,
                   options::OPT_fno_stack_size_section, RawTriple.isPS4()))
    CmdArgs.push_back("-fstack-size-section");

  CmdArgs.push_back("-ferror-limit");
  if (Arg *A = Args.getLastArg(options::OPT_ferror_limit_EQ))
    CmdArgs.push_back(A->getValue());
  else
    CmdArgs.push_back("19");

  if (Arg *A = Args.getLastArg(options::OPT_fmacro_backtrace_limit_EQ)) {
    CmdArgs.push_back("-fmacro-backtrace-limit");
    CmdArgs.push_back(A->getValue());
  }

  if (Arg *A = Args.getLastArg(options::OPT_ftemplate_backtrace_limit_EQ)) {
    CmdArgs.push_back("-ftemplate-backtrace-limit");
    CmdArgs.push_back(A->getValue());
  }

  if (Arg *A = Args.getLastArg(options::OPT_fconstexpr_backtrace_limit_EQ)) {
    CmdArgs.push_back("-fconstexpr-backtrace-limit");
    CmdArgs.push_back(A->getValue());
  }

  if (Arg *A = Args.getLastArg(options::OPT_fspell_checking_limit_EQ)) {
    CmdArgs.push_back("-fspell-checking-limit");
    CmdArgs.push_back(A->getValue());
  }

  // Pass -fmessage-length=.
  CmdArgs.push_back("-fmessage-length");
  if (Arg *A = Args.getLastArg(options::OPT_fmessage_length_EQ)) {
    CmdArgs.push_back(A->getValue());
  } else {
    // If -fmessage-length=N was not specified, determine whether this is a
    // terminal and, if so, implicitly define -fmessage-length appropriately.
    unsigned N = llvm::sys::Process::StandardErrColumns();
    CmdArgs.push_back(Args.MakeArgString(Twine(N)));
  }

  // -fvisibility= and -fvisibility-ms-compat are of a piece.
  if (const Arg *A = Args.getLastArg(options::OPT_fvisibility_EQ,
                                     options::OPT_fvisibility_ms_compat)) {
    if (A->getOption().matches(options::OPT_fvisibility_EQ)) {
      CmdArgs.push_back("-fvisibility");
      CmdArgs.push_back(A->getValue());
    } else {
      assert(A->getOption().matches(options::OPT_fvisibility_ms_compat));
      CmdArgs.push_back("-fvisibility");
      CmdArgs.push_back("hidden");
      CmdArgs.push_back("-ftype-visibility");
      CmdArgs.push_back("default");
    }
  }

  Args.AddLastArg(CmdArgs, options::OPT_fvisibility_inlines_hidden);

  Args.AddLastArg(CmdArgs, options::OPT_ftlsmodel_EQ);

  // Forward -f (flag) options which we can pass directly.
  Args.AddLastArg(CmdArgs, options::OPT_femit_all_decls);
  Args.AddLastArg(CmdArgs, options::OPT_fheinous_gnu_extensions);
  Args.AddLastArg(CmdArgs, options::OPT_fdigraphs, options::OPT_fno_digraphs);
  Args.AddLastArg(CmdArgs, options::OPT_fno_operator_names);
  Args.AddLastArg(CmdArgs, options::OPT_femulated_tls,
                  options::OPT_fno_emulated_tls);

  // AltiVec-like language extensions aren't relevant for assembling.
  if (!isa<PreprocessJobAction>(JA) || Output.getType() != types::TY_PP_Asm)
    Args.AddLastArg(CmdArgs, options::OPT_fzvector);

  Args.AddLastArg(CmdArgs, options::OPT_fdiagnostics_show_template_tree);
  Args.AddLastArg(CmdArgs, options::OPT_fno_elide_type);

  // Forward flags for OpenMP. We don't do this if the current action is an
  // device offloading action other than OpenMP.
  if (Args.hasFlag(options::OPT_fopenmp, options::OPT_fopenmp_EQ,
                   options::OPT_fno_openmp, false) &&
      (JA.isDeviceOffloading(Action::OFK_None) ||
       JA.isDeviceOffloading(Action::OFK_OpenMP))) {
    switch (D.getOpenMPRuntime(Args)) {
    case Driver::OMPRT_OMP:
    case Driver::OMPRT_IOMP5:
      // Clang can generate useful OpenMP code for these two runtime libraries.
      CmdArgs.push_back("-fopenmp");

      // If no option regarding the use of TLS in OpenMP codegeneration is
      // given, decide a default based on the target. Otherwise rely on the
      // options and pass the right information to the frontend.
      if (!Args.hasFlag(options::OPT_fopenmp_use_tls,
                        options::OPT_fnoopenmp_use_tls, /*Default=*/true))
        CmdArgs.push_back("-fnoopenmp-use-tls");
      Args.AddLastArg(CmdArgs, options::OPT_fopenmp_simd,
                      options::OPT_fno_openmp_simd);
      Args.AddAllArgs(CmdArgs, options::OPT_fopenmp_version_EQ);

      // When in OpenMP offloading mode with NVPTX target, forward
      // cuda-mode flag
      Args.AddLastArg(CmdArgs, options::OPT_fopenmp_cuda_mode,
                      options::OPT_fno_openmp_cuda_mode);
      break;
    default:
      // By default, if Clang doesn't know how to generate useful OpenMP code
      // for a specific runtime library, we just don't pass the '-fopenmp' flag
      // down to the actual compilation.
      // FIXME: It would be better to have a mode which *only* omits IR
      // generation based on the OpenMP support so that we get consistent
      // semantic analysis, etc.
      break;
    }
  } else {
    Args.AddLastArg(CmdArgs, options::OPT_fopenmp_simd,
                    options::OPT_fno_openmp_simd);
    Args.AddAllArgs(CmdArgs, options::OPT_fopenmp_version_EQ);
  }

  const SanitizerArgs &Sanitize = getToolChain().getSanitizerArgs();
  Sanitize.addArgs(getToolChain(), Args, CmdArgs, InputType);

  const XRayArgs &XRay = getToolChain().getXRayArgs();
  XRay.addArgs(getToolChain(), Args, CmdArgs, InputType);

  if (getToolChain().SupportsProfiling())
    Args.AddLastArg(CmdArgs, options::OPT_pg);

  if (getToolChain().SupportsProfiling())
    Args.AddLastArg(CmdArgs, options::OPT_mfentry);

  // -flax-vector-conversions is default.
  if (!Args.hasFlag(options::OPT_flax_vector_conversions,
                    options::OPT_fno_lax_vector_conversions))
    CmdArgs.push_back("-fno-lax-vector-conversions");

  if (Args.getLastArg(options::OPT_fapple_kext) ||
      (Args.hasArg(options::OPT_mkernel) && types::isCXX(InputType)))
    CmdArgs.push_back("-fapple-kext");

  Args.AddLastArg(CmdArgs, options::OPT_fobjc_sender_dependent_dispatch);
  Args.AddLastArg(CmdArgs, options::OPT_fdiagnostics_print_source_range_info);
  Args.AddLastArg(CmdArgs, options::OPT_fdiagnostics_parseable_fixits);
  Args.AddLastArg(CmdArgs, options::OPT_ftime_report);
  Args.AddLastArg(CmdArgs, options::OPT_ftrapv);

  if (Arg *A = Args.getLastArg(options::OPT_ftrapv_handler_EQ)) {
    CmdArgs.push_back("-ftrapv-handler");
    CmdArgs.push_back(A->getValue());
  }

  Args.AddLastArg(CmdArgs, options::OPT_ftrap_function_EQ);

  // -fno-strict-overflow implies -fwrapv if it isn't disabled, but
  // -fstrict-overflow won't turn off an explicitly enabled -fwrapv.
  if (Arg *A = Args.getLastArg(options::OPT_fwrapv, options::OPT_fno_wrapv)) {
    if (A->getOption().matches(options::OPT_fwrapv))
      CmdArgs.push_back("-fwrapv");
  } else if (Arg *A = Args.getLastArg(options::OPT_fstrict_overflow,
                                      options::OPT_fno_strict_overflow)) {
    if (A->getOption().matches(options::OPT_fno_strict_overflow))
      CmdArgs.push_back("-fwrapv");
  }

  if (Arg *A = Args.getLastArg(options::OPT_freroll_loops,
                               options::OPT_fno_reroll_loops))
    if (A->getOption().matches(options::OPT_freroll_loops))
      CmdArgs.push_back("-freroll-loops");

  Args.AddLastArg(CmdArgs, options::OPT_fwritable_strings);
  Args.AddLastArg(CmdArgs, options::OPT_funroll_loops,
                  options::OPT_fno_unroll_loops);

  Args.AddLastArg(CmdArgs, options::OPT_pthread);

  RenderSSPOptions(getToolChain(), Args, CmdArgs, KernelOrKext);

  // Translate -mstackrealign
  if (Args.hasFlag(options::OPT_mstackrealign, options::OPT_mno_stackrealign,
                   false))
    CmdArgs.push_back(Args.MakeArgString("-mstackrealign"));

  if (Args.hasArg(options::OPT_mstack_alignment)) {
    StringRef alignment = Args.getLastArgValue(options::OPT_mstack_alignment);
    CmdArgs.push_back(Args.MakeArgString("-mstack-alignment=" + alignment));
  }

  if (Args.hasArg(options::OPT_mstack_probe_size)) {
    StringRef Size = Args.getLastArgValue(options::OPT_mstack_probe_size);

    if (!Size.empty())
      CmdArgs.push_back(Args.MakeArgString("-mstack-probe-size=" + Size));
    else
      CmdArgs.push_back("-mstack-probe-size=0");
  }

  if (!Args.hasFlag(options::OPT_mstack_arg_probe,
                    options::OPT_mno_stack_arg_probe, true))
    CmdArgs.push_back(Args.MakeArgString("-mno-stack-arg-probe"));

  if (Arg *A = Args.getLastArg(options::OPT_mrestrict_it,
                               options::OPT_mno_restrict_it)) {
    if (A->getOption().matches(options::OPT_mrestrict_it)) {
      CmdArgs.push_back("-mllvm");
      CmdArgs.push_back("-arm-restrict-it");
    } else {
      CmdArgs.push_back("-mllvm");
      CmdArgs.push_back("-arm-no-restrict-it");
    }
  } else if (Triple.isOSWindows() &&
             (Triple.getArch() == llvm::Triple::arm ||
              Triple.getArch() == llvm::Triple::thumb)) {
    // Windows on ARM expects restricted IT blocks
    CmdArgs.push_back("-mllvm");
    CmdArgs.push_back("-arm-restrict-it");
  }

  // Forward -cl options to -cc1
  RenderOpenCLOptions(Args, CmdArgs);

  if (Arg *A = Args.getLastArg(options::OPT_fcf_protection_EQ)) {
    CmdArgs.push_back(
        Args.MakeArgString(Twine("-fcf-protection=") + A->getValue()));
  }

  // Forward -f options with positive and negative forms; we translate
  // these by hand.
  if (Arg *A = getLastProfileSampleUseArg(Args)) {
    StringRef fname = A->getValue();
    if (!llvm::sys::fs::exists(fname))
      D.Diag(diag::err_drv_no_such_file) << fname;
    else
      A->render(Args, CmdArgs);
  }

  RenderBuiltinOptions(getToolChain(), RawTriple, Args, CmdArgs);

  if (!Args.hasFlag(options::OPT_fassume_sane_operator_new,
                    options::OPT_fno_assume_sane_operator_new))
    CmdArgs.push_back("-fno-assume-sane-operator-new");

  // -fblocks=0 is default.
  if (Args.hasFlag(options::OPT_fblocks, options::OPT_fno_blocks,
                   getToolChain().IsBlocksDefault()) ||
      (Args.hasArg(options::OPT_fgnu_runtime) &&
       Args.hasArg(options::OPT_fobjc_nonfragile_abi) &&
       !Args.hasArg(options::OPT_fno_blocks))) {
    CmdArgs.push_back("-fblocks");

    if (!Args.hasArg(options::OPT_fgnu_runtime) &&
        !getToolChain().hasBlocksRuntime())
      CmdArgs.push_back("-fblocks-runtime-optional");
  }

  // -fencode-extended-block-signature=1 is default.
  if (getToolChain().IsEncodeExtendedBlockSignatureDefault())
    CmdArgs.push_back("-fencode-extended-block-signature");

  if (Args.hasFlag(options::OPT_fcoroutines_ts, options::OPT_fno_coroutines_ts,
                   false) &&
      types::isCXX(InputType)) {
    CmdArgs.push_back("-fcoroutines-ts");
  }

  Args.AddLastArg(CmdArgs, options::OPT_fdouble_square_bracket_attributes,
                  options::OPT_fno_double_square_bracket_attributes);

  bool HaveModules = false;
  RenderModulesOptions(C, D, Args, Input, Output, CmdArgs, HaveModules);

  // -faccess-control is default.
  if (Args.hasFlag(options::OPT_fno_access_control,
                   options::OPT_faccess_control, false))
    CmdArgs.push_back("-fno-access-control");

  // -felide-constructors is the default.
  if (Args.hasFlag(options::OPT_fno_elide_constructors,
                   options::OPT_felide_constructors, false))
    CmdArgs.push_back("-fno-elide-constructors");

  ToolChain::RTTIMode RTTIMode = getToolChain().getRTTIMode();

  if (KernelOrKext || (types::isCXX(InputType) &&
                       (RTTIMode == ToolChain::RM_Disabled)))
    CmdArgs.push_back("-fno-rtti");

  // -fshort-enums=0 is default for all architectures except Hexagon.
  if (Args.hasFlag(options::OPT_fshort_enums, options::OPT_fno_short_enums,
                   getToolChain().getArch() == llvm::Triple::hexagon))
    CmdArgs.push_back("-fshort-enums");

  RenderCharacterOptions(Args, AuxTriple ? *AuxTriple : RawTriple, CmdArgs);

  // -fuse-cxa-atexit is default.
  if (!Args.hasFlag(
          options::OPT_fuse_cxa_atexit, options::OPT_fno_use_cxa_atexit,
          !RawTriple.isOSWindows() &&
              RawTriple.getOS() != llvm::Triple::Solaris &&
              getToolChain().getArch() != llvm::Triple::hexagon &&
              getToolChain().getArch() != llvm::Triple::xcore &&
              ((RawTriple.getVendor() != llvm::Triple::MipsTechnologies) ||
               RawTriple.hasEnvironment())) ||
      KernelOrKext)
    CmdArgs.push_back("-fno-use-cxa-atexit");

  if (Args.hasFlag(options::OPT_fregister_global_dtors_with_atexit,
                   options::OPT_fno_register_global_dtors_with_atexit,
                   RawTriple.isOSDarwin() && !KernelOrKext))
    CmdArgs.push_back("-fregister-global-dtors-with-atexit");

  // -fms-extensions=0 is default.
  if (Args.hasFlag(options::OPT_fms_extensions, options::OPT_fno_ms_extensions,
                   IsWindowsMSVC))
    CmdArgs.push_back("-fms-extensions");

  // -fno-use-line-directives is default.
  if (Args.hasFlag(options::OPT_fuse_line_directives,
                   options::OPT_fno_use_line_directives, false))
    CmdArgs.push_back("-fuse-line-directives");

  // -fms-compatibility=0 is default.
  if (Args.hasFlag(options::OPT_fms_compatibility,
                   options::OPT_fno_ms_compatibility,
                   (IsWindowsMSVC &&
                    Args.hasFlag(options::OPT_fms_extensions,
                                 options::OPT_fno_ms_extensions, true))))
    CmdArgs.push_back("-fms-compatibility");

  VersionTuple MSVT = getToolChain().computeMSVCVersion(&D, Args);
  if (!MSVT.empty())
    CmdArgs.push_back(
        Args.MakeArgString("-fms-compatibility-version=" + MSVT.getAsString()));

  bool IsMSVC2015Compatible = MSVT.getMajor() >= 19;
  if (ImplyVCPPCXXVer) {
    StringRef LanguageStandard;
    if (const Arg *StdArg = Args.getLastArg(options::OPT__SLASH_std)) {
      LanguageStandard = llvm::StringSwitch<StringRef>(StdArg->getValue())
                             .Case("c++14", "-std=c++14")
                             .Case("c++17", "-std=c++17")
                             .Case("c++latest", "-std=c++2a")
                             .Default("");
      if (LanguageStandard.empty())
        D.Diag(clang::diag::warn_drv_unused_argument)
            << StdArg->getAsString(Args);
    }

    if (LanguageStandard.empty()) {
      if (IsMSVC2015Compatible)
        LanguageStandard = "-std=c++14";
      else
        LanguageStandard = "-std=c++11";
    }

    CmdArgs.push_back(LanguageStandard.data());
  }

  // -fno-borland-extensions is default.
  if (Args.hasFlag(options::OPT_fborland_extensions,
                   options::OPT_fno_borland_extensions, false))
    CmdArgs.push_back("-fborland-extensions");

  // -fno-declspec is default, except for PS4.
  if (Args.hasFlag(options::OPT_fdeclspec, options::OPT_fno_declspec,
                   RawTriple.isPS4()))
    CmdArgs.push_back("-fdeclspec");
  else if (Args.hasArg(options::OPT_fno_declspec))
    CmdArgs.push_back("-fno-declspec"); // Explicitly disabling __declspec.

  // -fthreadsafe-static is default, except for MSVC compatibility versions less
  // than 19.
  if (!Args.hasFlag(options::OPT_fthreadsafe_statics,
                    options::OPT_fno_threadsafe_statics,
                    !IsWindowsMSVC || IsMSVC2015Compatible))
    CmdArgs.push_back("-fno-threadsafe-statics");

  // -fno-delayed-template-parsing is default, except when targeting MSVC.
  // Many old Windows SDK versions require this to parse.
  // FIXME: MSVC introduced /Zc:twoPhase- to disable this behavior in their
  // compiler. We should be able to disable this by default at some point.
  if (Args.hasFlag(options::OPT_fdelayed_template_parsing,
                   options::OPT_fno_delayed_template_parsing, IsWindowsMSVC))
    CmdArgs.push_back("-fdelayed-template-parsing");

  // -fgnu-keywords default varies depending on language; only pass if
  // specified.
  if (Arg *A = Args.getLastArg(options::OPT_fgnu_keywords,
                               options::OPT_fno_gnu_keywords))
    A->render(Args, CmdArgs);

  if (Args.hasFlag(options::OPT_fgnu89_inline, options::OPT_fno_gnu89_inline,
                   false))
    CmdArgs.push_back("-fgnu89-inline");

  if (Args.hasArg(options::OPT_fno_inline))
    CmdArgs.push_back("-fno-inline");

  if (Arg* InlineArg = Args.getLastArg(options::OPT_finline_functions,
                                       options::OPT_finline_hint_functions,
                                       options::OPT_fno_inline_functions))
    InlineArg->render(Args, CmdArgs);

  Args.AddLastArg(CmdArgs, options::OPT_fexperimental_new_pass_manager,
                  options::OPT_fno_experimental_new_pass_manager);

  ObjCRuntime Runtime = AddObjCRuntimeArgs(Args, CmdArgs, rewriteKind);
  RenderObjCOptions(getToolChain(), D, RawTriple, Args, Runtime,
                    rewriteKind != RK_None, Input, CmdArgs);

  if (Args.hasFlag(options::OPT_fapplication_extension,
                   options::OPT_fno_application_extension, false))
    CmdArgs.push_back("-fapplication-extension");

  // Handle GCC-style exception args.
  if (!C.getDriver().IsCLMode())
    addExceptionArgs(Args, InputType, getToolChain(), KernelOrKext, Runtime,
                     CmdArgs);

  // Handle exception personalities
  Arg *A = Args.getLastArg(options::OPT_fsjlj_exceptions,
                           options::OPT_fseh_exceptions,
                           options::OPT_fdwarf_exceptions);
  if (A) {
    const Option &Opt = A->getOption();
    if (Opt.matches(options::OPT_fsjlj_exceptions))
      CmdArgs.push_back("-fsjlj-exceptions");
    if (Opt.matches(options::OPT_fseh_exceptions))
      CmdArgs.push_back("-fseh-exceptions");
    if (Opt.matches(options::OPT_fdwarf_exceptions))
      CmdArgs.push_back("-fdwarf-exceptions");
  } else {
    switch (getToolChain().GetExceptionModel(Args)) {
    default:
      break;
    case llvm::ExceptionHandling::DwarfCFI:
      CmdArgs.push_back("-fdwarf-exceptions");
      break;
    case llvm::ExceptionHandling::SjLj:
      CmdArgs.push_back("-fsjlj-exceptions");
      break;
    case llvm::ExceptionHandling::WinEH:
      CmdArgs.push_back("-fseh-exceptions");
      break;
    }
  }

  // C++ "sane" operator new.
  if (!Args.hasFlag(options::OPT_fassume_sane_operator_new,
                    options::OPT_fno_assume_sane_operator_new))
    CmdArgs.push_back("-fno-assume-sane-operator-new");

  // -frelaxed-template-template-args is off by default, as it is a severe
  // breaking change until a corresponding change to template partial ordering
  // is provided.
  if (Args.hasFlag(options::OPT_frelaxed_template_template_args,
                   options::OPT_fno_relaxed_template_template_args, false))
    CmdArgs.push_back("-frelaxed-template-template-args");

  // -fsized-deallocation is off by default, as it is an ABI-breaking change for
  // most platforms.
  if (Args.hasFlag(options::OPT_fsized_deallocation,
                   options::OPT_fno_sized_deallocation, false))
    CmdArgs.push_back("-fsized-deallocation");

  // -faligned-allocation is on by default in C++17 onwards and otherwise off
  // by default.
  if (Arg *A = Args.getLastArg(options::OPT_faligned_allocation,
                               options::OPT_fno_aligned_allocation,
                               options::OPT_faligned_new_EQ)) {
    if (A->getOption().matches(options::OPT_fno_aligned_allocation))
      CmdArgs.push_back("-fno-aligned-allocation");
    else
      CmdArgs.push_back("-faligned-allocation");
  }

  // The default new alignment can be specified using a dedicated option or via
  // a GCC-compatible option that also turns on aligned allocation.
  if (Arg *A = Args.getLastArg(options::OPT_fnew_alignment_EQ,
                               options::OPT_faligned_new_EQ))
    CmdArgs.push_back(
        Args.MakeArgString(Twine("-fnew-alignment=") + A->getValue()));

  // -fconstant-cfstrings is default, and may be subject to argument translation
  // on Darwin.
  if (!Args.hasFlag(options::OPT_fconstant_cfstrings,
                    options::OPT_fno_constant_cfstrings) ||
      !Args.hasFlag(options::OPT_mconstant_cfstrings,
                    options::OPT_mno_constant_cfstrings))
    CmdArgs.push_back("-fno-constant-cfstrings");

  // -fno-pascal-strings is default, only pass non-default.
  if (Args.hasFlag(options::OPT_fpascal_strings,
                   options::OPT_fno_pascal_strings, false))
    CmdArgs.push_back("-fpascal-strings");

  // Honor -fpack-struct= and -fpack-struct, if given. Note that
  // -fno-pack-struct doesn't apply to -fpack-struct=.
  if (Arg *A = Args.getLastArg(options::OPT_fpack_struct_EQ)) {
    std::string PackStructStr = "-fpack-struct=";
    PackStructStr += A->getValue();
    CmdArgs.push_back(Args.MakeArgString(PackStructStr));
  } else if (Args.hasFlag(options::OPT_fpack_struct,
                          options::OPT_fno_pack_struct, false)) {
    CmdArgs.push_back("-fpack-struct=1");
  }

  // Handle -fmax-type-align=N and -fno-type-align
  bool SkipMaxTypeAlign = Args.hasArg(options::OPT_fno_max_type_align);
  if (Arg *A = Args.getLastArg(options::OPT_fmax_type_align_EQ)) {
    if (!SkipMaxTypeAlign) {
      std::string MaxTypeAlignStr = "-fmax-type-align=";
      MaxTypeAlignStr += A->getValue();
      CmdArgs.push_back(Args.MakeArgString(MaxTypeAlignStr));
    }
  } else if (RawTriple.isOSDarwin()) {
    if (!SkipMaxTypeAlign) {
      std::string MaxTypeAlignStr = "-fmax-type-align=16";
      CmdArgs.push_back(Args.MakeArgString(MaxTypeAlignStr));
    }
  }

  if (!Args.hasFlag(options::OPT_Qy, options::OPT_Qn, true))
    CmdArgs.push_back("-Qn");

  // -fcommon is the default unless compiling kernel code or the target says so
  bool NoCommonDefault = KernelOrKext || isNoCommonDefault(RawTriple);
  if (!Args.hasFlag(options::OPT_fcommon, options::OPT_fno_common,
                    !NoCommonDefault))
    CmdArgs.push_back("-fno-common");

  // -fsigned-bitfields is default, and clang doesn't yet support
  // -funsigned-bitfields.
  if (!Args.hasFlag(options::OPT_fsigned_bitfields,
                    options::OPT_funsigned_bitfields))
    D.Diag(diag::warn_drv_clang_unsupported)
        << Args.getLastArg(options::OPT_funsigned_bitfields)->getAsString(Args);

  // -fsigned-bitfields is default, and clang doesn't support -fno-for-scope.
  if (!Args.hasFlag(options::OPT_ffor_scope, options::OPT_fno_for_scope))
    D.Diag(diag::err_drv_clang_unsupported)
        << Args.getLastArg(options::OPT_fno_for_scope)->getAsString(Args);

  // -finput_charset=UTF-8 is default. Reject others
  if (Arg *inputCharset = Args.getLastArg(options::OPT_finput_charset_EQ)) {
    StringRef value = inputCharset->getValue();
    if (!value.equals_lower("utf-8"))
      D.Diag(diag::err_drv_invalid_value) << inputCharset->getAsString(Args)
                                          << value;
  }

  // -fexec_charset=UTF-8 is default. Reject others
  if (Arg *execCharset = Args.getLastArg(options::OPT_fexec_charset_EQ)) {
    StringRef value = execCharset->getValue();
    if (!value.equals_lower("utf-8"))
      D.Diag(diag::err_drv_invalid_value) << execCharset->getAsString(Args)
                                          << value;
  }

  RenderDiagnosticsOptions(D, Args, CmdArgs);

  // -fno-asm-blocks is default.
  if (Args.hasFlag(options::OPT_fasm_blocks, options::OPT_fno_asm_blocks,
                   false))
    CmdArgs.push_back("-fasm-blocks");

  // -fgnu-inline-asm is default.
  if (!Args.hasFlag(options::OPT_fgnu_inline_asm,
                    options::OPT_fno_gnu_inline_asm, true))
    CmdArgs.push_back("-fno-gnu-inline-asm");

  // Enable vectorization per default according to the optimization level
  // selected. For optimization levels that want vectorization we use the alias
  // option to simplify the hasFlag logic.
  bool EnableVec = shouldEnableVectorizerAtOLevel(Args, false);
  OptSpecifier VectorizeAliasOption =
      EnableVec ? options::OPT_O_Group : options::OPT_fvectorize;
  if (Args.hasFlag(options::OPT_fvectorize, VectorizeAliasOption,
                   options::OPT_fno_vectorize, EnableVec))
    CmdArgs.push_back("-vectorize-loops");

  // -fslp-vectorize is enabled based on the optimization level selected.
  bool EnableSLPVec = shouldEnableVectorizerAtOLevel(Args, true);
  OptSpecifier SLPVectAliasOption =
      EnableSLPVec ? options::OPT_O_Group : options::OPT_fslp_vectorize;
  if (Args.hasFlag(options::OPT_fslp_vectorize, SLPVectAliasOption,
                   options::OPT_fno_slp_vectorize, EnableSLPVec))
    CmdArgs.push_back("-vectorize-slp");

  ParseMPreferVectorWidth(D, Args, CmdArgs);

  if (Arg *A = Args.getLastArg(options::OPT_fshow_overloads_EQ))
    A->render(Args, CmdArgs);

  if (Arg *A = Args.getLastArg(
          options::OPT_fsanitize_undefined_strip_path_components_EQ))
    A->render(Args, CmdArgs);

  // -fdollars-in-identifiers default varies depending on platform and
  // language; only pass if specified.
  if (Arg *A = Args.getLastArg(options::OPT_fdollars_in_identifiers,
                               options::OPT_fno_dollars_in_identifiers)) {
    if (A->getOption().matches(options::OPT_fdollars_in_identifiers))
      CmdArgs.push_back("-fdollars-in-identifiers");
    else
      CmdArgs.push_back("-fno-dollars-in-identifiers");
  }

  // -funit-at-a-time is default, and we don't support -fno-unit-at-a-time for
  // practical purposes.
  if (Arg *A = Args.getLastArg(options::OPT_funit_at_a_time,
                               options::OPT_fno_unit_at_a_time)) {
    if (A->getOption().matches(options::OPT_fno_unit_at_a_time))
      D.Diag(diag::warn_drv_clang_unsupported) << A->getAsString(Args);
  }

  if (Args.hasFlag(options::OPT_fapple_pragma_pack,
                   options::OPT_fno_apple_pragma_pack, false))
    CmdArgs.push_back("-fapple-pragma-pack");

  if (Args.hasFlag(options::OPT_fsave_optimization_record,
                   options::OPT_foptimization_record_file_EQ,
                   options::OPT_fno_save_optimization_record, false)) {
    CmdArgs.push_back("-opt-record-file");

    const Arg *A = Args.getLastArg(options::OPT_foptimization_record_file_EQ);
    if (A) {
      CmdArgs.push_back(A->getValue());
    } else {
      SmallString<128> F;

      if (Args.hasArg(options::OPT_c) || Args.hasArg(options::OPT_S)) {
        if (Arg *FinalOutput = Args.getLastArg(options::OPT_o))
          F = FinalOutput->getValue();
      }

      if (F.empty()) {
        // Use the input filename.
        F = llvm::sys::path::stem(Input.getBaseInput());

        // If we're compiling for an offload architecture (i.e. a CUDA device),
        // we need to make the file name for the device compilation different
        // from the host compilation.
        if (!JA.isDeviceOffloading(Action::OFK_None) &&
            !JA.isDeviceOffloading(Action::OFK_Host)) {
          llvm::sys::path::replace_extension(F, "");
          F += Action::GetOffloadingFileNamePrefix(JA.getOffloadingDeviceKind(),
                                                   Triple.normalize());
          F += "-";
          F += JA.getOffloadingArch();
        }
      }

      llvm::sys::path::replace_extension(F, "opt.yaml");
      CmdArgs.push_back(Args.MakeArgString(F));
    }
  }

  bool RewriteImports = Args.hasFlag(options::OPT_frewrite_imports,
                                     options::OPT_fno_rewrite_imports, false);
  if (RewriteImports)
    CmdArgs.push_back("-frewrite-imports");

  // Enable rewrite includes if the user's asked for it or if we're generating
  // diagnostics.
  // TODO: Once -module-dependency-dir works with -frewrite-includes it'd be
  // nice to enable this when doing a crashdump for modules as well.
  if (Args.hasFlag(options::OPT_frewrite_includes,
                   options::OPT_fno_rewrite_includes, false) ||
      (C.isForDiagnostics() && (RewriteImports || !HaveModules)))
    CmdArgs.push_back("-frewrite-includes");

  // Only allow -traditional or -traditional-cpp outside in preprocessing modes.
  if (Arg *A = Args.getLastArg(options::OPT_traditional,
                               options::OPT_traditional_cpp)) {
    if (isa<PreprocessJobAction>(JA))
      CmdArgs.push_back("-traditional-cpp");
    else
      D.Diag(diag::err_drv_clang_unsupported) << A->getAsString(Args);
  }

  Args.AddLastArg(CmdArgs, options::OPT_dM);
  Args.AddLastArg(CmdArgs, options::OPT_dD);

  // Handle serialized diagnostics.
  if (Arg *A = Args.getLastArg(options::OPT__serialize_diags)) {
    CmdArgs.push_back("-serialize-diagnostic-file");
    CmdArgs.push_back(Args.MakeArgString(A->getValue()));
  }

  if (Args.hasArg(options::OPT_fretain_comments_from_system_headers))
    CmdArgs.push_back("-fretain-comments-from-system-headers");

  // Forward -fcomment-block-commands to -cc1.
  Args.AddAllArgs(CmdArgs, options::OPT_fcomment_block_commands);
  // Forward -fparse-all-comments to -cc1.
  Args.AddAllArgs(CmdArgs, options::OPT_fparse_all_comments);

  // Turn -fplugin=name.so into -load name.so
  for (const Arg *A : Args.filtered(options::OPT_fplugin_EQ)) {
    CmdArgs.push_back("-load");
    CmdArgs.push_back(A->getValue());
    A->claim();
  }

  // Setup statistics file output.
  SmallString<128> StatsFile = getStatsFileName(Args, Output, Input, D);
  if (!StatsFile.empty())
    CmdArgs.push_back(Args.MakeArgString(Twine("-stats-file=") + StatsFile));

  // Forward -Xclang arguments to -cc1, and -mllvm arguments to the LLVM option
  // parser.
  // -finclude-default-header flag is for preprocessor,
  // do not pass it to other cc1 commands when save-temps is enabled
  if (C.getDriver().isSaveTempsEnabled() &&
      !isa<PreprocessJobAction>(JA)) {
    for (auto Arg : Args.filtered(options::OPT_Xclang)) {
      Arg->claim();
      if (StringRef(Arg->getValue()) != "-finclude-default-header")
        CmdArgs.push_back(Arg->getValue());
    }
  }
  else {
    Args.AddAllArgValues(CmdArgs, options::OPT_Xclang);
  }
  for (const Arg *A : Args.filtered(options::OPT_mllvm)) {
    A->claim();

    // We translate this by hand to the -cc1 argument, since nightly test uses
    // it and developers have been trained to spell it with -mllvm. Both
    // spellings are now deprecated and should be removed.
    if (StringRef(A->getValue(0)) == "-disable-llvm-optzns") {
      CmdArgs.push_back("-disable-llvm-optzns");
    } else {
      A->render(Args, CmdArgs);
    }
  }

  // With -save-temps, we want to save the unoptimized bitcode output from the
  // CompileJobAction, use -disable-llvm-passes to get pristine IR generated
  // by the frontend.
  // When -fembed-bitcode is enabled, optimized bitcode is emitted because it
  // has slightly different breakdown between stages.
  // FIXME: -fembed-bitcode -save-temps will save optimized bitcode instead of
  // pristine IR generated by the frontend. Ideally, a new compile action should
  // be added so both IR can be captured.
  if (C.getDriver().isSaveTempsEnabled() &&
      !(C.getDriver().embedBitcodeInObject() && !C.getDriver().isUsingLTO()) &&
      isa<CompileJobAction>(JA))
    CmdArgs.push_back("-disable-llvm-passes");

  if (Output.getType() == types::TY_Dependencies) {
    // Handled with other dependency code.
  } else if (Output.isFilename()) {
    CmdArgs.push_back("-o");
    CmdArgs.push_back(Output.getFilename());
  } else {
    assert(Output.isNothing() && "Invalid output.");
  }

  addDashXForInput(Args, Input, CmdArgs);

  if (Input.isFilename())
    CmdArgs.push_back(Input.getFilename());
  else
    Input.getInputArg().renderAsInput(Args, CmdArgs);

  Args.AddAllArgs(CmdArgs, options::OPT_undef);

  const char *Exec = D.getClangProgramPath();

  // Optionally embed the -cc1 level arguments into the debug info, for build
  // analysis.
  // Also record command line arguments into the debug info if
  // -grecord-gcc-switches options is set on.
  // By default, -gno-record-gcc-switches is set on and no recording.
  if (getToolChain().UseDwarfDebugFlags() ||
      Args.hasFlag(options::OPT_grecord_gcc_switches,
                   options::OPT_gno_record_gcc_switches, false)) {
    ArgStringList OriginalArgs;
    for (const auto &Arg : Args)
      Arg->render(Args, OriginalArgs);

    SmallString<256> Flags;
    Flags += Exec;
    for (const char *OriginalArg : OriginalArgs) {
      SmallString<128> EscapedArg;
      EscapeSpacesAndBackslashes(OriginalArg, EscapedArg);
      Flags += " ";
      Flags += EscapedArg;
    }
    CmdArgs.push_back("-dwarf-debug-flags");
    CmdArgs.push_back(Args.MakeArgString(Flags));
  }

  if (IsCuda) {
    // Host-side cuda compilation receives all device-side outputs in a single
    // fatbin as Inputs[1]. Include the binary with -fcuda-include-gpubinary.
    if (Inputs.size() > 1) {
      assert(Inputs.size() == 2 && "More than one GPU binary!");
      CmdArgs.push_back("-fcuda-include-gpubinary");
      CmdArgs.push_back(Inputs[1].getFilename());
    }

    if (Args.hasFlag(options::OPT_fcuda_rdc, options::OPT_fno_cuda_rdc, false))
      CmdArgs.push_back("-fcuda-rdc");
    if (Args.hasFlag(options::OPT_fcuda_short_ptr,
                     options::OPT_fno_cuda_short_ptr, false))
      CmdArgs.push_back("-fcuda-short-ptr");
  }

  // OpenMP offloading device jobs take the argument -fopenmp-host-ir-file-path
  // to specify the result of the compile phase on the host, so the meaningful
  // device declarations can be identified. Also, -fopenmp-is-device is passed
  // along to tell the frontend that it is generating code for a device, so that
  // only the relevant declarations are emitted.
  if (IsOpenMPDevice) {
    CmdArgs.push_back("-fopenmp-is-device");
    if (Inputs.size() == 2) {
      CmdArgs.push_back("-fopenmp-host-ir-file-path");
      CmdArgs.push_back(Args.MakeArgString(Inputs.back().getFilename()));
    }
  }

  // For all the host OpenMP offloading compile jobs we need to pass the targets
  // information using -fopenmp-targets= option.
<<<<<<< HEAD
#if INTEL_CUSTOMIZATION
  if (JA.isOffloading(Action::OFK_OpenMP)) {
#endif // INTEL_CUSTOMIZATION
=======
  if (JA.isHostOffloading(Action::OFK_OpenMP)) {
>>>>>>> f4be2535
    SmallString<128> TargetInfo("-fopenmp-targets=");

    Arg *Tgts = Args.getLastArg(options::OPT_fopenmp_targets_EQ);
    assert(Tgts && Tgts->getNumValues() &&
           "OpenMP offloading has to have targets specified.");
    for (unsigned i = 0; i < Tgts->getNumValues(); ++i) {
      if (i)
        TargetInfo += ',';
      // We need to get the string from the triple because it may be not exactly
      // the same as the one we get directly from the arguments.
      llvm::Triple T(Tgts->getValue(i));
      TargetInfo += T.getTriple();
    }
    CmdArgs.push_back(Args.MakeArgString(TargetInfo.str()));
  }

  bool WholeProgramVTables =
      Args.hasFlag(options::OPT_fwhole_program_vtables,
                   options::OPT_fno_whole_program_vtables, false);
  if (WholeProgramVTables) {
    if (!D.isUsingLTO())
      D.Diag(diag::err_drv_argument_only_allowed_with)
          << "-fwhole-program-vtables"
          << "-flto";
    CmdArgs.push_back("-fwhole-program-vtables");
  }

  if (Arg *A = Args.getLastArg(options::OPT_fexperimental_isel,
                               options::OPT_fno_experimental_isel)) {
    CmdArgs.push_back("-mllvm");
    if (A->getOption().matches(options::OPT_fexperimental_isel)) {
      CmdArgs.push_back("-global-isel=1");

      // GISel is on by default on AArch64 -O0, so don't bother adding
      // the fallback remarks for it. Other combinations will add a warning of
      // some kind.
      bool IsArchSupported = Triple.getArch() == llvm::Triple::aarch64;
      bool IsOptLevelSupported = false;

      Arg *A = Args.getLastArg(options::OPT_O_Group);
      if (Triple.getArch() == llvm::Triple::aarch64) {
        if (!A || A->getOption().matches(options::OPT_O0))
          IsOptLevelSupported = true;
      }
      if (!IsArchSupported || !IsOptLevelSupported) {
        CmdArgs.push_back("-mllvm");
        CmdArgs.push_back("-global-isel-abort=2");

        if (!IsArchSupported)
          D.Diag(diag::warn_drv_experimental_isel_incomplete) << Triple.getArchName();
        else
          D.Diag(diag::warn_drv_experimental_isel_incomplete_opt);
      }
    } else {
      CmdArgs.push_back("-global-isel=0");
    }
  }

  if (Arg *A = Args.getLastArg(options::OPT_fforce_enable_int128,
                               options::OPT_fno_force_enable_int128)) {
    if (A->getOption().matches(options::OPT_fforce_enable_int128))
      CmdArgs.push_back("-fforce-enable-int128");
  }

  if (Args.hasFlag(options::OPT_fcomplete_member_pointers,
                   options::OPT_fno_complete_member_pointers, false))
    CmdArgs.push_back("-fcomplete-member-pointers");

  if (Arg *A = Args.getLastArg(options::OPT_moutline,
                               options::OPT_mno_outline)) {
    if (A->getOption().matches(options::OPT_moutline)) {
      // We only support -moutline in AArch64 right now. If we're not compiling
      // for AArch64, emit a warning and ignore the flag. Otherwise, add the
      // proper mllvm flags.
      if (Triple.getArch() != llvm::Triple::aarch64) {
        D.Diag(diag::warn_drv_moutline_unsupported_opt) << Triple.getArchName();
      } else {
          CmdArgs.push_back("-mllvm");
          CmdArgs.push_back("-enable-machine-outliner");
      }
    } else {
      // Disable all outlining behaviour.
      CmdArgs.push_back("-mllvm");
      CmdArgs.push_back("-enable-machine-outliner=never");
    }
  }

  if (Args.hasFlag(options::OPT_faddrsig, options::OPT_fno_addrsig,
                   getToolChain().getTriple().isOSBinFormatELF() &&
                       getToolChain().useIntegratedAs()))
    CmdArgs.push_back("-faddrsig");

  // Finally add the compile command to the compilation.
  if (Args.hasArg(options::OPT__SLASH_fallback) &&
      Output.getType() == types::TY_Object &&
      (InputType == types::TY_C || InputType == types::TY_CXX)) {
    auto CLCommand =
        getCLFallback()->GetCommand(C, JA, Output, Inputs, Args, LinkingOutput);
    C.addCommand(llvm::make_unique<FallbackCommand>(
        JA, *this, Exec, CmdArgs, Inputs, std::move(CLCommand)));
  } else if (Args.hasArg(options::OPT__SLASH_fallback) &&
             isa<PrecompileJobAction>(JA)) {
    // In /fallback builds, run the main compilation even if the pch generation
    // fails, so that the main compilation's fallback to cl.exe runs.
    C.addCommand(llvm::make_unique<ForceSuccessCommand>(JA, *this, Exec,
                                                        CmdArgs, Inputs));
  } else {
    C.addCommand(llvm::make_unique<Command>(JA, *this, Exec, CmdArgs, Inputs));
  }

  if (Arg *A = Args.getLastArg(options::OPT_pg))
    if (Args.hasArg(options::OPT_fomit_frame_pointer))
      D.Diag(diag::err_drv_argument_not_allowed_with) << "-fomit-frame-pointer"
                                                      << A->getAsString(Args);

  // Claim some arguments which clang supports automatically.

  // -fpch-preprocess is used with gcc to add a special marker in the output to
  // include the PCH file. Clang's PTH solution is completely transparent, so we
  // do not need to deal with it at all.
  Args.ClaimAllArgs(options::OPT_fpch_preprocess);

  // Claim some arguments which clang doesn't support, but we don't
  // care to warn the user about.
  Args.ClaimAllArgs(options::OPT_clang_ignored_f_Group);
  Args.ClaimAllArgs(options::OPT_clang_ignored_m_Group);

  // Disable warnings for clang -E -emit-llvm foo.c
  Args.ClaimAllArgs(options::OPT_emit_llvm);
}

Clang::Clang(const ToolChain &TC)
    // CAUTION! The first constructor argument ("clang") is not arbitrary,
    // as it is for other tools. Some operations on a Tool actually test
    // whether that tool is Clang based on the Tool's Name as a string.
    : Tool("clang", "clang frontend", TC, RF_Full) {}

Clang::~Clang() {}

/// Add options related to the Objective-C runtime/ABI.
///
/// Returns true if the runtime is non-fragile.
ObjCRuntime Clang::AddObjCRuntimeArgs(const ArgList &args,
                                      ArgStringList &cmdArgs,
                                      RewriteKind rewriteKind) const {
  // Look for the controlling runtime option.
  Arg *runtimeArg =
      args.getLastArg(options::OPT_fnext_runtime, options::OPT_fgnu_runtime,
                      options::OPT_fobjc_runtime_EQ);

  // Just forward -fobjc-runtime= to the frontend.  This supercedes
  // options about fragility.
  if (runtimeArg &&
      runtimeArg->getOption().matches(options::OPT_fobjc_runtime_EQ)) {
    ObjCRuntime runtime;
    StringRef value = runtimeArg->getValue();
    if (runtime.tryParse(value)) {
      getToolChain().getDriver().Diag(diag::err_drv_unknown_objc_runtime)
          << value;
    }
    if ((runtime.getKind() == ObjCRuntime::GNUstep) &&
        (runtime.getVersion() >= VersionTuple(2, 0)))
      if (!getToolChain().getTriple().isOSBinFormatELF()) {
        getToolChain().getDriver().Diag(
            diag::err_drv_gnustep_objc_runtime_incompatible_binary)
          << runtime.getVersion().getMajor();
      }

    runtimeArg->render(args, cmdArgs);
    return runtime;
  }

  // Otherwise, we'll need the ABI "version".  Version numbers are
  // slightly confusing for historical reasons:
  //   1 - Traditional "fragile" ABI
  //   2 - Non-fragile ABI, version 1
  //   3 - Non-fragile ABI, version 2
  unsigned objcABIVersion = 1;
  // If -fobjc-abi-version= is present, use that to set the version.
  if (Arg *abiArg = args.getLastArg(options::OPT_fobjc_abi_version_EQ)) {
    StringRef value = abiArg->getValue();
    if (value == "1")
      objcABIVersion = 1;
    else if (value == "2")
      objcABIVersion = 2;
    else if (value == "3")
      objcABIVersion = 3;
    else
      getToolChain().getDriver().Diag(diag::err_drv_clang_unsupported) << value;
  } else {
    // Otherwise, determine if we are using the non-fragile ABI.
    bool nonFragileABIIsDefault =
        (rewriteKind == RK_NonFragile ||
         (rewriteKind == RK_None &&
          getToolChain().IsObjCNonFragileABIDefault()));
    if (args.hasFlag(options::OPT_fobjc_nonfragile_abi,
                     options::OPT_fno_objc_nonfragile_abi,
                     nonFragileABIIsDefault)) {
// Determine the non-fragile ABI version to use.
#ifdef DISABLE_DEFAULT_NONFRAGILEABI_TWO
      unsigned nonFragileABIVersion = 1;
#else
      unsigned nonFragileABIVersion = 2;
#endif

      if (Arg *abiArg =
              args.getLastArg(options::OPT_fobjc_nonfragile_abi_version_EQ)) {
        StringRef value = abiArg->getValue();
        if (value == "1")
          nonFragileABIVersion = 1;
        else if (value == "2")
          nonFragileABIVersion = 2;
        else
          getToolChain().getDriver().Diag(diag::err_drv_clang_unsupported)
              << value;
      }

      objcABIVersion = 1 + nonFragileABIVersion;
    } else {
      objcABIVersion = 1;
    }
  }

  // We don't actually care about the ABI version other than whether
  // it's non-fragile.
  bool isNonFragile = objcABIVersion != 1;

  // If we have no runtime argument, ask the toolchain for its default runtime.
  // However, the rewriter only really supports the Mac runtime, so assume that.
  ObjCRuntime runtime;
  if (!runtimeArg) {
    switch (rewriteKind) {
    case RK_None:
      runtime = getToolChain().getDefaultObjCRuntime(isNonFragile);
      break;
    case RK_Fragile:
      runtime = ObjCRuntime(ObjCRuntime::FragileMacOSX, VersionTuple());
      break;
    case RK_NonFragile:
      runtime = ObjCRuntime(ObjCRuntime::MacOSX, VersionTuple());
      break;
    }

    // -fnext-runtime
  } else if (runtimeArg->getOption().matches(options::OPT_fnext_runtime)) {
    // On Darwin, make this use the default behavior for the toolchain.
    if (getToolChain().getTriple().isOSDarwin()) {
      runtime = getToolChain().getDefaultObjCRuntime(isNonFragile);

      // Otherwise, build for a generic macosx port.
    } else {
      runtime = ObjCRuntime(ObjCRuntime::MacOSX, VersionTuple());
    }

    // -fgnu-runtime
  } else {
    assert(runtimeArg->getOption().matches(options::OPT_fgnu_runtime));
    // Legacy behaviour is to target the gnustep runtime if we are in
    // non-fragile mode or the GCC runtime in fragile mode.
    if (isNonFragile)
      runtime = ObjCRuntime(ObjCRuntime::GNUstep, VersionTuple(2, 0));
    else
      runtime = ObjCRuntime(ObjCRuntime::GCC, VersionTuple());
  }

  cmdArgs.push_back(
      args.MakeArgString("-fobjc-runtime=" + runtime.getAsString()));
  return runtime;
}

static bool maybeConsumeDash(const std::string &EH, size_t &I) {
  bool HaveDash = (I + 1 < EH.size() && EH[I + 1] == '-');
  I += HaveDash;
  return !HaveDash;
}

namespace {
struct EHFlags {
  bool Synch = false;
  bool Asynch = false;
  bool NoUnwindC = false;
};
} // end anonymous namespace

/// /EH controls whether to run destructor cleanups when exceptions are
/// thrown.  There are three modifiers:
/// - s: Cleanup after "synchronous" exceptions, aka C++ exceptions.
/// - a: Cleanup after "asynchronous" exceptions, aka structured exceptions.
///      The 'a' modifier is unimplemented and fundamentally hard in LLVM IR.
/// - c: Assume that extern "C" functions are implicitly nounwind.
/// The default is /EHs-c-, meaning cleanups are disabled.
static EHFlags parseClangCLEHFlags(const Driver &D, const ArgList &Args) {
  EHFlags EH;

  std::vector<std::string> EHArgs =
      Args.getAllArgValues(options::OPT__SLASH_EH);
  for (auto EHVal : EHArgs) {
    for (size_t I = 0, E = EHVal.size(); I != E; ++I) {
      switch (EHVal[I]) {
      case 'a':
        EH.Asynch = maybeConsumeDash(EHVal, I);
        if (EH.Asynch)
          EH.Synch = false;
        continue;
      case 'c':
        EH.NoUnwindC = maybeConsumeDash(EHVal, I);
        continue;
      case 's':
        EH.Synch = maybeConsumeDash(EHVal, I);
        if (EH.Synch)
          EH.Asynch = false;
        continue;
      default:
        break;
      }
      D.Diag(clang::diag::err_drv_invalid_value) << "/EH" << EHVal;
      break;
    }
  }
  // The /GX, /GX- flags are only processed if there are not /EH flags.
  // The default is that /GX is not specified.
  if (EHArgs.empty() &&
      Args.hasFlag(options::OPT__SLASH_GX, options::OPT__SLASH_GX_,
                   /*default=*/false)) {
    EH.Synch = true;
    EH.NoUnwindC = true;
  }

  return EH;
}

void Clang::AddClangCLArgs(const ArgList &Args, types::ID InputType,
                           ArgStringList &CmdArgs,
                           codegenoptions::DebugInfoKind *DebugInfoKind,
                           bool *EmitCodeView) const {
  unsigned RTOptionID = options::OPT__SLASH_MT;

  if (Args.hasArg(options::OPT__SLASH_LDd))
    // The /LDd option implies /MTd. The dependent lib part can be overridden,
    // but defining _DEBUG is sticky.
    RTOptionID = options::OPT__SLASH_MTd;

  if (Arg *A = Args.getLastArg(options::OPT__SLASH_M_Group))
    RTOptionID = A->getOption().getID();

  StringRef FlagForCRT;
  switch (RTOptionID) {
  case options::OPT__SLASH_MD:
    if (Args.hasArg(options::OPT__SLASH_LDd))
      CmdArgs.push_back("-D_DEBUG");
    CmdArgs.push_back("-D_MT");
    CmdArgs.push_back("-D_DLL");
    FlagForCRT = "--dependent-lib=msvcrt";
    break;
  case options::OPT__SLASH_MDd:
    CmdArgs.push_back("-D_DEBUG");
    CmdArgs.push_back("-D_MT");
    CmdArgs.push_back("-D_DLL");
    FlagForCRT = "--dependent-lib=msvcrtd";
    break;
  case options::OPT__SLASH_MT:
    if (Args.hasArg(options::OPT__SLASH_LDd))
      CmdArgs.push_back("-D_DEBUG");
    CmdArgs.push_back("-D_MT");
    CmdArgs.push_back("-flto-visibility-public-std");
    FlagForCRT = "--dependent-lib=libcmt";
    break;
  case options::OPT__SLASH_MTd:
    CmdArgs.push_back("-D_DEBUG");
    CmdArgs.push_back("-D_MT");
    CmdArgs.push_back("-flto-visibility-public-std");
    FlagForCRT = "--dependent-lib=libcmtd";
    break;
  default:
    llvm_unreachable("Unexpected option ID.");
  }

  if (Args.hasArg(options::OPT__SLASH_Zl)) {
    CmdArgs.push_back("-D_VC_NODEFAULTLIB");
  } else {
    CmdArgs.push_back(FlagForCRT.data());

    // This provides POSIX compatibility (maps 'open' to '_open'), which most
    // users want.  The /Za flag to cl.exe turns this off, but it's not
    // implemented in clang.
    CmdArgs.push_back("--dependent-lib=oldnames");
  }

  if (Arg *A = Args.getLastArg(options::OPT_show_includes))
    A->render(Args, CmdArgs);

  // This controls whether or not we emit RTTI data for polymorphic types.
  if (Args.hasFlag(options::OPT__SLASH_GR_, options::OPT__SLASH_GR,
                   /*default=*/false))
    CmdArgs.push_back("-fno-rtti-data");

  // This controls whether or not we emit stack-protector instrumentation.
  // In MSVC, Buffer Security Check (/GS) is on by default.
  if (Args.hasFlag(options::OPT__SLASH_GS, options::OPT__SLASH_GS_,
                   /*default=*/true)) {
    CmdArgs.push_back("-stack-protector");
    CmdArgs.push_back(Args.MakeArgString(Twine(LangOptions::SSPStrong)));
  }

  // Emit CodeView if -Z7, -Zd, or -gline-tables-only are present.
  if (Arg *DebugInfoArg =
          Args.getLastArg(options::OPT__SLASH_Z7, options::OPT__SLASH_Zd,
                          options::OPT_gline_tables_only)) {
    *EmitCodeView = true;
    if (DebugInfoArg->getOption().matches(options::OPT__SLASH_Z7))
      *DebugInfoKind = codegenoptions::LimitedDebugInfo;
    else
      *DebugInfoKind = codegenoptions::DebugLineTablesOnly;
    CmdArgs.push_back("-gcodeview");
  } else {
    *EmitCodeView = false;
  }

  const Driver &D = getToolChain().getDriver();
  EHFlags EH = parseClangCLEHFlags(D, Args);
  if (EH.Synch || EH.Asynch) {
    if (types::isCXX(InputType))
      CmdArgs.push_back("-fcxx-exceptions");
    CmdArgs.push_back("-fexceptions");
  }
  if (types::isCXX(InputType) && EH.Synch && EH.NoUnwindC)
    CmdArgs.push_back("-fexternc-nounwind");

  // /EP should expand to -E -P.
  if (Args.hasArg(options::OPT__SLASH_EP)) {
    CmdArgs.push_back("-E");
    CmdArgs.push_back("-P");
  }

  unsigned VolatileOptionID;
  if (getToolChain().getArch() == llvm::Triple::x86_64 ||
      getToolChain().getArch() == llvm::Triple::x86)
    VolatileOptionID = options::OPT__SLASH_volatile_ms;
  else
    VolatileOptionID = options::OPT__SLASH_volatile_iso;

  if (Arg *A = Args.getLastArg(options::OPT__SLASH_volatile_Group))
    VolatileOptionID = A->getOption().getID();

  if (VolatileOptionID == options::OPT__SLASH_volatile_ms)
    CmdArgs.push_back("-fms-volatile");

  Arg *MostGeneralArg = Args.getLastArg(options::OPT__SLASH_vmg);
  Arg *BestCaseArg = Args.getLastArg(options::OPT__SLASH_vmb);
  if (MostGeneralArg && BestCaseArg)
    D.Diag(clang::diag::err_drv_argument_not_allowed_with)
        << MostGeneralArg->getAsString(Args) << BestCaseArg->getAsString(Args);

  if (MostGeneralArg) {
    Arg *SingleArg = Args.getLastArg(options::OPT__SLASH_vms);
    Arg *MultipleArg = Args.getLastArg(options::OPT__SLASH_vmm);
    Arg *VirtualArg = Args.getLastArg(options::OPT__SLASH_vmv);

    Arg *FirstConflict = SingleArg ? SingleArg : MultipleArg;
    Arg *SecondConflict = VirtualArg ? VirtualArg : MultipleArg;
    if (FirstConflict && SecondConflict && FirstConflict != SecondConflict)
      D.Diag(clang::diag::err_drv_argument_not_allowed_with)
          << FirstConflict->getAsString(Args)
          << SecondConflict->getAsString(Args);

    if (SingleArg)
      CmdArgs.push_back("-fms-memptr-rep=single");
    else if (MultipleArg)
      CmdArgs.push_back("-fms-memptr-rep=multiple");
    else
      CmdArgs.push_back("-fms-memptr-rep=virtual");
  }

  // Parse the default calling convention options.
  if (Arg *CCArg =
          Args.getLastArg(options::OPT__SLASH_Gd, options::OPT__SLASH_Gr,
                          options::OPT__SLASH_Gz, options::OPT__SLASH_Gv,
                          options::OPT__SLASH_Gregcall)) {
    unsigned DCCOptId = CCArg->getOption().getID();
    const char *DCCFlag = nullptr;
    bool ArchSupported = true;
    llvm::Triple::ArchType Arch = getToolChain().getArch();
    switch (DCCOptId) {
    case options::OPT__SLASH_Gd:
      DCCFlag = "-fdefault-calling-conv=cdecl";
      break;
    case options::OPT__SLASH_Gr:
      ArchSupported = Arch == llvm::Triple::x86;
      DCCFlag = "-fdefault-calling-conv=fastcall";
      break;
    case options::OPT__SLASH_Gz:
      ArchSupported = Arch == llvm::Triple::x86;
      DCCFlag = "-fdefault-calling-conv=stdcall";
      break;
    case options::OPT__SLASH_Gv:
      ArchSupported = Arch == llvm::Triple::x86 || Arch == llvm::Triple::x86_64;
      DCCFlag = "-fdefault-calling-conv=vectorcall";
      break;
    case options::OPT__SLASH_Gregcall:
      ArchSupported = Arch == llvm::Triple::x86 || Arch == llvm::Triple::x86_64;
      DCCFlag = "-fdefault-calling-conv=regcall";
      break;
    }

    // MSVC doesn't warn if /Gr or /Gz is used on x64, so we don't either.
    if (ArchSupported && DCCFlag)
      CmdArgs.push_back(DCCFlag);
  }

  if (Arg *A = Args.getLastArg(options::OPT_vtordisp_mode_EQ))
    A->render(Args, CmdArgs);

  if (!Args.hasArg(options::OPT_fdiagnostics_format_EQ)) {
    CmdArgs.push_back("-fdiagnostics-format");
    if (Args.hasArg(options::OPT__SLASH_fallback))
      CmdArgs.push_back("msvc-fallback");
    else
      CmdArgs.push_back("msvc");
  }

  if (Args.hasArg(options::OPT__SLASH_Guard) &&
      Args.getLastArgValue(options::OPT__SLASH_Guard).equals_lower("cf"))
    CmdArgs.push_back("-cfguard");
}

visualstudio::Compiler *Clang::getCLFallback() const {
  if (!CLFallback)
    CLFallback.reset(new visualstudio::Compiler(getToolChain()));
  return CLFallback.get();
}


const char *Clang::getBaseInputName(const ArgList &Args,
                                    const InputInfo &Input) {
  return Args.MakeArgString(llvm::sys::path::filename(Input.getBaseInput()));
}

const char *Clang::getBaseInputStem(const ArgList &Args,
                                    const InputInfoList &Inputs) {
  const char *Str = getBaseInputName(Args, Inputs[0]);

  if (const char *End = strrchr(Str, '.'))
    return Args.MakeArgString(std::string(Str, End));

  return Str;
}

const char *Clang::getDependencyFileName(const ArgList &Args,
                                         const InputInfoList &Inputs) {
  // FIXME: Think about this more.
  std::string Res;

  if (Arg *OutputOpt = Args.getLastArg(options::OPT_o)) {
    std::string Str(OutputOpt->getValue());
    Res = Str.substr(0, Str.rfind('.'));
  } else {
    Res = getBaseInputStem(Args, Inputs);
  }
  return Args.MakeArgString(Res + ".d");
}

// Begin ClangAs

void ClangAs::AddMIPSTargetArgs(const ArgList &Args,
                                ArgStringList &CmdArgs) const {
  StringRef CPUName;
  StringRef ABIName;
  const llvm::Triple &Triple = getToolChain().getTriple();
  mips::getMipsCPUAndABI(Args, Triple, CPUName, ABIName);

  CmdArgs.push_back("-target-abi");
  CmdArgs.push_back(ABIName.data());
}

void ClangAs::AddX86TargetArgs(const ArgList &Args,
                               ArgStringList &CmdArgs) const {
  if (Arg *A = Args.getLastArg(options::OPT_masm_EQ)) {
    StringRef Value = A->getValue();
    if (Value == "intel" || Value == "att") {
      CmdArgs.push_back("-mllvm");
      CmdArgs.push_back(Args.MakeArgString("-x86-asm-syntax=" + Value));
    } else {
      getToolChain().getDriver().Diag(diag::err_drv_unsupported_option_argument)
          << A->getOption().getName() << Value;
    }
  }
}

void ClangAs::ConstructJob(Compilation &C, const JobAction &JA,
                           const InputInfo &Output, const InputInfoList &Inputs,
                           const ArgList &Args,
                           const char *LinkingOutput) const {
  ArgStringList CmdArgs;

  assert(Inputs.size() == 1 && "Unexpected number of inputs.");
  const InputInfo &Input = Inputs[0];

  const llvm::Triple &Triple = getToolChain().getEffectiveTriple();
  const std::string &TripleStr = Triple.getTriple();
  const auto &D = getToolChain().getDriver();

  // Don't warn about "clang -w -c foo.s"
  Args.ClaimAllArgs(options::OPT_w);
  // and "clang -emit-llvm -c foo.s"
  Args.ClaimAllArgs(options::OPT_emit_llvm);

  claimNoWarnArgs(Args);

  // Invoke ourselves in -cc1as mode.
  //
  // FIXME: Implement custom jobs for internal actions.
  CmdArgs.push_back("-cc1as");

  // Add the "effective" target triple.
  CmdArgs.push_back("-triple");
  CmdArgs.push_back(Args.MakeArgString(TripleStr));

  // Set the output mode, we currently only expect to be used as a real
  // assembler.
  CmdArgs.push_back("-filetype");
  CmdArgs.push_back("obj");

  // Set the main file name, so that debug info works even with
  // -save-temps or preprocessed assembly.
  CmdArgs.push_back("-main-file-name");
  CmdArgs.push_back(Clang::getBaseInputName(Args, Input));

  // Add the target cpu
  std::string CPU = getCPUName(Args, Triple, /*FromAs*/ true);
  if (!CPU.empty()) {
    CmdArgs.push_back("-target-cpu");
    CmdArgs.push_back(Args.MakeArgString(CPU));
  }

  // Add the target features
  getTargetFeatures(getToolChain(), Triple, Args, CmdArgs, true);

  // Ignore explicit -force_cpusubtype_ALL option.
  (void)Args.hasArg(options::OPT_force__cpusubtype__ALL);

  // Pass along any -I options so we get proper .include search paths.
  Args.AddAllArgs(CmdArgs, options::OPT_I_Group);

  // Determine the original source input.
  const Action *SourceAction = &JA;
  while (SourceAction->getKind() != Action::InputClass) {
    assert(!SourceAction->getInputs().empty() && "unexpected root action!");
    SourceAction = SourceAction->getInputs()[0];
  }

  // Forward -g and handle debug info related flags, assuming we are dealing
  // with an actual assembly file.
  bool WantDebug = false;
  unsigned DwarfVersion = 0;
  Args.ClaimAllArgs(options::OPT_g_Group);
  if (Arg *A = Args.getLastArg(options::OPT_g_Group)) {
    WantDebug = !A->getOption().matches(options::OPT_g0) &&
                !A->getOption().matches(options::OPT_ggdb0);
    if (WantDebug)
      DwarfVersion = DwarfVersionNum(A->getSpelling());
  }
  if (DwarfVersion == 0)
    DwarfVersion = getToolChain().GetDefaultDwarfVersion();

  codegenoptions::DebugInfoKind DebugInfoKind = codegenoptions::NoDebugInfo;

  if (SourceAction->getType() == types::TY_Asm ||
      SourceAction->getType() == types::TY_PP_Asm) {
    // You might think that it would be ok to set DebugInfoKind outside of
    // the guard for source type, however there is a test which asserts
    // that some assembler invocation receives no -debug-info-kind,
    // and it's not clear whether that test is just overly restrictive.
    DebugInfoKind = (WantDebug ? codegenoptions::LimitedDebugInfo
                               : codegenoptions::NoDebugInfo);
    // Add the -fdebug-compilation-dir flag if needed.
    addDebugCompDirArg(Args, CmdArgs);

    addDebugPrefixMapArg(getToolChain().getDriver(), Args, CmdArgs);

    // Set the AT_producer to the clang version when using the integrated
    // assembler on assembly source files.
    CmdArgs.push_back("-dwarf-debug-producer");
    CmdArgs.push_back(Args.MakeArgString(getClangFullVersion()));

    // And pass along -I options
    Args.AddAllArgs(CmdArgs, options::OPT_I);
  }
  RenderDebugEnablingArgs(Args, CmdArgs, DebugInfoKind, DwarfVersion,
                          llvm::DebuggerKind::Default);
  RenderDebugInfoCompressionArgs(Args, CmdArgs, D, getToolChain());


  // Handle -fPIC et al -- the relocation-model affects the assembler
  // for some targets.
  llvm::Reloc::Model RelocationModel;
  unsigned PICLevel;
  bool IsPIE;
  std::tie(RelocationModel, PICLevel, IsPIE) =
      ParsePICArgs(getToolChain(), Args);

  const char *RMName = RelocationModelName(RelocationModel);
  if (RMName) {
    CmdArgs.push_back("-mrelocation-model");
    CmdArgs.push_back(RMName);
  }

  // Optionally embed the -cc1as level arguments into the debug info, for build
  // analysis.
  if (getToolChain().UseDwarfDebugFlags()) {
    ArgStringList OriginalArgs;
    for (const auto &Arg : Args)
      Arg->render(Args, OriginalArgs);

    SmallString<256> Flags;
    const char *Exec = getToolChain().getDriver().getClangProgramPath();
    Flags += Exec;
    for (const char *OriginalArg : OriginalArgs) {
      SmallString<128> EscapedArg;
      EscapeSpacesAndBackslashes(OriginalArg, EscapedArg);
      Flags += " ";
      Flags += EscapedArg;
    }
    CmdArgs.push_back("-dwarf-debug-flags");
    CmdArgs.push_back(Args.MakeArgString(Flags));
  }

  // FIXME: Add -static support, once we have it.

  // Add target specific flags.
  switch (getToolChain().getArch()) {
  default:
    break;

  case llvm::Triple::mips:
  case llvm::Triple::mipsel:
  case llvm::Triple::mips64:
  case llvm::Triple::mips64el:
    AddMIPSTargetArgs(Args, CmdArgs);
    break;

  case llvm::Triple::x86:
  case llvm::Triple::x86_64:
    AddX86TargetArgs(Args, CmdArgs);
    break;

  case llvm::Triple::arm:
  case llvm::Triple::armeb:
  case llvm::Triple::thumb:
  case llvm::Triple::thumbeb:
    // This isn't in AddARMTargetArgs because we want to do this for assembly
    // only, not C/C++.
    if (Args.hasFlag(options::OPT_mdefault_build_attributes,
                     options::OPT_mno_default_build_attributes, true)) {
        CmdArgs.push_back("-mllvm");
        CmdArgs.push_back("-arm-add-build-attributes");
    }
    break;
  }

  // Consume all the warning flags. Usually this would be handled more
  // gracefully by -cc1 (warning about unknown warning flags, etc) but -cc1as
  // doesn't handle that so rather than warning about unused flags that are
  // actually used, we'll lie by omission instead.
  // FIXME: Stop lying and consume only the appropriate driver flags
  Args.ClaimAllArgs(options::OPT_W_Group);

  CollectArgsForIntegratedAssembler(C, Args, CmdArgs,
                                    getToolChain().getDriver());

  Args.AddAllArgs(CmdArgs, options::OPT_mllvm);

  assert(Output.isFilename() && "Unexpected lipo output.");
  CmdArgs.push_back("-o");
  CmdArgs.push_back(Output.getFilename());

  if (Args.hasArg(options::OPT_gsplit_dwarf) &&
      getToolChain().getTriple().isOSLinux()) {
    CmdArgs.push_back("-split-dwarf-file");
    CmdArgs.push_back(SplitDebugName(Args, Input));
  }

  assert(Input.isFilename() && "Invalid input.");
  CmdArgs.push_back(Input.getFilename());

  const char *Exec = getToolChain().getDriver().getClangProgramPath();
  C.addCommand(llvm::make_unique<Command>(JA, *this, Exec, CmdArgs, Inputs));
}

// Begin OffloadBundler

void OffloadBundler::ConstructJob(Compilation &C, const JobAction &JA,
                                  const InputInfo &Output,
                                  const InputInfoList &Inputs,
                                  const llvm::opt::ArgList &TCArgs,
                                  const char *LinkingOutput) const {
  // The version with only one output is expected to refer to a bundling job.
  assert(isa<OffloadBundlingJobAction>(JA) && "Expecting bundling job!");

  // The bundling command looks like this:
  // clang-offload-bundler -type=bc
  //   -targets=host-triple,openmp-triple1,openmp-triple2
  //   -outputs=input_file
  //   -inputs=unbundle_file_host,unbundle_file_tgt1,unbundle_file_tgt2"

  ArgStringList CmdArgs;

  // Get the type.
  CmdArgs.push_back(TCArgs.MakeArgString(
      Twine("-type=") + types::getTypeTempSuffix(Output.getType())));

  assert(JA.getInputs().size() == Inputs.size() &&
         "Not have inputs for all dependence actions??");

  // Get the targets.
  SmallString<128> Triples;
  Triples += "-targets=";
  for (unsigned I = 0; I < Inputs.size(); ++I) {
    if (I)
      Triples += ',';

    // Find ToolChain for this input.
    Action::OffloadKind CurKind = Action::OFK_Host;
    const ToolChain *CurTC = &getToolChain();
    const Action *CurDep = JA.getInputs()[I];

    if (const auto *OA = dyn_cast<OffloadAction>(CurDep)) {
      CurTC = nullptr;
      OA->doOnEachDependence([&](Action *A, const ToolChain *TC, const char *) {
        assert(CurTC == nullptr && "Expected one dependence!");
        CurKind = A->getOffloadingDeviceKind();
        CurTC = TC;
      });
    }
    Triples += Action::GetOffloadKindName(CurKind);
    Triples += '-';
    Triples += CurTC->getTriple().normalize();
    if (CurKind == Action::OFK_HIP && CurDep->getOffloadingArch()) {
      Triples += '-';
      Triples += CurDep->getOffloadingArch();
    }
  }
  CmdArgs.push_back(TCArgs.MakeArgString(Triples));

  // Get bundled file command.
  CmdArgs.push_back(
      TCArgs.MakeArgString(Twine("-outputs=") + Output.getFilename()));

  // Get unbundled files command.
  SmallString<128> UB;
  UB += "-inputs=";
  for (unsigned I = 0; I < Inputs.size(); ++I) {
    if (I)
      UB += ',';

    // Find ToolChain for this input.
    const ToolChain *CurTC = &getToolChain();
    if (const auto *OA = dyn_cast<OffloadAction>(JA.getInputs()[I])) {
      CurTC = nullptr;
      OA->doOnEachDependence([&](Action *, const ToolChain *TC, const char *) {
        assert(CurTC == nullptr && "Expected one dependence!");
        CurTC = TC;
      });
    }
    UB += CurTC->getInputFilename(Inputs[I]);
  }
  CmdArgs.push_back(TCArgs.MakeArgString(UB));

  // All the inputs are encoded as commands.
  C.addCommand(llvm::make_unique<Command>(
      JA, *this,
      TCArgs.MakeArgString(getToolChain().GetProgramPath(getShortName())),
      CmdArgs, None));
}

void OffloadBundler::ConstructJobMultipleOutputs(
    Compilation &C, const JobAction &JA, const InputInfoList &Outputs,
    const InputInfoList &Inputs, const llvm::opt::ArgList &TCArgs,
    const char *LinkingOutput) const {
  // The version with multiple outputs is expected to refer to a unbundling job.
  auto &UA = cast<OffloadUnbundlingJobAction>(JA);

  // The unbundling command looks like this:
  // clang-offload-bundler -type=bc
  //   -targets=host-triple,openmp-triple1,openmp-triple2
  //   -inputs=input_file
  //   -outputs=unbundle_file_host,unbundle_file_tgt1,unbundle_file_tgt2"
  //   -unbundle

  ArgStringList CmdArgs;

  assert(Inputs.size() == 1 && "Expecting to unbundle a single file!");
  InputInfo Input = Inputs.front();

  // Get the type.
  CmdArgs.push_back(TCArgs.MakeArgString(
      Twine("-type=") + types::getTypeTempSuffix(Input.getType())));

  // Get the targets.
  SmallString<128> Triples;
  Triples += "-targets=";
  auto DepInfo = UA.getDependentActionsInfo();
  for (unsigned I = 0; I < DepInfo.size(); ++I) {
    if (I)
      Triples += ',';

    auto &Dep = DepInfo[I];
    Triples += Action::GetOffloadKindName(Dep.DependentOffloadKind);
    Triples += '-';
    Triples += Dep.DependentToolChain->getTriple().normalize();
    if (Dep.DependentOffloadKind == Action::OFK_HIP &&
        !Dep.DependentBoundArch.empty()) {
      Triples += '-';
      Triples += Dep.DependentBoundArch;
    }
  }

  CmdArgs.push_back(TCArgs.MakeArgString(Triples));

  // Get bundled file command.
  CmdArgs.push_back(
      TCArgs.MakeArgString(Twine("-inputs=") + Input.getFilename()));

  // Get unbundled files command.
  SmallString<128> UB;
  UB += "-outputs=";
  for (unsigned I = 0; I < Outputs.size(); ++I) {
    if (I)
      UB += ',';
    UB += DepInfo[I].DependentToolChain->getInputFilename(Outputs[I]);
  }
  CmdArgs.push_back(TCArgs.MakeArgString(UB));
  CmdArgs.push_back("-unbundle");

  // All the inputs are encoded as commands.
  C.addCommand(llvm::make_unique<Command>(
      JA, *this,
      TCArgs.MakeArgString(getToolChain().GetProgramPath(getShortName())),
      CmdArgs, None));
}<|MERGE_RESOLUTION|>--- conflicted
+++ resolved
@@ -4749,13 +4749,9 @@
 
   // For all the host OpenMP offloading compile jobs we need to pass the targets
   // information using -fopenmp-targets= option.
-<<<<<<< HEAD
 #if INTEL_CUSTOMIZATION
   if (JA.isOffloading(Action::OFK_OpenMP)) {
 #endif // INTEL_CUSTOMIZATION
-=======
-  if (JA.isHostOffloading(Action::OFK_OpenMP)) {
->>>>>>> f4be2535
     SmallString<128> TargetInfo("-fopenmp-targets=");
 
     Arg *Tgts = Args.getLastArg(options::OPT_fopenmp_targets_EQ);
