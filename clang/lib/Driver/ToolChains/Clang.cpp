//===-- Clang.cpp - Clang+LLVM ToolChain Implementations --------*- C++ -*-===//
//
// Part of the LLVM Project, under the Apache License v2.0 with LLVM Exceptions.
// See https://llvm.org/LICENSE.txt for license information.
// SPDX-License-Identifier: Apache-2.0 WITH LLVM-exception
//
//===----------------------------------------------------------------------===//

#include "Clang.h"
#include "Arch/AArch64.h"
#include "Arch/ARM.h"
#include "Arch/Mips.h"
#include "Arch/PPC.h"
#include "Arch/RISCV.h"
#include "Arch/Sparc.h"
#include "Arch/SystemZ.h"
#include "Arch/X86.h"
#include "AMDGPU.h"
#include "CommonArgs.h"
#include "Hexagon.h"
#include "MSP430.h"
#include "InputInfo.h"
#include "PS4CPU.h"
#include "clang/Basic/CharInfo.h"
#include "clang/Basic/CodeGenOptions.h"
#include "clang/Basic/LangOptions.h"
#include "clang/Basic/ObjCRuntime.h"
#include "clang/Basic/Version.h"
#include "clang/Driver/Distro.h"
#include "clang/Driver/DriverDiagnostic.h"
#include "clang/Driver/Options.h"
#include "clang/Driver/SanitizerArgs.h"
#include "clang/Driver/XRayArgs.h"
#include "llvm/ADT/StringExtras.h"
#include "llvm/Config/llvm-config.h"
#include "llvm/Option/ArgList.h"
#include "llvm/Support/CodeGen.h"
#include "llvm/Support/Compression.h"
#include "llvm/Support/FileSystem.h"
#include "llvm/Support/Path.h"
#include "llvm/Support/Process.h"
#include "llvm/Support/TargetParser.h"
#include "llvm/Support/YAMLParser.h"

#ifdef LLVM_ON_UNIX
#include <unistd.h> // For getuid().
#endif

using namespace clang::driver;
using namespace clang::driver::tools;
using namespace clang;
using namespace llvm::opt;

static void CheckPreprocessingOptions(const Driver &D, const ArgList &Args) {
  if (Arg *A =
          Args.getLastArg(clang::driver::options::OPT_C, options::OPT_CC)) {
    if (!Args.hasArg(options::OPT_E) && !Args.hasArg(options::OPT__SLASH_P) &&
        !Args.hasArg(options::OPT__SLASH_EP) && !D.CCCIsCPP()) {
      D.Diag(clang::diag::err_drv_argument_only_allowed_with)
          << A->getBaseArg().getAsString(Args)
          << (D.IsCLMode() ? "/E, /P or /EP" : "-E");
    }
  }
}

static void CheckCodeGenerationOptions(const Driver &D, const ArgList &Args) {
  // In gcc, only ARM checks this, but it seems reasonable to check universally.
  if (Args.hasArg(options::OPT_static))
    if (const Arg *A =
            Args.getLastArg(options::OPT_dynamic, options::OPT_mdynamic_no_pic))
      D.Diag(diag::err_drv_argument_not_allowed_with) << A->getAsString(Args)
                                                      << "-static";
}

// Add backslashes to escape spaces and other backslashes.
// This is used for the space-separated argument list specified with
// the -dwarf-debug-flags option.
static void EscapeSpacesAndBackslashes(const char *Arg,
                                       SmallVectorImpl<char> &Res) {
  for (; *Arg; ++Arg) {
    switch (*Arg) {
    default:
      break;
    case ' ':
    case '\\':
      Res.push_back('\\');
      break;
    }
    Res.push_back(*Arg);
  }
}

// Quote target names for inclusion in GNU Make dependency files.
// Only the characters '$', '#', ' ', '\t' are quoted.
static void QuoteTarget(StringRef Target, SmallVectorImpl<char> &Res) {
  for (unsigned i = 0, e = Target.size(); i != e; ++i) {
    switch (Target[i]) {
    case ' ':
    case '\t':
      // Escape the preceding backslashes
      for (int j = i - 1; j >= 0 && Target[j] == '\\'; --j)
        Res.push_back('\\');

      // Escape the space/tab
      Res.push_back('\\');
      break;
    case '$':
      Res.push_back('$');
      break;
    case '#':
      Res.push_back('\\');
      break;
    default:
      break;
    }

    Res.push_back(Target[i]);
  }
}

/// Apply \a Work on the current tool chain \a RegularToolChain and any other
/// offloading tool chain that is associated with the current action \a JA.
static void
forAllAssociatedToolChains(Compilation &C, const JobAction &JA,
                           const ToolChain &RegularToolChain,
                           llvm::function_ref<void(const ToolChain &)> Work) {
  // Apply Work on the current/regular tool chain.
  Work(RegularToolChain);

  // Apply Work on all the offloading tool chains associated with the current
  // action.
  if (JA.isHostOffloading(Action::OFK_Cuda))
    Work(*C.getSingleOffloadToolChain<Action::OFK_Cuda>());
  else if (JA.isDeviceOffloading(Action::OFK_Cuda))
    Work(*C.getSingleOffloadToolChain<Action::OFK_Host>());
  else if (JA.isHostOffloading(Action::OFK_HIP))
    Work(*C.getSingleOffloadToolChain<Action::OFK_HIP>());
  else if (JA.isDeviceOffloading(Action::OFK_HIP))
    Work(*C.getSingleOffloadToolChain<Action::OFK_Host>());

  if (JA.isHostOffloading(Action::OFK_OpenMP)) {
    auto TCs = C.getOffloadToolChains<Action::OFK_OpenMP>();
    for (auto II = TCs.first, IE = TCs.second; II != IE; ++II)
      Work(*II->second);
  } else if (JA.isDeviceOffloading(Action::OFK_OpenMP))
    Work(*C.getSingleOffloadToolChain<Action::OFK_Host>());

  if (JA.isHostOffloading(Action::OFK_SYCL)) {
    auto TCs = C.getOffloadToolChains<Action::OFK_SYCL>();
    for (auto II = TCs.first, IE = TCs.second; II != IE; ++II)
      Work(*II->second);
  } else if (JA.isDeviceOffloading(Action::OFK_SYCL))
    Work(*C.getSingleOffloadToolChain<Action::OFK_Host>());

  //
  // TODO: Add support for other offloading programming models here.
  //
}

/// This is a helper function for validating the optional refinement step
/// parameter in reciprocal argument strings. Return false if there is an error
/// parsing the refinement step. Otherwise, return true and set the Position
/// of the refinement step in the input string.
static bool getRefinementStep(StringRef In, const Driver &D,
                              const Arg &A, size_t &Position) {
  const char RefinementStepToken = ':';
  Position = In.find(RefinementStepToken);
  if (Position != StringRef::npos) {
    StringRef Option = A.getOption().getName();
    StringRef RefStep = In.substr(Position + 1);
    // Allow exactly one numeric character for the additional refinement
    // step parameter. This is reasonable for all currently-supported
    // operations and architectures because we would expect that a larger value
    // of refinement steps would cause the estimate "optimization" to
    // under-perform the native operation. Also, if the estimate does not
    // converge quickly, it probably will not ever converge, so further
    // refinement steps will not produce a better answer.
    if (RefStep.size() != 1) {
      D.Diag(diag::err_drv_invalid_value) << Option << RefStep;
      return false;
    }
    char RefStepChar = RefStep[0];
    if (RefStepChar < '0' || RefStepChar > '9') {
      D.Diag(diag::err_drv_invalid_value) << Option << RefStep;
      return false;
    }
  }
  return true;
}

/// The -mrecip flag requires processing of many optional parameters.
static void ParseMRecip(const Driver &D, const ArgList &Args,
                        ArgStringList &OutStrings) {
  StringRef DisabledPrefixIn = "!";
  StringRef DisabledPrefixOut = "!";
  StringRef EnabledPrefixOut = "";
  StringRef Out = "-mrecip=";

  Arg *A = Args.getLastArg(options::OPT_mrecip, options::OPT_mrecip_EQ);
  if (!A)
    return;

  unsigned NumOptions = A->getNumValues();
  if (NumOptions == 0) {
    // No option is the same as "all".
    OutStrings.push_back(Args.MakeArgString(Out + "all"));
    return;
  }

  // Pass through "all", "none", or "default" with an optional refinement step.
  if (NumOptions == 1) {
    StringRef Val = A->getValue(0);
    size_t RefStepLoc;
    if (!getRefinementStep(Val, D, *A, RefStepLoc))
      return;
    StringRef ValBase = Val.slice(0, RefStepLoc);
    if (ValBase == "all" || ValBase == "none" || ValBase == "default") {
      OutStrings.push_back(Args.MakeArgString(Out + Val));
      return;
    }
  }

  // Each reciprocal type may be enabled or disabled individually.
  // Check each input value for validity, concatenate them all back together,
  // and pass through.

  llvm::StringMap<bool> OptionStrings;
  OptionStrings.insert(std::make_pair("divd", false));
  OptionStrings.insert(std::make_pair("divf", false));
  OptionStrings.insert(std::make_pair("vec-divd", false));
  OptionStrings.insert(std::make_pair("vec-divf", false));
  OptionStrings.insert(std::make_pair("sqrtd", false));
  OptionStrings.insert(std::make_pair("sqrtf", false));
  OptionStrings.insert(std::make_pair("vec-sqrtd", false));
  OptionStrings.insert(std::make_pair("vec-sqrtf", false));

  for (unsigned i = 0; i != NumOptions; ++i) {
    StringRef Val = A->getValue(i);

    bool IsDisabled = Val.startswith(DisabledPrefixIn);
    // Ignore the disablement token for string matching.
    if (IsDisabled)
      Val = Val.substr(1);

    size_t RefStep;
    if (!getRefinementStep(Val, D, *A, RefStep))
      return;

    StringRef ValBase = Val.slice(0, RefStep);
    llvm::StringMap<bool>::iterator OptionIter = OptionStrings.find(ValBase);
    if (OptionIter == OptionStrings.end()) {
      // Try again specifying float suffix.
      OptionIter = OptionStrings.find(ValBase.str() + 'f');
      if (OptionIter == OptionStrings.end()) {
        // The input name did not match any known option string.
        D.Diag(diag::err_drv_unknown_argument) << Val;
        return;
      }
      // The option was specified without a float or double suffix.
      // Make sure that the double entry was not already specified.
      // The float entry will be checked below.
      if (OptionStrings[ValBase.str() + 'd']) {
        D.Diag(diag::err_drv_invalid_value) << A->getOption().getName() << Val;
        return;
      }
    }

    if (OptionIter->second == true) {
      // Duplicate option specified.
      D.Diag(diag::err_drv_invalid_value) << A->getOption().getName() << Val;
      return;
    }

    // Mark the matched option as found. Do not allow duplicate specifiers.
    OptionIter->second = true;

    // If the precision was not specified, also mark the double entry as found.
    if (ValBase.back() != 'f' && ValBase.back() != 'd')
      OptionStrings[ValBase.str() + 'd'] = true;

    // Build the output string.
    StringRef Prefix = IsDisabled ? DisabledPrefixOut : EnabledPrefixOut;
    Out = Args.MakeArgString(Out + Prefix + Val);
    if (i != NumOptions - 1)
      Out = Args.MakeArgString(Out + ",");
  }

  OutStrings.push_back(Args.MakeArgString(Out));
}

/// The -mprefer-vector-width option accepts either a positive integer
/// or the string "none".
static void ParseMPreferVectorWidth(const Driver &D, const ArgList &Args,
                                    ArgStringList &CmdArgs) {
  Arg *A = Args.getLastArg(options::OPT_mprefer_vector_width_EQ);
  if (!A)
    return;

  StringRef Value = A->getValue();
  if (Value == "none") {
    CmdArgs.push_back("-mprefer-vector-width=none");
  } else {
    unsigned Width;
    if (Value.getAsInteger(10, Width)) {
      D.Diag(diag::err_drv_invalid_value) << A->getOption().getName() << Value;
      return;
    }
    CmdArgs.push_back(Args.MakeArgString("-mprefer-vector-width=" + Value));
  }
}

static void getWebAssemblyTargetFeatures(const ArgList &Args,
                                         std::vector<StringRef> &Features) {
  handleTargetFeaturesGroup(Args, Features, options::OPT_m_wasm_Features_Group);
}

static void getTargetFeatures(const ToolChain &TC, const llvm::Triple &Triple,
                              const ArgList &Args, ArgStringList &CmdArgs,
                              bool ForAS) {
  const Driver &D = TC.getDriver();
  std::vector<StringRef> Features;
  switch (Triple.getArch()) {
  default:
    break;
  case llvm::Triple::mips:
  case llvm::Triple::mipsel:
  case llvm::Triple::mips64:
  case llvm::Triple::mips64el:
    mips::getMIPSTargetFeatures(D, Triple, Args, Features);
    break;

  case llvm::Triple::arm:
  case llvm::Triple::armeb:
  case llvm::Triple::thumb:
  case llvm::Triple::thumbeb:
    arm::getARMTargetFeatures(TC, Triple, Args, CmdArgs, Features, ForAS);
    break;

  case llvm::Triple::ppc:
  case llvm::Triple::ppc64:
  case llvm::Triple::ppc64le:
    ppc::getPPCTargetFeatures(D, Triple, Args, Features);
    break;
  case llvm::Triple::riscv32:
  case llvm::Triple::riscv64:
    riscv::getRISCVTargetFeatures(D, Args, Features);
    break;
  case llvm::Triple::systemz:
    systemz::getSystemZTargetFeatures(Args, Features);
    break;
  case llvm::Triple::aarch64:
  case llvm::Triple::aarch64_be:
    aarch64::getAArch64TargetFeatures(D, Triple, Args, Features);
    break;
  case llvm::Triple::x86:
  case llvm::Triple::x86_64:
    x86::getX86TargetFeatures(D, Triple, Args, Features);
    break;
  case llvm::Triple::hexagon:
    hexagon::getHexagonTargetFeatures(D, Args, Features);
    break;
  case llvm::Triple::wasm32:
  case llvm::Triple::wasm64:
    getWebAssemblyTargetFeatures(Args, Features);
    break;
  case llvm::Triple::sparc:
  case llvm::Triple::sparcel:
  case llvm::Triple::sparcv9:
    sparc::getSparcTargetFeatures(D, Args, Features);
    break;
  case llvm::Triple::r600:
  case llvm::Triple::amdgcn:
    amdgpu::getAMDGPUTargetFeatures(D, Args, Features);
    break;
  case llvm::Triple::msp430:
    msp430::getMSP430TargetFeatures(D, Args, Features);
  }

  // Find the last of each feature.
  llvm::StringMap<unsigned> LastOpt;
  for (unsigned I = 0, N = Features.size(); I < N; ++I) {
    StringRef Name = Features[I];
    assert(Name[0] == '-' || Name[0] == '+');
    LastOpt[Name.drop_front(1)] = I;
  }

  for (unsigned I = 0, N = Features.size(); I < N; ++I) {
    // If this feature was overridden, ignore it.
    StringRef Name = Features[I];
    llvm::StringMap<unsigned>::iterator LastI = LastOpt.find(Name.drop_front(1));
    assert(LastI != LastOpt.end());
    unsigned Last = LastI->second;
    if (Last != I)
      continue;

    CmdArgs.push_back("-target-feature");
    CmdArgs.push_back(Name.data());
  }
}

static bool
shouldUseExceptionTablesForObjCExceptions(const ObjCRuntime &runtime,
                                          const llvm::Triple &Triple) {
  // We use the zero-cost exception tables for Objective-C if the non-fragile
  // ABI is enabled or when compiling for x86_64 and ARM on Snow Leopard and
  // later.
  if (runtime.isNonFragile())
    return true;

  if (!Triple.isMacOSX())
    return false;

  return (!Triple.isMacOSXVersionLT(10, 5) &&
          (Triple.getArch() == llvm::Triple::x86_64 ||
           Triple.getArch() == llvm::Triple::arm));
}

/// Adds exception related arguments to the driver command arguments. There's a
/// master flag, -fexceptions and also language specific flags to enable/disable
/// C++ and Objective-C exceptions. This makes it possible to for example
/// disable C++ exceptions but enable Objective-C exceptions.
static void addExceptionArgs(const ArgList &Args, types::ID InputType,
                             const ToolChain &TC, bool KernelOrKext,
                             const ObjCRuntime &objcRuntime,
                             ArgStringList &CmdArgs) {
  const llvm::Triple &Triple = TC.getTriple();

  if (KernelOrKext) {
    // -mkernel and -fapple-kext imply no exceptions, so claim exception related
    // arguments now to avoid warnings about unused arguments.
    Args.ClaimAllArgs(options::OPT_fexceptions);
    Args.ClaimAllArgs(options::OPT_fno_exceptions);
    Args.ClaimAllArgs(options::OPT_fobjc_exceptions);
    Args.ClaimAllArgs(options::OPT_fno_objc_exceptions);
    Args.ClaimAllArgs(options::OPT_fcxx_exceptions);
    Args.ClaimAllArgs(options::OPT_fno_cxx_exceptions);
    return;
  }

  // See if the user explicitly enabled exceptions.
  bool EH = Args.hasFlag(options::OPT_fexceptions, options::OPT_fno_exceptions,
                         false);

  // Obj-C exceptions are enabled by default, regardless of -fexceptions. This
  // is not necessarily sensible, but follows GCC.
  if (types::isObjC(InputType) &&
      Args.hasFlag(options::OPT_fobjc_exceptions,
                   options::OPT_fno_objc_exceptions, true)) {
    CmdArgs.push_back("-fobjc-exceptions");

    EH |= shouldUseExceptionTablesForObjCExceptions(objcRuntime, Triple);
  }

  if (types::isCXX(InputType)) {
    // Disable C++ EH by default on XCore and PS4.
    bool CXXExceptionsEnabled =
        Triple.getArch() != llvm::Triple::xcore && !Triple.isPS4CPU();
    Arg *ExceptionArg = Args.getLastArg(
        options::OPT_fcxx_exceptions, options::OPT_fno_cxx_exceptions,
        options::OPT_fexceptions, options::OPT_fno_exceptions);
    if (ExceptionArg)
      CXXExceptionsEnabled =
          ExceptionArg->getOption().matches(options::OPT_fcxx_exceptions) ||
          ExceptionArg->getOption().matches(options::OPT_fexceptions);

    if (CXXExceptionsEnabled) {
      CmdArgs.push_back("-fcxx-exceptions");

      EH = true;
    }
  }

  if (EH)
    CmdArgs.push_back("-fexceptions");
}

static bool ShouldDisableAutolink(const ArgList &Args, const ToolChain &TC) {
  bool Default = true;
  if (TC.getTriple().isOSDarwin()) {
    // The native darwin assembler doesn't support the linker_option directives,
    // so we disable them if we think the .s file will be passed to it.
    Default = TC.useIntegratedAs();
  }
  return !Args.hasFlag(options::OPT_fautolink, options::OPT_fno_autolink,
                       Default);
}

static bool ShouldDisableDwarfDirectory(const ArgList &Args,
                                        const ToolChain &TC) {
  bool UseDwarfDirectory =
      Args.hasFlag(options::OPT_fdwarf_directory_asm,
                   options::OPT_fno_dwarf_directory_asm, TC.useIntegratedAs());
  return !UseDwarfDirectory;
}

// Convert an arg of the form "-gN" or "-ggdbN" or one of their aliases
// to the corresponding DebugInfoKind.
static codegenoptions::DebugInfoKind DebugLevelToInfoKind(const Arg &A) {
  assert(A.getOption().matches(options::OPT_gN_Group) &&
         "Not a -g option that specifies a debug-info level");
  if (A.getOption().matches(options::OPT_g0) ||
      A.getOption().matches(options::OPT_ggdb0))
    return codegenoptions::NoDebugInfo;
  if (A.getOption().matches(options::OPT_gline_tables_only) ||
      A.getOption().matches(options::OPT_ggdb1))
    return codegenoptions::DebugLineTablesOnly;
  if (A.getOption().matches(options::OPT_gline_directives_only))
    return codegenoptions::DebugDirectivesOnly;
  return codegenoptions::LimitedDebugInfo;
}

static bool mustUseNonLeafFramePointerForTarget(const llvm::Triple &Triple) {
  switch (Triple.getArch()){
  default:
    return false;
  case llvm::Triple::arm:
  case llvm::Triple::thumb:
    // ARM Darwin targets require a frame pointer to be always present to aid
    // offline debugging via backtraces.
    return Triple.isOSDarwin();
  }
}

static bool useFramePointerForTargetByDefault(const ArgList &Args,
                                              const llvm::Triple &Triple) {
  if (Args.hasArg(options::OPT_pg))
    return true;

  switch (Triple.getArch()) {
  case llvm::Triple::xcore:
  case llvm::Triple::wasm32:
  case llvm::Triple::wasm64:
  case llvm::Triple::msp430:
    // XCore never wants frame pointers, regardless of OS.
    // WebAssembly never wants frame pointers.
    return false;
  case llvm::Triple::ppc:
  case llvm::Triple::ppc64:
  case llvm::Triple::ppc64le:
  case llvm::Triple::riscv32:
  case llvm::Triple::riscv64:
    return !areOptimizationsEnabled(Args);
  default:
    break;
  }

  if (Triple.isOSNetBSD()) {
    return !areOptimizationsEnabled(Args);
  }

  if (Triple.isOSLinux() || Triple.getOS() == llvm::Triple::CloudABI ||
      Triple.isOSHurd()) {
    switch (Triple.getArch()) {
    // Don't use a frame pointer on linux if optimizing for certain targets.
    case llvm::Triple::mips64:
    case llvm::Triple::mips64el:
    case llvm::Triple::mips:
    case llvm::Triple::mipsel:
    case llvm::Triple::systemz:
    case llvm::Triple::x86:
    case llvm::Triple::x86_64:
      return !areOptimizationsEnabled(Args);
    default:
      return true;
    }
  }

  if (Triple.isOSWindows()) {
    switch (Triple.getArch()) {
    case llvm::Triple::x86:
      return !areOptimizationsEnabled(Args);
    case llvm::Triple::x86_64:
      return Triple.isOSBinFormatMachO();
    case llvm::Triple::arm:
    case llvm::Triple::thumb:
      // Windows on ARM builds with FPO disabled to aid fast stack walking
      return true;
    default:
      // All other supported Windows ISAs use xdata unwind information, so frame
      // pointers are not generally useful.
      return false;
    }
  }

  return true;
}

static CodeGenOptions::FramePointerKind
getFramePointerKind(const ArgList &Args, const llvm::Triple &Triple) {
  // We have 4 states:
  //
  //  00) leaf retained, non-leaf retained
  //  01) leaf retained, non-leaf omitted (this is invalid)
  //  10) leaf omitted, non-leaf retained
  //      (what -momit-leaf-frame-pointer was designed for)
  //  11) leaf omitted, non-leaf omitted
  //
  //  "omit" options taking precedence over "no-omit" options is the only way
  //  to make 3 valid states representable
  Arg *A = Args.getLastArg(options::OPT_fomit_frame_pointer,
                           options::OPT_fno_omit_frame_pointer);
  bool OmitFP = A && A->getOption().matches(options::OPT_fomit_frame_pointer);
  bool NoOmitFP =
      A && A->getOption().matches(options::OPT_fno_omit_frame_pointer);
  bool KeepLeaf =
      Args.hasFlag(options::OPT_momit_leaf_frame_pointer,
                   options::OPT_mno_omit_leaf_frame_pointer, Triple.isPS4CPU());
  if (NoOmitFP || mustUseNonLeafFramePointerForTarget(Triple) ||
      (!OmitFP && useFramePointerForTargetByDefault(Args, Triple))) {
    if (KeepLeaf)
      return CodeGenOptions::FramePointerKind::NonLeaf;
    return CodeGenOptions::FramePointerKind::All;
  }
  return CodeGenOptions::FramePointerKind::None;
}

/// Add a CC1 option to specify the debug compilation directory.
static void addDebugCompDirArg(const ArgList &Args, ArgStringList &CmdArgs,
                               const llvm::vfs::FileSystem &VFS) {
  if (Arg *A = Args.getLastArg(options::OPT_fdebug_compilation_dir)) {
    CmdArgs.push_back("-fdebug-compilation-dir");
    CmdArgs.push_back(A->getValue());
  } else if (llvm::ErrorOr<std::string> CWD =
                 VFS.getCurrentWorkingDirectory()) {
    CmdArgs.push_back("-fdebug-compilation-dir");
    CmdArgs.push_back(Args.MakeArgString(*CWD));
  }
}

/// Add a CC1 and CC1AS option to specify the debug file path prefix map.
static void addDebugPrefixMapArg(const Driver &D, const ArgList &Args, ArgStringList &CmdArgs) {
  for (const Arg *A : Args.filtered(options::OPT_fdebug_prefix_map_EQ)) {
    StringRef Map = A->getValue();
    if (Map.find('=') == StringRef::npos)
      D.Diag(diag::err_drv_invalid_argument_to_fdebug_prefix_map) << Map;
    else
      CmdArgs.push_back(Args.MakeArgString("-fdebug-prefix-map=" + Map));
    A->claim();
  }
}

/// Vectorize at all optimization levels greater than 1 except for -Oz.
/// For -Oz the loop vectorizer is disabled, while the slp vectorizer is
/// enabled.
static bool shouldEnableVectorizerAtOLevel(const ArgList &Args, bool isSlpVec) {
  if (Arg *A = Args.getLastArg(options::OPT_O_Group)) {
    if (A->getOption().matches(options::OPT_O4) ||
        A->getOption().matches(options::OPT_Ofast))
      return true;

    if (A->getOption().matches(options::OPT_O0))
      return false;

    assert(A->getOption().matches(options::OPT_O) && "Must have a -O flag");

    // Vectorize -Os.
    StringRef S(A->getValue());
    if (S == "s")
      return true;

    // Don't vectorize -Oz, unless it's the slp vectorizer.
    if (S == "z")
      return isSlpVec;

    unsigned OptLevel = 0;
    if (S.getAsInteger(10, OptLevel))
      return false;

    return OptLevel > 1;
  }

  return false;
}

/// Add -x lang to \p CmdArgs for \p Input.
static void addDashXForInput(const ArgList &Args, const InputInfo &Input,
                             ArgStringList &CmdArgs) {
  // When using -verify-pch, we don't want to provide the type
  // 'precompiled-header' if it was inferred from the file extension
  if (Args.hasArg(options::OPT_verify_pch) && Input.getType() == types::TY_PCH)
    return;

  CmdArgs.push_back("-x");
  if (Args.hasArg(options::OPT_rewrite_objc))
    CmdArgs.push_back(types::getTypeName(types::TY_PP_ObjCXX));
  else {
    // Map the driver type to the frontend type. This is mostly an identity
    // mapping, except that the distinction between module interface units
    // and other source files does not exist at the frontend layer.
    const char *ClangType;
    switch (Input.getType()) {
    case types::TY_CXXModule:
      ClangType = "c++";
      break;
    case types::TY_PP_CXXModule:
      ClangType = "c++-cpp-output";
      break;
    default:
      ClangType = types::getTypeName(Input.getType());
      break;
    }
    CmdArgs.push_back(ClangType);
  }
}

static void appendUserToPath(SmallVectorImpl<char> &Result) {
#ifdef LLVM_ON_UNIX
  const char *Username = getenv("LOGNAME");
#else
  const char *Username = getenv("USERNAME");
#endif
  if (Username) {
    // Validate that LoginName can be used in a path, and get its length.
    size_t Len = 0;
    for (const char *P = Username; *P; ++P, ++Len) {
      if (!clang::isAlphanumeric(*P) && *P != '_') {
        Username = nullptr;
        break;
      }
    }

    if (Username && Len > 0) {
      Result.append(Username, Username + Len);
      return;
    }
  }

// Fallback to user id.
#ifdef LLVM_ON_UNIX
  std::string UID = llvm::utostr(getuid());
#else
  // FIXME: Windows seems to have an 'SID' that might work.
  std::string UID = "9999";
#endif
  Result.append(UID.begin(), UID.end());
}

static void addPGOAndCoverageFlags(const ToolChain &TC, Compilation &C,
                                   const Driver &D, const InputInfo &Output,
                                   const ArgList &Args,
                                   ArgStringList &CmdArgs) {

  auto *PGOGenerateArg = Args.getLastArg(options::OPT_fprofile_generate,
                                         options::OPT_fprofile_generate_EQ,
                                         options::OPT_fno_profile_generate);
  if (PGOGenerateArg &&
      PGOGenerateArg->getOption().matches(options::OPT_fno_profile_generate))
    PGOGenerateArg = nullptr;

  auto *CSPGOGenerateArg = Args.getLastArg(options::OPT_fcs_profile_generate,
                                           options::OPT_fcs_profile_generate_EQ,
                                           options::OPT_fno_profile_generate);
  if (CSPGOGenerateArg &&
      CSPGOGenerateArg->getOption().matches(options::OPT_fno_profile_generate))
    CSPGOGenerateArg = nullptr;

  auto *ProfileGenerateArg = Args.getLastArg(
      options::OPT_fprofile_instr_generate,
      options::OPT_fprofile_instr_generate_EQ,
      options::OPT_fno_profile_instr_generate);
  if (ProfileGenerateArg &&
      ProfileGenerateArg->getOption().matches(
          options::OPT_fno_profile_instr_generate))
    ProfileGenerateArg = nullptr;

  if (PGOGenerateArg && ProfileGenerateArg)
    D.Diag(diag::err_drv_argument_not_allowed_with)
        << PGOGenerateArg->getSpelling() << ProfileGenerateArg->getSpelling();

  auto *ProfileUseArg = getLastProfileUseArg(Args);

  if (PGOGenerateArg && ProfileUseArg)
    D.Diag(diag::err_drv_argument_not_allowed_with)
        << ProfileUseArg->getSpelling() << PGOGenerateArg->getSpelling();

  if (ProfileGenerateArg && ProfileUseArg)
    D.Diag(diag::err_drv_argument_not_allowed_with)
        << ProfileGenerateArg->getSpelling() << ProfileUseArg->getSpelling();

  if (CSPGOGenerateArg && PGOGenerateArg)
    D.Diag(diag::err_drv_argument_not_allowed_with)
        << CSPGOGenerateArg->getSpelling() << PGOGenerateArg->getSpelling();

  if (ProfileGenerateArg) {
    if (ProfileGenerateArg->getOption().matches(
            options::OPT_fprofile_instr_generate_EQ))
      CmdArgs.push_back(Args.MakeArgString(Twine("-fprofile-instrument-path=") +
                                           ProfileGenerateArg->getValue()));
    // The default is to use Clang Instrumentation.
    CmdArgs.push_back("-fprofile-instrument=clang");
    if (TC.getTriple().isWindowsMSVCEnvironment()) {
      // Add dependent lib for clang_rt.profile
      CmdArgs.push_back(Args.MakeArgString("--dependent-lib=" +
                                           TC.getCompilerRT(Args, "profile")));
    }
  }

  Arg *PGOGenArg = nullptr;
  if (PGOGenerateArg) {
    assert(!CSPGOGenerateArg);
    PGOGenArg = PGOGenerateArg;
    CmdArgs.push_back("-fprofile-instrument=llvm");
  }
  if (CSPGOGenerateArg) {
    assert(!PGOGenerateArg);
    PGOGenArg = CSPGOGenerateArg;
    CmdArgs.push_back("-fprofile-instrument=csllvm");
  }
  if (PGOGenArg) {
    if (TC.getTriple().isWindowsMSVCEnvironment()) {
      CmdArgs.push_back(Args.MakeArgString("--dependent-lib=" +
                                           TC.getCompilerRT(Args, "profile")));
    }
    if (PGOGenArg->getOption().matches(
            PGOGenerateArg ? options::OPT_fprofile_generate_EQ
                           : options::OPT_fcs_profile_generate_EQ)) {
      SmallString<128> Path(PGOGenArg->getValue());
      llvm::sys::path::append(Path, "default_%m.profraw");
      CmdArgs.push_back(
          Args.MakeArgString(Twine("-fprofile-instrument-path=") + Path));
    }
  }

  if (ProfileUseArg) {
    if (ProfileUseArg->getOption().matches(options::OPT_fprofile_instr_use_EQ))
      CmdArgs.push_back(Args.MakeArgString(
          Twine("-fprofile-instrument-use-path=") + ProfileUseArg->getValue()));
    else if ((ProfileUseArg->getOption().matches(
                  options::OPT_fprofile_use_EQ) ||
              ProfileUseArg->getOption().matches(
                  options::OPT_fprofile_instr_use))) {
      SmallString<128> Path(
          ProfileUseArg->getNumValues() == 0 ? "" : ProfileUseArg->getValue());
      if (Path.empty() || llvm::sys::fs::is_directory(Path))
        llvm::sys::path::append(Path, "default.profdata");
      CmdArgs.push_back(
          Args.MakeArgString(Twine("-fprofile-instrument-use-path=") + Path));
    }
  }

  if (Args.hasArg(options::OPT_ftest_coverage) ||
      Args.hasArg(options::OPT_coverage))
    CmdArgs.push_back("-femit-coverage-notes");
  if (Args.hasFlag(options::OPT_fprofile_arcs, options::OPT_fno_profile_arcs,
                   false) ||
      Args.hasArg(options::OPT_coverage))
    CmdArgs.push_back("-femit-coverage-data");

  if (Args.hasFlag(options::OPT_fcoverage_mapping,
                   options::OPT_fno_coverage_mapping, false)) {
    if (!ProfileGenerateArg)
      D.Diag(clang::diag::err_drv_argument_only_allowed_with)
          << "-fcoverage-mapping"
          << "-fprofile-instr-generate";

    CmdArgs.push_back("-fcoverage-mapping");
  }

  if (Args.hasArg(options::OPT_fprofile_exclude_files_EQ)) {
    auto *Arg = Args.getLastArg(options::OPT_fprofile_exclude_files_EQ);
    if (!Args.hasArg(options::OPT_coverage))
      D.Diag(clang::diag::err_drv_argument_only_allowed_with)
          << "-fprofile-exclude-files="
          << "--coverage";

    StringRef v = Arg->getValue();
    CmdArgs.push_back(
        Args.MakeArgString(Twine("-fprofile-exclude-files=" + v)));
  }

  if (Args.hasArg(options::OPT_fprofile_filter_files_EQ)) {
    auto *Arg = Args.getLastArg(options::OPT_fprofile_filter_files_EQ);
    if (!Args.hasArg(options::OPT_coverage))
      D.Diag(clang::diag::err_drv_argument_only_allowed_with)
          << "-fprofile-filter-files="
          << "--coverage";

    StringRef v = Arg->getValue();
    CmdArgs.push_back(Args.MakeArgString(Twine("-fprofile-filter-files=" + v)));
  }

  if (C.getArgs().hasArg(options::OPT_c) ||
      C.getArgs().hasArg(options::OPT_S)) {
    if (Output.isFilename()) {
      CmdArgs.push_back("-coverage-notes-file");
      SmallString<128> OutputFilename;
      if (Arg *FinalOutput = C.getArgs().getLastArg(options::OPT_o))
        OutputFilename = FinalOutput->getValue();
      else
        OutputFilename = llvm::sys::path::filename(Output.getBaseInput());
      SmallString<128> CoverageFilename = OutputFilename;
      if (llvm::sys::path::is_relative(CoverageFilename))
        (void)D.getVFS().makeAbsolute(CoverageFilename);
      llvm::sys::path::replace_extension(CoverageFilename, "gcno");
      CmdArgs.push_back(Args.MakeArgString(CoverageFilename));

      // Leave -fprofile-dir= an unused argument unless .gcda emission is
      // enabled. To be polite, with '-fprofile-arcs -fno-profile-arcs' consider
      // the flag used. There is no -fno-profile-dir, so the user has no
      // targeted way to suppress the warning.
      if (Args.hasArg(options::OPT_fprofile_arcs) ||
          Args.hasArg(options::OPT_coverage)) {
        CmdArgs.push_back("-coverage-data-file");
        if (Arg *FProfileDir = Args.getLastArg(options::OPT_fprofile_dir)) {
          CoverageFilename = FProfileDir->getValue();
          llvm::sys::path::append(CoverageFilename, OutputFilename);
        }
        llvm::sys::path::replace_extension(CoverageFilename, "gcda");
        CmdArgs.push_back(Args.MakeArgString(CoverageFilename));
      }
    }
  }
}

/// Check whether the given input tree contains any compilation actions.
static bool ContainsCompileAction(const Action *A) {
  if (isa<CompileJobAction>(A) || isa<BackendJobAction>(A))
    return true;

  for (const auto &AI : A->inputs())
    if (ContainsCompileAction(AI))
      return true;

  return false;
}

/// Check if -relax-all should be passed to the internal assembler.
/// This is done by default when compiling non-assembler source with -O0.
static bool UseRelaxAll(Compilation &C, const ArgList &Args) {
  bool RelaxDefault = true;

  if (Arg *A = Args.getLastArg(options::OPT_O_Group))
    RelaxDefault = A->getOption().matches(options::OPT_O0);

  if (RelaxDefault) {
    RelaxDefault = false;
    for (const auto &Act : C.getActions()) {
      if (ContainsCompileAction(Act)) {
        RelaxDefault = true;
        break;
      }
    }
  }

  return Args.hasFlag(options::OPT_mrelax_all, options::OPT_mno_relax_all,
                      RelaxDefault);
}

// Extract the integer N from a string spelled "-dwarf-N", returning 0
// on mismatch. The StringRef input (rather than an Arg) allows
// for use by the "-Xassembler" option parser.
static unsigned DwarfVersionNum(StringRef ArgValue) {
  return llvm::StringSwitch<unsigned>(ArgValue)
      .Case("-gdwarf-2", 2)
      .Case("-gdwarf-3", 3)
      .Case("-gdwarf-4", 4)
      .Case("-gdwarf-5", 5)
      .Default(0);
}

static void RenderDebugEnablingArgs(const ArgList &Args, ArgStringList &CmdArgs,
                                    codegenoptions::DebugInfoKind DebugInfoKind,
                                    unsigned DwarfVersion,
                                    llvm::DebuggerKind DebuggerTuning) {
  switch (DebugInfoKind) {
  case codegenoptions::DebugDirectivesOnly:
    CmdArgs.push_back("-debug-info-kind=line-directives-only");
    break;
  case codegenoptions::DebugLineTablesOnly:
    CmdArgs.push_back("-debug-info-kind=line-tables-only");
    break;
  case codegenoptions::LimitedDebugInfo:
    CmdArgs.push_back("-debug-info-kind=limited");
    break;
  case codegenoptions::FullDebugInfo:
    CmdArgs.push_back("-debug-info-kind=standalone");
    break;
  default:
    break;
  }
  if (DwarfVersion > 0)
    CmdArgs.push_back(
        Args.MakeArgString("-dwarf-version=" + Twine(DwarfVersion)));
  switch (DebuggerTuning) {
  case llvm::DebuggerKind::GDB:
    CmdArgs.push_back("-debugger-tuning=gdb");
    break;
  case llvm::DebuggerKind::LLDB:
    CmdArgs.push_back("-debugger-tuning=lldb");
    break;
  case llvm::DebuggerKind::SCE:
    CmdArgs.push_back("-debugger-tuning=sce");
    break;
  default:
    break;
  }
}

static bool checkDebugInfoOption(const Arg *A, const ArgList &Args,
                                 const Driver &D, const ToolChain &TC) {
  assert(A && "Expected non-nullptr argument.");
  if (TC.supportsDebugInfoOption(A))
    return true;
  D.Diag(diag::warn_drv_unsupported_debug_info_opt_for_target)
      << A->getAsString(Args) << TC.getTripleString();
  return false;
}

static void RenderDebugInfoCompressionArgs(const ArgList &Args,
                                           ArgStringList &CmdArgs,
                                           const Driver &D,
                                           const ToolChain &TC) {
  const Arg *A = Args.getLastArg(options::OPT_gz, options::OPT_gz_EQ);
  if (!A)
    return;
  if (checkDebugInfoOption(A, Args, D, TC)) {
    if (A->getOption().getID() == options::OPT_gz) {
      if (llvm::zlib::isAvailable())
        CmdArgs.push_back("--compress-debug-sections");
      else
        D.Diag(diag::warn_debug_compression_unavailable);
      return;
    }

    StringRef Value = A->getValue();
    if (Value == "none") {
      CmdArgs.push_back("--compress-debug-sections=none");
    } else if (Value == "zlib" || Value == "zlib-gnu") {
      if (llvm::zlib::isAvailable()) {
        CmdArgs.push_back(
            Args.MakeArgString("--compress-debug-sections=" + Twine(Value)));
      } else {
        D.Diag(diag::warn_debug_compression_unavailable);
      }
    } else {
      D.Diag(diag::err_drv_unsupported_option_argument)
          << A->getOption().getName() << Value;
    }
  }
}

static const char *RelocationModelName(llvm::Reloc::Model Model) {
  switch (Model) {
  case llvm::Reloc::Static:
    return "static";
  case llvm::Reloc::PIC_:
    return "pic";
  case llvm::Reloc::DynamicNoPIC:
    return "dynamic-no-pic";
  case llvm::Reloc::ROPI:
    return "ropi";
  case llvm::Reloc::RWPI:
    return "rwpi";
  case llvm::Reloc::ROPI_RWPI:
    return "ropi-rwpi";
  }
  llvm_unreachable("Unknown Reloc::Model kind");
}

void Clang::AddPreprocessingOptions(Compilation &C, const JobAction &JA,
                                    const Driver &D, const ArgList &Args,
                                    ArgStringList &CmdArgs,
                                    const InputInfo &Output,
                                    const InputInfoList &Inputs) const {
  Arg *A;
  const bool IsIAMCU = getToolChain().getTriple().isOSIAMCU();

  CheckPreprocessingOptions(D, Args);

  Args.AddLastArg(CmdArgs, options::OPT_C);
  Args.AddLastArg(CmdArgs, options::OPT_CC);

  // Handle dependency file generation.
  if ((A = Args.getLastArg(options::OPT_M, options::OPT_MM)) ||
      (A = Args.getLastArg(options::OPT_MD)) ||
      (A = Args.getLastArg(options::OPT_MMD))) {
    // Determine the output location.
    const char *DepFile;
    if (Arg *MF = Args.getLastArg(options::OPT_MF)) {
      DepFile = MF->getValue();
      C.addFailureResultFile(DepFile, &JA);
    } else if (Output.getType() == types::TY_Dependencies) {
      DepFile = Output.getFilename();
    } else if (A->getOption().matches(options::OPT_M) ||
               A->getOption().matches(options::OPT_MM)) {
      DepFile = "-";
    } else {
      DepFile = getDependencyFileName(Args, Inputs);
      C.addFailureResultFile(DepFile, &JA);
    }
    CmdArgs.push_back("-dependency-file");
    CmdArgs.push_back(DepFile);

    // Add a default target if one wasn't specified.
    if (!Args.hasArg(options::OPT_MT) && !Args.hasArg(options::OPT_MQ)) {
      const char *DepTarget;

      // If user provided -o, that is the dependency target, except
      // when we are only generating a dependency file.
      Arg *OutputOpt = Args.getLastArg(options::OPT_o);
      if (OutputOpt && Output.getType() != types::TY_Dependencies) {
        DepTarget = OutputOpt->getValue();
      } else {
        // Otherwise derive from the base input.
        //
        // FIXME: This should use the computed output file location.
        SmallString<128> P(Inputs[0].getBaseInput());
        llvm::sys::path::replace_extension(P, "o");
        DepTarget = Args.MakeArgString(llvm::sys::path::filename(P));
      }

      if (!A->getOption().matches(options::OPT_MD) && !A->getOption().matches(options::OPT_MMD)) {
        CmdArgs.push_back("-w");
      }
      CmdArgs.push_back("-MT");
      SmallString<128> Quoted;
      QuoteTarget(DepTarget, Quoted);
      CmdArgs.push_back(Args.MakeArgString(Quoted));
    }

    if (A->getOption().matches(options::OPT_M) ||
        A->getOption().matches(options::OPT_MD))
      CmdArgs.push_back("-sys-header-deps");
    if ((isa<PrecompileJobAction>(JA) &&
         !Args.hasArg(options::OPT_fno_module_file_deps)) ||
        Args.hasArg(options::OPT_fmodule_file_deps))
      CmdArgs.push_back("-module-file-deps");
  }

  if (Args.hasArg(options::OPT_MG)) {
    if (!A || A->getOption().matches(options::OPT_MD) ||
        A->getOption().matches(options::OPT_MMD))
      D.Diag(diag::err_drv_mg_requires_m_or_mm);
    CmdArgs.push_back("-MG");
  }

  Args.AddLastArg(CmdArgs, options::OPT_MP);
  Args.AddLastArg(CmdArgs, options::OPT_MV);

  // Convert all -MQ <target> args to -MT <quoted target>
  for (const Arg *A : Args.filtered(options::OPT_MT, options::OPT_MQ)) {
    A->claim();

    if (A->getOption().matches(options::OPT_MQ)) {
      CmdArgs.push_back("-MT");
      SmallString<128> Quoted;
      QuoteTarget(A->getValue(), Quoted);
      CmdArgs.push_back(Args.MakeArgString(Quoted));

      // -MT flag - no change
    } else {
      A->render(Args, CmdArgs);
    }
  }

  // Add offload include arguments specific for CUDA.  This must happen before
  // we -I or -include anything else, because we must pick up the CUDA headers
  // from the particular CUDA installation, rather than from e.g.
  // /usr/local/include.
  if (JA.isOffloading(Action::OFK_Cuda))
    getToolChain().AddCudaIncludeArgs(Args, CmdArgs);

  // If we are offloading to a target via OpenMP we need to include the
  // openmp_wrappers folder which contains alternative system headers.
  if (JA.isDeviceOffloading(Action::OFK_OpenMP) &&
      getToolChain().getTriple().isNVPTX()){
    if (!Args.hasArg(options::OPT_nobuiltininc)) {
      // Add openmp_wrappers/* to our system include path.  This lets us wrap
      // standard library headers.
      SmallString<128> P(D.ResourceDir);
      llvm::sys::path::append(P, "include");
      llvm::sys::path::append(P, "openmp_wrappers");
      CmdArgs.push_back("-internal-isystem");
      CmdArgs.push_back(Args.MakeArgString(P));
    }

    CmdArgs.push_back("-include");
    CmdArgs.push_back("__clang_openmp_math_declares.h");
  }

  // Add -i* options, and automatically translate to
  // -include-pch/-include-pth for transparent PCH support. It's
  // wonky, but we include looking for .gch so we can support seamless
  // replacement into a build system already set up to be generating
  // .gch files.

  if (getToolChain().getDriver().IsCLMode()) {
    const Arg *YcArg = Args.getLastArg(options::OPT__SLASH_Yc);
    const Arg *YuArg = Args.getLastArg(options::OPT__SLASH_Yu);
    if (YcArg && JA.getKind() >= Action::PrecompileJobClass &&
        JA.getKind() <= Action::AssembleJobClass) {
      CmdArgs.push_back(Args.MakeArgString("-building-pch-with-obj"));
    }
    if (YcArg || YuArg) {
      StringRef ThroughHeader = YcArg ? YcArg->getValue() : YuArg->getValue();
      if (!isa<PrecompileJobAction>(JA)) {
        CmdArgs.push_back("-include-pch");
        CmdArgs.push_back(Args.MakeArgString(D.GetClPchPath(
            C, !ThroughHeader.empty()
                   ? ThroughHeader
                   : llvm::sys::path::filename(Inputs[0].getBaseInput()))));
      }

      if (ThroughHeader.empty()) {
        CmdArgs.push_back(Args.MakeArgString(
            Twine("-pch-through-hdrstop-") + (YcArg ? "create" : "use")));
      } else {
        CmdArgs.push_back(
            Args.MakeArgString(Twine("-pch-through-header=") + ThroughHeader));
      }
    }
  }

  bool RenderedImplicitInclude = false;
  for (const Arg *A : Args.filtered(options::OPT_clang_i_Group)) {
    if (A->getOption().matches(options::OPT_include)) {
      // Handling of gcc-style gch precompiled headers.
      bool IsFirstImplicitInclude = !RenderedImplicitInclude;
      RenderedImplicitInclude = true;

      bool FoundPCH = false;
      SmallString<128> P(A->getValue());
      // We want the files to have a name like foo.h.pch. Add a dummy extension
      // so that replace_extension does the right thing.
      P += ".dummy";
      llvm::sys::path::replace_extension(P, "pch");
      if (llvm::sys::fs::exists(P))
        FoundPCH = true;

      if (!FoundPCH) {
        llvm::sys::path::replace_extension(P, "gch");
        if (llvm::sys::fs::exists(P)) {
          FoundPCH = true;
        }
      }

      if (FoundPCH) {
        if (IsFirstImplicitInclude) {
          A->claim();
          CmdArgs.push_back("-include-pch");
          CmdArgs.push_back(Args.MakeArgString(P));
          continue;
        } else {
          // Ignore the PCH if not first on command line and emit warning.
          D.Diag(diag::warn_drv_pch_not_first_include) << P
                                                       << A->getAsString(Args);
        }
      }
    } else if (A->getOption().matches(options::OPT_isystem_after)) {
      // Handling of paths which must come late.  These entries are handled by
      // the toolchain itself after the resource dir is inserted in the right
      // search order.
      // Do not claim the argument so that the use of the argument does not
      // silently go unnoticed on toolchains which do not honour the option.
      continue;
    } else if (A->getOption().matches(options::OPT_stdlibxx_isystem)) {
      // Translated to -internal-isystem by the driver, no need to pass to cc1.
      continue;
    }

    // Not translated, render as usual.
    A->claim();
    A->render(Args, CmdArgs);
  }

  Args.AddAllArgs(CmdArgs,
                  {options::OPT_D, options::OPT_U, options::OPT_I_Group,
                   options::OPT_F, options::OPT_index_header_map});

  // Add -Wp, and -Xpreprocessor if using the preprocessor.

  // FIXME: There is a very unfortunate problem here, some troubled
  // souls abuse -Wp, to pass preprocessor options in gcc syntax. To
  // really support that we would have to parse and then translate
  // those options. :(
  Args.AddAllArgValues(CmdArgs, options::OPT_Wp_COMMA,
                       options::OPT_Xpreprocessor);

  // -I- is a deprecated GCC feature, reject it.
  if (Arg *A = Args.getLastArg(options::OPT_I_))
    D.Diag(diag::err_drv_I_dash_not_supported) << A->getAsString(Args);

  // If we have a --sysroot, and don't have an explicit -isysroot flag, add an
  // -isysroot to the CC1 invocation.
  StringRef sysroot = C.getSysRoot();
  if (sysroot != "") {
    if (!Args.hasArg(options::OPT_isysroot)) {
      CmdArgs.push_back("-isysroot");
      CmdArgs.push_back(C.getArgs().MakeArgString(sysroot));
    }
  }

  // Parse additional include paths from environment variables.
  // FIXME: We should probably sink the logic for handling these from the
  // frontend into the driver. It will allow deleting 4 otherwise unused flags.
  // CPATH - included following the user specified includes (but prior to
  // builtin and standard includes).
  addDirectoryList(Args, CmdArgs, "-I", "CPATH");
  // C_INCLUDE_PATH - system includes enabled when compiling C.
  addDirectoryList(Args, CmdArgs, "-c-isystem", "C_INCLUDE_PATH");
  // CPLUS_INCLUDE_PATH - system includes enabled when compiling C++.
  addDirectoryList(Args, CmdArgs, "-cxx-isystem", "CPLUS_INCLUDE_PATH");
  // OBJC_INCLUDE_PATH - system includes enabled when compiling ObjC.
  addDirectoryList(Args, CmdArgs, "-objc-isystem", "OBJC_INCLUDE_PATH");
  // OBJCPLUS_INCLUDE_PATH - system includes enabled when compiling ObjC++.
  addDirectoryList(Args, CmdArgs, "-objcxx-isystem", "OBJCPLUS_INCLUDE_PATH");

  // While adding the include arguments, we also attempt to retrieve the
  // arguments of related offloading toolchains or arguments that are specific
  // of an offloading programming model.

  // Add C++ include arguments, if needed.
  if (types::isCXX(Inputs[0].getType())) {
    bool HasStdlibxxIsystem = Args.hasArg(options::OPT_stdlibxx_isystem);
    forAllAssociatedToolChains(
        C, JA, getToolChain(),
        [&Args, &CmdArgs, HasStdlibxxIsystem](const ToolChain &TC) {
          HasStdlibxxIsystem ? TC.AddClangCXXStdlibIsystemArgs(Args, CmdArgs)
                             : TC.AddClangCXXStdlibIncludeArgs(Args, CmdArgs);
        });
  }

  // Add system include arguments for all targets but IAMCU.
  if (!IsIAMCU)
    forAllAssociatedToolChains(C, JA, getToolChain(),
                               [&Args, &CmdArgs](const ToolChain &TC) {
                                 TC.AddClangSystemIncludeArgs(Args, CmdArgs);
                               });
  else {
    // For IAMCU add special include arguments.
    getToolChain().AddIAMCUIncludeArgs(Args, CmdArgs);
  }
}

// FIXME: Move to target hook.
static bool isSignedCharDefault(const llvm::Triple &Triple) {
  switch (Triple.getArch()) {
  default:
    return true;

  case llvm::Triple::aarch64:
  case llvm::Triple::aarch64_be:
  case llvm::Triple::arm:
  case llvm::Triple::armeb:
  case llvm::Triple::thumb:
  case llvm::Triple::thumbeb:
    if (Triple.isOSDarwin() || Triple.isOSWindows())
      return true;
    return false;

  case llvm::Triple::ppc:
  case llvm::Triple::ppc64:
    if (Triple.isOSDarwin())
      return true;
    return false;

  case llvm::Triple::hexagon:
  case llvm::Triple::ppc64le:
  case llvm::Triple::riscv32:
  case llvm::Triple::riscv64:
  case llvm::Triple::systemz:
  case llvm::Triple::xcore:
    return false;
  }
}

static bool isNoCommonDefault(const llvm::Triple &Triple) {
  switch (Triple.getArch()) {
  default:
    if (Triple.isOSFuchsia())
      return true;
    return false;

  case llvm::Triple::xcore:
  case llvm::Triple::wasm32:
  case llvm::Triple::wasm64:
    return true;
  }
}

namespace {
void RenderARMABI(const llvm::Triple &Triple, const ArgList &Args,
                  ArgStringList &CmdArgs) {
  // Select the ABI to use.
  // FIXME: Support -meabi.
  // FIXME: Parts of this are duplicated in the backend, unify this somehow.
  const char *ABIName = nullptr;
  if (Arg *A = Args.getLastArg(options::OPT_mabi_EQ)) {
    ABIName = A->getValue();
  } else {
    std::string CPU = getCPUName(Args, Triple, /*FromAs*/ false);
    ABIName = llvm::ARM::computeDefaultTargetABI(Triple, CPU).data();
  }

  CmdArgs.push_back("-target-abi");
  CmdArgs.push_back(ABIName);
}
}

void Clang::AddARMTargetArgs(const llvm::Triple &Triple, const ArgList &Args,
                             ArgStringList &CmdArgs, bool KernelOrKext) const {
  RenderARMABI(Triple, Args, CmdArgs);

  // Determine floating point ABI from the options & target defaults.
  arm::FloatABI ABI = arm::getARMFloatABI(getToolChain(), Args);
  if (ABI == arm::FloatABI::Soft) {
    // Floating point operations and argument passing are soft.
    // FIXME: This changes CPP defines, we need -target-soft-float.
    CmdArgs.push_back("-msoft-float");
    CmdArgs.push_back("-mfloat-abi");
    CmdArgs.push_back("soft");
  } else if (ABI == arm::FloatABI::SoftFP) {
    // Floating point operations are hard, but argument passing is soft.
    CmdArgs.push_back("-mfloat-abi");
    CmdArgs.push_back("soft");
  } else {
    // Floating point operations and argument passing are hard.
    assert(ABI == arm::FloatABI::Hard && "Invalid float abi!");
    CmdArgs.push_back("-mfloat-abi");
    CmdArgs.push_back("hard");
  }

  // Forward the -mglobal-merge option for explicit control over the pass.
  if (Arg *A = Args.getLastArg(options::OPT_mglobal_merge,
                               options::OPT_mno_global_merge)) {
    CmdArgs.push_back("-mllvm");
    if (A->getOption().matches(options::OPT_mno_global_merge))
      CmdArgs.push_back("-arm-global-merge=false");
    else
      CmdArgs.push_back("-arm-global-merge=true");
  }

  if (!Args.hasFlag(options::OPT_mimplicit_float,
                    options::OPT_mno_implicit_float, true))
    CmdArgs.push_back("-no-implicit-float");

  if (Args.getLastArg(options::OPT_mcmse))
    CmdArgs.push_back("-mcmse");
}

void Clang::RenderTargetOptions(const llvm::Triple &EffectiveTriple,
                                const ArgList &Args, bool KernelOrKext,
                                ArgStringList &CmdArgs) const {
  const ToolChain &TC = getToolChain();

  // Add the target features
  getTargetFeatures(TC, EffectiveTriple, Args, CmdArgs, false);

  // Add target specific flags.
  switch (TC.getArch()) {
  default:
    break;

  case llvm::Triple::arm:
  case llvm::Triple::armeb:
  case llvm::Triple::thumb:
  case llvm::Triple::thumbeb:
    // Use the effective triple, which takes into account the deployment target.
    AddARMTargetArgs(EffectiveTriple, Args, CmdArgs, KernelOrKext);
    CmdArgs.push_back("-fallow-half-arguments-and-returns");
    break;

  case llvm::Triple::aarch64:
  case llvm::Triple::aarch64_be:
    AddAArch64TargetArgs(Args, CmdArgs);
    CmdArgs.push_back("-fallow-half-arguments-and-returns");
    break;

  case llvm::Triple::mips:
  case llvm::Triple::mipsel:
  case llvm::Triple::mips64:
  case llvm::Triple::mips64el:
    AddMIPSTargetArgs(Args, CmdArgs);
    break;

  case llvm::Triple::ppc:
  case llvm::Triple::ppc64:
  case llvm::Triple::ppc64le:
    AddPPCTargetArgs(Args, CmdArgs);
    break;

  case llvm::Triple::riscv32:
  case llvm::Triple::riscv64:
    AddRISCVTargetArgs(Args, CmdArgs);
    break;

  case llvm::Triple::sparc:
  case llvm::Triple::sparcel:
  case llvm::Triple::sparcv9:
    AddSparcTargetArgs(Args, CmdArgs);
    break;

  case llvm::Triple::systemz:
    AddSystemZTargetArgs(Args, CmdArgs);
    break;

  case llvm::Triple::x86:
  case llvm::Triple::x86_64:
    AddX86TargetArgs(Args, CmdArgs);
    break;

  case llvm::Triple::lanai:
    AddLanaiTargetArgs(Args, CmdArgs);
    break;

  case llvm::Triple::hexagon:
    AddHexagonTargetArgs(Args, CmdArgs);
    break;

  case llvm::Triple::wasm32:
  case llvm::Triple::wasm64:
    AddWebAssemblyTargetArgs(Args, CmdArgs);
    break;
  }
}

// Parse -mbranch-protection=<protection>[+<protection>]* where
//   <protection> ::= standard | none | [bti,pac-ret[+b-key,+leaf]*]
// Returns a triple of (return address signing Scope, signing key, require
// landing pads)
static std::tuple<StringRef, StringRef, bool>
ParseAArch64BranchProtection(const Driver &D, const ArgList &Args,
                             const Arg *A) {
  StringRef Scope = "none";
  StringRef Key = "a_key";
  bool IndirectBranches = false;

  StringRef Value = A->getValue();
  // This maps onto -mbranch-protection=<scope>+<key>

  if (Value.equals("standard")) {
    Scope = "non-leaf";
    Key = "a_key";
    IndirectBranches = true;

  } else if (!Value.equals("none")) {
    SmallVector<StringRef, 4> BranchProtection;
    StringRef(A->getValue()).split(BranchProtection, '+');

    auto Protection = BranchProtection.begin();
    while (Protection != BranchProtection.end()) {
      if (Protection->equals("bti"))
        IndirectBranches = true;
      else if (Protection->equals("pac-ret")) {
        Scope = "non-leaf";
        while (++Protection != BranchProtection.end()) {
          // Inner loop as "leaf" and "b-key" options must only appear attached
          // to pac-ret.
          if (Protection->equals("leaf"))
            Scope = "all";
          else if (Protection->equals("b-key"))
            Key = "b_key";
          else
            break;
        }
        Protection--;
      } else
        D.Diag(diag::err_invalid_branch_protection)
            << *Protection << A->getAsString(Args);
      Protection++;
    }
  }

  return std::make_tuple(Scope, Key, IndirectBranches);
}

namespace {
void RenderAArch64ABI(const llvm::Triple &Triple, const ArgList &Args,
                      ArgStringList &CmdArgs) {
  const char *ABIName = nullptr;
  if (Arg *A = Args.getLastArg(options::OPT_mabi_EQ))
    ABIName = A->getValue();
  else if (Triple.isOSDarwin())
    ABIName = "darwinpcs";
  else
    ABIName = "aapcs";

  CmdArgs.push_back("-target-abi");
  CmdArgs.push_back(ABIName);
}
}

void Clang::AddAArch64TargetArgs(const ArgList &Args,
                                 ArgStringList &CmdArgs) const {
  const llvm::Triple &Triple = getToolChain().getEffectiveTriple();

  if (!Args.hasFlag(options::OPT_mred_zone, options::OPT_mno_red_zone, true) ||
      Args.hasArg(options::OPT_mkernel) ||
      Args.hasArg(options::OPT_fapple_kext))
    CmdArgs.push_back("-disable-red-zone");

  if (!Args.hasFlag(options::OPT_mimplicit_float,
                    options::OPT_mno_implicit_float, true))
    CmdArgs.push_back("-no-implicit-float");

  RenderAArch64ABI(Triple, Args, CmdArgs);

  if (Arg *A = Args.getLastArg(options::OPT_mfix_cortex_a53_835769,
                               options::OPT_mno_fix_cortex_a53_835769)) {
    CmdArgs.push_back("-mllvm");
    if (A->getOption().matches(options::OPT_mfix_cortex_a53_835769))
      CmdArgs.push_back("-aarch64-fix-cortex-a53-835769=1");
    else
      CmdArgs.push_back("-aarch64-fix-cortex-a53-835769=0");
  } else if (Triple.isAndroid()) {
    // Enabled A53 errata (835769) workaround by default on android
    CmdArgs.push_back("-mllvm");
    CmdArgs.push_back("-aarch64-fix-cortex-a53-835769=1");
  }

  // Forward the -mglobal-merge option for explicit control over the pass.
  if (Arg *A = Args.getLastArg(options::OPT_mglobal_merge,
                               options::OPT_mno_global_merge)) {
    CmdArgs.push_back("-mllvm");
    if (A->getOption().matches(options::OPT_mno_global_merge))
      CmdArgs.push_back("-aarch64-enable-global-merge=false");
    else
      CmdArgs.push_back("-aarch64-enable-global-merge=true");
  }

  // Enable/disable return address signing and indirect branch targets.
  if (Arg *A = Args.getLastArg(options::OPT_msign_return_address_EQ,
                               options::OPT_mbranch_protection_EQ)) {

    const Driver &D = getToolChain().getDriver();

    StringRef Scope, Key;
    bool IndirectBranches;

    if (A->getOption().matches(options::OPT_msign_return_address_EQ)) {
      Scope = A->getValue();
      if (!Scope.equals("none") && !Scope.equals("non-leaf") &&
          !Scope.equals("all"))
        D.Diag(diag::err_invalid_branch_protection)
            << Scope << A->getAsString(Args);
      Key = "a_key";
      IndirectBranches = false;
    } else
      std::tie(Scope, Key, IndirectBranches) =
          ParseAArch64BranchProtection(D, Args, A);

    CmdArgs.push_back(
        Args.MakeArgString(Twine("-msign-return-address=") + Scope));
    CmdArgs.push_back(
        Args.MakeArgString(Twine("-msign-return-address-key=") + Key));
    if (IndirectBranches)
      CmdArgs.push_back("-mbranch-target-enforce");
  }
}

void Clang::AddMIPSTargetArgs(const ArgList &Args,
                              ArgStringList &CmdArgs) const {
  const Driver &D = getToolChain().getDriver();
  StringRef CPUName;
  StringRef ABIName;
  const llvm::Triple &Triple = getToolChain().getTriple();
  mips::getMipsCPUAndABI(Args, Triple, CPUName, ABIName);

  CmdArgs.push_back("-target-abi");
  CmdArgs.push_back(ABIName.data());

  mips::FloatABI ABI = mips::getMipsFloatABI(D, Args);
  if (ABI == mips::FloatABI::Soft) {
    // Floating point operations and argument passing are soft.
    CmdArgs.push_back("-msoft-float");
    CmdArgs.push_back("-mfloat-abi");
    CmdArgs.push_back("soft");
  } else {
    // Floating point operations and argument passing are hard.
    assert(ABI == mips::FloatABI::Hard && "Invalid float abi!");
    CmdArgs.push_back("-mfloat-abi");
    CmdArgs.push_back("hard");
  }

  if (Arg *A = Args.getLastArg(options::OPT_mxgot, options::OPT_mno_xgot)) {
    if (A->getOption().matches(options::OPT_mxgot)) {
      CmdArgs.push_back("-mllvm");
      CmdArgs.push_back("-mxgot");
    }
  }

  if (Arg *A = Args.getLastArg(options::OPT_mldc1_sdc1,
                               options::OPT_mno_ldc1_sdc1)) {
    if (A->getOption().matches(options::OPT_mno_ldc1_sdc1)) {
      CmdArgs.push_back("-mllvm");
      CmdArgs.push_back("-mno-ldc1-sdc1");
    }
  }

  if (Arg *A = Args.getLastArg(options::OPT_mcheck_zero_division,
                               options::OPT_mno_check_zero_division)) {
    if (A->getOption().matches(options::OPT_mno_check_zero_division)) {
      CmdArgs.push_back("-mllvm");
      CmdArgs.push_back("-mno-check-zero-division");
    }
  }

  if (Arg *A = Args.getLastArg(options::OPT_G)) {
    StringRef v = A->getValue();
    CmdArgs.push_back("-mllvm");
    CmdArgs.push_back(Args.MakeArgString("-mips-ssection-threshold=" + v));
    A->claim();
  }

  Arg *GPOpt = Args.getLastArg(options::OPT_mgpopt, options::OPT_mno_gpopt);
  Arg *ABICalls =
      Args.getLastArg(options::OPT_mabicalls, options::OPT_mno_abicalls);

  // -mabicalls is the default for many MIPS environments, even with -fno-pic.
  // -mgpopt is the default for static, -fno-pic environments but these two
  // options conflict. We want to be certain that -mno-abicalls -mgpopt is
  // the only case where -mllvm -mgpopt is passed.
  // NOTE: We need a warning here or in the backend to warn when -mgpopt is
  //       passed explicitly when compiling something with -mabicalls
  //       (implictly) in affect. Currently the warning is in the backend.
  //
  // When the ABI in use is  N64, we also need to determine the PIC mode that
  // is in use, as -fno-pic for N64 implies -mno-abicalls.
  bool NoABICalls =
      ABICalls && ABICalls->getOption().matches(options::OPT_mno_abicalls);

  llvm::Reloc::Model RelocationModel;
  unsigned PICLevel;
  bool IsPIE;
  std::tie(RelocationModel, PICLevel, IsPIE) =
      ParsePICArgs(getToolChain(), Args);

  NoABICalls = NoABICalls ||
               (RelocationModel == llvm::Reloc::Static && ABIName == "n64");

  bool WantGPOpt = GPOpt && GPOpt->getOption().matches(options::OPT_mgpopt);
  // We quietly ignore -mno-gpopt as the backend defaults to -mno-gpopt.
  if (NoABICalls && (!GPOpt || WantGPOpt)) {
    CmdArgs.push_back("-mllvm");
    CmdArgs.push_back("-mgpopt");

    Arg *LocalSData = Args.getLastArg(options::OPT_mlocal_sdata,
                                      options::OPT_mno_local_sdata);
    Arg *ExternSData = Args.getLastArg(options::OPT_mextern_sdata,
                                       options::OPT_mno_extern_sdata);
    Arg *EmbeddedData = Args.getLastArg(options::OPT_membedded_data,
                                        options::OPT_mno_embedded_data);
    if (LocalSData) {
      CmdArgs.push_back("-mllvm");
      if (LocalSData->getOption().matches(options::OPT_mlocal_sdata)) {
        CmdArgs.push_back("-mlocal-sdata=1");
      } else {
        CmdArgs.push_back("-mlocal-sdata=0");
      }
      LocalSData->claim();
    }

    if (ExternSData) {
      CmdArgs.push_back("-mllvm");
      if (ExternSData->getOption().matches(options::OPT_mextern_sdata)) {
        CmdArgs.push_back("-mextern-sdata=1");
      } else {
        CmdArgs.push_back("-mextern-sdata=0");
      }
      ExternSData->claim();
    }

    if (EmbeddedData) {
      CmdArgs.push_back("-mllvm");
      if (EmbeddedData->getOption().matches(options::OPT_membedded_data)) {
        CmdArgs.push_back("-membedded-data=1");
      } else {
        CmdArgs.push_back("-membedded-data=0");
      }
      EmbeddedData->claim();
    }

  } else if ((!ABICalls || (!NoABICalls && ABICalls)) && WantGPOpt)
    D.Diag(diag::warn_drv_unsupported_gpopt) << (ABICalls ? 0 : 1);

  if (GPOpt)
    GPOpt->claim();

  if (Arg *A = Args.getLastArg(options::OPT_mcompact_branches_EQ)) {
    StringRef Val = StringRef(A->getValue());
    if (mips::hasCompactBranches(CPUName)) {
      if (Val == "never" || Val == "always" || Val == "optimal") {
        CmdArgs.push_back("-mllvm");
        CmdArgs.push_back(Args.MakeArgString("-mips-compact-branches=" + Val));
      } else
        D.Diag(diag::err_drv_unsupported_option_argument)
            << A->getOption().getName() << Val;
    } else
      D.Diag(diag::warn_target_unsupported_compact_branches) << CPUName;
  }

  if (Arg *A = Args.getLastArg(options::OPT_mrelax_pic_calls,
                               options::OPT_mno_relax_pic_calls)) {
    if (A->getOption().matches(options::OPT_mno_relax_pic_calls)) {
      CmdArgs.push_back("-mllvm");
      CmdArgs.push_back("-mips-jalr-reloc=0");
    }
  }
}

void Clang::AddPPCTargetArgs(const ArgList &Args,
                             ArgStringList &CmdArgs) const {
  // Select the ABI to use.
  const char *ABIName = nullptr;
  if (getToolChain().getTriple().isOSLinux())
    switch (getToolChain().getArch()) {
    case llvm::Triple::ppc64: {
      // When targeting a processor that supports QPX, or if QPX is
      // specifically enabled, default to using the ABI that supports QPX (so
      // long as it is not specifically disabled).
      bool HasQPX = false;
      if (Arg *A = Args.getLastArg(options::OPT_mcpu_EQ))
        HasQPX = A->getValue() == StringRef("a2q");
      HasQPX = Args.hasFlag(options::OPT_mqpx, options::OPT_mno_qpx, HasQPX);
      if (HasQPX) {
        ABIName = "elfv1-qpx";
        break;
      }

      ABIName = "elfv1";
      break;
    }
    case llvm::Triple::ppc64le:
      ABIName = "elfv2";
      break;
    default:
      break;
    }

  bool IEEELongDouble = false;
  for (const Arg *A : Args.filtered(options::OPT_mabi_EQ)) {
    StringRef V = A->getValue();
    if (V == "ieeelongdouble")
      IEEELongDouble = true;
    else if (V == "ibmlongdouble")
      IEEELongDouble = false;
    else if (V != "altivec")
      // The ppc64 linux abis are all "altivec" abis by default. Accept and ignore
      // the option if given as we don't have backend support for any targets
      // that don't use the altivec abi.
      ABIName = A->getValue();
  }
  if (IEEELongDouble)
    CmdArgs.push_back("-mabi=ieeelongdouble");

  ppc::FloatABI FloatABI =
      ppc::getPPCFloatABI(getToolChain().getDriver(), Args);

  if (FloatABI == ppc::FloatABI::Soft) {
    // Floating point operations and argument passing are soft.
    CmdArgs.push_back("-msoft-float");
    CmdArgs.push_back("-mfloat-abi");
    CmdArgs.push_back("soft");
  } else {
    // Floating point operations and argument passing are hard.
    assert(FloatABI == ppc::FloatABI::Hard && "Invalid float abi!");
    CmdArgs.push_back("-mfloat-abi");
    CmdArgs.push_back("hard");
  }

  if (ABIName) {
    CmdArgs.push_back("-target-abi");
    CmdArgs.push_back(ABIName);
  }
}

void Clang::AddRISCVTargetArgs(const ArgList &Args,
                               ArgStringList &CmdArgs) const {
  const llvm::Triple &Triple = getToolChain().getTriple();
  StringRef ABIName = riscv::getRISCVABI(Args, Triple);

  CmdArgs.push_back("-target-abi");
  CmdArgs.push_back(ABIName.data());
}

void Clang::AddSparcTargetArgs(const ArgList &Args,
                               ArgStringList &CmdArgs) const {
  sparc::FloatABI FloatABI =
      sparc::getSparcFloatABI(getToolChain().getDriver(), Args);

  if (FloatABI == sparc::FloatABI::Soft) {
    // Floating point operations and argument passing are soft.
    CmdArgs.push_back("-msoft-float");
    CmdArgs.push_back("-mfloat-abi");
    CmdArgs.push_back("soft");
  } else {
    // Floating point operations and argument passing are hard.
    assert(FloatABI == sparc::FloatABI::Hard && "Invalid float abi!");
    CmdArgs.push_back("-mfloat-abi");
    CmdArgs.push_back("hard");
  }
}

void Clang::AddSystemZTargetArgs(const ArgList &Args,
                                 ArgStringList &CmdArgs) const {
  if (Args.hasFlag(options::OPT_mbackchain, options::OPT_mno_backchain, false))
    CmdArgs.push_back("-mbackchain");
}

void Clang::AddX86TargetArgs(const ArgList &Args,
                             ArgStringList &CmdArgs) const {
  if (!Args.hasFlag(options::OPT_mred_zone, options::OPT_mno_red_zone, true) ||
      Args.hasArg(options::OPT_mkernel) ||
      Args.hasArg(options::OPT_fapple_kext))
    CmdArgs.push_back("-disable-red-zone");

  if (!Args.hasFlag(options::OPT_mtls_direct_seg_refs,
                    options::OPT_mno_tls_direct_seg_refs, true))
    CmdArgs.push_back("-mno-tls-direct-seg-refs");

  // Default to avoid implicit floating-point for kernel/kext code, but allow
  // that to be overridden with -mno-soft-float.
  bool NoImplicitFloat = (Args.hasArg(options::OPT_mkernel) ||
                          Args.hasArg(options::OPT_fapple_kext));
  if (Arg *A = Args.getLastArg(
          options::OPT_msoft_float, options::OPT_mno_soft_float,
          options::OPT_mimplicit_float, options::OPT_mno_implicit_float)) {
    const Option &O = A->getOption();
    NoImplicitFloat = (O.matches(options::OPT_mno_implicit_float) ||
                       O.matches(options::OPT_msoft_float));
  }
  if (NoImplicitFloat)
    CmdArgs.push_back("-no-implicit-float");

  if (Arg *A = Args.getLastArg(options::OPT_masm_EQ)) {
    StringRef Value = A->getValue();
    if (Value == "intel" || Value == "att") {
      CmdArgs.push_back("-mllvm");
      CmdArgs.push_back(Args.MakeArgString("-x86-asm-syntax=" + Value));
    } else {
      getToolChain().getDriver().Diag(diag::err_drv_unsupported_option_argument)
          << A->getOption().getName() << Value;
    }
  } else if (getToolChain().getDriver().IsCLMode()) {
    CmdArgs.push_back("-mllvm");
    CmdArgs.push_back("-x86-asm-syntax=intel");
  }

  // Set flags to support MCU ABI.
  if (Args.hasFlag(options::OPT_miamcu, options::OPT_mno_iamcu, false)) {
    CmdArgs.push_back("-mfloat-abi");
    CmdArgs.push_back("soft");
    CmdArgs.push_back("-mstack-alignment=4");
  }
}

void Clang::AddHexagonTargetArgs(const ArgList &Args,
                                 ArgStringList &CmdArgs) const {
  CmdArgs.push_back("-mqdsp6-compat");
  CmdArgs.push_back("-Wreturn-type");

  if (auto G = toolchains::HexagonToolChain::getSmallDataThreshold(Args)) {
    CmdArgs.push_back("-mllvm");
    CmdArgs.push_back(Args.MakeArgString("-hexagon-small-data-threshold=" +
                                         Twine(G.getValue())));
  }

  if (!Args.hasArg(options::OPT_fno_short_enums))
    CmdArgs.push_back("-fshort-enums");
  if (Args.getLastArg(options::OPT_mieee_rnd_near)) {
    CmdArgs.push_back("-mllvm");
    CmdArgs.push_back("-enable-hexagon-ieee-rnd-near");
  }
  CmdArgs.push_back("-mllvm");
  CmdArgs.push_back("-machine-sink-split=0");
}

void Clang::AddLanaiTargetArgs(const ArgList &Args,
                               ArgStringList &CmdArgs) const {
  if (Arg *A = Args.getLastArg(options::OPT_mcpu_EQ)) {
    StringRef CPUName = A->getValue();

    CmdArgs.push_back("-target-cpu");
    CmdArgs.push_back(Args.MakeArgString(CPUName));
  }
  if (Arg *A = Args.getLastArg(options::OPT_mregparm_EQ)) {
    StringRef Value = A->getValue();
    // Only support mregparm=4 to support old usage. Report error for all other
    // cases.
    int Mregparm;
    if (Value.getAsInteger(10, Mregparm)) {
      if (Mregparm != 4) {
        getToolChain().getDriver().Diag(
            diag::err_drv_unsupported_option_argument)
            << A->getOption().getName() << Value;
      }
    }
  }
}

void Clang::AddWebAssemblyTargetArgs(const ArgList &Args,
                                     ArgStringList &CmdArgs) const {
  // Default to "hidden" visibility.
  if (!Args.hasArg(options::OPT_fvisibility_EQ,
                   options::OPT_fvisibility_ms_compat)) {
    CmdArgs.push_back("-fvisibility");
    CmdArgs.push_back("hidden");
  }
}

void Clang::DumpCompilationDatabase(Compilation &C, StringRef Filename,
                                    StringRef Target, const InputInfo &Output,
                                    const InputInfo &Input, const ArgList &Args) const {
  // If this is a dry run, do not create the compilation database file.
  if (C.getArgs().hasArg(options::OPT__HASH_HASH_HASH))
    return;

  using llvm::yaml::escape;
  const Driver &D = getToolChain().getDriver();

  if (!CompilationDatabase) {
    std::error_code EC;
    auto File = llvm::make_unique<llvm::raw_fd_ostream>(Filename, EC,
                                                        llvm::sys::fs::OF_Text);
    if (EC) {
      D.Diag(clang::diag::err_drv_compilationdatabase) << Filename
                                                       << EC.message();
      return;
    }
    CompilationDatabase = std::move(File);
  }
  auto &CDB = *CompilationDatabase;
  SmallString<128> Buf;
  if (llvm::sys::fs::current_path(Buf))
    Buf = ".";
  CDB << "{ \"directory\": \"" << escape(Buf) << "\"";
  CDB << ", \"file\": \"" << escape(Input.getFilename()) << "\"";
  CDB << ", \"output\": \"" << escape(Output.getFilename()) << "\"";
  CDB << ", \"arguments\": [\"" << escape(D.ClangExecutable) << "\"";
  Buf = "-x";
  Buf += types::getTypeName(Input.getType());
  CDB << ", \"" << escape(Buf) << "\"";
  if (!D.SysRoot.empty() && !Args.hasArg(options::OPT__sysroot_EQ)) {
    Buf = "--sysroot=";
    Buf += D.SysRoot;
    CDB << ", \"" << escape(Buf) << "\"";
  }
  CDB << ", \"" << escape(Input.getFilename()) << "\"";
  for (auto &A: Args) {
    auto &O = A->getOption();
    // Skip language selection, which is positional.
    if (O.getID() == options::OPT_x)
      continue;
    // Skip writing dependency output and the compilation database itself.
    if (O.getGroup().isValid() && O.getGroup().getID() == options::OPT_M_Group)
      continue;
    // Skip inputs.
    if (O.getKind() == Option::InputClass)
      continue;
    // All other arguments are quoted and appended.
    ArgStringList ASL;
    A->render(Args, ASL);
    for (auto &it: ASL)
      CDB << ", \"" << escape(it) << "\"";
  }
  Buf = "--target=";
  Buf += Target;
  CDB << ", \"" << escape(Buf) << "\"]},\n";
}

static void CollectArgsForIntegratedAssembler(Compilation &C,
                                              const ArgList &Args,
                                              ArgStringList &CmdArgs,
                                              const Driver &D) {
  if (UseRelaxAll(C, Args))
    CmdArgs.push_back("-mrelax-all");

  // Only default to -mincremental-linker-compatible if we think we are
  // targeting the MSVC linker.
  bool DefaultIncrementalLinkerCompatible =
      C.getDefaultToolChain().getTriple().isWindowsMSVCEnvironment();
  if (Args.hasFlag(options::OPT_mincremental_linker_compatible,
                   options::OPT_mno_incremental_linker_compatible,
                   DefaultIncrementalLinkerCompatible))
    CmdArgs.push_back("-mincremental-linker-compatible");

  switch (C.getDefaultToolChain().getArch()) {
  case llvm::Triple::arm:
  case llvm::Triple::armeb:
  case llvm::Triple::thumb:
  case llvm::Triple::thumbeb:
    if (Arg *A = Args.getLastArg(options::OPT_mimplicit_it_EQ)) {
      StringRef Value = A->getValue();
      if (Value == "always" || Value == "never" || Value == "arm" ||
          Value == "thumb") {
        CmdArgs.push_back("-mllvm");
        CmdArgs.push_back(Args.MakeArgString("-arm-implicit-it=" + Value));
      } else {
        D.Diag(diag::err_drv_unsupported_option_argument)
            << A->getOption().getName() << Value;
      }
    }
    break;
  default:
    break;
  }

  // If you add more args here, also add them to the block below that
  // starts with "// If CollectArgsForIntegratedAssembler() isn't called below".

  // When passing -I arguments to the assembler we sometimes need to
  // unconditionally take the next argument.  For example, when parsing
  // '-Wa,-I -Wa,foo' we need to accept the -Wa,foo arg after seeing the
  // -Wa,-I arg and when parsing '-Wa,-I,foo' we need to accept the 'foo'
  // arg after parsing the '-I' arg.
  bool TakeNextArg = false;

  bool UseRelaxRelocations = C.getDefaultToolChain().useRelaxRelocations();
  bool UseNoExecStack = C.getDefaultToolChain().isNoExecStackDefault();
  const char *MipsTargetFeature = nullptr;
  for (const Arg *A :
       Args.filtered(options::OPT_Wa_COMMA, options::OPT_Xassembler)) {
    A->claim();

    for (StringRef Value : A->getValues()) {
      if (TakeNextArg) {
        CmdArgs.push_back(Value.data());
        TakeNextArg = false;
        continue;
      }

      if (C.getDefaultToolChain().getTriple().isOSBinFormatCOFF() &&
          Value == "-mbig-obj")
        continue; // LLVM handles bigobj automatically

      switch (C.getDefaultToolChain().getArch()) {
      default:
        break;
      case llvm::Triple::thumb:
      case llvm::Triple::thumbeb:
      case llvm::Triple::arm:
      case llvm::Triple::armeb:
        if (Value == "-mthumb")
          // -mthumb has already been processed in ComputeLLVMTriple()
          // recognize but skip over here.
          continue;
        break;
      case llvm::Triple::mips:
      case llvm::Triple::mipsel:
      case llvm::Triple::mips64:
      case llvm::Triple::mips64el:
        if (Value == "--trap") {
          CmdArgs.push_back("-target-feature");
          CmdArgs.push_back("+use-tcc-in-div");
          continue;
        }
        if (Value == "--break") {
          CmdArgs.push_back("-target-feature");
          CmdArgs.push_back("-use-tcc-in-div");
          continue;
        }
        if (Value.startswith("-msoft-float")) {
          CmdArgs.push_back("-target-feature");
          CmdArgs.push_back("+soft-float");
          continue;
        }
        if (Value.startswith("-mhard-float")) {
          CmdArgs.push_back("-target-feature");
          CmdArgs.push_back("-soft-float");
          continue;
        }

        MipsTargetFeature = llvm::StringSwitch<const char *>(Value)
                                .Case("-mips1", "+mips1")
                                .Case("-mips2", "+mips2")
                                .Case("-mips3", "+mips3")
                                .Case("-mips4", "+mips4")
                                .Case("-mips5", "+mips5")
                                .Case("-mips32", "+mips32")
                                .Case("-mips32r2", "+mips32r2")
                                .Case("-mips32r3", "+mips32r3")
                                .Case("-mips32r5", "+mips32r5")
                                .Case("-mips32r6", "+mips32r6")
                                .Case("-mips64", "+mips64")
                                .Case("-mips64r2", "+mips64r2")
                                .Case("-mips64r3", "+mips64r3")
                                .Case("-mips64r5", "+mips64r5")
                                .Case("-mips64r6", "+mips64r6")
                                .Default(nullptr);
        if (MipsTargetFeature)
          continue;
      }

      if (Value == "-force_cpusubtype_ALL") {
        // Do nothing, this is the default and we don't support anything else.
      } else if (Value == "-L") {
        CmdArgs.push_back("-msave-temp-labels");
      } else if (Value == "--fatal-warnings") {
        CmdArgs.push_back("-massembler-fatal-warnings");
      } else if (Value == "--no-warn") {
        CmdArgs.push_back("-massembler-no-warn");
      } else if (Value == "--noexecstack") {
        UseNoExecStack = true;
      } else if (Value.startswith("-compress-debug-sections") ||
                 Value.startswith("--compress-debug-sections") ||
                 Value == "-nocompress-debug-sections" ||
                 Value == "--nocompress-debug-sections") {
        CmdArgs.push_back(Value.data());
      } else if (Value == "-mrelax-relocations=yes" ||
                 Value == "--mrelax-relocations=yes") {
        UseRelaxRelocations = true;
      } else if (Value == "-mrelax-relocations=no" ||
                 Value == "--mrelax-relocations=no") {
        UseRelaxRelocations = false;
      } else if (Value.startswith("-I")) {
        CmdArgs.push_back(Value.data());
        // We need to consume the next argument if the current arg is a plain
        // -I. The next arg will be the include directory.
        if (Value == "-I")
          TakeNextArg = true;
      } else if (Value.startswith("-gdwarf-")) {
        // "-gdwarf-N" options are not cc1as options.
        unsigned DwarfVersion = DwarfVersionNum(Value);
        if (DwarfVersion == 0) { // Send it onward, and let cc1as complain.
          CmdArgs.push_back(Value.data());
        } else {
          RenderDebugEnablingArgs(Args, CmdArgs,
                                  codegenoptions::LimitedDebugInfo,
                                  DwarfVersion, llvm::DebuggerKind::Default);
        }
      } else if (Value.startswith("-mcpu") || Value.startswith("-mfpu") ||
                 Value.startswith("-mhwdiv") || Value.startswith("-march")) {
        // Do nothing, we'll validate it later.
      } else if (Value == "-defsym") {
          if (A->getNumValues() != 2) {
            D.Diag(diag::err_drv_defsym_invalid_format) << Value;
            break;
          }
          const char *S = A->getValue(1);
          auto Pair = StringRef(S).split('=');
          auto Sym = Pair.first;
          auto SVal = Pair.second;

          if (Sym.empty() || SVal.empty()) {
            D.Diag(diag::err_drv_defsym_invalid_format) << S;
            break;
          }
          int64_t IVal;
          if (SVal.getAsInteger(0, IVal)) {
            D.Diag(diag::err_drv_defsym_invalid_symval) << SVal;
            break;
          }
          CmdArgs.push_back(Value.data());
          TakeNextArg = true;
      } else if (Value == "-fdebug-compilation-dir") {
        CmdArgs.push_back("-fdebug-compilation-dir");
        TakeNextArg = true;
      } else {
        D.Diag(diag::err_drv_unsupported_option_argument)
            << A->getOption().getName() << Value;
      }
    }
  }
  if (UseRelaxRelocations)
    CmdArgs.push_back("--mrelax-relocations");
  if (UseNoExecStack)
    CmdArgs.push_back("-mnoexecstack");
  if (MipsTargetFeature != nullptr) {
    CmdArgs.push_back("-target-feature");
    CmdArgs.push_back(MipsTargetFeature);
  }

  // forward -fembed-bitcode to assmebler
  if (C.getDriver().embedBitcodeEnabled() ||
      C.getDriver().embedBitcodeMarkerOnly())
    Args.AddLastArg(CmdArgs, options::OPT_fembed_bitcode_EQ);
}

static void RenderFloatingPointOptions(const ToolChain &TC, const Driver &D,
                                       bool OFastEnabled, const ArgList &Args,
                                       ArgStringList &CmdArgs) {
  // Handle various floating point optimization flags, mapping them to the
  // appropriate LLVM code generation flags. This is complicated by several
  // "umbrella" flags, so we do this by stepping through the flags incrementally
  // adjusting what we think is enabled/disabled, then at the end setting the
  // LLVM flags based on the final state.
  bool HonorINFs = true;
  bool HonorNaNs = true;
  // -fmath-errno is the default on some platforms, e.g. BSD-derived OSes.
  bool MathErrno = TC.IsMathErrnoDefault();
  bool AssociativeMath = false;
  bool ReciprocalMath = false;
  bool SignedZeros = true;
  bool TrappingMath = true;
  StringRef DenormalFPMath = "";
  StringRef FPContract = "";

  if (const Arg *A = Args.getLastArg(options::OPT_flimited_precision_EQ)) {
    CmdArgs.push_back("-mlimit-float-precision");
    CmdArgs.push_back(A->getValue());
  }

  for (const Arg *A : Args) {
    switch (A->getOption().getID()) {
    // If this isn't an FP option skip the claim below
    default: continue;

    // Options controlling individual features
    case options::OPT_fhonor_infinities:    HonorINFs = true;         break;
    case options::OPT_fno_honor_infinities: HonorINFs = false;        break;
    case options::OPT_fhonor_nans:          HonorNaNs = true;         break;
    case options::OPT_fno_honor_nans:       HonorNaNs = false;        break;
    case options::OPT_fmath_errno:          MathErrno = true;         break;
    case options::OPT_fno_math_errno:       MathErrno = false;        break;
    case options::OPT_fassociative_math:    AssociativeMath = true;   break;
    case options::OPT_fno_associative_math: AssociativeMath = false;  break;
    case options::OPT_freciprocal_math:     ReciprocalMath = true;    break;
    case options::OPT_fno_reciprocal_math:  ReciprocalMath = false;   break;
    case options::OPT_fsigned_zeros:        SignedZeros = true;       break;
    case options::OPT_fno_signed_zeros:     SignedZeros = false;      break;
    case options::OPT_ftrapping_math:       TrappingMath = true;      break;
    case options::OPT_fno_trapping_math:    TrappingMath = false;     break;

    case options::OPT_fdenormal_fp_math_EQ:
      DenormalFPMath = A->getValue();
      break;

    // Validate and pass through -fp-contract option.
    case options::OPT_ffp_contract: {
      StringRef Val = A->getValue();
      if (Val == "fast" || Val == "on" || Val == "off")
        FPContract = Val;
      else
        D.Diag(diag::err_drv_unsupported_option_argument)
            << A->getOption().getName() << Val;
      break;
    }

    case options::OPT_ffinite_math_only:
      HonorINFs = false;
      HonorNaNs = false;
      break;
    case options::OPT_fno_finite_math_only:
      HonorINFs = true;
      HonorNaNs = true;
      break;

    case options::OPT_funsafe_math_optimizations:
      AssociativeMath = true;
      ReciprocalMath = true;
      SignedZeros = false;
      TrappingMath = false;
      break;
    case options::OPT_fno_unsafe_math_optimizations:
      AssociativeMath = false;
      ReciprocalMath = false;
      SignedZeros = true;
      TrappingMath = true;
      // -fno_unsafe_math_optimizations restores default denormal handling
      DenormalFPMath = "";
      break;

    case options::OPT_Ofast:
      // If -Ofast is the optimization level, then -ffast-math should be enabled
      if (!OFastEnabled)
        continue;
      LLVM_FALLTHROUGH;
    case options::OPT_ffast_math:
      HonorINFs = false;
      HonorNaNs = false;
      MathErrno = false;
      AssociativeMath = true;
      ReciprocalMath = true;
      SignedZeros = false;
      TrappingMath = false;
      // If fast-math is set then set the fp-contract mode to fast.
      FPContract = "fast";
      break;
    case options::OPT_fno_fast_math:
      HonorINFs = true;
      HonorNaNs = true;
      // Turning on -ffast-math (with either flag) removes the need for
      // MathErrno. However, turning *off* -ffast-math merely restores the
      // toolchain default (which may be false).
      MathErrno = TC.IsMathErrnoDefault();
      AssociativeMath = false;
      ReciprocalMath = false;
      SignedZeros = true;
      TrappingMath = true;
      // -fno_fast_math restores default denormal and fpcontract handling
      DenormalFPMath = "";
      FPContract = "";
      break;
    }

    // If we handled this option claim it
    A->claim();
  }

  if (!HonorINFs)
    CmdArgs.push_back("-menable-no-infs");

  if (!HonorNaNs)
    CmdArgs.push_back("-menable-no-nans");

  if (MathErrno)
    CmdArgs.push_back("-fmath-errno");

  if (!MathErrno && AssociativeMath && ReciprocalMath && !SignedZeros &&
      !TrappingMath)
    CmdArgs.push_back("-menable-unsafe-fp-math");

  if (!SignedZeros)
    CmdArgs.push_back("-fno-signed-zeros");

  if (AssociativeMath && !SignedZeros && !TrappingMath)
    CmdArgs.push_back("-mreassociate");

  if (ReciprocalMath)
    CmdArgs.push_back("-freciprocal-math");

  if (!TrappingMath)
    CmdArgs.push_back("-fno-trapping-math");

  if (!DenormalFPMath.empty())
    CmdArgs.push_back(
        Args.MakeArgString("-fdenormal-fp-math=" + DenormalFPMath));

  if (!FPContract.empty())
    CmdArgs.push_back(Args.MakeArgString("-ffp-contract=" + FPContract));

  ParseMRecip(D, Args, CmdArgs);

  // -ffast-math enables the __FAST_MATH__ preprocessor macro, but check for the
  // individual features enabled by -ffast-math instead of the option itself as
  // that's consistent with gcc's behaviour.
  if (!HonorINFs && !HonorNaNs && !MathErrno && AssociativeMath &&
      ReciprocalMath && !SignedZeros && !TrappingMath)
    CmdArgs.push_back("-ffast-math");

  // Handle __FINITE_MATH_ONLY__ similarly.
  if (!HonorINFs && !HonorNaNs)
    CmdArgs.push_back("-ffinite-math-only");

  if (const Arg *A = Args.getLastArg(options::OPT_mfpmath_EQ)) {
    CmdArgs.push_back("-mfpmath");
    CmdArgs.push_back(A->getValue());
  }

  // Disable a codegen optimization for floating-point casts.
  if (Args.hasFlag(options::OPT_fno_strict_float_cast_overflow,
                   options::OPT_fstrict_float_cast_overflow, false))
    CmdArgs.push_back("-fno-strict-float-cast-overflow");
}

static void RenderAnalyzerOptions(const ArgList &Args, ArgStringList &CmdArgs,
                                  const llvm::Triple &Triple,
                                  const InputInfo &Input) {
  // Enable region store model by default.
  CmdArgs.push_back("-analyzer-store=region");

  // Treat blocks as analysis entry points.
  CmdArgs.push_back("-analyzer-opt-analyze-nested-blocks");

  // Add default argument set.
  if (!Args.hasArg(options::OPT__analyzer_no_default_checks)) {
    CmdArgs.push_back("-analyzer-checker=core");
    CmdArgs.push_back("-analyzer-checker=apiModeling");

    if (!Triple.isWindowsMSVCEnvironment()) {
      CmdArgs.push_back("-analyzer-checker=unix");
    } else {
      // Enable "unix" checkers that also work on Windows.
      CmdArgs.push_back("-analyzer-checker=unix.API");
      CmdArgs.push_back("-analyzer-checker=unix.Malloc");
      CmdArgs.push_back("-analyzer-checker=unix.MallocSizeof");
      CmdArgs.push_back("-analyzer-checker=unix.MismatchedDeallocator");
      CmdArgs.push_back("-analyzer-checker=unix.cstring.BadSizeArg");
      CmdArgs.push_back("-analyzer-checker=unix.cstring.NullArg");
    }

    // Disable some unix checkers for PS4.
    if (Triple.isPS4CPU()) {
      CmdArgs.push_back("-analyzer-disable-checker=unix.API");
      CmdArgs.push_back("-analyzer-disable-checker=unix.Vfork");
    }

    if (Triple.isOSDarwin())
      CmdArgs.push_back("-analyzer-checker=osx");

    CmdArgs.push_back("-analyzer-checker=deadcode");

    if (types::isCXX(Input.getType()))
      CmdArgs.push_back("-analyzer-checker=cplusplus");

    if (!Triple.isPS4CPU()) {
      CmdArgs.push_back("-analyzer-checker=security.insecureAPI.UncheckedReturn");
      CmdArgs.push_back("-analyzer-checker=security.insecureAPI.getpw");
      CmdArgs.push_back("-analyzer-checker=security.insecureAPI.gets");
      CmdArgs.push_back("-analyzer-checker=security.insecureAPI.mktemp");
      CmdArgs.push_back("-analyzer-checker=security.insecureAPI.mkstemp");
      CmdArgs.push_back("-analyzer-checker=security.insecureAPI.vfork");
    }

    // Default nullability checks.
    CmdArgs.push_back("-analyzer-checker=nullability.NullPassedToNonnull");
    CmdArgs.push_back("-analyzer-checker=nullability.NullReturnedFromNonnull");
  }

  // Set the output format. The default is plist, for (lame) historical reasons.
  CmdArgs.push_back("-analyzer-output");
  if (Arg *A = Args.getLastArg(options::OPT__analyzer_output))
    CmdArgs.push_back(A->getValue());
  else
    CmdArgs.push_back("plist");

  // Disable the presentation of standard compiler warnings when using
  // --analyze.  We only want to show static analyzer diagnostics or frontend
  // errors.
  CmdArgs.push_back("-w");

  // Add -Xanalyzer arguments when running as analyzer.
  Args.AddAllArgValues(CmdArgs, options::OPT_Xanalyzer);
}

static void RenderSSPOptions(const ToolChain &TC, const ArgList &Args,
                             ArgStringList &CmdArgs, bool KernelOrKext) {
  const llvm::Triple &EffectiveTriple = TC.getEffectiveTriple();

  // NVPTX doesn't support stack protectors; from the compiler's perspective, it
  // doesn't even have a stack!
  if (EffectiveTriple.isNVPTX())
    return;

  // -stack-protector=0 is default.
  unsigned StackProtectorLevel = 0;
  unsigned DefaultStackProtectorLevel =
      TC.GetDefaultStackProtectorLevel(KernelOrKext);

  if (Arg *A = Args.getLastArg(options::OPT_fno_stack_protector,
                               options::OPT_fstack_protector_all,
                               options::OPT_fstack_protector_strong,
                               options::OPT_fstack_protector)) {
    if (A->getOption().matches(options::OPT_fstack_protector))
      StackProtectorLevel =
          std::max<unsigned>(LangOptions::SSPOn, DefaultStackProtectorLevel);
    else if (A->getOption().matches(options::OPT_fstack_protector_strong))
      StackProtectorLevel = LangOptions::SSPStrong;
    else if (A->getOption().matches(options::OPT_fstack_protector_all))
      StackProtectorLevel = LangOptions::SSPReq;
  } else {
    StackProtectorLevel = DefaultStackProtectorLevel;
  }

  if (StackProtectorLevel) {
    CmdArgs.push_back("-stack-protector");
    CmdArgs.push_back(Args.MakeArgString(Twine(StackProtectorLevel)));
  }

  // --param ssp-buffer-size=
  for (const Arg *A : Args.filtered(options::OPT__param)) {
    StringRef Str(A->getValue());
    if (Str.startswith("ssp-buffer-size=")) {
      if (StackProtectorLevel) {
        CmdArgs.push_back("-stack-protector-buffer-size");
        // FIXME: Verify the argument is a valid integer.
        CmdArgs.push_back(Args.MakeArgString(Str.drop_front(16)));
      }
      A->claim();
    }
  }
}

static void RenderTrivialAutoVarInitOptions(const Driver &D,
                                            const ToolChain &TC,
                                            const ArgList &Args,
                                            ArgStringList &CmdArgs) {
  auto DefaultTrivialAutoVarInit = TC.GetDefaultTrivialAutoVarInit();
  StringRef TrivialAutoVarInit = "";

  for (const Arg *A : Args) {
    switch (A->getOption().getID()) {
    default:
      continue;
    case options::OPT_ftrivial_auto_var_init: {
      A->claim();
      StringRef Val = A->getValue();
      if (Val == "uninitialized" || Val == "zero" || Val == "pattern")
        TrivialAutoVarInit = Val;
      else
        D.Diag(diag::err_drv_unsupported_option_argument)
            << A->getOption().getName() << Val;
      break;
    }
    }
  }

  if (TrivialAutoVarInit.empty())
    switch (DefaultTrivialAutoVarInit) {
    case LangOptions::TrivialAutoVarInitKind::Uninitialized:
      break;
    case LangOptions::TrivialAutoVarInitKind::Pattern:
      TrivialAutoVarInit = "pattern";
      break;
    case LangOptions::TrivialAutoVarInitKind::Zero:
      TrivialAutoVarInit = "zero";
      break;
    }

  if (!TrivialAutoVarInit.empty()) {
    if (TrivialAutoVarInit == "zero" && !Args.hasArg(options::OPT_enable_trivial_var_init_zero))
      D.Diag(diag::err_drv_trivial_auto_var_init_zero_disabled);
    CmdArgs.push_back(
        Args.MakeArgString("-ftrivial-auto-var-init=" + TrivialAutoVarInit));
  }
}

static void RenderOpenCLOptions(const ArgList &Args, ArgStringList &CmdArgs) {
  const unsigned ForwardedArguments[] = {
      options::OPT_cl_opt_disable,
      options::OPT_cl_strict_aliasing,
      options::OPT_cl_single_precision_constant,
      options::OPT_cl_finite_math_only,
      options::OPT_cl_kernel_arg_info,
      options::OPT_cl_unsafe_math_optimizations,
      options::OPT_cl_fast_relaxed_math,
      options::OPT_cl_mad_enable,
      options::OPT_cl_no_signed_zeros,
      options::OPT_cl_denorms_are_zero,
      options::OPT_cl_fp32_correctly_rounded_divide_sqrt,
      options::OPT_cl_uniform_work_group_size
  };

  if (Arg *A = Args.getLastArg(options::OPT_cl_std_EQ)) {
    std::string CLStdStr = std::string("-cl-std=") + A->getValue();
    CmdArgs.push_back(Args.MakeArgString(CLStdStr));
  }

  for (const auto &Arg : ForwardedArguments)
    if (const auto *A = Args.getLastArg(Arg))
      CmdArgs.push_back(Args.MakeArgString(A->getOption().getPrefixedName()));
}

static void RenderARCMigrateToolOptions(const Driver &D, const ArgList &Args,
                                        ArgStringList &CmdArgs) {
  bool ARCMTEnabled = false;
  if (!Args.hasArg(options::OPT_fno_objc_arc, options::OPT_fobjc_arc)) {
    if (const Arg *A = Args.getLastArg(options::OPT_ccc_arcmt_check,
                                       options::OPT_ccc_arcmt_modify,
                                       options::OPT_ccc_arcmt_migrate)) {
      ARCMTEnabled = true;
      switch (A->getOption().getID()) {
      default: llvm_unreachable("missed a case");
      case options::OPT_ccc_arcmt_check:
        CmdArgs.push_back("-arcmt-check");
        break;
      case options::OPT_ccc_arcmt_modify:
        CmdArgs.push_back("-arcmt-modify");
        break;
      case options::OPT_ccc_arcmt_migrate:
        CmdArgs.push_back("-arcmt-migrate");
        CmdArgs.push_back("-mt-migrate-directory");
        CmdArgs.push_back(A->getValue());

        Args.AddLastArg(CmdArgs, options::OPT_arcmt_migrate_report_output);
        Args.AddLastArg(CmdArgs, options::OPT_arcmt_migrate_emit_arc_errors);
        break;
      }
    }
  } else {
    Args.ClaimAllArgs(options::OPT_ccc_arcmt_check);
    Args.ClaimAllArgs(options::OPT_ccc_arcmt_modify);
    Args.ClaimAllArgs(options::OPT_ccc_arcmt_migrate);
  }

  if (const Arg *A = Args.getLastArg(options::OPT_ccc_objcmt_migrate)) {
    if (ARCMTEnabled)
      D.Diag(diag::err_drv_argument_not_allowed_with)
          << A->getAsString(Args) << "-ccc-arcmt-migrate";

    CmdArgs.push_back("-mt-migrate-directory");
    CmdArgs.push_back(A->getValue());

    if (!Args.hasArg(options::OPT_objcmt_migrate_literals,
                     options::OPT_objcmt_migrate_subscripting,
                     options::OPT_objcmt_migrate_property)) {
      // None specified, means enable them all.
      CmdArgs.push_back("-objcmt-migrate-literals");
      CmdArgs.push_back("-objcmt-migrate-subscripting");
      CmdArgs.push_back("-objcmt-migrate-property");
    } else {
      Args.AddLastArg(CmdArgs, options::OPT_objcmt_migrate_literals);
      Args.AddLastArg(CmdArgs, options::OPT_objcmt_migrate_subscripting);
      Args.AddLastArg(CmdArgs, options::OPT_objcmt_migrate_property);
    }
  } else {
    Args.AddLastArg(CmdArgs, options::OPT_objcmt_migrate_literals);
    Args.AddLastArg(CmdArgs, options::OPT_objcmt_migrate_subscripting);
    Args.AddLastArg(CmdArgs, options::OPT_objcmt_migrate_property);
    Args.AddLastArg(CmdArgs, options::OPT_objcmt_migrate_all);
    Args.AddLastArg(CmdArgs, options::OPT_objcmt_migrate_readonly_property);
    Args.AddLastArg(CmdArgs, options::OPT_objcmt_migrate_readwrite_property);
    Args.AddLastArg(CmdArgs, options::OPT_objcmt_migrate_property_dot_syntax);
    Args.AddLastArg(CmdArgs, options::OPT_objcmt_migrate_annotation);
    Args.AddLastArg(CmdArgs, options::OPT_objcmt_migrate_instancetype);
    Args.AddLastArg(CmdArgs, options::OPT_objcmt_migrate_nsmacros);
    Args.AddLastArg(CmdArgs, options::OPT_objcmt_migrate_protocol_conformance);
    Args.AddLastArg(CmdArgs, options::OPT_objcmt_atomic_property);
    Args.AddLastArg(CmdArgs, options::OPT_objcmt_returns_innerpointer_property);
    Args.AddLastArg(CmdArgs, options::OPT_objcmt_ns_nonatomic_iosonly);
    Args.AddLastArg(CmdArgs, options::OPT_objcmt_migrate_designated_init);
    Args.AddLastArg(CmdArgs, options::OPT_objcmt_whitelist_dir_path);
  }
}

static void RenderBuiltinOptions(const ToolChain &TC, const llvm::Triple &T,
                                 const ArgList &Args, ArgStringList &CmdArgs) {
  // -fbuiltin is default unless -mkernel is used.
  bool UseBuiltins =
      Args.hasFlag(options::OPT_fbuiltin, options::OPT_fno_builtin,
                   !Args.hasArg(options::OPT_mkernel));
  if (!UseBuiltins)
    CmdArgs.push_back("-fno-builtin");

  // -ffreestanding implies -fno-builtin.
  if (Args.hasArg(options::OPT_ffreestanding))
    UseBuiltins = false;

  // Process the -fno-builtin-* options.
  for (const auto &Arg : Args) {
    const Option &O = Arg->getOption();
    if (!O.matches(options::OPT_fno_builtin_))
      continue;

    Arg->claim();

    // If -fno-builtin is specified, then there's no need to pass the option to
    // the frontend.
    if (!UseBuiltins)
      continue;

    StringRef FuncName = Arg->getValue();
    CmdArgs.push_back(Args.MakeArgString("-fno-builtin-" + FuncName));
  }

  // le32-specific flags:
  //  -fno-math-builtin: clang should not convert math builtins to intrinsics
  //                     by default.
  if (TC.getArch() == llvm::Triple::le32)
    CmdArgs.push_back("-fno-math-builtin");
}

void Driver::getDefaultModuleCachePath(SmallVectorImpl<char> &Result) {
  llvm::sys::path::system_temp_directory(/*erasedOnReboot=*/false, Result);
  llvm::sys::path::append(Result, "org.llvm.clang.");
  appendUserToPath(Result);
  llvm::sys::path::append(Result, "ModuleCache");
}

static void RenderModulesOptions(Compilation &C, const Driver &D,
                                 const ArgList &Args, const InputInfo &Input,
                                 const InputInfo &Output,
                                 ArgStringList &CmdArgs, bool &HaveModules) {
  // -fmodules enables the use of precompiled modules (off by default).
  // Users can pass -fno-cxx-modules to turn off modules support for
  // C++/Objective-C++ programs.
  bool HaveClangModules = false;
  if (Args.hasFlag(options::OPT_fmodules, options::OPT_fno_modules, false)) {
    bool AllowedInCXX = Args.hasFlag(options::OPT_fcxx_modules,
                                     options::OPT_fno_cxx_modules, true);
    if (AllowedInCXX || !types::isCXX(Input.getType())) {
      CmdArgs.push_back("-fmodules");
      HaveClangModules = true;
    }
  }

  HaveModules |= HaveClangModules;
  if (Args.hasArg(options::OPT_fmodules_ts)) {
    CmdArgs.push_back("-fmodules-ts");
    HaveModules = true;
  }

  // -fmodule-maps enables implicit reading of module map files. By default,
  // this is enabled if we are using Clang's flavor of precompiled modules.
  if (Args.hasFlag(options::OPT_fimplicit_module_maps,
                   options::OPT_fno_implicit_module_maps, HaveClangModules))
    CmdArgs.push_back("-fimplicit-module-maps");

  // -fmodules-decluse checks that modules used are declared so (off by default)
  if (Args.hasFlag(options::OPT_fmodules_decluse,
                   options::OPT_fno_modules_decluse, false))
    CmdArgs.push_back("-fmodules-decluse");

  // -fmodules-strict-decluse is like -fmodule-decluse, but also checks that
  // all #included headers are part of modules.
  if (Args.hasFlag(options::OPT_fmodules_strict_decluse,
                   options::OPT_fno_modules_strict_decluse, false))
    CmdArgs.push_back("-fmodules-strict-decluse");

  // -fno-implicit-modules turns off implicitly compiling modules on demand.
  bool ImplicitModules = false;
  if (!Args.hasFlag(options::OPT_fimplicit_modules,
                    options::OPT_fno_implicit_modules, HaveClangModules)) {
    if (HaveModules)
      CmdArgs.push_back("-fno-implicit-modules");
  } else if (HaveModules) {
    ImplicitModules = true;
    // -fmodule-cache-path specifies where our implicitly-built module files
    // should be written.
    SmallString<128> Path;
    if (Arg *A = Args.getLastArg(options::OPT_fmodules_cache_path))
      Path = A->getValue();

    if (C.isForDiagnostics()) {
      // When generating crash reports, we want to emit the modules along with
      // the reproduction sources, so we ignore any provided module path.
      Path = Output.getFilename();
      llvm::sys::path::replace_extension(Path, ".cache");
      llvm::sys::path::append(Path, "modules");
    } else if (Path.empty()) {
      // No module path was provided: use the default.
      Driver::getDefaultModuleCachePath(Path);
    }

    const char Arg[] = "-fmodules-cache-path=";
    Path.insert(Path.begin(), Arg, Arg + strlen(Arg));
    CmdArgs.push_back(Args.MakeArgString(Path));
  }

  if (HaveModules) {
    // -fprebuilt-module-path specifies where to load the prebuilt module files.
    for (const Arg *A : Args.filtered(options::OPT_fprebuilt_module_path)) {
      CmdArgs.push_back(Args.MakeArgString(
          std::string("-fprebuilt-module-path=") + A->getValue()));
      A->claim();
    }
  }

  // -fmodule-name specifies the module that is currently being built (or
  // used for header checking by -fmodule-maps).
  Args.AddLastArg(CmdArgs, options::OPT_fmodule_name_EQ);

  // -fmodule-map-file can be used to specify files containing module
  // definitions.
  Args.AddAllArgs(CmdArgs, options::OPT_fmodule_map_file);

  // -fbuiltin-module-map can be used to load the clang
  // builtin headers modulemap file.
  if (Args.hasArg(options::OPT_fbuiltin_module_map)) {
    SmallString<128> BuiltinModuleMap(D.ResourceDir);
    llvm::sys::path::append(BuiltinModuleMap, "include");
    llvm::sys::path::append(BuiltinModuleMap, "module.modulemap");
    if (llvm::sys::fs::exists(BuiltinModuleMap))
      CmdArgs.push_back(
          Args.MakeArgString("-fmodule-map-file=" + BuiltinModuleMap));
  }

  // The -fmodule-file=<name>=<file> form specifies the mapping of module
  // names to precompiled module files (the module is loaded only if used).
  // The -fmodule-file=<file> form can be used to unconditionally load
  // precompiled module files (whether used or not).
  if (HaveModules)
    Args.AddAllArgs(CmdArgs, options::OPT_fmodule_file);
  else
    Args.ClaimAllArgs(options::OPT_fmodule_file);

  // When building modules and generating crashdumps, we need to dump a module
  // dependency VFS alongside the output.
  if (HaveClangModules && C.isForDiagnostics()) {
    SmallString<128> VFSDir(Output.getFilename());
    llvm::sys::path::replace_extension(VFSDir, ".cache");
    // Add the cache directory as a temp so the crash diagnostics pick it up.
    C.addTempFile(Args.MakeArgString(VFSDir));

    llvm::sys::path::append(VFSDir, "vfs");
    CmdArgs.push_back("-module-dependency-dir");
    CmdArgs.push_back(Args.MakeArgString(VFSDir));
  }

  if (HaveClangModules)
    Args.AddLastArg(CmdArgs, options::OPT_fmodules_user_build_path);

  // Pass through all -fmodules-ignore-macro arguments.
  Args.AddAllArgs(CmdArgs, options::OPT_fmodules_ignore_macro);
  Args.AddLastArg(CmdArgs, options::OPT_fmodules_prune_interval);
  Args.AddLastArg(CmdArgs, options::OPT_fmodules_prune_after);

  Args.AddLastArg(CmdArgs, options::OPT_fbuild_session_timestamp);

  if (Arg *A = Args.getLastArg(options::OPT_fbuild_session_file)) {
    if (Args.hasArg(options::OPT_fbuild_session_timestamp))
      D.Diag(diag::err_drv_argument_not_allowed_with)
          << A->getAsString(Args) << "-fbuild-session-timestamp";

    llvm::sys::fs::file_status Status;
    if (llvm::sys::fs::status(A->getValue(), Status))
      D.Diag(diag::err_drv_no_such_file) << A->getValue();
    CmdArgs.push_back(
        Args.MakeArgString("-fbuild-session-timestamp=" +
                           Twine((uint64_t)Status.getLastModificationTime()
                                     .time_since_epoch()
                                     .count())));
  }

  if (Args.getLastArg(options::OPT_fmodules_validate_once_per_build_session)) {
    if (!Args.getLastArg(options::OPT_fbuild_session_timestamp,
                         options::OPT_fbuild_session_file))
      D.Diag(diag::err_drv_modules_validate_once_requires_timestamp);

    Args.AddLastArg(CmdArgs,
                    options::OPT_fmodules_validate_once_per_build_session);
  }

  if (Args.hasFlag(options::OPT_fmodules_validate_system_headers,
                   options::OPT_fno_modules_validate_system_headers,
                   ImplicitModules))
    CmdArgs.push_back("-fmodules-validate-system-headers");

  Args.AddLastArg(CmdArgs, options::OPT_fmodules_disable_diagnostic_validation);
}

static void RenderCharacterOptions(const ArgList &Args, const llvm::Triple &T,
                                   ArgStringList &CmdArgs) {
  // -fsigned-char is default.
  if (const Arg *A = Args.getLastArg(options::OPT_fsigned_char,
                                     options::OPT_fno_signed_char,
                                     options::OPT_funsigned_char,
                                     options::OPT_fno_unsigned_char)) {
    if (A->getOption().matches(options::OPT_funsigned_char) ||
        A->getOption().matches(options::OPT_fno_signed_char)) {
      CmdArgs.push_back("-fno-signed-char");
    }
  } else if (!isSignedCharDefault(T)) {
    CmdArgs.push_back("-fno-signed-char");
  }

  // The default depends on the language standard.
  Args.AddLastArg(CmdArgs, options::OPT_fchar8__t, options::OPT_fno_char8__t);

  if (const Arg *A = Args.getLastArg(options::OPT_fshort_wchar,
                                     options::OPT_fno_short_wchar)) {
    if (A->getOption().matches(options::OPT_fshort_wchar)) {
      CmdArgs.push_back("-fwchar-type=short");
      CmdArgs.push_back("-fno-signed-wchar");
    } else {
      bool IsARM = T.isARM() || T.isThumb() || T.isAArch64();
      CmdArgs.push_back("-fwchar-type=int");
      if (IsARM && !(T.isOSWindows() || T.isOSNetBSD() ||
                     T.isOSOpenBSD()))
        CmdArgs.push_back("-fno-signed-wchar");
      else
        CmdArgs.push_back("-fsigned-wchar");
    }
  }
}

static void RenderObjCOptions(const ToolChain &TC, const Driver &D,
                              const llvm::Triple &T, const ArgList &Args,
                              ObjCRuntime &Runtime, bool InferCovariantReturns,
                              const InputInfo &Input, ArgStringList &CmdArgs) {
  const llvm::Triple::ArchType Arch = TC.getArch();

  // -fobjc-dispatch-method is only relevant with the nonfragile-abi, and legacy
  // is the default. Except for deployment target of 10.5, next runtime is
  // always legacy dispatch and -fno-objc-legacy-dispatch gets ignored silently.
  if (Runtime.isNonFragile()) {
    if (!Args.hasFlag(options::OPT_fobjc_legacy_dispatch,
                      options::OPT_fno_objc_legacy_dispatch,
                      Runtime.isLegacyDispatchDefaultForArch(Arch))) {
      if (TC.UseObjCMixedDispatch())
        CmdArgs.push_back("-fobjc-dispatch-method=mixed");
      else
        CmdArgs.push_back("-fobjc-dispatch-method=non-legacy");
    }
  }

  // When ObjectiveC legacy runtime is in effect on MacOSX, turn on the option
  // to do Array/Dictionary subscripting by default.
  if (Arch == llvm::Triple::x86 && T.isMacOSX() &&
      Runtime.getKind() == ObjCRuntime::FragileMacOSX && Runtime.isNeXTFamily())
    CmdArgs.push_back("-fobjc-subscripting-legacy-runtime");

  // Allow -fno-objc-arr to trump -fobjc-arr/-fobjc-arc.
  // NOTE: This logic is duplicated in ToolChains.cpp.
  if (isObjCAutoRefCount(Args)) {
    TC.CheckObjCARC();

    CmdArgs.push_back("-fobjc-arc");

    // FIXME: It seems like this entire block, and several around it should be
    // wrapped in isObjC, but for now we just use it here as this is where it
    // was being used previously.
    if (types::isCXX(Input.getType()) && types::isObjC(Input.getType())) {
      if (TC.GetCXXStdlibType(Args) == ToolChain::CST_Libcxx)
        CmdArgs.push_back("-fobjc-arc-cxxlib=libc++");
      else
        CmdArgs.push_back("-fobjc-arc-cxxlib=libstdc++");
    }

    // Allow the user to enable full exceptions code emission.
    // We default off for Objective-C, on for Objective-C++.
    if (Args.hasFlag(options::OPT_fobjc_arc_exceptions,
                     options::OPT_fno_objc_arc_exceptions,
                     /*Default=*/types::isCXX(Input.getType())))
      CmdArgs.push_back("-fobjc-arc-exceptions");
  }

  // Silence warning for full exception code emission options when explicitly
  // set to use no ARC.
  if (Args.hasArg(options::OPT_fno_objc_arc)) {
    Args.ClaimAllArgs(options::OPT_fobjc_arc_exceptions);
    Args.ClaimAllArgs(options::OPT_fno_objc_arc_exceptions);
  }

  // Allow the user to control whether messages can be converted to runtime
  // functions.
  if (types::isObjC(Input.getType())) {
    auto *Arg = Args.getLastArg(
        options::OPT_fobjc_convert_messages_to_runtime_calls,
        options::OPT_fno_objc_convert_messages_to_runtime_calls);
    if (Arg &&
        Arg->getOption().matches(
            options::OPT_fno_objc_convert_messages_to_runtime_calls))
      CmdArgs.push_back("-fno-objc-convert-messages-to-runtime-calls");
  }

  // -fobjc-infer-related-result-type is the default, except in the Objective-C
  // rewriter.
  if (InferCovariantReturns)
    CmdArgs.push_back("-fno-objc-infer-related-result-type");

  // Pass down -fobjc-weak or -fno-objc-weak if present.
  if (types::isObjC(Input.getType())) {
    auto WeakArg =
        Args.getLastArg(options::OPT_fobjc_weak, options::OPT_fno_objc_weak);
    if (!WeakArg) {
      // nothing to do
    } else if (!Runtime.allowsWeak()) {
      if (WeakArg->getOption().matches(options::OPT_fobjc_weak))
        D.Diag(diag::err_objc_weak_unsupported);
    } else {
      WeakArg->render(Args, CmdArgs);
    }
  }
}

static void RenderDiagnosticsOptions(const Driver &D, const ArgList &Args,
                                     ArgStringList &CmdArgs) {
  bool CaretDefault = true;
  bool ColumnDefault = true;

  if (const Arg *A = Args.getLastArg(options::OPT__SLASH_diagnostics_classic,
                                     options::OPT__SLASH_diagnostics_column,
                                     options::OPT__SLASH_diagnostics_caret)) {
    switch (A->getOption().getID()) {
    case options::OPT__SLASH_diagnostics_caret:
      CaretDefault = true;
      ColumnDefault = true;
      break;
    case options::OPT__SLASH_diagnostics_column:
      CaretDefault = false;
      ColumnDefault = true;
      break;
    case options::OPT__SLASH_diagnostics_classic:
      CaretDefault = false;
      ColumnDefault = false;
      break;
    }
  }

  // -fcaret-diagnostics is default.
  if (!Args.hasFlag(options::OPT_fcaret_diagnostics,
                    options::OPT_fno_caret_diagnostics, CaretDefault))
    CmdArgs.push_back("-fno-caret-diagnostics");

  // -fdiagnostics-fixit-info is default, only pass non-default.
  if (!Args.hasFlag(options::OPT_fdiagnostics_fixit_info,
                    options::OPT_fno_diagnostics_fixit_info))
    CmdArgs.push_back("-fno-diagnostics-fixit-info");

  // Enable -fdiagnostics-show-option by default.
  if (Args.hasFlag(options::OPT_fdiagnostics_show_option,
                   options::OPT_fno_diagnostics_show_option))
    CmdArgs.push_back("-fdiagnostics-show-option");

  if (const Arg *A =
          Args.getLastArg(options::OPT_fdiagnostics_show_category_EQ)) {
    CmdArgs.push_back("-fdiagnostics-show-category");
    CmdArgs.push_back(A->getValue());
  }

  if (Args.hasFlag(options::OPT_fdiagnostics_show_hotness,
                   options::OPT_fno_diagnostics_show_hotness, false))
    CmdArgs.push_back("-fdiagnostics-show-hotness");

  if (const Arg *A =
          Args.getLastArg(options::OPT_fdiagnostics_hotness_threshold_EQ)) {
    std::string Opt =
        std::string("-fdiagnostics-hotness-threshold=") + A->getValue();
    CmdArgs.push_back(Args.MakeArgString(Opt));
  }

  if (const Arg *A = Args.getLastArg(options::OPT_fdiagnostics_format_EQ)) {
    CmdArgs.push_back("-fdiagnostics-format");
    CmdArgs.push_back(A->getValue());
  }

  if (const Arg *A = Args.getLastArg(
          options::OPT_fdiagnostics_show_note_include_stack,
          options::OPT_fno_diagnostics_show_note_include_stack)) {
    const Option &O = A->getOption();
    if (O.matches(options::OPT_fdiagnostics_show_note_include_stack))
      CmdArgs.push_back("-fdiagnostics-show-note-include-stack");
    else
      CmdArgs.push_back("-fno-diagnostics-show-note-include-stack");
  }

  // Color diagnostics are parsed by the driver directly from argv and later
  // re-parsed to construct this job; claim any possible color diagnostic here
  // to avoid warn_drv_unused_argument and diagnose bad
  // OPT_fdiagnostics_color_EQ values.
  for (const Arg *A : Args) {
    const Option &O = A->getOption();
    if (!O.matches(options::OPT_fcolor_diagnostics) &&
        !O.matches(options::OPT_fdiagnostics_color) &&
        !O.matches(options::OPT_fno_color_diagnostics) &&
        !O.matches(options::OPT_fno_diagnostics_color) &&
        !O.matches(options::OPT_fdiagnostics_color_EQ))
      continue;

    if (O.matches(options::OPT_fdiagnostics_color_EQ)) {
      StringRef Value(A->getValue());
      if (Value != "always" && Value != "never" && Value != "auto")
        D.Diag(diag::err_drv_clang_unsupported)
            << ("-fdiagnostics-color=" + Value).str();
    }
    A->claim();
  }

  if (D.getDiags().getDiagnosticOptions().ShowColors)
    CmdArgs.push_back("-fcolor-diagnostics");

  if (Args.hasArg(options::OPT_fansi_escape_codes))
    CmdArgs.push_back("-fansi-escape-codes");

  if (!Args.hasFlag(options::OPT_fshow_source_location,
                    options::OPT_fno_show_source_location))
    CmdArgs.push_back("-fno-show-source-location");

  if (Args.hasArg(options::OPT_fdiagnostics_absolute_paths))
    CmdArgs.push_back("-fdiagnostics-absolute-paths");

  if (!Args.hasFlag(options::OPT_fshow_column, options::OPT_fno_show_column,
                    ColumnDefault))
    CmdArgs.push_back("-fno-show-column");

  if (!Args.hasFlag(options::OPT_fspell_checking,
                    options::OPT_fno_spell_checking))
    CmdArgs.push_back("-fno-spell-checking");
}

enum class DwarfFissionKind { None, Split, Single };

static DwarfFissionKind getDebugFissionKind(const Driver &D,
                                            const ArgList &Args, Arg *&Arg) {
  Arg =
      Args.getLastArg(options::OPT_gsplit_dwarf, options::OPT_gsplit_dwarf_EQ);
  if (!Arg)
    return DwarfFissionKind::None;

  if (Arg->getOption().matches(options::OPT_gsplit_dwarf))
    return DwarfFissionKind::Split;

  StringRef Value = Arg->getValue();
  if (Value == "split")
    return DwarfFissionKind::Split;
  if (Value == "single")
    return DwarfFissionKind::Single;

  D.Diag(diag::err_drv_unsupported_option_argument)
      << Arg->getOption().getName() << Arg->getValue();
  return DwarfFissionKind::None;
}

static void RenderDebugOptions(const ToolChain &TC, const Driver &D,
                               const llvm::Triple &T, const ArgList &Args,
                               bool EmitCodeView, bool IsWindowsMSVC,
                               ArgStringList &CmdArgs,
                               codegenoptions::DebugInfoKind &DebugInfoKind,
                               DwarfFissionKind &DwarfFission) {
  if (Args.hasFlag(options::OPT_fdebug_info_for_profiling,
                   options::OPT_fno_debug_info_for_profiling, false) &&
      checkDebugInfoOption(
          Args.getLastArg(options::OPT_fdebug_info_for_profiling), Args, D, TC))
    CmdArgs.push_back("-fdebug-info-for-profiling");

  // The 'g' groups options involve a somewhat intricate sequence of decisions
  // about what to pass from the driver to the frontend, but by the time they
  // reach cc1 they've been factored into three well-defined orthogonal choices:
  //  * what level of debug info to generate
  //  * what dwarf version to write
  //  * what debugger tuning to use
  // This avoids having to monkey around further in cc1 other than to disable
  // codeview if not running in a Windows environment. Perhaps even that
  // decision should be made in the driver as well though.
  unsigned DWARFVersion = 0;
  llvm::DebuggerKind DebuggerTuning = TC.getDefaultDebuggerTuning();

  bool SplitDWARFInlining =
      Args.hasFlag(options::OPT_fsplit_dwarf_inlining,
                   options::OPT_fno_split_dwarf_inlining, true);

  Args.ClaimAllArgs(options::OPT_g_Group);

  Arg* SplitDWARFArg;
  DwarfFission = getDebugFissionKind(D, Args, SplitDWARFArg);

  if (DwarfFission != DwarfFissionKind::None &&
      !checkDebugInfoOption(SplitDWARFArg, Args, D, TC)) {
    DwarfFission = DwarfFissionKind::None;
    SplitDWARFInlining = false;
  }

  if (const Arg *A =
          Args.getLastArg(options::OPT_g_Group, options::OPT_gsplit_dwarf,
                          options::OPT_gsplit_dwarf_EQ)) {
    DebugInfoKind = codegenoptions::LimitedDebugInfo;

    // If the last option explicitly specified a debug-info level, use it.
    if (checkDebugInfoOption(A, Args, D, TC) &&
        A->getOption().matches(options::OPT_gN_Group)) {
      DebugInfoKind = DebugLevelToInfoKind(*A);
      // For -g0 or -gline-tables-only, drop -gsplit-dwarf. This gets a bit more
      // complicated if you've disabled inline info in the skeleton CUs
      // (SplitDWARFInlining) - then there's value in composing split-dwarf and
      // line-tables-only, so let those compose naturally in that case.
      if (DebugInfoKind == codegenoptions::NoDebugInfo ||
          DebugInfoKind == codegenoptions::DebugDirectivesOnly ||
          (DebugInfoKind == codegenoptions::DebugLineTablesOnly &&
           SplitDWARFInlining))
        DwarfFission = DwarfFissionKind::None;
    }
  }

  // If a debugger tuning argument appeared, remember it.
  if (const Arg *A =
          Args.getLastArg(options::OPT_gTune_Group, options::OPT_ggdbN_Group)) {
    if (checkDebugInfoOption(A, Args, D, TC)) {
      if (A->getOption().matches(options::OPT_glldb))
        DebuggerTuning = llvm::DebuggerKind::LLDB;
      else if (A->getOption().matches(options::OPT_gsce))
        DebuggerTuning = llvm::DebuggerKind::SCE;
      else
        DebuggerTuning = llvm::DebuggerKind::GDB;
    }
  }

  // If a -gdwarf argument appeared, remember it.
  if (const Arg *A =
          Args.getLastArg(options::OPT_gdwarf_2, options::OPT_gdwarf_3,
                          options::OPT_gdwarf_4, options::OPT_gdwarf_5))
    if (checkDebugInfoOption(A, Args, D, TC))
      DWARFVersion = DwarfVersionNum(A->getSpelling());

  if (const Arg *A = Args.getLastArg(options::OPT_gcodeview)) {
    if (checkDebugInfoOption(A, Args, D, TC))
      EmitCodeView = true;
  }

  // If the user asked for debug info but did not explicitly specify -gcodeview
  // or -gdwarf, ask the toolchain for the default format.
  if (!EmitCodeView && DWARFVersion == 0 &&
      DebugInfoKind != codegenoptions::NoDebugInfo) {
    switch (TC.getDefaultDebugFormat()) {
    case codegenoptions::DIF_CodeView:
      EmitCodeView = true;
      break;
    case codegenoptions::DIF_DWARF:
      DWARFVersion = TC.GetDefaultDwarfVersion();
      break;
    }
  }

  // -gline-directives-only supported only for the DWARF debug info.
  if (DWARFVersion == 0 && DebugInfoKind == codegenoptions::DebugDirectivesOnly)
    DebugInfoKind = codegenoptions::NoDebugInfo;

  // We ignore flag -gstrict-dwarf for now.
  // And we handle flag -grecord-gcc-switches later with DWARFDebugFlags.
  Args.ClaimAllArgs(options::OPT_g_flags_Group);

  // Column info is included by default for everything except SCE and
  // CodeView. Clang doesn't track end columns, just starting columns, which,
  // in theory, is fine for CodeView (and PDB).  In practice, however, the
  // Microsoft debuggers don't handle missing end columns well, so it's better
  // not to include any column info.
  if (const Arg *A = Args.getLastArg(options::OPT_gcolumn_info))
    (void)checkDebugInfoOption(A, Args, D, TC);
  if (Args.hasFlag(options::OPT_gcolumn_info, options::OPT_gno_column_info,
                   /*Default=*/!EmitCodeView &&
                       DebuggerTuning != llvm::DebuggerKind::SCE))
    CmdArgs.push_back("-dwarf-column-info");

  // FIXME: Move backend command line options to the module.
  // If -gline-tables-only or -gline-directives-only is the last option it wins.
  if (const Arg *A = Args.getLastArg(options::OPT_gmodules))
    if (checkDebugInfoOption(A, Args, D, TC)) {
      if (DebugInfoKind != codegenoptions::DebugLineTablesOnly &&
          DebugInfoKind != codegenoptions::DebugDirectivesOnly) {
        DebugInfoKind = codegenoptions::LimitedDebugInfo;
        CmdArgs.push_back("-dwarf-ext-refs");
        CmdArgs.push_back("-fmodule-format=obj");
      }
    }

  if (T.isOSBinFormatELF() && !SplitDWARFInlining)
    CmdArgs.push_back("-fno-split-dwarf-inlining");

  // After we've dealt with all combinations of things that could
  // make DebugInfoKind be other than None or DebugLineTablesOnly,
  // figure out if we need to "upgrade" it to standalone debug info.
  // We parse these two '-f' options whether or not they will be used,
  // to claim them even if you wrote "-fstandalone-debug -gline-tables-only"
  bool NeedFullDebug = Args.hasFlag(
      options::OPT_fstandalone_debug, options::OPT_fno_standalone_debug,
      DebuggerTuning == llvm::DebuggerKind::LLDB ||
          TC.GetDefaultStandaloneDebug());
  if (const Arg *A = Args.getLastArg(options::OPT_fstandalone_debug))
    (void)checkDebugInfoOption(A, Args, D, TC);
  if (DebugInfoKind == codegenoptions::LimitedDebugInfo && NeedFullDebug)
    DebugInfoKind = codegenoptions::FullDebugInfo;

  if (Args.hasFlag(options::OPT_gembed_source, options::OPT_gno_embed_source,
                   false)) {
    // Source embedding is a vendor extension to DWARF v5. By now we have
    // checked if a DWARF version was stated explicitly, and have otherwise
    // fallen back to the target default, so if this is still not at least 5
    // we emit an error.
    const Arg *A = Args.getLastArg(options::OPT_gembed_source);
    if (DWARFVersion < 5)
      D.Diag(diag::err_drv_argument_only_allowed_with)
          << A->getAsString(Args) << "-gdwarf-5";
    else if (checkDebugInfoOption(A, Args, D, TC))
      CmdArgs.push_back("-gembed-source");
  }

  if (EmitCodeView) {
    CmdArgs.push_back("-gcodeview");

    // Emit codeview type hashes if requested.
    if (Args.hasFlag(options::OPT_gcodeview_ghash,
                     options::OPT_gno_codeview_ghash, false)) {
      CmdArgs.push_back("-gcodeview-ghash");
    }
  }

  // Adjust the debug info kind for the given toolchain.
  TC.adjustDebugInfoKind(DebugInfoKind, Args);

  RenderDebugEnablingArgs(Args, CmdArgs, DebugInfoKind, DWARFVersion,
                          DebuggerTuning);

  // -fdebug-macro turns on macro debug info generation.
  if (Args.hasFlag(options::OPT_fdebug_macro, options::OPT_fno_debug_macro,
                   false))
    if (checkDebugInfoOption(Args.getLastArg(options::OPT_fdebug_macro), Args,
                             D, TC))
      CmdArgs.push_back("-debug-info-macro");

  // -ggnu-pubnames turns on gnu style pubnames in the backend.
  const auto *PubnamesArg =
      Args.getLastArg(options::OPT_ggnu_pubnames, options::OPT_gno_gnu_pubnames,
                      options::OPT_gpubnames, options::OPT_gno_pubnames);
  if (DwarfFission != DwarfFissionKind::None ||
      DebuggerTuning == llvm::DebuggerKind::LLDB ||
      (PubnamesArg && checkDebugInfoOption(PubnamesArg, Args, D, TC)))
    if (!PubnamesArg ||
        (!PubnamesArg->getOption().matches(options::OPT_gno_gnu_pubnames) &&
         !PubnamesArg->getOption().matches(options::OPT_gno_pubnames)))
      CmdArgs.push_back(PubnamesArg && PubnamesArg->getOption().matches(
                                           options::OPT_gpubnames)
                            ? "-gpubnames"
                            : "-ggnu-pubnames");

  if (Args.hasFlag(options::OPT_fdebug_ranges_base_address,
                   options::OPT_fno_debug_ranges_base_address, false)) {
    CmdArgs.push_back("-fdebug-ranges-base-address");
  }

  // -gdwarf-aranges turns on the emission of the aranges section in the
  // backend.
  // Always enabled for SCE tuning.
  bool NeedAranges = DebuggerTuning == llvm::DebuggerKind::SCE;
  if (const Arg *A = Args.getLastArg(options::OPT_gdwarf_aranges))
    NeedAranges = checkDebugInfoOption(A, Args, D, TC) || NeedAranges;
  if (NeedAranges) {
    CmdArgs.push_back("-mllvm");
    CmdArgs.push_back("-generate-arange-section");
  }

  if (Args.hasFlag(options::OPT_fdebug_types_section,
                   options::OPT_fno_debug_types_section, false)) {
    if (!T.isOSBinFormatELF()) {
      D.Diag(diag::err_drv_unsupported_opt_for_target)
          << Args.getLastArg(options::OPT_fdebug_types_section)
                 ->getAsString(Args)
          << T.getTriple();
    } else if (checkDebugInfoOption(
                   Args.getLastArg(options::OPT_fdebug_types_section), Args, D,
                   TC)) {
      CmdArgs.push_back("-mllvm");
      CmdArgs.push_back("-generate-type-units");
    }
  }

  // Decide how to render forward declarations of template instantiations.
  // SCE wants full descriptions, others just get them in the name.
  if (DebuggerTuning == llvm::DebuggerKind::SCE)
    CmdArgs.push_back("-debug-forward-template-params");

  // Do we need to explicitly import anonymous namespaces into the parent
  // scope?
  if (DebuggerTuning == llvm::DebuggerKind::SCE)
    CmdArgs.push_back("-dwarf-explicit-import");

  RenderDebugInfoCompressionArgs(Args, CmdArgs, D, TC);
}

void Clang::ConstructJob(Compilation &C, const JobAction &JA,
                         const InputInfo &Output, const InputInfoList &Inputs,
                         const ArgList &Args, const char *LinkingOutput) const {
  const auto &TC = getToolChain();
  const llvm::Triple &RawTriple = TC.getTriple();
  const llvm::Triple &Triple = TC.getEffectiveTriple();
  const std::string &TripleStr = Triple.getTriple();

  bool KernelOrKext =
      Args.hasArg(options::OPT_mkernel, options::OPT_fapple_kext);
  const Driver &D = TC.getDriver();
  ArgStringList CmdArgs;

  // Check number of inputs for sanity. We need at least one input.
  assert(Inputs.size() >= 1 && "Must have at least one input.");
  // CUDA/HIP compilation may have multiple inputs (source file + results of
  // device-side compilations). OpenMP and SYCL device jobs also take the host
  // IR as a second input. Module precompilation accepts a list of header files
  // to include as part of the module. All other jobs are expected to have
  // exactly one input.
  bool IsCuda = JA.isOffloading(Action::OFK_Cuda);
  bool IsHIP = JA.isOffloading(Action::OFK_HIP);
  bool IsOpenMPDevice = JA.isDeviceOffloading(Action::OFK_OpenMP);
  bool IsSYCLOffloadDevice = JA.isDeviceOffloading(Action::OFK_SYCL);
  bool IsSYCL = JA.isOffloading(Action::OFK_SYCL);
  bool IsHeaderModulePrecompile = isa<HeaderModulePrecompileJobAction>(JA);
  assert((IsCuda || IsHIP || (IsOpenMPDevice && Inputs.size() == 2) || IsSYCL ||
          IsHeaderModulePrecompile || Inputs.size() == 1) &&
         "Unable to handle multiple inputs.");

  // A header module compilation doesn't have a main input file, so invent a
  // fake one as a placeholder.
  const char *ModuleName = [&]{
    auto *ModuleNameArg = Args.getLastArg(options::OPT_fmodule_name_EQ);
    return ModuleNameArg ? ModuleNameArg->getValue() : "";
  }();
  InputInfo HeaderModuleInput(Inputs[0].getType(), ModuleName, ModuleName);

  const InputInfo &Input =
      IsHeaderModulePrecompile ? HeaderModuleInput : Inputs[0];

  InputInfoList ModuleHeaderInputs;
  const InputInfo *CudaDeviceInput = nullptr;
  const InputInfo *OpenMPDeviceInput = nullptr;
  const InputInfo *SYCLDeviceInput = nullptr;
  for (const InputInfo &I : Inputs) {
    if (&I == &Input) {
      // This is the primary input.
    } else if (IsHeaderModulePrecompile &&
               types::getPrecompiledType(I.getType()) == types::TY_PCH) {
      types::ID Expected = HeaderModuleInput.getType();
      if (I.getType() != Expected) {
        D.Diag(diag::err_drv_module_header_wrong_kind)
            << I.getFilename() << types::getTypeName(I.getType())
            << types::getTypeName(Expected);
      }
      ModuleHeaderInputs.push_back(I);
    } else if ((IsCuda || IsHIP) && !CudaDeviceInput) {
      CudaDeviceInput = &I;
    } else if (IsOpenMPDevice && !OpenMPDeviceInput) {
      OpenMPDeviceInput = &I;
    } else if (IsSYCL && !SYCLDeviceInput) {
      SYCLDeviceInput = &I;
    } else {
      llvm_unreachable("unexpectedly given multiple inputs");
    }
  }

  const llvm::Triple *AuxTriple = IsCuda ? TC.getAuxTriple() : nullptr;
  bool IsWindowsMSVC = RawTriple.isWindowsMSVCEnvironment();
  bool IsIAMCU = RawTriple.isOSIAMCU();
  bool IsSYCLDevice = (RawTriple.getEnvironment() == llvm::Triple::SYCLDevice);
  // Using just the sycldevice environment is not enough to determine usage
  // of the device triple when considering fat static archives.  The
  // compilation path requires the host object to be fed into the partial link
  // step, and being part of the SYCL tool chain causes the incorrect target.
  // FIXME - Is it possible to retain host environment when on a target
  // device toolchain.
  bool UseSYCLTriple = IsSYCLDevice && (!IsSYCL || IsSYCLOffloadDevice);

  // Adjust IsWindowsXYZ for CUDA/HIP compilations.  Even when compiling in
  // device mode (i.e., getToolchain().getTriple() is NVPTX/AMDGCN, not
  // Windows), we need to pass Windows-specific flags to cc1.
  if (IsCuda || IsHIP)
    IsWindowsMSVC |= AuxTriple && AuxTriple->isWindowsMSVCEnvironment();

  // C++ is not supported for IAMCU.
  if (IsIAMCU && types::isCXX(Input.getType()))
    D.Diag(diag::err_drv_clang_unsupported) << "C++ for IAMCU";

  // Invoke ourselves in -cc1 mode.
  //
  // FIXME: Implement custom jobs for internal actions.
  CmdArgs.push_back("-cc1");

  // Add the "effective" target triple.
  CmdArgs.push_back("-triple");
  if (!UseSYCLTriple && IsSYCLDevice) {
    // Do not use device triple when we know the device is not SYCL
    // FIXME: We override the toolchain triple in this instance to address a
    // disconnect with fat static archives.  We should have a cleaner way of
    // using the Host environment when on a device toolchain.
    std::string NormalizedTriple =
        llvm::Triple(llvm::sys::getProcessTriple()).normalize();
    CmdArgs.push_back(Args.MakeArgString(NormalizedTriple));
  } else
    CmdArgs.push_back(Args.MakeArgString(TripleStr));

  if (const Arg *MJ = Args.getLastArg(options::OPT_MJ)) {
    DumpCompilationDatabase(C, MJ->getValue(), TripleStr, Output, Input, Args);
    Args.ClaimAllArgs(options::OPT_MJ);
  }

  if (IsCuda || IsHIP) {
    // We have to pass the triple of the host if compiling for a CUDA/HIP device
    // and vice-versa.
    std::string NormalizedTriple;
    if (JA.isDeviceOffloading(Action::OFK_Cuda) ||
        JA.isDeviceOffloading(Action::OFK_HIP))
      NormalizedTriple = C.getSingleOffloadToolChain<Action::OFK_Host>()
                             ->getTriple()
                             .normalize();
    else {
      // Host-side compilation.
      NormalizedTriple =
          (IsCuda ? C.getSingleOffloadToolChain<Action::OFK_Cuda>()
                  : C.getSingleOffloadToolChain<Action::OFK_HIP>())
              ->getTriple()
              .normalize();
      if (IsCuda) {
        // We need to figure out which CUDA version we're compiling for, as that
        // determines how we load and launch GPU kernels.
        auto *CTC = static_cast<const toolchains::CudaToolChain *>(
            C.getSingleOffloadToolChain<Action::OFK_Cuda>());
        assert(CTC && "Expected valid CUDA Toolchain.");
        if (CTC && CTC->CudaInstallation.version() != CudaVersion::UNKNOWN)
          CmdArgs.push_back(Args.MakeArgString(
              Twine("-target-sdk-version=") +
              CudaVersionToString(CTC->CudaInstallation.version())));
      }
    }
    CmdArgs.push_back("-aux-triple");
    CmdArgs.push_back(Args.MakeArgString(NormalizedTriple));
  }

  if (UseSYCLTriple) {
    // We want to compile sycl kernels.
    CmdArgs.push_back("-fsycl-is-device");
    // Pass the triple of host when doing SYCL
    auto AuxT = llvm::Triple(llvm::sys::getProcessTriple());
    std::string NormalizedTriple = AuxT.normalize();
    CmdArgs.push_back("-aux-triple");
    CmdArgs.push_back(Args.MakeArgString(NormalizedTriple));

    bool IsMSVC = AuxT.isWindowsMSVCEnvironment();
    if (types::isCXX(Input.getType()))
      CmdArgs.push_back(IsMSVC ? "-std=c++14" : "-std=c++11");
    if (IsMSVC) {
      CmdArgs.push_back("-fms-extensions");
      CmdArgs.push_back("-fms-compatibility");
      CmdArgs.push_back("-fdelayed-template-parsing");
      VersionTuple MSVT = TC.computeMSVCVersion(&D, Args);
      if (!MSVT.empty())
        CmdArgs.push_back(Args.MakeArgString("-fms-compatibility-version=" +
                                             MSVT.getAsString()));
      else {
        const char *LowestMSVCSupported =
            "191025017"; // VS2017 v15.0 (initial release)
        CmdArgs.push_back(Args.MakeArgString(
            Twine("-fms-compatibility-version=") + LowestMSVCSupported));
      }
    }

    CmdArgs.push_back("-disable-llvm-passes");
    if (Args.hasFlag(options::OPT_fsycl_allow_func_ptr,
                     options::OPT_fno_sycl_allow_func_ptr, false)) {
      CmdArgs.push_back("-fsycl-allow-func-ptr");
    }
  }

  if (Arg *A = Args.getLastArg(options::OPT_sycl_std_EQ)) {
    A->render(Args, CmdArgs);
  } else if (IsSYCL) {
    // Ensure the default version in SYCL mode is 1.2.1
    CmdArgs.push_back("-sycl-std=1.2.1");
  }

  if (IsOpenMPDevice) {
    // We have to pass the triple of the host if compiling for an OpenMP device.
    std::string NormalizedTriple =
        C.getSingleOffloadToolChain<Action::OFK_Host>()
            ->getTriple()
            .normalize();
    CmdArgs.push_back("-aux-triple");
    CmdArgs.push_back(Args.MakeArgString(NormalizedTriple));
  }

  if (Triple.isOSWindows() && (Triple.getArch() == llvm::Triple::arm ||
                               Triple.getArch() == llvm::Triple::thumb)) {
    unsigned Offset = Triple.getArch() == llvm::Triple::arm ? 4 : 6;
    unsigned Version;
    Triple.getArchName().substr(Offset).getAsInteger(10, Version);
    if (Version < 7)
      D.Diag(diag::err_target_unsupported_arch) << Triple.getArchName()
                                                << TripleStr;
  }

  // Push all default warning arguments that are specific to
  // the given target.  These come before user provided warning options
  // are provided.
  TC.addClangWarningOptions(CmdArgs);

  // Select the appropriate action.
  RewriteKind rewriteKind = RK_None;

  // If CollectArgsForIntegratedAssembler() isn't called below, claim the args
  // it claims when not running an assembler. Otherwise, clang would emit
  // "argument unused" warnings for assembler flags when e.g. adding "-E" to
  // flags while debugging something. That'd be somewhat inconvenient, and it's
  // also inconsistent with most other flags -- we don't warn on
  // -ffunction-sections not being used in -E mode either for example, even
  // though it's not really used either.
  if (!isa<AssembleJobAction>(JA)) {
    // The args claimed here should match the args used in
    // CollectArgsForIntegratedAssembler().
    if (TC.useIntegratedAs()) {
      Args.ClaimAllArgs(options::OPT_mrelax_all);
      Args.ClaimAllArgs(options::OPT_mno_relax_all);
      Args.ClaimAllArgs(options::OPT_mincremental_linker_compatible);
      Args.ClaimAllArgs(options::OPT_mno_incremental_linker_compatible);
      switch (C.getDefaultToolChain().getArch()) {
      case llvm::Triple::arm:
      case llvm::Triple::armeb:
      case llvm::Triple::thumb:
      case llvm::Triple::thumbeb:
        Args.ClaimAllArgs(options::OPT_mimplicit_it_EQ);
        break;
      default:
        break;
      }
    }
    Args.ClaimAllArgs(options::OPT_Wa_COMMA);
    Args.ClaimAllArgs(options::OPT_Xassembler);
  }

  if (isa<AnalyzeJobAction>(JA)) {
    assert(JA.getType() == types::TY_Plist && "Invalid output type.");
    CmdArgs.push_back("-analyze");
  } else if (isa<MigrateJobAction>(JA)) {
    CmdArgs.push_back("-migrate");
  } else if (isa<PreprocessJobAction>(JA)) {
    if (Output.getType() == types::TY_Dependencies)
      CmdArgs.push_back("-Eonly");
    else {
      CmdArgs.push_back("-E");
      if (Args.hasArg(options::OPT_rewrite_objc) &&
          !Args.hasArg(options::OPT_g_Group))
        CmdArgs.push_back("-P");
    }
  } else if (isa<AssembleJobAction>(JA)) {
    if (IsSYCLOffloadDevice && IsSYCLDevice) {
      CmdArgs.push_back("-emit-llvm-bc");
    } else {
      CmdArgs.push_back("-emit-obj");
      CollectArgsForIntegratedAssembler(C, Args, CmdArgs, D);
    }

    // Also ignore explicit -force_cpusubtype_ALL option.
    (void)Args.hasArg(options::OPT_force__cpusubtype__ALL);
  } else if (isa<PrecompileJobAction>(JA)) {
    if (JA.getType() == types::TY_Nothing)
      CmdArgs.push_back("-fsyntax-only");
    else if (JA.getType() == types::TY_ModuleFile)
      CmdArgs.push_back(IsHeaderModulePrecompile
                            ? "-emit-header-module"
                            : "-emit-module-interface");
    else
      CmdArgs.push_back("-emit-pch");
  } else if (isa<VerifyPCHJobAction>(JA)) {
    CmdArgs.push_back("-verify-pch");
  } else {
    assert((isa<CompileJobAction>(JA) || isa<BackendJobAction>(JA)) &&
           "Invalid action for clang tool.");
    if (JA.getType() == types::TY_Nothing ||
        JA.getType() == types::TY_SYCL_Header) {
      CmdArgs.push_back("-fsyntax-only");
    } else if (JA.getType() == types::TY_LLVM_IR ||
               JA.getType() == types::TY_LTO_IR) {
      CmdArgs.push_back("-emit-llvm");
    } else if (JA.getType() == types::TY_LLVM_BC ||
               JA.getType() == types::TY_LTO_BC) {
      CmdArgs.push_back("-emit-llvm-bc");
    } else if (JA.getType() == types::TY_IFS) {
      StringRef StubFormat =
          llvm::StringSwitch<StringRef>(
              Args.hasArg(options::OPT_iterface_stub_version_EQ)
                  ? Args.getLastArgValue(options::OPT_iterface_stub_version_EQ)
                  : "")
              .Case("experimental-yaml-elf-v1", "experimental-yaml-elf-v1")
              .Case("experimental-tapi-elf-v1", "experimental-tapi-elf-v1")
              .Default("");

      if (StubFormat.empty())
        D.Diag(diag::err_drv_invalid_value)
            << "Must specify a valid interface stub format type using "
            << "-interface-stub-version=<experimental-tapi-elf-v1 | "
               "experimental-yaml-elf-v1>";

      CmdArgs.push_back("-emit-interface-stubs");
      CmdArgs.push_back(
          Args.MakeArgString(Twine("-interface-stub-version=") + StubFormat));
    } else if (JA.getType() == types::TY_PP_Asm) {
      CmdArgs.push_back("-S");
    } else if (JA.getType() == types::TY_AST) {
      CmdArgs.push_back("-emit-pch");
    } else if (JA.getType() == types::TY_ModuleFile) {
      CmdArgs.push_back("-module-file-info");
    } else if (JA.getType() == types::TY_RewrittenObjC) {
      CmdArgs.push_back("-rewrite-objc");
      rewriteKind = RK_NonFragile;
    } else if (JA.getType() == types::TY_RewrittenLegacyObjC) {
      CmdArgs.push_back("-rewrite-objc");
      rewriteKind = RK_Fragile;
    } else {
      assert(JA.getType() == types::TY_PP_Asm && "Unexpected output type!");
    }

    // Preserve use-list order by default when emitting bitcode, so that
    // loading the bitcode up in 'opt' or 'llc' and running passes gives the
    // same result as running passes here.  For LTO, we don't need to preserve
    // the use-list order, since serialization to bitcode is part of the flow.
    if (JA.getType() == types::TY_LLVM_BC)
      CmdArgs.push_back("-emit-llvm-uselists");

    // Device-side jobs do not support LTO.
    bool isDeviceOffloadAction = !(JA.isDeviceOffloading(Action::OFK_None) ||
                                   JA.isDeviceOffloading(Action::OFK_Host));

    if (D.isUsingLTO() && !isDeviceOffloadAction) {
      Args.AddLastArg(CmdArgs, options::OPT_flto, options::OPT_flto_EQ);

      // The Darwin and PS4 linkers currently use the legacy LTO API, which
      // does not support LTO unit features (CFI, whole program vtable opt)
      // under ThinLTO.
      if (!(RawTriple.isOSDarwin() || RawTriple.isPS4()) ||
          D.getLTOMode() == LTOK_Full)
        CmdArgs.push_back("-flto-unit");
    }
  }

  if (const Arg *A = Args.getLastArg(options::OPT_fthinlto_index_EQ)) {
    if (!types::isLLVMIR(Input.getType()))
      D.Diag(diag::err_drv_arg_requires_bitcode_input) << A->getAsString(Args);
    Args.AddLastArg(CmdArgs, options::OPT_fthinlto_index_EQ);
  }

  if (Args.getLastArg(options::OPT_save_temps_EQ))
    Args.AddLastArg(CmdArgs, options::OPT_save_temps_EQ);

  // Embed-bitcode option.
  // Only white-listed flags below are allowed to be embedded.
  if (C.getDriver().embedBitcodeInObject() && !C.getDriver().isUsingLTO() &&
      (isa<BackendJobAction>(JA) || isa<AssembleJobAction>(JA))) {
    // Add flags implied by -fembed-bitcode.
    Args.AddLastArg(CmdArgs, options::OPT_fembed_bitcode_EQ);
    // Disable all llvm IR level optimizations.
    CmdArgs.push_back("-disable-llvm-passes");

    // Render target options such as -fuse-init-array on modern ELF platforms.
    TC.addClangTargetOptions(Args, CmdArgs, JA.getOffloadingDeviceKind());

    // reject options that shouldn't be supported in bitcode
    // also reject kernel/kext
    static const constexpr unsigned kBitcodeOptionBlacklist[] = {
        options::OPT_mkernel,
        options::OPT_fapple_kext,
        options::OPT_ffunction_sections,
        options::OPT_fno_function_sections,
        options::OPT_fdata_sections,
        options::OPT_fno_data_sections,
        options::OPT_funique_section_names,
        options::OPT_fno_unique_section_names,
        options::OPT_mrestrict_it,
        options::OPT_mno_restrict_it,
        options::OPT_mstackrealign,
        options::OPT_mno_stackrealign,
        options::OPT_mstack_alignment,
        options::OPT_mcmodel_EQ,
        options::OPT_mlong_calls,
        options::OPT_mno_long_calls,
        options::OPT_ggnu_pubnames,
        options::OPT_gdwarf_aranges,
        options::OPT_fdebug_types_section,
        options::OPT_fno_debug_types_section,
        options::OPT_fdwarf_directory_asm,
        options::OPT_fno_dwarf_directory_asm,
        options::OPT_mrelax_all,
        options::OPT_mno_relax_all,
        options::OPT_ftrap_function_EQ,
        options::OPT_ffixed_r9,
        options::OPT_mfix_cortex_a53_835769,
        options::OPT_mno_fix_cortex_a53_835769,
        options::OPT_ffixed_x18,
        options::OPT_mglobal_merge,
        options::OPT_mno_global_merge,
        options::OPT_mred_zone,
        options::OPT_mno_red_zone,
        options::OPT_Wa_COMMA,
        options::OPT_Xassembler,
        options::OPT_mllvm,
    };
    for (const auto &A : Args)
      if (llvm::find(kBitcodeOptionBlacklist, A->getOption().getID()) !=
          std::end(kBitcodeOptionBlacklist))
        D.Diag(diag::err_drv_unsupported_embed_bitcode) << A->getSpelling();

    // Render the CodeGen options that need to be passed.
    if (!Args.hasFlag(options::OPT_foptimize_sibling_calls,
                      options::OPT_fno_optimize_sibling_calls))
      CmdArgs.push_back("-mdisable-tail-calls");

    RenderFloatingPointOptions(TC, D, isOptimizationLevelFast(Args), Args,
                               CmdArgs);

    // Render ABI arguments
    switch (TC.getArch()) {
    default: break;
    case llvm::Triple::arm:
    case llvm::Triple::armeb:
    case llvm::Triple::thumbeb:
      RenderARMABI(Triple, Args, CmdArgs);
      break;
    case llvm::Triple::aarch64:
    case llvm::Triple::aarch64_be:
      RenderAArch64ABI(Triple, Args, CmdArgs);
      break;
    }

    // Optimization level for CodeGen.
    if (const Arg *A = Args.getLastArg(options::OPT_O_Group)) {
      if (A->getOption().matches(options::OPT_O4)) {
        CmdArgs.push_back("-O3");
        D.Diag(diag::warn_O4_is_O3);
      } else {
        A->render(Args, CmdArgs);
      }
    }

    // Input/Output file.
    if (Output.getType() == types::TY_Dependencies) {
      // Handled with other dependency code.
    } else if (Output.isFilename()) {
      CmdArgs.push_back("-o");
      CmdArgs.push_back(Output.getFilename());
    } else {
      assert(Output.isNothing() && "Input output.");
    }

    for (const auto &II : Inputs) {
      addDashXForInput(Args, II, CmdArgs);
      if (II.isFilename())
        CmdArgs.push_back(II.getFilename());
      else
        II.getInputArg().renderAsInput(Args, CmdArgs);
    }

    C.addCommand(llvm::make_unique<Command>(JA, *this, D.getClangProgramPath(),
                                            CmdArgs, Inputs));
    return;
  }

  if (C.getDriver().embedBitcodeMarkerOnly() && !C.getDriver().isUsingLTO())
    CmdArgs.push_back("-fembed-bitcode=marker");

  // We normally speed up the clang process a bit by skipping destructors at
  // exit, but when we're generating diagnostics we can rely on some of the
  // cleanup.
  if (!C.isForDiagnostics())
    CmdArgs.push_back("-disable-free");

#ifdef NDEBUG
  const bool IsAssertBuild = false;
#else
  const bool IsAssertBuild = true;
#endif

  // Disable the verification pass in -asserts builds.
  if (!IsAssertBuild)
    CmdArgs.push_back("-disable-llvm-verifier");

  // Discard value names in assert builds unless otherwise specified.
  if (Args.hasFlag(options::OPT_fdiscard_value_names,
                   options::OPT_fno_discard_value_names, !IsAssertBuild))
    CmdArgs.push_back("-discard-value-names");

  // Set the main file name, so that debug info works even with
  // -save-temps.
  CmdArgs.push_back("-main-file-name");
  CmdArgs.push_back(getBaseInputName(Args, Input));

  // Some flags which affect the language (via preprocessor
  // defines).
  if (Args.hasArg(options::OPT_static))
    CmdArgs.push_back("-static-define");

  if (Args.hasArg(options::OPT_municode))
    CmdArgs.push_back("-DUNICODE");

  if (isa<AnalyzeJobAction>(JA))
    RenderAnalyzerOptions(Args, CmdArgs, Triple, Input);

  // Enable compatilibily mode to avoid analyzer-config related errors.
  // Since we can't access frontend flags through hasArg, let's manually iterate
  // through them.
  bool FoundAnalyzerConfig = false;
  for (auto Arg : Args.filtered(options::OPT_Xclang))
    if (StringRef(Arg->getValue()) == "-analyzer-config") {
      FoundAnalyzerConfig = true;
      break;
    }
  if (!FoundAnalyzerConfig)
    for (auto Arg : Args.filtered(options::OPT_Xanalyzer))
      if (StringRef(Arg->getValue()) == "-analyzer-config") {
        FoundAnalyzerConfig = true;
        break;
      }
  if (FoundAnalyzerConfig)
    CmdArgs.push_back("-analyzer-config-compatibility-mode=true");

  CheckCodeGenerationOptions(D, Args);

  unsigned FunctionAlignment = ParseFunctionAlignment(TC, Args);
  assert(FunctionAlignment <= 31 && "function alignment will be truncated!");
  if (FunctionAlignment) {
    CmdArgs.push_back("-function-alignment");
    CmdArgs.push_back(Args.MakeArgString(std::to_string(FunctionAlignment)));
  }

  llvm::Reloc::Model RelocationModel;
  unsigned PICLevel;
  bool IsPIE;
  std::tie(RelocationModel, PICLevel, IsPIE) = ParsePICArgs(TC, Args);

  const char *RMName = RelocationModelName(RelocationModel);

  if ((RelocationModel == llvm::Reloc::ROPI ||
       RelocationModel == llvm::Reloc::ROPI_RWPI) &&
      types::isCXX(Input.getType()) &&
      !Args.hasArg(options::OPT_fallow_unsupported))
    D.Diag(diag::err_drv_ropi_incompatible_with_cxx);

  if (RMName) {
    CmdArgs.push_back("-mrelocation-model");
    CmdArgs.push_back(RMName);
  }
  if (PICLevel > 0) {
    CmdArgs.push_back("-pic-level");
    CmdArgs.push_back(PICLevel == 1 ? "1" : "2");
    if (IsPIE)
      CmdArgs.push_back("-pic-is-pie");
  }

  if (RelocationModel == llvm::Reloc::ROPI ||
      RelocationModel == llvm::Reloc::ROPI_RWPI)
    CmdArgs.push_back("-fropi");
  if (RelocationModel == llvm::Reloc::RWPI ||
      RelocationModel == llvm::Reloc::ROPI_RWPI)
    CmdArgs.push_back("-frwpi");

  if (Arg *A = Args.getLastArg(options::OPT_meabi)) {
    CmdArgs.push_back("-meabi");
    CmdArgs.push_back(A->getValue());
  }

  CmdArgs.push_back("-mthread-model");
  if (Arg *A = Args.getLastArg(options::OPT_mthread_model)) {
    if (!TC.isThreadModelSupported(A->getValue()))
      D.Diag(diag::err_drv_invalid_thread_model_for_target)
          << A->getValue() << A->getAsString(Args);
    CmdArgs.push_back(A->getValue());
  }
  else
    CmdArgs.push_back(Args.MakeArgString(TC.getThreadModel()));

  Args.AddLastArg(CmdArgs, options::OPT_fveclib);

  if (Args.hasFlag(options::OPT_fmerge_all_constants,
                   options::OPT_fno_merge_all_constants, false))
    CmdArgs.push_back("-fmerge-all-constants");

  if (Args.hasFlag(options::OPT_fno_delete_null_pointer_checks,
                   options::OPT_fdelete_null_pointer_checks, false))
    CmdArgs.push_back("-fno-delete-null-pointer-checks");

  // LLVM Code Generator Options.

  if (Args.hasArg(options::OPT_frewrite_map_file) ||
      Args.hasArg(options::OPT_frewrite_map_file_EQ)) {
    for (const Arg *A : Args.filtered(options::OPT_frewrite_map_file,
                                      options::OPT_frewrite_map_file_EQ)) {
      StringRef Map = A->getValue();
      if (!llvm::sys::fs::exists(Map)) {
        D.Diag(diag::err_drv_no_such_file) << Map;
      } else {
        CmdArgs.push_back("-frewrite-map-file");
        CmdArgs.push_back(A->getValue());
        A->claim();
      }
    }
  }

  if (Arg *A = Args.getLastArg(options::OPT_Wframe_larger_than_EQ)) {
    StringRef v = A->getValue();
    CmdArgs.push_back("-mllvm");
    CmdArgs.push_back(Args.MakeArgString("-warn-stack-size=" + v));
    A->claim();
  }

  if (!Args.hasFlag(options::OPT_fjump_tables, options::OPT_fno_jump_tables,
                    true))
    CmdArgs.push_back("-fno-jump-tables");

  if (Args.hasFlag(options::OPT_fprofile_sample_accurate,
                   options::OPT_fno_profile_sample_accurate, false))
    CmdArgs.push_back("-fprofile-sample-accurate");

  if (!Args.hasFlag(options::OPT_fpreserve_as_comments,
                    options::OPT_fno_preserve_as_comments, true))
    CmdArgs.push_back("-fno-preserve-as-comments");

  if (Arg *A = Args.getLastArg(options::OPT_mregparm_EQ)) {
    CmdArgs.push_back("-mregparm");
    CmdArgs.push_back(A->getValue());
  }

  if (Arg *A = Args.getLastArg(options::OPT_fpcc_struct_return,
                               options::OPT_freg_struct_return)) {
    if (TC.getArch() != llvm::Triple::x86) {
      D.Diag(diag::err_drv_unsupported_opt_for_target)
          << A->getSpelling() << RawTriple.str();
    } else if (A->getOption().matches(options::OPT_fpcc_struct_return)) {
      CmdArgs.push_back("-fpcc-struct-return");
    } else {
      assert(A->getOption().matches(options::OPT_freg_struct_return));
      CmdArgs.push_back("-freg-struct-return");
    }
  }

  if (Args.hasFlag(options::OPT_mrtd, options::OPT_mno_rtd, false))
    CmdArgs.push_back("-fdefault-calling-conv=stdcall");

  CodeGenOptions::FramePointerKind FPKeepKind =
                  getFramePointerKind(Args, RawTriple);
  const char *FPKeepKindStr = nullptr;
  switch (FPKeepKind) {
  case CodeGenOptions::FramePointerKind::None:
    FPKeepKindStr = "-mframe-pointer=none";
    break;
  case CodeGenOptions::FramePointerKind::NonLeaf:
    FPKeepKindStr = "-mframe-pointer=non-leaf";
    break;
  case CodeGenOptions::FramePointerKind::All:
    FPKeepKindStr = "-mframe-pointer=all";
    break;
  }
  assert(FPKeepKindStr && "unknown FramePointerKind");
  CmdArgs.push_back(FPKeepKindStr);

  if (!Args.hasFlag(options::OPT_fzero_initialized_in_bss,
                    options::OPT_fno_zero_initialized_in_bss))
    CmdArgs.push_back("-mno-zero-initialized-in-bss");

  bool OFastEnabled = isOptimizationLevelFast(Args);
  // If -Ofast is the optimization level, then -fstrict-aliasing should be
  // enabled.  This alias option is being used to simplify the hasFlag logic.
  OptSpecifier StrictAliasingAliasOption =
      OFastEnabled ? options::OPT_Ofast : options::OPT_fstrict_aliasing;
  // We turn strict aliasing off by default if we're in CL mode, since MSVC
  // doesn't do any TBAA.
  bool TBAAOnByDefault = !D.IsCLMode();
  if (!Args.hasFlag(options::OPT_fstrict_aliasing, StrictAliasingAliasOption,
                    options::OPT_fno_strict_aliasing, TBAAOnByDefault))
    CmdArgs.push_back("-relaxed-aliasing");
  if (!Args.hasFlag(options::OPT_fstruct_path_tbaa,
                    options::OPT_fno_struct_path_tbaa))
    CmdArgs.push_back("-no-struct-path-tbaa");
  if (Args.hasFlag(options::OPT_fstrict_enums, options::OPT_fno_strict_enums,
                   false))
    CmdArgs.push_back("-fstrict-enums");
  if (!Args.hasFlag(options::OPT_fstrict_return, options::OPT_fno_strict_return,
                    true))
    CmdArgs.push_back("-fno-strict-return");
  if (Args.hasFlag(options::OPT_fallow_editor_placeholders,
                   options::OPT_fno_allow_editor_placeholders, false))
    CmdArgs.push_back("-fallow-editor-placeholders");
  if (Args.hasFlag(options::OPT_fstrict_vtable_pointers,
                   options::OPT_fno_strict_vtable_pointers,
                   false))
    CmdArgs.push_back("-fstrict-vtable-pointers");
  if (Args.hasFlag(options::OPT_fforce_emit_vtables,
                   options::OPT_fno_force_emit_vtables,
                   false))
    CmdArgs.push_back("-fforce-emit-vtables");
  if (!Args.hasFlag(options::OPT_foptimize_sibling_calls,
                    options::OPT_fno_optimize_sibling_calls))
    CmdArgs.push_back("-mdisable-tail-calls");
  if (Args.hasFlag(options::OPT_fno_escaping_block_tail_calls,
                   options::OPT_fescaping_block_tail_calls, false))
    CmdArgs.push_back("-fno-escaping-block-tail-calls");

  Args.AddLastArg(CmdArgs, options::OPT_ffine_grained_bitfield_accesses,
                  options::OPT_fno_fine_grained_bitfield_accesses);

  // Handle segmented stacks.
  if (Args.hasArg(options::OPT_fsplit_stack))
    CmdArgs.push_back("-split-stacks");

  RenderFloatingPointOptions(TC, D, OFastEnabled, Args, CmdArgs);

  if (Arg *A = Args.getLastArg(options::OPT_mlong_double_64,
                               options::OPT_mlong_double_128)) {
    if (TC.getArch() == llvm::Triple::x86 ||
        TC.getArch() == llvm::Triple::x86_64 ||
        TC.getArch() == llvm::Triple::ppc || TC.getTriple().isPPC64())
      A->render(Args, CmdArgs);
    else
      D.Diag(diag::err_drv_unsupported_opt_for_target)
          << A->getAsString(Args) << TripleStr;
  }

  // Decide whether to use verbose asm. Verbose assembly is the default on
  // toolchains which have the integrated assembler on by default.
  bool IsIntegratedAssemblerDefault = TC.IsIntegratedAssemblerDefault();
  if (Args.hasFlag(options::OPT_fverbose_asm, options::OPT_fno_verbose_asm,
                   IsIntegratedAssemblerDefault) ||
      Args.hasArg(options::OPT_dA))
    CmdArgs.push_back("-masm-verbose");

  if (!TC.useIntegratedAs())
    CmdArgs.push_back("-no-integrated-as");

  if (Args.hasArg(options::OPT_fdebug_pass_structure)) {
    CmdArgs.push_back("-mdebug-pass");
    CmdArgs.push_back("Structure");
  }
  if (Args.hasArg(options::OPT_fdebug_pass_arguments)) {
    CmdArgs.push_back("-mdebug-pass");
    CmdArgs.push_back("Arguments");
  }

  // Enable -mconstructor-aliases except on darwin, where we have to work around
  // a linker bug (see <rdar://problem/7651567>), and CUDA device code, where
  // aliases aren't supported.
  if (!RawTriple.isOSDarwin() && !RawTriple.isNVPTX())
    CmdArgs.push_back("-mconstructor-aliases");

  // Darwin's kernel doesn't support guard variables; just die if we
  // try to use them.
  if (KernelOrKext && RawTriple.isOSDarwin())
    CmdArgs.push_back("-fforbid-guard-variables");

  if (Args.hasFlag(options::OPT_mms_bitfields, options::OPT_mno_ms_bitfields,
                   false)) {
    CmdArgs.push_back("-mms-bitfields");
  }

  if (Args.hasFlag(options::OPT_mpie_copy_relocations,
                   options::OPT_mno_pie_copy_relocations,
                   false)) {
    CmdArgs.push_back("-mpie-copy-relocations");
  }

  if (Args.hasFlag(options::OPT_fno_plt, options::OPT_fplt, false)) {
    CmdArgs.push_back("-fno-plt");
  }

  // -fhosted is default.
  // TODO: Audit uses of KernelOrKext and see where it'd be more appropriate to
  // use Freestanding.
  bool Freestanding =
      Args.hasFlag(options::OPT_ffreestanding, options::OPT_fhosted, false) ||
      KernelOrKext;
  if (Freestanding)
    CmdArgs.push_back("-ffreestanding");

  // This is a coarse approximation of what llvm-gcc actually does, both
  // -fasynchronous-unwind-tables and -fnon-call-exceptions interact in more
  // complicated ways.
  bool AsynchronousUnwindTables =
      Args.hasFlag(options::OPT_fasynchronous_unwind_tables,
                   options::OPT_fno_asynchronous_unwind_tables,
                   (TC.IsUnwindTablesDefault(Args) ||
                    TC.getSanitizerArgs().needsUnwindTables()) &&
                       !Freestanding);
  if (Args.hasFlag(options::OPT_funwind_tables, options::OPT_fno_unwind_tables,
                   AsynchronousUnwindTables))
    CmdArgs.push_back("-munwind-tables");

  TC.addClangTargetOptions(Args, CmdArgs, JA.getOffloadingDeviceKind());

  // FIXME: Handle -mtune=.
  (void)Args.hasArg(options::OPT_mtune_EQ);

  if (Arg *A = Args.getLastArg(options::OPT_mcmodel_EQ)) {
    CmdArgs.push_back("-mcode-model");
    CmdArgs.push_back(A->getValue());
  }

  // Add the target cpu
  std::string CPU = getCPUName(Args, Triple, /*FromAs*/ false);
  if (!CPU.empty()) {
    CmdArgs.push_back("-target-cpu");
    CmdArgs.push_back(Args.MakeArgString(CPU));
  }

  RenderTargetOptions(Triple, Args, KernelOrKext, CmdArgs);

  // These two are potentially updated by AddClangCLArgs.
  codegenoptions::DebugInfoKind DebugInfoKind = codegenoptions::NoDebugInfo;
  bool EmitCodeView = false;

  // Add clang-cl arguments.
  types::ID InputType = Input.getType();
  if (D.IsCLMode())
    AddClangCLArgs(Args, InputType, CmdArgs, &DebugInfoKind, &EmitCodeView);

  DwarfFissionKind DwarfFission;
  RenderDebugOptions(TC, D, RawTriple, Args, EmitCodeView, IsWindowsMSVC,
                     CmdArgs, DebugInfoKind, DwarfFission);

  // Add the split debug info name to the command lines here so we
  // can propagate it to the backend.
  bool SplitDWARF = (DwarfFission != DwarfFissionKind::None) &&
                    TC.getTriple().isOSBinFormatELF() &&
                    (isa<AssembleJobAction>(JA) || isa<CompileJobAction>(JA) ||
                     isa<BackendJobAction>(JA));
  if (SplitDWARF) {
    const char *SplitDWARFOut = SplitDebugName(Args, Input, Output);
    CmdArgs.push_back("-split-dwarf-file");
    CmdArgs.push_back(SplitDWARFOut);
    if (DwarfFission == DwarfFissionKind::Split) {
      CmdArgs.push_back("-split-dwarf-output");
      CmdArgs.push_back(SplitDWARFOut);
    }
  }

  // Pass the linker version in use.
  if (Arg *A = Args.getLastArg(options::OPT_mlinker_version_EQ)) {
    CmdArgs.push_back("-target-linker-version");
    CmdArgs.push_back(A->getValue());
  }

  // Explicitly error on some things we know we don't support and can't just
  // ignore.
  if (!Args.hasArg(options::OPT_fallow_unsupported)) {
    Arg *Unsupported;
    if (types::isCXX(InputType) && RawTriple.isOSDarwin() &&
        TC.getArch() == llvm::Triple::x86) {
      if ((Unsupported = Args.getLastArg(options::OPT_fapple_kext)) ||
          (Unsupported = Args.getLastArg(options::OPT_mkernel)))
        D.Diag(diag::err_drv_clang_unsupported_opt_cxx_darwin_i386)
            << Unsupported->getOption().getName();
    }
    // The faltivec option has been superseded by the maltivec option.
    if ((Unsupported = Args.getLastArg(options::OPT_faltivec)))
      D.Diag(diag::err_drv_clang_unsupported_opt_faltivec)
          << Unsupported->getOption().getName()
          << "please use -maltivec and include altivec.h explicitly";
    if ((Unsupported = Args.getLastArg(options::OPT_fno_altivec)))
      D.Diag(diag::err_drv_clang_unsupported_opt_faltivec)
          << Unsupported->getOption().getName() << "please use -mno-altivec";
  }

  Args.AddAllArgs(CmdArgs, options::OPT_v);
  Args.AddLastArg(CmdArgs, options::OPT_H);
  if (D.CCPrintHeaders && !D.CCGenDiagnostics) {
    CmdArgs.push_back("-header-include-file");
    CmdArgs.push_back(D.CCPrintHeadersFilename ? D.CCPrintHeadersFilename
                                               : "-");
  }
  Args.AddLastArg(CmdArgs, options::OPT_P);
  Args.AddLastArg(CmdArgs, options::OPT_print_ivar_layout);

  if (D.CCLogDiagnostics && !D.CCGenDiagnostics) {
    CmdArgs.push_back("-diagnostic-log-file");
    CmdArgs.push_back(D.CCLogDiagnosticsFilename ? D.CCLogDiagnosticsFilename
                                                 : "-");
  }

  bool UseSeparateSections = isUseSeparateSections(Triple);

  if (Args.hasFlag(options::OPT_ffunction_sections,
                   options::OPT_fno_function_sections, UseSeparateSections)) {
    CmdArgs.push_back("-ffunction-sections");
  }

  if (Args.hasFlag(options::OPT_fdata_sections, options::OPT_fno_data_sections,
                   UseSeparateSections)) {
    CmdArgs.push_back("-fdata-sections");
  }

  if (!Args.hasFlag(options::OPT_funique_section_names,
                    options::OPT_fno_unique_section_names, true))
    CmdArgs.push_back("-fno-unique-section-names");

  Args.AddLastArg(CmdArgs, options::OPT_finstrument_functions,
                  options::OPT_finstrument_functions_after_inlining,
                  options::OPT_finstrument_function_entry_bare);

  // NVPTX doesn't support PGO or coverage. There's no runtime support for
  // sampling, overhead of call arc collection is way too high and there's no
  // way to collect the output.
  if (!Triple.isNVPTX())
    addPGOAndCoverageFlags(TC, C, D, Output, Args, CmdArgs);

  Args.AddLastArg(CmdArgs, options::OPT_fclang_abi_compat_EQ);

  // Add runtime flag for PS4 when PGO, coverage, or sanitizers are enabled.
  if (RawTriple.isPS4CPU() &&
      !Args.hasArg(options::OPT_nostdlib, options::OPT_nodefaultlibs)) {
    PS4cpu::addProfileRTArgs(TC, Args, CmdArgs);
    PS4cpu::addSanitizerArgs(TC, CmdArgs);
  }

  // Pass options for controlling the default header search paths.
  if (Args.hasArg(options::OPT_nostdinc)) {
    CmdArgs.push_back("-nostdsysteminc");
    CmdArgs.push_back("-nobuiltininc");
  } else {
    if (Args.hasArg(options::OPT_nostdlibinc))
      CmdArgs.push_back("-nostdsysteminc");
    Args.AddLastArg(CmdArgs, options::OPT_nostdincxx);
    Args.AddLastArg(CmdArgs, options::OPT_nobuiltininc);
  }

  // Pass the path to compiler resource files.
  CmdArgs.push_back("-resource-dir");
  CmdArgs.push_back(D.ResourceDir.c_str());

  Args.AddLastArg(CmdArgs, options::OPT_working_directory);

  RenderARCMigrateToolOptions(D, Args, CmdArgs);

  // Add preprocessing options like -I, -D, etc. if we are using the
  // preprocessor.
  //
  // FIXME: Support -fpreprocessed
  if (types::getPreprocessedType(InputType) != types::TY_INVALID)
    AddPreprocessingOptions(C, JA, D, Args, CmdArgs, Output, Inputs);

  // Don't warn about "clang -c -DPIC -fPIC test.i" because libtool.m4 assumes
  // that "The compiler can only warn and ignore the option if not recognized".
  // When building with ccache, it will pass -D options to clang even on
  // preprocessed inputs and configure concludes that -fPIC is not supported.
  Args.ClaimAllArgs(options::OPT_D);

  // Manually translate -O4 to -O3; let clang reject others.
  if (Arg *A = Args.getLastArg(options::OPT_O_Group)) {
    if (A->getOption().matches(options::OPT_O4)) {
      CmdArgs.push_back("-O3");
      D.Diag(diag::warn_O4_is_O3);
    } else {
      A->render(Args, CmdArgs);
    }
  }

  // Warn about ignored options to clang.
  for (const Arg *A :
       Args.filtered(options::OPT_clang_ignored_gcc_optimization_f_Group)) {
    D.Diag(diag::warn_ignored_gcc_optimization) << A->getAsString(Args);
    A->claim();
  }

  for (const Arg *A :
       Args.filtered(options::OPT_clang_ignored_legacy_options_Group)) {
    D.Diag(diag::warn_ignored_clang_option) << A->getAsString(Args);
    A->claim();
  }

  claimNoWarnArgs(Args);

  Args.AddAllArgs(CmdArgs, options::OPT_R_Group);

  Args.AddAllArgs(CmdArgs, options::OPT_W_Group);
  if (Args.hasFlag(options::OPT_pedantic, options::OPT_no_pedantic, false))
    CmdArgs.push_back("-pedantic");
  Args.AddLastArg(CmdArgs, options::OPT_pedantic_errors);
  Args.AddLastArg(CmdArgs, options::OPT_w);

  // Fixed point flags
  if (Args.hasFlag(options::OPT_ffixed_point, options::OPT_fno_fixed_point,
                   /*Default=*/false))
    Args.AddLastArg(CmdArgs, options::OPT_ffixed_point);

  // Handle -{std, ansi, trigraphs} -- take the last of -{std, ansi}
  // (-ansi is equivalent to -std=c89 or -std=c++98).
  //
  // If a std is supplied, only add -trigraphs if it follows the
  // option.
  bool ImplyVCPPCXXVer = false;
  const Arg *Std = Args.getLastArg(options::OPT_std_EQ, options::OPT_ansi);
  if (Std) {
    if (Std->getOption().matches(options::OPT_ansi))
      if (types::isCXX(InputType))
        CmdArgs.push_back("-std=c++98");
      else
        CmdArgs.push_back("-std=c89");
    else
      Std->render(Args, CmdArgs);

    // If -f(no-)trigraphs appears after the language standard flag, honor it.
    if (Arg *A = Args.getLastArg(options::OPT_std_EQ, options::OPT_ansi,
                                 options::OPT_ftrigraphs,
                                 options::OPT_fno_trigraphs))
      if (A != Std)
        A->render(Args, CmdArgs);
  } else {
    // Honor -std-default.
    //
    // FIXME: Clang doesn't correctly handle -std= when the input language
    // doesn't match. For the time being just ignore this for C++ inputs;
    // eventually we want to do all the standard defaulting here instead of
    // splitting it between the driver and clang -cc1.
    if (!types::isCXX(InputType))
      Args.AddAllArgsTranslated(CmdArgs, options::OPT_std_default_EQ, "-std=",
                                /*Joined=*/true);
    else if (IsWindowsMSVC)
      ImplyVCPPCXXVer = true;

    Args.AddLastArg(CmdArgs, options::OPT_ftrigraphs,
                    options::OPT_fno_trigraphs);
  }

  // GCC's behavior for -Wwrite-strings is a bit strange:
  //  * In C, this "warning flag" changes the types of string literals from
  //    'char[N]' to 'const char[N]', and thus triggers an unrelated warning
  //    for the discarded qualifier.
  //  * In C++, this is just a normal warning flag.
  //
  // Implementing this warning correctly in C is hard, so we follow GCC's
  // behavior for now. FIXME: Directly diagnose uses of a string literal as
  // a non-const char* in C, rather than using this crude hack.
  if (!types::isCXX(InputType)) {
    // FIXME: This should behave just like a warning flag, and thus should also
    // respect -Weverything, -Wno-everything, -Werror=write-strings, and so on.
    Arg *WriteStrings =
        Args.getLastArg(options::OPT_Wwrite_strings,
                        options::OPT_Wno_write_strings, options::OPT_w);
    if (WriteStrings &&
        WriteStrings->getOption().matches(options::OPT_Wwrite_strings))
      CmdArgs.push_back("-fconst-strings");
  }

  // GCC provides a macro definition '__DEPRECATED' when -Wdeprecated is active
  // during C++ compilation, which it is by default. GCC keeps this define even
  // in the presence of '-w', match this behavior bug-for-bug.
  if (types::isCXX(InputType) &&
      Args.hasFlag(options::OPT_Wdeprecated, options::OPT_Wno_deprecated,
                   true)) {
    CmdArgs.push_back("-fdeprecated-macro");
  }

  // Translate GCC's misnamer '-fasm' arguments to '-fgnu-keywords'.
  if (Arg *Asm = Args.getLastArg(options::OPT_fasm, options::OPT_fno_asm)) {
    if (Asm->getOption().matches(options::OPT_fasm))
      CmdArgs.push_back("-fgnu-keywords");
    else
      CmdArgs.push_back("-fno-gnu-keywords");
  }

  if (ShouldDisableDwarfDirectory(Args, TC))
    CmdArgs.push_back("-fno-dwarf-directory-asm");

  if (ShouldDisableAutolink(Args, TC))
    CmdArgs.push_back("-fno-autolink");

  // Add in -fdebug-compilation-dir if necessary.
  addDebugCompDirArg(Args, CmdArgs, D.getVFS());

  addDebugPrefixMapArg(D, Args, CmdArgs);

  if (Arg *A = Args.getLastArg(options::OPT_ftemplate_depth_,
                               options::OPT_ftemplate_depth_EQ)) {
    CmdArgs.push_back("-ftemplate-depth");
    CmdArgs.push_back(A->getValue());
  }

  if (Arg *A = Args.getLastArg(options::OPT_foperator_arrow_depth_EQ)) {
    CmdArgs.push_back("-foperator-arrow-depth");
    CmdArgs.push_back(A->getValue());
  }

  if (Arg *A = Args.getLastArg(options::OPT_fconstexpr_depth_EQ)) {
    CmdArgs.push_back("-fconstexpr-depth");
    CmdArgs.push_back(A->getValue());
  }

  if (Arg *A = Args.getLastArg(options::OPT_fconstexpr_steps_EQ)) {
    CmdArgs.push_back("-fconstexpr-steps");
    CmdArgs.push_back(A->getValue());
  }

  if (Arg *A = Args.getLastArg(options::OPT_fbracket_depth_EQ)) {
    CmdArgs.push_back("-fbracket-depth");
    CmdArgs.push_back(A->getValue());
  }

  if (Arg *A = Args.getLastArg(options::OPT_Wlarge_by_value_copy_EQ,
                               options::OPT_Wlarge_by_value_copy_def)) {
    if (A->getNumValues()) {
      StringRef bytes = A->getValue();
      CmdArgs.push_back(Args.MakeArgString("-Wlarge-by-value-copy=" + bytes));
    } else
      CmdArgs.push_back("-Wlarge-by-value-copy=64"); // default value
  }

  if (Args.hasArg(options::OPT_relocatable_pch))
    CmdArgs.push_back("-relocatable-pch");

  if (const Arg *A = Args.getLastArg(options::OPT_fcf_runtime_abi_EQ)) {
    static const char *kCFABIs[] = {
      "standalone", "objc", "swift", "swift-5.0", "swift-4.2", "swift-4.1",
    };

    if (find(kCFABIs, StringRef(A->getValue())) == std::end(kCFABIs))
      D.Diag(diag::err_drv_invalid_cf_runtime_abi) << A->getValue();
    else
      A->render(Args, CmdArgs);
  }

  if (Arg *A = Args.getLastArg(options::OPT_fconstant_string_class_EQ)) {
    CmdArgs.push_back("-fconstant-string-class");
    CmdArgs.push_back(A->getValue());
  }

  if (Arg *A = Args.getLastArg(options::OPT_ftabstop_EQ)) {
    CmdArgs.push_back("-ftabstop");
    CmdArgs.push_back(A->getValue());
  }

  if (Args.hasFlag(options::OPT_fstack_size_section,
                   options::OPT_fno_stack_size_section, RawTriple.isPS4()))
    CmdArgs.push_back("-fstack-size-section");

  CmdArgs.push_back("-ferror-limit");
  if (Arg *A = Args.getLastArg(options::OPT_ferror_limit_EQ))
    CmdArgs.push_back(A->getValue());
  else
    CmdArgs.push_back("19");

  if (Arg *A = Args.getLastArg(options::OPT_fmacro_backtrace_limit_EQ)) {
    CmdArgs.push_back("-fmacro-backtrace-limit");
    CmdArgs.push_back(A->getValue());
  }

  if (Arg *A = Args.getLastArg(options::OPT_ftemplate_backtrace_limit_EQ)) {
    CmdArgs.push_back("-ftemplate-backtrace-limit");
    CmdArgs.push_back(A->getValue());
  }

  if (Arg *A = Args.getLastArg(options::OPT_fconstexpr_backtrace_limit_EQ)) {
    CmdArgs.push_back("-fconstexpr-backtrace-limit");
    CmdArgs.push_back(A->getValue());
  }

  if (Arg *A = Args.getLastArg(options::OPT_fspell_checking_limit_EQ)) {
    CmdArgs.push_back("-fspell-checking-limit");
    CmdArgs.push_back(A->getValue());
  }

  // Pass -fmessage-length=.
  CmdArgs.push_back("-fmessage-length");
  if (Arg *A = Args.getLastArg(options::OPT_fmessage_length_EQ)) {
    CmdArgs.push_back(A->getValue());
  } else {
    // If -fmessage-length=N was not specified, determine whether this is a
    // terminal and, if so, implicitly define -fmessage-length appropriately.
    unsigned N = llvm::sys::Process::StandardErrColumns();
    CmdArgs.push_back(Args.MakeArgString(Twine(N)));
  }

  // -fvisibility= and -fvisibility-ms-compat are of a piece.
  if (const Arg *A = Args.getLastArg(options::OPT_fvisibility_EQ,
                                     options::OPT_fvisibility_ms_compat)) {
    if (A->getOption().matches(options::OPT_fvisibility_EQ)) {
      CmdArgs.push_back("-fvisibility");
      CmdArgs.push_back(A->getValue());
    } else {
      assert(A->getOption().matches(options::OPT_fvisibility_ms_compat));
      CmdArgs.push_back("-fvisibility");
      CmdArgs.push_back("hidden");
      CmdArgs.push_back("-ftype-visibility");
      CmdArgs.push_back("default");
    }
  }

  Args.AddLastArg(CmdArgs, options::OPT_fvisibility_inlines_hidden);
  Args.AddLastArg(CmdArgs, options::OPT_fvisibility_global_new_delete_hidden);

  Args.AddLastArg(CmdArgs, options::OPT_ftlsmodel_EQ);

  // Forward -f (flag) options which we can pass directly.
  Args.AddLastArg(CmdArgs, options::OPT_femit_all_decls);
  Args.AddLastArg(CmdArgs, options::OPT_fheinous_gnu_extensions);
  Args.AddLastArg(CmdArgs, options::OPT_fdigraphs, options::OPT_fno_digraphs);
  Args.AddLastArg(CmdArgs, options::OPT_fno_operator_names);
  Args.AddLastArg(CmdArgs, options::OPT_femulated_tls,
                  options::OPT_fno_emulated_tls);
  Args.AddLastArg(CmdArgs, options::OPT_fkeep_static_consts);

  // AltiVec-like language extensions aren't relevant for assembling.
  if (!isa<PreprocessJobAction>(JA) || Output.getType() != types::TY_PP_Asm)
    Args.AddLastArg(CmdArgs, options::OPT_fzvector);

  Args.AddLastArg(CmdArgs, options::OPT_fdiagnostics_show_template_tree);
  Args.AddLastArg(CmdArgs, options::OPT_fno_elide_type);
#if INTEL_COLLAB
  if (Args.hasArg(options::OPT_fiopenmp)) {
    CmdArgs.push_back("-fopenmp-late-outline");
    CmdArgs.push_back("-fopenmp-threadprivate-legacy");
  }
#endif // INTEL_COLLAB

  // Forward flags for OpenMP. We don't do this if the current action is an
  // device offloading action other than OpenMP.
#if INTEL_COLLAB
  if ((Args.hasFlag(options::OPT_fopenmp, options::OPT_fopenmp_EQ,
                    options::OPT_fno_openmp, false) ||
       Args.hasArg(options::OPT_fiopenmp)) &&
#else
  if (Args.hasFlag(options::OPT_fopenmp, options::OPT_fopenmp_EQ,
                   options::OPT_fno_openmp, false) &&
#endif // INTEL_COLLAB
      (JA.isDeviceOffloading(Action::OFK_None) ||
       JA.isDeviceOffloading(Action::OFK_OpenMP))) {
    switch (D.getOpenMPRuntime(Args)) {
    case Driver::OMPRT_OMP:
    case Driver::OMPRT_IOMP5:
      // Clang can generate useful OpenMP code for these two runtime libraries.
      CmdArgs.push_back("-fopenmp");

      // If no option regarding the use of TLS in OpenMP codegeneration is
      // given, decide a default based on the target. Otherwise rely on the
      // options and pass the right information to the frontend.
      if (!Args.hasFlag(options::OPT_fopenmp_use_tls,
                        options::OPT_fnoopenmp_use_tls, /*Default=*/true))
        CmdArgs.push_back("-fnoopenmp-use-tls");
      Args.AddLastArg(CmdArgs, options::OPT_fopenmp_simd,
                      options::OPT_fno_openmp_simd);
      Args.AddAllArgs(CmdArgs, options::OPT_fopenmp_version_EQ);
      Args.AddAllArgs(CmdArgs, options::OPT_fopenmp_cuda_number_of_sm_EQ);
      Args.AddAllArgs(CmdArgs, options::OPT_fopenmp_cuda_blocks_per_sm_EQ);
      Args.AddAllArgs(CmdArgs,
                      options::OPT_fopenmp_cuda_teams_reduction_recs_num_EQ);
      if (Args.hasFlag(options::OPT_fopenmp_optimistic_collapse,
                       options::OPT_fno_openmp_optimistic_collapse,
                       /*Default=*/false))
        CmdArgs.push_back("-fopenmp-optimistic-collapse");

      // When in OpenMP offloading mode with NVPTX target, forward
      // cuda-mode flag
      if (Args.hasFlag(options::OPT_fopenmp_cuda_mode,
                       options::OPT_fno_openmp_cuda_mode, /*Default=*/false))
        CmdArgs.push_back("-fopenmp-cuda-mode");

      // When in OpenMP offloading mode with NVPTX target, check if full runtime
      // is required.
      if (Args.hasFlag(options::OPT_fopenmp_cuda_force_full_runtime,
                       options::OPT_fno_openmp_cuda_force_full_runtime,
                       /*Default=*/false))
        CmdArgs.push_back("-fopenmp-cuda-force-full-runtime");
      break;
    default:
      // By default, if Clang doesn't know how to generate useful OpenMP code
      // for a specific runtime library, we just don't pass the '-fopenmp' flag
      // down to the actual compilation.
      // FIXME: It would be better to have a mode which *only* omits IR
      // generation based on the OpenMP support so that we get consistent
      // semantic analysis, etc.
      break;
    }
  } else {
    Args.AddLastArg(CmdArgs, options::OPT_fopenmp_simd,
                    options::OPT_fno_openmp_simd);
    Args.AddAllArgs(CmdArgs, options::OPT_fopenmp_version_EQ);
  }

  const SanitizerArgs &Sanitize = TC.getSanitizerArgs();
  Sanitize.addArgs(TC, Args, CmdArgs, InputType);

  const XRayArgs &XRay = TC.getXRayArgs();
  XRay.addArgs(TC, Args, CmdArgs, InputType);

  if (TC.SupportsProfiling())
    Args.AddLastArg(CmdArgs, options::OPT_pg);

  if (TC.SupportsProfiling())
    Args.AddLastArg(CmdArgs, options::OPT_mfentry);

  // -flax-vector-conversions is default.
  if (!Args.hasFlag(options::OPT_flax_vector_conversions,
                    options::OPT_fno_lax_vector_conversions))
    CmdArgs.push_back("-fno-lax-vector-conversions");

  if (Args.getLastArg(options::OPT_fapple_kext) ||
      (Args.hasArg(options::OPT_mkernel) && types::isCXX(InputType)))
    CmdArgs.push_back("-fapple-kext");

  Args.AddLastArg(CmdArgs, options::OPT_fobjc_sender_dependent_dispatch);
  Args.AddLastArg(CmdArgs, options::OPT_fdiagnostics_print_source_range_info);
  Args.AddLastArg(CmdArgs, options::OPT_fdiagnostics_parseable_fixits);
  Args.AddLastArg(CmdArgs, options::OPT_ftime_report);
  Args.AddLastArg(CmdArgs, options::OPT_ftime_trace);
  Args.AddLastArg(CmdArgs, options::OPT_ftime_trace_granularity_EQ);
  Args.AddLastArg(CmdArgs, options::OPT_ftrapv);
  Args.AddLastArg(CmdArgs, options::OPT_malign_double);

  if (Arg *A = Args.getLastArg(options::OPT_ftrapv_handler_EQ)) {
    CmdArgs.push_back("-ftrapv-handler");
    CmdArgs.push_back(A->getValue());
  }

  Args.AddLastArg(CmdArgs, options::OPT_ftrap_function_EQ);

  // -fno-strict-overflow implies -fwrapv if it isn't disabled, but
  // -fstrict-overflow won't turn off an explicitly enabled -fwrapv.
  if (Arg *A = Args.getLastArg(options::OPT_fwrapv, options::OPT_fno_wrapv)) {
    if (A->getOption().matches(options::OPT_fwrapv))
      CmdArgs.push_back("-fwrapv");
  } else if (Arg *A = Args.getLastArg(options::OPT_fstrict_overflow,
                                      options::OPT_fno_strict_overflow)) {
    if (A->getOption().matches(options::OPT_fno_strict_overflow))
      CmdArgs.push_back("-fwrapv");
  }

  if (Arg *A = Args.getLastArg(options::OPT_freroll_loops,
                               options::OPT_fno_reroll_loops))
    if (A->getOption().matches(options::OPT_freroll_loops))
      CmdArgs.push_back("-freroll-loops");

  Args.AddLastArg(CmdArgs, options::OPT_fwritable_strings);
  Args.AddLastArg(CmdArgs, options::OPT_funroll_loops,
                  options::OPT_fno_unroll_loops);

  Args.AddLastArg(CmdArgs, options::OPT_pthread);

  if (Args.hasFlag(options::OPT_mspeculative_load_hardening, options::OPT_mno_speculative_load_hardening,
                   false))
    CmdArgs.push_back(Args.MakeArgString("-mspeculative-load-hardening"));

  RenderSSPOptions(TC, Args, CmdArgs, KernelOrKext);
  RenderTrivialAutoVarInitOptions(D, TC, Args, CmdArgs);

  // Translate -mstackrealign
  if (Args.hasFlag(options::OPT_mstackrealign, options::OPT_mno_stackrealign,
                   false))
    CmdArgs.push_back(Args.MakeArgString("-mstackrealign"));

  if (Args.hasArg(options::OPT_mstack_alignment)) {
    StringRef alignment = Args.getLastArgValue(options::OPT_mstack_alignment);
    CmdArgs.push_back(Args.MakeArgString("-mstack-alignment=" + alignment));
  }

  if (Args.hasArg(options::OPT_mstack_probe_size)) {
    StringRef Size = Args.getLastArgValue(options::OPT_mstack_probe_size);

    if (!Size.empty())
      CmdArgs.push_back(Args.MakeArgString("-mstack-probe-size=" + Size));
    else
      CmdArgs.push_back("-mstack-probe-size=0");
  }

  if (!Args.hasFlag(options::OPT_mstack_arg_probe,
                    options::OPT_mno_stack_arg_probe, true))
    CmdArgs.push_back(Args.MakeArgString("-mno-stack-arg-probe"));

  if (Arg *A = Args.getLastArg(options::OPT_mrestrict_it,
                               options::OPT_mno_restrict_it)) {
    if (A->getOption().matches(options::OPT_mrestrict_it)) {
      CmdArgs.push_back("-mllvm");
      CmdArgs.push_back("-arm-restrict-it");
    } else {
      CmdArgs.push_back("-mllvm");
      CmdArgs.push_back("-arm-no-restrict-it");
    }
  } else if (Triple.isOSWindows() &&
             (Triple.getArch() == llvm::Triple::arm ||
              Triple.getArch() == llvm::Triple::thumb)) {
    // Windows on ARM expects restricted IT blocks
    CmdArgs.push_back("-mllvm");
    CmdArgs.push_back("-arm-restrict-it");
  }

  // Forward -cl options to -cc1
  RenderOpenCLOptions(Args, CmdArgs);

  // Forward -sycl-std option to -cc1
  Args.AddLastArg(CmdArgs, options::OPT_sycl_std_EQ);

  if (Arg *A = Args.getLastArg(options::OPT_fcf_protection_EQ)) {
    CmdArgs.push_back(
        Args.MakeArgString(Twine("-fcf-protection=") + A->getValue()));
  }

  // Forward -f options with positive and negative forms; we translate
  // these by hand.
  if (Arg *A = getLastProfileSampleUseArg(Args)) {
    auto *PGOArg = Args.getLastArg(
        options::OPT_fprofile_generate, options::OPT_fprofile_generate_EQ,
        options::OPT_fcs_profile_generate, options::OPT_fcs_profile_generate_EQ,
        options::OPT_fprofile_use, options::OPT_fprofile_use_EQ);
    if (PGOArg)
      D.Diag(diag::err_drv_argument_not_allowed_with)
          << "SampleUse with PGO options";

    StringRef fname = A->getValue();
    if (!llvm::sys::fs::exists(fname))
      D.Diag(diag::err_drv_no_such_file) << fname;
    else
      A->render(Args, CmdArgs);
  }
  Args.AddLastArg(CmdArgs, options::OPT_fprofile_remapping_file_EQ);

  RenderBuiltinOptions(TC, RawTriple, Args, CmdArgs);

  if (!Args.hasFlag(options::OPT_fassume_sane_operator_new,
                    options::OPT_fno_assume_sane_operator_new))
    CmdArgs.push_back("-fno-assume-sane-operator-new");

  // -fblocks=0 is default.
  if (Args.hasFlag(options::OPT_fblocks, options::OPT_fno_blocks,
                   TC.IsBlocksDefault()) ||
      (Args.hasArg(options::OPT_fgnu_runtime) &&
       Args.hasArg(options::OPT_fobjc_nonfragile_abi) &&
       !Args.hasArg(options::OPT_fno_blocks))) {
    CmdArgs.push_back("-fblocks");

    if (!Args.hasArg(options::OPT_fgnu_runtime) && !TC.hasBlocksRuntime())
      CmdArgs.push_back("-fblocks-runtime-optional");
  }

  // -fencode-extended-block-signature=1 is default.
  if (TC.IsEncodeExtendedBlockSignatureDefault())
    CmdArgs.push_back("-fencode-extended-block-signature");

  if (Args.hasFlag(options::OPT_fcoroutines_ts, options::OPT_fno_coroutines_ts,
                   false) &&
      types::isCXX(InputType)) {
    CmdArgs.push_back("-fcoroutines-ts");
  }

  Args.AddLastArg(CmdArgs, options::OPT_fdouble_square_bracket_attributes,
                  options::OPT_fno_double_square_bracket_attributes);

  // -faccess-control is default.
  if (Args.hasFlag(options::OPT_fno_access_control,
                   options::OPT_faccess_control, false))
    CmdArgs.push_back("-fno-access-control");

  // -felide-constructors is the default.
  if (Args.hasFlag(options::OPT_fno_elide_constructors,
                   options::OPT_felide_constructors, false))
    CmdArgs.push_back("-fno-elide-constructors");

  ToolChain::RTTIMode RTTIMode = TC.getRTTIMode();

  if (KernelOrKext || (types::isCXX(InputType) &&
                       (RTTIMode == ToolChain::RM_Disabled)))
    CmdArgs.push_back("-fno-rtti");

  // -fshort-enums=0 is default for all architectures except Hexagon.
  if (Args.hasFlag(options::OPT_fshort_enums, options::OPT_fno_short_enums,
                   TC.getArch() == llvm::Triple::hexagon))
    CmdArgs.push_back("-fshort-enums");

  RenderCharacterOptions(Args, AuxTriple ? *AuxTriple : RawTriple, CmdArgs);

  // -fuse-cxa-atexit is default.
  if (!Args.hasFlag(
          options::OPT_fuse_cxa_atexit, options::OPT_fno_use_cxa_atexit,
          !RawTriple.isOSWindows() &&
              TC.getArch() != llvm::Triple::xcore &&
              ((RawTriple.getVendor() != llvm::Triple::MipsTechnologies) ||
               RawTriple.hasEnvironment())) ||
      KernelOrKext)
    CmdArgs.push_back("-fno-use-cxa-atexit");

  if (Args.hasFlag(options::OPT_fregister_global_dtors_with_atexit,
                   options::OPT_fno_register_global_dtors_with_atexit,
                   RawTriple.isOSDarwin() && !KernelOrKext))
    CmdArgs.push_back("-fregister-global-dtors-with-atexit");

  // -fms-extensions=0 is default.
  if (Args.hasFlag(options::OPT_fms_extensions, options::OPT_fno_ms_extensions,
                   IsWindowsMSVC))
    CmdArgs.push_back("-fms-extensions");

  // -fno-use-line-directives is default.
  if (Args.hasFlag(options::OPT_fuse_line_directives,
                   options::OPT_fno_use_line_directives, false))
    CmdArgs.push_back("-fuse-line-directives");

  // -fms-compatibility=0 is default.
  if (Args.hasFlag(options::OPT_fms_compatibility,
                   options::OPT_fno_ms_compatibility,
                   (IsWindowsMSVC &&
                    Args.hasFlag(options::OPT_fms_extensions,
                                 options::OPT_fno_ms_extensions, true))))
    CmdArgs.push_back("-fms-compatibility");

  VersionTuple MSVT = TC.computeMSVCVersion(&D, Args);
  if (!MSVT.empty())
    CmdArgs.push_back(
        Args.MakeArgString("-fms-compatibility-version=" + MSVT.getAsString()));

  bool IsMSVC2015Compatible = MSVT.getMajor() >= 19;
  if (ImplyVCPPCXXVer) {
    StringRef LanguageStandard;
    if (const Arg *StdArg = Args.getLastArg(options::OPT__SLASH_std)) {
      Std = StdArg;
      LanguageStandard = llvm::StringSwitch<StringRef>(StdArg->getValue())
                             .Case("c++14", "-std=c++14")
                             .Case("c++17", "-std=c++17")
                             .Case("c++latest", "-std=c++2a")
                             .Default("");
      if (LanguageStandard.empty())
        D.Diag(clang::diag::warn_drv_unused_argument)
            << StdArg->getAsString(Args);
    }

    if (LanguageStandard.empty()) {
      if (IsMSVC2015Compatible)
        LanguageStandard = "-std=c++14";
      else
        LanguageStandard = "-std=c++11";
    }

    CmdArgs.push_back(LanguageStandard.data());
  }

  // -fno-borland-extensions is default.
  if (Args.hasFlag(options::OPT_fborland_extensions,
                   options::OPT_fno_borland_extensions, false))
    CmdArgs.push_back("-fborland-extensions");

  // -fno-declspec is default, except for PS4.
  if (Args.hasFlag(options::OPT_fdeclspec, options::OPT_fno_declspec,
                   RawTriple.isPS4()))
    CmdArgs.push_back("-fdeclspec");
  else if (Args.hasArg(options::OPT_fno_declspec))
    CmdArgs.push_back("-fno-declspec"); // Explicitly disabling __declspec.

  // -fthreadsafe-static is default, except for MSVC compatibility versions less
  // than 19.
  if (!Args.hasFlag(options::OPT_fthreadsafe_statics,
                    options::OPT_fno_threadsafe_statics,
                    !IsWindowsMSVC || IsMSVC2015Compatible))
    CmdArgs.push_back("-fno-threadsafe-statics");

  // -fno-delayed-template-parsing is default, except when targeting MSVC.
  // Many old Windows SDK versions require this to parse.
  // FIXME: MSVC introduced /Zc:twoPhase- to disable this behavior in their
  // compiler. We should be able to disable this by default at some point.
  if (Args.hasFlag(options::OPT_fdelayed_template_parsing,
                   options::OPT_fno_delayed_template_parsing, IsWindowsMSVC))
    CmdArgs.push_back("-fdelayed-template-parsing");

  // -fgnu-keywords default varies depending on language; only pass if
  // specified.
  Args.AddLastArg(CmdArgs, options::OPT_fgnu_keywords,
                  options::OPT_fno_gnu_keywords);

  if (Args.hasFlag(options::OPT_fgnu89_inline, options::OPT_fno_gnu89_inline,
                   false))
    CmdArgs.push_back("-fgnu89-inline");

  if (Args.hasArg(options::OPT_fno_inline))
    CmdArgs.push_back("-fno-inline");

  Args.AddLastArg(CmdArgs, options::OPT_finline_functions,
                  options::OPT_finline_hint_functions,
                  options::OPT_fno_inline_functions);

  // FIXME: Find a better way to determine whether the language has modules
  // support by default, or just assume that all languages do.
  bool HaveModules =
      Std && (Std->containsValue("c++2a") || Std->containsValue("c++latest"));
  RenderModulesOptions(C, D, Args, Input, Output, CmdArgs, HaveModules);

  Args.AddLastArg(CmdArgs, options::OPT_fexperimental_new_pass_manager,
                  options::OPT_fno_experimental_new_pass_manager);

  ObjCRuntime Runtime = AddObjCRuntimeArgs(Args, CmdArgs, rewriteKind);
  RenderObjCOptions(TC, D, RawTriple, Args, Runtime, rewriteKind != RK_None,
                    Input, CmdArgs);

  if (Args.hasFlag(options::OPT_fapplication_extension,
                   options::OPT_fno_application_extension, false))
    CmdArgs.push_back("-fapplication-extension");

  // Handle GCC-style exception args.
  if (!C.getDriver().IsCLMode())
    addExceptionArgs(Args, InputType, TC, KernelOrKext, Runtime, CmdArgs);

  // Handle exception personalities
  Arg *A = Args.getLastArg(options::OPT_fsjlj_exceptions,
                           options::OPT_fseh_exceptions,
                           options::OPT_fdwarf_exceptions);
  if (A) {
    const Option &Opt = A->getOption();
    if (Opt.matches(options::OPT_fsjlj_exceptions))
      CmdArgs.push_back("-fsjlj-exceptions");
    if (Opt.matches(options::OPT_fseh_exceptions))
      CmdArgs.push_back("-fseh-exceptions");
    if (Opt.matches(options::OPT_fdwarf_exceptions))
      CmdArgs.push_back("-fdwarf-exceptions");
  } else {
    switch (TC.GetExceptionModel(Args)) {
    default:
      break;
    case llvm::ExceptionHandling::DwarfCFI:
      CmdArgs.push_back("-fdwarf-exceptions");
      break;
    case llvm::ExceptionHandling::SjLj:
      CmdArgs.push_back("-fsjlj-exceptions");
      break;
    case llvm::ExceptionHandling::WinEH:
      CmdArgs.push_back("-fseh-exceptions");
      break;
    }
  }

  // C++ "sane" operator new.
  if (!Args.hasFlag(options::OPT_fassume_sane_operator_new,
                    options::OPT_fno_assume_sane_operator_new))
    CmdArgs.push_back("-fno-assume-sane-operator-new");

  // -frelaxed-template-template-args is off by default, as it is a severe
  // breaking change until a corresponding change to template partial ordering
  // is provided.
  if (Args.hasFlag(options::OPT_frelaxed_template_template_args,
                   options::OPT_fno_relaxed_template_template_args, false))
    CmdArgs.push_back("-frelaxed-template-template-args");

  // -fsized-deallocation is off by default, as it is an ABI-breaking change for
  // most platforms.
  if (Args.hasFlag(options::OPT_fsized_deallocation,
                   options::OPT_fno_sized_deallocation, false))
    CmdArgs.push_back("-fsized-deallocation");

  // -faligned-allocation is on by default in C++17 onwards and otherwise off
  // by default.
  if (Arg *A = Args.getLastArg(options::OPT_faligned_allocation,
                               options::OPT_fno_aligned_allocation,
                               options::OPT_faligned_new_EQ)) {
    if (A->getOption().matches(options::OPT_fno_aligned_allocation))
      CmdArgs.push_back("-fno-aligned-allocation");
    else
      CmdArgs.push_back("-faligned-allocation");
  }

  // The default new alignment can be specified using a dedicated option or via
  // a GCC-compatible option that also turns on aligned allocation.
  if (Arg *A = Args.getLastArg(options::OPT_fnew_alignment_EQ,
                               options::OPT_faligned_new_EQ))
    CmdArgs.push_back(
        Args.MakeArgString(Twine("-fnew-alignment=") + A->getValue()));

  // -fconstant-cfstrings is default, and may be subject to argument translation
  // on Darwin.
  if (!Args.hasFlag(options::OPT_fconstant_cfstrings,
                    options::OPT_fno_constant_cfstrings) ||
      !Args.hasFlag(options::OPT_mconstant_cfstrings,
                    options::OPT_mno_constant_cfstrings))
    CmdArgs.push_back("-fno-constant-cfstrings");

  // -fno-pascal-strings is default, only pass non-default.
  if (Args.hasFlag(options::OPT_fpascal_strings,
                   options::OPT_fno_pascal_strings, false))
    CmdArgs.push_back("-fpascal-strings");

  // Honor -fpack-struct= and -fpack-struct, if given. Note that
  // -fno-pack-struct doesn't apply to -fpack-struct=.
  if (Arg *A = Args.getLastArg(options::OPT_fpack_struct_EQ)) {
    std::string PackStructStr = "-fpack-struct=";
    PackStructStr += A->getValue();
    CmdArgs.push_back(Args.MakeArgString(PackStructStr));
  } else if (Args.hasFlag(options::OPT_fpack_struct,
                          options::OPT_fno_pack_struct, false)) {
    CmdArgs.push_back("-fpack-struct=1");
  }

  // Handle -fmax-type-align=N and -fno-type-align
  bool SkipMaxTypeAlign = Args.hasArg(options::OPT_fno_max_type_align);
  if (Arg *A = Args.getLastArg(options::OPT_fmax_type_align_EQ)) {
    if (!SkipMaxTypeAlign) {
      std::string MaxTypeAlignStr = "-fmax-type-align=";
      MaxTypeAlignStr += A->getValue();
      CmdArgs.push_back(Args.MakeArgString(MaxTypeAlignStr));
    }
  } else if (RawTriple.isOSDarwin()) {
    if (!SkipMaxTypeAlign) {
      std::string MaxTypeAlignStr = "-fmax-type-align=16";
      CmdArgs.push_back(Args.MakeArgString(MaxTypeAlignStr));
    }
  }

  if (!Args.hasFlag(options::OPT_Qy, options::OPT_Qn, true))
    CmdArgs.push_back("-Qn");

  // -fcommon is the default unless compiling kernel code or the target says so
  bool NoCommonDefault = KernelOrKext || isNoCommonDefault(RawTriple);
  if (!Args.hasFlag(options::OPT_fcommon, options::OPT_fno_common,
                    !NoCommonDefault))
    CmdArgs.push_back("-fno-common");

  // -fsigned-bitfields is default, and clang doesn't yet support
  // -funsigned-bitfields.
  if (!Args.hasFlag(options::OPT_fsigned_bitfields,
                    options::OPT_funsigned_bitfields))
    D.Diag(diag::warn_drv_clang_unsupported)
        << Args.getLastArg(options::OPT_funsigned_bitfields)->getAsString(Args);

  // -fsigned-bitfields is default, and clang doesn't support -fno-for-scope.
  if (!Args.hasFlag(options::OPT_ffor_scope, options::OPT_fno_for_scope))
    D.Diag(diag::err_drv_clang_unsupported)
        << Args.getLastArg(options::OPT_fno_for_scope)->getAsString(Args);

  // -finput_charset=UTF-8 is default. Reject others
  if (Arg *inputCharset = Args.getLastArg(options::OPT_finput_charset_EQ)) {
    StringRef value = inputCharset->getValue();
    if (!value.equals_lower("utf-8"))
      D.Diag(diag::err_drv_invalid_value) << inputCharset->getAsString(Args)
                                          << value;
  }

  // -fexec_charset=UTF-8 is default. Reject others
  if (Arg *execCharset = Args.getLastArg(options::OPT_fexec_charset_EQ)) {
    StringRef value = execCharset->getValue();
    if (!value.equals_lower("utf-8"))
      D.Diag(diag::err_drv_invalid_value) << execCharset->getAsString(Args)
                                          << value;
  }

  RenderDiagnosticsOptions(D, Args, CmdArgs);

  // -fno-asm-blocks is default.
  if (Args.hasFlag(options::OPT_fasm_blocks, options::OPT_fno_asm_blocks,
                   false))
    CmdArgs.push_back("-fasm-blocks");

  // -fgnu-inline-asm is default.
  if (!Args.hasFlag(options::OPT_fgnu_inline_asm,
                    options::OPT_fno_gnu_inline_asm, true))
    CmdArgs.push_back("-fno-gnu-inline-asm");

  // Enable vectorization per default according to the optimization level
  // selected. For optimization levels that want vectorization we use the alias
  // option to simplify the hasFlag logic.
  bool EnableVec = shouldEnableVectorizerAtOLevel(Args, false);
  OptSpecifier VectorizeAliasOption =
      EnableVec ? options::OPT_O_Group : options::OPT_fvectorize;
  if (Args.hasFlag(options::OPT_fvectorize, VectorizeAliasOption,
                   options::OPT_fno_vectorize, EnableVec))
    CmdArgs.push_back("-vectorize-loops");

  // -fslp-vectorize is enabled based on the optimization level selected.
  bool EnableSLPVec = shouldEnableVectorizerAtOLevel(Args, true);
  OptSpecifier SLPVectAliasOption =
      EnableSLPVec ? options::OPT_O_Group : options::OPT_fslp_vectorize;
  if (Args.hasFlag(options::OPT_fslp_vectorize, SLPVectAliasOption,
                   options::OPT_fno_slp_vectorize, EnableSLPVec))
    CmdArgs.push_back("-vectorize-slp");

  ParseMPreferVectorWidth(D, Args, CmdArgs);

  Args.AddLastArg(CmdArgs, options::OPT_fshow_overloads_EQ);
  Args.AddLastArg(CmdArgs,
                  options::OPT_fsanitize_undefined_strip_path_components_EQ);

  // -fdollars-in-identifiers default varies depending on platform and
  // language; only pass if specified.
  if (Arg *A = Args.getLastArg(options::OPT_fdollars_in_identifiers,
                               options::OPT_fno_dollars_in_identifiers)) {
    if (A->getOption().matches(options::OPT_fdollars_in_identifiers))
      CmdArgs.push_back("-fdollars-in-identifiers");
    else
      CmdArgs.push_back("-fno-dollars-in-identifiers");
  }

  // -funit-at-a-time is default, and we don't support -fno-unit-at-a-time for
  // practical purposes.
  if (Arg *A = Args.getLastArg(options::OPT_funit_at_a_time,
                               options::OPT_fno_unit_at_a_time)) {
    if (A->getOption().matches(options::OPT_fno_unit_at_a_time))
      D.Diag(diag::warn_drv_clang_unsupported) << A->getAsString(Args);
  }

  if (Args.hasFlag(options::OPT_fapple_pragma_pack,
                   options::OPT_fno_apple_pragma_pack, false))
    CmdArgs.push_back("-fapple-pragma-pack");

  // Remarks can be enabled with any of the `-f.*optimization-record.*` flags.
  if (Args.hasFlag(options::OPT_fsave_optimization_record,
                   options::OPT_foptimization_record_file_EQ,
                   options::OPT_fno_save_optimization_record, false) ||
      Args.hasFlag(options::OPT_fsave_optimization_record_EQ,
                   options::OPT_fno_save_optimization_record, false) ||
      Args.hasFlag(options::OPT_foptimization_record_passes_EQ,
                   options::OPT_fno_save_optimization_record, false)) {
    CmdArgs.push_back("-opt-record-file");

    const Arg *A = Args.getLastArg(options::OPT_foptimization_record_file_EQ);
    if (A) {
      CmdArgs.push_back(A->getValue());
    } else {
      SmallString<128> F;

      if (Args.hasArg(options::OPT_c) || Args.hasArg(options::OPT_S)) {
        if (Arg *FinalOutput = Args.getLastArg(options::OPT_o))
          F = FinalOutput->getValue();
      }

      if (F.empty()) {
        // Use the input filename.
        F = llvm::sys::path::stem(Input.getBaseInput());

        // If we're compiling for an offload architecture (i.e. a CUDA device),
        // we need to make the file name for the device compilation different
        // from the host compilation.
        if (!JA.isDeviceOffloading(Action::OFK_None) &&
            !JA.isDeviceOffloading(Action::OFK_Host)) {
          llvm::sys::path::replace_extension(F, "");
          F += Action::GetOffloadingFileNamePrefix(JA.getOffloadingDeviceKind(),
                                                   Triple.normalize());
          F += "-";
          F += JA.getOffloadingArch();
        }
      }

      std::string Extension = "opt.";
      if (const Arg *A =
              Args.getLastArg(options::OPT_fsave_optimization_record_EQ))
        Extension += A->getValue();
      else
        Extension += "yaml";

      llvm::sys::path::replace_extension(F, Extension);
      CmdArgs.push_back(Args.MakeArgString(F));
    }

    if (const Arg *A =
            Args.getLastArg(options::OPT_foptimization_record_passes_EQ)) {
      CmdArgs.push_back("-opt-record-passes");
      CmdArgs.push_back(A->getValue());
    }

    if (const Arg *A =
            Args.getLastArg(options::OPT_fsave_optimization_record_EQ)) {
      CmdArgs.push_back("-opt-record-format");
      CmdArgs.push_back(A->getValue());
    }
  }

  bool RewriteImports = Args.hasFlag(options::OPT_frewrite_imports,
                                     options::OPT_fno_rewrite_imports, false);
  if (RewriteImports)
    CmdArgs.push_back("-frewrite-imports");

  // Enable rewrite includes if the user's asked for it or if we're generating
  // diagnostics.
  // TODO: Once -module-dependency-dir works with -frewrite-includes it'd be
  // nice to enable this when doing a crashdump for modules as well.
  if (Args.hasFlag(options::OPT_frewrite_includes,
                   options::OPT_fno_rewrite_includes, false) ||
      (C.isForDiagnostics() && !HaveModules))
    CmdArgs.push_back("-frewrite-includes");

  // Only allow -traditional or -traditional-cpp outside in preprocessing modes.
  if (Arg *A = Args.getLastArg(options::OPT_traditional,
                               options::OPT_traditional_cpp)) {
    if (isa<PreprocessJobAction>(JA))
      CmdArgs.push_back("-traditional-cpp");
    else
      D.Diag(diag::err_drv_clang_unsupported) << A->getAsString(Args);
  }

  Args.AddLastArg(CmdArgs, options::OPT_dM);
  Args.AddLastArg(CmdArgs, options::OPT_dD);

  // Handle serialized diagnostics.
  if (Arg *A = Args.getLastArg(options::OPT__serialize_diags)) {
    CmdArgs.push_back("-serialize-diagnostic-file");
    CmdArgs.push_back(Args.MakeArgString(A->getValue()));
  }

  if (Args.hasArg(options::OPT_fretain_comments_from_system_headers))
    CmdArgs.push_back("-fretain-comments-from-system-headers");

  // Forward -fcomment-block-commands to -cc1.
  Args.AddAllArgs(CmdArgs, options::OPT_fcomment_block_commands);
  // Forward -fparse-all-comments to -cc1.
  Args.AddAllArgs(CmdArgs, options::OPT_fparse_all_comments);

  // Turn -fplugin=name.so into -load name.so
  for (const Arg *A : Args.filtered(options::OPT_fplugin_EQ)) {
    CmdArgs.push_back("-load");
    CmdArgs.push_back(A->getValue());
    A->claim();
  }

  // Forward -fpass-plugin=name.so to -cc1.
  for (const Arg *A : Args.filtered(options::OPT_fpass_plugin_EQ)) {
    CmdArgs.push_back(
        Args.MakeArgString(Twine("-fpass-plugin=") + A->getValue()));
    A->claim();
  }

  // Setup statistics file output.
  SmallString<128> StatsFile = getStatsFileName(Args, Output, Input, D);
  if (!StatsFile.empty())
    CmdArgs.push_back(Args.MakeArgString(Twine("-stats-file=") + StatsFile));

  // Forward -Xclang arguments to -cc1, and -mllvm arguments to the LLVM option
  // parser.
  // -finclude-default-header flag is for preprocessor,
  // do not pass it to other cc1 commands when save-temps is enabled
  if (C.getDriver().isSaveTempsEnabled() &&
      !isa<PreprocessJobAction>(JA)) {
    for (auto Arg : Args.filtered(options::OPT_Xclang)) {
      Arg->claim();
      if (StringRef(Arg->getValue()) != "-finclude-default-header")
        CmdArgs.push_back(Arg->getValue());
    }
  }
  else {
    Args.AddAllArgValues(CmdArgs, options::OPT_Xclang);
  }
  for (const Arg *A : Args.filtered(options::OPT_mllvm)) {
    A->claim();

    // We translate this by hand to the -cc1 argument, since nightly test uses
    // it and developers have been trained to spell it with -mllvm. Both
    // spellings are now deprecated and should be removed.
    if (StringRef(A->getValue(0)) == "-disable-llvm-optzns") {
      CmdArgs.push_back("-disable-llvm-optzns");
    } else {
      A->render(Args, CmdArgs);
    }
  }

  // With -save-temps, we want to save the unoptimized bitcode output from the
  // CompileJobAction, use -disable-llvm-passes to get pristine IR generated
  // by the frontend.
  // When -fembed-bitcode is enabled, optimized bitcode is emitted because it
  // has slightly different breakdown between stages.
  // FIXME: -fembed-bitcode -save-temps will save optimized bitcode instead of
  // pristine IR generated by the frontend. Ideally, a new compile action should
  // be added so both IR can be captured.
  if (C.getDriver().isSaveTempsEnabled() &&
      !(C.getDriver().embedBitcodeInObject() && !C.getDriver().isUsingLTO()) &&
      isa<CompileJobAction>(JA))
    CmdArgs.push_back("-disable-llvm-passes");

  Args.AddAllArgs(CmdArgs, options::OPT_undef);

  const char *Exec = D.getClangProgramPath();

  // Optionally embed the -cc1 level arguments into the debug info or a
  // section, for build analysis.
  // Also record command line arguments into the debug info if
  // -grecord-gcc-switches options is set on.
  // By default, -gno-record-gcc-switches is set on and no recording.
  auto GRecordSwitches =
      Args.hasFlag(options::OPT_grecord_command_line,
                   options::OPT_gno_record_command_line, false);
  auto FRecordSwitches =
      Args.hasFlag(options::OPT_frecord_command_line,
                   options::OPT_fno_record_command_line, false);
  if (FRecordSwitches && !Triple.isOSBinFormatELF())
    D.Diag(diag::err_drv_unsupported_opt_for_target)
        << Args.getLastArg(options::OPT_frecord_command_line)->getAsString(Args)
        << TripleStr;
  if (TC.UseDwarfDebugFlags() || GRecordSwitches || FRecordSwitches) {
    ArgStringList OriginalArgs;
    for (const auto &Arg : Args)
      Arg->render(Args, OriginalArgs);

    SmallString<256> Flags;
    Flags += Exec;
    for (const char *OriginalArg : OriginalArgs) {
      SmallString<128> EscapedArg;
      EscapeSpacesAndBackslashes(OriginalArg, EscapedArg);
      Flags += " ";
      Flags += EscapedArg;
    }
    auto FlagsArgString = Args.MakeArgString(Flags);
    if (TC.UseDwarfDebugFlags() || GRecordSwitches) {
      CmdArgs.push_back("-dwarf-debug-flags");
      CmdArgs.push_back(FlagsArgString);
    }
    if (FRecordSwitches) {
      CmdArgs.push_back("-record-command-line");
      CmdArgs.push_back(FlagsArgString);
    }
  }

  // Host-side cuda compilation receives all device-side outputs in a single
  // fatbin as Inputs[1]. Include the binary with -fcuda-include-gpubinary.
  if ((IsCuda || IsHIP) && CudaDeviceInput) {
      CmdArgs.push_back("-fcuda-include-gpubinary");
      CmdArgs.push_back(CudaDeviceInput->getFilename());
      if (Args.hasFlag(options::OPT_fgpu_rdc, options::OPT_fno_gpu_rdc, false))
        CmdArgs.push_back("-fgpu-rdc");
  }

  if (IsCuda) {
    if (Args.hasFlag(options::OPT_fcuda_short_ptr,
                     options::OPT_fno_cuda_short_ptr, false))
      CmdArgs.push_back("-fcuda-short-ptr");
  }

  if (IsSYCL) {
    // Host-side SYCL compilation receives the integration header file as
    // Inputs[1].  Include the header with -include
    if (!IsSYCLOffloadDevice && SYCLDeviceInput) {
      CmdArgs.push_back("-include");
      CmdArgs.push_back(SYCLDeviceInput->getFilename());
      // When creating dependency information, filter out the generated
      // header file.
      CmdArgs.push_back("-dependency-filter");
      CmdArgs.push_back(SYCLDeviceInput->getFilename());
      // Let the FE know we are doing a SYCL offload compilation, but we are
      // doing the host pass.
      CmdArgs.push_back("-fsycl-is-host");
    }
    if (IsSYCLOffloadDevice && JA.getType() == types::TY_SYCL_Header) {
      // Generating a SYCL Header
      SmallString<128> HeaderOpt("-fsycl-int-header=");
      HeaderOpt += Output.getFilename();
      CmdArgs.push_back(Args.MakeArgString(HeaderOpt));
    }
    if (Args.hasArg(options::OPT_fsycl_unnamed_lambda))
      CmdArgs.push_back("-fsycl-unnamed-lambda");
  }

  // OpenMP offloading device jobs take the argument -fopenmp-host-ir-file-path
  // to specify the result of the compile phase on the host, so the meaningful
  // device declarations can be identified. Also, -fopenmp-is-device is passed
  // along to tell the frontend that it is generating code for a device, so that
  // only the relevant declarations are emitted.
  if (IsOpenMPDevice) {
#if INTEL_COLLAB
    if (!Args.hasArg(options::OPT_fiopenmp))
#endif // INTEL_COLLAB
    CmdArgs.push_back("-fopenmp-is-device");
    if (OpenMPDeviceInput) {
      CmdArgs.push_back("-fopenmp-host-ir-file-path");
      CmdArgs.push_back(Args.MakeArgString(OpenMPDeviceInput->getFilename()));
    }
  }
#if INTEL_COLLAB
  // fixup -paropt value
  if (Args.hasArg(options::OPT_fiopenmp)) {
    int paroptVal = IsOpenMPDevice ? 0x20 : 0x0;
    bool paroptSeen = false;
    StringRef paropt = "31";

    for (const Arg *A : Args.filtered(options::OPT_mllvm)) {
      StringRef Str(A->getValue(0));
      if (Str.startswith("-paropt=")) {
        paropt = &Str.str()[Str.find('=', 0) + 1];
        paroptSeen = true;
      }
      // FIXME: adds overriding -paropt value instead of replacing
    }
    int ValueInt;
    if (paropt.getAsInteger(10, ValueInt)) {
      getToolChain().getDriver().Diag(
                  diag::err_drv_unsupported_option_argument)
                  << "-paropt=" << paropt;
    }
    paroptVal |= ValueInt;
    if (!paroptSeen || (paroptVal != ValueInt && paroptSeen)) {
      CmdArgs.push_back("-mllvm");
      CmdArgs.push_back(Args.MakeArgString("-paropt=" + Twine(paroptVal)));
    }
  }
#endif // INTEL_COLLAB

  // For all the host OpenMP offloading compile jobs we need to pass the targets
  // information using -fopenmp-targets= option.
#if INTEL_CUSTOMIZATION
  if (JA.isOffloading(Action::OFK_OpenMP)) {
#endif // INTEL_CUSTOMIZATION
    SmallString<128> TargetInfo("-fopenmp-targets=");

    Arg *Tgts = Args.getLastArg(options::OPT_fopenmp_targets_EQ);
    assert(Tgts && Tgts->getNumValues() &&
           "OpenMP offloading has to have targets specified.");
    for (unsigned i = 0; i < Tgts->getNumValues(); ++i) {
      if (i)
        TargetInfo += ',';
      // We need to get the string from the triple because it may be not exactly
      // the same as the one we get directly from the arguments.
      llvm::Triple T(Tgts->getValue(i));
      TargetInfo += T.getTriple();
    }
    CmdArgs.push_back(Args.MakeArgString(TargetInfo.str()));
  }

  // For all the host SYCL offloading compile jobs we need to pass the targets
  // information using -fsycl-targets= option.
  if (isa<CompileJobAction>(JA) && JA.isHostOffloading(Action::OFK_SYCL)) {
    SmallString<128> TargetInfo("-fsycl-targets=");

    if (Arg *Tgts = Args.getLastArg(options::OPT_fsycl_targets_EQ)) {
      for (unsigned i = 0; i < Tgts->getNumValues(); ++i) {
        if (i)
          TargetInfo += ',';
        // We need to get the string from the triple because it may be not
        // exactly the same as the one we get directly from the arguments.
        llvm::Triple T(Tgts->getValue(i));
        TargetInfo += T.getTriple();
      }
    } else {
      // Use the default.
      llvm::Triple TT(Triple);
      TT.setArch(llvm::Triple::spir64);
      TT.setVendor(llvm::Triple::UnknownVendor);
      TT.setOS(llvm::Triple(llvm::sys::getProcessTriple()).getOS());
      TT.setEnvironment(llvm::Triple::SYCLDevice);
      TargetInfo += TT.normalize();
    }
    CmdArgs.push_back(Args.MakeArgString(TargetInfo.str()));
  }

  bool WholeProgramVTables =
      Args.hasFlag(options::OPT_fwhole_program_vtables,
                   options::OPT_fno_whole_program_vtables, false);
  if (WholeProgramVTables) {
    if (!D.isUsingLTO())
      D.Diag(diag::err_drv_argument_only_allowed_with)
          << "-fwhole-program-vtables"
          << "-flto";
    CmdArgs.push_back("-fwhole-program-vtables");
  }

  bool RequiresSplitLTOUnit = WholeProgramVTables || Sanitize.needsLTO();
  bool SplitLTOUnit =
      Args.hasFlag(options::OPT_fsplit_lto_unit,
                   options::OPT_fno_split_lto_unit, RequiresSplitLTOUnit);
  if (RequiresSplitLTOUnit && !SplitLTOUnit)
    D.Diag(diag::err_drv_argument_not_allowed_with)
        << "-fno-split-lto-unit"
        << (WholeProgramVTables ? "-fwhole-program-vtables" : "-fsanitize=cfi");
  if (SplitLTOUnit)
    CmdArgs.push_back("-fsplit-lto-unit");

  if (Arg *A = Args.getLastArg(options::OPT_fexperimental_isel,
                               options::OPT_fno_experimental_isel)) {
    CmdArgs.push_back("-mllvm");
    if (A->getOption().matches(options::OPT_fexperimental_isel)) {
      CmdArgs.push_back("-global-isel=1");

      // GISel is on by default on AArch64 -O0, so don't bother adding
      // the fallback remarks for it. Other combinations will add a warning of
      // some kind.
      bool IsArchSupported = Triple.getArch() == llvm::Triple::aarch64;
      bool IsOptLevelSupported = false;

      Arg *A = Args.getLastArg(options::OPT_O_Group);
      if (Triple.getArch() == llvm::Triple::aarch64) {
        if (!A || A->getOption().matches(options::OPT_O0))
          IsOptLevelSupported = true;
      }
      if (!IsArchSupported || !IsOptLevelSupported) {
        CmdArgs.push_back("-mllvm");
        CmdArgs.push_back("-global-isel-abort=2");

        if (!IsArchSupported)
          D.Diag(diag::warn_drv_experimental_isel_incomplete) << Triple.getArchName();
        else
          D.Diag(diag::warn_drv_experimental_isel_incomplete_opt);
      }
    } else {
      CmdArgs.push_back("-global-isel=0");
    }
  }

  if (Args.hasArg(options::OPT_forder_file_instrumentation)) {
     CmdArgs.push_back("-forder-file-instrumentation");
     // Enable order file instrumentation when ThinLTO is not on. When ThinLTO is
     // on, we need to pass these flags as linker flags and that will be handled
     // outside of the compiler.
     if (!D.isUsingLTO()) {
       CmdArgs.push_back("-mllvm");
       CmdArgs.push_back("-enable-order-file-instrumentation");
     }
  }

  if (Arg *A = Args.getLastArg(options::OPT_fforce_enable_int128,
                               options::OPT_fno_force_enable_int128)) {
    if (A->getOption().matches(options::OPT_fforce_enable_int128))
      CmdArgs.push_back("-fforce-enable-int128");
  }

  if (Args.hasFlag(options::OPT_fcomplete_member_pointers,
                   options::OPT_fno_complete_member_pointers, false))
    CmdArgs.push_back("-fcomplete-member-pointers");

  if (!Args.hasFlag(options::OPT_fcxx_static_destructors,
                    options::OPT_fno_cxx_static_destructors, true))
    CmdArgs.push_back("-fno-c++-static-destructors");

  if (Arg *A = Args.getLastArg(options::OPT_moutline,
                               options::OPT_mno_outline)) {
    if (A->getOption().matches(options::OPT_moutline)) {
      // We only support -moutline in AArch64 right now. If we're not compiling
      // for AArch64, emit a warning and ignore the flag. Otherwise, add the
      // proper mllvm flags.
      if (Triple.getArch() != llvm::Triple::aarch64) {
        D.Diag(diag::warn_drv_moutline_unsupported_opt) << Triple.getArchName();
      } else {
          CmdArgs.push_back("-mllvm");
          CmdArgs.push_back("-enable-machine-outliner");
      }
    } else {
      // Disable all outlining behaviour.
      CmdArgs.push_back("-mllvm");
      CmdArgs.push_back("-enable-machine-outliner=never");
    }
  }

  if (Args.hasFlag(options::OPT_faddrsig, options::OPT_fno_addrsig,
                   (TC.getTriple().isOSBinFormatELF() ||
                    TC.getTriple().isOSBinFormatCOFF()) &&
                      !TC.getTriple().isPS4() &&
                      !TC.getTriple().isOSNetBSD() &&
                      !Distro(D.getVFS()).IsGentoo() &&
                      !TC.getTriple().isAndroid() &&
                       TC.useIntegratedAs()))
    CmdArgs.push_back("-faddrsig");

  if (Arg *A = Args.getLastArg(options::OPT_fsymbol_partition_EQ)) {
    std::string Str = A->getAsString(Args);
    if (!TC.getTriple().isOSBinFormatELF())
      D.Diag(diag::err_drv_unsupported_opt_for_target)
          << Str << TC.getTripleString();
    CmdArgs.push_back(Args.MakeArgString(Str));
  }

#if INTEL_CUSTOMIZATION
  if (Args.hasArg(options::OPT_fno_alias)) {
    CmdArgs.push_back("-fargument-noalias");
  }
  // This setting is for Non-windows targets.
  if (!D.IsCLMode())
    if (Args.hasArg(options::OPT_regcall))
      CmdArgs.push_back("-fdefault-calling-conv=regcall");

  if (Args.hasArg(options::OPT__intel)) {
    CmdArgs.push_back("-fintel-compatibility");
    CmdArgs.push_back("-mllvm");
    CmdArgs.push_back("-intel-libirc-allowed");
  }

  if (Args.hasArg(options::OPT_restrict)) {
    CmdArgs.push_back("-restrict");
  }
  else if (Args.hasArg(options::OPT_no_restrict)) {
    CmdArgs.push_back("-no-restrict");
  }
  if (Args.hasFlag(options::OPT_intel_mintrinsic_promote,
                   options::OPT_intel_mno_intrinsic_promote, false))
    CmdArgs.push_back("-mintrinsic-promote");

#endif // INTEL_CUSTOMIZATION

  // Add the "-o out -x type src.c" flags last. This is done primarily to make
  // the -cc1 command easier to edit when reproducing compiler crashes.
  if (Output.getType() == types::TY_Dependencies) {
    // Handled with other dependency code.
  } else if (Output.isFilename()) {
    CmdArgs.push_back("-o");
    CmdArgs.push_back(Output.getFilename());
  } else {
    assert(Output.isNothing() && "Invalid output.");
  }

  addDashXForInput(Args, Input, CmdArgs);

  ArrayRef<InputInfo> FrontendInputs = Input;
  if (IsHeaderModulePrecompile)
    FrontendInputs = ModuleHeaderInputs;
  else if (Input.isNothing())
    FrontendInputs = {};

  for (const InputInfo &Input : FrontendInputs) {
    if (Input.isFilename())
      CmdArgs.push_back(Input.getFilename());
    else
      Input.getInputArg().renderAsInput(Args, CmdArgs);
  }

  // Finally add the compile command to the compilation.
  if (Args.hasArg(options::OPT__SLASH_fallback) &&
      Output.getType() == types::TY_Object &&
      (InputType == types::TY_C || InputType == types::TY_CXX)) {
    auto CLCommand =
        getCLFallback()->GetCommand(C, JA, Output, Inputs, Args, LinkingOutput);
    C.addCommand(llvm::make_unique<FallbackCommand>(
        JA, *this, Exec, CmdArgs, Inputs, std::move(CLCommand)));
  } else if (Args.hasArg(options::OPT__SLASH_fallback) &&
             isa<PrecompileJobAction>(JA)) {
    // In /fallback builds, run the main compilation even if the pch generation
    // fails, so that the main compilation's fallback to cl.exe runs.
    C.addCommand(llvm::make_unique<ForceSuccessCommand>(JA, *this, Exec,
                                                        CmdArgs, Inputs));
  } else {
    C.addCommand(llvm::make_unique<Command>(JA, *this, Exec, CmdArgs, Inputs));
  }

  // Make the compile command echo its inputs for /showFilenames.
  if (Output.getType() == types::TY_Object &&
      Args.hasFlag(options::OPT__SLASH_showFilenames,
                   options::OPT__SLASH_showFilenames_, false)) {
    C.getJobs().getJobs().back()->setPrintInputFilenames(true);
  }

  if (Arg *A = Args.getLastArg(options::OPT_pg))
    if (FPKeepKind == CodeGenOptions::FramePointerKind::None)
      D.Diag(diag::err_drv_argument_not_allowed_with) << "-fomit-frame-pointer"
                                                      << A->getAsString(Args);

  // Claim some arguments which clang supports automatically.

  // -fpch-preprocess is used with gcc to add a special marker in the output to
  // include the PCH file.
  Args.ClaimAllArgs(options::OPT_fpch_preprocess);

  // Claim some arguments which clang doesn't support, but we don't
  // care to warn the user about.
  Args.ClaimAllArgs(options::OPT_clang_ignored_f_Group);
  Args.ClaimAllArgs(options::OPT_clang_ignored_m_Group);

  // Disable warnings for clang -E -emit-llvm foo.c
  Args.ClaimAllArgs(options::OPT_emit_llvm);
}

Clang::Clang(const ToolChain &TC)
    // CAUTION! The first constructor argument ("clang") is not arbitrary,
    // as it is for other tools. Some operations on a Tool actually test
    // whether that tool is Clang based on the Tool's Name as a string.
    : Tool("clang", "clang frontend", TC, RF_Full) {}

Clang::~Clang() {}

/// Add options related to the Objective-C runtime/ABI.
///
/// Returns true if the runtime is non-fragile.
ObjCRuntime Clang::AddObjCRuntimeArgs(const ArgList &args,
                                      ArgStringList &cmdArgs,
                                      RewriteKind rewriteKind) const {
  // Look for the controlling runtime option.
  Arg *runtimeArg =
      args.getLastArg(options::OPT_fnext_runtime, options::OPT_fgnu_runtime,
                      options::OPT_fobjc_runtime_EQ);

  // Just forward -fobjc-runtime= to the frontend.  This supercedes
  // options about fragility.
  if (runtimeArg &&
      runtimeArg->getOption().matches(options::OPT_fobjc_runtime_EQ)) {
    ObjCRuntime runtime;
    StringRef value = runtimeArg->getValue();
    if (runtime.tryParse(value)) {
      getToolChain().getDriver().Diag(diag::err_drv_unknown_objc_runtime)
          << value;
    }
    if ((runtime.getKind() == ObjCRuntime::GNUstep) &&
        (runtime.getVersion() >= VersionTuple(2, 0)))
      if (!getToolChain().getTriple().isOSBinFormatELF() &&
          !getToolChain().getTriple().isOSBinFormatCOFF()) {
        getToolChain().getDriver().Diag(
            diag::err_drv_gnustep_objc_runtime_incompatible_binary)
          << runtime.getVersion().getMajor();
      }

    runtimeArg->render(args, cmdArgs);
    return runtime;
  }

  // Otherwise, we'll need the ABI "version".  Version numbers are
  // slightly confusing for historical reasons:
  //   1 - Traditional "fragile" ABI
  //   2 - Non-fragile ABI, version 1
  //   3 - Non-fragile ABI, version 2
  unsigned objcABIVersion = 1;
  // If -fobjc-abi-version= is present, use that to set the version.
  if (Arg *abiArg = args.getLastArg(options::OPT_fobjc_abi_version_EQ)) {
    StringRef value = abiArg->getValue();
    if (value == "1")
      objcABIVersion = 1;
    else if (value == "2")
      objcABIVersion = 2;
    else if (value == "3")
      objcABIVersion = 3;
    else
      getToolChain().getDriver().Diag(diag::err_drv_clang_unsupported) << value;
  } else {
    // Otherwise, determine if we are using the non-fragile ABI.
    bool nonFragileABIIsDefault =
        (rewriteKind == RK_NonFragile ||
         (rewriteKind == RK_None &&
          getToolChain().IsObjCNonFragileABIDefault()));
    if (args.hasFlag(options::OPT_fobjc_nonfragile_abi,
                     options::OPT_fno_objc_nonfragile_abi,
                     nonFragileABIIsDefault)) {
// Determine the non-fragile ABI version to use.
#ifdef DISABLE_DEFAULT_NONFRAGILEABI_TWO
      unsigned nonFragileABIVersion = 1;
#else
      unsigned nonFragileABIVersion = 2;
#endif

      if (Arg *abiArg =
              args.getLastArg(options::OPT_fobjc_nonfragile_abi_version_EQ)) {
        StringRef value = abiArg->getValue();
        if (value == "1")
          nonFragileABIVersion = 1;
        else if (value == "2")
          nonFragileABIVersion = 2;
        else
          getToolChain().getDriver().Diag(diag::err_drv_clang_unsupported)
              << value;
      }

      objcABIVersion = 1 + nonFragileABIVersion;
    } else {
      objcABIVersion = 1;
    }
  }

  // We don't actually care about the ABI version other than whether
  // it's non-fragile.
  bool isNonFragile = objcABIVersion != 1;

  // If we have no runtime argument, ask the toolchain for its default runtime.
  // However, the rewriter only really supports the Mac runtime, so assume that.
  ObjCRuntime runtime;
  if (!runtimeArg) {
    switch (rewriteKind) {
    case RK_None:
      runtime = getToolChain().getDefaultObjCRuntime(isNonFragile);
      break;
    case RK_Fragile:
      runtime = ObjCRuntime(ObjCRuntime::FragileMacOSX, VersionTuple());
      break;
    case RK_NonFragile:
      runtime = ObjCRuntime(ObjCRuntime::MacOSX, VersionTuple());
      break;
    }

    // -fnext-runtime
  } else if (runtimeArg->getOption().matches(options::OPT_fnext_runtime)) {
    // On Darwin, make this use the default behavior for the toolchain.
    if (getToolChain().getTriple().isOSDarwin()) {
      runtime = getToolChain().getDefaultObjCRuntime(isNonFragile);

      // Otherwise, build for a generic macosx port.
    } else {
      runtime = ObjCRuntime(ObjCRuntime::MacOSX, VersionTuple());
    }

    // -fgnu-runtime
  } else {
    assert(runtimeArg->getOption().matches(options::OPT_fgnu_runtime));
    // Legacy behaviour is to target the gnustep runtime if we are in
    // non-fragile mode or the GCC runtime in fragile mode.
    if (isNonFragile)
      runtime = ObjCRuntime(ObjCRuntime::GNUstep, VersionTuple(2, 0));
    else
      runtime = ObjCRuntime(ObjCRuntime::GCC, VersionTuple());
  }

  cmdArgs.push_back(
      args.MakeArgString("-fobjc-runtime=" + runtime.getAsString()));
  return runtime;
}

static bool maybeConsumeDash(const std::string &EH, size_t &I) {
  bool HaveDash = (I + 1 < EH.size() && EH[I + 1] == '-');
  I += HaveDash;
  return !HaveDash;
}

namespace {
struct EHFlags {
  bool Synch = false;
  bool Asynch = false;
  bool NoUnwindC = false;
};
} // end anonymous namespace

/// /EH controls whether to run destructor cleanups when exceptions are
/// thrown.  There are three modifiers:
/// - s: Cleanup after "synchronous" exceptions, aka C++ exceptions.
/// - a: Cleanup after "asynchronous" exceptions, aka structured exceptions.
///      The 'a' modifier is unimplemented and fundamentally hard in LLVM IR.
/// - c: Assume that extern "C" functions are implicitly nounwind.
/// The default is /EHs-c-, meaning cleanups are disabled.
static EHFlags parseClangCLEHFlags(const Driver &D, const ArgList &Args) {
  EHFlags EH;

  std::vector<std::string> EHArgs =
      Args.getAllArgValues(options::OPT__SLASH_EH);
  for (auto EHVal : EHArgs) {
    for (size_t I = 0, E = EHVal.size(); I != E; ++I) {
      switch (EHVal[I]) {
      case 'a':
        EH.Asynch = maybeConsumeDash(EHVal, I);
        if (EH.Asynch)
          EH.Synch = false;
        continue;
      case 'c':
        EH.NoUnwindC = maybeConsumeDash(EHVal, I);
        continue;
      case 's':
        EH.Synch = maybeConsumeDash(EHVal, I);
        if (EH.Synch)
          EH.Asynch = false;
        continue;
      default:
        break;
      }
      D.Diag(clang::diag::err_drv_invalid_value) << "/EH" << EHVal;
      break;
    }
  }
  // The /GX, /GX- flags are only processed if there are not /EH flags.
  // The default is that /GX is not specified.
  if (EHArgs.empty() &&
      Args.hasFlag(options::OPT__SLASH_GX, options::OPT__SLASH_GX_,
                   /*Default=*/false)) {
    EH.Synch = true;
    EH.NoUnwindC = true;
  }

  return EH;
}

void Clang::AddClangCLArgs(const ArgList &Args, types::ID InputType,
                           ArgStringList &CmdArgs,
                           codegenoptions::DebugInfoKind *DebugInfoKind,
                           bool *EmitCodeView) const {
  unsigned RTOptionID = options::OPT__SLASH_MT;

  if (Args.hasArg(options::OPT__SLASH_LDd))
    // The /LDd option implies /MTd. The dependent lib part can be overridden,
    // but defining _DEBUG is sticky.
    RTOptionID = options::OPT__SLASH_MTd;

  if (Arg *A = Args.getLastArg(options::OPT__SLASH_M_Group))
    RTOptionID = A->getOption().getID();

  StringRef FlagForCRT;
  switch (RTOptionID) {
  case options::OPT__SLASH_MD:
    if (Args.hasArg(options::OPT__SLASH_LDd))
      CmdArgs.push_back("-D_DEBUG");
    CmdArgs.push_back("-D_MT");
    CmdArgs.push_back("-D_DLL");
    FlagForCRT = "--dependent-lib=msvcrt";
    break;
  case options::OPT__SLASH_MDd:
    CmdArgs.push_back("-D_DEBUG");
    CmdArgs.push_back("-D_MT");
    CmdArgs.push_back("-D_DLL");
    FlagForCRT = "--dependent-lib=msvcrtd";
    break;
  case options::OPT__SLASH_MT:
    if (Args.hasArg(options::OPT__SLASH_LDd))
      CmdArgs.push_back("-D_DEBUG");
    CmdArgs.push_back("-D_MT");
    CmdArgs.push_back("-flto-visibility-public-std");
    FlagForCRT = "--dependent-lib=libcmt";
    break;
  case options::OPT__SLASH_MTd:
    CmdArgs.push_back("-D_DEBUG");
    CmdArgs.push_back("-D_MT");
    CmdArgs.push_back("-flto-visibility-public-std");
    FlagForCRT = "--dependent-lib=libcmtd";
    break;
  default:
    llvm_unreachable("Unexpected option ID.");
  }

  if (Args.hasArg(options::OPT__SLASH_Zl)) {
    CmdArgs.push_back("-D_VC_NODEFAULTLIB");
  } else {
    CmdArgs.push_back(FlagForCRT.data());

    // This provides POSIX compatibility (maps 'open' to '_open'), which most
    // users want.  The /Za flag to cl.exe turns this off, but it's not
    // implemented in clang.
    CmdArgs.push_back("--dependent-lib=oldnames");
  }

  Args.AddLastArg(CmdArgs, options::OPT_show_includes);

  // This controls whether or not we emit RTTI data for polymorphic types.
  if (Args.hasFlag(options::OPT__SLASH_GR_, options::OPT__SLASH_GR,
                   /*Default=*/false))
    CmdArgs.push_back("-fno-rtti-data");

  // This controls whether or not we emit stack-protector instrumentation.
  // In MSVC, Buffer Security Check (/GS) is on by default.
  if (Args.hasFlag(options::OPT__SLASH_GS, options::OPT__SLASH_GS_,
                   /*Default=*/true)) {
    CmdArgs.push_back("-stack-protector");
    CmdArgs.push_back(Args.MakeArgString(Twine(LangOptions::SSPStrong)));
  }

  // Emit CodeView if -Z7, -Zd, or -gline-tables-only are present.
  if (Arg *DebugInfoArg =
          Args.getLastArg(options::OPT__SLASH_Z7, options::OPT__SLASH_Zd,
                          options::OPT_gline_tables_only)) {
    *EmitCodeView = true;
    if (DebugInfoArg->getOption().matches(options::OPT__SLASH_Z7))
      *DebugInfoKind = codegenoptions::LimitedDebugInfo;
    else
      *DebugInfoKind = codegenoptions::DebugLineTablesOnly;
  } else {
    *EmitCodeView = false;
  }

  const Driver &D = getToolChain().getDriver();
  EHFlags EH = parseClangCLEHFlags(D, Args);
  if (EH.Synch || EH.Asynch) {
    if (types::isCXX(InputType))
      CmdArgs.push_back("-fcxx-exceptions");
    CmdArgs.push_back("-fexceptions");
  }
  if (types::isCXX(InputType) && EH.Synch && EH.NoUnwindC)
    CmdArgs.push_back("-fexternc-nounwind");

  // /EP should expand to -E -P.
  if (Args.hasArg(options::OPT__SLASH_EP)) {
    CmdArgs.push_back("-E");
    CmdArgs.push_back("-P");
  }

  unsigned VolatileOptionID;
  if (getToolChain().getArch() == llvm::Triple::x86_64 ||
      getToolChain().getArch() == llvm::Triple::x86)
    VolatileOptionID = options::OPT__SLASH_volatile_ms;
  else
    VolatileOptionID = options::OPT__SLASH_volatile_iso;

  if (Arg *A = Args.getLastArg(options::OPT__SLASH_volatile_Group))
    VolatileOptionID = A->getOption().getID();

  if (VolatileOptionID == options::OPT__SLASH_volatile_ms)
    CmdArgs.push_back("-fms-volatile");

 if (Args.hasFlag(options::OPT__SLASH_Zc_dllexportInlines_,
                  options::OPT__SLASH_Zc_dllexportInlines,
                  false)) {
   if (Args.hasArg(options::OPT__SLASH_fallback)) {
     D.Diag(clang::diag::err_drv_dllexport_inlines_and_fallback);
   } else {
    CmdArgs.push_back("-fno-dllexport-inlines");
   }
 }

  Arg *MostGeneralArg = Args.getLastArg(options::OPT__SLASH_vmg);
  Arg *BestCaseArg = Args.getLastArg(options::OPT__SLASH_vmb);
  if (MostGeneralArg && BestCaseArg)
    D.Diag(clang::diag::err_drv_argument_not_allowed_with)
        << MostGeneralArg->getAsString(Args) << BestCaseArg->getAsString(Args);

  if (MostGeneralArg) {
    Arg *SingleArg = Args.getLastArg(options::OPT__SLASH_vms);
    Arg *MultipleArg = Args.getLastArg(options::OPT__SLASH_vmm);
    Arg *VirtualArg = Args.getLastArg(options::OPT__SLASH_vmv);

    Arg *FirstConflict = SingleArg ? SingleArg : MultipleArg;
    Arg *SecondConflict = VirtualArg ? VirtualArg : MultipleArg;
    if (FirstConflict && SecondConflict && FirstConflict != SecondConflict)
      D.Diag(clang::diag::err_drv_argument_not_allowed_with)
          << FirstConflict->getAsString(Args)
          << SecondConflict->getAsString(Args);

    if (SingleArg)
      CmdArgs.push_back("-fms-memptr-rep=single");
    else if (MultipleArg)
      CmdArgs.push_back("-fms-memptr-rep=multiple");
    else
      CmdArgs.push_back("-fms-memptr-rep=virtual");
  }

  // Parse the default calling convention options.
  if (Arg *CCArg =
          Args.getLastArg(options::OPT__SLASH_Gd, options::OPT__SLASH_Gr,
                          options::OPT__SLASH_Gz, options::OPT__SLASH_Gv,
                          options::OPT__SLASH_Gregcall)) {
    unsigned DCCOptId = CCArg->getOption().getID();
    const char *DCCFlag = nullptr;
    bool ArchSupported = true;
    llvm::Triple::ArchType Arch = getToolChain().getArch();
    switch (DCCOptId) {
    case options::OPT__SLASH_Gd:
      DCCFlag = "-fdefault-calling-conv=cdecl";
      break;
    case options::OPT__SLASH_Gr:
      ArchSupported = Arch == llvm::Triple::x86;
      DCCFlag = "-fdefault-calling-conv=fastcall";
      break;
    case options::OPT__SLASH_Gz:
      ArchSupported = Arch == llvm::Triple::x86;
      DCCFlag = "-fdefault-calling-conv=stdcall";
      break;
    case options::OPT__SLASH_Gv:
      ArchSupported = Arch == llvm::Triple::x86 || Arch == llvm::Triple::x86_64;
      DCCFlag = "-fdefault-calling-conv=vectorcall";
      break;
    case options::OPT__SLASH_Gregcall:
      ArchSupported = Arch == llvm::Triple::x86 || Arch == llvm::Triple::x86_64;
      DCCFlag = "-fdefault-calling-conv=regcall";
      break;
    }

    // MSVC doesn't warn if /Gr or /Gz is used on x64, so we don't either.
    if (ArchSupported && DCCFlag)
      CmdArgs.push_back(DCCFlag);
  }

  Args.AddLastArg(CmdArgs, options::OPT_vtordisp_mode_EQ);

  if (!Args.hasArg(options::OPT_fdiagnostics_format_EQ)) {
    CmdArgs.push_back("-fdiagnostics-format");
    if (Args.hasArg(options::OPT__SLASH_fallback))
      CmdArgs.push_back("msvc-fallback");
    else
      CmdArgs.push_back("msvc");
  }

  if (Arg *A = Args.getLastArg(options::OPT__SLASH_guard)) {
    SmallVector<StringRef, 1> SplitArgs;
    StringRef(A->getValue()).split(SplitArgs, ",");
    bool Instrument = false;
    bool NoChecks = false;
    for (StringRef Arg : SplitArgs) {
      if (Arg.equals_lower("cf"))
        Instrument = true;
      else if (Arg.equals_lower("cf-"))
        Instrument = false;
      else if (Arg.equals_lower("nochecks"))
        NoChecks = true;
      else if (Arg.equals_lower("nochecks-"))
        NoChecks = false;
      else
        D.Diag(diag::err_drv_invalid_value) << A->getSpelling() << Arg;
    }
    // Currently there's no support emitting CFG instrumentation; the flag only
    // emits the table of address-taken functions.
    if (Instrument || NoChecks)
      CmdArgs.push_back("-cfguard");
  }
}

visualstudio::Compiler *Clang::getCLFallback() const {
  if (!CLFallback)
    CLFallback.reset(new visualstudio::Compiler(getToolChain()));
  return CLFallback.get();
}


const char *Clang::getBaseInputName(const ArgList &Args,
                                    const InputInfo &Input) {
  return Args.MakeArgString(llvm::sys::path::filename(Input.getBaseInput()));
}

const char *Clang::getBaseInputStem(const ArgList &Args,
                                    const InputInfoList &Inputs) {
  const char *Str = getBaseInputName(Args, Inputs[0]);

  if (const char *End = strrchr(Str, '.'))
    return Args.MakeArgString(std::string(Str, End));

  return Str;
}

const char *Clang::getDependencyFileName(const ArgList &Args,
                                         const InputInfoList &Inputs) {
  // FIXME: Think about this more.
  std::string Res;

  if (Arg *OutputOpt = Args.getLastArg(options::OPT_o)) {
    std::string Str(OutputOpt->getValue());
    Res = Str.substr(0, Str.rfind('.'));
  } else {
    Res = getBaseInputStem(Args, Inputs);
  }
  return Args.MakeArgString(Res + ".d");
}

// Begin ClangAs

void ClangAs::AddMIPSTargetArgs(const ArgList &Args,
                                ArgStringList &CmdArgs) const {
  StringRef CPUName;
  StringRef ABIName;
  const llvm::Triple &Triple = getToolChain().getTriple();
  mips::getMipsCPUAndABI(Args, Triple, CPUName, ABIName);

  CmdArgs.push_back("-target-abi");
  CmdArgs.push_back(ABIName.data());
}

void ClangAs::AddX86TargetArgs(const ArgList &Args,
                               ArgStringList &CmdArgs) const {
  if (Arg *A = Args.getLastArg(options::OPT_masm_EQ)) {
    StringRef Value = A->getValue();
    if (Value == "intel" || Value == "att") {
      CmdArgs.push_back("-mllvm");
      CmdArgs.push_back(Args.MakeArgString("-x86-asm-syntax=" + Value));
    } else {
      getToolChain().getDriver().Diag(diag::err_drv_unsupported_option_argument)
          << A->getOption().getName() << Value;
    }
  }
}

void ClangAs::AddRISCVTargetArgs(const ArgList &Args,
                               ArgStringList &CmdArgs) const {
  const llvm::Triple &Triple = getToolChain().getTriple();
  StringRef ABIName = riscv::getRISCVABI(Args, Triple);

  CmdArgs.push_back("-target-abi");
  CmdArgs.push_back(ABIName.data());
}

void ClangAs::ConstructJob(Compilation &C, const JobAction &JA,
                           const InputInfo &Output, const InputInfoList &Inputs,
                           const ArgList &Args,
                           const char *LinkingOutput) const {
  ArgStringList CmdArgs;

  assert(Inputs.size() == 1 && "Unexpected number of inputs.");
  const InputInfo &Input = Inputs[0];

  const llvm::Triple &Triple = getToolChain().getEffectiveTriple();
  const std::string &TripleStr = Triple.getTriple();
  const auto &D = getToolChain().getDriver();

  // Don't warn about "clang -w -c foo.s"
  Args.ClaimAllArgs(options::OPT_w);
  // and "clang -emit-llvm -c foo.s"
  Args.ClaimAllArgs(options::OPT_emit_llvm);

  claimNoWarnArgs(Args);

  // Invoke ourselves in -cc1as mode.
  //
  // FIXME: Implement custom jobs for internal actions.
  CmdArgs.push_back("-cc1as");

  // Add the "effective" target triple.
  CmdArgs.push_back("-triple");
  CmdArgs.push_back(Args.MakeArgString(TripleStr));

  // Set the output mode, we currently only expect to be used as a real
  // assembler.
  CmdArgs.push_back("-filetype");
  CmdArgs.push_back("obj");

  // Set the main file name, so that debug info works even with
  // -save-temps or preprocessed assembly.
  CmdArgs.push_back("-main-file-name");
  CmdArgs.push_back(Clang::getBaseInputName(Args, Input));

  // Add the target cpu
  std::string CPU = getCPUName(Args, Triple, /*FromAs*/ true);
  if (!CPU.empty()) {
    CmdArgs.push_back("-target-cpu");
    CmdArgs.push_back(Args.MakeArgString(CPU));
  }

  // Add the target features
  getTargetFeatures(getToolChain(), Triple, Args, CmdArgs, true);

  // Ignore explicit -force_cpusubtype_ALL option.
  (void)Args.hasArg(options::OPT_force__cpusubtype__ALL);

  // Pass along any -I options so we get proper .include search paths.
  Args.AddAllArgs(CmdArgs, options::OPT_I_Group);

  // Determine the original source input.
  const Action *SourceAction = &JA;
  while (SourceAction->getKind() != Action::InputClass) {
    assert(!SourceAction->getInputs().empty() && "unexpected root action!");
    SourceAction = SourceAction->getInputs()[0];
  }

  // Forward -g and handle debug info related flags, assuming we are dealing
  // with an actual assembly file.
  bool WantDebug = false;
  unsigned DwarfVersion = 0;
  Args.ClaimAllArgs(options::OPT_g_Group);
  if (Arg *A = Args.getLastArg(options::OPT_g_Group)) {
    WantDebug = !A->getOption().matches(options::OPT_g0) &&
                !A->getOption().matches(options::OPT_ggdb0);
    if (WantDebug)
      DwarfVersion = DwarfVersionNum(A->getSpelling());
  }
  if (DwarfVersion == 0)
    DwarfVersion = getToolChain().GetDefaultDwarfVersion();

  codegenoptions::DebugInfoKind DebugInfoKind = codegenoptions::NoDebugInfo;

  if (SourceAction->getType() == types::TY_Asm ||
      SourceAction->getType() == types::TY_PP_Asm) {
    // You might think that it would be ok to set DebugInfoKind outside of
    // the guard for source type, however there is a test which asserts
    // that some assembler invocation receives no -debug-info-kind,
    // and it's not clear whether that test is just overly restrictive.
    DebugInfoKind = (WantDebug ? codegenoptions::LimitedDebugInfo
                               : codegenoptions::NoDebugInfo);
    // Add the -fdebug-compilation-dir flag if needed.
    addDebugCompDirArg(Args, CmdArgs, C.getDriver().getVFS());

    addDebugPrefixMapArg(getToolChain().getDriver(), Args, CmdArgs);

    // Set the AT_producer to the clang version when using the integrated
    // assembler on assembly source files.
    CmdArgs.push_back("-dwarf-debug-producer");
    CmdArgs.push_back(Args.MakeArgString(getClangFullVersion()));

    // And pass along -I options
    Args.AddAllArgs(CmdArgs, options::OPT_I);
  }
  RenderDebugEnablingArgs(Args, CmdArgs, DebugInfoKind, DwarfVersion,
                          llvm::DebuggerKind::Default);
  RenderDebugInfoCompressionArgs(Args, CmdArgs, D, getToolChain());


  // Handle -fPIC et al -- the relocation-model affects the assembler
  // for some targets.
  llvm::Reloc::Model RelocationModel;
  unsigned PICLevel;
  bool IsPIE;
  std::tie(RelocationModel, PICLevel, IsPIE) =
      ParsePICArgs(getToolChain(), Args);

  const char *RMName = RelocationModelName(RelocationModel);
  if (RMName) {
    CmdArgs.push_back("-mrelocation-model");
    CmdArgs.push_back(RMName);
  }

  // Optionally embed the -cc1as level arguments into the debug info, for build
  // analysis.
  if (getToolChain().UseDwarfDebugFlags()) {
    ArgStringList OriginalArgs;
    for (const auto &Arg : Args)
      Arg->render(Args, OriginalArgs);

    SmallString<256> Flags;
    const char *Exec = getToolChain().getDriver().getClangProgramPath();
    Flags += Exec;
    for (const char *OriginalArg : OriginalArgs) {
      SmallString<128> EscapedArg;
      EscapeSpacesAndBackslashes(OriginalArg, EscapedArg);
      Flags += " ";
      Flags += EscapedArg;
    }
    CmdArgs.push_back("-dwarf-debug-flags");
    CmdArgs.push_back(Args.MakeArgString(Flags));
  }

  // FIXME: Add -static support, once we have it.

  // Add target specific flags.
  switch (getToolChain().getArch()) {
  default:
    break;

  case llvm::Triple::mips:
  case llvm::Triple::mipsel:
  case llvm::Triple::mips64:
  case llvm::Triple::mips64el:
    AddMIPSTargetArgs(Args, CmdArgs);
    break;

  case llvm::Triple::x86:
  case llvm::Triple::x86_64:
    AddX86TargetArgs(Args, CmdArgs);
    break;

  case llvm::Triple::arm:
  case llvm::Triple::armeb:
  case llvm::Triple::thumb:
  case llvm::Triple::thumbeb:
    // This isn't in AddARMTargetArgs because we want to do this for assembly
    // only, not C/C++.
    if (Args.hasFlag(options::OPT_mdefault_build_attributes,
                     options::OPT_mno_default_build_attributes, true)) {
        CmdArgs.push_back("-mllvm");
        CmdArgs.push_back("-arm-add-build-attributes");
    }
    break;

  case llvm::Triple::riscv32:
  case llvm::Triple::riscv64:
    AddRISCVTargetArgs(Args, CmdArgs);
    break;
  }

  // Consume all the warning flags. Usually this would be handled more
  // gracefully by -cc1 (warning about unknown warning flags, etc) but -cc1as
  // doesn't handle that so rather than warning about unused flags that are
  // actually used, we'll lie by omission instead.
  // FIXME: Stop lying and consume only the appropriate driver flags
  Args.ClaimAllArgs(options::OPT_W_Group);

  CollectArgsForIntegratedAssembler(C, Args, CmdArgs,
                                    getToolChain().getDriver());

  Args.AddAllArgs(CmdArgs, options::OPT_mllvm);

  assert(Output.isFilename() && "Unexpected lipo output.");
  CmdArgs.push_back("-o");
  CmdArgs.push_back(Output.getFilename());

  const llvm::Triple &T = getToolChain().getTriple();
  Arg *A;
  if (getDebugFissionKind(D, Args, A) == DwarfFissionKind::Split &&
      T.isOSBinFormatELF()) {
    CmdArgs.push_back("-split-dwarf-output");
    CmdArgs.push_back(SplitDebugName(Args, Input, Output));
  }

  assert(Input.isFilename() && "Invalid input.");
  CmdArgs.push_back(Input.getFilename());

  const char *Exec = getToolChain().getDriver().getClangProgramPath();
  C.addCommand(llvm::make_unique<Command>(JA, *this, Exec, CmdArgs, Inputs));
}

// Begin OffloadBundler

void OffloadBundler::ConstructJob(Compilation &C, const JobAction &JA,
                                  const InputInfo &Output,
                                  const InputInfoList &Inputs,
                                  const llvm::opt::ArgList &TCArgs,
                                  const char *LinkingOutput) const {
  // The version with only one output is expected to refer to a bundling job.
  assert(isa<OffloadBundlingJobAction>(JA) && "Expecting bundling job!");

  // The bundling command looks like this:
  // clang-offload-bundler -type=bc
  //   -targets=host-triple,openmp-triple1,openmp-triple2
  //   -outputs=input_file
  //   -inputs=unbundle_file_host,unbundle_file_tgt1,unbundle_file_tgt2"

  ArgStringList CmdArgs;

  // Get the type.
  CmdArgs.push_back(TCArgs.MakeArgString(
      Twine("-type=") + types::getTypeTempSuffix(Output.getType())));

  assert(JA.getInputs().size() == Inputs.size() &&
         "Not have inputs for all dependence actions??");

  // Get the targets.
  SmallString<128> Triples;
  Triples += "-targets=";
  for (unsigned I = 0; I < Inputs.size(); ++I) {
    if (I)
      Triples += ',';

    // Find ToolChain for this input.
    Action::OffloadKind CurKind = Action::OFK_Host;
    const ToolChain *CurTC = &getToolChain();
    const Action *CurDep = JA.getInputs()[I];

    if (const auto *OA = dyn_cast<OffloadAction>(CurDep)) {
      CurTC = nullptr;
      OA->doOnEachDependence([&](Action *A, const ToolChain *TC, const char *) {
        assert(CurTC == nullptr && "Expected one dependence!");
        CurKind = A->getOffloadingDeviceKind();
        CurTC = TC;
      });
    }
    Triples += Action::GetOffloadKindName(CurKind);
    Triples += '-';
    Triples += CurTC->getTriple().normalize();
    if (CurKind == Action::OFK_HIP && CurDep->getOffloadingArch()) {
      Triples += '-';
      Triples += CurDep->getOffloadingArch();
    }
  }

  // When bundling for FPGA with -fsycl-link a specific triple is formulated
  // to match the FPGA binary.  We are also guaranteed only the single device
  // and host object inputs.
  const ToolChain *TCCheck = &getToolChain();
  if (TCArgs.hasArg(options::OPT_fsycl_link_EQ) &&
      TCCheck->getTriple().getSubArch() == llvm::Triple::SPIRSubArch_fpga) {
    Triples = "-targets=";
    llvm::Triple TT;
    TT.setArchName(JA.getInputs()[0]->getType() == types::TY_FPGA_AOCX
                   ? "fpga_aocx" : "fpga_aocr");
    TT.setVendorName("intel");
    TT.setOS(llvm::Triple(TCCheck->getTriple()).getOS());
    TT.setEnvironment(llvm::Triple::SYCLDevice);
    Triples += "fpga-";
    Triples += TT.normalize();
    Triples += ",";
    Triples += Action::GetOffloadKindName(Action::OFK_Host);
    Triples += "-";
    const ToolChain *HostTC = C.getSingleOffloadToolChain<Action::OFK_Host>();
    Triples += HostTC->getTriple().normalize();
  }
  CmdArgs.push_back(TCArgs.MakeArgString(Triples));

  // Get bundled file command.
  CmdArgs.push_back(
      TCArgs.MakeArgString(Twine("-outputs=") + Output.getFilename()));

  // Get unbundled files command.
  SmallString<128> UB;
  UB += "-inputs=";
  for (unsigned I = 0; I < Inputs.size(); ++I) {
    if (I)
      UB += ',';

    // Find ToolChain for this input.
    const ToolChain *CurTC = &getToolChain();
    if (const auto *OA = dyn_cast<OffloadAction>(JA.getInputs()[I])) {
      CurTC = nullptr;
      OA->doOnEachDependence([&](Action *, const ToolChain *TC, const char *) {
        assert(CurTC == nullptr && "Expected one dependence!");
        CurTC = TC;
      });
    }
    UB += CurTC->getInputFilename(Inputs[I]);
  }
  CmdArgs.push_back(TCArgs.MakeArgString(UB));

  // All the inputs are encoded as commands.
  C.addCommand(llvm::make_unique<Command>(
      JA, *this,
      TCArgs.MakeArgString(getToolChain().GetProgramPath(getShortName())),
      CmdArgs, None));
}

void OffloadBundler::ConstructJobMultipleOutputs(
    Compilation &C, const JobAction &JA, const InputInfoList &Outputs,
    const InputInfoList &Inputs, const llvm::opt::ArgList &TCArgs,
    const char *LinkingOutput) const {
  // The version with multiple outputs is expected to refer to a unbundling job.
  auto &UA = cast<OffloadUnbundlingJobAction>(JA);

  // The unbundling command looks like this:
  // clang-offload-bundler -type=bc
  //   -targets=host-triple,openmp-triple1,openmp-triple2
  //   -inputs=input_file
  //   -outputs=unbundle_file_host,unbundle_file_tgt1,unbundle_file_tgt2"
  //   -unbundle

  ArgStringList CmdArgs;
  InputInfo Input = Inputs.front();
  const char *TypeArg = types::getTypeTempSuffix(Input.getType());
  const char *InputFileName = Input.getFilename();

  // For objects, we have initial support for fat archives (archives which
  // contain bundled objects). We will perform partial linking against the
  // object and specific offload target archives which will be sent to the
  // unbundler to produce a list of target objects.
  if (!C.getDefaultToolChain().getTriple().isWindowsMSVCEnvironment() &&
      Input.getType() == types::TY_Object &&
      TCArgs.hasArg(options::OPT_foffload_static_lib_EQ)) {
    TypeArg = "oo";
    ArgStringList LinkArgs;
    LinkArgs.push_back("-r");
    LinkArgs.push_back("-o");
    std::string TmpName =
      C.getDriver().GetTemporaryPath(
          llvm::sys::path::stem(Input.getFilename()).str() + "-prelink", "o");
    InputFileName = C.addTempFile(C.getArgs().MakeArgString(TmpName));
    LinkArgs.push_back(InputFileName);
    // Input files consist of fat libraries and the object(s) to be unbundled.
    for (const auto &I : Inputs)
      LinkArgs.push_back(I.getFilename());
    // Add -L<dir> search directories.
    TCArgs.AddAllArgs(LinkArgs, options::OPT_L);
    for (const auto &A :
            TCArgs.getAllArgValues(options::OPT_foffload_static_lib_EQ))
      LinkArgs.push_back(TCArgs.MakeArgString(A));
    const char *Exec = TCArgs.MakeArgString(getToolChain().GetLinkerPath());
    C.addCommand(llvm::make_unique<Command>(JA, *this, Exec, LinkArgs, Inputs));
  } else if (Input.getType() == types::TY_FPGA_AOCX ||
             Input.getType() == types::TY_FPGA_AOCR) {
    // Override type with archive object
    if (getToolChain().getTriple().getSubArch() ==
        llvm::Triple::SPIRSubArch_fpga)
      TypeArg = "ao";
    else
      TypeArg = "aoo";
  }
  if (C.getDefaultToolChain().getTriple().isWindowsMSVCEnvironment() &&
      Input.getType() == types::TY_Archive)
    TypeArg = "aoo";

  // Get the type.
  CmdArgs.push_back(TCArgs.MakeArgString(Twine("-type=") + TypeArg));

  // Get the targets.
  SmallString<128> Triples;
  Triples += "-targets=";
  auto DepInfo = UA.getDependentActionsInfo();
  for (unsigned I = 0; I < DepInfo.size(); ++I) {
    auto &Dep = DepInfo[I];
    // FPGA device triples are 'transformed' for the bundler when creating
    // aocx or aocr type bundles.  Also, we only do a specific target
    // unbundling, skipping the host side or device side.
    if (Input.getType() == types::TY_FPGA_AOCX ||
        Input.getType() == types::TY_FPGA_AOCR) {
      if (getToolChain().getTriple().getSubArch() ==
              llvm::Triple::SPIRSubArch_fpga &&
          Dep.DependentOffloadKind == Action::OFK_SYCL) {
        llvm::Triple TT;
        TT.setArchName(Input.getType() == types::TY_FPGA_AOCX ? "fpga_aocx"
                                                              : "fpga_aocr");
        TT.setVendorName("intel");
        TT.setOS(llvm::Triple(llvm::sys::getProcessTriple()).getOS());
        TT.setEnvironment(llvm::Triple::SYCLDevice);
        Triples += "sycl-";
        Triples += TT.normalize();
      } else if (getToolChain().getTriple().getSubArch() !=
                     llvm::Triple::SPIRSubArch_fpga &&
                 Dep.DependentOffloadKind == Action::OFK_Host) {
        Triples += Action::GetOffloadKindName(Dep.DependentOffloadKind);
        Triples += '-';
        Triples += Dep.DependentToolChain->getTriple().normalize();
      }
      continue;
    }
    if (I)
      Triples += ',';
    Triples += Action::GetOffloadKindName(Dep.DependentOffloadKind);
    Triples += '-';
    Triples += Dep.DependentToolChain->getTriple().normalize();
    if (Dep.DependentOffloadKind == Action::OFK_HIP &&
        !Dep.DependentBoundArch.empty()) {
      Triples += '-';
      Triples += Dep.DependentBoundArch;
    }
  }

  CmdArgs.push_back(TCArgs.MakeArgString(Triples));

  // Get bundled file command.
  CmdArgs.push_back(
      TCArgs.MakeArgString(Twine("-inputs=") + InputFileName));

  // Get unbundled files command.
  SmallString<128> UB;
  UB += "-outputs=";
  for (unsigned I = 0; I < Outputs.size(); ++I) {
    if (I)
      UB += ',';
    UB += DepInfo[I].DependentToolChain->getInputFilename(Outputs[I]);
  }
  CmdArgs.push_back(TCArgs.MakeArgString(UB));
  CmdArgs.push_back("-unbundle");

  // All the inputs are encoded as commands.
  C.addCommand(llvm::make_unique<Command>(
      JA, *this,
      TCArgs.MakeArgString(getToolChain().GetProgramPath(getShortName())),
      CmdArgs, None));
}

// Begin OffloadWrapper

void OffloadWrapper::ConstructJob(Compilation &C, const JobAction &JA,
                                  const InputInfo &Output,
                                  const InputInfoList &Inputs,
                                  const llvm::opt::ArgList &TCArgs,
                                  const char *LinkingOutput) const {
  // Construct offload-wrapper command.  Also calls llc to generate the
  // object that is fed to the linker from the wrapper generated bc file
  assert(isa<OffloadWrappingJobAction>(JA) && "Expecting wrapping job!");

  // The wrapper command looks like this:
  // clang-offload-wrapper
  //   -o=<outputfile>.bc
  //   -host=x86_64-pc-linux-gnu -kind=sycl
  //   -format=spirv <inputfile1>.spv <manifest1>(optional)
  //   -format=spirv <inputfile2>.spv <manifest2>(optional)
  //  ...
  ArgStringList WrapperArgs;

  std::string OutTmpName = C.getDriver().GetTemporaryPath("wrapper", "bc");
  const char * WrapperFileName =
      C.addTempFile(C.getArgs().MakeArgString(OutTmpName));
  SmallString<128> OutOpt("-o=");
  OutOpt += WrapperFileName;
  WrapperArgs.push_back(C.getArgs().MakeArgString(OutOpt));

  SmallString<128> HostTripleOpt("-host=");
  HostTripleOpt += getToolChain().getAuxTriple()->str();
  WrapperArgs.push_back(C.getArgs().MakeArgString(HostTripleOpt));
  // When wrapping an FPGA device binary, we need to be sure to apply the
  // appropriate triple that corresponds (fpga_aoc[xr]-intel-<os>-sycldevice)
  // to the target triple setting.
  if (getToolChain().getTriple().getSubArch() ==
          llvm::Triple::SPIRSubArch_fpga &&
      TCArgs.hasArg(options::OPT_fsycl_link_EQ)) {
    llvm::Triple TT;
    auto *A = C.getInputArgs().getLastArg(options::OPT_fsycl_link_EQ);
    TT.setArchName((A->getValue() == StringRef("early")) ? "fpga_aocr"
                                                         : "fpga_aocx");
    TT.setVendorName("intel");
    TT.setOS(llvm::Triple(llvm::sys::getProcessTriple()).getOS());
    TT.setEnvironment(llvm::Triple::SYCLDevice);
    SmallString<128> TargetTripleOpt("-target=");
    TargetTripleOpt += TT.str();
    WrapperArgs.push_back(C.getArgs().MakeArgString(TargetTripleOpt));
  }

  // TODO forcing offload kind is a simplification which assumes wrapper used
  // only with SYCL. Device binary format (-format=xxx) option should also come
  // from the command line and/or the native compiler. Should be fixed together
  // with supporting AOT in the driver.
  // If format is not set, the default is "none" which means runtime must try
  // to determine it automatically.
  StringRef Kind = Action::GetOffloadKindName(JA.getOffloadingDeviceKind());
  WrapperArgs.push_back(
      C.getArgs().MakeArgString(Twine("-kind=") + Twine(Kind)));

  for (auto I : Inputs) {
    WrapperArgs.push_back(I.getFilename());
  }

  C.addCommand(llvm::make_unique<Command>(JA, *this,
      TCArgs.MakeArgString(getToolChain().GetProgramPath(getShortName())),
      WrapperArgs, None));

  // Construct llc command.
  // The output is an object file
  ArgStringList LlcArgs{"-filetype=obj", "-o",  Output.getFilename(),
                        WrapperFileName};
  llvm::Reloc::Model RelocationModel;
  unsigned PICLevel;
  bool IsPIE;
  std::tie(RelocationModel, PICLevel, IsPIE) =
      ParsePICArgs(getToolChain(), TCArgs);
  if (PICLevel > 0) {
      LlcArgs.push_back("-relocation-model=pic");
  }
  if (IsPIE) {
      LlcArgs.push_back("-enable-pie");
  }
  SmallString<128> LlcPath(C.getDriver().Dir);
  llvm::sys::path::append(LlcPath, "llc");
  const char *Llc = C.getArgs().MakeArgString(LlcPath);
  C.addCommand(llvm::make_unique<Command>(JA, *this, Llc, LlcArgs, None));
}

// Begin SPIRVTranslator

void SPIRVTranslator::ConstructJob(Compilation &C, const JobAction &JA,
                                  const InputInfo &Output,
                                  const InputInfoList &Inputs,
                                  const llvm::opt::ArgList &TCArgs,
                                  const char *LinkingOutput) const {
  // Construct llvm-spirv command.
  assert(isa<SPIRVTranslatorJobAction>(JA) && "Expecting Translator job!");

  // The translator command looks like this:
  // llvm-spirv -o <file>.spv <file>.bc
  ArgStringList TranslatorArgs;

  TranslatorArgs.push_back("-o");
  TranslatorArgs.push_back(Output.getFilename());
  if (getToolChain().getTriple().isSYCLDeviceEnvironment()) {
<<<<<<< HEAD
    TranslatorArgs.push_back("-spirv-max-version=1.0");
=======
    TranslatorArgs.push_back("-spirv-max-version=1.1");
>>>>>>> bf4f5b28
    TranslatorArgs.push_back("-spirv-ext=+all");
  }
  for (auto I : Inputs) {
    TranslatorArgs.push_back(I.getFilename());
  }

  C.addCommand(llvm::make_unique<Command>(JA, *this,
      TCArgs.MakeArgString(getToolChain().GetProgramPath(getShortName())),
      TranslatorArgs, None));
}

void SPIRCheck::ConstructJob(Compilation &C, const JobAction &JA,
                             const InputInfo &Output,
                             const InputInfoList &Inputs,
                             const llvm::opt::ArgList &TCArgs,
                             const char *LinkingOutput) const {
  // Construct llvm-no-spir-kernel command.
  assert(isa<SPIRCheckJobAction>(JA) && "Expecting SPIR Check job!");

  // The translator command looks like this:
  // llvm-no-spir-kernel <file>.bc
  // Upon success, we just move ahead.  Error means the check failed and
  // we need to exit.  The expected output is the input as this is just an
  // intermediate check with no functional change.
  ArgStringList CheckArgs;
  for (auto I : Inputs) {
    CheckArgs.push_back(I.getFilename());
  }

  C.addCommand(llvm::make_unique<Command>(JA, *this,
      TCArgs.MakeArgString(getToolChain().GetProgramPath(getShortName())),
      CheckArgs, None));
}
<|MERGE_RESOLUTION|>--- conflicted
+++ resolved
@@ -6806,11 +6806,7 @@
   TranslatorArgs.push_back("-o");
   TranslatorArgs.push_back(Output.getFilename());
   if (getToolChain().getTriple().isSYCLDeviceEnvironment()) {
-<<<<<<< HEAD
-    TranslatorArgs.push_back("-spirv-max-version=1.0");
-=======
     TranslatorArgs.push_back("-spirv-max-version=1.1");
->>>>>>> bf4f5b28
     TranslatorArgs.push_back("-spirv-ext=+all");
   }
   for (auto I : Inputs) {
