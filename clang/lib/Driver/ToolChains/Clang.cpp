--- conflicted
+++ resolved
@@ -5498,15 +5498,6 @@
                        TC.useIntegratedAs()))
     CmdArgs.push_back("-faddrsig");
 
-<<<<<<< HEAD
-#if INTEL_CUSTOMIZATION
-  if (Args.hasArg(options::OPT__intel)) {
-    CmdArgs.push_back("-fintel-compatibility");
-    CmdArgs.push_back("-mllvm");
-    CmdArgs.push_back("-intel-libirc-allowed");
-  }
-#endif // INTEL_CUSTOMIZATION
-=======
   if (Arg *A = Args.getLastArg(options::OPT_fsymbol_partition_EQ)) {
     std::string Str = A->getAsString(Args);
     if (!TC.getTriple().isOSBinFormatELF())
@@ -5514,7 +5505,14 @@
           << Str << TC.getTripleString();
     CmdArgs.push_back(Args.MakeArgString(Str));
   }
->>>>>>> b502a441
+
+#if INTEL_CUSTOMIZATION
+  if (Args.hasArg(options::OPT__intel)) {
+    CmdArgs.push_back("-fintel-compatibility");
+    CmdArgs.push_back("-mllvm");
+    CmdArgs.push_back("-intel-libirc-allowed");
+  }
+#endif // INTEL_CUSTOMIZATION
 
   // Add the "-o out -x type src.c" flags last. This is done primarily to make
   // the -cc1 command easier to edit when reproducing compiler crashes.
