//===-- Clang.cpp - Clang+LLVM ToolChain Implementations --------*- C++ -*-===//
//
// Part of the LLVM Project, under the Apache License v2.0 with LLVM Exceptions.
// See https://llvm.org/LICENSE.txt for license information.
// SPDX-License-Identifier: Apache-2.0 WITH LLVM-exception
//
//===----------------------------------------------------------------------===//

#include "Clang.h"
#include "Arch/AArch64.h"
#include "Arch/ARM.h"
#include "Arch/Mips.h"
#include "Arch/PPC.h"
#include "Arch/RISCV.h"
#include "Arch/Sparc.h"
#include "Arch/SystemZ.h"
#include "Arch/X86.h"
#include "AMDGPU.h"
#include "CommonArgs.h"
#include "Hexagon.h"
#include "MSP430.h"
#include "InputInfo.h"
#include "PS4CPU.h"
#include "clang/Basic/CharInfo.h"
#include "clang/Basic/LangOptions.h"
#include "clang/Basic/ObjCRuntime.h"
#include "clang/Basic/Version.h"
#include "clang/Driver/Distro.h"
#include "clang/Driver/DriverDiagnostic.h"
#include "clang/Driver/Options.h"
#include "clang/Driver/SanitizerArgs.h"
#include "clang/Driver/XRayArgs.h"
#include "llvm/ADT/StringExtras.h"
#include "llvm/Config/llvm-config.h"
#include "llvm/Option/ArgList.h"
#include "llvm/Support/CodeGen.h"
#include "llvm/Support/Compression.h"
#include "llvm/Support/FileSystem.h"
#include "llvm/Support/Path.h"
#include "llvm/Support/Process.h"
#include "llvm/Support/TargetParser.h"
#include "llvm/Support/YAMLParser.h"

#ifdef LLVM_ON_UNIX
#include <unistd.h> // For getuid().
#endif

using namespace clang::driver;
using namespace clang::driver::tools;
using namespace clang;
using namespace llvm::opt;

static void CheckPreprocessingOptions(const Driver &D, const ArgList &Args) {
  if (Arg *A =
          Args.getLastArg(clang::driver::options::OPT_C, options::OPT_CC)) {
    if (!Args.hasArg(options::OPT_E) && !Args.hasArg(options::OPT__SLASH_P) &&
        !Args.hasArg(options::OPT__SLASH_EP) && !D.CCCIsCPP()) {
      D.Diag(clang::diag::err_drv_argument_only_allowed_with)
          << A->getBaseArg().getAsString(Args)
          << (D.IsCLMode() ? "/E, /P or /EP" : "-E");
    }
  }
}

static void CheckCodeGenerationOptions(const Driver &D, const ArgList &Args) {
  // In gcc, only ARM checks this, but it seems reasonable to check universally.
  if (Args.hasArg(options::OPT_static))
    if (const Arg *A =
            Args.getLastArg(options::OPT_dynamic, options::OPT_mdynamic_no_pic))
      D.Diag(diag::err_drv_argument_not_allowed_with) << A->getAsString(Args)
                                                      << "-static";
}

// Add backslashes to escape spaces and other backslashes.
// This is used for the space-separated argument list specified with
// the -dwarf-debug-flags option.
static void EscapeSpacesAndBackslashes(const char *Arg,
                                       SmallVectorImpl<char> &Res) {
  for (; *Arg; ++Arg) {
    switch (*Arg) {
    default:
      break;
    case ' ':
    case '\\':
      Res.push_back('\\');
      break;
    }
    Res.push_back(*Arg);
  }
}

// Quote target names for inclusion in GNU Make dependency files.
// Only the characters '$', '#', ' ', '\t' are quoted.
static void QuoteTarget(StringRef Target, SmallVectorImpl<char> &Res) {
  for (unsigned i = 0, e = Target.size(); i != e; ++i) {
    switch (Target[i]) {
    case ' ':
    case '\t':
      // Escape the preceding backslashes
      for (int j = i - 1; j >= 0 && Target[j] == '\\'; --j)
        Res.push_back('\\');

      // Escape the space/tab
      Res.push_back('\\');
      break;
    case '$':
      Res.push_back('$');
      break;
    case '#':
      Res.push_back('\\');
      break;
    default:
      break;
    }

    Res.push_back(Target[i]);
  }
}

/// Apply \a Work on the current tool chain \a RegularToolChain and any other
/// offloading tool chain that is associated with the current action \a JA.
static void
forAllAssociatedToolChains(Compilation &C, const JobAction &JA,
                           const ToolChain &RegularToolChain,
                           llvm::function_ref<void(const ToolChain &)> Work) {
  // Apply Work on the current/regular tool chain.
  Work(RegularToolChain);

  // Apply Work on all the offloading tool chains associated with the current
  // action.
  if (JA.isHostOffloading(Action::OFK_Cuda))
    Work(*C.getSingleOffloadToolChain<Action::OFK_Cuda>());
  else if (JA.isDeviceOffloading(Action::OFK_Cuda))
    Work(*C.getSingleOffloadToolChain<Action::OFK_Host>());
  else if (JA.isHostOffloading(Action::OFK_HIP))
    Work(*C.getSingleOffloadToolChain<Action::OFK_HIP>());
  else if (JA.isDeviceOffloading(Action::OFK_HIP))
    Work(*C.getSingleOffloadToolChain<Action::OFK_Host>());

  if (JA.isHostOffloading(Action::OFK_OpenMP)) {
    auto TCs = C.getOffloadToolChains<Action::OFK_OpenMP>();
    for (auto II = TCs.first, IE = TCs.second; II != IE; ++II)
      Work(*II->second);
  } else if (JA.isDeviceOffloading(Action::OFK_OpenMP))
    Work(*C.getSingleOffloadToolChain<Action::OFK_Host>());

  //
  // TODO: Add support for other offloading programming models here.
  //
}

/// This is a helper function for validating the optional refinement step
/// parameter in reciprocal argument strings. Return false if there is an error
/// parsing the refinement step. Otherwise, return true and set the Position
/// of the refinement step in the input string.
static bool getRefinementStep(StringRef In, const Driver &D,
                              const Arg &A, size_t &Position) {
  const char RefinementStepToken = ':';
  Position = In.find(RefinementStepToken);
  if (Position != StringRef::npos) {
    StringRef Option = A.getOption().getName();
    StringRef RefStep = In.substr(Position + 1);
    // Allow exactly one numeric character for the additional refinement
    // step parameter. This is reasonable for all currently-supported
    // operations and architectures because we would expect that a larger value
    // of refinement steps would cause the estimate "optimization" to
    // under-perform the native operation. Also, if the estimate does not
    // converge quickly, it probably will not ever converge, so further
    // refinement steps will not produce a better answer.
    if (RefStep.size() != 1) {
      D.Diag(diag::err_drv_invalid_value) << Option << RefStep;
      return false;
    }
    char RefStepChar = RefStep[0];
    if (RefStepChar < '0' || RefStepChar > '9') {
      D.Diag(diag::err_drv_invalid_value) << Option << RefStep;
      return false;
    }
  }
  return true;
}

/// The -mrecip flag requires processing of many optional parameters.
static void ParseMRecip(const Driver &D, const ArgList &Args,
                        ArgStringList &OutStrings) {
  StringRef DisabledPrefixIn = "!";
  StringRef DisabledPrefixOut = "!";
  StringRef EnabledPrefixOut = "";
  StringRef Out = "-mrecip=";

  Arg *A = Args.getLastArg(options::OPT_mrecip, options::OPT_mrecip_EQ);
  if (!A)
    return;

  unsigned NumOptions = A->getNumValues();
  if (NumOptions == 0) {
    // No option is the same as "all".
    OutStrings.push_back(Args.MakeArgString(Out + "all"));
    return;
  }

  // Pass through "all", "none", or "default" with an optional refinement step.
  if (NumOptions == 1) {
    StringRef Val = A->getValue(0);
    size_t RefStepLoc;
    if (!getRefinementStep(Val, D, *A, RefStepLoc))
      return;
    StringRef ValBase = Val.slice(0, RefStepLoc);
    if (ValBase == "all" || ValBase == "none" || ValBase == "default") {
      OutStrings.push_back(Args.MakeArgString(Out + Val));
      return;
    }
  }

  // Each reciprocal type may be enabled or disabled individually.
  // Check each input value for validity, concatenate them all back together,
  // and pass through.

  llvm::StringMap<bool> OptionStrings;
  OptionStrings.insert(std::make_pair("divd", false));
  OptionStrings.insert(std::make_pair("divf", false));
  OptionStrings.insert(std::make_pair("vec-divd", false));
  OptionStrings.insert(std::make_pair("vec-divf", false));
  OptionStrings.insert(std::make_pair("sqrtd", false));
  OptionStrings.insert(std::make_pair("sqrtf", false));
  OptionStrings.insert(std::make_pair("vec-sqrtd", false));
  OptionStrings.insert(std::make_pair("vec-sqrtf", false));

  for (unsigned i = 0; i != NumOptions; ++i) {
    StringRef Val = A->getValue(i);

    bool IsDisabled = Val.startswith(DisabledPrefixIn);
    // Ignore the disablement token for string matching.
    if (IsDisabled)
      Val = Val.substr(1);

    size_t RefStep;
    if (!getRefinementStep(Val, D, *A, RefStep))
      return;

    StringRef ValBase = Val.slice(0, RefStep);
    llvm::StringMap<bool>::iterator OptionIter = OptionStrings.find(ValBase);
    if (OptionIter == OptionStrings.end()) {
      // Try again specifying float suffix.
      OptionIter = OptionStrings.find(ValBase.str() + 'f');
      if (OptionIter == OptionStrings.end()) {
        // The input name did not match any known option string.
        D.Diag(diag::err_drv_unknown_argument) << Val;
        return;
      }
      // The option was specified without a float or double suffix.
      // Make sure that the double entry was not already specified.
      // The float entry will be checked below.
      if (OptionStrings[ValBase.str() + 'd']) {
        D.Diag(diag::err_drv_invalid_value) << A->getOption().getName() << Val;
        return;
      }
    }

    if (OptionIter->second == true) {
      // Duplicate option specified.
      D.Diag(diag::err_drv_invalid_value) << A->getOption().getName() << Val;
      return;
    }

    // Mark the matched option as found. Do not allow duplicate specifiers.
    OptionIter->second = true;

    // If the precision was not specified, also mark the double entry as found.
    if (ValBase.back() != 'f' && ValBase.back() != 'd')
      OptionStrings[ValBase.str() + 'd'] = true;

    // Build the output string.
    StringRef Prefix = IsDisabled ? DisabledPrefixOut : EnabledPrefixOut;
    Out = Args.MakeArgString(Out + Prefix + Val);
    if (i != NumOptions - 1)
      Out = Args.MakeArgString(Out + ",");
  }

  OutStrings.push_back(Args.MakeArgString(Out));
}

/// The -mprefer-vector-width option accepts either a positive integer
/// or the string "none".
static void ParseMPreferVectorWidth(const Driver &D, const ArgList &Args,
                                    ArgStringList &CmdArgs) {
  Arg *A = Args.getLastArg(options::OPT_mprefer_vector_width_EQ);
  if (!A)
    return;

  StringRef Value = A->getValue();
  if (Value == "none") {
    CmdArgs.push_back("-mprefer-vector-width=none");
  } else {
    unsigned Width;
    if (Value.getAsInteger(10, Width)) {
      D.Diag(diag::err_drv_invalid_value) << A->getOption().getName() << Value;
      return;
    }
    CmdArgs.push_back(Args.MakeArgString("-mprefer-vector-width=" + Value));
  }
}

static void getWebAssemblyTargetFeatures(const ArgList &Args,
                                         std::vector<StringRef> &Features) {
  handleTargetFeaturesGroup(Args, Features, options::OPT_m_wasm_Features_Group);
}

static void getTargetFeatures(const ToolChain &TC, const llvm::Triple &Triple,
                              const ArgList &Args, ArgStringList &CmdArgs,
                              bool ForAS) {
  const Driver &D = TC.getDriver();
  std::vector<StringRef> Features;
  switch (Triple.getArch()) {
  default:
    break;
  case llvm::Triple::mips:
  case llvm::Triple::mipsel:
  case llvm::Triple::mips64:
  case llvm::Triple::mips64el:
    mips::getMIPSTargetFeatures(D, Triple, Args, Features);
    break;

  case llvm::Triple::arm:
  case llvm::Triple::armeb:
  case llvm::Triple::thumb:
  case llvm::Triple::thumbeb:
    arm::getARMTargetFeatures(TC, Triple, Args, CmdArgs, Features, ForAS);
    break;

  case llvm::Triple::ppc:
  case llvm::Triple::ppc64:
  case llvm::Triple::ppc64le:
    ppc::getPPCTargetFeatures(D, Triple, Args, Features);
    break;
  case llvm::Triple::riscv32:
  case llvm::Triple::riscv64:
    riscv::getRISCVTargetFeatures(D, Args, Features);
    break;
  case llvm::Triple::systemz:
    systemz::getSystemZTargetFeatures(Args, Features);
    break;
  case llvm::Triple::aarch64:
  case llvm::Triple::aarch64_be:
    aarch64::getAArch64TargetFeatures(D, Triple, Args, Features);
    break;
  case llvm::Triple::x86:
  case llvm::Triple::x86_64:
    x86::getX86TargetFeatures(D, Triple, Args, Features);
    break;
  case llvm::Triple::hexagon:
    hexagon::getHexagonTargetFeatures(D, Args, Features);
    break;
  case llvm::Triple::wasm32:
  case llvm::Triple::wasm64:
    getWebAssemblyTargetFeatures(Args, Features);
    break;
  case llvm::Triple::sparc:
  case llvm::Triple::sparcel:
  case llvm::Triple::sparcv9:
    sparc::getSparcTargetFeatures(D, Args, Features);
    break;
  case llvm::Triple::r600:
  case llvm::Triple::amdgcn:
    amdgpu::getAMDGPUTargetFeatures(D, Args, Features);
    break;
  case llvm::Triple::msp430:
    msp430::getMSP430TargetFeatures(D, Args, Features);
  }

  // Find the last of each feature.
  llvm::StringMap<unsigned> LastOpt;
  for (unsigned I = 0, N = Features.size(); I < N; ++I) {
    StringRef Name = Features[I];
    assert(Name[0] == '-' || Name[0] == '+');
    LastOpt[Name.drop_front(1)] = I;
  }

  for (unsigned I = 0, N = Features.size(); I < N; ++I) {
    // If this feature was overridden, ignore it.
    StringRef Name = Features[I];
    llvm::StringMap<unsigned>::iterator LastI = LastOpt.find(Name.drop_front(1));
    assert(LastI != LastOpt.end());
    unsigned Last = LastI->second;
    if (Last != I)
      continue;

    CmdArgs.push_back("-target-feature");
    CmdArgs.push_back(Name.data());
  }
}

static bool
shouldUseExceptionTablesForObjCExceptions(const ObjCRuntime &runtime,
                                          const llvm::Triple &Triple) {
  // We use the zero-cost exception tables for Objective-C if the non-fragile
  // ABI is enabled or when compiling for x86_64 and ARM on Snow Leopard and
  // later.
  if (runtime.isNonFragile())
    return true;

  if (!Triple.isMacOSX())
    return false;

  return (!Triple.isMacOSXVersionLT(10, 5) &&
          (Triple.getArch() == llvm::Triple::x86_64 ||
           Triple.getArch() == llvm::Triple::arm));
}

/// Adds exception related arguments to the driver command arguments. There's a
/// master flag, -fexceptions and also language specific flags to enable/disable
/// C++ and Objective-C exceptions. This makes it possible to for example
/// disable C++ exceptions but enable Objective-C exceptions.
static void addExceptionArgs(const ArgList &Args, types::ID InputType,
                             const ToolChain &TC, bool KernelOrKext,
                             const ObjCRuntime &objcRuntime,
                             ArgStringList &CmdArgs) {
  const llvm::Triple &Triple = TC.getTriple();

  if (KernelOrKext) {
    // -mkernel and -fapple-kext imply no exceptions, so claim exception related
    // arguments now to avoid warnings about unused arguments.
    Args.ClaimAllArgs(options::OPT_fexceptions);
    Args.ClaimAllArgs(options::OPT_fno_exceptions);
    Args.ClaimAllArgs(options::OPT_fobjc_exceptions);
    Args.ClaimAllArgs(options::OPT_fno_objc_exceptions);
    Args.ClaimAllArgs(options::OPT_fcxx_exceptions);
    Args.ClaimAllArgs(options::OPT_fno_cxx_exceptions);
    return;
  }

  // See if the user explicitly enabled exceptions.
  bool EH = Args.hasFlag(options::OPT_fexceptions, options::OPT_fno_exceptions,
                         false);

  // Obj-C exceptions are enabled by default, regardless of -fexceptions. This
  // is not necessarily sensible, but follows GCC.
  if (types::isObjC(InputType) &&
      Args.hasFlag(options::OPT_fobjc_exceptions,
                   options::OPT_fno_objc_exceptions, true)) {
    CmdArgs.push_back("-fobjc-exceptions");

    EH |= shouldUseExceptionTablesForObjCExceptions(objcRuntime, Triple);
  }

  if (types::isCXX(InputType)) {
    // Disable C++ EH by default on XCore and PS4.
    bool CXXExceptionsEnabled =
        Triple.getArch() != llvm::Triple::xcore && !Triple.isPS4CPU();
    Arg *ExceptionArg = Args.getLastArg(
        options::OPT_fcxx_exceptions, options::OPT_fno_cxx_exceptions,
        options::OPT_fexceptions, options::OPT_fno_exceptions);
    if (ExceptionArg)
      CXXExceptionsEnabled =
          ExceptionArg->getOption().matches(options::OPT_fcxx_exceptions) ||
          ExceptionArg->getOption().matches(options::OPT_fexceptions);

    if (CXXExceptionsEnabled) {
      CmdArgs.push_back("-fcxx-exceptions");

      EH = true;
    }
  }

  if (EH)
    CmdArgs.push_back("-fexceptions");
}

static bool ShouldDisableAutolink(const ArgList &Args, const ToolChain &TC) {
  bool Default = true;
  if (TC.getTriple().isOSDarwin()) {
    // The native darwin assembler doesn't support the linker_option directives,
    // so we disable them if we think the .s file will be passed to it.
    Default = TC.useIntegratedAs();
  }
  return !Args.hasFlag(options::OPT_fautolink, options::OPT_fno_autolink,
                       Default);
}

static bool ShouldDisableDwarfDirectory(const ArgList &Args,
                                        const ToolChain &TC) {
  bool UseDwarfDirectory =
      Args.hasFlag(options::OPT_fdwarf_directory_asm,
                   options::OPT_fno_dwarf_directory_asm, TC.useIntegratedAs());
  return !UseDwarfDirectory;
}

// Convert an arg of the form "-gN" or "-ggdbN" or one of their aliases
// to the corresponding DebugInfoKind.
static codegenoptions::DebugInfoKind DebugLevelToInfoKind(const Arg &A) {
  assert(A.getOption().matches(options::OPT_gN_Group) &&
         "Not a -g option that specifies a debug-info level");
  if (A.getOption().matches(options::OPT_g0) ||
      A.getOption().matches(options::OPT_ggdb0))
    return codegenoptions::NoDebugInfo;
  if (A.getOption().matches(options::OPT_gline_tables_only) ||
      A.getOption().matches(options::OPT_ggdb1))
    return codegenoptions::DebugLineTablesOnly;
  if (A.getOption().matches(options::OPT_gline_directives_only))
    return codegenoptions::DebugDirectivesOnly;
  return codegenoptions::LimitedDebugInfo;
}

static bool mustUseNonLeafFramePointerForTarget(const llvm::Triple &Triple) {
  switch (Triple.getArch()){
  default:
    return false;
  case llvm::Triple::arm:
  case llvm::Triple::thumb:
    // ARM Darwin targets require a frame pointer to be always present to aid
    // offline debugging via backtraces.
    return Triple.isOSDarwin();
  }
}

static bool useFramePointerForTargetByDefault(const ArgList &Args,
                                              const llvm::Triple &Triple) {
  switch (Triple.getArch()) {
  case llvm::Triple::xcore:
  case llvm::Triple::wasm32:
  case llvm::Triple::wasm64:
  case llvm::Triple::msp430:
    // XCore never wants frame pointers, regardless of OS.
    // WebAssembly never wants frame pointers.
    return false;
  case llvm::Triple::riscv32:
  case llvm::Triple::riscv64:
    return !areOptimizationsEnabled(Args);
  default:
    break;
  }

  if (Triple.isOSNetBSD()) {
    return !areOptimizationsEnabled(Args);
  }

  if (Triple.isOSOpenBSD()) {
    switch (Triple.getArch()) {
    case llvm::Triple::mips64:
    case llvm::Triple::mips64el:
    case llvm::Triple::ppc:
    case llvm::Triple::x86:
    case llvm::Triple::x86_64:
      return !areOptimizationsEnabled(Args);
    default:
      return true;
    }
  }

  if (Triple.isOSLinux() || Triple.getOS() == llvm::Triple::CloudABI ||
      Triple.isOSHurd()) {
    switch (Triple.getArch()) {
    // Don't use a frame pointer on linux if optimizing for certain targets.
    case llvm::Triple::mips64:
    case llvm::Triple::mips64el:
    case llvm::Triple::mips:
    case llvm::Triple::mipsel:
    case llvm::Triple::ppc:
    case llvm::Triple::ppc64:
    case llvm::Triple::ppc64le:
    case llvm::Triple::systemz:
    case llvm::Triple::x86:
    case llvm::Triple::x86_64:
      return !areOptimizationsEnabled(Args);
    default:
      return true;
    }
  }

  if (Triple.isOSWindows()) {
    switch (Triple.getArch()) {
    case llvm::Triple::x86:
      return !areOptimizationsEnabled(Args);
    case llvm::Triple::x86_64:
      return Triple.isOSBinFormatMachO();
    case llvm::Triple::arm:
    case llvm::Triple::thumb:
      // Windows on ARM builds with FPO disabled to aid fast stack walking
      return true;
    default:
      // All other supported Windows ISAs use xdata unwind information, so frame
      // pointers are not generally useful.
      return false;
    }
  }

  return true;
}

static bool shouldUseFramePointer(const ArgList &Args,
                                  const llvm::Triple &Triple) {
  if (Arg *A = Args.getLastArg(options::OPT_fno_omit_frame_pointer,
                               options::OPT_fomit_frame_pointer))
    return A->getOption().matches(options::OPT_fno_omit_frame_pointer) ||
           mustUseNonLeafFramePointerForTarget(Triple);

  if (Args.hasArg(options::OPT_pg))
    return true;

  return useFramePointerForTargetByDefault(Args, Triple);
}

static bool shouldUseLeafFramePointer(const ArgList &Args,
                                      const llvm::Triple &Triple) {
  if (Arg *A = Args.getLastArg(options::OPT_mno_omit_leaf_frame_pointer,
                               options::OPT_momit_leaf_frame_pointer))
    return A->getOption().matches(options::OPT_mno_omit_leaf_frame_pointer);

  if (Args.hasArg(options::OPT_pg))
    return true;

  if (Triple.isPS4CPU())
    return false;

  return useFramePointerForTargetByDefault(Args, Triple);
}

/// Add a CC1 option to specify the debug compilation directory.
static void addDebugCompDirArg(const ArgList &Args, ArgStringList &CmdArgs) {
  SmallString<128> cwd;
  if (!llvm::sys::fs::current_path(cwd)) {
    CmdArgs.push_back("-fdebug-compilation-dir");
    CmdArgs.push_back(Args.MakeArgString(cwd));
  }
}

/// Add a CC1 and CC1AS option to specify the debug file path prefix map.
static void addDebugPrefixMapArg(const Driver &D, const ArgList &Args, ArgStringList &CmdArgs) {
  for (const Arg *A : Args.filtered(options::OPT_fdebug_prefix_map_EQ)) {
    StringRef Map = A->getValue();
    if (Map.find('=') == StringRef::npos)
      D.Diag(diag::err_drv_invalid_argument_to_fdebug_prefix_map) << Map;
    else
      CmdArgs.push_back(Args.MakeArgString("-fdebug-prefix-map=" + Map));
    A->claim();
  }
}

/// Vectorize at all optimization levels greater than 1 except for -Oz.
/// For -Oz the loop vectorizer is disable, while the slp vectorizer is enabled.
static bool shouldEnableVectorizerAtOLevel(const ArgList &Args, bool isSlpVec) {
  if (Arg *A = Args.getLastArg(options::OPT_O_Group)) {
    if (A->getOption().matches(options::OPT_O4) ||
        A->getOption().matches(options::OPT_Ofast))
      return true;

    if (A->getOption().matches(options::OPT_O0))
      return false;

    assert(A->getOption().matches(options::OPT_O) && "Must have a -O flag");

    // Vectorize -Os.
    StringRef S(A->getValue());
    if (S == "s")
      return true;

    // Don't vectorize -Oz, unless it's the slp vectorizer.
    if (S == "z")
      return isSlpVec;

    unsigned OptLevel = 0;
    if (S.getAsInteger(10, OptLevel))
      return false;

    return OptLevel > 1;
  }

  return false;
}

/// Add -x lang to \p CmdArgs for \p Input.
static void addDashXForInput(const ArgList &Args, const InputInfo &Input,
                             ArgStringList &CmdArgs) {
  // When using -verify-pch, we don't want to provide the type
  // 'precompiled-header' if it was inferred from the file extension
  if (Args.hasArg(options::OPT_verify_pch) && Input.getType() == types::TY_PCH)
    return;

  CmdArgs.push_back("-x");
  if (Args.hasArg(options::OPT_rewrite_objc))
    CmdArgs.push_back(types::getTypeName(types::TY_PP_ObjCXX));
  else {
    // Map the driver type to the frontend type. This is mostly an identity
    // mapping, except that the distinction between module interface units
    // and other source files does not exist at the frontend layer.
    const char *ClangType;
    switch (Input.getType()) {
    case types::TY_CXXModule:
      ClangType = "c++";
      break;
    case types::TY_PP_CXXModule:
      ClangType = "c++-cpp-output";
      break;
    default:
      ClangType = types::getTypeName(Input.getType());
      break;
    }
    CmdArgs.push_back(ClangType);
  }
}

static void appendUserToPath(SmallVectorImpl<char> &Result) {
#ifdef LLVM_ON_UNIX
  const char *Username = getenv("LOGNAME");
#else
  const char *Username = getenv("USERNAME");
#endif
  if (Username) {
    // Validate that LoginName can be used in a path, and get its length.
    size_t Len = 0;
    for (const char *P = Username; *P; ++P, ++Len) {
      if (!clang::isAlphanumeric(*P) && *P != '_') {
        Username = nullptr;
        break;
      }
    }

    if (Username && Len > 0) {
      Result.append(Username, Username + Len);
      return;
    }
  }

// Fallback to user id.
#ifdef LLVM_ON_UNIX
  std::string UID = llvm::utostr(getuid());
#else
  // FIXME: Windows seems to have an 'SID' that might work.
  std::string UID = "9999";
#endif
  Result.append(UID.begin(), UID.end());
}

static void addPGOAndCoverageFlags(const ToolChain &TC, Compilation &C,
                                   const Driver &D, const InputInfo &Output,
                                   const ArgList &Args,
                                   ArgStringList &CmdArgs) {

  auto *PGOGenerateArg = Args.getLastArg(options::OPT_fprofile_generate,
                                         options::OPT_fprofile_generate_EQ,
                                         options::OPT_fno_profile_generate);
  if (PGOGenerateArg &&
      PGOGenerateArg->getOption().matches(options::OPT_fno_profile_generate))
    PGOGenerateArg = nullptr;

  auto *CSPGOGenerateArg = Args.getLastArg(options::OPT_fcs_profile_generate,
                                           options::OPT_fcs_profile_generate_EQ,
                                           options::OPT_fno_profile_generate);
  if (CSPGOGenerateArg &&
      CSPGOGenerateArg->getOption().matches(options::OPT_fno_profile_generate))
    CSPGOGenerateArg = nullptr;

  auto *ProfileGenerateArg = Args.getLastArg(
      options::OPT_fprofile_instr_generate,
      options::OPT_fprofile_instr_generate_EQ,
      options::OPT_fno_profile_instr_generate);
  if (ProfileGenerateArg &&
      ProfileGenerateArg->getOption().matches(
          options::OPT_fno_profile_instr_generate))
    ProfileGenerateArg = nullptr;

  if (PGOGenerateArg && ProfileGenerateArg)
    D.Diag(diag::err_drv_argument_not_allowed_with)
        << PGOGenerateArg->getSpelling() << ProfileGenerateArg->getSpelling();

  auto *ProfileUseArg = getLastProfileUseArg(Args);

  if (PGOGenerateArg && ProfileUseArg)
    D.Diag(diag::err_drv_argument_not_allowed_with)
        << ProfileUseArg->getSpelling() << PGOGenerateArg->getSpelling();

  if (ProfileGenerateArg && ProfileUseArg)
    D.Diag(diag::err_drv_argument_not_allowed_with)
        << ProfileGenerateArg->getSpelling() << ProfileUseArg->getSpelling();

  if (CSPGOGenerateArg && PGOGenerateArg)
    D.Diag(diag::err_drv_argument_not_allowed_with)
        << CSPGOGenerateArg->getSpelling() << PGOGenerateArg->getSpelling();

  if (ProfileGenerateArg) {
    if (ProfileGenerateArg->getOption().matches(
            options::OPT_fprofile_instr_generate_EQ))
      CmdArgs.push_back(Args.MakeArgString(Twine("-fprofile-instrument-path=") +
                                           ProfileGenerateArg->getValue()));
    // The default is to use Clang Instrumentation.
    CmdArgs.push_back("-fprofile-instrument=clang");
    if (TC.getTriple().isWindowsMSVCEnvironment()) {
      // Add dependent lib for clang_rt.profile
      CmdArgs.push_back(Args.MakeArgString("--dependent-lib=" +
                                           TC.getCompilerRT(Args, "profile")));
    }
  }

  Arg *PGOGenArg = nullptr;
  if (PGOGenerateArg) {
    assert(!CSPGOGenerateArg);
    PGOGenArg = PGOGenerateArg;
    CmdArgs.push_back("-fprofile-instrument=llvm");
  }
  if (CSPGOGenerateArg) {
    assert(!PGOGenerateArg);
    PGOGenArg = CSPGOGenerateArg;
    CmdArgs.push_back("-fprofile-instrument=csllvm");
  }
  if (PGOGenArg) {
    if (TC.getTriple().isWindowsMSVCEnvironment()) {
      CmdArgs.push_back(Args.MakeArgString("--dependent-lib=" +
                                           TC.getCompilerRT(Args, "profile")));
    }
    if (PGOGenArg->getOption().matches(
            PGOGenerateArg ? options::OPT_fprofile_generate_EQ
                           : options::OPT_fcs_profile_generate_EQ)) {
      SmallString<128> Path(PGOGenArg->getValue());
      llvm::sys::path::append(Path, "default_%m.profraw");
      CmdArgs.push_back(
          Args.MakeArgString(Twine("-fprofile-instrument-path=") + Path));
    }
  }

  if (ProfileUseArg) {
    if (ProfileUseArg->getOption().matches(options::OPT_fprofile_instr_use_EQ))
      CmdArgs.push_back(Args.MakeArgString(
          Twine("-fprofile-instrument-use-path=") + ProfileUseArg->getValue()));
    else if ((ProfileUseArg->getOption().matches(
                  options::OPT_fprofile_use_EQ) ||
              ProfileUseArg->getOption().matches(
                  options::OPT_fprofile_instr_use))) {
      SmallString<128> Path(
          ProfileUseArg->getNumValues() == 0 ? "" : ProfileUseArg->getValue());
      if (Path.empty() || llvm::sys::fs::is_directory(Path))
        llvm::sys::path::append(Path, "default.profdata");
      CmdArgs.push_back(
          Args.MakeArgString(Twine("-fprofile-instrument-use-path=") + Path));
    }
  }

  if (Args.hasArg(options::OPT_ftest_coverage) ||
      Args.hasArg(options::OPT_coverage))
    CmdArgs.push_back("-femit-coverage-notes");
  if (Args.hasFlag(options::OPT_fprofile_arcs, options::OPT_fno_profile_arcs,
                   false) ||
      Args.hasArg(options::OPT_coverage))
    CmdArgs.push_back("-femit-coverage-data");

  if (Args.hasFlag(options::OPT_fcoverage_mapping,
                   options::OPT_fno_coverage_mapping, false)) {
    if (!ProfileGenerateArg)
      D.Diag(clang::diag::err_drv_argument_only_allowed_with)
          << "-fcoverage-mapping"
          << "-fprofile-instr-generate";

    CmdArgs.push_back("-fcoverage-mapping");
  }

  if (Args.hasArg(options::OPT_fprofile_exclude_files_EQ)) {
    auto *Arg = Args.getLastArg(options::OPT_fprofile_exclude_files_EQ);
    if (!Args.hasArg(options::OPT_coverage))
      D.Diag(clang::diag::err_drv_argument_only_allowed_with)
          << "-fprofile-exclude-files="
          << "--coverage";

    StringRef v = Arg->getValue();
    CmdArgs.push_back(
        Args.MakeArgString(Twine("-fprofile-exclude-files=" + v)));
  }

  if (Args.hasArg(options::OPT_fprofile_filter_files_EQ)) {
    auto *Arg = Args.getLastArg(options::OPT_fprofile_filter_files_EQ);
    if (!Args.hasArg(options::OPT_coverage))
      D.Diag(clang::diag::err_drv_argument_only_allowed_with)
          << "-fprofile-filter-files="
          << "--coverage";

    StringRef v = Arg->getValue();
    CmdArgs.push_back(Args.MakeArgString(Twine("-fprofile-filter-files=" + v)));
  }

  if (C.getArgs().hasArg(options::OPT_c) ||
      C.getArgs().hasArg(options::OPT_S)) {
    if (Output.isFilename()) {
      CmdArgs.push_back("-coverage-notes-file");
      SmallString<128> OutputFilename;
      if (Arg *FinalOutput = C.getArgs().getLastArg(options::OPT_o))
        OutputFilename = FinalOutput->getValue();
      else
        OutputFilename = llvm::sys::path::filename(Output.getBaseInput());
      SmallString<128> CoverageFilename = OutputFilename;
      if (llvm::sys::path::is_relative(CoverageFilename)) {
        SmallString<128> Pwd;
        if (!llvm::sys::fs::current_path(Pwd)) {
          llvm::sys::path::append(Pwd, CoverageFilename);
          CoverageFilename.swap(Pwd);
        }
      }
      llvm::sys::path::replace_extension(CoverageFilename, "gcno");
      CmdArgs.push_back(Args.MakeArgString(CoverageFilename));

      // Leave -fprofile-dir= an unused argument unless .gcda emission is
      // enabled. To be polite, with '-fprofile-arcs -fno-profile-arcs' consider
      // the flag used. There is no -fno-profile-dir, so the user has no
      // targeted way to suppress the warning.
      if (Args.hasArg(options::OPT_fprofile_arcs) ||
          Args.hasArg(options::OPT_coverage)) {
        CmdArgs.push_back("-coverage-data-file");
        if (Arg *FProfileDir = Args.getLastArg(options::OPT_fprofile_dir)) {
          CoverageFilename = FProfileDir->getValue();
          llvm::sys::path::append(CoverageFilename, OutputFilename);
        }
        llvm::sys::path::replace_extension(CoverageFilename, "gcda");
        CmdArgs.push_back(Args.MakeArgString(CoverageFilename));
      }
    }
  }
}

/// Check whether the given input tree contains any compilation actions.
static bool ContainsCompileAction(const Action *A) {
  if (isa<CompileJobAction>(A) || isa<BackendJobAction>(A))
    return true;

  for (const auto &AI : A->inputs())
    if (ContainsCompileAction(AI))
      return true;

  return false;
}

/// Check if -relax-all should be passed to the internal assembler.
/// This is done by default when compiling non-assembler source with -O0.
static bool UseRelaxAll(Compilation &C, const ArgList &Args) {
  bool RelaxDefault = true;

  if (Arg *A = Args.getLastArg(options::OPT_O_Group))
    RelaxDefault = A->getOption().matches(options::OPT_O0);

  if (RelaxDefault) {
    RelaxDefault = false;
    for (const auto &Act : C.getActions()) {
      if (ContainsCompileAction(Act)) {
        RelaxDefault = true;
        break;
      }
    }
  }

  return Args.hasFlag(options::OPT_mrelax_all, options::OPT_mno_relax_all,
                      RelaxDefault);
}

// Extract the integer N from a string spelled "-dwarf-N", returning 0
// on mismatch. The StringRef input (rather than an Arg) allows
// for use by the "-Xassembler" option parser.
static unsigned DwarfVersionNum(StringRef ArgValue) {
  return llvm::StringSwitch<unsigned>(ArgValue)
      .Case("-gdwarf-2", 2)
      .Case("-gdwarf-3", 3)
      .Case("-gdwarf-4", 4)
      .Case("-gdwarf-5", 5)
      .Default(0);
}

static void RenderDebugEnablingArgs(const ArgList &Args, ArgStringList &CmdArgs,
                                    codegenoptions::DebugInfoKind DebugInfoKind,
                                    unsigned DwarfVersion,
                                    llvm::DebuggerKind DebuggerTuning) {
  switch (DebugInfoKind) {
  case codegenoptions::DebugDirectivesOnly:
    CmdArgs.push_back("-debug-info-kind=line-directives-only");
    break;
  case codegenoptions::DebugLineTablesOnly:
    CmdArgs.push_back("-debug-info-kind=line-tables-only");
    break;
  case codegenoptions::LimitedDebugInfo:
    CmdArgs.push_back("-debug-info-kind=limited");
    break;
  case codegenoptions::FullDebugInfo:
    CmdArgs.push_back("-debug-info-kind=standalone");
    break;
  default:
    break;
  }
  if (DwarfVersion > 0)
    CmdArgs.push_back(
        Args.MakeArgString("-dwarf-version=" + Twine(DwarfVersion)));
  switch (DebuggerTuning) {
  case llvm::DebuggerKind::GDB:
    CmdArgs.push_back("-debugger-tuning=gdb");
    break;
  case llvm::DebuggerKind::LLDB:
    CmdArgs.push_back("-debugger-tuning=lldb");
    break;
  case llvm::DebuggerKind::SCE:
    CmdArgs.push_back("-debugger-tuning=sce");
    break;
  default:
    break;
  }
}

static bool checkDebugInfoOption(const Arg *A, const ArgList &Args,
                                 const Driver &D, const ToolChain &TC) {
  assert(A && "Expected non-nullptr argument.");
  if (TC.supportsDebugInfoOption(A))
    return true;
  D.Diag(diag::warn_drv_unsupported_debug_info_opt_for_target)
      << A->getAsString(Args) << TC.getTripleString();
  return false;
}

static void RenderDebugInfoCompressionArgs(const ArgList &Args,
                                           ArgStringList &CmdArgs,
                                           const Driver &D,
                                           const ToolChain &TC) {
  const Arg *A = Args.getLastArg(options::OPT_gz, options::OPT_gz_EQ);
  if (!A)
    return;
  if (checkDebugInfoOption(A, Args, D, TC)) {
    if (A->getOption().getID() == options::OPT_gz) {
      if (llvm::zlib::isAvailable())
        CmdArgs.push_back("--compress-debug-sections");
      else
        D.Diag(diag::warn_debug_compression_unavailable);
      return;
    }

    StringRef Value = A->getValue();
    if (Value == "none") {
      CmdArgs.push_back("--compress-debug-sections=none");
    } else if (Value == "zlib" || Value == "zlib-gnu") {
      if (llvm::zlib::isAvailable()) {
        CmdArgs.push_back(
            Args.MakeArgString("--compress-debug-sections=" + Twine(Value)));
      } else {
        D.Diag(diag::warn_debug_compression_unavailable);
      }
    } else {
      D.Diag(diag::err_drv_unsupported_option_argument)
          << A->getOption().getName() << Value;
    }
  }
}

static const char *RelocationModelName(llvm::Reloc::Model Model) {
  switch (Model) {
  case llvm::Reloc::Static:
    return "static";
  case llvm::Reloc::PIC_:
    return "pic";
  case llvm::Reloc::DynamicNoPIC:
    return "dynamic-no-pic";
  case llvm::Reloc::ROPI:
    return "ropi";
  case llvm::Reloc::RWPI:
    return "rwpi";
  case llvm::Reloc::ROPI_RWPI:
    return "ropi-rwpi";
  }
  llvm_unreachable("Unknown Reloc::Model kind");
}

void Clang::AddPreprocessingOptions(Compilation &C, const JobAction &JA,
                                    const Driver &D, const ArgList &Args,
                                    ArgStringList &CmdArgs,
                                    const InputInfo &Output,
                                    const InputInfoList &Inputs) const {
  Arg *A;
  const bool IsIAMCU = getToolChain().getTriple().isOSIAMCU();

  CheckPreprocessingOptions(D, Args);

  Args.AddLastArg(CmdArgs, options::OPT_C);
  Args.AddLastArg(CmdArgs, options::OPT_CC);

  // Handle dependency file generation.
  if ((A = Args.getLastArg(options::OPT_M, options::OPT_MM)) ||
      (A = Args.getLastArg(options::OPT_MD)) ||
      (A = Args.getLastArg(options::OPT_MMD))) {
    // Determine the output location.
    const char *DepFile;
    if (Arg *MF = Args.getLastArg(options::OPT_MF)) {
      DepFile = MF->getValue();
      C.addFailureResultFile(DepFile, &JA);
    } else if (Output.getType() == types::TY_Dependencies) {
      DepFile = Output.getFilename();
    } else if (A->getOption().matches(options::OPT_M) ||
               A->getOption().matches(options::OPT_MM)) {
      DepFile = "-";
    } else {
      DepFile = getDependencyFileName(Args, Inputs);
      C.addFailureResultFile(DepFile, &JA);
    }
    CmdArgs.push_back("-dependency-file");
    CmdArgs.push_back(DepFile);

    // Add a default target if one wasn't specified.
    if (!Args.hasArg(options::OPT_MT) && !Args.hasArg(options::OPT_MQ)) {
      const char *DepTarget;

      // If user provided -o, that is the dependency target, except
      // when we are only generating a dependency file.
      Arg *OutputOpt = Args.getLastArg(options::OPT_o);
      if (OutputOpt && Output.getType() != types::TY_Dependencies) {
        DepTarget = OutputOpt->getValue();
      } else {
        // Otherwise derive from the base input.
        //
        // FIXME: This should use the computed output file location.
        SmallString<128> P(Inputs[0].getBaseInput());
        llvm::sys::path::replace_extension(P, "o");
        DepTarget = Args.MakeArgString(llvm::sys::path::filename(P));
      }

      if (!A->getOption().matches(options::OPT_MD) && !A->getOption().matches(options::OPT_MMD)) {
        CmdArgs.push_back("-w");
      }
      CmdArgs.push_back("-MT");
      SmallString<128> Quoted;
      QuoteTarget(DepTarget, Quoted);
      CmdArgs.push_back(Args.MakeArgString(Quoted));
    }

    if (A->getOption().matches(options::OPT_M) ||
        A->getOption().matches(options::OPT_MD))
      CmdArgs.push_back("-sys-header-deps");
    if ((isa<PrecompileJobAction>(JA) &&
         !Args.hasArg(options::OPT_fno_module_file_deps)) ||
        Args.hasArg(options::OPT_fmodule_file_deps))
      CmdArgs.push_back("-module-file-deps");
  }

  if (Args.hasArg(options::OPT_MG)) {
    if (!A || A->getOption().matches(options::OPT_MD) ||
        A->getOption().matches(options::OPT_MMD))
      D.Diag(diag::err_drv_mg_requires_m_or_mm);
    CmdArgs.push_back("-MG");
  }

  Args.AddLastArg(CmdArgs, options::OPT_MP);
  Args.AddLastArg(CmdArgs, options::OPT_MV);

  // Convert all -MQ <target> args to -MT <quoted target>
  for (const Arg *A : Args.filtered(options::OPT_MT, options::OPT_MQ)) {
    A->claim();

    if (A->getOption().matches(options::OPT_MQ)) {
      CmdArgs.push_back("-MT");
      SmallString<128> Quoted;
      QuoteTarget(A->getValue(), Quoted);
      CmdArgs.push_back(Args.MakeArgString(Quoted));

      // -MT flag - no change
    } else {
      A->render(Args, CmdArgs);
    }
  }

  // Add offload include arguments specific for CUDA.  This must happen before
  // we -I or -include anything else, because we must pick up the CUDA headers
  // from the particular CUDA installation, rather than from e.g.
  // /usr/local/include.
  if (JA.isOffloading(Action::OFK_Cuda))
    getToolChain().AddCudaIncludeArgs(Args, CmdArgs);

  // If we are offloading to a target via OpenMP we need to include the
  // openmp_wrappers folder which contains alternative system headers.
  if (JA.isDeviceOffloading(Action::OFK_OpenMP) &&
      getToolChain().getTriple().isNVPTX()){
    if (!Args.hasArg(options::OPT_nobuiltininc)) {
      // Add openmp_wrappers/* to our system include path.  This lets us wrap
      // standard library headers.
      SmallString<128> P(D.ResourceDir);
      llvm::sys::path::append(P, "include");
      llvm::sys::path::append(P, "openmp_wrappers");
      CmdArgs.push_back("-internal-isystem");
      CmdArgs.push_back(Args.MakeArgString(P));
    }

    CmdArgs.push_back("-include");
    CmdArgs.push_back("__clang_openmp_math_declares.h");
  }

  // Add -i* options, and automatically translate to
  // -include-pch/-include-pth for transparent PCH support. It's
  // wonky, but we include looking for .gch so we can support seamless
  // replacement into a build system already set up to be generating
  // .gch files.

  if (getToolChain().getDriver().IsCLMode()) {
    const Arg *YcArg = Args.getLastArg(options::OPT__SLASH_Yc);
    const Arg *YuArg = Args.getLastArg(options::OPT__SLASH_Yu);
    if (YcArg && JA.getKind() >= Action::PrecompileJobClass &&
        JA.getKind() <= Action::AssembleJobClass) {
      CmdArgs.push_back(Args.MakeArgString("-building-pch-with-obj"));
    }
    if (YcArg || YuArg) {
      StringRef ThroughHeader = YcArg ? YcArg->getValue() : YuArg->getValue();
      if (!isa<PrecompileJobAction>(JA)) {
        CmdArgs.push_back("-include-pch");
        CmdArgs.push_back(Args.MakeArgString(D.GetClPchPath(
            C, !ThroughHeader.empty()
                   ? ThroughHeader
                   : llvm::sys::path::filename(Inputs[0].getBaseInput()))));
      }

      if (ThroughHeader.empty()) {
        CmdArgs.push_back(Args.MakeArgString(
            Twine("-pch-through-hdrstop-") + (YcArg ? "create" : "use")));
      } else {
        CmdArgs.push_back(
            Args.MakeArgString(Twine("-pch-through-header=") + ThroughHeader));
      }
    }
  }

  bool RenderedImplicitInclude = false;
  for (const Arg *A : Args.filtered(options::OPT_clang_i_Group)) {
    if (A->getOption().matches(options::OPT_include)) {
      // Handling of gcc-style gch precompiled headers.
      bool IsFirstImplicitInclude = !RenderedImplicitInclude;
      RenderedImplicitInclude = true;

      bool FoundPCH = false;
      SmallString<128> P(A->getValue());
      // We want the files to have a name like foo.h.pch. Add a dummy extension
      // so that replace_extension does the right thing.
      P += ".dummy";
      llvm::sys::path::replace_extension(P, "pch");
      if (llvm::sys::fs::exists(P))
        FoundPCH = true;

      if (!FoundPCH) {
        llvm::sys::path::replace_extension(P, "gch");
        if (llvm::sys::fs::exists(P)) {
          FoundPCH = true;
        }
      }

      if (FoundPCH) {
        if (IsFirstImplicitInclude) {
          A->claim();
          CmdArgs.push_back("-include-pch");
          CmdArgs.push_back(Args.MakeArgString(P));
          continue;
        } else {
          // Ignore the PCH if not first on command line and emit warning.
          D.Diag(diag::warn_drv_pch_not_first_include) << P
                                                       << A->getAsString(Args);
        }
      }
    } else if (A->getOption().matches(options::OPT_isystem_after)) {
      // Handling of paths which must come late.  These entries are handled by
      // the toolchain itself after the resource dir is inserted in the right
      // search order.
      // Do not claim the argument so that the use of the argument does not
      // silently go unnoticed on toolchains which do not honour the option.
      continue;
    }

    // Not translated, render as usual.
    A->claim();
    A->render(Args, CmdArgs);
  }

  Args.AddAllArgs(CmdArgs,
                  {options::OPT_D, options::OPT_U, options::OPT_I_Group,
                   options::OPT_F, options::OPT_index_header_map});

  // Add -Wp, and -Xpreprocessor if using the preprocessor.

  // FIXME: There is a very unfortunate problem here, some troubled
  // souls abuse -Wp, to pass preprocessor options in gcc syntax. To
  // really support that we would have to parse and then translate
  // those options. :(
  Args.AddAllArgValues(CmdArgs, options::OPT_Wp_COMMA,
                       options::OPT_Xpreprocessor);

  // -I- is a deprecated GCC feature, reject it.
  if (Arg *A = Args.getLastArg(options::OPT_I_))
    D.Diag(diag::err_drv_I_dash_not_supported) << A->getAsString(Args);

  // If we have a --sysroot, and don't have an explicit -isysroot flag, add an
  // -isysroot to the CC1 invocation.
  StringRef sysroot = C.getSysRoot();
  if (sysroot != "") {
    if (!Args.hasArg(options::OPT_isysroot)) {
      CmdArgs.push_back("-isysroot");
      CmdArgs.push_back(C.getArgs().MakeArgString(sysroot));
    }
  }

  // Parse additional include paths from environment variables.
  // FIXME: We should probably sink the logic for handling these from the
  // frontend into the driver. It will allow deleting 4 otherwise unused flags.
  // CPATH - included following the user specified includes (but prior to
  // builtin and standard includes).
  addDirectoryList(Args, CmdArgs, "-I", "CPATH");
  // C_INCLUDE_PATH - system includes enabled when compiling C.
  addDirectoryList(Args, CmdArgs, "-c-isystem", "C_INCLUDE_PATH");
  // CPLUS_INCLUDE_PATH - system includes enabled when compiling C++.
  addDirectoryList(Args, CmdArgs, "-cxx-isystem", "CPLUS_INCLUDE_PATH");
  // OBJC_INCLUDE_PATH - system includes enabled when compiling ObjC.
  addDirectoryList(Args, CmdArgs, "-objc-isystem", "OBJC_INCLUDE_PATH");
  // OBJCPLUS_INCLUDE_PATH - system includes enabled when compiling ObjC++.
  addDirectoryList(Args, CmdArgs, "-objcxx-isystem", "OBJCPLUS_INCLUDE_PATH");

  // While adding the include arguments, we also attempt to retrieve the
  // arguments of related offloading toolchains or arguments that are specific
  // of an offloading programming model.

  // Add C++ include arguments, if needed.
  if (types::isCXX(Inputs[0].getType()))
    forAllAssociatedToolChains(C, JA, getToolChain(),
                               [&Args, &CmdArgs](const ToolChain &TC) {
                                 TC.AddClangCXXStdlibIncludeArgs(Args, CmdArgs);
                               });

  // Add system include arguments for all targets but IAMCU.
  if (!IsIAMCU)
    forAllAssociatedToolChains(C, JA, getToolChain(),
                               [&Args, &CmdArgs](const ToolChain &TC) {
                                 TC.AddClangSystemIncludeArgs(Args, CmdArgs);
                               });
  else {
    // For IAMCU add special include arguments.
    getToolChain().AddIAMCUIncludeArgs(Args, CmdArgs);
  }
}

// FIXME: Move to target hook.
static bool isSignedCharDefault(const llvm::Triple &Triple) {
  switch (Triple.getArch()) {
  default:
    return true;

  case llvm::Triple::aarch64:
  case llvm::Triple::aarch64_be:
  case llvm::Triple::arm:
  case llvm::Triple::armeb:
  case llvm::Triple::thumb:
  case llvm::Triple::thumbeb:
    if (Triple.isOSDarwin() || Triple.isOSWindows())
      return true;
    return false;

  case llvm::Triple::ppc:
  case llvm::Triple::ppc64:
    if (Triple.isOSDarwin())
      return true;
    return false;

  case llvm::Triple::hexagon:
  case llvm::Triple::ppc64le:
  case llvm::Triple::riscv32:
  case llvm::Triple::riscv64:
  case llvm::Triple::systemz:
  case llvm::Triple::xcore:
    return false;
  }
}

static bool isNoCommonDefault(const llvm::Triple &Triple) {
  switch (Triple.getArch()) {
  default:
    if (Triple.isOSFuchsia())
      return true;
    return false;

  case llvm::Triple::xcore:
  case llvm::Triple::wasm32:
  case llvm::Triple::wasm64:
    return true;
  }
}

namespace {
void RenderARMABI(const llvm::Triple &Triple, const ArgList &Args,
                  ArgStringList &CmdArgs) {
  // Select the ABI to use.
  // FIXME: Support -meabi.
  // FIXME: Parts of this are duplicated in the backend, unify this somehow.
  const char *ABIName = nullptr;
  if (Arg *A = Args.getLastArg(options::OPT_mabi_EQ)) {
    ABIName = A->getValue();
  } else {
    std::string CPU = getCPUName(Args, Triple, /*FromAs*/ false);
    ABIName = llvm::ARM::computeDefaultTargetABI(Triple, CPU).data();
  }

  CmdArgs.push_back("-target-abi");
  CmdArgs.push_back(ABIName);
}
}

void Clang::AddARMTargetArgs(const llvm::Triple &Triple, const ArgList &Args,
                             ArgStringList &CmdArgs, bool KernelOrKext) const {
  RenderARMABI(Triple, Args, CmdArgs);

  // Determine floating point ABI from the options & target defaults.
  arm::FloatABI ABI = arm::getARMFloatABI(getToolChain(), Args);
  if (ABI == arm::FloatABI::Soft) {
    // Floating point operations and argument passing are soft.
    // FIXME: This changes CPP defines, we need -target-soft-float.
    CmdArgs.push_back("-msoft-float");
    CmdArgs.push_back("-mfloat-abi");
    CmdArgs.push_back("soft");
  } else if (ABI == arm::FloatABI::SoftFP) {
    // Floating point operations are hard, but argument passing is soft.
    CmdArgs.push_back("-mfloat-abi");
    CmdArgs.push_back("soft");
  } else {
    // Floating point operations and argument passing are hard.
    assert(ABI == arm::FloatABI::Hard && "Invalid float abi!");
    CmdArgs.push_back("-mfloat-abi");
    CmdArgs.push_back("hard");
  }

  // Forward the -mglobal-merge option for explicit control over the pass.
  if (Arg *A = Args.getLastArg(options::OPT_mglobal_merge,
                               options::OPT_mno_global_merge)) {
    CmdArgs.push_back("-mllvm");
    if (A->getOption().matches(options::OPT_mno_global_merge))
      CmdArgs.push_back("-arm-global-merge=false");
    else
      CmdArgs.push_back("-arm-global-merge=true");
  }

  if (!Args.hasFlag(options::OPT_mimplicit_float,
                    options::OPT_mno_implicit_float, true))
    CmdArgs.push_back("-no-implicit-float");

  if (Args.getLastArg(options::OPT_mcmse))
    CmdArgs.push_back("-mcmse");
}

void Clang::RenderTargetOptions(const llvm::Triple &EffectiveTriple,
                                const ArgList &Args, bool KernelOrKext,
                                ArgStringList &CmdArgs) const {
  const ToolChain &TC = getToolChain();

  // Add the target features
  getTargetFeatures(TC, EffectiveTriple, Args, CmdArgs, false);

  // Add target specific flags.
  switch (TC.getArch()) {
  default:
    break;

  case llvm::Triple::arm:
  case llvm::Triple::armeb:
  case llvm::Triple::thumb:
  case llvm::Triple::thumbeb:
    // Use the effective triple, which takes into account the deployment target.
    AddARMTargetArgs(EffectiveTriple, Args, CmdArgs, KernelOrKext);
    CmdArgs.push_back("-fallow-half-arguments-and-returns");
    break;

  case llvm::Triple::aarch64:
  case llvm::Triple::aarch64_be:
    AddAArch64TargetArgs(Args, CmdArgs);
    CmdArgs.push_back("-fallow-half-arguments-and-returns");
    break;

  case llvm::Triple::mips:
  case llvm::Triple::mipsel:
  case llvm::Triple::mips64:
  case llvm::Triple::mips64el:
    AddMIPSTargetArgs(Args, CmdArgs);
    break;

  case llvm::Triple::ppc:
  case llvm::Triple::ppc64:
  case llvm::Triple::ppc64le:
    AddPPCTargetArgs(Args, CmdArgs);
    break;

  case llvm::Triple::riscv32:
  case llvm::Triple::riscv64:
    AddRISCVTargetArgs(Args, CmdArgs);
    break;

  case llvm::Triple::sparc:
  case llvm::Triple::sparcel:
  case llvm::Triple::sparcv9:
    AddSparcTargetArgs(Args, CmdArgs);
    break;

  case llvm::Triple::systemz:
    AddSystemZTargetArgs(Args, CmdArgs);
    break;

  case llvm::Triple::x86:
  case llvm::Triple::x86_64:
    AddX86TargetArgs(Args, CmdArgs);
    break;

  case llvm::Triple::lanai:
    AddLanaiTargetArgs(Args, CmdArgs);
    break;

  case llvm::Triple::hexagon:
    AddHexagonTargetArgs(Args, CmdArgs);
    break;

  case llvm::Triple::wasm32:
  case llvm::Triple::wasm64:
    AddWebAssemblyTargetArgs(Args, CmdArgs);
    break;
  }
}

// Parse -mbranch-protection=<protection>[+<protection>]* where
//   <protection> ::= standard | none | [bti,pac-ret[+b-key,+leaf]*]
// Returns a triple of (return address signing Scope, signing key, require
// landing pads)
static std::tuple<StringRef, StringRef, bool>
ParseAArch64BranchProtection(const Driver &D, const ArgList &Args,
                             const Arg *A) {
  StringRef Scope = "none";
  StringRef Key = "a_key";
  bool IndirectBranches = false;

  StringRef Value = A->getValue();
  // This maps onto -mbranch-protection=<scope>+<key>

  if (Value.equals("standard")) {
    Scope = "non-leaf";
    Key = "a_key";
    IndirectBranches = true;

  } else if (!Value.equals("none")) {
    SmallVector<StringRef, 4> BranchProtection;
    StringRef(A->getValue()).split(BranchProtection, '+');

    auto Protection = BranchProtection.begin();
    while (Protection != BranchProtection.end()) {
      if (Protection->equals("bti"))
        IndirectBranches = true;
      else if (Protection->equals("pac-ret")) {
        Scope = "non-leaf";
        while (++Protection != BranchProtection.end()) {
          // Inner loop as "leaf" and "b-key" options must only appear attached
          // to pac-ret.
          if (Protection->equals("leaf"))
            Scope = "all";
          else if (Protection->equals("b-key"))
            Key = "b_key";
          else
            break;
        }
        Protection--;
      } else
        D.Diag(diag::err_invalid_branch_protection)
            << *Protection << A->getAsString(Args);
      Protection++;
    }
  }

  return std::make_tuple(Scope, Key, IndirectBranches);
}

namespace {
void RenderAArch64ABI(const llvm::Triple &Triple, const ArgList &Args,
                      ArgStringList &CmdArgs) {
  const char *ABIName = nullptr;
  if (Arg *A = Args.getLastArg(options::OPT_mabi_EQ))
    ABIName = A->getValue();
  else if (Triple.isOSDarwin())
    ABIName = "darwinpcs";
  else
    ABIName = "aapcs";

  CmdArgs.push_back("-target-abi");
  CmdArgs.push_back(ABIName);
}
}

void Clang::AddAArch64TargetArgs(const ArgList &Args,
                                 ArgStringList &CmdArgs) const {
  const llvm::Triple &Triple = getToolChain().getEffectiveTriple();

  if (!Args.hasFlag(options::OPT_mred_zone, options::OPT_mno_red_zone, true) ||
      Args.hasArg(options::OPT_mkernel) ||
      Args.hasArg(options::OPT_fapple_kext))
    CmdArgs.push_back("-disable-red-zone");

  if (!Args.hasFlag(options::OPT_mimplicit_float,
                    options::OPT_mno_implicit_float, true))
    CmdArgs.push_back("-no-implicit-float");

  RenderAArch64ABI(Triple, Args, CmdArgs);

  if (Arg *A = Args.getLastArg(options::OPT_mfix_cortex_a53_835769,
                               options::OPT_mno_fix_cortex_a53_835769)) {
    CmdArgs.push_back("-mllvm");
    if (A->getOption().matches(options::OPT_mfix_cortex_a53_835769))
      CmdArgs.push_back("-aarch64-fix-cortex-a53-835769=1");
    else
      CmdArgs.push_back("-aarch64-fix-cortex-a53-835769=0");
  } else if (Triple.isAndroid()) {
    // Enabled A53 errata (835769) workaround by default on android
    CmdArgs.push_back("-mllvm");
    CmdArgs.push_back("-aarch64-fix-cortex-a53-835769=1");
  }

  // Forward the -mglobal-merge option for explicit control over the pass.
  if (Arg *A = Args.getLastArg(options::OPT_mglobal_merge,
                               options::OPT_mno_global_merge)) {
    CmdArgs.push_back("-mllvm");
    if (A->getOption().matches(options::OPT_mno_global_merge))
      CmdArgs.push_back("-aarch64-enable-global-merge=false");
    else
      CmdArgs.push_back("-aarch64-enable-global-merge=true");
  }

  // Enable/disable return address signing and indirect branch targets.
  if (Arg *A = Args.getLastArg(options::OPT_msign_return_address_EQ,
                               options::OPT_mbranch_protection_EQ)) {

    const Driver &D = getToolChain().getDriver();

    StringRef Scope, Key;
    bool IndirectBranches;

    if (A->getOption().matches(options::OPT_msign_return_address_EQ)) {
      Scope = A->getValue();
      if (!Scope.equals("none") && !Scope.equals("non-leaf") &&
          !Scope.equals("all"))
        D.Diag(diag::err_invalid_branch_protection)
            << Scope << A->getAsString(Args);
      Key = "a_key";
      IndirectBranches = false;
    } else
      std::tie(Scope, Key, IndirectBranches) =
          ParseAArch64BranchProtection(D, Args, A);

    CmdArgs.push_back(
        Args.MakeArgString(Twine("-msign-return-address=") + Scope));
    CmdArgs.push_back(
        Args.MakeArgString(Twine("-msign-return-address-key=") + Key));
    if (IndirectBranches)
      CmdArgs.push_back("-mbranch-target-enforce");
  }
}

void Clang::AddMIPSTargetArgs(const ArgList &Args,
                              ArgStringList &CmdArgs) const {
  const Driver &D = getToolChain().getDriver();
  StringRef CPUName;
  StringRef ABIName;
  const llvm::Triple &Triple = getToolChain().getTriple();
  mips::getMipsCPUAndABI(Args, Triple, CPUName, ABIName);

  CmdArgs.push_back("-target-abi");
  CmdArgs.push_back(ABIName.data());

  mips::FloatABI ABI = mips::getMipsFloatABI(D, Args);
  if (ABI == mips::FloatABI::Soft) {
    // Floating point operations and argument passing are soft.
    CmdArgs.push_back("-msoft-float");
    CmdArgs.push_back("-mfloat-abi");
    CmdArgs.push_back("soft");
  } else {
    // Floating point operations and argument passing are hard.
    assert(ABI == mips::FloatABI::Hard && "Invalid float abi!");
    CmdArgs.push_back("-mfloat-abi");
    CmdArgs.push_back("hard");
  }

  if (Arg *A = Args.getLastArg(options::OPT_mxgot, options::OPT_mno_xgot)) {
    if (A->getOption().matches(options::OPT_mxgot)) {
      CmdArgs.push_back("-mllvm");
      CmdArgs.push_back("-mxgot");
    }
  }

  if (Arg *A = Args.getLastArg(options::OPT_mldc1_sdc1,
                               options::OPT_mno_ldc1_sdc1)) {
    if (A->getOption().matches(options::OPT_mno_ldc1_sdc1)) {
      CmdArgs.push_back("-mllvm");
      CmdArgs.push_back("-mno-ldc1-sdc1");
    }
  }

  if (Arg *A = Args.getLastArg(options::OPT_mcheck_zero_division,
                               options::OPT_mno_check_zero_division)) {
    if (A->getOption().matches(options::OPT_mno_check_zero_division)) {
      CmdArgs.push_back("-mllvm");
      CmdArgs.push_back("-mno-check-zero-division");
    }
  }

  if (Arg *A = Args.getLastArg(options::OPT_G)) {
    StringRef v = A->getValue();
    CmdArgs.push_back("-mllvm");
    CmdArgs.push_back(Args.MakeArgString("-mips-ssection-threshold=" + v));
    A->claim();
  }

  Arg *GPOpt = Args.getLastArg(options::OPT_mgpopt, options::OPT_mno_gpopt);
  Arg *ABICalls =
      Args.getLastArg(options::OPT_mabicalls, options::OPT_mno_abicalls);

  // -mabicalls is the default for many MIPS environments, even with -fno-pic.
  // -mgpopt is the default for static, -fno-pic environments but these two
  // options conflict. We want to be certain that -mno-abicalls -mgpopt is
  // the only case where -mllvm -mgpopt is passed.
  // NOTE: We need a warning here or in the backend to warn when -mgpopt is
  //       passed explicitly when compiling something with -mabicalls
  //       (implictly) in affect. Currently the warning is in the backend.
  //
  // When the ABI in use is  N64, we also need to determine the PIC mode that
  // is in use, as -fno-pic for N64 implies -mno-abicalls.
  bool NoABICalls =
      ABICalls && ABICalls->getOption().matches(options::OPT_mno_abicalls);

  llvm::Reloc::Model RelocationModel;
  unsigned PICLevel;
  bool IsPIE;
  std::tie(RelocationModel, PICLevel, IsPIE) =
      ParsePICArgs(getToolChain(), Args);

  NoABICalls = NoABICalls ||
               (RelocationModel == llvm::Reloc::Static && ABIName == "n64");

  bool WantGPOpt = GPOpt && GPOpt->getOption().matches(options::OPT_mgpopt);
  // We quietly ignore -mno-gpopt as the backend defaults to -mno-gpopt.
  if (NoABICalls && (!GPOpt || WantGPOpt)) {
    CmdArgs.push_back("-mllvm");
    CmdArgs.push_back("-mgpopt");

    Arg *LocalSData = Args.getLastArg(options::OPT_mlocal_sdata,
                                      options::OPT_mno_local_sdata);
    Arg *ExternSData = Args.getLastArg(options::OPT_mextern_sdata,
                                       options::OPT_mno_extern_sdata);
    Arg *EmbeddedData = Args.getLastArg(options::OPT_membedded_data,
                                        options::OPT_mno_embedded_data);
    if (LocalSData) {
      CmdArgs.push_back("-mllvm");
      if (LocalSData->getOption().matches(options::OPT_mlocal_sdata)) {
        CmdArgs.push_back("-mlocal-sdata=1");
      } else {
        CmdArgs.push_back("-mlocal-sdata=0");
      }
      LocalSData->claim();
    }

    if (ExternSData) {
      CmdArgs.push_back("-mllvm");
      if (ExternSData->getOption().matches(options::OPT_mextern_sdata)) {
        CmdArgs.push_back("-mextern-sdata=1");
      } else {
        CmdArgs.push_back("-mextern-sdata=0");
      }
      ExternSData->claim();
    }

    if (EmbeddedData) {
      CmdArgs.push_back("-mllvm");
      if (EmbeddedData->getOption().matches(options::OPT_membedded_data)) {
        CmdArgs.push_back("-membedded-data=1");
      } else {
        CmdArgs.push_back("-membedded-data=0");
      }
      EmbeddedData->claim();
    }

  } else if ((!ABICalls || (!NoABICalls && ABICalls)) && WantGPOpt)
    D.Diag(diag::warn_drv_unsupported_gpopt) << (ABICalls ? 0 : 1);

  if (GPOpt)
    GPOpt->claim();

  if (Arg *A = Args.getLastArg(options::OPT_mcompact_branches_EQ)) {
    StringRef Val = StringRef(A->getValue());
    if (mips::hasCompactBranches(CPUName)) {
      if (Val == "never" || Val == "always" || Val == "optimal") {
        CmdArgs.push_back("-mllvm");
        CmdArgs.push_back(Args.MakeArgString("-mips-compact-branches=" + Val));
      } else
        D.Diag(diag::err_drv_unsupported_option_argument)
            << A->getOption().getName() << Val;
    } else
      D.Diag(diag::warn_target_unsupported_compact_branches) << CPUName;
  }

  if (Arg *A = Args.getLastArg(options::OPT_mrelax_pic_calls,
                               options::OPT_mno_relax_pic_calls)) {
    if (A->getOption().matches(options::OPT_mno_relax_pic_calls)) {
      CmdArgs.push_back("-mllvm");
      CmdArgs.push_back("-mips-jalr-reloc=0");
    }
  }
}

void Clang::AddPPCTargetArgs(const ArgList &Args,
                             ArgStringList &CmdArgs) const {
  // Select the ABI to use.
  const char *ABIName = nullptr;
  if (getToolChain().getTriple().isOSLinux())
    switch (getToolChain().getArch()) {
    case llvm::Triple::ppc64: {
      // When targeting a processor that supports QPX, or if QPX is
      // specifically enabled, default to using the ABI that supports QPX (so
      // long as it is not specifically disabled).
      bool HasQPX = false;
      if (Arg *A = Args.getLastArg(options::OPT_mcpu_EQ))
        HasQPX = A->getValue() == StringRef("a2q");
      HasQPX = Args.hasFlag(options::OPT_mqpx, options::OPT_mno_qpx, HasQPX);
      if (HasQPX) {
        ABIName = "elfv1-qpx";
        break;
      }

      ABIName = "elfv1";
      break;
    }
    case llvm::Triple::ppc64le:
      ABIName = "elfv2";
      break;
    default:
      break;
    }

  if (Arg *A = Args.getLastArg(options::OPT_mabi_EQ))
    // The ppc64 linux abis are all "altivec" abis by default. Accept and ignore
    // the option if given as we don't have backend support for any targets
    // that don't use the altivec abi.
    if (StringRef(A->getValue()) != "altivec")
      ABIName = A->getValue();

  ppc::FloatABI FloatABI =
      ppc::getPPCFloatABI(getToolChain().getDriver(), Args);

  if (FloatABI == ppc::FloatABI::Soft) {
    // Floating point operations and argument passing are soft.
    CmdArgs.push_back("-msoft-float");
    CmdArgs.push_back("-mfloat-abi");
    CmdArgs.push_back("soft");
  } else {
    // Floating point operations and argument passing are hard.
    assert(FloatABI == ppc::FloatABI::Hard && "Invalid float abi!");
    CmdArgs.push_back("-mfloat-abi");
    CmdArgs.push_back("hard");
  }

  if (ABIName) {
    CmdArgs.push_back("-target-abi");
    CmdArgs.push_back(ABIName);
  }
}

void Clang::AddRISCVTargetArgs(const ArgList &Args,
                               ArgStringList &CmdArgs) const {
  // FIXME: currently defaults to the soft-float ABIs. Will need to be
  // expanded to select ilp32f, ilp32d, lp64f, lp64d when appropriate.
  const char *ABIName = nullptr;
  const llvm::Triple &Triple = getToolChain().getTriple();
  if (Arg *A = Args.getLastArg(options::OPT_mabi_EQ))
    ABIName = A->getValue();
  else if (Triple.getArch() == llvm::Triple::riscv32)
    ABIName = "ilp32";
  else if (Triple.getArch() == llvm::Triple::riscv64)
    ABIName = "lp64";
  else
    llvm_unreachable("Unexpected triple!");

  CmdArgs.push_back("-target-abi");
  CmdArgs.push_back(ABIName);
}

void Clang::AddSparcTargetArgs(const ArgList &Args,
                               ArgStringList &CmdArgs) const {
  sparc::FloatABI FloatABI =
      sparc::getSparcFloatABI(getToolChain().getDriver(), Args);

  if (FloatABI == sparc::FloatABI::Soft) {
    // Floating point operations and argument passing are soft.
    CmdArgs.push_back("-msoft-float");
    CmdArgs.push_back("-mfloat-abi");
    CmdArgs.push_back("soft");
  } else {
    // Floating point operations and argument passing are hard.
    assert(FloatABI == sparc::FloatABI::Hard && "Invalid float abi!");
    CmdArgs.push_back("-mfloat-abi");
    CmdArgs.push_back("hard");
  }
}

void Clang::AddSystemZTargetArgs(const ArgList &Args,
                                 ArgStringList &CmdArgs) const {
  if (Args.hasFlag(options::OPT_mbackchain, options::OPT_mno_backchain, false))
    CmdArgs.push_back("-mbackchain");
}

void Clang::AddX86TargetArgs(const ArgList &Args,
                             ArgStringList &CmdArgs) const {
  if (!Args.hasFlag(options::OPT_mred_zone, options::OPT_mno_red_zone, true) ||
      Args.hasArg(options::OPT_mkernel) ||
      Args.hasArg(options::OPT_fapple_kext))
    CmdArgs.push_back("-disable-red-zone");

  if (!Args.hasFlag(options::OPT_mtls_direct_seg_refs,
                    options::OPT_mno_tls_direct_seg_refs, true))
    CmdArgs.push_back("-mno-tls-direct-seg-refs");

  // Default to avoid implicit floating-point for kernel/kext code, but allow
  // that to be overridden with -mno-soft-float.
  bool NoImplicitFloat = (Args.hasArg(options::OPT_mkernel) ||
                          Args.hasArg(options::OPT_fapple_kext));
  if (Arg *A = Args.getLastArg(
          options::OPT_msoft_float, options::OPT_mno_soft_float,
          options::OPT_mimplicit_float, options::OPT_mno_implicit_float)) {
    const Option &O = A->getOption();
    NoImplicitFloat = (O.matches(options::OPT_mno_implicit_float) ||
                       O.matches(options::OPT_msoft_float));
  }
  if (NoImplicitFloat)
    CmdArgs.push_back("-no-implicit-float");

  if (Arg *A = Args.getLastArg(options::OPT_masm_EQ)) {
    StringRef Value = A->getValue();
    if (Value == "intel" || Value == "att") {
      CmdArgs.push_back("-mllvm");
      CmdArgs.push_back(Args.MakeArgString("-x86-asm-syntax=" + Value));
    } else {
      getToolChain().getDriver().Diag(diag::err_drv_unsupported_option_argument)
          << A->getOption().getName() << Value;
    }
  } else if (getToolChain().getDriver().IsCLMode()) {
    CmdArgs.push_back("-mllvm");
    CmdArgs.push_back("-x86-asm-syntax=intel");
  }

  // Set flags to support MCU ABI.
  if (Args.hasFlag(options::OPT_miamcu, options::OPT_mno_iamcu, false)) {
    CmdArgs.push_back("-mfloat-abi");
    CmdArgs.push_back("soft");
    CmdArgs.push_back("-mstack-alignment=4");
  }
}

void Clang::AddHexagonTargetArgs(const ArgList &Args,
                                 ArgStringList &CmdArgs) const {
  CmdArgs.push_back("-mqdsp6-compat");
  CmdArgs.push_back("-Wreturn-type");

  if (auto G = toolchains::HexagonToolChain::getSmallDataThreshold(Args)) {
    CmdArgs.push_back("-mllvm");
    CmdArgs.push_back(Args.MakeArgString("-hexagon-small-data-threshold=" +
                                         Twine(G.getValue())));
  }

  if (!Args.hasArg(options::OPT_fno_short_enums))
    CmdArgs.push_back("-fshort-enums");
  if (Args.getLastArg(options::OPT_mieee_rnd_near)) {
    CmdArgs.push_back("-mllvm");
    CmdArgs.push_back("-enable-hexagon-ieee-rnd-near");
  }
  CmdArgs.push_back("-mllvm");
  CmdArgs.push_back("-machine-sink-split=0");
}

void Clang::AddLanaiTargetArgs(const ArgList &Args,
                               ArgStringList &CmdArgs) const {
  if (Arg *A = Args.getLastArg(options::OPT_mcpu_EQ)) {
    StringRef CPUName = A->getValue();

    CmdArgs.push_back("-target-cpu");
    CmdArgs.push_back(Args.MakeArgString(CPUName));
  }
  if (Arg *A = Args.getLastArg(options::OPT_mregparm_EQ)) {
    StringRef Value = A->getValue();
    // Only support mregparm=4 to support old usage. Report error for all other
    // cases.
    int Mregparm;
    if (Value.getAsInteger(10, Mregparm)) {
      if (Mregparm != 4) {
        getToolChain().getDriver().Diag(
            diag::err_drv_unsupported_option_argument)
            << A->getOption().getName() << Value;
      }
    }
  }
}

void Clang::AddWebAssemblyTargetArgs(const ArgList &Args,
                                     ArgStringList &CmdArgs) const {
  // Default to "hidden" visibility.
  if (!Args.hasArg(options::OPT_fvisibility_EQ,
                   options::OPT_fvisibility_ms_compat)) {
    CmdArgs.push_back("-fvisibility");
    CmdArgs.push_back("hidden");
  }
}

void Clang::DumpCompilationDatabase(Compilation &C, StringRef Filename,
                                    StringRef Target, const InputInfo &Output,
                                    const InputInfo &Input, const ArgList &Args) const {
  // If this is a dry run, do not create the compilation database file.
  if (C.getArgs().hasArg(options::OPT__HASH_HASH_HASH))
    return;

  using llvm::yaml::escape;
  const Driver &D = getToolChain().getDriver();

  if (!CompilationDatabase) {
    std::error_code EC;
    auto File = llvm::make_unique<llvm::raw_fd_ostream>(Filename, EC, llvm::sys::fs::F_Text);
    if (EC) {
      D.Diag(clang::diag::err_drv_compilationdatabase) << Filename
                                                       << EC.message();
      return;
    }
    CompilationDatabase = std::move(File);
  }
  auto &CDB = *CompilationDatabase;
  SmallString<128> Buf;
  if (llvm::sys::fs::current_path(Buf))
    Buf = ".";
  CDB << "{ \"directory\": \"" << escape(Buf) << "\"";
  CDB << ", \"file\": \"" << escape(Input.getFilename()) << "\"";
  CDB << ", \"output\": \"" << escape(Output.getFilename()) << "\"";
  CDB << ", \"arguments\": [\"" << escape(D.ClangExecutable) << "\"";
  Buf = "-x";
  Buf += types::getTypeName(Input.getType());
  CDB << ", \"" << escape(Buf) << "\"";
  if (!D.SysRoot.empty() && !Args.hasArg(options::OPT__sysroot_EQ)) {
    Buf = "--sysroot=";
    Buf += D.SysRoot;
    CDB << ", \"" << escape(Buf) << "\"";
  }
  CDB << ", \"" << escape(Input.getFilename()) << "\"";
  for (auto &A: Args) {
    auto &O = A->getOption();
    // Skip language selection, which is positional.
    if (O.getID() == options::OPT_x)
      continue;
    // Skip writing dependency output and the compilation database itself.
    if (O.getGroup().isValid() && O.getGroup().getID() == options::OPT_M_Group)
      continue;
    // Skip inputs.
    if (O.getKind() == Option::InputClass)
      continue;
    // All other arguments are quoted and appended.
    ArgStringList ASL;
    A->render(Args, ASL);
    for (auto &it: ASL)
      CDB << ", \"" << escape(it) << "\"";
  }
  Buf = "--target=";
  Buf += Target;
  CDB << ", \"" << escape(Buf) << "\"]},\n";
}

static void CollectArgsForIntegratedAssembler(Compilation &C,
                                              const ArgList &Args,
                                              ArgStringList &CmdArgs,
                                              const Driver &D) {
  if (UseRelaxAll(C, Args))
    CmdArgs.push_back("-mrelax-all");

  // Only default to -mincremental-linker-compatible if we think we are
  // targeting the MSVC linker.
  bool DefaultIncrementalLinkerCompatible =
      C.getDefaultToolChain().getTriple().isWindowsMSVCEnvironment();
  if (Args.hasFlag(options::OPT_mincremental_linker_compatible,
                   options::OPT_mno_incremental_linker_compatible,
                   DefaultIncrementalLinkerCompatible))
    CmdArgs.push_back("-mincremental-linker-compatible");

  switch (C.getDefaultToolChain().getArch()) {
  case llvm::Triple::arm:
  case llvm::Triple::armeb:
  case llvm::Triple::thumb:
  case llvm::Triple::thumbeb:
    if (Arg *A = Args.getLastArg(options::OPT_mimplicit_it_EQ)) {
      StringRef Value = A->getValue();
      if (Value == "always" || Value == "never" || Value == "arm" ||
          Value == "thumb") {
        CmdArgs.push_back("-mllvm");
        CmdArgs.push_back(Args.MakeArgString("-arm-implicit-it=" + Value));
      } else {
        D.Diag(diag::err_drv_unsupported_option_argument)
            << A->getOption().getName() << Value;
      }
    }
    break;
  default:
    break;
  }

  // When passing -I arguments to the assembler we sometimes need to
  // unconditionally take the next argument.  For example, when parsing
  // '-Wa,-I -Wa,foo' we need to accept the -Wa,foo arg after seeing the
  // -Wa,-I arg and when parsing '-Wa,-I,foo' we need to accept the 'foo'
  // arg after parsing the '-I' arg.
  bool TakeNextArg = false;

  bool UseRelaxRelocations = C.getDefaultToolChain().useRelaxRelocations();
  bool UseNoExecStack = C.getDefaultToolChain().isNoExecStackDefault();
  const char *MipsTargetFeature = nullptr;
  for (const Arg *A :
       Args.filtered(options::OPT_Wa_COMMA, options::OPT_Xassembler)) {
    A->claim();

    for (StringRef Value : A->getValues()) {
      if (TakeNextArg) {
        CmdArgs.push_back(Value.data());
        TakeNextArg = false;
        continue;
      }

      if (C.getDefaultToolChain().getTriple().isOSBinFormatCOFF() &&
          Value == "-mbig-obj")
        continue; // LLVM handles bigobj automatically

      switch (C.getDefaultToolChain().getArch()) {
      default:
        break;
      case llvm::Triple::thumb:
      case llvm::Triple::thumbeb:
      case llvm::Triple::arm:
      case llvm::Triple::armeb:
        if (Value == "-mthumb")
          // -mthumb has already been processed in ComputeLLVMTriple()
          // recognize but skip over here.
          continue;
        break;
      case llvm::Triple::mips:
      case llvm::Triple::mipsel:
      case llvm::Triple::mips64:
      case llvm::Triple::mips64el:
        if (Value == "--trap") {
          CmdArgs.push_back("-target-feature");
          CmdArgs.push_back("+use-tcc-in-div");
          continue;
        }
        if (Value == "--break") {
          CmdArgs.push_back("-target-feature");
          CmdArgs.push_back("-use-tcc-in-div");
          continue;
        }
        if (Value.startswith("-msoft-float")) {
          CmdArgs.push_back("-target-feature");
          CmdArgs.push_back("+soft-float");
          continue;
        }
        if (Value.startswith("-mhard-float")) {
          CmdArgs.push_back("-target-feature");
          CmdArgs.push_back("-soft-float");
          continue;
        }

        MipsTargetFeature = llvm::StringSwitch<const char *>(Value)
                                .Case("-mips1", "+mips1")
                                .Case("-mips2", "+mips2")
                                .Case("-mips3", "+mips3")
                                .Case("-mips4", "+mips4")
                                .Case("-mips5", "+mips5")
                                .Case("-mips32", "+mips32")
                                .Case("-mips32r2", "+mips32r2")
                                .Case("-mips32r3", "+mips32r3")
                                .Case("-mips32r5", "+mips32r5")
                                .Case("-mips32r6", "+mips32r6")
                                .Case("-mips64", "+mips64")
                                .Case("-mips64r2", "+mips64r2")
                                .Case("-mips64r3", "+mips64r3")
                                .Case("-mips64r5", "+mips64r5")
                                .Case("-mips64r6", "+mips64r6")
                                .Default(nullptr);
        if (MipsTargetFeature)
          continue;
      }

      if (Value == "-force_cpusubtype_ALL") {
        // Do nothing, this is the default and we don't support anything else.
      } else if (Value == "-L") {
        CmdArgs.push_back("-msave-temp-labels");
      } else if (Value == "--fatal-warnings") {
        CmdArgs.push_back("-massembler-fatal-warnings");
      } else if (Value == "--noexecstack") {
        UseNoExecStack = true;
      } else if (Value.startswith("-compress-debug-sections") ||
                 Value.startswith("--compress-debug-sections") ||
                 Value == "-nocompress-debug-sections" ||
                 Value == "--nocompress-debug-sections") {
        CmdArgs.push_back(Value.data());
      } else if (Value == "-mrelax-relocations=yes" ||
                 Value == "--mrelax-relocations=yes") {
        UseRelaxRelocations = true;
      } else if (Value == "-mrelax-relocations=no" ||
                 Value == "--mrelax-relocations=no") {
        UseRelaxRelocations = false;
      } else if (Value.startswith("-I")) {
        CmdArgs.push_back(Value.data());
        // We need to consume the next argument if the current arg is a plain
        // -I. The next arg will be the include directory.
        if (Value == "-I")
          TakeNextArg = true;
      } else if (Value.startswith("-gdwarf-")) {
        // "-gdwarf-N" options are not cc1as options.
        unsigned DwarfVersion = DwarfVersionNum(Value);
        if (DwarfVersion == 0) { // Send it onward, and let cc1as complain.
          CmdArgs.push_back(Value.data());
        } else {
          RenderDebugEnablingArgs(Args, CmdArgs,
                                  codegenoptions::LimitedDebugInfo,
                                  DwarfVersion, llvm::DebuggerKind::Default);
        }
      } else if (Value.startswith("-mcpu") || Value.startswith("-mfpu") ||
                 Value.startswith("-mhwdiv") || Value.startswith("-march")) {
        // Do nothing, we'll validate it later.
      } else if (Value == "-defsym") {
          if (A->getNumValues() != 2) {
            D.Diag(diag::err_drv_defsym_invalid_format) << Value;
            break;
          }
          const char *S = A->getValue(1);
          auto Pair = StringRef(S).split('=');
          auto Sym = Pair.first;
          auto SVal = Pair.second;

          if (Sym.empty() || SVal.empty()) {
            D.Diag(diag::err_drv_defsym_invalid_format) << S;
            break;
          }
          int64_t IVal;
          if (SVal.getAsInteger(0, IVal)) {
            D.Diag(diag::err_drv_defsym_invalid_symval) << SVal;
            break;
          }
          CmdArgs.push_back(Value.data());
          TakeNextArg = true;
      } else if (Value == "-fdebug-compilation-dir") {
        CmdArgs.push_back("-fdebug-compilation-dir");
        TakeNextArg = true;
      } else {
        D.Diag(diag::err_drv_unsupported_option_argument)
            << A->getOption().getName() << Value;
      }
    }
  }
  if (UseRelaxRelocations)
    CmdArgs.push_back("--mrelax-relocations");
  if (UseNoExecStack)
    CmdArgs.push_back("-mnoexecstack");
  if (MipsTargetFeature != nullptr) {
    CmdArgs.push_back("-target-feature");
    CmdArgs.push_back(MipsTargetFeature);
  }

  // forward -fembed-bitcode to assmebler
  if (C.getDriver().embedBitcodeEnabled() ||
      C.getDriver().embedBitcodeMarkerOnly())
    Args.AddLastArg(CmdArgs, options::OPT_fembed_bitcode_EQ);
}

static void RenderFloatingPointOptions(const ToolChain &TC, const Driver &D,
                                       bool OFastEnabled, const ArgList &Args,
                                       ArgStringList &CmdArgs) {
  // Handle various floating point optimization flags, mapping them to the
  // appropriate LLVM code generation flags. This is complicated by several
  // "umbrella" flags, so we do this by stepping through the flags incrementally
  // adjusting what we think is enabled/disabled, then at the end setting the
  // LLVM flags based on the final state.
  bool HonorINFs = true;
  bool HonorNaNs = true;
  // -fmath-errno is the default on some platforms, e.g. BSD-derived OSes.
  bool MathErrno = TC.IsMathErrnoDefault();
  bool AssociativeMath = false;
  bool ReciprocalMath = false;
  bool SignedZeros = true;
  bool TrappingMath = true;
  StringRef DenormalFPMath = "";
  StringRef FPContract = "";

  if (const Arg *A = Args.getLastArg(options::OPT_flimited_precision_EQ)) {
    CmdArgs.push_back("-mlimit-float-precision");
    CmdArgs.push_back(A->getValue());
  }

  for (const Arg *A : Args) {
    switch (A->getOption().getID()) {
    // If this isn't an FP option skip the claim below
    default: continue;

    // Options controlling individual features
    case options::OPT_fhonor_infinities:    HonorINFs = true;         break;
    case options::OPT_fno_honor_infinities: HonorINFs = false;        break;
    case options::OPT_fhonor_nans:          HonorNaNs = true;         break;
    case options::OPT_fno_honor_nans:       HonorNaNs = false;        break;
    case options::OPT_fmath_errno:          MathErrno = true;         break;
    case options::OPT_fno_math_errno:       MathErrno = false;        break;
    case options::OPT_fassociative_math:    AssociativeMath = true;   break;
    case options::OPT_fno_associative_math: AssociativeMath = false;  break;
    case options::OPT_freciprocal_math:     ReciprocalMath = true;    break;
    case options::OPT_fno_reciprocal_math:  ReciprocalMath = false;   break;
    case options::OPT_fsigned_zeros:        SignedZeros = true;       break;
    case options::OPT_fno_signed_zeros:     SignedZeros = false;      break;
    case options::OPT_ftrapping_math:       TrappingMath = true;      break;
    case options::OPT_fno_trapping_math:    TrappingMath = false;     break;

    case options::OPT_fdenormal_fp_math_EQ:
      DenormalFPMath = A->getValue();
      break;

    // Validate and pass through -fp-contract option.
    case options::OPT_ffp_contract: {
      StringRef Val = A->getValue();
      if (Val == "fast" || Val == "on" || Val == "off")
        FPContract = Val;
      else
        D.Diag(diag::err_drv_unsupported_option_argument)
            << A->getOption().getName() << Val;
      break;
    }

    case options::OPT_ffinite_math_only:
      HonorINFs = false;
      HonorNaNs = false;
      break;
    case options::OPT_fno_finite_math_only:
      HonorINFs = true;
      HonorNaNs = true;
      break;

    case options::OPT_funsafe_math_optimizations:
      AssociativeMath = true;
      ReciprocalMath = true;
      SignedZeros = false;
      TrappingMath = false;
      break;
    case options::OPT_fno_unsafe_math_optimizations:
      AssociativeMath = false;
      ReciprocalMath = false;
      SignedZeros = true;
      TrappingMath = true;
      // -fno_unsafe_math_optimizations restores default denormal handling
      DenormalFPMath = "";
      break;

    case options::OPT_Ofast:
      // If -Ofast is the optimization level, then -ffast-math should be enabled
      if (!OFastEnabled)
        continue;
      LLVM_FALLTHROUGH;
    case options::OPT_ffast_math:
      HonorINFs = false;
      HonorNaNs = false;
      MathErrno = false;
      AssociativeMath = true;
      ReciprocalMath = true;
      SignedZeros = false;
      TrappingMath = false;
      // If fast-math is set then set the fp-contract mode to fast.
      FPContract = "fast";
      break;
    case options::OPT_fno_fast_math:
      HonorINFs = true;
      HonorNaNs = true;
      // Turning on -ffast-math (with either flag) removes the need for
      // MathErrno. However, turning *off* -ffast-math merely restores the
      // toolchain default (which may be false).
      MathErrno = TC.IsMathErrnoDefault();
      AssociativeMath = false;
      ReciprocalMath = false;
      SignedZeros = true;
      TrappingMath = true;
      // -fno_fast_math restores default denormal and fpcontract handling
      DenormalFPMath = "";
      FPContract = "";
      break;
    }

    // If we handled this option claim it
    A->claim();
  }

  if (!HonorINFs)
    CmdArgs.push_back("-menable-no-infs");

  if (!HonorNaNs)
    CmdArgs.push_back("-menable-no-nans");

  if (MathErrno)
    CmdArgs.push_back("-fmath-errno");

  if (!MathErrno && AssociativeMath && ReciprocalMath && !SignedZeros &&
      !TrappingMath)
    CmdArgs.push_back("-menable-unsafe-fp-math");

  if (!SignedZeros)
    CmdArgs.push_back("-fno-signed-zeros");

  if (AssociativeMath && !SignedZeros && !TrappingMath)
    CmdArgs.push_back("-mreassociate");

  if (ReciprocalMath)
    CmdArgs.push_back("-freciprocal-math");

  if (!TrappingMath)
    CmdArgs.push_back("-fno-trapping-math");

  if (!DenormalFPMath.empty())
    CmdArgs.push_back(
        Args.MakeArgString("-fdenormal-fp-math=" + DenormalFPMath));

  if (!FPContract.empty())
    CmdArgs.push_back(Args.MakeArgString("-ffp-contract=" + FPContract));

  ParseMRecip(D, Args, CmdArgs);

  // -ffast-math enables the __FAST_MATH__ preprocessor macro, but check for the
  // individual features enabled by -ffast-math instead of the option itself as
  // that's consistent with gcc's behaviour.
  if (!HonorINFs && !HonorNaNs && !MathErrno && AssociativeMath &&
      ReciprocalMath && !SignedZeros && !TrappingMath)
    CmdArgs.push_back("-ffast-math");

  // Handle __FINITE_MATH_ONLY__ similarly.
  if (!HonorINFs && !HonorNaNs)
    CmdArgs.push_back("-ffinite-math-only");

  if (const Arg *A = Args.getLastArg(options::OPT_mfpmath_EQ)) {
    CmdArgs.push_back("-mfpmath");
    CmdArgs.push_back(A->getValue());
  }

  // Disable a codegen optimization for floating-point casts.
  if (Args.hasFlag(options::OPT_fno_strict_float_cast_overflow,
                   options::OPT_fstrict_float_cast_overflow, false))
    CmdArgs.push_back("-fno-strict-float-cast-overflow");
}

static void RenderAnalyzerOptions(const ArgList &Args, ArgStringList &CmdArgs,
                                  const llvm::Triple &Triple,
                                  const InputInfo &Input) {
  // Enable region store model by default.
  CmdArgs.push_back("-analyzer-store=region");

  // Treat blocks as analysis entry points.
  CmdArgs.push_back("-analyzer-opt-analyze-nested-blocks");

  // Add default argument set.
  if (!Args.hasArg(options::OPT__analyzer_no_default_checks)) {
    CmdArgs.push_back("-analyzer-checker=core");
    CmdArgs.push_back("-analyzer-checker=apiModeling");

    if (!Triple.isWindowsMSVCEnvironment()) {
      CmdArgs.push_back("-analyzer-checker=unix");
    } else {
      // Enable "unix" checkers that also work on Windows.
      CmdArgs.push_back("-analyzer-checker=unix.API");
      CmdArgs.push_back("-analyzer-checker=unix.Malloc");
      CmdArgs.push_back("-analyzer-checker=unix.MallocSizeof");
      CmdArgs.push_back("-analyzer-checker=unix.MismatchedDeallocator");
      CmdArgs.push_back("-analyzer-checker=unix.cstring.BadSizeArg");
      CmdArgs.push_back("-analyzer-checker=unix.cstring.NullArg");
    }

    // Disable some unix checkers for PS4.
    if (Triple.isPS4CPU()) {
      CmdArgs.push_back("-analyzer-disable-checker=unix.API");
      CmdArgs.push_back("-analyzer-disable-checker=unix.Vfork");
    }

    if (Triple.isOSDarwin())
      CmdArgs.push_back("-analyzer-checker=osx");

    CmdArgs.push_back("-analyzer-checker=deadcode");

    if (types::isCXX(Input.getType()))
      CmdArgs.push_back("-analyzer-checker=cplusplus");

    if (!Triple.isPS4CPU()) {
      CmdArgs.push_back("-analyzer-checker=security.insecureAPI.UncheckedReturn");
      CmdArgs.push_back("-analyzer-checker=security.insecureAPI.getpw");
      CmdArgs.push_back("-analyzer-checker=security.insecureAPI.gets");
      CmdArgs.push_back("-analyzer-checker=security.insecureAPI.mktemp");
      CmdArgs.push_back("-analyzer-checker=security.insecureAPI.mkstemp");
      CmdArgs.push_back("-analyzer-checker=security.insecureAPI.vfork");
    }

    // Default nullability checks.
    CmdArgs.push_back("-analyzer-checker=nullability.NullPassedToNonnull");
    CmdArgs.push_back("-analyzer-checker=nullability.NullReturnedFromNonnull");
  }

  // Set the output format. The default is plist, for (lame) historical reasons.
  CmdArgs.push_back("-analyzer-output");
  if (Arg *A = Args.getLastArg(options::OPT__analyzer_output))
    CmdArgs.push_back(A->getValue());
  else
    CmdArgs.push_back("plist");

  // Disable the presentation of standard compiler warnings when using
  // --analyze.  We only want to show static analyzer diagnostics or frontend
  // errors.
  CmdArgs.push_back("-w");

  // Add -Xanalyzer arguments when running as analyzer.
  Args.AddAllArgValues(CmdArgs, options::OPT_Xanalyzer);
}

static void RenderSSPOptions(const ToolChain &TC, const ArgList &Args,
                             ArgStringList &CmdArgs, bool KernelOrKext) {
  const llvm::Triple &EffectiveTriple = TC.getEffectiveTriple();

  // NVPTX doesn't support stack protectors; from the compiler's perspective, it
  // doesn't even have a stack!
  if (EffectiveTriple.isNVPTX())
    return;

  // -stack-protector=0 is default.
  unsigned StackProtectorLevel = 0;
  unsigned DefaultStackProtectorLevel =
      TC.GetDefaultStackProtectorLevel(KernelOrKext);

  if (Arg *A = Args.getLastArg(options::OPT_fno_stack_protector,
                               options::OPT_fstack_protector_all,
                               options::OPT_fstack_protector_strong,
                               options::OPT_fstack_protector)) {
    if (A->getOption().matches(options::OPT_fstack_protector))
      StackProtectorLevel =
          std::max<unsigned>(LangOptions::SSPOn, DefaultStackProtectorLevel);
    else if (A->getOption().matches(options::OPT_fstack_protector_strong))
      StackProtectorLevel = LangOptions::SSPStrong;
    else if (A->getOption().matches(options::OPT_fstack_protector_all))
      StackProtectorLevel = LangOptions::SSPReq;
  } else {
    StackProtectorLevel = DefaultStackProtectorLevel;
  }

  if (StackProtectorLevel) {
    CmdArgs.push_back("-stack-protector");
    CmdArgs.push_back(Args.MakeArgString(Twine(StackProtectorLevel)));
  }

  // --param ssp-buffer-size=
  for (const Arg *A : Args.filtered(options::OPT__param)) {
    StringRef Str(A->getValue());
    if (Str.startswith("ssp-buffer-size=")) {
      if (StackProtectorLevel) {
        CmdArgs.push_back("-stack-protector-buffer-size");
        // FIXME: Verify the argument is a valid integer.
        CmdArgs.push_back(Args.MakeArgString(Str.drop_front(16)));
      }
      A->claim();
    }
  }
}

static void RenderTrivialAutoVarInitOptions(const Driver &D,
                                            const ToolChain &TC,
                                            const ArgList &Args,
                                            ArgStringList &CmdArgs) {
  auto DefaultTrivialAutoVarInit = TC.GetDefaultTrivialAutoVarInit();
  StringRef TrivialAutoVarInit = "";

  for (const Arg *A : Args) {
    switch (A->getOption().getID()) {
    default:
      continue;
    case options::OPT_ftrivial_auto_var_init: {
      A->claim();
      StringRef Val = A->getValue();
      if (Val == "uninitialized" || Val == "zero" || Val == "pattern")
        TrivialAutoVarInit = Val;
      else
        D.Diag(diag::err_drv_unsupported_option_argument)
            << A->getOption().getName() << Val;
      break;
    }
    }
  }

  if (TrivialAutoVarInit.empty())
    switch (DefaultTrivialAutoVarInit) {
    case LangOptions::TrivialAutoVarInitKind::Uninitialized:
      break;
    case LangOptions::TrivialAutoVarInitKind::Pattern:
      TrivialAutoVarInit = "pattern";
      break;
    case LangOptions::TrivialAutoVarInitKind::Zero:
      TrivialAutoVarInit = "zero";
      break;
    }

  if (!TrivialAutoVarInit.empty()) {
    if (TrivialAutoVarInit == "zero" && !Args.hasArg(options::OPT_enable_trivial_var_init_zero))
      D.Diag(diag::err_drv_trivial_auto_var_init_zero_disabled);
    CmdArgs.push_back(
        Args.MakeArgString("-ftrivial-auto-var-init=" + TrivialAutoVarInit));
  }
}

static void RenderOpenCLOptions(const ArgList &Args, ArgStringList &CmdArgs) {
  const unsigned ForwardedArguments[] = {
      options::OPT_cl_opt_disable,
      options::OPT_cl_strict_aliasing,
      options::OPT_cl_single_precision_constant,
      options::OPT_cl_finite_math_only,
      options::OPT_cl_kernel_arg_info,
      options::OPT_cl_unsafe_math_optimizations,
      options::OPT_cl_fast_relaxed_math,
      options::OPT_cl_mad_enable,
      options::OPT_cl_no_signed_zeros,
      options::OPT_cl_denorms_are_zero,
      options::OPT_cl_fp32_correctly_rounded_divide_sqrt,
      options::OPT_cl_uniform_work_group_size
  };

  if (Arg *A = Args.getLastArg(options::OPT_cl_std_EQ)) {
    std::string CLStdStr = std::string("-cl-std=") + A->getValue();
    CmdArgs.push_back(Args.MakeArgString(CLStdStr));
  }

  for (const auto &Arg : ForwardedArguments)
    if (const auto *A = Args.getLastArg(Arg))
      CmdArgs.push_back(Args.MakeArgString(A->getOption().getPrefixedName()));
}

static void RenderARCMigrateToolOptions(const Driver &D, const ArgList &Args,
                                        ArgStringList &CmdArgs) {
  bool ARCMTEnabled = false;
  if (!Args.hasArg(options::OPT_fno_objc_arc, options::OPT_fobjc_arc)) {
    if (const Arg *A = Args.getLastArg(options::OPT_ccc_arcmt_check,
                                       options::OPT_ccc_arcmt_modify,
                                       options::OPT_ccc_arcmt_migrate)) {
      ARCMTEnabled = true;
      switch (A->getOption().getID()) {
      default: llvm_unreachable("missed a case");
      case options::OPT_ccc_arcmt_check:
        CmdArgs.push_back("-arcmt-check");
        break;
      case options::OPT_ccc_arcmt_modify:
        CmdArgs.push_back("-arcmt-modify");
        break;
      case options::OPT_ccc_arcmt_migrate:
        CmdArgs.push_back("-arcmt-migrate");
        CmdArgs.push_back("-mt-migrate-directory");
        CmdArgs.push_back(A->getValue());

        Args.AddLastArg(CmdArgs, options::OPT_arcmt_migrate_report_output);
        Args.AddLastArg(CmdArgs, options::OPT_arcmt_migrate_emit_arc_errors);
        break;
      }
    }
  } else {
    Args.ClaimAllArgs(options::OPT_ccc_arcmt_check);
    Args.ClaimAllArgs(options::OPT_ccc_arcmt_modify);
    Args.ClaimAllArgs(options::OPT_ccc_arcmt_migrate);
  }

  if (const Arg *A = Args.getLastArg(options::OPT_ccc_objcmt_migrate)) {
    if (ARCMTEnabled)
      D.Diag(diag::err_drv_argument_not_allowed_with)
          << A->getAsString(Args) << "-ccc-arcmt-migrate";

    CmdArgs.push_back("-mt-migrate-directory");
    CmdArgs.push_back(A->getValue());

    if (!Args.hasArg(options::OPT_objcmt_migrate_literals,
                     options::OPT_objcmt_migrate_subscripting,
                     options::OPT_objcmt_migrate_property)) {
      // None specified, means enable them all.
      CmdArgs.push_back("-objcmt-migrate-literals");
      CmdArgs.push_back("-objcmt-migrate-subscripting");
      CmdArgs.push_back("-objcmt-migrate-property");
    } else {
      Args.AddLastArg(CmdArgs, options::OPT_objcmt_migrate_literals);
      Args.AddLastArg(CmdArgs, options::OPT_objcmt_migrate_subscripting);
      Args.AddLastArg(CmdArgs, options::OPT_objcmt_migrate_property);
    }
  } else {
    Args.AddLastArg(CmdArgs, options::OPT_objcmt_migrate_literals);
    Args.AddLastArg(CmdArgs, options::OPT_objcmt_migrate_subscripting);
    Args.AddLastArg(CmdArgs, options::OPT_objcmt_migrate_property);
    Args.AddLastArg(CmdArgs, options::OPT_objcmt_migrate_all);
    Args.AddLastArg(CmdArgs, options::OPT_objcmt_migrate_readonly_property);
    Args.AddLastArg(CmdArgs, options::OPT_objcmt_migrate_readwrite_property);
    Args.AddLastArg(CmdArgs, options::OPT_objcmt_migrate_property_dot_syntax);
    Args.AddLastArg(CmdArgs, options::OPT_objcmt_migrate_annotation);
    Args.AddLastArg(CmdArgs, options::OPT_objcmt_migrate_instancetype);
    Args.AddLastArg(CmdArgs, options::OPT_objcmt_migrate_nsmacros);
    Args.AddLastArg(CmdArgs, options::OPT_objcmt_migrate_protocol_conformance);
    Args.AddLastArg(CmdArgs, options::OPT_objcmt_atomic_property);
    Args.AddLastArg(CmdArgs, options::OPT_objcmt_returns_innerpointer_property);
    Args.AddLastArg(CmdArgs, options::OPT_objcmt_ns_nonatomic_iosonly);
    Args.AddLastArg(CmdArgs, options::OPT_objcmt_migrate_designated_init);
    Args.AddLastArg(CmdArgs, options::OPT_objcmt_whitelist_dir_path);
  }
}

static void RenderBuiltinOptions(const ToolChain &TC, const llvm::Triple &T,
                                 const ArgList &Args, ArgStringList &CmdArgs) {
  // -fbuiltin is default unless -mkernel is used.
  bool UseBuiltins =
      Args.hasFlag(options::OPT_fbuiltin, options::OPT_fno_builtin,
                   !Args.hasArg(options::OPT_mkernel));
  if (!UseBuiltins)
    CmdArgs.push_back("-fno-builtin");

  // -ffreestanding implies -fno-builtin.
  if (Args.hasArg(options::OPT_ffreestanding))
    UseBuiltins = false;

  // Process the -fno-builtin-* options.
  for (const auto &Arg : Args) {
    const Option &O = Arg->getOption();
    if (!O.matches(options::OPT_fno_builtin_))
      continue;

    Arg->claim();

    // If -fno-builtin is specified, then there's no need to pass the option to
    // the frontend.
    if (!UseBuiltins)
      continue;

    StringRef FuncName = Arg->getValue();
    CmdArgs.push_back(Args.MakeArgString("-fno-builtin-" + FuncName));
  }

  // le32-specific flags:
  //  -fno-math-builtin: clang should not convert math builtins to intrinsics
  //                     by default.
  if (TC.getArch() == llvm::Triple::le32)
    CmdArgs.push_back("-fno-math-builtin");
}

void Driver::getDefaultModuleCachePath(SmallVectorImpl<char> &Result) {
  llvm::sys::path::system_temp_directory(/*erasedOnReboot=*/false, Result);
  llvm::sys::path::append(Result, "org.llvm.clang.");
  appendUserToPath(Result);
  llvm::sys::path::append(Result, "ModuleCache");
}

static void RenderModulesOptions(Compilation &C, const Driver &D,
                                 const ArgList &Args, const InputInfo &Input,
                                 const InputInfo &Output,
                                 ArgStringList &CmdArgs, bool &HaveModules) {
  // -fmodules enables the use of precompiled modules (off by default).
  // Users can pass -fno-cxx-modules to turn off modules support for
  // C++/Objective-C++ programs.
  bool HaveClangModules = false;
  if (Args.hasFlag(options::OPT_fmodules, options::OPT_fno_modules, false)) {
    bool AllowedInCXX = Args.hasFlag(options::OPT_fcxx_modules,
                                     options::OPT_fno_cxx_modules, true);
    if (AllowedInCXX || !types::isCXX(Input.getType())) {
      CmdArgs.push_back("-fmodules");
      HaveClangModules = true;
    }
  }

  HaveModules |= HaveClangModules;
  if (Args.hasArg(options::OPT_fmodules_ts)) {
    CmdArgs.push_back("-fmodules-ts");
    HaveModules = true;
  }

  // -fmodule-maps enables implicit reading of module map files. By default,
  // this is enabled if we are using Clang's flavor of precompiled modules.
  if (Args.hasFlag(options::OPT_fimplicit_module_maps,
                   options::OPT_fno_implicit_module_maps, HaveClangModules))
    CmdArgs.push_back("-fimplicit-module-maps");

  // -fmodules-decluse checks that modules used are declared so (off by default)
  if (Args.hasFlag(options::OPT_fmodules_decluse,
                   options::OPT_fno_modules_decluse, false))
    CmdArgs.push_back("-fmodules-decluse");

  // -fmodules-strict-decluse is like -fmodule-decluse, but also checks that
  // all #included headers are part of modules.
  if (Args.hasFlag(options::OPT_fmodules_strict_decluse,
                   options::OPT_fno_modules_strict_decluse, false))
    CmdArgs.push_back("-fmodules-strict-decluse");

  // -fno-implicit-modules turns off implicitly compiling modules on demand.
  bool ImplicitModules = false;
  if (!Args.hasFlag(options::OPT_fimplicit_modules,
                    options::OPT_fno_implicit_modules, HaveClangModules)) {
    if (HaveModules)
      CmdArgs.push_back("-fno-implicit-modules");
  } else if (HaveModules) {
    ImplicitModules = true;
    // -fmodule-cache-path specifies where our implicitly-built module files
    // should be written.
    SmallString<128> Path;
    if (Arg *A = Args.getLastArg(options::OPT_fmodules_cache_path))
      Path = A->getValue();

    if (C.isForDiagnostics()) {
      // When generating crash reports, we want to emit the modules along with
      // the reproduction sources, so we ignore any provided module path.
      Path = Output.getFilename();
      llvm::sys::path::replace_extension(Path, ".cache");
      llvm::sys::path::append(Path, "modules");
    } else if (Path.empty()) {
      // No module path was provided: use the default.
      Driver::getDefaultModuleCachePath(Path);
    }

    const char Arg[] = "-fmodules-cache-path=";
    Path.insert(Path.begin(), Arg, Arg + strlen(Arg));
    CmdArgs.push_back(Args.MakeArgString(Path));
  }

  if (HaveModules) {
    // -fprebuilt-module-path specifies where to load the prebuilt module files.
    for (const Arg *A : Args.filtered(options::OPT_fprebuilt_module_path)) {
      CmdArgs.push_back(Args.MakeArgString(
          std::string("-fprebuilt-module-path=") + A->getValue()));
      A->claim();
    }
  }

  // -fmodule-name specifies the module that is currently being built (or
  // used for header checking by -fmodule-maps).
  Args.AddLastArg(CmdArgs, options::OPT_fmodule_name_EQ);

  // -fmodule-map-file can be used to specify files containing module
  // definitions.
  Args.AddAllArgs(CmdArgs, options::OPT_fmodule_map_file);

  // -fbuiltin-module-map can be used to load the clang
  // builtin headers modulemap file.
  if (Args.hasArg(options::OPT_fbuiltin_module_map)) {
    SmallString<128> BuiltinModuleMap(D.ResourceDir);
    llvm::sys::path::append(BuiltinModuleMap, "include");
    llvm::sys::path::append(BuiltinModuleMap, "module.modulemap");
    if (llvm::sys::fs::exists(BuiltinModuleMap))
      CmdArgs.push_back(
          Args.MakeArgString("-fmodule-map-file=" + BuiltinModuleMap));
  }

  // The -fmodule-file=<name>=<file> form specifies the mapping of module
  // names to precompiled module files (the module is loaded only if used).
  // The -fmodule-file=<file> form can be used to unconditionally load
  // precompiled module files (whether used or not).
  if (HaveModules)
    Args.AddAllArgs(CmdArgs, options::OPT_fmodule_file);
  else
    Args.ClaimAllArgs(options::OPT_fmodule_file);

  // When building modules and generating crashdumps, we need to dump a module
  // dependency VFS alongside the output.
  if (HaveClangModules && C.isForDiagnostics()) {
    SmallString<128> VFSDir(Output.getFilename());
    llvm::sys::path::replace_extension(VFSDir, ".cache");
    // Add the cache directory as a temp so the crash diagnostics pick it up.
    C.addTempFile(Args.MakeArgString(VFSDir));

    llvm::sys::path::append(VFSDir, "vfs");
    CmdArgs.push_back("-module-dependency-dir");
    CmdArgs.push_back(Args.MakeArgString(VFSDir));
  }

  if (HaveClangModules)
    Args.AddLastArg(CmdArgs, options::OPT_fmodules_user_build_path);

  // Pass through all -fmodules-ignore-macro arguments.
  Args.AddAllArgs(CmdArgs, options::OPT_fmodules_ignore_macro);
  Args.AddLastArg(CmdArgs, options::OPT_fmodules_prune_interval);
  Args.AddLastArg(CmdArgs, options::OPT_fmodules_prune_after);

  Args.AddLastArg(CmdArgs, options::OPT_fbuild_session_timestamp);

  if (Arg *A = Args.getLastArg(options::OPT_fbuild_session_file)) {
    if (Args.hasArg(options::OPT_fbuild_session_timestamp))
      D.Diag(diag::err_drv_argument_not_allowed_with)
          << A->getAsString(Args) << "-fbuild-session-timestamp";

    llvm::sys::fs::file_status Status;
    if (llvm::sys::fs::status(A->getValue(), Status))
      D.Diag(diag::err_drv_no_such_file) << A->getValue();
    CmdArgs.push_back(
        Args.MakeArgString("-fbuild-session-timestamp=" +
                           Twine((uint64_t)Status.getLastModificationTime()
                                     .time_since_epoch()
                                     .count())));
  }

  if (Args.getLastArg(options::OPT_fmodules_validate_once_per_build_session)) {
    if (!Args.getLastArg(options::OPT_fbuild_session_timestamp,
                         options::OPT_fbuild_session_file))
      D.Diag(diag::err_drv_modules_validate_once_requires_timestamp);

    Args.AddLastArg(CmdArgs,
                    options::OPT_fmodules_validate_once_per_build_session);
  }

  if (Args.hasFlag(options::OPT_fmodules_validate_system_headers,
                   options::OPT_fno_modules_validate_system_headers,
                   ImplicitModules))
    CmdArgs.push_back("-fmodules-validate-system-headers");

  Args.AddLastArg(CmdArgs, options::OPT_fmodules_disable_diagnostic_validation);
}

static void RenderCharacterOptions(const ArgList &Args, const llvm::Triple &T,
                                   ArgStringList &CmdArgs) {
  // -fsigned-char is default.
  if (const Arg *A = Args.getLastArg(options::OPT_fsigned_char,
                                     options::OPT_fno_signed_char,
                                     options::OPT_funsigned_char,
                                     options::OPT_fno_unsigned_char)) {
    if (A->getOption().matches(options::OPT_funsigned_char) ||
        A->getOption().matches(options::OPT_fno_signed_char)) {
      CmdArgs.push_back("-fno-signed-char");
    }
  } else if (!isSignedCharDefault(T)) {
    CmdArgs.push_back("-fno-signed-char");
  }

  // The default depends on the language standard.
  if (const Arg *A =
          Args.getLastArg(options::OPT_fchar8__t, options::OPT_fno_char8__t))
    A->render(Args, CmdArgs);

  if (const Arg *A = Args.getLastArg(options::OPT_fshort_wchar,
                                     options::OPT_fno_short_wchar)) {
    if (A->getOption().matches(options::OPT_fshort_wchar)) {
      CmdArgs.push_back("-fwchar-type=short");
      CmdArgs.push_back("-fno-signed-wchar");
    } else {
      bool IsARM = T.isARM() || T.isThumb() || T.isAArch64();
      CmdArgs.push_back("-fwchar-type=int");
      if (IsARM && !(T.isOSWindows() || T.isOSNetBSD() ||
                     T.isOSOpenBSD()))
        CmdArgs.push_back("-fno-signed-wchar");
      else
        CmdArgs.push_back("-fsigned-wchar");
    }
  }
}

static void RenderObjCOptions(const ToolChain &TC, const Driver &D,
                              const llvm::Triple &T, const ArgList &Args,
                              ObjCRuntime &Runtime, bool InferCovariantReturns,
                              const InputInfo &Input, ArgStringList &CmdArgs) {
  const llvm::Triple::ArchType Arch = TC.getArch();

  // -fobjc-dispatch-method is only relevant with the nonfragile-abi, and legacy
  // is the default. Except for deployment target of 10.5, next runtime is
  // always legacy dispatch and -fno-objc-legacy-dispatch gets ignored silently.
  if (Runtime.isNonFragile()) {
    if (!Args.hasFlag(options::OPT_fobjc_legacy_dispatch,
                      options::OPT_fno_objc_legacy_dispatch,
                      Runtime.isLegacyDispatchDefaultForArch(Arch))) {
      if (TC.UseObjCMixedDispatch())
        CmdArgs.push_back("-fobjc-dispatch-method=mixed");
      else
        CmdArgs.push_back("-fobjc-dispatch-method=non-legacy");
    }
  }

  // When ObjectiveC legacy runtime is in effect on MacOSX, turn on the option
  // to do Array/Dictionary subscripting by default.
  if (Arch == llvm::Triple::x86 && T.isMacOSX() &&
      Runtime.getKind() == ObjCRuntime::FragileMacOSX && Runtime.isNeXTFamily())
    CmdArgs.push_back("-fobjc-subscripting-legacy-runtime");

  // Allow -fno-objc-arr to trump -fobjc-arr/-fobjc-arc.
  // NOTE: This logic is duplicated in ToolChains.cpp.
  if (isObjCAutoRefCount(Args)) {
    TC.CheckObjCARC();

    CmdArgs.push_back("-fobjc-arc");

    // FIXME: It seems like this entire block, and several around it should be
    // wrapped in isObjC, but for now we just use it here as this is where it
    // was being used previously.
    if (types::isCXX(Input.getType()) && types::isObjC(Input.getType())) {
      if (TC.GetCXXStdlibType(Args) == ToolChain::CST_Libcxx)
        CmdArgs.push_back("-fobjc-arc-cxxlib=libc++");
      else
        CmdArgs.push_back("-fobjc-arc-cxxlib=libstdc++");
    }

    // Allow the user to enable full exceptions code emission.
    // We default off for Objective-C, on for Objective-C++.
    if (Args.hasFlag(options::OPT_fobjc_arc_exceptions,
                     options::OPT_fno_objc_arc_exceptions,
                     /*default=*/types::isCXX(Input.getType())))
      CmdArgs.push_back("-fobjc-arc-exceptions");
  }

  // Silence warning for full exception code emission options when explicitly
  // set to use no ARC.
  if (Args.hasArg(options::OPT_fno_objc_arc)) {
    Args.ClaimAllArgs(options::OPT_fobjc_arc_exceptions);
    Args.ClaimAllArgs(options::OPT_fno_objc_arc_exceptions);
  }

  // Allow the user to control whether messages can be converted to runtime
  // functions.
  if (types::isObjC(Input.getType())) {
    auto *Arg = Args.getLastArg(
        options::OPT_fobjc_convert_messages_to_runtime_calls,
        options::OPT_fno_objc_convert_messages_to_runtime_calls);
    if (Arg &&
        Arg->getOption().matches(
            options::OPT_fno_objc_convert_messages_to_runtime_calls))
      CmdArgs.push_back("-fno-objc-convert-messages-to-runtime-calls");
  }

  // -fobjc-infer-related-result-type is the default, except in the Objective-C
  // rewriter.
  if (InferCovariantReturns)
    CmdArgs.push_back("-fno-objc-infer-related-result-type");

  // Pass down -fobjc-weak or -fno-objc-weak if present.
  if (types::isObjC(Input.getType())) {
    auto WeakArg =
        Args.getLastArg(options::OPT_fobjc_weak, options::OPT_fno_objc_weak);
    if (!WeakArg) {
      // nothing to do
    } else if (!Runtime.allowsWeak()) {
      if (WeakArg->getOption().matches(options::OPT_fobjc_weak))
        D.Diag(diag::err_objc_weak_unsupported);
    } else {
      WeakArg->render(Args, CmdArgs);
    }
  }
}

static void RenderDiagnosticsOptions(const Driver &D, const ArgList &Args,
                                     ArgStringList &CmdArgs) {
  bool CaretDefault = true;
  bool ColumnDefault = true;

  if (const Arg *A = Args.getLastArg(options::OPT__SLASH_diagnostics_classic,
                                     options::OPT__SLASH_diagnostics_column,
                                     options::OPT__SLASH_diagnostics_caret)) {
    switch (A->getOption().getID()) {
    case options::OPT__SLASH_diagnostics_caret:
      CaretDefault = true;
      ColumnDefault = true;
      break;
    case options::OPT__SLASH_diagnostics_column:
      CaretDefault = false;
      ColumnDefault = true;
      break;
    case options::OPT__SLASH_diagnostics_classic:
      CaretDefault = false;
      ColumnDefault = false;
      break;
    }
  }

  // -fcaret-diagnostics is default.
  if (!Args.hasFlag(options::OPT_fcaret_diagnostics,
                    options::OPT_fno_caret_diagnostics, CaretDefault))
    CmdArgs.push_back("-fno-caret-diagnostics");

  // -fdiagnostics-fixit-info is default, only pass non-default.
  if (!Args.hasFlag(options::OPT_fdiagnostics_fixit_info,
                    options::OPT_fno_diagnostics_fixit_info))
    CmdArgs.push_back("-fno-diagnostics-fixit-info");

  // Enable -fdiagnostics-show-option by default.
  if (Args.hasFlag(options::OPT_fdiagnostics_show_option,
                   options::OPT_fno_diagnostics_show_option))
    CmdArgs.push_back("-fdiagnostics-show-option");

  if (const Arg *A =
          Args.getLastArg(options::OPT_fdiagnostics_show_category_EQ)) {
    CmdArgs.push_back("-fdiagnostics-show-category");
    CmdArgs.push_back(A->getValue());
  }

  if (Args.hasFlag(options::OPT_fdiagnostics_show_hotness,
                   options::OPT_fno_diagnostics_show_hotness, false))
    CmdArgs.push_back("-fdiagnostics-show-hotness");

  if (const Arg *A =
          Args.getLastArg(options::OPT_fdiagnostics_hotness_threshold_EQ)) {
    std::string Opt =
        std::string("-fdiagnostics-hotness-threshold=") + A->getValue();
    CmdArgs.push_back(Args.MakeArgString(Opt));
  }

  if (const Arg *A = Args.getLastArg(options::OPT_fdiagnostics_format_EQ)) {
    CmdArgs.push_back("-fdiagnostics-format");
    CmdArgs.push_back(A->getValue());
  }

  if (const Arg *A = Args.getLastArg(
          options::OPT_fdiagnostics_show_note_include_stack,
          options::OPT_fno_diagnostics_show_note_include_stack)) {
    const Option &O = A->getOption();
    if (O.matches(options::OPT_fdiagnostics_show_note_include_stack))
      CmdArgs.push_back("-fdiagnostics-show-note-include-stack");
    else
      CmdArgs.push_back("-fno-diagnostics-show-note-include-stack");
  }

  // Color diagnostics are parsed by the driver directly from argv and later
  // re-parsed to construct this job; claim any possible color diagnostic here
  // to avoid warn_drv_unused_argument and diagnose bad
  // OPT_fdiagnostics_color_EQ values.
  for (const Arg *A : Args) {
    const Option &O = A->getOption();
    if (!O.matches(options::OPT_fcolor_diagnostics) &&
        !O.matches(options::OPT_fdiagnostics_color) &&
        !O.matches(options::OPT_fno_color_diagnostics) &&
        !O.matches(options::OPT_fno_diagnostics_color) &&
        !O.matches(options::OPT_fdiagnostics_color_EQ))
      continue;

    if (O.matches(options::OPT_fdiagnostics_color_EQ)) {
      StringRef Value(A->getValue());
      if (Value != "always" && Value != "never" && Value != "auto")
        D.Diag(diag::err_drv_clang_unsupported)
            << ("-fdiagnostics-color=" + Value).str();
    }
    A->claim();
  }

  if (D.getDiags().getDiagnosticOptions().ShowColors)
    CmdArgs.push_back("-fcolor-diagnostics");

  if (Args.hasArg(options::OPT_fansi_escape_codes))
    CmdArgs.push_back("-fansi-escape-codes");

  if (!Args.hasFlag(options::OPT_fshow_source_location,
                    options::OPT_fno_show_source_location))
    CmdArgs.push_back("-fno-show-source-location");

  if (Args.hasArg(options::OPT_fdiagnostics_absolute_paths))
    CmdArgs.push_back("-fdiagnostics-absolute-paths");

  if (!Args.hasFlag(options::OPT_fshow_column, options::OPT_fno_show_column,
                    ColumnDefault))
    CmdArgs.push_back("-fno-show-column");

  if (!Args.hasFlag(options::OPT_fspell_checking,
                    options::OPT_fno_spell_checking))
    CmdArgs.push_back("-fno-spell-checking");
}

enum class DwarfFissionKind { None, Split, Single };

static DwarfFissionKind getDebugFissionKind(const Driver &D,
                                            const ArgList &Args, Arg *&Arg) {
  Arg =
      Args.getLastArg(options::OPT_gsplit_dwarf, options::OPT_gsplit_dwarf_EQ);
  if (!Arg)
    return DwarfFissionKind::None;

  if (Arg->getOption().matches(options::OPT_gsplit_dwarf))
    return DwarfFissionKind::Split;

  StringRef Value = Arg->getValue();
  if (Value == "split")
    return DwarfFissionKind::Split;
  if (Value == "single")
    return DwarfFissionKind::Single;

  D.Diag(diag::err_drv_unsupported_option_argument)
      << Arg->getOption().getName() << Arg->getValue();
  return DwarfFissionKind::None;
}

static void RenderDebugOptions(const ToolChain &TC, const Driver &D,
                               const llvm::Triple &T, const ArgList &Args,
                               bool EmitCodeView, bool IsWindowsMSVC,
                               ArgStringList &CmdArgs,
                               codegenoptions::DebugInfoKind &DebugInfoKind,
                               DwarfFissionKind &DwarfFission) {
  if (Args.hasFlag(options::OPT_fdebug_info_for_profiling,
                   options::OPT_fno_debug_info_for_profiling, false) &&
      checkDebugInfoOption(
          Args.getLastArg(options::OPT_fdebug_info_for_profiling), Args, D, TC))
    CmdArgs.push_back("-fdebug-info-for-profiling");

  // The 'g' groups options involve a somewhat intricate sequence of decisions
  // about what to pass from the driver to the frontend, but by the time they
  // reach cc1 they've been factored into three well-defined orthogonal choices:
  //  * what level of debug info to generate
  //  * what dwarf version to write
  //  * what debugger tuning to use
  // This avoids having to monkey around further in cc1 other than to disable
  // codeview if not running in a Windows environment. Perhaps even that
  // decision should be made in the driver as well though.
  unsigned DWARFVersion = 0;
  llvm::DebuggerKind DebuggerTuning = TC.getDefaultDebuggerTuning();

  bool SplitDWARFInlining =
      Args.hasFlag(options::OPT_fsplit_dwarf_inlining,
                   options::OPT_fno_split_dwarf_inlining, true);

  Args.ClaimAllArgs(options::OPT_g_Group);

  Arg* SplitDWARFArg;
  DwarfFission = getDebugFissionKind(D, Args, SplitDWARFArg);

  if (DwarfFission != DwarfFissionKind::None &&
      !checkDebugInfoOption(SplitDWARFArg, Args, D, TC)) {
    DwarfFission = DwarfFissionKind::None;
    SplitDWARFInlining = false;
  }

  if (const Arg *A =
          Args.getLastArg(options::OPT_g_Group, options::OPT_gsplit_dwarf,
                          options::OPT_gsplit_dwarf_EQ)) {
    DebugInfoKind = codegenoptions::LimitedDebugInfo;

    // If the last option explicitly specified a debug-info level, use it.
    if (checkDebugInfoOption(A, Args, D, TC) &&
        A->getOption().matches(options::OPT_gN_Group)) {
      DebugInfoKind = DebugLevelToInfoKind(*A);
      // For -g0 or -gline-tables-only, drop -gsplit-dwarf. This gets a bit more
      // complicated if you've disabled inline info in the skeleton CUs
      // (SplitDWARFInlining) - then there's value in composing split-dwarf and
      // line-tables-only, so let those compose naturally in that case.
      if (DebugInfoKind == codegenoptions::NoDebugInfo ||
          DebugInfoKind == codegenoptions::DebugDirectivesOnly ||
          (DebugInfoKind == codegenoptions::DebugLineTablesOnly &&
           SplitDWARFInlining))
        DwarfFission = DwarfFissionKind::None;
    }
  }

  // If a debugger tuning argument appeared, remember it.
  if (const Arg *A =
          Args.getLastArg(options::OPT_gTune_Group, options::OPT_ggdbN_Group)) {
    if (checkDebugInfoOption(A, Args, D, TC)) {
      if (A->getOption().matches(options::OPT_glldb))
        DebuggerTuning = llvm::DebuggerKind::LLDB;
      else if (A->getOption().matches(options::OPT_gsce))
        DebuggerTuning = llvm::DebuggerKind::SCE;
      else
        DebuggerTuning = llvm::DebuggerKind::GDB;
    }
  }

  // If a -gdwarf argument appeared, remember it.
  if (const Arg *A =
          Args.getLastArg(options::OPT_gdwarf_2, options::OPT_gdwarf_3,
                          options::OPT_gdwarf_4, options::OPT_gdwarf_5))
    if (checkDebugInfoOption(A, Args, D, TC))
      DWARFVersion = DwarfVersionNum(A->getSpelling());

  if (const Arg *A = Args.getLastArg(options::OPT_gcodeview)) {
    if (checkDebugInfoOption(A, Args, D, TC))
      EmitCodeView = true;
  }

  // If the user asked for debug info but did not explicitly specify -gcodeview
  // or -gdwarf, ask the toolchain for the default format.
  if (!EmitCodeView && DWARFVersion == 0 &&
      DebugInfoKind != codegenoptions::NoDebugInfo) {
    switch (TC.getDefaultDebugFormat()) {
    case codegenoptions::DIF_CodeView:
      EmitCodeView = true;
      break;
    case codegenoptions::DIF_DWARF:
      DWARFVersion = TC.GetDefaultDwarfVersion();
      break;
    }
  }

  // -gline-directives-only supported only for the DWARF debug info.
  if (DWARFVersion == 0 && DebugInfoKind == codegenoptions::DebugDirectivesOnly)
    DebugInfoKind = codegenoptions::NoDebugInfo;

  // We ignore flag -gstrict-dwarf for now.
  // And we handle flag -grecord-gcc-switches later with DWARFDebugFlags.
  Args.ClaimAllArgs(options::OPT_g_flags_Group);

  // Column info is included by default for everything except SCE and
  // CodeView. Clang doesn't track end columns, just starting columns, which,
  // in theory, is fine for CodeView (and PDB).  In practice, however, the
  // Microsoft debuggers don't handle missing end columns well, so it's better
  // not to include any column info.
  if (const Arg *A = Args.getLastArg(options::OPT_gcolumn_info))
    (void)checkDebugInfoOption(A, Args, D, TC);
  if (Args.hasFlag(options::OPT_gcolumn_info, options::OPT_gno_column_info,
                   /*Default=*/!EmitCodeView &&
                       DebuggerTuning != llvm::DebuggerKind::SCE))
    CmdArgs.push_back("-dwarf-column-info");

  // FIXME: Move backend command line options to the module.
  // If -gline-tables-only or -gline-directives-only is the last option it wins.
  if (const Arg *A = Args.getLastArg(options::OPT_gmodules))
    if (checkDebugInfoOption(A, Args, D, TC)) {
      if (DebugInfoKind != codegenoptions::DebugLineTablesOnly &&
          DebugInfoKind != codegenoptions::DebugDirectivesOnly) {
        DebugInfoKind = codegenoptions::LimitedDebugInfo;
        CmdArgs.push_back("-dwarf-ext-refs");
        CmdArgs.push_back("-fmodule-format=obj");
      }
    }

  // -gsplit-dwarf enables the backend dwarf splitting and extraction.
  if (T.isOSBinFormatELF()) {
    if (!SplitDWARFInlining)
      CmdArgs.push_back("-fno-split-dwarf-inlining");

    if (DwarfFission != DwarfFissionKind::None) {
      if (DwarfFission == DwarfFissionKind::Single)
        CmdArgs.push_back("-enable-split-dwarf=single");
      else
        CmdArgs.push_back("-enable-split-dwarf");
    }
  }

  // After we've dealt with all combinations of things that could
  // make DebugInfoKind be other than None or DebugLineTablesOnly,
  // figure out if we need to "upgrade" it to standalone debug info.
  // We parse these two '-f' options whether or not they will be used,
  // to claim them even if you wrote "-fstandalone-debug -gline-tables-only"
  bool NeedFullDebug = Args.hasFlag(
      options::OPT_fstandalone_debug, options::OPT_fno_standalone_debug,
      DebuggerTuning == llvm::DebuggerKind::LLDB ||
          TC.GetDefaultStandaloneDebug());
  if (const Arg *A = Args.getLastArg(options::OPT_fstandalone_debug))
    (void)checkDebugInfoOption(A, Args, D, TC);
  if (DebugInfoKind == codegenoptions::LimitedDebugInfo && NeedFullDebug)
    DebugInfoKind = codegenoptions::FullDebugInfo;

  if (Args.hasFlag(options::OPT_gembed_source, options::OPT_gno_embed_source,
                   false)) {
    // Source embedding is a vendor extension to DWARF v5. By now we have
    // checked if a DWARF version was stated explicitly, and have otherwise
    // fallen back to the target default, so if this is still not at least 5
    // we emit an error.
    const Arg *A = Args.getLastArg(options::OPT_gembed_source);
    if (DWARFVersion < 5)
      D.Diag(diag::err_drv_argument_only_allowed_with)
          << A->getAsString(Args) << "-gdwarf-5";
    else if (checkDebugInfoOption(A, Args, D, TC))
      CmdArgs.push_back("-gembed-source");
  }

  if (EmitCodeView) {
    CmdArgs.push_back("-gcodeview");

    // Emit codeview type hashes if requested.
    if (Args.hasFlag(options::OPT_gcodeview_ghash,
                     options::OPT_gno_codeview_ghash, false)) {
      CmdArgs.push_back("-gcodeview-ghash");
    }
  }

  // Adjust the debug info kind for the given toolchain.
  TC.adjustDebugInfoKind(DebugInfoKind, Args);

  RenderDebugEnablingArgs(Args, CmdArgs, DebugInfoKind, DWARFVersion,
                          DebuggerTuning);

  // -fdebug-macro turns on macro debug info generation.
  if (Args.hasFlag(options::OPT_fdebug_macro, options::OPT_fno_debug_macro,
                   false))
    if (checkDebugInfoOption(Args.getLastArg(options::OPT_fdebug_macro), Args,
                             D, TC))
      CmdArgs.push_back("-debug-info-macro");

  // -ggnu-pubnames turns on gnu style pubnames in the backend.
  const auto *PubnamesArg =
      Args.getLastArg(options::OPT_ggnu_pubnames, options::OPT_gno_gnu_pubnames,
                      options::OPT_gpubnames, options::OPT_gno_pubnames);
  if (DwarfFission != DwarfFissionKind::None ||
      DebuggerTuning == llvm::DebuggerKind::LLDB ||
      (PubnamesArg && checkDebugInfoOption(PubnamesArg, Args, D, TC)))
    if (!PubnamesArg ||
        (!PubnamesArg->getOption().matches(options::OPT_gno_gnu_pubnames) &&
         !PubnamesArg->getOption().matches(options::OPT_gno_pubnames)))
      CmdArgs.push_back(PubnamesArg && PubnamesArg->getOption().matches(
                                           options::OPT_gpubnames)
                            ? "-gpubnames"
                            : "-ggnu-pubnames");

  if (Args.hasFlag(options::OPT_fdebug_ranges_base_address,
                   options::OPT_fno_debug_ranges_base_address, false)) {
    CmdArgs.push_back("-fdebug-ranges-base-address");
  }

  // -gdwarf-aranges turns on the emission of the aranges section in the
  // backend.
  // Always enabled for SCE tuning.
  bool NeedAranges = DebuggerTuning == llvm::DebuggerKind::SCE;
  if (const Arg *A = Args.getLastArg(options::OPT_gdwarf_aranges))
    NeedAranges = checkDebugInfoOption(A, Args, D, TC) || NeedAranges;
  if (NeedAranges) {
    CmdArgs.push_back("-mllvm");
    CmdArgs.push_back("-generate-arange-section");
  }

  if (Args.hasFlag(options::OPT_fdebug_types_section,
                   options::OPT_fno_debug_types_section, false)) {
    if (!T.isOSBinFormatELF()) {
      D.Diag(diag::err_drv_unsupported_opt_for_target)
          << Args.getLastArg(options::OPT_fdebug_types_section)
                 ->getAsString(Args)
          << T.getTriple();
    } else if (checkDebugInfoOption(
                   Args.getLastArg(options::OPT_fdebug_types_section), Args, D,
                   TC)) {
      CmdArgs.push_back("-mllvm");
      CmdArgs.push_back("-generate-type-units");
    }
  }

  // Decide how to render forward declarations of template instantiations.
  // SCE wants full descriptions, others just get them in the name.
  if (DebuggerTuning == llvm::DebuggerKind::SCE)
    CmdArgs.push_back("-debug-forward-template-params");

  // Do we need to explicitly import anonymous namespaces into the parent
  // scope?
  if (DebuggerTuning == llvm::DebuggerKind::SCE)
    CmdArgs.push_back("-dwarf-explicit-import");

  RenderDebugInfoCompressionArgs(Args, CmdArgs, D, TC);
}

void Clang::ConstructJob(Compilation &C, const JobAction &JA,
                         const InputInfo &Output, const InputInfoList &Inputs,
                         const ArgList &Args, const char *LinkingOutput) const {
  const auto &TC = getToolChain();
  const llvm::Triple &RawTriple = TC.getTriple();
  const llvm::Triple &Triple = TC.getEffectiveTriple();
  const std::string &TripleStr = Triple.getTriple();

  bool KernelOrKext =
      Args.hasArg(options::OPT_mkernel, options::OPT_fapple_kext);
  const Driver &D = TC.getDriver();
  ArgStringList CmdArgs;

  // Check number of inputs for sanity. We need at least one input.
  assert(Inputs.size() >= 1 && "Must have at least one input.");
  // CUDA/HIP compilation may have multiple inputs (source file + results of
  // device-side compilations). OpenMP device jobs also take the host IR as a
  // second input. Module precompilation accepts a list of header files to
  // include as part of the module. All other jobs are expected to have exactly
  // one input.
  bool IsCuda = JA.isOffloading(Action::OFK_Cuda);
  bool IsHIP = JA.isOffloading(Action::OFK_HIP);
  bool IsOpenMPDevice = JA.isDeviceOffloading(Action::OFK_OpenMP);
  bool IsHeaderModulePrecompile = isa<HeaderModulePrecompileJobAction>(JA);

  // A header module compilation doesn't have a main input file, so invent a
  // fake one as a placeholder.
  const char *ModuleName = [&]{
    auto *ModuleNameArg = Args.getLastArg(options::OPT_fmodule_name_EQ);
    return ModuleNameArg ? ModuleNameArg->getValue() : "";
  }();
  InputInfo HeaderModuleInput(Inputs[0].getType(), ModuleName, ModuleName);

  const InputInfo &Input =
      IsHeaderModulePrecompile ? HeaderModuleInput : Inputs[0];

  InputInfoList ModuleHeaderInputs;
  const InputInfo *CudaDeviceInput = nullptr;
  const InputInfo *OpenMPDeviceInput = nullptr;
  for (const InputInfo &I : Inputs) {
    if (&I == &Input) {
      // This is the primary input.
    } else if (IsHeaderModulePrecompile &&
               types::getPrecompiledType(I.getType()) == types::TY_PCH) {
      types::ID Expected = HeaderModuleInput.getType();
      if (I.getType() != Expected) {
        D.Diag(diag::err_drv_module_header_wrong_kind)
            << I.getFilename() << types::getTypeName(I.getType())
            << types::getTypeName(Expected);
      }
      ModuleHeaderInputs.push_back(I);
    } else if ((IsCuda || IsHIP) && !CudaDeviceInput) {
      CudaDeviceInput = &I;
    } else if (IsOpenMPDevice && !OpenMPDeviceInput) {
      OpenMPDeviceInput = &I;
    } else {
      llvm_unreachable("unexpectedly given multiple inputs");
    }
  }

  const llvm::Triple *AuxTriple = IsCuda ? TC.getAuxTriple() : nullptr;
  bool IsWindowsGNU = RawTriple.isWindowsGNUEnvironment();
  bool IsWindowsCygnus = RawTriple.isWindowsCygwinEnvironment();
  bool IsWindowsMSVC = RawTriple.isWindowsMSVCEnvironment();
  bool IsIAMCU = RawTriple.isOSIAMCU();

  // Adjust IsWindowsXYZ for CUDA/HIP compilations.  Even when compiling in
  // device mode (i.e., getToolchain().getTriple() is NVPTX/AMDGCN, not
  // Windows), we need to pass Windows-specific flags to cc1.
  if (IsCuda || IsHIP) {
    IsWindowsMSVC |= AuxTriple && AuxTriple->isWindowsMSVCEnvironment();
    IsWindowsGNU |= AuxTriple && AuxTriple->isWindowsGNUEnvironment();
    IsWindowsCygnus |= AuxTriple && AuxTriple->isWindowsCygwinEnvironment();
  }

  // C++ is not supported for IAMCU.
  if (IsIAMCU && types::isCXX(Input.getType()))
    D.Diag(diag::err_drv_clang_unsupported) << "C++ for IAMCU";

  // Invoke ourselves in -cc1 mode.
  //
  // FIXME: Implement custom jobs for internal actions.
  CmdArgs.push_back("-cc1");

  // Add the "effective" target triple.
  CmdArgs.push_back("-triple");
  CmdArgs.push_back(Args.MakeArgString(TripleStr));

  if (const Arg *MJ = Args.getLastArg(options::OPT_MJ)) {
    DumpCompilationDatabase(C, MJ->getValue(), TripleStr, Output, Input, Args);
    Args.ClaimAllArgs(options::OPT_MJ);
  }

  if (IsCuda || IsHIP) {
    // We have to pass the triple of the host if compiling for a CUDA/HIP device
    // and vice-versa.
    std::string NormalizedTriple;
    if (JA.isDeviceOffloading(Action::OFK_Cuda) ||
        JA.isDeviceOffloading(Action::OFK_HIP))
      NormalizedTriple = C.getSingleOffloadToolChain<Action::OFK_Host>()
                             ->getTriple()
                             .normalize();
    else {
      // Host-side compilation.
      NormalizedTriple =
          (IsCuda ? C.getSingleOffloadToolChain<Action::OFK_Cuda>()
                  : C.getSingleOffloadToolChain<Action::OFK_HIP>())
              ->getTriple()
              .normalize();
      if (IsCuda) {
        // We need to figure out which CUDA version we're compiling for, as that
        // determines how we load and launch GPU kernels.
        auto *CTC = static_cast<const toolchains::CudaToolChain *>(
            C.getSingleOffloadToolChain<Action::OFK_Cuda>());
        assert(CTC && "Expected valid CUDA Toolchain.");
        if (CTC && CTC->CudaInstallation.version() != CudaVersion::UNKNOWN)
          CmdArgs.push_back(Args.MakeArgString(
              Twine("-target-sdk-version=") +
              CudaVersionToString(CTC->CudaInstallation.version())));
      }
    }
    CmdArgs.push_back("-aux-triple");
    CmdArgs.push_back(Args.MakeArgString(NormalizedTriple));
  }

  if (IsOpenMPDevice) {
    // We have to pass the triple of the host if compiling for an OpenMP device.
    std::string NormalizedTriple =
        C.getSingleOffloadToolChain<Action::OFK_Host>()
            ->getTriple()
            .normalize();
    CmdArgs.push_back("-aux-triple");
    CmdArgs.push_back(Args.MakeArgString(NormalizedTriple));
  }

  if (Triple.isOSWindows() && (Triple.getArch() == llvm::Triple::arm ||
                               Triple.getArch() == llvm::Triple::thumb)) {
    unsigned Offset = Triple.getArch() == llvm::Triple::arm ? 4 : 6;
    unsigned Version;
    Triple.getArchName().substr(Offset).getAsInteger(10, Version);
    if (Version < 7)
      D.Diag(diag::err_target_unsupported_arch) << Triple.getArchName()
                                                << TripleStr;
  }

  // Push all default warning arguments that are specific to
  // the given target.  These come before user provided warning options
  // are provided.
  TC.addClangWarningOptions(CmdArgs);

  // Select the appropriate action.
  RewriteKind rewriteKind = RK_None;

  if (isa<AnalyzeJobAction>(JA)) {
    assert(JA.getType() == types::TY_Plist && "Invalid output type.");
    CmdArgs.push_back("-analyze");
  } else if (isa<MigrateJobAction>(JA)) {
    CmdArgs.push_back("-migrate");
  } else if (isa<PreprocessJobAction>(JA)) {
    if (Output.getType() == types::TY_Dependencies)
      CmdArgs.push_back("-Eonly");
    else {
      CmdArgs.push_back("-E");
      if (Args.hasArg(options::OPT_rewrite_objc) &&
          !Args.hasArg(options::OPT_g_Group))
        CmdArgs.push_back("-P");
    }
  } else if (isa<AssembleJobAction>(JA)) {
    CmdArgs.push_back("-emit-obj");

    CollectArgsForIntegratedAssembler(C, Args, CmdArgs, D);

    // Also ignore explicit -force_cpusubtype_ALL option.
    (void)Args.hasArg(options::OPT_force__cpusubtype__ALL);
  } else if (isa<PrecompileJobAction>(JA)) {
    if (JA.getType() == types::TY_Nothing)
      CmdArgs.push_back("-fsyntax-only");
    else if (JA.getType() == types::TY_ModuleFile)
      CmdArgs.push_back(IsHeaderModulePrecompile
                            ? "-emit-header-module"
                            : "-emit-module-interface");
    else
      CmdArgs.push_back("-emit-pch");
  } else if (isa<VerifyPCHJobAction>(JA)) {
    CmdArgs.push_back("-verify-pch");
  } else {
    assert((isa<CompileJobAction>(JA) || isa<BackendJobAction>(JA)) &&
           "Invalid action for clang tool.");
    if (JA.getType() == types::TY_Nothing) {
      CmdArgs.push_back("-fsyntax-only");
    } else if (JA.getType() == types::TY_LLVM_IR ||
               JA.getType() == types::TY_LTO_IR) {
      CmdArgs.push_back("-emit-llvm");
    } else if (JA.getType() == types::TY_LLVM_BC ||
               JA.getType() == types::TY_LTO_BC) {
      CmdArgs.push_back("-emit-llvm-bc");
    } else if (JA.getType() == types::TY_PP_Asm) {
      CmdArgs.push_back("-S");
    } else if (JA.getType() == types::TY_AST) {
      CmdArgs.push_back("-emit-pch");
    } else if (JA.getType() == types::TY_ModuleFile) {
      CmdArgs.push_back("-module-file-info");
    } else if (JA.getType() == types::TY_RewrittenObjC) {
      CmdArgs.push_back("-rewrite-objc");
      rewriteKind = RK_NonFragile;
    } else if (JA.getType() == types::TY_RewrittenLegacyObjC) {
      CmdArgs.push_back("-rewrite-objc");
      rewriteKind = RK_Fragile;
    } else {
      assert(JA.getType() == types::TY_PP_Asm && "Unexpected output type!");
    }

    // Preserve use-list order by default when emitting bitcode, so that
    // loading the bitcode up in 'opt' or 'llc' and running passes gives the
    // same result as running passes here.  For LTO, we don't need to preserve
    // the use-list order, since serialization to bitcode is part of the flow.
    if (JA.getType() == types::TY_LLVM_BC)
      CmdArgs.push_back("-emit-llvm-uselists");

    // Device-side jobs do not support LTO.
    bool isDeviceOffloadAction = !(JA.isDeviceOffloading(Action::OFK_None) ||
                                   JA.isDeviceOffloading(Action::OFK_Host));

    if (D.isUsingLTO() && !isDeviceOffloadAction) {
      Args.AddLastArg(CmdArgs, options::OPT_flto, options::OPT_flto_EQ);

      // The Darwin and PS4 linkers currently use the legacy LTO API, which
      // does not support LTO unit features (CFI, whole program vtable opt)
      // under ThinLTO.
      if (!(RawTriple.isOSDarwin() || RawTriple.isPS4()) ||
          D.getLTOMode() == LTOK_Full)
        CmdArgs.push_back("-flto-unit");
    }
  }

  if (const Arg *A = Args.getLastArg(options::OPT_fthinlto_index_EQ)) {
    if (!types::isLLVMIR(Input.getType()))
      D.Diag(diag::err_drv_argument_only_allowed_with) << A->getAsString(Args)
                                                       << "-x ir";
    Args.AddLastArg(CmdArgs, options::OPT_fthinlto_index_EQ);
  }

  if (Args.getLastArg(options::OPT_save_temps_EQ))
    Args.AddLastArg(CmdArgs, options::OPT_save_temps_EQ);

  // Embed-bitcode option.
  // Only white-listed flags below are allowed to be embedded.
  if (C.getDriver().embedBitcodeInObject() && !C.getDriver().isUsingLTO() &&
      (isa<BackendJobAction>(JA) || isa<AssembleJobAction>(JA))) {
    // Add flags implied by -fembed-bitcode.
    Args.AddLastArg(CmdArgs, options::OPT_fembed_bitcode_EQ);
    // Disable all llvm IR level optimizations.
    CmdArgs.push_back("-disable-llvm-passes");

    // reject options that shouldn't be supported in bitcode
    // also reject kernel/kext
    static const constexpr unsigned kBitcodeOptionBlacklist[] = {
        options::OPT_mkernel,
        options::OPT_fapple_kext,
        options::OPT_ffunction_sections,
        options::OPT_fno_function_sections,
        options::OPT_fdata_sections,
        options::OPT_fno_data_sections,
        options::OPT_funique_section_names,
        options::OPT_fno_unique_section_names,
        options::OPT_mrestrict_it,
        options::OPT_mno_restrict_it,
        options::OPT_mstackrealign,
        options::OPT_mno_stackrealign,
        options::OPT_mstack_alignment,
        options::OPT_mcmodel_EQ,
        options::OPT_mlong_calls,
        options::OPT_mno_long_calls,
        options::OPT_ggnu_pubnames,
        options::OPT_gdwarf_aranges,
        options::OPT_fdebug_types_section,
        options::OPT_fno_debug_types_section,
        options::OPT_fdwarf_directory_asm,
        options::OPT_fno_dwarf_directory_asm,
        options::OPT_mrelax_all,
        options::OPT_mno_relax_all,
        options::OPT_ftrap_function_EQ,
        options::OPT_ffixed_r9,
        options::OPT_mfix_cortex_a53_835769,
        options::OPT_mno_fix_cortex_a53_835769,
        options::OPT_ffixed_x18,
        options::OPT_mglobal_merge,
        options::OPT_mno_global_merge,
        options::OPT_mred_zone,
        options::OPT_mno_red_zone,
        options::OPT_Wa_COMMA,
        options::OPT_Xassembler,
        options::OPT_mllvm,
    };
    for (const auto &A : Args)
      if (llvm::find(kBitcodeOptionBlacklist, A->getOption().getID()) !=
          std::end(kBitcodeOptionBlacklist))
        D.Diag(diag::err_drv_unsupported_embed_bitcode) << A->getSpelling();

    // Render the CodeGen options that need to be passed.
    if (!Args.hasFlag(options::OPT_foptimize_sibling_calls,
                      options::OPT_fno_optimize_sibling_calls))
      CmdArgs.push_back("-mdisable-tail-calls");

    RenderFloatingPointOptions(TC, D, isOptimizationLevelFast(Args), Args,
                               CmdArgs);

    // Render ABI arguments
    switch (TC.getArch()) {
    default: break;
    case llvm::Triple::arm:
    case llvm::Triple::armeb:
    case llvm::Triple::thumbeb:
      RenderARMABI(Triple, Args, CmdArgs);
      break;
    case llvm::Triple::aarch64:
    case llvm::Triple::aarch64_be:
      RenderAArch64ABI(Triple, Args, CmdArgs);
      break;
    }

    // Optimization level for CodeGen.
    if (const Arg *A = Args.getLastArg(options::OPT_O_Group)) {
      if (A->getOption().matches(options::OPT_O4)) {
        CmdArgs.push_back("-O3");
        D.Diag(diag::warn_O4_is_O3);
      } else {
        A->render(Args, CmdArgs);
      }
    }

    // Input/Output file.
    if (Output.getType() == types::TY_Dependencies) {
      // Handled with other dependency code.
    } else if (Output.isFilename()) {
      CmdArgs.push_back("-o");
      CmdArgs.push_back(Output.getFilename());
    } else {
      assert(Output.isNothing() && "Input output.");
    }

    for (const auto &II : Inputs) {
      addDashXForInput(Args, II, CmdArgs);
      if (II.isFilename())
        CmdArgs.push_back(II.getFilename());
      else
        II.getInputArg().renderAsInput(Args, CmdArgs);
    }

    C.addCommand(llvm::make_unique<Command>(JA, *this, D.getClangProgramPath(),
                                            CmdArgs, Inputs));
    return;
  }

  if (C.getDriver().embedBitcodeMarkerOnly() && !C.getDriver().isUsingLTO())
    CmdArgs.push_back("-fembed-bitcode=marker");

  // We normally speed up the clang process a bit by skipping destructors at
  // exit, but when we're generating diagnostics we can rely on some of the
  // cleanup.
  if (!C.isForDiagnostics())
    CmdArgs.push_back("-disable-free");

#ifdef NDEBUG
  const bool IsAssertBuild = false;
#else
  const bool IsAssertBuild = true;
#endif

  // Disable the verification pass in -asserts builds.
  if (!IsAssertBuild)
    CmdArgs.push_back("-disable-llvm-verifier");

  // Discard value names in assert builds unless otherwise specified.
  if (Args.hasFlag(options::OPT_fdiscard_value_names,
                   options::OPT_fno_discard_value_names, !IsAssertBuild))
    CmdArgs.push_back("-discard-value-names");

  // Set the main file name, so that debug info works even with
  // -save-temps.
  CmdArgs.push_back("-main-file-name");
  CmdArgs.push_back(getBaseInputName(Args, Input));

  // Some flags which affect the language (via preprocessor
  // defines).
  if (Args.hasArg(options::OPT_static))
    CmdArgs.push_back("-static-define");

  if (Args.hasArg(options::OPT_municode))
    CmdArgs.push_back("-DUNICODE");

  if (isa<AnalyzeJobAction>(JA))
    RenderAnalyzerOptions(Args, CmdArgs, Triple, Input);

  // Enable compatilibily mode to avoid analyzer-config related errors.
  // Since we can't access frontend flags through hasArg, let's manually iterate
  // through them.
  bool FoundAnalyzerConfig = false;
  for (auto Arg : Args.filtered(options::OPT_Xclang))
    if (StringRef(Arg->getValue()) == "-analyzer-config") {
      FoundAnalyzerConfig = true;
      break;
    }
  if (!FoundAnalyzerConfig)
    for (auto Arg : Args.filtered(options::OPT_Xanalyzer))
      if (StringRef(Arg->getValue()) == "-analyzer-config") {
        FoundAnalyzerConfig = true;
        break;
      }
  if (FoundAnalyzerConfig)
    CmdArgs.push_back("-analyzer-config-compatibility-mode=true");

  CheckCodeGenerationOptions(D, Args);

  unsigned FunctionAlignment = ParseFunctionAlignment(TC, Args);
  assert(FunctionAlignment <= 31 && "function alignment will be truncated!");
  if (FunctionAlignment) {
    CmdArgs.push_back("-function-alignment");
    CmdArgs.push_back(Args.MakeArgString(std::to_string(FunctionAlignment)));
  }

  llvm::Reloc::Model RelocationModel;
  unsigned PICLevel;
  bool IsPIE;
  std::tie(RelocationModel, PICLevel, IsPIE) = ParsePICArgs(TC, Args);

  const char *RMName = RelocationModelName(RelocationModel);

  if ((RelocationModel == llvm::Reloc::ROPI ||
       RelocationModel == llvm::Reloc::ROPI_RWPI) &&
      types::isCXX(Input.getType()) &&
      !Args.hasArg(options::OPT_fallow_unsupported))
    D.Diag(diag::err_drv_ropi_incompatible_with_cxx);

  if (RMName) {
    CmdArgs.push_back("-mrelocation-model");
    CmdArgs.push_back(RMName);
  }
  if (PICLevel > 0) {
    CmdArgs.push_back("-pic-level");
    CmdArgs.push_back(PICLevel == 1 ? "1" : "2");
    if (IsPIE)
      CmdArgs.push_back("-pic-is-pie");
  }

  if (RelocationModel == llvm::Reloc::ROPI ||
      RelocationModel == llvm::Reloc::ROPI_RWPI)
    CmdArgs.push_back("-fropi");
  if (RelocationModel == llvm::Reloc::RWPI ||
      RelocationModel == llvm::Reloc::ROPI_RWPI)
    CmdArgs.push_back("-frwpi");

  if (Arg *A = Args.getLastArg(options::OPT_meabi)) {
    CmdArgs.push_back("-meabi");
    CmdArgs.push_back(A->getValue());
  }

  CmdArgs.push_back("-mthread-model");
  if (Arg *A = Args.getLastArg(options::OPT_mthread_model)) {
    if (!TC.isThreadModelSupported(A->getValue()))
      D.Diag(diag::err_drv_invalid_thread_model_for_target)
          << A->getValue() << A->getAsString(Args);
    CmdArgs.push_back(A->getValue());
  }
  else
    CmdArgs.push_back(Args.MakeArgString(TC.getThreadModel()));

  Args.AddLastArg(CmdArgs, options::OPT_fveclib);

  if (Args.hasFlag(options::OPT_fmerge_all_constants,
                   options::OPT_fno_merge_all_constants, false))
    CmdArgs.push_back("-fmerge-all-constants");

  if (Args.hasFlag(options::OPT_fno_delete_null_pointer_checks,
                   options::OPT_fdelete_null_pointer_checks, false))
    CmdArgs.push_back("-fno-delete-null-pointer-checks");

  // LLVM Code Generator Options.

  if (Args.hasArg(options::OPT_frewrite_map_file) ||
      Args.hasArg(options::OPT_frewrite_map_file_EQ)) {
    for (const Arg *A : Args.filtered(options::OPT_frewrite_map_file,
                                      options::OPT_frewrite_map_file_EQ)) {
      StringRef Map = A->getValue();
      if (!llvm::sys::fs::exists(Map)) {
        D.Diag(diag::err_drv_no_such_file) << Map;
      } else {
        CmdArgs.push_back("-frewrite-map-file");
        CmdArgs.push_back(A->getValue());
        A->claim();
      }
    }
  }

  if (Arg *A = Args.getLastArg(options::OPT_Wframe_larger_than_EQ)) {
    StringRef v = A->getValue();
    CmdArgs.push_back("-mllvm");
    CmdArgs.push_back(Args.MakeArgString("-warn-stack-size=" + v));
    A->claim();
  }

  if (!Args.hasFlag(options::OPT_fjump_tables, options::OPT_fno_jump_tables,
                    true))
    CmdArgs.push_back("-fno-jump-tables");

  if (Args.hasFlag(options::OPT_fprofile_sample_accurate,
                   options::OPT_fno_profile_sample_accurate, false))
    CmdArgs.push_back("-fprofile-sample-accurate");

  if (!Args.hasFlag(options::OPT_fpreserve_as_comments,
                    options::OPT_fno_preserve_as_comments, true))
    CmdArgs.push_back("-fno-preserve-as-comments");

  if (Arg *A = Args.getLastArg(options::OPT_mregparm_EQ)) {
    CmdArgs.push_back("-mregparm");
    CmdArgs.push_back(A->getValue());
  }

  if (Arg *A = Args.getLastArg(options::OPT_fpcc_struct_return,
                               options::OPT_freg_struct_return)) {
    if (TC.getArch() != llvm::Triple::x86) {
      D.Diag(diag::err_drv_unsupported_opt_for_target)
          << A->getSpelling() << RawTriple.str();
    } else if (A->getOption().matches(options::OPT_fpcc_struct_return)) {
      CmdArgs.push_back("-fpcc-struct-return");
    } else {
      assert(A->getOption().matches(options::OPT_freg_struct_return));
      CmdArgs.push_back("-freg-struct-return");
    }
  }

  if (Args.hasFlag(options::OPT_mrtd, options::OPT_mno_rtd, false))
    CmdArgs.push_back("-fdefault-calling-conv=stdcall");

  if (shouldUseFramePointer(Args, RawTriple))
    CmdArgs.push_back("-mdisable-fp-elim");
  if (!Args.hasFlag(options::OPT_fzero_initialized_in_bss,
                    options::OPT_fno_zero_initialized_in_bss))
    CmdArgs.push_back("-mno-zero-initialized-in-bss");

  bool OFastEnabled = isOptimizationLevelFast(Args);
  // If -Ofast is the optimization level, then -fstrict-aliasing should be
  // enabled.  This alias option is being used to simplify the hasFlag logic.
  OptSpecifier StrictAliasingAliasOption =
      OFastEnabled ? options::OPT_Ofast : options::OPT_fstrict_aliasing;
  // We turn strict aliasing off by default if we're in CL mode, since MSVC
  // doesn't do any TBAA.
  bool TBAAOnByDefault = !D.IsCLMode();
  if (!Args.hasFlag(options::OPT_fstrict_aliasing, StrictAliasingAliasOption,
                    options::OPT_fno_strict_aliasing, TBAAOnByDefault))
    CmdArgs.push_back("-relaxed-aliasing");
  if (!Args.hasFlag(options::OPT_fstruct_path_tbaa,
                    options::OPT_fno_struct_path_tbaa))
    CmdArgs.push_back("-no-struct-path-tbaa");
  if (Args.hasFlag(options::OPT_fstrict_enums, options::OPT_fno_strict_enums,
                   false))
    CmdArgs.push_back("-fstrict-enums");
  if (!Args.hasFlag(options::OPT_fstrict_return, options::OPT_fno_strict_return,
                    true))
    CmdArgs.push_back("-fno-strict-return");
  if (Args.hasFlag(options::OPT_fallow_editor_placeholders,
                   options::OPT_fno_allow_editor_placeholders, false))
    CmdArgs.push_back("-fallow-editor-placeholders");
  if (Args.hasFlag(options::OPT_fstrict_vtable_pointers,
                   options::OPT_fno_strict_vtable_pointers,
                   false))
    CmdArgs.push_back("-fstrict-vtable-pointers");
  if (Args.hasFlag(options::OPT_fforce_emit_vtables,
                   options::OPT_fno_force_emit_vtables,
                   false))
    CmdArgs.push_back("-fforce-emit-vtables");
  if (!Args.hasFlag(options::OPT_foptimize_sibling_calls,
                    options::OPT_fno_optimize_sibling_calls))
    CmdArgs.push_back("-mdisable-tail-calls");
  if (Args.hasFlag(options::OPT_fno_escaping_block_tail_calls,
                   options::OPT_fescaping_block_tail_calls, false))
    CmdArgs.push_back("-fno-escaping-block-tail-calls");

  Args.AddLastArg(CmdArgs, options::OPT_ffine_grained_bitfield_accesses,
                  options::OPT_fno_fine_grained_bitfield_accesses);

  // Handle segmented stacks.
  if (Args.hasArg(options::OPT_fsplit_stack))
    CmdArgs.push_back("-split-stacks");

  RenderFloatingPointOptions(TC, D, OFastEnabled, Args, CmdArgs);

  // Decide whether to use verbose asm. Verbose assembly is the default on
  // toolchains which have the integrated assembler on by default.
  bool IsIntegratedAssemblerDefault = TC.IsIntegratedAssemblerDefault();
  if (Args.hasFlag(options::OPT_fverbose_asm, options::OPT_fno_verbose_asm,
                   IsIntegratedAssemblerDefault) ||
      Args.hasArg(options::OPT_dA))
    CmdArgs.push_back("-masm-verbose");

  if (!TC.useIntegratedAs())
    CmdArgs.push_back("-no-integrated-as");

  if (Args.hasArg(options::OPT_fdebug_pass_structure)) {
    CmdArgs.push_back("-mdebug-pass");
    CmdArgs.push_back("Structure");
  }
  if (Args.hasArg(options::OPT_fdebug_pass_arguments)) {
    CmdArgs.push_back("-mdebug-pass");
    CmdArgs.push_back("Arguments");
  }

  // Enable -mconstructor-aliases except on darwin, where we have to work around
  // a linker bug (see <rdar://problem/7651567>), and CUDA device code, where
  // aliases aren't supported.
  if (!RawTriple.isOSDarwin() && !RawTriple.isNVPTX())
    CmdArgs.push_back("-mconstructor-aliases");

  // Darwin's kernel doesn't support guard variables; just die if we
  // try to use them.
  if (KernelOrKext && RawTriple.isOSDarwin())
    CmdArgs.push_back("-fforbid-guard-variables");

  if (Args.hasFlag(options::OPT_mms_bitfields, options::OPT_mno_ms_bitfields,
                   false)) {
    CmdArgs.push_back("-mms-bitfields");
  }

  if (Args.hasFlag(options::OPT_mpie_copy_relocations,
                   options::OPT_mno_pie_copy_relocations,
                   false)) {
    CmdArgs.push_back("-mpie-copy-relocations");
  }

  if (Args.hasFlag(options::OPT_fno_plt, options::OPT_fplt, false)) {
    CmdArgs.push_back("-fno-plt");
  }

  // -fhosted is default.
  // TODO: Audit uses of KernelOrKext and see where it'd be more appropriate to
  // use Freestanding.
  bool Freestanding =
      Args.hasFlag(options::OPT_ffreestanding, options::OPT_fhosted, false) ||
      KernelOrKext;
  if (Freestanding)
    CmdArgs.push_back("-ffreestanding");

  // This is a coarse approximation of what llvm-gcc actually does, both
  // -fasynchronous-unwind-tables and -fnon-call-exceptions interact in more
  // complicated ways.
  bool AsynchronousUnwindTables =
      Args.hasFlag(options::OPT_fasynchronous_unwind_tables,
                   options::OPT_fno_asynchronous_unwind_tables,
                   (TC.IsUnwindTablesDefault(Args) ||
                    TC.getSanitizerArgs().needsUnwindTables()) &&
                       !Freestanding);
  if (Args.hasFlag(options::OPT_funwind_tables, options::OPT_fno_unwind_tables,
                   AsynchronousUnwindTables))
    CmdArgs.push_back("-munwind-tables");

  TC.addClangTargetOptions(Args, CmdArgs, JA.getOffloadingDeviceKind());

  // FIXME: Handle -mtune=.
  (void)Args.hasArg(options::OPT_mtune_EQ);

  if (Arg *A = Args.getLastArg(options::OPT_mcmodel_EQ)) {
    CmdArgs.push_back("-mcode-model");
    CmdArgs.push_back(A->getValue());
  }

  // Add the target cpu
  std::string CPU = getCPUName(Args, Triple, /*FromAs*/ false);
  if (!CPU.empty()) {
    CmdArgs.push_back("-target-cpu");
    CmdArgs.push_back(Args.MakeArgString(CPU));
  }

  RenderTargetOptions(Triple, Args, KernelOrKext, CmdArgs);

  // These two are potentially updated by AddClangCLArgs.
  codegenoptions::DebugInfoKind DebugInfoKind = codegenoptions::NoDebugInfo;
  bool EmitCodeView = false;

  // Add clang-cl arguments.
  types::ID InputType = Input.getType();
  if (D.IsCLMode())
    AddClangCLArgs(Args, InputType, CmdArgs, &DebugInfoKind, &EmitCodeView);

  DwarfFissionKind DwarfFission;
  RenderDebugOptions(TC, D, RawTriple, Args, EmitCodeView, IsWindowsMSVC,
                     CmdArgs, DebugInfoKind, DwarfFission);

  // Add the split debug info name to the command lines here so we
  // can propagate it to the backend.
  bool SplitDWARF = (DwarfFission != DwarfFissionKind::None) &&
                    TC.getTriple().isOSBinFormatELF() &&
                    (isa<AssembleJobAction>(JA) || isa<CompileJobAction>(JA) ||
                     isa<BackendJobAction>(JA));
  const char *SplitDWARFOut;
  if (SplitDWARF) {
    CmdArgs.push_back("-split-dwarf-file");
    SplitDWARFOut = SplitDebugName(Args, Input, Output);
    CmdArgs.push_back(SplitDWARFOut);
  }

  // Pass the linker version in use.
  if (Arg *A = Args.getLastArg(options::OPT_mlinker_version_EQ)) {
    CmdArgs.push_back("-target-linker-version");
    CmdArgs.push_back(A->getValue());
  }

  if (!shouldUseLeafFramePointer(Args, RawTriple))
    CmdArgs.push_back("-momit-leaf-frame-pointer");

  // Explicitly error on some things we know we don't support and can't just
  // ignore.
  if (!Args.hasArg(options::OPT_fallow_unsupported)) {
    Arg *Unsupported;
    if (types::isCXX(InputType) && RawTriple.isOSDarwin() &&
        TC.getArch() == llvm::Triple::x86) {
      if ((Unsupported = Args.getLastArg(options::OPT_fapple_kext)) ||
          (Unsupported = Args.getLastArg(options::OPT_mkernel)))
        D.Diag(diag::err_drv_clang_unsupported_opt_cxx_darwin_i386)
            << Unsupported->getOption().getName();
    }
    // The faltivec option has been superseded by the maltivec option.
    if ((Unsupported = Args.getLastArg(options::OPT_faltivec)))
      D.Diag(diag::err_drv_clang_unsupported_opt_faltivec)
          << Unsupported->getOption().getName()
          << "please use -maltivec and include altivec.h explicitly";
    if ((Unsupported = Args.getLastArg(options::OPT_fno_altivec)))
      D.Diag(diag::err_drv_clang_unsupported_opt_faltivec)
          << Unsupported->getOption().getName() << "please use -mno-altivec";
  }

  Args.AddAllArgs(CmdArgs, options::OPT_v);
  Args.AddLastArg(CmdArgs, options::OPT_H);
  if (D.CCPrintHeaders && !D.CCGenDiagnostics) {
    CmdArgs.push_back("-header-include-file");
    CmdArgs.push_back(D.CCPrintHeadersFilename ? D.CCPrintHeadersFilename
                                               : "-");
  }
  Args.AddLastArg(CmdArgs, options::OPT_P);
  Args.AddLastArg(CmdArgs, options::OPT_print_ivar_layout);

  if (D.CCLogDiagnostics && !D.CCGenDiagnostics) {
    CmdArgs.push_back("-diagnostic-log-file");
    CmdArgs.push_back(D.CCLogDiagnosticsFilename ? D.CCLogDiagnosticsFilename
                                                 : "-");
  }

  bool UseSeparateSections = isUseSeparateSections(Triple);

  if (Args.hasFlag(options::OPT_ffunction_sections,
                   options::OPT_fno_function_sections, UseSeparateSections)) {
    CmdArgs.push_back("-ffunction-sections");
  }

  if (Args.hasFlag(options::OPT_fdata_sections, options::OPT_fno_data_sections,
                   UseSeparateSections)) {
    CmdArgs.push_back("-fdata-sections");
  }

  if (!Args.hasFlag(options::OPT_funique_section_names,
                    options::OPT_fno_unique_section_names, true))
    CmdArgs.push_back("-fno-unique-section-names");

  if (auto *A = Args.getLastArg(
      options::OPT_finstrument_functions,
      options::OPT_finstrument_functions_after_inlining,
      options::OPT_finstrument_function_entry_bare))
    A->render(Args, CmdArgs);

  // NVPTX doesn't support PGO or coverage. There's no runtime support for
  // sampling, overhead of call arc collection is way too high and there's no
  // way to collect the output.
  if (!Triple.isNVPTX())
    addPGOAndCoverageFlags(TC, C, D, Output, Args, CmdArgs);

  if (auto *ABICompatArg = Args.getLastArg(options::OPT_fclang_abi_compat_EQ))
    ABICompatArg->render(Args, CmdArgs);

  // Add runtime flag for PS4 when PGO, coverage, or sanitizers are enabled.
  if (RawTriple.isPS4CPU() &&
      !Args.hasArg(options::OPT_nostdlib, options::OPT_nodefaultlibs)) {
    PS4cpu::addProfileRTArgs(TC, Args, CmdArgs);
    PS4cpu::addSanitizerArgs(TC, CmdArgs);
  }

  // Pass options for controlling the default header search paths.
  if (Args.hasArg(options::OPT_nostdinc)) {
    CmdArgs.push_back("-nostdsysteminc");
    CmdArgs.push_back("-nobuiltininc");
  } else {
    if (Args.hasArg(options::OPT_nostdlibinc))
      CmdArgs.push_back("-nostdsysteminc");
    Args.AddLastArg(CmdArgs, options::OPT_nostdincxx);
    Args.AddLastArg(CmdArgs, options::OPT_nobuiltininc);
  }

  // Pass the path to compiler resource files.
  CmdArgs.push_back("-resource-dir");
  CmdArgs.push_back(D.ResourceDir.c_str());

  Args.AddLastArg(CmdArgs, options::OPT_working_directory);

  RenderARCMigrateToolOptions(D, Args, CmdArgs);

  // Add preprocessing options like -I, -D, etc. if we are using the
  // preprocessor.
  //
  // FIXME: Support -fpreprocessed
  if (types::getPreprocessedType(InputType) != types::TY_INVALID)
    AddPreprocessingOptions(C, JA, D, Args, CmdArgs, Output, Inputs);

  // Don't warn about "clang -c -DPIC -fPIC test.i" because libtool.m4 assumes
  // that "The compiler can only warn and ignore the option if not recognized".
  // When building with ccache, it will pass -D options to clang even on
  // preprocessed inputs and configure concludes that -fPIC is not supported.
  Args.ClaimAllArgs(options::OPT_D);

  // Manually translate -O4 to -O3; let clang reject others.
  if (Arg *A = Args.getLastArg(options::OPT_O_Group)) {
    if (A->getOption().matches(options::OPT_O4)) {
      CmdArgs.push_back("-O3");
      D.Diag(diag::warn_O4_is_O3);
    } else {
      A->render(Args, CmdArgs);
    }
  }

  // Warn about ignored options to clang.
  for (const Arg *A :
       Args.filtered(options::OPT_clang_ignored_gcc_optimization_f_Group)) {
    D.Diag(diag::warn_ignored_gcc_optimization) << A->getAsString(Args);
    A->claim();
  }

  for (const Arg *A :
       Args.filtered(options::OPT_clang_ignored_legacy_options_Group)) {
    D.Diag(diag::warn_ignored_clang_option) << A->getAsString(Args);
    A->claim();
  }

  claimNoWarnArgs(Args);

  Args.AddAllArgs(CmdArgs, options::OPT_R_Group);

  Args.AddAllArgs(CmdArgs, options::OPT_W_Group);
  if (Args.hasFlag(options::OPT_pedantic, options::OPT_no_pedantic, false))
    CmdArgs.push_back("-pedantic");
  Args.AddLastArg(CmdArgs, options::OPT_pedantic_errors);
  Args.AddLastArg(CmdArgs, options::OPT_w);

  // Fixed point flags
  if (Args.hasFlag(options::OPT_ffixed_point, options::OPT_fno_fixed_point,
                   /*Default=*/false))
    Args.AddLastArg(CmdArgs, options::OPT_ffixed_point);

  // Handle -{std, ansi, trigraphs} -- take the last of -{std, ansi}
  // (-ansi is equivalent to -std=c89 or -std=c++98).
  //
  // If a std is supplied, only add -trigraphs if it follows the
  // option.
  bool ImplyVCPPCXXVer = false;
  const Arg *Std = Args.getLastArg(options::OPT_std_EQ, options::OPT_ansi);
  if (Std) {
    if (Std->getOption().matches(options::OPT_ansi))
      if (types::isCXX(InputType))
        CmdArgs.push_back("-std=c++98");
      else
        CmdArgs.push_back("-std=c89");
    else
      Std->render(Args, CmdArgs);

    // If -f(no-)trigraphs appears after the language standard flag, honor it.
    if (Arg *A = Args.getLastArg(options::OPT_std_EQ, options::OPT_ansi,
                                 options::OPT_ftrigraphs,
                                 options::OPT_fno_trigraphs))
      if (A != Std)
        A->render(Args, CmdArgs);
  } else {
    // Honor -std-default.
    //
    // FIXME: Clang doesn't correctly handle -std= when the input language
    // doesn't match. For the time being just ignore this for C++ inputs;
    // eventually we want to do all the standard defaulting here instead of
    // splitting it between the driver and clang -cc1.
    if (!types::isCXX(InputType))
      Args.AddAllArgsTranslated(CmdArgs, options::OPT_std_default_EQ, "-std=",
                                /*Joined=*/true);
    else if (IsWindowsMSVC)
      ImplyVCPPCXXVer = true;

    Args.AddLastArg(CmdArgs, options::OPT_ftrigraphs,
                    options::OPT_fno_trigraphs);
  }

  // GCC's behavior for -Wwrite-strings is a bit strange:
  //  * In C, this "warning flag" changes the types of string literals from
  //    'char[N]' to 'const char[N]', and thus triggers an unrelated warning
  //    for the discarded qualifier.
  //  * In C++, this is just a normal warning flag.
  //
  // Implementing this warning correctly in C is hard, so we follow GCC's
  // behavior for now. FIXME: Directly diagnose uses of a string literal as
  // a non-const char* in C, rather than using this crude hack.
  if (!types::isCXX(InputType)) {
    // FIXME: This should behave just like a warning flag, and thus should also
    // respect -Weverything, -Wno-everything, -Werror=write-strings, and so on.
    Arg *WriteStrings =
        Args.getLastArg(options::OPT_Wwrite_strings,
                        options::OPT_Wno_write_strings, options::OPT_w);
    if (WriteStrings &&
        WriteStrings->getOption().matches(options::OPT_Wwrite_strings))
      CmdArgs.push_back("-fconst-strings");
  }

  // GCC provides a macro definition '__DEPRECATED' when -Wdeprecated is active
  // during C++ compilation, which it is by default. GCC keeps this define even
  // in the presence of '-w', match this behavior bug-for-bug.
  if (types::isCXX(InputType) &&
      Args.hasFlag(options::OPT_Wdeprecated, options::OPT_Wno_deprecated,
                   true)) {
    CmdArgs.push_back("-fdeprecated-macro");
  }

  // Translate GCC's misnamer '-fasm' arguments to '-fgnu-keywords'.
  if (Arg *Asm = Args.getLastArg(options::OPT_fasm, options::OPT_fno_asm)) {
    if (Asm->getOption().matches(options::OPT_fasm))
      CmdArgs.push_back("-fgnu-keywords");
    else
      CmdArgs.push_back("-fno-gnu-keywords");
  }

  if (ShouldDisableDwarfDirectory(Args, TC))
    CmdArgs.push_back("-fno-dwarf-directory-asm");

  if (ShouldDisableAutolink(Args, TC))
    CmdArgs.push_back("-fno-autolink");

  // Add in -fdebug-compilation-dir if necessary.
  addDebugCompDirArg(Args, CmdArgs);

  addDebugPrefixMapArg(D, Args, CmdArgs);

  if (Arg *A = Args.getLastArg(options::OPT_ftemplate_depth_,
                               options::OPT_ftemplate_depth_EQ)) {
    CmdArgs.push_back("-ftemplate-depth");
    CmdArgs.push_back(A->getValue());
  }

  if (Arg *A = Args.getLastArg(options::OPT_foperator_arrow_depth_EQ)) {
    CmdArgs.push_back("-foperator-arrow-depth");
    CmdArgs.push_back(A->getValue());
  }

  if (Arg *A = Args.getLastArg(options::OPT_fconstexpr_depth_EQ)) {
    CmdArgs.push_back("-fconstexpr-depth");
    CmdArgs.push_back(A->getValue());
  }

  if (Arg *A = Args.getLastArg(options::OPT_fconstexpr_steps_EQ)) {
    CmdArgs.push_back("-fconstexpr-steps");
    CmdArgs.push_back(A->getValue());
  }

  if (Arg *A = Args.getLastArg(options::OPT_fbracket_depth_EQ)) {
    CmdArgs.push_back("-fbracket-depth");
    CmdArgs.push_back(A->getValue());
  }

  if (Arg *A = Args.getLastArg(options::OPT_Wlarge_by_value_copy_EQ,
                               options::OPT_Wlarge_by_value_copy_def)) {
    if (A->getNumValues()) {
      StringRef bytes = A->getValue();
      CmdArgs.push_back(Args.MakeArgString("-Wlarge-by-value-copy=" + bytes));
    } else
      CmdArgs.push_back("-Wlarge-by-value-copy=64"); // default value
  }

  if (Args.hasArg(options::OPT_relocatable_pch))
    CmdArgs.push_back("-relocatable-pch");

  if (const Arg *A = Args.getLastArg(options::OPT_fcf_runtime_abi_EQ)) {
    static const char *kCFABIs[] = {
      "standalone", "objc", "swift", "swift-5.0", "swift-4.2", "swift-4.1",
    };

    if (find(kCFABIs, StringRef(A->getValue())) == std::end(kCFABIs))
      D.Diag(diag::err_drv_invalid_cf_runtime_abi) << A->getValue();
    else
      A->render(Args, CmdArgs);
  }

  if (Arg *A = Args.getLastArg(options::OPT_fconstant_string_class_EQ)) {
    CmdArgs.push_back("-fconstant-string-class");
    CmdArgs.push_back(A->getValue());
  }

  if (Arg *A = Args.getLastArg(options::OPT_ftabstop_EQ)) {
    CmdArgs.push_back("-ftabstop");
    CmdArgs.push_back(A->getValue());
  }

  if (Args.hasFlag(options::OPT_fstack_size_section,
                   options::OPT_fno_stack_size_section, RawTriple.isPS4()))
    CmdArgs.push_back("-fstack-size-section");

  CmdArgs.push_back("-ferror-limit");
  if (Arg *A = Args.getLastArg(options::OPT_ferror_limit_EQ))
    CmdArgs.push_back(A->getValue());
  else
    CmdArgs.push_back("19");

  if (Arg *A = Args.getLastArg(options::OPT_fmacro_backtrace_limit_EQ)) {
    CmdArgs.push_back("-fmacro-backtrace-limit");
    CmdArgs.push_back(A->getValue());
  }

  if (Arg *A = Args.getLastArg(options::OPT_ftemplate_backtrace_limit_EQ)) {
    CmdArgs.push_back("-ftemplate-backtrace-limit");
    CmdArgs.push_back(A->getValue());
  }

  if (Arg *A = Args.getLastArg(options::OPT_fconstexpr_backtrace_limit_EQ)) {
    CmdArgs.push_back("-fconstexpr-backtrace-limit");
    CmdArgs.push_back(A->getValue());
  }

  if (Arg *A = Args.getLastArg(options::OPT_fspell_checking_limit_EQ)) {
    CmdArgs.push_back("-fspell-checking-limit");
    CmdArgs.push_back(A->getValue());
  }

  // Pass -fmessage-length=.
  CmdArgs.push_back("-fmessage-length");
  if (Arg *A = Args.getLastArg(options::OPT_fmessage_length_EQ)) {
    CmdArgs.push_back(A->getValue());
  } else {
    // If -fmessage-length=N was not specified, determine whether this is a
    // terminal and, if so, implicitly define -fmessage-length appropriately.
    unsigned N = llvm::sys::Process::StandardErrColumns();
    CmdArgs.push_back(Args.MakeArgString(Twine(N)));
  }

  // -fvisibility= and -fvisibility-ms-compat are of a piece.
  if (const Arg *A = Args.getLastArg(options::OPT_fvisibility_EQ,
                                     options::OPT_fvisibility_ms_compat)) {
    if (A->getOption().matches(options::OPT_fvisibility_EQ)) {
      CmdArgs.push_back("-fvisibility");
      CmdArgs.push_back(A->getValue());
    } else {
      assert(A->getOption().matches(options::OPT_fvisibility_ms_compat));
      CmdArgs.push_back("-fvisibility");
      CmdArgs.push_back("hidden");
      CmdArgs.push_back("-ftype-visibility");
      CmdArgs.push_back("default");
    }
  }

  Args.AddLastArg(CmdArgs, options::OPT_fvisibility_inlines_hidden);
  Args.AddLastArg(CmdArgs, options::OPT_fvisibility_global_new_delete_hidden);

  Args.AddLastArg(CmdArgs, options::OPT_ftlsmodel_EQ);

  // Forward -f (flag) options which we can pass directly.
  Args.AddLastArg(CmdArgs, options::OPT_femit_all_decls);
  Args.AddLastArg(CmdArgs, options::OPT_fheinous_gnu_extensions);
  Args.AddLastArg(CmdArgs, options::OPT_fdigraphs, options::OPT_fno_digraphs);
  Args.AddLastArg(CmdArgs, options::OPT_fno_operator_names);
  Args.AddLastArg(CmdArgs, options::OPT_femulated_tls,
                  options::OPT_fno_emulated_tls);
  Args.AddLastArg(CmdArgs, options::OPT_fkeep_static_consts);

  // AltiVec-like language extensions aren't relevant for assembling.
  if (!isa<PreprocessJobAction>(JA) || Output.getType() != types::TY_PP_Asm)
    Args.AddLastArg(CmdArgs, options::OPT_fzvector);

  Args.AddLastArg(CmdArgs, options::OPT_fdiagnostics_show_template_tree);
  Args.AddLastArg(CmdArgs, options::OPT_fno_elide_type);
#if INTEL_COLLAB
  if (Args.hasArg(options::OPT_fiopenmp)) {
    CmdArgs.push_back("-fopenmp-late-outline");
    CmdArgs.push_back("-fopenmp-threadprivate-legacy");
  }
#endif // INTEL_COLLAB

  // Forward flags for OpenMP. We don't do this if the current action is an
  // device offloading action other than OpenMP.
#if INTEL_COLLAB
  if ((Args.hasFlag(options::OPT_fopenmp, options::OPT_fopenmp_EQ,
                    options::OPT_fno_openmp, false) ||
       Args.hasArg(options::OPT_fiopenmp)) &&
#else
  if (Args.hasFlag(options::OPT_fopenmp, options::OPT_fopenmp_EQ,
                   options::OPT_fno_openmp, false) &&
#endif // INTEL_COLLAB
      (JA.isDeviceOffloading(Action::OFK_None) ||
       JA.isDeviceOffloading(Action::OFK_OpenMP))) {
    switch (D.getOpenMPRuntime(Args)) {
    case Driver::OMPRT_OMP:
    case Driver::OMPRT_IOMP5:
      // Clang can generate useful OpenMP code for these two runtime libraries.
      CmdArgs.push_back("-fopenmp");

      // If no option regarding the use of TLS in OpenMP codegeneration is
      // given, decide a default based on the target. Otherwise rely on the
      // options and pass the right information to the frontend.
      if (!Args.hasFlag(options::OPT_fopenmp_use_tls,
                        options::OPT_fnoopenmp_use_tls, /*Default=*/true))
        CmdArgs.push_back("-fnoopenmp-use-tls");
      Args.AddLastArg(CmdArgs, options::OPT_fopenmp_simd,
                      options::OPT_fno_openmp_simd);
      Args.AddAllArgs(CmdArgs, options::OPT_fopenmp_version_EQ);
      Args.AddAllArgs(CmdArgs, options::OPT_fopenmp_cuda_number_of_sm_EQ);
      Args.AddAllArgs(CmdArgs, options::OPT_fopenmp_cuda_blocks_per_sm_EQ);
      Args.AddAllArgs(CmdArgs,
                      options::OPT_fopenmp_cuda_teams_reduction_recs_num_EQ);
      if (Args.hasFlag(options::OPT_fopenmp_optimistic_collapse,
                       options::OPT_fno_openmp_optimistic_collapse,
                       /*Default=*/false))
        CmdArgs.push_back("-fopenmp-optimistic-collapse");

      // When in OpenMP offloading mode with NVPTX target, forward
      // cuda-mode flag
      if (Args.hasFlag(options::OPT_fopenmp_cuda_mode,
                       options::OPT_fno_openmp_cuda_mode, /*Default=*/false))
        CmdArgs.push_back("-fopenmp-cuda-mode");

      // When in OpenMP offloading mode with NVPTX target, check if full runtime
      // is required.
      if (Args.hasFlag(options::OPT_fopenmp_cuda_force_full_runtime,
                       options::OPT_fno_openmp_cuda_force_full_runtime,
                       /*Default=*/false))
        CmdArgs.push_back("-fopenmp-cuda-force-full-runtime");
      break;
    default:
      // By default, if Clang doesn't know how to generate useful OpenMP code
      // for a specific runtime library, we just don't pass the '-fopenmp' flag
      // down to the actual compilation.
      // FIXME: It would be better to have a mode which *only* omits IR
      // generation based on the OpenMP support so that we get consistent
      // semantic analysis, etc.
      break;
    }
  } else {
    Args.AddLastArg(CmdArgs, options::OPT_fopenmp_simd,
                    options::OPT_fno_openmp_simd);
    Args.AddAllArgs(CmdArgs, options::OPT_fopenmp_version_EQ);
  }

  const SanitizerArgs &Sanitize = TC.getSanitizerArgs();
  Sanitize.addArgs(TC, Args, CmdArgs, InputType);

  const XRayArgs &XRay = TC.getXRayArgs();
  XRay.addArgs(TC, Args, CmdArgs, InputType);

  if (TC.SupportsProfiling())
    Args.AddLastArg(CmdArgs, options::OPT_pg);

  if (TC.SupportsProfiling())
    Args.AddLastArg(CmdArgs, options::OPT_mfentry);

  // -flax-vector-conversions is default.
  if (!Args.hasFlag(options::OPT_flax_vector_conversions,
                    options::OPT_fno_lax_vector_conversions))
    CmdArgs.push_back("-fno-lax-vector-conversions");

  if (Args.getLastArg(options::OPT_fapple_kext) ||
      (Args.hasArg(options::OPT_mkernel) && types::isCXX(InputType)))
    CmdArgs.push_back("-fapple-kext");

  Args.AddLastArg(CmdArgs, options::OPT_fobjc_sender_dependent_dispatch);
  Args.AddLastArg(CmdArgs, options::OPT_fdiagnostics_print_source_range_info);
  Args.AddLastArg(CmdArgs, options::OPT_fdiagnostics_parseable_fixits);
  Args.AddLastArg(CmdArgs, options::OPT_ftime_report);
  Args.AddLastArg(CmdArgs, options::OPT_ftime_trace);
  Args.AddLastArg(CmdArgs, options::OPT_ftrapv);
  Args.AddLastArg(CmdArgs, options::OPT_malign_double);

  if (Arg *A = Args.getLastArg(options::OPT_ftrapv_handler_EQ)) {
    CmdArgs.push_back("-ftrapv-handler");
    CmdArgs.push_back(A->getValue());
  }

  Args.AddLastArg(CmdArgs, options::OPT_ftrap_function_EQ);

  // -fno-strict-overflow implies -fwrapv if it isn't disabled, but
  // -fstrict-overflow won't turn off an explicitly enabled -fwrapv.
  if (Arg *A = Args.getLastArg(options::OPT_fwrapv, options::OPT_fno_wrapv)) {
    if (A->getOption().matches(options::OPT_fwrapv))
      CmdArgs.push_back("-fwrapv");
  } else if (Arg *A = Args.getLastArg(options::OPT_fstrict_overflow,
                                      options::OPT_fno_strict_overflow)) {
    if (A->getOption().matches(options::OPT_fno_strict_overflow))
      CmdArgs.push_back("-fwrapv");
  }

  if (Arg *A = Args.getLastArg(options::OPT_freroll_loops,
                               options::OPT_fno_reroll_loops))
    if (A->getOption().matches(options::OPT_freroll_loops))
      CmdArgs.push_back("-freroll-loops");

  Args.AddLastArg(CmdArgs, options::OPT_fwritable_strings);
  Args.AddLastArg(CmdArgs, options::OPT_funroll_loops,
                  options::OPT_fno_unroll_loops);

  Args.AddLastArg(CmdArgs, options::OPT_pthread);

  if (Args.hasFlag(options::OPT_mspeculative_load_hardening, options::OPT_mno_speculative_load_hardening,
                   false))
    CmdArgs.push_back(Args.MakeArgString("-mspeculative-load-hardening"));

  RenderSSPOptions(TC, Args, CmdArgs, KernelOrKext);
  RenderTrivialAutoVarInitOptions(D, TC, Args, CmdArgs);

  // Translate -mstackrealign
  if (Args.hasFlag(options::OPT_mstackrealign, options::OPT_mno_stackrealign,
                   false))
    CmdArgs.push_back(Args.MakeArgString("-mstackrealign"));

  if (Args.hasArg(options::OPT_mstack_alignment)) {
    StringRef alignment = Args.getLastArgValue(options::OPT_mstack_alignment);
    CmdArgs.push_back(Args.MakeArgString("-mstack-alignment=" + alignment));
  }

  if (Args.hasArg(options::OPT_mstack_probe_size)) {
    StringRef Size = Args.getLastArgValue(options::OPT_mstack_probe_size);

    if (!Size.empty())
      CmdArgs.push_back(Args.MakeArgString("-mstack-probe-size=" + Size));
    else
      CmdArgs.push_back("-mstack-probe-size=0");
  }

  if (!Args.hasFlag(options::OPT_mstack_arg_probe,
                    options::OPT_mno_stack_arg_probe, true))
    CmdArgs.push_back(Args.MakeArgString("-mno-stack-arg-probe"));

  if (Arg *A = Args.getLastArg(options::OPT_mrestrict_it,
                               options::OPT_mno_restrict_it)) {
    if (A->getOption().matches(options::OPT_mrestrict_it)) {
      CmdArgs.push_back("-mllvm");
      CmdArgs.push_back("-arm-restrict-it");
    } else {
      CmdArgs.push_back("-mllvm");
      CmdArgs.push_back("-arm-no-restrict-it");
    }
  } else if (Triple.isOSWindows() &&
             (Triple.getArch() == llvm::Triple::arm ||
              Triple.getArch() == llvm::Triple::thumb)) {
    // Windows on ARM expects restricted IT blocks
    CmdArgs.push_back("-mllvm");
    CmdArgs.push_back("-arm-restrict-it");
  }

  // Forward -cl options to -cc1
  RenderOpenCLOptions(Args, CmdArgs);

  if (Arg *A = Args.getLastArg(options::OPT_fcf_protection_EQ)) {
    CmdArgs.push_back(
        Args.MakeArgString(Twine("-fcf-protection=") + A->getValue()));
  }

  // Forward -f options with positive and negative forms; we translate
  // these by hand.
  if (Arg *A = getLastProfileSampleUseArg(Args)) {
    auto *PGOArg = Args.getLastArg(
        options::OPT_fprofile_generate, options::OPT_fprofile_generate_EQ,
        options::OPT_fcs_profile_generate, options::OPT_fcs_profile_generate_EQ,
        options::OPT_fprofile_use, options::OPT_fprofile_use_EQ);
    if (PGOArg)
      D.Diag(diag::err_drv_argument_not_allowed_with)
          << "SampleUse with PGO options";

    StringRef fname = A->getValue();
    if (!llvm::sys::fs::exists(fname))
      D.Diag(diag::err_drv_no_such_file) << fname;
    else
      A->render(Args, CmdArgs);
  }
  Args.AddLastArg(CmdArgs, options::OPT_fprofile_remapping_file_EQ);

  RenderBuiltinOptions(TC, RawTriple, Args, CmdArgs);

  if (!Args.hasFlag(options::OPT_fassume_sane_operator_new,
                    options::OPT_fno_assume_sane_operator_new))
    CmdArgs.push_back("-fno-assume-sane-operator-new");

  // -fblocks=0 is default.
  if (Args.hasFlag(options::OPT_fblocks, options::OPT_fno_blocks,
                   TC.IsBlocksDefault()) ||
      (Args.hasArg(options::OPT_fgnu_runtime) &&
       Args.hasArg(options::OPT_fobjc_nonfragile_abi) &&
       !Args.hasArg(options::OPT_fno_blocks))) {
    CmdArgs.push_back("-fblocks");

    if (!Args.hasArg(options::OPT_fgnu_runtime) && !TC.hasBlocksRuntime())
      CmdArgs.push_back("-fblocks-runtime-optional");
  }

  // -fencode-extended-block-signature=1 is default.
  if (TC.IsEncodeExtendedBlockSignatureDefault())
    CmdArgs.push_back("-fencode-extended-block-signature");

  if (Args.hasFlag(options::OPT_fcoroutines_ts, options::OPT_fno_coroutines_ts,
                   false) &&
      types::isCXX(InputType)) {
    CmdArgs.push_back("-fcoroutines-ts");
  }

  Args.AddLastArg(CmdArgs, options::OPT_fdouble_square_bracket_attributes,
                  options::OPT_fno_double_square_bracket_attributes);

  // -faccess-control is default.
  if (Args.hasFlag(options::OPT_fno_access_control,
                   options::OPT_faccess_control, false))
    CmdArgs.push_back("-fno-access-control");

  // -felide-constructors is the default.
  if (Args.hasFlag(options::OPT_fno_elide_constructors,
                   options::OPT_felide_constructors, false))
    CmdArgs.push_back("-fno-elide-constructors");

  ToolChain::RTTIMode RTTIMode = TC.getRTTIMode();

  if (KernelOrKext || (types::isCXX(InputType) &&
                       (RTTIMode == ToolChain::RM_Disabled)))
    CmdArgs.push_back("-fno-rtti");

  // -fshort-enums=0 is default for all architectures except Hexagon.
  if (Args.hasFlag(options::OPT_fshort_enums, options::OPT_fno_short_enums,
                   TC.getArch() == llvm::Triple::hexagon))
    CmdArgs.push_back("-fshort-enums");

  RenderCharacterOptions(Args, AuxTriple ? *AuxTriple : RawTriple, CmdArgs);

  // -fuse-cxa-atexit is default.
  if (!Args.hasFlag(
          options::OPT_fuse_cxa_atexit, options::OPT_fno_use_cxa_atexit,
          !RawTriple.isOSWindows() &&
              RawTriple.getOS() != llvm::Triple::Solaris &&
              TC.getArch() != llvm::Triple::xcore &&
              ((RawTriple.getVendor() != llvm::Triple::MipsTechnologies) ||
               RawTriple.hasEnvironment())) ||
      KernelOrKext)
    CmdArgs.push_back("-fno-use-cxa-atexit");

  if (Args.hasFlag(options::OPT_fregister_global_dtors_with_atexit,
                   options::OPT_fno_register_global_dtors_with_atexit,
                   RawTriple.isOSDarwin() && !KernelOrKext))
    CmdArgs.push_back("-fregister-global-dtors-with-atexit");

  // -fms-extensions=0 is default.
  if (Args.hasFlag(options::OPT_fms_extensions, options::OPT_fno_ms_extensions,
                   IsWindowsMSVC))
    CmdArgs.push_back("-fms-extensions");

  // -fno-use-line-directives is default.
  if (Args.hasFlag(options::OPT_fuse_line_directives,
                   options::OPT_fno_use_line_directives, false))
    CmdArgs.push_back("-fuse-line-directives");

  // -fms-compatibility=0 is default.
  if (Args.hasFlag(options::OPT_fms_compatibility,
                   options::OPT_fno_ms_compatibility,
                   (IsWindowsMSVC &&
                    Args.hasFlag(options::OPT_fms_extensions,
                                 options::OPT_fno_ms_extensions, true))))
    CmdArgs.push_back("-fms-compatibility");

  VersionTuple MSVT = TC.computeMSVCVersion(&D, Args);
  if (!MSVT.empty())
    CmdArgs.push_back(
        Args.MakeArgString("-fms-compatibility-version=" + MSVT.getAsString()));

  bool IsMSVC2015Compatible = MSVT.getMajor() >= 19;
  if (ImplyVCPPCXXVer) {
    StringRef LanguageStandard;
    if (const Arg *StdArg = Args.getLastArg(options::OPT__SLASH_std)) {
      Std = StdArg;
      LanguageStandard = llvm::StringSwitch<StringRef>(StdArg->getValue())
                             .Case("c++14", "-std=c++14")
                             .Case("c++17", "-std=c++17")
                             .Case("c++latest", "-std=c++2a")
                             .Default("");
      if (LanguageStandard.empty())
        D.Diag(clang::diag::warn_drv_unused_argument)
            << StdArg->getAsString(Args);
    }

    if (LanguageStandard.empty()) {
      if (IsMSVC2015Compatible)
        LanguageStandard = "-std=c++14";
      else
        LanguageStandard = "-std=c++11";
    }

    CmdArgs.push_back(LanguageStandard.data());
  }

  // -fno-borland-extensions is default.
  if (Args.hasFlag(options::OPT_fborland_extensions,
                   options::OPT_fno_borland_extensions, false))
    CmdArgs.push_back("-fborland-extensions");

  // -fno-declspec is default, except for PS4.
  if (Args.hasFlag(options::OPT_fdeclspec, options::OPT_fno_declspec,
                   RawTriple.isPS4()))
    CmdArgs.push_back("-fdeclspec");
  else if (Args.hasArg(options::OPT_fno_declspec))
    CmdArgs.push_back("-fno-declspec"); // Explicitly disabling __declspec.

  // -fthreadsafe-static is default, except for MSVC compatibility versions less
  // than 19.
  if (!Args.hasFlag(options::OPT_fthreadsafe_statics,
                    options::OPT_fno_threadsafe_statics,
                    !IsWindowsMSVC || IsMSVC2015Compatible))
    CmdArgs.push_back("-fno-threadsafe-statics");

  // -fno-delayed-template-parsing is default, except when targeting MSVC.
  // Many old Windows SDK versions require this to parse.
  // FIXME: MSVC introduced /Zc:twoPhase- to disable this behavior in their
  // compiler. We should be able to disable this by default at some point.
  if (Args.hasFlag(options::OPT_fdelayed_template_parsing,
                   options::OPT_fno_delayed_template_parsing, IsWindowsMSVC))
    CmdArgs.push_back("-fdelayed-template-parsing");

  // -fgnu-keywords default varies depending on language; only pass if
  // specified.
  if (Arg *A = Args.getLastArg(options::OPT_fgnu_keywords,
                               options::OPT_fno_gnu_keywords))
    A->render(Args, CmdArgs);

  if (Args.hasFlag(options::OPT_fgnu89_inline, options::OPT_fno_gnu89_inline,
                   false))
    CmdArgs.push_back("-fgnu89-inline");

  if (Args.hasArg(options::OPT_fno_inline))
    CmdArgs.push_back("-fno-inline");

  if (Arg* InlineArg = Args.getLastArg(options::OPT_finline_functions,
                                       options::OPT_finline_hint_functions,
                                       options::OPT_fno_inline_functions))
    InlineArg->render(Args, CmdArgs);

  // FIXME: Find a better way to determine whether the language has modules
  // support by default, or just assume that all languages do.
  bool HaveModules =
      Std && (Std->containsValue("c++2a") || Std->containsValue("c++latest"));
  RenderModulesOptions(C, D, Args, Input, Output, CmdArgs, HaveModules);

  Args.AddLastArg(CmdArgs, options::OPT_fexperimental_new_pass_manager,
                  options::OPT_fno_experimental_new_pass_manager);

  ObjCRuntime Runtime = AddObjCRuntimeArgs(Args, CmdArgs, rewriteKind);
  RenderObjCOptions(TC, D, RawTriple, Args, Runtime, rewriteKind != RK_None,
                    Input, CmdArgs);

  if (Args.hasFlag(options::OPT_fapplication_extension,
                   options::OPT_fno_application_extension, false))
    CmdArgs.push_back("-fapplication-extension");

  // Handle GCC-style exception args.
  if (!C.getDriver().IsCLMode())
    addExceptionArgs(Args, InputType, TC, KernelOrKext, Runtime, CmdArgs);

  // Handle exception personalities
  Arg *A = Args.getLastArg(options::OPT_fsjlj_exceptions,
                           options::OPT_fseh_exceptions,
                           options::OPT_fdwarf_exceptions);
  if (A) {
    const Option &Opt = A->getOption();
    if (Opt.matches(options::OPT_fsjlj_exceptions))
      CmdArgs.push_back("-fsjlj-exceptions");
    if (Opt.matches(options::OPT_fseh_exceptions))
      CmdArgs.push_back("-fseh-exceptions");
    if (Opt.matches(options::OPT_fdwarf_exceptions))
      CmdArgs.push_back("-fdwarf-exceptions");
  } else {
    switch (TC.GetExceptionModel(Args)) {
    default:
      break;
    case llvm::ExceptionHandling::DwarfCFI:
      CmdArgs.push_back("-fdwarf-exceptions");
      break;
    case llvm::ExceptionHandling::SjLj:
      CmdArgs.push_back("-fsjlj-exceptions");
      break;
    case llvm::ExceptionHandling::WinEH:
      CmdArgs.push_back("-fseh-exceptions");
      break;
    }
  }

  // C++ "sane" operator new.
  if (!Args.hasFlag(options::OPT_fassume_sane_operator_new,
                    options::OPT_fno_assume_sane_operator_new))
    CmdArgs.push_back("-fno-assume-sane-operator-new");

  // -frelaxed-template-template-args is off by default, as it is a severe
  // breaking change until a corresponding change to template partial ordering
  // is provided.
  if (Args.hasFlag(options::OPT_frelaxed_template_template_args,
                   options::OPT_fno_relaxed_template_template_args, false))
    CmdArgs.push_back("-frelaxed-template-template-args");

  // -fsized-deallocation is off by default, as it is an ABI-breaking change for
  // most platforms.
  if (Args.hasFlag(options::OPT_fsized_deallocation,
                   options::OPT_fno_sized_deallocation, false))
    CmdArgs.push_back("-fsized-deallocation");

  // -faligned-allocation is on by default in C++17 onwards and otherwise off
  // by default.
  if (Arg *A = Args.getLastArg(options::OPT_faligned_allocation,
                               options::OPT_fno_aligned_allocation,
                               options::OPT_faligned_new_EQ)) {
    if (A->getOption().matches(options::OPT_fno_aligned_allocation))
      CmdArgs.push_back("-fno-aligned-allocation");
    else
      CmdArgs.push_back("-faligned-allocation");
  }

  // The default new alignment can be specified using a dedicated option or via
  // a GCC-compatible option that also turns on aligned allocation.
  if (Arg *A = Args.getLastArg(options::OPT_fnew_alignment_EQ,
                               options::OPT_faligned_new_EQ))
    CmdArgs.push_back(
        Args.MakeArgString(Twine("-fnew-alignment=") + A->getValue()));

  // -fconstant-cfstrings is default, and may be subject to argument translation
  // on Darwin.
  if (!Args.hasFlag(options::OPT_fconstant_cfstrings,
                    options::OPT_fno_constant_cfstrings) ||
      !Args.hasFlag(options::OPT_mconstant_cfstrings,
                    options::OPT_mno_constant_cfstrings))
    CmdArgs.push_back("-fno-constant-cfstrings");

  // -fno-pascal-strings is default, only pass non-default.
  if (Args.hasFlag(options::OPT_fpascal_strings,
                   options::OPT_fno_pascal_strings, false))
    CmdArgs.push_back("-fpascal-strings");

  // Honor -fpack-struct= and -fpack-struct, if given. Note that
  // -fno-pack-struct doesn't apply to -fpack-struct=.
  if (Arg *A = Args.getLastArg(options::OPT_fpack_struct_EQ)) {
    std::string PackStructStr = "-fpack-struct=";
    PackStructStr += A->getValue();
    CmdArgs.push_back(Args.MakeArgString(PackStructStr));
  } else if (Args.hasFlag(options::OPT_fpack_struct,
                          options::OPT_fno_pack_struct, false)) {
    CmdArgs.push_back("-fpack-struct=1");
  }

  // Handle -fmax-type-align=N and -fno-type-align
  bool SkipMaxTypeAlign = Args.hasArg(options::OPT_fno_max_type_align);
  if (Arg *A = Args.getLastArg(options::OPT_fmax_type_align_EQ)) {
    if (!SkipMaxTypeAlign) {
      std::string MaxTypeAlignStr = "-fmax-type-align=";
      MaxTypeAlignStr += A->getValue();
      CmdArgs.push_back(Args.MakeArgString(MaxTypeAlignStr));
    }
  } else if (RawTriple.isOSDarwin()) {
    if (!SkipMaxTypeAlign) {
      std::string MaxTypeAlignStr = "-fmax-type-align=16";
      CmdArgs.push_back(Args.MakeArgString(MaxTypeAlignStr));
    }
  }

  if (!Args.hasFlag(options::OPT_Qy, options::OPT_Qn, true))
    CmdArgs.push_back("-Qn");

  // -fcommon is the default unless compiling kernel code or the target says so
  bool NoCommonDefault = KernelOrKext || isNoCommonDefault(RawTriple);
  if (!Args.hasFlag(options::OPT_fcommon, options::OPT_fno_common,
                    !NoCommonDefault))
    CmdArgs.push_back("-fno-common");

  // -fsigned-bitfields is default, and clang doesn't yet support
  // -funsigned-bitfields.
  if (!Args.hasFlag(options::OPT_fsigned_bitfields,
                    options::OPT_funsigned_bitfields))
    D.Diag(diag::warn_drv_clang_unsupported)
        << Args.getLastArg(options::OPT_funsigned_bitfields)->getAsString(Args);

  // -fsigned-bitfields is default, and clang doesn't support -fno-for-scope.
  if (!Args.hasFlag(options::OPT_ffor_scope, options::OPT_fno_for_scope))
    D.Diag(diag::err_drv_clang_unsupported)
        << Args.getLastArg(options::OPT_fno_for_scope)->getAsString(Args);

  // -finput_charset=UTF-8 is default. Reject others
  if (Arg *inputCharset = Args.getLastArg(options::OPT_finput_charset_EQ)) {
    StringRef value = inputCharset->getValue();
    if (!value.equals_lower("utf-8"))
      D.Diag(diag::err_drv_invalid_value) << inputCharset->getAsString(Args)
                                          << value;
  }

  // -fexec_charset=UTF-8 is default. Reject others
  if (Arg *execCharset = Args.getLastArg(options::OPT_fexec_charset_EQ)) {
    StringRef value = execCharset->getValue();
    if (!value.equals_lower("utf-8"))
      D.Diag(diag::err_drv_invalid_value) << execCharset->getAsString(Args)
                                          << value;
  }

  RenderDiagnosticsOptions(D, Args, CmdArgs);

  // -fno-asm-blocks is default.
  if (Args.hasFlag(options::OPT_fasm_blocks, options::OPT_fno_asm_blocks,
                   false))
    CmdArgs.push_back("-fasm-blocks");

  // -fgnu-inline-asm is default.
  if (!Args.hasFlag(options::OPT_fgnu_inline_asm,
                    options::OPT_fno_gnu_inline_asm, true))
    CmdArgs.push_back("-fno-gnu-inline-asm");

  // Enable vectorization per default according to the optimization level
  // selected. For optimization levels that want vectorization we use the alias
  // option to simplify the hasFlag logic.
  bool EnableVec = shouldEnableVectorizerAtOLevel(Args, false);
  OptSpecifier VectorizeAliasOption =
      EnableVec ? options::OPT_O_Group : options::OPT_fvectorize;
  if (Args.hasFlag(options::OPT_fvectorize, VectorizeAliasOption,
                   options::OPT_fno_vectorize, EnableVec))
    CmdArgs.push_back("-vectorize-loops");

  // -fslp-vectorize is enabled based on the optimization level selected.
  bool EnableSLPVec = shouldEnableVectorizerAtOLevel(Args, true);
  OptSpecifier SLPVectAliasOption =
      EnableSLPVec ? options::OPT_O_Group : options::OPT_fslp_vectorize;
  if (Args.hasFlag(options::OPT_fslp_vectorize, SLPVectAliasOption,
                   options::OPT_fno_slp_vectorize, EnableSLPVec))
    CmdArgs.push_back("-vectorize-slp");

  ParseMPreferVectorWidth(D, Args, CmdArgs);

  if (Arg *A = Args.getLastArg(options::OPT_fshow_overloads_EQ))
    A->render(Args, CmdArgs);

  if (Arg *A = Args.getLastArg(
          options::OPT_fsanitize_undefined_strip_path_components_EQ))
    A->render(Args, CmdArgs);

  // -fdollars-in-identifiers default varies depending on platform and
  // language; only pass if specified.
  if (Arg *A = Args.getLastArg(options::OPT_fdollars_in_identifiers,
                               options::OPT_fno_dollars_in_identifiers)) {
    if (A->getOption().matches(options::OPT_fdollars_in_identifiers))
      CmdArgs.push_back("-fdollars-in-identifiers");
    else
      CmdArgs.push_back("-fno-dollars-in-identifiers");
  }

  // -funit-at-a-time is default, and we don't support -fno-unit-at-a-time for
  // practical purposes.
  if (Arg *A = Args.getLastArg(options::OPT_funit_at_a_time,
                               options::OPT_fno_unit_at_a_time)) {
    if (A->getOption().matches(options::OPT_fno_unit_at_a_time))
      D.Diag(diag::warn_drv_clang_unsupported) << A->getAsString(Args);
  }

  if (Args.hasFlag(options::OPT_fapple_pragma_pack,
                   options::OPT_fno_apple_pragma_pack, false))
    CmdArgs.push_back("-fapple-pragma-pack");

  // Remarks can be enabled with any of the `-f.*optimization-record.*` flags.
  if (Args.hasFlag(options::OPT_fsave_optimization_record,
                   options::OPT_foptimization_record_file_EQ,
                   options::OPT_fno_save_optimization_record, false) ||
      Args.hasFlag(options::OPT_foptimization_record_passes_EQ,
                   options::OPT_fno_save_optimization_record, false)) {
    CmdArgs.push_back("-opt-record-file");

    const Arg *A = Args.getLastArg(options::OPT_foptimization_record_file_EQ);
    if (A) {
      CmdArgs.push_back(A->getValue());
    } else {
      SmallString<128> F;

      if (Args.hasArg(options::OPT_c) || Args.hasArg(options::OPT_S)) {
        if (Arg *FinalOutput = Args.getLastArg(options::OPT_o))
          F = FinalOutput->getValue();
      }

      if (F.empty()) {
        // Use the input filename.
        F = llvm::sys::path::stem(Input.getBaseInput());

        // If we're compiling for an offload architecture (i.e. a CUDA device),
        // we need to make the file name for the device compilation different
        // from the host compilation.
        if (!JA.isDeviceOffloading(Action::OFK_None) &&
            !JA.isDeviceOffloading(Action::OFK_Host)) {
          llvm::sys::path::replace_extension(F, "");
          F += Action::GetOffloadingFileNamePrefix(JA.getOffloadingDeviceKind(),
                                                   Triple.normalize());
          F += "-";
          F += JA.getOffloadingArch();
        }
      }

      llvm::sys::path::replace_extension(F, "opt.yaml");
      CmdArgs.push_back(Args.MakeArgString(F));
    }
    if (const Arg *A =
            Args.getLastArg(options::OPT_foptimization_record_passes_EQ)) {
      CmdArgs.push_back("-opt-record-passes");
      CmdArgs.push_back(A->getValue());
    }
  }

  bool RewriteImports = Args.hasFlag(options::OPT_frewrite_imports,
                                     options::OPT_fno_rewrite_imports, false);
  if (RewriteImports)
    CmdArgs.push_back("-frewrite-imports");

  // Enable rewrite includes if the user's asked for it or if we're generating
  // diagnostics.
  // TODO: Once -module-dependency-dir works with -frewrite-includes it'd be
  // nice to enable this when doing a crashdump for modules as well.
  if (Args.hasFlag(options::OPT_frewrite_includes,
                   options::OPT_fno_rewrite_includes, false) ||
      (C.isForDiagnostics() && !HaveModules))
    CmdArgs.push_back("-frewrite-includes");

  // Only allow -traditional or -traditional-cpp outside in preprocessing modes.
  if (Arg *A = Args.getLastArg(options::OPT_traditional,
                               options::OPT_traditional_cpp)) {
    if (isa<PreprocessJobAction>(JA))
      CmdArgs.push_back("-traditional-cpp");
    else
      D.Diag(diag::err_drv_clang_unsupported) << A->getAsString(Args);
  }

  Args.AddLastArg(CmdArgs, options::OPT_dM);
  Args.AddLastArg(CmdArgs, options::OPT_dD);

  // Handle serialized diagnostics.
  if (Arg *A = Args.getLastArg(options::OPT__serialize_diags)) {
    CmdArgs.push_back("-serialize-diagnostic-file");
    CmdArgs.push_back(Args.MakeArgString(A->getValue()));
  }

  if (Args.hasArg(options::OPT_fretain_comments_from_system_headers))
    CmdArgs.push_back("-fretain-comments-from-system-headers");

  // Forward -fcomment-block-commands to -cc1.
  Args.AddAllArgs(CmdArgs, options::OPT_fcomment_block_commands);
  // Forward -fparse-all-comments to -cc1.
  Args.AddAllArgs(CmdArgs, options::OPT_fparse_all_comments);

  // Turn -fplugin=name.so into -load name.so
  for (const Arg *A : Args.filtered(options::OPT_fplugin_EQ)) {
    CmdArgs.push_back("-load");
    CmdArgs.push_back(A->getValue());
    A->claim();
  }

  // Forward -fpass-plugin=name.so to -cc1.
  for (const Arg *A : Args.filtered(options::OPT_fpass_plugin_EQ)) {
    CmdArgs.push_back(
        Args.MakeArgString(Twine("-fpass-plugin=") + A->getValue()));
    A->claim();
  }

  // Setup statistics file output.
  SmallString<128> StatsFile = getStatsFileName(Args, Output, Input, D);
  if (!StatsFile.empty())
    CmdArgs.push_back(Args.MakeArgString(Twine("-stats-file=") + StatsFile));

  // Forward -Xclang arguments to -cc1, and -mllvm arguments to the LLVM option
  // parser.
  // -finclude-default-header flag is for preprocessor,
  // do not pass it to other cc1 commands when save-temps is enabled
  if (C.getDriver().isSaveTempsEnabled() &&
      !isa<PreprocessJobAction>(JA)) {
    for (auto Arg : Args.filtered(options::OPT_Xclang)) {
      Arg->claim();
      if (StringRef(Arg->getValue()) != "-finclude-default-header")
        CmdArgs.push_back(Arg->getValue());
    }
  }
  else {
    Args.AddAllArgValues(CmdArgs, options::OPT_Xclang);
  }
  for (const Arg *A : Args.filtered(options::OPT_mllvm)) {
    A->claim();

    // We translate this by hand to the -cc1 argument, since nightly test uses
    // it and developers have been trained to spell it with -mllvm. Both
    // spellings are now deprecated and should be removed.
    if (StringRef(A->getValue(0)) == "-disable-llvm-optzns") {
      CmdArgs.push_back("-disable-llvm-optzns");
    } else {
      A->render(Args, CmdArgs);
    }
  }

  // With -save-temps, we want to save the unoptimized bitcode output from the
  // CompileJobAction, use -disable-llvm-passes to get pristine IR generated
  // by the frontend.
  // When -fembed-bitcode is enabled, optimized bitcode is emitted because it
  // has slightly different breakdown between stages.
  // FIXME: -fembed-bitcode -save-temps will save optimized bitcode instead of
  // pristine IR generated by the frontend. Ideally, a new compile action should
  // be added so both IR can be captured.
  if (C.getDriver().isSaveTempsEnabled() &&
      !(C.getDriver().embedBitcodeInObject() && !C.getDriver().isUsingLTO()) &&
      isa<CompileJobAction>(JA))
    CmdArgs.push_back("-disable-llvm-passes");

  Args.AddAllArgs(CmdArgs, options::OPT_undef);

  const char *Exec = D.getClangProgramPath();

  // Optionally embed the -cc1 level arguments into the debug info or a
  // section, for build analysis.
  // Also record command line arguments into the debug info if
  // -grecord-gcc-switches options is set on.
  // By default, -gno-record-gcc-switches is set on and no recording.
  auto GRecordSwitches =
      Args.hasFlag(options::OPT_grecord_command_line,
                   options::OPT_gno_record_command_line, false);
  auto FRecordSwitches =
      Args.hasFlag(options::OPT_frecord_command_line,
                   options::OPT_fno_record_command_line, false);
  if (FRecordSwitches && !Triple.isOSBinFormatELF())
    D.Diag(diag::err_drv_unsupported_opt_for_target)
        << Args.getLastArg(options::OPT_frecord_command_line)->getAsString(Args)
        << TripleStr;
  if (TC.UseDwarfDebugFlags() || GRecordSwitches || FRecordSwitches) {
    ArgStringList OriginalArgs;
    for (const auto &Arg : Args)
      Arg->render(Args, OriginalArgs);

    SmallString<256> Flags;
    Flags += Exec;
    for (const char *OriginalArg : OriginalArgs) {
      SmallString<128> EscapedArg;
      EscapeSpacesAndBackslashes(OriginalArg, EscapedArg);
      Flags += " ";
      Flags += EscapedArg;
    }
    auto FlagsArgString = Args.MakeArgString(Flags);
    if (TC.UseDwarfDebugFlags() || GRecordSwitches) {
      CmdArgs.push_back("-dwarf-debug-flags");
      CmdArgs.push_back(FlagsArgString);
    }
    if (FRecordSwitches) {
      CmdArgs.push_back("-record-command-line");
      CmdArgs.push_back(FlagsArgString);
    }
  }

  // Host-side cuda compilation receives all device-side outputs in a single
  // fatbin as Inputs[1]. Include the binary with -fcuda-include-gpubinary.
  if ((IsCuda || IsHIP) && CudaDeviceInput) {
      CmdArgs.push_back("-fcuda-include-gpubinary");
      CmdArgs.push_back(CudaDeviceInput->getFilename());
      if (Args.hasFlag(options::OPT_fgpu_rdc, options::OPT_fno_gpu_rdc, false))
        CmdArgs.push_back("-fgpu-rdc");
  }

  if (IsCuda) {
    if (Args.hasFlag(options::OPT_fcuda_short_ptr,
                     options::OPT_fno_cuda_short_ptr, false))
      CmdArgs.push_back("-fcuda-short-ptr");
  }

  // OpenMP offloading device jobs take the argument -fopenmp-host-ir-file-path
  // to specify the result of the compile phase on the host, so the meaningful
  // device declarations can be identified. Also, -fopenmp-is-device is passed
  // along to tell the frontend that it is generating code for a device, so that
  // only the relevant declarations are emitted.
  if (IsOpenMPDevice) {
#if INTEL_COLLAB
    if (!Args.hasArg(options::OPT_fiopenmp))
#endif // INTEL_COLLAB
    CmdArgs.push_back("-fopenmp-is-device");
    if (OpenMPDeviceInput) {
      CmdArgs.push_back("-fopenmp-host-ir-file-path");
      CmdArgs.push_back(Args.MakeArgString(OpenMPDeviceInput->getFilename()));
    }
  }
#if INTEL_COLLAB
  // fixup -paropt value
  if (Args.hasArg(options::OPT_fiopenmp)) {
    int paroptVal = IsOpenMPDevice ? 0x20 : 0x0;
    bool paroptSeen = false;
    StringRef paropt = "31";

    for (const Arg *A : Args.filtered(options::OPT_mllvm)) {
      StringRef Str(A->getValue(0));
      if (Str.startswith("-paropt=")) {
        paropt = &Str.str()[Str.find('=', 0) + 1];
        paroptSeen = true;
      }
      // FIXME: adds overriding -paropt value instead of replacing
    }
    int ValueInt;
    if (paropt.getAsInteger(10, ValueInt)) {
      getToolChain().getDriver().Diag(
                  diag::err_drv_unsupported_option_argument)
                  << "-paropt=" << paropt;
    }
    paroptVal |= ValueInt;
    if (!paroptSeen || (paroptVal != ValueInt && paroptSeen)) {
      CmdArgs.push_back("-mllvm");
      CmdArgs.push_back(Args.MakeArgString("-paropt=" + Twine(paroptVal)));
    }
  }
#endif // INTEL_COLLAB

  // For all the host OpenMP offloading compile jobs we need to pass the targets
  // information using -fopenmp-targets= option.
#if INTEL_CUSTOMIZATION
  if (JA.isOffloading(Action::OFK_OpenMP)) {
#endif // INTEL_CUSTOMIZATION
    SmallString<128> TargetInfo("-fopenmp-targets=");

    Arg *Tgts = Args.getLastArg(options::OPT_fopenmp_targets_EQ);
    assert(Tgts && Tgts->getNumValues() &&
           "OpenMP offloading has to have targets specified.");
    for (unsigned i = 0; i < Tgts->getNumValues(); ++i) {
      if (i)
        TargetInfo += ',';
      // We need to get the string from the triple because it may be not exactly
      // the same as the one we get directly from the arguments.
      llvm::Triple T(Tgts->getValue(i));
      TargetInfo += T.getTriple();
    }
    CmdArgs.push_back(Args.MakeArgString(TargetInfo.str()));
  }

  bool WholeProgramVTables =
      Args.hasFlag(options::OPT_fwhole_program_vtables,
                   options::OPT_fno_whole_program_vtables, false);
  if (WholeProgramVTables) {
    if (!D.isUsingLTO())
      D.Diag(diag::err_drv_argument_only_allowed_with)
          << "-fwhole-program-vtables"
          << "-flto";
    CmdArgs.push_back("-fwhole-program-vtables");
  }

  bool RequiresSplitLTOUnit = WholeProgramVTables || Sanitize.needsLTO();
  bool SplitLTOUnit =
      Args.hasFlag(options::OPT_fsplit_lto_unit,
                   options::OPT_fno_split_lto_unit, RequiresSplitLTOUnit);
  if (RequiresSplitLTOUnit && !SplitLTOUnit)
    D.Diag(diag::err_drv_argument_not_allowed_with)
        << "-fno-split-lto-unit"
        << (WholeProgramVTables ? "-fwhole-program-vtables" : "-fsanitize=cfi");
  if (SplitLTOUnit)
    CmdArgs.push_back("-fsplit-lto-unit");

  if (Arg *A = Args.getLastArg(options::OPT_fexperimental_isel,
                               options::OPT_fno_experimental_isel)) {
    CmdArgs.push_back("-mllvm");
    if (A->getOption().matches(options::OPT_fexperimental_isel)) {
      CmdArgs.push_back("-global-isel=1");

      // GISel is on by default on AArch64 -O0, so don't bother adding
      // the fallback remarks for it. Other combinations will add a warning of
      // some kind.
      bool IsArchSupported = Triple.getArch() == llvm::Triple::aarch64;
      bool IsOptLevelSupported = false;

      Arg *A = Args.getLastArg(options::OPT_O_Group);
      if (Triple.getArch() == llvm::Triple::aarch64) {
        if (!A || A->getOption().matches(options::OPT_O0))
          IsOptLevelSupported = true;
      }
      if (!IsArchSupported || !IsOptLevelSupported) {
        CmdArgs.push_back("-mllvm");
        CmdArgs.push_back("-global-isel-abort=2");

        if (!IsArchSupported)
          D.Diag(diag::warn_drv_experimental_isel_incomplete) << Triple.getArchName();
        else
          D.Diag(diag::warn_drv_experimental_isel_incomplete_opt);
      }
    } else {
      CmdArgs.push_back("-global-isel=0");
    }
  }

  if (Args.hasArg(options::OPT_forder_file_instrumentation)) {
     CmdArgs.push_back("-forder-file-instrumentation");
     // Enable order file instrumentation when ThinLTO is not on. When ThinLTO is
     // on, we need to pass these flags as linker flags and that will be handled
     // outside of the compiler.
     if (!D.isUsingLTO()) {
       CmdArgs.push_back("-mllvm");
       CmdArgs.push_back("-enable-order-file-instrumentation");
     }
  }

  if (Arg *A = Args.getLastArg(options::OPT_fforce_enable_int128,
                               options::OPT_fno_force_enable_int128)) {
    if (A->getOption().matches(options::OPT_fforce_enable_int128))
      CmdArgs.push_back("-fforce-enable-int128");
  }

  if (Args.hasFlag(options::OPT_fcomplete_member_pointers,
                   options::OPT_fno_complete_member_pointers, false))
    CmdArgs.push_back("-fcomplete-member-pointers");

  if (!Args.hasFlag(options::OPT_fcxx_static_destructors,
                    options::OPT_fno_cxx_static_destructors, true))
    CmdArgs.push_back("-fno-c++-static-destructors");

  if (Arg *A = Args.getLastArg(options::OPT_moutline,
                               options::OPT_mno_outline)) {
    if (A->getOption().matches(options::OPT_moutline)) {
      // We only support -moutline in AArch64 right now. If we're not compiling
      // for AArch64, emit a warning and ignore the flag. Otherwise, add the
      // proper mllvm flags.
      if (Triple.getArch() != llvm::Triple::aarch64) {
        D.Diag(diag::warn_drv_moutline_unsupported_opt) << Triple.getArchName();
      } else {
          CmdArgs.push_back("-mllvm");
          CmdArgs.push_back("-enable-machine-outliner");
      }
    } else {
      // Disable all outlining behaviour.
      CmdArgs.push_back("-mllvm");
      CmdArgs.push_back("-enable-machine-outliner=never");
    }
  }

  if (Args.hasFlag(options::OPT_faddrsig, options::OPT_fno_addrsig,
                   (TC.getTriple().isOSBinFormatELF() ||
                    TC.getTriple().isOSBinFormatCOFF()) &&
                      !TC.getTriple().isPS4() &&
                      !TC.getTriple().isOSNetBSD() &&
                      !Distro(D.getVFS()).IsGentoo() &&
                      !TC.getTriple().isAndroid() &&
                       TC.useIntegratedAs()))
    CmdArgs.push_back("-faddrsig");

<<<<<<< HEAD
#if INTEL_CUSTOMIZATION
  if (Args.hasArg(options::OPT__intel)) {
    CmdArgs.push_back("-fintel-compatibility");
    CmdArgs.push_back("-mllvm");
    CmdArgs.push_back("-intel-libirc-allowed");
  }
#endif // INTEL_CUSTOMIZATION
=======
  // Add the "-o out -x type src.c" flags last. This is done primarily to make
  // the -cc1 command easier to edit when reproducing compiler crashes.
  if (Output.getType() == types::TY_Dependencies) {
    // Handled with other dependency code.
  } else if (Output.isFilename()) {
    CmdArgs.push_back("-o");
    CmdArgs.push_back(Output.getFilename());
  } else {
    assert(Output.isNothing() && "Invalid output.");
  }

  addDashXForInput(Args, Input, CmdArgs);

  ArrayRef<InputInfo> FrontendInputs = Input;
  if (IsHeaderModulePrecompile)
    FrontendInputs = ModuleHeaderInputs;
  else if (Input.isNothing())
    FrontendInputs = {};

  for (const InputInfo &Input : FrontendInputs) {
    if (Input.isFilename())
      CmdArgs.push_back(Input.getFilename());
    else
      Input.getInputArg().renderAsInput(Args, CmdArgs);
  }
>>>>>>> b4c756dc

  // Finally add the compile command to the compilation.
  if (Args.hasArg(options::OPT__SLASH_fallback) &&
      Output.getType() == types::TY_Object &&
      (InputType == types::TY_C || InputType == types::TY_CXX)) {
    auto CLCommand =
        getCLFallback()->GetCommand(C, JA, Output, Inputs, Args, LinkingOutput);
    C.addCommand(llvm::make_unique<FallbackCommand>(
        JA, *this, Exec, CmdArgs, Inputs, std::move(CLCommand)));
  } else if (Args.hasArg(options::OPT__SLASH_fallback) &&
             isa<PrecompileJobAction>(JA)) {
    // In /fallback builds, run the main compilation even if the pch generation
    // fails, so that the main compilation's fallback to cl.exe runs.
    C.addCommand(llvm::make_unique<ForceSuccessCommand>(JA, *this, Exec,
                                                        CmdArgs, Inputs));
  } else {
    C.addCommand(llvm::make_unique<Command>(JA, *this, Exec, CmdArgs, Inputs));
  }

  // Make the compile command echo its inputs for /showFilenames.
  if (Output.getType() == types::TY_Object &&
      Args.hasFlag(options::OPT__SLASH_showFilenames,
                   options::OPT__SLASH_showFilenames_, false)) {
    C.getJobs().getJobs().back()->setPrintInputFilenames(true);
  }

  if (Arg *A = Args.getLastArg(options::OPT_pg))
    if (!shouldUseFramePointer(Args, Triple))
      D.Diag(diag::err_drv_argument_not_allowed_with) << "-fomit-frame-pointer"
                                                      << A->getAsString(Args);

  // Claim some arguments which clang supports automatically.

  // -fpch-preprocess is used with gcc to add a special marker in the output to
  // include the PCH file.
  Args.ClaimAllArgs(options::OPT_fpch_preprocess);

  // Claim some arguments which clang doesn't support, but we don't
  // care to warn the user about.
  Args.ClaimAllArgs(options::OPT_clang_ignored_f_Group);
  Args.ClaimAllArgs(options::OPT_clang_ignored_m_Group);

  // Disable warnings for clang -E -emit-llvm foo.c
  Args.ClaimAllArgs(options::OPT_emit_llvm);
}

Clang::Clang(const ToolChain &TC)
    // CAUTION! The first constructor argument ("clang") is not arbitrary,
    // as it is for other tools. Some operations on a Tool actually test
    // whether that tool is Clang based on the Tool's Name as a string.
    : Tool("clang", "clang frontend", TC, RF_Full) {}

Clang::~Clang() {}

/// Add options related to the Objective-C runtime/ABI.
///
/// Returns true if the runtime is non-fragile.
ObjCRuntime Clang::AddObjCRuntimeArgs(const ArgList &args,
                                      ArgStringList &cmdArgs,
                                      RewriteKind rewriteKind) const {
  // Look for the controlling runtime option.
  Arg *runtimeArg =
      args.getLastArg(options::OPT_fnext_runtime, options::OPT_fgnu_runtime,
                      options::OPT_fobjc_runtime_EQ);

  // Just forward -fobjc-runtime= to the frontend.  This supercedes
  // options about fragility.
  if (runtimeArg &&
      runtimeArg->getOption().matches(options::OPT_fobjc_runtime_EQ)) {
    ObjCRuntime runtime;
    StringRef value = runtimeArg->getValue();
    if (runtime.tryParse(value)) {
      getToolChain().getDriver().Diag(diag::err_drv_unknown_objc_runtime)
          << value;
    }
    if ((runtime.getKind() == ObjCRuntime::GNUstep) &&
        (runtime.getVersion() >= VersionTuple(2, 0)))
      if (!getToolChain().getTriple().isOSBinFormatELF() &&
          !getToolChain().getTriple().isOSBinFormatCOFF()) {
        getToolChain().getDriver().Diag(
            diag::err_drv_gnustep_objc_runtime_incompatible_binary)
          << runtime.getVersion().getMajor();
      }

    runtimeArg->render(args, cmdArgs);
    return runtime;
  }

  // Otherwise, we'll need the ABI "version".  Version numbers are
  // slightly confusing for historical reasons:
  //   1 - Traditional "fragile" ABI
  //   2 - Non-fragile ABI, version 1
  //   3 - Non-fragile ABI, version 2
  unsigned objcABIVersion = 1;
  // If -fobjc-abi-version= is present, use that to set the version.
  if (Arg *abiArg = args.getLastArg(options::OPT_fobjc_abi_version_EQ)) {
    StringRef value = abiArg->getValue();
    if (value == "1")
      objcABIVersion = 1;
    else if (value == "2")
      objcABIVersion = 2;
    else if (value == "3")
      objcABIVersion = 3;
    else
      getToolChain().getDriver().Diag(diag::err_drv_clang_unsupported) << value;
  } else {
    // Otherwise, determine if we are using the non-fragile ABI.
    bool nonFragileABIIsDefault =
        (rewriteKind == RK_NonFragile ||
         (rewriteKind == RK_None &&
          getToolChain().IsObjCNonFragileABIDefault()));
    if (args.hasFlag(options::OPT_fobjc_nonfragile_abi,
                     options::OPT_fno_objc_nonfragile_abi,
                     nonFragileABIIsDefault)) {
// Determine the non-fragile ABI version to use.
#ifdef DISABLE_DEFAULT_NONFRAGILEABI_TWO
      unsigned nonFragileABIVersion = 1;
#else
      unsigned nonFragileABIVersion = 2;
#endif

      if (Arg *abiArg =
              args.getLastArg(options::OPT_fobjc_nonfragile_abi_version_EQ)) {
        StringRef value = abiArg->getValue();
        if (value == "1")
          nonFragileABIVersion = 1;
        else if (value == "2")
          nonFragileABIVersion = 2;
        else
          getToolChain().getDriver().Diag(diag::err_drv_clang_unsupported)
              << value;
      }

      objcABIVersion = 1 + nonFragileABIVersion;
    } else {
      objcABIVersion = 1;
    }
  }

  // We don't actually care about the ABI version other than whether
  // it's non-fragile.
  bool isNonFragile = objcABIVersion != 1;

  // If we have no runtime argument, ask the toolchain for its default runtime.
  // However, the rewriter only really supports the Mac runtime, so assume that.
  ObjCRuntime runtime;
  if (!runtimeArg) {
    switch (rewriteKind) {
    case RK_None:
      runtime = getToolChain().getDefaultObjCRuntime(isNonFragile);
      break;
    case RK_Fragile:
      runtime = ObjCRuntime(ObjCRuntime::FragileMacOSX, VersionTuple());
      break;
    case RK_NonFragile:
      runtime = ObjCRuntime(ObjCRuntime::MacOSX, VersionTuple());
      break;
    }

    // -fnext-runtime
  } else if (runtimeArg->getOption().matches(options::OPT_fnext_runtime)) {
    // On Darwin, make this use the default behavior for the toolchain.
    if (getToolChain().getTriple().isOSDarwin()) {
      runtime = getToolChain().getDefaultObjCRuntime(isNonFragile);

      // Otherwise, build for a generic macosx port.
    } else {
      runtime = ObjCRuntime(ObjCRuntime::MacOSX, VersionTuple());
    }

    // -fgnu-runtime
  } else {
    assert(runtimeArg->getOption().matches(options::OPT_fgnu_runtime));
    // Legacy behaviour is to target the gnustep runtime if we are in
    // non-fragile mode or the GCC runtime in fragile mode.
    if (isNonFragile)
      runtime = ObjCRuntime(ObjCRuntime::GNUstep, VersionTuple(2, 0));
    else
      runtime = ObjCRuntime(ObjCRuntime::GCC, VersionTuple());
  }

  cmdArgs.push_back(
      args.MakeArgString("-fobjc-runtime=" + runtime.getAsString()));
  return runtime;
}

static bool maybeConsumeDash(const std::string &EH, size_t &I) {
  bool HaveDash = (I + 1 < EH.size() && EH[I + 1] == '-');
  I += HaveDash;
  return !HaveDash;
}

namespace {
struct EHFlags {
  bool Synch = false;
  bool Asynch = false;
  bool NoUnwindC = false;
};
} // end anonymous namespace

/// /EH controls whether to run destructor cleanups when exceptions are
/// thrown.  There are three modifiers:
/// - s: Cleanup after "synchronous" exceptions, aka C++ exceptions.
/// - a: Cleanup after "asynchronous" exceptions, aka structured exceptions.
///      The 'a' modifier is unimplemented and fundamentally hard in LLVM IR.
/// - c: Assume that extern "C" functions are implicitly nounwind.
/// The default is /EHs-c-, meaning cleanups are disabled.
static EHFlags parseClangCLEHFlags(const Driver &D, const ArgList &Args) {
  EHFlags EH;

  std::vector<std::string> EHArgs =
      Args.getAllArgValues(options::OPT__SLASH_EH);
  for (auto EHVal : EHArgs) {
    for (size_t I = 0, E = EHVal.size(); I != E; ++I) {
      switch (EHVal[I]) {
      case 'a':
        EH.Asynch = maybeConsumeDash(EHVal, I);
        if (EH.Asynch)
          EH.Synch = false;
        continue;
      case 'c':
        EH.NoUnwindC = maybeConsumeDash(EHVal, I);
        continue;
      case 's':
        EH.Synch = maybeConsumeDash(EHVal, I);
        if (EH.Synch)
          EH.Asynch = false;
        continue;
      default:
        break;
      }
      D.Diag(clang::diag::err_drv_invalid_value) << "/EH" << EHVal;
      break;
    }
  }
  // The /GX, /GX- flags are only processed if there are not /EH flags.
  // The default is that /GX is not specified.
  if (EHArgs.empty() &&
      Args.hasFlag(options::OPT__SLASH_GX, options::OPT__SLASH_GX_,
                   /*default=*/false)) {
    EH.Synch = true;
    EH.NoUnwindC = true;
  }

  return EH;
}

void Clang::AddClangCLArgs(const ArgList &Args, types::ID InputType,
                           ArgStringList &CmdArgs,
                           codegenoptions::DebugInfoKind *DebugInfoKind,
                           bool *EmitCodeView) const {
  unsigned RTOptionID = options::OPT__SLASH_MT;

  if (Args.hasArg(options::OPT__SLASH_LDd))
    // The /LDd option implies /MTd. The dependent lib part can be overridden,
    // but defining _DEBUG is sticky.
    RTOptionID = options::OPT__SLASH_MTd;

  if (Arg *A = Args.getLastArg(options::OPT__SLASH_M_Group))
    RTOptionID = A->getOption().getID();

  StringRef FlagForCRT;
  switch (RTOptionID) {
  case options::OPT__SLASH_MD:
    if (Args.hasArg(options::OPT__SLASH_LDd))
      CmdArgs.push_back("-D_DEBUG");
    CmdArgs.push_back("-D_MT");
    CmdArgs.push_back("-D_DLL");
    FlagForCRT = "--dependent-lib=msvcrt";
    break;
  case options::OPT__SLASH_MDd:
    CmdArgs.push_back("-D_DEBUG");
    CmdArgs.push_back("-D_MT");
    CmdArgs.push_back("-D_DLL");
    FlagForCRT = "--dependent-lib=msvcrtd";
    break;
  case options::OPT__SLASH_MT:
    if (Args.hasArg(options::OPT__SLASH_LDd))
      CmdArgs.push_back("-D_DEBUG");
    CmdArgs.push_back("-D_MT");
    CmdArgs.push_back("-flto-visibility-public-std");
    FlagForCRT = "--dependent-lib=libcmt";
    break;
  case options::OPT__SLASH_MTd:
    CmdArgs.push_back("-D_DEBUG");
    CmdArgs.push_back("-D_MT");
    CmdArgs.push_back("-flto-visibility-public-std");
    FlagForCRT = "--dependent-lib=libcmtd";
    break;
  default:
    llvm_unreachable("Unexpected option ID.");
  }

  if (Args.hasArg(options::OPT__SLASH_Zl)) {
    CmdArgs.push_back("-D_VC_NODEFAULTLIB");
  } else {
    CmdArgs.push_back(FlagForCRT.data());

    // This provides POSIX compatibility (maps 'open' to '_open'), which most
    // users want.  The /Za flag to cl.exe turns this off, but it's not
    // implemented in clang.
    CmdArgs.push_back("--dependent-lib=oldnames");
  }

  if (Arg *A = Args.getLastArg(options::OPT_show_includes))
    A->render(Args, CmdArgs);

  // This controls whether or not we emit RTTI data for polymorphic types.
  if (Args.hasFlag(options::OPT__SLASH_GR_, options::OPT__SLASH_GR,
                   /*default=*/false))
    CmdArgs.push_back("-fno-rtti-data");

  // This controls whether or not we emit stack-protector instrumentation.
  // In MSVC, Buffer Security Check (/GS) is on by default.
  if (Args.hasFlag(options::OPT__SLASH_GS, options::OPT__SLASH_GS_,
                   /*default=*/true)) {
    CmdArgs.push_back("-stack-protector");
    CmdArgs.push_back(Args.MakeArgString(Twine(LangOptions::SSPStrong)));
  }

  // Emit CodeView if -Z7, -Zd, or -gline-tables-only are present.
  if (Arg *DebugInfoArg =
          Args.getLastArg(options::OPT__SLASH_Z7, options::OPT__SLASH_Zd,
                          options::OPT_gline_tables_only)) {
    *EmitCodeView = true;
    if (DebugInfoArg->getOption().matches(options::OPT__SLASH_Z7))
      *DebugInfoKind = codegenoptions::LimitedDebugInfo;
    else
      *DebugInfoKind = codegenoptions::DebugLineTablesOnly;
  } else {
    *EmitCodeView = false;
  }

  const Driver &D = getToolChain().getDriver();
  EHFlags EH = parseClangCLEHFlags(D, Args);
  if (EH.Synch || EH.Asynch) {
    if (types::isCXX(InputType))
      CmdArgs.push_back("-fcxx-exceptions");
    CmdArgs.push_back("-fexceptions");
  }
  if (types::isCXX(InputType) && EH.Synch && EH.NoUnwindC)
    CmdArgs.push_back("-fexternc-nounwind");

  // /EP should expand to -E -P.
  if (Args.hasArg(options::OPT__SLASH_EP)) {
    CmdArgs.push_back("-E");
    CmdArgs.push_back("-P");
  }

  unsigned VolatileOptionID;
  if (getToolChain().getArch() == llvm::Triple::x86_64 ||
      getToolChain().getArch() == llvm::Triple::x86)
    VolatileOptionID = options::OPT__SLASH_volatile_ms;
  else
    VolatileOptionID = options::OPT__SLASH_volatile_iso;

  if (Arg *A = Args.getLastArg(options::OPT__SLASH_volatile_Group))
    VolatileOptionID = A->getOption().getID();

  if (VolatileOptionID == options::OPT__SLASH_volatile_ms)
    CmdArgs.push_back("-fms-volatile");

 if (Args.hasFlag(options::OPT__SLASH_Zc_dllexportInlines_,
                  options::OPT__SLASH_Zc_dllexportInlines,
                  false)) {
   if (Args.hasArg(options::OPT__SLASH_fallback)) {
     D.Diag(clang::diag::err_drv_dllexport_inlines_and_fallback);
   } else {
    CmdArgs.push_back("-fno-dllexport-inlines");
   }
 }

  Arg *MostGeneralArg = Args.getLastArg(options::OPT__SLASH_vmg);
  Arg *BestCaseArg = Args.getLastArg(options::OPT__SLASH_vmb);
  if (MostGeneralArg && BestCaseArg)
    D.Diag(clang::diag::err_drv_argument_not_allowed_with)
        << MostGeneralArg->getAsString(Args) << BestCaseArg->getAsString(Args);

  if (MostGeneralArg) {
    Arg *SingleArg = Args.getLastArg(options::OPT__SLASH_vms);
    Arg *MultipleArg = Args.getLastArg(options::OPT__SLASH_vmm);
    Arg *VirtualArg = Args.getLastArg(options::OPT__SLASH_vmv);

    Arg *FirstConflict = SingleArg ? SingleArg : MultipleArg;
    Arg *SecondConflict = VirtualArg ? VirtualArg : MultipleArg;
    if (FirstConflict && SecondConflict && FirstConflict != SecondConflict)
      D.Diag(clang::diag::err_drv_argument_not_allowed_with)
          << FirstConflict->getAsString(Args)
          << SecondConflict->getAsString(Args);

    if (SingleArg)
      CmdArgs.push_back("-fms-memptr-rep=single");
    else if (MultipleArg)
      CmdArgs.push_back("-fms-memptr-rep=multiple");
    else
      CmdArgs.push_back("-fms-memptr-rep=virtual");
  }

  // Parse the default calling convention options.
  if (Arg *CCArg =
          Args.getLastArg(options::OPT__SLASH_Gd, options::OPT__SLASH_Gr,
                          options::OPT__SLASH_Gz, options::OPT__SLASH_Gv,
                          options::OPT__SLASH_Gregcall)) {
    unsigned DCCOptId = CCArg->getOption().getID();
    const char *DCCFlag = nullptr;
    bool ArchSupported = true;
    llvm::Triple::ArchType Arch = getToolChain().getArch();
    switch (DCCOptId) {
    case options::OPT__SLASH_Gd:
      DCCFlag = "-fdefault-calling-conv=cdecl";
      break;
    case options::OPT__SLASH_Gr:
      ArchSupported = Arch == llvm::Triple::x86;
      DCCFlag = "-fdefault-calling-conv=fastcall";
      break;
    case options::OPT__SLASH_Gz:
      ArchSupported = Arch == llvm::Triple::x86;
      DCCFlag = "-fdefault-calling-conv=stdcall";
      break;
    case options::OPT__SLASH_Gv:
      ArchSupported = Arch == llvm::Triple::x86 || Arch == llvm::Triple::x86_64;
      DCCFlag = "-fdefault-calling-conv=vectorcall";
      break;
    case options::OPT__SLASH_Gregcall:
      ArchSupported = Arch == llvm::Triple::x86 || Arch == llvm::Triple::x86_64;
      DCCFlag = "-fdefault-calling-conv=regcall";
      break;
    }

    // MSVC doesn't warn if /Gr or /Gz is used on x64, so we don't either.
    if (ArchSupported && DCCFlag)
      CmdArgs.push_back(DCCFlag);
  }

  if (Arg *A = Args.getLastArg(options::OPT_vtordisp_mode_EQ))
    A->render(Args, CmdArgs);

  if (!Args.hasArg(options::OPT_fdiagnostics_format_EQ)) {
    CmdArgs.push_back("-fdiagnostics-format");
    if (Args.hasArg(options::OPT__SLASH_fallback))
      CmdArgs.push_back("msvc-fallback");
    else
      CmdArgs.push_back("msvc");
  }

  if (Arg *A = Args.getLastArg(options::OPT__SLASH_guard)) {
    SmallVector<StringRef, 1> SplitArgs;
    StringRef(A->getValue()).split(SplitArgs, ",");
    bool Instrument = false;
    bool NoChecks = false;
    for (StringRef Arg : SplitArgs) {
      if (Arg.equals_lower("cf"))
        Instrument = true;
      else if (Arg.equals_lower("cf-"))
        Instrument = false;
      else if (Arg.equals_lower("nochecks"))
        NoChecks = true;
      else if (Arg.equals_lower("nochecks-"))
        NoChecks = false;
      else
        D.Diag(diag::err_drv_invalid_value) << A->getSpelling() << Arg;
    }
    // Currently there's no support emitting CFG instrumentation; the flag only
    // emits the table of address-taken functions.
    if (Instrument || NoChecks)
      CmdArgs.push_back("-cfguard");
  }
}

visualstudio::Compiler *Clang::getCLFallback() const {
  if (!CLFallback)
    CLFallback.reset(new visualstudio::Compiler(getToolChain()));
  return CLFallback.get();
}


const char *Clang::getBaseInputName(const ArgList &Args,
                                    const InputInfo &Input) {
  return Args.MakeArgString(llvm::sys::path::filename(Input.getBaseInput()));
}

const char *Clang::getBaseInputStem(const ArgList &Args,
                                    const InputInfoList &Inputs) {
  const char *Str = getBaseInputName(Args, Inputs[0]);

  if (const char *End = strrchr(Str, '.'))
    return Args.MakeArgString(std::string(Str, End));

  return Str;
}

const char *Clang::getDependencyFileName(const ArgList &Args,
                                         const InputInfoList &Inputs) {
  // FIXME: Think about this more.
  std::string Res;

  if (Arg *OutputOpt = Args.getLastArg(options::OPT_o)) {
    std::string Str(OutputOpt->getValue());
    Res = Str.substr(0, Str.rfind('.'));
  } else {
    Res = getBaseInputStem(Args, Inputs);
  }
  return Args.MakeArgString(Res + ".d");
}

// Begin ClangAs

void ClangAs::AddMIPSTargetArgs(const ArgList &Args,
                                ArgStringList &CmdArgs) const {
  StringRef CPUName;
  StringRef ABIName;
  const llvm::Triple &Triple = getToolChain().getTriple();
  mips::getMipsCPUAndABI(Args, Triple, CPUName, ABIName);

  CmdArgs.push_back("-target-abi");
  CmdArgs.push_back(ABIName.data());
}

void ClangAs::AddX86TargetArgs(const ArgList &Args,
                               ArgStringList &CmdArgs) const {
  if (Arg *A = Args.getLastArg(options::OPT_masm_EQ)) {
    StringRef Value = A->getValue();
    if (Value == "intel" || Value == "att") {
      CmdArgs.push_back("-mllvm");
      CmdArgs.push_back(Args.MakeArgString("-x86-asm-syntax=" + Value));
    } else {
      getToolChain().getDriver().Diag(diag::err_drv_unsupported_option_argument)
          << A->getOption().getName() << Value;
    }
  }
}

void ClangAs::AddRISCVTargetArgs(const ArgList &Args,
                               ArgStringList &CmdArgs) const {
  const llvm::Triple &Triple = getToolChain().getTriple();
  StringRef ABIName = riscv::getRISCVABI(Args, Triple);

  CmdArgs.push_back("-target-abi");
  CmdArgs.push_back(ABIName.data());
}

void ClangAs::ConstructJob(Compilation &C, const JobAction &JA,
                           const InputInfo &Output, const InputInfoList &Inputs,
                           const ArgList &Args,
                           const char *LinkingOutput) const {
  ArgStringList CmdArgs;

  assert(Inputs.size() == 1 && "Unexpected number of inputs.");
  const InputInfo &Input = Inputs[0];

  const llvm::Triple &Triple = getToolChain().getEffectiveTriple();
  const std::string &TripleStr = Triple.getTriple();
  const auto &D = getToolChain().getDriver();

  // Don't warn about "clang -w -c foo.s"
  Args.ClaimAllArgs(options::OPT_w);
  // and "clang -emit-llvm -c foo.s"
  Args.ClaimAllArgs(options::OPT_emit_llvm);

  claimNoWarnArgs(Args);

  // Invoke ourselves in -cc1as mode.
  //
  // FIXME: Implement custom jobs for internal actions.
  CmdArgs.push_back("-cc1as");

  // Add the "effective" target triple.
  CmdArgs.push_back("-triple");
  CmdArgs.push_back(Args.MakeArgString(TripleStr));

  // Set the output mode, we currently only expect to be used as a real
  // assembler.
  CmdArgs.push_back("-filetype");
  CmdArgs.push_back("obj");

  // Set the main file name, so that debug info works even with
  // -save-temps or preprocessed assembly.
  CmdArgs.push_back("-main-file-name");
  CmdArgs.push_back(Clang::getBaseInputName(Args, Input));

  // Add the target cpu
  std::string CPU = getCPUName(Args, Triple, /*FromAs*/ true);
  if (!CPU.empty()) {
    CmdArgs.push_back("-target-cpu");
    CmdArgs.push_back(Args.MakeArgString(CPU));
  }

  // Add the target features
  getTargetFeatures(getToolChain(), Triple, Args, CmdArgs, true);

  // Ignore explicit -force_cpusubtype_ALL option.
  (void)Args.hasArg(options::OPT_force__cpusubtype__ALL);

  // Pass along any -I options so we get proper .include search paths.
  Args.AddAllArgs(CmdArgs, options::OPT_I_Group);

  // Determine the original source input.
  const Action *SourceAction = &JA;
  while (SourceAction->getKind() != Action::InputClass) {
    assert(!SourceAction->getInputs().empty() && "unexpected root action!");
    SourceAction = SourceAction->getInputs()[0];
  }

  // Forward -g and handle debug info related flags, assuming we are dealing
  // with an actual assembly file.
  bool WantDebug = false;
  unsigned DwarfVersion = 0;
  Args.ClaimAllArgs(options::OPT_g_Group);
  if (Arg *A = Args.getLastArg(options::OPT_g_Group)) {
    WantDebug = !A->getOption().matches(options::OPT_g0) &&
                !A->getOption().matches(options::OPT_ggdb0);
    if (WantDebug)
      DwarfVersion = DwarfVersionNum(A->getSpelling());
  }
  if (DwarfVersion == 0)
    DwarfVersion = getToolChain().GetDefaultDwarfVersion();

  codegenoptions::DebugInfoKind DebugInfoKind = codegenoptions::NoDebugInfo;

  if (SourceAction->getType() == types::TY_Asm ||
      SourceAction->getType() == types::TY_PP_Asm) {
    // You might think that it would be ok to set DebugInfoKind outside of
    // the guard for source type, however there is a test which asserts
    // that some assembler invocation receives no -debug-info-kind,
    // and it's not clear whether that test is just overly restrictive.
    DebugInfoKind = (WantDebug ? codegenoptions::LimitedDebugInfo
                               : codegenoptions::NoDebugInfo);
    // Add the -fdebug-compilation-dir flag if needed.
    addDebugCompDirArg(Args, CmdArgs);

    addDebugPrefixMapArg(getToolChain().getDriver(), Args, CmdArgs);

    // Set the AT_producer to the clang version when using the integrated
    // assembler on assembly source files.
    CmdArgs.push_back("-dwarf-debug-producer");
    CmdArgs.push_back(Args.MakeArgString(getClangFullVersion()));

    // And pass along -I options
    Args.AddAllArgs(CmdArgs, options::OPT_I);
  }
  RenderDebugEnablingArgs(Args, CmdArgs, DebugInfoKind, DwarfVersion,
                          llvm::DebuggerKind::Default);
  RenderDebugInfoCompressionArgs(Args, CmdArgs, D, getToolChain());


  // Handle -fPIC et al -- the relocation-model affects the assembler
  // for some targets.
  llvm::Reloc::Model RelocationModel;
  unsigned PICLevel;
  bool IsPIE;
  std::tie(RelocationModel, PICLevel, IsPIE) =
      ParsePICArgs(getToolChain(), Args);

  const char *RMName = RelocationModelName(RelocationModel);
  if (RMName) {
    CmdArgs.push_back("-mrelocation-model");
    CmdArgs.push_back(RMName);
  }

  // Optionally embed the -cc1as level arguments into the debug info, for build
  // analysis.
  if (getToolChain().UseDwarfDebugFlags()) {
    ArgStringList OriginalArgs;
    for (const auto &Arg : Args)
      Arg->render(Args, OriginalArgs);

    SmallString<256> Flags;
    const char *Exec = getToolChain().getDriver().getClangProgramPath();
    Flags += Exec;
    for (const char *OriginalArg : OriginalArgs) {
      SmallString<128> EscapedArg;
      EscapeSpacesAndBackslashes(OriginalArg, EscapedArg);
      Flags += " ";
      Flags += EscapedArg;
    }
    CmdArgs.push_back("-dwarf-debug-flags");
    CmdArgs.push_back(Args.MakeArgString(Flags));
  }

  // FIXME: Add -static support, once we have it.

  // Add target specific flags.
  switch (getToolChain().getArch()) {
  default:
    break;

  case llvm::Triple::mips:
  case llvm::Triple::mipsel:
  case llvm::Triple::mips64:
  case llvm::Triple::mips64el:
    AddMIPSTargetArgs(Args, CmdArgs);
    break;

  case llvm::Triple::x86:
  case llvm::Triple::x86_64:
    AddX86TargetArgs(Args, CmdArgs);
    break;

  case llvm::Triple::arm:
  case llvm::Triple::armeb:
  case llvm::Triple::thumb:
  case llvm::Triple::thumbeb:
    // This isn't in AddARMTargetArgs because we want to do this for assembly
    // only, not C/C++.
    if (Args.hasFlag(options::OPT_mdefault_build_attributes,
                     options::OPT_mno_default_build_attributes, true)) {
        CmdArgs.push_back("-mllvm");
        CmdArgs.push_back("-arm-add-build-attributes");
    }
    break;

  case llvm::Triple::riscv32:
  case llvm::Triple::riscv64:
    AddRISCVTargetArgs(Args, CmdArgs);
    break;
  }

  // Consume all the warning flags. Usually this would be handled more
  // gracefully by -cc1 (warning about unknown warning flags, etc) but -cc1as
  // doesn't handle that so rather than warning about unused flags that are
  // actually used, we'll lie by omission instead.
  // FIXME: Stop lying and consume only the appropriate driver flags
  Args.ClaimAllArgs(options::OPT_W_Group);

  CollectArgsForIntegratedAssembler(C, Args, CmdArgs,
                                    getToolChain().getDriver());

  Args.AddAllArgs(CmdArgs, options::OPT_mllvm);

  assert(Output.isFilename() && "Unexpected lipo output.");
  CmdArgs.push_back("-o");
  CmdArgs.push_back(Output.getFilename());

  const llvm::Triple &T = getToolChain().getTriple();
  Arg *A;
  if (getDebugFissionKind(D, Args, A) == DwarfFissionKind::Split &&
      T.isOSBinFormatELF()) {
    CmdArgs.push_back("-split-dwarf-file");
    CmdArgs.push_back(SplitDebugName(Args, Input, Output));
  }

  assert(Input.isFilename() && "Invalid input.");
  CmdArgs.push_back(Input.getFilename());

  const char *Exec = getToolChain().getDriver().getClangProgramPath();
  C.addCommand(llvm::make_unique<Command>(JA, *this, Exec, CmdArgs, Inputs));
}

// Begin OffloadBundler

void OffloadBundler::ConstructJob(Compilation &C, const JobAction &JA,
                                  const InputInfo &Output,
                                  const InputInfoList &Inputs,
                                  const llvm::opt::ArgList &TCArgs,
                                  const char *LinkingOutput) const {
  // The version with only one output is expected to refer to a bundling job.
  assert(isa<OffloadBundlingJobAction>(JA) && "Expecting bundling job!");

  // The bundling command looks like this:
  // clang-offload-bundler -type=bc
  //   -targets=host-triple,openmp-triple1,openmp-triple2
  //   -outputs=input_file
  //   -inputs=unbundle_file_host,unbundle_file_tgt1,unbundle_file_tgt2"

  ArgStringList CmdArgs;

  // Get the type.
  CmdArgs.push_back(TCArgs.MakeArgString(
      Twine("-type=") + types::getTypeTempSuffix(Output.getType())));

  assert(JA.getInputs().size() == Inputs.size() &&
         "Not have inputs for all dependence actions??");

  // Get the targets.
  SmallString<128> Triples;
  Triples += "-targets=";
  for (unsigned I = 0; I < Inputs.size(); ++I) {
    if (I)
      Triples += ',';

    // Find ToolChain for this input.
    Action::OffloadKind CurKind = Action::OFK_Host;
    const ToolChain *CurTC = &getToolChain();
    const Action *CurDep = JA.getInputs()[I];

    if (const auto *OA = dyn_cast<OffloadAction>(CurDep)) {
      CurTC = nullptr;
      OA->doOnEachDependence([&](Action *A, const ToolChain *TC, const char *) {
        assert(CurTC == nullptr && "Expected one dependence!");
        CurKind = A->getOffloadingDeviceKind();
        CurTC = TC;
      });
    }
    Triples += Action::GetOffloadKindName(CurKind);
    Triples += '-';
    Triples += CurTC->getTriple().normalize();
    if (CurKind == Action::OFK_HIP && CurDep->getOffloadingArch()) {
      Triples += '-';
      Triples += CurDep->getOffloadingArch();
    }
  }
  CmdArgs.push_back(TCArgs.MakeArgString(Triples));

  // Get bundled file command.
  CmdArgs.push_back(
      TCArgs.MakeArgString(Twine("-outputs=") + Output.getFilename()));

  // Get unbundled files command.
  SmallString<128> UB;
  UB += "-inputs=";
  for (unsigned I = 0; I < Inputs.size(); ++I) {
    if (I)
      UB += ',';

    // Find ToolChain for this input.
    const ToolChain *CurTC = &getToolChain();
    if (const auto *OA = dyn_cast<OffloadAction>(JA.getInputs()[I])) {
      CurTC = nullptr;
      OA->doOnEachDependence([&](Action *, const ToolChain *TC, const char *) {
        assert(CurTC == nullptr && "Expected one dependence!");
        CurTC = TC;
      });
    }
    UB += CurTC->getInputFilename(Inputs[I]);
  }
  CmdArgs.push_back(TCArgs.MakeArgString(UB));

  // All the inputs are encoded as commands.
  C.addCommand(llvm::make_unique<Command>(
      JA, *this,
      TCArgs.MakeArgString(getToolChain().GetProgramPath(getShortName())),
      CmdArgs, None));
}

void OffloadBundler::ConstructJobMultipleOutputs(
    Compilation &C, const JobAction &JA, const InputInfoList &Outputs,
    const InputInfoList &Inputs, const llvm::opt::ArgList &TCArgs,
    const char *LinkingOutput) const {
  // The version with multiple outputs is expected to refer to a unbundling job.
  auto &UA = cast<OffloadUnbundlingJobAction>(JA);

  // The unbundling command looks like this:
  // clang-offload-bundler -type=bc
  //   -targets=host-triple,openmp-triple1,openmp-triple2
  //   -inputs=input_file
  //   -outputs=unbundle_file_host,unbundle_file_tgt1,unbundle_file_tgt2"
  //   -unbundle

  ArgStringList CmdArgs;

  assert(Inputs.size() == 1 && "Expecting to unbundle a single file!");
  InputInfo Input = Inputs.front();

  // Get the type.
  CmdArgs.push_back(TCArgs.MakeArgString(
      Twine("-type=") + types::getTypeTempSuffix(Input.getType())));

  // Get the targets.
  SmallString<128> Triples;
  Triples += "-targets=";
  auto DepInfo = UA.getDependentActionsInfo();
  for (unsigned I = 0; I < DepInfo.size(); ++I) {
    if (I)
      Triples += ',';

    auto &Dep = DepInfo[I];
    Triples += Action::GetOffloadKindName(Dep.DependentOffloadKind);
    Triples += '-';
    Triples += Dep.DependentToolChain->getTriple().normalize();
    if (Dep.DependentOffloadKind == Action::OFK_HIP &&
        !Dep.DependentBoundArch.empty()) {
      Triples += '-';
      Triples += Dep.DependentBoundArch;
    }
  }

  CmdArgs.push_back(TCArgs.MakeArgString(Triples));

  // Get bundled file command.
  CmdArgs.push_back(
      TCArgs.MakeArgString(Twine("-inputs=") + Input.getFilename()));

  // Get unbundled files command.
  SmallString<128> UB;
  UB += "-outputs=";
  for (unsigned I = 0; I < Outputs.size(); ++I) {
    if (I)
      UB += ',';
    UB += DepInfo[I].DependentToolChain->getInputFilename(Outputs[I]);
  }
  CmdArgs.push_back(TCArgs.MakeArgString(UB));
  CmdArgs.push_back("-unbundle");

  // All the inputs are encoded as commands.
  C.addCommand(llvm::make_unique<Command>(
      JA, *this,
      TCArgs.MakeArgString(getToolChain().GetProgramPath(getShortName())),
      CmdArgs, None));
}<|MERGE_RESOLUTION|>--- conflicted
+++ resolved
@@ -5457,7 +5457,6 @@
                        TC.useIntegratedAs()))
     CmdArgs.push_back("-faddrsig");
 
-<<<<<<< HEAD
 #if INTEL_CUSTOMIZATION
   if (Args.hasArg(options::OPT__intel)) {
     CmdArgs.push_back("-fintel-compatibility");
@@ -5465,7 +5464,7 @@
     CmdArgs.push_back("-intel-libirc-allowed");
   }
 #endif // INTEL_CUSTOMIZATION
-=======
+
   // Add the "-o out -x type src.c" flags last. This is done primarily to make
   // the -cc1 command easier to edit when reproducing compiler crashes.
   if (Output.getType() == types::TY_Dependencies) {
@@ -5491,7 +5490,6 @@
     else
       Input.getInputArg().renderAsInput(Args, CmdArgs);
   }
->>>>>>> b4c756dc
 
   // Finally add the compile command to the compilation.
   if (Args.hasArg(options::OPT__SLASH_fallback) &&
