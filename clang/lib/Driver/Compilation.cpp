//===- Compilation.cpp - Compilation Task Implementation ------------------===//
//
// Part of the LLVM Project, under the Apache License v2.0 with LLVM Exceptions.
// See https://llvm.org/LICENSE.txt for license information.
// SPDX-License-Identifier: Apache-2.0 WITH LLVM-exception
//
//===----------------------------------------------------------------------===//

#include "clang/Driver/Compilation.h"
#include "clang/Basic/LLVM.h"
#include "clang/Driver/Action.h"
#include "clang/Driver/Driver.h"
#include "clang/Driver/DriverDiagnostic.h"
#include "clang/Driver/Job.h"
#include "clang/Driver/Options.h"
#include "clang/Driver/ToolChain.h"
#include "clang/Driver/Util.h"
#include "llvm/ADT/None.h"
#include "llvm/ADT/STLExtras.h"
#include "llvm/ADT/SmallVector.h"
#include "llvm/ADT/Triple.h"
#include "llvm/Option/ArgList.h"
#include "llvm/Option/OptSpecifier.h"
#include "llvm/Option/Option.h"
#include "llvm/Support/FileSystem.h"
#include "llvm/Support/SimpleTable.h"
#include "llvm/Support/raw_ostream.h"
#include <cassert>
#include <fstream>
#include <string>
#include <system_error>
#include <utility>

using namespace clang;
using namespace driver;
using namespace llvm::opt;

Compilation::Compilation(const Driver &D, const ToolChain &_DefaultToolChain,
                         InputArgList *_Args, DerivedArgList *_TranslatedArgs,
                         bool ContainsError)
    : TheDriver(D), DefaultToolChain(_DefaultToolChain), Args(_Args),
      TranslatedArgs(_TranslatedArgs), ContainsError(ContainsError) {
  // The offloading host toolchain is the default toolchain.
  OrderedOffloadingToolchains.insert(
      std::make_pair(Action::OFK_Host, &DefaultToolChain));
}

Compilation::~Compilation() {
  // Remove temporary files. This must be done before arguments are freed, as
  // the file names might be derived from the input arguments.
  if (!TheDriver.isSaveTempsEnabled() && !ForceKeepTempFiles)
    CleanupFileList(TempFiles);

  delete TranslatedArgs;
  delete Args;

  // Free any derived arg lists.
  for (auto Arg : TCArgs)
    if (Arg.second != TranslatedArgs)
      delete Arg.second;
}

const DerivedArgList &
Compilation::getArgsForToolChain(const ToolChain *TC, StringRef BoundArch,
                                 Action::OffloadKind DeviceOffloadKind) {
  if (!TC)
    TC = &DefaultToolChain;

  DerivedArgList *&Entry = TCArgs[{TC, BoundArch, DeviceOffloadKind}];
  if (!Entry) {
    SmallVector<Arg *, 4> AllocatedArgs;
    DerivedArgList *OffloadArgs = nullptr;
    // Translate offload toolchain arguments provided via the -Xopenmp-target
    // or -Xsycl-target-frontend flags.
    if (DeviceOffloadKind == Action::OFK_OpenMP ||
        DeviceOffloadKind == Action::OFK_SYCL) {
      const ToolChain *HostTC = getSingleOffloadToolChain<Action::OFK_Host>();
      bool SameTripleAsHost = (TC->getTriple() == HostTC->getTriple());
      OffloadArgs = TC->TranslateOffloadTargetArgs(
          *TranslatedArgs, SameTripleAsHost, AllocatedArgs, DeviceOffloadKind);
    }

<<<<<<< HEAD
    if (!OffloadArgs) {
=======
    DerivedArgList *NewDAL = nullptr;
    if (!OpenMPArgs) {
      NewDAL = TC->TranslateXarchArgs(*TranslatedArgs, BoundArch,
                                      DeviceOffloadKind, &AllocatedArgs);
    } else {
      NewDAL = TC->TranslateXarchArgs(*OpenMPArgs, BoundArch, DeviceOffloadKind,
                                      &AllocatedArgs);
      if (!NewDAL)
        NewDAL = OpenMPArgs;
      else
        delete OpenMPArgs;
    }

    if (!NewDAL) {
>>>>>>> 2ae25647
      Entry = TC->TranslateArgs(*TranslatedArgs, BoundArch, DeviceOffloadKind);
      if (!Entry)
        Entry = TranslatedArgs;
    } else {
<<<<<<< HEAD
      Entry = TC->TranslateArgs(*OffloadArgs, BoundArch, DeviceOffloadKind);
      if (!Entry)
        Entry = OffloadArgs;
      else
        delete OffloadArgs;
=======
      Entry = TC->TranslateArgs(*NewDAL, BoundArch, DeviceOffloadKind);
      if (!Entry)
        Entry = NewDAL;
      else
        delete NewDAL;
>>>>>>> 2ae25647
    }

    // Add allocated arguments to the final DAL.
    for (auto ArgPtr : AllocatedArgs)
      Entry->AddSynthesizedArg(ArgPtr);
  }

  return *Entry;
}

bool Compilation::CleanupFile(const char *File, bool IssueErrors) const {
  // FIXME: Why are we trying to remove files that we have not created? For
  // example we should only try to remove a temporary assembly file if
  // "clang -cc1" succeed in writing it. Was this a workaround for when
  // clang was writing directly to a .s file and sometimes leaving it behind
  // during a failure?

  // FIXME: If this is necessary, we can still try to split
  // llvm::sys::fs::remove into a removeFile and a removeDir and avoid the
  // duplicated stat from is_regular_file.

  // Don't try to remove files which we don't have write access to (but may be
  // able to remove), or non-regular files. Underlying tools may have
  // intentionally not overwritten them.
  if (!llvm::sys::fs::can_write(File) || !llvm::sys::fs::is_regular_file(File))
    return true;

  if (std::error_code EC = llvm::sys::fs::remove(File)) {
    // Failure is only failure if the file exists and is "regular". We checked
    // for it being regular before, and llvm::sys::fs::remove ignores ENOENT,
    // so we don't need to check again.

    if (IssueErrors)
      getDriver().Diag(diag::err_drv_unable_to_remove_file)
        << EC.message();
    return false;
  }
  return true;
}

bool Compilation::CleanupFileList(const TempFileList &Files,
                                  bool IssueErrors) const {
  bool Success = true;
  for (const auto &File: Files) {
    // Temporary file lists contain files that need to be cleaned. The
    // file containing the information is also removed
    if (File.second == types::TY_Tempfilelist ||
        File.second == types::TY_Tempfiletable) {
      // These are temporary files and need to be removed.
      bool IsTable = File.second == types::TY_Tempfiletable;

      if (IsTable) {
        if (llvm::sys::fs::exists(File.first)) {
          auto T = llvm::util::SimpleTable::read(File.first);
          if (!T) {
            Success = false;
            continue;
          }
          std::vector<std::string> TmpFileNames;
          T->get()->linearize(TmpFileNames);

          for (const auto &TmpFileName : TmpFileNames) {
            if (!TmpFileName.empty())
              Success &= CleanupFile(TmpFileName.c_str(), IssueErrors);
          }
        }
      } else {
        std::ifstream ListFile(File.first);
        std::string TmpFileName;
        while (std::getline(ListFile, TmpFileName) && !TmpFileName.empty())
          Success &= CleanupFile(TmpFileName.c_str(), IssueErrors);
      }
    }
    Success &= CleanupFile(File.first, IssueErrors);
  }
  return Success;
}

bool Compilation::CleanupFileMap(const ArgStringMap &Files,
                                 const JobAction *JA,
                                 bool IssueErrors) const {
  bool Success = true;
  for (const auto &File : Files) {
    // If specified, only delete the files associated with the JobAction.
    // Otherwise, delete all files in the map.
    if (JA && File.first != JA)
      continue;
    Success &= CleanupFile(File.second, IssueErrors);
  }
  return Success;
}

int Compilation::ExecuteCommand(const Command &C,
                                const Command *&FailingCommand) const {
  if ((getDriver().CCPrintOptions ||
       getArgs().hasArg(options::OPT_v)) && !getDriver().CCGenDiagnostics) {
    raw_ostream *OS = &llvm::errs();
    std::unique_ptr<llvm::raw_fd_ostream> OwnedStream;

    // Follow gcc implementation of CC_PRINT_OPTIONS; we could also cache the
    // output stream.
    if (getDriver().CCPrintOptions && getDriver().CCPrintOptionsFilename) {
      std::error_code EC;
      OwnedStream.reset(new llvm::raw_fd_ostream(
          getDriver().CCPrintOptionsFilename, EC,
          llvm::sys::fs::OF_Append | llvm::sys::fs::OF_Text));
      if (EC) {
        getDriver().Diag(diag::err_drv_cc_print_options_failure)
            << EC.message();
        FailingCommand = &C;
        return 1;
      }
      OS = OwnedStream.get();
    }

    if (getDriver().CCPrintOptions)
      *OS << "[Logging clang options]\n";

    C.Print(*OS, "\n", /*Quote=*/getDriver().CCPrintOptions);
  }

  std::string Error;
  bool ExecutionFailed;
  int Res = C.Execute(Redirects, &Error, &ExecutionFailed);
  if (!Error.empty()) {
    assert(Res && "Error string set with 0 result code!");
    getDriver().Diag(diag::err_drv_command_failure) << Error;
  }

  if (Res)
    FailingCommand = &C;

  return ExecutionFailed ? 1 : Res;
}

using FailingCommandList = SmallVectorImpl<std::pair<int, const Command *>>;

static bool ActionFailed(const Action *A,
                         const FailingCommandList &FailingCommands) {
  if (FailingCommands.empty())
    return false;

  // CUDA/HIP/SYCL can have the same input source code compiled multiple times
  // so do not compile again if there are already failures. It is OK to abort
  // the CUDA pipeline on errors.
  if (A->isOffloading(Action::OFK_Cuda) || A->isOffloading(Action::OFK_HIP) ||
      A->isOffloading(Action::OFK_SYCL))
    return true;

  for (const auto &CI : FailingCommands)
    if (A == &(CI.second->getSource()))
      return true;

  for (const auto *AI : A->inputs())
    if (ActionFailed(AI, FailingCommands))
      return true;

  return false;
}

static bool InputsOk(const Command &C,
                     const FailingCommandList &FailingCommands) {
  return !ActionFailed(&C.getSource(), FailingCommands);
}

void Compilation::ExecuteJobs(const JobList &Jobs,
                              FailingCommandList &FailingCommands) const {
  // According to UNIX standard, driver need to continue compiling all the
  // inputs on the command line even one of them failed.
  // In all but CLMode, execute all the jobs unless the necessary inputs for the
  // job is missing due to previous failures.
  for (const auto &Job : Jobs) {
    if (!InputsOk(Job, FailingCommands))
      continue;
    const Command *FailingCommand = nullptr;
    if (int Res = ExecuteCommand(Job, FailingCommand)) {
      FailingCommands.push_back(std::make_pair(Res, FailingCommand));
      // Bail as soon as one command fails in cl driver mode.
      if (TheDriver.IsCLMode())
        return;
    }
  }
}

void Compilation::initCompilationForDiagnostics() {
  ForDiagnostics = true;

  // Free actions and jobs.
  Actions.clear();
  AllActions.clear();
  Jobs.clear();

  // Remove temporary files.
  if (!TheDriver.isSaveTempsEnabled() && !ForceKeepTempFiles)
    CleanupFileList(TempFiles);

  // Clear temporary/results file lists.
  TempFiles.clear();
  ResultFiles.clear();
  FailureResultFiles.clear();

  // Remove any user specified output.  Claim any unclaimed arguments, so as
  // to avoid emitting warnings about unused args.
  OptSpecifier OutputOpts[] = {
      options::OPT_o,  options::OPT_MD, options::OPT_MMD, options::OPT_M,
      options::OPT_MM, options::OPT_MF, options::OPT_MG,  options::OPT_MJ,
      options::OPT_MQ, options::OPT_MT, options::OPT_MV};
  for (unsigned i = 0, e = llvm::array_lengthof(OutputOpts); i != e; ++i) {
    if (TranslatedArgs->hasArg(OutputOpts[i]))
      TranslatedArgs->eraseArg(OutputOpts[i]);
  }
  TranslatedArgs->ClaimAllArgs();

  // Force re-creation of the toolchain Args, otherwise our modifications just
  // above will have no effect.
  for (auto Arg : TCArgs)
    if (Arg.second != TranslatedArgs)
      delete Arg.second;
  TCArgs.clear();

  // Redirect stdout/stderr to /dev/null.
  Redirects = {None, {""}, {""}};

  // Temporary files added by diagnostics should be kept.
  ForceKeepTempFiles = true;
}

StringRef Compilation::getSysRoot() const {
  return getDriver().SysRoot;
}

void Compilation::Redirect(ArrayRef<Optional<StringRef>> Redirects) {
  this->Redirects = Redirects;
}<|MERGE_RESOLUTION|>--- conflicted
+++ resolved
@@ -80,41 +80,29 @@
           *TranslatedArgs, SameTripleAsHost, AllocatedArgs, DeviceOffloadKind);
     }
 
-<<<<<<< HEAD
+    DerivedArgList *NewDAL = nullptr;
     if (!OffloadArgs) {
-=======
-    DerivedArgList *NewDAL = nullptr;
-    if (!OpenMPArgs) {
       NewDAL = TC->TranslateXarchArgs(*TranslatedArgs, BoundArch,
                                       DeviceOffloadKind, &AllocatedArgs);
     } else {
-      NewDAL = TC->TranslateXarchArgs(*OpenMPArgs, BoundArch, DeviceOffloadKind,
+      NewDAL = TC->TranslateXarchArgs(*OffloadArgs, BoundArch, DeviceOffloadKind,
                                       &AllocatedArgs);
       if (!NewDAL)
-        NewDAL = OpenMPArgs;
+        NewDAL = OffloadArgs;
       else
-        delete OpenMPArgs;
+        delete OffloadArgs;
     }
 
     if (!NewDAL) {
->>>>>>> 2ae25647
       Entry = TC->TranslateArgs(*TranslatedArgs, BoundArch, DeviceOffloadKind);
       if (!Entry)
         Entry = TranslatedArgs;
     } else {
-<<<<<<< HEAD
-      Entry = TC->TranslateArgs(*OffloadArgs, BoundArch, DeviceOffloadKind);
-      if (!Entry)
-        Entry = OffloadArgs;
-      else
-        delete OffloadArgs;
-=======
       Entry = TC->TranslateArgs(*NewDAL, BoundArch, DeviceOffloadKind);
       if (!Entry)
         Entry = NewDAL;
       else
         delete NewDAL;
->>>>>>> 2ae25647
     }
 
     // Add allocated arguments to the final DAL.
