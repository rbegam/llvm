--- conflicted
+++ resolved
@@ -401,15 +401,11 @@
   // Use of -fintelfpga implies -g and -MMD
   if (Args.hasArg(options::OPT_fintelfpga)) {
     DAL->AddFlagArg(0, Opts.getOption(options::OPT_MMD));
-<<<<<<< HEAD
-    DAL->AddFlagArg(0, Opts.getOption(options::OPT_g_Flag));
-=======
     // if any -gN option is provided, use that.
     if (Arg *A = Args.getLastArg(options::OPT_gN_Group))
       DAL->append(A);
     else
       DAL->AddFlagArg(0, Opts.getOption(options::OPT_g_Flag));
->>>>>>> f4d182ff
   }
 
 // Add a default value of -mlinker-version=, if one was given and the user
