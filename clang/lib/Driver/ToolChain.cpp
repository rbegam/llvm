//===- ToolChain.cpp - Collections of tools for one platform --------------===//
//
// Part of the LLVM Project, under the Apache License v2.0 with LLVM Exceptions.
// See https://llvm.org/LICENSE.txt for license information.
// SPDX-License-Identifier: Apache-2.0 WITH LLVM-exception
//
//===----------------------------------------------------------------------===//

#include "clang/Driver/ToolChain.h"
#include "InputInfo.h"
#include "ToolChains/Arch/ARM.h"
#include "ToolChains/Clang.h"
#include "clang/Basic/ObjCRuntime.h"
#include "clang/Basic/Sanitizers.h"
#include "clang/Config/config.h"
#include "clang/Driver/Action.h"
#include "clang/Driver/Driver.h"
#include "clang/Driver/DriverDiagnostic.h"
#include "clang/Driver/Job.h"
#include "clang/Driver/Options.h"
#include "clang/Driver/SanitizerArgs.h"
#include "clang/Driver/XRayArgs.h"
#include "llvm/ADT/STLExtras.h"
#include "llvm/ADT/SmallString.h"
#include "llvm/ADT/StringRef.h"
#include "llvm/ADT/Triple.h"
#include "llvm/ADT/Twine.h"
#include "llvm/Config/llvm-config.h"
#include "llvm/MC/MCTargetOptions.h"
#include "llvm/Option/Arg.h"
#include "llvm/Option/ArgList.h"
#include "llvm/Option/OptTable.h"
#include "llvm/Option/Option.h"
#include "llvm/Support/ErrorHandling.h"
#include "llvm/Support/FileSystem.h"
#include "llvm/Support/Path.h"
#include "llvm/Support/TargetParser.h"
#include "llvm/Support/TargetRegistry.h"
#include "llvm/Support/VersionTuple.h"
#include "llvm/Support/VirtualFileSystem.h"
#include <cassert>
#include <cstddef>
#include <cstring>
#include <string>

using namespace clang;
using namespace driver;
using namespace tools;
using namespace llvm;
using namespace llvm::opt;

static llvm::opt::Arg *GetRTTIArgument(const ArgList &Args) {
  return Args.getLastArg(options::OPT_mkernel, options::OPT_fapple_kext,
                         options::OPT_fno_rtti, options::OPT_frtti);
}

static ToolChain::RTTIMode CalculateRTTIMode(const ArgList &Args,
                                             const llvm::Triple &Triple,
                                             const Arg *CachedRTTIArg) {
  // Explicit rtti/no-rtti args
  if (CachedRTTIArg) {
    if (CachedRTTIArg->getOption().matches(options::OPT_frtti))
      return ToolChain::RM_Enabled;
    else
      return ToolChain::RM_Disabled;
  }

  // -frtti is default, except for the PS4 CPU.
  return (Triple.isPS4CPU()) ? ToolChain::RM_Disabled : ToolChain::RM_Enabled;
}

ToolChain::ToolChain(const Driver &D, const llvm::Triple &T,
                     const ArgList &Args)
    : D(D), Triple(T), Args(Args), CachedRTTIArg(GetRTTIArgument(Args)),
      CachedRTTIMode(CalculateRTTIMode(Args, Triple, CachedRTTIArg)) {
  if (D.CCCIsCXX()) {
    if (auto CXXStdlibPath = getCXXStdlibPath())
      getFilePaths().push_back(*CXXStdlibPath);
  }

  if (auto RuntimePath = getRuntimePath())
    getLibraryPaths().push_back(*RuntimePath);

  std::string CandidateLibPath = getArchSpecificLibPath();
  if (getVFS().exists(CandidateLibPath))
    getFilePaths().push_back(CandidateLibPath);
}

void ToolChain::setTripleEnvironment(llvm::Triple::EnvironmentType Env) {
  Triple.setEnvironment(Env);
  if (EffectiveTriple != llvm::Triple())
    EffectiveTriple.setEnvironment(Env);
}

ToolChain::~ToolChain() = default;

llvm::vfs::FileSystem &ToolChain::getVFS() const {
  return getDriver().getVFS();
}

bool ToolChain::useIntegratedAs() const {
  return Args.hasFlag(options::OPT_fintegrated_as,
                      options::OPT_fno_integrated_as,
                      IsIntegratedAssemblerDefault());
}

bool ToolChain::useRelaxRelocations() const {
  return ENABLE_X86_RELAX_RELOCATIONS;
}

bool ToolChain::isNoExecStackDefault() const {
    return false;
}

const SanitizerArgs& ToolChain::getSanitizerArgs() const {
  if (!SanitizerArguments.get())
    SanitizerArguments.reset(new SanitizerArgs(*this, Args));
  return *SanitizerArguments.get();
}

const XRayArgs& ToolChain::getXRayArgs() const {
  if (!XRayArguments.get())
    XRayArguments.reset(new XRayArgs(*this, Args));
  return *XRayArguments.get();
}

namespace {

struct DriverSuffix {
  const char *Suffix;
  const char *ModeFlag;
};

} // namespace

static const DriverSuffix *FindDriverSuffix(StringRef ProgName, size_t &Pos) {
  // A list of known driver suffixes. Suffixes are compared against the
  // program name in order. If there is a match, the frontend type is updated as
  // necessary by applying the ModeFlag.
  static const DriverSuffix DriverSuffixes[] = {
      {"clang", nullptr},
      {"clang++", "--driver-mode=g++"},
      {"clang-c++", "--driver-mode=g++"},
      {"clang-cc", nullptr},
      {"clang-cpp", "--driver-mode=cpp"},
      {"clang-g++", "--driver-mode=g++"},
      {"clang-gcc", nullptr},
      {"clang-cl", "--driver-mode=cl"},
      {"cc", nullptr},
      {"cpp", "--driver-mode=cpp"},
      {"cl", "--driver-mode=cl"},
      {"++", "--driver-mode=g++"},
  };

  for (size_t i = 0; i < llvm::array_lengthof(DriverSuffixes); ++i) {
    StringRef Suffix(DriverSuffixes[i].Suffix);
    if (ProgName.endswith(Suffix)) {
      Pos = ProgName.size() - Suffix.size();
      return &DriverSuffixes[i];
    }
  }
  return nullptr;
}

/// Normalize the program name from argv[0] by stripping the file extension if
/// present and lower-casing the string on Windows.
static std::string normalizeProgramName(llvm::StringRef Argv0) {
  std::string ProgName = llvm::sys::path::stem(Argv0);
#ifdef _WIN32
  // Transform to lowercase for case insensitive file systems.
  std::transform(ProgName.begin(), ProgName.end(), ProgName.begin(), ::tolower);
#endif
  return ProgName;
}

static const DriverSuffix *parseDriverSuffix(StringRef ProgName, size_t &Pos) {
  // Try to infer frontend type and default target from the program name by
  // comparing it against DriverSuffixes in order.

  // If there is a match, the function tries to identify a target as prefix.
  // E.g. "x86_64-linux-clang" as interpreted as suffix "clang" with target
  // prefix "x86_64-linux". If such a target prefix is found, it may be
  // added via -target as implicit first argument.
  const DriverSuffix *DS = FindDriverSuffix(ProgName, Pos);

  if (!DS) {
    // Try again after stripping any trailing version number:
    // clang++3.5 -> clang++
    ProgName = ProgName.rtrim("0123456789.");
    DS = FindDriverSuffix(ProgName, Pos);
  }

  if (!DS) {
    // Try again after stripping trailing -component.
    // clang++-tot -> clang++
    ProgName = ProgName.slice(0, ProgName.rfind('-'));
    DS = FindDriverSuffix(ProgName, Pos);
  }
  return DS;
}

ParsedClangName
ToolChain::getTargetAndModeFromProgramName(StringRef PN) {
  std::string ProgName = normalizeProgramName(PN);
  size_t SuffixPos;
  const DriverSuffix *DS = parseDriverSuffix(ProgName, SuffixPos);
  if (!DS)
    return {};
  size_t SuffixEnd = SuffixPos + strlen(DS->Suffix);

  size_t LastComponent = ProgName.rfind('-', SuffixPos);
  if (LastComponent == std::string::npos)
    return ParsedClangName(ProgName.substr(0, SuffixEnd), DS->ModeFlag);
  std::string ModeSuffix = ProgName.substr(LastComponent + 1,
                                           SuffixEnd - LastComponent - 1);

  // Infer target from the prefix.
  StringRef Prefix(ProgName);
  Prefix = Prefix.slice(0, LastComponent);
  std::string IgnoredError;
  bool IsRegistered = llvm::TargetRegistry::lookupTarget(Prefix, IgnoredError);
  return ParsedClangName{Prefix, ModeSuffix, DS->ModeFlag, IsRegistered};
}

StringRef ToolChain::getDefaultUniversalArchName() const {
  // In universal driver terms, the arch name accepted by -arch isn't exactly
  // the same as the ones that appear in the triple. Roughly speaking, this is
  // an inverse of the darwin::getArchTypeForDarwinArchName() function, but the
  // only interesting special case is powerpc.
  switch (Triple.getArch()) {
  case llvm::Triple::ppc:
    return "ppc";
  case llvm::Triple::ppc64:
    return "ppc64";
  case llvm::Triple::ppc64le:
    return "ppc64le";
  default:
    return Triple.getArchName();
  }
}

std::string ToolChain::getInputFilename(const InputInfo &Input) const {
  return Input.getFilename();
}

bool ToolChain::IsUnwindTablesDefault(const ArgList &Args) const {
  return false;
}

Tool *ToolChain::getClang() const {
  if (!Clang)
    Clang.reset(new tools::Clang(*this));
  return Clang.get();
}

Tool *ToolChain::buildAssembler() const {
  return new tools::ClangAs(*this);
}

Tool *ToolChain::buildLinker() const {
  llvm_unreachable("Linking is not supported by this toolchain");
}

Tool *ToolChain::buildBackendCompiler() const {
  llvm_unreachable("Backend Compilation is not supported by this toolchain");
}

Tool *ToolChain::getAssemble() const {
  if (!Assemble)
    Assemble.reset(buildAssembler());
  return Assemble.get();
}

Tool *ToolChain::getClangAs() const {
  if (!Assemble)
    Assemble.reset(new tools::ClangAs(*this));
  return Assemble.get();
}

Tool *ToolChain::getLink() const {
  if (!Link)
    Link.reset(buildLinker());
  return Link.get();
}

Tool *ToolChain::getOffloadBundler() const {
  if (!OffloadBundler)
    OffloadBundler.reset(new tools::OffloadBundler(*this));
  return OffloadBundler.get();
}

Tool *ToolChain::getOffloadWrapper() const {
  if (!OffloadWrapper)
    OffloadWrapper.reset(new tools::OffloadWrapper(*this));
  return OffloadWrapper.get();
}

Tool *ToolChain::getSPIRVTranslator() const {
  if (!SPIRVTranslator)
    SPIRVTranslator.reset(new tools::SPIRVTranslator(*this));
  return SPIRVTranslator.get();
}

<<<<<<< HEAD
=======
Tool *ToolChain::getSPIRCheck() const {
  if (!SPIRCheck)
    SPIRCheck.reset(new tools::SPIRCheck(*this));
  return SPIRCheck.get();
}

Tool *ToolChain::getBackendCompiler() const {
  if (!BackendCompiler)
    BackendCompiler.reset(buildBackendCompiler());
  return BackendCompiler.get();
}

>>>>>>> 97b6396c
Tool *ToolChain::getTool(Action::ActionClass AC) const {
  switch (AC) {
  case Action::AssembleJobClass:
    return getAssemble();

  case Action::LinkJobClass:
    return getLink();

  case Action::InputClass:
  case Action::BindArchClass:
  case Action::OffloadClass:
  case Action::LipoJobClass:
  case Action::DsymutilJobClass:
  case Action::VerifyDebugInfoJobClass:
    llvm_unreachable("Invalid tool kind.");

  case Action::CompileJobClass:
  case Action::PrecompileJobClass:
  case Action::HeaderModulePrecompileJobClass:
  case Action::PreprocessJobClass:
  case Action::AnalyzeJobClass:
  case Action::MigrateJobClass:
  case Action::VerifyPCHJobClass:
  case Action::BackendJobClass:
    return getClang();

  case Action::OffloadBundlingJobClass:
  case Action::OffloadUnbundlingJobClass:
    return getOffloadBundler();

  case Action::OffloadWrappingJobClass:
    return getOffloadWrapper();

  case Action::SPIRVTranslatorJobClass:
    return getSPIRVTranslator();
<<<<<<< HEAD
=======

  case Action::SPIRCheckJobClass:
    return getSPIRCheck();

  case Action::BackendCompileJobClass:
    return getBackendCompiler();
>>>>>>> 97b6396c
  }

  llvm_unreachable("Invalid tool kind.");
}

static StringRef getArchNameForCompilerRTLib(const ToolChain &TC,
                                             const ArgList &Args) {
  const llvm::Triple &Triple = TC.getTriple();
  bool IsWindows = Triple.isOSWindows();

  if (TC.getArch() == llvm::Triple::arm || TC.getArch() == llvm::Triple::armeb)
    return (arm::getARMFloatABI(TC, Args) == arm::FloatABI::Hard && !IsWindows)
               ? "armhf"
               : "arm";

  // For historic reasons, Android library is using i686 instead of i386.
  if (TC.getArch() == llvm::Triple::x86 && Triple.isAndroid())
    return "i686";

  return llvm::Triple::getArchTypeName(TC.getArch());
}

StringRef ToolChain::getOSLibName() const {
  switch (Triple.getOS()) {
  case llvm::Triple::FreeBSD:
    return "freebsd";
  case llvm::Triple::NetBSD:
    return "netbsd";
  case llvm::Triple::OpenBSD:
    return "openbsd";
  case llvm::Triple::Solaris:
    return "sunos";
  default:
    return getOS();
  }
}

std::string ToolChain::getCompilerRTPath() const {
  SmallString<128> Path(getDriver().ResourceDir);
  if (Triple.isOSUnknown()) {
    llvm::sys::path::append(Path, "lib");
  } else {
    llvm::sys::path::append(Path, "lib", getOSLibName());
  }
  return Path.str();
}

std::string ToolChain::getCompilerRT(const ArgList &Args, StringRef Component,
                                     FileType Type) const {
  const llvm::Triple &TT = getTriple();
  bool IsITANMSVCWindows =
      TT.isWindowsMSVCEnvironment() || TT.isWindowsItaniumEnvironment();

  const char *Prefix =
      IsITANMSVCWindows || Type == ToolChain::FT_Object ? "" : "lib";
  const char *Suffix;
  switch (Type) {
  case ToolChain::FT_Object:
    Suffix = IsITANMSVCWindows ? ".obj" : ".o";
    break;
  case ToolChain::FT_Static:
    Suffix = IsITANMSVCWindows ? ".lib" : ".a";
    break;
  case ToolChain::FT_Shared:
    Suffix = Triple.isOSWindows()
                 ? (Triple.isWindowsGNUEnvironment() ? ".dll.a" : ".lib")
                 : ".so";
    break;
  }

  for (const auto &LibPath : getLibraryPaths()) {
    SmallString<128> P(LibPath);
    llvm::sys::path::append(P, Prefix + Twine("clang_rt.") + Component + Suffix);
    if (getVFS().exists(P))
      return P.str();
  }

  StringRef Arch = getArchNameForCompilerRTLib(*this, Args);
  const char *Env = TT.isAndroid() ? "-android" : "";
  SmallString<128> Path(getCompilerRTPath());
  llvm::sys::path::append(Path, Prefix + Twine("clang_rt.") + Component + "-" +
                                    Arch + Env + Suffix);
  return Path.str();
}

const char *ToolChain::getCompilerRTArgString(const llvm::opt::ArgList &Args,
                                              StringRef Component,
                                              FileType Type) const {
  return Args.MakeArgString(getCompilerRT(Args, Component, Type));
}


Optional<std::string> ToolChain::getRuntimePath() const {
  SmallString<128> P;

  // First try the triple passed to driver as --target=<triple>.
  P.assign(D.ResourceDir);
  llvm::sys::path::append(P, "lib", D.getTargetTriple());
  if (getVFS().exists(P))
    return llvm::Optional<std::string>(P.str());

  // Second try the normalized triple.
  P.assign(D.ResourceDir);
  llvm::sys::path::append(P, "lib", Triple.str());
  if (getVFS().exists(P))
    return llvm::Optional<std::string>(P.str());

  return None;
}

Optional<std::string> ToolChain::getCXXStdlibPath() const {
  SmallString<128> P;

  // First try the triple passed to driver as --target=<triple>.
  P.assign(D.Dir);
  llvm::sys::path::append(P, "..", "lib", D.getTargetTriple(), "c++");
  if (getVFS().exists(P))
    return llvm::Optional<std::string>(P.str());

  // Second try the normalized triple.
  P.assign(D.Dir);
  llvm::sys::path::append(P, "..", "lib", Triple.str(), "c++");
  if (getVFS().exists(P))
    return llvm::Optional<std::string>(P.str());

  return None;
}

std::string ToolChain::getArchSpecificLibPath() const {
  SmallString<128> Path(getDriver().ResourceDir);
  llvm::sys::path::append(Path, "lib", getOSLibName(),
                          llvm::Triple::getArchTypeName(getArch()));
  return Path.str();
}

bool ToolChain::needsProfileRT(const ArgList &Args) {
  if (Args.hasArg(options::OPT_noprofilelib))
    return false;

  if (needsGCovInstrumentation(Args) ||
      Args.hasArg(options::OPT_fprofile_generate) ||
      Args.hasArg(options::OPT_fprofile_generate_EQ) ||
      Args.hasArg(options::OPT_fcs_profile_generate) ||
      Args.hasArg(options::OPT_fcs_profile_generate_EQ) ||
      Args.hasArg(options::OPT_fprofile_instr_generate) ||
      Args.hasArg(options::OPT_fprofile_instr_generate_EQ) ||
      Args.hasArg(options::OPT_fcreate_profile) ||
      Args.hasArg(options::OPT_forder_file_instrumentation))
    return true;

  return false;
}

bool ToolChain::needsGCovInstrumentation(const llvm::opt::ArgList &Args) {
  return Args.hasFlag(options::OPT_fprofile_arcs, options::OPT_fno_profile_arcs,
                      false) ||
         Args.hasArg(options::OPT_coverage);
}

Tool *ToolChain::SelectTool(const JobAction &JA) const {
  if (getDriver().ShouldUseClangCompiler(JA)) return getClang();
  Action::ActionClass AC = JA.getKind();
  if (AC == Action::AssembleJobClass && useIntegratedAs())
    return getClangAs();
  return getTool(AC);
}

std::string ToolChain::GetFilePath(const char *Name) const {
  return D.GetFilePath(Name, *this);
}

std::string ToolChain::GetProgramPath(const char *Name) const {
  return D.GetProgramPath(Name, *this);
}

std::string ToolChain::GetLinkerPath() const {
  const Arg* A = Args.getLastArg(options::OPT_fuse_ld_EQ);
  StringRef UseLinker = A ? A->getValue() : CLANG_DEFAULT_LINKER;

  if (llvm::sys::path::is_absolute(UseLinker)) {
    // If we're passed what looks like an absolute path, don't attempt to
    // second-guess that.
    if (llvm::sys::fs::can_execute(UseLinker))
      return UseLinker;
  } else if (UseLinker.empty() || UseLinker == "ld") {
    // If we're passed -fuse-ld= with no argument, or with the argument ld,
    // then use whatever the default system linker is.
    return GetProgramPath(getDefaultLinker());
  } else {
    llvm::SmallString<8> LinkerName;
    if (Triple.isOSDarwin())
      LinkerName.append("ld64.");
    else
      LinkerName.append("ld.");
    LinkerName.append(UseLinker);

    std::string LinkerPath(GetProgramPath(LinkerName.c_str()));
    if (llvm::sys::fs::can_execute(LinkerPath))
      return LinkerPath;
  }

  if (A)
    getDriver().Diag(diag::err_drv_invalid_linker_name) << A->getAsString(Args);

  return GetProgramPath(getDefaultLinker());
}

types::ID ToolChain::LookupTypeForExtension(StringRef Ext) const {
  return types::lookupTypeForExtension(Ext);
}

bool ToolChain::HasNativeLLVMSupport() const {
  return false;
}

bool ToolChain::isCrossCompiling() const {
  llvm::Triple HostTriple(LLVM_HOST_TRIPLE);
  switch (HostTriple.getArch()) {
  // The A32/T32/T16 instruction sets are not separate architectures in this
  // context.
  case llvm::Triple::arm:
  case llvm::Triple::armeb:
  case llvm::Triple::thumb:
  case llvm::Triple::thumbeb:
    return getArch() != llvm::Triple::arm && getArch() != llvm::Triple::thumb &&
           getArch() != llvm::Triple::armeb && getArch() != llvm::Triple::thumbeb;
  default:
    return HostTriple.getArch() != getArch();
  }
}

ObjCRuntime ToolChain::getDefaultObjCRuntime(bool isNonFragile) const {
  return ObjCRuntime(isNonFragile ? ObjCRuntime::GNUstep : ObjCRuntime::GCC,
                     VersionTuple());
}

llvm::ExceptionHandling
ToolChain::GetExceptionModel(const llvm::opt::ArgList &Args) const {
  return llvm::ExceptionHandling::None;
}

bool ToolChain::isThreadModelSupported(const StringRef Model) const {
  if (Model == "single") {
    // FIXME: 'single' is only supported on ARM and WebAssembly so far.
    return Triple.getArch() == llvm::Triple::arm ||
           Triple.getArch() == llvm::Triple::armeb ||
           Triple.getArch() == llvm::Triple::thumb ||
           Triple.getArch() == llvm::Triple::thumbeb ||
           Triple.getArch() == llvm::Triple::wasm32 ||
           Triple.getArch() == llvm::Triple::wasm64;
  } else if (Model == "posix")
    return true;

  return false;
}

std::string ToolChain::ComputeLLVMTriple(const ArgList &Args,
                                         types::ID InputType) const {
  switch (getTriple().getArch()) {
  default:
    return getTripleString();

  case llvm::Triple::x86_64: {
    llvm::Triple Triple = getTriple();
    if (!Triple.isOSBinFormatMachO())
      return getTripleString();

    if (Arg *A = Args.getLastArg(options::OPT_march_EQ)) {
      // x86_64h goes in the triple. Other -march options just use the
      // vanilla triple we already have.
      StringRef MArch = A->getValue();
      if (MArch == "x86_64h")
        Triple.setArchName(MArch);
    }
    return Triple.getTriple();
  }
  case llvm::Triple::aarch64: {
    llvm::Triple Triple = getTriple();
    if (!Triple.isOSBinFormatMachO())
      return getTripleString();

    // FIXME: older versions of ld64 expect the "arm64" component in the actual
    // triple string and query it to determine whether an LTO file can be
    // handled. Remove this when we don't care any more.
    Triple.setArchName("arm64");
    return Triple.getTriple();
  }
  case llvm::Triple::arm:
  case llvm::Triple::armeb:
  case llvm::Triple::thumb:
  case llvm::Triple::thumbeb: {
    // FIXME: Factor into subclasses.
    llvm::Triple Triple = getTriple();
    bool IsBigEndian = getTriple().getArch() == llvm::Triple::armeb ||
                       getTriple().getArch() == llvm::Triple::thumbeb;

    // Handle pseudo-target flags '-mlittle-endian'/'-EL' and
    // '-mbig-endian'/'-EB'.
    if (Arg *A = Args.getLastArg(options::OPT_mlittle_endian,
                                 options::OPT_mbig_endian)) {
      IsBigEndian = !A->getOption().matches(options::OPT_mlittle_endian);
    }

    // Thumb2 is the default for V7 on Darwin.
    //
    // FIXME: Thumb should just be another -target-feaure, not in the triple.
    StringRef MCPU, MArch;
    if (const Arg *A = Args.getLastArg(options::OPT_mcpu_EQ))
      MCPU = A->getValue();
    if (const Arg *A = Args.getLastArg(options::OPT_march_EQ))
      MArch = A->getValue();
    std::string CPU =
        Triple.isOSBinFormatMachO()
            ? tools::arm::getARMCPUForMArch(MArch, Triple).str()
            : tools::arm::getARMTargetCPU(MCPU, MArch, Triple);
    StringRef Suffix =
      tools::arm::getLLVMArchSuffixForARM(CPU, MArch, Triple);
    bool IsMProfile = ARM::parseArchProfile(Suffix) == ARM::ProfileKind::M;
    bool ThumbDefault = IsMProfile || (ARM::parseArchVersion(Suffix) == 7 &&
                                       getTriple().isOSBinFormatMachO());
    // FIXME: this is invalid for WindowsCE
    if (getTriple().isOSWindows())
      ThumbDefault = true;
    std::string ArchName;
    if (IsBigEndian)
      ArchName = "armeb";
    else
      ArchName = "arm";

    // Check if ARM ISA was explicitly selected (using -mno-thumb or -marm) for
    // M-Class CPUs/architecture variants, which is not supported.
    bool ARMModeRequested = !Args.hasFlag(options::OPT_mthumb,
                                          options::OPT_mno_thumb, ThumbDefault);
    if (IsMProfile && ARMModeRequested) {
      if (!MCPU.empty())
        getDriver().Diag(diag::err_cpu_unsupported_isa) << CPU << "ARM";
       else
        getDriver().Diag(diag::err_arch_unsupported_isa)
          << tools::arm::getARMArch(MArch, getTriple()) << "ARM";
    }

    // Check to see if an explicit choice to use thumb has been made via
    // -mthumb. For assembler files we must check for -mthumb in the options
    // passed to the assembler via -Wa or -Xassembler.
    bool IsThumb = false;
    if (InputType != types::TY_PP_Asm)
      IsThumb = Args.hasFlag(options::OPT_mthumb, options::OPT_mno_thumb,
                              ThumbDefault);
    else {
      // Ideally we would check for these flags in
      // CollectArgsForIntegratedAssembler but we can't change the ArchName at
      // that point. There is no assembler equivalent of -mno-thumb, -marm, or
      // -mno-arm.
      for (const auto *A :
           Args.filtered(options::OPT_Wa_COMMA, options::OPT_Xassembler)) {
        for (StringRef Value : A->getValues()) {
          if (Value == "-mthumb")
            IsThumb = true;
        }
      }
    }
    // Assembly files should start in ARM mode, unless arch is M-profile, or
    // -mthumb has been passed explicitly to the assembler. Windows is always
    // thumb.
    if (IsThumb || IsMProfile || getTriple().isOSWindows()) {
      if (IsBigEndian)
        ArchName = "thumbeb";
      else
        ArchName = "thumb";
    }
    Triple.setArchName(ArchName + Suffix.str());

    return Triple.getTriple();
  }
  }
}

std::string ToolChain::ComputeEffectiveClangTriple(const ArgList &Args,
                                                   types::ID InputType) const {
  return ComputeLLVMTriple(Args, InputType);
}

void ToolChain::AddClangSystemIncludeArgs(const ArgList &DriverArgs,
                                          ArgStringList &CC1Args) const {
  // Each toolchain should provide the appropriate include flags.
}

void ToolChain::addClangTargetOptions(
    const ArgList &DriverArgs, ArgStringList &CC1Args,
    Action::OffloadKind DeviceOffloadKind) const {}

void ToolChain::addClangWarningOptions(ArgStringList &CC1Args) const {}

void ToolChain::addProfileRTLibs(const llvm::opt::ArgList &Args,
                                 llvm::opt::ArgStringList &CmdArgs) const {
  if (!needsProfileRT(Args)) return;

  CmdArgs.push_back(getCompilerRTArgString(Args, "profile"));
}

ToolChain::RuntimeLibType ToolChain::GetRuntimeLibType(
    const ArgList &Args) const {
  const Arg* A = Args.getLastArg(options::OPT_rtlib_EQ);
  StringRef LibName = A ? A->getValue() : CLANG_DEFAULT_RTLIB;

  // Only use "platform" in tests to override CLANG_DEFAULT_RTLIB!
  if (LibName == "compiler-rt")
    return ToolChain::RLT_CompilerRT;
  else if (LibName == "libgcc")
    return ToolChain::RLT_Libgcc;
  else if (LibName == "platform")
    return GetDefaultRuntimeLibType();

  if (A)
    getDriver().Diag(diag::err_drv_invalid_rtlib_name) << A->getAsString(Args);

  return GetDefaultRuntimeLibType();
}

ToolChain::UnwindLibType ToolChain::GetUnwindLibType(
    const ArgList &Args) const {
  const Arg *A = Args.getLastArg(options::OPT_unwindlib_EQ);
  StringRef LibName = A ? A->getValue() : CLANG_DEFAULT_UNWINDLIB;

  if (LibName == "none")
    return ToolChain::UNW_None;
  else if (LibName == "platform" || LibName == "") {
    ToolChain::RuntimeLibType RtLibType = GetRuntimeLibType(Args);
    if (RtLibType == ToolChain::RLT_CompilerRT)
      return ToolChain::UNW_None;
    else if (RtLibType == ToolChain::RLT_Libgcc)
      return ToolChain::UNW_Libgcc;
  } else if (LibName == "libunwind") {
    if (GetRuntimeLibType(Args) == RLT_Libgcc)
      getDriver().Diag(diag::err_drv_incompatible_unwindlib);
    return ToolChain::UNW_CompilerRT;
  } else if (LibName == "libgcc")
    return ToolChain::UNW_Libgcc;

  if (A)
    getDriver().Diag(diag::err_drv_invalid_unwindlib_name)
        << A->getAsString(Args);

  return GetDefaultUnwindLibType();
}

ToolChain::CXXStdlibType ToolChain::GetCXXStdlibType(const ArgList &Args) const{
  const Arg *A = Args.getLastArg(options::OPT_stdlib_EQ);
  StringRef LibName = A ? A->getValue() : CLANG_DEFAULT_CXX_STDLIB;

  // Only use "platform" in tests to override CLANG_DEFAULT_CXX_STDLIB!
  if (LibName == "libc++")
    return ToolChain::CST_Libcxx;
  else if (LibName == "libstdc++")
    return ToolChain::CST_Libstdcxx;
  else if (LibName == "platform")
    return GetDefaultCXXStdlibType();

  if (A)
    getDriver().Diag(diag::err_drv_invalid_stdlib_name) << A->getAsString(Args);

  return GetDefaultCXXStdlibType();
}

/// Utility function to add a system include directory to CC1 arguments.
/*static*/ void ToolChain::addSystemInclude(const ArgList &DriverArgs,
                                            ArgStringList &CC1Args,
                                            const Twine &Path) {
  CC1Args.push_back("-internal-isystem");
  CC1Args.push_back(DriverArgs.MakeArgString(Path));
}

/// Utility function to add a system include directory with extern "C"
/// semantics to CC1 arguments.
///
/// Note that this should be used rarely, and only for directories that
/// historically and for legacy reasons are treated as having implicit extern
/// "C" semantics. These semantics are *ignored* by and large today, but its
/// important to preserve the preprocessor changes resulting from the
/// classification.
/*static*/ void ToolChain::addExternCSystemInclude(const ArgList &DriverArgs,
                                                   ArgStringList &CC1Args,
                                                   const Twine &Path) {
  CC1Args.push_back("-internal-externc-isystem");
  CC1Args.push_back(DriverArgs.MakeArgString(Path));
}

void ToolChain::addExternCSystemIncludeIfExists(const ArgList &DriverArgs,
                                                ArgStringList &CC1Args,
                                                const Twine &Path) {
  if (llvm::sys::fs::exists(Path))
    addExternCSystemInclude(DriverArgs, CC1Args, Path);
}

/// Utility function to add a list of system include directories to CC1.
/*static*/ void ToolChain::addSystemIncludes(const ArgList &DriverArgs,
                                             ArgStringList &CC1Args,
                                             ArrayRef<StringRef> Paths) {
  for (const auto Path : Paths) {
    CC1Args.push_back("-internal-isystem");
    CC1Args.push_back(DriverArgs.MakeArgString(Path));
  }
}

void ToolChain::AddClangCXXStdlibIncludeArgs(const ArgList &DriverArgs,
                                             ArgStringList &CC1Args) const {
  // Header search paths should be handled by each of the subclasses.
  // Historically, they have not been, and instead have been handled inside of
  // the CC1-layer frontend. As the logic is hoisted out, this generic function
  // will slowly stop being called.
  //
  // While it is being called, replicate a bit of a hack to propagate the
  // '-stdlib=' flag down to CC1 so that it can in turn customize the C++
  // header search paths with it. Once all systems are overriding this
  // function, the CC1 flag and this line can be removed.
  DriverArgs.AddAllArgs(CC1Args, options::OPT_stdlib_EQ);
}

bool ToolChain::ShouldLinkCXXStdlib(const llvm::opt::ArgList &Args) const {
  return getDriver().CCCIsCXX() &&
         !Args.hasArg(options::OPT_nostdlib, options::OPT_nodefaultlibs,
                      options::OPT_nostdlibxx);
}

void ToolChain::AddCXXStdlibLibArgs(const ArgList &Args,
                                    ArgStringList &CmdArgs) const {
  assert(!Args.hasArg(options::OPT_nostdlibxx) &&
         "should not have called this");
  CXXStdlibType Type = GetCXXStdlibType(Args);

  switch (Type) {
  case ToolChain::CST_Libcxx:
    CmdArgs.push_back("-lc++");
    break;

  case ToolChain::CST_Libstdcxx:
    CmdArgs.push_back("-lstdc++");
    break;
  }
}

void ToolChain::AddFilePathLibArgs(const ArgList &Args,
                                   ArgStringList &CmdArgs) const {
  for (const auto &LibPath : getFilePaths())
    if(LibPath.length() > 0)
      CmdArgs.push_back(Args.MakeArgString(StringRef("-L") + LibPath));
}

void ToolChain::AddCCKextLibArgs(const ArgList &Args,
                                 ArgStringList &CmdArgs) const {
  CmdArgs.push_back("-lcc_kext");
}

bool ToolChain::AddFastMathRuntimeIfAvailable(const ArgList &Args,
                                              ArgStringList &CmdArgs) const {
  // Do not check for -fno-fast-math or -fno-unsafe-math when -Ofast passed
  // (to keep the linker options consistent with gcc and clang itself).
  if (!isOptimizationLevelFast(Args)) {
    // Check if -ffast-math or -funsafe-math.
    Arg *A =
        Args.getLastArg(options::OPT_ffast_math, options::OPT_fno_fast_math,
                        options::OPT_funsafe_math_optimizations,
                        options::OPT_fno_unsafe_math_optimizations);

    if (!A || A->getOption().getID() == options::OPT_fno_fast_math ||
        A->getOption().getID() == options::OPT_fno_unsafe_math_optimizations)
      return false;
  }
  // If crtfastmath.o exists add it to the arguments.
  std::string Path = GetFilePath("crtfastmath.o");
  if (Path == "crtfastmath.o") // Not found.
    return false;

  CmdArgs.push_back(Args.MakeArgString(Path));
  return true;
}

SanitizerMask ToolChain::getSupportedSanitizers() const {
  // Return sanitizers which don't require runtime support and are not
  // platform dependent.

  SanitizerMask Res = (SanitizerKind::Undefined & ~SanitizerKind::Vptr &
                       ~SanitizerKind::Function) |
                      (SanitizerKind::CFI & ~SanitizerKind::CFIICall) |
                      SanitizerKind::CFICastStrict |
                      SanitizerKind::FloatDivideByZero |
                      SanitizerKind::UnsignedIntegerOverflow |
                      SanitizerKind::ImplicitConversion |
                      SanitizerKind::Nullability | SanitizerKind::LocalBounds;
  if (getTriple().getArch() == llvm::Triple::x86 ||
      getTriple().getArch() == llvm::Triple::x86_64 ||
      getTriple().getArch() == llvm::Triple::arm ||
      getTriple().getArch() == llvm::Triple::aarch64 ||
      getTriple().getArch() == llvm::Triple::wasm32 ||
      getTriple().getArch() == llvm::Triple::wasm64)
    Res |= SanitizerKind::CFIICall;
  if (getTriple().getArch() == llvm::Triple::x86_64 ||
      getTriple().getArch() == llvm::Triple::aarch64)
    Res |= SanitizerKind::ShadowCallStack;
  return Res;
}

void ToolChain::AddCudaIncludeArgs(const ArgList &DriverArgs,
                                   ArgStringList &CC1Args) const {}

void ToolChain::AddIAMCUIncludeArgs(const ArgList &DriverArgs,
                                    ArgStringList &CC1Args) const {}

static VersionTuple separateMSVCFullVersion(unsigned Version) {
  if (Version < 100)
    return VersionTuple(Version);

  if (Version < 10000)
    return VersionTuple(Version / 100, Version % 100);

  unsigned Build = 0, Factor = 1;
  for (; Version > 10000; Version = Version / 10, Factor = Factor * 10)
    Build = Build + (Version % 10) * Factor;
  return VersionTuple(Version / 100, Version % 100, Build);
}

VersionTuple
ToolChain::computeMSVCVersion(const Driver *D,
                              const llvm::opt::ArgList &Args) const {
  const Arg *MSCVersion = Args.getLastArg(options::OPT_fmsc_version);
  const Arg *MSCompatibilityVersion =
      Args.getLastArg(options::OPT_fms_compatibility_version);

  if (MSCVersion && MSCompatibilityVersion) {
    if (D)
      D->Diag(diag::err_drv_argument_not_allowed_with)
          << MSCVersion->getAsString(Args)
          << MSCompatibilityVersion->getAsString(Args);
    return VersionTuple();
  }

  if (MSCompatibilityVersion) {
    VersionTuple MSVT;
    if (MSVT.tryParse(MSCompatibilityVersion->getValue())) {
      if (D)
        D->Diag(diag::err_drv_invalid_value)
            << MSCompatibilityVersion->getAsString(Args)
            << MSCompatibilityVersion->getValue();
    } else {
      return MSVT;
    }
  }

  if (MSCVersion) {
    unsigned Version = 0;
    if (StringRef(MSCVersion->getValue()).getAsInteger(10, Version)) {
      if (D)
        D->Diag(diag::err_drv_invalid_value)
            << MSCVersion->getAsString(Args) << MSCVersion->getValue();
    } else {
      return separateMSVCFullVersion(Version);
    }
  }

  return VersionTuple();
}

llvm::opt::DerivedArgList *ToolChain::TranslateOffloadTargetArgs(
    const llvm::opt::DerivedArgList &Args, bool SameTripleAsHost,
    SmallVectorImpl<llvm::opt::Arg *> &AllocatedArgs,
    Action::OffloadKind DeviceOffloadKind) const {
  assert((DeviceOffloadKind == Action::OFK_OpenMP ||
          DeviceOffloadKind == Action::OFK_SYCL) &&
         "requires OpenMP or SYCL offload kind");
  DerivedArgList *DAL = new DerivedArgList(Args.getBaseArgs());
  const OptTable &Opts = getDriver().getOpts();
  bool Modified = false;

<<<<<<< HEAD
  // Handle -Xopenmp-target and -Xsycl-target flags
=======
  // Handle -Xopenmp-target and -Xsycl-target-frontend flags
>>>>>>> 97b6396c
  for (auto *A : Args) {
    // Exclude flags which may only apply to the host toolchain.
    // Do not exclude flags when the host triple (AuxTriple)
    // matches the current toolchain triple. If it is not present
    // at all, target and host share a toolchain.
    if (A->getOption().matches(options::OPT_m_Group)) {
      if (SameTripleAsHost)
        DAL->append(A);
      else
        Modified = true;
      continue;
    }

    // Exclude -fsycl
    if (A->getOption().matches(options::OPT_fsycl)) {
      Modified = true;
      continue;
    }

    unsigned Index;
    unsigned Prev;
    bool XOffloadTargetNoTriple;

    // TODO: functionality between OpenMP offloading and SYCL offloading
    // is similar, can be improved
    if (DeviceOffloadKind == Action::OFK_OpenMP) {
      XOffloadTargetNoTriple =
        A->getOption().matches(options::OPT_Xopenmp_target);
      if (A->getOption().matches(options::OPT_Xopenmp_target_EQ)) {
        // Passing device args: -Xopenmp-target=<triple> -opt=val.
        if (A->getValue(0) == getTripleString())
          Index = Args.getBaseArgs().MakeIndex(A->getValue(1));
        else
          continue;
      } else if (XOffloadTargetNoTriple) {
        // Passing device args: -Xopenmp-target -opt=val.
        Index = Args.getBaseArgs().MakeIndex(A->getValue(0));
      } else {
        DAL->append(A);
        continue;
      }
    } else if (DeviceOffloadKind == Action::OFK_SYCL) {
      XOffloadTargetNoTriple =
<<<<<<< HEAD
        A->getOption().matches(options::OPT_Xsycl_target);
      if (A->getOption().matches(options::OPT_Xsycl_target_EQ)) {
        // Passing device args: -Xsycl-target=<triple> -opt=val.
=======
        A->getOption().matches(options::OPT_Xsycl_frontend);
      if (A->getOption().matches(options::OPT_Xsycl_frontend_EQ)) {
        // Passing device args: -Xsycl-target-frontend=<triple> -opt=val.
>>>>>>> 97b6396c
        if (A->getValue(0) == getTripleString())
          Index = Args.getBaseArgs().MakeIndex(A->getValue(1));
        else
          continue;
      } else if (XOffloadTargetNoTriple) {
<<<<<<< HEAD
        // Passing device args: -Xsycl-target -opt=val.
=======
        // Passing device args: -Xsycl-target-frontend -opt=val.
>>>>>>> 97b6396c
        Index = Args.getBaseArgs().MakeIndex(A->getValue(0));
      } else {
        DAL->append(A);
        continue;
      }
    }

    // Parse the argument to -Xopenmp-target.
    Prev = Index;
    std::unique_ptr<Arg> XOffloadTargetArg(Opts.ParseOneArg(Args, Index));
    if (!XOffloadTargetArg || Index > Prev + 1) {
      if (DeviceOffloadKind == Action::OFK_OpenMP) {
        getDriver().Diag(diag::err_drv_invalid_Xopenmp_target_with_args)
            << A->getAsString(Args);
      } else {
<<<<<<< HEAD
        getDriver().Diag(diag::err_drv_invalid_Xsycl_target_with_args)
=======
        getDriver().Diag(diag::err_drv_invalid_Xsycl_frontend_with_args)
>>>>>>> 97b6396c
            << A->getAsString(Args);
      }
      continue;
    }
    if (XOffloadTargetNoTriple && XOffloadTargetArg) {
      // TODO: similar behaviors with OpenMP and SYCL offloading, can be
      // improved upon
      if (DeviceOffloadKind == Action::OFK_OpenMP &&
          Args.getAllArgValues(options::OPT_fopenmp_targets_EQ).size() != 1) {
        getDriver().Diag(diag::err_drv_Xopenmp_target_missing_triple);
        continue;
      } else if (DeviceOffloadKind == Action::OFK_SYCL &&
<<<<<<< HEAD
          Args.getAllArgValues(options::OPT_fsycl_targets_EQ).size() != 1) {
        getDriver().Diag(diag::err_drv_Xsycl_target_missing_triple);
=======
          Args.getAllArgValues(options::OPT_fsycl_targets_EQ).size() > 1) {
        getDriver().Diag(diag::err_drv_Xsycl_target_missing_triple)
            << A->getSpelling();
>>>>>>> 97b6396c
        continue;
      }
    }
    XOffloadTargetArg->setBaseArg(A);
    A = XOffloadTargetArg.release();
    AllocatedArgs.push_back(A);
    DAL->append(A);
    Modified = true;
  }

  if (Modified)
    return DAL;

  delete DAL;
  return nullptr;
}<|MERGE_RESOLUTION|>--- conflicted
+++ resolved
@@ -301,8 +301,6 @@
   return SPIRVTranslator.get();
 }
 
-<<<<<<< HEAD
-=======
 Tool *ToolChain::getSPIRCheck() const {
   if (!SPIRCheck)
     SPIRCheck.reset(new tools::SPIRCheck(*this));
@@ -315,7 +313,6 @@
   return BackendCompiler.get();
 }
 
->>>>>>> 97b6396c
 Tool *ToolChain::getTool(Action::ActionClass AC) const {
   switch (AC) {
   case Action::AssembleJobClass:
@@ -351,15 +348,12 @@
 
   case Action::SPIRVTranslatorJobClass:
     return getSPIRVTranslator();
-<<<<<<< HEAD
-=======
 
   case Action::SPIRCheckJobClass:
     return getSPIRCheck();
 
   case Action::BackendCompileJobClass:
     return getBackendCompiler();
->>>>>>> 97b6396c
   }
 
   llvm_unreachable("Invalid tool kind.");
@@ -1033,11 +1027,7 @@
   const OptTable &Opts = getDriver().getOpts();
   bool Modified = false;
 
-<<<<<<< HEAD
-  // Handle -Xopenmp-target and -Xsycl-target flags
-=======
   // Handle -Xopenmp-target and -Xsycl-target-frontend flags
->>>>>>> 97b6396c
   for (auto *A : Args) {
     // Exclude flags which may only apply to the host toolchain.
     // Do not exclude flags when the host triple (AuxTriple)
@@ -1081,25 +1071,15 @@
       }
     } else if (DeviceOffloadKind == Action::OFK_SYCL) {
       XOffloadTargetNoTriple =
-<<<<<<< HEAD
-        A->getOption().matches(options::OPT_Xsycl_target);
-      if (A->getOption().matches(options::OPT_Xsycl_target_EQ)) {
-        // Passing device args: -Xsycl-target=<triple> -opt=val.
-=======
         A->getOption().matches(options::OPT_Xsycl_frontend);
       if (A->getOption().matches(options::OPT_Xsycl_frontend_EQ)) {
         // Passing device args: -Xsycl-target-frontend=<triple> -opt=val.
->>>>>>> 97b6396c
         if (A->getValue(0) == getTripleString())
           Index = Args.getBaseArgs().MakeIndex(A->getValue(1));
         else
           continue;
       } else if (XOffloadTargetNoTriple) {
-<<<<<<< HEAD
-        // Passing device args: -Xsycl-target -opt=val.
-=======
         // Passing device args: -Xsycl-target-frontend -opt=val.
->>>>>>> 97b6396c
         Index = Args.getBaseArgs().MakeIndex(A->getValue(0));
       } else {
         DAL->append(A);
@@ -1115,11 +1095,7 @@
         getDriver().Diag(diag::err_drv_invalid_Xopenmp_target_with_args)
             << A->getAsString(Args);
       } else {
-<<<<<<< HEAD
-        getDriver().Diag(diag::err_drv_invalid_Xsycl_target_with_args)
-=======
         getDriver().Diag(diag::err_drv_invalid_Xsycl_frontend_with_args)
->>>>>>> 97b6396c
             << A->getAsString(Args);
       }
       continue;
@@ -1132,14 +1108,9 @@
         getDriver().Diag(diag::err_drv_Xopenmp_target_missing_triple);
         continue;
       } else if (DeviceOffloadKind == Action::OFK_SYCL &&
-<<<<<<< HEAD
-          Args.getAllArgValues(options::OPT_fsycl_targets_EQ).size() != 1) {
-        getDriver().Diag(diag::err_drv_Xsycl_target_missing_triple);
-=======
           Args.getAllArgValues(options::OPT_fsycl_targets_EQ).size() > 1) {
         getDriver().Diag(diag::err_drv_Xsycl_target_missing_triple)
             << A->getSpelling();
->>>>>>> 97b6396c
         continue;
       }
     }
