//===--- SanitizerArgs.cpp - Arguments for sanitizer tools  ---------------===//
//
//                     The LLVM Compiler Infrastructure
//
// This file is distributed under the University of Illinois Open Source
// License. See LICENSE.TXT for details.
//
//===----------------------------------------------------------------------===//
#include "clang/Driver/SanitizerArgs.h"
#include "clang/Driver/Driver.h"
#include "clang/Driver/DriverDiagnostic.h"
#include "clang/Driver/Options.h"
#include "clang/Driver/ToolChain.h"
#include "llvm/ADT/StringExtras.h"
#include "llvm/ADT/StringSwitch.h"
#include "llvm/Support/FileSystem.h"
#include "llvm/Support/Path.h"
#include "llvm/Support/SpecialCaseList.h"
#include <memory>

using namespace clang::driver;
using namespace llvm::opt;

namespace {
/// Assign ordinals to possible values of -fsanitize= flag.
/// We use the ordinal values as bit positions within \c SanitizeKind.
enum SanitizeOrdinal {
#define SANITIZER(NAME, ID) SO_##ID,
#define SANITIZER_GROUP(NAME, ID, ALIAS) SO_##ID##Group,
#include "clang/Basic/Sanitizers.def"
  SO_Count
};

/// Represents a set of sanitizer kinds. It is also used to define:
/// 1) set of sanitizers each sanitizer group expands into.
/// 2) set of sanitizers sharing a specific property (e.g.
///    all sanitizers with zero-base shadow).
enum SanitizeKind {
#define SANITIZER(NAME, ID) ID = 1 << SO_##ID,
#define SANITIZER_GROUP(NAME, ID, ALIAS)                                       \
ID = ALIAS, ID##Group = 1 << SO_##ID##Group,
#include "clang/Basic/Sanitizers.def"
  NeedsUbsanRt = Undefined | Integer,
  NotAllowedWithTrap = Vptr,
  RequiresPIE = Memory | DataFlow,
<<<<<<< HEAD
  NeedsUnwindTables = Address | Thread | Memory | DataFlow
=======
  NeedsUnwindTables = Address | Thread | Memory | DataFlow,
  SupportsCoverage = Address | Memory | Leak | Undefined | Integer,
  RecoverableByDefault = Undefined | Integer,
  Unrecoverable = Address | Unreachable | Return,
  LegacyFsanitizeRecoverMask = Undefined | Integer
>>>>>>> cb0d13fc
};
}

/// Returns true if set of \p Sanitizers contain at least one sanitizer from
/// \p Kinds.
static bool hasOneOf(const clang::SanitizerSet &Sanitizers, unsigned Kinds) {
#define SANITIZER(NAME, ID)                                                    \
  if (Sanitizers.has(clang::SanitizerKind::ID) && (Kinds & ID))                \
    return true;
#include "clang/Basic/Sanitizers.def"
  return false;
}

/// Adds all sanitizers from \p Kinds to \p Sanitizers.
static void addAllOf(clang::SanitizerSet &Sanitizers, unsigned Kinds) {
#define SANITIZER(NAME, ID) \
  if (Kinds & ID) \
    Sanitizers.set(clang::SanitizerKind::ID, true);
#include "clang/Basic/Sanitizers.def"
}

static unsigned toSanitizeKind(clang::SanitizerKind K) {
#define SANITIZER(NAME, ID) \
  if (K == clang::SanitizerKind::ID) \
    return ID;
#include "clang/Basic/Sanitizers.def"
  llvm_unreachable("Invalid SanitizerKind!");
}

/// Parse a single value from a -fsanitize= or -fno-sanitize= value list.
/// Returns a member of the \c SanitizeKind enumeration, or \c 0
/// if \p Value is not known.
static unsigned parseValue(const char *Value);

/// Parse a -fsanitize= or -fno-sanitize= argument's values, diagnosing any
/// invalid components. Returns OR of members of \c SanitizeKind enumeration.
static unsigned parseArgValues(const Driver &D, const llvm::opt::Arg *A,
                               bool DiagnoseErrors);

/// Parse a single flag of the form -f[no]sanitize=.
/// Sets the masks defining required change of the set of sanitizers.
/// Returns true if the flag was parsed successfully.
static bool parseArgument(const Driver &D, const llvm::opt::Arg *A,
                          unsigned &Add, unsigned &Remove, bool DiagnoseErrors);

/// Produce an argument string from ArgList \p Args, which shows how it
/// provides some sanitizer kind from \p Mask. For example, the argument list
/// "-fsanitize=thread,vptr -fsanitize=address" with mask \c NeedsUbsanRt
/// would produce "-fsanitize=vptr".
static std::string lastArgumentForMask(const Driver &D,
                                       const llvm::opt::ArgList &Args,
                                       unsigned Mask);

static std::string lastArgumentForKind(const Driver &D,
                                       const llvm::opt::ArgList &Args,
                                       clang::SanitizerKind K) {
  return lastArgumentForMask(D, Args, toSanitizeKind(K));
}

/// Produce an argument string from argument \p A, which shows how it provides
/// a value in \p Mask. For instance, the argument
/// "-fsanitize=address,alignment" with mask \c NeedsUbsanRt would produce
/// "-fsanitize=alignment".
static std::string describeSanitizeArg(const llvm::opt::Arg *A, unsigned Mask);

/// Produce a string containing comma-separated names of sanitizers in \p
/// Sanitizers set.
static std::string toString(const clang::SanitizerSet &Sanitizers);

/// For each sanitizer group bit set in \p Kinds, set the bits for sanitizers
/// this group enables.
static unsigned expandGroups(unsigned Kinds);

static unsigned getToolchainUnsupportedKinds(const ToolChain &TC) {
  bool IsFreeBSD = TC.getTriple().getOS() == llvm::Triple::FreeBSD;
  bool IsLinux = TC.getTriple().getOS() == llvm::Triple::Linux;
  bool IsX86 = TC.getTriple().getArch() == llvm::Triple::x86;
  bool IsX86_64 = TC.getTriple().getArch() == llvm::Triple::x86_64;

  unsigned Unsupported = 0;
  if (!(IsLinux && IsX86_64)) {
    Unsupported |= Memory | DataFlow;
  }
  if (!((IsLinux || IsFreeBSD) && IsX86_64)) {
    Unsupported |= Thread;
  }
  if (!(IsLinux && (IsX86 || IsX86_64))) {
    Unsupported |= Function;
  }
  return Unsupported;
}

bool SanitizerArgs::needsUbsanRt() const {
  return !UbsanTrapOnError && hasOneOf(Sanitizers, NeedsUbsanRt);
}

bool SanitizerArgs::requiresPIE() const {
  return AsanZeroBaseShadow || hasOneOf(Sanitizers, RequiresPIE);
}

bool SanitizerArgs::needsUnwindTables() const {
  return hasOneOf(Sanitizers, NeedsUnwindTables);
}

void SanitizerArgs::clear() {
  Sanitizers.clear();
  RecoverableSanitizers.clear();
  BlacklistFile = "";
  SanitizeCoverage = 0;
  MsanTrackOrigins = 0;
  AsanFieldPadding = 0;
  AsanZeroBaseShadow = false;
  UbsanTrapOnError = false;
  AsanSharedRuntime = false;
  LinkCXXRuntimes = false;
}

SanitizerArgs::SanitizerArgs(const ToolChain &TC,
                             const llvm::opt::ArgList &Args) {
  clear();
  unsigned AllRemove = 0;  // During the loop below, the accumulated set of
                           // sanitizers disabled by the current sanitizer
                           // argument or any argument after it.
  unsigned DiagnosedKinds = 0;  // All Kinds we have diagnosed up to now.
                                // Used to deduplicate diagnostics.
  unsigned Kinds = 0;
  unsigned NotSupported = getToolchainUnsupportedKinds(TC);
  const Driver &D = TC.getDriver();
  for (ArgList::const_reverse_iterator I = Args.rbegin(), E = Args.rend();
       I != E; ++I) {
    unsigned Add, Remove;
    if (!parseArgument(D, *I, Add, Remove, true))
      continue;
    (*I)->claim();

    AllRemove |= expandGroups(Remove);

    // Avoid diagnosing any sanitizer which is disabled later.
    Add &= ~AllRemove;

    // At this point we have not expanded groups, so any unsupported sanitizers
    // in Add are those which have been explicitly enabled. Diagnose them.
    if (unsigned KindsToDiagnose = Add & NotSupported & ~DiagnosedKinds) {
      // Only diagnose the new kinds.
      std::string Desc = describeSanitizeArg(*I, KindsToDiagnose);
      D.Diag(diag::err_drv_unsupported_opt_for_target) << Desc
                                                       << TC.getTriple().str();
      DiagnosedKinds |= KindsToDiagnose;
    }
    Add &= ~NotSupported;

    Add = expandGroups(Add);
    // Group expansion may have enabled a sanitizer which is disabled later.
    Add &= ~AllRemove;
    // Silently discard any unsupported sanitizers implicitly enabled through
    // group expansion.
    Add &= ~NotSupported;

    Kinds |= Add;
  }
  addAllOf(Sanitizers, Kinds);

  // Parse -f(no-)?sanitize-recover flags.
  unsigned RecoverableKinds = RecoverableByDefault;
  unsigned DiagnosedUnrecoverableKinds = 0;
  for (const auto *Arg : Args) {
    if (Arg->getOption().matches(options::OPT_fsanitize_recover)) {
      // FIXME: Add deprecation notice, and then remove this flag.
      RecoverableKinds |= expandGroups(LegacyFsanitizeRecoverMask);
      Arg->claim();
    } else if (Arg->getOption().matches(options::OPT_fno_sanitize_recover)) {
      // FIXME: Add deprecation notice, and then remove this flag.
      RecoverableKinds &= ~expandGroups(LegacyFsanitizeRecoverMask);
      Arg->claim();
    } else if (Arg->getOption().matches(options::OPT_fsanitize_recover_EQ)) {
      unsigned Add = parseArgValues(D, Arg, true);
      // Report error if user explicitly tries to recover from unrecoverable
      // sanitizer.
      if (unsigned KindsToDiagnose =
              Add & Unrecoverable & ~DiagnosedUnrecoverableKinds) {
        SanitizerSet SetToDiagnose;
        addAllOf(SetToDiagnose, KindsToDiagnose);
        D.Diag(diag::err_drv_unsupported_option_argument)
            << Arg->getOption().getName() << toString(SetToDiagnose);
        DiagnosedUnrecoverableKinds |= KindsToDiagnose;
      }
      RecoverableKinds |= expandGroups(Add);
      Arg->claim();
    } else if (Arg->getOption().matches(options::OPT_fno_sanitize_recover_EQ)) {
      RecoverableKinds &= ~expandGroups(parseArgValues(D, Arg, true));
      Arg->claim();
    }
  }
  RecoverableKinds &= Kinds;
  RecoverableKinds &= ~Unrecoverable;
  addAllOf(RecoverableSanitizers, RecoverableKinds);

  UbsanTrapOnError =
    Args.hasFlag(options::OPT_fsanitize_undefined_trap_on_error,
                 options::OPT_fno_sanitize_undefined_trap_on_error, false);

  // Warn about undefined sanitizer options that require runtime support.
  if (UbsanTrapOnError && hasOneOf(Sanitizers, NotAllowedWithTrap)) {
    D.Diag(clang::diag::err_drv_argument_not_allowed_with)
      << lastArgumentForMask(D, Args, NotAllowedWithTrap)
      << "-fsanitize-undefined-trap-on-error";
  }

  // Check for incompatible sanitizers.
  bool NeedsAsan = Sanitizers.has(SanitizerKind::Address);
  bool NeedsTsan = Sanitizers.has(SanitizerKind::Thread);
  bool NeedsMsan = Sanitizers.has(SanitizerKind::Memory);
  bool NeedsLsan = Sanitizers.has(SanitizerKind::Leak);
  if (NeedsAsan && NeedsTsan)
    D.Diag(clang::diag::err_drv_argument_not_allowed_with)
      << lastArgumentForKind(D, Args, SanitizerKind::Address)
      << lastArgumentForKind(D, Args, SanitizerKind::Thread);
  if (NeedsAsan && NeedsMsan)
    D.Diag(clang::diag::err_drv_argument_not_allowed_with)
      << lastArgumentForKind(D, Args, SanitizerKind::Address)
      << lastArgumentForKind(D, Args, SanitizerKind::Memory);
  if (NeedsTsan && NeedsMsan)
    D.Diag(clang::diag::err_drv_argument_not_allowed_with)
      << lastArgumentForKind(D, Args, SanitizerKind::Thread)
      << lastArgumentForKind(D, Args, SanitizerKind::Memory);
  if (NeedsLsan && NeedsTsan)
    D.Diag(clang::diag::err_drv_argument_not_allowed_with)
      << lastArgumentForKind(D, Args, SanitizerKind::Leak)
      << lastArgumentForKind(D, Args, SanitizerKind::Thread);
  if (NeedsLsan && NeedsMsan)
    D.Diag(clang::diag::err_drv_argument_not_allowed_with)
      << lastArgumentForKind(D, Args, SanitizerKind::Leak)
      << lastArgumentForKind(D, Args, SanitizerKind::Memory);
  // FIXME: Currently -fsanitize=leak is silently ignored in the presence of
  // -fsanitize=address. Perhaps it should print an error, or perhaps
  // -f(-no)sanitize=leak should change whether leak detection is enabled by
  // default in ASan?

  // Parse -f(no-)sanitize-blacklist options.
  if (Arg *BLArg = Args.getLastArg(options::OPT_fsanitize_blacklist,
                                   options::OPT_fno_sanitize_blacklist)) {
    if (BLArg->getOption().matches(options::OPT_fsanitize_blacklist)) {
      std::string BLPath = BLArg->getValue();
      if (llvm::sys::fs::exists(BLPath)) {
        // Validate the blacklist format.
        std::string BLError;
        std::unique_ptr<llvm::SpecialCaseList> SCL(
            llvm::SpecialCaseList::create(BLPath, BLError));
        if (!SCL.get())
          D.Diag(clang::diag::err_drv_malformed_sanitizer_blacklist) << BLError;
        else
          BlacklistFile = BLPath;
      } else {
        D.Diag(clang::diag::err_drv_no_such_file) << BLPath;
      }
    }
  } else {
    // If no -fsanitize-blacklist option is specified, try to look up for
    // blacklist in the resource directory.
    std::string BLPath;
    if (getDefaultBlacklist(D, BLPath) && llvm::sys::fs::exists(BLPath))
      BlacklistFile = BLPath;
  }

  // Parse -f[no-]sanitize-memory-track-origins[=level] options.
  if (NeedsMsan) {
    if (Arg *A =
            Args.getLastArg(options::OPT_fsanitize_memory_track_origins_EQ,
                            options::OPT_fsanitize_memory_track_origins,
                            options::OPT_fno_sanitize_memory_track_origins)) {
      if (A->getOption().matches(options::OPT_fsanitize_memory_track_origins)) {
        MsanTrackOrigins = 1;
      } else if (A->getOption().matches(
                     options::OPT_fno_sanitize_memory_track_origins)) {
        MsanTrackOrigins = 0;
      } else {
        StringRef S = A->getValue();
        if (S.getAsInteger(0, MsanTrackOrigins) || MsanTrackOrigins < 0 ||
            MsanTrackOrigins > 2) {
          D.Diag(clang::diag::err_drv_invalid_value) << A->getAsString(Args) << S;
        }
      }
    }
  }

  // Parse -fsanitize-coverage=N
  if (NeedsAsan) {  // Currently asan is required.
    if (Arg *A = Args.getLastArg(options::OPT_fsanitize_coverage)) {
      StringRef S = A->getValue();
      // Legal values are 0..4.
      if (S.getAsInteger(0, SanitizeCoverage) || SanitizeCoverage < 0 ||
          SanitizeCoverage > 4)
        D.Diag(clang::diag::err_drv_invalid_value) << A->getAsString(Args) << S;
    }
  }

  if (NeedsAsan) {
    AsanSharedRuntime =
        Args.hasArg(options::OPT_shared_libasan) ||
        (TC.getTriple().getEnvironment() == llvm::Triple::Android);
    AsanZeroBaseShadow =
        (TC.getTriple().getEnvironment() == llvm::Triple::Android);
    if (Arg *A =
            Args.getLastArg(options::OPT_fsanitize_address_field_padding)) {
        StringRef S = A->getValue();
        // Legal values are 0 and 1, 2, but in future we may add more levels.
        if (S.getAsInteger(0, AsanFieldPadding) || AsanFieldPadding < 0 ||
            AsanFieldPadding > 2) {
          D.Diag(clang::diag::err_drv_invalid_value) << A->getAsString(Args) << S;
        }
    }

    if (Arg *WindowsDebugRTArg =
            Args.getLastArg(options::OPT__SLASH_MTd, options::OPT__SLASH_MT,
                            options::OPT__SLASH_MDd, options::OPT__SLASH_MD,
                            options::OPT__SLASH_LDd, options::OPT__SLASH_LD)) {
      switch (WindowsDebugRTArg->getOption().getID()) {
      case options::OPT__SLASH_MTd:
      case options::OPT__SLASH_MDd:
      case options::OPT__SLASH_LDd:
        D.Diag(clang::diag::err_drv_argument_not_allowed_with)
            << WindowsDebugRTArg->getAsString(Args)
            << lastArgumentForKind(D, Args, SanitizerKind::Address);
        D.Diag(clang::diag::note_drv_address_sanitizer_debug_runtime);
      }
    }
  }

  // Parse -link-cxx-sanitizer flag.
  LinkCXXRuntimes =
      Args.hasArg(options::OPT_fsanitize_link_cxx_runtime) || D.CCCIsCXX();
}

static std::string toString(const clang::SanitizerSet &Sanitizers) {
  std::string Res;
#define SANITIZER(NAME, ID)                                                    \
  if (Sanitizers.has(clang::SanitizerKind::ID)) {                              \
    if (!Res.empty())                                                          \
      Res += ",";                                                              \
    Res += NAME;                                                               \
  }
#include "clang/Basic/Sanitizers.def"
  return Res;
}

void SanitizerArgs::addArgs(const llvm::opt::ArgList &Args,
                            llvm::opt::ArgStringList &CmdArgs) const {
  if (Sanitizers.empty())
    return;
  CmdArgs.push_back(Args.MakeArgString("-fsanitize=" + toString(Sanitizers)));

  if (!RecoverableSanitizers.empty())
    CmdArgs.push_back(Args.MakeArgString("-fsanitize-recover=" +
                                         toString(RecoverableSanitizers)));

  if (UbsanTrapOnError)
    CmdArgs.push_back("-fsanitize-undefined-trap-on-error");

  if (!BlacklistFile.empty()) {
    SmallString<64> BlacklistOpt("-fsanitize-blacklist=");
    BlacklistOpt += BlacklistFile;
    CmdArgs.push_back(Args.MakeArgString(BlacklistOpt));
  }

  if (MsanTrackOrigins)
    CmdArgs.push_back(Args.MakeArgString("-fsanitize-memory-track-origins=" +
                                         llvm::utostr(MsanTrackOrigins)));
  if (AsanFieldPadding)
    CmdArgs.push_back(Args.MakeArgString("-fsanitize-address-field-padding=" +
                                         llvm::utostr(AsanFieldPadding)));
  if (SanitizeCoverage)
    CmdArgs.push_back(Args.MakeArgString("-fsanitize-coverage=" +
                                         llvm::utostr(SanitizeCoverage)));
  // Workaround for PR16386.
  if (Sanitizers.has(SanitizerKind::Memory))
    CmdArgs.push_back(Args.MakeArgString("-fno-assume-sane-operator-new"));
}

bool SanitizerArgs::getDefaultBlacklist(const Driver &D, std::string &BLPath) {
  const char *BlacklistFile = nullptr;
  if (Sanitizers.has(SanitizerKind::Address))
    BlacklistFile = "asan_blacklist.txt";
  else if (Sanitizers.has(SanitizerKind::Memory))
    BlacklistFile = "msan_blacklist.txt";
  else if (Sanitizers.has(SanitizerKind::Thread))
    BlacklistFile = "tsan_blacklist.txt";
  else if (Sanitizers.has(SanitizerKind::DataFlow))
    BlacklistFile = "dfsan_abilist.txt";

  if (BlacklistFile) {
    SmallString<64> Path(D.ResourceDir);
    llvm::sys::path::append(Path, BlacklistFile);
    BLPath = Path.str();
    return true;
  }
  return false;
}

unsigned parseValue(const char *Value) {
  unsigned ParsedKind = llvm::StringSwitch<SanitizeKind>(Value)
#define SANITIZER(NAME, ID) .Case(NAME, ID)
#define SANITIZER_GROUP(NAME, ID, ALIAS) .Case(NAME, ID##Group)
#include "clang/Basic/Sanitizers.def"
    .Default(SanitizeKind());
  return ParsedKind;
}

unsigned expandGroups(unsigned Kinds) {
#define SANITIZER(NAME, ID)
#define SANITIZER_GROUP(NAME, ID, ALIAS) if (Kinds & ID##Group) Kinds |= ID;
#include "clang/Basic/Sanitizers.def"
  return Kinds;
}

unsigned parseArgValues(const Driver &D, const llvm::opt::Arg *A,
                        bool DiagnoseErrors) {
<<<<<<< HEAD
  unsigned Kind = 0;
=======
  assert((A->getOption().matches(options::OPT_fsanitize_EQ) ||
          A->getOption().matches(options::OPT_fno_sanitize_EQ) ||
          A->getOption().matches(options::OPT_fsanitize_recover_EQ) ||
          A->getOption().matches(options::OPT_fno_sanitize_recover_EQ)) &&
         "Invalid argument in parseArgValues!");
  unsigned Kinds = 0;
>>>>>>> cb0d13fc
  for (unsigned I = 0, N = A->getNumValues(); I != N; ++I) {
    if (unsigned K = parseValue(A->getValue(I)))
      Kind |= K;
    else if (DiagnoseErrors)
      D.Diag(clang::diag::err_drv_unsupported_option_argument)
        << A->getOption().getName() << A->getValue(I);
  }
  return Kind;
}

bool parseArgument(const Driver &D, const llvm::opt::Arg *A, unsigned &Add,
                   unsigned &Remove, bool DiagnoseErrors) {
  Add = 0;
  Remove = 0;
  if (A->getOption().matches(options::OPT_fsanitize_EQ)) {
    Add = parseArgValues(D, A, DiagnoseErrors);
    return true;
  }
  if (A->getOption().matches(options::OPT_fno_sanitize_EQ)) {
    Remove = parseArgValues(D, A, DiagnoseErrors);
    return true;
  }
  return false;
}

std::string lastArgumentForMask(const Driver &D, const llvm::opt::ArgList &Args,
                                unsigned Mask) {
  for (llvm::opt::ArgList::const_reverse_iterator I = Args.rbegin(),
                                                  E = Args.rend();
       I != E; ++I) {
    unsigned Add, Remove;
    if (parseArgument(D, *I, Add, Remove, false) &&
        (expandGroups(Add) & Mask))
      return describeSanitizeArg(*I, Mask);
    Mask &= ~Remove;
  }
  llvm_unreachable("arg list didn't provide expected value");
}

std::string describeSanitizeArg(const llvm::opt::Arg *A, unsigned Mask) {
  assert(A->getOption().matches(options::OPT_fsanitize_EQ)
         && "Invalid argument in describeSanitizerArg!");

  std::string Sanitizers;
  for (unsigned I = 0, N = A->getNumValues(); I != N; ++I) {
    if (expandGroups(parseValue(A->getValue(I))) & Mask) {
      if (!Sanitizers.empty())
        Sanitizers += ",";
      Sanitizers += A->getValue(I);
    }
  }

  assert(!Sanitizers.empty() && "arg didn't provide expected value");
  return "-fsanitize=" + Sanitizers;
}<|MERGE_RESOLUTION|>--- conflicted
+++ resolved
@@ -43,15 +43,11 @@
   NeedsUbsanRt = Undefined | Integer,
   NotAllowedWithTrap = Vptr,
   RequiresPIE = Memory | DataFlow,
-<<<<<<< HEAD
-  NeedsUnwindTables = Address | Thread | Memory | DataFlow
-=======
   NeedsUnwindTables = Address | Thread | Memory | DataFlow,
   SupportsCoverage = Address | Memory | Leak | Undefined | Integer,
   RecoverableByDefault = Undefined | Integer,
   Unrecoverable = Address | Unreachable | Return,
   LegacyFsanitizeRecoverMask = Undefined | Integer
->>>>>>> cb0d13fc
 };
 }
 
@@ -90,12 +86,6 @@
 /// invalid components. Returns OR of members of \c SanitizeKind enumeration.
 static unsigned parseArgValues(const Driver &D, const llvm::opt::Arg *A,
                                bool DiagnoseErrors);
-
-/// Parse a single flag of the form -f[no]sanitize=.
-/// Sets the masks defining required change of the set of sanitizers.
-/// Returns true if the flag was parsed successfully.
-static bool parseArgument(const Driver &D, const llvm::opt::Arg *A,
-                          unsigned &Add, unsigned &Remove, bool DiagnoseErrors);
 
 /// Produce an argument string from ArgList \p Args, which shows how it
 /// provides some sanitizer kind from \p Mask. For example, the argument list
@@ -182,35 +172,38 @@
   const Driver &D = TC.getDriver();
   for (ArgList::const_reverse_iterator I = Args.rbegin(), E = Args.rend();
        I != E; ++I) {
-    unsigned Add, Remove;
-    if (!parseArgument(D, *I, Add, Remove, true))
-      continue;
-    (*I)->claim();
-
-    AllRemove |= expandGroups(Remove);
-
-    // Avoid diagnosing any sanitizer which is disabled later.
-    Add &= ~AllRemove;
-
-    // At this point we have not expanded groups, so any unsupported sanitizers
-    // in Add are those which have been explicitly enabled. Diagnose them.
-    if (unsigned KindsToDiagnose = Add & NotSupported & ~DiagnosedKinds) {
-      // Only diagnose the new kinds.
-      std::string Desc = describeSanitizeArg(*I, KindsToDiagnose);
-      D.Diag(diag::err_drv_unsupported_opt_for_target) << Desc
-                                                       << TC.getTriple().str();
-      DiagnosedKinds |= KindsToDiagnose;
-    }
-    Add &= ~NotSupported;
-
-    Add = expandGroups(Add);
-    // Group expansion may have enabled a sanitizer which is disabled later.
-    Add &= ~AllRemove;
-    // Silently discard any unsupported sanitizers implicitly enabled through
-    // group expansion.
-    Add &= ~NotSupported;
-
-    Kinds |= Add;
+    const auto *Arg = *I;
+    if (Arg->getOption().matches(options::OPT_fsanitize_EQ)) {
+      Arg->claim();
+      unsigned Add = parseArgValues(D, Arg, true);
+
+      // Avoid diagnosing any sanitizer which is disabled later.
+      Add &= ~AllRemove;
+      // At this point we have not expanded groups, so any unsupported
+      // sanitizers in Add are those which have been explicitly enabled.
+      // Diagnose them.
+      if (unsigned KindsToDiagnose = Add & NotSupported & ~DiagnosedKinds) {
+        // Only diagnose the new kinds.
+        std::string Desc = describeSanitizeArg(*I, KindsToDiagnose);
+        D.Diag(diag::err_drv_unsupported_opt_for_target)
+            << Desc << TC.getTriple().str();
+        DiagnosedKinds |= KindsToDiagnose;
+      }
+      Add &= ~NotSupported;
+
+      Add = expandGroups(Add);
+      // Group expansion may have enabled a sanitizer which is disabled later.
+      Add &= ~AllRemove;
+      // Silently discard any unsupported sanitizers implicitly enabled through
+      // group expansion.
+      Add &= ~NotSupported;
+
+      Kinds |= Add;
+    } else if (Arg->getOption().matches(options::OPT_fno_sanitize_EQ)) {
+      Arg->claim();
+      unsigned Remove = parseArgValues(D, Arg, true);
+      AllRemove |= expandGroups(Remove);
+    }
   }
   addAllOf(Sanitizers, Kinds);
 
@@ -337,8 +330,8 @@
     }
   }
 
-  // Parse -fsanitize-coverage=N
-  if (NeedsAsan) {  // Currently asan is required.
+  // Parse -fsanitize-coverage=N. Currently one of asan/msan/lsan is required.
+  if (hasOneOf(Sanitizers, SupportsCoverage)) {
     if (Arg *A = Args.getLastArg(options::OPT_fsanitize_coverage)) {
       StringRef S = A->getValue();
       // Legal values are 0..4.
@@ -468,39 +461,29 @@
 
 unsigned parseArgValues(const Driver &D, const llvm::opt::Arg *A,
                         bool DiagnoseErrors) {
-<<<<<<< HEAD
-  unsigned Kind = 0;
-=======
   assert((A->getOption().matches(options::OPT_fsanitize_EQ) ||
           A->getOption().matches(options::OPT_fno_sanitize_EQ) ||
           A->getOption().matches(options::OPT_fsanitize_recover_EQ) ||
           A->getOption().matches(options::OPT_fno_sanitize_recover_EQ)) &&
          "Invalid argument in parseArgValues!");
   unsigned Kinds = 0;
->>>>>>> cb0d13fc
   for (unsigned I = 0, N = A->getNumValues(); I != N; ++I) {
-    if (unsigned K = parseValue(A->getValue(I)))
-      Kind |= K;
+    const char *Value = A->getValue(I);
+    unsigned Kind;
+    // Special case: don't accept -fsanitize=all.
+    if (A->getOption().matches(options::OPT_fsanitize_EQ) &&
+        0 == strcmp("all", Value))
+      Kind = 0;
+    else
+      Kind = parseValue(Value);
+
+    if (Kind)
+      Kinds |= Kind;
     else if (DiagnoseErrors)
       D.Diag(clang::diag::err_drv_unsupported_option_argument)
-        << A->getOption().getName() << A->getValue(I);
-  }
-  return Kind;
-}
-
-bool parseArgument(const Driver &D, const llvm::opt::Arg *A, unsigned &Add,
-                   unsigned &Remove, bool DiagnoseErrors) {
-  Add = 0;
-  Remove = 0;
-  if (A->getOption().matches(options::OPT_fsanitize_EQ)) {
-    Add = parseArgValues(D, A, DiagnoseErrors);
-    return true;
-  }
-  if (A->getOption().matches(options::OPT_fno_sanitize_EQ)) {
-    Remove = parseArgValues(D, A, DiagnoseErrors);
-    return true;
-  }
-  return false;
+          << A->getOption().getName() << Value;
+  }
+  return Kinds;
 }
 
 std::string lastArgumentForMask(const Driver &D, const llvm::opt::ArgList &Args,
@@ -508,11 +491,15 @@
   for (llvm::opt::ArgList::const_reverse_iterator I = Args.rbegin(),
                                                   E = Args.rend();
        I != E; ++I) {
-    unsigned Add, Remove;
-    if (parseArgument(D, *I, Add, Remove, false) &&
-        (expandGroups(Add) & Mask))
-      return describeSanitizeArg(*I, Mask);
-    Mask &= ~Remove;
+    const auto *Arg = *I;
+    if (Arg->getOption().matches(options::OPT_fsanitize_EQ)) {
+      unsigned AddKinds = expandGroups(parseArgValues(D, Arg, false));
+      if (AddKinds & Mask)
+        return describeSanitizeArg(Arg, Mask);
+    } else if (Arg->getOption().matches(options::OPT_fno_sanitize_EQ)) {
+      unsigned RemoveKinds = expandGroups(parseArgValues(D, Arg, false));
+      Mask &= ~RemoveKinds;
+    }
   }
   llvm_unreachable("arg list didn't provide expected value");
 }
