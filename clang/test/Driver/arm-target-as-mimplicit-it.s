/// Simple tests for valid input.
/// -Wa,-implicit-it=
// RUN: %clang -target arm-linux-gnueabi -### -Wa,-mimplicit-it=always %s 2>&1 | FileCheck %s --check-prefix=ALWAYS
// RUN: %clang -target arm-linux-gnueabi -### -Wa,-mimplicit-it=never %s 2>&1 | FileCheck %s --check-prefix=NEVER
// RUN: %clang -target arm-linux-gnueabi -### -Wa,-mimplicit-it=arm %s 2>&1 | FileCheck %s --check-prefix=ARM
// RUN: %clang -target arm-linux-gnueabi -### -Wa,-mimplicit-it=thumb %s 2>&1 | FileCheck %s --check-prefix=THUMB
/// -Xassembler -mimplicit-it=
// RUN: %clang -target arm-linux-gnueabi -### -Xassembler -mimplicit-it=always %s 2>&1 | FileCheck %s --check-prefix=ALWAYS
// RUN: %clang -target arm-linux-gnueabi -### -Xassembler -mimplicit-it=never %s 2>&1 | FileCheck %s --check-prefix=NEVER
// RUN: %clang -target arm-linux-gnueabi -### -Xassembler -mimplicit-it=arm %s 2>&1 | FileCheck %s --check-prefix=ARM
// RUN: %clang -target arm-linux-gnueabi -### -Xassembler -mimplicit-it=thumb %s 2>&1 | FileCheck %s --check-prefix=THUMB
/// Test space separated -Wa,- arguments (latter wins).
// RUN: %clang -target arm-linux-gnueabi -### -Wa,-mimplicit-it=always -Wa,-mimplicit-it=always %s 2>&1 | FileCheck %s --check-prefix=ALWAYS
// RUN: %clang -target arm-linux-gnueabi -### -Wa,-mimplicit-it=never -Wa,-mimplicit-it=always %s 2>&1 | FileCheck %s --check-prefix=ALWAYS
// RUN: %clang -target arm-linux-gnueabi -### -Wa,-mimplicit-it=always -Wa,-mimplicit-it=never %s 2>&1 | FileCheck %s --check-prefix=NEVER
// RUN: %clang -target arm-linux-gnueabi -### -Wa,-mimplicit-it=always -Wa,-mimplicit-it=arm %s 2>&1 | FileCheck %s --check-prefix=ARM
// RUN: %clang -target arm-linux-gnueabi -### -Wa,-mimplicit-it=always -Wa,-mimplicit-it=thumb %s 2>&1 | FileCheck %s --check-prefix=THUMB
/// Test comma separated -Wa,- arguments (latter wins).
// RUN: %clang -target arm-linux-gnueabi -### -Wa,-mimplicit-it=always,-mimplicit-it=always %s 2>&1 | FileCheck %s --check-prefix=ALWAYS
// RUN: %clang -target arm-linux-gnueabi -### -Wa,-mimplicit-it=never,-mimplicit-it=always %s 2>&1 | FileCheck %s --check-prefix=ALWAYS
// RUN: %clang -target arm-linux-gnueabi -### -Wa,-mimplicit-it=always,-mimplicit-it=never %s 2>&1 | FileCheck %s --check-prefix=NEVER
// RUN: %clang -target arm-linux-gnueabi -### -Wa,-mimplicit-it=always,-mimplicit-it=arm %s 2>&1 | FileCheck %s --check-prefix=ARM
// RUN: %clang -target arm-linux-gnueabi -### -Wa,-mimplicit-it=always,-mimplicit-it=thumb %s 2>&1 | FileCheck %s --check-prefix=THUMB

<<<<<<< HEAD
=======
/// Mix -implicit-it= (compiler) with -Wa,-mimplicit-it= (assembler), the
/// last one set takes priority.
// RUN: %clang -target arm-linux-gnueabi -### -mimplicit-it=always -Wa,-mimplicit-it=always %S/Inputs/wildcard1.c 2>&1 | FileCheck %s --check-prefix=ALWAYS
// RUN: %clang -target arm-linux-gnueabi -### -mimplicit-it=never -Wa,-mimplicit-it=always %S/Inputs/wildcard1.c 2>&1 | FileCheck %s --check-prefix=ALWAYS
// RUN: %clang -target arm-linux-gnueabi -### -Wa,-mimplicit-it=never -mimplicit-it=always %S/Inputs/wildcard1.c 2>&1 | FileCheck %s --check-prefix=ALWAYS

>>>>>>> 21f3f750
/// Test invalid input.
// RUN: %clang -target arm-linux-gnueabi -### -Wa,-mimplicit-it=foo %s 2>&1 | FileCheck %s --check-prefix=INVALID
// RUN: %clang -target arm-linux-gnueabi -### -Xassembler -mimplicit-it=foo %s 2>&1 | FileCheck %s --check-prefix=XINVALID
// RUN: %clang -target arm-linux-gnueabi -### -Wa,-mimplicit-it=always -Wa,-mimplicit-it=foo %s 2>&1 | FileCheck %s --check-prefix=INVALID
// RUN: %clang -target arm-linux-gnueabi -### -Wa,-mimplicit-it=always,-mimplicit-it=foo %s 2>&1 | FileCheck %s --check-prefix=INVALID


/// Check that there isn't a second -arm-implicit-it before or after the one
/// that was the indended match.
// ALWAYS-NOT: "-arm-implicit-it={{.*}}"
// ALWAYS: "-mllvm" "-arm-implicit-it=always"
// ALWAYS-NOT: "-arm-implicit-it={{.*}}"
// NEVER-NOT: "-arm-implicit-it={{.*}}"
// NEVER: "-mllvm" "-arm-implicit-it=never"
// NEVER-NOT: "-arm-implicit-it={{.*}}"
// ARM: "-mllvm" "-arm-implicit-it=arm"
// THUMB: "-mllvm" "-arm-implicit-it=thumb"
// INVALID: error: unsupported argument '-mimplicit-it=foo' to option 'Wa,'
// XINVALID: error: unsupported argument '-mimplicit-it=foo' to option 'Xassembler'<|MERGE_RESOLUTION|>--- conflicted
+++ resolved
@@ -22,15 +22,12 @@
 // RUN: %clang -target arm-linux-gnueabi -### -Wa,-mimplicit-it=always,-mimplicit-it=arm %s 2>&1 | FileCheck %s --check-prefix=ARM
 // RUN: %clang -target arm-linux-gnueabi -### -Wa,-mimplicit-it=always,-mimplicit-it=thumb %s 2>&1 | FileCheck %s --check-prefix=THUMB
 
-<<<<<<< HEAD
-=======
 /// Mix -implicit-it= (compiler) with -Wa,-mimplicit-it= (assembler), the
 /// last one set takes priority.
 // RUN: %clang -target arm-linux-gnueabi -### -mimplicit-it=always -Wa,-mimplicit-it=always %S/Inputs/wildcard1.c 2>&1 | FileCheck %s --check-prefix=ALWAYS
 // RUN: %clang -target arm-linux-gnueabi -### -mimplicit-it=never -Wa,-mimplicit-it=always %S/Inputs/wildcard1.c 2>&1 | FileCheck %s --check-prefix=ALWAYS
 // RUN: %clang -target arm-linux-gnueabi -### -Wa,-mimplicit-it=never -mimplicit-it=always %S/Inputs/wildcard1.c 2>&1 | FileCheck %s --check-prefix=ALWAYS
 
->>>>>>> 21f3f750
 /// Test invalid input.
 // RUN: %clang -target arm-linux-gnueabi -### -Wa,-mimplicit-it=foo %s 2>&1 | FileCheck %s --check-prefix=INVALID
 // RUN: %clang -target arm-linux-gnueabi -### -Xassembler -mimplicit-it=foo %s 2>&1 | FileCheck %s --check-prefix=XINVALID
