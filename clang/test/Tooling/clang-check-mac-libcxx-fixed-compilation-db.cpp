// Clang on MacOS can find libc++ living beside the installed compiler.
// This test makes sure our libTooling-based tools emulate this properly with
// fixed compilation database.
//
// RUN: rm -rf %t
// RUN: mkdir %t
//
// Install the mock libc++ (simulates the libc++ directory structure).
// RUN: cp -r %S/Inputs/mock-libcxx %t/
//
<<<<<<< HEAD
// RUN: cp $(which clang-check) %t/mock-libcxx/bin/
// RUN: cp "%s" "%t/test.cpp"
// RUN: %t/mock-libcxx/bin/clang-check -p "%t" "%t/test.cpp" -- -stdlib=libc++ -target x86_64-apple-darwin
// REQUIRES: system-darwin
=======
// RUN: cp clang-check %t/mock-libcxx/bin/
// RUN: cp %s %t/test.cpp
// RUN: "%t/mock-libcxx/bin/clang-check" -p %t %t/test.cpp -- \
// RUN:     -stdlib=libc++ -target x86_64-apple-darwin \
// RUN:     -ccc-install-dir %t/mock-libcxx/bin
//
// ^ -ccc-install-dir passed to unbreak tests on *BSD where
//   getMainExecutable() relies on real argv[0] being passed
>>>>>>> 6f68048d
#include <mock_vector>
vector v;<|MERGE_RESOLUTION|>--- conflicted
+++ resolved
@@ -8,12 +8,6 @@
 // Install the mock libc++ (simulates the libc++ directory structure).
 // RUN: cp -r %S/Inputs/mock-libcxx %t/
 //
-<<<<<<< HEAD
-// RUN: cp $(which clang-check) %t/mock-libcxx/bin/
-// RUN: cp "%s" "%t/test.cpp"
-// RUN: %t/mock-libcxx/bin/clang-check -p "%t" "%t/test.cpp" -- -stdlib=libc++ -target x86_64-apple-darwin
-// REQUIRES: system-darwin
-=======
 // RUN: cp clang-check %t/mock-libcxx/bin/
 // RUN: cp %s %t/test.cpp
 // RUN: "%t/mock-libcxx/bin/clang-check" -p %t %t/test.cpp -- \
@@ -22,6 +16,5 @@
 //
 // ^ -ccc-install-dir passed to unbreak tests on *BSD where
 //   getMainExecutable() relies on real argv[0] being passed
->>>>>>> 6f68048d
 #include <mock_vector>
 vector v;