// RUN: %clang_cc1 %s -verify -pedantic -fsyntax-only
// RUN: %clang_cc1 %s -cl-std=CL2.0 -verify -pedantic -fsyntax-only
// RUN: %clang_cc1 %s -cl-std=clc++ -verify -pedantic -fsyntax-only

__constant int ci = 1;

__kernel void foo(__global int *gip) {
  __local int li;
  __local int lj = 2; // expected-error {{'__local' variable cannot have an initializer}}

  int *ip;
#if ((!__OPENCL_CPP_VERSION__) && (__OPENCL_C_VERSION__ < 200))
  ip = gip; // expected-error {{assigning '__global int *' to 'int *' changes address space of pointer}}
  ip = &li; // expected-error {{assigning '__local int *' to 'int *' changes address space of pointer}}
  ip = &ci; // expected-error {{assigning '__constant int *' to 'int *' changes address space of pointer}}
#else
  ip = gip;
  ip = &li;
  ip = &ci;
#if !__OPENCL_CPP_VERSION__
// expected-error@-2 {{assigning '__constant int *' to '__generic int *' changes address space of pointer}}
#else
// expected-error@-4 {{assigning to '__generic int *' from incompatible type '__constant int *'}}
#endif
#endif
}

void explicit_cast(__global int *g, __local int *l, __constant int *c, __private int *p, const __constant int *cc) {
  g = (__global int *)l;
#if !__OPENCL_CPP_VERSION__
// expected-error@-2 {{casting '__local int *' to type '__global int *' changes address space of pointer}}
#else
// expected-error@-4 {{C-style cast from '__local int *' to '__global int *' converts between mismatching address spaces}}
#endif
  g = (__global int *)c;
#if !__OPENCL_CPP_VERSION__
// expected-error@-2 {{casting '__constant int *' to type '__global int *' changes address space of pointer}}
#else
// expected-error@-4 {{C-style cast from '__constant int *' to '__global int *' converts between mismatching address spaces}}
#endif
  g = (__global int *)cc;
#if !__OPENCL_CPP_VERSION__
// expected-error@-2 {{casting 'const __constant int *' to type '__global int *' changes address space of pointer}}
#else
// expected-error@-4 {{C-style cast from 'const __constant int *' to '__global int *' converts between mismatching address spaces}}
#endif
  g = (__global int *)p;
#if !__OPENCL_CPP_VERSION__
// expected-error@-2 {{casting 'int *' to type '__global int *' changes address space of pointer}}
#else
// expected-error@-4 {{C-style cast from 'int *' to '__global int *' converts between mismatching address spaces}}
#endif
  l = (__local int *)g;
#if !__OPENCL_CPP_VERSION__
// expected-error@-2 {{casting '__global int *' to type '__local int *' changes address space of pointer}}
#else
// expected-error@-4 {{C-style cast from '__global int *' to '__local int *' converts between mismatching address spaces}}
#endif
  l = (__local int *)c;
#if !__OPENCL_CPP_VERSION__
// expected-error@-2 {{casting '__constant int *' to type '__local int *' changes address space of pointer}}
#else
// expected-error@-4 {{C-style cast from '__constant int *' to '__local int *' converts between mismatching address spaces}}
#endif
  l = (__local int *)cc;
#if !__OPENCL_CPP_VERSION__
// expected-error@-2 {{casting 'const __constant int *' to type '__local int *' changes address space of pointer}}
#else
// expected-error@-4 {{C-style cast from 'const __constant int *' to '__local int *' converts between mismatching address spaces}}
#endif
  l = (__local int *)p;
#if !__OPENCL_CPP_VERSION__
// expected-error@-2 {{casting 'int *' to type '__local int *' changes address space of pointer}}
#else
// expected-error@-4 {{C-style cast from 'int *' to '__local int *' converts between mismatching address spaces}}
#endif
  c = (__constant int *)g;
#if !__OPENCL_CPP_VERSION__
// expected-error@-2 {{casting '__global int *' to type '__constant int *' changes address space of pointer}}
#else
// expected-error@-4 {{C-style cast from '__global int *' to '__constant int *' converts between mismatching address spaces}}
#endif
  c = (__constant int *)l;
#if !__OPENCL_CPP_VERSION__
// expected-error@-2 {{casting '__local int *' to type '__constant int *' changes address space of pointer}}
#else
// expected-error@-4 {{C-style cast from '__local int *' to '__constant int *' converts between mismatching address spaces}}
#endif
  c = (__constant int *)p;
#if !__OPENCL_CPP_VERSION__
// expected-error@-2 {{casting 'int *' to type '__constant int *' changes address space of pointer}}
#else
// expected-error@-4 {{C-style cast from 'int *' to '__constant int *' converts between mismatching address spaces}}
#endif
  p = (__private int *)g;
#if !__OPENCL_CPP_VERSION__
// expected-error@-2 {{casting '__global int *' to type 'int *' changes address space of pointer}}
#else
// expected-error@-4 {{C-style cast from '__global int *' to 'int *' converts between mismatching address spaces}}
#endif
  p = (__private int *)l;
#if !__OPENCL_CPP_VERSION__
// expected-error@-2 {{casting '__local int *' to type 'int *' changes address space of pointer}}
#else
// expected-error@-4 {{C-style cast from '__local int *' to 'int *' converts between mismatching address spaces}}
#endif
  p = (__private int *)c;
#if !__OPENCL_CPP_VERSION__
// expected-error@-2 {{casting '__constant int *' to type 'int *' changes address space of pointer}}
#else
// expected-error@-4 {{C-style cast from '__constant int *' to 'int *' converts between mismatching address spaces}}
#endif
  p = (__private int *)cc;
#if !__OPENCL_CPP_VERSION__
// expected-error@-2 {{casting 'const __constant int *' to type 'int *' changes address space of pointer}}
#else
// expected-error@-4 {{C-style cast from 'const __constant int *' to 'int *' converts between mismatching address spaces}}
#endif
}

void ok_explicit_casts(__global int *g, __global int *g2, __local int *l, __local int *l2, __private int *p, __private int *p2) {
  g = (__global int *)g2;
  l = (__local int *)l2;
  p = (__private int *)p2;
}

#if !__OPENCL_CPP_VERSION__
void nested(__global int *g, __global int * __private *gg, __local int *l, __local int * __private *ll, __global float * __private *gg_f) {
  g = gg;    // expected-error {{assigning '__global int **' to '__global int *' changes address space of pointer}}
  g = l;     // expected-error {{assigning '__local int *' to '__global int *' changes address space of pointer}}
  g = ll;    // expected-error {{assigning '__local int **' to '__global int *' changes address space of pointer}}
  g = gg_f;  // expected-error {{assigning '__global float **' to '__global int *' changes address space of pointer}}
  g = (__global int *)gg_f; // expected-error {{casting '__global float **' to type '__global int *' changes address space of pointer}}

  gg = g;    // expected-error {{assigning '__global int *' to '__global int **' changes address space of pointer}}
  gg = l;    // expected-error {{assigning '__local int *' to '__global int **' changes address space of pointer}}
  gg = ll;   // expected-error {{assigning '__local int **' to '__global int **' changes address space of nested pointer}}
  gg = gg_f; // expected-warning {{incompatible pointer types assigning to '__global int **' from '__global float **'}}
  gg = (__global int * __private *)gg_f;

  l = g;     // expected-error {{assigning '__global int *' to '__local int *' changes address space of pointer}}
  l = gg;    // expected-error {{assigning '__global int **' to '__local int *' changes address space of pointer}}
  l = ll;    // expected-error {{assigning '__local int **' to '__local int *' changes address space of pointer}}
  l = gg_f;  // expected-error {{assigning '__global float **' to '__local int *' changes address space of pointer}}
  l = (__local int *)gg_f; // expected-error {{casting '__global float **' to type '__local int *' changes address space of pointer}}

  ll = g;    // expected-error {{assigning '__global int *' to '__local int **' changes address space of pointer}}
  ll = gg;   // expected-error {{assigning '__global int **' to '__local int **' changes address space of nested pointer}}
  ll = l;    // expected-error {{assigning '__local int *' to '__local int **' changes address space of pointer}}
  ll = gg_f; // expected-error {{assigning '__global float **' to '__local int **' changes address space of nested pointer}}
  ll = (__local int * __private *)gg_f; // expected-warning {{casting '__global float **' to type '__local int **' discards qualifiers in nested pointer types}}

  gg_f = g;  // expected-error {{assigning '__global int *' to '__global float **' changes address space of pointer}}
  gg_f = gg; // expected-warning {{incompatible pointer types assigning to '__global float **' from '__global int **'}}
  gg_f = l;  // expected-error {{assigning '__local int *' to '__global float **' changes address space of pointer}}
  gg_f = ll; // expected-error {{assigning '__local int **' to '__global float **' changes address space of nested pointer}}
  gg_f = (__global float * __private *)gg;

  // FIXME: This doesn't seem right. This should be an error, not a warning.
  __local int * __global * __private * lll;
  lll = gg; // expected-warning {{incompatible pointer types assigning to '__local int *__global **' from '__global int **'}}

  typedef __local int * l_t;
  typedef __global int * g_t;
  __private l_t * pl;
  __private g_t * pg;
  gg = pl;  // expected-error {{assigning 'l_t *' (aka '__local int **') to '__global int **' changes address space of nested pointer}}
  pl = gg;  // expected-error {{assigning '__global int **' to 'l_t *' (aka '__local int **') changes address space of nested pointer}}
  gg = pg;
  pg = gg;
  pg = pl;  // expected-error {{assigning 'l_t *' (aka '__local int **') to 'g_t *' (aka '__global int **') changes address space of nested pointer}}
  pl = pg;  // expected-error {{assigning 'g_t *' (aka '__global int **') to 'l_t *' (aka '__local int **') changes address space of nested pointer}}

  ll = (__local int * __private *)(void *)gg;
  void *vp = ll;
}
#else
void nested(__global int *g, __global int * __private *gg, __local int *l, __local int * __private *ll, __global float * __private *gg_f) {
  g = gg;    // expected-error {{assigning to '__global int *' from incompatible type '__global int **'}}
  g = l;     // expected-error {{assigning to '__global int *' from incompatible type '__local int *'}}
  g = ll;    // expected-error {{assigning to '__global int *' from incompatible type '__local int **'}}
  g = gg_f;  // expected-error {{assigning to '__global int *' from incompatible type '__global float **'}}
  g = (__global int *)gg_f; // expected-error {{C-style cast from '__global float **' to '__global int *' converts between mismatching address spaces}}

  gg = g;    // expected-error {{assigning to '__global int **' from incompatible type '__global int *'; take the address with &}}
  gg = l;    // expected-error {{assigning to '__global int **' from incompatible type '__local int *'}}
  gg = ll;   // expected-error {{assigning to '__global int **' from incompatible type '__local int **'}}
  gg = gg_f; // expected-error {{assigning to '__global int **' from incompatible type '__global float **'}}
  gg = (__global int * __private *)gg_f;

  l = g;     // expected-error {{assigning to '__local int *' from incompatible type '__global int *'}}
  l = gg;    // expected-error {{assigning to '__local int *' from incompatible type '__global int **'}}
  l = ll;    // expected-error {{assigning to '__local int *' from incompatible type '__local int **'}}
  l = gg_f;  // expected-error {{assigning to '__local int *' from incompatible type '__global float **'}}
  l = (__local int *)gg_f; // expected-error {{C-style cast from '__global float **' to '__local int *' converts between mismatching address spaces}}

  ll = g;    // expected-error {{assigning to '__local int **' from incompatible type '__global int *'}}
  ll = gg;   // expected-error {{assigning to '__local int **' from incompatible type '__global int **'}}
  ll = l;    // expected-error {{assigning to '__local int **' from incompatible type '__local int *'; take the address with &}}
  ll = gg_f; // expected-error {{assigning to '__local int **' from incompatible type '__global float **'}}
  // FIXME: The below becomes a reinterpret_cast, and therefore does not emit an error
  // even though the address space mismatches in the nested pointers.
  ll = (__local int * __private *)gg;

  gg_f = g;  // expected-error {{assigning to '__global float **' from incompatible type '__global int *'}}
  gg_f = gg; // expected-error {{assigning to '__global float **' from incompatible type '__global int **'}}
  gg_f = l;  // expected-error {{assigning to '__global float **' from incompatible type '__local int *'}}
  gg_f = ll; // expected-error {{assigning to '__global float **' from incompatible type '__local int **'}}
  gg_f = (__global float * __private *)gg;

  typedef __local int * l_t;
  typedef __global int * g_t;
  __private l_t * pl;
  __private g_t * pg;
  gg = pl;  // expected-error {{assigning to '__global int **' from incompatible type 'l_t *' (aka '__local int **')}}
  pl = gg;  // expected-error {{assigning to 'l_t *' (aka '__local int **') from incompatible type '__global int **'}}
  gg = pg;
  pg = gg;
  pg = pl;  // expected-error {{assigning to 'g_t *' (aka '__global int **') from incompatible type 'l_t *' (aka '__local int **')}}
  pl = pg;  // expected-error {{assigning to 'l_t *' (aka '__local int **') from incompatible type 'g_t *' (aka '__global int **')}}

  ll = (__local int * __private *)(void *)gg;
  void *vp = ll;
}
#endif

__private int func_return_priv(void);       //expected-error {{return value cannot be qualified with address space}}
__global int func_return_global(void);      //expected-error {{return value cannot be qualified with address space}}
__local int func_return_local(void);        //expected-error {{return value cannot be qualified with address space}}
__constant int func_return_constant(void);  //expected-error {{return value cannot be qualified with address space}}
#if __OPENCL_C_VERSION__ >= 200
__generic int func_return_generic(void);    //expected-error {{return value cannot be qualified with address space}}
#endif

void func_multiple_addr(void) {
  typedef __private int private_int_t;
  __private __local int var1;   // expected-error {{multiple address spaces specified for type}}
  __private __local int *var2;  // expected-error {{multiple address spaces specified for type}}
  __local private_int_t var3;   // expected-error {{multiple address spaces specified for type}}
  __local private_int_t *var4;  // expected-error {{multiple address spaces specified for type}}
  __private private_int_t var5; // expected-warning {{multiple identical address spaces specified for type}}
  __private private_int_t *var6;// expected-warning {{multiple identical address spaces specified for type}}
}

void func_multiple_addr2(void) {
  typedef __private int private_int_t;
  __private __attribute__((ocl_global)) int var1;   // expected-error {{multiple address spaces specified for type}}
  __private __attribute__((ocl_global)) int *var2;  // expected-error {{multiple address spaces specified for type}}
  __attribute__((ocl_global)) private_int_t var3;   // expected-error {{multiple address spaces specified for type}}
  __attribute__((ocl_global)) private_int_t *var4;  // expected-error {{multiple address spaces specified for type}}
  __attribute__((ocl_private)) private_int_t var5;  // expected-warning {{multiple identical address spaces specified for type}}
  __attribute__((ocl_private)) private_int_t *var6; // expected-warning {{multiple identical address spaces specified for type}}
#if __OPENCL_CPP_VERSION__
  [[clang::ocl_private]] __global int var7;         // expected-error {{multiple address spaces specified for type}}
  [[clang::ocl_private]] __global int *var8;        // expected-error {{multiple address spaces specified for type}}
  [[clang::ocl_private]] private_int_t var9;        // expected-warning {{multiple identical address spaces specified for type}}
  [[clang::ocl_private]] private_int_t *var10;      // expected-warning {{multiple identical address spaces specified for type}}
#endif // !__OPENCL_CPP_VERSION__
<<<<<<< HEAD
=======
}

void func_with_array_param(const unsigned data[16]);

__kernel void k() {
  unsigned data[16];
  func_with_array_param(data);
>>>>>>> 0023d393
}<|MERGE_RESOLUTION|>--- conflicted
+++ resolved
@@ -256,8 +256,6 @@
   [[clang::ocl_private]] private_int_t var9;        // expected-warning {{multiple identical address spaces specified for type}}
   [[clang::ocl_private]] private_int_t *var10;      // expected-warning {{multiple identical address spaces specified for type}}
 #endif // !__OPENCL_CPP_VERSION__
-<<<<<<< HEAD
-=======
 }
 
 void func_with_array_param(const unsigned data[16]);
@@ -265,5 +263,4 @@
 __kernel void k() {
   unsigned data[16];
   func_with_array_param(data);
->>>>>>> 0023d393
 }