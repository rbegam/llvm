// INTEL -- xmain inlining logic prefers cloning foo() to inlining, so this test
//          fails.  To work around that, disable xmain-specific inlining logic.
// INTEL -- loopopt significantly changes the pass pipeline and makes the test
//          fail so we disable it.
// RUN: %clang_cc1 -O2 -fprofile-sample-use=%S/Inputs/pgo-sample-thinlto-summary.prof %s -emit-llvm -mllvm -inline-for-xmain=0 -mllvm -loopopt=0 -o - 2>&1 | FileCheck %s -check-prefix=O2
// RUN: %clang_cc1 -O2 -fprofile-sample-use=%S/Inputs/pgo-sample-thinlto-summary.prof %s -emit-llvm -mllvm -inline-for-xmain=0 -mllvm -loopopt=0 -flto=thin -o - 2>&1 | FileCheck %s -check-prefix=THINLTO
// Checks if hot call is inlined by normal compile, but not inlined by
// thinlto compile.

int baz(int);
int g;

void foo(int n) {
  for (int i = 0; i < n; i++)
    g += baz(i);
}

<<<<<<< HEAD
// O2-LABEL: define void @bar
// THINLTO-LABEL: define void @bar
// O2-NOT: call{{.*}}foo
=======
// SAMPLEPGO-LABEL: define {{(dso_local )?}}void @bar
// THINLTO-LABEL: define {{(dso_local )?}}void @bar
// SAMPLEPGO-NOT: call{{.*}}foo
>>>>>>> fe357865
// THINLTO: call{{.*}}foo
void bar(int n) {
  for (int i = 0; i < n; i++)
    foo(i);
}

// Checks if loop unroll is invoked by normal compile, but not thinlto compile.
<<<<<<< HEAD
// O2-LABEL: define void @unroll
// THINLTO-LABEL: define void @unroll
// O2: call{{.*}}baz
// O2: call{{.*}}baz
=======
// SAMPLEPGO-LABEL: define {{(dso_local )?}}void @unroll
// THINLTO-LABEL: define {{(dso_local )?}}void @unroll
// SAMPLEPGO: call{{.*}}baz
// SAMPLEPGO: call{{.*}}baz
>>>>>>> fe357865
// THINLTO: call{{.*}}baz
// THINLTO-NOT: call{{.*}}baz
void unroll() {
  for (int i = 0; i < 2; i++)
    baz(i);
}

<<<<<<< HEAD
// Checks if icp is invoked by normal compile, but not thinlto compile.
// O2-LABEL: define void @icp
// THINLTO-LABEL: define void @icp
// O2: if.true.direct_targ
// ThinLTO-NOT: if.true.direct_targ
=======
// Checks that icp is not invoked for ThinLTO, but invoked for normal samplepgo.
// SAMPLEPGO-LABEL: define {{(dso_local )?}}void @icp
// THINLTO-LABEL: define {{(dso_local )?}}void @icp
// SAMPLEPGO: if.true.direct_targ
// FIXME: the following condition needs to be reversed once
//        LTOPreLinkDefaultPipeline is customized.
// THINLTO-NOT: if.true.direct_targ
>>>>>>> fe357865
void icp(void (*p)()) {
  p();
}<|MERGE_RESOLUTION|>--- conflicted
+++ resolved
@@ -2,7 +2,7 @@
 //          fails.  To work around that, disable xmain-specific inlining logic.
 // INTEL -- loopopt significantly changes the pass pipeline and makes the test
 //          fail so we disable it.
-// RUN: %clang_cc1 -O2 -fprofile-sample-use=%S/Inputs/pgo-sample-thinlto-summary.prof %s -emit-llvm -mllvm -inline-for-xmain=0 -mllvm -loopopt=0 -o - 2>&1 | FileCheck %s -check-prefix=O2
+// RUN: %clang_cc1 -O2 -fprofile-sample-use=%S/Inputs/pgo-sample-thinlto-summary.prof %s -emit-llvm -mllvm -inline-for-xmain=0 -mllvm -loopopt=0 -o - 2>&1 | FileCheck %s -check-prefix=SAMPLEPGO
 // RUN: %clang_cc1 -O2 -fprofile-sample-use=%S/Inputs/pgo-sample-thinlto-summary.prof %s -emit-llvm -mllvm -inline-for-xmain=0 -mllvm -loopopt=0 -flto=thin -o - 2>&1 | FileCheck %s -check-prefix=THINLTO
 // Checks if hot call is inlined by normal compile, but not inlined by
 // thinlto compile.
@@ -15,15 +15,9 @@
     g += baz(i);
 }
 
-<<<<<<< HEAD
-// O2-LABEL: define void @bar
-// THINLTO-LABEL: define void @bar
-// O2-NOT: call{{.*}}foo
-=======
 // SAMPLEPGO-LABEL: define {{(dso_local )?}}void @bar
 // THINLTO-LABEL: define {{(dso_local )?}}void @bar
 // SAMPLEPGO-NOT: call{{.*}}foo
->>>>>>> fe357865
 // THINLTO: call{{.*}}foo
 void bar(int n) {
   for (int i = 0; i < n; i++)
@@ -31,17 +25,10 @@
 }
 
 // Checks if loop unroll is invoked by normal compile, but not thinlto compile.
-<<<<<<< HEAD
-// O2-LABEL: define void @unroll
-// THINLTO-LABEL: define void @unroll
-// O2: call{{.*}}baz
-// O2: call{{.*}}baz
-=======
 // SAMPLEPGO-LABEL: define {{(dso_local )?}}void @unroll
 // THINLTO-LABEL: define {{(dso_local )?}}void @unroll
 // SAMPLEPGO: call{{.*}}baz
 // SAMPLEPGO: call{{.*}}baz
->>>>>>> fe357865
 // THINLTO: call{{.*}}baz
 // THINLTO-NOT: call{{.*}}baz
 void unroll() {
@@ -49,13 +36,6 @@
     baz(i);
 }
 
-<<<<<<< HEAD
-// Checks if icp is invoked by normal compile, but not thinlto compile.
-// O2-LABEL: define void @icp
-// THINLTO-LABEL: define void @icp
-// O2: if.true.direct_targ
-// ThinLTO-NOT: if.true.direct_targ
-=======
 // Checks that icp is not invoked for ThinLTO, but invoked for normal samplepgo.
 // SAMPLEPGO-LABEL: define {{(dso_local )?}}void @icp
 // THINLTO-LABEL: define {{(dso_local )?}}void @icp
@@ -63,7 +43,6 @@
 // FIXME: the following condition needs to be reversed once
 //        LTOPreLinkDefaultPipeline is customized.
 // THINLTO-NOT: if.true.direct_targ
->>>>>>> fe357865
 void icp(void (*p)()) {
   p();
 }