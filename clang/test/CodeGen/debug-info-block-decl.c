--- conflicted
+++ resolved
@@ -9,13 +9,8 @@
 
 int main()
 {
-<<<<<<< HEAD
-// CHECK: [[ASSIGNMENT]] = metadata !{i32 [[@LINE+2]],
-// CHECK: [[BLOCK_ENTRY]] = metadata !{i32 [[@LINE+1]],
-=======
 // CHECK: [[ASSIGNMENT]] = !MDLocation(line: [[@LINE+2]],
 // CHECK: [[BLOCK_ENTRY]] = !MDLocation(line: [[@LINE+1]],
->>>>>>> cb0d13fc
     int (^blockptr)(void) = ^(void) {
       return 0;
     };
