// RUN: %clang_cc1 -g -emit-llvm < %s | FileCheck %s

// Check that, just because we emitted a function from a different file doesn't
// mean we insert a file-change inside the next function.

// CHECK: ret void, !dbg [[F1_LINE:![0-9]*]]
// CHECK: ret void, !dbg [[F2_LINE:![0-9]*]]
// CHECK: [[F1:![0-9]*]] = {{.*}} ; [ DW_TAG_subprogram ] {{.*}} [def] [f1]
// CHECK: [[F2:![0-9]*]] = {{.*}} ; [ DW_TAG_subprogram ] {{.*}} [def] [f2]
<<<<<<< HEAD
// CHECK: [[F1_LINE]] = {{.*}}, metadata [[F1]], null}
// CHECK: [[F2_LINE]] = {{.*}}, metadata [[F2]], null}
=======
// CHECK: [[F1_LINE]] = !MDLocation({{.*}}, scope: [[F1]])
// CHECK: [[F2_LINE]] = !MDLocation({{.*}}, scope: [[F2]])
>>>>>>> cb0d13fc

void f1() {
}

# 2 "foo.c"

void f2() {
}
<|MERGE_RESOLUTION|>--- conflicted
+++ resolved
@@ -7,13 +7,8 @@
 // CHECK: ret void, !dbg [[F2_LINE:![0-9]*]]
 // CHECK: [[F1:![0-9]*]] = {{.*}} ; [ DW_TAG_subprogram ] {{.*}} [def] [f1]
 // CHECK: [[F2:![0-9]*]] = {{.*}} ; [ DW_TAG_subprogram ] {{.*}} [def] [f2]
-<<<<<<< HEAD
-// CHECK: [[F1_LINE]] = {{.*}}, metadata [[F1]], null}
-// CHECK: [[F2_LINE]] = {{.*}}, metadata [[F2]], null}
-=======
 // CHECK: [[F1_LINE]] = !MDLocation({{.*}}, scope: [[F1]])
 // CHECK: [[F2_LINE]] = !MDLocation({{.*}}, scope: [[F2]])
->>>>>>> cb0d13fc
 
 void f1() {
 }
