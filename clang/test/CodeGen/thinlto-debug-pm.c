--- conflicted
+++ resolved
@@ -8,19 +8,12 @@
 // O2-NEWPM: Running pass: LoopVectorizePass
 // O0-NEWPM-NOT: Running pass: LoopVectorizePass
 
-<<<<<<< HEAD
-// RUN: %clang_cc1 -triple x86_64-unknown-linux-gnu -emit-obj -O2 -o %t2.o -x ir %t.o -fthinlto-index=%t.thinlto.bc -mllvm -debug-pass=Structure 2>&1 | FileCheck %s --check-prefix=O2-OLDPM
-// RUN: %clang_cc1 -triple x86_64-unknown-linux-gnu -emit-obj -O0 -o %t2.o -x ir %t.o -fthinlto-index=%t.thinlto.bc -mllvm -debug-pass=Structure 2>&1 | FileCheck %s --check-prefix=O0-OLDPM
+// RUN: %clang_cc1 -triple x86_64-unknown-linux-gnu -emit-obj -O2 -o %t2.o -x ir %t.o -fthinlto-index=%t.thinlto.bc -fno-experimental-new-pass-manager -mllvm -debug-pass=Structure 2>&1 | FileCheck %s --check-prefix=O2-OLDPM
+// RUN: %clang_cc1 -triple x86_64-unknown-linux-gnu -emit-obj -O0 -o %t2.o -x ir %t.o -fthinlto-index=%t.thinlto.bc -fno-experimental-new-pass-manager -mllvm -debug-pass=Structure 2>&1 | FileCheck %s --check-prefix=O0-OLDPM
 // INTEL_CUSTOMIZATION
 // O2-OLDPM: VPlan Vectorization
 // O0-OLDPM-NOT: VPlan Vectorization
 // end INTEL_CUSTOMIZATION
-=======
-// RUN: %clang_cc1 -triple x86_64-unknown-linux-gnu -emit-obj -O2 -o %t2.o -x ir %t.o -fthinlto-index=%t.thinlto.bc -fno-experimental-new-pass-manager -mllvm -debug-pass=Structure 2>&1 | FileCheck %s --check-prefix=O2-OLDPM
-// RUN: %clang_cc1 -triple x86_64-unknown-linux-gnu -emit-obj -O0 -o %t2.o -x ir %t.o -fthinlto-index=%t.thinlto.bc -fno-experimental-new-pass-manager -mllvm -debug-pass=Structure 2>&1 | FileCheck %s --check-prefix=O0-OLDPM
-// O2-OLDPM: Loop Vectorization
-// O0-OLDPM-NOT: Loop Vectorization
->>>>>>> b502a441
 
 void foo() {
 }