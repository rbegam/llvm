// RUN: %clang_cc1 -triple spir64-unknown-linux-sycldevice -std=c++11 -fsycl-is-device -disable-llvm-passes -S -emit-llvm -x c++ %s -o - | FileCheck %s

struct st {
  int a;
  float b;
};
// CHECK: %[[T_ST:struct[a-zA-Z0-9_.]*.st]] = type { i32, float }

union un {
  int a;
  char c[4];
};
// CHECK: %[[T_UN:union[a-zA-Z0-9_.]*.un]] = type { i32 }

class A {
public:
  A(int a) {
    m_val = a;
  }
  A(const A &a) {
    m_val = a.m_val;
  }
private:
    int m_val;
};
// CHECK: %[[T_CL:class[a-zA-Z0-9_.]*.A]] = type { i32 }

typedef int myInt;

// CHECK: @.str = private unnamed_addr constant [25 x i8] c"__builtin_intel_fpga_reg\00", section "llvm.metadata"

void foo() {
  int a=123;
  myInt myA = 321;
  int b = __builtin_intel_fpga_reg(a);
// CHECK: %[[V_A1:[0-9]+]] = load i32, i32* %a, align 4, !tbaa !9
// CHECK-NEXT: %[[V_A2:[0-9]+]] = call i32 @llvm.annotation.i32(i32 %[[V_A1]], [[BIFR_STR:i8\* getelementptr inbounds \(\[25 x i8\], \[25 x i8\]\* @.str, i32 0, i32 0\),]]
// CHECK-NEXT: store i32 %[[V_A2]], i32* %b, align 4, !tbaa !9
  int myB = __builtin_intel_fpga_reg(myA);
// CHECK: %[[V_MYA1:[0-9]+]] = load i32, i32* %myA
// CHECK-NEXT: %[[V_MYA2:[0-9]+]] = call i32 @llvm.annotation.i32(i32 %[[V_MYA1]], [[BIFR_STR]]
// CHECK-NEXT: store i32 %[[V_MYA2]], i32* %myB, align 4, !tbaa !9
  int c = __builtin_intel_fpga_reg(2.0f);
// CHECK: %[[V_CF1:[0-9]+]] = call i32 @llvm.annotation.i32(i32 1073741824, [[BIFR_STR]]
// CHECK-NEXT: %[[V_FBITCAST:[0-9]+]] = bitcast i32 %[[V_CF1]] to float
// CHECK-NEXT: %[[V_CF2:conv]] = fptosi float %[[V_FBITCAST]] to i32
// CHECK-NEXT: store i32 %[[V_CF2]], i32* %c, align 4, !tbaa !9
  int d = __builtin_intel_fpga_reg( __builtin_intel_fpga_reg( b+12 ));
// CHECK: %[[V_B1:[0-9]+]] = load i32, i32* %b
// CHECK-NEXT: %[[V_B2:add]] = add nsw i32 %[[V_B1]], 12
// CHECK-NEXT: %[[V_B3:[0-9]+]] = call i32 @llvm.annotation.i32(i32 %[[V_B2]], [[BIFR_STR]]
// CHECK-NEXT: %[[V_B4:[0-9]+]] = call i32 @llvm.annotation.i32(i32 %[[V_B3]], [[BIFR_STR]]
// CHECK-NEXT: store i32 %[[V_B4]], i32* %d, align 4, !tbaa !9
  int e = __builtin_intel_fpga_reg( __builtin_intel_fpga_reg( a+b ));
// CHECK: %[[V_AB1:[0-9]+]] = load i32, i32* %a
// CHECK-NEXT: %[[V_AB2:[0-9]+]] = load i32, i32* %b
// CHECK-NEXT: %[[V_AB3:add[0-9]+]] = add nsw i32 %[[V_AB1]], %[[V_AB2]]
// CHECK-NEXT: %[[V_AB4:[0-9]+]] = call i32 @llvm.annotation.i32(i32 %[[V_AB3]], [[BIFR_STR]]
// CHECK-NEXT: %[[V_AB5:[0-9]+]] = call i32 @llvm.annotation.i32(i32 %[[V_AB4]], [[BIFR_STR]]
// CHECK-NEXT: store i32 %[[V_AB5]], i32* %e, align 4, !tbaa !9
  int f;
  f = __builtin_intel_fpga_reg(a);
// CHECK: %[[V_F1:[0-9]+]] = load i32, i32* %a
// CHECK-NEXT: %[[V_F2:[0-9]+]] = call i32 @llvm.annotation.i32(i32 %[[V_F1]], [[BIFR_STR]]
// CHECK-NEXT: store i32 %[[V_F2]], i32* %f, align 4, !tbaa !9

  struct st i = {1, 5.0f};
  struct st i2 = i;
  struct st ii = __builtin_intel_fpga_reg(i);
// CHECK: %[[V_TI1:[0-9]+]] = bitcast %[[T_ST]]* %agg-temp to i8*
// CHECK-NEXT: %[[V_I:[0-9]+]] = bitcast %[[T_ST]]* %i to i8*
// CHECK-NEXT: call void @llvm.memcpy.p0i8.p0i8.i64(i8* align 4 %[[V_TI1]], i8* align 4 %[[V_I]], i64 8, i1 false), !tbaa.struct !11
// CHECK-NEXT: %[[V_TI2:[0-9]+]] = bitcast %[[T_ST]]* %agg-temp to i8*
// CHECK-NEXT: %[[V_TI3:[0-9]+]] = call i8* @llvm.ptr.annotation.p0i8(i8* %[[V_TI2]], [[BIFR_STR]]
// CHECK-NEXT: %[[V_TI4:[0-9]+]] = bitcast i8* %[[V_TI3]] to %[[T_ST]]*
// CHECK-NEXT: %[[V_II:[0-9]+]] = bitcast %[[T_ST]]* %ii to i8*
// CHECK-NEXT: %[[V_TI5:[0-9]+]] = bitcast %[[T_ST]]* %[[V_TI4]] to i8*
// CHECK-NEXT: call void @llvm.memcpy.p0i8.p0i8.i64(i8* align 4 %[[V_II]], i8* align 4 %[[V_TI5]], i64 8, i1 false)
  struct st iii;
  iii = __builtin_intel_fpga_reg(ii);
// CHECK: %[[V_TII1:[0-9]+]] = bitcast %[[T_ST]]* %agg-temp2 to i8*
// CHECK-NEXT: %[[V_II:[0-9]+]] = bitcast %[[T_ST]]* %ii to i8*
// CHECK-NEXT: call void @llvm.memcpy.p0i8.p0i8.i64(i8* align 4 %[[V_TII1]], i8* align 4 %[[V_II]], i64 8, i1 false), !tbaa.struct !11
// CHECK-NEXT: %[[V_TII2:[0-9]+]] = bitcast %[[T_ST]]* %agg-temp2 to i8*
// CHECK-NEXT: %[[V_TII3:[0-9]+]] = call i8* @llvm.ptr.annotation.p0i8(i8* %[[V_TII2]], [[BIFR_STR]]
// CHECK-NEXT: %[[V_TII4:[0-9]+]] = bitcast i8* %[[V_TII3]] to %[[T_ST]]*
// CHECK-NEXT: %[[V_TII5:[0-9]+]] = bitcast %[[T_ST]]* %ref.tmp to i8*
// CHECK-NEXT: %[[V_TII6:[0-9]+]] = bitcast %[[T_ST]]* %[[V_TII4]] to i8*
// CHECK-NEXT: call void @llvm.memcpy.p0i8.p0i8.i64(i8* align 4 %[[V_TII5]], i8* align 4 %[[V_TII6]], i64 8, i1 false)
// CHECK-NEXT: %[[V_TIII:[0-9]+]] = bitcast %[[T_ST]]* %iii to i8*
// CHECK-NEXT: %[[V_TII7:[0-9]+]] = bitcast %[[T_ST]]* %ref.tmp to i8*
// CHECK-NEXT: call void @llvm.memcpy.p0i8.p0i8.i64(i8* align 4 %[[V_TIII]], i8* align 4 %[[V_TII7]], i64 8, i1 false), !tbaa.struct !11

  struct st *iiii = __builtin_intel_fpga_reg(&iii);
// CHECK: %[[V_T3I0:[0-9]+]] = ptrtoint %[[T_ST]]* %iii to i64
// CHECK-NEXT: %[[V_T3I1:[0-9]+]] = call i64 @llvm.annotation.i64(i64 %[[V_T3I0]], [[BIFR_STR]]
// CHECK-NEXT: %[[V_T3I2:[0-9]+]] = inttoptr i64 %[[V_T3I1]] to %[[T_ST]]*
// CHECK-NEXT: %[[V_T3I3:[0-9]+]] = addrspacecast %[[T_ST]]* %[[V_T3I2]] to %[[T_ST]] addrspace(4)*
// CHECK-NEXT: store %[[T_ST]] addrspace(4)* %[[V_T3I3]], %[[T_ST]] addrspace(4)** %iiii, align 8, !tbaa !5

  union un u1 = {1};
  union un u2, *u3;
  u2 = __builtin_intel_fpga_reg(u1);
// CHECK: %[[V_TU1:[0-9]+]] = bitcast %[[T_UN]]* %agg-temp4 to i8*
// CHECK-NEXT: %[[V_TU2:[0-9]+]] = bitcast %[[T_UN]]* %u1 to i8*
// CHECK-NEXT: call void @llvm.memcpy.p0i8.p0i8.i64(i8* align 4 %[[V_TU1]], i8* align 4 %[[V_TU2]], i64 4, i1 false), !tbaa.struct !14
// CHECK-NEXT: %[[V_TU3:[0-9]+]] = bitcast %[[T_UN]]* %agg-temp4 to i8*
// CHECK-NEXT: %[[V_TU4:[0-9]+]] = call i8* @llvm.ptr.annotation.p0i8(i8* %[[V_TU3]], [[BIFR_STR]]
// CHECK-NEXT: %[[V_TU5:[0-9]+]] = bitcast i8* %[[V_TU4]] to %[[T_UN]]*
// CHECK-NEXT: %[[V_TU6:[0-9]+]] = bitcast %[[T_UN]]* %ref.tmp3 to i8*
// CHECK-NEXT: %[[V_TU7:[0-9]+]] = bitcast %[[T_UN]]* %[[V_TU5]] to i8*
// CHECK-NEXT: call void @llvm.memcpy.p0i8.p0i8.i64(i8* align 4 %[[V_TU6]], i8* align 4 %[[V_TU7]], i64 8, i1 false)
// CHECK-NEXT: %[[V_TU8:[0-9]+]] = bitcast %[[T_UN]]* %u2 to i8*
// CHECK-NEXT: %[[V_TU9:[0-9]+]] = bitcast %[[T_UN]]* %ref.tmp3 to i8*
// CHECK-NEXT: call void @llvm.memcpy.p0i8.p0i8.i64(i8* align 4 %[[V_TU8]], i8* align 4 %[[V_TU9]], i64 4, i1 false), !tbaa.struct !14

  u3 = __builtin_intel_fpga_reg(&u2);
// CHECK:      %[[V_TPU1:[0-9]+]] = ptrtoint %[[T_UN]]* %u2 to i64
// CHECK-NEXT: %[[V_TPU2:[0-9]+]] = call i64 @llvm.annotation.i64(i64 %[[V_TPU1]], [[BIFR_STR]]
// CHECK-NEXT: %[[V_TPU3:[0-9]+]] = inttoptr i64 %[[V_TPU2]] to %[[T_UN]]*
// CHECK-NEXT: %[[V_TPU4:[0-9]+]] = addrspacecast %[[T_UN]]* %[[V_TPU3]] to %[[T_UN]] addrspace(4)*
// CHECK-NEXT: store %[[T_UN]] addrspace(4)* %[[V_TPU4]], %[[T_UN]] addrspace(4)** %u3, align 8, !tbaa !5

  A ca(213);
  A cb = __builtin_intel_fpga_reg(ca);
// CHECK: %[[V_TCA1:[0-9]+]] = bitcast %[[T_CL]]* %agg-temp5 to i8*
// CHECK-NEXT: %[[V_CA:[0-9]+]] = bitcast %[[T_CL]]* %ca to i8*
// CHECK-NEXT: call void @llvm.memcpy.p0i8.p0i8.i64(i8* align 4 %[[V_TCA1]], i8* align 4 %[[V_CA]], i64 4, i1 false), !tbaa.struct !16
// CHECK-NEXT: %[[V_TCA2:[0-9]+]] = bitcast %[[T_CL]]* %agg-temp5 to i8*
// CHECK-NEXT: %[[V_TCA3:[0-9]+]] = call i8* @llvm.ptr.annotation.p0i8(i8* %[[V_TCA2]], [[BIFR_STR]]
// CHECK-NEXT: %[[V_TCA4:[0-9]+]] = bitcast i8* %[[V_TCA3]] to %[[T_CL]]*
// CHECK-NEXT: %[[V_CB:[0-9]+]] = bitcast %[[T_CL]]* %cb to i8*
// CHECK-NEXT: %[[V_TCA5:[0-9]+]] = bitcast %[[T_CL]]* %[[V_TCA4]] to i8*
// CHECK-NEXT: call void @llvm.memcpy.p0i8.p0i8.i64(i8* align 4 %[[V_CB]], i8* align 4 %[[V_TCA5]], i64 8, i1 false)

  int *ap = &a;
  int *bp = __builtin_intel_fpga_reg(ap);
// CHECK: %[[V_AP0:[0-9]+]] = load i32 addrspace(4)*, i32 addrspace(4)** %ap, align 8, !tbaa !5
// CHECK-NEXT: %[[V_AP1:[0-9]+]] = ptrtoint i32 addrspace(4)* %[[V_AP0]] to i64
// CHECK-NEXT: %[[V_AP2:[0-9]+]] = call i64 @llvm.annotation.i64(i64 %[[V_AP1]], [[BIFR_STR]]
// CHECK-NEXT: %[[V_AP3:[0-9]+]] = inttoptr i64 %[[V_AP2]] to i32 addrspace(4)*
// CHECK-NEXT: store i32 addrspace(4)* %[[V_AP3]], i32 addrspace(4)** %bp, align 8, !tbaa !5
}

<<<<<<< HEAD
// CHECK: declare i32 @llvm.annotation.i32(i32, i8*, i8*, i32) #4
// CHECK: declare void @llvm.memcpy.p0i8.p0i8.i64(i8* noalias nocapture writeonly, i8* noalias nocapture readonly, i64, i1 immarg) #1
// CHECK: declare i8* @llvm.ptr.annotation.p0i8(i8*, i8*, i8*, i32) #4
// CHECK: declare i64 @llvm.annotation.i64(i64, i8*, i8*, i32) #4

=======
>>>>>>> bf4f5b28
template <typename name, typename Func>
__attribute__((sycl_kernel)) void kernel_single_task(Func kernelFunc) {
  kernelFunc();
}

int main() {
  kernel_single_task<class fake_kernel>([]() { foo(); });
  return 0;
}
<|MERGE_RESOLUTION|>--- conflicted
+++ resolved
@@ -142,14 +142,6 @@
 // CHECK-NEXT: store i32 addrspace(4)* %[[V_AP3]], i32 addrspace(4)** %bp, align 8, !tbaa !5
 }
 
-<<<<<<< HEAD
-// CHECK: declare i32 @llvm.annotation.i32(i32, i8*, i8*, i32) #4
-// CHECK: declare void @llvm.memcpy.p0i8.p0i8.i64(i8* noalias nocapture writeonly, i8* noalias nocapture readonly, i64, i1 immarg) #1
-// CHECK: declare i8* @llvm.ptr.annotation.p0i8(i8*, i8*, i8*, i32) #4
-// CHECK: declare i64 @llvm.annotation.i64(i64, i8*, i8*, i32) #4
-
-=======
->>>>>>> bf4f5b28
 template <typename name, typename Func>
 __attribute__((sycl_kernel)) void kernel_single_task(Func kernelFunc) {
   kernelFunc();
