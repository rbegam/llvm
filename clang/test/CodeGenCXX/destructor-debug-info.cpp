--- conflicted
+++ resolved
@@ -19,8 +19,4 @@
   }
 }
 // Check there is a line number entry for line 19 where b1 is destructed.
-<<<<<<< HEAD
-// CHECK: i32 19, i32 0, metadata
-=======
-// CHECK: !MDLocation(line: 19,
->>>>>>> cb0d13fc
+// CHECK: !MDLocation(line: 19,