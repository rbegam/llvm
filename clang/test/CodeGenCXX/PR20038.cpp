--- conflicted
+++ resolved
@@ -1,4 +1,4 @@
-// RUN: %clang_cc1 -triple %itanium_abi_triple -g -emit-llvm  %s -o - | FileCheck %s
+// RUN: %clang_cc1 -triple %itanium_abi_triple -g -mllvm -no-discriminators -emit-llvm  %s -o - | FileCheck %s
 
 struct C {
   ~C();
@@ -8,15 +8,7 @@
 // CHECK: call {{.*}}, !dbg [[DTOR_CALL2_LOC:![0-9]*]]
 // CHECK: [[FUN1:.*]] = {{.*}}; [ DW_TAG_subprogram ] {{.*}} [def] [fun1]
 // CHECK: [[FUN2:.*]] = {{.*}}; [ DW_TAG_subprogram ] {{.*}} [def] [fun2]
-<<<<<<< HEAD
-// CHECK: [[DTOR_CALL1_LOC]] = metadata !{i32 [[@LINE+2]], i32 0, metadata [[FUN1_BLOCK:.*]], null}
-// CHECK: [[FUN1_BLOCK]] = metadata !{metadata !"0xb{{[^,]*}}", {{[^,]*}}, metadata [[FUN1]]}
-void fun1() { b && (C(), 1); }
-// CHECK: [[DTOR_CALL2_LOC]] = metadata !{i32 [[@LINE+2]], i32 0, metadata [[FUN2_BLOCK1:.*]], null}
-// CHECK: [[FUN2_BLOCK1]] = metadata !{metadata !"0xb{{[^,]*}}", {{[^,]*}}, metadata [[FUN2]]}
-=======
 // CHECK: [[DTOR_CALL1_LOC]] = !MDLocation(line: [[@LINE+1]], scope: [[FUN1]])
 void fun1() { b && (C(), 1); }
 // CHECK: [[DTOR_CALL2_LOC]] = !MDLocation(line: [[@LINE+1]], scope: [[FUN2]])
->>>>>>> cb0d13fc
 bool fun2() { return (C(), b) && 0; }