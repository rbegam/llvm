// RUN: %clang_cc1 -emit-llvm -o - %s -fopenmp -fintel-compatibility -fintel-openmp -triple x86_64-unknown-linux-gnu | FileCheck %s
// RUN: %clang_cc1 -emit-llvm -o - %s -fopenmp -fintel-compatibility -fintel-openmp-region -triple x86_64-unknown-linux-gnu | FileCheck %s -check-prefix=CHECK-REG
struct S1 {
  ~S1() {}
};

struct S2 {
  S2() {}
};

struct S3 {
  S3() {}
  S3(const S3& s) : i(s.i) {}
  ~S3() {}
  int i;
};

struct S4 {
  int i;
};

void foo() {}
void bar(int);

int glob_int = 2;
int *glob_ptr;

// CHECK-LABEL: @main
int main(int argc, char **argv) {
  // CHECK: alloca i32,
  // CHECK: [[ARGC_ADDR:%.+]] = alloca i32,
  // CHECK: [[ARGV_ADDR:%.+]] = alloca i8**,
  // CHECK: [[S1_ADDR:%.+]] = alloca %struct.S1,
  // CHECK: [[S2_ADDR:%.+]] = alloca %struct.S2,
  // CHECK: [[S3_ADDR:%.+]] = alloca %struct.S3,
  // CHECK: [[ARR1_ADDR:%.+]] = alloca [10 x %struct.S1],
  // CHECK: [[ARR2_ADDR:%.+]] = alloca [10 x %struct.S2],
  // CHECK: [[S3ARR_ADDR:%.+]] = alloca [10 x %struct.S3],
  // CHECK: [[ARGCREF_ADDR:%.+]] = alloca i32*,
  // CHECK: [[Z_ADDR:%.+]] = alloca i32,
  // CHECK: [[ZARR_ADDR:%.+]] = alloca [20 x i32],
  // CHECK: [[N1_ADDR:%.+]] = alloca i64,
  // CHECK: [[N2_ADDR:%.+]] = alloca i64,
  // CHECK: [[N3_ADDR:%.+]] = alloca i64,
  // CHECK: [[N4_ADDR:%.+]] = alloca i64,
  // CHECK: [[N5_ADDR:%.+]] = alloca i64,
  // CHECK: [[N6_ADDR:%.+]] = alloca i64,
  // CHECK: [[N7_ADDR:%.+]] = alloca i64,
  // CHECK: [[N8_ADDR:%.+]] = alloca i64,
  // CHECK: [[N9_ADDR:%.+]] = alloca i64,
  // CHECK: [[N10_ADDR:%.+]] = alloca i64,
  // CHECK: call i8* @llvm.stacksave()
  // CHECK: [[ARR3_ADDR:%.+]] = alloca double, i64
  S1 s1;
  S2 s2;
  S3 s3;
  S1 arr1[10];
  S2 arr2[10];
  S3 s3arr[10];
  double arr3[argc];
  int &argcref = argc;
  int z = 4;
  int zarr[20];
// CHECK: call void @llvm.intel.directive(metadata !"DIR.OMP.PARALLEL")
// CHECK: call void (metadata, ...) @llvm.intel.directive.qual.opndlist(metadata !"QUAL.OMP.SHARED", i8*** [[ARGV_ADDR]])

// CHECK: call void (metadata, ...) @llvm.intel.directive.qual.opndlist(metadata !"QUAL.OMP.PRIVATE:NONPOD", %struct.S1* [[S1_ADDR]], %struct.S1* (%struct.S1*)* @_ZTS2S1.omp.def_constr, void (%struct.S1*)* @_ZTS2S1.omp.destr

// CHECK: call void (metadata, ...) @llvm.intel.directive.qual.opndlist(metadata !"QUAL.OMP.PRIVATE:NONPOD", %struct.S2* [[S2_ADDR]], %struct.S2* (%struct.S2*)* @_ZTS2S2.omp.def_constr, void (%struct.S2*)* @_ZTS2S2.omp.destr

// CHECK: call void (metadata, ...) @llvm.intel.directive.qual.opndlist(metadata !"QUAL.OMP.PRIVATE:NONPOD", [10 x %struct.S1]* [[ARR1_ADDR]], [10 x %struct.S1]* ([10 x %struct.S1]*)* @_ZTSA10_2S1.omp.def_constr, void ([10 x %struct.S1]*)* @_ZTSA10_2S1.omp.destr

// CHECK: call void (metadata, ...) @llvm.intel.directive.qual.opndlist(metadata !"QUAL.OMP.PRIVATE:NONPOD", [10 x %struct.S2]* [[ARR2_ADDR]], [10 x %struct.S2]* ([10 x %struct.S2]*)* @_ZTSA10_2S2.omp.def_constr, void ([10 x %struct.S2]*)* @_ZTSA10_2S2.omp.destr

// CHECK: call void (metadata, ...) @llvm.intel.directive.qual.opndlist(metadata !"QUAL.OMP.PRIVATE", double* [[ARR3_ADDR]])

// CHECK: call void (metadata, ...) @llvm.intel.directive.qual.opndlist(metadata !"QUAL.OMP.FIRSTPRIVATE:NONPOD", %struct.S3* [[S3_ADDR]], void (%struct.S3*, %struct.S3*)* @_ZTS2S3.omp.copy_constr, void (%struct.S3*)* @_ZTS2S3.omp.destr)
// CHECK: call void (metadata, ...) @llvm.intel.directive.qual.opndlist(metadata !"QUAL.OMP.FIRSTPRIVATE:NONPOD", [10 x %struct.S3]* [[S3ARR_ADDR]], void ([10 x %struct.S3]*, [10 x %struct.S3]*)* @_ZTSA10_2S3.omp.copy_constr, void ([10 x %struct.S3]*)* @_ZTSA10_2S3.omp.destr)
// CHECK: call void (metadata, ...) @llvm.intel.directive.qual.opndlist(metadata !"QUAL.OMP.FIRSTPRIVATE", i32* [[Z_ADDR]]
// CHECK: call void (metadata, ...) @llvm.intel.directive.qual.opndlist(metadata !"QUAL.OMP.FIRSTPRIVATE", [20 x i32]* [[ZARR_ADDR]])
// CHECK: call void @llvm.intel.directive(metadata !"DIR.QUAL.LIST.END")
#pragma omp parallel shared(argv) private(s1, s2, arr1, arr2, arr3) \
                                  firstprivate(s3) firstprivate(s3arr) \
                                  firstprivate(z,zarr)
  // CHECK: call void @_Z3foov()
  foo();
// CHECK: call void @llvm.intel.directive(metadata !"DIR.OMP.END.PARALLEL")
// CHECK: call void @llvm.intel.directive(metadata !"DIR.QUAL.LIST.END")

// CHECK: call void @llvm.intel.directive(metadata !"DIR.OMP.PARALLEL.LOOP")
// CHECK: call void (metadata, ...) @llvm.intel.directive.qual.opndlist(metadata !"QUAL.OMP.SHARED", i8*** [[ARGV_ADDR]])
// CHECK: call void (metadata, ...) @llvm.intel.directive.qual.opndlist(metadata !"QUAL.OMP.PRIVATE:NONPOD", %struct.S1* [[S1_ADDR]], %struct.S1* (%struct.S1*)* @_ZTS2S1.omp.def_constr, void (%struct.S1*)* @_ZTS2S1.omp.destr
// CHECK: call void (metadata, ...) @llvm.intel.directive.qual.opndlist(metadata !"QUAL.OMP.PRIVATE:NONPOD", %struct.S2* [[S2_ADDR]], %struct.S2* (%struct.S2*)* @_ZTS2S2.omp.def_constr, void (%struct.S2*)* @_ZTS2S2.omp.destr
// CHECK: call void (metadata, ...) @llvm.intel.directive.qual.opndlist(metadata !"QUAL.OMP.PRIVATE:NONPOD", [10 x %struct.S1]* [[ARR1_ADDR]], [10 x %struct.S1]* ([10 x %struct.S1]*)* @_ZTSA10_2S1.omp.def_constr, void ([10 x %struct.S1]*)* @_ZTSA10_2S1.omp.destr
// CHECK: call void (metadata, ...) @llvm.intel.directive.qual.opndlist(metadata !"QUAL.OMP.PRIVATE:NONPOD", [10 x %struct.S2]* [[ARR2_ADDR]], [10 x %struct.S2]* ([10 x %struct.S2]*)* @_ZTSA10_2S2.omp.def_constr, void ([10 x %struct.S2]*)* @_ZTSA10_2S2.omp.destr)
// CHECK: call void (metadata, ...) @llvm.intel.directive.qual.opndlist(metadata !"QUAL.OMP.PRIVATE", double* [[ARR3_ADDR]])
// CHECK: call void (metadata, ...) @llvm.intel.directive.qual.opndlist(metadata !"QUAL.OMP.LINEAR", i32* [[ARGC_ADDR]], i32
// CHECK: call void @llvm.intel.directive(metadata !"DIR.QUAL.LIST.END")
#pragma omp parallel for shared(argv) private(s1, s2, arr1, arr2, arr3) linear(val(argc) : argc)
  for (int i = 0; i < argc; ++i)
    // CHECK: call void @_Z3foov()
    foo();
// CHECK: call void @llvm.intel.directive(metadata !"DIR.OMP.END.PARALLEL.LOOP")
// CHECK: call void @llvm.intel.directive(metadata !"DIR.QUAL.LIST.END")

// CHECK: [[TARGCREF:%.+]] = load i32*, i32** [[ARGCREF_ADDR]],
// CHECK-NEXT: store i32* [[TARGCREF]], i32** [[ARGCREFTMP:%tmp]]
// CHECK: [[ARGCREF:%.+]] = load i32*, i32** [[ARGCREFTMP]],
// CHECK: call void @llvm.intel.directive(metadata !"DIR.OMP.SIMD")
// CHECK: call void (metadata, ...) @llvm.intel.directive.qual.opndlist(metadata !"QUAL.OMP.PRIVATE:NONPOD", %struct.S1* [[S1_ADDR]], %struct.S1* (%struct.S1*)* @_ZTS2S1.omp.def_constr, void (%struct.S1*)* @_ZTS2S1.omp.destr
// CHECK: call void (metadata, ...) @llvm.intel.directive.qual.opndlist(metadata !"QUAL.OMP.PRIVATE:NONPOD", %struct.S2* [[S2_ADDR]], %struct.S2* (%struct.S2*)* @_ZTS2S2.omp.def_constr, void (%struct.S2*)* @_ZTS2S2.omp.destr
// CHECK: call void (metadata, ...) @llvm.intel.directive.qual.opndlist(metadata !"QUAL.OMP.PRIVATE:NONPOD", [10 x %struct.S1]* [[ARR1_ADDR]], [10 x %struct.S1]* ([10 x %struct.S1]*)* @_ZTSA10_2S1.omp.def_constr, void ([10 x %struct.S1]*)* @_ZTSA10_2S1.omp.destr
// CHECK: call void (metadata, ...) @llvm.intel.directive.qual.opndlist(metadata !"QUAL.OMP.PRIVATE:NONPOD", [10 x %struct.S2]* [[ARR2_ADDR]], [10 x %struct.S2]* ([10 x %struct.S2]*)* @_ZTSA10_2S2.omp.def_constr, void ([10 x %struct.S2]*)* @_ZTSA10_2S2.omp.destr)
// CHECK: call void (metadata, ...) @llvm.intel.directive.qual.opndlist(metadata !"QUAL.OMP.PRIVATE", double* [[ARR3_ADDR]])
// CHECK: call void (metadata, ...) @llvm.intel.directive.qual.opndlist(metadata !"QUAL.OMP.LINEAR", i32* [[ARGCREF]], i32 1)
// CHECK: call void (metadata, ...) @llvm.intel.directive.qual.opndlist(metadata !"QUAL.OMP.LINEAR", i8*** [[ARGV_ADDR]], i32 1)
// CHECK: call void @llvm.intel.directive(metadata !"DIR.QUAL.LIST.END")
#pragma omp simd private(s1, s2, arr1, arr2, arr3) linear(uval(argcref)) linear(argv)
  for (int i = 0; i < argc; ++i)
    // CHECK: call void @_Z3foov()
    foo();
// CHECK: call void @llvm.intel.directive(metadata !"DIR.OMP.END.SIMD")
// CHECK: call void @llvm.intel.directive(metadata !"DIR.QUAL.LIST.END")

  long int n1, n2, n3, n4, n5, n6, n7, n8, n9, n10;
// CHECK: call void @llvm.intel.directive(metadata !"DIR.OMP.PARALLEL")
// CHECK: call void (metadata, ...) @llvm.intel.directive.qual.opndlist(metadata !"QUAL.OMP.REDUCTION.ADD", i64* [[N1_ADDR]])
// CHECK: call void (metadata, ...) @llvm.intel.directive.qual.opndlist(metadata !"QUAL.OMP.REDUCTION.SUB", i64* [[N2_ADDR]])
// CHECK: call void (metadata, ...) @llvm.intel.directive.qual.opndlist(metadata !"QUAL.OMP.REDUCTION.MAX", i64* [[N3_ADDR]])
// CHECK: call void (metadata, ...) @llvm.intel.directive.qual.opndlist(metadata !"QUAL.OMP.REDUCTION.MIN", i64* [[N4_ADDR]])
// CHECK: call void (metadata, ...) @llvm.intel.directive.qual.opndlist(metadata !"QUAL.OMP.REDUCTION.BAND", i64* [[N5_ADDR]])
// CHECK: call void (metadata, ...) @llvm.intel.directive.qual.opndlist(metadata !"QUAL.OMP.REDUCTION.BOR", i64* [[N6_ADDR]])
// CHECK: call void (metadata, ...) @llvm.intel.directive.qual.opndlist(metadata !"QUAL.OMP.REDUCTION.AND", i64* [[N7_ADDR]])
// CHECK: call void (metadata, ...) @llvm.intel.directive.qual.opndlist(metadata !"QUAL.OMP.REDUCTION.OR", i64* [[N8_ADDR]])
// CHECK: call void (metadata, ...) @llvm.intel.directive.qual.opndlist(metadata !"QUAL.OMP.REDUCTION.BXOR", i64* [[N9_ADDR]])
// CHECK: call void (metadata, ...) @llvm.intel.directive.qual.opndlist(metadata !"QUAL.OMP.REDUCTION.MUL", i64* [[N10_ADDR]])
// CHECK: call void @llvm.intel.directive(metadata !"DIR.QUAL.LIST.END")
#pragma omp parallel reduction(+:n1) reduction(-:n2) reduction(max:n3) reduction (min:n4) reduction(&:n5) reduction (|:n6) reduction(&&:n7) reduction(||:n8) reduction(^:n9) reduction(*:n10)
  // CHECK: call void @_Z3foov()
  foo();
// CHECK: call void @llvm.intel.directive(metadata !"DIR.OMP.END.PARALLEL")
// CHECK: call void @llvm.intel.directive(metadata !"DIR.QUAL.LIST.END")
  n1 = 0;
// CHECK: call void @llvm.intel.directive(metadata !"DIR.OMP.ATOMIC")
// CHECK-NEXT: call void @llvm.intel.directive.qual(metadata !"QUAL.OMP.UPDATE")
// CHECK-NEXT: call void @llvm.intel.directive(metadata !"DIR.QUAL.LIST.END")
// CHECK-NEXT: load i64, i64*
// CHECK-NEXT: add nsw i64 %{{.+}}, 1
// CHECK-NEXT: store i64
// CHECK-NEXT: call void @llvm.intel.directive(metadata !"DIR.OMP.END.ATOMIC")
// CHECK-NEXT: call void @llvm.intel.directive(metadata !"DIR.QUAL.LIST.END")
#pragma omp atomic
  ++n1;
// CHECK-NEXT: call void @llvm.intel.directive(metadata !"DIR.OMP.ATOMIC")
// CHECK-NEXT: call void @llvm.intel.directive.qual(metadata !"QUAL.OMP.UPDATE")
// CHECK-NEXT: call void @llvm.intel.directive(metadata !"DIR.QUAL.LIST.END")
// CHECK-NEXT: load i64, i64*
// CHECK-NEXT: add nsw i64 %{{.+}}, 1
// CHECK-NEXT: store i64
// CHECK-NEXT: call void @llvm.intel.directive(metadata !"DIR.OMP.END.ATOMIC")
// CHECK-NEXT: call void @llvm.intel.directive(metadata !"DIR.QUAL.LIST.END")
#pragma omp atomic update
  ++n1;
// CHECK-NEXT: call void @llvm.intel.directive(metadata !"DIR.OMP.ATOMIC")
// CHECK-NEXT: call void @llvm.intel.directive.qual(metadata !"QUAL.OMP.READ")
// CHECK-NEXT: call void @llvm.intel.directive(metadata !"DIR.QUAL.LIST.END")
// CHECK-NEXT: load i64, i64*
// CHECK-NEXT: store i64
// CHECK-NEXT: call void @llvm.intel.directive(metadata !"DIR.OMP.END.ATOMIC")
// CHECK-NEXT: call void @llvm.intel.directive(metadata !"DIR.QUAL.LIST.END")
#pragma omp atomic read
  n2 = n1;
// CHECK-NEXT: call void @llvm.intel.directive(metadata !"DIR.OMP.ATOMIC")
// CHECK-NEXT: call void @llvm.intel.directive.qual(metadata !"QUAL.OMP.WRITE")
// CHECK-NEXT: call void @llvm.intel.directive(metadata !"DIR.QUAL.LIST.END")
// CHECK-NEXT: store i64 1, i64*
// CHECK-NEXT: call void @llvm.intel.directive(metadata !"DIR.OMP.END.ATOMIC")
// CHECK-NEXT: call void @llvm.intel.directive(metadata !"DIR.QUAL.LIST.END")
#pragma omp atomic write
  n1 = 1;
// CHECK-NEXT: call void @llvm.intel.directive(metadata !"DIR.OMP.ATOMIC")
// CHECK-NEXT: call void @llvm.intel.directive.qual(metadata !"QUAL.OMP.CAPTURE")
// CHECK-NEXT: call void @llvm.intel.directive(metadata !"DIR.QUAL.LIST.END")
// CHECK-NEXT: load i64, i64*
// CHECK-NEXT: add nsw i64 %{{.+}}, 1
// CHECK-NEXT: store i64
// CHECK-NEXT: store i64
// CHECK-NEXT: call void @llvm.intel.directive(metadata !"DIR.OMP.END.ATOMIC")
// CHECK-NEXT: call void @llvm.intel.directive(metadata !"DIR.QUAL.LIST.END")
#pragma omp atomic capture
  n2 = ++n1;
// CHECK-NEXT: call void @llvm.intel.directive(metadata !"DIR.OMP.ATOMIC")
// CHECK-NEXT: call void @llvm.intel.directive.qual(metadata !"QUAL.OMP.UPDATE.SEQ_CST")
// CHECK-NEXT: call void @llvm.intel.directive(metadata !"DIR.QUAL.LIST.END")
// CHECK-NEXT: load i64, i64*
// CHECK-NEXT: add nsw i64 %{{.+}}, 1
// CHECK-NEXT: store i64
// CHECK-NEXT: call void @llvm.intel.directive(metadata !"DIR.OMP.END.ATOMIC")
// CHECK-NEXT: call void @llvm.intel.directive(metadata !"DIR.QUAL.LIST.END")
#pragma omp atomic seq_cst
  ++n1;
// CHECK-NEXT: call void @llvm.intel.directive(metadata !"DIR.OMP.ATOMIC")
// CHECK-NEXT: call void @llvm.intel.directive.qual(metadata !"QUAL.OMP.UPDATE.SEQ_CST")
// CHECK-NEXT: call void @llvm.intel.directive(metadata !"DIR.QUAL.LIST.END")
// CHECK-NEXT: load i64, i64*
// CHECK-NEXT: add nsw i64 %{{.+}}, 1
// CHECK-NEXT: store i64
// CHECK-NEXT: call void @llvm.intel.directive(metadata !"DIR.OMP.END.ATOMIC")
// CHECK-NEXT: call void @llvm.intel.directive(metadata !"DIR.QUAL.LIST.END")
#pragma omp atomic seq_cst update
  ++n1;
// CHECK-NEXT: call void @llvm.intel.directive(metadata !"DIR.OMP.ATOMIC")
// CHECK-NEXT: call void @llvm.intel.directive.qual(metadata !"QUAL.OMP.READ.SEQ_CST")
// CHECK-NEXT: call void @llvm.intel.directive(metadata !"DIR.QUAL.LIST.END")
// CHECK-NEXT: load i64, i64*
// CHECK-NEXT: store i64
// CHECK-NEXT: call void @llvm.intel.directive(metadata !"DIR.OMP.END.ATOMIC")
// CHECK-NEXT: call void @llvm.intel.directive(metadata !"DIR.QUAL.LIST.END")
#pragma omp atomic read, seq_cst
  n2 = n1;
// CHECK-NEXT: call void @llvm.intel.directive(metadata !"DIR.OMP.ATOMIC")
// CHECK-NEXT: call void @llvm.intel.directive.qual(metadata !"QUAL.OMP.WRITE.SEQ_CST")
// CHECK-NEXT: call void @llvm.intel.directive(metadata !"DIR.QUAL.LIST.END")
// CHECK-NEXT: store i64 1, i64*
// CHECK-NEXT: call void @llvm.intel.directive(metadata !"DIR.OMP.END.ATOMIC")
// CHECK-NEXT: call void @llvm.intel.directive(metadata !"DIR.QUAL.LIST.END")
#pragma omp atomic write seq_cst
  n1 = 1;
// CHECK-NEXT: call void @llvm.intel.directive(metadata !"DIR.OMP.ATOMIC")
// CHECK-NEXT: call void @llvm.intel.directive.qual(metadata !"QUAL.OMP.CAPTURE.SEQ_CST")
// CHECK-NEXT: call void @llvm.intel.directive(metadata !"DIR.QUAL.LIST.END")
// CHECK-NEXT: load i64, i64*
// CHECK-NEXT: add nsw i64 %{{.+}}, 1
// CHECK-NEXT: store i64
// CHECK-NEXT: store i64
// CHECK-NEXT: call void @llvm.intel.directive(metadata !"DIR.OMP.END.ATOMIC")
// CHECK-NEXT: call void @llvm.intel.directive(metadata !"DIR.QUAL.LIST.END")
#pragma omp atomic seq_cst, capture
  n2 = ++n1;
// CHECK-NEXT: call void @llvm.intel.directive(metadata !"DIR.OMP.CRITICAL")
// CHECK-NEXT: call void @llvm.intel.directive(metadata !"DIR.QUAL.LIST.END")
// CHECK-NEXT: load i64, i64*
// CHECK-NEXT: store i64
// CHECK-NEXT: call void @llvm.intel.directive(metadata !"DIR.OMP.END.CRITICAL")
// CHECK-NEXT: call void @llvm.intel.directive(metadata !"DIR.QUAL.LIST.END")
#pragma omp critical
  n2 = n1;
// CHECK-NEXT: call void @llvm.intel.directive(metadata !"DIR.OMP.MASTER")
// CHECK-NEXT: call void @llvm.intel.directive(metadata !"DIR.QUAL.LIST.END")
// CHECK-NEXT: load i64, i64*
// CHECK-NEXT: store i64
// CHECK-NEXT: call void @llvm.intel.directive(metadata !"DIR.OMP.END.MASTER")
// CHECK-NEXT: call void @llvm.intel.directive(metadata !"DIR.QUAL.LIST.END")
#pragma omp master
  n2 = n1;
// CHECK-NEXT: call void @llvm.intel.directive(metadata !"DIR.OMP.SINGLE")
// CHECK-NEXT: call void @llvm.intel.directive(metadata !"DIR.QUAL.LIST.END")
// CHECK-NEXT: load i64, i64*
// CHECK-NEXT: store i64
// CHECK-NEXT: call void @llvm.intel.directive(metadata !"DIR.OMP.END.SINGLE")
// CHECK-NEXT: call void @llvm.intel.directive(metadata !"DIR.QUAL.LIST.END")
#pragma omp single
  n2 = n1;
// CHECK: call void @llvm.intel.directive(metadata !"DIR.OMP.PARALLEL.LOOP")
// CHECK: opnd.i32(metadata !"QUAL.OMP.ORDERED", i32 1)
// CHECK: call void @llvm.intel.directive(metadata !"DIR.QUAL.LIST.END")
// CHECK: call void @llvm.intel.directive(metadata !"DIR.OMP.ORDERED")
// CHECK: call void @llvm.intel.directive(metadata !"DIR.QUAL.LIST.END")
// CHECK-NEXT: load i64, i64*
// CHECK-NEXT: store i64
// CHECK-NEXT: call void @llvm.intel.directive(metadata !"DIR.OMP.END.ORDERED")
// CHECK-NEXT: call void @llvm.intel.directive(metadata !"DIR.QUAL.LIST.END")
// CHECK: call void @llvm.intel.directive(metadata !"DIR.OMP.END.PARALLEL.LOOP")
// CHECK-NEXT: call void @llvm.intel.directive(metadata !"DIR.QUAL.LIST.END")
#pragma omp parallel for ordered
  for (int i = 0; i < 10; ++i) {
#pragma omp ordered
    n2 = n1;
  }

//CHECK: call void (metadata, ...) @llvm.intel.directive.qual.opndlist(metadata !"QUAL.OMP.SCHEDULE.STATIC", i32 0)
//CHECK-REG: region.entry() [ "DIR.OMP.PARALLEL.LOOP"(), "QUAL.OMP.SCHEDULE.STATIC"(i32 0)
#pragma omp parallel for schedule(static)
  for (int i = 0; i < 10; ++i) { }

//CHECK: call void (metadata, ...) @llvm.intel.directive.qual.opndlist(metadata !"QUAL.OMP.SCHEDULE.STATIC", i32 64)
//CHECK-REG: region.entry() [ "DIR.OMP.PARALLEL.LOOP"(), "QUAL.OMP.SCHEDULE.STATIC"(i32 64)
#pragma omp parallel for schedule(static, 64)
  for (int i = 0; i < 10; ++i) { }

//CHECK: call void (metadata, ...) @llvm.intel.directive.qual.opndlist(metadata !"QUAL.OMP.SCHEDULE.DYNAMIC", i32 1)
//CHECK-REG: region.entry() [ "DIR.OMP.PARALLEL.LOOP"(), "QUAL.OMP.SCHEDULE.DYNAMIC"(i32 1)
#pragma omp parallel for schedule(dynamic)
  for (int i = 0; i < 10; ++i) { }

//CHECK: call void (metadata, ...) @llvm.intel.directive.qual.opndlist(metadata !"QUAL.OMP.SCHEDULE.DYNAMIC", i32 128)
//CHECK-REG: region.entry() [ "DIR.OMP.PARALLEL.LOOP"(), "QUAL.OMP.SCHEDULE.DYNAMIC"(i32 128)
#pragma omp parallel for schedule(dynamic, 128)
  for (int i = 0; i < 10; ++i) { }

//CHECK: call void (metadata, ...) @llvm.intel.directive.qual.opndlist(metadata !"QUAL.OMP.SCHEDULE.GUIDED", i32 1)
//CHECK-REG: region.entry() [ "DIR.OMP.PARALLEL.LOOP"(), "QUAL.OMP.SCHEDULE.GUIDED"(i32 1)
#pragma omp parallel for schedule(guided)
  for (int i = 0; i < 10; ++i) { }

//CHECK: call void (metadata, ...) @llvm.intel.directive.qual.opndlist(metadata !"QUAL.OMP.SCHEDULE.GUIDED", i32 256)
//CHECK-REG: region.entry() [ "DIR.OMP.PARALLEL.LOOP"(), "QUAL.OMP.SCHEDULE.GUIDED"(i32 256)
#pragma omp parallel for schedule(guided, 256)
  for (int i = 0; i < 10; ++i) { }

//CHECK: call void (metadata, ...) @llvm.intel.directive.qual.opndlist(metadata !"QUAL.OMP.SCHEDULE.AUTO", i32 0)
//CHECK-REG: region.entry() [ "DIR.OMP.PARALLEL.LOOP"(), "QUAL.OMP.SCHEDULE.AUTO"(i32 0)
#pragma omp parallel for schedule(auto)
  for (int i = 0; i < 10; ++i) { }

//CHECK: call void (metadata, ...) @llvm.intel.directive.qual.opndlist(metadata !"QUAL.OMP.SCHEDULE.RUNTIME", i32 0)
//CHECK-REG: region.entry() [ "DIR.OMP.PARALLEL.LOOP"(), "QUAL.OMP.SCHEDULE.RUNTIME"(i32 0)
#pragma omp parallel for schedule(runtime)
  for (int i = 0; i < 10; ++i) { }

//CHECK: call void (metadata, ...) @llvm.intel.directive.qual.opndlist(metadata !"QUAL.OMP.SCHEDULE.DYNAMIC:MONOTONIC", i32 16)
//CHECK-REG: region.entry() [ "DIR.OMP.PARALLEL.LOOP"(), "QUAL.OMP.SCHEDULE.DYNAMIC:MONOTONIC"(i32 16)
#pragma omp parallel for schedule(monotonic:dynamic, 16)
  for (int i = 0; i < 10; ++i) { }

//CHECK: call void (metadata, ...) @llvm.intel.directive.qual.opndlist(metadata !"QUAL.OMP.SCHEDULE.DYNAMIC:NONMONOTONIC", i32 16)
//CHECK-REG: region.entry() [ "DIR.OMP.PARALLEL.LOOP"(), "QUAL.OMP.SCHEDULE.DYNAMIC:NONMONOTONIC"(i32 16)
#pragma omp parallel for schedule(nonmonotonic:dynamic,16)
  for (int i = 0; i < 10; ++i) { }

//CHECK: call void (metadata, ...) @llvm.intel.directive.qual.opndlist(metadata !"QUAL.OMP.SCHEDULE.DYNAMIC:SIMD", i32 16)
//CHECK-REG: region.entry() [ "DIR.OMP.PARALLEL.LOOP"(), "QUAL.OMP.SCHEDULE.DYNAMIC:SIMD"(i32 16)
#pragma omp parallel for schedule(simd:dynamic, 16)
  for (int i = 0; i < 10; ++i) { }

//CHECK: call void (metadata, ...) @llvm.intel.directive.qual.opndlist(metadata !"QUAL.OMP.SCHEDULE.DYNAMIC:SIMD.MONOTONIC", i32 16)
//CHECK-REG: region.entry() [ "DIR.OMP.PARALLEL.LOOP"(), "QUAL.OMP.SCHEDULE.DYNAMIC:SIMD.MONOTONIC"(i32 16)
#pragma omp parallel for schedule(simd,monotonic:dynamic, 16)
  for (int i = 0; i < 10; ++i) { }

//CHECK: call void (metadata, ...) @llvm.intel.directive.qual.opndlist(metadata !"QUAL.OMP.SCHEDULE.DYNAMIC:SIMD.NONMONOTONIC", i32 16)
//CHECK-REG: region.entry() [ "DIR.OMP.PARALLEL.LOOP"(), "QUAL.OMP.SCHEDULE.DYNAMIC:SIMD.NONMONOTONIC"(i32 16)
#pragma omp parallel for schedule(simd,nonmonotonic:dynamic, 16)
  for (int i = 0; i < 10; ++i) { }

//CHECK: call void (metadata, ...) @llvm.intel.directive.qual.opndlist(metadata !"QUAL.OMP.SCHEDULE.DYNAMIC:MONOTONIC.SIMD", i32 16)
//CHECK-REG: region.entry() [ "DIR.OMP.PARALLEL.LOOP"(), "QUAL.OMP.SCHEDULE.DYNAMIC:MONOTONIC.SIMD"(i32 16)
#pragma omp parallel for schedule(monotonic,simd:dynamic, 16)
  for (int i = 0; i < 10; ++i) { }

//CHECK: call void (metadata, ...) @llvm.intel.directive.qual.opndlist(metadata !"QUAL.OMP.SCHEDULE.DYNAMIC:NONMONOTONIC.SIMD", i32 16)
//CHECK-REG: region.entry() [ "DIR.OMP.PARALLEL.LOOP"(), "QUAL.OMP.SCHEDULE.DYNAMIC:NONMONOTONIC.SIMD"(i32 16)
#pragma omp parallel for schedule(nonmonotonic,simd:dynamic,16)
  for (int i = 0; i < 10; ++i) { }

  int N = 10;
  const int M = 10;
  long input1[N];
  long **input2 = 0;
  long result[M][M][N];
// DISABLE until we resolve ARRSIZE issue
// NOCHECK: [[VLA1:%.+]] = alloca i64
// NOCHECK: [[VLA2:%.+]] = alloca i64
// NOCHECK-NEXT: [[N:%.+]] = load i32, i32* [[N_ADDR:%.+]],
// NOCHECK-NEXT: [[NS:%.+]] = sext i32 [[N]] to i64
// NOCHECK-NEXT: [[N1:%.+]] = load i32, i32* [[N_ADDR]]
// NOCHECK-NEXT: [[N1S:%.+]] = sext i32 [[N1]] to i64
// NOCHECK-NEXT: [[N2:%.+]] = load i32, i32* [[N_ADDR]]
// NOCHECK-NEXT: [[N2S:%.+]] = sext i32 [[N2]] to i64
// NOCHECK-NEXT: [[NA:%.+]] = load i32, i32* [[N_ADDR]]
// NOCHECK-NEXT: [[NAS:%.+]] = sext i32 [[NA]] to i64
// NOCHECK-NEXT: [[SIZE:%.+]] = sub i64 [[NAS]], 0
// NOCHECK-NEXT: [[NA1:%.+]] = load i32, i32* [[N_ADDR]]
// NOCHECK-NEXT: [[NA1S:%.+]] = sext i32 [[NA1]] to i64
// NOCHECK-NEXT: call void @llvm.intel.directive(metadata !"DIR.OMP.TARGET")
// NOCHECK-NEXT: call void (metadata, ...) @llvm.intel.directive.qual.opndlist(metadata !"QUAL.OMP.MAP.TO", metadata !"QUAL.OPND.ARRSECT", i64* [[VLA1]], i64 1, metadata !"QUAL.OPND.ARRSIZE", i64 [[N1S]], i64 2, i64 [[NS]], i64 1, metadata !"QUAL.OPND.ARRSECT", i64*** %{{.+}}, i64 2, i64 0, i64 [[N2S]], i64 1, i64 0, i64 10, i64 1)
// NOCHECK-NEXT: call void (metadata, ...) @llvm.intel.directive.qual.opndlist(metadata !"QUAL.OMP.MAP.FROM", metadata !"QUAL.OPND.ARRSECT", i64* [[VLA2]], i64 3, metadata !"QUAL.OPND.ARRSIZE", i64 10, i64 10, i64 [[NA1S]], i64 2, i64 8, i64 1, i64 0, i64 10, i64 1, i64 0, i64 [[SIZE]], i64 1)
// NOCHECK-NEXT: call void @llvm.intel.directive(metadata !"DIR.QUAL.LIST.END")
// NOCHECK: call void @llvm.intel.directive(metadata !"DIR.OMP.PARALLEL.LOOP")
// NOCHECK: call void @llvm.intel.directive(metadata !"DIR.QUAL.LIST.END")
// NOCHECK: load i64, i64*
// NOCHECK: store i64
// NOCHECK: call void @llvm.intel.directive(metadata !"DIR.OMP.END.PARALLEL.LOOP")
// NOCHECK-NEXT: call void @llvm.intel.directive(metadata !"DIR.QUAL.LIST.END")
// NOCHECK: call void @llvm.intel.directive(metadata !"DIR.OMP.END.TARGET")
// NOCHECK-NEXT: call void @llvm.intel.directive(metadata !"DIR.QUAL.LIST.END")
#pragma omp target map(to : input1[2:N], input2[0:N][:M]) map(from : result[2:][:M][0:])
#pragma omp parallel for
  for (int i = 0; i < N; i++)
    result[i][i][i] = input1[i] + input2[i][i];
  {
    int *a, *b;
    int z = 3, y = 9;
// CHECK-REG: [[TARG_TOKENVAL:%[0-9]+]] = call token{{.*}}region.entry() [ "DIR.OMP.TARGET"(), "QUAL.OMP.DEVICE"(i32 4), "QUAL.OMP.IS_DEVICE_PTR"(i32** %a{{.*}}, i32** %b{{.*}}), "QUAL.OMP.DEFAULTMAP.TOFROM.SCALAR"(), "QUAL.OMP.NOWAIT"() ]
// CHECK-REG: region.exit(token [[TARG_TOKENVAL]]) [ "DIR.OMP.END.TARGET"() ]
    #pragma omp target device(4) is_device_ptr(a,b) \
                       defaultmap(tofrom:scalar) nowait
    {
    }
// CHECK-REG: [[TARGD_TOKENVAL:%[0-9]+]] = call token{{.*}}region.entry() [ "DIR.OMP.TARGET.DATA"(), "QUAL.OMP.MAP.TOFROM"(i32* %z{{.*}}), "QUAL.OMP.USE_DEVICE_PTR"(i32** %a{{.*}}, i32** %b{{.*}}) ]
// CHECK-REG: region.exit(token [[TARGD_TOKENVAL]]) [ "DIR.OMP.END.TARGET.DATA"() ]
    #pragma omp target data map(tofrom:z) use_device_ptr(a,b)
    {
    }
// CHECK-REG: [[TARGU_TOKENVAL:%[0-9]+]] = call token{{.*}}region.entry() [ "DIR.OMP.TARGET.UPDATE"(), "QUAL.OMP.TO"(i32* %z{{.*}}), "QUAL.OMP.FROM"(i32* %y{{.*}}) ]
// CHECK-REG: region.exit(token [[TARGU_TOKENVAL]]) [ "DIR.OMP.END.TARGET.UPDATE"() ]
    #pragma omp target update to(z) from(y)
  }
  {
    int local_int = 1;
// CHECK-REG: [[TARG2_TOKENVAL:%[0-9]+]] = call token{{.*}}TARGET{{.*}}IS_DEVICE_PTR{{.*}}glob_ptr{{.*}}FIRSTPRIVATE{{.*}}glob_int{{.*}}FIRSTPRIVATE{{.*}}local_int
// CHECK-REG: region.exit(token [[TARG2_TOKENVAL]]) [ "DIR.OMP.END.TARGET"() ]
    #pragma omp target is_device_ptr(glob_ptr)
    {
      glob_int = local_int + 1;
      glob_ptr++;
    }
    S4 s4;
// CHECK-REG: [[TARG3_TOKENVAL:%[0-9]+]] = call token{{.*}}TARGET{{.*}}MAP.TOFROM{{.*}}%struct.S4
// CHECK-REG: region.exit(token [[TARG3_TOKENVAL]]) [ "DIR.OMP.END.TARGET"() ]
    #pragma omp target
    {
      s4.i = 1;
    }
// CHECK-REG: [[TARG4_TOKENVAL:%[0-9]+]] = call token{{.*}}TARGET{{.*}}DEFAULTMAP.TOFROM.SCALAR{{.*}}MAP.TOFROM{{.*}}glob_int{{.*}}MAP.TOFROM{{.*}}local_int
// CHECK-REG: region.exit(token [[TARG4_TOKENVAL]]) [ "DIR.OMP.END.TARGET"() ]
    #pragma omp target defaultmap(tofrom:scalar)
    {
      glob_int = local_int + 1;
    }
  }
// CHECK-REG: [[TARGTE_TV:%[0-9]+]] = call token{{.*}}region.entry() [ "DIR.OMP.TARGET"()
// CHECK-REG: [[TE_TV:%[0-9]+]] = call token{{.*}}region.entry() [ "DIR.OMP.TEAMS"(){{.*}}"QUAL.OMP.NUM_TEAMS"(i32 16), "QUAL.OMP.THREAD_LIMIT"(i32 4)
// CHECK-REG: [[DIST_TV:%[0-9]+]] = call token{{.*}}region.entry() [ "DIR.OMP.DISTRIBUTE"(){{.*}}"QUAL.OMP.DIST.SCHEDULE.STATIC"(i32 8)
  #pragma omp target
  #pragma omp teams num_teams(16) thread_limit(4)
  {
    #pragma omp distribute dist_schedule(static, 8)
    for (int i = 0; i < N; i++)
      foo();
  }
// CHECK-REG: region.exit(token [[DIST_TV]]) [ "DIR.OMP.END.DISTRIBUTE"() ]
// CHECK-REG: region.exit(token [[TE_TV]]) [ "DIR.OMP.END.TEAMS"() ]
// CHECK-REG: region.exit(token [[TARGTE_TV]]) [ "DIR.OMP.END.TARGET"() ]

// CHECK-REG: [[BARRIER_TOKENVAL:%[0-9]+]] = call token{{.*}}DIR.OMP.BARRIER
// CHECK-REG: region.exit(token [[BARRIER_TOKENVAL]]) [ "DIR.OMP.END.BARRIER"
  #pragma omp barrier
// CHECK-REG: [[FLUSH_TOKENVAL:%[0-9]+]] = call token{{.*}}DIR.OMP.FLUSH
// CHECK-REG: region.exit(token [[FLUSH_TOKENVAL]]) [ "DIR.OMP.END.FLUSH"
  #pragma omp flush

<<<<<<< HEAD
=======
  {
    int fli = 3, flj = 4;
// CHECK-REG: [[FLUSH_TOKENVAL1:%[0-9]+]] = call token{{.*}}DIR.OMP.FLUSH{{.*}}QUAL.OMP.FLUSH{{.*}}fli{{.*}}flj
// CHECK-REG: region.exit(token [[FLUSH_TOKENVAL1]]) [ "DIR.OMP.END.FLUSH"
    #pragma omp flush(fli,flj)
  }

// CHECK-REG: [[SECT1ATV:%[0-9]+]] = call token{{.*}}DIR.OMP.PARALLEL
// CHECK-REG: [[SECT1BTV:%[0-9]+]] = call token{{.*}}DIR.OMP.SECTIONS{{.*}}NOWAIT{{.*}}PRIVATE{{.*}}sect1{{.*}}FIRSTPRIVATE{{.*}}sect2{{.*}}LASTPRIVATE{{.*}}sect3{{.*}}REDUCTION.ADD{{.*}}sect4
// CHECK-REG: [[SECT1CTV:%[0-9]+]] = call token{{.*}}DIR.OMP.SECTION
// CHECK-REG: call{{.*}}bari(i32 1)
// CHECK-REG: region.exit(token [[SECT1CTV]]) [ "DIR.OMP.END.SECTION"
// CHECK-REG: [[SECT1DTV:%[0-9]+]] = call token{{.*}}DIR.OMP.SECTION
// CHECK-REG: call{{.*}}bari(i32 2)
// CHECK-REG: region.exit(token [[SECT1DTV]]) [ "DIR.OMP.END.SECTION"
// CHECK-REG: [[SECT1ETV:%[0-9]+]] = call token{{.*}}DIR.OMP.SECTION
// CHECK-REG: call{{.*}}bari(i32 3)
// CHECK-REG: region.exit(token [[SECT1ETV]]) [ "DIR.OMP.END.SECTION"
// CHECK-REG: region.exit(token [[SECT1BTV]]) [ "DIR.OMP.END.SECTIONS"
// CHECK-REG: region.exit(token [[SECT1ATV]]) [ "DIR.OMP.END.PARALLEL"
  {
    int sect1=0,sect2=0,sect3=0,sect4=0;
    #pragma omp parallel
    {
      #pragma omp sections nowait private(sect1) firstprivate(sect2) \
                           lastprivate(sect3) reduction(+:sect4)
      {
        #pragma omp section
        {
          bar(1);
        }
        #pragma omp section
        {
          bar(2);
        }
        #pragma omp section
        {
          bar(3);
        }
      }
    }
  }
// CHECK-REG: [[SECT2BTV:%[0-9]+]] = call token{{.*}}DIR.OMP.PARALLEL.SECTIONS{{.*}}PRIVATE{{.*}}sect1{{.*}}FIRSTPRIVATE{{.*}}sect2{{.*}}LASTPRIVATE{{.*}}sect3{{.*}}REDUCTION.ADD{{.*}}sect4
// CHECK-REG: [[SECT2CTV:%[0-9]+]] = call token{{.*}}DIR.OMP.SECTION
// CHECK-REG: call{{.*}}bari(i32 1)
// CHECK-REG: region.exit(token [[SECT2CTV]]) [ "DIR.OMP.END.SECTION"
// CHECK-REG: [[SECT2DTV:%[0-9]+]] = call token{{.*}}DIR.OMP.SECTION
// CHECK-REG: call{{.*}}bari(i32 2)
// CHECK-REG: region.exit(token [[SECT2DTV]]) [ "DIR.OMP.END.SECTION"
// CHECK-REG: [[SECT2ETV:%[0-9]+]] = call token{{.*}}DIR.OMP.SECTION
// CHECK-REG: call{{.*}}bari(i32 3)
// CHECK-REG: region.exit(token [[SECT2ETV]]) [ "DIR.OMP.END.SECTION"
// CHECK-REG: region.exit(token [[SECT2BTV]]) [ "DIR.OMP.END.PARALLEL.SECTIONS"
  {
    int sect1=0,sect2=0,sect3=0,sect4=0;
    #pragma omp parallel sections private(sect1) firstprivate(sect2) \
                                  lastprivate(sect3) reduction(+:sect4)
    {
      #pragma omp section
      {
        bar(1);
      }
      #pragma omp section
      {
        bar(2);
      }
      #pragma omp section
      {
        bar(3);
      }
    }
  }
>>>>>>> b3165894
  return 0;
}

// CHECK: define internal %struct.S1* @_ZTS2S1.omp.def_constr(%struct.S1*)
// CHECK: alloca %struct.S1*,
// CHECK-NEXT: alloca %struct.S1*,
// CHECK-NEXT:  store %struct.S1* %{{.+}}, %struct.S1** %
// CHECK-NEXT:  load %struct.S1*, %struct.S1** %
// CHECK-NEXT:  ret %struct.S1* %
// CHECK-NEXT: }

// CHECK: define internal void @_ZTS2S1.omp.destr(%struct.S1*)
// CHECK: alloca %struct.S1*,
// CHECK-NEXT: store %struct.S1* %{{.+}}, %struct.S1** %
// CHECK-NEXT: load %struct.S1*, %struct.S1** %
// CHECK-NEXT: call void @_ZN2S1D1Ev(%struct.S1* %{{.+}})
// CHECK-NEXT: ret void
// CHECK-NEXT: }

// CHECK: define internal %struct.S2* @_ZTS2S2.omp.def_constr(%struct.S2*)
// CHECK: alloca %struct.S2*,
// CHECK-NEXT: store %struct.S2* %{{.+}}, %struct.S2** %
// CHECK-NEXT: load %struct.S2*, %struct.S2** %
// CHECK-NEXT: call void @_ZN2S2C1Ev(%struct.S2* %{{.+}})
// CHECK-NEXT: ret %struct.S2* %
// CHECK-NEXT: }

// CHECK: define internal void @_ZTS2S2.omp.destr(%struct.S2*)
// CHECK: alloca %struct.S2*,
// CHECK-NEXT: store %struct.S2* %{{.+}}, %struct.S2** %
// CHECK-NEXT: ret void
// CHECK-NEXT: }

// CHECK: define internal [10 x %struct.S1]* @_ZTSA10_2S1.omp.def_constr([10 x %struct.S1]*)
// CHECK: alloca [10 x %struct.S1]*,
// CHECK-NEXT: alloca [10 x %struct.S1]*,
// CHECK-NEXT: store [10 x %struct.S1]* %{{.+}}, [10 x %struct.S1]** %
// CHECK-NEXT: load [10 x %struct.S1]*, [10 x %struct.S1]** %
// CHECK-NEXT: ret [10 x %struct.S1]* %
// CHECK-NEXT: }

// CHECK: define internal void @_ZTSA10_2S1.omp.destr([10 x %struct.S1]*)
// CHECK: alloca [10 x %struct.S1]*,
// CHECK-NEXT: store [10 x %struct.S1]* %{{.+}}, [10 x %struct.S1]** %
// CHECK-NEXT: load [10 x %struct.S1]*, [10 x %struct.S1]** %
// CHECK:  call void @_ZN2S1D1Ev(%struct.S1* %{{.+}})
// CHECK:  ret void
// CHECK-NEXT: }

// CHECK: define internal [10 x %struct.S2]* @_ZTSA10_2S2.omp.def_constr([10 x %struct.S2]*)
// CHECK: alloca [10 x %struct.S2]*,
// CHECK-NEXT: store [10 x %struct.S2]* %{{.+}}, [10 x %struct.S2]** %
// CHECK-NEXT: load [10 x %struct.S2]*, [10 x %struct.S2]** %
// CHECK: call void @_ZN2S2C1Ev(%struct.S2* %{{.+}})
// CHECK: ret [10 x %struct.S2]* %
// CHECK-NEXT: }

// CHECK: define internal void @_ZTSA10_2S2.omp.destr([10 x %struct.S2]*)
// CHECK: alloca [10 x %struct.S2]*,
// CHECK-NEXT: store [10 x %struct.S2]* %{{.+}}, [10 x %struct.S2]** %
// CHECK-NEXT: ret void
// CHECK-NEXT: }
<|MERGE_RESOLUTION|>--- conflicted
+++ resolved
@@ -450,8 +450,6 @@
 // CHECK-REG: region.exit(token [[FLUSH_TOKENVAL]]) [ "DIR.OMP.END.FLUSH"
   #pragma omp flush
 
-<<<<<<< HEAD
-=======
   {
     int fli = 3, flj = 4;
 // CHECK-REG: [[FLUSH_TOKENVAL1:%[0-9]+]] = call token{{.*}}DIR.OMP.FLUSH{{.*}}QUAL.OMP.FLUSH{{.*}}fli{{.*}}flj
@@ -524,7 +522,6 @@
       }
     }
   }
->>>>>>> b3165894
   return 0;
 }
 
