--- conflicted
+++ resolved
@@ -626,13 +626,8 @@
 class TC {
   int ii, iii, kk;
 public:
-<<<<<<< HEAD
-  enum { myconstant = 42 }; // INTEL
-  int ub();                 // INTEL
-=======
   enum { myconstant = 42 };
   int ub();
->>>>>>> 83748cc5
   int dotest_lt(IT begin, IT end) {
 #pragma omp parallel
 // expected-error@+3 3 {{the loop initializer expression depends on the current loop control variable}}
@@ -641,19 +636,11 @@
   for (ii = ii * 10 + 25; ii < ii / ii - 23; ii += 1)
     ;
 
-<<<<<<< HEAD
-// INTEL_CUSTOMIZATION
-=======
->>>>>>> 83748cc5
 // Check that member function calls and enum constants in the condition is
 // handled.
 #pragma omp for
   for (ii = 0; ii < ub() + this->myconstant; ii += 1) // expected-no-error
     ;
-<<<<<<< HEAD
-// end INTEL_CUSTOMIZATION
-=======
->>>>>>> 83748cc5
 
 #pragma omp parallel
 // expected-error@+4 2 {{expected loop invariant expression or '<invariant1> * ii + <invariant2>' kind of expression}}
