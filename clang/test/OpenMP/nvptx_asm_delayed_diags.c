--- conflicted
+++ resolved
@@ -13,8 +13,6 @@
 // expected-no-diagnostics
 #endif // DIAGS
 
-<<<<<<< HEAD
-=======
 #ifdef OMP5
 void bar(int r) {
 #ifdef IMMEDIATE
@@ -31,7 +29,6 @@
 #endif // IMMEDIATE
 #endif // OMP5
 
->>>>>>> d3e712a9
 void foo(int r) {
 #ifdef IMMEDIATE
 // expected-error@+4 {{invalid input constraint 'mx' in asm}}
