--- conflicted
+++ resolved
@@ -23,14 +23,7 @@
 
 typedef union __CFUColor __attribute__((objc_bridge(NSUColor))) * CFUColorRef; // expected-error {{parameter of 'objc_bridge' attribute must be 'id' when used on a typedef}}
 
-<<<<<<< HEAD
-// This error requires C11.
-#if __STDC_VERSION__ > 199901L
 typedef union __CFUColor __attribute__((objc_bridge(NSUColor))) * CFUColorRef; // expected-error {{parameter of 'objc_bridge' attribute must be 'id' when used on a typedef}}
-#endif
-=======
-typedef union __CFUColor __attribute__((objc_bridge(NSUColor))) * CFUColorRef; // expected-error {{parameter of 'objc_bridge' attribute must be 'id' when used on a typedef}}
->>>>>>> 90e043da
 
 typedef union __CFUColor __attribute__((objc_bridge(NSUColor))) *CFUColor1Ref; // expected-error {{parameter of 'objc_bridge' attribute must be 'id' when used on a typedef}}
 
