// INTEL_CUSTOMIZATION
// INTEL_FEATURE_CPU_GLC
// UNSUPPORTED: intel_feature_cpu_glc
// end INTEL_FEATURE_CPU_GLC
// end INTEL_CUSTOMIZATION

// RUN: not %clang_cc1 -triple armv5--- -target-cpu not-a-cpu -fsyntax-only %s 2>&1 | FileCheck %s --check-prefix ARM
// ARM: error: unknown target CPU 'not-a-cpu'
// ARM: note: valid target CPU values are:
// ARM-SAME: arm2

// RUN: not %clang_cc1 -triple arm64--- -target-cpu not-a-cpu -fsyntax-only %s 2>&1 | FileCheck %s --check-prefix AARCH64
// AARCH64: error: unknown target CPU 'not-a-cpu'
// AARCH64: note: valid target CPU values are:
// AARCH64-SAME: cortex-a35,

// RUN: not %clang_cc1 -triple i386--- -target-cpu not-a-cpu -fsyntax-only %s 2>&1 | FileCheck %s --check-prefix X86
// X86: error: unknown target CPU 'not-a-cpu'
// X86: note: valid target CPU values are: i386, i486, winchip-c6, winchip2, c3,
// X86-SAME: i586, pentium, pentium-mmx, pentiumpro, i686, pentium2, pentium3,
// X86-SAME: pentium3m, pentium-m, c3-2, yonah, pentium4, pentium4m, prescott,
// X86-SAME: nocona, core2, penryn, bonnell, atom, silvermont, slm, goldmont, goldmont-plus, tremont,
// X86-SAME: nehalem, corei7, westmere, sandybridge, corei7-avx, ivybridge,
<<<<<<< HEAD
// X86-SAME: core-avx-i, haswell, core-avx2, broadwell, common-avx512, skylake, skylake-avx512, ;INTEL
// X86-SAME: skx, cascadelake, cannonlake, icelake-client, icelake-server, tigerlake, knl, knm, lakemont, k6, k6-2, k6-3, ;INTEL
=======
// X86-SAME: core-avx-i, haswell, core-avx2, broadwell, skylake, skylake-avx512,
// X86-SAME: skx, cascadelake, cooperlake, cannonlake, icelake-client, icelake-server, knl, knm, lakemont, k6, k6-2, k6-3,
>>>>>>> b502a441
// X86-SAME: athlon, athlon-tbird, athlon-xp, athlon-mp, athlon-4, k8, athlon64,
// X86-SAME: athlon-fx, opteron, k8-sse3, athlon64-sse3, opteron-sse3, amdfam10,
// X86-SAME: barcelona, btver1, btver2, bdver1, bdver2, bdver3, bdver4, znver1, znver2,
// X86-SAME: x86-64, geode

// RUN: not %clang_cc1 -triple x86_64--- -target-cpu not-a-cpu -fsyntax-only %s 2>&1 | FileCheck %s --check-prefix X86_64
// X86_64: error: unknown target CPU 'not-a-cpu'
// X86_64: note: valid target CPU values are: nocona, core2, penryn, bonnell,
// X86_64-SAME: atom, silvermont, slm, goldmont, goldmont-plus, tremont, nehalem, corei7, westmere,
// X86_64-SAME: sandybridge, corei7-avx, ivybridge, core-avx-i, haswell,
<<<<<<< HEAD
// X86_64-SAME: core-avx2, broadwell, common-avx512, skylake, skylake-avx512, skx, cascadelake, cannonlake, ;INTEL
// X86_64-SAME: icelake-client, icelake-server, tigerlake, knl, knm, k8, athlon64, athlon-fx, opteron, k8-sse3, ;INTEL
=======
// X86_64-SAME: core-avx2, broadwell, skylake, skylake-avx512, skx, cascadelake, cooperlake, cannonlake,
// X86_64-SAME: icelake-client, icelake-server, knl, knm, k8, athlon64, athlon-fx, opteron, k8-sse3,
>>>>>>> b502a441
// X86_64-SAME: athlon64-sse3, opteron-sse3, amdfam10, barcelona, btver1,
// X86_64-SAME: btver2, bdver1, bdver2, bdver3, bdver4, znver1, znver2, x86-64

// RUN: not %clang_cc1 -triple nvptx--- -target-cpu not-a-cpu -fsyntax-only %s 2>&1 | FileCheck %s --check-prefix NVPTX
// NVPTX: error: unknown target CPU 'not-a-cpu'
// NVPTX: note: valid target CPU values are: sm_20, sm_21, sm_30, sm_32, sm_35,
// NVPTX-SAME: sm_37, sm_50, sm_52, sm_53, sm_60, sm_61, sm_62, sm_70, sm_72

// RUN: not %clang_cc1 -triple r600--- -target-cpu not-a-cpu -fsyntax-only %s 2>&1 | FileCheck %s --check-prefix R600
// R600: error: unknown target CPU 'not-a-cpu'
// R600: note: valid target CPU values are: r600, rv630, rv635, r630, rs780, 
// R600-SAME: rs880, rv610, rv620, rv670, rv710, rv730, rv740, rv770, cedar, 
// R600-SAME: palm, cypress, hemlock, juniper, redwood, sumo, sumo2, barts, 
// R600-SAME: caicos, aruba, cayman, turks


// RUN: not %clang_cc1 -triple amdgcn--- -target-cpu not-a-cpu -fsyntax-only %s 2>&1 | FileCheck %s --check-prefix AMDGCN
// AMDGCN: error: unknown target CPU 'not-a-cpu'
// AMDGCN: note: valid target CPU values are: gfx600, tahiti, gfx601, hainan,
// AMDGCN-SAME: oland, pitcairn, verde, gfx700, kaveri, gfx701, hawaii, gfx702,
// AMDGCN-SAME: gfx703, kabini, mullins, gfx704, bonaire, gfx801, carrizo, 
// AMDGCN-SAME: gfx802, iceland, tonga, gfx803, fiji, polaris10, polaris11,
// AMDGCN-SAME: gfx810, stoney, gfx900, gfx902

// RUN: not %clang_cc1 -triple wasm64--- -target-cpu not-a-cpu -fsyntax-only %s 2>&1 | FileCheck %s --check-prefix WEBASM
// WEBASM: error: unknown target CPU 'not-a-cpu'
// WEBASM: note: valid target CPU values are: mvp, bleeding-edge, generic

// RUN: not %clang_cc1 -triple systemz--- -target-cpu not-a-cpu -fsyntax-only %s 2>&1 | FileCheck %s --check-prefix SYSTEMZ
// SYSTEMZ: error: unknown target CPU 'not-a-cpu'
// SYSTEMZ: note: valid target CPU values are: arch8, z10, arch9, z196, arch10,
// SYSTEMZ-SAME: zEC12, arch11, z13, arch12, z14

// RUN: not %clang_cc1 -triple sparc--- -target-cpu not-a-cpu -fsyntax-only %s 2>&1 | FileCheck %s --check-prefix SPARC
// SPARC: error: unknown target CPU 'not-a-cpu'
// SPARC: note: valid target CPU values are: v8, supersparc, sparclite, f934,
// SPARC-SAME: hypersparc, sparclite86x, sparclet, tsc701, v9, ultrasparc,
// SPARC-SAME: ultrasparc3, niagara, niagara2, niagara3, niagara4, ma2100,
// SPARC-SAME: ma2150, ma2155, ma2450, ma2455, ma2x5x, ma2080, ma2085, ma2480,
// SPARC-SAME: ma2485, ma2x8x, myriad2, myriad2.1, myriad2.2, myriad2.3, leon2,
// SPARC-SAME: at697e, at697f, leon3, ut699, gr712rc, leon4, gr740

// RUN: not %clang_cc1 -triple sparcv9--- -target-cpu not-a-cpu -fsyntax-only %s 2>&1 | FileCheck %s --check-prefix SPARCV9
// SPARCV9: error: unknown target CPU 'not-a-cpu'
// SPARCV9: note: valid target CPU values are: v9, ultrasparc, ultrasparc3, niagara, niagara2, niagara3, niagara4

// RUN: not %clang_cc1 -triple powerpc--- -target-cpu not-a-cpu -fsyntax-only %s 2>&1 | FileCheck %s --check-prefix PPC
// PPC: error: unknown target CPU 'not-a-cpu'
// PPC: note: valid target CPU values are: generic, 440, 450, 601, 602, 603,
// PPC-SAME: 603e, 603ev, 604, 604e, 620, 630, g3, 7400, g4, 7450, g4+, 750,
// PPC-SAME: 970, g5, a2, a2q, e500mc, e5500, power3, pwr3, power4, pwr4,
// PPC-SAME: power5, pwr5, power5x, pwr5x, power6, pwr6, power6x, pwr6x, power7,
// PPC-SAME: pwr7, power8, pwr8, power9, pwr9, powerpc, ppc, powerpc64, ppc64,
// PPC-SAME: powerpc64le, ppc64le

// RUN: not %clang_cc1 -triple mips--- -target-cpu not-a-cpu -fsyntax-only %s 2>&1 | FileCheck %s --check-prefix MIPS
// MIPS: error: unknown target CPU 'not-a-cpu'
// MIPS: note: valid target CPU values are: mips1, mips2, mips3, mips4, mips5,
// MIPS-SAME: mips32, mips32r2, mips32r3, mips32r5, mips32r6, mips64, mips64r2,
// MIPS-SAME: mips64r3, mips64r5, mips64r6, octeon, p5600

// RUN: not %clang_cc1 -triple lanai--- -target-cpu not-a-cpu -fsyntax-only %s 2>&1 | FileCheck %s --check-prefix LANAI
// LANAI: error: unknown target CPU 'not-a-cpu'
// LANAI: note: valid target CPU values are: v11

// RUN: not %clang_cc1 -triple hexagon--- -target-cpu not-a-cpu -fsyntax-only %s 2>&1 | FileCheck %s --check-prefix HEXAGON
// HEXAGON: error: unknown target CPU 'not-a-cpu'
// HEXAGON: note: valid target CPU values are: hexagonv5, hexagonv55,
// HEXAGON-SAME: hexagonv60, hexagonv62, hexagonv65

// RUN: not %clang_cc1 -triple bpf--- -target-cpu not-a-cpu -fsyntax-only %s 2>&1 | FileCheck %s --check-prefix BPF
// BPF: error: unknown target CPU 'not-a-cpu'
// BPF: note: valid target CPU values are: generic, v1, v2, v3, probe

// RUN: not %clang_cc1 -triple avr--- -target-cpu not-a-cpu -fsyntax-only %s 2>&1 | FileCheck %s --check-prefix AVR
// AVR: error: unknown target CPU 'not-a-cpu'
// AVR: note: valid target CPU values are: avr1, avr2, avr25, avr3, avr31,
// AVR-SAME: avr35, avr4, avr5, avr51, avr6, avrxmega1, avrxmega2, avrxmega3,
// AVR-SAME: avrxmega4, avrxmega5, avrxmega6, avrxmega7, avrtiny, at90s1200,
// AVR-SAME: attiny11, attiny12, attiny15, attiny28, at90s2313, at90s2323,
// AVR-SAME: at90s2333, at90s2343, attiny22, attiny26, at86rf401, at90s4414,
// AVR-SAME: t90s4433, at90s4434, at90s8515, at90c8534, at90s8535, ata5272,
// AVR-SAME: ttiny13, attiny13a, attiny2313, attiny2313a, attiny24, attiny24a,
// AVR-SAME: ttiny4313, attiny44, attiny44a, attiny84, attiny84a, attiny25,
// AVR-SAME: ttiny45, attiny85, attiny261, attiny261a, attiny461, attiny461a,
// AVR-SAME: ttiny861, attiny861a, attiny87, attiny43u, attiny48, attiny88,
// AVR-SAME: ttiny828, at43usb355, at76c711, atmega103, at43usb320, attiny167,
// AVR-SAME: t90usb82, at90usb162, ata5505, atmega8u2, atmega16u2,
// AVR-SAME: atmega32u2, attiny1634, atmega8, ata6289, atmega8a, ata6285,
// AVR-SAME: ata6286, atmega48, atmega48a, atmega48pa, atmega48p, atmega88,
// AVR-SAME: atmega88a, atmega88p, atmega88pa, atmega8515, atmega8535,
// AVR-SAME: atmega8hva, at90pwm1, at90pwm2, at90pwm2b, at90pwm3, at90pwm3b,
// AVR-SAME: at90pwm81, ata5790, ata5795, atmega16, atmega16a, atmega161,
// AVR-SAME: atmega162, atmega163, atmega164a, atmega164p, atmega164pa,
// AVR-SAME: atmega165, atmega165a, atmega165p, atmega165pa, atmega168,
// AVR-SAME: atmega168a, atmega168p, atmega168pa, atmega169, atmega169a,
// AVR-SAME: atmega169p, atmega169pa, atmega32, atmega32a, atmega323,
// AVR-SAME: atmega324a, atmega324p, atmega324pa, atmega325, atmega325a,
// AVR-SAME: atmega325p, atmega325pa, atmega3250, atmega3250a, atmega3250p,
// AVR-SAME: atmega3250pa, atmega328, atmega328p, atmega329, atmega329a,
// AVR-SAME: atmega329p, atmega329pa, atmega3290, atmega3290a, atmega3290p,
// AVR-SAME: atmega3290pa, atmega406, atmega64, atmega64a, atmega640, atmega644,
// AVR-SAME: atmega644a, atmega644p, atmega644pa, atmega645, atmega645a,
// AVR-SAME: tmega645p, atmega649, atmega649a, atmega649p, atmega6450,
// AVR-SAME: tmega6450a, atmega6450p, atmega6490, atmega6490a, atmega6490p,
// AVR-SAME: tmega64rfr2, atmega644rfr2, atmega16hva, atmega16hva2,
// AVR-SAME: tmega16hvb, atmega16hvbrevb, atmega32hvb, atmega32hvbrevb,
// AVR-SAME: tmega64hve, at90can32, at90can64, at90pwm161, at90pwm216,
// AVR-SAME: t90pwm316, atmega32c1, atmega64c1, atmega16m1, atmega32m1,
// AVR-SAME: tmega64m1, atmega16u4, atmega32u4, atmega32u6, at90usb646,
// AVR-SAME: t90usb647, at90scr100, at94k, m3000, atmega128, atmega128a,
// AVR-SAME: tmega1280, atmega1281, atmega1284, atmega1284p, atmega128rfa1,
// AVR-SAME: tmega128rfr2, atmega1284rfr2, at90can128, at90usb1286,
// AVR-SAME: t90usb1287, atmega2560, atmega2561, atmega256rfr2, atmega2564rfr2,
// AVR-SAME: txmega16a4, atxmega16a4u, atxmega16c4, atxmega16d4, atxmega32a4,
// AVR-SAME: txmega32a4u, atxmega32c4, atxmega32d4, atxmega32e5, atxmega16e5,
// AVR-SAME: txmega8e5, atxmega32x1, atxmega64a3, atxmega64a3u, atxmega64a4u,
// AVR-SAME: txmega64b1, atxmega64b3, atxmega64c3, atxmega64d3, atxmega64d4,
// AVR-SAME: txmega64a1, atxmega64a1u, atxmega128a3, atxmega128a3u,
// AVR-SAME: txmega128b1, atxmega128b3, atxmega128c3, atxmega128d3,
// AVR-SAME: txmega128d4, atxmega192a3, atxmega192a3u, atxmega192c3,
// AVR-SAME: txmega192d3, atxmega256a3, atxmega256a3u, atxmega256a3b,
// AVR-SAME: txmega256a3bu, atxmega256c3, atxmega256d3, atxmega384c3,
// AVR-SAME: txmega384d3, atxmega128a1, atxmega128a1u, atxmega128a4u,
// AVR-SAME: ttiny4, attiny5, attiny9, attiny10, attiny20, attiny40, attiny102,
// AVR-SAME: attiny104
<|MERGE_RESOLUTION|>--- conflicted
+++ resolved
@@ -21,13 +21,8 @@
 // X86-SAME: pentium3m, pentium-m, c3-2, yonah, pentium4, pentium4m, prescott,
 // X86-SAME: nocona, core2, penryn, bonnell, atom, silvermont, slm, goldmont, goldmont-plus, tremont,
 // X86-SAME: nehalem, corei7, westmere, sandybridge, corei7-avx, ivybridge,
-<<<<<<< HEAD
 // X86-SAME: core-avx-i, haswell, core-avx2, broadwell, common-avx512, skylake, skylake-avx512, ;INTEL
-// X86-SAME: skx, cascadelake, cannonlake, icelake-client, icelake-server, tigerlake, knl, knm, lakemont, k6, k6-2, k6-3, ;INTEL
-=======
-// X86-SAME: core-avx-i, haswell, core-avx2, broadwell, skylake, skylake-avx512,
-// X86-SAME: skx, cascadelake, cooperlake, cannonlake, icelake-client, icelake-server, knl, knm, lakemont, k6, k6-2, k6-3,
->>>>>>> b502a441
+// X86-SAME: skx, cascadelake, cooperlake, cannonlake, icelake-client, icelake-server, tigerlake, knl, knm, lakemont, k6, k6-2, k6-3, ;INTEL
 // X86-SAME: athlon, athlon-tbird, athlon-xp, athlon-mp, athlon-4, k8, athlon64,
 // X86-SAME: athlon-fx, opteron, k8-sse3, athlon64-sse3, opteron-sse3, amdfam10,
 // X86-SAME: barcelona, btver1, btver2, bdver1, bdver2, bdver3, bdver4, znver1, znver2,
@@ -38,13 +33,8 @@
 // X86_64: note: valid target CPU values are: nocona, core2, penryn, bonnell,
 // X86_64-SAME: atom, silvermont, slm, goldmont, goldmont-plus, tremont, nehalem, corei7, westmere,
 // X86_64-SAME: sandybridge, corei7-avx, ivybridge, core-avx-i, haswell,
-<<<<<<< HEAD
-// X86_64-SAME: core-avx2, broadwell, common-avx512, skylake, skylake-avx512, skx, cascadelake, cannonlake, ;INTEL
+// X86_64-SAME: core-avx2, broadwell, common-avx512, skylake, skylake-avx512, skx, cascadelake, cooperlake, cannonlake, ;INTEL
 // X86_64-SAME: icelake-client, icelake-server, tigerlake, knl, knm, k8, athlon64, athlon-fx, opteron, k8-sse3, ;INTEL
-=======
-// X86_64-SAME: core-avx2, broadwell, skylake, skylake-avx512, skx, cascadelake, cooperlake, cannonlake,
-// X86_64-SAME: icelake-client, icelake-server, knl, knm, k8, athlon64, athlon-fx, opteron, k8-sse3,
->>>>>>> b502a441
 // X86_64-SAME: athlon64-sse3, opteron-sse3, amdfam10, barcelona, btver1,
 // X86_64-SAME: btver2, bdver1, bdver2, bdver3, bdver4, znver1, znver2, x86-64
 
