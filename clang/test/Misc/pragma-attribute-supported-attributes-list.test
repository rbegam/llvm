// RUN: clang-tblgen -gen-clang-test-pragma-attribute-supported-attributes -I%src_include_dir -I%src_include_dir/clang/Basic %src_include_dir/clang/Basic/Attr.td -o - | FileCheck %s;INTEL

// The number of supported attributes should never go down!

<<<<<<< HEAD
// if INTEL_CUSTOMIZATION
// NOTE: The below value is currently Community value +10.
// CHECK: #pragma clang attribute supports 79 attributes:
// endif INTEL_CUSTOMIZATION
=======
// CHECK: #pragma clang attribute supports 70 attributes:
>>>>>>> f279169d
// CHECK-NEXT: AMDGPUFlatWorkGroupSize (SubjectMatchRule_function)
// CHECK-NEXT: AMDGPUNumSGPR (SubjectMatchRule_function)
// CHECK-NEXT: AMDGPUNumVGPR (SubjectMatchRule_function)
// CHECK-NEXT: AMDGPUWavesPerEU (SubjectMatchRule_function)
// CHECK-NEXT: AVRSignal (SubjectMatchRule_function)
// CHECK-NEXT: AbiTag (SubjectMatchRule_record_not_is_union, SubjectMatchRule_variable, SubjectMatchRule_function, SubjectMatchRule_namespace)
// CHECK-NEXT: AlignValue (SubjectMatchRule_variable, SubjectMatchRule_type_alias)
// CHECK-NEXT: AllocSize (SubjectMatchRule_function)
// CHECK-NEXT: Annotate ()
// CHECK-NEXT: AnyX86NoCfCheck (SubjectMatchRule_hasType_functionType)
// if INTEL_CUSTOMIZATION
// CHECK-NEXT: ArbPrecInt (SubjectMatchRule_type_alias)
// endif INTEL_CUSTOMIZATION
// CHECK-NEXT: AssumeAligned (SubjectMatchRule_objc_method, SubjectMatchRule_function)
// if INTEL_CUSTOMIZATION
// CHECK-NEXT: Autorun (SubjectMatchRule_function)
// endif INTEL_CUSTOMIZATION
// CHECK-NEXT: Availability ((SubjectMatchRule_record, SubjectMatchRule_enum, SubjectMatchRule_enum_constant, SubjectMatchRule_field, SubjectMatchRule_function, SubjectMatchRule_namespace, SubjectMatchRule_objc_category, SubjectMatchRule_objc_interface, SubjectMatchRule_objc_method, SubjectMatchRule_objc_property, SubjectMatchRule_objc_protocol, SubjectMatchRule_record, SubjectMatchRule_type_alias, SubjectMatchRule_variable))
// CHECK-NEXT: CXX11NoReturn (SubjectMatchRule_function)
// CHECK-NEXT: CallableWhen (SubjectMatchRule_function_is_member)
// CHECK-NEXT: CarriesDependency (SubjectMatchRule_variable_is_parameter, SubjectMatchRule_objc_method, SubjectMatchRule_function)
// CHECK-NEXT: Consumable (SubjectMatchRule_record)
// CHECK-NEXT: Convergent (SubjectMatchRule_function)
// CHECK-NEXT: DLLExport (SubjectMatchRule_function, SubjectMatchRule_variable, SubjectMatchRule_record, SubjectMatchRule_objc_interface)
// CHECK-NEXT: DLLImport (SubjectMatchRule_function, SubjectMatchRule_variable, SubjectMatchRule_record, SubjectMatchRule_objc_interface)
// CHECK-NEXT: DisableTailCalls (SubjectMatchRule_function, SubjectMatchRule_objc_method)
// CHECK-NEXT: EnableIf (SubjectMatchRule_function)
// CHECK-NEXT: EnumExtensibility (SubjectMatchRule_enum)
// CHECK-NEXT: ExternalSourceSymbol ((SubjectMatchRule_record, SubjectMatchRule_enum, SubjectMatchRule_enum_constant, SubjectMatchRule_field, SubjectMatchRule_function, SubjectMatchRule_namespace, SubjectMatchRule_objc_category, SubjectMatchRule_objc_interface, SubjectMatchRule_objc_method, SubjectMatchRule_objc_property, SubjectMatchRule_objc_protocol, SubjectMatchRule_record, SubjectMatchRule_type_alias, SubjectMatchRule_variable))
// CHECK-NEXT: FlagEnum (SubjectMatchRule_enum)
// CHECK-NEXT: Flatten (SubjectMatchRule_function)
// CHECK-NEXT: IFunc (SubjectMatchRule_function)
// CHECK-NEXT: InternalLinkage (SubjectMatchRule_variable, SubjectMatchRule_function, SubjectMatchRule_record)
// CHECK-NEXT: LTOVisibilityPublic (SubjectMatchRule_record)
// if INTEL_CUSTOMIZATION
// CHECK-NEXT: MaxGlobalWorkDim (SubjectMatchRule_function)
// endif INTEL_CUSTOMIZATION
// CHECK-NEXT: MicroMips (SubjectMatchRule_function)
// CHECK-NEXT: MinVectorWidth (SubjectMatchRule_function)
// CHECK-NEXT: MipsLongCall (SubjectMatchRule_function)
// CHECK-NEXT: MipsShortCall (SubjectMatchRule_function)
// CHECK-NEXT: NoDebug (SubjectMatchRule_hasType_functionType, SubjectMatchRule_objc_method, SubjectMatchRule_variable_not_is_parameter)
// CHECK-NEXT: NoDuplicate (SubjectMatchRule_function)
// CHECK-NEXT: NoEscape (SubjectMatchRule_variable_is_parameter)
// CHECK-NEXT: NoMicroMips (SubjectMatchRule_function)
// CHECK-NEXT: NoSanitize (SubjectMatchRule_function, SubjectMatchRule_objc_method, SubjectMatchRule_variable_is_global)
// CHECK-NEXT: NoSanitizeSpecific (SubjectMatchRule_function, SubjectMatchRule_variable_is_global)
// CHECK-NEXT: NoSplitStack (SubjectMatchRule_function)
// CHECK-NEXT: NoStackProtector (SubjectMatchRule_function)
// CHECK-NEXT: NoThrow (SubjectMatchRule_function)
// CHECK-NEXT: NotTailCalled (SubjectMatchRule_function)
// if INTEL_CUSTOMIZATION
// CHECK-NEXT: NumComputeUnits (SubjectMatchRule_function)
// endif INTEL_CUSTOMIZATION
// CHECK-NEXT: ObjCBoxable (SubjectMatchRule_record)
// CHECK-NEXT: ObjCMethodFamily (SubjectMatchRule_objc_method)
// CHECK-NEXT: ObjCRequiresSuper (SubjectMatchRule_objc_method)
// CHECK-NEXT: ObjCRuntimeName (SubjectMatchRule_objc_interface, SubjectMatchRule_objc_protocol)
// CHECK-NEXT: ObjCRuntimeVisible (SubjectMatchRule_objc_interface)
// CHECK-NEXT: ObjCSubclassingRestricted (SubjectMatchRule_objc_interface)
// if INTEL_CUSTOMIZATION
// CHECK-NEXT: OpenCLBlocking (SubjectMatchRule_variable)
// CHECK-NEXT: OpenCLBufferLocation (SubjectMatchRule_variable_is_parameter)
// CHECK-NEXT: OpenCLDepth (SubjectMatchRule_variable_is_parameter, SubjectMatchRule_variable_is_global)
// CHECK-NEXT: OpenCLHostAccessible (SubjectMatchRule_variable)
// CHECK-NEXT: OpenCLIO (SubjectMatchRule_variable)
// endif INTEL_CUSTOMIZATION
// CHECK-NEXT: OpenCLIntelReqdSubGroupSize (SubjectMatchRule_function)
// CHECK-NEXT: OpenCLNoSVM (SubjectMatchRule_variable)
// CHECK-NEXT: OptimizeNone (SubjectMatchRule_function, SubjectMatchRule_objc_method)
// CHECK-NEXT: Overloadable (SubjectMatchRule_function)
// CHECK-NEXT: ParamTypestate (SubjectMatchRule_variable_is_parameter)
// CHECK-NEXT: PassObjectSize (SubjectMatchRule_variable_is_parameter)
// CHECK-NEXT: RenderScriptKernel (SubjectMatchRule_function)
// CHECK-NEXT: RequireConstantInit (SubjectMatchRule_variable_is_global)
// CHECK-NEXT: ReturnTypestate (SubjectMatchRule_function, SubjectMatchRule_variable_is_parameter)
// CHECK-NEXT: ReturnsNonNull (SubjectMatchRule_objc_method, SubjectMatchRule_function)
// CHECK-NEXT: Section (SubjectMatchRule_function, SubjectMatchRule_variable_is_global, SubjectMatchRule_objc_method, SubjectMatchRule_objc_property)
// CHECK-NEXT: SetTypestate (SubjectMatchRule_function_is_member)
// CHECK-NEXT: SwiftContext (SubjectMatchRule_variable_is_parameter)
// CHECK-NEXT: SwiftErrorResult (SubjectMatchRule_variable_is_parameter)
// CHECK-NEXT: SwiftIndirectResult (SubjectMatchRule_variable_is_parameter)
// CHECK-NEXT: TLSModel (SubjectMatchRule_variable_is_thread_local)
// CHECK-NEXT: Target (SubjectMatchRule_function)
// CHECK-NEXT: TestTypestate (SubjectMatchRule_function_is_member)
// CHECK-NEXT: TrivialABI (SubjectMatchRule_record)
// if INTEL_CUSTOMIZATION
// CHECK-NEXT: VecLenHint (SubjectMatchRule_function)
// endif INTEL_CUSTOMIZATION
// CHECK-NEXT: WarnUnusedResult (SubjectMatchRule_objc_method, SubjectMatchRule_enum, SubjectMatchRule_record, SubjectMatchRule_hasType_functionType)
// CHECK-NEXT: XRayInstrument (SubjectMatchRule_function, SubjectMatchRule_objc_method)
// CHECK-NEXT: XRayLogArgs (SubjectMatchRule_function, SubjectMatchRule_objc_method)<|MERGE_RESOLUTION|>--- conflicted
+++ resolved
@@ -2,14 +2,10 @@
 
 // The number of supported attributes should never go down!
 
-<<<<<<< HEAD
 // if INTEL_CUSTOMIZATION
 // NOTE: The below value is currently Community value +10.
-// CHECK: #pragma clang attribute supports 79 attributes:
+// CHECK: #pragma clang attribute supports 80 attributes:
 // endif INTEL_CUSTOMIZATION
-=======
-// CHECK: #pragma clang attribute supports 70 attributes:
->>>>>>> f279169d
 // CHECK-NEXT: AMDGPUFlatWorkGroupSize (SubjectMatchRule_function)
 // CHECK-NEXT: AMDGPUNumSGPR (SubjectMatchRule_function)
 // CHECK-NEXT: AMDGPUNumVGPR (SubjectMatchRule_function)
