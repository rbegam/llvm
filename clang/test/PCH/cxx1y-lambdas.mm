<<<<<<< HEAD
// RUN: %clang_cc1 -pedantic-errors -fblocks -std=c++1y -emit-pch %s -o %t-cxx1y
// RUN: %clang_cc1 -ast-print -pedantic-errors -fblocks -std=c++1y -include-pch %t-cxx1y  %s | FileCheck -check-prefix=CHECK-PRINT %s

#ifndef HEADER_INCLUDED

#define HEADER_INCLUDED
template<typename T>
T add_slowly(const T& x, const T &y) {
  return [](auto z, int y = 0) { return z + y; }(5);
};

inline int add_int_slowly_twice(int x, int y) {
  int i = add_slowly(x, y);
  auto lambda = [](auto z) { return z + z; };
  return i + lambda(y);
}

inline int sum_array(int n) {
  auto lambda = [](auto N) -> int {
    int sum = 0;
    int array[5] = { 1, 2, 3, 4, 5};
  
    for (unsigned I = 0; I < N; ++I)
      sum += array[N];
    return sum;
  };

  return lambda(n);
}

inline int to_block_pointer(int n) {
  auto lambda = [=](int m) { return n + m; };
  int (^block)(int) = lambda;
  return block(17);
}

template<typename T>
int init_capture(T t) {
  return [&, x(t)] { return sizeof(x); };
}

#else

// CHECK-PRINT: T add_slowly
// CHECK-PRINT: return []
template float add_slowly(const float&, const float&);

int add(int x, int y) {
  return add_int_slowly_twice(x, y) + sum_array(4) + to_block_pointer(5);
}

// CHECK-PRINT: inline int add_int_slowly_twice 
// CHECK-PRINT: lambda = [] (type-parameter-0-0 z

// CHECK-PRINT: init_capture
// CHECK-PRINT: [&, x( t )]

#endif
=======
// RUN: %clang_cc1 -pedantic-errors -fblocks -std=c++1y -emit-pch %s -o %t-cxx1y
// RUN: %clang_cc1 -ast-print -pedantic-errors -fblocks -std=c++1y -include-pch %t-cxx1y  %s | FileCheck -check-prefix=CHECK-PRINT %s

#ifndef HEADER_INCLUDED

#define HEADER_INCLUDED
template<typename T>
T add_slowly(const T& x, const T &y) {
  return [](auto z, int y = 0) { return z + y; }(5);
};

inline int add_int_slowly_twice(int x, int y) {
  int i = add_slowly(x, y);
  auto lambda = [](auto z) { return z + z; };
  return i + lambda(y);
}

inline int sum_array(int n) {
  auto lambda = [](auto N) -> int {
    int sum = 0;
    int array[5] = { 1, 2, 3, 4, 5};
  
    for (unsigned I = 0; I < N; ++I)
      sum += array[N];
    return sum;
  };

  return lambda(n);
}

inline int to_block_pointer(int n) {
  auto lambda = [=](int m) { return n + m; };
  int (^block)(int) = lambda;
  return block(17);
}

template<typename T>
int init_capture(T t) {
  return [&, x(t)] { return sizeof(x); };
}

#else

// CHECK-PRINT: T add_slowly
// CHECK-PRINT: return []
template float add_slowly(const float&, const float&);

int add(int x, int y) {
  return add_int_slowly_twice(x, y) + sum_array(4) + to_block_pointer(5);
}

// CHECK-PRINT: inline int add_int_slowly_twice 
// CHECK-PRINT: lambda = [] (type-parameter-0-0 z

// CHECK-PRINT: init_capture
// CHECK-PRINT: [&, x(t)]

#endif
>>>>>>> 1fe2a8d8
<|MERGE_RESOLUTION|>--- conflicted
+++ resolved
@@ -1,63 +1,3 @@
-<<<<<<< HEAD
-// RUN: %clang_cc1 -pedantic-errors -fblocks -std=c++1y -emit-pch %s -o %t-cxx1y
-// RUN: %clang_cc1 -ast-print -pedantic-errors -fblocks -std=c++1y -include-pch %t-cxx1y  %s | FileCheck -check-prefix=CHECK-PRINT %s
-
-#ifndef HEADER_INCLUDED
-
-#define HEADER_INCLUDED
-template<typename T>
-T add_slowly(const T& x, const T &y) {
-  return [](auto z, int y = 0) { return z + y; }(5);
-};
-
-inline int add_int_slowly_twice(int x, int y) {
-  int i = add_slowly(x, y);
-  auto lambda = [](auto z) { return z + z; };
-  return i + lambda(y);
-}
-
-inline int sum_array(int n) {
-  auto lambda = [](auto N) -> int {
-    int sum = 0;
-    int array[5] = { 1, 2, 3, 4, 5};
-  
-    for (unsigned I = 0; I < N; ++I)
-      sum += array[N];
-    return sum;
-  };
-
-  return lambda(n);
-}
-
-inline int to_block_pointer(int n) {
-  auto lambda = [=](int m) { return n + m; };
-  int (^block)(int) = lambda;
-  return block(17);
-}
-
-template<typename T>
-int init_capture(T t) {
-  return [&, x(t)] { return sizeof(x); };
-}
-
-#else
-
-// CHECK-PRINT: T add_slowly
-// CHECK-PRINT: return []
-template float add_slowly(const float&, const float&);
-
-int add(int x, int y) {
-  return add_int_slowly_twice(x, y) + sum_array(4) + to_block_pointer(5);
-}
-
-// CHECK-PRINT: inline int add_int_slowly_twice 
-// CHECK-PRINT: lambda = [] (type-parameter-0-0 z
-
-// CHECK-PRINT: init_capture
-// CHECK-PRINT: [&, x( t )]
-
-#endif
-=======
 // RUN: %clang_cc1 -pedantic-errors -fblocks -std=c++1y -emit-pch %s -o %t-cxx1y
 // RUN: %clang_cc1 -ast-print -pedantic-errors -fblocks -std=c++1y -include-pch %t-cxx1y  %s | FileCheck -check-prefix=CHECK-PRINT %s
 
@@ -115,5 +55,4 @@
 // CHECK-PRINT: init_capture
 // CHECK-PRINT: [&, x(t)]
 
-#endif
->>>>>>> 1fe2a8d8
+#endif