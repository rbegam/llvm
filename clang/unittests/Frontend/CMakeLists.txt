--- conflicted
+++ resolved
@@ -24,7 +24,7 @@
   clangSema
   clangCodeGen
   clangFrontendTool
-<<<<<<< HEAD
+  clangSerialization
   )
 
 #if INTEL_CUSTOMIZATION
@@ -39,8 +39,4 @@
 get_target_property(test_suite_folder FrontendTests FOLDER)
 set_property(TARGET VfsTestLib PROPERTY FOLDER "${test_suite_folder}")
 add_dependencies(FrontendTests VfsTestLib)
-#endif INTEL_CUSTOMIZATION
-=======
-  clangSerialization
-  )
->>>>>>> 53b5cfb0
+#endif INTEL_CUSTOMIZATION