set(LLVM_LINK_COMPONENTS
  Support
  )

add_clang_unittest(FrontendTests
  ASTUnitTest.cpp
  CompilerInstanceTest.cpp
  FrontendActionTest.cpp
  CodeGenActionTest.cpp
<<<<<<< HEAD
  IntelOutputStreamTest.cpp #INTEL
=======
  ParsedSourceLocationTest.cpp
>>>>>>> 2f8e66bb
  PCHPreambleTest.cpp
  )
target_link_libraries(FrontendTests
  clangAST
  clangBasic
  clangFrontend
  clangLex
  clangSema
  clangCodeGen
  clangFrontendTool
  )<|MERGE_RESOLUTION|>--- conflicted
+++ resolved
@@ -7,11 +7,8 @@
   CompilerInstanceTest.cpp
   FrontendActionTest.cpp
   CodeGenActionTest.cpp
-<<<<<<< HEAD
   IntelOutputStreamTest.cpp #INTEL
-=======
   ParsedSourceLocationTest.cpp
->>>>>>> 2f8e66bb
   PCHPreambleTest.cpp
   )
 target_link_libraries(FrontendTests
