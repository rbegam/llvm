--- conflicted
+++ resolved
@@ -266,8 +266,6 @@
 
   verifyFormat("@SomeAnnotation(\"With some really looooooooooooooong text\")\n"
                "private static final long something = 0L;");
-<<<<<<< HEAD
-=======
   verifyFormat("@org.llvm.Qualified(\"With some really looooooooooong text\")\n"
                "private static final long something = 0L;");
   verifyFormat("@Mock\n"
@@ -295,7 +293,6 @@
                "      String bbbbbbbbbbbbbbb) {}\n"
                "}",
                getStyleWithColumns(60));
->>>>>>> cb0d13fc
 }
 
 TEST_F(FormatTestJava, Generics) {
@@ -320,6 +317,10 @@
 
   verifyFormat("private Foo<X, Y>[] foos;");
   verifyFormat("Foo<X, Y>[] foos = this.foos;");
+  verifyFormat("return (a instanceof List<?>)\n"
+               "    ? aaaaaaaaaaaaaaaaaaaaaaa(aaaaaaaaaaaaaaaaaaaaa)\n"
+               "    : aaaaaaaaaaaaaaaaaaaaaaa;",
+               getStyleWithColumns(60));
 
   verifyFormat(
       "SomeLoooooooooooooooooooooongType name =\n"
@@ -415,6 +416,11 @@
                getStyleWithColumns(40));
   verifyFormat("return aaaaaaaaaaaaaaaaaaa()\n"
                "    .bbbbbbbbbbbbbbbbbbb()\n"
+               "    .ccccccccccccccccccc();",
+               getStyleWithColumns(40));
+  verifyFormat("return aaaaaaaaaaaaaaaaaaa()\n"
+               "    .bbbbbbbbbbbbbbbbbbb(\n"
+               "         ccccccccccccccc)\n"
                "    .ccccccccccccccccccc();",
                getStyleWithColumns(40));
 }
@@ -426,6 +432,11 @@
                "    System.out.println(42);\n"
                "  }\n"
                "}, someOtherParameter);");
+  verifyFormat("someFunction(new Runnable() {\n"
+               "  public void run() {\n"
+               "    System.out.println(42);\n"
+               "  }\n"
+               "});");
   verifyFormat("someObject.someFunction(\n"
                "    new Runnable() {\n"
                "      @Override\n"
@@ -457,5 +468,25 @@
                getStyleWithColumns(40));
 }
 
+TEST_F(FormatTestJava, BreaksStringLiterals) {
+  // FIXME: String literal breaking is currently disabled for Java and JS, as it
+  // requires strings to be merged using "+" which we don't support.
+  EXPECT_EQ("\"some text other\";",
+            format("\"some text other\";", getStyleWithColumns(14)));
+}
+
+TEST_F(FormatTestJava, AlignsBlockComments) {
+  EXPECT_EQ("/*\n"
+            " * Really multi-line\n"
+            " * comment.\n"
+            " */\n"
+            "void f() {}",
+            format("  /*\n"
+                   "   * Really multi-line\n"
+                   "   * comment.\n"
+                   "   */\n"
+                   "  void f() {}"));
+}
+
 } // end namespace tooling
 } // end namespace clang