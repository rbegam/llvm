<<<<<<< HEAD
.\" This file is distributed under the University of Illinois Open Source
.\" License. See LICENSE.TXT for details.
.\" $Id: scan-build.1 253074 2015-11-13 20:34:15Z jroelofs $
=======
.\" Part of the LLVM Project, under the Apache License v2.0 with LLVM Exceptions.
.\" See https://llvm.org/LICENSE.txt for license information.
.\" SPDX-License-Identifier: Apache-2.0 WITH LLVM-exception
.\" $Id$
>>>>>>> 6f68048d
.Dd May 25, 2012
.Dt SCAN-BUILD 1
.Os "clang" "3.5"
.Sh NAME
.Nm scan-build
.Nd Clang static analyzer
.Sh SYNOPSIS
.Nm
.Op Fl ohkvV
.Op Fl analyze-headers
.Op Fl enable-checker Op Ar checker_name
.Op Fl disable-checker Op Ar checker_name
.Op Fl Fl help
.Op Fl Fl help-checkers
.Op Fl Fl html-title Op Ar =title
.Op Fl Fl keep-going
.Op Fl plist
.Op Fl plist-html
.Op Fl Fl status-bugs
.Op Fl Fl use-c++ Op Ar =compiler_path
.Op Fl Fl use-cc Op Ar =compiler_path
.Op Fl Fl view
.Op Fl constraints Op Ar model
.Op Fl maxloop Ar N
.Op Fl no-failure-reports
.Op Fl stats
.Op Fl store Op Ar model
.Ar build_command
.Op build_options
.\"
.\" Sh DESCRIPTION
.Sh DESCRIPTION
.Nm
is a Perl script that invokes the Clang static analyzer.  Options used by
.Nm
or by the analyzer appear first, followed by the
.Ar build_command
and any
.Ar build_options
normally used to build the target system.
.Pp
The static analyzer employs a long list of checking algorithms, see
.Sx CHECKERS .
Output can be written in standard
.Li .plist
and/or HTML format.
.Pp
The following options are supported:
.Bl -tag -width indent
.It Fl analyze-headers
Also analyze functions in #included files.
.It Fl enable-checker Ar checker_name , Fl disable-checker Ar checker_name
Enable/disable
.Ar checker_name .
See
.Sx CHECKERS .
.It Fl h , Fl Fl help
Display this message.
.It Fl Fl help-checkers
List default checkers, see
.Sx CHECKERS .
.It Fl Fl html-title Ns Op = Ns Ar title
Specify the title used on generated HTML pages.
A default title is generated if
.Ar title
is not specified.
.It Fl k , Fl Fl keep-going
Add a
.Dq keep on going
option to
.Ar build_command .
Currently supports make and xcodebuild. This is a convenience option;
one can specify this behavior directly using build options.
.It Fl o
Target directory for HTML report files.  Subdirectories will be
created as needed to represent separate invocations
of the analyzer.  If this option is not specified, a directory is
created in /tmp (TMPDIR on Mac OS X) to store the reports.
.It Fl plist
Output the results as a set of
.Li .plist
files. (By default the output of
.Nm
is a set of HTML files.)
.It Fl plist-html
Output the results as a set of HTML and .plist files
.It Fl Fl status-bugs
Set exit status to 1 if it found potential bugs and 0 otherwise. By
default the exit status of
.Nm
is that returned by
.Ar build_command .
.It Fl Fl use-c++ Ns Op = Ns Ar compiler_path
Guess the default compiler for your C++ and Objective-C++ code. Use this
option to specify an alternate compiler.
.It Fl Fl use-cc Ns Op = Ns Ar compiler_path
Guess the default compiler for your C and Objective-C code. Use this
option to specify an alternate compiler.
.It Fl v
Verbose output from
.Nm
and the analyzer. A second and
third
.Ar v
increases verbosity.
.It Fl V , Fl Fl view
View analysis results in a web browser when the build completes.
.It Fl constraints Op Ar model
Specify the contraint engine used by the analyzer.  By default the
.Ql range
model is used.  Specifying
.Ql basic
uses a simpler, less powerful constraint model used by checker-0.160
and earlier.
.It Fl maxloop Ar N
Specify the number of times a block can be visited before giving
up. Default is 4. Increase for more comprehensive coverage at a
cost of speed.
.It Fl no-failure-reports
Do not create a
.Ql failures
subdirectory that includes analyzer crash reports and preprocessed
source files.
.It Fl stats
Generates visitation statistics for the project being analyzed.
.It Fl store Op Ar model
Specify the store model used by the analyzer. By default, the
.Ql region
store model is used.
.Ql region
specifies a field-
sensitive store model. Users can also specify
.Ql basic
which is far less precise but can more quickly analyze code.
.Ql basic
was the default store model for checker-0.221 and earlier.
.\"
.El
.Sh EXIT STATUS
.Nm
returns the value returned by
.Ar build_command
unless
.Fl Fl status-bugs
or
.Fl Fl keep-going
is used.
.\"
.\" Other sections not yet used ...
.\" .Sh ENVIRONMENT
.\" .Sh FILES
.\" .Sh DIAGNOSTICS
.\" .Sh COMPATIBILITY
.\" .Sh HISTORY
.\" .Sh BUGS
.\"
.Sh CHECKERS
The checkers listed below may be enabled/disabled using the
.Fl enable-checker
and
.Fl disable-checker
options.
A default group of checkers is run unless explicitly disabled.
Exactly which checkers constitute the default group is a function
of the operating system in use; they are listed with
.Fl Fl help-checkers .
.Bl -tag -width indent.
.It core.AdjustedReturnValue
Check to see if the return value of a function call is different than
the caller expects (e.g., from calls through function pointers).
.It core.AttributeNonNull
Check for null pointers passed as arguments to a function whose arguments are marked with the
.Ql nonnull
attribute.
.It core.CallAndMessage
Check for logical errors for function calls and Objective-C message expressions (e.g., uninitialized arguments, null function pointers).
.It core.DivideZero
Check for division by zero.
.It core.NullDereference
Check for dereferences of null pointers.
.It core.StackAddressEscape
Check that addresses to stack memory do not escape the function.
.It core.UndefinedBinaryOperatorResult
Check for undefined results of binary operators.
.It core.VLASize
Check for declarations of VLA of undefined or zero size.
.It core.builtin.BuiltinFunctions
Evaluate compiler builtin functions, e.g.
.Fn alloca .
.It core.builtin.NoReturnFunctions
Evaluate
.Ql panic
functions that are known to not return to the caller.
.It core.uninitialized.ArraySubscript
Check for uninitialized values used as array subscripts.
.It core.uninitialized.Assign
Check for assigning uninitialized values.
.It core.uninitialized.Branch
Check for uninitialized values used as branch conditions.
.It core.uninitialized.CapturedBlockVariable
Check for blocks that capture uninitialized values.
.It core.uninitialized.UndefReturn
Check for uninitialized values being returned to the caller.
.It deadcode.DeadStores
Check for values stored to variables that are never read afterwards.
.It debug.DumpCFG
Display Control-Flow Graphs.
.It debug.DumpCallGraph
Display Call Graph.
.It debug.DumpDominators
Print the dominance tree for a given Control-Flow Graph.
.It debug.DumpLiveVars
Print results of live variable analysis.
.It debug.Stats
Emit warnings with analyzer statistics.
.It debug.TaintTest
Mark tainted symbols as such.
.It debug.ViewCFG
View Control-Flow Graphs using
.Ic GraphViz .
.It debug.ViewCallGraph
View Call Graph using
.Ic GraphViz .
.It llvm.Conventions
Check code for LLVM codebase conventions.
.It osx.API
Check for proper uses of various Mac OS X APIs.
.It osx.AtomicCAS
Evaluate calls to
.Vt OSAtomic
functions.
.It osx.SecKeychainAPI
Check for proper uses of Secure Keychain APIs.
.It osx.cocoa.AtSync
Check for null pointers used as mutexes for @synchronized.
.It osx.cocoa.ClassRelease
Check for sending
.Ql retain ,
.Ql release,
or
.Ql autorelease
directly to a Class.
.It osx.cocoa.IncompatibleMethodTypes
Warn about Objective-C method signatures with type incompatibilities.
.It osx.cocoa.NSAutoreleasePool
Warn for suboptimal uses of
.Vt NSAutoreleasePool
in Objective-C GC mode.
.It osx.cocoa.NSError
Check usage of NSError** parameters.
.It osx.cocoa.NilArg
Check for prohibited nil arguments to Objective-C method calls.
.It osx.cocoa.RetainCount
Check for leaks and improper reference count management.
.It osx.cocoa.SelfInit
Check that
.Ql self
is properly initialized inside an initializer method.
.It osx.cocoa.UnusedIvars
Warn about private ivars that are never used.
.It osx.cocoa.VariadicMethodTypes
Check for passing non-Objective-C types to variadic methods that expect only Objective-C types.
.It osx.coreFoundation.CFError
Check usage of CFErrorRef* parameters.
.It osx.coreFoundation.CFNumber
Check for proper uses of
.Fn CFNumberCreate .
.It osx.coreFoundation.CFRetainRelease
Check for null arguments to
.Fn CFRetain ,
.Fn CFRelease ,
and
.Fn CFMakeCollectable .
.It osx.coreFoundation.containers.OutOfBounds
Checks for index out-of-bounds when using the
.Vt CFArray
API.
.It osx.coreFoundation.containers.PointerSizedValues
Warns if
.Vt CFArray ,
.Vt CFDictionary ,
or
.Vt CFSet
are created with non-pointer-size values.
.It security.FloatLoopCounter
Warn on using a floating point value as a loop counter (CERT: FLP30-C, FLP30-CPP).
.It security.insecureAPI.UncheckedReturn
Warn on uses of functions whose return values must be always checked.
.It security.insecureAPI.getpw
Warn on uses of
.Fn getpw .
.It security.insecureAPI.gets
Warn on uses of
.Fn gets .
.It security.insecureAPI.mkstemp
Warn when
.Fn mkstemp
is passed fewer than 6 X's in the format string.
.It security.insecureAPI.mktemp
Warn on uses of
.Fn mktemp .
.It security.insecureAPI.rand
Warn on uses of
.Fn rand ,
.Fn random ,
and related functions.
.It security.insecureAPI.strcpy
Warn on uses of
.Fn strcpy
and
.Fn strcat .
.It security.insecureAPI.vfork
Warn on uses of
.Fn vfork .
.It unix.API
Check calls to various UNIX/Posix functions.
.It unix.Malloc
Check for memory leaks, double free, and use-after-free.
.It unix.cstring.BadSizeArg
Check the size argument passed into C string functions for common
erroneous patterns.
.It unix.cstring.NullArg
Check for null pointers being passed as arguments to C string functions.
.El
.\"
.Sh EXAMPLE
.Ic scan-build -o /tmp/myhtmldir make -j4
.Pp
The above example causes analysis reports to be deposited into
a subdirectory of
.Pa /tmp/myhtmldir
and to run
.Ic make
with the
.Fl j4
option.
A different subdirectory is created each time
.Nm
analyzes a project.
The analyzer should support most parallel builds, but not distributed builds.
.Sh AUTHORS
.Nm
was written by
.An "Ted Kremenek" .
Documentation contributed by
.An "James K. Lowden" Aq jklowden@schemamania.org .<|MERGE_RESOLUTION|>--- conflicted
+++ resolved
@@ -1,13 +1,7 @@
-<<<<<<< HEAD
-.\" This file is distributed under the University of Illinois Open Source
-.\" License. See LICENSE.TXT for details.
-.\" $Id: scan-build.1 253074 2015-11-13 20:34:15Z jroelofs $
-=======
 .\" Part of the LLVM Project, under the Apache License v2.0 with LLVM Exceptions.
 .\" See https://llvm.org/LICENSE.txt for license information.
 .\" SPDX-License-Identifier: Apache-2.0 WITH LLVM-exception
 .\" $Id$
->>>>>>> 6f68048d
 .Dd May 25, 2012
 .Dt SCAN-BUILD 1
 .Os "clang" "3.5"
