--- conflicted
+++ resolved
@@ -51,13 +51,7 @@
     BTCASE(Float);
     BTCASE(Double);
     BTCASE(LongDouble);
-<<<<<<< HEAD
-#if INTEL_CUSTOMIZATION
     BTCASE(Float128);
-#endif  // INTEL_CUSTOMIZATION
-=======
-    BTCASE(Float128);
->>>>>>> e39c8143
     BTCASE(NullPtr);
     BTCASE(Overload);
     BTCASE(Dependent);
@@ -474,13 +468,7 @@
     TKIND(Float);
     TKIND(Double);
     TKIND(LongDouble);
-<<<<<<< HEAD
-#if INTEL_CUSTOMIZATION
     TKIND(Float128);
-#endif  // INTEL_CUSTOMIZATION
-=======
-    TKIND(Float128);
->>>>>>> e39c8143
     TKIND(NullPtr);
     TKIND(Overload);
     TKIND(Dependent);
