--- conflicted
+++ resolved
@@ -1,11 +1,4 @@
-<<<<<<< HEAD
-# INTEL_COLLAB
-# Cherry-pick from https://github.com/intel/llvm/pull/363/commits
 set(LLVM_LINK_COMPONENTS Object Support)
-# end INTEL_COLLAB
-=======
-set(LLVM_LINK_COMPONENTS Object Support)
->>>>>>> 97b6396c
 
 if(NOT CLANG_BUILT_STANDALONE)
   set(tablegen_deps intrinsics_gen)
@@ -29,11 +22,7 @@
   ${CLANG_OFFLOAD_BUNDLER_LIB_DEPS}
   )
 
-<<<<<<< HEAD
 install(TARGETS clang-offload-bundler RUNTIME # INTEL https://reviews.llvm.org/D56112
   COMPONENT clang-offload-bundler             # INTEL https://reviews.llvm.org/D56112
   DESTINATION bin                             # INTEL https://reviews.llvm.org/D56112
-  )                                           # INTEL https://reviews.llvm.org/D56112
-=======
-install(TARGETS clang-offload-bundler RUNTIME DESTINATION bin COMPONENT clang-offload-bundler)
->>>>>>> 97b6396c
+  )                                           # INTEL https://reviews.llvm.org/D56112