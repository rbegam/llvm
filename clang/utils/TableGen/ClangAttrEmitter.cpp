--- conflicted
+++ resolved
@@ -3664,19 +3664,12 @@
   if (Attr.isSubClassOf("TypeAttr"))
     return;
 
-<<<<<<< HEAD
-  // This means the attribute is either a statement attribute or a decl
-  // attribute, find out which.
-  bool CurAttrIsStmtAttr =
-      Attr.isSubClassOf("StmtAttr") || Attr.isSubClassOf("DeclOrStmtAttr");
-=======
   // This means the attribute is either a statement attribute, a decl
   // attribute, or both; find out which.
   bool CurAttrIsStmtAttr =
       Attr.isSubClassOf("StmtAttr") || Attr.isSubClassOf("DeclOrStmtAttr");
   bool CurAttrIsDeclAttr =
       !CurAttrIsStmtAttr || Attr.isSubClassOf("DeclOrStmtAttr");
->>>>>>> 3c5198df
 
   std::vector<std::string> DeclAttrs, StmtAttrs;
 
@@ -3695,24 +3688,17 @@
 
         if (CurAttrIsStmtAttr)
           StmtAttrs.push_back((AttrToExclude->getName() + "Attr").str());
-<<<<<<< HEAD
-        else
-=======
         if (CurAttrIsDeclAttr)
->>>>>>> 3c5198df
           DeclAttrs.push_back((AttrToExclude->getName() + "Attr").str());
       }
     }
   }
 
-<<<<<<< HEAD
   // If there are any decl or stmt attributes, silence -Woverloaded-virtual
   // warnings for them both.
   if (!DeclAttrs.empty() || !StmtAttrs.empty())
     OS << "  using ParsedAttrInfo::diagMutualExclusion;\n\n";
 
-=======
->>>>>>> 3c5198df
   // If we discovered any decl or stmt attributes to test for, generate the
   // predicates for them now.
   if (!DeclAttrs.empty()) {
