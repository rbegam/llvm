--- conflicted
+++ resolved
@@ -2931,39 +2931,23 @@
     const int64_t end_idx = start_idx + ((count == 0) ? num_children : count);
 
     // We first find out which variable names are duplicated
-<<<<<<< HEAD
-    llvm::DenseMap<const char *, int> variable_name_counts;
-=======
     std::map<std::string, int> variable_name_counts;
->>>>>>> 11299179
     for (auto i = start_idx; i < end_idx; ++i) {
       lldb::SBValue variable = g_vsc.variables.GetValueAtIndex(i);
       if (!variable.IsValid())
         break;
-<<<<<<< HEAD
-      variable_name_counts[variable.GetName()]++;
-=======
       variable_name_counts[GetNonNullVariableName(variable)]++;
->>>>>>> 11299179
     }
 
     // Now we construct the result with unique display variable names
     for (auto i = start_idx; i < end_idx; ++i) {
       lldb::SBValue variable = g_vsc.variables.GetValueAtIndex(i);
-<<<<<<< HEAD
-      const char *name = variable.GetName();
-=======
->>>>>>> 11299179
 
       if (!variable.IsValid())
         break;
       variables.emplace_back(CreateVariable(variable, VARIDX_TO_VARREF(i), i,
                                             hex,
-<<<<<<< HEAD
-                                            variable_name_counts[name] > 1));
-=======
           variable_name_counts[GetNonNullVariableName(variable)] > 1));
->>>>>>> 11299179
     }
   } else {
     // We are expanding a variable that has children, so we will return its
