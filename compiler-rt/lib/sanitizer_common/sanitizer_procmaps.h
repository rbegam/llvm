//===-- sanitizer_procmaps.h ------------------------------------*- C++ -*-===//
//
//                     The LLVM Compiler Infrastructure
//
// This file is distributed under the University of Illinois Open Source
// License. See LICENSE.TXT for details.
//
//===----------------------------------------------------------------------===//
//
// This file is shared between AddressSanitizer and ThreadSanitizer.
//
// Information about the process mappings.
//===----------------------------------------------------------------------===//
#ifndef SANITIZER_PROCMAPS_H
#define SANITIZER_PROCMAPS_H

#include "sanitizer_platform.h"

#if SANITIZER_LINUX || SANITIZER_FREEBSD || SANITIZER_NETBSD || SANITIZER_MAC

#include "sanitizer_common.h"
#include "sanitizer_internal_defs.h"
#include "sanitizer_linux.h"
#include "sanitizer_mac.h"
#include "sanitizer_mutex.h"

namespace __sanitizer {

<<<<<<< HEAD
#if SANITIZER_FREEBSD || SANITIZER_LINUX || SANITIZER_NETBSD
struct ProcSelfMapsBuff {
  char *data;
  uptr mmaped_size;
  uptr len;
};

// Reads process memory map in an OS-specific way.
void ReadProcMaps(ProcSelfMapsBuff *proc_maps);
#endif  // SANITIZER_FREEBSD || SANITIZER_LINUX || SANITIZER_NETBSD
=======
>>>>>>> 0e95ba0d

// Memory protection masks.
static const uptr kProtectionRead = 1;
static const uptr kProtectionWrite = 2;
static const uptr kProtectionExecute = 4;
static const uptr kProtectionShared = 8;

struct MemoryMappedSegmentData;

class MemoryMappedSegment {
 public:
  MemoryMappedSegment(char *buff = nullptr, uptr size = 0)
      : filename(buff), filename_size(size), data_(nullptr) {}
  ~MemoryMappedSegment() {}

  bool IsReadable() const { return protection & kProtectionRead; }
  bool IsWritable() const { return protection & kProtectionWrite; }
  bool IsExecutable() const { return protection & kProtectionExecute; }
  bool IsShared() const { return protection & kProtectionShared; }

  void AddAddressRanges(LoadedModule *module);

  uptr start;
  uptr end;
  uptr offset;
  char *filename;  // owned by caller
  uptr filename_size;
  uptr protection;
  ModuleArch arch;
  u8 uuid[kModuleUUIDSize];

 private:
  friend class MemoryMappingLayout;

  // This field is assigned and owned by MemoryMappingLayout if needed
  MemoryMappedSegmentData *data_;
};

class MemoryMappingLayout {
 public:
  explicit MemoryMappingLayout(bool cache_enabled);
  ~MemoryMappingLayout();
  bool Next(MemoryMappedSegment *segment);
  void Reset();
  // In some cases, e.g. when running under a sandbox on Linux, ASan is unable
  // to obtain the memory mappings. It should fall back to pre-cached data
  // instead of aborting.
  static void CacheMemoryMappings();

  // Adds all mapped objects into a vector.
  void DumpListOfModules(InternalMmapVectorNoCtor<LoadedModule> *modules);

 private:
  void LoadFromCache();

<<<<<<< HEAD
  // FIXME: Hide implementation details for different platforms in
  // platform-specific files.
# if SANITIZER_FREEBSD || SANITIZER_LINUX || SANITIZER_NETBSD
  ProcSelfMapsBuff proc_self_maps_;
  const char *current_;

  // Static mappings cache.
  static ProcSelfMapsBuff cached_proc_self_maps_;
  static StaticSpinMutex cache_lock_;  // protects cached_proc_self_maps_.
# elif SANITIZER_MAC
  template <u32 kLCSegment, typename SegmentCommand>
  bool NextSegmentLoad(MemoryMappedSegment *segment);
  int current_image_;
  u32 current_magic_;
  u32 current_filetype_;
  ModuleArch current_arch_;
  u8 current_uuid_[kModuleUUIDSize];
  int current_load_cmd_count_;
  char *current_load_cmd_addr_;
  bool current_instrumented_;
# endif
=======
  MemoryMappingLayoutData data_;
>>>>>>> 0e95ba0d
};

// Returns code range for the specified module.
bool GetCodeRangeForFile(const char *module, uptr *start, uptr *end);

bool IsDecimal(char c);
uptr ParseDecimal(const char **p);
bool IsHex(char c);
uptr ParseHex(const char **p);

}  // namespace __sanitizer

#endif  // SANITIZER_LINUX || SANITIZER_FREEBSD || SANITIZER_NETBSD ||
        // SANITIZER_MAC
#endif  // SANITIZER_PROCMAPS_H<|MERGE_RESOLUTION|>--- conflicted
+++ resolved
@@ -26,19 +26,6 @@
 
 namespace __sanitizer {
 
-<<<<<<< HEAD
-#if SANITIZER_FREEBSD || SANITIZER_LINUX || SANITIZER_NETBSD
-struct ProcSelfMapsBuff {
-  char *data;
-  uptr mmaped_size;
-  uptr len;
-};
-
-// Reads process memory map in an OS-specific way.
-void ReadProcMaps(ProcSelfMapsBuff *proc_maps);
-#endif  // SANITIZER_FREEBSD || SANITIZER_LINUX || SANITIZER_NETBSD
-=======
->>>>>>> 0e95ba0d
 
 // Memory protection masks.
 static const uptr kProtectionRead = 1;
@@ -94,31 +81,7 @@
  private:
   void LoadFromCache();
 
-<<<<<<< HEAD
-  // FIXME: Hide implementation details for different platforms in
-  // platform-specific files.
-# if SANITIZER_FREEBSD || SANITIZER_LINUX || SANITIZER_NETBSD
-  ProcSelfMapsBuff proc_self_maps_;
-  const char *current_;
-
-  // Static mappings cache.
-  static ProcSelfMapsBuff cached_proc_self_maps_;
-  static StaticSpinMutex cache_lock_;  // protects cached_proc_self_maps_.
-# elif SANITIZER_MAC
-  template <u32 kLCSegment, typename SegmentCommand>
-  bool NextSegmentLoad(MemoryMappedSegment *segment);
-  int current_image_;
-  u32 current_magic_;
-  u32 current_filetype_;
-  ModuleArch current_arch_;
-  u8 current_uuid_[kModuleUUIDSize];
-  int current_load_cmd_count_;
-  char *current_load_cmd_addr_;
-  bool current_instrumented_;
-# endif
-=======
   MemoryMappingLayoutData data_;
->>>>>>> 0e95ba0d
 };
 
 // Returns code range for the specified module.
