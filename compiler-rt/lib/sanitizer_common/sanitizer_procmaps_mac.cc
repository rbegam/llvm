--- conflicted
+++ resolved
@@ -35,32 +35,6 @@
 #endif
 
 namespace __sanitizer {
-template <typename Section>
-void MemoryMappedSegment::NextSectionLoad(LoadedModule *module) {
-  const Section *sc = (const Section *)current_load_cmd_addr_;
-  current_load_cmd_addr_ += sizeof(Section);
-
-  uptr sec_start = (sc->addr & addr_mask_) + base_virt_addr_;
-  uptr sec_end = sec_start + sc->size;
-  module->addAddressRange(sec_start, sec_end, IsExecutable(), IsWritable());
-}
-
-void MemoryMappedSegment::AddAddressRanges(LoadedModule *module) {
-  if (!nsects_) {
-    module->addAddressRange(start, end, IsExecutable(), IsWritable());
-    return;
-  }
-
-  do {
-    if (lc_type_ == LC_SEGMENT) {
-      NextSectionLoad<struct section>(module);
-#ifdef MH_MAGIC_64
-    } else if (lc_type_ == LC_SEGMENT_64) {
-      NextSectionLoad<struct section_64>(module);
-#endif
-    }
-  } while (--nsects_);
-}
 
 // Contains information used to iterate through sections.
 struct MemoryMappedSegmentData {
@@ -215,31 +189,15 @@
   layout_data.current_load_cmd_addr += ((const load_command *)lc)->cmdsize;
   if (((const load_command *)lc)->cmd == kLCSegment) {
     const SegmentCommand* sc = (const SegmentCommand *)lc;
-<<<<<<< HEAD
-    segment->current_load_cmd_addr_ = (char *)lc + sizeof(SegmentCommand);
-    segment->lc_type_ = kLCSegment;
-    segment->nsects_ = sc->nsects;
-
-    if (current_image_ == kDyldImageIdx) {
-      segment->base_virt_addr_ = (uptr)get_dyld_hdr();
-=======
     uptr base_virt_addr, addr_mask;
     if (layout_data.current_image == kDyldImageIdx) {
       base_virt_addr = (uptr)get_dyld_hdr();
->>>>>>> 2582fbcf
       // vmaddr is masked with 0xfffff because on macOS versions < 10.12,
       // it contains an absolute address rather than an offset for dyld.
       // To make matters even more complicated, this absolute address
       // isn't actually the absolute segment address, but the offset portion
       // of the address is accurate when combined with the dyld base address,
       // and the mask will give just this offset.
-<<<<<<< HEAD
-      segment->addr_mask_ = 0xfffff;
-    } else {
-      segment->base_virt_addr_ =
-          (uptr)_dyld_get_image_vmaddr_slide(current_image_);
-      segment->addr_mask_ = ~0;
-=======
       addr_mask = 0xfffff;
     } else {
       base_virt_addr =
@@ -260,11 +218,7 @@
       seg_data->addr_mask = addr_mask;
       internal_strncpy(seg_data->name, sc->segname,
                        ARRAY_SIZE(seg_data->name));
->>>>>>> 2582fbcf
-    }
-    segment->start =
-        (sc->vmaddr & segment->addr_mask_) + segment->base_virt_addr_;
-    segment->end = segment->start + sc->vmsize;
+    }
 
     // Return the initial protection.
     segment->protection = sc->initprot;
@@ -404,11 +358,8 @@
   Reset();
   InternalScopedString module_name(kMaxPathLength);
   MemoryMappedSegment segment(module_name.data(), kMaxPathLength);
-<<<<<<< HEAD
-=======
   MemoryMappedSegmentData data;
   segment.data_ = &data;
->>>>>>> 2582fbcf
   while (Next(&segment)) {
     if (segment.filename[0] == '\0') continue;
     LoadedModule *cur_module = nullptr;
