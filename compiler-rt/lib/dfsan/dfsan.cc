--- conflicted
+++ resolved
@@ -64,12 +64,37 @@
 // account for the double byte representation of shadow labels and move the
 // address into the shadow memory range.  See the function shadow_for below.
 
+// On Linux/MIPS64, memory is laid out as follows:
+//
+// +--------------------+ 0x10000000000 (top of memory)
+// | application memory |
+// +--------------------+ 0xF000008000 (kAppAddr)
+// |                    |
+// |       unused       |
+// |                    |
+// +--------------------+ 0x2200000000 (kUnusedAddr)
+// |    union table     |
+// +--------------------+ 0x2000000000 (kUnionTableAddr)
+// |   shadow memory    |
+// +--------------------+ 0x0000010000 (kShadowAddr)
+// | reserved by kernel |
+// +--------------------+ 0x0000000000
+
 typedef atomic_dfsan_label dfsan_union_table_t[kNumLabels][kNumLabels];
 
+#if defined(__x86_64__)
 static const uptr kShadowAddr = 0x10000;
 static const uptr kUnionTableAddr = 0x200000000000;
 static const uptr kUnusedAddr = kUnionTableAddr + sizeof(dfsan_union_table_t);
 static const uptr kAppAddr = 0x700000008000;
+#elif defined(__mips64)
+static const uptr kShadowAddr = 0x10000;
+static const uptr kUnionTableAddr = 0x2000000000;
+static const uptr kUnusedAddr = kUnionTableAddr + sizeof(dfsan_union_table_t);
+static const uptr kAppAddr = 0xF000008000;
+#else
+# error "DFSan not supported for this platform!"
+#endif
 
 static atomic_dfsan_label *union_table(dfsan_label l1, dfsan_label l2) {
   return &(*(dfsan_union_table_t *) kUnionTableAddr)[l1][l2];
@@ -286,18 +311,6 @@
   }
 }
 
-<<<<<<< HEAD
-static void InitializeFlags(Flags &f, const char *env) {
-  f.warn_unimplemented = true;
-  f.warn_nonzero_labels = false;
-  f.strict_data_dependencies = true;
-  f.dump_labels_at_exit = "";
-
-  ParseFlag(env, &f.warn_unimplemented, "warn_unimplemented", "");
-  ParseFlag(env, &f.warn_nonzero_labels, "warn_nonzero_labels", "");
-  ParseFlag(env, &f.strict_data_dependencies, "strict_data_dependencies", "");
-  ParseFlag(env, &f.dump_labels_at_exit, "dump_labels_at_exit", "");
-=======
 void Flags::SetDefaults() {
 #define DFSAN_FLAG(Type, Name, DefaultValue, Description) Name = DefaultValue;
 #include "dfsan_flags.inc"
@@ -316,7 +329,6 @@
   RegisterDfsanFlags(&parser, &f);
   f.SetDefaults();
   parser.ParseString(env);
->>>>>>> 66fd5c91
 }
 
 static void dfsan_fini() {
