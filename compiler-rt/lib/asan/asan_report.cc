--- conflicted
+++ resolved
@@ -122,55 +122,6 @@
 // immediately after printing error report.
 class ScopedInErrorReport {
  public:
-<<<<<<< HEAD
-  explicit ScopedInErrorReport(bool fatal = false) {
-    halt_on_error_ = fatal || flags()->halt_on_error;
-
-    if (lock_.TryLock()) {
-      StartReporting();
-      return;
-    }
-
-    // ASan found two bugs in different threads simultaneously.
-
-    u32 current_tid = GetCurrentTidOrInvalid();
-    if (reporting_thread_tid_ == current_tid ||
-        reporting_thread_tid_ == kInvalidTid) {
-      // This is either asynch signal or nested error during error reporting.
-      // Fail simple to avoid deadlocks in Report().
-
-      // Can't use Report() here because of potential deadlocks
-      // in nested signal handlers.
-      static const char msg[] =
-          "AddressSanitizer: nested bug in the same thread, aborting.\n";
-      CatastrophicErrorWrite(msg, sizeof(msg) - 1);
-
-      internal__exit(common_flags()->exitcode);
-    }
-
-    if (halt_on_error_) {
-      // Do not print more than one report, otherwise they will mix up.
-      // Error reporting functions shouldn't return at this situation, as
-      // they are effectively no-returns.
-
-      Report("AddressSanitizer: while reporting a bug found another one. "
-             "Ignoring.\n");
-
-      // Sleep long enough to make sure that the thread which started
-      // to print an error report will finish doing it.
-      SleepForSeconds(Max(100, flags()->sleep_before_dying + 1));
-
-      // If we're still not dead for some reason, use raw _exit() instead of
-      // Die() to bypass any additional checks.
-      internal__exit(common_flags()->exitcode);
-    } else {
-      // The other thread will eventually finish reporting
-      // so it's safe to wait
-      lock_.Lock();
-    }
-
-    StartReporting();
-=======
   explicit ScopedInErrorReport(bool fatal = false)
       : halt_on_error_(fatal || flags()->halt_on_error) {
     // Make sure the registry and sanitizer report mutexes are locked while
@@ -180,7 +131,6 @@
     asanThreadRegistry().Lock();
     Printf(
         "=================================================================\n");
->>>>>>> 0e95ba0d
   }
 
   ~ScopedInErrorReport() {
