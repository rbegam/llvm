--- conflicted
+++ resolved
@@ -12,6 +12,13 @@
 append_list_if(COMPILER_RT_HAS_LIBRT rt SCUDO_DYNAMIC_LIBS)
 append_list_if(COMPILER_RT_HAS_LIBPTHREAD pthread SCUDO_DYNAMIC_LIBS)
 append_list_if(COMPILER_RT_HAS_LIBLOG log SCUDO_DYNAMIC_LIBS)
+
+if (INTEL_CUSTOMIZATION)
+# "-nodefaultlibs" is used when linking scudo. Make sure we supply libirc
+# when it is available.
+  check_library_exists(irc _intel_fast_memset "" COMPILER_RT_HAS_LIBIRC)
+  append_list_if(COMPILER_RT_HAS_LIBIRC irc SCUDO_DYNAMIC_LIBS)
+endif()
 
 set(SCUDO_DYNAMIC_LINK_FLAGS ${SANITIZER_COMMON_LINK_FLAGS})
 # Use gc-sections by default to avoid unused code being pulled in.
@@ -57,23 +64,6 @@
 endif()
 
 if(COMPILER_RT_HAS_SCUDO)
-<<<<<<< HEAD
-  set(SCUDO_DYNAMIC_LIBS ${SANITIZER_CXX_ABI_LIBRARY}
-                         ${SANITIZER_COMMON_LINK_LIBS})
-  append_list_if(COMPILER_RT_HAS_LIBDL dl SCUDO_DYNAMIC_LIBS)
-  append_list_if(COMPILER_RT_HAS_LIBRT rt SCUDO_DYNAMIC_LIBS)
-  append_list_if(COMPILER_RT_HAS_LIBPTHREAD pthread SCUDO_DYNAMIC_LIBS)
-  append_list_if(COMPILER_RT_HAS_LIBLOG log SCUDO_DYNAMIC_LIBS)
-
-  if (INTEL_CUSTOMIZATION)
-  # "-nodefaultlibs" is used when linking scudo. Make sure we supply libirc
-  # when it is available.
-    check_library_exists(irc _intel_fast_memset "" COMPILER_RT_HAS_LIBIRC)
-    append_list_if(COMPILER_RT_HAS_LIBIRC irc SCUDO_DYNAMIC_LIBS)
-  endif()
-
-=======
->>>>>>> 6bb0157d
   add_compiler_rt_runtime(clang_rt.scudo
     STATIC
     ARCHS ${SCUDO_SUPPORTED_ARCH}
