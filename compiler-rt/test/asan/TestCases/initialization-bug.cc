// Test to make sure basic initialization order errors are caught.

// RUN: %clangxx_asan %macos_min_target_10_11 -O0 %s %p/Helpers/initialization-bug-extra2.cc -o %t-INIT-ORDER-EXE
// RUN: %env_asan_opts=check_initialization_order=true not %run %t-INIT-ORDER-EXE 2>&1 | FileCheck %s

// Do not test with optimization -- the error may be optimized away.

// FIXME: https://code.google.com/p/address-sanitizer/issues/detail?id=186
<<<<<<< HEAD
// XFAIL: darwin,win32
=======
// XFAIL: windows-msvc
>>>>>>> 986f03c2

// The test is expected to fail on OS X Yosemite and older
// UNSUPPORTED: osx-no-ld64-live_support
// UNSUPPORTED: ios

#include <cstdio>

// The structure of the test is:
// "x", "y", "z" are dynamically initialized globals.
// Value of "x" depends on "y", value of "y" depends on "z".
// "x" and "z" are defined in this TU, "y" is defined in another one.
// Thus we shoud stably report initialization order fiasco independently of
// the translation unit order.

int initZ() {
  return 5;
}
int z = initZ();

// 'y' is a dynamically initialized global residing in a different TU.  This
// dynamic initializer will read the value of 'y' before main starts.  The
// result is undefined behavior, which should be caught by initialization order
// checking.
extern int y;
int __attribute__((noinline)) initX() {
  return y + 1;
  // CHECK: {{AddressSanitizer: initialization-order-fiasco}}
  // CHECK: {{READ of size .* at 0x.* thread T0}}
  // CHECK: {{0x.* is located 0 bytes inside of global variable .*(y|z).*}}
  // CHECK: registered at:
  // CHECK: 0x{{.*}} in __asan_register_globals
}

// This initializer begins our initialization order problems.
static int x = initX();

int main() {
  // ASan should have caused an exit before main runs.
  printf("PASS\n");
  // CHECK-NOT: PASS
  return 0;
}<|MERGE_RESOLUTION|>--- conflicted
+++ resolved
@@ -6,11 +6,7 @@
 // Do not test with optimization -- the error may be optimized away.
 
 // FIXME: https://code.google.com/p/address-sanitizer/issues/detail?id=186
-<<<<<<< HEAD
-// XFAIL: darwin,win32
-=======
 // XFAIL: windows-msvc
->>>>>>> 986f03c2
 
 // The test is expected to fail on OS X Yosemite and older
 // UNSUPPORTED: osx-no-ld64-live_support
