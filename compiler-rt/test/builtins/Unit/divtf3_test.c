--- conflicted
+++ resolved
@@ -61,7 +61,6 @@
 
     // +Inf / positive = +Inf
     if (test__divtf3(makeInf128(), 3.L,
-<<<<<<< HEAD
                      UINT64_C(0x7fff000000000000),
                      UINT64_C(0x0)))
         return 1;
@@ -107,53 +106,6 @@
                      UINT64_C(0x7fff000000000000),
                      UINT64_C(0x0)))
         return 1;
-=======
-                     UINT64_C(0x7fff000000000000),
-                     UINT64_C(0x0)))
-        return 1;
-    // +Inf / negative = -Inf
-    if (test__divtf3(makeInf128(), -3.L,
-                     UINT64_C(0xffff000000000000),
-                     UINT64_C(0x0)))
-        return 1;
-    // -Inf / positive = -Inf
-    if (test__divtf3(makeNegativeInf128(), 3.L,
-                     UINT64_C(0xffff000000000000),
-                     UINT64_C(0x0)))
-        return 1;
-    // -Inf / negative = +Inf
-    if (test__divtf3(makeNegativeInf128(), -3.L,
-                     UINT64_C(0x7fff000000000000),
-                     UINT64_C(0x0)))
-        return 1;
-
-    // Inf / Inf = NaN
-    if (test__divtf3(makeInf128(), makeInf128(),
-                     UINT64_C(0x7fff800000000000),
-                     UINT64_C(0x0)))
-        return 1;
-    // 0.0 / 0.0 = NaN
-    if (test__divtf3(+0x0.0p+0L, +0x0.0p+0L,
-                     UINT64_C(0x7fff800000000000),
-                     UINT64_C(0x0)))
-        return 1;
-    // +0.0 / +Inf = +0.0
-    if (test__divtf3(+0x0.0p+0L, makeInf128(),
-                     UINT64_C(0x0),
-                     UINT64_C(0x0)))
-        return 1;
-    // +Inf / +0.0 = +Inf
-    if (test__divtf3(makeInf128(), +0x0.0p+0L,
-                     UINT64_C(0x7fff000000000000),
-                     UINT64_C(0x0)))
-        return 1;
-
-    // positive / +0.0 = +Inf
-    if (test__divtf3(+1.0L, +0x0.0p+0L,
-                     UINT64_C(0x7fff000000000000),
-                     UINT64_C(0x0)))
-        return 1;
->>>>>>> b1169bdb
     // positive / -0.0 = -Inf
     if (test__divtf3(+1.0L, -0x0.0p+0L,
                      UINT64_C(0xffff000000000000),
@@ -194,8 +146,6 @@
                      UINT64_C(0xfffe000000000000)))
         return 1;
 
-<<<<<<< HEAD
-=======
     // smallest normal value divided by 2.0
     if (test__divtf3(0x1.0p-16382L, 2.L, UINT64_C(0x0000800000000000), UINT64_C(0x0)))
       return 1;
@@ -203,7 +153,6 @@
     if (test__divtf3(0x1.0p-16382L, 0x1p+112L, UINT64_C(0x0), UINT64_C(0x1)))
       return 1;
 
->>>>>>> b1169bdb
     // any / any
     if (test__divtf3(0x1.a23b45362464523375893ab4cdefp+5L,
                      0x1.eedcbaba3a94546558237654321fp-1L,
