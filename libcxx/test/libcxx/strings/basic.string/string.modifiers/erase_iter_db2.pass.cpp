//===----------------------------------------------------------------------===//
//
// Part of the LLVM Project, under the Apache License v2.0 with LLVM Exceptions.
// See https://llvm.org/LICENSE.txt for license information.
// SPDX-License-Identifier: Apache-2.0 WITH LLVM-exception
//
//===----------------------------------------------------------------------===//

// <string>

// Call erase(const_iterator position) with iterator from another container

// UNSUPPORTED: libcxx-no-debug-mode

// ADDITIONAL_COMPILE_FLAGS: -D_LIBCPP_DEBUG=1

#include <string>

#include "test_macros.h"
<<<<<<< HEAD
=======
#include "debug_macros.h"
>>>>>>> 86645b40

int main(int, char**)
{
    std::string l1("123");
    std::string l2("123");
    std::string::const_iterator i = l2.begin();
<<<<<<< HEAD
    l1.erase(i);
    assert(false);
=======
    TEST_LIBCPP_ASSERT_FAILURE(l1.erase(i),
                               "string::erase(iterator) called with an iterator not referring to this string");
>>>>>>> 86645b40

    return 0;
}<|MERGE_RESOLUTION|>--- conflicted
+++ resolved
@@ -17,23 +17,15 @@
 #include <string>
 
 #include "test_macros.h"
-<<<<<<< HEAD
-=======
 #include "debug_macros.h"
->>>>>>> 86645b40
 
 int main(int, char**)
 {
     std::string l1("123");
     std::string l2("123");
     std::string::const_iterator i = l2.begin();
-<<<<<<< HEAD
-    l1.erase(i);
-    assert(false);
-=======
     TEST_LIBCPP_ASSERT_FAILURE(l1.erase(i),
                                "string::erase(iterator) called with an iterator not referring to this string");
->>>>>>> 86645b40
 
     return 0;
 }