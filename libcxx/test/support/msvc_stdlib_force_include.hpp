//===----------------------------------------------------------------------===//
//
//                     The LLVM Compiler Infrastructure
//
// This file is dual licensed under the MIT and the University of Illinois Open
// Source Licenses. See LICENSE.TXT for details.
//
//===----------------------------------------------------------------------===//

#ifndef SUPPORT_MSVC_STDLIB_FORCE_INCLUDE_HPP
#define SUPPORT_MSVC_STDLIB_FORCE_INCLUDE_HPP

// This header is force-included when running the libc++ tests against the
// MSVC standard library.

#ifndef _LIBCXX_IN_DEVCRT
    // Silence warnings about CRT machinery.
    #define _CRT_SECURE_NO_WARNINGS

    // Avoid assertion dialogs.
    #define _CRT_SECURE_INVALID_PARAMETER(EXPR) ::abort()
#endif // _LIBCXX_IN_DEVCRT

#include <crtdbg.h>
#include <stdlib.h>

#if defined(_LIBCPP_VERSION)
    #error This header may not be used when targeting libc++
#endif

#ifndef _LIBCXX_IN_DEVCRT
struct AssertionDialogAvoider {
    AssertionDialogAvoider() {
        _CrtSetReportMode(_CRT_ASSERT, _CRTDBG_MODE_FILE);
        _CrtSetReportFile(_CRT_ASSERT, _CRTDBG_FILE_STDERR);

        _CrtSetReportMode(_CRT_ERROR, _CRTDBG_MODE_FILE);
        _CrtSetReportFile(_CRT_ERROR, _CRTDBG_FILE_STDERR);
    }
};

const AssertionDialogAvoider assertion_dialog_avoider{};
#endif // _LIBCXX_IN_DEVCRT

// MSVC frontend only configurations
#if !defined(__clang__)
    // Simulate feature-test macros.
    #define __has_feature(X) _MSVC_HAS_FEATURE_ ## X
    #define _MSVC_HAS_FEATURE_cxx_exceptions    1
    #define _MSVC_HAS_FEATURE_cxx_rtti          1
    #define _MSVC_HAS_FEATURE_address_sanitizer 0
    #define _MSVC_HAS_FEATURE_memory_sanitizer  0
    #define _MSVC_HAS_FEATURE_thread_sanitizer  0

    // Silence compiler warnings.
    #pragma warning(disable: 4180) // qualifier applied to function type has no meaning; ignored
    #pragma warning(disable: 4324) // structure was padded due to alignment specifier
    #pragma warning(disable: 4521) // multiple copy constructors specified
    #pragma warning(disable: 4702) // unreachable code
    #pragma warning(disable: 28251) // Inconsistent annotation for 'new': this instance has no annotations.
#endif // !defined(__clang__)

// MSVC doesn't have __int128_t.
#define _LIBCPP_HAS_NO_INT128

// MSVC has quick_exit() and at_quick_exit().
#define _LIBCPP_HAS_QUICK_EXIT

#ifndef _LIBCXX_IN_DEVCRT
    // atomic_is_lock_free.pass.cpp needs this VS 2015 Update 2 fix.
    #define _ENABLE_ATOMIC_ALIGNMENT_FIX

<<<<<<< HEAD
    // Enable features that /std:c++latest removes by default.
    #define _HAS_AUTO_PTR_ETC               1
    #define _HAS_FUNCTION_ALLOCATOR_SUPPORT 1
    #define _HAS_OLD_IOSTREAMS_MEMBERS      1
    #define _HAS_UNEXPECTED                 1

=======
>>>>>>> 2582fbcf
    // Silence warnings about raw pointers and other unchecked iterators.
    #define _SCL_SECURE_NO_WARNINGS

    // Silence warnings about features that are deprecated in C++17.
    #define _SILENCE_ALL_CXX17_DEPRECATION_WARNINGS
#endif // _LIBCXX_IN_DEVCRT

#include <ciso646>

#if _HAS_CXX17
    #define TEST_STD_VER 17
#else // _HAS_CXX17
    #define TEST_STD_VER 14
#endif // _HAS_CXX17

#endif // SUPPORT_MSVC_STDLIB_FORCE_INCLUDE_HPP<|MERGE_RESOLUTION|>--- conflicted
+++ resolved
@@ -70,15 +70,6 @@
     // atomic_is_lock_free.pass.cpp needs this VS 2015 Update 2 fix.
     #define _ENABLE_ATOMIC_ALIGNMENT_FIX
 
-<<<<<<< HEAD
-    // Enable features that /std:c++latest removes by default.
-    #define _HAS_AUTO_PTR_ETC               1
-    #define _HAS_FUNCTION_ALLOCATOR_SUPPORT 1
-    #define _HAS_OLD_IOSTREAMS_MEMBERS      1
-    #define _HAS_UNEXPECTED                 1
-
-=======
->>>>>>> 2582fbcf
     // Silence warnings about raw pointers and other unchecked iterators.
     #define _SCL_SECURE_NO_WARNINGS
 
