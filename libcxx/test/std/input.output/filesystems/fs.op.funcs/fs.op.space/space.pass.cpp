//===----------------------------------------------------------------------===//
//
// Part of the LLVM Project, under the Apache License v2.0 with LLVM Exceptions.
// See https://llvm.org/LICENSE.txt for license information.
// SPDX-License-Identifier: Apache-2.0 WITH LLVM-exception
//
//===----------------------------------------------------------------------===//

// UNSUPPORTED: c++03

// <filesystem>

// space_info space(const path& p);
// space_info space(const path& p, error_code& ec) noexcept;

#include "filesystem_include.h"

#include "test_macros.h"
#include "rapid-cxx-test.h"
#include "filesystem_test_helper.h"

using namespace fs;

bool EqualDelta(std::uintmax_t x, std::uintmax_t y, std::uintmax_t delta) {
    if (x >= y) {
        return (x - y) <= delta;
    } else {
        return (y - x) <= delta;
    }
}

TEST_SUITE(filesystem_space_test_suite)

TEST_CASE(signature_test)
{
    const path p; ((void)p);
    std::error_code ec; ((void)ec);
    ASSERT_SAME_TYPE(decltype(space(p)), space_info);
    ASSERT_SAME_TYPE(decltype(space(p, ec)), space_info);
    ASSERT_NOT_NOEXCEPT(space(p));
    ASSERT_NOEXCEPT(space(p, ec));
}

TEST_CASE(test_error_reporting)
{
    static_test_env static_env;
    auto checkThrow = [](path const& f, const std::error_code& ec)
    {
#ifndef TEST_HAS_NO_EXCEPTIONS
        try {
            (void)space(f);
            return false;
        } catch (filesystem_error const& err) {
            return err.path1() == f
                && err.path2() == ""
                && err.code() == ec;
        }
#else
        ((void)f); ((void)ec);
        return true;
#endif
    };
    const path cases[] = {
        "",
        static_env.DNE,
        static_env.BadSymlink
    };
    for (auto& p : cases) {
        const auto expect = static_cast<std::uintmax_t>(-1);
        std::error_code ec;
        space_info info = space(p, ec);
        TEST_CHECK(ec);
        TEST_CHECK(info.capacity == expect);
        TEST_CHECK(info.free == expect);
        TEST_CHECK(info.available == expect);
        TEST_CHECK(checkThrow(p, ec));
    }
}

TEST_CASE(basic_space_test)
{
    static_test_env static_env;

    // All the test cases should reside on the same filesystem and therefore
    // should have the same expected result. Compute this expected result
    // one and check that it looks semi-sane.
<<<<<<< HEAD
    struct statvfs expect;
    TEST_REQUIRE(::statvfs(static_env.Dir.string().c_str(), &expect) != -1);
    TEST_CHECK(expect.f_bavail > 0);
    TEST_CHECK(expect.f_bfree > 0);
    TEST_CHECK(expect.f_bsize > 0);
    TEST_CHECK(expect.f_blocks > 0);
    TEST_REQUIRE(expect.f_frsize > 0);
    auto do_mult = [&](std::uintmax_t val) {
        std::uintmax_t fsize = expect.f_frsize;
        std::uintmax_t new_val = val * fsize;
        TEST_CHECK(new_val / fsize == val); // Test for overflow
        return new_val;
    };
=======
>>>>>>> a4eefe45
    const std::uintmax_t bad_value = static_cast<std::uintmax_t>(-1);
    std::uintmax_t expect_capacity;
    std::uintmax_t expect_free;
    std::uintmax_t expect_avail;
    TEST_REQUIRE(utils::space(static_env.Dir.string(), expect_capacity,
                              expect_free, expect_avail));

    // Other processes running on the operating system may have changed
    // the amount of space available. Check that these are within tolerances.
    // Currently 5% of capacity
    const std::uintmax_t delta = expect_capacity / 20;
    const path cases[] = {
        static_env.File,
        static_env.Dir,
        static_env.Dir2,
        static_env.SymlinkToFile,
        static_env.SymlinkToDir
    };
    for (auto& p : cases) {
        std::error_code ec = GetTestEC();
        space_info info = space(p, ec);
        TEST_CHECK(!ec);
        TEST_CHECK(info.capacity != bad_value);
        TEST_CHECK(expect_capacity == info.capacity);
        TEST_CHECK(info.free != bad_value);
        TEST_CHECK(EqualDelta(expect_free, info.free, delta));
        TEST_CHECK(info.available != bad_value);
        TEST_CHECK(EqualDelta(expect_avail, info.available, delta));
    }
}

TEST_SUITE_END()<|MERGE_RESOLUTION|>--- conflicted
+++ resolved
@@ -84,22 +84,6 @@
     // All the test cases should reside on the same filesystem and therefore
     // should have the same expected result. Compute this expected result
     // one and check that it looks semi-sane.
-<<<<<<< HEAD
-    struct statvfs expect;
-    TEST_REQUIRE(::statvfs(static_env.Dir.string().c_str(), &expect) != -1);
-    TEST_CHECK(expect.f_bavail > 0);
-    TEST_CHECK(expect.f_bfree > 0);
-    TEST_CHECK(expect.f_bsize > 0);
-    TEST_CHECK(expect.f_blocks > 0);
-    TEST_REQUIRE(expect.f_frsize > 0);
-    auto do_mult = [&](std::uintmax_t val) {
-        std::uintmax_t fsize = expect.f_frsize;
-        std::uintmax_t new_val = val * fsize;
-        TEST_CHECK(new_val / fsize == val); // Test for overflow
-        return new_val;
-    };
-=======
->>>>>>> a4eefe45
     const std::uintmax_t bad_value = static_cast<std::uintmax_t>(-1);
     std::uintmax_t expect_capacity;
     std::uintmax_t expect_free;
