--- conflicted
+++ resolved
@@ -40,11 +40,7 @@
             if (ch != base::traits_type::eof())
             {
                 int n = str_.size();
-<<<<<<< HEAD
-                str_.push_back(static_cast<CharT>(__c));
-=======
                 str_.push_back(static_cast<CharT>(ch));
->>>>>>> 0e95ba0d
                 str_.resize(str_.capacity());
                 base::setp(const_cast<CharT*>(str_.data()),
                            const_cast<CharT*>(str_.data() + str_.size()));
