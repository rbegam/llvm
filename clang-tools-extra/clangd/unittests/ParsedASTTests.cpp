//===-- ParsedASTTests.cpp ------------------------------------------------===//
//
// Part of the LLVM Project, under the Apache License v2.0 with LLVM Exceptions.
// See https://llvm.org/LICENSE.txt for license information.
// SPDX-License-Identifier: Apache-2.0 WITH LLVM-exception
//
//===----------------------------------------------------------------------===//
//
// These tests cover clangd's logic to build a TU, which generally uses the APIs
// in ParsedAST and Preamble, via the TestTU helper.
//
//===----------------------------------------------------------------------===//

#include "../../clang-tidy/ClangTidyModule.h"
#include "../../clang-tidy/ClangTidyModuleRegistry.h"
#include "AST.h"
#include "Annotations.h"
#include "Compiler.h"
#include "Diagnostics.h"
#include "Headers.h"
#include "ParsedAST.h"
#include "Preamble.h"
#include "SourceCode.h"
#include "TestFS.h"
#include "TestTU.h"
#include "clang/AST/DeclTemplate.h"
#include "clang/Basic/SourceLocation.h"
#include "clang/Basic/SourceManager.h"
#include "clang/Basic/TokenKinds.h"
#include "clang/Lex/PPCallbacks.h"
#include "clang/Lex/Token.h"
#include "clang/Tooling/Syntax/Tokens.h"
#include "llvm/ADT/STLExtras.h"
#include "llvm/ADT/StringRef.h"
#include "llvm/Support/ScopedPrinter.h"
#include "gmock/gmock-matchers.h"
#include "gmock/gmock.h"
#include "gtest/gtest.h"

namespace clang {
namespace clangd {
namespace {

using ::testing::AllOf;
using ::testing::ElementsAre;
using ::testing::ElementsAreArray;

MATCHER_P(DeclNamed, Name, "") {
  if (NamedDecl *ND = dyn_cast<NamedDecl>(arg))
    if (ND->getName() == Name)
      return true;
  if (auto *Stream = result_listener->stream()) {
    llvm::raw_os_ostream OS(*Stream);
    arg->dump(OS);
  }
  return false;
}

// Matches if the Decl has template args equal to ArgName. If the decl is a
// NamedDecl and ArgName is an empty string it also matches.
MATCHER_P(WithTemplateArgs, ArgName, "") {
  if (const FunctionDecl *FD = dyn_cast<FunctionDecl>(arg)) {
    if (const auto *Args = FD->getTemplateSpecializationArgs()) {
      std::string SpecializationArgs;
      // Without the PrintingPolicy "bool" will be printed as "_Bool".
      LangOptions LO;
      PrintingPolicy Policy(LO);
      Policy.adjustForCPlusPlus();
      for (const auto &Arg : Args->asArray()) {
        if (SpecializationArgs.size() > 0)
          SpecializationArgs += ",";
        SpecializationArgs += Arg.getAsType().getAsString(Policy);
      }
      if (Args->size() == 0)
        return ArgName == SpecializationArgs;
      return ArgName == "<" + SpecializationArgs + ">";
    }
  }
  if (const NamedDecl *ND = dyn_cast<NamedDecl>(arg))
    return printTemplateSpecializationArgs(*ND) == ArgName;
  return false;
}

MATCHER_P(RangeIs, R, "") {
  return arg.beginOffset() == R.Begin && arg.endOffset() == R.End;
}

MATCHER(EqInc, "") {
  Inclusion Actual = testing::get<0>(arg);
  Inclusion Expected = testing::get<1>(arg);
  return std::tie(Actual.HashLine, Actual.Written) ==
         std::tie(Expected.HashLine, Expected.Written);
}

TEST(ParsedASTTest, TopLevelDecls) {
  TestTU TU;
  TU.HeaderCode = R"(
    int header1();
    int header2;
  )";
  TU.Code = "int main();";
  auto AST = TU.build();
  EXPECT_THAT(AST.getLocalTopLevelDecls(), ElementsAre(DeclNamed("main")));
}

TEST(ParsedASTTest, DoesNotGetIncludedTopDecls) {
  TestTU TU;
  TU.HeaderCode = R"cpp(
    #define LL void foo(){}
    template<class T>
    struct H {
      H() {}
      LL
    };
  )cpp";
  TU.Code = R"cpp(
    int main() {
      H<int> h;
      h.foo();
    }
  )cpp";
  auto AST = TU.build();
  EXPECT_THAT(AST.getLocalTopLevelDecls(), ElementsAre(DeclNamed("main")));
}

TEST(ParsedASTTest, DoesNotGetImplicitTemplateTopDecls) {
  TestTU TU;
  TU.Code = R"cpp(
    template<typename T>
    void f(T) {}
    void s() {
      f(10UL);
    }
  )cpp";

  auto AST = TU.build();
  EXPECT_THAT(AST.getLocalTopLevelDecls(),
              ElementsAre(DeclNamed("f"), DeclNamed("s")));
}

TEST(ParsedASTTest,
     GetsExplicitInstantiationAndSpecializationTemplateTopDecls) {
  TestTU TU;
  TU.Code = R"cpp(
    template <typename T>
    void f(T) {}
    template<>
    void f(bool);
    template void f(double);

    template <class T>
    struct V {};
    template<class T>
    struct V<T*> {};
    template <>
    struct V<bool> {};

    template<class T>
    T foo = T(10);
    int i = foo<int>;
    double d = foo<double>;

    template <class T>
    int foo<T*> = 0;
    template <>
    int foo<bool> = 0;
  )cpp";
  // FIXME: Auto-completion in a template requires disabling delayed template
  // parsing.
  TU.ExtraArgs.push_back("-fno-delayed-template-parsing");

  auto AST = TU.build();
  EXPECT_THAT(
      AST.getLocalTopLevelDecls(),
      ElementsAreArray({AllOf(DeclNamed("f"), WithTemplateArgs("")),
                        AllOf(DeclNamed("f"), WithTemplateArgs("<bool>")),
                        AllOf(DeclNamed("f"), WithTemplateArgs("<double>")),
                        AllOf(DeclNamed("V"), WithTemplateArgs("")),
                        AllOf(DeclNamed("V"), WithTemplateArgs("<T *>")),
                        AllOf(DeclNamed("V"), WithTemplateArgs("<bool>")),
                        AllOf(DeclNamed("foo"), WithTemplateArgs("")),
                        AllOf(DeclNamed("i"), WithTemplateArgs("")),
                        AllOf(DeclNamed("d"), WithTemplateArgs("")),
                        AllOf(DeclNamed("foo"), WithTemplateArgs("<T *>")),
                        AllOf(DeclNamed("foo"), WithTemplateArgs("<bool>"))}));
}

TEST(ParsedASTTest, IgnoresDelayedTemplateParsing) {
  auto TU = TestTU::withCode(R"cpp(
    template <typename T> void xxx() {
      int yyy = 0;
    }
  )cpp");
  TU.ExtraArgs.push_back("-fdelayed-template-parsing");
  auto AST = TU.build();
  EXPECT_EQ(Decl::Var, findUnqualifiedDecl(AST, "yyy").getKind());
}

TEST(ParsedASTTest, TokensAfterPreamble) {
  TestTU TU;
  TU.AdditionalFiles["foo.h"] = R"(
    int foo();
  )";
  TU.Code = R"cpp(
      #include "foo.h"
      first_token;
      void test() {
        // error-ok: invalid syntax, just examining token stream
      }
      last_token
)cpp";
  auto AST = TU.build();
  const syntax::TokenBuffer &T = AST.getTokens();
  const auto &SM = AST.getSourceManager();

  ASSERT_GT(T.expandedTokens().size(), 2u);
  // Check first token after the preamble.
  EXPECT_EQ(T.expandedTokens().front().text(SM), "first_token");
  // Last token is always 'eof'.
  EXPECT_EQ(T.expandedTokens().back().kind(), tok::eof);
  // Check the token before 'eof'.
  EXPECT_EQ(T.expandedTokens().drop_back().back().text(SM), "last_token");

  // The spelled tokens for the main file should have everything.
  auto Spelled = T.spelledTokens(SM.getMainFileID());
  ASSERT_FALSE(Spelled.empty());
  EXPECT_EQ(Spelled.front().kind(), tok::hash);
  EXPECT_EQ(Spelled.back().text(SM), "last_token");
}

TEST(ParsedASTTest, NoCrashOnTokensWithTidyCheck) {
  TestTU TU;
  // this check runs the preprocessor, we need to make sure it does not break
  // our recording logic.
  TU.ClangTidyChecks = "modernize-use-trailing-return-type";
  TU.Code = "inline int foo() {}";

  auto AST = TU.build();
  const syntax::TokenBuffer &T = AST.getTokens();
  const auto &SM = AST.getSourceManager();

  ASSERT_GT(T.expandedTokens().size(), 7u);
  // Check first token after the preamble.
  EXPECT_EQ(T.expandedTokens().front().text(SM), "inline");
  // Last token is always 'eof'.
  EXPECT_EQ(T.expandedTokens().back().kind(), tok::eof);
  // Check the token before 'eof'.
  EXPECT_EQ(T.expandedTokens().drop_back().back().text(SM), "}");
}

TEST(ParsedASTTest, CanBuildInvocationWithUnknownArgs) {
  MockFSProvider FSProvider;
  FSProvider.Files = {{testPath("foo.cpp"), "void test() {}"}};
  // Unknown flags should not prevent a build of compiler invocation.
  ParseInputs Inputs;
  Inputs.FSProvider = &FSProvider;
  Inputs.CompileCommand.CommandLine = {"clang", "-fsome-unknown-flag",
                                       testPath("foo.cpp")};
  IgnoreDiagnostics IgnoreDiags;
  EXPECT_NE(buildCompilerInvocation(Inputs, IgnoreDiags), nullptr);

  // Unknown forwarded to -cc1 should not a failure either.
  Inputs.CompileCommand.CommandLine = {
      "clang", "-Xclang", "-fsome-unknown-flag", testPath("foo.cpp")};
  EXPECT_NE(buildCompilerInvocation(Inputs, IgnoreDiags), nullptr);
}

TEST(ParsedASTTest, CollectsMainFileMacroExpansions) {
  Annotations TestCase(R"cpp(
    #define ^MACRO_ARGS(X, Y) X Y
    // - preamble ends
    ^ID(int A);
    // Macro arguments included.
    ^MACRO_ARGS(^MACRO_ARGS(^MACRO_EXP(int), E), ^ID(= 2));

    // Macro names inside other macros not included.
    #define ^MACRO_ARGS2(X, Y) X Y
    #define ^FOO BAR
    #define ^BAR 1
    int F = ^FOO;

    // Macros from token concatenations not included.
    #define ^CONCAT(X) X##A()
    #define ^PREPEND(X) MACRO##X()
    #define ^MACROA() 123
    int G = ^CONCAT(MACRO);
    int H = ^PREPEND(A);

    // Macros included not from preamble not included.
    #include "foo.inc"

    int printf(const char*, ...);
    void exit(int);
    #define ^assert(COND) if (!(COND)) { printf("%s", #COND); exit(0); }

    void test() {
      // Includes macro expansions in arguments that are expressions
      ^assert(0 <= ^BAR);
    }

    #ifdef ^UNDEFINED
    #endif

    #define ^MULTIPLE_DEFINITION 1
    #undef ^MULTIPLE_DEFINITION

    #define ^MULTIPLE_DEFINITION 2
    #undef ^MULTIPLE_DEFINITION
  )cpp");
  auto TU = TestTU::withCode(TestCase.code());
  TU.HeaderCode = R"cpp(
    #define ID(X) X
    #define MACRO_EXP(X) ID(X)
    MACRO_EXP(int B);
  )cpp";
  TU.AdditionalFiles["foo.inc"] = R"cpp(
    int C = ID(1);
    #define DEF 1
    int D = DEF;
  )cpp";
  ParsedAST AST = TU.build();
  std::vector<Position> MacroExpansionPositions;
  for (const auto &SIDToRefs : AST.getMacros().MacroRefs) {
    for (const auto &R : SIDToRefs.second)
      MacroExpansionPositions.push_back(R.start);
  }
  for (const auto &R : AST.getMacros().UnknownMacros)
    MacroExpansionPositions.push_back(R.start);
  EXPECT_THAT(MacroExpansionPositions,
              testing::UnorderedElementsAreArray(TestCase.points()));
}

MATCHER_P(WithFileName, Inc, "") { return arg.FileName == Inc; }

TEST(ParsedASTTest, ReplayPreambleForTidyCheckers) {
  struct Inclusion {
    Inclusion(const SourceManager &SM, SourceLocation HashLoc,
              const Token &IncludeTok, llvm::StringRef FileName, bool IsAngled,
              CharSourceRange FilenameRange)
        : HashOffset(SM.getDecomposedLoc(HashLoc).second), IncTok(IncludeTok),
          IncDirective(IncludeTok.getIdentifierInfo()->getName()),
          FileNameOffset(SM.getDecomposedLoc(FilenameRange.getBegin()).second),
          FileName(FileName), IsAngled(IsAngled) {}
    size_t HashOffset;
    syntax::Token IncTok;
    llvm::StringRef IncDirective;
    size_t FileNameOffset;
    llvm::StringRef FileName;
    bool IsAngled;
  };
  static std::vector<Inclusion> Includes;
  static std::vector<syntax::Token> SkippedFiles;
  struct ReplayPreamblePPCallback : public PPCallbacks {
    const SourceManager &SM;
    explicit ReplayPreamblePPCallback(const SourceManager &SM) : SM(SM) {}

    void InclusionDirective(SourceLocation HashLoc, const Token &IncludeTok,
                            StringRef FileName, bool IsAngled,
                            CharSourceRange FilenameRange, const FileEntry *,
                            StringRef, StringRef, const Module *,
                            SrcMgr::CharacteristicKind) override {
      Includes.emplace_back(SM, HashLoc, IncludeTok, FileName, IsAngled,
                            FilenameRange);
    }

    void FileSkipped(const FileEntryRef &, const Token &FilenameTok,
                     SrcMgr::CharacteristicKind) override {
      SkippedFiles.emplace_back(FilenameTok);
    }
  };
  struct ReplayPreambleCheck : public tidy::ClangTidyCheck {
    ReplayPreambleCheck(StringRef Name, tidy::ClangTidyContext *Context)
        : ClangTidyCheck(Name, Context) {}
    void registerPPCallbacks(const SourceManager &SM, Preprocessor *PP,
                             Preprocessor *ModuleExpanderPP) override {
      PP->addPPCallbacks(::std::make_unique<ReplayPreamblePPCallback>(SM));
    }
  };
  struct ReplayPreambleModule : public tidy::ClangTidyModule {
    void
    addCheckFactories(tidy::ClangTidyCheckFactories &CheckFactories) override {
      CheckFactories.registerCheck<ReplayPreambleCheck>(
          "replay-preamble-check");
    }
  };

  static tidy::ClangTidyModuleRegistry::Add<ReplayPreambleModule> X(
      "replay-preamble-module", "");
  TestTU TU;
  // This check records inclusion directives replayed by clangd.
  TU.ClangTidyChecks = "replay-preamble-check";
  llvm::Annotations Test(R"cpp(
    $hash^#$include[[import]] $filebegin^"$filerange[[bar.h]]"
    $hash^#$include[[include_next]] $filebegin^"$filerange[[baz.h]]"
    $hash^#$include[[include]] $filebegin^<$filerange[[a.h]]>)cpp");
  llvm::StringRef Code = Test.code();
  TU.Code = Code.str();
  TU.AdditionalFiles["bar.h"] = "";
  TU.AdditionalFiles["baz.h"] = "";
  TU.AdditionalFiles["a.h"] = "";
  // Since we are also testing #import directives, and they don't make much
  // sense in c++ (also they actually break on windows), just set language to
  // obj-c.
  TU.ExtraArgs = {"-isystem.", "-xobjective-c"};

  const auto &AST = TU.build();
  const auto &SM = AST.getSourceManager();

  auto HashLocs = Test.points("hash");
  ASSERT_EQ(HashLocs.size(), Includes.size());
  auto IncludeRanges = Test.ranges("include");
  ASSERT_EQ(IncludeRanges.size(), Includes.size());
  auto FileBeginLocs = Test.points("filebegin");
  ASSERT_EQ(FileBeginLocs.size(), Includes.size());
  auto FileRanges = Test.ranges("filerange");
  ASSERT_EQ(FileRanges.size(), Includes.size());

  ASSERT_EQ(SkippedFiles.size(), Includes.size());
  for (size_t I = 0; I < Includes.size(); ++I) {
    const auto &Inc = Includes[I];

    EXPECT_EQ(Inc.HashOffset, HashLocs[I]);

    auto IncRange = IncludeRanges[I];
    EXPECT_THAT(Inc.IncTok.range(SM), RangeIs(IncRange));
    EXPECT_EQ(Inc.IncTok.kind(), tok::identifier);
    EXPECT_EQ(Inc.IncDirective,
              Code.substr(IncRange.Begin, IncRange.End - IncRange.Begin));

    EXPECT_EQ(Inc.FileNameOffset, FileBeginLocs[I]);
    EXPECT_EQ(Inc.IsAngled, Code[FileBeginLocs[I]] == '<');

    auto FileRange = FileRanges[I];
    EXPECT_EQ(Inc.FileName,
              Code.substr(FileRange.Begin, FileRange.End - FileRange.Begin));

    EXPECT_EQ(SM.getDecomposedLoc(SkippedFiles[I].location()).second,
              Inc.FileNameOffset);
    // This also contains quotes/angles so increment the range by one from both
    // sides.
    EXPECT_EQ(
        SkippedFiles[I].text(SM),
        Code.substr(FileRange.Begin - 1, FileRange.End - FileRange.Begin + 2));
    EXPECT_EQ(SkippedFiles[I].kind(), tok::header_name);
  }

  // Make sure replay logic works with patched preambles.
  TU.Code = "";
  StoreDiags Diags;
<<<<<<< HEAD
  auto Inputs = TU.inputs();
=======
  MockFSProvider FS;
  auto Inputs = TU.inputs(FS);
>>>>>>> 755e53b4
  auto CI = buildCompilerInvocation(Inputs, Diags);
  auto EmptyPreamble =
      buildPreamble(testPath(TU.Filename), *CI, Inputs, true, nullptr);
  ASSERT_TRUE(EmptyPreamble);
  TU.Code = "#include <a.h>";
  Includes.clear();
<<<<<<< HEAD
  auto PatchedAST = ParsedAST::build(testPath(TU.Filename), TU.inputs(),
=======
  auto PatchedAST = ParsedAST::build(testPath(TU.Filename), TU.inputs(FS),
>>>>>>> 755e53b4
                                     std::move(CI), {}, EmptyPreamble);
  ASSERT_TRUE(PatchedAST);
  // Make sure includes were seen only once.
  EXPECT_THAT(Includes,
              ElementsAre(WithFileName(testPath("__preamble_patch__.h")),
                          WithFileName("a.h")));
}

TEST(ParsedASTTest, PatchesAdditionalIncludes) {
  llvm::StringLiteral ModifiedContents = R"cpp(
    #include "baz.h"
    #include "foo.h"
    #include "sub/aux.h"
    void bar() {
      foo();
      baz();
      aux();
    })cpp";
  // Build expected ast with symbols coming from headers.
  TestTU TU;
  TU.Filename = "foo.cpp";
  TU.AdditionalFiles["foo.h"] = "void foo();";
  TU.AdditionalFiles["sub/baz.h"] = "void baz();";
  TU.AdditionalFiles["sub/aux.h"] = "void aux();";
  TU.ExtraArgs = {"-I" + testPath("sub")};
  TU.Code = ModifiedContents.str();
  auto ExpectedAST = TU.build();

  // Build preamble with no includes.
  TU.Code = "";
  StoreDiags Diags;
  MockFSProvider FS;
  auto Inputs = TU.inputs(FS);
  auto CI = buildCompilerInvocation(Inputs, Diags);
  auto EmptyPreamble =
      buildPreamble(testPath("foo.cpp"), *CI, Inputs, true, nullptr);
  ASSERT_TRUE(EmptyPreamble);
  EXPECT_THAT(EmptyPreamble->Includes.MainFileIncludes, testing::IsEmpty());

  // Now build an AST using empty preamble and ensure patched includes worked.
  TU.Code = ModifiedContents.str();
  Inputs = TU.inputs(FS);
  auto PatchedAST = ParsedAST::build(testPath("foo.cpp"), Inputs, std::move(CI),
                                     {}, EmptyPreamble);
  ASSERT_TRUE(PatchedAST);
  ASSERT_TRUE(PatchedAST->getDiagnostics().empty());

  // Ensure source location information is correct, including resolved paths.
  EXPECT_THAT(PatchedAST->getIncludeStructure().MainFileIncludes,
              testing::Pointwise(
                  EqInc(), ExpectedAST.getIncludeStructure().MainFileIncludes));
  auto StringMapToVector = [](const llvm::StringMap<unsigned> SM) {
    std::vector<std::pair<std::string, unsigned>> Res;
    for (const auto &E : SM)
      Res.push_back({E.first().str(), E.second});
    llvm::sort(Res);
    return Res;
  };
  // Ensure file proximity signals are correct.
  EXPECT_EQ(StringMapToVector(PatchedAST->getIncludeStructure().includeDepth(
                testPath("foo.cpp"))),
            StringMapToVector(ExpectedAST.getIncludeStructure().includeDepth(
                testPath("foo.cpp"))));
}

TEST(ParsedASTTest, PatchesDeletedIncludes) {
  TestTU TU;
  TU.Filename = "foo.cpp";
  TU.Code = "";
  auto ExpectedAST = TU.build();

  // Build preamble with no includes.
  TU.Code = R"cpp(#include <foo.h>)cpp";
  StoreDiags Diags;
  MockFSProvider FS;
  auto Inputs = TU.inputs(FS);
  auto CI = buildCompilerInvocation(Inputs, Diags);
  auto BaselinePreamble =
      buildPreamble(testPath("foo.cpp"), *CI, Inputs, true, nullptr);
  ASSERT_TRUE(BaselinePreamble);
  EXPECT_THAT(BaselinePreamble->Includes.MainFileIncludes,
              ElementsAre(testing::Field(&Inclusion::Written, "<foo.h>")));

  // Now build an AST using additional includes and check that locations are
  // correctly parsed.
  TU.Code = "";
  Inputs = TU.inputs(FS);
  auto PatchedAST = ParsedAST::build(testPath("foo.cpp"), Inputs, std::move(CI),
                                     {}, BaselinePreamble);
  ASSERT_TRUE(PatchedAST);

  // Ensure source location information is correct.
  EXPECT_THAT(PatchedAST->getIncludeStructure().MainFileIncludes,
              testing::Pointwise(
                  EqInc(), ExpectedAST.getIncludeStructure().MainFileIncludes));
  auto StringMapToVector = [](const llvm::StringMap<unsigned> SM) {
    std::vector<std::pair<std::string, unsigned>> Res;
    for (const auto &E : SM)
      Res.push_back({E.first().str(), E.second});
    llvm::sort(Res);
    return Res;
  };
  // Ensure file proximity signals are correct.
  EXPECT_EQ(StringMapToVector(PatchedAST->getIncludeStructure().includeDepth(
                testPath("foo.cpp"))),
            StringMapToVector(ExpectedAST.getIncludeStructure().includeDepth(
                testPath("foo.cpp"))));
}

} // namespace
} // namespace clangd
} // namespace clang<|MERGE_RESOLUTION|>--- conflicted
+++ resolved
@@ -447,23 +447,15 @@
   // Make sure replay logic works with patched preambles.
   TU.Code = "";
   StoreDiags Diags;
-<<<<<<< HEAD
-  auto Inputs = TU.inputs();
-=======
   MockFSProvider FS;
   auto Inputs = TU.inputs(FS);
->>>>>>> 755e53b4
   auto CI = buildCompilerInvocation(Inputs, Diags);
   auto EmptyPreamble =
       buildPreamble(testPath(TU.Filename), *CI, Inputs, true, nullptr);
   ASSERT_TRUE(EmptyPreamble);
   TU.Code = "#include <a.h>";
   Includes.clear();
-<<<<<<< HEAD
-  auto PatchedAST = ParsedAST::build(testPath(TU.Filename), TU.inputs(),
-=======
   auto PatchedAST = ParsedAST::build(testPath(TU.Filename), TU.inputs(FS),
->>>>>>> 755e53b4
                                      std::move(CI), {}, EmptyPreamble);
   ASSERT_TRUE(PatchedAST);
   // Make sure includes were seen only once.
