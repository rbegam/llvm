--- conflicted
+++ resolved
@@ -264,14 +264,10 @@
 
   // Recovery expression currently only works for C++.
   if (CI->getLangOpts()->CPlusPlus)
-<<<<<<< HEAD
-    CI->getLangOpts()->RecoveryAST = Opts.BuildRecoveryAST;
-=======
     CI->getLangOpts()->RecoveryAST = Inputs.Opts.BuildRecoveryAST;
   // This is on-by-default in windows to allow parsing SDK headers, but it
   // breaks many features. Disable it for the main-file (not preamble).
   CI->getLangOpts()->DelayedTemplateParsing = false;
->>>>>>> a34309b7
 
   StoreDiags ASTDiags;
 
@@ -549,31 +545,5 @@
   assert(this->Action);
 }
 
-<<<<<<< HEAD
-llvm::Optional<ParsedAST>
-buildAST(PathRef FileName, std::unique_ptr<CompilerInvocation> Invocation,
-         llvm::ArrayRef<Diag> CompilerInvocationDiags,
-         const ParseInputs &Inputs,
-         std::shared_ptr<const PreambleData> Preamble) {
-  trace::Span Tracer("BuildAST");
-  SPAN_ATTACH(Tracer, "File", FileName);
-
-  auto VFS = Inputs.FS;
-  if (Preamble && Preamble->StatCache)
-    VFS = Preamble->StatCache->getConsumingFS(std::move(VFS));
-  if (VFS->setCurrentWorkingDirectory(Inputs.CompileCommand.Directory)) {
-    log("Couldn't set working directory when building the preamble.");
-    // We proceed anyway, our lit-tests rely on results for non-existing working
-    // dirs.
-  }
-
-  return ParsedAST::build(
-      Inputs.Version, std::move(Invocation), CompilerInvocationDiags, Preamble,
-      llvm::MemoryBuffer::getMemBufferCopy(Inputs.Contents, FileName),
-      std::move(VFS), Inputs.Index, Inputs.Opts);
-}
-
-=======
->>>>>>> a34309b7
 } // namespace clangd
 } // namespace clang