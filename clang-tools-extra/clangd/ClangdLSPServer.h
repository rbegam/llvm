//===--- ClangdLSPServer.h - LSP server --------------------------*- C++-*-===//
//
//                     The LLVM Compiler Infrastructure
//
// This file is distributed under the University of Illinois Open Source
// License. See LICENSE.TXT for details.
//
//===---------------------------------------------------------------------===//

#ifndef LLVM_CLANG_TOOLS_EXTRA_CLANGD_CLANGDLSPSERVER_H
#define LLVM_CLANG_TOOLS_EXTRA_CLANGD_CLANGDLSPSERVER_H

#include "ClangdServer.h"
#include "GlobalCompilationDatabase.h"
#include "Path.h"
#include "Protocol.h"
#include "ProtocolHandlers.h"
#include "clang/Tooling/Core/Replacement.h"
#include "llvm/ADT/Optional.h"

namespace clang {
namespace clangd {

class JSONOutput;

/// This class provides implementation of an LSP server, glueing the JSON
/// dispatch and ClangdServer together.
class ClangdLSPServer : private DiagnosticsConsumer, private ProtocolCallbacks {
public:
<<<<<<< HEAD
 ClangdLSPServer(JSONOutput &Out, bool RunSynchronously,
                 llvm::Optional<StringRef> ResourceDir);
=======
  /// If \p CompileCommandsDir has a value, compile_commands.json will be
  /// loaded only from \p CompileCommandsDir. Otherwise, clangd will look
  /// for compile_commands.json in all parent directories of each file.
  ClangdLSPServer(JSONOutput &Out, unsigned AsyncThreadsCount,
                  bool StorePreamblesInMemory,
                  const clangd::CodeCompleteOptions &CCOpts,
                  llvm::Optional<StringRef> ResourceDir,
                  llvm::Optional<Path> CompileCommandsDir);
>>>>>>> 0e95ba0d

  /// Run LSP server loop, receiving input for it from \p In. \p In must be
  /// opened in binary mode. Output will be written using Out variable passed to
  /// class constructor. This method must not be executed more than once for
  /// each instance of ClangdLSPServer.
  ///
  /// \return Wether we received a 'shutdown' request before an 'exit' request
  bool run(std::istream &In);

private:
  // Implement DiagnosticsConsumer.
  virtual void
  onDiagnosticsReady(PathRef File,
                     Tagged<std::vector<DiagWithFixIts>> Diagnostics) override;

  // Implement ProtocolCallbacks.
  void onInitialize(Ctx C, InitializeParams &Params) override;
  void onShutdown(Ctx C, ShutdownParams &Params) override;
  void onExit(Ctx C, ExitParams &Params) override;
  void onDocumentDidOpen(Ctx C, DidOpenTextDocumentParams &Params) override;
  void onDocumentDidChange(Ctx C, DidChangeTextDocumentParams &Params) override;
  void onDocumentDidClose(Ctx C, DidCloseTextDocumentParams &Params) override;
  void
  onDocumentOnTypeFormatting(Ctx C,
                             DocumentOnTypeFormattingParams &Params) override;
  void
  onDocumentRangeFormatting(Ctx C,
                            DocumentRangeFormattingParams &Params) override;
  void onDocumentFormatting(Ctx C, DocumentFormattingParams &Params) override;
  void onCodeAction(Ctx C, CodeActionParams &Params) override;
  void onCompletion(Ctx C, TextDocumentPositionParams &Params) override;
  void onSignatureHelp(Ctx C, TextDocumentPositionParams &Params) override;
  void onGoToDefinition(Ctx C, TextDocumentPositionParams &Params) override;
  void onSwitchSourceHeader(Ctx C, TextDocumentIdentifier &Params) override;
  void onFileEvent(Ctx C, DidChangeWatchedFilesParams &Params) override;
  void onCommand(Ctx C, ExecuteCommandParams &Params) override;
  void onRename(Ctx C, RenameParams &Parames) override;

  std::vector<clang::tooling::Replacement>
  getFixIts(StringRef File, const clangd::Diagnostic &D);

  JSONOutput &Out;
  /// Used to indicate that the 'shutdown' request was received from the
  /// Language Server client.
  bool ShutdownRequestReceived = false;

  /// Used to indicate that the 'exit' notification was received from the
  /// Language Server client.
  /// It's used to break out of the LSP parsing loop.
  bool IsDone = false;

  std::mutex FixItsMutex;
  typedef std::map<clangd::Diagnostic, std::vector<clang::tooling::Replacement>>
      DiagnosticToReplacementMap;
  /// Caches FixIts per file and diagnostics
  llvm::StringMap<DiagnosticToReplacementMap> FixItsMap;

  // Various ClangdServer parameters go here. It's important they're created
  // before ClangdServer.
  DirectoryBasedGlobalCompilationDatabase CDB;
  RealFileSystemProvider FSProvider;

  // Server must be the last member of the class to allow its destructor to exit
  // the worker thread that may otherwise run an async callback on partially
  // destructed instance of ClangdLSPServer.
  ClangdServer Server;
};

} // namespace clangd
} // namespace clang

#endif<|MERGE_RESOLUTION|>--- conflicted
+++ resolved
@@ -27,10 +27,6 @@
 /// dispatch and ClangdServer together.
 class ClangdLSPServer : private DiagnosticsConsumer, private ProtocolCallbacks {
 public:
-<<<<<<< HEAD
- ClangdLSPServer(JSONOutput &Out, bool RunSynchronously,
-                 llvm::Optional<StringRef> ResourceDir);
-=======
   /// If \p CompileCommandsDir has a value, compile_commands.json will be
   /// loaded only from \p CompileCommandsDir. Otherwise, clangd will look
   /// for compile_commands.json in all parent directories of each file.
@@ -39,7 +35,6 @@
                   const clangd::CodeCompleteOptions &CCOpts,
                   llvm::Optional<StringRef> ResourceDir,
                   llvm::Optional<Path> CompileCommandsDir);
->>>>>>> 0e95ba0d
 
   /// Run LSP server loop, receiving input for it from \p In. \p In must be
   /// opened in binary mode. Output will be written using Out variable passed to
