--- conflicted
+++ resolved
@@ -2268,11 +2268,7 @@
     pad.resize(2, 0);
     getValuesFromIntArrayAttribute(op.pad(), pad);
     pad.resize(pad.size() + 2, 0);
-<<<<<<< HEAD
-    input = applyPad(loc, input, pad, initialAttr, rewriter);
-=======
     Value paddedInput = applyPad(loc, input, pad, initialAttr, rewriter);
->>>>>>> 86645b40
 
     Value initialValue = rewriter.create<ConstantOp>(loc, initialAttr);
 
@@ -2282,10 +2278,6 @@
 
     Attribute strideAttr = rewriter.getI64VectorAttr(stride);
     Attribute dilationAttr = rewriter.getI64VectorAttr({1, 1});
-<<<<<<< HEAD
-    int64_t kernelSize = kernel[0] * kernel[1];
-=======
->>>>>>> 86645b40
 
     // Create the linalg op that performs pooling.
     Value initTensor = rewriter.create<linalg::InitTensorOp>(
