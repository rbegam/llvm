--- conflicted
+++ resolved
@@ -483,8 +483,6 @@
   }
 };
 
-<<<<<<< HEAD
-=======
 /// Complex Type subclass - ComplexType.
 class PyComplexType : public PyConcreteType<PyComplexType> {
 public:
@@ -581,7 +579,6 @@
   }
 };
 
->>>>>>> b1169bdb
 } // namespace
 
 //------------------------------------------------------------------------------
@@ -888,10 +885,7 @@
   PyF32Type::bind(m);
   PyF64Type::bind(m);
   PyNoneType::bind(m);
-<<<<<<< HEAD
-=======
   PyComplexType::bind(m);
   PyVectorType::bind(m);
   PyTupleType::bind(m);
->>>>>>> b1169bdb
 }