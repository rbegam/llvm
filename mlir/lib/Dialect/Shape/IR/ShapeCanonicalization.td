--- conflicted
+++ resolved
@@ -1,9 +1,6 @@
 include "mlir/Dialect/Shape/IR/ShapeOps.td"
 include "mlir/Dialect/StandardOps/IR/Ops.td"
-<<<<<<< HEAD
-=======
 include "mlir/Dialect/Tensor/IR/TensorOps.td"
->>>>>>> e1e3308f
 
 def AllInputShapesEq : Constraint<CPred< [{
   llvm::all_of($0, [&](mlir::Value val) {
@@ -36,14 +33,7 @@
   (Shape_IndexToSizeOp (Shape_SizeToIndexOp $arg)),
   (replaceWithValue $arg)>;
 
-<<<<<<< HEAD
-// Fold tensor_cast(const_shape) to const_shape. This changes the type of
-// const_shape to the destination type of the cast.
-def TensorCastConstShape : Pat <
-  (TensorCastOp (Shape_ConstShapeOp $arg)), (Shape_ConstShapeOp $arg)>;
-=======
 // Fold tensor.cast(const_shape) to const_shape. This changes the type of
 // const_shape to the destination type of the cast.
 def TensorCastConstShape : Pat <
-  (Tensor_CastOp (Shape_ConstShapeOp $arg)), (Shape_ConstShapeOp $arg)>;
->>>>>>> e1e3308f
+  (Tensor_CastOp (Shape_ConstShapeOp $arg)), (Shape_ConstShapeOp $arg)>;