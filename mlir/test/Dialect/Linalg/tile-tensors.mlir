// RUN: mlir-opt %s -linalg-tile="linalg-tile-sizes=2,3,4" -split-input-file | FileCheck %s
// RUN: mlir-opt %s -linalg-tile-to-tiled-loop="linalg-tile-sizes=2,3,4" -split-input-file | FileCheck %s -check-prefix=TLOOP

// CHECK-LABEL: func @matmul_tensors(
// CHECK-SAME:    %[[TA:[0-9a-z]+]]: tensor<?x?xf32>
// CHECK-SAME:    %[[TB:[0-9a-z]+]]: tensor<?x?xf32>
// CHECK-SAME:    %[[TC:[0-9a-z]+]]: tensor<?x?xf32>) -> tensor<?x?xf32> {
func @matmul_tensors(
  %arg0: tensor<?x?xf32>, %arg1: tensor<?x?xf32>, %arg2: tensor<?x?xf32>)
    -> tensor<?x?xf32> {
//      CHECK: %[[TD0:.*]] = scf.for {{.*}} to {{.*}} step {{.*}} iter_args(%[[TC0:.*]] = %[[TC]]) -> (tensor<?x?xf32>) {
//      CHECK:   %[[TD1:.*]] = scf.for {{.*}} to {{.*}} step {{.*}} iter_args(%[[TC1:.*]] = %[[TC0]]) -> (tensor<?x?xf32>) {
//      CHECK:     %[[TD2:.*]] = scf.for {{.*}} to {{.*}} step {{.*}} iter_args(%[[TC2:.*]] = %[[TC1]]) -> (tensor<?x?xf32>) {
//      CHECK:       %[[sTA:.*]] = subtensor %[[TA]][{{.*}}] : tensor<?x?xf32> to tensor<?x?xf32>
//      CHECK:       %[[sTB:.*]] = subtensor %[[TB]][{{.*}}] : tensor<?x?xf32> to tensor<?x?xf32>
//      CHECK:       %[[sTC:.*]] = subtensor %[[TC2]][{{.*}}] : tensor<?x?xf32> to tensor<?x?xf32>
//      CHECK:       %[[sTD:.*]] = linalg.matmul ins(%[[sTA]], %[[sTB]] : tensor<?x?xf32>, tensor<?x?xf32>)
// CHECK-SAME:                                  outs(%[[sTC]] : tensor<?x?xf32>)  -> tensor<?x?xf32>
//      CHECK:       %[[TD:.*]] = subtensor_insert %[[sTD]] into %[[TC2]][{{.*}}]  : tensor<?x?xf32> into tensor<?x?xf32>
//      CHECK:       scf.yield %[[TD]] : tensor<?x?xf32>
//      CHECK:     scf.yield %[[TD2]] : tensor<?x?xf32>
//      CHECK:   scf.yield %[[TD1]] : tensor<?x?xf32>
  %0 = linalg.matmul  ins(%arg0, %arg1: tensor<?x?xf32>, tensor<?x?xf32>)
                     outs(%arg2: tensor<?x?xf32>)
    -> tensor<?x?xf32>

//      CHECK: return %[[TD0]] : tensor<?x?xf32>
  return %0 : tensor<?x?xf32>
}

// TLOOP-LABEL: func @matmul_tensors
// TLOOP-SAME: (%[[ARG_0:.*]]: [[TY:.*]], %[[ARG_1:.*]]: [[TY]],
// TLOOP-SAME: %[[ARG_2:.*]]: [[TY]]) -> [[TY]] {

// TLOOP-DAG: %[[C0:.*]] = constant 0 : index
// TLOOP-DAG: %[[C1:.*]] = constant 1 : index
// TLOOP-DAG: %[[C2:.*]] = constant 2 : index
// TLOOP-DAG: %[[C3:.*]] = constant 3 : index
// TLOOP-DAG: %[[C4:.*]] = constant 4 : index

// TLOOP: %[[ARG_0_X:.*]] = memref.dim %[[ARG_0]], %[[C0]] : [[TY]]
// TLOOP: %[[ARG_0_Y:.*]] = memref.dim %[[ARG_0]], %[[C1]] : [[TY]]
// TLOOP: %[[ARG_1_Y:.*]] = memref.dim %[[ARG_1]], %[[C1]] : [[TY]]

// TLOOP: %{{.*}} = linalg.tiled_loop (%[[I:.*]], %[[J:.*]], %[[K:.*]]) =
// TLOOP-SAME: (%[[C0]], %[[C0]], %[[C0]])
// TLOOP-SAME: to (%[[ARG_0_X]], %[[ARG_1_Y]], %[[ARG_0_Y]])
// TLOOP-SAME: step (%[[C2]], %[[C3]], %[[C4]])
// TLOOP-SAME: ins (%[[A0:.*]] = %[[ARG_0]]: [[TY]], %[[A1:.*]] = %[[ARG_1]]: [[TY]])
// TLOOP-SAME: outs (%[[A2:.*]] = %[[ARG_2]]: [[TY]])
// TLOOP-SAME: iterators["parallel", "parallel", "reduction"] {

// TLOOP: %[[SUB_ARG_0:.*]] = subtensor %[[A0]][%[[I]], %[[K]]]
// TLOOP: %[[SUB_ARG_1:.*]] = subtensor %[[A1]][%[[K]], %[[J]]]
// TLOOP: %[[SUB_ARG_2:.*]] = subtensor %[[A2]][%[[I]], %[[J]]]

// TLOOP: %[[PROD:.*]] = linalg.matmul ins(%[[SUB_ARG_0]], %[[SUB_ARG_1]]
// TLOOP-SE: outs(%[[SUB_ARG_2]] : [[TY]]) -> [[TY]]

// TLOOP: %[[O:.*]] = subtensor_insert %[[PROD]] into %[[A2]][%[[I]], %[[J]]]
// TLOOP: linalg.yield %[[O]] : [[TY]]

// -----

func @generic_op_tensors(
  %arg0 : tensor<?x?x?xf32>, %arg1 : tensor<?x?x?xf32>) -> tensor<?x?x?xf32> {
  %c0 = constant 0 : index
  %c1 = constant 1 : index
  %c2 = constant 2 : index
  %0 = memref.dim %arg0, %c0 : tensor<?x?x?xf32>
  %1 = memref.dim %arg0, %c1 : tensor<?x?x?xf32>
  %2 = memref.dim %arg0, %c2 : tensor<?x?x?xf32>
  %3 = linalg.init_tensor [%0, %1, %2] : tensor<?x?x?xf32>
  %4 = linalg.generic
    {indexing_maps = [affine_map<(d0, d1, d2) -> (d0, d1, d2)>,
                      affine_map<(d0, d1, d2) -> (d0, d2, d1)>,
                      affine_map<(d0, d1, d2) -> (d2, d1, d0)>],
     iterator_types = ["parallel", "parallel", "parallel"]}
    ins(%arg0, %arg1 : tensor<?x?x?xf32>, tensor<?x?x?xf32>)
    outs(%3 : tensor<?x?x?xf32>) {
    ^bb0(%arg2 : f32, %arg3: f32, %arg4: f32):
      %5 = addf %arg2, %arg3 : f32
      linalg.yield %5 : f32
    } -> tensor<?x?x?xf32>
  return %4 : tensor<?x?x?xf32>
}

// CHECK-LABEL: func @generic_op_tensors
//  CHECK-SAME:   %[[ARG0:[a-zA-Z0-9_]+]]: tensor<?x?x?xf32>
//  CHECK-SAME:   %[[ARG1:[a-zA-Z0-9_]+]]: tensor<?x?x?xf32>
//       CHECK:   %[[INIT:.+]] = linalg.init_tensor
//       CHECK:   %[[TD0:.+]] = scf.for %{{.+}} to %{{.+}} step %{{.+}} iter_args(%[[TC0:.+]] = %[[INIT]]) -> (tensor<?x?x?xf32>) {
//       CHECK:     %[[TD1:.+]] = scf.for %{{.+}} to %{{.+}} step %{{.+}} iter_args(%[[TC1:.+]] = %[[TC0]]) -> (tensor<?x?x?xf32>) {
//       CHECK:       %[[TD2:.+]] = scf.for %{{.+}} to %{{.+}} step %{{.+}} iter_args(%[[TC2:.+]] = %[[TC1]]) -> (tensor<?x?x?xf32>) {
//       CHECK:       %[[STARG0:.+]] = subtensor %[[ARG0]][{{.+}}] : tensor<?x?x?xf32> to tensor<?x?x?xf32>
//       CHECK:       %[[STARG1:.+]] = subtensor %[[ARG1]][{{.+}}] : tensor<?x?x?xf32> to tensor<?x?x?xf32>
//       CHECK:       %[[STARG2:.+]] = subtensor %[[TC2]][{{.+}}] : tensor<?x?x?xf32> to tensor<?x?x?xf32>
//       CHECK:       %[[STRETURN:.+]] = linalg.generic
//  CHECK-SAME:         ins(%[[STARG0]], %[[STARG1]] : tensor<?x?x?xf32>, tensor<?x?x?xf32>)
//  CHECK-SAME:         outs(%[[STARG2]] : tensor<?x?x?xf32>)
//       CHECK:       %[[TD:.+]] = subtensor_insert %[[STRETURN]] into %[[TC2]]
//       CHECK:       scf.yield %[[TD]]
//       CHECK:     }
//       CHECK:     scf.yield %[[TD2]]
//       CHECK:   }
//       CHECK:   scf.yield %[[TD1]]
//       CHECK: }
//       CHECK: return %[[TD0]]

// TLOOP-LABEL: func @generic_op_tensors(
// TLOOP-SAME:    %[[ARG_0:.*]]: [[TY:.*]],
// TLOOP-SAME:    %[[ARG_1:.*]]: [[TY]]) -> [[TY]] {
<<<<<<< HEAD

// TLOOP-DAG: %[[C0:.*]] = constant 0 : index
// TLOOP-DAG: %[[C1:.*]] = constant 1 : index
// TLOOP-DAG: %[[C2:.*]] = constant 2 : index
// TLOOP-DAG: %[[C3:.*]] = constant 3 : index
// TLOOP-DAG: %[[C4:.*]] = constant 4 : index

// TLOOP:     %[[INIT:.*]] = linalg.init_tensor
// TLOOP:     %[[ARG_0_X:.*]] = memref.dim %[[ARG_0]], %[[C0]] : [[TY]]
// TLOOP:     %[[ARG_0_Y:.*]] = memref.dim %[[ARG_0]], %[[C1]] : [[TY]]
// TLOOP:     %[[ARG_0_Z:.*]] = memref.dim %[[ARG_0]], %[[C2]] : [[TY]]

// TLOOP:     %{{.*}} = linalg.tiled_loop (%{{.*}}, %{{.*}}, %{{.*}}) =
// TLOOP-SAME: (%[[C0]], %[[C0]], %[[C0]])
// TLOOP-SAME: to (%[[ARG_0_X]], %[[ARG_0_Y]], %[[ARG_0_Z]])
// TLOOP-SAME: step (%[[C2]], %[[C3]], %[[C4]])
// TLOOP-SAME: ins (%{{.*}} = %[[ARG_0]]: [[TY]], %{{.*}} = %[[ARG_1]]: [[TY]])
// TLOOP-SAME: outs (%{{.*}} = %[[INIT]]: [[TY]])

// -----
=======
>>>>>>> 3f9ee3c9

// TLOOP-DAG: %[[C0:.*]] = constant 0 : index
// TLOOP-DAG: %[[C1:.*]] = constant 1 : index
// TLOOP-DAG: %[[C2:.*]] = constant 2 : index
// TLOOP-DAG: %[[C3:.*]] = constant 3 : index
// TLOOP-DAG: %[[C4:.*]] = constant 4 : index

// TLOOP:     %[[INIT:.*]] = linalg.init_tensor
// TLOOP:     %[[ARG_0_X:.*]] = memref.dim %[[ARG_0]], %[[C0]] : [[TY]]
// TLOOP:     %[[ARG_0_Y:.*]] = memref.dim %[[ARG_0]], %[[C1]] : [[TY]]
// TLOOP:     %[[ARG_0_Z:.*]] = memref.dim %[[ARG_0]], %[[C2]] : [[TY]]

// TLOOP:     %{{.*}} = linalg.tiled_loop (%{{.*}}, %{{.*}}, %{{.*}}) =
// TLOOP-SAME: (%[[C0]], %[[C0]], %[[C0]])
// TLOOP-SAME: to (%[[ARG_0_X]], %[[ARG_0_Y]], %[[ARG_0_Z]])
// TLOOP-SAME: step (%[[C2]], %[[C3]], %[[C4]])
// TLOOP-SAME: ins (%{{.*}} = %[[ARG_0]]: [[TY]], %{{.*}} = %[[ARG_1]]: [[TY]])
// TLOOP-SAME: outs (%{{.*}} = %[[INIT]]: [[TY]])

// -----

func @fill_tensors(%arg0 : index, %arg1 : index, %arg2 : f32) -> tensor<?x?xf32> {
  %0 = linalg.init_tensor [%arg0, %arg1] : tensor<?x?xf32>
  %1 = linalg.fill(%0, %arg2) : tensor<?x?xf32>, f32 -> tensor<?x?xf32>
  return %1 : tensor<?x?xf32>
}
//       CHECK: func @fill_tensors
//       CHECK:   %[[INIT:.+]] = linalg.init_tensor
//       CHECK:   %[[RESULT:.+]] = scf.for %[[IV0:[a-zA-z0-9_]+]]
//  CHECK-SAME:     iter_args(%[[ARG4:.+]] = %[[INIT]]) -> (tensor<?x?xf32>) {
//       CHECK:     %[[YIELD_1:.+]] = scf.for %[[IV1:[a-zA-Z0-9_]+]]
//  CHECK-SAME:       iter_args(%[[ARG6:.+]] = %[[ARG4]]) -> (tensor<?x?xf32>) {
//       CHECK:       %[[FILL_TILE:.+]] = subtensor %[[ARG6]][%[[IV0]], %[[IV1]]]
//       CHECK:       %[[RESULT_TILE:.+]] = linalg.fill(%[[FILL_TILE]], %{{.+}})
//       CHECK:       %[[YIELD_2:.+]] = subtensor_insert %[[RESULT_TILE]]
//  CHECK-SAME:         into %[[ARG6]][%[[IV0]], %[[IV1]]]
//       CHECK:       scf.yield %[[YIELD_2]]
//       CHECK:     }
//       CHECK:     scf.yield %[[YIELD_1]]
//       CHECK:   }
//       CHECK:   return %[[RESULT]]<|MERGE_RESOLUTION|>--- conflicted
+++ resolved
@@ -110,29 +110,6 @@
 // TLOOP-LABEL: func @generic_op_tensors(
 // TLOOP-SAME:    %[[ARG_0:.*]]: [[TY:.*]],
 // TLOOP-SAME:    %[[ARG_1:.*]]: [[TY]]) -> [[TY]] {
-<<<<<<< HEAD
-
-// TLOOP-DAG: %[[C0:.*]] = constant 0 : index
-// TLOOP-DAG: %[[C1:.*]] = constant 1 : index
-// TLOOP-DAG: %[[C2:.*]] = constant 2 : index
-// TLOOP-DAG: %[[C3:.*]] = constant 3 : index
-// TLOOP-DAG: %[[C4:.*]] = constant 4 : index
-
-// TLOOP:     %[[INIT:.*]] = linalg.init_tensor
-// TLOOP:     %[[ARG_0_X:.*]] = memref.dim %[[ARG_0]], %[[C0]] : [[TY]]
-// TLOOP:     %[[ARG_0_Y:.*]] = memref.dim %[[ARG_0]], %[[C1]] : [[TY]]
-// TLOOP:     %[[ARG_0_Z:.*]] = memref.dim %[[ARG_0]], %[[C2]] : [[TY]]
-
-// TLOOP:     %{{.*}} = linalg.tiled_loop (%{{.*}}, %{{.*}}, %{{.*}}) =
-// TLOOP-SAME: (%[[C0]], %[[C0]], %[[C0]])
-// TLOOP-SAME: to (%[[ARG_0_X]], %[[ARG_0_Y]], %[[ARG_0_Z]])
-// TLOOP-SAME: step (%[[C2]], %[[C3]], %[[C4]])
-// TLOOP-SAME: ins (%{{.*}} = %[[ARG_0]]: [[TY]], %{{.*}} = %[[ARG_1]]: [[TY]])
-// TLOOP-SAME: outs (%{{.*}} = %[[INIT]]: [[TY]])
-
-// -----
-=======
->>>>>>> 3f9ee3c9
 
 // TLOOP-DAG: %[[C0:.*]] = constant 0 : index
 // TLOOP-DAG: %[[C1:.*]] = constant 1 : index
