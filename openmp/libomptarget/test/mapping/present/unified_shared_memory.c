--- conflicted
+++ resolved
@@ -2,11 +2,8 @@
 // RUN: %libomptarget-run-generic 2>&1 \
 // RUN: | %fcheck-generic
 
-<<<<<<< HEAD
-=======
 // REQUIRES: unified_shared_memory
 
->>>>>>> 3f9ee3c9
 
 #include <stdio.h>
 
