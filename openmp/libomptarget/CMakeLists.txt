##===----------------------------------------------------------------------===##
# 
#                     The LLVM Compiler Infrastructure
#
# This file is dual licensed under the MIT and the University of Illinois Open
# Source Licenses. See LICENSE.txt for details.
# 
##===----------------------------------------------------------------------===##
#
# Build offloading library libomptarget.so.
#
##===----------------------------------------------------------------------===##

if("${CMAKE_SOURCE_DIR}" STREQUAL "${CMAKE_CURRENT_SOURCE_DIR}")
  message(FATAL_ERROR "Direct configuration not supported, please use parent directory!")
endif()

# Add cmake directory to search for custom cmake functions.
set(CMAKE_MODULE_PATH ${CMAKE_CURRENT_SOURCE_DIR}/cmake/Modules ${CMAKE_MODULE_PATH})

if(OPENMP_STANDALONE_BUILD)
  # Build all libraries into a common place so that tests can find them.
  set(CMAKE_LIBRARY_OUTPUT_DIRECTORY ${CMAKE_CURRENT_BINARY_DIR})
endif()

# Message utilities.
include(LibomptargetUtils)

# Get dependencies for the different components of the project.
include(LibomptargetGetDependencies)

# This is a list of all the targets that are supported/tested right now.
set (LIBOMPTARGET_ALL_TARGETS "${LIBOMPTARGET_ALL_TARGETS} aarch64-unknown-linux-gnu")
set (LIBOMPTARGET_ALL_TARGETS "${LIBOMPTARGET_ALL_TARGETS} powerpc64le-ibm-linux-gnu")
set (LIBOMPTARGET_ALL_TARGETS "${LIBOMPTARGET_ALL_TARGETS} powerpc64-ibm-linux-gnu")
set (LIBOMPTARGET_ALL_TARGETS "${LIBOMPTARGET_ALL_TARGETS} x86_64-pc-linux-gnu")
set (LIBOMPTARGET_ALL_TARGETS "${LIBOMPTARGET_ALL_TARGETS} nvptx64-nvidia-cuda")

# Once the plugins for the different targets are validated, they will be added to
# the list of supported targets in the current system.
set (LIBOMPTARGET_SYSTEM_TARGETS "")

# Set base directories - required for lit to locate the tests.
set(LIBOMPTARGET_BASE_DIR ${CMAKE_CURRENT_SOURCE_DIR})
set(LIBOMPTARGET_BINARY_DIR ${CMAKE_CURRENT_BINARY_DIR})

<<<<<<< HEAD
# We need C++11 support.
if(LIBOMPTARGET_HAVE_STD_CPP11_FLAG)
  
  libomptarget_say("Building offloading runtime library libomptarget.")

  # Enable support for C++11.
  add_definitions(-std=c++11)
  
  if(LIBOMPTARGET_ENABLE_WERROR AND LIBOMPTARGET_HAVE_WERROR_FLAG)
    add_definitions(-Werror)
  endif()
  
  # If building this library in debug mode, we define a macro to enable
  # dumping progress messages at runtime.
  string( TOLOWER "${CMAKE_BUILD_TYPE}" LIBOMPTARGET_CMAKE_BUILD_TYPE)
  if(LIBOMPTARGET_CMAKE_BUILD_TYPE MATCHES debug)
    add_definitions(-DOMPTARGET_DEBUG)
    add_definitions(-g)
    add_definitions(-O0)
  endif()
  
  set(src_files
    src/omptarget.cpp
  )
  
  include_directories(src/)
  
  # Build libomptarget library with libdl dependency.
  add_library(omptarget SHARED ${src_files})
  target_link_libraries(omptarget
    ${CMAKE_DL_LIBS}
    "-Wl,--version-script=${CMAKE_CURRENT_SOURCE_DIR}/exports")
  
  # Install libomptarget under the lib destination folder.
  install(TARGETS omptarget LIBRARY DESTINATION lib${LIBOMPTARGET_LIBDIR_SUFFIX})
  
  # Retrieve the path to the resulting library so that it can be used for 
  # testing.
  get_target_property(LIBOMPTARGET_LIBRARY_DIR omptarget LIBRARY_OUTPUT_DIRECTORY)
  if(NOT LIBOMPTARGET_LIBRARY_DIR)
    set(LIBOMPTARGET_LIBRARY_DIR ${CMAKE_CURRENT_BINARY_DIR})
  endif()

  # Build offloading plugins and device RTLs if they are available.
  add_subdirectory(plugins)
  
  if(INTEL_CUSTOMIZATION)
    # Add device libraries.
    add_subdirectory(deviceRTLs)
  endif()
  
  # Add tests.
  add_subdirectory(test)
  
else(LIBOMPTARGET_HAVE_STD_CPP11_FLAG)
  libomptarget_say("Not building offloading runtime library libomptarget: host compiler must have c++11 support.")
endif(LIBOMPTARGET_HAVE_STD_CPP11_FLAG)
=======
libomptarget_say("Building offloading runtime library libomptarget.")

# If building this library in debug mode, we define a macro to enable
# dumping progress messages at runtime.
string( TOLOWER "${CMAKE_BUILD_TYPE}" LIBOMPTARGET_CMAKE_BUILD_TYPE)
if(LIBOMPTARGET_CMAKE_BUILD_TYPE MATCHES debug)
  add_definitions(-DOMPTARGET_DEBUG)
  add_definitions(-g)
  add_definitions(-O0)
endif()

set(src_files
  src/omptarget.cpp
)

include_directories(src/)

# Build libomptarget library with libdl dependency.
add_library(omptarget SHARED ${src_files})
target_link_libraries(omptarget
  ${CMAKE_DL_LIBS}
  "-Wl,--version-script=${CMAKE_CURRENT_SOURCE_DIR}/exports")

# Install libomptarget under the lib destination folder.
install(TARGETS omptarget LIBRARY DESTINATION lib${OPENMP_LIBDIR_SUFFIX})

# Retrieve the path to the resulting library so that it can be used for 
# testing.
get_target_property(LIBOMPTARGET_LIBRARY_DIR omptarget LIBRARY_OUTPUT_DIRECTORY)
if(NOT LIBOMPTARGET_LIBRARY_DIR)
  set(LIBOMPTARGET_LIBRARY_DIR ${CMAKE_CURRENT_BINARY_DIR})
endif()

# Build offloading plugins and device RTLs if they are available.
add_subdirectory(plugins)

# Add tests.
add_subdirectory(test)
>>>>>>> fc473dee
<|MERGE_RESOLUTION|>--- conflicted
+++ resolved
@@ -44,65 +44,6 @@
 set(LIBOMPTARGET_BASE_DIR ${CMAKE_CURRENT_SOURCE_DIR})
 set(LIBOMPTARGET_BINARY_DIR ${CMAKE_CURRENT_BINARY_DIR})
 
-<<<<<<< HEAD
-# We need C++11 support.
-if(LIBOMPTARGET_HAVE_STD_CPP11_FLAG)
-  
-  libomptarget_say("Building offloading runtime library libomptarget.")
-
-  # Enable support for C++11.
-  add_definitions(-std=c++11)
-  
-  if(LIBOMPTARGET_ENABLE_WERROR AND LIBOMPTARGET_HAVE_WERROR_FLAG)
-    add_definitions(-Werror)
-  endif()
-  
-  # If building this library in debug mode, we define a macro to enable
-  # dumping progress messages at runtime.
-  string( TOLOWER "${CMAKE_BUILD_TYPE}" LIBOMPTARGET_CMAKE_BUILD_TYPE)
-  if(LIBOMPTARGET_CMAKE_BUILD_TYPE MATCHES debug)
-    add_definitions(-DOMPTARGET_DEBUG)
-    add_definitions(-g)
-    add_definitions(-O0)
-  endif()
-  
-  set(src_files
-    src/omptarget.cpp
-  )
-  
-  include_directories(src/)
-  
-  # Build libomptarget library with libdl dependency.
-  add_library(omptarget SHARED ${src_files})
-  target_link_libraries(omptarget
-    ${CMAKE_DL_LIBS}
-    "-Wl,--version-script=${CMAKE_CURRENT_SOURCE_DIR}/exports")
-  
-  # Install libomptarget under the lib destination folder.
-  install(TARGETS omptarget LIBRARY DESTINATION lib${LIBOMPTARGET_LIBDIR_SUFFIX})
-  
-  # Retrieve the path to the resulting library so that it can be used for 
-  # testing.
-  get_target_property(LIBOMPTARGET_LIBRARY_DIR omptarget LIBRARY_OUTPUT_DIRECTORY)
-  if(NOT LIBOMPTARGET_LIBRARY_DIR)
-    set(LIBOMPTARGET_LIBRARY_DIR ${CMAKE_CURRENT_BINARY_DIR})
-  endif()
-
-  # Build offloading plugins and device RTLs if they are available.
-  add_subdirectory(plugins)
-  
-  if(INTEL_CUSTOMIZATION)
-    # Add device libraries.
-    add_subdirectory(deviceRTLs)
-  endif()
-  
-  # Add tests.
-  add_subdirectory(test)
-  
-else(LIBOMPTARGET_HAVE_STD_CPP11_FLAG)
-  libomptarget_say("Not building offloading runtime library libomptarget: host compiler must have c++11 support.")
-endif(LIBOMPTARGET_HAVE_STD_CPP11_FLAG)
-=======
 libomptarget_say("Building offloading runtime library libomptarget.")
 
 # If building this library in debug mode, we define a macro to enable
@@ -139,6 +80,12 @@
 # Build offloading plugins and device RTLs if they are available.
 add_subdirectory(plugins)
 
+#INTEL_CUSTOMIZATION
+if(INTEL_CUSTOMIZATION)
+  # Add device libraries.
+  add_subdirectory(deviceRTLs)
+endif()
+#END INTEL_CUSTOMIZATION
+
 # Add tests.
-add_subdirectory(test)
->>>>>>> fc473dee
+add_subdirectory(test)