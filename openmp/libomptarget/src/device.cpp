--- conflicted
+++ resolved
@@ -195,11 +195,7 @@
     // In addition to the mapping rules above, the close map
     // modifier forces the mapping of the variable to the device.
     if (RTLs.RequiresFlags & OMP_REQ_UNIFIED_SHARED_MEMORY && !HasCloseModifier) {
-<<<<<<< HEAD
-      DP("Return HstPtrBegin " DPxMOD " Size=%ld RefCount=%s\n",
-=======
       DP("Return HstPtrBegin " DPxMOD " Size=%" PRId64 " RefCount=%s\n",
->>>>>>> c358fc89
          DPxPTR((uintptr_t)HstPtrBegin), Size, (UpdateRefCount ? " updated" : ""));
       IsHostPtr = true;
       rc = HstPtrBegin;
@@ -253,11 +249,7 @@
     // If the value isn't found in the mapping and unified shared memory
     // is on then it means we have stumbled upon a value which we need to
     // use directly from the host.
-<<<<<<< HEAD
-    DP("Get HstPtrBegin " DPxMOD " Size=%ld RefCount=%s\n",
-=======
     DP("Get HstPtrBegin " DPxMOD " Size=%" PRId64 " RefCount=%s\n",
->>>>>>> c358fc89
        DPxPTR((uintptr_t)HstPtrBegin), Size, (UpdateRefCount ? " updated" : ""));
     IsHostPtr = true;
     rc = HstPtrBegin;
