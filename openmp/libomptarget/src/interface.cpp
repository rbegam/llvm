--- conflicted
+++ resolved
@@ -54,43 +54,22 @@
 
   DeviceTy& Device = Devices[device_id];
 
-<<<<<<< HEAD
-  // Translate maps
-  int32_t new_arg_num;
-  void **new_args_base;
-  void **new_args;
-  int64_t *new_arg_sizes;
-  int64_t *new_arg_types;
-  translate_map(arg_num, args_base, args, arg_sizes, arg_types, new_arg_num,
-      new_args_base, new_args, new_arg_sizes, new_arg_types, false);
-
-  //target_data_begin(Device, arg_num, args_base, args, arg_sizes, arg_types);
+#ifdef OMPTARGET_DEBUG
+  for (int i=0; i<arg_num; ++i) {
+    DP("Entry %2d: Base=" DPxMOD ", Begin=" DPxMOD ", Size=%" PRId64
+        ", Type=0x%" PRIx64 "\n", i, DPxPTR(args_base[i]), DPxPTR(args[i]),
+        arg_sizes[i], arg_types[i]);
+  }
+#endif
+
 #ifdef INTEL_CUSTOMIZATION
   int rc =
 #endif
-  target_data_begin(Device, new_arg_num, new_args_base, new_args, new_arg_sizes,
-      new_arg_types);
+  target_data_begin(Device, arg_num, args_base, args, arg_sizes, arg_types);
 #ifdef INTEL_CUSTOMIZATION
   if (rc != OFFLOAD_SUCCESS)
       CheckMandatoryIsOffload("Offload failed during data mapping");
 #endif
-
-
-
-  // Cleanup translation memory
-  cleanup_map(new_arg_num, new_args_base, new_args, new_arg_sizes,
-      new_arg_types, arg_num, args_base);
-=======
-#ifdef OMPTARGET_DEBUG
-  for (int i=0; i<arg_num; ++i) {
-    DP("Entry %2d: Base=" DPxMOD ", Begin=" DPxMOD ", Size=%" PRId64
-        ", Type=0x%" PRIx64 "\n", i, DPxPTR(args_base[i]), DPxPTR(args[i]),
-        arg_sizes[i], arg_types[i]);
-  }
-#endif
-
-  target_data_begin(Device, arg_num, args_base, args, arg_sizes, arg_types);
->>>>>>> 314ad4dd
 }
 
 EXTERN void __tgt_target_data_begin_nowait(int64_t device_id, int32_t arg_num,
@@ -126,52 +105,29 @@
 
   DeviceTy &Device = Devices[device_id];
   if (!Device.IsInit) {
-<<<<<<< HEAD
 #ifdef INTEL_CUSTOMIZATION
       CheckMandatoryIsOffload("Offload failed device no initialized");
 #endif
-    DP("uninit device: ignore");
-    return;
-  }
-
-  // Translate maps
-  int32_t new_arg_num;
-  void **new_args_base;
-  void **new_args;
-  int64_t *new_arg_sizes;
-  int64_t *new_arg_types;
-  translate_map(arg_num, args_base, args, arg_sizes, arg_types, new_arg_num,
-      new_args_base, new_args, new_arg_sizes, new_arg_types, false);
-
-  //target_data_end(Device, arg_num, args_base, args, arg_sizes, arg_types);
+    DP("Uninit device: ignore");
+    return;
+  }
+
+#ifdef OMPTARGET_DEBUG
+  for (int i=0; i<arg_num; ++i) {
+    DP("Entry %2d: Base=" DPxMOD ", Begin=" DPxMOD ", Size=%" PRId64
+        ", Type=0x%" PRIx64 "\n", i, DPxPTR(args_base[i]), DPxPTR(args[i]),
+        arg_sizes[i], arg_types[i]);
+  }
+#endif
+
 #ifdef INTEL_CUSTOMIZATION
   int rc =
 #endif
-  target_data_end(Device, new_arg_num, new_args_base, new_args, new_arg_sizes,
-      new_arg_types);
+  target_data_end(Device, arg_num, args_base, args, arg_sizes, arg_types);
 #ifdef INTEL_CUSTOMIZATION
   if (rc != OFFLOAD_SUCCESS)
       CheckMandatoryIsOffload("Offload failed during data mapping");
 #endif
-
-  // Cleanup translation memory
-  cleanup_map(new_arg_num, new_args_base, new_args, new_arg_sizes,
-      new_arg_types, arg_num, args_base);
-=======
-    DP("Uninit device: ignore");
-    return;
-  }
-
-#ifdef OMPTARGET_DEBUG
-  for (int i=0; i<arg_num; ++i) {
-    DP("Entry %2d: Base=" DPxMOD ", Begin=" DPxMOD ", Size=%" PRId64
-        ", Type=0x%" PRIx64 "\n", i, DPxPTR(args_base[i]), DPxPTR(args[i]),
-        arg_sizes[i], arg_types[i]);
-  }
-#endif
-
-  target_data_end(Device, arg_num, args_base, args, arg_sizes, arg_types);
->>>>>>> 314ad4dd
 }
 
 EXTERN void __tgt_target_data_end_nowait(int64_t device_id, int32_t arg_num,
@@ -236,19 +192,13 @@
   }
 #endif
 
-<<<<<<< HEAD
-  // Cleanup translation memory
-  cleanup_map(new_arg_num, new_args_base, new_args, new_arg_sizes,
-      new_arg_types, arg_num, args_base);
+  int rc = target(device_id, host_ptr, arg_num, args_base, args, arg_sizes,
+      arg_types, 0, 0, false /*team*/);
 #ifdef INTEL_CUSTOMIZATION
   if (rc != 0)
     CheckMandatoryIsOffload("Offload failed during target execution");
 #endif
-=======
-  int rc = target(device_id, host_ptr, arg_num, args_base, args, arg_sizes,
-      arg_types, 0, 0, false /*team*/);
-
->>>>>>> 314ad4dd
+
   return rc;
 }
 
