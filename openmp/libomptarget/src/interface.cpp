//===-------- interface.cpp - Target independent OpenMP target RTL --------===//
//
//                     The LLVM Compiler Infrastructure
//
// This file is dual licensed under the MIT and the University of Illinois Open
// Source Licenses. See LICENSE.txt for details.
//
//===----------------------------------------------------------------------===//
//
// Implementation of the interface to be used by Clang during the codegen of a
// target region.
//
//===----------------------------------------------------------------------===//

#include <omptarget.h>

#include "device.h"
#include "private.h"
#include "rtl.h"

#include <cassert>
#include <cstdlib>
#include <stdarg.h>
#include <mutex>

// Store target policy (disabled, mandatory, default)
kmp_target_offload_kind_t TargetOffloadPolicy = tgt_default;
std::mutex TargetOffloadMtx;

////////////////////////////////////////////////////////////////////////////////
/// manage the success or failure of a target constuct

static void HandleDefaultTargetOffload() {
  TargetOffloadMtx.lock();
  if (TargetOffloadPolicy == tgt_default) {
    if (omp_get_num_devices() > 0) {
      DP("Default TARGET OFFLOAD policy is now mandatory "
         "(devicew were found)\n");
      TargetOffloadPolicy = tgt_mandatory;
    } else {
      DP("Default TARGET OFFLOAD policy is now disabled "
         "(devices were not found)\n");
      TargetOffloadPolicy = tgt_disabled;
    }
  }
  TargetOffloadMtx.unlock();
}

static int IsOffloadDisabled() {
  if (TargetOffloadPolicy == tgt_default) HandleDefaultTargetOffload();
  return TargetOffloadPolicy == tgt_disabled;
}

static void HandleTargetOutcome(bool success) {
  switch (TargetOffloadPolicy) {
    case tgt_disabled:
      if (success) {
        FATAL_MESSAGE0(1, "expected no offloading while offloading is disabled");
      }
      break;
    case tgt_default:
        FATAL_MESSAGE0(1, "default offloading policy must switched to " 
            "mandatory or disabled");
      break;
    case tgt_mandatory:
      if (!success) {
        FATAL_MESSAGE0(1, "failure of target construct while offloading is mandatory");
      }
      break;
  }
}

////////////////////////////////////////////////////////////////////////////////
/// adds a target shared library to the target execution image
EXTERN void __tgt_register_lib(__tgt_bin_desc *desc) {
  RTLs.RegisterLib(desc);
}

////////////////////////////////////////////////////////////////////////////////
/// unloads a target shared library
EXTERN void __tgt_unregister_lib(__tgt_bin_desc *desc) {
  RTLs.UnregisterLib(desc);
}

/// creates host-to-target data mapping, stores it in the
/// libomptarget.so internal structure (an entry in a stack of data maps)
/// and passes the data to the device.
EXTERN void __tgt_target_data_begin(int64_t device_id, int32_t arg_num,
    void **args_base, void **args, int64_t *arg_sizes, int64_t *arg_types) {
  if (IsOffloadDisabled()) return;

  DP("Entering data begin region for device %" PRId64 " with %d mappings\n",
      device_id, arg_num);

  // No devices available?
  if (device_id == OFFLOAD_DEVICE_DEFAULT) {
    device_id = omp_get_default_device();
    DP("Use default device id %" PRId64 "\n", device_id);
  }

  if (CheckDeviceAndCtors(device_id) != OFFLOAD_SUCCESS) {
    DP("Failed to get device %" PRId64 " ready\n", device_id);
    HandleTargetOutcome(false);
    return;
  }

  DeviceTy& Device = Devices[device_id];

#ifdef OMPTARGET_DEBUG
  for (int i=0; i<arg_num; ++i) {
    DP("Entry %2d: Base=" DPxMOD ", Begin=" DPxMOD ", Size=%" PRId64
        ", Type=0x%" PRIx64 "\n", i, DPxPTR(args_base[i]), DPxPTR(args[i]),
        arg_sizes[i], arg_types[i]);
  }
#endif

<<<<<<< HEAD
#ifdef INTEL_CUSTOMIZATION
  int rc =
#endif
  target_data_begin(Device, arg_num, args_base, args, arg_sizes, arg_types);
#ifdef INTEL_CUSTOMIZATION
  if (rc != OFFLOAD_SUCCESS)
      CheckMandatoryIsOffload("Offload failed during data mapping");
#endif
=======
  int rc = target_data_begin(Device, arg_num, args_base,
      args, arg_sizes, arg_types);
  HandleTargetOutcome(rc == OFFLOAD_SUCCESS);
>>>>>>> e26205e6
}

EXTERN void __tgt_target_data_begin_nowait(int64_t device_id, int32_t arg_num,
    void **args_base, void **args, int64_t *arg_sizes, int64_t *arg_types,
    int32_t depNum, void *depList, int32_t noAliasDepNum,
    void *noAliasDepList) {
  if (depNum + noAliasDepNum > 0)
    __kmpc_omp_taskwait(NULL, 0);

  __tgt_target_data_begin(device_id, arg_num, args_base, args, arg_sizes,
                          arg_types);
}

/// passes data from the target, releases target memory and destroys
/// the host-target mapping (top entry from the stack of data maps)
/// created by the last __tgt_target_data_begin.
EXTERN void __tgt_target_data_end(int64_t device_id, int32_t arg_num,
    void **args_base, void **args, int64_t *arg_sizes, int64_t *arg_types) {
  if (IsOffloadDisabled()) return;
  DP("Entering data end region with %d mappings\n", arg_num);

  // No devices available?
  if (device_id == OFFLOAD_DEVICE_DEFAULT) {
    device_id = omp_get_default_device();
  }

  RTLsMtx.lock();
  size_t Devices_size = Devices.size();
  RTLsMtx.unlock();
  if (Devices_size <= (size_t)device_id) {
    DP("Device ID  %" PRId64 " does not have a matching RTL.\n", device_id);
    HandleTargetOutcome(false);
    return;
  }

  DeviceTy &Device = Devices[device_id];
  if (!Device.IsInit) {
#ifdef INTEL_CUSTOMIZATION
      CheckMandatoryIsOffload("Offload failed device no initialized");
#endif
    DP("Uninit device: ignore");
    HandleTargetOutcome(false);
    return;
  }

#ifdef OMPTARGET_DEBUG
  for (int i=0; i<arg_num; ++i) {
    DP("Entry %2d: Base=" DPxMOD ", Begin=" DPxMOD ", Size=%" PRId64
        ", Type=0x%" PRIx64 "\n", i, DPxPTR(args_base[i]), DPxPTR(args[i]),
        arg_sizes[i], arg_types[i]);
  }
#endif

<<<<<<< HEAD
#ifdef INTEL_CUSTOMIZATION
  int rc =
#endif
  target_data_end(Device, arg_num, args_base, args, arg_sizes, arg_types);
#ifdef INTEL_CUSTOMIZATION
  if (rc != OFFLOAD_SUCCESS)
      CheckMandatoryIsOffload("Offload failed during data mapping");
#endif
=======
  int rc = target_data_end(Device, arg_num, args_base,
      args, arg_sizes, arg_types);
  HandleTargetOutcome(rc == OFFLOAD_SUCCESS);
>>>>>>> e26205e6
}

EXTERN void __tgt_target_data_end_nowait(int64_t device_id, int32_t arg_num,
    void **args_base, void **args, int64_t *arg_sizes, int64_t *arg_types,
    int32_t depNum, void *depList, int32_t noAliasDepNum,
    void *noAliasDepList) {
  if (depNum + noAliasDepNum > 0)
    __kmpc_omp_taskwait(NULL, 0);

  __tgt_target_data_end(device_id, arg_num, args_base, args, arg_sizes,
                        arg_types);
}

EXTERN void __tgt_target_data_update(int64_t device_id, int32_t arg_num,
    void **args_base, void **args, int64_t *arg_sizes, int64_t *arg_types) {
  if (IsOffloadDisabled()) return;
  DP("Entering data update with %d mappings\n", arg_num);

  // No devices available?
  if (device_id == OFFLOAD_DEVICE_DEFAULT) {
    device_id = omp_get_default_device();
  }

  if (CheckDeviceAndCtors(device_id) != OFFLOAD_SUCCESS) {
    DP("Failed to get device %" PRId64 " ready\n", device_id);
    HandleTargetOutcome(false);
    return;
  }

  DeviceTy& Device = Devices[device_id];
  int rc = target_data_update(Device, arg_num, args_base,
      args, arg_sizes, arg_types);
  HandleTargetOutcome(rc == OFFLOAD_SUCCESS);
}

EXTERN void __tgt_target_data_update_nowait(
    int64_t device_id, int32_t arg_num, void **args_base, void **args,
    int64_t *arg_sizes, int64_t *arg_types, int32_t depNum, void *depList,
    int32_t noAliasDepNum, void *noAliasDepList) {
  if (depNum + noAliasDepNum > 0)
    __kmpc_omp_taskwait(NULL, 0);

  __tgt_target_data_update(device_id, arg_num, args_base, args, arg_sizes,
                           arg_types);
}

EXTERN int __tgt_target(int64_t device_id, void *host_ptr, int32_t arg_num,
    void **args_base, void **args, int64_t *arg_sizes, int64_t *arg_types) {
  if (IsOffloadDisabled()) return OFFLOAD_FAIL;
  DP("Entering target region with entry point " DPxMOD " and device Id %"
      PRId64 "\n", DPxPTR(host_ptr), device_id);

  if (device_id == OFFLOAD_DEVICE_DEFAULT) {
    device_id = omp_get_default_device();
  }

  if (CheckDeviceAndCtors(device_id) != OFFLOAD_SUCCESS) {
    DP("Failed to get device %" PRId64 " ready\n", device_id);
    HandleTargetOutcome(false);
    return OFFLOAD_FAIL;
  }

#ifdef OMPTARGET_DEBUG
  for (int i=0; i<arg_num; ++i) {
    DP("Entry %2d: Base=" DPxMOD ", Begin=" DPxMOD ", Size=%" PRId64
        ", Type=0x%" PRIx64 "\n", i, DPxPTR(args_base[i]), DPxPTR(args[i]),
        arg_sizes[i], arg_types[i]);
  }
#endif

  int rc = target(device_id, host_ptr, arg_num, args_base, args, arg_sizes,
      arg_types, 0, 0, false /*team*/);
<<<<<<< HEAD
#ifdef INTEL_CUSTOMIZATION
  if (rc != 0)
    CheckMandatoryIsOffload("Offload failed during target execution");
#endif

=======
  HandleTargetOutcome(rc == OFFLOAD_SUCCESS);
>>>>>>> e26205e6
  return rc;
}

EXTERN int __tgt_target_nowait(int64_t device_id, void *host_ptr,
    int32_t arg_num, void **args_base, void **args, int64_t *arg_sizes,
    int64_t *arg_types, int32_t depNum, void *depList, int32_t noAliasDepNum,
    void *noAliasDepList) {
  if (depNum + noAliasDepNum > 0)
    __kmpc_omp_taskwait(NULL, 0);

  return __tgt_target(device_id, host_ptr, arg_num, args_base, args, arg_sizes,
                      arg_types);
}

EXTERN int __tgt_target_teams(int64_t device_id, void *host_ptr,
    int32_t arg_num, void **args_base, void **args, int64_t *arg_sizes,
    int64_t *arg_types, int32_t team_num, int32_t thread_limit) {
  if (IsOffloadDisabled()) return OFFLOAD_FAIL;
  DP("Entering target region with entry point " DPxMOD " and device Id %"
      PRId64 "\n", DPxPTR(host_ptr), device_id);

  if (device_id == OFFLOAD_DEVICE_DEFAULT) {
    device_id = omp_get_default_device();
  }

  if (CheckDeviceAndCtors(device_id) != OFFLOAD_SUCCESS) {
    DP("Failed to get device %" PRId64 " ready\n", device_id);
    HandleTargetOutcome(false);
    return OFFLOAD_FAIL;
  }

#ifdef OMPTARGET_DEBUG
  for (int i=0; i<arg_num; ++i) {
    DP("Entry %2d: Base=" DPxMOD ", Begin=" DPxMOD ", Size=%" PRId64
        ", Type=0x%" PRIx64 "\n", i, DPxPTR(args_base[i]), DPxPTR(args[i]),
        arg_sizes[i], arg_types[i]);
  }
#endif

  int rc = target(device_id, host_ptr, arg_num, args_base, args, arg_sizes,
      arg_types, team_num, thread_limit, true /*team*/);
  HandleTargetOutcome(rc == OFFLOAD_SUCCESS);

#ifdef INTEL_CUSTOMIZATION
    if (rc != 0)
      CheckMandatoryIsOffload("Offload failed during target teams execution");
#endif
  return rc;
}

EXTERN int __tgt_target_teams_nowait(int64_t device_id, void *host_ptr,
    int32_t arg_num, void **args_base, void **args, int64_t *arg_sizes,
    int64_t *arg_types, int32_t team_num, int32_t thread_limit, int32_t depNum,
    void *depList, int32_t noAliasDepNum, void *noAliasDepList) {
  if (depNum + noAliasDepNum > 0)
    __kmpc_omp_taskwait(NULL, 0);

  return __tgt_target_teams(device_id, host_ptr, arg_num, args_base, args,
                            arg_sizes, arg_types, team_num, thread_limit);
}


// The trip count mechanism will be revised - this scheme is not thread-safe.
EXTERN void __kmpc_push_target_tripcount(int64_t device_id,
    uint64_t loop_tripcount) {
  if (device_id == OFFLOAD_DEVICE_DEFAULT) {
    device_id = omp_get_default_device();
  }

  if (CheckDeviceAndCtors(device_id) != OFFLOAD_SUCCESS) {
    DP("Failed to get device %" PRId64 " ready\n", device_id);
    HandleTargetOutcome(false);
    return;
  }

  DP("__kmpc_push_target_tripcount(%" PRId64 ", %" PRIu64 ")\n", device_id,
      loop_tripcount);
  Devices[device_id].loopTripCnt = loop_tripcount;
}<|MERGE_RESOLUTION|>--- conflicted
+++ resolved
@@ -114,20 +114,9 @@
   }
 #endif
 
-<<<<<<< HEAD
-#ifdef INTEL_CUSTOMIZATION
-  int rc =
-#endif
-  target_data_begin(Device, arg_num, args_base, args, arg_sizes, arg_types);
-#ifdef INTEL_CUSTOMIZATION
-  if (rc != OFFLOAD_SUCCESS)
-      CheckMandatoryIsOffload("Offload failed during data mapping");
-#endif
-=======
   int rc = target_data_begin(Device, arg_num, args_base,
       args, arg_sizes, arg_types);
   HandleTargetOutcome(rc == OFFLOAD_SUCCESS);
->>>>>>> e26205e6
 }
 
 EXTERN void __tgt_target_data_begin_nowait(int64_t device_id, int32_t arg_num,
@@ -165,9 +154,6 @@
 
   DeviceTy &Device = Devices[device_id];
   if (!Device.IsInit) {
-#ifdef INTEL_CUSTOMIZATION
-      CheckMandatoryIsOffload("Offload failed device no initialized");
-#endif
     DP("Uninit device: ignore");
     HandleTargetOutcome(false);
     return;
@@ -181,20 +167,9 @@
   }
 #endif
 
-<<<<<<< HEAD
-#ifdef INTEL_CUSTOMIZATION
-  int rc =
-#endif
-  target_data_end(Device, arg_num, args_base, args, arg_sizes, arg_types);
-#ifdef INTEL_CUSTOMIZATION
-  if (rc != OFFLOAD_SUCCESS)
-      CheckMandatoryIsOffload("Offload failed during data mapping");
-#endif
-=======
   int rc = target_data_end(Device, arg_num, args_base,
       args, arg_sizes, arg_types);
   HandleTargetOutcome(rc == OFFLOAD_SUCCESS);
->>>>>>> e26205e6
 }
 
 EXTERN void __tgt_target_data_end_nowait(int64_t device_id, int32_t arg_num,
@@ -267,15 +242,7 @@
 
   int rc = target(device_id, host_ptr, arg_num, args_base, args, arg_sizes,
       arg_types, 0, 0, false /*team*/);
-<<<<<<< HEAD
-#ifdef INTEL_CUSTOMIZATION
-  if (rc != 0)
-    CheckMandatoryIsOffload("Offload failed during target execution");
-#endif
-
-=======
-  HandleTargetOutcome(rc == OFFLOAD_SUCCESS);
->>>>>>> e26205e6
+  HandleTargetOutcome(rc == OFFLOAD_SUCCESS);
   return rc;
 }
 
@@ -319,10 +286,6 @@
       arg_types, team_num, thread_limit, true /*team*/);
   HandleTargetOutcome(rc == OFFLOAD_SUCCESS);
 
-#ifdef INTEL_CUSTOMIZATION
-    if (rc != 0)
-      CheckMandatoryIsOffload("Offload failed during target teams execution");
-#endif
   return rc;
 }
 
