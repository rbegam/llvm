##===----------------------------------------------------------------------===##
# 
#                     The LLVM Compiler Infrastructure
#
# This file is dual licensed under the MIT and the University of Illinois Open
# Source Licenses. See LICENSE.txt for details.
# 
##===----------------------------------------------------------------------===##
#
# Build offloading library libomptarget.so.
#
##===----------------------------------------------------------------------===##

libomptarget_say("Building offloading runtime library libomptarget.")

set(src_files
  api.cpp
  device.cpp
  interface.cpp
  rtl.cpp
  omptarget.cpp
)

# Build libomptarget library with libdl dependency.
add_library(omptarget SHARED ${src_files})
target_link_libraries(omptarget
  ${CMAKE_DL_LIBS}
  "-Wl,--version-script=${CMAKE_CURRENT_SOURCE_DIR}/exports")

# Install libomptarget under the lib destination folder.
<<<<<<< HEAD
install(TARGETS omptarget LIBRARY COMPONENT omptarget # INTEL rL350254
  DESTINATION "${OPENMP_INSTALL_LIBDIR}")             # INTEL rL350254
=======
install(TARGETS omptarget LIBRARY COMPONENT omptarget
  DESTINATION "${OPENMP_INSTALL_LIBDIR}")
>>>>>>> c3716617
<|MERGE_RESOLUTION|>--- conflicted
+++ resolved
@@ -28,10 +28,5 @@
   "-Wl,--version-script=${CMAKE_CURRENT_SOURCE_DIR}/exports")
 
 # Install libomptarget under the lib destination folder.
-<<<<<<< HEAD
-install(TARGETS omptarget LIBRARY COMPONENT omptarget # INTEL rL350254
-  DESTINATION "${OPENMP_INSTALL_LIBDIR}")             # INTEL rL350254
-=======
 install(TARGETS omptarget LIBRARY COMPONENT omptarget
-  DESTINATION "${OPENMP_INSTALL_LIBDIR}")
->>>>>>> c3716617
+  DESTINATION "${OPENMP_INSTALL_LIBDIR}")