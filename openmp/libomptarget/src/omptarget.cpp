--- conflicted
+++ resolved
@@ -770,19 +770,24 @@
       "Size mismatch in arguments and offsets");
 
   // Pop loop trip count
-<<<<<<< HEAD
+  uint64_t ltc = 0;
 #if INTEL_COLLAB
-  uint64_t ltc;
   if (LoopLevel == 1)
+    // FIXME: we'd better introduce a new interface,
+    //        e.g. __kmpc_push_target_ndrange, instead of passing
+    //        the NDrange via arguments to __tgt_target.
+    //        This will require accumulating trip-counts and NDranges
+    //        in loopTripCnt map, but it will better align with
+    //        the current trip-count management.
     ltc = LoopCount;
-  else
-    ltc = Device.loopTripCnt;
-#else
-  uint64_t ltc = Device.loopTripCnt;
-#endif // INTEL_COLLAB
-  Device.loopTripCnt = 0;
-=======
-  uint64_t ltc = 0;
+  else {
+    TblMapMtx.lock();
+    auto I = Device.LoopTripCnt.find(__kmpc_global_thread_num(NULL));
+    if (I != Device.LoopTripCnt.end())
+      std::swap(ltc, I->second);
+    TblMapMtx.unlock();
+  }
+#else  // INTEL_COLLAB
   TblMapMtx.lock();
   auto I = Device.LoopTripCnt.find(__kmpc_global_thread_num(NULL));
   if (I != Device.LoopTripCnt.end()) {
@@ -791,7 +796,7 @@
     DP("loop trip count is %lu.\n", ltc);
   }
   TblMapMtx.unlock();
->>>>>>> 59532488
+#endif // INTEL_COLLAB
 
   // Launch device execution.
   DP("Launching target execution %s with pointer " DPxMOD " (index=%d).\n",
