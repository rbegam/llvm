--- conflicted
+++ resolved
@@ -12,41 +12,22 @@
 //
 //===----------------------------------------------------------------------===//
 
-<<<<<<< HEAD
-#include <algorithm>
+#include <omptarget.h>
+
+#include "device.h"
+#include "private.h"
+#include "rtl.h"
+
 #include <cassert>
-#include <climits>
-#include <cstdlib>
-#include <cstring>
-#include <dlfcn.h>
-#include <list>
-#include <map>
-#include <mutex>
-#include <string>
 #include <vector>
 
-// Header file global to this project
-#include "omptarget.h"
-
 #ifdef OMPTARGET_DEBUG
-static int DebugLevel = 0;
-
-#define DP(...) \
-  do { \
-    if (DebugLevel > 0) { \
-      DEBUGP("Libomptarget", __VA_ARGS__); \
-    } \
-  } while (false)
-#else // OMPTARGET_DEBUG
-#define DP(...) {}
+int DebugLevel = 0;
 #endif // OMPTARGET_DEBUG
 
-#define INF_REF_CNT (LONG_MAX>>1) // leave room for additions/subtractions
-#define CONSIDERED_INF(x) (x > (INF_REF_CNT>>1))
-
-#ifdef INTEL_CUSTOMIZATION
-static bool offload_is_mandatory = false;
-static void CheckMandatoryIsOffload (const char *message) {
+#ifdef INTEL_CUSTOMIZATION
+bool offload_is_mandatory = false;
+extern void CheckMandatoryIsOffload (const char *message) {
    if (offload_is_mandatory) {
         fprintf(stderr, "ERROR : %s\n", message);
         exit(1);
@@ -54,1124 +35,6 @@
 }
 #endif
 
-// List of all plugins that can support offloading.
-static const char *RTLNames[] = {
-#if INTEL_CUSTOMIZATION
-    /* Nios II target */ "libomptarget.rtl.nios2.so",
-    /* CSA target     */ "libomptarget.rtl.csa.so",
-    /* MIC target     */ "libomptarget.rtl.x86_64_mic.so",
-#endif // INTEL_CUSTOMIZATION
-    /* PowerPC target */ "libomptarget.rtl.ppc64.so",
-    /* x86_64 target  */ "libomptarget.rtl.x86_64.so",
-    /* CUDA target    */ "libomptarget.rtl.cuda.so",
-    /* AArch64 target */ "libomptarget.rtl.aarch64.so"};
-
-// forward declarations
-struct RTLInfoTy;
-static int target(int64_t device_id, void *host_ptr, int32_t arg_num,
-    void **args_base, void **args, int64_t *arg_sizes, int64_t *arg_types,
-    int32_t team_num, int32_t thread_limit, int IsTeamConstruct);
-
-/// Map between host data and target data.
-struct HostDataToTargetTy {
-  uintptr_t HstPtrBase; // host info.
-  uintptr_t HstPtrBegin;
-  uintptr_t HstPtrEnd; // non-inclusive.
-
-  uintptr_t TgtPtrBegin; // target info.
-
-  long RefCount;
-
-  HostDataToTargetTy()
-      : HstPtrBase(0), HstPtrBegin(0), HstPtrEnd(0),
-        TgtPtrBegin(0), RefCount(0) {}
-  HostDataToTargetTy(uintptr_t BP, uintptr_t B, uintptr_t E, uintptr_t TB)
-      : HstPtrBase(BP), HstPtrBegin(B), HstPtrEnd(E),
-        TgtPtrBegin(TB), RefCount(1) {}
-  HostDataToTargetTy(uintptr_t BP, uintptr_t B, uintptr_t E, uintptr_t TB,
-      long RF)
-      : HstPtrBase(BP), HstPtrBegin(B), HstPtrEnd(E),
-        TgtPtrBegin(TB), RefCount(RF) {}
-};
-
-typedef std::list<HostDataToTargetTy> HostDataToTargetListTy;
-
-struct LookupResult {
-  struct {
-    unsigned IsContained   : 1;
-    unsigned ExtendsBefore : 1;
-    unsigned ExtendsAfter  : 1;
-  } Flags;
-
-  HostDataToTargetListTy::iterator Entry;
-
-  LookupResult() : Flags({0,0,0}), Entry() {}
-};
-
-/// Map for shadow pointers
-struct ShadowPtrValTy {
-  void *HstPtrVal;
-  void *TgtPtrAddr;
-  void *TgtPtrVal;
-};
-typedef std::map<void *, ShadowPtrValTy> ShadowPtrListTy;
-
-///
-struct PendingCtorDtorListsTy {
-  std::list<void *> PendingCtors;
-  std::list<void *> PendingDtors;
-};
-typedef std::map<__tgt_bin_desc *, PendingCtorDtorListsTy>
-    PendingCtorsDtorsPerLibrary;
-
-struct DeviceTy {
-  int32_t DeviceID;
-  RTLInfoTy *RTL;
-  int32_t RTLDeviceID;
-
-  bool IsInit;
-  std::once_flag InitFlag;
-  bool HasPendingGlobals;
-
-  HostDataToTargetListTy HostDataToTargetMap;
-  PendingCtorsDtorsPerLibrary PendingCtorsDtors;
-
-  ShadowPtrListTy ShadowPtrMap;
-
-  std::mutex DataMapMtx, PendingGlobalsMtx, ShadowMtx;
-
-  uint64_t loopTripCnt;
-
-  DeviceTy(RTLInfoTy *RTL)
-      : DeviceID(-1), RTL(RTL), RTLDeviceID(-1), IsInit(false), InitFlag(),
-        HasPendingGlobals(false), HostDataToTargetMap(),
-        PendingCtorsDtors(), ShadowPtrMap(), DataMapMtx(), PendingGlobalsMtx(),
-        ShadowMtx(), loopTripCnt(0) {}
-
-  // The existence of mutexes makes DeviceTy non-copyable. We need to
-  // provide a copy constructor and an assignment operator explicitly.
-  DeviceTy(const DeviceTy &d)
-      : DeviceID(d.DeviceID), RTL(d.RTL), RTLDeviceID(d.RTLDeviceID),
-        IsInit(d.IsInit), InitFlag(), HasPendingGlobals(d.HasPendingGlobals),
-        HostDataToTargetMap(d.HostDataToTargetMap),
-        PendingCtorsDtors(d.PendingCtorsDtors), ShadowPtrMap(d.ShadowPtrMap),
-        DataMapMtx(), PendingGlobalsMtx(),
-        ShadowMtx(), loopTripCnt(d.loopTripCnt) {}
-
-  DeviceTy& operator=(const DeviceTy &d) {
-    DeviceID = d.DeviceID;
-    RTL = d.RTL;
-    RTLDeviceID = d.RTLDeviceID;
-    IsInit = d.IsInit;
-    HasPendingGlobals = d.HasPendingGlobals;
-    HostDataToTargetMap = d.HostDataToTargetMap;
-    PendingCtorsDtors = d.PendingCtorsDtors;
-    ShadowPtrMap = d.ShadowPtrMap;
-    loopTripCnt = d.loopTripCnt;
-
-    return *this;
-  }
-=======
-#include <omptarget.h>
->>>>>>> 8cffc893
-
-#include "device.h"
-#include "private.h"
-#include "rtl.h"
-
-#include <cassert>
-#include <vector>
-
-#ifdef OMPTARGET_DEBUG
-int DebugLevel = 0;
-#endif // OMPTARGET_DEBUG
-
-<<<<<<< HEAD
-  // Parse environment variable OMP_TARGET_OFFLOAD (if set)
-  char *envStr = getenv("OMP_TARGET_OFFLOAD");
-  if (envStr && !strcmp(envStr, "DISABLED")) {
-    DP("Target offloading disabled by environment\n");
-    return;
-  }
-#if INTEL_CUSTOMIZATION
-  // Save if OMP_TARGET_OFFLOAD is set to MANDATORY
-  if (envStr && !strcmp(envStr, "MANDATORY")) {
-     offload_is_mandatory = true;
-  }
-#endif
-
-  DP("Loading RTLs...\n");
-
-  // Attempt to open all the plugins and, if they exist, check if the interface
-  // is correct and if they are supporting any devices.
-  for (auto *Name : RTLNames) {
-    DP("Loading library '%s'...\n", Name);
-    void *dynlib_handle = dlopen(Name, RTLD_NOW);
-
-    if (!dynlib_handle) {
-      // Library does not exist or cannot be found.
-      DP("Unable to load library '%s': %s!\n", Name, dlerror());
-      continue;
-    }
-
-    DP("Successfully loaded library '%s'!\n", Name);
-
-    // Retrieve the RTL information from the runtime library.
-    RTLInfoTy R;
-
-    R.LibraryHandler = dynlib_handle;
-    R.isUsed = false;
-
-#ifdef OMPTARGET_DEBUG
-    R.RTLName = Name;
-#endif
-
-    if (!(*((void**) &R.is_valid_binary) = dlsym(
-              dynlib_handle, "__tgt_rtl_is_valid_binary")))
-      continue;
-    if (!(*((void**) &R.number_of_devices) = dlsym(
-              dynlib_handle, "__tgt_rtl_number_of_devices")))
-      continue;
-    if (!(*((void**) &R.init_device) = dlsym(
-              dynlib_handle, "__tgt_rtl_init_device")))
-      continue;
-    if (!(*((void**) &R.load_binary) = dlsym(
-              dynlib_handle, "__tgt_rtl_load_binary")))
-      continue;
-    if (!(*((void**) &R.data_alloc) = dlsym(
-              dynlib_handle, "__tgt_rtl_data_alloc")))
-      continue;
-    if (!(*((void**) &R.data_submit) = dlsym(
-              dynlib_handle, "__tgt_rtl_data_submit")))
-      continue;
-    if (!(*((void**) &R.data_retrieve) = dlsym(
-              dynlib_handle, "__tgt_rtl_data_retrieve")))
-      continue;
-    if (!(*((void**) &R.data_delete) = dlsym(
-              dynlib_handle, "__tgt_rtl_data_delete")))
-      continue;
-    if (!(*((void**) &R.run_region) = dlsym(
-              dynlib_handle, "__tgt_rtl_run_target_region")))
-      continue;
-    if (!(*((void**) &R.run_team_region) = dlsym(
-              dynlib_handle, "__tgt_rtl_run_target_team_region")))
-      continue;
-
-    // No devices are supported by this RTL?
-    if (!(R.NumberOfDevices = R.number_of_devices())) {
-      DP("No devices supported in this RTL\n");
-      continue;
-    }
-
-    DP("Registering RTL %s supporting %d devices!\n",
-        R.RTLName.c_str(), R.NumberOfDevices);
-
-    // The RTL is valid! Will save the information in the RTLs list.
-    AllRTLs.push_back(R);
-  }
-
-  DP("RTLs loaded!\n");
-
-  return;
-}
-
-void RTLsTy::LoadRTLsOnce() {
-  // RTL.LoadRTLs() is called only once in a thread-safe fashion.
-  std::call_once(initFlag, &RTLsTy::LoadRTLs, this);
-}
-
-static RTLsTy RTLs;
-static std::mutex RTLsMtx;
-
-/// Map between the host entry begin and the translation table. Each
-/// registered library gets one TranslationTable. Use the map from
-/// __tgt_offload_entry so that we may quickly determine whether we
-/// are trying to (re)register an existing lib or really have a new one.
-struct TranslationTable {
-  __tgt_target_table HostTable;
-
-  // Image assigned to a given device.
-  std::vector<__tgt_device_image *> TargetsImages; // One image per device ID.
-
-  // Table of entry points or NULL if it was not already computed.
-  std::vector<__tgt_target_table *> TargetsTable; // One table per device ID.
-};
-typedef std::map<__tgt_offload_entry *, TranslationTable>
-    HostEntriesBeginToTransTableTy;
-static HostEntriesBeginToTransTableTy HostEntriesBeginToTransTable;
-static std::mutex TrlTblMtx;
-
-/// Map between the host ptr and a table index
-struct TableMap {
-  TranslationTable *Table; // table associated with the host ptr.
-  uint32_t Index; // index in which the host ptr translated entry is found.
-  TableMap() : Table(0), Index(0) {}
-  TableMap(TranslationTable *table, uint32_t index)
-      : Table(table), Index(index) {}
-};
-typedef std::map<void *, TableMap> HostPtrToTableMapTy;
-static HostPtrToTableMapTy HostPtrToTableMap;
-static std::mutex TblMapMtx;
-
-/// Check whether a device has an associated RTL and initialize it if it's not
-/// already initialized.
-static bool device_is_ready(int device_num) {
-  DP("Checking whether device %d is ready.\n", device_num);
-  // Devices.size() can only change while registering a new
-  // library, so try to acquire the lock of RTLs' mutex.
-  RTLsMtx.lock();
-  size_t Devices_size = Devices.size();
-  RTLsMtx.unlock();
-  if (Devices_size <= (size_t)device_num) {
-    DP("Device ID  %d does not have a matching RTL\n", device_num);
-    return false;
-  }
-
-  // Get device info
-  DeviceTy &Device = Devices[device_num];
-
-  DP("Is the device %d (local ID %d) initialized? %d\n", device_num,
-       Device.RTLDeviceID, Device.IsInit);
-
-  // Init the device if not done before
-  if (!Device.IsInit && Device.initOnce() != OFFLOAD_SUCCESS) {
-    DP("Failed to init device %d\n", device_num);
-    return false;
-  }
-
-  DP("Device %d is ready to use.\n", device_num);
-
-  return true;
-}
-
-////////////////////////////////////////////////////////////////////////////////
-// Target API functions
-//
-EXTERN int omp_get_num_devices(void) {
-  RTLsMtx.lock();
-  size_t Devices_size = Devices.size();
-  RTLsMtx.unlock();
-
-  DP("Call to omp_get_num_devices returning %zd\n", Devices_size);
-
-  return Devices_size;
-}
-
-EXTERN int omp_get_initial_device(void) {
-  DP("Call to omp_get_initial_device returning %d\n", HOST_DEVICE);
-  return HOST_DEVICE;
-}
-
-EXTERN void *omp_target_alloc(size_t size, int device_num) {
-  DP("Call to omp_target_alloc for device %d requesting %zu bytes\n",
-      device_num, size);
-
-  if (size <= 0) {
-    DP("Call to omp_target_alloc with non-positive length\n");
-    return NULL;
-  }
-
-  void *rc = NULL;
-
-  if (device_num == omp_get_initial_device()) {
-    rc = malloc(size);
-    DP("omp_target_alloc returns host ptr " DPxMOD "\n", DPxPTR(rc));
-    return rc;
-  }
-
-  if (!device_is_ready(device_num)) {
-    DP("omp_target_alloc returns NULL ptr\n");
-    return NULL;
-  }
-
-  DeviceTy &Device = Devices[device_num];
-  rc = Device.RTL->data_alloc(Device.RTLDeviceID, size, NULL);
-  DP("omp_target_alloc returns device ptr " DPxMOD "\n", DPxPTR(rc));
-  return rc;
-}
-
-EXTERN void omp_target_free(void *device_ptr, int device_num) {
-  DP("Call to omp_target_free for device %d and address " DPxMOD "\n",
-      device_num, DPxPTR(device_ptr));
-
-  if (!device_ptr) {
-    DP("Call to omp_target_free with NULL ptr\n");
-    return;
-  }
-
-  if (device_num == omp_get_initial_device()) {
-    free(device_ptr);
-    DP("omp_target_free deallocated host ptr\n");
-    return;
-  }
-
-  if (!device_is_ready(device_num)) {
-    DP("omp_target_free returns, nothing to do\n");
-    return;
-  }
-
-  DeviceTy &Device = Devices[device_num];
-  Device.RTL->data_delete(Device.RTLDeviceID, (void *)device_ptr);
-  DP("omp_target_free deallocated device ptr\n");
-}
-
-EXTERN int omp_target_is_present(void *ptr, int device_num) {
-  DP("Call to omp_target_is_present for device %d and address " DPxMOD "\n",
-      device_num, DPxPTR(ptr));
-
-  if (!ptr) {
-    DP("Call to omp_target_is_present with NULL ptr, returning false\n");
-    return false;
-  }
-
-  if (device_num == omp_get_initial_device()) {
-    DP("Call to omp_target_is_present on host, returning true\n");
-    return true;
-  }
-
-  RTLsMtx.lock();
-  size_t Devices_size = Devices.size();
-  RTLsMtx.unlock();
-  if (Devices_size <= (size_t)device_num) {
-    DP("Call to omp_target_is_present with invalid device ID, returning "
-        "false\n");
-    return false;
-  }
-
-  DeviceTy& Device = Devices[device_num];
-  bool IsLast; // not used
-  int rc = (Device.getTgtPtrBegin(ptr, 0, IsLast, false) != NULL);
-  DP("Call to omp_target_is_present returns %d\n", rc);
-  return rc;
-}
-
-EXTERN int omp_target_memcpy(void *dst, void *src, size_t length,
-    size_t dst_offset, size_t src_offset, int dst_device, int src_device) {
-  DP("Call to omp_target_memcpy, dst device %d, src device %d, "
-      "dst addr " DPxMOD ", src addr " DPxMOD ", dst offset %zu, "
-      "src offset %zu, length %zu\n", dst_device, src_device, DPxPTR(dst),
-      DPxPTR(src), dst_offset, src_offset, length);
-
-  if (!dst || !src || length <= 0) {
-    DP("Call to omp_target_memcpy with invalid arguments\n");
-    return OFFLOAD_FAIL;
-  }
-
-  if (src_device != omp_get_initial_device() && !device_is_ready(src_device)) {
-      DP("omp_target_memcpy returns OFFLOAD_FAIL\n");
-      return OFFLOAD_FAIL;
-  }
-
-  if (dst_device != omp_get_initial_device() && !device_is_ready(dst_device)) {
-      DP("omp_target_memcpy returns OFFLOAD_FAIL\n");
-      return OFFLOAD_FAIL;
-  }
-
-  int rc = OFFLOAD_SUCCESS;
-  void *srcAddr = (char *)src + src_offset;
-  void *dstAddr = (char *)dst + dst_offset;
-
-  if (src_device == omp_get_initial_device() &&
-      dst_device == omp_get_initial_device()) {
-    DP("copy from host to host\n");
-    const void *p = memcpy(dstAddr, srcAddr, length);
-    if (p == NULL)
-      rc = OFFLOAD_FAIL;
-  } else if (src_device == omp_get_initial_device()) {
-    DP("copy from host to device\n");
-    DeviceTy& DstDev = Devices[dst_device];
-    rc = DstDev.data_submit(dstAddr, srcAddr, length);
-  } else if (dst_device == omp_get_initial_device()) {
-    DP("copy from device to host\n");
-    DeviceTy& SrcDev = Devices[src_device];
-    rc = SrcDev.data_retrieve(dstAddr, srcAddr, length);
-  } else {
-    DP("copy from device to device\n");
-    void *buffer = malloc(length);
-    DeviceTy& SrcDev = Devices[src_device];
-    DeviceTy& DstDev = Devices[dst_device];
-    rc = SrcDev.data_retrieve(buffer, srcAddr, length);
-    if (rc == OFFLOAD_SUCCESS)
-      rc = DstDev.data_submit(dstAddr, buffer, length);
-  }
-
-  DP("omp_target_memcpy returns %d\n", rc);
-  return rc;
-}
-
-EXTERN int omp_target_memcpy_rect(void *dst, void *src, size_t element_size,
-    int num_dims, const size_t *volume, const size_t *dst_offsets,
-    const size_t *src_offsets, const size_t *dst_dimensions,
-    const size_t *src_dimensions, int dst_device, int src_device) {
-  DP("Call to omp_target_memcpy_rect, dst device %d, src device %d, "
-      "dst addr " DPxMOD ", src addr " DPxMOD ", dst offsets " DPxMOD ", "
-      "src offsets " DPxMOD ", dst dims " DPxMOD ", src dims " DPxMOD ", "
-      "volume " DPxMOD ", element size %zu, num_dims %d\n", dst_device,
-      src_device, DPxPTR(dst), DPxPTR(src), DPxPTR(dst_offsets),
-      DPxPTR(src_offsets), DPxPTR(dst_dimensions), DPxPTR(src_dimensions),
-      DPxPTR(volume), element_size, num_dims);
-
-  if (!(dst || src)) {
-    DP("Call to omp_target_memcpy_rect returns max supported dimensions %d\n",
-        INT_MAX);
-    return INT_MAX;
-  }
-
-  if (!dst || !src || element_size < 1 || num_dims < 1 || !volume ||
-      !dst_offsets || !src_offsets || !dst_dimensions || !src_dimensions) {
-    DP("Call to omp_target_memcpy_rect with invalid arguments\n");
-    return OFFLOAD_FAIL;
-  }
-
-  int rc;
-  if (num_dims == 1) {
-    rc = omp_target_memcpy(dst, src, element_size * volume[0],
-        element_size * dst_offsets[0], element_size * src_offsets[0],
-        dst_device, src_device);
-  } else {
-    size_t dst_slice_size = element_size;
-    size_t src_slice_size = element_size;
-    for (int i=1; i<num_dims; ++i) {
-      dst_slice_size *= dst_dimensions[i];
-      src_slice_size *= src_dimensions[i];
-    }
-
-    size_t dst_off = dst_offsets[0] * dst_slice_size;
-    size_t src_off = src_offsets[0] * src_slice_size;
-    for (size_t i=0; i<volume[0]; ++i) {
-      rc = omp_target_memcpy_rect((char *) dst + dst_off + dst_slice_size * i,
-          (char *) src + src_off + src_slice_size * i, element_size,
-          num_dims - 1, volume + 1, dst_offsets + 1, src_offsets + 1,
-          dst_dimensions + 1, src_dimensions + 1, dst_device, src_device);
-
-      if (rc) {
-        DP("Recursive call to omp_target_memcpy_rect returns unsuccessfully\n");
-        return rc;
-      }
-    }
-  }
-
-  DP("omp_target_memcpy_rect returns %d\n", rc);
-  return rc;
-}
-
-EXTERN int omp_target_associate_ptr(void *host_ptr, void *device_ptr,
-    size_t size, size_t device_offset, int device_num) {
-  DP("Call to omp_target_associate_ptr with host_ptr " DPxMOD ", "
-      "device_ptr " DPxMOD ", size %zu, device_offset %zu, device_num %d\n",
-      DPxPTR(host_ptr), DPxPTR(device_ptr), size, device_offset, device_num);
-
-  if (!host_ptr || !device_ptr || size <= 0) {
-    DP("Call to omp_target_associate_ptr with invalid arguments\n");
-    return OFFLOAD_FAIL;
-  }
-
-  if (device_num == omp_get_initial_device()) {
-    DP("omp_target_associate_ptr: no association possible on the host\n");
-    return OFFLOAD_FAIL;
-  }
-
-  if (!device_is_ready(device_num)) {
-    DP("omp_target_associate_ptr returns OFFLOAD_FAIL\n");
-    return OFFLOAD_FAIL;
-  }
-
-  DeviceTy& Device = Devices[device_num];
-  void *device_addr = (void *)((uint64_t)device_ptr + (uint64_t)device_offset);
-  int rc = Device.associatePtr(host_ptr, device_addr, size);
-  DP("omp_target_associate_ptr returns %d\n", rc);
-  return rc;
-}
-
-EXTERN int omp_target_disassociate_ptr(void *host_ptr, int device_num) {
-  DP("Call to omp_target_disassociate_ptr with host_ptr " DPxMOD ", "
-      "device_num %d\n", DPxPTR(host_ptr), device_num);
-
-  if (!host_ptr) {
-    DP("Call to omp_target_associate_ptr with invalid host_ptr\n");
-    return OFFLOAD_FAIL;
-  }
-
-  if (device_num == omp_get_initial_device()) {
-    DP("omp_target_disassociate_ptr: no association possible on the host\n");
-    return OFFLOAD_FAIL;
-  }
-
-  if (!device_is_ready(device_num)) {
-    DP("omp_target_disassociate_ptr returns OFFLOAD_FAIL\n");
-    return OFFLOAD_FAIL;
-  }
-
-  DeviceTy& Device = Devices[device_num];
-  int rc = Device.disassociatePtr(host_ptr);
-  DP("omp_target_disassociate_ptr returns %d\n", rc);
-  return rc;
-}
-
-////////////////////////////////////////////////////////////////////////////////
-// functionality for device
-
-int DeviceTy::associatePtr(void *HstPtrBegin, void *TgtPtrBegin, int64_t Size) {
-  DataMapMtx.lock();
-
-  // Check if entry exists
-  for (auto &HT : HostDataToTargetMap) {
-    if ((uintptr_t)HstPtrBegin == HT.HstPtrBegin) {
-      // Mapping already exists
-      bool isValid = HT.HstPtrBegin == (uintptr_t) HstPtrBegin &&
-                     HT.HstPtrEnd == (uintptr_t) HstPtrBegin + Size &&
-                     HT.TgtPtrBegin == (uintptr_t) TgtPtrBegin;
-      DataMapMtx.unlock();
-      if (isValid) {
-        DP("Attempt to re-associate the same device ptr+offset with the same "
-            "host ptr, nothing to do\n");
-        return OFFLOAD_SUCCESS;
-      } else {
-        DP("Not allowed to re-associate a different device ptr+offset with the "
-            "same host ptr\n");
-        return OFFLOAD_FAIL;
-      }
-    }
-  }
-
-  // Mapping does not exist, allocate it
-  HostDataToTargetTy newEntry;
-
-  // Set up missing fields
-  newEntry.HstPtrBase = (uintptr_t) HstPtrBegin;
-  newEntry.HstPtrBegin = (uintptr_t) HstPtrBegin;
-  newEntry.HstPtrEnd = (uintptr_t) HstPtrBegin + Size;
-  newEntry.TgtPtrBegin = (uintptr_t) TgtPtrBegin;
-  // refCount must be infinite
-  newEntry.RefCount = INF_REF_CNT;
-
-  DP("Creating new map entry: HstBase=" DPxMOD ", HstBegin=" DPxMOD ", HstEnd="
-      DPxMOD ", TgtBegin=" DPxMOD "\n", DPxPTR(newEntry.HstPtrBase),
-      DPxPTR(newEntry.HstPtrBegin), DPxPTR(newEntry.HstPtrEnd),
-      DPxPTR(newEntry.TgtPtrBegin));
-  HostDataToTargetMap.push_front(newEntry);
-
-  DataMapMtx.unlock();
-
-  return OFFLOAD_SUCCESS;
-}
-
-int DeviceTy::disassociatePtr(void *HstPtrBegin) {
-  DataMapMtx.lock();
-
-  // Check if entry exists
-  for (HostDataToTargetListTy::iterator ii = HostDataToTargetMap.begin();
-      ii != HostDataToTargetMap.end(); ++ii) {
-    if ((uintptr_t)HstPtrBegin == ii->HstPtrBegin) {
-      // Mapping exists
-      if (CONSIDERED_INF(ii->RefCount)) {
-        DP("Association found, removing it\n");
-        HostDataToTargetMap.erase(ii);
-        DataMapMtx.unlock();
-        return OFFLOAD_SUCCESS;
-      } else {
-        DP("Trying to disassociate a pointer which was not mapped via "
-            "omp_target_associate_ptr\n");
-        break;
-      }
-    }
-  }
-
-  // Mapping not found
-  DataMapMtx.unlock();
-  DP("Association not found\n");
-  return OFFLOAD_FAIL;
-}
-
-// Get ref count of map entry containing HstPtrBegin
-long DeviceTy::getMapEntryRefCnt(void *HstPtrBegin) {
-  uintptr_t hp = (uintptr_t)HstPtrBegin;
-  long RefCnt = -1;
-
-  DataMapMtx.lock();
-  for (auto &HT : HostDataToTargetMap) {
-    if (hp >= HT.HstPtrBegin && hp < HT.HstPtrEnd) {
-      DP("DeviceTy::getMapEntry: requested entry found\n");
-      RefCnt = HT.RefCount;
-      break;
-    }
-  }
-  DataMapMtx.unlock();
-
-  if (RefCnt < 0) {
-    DP("DeviceTy::getMapEntry: requested entry not found\n");
-  }
-
-  return RefCnt;
-}
-
-LookupResult DeviceTy::lookupMapping(void *HstPtrBegin, int64_t Size) {
-  uintptr_t hp = (uintptr_t)HstPtrBegin;
-  LookupResult lr;
-
-  DP("Looking up mapping(HstPtrBegin=" DPxMOD ", Size=%ld)...\n", DPxPTR(hp),
-      Size);
-  for (lr.Entry = HostDataToTargetMap.begin();
-      lr.Entry != HostDataToTargetMap.end(); ++lr.Entry) {
-    auto &HT = *lr.Entry;
-    // Is it contained?
-    lr.Flags.IsContained = hp >= HT.HstPtrBegin && hp < HT.HstPtrEnd &&
-        (hp+Size) <= HT.HstPtrEnd;
-    // Does it extend into an already mapped region?
-    lr.Flags.ExtendsBefore = hp < HT.HstPtrBegin && (hp+Size) > HT.HstPtrBegin;
-    // Does it extend beyond the mapped region?
-    lr.Flags.ExtendsAfter = hp < HT.HstPtrEnd && (hp+Size) > HT.HstPtrEnd;
-
-    if (lr.Flags.IsContained || lr.Flags.ExtendsBefore ||
-        lr.Flags.ExtendsAfter) {
-      break;
-    }
-  }
-
-  if (lr.Flags.ExtendsBefore) {
-    DP("WARNING: Pointer is not mapped but section extends into already "
-        "mapped data\n");
-  }
-  if (lr.Flags.ExtendsAfter) {
-    DP("WARNING: Pointer is already mapped but section extends beyond mapped "
-        "region\n");
-  }
-
-  return lr;
-}
-
-// Used by target_data_begin
-// Return the target pointer begin (where the data will be moved).
-// Allocate memory if this is the first occurrence if this mapping.
-// Increment the reference counter.
-// If NULL is returned, then either data allocation failed or the user tried
-// to do an illegal mapping.
-void *DeviceTy::getOrAllocTgtPtr(void *HstPtrBegin, void *HstPtrBase,
-    int64_t Size, bool &IsNew, bool IsImplicit, bool UpdateRefCount) {
-  void *rc = NULL;
-  DataMapMtx.lock();
-  LookupResult lr = lookupMapping(HstPtrBegin, Size);
-
-  // Check if the pointer is contained.
-  if (lr.Flags.IsContained ||
-      ((lr.Flags.ExtendsBefore || lr.Flags.ExtendsAfter) && IsImplicit)) {
-    auto &HT = *lr.Entry;
-    IsNew = false;
-
-    if (UpdateRefCount)
-      ++HT.RefCount;
-
-    uintptr_t tp = HT.TgtPtrBegin + ((uintptr_t)HstPtrBegin - HT.HstPtrBegin);
-    DP("Mapping exists%s with HstPtrBegin=" DPxMOD ", TgtPtrBegin=" DPxMOD ", "
-        "Size=%ld,%s RefCount=%s\n", (IsImplicit ? " (implicit)" : ""),
-        DPxPTR(HstPtrBegin), DPxPTR(tp), Size,
-        (UpdateRefCount ? " updated" : ""),
-        (CONSIDERED_INF(HT.RefCount)) ? "INF" :
-            std::to_string(HT.RefCount).c_str());
-    rc = (void *)tp;
-  } else if ((lr.Flags.ExtendsBefore || lr.Flags.ExtendsAfter) && !IsImplicit) {
-    // Explicit extension of mapped data - not allowed.
-    DP("Explicit extension of mapping is not allowed.\n");
-  } else if (Size) {
-    // If it is not contained and Size > 0 we should create a new entry for it.
-    IsNew = true;
-    uintptr_t tp = (uintptr_t)RTL->data_alloc(RTLDeviceID, Size, HstPtrBegin);
-    DP("Creating new map entry: HstBase=" DPxMOD ", HstBegin=" DPxMOD ", "
-        "HstEnd=" DPxMOD ", TgtBegin=" DPxMOD "\n", DPxPTR(HstPtrBase),
-        DPxPTR(HstPtrBegin), DPxPTR((uintptr_t)HstPtrBegin + Size), DPxPTR(tp));
-    HostDataToTargetMap.push_front(HostDataToTargetTy((uintptr_t)HstPtrBase,
-        (uintptr_t)HstPtrBegin, (uintptr_t)HstPtrBegin + Size, tp));
-    rc = (void *)tp;
-  }
-
-  DataMapMtx.unlock();
-  return rc;
-}
-
-// Used by target_data_begin, target_data_end, target_data_update and target.
-// Return the target pointer begin (where the data will be moved).
-// Decrement the reference counter if called from target_data_end.
-void *DeviceTy::getTgtPtrBegin(void *HstPtrBegin, int64_t Size, bool &IsLast,
-    bool UpdateRefCount) {
-  void *rc = NULL;
-  DataMapMtx.lock();
-  LookupResult lr = lookupMapping(HstPtrBegin, Size);
-
-  if (lr.Flags.IsContained || lr.Flags.ExtendsBefore || lr.Flags.ExtendsAfter) {
-    auto &HT = *lr.Entry;
-    IsLast = !(HT.RefCount > 1);
-
-    if (HT.RefCount > 1 && UpdateRefCount)
-      --HT.RefCount;
-
-    uintptr_t tp = HT.TgtPtrBegin + ((uintptr_t)HstPtrBegin - HT.HstPtrBegin);
-    DP("Mapping exists with HstPtrBegin=" DPxMOD ", TgtPtrBegin=" DPxMOD ", "
-        "Size=%ld,%s RefCount=%s\n", DPxPTR(HstPtrBegin), DPxPTR(tp), Size,
-        (UpdateRefCount ? " updated" : ""),
-        (CONSIDERED_INF(HT.RefCount)) ? "INF" :
-            std::to_string(HT.RefCount).c_str());
-    rc = (void *)tp;
-  } else {
-    IsLast = false;
-  }
-
-  DataMapMtx.unlock();
-  return rc;
-}
-
-// Return the target pointer begin (where the data will be moved).
-// Lock-free version called when loading global symbols from the fat binary.
-void *DeviceTy::getTgtPtrBegin(void *HstPtrBegin, int64_t Size) {
-  uintptr_t hp = (uintptr_t)HstPtrBegin;
-  LookupResult lr = lookupMapping(HstPtrBegin, Size);
-  if (lr.Flags.IsContained || lr.Flags.ExtendsBefore || lr.Flags.ExtendsAfter) {
-    auto &HT = *lr.Entry;
-    uintptr_t tp = HT.TgtPtrBegin + (hp - HT.HstPtrBegin);
-    return (void *)tp;
-  }
-
-  return NULL;
-}
-
-int DeviceTy::deallocTgtPtr(void *HstPtrBegin, int64_t Size, bool ForceDelete) {
-  // Check if the pointer is contained in any sub-nodes.
-  int rc;
-  DataMapMtx.lock();
-  LookupResult lr = lookupMapping(HstPtrBegin, Size);
-  if (lr.Flags.IsContained || lr.Flags.ExtendsBefore || lr.Flags.ExtendsAfter) {
-    auto &HT = *lr.Entry;
-    if (ForceDelete)
-      HT.RefCount = 1;
-    if (--HT.RefCount <= 0) {
-      assert(HT.RefCount == 0 && "did not expect a negative ref count");
-      DP("Deleting tgt data " DPxMOD " of size %ld\n",
-          DPxPTR(HT.TgtPtrBegin), Size);
-      RTL->data_delete(RTLDeviceID, (void *)HT.TgtPtrBegin);
-      DP("Removing%s mapping with HstPtrBegin=" DPxMOD ", TgtPtrBegin=" DPxMOD
-          ", Size=%ld\n", (ForceDelete ? " (forced)" : ""),
-          DPxPTR(HT.HstPtrBegin), DPxPTR(HT.TgtPtrBegin), Size);
-      HostDataToTargetMap.erase(lr.Entry);
-    }
-    rc = OFFLOAD_SUCCESS;
-  } else {
-    DP("Section to delete (hst addr " DPxMOD ") does not exist in the allocated"
-       " memory\n", DPxPTR(HstPtrBegin));
-    rc = OFFLOAD_FAIL;
-  }
-
-  DataMapMtx.unlock();
-  return rc;
-}
-
-/// Init device, should not be called directly.
-void DeviceTy::init() {
-  int32_t rc = RTL->init_device(RTLDeviceID);
-  if (rc == OFFLOAD_SUCCESS) {
-    IsInit = true;
-  }
-}
-
-/// Thread-safe method to initialize the device only once.
-int32_t DeviceTy::initOnce() {
-  std::call_once(InitFlag, &DeviceTy::init, this);
-
-  // At this point, if IsInit is true, then either this thread or some other
-  // thread in the past successfully initialized the device, so we can return
-  // OFFLOAD_SUCCESS. If this thread executed init() via call_once() and it
-  // failed, return OFFLOAD_FAIL. If call_once did not invoke init(), it means
-  // that some other thread already attempted to execute init() and if IsInit
-  // is still false, return OFFLOAD_FAIL.
-  if (IsInit)
-    return OFFLOAD_SUCCESS;
-  else
-    return OFFLOAD_FAIL;
-}
-
-// Load binary to device.
-__tgt_target_table *DeviceTy::load_binary(void *Img) {
-  RTL->Mtx.lock();
-  __tgt_target_table *rc = RTL->load_binary(RTLDeviceID, Img);
-  RTL->Mtx.unlock();
-  return rc;
-}
-
-// Submit data to device.
-int32_t DeviceTy::data_submit(void *TgtPtrBegin, void *HstPtrBegin,
-    int64_t Size) {
-  return RTL->data_submit(RTLDeviceID, TgtPtrBegin, HstPtrBegin, Size);
-}
-
-// Retrieve data from device.
-int32_t DeviceTy::data_retrieve(void *HstPtrBegin, void *TgtPtrBegin,
-    int64_t Size) {
-  return RTL->data_retrieve(RTLDeviceID, HstPtrBegin, TgtPtrBegin, Size);
-}
-
-// Run region on device
-int32_t DeviceTy::run_region(void *TgtEntryPtr, void **TgtVarsPtr,
-    ptrdiff_t *TgtOffsets, int32_t TgtVarsSize) {
-  return RTL->run_region(RTLDeviceID, TgtEntryPtr, TgtVarsPtr, TgtOffsets,
-      TgtVarsSize);
-}
-
-// Run team region on device.
-int32_t DeviceTy::run_team_region(void *TgtEntryPtr, void **TgtVarsPtr,
-    ptrdiff_t *TgtOffsets, int32_t TgtVarsSize, int32_t NumTeams,
-    int32_t ThreadLimit, uint64_t LoopTripCount) {
-  return RTL->run_team_region(RTLDeviceID, TgtEntryPtr, TgtVarsPtr, TgtOffsets,
-      TgtVarsSize, NumTeams, ThreadLimit, LoopTripCount);
-}
-
-////////////////////////////////////////////////////////////////////////////////
-// Functionality for registering libs
-
-static void RegisterImageIntoTranslationTable(TranslationTable &TT,
-    RTLInfoTy &RTL, __tgt_device_image *image) {
-
-  // same size, as when we increase one, we also increase the other.
-  assert(TT.TargetsTable.size() == TT.TargetsImages.size() &&
-         "We should have as many images as we have tables!");
-
-  // Resize the Targets Table and Images to accommodate the new targets if
-  // required
-  unsigned TargetsTableMinimumSize = RTL.Idx + RTL.NumberOfDevices;
-
-  if (TT.TargetsTable.size() < TargetsTableMinimumSize) {
-    TT.TargetsImages.resize(TargetsTableMinimumSize, 0);
-    TT.TargetsTable.resize(TargetsTableMinimumSize, 0);
-  }
-
-  // Register the image in all devices for this target type.
-  for (int32_t i = 0; i < RTL.NumberOfDevices; ++i) {
-    // If we are changing the image we are also invalidating the target table.
-    if (TT.TargetsImages[RTL.Idx + i] != image) {
-      TT.TargetsImages[RTL.Idx + i] = image;
-      TT.TargetsTable[RTL.Idx + i] = 0; // lazy initialization of target table.
-    }
-  }
-}
-
-////////////////////////////////////////////////////////////////////////////////
-// Functionality for registering Ctors/Dtors
-
-static void RegisterGlobalCtorsDtorsForImage(__tgt_bin_desc *desc,
-    __tgt_device_image *img, RTLInfoTy *RTL) {
-
-  for (int32_t i = 0; i < RTL->NumberOfDevices; ++i) {
-    DeviceTy &Device = Devices[RTL->Idx + i];
-    Device.PendingGlobalsMtx.lock();
-    Device.HasPendingGlobals = true;
-    for (__tgt_offload_entry *entry = img->EntriesBegin;
-        entry != img->EntriesEnd; ++entry) {
-      if (entry->flags & OMP_DECLARE_TARGET_CTOR) {
-        DP("Adding ctor " DPxMOD " to the pending list.\n",
-            DPxPTR(entry->addr));
-        Device.PendingCtorsDtors[desc].PendingCtors.push_back(entry->addr);
-      } else if (entry->flags & OMP_DECLARE_TARGET_DTOR) {
-        // Dtors are pushed in reverse order so they are executed from end
-        // to beginning when unregistering the library!
-        DP("Adding dtor " DPxMOD " to the pending list.\n",
-            DPxPTR(entry->addr));
-        Device.PendingCtorsDtors[desc].PendingDtors.push_front(entry->addr);
-      }
-
-      if (entry->flags & OMP_DECLARE_TARGET_LINK) {
-        DP("The \"link\" attribute is not yet supported!\n");
-      }
-    }
-    Device.PendingGlobalsMtx.unlock();
-  }
-}
-
-////////////////////////////////////////////////////////////////////////////////
-/// adds a target shared library to the target execution image
-EXTERN void __tgt_register_lib(__tgt_bin_desc *desc) {
-
-  // Attempt to load all plugins available in the system.
-  RTLs.LoadRTLsOnce();
-
-  RTLsMtx.lock();
-  // Register the images with the RTLs that understand them, if any.
-  for (int32_t i = 0; i < desc->NumDeviceImages; ++i) {
-    // Obtain the image.
-    __tgt_device_image *img = &desc->DeviceImages[i];
-
-    RTLInfoTy *FoundRTL = NULL;
-
-    // Scan the RTLs that have associated images until we find one that supports
-    // the current image.
-    for (auto &R : RTLs.AllRTLs) {
-      if (!R.is_valid_binary(img)) {
-        DP("Image " DPxMOD " is NOT compatible with RTL %s!\n",
-            DPxPTR(img->ImageStart), R.RTLName.c_str());
-        continue;
-      }
-
-      DP("Image " DPxMOD " is compatible with RTL %s!\n",
-          DPxPTR(img->ImageStart), R.RTLName.c_str());
-
-      // If this RTL is not already in use, initialize it.
-      if (!R.isUsed) {
-        // Initialize the device information for the RTL we are about to use.
-        DeviceTy device(&R);
-
-        size_t start = Devices.size();
-        Devices.resize(start + R.NumberOfDevices, device);
-        for (int32_t device_id = 0; device_id < R.NumberOfDevices;
-            device_id++) {
-          // global device ID
-          Devices[start + device_id].DeviceID = start + device_id;
-          // RTL local device ID
-          Devices[start + device_id].RTLDeviceID = device_id;
-
-          // Save pointer to device in RTL in case we want to unregister the RTL
-          R.Devices.push_back(&Devices[start + device_id]);
-        }
-
-        // Initialize the index of this RTL and save it in the used RTLs.
-        R.Idx = (RTLs.UsedRTLs.empty())
-                    ? 0
-                    : RTLs.UsedRTLs.back()->Idx +
-                          RTLs.UsedRTLs.back()->NumberOfDevices;
-        assert((size_t) R.Idx == start &&
-            "RTL index should equal the number of devices used so far.");
-        R.isUsed = true;
-        RTLs.UsedRTLs.push_back(&R);
-
-        DP("RTL " DPxMOD " has index %d!\n", DPxPTR(R.LibraryHandler), R.Idx);
-      }
-
-      // Initialize (if necessary) translation table for this library.
-      TrlTblMtx.lock();
-      if(!HostEntriesBeginToTransTable.count(desc->HostEntriesBegin)){
-        TranslationTable &tt =
-            HostEntriesBeginToTransTable[desc->HostEntriesBegin];
-        tt.HostTable.EntriesBegin = desc->HostEntriesBegin;
-        tt.HostTable.EntriesEnd = desc->HostEntriesEnd;
-      }
-
-      // Retrieve translation table for this library.
-      TranslationTable &TransTable =
-          HostEntriesBeginToTransTable[desc->HostEntriesBegin];
-
-      DP("Registering image " DPxMOD " with RTL %s!\n",
-          DPxPTR(img->ImageStart), R.RTLName.c_str());
-      RegisterImageIntoTranslationTable(TransTable, R, img);
-      TrlTblMtx.unlock();
-      FoundRTL = &R;
-
-      // Load ctors/dtors for static objects
-      RegisterGlobalCtorsDtorsForImage(desc, img, FoundRTL);
-
-      // if an RTL was found we are done - proceed to register the next image
-      break;
-    }
-
-    if (!FoundRTL) {
-#ifdef INTEL_CUSTOMIZATION
-      CheckMandatoryIsOffload("Offload failed no device RTL for image");
-#endif
-      DP("No RTL found for image " DPxMOD "!\n", DPxPTR(img->ImageStart));
-    }
-  }
-  RTLsMtx.unlock();
-
-
-  DP("Done registering entries!\n");
-}
-
-////////////////////////////////////////////////////////////////////////////////
-/// unloads a target shared library
-EXTERN void __tgt_unregister_lib(__tgt_bin_desc *desc) {
-  DP("Unloading target library!\n");
-
-  RTLsMtx.lock();
-  // Find which RTL understands each image, if any.
-  for (int32_t i = 0; i < desc->NumDeviceImages; ++i) {
-    // Obtain the image.
-    __tgt_device_image *img = &desc->DeviceImages[i];
-
-    RTLInfoTy *FoundRTL = NULL;
-
-    // Scan the RTLs that have associated images until we find one that supports
-    // the current image. We only need to scan RTLs that are already being used.
-    for (auto *R : RTLs.UsedRTLs) {
-
-      assert(R->isUsed && "Expecting used RTLs.");
-
-      if (!R->is_valid_binary(img)) {
-        DP("Image " DPxMOD " is NOT compatible with RTL " DPxMOD "!\n",
-            DPxPTR(img->ImageStart), DPxPTR(R->LibraryHandler));
-        continue;
-      }
-
-      DP("Image " DPxMOD " is compatible with RTL " DPxMOD "!\n",
-          DPxPTR(img->ImageStart), DPxPTR(R->LibraryHandler));
-
-      FoundRTL = R;
-
-      // Execute dtors for static objects if the device has been used, i.e.
-      // if its PendingCtors list has been emptied.
-      for (int32_t i = 0; i < FoundRTL->NumberOfDevices; ++i) {
-        DeviceTy &Device = Devices[FoundRTL->Idx + i];
-        Device.PendingGlobalsMtx.lock();
-        if (Device.PendingCtorsDtors[desc].PendingCtors.empty()) {
-          for (auto &dtor : Device.PendingCtorsDtors[desc].PendingDtors) {
-            int rc = target(Device.DeviceID, dtor, 0, NULL, NULL, NULL, NULL, 1,
-                1, true /*team*/);
-            if (rc != OFFLOAD_SUCCESS) {
-              DP("Running destructor " DPxMOD " failed.\n", DPxPTR(dtor));
-            }
-          }
-          // Remove this library's entry from PendingCtorsDtors
-          Device.PendingCtorsDtors.erase(desc);
-        }
-        Device.PendingGlobalsMtx.unlock();
-      }
-
-      DP("Unregistered image " DPxMOD " from RTL " DPxMOD "!\n",
-          DPxPTR(img->ImageStart), DPxPTR(R->LibraryHandler));
-
-      break;
-    }
-
-    // if no RTL was found proceed to unregister the next image
-    if (!FoundRTL){
-      DP("No RTLs in use support the image " DPxMOD "!\n",
-          DPxPTR(img->ImageStart));
-    }
-  }
-  RTLsMtx.unlock();
-  DP("Done unregistering images!\n");
-
-  // Remove entries from HostPtrToTableMap
-  TblMapMtx.lock();
-  for (__tgt_offload_entry *cur = desc->HostEntriesBegin;
-      cur < desc->HostEntriesEnd; ++cur) {
-    HostPtrToTableMap.erase(cur->addr);
-  }
-
-  // Remove translation table for this descriptor.
-  auto tt = HostEntriesBeginToTransTable.find(desc->HostEntriesBegin);
-  if (tt != HostEntriesBeginToTransTable.end()) {
-    DP("Removing translation table for descriptor " DPxMOD "\n",
-        DPxPTR(desc->HostEntriesBegin));
-    HostEntriesBeginToTransTable.erase(tt);
-  } else {
-    DP("Translation table for descriptor " DPxMOD " cannot be found, probably "
-        "it has been already removed.\n", DPxPTR(desc->HostEntriesBegin));
-  }
-
-  TblMapMtx.unlock();
-
-  // TODO: Remove RTL and the devices it manages if it's not used anymore?
-  // TODO: Write some RTL->unload_image(...) function?
-
-  DP("Done unregistering library!\n");
-}
-
-=======
->>>>>>> 8cffc893
 /// Map global data and execute pending ctors
 static int InitLibrary(DeviceTy& Device) {
   /*
@@ -1300,14 +163,10 @@
 int CheckDeviceAndCtors(int64_t device_id) {
   // Is device ready?
   if (!device_is_ready(device_id)) {
-<<<<<<< HEAD
 #ifdef INTEL_CUSTOMIZATION
     CheckMandatoryIsOffload("Device is not ready");
 #endif
-    DP("Device %d is not ready.\n", device_id);
-=======
     DP("Device %" PRId64 " is not ready.\n", device_id);
->>>>>>> 8cffc893
     return OFFLOAD_FAIL;
   }
 
@@ -1444,67 +303,6 @@
   return rc;
 }
 
-<<<<<<< HEAD
-EXTERN void __tgt_target_data_begin_nowait(int64_t device_id, int32_t arg_num,
-    void **args_base, void **args, int64_t *arg_sizes, int64_t *arg_types,
-    int32_t depNum, void *depList, int32_t noAliasDepNum,
-    void *noAliasDepList) {
-  if (depNum + noAliasDepNum > 0)
-    __kmpc_omp_taskwait(NULL, 0);
-
-  __tgt_target_data_begin(device_id, arg_num, args_base, args, arg_sizes,
-                          arg_types);
-}
-
-/// creates host-to-target data mapping, stores it in the
-/// libomptarget.so internal structure (an entry in a stack of data maps)
-/// and passes the data to the device.
-EXTERN void __tgt_target_data_begin(int64_t device_id, int32_t arg_num,
-    void **args_base, void **args, int64_t *arg_sizes, int64_t *arg_types) {
-  DP("Entering data begin region for device %ld with %d mappings\n", device_id,
-     arg_num);
-
-  // No devices available?
-  if (device_id == OFFLOAD_DEVICE_DEFAULT) {
-    device_id = omp_get_default_device();
-    DP("Use default device id %ld\n", device_id);
-  }
-
-  if (CheckDevice(device_id) != OFFLOAD_SUCCESS) {
-    DP("Failed to get device %ld ready\n", device_id);
-    return;
-  }
-
-  DeviceTy& Device = Devices[device_id];
-
-  // Translate maps
-  int32_t new_arg_num;
-  void **new_args_base;
-  void **new_args;
-  int64_t *new_arg_sizes;
-  int64_t *new_arg_types;
-  translate_map(arg_num, args_base, args, arg_sizes, arg_types, new_arg_num,
-      new_args_base, new_args, new_arg_sizes, new_arg_types, false);
-
-  //target_data_begin(Device, arg_num, args_base, args, arg_sizes, arg_types);
-
-#ifdef INTEL_CUSTOMIZATION
-  int rc = 
-#endif
-  target_data_begin(Device, new_arg_num, new_args_base, new_args, new_arg_sizes,
-      new_arg_types);
-#ifdef INTEL_CUSTOMIZATION
-  if (rc != OFFLOAD_SUCCESS)
-      CheckMandatoryIsOffload("Offload failed during data mapping");
-#endif
-
-  // Cleanup translation memory
-  cleanup_map(new_arg_num, new_args_base, new_args, new_arg_sizes,
-      new_arg_types, arg_num, args_base);
-}
-
-=======
->>>>>>> 8cffc893
 /// Internal function to undo the mapping and retrieve the data from the device.
 int target_data_end(DeviceTy &Device, int32_t arg_num, void **args_base,
     void **args, int64_t *arg_sizes, int64_t *arg_types) {
@@ -1611,78 +409,8 @@
   return rc;
 }
 
-<<<<<<< HEAD
-/// passes data from the target, releases target memory and destroys
-/// the host-target mapping (top entry from the stack of data maps)
-/// created by the last __tgt_target_data_begin.
-EXTERN void __tgt_target_data_end(int64_t device_id, int32_t arg_num,
-    void **args_base, void **args, int64_t *arg_sizes, int64_t *arg_types) {
-  DP("Entering data end region with %d mappings\n", arg_num);
-
-  // No devices available?
-  if (device_id == OFFLOAD_DEVICE_DEFAULT) {
-    device_id = omp_get_default_device();
-  }
-
-  RTLsMtx.lock();
-  size_t Devices_size = Devices.size();
-  RTLsMtx.unlock();
-  if (Devices_size <= (size_t)device_id) {
-    DP("Device ID  %ld does not have a matching RTL.\n", device_id);
-    return;
-  }
-
-  DeviceTy &Device = Devices[device_id];
-  if (!Device.IsInit) {
-#ifdef INTEL_CUSTOMIZATION
-      CheckMandatoryIsOffload("Offload failed device no initialized");
-#endif
-    DP("uninit device: ignore");
-    return;
-  }
-
-  // Translate maps
-  int32_t new_arg_num;
-  void **new_args_base;
-  void **new_args;
-  int64_t *new_arg_sizes;
-  int64_t *new_arg_types;
-  translate_map(arg_num, args_base, args, arg_sizes, arg_types, new_arg_num,
-      new_args_base, new_args, new_arg_sizes, new_arg_types, false);
-
-  //target_data_end(Device, arg_num, args_base, args, arg_sizes, arg_types);
-#ifdef INTEL_CUSTOMIZATION
-  int rc =
-#endif
-  target_data_end(Device, new_arg_num, new_args_base, new_args, new_arg_sizes,
-      new_arg_types);
-#ifdef INTEL_CUSTOMIZATION
-  if (rc != OFFLOAD_SUCCESS)
-      CheckMandatoryIsOffload("Offload failed during data mapping");
-#endif
-
-  // Cleanup translation memory
-  cleanup_map(new_arg_num, new_args_base, new_args, new_arg_sizes,
-      new_arg_types, arg_num, args_base);
-}
-
-EXTERN void __tgt_target_data_end_nowait(int64_t device_id, int32_t arg_num,
-    void **args_base, void **args, int64_t *arg_sizes, int64_t *arg_types,
-    int32_t depNum, void *depList, int32_t noAliasDepNum,
-    void *noAliasDepList) {
-  if (depNum + noAliasDepNum > 0)
-    __kmpc_omp_taskwait(NULL, 0);
-
-  __tgt_target_data_end(device_id, arg_num, args_base, args, arg_sizes,
-                        arg_types);
-}
-
-/// passes data to/from the target.
-EXTERN void __tgt_target_data_update(int64_t device_id, int32_t arg_num,
-=======
 /// Internal function to pass data to/from the target.
 void target_data_update(DeviceTy &Device, int32_t arg_num,
->>>>>>> 8cffc893
     void **args_base, void **args, int64_t *arg_sizes, int64_t *arg_types) {
   // process each input.
   for (int32_t i = 0; i < arg_num; ++i) {
@@ -1950,128 +678,4 @@
 #endif
 
   return rc;
-<<<<<<< HEAD
-}
-
-EXTERN int __tgt_target(int64_t device_id, void *host_ptr, int32_t arg_num,
-    void **args_base, void **args, int64_t *arg_sizes, int64_t *arg_types) {
-  DP("Entering target region with entry point " DPxMOD " and device Id %ld\n",
-     DPxPTR(host_ptr), device_id);
-
-  if (device_id == OFFLOAD_DEVICE_DEFAULT) {
-    device_id = omp_get_default_device();
-  }
-
-  if (CheckDevice(device_id) != OFFLOAD_SUCCESS) {
-    DP("Failed to get device %ld ready\n", device_id);
-    return OFFLOAD_FAIL;
-  }
-
-  // Translate maps
-  int32_t new_arg_num;
-  void **new_args_base;
-  void **new_args;
-  int64_t *new_arg_sizes;
-  int64_t *new_arg_types;
-  translate_map(arg_num, args_base, args, arg_sizes, arg_types, new_arg_num,
-      new_args_base, new_args, new_arg_sizes, new_arg_types, true);
-
-  //return target(device_id, host_ptr, arg_num, args_base, args, arg_sizes,
-  //    arg_types, 0, 0, false /*team*/, false /*recursive*/);
-  int rc = target(device_id, host_ptr, new_arg_num, new_args_base, new_args,
-      new_arg_sizes, new_arg_types, 0, 0, false /*team*/);
-
-  // Cleanup translation memory
-  cleanup_map(new_arg_num, new_args_base, new_args, new_arg_sizes,
-      new_arg_types, arg_num, args_base);
-
-#ifdef INTEL_CUSTOMIZATION
-  if (rc != 0)
-    CheckMandatoryIsOffload("Offload failed during target execution");
-#endif
-  return rc;
-}
-
-EXTERN int __tgt_target_nowait(int64_t device_id, void *host_ptr,
-    int32_t arg_num, void **args_base, void **args, int64_t *arg_sizes,
-    int64_t *arg_types, int32_t depNum, void *depList, int32_t noAliasDepNum,
-    void *noAliasDepList) {
-  if (depNum + noAliasDepNum > 0)
-    __kmpc_omp_taskwait(NULL, 0);
-
-  return __tgt_target(device_id, host_ptr, arg_num, args_base, args, arg_sizes,
-                      arg_types);
-}
-
-EXTERN int __tgt_target_teams(int64_t device_id, void *host_ptr,
-    int32_t arg_num, void **args_base, void **args, int64_t *arg_sizes,
-    int64_t *arg_types, int32_t team_num, int32_t thread_limit) {
-  DP("Entering target region with entry point " DPxMOD " and device Id %ld\n",
-     DPxPTR(host_ptr), device_id);
-
-  if (device_id == OFFLOAD_DEVICE_DEFAULT) {
-    device_id = omp_get_default_device();
-  }
-
-  if (CheckDevice(device_id) != OFFLOAD_SUCCESS) {
-    DP("Failed to get device %ld ready\n", device_id);
-    return OFFLOAD_FAIL;
-  }
-
-  // Translate maps
-  int32_t new_arg_num;
-  void **new_args_base;
-  void **new_args;
-  int64_t *new_arg_sizes;
-  int64_t *new_arg_types;
-  translate_map(arg_num, args_base, args, arg_sizes, arg_types, new_arg_num,
-      new_args_base, new_args, new_arg_sizes, new_arg_types, true);
-
-  //return target(device_id, host_ptr, arg_num, args_base, args, arg_sizes,
-  //              arg_types, team_num, thread_limit, true /*team*/,
-  //              false /*recursive*/);
-  int rc = target(device_id, host_ptr, new_arg_num, new_args_base, new_args,
-      new_arg_sizes, new_arg_types, team_num, thread_limit, true /*team*/);
-
-  // Cleanup translation memory
-  cleanup_map(new_arg_num, new_args_base, new_args, new_arg_sizes,
-      new_arg_types, arg_num, args_base);
-
-#ifdef INTEL_CUSTOMIZATION
-    if (rc != 0)
-      CheckMandatoryIsOffload("Offload failed during target teams execution");
-#endif
-  return rc;
-}
-
-EXTERN int __tgt_target_teams_nowait(int64_t device_id, void *host_ptr,
-    int32_t arg_num, void **args_base, void **args, int64_t *arg_sizes,
-    int64_t *arg_types, int32_t team_num, int32_t thread_limit, int32_t depNum,
-    void *depList, int32_t noAliasDepNum, void *noAliasDepList) {
-  if (depNum + noAliasDepNum > 0)
-    __kmpc_omp_taskwait(NULL, 0);
-
-  return __tgt_target_teams(device_id, host_ptr, arg_num, args_base, args,
-                            arg_sizes, arg_types, team_num, thread_limit);
-}
-
-
-// The trip count mechanism will be revised - this scheme is not thread-safe.
-EXTERN void __kmpc_push_target_tripcount(int64_t device_id,
-    uint64_t loop_tripcount) {
-  if (device_id == OFFLOAD_DEVICE_DEFAULT) {
-    device_id = omp_get_default_device();
-  }
-
-  if (CheckDevice(device_id) != OFFLOAD_SUCCESS) {
-    DP("Failed to get device %ld ready\n", device_id);
-    return;
-  }
-
-  DP("__kmpc_push_target_tripcount(%ld, %" PRIu64 ")\n", device_id,
-      loop_tripcount);
-  Devices[device_id].loopTripCnt = loop_tripcount;
-}
-=======
-}
->>>>>>> 8cffc893
+}