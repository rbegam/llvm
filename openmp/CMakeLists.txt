--- conflicted
+++ resolved
@@ -3,12 +3,6 @@
 # Add cmake directory to search for custom cmake functions.
 set(CMAKE_MODULE_PATH ${CMAKE_CURRENT_SOURCE_DIR}/cmake ${CMAKE_MODULE_PATH})
 
-<<<<<<< HEAD
-# INTEL - do not add runtime if Intel specific runtime is being used.
-if (NOT INTEL_SPECIFIC_OPENMP)
-  add_subdirectory(runtime)
-endif()
-=======
 # llvm/runtimes/ will set OPENMP_STANDALONE_BUILD.
 if (OPENMP_STANDALONE_BUILD OR "${CMAKE_SOURCE_DIR}" STREQUAL "${CMAKE_CURRENT_SOURCE_DIR}")
   set(OPENMP_STANDALONE_BUILD TRUE)
@@ -59,8 +53,12 @@
 
 
 # Build host runtime library.
-add_subdirectory(runtime)
->>>>>>> fc473dee
+#INTEL_CUSTOMIZATION
+# Do not add runtime if Intel specific runtime is being used.
+if (NOT INTEL_SPECIFIC_OPENMP)
+  add_subdirectory(runtime)
+endif()
+#END INTEL_CUSTOMIZATION
 
 
 set(ENABLE_LIBOMPTARGET ON)
