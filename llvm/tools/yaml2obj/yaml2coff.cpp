--- conflicted
+++ resolved
@@ -18,10 +18,7 @@
 #include "llvm/ADT/StringExtras.h"
 #include "llvm/ADT/StringMap.h"
 #include "llvm/ADT/StringSwitch.h"
-<<<<<<< HEAD
-=======
 #include "llvm/Object/COFF.h"
->>>>>>> 41cb3da2
 #include "llvm/Object/COFFYAML.h"
 #include "llvm/Support/Endian.h"
 #include "llvm/Support/MemoryBuffer.h"
@@ -34,14 +31,25 @@
 /// This parses a yaml stream that represents a COFF object file.
 /// See docs/yaml2obj for the yaml scheema.
 struct COFFParser {
-  COFFParser(COFFYAML::Object &Obj) : Obj(Obj) {
+  COFFParser(COFFYAML::Object &Obj)
+      : Obj(Obj), SectionTableStart(0), SectionTableSize(0) {
     // A COFF string table always starts with a 4 byte size field. Offsets into
     // it include this size, so allocate it now.
     StringTable.append(4, char(0));
   }
 
   bool useBigObj() const {
-    return Obj.Sections.size() > COFF::MaxNumberOfSections16;
+    return static_cast<int32_t>(Obj.Sections.size()) >
+           COFF::MaxNumberOfSections16;
+  }
+
+  bool isPE() const { return Obj.OptionalHeader.hasValue(); }
+  bool is64Bit() const {
+    return Obj.Header.Machine == COFF::IMAGE_FILE_MACHINE_AMD64;
+  }
+
+  uint32_t getFileAlignment() const {
+    return Obj.OptionalHeader->Header.FileAlignment;
   }
 
   unsigned getHeaderSize() const {
@@ -127,39 +135,61 @@
 
   StringMap<unsigned> StringTableMap;
   std::string StringTable;
+  uint32_t SectionTableStart;
+  uint32_t SectionTableSize;
 };
+
+// Take a CP and assign addresses and sizes to everything. Returns false if the
+// layout is not valid to do.
+static bool layoutOptionalHeader(COFFParser &CP) {
+  if (!CP.isPE())
+    return true;
+  unsigned PEHeaderSize = CP.is64Bit() ? sizeof(object::pe32plus_header)
+                                       : sizeof(object::pe32_header);
+  CP.Obj.Header.SizeOfOptionalHeader =
+      PEHeaderSize +
+      sizeof(object::data_directory) * (COFF::NUM_DATA_DIRECTORIES + 1);
+  return true;
+}
+
+namespace {
+enum { DOSStubSize = 128 };
+}
 
 // Take a CP and assign addresses and sizes to everything. Returns false if the
 // layout is not valid to do.
 static bool layoutCOFF(COFFParser &CP) {
-  uint32_t SectionTableStart = 0;
-  uint32_t SectionTableSize  = 0;
-
   // The section table starts immediately after the header, including the
   // optional header.
-  SectionTableStart = CP.getHeaderSize() + CP.Obj.Header.SizeOfOptionalHeader;
-  SectionTableSize = COFF::SectionSize * CP.Obj.Sections.size();
-
-  uint32_t CurrentSectionDataOffset = SectionTableStart + SectionTableSize;
+  CP.SectionTableStart =
+      CP.getHeaderSize() + CP.Obj.Header.SizeOfOptionalHeader;
+  if (CP.isPE())
+    CP.SectionTableStart += DOSStubSize + sizeof(COFF::PEMagic);
+  CP.SectionTableSize = COFF::SectionSize * CP.Obj.Sections.size();
+
+  uint32_t CurrentSectionDataOffset =
+      CP.SectionTableStart + CP.SectionTableSize;
 
   // Assign each section data address consecutively.
-  for (std::vector<COFFYAML::Section>::iterator i = CP.Obj.Sections.begin(),
-                                                e = CP.Obj.Sections.end();
-                                                i != e; ++i) {
-    if (i->SectionData.binary_size() > 0) {
-      i->Header.SizeOfRawData = i->SectionData.binary_size();
-      i->Header.PointerToRawData = CurrentSectionDataOffset;
-      CurrentSectionDataOffset += i->Header.SizeOfRawData;
-      if (!i->Relocations.empty()) {
-        i->Header.PointerToRelocations = CurrentSectionDataOffset;
-        i->Header.NumberOfRelocations = i->Relocations.size();
-        CurrentSectionDataOffset += i->Header.NumberOfRelocations *
-          COFF::RelocationSize;
+  for (COFFYAML::Section &S : CP.Obj.Sections) {
+    if (S.SectionData.binary_size() > 0) {
+      CurrentSectionDataOffset = RoundUpToAlignment(
+          CurrentSectionDataOffset, CP.isPE() ? CP.getFileAlignment() : 4);
+      S.Header.SizeOfRawData = S.SectionData.binary_size();
+      if (CP.isPE())
+        S.Header.SizeOfRawData =
+            RoundUpToAlignment(S.Header.SizeOfRawData, CP.getFileAlignment());
+      S.Header.PointerToRawData = CurrentSectionDataOffset;
+      CurrentSectionDataOffset += S.Header.SizeOfRawData;
+      if (!S.Relocations.empty()) {
+        S.Header.PointerToRelocations = CurrentSectionDataOffset;
+        S.Header.NumberOfRelocations = S.Relocations.size();
+        CurrentSectionDataOffset +=
+            S.Header.NumberOfRelocations * COFF::RelocationSize;
       }
-      // TODO: Handle alignment.
     } else {
-      i->Header.SizeOfRawData = 0;
-      i->Header.PointerToRawData = 0;
+      S.Header.SizeOfRawData = 0;
+      S.Header.PointerToRawData = 0;
     }
   }
 
@@ -191,7 +221,10 @@
   // Store all the allocated start addresses in the header.
   CP.Obj.Header.NumberOfSections = CP.Obj.Sections.size();
   CP.Obj.Header.NumberOfSymbols = NumberOfSymbols;
-  CP.Obj.Header.PointerToSymbolTable = SymbolTableStart;
+  if (NumberOfSymbols > 0 || CP.StringTable.size() > 4)
+    CP.Obj.Header.PointerToSymbolTable = SymbolTableStart;
+  else
+    CP.Obj.Header.PointerToSymbolTable = 0;
 
   *reinterpret_cast<support::ulittle32_t *>(&CP.StringTable[0])
     = CP.StringTable.size();
@@ -254,7 +287,88 @@
   return NZI;
 }
 
-bool writeCOFF(COFFParser &CP, raw_ostream &OS) {
+template <typename T>
+static uint32_t initializeOptionalHeader(COFFParser &CP, uint16_t Magic, T Header) {
+  memset(Header, 0, sizeof(*Header));
+  Header->Magic = Magic;
+  Header->SectionAlignment = CP.Obj.OptionalHeader->Header.SectionAlignment;
+  Header->FileAlignment = CP.Obj.OptionalHeader->Header.FileAlignment;
+  uint32_t SizeOfCode = 0, SizeOfInitializedData = 0,
+           SizeOfUninitializedData = 0;
+  uint32_t SizeOfHeaders = RoundUpToAlignment(
+      CP.SectionTableStart + CP.SectionTableSize, Header->FileAlignment);
+  uint32_t SizeOfImage =
+      RoundUpToAlignment(SizeOfHeaders, Header->SectionAlignment);
+  uint32_t BaseOfData = 0;
+  for (const COFFYAML::Section &S : CP.Obj.Sections) {
+    if (S.Header.Characteristics & COFF::IMAGE_SCN_CNT_CODE)
+      SizeOfCode += S.Header.SizeOfRawData;
+    if (S.Header.Characteristics & COFF::IMAGE_SCN_CNT_INITIALIZED_DATA)
+      SizeOfInitializedData += S.Header.SizeOfRawData;
+    if (S.Header.Characteristics & COFF::IMAGE_SCN_CNT_UNINITIALIZED_DATA)
+      SizeOfUninitializedData += S.Header.SizeOfRawData;
+    if (S.Name.equals(".text"))
+      Header->BaseOfCode = S.Header.VirtualAddress; // RVA
+    else if (S.Name.equals(".data"))
+      BaseOfData = S.Header.VirtualAddress; // RVA
+    if (S.Header.VirtualAddress)
+      SizeOfImage +=
+          RoundUpToAlignment(S.Header.VirtualSize, Header->SectionAlignment);
+  }
+  Header->SizeOfCode = SizeOfCode;
+  Header->SizeOfInitializedData = SizeOfInitializedData;
+  Header->SizeOfUninitializedData = SizeOfUninitializedData;
+  Header->AddressOfEntryPoint =
+      CP.Obj.OptionalHeader->Header.AddressOfEntryPoint; // RVA
+  Header->ImageBase = CP.Obj.OptionalHeader->Header.ImageBase;
+  Header->MajorOperatingSystemVersion =
+      CP.Obj.OptionalHeader->Header.MajorOperatingSystemVersion;
+  Header->MinorOperatingSystemVersion =
+      CP.Obj.OptionalHeader->Header.MinorOperatingSystemVersion;
+  Header->MajorImageVersion =
+      CP.Obj.OptionalHeader->Header.MajorImageVersion;
+  Header->MinorImageVersion =
+      CP.Obj.OptionalHeader->Header.MinorImageVersion;
+  Header->MajorSubsystemVersion =
+      CP.Obj.OptionalHeader->Header.MajorSubsystemVersion;
+  Header->MinorSubsystemVersion =
+      CP.Obj.OptionalHeader->Header.MinorSubsystemVersion;
+  Header->SizeOfImage = SizeOfImage;
+  Header->SizeOfHeaders = SizeOfHeaders;
+  Header->Subsystem = CP.Obj.OptionalHeader->Header.Subsystem;
+  Header->DLLCharacteristics = CP.Obj.OptionalHeader->Header.DLLCharacteristics;
+  Header->SizeOfStackReserve = CP.Obj.OptionalHeader->Header.SizeOfStackReserve;
+  Header->SizeOfStackCommit = CP.Obj.OptionalHeader->Header.SizeOfStackCommit;
+  Header->SizeOfHeapReserve = CP.Obj.OptionalHeader->Header.SizeOfHeapReserve;
+  Header->SizeOfHeapCommit = CP.Obj.OptionalHeader->Header.SizeOfHeapCommit;
+  Header->NumberOfRvaAndSize = COFF::NUM_DATA_DIRECTORIES + 1;
+  return BaseOfData;
+}
+
+static bool writeCOFF(COFFParser &CP, raw_ostream &OS) {
+  if (CP.isPE()) {
+    // PE files start with a DOS stub.
+    object::dos_header DH;
+    memset(&DH, 0, sizeof(DH));
+
+    // DOS EXEs start with "MZ" magic.
+    DH.Magic[0] = 'M';
+    DH.Magic[1] = 'Z';
+    // Initializing the AddressOfRelocationTable is strictly optional but
+    // mollifies certain tools which expect it to have a value greater than
+    // 0x40.
+    DH.AddressOfRelocationTable = sizeof(DH);
+    // This is the address of the PE signature.
+    DH.AddressOfNewExeHeader = DOSStubSize;
+
+    // Write out our DOS stub.
+    OS.write(reinterpret_cast<char *>(&DH), sizeof(DH));
+    // Write padding until we reach the position of where our PE signature
+    // should live.
+    OS << num_zeros(DOSStubSize - sizeof(DH));
+    // Write out the PE signature.
+    OS.write(COFF::PEMagic, sizeof(COFF::PEMagic));
+  }
   if (CP.useBigObj()) {
     OS << binary_le(static_cast<uint16_t>(COFF::IMAGE_FILE_MACHINE_UNKNOWN))
        << binary_le(static_cast<uint16_t>(0xffff))
@@ -278,7 +392,32 @@
        << binary_le(CP.Obj.Header.SizeOfOptionalHeader)
        << binary_le(CP.Obj.Header.Characteristics);
   }
-
+  if (CP.isPE()) {
+    if (CP.is64Bit()) {
+      object::pe32plus_header PEH;
+      initializeOptionalHeader(CP, COFF::PE32Header::PE32_PLUS, &PEH);
+      OS.write(reinterpret_cast<char *>(&PEH), sizeof(PEH));
+    } else {
+      object::pe32_header PEH;
+      uint32_t BaseOfData = initializeOptionalHeader(CP, COFF::PE32Header::PE32, &PEH);
+      PEH.BaseOfData = BaseOfData;
+      OS.write(reinterpret_cast<char *>(&PEH), sizeof(PEH));
+    }
+    for (const Optional<COFF::DataDirectory> &DD :
+         CP.Obj.OptionalHeader->DataDirectories) {
+      if (!DD.hasValue()) {
+        OS << zeros(uint32_t(0));
+        OS << zeros(uint32_t(0));
+      } else {
+        OS << binary_le(DD->RelativeVirtualAddress);
+        OS << binary_le(DD->Size);
+      }
+    }
+    OS << zeros(uint32_t(0));
+    OS << zeros(uint32_t(0));
+  }
+
+  assert(OS.tell() == CP.SectionTableStart);
   // Output section table.
   for (std::vector<COFFYAML::Section>::iterator i = CP.Obj.Sections.begin(),
                                                 e = CP.Obj.Sections.end();
@@ -294,6 +433,7 @@
        << binary_le(i->Header.NumberOfLineNumbers)
        << binary_le(i->Header.Characteristics);
   }
+  assert(OS.tell() == CP.SectionTableStart + CP.SectionTableSize);
 
   unsigned CurSymbol = 0;
   StringMap<unsigned> SymbolTableIndexMap;
@@ -305,12 +445,15 @@
   }
 
   // Output section data.
-  for (std::vector<COFFYAML::Section>::iterator i = CP.Obj.Sections.begin(),
-                                                e = CP.Obj.Sections.end();
-                                                i != e; ++i) {
-    i->SectionData.writeAsBinary(OS);
-    for (unsigned I2 = 0, E2 = i->Relocations.size(); I2 != E2; ++I2) {
-      const COFFYAML::Relocation &R = i->Relocations[I2];
+  for (const COFFYAML::Section &S : CP.Obj.Sections) {
+    if (!S.Header.SizeOfRawData)
+      continue;
+    assert(S.Header.PointerToRawData >= OS.tell());
+    OS << num_zeros(S.Header.PointerToRawData - OS.tell());
+    S.SectionData.writeAsBinary(OS);
+    assert(S.Header.SizeOfRawData >= S.SectionData.binary_size());
+    OS << num_zeros(S.Header.SizeOfRawData - S.SectionData.binary_size());
+    for (const COFFYAML::Relocation &R : S.Relocations) {
       uint32_t SymbolTableIndex = SymbolTableIndexMap[R.SymbolName];
       OS << binary_le(R.VirtualAddress)
          << binary_le(SymbolTableIndex)
@@ -380,7 +523,8 @@
   }
 
   // Output string table.
-  OS.write(&CP.StringTable[0], CP.StringTable.size());
+  if (CP.Obj.Header.PointerToSymbolTable)
+    OS.write(&CP.StringTable[0], CP.StringTable.size());
   return true;
 }
 
@@ -398,6 +542,10 @@
     return 1;
   }
 
+  if (!layoutOptionalHeader(CP)) {
+    errs() << "yaml2obj: Failed to layout optional header for COFF file!\n";
+    return 1;
+  }
   if (!layoutCOFF(CP)) {
     errs() << "yaml2obj: Failed to layout COFF file!\n";
     return 1;
