--- conflicted
+++ resolved
@@ -37,15 +37,11 @@
 add_llvm_library(LLVM SHARED DISABLE_LLVM_LINK_LLVM_DYLIB SONAME ${SOURCES})
 
 list(REMOVE_DUPLICATES LIB_NAMES)
-<<<<<<< HEAD
-if(("${CMAKE_SYSTEM_NAME}" STREQUAL "Linux") OR (MINGW) OR (HAIKU) OR ("${CMAKE_SYSTEM_NAME}" STREQUAL "FreeBSD") OR ("${CMAKE_SYSTEM_NAME}" STREQUAL "DragonFly")) # FIXME: It should be "GNU ld for elf"
-=======
 if(("${CMAKE_SYSTEM_NAME}" STREQUAL "Linux") OR (MINGW) OR (HAIKU)
    OR ("${CMAKE_SYSTEM_NAME}" STREQUAL "FreeBSD")
    OR ("${CMAKE_SYSTEM_NAME}" STREQUAL "Fuchsia")
    OR ("${CMAKE_SYSTEM_NAME}" STREQUAL "DragonFly")
    OR ("${CMAKE_SYSTEM_NAME}" STREQUAL "SunOS")) # FIXME: It should be "GNU ld for elf"
->>>>>>> 8c67f46f
   configure_file(
   ${CMAKE_CURRENT_SOURCE_DIR}/simple_version_script.map.in
   ${LLVM_LIBRARY_DIR}/tools/llvm-shlib/simple_version_script.map)
