#!/usr/bin/env python2.7

from __future__ import print_function

import yaml
# Try to use the C parser.
try:
    from yaml import CLoader as Loader
except ImportError:
    print("For faster parsing, you may want to install libYAML for PyYAML")
    from yaml import Loader

import cgi
from collections import defaultdict
import fnmatch
import functools
from multiprocessing import Lock
import os, os.path
import subprocess
try:
    # The previously builtin function `intern()` was moved
    # to the `sys` module in Python 3.
    from sys import intern
except:
    pass

import optpmap

try:
    dict.iteritems
except AttributeError:
    # Python 3
    def itervalues(d):
        return iter(d.values())
    def iteritems(d):
        return iter(d.items())
else:
    # Python 2
    def itervalues(d):
        return d.itervalues()
    def iteritems(d):
        return d.iteritems()


def html_file_name(filename):
    return filename.replace('/', '_').replace('#', '_') + ".html"


def make_link(File, Line):
    return "\"{}#L{}\"".format(html_file_name(File), Line)


class Remark(yaml.YAMLObject):
    # Work-around for http://pyyaml.org/ticket/154.
    yaml_loader = Loader

<<<<<<< HEAD
=======
    default_demangler = 'c++filt -n'
    demangler_proc = None

    @classmethod
    def set_demangler(cls, demangler):
        cls.demangler_proc = subprocess.Popen(demangler.split(), stdin=subprocess.PIPE, stdout=subprocess.PIPE)
        cls.demangler_lock = Lock()

    @classmethod
    def demangle(cls, name):
        with cls.demangler_lock:
            cls.demangler_proc.stdin.write((name + '\n').encode('utf-8'))
            cls.demangler_proc.stdin.flush()
            return cls.demangler_proc.stdout.readline().rstrip().decode('utf-8')

>>>>>>> 0e95ba0d
    # Intern all strings since we have lot of duplication across filenames,
    # remark text.
    #
    # Change Args from a list of dicts to a tuple of tuples.  This saves
    # memory in two ways.  One, a small tuple is significantly smaller than a
    # small dict.  Two, using tuple instead of list allows Args to be directly
    # used as part of the key (in Python only immutable types are hashable).
    def _reduce_memory(self):
        self.Pass = intern(self.Pass)
        self.Name = intern(self.Name)
        self.Function = intern(self.Function)

        def _reduce_memory_dict(old_dict):
            new_dict = dict()
<<<<<<< HEAD
            for (k, v) in old_dict.iteritems():
=======
            for (k, v) in iteritems(old_dict):
>>>>>>> 0e95ba0d
                if type(k) is str:
                    k = intern(k)

                if type(v) is str:
                    v = intern(v)
                elif type(v) is dict:
                    # This handles [{'Caller': ..., 'DebugLoc': { 'File': ... }}]
                    v = _reduce_memory_dict(v)
                new_dict[k] = v
            return tuple(new_dict.items())

        self.Args = tuple([_reduce_memory_dict(arg_dict) for arg_dict in self.Args])

    # The inverse operation of the dictonary-related memory optimization in
    # _reduce_memory_dict.  E.g.
    #     (('DebugLoc', (('File', ...) ... ))) -> [{'DebugLoc': {'File': ...} ....}]
    def recover_yaml_structure(self):
        def tuple_to_dict(t):
            d = dict()
            for (k, v) in t:
                if type(v) is tuple:
                    v = tuple_to_dict(v)
                d[k] = v
            return d

        self.Args = [tuple_to_dict(arg_tuple) for arg_tuple in self.Args]

    def canonicalize(self):
        if not hasattr(self, 'Hotness'):
            self.Hotness = 0
        if not hasattr(self, 'Args'):
            self.Args = []
        self._reduce_memory()

    @property
    def File(self):
        return self.DebugLoc['File']

    @property
    def Line(self):
        return int(self.DebugLoc['Line'])

    @property
    def Column(self):
        return self.DebugLoc['Column']

    @property
    def DebugLocString(self):
        return "{}:{}:{}".format(self.File, self.Line, self.Column)

    @property
    def DemangledFunctionName(self):
        return self.demangle(self.Function)

    @property
    def Link(self):
        return make_link(self.File, self.Line)

    def getArgString(self, mapping):
        mapping = dict(list(mapping))
        dl = mapping.get('DebugLoc')
        if dl:
            del mapping['DebugLoc']

        assert(len(mapping) == 1)
        (key, value) = list(mapping.items())[0]

        if key == 'Caller' or key == 'Callee':
            value = cgi.escape(self.demangle(value))

        if dl and key != 'Caller':
            dl_dict = dict(list(dl))
            return "<a href={}>{}</a>".format(
                make_link(dl_dict['File'], dl_dict['Line']), value)
        else:
            return value

    def getDiffPrefix(self):
        if hasattr(self, 'Added'):
            if self.Added:
                return '+'
            else:
                return '-'
        return ''

    @property
    def PassWithDiffPrefix(self):
        return self.getDiffPrefix() + self.Pass

    @property
    def message(self):
        # Args is a list of mappings (dictionaries)
        values = [self.getArgString(mapping) for mapping in self.Args]
        return "".join(values)

    @property
    def RelativeHotness(self):
        if self.max_hotness:
            return "{0:.2f}%".format(self.Hotness * 100. / self.max_hotness)
        else:
            return ''

    @property
    def key(self):
        return (self.__class__, self.PassWithDiffPrefix, self.Name, self.File,
                self.Line, self.Column, self.Function, self.Args)

    def __hash__(self):
        return hash(self.key)

    def __eq__(self, other):
        return self.key == other.key

    def __repr__(self):
        return str(self.key)


class Analysis(Remark):
    yaml_tag = '!Analysis'

    @property
    def color(self):
        return "white"


class AnalysisFPCommute(Analysis):
    yaml_tag = '!AnalysisFPCommute'


class AnalysisAliasing(Analysis):
    yaml_tag = '!AnalysisAliasing'


class Passed(Remark):
    yaml_tag = '!Passed'

    @property
    def color(self):
        return "green"


class Missed(Remark):
    yaml_tag = '!Missed'

    @property
    def color(self):
        return "red"


def get_remarks(input_file):
    max_hotness = 0
    all_remarks = dict()
    file_remarks = defaultdict(functools.partial(defaultdict, list))

    with open(input_file) as f:
        docs = yaml.load_all(f, Loader=Loader)
        for remark in docs:
            remark.canonicalize()
            # Avoid remarks withoug debug location or if they are duplicated
            if not hasattr(remark, 'DebugLoc') or remark.key in all_remarks:
                continue
            all_remarks[remark.key] = remark

            file_remarks[remark.File][remark.Line].append(remark)

            # If we're reading a back a diff yaml file, max_hotness is already
            # captured which may actually be less than the max hotness found
            # in the file.
            if hasattr(remark, 'max_hotness'):
                max_hotness = remark.max_hotness
            max_hotness = max(max_hotness, remark.Hotness)

    return max_hotness, all_remarks, file_remarks


def gather_results(filenames, num_jobs, should_print_progress):
    if should_print_progress:
        print('Reading YAML files...')
    if not Remark.demangler_proc:
        Remark.set_demangler(Remark.default_demangler)
    remarks = optpmap.pmap(
        get_remarks, filenames, num_jobs, should_print_progress)
    max_hotness = max(entry[0] for entry in remarks)

    def merge_file_remarks(file_remarks_job, all_remarks, merged):
        for filename, d in iteritems(file_remarks_job):
            for line, remarks in iteritems(d):
                for remark in remarks:
                    # Bring max_hotness into the remarks so that
                    # RelativeHotness does not depend on an external global.
                    remark.max_hotness = max_hotness
                    if remark.key not in all_remarks:
                        merged[filename][line].append(remark)

    all_remarks = dict()
    file_remarks = defaultdict(functools.partial(defaultdict, list))
    for _, all_remarks_job, file_remarks_job in remarks:
        merge_file_remarks(file_remarks_job, all_remarks, file_remarks)
        all_remarks.update(all_remarks_job)

    return all_remarks, file_remarks, max_hotness != 0


def find_opt_files(*dirs_or_files):
    all = []
    for dir_or_file in dirs_or_files:
        if os.path.isfile(dir_or_file):
            all.append(dir_or_file)
        else:
            for dir, subdirs, files in os.walk(dir_or_file):
                # Exclude mounted directories and symlinks (os.walk default).
                subdirs[:] = [d for d in subdirs
                              if not os.path.ismount(os.path.join(dir, d))]
                for file in files:
                    if fnmatch.fnmatch(file, "*.opt.yaml"):
                        all.append(os.path.join(dir, file))
    return all<|MERGE_RESOLUTION|>--- conflicted
+++ resolved
@@ -54,8 +54,6 @@
     # Work-around for http://pyyaml.org/ticket/154.
     yaml_loader = Loader
 
-<<<<<<< HEAD
-=======
     default_demangler = 'c++filt -n'
     demangler_proc = None
 
@@ -71,7 +69,6 @@
             cls.demangler_proc.stdin.flush()
             return cls.demangler_proc.stdout.readline().rstrip().decode('utf-8')
 
->>>>>>> 0e95ba0d
     # Intern all strings since we have lot of duplication across filenames,
     # remark text.
     #
@@ -86,11 +83,7 @@
 
         def _reduce_memory_dict(old_dict):
             new_dict = dict()
-<<<<<<< HEAD
-            for (k, v) in old_dict.iteritems():
-=======
             for (k, v) in iteritems(old_dict):
->>>>>>> 0e95ba0d
                 if type(k) is str:
                     k = intern(k)
 
