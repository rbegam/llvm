//===- MachOObjcopy.cpp -----------------------------------------*- C++ -*-===//
//
// Part of the LLVM Project, under the Apache License v2.0 with LLVM Exceptions.
// See https://llvm.org/LICENSE.txt for license information.
// SPDX-License-Identifier: Apache-2.0 WITH LLVM-exception
//
//===----------------------------------------------------------------------===//

#include "MachOObjcopy.h"
#include "../CopyConfig.h"
#include "MachOReader.h"
#include "MachOWriter.h"
#include "llvm/ADT/DenseSet.h"
#include "llvm/Support/Errc.h"
#include "llvm/Support/Error.h"

namespace llvm {
namespace objcopy {
namespace macho {

using namespace object;
using SectionPred = std::function<bool(const std::unique_ptr<Section> &Sec)>;
using LoadCommandPred = std::function<bool(const LoadCommand &LC)>;

<<<<<<< HEAD
=======
#ifndef NDEBUG
>>>>>>> 723f4a82
static bool isLoadCommandWithPayloadString(const LoadCommand &LC) {
  // TODO: Add support for LC_REEXPORT_DYLIB, LC_LOAD_UPWARD_DYLIB and
  // LC_LAZY_LOAD_DYLIB
  return LC.MachOLoadCommand.load_command_data.cmd == MachO::LC_RPATH ||
         LC.MachOLoadCommand.load_command_data.cmd == MachO::LC_ID_DYLIB ||
         LC.MachOLoadCommand.load_command_data.cmd == MachO::LC_LOAD_DYLIB ||
         LC.MachOLoadCommand.load_command_data.cmd == MachO::LC_LOAD_WEAK_DYLIB;
}
<<<<<<< HEAD
=======
#endif
>>>>>>> 723f4a82

static StringRef getPayloadString(const LoadCommand &LC) {
  assert(isLoadCommandWithPayloadString(LC) &&
         "unsupported load command encountered");

  return StringRef(reinterpret_cast<const char *>(LC.Payload.data()),
                   LC.Payload.size())
      .rtrim('\0');
}

static Error removeLoadCommands(const CopyConfig &Config, Object &Obj) {
  DenseSet<StringRef> RPathsToRemove(Config.RPathsToRemove.begin(),
                                     Config.RPathsToRemove.end());

  LoadCommandPred RemovePred = [&RPathsToRemove](const LoadCommand &LC) {
    if (LC.MachOLoadCommand.load_command_data.cmd == MachO::LC_RPATH) {
      StringRef RPath = getPayloadString(LC);
      if (RPathsToRemove.count(RPath)) {
        RPathsToRemove.erase(RPath);
        return true;
      }
    }
    return false;
  };

  if (Error E = Obj.removeLoadCommands(RemovePred))
    return E;

  // Emit an error if the Mach-O binary does not contain an rpath path name
  // specified in -delete_rpath.
  for (StringRef RPath : Config.RPathsToRemove) {
    if (RPathsToRemove.count(RPath))
      return createStringError(errc::invalid_argument,
                               "no LC_RPATH load command with path: %s",
                               RPath.str().c_str());
  }
  return Error::success();
}

static Error removeSections(const CopyConfig &Config, Object &Obj) {
  SectionPred RemovePred = [](const std::unique_ptr<Section> &) {
    return false;
  };

  if (!Config.ToRemove.empty()) {
    RemovePred = [&Config, RemovePred](const std::unique_ptr<Section> &Sec) {
      return Config.ToRemove.matches(Sec->CanonicalName);
    };
  }

  if (Config.StripAll || Config.StripDebug) {
    // Remove all debug sections.
    RemovePred = [RemovePred](const std::unique_ptr<Section> &Sec) {
      if (Sec->Segname == "__DWARF")
        return true;

      return RemovePred(Sec);
    };
  }

  if (!Config.OnlySection.empty()) {
    // Overwrite RemovePred because --only-section takes priority.
    RemovePred = [&Config](const std::unique_ptr<Section> &Sec) {
      return !Config.OnlySection.matches(Sec->CanonicalName);
    };
  }

  return Obj.removeSections(RemovePred);
}

static void markSymbols(const CopyConfig &Config, Object &Obj) {
  // Symbols referenced from the indirect symbol table must not be removed.
  for (IndirectSymbolEntry &ISE : Obj.IndirectSymTable.Symbols)
    if (ISE.Symbol)
      (*ISE.Symbol)->Referenced = true;
}

static void updateAndRemoveSymbols(const CopyConfig &Config, Object &Obj) {
  for (SymbolEntry &Sym : Obj.SymTable) {
    auto I = Config.SymbolsToRename.find(Sym.Name);
    if (I != Config.SymbolsToRename.end())
      Sym.Name = std::string(I->getValue());
  }

  auto RemovePred = [Config, &Obj](const std::unique_ptr<SymbolEntry> &N) {
    if (N->Referenced)
      return false;
    if (Config.StripAll)
      return true;
    if (Config.DiscardMode == DiscardType::All && !(N->n_type & MachO::N_EXT))
      return true;
    // This behavior is consistent with cctools' strip.
    if (Config.StripSwiftSymbols && (Obj.Header.Flags & MachO::MH_DYLDLINK) &&
        Obj.SwiftVersion && *Obj.SwiftVersion && N->isSwiftSymbol())
      return true;
    return false;
  };

  Obj.SymTable.removeSymbols(RemovePred);
}

template <typename LCType>
static void updateLoadCommandPayloadString(LoadCommand &LC, StringRef S) {
  assert(isLoadCommandWithPayloadString(LC) &&
         "unsupported load command encountered");

  uint32_t NewCmdsize = alignTo(sizeof(LCType) + S.size() + 1, 8);

  LC.MachOLoadCommand.load_command_data.cmdsize = NewCmdsize;
  LC.Payload.assign(NewCmdsize - sizeof(LCType), 0);
  std::copy(S.begin(), S.end(), LC.Payload.begin());
}

static LoadCommand buildRPathLoadCommand(StringRef Path) {
  LoadCommand LC;
  MachO::rpath_command RPathLC;
  RPathLC.cmd = MachO::LC_RPATH;
  RPathLC.path = sizeof(MachO::rpath_command);
  RPathLC.cmdsize = alignTo(sizeof(MachO::rpath_command) + Path.size() + 1, 8);
  LC.MachOLoadCommand.rpath_command_data = RPathLC;
  LC.Payload.assign(RPathLC.cmdsize - sizeof(MachO::rpath_command), 0);
  std::copy(Path.begin(), Path.end(), LC.Payload.begin());
  return LC;
}

static Error dumpSectionToFile(StringRef SecName, StringRef Filename,
                               Object &Obj) {
  for (LoadCommand &LC : Obj.LoadCommands)
    for (const std::unique_ptr<Section> &Sec : LC.Sections) {
      if (Sec->CanonicalName == SecName) {
        Expected<std::unique_ptr<FileOutputBuffer>> BufferOrErr =
            FileOutputBuffer::create(Filename, Sec->Content.size());
        if (!BufferOrErr)
          return BufferOrErr.takeError();
        std::unique_ptr<FileOutputBuffer> Buf = std::move(*BufferOrErr);
        llvm::copy(Sec->Content, Buf->getBufferStart());

        if (Error E = Buf->commit())
          return E;
        return Error::success();
      }
    }

  return createStringError(object_error::parse_failed, "section '%s' not found",
                           SecName.str().c_str());
}

static Error addSection(StringRef SecName, StringRef Filename, Object &Obj) {
  ErrorOr<std::unique_ptr<MemoryBuffer>> BufOrErr =
      MemoryBuffer::getFile(Filename);
  if (!BufOrErr)
    return createFileError(Filename, errorCodeToError(BufOrErr.getError()));
  std::unique_ptr<MemoryBuffer> Buf = std::move(*BufOrErr);

  std::pair<StringRef, StringRef> Pair = SecName.split(',');
  StringRef TargetSegName = Pair.first;
  Section Sec(TargetSegName, Pair.second);
  Sec.Content = Obj.NewSectionsContents.save(Buf->getBuffer());

  // Add the a section into an existing segment.
  for (LoadCommand &LC : Obj.LoadCommands) {
    Optional<StringRef> SegName = LC.getSegmentName();
    if (SegName && SegName == TargetSegName) {
      LC.Sections.push_back(std::make_unique<Section>(Sec));
      return Error::success();
    }
  }

  // There's no segment named TargetSegName. Create a new load command and
  // Insert a new section into it.
  LoadCommand &NewSegment = Obj.addSegment(TargetSegName);
  NewSegment.Sections.push_back(std::make_unique<Section>(Sec));
  return Error::success();
}

// isValidMachOCannonicalName returns success if Name is a MachO cannonical name
// ("<segment>,<section>") and lengths of both segment and section names are
// valid.
Error isValidMachOCannonicalName(StringRef Name) {
  if (Name.count(',') != 1)
    return createStringError(errc::invalid_argument,
                             "invalid section name '%s' (should be formatted "
                             "as '<segment name>,<section name>')",
                             Name.str().c_str());

  std::pair<StringRef, StringRef> Pair = Name.split(',');
  if (Pair.first.size() > 16)
    return createStringError(errc::invalid_argument,
                             "too long segment name: '%s'",
                             Pair.first.str().c_str());
  if (Pair.second.size() > 16)
    return createStringError(errc::invalid_argument,
                             "too long section name: '%s'",
                             Pair.second.str().c_str());
  return Error::success();
}

static Error handleArgs(const CopyConfig &Config, Object &Obj) {
  if (Config.AllowBrokenLinks || !Config.BuildIdLinkDir.empty() ||
      Config.BuildIdLinkInput || Config.BuildIdLinkOutput ||
      !Config.SplitDWO.empty() || !Config.SymbolsPrefix.empty() ||
      !Config.AllocSectionsPrefix.empty() || !Config.KeepSection.empty() ||
      Config.NewSymbolVisibility || !Config.SymbolsToGlobalize.empty() ||
      !Config.SymbolsToKeep.empty() || !Config.SymbolsToLocalize.empty() ||
      !Config.SymbolsToWeaken.empty() || !Config.SymbolsToKeepGlobal.empty() ||
      !Config.SectionsToRename.empty() ||
      !Config.UnneededSymbolsToRemove.empty() ||
      !Config.SetSectionAlignment.empty() || !Config.SetSectionFlags.empty() ||
      Config.ExtractDWO || Config.LocalizeHidden || Config.PreserveDates ||
      Config.StripAllGNU || Config.StripDWO || Config.StripNonAlloc ||
      Config.StripSections || Config.Weaken || Config.DecompressDebugSections ||
      Config.StripNonAlloc || Config.StripSections || Config.StripUnneeded ||
      Config.DiscardMode == DiscardType::Locals ||
      !Config.SymbolsToAdd.empty() || Config.EntryExpr) {
    return createStringError(llvm::errc::invalid_argument,
                             "option not supported by llvm-objcopy for MachO");
  }

  // Dump sections before add/remove for compatibility with GNU objcopy.
  for (StringRef Flag : Config.DumpSection) {
    StringRef SectionName;
    StringRef FileName;
    std::tie(SectionName, FileName) = Flag.split('=');
    if (Error E = dumpSectionToFile(SectionName, FileName, Obj))
      return E;
  }

  if (Error E = removeSections(Config, Obj))
    return E;

  // Mark symbols to determine which symbols are still needed.
  if (Config.StripAll)
    markSymbols(Config, Obj);

  updateAndRemoveSymbols(Config, Obj);

  if (Config.StripAll)
    for (LoadCommand &LC : Obj.LoadCommands)
      for (std::unique_ptr<Section> &Sec : LC.Sections)
        Sec->Relocations.clear();

  for (const auto &Flag : Config.AddSection) {
    std::pair<StringRef, StringRef> SecPair = Flag.split("=");
    StringRef SecName = SecPair.first;
    StringRef File = SecPair.second;
    if (Error E = isValidMachOCannonicalName(SecName))
      return E;
    if (Error E = addSection(SecName, File, Obj))
      return E;
  }

  if (Error E = removeLoadCommands(Config, Obj))
    return E;

  StringRef Old, New;
  for (const auto &OldNew : Config.RPathsToUpdate) {
    std::tie(Old, New) = OldNew;

    auto FindRPathLC = [&Obj](StringRef RPath) {
      return find_if(Obj.LoadCommands, [=](const LoadCommand &LC) {
        return LC.MachOLoadCommand.load_command_data.cmd == MachO::LC_RPATH &&
               getPayloadString(LC) == RPath;
      });
    };

    auto NewIt = FindRPathLC(New);
    if (NewIt != Obj.LoadCommands.end())
      return createStringError(errc::invalid_argument,
                               "rpath " + New +
                                   " would create a duplicate load command");

    auto OldIt = FindRPathLC(Old);
    if (OldIt == Obj.LoadCommands.end())
      return createStringError(errc::invalid_argument,
                               "no LC_RPATH load command with path: " + Old);

    updateLoadCommandPayloadString<MachO::rpath_command>(*OldIt, New);
  }

  for (StringRef RPath : Config.RPathToAdd) {
    for (LoadCommand &LC : Obj.LoadCommands) {
      if (LC.MachOLoadCommand.load_command_data.cmd == MachO::LC_RPATH &&
          RPath == getPayloadString(LC)) {
        return createStringError(errc::invalid_argument,
                                 "rpath " + RPath +
                                     " would create a duplicate load command");
      }
    }
    Obj.addLoadCommand(buildRPathLoadCommand(RPath));
  }
  return Error::success();
}

Error executeObjcopyOnBinary(const CopyConfig &Config,
                             object::MachOObjectFile &In, Buffer &Out) {
  MachOReader Reader(In);
  std::unique_ptr<Object> O = Reader.create();
  if (!O)
    return createFileError(
        Config.InputFilename,
        createStringError(object_error::parse_failed,
                          "unable to deserialize MachO object"));

  if (Error E = handleArgs(Config, *O))
    return createFileError(Config.InputFilename, std::move(E));

  // TODO: Support 16KB pages which are employed in iOS arm64 binaries:
  //       https://github.com/llvm/llvm-project/commit/1bebb2832ee312d3b0316dacff457a7a29435edb
  const uint64_t PageSize = 4096;

  MachOWriter Writer(*O, In.is64Bit(), In.isLittleEndian(), PageSize, Out);
  if (auto E = Writer.finalize())
    return E;
  return Writer.write();
}

} // end namespace macho
} // end namespace objcopy
} // end namespace llvm<|MERGE_RESOLUTION|>--- conflicted
+++ resolved
@@ -22,10 +22,7 @@
 using SectionPred = std::function<bool(const std::unique_ptr<Section> &Sec)>;
 using LoadCommandPred = std::function<bool(const LoadCommand &LC)>;
 
-<<<<<<< HEAD
-=======
 #ifndef NDEBUG
->>>>>>> 723f4a82
 static bool isLoadCommandWithPayloadString(const LoadCommand &LC) {
   // TODO: Add support for LC_REEXPORT_DYLIB, LC_LOAD_UPWARD_DYLIB and
   // LC_LAZY_LOAD_DYLIB
@@ -34,10 +31,7 @@
          LC.MachOLoadCommand.load_command_data.cmd == MachO::LC_LOAD_DYLIB ||
          LC.MachOLoadCommand.load_command_data.cmd == MachO::LC_LOAD_WEAK_DYLIB;
 }
-<<<<<<< HEAD
-=======
 #endif
->>>>>>> 723f4a82
 
 static StringRef getPayloadString(const LoadCommand &LC) {
   assert(isLoadCommandWithPayloadString(LC) &&
