//===- COFFObjcopy.cpp ----------------------------------------------------===//
//
// Part of the LLVM Project, under the Apache License v2.0 with LLVM Exceptions.
// See https://llvm.org/LICENSE.txt for license information.
// SPDX-License-Identifier: Apache-2.0 WITH LLVM-exception
//
//===----------------------------------------------------------------------===//

#include "COFFObjcopy.h"
#include "Buffer.h"
#include "CopyConfig.h"
#include "Object.h"
#include "Reader.h"
#include "Writer.h"
#include "llvm-objcopy.h"

#include "llvm/Object/Binary.h"
#include "llvm/Object/COFF.h"
#include "llvm/Support/Errc.h"
#include "llvm/Support/JamCRC.h"
#include "llvm/Support/Path.h"
#include <cassert>

namespace llvm {
namespace objcopy {
namespace coff {

using namespace object;
using namespace COFF;

static bool isDebugSection(const Section &Sec) {
  return Sec.Name.startswith(".debug");
}

static uint64_t getNextRVA(const Object &Obj) {
  if (Obj.getSections().empty())
    return 0;
  const Section &Last = Obj.getSections().back();
  return alignTo(Last.Header.VirtualAddress + Last.Header.VirtualSize,
                 Obj.IsPE ? Obj.PeHeader.SectionAlignment : 1);
}

static uint32_t getCRC32(StringRef Data) {
  JamCRC CRC;
  CRC.update(ArrayRef<char>(Data.data(), Data.size()));
  // The CRC32 value needs to be complemented because the JamCRC dosn't
  // finalize the CRC32 value. It also dosn't negate the initial CRC32 value
  // but it starts by default at 0xFFFFFFFF which is the complement of zero.
  return ~CRC.getCRC();
}

static std::vector<uint8_t> createGnuDebugLinkSectionContents(StringRef File) {
  ErrorOr<std::unique_ptr<MemoryBuffer>> LinkTargetOrErr =
      MemoryBuffer::getFile(File);
  if (!LinkTargetOrErr)
    error("'" + File + "': " + LinkTargetOrErr.getError().message());
  auto LinkTarget = std::move(*LinkTargetOrErr);
  uint32_t CRC32 = getCRC32(LinkTarget->getBuffer());

  StringRef FileName = sys::path::filename(File);
  size_t CRCPos = alignTo(FileName.size() + 1, 4);
  std::vector<uint8_t> Data(CRCPos + 4);
  memcpy(Data.data(), FileName.data(), FileName.size());
  support::endian::write32le(Data.data() + CRCPos, CRC32);
  return Data;
}

#if INTEL_COLLAB
// INTEL: cherry-pick of https://reviews.llvm.org/D65040
// Adds named section with given contents to the object.
static void addSection(Object &Obj, StringRef Name, ArrayRef<uint8_t> Contents,
                       uint32_t Characteristics) {
  bool NeedVA = Characteristics & (IMAGE_SCN_MEM_EXECUTE | IMAGE_SCN_MEM_READ |
                                   IMAGE_SCN_MEM_WRITE);

  Section Sec;
  Sec.setOwnedContents(Contents);
  Sec.Name = Name;
  Sec.Header.VirtualSize = NeedVA ? Sec.getContents().size() : 0u;
  Sec.Header.VirtualAddress = NeedVA ? getNextRVA(Obj) : 0u;
  Sec.Header.SizeOfRawData =
      NeedVA ? alignTo(Sec.Header.VirtualSize,
                       Obj.IsPE ? Obj.PeHeader.FileAlignment : 1)
             : Sec.getContents().size();
  // Sec.Header.PointerToRawData is filled in by the writer.
  Sec.Header.PointerToRelocations = 0;
  Sec.Header.PointerToLinenumbers = 0;
  // Sec.Header.NumberOfRelocations is filled in by the writer.
  Sec.Header.NumberOfLinenumbers = 0;
  Sec.Header.Characteristics = Characteristics;

  Obj.addSections(Sec);
}

static void addGnuDebugLink(Object &Obj, StringRef DebugLinkFile) {
  std::vector<uint8_t> Contents =
      createGnuDebugLinkSectionContents(DebugLinkFile);
  addSection(Obj, ".gnu_debuglink", Contents,
             IMAGE_SCN_CNT_INITIALIZED_DATA | IMAGE_SCN_MEM_READ |
                 IMAGE_SCN_MEM_DISCARDABLE);
}
#else  // INTEL_COLLAB
static void addGnuDebugLink(Object &Obj, StringRef DebugLinkFile) {
  uint32_t StartRVA = getNextRVA(Obj);

  std::vector<Section> Sections;
  Section Sec;
  Sec.setOwnedContents(createGnuDebugLinkSectionContents(DebugLinkFile));
  Sec.Name = ".gnu_debuglink";
  Sec.Header.VirtualSize = Sec.getContents().size();
  Sec.Header.VirtualAddress = StartRVA;
  Sec.Header.SizeOfRawData = alignTo(Sec.Header.VirtualSize,
                                     Obj.IsPE ? Obj.PeHeader.FileAlignment : 1);
  // Sec.Header.PointerToRawData is filled in by the writer.
  Sec.Header.PointerToRelocations = 0;
  Sec.Header.PointerToLinenumbers = 0;
  // Sec.Header.NumberOfRelocations is filled in by the writer.
  Sec.Header.NumberOfLinenumbers = 0;
  Sec.Header.Characteristics = IMAGE_SCN_CNT_INITIALIZED_DATA |
                               IMAGE_SCN_MEM_READ | IMAGE_SCN_MEM_DISCARDABLE;
  Sections.push_back(Sec);
  Obj.addSections(Sections);
}
#endif // INTEL_COLLAB

static Error handleArgs(const CopyConfig &Config, Object &Obj) {
  // Perform the actual section removals.
  Obj.removeSections([&Config](const Section &Sec) {
    // Contrary to --only-keep-debug, --only-section fully removes sections that
    // aren't mentioned.
    if (!Config.OnlySection.empty() &&
        !is_contained(Config.OnlySection, Sec.Name))
      return true;

    if (Config.StripDebug || Config.StripAll || Config.StripAllGNU ||
        Config.DiscardMode == DiscardType::All || Config.StripUnneeded) {
      if (isDebugSection(Sec) &&
          (Sec.Header.Characteristics & IMAGE_SCN_MEM_DISCARDABLE) != 0)
        return true;
    }

    if (is_contained(Config.ToRemove, Sec.Name))
      return true;

    return false;
  });

  if (Config.OnlyKeepDebug) {
    // For --only-keep-debug, we keep all other sections, but remove their
    // content. The VirtualSize field in the section header is kept intact.
    Obj.truncateSections([](const Section &Sec) {
      return !isDebugSection(Sec) && Sec.Name != ".buildid" &&
             ((Sec.Header.Characteristics &
               (IMAGE_SCN_CNT_CODE | IMAGE_SCN_CNT_INITIALIZED_DATA)) != 0);
    });
  }

  // StripAll removes all symbols and thus also removes all relocations.
  if (Config.StripAll || Config.StripAllGNU)
    for (Section &Sec : Obj.getMutableSections())
      Sec.Relocs.clear();

  // If we need to do per-symbol removals, initialize the Referenced field.
  if (Config.StripUnneeded || Config.DiscardMode == DiscardType::All ||
      !Config.SymbolsToRemove.empty())
    if (Error E = Obj.markSymbols())
      return E;

  // Actually do removals of symbols.
  Obj.removeSymbols([&](const Symbol &Sym) {
    // For StripAll, all relocations have been stripped and we remove all
    // symbols.
    if (Config.StripAll || Config.StripAllGNU)
      return true;

    if (is_contained(Config.SymbolsToRemove, Sym.Name)) {
      // Explicitly removing a referenced symbol is an error.
      if (Sym.Referenced)
        reportError(Config.OutputFilename,
                    createStringError(llvm::errc::invalid_argument,
                                      "not stripping symbol '%s' because it is "
                                      "named in a relocation",
                                      Sym.Name.str().c_str()));
      return true;
    }

    if (!Sym.Referenced) {
      // With --strip-unneeded, GNU objcopy removes all unreferenced local
      // symbols, and any unreferenced undefined external.
      // With --strip-unneeded-symbol we strip only specific unreferenced
      // local symbol instead of removing all of such.
      if (Sym.Sym.StorageClass == IMAGE_SYM_CLASS_STATIC ||
          Sym.Sym.SectionNumber == 0)
        if (Config.StripUnneeded ||
            is_contained(Config.UnneededSymbolsToRemove, Sym.Name))
          return true;

      // GNU objcopy keeps referenced local symbols and external symbols
      // if --discard-all is set, similar to what --strip-unneeded does,
      // but undefined local symbols are kept when --discard-all is set.
      if (Config.DiscardMode == DiscardType::All &&
          Sym.Sym.StorageClass == IMAGE_SYM_CLASS_STATIC &&
          Sym.Sym.SectionNumber != 0)
        return true;
    }

    return false;
  });
#if INTEL_COLLAB
  // INTEL: cherry-pick of https://reviews.llvm.org/D65040
  for (const auto &Flag : Config.AddSection) {
    StringRef SecName, FileName;
    std::tie(SecName, FileName) = Flag.split("=");

<<<<<<< HEAD
    if (FileName.empty())
      return createStringError(llvm::errc::invalid_argument,
                               "bad format for --add-section");
=======
  for (const auto &Flag : Config.AddSection) {
    StringRef SecName, FileName;
    std::tie(SecName, FileName) = Flag.split("=");

>>>>>>> 97b6396c
    auto BufOrErr = MemoryBuffer::getFile(FileName);
    if (!BufOrErr)
      return createFileError(FileName, errorCodeToError(BufOrErr.getError()));
    auto Buf = std::move(*BufOrErr);

<<<<<<< HEAD
    addSection(
        Obj, SecName,
        makeArrayRef(reinterpret_cast<const uint8_t *>(Buf->getBufferStart()),
                     Buf->getBufferSize()),
        IMAGE_SCN_CNT_INITIALIZED_DATA | IMAGE_SCN_ALIGN_1BYTES);
  }
#endif  // INTEL_COLLAB
=======
    Section Sec;
    Sec.setOwnedContents(ArrayRef<uint8_t>(
        reinterpret_cast<const uint8_t *>(Buf->getBufferStart()),
        Buf->getBufferSize()));
    Sec.Name = SecName;
    // Size and address should be set to zero for objects.
    Sec.Header.VirtualSize = 0;
    Sec.Header.VirtualAddress = 0;
    Sec.Header.SizeOfRawData = Sec.getContents().size();
    // Sec.Header.PointerToRawData is filled in by the writer.
    Sec.Header.PointerToRelocations = 0;
    Sec.Header.PointerToLinenumbers = 0;
    // Sec.Header.NumberOfRelocations is filled in by the writer.
    Sec.Header.NumberOfLinenumbers = 0;
    Sec.Header.Characteristics =
        IMAGE_SCN_CNT_INITIALIZED_DATA | IMAGE_SCN_ALIGN_1BYTES;

    Obj.addSections(Sec);
  }

>>>>>>> 97b6396c
  if (!Config.AddGnuDebugLink.empty())
    addGnuDebugLink(Obj, Config.AddGnuDebugLink);
#if INTEL_COLLAB
  // INTEL: cherry-pick of https://reviews.llvm.org/D65040
  if (Config.AllowBrokenLinks || !Config.BuildIdLinkDir.empty() ||
      Config.BuildIdLinkInput || Config.BuildIdLinkOutput ||
      !Config.SplitDWO.empty() || !Config.SymbolsPrefix.empty() ||
      !Config.AllocSectionsPrefix.empty() || !Config.DumpSection.empty() ||
      !Config.KeepSection.empty() || !Config.SymbolsToGlobalize.empty() ||
      !Config.SymbolsToKeep.empty() || !Config.SymbolsToLocalize.empty() ||
      !Config.SymbolsToWeaken.empty() || !Config.SymbolsToKeepGlobal.empty() ||
      !Config.SectionsToRename.empty() || !Config.SetSectionFlags.empty() ||
      !Config.SymbolsToRename.empty() || Config.ExtractDWO ||
      Config.KeepFileSymbols || Config.LocalizeHidden || Config.PreserveDates ||
      Config.StripDWO || Config.StripNonAlloc || Config.StripSections ||
      Config.Weaken || Config.DecompressDebugSections ||
      Config.DiscardMode == DiscardType::Locals ||
      !Config.SymbolsToAdd.empty() || Config.EntryExpr) {
    return createStringError(llvm::errc::invalid_argument,
                             "option not supported by llvm-objcopy for COFF");
  }
#else  // INTEL_COLLAB
  if (Config.AllowBrokenLinks || !Config.BuildIdLinkDir.empty() ||
      Config.BuildIdLinkInput || Config.BuildIdLinkOutput ||
      !Config.SplitDWO.empty() || !Config.SymbolsPrefix.empty() ||
      !Config.AllocSectionsPrefix.empty() ||
      !Config.DumpSection.empty() || !Config.KeepSection.empty() ||
      !Config.SymbolsToGlobalize.empty() || !Config.SymbolsToKeep.empty() ||
      !Config.SymbolsToLocalize.empty() || !Config.SymbolsToWeaken.empty() ||
      !Config.SymbolsToKeepGlobal.empty() || !Config.SectionsToRename.empty() ||
      !Config.SetSectionFlags.empty() || !Config.SymbolsToRename.empty() ||
      Config.ExtractDWO || Config.KeepFileSymbols || Config.LocalizeHidden ||
      Config.PreserveDates || Config.StripDWO || Config.StripNonAlloc ||
      Config.StripSections || Config.Weaken || Config.DecompressDebugSections ||
      Config.DiscardMode == DiscardType::Locals ||
      !Config.SymbolsToAdd.empty() || Config.EntryExpr) {
    return createStringError(llvm::errc::invalid_argument,
                             "option not supported by llvm-objcopy for COFF");
  }
#endif // INTEL_COLLAB

  return Error::success();
}

Error executeObjcopyOnBinary(const CopyConfig &Config, COFFObjectFile &In,
                             Buffer &Out) {
  COFFReader Reader(In);
  Expected<std::unique_ptr<Object>> ObjOrErr = Reader.create();
  if (!ObjOrErr)
    return createFileError(Config.InputFilename, ObjOrErr.takeError());
  Object *Obj = ObjOrErr->get();
  assert(Obj && "Unable to deserialize COFF object");
  if (Error E = handleArgs(Config, *Obj))
    return createFileError(Config.InputFilename, std::move(E));
  COFFWriter Writer(*Obj, Out);
  if (Error E = Writer.write())
    return createFileError(Config.OutputFilename, std::move(E));
  return Error::success();
}

} // end namespace coff
} // end namespace objcopy
} // end namespace llvm<|MERGE_RESOLUTION|>--- conflicted
+++ resolved
@@ -212,22 +212,14 @@
     StringRef SecName, FileName;
     std::tie(SecName, FileName) = Flag.split("=");
 
-<<<<<<< HEAD
     if (FileName.empty())
       return createStringError(llvm::errc::invalid_argument,
                                "bad format for --add-section");
-=======
-  for (const auto &Flag : Config.AddSection) {
-    StringRef SecName, FileName;
-    std::tie(SecName, FileName) = Flag.split("=");
-
->>>>>>> 97b6396c
     auto BufOrErr = MemoryBuffer::getFile(FileName);
     if (!BufOrErr)
       return createFileError(FileName, errorCodeToError(BufOrErr.getError()));
     auto Buf = std::move(*BufOrErr);
 
-<<<<<<< HEAD
     addSection(
         Obj, SecName,
         makeArrayRef(reinterpret_cast<const uint8_t *>(Buf->getBufferStart()),
@@ -235,28 +227,6 @@
         IMAGE_SCN_CNT_INITIALIZED_DATA | IMAGE_SCN_ALIGN_1BYTES);
   }
 #endif  // INTEL_COLLAB
-=======
-    Section Sec;
-    Sec.setOwnedContents(ArrayRef<uint8_t>(
-        reinterpret_cast<const uint8_t *>(Buf->getBufferStart()),
-        Buf->getBufferSize()));
-    Sec.Name = SecName;
-    // Size and address should be set to zero for objects.
-    Sec.Header.VirtualSize = 0;
-    Sec.Header.VirtualAddress = 0;
-    Sec.Header.SizeOfRawData = Sec.getContents().size();
-    // Sec.Header.PointerToRawData is filled in by the writer.
-    Sec.Header.PointerToRelocations = 0;
-    Sec.Header.PointerToLinenumbers = 0;
-    // Sec.Header.NumberOfRelocations is filled in by the writer.
-    Sec.Header.NumberOfLinenumbers = 0;
-    Sec.Header.Characteristics =
-        IMAGE_SCN_CNT_INITIALIZED_DATA | IMAGE_SCN_ALIGN_1BYTES;
-
-    Obj.addSections(Sec);
-  }
-
->>>>>>> 97b6396c
   if (!Config.AddGnuDebugLink.empty())
     addGnuDebugLink(Obj, Config.AddGnuDebugLink);
 #if INTEL_COLLAB
