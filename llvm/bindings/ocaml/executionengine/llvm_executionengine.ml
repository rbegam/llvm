--- conflicted
+++ resolved
@@ -1,4 +1,4 @@
-(*===-- llvm_executionengine.ml - LLVM OCaml Interface ----------*- C++ -*-===*
+(*===-- llvm_executionengine.ml - LLVM OCaml Interface --------*- OCaml -*-===*
  *
  *                     The LLVM Compiler Infrastructure
  *
@@ -7,110 +7,8 @@
  *
  *===----------------------------------------------------------------------===*)
 
-
 exception Error of string
 
-<<<<<<< HEAD
-external register_exns: exn -> unit
-  = "llvm_register_ee_exns"
-
-
-module GenericValue = struct
-  type t
-  
-  external of_float: Llvm.lltype -> float -> t
-    = "llvm_genericvalue_of_float"
-  external of_pointer: 'a -> t
-    = "llvm_genericvalue_of_pointer"
-  external of_int32: Llvm.lltype -> int32 -> t
-    = "llvm_genericvalue_of_int32"
-  external of_int: Llvm.lltype -> int -> t
-    = "llvm_genericvalue_of_int"
-  external of_nativeint: Llvm.lltype -> nativeint -> t
-    = "llvm_genericvalue_of_nativeint"
-  external of_int64: Llvm.lltype -> int64 -> t
-    = "llvm_genericvalue_of_int64"
-  
-  external as_float: Llvm.lltype -> t -> float
-    = "llvm_genericvalue_as_float"
-  external as_pointer: t -> 'a
-    = "llvm_genericvalue_as_pointer"
-  external as_int32: t -> int32
-    = "llvm_genericvalue_as_int32"
-  external as_int: t -> int
-    = "llvm_genericvalue_as_int"
-  external as_nativeint: t -> nativeint
-    = "llvm_genericvalue_as_nativeint"
-  external as_int64: t -> int64
-    = "llvm_genericvalue_as_int64"
-end
-
-
-module ExecutionEngine = struct
-  type t
-  
-  (* FIXME: Ocaml is not running this setup code unless we use 'val' in the
-            interface, which causes the emission of a stub for each function;
-            using 'external' in the module allows direct calls into 
-            ocaml_executionengine.c. This is hardly fatal, but it is unnecessary
-            overhead on top of the two stubs that are already invoked for each 
-            call into LLVM. *)
-  let _ = register_exns (Error "")
-  
-  external create: Llvm.llmodule -> t
-    = "llvm_ee_create"
-  external create_interpreter: Llvm.llmodule -> t
-    = "llvm_ee_create_interpreter"
-  external create_jit: Llvm.llmodule -> int -> t
-    = "llvm_ee_create_jit"
-  external dispose: t -> unit
-    = "llvm_ee_dispose"
-  external add_module: Llvm.llmodule -> t -> unit
-    = "llvm_ee_add_module"
-  external remove_module: Llvm.llmodule -> t -> Llvm.llmodule
-    = "llvm_ee_remove_module"
-  external find_function: string -> t -> Llvm.llvalue option
-    = "llvm_ee_find_function"
-  external run_function: Llvm.llvalue -> GenericValue.t array -> t ->
-                         GenericValue.t
-    = "llvm_ee_run_function"
-  external run_static_ctors: t -> unit
-    = "llvm_ee_run_static_ctors"
-  external run_static_dtors: t -> unit
-    = "llvm_ee_run_static_dtors"
-  external run_function_as_main: Llvm.llvalue -> string array ->
-                                 (string * string) array -> t -> int
-    = "llvm_ee_run_function_as_main"
-  external free_machine_code: Llvm.llvalue -> t -> unit
-    = "llvm_ee_free_machine_code"
-
-  external data_layout : t -> Llvm_target.DataLayout.t
-    = "llvm_ee_get_data_layout"
-  
-  (* The following are not bound. Patches are welcome.
-  
-  add_global_mapping: llvalue -> llgenericvalue -> t -> unit
-  clear_all_global_mappings: t -> unit
-  update_global_mapping: llvalue -> llgenericvalue -> t -> unit
-  get_pointer_to_global_if_available: llvalue -> t -> llgenericvalue
-  get_pointer_to_global: llvalue -> t -> llgenericvalue
-  get_pointer_to_function: llvalue -> t -> llgenericvalue
-  get_pointer_to_function_or_stub: llvalue -> t -> llgenericvalue
-  get_global_value_at_address: llgenericvalue -> t -> llvalue option
-  store_value_to_memory: llgenericvalue -> llgenericvalue -> lltype -> unit
-  initialize_memory: llvalue -> llgenericvalue -> t -> unit
-  recompile_and_relink_function: llvalue -> t -> llgenericvalue
-  get_or_emit_global_variable: llvalue -> t -> llgenericvalue
-  disable_lazy_compilation: t -> unit
-  lazy_compilation_enabled: t -> bool
-  install_lazy_function_creator: (string -> llgenericvalue) -> t -> unit
-  
-   *)
-end
-
-external initialize_native_target : unit -> bool
-                                  = "llvm_initialize_native_target"
-=======
 let () = Callback.register_exception "Llvm_executionengine.Error" (Error "")
 
 external initialize : unit -> bool
@@ -171,5 +69,4 @@
 
 (* The following are not bound. Patches are welcome.
 target_machine : llexecutionengine -> Llvm_target.TargetMachine.t
- *)
->>>>>>> 41cb3da2
+ *)