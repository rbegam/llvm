; This file is for use with 2011-08-10-unique-debug-type.ll
; RUN: true

target datalayout = "e-p:64:64:64-i1:8:8-i8:8:8-i16:16:16-i32:32:32-i64:64:64-f32:32:32-f64:64:64-v64:64:64-v128:128:128-a0:0:64-s0:64:64-f80:128:128-n8:16:32:64"
target triple = "x86_64-apple-macosx10.7.0"

define i32 @bar() nounwind uwtable ssp {
entry:
  ret i32 2, !dbg !10
}

!llvm.dbg.cu = !{!0}
!llvm.module.flags = !{!13}

<<<<<<< HEAD
!0 = metadata !{i32 720913, metadata !12, i32 12, metadata !"clang version 3.0 (trunk 137954)", i1 true, metadata !"", i32 0, metadata !2, metadata !2, metadata !3, metadata !2, null, metadata !""} ; [ DW_TAG_compile_unit ]
!1 = metadata !{metadata !2}
!2 = metadata !{i32 0}
!3 = metadata !{metadata !5}
!5 = metadata !{i32 720942, metadata !12, metadata !6, metadata !"bar", metadata !"bar", metadata !"", i32 1, metadata !7, i1 false, i1 true, i32 0, i32 0, null, i32 0, i1 false, i32 ()* @bar, null, null, null, i32 0} ; [ DW_TAG_subprogram ] [line 1] [def] [scope 0] [bar]
!6 = metadata !{i32 720937, metadata !12} ; [ DW_TAG_file_type ]
!7 = metadata !{i32 720917, metadata !12, metadata !6, metadata !"", i32 0, i64 0, i64 0, i32 0, i32 0, null, metadata !8, i32 0, null, null, null} ; [ DW_TAG_subroutine_type ] [line 0, size 0, align 0, offset 0] [from ]
!8 = metadata !{metadata !9}
!9 = metadata !{i32 720932, null, null, metadata !"int", i32 0, i64 32, i64 32, i64 0, i32 0, i32 5} ; [ DW_TAG_base_type ]
!10 = metadata !{i32 1, i32 13, metadata !11, null}
!11 = metadata !{i32 720907, metadata !12, metadata !5, i32 1, i32 11, i32 0} ; [ DW_TAG_lexical_block ]
!12 = metadata !{metadata !"two.c", metadata !"/private/tmp"}
!13 = metadata !{i32 1, metadata !"Debug Info Version", i32 1}
=======
!0 = !{!"0x11\0012\00clang version 3.0 (trunk 137954)\001\00\000\00\000", !12, !2, !2, !3, !2, null} ; [ DW_TAG_compile_unit ]
!1 = !{!2}
!2 = !{i32 0}
!3 = !{!5}
!5 = !{!"0x2e\00bar\00bar\00\001\000\001\000\006\000\000\000", !12, !6, !7, null, i32 ()* @bar, null, null, null} ; [ DW_TAG_subprogram ] [line 1] [def] [scope 0] [bar]
!6 = !{!"0x29", !12} ; [ DW_TAG_file_type ]
!7 = !{!"0x15\00\000\000\000\000\000\000", !12, !6, null, !8, null, null, null} ; [ DW_TAG_subroutine_type ] [line 0, size 0, align 0, offset 0] [from ]
!8 = !{!9}
!9 = !{!"0x24\00int\000\0032\0032\000\000\005", null, null} ; [ DW_TAG_base_type ]
!10 = !MDLocation(line: 1, column: 13, scope: !11)
!11 = !{!"0xb\001\0011\000", !12, !5} ; [ DW_TAG_lexical_block ]
!12 = !{!"two.c", !"/private/tmp"}
!13 = !{i32 1, !"Debug Info Version", i32 2}
>>>>>>> 41cb3da2
<|MERGE_RESOLUTION|>--- conflicted
+++ resolved
@@ -12,21 +12,6 @@
 !llvm.dbg.cu = !{!0}
 !llvm.module.flags = !{!13}
 
-<<<<<<< HEAD
-!0 = metadata !{i32 720913, metadata !12, i32 12, metadata !"clang version 3.0 (trunk 137954)", i1 true, metadata !"", i32 0, metadata !2, metadata !2, metadata !3, metadata !2, null, metadata !""} ; [ DW_TAG_compile_unit ]
-!1 = metadata !{metadata !2}
-!2 = metadata !{i32 0}
-!3 = metadata !{metadata !5}
-!5 = metadata !{i32 720942, metadata !12, metadata !6, metadata !"bar", metadata !"bar", metadata !"", i32 1, metadata !7, i1 false, i1 true, i32 0, i32 0, null, i32 0, i1 false, i32 ()* @bar, null, null, null, i32 0} ; [ DW_TAG_subprogram ] [line 1] [def] [scope 0] [bar]
-!6 = metadata !{i32 720937, metadata !12} ; [ DW_TAG_file_type ]
-!7 = metadata !{i32 720917, metadata !12, metadata !6, metadata !"", i32 0, i64 0, i64 0, i32 0, i32 0, null, metadata !8, i32 0, null, null, null} ; [ DW_TAG_subroutine_type ] [line 0, size 0, align 0, offset 0] [from ]
-!8 = metadata !{metadata !9}
-!9 = metadata !{i32 720932, null, null, metadata !"int", i32 0, i64 32, i64 32, i64 0, i32 0, i32 5} ; [ DW_TAG_base_type ]
-!10 = metadata !{i32 1, i32 13, metadata !11, null}
-!11 = metadata !{i32 720907, metadata !12, metadata !5, i32 1, i32 11, i32 0} ; [ DW_TAG_lexical_block ]
-!12 = metadata !{metadata !"two.c", metadata !"/private/tmp"}
-!13 = metadata !{i32 1, metadata !"Debug Info Version", i32 1}
-=======
 !0 = !{!"0x11\0012\00clang version 3.0 (trunk 137954)\001\00\000\00\000", !12, !2, !2, !3, !2, null} ; [ DW_TAG_compile_unit ]
 !1 = !{!2}
 !2 = !{i32 0}
@@ -39,5 +24,4 @@
 !10 = !MDLocation(line: 1, column: 13, scope: !11)
 !11 = !{!"0xb\001\0011\000", !12, !5} ; [ DW_TAG_lexical_block ]
 !12 = !{!"two.c", !"/private/tmp"}
-!13 = !{i32 1, !"Debug Info Version", i32 2}
->>>>>>> 41cb3da2
+!13 = !{i32 1, !"Debug Info Version", i32 2}