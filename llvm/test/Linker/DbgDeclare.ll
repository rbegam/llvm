; RUN: llvm-link %s %p/DbgDeclare2.ll -o %t.bc
; RUN: llvm-dis < %t.bc | FileCheck %s
; Test if metadata in dbg.declare is mapped properly or not.

; rdar://13089880
; CHECK: define i32 @main(i32 %argc, i8** %argv)
<<<<<<< HEAD
; CHECK: call void @llvm.dbg.declare(metadata !{i32* %argc.addr}, metadata !{{[0-9]+}})
; CHECK: call void @llvm.dbg.declare(metadata !{i8*** %argv.addr}, metadata !{{[0-9]+}})
; CHECK: define void @test(i32 %argc, i8** %argv)
; CHECK: call void @llvm.dbg.declare(metadata !{i32* %argc.addr}, metadata !{{[0-9]+}})
; CHECK: call void @llvm.dbg.declare(metadata !{i8*** %argv.addr}, metadata !{{[0-9]+}})
; CHECK: call void @llvm.dbg.declare(metadata !{i32* %i}, metadata !{{[0-9]+}})
=======
; CHECK: call void @llvm.dbg.declare(metadata i32* %argc.addr, metadata !{{[0-9]+}}, metadata {{.*}})
; CHECK: call void @llvm.dbg.declare(metadata i8*** %argv.addr, metadata !{{[0-9]+}}, metadata {{.*}})
; CHECK: define void @test(i32 %argc, i8** %argv)
; CHECK: call void @llvm.dbg.declare(metadata i32* %argc.addr, metadata !{{[0-9]+}}, metadata {{.*}})
; CHECK: call void @llvm.dbg.declare(metadata i8*** %argv.addr, metadata !{{[0-9]+}}, metadata {{.*}})
; CHECK: call void @llvm.dbg.declare(metadata i32* %i, metadata !{{[0-9]+}}, metadata {{.*}})
>>>>>>> 41cb3da2

target datalayout = "e-p:64:64:64-i1:8:8-i8:8:8-i16:16:16-i32:32:32-i64:64:64-f32:32:32-f64:64:64-v64:64:64-v128:128:128-a0:0:64-s0:64:64-f80:128:128-n8:16:32:64-S128"
target triple = "x86_64-apple-macosx10.9.0"

define i32 @main(i32 %argc, i8** %argv) uwtable ssp {
entry:
  %retval = alloca i32, align 4
  %argc.addr = alloca i32, align 4
  %argv.addr = alloca i8**, align 8
  store i32 0, i32* %retval
  store i32 %argc, i32* %argc.addr, align 4
<<<<<<< HEAD
  call void @llvm.dbg.declare(metadata !{i32* %argc.addr}, metadata !14), !dbg !15
  store i8** %argv, i8*** %argv.addr, align 8
  call void @llvm.dbg.declare(metadata !{i8*** %argv.addr}, metadata !16), !dbg !15
=======
  call void @llvm.dbg.declare(metadata i32* %argc.addr, metadata !14, metadata !{!"0x102"}), !dbg !15
  store i8** %argv, i8*** %argv.addr, align 8
  call void @llvm.dbg.declare(metadata i8*** %argv.addr, metadata !16, metadata !{!"0x102"}), !dbg !15
>>>>>>> 41cb3da2
  %0 = load i32* %argc.addr, align 4, !dbg !17
  %1 = load i8*** %argv.addr, align 8, !dbg !17
  call void @test(i32 %0, i8** %1), !dbg !17
  ret i32 0, !dbg !19
}

declare void @llvm.dbg.declare(metadata, metadata) nounwind readnone

declare void @test(i32, i8**)

!llvm.dbg.cu = !{!0}
!llvm.module.flags = !{!21}

<<<<<<< HEAD
!0 = metadata !{i32 786449, metadata !20, i32 4, metadata !"clang version 3.3 (trunk 173515)", i1 true, metadata !"", i32 0, metadata !2, metadata !2, metadata !3, metadata !2, null, metadata !""} ; [ DW_TAG_compile_unit ]
!1 = metadata !{metadata !2}
!2 = metadata !{i32 0}
!3 = metadata !{metadata !5}
!5 = metadata !{i32 786478, metadata !20, null, metadata !"main", metadata !"main", metadata !"", i32 3, metadata !7, i1 false, i1 true, i32 0, i32 0, null, i32 256, i1 false, i32 (i32, i8**)* @main, null, null, metadata !1, i32 4} ; [ DW_TAG_subprogram ]
!6 = metadata !{i32 786473, metadata !20} ; [ DW_TAG_file_type ]
!7 = metadata !{i32 786453, i32 0, null, i32 0, i32 0, i64 0, i64 0, i64 0, i32 0, null, metadata !8, i32 0, null, null, null} ; [ DW_TAG_subroutine_type ] [line 0, size 0, align 0, offset 0] [from ]
!8 = metadata !{metadata !9, metadata !9, metadata !10}
!9 = metadata !{i32 786468, null, null, metadata !"int", i32 0, i64 32, i64 32, i64 0, i32 0, i32 5} ; [ DW_TAG_base_type ]
!10 = metadata !{i32 786447, null, null, null, i32 0, i64 64, i64 64, i64 0, i32 0, metadata !11} ; [ DW_TAG_pointer_type ]
!11 = metadata !{i32 786447, null, null, null, i32 0, i64 64, i64 64, i64 0, i32 0, metadata !12} ; [ DW_TAG_pointer_type ]
!12 = metadata !{i32 786470, null, null, null, i32 0, i64 0, i64 0, i64 0, i32 0, metadata !13} ; [ DW_TAG_const_type ]
!13 = metadata !{i32 786468, null, null, metadata !"char", i32 0, i64 8, i64 8, i64 0, i32 0, i32 6} ; [ DW_TAG_base_type ]
!14 = metadata !{i32 786689, metadata !5, metadata !"argc", metadata !6, i32 16777219, metadata !9, i32 0, i32 0} ; [ DW_TAG_arg_variable ]
!15 = metadata !{i32 3, i32 0, metadata !5, null}
!16 = metadata !{i32 786689, metadata !5, metadata !"argv", metadata !6, i32 33554435, metadata !10, i32 0, i32 0} ; [ DW_TAG_arg_variable ]
!17 = metadata !{i32 5, i32 0, metadata !18, null}
!18 = metadata !{i32 786443, metadata !20, metadata !5, i32 4, i32 0, i32 0} ; [ DW_TAG_lexical_block ]
!19 = metadata !{i32 6, i32 0, metadata !18, null}
!20 = metadata !{metadata !"main.cpp", metadata !"/private/tmp"}
!21 = metadata !{i32 1, metadata !"Debug Info Version", i32 1}
=======
!0 = !{!"0x11\004\00clang version 3.3 (trunk 173515)\001\00\000\00\000", !20, !2, !2, !3, !2, null} ; [ DW_TAG_compile_unit ]
!1 = !{!2}
!2 = !{i32 0}
!3 = !{!5}
!5 = !{!"0x2e\00main\00main\00\003\000\001\000\006\00256\000\004", !20, null, !7, null, i32 (i32, i8**)* @main, null, null, !1} ; [ DW_TAG_subprogram ]
!6 = !{!"0x29", !20} ; [ DW_TAG_file_type ]
!7 = !{!"0x15\00\000\000\000\000\000\000", i32 0, null, null, !8, null, null, null} ; [ DW_TAG_subroutine_type ] [line 0, size 0, align 0, offset 0] [from ]
!8 = !{!9, !9, !10}
!9 = !{!"0x24\00int\000\0032\0032\000\000\005", null, null} ; [ DW_TAG_base_type ]
!10 = !{!"0xf\00\000\0064\0064\000\000", null, null, !11} ; [ DW_TAG_pointer_type ]
!11 = !{!"0xf\00\000\0064\0064\000\000", null, null, !12} ; [ DW_TAG_pointer_type ]
!12 = !{!"0x26\00\000\000\000\000\000", null, null, !13} ; [ DW_TAG_const_type ]
!13 = !{!"0x24\00char\000\008\008\000\000\006", null, null} ; [ DW_TAG_base_type ]
!14 = !{!"0x101\00argc\0016777219\000", !5, !6, !9} ; [ DW_TAG_arg_variable ]
!15 = !MDLocation(line: 3, scope: !5)
!16 = !{!"0x101\00argv\0033554435\000", !5, !6, !10} ; [ DW_TAG_arg_variable ]
!17 = !MDLocation(line: 5, scope: !18)
!18 = !{!"0xb\004\000\000", !20, !5} ; [ DW_TAG_lexical_block ]
!19 = !MDLocation(line: 6, scope: !18)
!20 = !{!"main.cpp", !"/private/tmp"}
!21 = !{i32 1, !"Debug Info Version", i32 2}
>>>>>>> 41cb3da2
<|MERGE_RESOLUTION|>--- conflicted
+++ resolved
@@ -4,21 +4,12 @@
 
 ; rdar://13089880
 ; CHECK: define i32 @main(i32 %argc, i8** %argv)
-<<<<<<< HEAD
-; CHECK: call void @llvm.dbg.declare(metadata !{i32* %argc.addr}, metadata !{{[0-9]+}})
-; CHECK: call void @llvm.dbg.declare(metadata !{i8*** %argv.addr}, metadata !{{[0-9]+}})
-; CHECK: define void @test(i32 %argc, i8** %argv)
-; CHECK: call void @llvm.dbg.declare(metadata !{i32* %argc.addr}, metadata !{{[0-9]+}})
-; CHECK: call void @llvm.dbg.declare(metadata !{i8*** %argv.addr}, metadata !{{[0-9]+}})
-; CHECK: call void @llvm.dbg.declare(metadata !{i32* %i}, metadata !{{[0-9]+}})
-=======
 ; CHECK: call void @llvm.dbg.declare(metadata i32* %argc.addr, metadata !{{[0-9]+}}, metadata {{.*}})
 ; CHECK: call void @llvm.dbg.declare(metadata i8*** %argv.addr, metadata !{{[0-9]+}}, metadata {{.*}})
 ; CHECK: define void @test(i32 %argc, i8** %argv)
 ; CHECK: call void @llvm.dbg.declare(metadata i32* %argc.addr, metadata !{{[0-9]+}}, metadata {{.*}})
 ; CHECK: call void @llvm.dbg.declare(metadata i8*** %argv.addr, metadata !{{[0-9]+}}, metadata {{.*}})
 ; CHECK: call void @llvm.dbg.declare(metadata i32* %i, metadata !{{[0-9]+}}, metadata {{.*}})
->>>>>>> 41cb3da2
 
 target datalayout = "e-p:64:64:64-i1:8:8-i8:8:8-i16:16:16-i32:32:32-i64:64:64-f32:32:32-f64:64:64-v64:64:64-v128:128:128-a0:0:64-s0:64:64-f80:128:128-n8:16:32:64-S128"
 target triple = "x86_64-apple-macosx10.9.0"
@@ -30,51 +21,22 @@
   %argv.addr = alloca i8**, align 8
   store i32 0, i32* %retval
   store i32 %argc, i32* %argc.addr, align 4
-<<<<<<< HEAD
-  call void @llvm.dbg.declare(metadata !{i32* %argc.addr}, metadata !14), !dbg !15
-  store i8** %argv, i8*** %argv.addr, align 8
-  call void @llvm.dbg.declare(metadata !{i8*** %argv.addr}, metadata !16), !dbg !15
-=======
   call void @llvm.dbg.declare(metadata i32* %argc.addr, metadata !14, metadata !{!"0x102"}), !dbg !15
   store i8** %argv, i8*** %argv.addr, align 8
   call void @llvm.dbg.declare(metadata i8*** %argv.addr, metadata !16, metadata !{!"0x102"}), !dbg !15
->>>>>>> 41cb3da2
   %0 = load i32* %argc.addr, align 4, !dbg !17
   %1 = load i8*** %argv.addr, align 8, !dbg !17
   call void @test(i32 %0, i8** %1), !dbg !17
   ret i32 0, !dbg !19
 }
 
-declare void @llvm.dbg.declare(metadata, metadata) nounwind readnone
+declare void @llvm.dbg.declare(metadata, metadata, metadata) nounwind readnone
 
 declare void @test(i32, i8**)
 
 !llvm.dbg.cu = !{!0}
 !llvm.module.flags = !{!21}
 
-<<<<<<< HEAD
-!0 = metadata !{i32 786449, metadata !20, i32 4, metadata !"clang version 3.3 (trunk 173515)", i1 true, metadata !"", i32 0, metadata !2, metadata !2, metadata !3, metadata !2, null, metadata !""} ; [ DW_TAG_compile_unit ]
-!1 = metadata !{metadata !2}
-!2 = metadata !{i32 0}
-!3 = metadata !{metadata !5}
-!5 = metadata !{i32 786478, metadata !20, null, metadata !"main", metadata !"main", metadata !"", i32 3, metadata !7, i1 false, i1 true, i32 0, i32 0, null, i32 256, i1 false, i32 (i32, i8**)* @main, null, null, metadata !1, i32 4} ; [ DW_TAG_subprogram ]
-!6 = metadata !{i32 786473, metadata !20} ; [ DW_TAG_file_type ]
-!7 = metadata !{i32 786453, i32 0, null, i32 0, i32 0, i64 0, i64 0, i64 0, i32 0, null, metadata !8, i32 0, null, null, null} ; [ DW_TAG_subroutine_type ] [line 0, size 0, align 0, offset 0] [from ]
-!8 = metadata !{metadata !9, metadata !9, metadata !10}
-!9 = metadata !{i32 786468, null, null, metadata !"int", i32 0, i64 32, i64 32, i64 0, i32 0, i32 5} ; [ DW_TAG_base_type ]
-!10 = metadata !{i32 786447, null, null, null, i32 0, i64 64, i64 64, i64 0, i32 0, metadata !11} ; [ DW_TAG_pointer_type ]
-!11 = metadata !{i32 786447, null, null, null, i32 0, i64 64, i64 64, i64 0, i32 0, metadata !12} ; [ DW_TAG_pointer_type ]
-!12 = metadata !{i32 786470, null, null, null, i32 0, i64 0, i64 0, i64 0, i32 0, metadata !13} ; [ DW_TAG_const_type ]
-!13 = metadata !{i32 786468, null, null, metadata !"char", i32 0, i64 8, i64 8, i64 0, i32 0, i32 6} ; [ DW_TAG_base_type ]
-!14 = metadata !{i32 786689, metadata !5, metadata !"argc", metadata !6, i32 16777219, metadata !9, i32 0, i32 0} ; [ DW_TAG_arg_variable ]
-!15 = metadata !{i32 3, i32 0, metadata !5, null}
-!16 = metadata !{i32 786689, metadata !5, metadata !"argv", metadata !6, i32 33554435, metadata !10, i32 0, i32 0} ; [ DW_TAG_arg_variable ]
-!17 = metadata !{i32 5, i32 0, metadata !18, null}
-!18 = metadata !{i32 786443, metadata !20, metadata !5, i32 4, i32 0, i32 0} ; [ DW_TAG_lexical_block ]
-!19 = metadata !{i32 6, i32 0, metadata !18, null}
-!20 = metadata !{metadata !"main.cpp", metadata !"/private/tmp"}
-!21 = metadata !{i32 1, metadata !"Debug Info Version", i32 1}
-=======
 !0 = !{!"0x11\004\00clang version 3.3 (trunk 173515)\001\00\000\00\000", !20, !2, !2, !3, !2, null} ; [ DW_TAG_compile_unit ]
 !1 = !{!2}
 !2 = !{i32 0}
@@ -95,5 +57,4 @@
 !18 = !{!"0xb\004\000\000", !20, !5} ; [ DW_TAG_lexical_block ]
 !19 = !MDLocation(line: 6, scope: !18)
 !20 = !{!"main.cpp", !"/private/tmp"}
-!21 = !{i32 1, !"Debug Info Version", i32 2}
->>>>>>> 41cb3da2
+!21 = !{i32 1, !"Debug Info Version", i32 2}