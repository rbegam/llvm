; This file is used by 2011-08-04-Metadata.ll, so it doesn't actually do anything itself
;
; RUN: true


target datalayout = "e-p:64:64:64-i1:8:8-i8:8:8-i16:16:16-i32:32:32-i64:64:64-f32:32:32-f64:64:64-v64:64:64-v128:128:128-a0:0:64-s0:64:64-f80:128:128-n8:16:32:64"
target triple = "x86_64-apple-macosx10.7.0"

@x = internal global i32 0, align 4

define void @bar() nounwind uwtable ssp {
entry:
  store i32 1, i32* @x, align 4, !dbg !7
  ret void, !dbg !7
}

!llvm.dbg.cu = !{!0}
!llvm.module.flags = !{!11}
!llvm.dbg.sp = !{!1}
!llvm.dbg.gv = !{!5}

<<<<<<< HEAD
!0 = metadata !{i32 589841, metadata !9, i32 12, metadata !"clang version 3.0 ()", i1 true, metadata !"", i32 0, metadata !4, metadata !4, metadata !10, null, null, metadata !""}
!1 = metadata !{i32 589870, metadata !9, metadata !2, metadata !"bar", metadata !"bar", metadata !"", i32 2, metadata !3, i1 false, i1 true, i32 0, i32 0, null, i32 0, i1 false, void ()* @bar, null, null, null, i32 0} ; [ DW_TAG_subprogram ] [line 2] [def] [scope 0] [bar]
!2 = metadata !{i32 589865, metadata !9}
!3 = metadata !{i32 589845, metadata !9, metadata !2, metadata !"", i32 0, i64 0, i64 0, i32 0, i32 0, null, metadata !4, i32 0, null, null, null} ; [ DW_TAG_subroutine_type ] [line 0, size 0, align 0, offset 0] [from ]
!4 = metadata !{null}
!5 = metadata !{i32 589876, i32 0, metadata !0, metadata !"x", metadata !"x", metadata !"", metadata !2, i32 1, metadata !6, i32 1, i32 1, i32* @x}
!6 = metadata !{i32 589860, null, metadata !0, metadata !"int", i32 0, i64 32, i64 32, i64 0, i32 0, i32 5}
!7 = metadata !{i32 2, i32 14, metadata !8, null}
!8 = metadata !{i32 589835, metadata !9, metadata !1, i32 2, i32 12, i32 0}
!9 = metadata !{metadata !"/tmp/two.c", metadata !"/Volumes/Lalgate/Slate/D"}
!10 = metadata !{metadata !1}
!11 = metadata !{i32 1, metadata !"Debug Info Version", i32 1}
=======
!0 = !{!"0x11\0012\00clang version 3.0 ()\001\00\000\00\000", !9, !4, !4, !10, null, null} ; [ DW_TAG_compile_unit ]
!1 = !{!"0x2e\00bar\00bar\00\002\000\001\000\006\000\000\000", !9, !2, !3, null, void ()* @bar, null, null, null} ; [ DW_TAG_subprogram ] [line 2] [def] [scope 0] [bar]
!2 = !{!"0x29", !9} ; [ DW_TAG_file_type ]
!3 = !{!"0x15\00\000\000\000\000\000\000", !9, !2, null, !4, null, null, null} ; [ DW_TAG_subroutine_type ] [line 0, size 0, align 0, offset 0] [from ]
!4 = !{null}
!5 = !{!"0x34\00x\00x\00\001\001\001", !0, !2, !6, i32* @x} ; [ DW_TAG_variable ]
!6 = !{!"0x24\00int\000\0032\0032\000\000\005", null, !0} ; [ DW_TAG_base_type ]
!7 = !MDLocation(line: 2, column: 14, scope: !8)
!8 = !{!"0xb\002\0012\000", !9, !1} ; [ DW_TAG_lexical_block ]
!9 = !{!"/tmp/two.c", !"/Volumes/Lalgate/Slate/D"}
!10 = !{!1}
!11 = !{i32 1, !"Debug Info Version", i32 2}
>>>>>>> 41cb3da2
<|MERGE_RESOLUTION|>--- conflicted
+++ resolved
@@ -19,20 +19,6 @@
 !llvm.dbg.sp = !{!1}
 !llvm.dbg.gv = !{!5}
 
-<<<<<<< HEAD
-!0 = metadata !{i32 589841, metadata !9, i32 12, metadata !"clang version 3.0 ()", i1 true, metadata !"", i32 0, metadata !4, metadata !4, metadata !10, null, null, metadata !""}
-!1 = metadata !{i32 589870, metadata !9, metadata !2, metadata !"bar", metadata !"bar", metadata !"", i32 2, metadata !3, i1 false, i1 true, i32 0, i32 0, null, i32 0, i1 false, void ()* @bar, null, null, null, i32 0} ; [ DW_TAG_subprogram ] [line 2] [def] [scope 0] [bar]
-!2 = metadata !{i32 589865, metadata !9}
-!3 = metadata !{i32 589845, metadata !9, metadata !2, metadata !"", i32 0, i64 0, i64 0, i32 0, i32 0, null, metadata !4, i32 0, null, null, null} ; [ DW_TAG_subroutine_type ] [line 0, size 0, align 0, offset 0] [from ]
-!4 = metadata !{null}
-!5 = metadata !{i32 589876, i32 0, metadata !0, metadata !"x", metadata !"x", metadata !"", metadata !2, i32 1, metadata !6, i32 1, i32 1, i32* @x}
-!6 = metadata !{i32 589860, null, metadata !0, metadata !"int", i32 0, i64 32, i64 32, i64 0, i32 0, i32 5}
-!7 = metadata !{i32 2, i32 14, metadata !8, null}
-!8 = metadata !{i32 589835, metadata !9, metadata !1, i32 2, i32 12, i32 0}
-!9 = metadata !{metadata !"/tmp/two.c", metadata !"/Volumes/Lalgate/Slate/D"}
-!10 = metadata !{metadata !1}
-!11 = metadata !{i32 1, metadata !"Debug Info Version", i32 1}
-=======
 !0 = !{!"0x11\0012\00clang version 3.0 ()\001\00\000\00\000", !9, !4, !4, !10, null, null} ; [ DW_TAG_compile_unit ]
 !1 = !{!"0x2e\00bar\00bar\00\002\000\001\000\006\000\000\000", !9, !2, !3, null, void ()* @bar, null, null, null} ; [ DW_TAG_subprogram ] [line 2] [def] [scope 0] [bar]
 !2 = !{!"0x29", !9} ; [ DW_TAG_file_type ]
@@ -44,5 +30,4 @@
 !8 = !{!"0xb\002\0012\000", !9, !1} ; [ DW_TAG_lexical_block ]
 !9 = !{!"/tmp/two.c", !"/Volumes/Lalgate/Slate/D"}
 !10 = !{!1}
-!11 = !{i32 1, !"Debug Info Version", i32 2}
->>>>>>> 41cb3da2
+!11 = !{i32 1, !"Debug Info Version", i32 2}