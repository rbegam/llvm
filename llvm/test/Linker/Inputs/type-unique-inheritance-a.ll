--- conflicted
+++ resolved
@@ -52,18 +52,13 @@
   %a.addr = alloca i32, align 4
   %t = alloca %class.A, align 4
   store i32 %a, i32* %a.addr, align 4
-<<<<<<< HEAD
-  call void @llvm.dbg.declare(metadata !{i32* %a.addr}, metadata !20), !dbg !21
-  call void @llvm.dbg.declare(metadata !{%class.A* %t}, metadata !22), !dbg !23
-=======
   call void @llvm.dbg.declare(metadata i32* %a.addr, metadata !20, metadata !{!"0x102"}), !dbg !21
   call void @llvm.dbg.declare(metadata %class.A* %t, metadata !22, metadata !{!"0x102"}), !dbg !23
->>>>>>> 41cb3da2
   ret void, !dbg !24
 }
 
 ; Function Attrs: nounwind readnone
-declare void @llvm.dbg.declare(metadata, metadata) #1
+declare void @llvm.dbg.declare(metadata, metadata, metadata) #1
 
 attributes #0 = { nounwind ssp uwtable "less-precise-fpmad"="false" "no-frame-pointer-elim"="true" "no-frame-pointer-elim-non-leaf" "no-infs-fp-math"="false" "no-nans-fp-math"="false" "stack-protector-buffer-size"="8" "unsafe-fp-math"="false" "use-soft-float"="false" }
 attributes #1 = { nounwind readnone }
@@ -71,34 +66,6 @@
 !llvm.dbg.cu = !{!0}
 !llvm.module.flags = !{!19, !25}
 
-<<<<<<< HEAD
-!0 = metadata !{i32 786449, metadata !1, i32 4, metadata !"clang version 3.4 (http://llvm.org/git/clang.git f54e02f969d02d640103db73efc30c45439fceab) (http://llvm.org/git/llvm.git 284353b55896cb1babfaa7add7c0a363245342d2)", i1 false, metadata !"", i32 0, metadata !2, metadata !3, metadata !14, metadata !2, metadata !2, metadata !""} ; [ DW_TAG_compile_unit ] [/Users/mren/c_testing/type_unique_air/inher/foo.cpp] [DW_LANG_C_plus_plus]
-!1 = metadata !{metadata !"foo.cpp", metadata !"/Users/mren/c_testing/type_unique_air/inher"}
-!2 = metadata !{i32 0}
-!3 = metadata !{metadata !4, metadata !8}
-!4 = metadata !{i32 786434, metadata !5, null, metadata !"A", i32 3, i64 64, i64 32, i32 0, i32 0, null, metadata !6, i32 0, null, null, metadata !"_ZTS1A"} ; [ DW_TAG_class_type ] [A] [line 3, size 64, align 32, offset 0] [def] [from ]
-!5 = metadata !{metadata !"./a.hpp", metadata !"/Users/mren/c_testing/type_unique_air/inher"}
-!6 = metadata !{metadata !7, metadata !13}
-!7 = metadata !{i32 786460, null, metadata !"_ZTS1A", null, i32 0, i64 0, i64 0, i64 0, i32 1, metadata !8} ; [ DW_TAG_inheritance ] [line 0, size 0, align 0, offset 0] [private] [from Base]
-!8 = metadata !{i32 786434, metadata !9, null, metadata !"Base", i32 3, i64 32, i64 32, i32 0, i32 0, null, metadata !10, i32 0, null, null, metadata !"_ZTS4Base"} ; [ DW_TAG_class_type ] [Base] [line 3, size 32, align 32, offset 0] [def] [from ]
-!9 = metadata !{metadata !"./b.hpp", metadata !"/Users/mren/c_testing/type_unique_air/inher"}
-!10 = metadata !{metadata !11}
-!11 = metadata !{i32 786445, metadata !9, metadata !"_ZTS4Base", metadata !"b", i32 4, i64 32, i64 32, i64 0, i32 1, metadata !12} ; [ DW_TAG_member ] [b] [line 4, size 32, align 32, offset 0] [private] [from int]
-!12 = metadata !{i32 786468, null, null, metadata !"int", i32 0, i64 32, i64 32, i64 0, i32 0, i32 5} ; [ DW_TAG_base_type ] [int] [line 0, size 32, align 32, offset 0, enc DW_ATE_signed]
-!13 = metadata !{i32 786445, metadata !5, metadata !"_ZTS1A", metadata !"x", i32 4, i64 32, i64 32, i64 32, i32 1, metadata !12} ; [ DW_TAG_member ] [x] [line 4, size 32, align 32, offset 32] [private] [from int]
-!14 = metadata !{metadata !15}
-!15 = metadata !{i32 786478, metadata !1, metadata !16, metadata !"f", metadata !"f", metadata !"_Z1fi", i32 5, metadata !17, i1 false, i1 true, i32 0, i32 0, null, i32 256, i1 false, void (i32)* @_Z1fi, null, null, metadata !2, i32 5} ; [ DW_TAG_subprogram ] [line 5] [def] [f]
-!16 = metadata !{i32 786473, metadata !1}         ; [ DW_TAG_file_type ] [/Users/mren/c_testing/type_unique_air/inher/foo.cpp]
-!17 = metadata !{i32 786453, i32 0, null, metadata !"", i32 0, i64 0, i64 0, i64 0, i32 0, null, metadata !18, i32 0, null, null, null} ; [ DW_TAG_subroutine_type ] [line 0, size 0, align 0, offset 0] [from ]
-!18 = metadata !{null, metadata !12}
-!19 = metadata !{i32 2, metadata !"Dwarf Version", i32 2}
-!20 = metadata !{i32 786689, metadata !15, metadata !"a", metadata !16, i32 16777221, metadata !12, i32 0, i32 0} ; [ DW_TAG_arg_variable ] [a] [line 5]
-!21 = metadata !{i32 5, i32 0, metadata !15, null}
-!22 = metadata !{i32 786688, metadata !15, metadata !"t", metadata !16, i32 6, metadata !4, i32 0, i32 0} ; [ DW_TAG_auto_variable ] [t] [line 6]
-!23 = metadata !{i32 6, i32 0, metadata !15, null}
-!24 = metadata !{i32 7, i32 0, metadata !15, null}
-!25 = metadata !{i32 1, metadata !"Debug Info Version", i32 1}
-=======
 !0 = !{!"0x11\004\00clang version 3.4 (http://llvm.org/git/clang.git f54e02f969d02d640103db73efc30c45439fceab) (http://llvm.org/git/llvm.git 284353b55896cb1babfaa7add7c0a363245342d2)\000\00\000\00\000", !1, !2, !3, !14, !2, !2} ; [ DW_TAG_compile_unit ] [/Users/mren/c_testing/type_unique_air/inher/foo.cpp] [DW_LANG_C_plus_plus]
 !1 = !{!"foo.cpp", !"/Users/mren/c_testing/type_unique_air/inher"}
 !2 = !{i32 0}
@@ -124,5 +91,4 @@
 !22 = !{!"0x100\00t\006\000", !15, !16, !4} ; [ DW_TAG_auto_variable ] [t] [line 6]
 !23 = !MDLocation(line: 6, scope: !15)
 !24 = !MDLocation(line: 7, scope: !15)
-!25 = !{i32 1, !"Debug Info Version", i32 2}
->>>>>>> 41cb3da2
+!25 = !{i32 1, !"Debug Info Version", i32 2}