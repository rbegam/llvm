; ModuleID = 'bar.cpp'

%class.B = type { i32, %class.A* }
%class.A = type { %class.Base, i32 }
%class.Base = type { i32 }

; Function Attrs: nounwind ssp uwtable
define void @_Z1gi(i32 %a) #0 {
entry:
  %a.addr = alloca i32, align 4
  %t = alloca %class.B, align 8
  store i32 %a, i32* %a.addr, align 4
<<<<<<< HEAD
  call void @llvm.dbg.declare(metadata !{i32* %a.addr}, metadata !28), !dbg !29
  call void @llvm.dbg.declare(metadata !{%class.B* %t}, metadata !30), !dbg !31
=======
  call void @llvm.dbg.declare(metadata i32* %a.addr, metadata !28, metadata !{!"0x102"}), !dbg !29
  call void @llvm.dbg.declare(metadata %class.B* %t, metadata !30, metadata !{!"0x102"}), !dbg !31
>>>>>>> 41cb3da2
  ret void, !dbg !32
}

; Function Attrs: nounwind readnone
declare void @llvm.dbg.declare(metadata, metadata) #1

; Function Attrs: ssp uwtable
define i32 @main() #2 {
entry:
  %retval = alloca i32, align 4
  %a = alloca %class.A, align 4
  store i32 0, i32* %retval
<<<<<<< HEAD
  call void @llvm.dbg.declare(metadata !{%class.A* %a}, metadata !33), !dbg !34
=======
  call void @llvm.dbg.declare(metadata %class.A* %a, metadata !33, metadata !{!"0x102"}), !dbg !34
>>>>>>> 41cb3da2
  call void @_Z1fi(i32 0), !dbg !35
  call void @_Z1gi(i32 1), !dbg !36
  ret i32 0, !dbg !37
}

declare void @_Z1fi(i32) #3

attributes #0 = { nounwind ssp uwtable "less-precise-fpmad"="false" "no-frame-pointer-elim"="true" "no-frame-pointer-elim-non-leaf" "no-infs-fp-math"="false" "no-nans-fp-math"="false" "stack-protector-buffer-size"="8" "unsafe-fp-math"="false" "use-soft-float"="false" }
attributes #1 = { nounwind readnone }
attributes #2 = { ssp uwtable "less-precise-fpmad"="false" "no-frame-pointer-elim"="true" "no-frame-pointer-elim-non-leaf" "no-infs-fp-math"="false" "no-nans-fp-math"="false" "stack-protector-buffer-size"="8" "unsafe-fp-math"="false" "use-soft-float"="false" }
attributes #3 = { "less-precise-fpmad"="false" "no-frame-pointer-elim"="true" "no-frame-pointer-elim-non-leaf" "no-infs-fp-math"="false" "no-nans-fp-math"="false" "stack-protector-buffer-size"="8" "unsafe-fp-math"="false" "use-soft-float"="false" }

!llvm.dbg.cu = !{!0}
!llvm.module.flags = !{!27, !38}

<<<<<<< HEAD
!0 = metadata !{i32 786449, metadata !1, i32 4, metadata !"clang version 3.4 (http://llvm.org/git/clang.git f54e02f969d02d640103db73efc30c45439fceab) (http://llvm.org/git/llvm.git 284353b55896cb1babfaa7add7c0a363245342d2)", i1 false, metadata !"", i32 0, metadata !2, metadata !3, metadata !19, metadata !2, metadata !2, metadata !""} ; [ DW_TAG_compile_unit ] [/Users/mren/c_testing/type_unique_air/inher/bar.cpp] [DW_LANG_C_plus_plus]
!1 = metadata !{metadata !"bar.cpp", metadata !"/Users/mren/c_testing/type_unique_air/inher"}
!2 = metadata !{i32 0}
!3 = metadata !{metadata !4, metadata !11, metadata !15}
!4 = metadata !{i32 786434, metadata !5, null, metadata !"B", i32 7, i64 128, i64 64, i32 0, i32 0, null, metadata !6, i32 0, null, null, metadata !"_ZTS1B"} ; [ DW_TAG_class_type ] [B] [line 7, size 128, align 64, offset 0] [def] [from ]
!5 = metadata !{metadata !"./b.hpp", metadata !"/Users/mren/c_testing/type_unique_air/inher"}
!6 = metadata !{metadata !7, metadata !9}
!7 = metadata !{i32 786445, metadata !5, metadata !"_ZTS1B", metadata !"bb", i32 8, i64 32, i64 32, i64 0, i32 1, metadata !8} ; [ DW_TAG_member ] [bb] [line 8, size 32, align 32, offset 0] [private] [from int]
!8 = metadata !{i32 786468, null, null, metadata !"int", i32 0, i64 32, i64 32, i64 0, i32 0, i32 5} ; [ DW_TAG_base_type ] [int] [line 0, size 32, align 32, offset 0, enc DW_ATE_signed]
!9 = metadata !{i32 786445, metadata !5, metadata !"_ZTS1B", metadata !"a", i32 9, i64 64, i64 64, i64 64, i32 1, metadata !10} ; [ DW_TAG_member ] [a] [line 9, size 64, align 64, offset 64] [private] [from ]
!10 = metadata !{i32 786447, null, null, metadata !"", i32 0, i64 64, i64 64, i64 0, i32 0, metadata !11} ; [ DW_TAG_pointer_type ] [line 0, size 64, align 64, offset 0] [from A]
!11 = metadata !{i32 786434, metadata !12, null, metadata !"A", i32 3, i64 64, i64 32, i32 0, i32 0, null, metadata !13, i32 0, null, null, metadata !"_ZTS1A"} ; [ DW_TAG_class_type ] [A] [line 3, size 64, align 32, offset 0] [def] [from ]
!12 = metadata !{metadata !"./a.hpp", metadata !"/Users/mren/c_testing/type_unique_air/inher"}
!13 = metadata !{metadata !14, metadata !18}
!14 = metadata !{i32 786460, null, metadata !"_ZTS1A", null, i32 0, i64 0, i64 0, i64 0, i32 1, metadata !15} ; [ DW_TAG_inheritance ] [line 0, size 0, align 0, offset 0] [private] [from Base]
!15 = metadata !{i32 786434, metadata !5, null, metadata !"Base", i32 3, i64 32, i64 32, i32 0, i32 0, null, metadata !16, i32 0, null, null, metadata !"_ZTS4Base"} ; [ DW_TAG_class_type ] [Base] [line 3, size 32, align 32, offset 0] [def] [from ]
!16 = metadata !{metadata !17}
!17 = metadata !{i32 786445, metadata !5, metadata !"_ZTS4Base", metadata !"b", i32 4, i64 32, i64 32, i64 0, i32 1, metadata !8} ; [ DW_TAG_member ] [b] [line 4, size 32, align 32, offset 0] [private] [from int]
!18 = metadata !{i32 786445, metadata !12, metadata !"_ZTS1A", metadata !"x", i32 4, i64 32, i64 32, i64 32, i32 1, metadata !8} ; [ DW_TAG_member ] [x] [line 4, size 32, align 32, offset 32] [private] [from int]
!19 = metadata !{metadata !20, metadata !24}
!20 = metadata !{i32 786478, metadata !1, metadata !21, metadata !"g", metadata !"g", metadata !"_Z1gi", i32 4, metadata !22, i1 false, i1 true, i32 0, i32 0, null, i32 256, i1 false, void (i32)* @_Z1gi, null, null, metadata !2, i32 4} ; [ DW_TAG_subprogram ] [line 4] [def] [g]
!21 = metadata !{i32 786473, metadata !1}         ; [ DW_TAG_file_type ] [/Users/mren/c_testing/type_unique_air/inher/bar.cpp]
!22 = metadata !{i32 786453, i32 0, null, metadata !"", i32 0, i64 0, i64 0, i64 0, i32 0, null, metadata !23, i32 0, null, null, null} ; [ DW_TAG_subroutine_type ] [line 0, size 0, align 0, offset 0] [from ]
!23 = metadata !{null, metadata !8}
!24 = metadata !{i32 786478, metadata !1, metadata !21, metadata !"main", metadata !"main", metadata !"", i32 9, metadata !25, i1 false, i1 true, i32 0, i32 0, null, i32 256, i1 false, i32 ()* @main, null, null, metadata !2, i32 9} ; [ DW_TAG_subprogram ] [line 9] [def] [main]
!25 = metadata !{i32 786453, i32 0, null, metadata !"", i32 0, i64 0, i64 0, i64 0, i32 0, null, metadata !26, i32 0, null, null, null} ; [ DW_TAG_subroutine_type ] [line 0, size 0, align 0, offset 0] [from ]
!26 = metadata !{metadata !8}
!27 = metadata !{i32 2, metadata !"Dwarf Version", i32 2}
!28 = metadata !{i32 786689, metadata !20, metadata !"a", metadata !21, i32 16777220, metadata !8, i32 0, i32 0} ; [ DW_TAG_arg_variable ] [a] [line 4]
!29 = metadata !{i32 4, i32 0, metadata !20, null}
!30 = metadata !{i32 786688, metadata !20, metadata !"t", metadata !21, i32 5, metadata !4, i32 0, i32 0} ; [ DW_TAG_auto_variable ] [t] [line 5]
!31 = metadata !{i32 5, i32 0, metadata !20, null}
!32 = metadata !{i32 6, i32 0, metadata !20, null}
!33 = metadata !{i32 786688, metadata !24, metadata !"a", metadata !21, i32 10, metadata !11, i32 0, i32 0} ; [ DW_TAG_auto_variable ] [a] [line 10]
!34 = metadata !{i32 10, i32 0, metadata !24, null}
!35 = metadata !{i32 11, i32 0, metadata !24, null}
!36 = metadata !{i32 12, i32 0, metadata !24, null}
!37 = metadata !{i32 13, i32 0, metadata !24, null}
!38 = metadata !{i32 1, metadata !"Debug Info Version", i32 1}
=======
!0 = !{!"0x11\004\00clang version 3.4 (http://llvm.org/git/clang.git f54e02f969d02d640103db73efc30c45439fceab) (http://llvm.org/git/llvm.git 284353b55896cb1babfaa7add7c0a363245342d2)\000\00\000\00\000", !1, !2, !3, !19, !2, !2} ; [ DW_TAG_compile_unit ] [/Users/mren/c_testing/type_unique_air/inher/bar.cpp] [DW_LANG_C_plus_plus]
!1 = !{!"bar.cpp", !"/Users/mren/c_testing/type_unique_air/inher"}
!2 = !{i32 0}
!3 = !{!4, !11, !15}
!4 = !{!"0x2\00B\007\00128\0064\000\000\000", !5, null, null, !6, null, null, !"_ZTS1B"} ; [ DW_TAG_class_type ] [B] [line 7, size 128, align 64, offset 0] [def] [from ]
!5 = !{!"./b.hpp", !"/Users/mren/c_testing/type_unique_air/inher"}
!6 = !{!7, !9}
!7 = !{!"0xd\00bb\008\0032\0032\000\001", !5, !"_ZTS1B", !8} ; [ DW_TAG_member ] [bb] [line 8, size 32, align 32, offset 0] [private] [from int]
!8 = !{!"0x24\00int\000\0032\0032\000\000\005", null, null} ; [ DW_TAG_base_type ] [int] [line 0, size 32, align 32, offset 0, enc DW_ATE_signed]
!9 = !{!"0xd\00a\009\0064\0064\0064\001", !5, !"_ZTS1B", !10} ; [ DW_TAG_member ] [a] [line 9, size 64, align 64, offset 64] [private] [from ]
!10 = !{!"0xf\00\000\0064\0064\000\000", null, null, !11} ; [ DW_TAG_pointer_type ] [line 0, size 64, align 64, offset 0] [from A]
!11 = !{!"0x2\00A\003\0064\0032\000\000\000", !12, null, null, !13, null, null, !"_ZTS1A"} ; [ DW_TAG_class_type ] [A] [line 3, size 64, align 32, offset 0] [def] [from ]
!12 = !{!"./a.hpp", !"/Users/mren/c_testing/type_unique_air/inher"}
!13 = !{!14, !18}
!14 = !{!"0x1c\00\000\000\000\000\001", null, !"_ZTS1A", !15} ; [ DW_TAG_inheritance ] [line 0, size 0, align 0, offset 0] [private] [from Base]
!15 = !{!"0x2\00Base\003\0032\0032\000\000\000", !5, null, null, !16, null, null, !"_ZTS4Base"} ; [ DW_TAG_class_type ] [Base] [line 3, size 32, align 32, offset 0] [def] [from ]
!16 = !{!17}
!17 = !{!"0xd\00b\004\0032\0032\000\001", !5, !"_ZTS4Base", !8} ; [ DW_TAG_member ] [b] [line 4, size 32, align 32, offset 0] [private] [from int]
!18 = !{!"0xd\00x\004\0032\0032\0032\001", !12, !"_ZTS1A", !8} ; [ DW_TAG_member ] [x] [line 4, size 32, align 32, offset 32] [private] [from int]
!19 = !{!20, !24}
!20 = !{!"0x2e\00g\00g\00_Z1gi\004\000\001\000\006\00256\000\004", !1, !21, !22, null, void (i32)* @_Z1gi, null, null, !2} ; [ DW_TAG_subprogram ] [line 4] [def] [g]
!21 = !{!"0x29", !1}         ; [ DW_TAG_file_type ] [/Users/mren/c_testing/type_unique_air/inher/bar.cpp]
!22 = !{!"0x15\00\000\000\000\000\000\000", i32 0, null, null, !23, null, null, null} ; [ DW_TAG_subroutine_type ] [line 0, size 0, align 0, offset 0] [from ]
!23 = !{null, !8}
!24 = !{!"0x2e\00main\00main\00\009\000\001\000\006\00256\000\009", !1, !21, !25, null, i32 ()* @main, null, null, !2} ; [ DW_TAG_subprogram ] [line 9] [def] [main]
!25 = !{!"0x15\00\000\000\000\000\000\000", i32 0, null, null, !26, null, null, null} ; [ DW_TAG_subroutine_type ] [line 0, size 0, align 0, offset 0] [from ]
!26 = !{!8}
!27 = !{i32 2, !"Dwarf Version", i32 2}
!28 = !{!"0x101\00a\0016777220\000", !20, !21, !8} ; [ DW_TAG_arg_variable ] [a] [line 4]
!29 = !MDLocation(line: 4, scope: !20)
!30 = !{!"0x100\00t\005\000", !20, !21, !4} ; [ DW_TAG_auto_variable ] [t] [line 5]
!31 = !MDLocation(line: 5, scope: !20)
!32 = !MDLocation(line: 6, scope: !20)
!33 = !{!"0x100\00a\0010\000", !24, !21, !11} ; [ DW_TAG_auto_variable ] [a] [line 10]
!34 = !MDLocation(line: 10, scope: !24)
!35 = !MDLocation(line: 11, scope: !24)
!36 = !MDLocation(line: 12, scope: !24)
!37 = !MDLocation(line: 13, scope: !24)
!38 = !{i32 1, !"Debug Info Version", i32 2}
>>>>>>> 41cb3da2
<|MERGE_RESOLUTION|>--- conflicted
+++ resolved
@@ -10,18 +10,13 @@
   %a.addr = alloca i32, align 4
   %t = alloca %class.B, align 8
   store i32 %a, i32* %a.addr, align 4
-<<<<<<< HEAD
-  call void @llvm.dbg.declare(metadata !{i32* %a.addr}, metadata !28), !dbg !29
-  call void @llvm.dbg.declare(metadata !{%class.B* %t}, metadata !30), !dbg !31
-=======
   call void @llvm.dbg.declare(metadata i32* %a.addr, metadata !28, metadata !{!"0x102"}), !dbg !29
   call void @llvm.dbg.declare(metadata %class.B* %t, metadata !30, metadata !{!"0x102"}), !dbg !31
->>>>>>> 41cb3da2
   ret void, !dbg !32
 }
 
 ; Function Attrs: nounwind readnone
-declare void @llvm.dbg.declare(metadata, metadata) #1
+declare void @llvm.dbg.declare(metadata, metadata, metadata) #1
 
 ; Function Attrs: ssp uwtable
 define i32 @main() #2 {
@@ -29,11 +24,7 @@
   %retval = alloca i32, align 4
   %a = alloca %class.A, align 4
   store i32 0, i32* %retval
-<<<<<<< HEAD
-  call void @llvm.dbg.declare(metadata !{%class.A* %a}, metadata !33), !dbg !34
-=======
   call void @llvm.dbg.declare(metadata %class.A* %a, metadata !33, metadata !{!"0x102"}), !dbg !34
->>>>>>> 41cb3da2
   call void @_Z1fi(i32 0), !dbg !35
   call void @_Z1gi(i32 1), !dbg !36
   ret i32 0, !dbg !37
@@ -49,47 +40,6 @@
 !llvm.dbg.cu = !{!0}
 !llvm.module.flags = !{!27, !38}
 
-<<<<<<< HEAD
-!0 = metadata !{i32 786449, metadata !1, i32 4, metadata !"clang version 3.4 (http://llvm.org/git/clang.git f54e02f969d02d640103db73efc30c45439fceab) (http://llvm.org/git/llvm.git 284353b55896cb1babfaa7add7c0a363245342d2)", i1 false, metadata !"", i32 0, metadata !2, metadata !3, metadata !19, metadata !2, metadata !2, metadata !""} ; [ DW_TAG_compile_unit ] [/Users/mren/c_testing/type_unique_air/inher/bar.cpp] [DW_LANG_C_plus_plus]
-!1 = metadata !{metadata !"bar.cpp", metadata !"/Users/mren/c_testing/type_unique_air/inher"}
-!2 = metadata !{i32 0}
-!3 = metadata !{metadata !4, metadata !11, metadata !15}
-!4 = metadata !{i32 786434, metadata !5, null, metadata !"B", i32 7, i64 128, i64 64, i32 0, i32 0, null, metadata !6, i32 0, null, null, metadata !"_ZTS1B"} ; [ DW_TAG_class_type ] [B] [line 7, size 128, align 64, offset 0] [def] [from ]
-!5 = metadata !{metadata !"./b.hpp", metadata !"/Users/mren/c_testing/type_unique_air/inher"}
-!6 = metadata !{metadata !7, metadata !9}
-!7 = metadata !{i32 786445, metadata !5, metadata !"_ZTS1B", metadata !"bb", i32 8, i64 32, i64 32, i64 0, i32 1, metadata !8} ; [ DW_TAG_member ] [bb] [line 8, size 32, align 32, offset 0] [private] [from int]
-!8 = metadata !{i32 786468, null, null, metadata !"int", i32 0, i64 32, i64 32, i64 0, i32 0, i32 5} ; [ DW_TAG_base_type ] [int] [line 0, size 32, align 32, offset 0, enc DW_ATE_signed]
-!9 = metadata !{i32 786445, metadata !5, metadata !"_ZTS1B", metadata !"a", i32 9, i64 64, i64 64, i64 64, i32 1, metadata !10} ; [ DW_TAG_member ] [a] [line 9, size 64, align 64, offset 64] [private] [from ]
-!10 = metadata !{i32 786447, null, null, metadata !"", i32 0, i64 64, i64 64, i64 0, i32 0, metadata !11} ; [ DW_TAG_pointer_type ] [line 0, size 64, align 64, offset 0] [from A]
-!11 = metadata !{i32 786434, metadata !12, null, metadata !"A", i32 3, i64 64, i64 32, i32 0, i32 0, null, metadata !13, i32 0, null, null, metadata !"_ZTS1A"} ; [ DW_TAG_class_type ] [A] [line 3, size 64, align 32, offset 0] [def] [from ]
-!12 = metadata !{metadata !"./a.hpp", metadata !"/Users/mren/c_testing/type_unique_air/inher"}
-!13 = metadata !{metadata !14, metadata !18}
-!14 = metadata !{i32 786460, null, metadata !"_ZTS1A", null, i32 0, i64 0, i64 0, i64 0, i32 1, metadata !15} ; [ DW_TAG_inheritance ] [line 0, size 0, align 0, offset 0] [private] [from Base]
-!15 = metadata !{i32 786434, metadata !5, null, metadata !"Base", i32 3, i64 32, i64 32, i32 0, i32 0, null, metadata !16, i32 0, null, null, metadata !"_ZTS4Base"} ; [ DW_TAG_class_type ] [Base] [line 3, size 32, align 32, offset 0] [def] [from ]
-!16 = metadata !{metadata !17}
-!17 = metadata !{i32 786445, metadata !5, metadata !"_ZTS4Base", metadata !"b", i32 4, i64 32, i64 32, i64 0, i32 1, metadata !8} ; [ DW_TAG_member ] [b] [line 4, size 32, align 32, offset 0] [private] [from int]
-!18 = metadata !{i32 786445, metadata !12, metadata !"_ZTS1A", metadata !"x", i32 4, i64 32, i64 32, i64 32, i32 1, metadata !8} ; [ DW_TAG_member ] [x] [line 4, size 32, align 32, offset 32] [private] [from int]
-!19 = metadata !{metadata !20, metadata !24}
-!20 = metadata !{i32 786478, metadata !1, metadata !21, metadata !"g", metadata !"g", metadata !"_Z1gi", i32 4, metadata !22, i1 false, i1 true, i32 0, i32 0, null, i32 256, i1 false, void (i32)* @_Z1gi, null, null, metadata !2, i32 4} ; [ DW_TAG_subprogram ] [line 4] [def] [g]
-!21 = metadata !{i32 786473, metadata !1}         ; [ DW_TAG_file_type ] [/Users/mren/c_testing/type_unique_air/inher/bar.cpp]
-!22 = metadata !{i32 786453, i32 0, null, metadata !"", i32 0, i64 0, i64 0, i64 0, i32 0, null, metadata !23, i32 0, null, null, null} ; [ DW_TAG_subroutine_type ] [line 0, size 0, align 0, offset 0] [from ]
-!23 = metadata !{null, metadata !8}
-!24 = metadata !{i32 786478, metadata !1, metadata !21, metadata !"main", metadata !"main", metadata !"", i32 9, metadata !25, i1 false, i1 true, i32 0, i32 0, null, i32 256, i1 false, i32 ()* @main, null, null, metadata !2, i32 9} ; [ DW_TAG_subprogram ] [line 9] [def] [main]
-!25 = metadata !{i32 786453, i32 0, null, metadata !"", i32 0, i64 0, i64 0, i64 0, i32 0, null, metadata !26, i32 0, null, null, null} ; [ DW_TAG_subroutine_type ] [line 0, size 0, align 0, offset 0] [from ]
-!26 = metadata !{metadata !8}
-!27 = metadata !{i32 2, metadata !"Dwarf Version", i32 2}
-!28 = metadata !{i32 786689, metadata !20, metadata !"a", metadata !21, i32 16777220, metadata !8, i32 0, i32 0} ; [ DW_TAG_arg_variable ] [a] [line 4]
-!29 = metadata !{i32 4, i32 0, metadata !20, null}
-!30 = metadata !{i32 786688, metadata !20, metadata !"t", metadata !21, i32 5, metadata !4, i32 0, i32 0} ; [ DW_TAG_auto_variable ] [t] [line 5]
-!31 = metadata !{i32 5, i32 0, metadata !20, null}
-!32 = metadata !{i32 6, i32 0, metadata !20, null}
-!33 = metadata !{i32 786688, metadata !24, metadata !"a", metadata !21, i32 10, metadata !11, i32 0, i32 0} ; [ DW_TAG_auto_variable ] [a] [line 10]
-!34 = metadata !{i32 10, i32 0, metadata !24, null}
-!35 = metadata !{i32 11, i32 0, metadata !24, null}
-!36 = metadata !{i32 12, i32 0, metadata !24, null}
-!37 = metadata !{i32 13, i32 0, metadata !24, null}
-!38 = metadata !{i32 1, metadata !"Debug Info Version", i32 1}
-=======
 !0 = !{!"0x11\004\00clang version 3.4 (http://llvm.org/git/clang.git f54e02f969d02d640103db73efc30c45439fceab) (http://llvm.org/git/llvm.git 284353b55896cb1babfaa7add7c0a363245342d2)\000\00\000\00\000", !1, !2, !3, !19, !2, !2} ; [ DW_TAG_compile_unit ] [/Users/mren/c_testing/type_unique_air/inher/bar.cpp] [DW_LANG_C_plus_plus]
 !1 = !{!"bar.cpp", !"/Users/mren/c_testing/type_unique_air/inher"}
 !2 = !{i32 0}
@@ -128,5 +78,4 @@
 !35 = !MDLocation(line: 11, scope: !24)
 !36 = !MDLocation(line: 12, scope: !24)
 !37 = !MDLocation(line: 13, scope: !24)
-!38 = !{i32 1, !"Debug Info Version", i32 2}
->>>>>>> 41cb3da2
+!38 = !{i32 1, !"Debug Info Version", i32 2}