<<<<<<< HEAD
;RUN: llc -march=r600 -mcpu=redwood < %s | FileCheck -check-prefix=EG -check-prefix=FUNC %s
;RUN: llc -march=r600 -mcpu=verde -verify-machineinstrs < %s | FileCheck -check-prefix=SI -check-prefix=FUNC %s

declare i32 @llvm.r600.read.tidig.x() readnone

;FUNC-LABEL: @test2
;EG: SUB_INT {{\** *}}T{{[0-9]+\.[XYZW], T[0-9]+\.[XYZW], T[0-9]+\.[XYZW]}}
;EG: SUB_INT {{\** *}}T{{[0-9]+\.[XYZW], T[0-9]+\.[XYZW], T[0-9]+\.[XYZW]}}
=======
; RUN: llc -march=amdgcn -mcpu=verde -verify-machineinstrs < %s | FileCheck -check-prefix=SI -check-prefix=FUNC %s
; RUN: llc -march=r600 -mcpu=redwood < %s | FileCheck -check-prefix=EG -check-prefix=FUNC %s


declare i32 @llvm.r600.read.tidig.x() readnone

; FUNC-LABEL: {{^}}test_sub_i32:
; EG: SUB_INT {{\** *}}T{{[0-9]+\.[XYZW], T[0-9]+\.[XYZW], T[0-9]+\.[XYZW]}}

; SI: v_subrev_i32_e32 v{{[0-9]+, v[0-9]+, v[0-9]+}}
define void @test_sub_i32(i32 addrspace(1)* %out, i32 addrspace(1)* %in) {
  %b_ptr = getelementptr i32 addrspace(1)* %in, i32 1
  %a = load i32 addrspace(1)* %in
  %b = load i32 addrspace(1)* %b_ptr
  %result = sub i32 %a, %b
  store i32 %result, i32 addrspace(1)* %out
  ret void
}
>>>>>>> 41cb3da2

;SI: V_SUB_I32_e32 v{{[0-9]+, v[0-9]+, v[0-9]+}}
;SI: V_SUB_I32_e32 v{{[0-9]+, v[0-9]+, v[0-9]+}}

define void @test2(<2 x i32> addrspace(1)* %out, <2 x i32> addrspace(1)* %in) {
  %b_ptr = getelementptr <2 x i32> addrspace(1)* %in, i32 1
  %a = load <2 x i32> addrspace(1) * %in
  %b = load <2 x i32> addrspace(1) * %b_ptr
  %result = sub <2 x i32> %a, %b
  store <2 x i32> %result, <2 x i32> addrspace(1)* %out
  ret void
}

;FUNC-LABEL: @test4
;EG: SUB_INT {{\** *}}T{{[0-9]+\.[XYZW], T[0-9]+\.[XYZW], T[0-9]+\.[XYZW]}}
;EG: SUB_INT {{\** *}}T{{[0-9]+\.[XYZW], T[0-9]+\.[XYZW], T[0-9]+\.[XYZW]}}
;EG: SUB_INT {{\** *}}T{{[0-9]+\.[XYZW], T[0-9]+\.[XYZW], T[0-9]+\.[XYZW]}}
;EG: SUB_INT {{\** *}}T{{[0-9]+\.[XYZW], T[0-9]+\.[XYZW], T[0-9]+\.[XYZW]}}

;SI: V_SUB_I32_e32 v{{[0-9]+, v[0-9]+, v[0-9]+}}
;SI: V_SUB_I32_e32 v{{[0-9]+, v[0-9]+, v[0-9]+}}
;SI: V_SUB_I32_e32 v{{[0-9]+, v[0-9]+, v[0-9]+}}
;SI: V_SUB_I32_e32 v{{[0-9]+, v[0-9]+, v[0-9]+}}

define void @test4(<4 x i32> addrspace(1)* %out, <4 x i32> addrspace(1)* %in) {
  %b_ptr = getelementptr <4 x i32> addrspace(1)* %in, i32 1
  %a = load <4 x i32> addrspace(1) * %in
  %b = load <4 x i32> addrspace(1) * %b_ptr
  %result = sub <4 x i32> %a, %b
  store <4 x i32> %result, <4 x i32> addrspace(1)* %out
  ret void
}

; FUNC-LABEL: @s_sub_i64:
; SI: S_SUB_U32
; SI: S_SUBB_U32

; EG-DAG: SETGE_UINT
; EG-DAG: CNDE_INT
; EG-DAG: SUB_INT
; EG-DAG: SUB_INT
; EG-DAG: SUB_INT
define void @s_sub_i64(i64 addrspace(1)* noalias %out, i64 %a, i64 %b) nounwind {
  %result = sub i64 %a, %b
  store i64 %result, i64 addrspace(1)* %out, align 8
  ret void
}

; FUNC-LABEL: @v_sub_i64:
; SI: V_SUB_I32_e32
; SI: V_SUBB_U32_e32

; EG-DAG: SETGE_UINT
; EG-DAG: CNDE_INT
; EG-DAG: SUB_INT
; EG-DAG: SUB_INT
; EG-DAG: SUB_INT
define void @v_sub_i64(i64 addrspace(1)* noalias %out, i64 addrspace(1)* noalias %inA, i64 addrspace(1)* noalias %inB) nounwind {
  %tid = call i32 @llvm.r600.read.tidig.x() readnone
  %a_ptr = getelementptr i64 addrspace(1)* %inA, i32 %tid
  %b_ptr = getelementptr i64 addrspace(1)* %inB, i32 %tid
  %a = load i64 addrspace(1)* %a_ptr
  %b = load i64 addrspace(1)* %b_ptr
  %result = sub i64 %a, %b
  store i64 %result, i64 addrspace(1)* %out, align 8
  ret void
}<|MERGE_RESOLUTION|>--- conflicted
+++ resolved
@@ -1,13 +1,3 @@
-<<<<<<< HEAD
-;RUN: llc -march=r600 -mcpu=redwood < %s | FileCheck -check-prefix=EG -check-prefix=FUNC %s
-;RUN: llc -march=r600 -mcpu=verde -verify-machineinstrs < %s | FileCheck -check-prefix=SI -check-prefix=FUNC %s
-
-declare i32 @llvm.r600.read.tidig.x() readnone
-
-;FUNC-LABEL: @test2
-;EG: SUB_INT {{\** *}}T{{[0-9]+\.[XYZW], T[0-9]+\.[XYZW], T[0-9]+\.[XYZW]}}
-;EG: SUB_INT {{\** *}}T{{[0-9]+\.[XYZW], T[0-9]+\.[XYZW], T[0-9]+\.[XYZW]}}
-=======
 ; RUN: llc -march=amdgcn -mcpu=verde -verify-machineinstrs < %s | FileCheck -check-prefix=SI -check-prefix=FUNC %s
 ; RUN: llc -march=r600 -mcpu=redwood < %s | FileCheck -check-prefix=EG -check-prefix=FUNC %s
 
@@ -26,12 +16,16 @@
   store i32 %result, i32 addrspace(1)* %out
   ret void
 }
->>>>>>> 41cb3da2
 
-;SI: V_SUB_I32_e32 v{{[0-9]+, v[0-9]+, v[0-9]+}}
-;SI: V_SUB_I32_e32 v{{[0-9]+, v[0-9]+, v[0-9]+}}
 
-define void @test2(<2 x i32> addrspace(1)* %out, <2 x i32> addrspace(1)* %in) {
+; FUNC-LABEL: {{^}}test_sub_v2i32:
+; EG: SUB_INT {{\** *}}T{{[0-9]+\.[XYZW], T[0-9]+\.[XYZW], T[0-9]+\.[XYZW]}}
+; EG: SUB_INT {{\** *}}T{{[0-9]+\.[XYZW], T[0-9]+\.[XYZW], T[0-9]+\.[XYZW]}}
+
+; SI: v_sub_i32_e32 v{{[0-9]+, v[0-9]+, v[0-9]+}}
+; SI: v_sub_i32_e32 v{{[0-9]+, v[0-9]+, v[0-9]+}}
+
+define void @test_sub_v2i32(<2 x i32> addrspace(1)* %out, <2 x i32> addrspace(1)* %in) {
   %b_ptr = getelementptr <2 x i32> addrspace(1)* %in, i32 1
   %a = load <2 x i32> addrspace(1) * %in
   %b = load <2 x i32> addrspace(1) * %b_ptr
@@ -40,18 +34,18 @@
   ret void
 }
 
-;FUNC-LABEL: @test4
-;EG: SUB_INT {{\** *}}T{{[0-9]+\.[XYZW], T[0-9]+\.[XYZW], T[0-9]+\.[XYZW]}}
-;EG: SUB_INT {{\** *}}T{{[0-9]+\.[XYZW], T[0-9]+\.[XYZW], T[0-9]+\.[XYZW]}}
-;EG: SUB_INT {{\** *}}T{{[0-9]+\.[XYZW], T[0-9]+\.[XYZW], T[0-9]+\.[XYZW]}}
-;EG: SUB_INT {{\** *}}T{{[0-9]+\.[XYZW], T[0-9]+\.[XYZW], T[0-9]+\.[XYZW]}}
+; FUNC-LABEL: {{^}}test_sub_v4i32:
+; EG: SUB_INT {{\** *}}T{{[0-9]+\.[XYZW], T[0-9]+\.[XYZW], T[0-9]+\.[XYZW]}}
+; EG: SUB_INT {{\** *}}T{{[0-9]+\.[XYZW], T[0-9]+\.[XYZW], T[0-9]+\.[XYZW]}}
+; EG: SUB_INT {{\** *}}T{{[0-9]+\.[XYZW], T[0-9]+\.[XYZW], T[0-9]+\.[XYZW]}}
+; EG: SUB_INT {{\** *}}T{{[0-9]+\.[XYZW], T[0-9]+\.[XYZW], T[0-9]+\.[XYZW]}}
 
-;SI: V_SUB_I32_e32 v{{[0-9]+, v[0-9]+, v[0-9]+}}
-;SI: V_SUB_I32_e32 v{{[0-9]+, v[0-9]+, v[0-9]+}}
-;SI: V_SUB_I32_e32 v{{[0-9]+, v[0-9]+, v[0-9]+}}
-;SI: V_SUB_I32_e32 v{{[0-9]+, v[0-9]+, v[0-9]+}}
+; SI: v_sub_i32_e32 v{{[0-9]+, v[0-9]+, v[0-9]+}}
+; SI: v_sub_i32_e32 v{{[0-9]+, v[0-9]+, v[0-9]+}}
+; SI: v_sub_i32_e32 v{{[0-9]+, v[0-9]+, v[0-9]+}}
+; SI: v_sub_i32_e32 v{{[0-9]+, v[0-9]+, v[0-9]+}}
 
-define void @test4(<4 x i32> addrspace(1)* %out, <4 x i32> addrspace(1)* %in) {
+define void @test_sub_v4i32(<4 x i32> addrspace(1)* %out, <4 x i32> addrspace(1)* %in) {
   %b_ptr = getelementptr <4 x i32> addrspace(1)* %in, i32 1
   %a = load <4 x i32> addrspace(1) * %in
   %b = load <4 x i32> addrspace(1) * %b_ptr
@@ -60,9 +54,9 @@
   ret void
 }
 
-; FUNC-LABEL: @s_sub_i64:
-; SI: S_SUB_U32
-; SI: S_SUBB_U32
+; FUNC-LABEL: {{^}}s_sub_i64:
+; SI: s_sub_u32
+; SI: s_subb_u32
 
 ; EG-DAG: SETGE_UINT
 ; EG-DAG: CNDE_INT
@@ -75,9 +69,9 @@
   ret void
 }
 
-; FUNC-LABEL: @v_sub_i64:
-; SI: V_SUB_I32_e32
-; SI: V_SUBB_U32_e32
+; FUNC-LABEL: {{^}}v_sub_i64:
+; SI: v_sub_i32_e32
+; SI: v_subb_u32_e32
 
 ; EG-DAG: SETGE_UINT
 ; EG-DAG: CNDE_INT
@@ -93,4 +87,40 @@
   %result = sub i64 %a, %b
   store i64 %result, i64 addrspace(1)* %out, align 8
   ret void
+}
+
+; FUNC-LABEL: {{^}}v_test_sub_v2i64:
+; SI: v_sub_i32_e32
+; SI: v_subb_u32_e32
+; SI: v_sub_i32_e32
+; SI: v_subb_u32_e32
+define void @v_test_sub_v2i64(<2 x i64> addrspace(1)* %out, <2 x i64> addrspace(1)* noalias %inA, <2 x i64> addrspace(1)* noalias %inB) {
+  %tid = call i32 @llvm.r600.read.tidig.x() readnone
+  %a_ptr = getelementptr <2 x i64> addrspace(1)* %inA, i32 %tid
+  %b_ptr = getelementptr <2 x i64> addrspace(1)* %inB, i32 %tid
+  %a = load <2 x i64> addrspace(1)* %a_ptr
+  %b = load <2 x i64> addrspace(1)* %b_ptr
+  %result = sub <2 x i64> %a, %b
+  store <2 x i64> %result, <2 x i64> addrspace(1)* %out
+  ret void
+}
+
+; FUNC-LABEL: {{^}}v_test_sub_v4i64:
+; SI: v_sub_i32_e32
+; SI: v_subb_u32_e32
+; SI: v_sub_i32_e32
+; SI: v_subb_u32_e32
+; SI: v_sub_i32_e32
+; SI: v_subb_u32_e32
+; SI: v_sub_i32_e32
+; SI: v_subb_u32_e32
+define void @v_test_sub_v4i64(<4 x i64> addrspace(1)* %out, <4 x i64> addrspace(1)* noalias %inA, <4 x i64> addrspace(1)* noalias %inB) {
+  %tid = call i32 @llvm.r600.read.tidig.x() readnone
+  %a_ptr = getelementptr <4 x i64> addrspace(1)* %inA, i32 %tid
+  %b_ptr = getelementptr <4 x i64> addrspace(1)* %inB, i32 %tid
+  %a = load <4 x i64> addrspace(1)* %a_ptr
+  %b = load <4 x i64> addrspace(1)* %b_ptr
+  %result = sub <4 x i64> %a, %b
+  store <4 x i64> %result, <4 x i64> addrspace(1)* %out
+  ret void
 }