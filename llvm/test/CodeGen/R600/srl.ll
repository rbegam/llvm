<<<<<<< HEAD
;RUN: llc < %s -march=r600 -mcpu=redwood | FileCheck --check-prefix=EG-CHECK %s
;RUN: llc < %s -march=r600 -mcpu=verde -verify-machineinstrs | FileCheck --check-prefix=SI-CHECK %s

;EG-CHECK: @lshr_v2i32
;EG-CHECK: LSHR {{\*? *}}T{{[0-9]+\.[XYZW], T[0-9]+\.[XYZW], T[0-9]+\.[XYZW]}}
;EG-CHECK: LSHR {{\*? *}}T{{[0-9]+\.[XYZW], T[0-9]+\.[XYZW], T[0-9]+\.[XYZW]}}
=======
; RUN: llc -march=amdgcn -mcpu=verde -verify-machineinstrs < %s | FileCheck -check-prefix=SI -check-prefix=FUNC %s
; RUN: llc -march=r600 -mcpu=redwood < %s | FileCheck -check-prefix=EG -check-prefix=FUNC %s

; FUNC-LABEL: {{^}}lshr_i32:
; SI: v_lshrrev_b32_e32 v{{[0-9]+, v[0-9]+, v[0-9]+}}
; EG: LSHR {{\*? *}}T{{[0-9]+\.[XYZW], T[0-9]+\.[XYZW], T[0-9]+\.[XYZW]}}
define void @lshr_i32(i32 addrspace(1)* %out, i32 addrspace(1)* %in) {
  %b_ptr = getelementptr i32 addrspace(1)* %in, i32 1
  %a = load i32 addrspace(1)* %in
  %b = load i32 addrspace(1)* %b_ptr
  %result = lshr i32 %a, %b
  store i32 %result, i32 addrspace(1)* %out
  ret void
}
>>>>>>> 41cb3da2

;SI-CHECK: @lshr_v2i32
;SI-CHECK: V_LSHR_B32_e32 v{{[0-9]+, v[0-9]+, v[0-9]+}}
;SI-CHECK: V_LSHR_B32_e32 v{{[0-9]+, v[0-9]+, v[0-9]+}}

define void @lshr_v2i32(<2 x i32> addrspace(1)* %out, <2 x i32> addrspace(1)* %in) {
  %b_ptr = getelementptr <2 x i32> addrspace(1)* %in, i32 1
  %a = load <2 x i32> addrspace(1) * %in
  %b = load <2 x i32> addrspace(1) * %b_ptr
  %result = lshr <2 x i32> %a, %b
  store <2 x i32> %result, <2 x i32> addrspace(1)* %out
  ret void
}


;EG-CHECK: @lshr_v4i32
;EG-CHECK: LSHR {{\*? *}}T{{[0-9]+\.[XYZW], T[0-9]+\.[XYZW], T[0-9]+\.[XYZW]}}
;EG-CHECK: LSHR {{\*? *}}T{{[0-9]+\.[XYZW], T[0-9]+\.[XYZW], T[0-9]+\.[XYZW]}}
;EG-CHECK: LSHR {{\*? *}}T{{[0-9]+\.[XYZW], T[0-9]+\.[XYZW], T[0-9]+\.[XYZW]}}
;EG-CHECK: LSHR {{\*? *}}T{{[0-9]+\.[XYZW], T[0-9]+\.[XYZW], T[0-9]+\.[XYZW]}}

;SI-CHECK: @lshr_v4i32
;SI-CHECK: V_LSHR_B32_e32 v{{[0-9]+, v[0-9]+, v[0-9]+}}
;SI-CHECK: V_LSHR_B32_e32 v{{[0-9]+, v[0-9]+, v[0-9]+}}
;SI-CHECK: V_LSHR_B32_e32 v{{[0-9]+, v[0-9]+, v[0-9]+}}
;SI-CHECK: V_LSHR_B32_e32 v{{[0-9]+, v[0-9]+, v[0-9]+}}

define void @lshr_v4i32(<4 x i32> addrspace(1)* %out, <4 x i32> addrspace(1)* %in) {
  %b_ptr = getelementptr <4 x i32> addrspace(1)* %in, i32 1
  %a = load <4 x i32> addrspace(1) * %in
  %b = load <4 x i32> addrspace(1) * %b_ptr
  %result = lshr <4 x i32> %a, %b
  store <4 x i32> %result, <4 x i32> addrspace(1)* %out
  ret void
}

;EG-CHECK: @lshr_i64
;EG-CHECK: SUB_INT {{\*? *}}[[COMPSH:T[0-9]+\.[XYZW]]], {{literal.[xy]}}, [[SHIFT:T[0-9]+\.[XYZW]]]
;EG-CHECK: LSHL {{\* *}}[[TEMP:T[0-9]+\.[XYZW]]], [[OPHI:T[0-9]+\.[XYZW]]], {{[[COMPSH]]|PV.[XYZW]}}
;EG-CHECK: LSHL {{\*? *}}[[OVERF:T[0-9]+\.[XYZW]]], {{[[TEMP]]|PV.[XYZW]}}, 1
;EG_CHECK-DAG: ADD_INT {{\*? *}}[[BIGSH:T[0-9]+\.[XYZW]]], [[SHIFT]], literal
;EG-CHECK-DAG: LSHR {{\*? *}}[[LOSMTMP:T[0-9]+\.[XYZW]]], [[OPLO:T[0-9]+\.[XYZW]]], [[SHIFT]]
;EG-CHECK-DAG: OR_INT {{\*? *}}[[LOSM:T[0-9]+\.[XYZW]]], {{[[LOSMTMP]]|PV.[XYZW]}}, {{[[OVERF]]|PV.[XYZW]}}
;EG-CHECK-DAG: LSHR {{\*? *}}[[HISM:T[0-9]+\.[XYZW]]], [[OPHI]], {{PS|[[SHIFT]]}}
;EG-CHECK-DAG: LSHR {{\*? *}}[[LOBIG:T[0-9]+\.[XYZW]]], [[OPHI]], {{PS|[[SHIFT]]}}
;EG-CHECK-DAG: SETGT_UINT {{\*? *}}[[RESC:T[0-9]+\.[XYZW]]], [[SHIFT]], literal
;EG-CHECK-DAG: CNDE_INT {{\*? *}}[[RESLO:T[0-9]+\.[XYZW]]], {{T[0-9]+\.[XYZW]}}
;EG-CHECK-DAG: CNDE_INT {{\*? *}}[[RESHI:T[0-9]+\.[XYZW]]], {{T[0-9]+\.[XYZW], .*}}, 0.0

;SI-CHECK: @lshr_i64
;SI-CHECK: V_LSHR_B64 {{v\[[0-9]+:[0-9]+\], v\[[0-9]+:[0-9]+\], v[0-9]+}}

define void @lshr_i64(i64 addrspace(1)* %out, i64 addrspace(1)* %in) {
  %b_ptr = getelementptr i64 addrspace(1)* %in, i64 1
  %a = load i64 addrspace(1) * %in
  %b = load i64 addrspace(1) * %b_ptr
  %result = lshr i64 %a, %b
  store i64 %result, i64 addrspace(1)* %out
  ret void
}

;EG-CHECK: @lshr_v2i64
;EG-CHECK-DAG: SUB_INT {{\*? *}}[[COMPSHA:T[0-9]+\.[XYZW]]], {{literal.[xy]}}, [[SHA:T[0-9]+\.[XYZW]]]
;EG-CHECK-DAG: SUB_INT {{\*? *}}[[COMPSHB:T[0-9]+\.[XYZW]]], {{literal.[xy]}}, [[SHB:T[0-9]+\.[XYZW]]]
;EG-CHECK-DAG: LSHL {{\*? *}}[[COMPSHA]]
;EG-CHECK-DAG: LSHL {{\*? *}}[[COMPSHB]]
;EG-CHECK-DAG: LSHL {{.*}}, 1
;EG-CHECK-DAG: LSHL {{.*}}, 1
;EG-CHECK-DAG: LSHR {{.*}}, [[SHA]]
;EG-CHECK-DAG: LSHR {{.*}}, [[SHB]]
;EG-CHECK-DAG: LSHR {{.*}}, [[SHA]]
;EG-CHECK-DAG: LSHR {{.*}}, [[SHB]]
;EG-CHECK-DAG: OR_INT
;EG-CHECK-DAG: OR_INT
;EG-CHECK-DAG: ADD_INT  {{\*? *}}[[BIGSHA:T[0-9]+\.[XYZW]]]{{.*}}, literal
;EG-CHECK-DAG: ADD_INT  {{\*? *}}[[BIGSHB:T[0-9]+\.[XYZW]]]{{.*}}, literal
;EG-CHECK-DAG: LSHR
;EG-CHECK-DAG: LSHR
;EG-CHECK-DAG: SETGT_UINT {{\*? *T[0-9]\.[XYZW]}}, [[SHA]], literal
;EG-CHECK-DAG: SETGT_UINT {{\*? *T[0-9]\.[XYZW]}}, [[SHB]], literal
;EG-CHECK-DAG: CNDE_INT {{.*}}, 0.0
;EG-CHECK-DAG: CNDE_INT {{.*}}, 0.0
;EG-CHECK-DAG: CNDE_INT
;EG-CHECK-DAG: CNDE_INT

;SI-CHECK: @lshr_v2i64
;SI-CHECK: V_LSHR_B64 {{v\[[0-9]+:[0-9]+\], v\[[0-9]+:[0-9]+\], v[0-9]+}}
;SI-CHECK: V_LSHR_B64 {{v\[[0-9]+:[0-9]+\], v\[[0-9]+:[0-9]+\], v[0-9]+}}

define void @lshr_v2i64(<2 x i64> addrspace(1)* %out, <2 x i64> addrspace(1)* %in) {
  %b_ptr = getelementptr <2 x i64> addrspace(1)* %in, i64 1
  %a = load <2 x i64> addrspace(1) * %in
  %b = load <2 x i64> addrspace(1) * %b_ptr
  %result = lshr <2 x i64> %a, %b
  store <2 x i64> %result, <2 x i64> addrspace(1)* %out
  ret void
}


;EG-CHECK: @lshr_v4i64
;EG-CHECK-DAG: SUB_INT {{\*? *}}[[COMPSHA:T[0-9]+\.[XYZW]]], {{literal.[xy]}}, [[SHA:T[0-9]+\.[XYZW]]]
;EG-CHECK-DAG: SUB_INT {{\*? *}}[[COMPSHB:T[0-9]+\.[XYZW]]], {{literal.[xy]}}, [[SHB:T[0-9]+\.[XYZW]]]
;EG-CHECK-DAG: SUB_INT {{\*? *}}[[COMPSHC:T[0-9]+\.[XYZW]]], {{literal.[xy]}}, [[SHC:T[0-9]+\.[XYZW]]]
;EG-CHECK-DAG: SUB_INT {{\*? *}}[[COMPSHD:T[0-9]+\.[XYZW]]], {{literal.[xy]}}, [[SHD:T[0-9]+\.[XYZW]]]
;EG-CHECK-DAG: LSHL {{\*? *}}[[COMPSHA]]
;EG-CHECK-DAG: LSHL {{\*? *}}[[COMPSHB]]
;EG-CHECK-DAG: LSHL {{\*? *}}[[COMPSHC]]
;EG-CHECK-DAG: LSHL {{\*? *}}[[COMPSHD]]
;EG-CHECK-DAG: LSHL {{.*}}, 1
;EG-CHECK-DAG: LSHL {{.*}}, 1
;EG-CHECK-DAG: LSHL {{.*}}, 1
;EG-CHECK-DAG: LSHL {{.*}}, 1
;EG-CHECK-DAG: LSHR {{.*}}, [[SHA]]
;EG-CHECK-DAG: LSHR {{.*}}, [[SHB]]
;EG-CHECK-DAG: LSHR {{.*}}, [[SHC]]
;EG-CHECK-DAG: LSHR {{.*}}, [[SHD]]
;EG-CHECK-DAG: LSHR {{.*}}, [[SHA]]
;EG-CHECK-DAG: LSHR {{.*}}, [[SHB]]
;EG-CHECK-DAG: LSHR {{.*}}, [[SHC]]
;EG-CHECK-DAG: LSHR {{.*}}, [[SHD]]
;EG-CHECK-DAG: OR_INT
;EG-CHECK-DAG: OR_INT
;EG-CHECK-DAG: OR_INT
;EG-CHECK-DAG: OR_INT
;EG-CHECK-DAG: ADD_INT  {{\*? *}}[[BIGSHA:T[0-9]+\.[XYZW]]]{{.*}}, literal
;EG-CHECK-DAG: ADD_INT  {{\*? *}}[[BIGSHB:T[0-9]+\.[XYZW]]]{{.*}}, literal
;EG-CHECK-DAG: ADD_INT  {{\*? *}}[[BIGSHC:T[0-9]+\.[XYZW]]]{{.*}}, literal
;EG-CHECK-DAG: ADD_INT  {{\*? *}}[[BIGSHD:T[0-9]+\.[XYZW]]]{{.*}}, literal
;EG-CHECK-DAG: LSHR
;EG-CHECK-DAG: LSHR
;EG-CHECK-DAG: LSHR
;EG-CHECK-DAG: LSHR
;EG-CHECK-DAG: LSHR
;EG-CHECK-DAG: LSHR
;EG-CHECK-DAG: SETGT_UINT {{\*? *T[0-9]\.[XYZW]}}, [[SHA]], literal
;EG-CHECK-DAG: SETGT_UINT {{\*? *T[0-9]\.[XYZW]}}, [[SHB]], literal
;EG-CHECK-DAG: SETGT_UINT {{\*? *T[0-9]\.[XYZW]}}, [[SHC]], literal
;EG-CHECK-DAG: SETGT_UINT {{\*? *T[0-9]\.[XYZW]}}, [[SHD]], literal
;EG-CHECK-DAG: CNDE_INT {{.*}}, 0.0
;EG-CHECK-DAG: CNDE_INT {{.*}}, 0.0
;EG-CHECK-DAG: CNDE_INT {{.*}}, 0.0
;EG-CHECK-DAG: CNDE_INT {{.*}}, 0.0
;EG-CHECK-DAG: CNDE_INT
;EG-CHECK-DAG: CNDE_INT
;EG-CHECK-DAG: CNDE_INT
;EG-CHECK-DAG: CNDE_INT

;SI-CHECK: @lshr_v4i64
;SI-CHECK: V_LSHR_B64 {{v\[[0-9]+:[0-9]+\], v\[[0-9]+:[0-9]+\], v[0-9]+}}
;SI-CHECK: V_LSHR_B64 {{v\[[0-9]+:[0-9]+\], v\[[0-9]+:[0-9]+\], v[0-9]+}}
;SI-CHECK: V_LSHR_B64 {{v\[[0-9]+:[0-9]+\], v\[[0-9]+:[0-9]+\], v[0-9]+}}
;SI-CHECK: V_LSHR_B64 {{v\[[0-9]+:[0-9]+\], v\[[0-9]+:[0-9]+\], v[0-9]+}}

define void @lshr_v4i64(<4 x i64> addrspace(1)* %out, <4 x i64> addrspace(1)* %in) {
  %b_ptr = getelementptr <4 x i64> addrspace(1)* %in, i64 1
  %a = load <4 x i64> addrspace(1) * %in
  %b = load <4 x i64> addrspace(1) * %b_ptr
  %result = lshr <4 x i64> %a, %b
  store <4 x i64> %result, <4 x i64> addrspace(1)* %out
  ret void
}<|MERGE_RESOLUTION|>--- conflicted
+++ resolved
@@ -1,11 +1,3 @@
-<<<<<<< HEAD
-;RUN: llc < %s -march=r600 -mcpu=redwood | FileCheck --check-prefix=EG-CHECK %s
-;RUN: llc < %s -march=r600 -mcpu=verde -verify-machineinstrs | FileCheck --check-prefix=SI-CHECK %s
-
-;EG-CHECK: @lshr_v2i32
-;EG-CHECK: LSHR {{\*? *}}T{{[0-9]+\.[XYZW], T[0-9]+\.[XYZW], T[0-9]+\.[XYZW]}}
-;EG-CHECK: LSHR {{\*? *}}T{{[0-9]+\.[XYZW], T[0-9]+\.[XYZW], T[0-9]+\.[XYZW]}}
-=======
 ; RUN: llc -march=amdgcn -mcpu=verde -verify-machineinstrs < %s | FileCheck -check-prefix=SI -check-prefix=FUNC %s
 ; RUN: llc -march=r600 -mcpu=redwood < %s | FileCheck -check-prefix=EG -check-prefix=FUNC %s
 
@@ -20,164 +12,155 @@
   store i32 %result, i32 addrspace(1)* %out
   ret void
 }
->>>>>>> 41cb3da2
 
-;SI-CHECK: @lshr_v2i32
-;SI-CHECK: V_LSHR_B32_e32 v{{[0-9]+, v[0-9]+, v[0-9]+}}
-;SI-CHECK: V_LSHR_B32_e32 v{{[0-9]+, v[0-9]+, v[0-9]+}}
+; FUNC-LABEL: {{^}}lshr_v2i32:
+; SI: v_lshr_b32_e32 v{{[0-9]+, v[0-9]+, v[0-9]+}}
+; SI: v_lshr_b32_e32 v{{[0-9]+, v[0-9]+, v[0-9]+}}
 
+; EG: LSHR {{\*? *}}T{{[0-9]+\.[XYZW], T[0-9]+\.[XYZW], T[0-9]+\.[XYZW]}}
+; EG: LSHR {{\*? *}}T{{[0-9]+\.[XYZW], T[0-9]+\.[XYZW], T[0-9]+\.[XYZW]}}
 define void @lshr_v2i32(<2 x i32> addrspace(1)* %out, <2 x i32> addrspace(1)* %in) {
   %b_ptr = getelementptr <2 x i32> addrspace(1)* %in, i32 1
-  %a = load <2 x i32> addrspace(1) * %in
-  %b = load <2 x i32> addrspace(1) * %b_ptr
+  %a = load <2 x i32> addrspace(1)* %in
+  %b = load <2 x i32> addrspace(1)* %b_ptr
   %result = lshr <2 x i32> %a, %b
   store <2 x i32> %result, <2 x i32> addrspace(1)* %out
   ret void
 }
 
+; FUNC-LABEL: {{^}}lshr_v4i32:
+; SI: v_lshr_b32_e32 v{{[0-9]+, v[0-9]+, v[0-9]+}}
+; SI: v_lshr_b32_e32 v{{[0-9]+, v[0-9]+, v[0-9]+}}
+; SI: v_lshr_b32_e32 v{{[0-9]+, v[0-9]+, v[0-9]+}}
+; SI: v_lshr_b32_e32 v{{[0-9]+, v[0-9]+, v[0-9]+}}
 
-;EG-CHECK: @lshr_v4i32
-;EG-CHECK: LSHR {{\*? *}}T{{[0-9]+\.[XYZW], T[0-9]+\.[XYZW], T[0-9]+\.[XYZW]}}
-;EG-CHECK: LSHR {{\*? *}}T{{[0-9]+\.[XYZW], T[0-9]+\.[XYZW], T[0-9]+\.[XYZW]}}
-;EG-CHECK: LSHR {{\*? *}}T{{[0-9]+\.[XYZW], T[0-9]+\.[XYZW], T[0-9]+\.[XYZW]}}
-;EG-CHECK: LSHR {{\*? *}}T{{[0-9]+\.[XYZW], T[0-9]+\.[XYZW], T[0-9]+\.[XYZW]}}
-
-;SI-CHECK: @lshr_v4i32
-;SI-CHECK: V_LSHR_B32_e32 v{{[0-9]+, v[0-9]+, v[0-9]+}}
-;SI-CHECK: V_LSHR_B32_e32 v{{[0-9]+, v[0-9]+, v[0-9]+}}
-;SI-CHECK: V_LSHR_B32_e32 v{{[0-9]+, v[0-9]+, v[0-9]+}}
-;SI-CHECK: V_LSHR_B32_e32 v{{[0-9]+, v[0-9]+, v[0-9]+}}
-
+; EG: LSHR {{\*? *}}T{{[0-9]+\.[XYZW], T[0-9]+\.[XYZW], T[0-9]+\.[XYZW]}}
+; EG: LSHR {{\*? *}}T{{[0-9]+\.[XYZW], T[0-9]+\.[XYZW], T[0-9]+\.[XYZW]}}
+; EG: LSHR {{\*? *}}T{{[0-9]+\.[XYZW], T[0-9]+\.[XYZW], T[0-9]+\.[XYZW]}}
+; EG: LSHR {{\*? *}}T{{[0-9]+\.[XYZW], T[0-9]+\.[XYZW], T[0-9]+\.[XYZW]}}
 define void @lshr_v4i32(<4 x i32> addrspace(1)* %out, <4 x i32> addrspace(1)* %in) {
   %b_ptr = getelementptr <4 x i32> addrspace(1)* %in, i32 1
-  %a = load <4 x i32> addrspace(1) * %in
-  %b = load <4 x i32> addrspace(1) * %b_ptr
+  %a = load <4 x i32> addrspace(1)* %in
+  %b = load <4 x i32> addrspace(1)* %b_ptr
   %result = lshr <4 x i32> %a, %b
   store <4 x i32> %result, <4 x i32> addrspace(1)* %out
   ret void
 }
 
-;EG-CHECK: @lshr_i64
-;EG-CHECK: SUB_INT {{\*? *}}[[COMPSH:T[0-9]+\.[XYZW]]], {{literal.[xy]}}, [[SHIFT:T[0-9]+\.[XYZW]]]
-;EG-CHECK: LSHL {{\* *}}[[TEMP:T[0-9]+\.[XYZW]]], [[OPHI:T[0-9]+\.[XYZW]]], {{[[COMPSH]]|PV.[XYZW]}}
-;EG-CHECK: LSHL {{\*? *}}[[OVERF:T[0-9]+\.[XYZW]]], {{[[TEMP]]|PV.[XYZW]}}, 1
-;EG_CHECK-DAG: ADD_INT {{\*? *}}[[BIGSH:T[0-9]+\.[XYZW]]], [[SHIFT]], literal
-;EG-CHECK-DAG: LSHR {{\*? *}}[[LOSMTMP:T[0-9]+\.[XYZW]]], [[OPLO:T[0-9]+\.[XYZW]]], [[SHIFT]]
-;EG-CHECK-DAG: OR_INT {{\*? *}}[[LOSM:T[0-9]+\.[XYZW]]], {{[[LOSMTMP]]|PV.[XYZW]}}, {{[[OVERF]]|PV.[XYZW]}}
-;EG-CHECK-DAG: LSHR {{\*? *}}[[HISM:T[0-9]+\.[XYZW]]], [[OPHI]], {{PS|[[SHIFT]]}}
-;EG-CHECK-DAG: LSHR {{\*? *}}[[LOBIG:T[0-9]+\.[XYZW]]], [[OPHI]], {{PS|[[SHIFT]]}}
-;EG-CHECK-DAG: SETGT_UINT {{\*? *}}[[RESC:T[0-9]+\.[XYZW]]], [[SHIFT]], literal
-;EG-CHECK-DAG: CNDE_INT {{\*? *}}[[RESLO:T[0-9]+\.[XYZW]]], {{T[0-9]+\.[XYZW]}}
-;EG-CHECK-DAG: CNDE_INT {{\*? *}}[[RESHI:T[0-9]+\.[XYZW]]], {{T[0-9]+\.[XYZW], .*}}, 0.0
+; FUNC-LABEL: {{^}}lshr_i64:
+; SI: v_lshr_b64 {{v\[[0-9]+:[0-9]+\], v\[[0-9]+:[0-9]+\], v[0-9]+}}
 
-;SI-CHECK: @lshr_i64
-;SI-CHECK: V_LSHR_B64 {{v\[[0-9]+:[0-9]+\], v\[[0-9]+:[0-9]+\], v[0-9]+}}
-
+; EG: SUB_INT {{\*? *}}[[COMPSH:T[0-9]+\.[XYZW]]], {{literal.[xy]}}, [[SHIFT:T[0-9]+\.[XYZW]]]
+; EG: LSHL {{\* *}}[[TEMP:T[0-9]+\.[XYZW]]], [[OPHI:T[0-9]+\.[XYZW]]], {{[[COMPSH]]|PV.[XYZW]}}
+; EG: LSHL {{\*? *}}[[OVERF:T[0-9]+\.[XYZW]]], {{[[TEMP]]|PV.[XYZW]}}, 1
+; EG-DAG: ADD_INT {{\*? *}}[[BIGSH:T[0-9]+\.[XYZW]]], [[SHIFT]], literal
+; EG-DAG: LSHR {{\*? *}}[[LOSMTMP:T[0-9]+\.[XYZW]]], [[OPLO:T[0-9]+\.[XYZW]]], [[SHIFT]]
+; EG-DAG: OR_INT {{\*? *}}[[LOSM:T[0-9]+\.[XYZW]]], {{[[LOSMTMP]]|PV.[XYZW]}}, {{[[OVERF]]|PV.[XYZW]}}
+; EG-DAG: LSHR {{\*? *}}[[HISM:T[0-9]+\.[XYZW]]], [[OPHI]], {{PS|[[SHIFT]]}}
+; EG-DAG: LSHR {{\*? *}}[[LOBIG:T[0-9]+\.[XYZW]]], [[OPHI]], {{PS|[[SHIFT]]}}
+; EG-DAG: SETGT_UINT {{\*? *}}[[RESC:T[0-9]+\.[XYZW]]], [[SHIFT]], literal
+; EG-DAG: CNDE_INT {{\*? *}}[[RESLO:T[0-9]+\.[XYZW]]], {{T[0-9]+\.[XYZW]}}
+; EG-DAG: CNDE_INT {{\*? *}}[[RESHI:T[0-9]+\.[XYZW]]], {{T[0-9]+\.[XYZW], .*}}, 0.0
 define void @lshr_i64(i64 addrspace(1)* %out, i64 addrspace(1)* %in) {
   %b_ptr = getelementptr i64 addrspace(1)* %in, i64 1
-  %a = load i64 addrspace(1) * %in
-  %b = load i64 addrspace(1) * %b_ptr
+  %a = load i64 addrspace(1)* %in
+  %b = load i64 addrspace(1)* %b_ptr
   %result = lshr i64 %a, %b
   store i64 %result, i64 addrspace(1)* %out
   ret void
 }
 
-;EG-CHECK: @lshr_v2i64
-;EG-CHECK-DAG: SUB_INT {{\*? *}}[[COMPSHA:T[0-9]+\.[XYZW]]], {{literal.[xy]}}, [[SHA:T[0-9]+\.[XYZW]]]
-;EG-CHECK-DAG: SUB_INT {{\*? *}}[[COMPSHB:T[0-9]+\.[XYZW]]], {{literal.[xy]}}, [[SHB:T[0-9]+\.[XYZW]]]
-;EG-CHECK-DAG: LSHL {{\*? *}}[[COMPSHA]]
-;EG-CHECK-DAG: LSHL {{\*? *}}[[COMPSHB]]
-;EG-CHECK-DAG: LSHL {{.*}}, 1
-;EG-CHECK-DAG: LSHL {{.*}}, 1
-;EG-CHECK-DAG: LSHR {{.*}}, [[SHA]]
-;EG-CHECK-DAG: LSHR {{.*}}, [[SHB]]
-;EG-CHECK-DAG: LSHR {{.*}}, [[SHA]]
-;EG-CHECK-DAG: LSHR {{.*}}, [[SHB]]
-;EG-CHECK-DAG: OR_INT
-;EG-CHECK-DAG: OR_INT
-;EG-CHECK-DAG: ADD_INT  {{\*? *}}[[BIGSHA:T[0-9]+\.[XYZW]]]{{.*}}, literal
-;EG-CHECK-DAG: ADD_INT  {{\*? *}}[[BIGSHB:T[0-9]+\.[XYZW]]]{{.*}}, literal
-;EG-CHECK-DAG: LSHR
-;EG-CHECK-DAG: LSHR
-;EG-CHECK-DAG: SETGT_UINT {{\*? *T[0-9]\.[XYZW]}}, [[SHA]], literal
-;EG-CHECK-DAG: SETGT_UINT {{\*? *T[0-9]\.[XYZW]}}, [[SHB]], literal
-;EG-CHECK-DAG: CNDE_INT {{.*}}, 0.0
-;EG-CHECK-DAG: CNDE_INT {{.*}}, 0.0
-;EG-CHECK-DAG: CNDE_INT
-;EG-CHECK-DAG: CNDE_INT
+; FUNC-LABEL: {{^}}lshr_v2i64:
+; SI: v_lshr_b64 {{v\[[0-9]+:[0-9]+\], v\[[0-9]+:[0-9]+\], v[0-9]+}}
+; SI: v_lshr_b64 {{v\[[0-9]+:[0-9]+\], v\[[0-9]+:[0-9]+\], v[0-9]+}}
 
-;SI-CHECK: @lshr_v2i64
-;SI-CHECK: V_LSHR_B64 {{v\[[0-9]+:[0-9]+\], v\[[0-9]+:[0-9]+\], v[0-9]+}}
-;SI-CHECK: V_LSHR_B64 {{v\[[0-9]+:[0-9]+\], v\[[0-9]+:[0-9]+\], v[0-9]+}}
-
+; EG-DAG: SUB_INT {{\*? *}}[[COMPSHA:T[0-9]+\.[XYZW]]], {{literal.[xy]}}, [[SHA:T[0-9]+\.[XYZW]]]
+; EG-DAG: SUB_INT {{\*? *}}[[COMPSHB:T[0-9]+\.[XYZW]]], {{literal.[xy]}}, [[SHB:T[0-9]+\.[XYZW]]]
+; EG-DAG: LSHL {{\*? *}}[[COMPSHA]]
+; EG-DAG: LSHL {{\*? *}}[[COMPSHB]]
+; EG-DAG: LSHL {{.*}}, 1
+; EG-DAG: LSHL {{.*}}, 1
+; EG-DAG: LSHR {{.*}}, [[SHA]]
+; EG-DAG: LSHR {{.*}}, [[SHB]]
+; EG-DAG: LSHR {{.*}}, [[SHA]]
+; EG-DAG: LSHR {{.*}}, [[SHB]]
+; EG-DAG: OR_INT
+; EG-DAG: OR_INT
+; EG-DAG: ADD_INT  {{\*? *}}[[BIGSHA:T[0-9]+\.[XYZW]]]{{.*}}, literal
+; EG-DAG: ADD_INT  {{\*? *}}[[BIGSHB:T[0-9]+\.[XYZW]]]{{.*}}, literal
+; EG-DAG: LSHR
+; EG-DAG: LSHR
+; EG-DAG: SETGT_UINT {{\*? *T[0-9]\.[XYZW]}}, [[SHA]], literal
+; EG-DAG: SETGT_UINT {{\*? *T[0-9]\.[XYZW]}}, [[SHB]], literal
+; EG-DAG: CNDE_INT {{.*}}, 0.0
+; EG-DAG: CNDE_INT {{.*}}, 0.0
+; EG-DAG: CNDE_INT
+; EG-DAG: CNDE_INT
 define void @lshr_v2i64(<2 x i64> addrspace(1)* %out, <2 x i64> addrspace(1)* %in) {
   %b_ptr = getelementptr <2 x i64> addrspace(1)* %in, i64 1
-  %a = load <2 x i64> addrspace(1) * %in
-  %b = load <2 x i64> addrspace(1) * %b_ptr
+  %a = load <2 x i64> addrspace(1)* %in
+  %b = load <2 x i64> addrspace(1)* %b_ptr
   %result = lshr <2 x i64> %a, %b
   store <2 x i64> %result, <2 x i64> addrspace(1)* %out
   ret void
 }
 
+; FUNC-LABEL: {{^}}lshr_v4i64:
+; SI: v_lshr_b64 {{v\[[0-9]+:[0-9]+\], v\[[0-9]+:[0-9]+\], v[0-9]+}}
+; SI: v_lshr_b64 {{v\[[0-9]+:[0-9]+\], v\[[0-9]+:[0-9]+\], v[0-9]+}}
+; SI: v_lshr_b64 {{v\[[0-9]+:[0-9]+\], v\[[0-9]+:[0-9]+\], v[0-9]+}}
+; SI: v_lshr_b64 {{v\[[0-9]+:[0-9]+\], v\[[0-9]+:[0-9]+\], v[0-9]+}}
 
-;EG-CHECK: @lshr_v4i64
-;EG-CHECK-DAG: SUB_INT {{\*? *}}[[COMPSHA:T[0-9]+\.[XYZW]]], {{literal.[xy]}}, [[SHA:T[0-9]+\.[XYZW]]]
-;EG-CHECK-DAG: SUB_INT {{\*? *}}[[COMPSHB:T[0-9]+\.[XYZW]]], {{literal.[xy]}}, [[SHB:T[0-9]+\.[XYZW]]]
-;EG-CHECK-DAG: SUB_INT {{\*? *}}[[COMPSHC:T[0-9]+\.[XYZW]]], {{literal.[xy]}}, [[SHC:T[0-9]+\.[XYZW]]]
-;EG-CHECK-DAG: SUB_INT {{\*? *}}[[COMPSHD:T[0-9]+\.[XYZW]]], {{literal.[xy]}}, [[SHD:T[0-9]+\.[XYZW]]]
-;EG-CHECK-DAG: LSHL {{\*? *}}[[COMPSHA]]
-;EG-CHECK-DAG: LSHL {{\*? *}}[[COMPSHB]]
-;EG-CHECK-DAG: LSHL {{\*? *}}[[COMPSHC]]
-;EG-CHECK-DAG: LSHL {{\*? *}}[[COMPSHD]]
-;EG-CHECK-DAG: LSHL {{.*}}, 1
-;EG-CHECK-DAG: LSHL {{.*}}, 1
-;EG-CHECK-DAG: LSHL {{.*}}, 1
-;EG-CHECK-DAG: LSHL {{.*}}, 1
-;EG-CHECK-DAG: LSHR {{.*}}, [[SHA]]
-;EG-CHECK-DAG: LSHR {{.*}}, [[SHB]]
-;EG-CHECK-DAG: LSHR {{.*}}, [[SHC]]
-;EG-CHECK-DAG: LSHR {{.*}}, [[SHD]]
-;EG-CHECK-DAG: LSHR {{.*}}, [[SHA]]
-;EG-CHECK-DAG: LSHR {{.*}}, [[SHB]]
-;EG-CHECK-DAG: LSHR {{.*}}, [[SHC]]
-;EG-CHECK-DAG: LSHR {{.*}}, [[SHD]]
-;EG-CHECK-DAG: OR_INT
-;EG-CHECK-DAG: OR_INT
-;EG-CHECK-DAG: OR_INT
-;EG-CHECK-DAG: OR_INT
-;EG-CHECK-DAG: ADD_INT  {{\*? *}}[[BIGSHA:T[0-9]+\.[XYZW]]]{{.*}}, literal
-;EG-CHECK-DAG: ADD_INT  {{\*? *}}[[BIGSHB:T[0-9]+\.[XYZW]]]{{.*}}, literal
-;EG-CHECK-DAG: ADD_INT  {{\*? *}}[[BIGSHC:T[0-9]+\.[XYZW]]]{{.*}}, literal
-;EG-CHECK-DAG: ADD_INT  {{\*? *}}[[BIGSHD:T[0-9]+\.[XYZW]]]{{.*}}, literal
-;EG-CHECK-DAG: LSHR
-;EG-CHECK-DAG: LSHR
-;EG-CHECK-DAG: LSHR
-;EG-CHECK-DAG: LSHR
-;EG-CHECK-DAG: LSHR
-;EG-CHECK-DAG: LSHR
-;EG-CHECK-DAG: SETGT_UINT {{\*? *T[0-9]\.[XYZW]}}, [[SHA]], literal
-;EG-CHECK-DAG: SETGT_UINT {{\*? *T[0-9]\.[XYZW]}}, [[SHB]], literal
-;EG-CHECK-DAG: SETGT_UINT {{\*? *T[0-9]\.[XYZW]}}, [[SHC]], literal
-;EG-CHECK-DAG: SETGT_UINT {{\*? *T[0-9]\.[XYZW]}}, [[SHD]], literal
-;EG-CHECK-DAG: CNDE_INT {{.*}}, 0.0
-;EG-CHECK-DAG: CNDE_INT {{.*}}, 0.0
-;EG-CHECK-DAG: CNDE_INT {{.*}}, 0.0
-;EG-CHECK-DAG: CNDE_INT {{.*}}, 0.0
-;EG-CHECK-DAG: CNDE_INT
-;EG-CHECK-DAG: CNDE_INT
-;EG-CHECK-DAG: CNDE_INT
-;EG-CHECK-DAG: CNDE_INT
-
-;SI-CHECK: @lshr_v4i64
-;SI-CHECK: V_LSHR_B64 {{v\[[0-9]+:[0-9]+\], v\[[0-9]+:[0-9]+\], v[0-9]+}}
-;SI-CHECK: V_LSHR_B64 {{v\[[0-9]+:[0-9]+\], v\[[0-9]+:[0-9]+\], v[0-9]+}}
-;SI-CHECK: V_LSHR_B64 {{v\[[0-9]+:[0-9]+\], v\[[0-9]+:[0-9]+\], v[0-9]+}}
-;SI-CHECK: V_LSHR_B64 {{v\[[0-9]+:[0-9]+\], v\[[0-9]+:[0-9]+\], v[0-9]+}}
-
+; EG-DAG: SUB_INT {{\*? *}}[[COMPSHA:T[0-9]+\.[XYZW]]], {{literal.[xy]}}, [[SHA:T[0-9]+\.[XYZW]]]
+; EG-DAG: SUB_INT {{\*? *}}[[COMPSHB:T[0-9]+\.[XYZW]]], {{literal.[xy]}}, [[SHB:T[0-9]+\.[XYZW]]]
+; EG-DAG: SUB_INT {{\*? *}}[[COMPSHC:T[0-9]+\.[XYZW]]], {{literal.[xy]}}, [[SHC:T[0-9]+\.[XYZW]]]
+; EG-DAG: SUB_INT {{\*? *}}[[COMPSHD:T[0-9]+\.[XYZW]]], {{literal.[xy]}}, [[SHD:T[0-9]+\.[XYZW]]]
+; EG-DAG: LSHL {{\*? *}}[[COMPSHA]]
+; EG-DAG: LSHL {{\*? *}}[[COMPSHB]]
+; EG-DAG: LSHL {{\*? *}}[[COMPSHC]]
+; EG-DAG: LSHL {{\*? *}}[[COMPSHD]]
+; EG-DAG: LSHL {{.*}}, 1
+; EG-DAG: LSHL {{.*}}, 1
+; EG-DAG: LSHL {{.*}}, 1
+; EG-DAG: LSHL {{.*}}, 1
+; EG-DAG: LSHR {{.*}}, [[SHA]]
+; EG-DAG: LSHR {{.*}}, [[SHB]]
+; EG-DAG: LSHR {{.*}}, [[SHC]]
+; EG-DAG: LSHR {{.*}}, [[SHD]]
+; EG-DAG: LSHR {{.*}}, [[SHA]]
+; EG-DAG: LSHR {{.*}}, [[SHB]]
+; EG-DAG: LSHR {{.*}}, [[SHC]]
+; EG-DAG: LSHR {{.*}}, [[SHD]]
+; EG-DAG: OR_INT
+; EG-DAG: OR_INT
+; EG-DAG: OR_INT
+; EG-DAG: OR_INT
+; EG-DAG: ADD_INT  {{\*? *}}[[BIGSHA:T[0-9]+\.[XYZW]]]{{.*}}, literal
+; EG-DAG: ADD_INT  {{\*? *}}[[BIGSHB:T[0-9]+\.[XYZW]]]{{.*}}, literal
+; EG-DAG: ADD_INT  {{\*? *}}[[BIGSHC:T[0-9]+\.[XYZW]]]{{.*}}, literal
+; EG-DAG: ADD_INT  {{\*? *}}[[BIGSHD:T[0-9]+\.[XYZW]]]{{.*}}, literal
+; EG-DAG: LSHR
+; EG-DAG: LSHR
+; EG-DAG: LSHR
+; EG-DAG: LSHR
+; EG-DAG: LSHR
+; EG-DAG: LSHR
+; EG-DAG: SETGT_UINT {{\*? *T[0-9]\.[XYZW]}}, [[SHA]], literal
+; EG-DAG: SETGT_UINT {{\*? *T[0-9]\.[XYZW]}}, [[SHB]], literal
+; EG-DAG: SETGT_UINT {{\*? *T[0-9]\.[XYZW]}}, [[SHC]], literal
+; EG-DAG: SETGT_UINT {{\*? *T[0-9]\.[XYZW]}}, [[SHD]], literal
+; EG-DAG: CNDE_INT {{.*}}, 0.0
+; EG-DAG: CNDE_INT {{.*}}, 0.0
+; EG-DAG: CNDE_INT {{.*}}, 0.0
+; EG-DAG: CNDE_INT {{.*}}, 0.0
+; EG-DAG: CNDE_INT
+; EG-DAG: CNDE_INT
+; EG-DAG: CNDE_INT
+; EG-DAG: CNDE_INT
 define void @lshr_v4i64(<4 x i64> addrspace(1)* %out, <4 x i64> addrspace(1)* %in) {
   %b_ptr = getelementptr <4 x i64> addrspace(1)* %in, i64 1
-  %a = load <4 x i64> addrspace(1) * %in
-  %b = load <4 x i64> addrspace(1) * %b_ptr
+  %a = load <4 x i64> addrspace(1)* %in
+  %b = load <4 x i64> addrspace(1)* %b_ptr
   %result = lshr <4 x i64> %a, %b
   store <4 x i64> %result, <4 x i64> addrspace(1)* %out
   ret void
