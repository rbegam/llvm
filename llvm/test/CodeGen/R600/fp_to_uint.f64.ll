<<<<<<< HEAD
; RUN: llc -march=r600 -mcpu=SI -verify-machineinstrs < %s | FileCheck -check-prefix=SI %s
=======
; RUN: llc -march=amdgcn -mcpu=SI -verify-machineinstrs < %s | FileCheck -check-prefix=SI %s
; RUN: llc -march=amdgcn -mcpu=bonaire -verify-machineinstrs < %s | FileCheck -check-prefix=CI -check-prefix=FUNC %s
>>>>>>> 41cb3da2

; SI-LABEL: @fp_to_uint_i32_f64
; SI: V_CVT_U32_F64_e32
define void @fp_to_uint_i32_f64(i32 addrspace(1)* %out, double %in) {
  %cast = fptoui double %in to i32
  store i32 %cast, i32 addrspace(1)* %out, align 4
  ret void
}<|MERGE_RESOLUTION|>--- conflicted
+++ resolved
@@ -1,14 +1,70 @@
-<<<<<<< HEAD
-; RUN: llc -march=r600 -mcpu=SI -verify-machineinstrs < %s | FileCheck -check-prefix=SI %s
-=======
 ; RUN: llc -march=amdgcn -mcpu=SI -verify-machineinstrs < %s | FileCheck -check-prefix=SI %s
 ; RUN: llc -march=amdgcn -mcpu=bonaire -verify-machineinstrs < %s | FileCheck -check-prefix=CI -check-prefix=FUNC %s
->>>>>>> 41cb3da2
 
-; SI-LABEL: @fp_to_uint_i32_f64
-; SI: V_CVT_U32_F64_e32
+declare i32 @llvm.r600.read.tidig.x() nounwind readnone
+
+; SI-LABEL: {{^}}fp_to_uint_i32_f64:
+; SI: v_cvt_u32_f64_e32
 define void @fp_to_uint_i32_f64(i32 addrspace(1)* %out, double %in) {
   %cast = fptoui double %in to i32
   store i32 %cast, i32 addrspace(1)* %out, align 4
   ret void
+}
+
+; SI-LABEL: @fp_to_uint_v2i32_v2f64
+; SI: v_cvt_u32_f64_e32
+; SI: v_cvt_u32_f64_e32
+define void @fp_to_uint_v2i32_v2f64(<2 x i32> addrspace(1)* %out, <2 x double> %in) {
+  %cast = fptoui <2 x double> %in to <2 x i32>
+  store <2 x i32> %cast, <2 x i32> addrspace(1)* %out, align 8
+  ret void
+}
+
+; SI-LABEL: @fp_to_uint_v4i32_v4f64
+; SI: v_cvt_u32_f64_e32
+; SI: v_cvt_u32_f64_e32
+; SI: v_cvt_u32_f64_e32
+; SI: v_cvt_u32_f64_e32
+define void @fp_to_uint_v4i32_v4f64(<4 x i32> addrspace(1)* %out, <4 x double> %in) {
+  %cast = fptoui <4 x double> %in to <4 x i32>
+  store <4 x i32> %cast, <4 x i32> addrspace(1)* %out, align 8
+  ret void
+}
+
+; FUNC-LABEL: @fp_to_uint_i64_f64
+; CI-DAG: buffer_load_dwordx2 [[VAL:v\[[0-9]+:[0-9]+\]]]
+; CI-DAG: v_trunc_f64_e32 [[TRUNC:v\[[0-9]+:[0-9]+\]]], [[VAL]]
+; CI-DAG: s_mov_b32 s[[K0_LO:[0-9]+]], 0{{$}}
+; CI-DAG: s_mov_b32 s[[K0_HI:[0-9]+]], 0x3df00000
+
+; CI-DAG: v_mul_f64 [[MUL:v\[[0-9]+:[0-9]+\]]], [[VAL]], s{{\[}}[[K0_LO]]:[[K0_HI]]{{\]}}
+; CI-DAG: v_floor_f64_e32 [[FLOOR:v\[[0-9]+:[0-9]+\]]], [[MUL]]
+
+; CI-DAG: s_mov_b32 s[[K1_HI:[0-9]+]], 0xc1f00000
+
+; CI-DAG: v_fma_f64 [[FMA:v\[[0-9]+:[0-9]+\]]], [[FLOOR]], s{{\[[0-9]+}}:[[K1_HI]]{{\]}}, [[TRUNC]]
+; CI-DAG: v_cvt_u32_f64_e32 v[[LO:[0-9]+]], [[FMA]]
+; CI-DAG: v_cvt_u32_f64_e32 v[[HI:[0-9]+]], [[FLOOR]]
+; CI: buffer_store_dwordx2 v{{\[}}[[LO]]:[[HI]]{{\]}}
+define void @fp_to_uint_i64_f64(i64 addrspace(1)* %out, double addrspace(1)* %in) {
+  %tid = call i32 @llvm.r600.read.tidig.x() nounwind readnone
+  %gep = getelementptr double addrspace(1)* %in, i32 %tid
+  %val = load double addrspace(1)* %gep, align 8
+  %cast = fptoui double %val to i64
+  store i64 %cast, i64 addrspace(1)* %out, align 4
+  ret void
+}
+
+; SI-LABEL: @fp_to_uint_v2i64_v2f64
+define void @fp_to_uint_v2i64_v2f64(<2 x i64> addrspace(1)* %out, <2 x double> %in) {
+  %cast = fptoui <2 x double> %in to <2 x i64>
+  store <2 x i64> %cast, <2 x i64> addrspace(1)* %out, align 16
+  ret void
+}
+
+; SI-LABEL: @fp_to_uint_v4i64_v4f64
+define void @fp_to_uint_v4i64_v4f64(<4 x i64> addrspace(1)* %out, <4 x double> %in) {
+  %cast = fptoui <4 x double> %in to <4 x i64>
+  store <4 x i64> %cast, <4 x i64> addrspace(1)* %out, align 32
+  ret void
 }