; RUN: llc < %s -march=amdgcn -mcpu=tahiti -verify-machineinstrs | FileCheck %s

<<<<<<< HEAD
; CHECK: @flt_f64
; CHECK: V_CMP_LT_F64_e64 {{s[[0-9]+:[0-9]+], v[[0-9]+:[0-9]+], v[[0-9]+:[0-9]+]}}

define void @flt_f64(double addrspace(1)* %out, double addrspace(1)* %in1,
=======
; CHECK-LABEL: {{^}}flt_f64:
; CHECK: v_cmp_nge_f64_e32 vcc, {{v[[0-9]+:[0-9]+], v[[0-9]+:[0-9]+]}}
define void @flt_f64(i32 addrspace(1)* %out, double addrspace(1)* %in1,
>>>>>>> 41cb3da2
                     double addrspace(1)* %in2) {
   %r0 = load double addrspace(1)* %in1
   %r1 = load double addrspace(1)* %in2
   %r2 = fcmp ult double %r0, %r1
   %r3 = select i1 %r2, double %r0, double %r1
   store double %r3, double addrspace(1)* %out
   ret void
}

<<<<<<< HEAD
; CHECK: @fle_f64
; CHECK: V_CMP_LE_F64_e64 {{s[[0-9]+:[0-9]+], v[[0-9]+:[0-9]+], v[[0-9]+:[0-9]+]}}

define void @fle_f64(double addrspace(1)* %out, double addrspace(1)* %in1,
=======
; CHECK-LABEL: {{^}}fle_f64:
; CHECK: v_cmp_ngt_f64_e32 vcc, {{v[[0-9]+:[0-9]+], v[[0-9]+:[0-9]+]}}
define void @fle_f64(i32 addrspace(1)* %out, double addrspace(1)* %in1,
>>>>>>> 41cb3da2
                     double addrspace(1)* %in2) {
   %r0 = load double addrspace(1)* %in1
   %r1 = load double addrspace(1)* %in2
   %r2 = fcmp ule double %r0, %r1
   %r3 = select i1 %r2, double %r0, double %r1
   store double %r3, double addrspace(1)* %out
   ret void
}

<<<<<<< HEAD
; CHECK: @fgt_f64
; CHECK: V_CMP_GT_F64_e64 {{s[[0-9]+:[0-9]+], v[[0-9]+:[0-9]+], v[[0-9]+:[0-9]+]}}

define void @fgt_f64(double addrspace(1)* %out, double addrspace(1)* %in1,
=======
; CHECK-LABEL: {{^}}fgt_f64:
; CHECK: v_cmp_nle_f64_e32 vcc, {{v[[0-9]+:[0-9]+], v[[0-9]+:[0-9]+]}}
define void @fgt_f64(i32 addrspace(1)* %out, double addrspace(1)* %in1,
>>>>>>> 41cb3da2
                     double addrspace(1)* %in2) {
   %r0 = load double addrspace(1)* %in1
   %r1 = load double addrspace(1)* %in2
   %r2 = fcmp ugt double %r0, %r1
   %r3 = select i1 %r2, double %r0, double %r1
   store double %r3, double addrspace(1)* %out
   ret void
}

<<<<<<< HEAD
; CHECK: @fge_f64
; CHECK: V_CMP_GE_F64_e64 {{s[[0-9]+:[0-9]+], v[[0-9]+:[0-9]+], v[[0-9]+:[0-9]+]}}

define void @fge_f64(double addrspace(1)* %out, double addrspace(1)* %in1,
=======
; CHECK-LABEL: {{^}}fge_f64:
; CHECK: v_cmp_nlt_f64_e32 vcc, {{v[[0-9]+:[0-9]+], v[[0-9]+:[0-9]+]}}
define void @fge_f64(i32 addrspace(1)* %out, double addrspace(1)* %in1,
>>>>>>> 41cb3da2
                     double addrspace(1)* %in2) {
   %r0 = load double addrspace(1)* %in1
   %r1 = load double addrspace(1)* %in2
   %r2 = fcmp uge double %r0, %r1
   %r3 = select i1 %r2, double %r0, double %r1
   store double %r3, double addrspace(1)* %out
   ret void
}

; CHECK: @fne_f64
; CHECK: V_CMP_NEQ_F64_e32 vcc, {{v[[0-9]+:[0-9]+], v[[0-9]+:[0-9]+]}}

define void @fne_f64(double addrspace(1)* %out, double addrspace(1)* %in1,
                     double addrspace(1)* %in2) {
   %r0 = load double addrspace(1)* %in1
   %r1 = load double addrspace(1)* %in2
   %r2 = fcmp une double %r0, %r1
   %r3 = select i1 %r2, double %r0, double %r1
   store double %r3, double addrspace(1)* %out
   ret void
}

<<<<<<< HEAD
; CHECK: @feq_f64
; CHECK: V_CMP_EQ_F64_e64 {{s[[0-9]+:[0-9]+], v[[0-9]+:[0-9]+], v[[0-9]+:[0-9]+]}}

=======
; CHECK-LABEL: {{^}}feq_f64:
; CHECK: v_cmp_nlg_f64_e32 vcc, {{v[[0-9]+:[0-9]+], v[[0-9]+:[0-9]+]}}
>>>>>>> 41cb3da2
define void @feq_f64(double addrspace(1)* %out, double addrspace(1)* %in1,
                     double addrspace(1)* %in2) {
   %r0 = load double addrspace(1)* %in1
   %r1 = load double addrspace(1)* %in2
   %r2 = fcmp ueq double %r0, %r1
   %r3 = select i1 %r2, double %r0, double %r1
   store double %r3, double addrspace(1)* %out
   ret void
}<|MERGE_RESOLUTION|>--- conflicted
+++ resolved
@@ -1,84 +1,55 @@
 ; RUN: llc < %s -march=amdgcn -mcpu=tahiti -verify-machineinstrs | FileCheck %s
 
-<<<<<<< HEAD
-; CHECK: @flt_f64
-; CHECK: V_CMP_LT_F64_e64 {{s[[0-9]+:[0-9]+], v[[0-9]+:[0-9]+], v[[0-9]+:[0-9]+]}}
-
-define void @flt_f64(double addrspace(1)* %out, double addrspace(1)* %in1,
-=======
 ; CHECK-LABEL: {{^}}flt_f64:
 ; CHECK: v_cmp_nge_f64_e32 vcc, {{v[[0-9]+:[0-9]+], v[[0-9]+:[0-9]+]}}
 define void @flt_f64(i32 addrspace(1)* %out, double addrspace(1)* %in1,
->>>>>>> 41cb3da2
                      double addrspace(1)* %in2) {
    %r0 = load double addrspace(1)* %in1
    %r1 = load double addrspace(1)* %in2
    %r2 = fcmp ult double %r0, %r1
-   %r3 = select i1 %r2, double %r0, double %r1
-   store double %r3, double addrspace(1)* %out
+   %r3 = zext i1 %r2 to i32
+   store i32 %r3, i32 addrspace(1)* %out
    ret void
 }
 
-<<<<<<< HEAD
-; CHECK: @fle_f64
-; CHECK: V_CMP_LE_F64_e64 {{s[[0-9]+:[0-9]+], v[[0-9]+:[0-9]+], v[[0-9]+:[0-9]+]}}
-
-define void @fle_f64(double addrspace(1)* %out, double addrspace(1)* %in1,
-=======
 ; CHECK-LABEL: {{^}}fle_f64:
 ; CHECK: v_cmp_ngt_f64_e32 vcc, {{v[[0-9]+:[0-9]+], v[[0-9]+:[0-9]+]}}
 define void @fle_f64(i32 addrspace(1)* %out, double addrspace(1)* %in1,
->>>>>>> 41cb3da2
                      double addrspace(1)* %in2) {
    %r0 = load double addrspace(1)* %in1
    %r1 = load double addrspace(1)* %in2
    %r2 = fcmp ule double %r0, %r1
-   %r3 = select i1 %r2, double %r0, double %r1
-   store double %r3, double addrspace(1)* %out
+   %r3 = zext i1 %r2 to i32
+   store i32 %r3, i32 addrspace(1)* %out
    ret void
 }
 
-<<<<<<< HEAD
-; CHECK: @fgt_f64
-; CHECK: V_CMP_GT_F64_e64 {{s[[0-9]+:[0-9]+], v[[0-9]+:[0-9]+], v[[0-9]+:[0-9]+]}}
-
-define void @fgt_f64(double addrspace(1)* %out, double addrspace(1)* %in1,
-=======
 ; CHECK-LABEL: {{^}}fgt_f64:
 ; CHECK: v_cmp_nle_f64_e32 vcc, {{v[[0-9]+:[0-9]+], v[[0-9]+:[0-9]+]}}
 define void @fgt_f64(i32 addrspace(1)* %out, double addrspace(1)* %in1,
->>>>>>> 41cb3da2
                      double addrspace(1)* %in2) {
    %r0 = load double addrspace(1)* %in1
    %r1 = load double addrspace(1)* %in2
    %r2 = fcmp ugt double %r0, %r1
-   %r3 = select i1 %r2, double %r0, double %r1
-   store double %r3, double addrspace(1)* %out
+   %r3 = zext i1 %r2 to i32
+   store i32 %r3, i32 addrspace(1)* %out
    ret void
 }
 
-<<<<<<< HEAD
-; CHECK: @fge_f64
-; CHECK: V_CMP_GE_F64_e64 {{s[[0-9]+:[0-9]+], v[[0-9]+:[0-9]+], v[[0-9]+:[0-9]+]}}
-
-define void @fge_f64(double addrspace(1)* %out, double addrspace(1)* %in1,
-=======
 ; CHECK-LABEL: {{^}}fge_f64:
 ; CHECK: v_cmp_nlt_f64_e32 vcc, {{v[[0-9]+:[0-9]+], v[[0-9]+:[0-9]+]}}
 define void @fge_f64(i32 addrspace(1)* %out, double addrspace(1)* %in1,
->>>>>>> 41cb3da2
                      double addrspace(1)* %in2) {
    %r0 = load double addrspace(1)* %in1
    %r1 = load double addrspace(1)* %in2
    %r2 = fcmp uge double %r0, %r1
-   %r3 = select i1 %r2, double %r0, double %r1
-   store double %r3, double addrspace(1)* %out
+   %r3 = zext i1 %r2 to i32
+   store i32 %r3, i32 addrspace(1)* %out
    ret void
 }
 
-; CHECK: @fne_f64
-; CHECK: V_CMP_NEQ_F64_e32 vcc, {{v[[0-9]+:[0-9]+], v[[0-9]+:[0-9]+]}}
-
+; CHECK-LABEL: {{^}}fne_f64:
+; CHECK: v_cmp_neq_f64_e32 vcc, {{v[[0-9]+:[0-9]+], v[[0-9]+:[0-9]+]}}
 define void @fne_f64(double addrspace(1)* %out, double addrspace(1)* %in1,
                      double addrspace(1)* %in2) {
    %r0 = load double addrspace(1)* %in1
@@ -89,14 +60,8 @@
    ret void
 }
 
-<<<<<<< HEAD
-; CHECK: @feq_f64
-; CHECK: V_CMP_EQ_F64_e64 {{s[[0-9]+:[0-9]+], v[[0-9]+:[0-9]+], v[[0-9]+:[0-9]+]}}
-
-=======
 ; CHECK-LABEL: {{^}}feq_f64:
 ; CHECK: v_cmp_nlg_f64_e32 vcc, {{v[[0-9]+:[0-9]+], v[[0-9]+:[0-9]+]}}
->>>>>>> 41cb3da2
 define void @feq_f64(double addrspace(1)* %out, double addrspace(1)* %in1,
                      double addrspace(1)* %in2) {
    %r0 = load double addrspace(1)* %in1
