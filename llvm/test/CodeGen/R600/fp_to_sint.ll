; RUN: llc -march=r600 -mcpu=redwood < %s | FileCheck %s --check-prefix=EG --check-prefix=FUNC
; RUN: llc -march=amdgcn -mcpu=SI -verify-machineinstrs < %s | FileCheck %s --check-prefix=SI --check-prefix=FUNC

declare float @llvm.fabs.f32(float) #0

; FUNC-LABEL: @fp_to_sint_i32
; EG: FLT_TO_INT {{\** *}}T{{[0-9]+\.[XYZW], PV\.[XYZW]}}
<<<<<<< HEAD
; SI: V_CVT_I32_F32_e32
; SI: S_ENDPGM
define void @fp_to_sint_i32 (i32 addrspace(1)* %out, float %in) {
=======
; SI: v_cvt_i32_f32_e32
; SI: s_endpgm
define void @fp_to_sint_i32(i32 addrspace(1)* %out, float %in) {
>>>>>>> 41cb3da2
  %conv = fptosi float %in to i32
  store i32 %conv, i32 addrspace(1)* %out
  ret void
}

<<<<<<< HEAD
; FUNC-LABEL: @fp_to_sint_v2i32
=======
; FUNC-LABEL: {{^}}fp_to_sint_i32_fabs:
; SI: v_cvt_i32_f32_e64 v{{[0-9]+}}, |s{{[0-9]+}}|{{$}}
define void @fp_to_sint_i32_fabs(i32 addrspace(1)* %out, float %in) {
  %in.fabs = call float @llvm.fabs.f32(float %in) #0
  %conv = fptosi float %in.fabs to i32
  store i32 %conv, i32 addrspace(1)* %out
  ret void
}

; FUNC-LABEL: {{^}}fp_to_sint_v2i32:
>>>>>>> 41cb3da2
; EG: FLT_TO_INT {{\** *}}T{{[0-9]+\.[XYZW], PV\.[XYZW]}}
; EG: FLT_TO_INT {{\** *}}T{{[0-9]+\.[XYZW], PV\.[XYZW]}}
; SI: V_CVT_I32_F32_e32
; SI: V_CVT_I32_F32_e32
define void @fp_to_sint_v2i32(<2 x i32> addrspace(1)* %out, <2 x float> %in) {
  %result = fptosi <2 x float> %in to <2 x i32>
  store <2 x i32> %result, <2 x i32> addrspace(1)* %out
  ret void
}

; FUNC-LABEL: @fp_to_sint_v4i32
; EG: FLT_TO_INT {{\** *}}T{{[0-9]+\.[XYZW], PV\.[XYZW]}}
; EG: FLT_TO_INT {{\** *}}T{{[0-9]+\.[XYZW]}}
; EG: FLT_TO_INT {{\** *}}T{{[0-9]+\.[XYZW], PV\.[XYZW]}}
; EG: FLT_TO_INT {{\** *}}T{{[0-9]+\.[XYZW], PV\.[XYZW]}}
; SI: V_CVT_I32_F32_e32
; SI: V_CVT_I32_F32_e32
; SI: V_CVT_I32_F32_e32
; SI: V_CVT_I32_F32_e32
define void @fp_to_sint_v4i32(<4 x i32> addrspace(1)* %out, <4 x float> addrspace(1)* %in) {
  %value = load <4 x float> addrspace(1) * %in
  %result = fptosi <4 x float> %value to <4 x i32>
  store <4 x i32> %result, <4 x i32> addrspace(1)* %out
  ret void
}

; FUNC-LABEL: @fp_to_sint_i64

; EG-DAG: AND_INT
; EG-DAG: LSHR
; EG-DAG: SUB_INT
; EG-DAG: AND_INT
; EG-DAG: ASHR
; EG-DAG: AND_INT
; EG-DAG: OR_INT
; EG-DAG: SUB_INT
; EG-DAG: LSHL
; EG-DAG: LSHL
; EG-DAG: SUB_INT
; EG-DAG: LSHR
; EG-DAG: LSHR
; EG-DAG: SETGT_UINT
; EG-DAG: SETGT_INT
; EG-DAG: XOR_INT
; EG-DAG: XOR_INT
; EG: SUB_INT
; EG-DAG: SUB_INT
; EG-DAG: CNDE_INT
; EG-DAG: CNDE_INT

; Check that the compiler doesn't crash with a "cannot select" error
; SI: S_ENDPGM
define void @fp_to_sint_i64 (i64 addrspace(1)* %out, float %in) {
entry:
  %0 = fptosi float %in to i64
  store i64 %0, i64 addrspace(1)* %out
  ret void
}

; FUNC: @fp_to_sint_v2i64
; EG-DAG: AND_INT
; EG-DAG: LSHR
; EG-DAG: SUB_INT
; EG-DAG: AND_INT
; EG-DAG: ASHR
; EG-DAG: AND_INT
; EG-DAG: OR_INT
; EG-DAG: SUB_INT
; EG-DAG: LSHL
; EG-DAG: LSHL
; EG-DAG: SUB_INT
; EG-DAG: LSHR
; EG-DAG: LSHR
; EG-DAG: SETGT_UINT
; EG-DAG: SETGT_INT
; EG-DAG: XOR_INT
; EG-DAG: XOR_INT
; EG-DAG: SUB_INT
; EG-DAG: SUB_INT
; EG-DAG: CNDE_INT
; EG-DAG: CNDE_INT
; EG-DAG: AND_INT
; EG-DAG: LSHR
; EG-DAG: SUB_INT
; EG-DAG: AND_INT
; EG-DAG: ASHR
; EG-DAG: AND_INT
; EG-DAG: OR_INT
; EG-DAG: SUB_INT
; EG-DAG: LSHL
; EG-DAG: LSHL
; EG-DAG: SUB_INT
; EG-DAG: LSHR
; EG-DAG: LSHR
; EG-DAG: SETGT_UINT
; EG-DAG: SETGT_INT
; EG-DAG: XOR_INT
; EG-DAG: XOR_INT
; EG-DAG: SUB_INT
; EG-DAG: SUB_INT
; EG-DAG: CNDE_INT
; EG-DAG: CNDE_INT

; SI: S_ENDPGM
define void @fp_to_sint_v2i64(<2 x i64> addrspace(1)* %out, <2 x float> %x) {
  %conv = fptosi <2 x float> %x to <2 x i64>
  store <2 x i64> %conv, <2 x i64> addrspace(1)* %out
  ret void
}

; FUNC: @fp_to_sint_v4i64
; EG-DAG: AND_INT
; EG-DAG: LSHR
; EG-DAG: SUB_INT
; EG-DAG: AND_INT
; EG-DAG: ASHR
; EG-DAG: AND_INT
; EG-DAG: OR_INT
; EG-DAG: SUB_INT
; EG-DAG: LSHL
; EG-DAG: LSHL
; EG-DAG: SUB_INT
; EG-DAG: LSHR
; EG-DAG: LSHR
; EG-DAG: SETGT_UINT
; EG-DAG: SETGT_INT
; EG-DAG: XOR_INT
; EG-DAG: XOR_INT
; EG-DAG: SUB_INT
; EG-DAG: SUB_INT
; EG-DAG: CNDE_INT
; EG-DAG: CNDE_INT
; EG-DAG: AND_INT
; EG-DAG: LSHR
; EG-DAG: SUB_INT
; EG-DAG: AND_INT
; EG-DAG: ASHR
; EG-DAG: AND_INT
; EG-DAG: OR_INT
; EG-DAG: SUB_INT
; EG-DAG: LSHL
; EG-DAG: LSHL
; EG-DAG: SUB_INT
; EG-DAG: LSHR
; EG-DAG: LSHR
; EG-DAG: SETGT_UINT
; EG-DAG: SETGT_INT
; EG-DAG: XOR_INT
; EG-DAG: XOR_INT
; EG-DAG: SUB_INT
; EG-DAG: SUB_INT
; EG-DAG: CNDE_INT
; EG-DAG: CNDE_INT
; EG-DAG: AND_INT
; EG-DAG: LSHR
; EG-DAG: SUB_INT
; EG-DAG: AND_INT
; EG-DAG: ASHR
; EG-DAG: AND_INT
; EG-DAG: OR_INT
; EG-DAG: SUB_INT
; EG-DAG: LSHL
; EG-DAG: LSHL
; EG-DAG: SUB_INT
; EG-DAG: LSHR
; EG-DAG: LSHR
; EG-DAG: SETGT_UINT
; EG-DAG: SETGT_INT
; EG-DAG: XOR_INT
; EG-DAG: XOR_INT
; EG-DAG: SUB_INT
; EG-DAG: SUB_INT
; EG-DAG: CNDE_INT
; EG-DAG: CNDE_INT
; EG-DAG: AND_INT
; EG-DAG: LSHR
; EG-DAG: SUB_INT
; EG-DAG: AND_INT
; EG-DAG: ASHR
; EG-DAG: AND_INT
; EG-DAG: OR_INT
; EG-DAG: SUB_INT
; EG-DAG: LSHL
; EG-DAG: LSHL
; EG-DAG: SUB_INT
; EG-DAG: LSHR
; EG-DAG: LSHR
; EG-DAG: SETGT_UINT
; EG-DAG: SETGT_INT
; EG-DAG: XOR_INT
; EG-DAG: XOR_INT
; EG-DAG: SUB_INT
; EG-DAG: SUB_INT
; EG-DAG: CNDE_INT
; EG-DAG: CNDE_INT

; SI: S_ENDPGM
define void @fp_to_sint_v4i64(<4 x i64> addrspace(1)* %out, <4 x float> %x) {
  %conv = fptosi <4 x float> %x to <4 x i64>
  store <4 x i64> %conv, <4 x i64> addrspace(1)* %out
  ret void
}

attributes #0 = { nounwind readnone }<|MERGE_RESOLUTION|>--- conflicted
+++ resolved
@@ -3,25 +3,16 @@
 
 declare float @llvm.fabs.f32(float) #0
 
-; FUNC-LABEL: @fp_to_sint_i32
-; EG: FLT_TO_INT {{\** *}}T{{[0-9]+\.[XYZW], PV\.[XYZW]}}
-<<<<<<< HEAD
-; SI: V_CVT_I32_F32_e32
-; SI: S_ENDPGM
-define void @fp_to_sint_i32 (i32 addrspace(1)* %out, float %in) {
-=======
+; FUNC-LABEL: {{^}}fp_to_sint_i32:
+; EG: FLT_TO_INT {{\** *}}T{{[0-9]+\.[XYZW], PV\.[XYZW]}}
 ; SI: v_cvt_i32_f32_e32
 ; SI: s_endpgm
 define void @fp_to_sint_i32(i32 addrspace(1)* %out, float %in) {
->>>>>>> 41cb3da2
   %conv = fptosi float %in to i32
   store i32 %conv, i32 addrspace(1)* %out
   ret void
 }
 
-<<<<<<< HEAD
-; FUNC-LABEL: @fp_to_sint_v2i32
-=======
 ; FUNC-LABEL: {{^}}fp_to_sint_i32_fabs:
 ; SI: v_cvt_i32_f32_e64 v{{[0-9]+}}, |s{{[0-9]+}}|{{$}}
 define void @fp_to_sint_i32_fabs(i32 addrspace(1)* %out, float %in) {
@@ -32,26 +23,25 @@
 }
 
 ; FUNC-LABEL: {{^}}fp_to_sint_v2i32:
->>>>>>> 41cb3da2
-; EG: FLT_TO_INT {{\** *}}T{{[0-9]+\.[XYZW], PV\.[XYZW]}}
-; EG: FLT_TO_INT {{\** *}}T{{[0-9]+\.[XYZW], PV\.[XYZW]}}
-; SI: V_CVT_I32_F32_e32
-; SI: V_CVT_I32_F32_e32
+; EG: FLT_TO_INT {{\** *}}T{{[0-9]+\.[XYZW], PV\.[XYZW]}}
+; EG: FLT_TO_INT {{\** *}}T{{[0-9]+\.[XYZW], PV\.[XYZW]}}
+; SI: v_cvt_i32_f32_e32
+; SI: v_cvt_i32_f32_e32
 define void @fp_to_sint_v2i32(<2 x i32> addrspace(1)* %out, <2 x float> %in) {
   %result = fptosi <2 x float> %in to <2 x i32>
   store <2 x i32> %result, <2 x i32> addrspace(1)* %out
   ret void
 }
 
-; FUNC-LABEL: @fp_to_sint_v4i32
+; FUNC-LABEL: {{^}}fp_to_sint_v4i32:
 ; EG: FLT_TO_INT {{\** *}}T{{[0-9]+\.[XYZW], PV\.[XYZW]}}
 ; EG: FLT_TO_INT {{\** *}}T{{[0-9]+\.[XYZW]}}
 ; EG: FLT_TO_INT {{\** *}}T{{[0-9]+\.[XYZW], PV\.[XYZW]}}
 ; EG: FLT_TO_INT {{\** *}}T{{[0-9]+\.[XYZW], PV\.[XYZW]}}
-; SI: V_CVT_I32_F32_e32
-; SI: V_CVT_I32_F32_e32
-; SI: V_CVT_I32_F32_e32
-; SI: V_CVT_I32_F32_e32
+; SI: v_cvt_i32_f32_e32
+; SI: v_cvt_i32_f32_e32
+; SI: v_cvt_i32_f32_e32
+; SI: v_cvt_i32_f32_e32
 define void @fp_to_sint_v4i32(<4 x i32> addrspace(1)* %out, <4 x float> addrspace(1)* %in) {
   %value = load <4 x float> addrspace(1) * %in
   %result = fptosi <4 x float> %value to <4 x i32>
@@ -59,7 +49,7 @@
   ret void
 }
 
-; FUNC-LABEL: @fp_to_sint_i64
+; FUNC-LABEL: {{^}}fp_to_sint_i64:
 
 ; EG-DAG: AND_INT
 ; EG-DAG: LSHR
@@ -84,7 +74,7 @@
 ; EG-DAG: CNDE_INT
 
 ; Check that the compiler doesn't crash with a "cannot select" error
-; SI: S_ENDPGM
+; SI: s_endpgm
 define void @fp_to_sint_i64 (i64 addrspace(1)* %out, float %in) {
 entry:
   %0 = fptosi float %in to i64
@@ -92,144 +82,144 @@
   ret void
 }
 
-; FUNC: @fp_to_sint_v2i64
-; EG-DAG: AND_INT
-; EG-DAG: LSHR
-; EG-DAG: SUB_INT
-; EG-DAG: AND_INT
-; EG-DAG: ASHR
-; EG-DAG: AND_INT
-; EG-DAG: OR_INT
-; EG-DAG: SUB_INT
-; EG-DAG: LSHL
-; EG-DAG: LSHL
-; EG-DAG: SUB_INT
-; EG-DAG: LSHR
-; EG-DAG: LSHR
-; EG-DAG: SETGT_UINT
-; EG-DAG: SETGT_INT
-; EG-DAG: XOR_INT
-; EG-DAG: XOR_INT
-; EG-DAG: SUB_INT
-; EG-DAG: SUB_INT
-; EG-DAG: CNDE_INT
-; EG-DAG: CNDE_INT
-; EG-DAG: AND_INT
-; EG-DAG: LSHR
-; EG-DAG: SUB_INT
-; EG-DAG: AND_INT
-; EG-DAG: ASHR
-; EG-DAG: AND_INT
-; EG-DAG: OR_INT
-; EG-DAG: SUB_INT
-; EG-DAG: LSHL
-; EG-DAG: LSHL
-; EG-DAG: SUB_INT
-; EG-DAG: LSHR
-; EG-DAG: LSHR
-; EG-DAG: SETGT_UINT
-; EG-DAG: SETGT_INT
-; EG-DAG: XOR_INT
-; EG-DAG: XOR_INT
-; EG-DAG: SUB_INT
-; EG-DAG: SUB_INT
-; EG-DAG: CNDE_INT
-; EG-DAG: CNDE_INT
-
-; SI: S_ENDPGM
+; FUNC: {{^}}fp_to_sint_v2i64:
+; EG-DAG: AND_INT
+; EG-DAG: LSHR
+; EG-DAG: SUB_INT
+; EG-DAG: AND_INT
+; EG-DAG: ASHR
+; EG-DAG: AND_INT
+; EG-DAG: OR_INT
+; EG-DAG: SUB_INT
+; EG-DAG: LSHL
+; EG-DAG: LSHL
+; EG-DAG: SUB_INT
+; EG-DAG: LSHR
+; EG-DAG: LSHR
+; EG-DAG: SETGT_UINT
+; EG-DAG: SETGT_INT
+; EG-DAG: XOR_INT
+; EG-DAG: XOR_INT
+; EG-DAG: SUB_INT
+; EG-DAG: SUB_INT
+; EG-DAG: CNDE_INT
+; EG-DAG: CNDE_INT
+; EG-DAG: AND_INT
+; EG-DAG: LSHR
+; EG-DAG: SUB_INT
+; EG-DAG: AND_INT
+; EG-DAG: ASHR
+; EG-DAG: AND_INT
+; EG-DAG: OR_INT
+; EG-DAG: SUB_INT
+; EG-DAG: LSHL
+; EG-DAG: LSHL
+; EG-DAG: SUB_INT
+; EG-DAG: LSHR
+; EG-DAG: LSHR
+; EG-DAG: SETGT_UINT
+; EG-DAG: SETGT_INT
+; EG-DAG: XOR_INT
+; EG-DAG: XOR_INT
+; EG-DAG: SUB_INT
+; EG-DAG: SUB_INT
+; EG-DAG: CNDE_INT
+; EG-DAG: CNDE_INT
+
+; SI: s_endpgm
 define void @fp_to_sint_v2i64(<2 x i64> addrspace(1)* %out, <2 x float> %x) {
   %conv = fptosi <2 x float> %x to <2 x i64>
   store <2 x i64> %conv, <2 x i64> addrspace(1)* %out
   ret void
 }
 
-; FUNC: @fp_to_sint_v4i64
-; EG-DAG: AND_INT
-; EG-DAG: LSHR
-; EG-DAG: SUB_INT
-; EG-DAG: AND_INT
-; EG-DAG: ASHR
-; EG-DAG: AND_INT
-; EG-DAG: OR_INT
-; EG-DAG: SUB_INT
-; EG-DAG: LSHL
-; EG-DAG: LSHL
-; EG-DAG: SUB_INT
-; EG-DAG: LSHR
-; EG-DAG: LSHR
-; EG-DAG: SETGT_UINT
-; EG-DAG: SETGT_INT
-; EG-DAG: XOR_INT
-; EG-DAG: XOR_INT
-; EG-DAG: SUB_INT
-; EG-DAG: SUB_INT
-; EG-DAG: CNDE_INT
-; EG-DAG: CNDE_INT
-; EG-DAG: AND_INT
-; EG-DAG: LSHR
-; EG-DAG: SUB_INT
-; EG-DAG: AND_INT
-; EG-DAG: ASHR
-; EG-DAG: AND_INT
-; EG-DAG: OR_INT
-; EG-DAG: SUB_INT
-; EG-DAG: LSHL
-; EG-DAG: LSHL
-; EG-DAG: SUB_INT
-; EG-DAG: LSHR
-; EG-DAG: LSHR
-; EG-DAG: SETGT_UINT
-; EG-DAG: SETGT_INT
-; EG-DAG: XOR_INT
-; EG-DAG: XOR_INT
-; EG-DAG: SUB_INT
-; EG-DAG: SUB_INT
-; EG-DAG: CNDE_INT
-; EG-DAG: CNDE_INT
-; EG-DAG: AND_INT
-; EG-DAG: LSHR
-; EG-DAG: SUB_INT
-; EG-DAG: AND_INT
-; EG-DAG: ASHR
-; EG-DAG: AND_INT
-; EG-DAG: OR_INT
-; EG-DAG: SUB_INT
-; EG-DAG: LSHL
-; EG-DAG: LSHL
-; EG-DAG: SUB_INT
-; EG-DAG: LSHR
-; EG-DAG: LSHR
-; EG-DAG: SETGT_UINT
-; EG-DAG: SETGT_INT
-; EG-DAG: XOR_INT
-; EG-DAG: XOR_INT
-; EG-DAG: SUB_INT
-; EG-DAG: SUB_INT
-; EG-DAG: CNDE_INT
-; EG-DAG: CNDE_INT
-; EG-DAG: AND_INT
-; EG-DAG: LSHR
-; EG-DAG: SUB_INT
-; EG-DAG: AND_INT
-; EG-DAG: ASHR
-; EG-DAG: AND_INT
-; EG-DAG: OR_INT
-; EG-DAG: SUB_INT
-; EG-DAG: LSHL
-; EG-DAG: LSHL
-; EG-DAG: SUB_INT
-; EG-DAG: LSHR
-; EG-DAG: LSHR
-; EG-DAG: SETGT_UINT
-; EG-DAG: SETGT_INT
-; EG-DAG: XOR_INT
-; EG-DAG: XOR_INT
-; EG-DAG: SUB_INT
-; EG-DAG: SUB_INT
-; EG-DAG: CNDE_INT
-; EG-DAG: CNDE_INT
-
-; SI: S_ENDPGM
+; FUNC: {{^}}fp_to_sint_v4i64:
+; EG-DAG: AND_INT
+; EG-DAG: LSHR
+; EG-DAG: SUB_INT
+; EG-DAG: AND_INT
+; EG-DAG: ASHR
+; EG-DAG: AND_INT
+; EG-DAG: OR_INT
+; EG-DAG: SUB_INT
+; EG-DAG: LSHL
+; EG-DAG: LSHL
+; EG-DAG: SUB_INT
+; EG-DAG: LSHR
+; EG-DAG: LSHR
+; EG-DAG: SETGT_UINT
+; EG-DAG: SETGT_INT
+; EG-DAG: XOR_INT
+; EG-DAG: XOR_INT
+; EG-DAG: SUB_INT
+; EG-DAG: SUB_INT
+; EG-DAG: CNDE_INT
+; EG-DAG: CNDE_INT
+; EG-DAG: AND_INT
+; EG-DAG: LSHR
+; EG-DAG: SUB_INT
+; EG-DAG: AND_INT
+; EG-DAG: ASHR
+; EG-DAG: AND_INT
+; EG-DAG: OR_INT
+; EG-DAG: SUB_INT
+; EG-DAG: LSHL
+; EG-DAG: LSHL
+; EG-DAG: SUB_INT
+; EG-DAG: LSHR
+; EG-DAG: LSHR
+; EG-DAG: SETGT_UINT
+; EG-DAG: SETGT_INT
+; EG-DAG: XOR_INT
+; EG-DAG: XOR_INT
+; EG-DAG: SUB_INT
+; EG-DAG: SUB_INT
+; EG-DAG: CNDE_INT
+; EG-DAG: CNDE_INT
+; EG-DAG: AND_INT
+; EG-DAG: LSHR
+; EG-DAG: SUB_INT
+; EG-DAG: AND_INT
+; EG-DAG: ASHR
+; EG-DAG: AND_INT
+; EG-DAG: OR_INT
+; EG-DAG: SUB_INT
+; EG-DAG: LSHL
+; EG-DAG: LSHL
+; EG-DAG: SUB_INT
+; EG-DAG: LSHR
+; EG-DAG: LSHR
+; EG-DAG: SETGT_UINT
+; EG-DAG: SETGT_INT
+; EG-DAG: XOR_INT
+; EG-DAG: XOR_INT
+; EG-DAG: SUB_INT
+; EG-DAG: SUB_INT
+; EG-DAG: CNDE_INT
+; EG-DAG: CNDE_INT
+; EG-DAG: AND_INT
+; EG-DAG: LSHR
+; EG-DAG: SUB_INT
+; EG-DAG: AND_INT
+; EG-DAG: ASHR
+; EG-DAG: AND_INT
+; EG-DAG: OR_INT
+; EG-DAG: SUB_INT
+; EG-DAG: LSHL
+; EG-DAG: LSHL
+; EG-DAG: SUB_INT
+; EG-DAG: LSHR
+; EG-DAG: LSHR
+; EG-DAG: SETGT_UINT
+; EG-DAG: SETGT_INT
+; EG-DAG: XOR_INT
+; EG-DAG: XOR_INT
+; EG-DAG: SUB_INT
+; EG-DAG: SUB_INT
+; EG-DAG: CNDE_INT
+; EG-DAG: CNDE_INT
+
+; SI: s_endpgm
 define void @fp_to_sint_v4i64(<4 x i64> addrspace(1)* %out, <4 x float> %x) {
   %conv = fptosi <4 x float> %x to <4 x i64>
   store <4 x i64> %conv, <4 x i64> addrspace(1)* %out
