; RUN: llc -march=amdgcn -mcpu=SI -verify-machineinstrs < %s | FileCheck -check-prefix=SI %s

declare float @llvm.fma.f32(float, float, float) #1
declare float @llvm.fmuladd.f32(float, float, float) #1
declare i32 @llvm.AMDGPU.imad24(i32, i32, i32) #1


; SI-LABEL: @test_sgpr_use_twice_binop:
; SI: S_LOAD_DWORD [[SGPR:s[0-9]+]],
; SI: V_ADD_F32_e64 [[RESULT:v[0-9]+]], [[SGPR]], [[SGPR]]
; SI: BUFFER_STORE_DWORD [[RESULT]]
define void @test_sgpr_use_twice_binop(float addrspace(1)* %out, float %a) #0 {
  %dbl = fadd float %a, %a
  store float %dbl, float addrspace(1)* %out, align 4
  ret void
}

; SI-LABEL: @test_sgpr_use_three_ternary_op:
; SI: S_LOAD_DWORD [[SGPR:s[0-9]+]],
; SI: V_FMA_F32 [[RESULT:v[0-9]+]], [[SGPR]], [[SGPR]], [[SGPR]]
; SI: BUFFER_STORE_DWORD [[RESULT]]
define void @test_sgpr_use_three_ternary_op(float addrspace(1)* %out, float %a) #0 {
  %fma = call float @llvm.fma.f32(float %a, float %a, float %a) #1
  store float %fma, float addrspace(1)* %out, align 4
  ret void
}

; SI-LABEL: @test_sgpr_use_twice_ternary_op_a_a_b:
; SI: S_LOAD_DWORD [[SGPR0:s[0-9]+]], s{{\[[0-9]+:[0-9]+\]}}, 0xb
; SI: S_LOAD_DWORD [[SGPR1:s[0-9]+]], s{{\[[0-9]+:[0-9]+\]}}, 0xc
; SI: V_MOV_B32_e32 [[VGPR1:v[0-9]+]], [[SGPR1]]
; SI: V_FMA_F32 [[RESULT:v[0-9]+]], [[SGPR0]], [[SGPR0]], [[VGPR1]]
; SI: BUFFER_STORE_DWORD [[RESULT]]
define void @test_sgpr_use_twice_ternary_op_a_a_b(float addrspace(1)* %out, float %a, float %b) #0 {
  %fma = call float @llvm.fma.f32(float %a, float %a, float %b) #1
  store float %fma, float addrspace(1)* %out, align 4
  ret void
}

<<<<<<< HEAD
; SI-LABEL: @test_sgpr_use_twice_ternary_op_a_b_a:
; SI: S_LOAD_DWORD [[SGPR0:s[0-9]+]], s{{\[[0-9]+:[0-9]+\]}}, 0xb
; SI: S_LOAD_DWORD [[SGPR1:s[0-9]+]], s{{\[[0-9]+:[0-9]+\]}}, 0xc
; SI: V_MOV_B32_e32 [[VGPR1:v[0-9]+]], [[SGPR1]]
; SI: V_FMA_F32 [[RESULT:v[0-9]+]], [[SGPR0]], [[VGPR1]], [[SGPR0]]
; SI: BUFFER_STORE_DWORD [[RESULT]]
=======
; SI-LABEL: {{^}}test_sgpr_use_twice_ternary_op_a_b_a:
; SI: s_load_dword [[SGPR0:s[0-9]+]], s{{\[[0-9]+:[0-9]+\]}}, 0xb
; SI: s_load_dword [[SGPR1:s[0-9]+]], s{{\[[0-9]+:[0-9]+\]}}, 0xc
; SI: v_mov_b32_e32 [[VGPR1:v[0-9]+]], [[SGPR1]]
; SI: v_fma_f32 [[RESULT:v[0-9]+]], [[VGPR1]], [[SGPR0]], [[SGPR0]]
; SI: buffer_store_dword [[RESULT]]
>>>>>>> 41cb3da2
define void @test_sgpr_use_twice_ternary_op_a_b_a(float addrspace(1)* %out, float %a, float %b) #0 {
  %fma = call float @llvm.fma.f32(float %a, float %b, float %a) #1
  store float %fma, float addrspace(1)* %out, align 4
  ret void
}

<<<<<<< HEAD
; SI-LABEL: @test_sgpr_use_twice_ternary_op_b_a_a:
; SI: S_LOAD_DWORD [[SGPR0:s[0-9]+]], s{{\[[0-9]+:[0-9]+\]}}, 0xb
; SI: S_LOAD_DWORD [[SGPR1:s[0-9]+]], s{{\[[0-9]+:[0-9]+\]}}, 0xc
; SI: V_MOV_B32_e32 [[VGPR1:v[0-9]+]], [[SGPR1]]
; SI: V_FMA_F32 [[RESULT:v[0-9]+]], [[VGPR1]], [[SGPR0]], [[SGPR0]]
; SI: BUFFER_STORE_DWORD [[RESULT]]
=======
; SI-LABEL: {{^}}test_sgpr_use_twice_ternary_op_b_a_a:
; SI: s_load_dword [[SGPR0:s[0-9]+]], s{{\[[0-9]+:[0-9]+\]}}, 0xb
; SI: s_load_dword [[SGPR1:s[0-9]+]], s{{\[[0-9]+:[0-9]+\]}}, 0xc
; SI: v_mov_b32_e32 [[VGPR1:v[0-9]+]], [[SGPR1]]
; SI: v_fma_f32 [[RESULT:v[0-9]+]], [[SGPR0]], [[VGPR1]], [[SGPR0]]
; SI: buffer_store_dword [[RESULT]]
>>>>>>> 41cb3da2
define void @test_sgpr_use_twice_ternary_op_b_a_a(float addrspace(1)* %out, float %a, float %b) #0 {
  %fma = call float @llvm.fma.f32(float %b, float %a, float %a) #1
  store float %fma, float addrspace(1)* %out, align 4
  ret void
}

; SI-LABEL: @test_sgpr_use_twice_ternary_op_a_a_imm:
; SI: S_LOAD_DWORD [[SGPR:s[0-9]+]]
; SI: V_FMA_F32 [[RESULT:v[0-9]+]], [[SGPR]], [[SGPR]], 2.0
; SI: BUFFER_STORE_DWORD [[RESULT]]
define void @test_sgpr_use_twice_ternary_op_a_a_imm(float addrspace(1)* %out, float %a) #0 {
  %fma = call float @llvm.fma.f32(float %a, float %a, float 2.0) #1
  store float %fma, float addrspace(1)* %out, align 4
  ret void
}

; SI-LABEL: @test_sgpr_use_twice_ternary_op_a_imm_a:
; SI: S_LOAD_DWORD [[SGPR:s[0-9]+]]
; SI: V_FMA_F32 [[RESULT:v[0-9]+]], [[SGPR]], 2.0, [[SGPR]]
; SI: BUFFER_STORE_DWORD [[RESULT]]
define void @test_sgpr_use_twice_ternary_op_a_imm_a(float addrspace(1)* %out, float %a) #0 {
  %fma = call float @llvm.fma.f32(float %a, float 2.0, float %a) #1
  store float %fma, float addrspace(1)* %out, align 4
  ret void
}

; Don't use fma since fma c, x, y is canonicalized to fma x, c, y
; SI-LABEL: @test_sgpr_use_twice_ternary_op_imm_a_a:
; SI: S_LOAD_DWORD [[SGPR:s[0-9]+]]
; SI: V_MAD_I32_I24 [[RESULT:v[0-9]+]], 2, [[SGPR]], [[SGPR]]
; SI: BUFFER_STORE_DWORD [[RESULT]]
define void @test_sgpr_use_twice_ternary_op_imm_a_a(i32 addrspace(1)* %out, i32 %a) #0 {
  %fma = call i32 @llvm.AMDGPU.imad24(i32 2, i32 %a, i32 %a) #1
  store i32 %fma, i32 addrspace(1)* %out, align 4
  ret void
}

attributes #0 = { nounwind }
attributes #1 = { nounwind readnone }<|MERGE_RESOLUTION|>--- conflicted
+++ resolved
@@ -5,94 +5,76 @@
 declare i32 @llvm.AMDGPU.imad24(i32, i32, i32) #1
 
 
-; SI-LABEL: @test_sgpr_use_twice_binop:
-; SI: S_LOAD_DWORD [[SGPR:s[0-9]+]],
-; SI: V_ADD_F32_e64 [[RESULT:v[0-9]+]], [[SGPR]], [[SGPR]]
-; SI: BUFFER_STORE_DWORD [[RESULT]]
+; SI-LABEL: {{^}}test_sgpr_use_twice_binop:
+; SI: s_load_dword [[SGPR:s[0-9]+]],
+; SI: v_add_f32_e64 [[RESULT:v[0-9]+]], [[SGPR]], [[SGPR]]
+; SI: buffer_store_dword [[RESULT]]
 define void @test_sgpr_use_twice_binop(float addrspace(1)* %out, float %a) #0 {
   %dbl = fadd float %a, %a
   store float %dbl, float addrspace(1)* %out, align 4
   ret void
 }
 
-; SI-LABEL: @test_sgpr_use_three_ternary_op:
-; SI: S_LOAD_DWORD [[SGPR:s[0-9]+]],
-; SI: V_FMA_F32 [[RESULT:v[0-9]+]], [[SGPR]], [[SGPR]], [[SGPR]]
-; SI: BUFFER_STORE_DWORD [[RESULT]]
+; SI-LABEL: {{^}}test_sgpr_use_three_ternary_op:
+; SI: s_load_dword [[SGPR:s[0-9]+]],
+; SI: v_fma_f32 [[RESULT:v[0-9]+]], [[SGPR]], [[SGPR]], [[SGPR]]
+; SI: buffer_store_dword [[RESULT]]
 define void @test_sgpr_use_three_ternary_op(float addrspace(1)* %out, float %a) #0 {
   %fma = call float @llvm.fma.f32(float %a, float %a, float %a) #1
   store float %fma, float addrspace(1)* %out, align 4
   ret void
 }
 
-; SI-LABEL: @test_sgpr_use_twice_ternary_op_a_a_b:
-; SI: S_LOAD_DWORD [[SGPR0:s[0-9]+]], s{{\[[0-9]+:[0-9]+\]}}, 0xb
-; SI: S_LOAD_DWORD [[SGPR1:s[0-9]+]], s{{\[[0-9]+:[0-9]+\]}}, 0xc
-; SI: V_MOV_B32_e32 [[VGPR1:v[0-9]+]], [[SGPR1]]
-; SI: V_FMA_F32 [[RESULT:v[0-9]+]], [[SGPR0]], [[SGPR0]], [[VGPR1]]
-; SI: BUFFER_STORE_DWORD [[RESULT]]
+; SI-LABEL: {{^}}test_sgpr_use_twice_ternary_op_a_a_b:
+; SI: s_load_dword [[SGPR0:s[0-9]+]], s{{\[[0-9]+:[0-9]+\]}}, 0xb
+; SI: s_load_dword [[SGPR1:s[0-9]+]], s{{\[[0-9]+:[0-9]+\]}}, 0xc
+; SI: v_mov_b32_e32 [[VGPR1:v[0-9]+]], [[SGPR1]]
+; SI: v_fma_f32 [[RESULT:v[0-9]+]], [[SGPR0]], [[SGPR0]], [[VGPR1]]
+; SI: buffer_store_dword [[RESULT]]
 define void @test_sgpr_use_twice_ternary_op_a_a_b(float addrspace(1)* %out, float %a, float %b) #0 {
   %fma = call float @llvm.fma.f32(float %a, float %a, float %b) #1
   store float %fma, float addrspace(1)* %out, align 4
   ret void
 }
 
-<<<<<<< HEAD
-; SI-LABEL: @test_sgpr_use_twice_ternary_op_a_b_a:
-; SI: S_LOAD_DWORD [[SGPR0:s[0-9]+]], s{{\[[0-9]+:[0-9]+\]}}, 0xb
-; SI: S_LOAD_DWORD [[SGPR1:s[0-9]+]], s{{\[[0-9]+:[0-9]+\]}}, 0xc
-; SI: V_MOV_B32_e32 [[VGPR1:v[0-9]+]], [[SGPR1]]
-; SI: V_FMA_F32 [[RESULT:v[0-9]+]], [[SGPR0]], [[VGPR1]], [[SGPR0]]
-; SI: BUFFER_STORE_DWORD [[RESULT]]
-=======
 ; SI-LABEL: {{^}}test_sgpr_use_twice_ternary_op_a_b_a:
 ; SI: s_load_dword [[SGPR0:s[0-9]+]], s{{\[[0-9]+:[0-9]+\]}}, 0xb
 ; SI: s_load_dword [[SGPR1:s[0-9]+]], s{{\[[0-9]+:[0-9]+\]}}, 0xc
 ; SI: v_mov_b32_e32 [[VGPR1:v[0-9]+]], [[SGPR1]]
 ; SI: v_fma_f32 [[RESULT:v[0-9]+]], [[VGPR1]], [[SGPR0]], [[SGPR0]]
 ; SI: buffer_store_dword [[RESULT]]
->>>>>>> 41cb3da2
 define void @test_sgpr_use_twice_ternary_op_a_b_a(float addrspace(1)* %out, float %a, float %b) #0 {
   %fma = call float @llvm.fma.f32(float %a, float %b, float %a) #1
   store float %fma, float addrspace(1)* %out, align 4
   ret void
 }
 
-<<<<<<< HEAD
-; SI-LABEL: @test_sgpr_use_twice_ternary_op_b_a_a:
-; SI: S_LOAD_DWORD [[SGPR0:s[0-9]+]], s{{\[[0-9]+:[0-9]+\]}}, 0xb
-; SI: S_LOAD_DWORD [[SGPR1:s[0-9]+]], s{{\[[0-9]+:[0-9]+\]}}, 0xc
-; SI: V_MOV_B32_e32 [[VGPR1:v[0-9]+]], [[SGPR1]]
-; SI: V_FMA_F32 [[RESULT:v[0-9]+]], [[VGPR1]], [[SGPR0]], [[SGPR0]]
-; SI: BUFFER_STORE_DWORD [[RESULT]]
-=======
 ; SI-LABEL: {{^}}test_sgpr_use_twice_ternary_op_b_a_a:
 ; SI: s_load_dword [[SGPR0:s[0-9]+]], s{{\[[0-9]+:[0-9]+\]}}, 0xb
 ; SI: s_load_dword [[SGPR1:s[0-9]+]], s{{\[[0-9]+:[0-9]+\]}}, 0xc
 ; SI: v_mov_b32_e32 [[VGPR1:v[0-9]+]], [[SGPR1]]
 ; SI: v_fma_f32 [[RESULT:v[0-9]+]], [[SGPR0]], [[VGPR1]], [[SGPR0]]
 ; SI: buffer_store_dword [[RESULT]]
->>>>>>> 41cb3da2
 define void @test_sgpr_use_twice_ternary_op_b_a_a(float addrspace(1)* %out, float %a, float %b) #0 {
   %fma = call float @llvm.fma.f32(float %b, float %a, float %a) #1
   store float %fma, float addrspace(1)* %out, align 4
   ret void
 }
 
-; SI-LABEL: @test_sgpr_use_twice_ternary_op_a_a_imm:
-; SI: S_LOAD_DWORD [[SGPR:s[0-9]+]]
-; SI: V_FMA_F32 [[RESULT:v[0-9]+]], [[SGPR]], [[SGPR]], 2.0
-; SI: BUFFER_STORE_DWORD [[RESULT]]
+; SI-LABEL: {{^}}test_sgpr_use_twice_ternary_op_a_a_imm:
+; SI: s_load_dword [[SGPR:s[0-9]+]]
+; SI: v_fma_f32 [[RESULT:v[0-9]+]], [[SGPR]], [[SGPR]], 2.0
+; SI: buffer_store_dword [[RESULT]]
 define void @test_sgpr_use_twice_ternary_op_a_a_imm(float addrspace(1)* %out, float %a) #0 {
   %fma = call float @llvm.fma.f32(float %a, float %a, float 2.0) #1
   store float %fma, float addrspace(1)* %out, align 4
   ret void
 }
 
-; SI-LABEL: @test_sgpr_use_twice_ternary_op_a_imm_a:
-; SI: S_LOAD_DWORD [[SGPR:s[0-9]+]]
-; SI: V_FMA_F32 [[RESULT:v[0-9]+]], [[SGPR]], 2.0, [[SGPR]]
-; SI: BUFFER_STORE_DWORD [[RESULT]]
+; SI-LABEL: {{^}}test_sgpr_use_twice_ternary_op_a_imm_a:
+; SI: s_load_dword [[SGPR:s[0-9]+]]
+; SI: v_fma_f32 [[RESULT:v[0-9]+]], 2.0, [[SGPR]], [[SGPR]]
+; SI: buffer_store_dword [[RESULT]]
 define void @test_sgpr_use_twice_ternary_op_a_imm_a(float addrspace(1)* %out, float %a) #0 {
   %fma = call float @llvm.fma.f32(float %a, float 2.0, float %a) #1
   store float %fma, float addrspace(1)* %out, align 4
@@ -100,10 +82,10 @@
 }
 
 ; Don't use fma since fma c, x, y is canonicalized to fma x, c, y
-; SI-LABEL: @test_sgpr_use_twice_ternary_op_imm_a_a:
-; SI: S_LOAD_DWORD [[SGPR:s[0-9]+]]
-; SI: V_MAD_I32_I24 [[RESULT:v[0-9]+]], 2, [[SGPR]], [[SGPR]]
-; SI: BUFFER_STORE_DWORD [[RESULT]]
+; SI-LABEL: {{^}}test_sgpr_use_twice_ternary_op_imm_a_a:
+; SI: s_load_dword [[SGPR:s[0-9]+]]
+; SI: v_mad_i32_i24 [[RESULT:v[0-9]+]], 2, [[SGPR]], [[SGPR]]
+; SI: buffer_store_dword [[RESULT]]
 define void @test_sgpr_use_twice_ternary_op_imm_a_a(i32 addrspace(1)* %out, i32 %a) #0 {
   %fma = call i32 @llvm.AMDGPU.imad24(i32 2, i32 %a, i32 %a) #1
   store i32 %fma, i32 addrspace(1)* %out, align 4
