<<<<<<< HEAD
; RUN: llc -march=r600 -mcpu=SI < %s
; CHECK: S_ENDPGM
=======
; RUN: llc -march=amdgcn -mcpu=SI < %s
; CHECK: s_endpgm
>>>>>>> 41cb3da2

@gv = external unnamed_addr addrspace(2) constant [239 x i32], align 4

define void @opencv_cvtfloat_crash(i32 addrspace(1)* %out, i32 %x) nounwind {
  %val = load i32 addrspace(2)* getelementptr ([239 x i32] addrspace(2)* @gv, i64 0, i64 239), align 4
  %mul12 = mul nsw i32 %val, 7
  br i1 undef, label %exit, label %bb

bb:
  %cmp = icmp slt i32 %x, 0
  br label %exit

exit:
  ret void
}
<|MERGE_RESOLUTION|>--- conflicted
+++ resolved
@@ -1,10 +1,5 @@
-<<<<<<< HEAD
-; RUN: llc -march=r600 -mcpu=SI < %s
-; CHECK: S_ENDPGM
-=======
 ; RUN: llc -march=amdgcn -mcpu=SI < %s
 ; CHECK: s_endpgm
->>>>>>> 41cb3da2
 
 @gv = external unnamed_addr addrspace(2) constant [239 x i32], align 4
 
