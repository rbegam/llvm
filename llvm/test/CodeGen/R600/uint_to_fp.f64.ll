; RUN: llc -march=amdgcn -mcpu=SI -verify-machineinstrs < %s | FileCheck -check-prefix=SI %s

<<<<<<< HEAD
; SI-LABEL: @uint_to_fp_f64_i32
; SI: V_CVT_F64_U32_e32
; SI: S_ENDPGM
define void @uint_to_fp_f64_i32(double addrspace(1)* %out, i32 %in) {
=======
declare i32 @llvm.r600.read.tidig.x() nounwind readnone

; SI-LABEL: {{^}}v_uint_to_fp_i64_to_f64
; SI: buffer_load_dwordx2 v{{\[}}[[LO:[0-9]+]]:[[HI:[0-9]+]]{{\]}}
; SI: v_cvt_f64_u32_e32 [[HI_CONV:v\[[0-9]+:[0-9]+\]]], v[[HI]]
; SI: v_ldexp_f64 [[LDEXP:v\[[0-9]+:[0-9]+\]]], [[HI_CONV]], 32
; SI: v_cvt_f64_u32_e32 [[LO_CONV:v\[[0-9]+:[0-9]+\]]], v[[LO]]
; SI: v_add_f64 [[RESULT:v\[[0-9]+:[0-9]+\]]], [[LDEXP]], [[LO_CONV]]
; SI: buffer_store_dwordx2 [[RESULT]]
define void @v_uint_to_fp_i64_to_f64(double addrspace(1)* %out, i64 addrspace(1)* %in) {
  %tid = call i32 @llvm.r600.read.tidig.x() nounwind readnone
  %gep = getelementptr i64 addrspace(1)* %in, i32 %tid
  %val = load i64 addrspace(1)* %gep, align 8
  %result = uitofp i64 %val to double
  store double %result, double addrspace(1)* %out
  ret void
}

; SI-LABEL: {{^}}s_uint_to_fp_i64_to_f64
define void @s_uint_to_fp_i64_to_f64(double addrspace(1)* %out, i64 %in) {
  %cast = uitofp i64 %in to double
  store double %cast, double addrspace(1)* %out, align 8
  ret void
}

; SI-LABEL: {{^}}s_uint_to_fp_v2i64_to_v2f64
define void @s_uint_to_fp_v2i64_to_v2f64(<2 x double> addrspace(1)* %out, <2 x i64> %in) {
  %cast = uitofp <2 x i64> %in to <2 x double>
  store <2 x double> %cast, <2 x double> addrspace(1)* %out, align 16
  ret void
}

; SI-LABEL: {{^}}s_uint_to_fp_v4i64_to_v4f64
define void @s_uint_to_fp_v4i64_to_v4f64(<4 x double> addrspace(1)* %out, <4 x i64> %in) {
  %cast = uitofp <4 x i64> %in to <4 x double>
  store <4 x double> %cast, <4 x double> addrspace(1)* %out, align 16
  ret void
}

; SI-LABEL: {{^}}s_uint_to_fp_i32_to_f64
; SI: v_cvt_f64_u32_e32
; SI: s_endpgm
define void @s_uint_to_fp_i32_to_f64(double addrspace(1)* %out, i32 %in) {
>>>>>>> 41cb3da2
  %cast = uitofp i32 %in to double
  store double %cast, double addrspace(1)* %out, align 8
  ret void
}

<<<<<<< HEAD
; SI-LABEL: @uint_to_fp_i1_f64:
; SI: V_CMP_EQ_I32_e64 [[CMP:s\[[0-9]+:[0-9]\]]],
; FIXME: We should the VGPR sources for V_CNDMASK are copied from SGPRs,
; we should be able to fold the SGPRs into the V_CNDMASK instructions.
; SI: V_CNDMASK_B32_e64 v{{[0-9]+}}, v{{[0-9]+}}, v{{[0-9]+}}, [[CMP]]
; SI: V_CNDMASK_B32_e64 v{{[0-9]+}}, v{{[0-9]+}}, v{{[0-9]+}}, [[CMP]]
; SI: BUFFER_STORE_DWORDX2
; SI: S_ENDPGM
define void @uint_to_fp_i1_f64(double addrspace(1)* %out, i32 %in) {
=======
; SI-LABEL: {{^}}s_uint_to_fp_v2i32_to_v2f64
; SI: v_cvt_f64_u32_e32
; SI: v_cvt_f64_u32_e32
; SI: s_endpgm
define void @s_uint_to_fp_v2i32_to_v2f64(<2 x double> addrspace(1)* %out, <2 x i32> %in) {
  %cast = uitofp <2 x i32> %in to <2 x double>
  store <2 x double> %cast, <2 x double> addrspace(1)* %out, align 16
  ret void
}

; SI-LABEL: {{^}}s_uint_to_fp_v4i32_to_v4f64
; SI: v_cvt_f64_u32_e32
; SI: v_cvt_f64_u32_e32
; SI: v_cvt_f64_u32_e32
; SI: v_cvt_f64_u32_e32
; SI: s_endpgm
define void @s_uint_to_fp_v4i32_to_v4f64(<4 x double> addrspace(1)* %out, <4 x i32> %in) {
  %cast = uitofp <4 x i32> %in to <4 x double>
  store <4 x double> %cast, <4 x double> addrspace(1)* %out, align 16
  ret void
}

; SI-LABEL: {{^}}uint_to_fp_i1_to_f64:
; SI: v_cmp_eq_i32_e64 [[CMP:s\[[0-9]+:[0-9]\]]],
; We can't fold the SGPRs into v_cndmask_b32_e64, because it already
; uses an SGPR for [[CMP]]
; SI: v_cndmask_b32_e64 v{{[0-9]+}}, 0, v{{[0-9]+}}, [[CMP]]
; SI: v_cndmask_b32_e64 v{{[0-9]+}}, 0, v{{[0-9]+}}, [[CMP]]
; SI: buffer_store_dwordx2
; SI: s_endpgm
define void @uint_to_fp_i1_to_f64(double addrspace(1)* %out, i32 %in) {
>>>>>>> 41cb3da2
  %cmp = icmp eq i32 %in, 0
  %fp = uitofp i1 %cmp to double
  store double %fp, double addrspace(1)* %out, align 4
  ret void
}

; SI-LABEL: @uint_to_fp_i1_f64_load:
; SI: V_CNDMASK_B32_e64 [[IRESULT:v[0-9]]], 0, 1
; SI-NEXT: V_CVT_F64_U32_e32 [[RESULT:v\[[0-9]+:[0-9]\]]], [[IRESULT]]
; SI: BUFFER_STORE_DWORDX2 [[RESULT]]
; SI: S_ENDPGM
define void @uint_to_fp_i1_f64_load(double addrspace(1)* %out, i1 %in) {
  %fp = uitofp i1 %in to double
  store double %fp, double addrspace(1)* %out, align 8
  ret void
}<|MERGE_RESOLUTION|>--- conflicted
+++ resolved
@@ -1,11 +1,5 @@
 ; RUN: llc -march=amdgcn -mcpu=SI -verify-machineinstrs < %s | FileCheck -check-prefix=SI %s
 
-<<<<<<< HEAD
-; SI-LABEL: @uint_to_fp_f64_i32
-; SI: V_CVT_F64_U32_e32
-; SI: S_ENDPGM
-define void @uint_to_fp_f64_i32(double addrspace(1)* %out, i32 %in) {
-=======
 declare i32 @llvm.r600.read.tidig.x() nounwind readnone
 
 ; SI-LABEL: {{^}}v_uint_to_fp_i64_to_f64
@@ -49,23 +43,11 @@
 ; SI: v_cvt_f64_u32_e32
 ; SI: s_endpgm
 define void @s_uint_to_fp_i32_to_f64(double addrspace(1)* %out, i32 %in) {
->>>>>>> 41cb3da2
   %cast = uitofp i32 %in to double
   store double %cast, double addrspace(1)* %out, align 8
   ret void
 }
 
-<<<<<<< HEAD
-; SI-LABEL: @uint_to_fp_i1_f64:
-; SI: V_CMP_EQ_I32_e64 [[CMP:s\[[0-9]+:[0-9]\]]],
-; FIXME: We should the VGPR sources for V_CNDMASK are copied from SGPRs,
-; we should be able to fold the SGPRs into the V_CNDMASK instructions.
-; SI: V_CNDMASK_B32_e64 v{{[0-9]+}}, v{{[0-9]+}}, v{{[0-9]+}}, [[CMP]]
-; SI: V_CNDMASK_B32_e64 v{{[0-9]+}}, v{{[0-9]+}}, v{{[0-9]+}}, [[CMP]]
-; SI: BUFFER_STORE_DWORDX2
-; SI: S_ENDPGM
-define void @uint_to_fp_i1_f64(double addrspace(1)* %out, i32 %in) {
-=======
 ; SI-LABEL: {{^}}s_uint_to_fp_v2i32_to_v2f64
 ; SI: v_cvt_f64_u32_e32
 ; SI: v_cvt_f64_u32_e32
@@ -97,19 +79,18 @@
 ; SI: buffer_store_dwordx2
 ; SI: s_endpgm
 define void @uint_to_fp_i1_to_f64(double addrspace(1)* %out, i32 %in) {
->>>>>>> 41cb3da2
   %cmp = icmp eq i32 %in, 0
   %fp = uitofp i1 %cmp to double
   store double %fp, double addrspace(1)* %out, align 4
   ret void
 }
 
-; SI-LABEL: @uint_to_fp_i1_f64_load:
-; SI: V_CNDMASK_B32_e64 [[IRESULT:v[0-9]]], 0, 1
-; SI-NEXT: V_CVT_F64_U32_e32 [[RESULT:v\[[0-9]+:[0-9]\]]], [[IRESULT]]
-; SI: BUFFER_STORE_DWORDX2 [[RESULT]]
-; SI: S_ENDPGM
-define void @uint_to_fp_i1_f64_load(double addrspace(1)* %out, i1 %in) {
+; SI-LABEL: {{^}}uint_to_fp_i1_to_f64_load:
+; SI: v_cndmask_b32_e64 [[IRESULT:v[0-9]]], 0, 1
+; SI-NEXT: v_cvt_f64_u32_e32 [[RESULT:v\[[0-9]+:[0-9]\]]], [[IRESULT]]
+; SI: buffer_store_dwordx2 [[RESULT]]
+; SI: s_endpgm
+define void @uint_to_fp_i1_to_f64_load(double addrspace(1)* %out, i1 %in) {
   %fp = uitofp i1 %in to double
   store double %fp, double addrspace(1)* %out, align 8
   ret void
