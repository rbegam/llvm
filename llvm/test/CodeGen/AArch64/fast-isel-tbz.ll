--- conflicted
+++ resolved
@@ -1,5 +1,5 @@
-; RUN: llc                             -aarch64-atomic-cfg-tidy=0 -verify-machineinstrs -mtriple=aarch64-apple-darwin < %s | FileCheck %s
-; RUN: llc -fast-isel -fast-isel-abort -aarch64-atomic-cfg-tidy=0 -verify-machineinstrs -mtriple=aarch64-apple-darwin < %s | FileCheck %s
+; RUN: llc                             -aarch64-atomic-cfg-tidy=0 -verify-machineinstrs -mtriple=aarch64-apple-darwin < %s | FileCheck --check-prefix=CHECK %s
+; RUN: llc -fast-isel -fast-isel-abort -aarch64-atomic-cfg-tidy=0 -verify-machineinstrs -mtriple=aarch64-apple-darwin < %s | FileCheck --check-prefix=CHECK --check-prefix=FAST %s
 
 define i32 @icmp_eq_i8(i8 zeroext %a) {
 ; CHECK-LABEL: icmp_eq_i8
@@ -121,10 +121,6 @@
   ret i32 0
 }
 
-<<<<<<< HEAD
-!0 = metadata !{metadata !"branch_weights", i32 0, i32 2147483647}
-!1 = metadata !{metadata !"branch_weights", i32 2147483647, i32 0}
-=======
 define i32 @icmp_slt_i8(i8 zeroext %a) {
 ; FAST-LABEL: icmp_slt_i8
 ; FAST:       tbnz w0, #7, {{LBB.+_2}}
@@ -296,5 +292,4 @@
 }
 
 !0 = !{!"branch_weights", i32 0, i32 2147483647}
-!1 = !{!"branch_weights", i32 2147483647, i32 0}
->>>>>>> 41cb3da2
+!1 = !{!"branch_weights", i32 2147483647, i32 0}