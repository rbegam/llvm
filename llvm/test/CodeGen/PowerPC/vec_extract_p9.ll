--- conflicted
+++ resolved
@@ -182,16 +182,9 @@
 ; CHECK-LE-NEXT:    addi 3, 3, .LCPI9_0@toc@l
 ; CHECK-LE-NEXT:    lxvx 36, 0, 3
 ; CHECK-LE-NEXT:    addis 3, 2, .LCPI9_1@toc@ha
-<<<<<<< HEAD
-; CHECK-LE-NEXT:    lfs 1, .LCPI9_1@toc@l(3)
-; CHECK-LE-NEXT:    vperm 2, 2, 3, 4
-; CHECK-LE-NEXT:    xxswapd 0, 34
-; CHECK-LE-NEXT:    xsadddp 1, 0, 1
-=======
 ; CHECK-LE-NEXT:    lfs 0, .LCPI9_1@toc@l(3)
 ; CHECK-LE-NEXT:    vperm 2, 3, 2, 4
 ; CHECK-LE-NEXT:    xsadddp 1, 34, 0
->>>>>>> 3f9ee3c9
 ; CHECK-LE-NEXT:    blr
 ;
 ; CHECK-BE-LABEL: test10:
