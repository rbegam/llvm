--- conflicted
+++ resolved
@@ -11,14 +11,8 @@
 }
 
 !llvm.module.flags = !{!0}
-!0 = metadata !{i32 1, metadata !"PIC Level", i32 1}
+!0 = !{i32 1, !"PIC Level", i32 1}
 ; SMALL-BSS-LABEL:foo:
-<<<<<<< HEAD
-; SMALL-BSS:         bl _GLOBAL_OFFSET_TABLE_@local-4
-; SMALL-BSS:         mflr 30
-; SMALL-BSS:         lwz [[VREG:[0-9]+]], bar@GOT(30)
-; SMALL-BSS:         lwz {{[0-9]+}}, 0([[VREG]])
-=======
 ; SMALL-BSS:         stw 30, -8(1)
 ; SMALL-BSS:         stwu 1, -32(1)
 ; SMALL-BSS:         bl _GLOBAL_OFFSET_TABLE_@local-4
@@ -27,5 +21,4 @@
 ; SMALL-BSS-DAG:     lwz [[VREG:[0-9]+]], bar@GOT(30)
 ; SMALL-BSS-DAG:     lwz {{[0-9]+}}, 0([[VREG]])
 ; SMALL-BSS:         bl call_foo@PLT
-; SMALL-BSS:         lwz 30, -8(1)
->>>>>>> 7618b2b2
+; SMALL-BSS:         lwz 30, -8(1)