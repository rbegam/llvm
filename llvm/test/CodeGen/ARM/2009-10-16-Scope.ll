; RUN: llc %s -O0 -o /dev/null -mtriple=arm-apple-darwin
; PR 5197
; There is not any llvm instruction assocated with !5. The code generator
; should be able to handle this.

define void @bar() nounwind ssp {
entry:
  %count_ = alloca i32, align 4                   ; <i32*> [#uses=2]
  br label %do.body, !dbg !0

do.body:                                          ; preds = %entry
<<<<<<< HEAD
  call void @llvm.dbg.declare(metadata !{i32* %count_}, metadata !4)
=======
  call void @llvm.dbg.declare(metadata i32* %count_, metadata !4, metadata !{!"0x102"})
>>>>>>> 41cb3da2
  %conv = ptrtoint i32* %count_ to i32, !dbg !0   ; <i32> [#uses=1]
  %call = call i32 @foo(i32 %conv) ssp, !dbg !0   ; <i32> [#uses=0]
  br label %do.end, !dbg !0

do.end:                                           ; preds = %do.body
  ret void, !dbg !7
}

declare void @llvm.dbg.declare(metadata, metadata) nounwind readnone

declare i32 @foo(i32) ssp

<<<<<<< HEAD
!0 = metadata !{i32 5, i32 2, metadata !1, null}
!1 = metadata !{i32 458763, null, metadata !2, i32 1, i32 1, i32 0}; [DW_TAG_lexical_block ]
!2 = metadata !{i32 458798, i32 0, metadata !3, metadata !"bar", metadata !"bar", metadata !"bar", i32 4, null, i1 false, i1 true, i32 0, i32 0, null, i32 0, i32 0, null, null, null, null, i32 0}; [DW_TAG_subprogram ]
!3 = metadata !{i32 458769, metadata !8, i32 12, metadata !"clang 1.1", i1 true, metadata !"", i32 0, null, metadata !9, null, null, null, metadata !""}; [DW_TAG_compile_unit ]
!4 = metadata !{i32 459008, metadata !5, metadata !"count_", metadata !3, i32 5, metadata !6}; [ DW_TAG_auto_variable ]
!5 = metadata !{i32 458763, null, metadata !1, i32 1, i32 1, i32 0}; [DW_TAG_lexical_block ]
!6 = metadata !{i32 458788, null, metadata !3, metadata !"int", i32 0, i64 32, i64 32, i64 0, i32 0, i32 5}; [DW_TAG_base_type ]
!7 = metadata !{i32 6, i32 1, metadata !2, null}
!8 = metadata !{metadata !"genmodes.i", metadata !"/Users/yash/Downloads"}
!9 = metadata !{i32 0}
=======
!0 = !MDLocation(line: 5, column: 2, scope: !1)
!1 = !{!"0xb\001\001\000", null, !2}; [DW_TAG_lexical_block ]
!2 = !{!"0x2e\00bar\00bar\00bar\004\000\001\000\006\000\000\000", i32 0, !3, null, null, null, null, null, null}; [DW_TAG_subprogram ]
!3 = !{!"0x11\0012\00clang 1.1\001\00\000\00\000", !8, null, !9, null, null, null}; [DW_TAG_compile_unit ]
!4 = !{!"0x100\00count_\005\000", !5, !3, !6}; [ DW_TAG_auto_variable ]
!5 = !{!"0xb\001\001\000", null, !1}; [DW_TAG_lexical_block ]
!6 = !{!"0x24\00int\000\0032\0032\000\000\005", null, !3}; [DW_TAG_base_type ]
!7 = !MDLocation(line: 6, column: 1, scope: !2)
!8 = !{!"genmodes.i", !"/Users/yash/Downloads"}
!9 = !{i32 0}
>>>>>>> 41cb3da2
<|MERGE_RESOLUTION|>--- conflicted
+++ resolved
@@ -9,11 +9,7 @@
   br label %do.body, !dbg !0
 
 do.body:                                          ; preds = %entry
-<<<<<<< HEAD
-  call void @llvm.dbg.declare(metadata !{i32* %count_}, metadata !4)
-=======
   call void @llvm.dbg.declare(metadata i32* %count_, metadata !4, metadata !{!"0x102"})
->>>>>>> 41cb3da2
   %conv = ptrtoint i32* %count_ to i32, !dbg !0   ; <i32> [#uses=1]
   %call = call i32 @foo(i32 %conv) ssp, !dbg !0   ; <i32> [#uses=0]
   br label %do.end, !dbg !0
@@ -22,22 +18,10 @@
   ret void, !dbg !7
 }
 
-declare void @llvm.dbg.declare(metadata, metadata) nounwind readnone
+declare void @llvm.dbg.declare(metadata, metadata, metadata) nounwind readnone
 
 declare i32 @foo(i32) ssp
 
-<<<<<<< HEAD
-!0 = metadata !{i32 5, i32 2, metadata !1, null}
-!1 = metadata !{i32 458763, null, metadata !2, i32 1, i32 1, i32 0}; [DW_TAG_lexical_block ]
-!2 = metadata !{i32 458798, i32 0, metadata !3, metadata !"bar", metadata !"bar", metadata !"bar", i32 4, null, i1 false, i1 true, i32 0, i32 0, null, i32 0, i32 0, null, null, null, null, i32 0}; [DW_TAG_subprogram ]
-!3 = metadata !{i32 458769, metadata !8, i32 12, metadata !"clang 1.1", i1 true, metadata !"", i32 0, null, metadata !9, null, null, null, metadata !""}; [DW_TAG_compile_unit ]
-!4 = metadata !{i32 459008, metadata !5, metadata !"count_", metadata !3, i32 5, metadata !6}; [ DW_TAG_auto_variable ]
-!5 = metadata !{i32 458763, null, metadata !1, i32 1, i32 1, i32 0}; [DW_TAG_lexical_block ]
-!6 = metadata !{i32 458788, null, metadata !3, metadata !"int", i32 0, i64 32, i64 32, i64 0, i32 0, i32 5}; [DW_TAG_base_type ]
-!7 = metadata !{i32 6, i32 1, metadata !2, null}
-!8 = metadata !{metadata !"genmodes.i", metadata !"/Users/yash/Downloads"}
-!9 = metadata !{i32 0}
-=======
 !0 = !MDLocation(line: 5, column: 2, scope: !1)
 !1 = !{!"0xb\001\001\000", null, !2}; [DW_TAG_lexical_block ]
 !2 = !{!"0x2e\00bar\00bar\00bar\004\000\001\000\006\000\000\000", i32 0, !3, null, null, null, null, null, null}; [DW_TAG_subprogram ]
@@ -47,5 +31,4 @@
 !6 = !{!"0x24\00int\000\0032\0032\000\000\005", null, !3}; [DW_TAG_base_type ]
 !7 = !MDLocation(line: 6, column: 1, scope: !2)
 !8 = !{!"genmodes.i", !"/Users/yash/Downloads"}
-!9 = !{i32 0}
->>>>>>> 41cb3da2
+!9 = !{i32 0}