; RUN: llc < %s -verify-machineinstrs
; PR16110
;
; This test case contains a value that is split into two connected components
; by rematerialization during coalescing. It also contains a DBG_VALUE
; instruction which must be updated during
; ConnectedVNInfoEqClasses::Distribute().

target datalayout = "e-p:32:32:32-i1:8:32-i8:8:32-i16:16:32-i32:32:32-i64:32:64-f32:32:32-f64:32:64-v64:32:64-v128:32:128-a0:0:32-n32-S32"
target triple = "thumbv7-apple-ios3.0.0"

@c = common global i32 0, align 4
@b = common global i32 0, align 4
@a = common global i64 0, align 8
@d = common global i32 0, align 4

; Function Attrs: nounwind ssp
define i32 @pr16110() #0 {
for.cond1.preheader:
  store i32 0, i32* @c, align 4, !dbg !21
  br label %for.cond1.outer, !dbg !26

for.cond1:                                        ; preds = %for.end9, %for.cond1.outer
  %storemerge11 = phi i32 [ 0, %for.end9 ], [ %storemerge11.ph, %for.cond1.outer ]
  %cmp = icmp slt i32 %storemerge11, 1, !dbg !26
  br i1 %cmp, label %for.body2, label %for.end9, !dbg !26

for.body2:                                        ; preds = %for.cond1
  store i32 %storemerge11, i32* @b, align 4, !dbg !26
  tail call void @llvm.dbg.value(metadata !27, i64 0, metadata !11, metadata !{metadata !"0x102"}), !dbg !28
  %0 = load i64* @a, align 8, !dbg !29
  %xor = xor i64 %0, %e.1.ph, !dbg !29
  %conv3 = trunc i64 %xor to i32, !dbg !29
  tail call void @llvm.dbg.value(metadata !{i32 %conv3}, i64 0, metadata !10, metadata !{metadata !"0x102"}), !dbg !29
  %tobool4 = icmp eq i32 %conv3, 0, !dbg !29
  br i1 %tobool4, label %land.end, label %land.rhs, !dbg !29

land.rhs:                                         ; preds = %for.body2
  %call = tail call i32 bitcast (i32 (...)* @fn3 to i32 ()*)() #3, !dbg !29
  %tobool5 = icmp ne i32 %call, 0, !dbg !29
  br label %land.end

land.end:                                         ; preds = %land.rhs, %for.body2
  %1 = phi i1 [ false, %for.body2 ], [ %tobool5, %land.rhs ]
  %land.ext = zext i1 %1 to i32
  %call6 = tail call i32 bitcast (i32 (...)* @fn2 to i32 (i32, i32*)*)(i32 %land.ext, i32* null) #3
  %2 = load i32* @b, align 4, !dbg !26
  %inc8 = add nsw i32 %2, 1, !dbg !26
  %phitmp = and i64 %xor, 4294967295, !dbg !26
  br label %for.cond1.outer, !dbg !26

for.cond1.outer:                                  ; preds = %land.end, %for.cond1.preheader
  %storemerge11.ph = phi i32 [ %inc8, %land.end ], [ 0, %for.cond1.preheader ]
  %e.1.ph = phi i64 [ %phitmp, %land.end ], [ 0, %for.cond1.preheader ]
  %3 = load i32* @d, align 4, !dbg !31
  %tobool10 = icmp eq i32 %3, 0, !dbg !31
  br label %for.cond1

for.end9:                                         ; preds = %for.cond1
  br i1 %tobool10, label %if.end, label %for.cond1, !dbg !31

if.end:                                           ; preds = %for.end9
  store i32 %storemerge11, i32* @b, align 4, !dbg !26
  ret i32 0, !dbg !32
}

declare i32 @fn2(...) #1

declare i32 @fn3(...) #1

; Function Attrs: nounwind readnone
declare void @llvm.dbg.value(metadata, i64, metadata, metadata) #2

attributes #0 = { nounwind ssp "less-precise-fpmad"="false" "no-frame-pointer-elim"="true" "no-frame-pointer-elim-non-leaf" "no-infs-fp-math"="false" "no-nans-fp-math"="false" "unsafe-fp-math"="false" "use-soft-float"="false" }
attributes #1 = { "less-precise-fpmad"="false" "no-frame-pointer-elim"="true" "no-frame-pointer-elim-non-leaf" "no-infs-fp-math"="false" "no-nans-fp-math"="false" "unsafe-fp-math"="false" "use-soft-float"="false" }
attributes #2 = { nounwind readnone }
attributes #3 = { nounwind }

!llvm.dbg.cu = !{!0}
!llvm.module.flags = !{!33}

<<<<<<< HEAD
!0 = metadata !{metadata !"0x11\0012\00clang version 3.4 (trunk 182024) (llvm/trunk 182023)\001\00\000\00\000", metadata !1, metadata !2, metadata !2, metadata !3, metadata !15, metadata !2} ; [ DW_TAG_compile_unit ] [/d/b/pr16110.c] [DW_LANG_C99]
!1 = metadata !{metadata !"pr16110.c", metadata !"/d/b"}
!2 = metadata !{}
!3 = metadata !{metadata !4}
!4 = metadata !{metadata !"0x2e\00pr16110\00pr16110\00\007\000\001\000\006\000\001\007", metadata !1, metadata !5, metadata !6, null, i32 ()* @pr16110, null, null, metadata !9} ; [ DW_TAG_subprogram ] [line 7] [def] [pr16110]
!5 = metadata !{metadata !"0x29", metadata !1}          ; [ DW_TAG_file_type ] [/d/b/pr16110.c]
!6 = metadata !{metadata !"0x15\00\000\000\000\000\000\000", i32 0, null, null, metadata !7, null, null, null} ; [ DW_TAG_subroutine_type ] [line 0, size 0, align 0, offset 0] [from ]
!7 = metadata !{metadata !8}
!8 = metadata !{metadata !"0x24\00int\000\0032\0032\000\000\005", null, null} ; [ DW_TAG_base_type ] [int] [line 0, size 32, align 32, offset 0, enc DW_ATE_signed]
!9 = metadata !{metadata !10, metadata !11}
!10 = metadata !{metadata !"0x100\00e\008\000", metadata !4, metadata !5, metadata !8} ; [ DW_TAG_auto_variable ] [e] [line 8]
!11 = metadata !{metadata !"0x100\00f\0013\000", metadata !12, metadata !5, metadata !14} ; [ DW_TAG_auto_variable ] [f] [line 13]
!12 = metadata !{metadata !"0xb\0012\000\002", metadata !1, metadata !13} ; [ DW_TAG_lexical_block ] [/d/b/pr16110.c]
!13 = metadata !{metadata !"0xb\0012\000\001", metadata !1, metadata !4} ; [ DW_TAG_lexical_block ] [/d/b/pr16110.c]
!14 = metadata !{metadata !"0xf\00\000\0032\0032\000\000", null, null, metadata !8} ; [ DW_TAG_pointer_type ] [line 0, size 32, align 32, offset 0] [from int]
!15 = metadata !{metadata !16, metadata !18, metadata !19, metadata !20}
!16 = metadata !{metadata !"0x34\00a\00a\00\001\000\001", null, metadata !5, metadata !17, i64* @a, null} ; [ DW_TAG_variable ] [a] [line 1] [def]
!17 = metadata !{metadata !"0x24\00long long int\000\0064\0032\000\000\005", null, null} ; [ DW_TAG_base_type ] [long long int] [line 0, size 64, align 32, offset 0, enc DW_ATE_signed]
!18 = metadata !{metadata !"0x34\00b\00b\00\002\000\001", null, metadata !5, metadata !8, i32* @b, null} ; [ DW_TAG_variable ] [b] [line 2] [def]
!19 = metadata !{metadata !"0x34\00c\00c\00\003\000\001", null, metadata !5, metadata !8, i32* @c, null} ; [ DW_TAG_variable ] [c] [line 3] [def]
!20 = metadata !{metadata !"0x34\00d\00d\00\004\000\001", null, metadata !5, metadata !8, i32* @d, null} ; [ DW_TAG_variable ] [d] [line 4] [def]
!21 = metadata !{i32 10, i32 0, metadata !22, null}
!22 = metadata !{metadata !"0xb\0010\000\000", metadata !1, metadata !4} ; [ DW_TAG_lexical_block ] [/d/b/pr16110.c]
!26 = metadata !{i32 12, i32 0, metadata !13, null}
!27 = metadata !{i32* null}
!28 = metadata !{i32 13, i32 0, metadata !12, null}
!29 = metadata !{i32 14, i32 0, metadata !12, null}
!31 = metadata !{i32 16, i32 0, metadata !4, null}
!32 = metadata !{i32 18, i32 0, metadata !4, null}
!33 = metadata !{i32 1, metadata !"Debug Info Version", i32 2}
=======
!0 = !{!"0x11\0012\00clang version 3.4 (trunk 182024) (llvm/trunk 182023)\001\00\000\00\000", !1, !2, !2, !3, !15, !2} ; [ DW_TAG_compile_unit ] [/d/b/pr16110.c] [DW_LANG_C99]
!1 = !{!"pr16110.c", !"/d/b"}
!2 = !{}
!3 = !{!4}
!4 = !{!"0x2e\00pr16110\00pr16110\00\007\000\001\000\006\000\001\007", !1, !5, !6, null, i32 ()* @pr16110, null, null, !9} ; [ DW_TAG_subprogram ] [line 7] [def] [pr16110]
!5 = !{!"0x29", !1}          ; [ DW_TAG_file_type ] [/d/b/pr16110.c]
!6 = !{!"0x15\00\000\000\000\000\000\000", i32 0, null, null, !7, null, null, null} ; [ DW_TAG_subroutine_type ] [line 0, size 0, align 0, offset 0] [from ]
!7 = !{!8}
!8 = !{!"0x24\00int\000\0032\0032\000\000\005", null, null} ; [ DW_TAG_base_type ] [int] [line 0, size 32, align 32, offset 0, enc DW_ATE_signed]
!9 = !{!10, !11}
!10 = !{!"0x100\00e\008\000", !4, !5, !8} ; [ DW_TAG_auto_variable ] [e] [line 8]
!11 = !{!"0x100\00f\0013\000", !12, !5, !14} ; [ DW_TAG_auto_variable ] [f] [line 13]
!12 = !{!"0xb\0012\000\002", !1, !13} ; [ DW_TAG_lexical_block ] [/d/b/pr16110.c]
!13 = !{!"0xb\0012\000\001", !1, !4} ; [ DW_TAG_lexical_block ] [/d/b/pr16110.c]
!14 = !{!"0xf\00\000\0032\0032\000\000", null, null, !8} ; [ DW_TAG_pointer_type ] [line 0, size 32, align 32, offset 0] [from int]
!15 = !{!16, !18, !19, !20}
!16 = !{!"0x34\00a\00a\00\001\000\001", null, !5, !17, i64* @a, null} ; [ DW_TAG_variable ] [a] [line 1] [def]
!17 = !{!"0x24\00long long int\000\0064\0032\000\000\005", null, null} ; [ DW_TAG_base_type ] [long long int] [line 0, size 64, align 32, offset 0, enc DW_ATE_signed]
!18 = !{!"0x34\00b\00b\00\002\000\001", null, !5, !8, i32* @b, null} ; [ DW_TAG_variable ] [b] [line 2] [def]
!19 = !{!"0x34\00c\00c\00\003\000\001", null, !5, !8, i32* @c, null} ; [ DW_TAG_variable ] [c] [line 3] [def]
!20 = !{!"0x34\00d\00d\00\004\000\001", null, !5, !8, i32* @d, null} ; [ DW_TAG_variable ] [d] [line 4] [def]
!21 = !MDLocation(line: 10, scope: !22)
!22 = !{!"0xb\0010\000\000", !1, !4} ; [ DW_TAG_lexical_block ] [/d/b/pr16110.c]
!26 = !MDLocation(line: 12, scope: !13)
!27 = !{i32* null}
!28 = !MDLocation(line: 13, scope: !12)
!29 = !MDLocation(line: 14, scope: !12)
!31 = !MDLocation(line: 16, scope: !4)
!32 = !MDLocation(line: 18, scope: !4)
!33 = !{i32 1, !"Debug Info Version", i32 2}
>>>>>>> 7618b2b2
<|MERGE_RESOLUTION|>--- conflicted
+++ resolved
@@ -27,11 +27,11 @@
 
 for.body2:                                        ; preds = %for.cond1
   store i32 %storemerge11, i32* @b, align 4, !dbg !26
-  tail call void @llvm.dbg.value(metadata !27, i64 0, metadata !11, metadata !{metadata !"0x102"}), !dbg !28
+  tail call void @llvm.dbg.value(metadata i32* null, i64 0, metadata !11, metadata !{!"0x102"}), !dbg !28
   %0 = load i64* @a, align 8, !dbg !29
   %xor = xor i64 %0, %e.1.ph, !dbg !29
   %conv3 = trunc i64 %xor to i32, !dbg !29
-  tail call void @llvm.dbg.value(metadata !{i32 %conv3}, i64 0, metadata !10, metadata !{metadata !"0x102"}), !dbg !29
+  tail call void @llvm.dbg.value(metadata i32 %conv3, i64 0, metadata !10, metadata !{!"0x102"}), !dbg !29
   %tobool4 = icmp eq i32 %conv3, 0, !dbg !29
   br i1 %tobool4, label %land.end, label %land.rhs, !dbg !29
 
@@ -79,38 +79,6 @@
 !llvm.dbg.cu = !{!0}
 !llvm.module.flags = !{!33}
 
-<<<<<<< HEAD
-!0 = metadata !{metadata !"0x11\0012\00clang version 3.4 (trunk 182024) (llvm/trunk 182023)\001\00\000\00\000", metadata !1, metadata !2, metadata !2, metadata !3, metadata !15, metadata !2} ; [ DW_TAG_compile_unit ] [/d/b/pr16110.c] [DW_LANG_C99]
-!1 = metadata !{metadata !"pr16110.c", metadata !"/d/b"}
-!2 = metadata !{}
-!3 = metadata !{metadata !4}
-!4 = metadata !{metadata !"0x2e\00pr16110\00pr16110\00\007\000\001\000\006\000\001\007", metadata !1, metadata !5, metadata !6, null, i32 ()* @pr16110, null, null, metadata !9} ; [ DW_TAG_subprogram ] [line 7] [def] [pr16110]
-!5 = metadata !{metadata !"0x29", metadata !1}          ; [ DW_TAG_file_type ] [/d/b/pr16110.c]
-!6 = metadata !{metadata !"0x15\00\000\000\000\000\000\000", i32 0, null, null, metadata !7, null, null, null} ; [ DW_TAG_subroutine_type ] [line 0, size 0, align 0, offset 0] [from ]
-!7 = metadata !{metadata !8}
-!8 = metadata !{metadata !"0x24\00int\000\0032\0032\000\000\005", null, null} ; [ DW_TAG_base_type ] [int] [line 0, size 32, align 32, offset 0, enc DW_ATE_signed]
-!9 = metadata !{metadata !10, metadata !11}
-!10 = metadata !{metadata !"0x100\00e\008\000", metadata !4, metadata !5, metadata !8} ; [ DW_TAG_auto_variable ] [e] [line 8]
-!11 = metadata !{metadata !"0x100\00f\0013\000", metadata !12, metadata !5, metadata !14} ; [ DW_TAG_auto_variable ] [f] [line 13]
-!12 = metadata !{metadata !"0xb\0012\000\002", metadata !1, metadata !13} ; [ DW_TAG_lexical_block ] [/d/b/pr16110.c]
-!13 = metadata !{metadata !"0xb\0012\000\001", metadata !1, metadata !4} ; [ DW_TAG_lexical_block ] [/d/b/pr16110.c]
-!14 = metadata !{metadata !"0xf\00\000\0032\0032\000\000", null, null, metadata !8} ; [ DW_TAG_pointer_type ] [line 0, size 32, align 32, offset 0] [from int]
-!15 = metadata !{metadata !16, metadata !18, metadata !19, metadata !20}
-!16 = metadata !{metadata !"0x34\00a\00a\00\001\000\001", null, metadata !5, metadata !17, i64* @a, null} ; [ DW_TAG_variable ] [a] [line 1] [def]
-!17 = metadata !{metadata !"0x24\00long long int\000\0064\0032\000\000\005", null, null} ; [ DW_TAG_base_type ] [long long int] [line 0, size 64, align 32, offset 0, enc DW_ATE_signed]
-!18 = metadata !{metadata !"0x34\00b\00b\00\002\000\001", null, metadata !5, metadata !8, i32* @b, null} ; [ DW_TAG_variable ] [b] [line 2] [def]
-!19 = metadata !{metadata !"0x34\00c\00c\00\003\000\001", null, metadata !5, metadata !8, i32* @c, null} ; [ DW_TAG_variable ] [c] [line 3] [def]
-!20 = metadata !{metadata !"0x34\00d\00d\00\004\000\001", null, metadata !5, metadata !8, i32* @d, null} ; [ DW_TAG_variable ] [d] [line 4] [def]
-!21 = metadata !{i32 10, i32 0, metadata !22, null}
-!22 = metadata !{metadata !"0xb\0010\000\000", metadata !1, metadata !4} ; [ DW_TAG_lexical_block ] [/d/b/pr16110.c]
-!26 = metadata !{i32 12, i32 0, metadata !13, null}
-!27 = metadata !{i32* null}
-!28 = metadata !{i32 13, i32 0, metadata !12, null}
-!29 = metadata !{i32 14, i32 0, metadata !12, null}
-!31 = metadata !{i32 16, i32 0, metadata !4, null}
-!32 = metadata !{i32 18, i32 0, metadata !4, null}
-!33 = metadata !{i32 1, metadata !"Debug Info Version", i32 2}
-=======
 !0 = !{!"0x11\0012\00clang version 3.4 (trunk 182024) (llvm/trunk 182023)\001\00\000\00\000", !1, !2, !2, !3, !15, !2} ; [ DW_TAG_compile_unit ] [/d/b/pr16110.c] [DW_LANG_C99]
 !1 = !{!"pr16110.c", !"/d/b"}
 !2 = !{}
@@ -140,5 +108,4 @@
 !29 = !MDLocation(line: 14, scope: !12)
 !31 = !MDLocation(line: 16, scope: !4)
 !32 = !MDLocation(line: 18, scope: !4)
-!33 = !{i32 1, !"Debug Info Version", i32 2}
->>>>>>> 7618b2b2
+!33 = !{i32 1, !"Debug Info Version", i32 2}