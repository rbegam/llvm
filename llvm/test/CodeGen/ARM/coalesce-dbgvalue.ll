; RUN: llc < %s -verify-machineinstrs
; PR16110
;
; This test case contains a value that is split into two connected components
; by rematerialization during coalescing. It also contains a DBG_VALUE
; instruction which must be updated during
; ConnectedVNInfoEqClasses::Distribute().

target datalayout = "e-p:32:32:32-i1:8:32-i8:8:32-i16:16:32-i32:32:32-i64:32:64-f32:32:32-f64:32:64-v64:32:64-v128:32:128-a0:0:32-n32-S32"
target triple = "thumbv7-apple-ios3.0.0"

@c = common global i32 0, align 4
@b = common global i32 0, align 4
@a = common global i64 0, align 8
@d = common global i32 0, align 4

; Function Attrs: nounwind ssp
define i32 @pr16110() #0 {
for.cond1.preheader:
  store i32 0, i32* @c, align 4, !dbg !21
  br label %for.cond1.outer, !dbg !26

for.cond1:                                        ; preds = %for.end9, %for.cond1.outer
  %storemerge11 = phi i32 [ 0, %for.end9 ], [ %storemerge11.ph, %for.cond1.outer ]
  %cmp = icmp slt i32 %storemerge11, 1, !dbg !26
  br i1 %cmp, label %for.body2, label %for.end9, !dbg !26

for.body2:                                        ; preds = %for.cond1
  store i32 %storemerge11, i32* @b, align 4, !dbg !26
<<<<<<< HEAD
  tail call void @llvm.dbg.value(metadata !27, i64 0, metadata !11), !dbg !28
  %0 = load i64* @a, align 8, !dbg !29
  %xor = xor i64 %0, %e.1.ph, !dbg !29
  %conv3 = trunc i64 %xor to i32, !dbg !29
  tail call void @llvm.dbg.value(metadata !{i32 %conv3}, i64 0, metadata !10), !dbg !29
=======
  tail call void @llvm.dbg.value(metadata i32* null, i64 0, metadata !11, metadata !{!"0x102"}), !dbg !28
  %0 = load i64* @a, align 8, !dbg !29
  %xor = xor i64 %0, %e.1.ph, !dbg !29
  %conv3 = trunc i64 %xor to i32, !dbg !29
  tail call void @llvm.dbg.value(metadata i32 %conv3, i64 0, metadata !10, metadata !{!"0x102"}), !dbg !29
>>>>>>> 41cb3da2
  %tobool4 = icmp eq i32 %conv3, 0, !dbg !29
  br i1 %tobool4, label %land.end, label %land.rhs, !dbg !29

land.rhs:                                         ; preds = %for.body2
  %call = tail call i32 bitcast (i32 (...)* @fn3 to i32 ()*)() #3, !dbg !29
  %tobool5 = icmp ne i32 %call, 0, !dbg !29
  br label %land.end

land.end:                                         ; preds = %land.rhs, %for.body2
  %1 = phi i1 [ false, %for.body2 ], [ %tobool5, %land.rhs ]
  %land.ext = zext i1 %1 to i32
  %call6 = tail call i32 bitcast (i32 (...)* @fn2 to i32 (i32, i32*)*)(i32 %land.ext, i32* null) #3
  %2 = load i32* @b, align 4, !dbg !26
  %inc8 = add nsw i32 %2, 1, !dbg !26
  %phitmp = and i64 %xor, 4294967295, !dbg !26
  br label %for.cond1.outer, !dbg !26

for.cond1.outer:                                  ; preds = %land.end, %for.cond1.preheader
  %storemerge11.ph = phi i32 [ %inc8, %land.end ], [ 0, %for.cond1.preheader ]
  %e.1.ph = phi i64 [ %phitmp, %land.end ], [ 0, %for.cond1.preheader ]
  %3 = load i32* @d, align 4, !dbg !31
  %tobool10 = icmp eq i32 %3, 0, !dbg !31
  br label %for.cond1

for.end9:                                         ; preds = %for.cond1
  br i1 %tobool10, label %if.end, label %for.cond1, !dbg !31

if.end:                                           ; preds = %for.end9
  store i32 %storemerge11, i32* @b, align 4, !dbg !26
  ret i32 0, !dbg !32
}

declare i32 @fn2(...) #1

declare i32 @fn3(...) #1

; Function Attrs: nounwind readnone
declare void @llvm.dbg.value(metadata, i64, metadata) #2

attributes #0 = { nounwind ssp "less-precise-fpmad"="false" "no-frame-pointer-elim"="true" "no-frame-pointer-elim-non-leaf" "no-infs-fp-math"="false" "no-nans-fp-math"="false" "unsafe-fp-math"="false" "use-soft-float"="false" }
attributes #1 = { "less-precise-fpmad"="false" "no-frame-pointer-elim"="true" "no-frame-pointer-elim-non-leaf" "no-infs-fp-math"="false" "no-nans-fp-math"="false" "unsafe-fp-math"="false" "use-soft-float"="false" }
attributes #2 = { nounwind readnone }
attributes #3 = { nounwind }

!llvm.dbg.cu = !{!0}
!llvm.module.flags = !{!33}

<<<<<<< HEAD
!0 = metadata !{i32 786449, metadata !1, i32 12, metadata !"clang version 3.4 (trunk 182024) (llvm/trunk 182023)", i1 true, metadata !"", i32 0, metadata !2, metadata !2, metadata !3, metadata !15, metadata !2, metadata !""} ; [ DW_TAG_compile_unit ] [/d/b/pr16110.c] [DW_LANG_C99]
!1 = metadata !{metadata !"pr16110.c", metadata !"/d/b"}
!2 = metadata !{}
!3 = metadata !{metadata !4}
!4 = metadata !{i32 786478, metadata !1, metadata !5, metadata !"pr16110", metadata !"pr16110", metadata !"", i32 7, metadata !6, i1 false, i1 true, i32 0, i32 0, null, i32 0, i1 true, i32 ()* @pr16110, null, null, metadata !9, i32 7} ; [ DW_TAG_subprogram ] [line 7] [def] [pr16110]
!5 = metadata !{i32 786473, metadata !1}          ; [ DW_TAG_file_type ] [/d/b/pr16110.c]
!6 = metadata !{i32 786453, i32 0, null, metadata !"", i32 0, i64 0, i64 0, i64 0, i32 0, null, metadata !7, i32 0, null, null, null} ; [ DW_TAG_subroutine_type ] [line 0, size 0, align 0, offset 0] [from ]
!7 = metadata !{metadata !8}
!8 = metadata !{i32 786468, null, null, metadata !"int", i32 0, i64 32, i64 32, i64 0, i32 0, i32 5} ; [ DW_TAG_base_type ] [int] [line 0, size 32, align 32, offset 0, enc DW_ATE_signed]
!9 = metadata !{metadata !10, metadata !11}
!10 = metadata !{i32 786688, metadata !4, metadata !"e", metadata !5, i32 8, metadata !8, i32 0, i32 0} ; [ DW_TAG_auto_variable ] [e] [line 8]
!11 = metadata !{i32 786688, metadata !12, metadata !"f", metadata !5, i32 13, metadata !14, i32 0, i32 0} ; [ DW_TAG_auto_variable ] [f] [line 13]
!12 = metadata !{i32 786443, metadata !1, metadata !13, i32 12, i32 0, i32 2} ; [ DW_TAG_lexical_block ] [/d/b/pr16110.c]
!13 = metadata !{i32 786443, metadata !1, metadata !4, i32 12, i32 0, i32 1} ; [ DW_TAG_lexical_block ] [/d/b/pr16110.c]
!14 = metadata !{i32 786447, null, null, metadata !"", i32 0, i64 32, i64 32, i64 0, i32 0, metadata !8} ; [ DW_TAG_pointer_type ] [line 0, size 32, align 32, offset 0] [from int]
!15 = metadata !{metadata !16, metadata !18, metadata !19, metadata !20}
!16 = metadata !{i32 786484, i32 0, null, metadata !"a", metadata !"a", metadata !"", metadata !5, i32 1, metadata !17, i32 0, i32 1, i64* @a, null} ; [ DW_TAG_variable ] [a] [line 1] [def]
!17 = metadata !{i32 786468, null, null, metadata !"long long int", i32 0, i64 64, i64 32, i64 0, i32 0, i32 5} ; [ DW_TAG_base_type ] [long long int] [line 0, size 64, align 32, offset 0, enc DW_ATE_signed]
!18 = metadata !{i32 786484, i32 0, null, metadata !"b", metadata !"b", metadata !"", metadata !5, i32 2, metadata !8, i32 0, i32 1, i32* @b, null} ; [ DW_TAG_variable ] [b] [line 2] [def]
!19 = metadata !{i32 786484, i32 0, null, metadata !"c", metadata !"c", metadata !"", metadata !5, i32 3, metadata !8, i32 0, i32 1, i32* @c, null} ; [ DW_TAG_variable ] [c] [line 3] [def]
!20 = metadata !{i32 786484, i32 0, null, metadata !"d", metadata !"d", metadata !"", metadata !5, i32 4, metadata !8, i32 0, i32 1, i32* @d, null} ; [ DW_TAG_variable ] [d] [line 4] [def]
!21 = metadata !{i32 10, i32 0, metadata !22, null}
!22 = metadata !{i32 786443, metadata !1, metadata !4, i32 10, i32 0, i32 0} ; [ DW_TAG_lexical_block ] [/d/b/pr16110.c]
!26 = metadata !{i32 12, i32 0, metadata !13, null}
!27 = metadata !{i32* null}
!28 = metadata !{i32 13, i32 0, metadata !12, null}
!29 = metadata !{i32 14, i32 0, metadata !12, null}
!31 = metadata !{i32 16, i32 0, metadata !4, null}
!32 = metadata !{i32 18, i32 0, metadata !4, null}
!33 = metadata !{i32 1, metadata !"Debug Info Version", i32 1}
=======
!0 = !{!"0x11\0012\00clang version 3.4 (trunk 182024) (llvm/trunk 182023)\001\00\000\00\000", !1, !2, !2, !3, !15, !2} ; [ DW_TAG_compile_unit ] [/d/b/pr16110.c] [DW_LANG_C99]
!1 = !{!"pr16110.c", !"/d/b"}
!2 = !{}
!3 = !{!4}
!4 = !{!"0x2e\00pr16110\00pr16110\00\007\000\001\000\006\000\001\007", !1, !5, !6, null, i32 ()* @pr16110, null, null, !9} ; [ DW_TAG_subprogram ] [line 7] [def] [pr16110]
!5 = !{!"0x29", !1}          ; [ DW_TAG_file_type ] [/d/b/pr16110.c]
!6 = !{!"0x15\00\000\000\000\000\000\000", i32 0, null, null, !7, null, null, null} ; [ DW_TAG_subroutine_type ] [line 0, size 0, align 0, offset 0] [from ]
!7 = !{!8}
!8 = !{!"0x24\00int\000\0032\0032\000\000\005", null, null} ; [ DW_TAG_base_type ] [int] [line 0, size 32, align 32, offset 0, enc DW_ATE_signed]
!9 = !{!10, !11}
!10 = !{!"0x100\00e\008\000", !4, !5, !8} ; [ DW_TAG_auto_variable ] [e] [line 8]
!11 = !{!"0x100\00f\0013\000", !12, !5, !14} ; [ DW_TAG_auto_variable ] [f] [line 13]
!12 = !{!"0xb\0012\000\002", !1, !13} ; [ DW_TAG_lexical_block ] [/d/b/pr16110.c]
!13 = !{!"0xb\0012\000\001", !1, !4} ; [ DW_TAG_lexical_block ] [/d/b/pr16110.c]
!14 = !{!"0xf\00\000\0032\0032\000\000", null, null, !8} ; [ DW_TAG_pointer_type ] [line 0, size 32, align 32, offset 0] [from int]
!15 = !{!16, !18, !19, !20}
!16 = !{!"0x34\00a\00a\00\001\000\001", null, !5, !17, i64* @a, null} ; [ DW_TAG_variable ] [a] [line 1] [def]
!17 = !{!"0x24\00long long int\000\0064\0032\000\000\005", null, null} ; [ DW_TAG_base_type ] [long long int] [line 0, size 64, align 32, offset 0, enc DW_ATE_signed]
!18 = !{!"0x34\00b\00b\00\002\000\001", null, !5, !8, i32* @b, null} ; [ DW_TAG_variable ] [b] [line 2] [def]
!19 = !{!"0x34\00c\00c\00\003\000\001", null, !5, !8, i32* @c, null} ; [ DW_TAG_variable ] [c] [line 3] [def]
!20 = !{!"0x34\00d\00d\00\004\000\001", null, !5, !8, i32* @d, null} ; [ DW_TAG_variable ] [d] [line 4] [def]
!21 = !MDLocation(line: 10, scope: !22)
!22 = !{!"0xb\0010\000\000", !1, !4} ; [ DW_TAG_lexical_block ] [/d/b/pr16110.c]
!26 = !MDLocation(line: 12, scope: !13)
!27 = !{i32* null}
!28 = !MDLocation(line: 13, scope: !12)
!29 = !MDLocation(line: 14, scope: !12)
!31 = !MDLocation(line: 16, scope: !4)
!32 = !MDLocation(line: 18, scope: !4)
!33 = !{i32 1, !"Debug Info Version", i32 2}
>>>>>>> 41cb3da2
<|MERGE_RESOLUTION|>--- conflicted
+++ resolved
@@ -27,19 +27,11 @@
 
 for.body2:                                        ; preds = %for.cond1
   store i32 %storemerge11, i32* @b, align 4, !dbg !26
-<<<<<<< HEAD
-  tail call void @llvm.dbg.value(metadata !27, i64 0, metadata !11), !dbg !28
-  %0 = load i64* @a, align 8, !dbg !29
-  %xor = xor i64 %0, %e.1.ph, !dbg !29
-  %conv3 = trunc i64 %xor to i32, !dbg !29
-  tail call void @llvm.dbg.value(metadata !{i32 %conv3}, i64 0, metadata !10), !dbg !29
-=======
   tail call void @llvm.dbg.value(metadata i32* null, i64 0, metadata !11, metadata !{!"0x102"}), !dbg !28
   %0 = load i64* @a, align 8, !dbg !29
   %xor = xor i64 %0, %e.1.ph, !dbg !29
   %conv3 = trunc i64 %xor to i32, !dbg !29
   tail call void @llvm.dbg.value(metadata i32 %conv3, i64 0, metadata !10, metadata !{!"0x102"}), !dbg !29
->>>>>>> 41cb3da2
   %tobool4 = icmp eq i32 %conv3, 0, !dbg !29
   br i1 %tobool4, label %land.end, label %land.rhs, !dbg !29
 
@@ -77,7 +69,7 @@
 declare i32 @fn3(...) #1
 
 ; Function Attrs: nounwind readnone
-declare void @llvm.dbg.value(metadata, i64, metadata) #2
+declare void @llvm.dbg.value(metadata, i64, metadata, metadata) #2
 
 attributes #0 = { nounwind ssp "less-precise-fpmad"="false" "no-frame-pointer-elim"="true" "no-frame-pointer-elim-non-leaf" "no-infs-fp-math"="false" "no-nans-fp-math"="false" "unsafe-fp-math"="false" "use-soft-float"="false" }
 attributes #1 = { "less-precise-fpmad"="false" "no-frame-pointer-elim"="true" "no-frame-pointer-elim-non-leaf" "no-infs-fp-math"="false" "no-nans-fp-math"="false" "unsafe-fp-math"="false" "use-soft-float"="false" }
@@ -87,38 +79,6 @@
 !llvm.dbg.cu = !{!0}
 !llvm.module.flags = !{!33}
 
-<<<<<<< HEAD
-!0 = metadata !{i32 786449, metadata !1, i32 12, metadata !"clang version 3.4 (trunk 182024) (llvm/trunk 182023)", i1 true, metadata !"", i32 0, metadata !2, metadata !2, metadata !3, metadata !15, metadata !2, metadata !""} ; [ DW_TAG_compile_unit ] [/d/b/pr16110.c] [DW_LANG_C99]
-!1 = metadata !{metadata !"pr16110.c", metadata !"/d/b"}
-!2 = metadata !{}
-!3 = metadata !{metadata !4}
-!4 = metadata !{i32 786478, metadata !1, metadata !5, metadata !"pr16110", metadata !"pr16110", metadata !"", i32 7, metadata !6, i1 false, i1 true, i32 0, i32 0, null, i32 0, i1 true, i32 ()* @pr16110, null, null, metadata !9, i32 7} ; [ DW_TAG_subprogram ] [line 7] [def] [pr16110]
-!5 = metadata !{i32 786473, metadata !1}          ; [ DW_TAG_file_type ] [/d/b/pr16110.c]
-!6 = metadata !{i32 786453, i32 0, null, metadata !"", i32 0, i64 0, i64 0, i64 0, i32 0, null, metadata !7, i32 0, null, null, null} ; [ DW_TAG_subroutine_type ] [line 0, size 0, align 0, offset 0] [from ]
-!7 = metadata !{metadata !8}
-!8 = metadata !{i32 786468, null, null, metadata !"int", i32 0, i64 32, i64 32, i64 0, i32 0, i32 5} ; [ DW_TAG_base_type ] [int] [line 0, size 32, align 32, offset 0, enc DW_ATE_signed]
-!9 = metadata !{metadata !10, metadata !11}
-!10 = metadata !{i32 786688, metadata !4, metadata !"e", metadata !5, i32 8, metadata !8, i32 0, i32 0} ; [ DW_TAG_auto_variable ] [e] [line 8]
-!11 = metadata !{i32 786688, metadata !12, metadata !"f", metadata !5, i32 13, metadata !14, i32 0, i32 0} ; [ DW_TAG_auto_variable ] [f] [line 13]
-!12 = metadata !{i32 786443, metadata !1, metadata !13, i32 12, i32 0, i32 2} ; [ DW_TAG_lexical_block ] [/d/b/pr16110.c]
-!13 = metadata !{i32 786443, metadata !1, metadata !4, i32 12, i32 0, i32 1} ; [ DW_TAG_lexical_block ] [/d/b/pr16110.c]
-!14 = metadata !{i32 786447, null, null, metadata !"", i32 0, i64 32, i64 32, i64 0, i32 0, metadata !8} ; [ DW_TAG_pointer_type ] [line 0, size 32, align 32, offset 0] [from int]
-!15 = metadata !{metadata !16, metadata !18, metadata !19, metadata !20}
-!16 = metadata !{i32 786484, i32 0, null, metadata !"a", metadata !"a", metadata !"", metadata !5, i32 1, metadata !17, i32 0, i32 1, i64* @a, null} ; [ DW_TAG_variable ] [a] [line 1] [def]
-!17 = metadata !{i32 786468, null, null, metadata !"long long int", i32 0, i64 64, i64 32, i64 0, i32 0, i32 5} ; [ DW_TAG_base_type ] [long long int] [line 0, size 64, align 32, offset 0, enc DW_ATE_signed]
-!18 = metadata !{i32 786484, i32 0, null, metadata !"b", metadata !"b", metadata !"", metadata !5, i32 2, metadata !8, i32 0, i32 1, i32* @b, null} ; [ DW_TAG_variable ] [b] [line 2] [def]
-!19 = metadata !{i32 786484, i32 0, null, metadata !"c", metadata !"c", metadata !"", metadata !5, i32 3, metadata !8, i32 0, i32 1, i32* @c, null} ; [ DW_TAG_variable ] [c] [line 3] [def]
-!20 = metadata !{i32 786484, i32 0, null, metadata !"d", metadata !"d", metadata !"", metadata !5, i32 4, metadata !8, i32 0, i32 1, i32* @d, null} ; [ DW_TAG_variable ] [d] [line 4] [def]
-!21 = metadata !{i32 10, i32 0, metadata !22, null}
-!22 = metadata !{i32 786443, metadata !1, metadata !4, i32 10, i32 0, i32 0} ; [ DW_TAG_lexical_block ] [/d/b/pr16110.c]
-!26 = metadata !{i32 12, i32 0, metadata !13, null}
-!27 = metadata !{i32* null}
-!28 = metadata !{i32 13, i32 0, metadata !12, null}
-!29 = metadata !{i32 14, i32 0, metadata !12, null}
-!31 = metadata !{i32 16, i32 0, metadata !4, null}
-!32 = metadata !{i32 18, i32 0, metadata !4, null}
-!33 = metadata !{i32 1, metadata !"Debug Info Version", i32 1}
-=======
 !0 = !{!"0x11\0012\00clang version 3.4 (trunk 182024) (llvm/trunk 182023)\001\00\000\00\000", !1, !2, !2, !3, !15, !2} ; [ DW_TAG_compile_unit ] [/d/b/pr16110.c] [DW_LANG_C99]
 !1 = !{!"pr16110.c", !"/d/b"}
 !2 = !{}
@@ -148,5 +108,4 @@
 !29 = !MDLocation(line: 14, scope: !12)
 !31 = !MDLocation(line: 16, scope: !4)
 !32 = !MDLocation(line: 18, scope: !4)
-!33 = !{i32 1, !"Debug Info Version", i32 2}
->>>>>>> 41cb3da2
+!33 = !{i32 1, !"Debug Info Version", i32 2}