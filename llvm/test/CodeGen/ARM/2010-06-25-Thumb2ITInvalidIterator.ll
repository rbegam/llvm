--- conflicted
+++ resolved
@@ -7,16 +7,16 @@
 
 define void @x0(i8* nocapture %buf, i32 %nbytes) nounwind optsize {
 entry:
-  tail call void @llvm.dbg.value(metadata !{i8* %buf}, i64 0, metadata !0, metadata !{metadata !"0x102"}), !dbg !15
-  tail call void @llvm.dbg.value(metadata !{i32 %nbytes}, i64 0, metadata !8, metadata !{metadata !"0x102"}), !dbg !16
+  tail call void @llvm.dbg.value(metadata i8* %buf, i64 0, metadata !0, metadata !{!"0x102"}), !dbg !15
+  tail call void @llvm.dbg.value(metadata i32 %nbytes, i64 0, metadata !8, metadata !{!"0x102"}), !dbg !16
   %tmp = load i32* @length, !dbg !17              ; <i32> [#uses=3]
   %cmp = icmp eq i32 %tmp, -1, !dbg !17           ; <i1> [#uses=1]
   %cmp.not = xor i1 %cmp, true                    ; <i1> [#uses=1]
   %cmp3 = icmp ult i32 %tmp, %nbytes, !dbg !17    ; <i1> [#uses=1]
   %or.cond = and i1 %cmp.not, %cmp3               ; <i1> [#uses=1]
-  tail call void @llvm.dbg.value(metadata !{i32 %tmp}, i64 0, metadata !8, metadata !{metadata !"0x102"}), !dbg !17
+  tail call void @llvm.dbg.value(metadata i32 %tmp, i64 0, metadata !8, metadata !{!"0x102"}), !dbg !17
   %nbytes.addr.0 = select i1 %or.cond, i32 %tmp, i32 %nbytes ; <i32> [#uses=1]
-  tail call void @llvm.dbg.value(metadata !18, i64 0, metadata !10, metadata !{metadata !"0x102"}), !dbg !19
+  tail call void @llvm.dbg.value(metadata i32 0, i64 0, metadata !10, metadata !{!"0x102"}), !dbg !19
   br label %while.cond, !dbg !20
 
 while.cond:                                       ; preds = %while.body, %entry
@@ -47,35 +47,6 @@
 !llvm.dbg.lv.fn = !{!0, !8, !10, !12}
 !llvm.dbg.gv = !{!14}
 
-<<<<<<< HEAD
-!0 = metadata !{metadata !"0x101\00buf\004\000", metadata !1, metadata !2, metadata !6} ; [ DW_TAG_arg_variable ]
-!1 = metadata !{metadata !"0x2e\00x0\00x0\00x0\005\000\001\000\006\000\000\000", metadata !26, null, metadata !4, null, null, null, null, null} ; [ DW_TAG_subprogram ]
-!2 = metadata !{metadata !"0x29", metadata !26} ; [ DW_TAG_file_type ]
-!3 = metadata !{metadata !"0x11\0012\00clang 2.0\001\00\00\00\00", metadata !26, null, null, null, null, null} ; [ DW_TAG_compile_unit ]
-!4 = metadata !{metadata !"0x15\00\000\000\000\000\000\000", metadata !26, metadata !2, null, metadata !5, null} ; [ DW_TAG_subroutine_type ]
-!5 = metadata !{null}
-!6 = metadata !{metadata !"0xf\00\000\0032\0032\000\000", metadata !26, metadata !2, metadata !7} ; [ DW_TAG_pointer_type ]
-!7 = metadata !{metadata !"0x24\00unsigned char\000\008\008\000\000\008", metadata !26, metadata !2} ; [ DW_TAG_base_type ]
-!8 = metadata !{metadata !"0x101\00nbytes\004\000", metadata !1, metadata !2, metadata !9} ; [ DW_TAG_arg_variable ]
-!9 = metadata !{metadata !"0x24\00unsigned long\000\0032\0032\000\000\007", metadata !26, metadata !2} ; [ DW_TAG_base_type ]
-!10 = metadata !{metadata !"0x100\00nread\006\000", metadata !11, metadata !2, metadata !9} ; [ DW_TAG_auto_variable ]
-!11 = metadata !{metadata !"0xb\005\001\000", metadata !26, metadata !1} ; [ DW_TAG_lexical_block ]
-!12 = metadata !{metadata !"0x100\00c\007\000", metadata !11, metadata !2, metadata !13} ; [ DW_TAG_auto_variable ]
-!13 = metadata !{metadata !"0x24\00int\000\0032\0032\000\000\005", metadata !26, metadata !2} ; [ DW_TAG_base_type ]
-!14 = metadata !{metadata !"0x34\00length\00length\00length\001\000\001", metadata !2, metadata !2, metadata !13, i32* @length} ; [ DW_TAG_variable ]
-!15 = metadata !{i32 4, i32 24, metadata !1, null}
-!16 = metadata !{i32 4, i32 43, metadata !1, null}
-!17 = metadata !{i32 9, i32 2, metadata !11, null}
-!18 = metadata !{i32 0}
-!19 = metadata !{i32 10, i32 2, metadata !11, null}
-!20 = metadata !{i32 11, i32 2, metadata !11, null}
-!21 = metadata !{i32 12, i32 3, metadata !22, null}
-!22 = metadata !{metadata !"0xb\0011\0045\000", metadata !26, metadata !11} ; [ DW_TAG_lexical_block ]
-!23 = metadata !{i32 13, i32 3, metadata !22, null}
-!24 = metadata !{i32 14, i32 2, metadata !22, null}
-!25 = metadata !{i32 15, i32 1, metadata !11, null}
-!26 = metadata !{metadata !"t.c", metadata !"/private/tmp"}
-=======
 !0 = !{!"0x101\00buf\004\000", !1, !2, !6} ; [ DW_TAG_arg_variable ]
 !1 = !{!"0x2e\00x0\00x0\00x0\005\000\001\000\006\000\000\000", !26, null, !4, null, null, null, null, null} ; [ DW_TAG_subprogram ]
 !2 = !{!"0x29", !26} ; [ DW_TAG_file_type ]
@@ -102,5 +73,4 @@
 !23 = !MDLocation(line: 13, column: 3, scope: !22)
 !24 = !MDLocation(line: 14, column: 2, scope: !22)
 !25 = !MDLocation(line: 15, column: 1, scope: !11)
-!26 = !{!"t.c", !"/private/tmp"}
->>>>>>> 7618b2b2
+!26 = !{!"t.c", !"/private/tmp"}