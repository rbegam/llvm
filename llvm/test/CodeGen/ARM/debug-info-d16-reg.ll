; RUN: llc < %s | FileCheck %s
; Radar 9309221
; Test dwarf reg no for d16
;CHECK: DW_OP_regx
;CHECK-NEXT: 272

target datalayout = "e-p:32:32:32-i1:8:32-i8:8:32-i16:16:32-i32:32:32-i64:32:64-f32:32:32-f64:32:64-v64:32:64-v128:32:128-a0:0:32-n32"
target triple = "thumbv7-apple-darwin10"

@.str = private unnamed_addr constant [11 x i8] c"%p %lf %c\0A\00", align 4
@.str1 = private unnamed_addr constant [6 x i8] c"point\00", align 4

define i32 @inlineprinter(i8* %ptr, double %val, i8 zeroext %c) nounwind optsize {
entry:
<<<<<<< HEAD
  tail call void @llvm.dbg.value(metadata !{i8* %ptr}, i64 0, metadata !19), !dbg !26
  tail call void @llvm.dbg.value(metadata !{double %val}, i64 0, metadata !20), !dbg !26
  tail call void @llvm.dbg.value(metadata !{i8 %c}, i64 0, metadata !21), !dbg !26
=======
  tail call void @llvm.dbg.value(metadata i8* %ptr, i64 0, metadata !19, metadata !{!"0x102"}), !dbg !26
  tail call void @llvm.dbg.value(metadata double %val, i64 0, metadata !20, metadata !{!"0x102"}), !dbg !26
  tail call void @llvm.dbg.value(metadata i8 %c, i64 0, metadata !21, metadata !{!"0x102"}), !dbg !26
>>>>>>> 41cb3da2
  %0 = zext i8 %c to i32, !dbg !27
  %1 = tail call i32 (i8*, ...)* @printf(i8* getelementptr inbounds ([11 x i8]* @.str, i32 0, i32 0), i8* %ptr, double %val, i32 %0) nounwind, !dbg !27
  ret i32 0, !dbg !29
}

define i32 @printer(i8* %ptr, double %val, i8 zeroext %c) nounwind optsize noinline {
entry:
<<<<<<< HEAD
  tail call void @llvm.dbg.value(metadata !{i8* %ptr}, i64 0, metadata !16), !dbg !30
  tail call void @llvm.dbg.value(metadata !{double %val}, i64 0, metadata !17), !dbg !30
  tail call void @llvm.dbg.value(metadata !{i8 %c}, i64 0, metadata !18), !dbg !30
=======
  tail call void @llvm.dbg.value(metadata i8* %ptr, i64 0, metadata !16, metadata !{!"0x102"}), !dbg !30
  tail call void @llvm.dbg.value(metadata double %val, i64 0, metadata !17, metadata !{!"0x102"}), !dbg !30
  tail call void @llvm.dbg.value(metadata i8 %c, i64 0, metadata !18, metadata !{!"0x102"}), !dbg !30
>>>>>>> 41cb3da2
  %0 = zext i8 %c to i32, !dbg !31
  %1 = tail call i32 (i8*, ...)* @printf(i8* getelementptr inbounds ([11 x i8]* @.str, i32 0, i32 0), i8* %ptr, double %val, i32 %0) nounwind, !dbg !31
  ret i32 0, !dbg !33
}

declare i32 @printf(i8* nocapture, ...) nounwind

declare void @llvm.dbg.value(metadata, i64, metadata) nounwind readnone

define i32 @main(i32 %argc, i8** nocapture %argv) nounwind optsize {
entry:
<<<<<<< HEAD
  tail call void @llvm.dbg.value(metadata !{i32 %argc}, i64 0, metadata !22), !dbg !34
  tail call void @llvm.dbg.value(metadata !{i8** %argv}, i64 0, metadata !23), !dbg !34
  %0 = sitofp i32 %argc to double, !dbg !35
  %1 = fadd double %0, 5.555552e+05, !dbg !35
  tail call void @llvm.dbg.value(metadata !{double %1}, i64 0, metadata !24), !dbg !35
=======
  tail call void @llvm.dbg.value(metadata i32 %argc, i64 0, metadata !22, metadata !{!"0x102"}), !dbg !34
  tail call void @llvm.dbg.value(metadata i8** %argv, i64 0, metadata !23, metadata !{!"0x102"}), !dbg !34
  %0 = sitofp i32 %argc to double, !dbg !35
  %1 = fadd double %0, 5.555552e+05, !dbg !35
  tail call void @llvm.dbg.value(metadata double %1, i64 0, metadata !24, metadata !{!"0x102"}), !dbg !35
>>>>>>> 41cb3da2
  %2 = tail call i32 @puts(i8* getelementptr inbounds ([6 x i8]* @.str1, i32 0, i32 0)) nounwind, !dbg !36
  %3 = getelementptr inbounds i8* bitcast (i32 (i32, i8**)* @main to i8*), i32 %argc, !dbg !37
  %4 = trunc i32 %argc to i8, !dbg !37
  %5 = add i8 %4, 97, !dbg !37
<<<<<<< HEAD
  tail call void @llvm.dbg.value(metadata !{i8* %3}, i64 0, metadata !19) nounwind, !dbg !38
  tail call void @llvm.dbg.value(metadata !{double %1}, i64 0, metadata !20) nounwind, !dbg !38
  tail call void @llvm.dbg.value(metadata !{i8 %5}, i64 0, metadata !21) nounwind, !dbg !38
=======
  tail call void @llvm.dbg.value(metadata i8* %3, i64 0, metadata !19, metadata !{!"0x102"}) nounwind, !dbg !38
  tail call void @llvm.dbg.value(metadata double %1, i64 0, metadata !20, metadata !{!"0x102"}) nounwind, !dbg !38
  tail call void @llvm.dbg.value(metadata i8 %5, i64 0, metadata !21, metadata !{!"0x102"}) nounwind, !dbg !38
>>>>>>> 41cb3da2
  %6 = zext i8 %5 to i32, !dbg !39
  %7 = tail call i32 (i8*, ...)* @printf(i8* getelementptr inbounds ([11 x i8]* @.str, i32 0, i32 0), i8* %3, double %1, i32 %6) nounwind, !dbg !39
  %8 = tail call i32 @printer(i8* %3, double %1, i8 zeroext %5) nounwind, !dbg !40
  ret i32 0, !dbg !41
}

declare i32 @puts(i8* nocapture) nounwind

!llvm.dbg.cu = !{!2}
!llvm.module.flags = !{!48}

<<<<<<< HEAD
!0 = metadata !{i32 786478, metadata !46, metadata !1, metadata !"printer", metadata !"printer", metadata !"printer", i32 12, metadata !3, i1 false, i1 true, i32 0, i32 0, null, i32 256, i1 true, i32 (i8*, double, i8)* @printer, null, null, metadata !43, i32 12} ; [ DW_TAG_subprogram ]
!1 = metadata !{i32 786473, metadata !46} ; [ DW_TAG_file_type ]
!2 = metadata !{i32 786449, metadata !46, i32 1, metadata !"(LLVM build 00)", i1 true, metadata !"", i32 0, metadata !47, metadata !47, metadata !42, null,  null, metadata !"", i32 1} ; [ DW_TAG_compile_unit ]
!3 = metadata !{i32 786453, metadata !46, metadata !1, metadata !"", i32 0, i64 0, i64 0, i64 0, i32 0, null, metadata !4, i32 0, null, null, null} ; [ DW_TAG_subroutine_type ] [line 0, size 0, align 0, offset 0] [from ]
!4 = metadata !{metadata !5, metadata !6, metadata !7, metadata !8}
!5 = metadata !{i32 786468, metadata !46, metadata !1, metadata !"int", i32 0, i64 32, i64 32, i64 0, i32 0, i32 5} ; [ DW_TAG_base_type ]
!6 = metadata !{i32 786447, metadata !46, metadata !1, metadata !"", i32 0, i64 32, i64 32, i64 0, i32 0, null} ; [ DW_TAG_pointer_type ]
!7 = metadata !{i32 786468, metadata !46, metadata !1, metadata !"double", i32 0, i64 64, i64 32, i64 0, i32 0, i32 4} ; [ DW_TAG_base_type ]
!8 = metadata !{i32 786468, metadata !46, metadata !1, metadata !"unsigned char", i32 0, i64 8, i64 8, i64 0, i32 0, i32 8} ; [ DW_TAG_base_type ]
!9 = metadata !{i32 786478, metadata !46, metadata !1, metadata !"inlineprinter", metadata !"inlineprinter", metadata !"inlineprinter", i32 5, metadata !3, i1 false, i1 true, i32 0, i32 0, null, i32 256, i1 true, i32 (i8*, double, i8)* @inlineprinter, null, null, metadata !44, i32 5} ; [ DW_TAG_subprogram ]
!10 = metadata !{i32 786478, metadata !46, metadata !1, metadata !"main", metadata !"main", metadata !"main", i32 18, metadata !11, i1 false, i1 true, i32 0, i32 0, null, i32 256, i1 true, i32 (i32, i8**)* @main, null, null, metadata !45, i32 18} ; [ DW_TAG_subprogram ]
!11 = metadata !{i32 786453, metadata !46, metadata !1, metadata !"", i32 0, i64 0, i64 0, i64 0, i32 0, null, metadata !12, i32 0, null, null, null} ; [ DW_TAG_subroutine_type ] [line 0, size 0, align 0, offset 0] [from ]
!12 = metadata !{metadata !5, metadata !5, metadata !13}
!13 = metadata !{i32 786447, metadata !46, metadata !1, metadata !"", i32 0, i64 32, i64 32, i64 0, i32 0, metadata !14} ; [ DW_TAG_pointer_type ]
!14 = metadata !{i32 786447, metadata !46, metadata !1, metadata !"", i32 0, i64 32, i64 32, i64 0, i32 0, metadata !15} ; [ DW_TAG_pointer_type ]
!15 = metadata !{i32 786468, metadata !46, metadata !1, metadata !"char", i32 0, i64 8, i64 8, i64 0, i32 0, i32 6} ; [ DW_TAG_base_type ]
!16 = metadata !{i32 786689, metadata !0, metadata !"ptr", metadata !1, i32 11, metadata !6, i32 0, null} ; [ DW_TAG_arg_variable ]
!17 = metadata !{i32 786689, metadata !0, metadata !"val", metadata !1, i32 11, metadata !7, i32 0, null} ; [ DW_TAG_arg_variable ]
!18 = metadata !{i32 786689, metadata !0, metadata !"c", metadata !1, i32 11, metadata !8, i32 0, null} ; [ DW_TAG_arg_variable ]
!19 = metadata !{i32 786689, metadata !9, metadata !"ptr", metadata !1, i32 4, metadata !6, i32 0, null} ; [ DW_TAG_arg_variable ]
!20 = metadata !{i32 786689, metadata !9, metadata !"val", metadata !1, i32 4, metadata !7, i32 0, null} ; [ DW_TAG_arg_variable ]
!21 = metadata !{i32 786689, metadata !9, metadata !"c", metadata !1, i32 4, metadata !8, i32 0, null} ; [ DW_TAG_arg_variable ]
!22 = metadata !{i32 786689, metadata !10, metadata !"argc", metadata !1, i32 17, metadata !5, i32 0, null} ; [ DW_TAG_arg_variable ]
!23 = metadata !{i32 786689, metadata !10, metadata !"argv", metadata !1, i32 17, metadata !13, i32 0, null} ; [ DW_TAG_arg_variable ]
!24 = metadata !{i32 786688, metadata !25, metadata !"dval", metadata !1, i32 19, metadata !7, i32 0, null} ; [ DW_TAG_auto_variable ]
!25 = metadata !{i32 786443, metadata !46, metadata !10, i32 18, i32 0, i32 2} ; [ DW_TAG_lexical_block ]
!26 = metadata !{i32 4, i32 0, metadata !9, null}
!27 = metadata !{i32 6, i32 0, metadata !28, null}
!28 = metadata !{i32 786443, metadata !46, metadata !9, i32 5, i32 0, i32 1} ; [ DW_TAG_lexical_block ]
!29 = metadata !{i32 7, i32 0, metadata !28, null}
!30 = metadata !{i32 11, i32 0, metadata !0, null}
!31 = metadata !{i32 13, i32 0, metadata !32, null}
!32 = metadata !{i32 786443, metadata !46, metadata !0, i32 12, i32 0, i32 0} ; [ DW_TAG_lexical_block ]
!33 = metadata !{i32 14, i32 0, metadata !32, null}
!34 = metadata !{i32 17, i32 0, metadata !10, null}
!35 = metadata !{i32 19, i32 0, metadata !25, null}
!36 = metadata !{i32 20, i32 0, metadata !25, null}
!37 = metadata !{i32 21, i32 0, metadata !25, null}
!38 = metadata !{i32 4, i32 0, metadata !9, metadata !37}
!39 = metadata !{i32 6, i32 0, metadata !28, metadata !37}
!40 = metadata !{i32 22, i32 0, metadata !25, null}
!41 = metadata !{i32 23, i32 0, metadata !25, null}
!42 = metadata !{metadata !0, metadata !9, metadata !10}
!43 = metadata !{metadata !16, metadata !17, metadata !18}
!44 = metadata !{metadata !19, metadata !20, metadata !21}
!45 = metadata !{metadata !22, metadata !23, metadata !24}
!46 = metadata !{metadata !"a.c", metadata !"/tmp/"}
!47 = metadata !{i32 0}
!48 = metadata !{i32 1, metadata !"Debug Info Version", i32 1}
=======
!0 = !{!"0x2e\00printer\00printer\00printer\0012\000\001\000\006\00256\001\0012", !46, !1, !3, null, i32 (i8*, double, i8)* @printer, null, null, !43} ; [ DW_TAG_subprogram ]
!1 = !{!"0x29", !46} ; [ DW_TAG_file_type ]
!2 = !{!"0x11\001\00(LLVM build 00)\001\00\000\00\001", !46, !47, !47, !42, null,  null} ; [ DW_TAG_compile_unit ]
!3 = !{!"0x15\00\000\000\000\000\000\000", !46, !1, null, !4, null, null, null} ; [ DW_TAG_subroutine_type ] [line 0, size 0, align 0, offset 0] [from ]
!4 = !{!5, !6, !7, !8}
!5 = !{!"0x24\00int\000\0032\0032\000\000\005", !46, !1} ; [ DW_TAG_base_type ]
!6 = !{!"0xf\00\000\0032\0032\000\000", !46, !1, null} ; [ DW_TAG_pointer_type ]
!7 = !{!"0x24\00double\000\0064\0032\000\000\004", !46, !1} ; [ DW_TAG_base_type ]
!8 = !{!"0x24\00unsigned char\000\008\008\000\000\008", !46, !1} ; [ DW_TAG_base_type ]
!9 = !{!"0x2e\00inlineprinter\00inlineprinter\00inlineprinter\005\000\001\000\006\00256\001\005", !46, !1, !3, null, i32 (i8*, double, i8)* @inlineprinter, null, null, !44} ; [ DW_TAG_subprogram ]
!10 = !{!"0x2e\00main\00main\00main\0018\000\001\000\006\00256\001\0018", !46, !1, !11, null, i32 (i32, i8**)* @main, null, null, !45} ; [ DW_TAG_subprogram ]
!11 = !{!"0x15\00\000\000\000\000\000\000", !46, !1, null, !12, null, null, null} ; [ DW_TAG_subroutine_type ] [line 0, size 0, align 0, offset 0] [from ]
!12 = !{!5, !5, !13}
!13 = !{!"0xf\00\000\0032\0032\000\000", !46, !1, !14} ; [ DW_TAG_pointer_type ]
!14 = !{!"0xf\00\000\0032\0032\000\000", !46, !1, !15} ; [ DW_TAG_pointer_type ]
!15 = !{!"0x24\00char\000\008\008\000\000\006", !46, !1} ; [ DW_TAG_base_type ]
!16 = !{!"0x101\00ptr\0011\000", !0, !1, !6} ; [ DW_TAG_arg_variable ]
!17 = !{!"0x101\00val\0011\000", !0, !1, !7} ; [ DW_TAG_arg_variable ]
!18 = !{!"0x101\00c\0011\000", !0, !1, !8} ; [ DW_TAG_arg_variable ]
!19 = !{!"0x101\00ptr\004\000", !9, !1, !6} ; [ DW_TAG_arg_variable ]
!20 = !{!"0x101\00val\004\000", !9, !1, !7} ; [ DW_TAG_arg_variable ]
!21 = !{!"0x101\00c\004\000", !9, !1, !8} ; [ DW_TAG_arg_variable ]
!22 = !{!"0x101\00argc\0017\000", !10, !1, !5} ; [ DW_TAG_arg_variable ]
!23 = !{!"0x101\00argv\0017\000", !10, !1, !13} ; [ DW_TAG_arg_variable ]
!24 = !{!"0x100\00dval\0019\000", !25, !1, !7} ; [ DW_TAG_auto_variable ]
!25 = !{!"0xb\0018\000\002", !46, !10} ; [ DW_TAG_lexical_block ]
!26 = !MDLocation(line: 4, scope: !9)
!27 = !MDLocation(line: 6, scope: !28)
!28 = !{!"0xb\005\000\001", !46, !9} ; [ DW_TAG_lexical_block ]
!29 = !MDLocation(line: 7, scope: !28)
!30 = !MDLocation(line: 11, scope: !0)
!31 = !MDLocation(line: 13, scope: !32)
!32 = !{!"0xb\0012\000\000", !46, !0} ; [ DW_TAG_lexical_block ]
!33 = !MDLocation(line: 14, scope: !32)
!34 = !MDLocation(line: 17, scope: !10)
!35 = !MDLocation(line: 19, scope: !25)
!36 = !MDLocation(line: 20, scope: !25)
!37 = !MDLocation(line: 21, scope: !25)
!38 = !MDLocation(line: 4, scope: !9, inlinedAt: !37)
!39 = !MDLocation(line: 6, scope: !28, inlinedAt: !37)
!40 = !MDLocation(line: 22, scope: !25)
!41 = !MDLocation(line: 23, scope: !25)
!42 = !{!0, !9, !10}
!43 = !{!16, !17, !18}
!44 = !{!19, !20, !21}
!45 = !{!22, !23, !24}
!46 = !{!"a.c", !"/tmp/"}
!47 = !{i32 0}
!48 = !{i32 1, !"Debug Info Version", i32 2}
>>>>>>> 41cb3da2
<|MERGE_RESOLUTION|>--- conflicted
+++ resolved
@@ -12,15 +12,9 @@
 
 define i32 @inlineprinter(i8* %ptr, double %val, i8 zeroext %c) nounwind optsize {
 entry:
-<<<<<<< HEAD
-  tail call void @llvm.dbg.value(metadata !{i8* %ptr}, i64 0, metadata !19), !dbg !26
-  tail call void @llvm.dbg.value(metadata !{double %val}, i64 0, metadata !20), !dbg !26
-  tail call void @llvm.dbg.value(metadata !{i8 %c}, i64 0, metadata !21), !dbg !26
-=======
   tail call void @llvm.dbg.value(metadata i8* %ptr, i64 0, metadata !19, metadata !{!"0x102"}), !dbg !26
   tail call void @llvm.dbg.value(metadata double %val, i64 0, metadata !20, metadata !{!"0x102"}), !dbg !26
   tail call void @llvm.dbg.value(metadata i8 %c, i64 0, metadata !21, metadata !{!"0x102"}), !dbg !26
->>>>>>> 41cb3da2
   %0 = zext i8 %c to i32, !dbg !27
   %1 = tail call i32 (i8*, ...)* @printf(i8* getelementptr inbounds ([11 x i8]* @.str, i32 0, i32 0), i8* %ptr, double %val, i32 %0) nounwind, !dbg !27
   ret i32 0, !dbg !29
@@ -28,15 +22,9 @@
 
 define i32 @printer(i8* %ptr, double %val, i8 zeroext %c) nounwind optsize noinline {
 entry:
-<<<<<<< HEAD
-  tail call void @llvm.dbg.value(metadata !{i8* %ptr}, i64 0, metadata !16), !dbg !30
-  tail call void @llvm.dbg.value(metadata !{double %val}, i64 0, metadata !17), !dbg !30
-  tail call void @llvm.dbg.value(metadata !{i8 %c}, i64 0, metadata !18), !dbg !30
-=======
   tail call void @llvm.dbg.value(metadata i8* %ptr, i64 0, metadata !16, metadata !{!"0x102"}), !dbg !30
   tail call void @llvm.dbg.value(metadata double %val, i64 0, metadata !17, metadata !{!"0x102"}), !dbg !30
   tail call void @llvm.dbg.value(metadata i8 %c, i64 0, metadata !18, metadata !{!"0x102"}), !dbg !30
->>>>>>> 41cb3da2
   %0 = zext i8 %c to i32, !dbg !31
   %1 = tail call i32 (i8*, ...)* @printf(i8* getelementptr inbounds ([11 x i8]* @.str, i32 0, i32 0), i8* %ptr, double %val, i32 %0) nounwind, !dbg !31
   ret i32 0, !dbg !33
@@ -44,36 +32,22 @@
 
 declare i32 @printf(i8* nocapture, ...) nounwind
 
-declare void @llvm.dbg.value(metadata, i64, metadata) nounwind readnone
+declare void @llvm.dbg.value(metadata, i64, metadata, metadata) nounwind readnone
 
 define i32 @main(i32 %argc, i8** nocapture %argv) nounwind optsize {
 entry:
-<<<<<<< HEAD
-  tail call void @llvm.dbg.value(metadata !{i32 %argc}, i64 0, metadata !22), !dbg !34
-  tail call void @llvm.dbg.value(metadata !{i8** %argv}, i64 0, metadata !23), !dbg !34
-  %0 = sitofp i32 %argc to double, !dbg !35
-  %1 = fadd double %0, 5.555552e+05, !dbg !35
-  tail call void @llvm.dbg.value(metadata !{double %1}, i64 0, metadata !24), !dbg !35
-=======
   tail call void @llvm.dbg.value(metadata i32 %argc, i64 0, metadata !22, metadata !{!"0x102"}), !dbg !34
   tail call void @llvm.dbg.value(metadata i8** %argv, i64 0, metadata !23, metadata !{!"0x102"}), !dbg !34
   %0 = sitofp i32 %argc to double, !dbg !35
   %1 = fadd double %0, 5.555552e+05, !dbg !35
   tail call void @llvm.dbg.value(metadata double %1, i64 0, metadata !24, metadata !{!"0x102"}), !dbg !35
->>>>>>> 41cb3da2
   %2 = tail call i32 @puts(i8* getelementptr inbounds ([6 x i8]* @.str1, i32 0, i32 0)) nounwind, !dbg !36
   %3 = getelementptr inbounds i8* bitcast (i32 (i32, i8**)* @main to i8*), i32 %argc, !dbg !37
   %4 = trunc i32 %argc to i8, !dbg !37
   %5 = add i8 %4, 97, !dbg !37
-<<<<<<< HEAD
-  tail call void @llvm.dbg.value(metadata !{i8* %3}, i64 0, metadata !19) nounwind, !dbg !38
-  tail call void @llvm.dbg.value(metadata !{double %1}, i64 0, metadata !20) nounwind, !dbg !38
-  tail call void @llvm.dbg.value(metadata !{i8 %5}, i64 0, metadata !21) nounwind, !dbg !38
-=======
   tail call void @llvm.dbg.value(metadata i8* %3, i64 0, metadata !19, metadata !{!"0x102"}) nounwind, !dbg !38
   tail call void @llvm.dbg.value(metadata double %1, i64 0, metadata !20, metadata !{!"0x102"}) nounwind, !dbg !38
   tail call void @llvm.dbg.value(metadata i8 %5, i64 0, metadata !21, metadata !{!"0x102"}) nounwind, !dbg !38
->>>>>>> 41cb3da2
   %6 = zext i8 %5 to i32, !dbg !39
   %7 = tail call i32 (i8*, ...)* @printf(i8* getelementptr inbounds ([11 x i8]* @.str, i32 0, i32 0), i8* %3, double %1, i32 %6) nounwind, !dbg !39
   %8 = tail call i32 @printer(i8* %3, double %1, i8 zeroext %5) nounwind, !dbg !40
@@ -85,57 +59,6 @@
 !llvm.dbg.cu = !{!2}
 !llvm.module.flags = !{!48}
 
-<<<<<<< HEAD
-!0 = metadata !{i32 786478, metadata !46, metadata !1, metadata !"printer", metadata !"printer", metadata !"printer", i32 12, metadata !3, i1 false, i1 true, i32 0, i32 0, null, i32 256, i1 true, i32 (i8*, double, i8)* @printer, null, null, metadata !43, i32 12} ; [ DW_TAG_subprogram ]
-!1 = metadata !{i32 786473, metadata !46} ; [ DW_TAG_file_type ]
-!2 = metadata !{i32 786449, metadata !46, i32 1, metadata !"(LLVM build 00)", i1 true, metadata !"", i32 0, metadata !47, metadata !47, metadata !42, null,  null, metadata !"", i32 1} ; [ DW_TAG_compile_unit ]
-!3 = metadata !{i32 786453, metadata !46, metadata !1, metadata !"", i32 0, i64 0, i64 0, i64 0, i32 0, null, metadata !4, i32 0, null, null, null} ; [ DW_TAG_subroutine_type ] [line 0, size 0, align 0, offset 0] [from ]
-!4 = metadata !{metadata !5, metadata !6, metadata !7, metadata !8}
-!5 = metadata !{i32 786468, metadata !46, metadata !1, metadata !"int", i32 0, i64 32, i64 32, i64 0, i32 0, i32 5} ; [ DW_TAG_base_type ]
-!6 = metadata !{i32 786447, metadata !46, metadata !1, metadata !"", i32 0, i64 32, i64 32, i64 0, i32 0, null} ; [ DW_TAG_pointer_type ]
-!7 = metadata !{i32 786468, metadata !46, metadata !1, metadata !"double", i32 0, i64 64, i64 32, i64 0, i32 0, i32 4} ; [ DW_TAG_base_type ]
-!8 = metadata !{i32 786468, metadata !46, metadata !1, metadata !"unsigned char", i32 0, i64 8, i64 8, i64 0, i32 0, i32 8} ; [ DW_TAG_base_type ]
-!9 = metadata !{i32 786478, metadata !46, metadata !1, metadata !"inlineprinter", metadata !"inlineprinter", metadata !"inlineprinter", i32 5, metadata !3, i1 false, i1 true, i32 0, i32 0, null, i32 256, i1 true, i32 (i8*, double, i8)* @inlineprinter, null, null, metadata !44, i32 5} ; [ DW_TAG_subprogram ]
-!10 = metadata !{i32 786478, metadata !46, metadata !1, metadata !"main", metadata !"main", metadata !"main", i32 18, metadata !11, i1 false, i1 true, i32 0, i32 0, null, i32 256, i1 true, i32 (i32, i8**)* @main, null, null, metadata !45, i32 18} ; [ DW_TAG_subprogram ]
-!11 = metadata !{i32 786453, metadata !46, metadata !1, metadata !"", i32 0, i64 0, i64 0, i64 0, i32 0, null, metadata !12, i32 0, null, null, null} ; [ DW_TAG_subroutine_type ] [line 0, size 0, align 0, offset 0] [from ]
-!12 = metadata !{metadata !5, metadata !5, metadata !13}
-!13 = metadata !{i32 786447, metadata !46, metadata !1, metadata !"", i32 0, i64 32, i64 32, i64 0, i32 0, metadata !14} ; [ DW_TAG_pointer_type ]
-!14 = metadata !{i32 786447, metadata !46, metadata !1, metadata !"", i32 0, i64 32, i64 32, i64 0, i32 0, metadata !15} ; [ DW_TAG_pointer_type ]
-!15 = metadata !{i32 786468, metadata !46, metadata !1, metadata !"char", i32 0, i64 8, i64 8, i64 0, i32 0, i32 6} ; [ DW_TAG_base_type ]
-!16 = metadata !{i32 786689, metadata !0, metadata !"ptr", metadata !1, i32 11, metadata !6, i32 0, null} ; [ DW_TAG_arg_variable ]
-!17 = metadata !{i32 786689, metadata !0, metadata !"val", metadata !1, i32 11, metadata !7, i32 0, null} ; [ DW_TAG_arg_variable ]
-!18 = metadata !{i32 786689, metadata !0, metadata !"c", metadata !1, i32 11, metadata !8, i32 0, null} ; [ DW_TAG_arg_variable ]
-!19 = metadata !{i32 786689, metadata !9, metadata !"ptr", metadata !1, i32 4, metadata !6, i32 0, null} ; [ DW_TAG_arg_variable ]
-!20 = metadata !{i32 786689, metadata !9, metadata !"val", metadata !1, i32 4, metadata !7, i32 0, null} ; [ DW_TAG_arg_variable ]
-!21 = metadata !{i32 786689, metadata !9, metadata !"c", metadata !1, i32 4, metadata !8, i32 0, null} ; [ DW_TAG_arg_variable ]
-!22 = metadata !{i32 786689, metadata !10, metadata !"argc", metadata !1, i32 17, metadata !5, i32 0, null} ; [ DW_TAG_arg_variable ]
-!23 = metadata !{i32 786689, metadata !10, metadata !"argv", metadata !1, i32 17, metadata !13, i32 0, null} ; [ DW_TAG_arg_variable ]
-!24 = metadata !{i32 786688, metadata !25, metadata !"dval", metadata !1, i32 19, metadata !7, i32 0, null} ; [ DW_TAG_auto_variable ]
-!25 = metadata !{i32 786443, metadata !46, metadata !10, i32 18, i32 0, i32 2} ; [ DW_TAG_lexical_block ]
-!26 = metadata !{i32 4, i32 0, metadata !9, null}
-!27 = metadata !{i32 6, i32 0, metadata !28, null}
-!28 = metadata !{i32 786443, metadata !46, metadata !9, i32 5, i32 0, i32 1} ; [ DW_TAG_lexical_block ]
-!29 = metadata !{i32 7, i32 0, metadata !28, null}
-!30 = metadata !{i32 11, i32 0, metadata !0, null}
-!31 = metadata !{i32 13, i32 0, metadata !32, null}
-!32 = metadata !{i32 786443, metadata !46, metadata !0, i32 12, i32 0, i32 0} ; [ DW_TAG_lexical_block ]
-!33 = metadata !{i32 14, i32 0, metadata !32, null}
-!34 = metadata !{i32 17, i32 0, metadata !10, null}
-!35 = metadata !{i32 19, i32 0, metadata !25, null}
-!36 = metadata !{i32 20, i32 0, metadata !25, null}
-!37 = metadata !{i32 21, i32 0, metadata !25, null}
-!38 = metadata !{i32 4, i32 0, metadata !9, metadata !37}
-!39 = metadata !{i32 6, i32 0, metadata !28, metadata !37}
-!40 = metadata !{i32 22, i32 0, metadata !25, null}
-!41 = metadata !{i32 23, i32 0, metadata !25, null}
-!42 = metadata !{metadata !0, metadata !9, metadata !10}
-!43 = metadata !{metadata !16, metadata !17, metadata !18}
-!44 = metadata !{metadata !19, metadata !20, metadata !21}
-!45 = metadata !{metadata !22, metadata !23, metadata !24}
-!46 = metadata !{metadata !"a.c", metadata !"/tmp/"}
-!47 = metadata !{i32 0}
-!48 = metadata !{i32 1, metadata !"Debug Info Version", i32 1}
-=======
 !0 = !{!"0x2e\00printer\00printer\00printer\0012\000\001\000\006\00256\001\0012", !46, !1, !3, null, i32 (i8*, double, i8)* @printer, null, null, !43} ; [ DW_TAG_subprogram ]
 !1 = !{!"0x29", !46} ; [ DW_TAG_file_type ]
 !2 = !{!"0x11\001\00(LLVM build 00)\001\00\000\00\001", !46, !47, !47, !42, null,  null} ; [ DW_TAG_compile_unit ]
@@ -184,5 +107,4 @@
 !45 = !{!22, !23, !24}
 !46 = !{!"a.c", !"/tmp/"}
 !47 = !{i32 0}
-!48 = !{i32 1, !"Debug Info Version", i32 2}
->>>>>>> 41cb3da2
+!48 = !{i32 1, !"Debug Info Version", i32 2}