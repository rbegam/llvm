; RUN: llc < %s | FileCheck %s
; Radar 9309221
; Test dwarf reg no for d16
;CHECK: DW_OP_regx
;CHECK-NEXT: 272

target datalayout = "e-p:32:32:32-i1:8:32-i8:8:32-i16:16:32-i32:32:32-i64:32:64-f32:32:32-f64:32:64-v64:32:64-v128:32:128-a0:0:32-n32"
target triple = "thumbv7-apple-darwin10"

@.str = private unnamed_addr constant [11 x i8] c"%p %lf %c\0A\00", align 4
@.str1 = private unnamed_addr constant [6 x i8] c"point\00", align 4

define i32 @inlineprinter(i8* %ptr, double %val, i8 zeroext %c) nounwind optsize {
entry:
  tail call void @llvm.dbg.value(metadata !{i8* %ptr}, i64 0, metadata !19, metadata !{metadata !"0x102"}), !dbg !26
  tail call void @llvm.dbg.value(metadata !{double %val}, i64 0, metadata !20, metadata !{metadata !"0x102"}), !dbg !26
  tail call void @llvm.dbg.value(metadata !{i8 %c}, i64 0, metadata !21, metadata !{metadata !"0x102"}), !dbg !26
  %0 = zext i8 %c to i32, !dbg !27
  %1 = tail call i32 (i8*, ...)* @printf(i8* getelementptr inbounds ([11 x i8]* @.str, i32 0, i32 0), i8* %ptr, double %val, i32 %0) nounwind, !dbg !27
  ret i32 0, !dbg !29
}

define i32 @printer(i8* %ptr, double %val, i8 zeroext %c) nounwind optsize noinline {
entry:
  tail call void @llvm.dbg.value(metadata !{i8* %ptr}, i64 0, metadata !16, metadata !{metadata !"0x102"}), !dbg !30
  tail call void @llvm.dbg.value(metadata !{double %val}, i64 0, metadata !17, metadata !{metadata !"0x102"}), !dbg !30
  tail call void @llvm.dbg.value(metadata !{i8 %c}, i64 0, metadata !18, metadata !{metadata !"0x102"}), !dbg !30
  %0 = zext i8 %c to i32, !dbg !31
  %1 = tail call i32 (i8*, ...)* @printf(i8* getelementptr inbounds ([11 x i8]* @.str, i32 0, i32 0), i8* %ptr, double %val, i32 %0) nounwind, !dbg !31
  ret i32 0, !dbg !33
}

declare i32 @printf(i8* nocapture, ...) nounwind

declare void @llvm.dbg.value(metadata, i64, metadata, metadata) nounwind readnone

define i32 @main(i32 %argc, i8** nocapture %argv) nounwind optsize {
entry:
  tail call void @llvm.dbg.value(metadata !{i32 %argc}, i64 0, metadata !22, metadata !{metadata !"0x102"}), !dbg !34
  tail call void @llvm.dbg.value(metadata !{i8** %argv}, i64 0, metadata !23, metadata !{metadata !"0x102"}), !dbg !34
  %0 = sitofp i32 %argc to double, !dbg !35
  %1 = fadd double %0, 5.555552e+05, !dbg !35
  tail call void @llvm.dbg.value(metadata !{double %1}, i64 0, metadata !24, metadata !{metadata !"0x102"}), !dbg !35
  %2 = tail call i32 @puts(i8* getelementptr inbounds ([6 x i8]* @.str1, i32 0, i32 0)) nounwind, !dbg !36
  %3 = getelementptr inbounds i8* bitcast (i32 (i32, i8**)* @main to i8*), i32 %argc, !dbg !37
  %4 = trunc i32 %argc to i8, !dbg !37
  %5 = add i8 %4, 97, !dbg !37
  tail call void @llvm.dbg.value(metadata !{i8* %3}, i64 0, metadata !19, metadata !{metadata !"0x102"}) nounwind, !dbg !38
  tail call void @llvm.dbg.value(metadata !{double %1}, i64 0, metadata !20, metadata !{metadata !"0x102"}) nounwind, !dbg !38
  tail call void @llvm.dbg.value(metadata !{i8 %5}, i64 0, metadata !21, metadata !{metadata !"0x102"}) nounwind, !dbg !38
  %6 = zext i8 %5 to i32, !dbg !39
  %7 = tail call i32 (i8*, ...)* @printf(i8* getelementptr inbounds ([11 x i8]* @.str, i32 0, i32 0), i8* %3, double %1, i32 %6) nounwind, !dbg !39
  %8 = tail call i32 @printer(i8* %3, double %1, i8 zeroext %5) nounwind, !dbg !40
  ret i32 0, !dbg !41
}

declare i32 @puts(i8* nocapture) nounwind

!llvm.dbg.cu = !{!2}
!llvm.module.flags = !{!48}

<<<<<<< HEAD
!0 = metadata !{metadata !"0x2e\00printer\00printer\00printer\0012\000\001\000\006\00256\001\0012", metadata !46, metadata !1, metadata !3, null, i32 (i8*, double, i8)* @printer, null, null, metadata !43} ; [ DW_TAG_subprogram ]
!1 = metadata !{metadata !"0x29", metadata !46} ; [ DW_TAG_file_type ]
!2 = metadata !{metadata !"0x11\001\00(LLVM build 00)\001\00\000\00\001", metadata !46, metadata !47, metadata !47, metadata !42, null,  null} ; [ DW_TAG_compile_unit ]
!3 = metadata !{metadata !"0x15\00\000\000\000\000\000\000", metadata !46, metadata !1, null, metadata !4, null, null, null} ; [ DW_TAG_subroutine_type ] [line 0, size 0, align 0, offset 0] [from ]
!4 = metadata !{metadata !5, metadata !6, metadata !7, metadata !8}
!5 = metadata !{metadata !"0x24\00int\000\0032\0032\000\000\005", metadata !46, metadata !1} ; [ DW_TAG_base_type ]
!6 = metadata !{metadata !"0xf\00\000\0032\0032\000\000", metadata !46, metadata !1, null} ; [ DW_TAG_pointer_type ]
!7 = metadata !{metadata !"0x24\00double\000\0064\0032\000\000\004", metadata !46, metadata !1} ; [ DW_TAG_base_type ]
!8 = metadata !{metadata !"0x24\00unsigned char\000\008\008\000\000\008", metadata !46, metadata !1} ; [ DW_TAG_base_type ]
!9 = metadata !{metadata !"0x2e\00inlineprinter\00inlineprinter\00inlineprinter\005\000\001\000\006\00256\001\005", metadata !46, metadata !1, metadata !3, null, i32 (i8*, double, i8)* @inlineprinter, null, null, metadata !44} ; [ DW_TAG_subprogram ]
!10 = metadata !{metadata !"0x2e\00main\00main\00main\0018\000\001\000\006\00256\001\0018", metadata !46, metadata !1, metadata !11, null, i32 (i32, i8**)* @main, null, null, metadata !45} ; [ DW_TAG_subprogram ]
!11 = metadata !{metadata !"0x15\00\000\000\000\000\000\000", metadata !46, metadata !1, null, metadata !12, null, null, null} ; [ DW_TAG_subroutine_type ] [line 0, size 0, align 0, offset 0] [from ]
!12 = metadata !{metadata !5, metadata !5, metadata !13}
!13 = metadata !{metadata !"0xf\00\000\0032\0032\000\000", metadata !46, metadata !1, metadata !14} ; [ DW_TAG_pointer_type ]
!14 = metadata !{metadata !"0xf\00\000\0032\0032\000\000", metadata !46, metadata !1, metadata !15} ; [ DW_TAG_pointer_type ]
!15 = metadata !{metadata !"0x24\00char\000\008\008\000\000\006", metadata !46, metadata !1} ; [ DW_TAG_base_type ]
!16 = metadata !{metadata !"0x101\00ptr\0011\000", metadata !0, metadata !1, metadata !6} ; [ DW_TAG_arg_variable ]
!17 = metadata !{metadata !"0x101\00val\0011\000", metadata !0, metadata !1, metadata !7} ; [ DW_TAG_arg_variable ]
!18 = metadata !{metadata !"0x101\00c\0011\000", metadata !0, metadata !1, metadata !8} ; [ DW_TAG_arg_variable ]
!19 = metadata !{metadata !"0x101\00ptr\004\000", metadata !9, metadata !1, metadata !6} ; [ DW_TAG_arg_variable ]
!20 = metadata !{metadata !"0x101\00val\004\000", metadata !9, metadata !1, metadata !7} ; [ DW_TAG_arg_variable ]
!21 = metadata !{metadata !"0x101\00c\004\000", metadata !9, metadata !1, metadata !8} ; [ DW_TAG_arg_variable ]
!22 = metadata !{metadata !"0x101\00argc\0017\000", metadata !10, metadata !1, metadata !5} ; [ DW_TAG_arg_variable ]
!23 = metadata !{metadata !"0x101\00argv\0017\000", metadata !10, metadata !1, metadata !13} ; [ DW_TAG_arg_variable ]
!24 = metadata !{metadata !"0x100\00dval\0019\000", metadata !25, metadata !1, metadata !7} ; [ DW_TAG_auto_variable ]
!25 = metadata !{metadata !"0xb\0018\000\002", metadata !46, metadata !10} ; [ DW_TAG_lexical_block ]
!26 = metadata !{i32 4, i32 0, metadata !9, null}
!27 = metadata !{i32 6, i32 0, metadata !28, null}
!28 = metadata !{metadata !"0xb\005\000\001", metadata !46, metadata !9} ; [ DW_TAG_lexical_block ]
!29 = metadata !{i32 7, i32 0, metadata !28, null}
!30 = metadata !{i32 11, i32 0, metadata !0, null}
!31 = metadata !{i32 13, i32 0, metadata !32, null}
!32 = metadata !{metadata !"0xb\0012\000\000", metadata !46, metadata !0} ; [ DW_TAG_lexical_block ]
!33 = metadata !{i32 14, i32 0, metadata !32, null}
!34 = metadata !{i32 17, i32 0, metadata !10, null}
!35 = metadata !{i32 19, i32 0, metadata !25, null}
!36 = metadata !{i32 20, i32 0, metadata !25, null}
!37 = metadata !{i32 21, i32 0, metadata !25, null}
!38 = metadata !{i32 4, i32 0, metadata !9, metadata !37}
!39 = metadata !{i32 6, i32 0, metadata !28, metadata !37}
!40 = metadata !{i32 22, i32 0, metadata !25, null}
!41 = metadata !{i32 23, i32 0, metadata !25, null}
!42 = metadata !{metadata !0, metadata !9, metadata !10}
!43 = metadata !{metadata !16, metadata !17, metadata !18}
!44 = metadata !{metadata !19, metadata !20, metadata !21}
!45 = metadata !{metadata !22, metadata !23, metadata !24}
!46 = metadata !{metadata !"a.c", metadata !"/tmp/"}
!47 = metadata !{i32 0}
!48 = metadata !{i32 1, metadata !"Debug Info Version", i32 2}
=======
!0 = !{!"0x2e\00printer\00printer\00printer\0012\000\001\000\006\00256\001\0012", !46, !1, !3, null, i32 (i8*, double, i8)* @printer, null, null, !43} ; [ DW_TAG_subprogram ]
!1 = !{!"0x29", !46} ; [ DW_TAG_file_type ]
!2 = !{!"0x11\001\00(LLVM build 00)\001\00\000\00\001", !46, !47, !47, !42, null,  null} ; [ DW_TAG_compile_unit ]
!3 = !{!"0x15\00\000\000\000\000\000\000", !46, !1, null, !4, null, null, null} ; [ DW_TAG_subroutine_type ] [line 0, size 0, align 0, offset 0] [from ]
!4 = !{!5, !6, !7, !8}
!5 = !{!"0x24\00int\000\0032\0032\000\000\005", !46, !1} ; [ DW_TAG_base_type ]
!6 = !{!"0xf\00\000\0032\0032\000\000", !46, !1, null} ; [ DW_TAG_pointer_type ]
!7 = !{!"0x24\00double\000\0064\0032\000\000\004", !46, !1} ; [ DW_TAG_base_type ]
!8 = !{!"0x24\00unsigned char\000\008\008\000\000\008", !46, !1} ; [ DW_TAG_base_type ]
!9 = !{!"0x2e\00inlineprinter\00inlineprinter\00inlineprinter\005\000\001\000\006\00256\001\005", !46, !1, !3, null, i32 (i8*, double, i8)* @inlineprinter, null, null, !44} ; [ DW_TAG_subprogram ]
!10 = !{!"0x2e\00main\00main\00main\0018\000\001\000\006\00256\001\0018", !46, !1, !11, null, i32 (i32, i8**)* @main, null, null, !45} ; [ DW_TAG_subprogram ]
!11 = !{!"0x15\00\000\000\000\000\000\000", !46, !1, null, !12, null, null, null} ; [ DW_TAG_subroutine_type ] [line 0, size 0, align 0, offset 0] [from ]
!12 = !{!5, !5, !13}
!13 = !{!"0xf\00\000\0032\0032\000\000", !46, !1, !14} ; [ DW_TAG_pointer_type ]
!14 = !{!"0xf\00\000\0032\0032\000\000", !46, !1, !15} ; [ DW_TAG_pointer_type ]
!15 = !{!"0x24\00char\000\008\008\000\000\006", !46, !1} ; [ DW_TAG_base_type ]
!16 = !{!"0x101\00ptr\0011\000", !0, !1, !6} ; [ DW_TAG_arg_variable ]
!17 = !{!"0x101\00val\0011\000", !0, !1, !7} ; [ DW_TAG_arg_variable ]
!18 = !{!"0x101\00c\0011\000", !0, !1, !8} ; [ DW_TAG_arg_variable ]
!19 = !{!"0x101\00ptr\004\000", !9, !1, !6} ; [ DW_TAG_arg_variable ]
!20 = !{!"0x101\00val\004\000", !9, !1, !7} ; [ DW_TAG_arg_variable ]
!21 = !{!"0x101\00c\004\000", !9, !1, !8} ; [ DW_TAG_arg_variable ]
!22 = !{!"0x101\00argc\0017\000", !10, !1, !5} ; [ DW_TAG_arg_variable ]
!23 = !{!"0x101\00argv\0017\000", !10, !1, !13} ; [ DW_TAG_arg_variable ]
!24 = !{!"0x100\00dval\0019\000", !25, !1, !7} ; [ DW_TAG_auto_variable ]
!25 = !{!"0xb\0018\000\002", !46, !10} ; [ DW_TAG_lexical_block ]
!26 = !MDLocation(line: 4, scope: !9)
!27 = !MDLocation(line: 6, scope: !28)
!28 = !{!"0xb\005\000\001", !46, !9} ; [ DW_TAG_lexical_block ]
!29 = !MDLocation(line: 7, scope: !28)
!30 = !MDLocation(line: 11, scope: !0)
!31 = !MDLocation(line: 13, scope: !32)
!32 = !{!"0xb\0012\000\000", !46, !0} ; [ DW_TAG_lexical_block ]
!33 = !MDLocation(line: 14, scope: !32)
!34 = !MDLocation(line: 17, scope: !10)
!35 = !MDLocation(line: 19, scope: !25)
!36 = !MDLocation(line: 20, scope: !25)
!37 = !MDLocation(line: 21, scope: !25)
!38 = !MDLocation(line: 4, scope: !9, inlinedAt: !37)
!39 = !MDLocation(line: 6, scope: !28, inlinedAt: !37)
!40 = !MDLocation(line: 22, scope: !25)
!41 = !MDLocation(line: 23, scope: !25)
!42 = !{!0, !9, !10}
!43 = !{!16, !17, !18}
!44 = !{!19, !20, !21}
!45 = !{!22, !23, !24}
!46 = !{!"a.c", !"/tmp/"}
!47 = !{i32 0}
!48 = !{i32 1, !"Debug Info Version", i32 2}
>>>>>>> 7618b2b2
<|MERGE_RESOLUTION|>--- conflicted
+++ resolved
@@ -12,9 +12,9 @@
 
 define i32 @inlineprinter(i8* %ptr, double %val, i8 zeroext %c) nounwind optsize {
 entry:
-  tail call void @llvm.dbg.value(metadata !{i8* %ptr}, i64 0, metadata !19, metadata !{metadata !"0x102"}), !dbg !26
-  tail call void @llvm.dbg.value(metadata !{double %val}, i64 0, metadata !20, metadata !{metadata !"0x102"}), !dbg !26
-  tail call void @llvm.dbg.value(metadata !{i8 %c}, i64 0, metadata !21, metadata !{metadata !"0x102"}), !dbg !26
+  tail call void @llvm.dbg.value(metadata i8* %ptr, i64 0, metadata !19, metadata !{!"0x102"}), !dbg !26
+  tail call void @llvm.dbg.value(metadata double %val, i64 0, metadata !20, metadata !{!"0x102"}), !dbg !26
+  tail call void @llvm.dbg.value(metadata i8 %c, i64 0, metadata !21, metadata !{!"0x102"}), !dbg !26
   %0 = zext i8 %c to i32, !dbg !27
   %1 = tail call i32 (i8*, ...)* @printf(i8* getelementptr inbounds ([11 x i8]* @.str, i32 0, i32 0), i8* %ptr, double %val, i32 %0) nounwind, !dbg !27
   ret i32 0, !dbg !29
@@ -22,9 +22,9 @@
 
 define i32 @printer(i8* %ptr, double %val, i8 zeroext %c) nounwind optsize noinline {
 entry:
-  tail call void @llvm.dbg.value(metadata !{i8* %ptr}, i64 0, metadata !16, metadata !{metadata !"0x102"}), !dbg !30
-  tail call void @llvm.dbg.value(metadata !{double %val}, i64 0, metadata !17, metadata !{metadata !"0x102"}), !dbg !30
-  tail call void @llvm.dbg.value(metadata !{i8 %c}, i64 0, metadata !18, metadata !{metadata !"0x102"}), !dbg !30
+  tail call void @llvm.dbg.value(metadata i8* %ptr, i64 0, metadata !16, metadata !{!"0x102"}), !dbg !30
+  tail call void @llvm.dbg.value(metadata double %val, i64 0, metadata !17, metadata !{!"0x102"}), !dbg !30
+  tail call void @llvm.dbg.value(metadata i8 %c, i64 0, metadata !18, metadata !{!"0x102"}), !dbg !30
   %0 = zext i8 %c to i32, !dbg !31
   %1 = tail call i32 (i8*, ...)* @printf(i8* getelementptr inbounds ([11 x i8]* @.str, i32 0, i32 0), i8* %ptr, double %val, i32 %0) nounwind, !dbg !31
   ret i32 0, !dbg !33
@@ -36,18 +36,18 @@
 
 define i32 @main(i32 %argc, i8** nocapture %argv) nounwind optsize {
 entry:
-  tail call void @llvm.dbg.value(metadata !{i32 %argc}, i64 0, metadata !22, metadata !{metadata !"0x102"}), !dbg !34
-  tail call void @llvm.dbg.value(metadata !{i8** %argv}, i64 0, metadata !23, metadata !{metadata !"0x102"}), !dbg !34
+  tail call void @llvm.dbg.value(metadata i32 %argc, i64 0, metadata !22, metadata !{!"0x102"}), !dbg !34
+  tail call void @llvm.dbg.value(metadata i8** %argv, i64 0, metadata !23, metadata !{!"0x102"}), !dbg !34
   %0 = sitofp i32 %argc to double, !dbg !35
   %1 = fadd double %0, 5.555552e+05, !dbg !35
-  tail call void @llvm.dbg.value(metadata !{double %1}, i64 0, metadata !24, metadata !{metadata !"0x102"}), !dbg !35
+  tail call void @llvm.dbg.value(metadata double %1, i64 0, metadata !24, metadata !{!"0x102"}), !dbg !35
   %2 = tail call i32 @puts(i8* getelementptr inbounds ([6 x i8]* @.str1, i32 0, i32 0)) nounwind, !dbg !36
   %3 = getelementptr inbounds i8* bitcast (i32 (i32, i8**)* @main to i8*), i32 %argc, !dbg !37
   %4 = trunc i32 %argc to i8, !dbg !37
   %5 = add i8 %4, 97, !dbg !37
-  tail call void @llvm.dbg.value(metadata !{i8* %3}, i64 0, metadata !19, metadata !{metadata !"0x102"}) nounwind, !dbg !38
-  tail call void @llvm.dbg.value(metadata !{double %1}, i64 0, metadata !20, metadata !{metadata !"0x102"}) nounwind, !dbg !38
-  tail call void @llvm.dbg.value(metadata !{i8 %5}, i64 0, metadata !21, metadata !{metadata !"0x102"}) nounwind, !dbg !38
+  tail call void @llvm.dbg.value(metadata i8* %3, i64 0, metadata !19, metadata !{!"0x102"}) nounwind, !dbg !38
+  tail call void @llvm.dbg.value(metadata double %1, i64 0, metadata !20, metadata !{!"0x102"}) nounwind, !dbg !38
+  tail call void @llvm.dbg.value(metadata i8 %5, i64 0, metadata !21, metadata !{!"0x102"}) nounwind, !dbg !38
   %6 = zext i8 %5 to i32, !dbg !39
   %7 = tail call i32 (i8*, ...)* @printf(i8* getelementptr inbounds ([11 x i8]* @.str, i32 0, i32 0), i8* %3, double %1, i32 %6) nounwind, !dbg !39
   %8 = tail call i32 @printer(i8* %3, double %1, i8 zeroext %5) nounwind, !dbg !40
@@ -59,57 +59,6 @@
 !llvm.dbg.cu = !{!2}
 !llvm.module.flags = !{!48}
 
-<<<<<<< HEAD
-!0 = metadata !{metadata !"0x2e\00printer\00printer\00printer\0012\000\001\000\006\00256\001\0012", metadata !46, metadata !1, metadata !3, null, i32 (i8*, double, i8)* @printer, null, null, metadata !43} ; [ DW_TAG_subprogram ]
-!1 = metadata !{metadata !"0x29", metadata !46} ; [ DW_TAG_file_type ]
-!2 = metadata !{metadata !"0x11\001\00(LLVM build 00)\001\00\000\00\001", metadata !46, metadata !47, metadata !47, metadata !42, null,  null} ; [ DW_TAG_compile_unit ]
-!3 = metadata !{metadata !"0x15\00\000\000\000\000\000\000", metadata !46, metadata !1, null, metadata !4, null, null, null} ; [ DW_TAG_subroutine_type ] [line 0, size 0, align 0, offset 0] [from ]
-!4 = metadata !{metadata !5, metadata !6, metadata !7, metadata !8}
-!5 = metadata !{metadata !"0x24\00int\000\0032\0032\000\000\005", metadata !46, metadata !1} ; [ DW_TAG_base_type ]
-!6 = metadata !{metadata !"0xf\00\000\0032\0032\000\000", metadata !46, metadata !1, null} ; [ DW_TAG_pointer_type ]
-!7 = metadata !{metadata !"0x24\00double\000\0064\0032\000\000\004", metadata !46, metadata !1} ; [ DW_TAG_base_type ]
-!8 = metadata !{metadata !"0x24\00unsigned char\000\008\008\000\000\008", metadata !46, metadata !1} ; [ DW_TAG_base_type ]
-!9 = metadata !{metadata !"0x2e\00inlineprinter\00inlineprinter\00inlineprinter\005\000\001\000\006\00256\001\005", metadata !46, metadata !1, metadata !3, null, i32 (i8*, double, i8)* @inlineprinter, null, null, metadata !44} ; [ DW_TAG_subprogram ]
-!10 = metadata !{metadata !"0x2e\00main\00main\00main\0018\000\001\000\006\00256\001\0018", metadata !46, metadata !1, metadata !11, null, i32 (i32, i8**)* @main, null, null, metadata !45} ; [ DW_TAG_subprogram ]
-!11 = metadata !{metadata !"0x15\00\000\000\000\000\000\000", metadata !46, metadata !1, null, metadata !12, null, null, null} ; [ DW_TAG_subroutine_type ] [line 0, size 0, align 0, offset 0] [from ]
-!12 = metadata !{metadata !5, metadata !5, metadata !13}
-!13 = metadata !{metadata !"0xf\00\000\0032\0032\000\000", metadata !46, metadata !1, metadata !14} ; [ DW_TAG_pointer_type ]
-!14 = metadata !{metadata !"0xf\00\000\0032\0032\000\000", metadata !46, metadata !1, metadata !15} ; [ DW_TAG_pointer_type ]
-!15 = metadata !{metadata !"0x24\00char\000\008\008\000\000\006", metadata !46, metadata !1} ; [ DW_TAG_base_type ]
-!16 = metadata !{metadata !"0x101\00ptr\0011\000", metadata !0, metadata !1, metadata !6} ; [ DW_TAG_arg_variable ]
-!17 = metadata !{metadata !"0x101\00val\0011\000", metadata !0, metadata !1, metadata !7} ; [ DW_TAG_arg_variable ]
-!18 = metadata !{metadata !"0x101\00c\0011\000", metadata !0, metadata !1, metadata !8} ; [ DW_TAG_arg_variable ]
-!19 = metadata !{metadata !"0x101\00ptr\004\000", metadata !9, metadata !1, metadata !6} ; [ DW_TAG_arg_variable ]
-!20 = metadata !{metadata !"0x101\00val\004\000", metadata !9, metadata !1, metadata !7} ; [ DW_TAG_arg_variable ]
-!21 = metadata !{metadata !"0x101\00c\004\000", metadata !9, metadata !1, metadata !8} ; [ DW_TAG_arg_variable ]
-!22 = metadata !{metadata !"0x101\00argc\0017\000", metadata !10, metadata !1, metadata !5} ; [ DW_TAG_arg_variable ]
-!23 = metadata !{metadata !"0x101\00argv\0017\000", metadata !10, metadata !1, metadata !13} ; [ DW_TAG_arg_variable ]
-!24 = metadata !{metadata !"0x100\00dval\0019\000", metadata !25, metadata !1, metadata !7} ; [ DW_TAG_auto_variable ]
-!25 = metadata !{metadata !"0xb\0018\000\002", metadata !46, metadata !10} ; [ DW_TAG_lexical_block ]
-!26 = metadata !{i32 4, i32 0, metadata !9, null}
-!27 = metadata !{i32 6, i32 0, metadata !28, null}
-!28 = metadata !{metadata !"0xb\005\000\001", metadata !46, metadata !9} ; [ DW_TAG_lexical_block ]
-!29 = metadata !{i32 7, i32 0, metadata !28, null}
-!30 = metadata !{i32 11, i32 0, metadata !0, null}
-!31 = metadata !{i32 13, i32 0, metadata !32, null}
-!32 = metadata !{metadata !"0xb\0012\000\000", metadata !46, metadata !0} ; [ DW_TAG_lexical_block ]
-!33 = metadata !{i32 14, i32 0, metadata !32, null}
-!34 = metadata !{i32 17, i32 0, metadata !10, null}
-!35 = metadata !{i32 19, i32 0, metadata !25, null}
-!36 = metadata !{i32 20, i32 0, metadata !25, null}
-!37 = metadata !{i32 21, i32 0, metadata !25, null}
-!38 = metadata !{i32 4, i32 0, metadata !9, metadata !37}
-!39 = metadata !{i32 6, i32 0, metadata !28, metadata !37}
-!40 = metadata !{i32 22, i32 0, metadata !25, null}
-!41 = metadata !{i32 23, i32 0, metadata !25, null}
-!42 = metadata !{metadata !0, metadata !9, metadata !10}
-!43 = metadata !{metadata !16, metadata !17, metadata !18}
-!44 = metadata !{metadata !19, metadata !20, metadata !21}
-!45 = metadata !{metadata !22, metadata !23, metadata !24}
-!46 = metadata !{metadata !"a.c", metadata !"/tmp/"}
-!47 = metadata !{i32 0}
-!48 = metadata !{i32 1, metadata !"Debug Info Version", i32 2}
-=======
 !0 = !{!"0x2e\00printer\00printer\00printer\0012\000\001\000\006\00256\001\0012", !46, !1, !3, null, i32 (i8*, double, i8)* @printer, null, null, !43} ; [ DW_TAG_subprogram ]
 !1 = !{!"0x29", !46} ; [ DW_TAG_file_type ]
 !2 = !{!"0x11\001\00(LLVM build 00)\001\00\000\00\001", !46, !47, !47, !42, null,  null} ; [ DW_TAG_compile_unit ]
@@ -158,5 +107,4 @@
 !45 = !{!22, !23, !24}
 !46 = !{!"a.c", !"/tmp/"}
 !47 = !{i32 0}
-!48 = !{i32 1, !"Debug Info Version", i32 2}
->>>>>>> 7618b2b2
+!48 = !{i32 1, !"Debug Info Version", i32 2}