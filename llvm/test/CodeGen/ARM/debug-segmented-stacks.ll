--- conflicted
+++ resolved
@@ -39,44 +39,6 @@
 ; ARM-linux       .cfi_same_value r5
 }
 
-<<<<<<< HEAD
-!0 = metadata !{i32 786449, metadata !1, i32 12, metadata !"clang version 3.5 ", i1 false, metadata !"", i32 0, metadata !2, metadata !2, metadata !3, metadata !2, metadata !2, metadata !""} ; [ DW_TAG_compile_unit ] [/tmp/var.c] [DW_LANG_C99]
-!1 = metadata !{metadata !"var.c", metadata !"/tmp"}
-!2 = metadata !{}
-!3 = metadata !{metadata !4}
-!4 = metadata !{i32 786478, metadata !1, metadata !5, metadata !"test_basic",
-  metadata !"test_basic", metadata !"", i32 5, metadata !6, i1 false, i1 true,
-  i32 0, i32 0, null, i32 256, i1 false, void ()* @test_basic, null, null, metadata !2, i32 5} ; [ DW_TAG_subprogram ] [line 5] [def] [sum]
-!5 = metadata !{i32 786473, metadata !1}          ; [ DW_TAG_file_type ] [/tmp/var.c]
-!6 = metadata !{i32 786453, i32 0, null, metadata !"", i32 0, i64 0, i64 0, i64 0, i32 0, null, metadata !7, i32 0, null, null, null} ; [ DW_TAG_subroutine_type ] [line 0, size 0, align 0, offset 0] [from ]
-!7 = metadata !{metadata !8, metadata !8}
-!8 = metadata !{i32 786468, null, null, metadata !"int", i32 0, i64 32, i64 32, i64 0, i32 0, i32 5} ; [ DW_TAG_base_type ] [int] [line 0, size 32, align 32, offset 0, enc DW_ATE_signed]
-!9 = metadata !{i32 2, metadata !"Dwarf Version", i32 4}
-!10 = metadata !{i32 1, metadata !"Debug Info Version", i32 1}
-!11 = metadata !{metadata !"clang version 3.5 "}
-!12 = metadata !{i32 786689, metadata !4, metadata !"count", metadata !5, i32 16777221, metadata !8, i32 0, i32 0} ; [ DW_TAG_arg_variable ] [count] [line 5]
-!13 = metadata !{i32 5, i32 0, metadata !4, null}
-!14 = metadata !{i32 786688, metadata !4, metadata !"vl", metadata !5, i32 6, metadata !15, i32 0, i32 0} ; [ DW_TAG_auto_variable ] [vl] [line 6]
-!15 = metadata !{i32 786454, metadata !16, null, metadata !"va_list", i32 30, i64 0, i64 0, i64 0, i32 0, metadata !17} ; [ DW_TAG_typedef ] [va_list] [line 30, size 0, align 0, offset 0] [from __builtin_va_list]
-!16 = metadata !{metadata !"/linux-x86_64-high/gcc_4.7.2/dbg/llvm/bin/../lib/clang/3.5/include/stdarg.h", metadata !"/tmp"}
-!17 = metadata !{i32 786454, metadata !1, null, metadata !"__builtin_va_list", i32 6, i64 0, i64 0, i64 0, i32 0, metadata !18} ; [ DW_TAG_typedef ] [__builtin_va_list] [line 6, size 0, align 0, offset 0] [from __va_list]
-!18 = metadata !{i32 786451, metadata !1, null, metadata !"__va_list", i32 6, i64 32, i64 32, i32 0, i32 0, null, metadata !19, i32 0, null, null, null} ; [ DW_TAG_structure_type ] [__va_list] [line 6, size 32, align 32, offset 0] [def] [from ]
-!19 = metadata !{metadata !20}
-!20 = metadata !{i32 786445, metadata !1, metadata !18, metadata !"__ap", i32 6, i64 32, i64 32, i64 0, i32 0, metadata !21} ; [ DW_TAG_member ] [__ap] [line 6, size 32, align 32, offset 0] [from ]
-!21 = metadata !{i32 786447, null, null, metadata !"", i32 0, i64 32, i64 32, i64 0, i32 0, null} ; [ DW_TAG_pointer_type ] [line 0, size 32, align 32, offset 0] [from ]
-!22 = metadata !{i32 6, i32 0, metadata !4, null}
-!23 = metadata !{i32 7, i32 0, metadata !4, null}
-!24 = metadata !{i32 786688, metadata !4, metadata !"test_basic", metadata !5, i32 8, metadata !8, i32 0, i32 0} ; [ DW_TAG_auto_variable ] [sum] [line 8]
-!25 = metadata !{i32 8, i32 0, metadata !4, null} ; [ DW_TAG_imported_declaration ]
-!26 = metadata !{i32 786688, metadata !27, metadata !"i", metadata !5, i32 9, metadata !8, i32 0, i32 0} ; [ DW_TAG_auto_variable ] [i] [line 9]
-!27 = metadata !{i32 786443, metadata !1, metadata !4, i32 9, i32 0, i32 0} ; [ DW_TAG_lexical_block ] [/tmp/var.c]
-!28 = metadata !{i32 9, i32 0, metadata !27, null}
-!29 = metadata !{i32 10, i32 0, metadata !30, null}
-!30 = metadata !{i32 786443, metadata !1, metadata !27, i32 9, i32 0, i32 1} ; [ DW_TAG_lexical_block ] [/tmp/var.c]
-!31 = metadata !{i32 11, i32 0, metadata !30, null}
-!32 = metadata !{i32 12, i32 0, metadata !4, null}
-!33 = metadata !{i32 13, i32 0, metadata !4, null}
-=======
 !0 = !{!"0x11\0012\00clang version 3.5 \000\00\000\00\000", !1, !2, !2, !3, !2, !2} ; [ DW_TAG_compile_unit ] [/tmp/var.c] [DW_LANG_C99]
 !1 = !{!"var.c", !"/tmp"}
 !2 = !{}
@@ -111,7 +73,6 @@
 !31 = !MDLocation(line: 11, scope: !30)
 !32 = !MDLocation(line: 12, scope: !4)
 !33 = !MDLocation(line: 13, scope: !4)
->>>>>>> 41cb3da2
 
 ; Just to prevent the alloca from being optimized away
 declare void @dummy_use(i32*, i32)
