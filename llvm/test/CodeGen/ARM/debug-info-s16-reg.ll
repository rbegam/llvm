; RUN: llc < %s - | FileCheck %s
; Radar 9309221
; Test dwarf reg no for s16
;CHECK: super-register DW_OP_regx
;CHECK-NEXT: ascii
;CHECK-NEXT: DW_OP_piece
;CHECK-NEXT: 4

target datalayout = "e-p:32:32:32-i1:8:32-i8:8:32-i16:16:32-i32:32:32-i64:32:32-f32:32:32-f64:32:32-v64:32:64-v128:32:128-a0:0:32-n32"
target triple = "thumbv7-apple-macosx10.6.7"

@.str = private unnamed_addr constant [11 x i8] c"%p %lf %c\0A\00"
@.str1 = private unnamed_addr constant [6 x i8] c"point\00"

define i32 @inlineprinter(i8* %ptr, float %val, i8 zeroext %c) nounwind optsize ssp {
entry:
  tail call void @llvm.dbg.value(metadata !{i8* %ptr}, i64 0, metadata !8, metadata !{metadata !"0x102"}), !dbg !24
  tail call void @llvm.dbg.value(metadata !{float %val}, i64 0, metadata !10, metadata !{metadata !"0x102"}), !dbg !25
  tail call void @llvm.dbg.value(metadata !{i8 %c}, i64 0, metadata !12, metadata !{metadata !"0x102"}), !dbg !26
  %conv = fpext float %val to double, !dbg !27
  %conv3 = zext i8 %c to i32, !dbg !27
  %call = tail call i32 (i8*, ...)* @printf(i8* getelementptr inbounds ([11 x i8]* @.str, i32 0, i32 0), i8* %ptr, double %conv, i32 %conv3) nounwind optsize, !dbg !27
  ret i32 0, !dbg !29
}

declare i32 @printf(i8* nocapture, ...) nounwind optsize

define i32 @printer(i8* %ptr, float %val, i8 zeroext %c) nounwind optsize noinline ssp {
entry:
  tail call void @llvm.dbg.value(metadata !{i8* %ptr}, i64 0, metadata !14, metadata !{metadata !"0x102"}), !dbg !30
  tail call void @llvm.dbg.value(metadata !{float %val}, i64 0, metadata !15, metadata !{metadata !"0x102"}), !dbg !31
  tail call void @llvm.dbg.value(metadata !{i8 %c}, i64 0, metadata !16, metadata !{metadata !"0x102"}), !dbg !32
  %conv = fpext float %val to double, !dbg !33
  %conv3 = zext i8 %c to i32, !dbg !33
  %call = tail call i32 (i8*, ...)* @printf(i8* getelementptr inbounds ([11 x i8]* @.str, i32 0, i32 0), i8* %ptr, double %conv, i32 %conv3) nounwind optsize, !dbg !33
  ret i32 0, !dbg !35
}

define i32 @main(i32 %argc, i8** nocapture %argv) nounwind optsize ssp {
entry:
  tail call void @llvm.dbg.value(metadata !{i32 %argc}, i64 0, metadata !17, metadata !{metadata !"0x102"}), !dbg !36
  tail call void @llvm.dbg.value(metadata !{i8** %argv}, i64 0, metadata !18, metadata !{metadata !"0x102"}), !dbg !37
  %conv = sitofp i32 %argc to double, !dbg !38
  %add = fadd double %conv, 5.555552e+05, !dbg !38
  %conv1 = fptrunc double %add to float, !dbg !38
  tail call void @llvm.dbg.value(metadata !{float %conv1}, i64 0, metadata !22, metadata !{metadata !"0x102"}), !dbg !38
  %call = tail call i32 @puts(i8* getelementptr inbounds ([6 x i8]* @.str1, i32 0, i32 0)) nounwind optsize, !dbg !39
  %add.ptr = getelementptr i8* bitcast (i32 (i32, i8**)* @main to i8*), i32 %argc, !dbg !40
  %add5 = add nsw i32 %argc, 97, !dbg !40
  %conv6 = trunc i32 %add5 to i8, !dbg !40
  tail call void @llvm.dbg.value(metadata !{i8* %add.ptr}, i64 0, metadata !8, metadata !{metadata !"0x102"}) nounwind, !dbg !41
  tail call void @llvm.dbg.value(metadata !{float %conv1}, i64 0, metadata !10, metadata !{metadata !"0x102"}) nounwind, !dbg !42
  tail call void @llvm.dbg.value(metadata !{i8 %conv6}, i64 0, metadata !12, metadata !{metadata !"0x102"}) nounwind, !dbg !43
  %conv.i = fpext float %conv1 to double, !dbg !44
  %conv3.i = and i32 %add5, 255, !dbg !44
  %call.i = tail call i32 (i8*, ...)* @printf(i8* getelementptr inbounds ([11 x i8]* @.str, i32 0, i32 0), i8* %add.ptr, double %conv.i, i32 %conv3.i) nounwind optsize, !dbg !44
  %call14 = tail call i32 @printer(i8* %add.ptr, float %conv1, i8 zeroext %conv6) optsize, !dbg !45
  ret i32 0, !dbg !46
}

declare i32 @puts(i8* nocapture) nounwind optsize

declare void @llvm.dbg.value(metadata, i64, metadata, metadata) nounwind readnone

!llvm.dbg.cu = !{!2}
!llvm.module.flags = !{!53}

<<<<<<< HEAD
!0 = metadata !{metadata !"0x2e\00inlineprinter\00inlineprinter\00\005\000\001\000\006\00256\001\005", metadata !51, metadata !1, metadata !3, null, i32 (i8*, float, i8)* @inlineprinter, null, null, metadata !48} ; [ DW_TAG_subprogram ] [line 5] [def] [inlineprinter]
!1 = metadata !{metadata !"0x29", metadata !51} ; [ DW_TAG_file_type ]
!2 = metadata !{metadata !"0x11\0012\00clang version 3.0 (trunk 129915)\001\00\000\00\001", metadata !51, metadata !52, metadata !52, metadata !47, null,  null} ; [ DW_TAG_compile_unit ]
!3 = metadata !{metadata !"0x15\00\000\000\000\000\000\000", metadata !51, metadata !1, null, metadata !4, null, null, null} ; [ DW_TAG_subroutine_type ] [line 0, size 0, align 0, offset 0] [from ]
!4 = metadata !{metadata !5}
!5 = metadata !{metadata !"0x24\00int\000\0032\0032\000\000\005", null, metadata !2} ; [ DW_TAG_base_type ]
!6 = metadata !{metadata !"0x2e\00printer\00printer\00\0012\000\001\000\006\00256\001\0012", metadata !51, metadata !1, metadata !3, null, i32 (i8*, float, i8)* @printer, null, null, metadata !49} ; [ DW_TAG_subprogram ] [line 12] [def] [printer]
!7 = metadata !{metadata !"0x2e\00main\00main\00\0018\000\001\000\006\00256\001\0018", metadata !51, metadata !1, metadata !3, null, i32 (i32, i8**)* @main, null, null, metadata !50} ; [ DW_TAG_subprogram ] [line 18] [def] [main]
!8 = metadata !{metadata !"0x101\00ptr\0016777220\000", metadata !0, metadata !1, metadata !9} ; [ DW_TAG_arg_variable ]
!9 = metadata !{metadata !"0xf\00\000\0032\0032\000\000", null, metadata !2, null} ; [ DW_TAG_pointer_type ]
!10 = metadata !{metadata !"0x101\00val\0033554436\000", metadata !0, metadata !1, metadata !11} ; [ DW_TAG_arg_variable ]
!11 = metadata !{metadata !"0x24\00float\000\0032\0032\000\000\004", null, metadata !2} ; [ DW_TAG_base_type ]
!12 = metadata !{metadata !"0x101\00c\0050331652\000", metadata !0, metadata !1, metadata !13} ; [ DW_TAG_arg_variable ]
!13 = metadata !{metadata !"0x24\00unsigned char\000\008\008\000\000\008", null, metadata !2} ; [ DW_TAG_base_type ]
!14 = metadata !{metadata !"0x101\00ptr\0016777227\000", metadata !6, metadata !1, metadata !9} ; [ DW_TAG_arg_variable ]
!15 = metadata !{metadata !"0x101\00val\0033554443\000", metadata !6, metadata !1, metadata !11} ; [ DW_TAG_arg_variable ]
!16 = metadata !{metadata !"0x101\00c\0050331659\000", metadata !6, metadata !1, metadata !13} ; [ DW_TAG_arg_variable ]
!17 = metadata !{metadata !"0x101\00argc\0016777233\000", metadata !7, metadata !1, metadata !5} ; [ DW_TAG_arg_variable ]
!18 = metadata !{metadata !"0x101\00argv\0033554449\000", metadata !7, metadata !1, metadata !19} ; [ DW_TAG_arg_variable ]
!19 = metadata !{metadata !"0xf\00\000\0032\0032\000\000", null, metadata !2, metadata !20} ; [ DW_TAG_pointer_type ]
!20 = metadata !{metadata !"0xf\00\000\0032\0032\000\000", null, metadata !2, metadata !21} ; [ DW_TAG_pointer_type ]
!21 = metadata !{metadata !"0x24\00char\000\008\008\000\000\006", null, metadata !2} ; [ DW_TAG_base_type ]
!22 = metadata !{metadata !"0x100\00dval\0019\000", metadata !23, metadata !1, metadata !11} ; [ DW_TAG_auto_variable ]
!23 = metadata !{metadata !"0xb\0018\001\002", metadata !51, metadata !7} ; [ DW_TAG_lexical_block ]
!24 = metadata !{i32 4, i32 22, metadata !0, null}
!25 = metadata !{i32 4, i32 33, metadata !0, null}
!26 = metadata !{i32 4, i32 52, metadata !0, null}
!27 = metadata !{i32 6, i32 3, metadata !28, null}
!28 = metadata !{metadata !"0xb\005\001\000", metadata !51, metadata !0} ; [ DW_TAG_lexical_block ]
!29 = metadata !{i32 7, i32 3, metadata !28, null}
!30 = metadata !{i32 11, i32 42, metadata !6, null}
!31 = metadata !{i32 11, i32 53, metadata !6, null}
!32 = metadata !{i32 11, i32 72, metadata !6, null}
!33 = metadata !{i32 13, i32 3, metadata !34, null}
!34 = metadata !{metadata !"0xb\0012\001\001", metadata !51, metadata !6} ; [ DW_TAG_lexical_block ]
!35 = metadata !{i32 14, i32 3, metadata !34, null}
!36 = metadata !{i32 17, i32 15, metadata !7, null}
!37 = metadata !{i32 17, i32 28, metadata !7, null}
!38 = metadata !{i32 19, i32 31, metadata !23, null}
!39 = metadata !{i32 20, i32 3, metadata !23, null}
!40 = metadata !{i32 21, i32 3, metadata !23, null}
!41 = metadata !{i32 4, i32 22, metadata !0, metadata !40}
!42 = metadata !{i32 4, i32 33, metadata !0, metadata !40}
!43 = metadata !{i32 4, i32 52, metadata !0, metadata !40}
!44 = metadata !{i32 6, i32 3, metadata !28, metadata !40}
!45 = metadata !{i32 22, i32 3, metadata !23, null}
!46 = metadata !{i32 23, i32 1, metadata !23, null}
!47 = metadata !{metadata !0, metadata !6, metadata !7}
!48 = metadata !{metadata !8, metadata !10, metadata !12}
!49 = metadata !{metadata !14, metadata !15, metadata !16}
!50 = metadata !{metadata !17, metadata !18, metadata !22}
!51 = metadata !{metadata !"a.c", metadata !"/private/tmp"}
!52 = metadata !{i32 0}
!53 = metadata !{i32 1, metadata !"Debug Info Version", i32 2}
=======
!0 = !{!"0x2e\00inlineprinter\00inlineprinter\00\005\000\001\000\006\00256\001\005", !51, !1, !3, null, i32 (i8*, float, i8)* @inlineprinter, null, null, !48} ; [ DW_TAG_subprogram ] [line 5] [def] [inlineprinter]
!1 = !{!"0x29", !51} ; [ DW_TAG_file_type ]
!2 = !{!"0x11\0012\00clang version 3.0 (trunk 129915)\001\00\000\00\001", !51, !52, !52, !47, null,  null} ; [ DW_TAG_compile_unit ]
!3 = !{!"0x15\00\000\000\000\000\000\000", !51, !1, null, !4, null, null, null} ; [ DW_TAG_subroutine_type ] [line 0, size 0, align 0, offset 0] [from ]
!4 = !{!5}
!5 = !{!"0x24\00int\000\0032\0032\000\000\005", null, !2} ; [ DW_TAG_base_type ]
!6 = !{!"0x2e\00printer\00printer\00\0012\000\001\000\006\00256\001\0012", !51, !1, !3, null, i32 (i8*, float, i8)* @printer, null, null, !49} ; [ DW_TAG_subprogram ] [line 12] [def] [printer]
!7 = !{!"0x2e\00main\00main\00\0018\000\001\000\006\00256\001\0018", !51, !1, !3, null, i32 (i32, i8**)* @main, null, null, !50} ; [ DW_TAG_subprogram ] [line 18] [def] [main]
!8 = !{!"0x101\00ptr\0016777220\000", !0, !1, !9} ; [ DW_TAG_arg_variable ]
!9 = !{!"0xf\00\000\0032\0032\000\000", null, !2, null} ; [ DW_TAG_pointer_type ]
!10 = !{!"0x101\00val\0033554436\000", !0, !1, !11} ; [ DW_TAG_arg_variable ]
!11 = !{!"0x24\00float\000\0032\0032\000\000\004", null, !2} ; [ DW_TAG_base_type ]
!12 = !{!"0x101\00c\0050331652\000", !0, !1, !13} ; [ DW_TAG_arg_variable ]
!13 = !{!"0x24\00unsigned char\000\008\008\000\000\008", null, !2} ; [ DW_TAG_base_type ]
!14 = !{!"0x101\00ptr\0016777227\000", !6, !1, !9} ; [ DW_TAG_arg_variable ]
!15 = !{!"0x101\00val\0033554443\000", !6, !1, !11} ; [ DW_TAG_arg_variable ]
!16 = !{!"0x101\00c\0050331659\000", !6, !1, !13} ; [ DW_TAG_arg_variable ]
!17 = !{!"0x101\00argc\0016777233\000", !7, !1, !5} ; [ DW_TAG_arg_variable ]
!18 = !{!"0x101\00argv\0033554449\000", !7, !1, !19} ; [ DW_TAG_arg_variable ]
!19 = !{!"0xf\00\000\0032\0032\000\000", null, !2, !20} ; [ DW_TAG_pointer_type ]
!20 = !{!"0xf\00\000\0032\0032\000\000", null, !2, !21} ; [ DW_TAG_pointer_type ]
!21 = !{!"0x24\00char\000\008\008\000\000\006", null, !2} ; [ DW_TAG_base_type ]
!22 = !{!"0x100\00dval\0019\000", !23, !1, !11} ; [ DW_TAG_auto_variable ]
!23 = !{!"0xb\0018\001\002", !51, !7} ; [ DW_TAG_lexical_block ]
!24 = !MDLocation(line: 4, column: 22, scope: !0)
!25 = !MDLocation(line: 4, column: 33, scope: !0)
!26 = !MDLocation(line: 4, column: 52, scope: !0)
!27 = !MDLocation(line: 6, column: 3, scope: !28)
!28 = !{!"0xb\005\001\000", !51, !0} ; [ DW_TAG_lexical_block ]
!29 = !MDLocation(line: 7, column: 3, scope: !28)
!30 = !MDLocation(line: 11, column: 42, scope: !6)
!31 = !MDLocation(line: 11, column: 53, scope: !6)
!32 = !MDLocation(line: 11, column: 72, scope: !6)
!33 = !MDLocation(line: 13, column: 3, scope: !34)
!34 = !{!"0xb\0012\001\001", !51, !6} ; [ DW_TAG_lexical_block ]
!35 = !MDLocation(line: 14, column: 3, scope: !34)
!36 = !MDLocation(line: 17, column: 15, scope: !7)
!37 = !MDLocation(line: 17, column: 28, scope: !7)
!38 = !MDLocation(line: 19, column: 31, scope: !23)
!39 = !MDLocation(line: 20, column: 3, scope: !23)
!40 = !MDLocation(line: 21, column: 3, scope: !23)
!41 = !MDLocation(line: 4, column: 22, scope: !0, inlinedAt: !40)
!42 = !MDLocation(line: 4, column: 33, scope: !0, inlinedAt: !40)
!43 = !MDLocation(line: 4, column: 52, scope: !0, inlinedAt: !40)
!44 = !MDLocation(line: 6, column: 3, scope: !28, inlinedAt: !40)
!45 = !MDLocation(line: 22, column: 3, scope: !23)
!46 = !MDLocation(line: 23, column: 1, scope: !23)
!47 = !{!0, !6, !7}
!48 = !{!8, !10, !12}
!49 = !{!14, !15, !16}
!50 = !{!17, !18, !22}
!51 = !{!"a.c", !"/private/tmp"}
!52 = !{i32 0}
!53 = !{i32 1, !"Debug Info Version", i32 2}
>>>>>>> 7618b2b2
<|MERGE_RESOLUTION|>--- conflicted
+++ resolved
@@ -14,9 +14,9 @@
 
 define i32 @inlineprinter(i8* %ptr, float %val, i8 zeroext %c) nounwind optsize ssp {
 entry:
-  tail call void @llvm.dbg.value(metadata !{i8* %ptr}, i64 0, metadata !8, metadata !{metadata !"0x102"}), !dbg !24
-  tail call void @llvm.dbg.value(metadata !{float %val}, i64 0, metadata !10, metadata !{metadata !"0x102"}), !dbg !25
-  tail call void @llvm.dbg.value(metadata !{i8 %c}, i64 0, metadata !12, metadata !{metadata !"0x102"}), !dbg !26
+  tail call void @llvm.dbg.value(metadata i8* %ptr, i64 0, metadata !8, metadata !{!"0x102"}), !dbg !24
+  tail call void @llvm.dbg.value(metadata float %val, i64 0, metadata !10, metadata !{!"0x102"}), !dbg !25
+  tail call void @llvm.dbg.value(metadata i8 %c, i64 0, metadata !12, metadata !{!"0x102"}), !dbg !26
   %conv = fpext float %val to double, !dbg !27
   %conv3 = zext i8 %c to i32, !dbg !27
   %call = tail call i32 (i8*, ...)* @printf(i8* getelementptr inbounds ([11 x i8]* @.str, i32 0, i32 0), i8* %ptr, double %conv, i32 %conv3) nounwind optsize, !dbg !27
@@ -27,9 +27,9 @@
 
 define i32 @printer(i8* %ptr, float %val, i8 zeroext %c) nounwind optsize noinline ssp {
 entry:
-  tail call void @llvm.dbg.value(metadata !{i8* %ptr}, i64 0, metadata !14, metadata !{metadata !"0x102"}), !dbg !30
-  tail call void @llvm.dbg.value(metadata !{float %val}, i64 0, metadata !15, metadata !{metadata !"0x102"}), !dbg !31
-  tail call void @llvm.dbg.value(metadata !{i8 %c}, i64 0, metadata !16, metadata !{metadata !"0x102"}), !dbg !32
+  tail call void @llvm.dbg.value(metadata i8* %ptr, i64 0, metadata !14, metadata !{!"0x102"}), !dbg !30
+  tail call void @llvm.dbg.value(metadata float %val, i64 0, metadata !15, metadata !{!"0x102"}), !dbg !31
+  tail call void @llvm.dbg.value(metadata i8 %c, i64 0, metadata !16, metadata !{!"0x102"}), !dbg !32
   %conv = fpext float %val to double, !dbg !33
   %conv3 = zext i8 %c to i32, !dbg !33
   %call = tail call i32 (i8*, ...)* @printf(i8* getelementptr inbounds ([11 x i8]* @.str, i32 0, i32 0), i8* %ptr, double %conv, i32 %conv3) nounwind optsize, !dbg !33
@@ -38,19 +38,19 @@
 
 define i32 @main(i32 %argc, i8** nocapture %argv) nounwind optsize ssp {
 entry:
-  tail call void @llvm.dbg.value(metadata !{i32 %argc}, i64 0, metadata !17, metadata !{metadata !"0x102"}), !dbg !36
-  tail call void @llvm.dbg.value(metadata !{i8** %argv}, i64 0, metadata !18, metadata !{metadata !"0x102"}), !dbg !37
+  tail call void @llvm.dbg.value(metadata i32 %argc, i64 0, metadata !17, metadata !{!"0x102"}), !dbg !36
+  tail call void @llvm.dbg.value(metadata i8** %argv, i64 0, metadata !18, metadata !{!"0x102"}), !dbg !37
   %conv = sitofp i32 %argc to double, !dbg !38
   %add = fadd double %conv, 5.555552e+05, !dbg !38
   %conv1 = fptrunc double %add to float, !dbg !38
-  tail call void @llvm.dbg.value(metadata !{float %conv1}, i64 0, metadata !22, metadata !{metadata !"0x102"}), !dbg !38
+  tail call void @llvm.dbg.value(metadata float %conv1, i64 0, metadata !22, metadata !{!"0x102"}), !dbg !38
   %call = tail call i32 @puts(i8* getelementptr inbounds ([6 x i8]* @.str1, i32 0, i32 0)) nounwind optsize, !dbg !39
   %add.ptr = getelementptr i8* bitcast (i32 (i32, i8**)* @main to i8*), i32 %argc, !dbg !40
   %add5 = add nsw i32 %argc, 97, !dbg !40
   %conv6 = trunc i32 %add5 to i8, !dbg !40
-  tail call void @llvm.dbg.value(metadata !{i8* %add.ptr}, i64 0, metadata !8, metadata !{metadata !"0x102"}) nounwind, !dbg !41
-  tail call void @llvm.dbg.value(metadata !{float %conv1}, i64 0, metadata !10, metadata !{metadata !"0x102"}) nounwind, !dbg !42
-  tail call void @llvm.dbg.value(metadata !{i8 %conv6}, i64 0, metadata !12, metadata !{metadata !"0x102"}) nounwind, !dbg !43
+  tail call void @llvm.dbg.value(metadata i8* %add.ptr, i64 0, metadata !8, metadata !{!"0x102"}) nounwind, !dbg !41
+  tail call void @llvm.dbg.value(metadata float %conv1, i64 0, metadata !10, metadata !{!"0x102"}) nounwind, !dbg !42
+  tail call void @llvm.dbg.value(metadata i8 %conv6, i64 0, metadata !12, metadata !{!"0x102"}) nounwind, !dbg !43
   %conv.i = fpext float %conv1 to double, !dbg !44
   %conv3.i = and i32 %add5, 255, !dbg !44
   %call.i = tail call i32 (i8*, ...)* @printf(i8* getelementptr inbounds ([11 x i8]* @.str, i32 0, i32 0), i8* %add.ptr, double %conv.i, i32 %conv3.i) nounwind optsize, !dbg !44
@@ -65,62 +65,6 @@
 !llvm.dbg.cu = !{!2}
 !llvm.module.flags = !{!53}
 
-<<<<<<< HEAD
-!0 = metadata !{metadata !"0x2e\00inlineprinter\00inlineprinter\00\005\000\001\000\006\00256\001\005", metadata !51, metadata !1, metadata !3, null, i32 (i8*, float, i8)* @inlineprinter, null, null, metadata !48} ; [ DW_TAG_subprogram ] [line 5] [def] [inlineprinter]
-!1 = metadata !{metadata !"0x29", metadata !51} ; [ DW_TAG_file_type ]
-!2 = metadata !{metadata !"0x11\0012\00clang version 3.0 (trunk 129915)\001\00\000\00\001", metadata !51, metadata !52, metadata !52, metadata !47, null,  null} ; [ DW_TAG_compile_unit ]
-!3 = metadata !{metadata !"0x15\00\000\000\000\000\000\000", metadata !51, metadata !1, null, metadata !4, null, null, null} ; [ DW_TAG_subroutine_type ] [line 0, size 0, align 0, offset 0] [from ]
-!4 = metadata !{metadata !5}
-!5 = metadata !{metadata !"0x24\00int\000\0032\0032\000\000\005", null, metadata !2} ; [ DW_TAG_base_type ]
-!6 = metadata !{metadata !"0x2e\00printer\00printer\00\0012\000\001\000\006\00256\001\0012", metadata !51, metadata !1, metadata !3, null, i32 (i8*, float, i8)* @printer, null, null, metadata !49} ; [ DW_TAG_subprogram ] [line 12] [def] [printer]
-!7 = metadata !{metadata !"0x2e\00main\00main\00\0018\000\001\000\006\00256\001\0018", metadata !51, metadata !1, metadata !3, null, i32 (i32, i8**)* @main, null, null, metadata !50} ; [ DW_TAG_subprogram ] [line 18] [def] [main]
-!8 = metadata !{metadata !"0x101\00ptr\0016777220\000", metadata !0, metadata !1, metadata !9} ; [ DW_TAG_arg_variable ]
-!9 = metadata !{metadata !"0xf\00\000\0032\0032\000\000", null, metadata !2, null} ; [ DW_TAG_pointer_type ]
-!10 = metadata !{metadata !"0x101\00val\0033554436\000", metadata !0, metadata !1, metadata !11} ; [ DW_TAG_arg_variable ]
-!11 = metadata !{metadata !"0x24\00float\000\0032\0032\000\000\004", null, metadata !2} ; [ DW_TAG_base_type ]
-!12 = metadata !{metadata !"0x101\00c\0050331652\000", metadata !0, metadata !1, metadata !13} ; [ DW_TAG_arg_variable ]
-!13 = metadata !{metadata !"0x24\00unsigned char\000\008\008\000\000\008", null, metadata !2} ; [ DW_TAG_base_type ]
-!14 = metadata !{metadata !"0x101\00ptr\0016777227\000", metadata !6, metadata !1, metadata !9} ; [ DW_TAG_arg_variable ]
-!15 = metadata !{metadata !"0x101\00val\0033554443\000", metadata !6, metadata !1, metadata !11} ; [ DW_TAG_arg_variable ]
-!16 = metadata !{metadata !"0x101\00c\0050331659\000", metadata !6, metadata !1, metadata !13} ; [ DW_TAG_arg_variable ]
-!17 = metadata !{metadata !"0x101\00argc\0016777233\000", metadata !7, metadata !1, metadata !5} ; [ DW_TAG_arg_variable ]
-!18 = metadata !{metadata !"0x101\00argv\0033554449\000", metadata !7, metadata !1, metadata !19} ; [ DW_TAG_arg_variable ]
-!19 = metadata !{metadata !"0xf\00\000\0032\0032\000\000", null, metadata !2, metadata !20} ; [ DW_TAG_pointer_type ]
-!20 = metadata !{metadata !"0xf\00\000\0032\0032\000\000", null, metadata !2, metadata !21} ; [ DW_TAG_pointer_type ]
-!21 = metadata !{metadata !"0x24\00char\000\008\008\000\000\006", null, metadata !2} ; [ DW_TAG_base_type ]
-!22 = metadata !{metadata !"0x100\00dval\0019\000", metadata !23, metadata !1, metadata !11} ; [ DW_TAG_auto_variable ]
-!23 = metadata !{metadata !"0xb\0018\001\002", metadata !51, metadata !7} ; [ DW_TAG_lexical_block ]
-!24 = metadata !{i32 4, i32 22, metadata !0, null}
-!25 = metadata !{i32 4, i32 33, metadata !0, null}
-!26 = metadata !{i32 4, i32 52, metadata !0, null}
-!27 = metadata !{i32 6, i32 3, metadata !28, null}
-!28 = metadata !{metadata !"0xb\005\001\000", metadata !51, metadata !0} ; [ DW_TAG_lexical_block ]
-!29 = metadata !{i32 7, i32 3, metadata !28, null}
-!30 = metadata !{i32 11, i32 42, metadata !6, null}
-!31 = metadata !{i32 11, i32 53, metadata !6, null}
-!32 = metadata !{i32 11, i32 72, metadata !6, null}
-!33 = metadata !{i32 13, i32 3, metadata !34, null}
-!34 = metadata !{metadata !"0xb\0012\001\001", metadata !51, metadata !6} ; [ DW_TAG_lexical_block ]
-!35 = metadata !{i32 14, i32 3, metadata !34, null}
-!36 = metadata !{i32 17, i32 15, metadata !7, null}
-!37 = metadata !{i32 17, i32 28, metadata !7, null}
-!38 = metadata !{i32 19, i32 31, metadata !23, null}
-!39 = metadata !{i32 20, i32 3, metadata !23, null}
-!40 = metadata !{i32 21, i32 3, metadata !23, null}
-!41 = metadata !{i32 4, i32 22, metadata !0, metadata !40}
-!42 = metadata !{i32 4, i32 33, metadata !0, metadata !40}
-!43 = metadata !{i32 4, i32 52, metadata !0, metadata !40}
-!44 = metadata !{i32 6, i32 3, metadata !28, metadata !40}
-!45 = metadata !{i32 22, i32 3, metadata !23, null}
-!46 = metadata !{i32 23, i32 1, metadata !23, null}
-!47 = metadata !{metadata !0, metadata !6, metadata !7}
-!48 = metadata !{metadata !8, metadata !10, metadata !12}
-!49 = metadata !{metadata !14, metadata !15, metadata !16}
-!50 = metadata !{metadata !17, metadata !18, metadata !22}
-!51 = metadata !{metadata !"a.c", metadata !"/private/tmp"}
-!52 = metadata !{i32 0}
-!53 = metadata !{i32 1, metadata !"Debug Info Version", i32 2}
-=======
 !0 = !{!"0x2e\00inlineprinter\00inlineprinter\00\005\000\001\000\006\00256\001\005", !51, !1, !3, null, i32 (i8*, float, i8)* @inlineprinter, null, null, !48} ; [ DW_TAG_subprogram ] [line 5] [def] [inlineprinter]
 !1 = !{!"0x29", !51} ; [ DW_TAG_file_type ]
 !2 = !{!"0x11\0012\00clang version 3.0 (trunk 129915)\001\00\000\00\001", !51, !52, !52, !47, null,  null} ; [ DW_TAG_compile_unit ]
@@ -174,5 +118,4 @@
 !50 = !{!17, !18, !22}
 !51 = !{!"a.c", !"/private/tmp"}
 !52 = !{i32 0}
-!53 = !{i32 1, !"Debug Info Version", i32 2}
->>>>>>> 7618b2b2
+!53 = !{i32 1, !"Debug Info Version", i32 2}