; NOTE: Assertions have been autogenerated by utils/update_llc_test_checks.py
; RUN: llc -mtriple=riscv32 -mattr=+experimental-v -verify-machineinstrs < %s | FileCheck %s

define <vscale x 1 x i8> @vdiv_vv_nxv1i8(<vscale x 1 x i8> %va, <vscale x 1 x i8> %vb) {
; CHECK-LABEL: vdiv_vv_nxv1i8:
; CHECK:       # %bb.0:
; CHECK-NEXT:    vsetvli a0, zero, e8,mf8,ta,mu
; CHECK-NEXT:    vdiv.vv v8, v8, v9
; CHECK-NEXT:    ret
  %vc = sdiv <vscale x 1 x i8> %va, %vb
  ret <vscale x 1 x i8> %vc
}

define <vscale x 1 x i8> @vdiv_vx_nxv1i8(<vscale x 1 x i8> %va, i8 signext %b) {
; CHECK-LABEL: vdiv_vx_nxv1i8:
; CHECK:       # %bb.0:
; CHECK-NEXT:    vsetvli a1, zero, e8,mf8,ta,mu
; CHECK-NEXT:    vdiv.vx v8, v8, a0
; CHECK-NEXT:    ret
  %head = insertelement <vscale x 1 x i8> undef, i8 %b, i32 0
  %splat = shufflevector <vscale x 1 x i8> %head, <vscale x 1 x i8> undef, <vscale x 1 x i32> zeroinitializer
  %vc = sdiv <vscale x 1 x i8> %va, %splat
  ret <vscale x 1 x i8> %vc
}

define <vscale x 1 x i8> @vdiv_vi_nxv1i8_0(<vscale x 1 x i8> %va) {
; CHECK-LABEL: vdiv_vi_nxv1i8_0:
; CHECK:       # %bb.0:
; CHECK-NEXT:    addi a0, zero, 109
; CHECK-NEXT:    vsetvli a1, zero, e8,mf8,ta,mu
; CHECK-NEXT:    vmulh.vx v25, v8, a0
; CHECK-NEXT:    vrsub.vi v26, v8, 0
; CHECK-NEXT:    vadd.vv v25, v25, v26
; CHECK-NEXT:    vsra.vi v25, v25, 2
; CHECK-NEXT:    vsrl.vi v26, v25, 7
; CHECK-NEXT:    vadd.vv v8, v25, v26
; CHECK-NEXT:    ret
  %head = insertelement <vscale x 1 x i8> undef, i8 -7, i32 0
  %splat = shufflevector <vscale x 1 x i8> %head, <vscale x 1 x i8> undef, <vscale x 1 x i32> zeroinitializer
  %vc = sdiv <vscale x 1 x i8> %va, %splat
  ret <vscale x 1 x i8> %vc
}

; Test V/1 to see if we can optimize it away for scalable vectors.
define <vscale x 1 x i8> @vdiv_vi_nxv1i8_1(<vscale x 1 x i8> %va) {
; CHECK-LABEL: vdiv_vi_nxv1i8_1:
; CHECK:       # %bb.0:
; CHECK-NEXT:    ret
  %head = insertelement <vscale x 1 x i8> undef, i8 1, i32 0
  %splat = shufflevector <vscale x 1 x i8> %head, <vscale x 1 x i8> undef, <vscale x 1 x i32> zeroinitializer
  %vc = sdiv <vscale x 1 x i8> %va, %splat
  ret <vscale x 1 x i8> %vc
}

; Test 0/V to see if we can optimize it away for scalable vectors.
define <vscale x 1 x i8> @vdiv_iv_nxv1i8_0(<vscale x 1 x i8> %va) {
; CHECK-LABEL: vdiv_iv_nxv1i8_0:
; CHECK:       # %bb.0:
; CHECK-NEXT:    vsetvli a0, zero, e8,mf8,ta,mu
; CHECK-NEXT:    vmv.v.i v8, 0
; CHECK-NEXT:    ret
  %head = insertelement <vscale x 1 x i8> undef, i8 0, i32 0
  %splat = shufflevector <vscale x 1 x i8> %head, <vscale x 1 x i8> undef, <vscale x 1 x i32> zeroinitializer
  %vc = sdiv <vscale x 1 x i8> %splat, %va
  ret <vscale x 1 x i8> %vc
}

define <vscale x 2 x i8> @vdiv_vv_nxv2i8(<vscale x 2 x i8> %va, <vscale x 2 x i8> %vb) {
; CHECK-LABEL: vdiv_vv_nxv2i8:
; CHECK:       # %bb.0:
; CHECK-NEXT:    vsetvli a0, zero, e8,mf4,ta,mu
; CHECK-NEXT:    vdiv.vv v8, v8, v9
; CHECK-NEXT:    ret
  %vc = sdiv <vscale x 2 x i8> %va, %vb
  ret <vscale x 2 x i8> %vc
}

define <vscale x 2 x i8> @vdiv_vx_nxv2i8(<vscale x 2 x i8> %va, i8 signext %b) {
; CHECK-LABEL: vdiv_vx_nxv2i8:
; CHECK:       # %bb.0:
; CHECK-NEXT:    vsetvli a1, zero, e8,mf4,ta,mu
; CHECK-NEXT:    vdiv.vx v8, v8, a0
; CHECK-NEXT:    ret
  %head = insertelement <vscale x 2 x i8> undef, i8 %b, i32 0
  %splat = shufflevector <vscale x 2 x i8> %head, <vscale x 2 x i8> undef, <vscale x 2 x i32> zeroinitializer
  %vc = sdiv <vscale x 2 x i8> %va, %splat
  ret <vscale x 2 x i8> %vc
}

define <vscale x 2 x i8> @vdiv_vi_nxv2i8_0(<vscale x 2 x i8> %va) {
; CHECK-LABEL: vdiv_vi_nxv2i8_0:
; CHECK:       # %bb.0:
; CHECK-NEXT:    addi a0, zero, 109
; CHECK-NEXT:    vsetvli a1, zero, e8,mf4,ta,mu
; CHECK-NEXT:    vmulh.vx v25, v8, a0
; CHECK-NEXT:    vrsub.vi v26, v8, 0
; CHECK-NEXT:    vadd.vv v25, v25, v26
; CHECK-NEXT:    vsra.vi v25, v25, 2
; CHECK-NEXT:    vsrl.vi v26, v25, 7
; CHECK-NEXT:    vadd.vv v8, v25, v26
; CHECK-NEXT:    ret
  %head = insertelement <vscale x 2 x i8> undef, i8 -7, i32 0
  %splat = shufflevector <vscale x 2 x i8> %head, <vscale x 2 x i8> undef, <vscale x 2 x i32> zeroinitializer
  %vc = sdiv <vscale x 2 x i8> %va, %splat
  ret <vscale x 2 x i8> %vc
}

define <vscale x 4 x i8> @vdiv_vv_nxv4i8(<vscale x 4 x i8> %va, <vscale x 4 x i8> %vb) {
; CHECK-LABEL: vdiv_vv_nxv4i8:
; CHECK:       # %bb.0:
; CHECK-NEXT:    vsetvli a0, zero, e8,mf2,ta,mu
; CHECK-NEXT:    vdiv.vv v8, v8, v9
; CHECK-NEXT:    ret
  %vc = sdiv <vscale x 4 x i8> %va, %vb
  ret <vscale x 4 x i8> %vc
}

define <vscale x 4 x i8> @vdiv_vx_nxv4i8(<vscale x 4 x i8> %va, i8 signext %b) {
; CHECK-LABEL: vdiv_vx_nxv4i8:
; CHECK:       # %bb.0:
; CHECK-NEXT:    vsetvli a1, zero, e8,mf2,ta,mu
; CHECK-NEXT:    vdiv.vx v8, v8, a0
; CHECK-NEXT:    ret
  %head = insertelement <vscale x 4 x i8> undef, i8 %b, i32 0
  %splat = shufflevector <vscale x 4 x i8> %head, <vscale x 4 x i8> undef, <vscale x 4 x i32> zeroinitializer
  %vc = sdiv <vscale x 4 x i8> %va, %splat
  ret <vscale x 4 x i8> %vc
}

define <vscale x 4 x i8> @vdiv_vi_nxv4i8_0(<vscale x 4 x i8> %va) {
; CHECK-LABEL: vdiv_vi_nxv4i8_0:
; CHECK:       # %bb.0:
; CHECK-NEXT:    addi a0, zero, 109
; CHECK-NEXT:    vsetvli a1, zero, e8,mf2,ta,mu
; CHECK-NEXT:    vmulh.vx v25, v8, a0
; CHECK-NEXT:    vrsub.vi v26, v8, 0
; CHECK-NEXT:    vadd.vv v25, v25, v26
; CHECK-NEXT:    vsra.vi v25, v25, 2
; CHECK-NEXT:    vsrl.vi v26, v25, 7
; CHECK-NEXT:    vadd.vv v8, v25, v26
; CHECK-NEXT:    ret
  %head = insertelement <vscale x 4 x i8> undef, i8 -7, i32 0
  %splat = shufflevector <vscale x 4 x i8> %head, <vscale x 4 x i8> undef, <vscale x 4 x i32> zeroinitializer
  %vc = sdiv <vscale x 4 x i8> %va, %splat
  ret <vscale x 4 x i8> %vc
}

define <vscale x 8 x i8> @vdiv_vv_nxv8i8(<vscale x 8 x i8> %va, <vscale x 8 x i8> %vb) {
; CHECK-LABEL: vdiv_vv_nxv8i8:
; CHECK:       # %bb.0:
; CHECK-NEXT:    vsetvli a0, zero, e8,m1,ta,mu
; CHECK-NEXT:    vdiv.vv v8, v8, v9
; CHECK-NEXT:    ret
  %vc = sdiv <vscale x 8 x i8> %va, %vb
  ret <vscale x 8 x i8> %vc
}

define <vscale x 8 x i8> @vdiv_vx_nxv8i8(<vscale x 8 x i8> %va, i8 signext %b) {
; CHECK-LABEL: vdiv_vx_nxv8i8:
; CHECK:       # %bb.0:
; CHECK-NEXT:    vsetvli a1, zero, e8,m1,ta,mu
; CHECK-NEXT:    vdiv.vx v8, v8, a0
; CHECK-NEXT:    ret
  %head = insertelement <vscale x 8 x i8> undef, i8 %b, i32 0
  %splat = shufflevector <vscale x 8 x i8> %head, <vscale x 8 x i8> undef, <vscale x 8 x i32> zeroinitializer
  %vc = sdiv <vscale x 8 x i8> %va, %splat
  ret <vscale x 8 x i8> %vc
}

define <vscale x 8 x i8> @vdiv_vi_nxv8i8_0(<vscale x 8 x i8> %va) {
; CHECK-LABEL: vdiv_vi_nxv8i8_0:
; CHECK:       # %bb.0:
; CHECK-NEXT:    addi a0, zero, 109
; CHECK-NEXT:    vsetvli a1, zero, e8,m1,ta,mu
; CHECK-NEXT:    vmulh.vx v25, v8, a0
; CHECK-NEXT:    vrsub.vi v26, v8, 0
; CHECK-NEXT:    vadd.vv v25, v25, v26
; CHECK-NEXT:    vsra.vi v25, v25, 2
; CHECK-NEXT:    vsrl.vi v26, v25, 7
; CHECK-NEXT:    vadd.vv v8, v25, v26
; CHECK-NEXT:    ret
  %head = insertelement <vscale x 8 x i8> undef, i8 -7, i32 0
  %splat = shufflevector <vscale x 8 x i8> %head, <vscale x 8 x i8> undef, <vscale x 8 x i32> zeroinitializer
  %vc = sdiv <vscale x 8 x i8> %va, %splat
  ret <vscale x 8 x i8> %vc
}

define <vscale x 16 x i8> @vdiv_vv_nxv16i8(<vscale x 16 x i8> %va, <vscale x 16 x i8> %vb) {
; CHECK-LABEL: vdiv_vv_nxv16i8:
; CHECK:       # %bb.0:
; CHECK-NEXT:    vsetvli a0, zero, e8,m2,ta,mu
; CHECK-NEXT:    vdiv.vv v8, v8, v10
; CHECK-NEXT:    ret
  %vc = sdiv <vscale x 16 x i8> %va, %vb
  ret <vscale x 16 x i8> %vc
}

define <vscale x 16 x i8> @vdiv_vx_nxv16i8(<vscale x 16 x i8> %va, i8 signext %b) {
; CHECK-LABEL: vdiv_vx_nxv16i8:
; CHECK:       # %bb.0:
; CHECK-NEXT:    vsetvli a1, zero, e8,m2,ta,mu
; CHECK-NEXT:    vdiv.vx v8, v8, a0
; CHECK-NEXT:    ret
  %head = insertelement <vscale x 16 x i8> undef, i8 %b, i32 0
  %splat = shufflevector <vscale x 16 x i8> %head, <vscale x 16 x i8> undef, <vscale x 16 x i32> zeroinitializer
  %vc = sdiv <vscale x 16 x i8> %va, %splat
  ret <vscale x 16 x i8> %vc
}

define <vscale x 16 x i8> @vdiv_vi_nxv16i8_0(<vscale x 16 x i8> %va) {
; CHECK-LABEL: vdiv_vi_nxv16i8_0:
; CHECK:       # %bb.0:
; CHECK-NEXT:    addi a0, zero, 109
; CHECK-NEXT:    vsetvli a1, zero, e8,m2,ta,mu
; CHECK-NEXT:    vmulh.vx v26, v8, a0
; CHECK-NEXT:    vrsub.vi v28, v8, 0
; CHECK-NEXT:    vadd.vv v26, v26, v28
; CHECK-NEXT:    vsra.vi v26, v26, 2
; CHECK-NEXT:    vsrl.vi v28, v26, 7
; CHECK-NEXT:    vadd.vv v8, v26, v28
; CHECK-NEXT:    ret
  %head = insertelement <vscale x 16 x i8> undef, i8 -7, i32 0
  %splat = shufflevector <vscale x 16 x i8> %head, <vscale x 16 x i8> undef, <vscale x 16 x i32> zeroinitializer
  %vc = sdiv <vscale x 16 x i8> %va, %splat
  ret <vscale x 16 x i8> %vc
}

define <vscale x 32 x i8> @vdiv_vv_nxv32i8(<vscale x 32 x i8> %va, <vscale x 32 x i8> %vb) {
; CHECK-LABEL: vdiv_vv_nxv32i8:
; CHECK:       # %bb.0:
; CHECK-NEXT:    vsetvli a0, zero, e8,m4,ta,mu
; CHECK-NEXT:    vdiv.vv v8, v8, v12
; CHECK-NEXT:    ret
  %vc = sdiv <vscale x 32 x i8> %va, %vb
  ret <vscale x 32 x i8> %vc
}

define <vscale x 32 x i8> @vdiv_vx_nxv32i8(<vscale x 32 x i8> %va, i8 signext %b) {
; CHECK-LABEL: vdiv_vx_nxv32i8:
; CHECK:       # %bb.0:
; CHECK-NEXT:    vsetvli a1, zero, e8,m4,ta,mu
; CHECK-NEXT:    vdiv.vx v8, v8, a0
; CHECK-NEXT:    ret
  %head = insertelement <vscale x 32 x i8> undef, i8 %b, i32 0
  %splat = shufflevector <vscale x 32 x i8> %head, <vscale x 32 x i8> undef, <vscale x 32 x i32> zeroinitializer
  %vc = sdiv <vscale x 32 x i8> %va, %splat
  ret <vscale x 32 x i8> %vc
}

define <vscale x 32 x i8> @vdiv_vi_nxv32i8_0(<vscale x 32 x i8> %va) {
; CHECK-LABEL: vdiv_vi_nxv32i8_0:
; CHECK:       # %bb.0:
; CHECK-NEXT:    addi a0, zero, 109
; CHECK-NEXT:    vsetvli a1, zero, e8,m4,ta,mu
; CHECK-NEXT:    vmulh.vx v28, v8, a0
; CHECK-NEXT:    vrsub.vi v8, v8, 0
; CHECK-NEXT:    vadd.vv v28, v28, v8
; CHECK-NEXT:    vsra.vi v28, v28, 2
; CHECK-NEXT:    vsrl.vi v8, v28, 7
; CHECK-NEXT:    vadd.vv v8, v28, v8
; CHECK-NEXT:    ret
  %head = insertelement <vscale x 32 x i8> undef, i8 -7, i32 0
  %splat = shufflevector <vscale x 32 x i8> %head, <vscale x 32 x i8> undef, <vscale x 32 x i32> zeroinitializer
  %vc = sdiv <vscale x 32 x i8> %va, %splat
  ret <vscale x 32 x i8> %vc
}

define <vscale x 64 x i8> @vdiv_vv_nxv64i8(<vscale x 64 x i8> %va, <vscale x 64 x i8> %vb) {
; CHECK-LABEL: vdiv_vv_nxv64i8:
; CHECK:       # %bb.0:
; CHECK-NEXT:    vsetvli a0, zero, e8,m8,ta,mu
; CHECK-NEXT:    vdiv.vv v8, v8, v16
; CHECK-NEXT:    ret
  %vc = sdiv <vscale x 64 x i8> %va, %vb
  ret <vscale x 64 x i8> %vc
}

define <vscale x 64 x i8> @vdiv_vx_nxv64i8(<vscale x 64 x i8> %va, i8 signext %b) {
; CHECK-LABEL: vdiv_vx_nxv64i8:
; CHECK:       # %bb.0:
; CHECK-NEXT:    vsetvli a1, zero, e8,m8,ta,mu
; CHECK-NEXT:    vdiv.vx v8, v8, a0
; CHECK-NEXT:    ret
  %head = insertelement <vscale x 64 x i8> undef, i8 %b, i32 0
  %splat = shufflevector <vscale x 64 x i8> %head, <vscale x 64 x i8> undef, <vscale x 64 x i32> zeroinitializer
  %vc = sdiv <vscale x 64 x i8> %va, %splat
  ret <vscale x 64 x i8> %vc
}

define <vscale x 64 x i8> @vdiv_vi_nxv64i8_0(<vscale x 64 x i8> %va) {
; CHECK-LABEL: vdiv_vi_nxv64i8_0:
; CHECK:       # %bb.0:
; CHECK-NEXT:    addi a0, zero, 109
; CHECK-NEXT:    vsetvli a1, zero, e8,m8,ta,mu
; CHECK-NEXT:    vmulh.vx v16, v8, a0
; CHECK-NEXT:    vrsub.vi v8, v8, 0
; CHECK-NEXT:    vadd.vv v8, v16, v8
; CHECK-NEXT:    vsra.vi v8, v8, 2
; CHECK-NEXT:    vsrl.vi v16, v8, 7
; CHECK-NEXT:    vadd.vv v8, v8, v16
; CHECK-NEXT:    ret
  %head = insertelement <vscale x 64 x i8> undef, i8 -7, i32 0
  %splat = shufflevector <vscale x 64 x i8> %head, <vscale x 64 x i8> undef, <vscale x 64 x i32> zeroinitializer
  %vc = sdiv <vscale x 64 x i8> %va, %splat
  ret <vscale x 64 x i8> %vc
}

define <vscale x 1 x i16> @vdiv_vv_nxv1i16(<vscale x 1 x i16> %va, <vscale x 1 x i16> %vb) {
; CHECK-LABEL: vdiv_vv_nxv1i16:
; CHECK:       # %bb.0:
; CHECK-NEXT:    vsetvli a0, zero, e16,mf4,ta,mu
; CHECK-NEXT:    vdiv.vv v8, v8, v9
; CHECK-NEXT:    ret
  %vc = sdiv <vscale x 1 x i16> %va, %vb
  ret <vscale x 1 x i16> %vc
}

define <vscale x 1 x i16> @vdiv_vx_nxv1i16(<vscale x 1 x i16> %va, i16 signext %b) {
; CHECK-LABEL: vdiv_vx_nxv1i16:
; CHECK:       # %bb.0:
; CHECK-NEXT:    vsetvli a1, zero, e16,mf4,ta,mu
; CHECK-NEXT:    vdiv.vx v8, v8, a0
; CHECK-NEXT:    ret
  %head = insertelement <vscale x 1 x i16> undef, i16 %b, i32 0
  %splat = shufflevector <vscale x 1 x i16> %head, <vscale x 1 x i16> undef, <vscale x 1 x i32> zeroinitializer
  %vc = sdiv <vscale x 1 x i16> %va, %splat
  ret <vscale x 1 x i16> %vc
}

define <vscale x 1 x i16> @vdiv_vi_nxv1i16_0(<vscale x 1 x i16> %va) {
; CHECK-LABEL: vdiv_vi_nxv1i16_0:
; CHECK:       # %bb.0:
; CHECK-NEXT:    lui a0, 1048571
; CHECK-NEXT:    addi a0, a0, 1755
; CHECK-NEXT:    vsetvli a1, zero, e16,mf4,ta,mu
; CHECK-NEXT:    vmulh.vx v25, v8, a0
; CHECK-NEXT:    vsra.vi v25, v25, 1
; CHECK-NEXT:    vsrl.vi v26, v25, 15
; CHECK-NEXT:    vadd.vv v8, v25, v26
; CHECK-NEXT:    ret
  %head = insertelement <vscale x 1 x i16> undef, i16 -7, i32 0
  %splat = shufflevector <vscale x 1 x i16> %head, <vscale x 1 x i16> undef, <vscale x 1 x i32> zeroinitializer
  %vc = sdiv <vscale x 1 x i16> %va, %splat
  ret <vscale x 1 x i16> %vc
}

define <vscale x 2 x i16> @vdiv_vv_nxv2i16(<vscale x 2 x i16> %va, <vscale x 2 x i16> %vb) {
; CHECK-LABEL: vdiv_vv_nxv2i16:
; CHECK:       # %bb.0:
; CHECK-NEXT:    vsetvli a0, zero, e16,mf2,ta,mu
; CHECK-NEXT:    vdiv.vv v8, v8, v9
; CHECK-NEXT:    ret
  %vc = sdiv <vscale x 2 x i16> %va, %vb
  ret <vscale x 2 x i16> %vc
}

define <vscale x 2 x i16> @vdiv_vx_nxv2i16(<vscale x 2 x i16> %va, i16 signext %b) {
; CHECK-LABEL: vdiv_vx_nxv2i16:
; CHECK:       # %bb.0:
; CHECK-NEXT:    vsetvli a1, zero, e16,mf2,ta,mu
; CHECK-NEXT:    vdiv.vx v8, v8, a0
; CHECK-NEXT:    ret
  %head = insertelement <vscale x 2 x i16> undef, i16 %b, i32 0
  %splat = shufflevector <vscale x 2 x i16> %head, <vscale x 2 x i16> undef, <vscale x 2 x i32> zeroinitializer
  %vc = sdiv <vscale x 2 x i16> %va, %splat
  ret <vscale x 2 x i16> %vc
}

define <vscale x 2 x i16> @vdiv_vi_nxv2i16_0(<vscale x 2 x i16> %va) {
; CHECK-LABEL: vdiv_vi_nxv2i16_0:
; CHECK:       # %bb.0:
; CHECK-NEXT:    lui a0, 1048571
; CHECK-NEXT:    addi a0, a0, 1755
; CHECK-NEXT:    vsetvli a1, zero, e16,mf2,ta,mu
; CHECK-NEXT:    vmulh.vx v25, v8, a0
; CHECK-NEXT:    vsra.vi v25, v25, 1
; CHECK-NEXT:    vsrl.vi v26, v25, 15
; CHECK-NEXT:    vadd.vv v8, v25, v26
; CHECK-NEXT:    ret
  %head = insertelement <vscale x 2 x i16> undef, i16 -7, i32 0
  %splat = shufflevector <vscale x 2 x i16> %head, <vscale x 2 x i16> undef, <vscale x 2 x i32> zeroinitializer
  %vc = sdiv <vscale x 2 x i16> %va, %splat
  ret <vscale x 2 x i16> %vc
}

define <vscale x 4 x i16> @vdiv_vv_nxv4i16(<vscale x 4 x i16> %va, <vscale x 4 x i16> %vb) {
; CHECK-LABEL: vdiv_vv_nxv4i16:
; CHECK:       # %bb.0:
; CHECK-NEXT:    vsetvli a0, zero, e16,m1,ta,mu
; CHECK-NEXT:    vdiv.vv v8, v8, v9
; CHECK-NEXT:    ret
  %vc = sdiv <vscale x 4 x i16> %va, %vb
  ret <vscale x 4 x i16> %vc
}

define <vscale x 4 x i16> @vdiv_vx_nxv4i16(<vscale x 4 x i16> %va, i16 signext %b) {
; CHECK-LABEL: vdiv_vx_nxv4i16:
; CHECK:       # %bb.0:
; CHECK-NEXT:    vsetvli a1, zero, e16,m1,ta,mu
; CHECK-NEXT:    vdiv.vx v8, v8, a0
; CHECK-NEXT:    ret
  %head = insertelement <vscale x 4 x i16> undef, i16 %b, i32 0
  %splat = shufflevector <vscale x 4 x i16> %head, <vscale x 4 x i16> undef, <vscale x 4 x i32> zeroinitializer
  %vc = sdiv <vscale x 4 x i16> %va, %splat
  ret <vscale x 4 x i16> %vc
}

define <vscale x 4 x i16> @vdiv_vi_nxv4i16_0(<vscale x 4 x i16> %va) {
; CHECK-LABEL: vdiv_vi_nxv4i16_0:
; CHECK:       # %bb.0:
; CHECK-NEXT:    lui a0, 1048571
; CHECK-NEXT:    addi a0, a0, 1755
; CHECK-NEXT:    vsetvli a1, zero, e16,m1,ta,mu
; CHECK-NEXT:    vmulh.vx v25, v8, a0
; CHECK-NEXT:    vsra.vi v25, v25, 1
; CHECK-NEXT:    vsrl.vi v26, v25, 15
; CHECK-NEXT:    vadd.vv v8, v25, v26
; CHECK-NEXT:    ret
  %head = insertelement <vscale x 4 x i16> undef, i16 -7, i32 0
  %splat = shufflevector <vscale x 4 x i16> %head, <vscale x 4 x i16> undef, <vscale x 4 x i32> zeroinitializer
  %vc = sdiv <vscale x 4 x i16> %va, %splat
  ret <vscale x 4 x i16> %vc
}

define <vscale x 8 x i16> @vdiv_vv_nxv8i16(<vscale x 8 x i16> %va, <vscale x 8 x i16> %vb) {
; CHECK-LABEL: vdiv_vv_nxv8i16:
; CHECK:       # %bb.0:
; CHECK-NEXT:    vsetvli a0, zero, e16,m2,ta,mu
; CHECK-NEXT:    vdiv.vv v8, v8, v10
; CHECK-NEXT:    ret
  %vc = sdiv <vscale x 8 x i16> %va, %vb
  ret <vscale x 8 x i16> %vc
}

define <vscale x 8 x i16> @vdiv_vx_nxv8i16(<vscale x 8 x i16> %va, i16 signext %b) {
; CHECK-LABEL: vdiv_vx_nxv8i16:
; CHECK:       # %bb.0:
; CHECK-NEXT:    vsetvli a1, zero, e16,m2,ta,mu
; CHECK-NEXT:    vdiv.vx v8, v8, a0
; CHECK-NEXT:    ret
  %head = insertelement <vscale x 8 x i16> undef, i16 %b, i32 0
  %splat = shufflevector <vscale x 8 x i16> %head, <vscale x 8 x i16> undef, <vscale x 8 x i32> zeroinitializer
  %vc = sdiv <vscale x 8 x i16> %va, %splat
  ret <vscale x 8 x i16> %vc
}

define <vscale x 8 x i16> @vdiv_vi_nxv8i16_0(<vscale x 8 x i16> %va) {
; CHECK-LABEL: vdiv_vi_nxv8i16_0:
; CHECK:       # %bb.0:
; CHECK-NEXT:    lui a0, 1048571
; CHECK-NEXT:    addi a0, a0, 1755
; CHECK-NEXT:    vsetvli a1, zero, e16,m2,ta,mu
; CHECK-NEXT:    vmulh.vx v26, v8, a0
; CHECK-NEXT:    vsra.vi v26, v26, 1
; CHECK-NEXT:    vsrl.vi v28, v26, 15
; CHECK-NEXT:    vadd.vv v8, v26, v28
; CHECK-NEXT:    ret
  %head = insertelement <vscale x 8 x i16> undef, i16 -7, i32 0
  %splat = shufflevector <vscale x 8 x i16> %head, <vscale x 8 x i16> undef, <vscale x 8 x i32> zeroinitializer
  %vc = sdiv <vscale x 8 x i16> %va, %splat
  ret <vscale x 8 x i16> %vc
}

define <vscale x 16 x i16> @vdiv_vv_nxv16i16(<vscale x 16 x i16> %va, <vscale x 16 x i16> %vb) {
; CHECK-LABEL: vdiv_vv_nxv16i16:
; CHECK:       # %bb.0:
; CHECK-NEXT:    vsetvli a0, zero, e16,m4,ta,mu
; CHECK-NEXT:    vdiv.vv v8, v8, v12
; CHECK-NEXT:    ret
  %vc = sdiv <vscale x 16 x i16> %va, %vb
  ret <vscale x 16 x i16> %vc
}

define <vscale x 16 x i16> @vdiv_vx_nxv16i16(<vscale x 16 x i16> %va, i16 signext %b) {
; CHECK-LABEL: vdiv_vx_nxv16i16:
; CHECK:       # %bb.0:
; CHECK-NEXT:    vsetvli a1, zero, e16,m4,ta,mu
; CHECK-NEXT:    vdiv.vx v8, v8, a0
; CHECK-NEXT:    ret
  %head = insertelement <vscale x 16 x i16> undef, i16 %b, i32 0
  %splat = shufflevector <vscale x 16 x i16> %head, <vscale x 16 x i16> undef, <vscale x 16 x i32> zeroinitializer
  %vc = sdiv <vscale x 16 x i16> %va, %splat
  ret <vscale x 16 x i16> %vc
}

define <vscale x 16 x i16> @vdiv_vi_nxv16i16_0(<vscale x 16 x i16> %va) {
; CHECK-LABEL: vdiv_vi_nxv16i16_0:
; CHECK:       # %bb.0:
; CHECK-NEXT:    lui a0, 1048571
; CHECK-NEXT:    addi a0, a0, 1755
; CHECK-NEXT:    vsetvli a1, zero, e16,m4,ta,mu
; CHECK-NEXT:    vmulh.vx v28, v8, a0
; CHECK-NEXT:    vsra.vi v28, v28, 1
; CHECK-NEXT:    vsrl.vi v8, v28, 15
; CHECK-NEXT:    vadd.vv v8, v28, v8
; CHECK-NEXT:    ret
  %head = insertelement <vscale x 16 x i16> undef, i16 -7, i32 0
  %splat = shufflevector <vscale x 16 x i16> %head, <vscale x 16 x i16> undef, <vscale x 16 x i32> zeroinitializer
  %vc = sdiv <vscale x 16 x i16> %va, %splat
  ret <vscale x 16 x i16> %vc
}

define <vscale x 32 x i16> @vdiv_vv_nxv32i16(<vscale x 32 x i16> %va, <vscale x 32 x i16> %vb) {
; CHECK-LABEL: vdiv_vv_nxv32i16:
; CHECK:       # %bb.0:
; CHECK-NEXT:    vsetvli a0, zero, e16,m8,ta,mu
; CHECK-NEXT:    vdiv.vv v8, v8, v16
; CHECK-NEXT:    ret
  %vc = sdiv <vscale x 32 x i16> %va, %vb
  ret <vscale x 32 x i16> %vc
}

define <vscale x 32 x i16> @vdiv_vx_nxv32i16(<vscale x 32 x i16> %va, i16 signext %b) {
; CHECK-LABEL: vdiv_vx_nxv32i16:
; CHECK:       # %bb.0:
; CHECK-NEXT:    vsetvli a1, zero, e16,m8,ta,mu
; CHECK-NEXT:    vdiv.vx v8, v8, a0
; CHECK-NEXT:    ret
  %head = insertelement <vscale x 32 x i16> undef, i16 %b, i32 0
  %splat = shufflevector <vscale x 32 x i16> %head, <vscale x 32 x i16> undef, <vscale x 32 x i32> zeroinitializer
  %vc = sdiv <vscale x 32 x i16> %va, %splat
  ret <vscale x 32 x i16> %vc
}

define <vscale x 32 x i16> @vdiv_vi_nxv32i16_0(<vscale x 32 x i16> %va) {
; CHECK-LABEL: vdiv_vi_nxv32i16_0:
; CHECK:       # %bb.0:
; CHECK-NEXT:    lui a0, 1048571
; CHECK-NEXT:    addi a0, a0, 1755
; CHECK-NEXT:    vsetvli a1, zero, e16,m8,ta,mu
; CHECK-NEXT:    vmulh.vx v8, v8, a0
; CHECK-NEXT:    vsra.vi v8, v8, 1
; CHECK-NEXT:    vsrl.vi v16, v8, 15
; CHECK-NEXT:    vadd.vv v8, v8, v16
; CHECK-NEXT:    ret
  %head = insertelement <vscale x 32 x i16> undef, i16 -7, i32 0
  %splat = shufflevector <vscale x 32 x i16> %head, <vscale x 32 x i16> undef, <vscale x 32 x i32> zeroinitializer
  %vc = sdiv <vscale x 32 x i16> %va, %splat
  ret <vscale x 32 x i16> %vc
}

define <vscale x 1 x i32> @vdiv_vv_nxv1i32(<vscale x 1 x i32> %va, <vscale x 1 x i32> %vb) {
; CHECK-LABEL: vdiv_vv_nxv1i32:
; CHECK:       # %bb.0:
; CHECK-NEXT:    vsetvli a0, zero, e32,mf2,ta,mu
; CHECK-NEXT:    vdiv.vv v8, v8, v9
; CHECK-NEXT:    ret
  %vc = sdiv <vscale x 1 x i32> %va, %vb
  ret <vscale x 1 x i32> %vc
}

define <vscale x 1 x i32> @vdiv_vx_nxv1i32(<vscale x 1 x i32> %va, i32 %b) {
; CHECK-LABEL: vdiv_vx_nxv1i32:
; CHECK:       # %bb.0:
; CHECK-NEXT:    vsetvli a1, zero, e32,mf2,ta,mu
; CHECK-NEXT:    vdiv.vx v8, v8, a0
; CHECK-NEXT:    ret
  %head = insertelement <vscale x 1 x i32> undef, i32 %b, i32 0
  %splat = shufflevector <vscale x 1 x i32> %head, <vscale x 1 x i32> undef, <vscale x 1 x i32> zeroinitializer
  %vc = sdiv <vscale x 1 x i32> %va, %splat
  ret <vscale x 1 x i32> %vc
}

define <vscale x 1 x i32> @vdiv_vi_nxv1i32_0(<vscale x 1 x i32> %va) {
; CHECK-LABEL: vdiv_vi_nxv1i32_0:
; CHECK:       # %bb.0:
; CHECK-NEXT:    lui a0, 449390
; CHECK-NEXT:    addi a0, a0, -1171
; CHECK-NEXT:    vsetvli a1, zero, e32,mf2,ta,mu
; CHECK-NEXT:    vmulh.vx v25, v8, a0
; CHECK-NEXT:    vsub.vv v25, v25, v8
; CHECK-NEXT:    vsrl.vi v26, v25, 31
; CHECK-NEXT:    vsra.vi v25, v25, 2
; CHECK-NEXT:    vadd.vv v8, v25, v26
; CHECK-NEXT:    ret
  %head = insertelement <vscale x 1 x i32> undef, i32 -7, i32 0
  %splat = shufflevector <vscale x 1 x i32> %head, <vscale x 1 x i32> undef, <vscale x 1 x i32> zeroinitializer
  %vc = sdiv <vscale x 1 x i32> %va, %splat
  ret <vscale x 1 x i32> %vc
}

define <vscale x 2 x i32> @vdiv_vv_nxv2i32(<vscale x 2 x i32> %va, <vscale x 2 x i32> %vb) {
; CHECK-LABEL: vdiv_vv_nxv2i32:
; CHECK:       # %bb.0:
; CHECK-NEXT:    vsetvli a0, zero, e32,m1,ta,mu
; CHECK-NEXT:    vdiv.vv v8, v8, v9
; CHECK-NEXT:    ret
  %vc = sdiv <vscale x 2 x i32> %va, %vb
  ret <vscale x 2 x i32> %vc
}

define <vscale x 2 x i32> @vdiv_vx_nxv2i32(<vscale x 2 x i32> %va, i32 %b) {
; CHECK-LABEL: vdiv_vx_nxv2i32:
; CHECK:       # %bb.0:
; CHECK-NEXT:    vsetvli a1, zero, e32,m1,ta,mu
; CHECK-NEXT:    vdiv.vx v8, v8, a0
; CHECK-NEXT:    ret
  %head = insertelement <vscale x 2 x i32> undef, i32 %b, i32 0
  %splat = shufflevector <vscale x 2 x i32> %head, <vscale x 2 x i32> undef, <vscale x 2 x i32> zeroinitializer
  %vc = sdiv <vscale x 2 x i32> %va, %splat
  ret <vscale x 2 x i32> %vc
}

define <vscale x 2 x i32> @vdiv_vi_nxv2i32_0(<vscale x 2 x i32> %va) {
; CHECK-LABEL: vdiv_vi_nxv2i32_0:
; CHECK:       # %bb.0:
; CHECK-NEXT:    lui a0, 449390
; CHECK-NEXT:    addi a0, a0, -1171
; CHECK-NEXT:    vsetvli a1, zero, e32,m1,ta,mu
; CHECK-NEXT:    vmulh.vx v25, v8, a0
; CHECK-NEXT:    vsub.vv v25, v25, v8
; CHECK-NEXT:    vsrl.vi v26, v25, 31
; CHECK-NEXT:    vsra.vi v25, v25, 2
; CHECK-NEXT:    vadd.vv v8, v25, v26
; CHECK-NEXT:    ret
  %head = insertelement <vscale x 2 x i32> undef, i32 -7, i32 0
  %splat = shufflevector <vscale x 2 x i32> %head, <vscale x 2 x i32> undef, <vscale x 2 x i32> zeroinitializer
  %vc = sdiv <vscale x 2 x i32> %va, %splat
  ret <vscale x 2 x i32> %vc
}

define <vscale x 4 x i32> @vdiv_vv_nxv4i32(<vscale x 4 x i32> %va, <vscale x 4 x i32> %vb) {
; CHECK-LABEL: vdiv_vv_nxv4i32:
; CHECK:       # %bb.0:
; CHECK-NEXT:    vsetvli a0, zero, e32,m2,ta,mu
; CHECK-NEXT:    vdiv.vv v8, v8, v10
; CHECK-NEXT:    ret
  %vc = sdiv <vscale x 4 x i32> %va, %vb
  ret <vscale x 4 x i32> %vc
}

define <vscale x 4 x i32> @vdiv_vx_nxv4i32(<vscale x 4 x i32> %va, i32 %b) {
; CHECK-LABEL: vdiv_vx_nxv4i32:
; CHECK:       # %bb.0:
; CHECK-NEXT:    vsetvli a1, zero, e32,m2,ta,mu
; CHECK-NEXT:    vdiv.vx v8, v8, a0
; CHECK-NEXT:    ret
  %head = insertelement <vscale x 4 x i32> undef, i32 %b, i32 0
  %splat = shufflevector <vscale x 4 x i32> %head, <vscale x 4 x i32> undef, <vscale x 4 x i32> zeroinitializer
  %vc = sdiv <vscale x 4 x i32> %va, %splat
  ret <vscale x 4 x i32> %vc
}

define <vscale x 4 x i32> @vdiv_vi_nxv4i32_0(<vscale x 4 x i32> %va) {
; CHECK-LABEL: vdiv_vi_nxv4i32_0:
; CHECK:       # %bb.0:
; CHECK-NEXT:    lui a0, 449390
; CHECK-NEXT:    addi a0, a0, -1171
; CHECK-NEXT:    vsetvli a1, zero, e32,m2,ta,mu
; CHECK-NEXT:    vmulh.vx v26, v8, a0
; CHECK-NEXT:    vsub.vv v26, v26, v8
; CHECK-NEXT:    vsrl.vi v28, v26, 31
; CHECK-NEXT:    vsra.vi v26, v26, 2
; CHECK-NEXT:    vadd.vv v8, v26, v28
; CHECK-NEXT:    ret
  %head = insertelement <vscale x 4 x i32> undef, i32 -7, i32 0
  %splat = shufflevector <vscale x 4 x i32> %head, <vscale x 4 x i32> undef, <vscale x 4 x i32> zeroinitializer
  %vc = sdiv <vscale x 4 x i32> %va, %splat
  ret <vscale x 4 x i32> %vc
}

define <vscale x 8 x i32> @vdiv_vv_nxv8i32(<vscale x 8 x i32> %va, <vscale x 8 x i32> %vb) {
; CHECK-LABEL: vdiv_vv_nxv8i32:
; CHECK:       # %bb.0:
; CHECK-NEXT:    vsetvli a0, zero, e32,m4,ta,mu
; CHECK-NEXT:    vdiv.vv v8, v8, v12
; CHECK-NEXT:    ret
  %vc = sdiv <vscale x 8 x i32> %va, %vb
  ret <vscale x 8 x i32> %vc
}

define <vscale x 8 x i32> @vdiv_vx_nxv8i32(<vscale x 8 x i32> %va, i32 %b) {
; CHECK-LABEL: vdiv_vx_nxv8i32:
; CHECK:       # %bb.0:
; CHECK-NEXT:    vsetvli a1, zero, e32,m4,ta,mu
; CHECK-NEXT:    vdiv.vx v8, v8, a0
; CHECK-NEXT:    ret
  %head = insertelement <vscale x 8 x i32> undef, i32 %b, i32 0
  %splat = shufflevector <vscale x 8 x i32> %head, <vscale x 8 x i32> undef, <vscale x 8 x i32> zeroinitializer
  %vc = sdiv <vscale x 8 x i32> %va, %splat
  ret <vscale x 8 x i32> %vc
}

define <vscale x 8 x i32> @vdiv_vi_nxv8i32_0(<vscale x 8 x i32> %va) {
; CHECK-LABEL: vdiv_vi_nxv8i32_0:
; CHECK:       # %bb.0:
; CHECK-NEXT:    lui a0, 449390
; CHECK-NEXT:    addi a0, a0, -1171
; CHECK-NEXT:    vsetvli a1, zero, e32,m4,ta,mu
; CHECK-NEXT:    vmulh.vx v28, v8, a0
; CHECK-NEXT:    vsub.vv v28, v28, v8
; CHECK-NEXT:    vsrl.vi v8, v28, 31
; CHECK-NEXT:    vsra.vi v28, v28, 2
; CHECK-NEXT:    vadd.vv v8, v28, v8
; CHECK-NEXT:    ret
  %head = insertelement <vscale x 8 x i32> undef, i32 -7, i32 0
  %splat = shufflevector <vscale x 8 x i32> %head, <vscale x 8 x i32> undef, <vscale x 8 x i32> zeroinitializer
  %vc = sdiv <vscale x 8 x i32> %va, %splat
  ret <vscale x 8 x i32> %vc
}

define <vscale x 16 x i32> @vdiv_vv_nxv16i32(<vscale x 16 x i32> %va, <vscale x 16 x i32> %vb) {
; CHECK-LABEL: vdiv_vv_nxv16i32:
; CHECK:       # %bb.0:
; CHECK-NEXT:    vsetvli a0, zero, e32,m8,ta,mu
; CHECK-NEXT:    vdiv.vv v8, v8, v16
; CHECK-NEXT:    ret
  %vc = sdiv <vscale x 16 x i32> %va, %vb
  ret <vscale x 16 x i32> %vc
}

define <vscale x 16 x i32> @vdiv_vx_nxv16i32(<vscale x 16 x i32> %va, i32 %b) {
; CHECK-LABEL: vdiv_vx_nxv16i32:
; CHECK:       # %bb.0:
; CHECK-NEXT:    vsetvli a1, zero, e32,m8,ta,mu
; CHECK-NEXT:    vdiv.vx v8, v8, a0
; CHECK-NEXT:    ret
  %head = insertelement <vscale x 16 x i32> undef, i32 %b, i32 0
  %splat = shufflevector <vscale x 16 x i32> %head, <vscale x 16 x i32> undef, <vscale x 16 x i32> zeroinitializer
  %vc = sdiv <vscale x 16 x i32> %va, %splat
  ret <vscale x 16 x i32> %vc
}

define <vscale x 16 x i32> @vdiv_vi_nxv16i32_0(<vscale x 16 x i32> %va) {
; CHECK-LABEL: vdiv_vi_nxv16i32_0:
; CHECK:       # %bb.0:
; CHECK-NEXT:    lui a0, 449390
; CHECK-NEXT:    addi a0, a0, -1171
; CHECK-NEXT:    vsetvli a1, zero, e32,m8,ta,mu
; CHECK-NEXT:    vmulh.vx v16, v8, a0
; CHECK-NEXT:    vsub.vv v8, v16, v8
; CHECK-NEXT:    vsrl.vi v16, v8, 31
; CHECK-NEXT:    vsra.vi v8, v8, 2
; CHECK-NEXT:    vadd.vv v8, v8, v16
; CHECK-NEXT:    ret
  %head = insertelement <vscale x 16 x i32> undef, i32 -7, i32 0
  %splat = shufflevector <vscale x 16 x i32> %head, <vscale x 16 x i32> undef, <vscale x 16 x i32> zeroinitializer
  %vc = sdiv <vscale x 16 x i32> %va, %splat
  ret <vscale x 16 x i32> %vc
}

define <vscale x 1 x i64> @vdiv_vv_nxv1i64(<vscale x 1 x i64> %va, <vscale x 1 x i64> %vb) {
; CHECK-LABEL: vdiv_vv_nxv1i64:
; CHECK:       # %bb.0:
; CHECK-NEXT:    vsetvli a0, zero, e64,m1,ta,mu
; CHECK-NEXT:    vdiv.vv v8, v8, v9
; CHECK-NEXT:    ret
  %vc = sdiv <vscale x 1 x i64> %va, %vb
  ret <vscale x 1 x i64> %vc
}

define <vscale x 1 x i64> @vdiv_vx_nxv1i64(<vscale x 1 x i64> %va, i64 %b) {
; CHECK-LABEL: vdiv_vx_nxv1i64:
; CHECK:       # %bb.0:
; CHECK-NEXT:    addi sp, sp, -16
; CHECK-NEXT:    .cfi_def_cfa_offset 16
; CHECK-NEXT:    sw a1, 12(sp)
; CHECK-NEXT:    sw a0, 8(sp)
; CHECK-NEXT:    vsetvli a0, zero, e64,m1,ta,mu
; CHECK-NEXT:    addi a0, sp, 8
; CHECK-NEXT:    vlse64.v v25, (a0), zero
; CHECK-NEXT:    vdiv.vv v8, v8, v25
; CHECK-NEXT:    addi sp, sp, 16
; CHECK-NEXT:    ret
  %head = insertelement <vscale x 1 x i64> undef, i64 %b, i32 0
  %splat = shufflevector <vscale x 1 x i64> %head, <vscale x 1 x i64> undef, <vscale x 1 x i32> zeroinitializer
  %vc = sdiv <vscale x 1 x i64> %va, %splat
  ret <vscale x 1 x i64> %vc
}

define <vscale x 1 x i64> @vdiv_vi_nxv1i64_0(<vscale x 1 x i64> %va) {
; CHECK-LABEL: vdiv_vi_nxv1i64_0:
; CHECK:       # %bb.0:
; CHECK-NEXT:    addi sp, sp, -16
; CHECK-NEXT:    .cfi_def_cfa_offset 16
; CHECK-NEXT:    lui a0, 748983
; CHECK-NEXT:    addi a0, a0, -586
; CHECK-NEXT:    sw a0, 12(sp)
; CHECK-NEXT:    lui a0, 898779
; CHECK-NEXT:    addi a0, a0, 1755
; CHECK-NEXT:    sw a0, 8(sp)
; CHECK-NEXT:    vsetvli a0, zero, e64,m1,ta,mu
; CHECK-NEXT:    addi a0, sp, 8
; CHECK-NEXT:    vlse64.v v25, (a0), zero
; CHECK-NEXT:    vmulh.vv v25, v8, v25
; CHECK-NEXT:    addi a0, zero, 63
; CHECK-NEXT:    vsrl.vx v26, v25, a0
; CHECK-NEXT:    vsra.vi v25, v25, 1
; CHECK-NEXT:    vadd.vv v8, v25, v26
<<<<<<< HEAD
=======
; CHECK-NEXT:    addi sp, sp, 16
>>>>>>> 11299179
; CHECK-NEXT:    ret
  %head = insertelement <vscale x 1 x i64> undef, i64 -7, i32 0
  %splat = shufflevector <vscale x 1 x i64> %head, <vscale x 1 x i64> undef, <vscale x 1 x i32> zeroinitializer
  %vc = sdiv <vscale x 1 x i64> %va, %splat
  ret <vscale x 1 x i64> %vc
}

define <vscale x 2 x i64> @vdiv_vv_nxv2i64(<vscale x 2 x i64> %va, <vscale x 2 x i64> %vb) {
; CHECK-LABEL: vdiv_vv_nxv2i64:
; CHECK:       # %bb.0:
; CHECK-NEXT:    vsetvli a0, zero, e64,m2,ta,mu
; CHECK-NEXT:    vdiv.vv v8, v8, v10
; CHECK-NEXT:    ret
  %vc = sdiv <vscale x 2 x i64> %va, %vb
  ret <vscale x 2 x i64> %vc
}

define <vscale x 2 x i64> @vdiv_vx_nxv2i64(<vscale x 2 x i64> %va, i64 %b) {
; CHECK-LABEL: vdiv_vx_nxv2i64:
; CHECK:       # %bb.0:
; CHECK-NEXT:    addi sp, sp, -16
; CHECK-NEXT:    .cfi_def_cfa_offset 16
; CHECK-NEXT:    sw a1, 12(sp)
; CHECK-NEXT:    sw a0, 8(sp)
; CHECK-NEXT:    vsetvli a0, zero, e64,m2,ta,mu
; CHECK-NEXT:    addi a0, sp, 8
; CHECK-NEXT:    vlse64.v v26, (a0), zero
; CHECK-NEXT:    vdiv.vv v8, v8, v26
; CHECK-NEXT:    addi sp, sp, 16
; CHECK-NEXT:    ret
  %head = insertelement <vscale x 2 x i64> undef, i64 %b, i32 0
  %splat = shufflevector <vscale x 2 x i64> %head, <vscale x 2 x i64> undef, <vscale x 2 x i32> zeroinitializer
  %vc = sdiv <vscale x 2 x i64> %va, %splat
  ret <vscale x 2 x i64> %vc
}

define <vscale x 2 x i64> @vdiv_vi_nxv2i64_0(<vscale x 2 x i64> %va) {
; CHECK-LABEL: vdiv_vi_nxv2i64_0:
; CHECK:       # %bb.0:
; CHECK-NEXT:    addi sp, sp, -16
; CHECK-NEXT:    .cfi_def_cfa_offset 16
; CHECK-NEXT:    lui a0, 748983
; CHECK-NEXT:    addi a0, a0, -586
; CHECK-NEXT:    sw a0, 12(sp)
; CHECK-NEXT:    lui a0, 898779
; CHECK-NEXT:    addi a0, a0, 1755
; CHECK-NEXT:    sw a0, 8(sp)
; CHECK-NEXT:    vsetvli a0, zero, e64,m2,ta,mu
; CHECK-NEXT:    addi a0, sp, 8
; CHECK-NEXT:    vlse64.v v26, (a0), zero
; CHECK-NEXT:    vmulh.vv v26, v8, v26
; CHECK-NEXT:    addi a0, zero, 63
; CHECK-NEXT:    vsrl.vx v28, v26, a0
; CHECK-NEXT:    vsra.vi v26, v26, 1
; CHECK-NEXT:    vadd.vv v8, v26, v28
<<<<<<< HEAD
=======
; CHECK-NEXT:    addi sp, sp, 16
>>>>>>> 11299179
; CHECK-NEXT:    ret
  %head = insertelement <vscale x 2 x i64> undef, i64 -7, i32 0
  %splat = shufflevector <vscale x 2 x i64> %head, <vscale x 2 x i64> undef, <vscale x 2 x i32> zeroinitializer
  %vc = sdiv <vscale x 2 x i64> %va, %splat
  ret <vscale x 2 x i64> %vc
}

define <vscale x 4 x i64> @vdiv_vv_nxv4i64(<vscale x 4 x i64> %va, <vscale x 4 x i64> %vb) {
; CHECK-LABEL: vdiv_vv_nxv4i64:
; CHECK:       # %bb.0:
; CHECK-NEXT:    vsetvli a0, zero, e64,m4,ta,mu
; CHECK-NEXT:    vdiv.vv v8, v8, v12
; CHECK-NEXT:    ret
  %vc = sdiv <vscale x 4 x i64> %va, %vb
  ret <vscale x 4 x i64> %vc
}

define <vscale x 4 x i64> @vdiv_vx_nxv4i64(<vscale x 4 x i64> %va, i64 %b) {
; CHECK-LABEL: vdiv_vx_nxv4i64:
; CHECK:       # %bb.0:
; CHECK-NEXT:    addi sp, sp, -16
; CHECK-NEXT:    .cfi_def_cfa_offset 16
; CHECK-NEXT:    sw a1, 12(sp)
; CHECK-NEXT:    sw a0, 8(sp)
; CHECK-NEXT:    vsetvli a0, zero, e64,m4,ta,mu
; CHECK-NEXT:    addi a0, sp, 8
; CHECK-NEXT:    vlse64.v v28, (a0), zero
; CHECK-NEXT:    vdiv.vv v8, v8, v28
; CHECK-NEXT:    addi sp, sp, 16
; CHECK-NEXT:    ret
  %head = insertelement <vscale x 4 x i64> undef, i64 %b, i32 0
  %splat = shufflevector <vscale x 4 x i64> %head, <vscale x 4 x i64> undef, <vscale x 4 x i32> zeroinitializer
  %vc = sdiv <vscale x 4 x i64> %va, %splat
  ret <vscale x 4 x i64> %vc
}

define <vscale x 4 x i64> @vdiv_vi_nxv4i64_0(<vscale x 4 x i64> %va) {
; CHECK-LABEL: vdiv_vi_nxv4i64_0:
; CHECK:       # %bb.0:
; CHECK-NEXT:    addi sp, sp, -16
; CHECK-NEXT:    .cfi_def_cfa_offset 16
; CHECK-NEXT:    lui a0, 748983
; CHECK-NEXT:    addi a0, a0, -586
; CHECK-NEXT:    sw a0, 12(sp)
; CHECK-NEXT:    lui a0, 898779
; CHECK-NEXT:    addi a0, a0, 1755
; CHECK-NEXT:    sw a0, 8(sp)
; CHECK-NEXT:    vsetvli a0, zero, e64,m4,ta,mu
; CHECK-NEXT:    addi a0, sp, 8
; CHECK-NEXT:    vlse64.v v28, (a0), zero
; CHECK-NEXT:    vmulh.vv v28, v8, v28
; CHECK-NEXT:    addi a0, zero, 63
; CHECK-NEXT:    vsrl.vx v8, v28, a0
; CHECK-NEXT:    vsra.vi v28, v28, 1
; CHECK-NEXT:    vadd.vv v8, v28, v8
<<<<<<< HEAD
=======
; CHECK-NEXT:    addi sp, sp, 16
>>>>>>> 11299179
; CHECK-NEXT:    ret
  %head = insertelement <vscale x 4 x i64> undef, i64 -7, i32 0
  %splat = shufflevector <vscale x 4 x i64> %head, <vscale x 4 x i64> undef, <vscale x 4 x i32> zeroinitializer
  %vc = sdiv <vscale x 4 x i64> %va, %splat
  ret <vscale x 4 x i64> %vc
}

define <vscale x 8 x i64> @vdiv_vv_nxv8i64(<vscale x 8 x i64> %va, <vscale x 8 x i64> %vb) {
; CHECK-LABEL: vdiv_vv_nxv8i64:
; CHECK:       # %bb.0:
; CHECK-NEXT:    vsetvli a0, zero, e64,m8,ta,mu
; CHECK-NEXT:    vdiv.vv v8, v8, v16
; CHECK-NEXT:    ret
  %vc = sdiv <vscale x 8 x i64> %va, %vb
  ret <vscale x 8 x i64> %vc
}

define <vscale x 8 x i64> @vdiv_vx_nxv8i64(<vscale x 8 x i64> %va, i64 %b) {
; CHECK-LABEL: vdiv_vx_nxv8i64:
; CHECK:       # %bb.0:
; CHECK-NEXT:    addi sp, sp, -16
; CHECK-NEXT:    .cfi_def_cfa_offset 16
; CHECK-NEXT:    sw a1, 12(sp)
; CHECK-NEXT:    sw a0, 8(sp)
; CHECK-NEXT:    vsetvli a0, zero, e64,m8,ta,mu
; CHECK-NEXT:    addi a0, sp, 8
; CHECK-NEXT:    vlse64.v v16, (a0), zero
; CHECK-NEXT:    vdiv.vv v8, v8, v16
; CHECK-NEXT:    addi sp, sp, 16
; CHECK-NEXT:    ret
  %head = insertelement <vscale x 8 x i64> undef, i64 %b, i32 0
  %splat = shufflevector <vscale x 8 x i64> %head, <vscale x 8 x i64> undef, <vscale x 8 x i32> zeroinitializer
  %vc = sdiv <vscale x 8 x i64> %va, %splat
  ret <vscale x 8 x i64> %vc
}

define <vscale x 8 x i64> @vdiv_vi_nxv8i64_0(<vscale x 8 x i64> %va) {
; CHECK-LABEL: vdiv_vi_nxv8i64_0:
; CHECK:       # %bb.0:
; CHECK-NEXT:    addi sp, sp, -16
; CHECK-NEXT:    .cfi_def_cfa_offset 16
; CHECK-NEXT:    lui a0, 748983
; CHECK-NEXT:    addi a0, a0, -586
; CHECK-NEXT:    sw a0, 12(sp)
; CHECK-NEXT:    lui a0, 898779
; CHECK-NEXT:    addi a0, a0, 1755
; CHECK-NEXT:    sw a0, 8(sp)
; CHECK-NEXT:    vsetvli a0, zero, e64,m8,ta,mu
; CHECK-NEXT:    addi a0, sp, 8
; CHECK-NEXT:    vlse64.v v16, (a0), zero
; CHECK-NEXT:    vmulh.vv v8, v8, v16
; CHECK-NEXT:    addi a0, zero, 63
; CHECK-NEXT:    vsrl.vx v16, v8, a0
; CHECK-NEXT:    vsra.vi v8, v8, 1
; CHECK-NEXT:    vadd.vv v8, v8, v16
<<<<<<< HEAD
=======
; CHECK-NEXT:    addi sp, sp, 16
>>>>>>> 11299179
; CHECK-NEXT:    ret
  %head = insertelement <vscale x 8 x i64> undef, i64 -7, i32 0
  %splat = shufflevector <vscale x 8 x i64> %head, <vscale x 8 x i64> undef, <vscale x 8 x i32> zeroinitializer
  %vc = sdiv <vscale x 8 x i64> %va, %splat
  ret <vscale x 8 x i64> %vc
}
<|MERGE_RESOLUTION|>--- conflicted
+++ resolved
@@ -787,10 +787,7 @@
 ; CHECK-NEXT:    vsrl.vx v26, v25, a0
 ; CHECK-NEXT:    vsra.vi v25, v25, 1
 ; CHECK-NEXT:    vadd.vv v8, v25, v26
-<<<<<<< HEAD
-=======
 ; CHECK-NEXT:    addi sp, sp, 16
->>>>>>> 11299179
 ; CHECK-NEXT:    ret
   %head = insertelement <vscale x 1 x i64> undef, i64 -7, i32 0
   %splat = shufflevector <vscale x 1 x i64> %head, <vscale x 1 x i64> undef, <vscale x 1 x i32> zeroinitializer
@@ -846,10 +843,7 @@
 ; CHECK-NEXT:    vsrl.vx v28, v26, a0
 ; CHECK-NEXT:    vsra.vi v26, v26, 1
 ; CHECK-NEXT:    vadd.vv v8, v26, v28
-<<<<<<< HEAD
-=======
 ; CHECK-NEXT:    addi sp, sp, 16
->>>>>>> 11299179
 ; CHECK-NEXT:    ret
   %head = insertelement <vscale x 2 x i64> undef, i64 -7, i32 0
   %splat = shufflevector <vscale x 2 x i64> %head, <vscale x 2 x i64> undef, <vscale x 2 x i32> zeroinitializer
@@ -905,10 +899,7 @@
 ; CHECK-NEXT:    vsrl.vx v8, v28, a0
 ; CHECK-NEXT:    vsra.vi v28, v28, 1
 ; CHECK-NEXT:    vadd.vv v8, v28, v8
-<<<<<<< HEAD
-=======
 ; CHECK-NEXT:    addi sp, sp, 16
->>>>>>> 11299179
 ; CHECK-NEXT:    ret
   %head = insertelement <vscale x 4 x i64> undef, i64 -7, i32 0
   %splat = shufflevector <vscale x 4 x i64> %head, <vscale x 4 x i64> undef, <vscale x 4 x i32> zeroinitializer
@@ -964,10 +955,7 @@
 ; CHECK-NEXT:    vsrl.vx v16, v8, a0
 ; CHECK-NEXT:    vsra.vi v8, v8, 1
 ; CHECK-NEXT:    vadd.vv v8, v8, v16
-<<<<<<< HEAD
-=======
 ; CHECK-NEXT:    addi sp, sp, 16
->>>>>>> 11299179
 ; CHECK-NEXT:    ret
   %head = insertelement <vscale x 8 x i64> undef, i64 -7, i32 0
   %splat = shufflevector <vscale x 8 x i64> %head, <vscale x 8 x i64> undef, <vscale x 8 x i32> zeroinitializer
