--- conflicted
+++ resolved
@@ -16,11 +16,7 @@
   ; CHECK:   liveins: $v8
   ; CHECK:   [[COPY:%[0-9]+]]:vr = COPY $v8
   ; CHECK:   dead %2:gpr = PseudoVSETIVLI 1, 88, implicit-def $vl, implicit-def $vtype
-<<<<<<< HEAD
-  ; CHECK:   PseudoVSE64_V_M1 [[COPY]], %stack.0.a, 1, 64, implicit $vl, implicit $vtype
-=======
   ; CHECK:   PseudoVSE64_V_M1 [[COPY]], %stack.0.a, 1, 6, implicit $vl, implicit $vtype
->>>>>>> 3f9ee3c9
   ; CHECK:   [[LD:%[0-9]+]]:gpr = LD %stack.0.a, 0 :: (dereferenceable load 8 from %ir.a)
   ; CHECK:   $x10 = COPY [[LD]]
   ; CHECK:   PseudoRET implicit $x10
