--- conflicted
+++ resolved
@@ -197,13 +197,8 @@
 ; CHECK-NEXT:    vmov.32 q4[0], r8
 ; CHECK-NEXT:    @ implicit-def: $r2
 ; CHECK-NEXT:    str.w r8, [sp, #52]
-<<<<<<< HEAD
-; CHECK-NEXT:    strh.w r12, [sp, #414]
-; CHECK-NEXT:    vstrw.32 q3, [sp, #68]
-=======
 ; CHECK-NEXT:    vstrw.32 q3, [sp, #68]
 ; CHECK-NEXT:    strh.w r12, [sp, #414]
->>>>>>> 21f3f750
 ; CHECK-NEXT:    wlstp.8 lr, r1, .LBB1_2
 ; CHECK-NEXT:  .LBB1_1: @ =>This Inner Loop Header: Depth=1
 ; CHECK-NEXT:    vldrw.u32 q0, [sp] @ 16-byte Reload
