--- conflicted
+++ resolved
@@ -1,24 +1,3 @@
-<<<<<<< HEAD
-; RUN: llc %s -O0 -march=sparc -mcpu=ut699 -o - | FileCheck %s
-
-; CHECK-LABEL: fmuls_fix_test
-; CHECK:       fstod %f20, %f2
-; CHECK:       fstod %f21, %f3
-; CHECK:       fmuld %f2, %f3, %f8
-; CHECK:       fstod %f20, %f0
-define double @fmuls_fix_test() {
-entry:
-  %a = alloca float, align 4
-  %b = alloca float, align 4
-  store float 0x402ECCCCC0000000, float* %a, align 4
-  store float 0x4022333340000000, float* %b, align 4
-  %0 = load float, float* %b, align 4
-  %1 = load float, float* %a, align 4
-  %mul = tail call double asm sideeffect "fmuls $0, $1, $2", "={f20},{f21},{f8}"(float* %a, float* %b)
-
-  ret double %mul
-}
-=======
 ; RUN: llc %s -O0 -march=sparc -mattr=replacefmuls -o - | FileCheck %s
 
 ; CHECK-LABEL: test_replace_fmuls
@@ -31,5 +10,4 @@
   %mul = fmul float %a, %b
 
   ret float %mul
-}
->>>>>>> 47e577eb
+}