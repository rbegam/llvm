; Source text provided by IR should be passed through to asm.
; It is emitted to an object file only for DWARF 5 or later.

; Darwin clamps the line table at DWARF v2 so XFAIL this test.
; XFAIL: darwin

; REQUIRES: object-emission
; RUN: %llc_dwarf -dwarf-version 4 -filetype=asm -o - %s | FileCheck %s --check-prefix=ASM
; RUN: %llc_dwarf -dwarf-version 5 -filetype=asm -o - %s | FileCheck %s --check-prefixes=ASM,ASM-5
; RUN: %llc_dwarf -dwarf-version 4 -filetype=obj -o %t4.o %s
<<<<<<< HEAD
; RUN: llvm-dwarfdump -debug-line %t4.o | FileCheck %s --check-prefix=OBJ-4

; INTEL_CUSTOMIZATION BEGIN
; Added -dwarf-line-version=5 as workaround for ld.gold internal error until CMPLRS-48167 is fixed.
; RUN: %llc_dwarf -dwarf-version 5 -filetype=obj -dwarf-line-version=5 -o %t5.o %s
; INTEL_CUSTOMIZATION END
; RUN: llvm-dwarfdump -debug-line %t5.o | FileCheck %s --check-prefix=OBJ-5
=======
; RUN: llvm-dwarfdump -debug-line %t4.o | FileCheck %s --check-prefixes=OBJ,OBJ-4
; RUN: %llc_dwarf -dwarf-version 5 -filetype=obj -o %t5.o %s
; RUN: llvm-dwarfdump -debug-line %t5.o | FileCheck %s --check-prefixes=OBJ,OBJ-5
>>>>>>> d928201a

; ASM-5: .file 0 "/test{{.*[/\\]}}t.c" source "00000000000000000000000000000000"
; ASM: .file 1 "/test{{.*[/\\]}}t1.h" source "11111111111111111111111111111111"
; ASM: .file 2 "/test{{.*[/\\]}}t2.h" source "22222222222222222222222222222222"

; OBJ-5: file_names[ 0]:
; OBJ-5-NEXT: name: "t.c"
; OBJ-5-NEXT: dir_index: 0
; OBJ-5-NEXT: source: "00000000000000000000000000000000"
; OBJ: file_names[ 1]:
; OBJ-NEXT: name: "t1.h"
; OBJ-NEXT: dir_index: 0
; OBJ-4-NOT: 11111111111111111111111111111111
; OBJ-5-NEXT: source: "11111111111111111111111111111111"
; OBJ: file_names[ 2]:
; OBJ-NEXT: name: "t2.h"
; OBJ-NEXT: dir_index: 0
; OBJ-4-NOT: 22222222222222222222222222222222
; OBJ-5-NEXT: source: "22222222222222222222222222222222"

; ModuleID = 't.c'
source_filename = "t.c"

@t1 = global i32 1, align 4, !dbg !0
@t2 = global i32 0, align 4, !dbg !6

!llvm.dbg.cu = !{!2}
!llvm.module.flags = !{!11, !12, !13}
!llvm.ident = !{!14}

!0 = !DIGlobalVariableExpression(var: !1, expr: !DIExpression())
!1 = distinct !DIGlobalVariable(name: "t1", scope: !2, file: !10, line: 1, type: !9, isLocal: false, isDefinition: true)
!2 = distinct !DICompileUnit(language: DW_LANG_C99, file: !3, producer: "clang version 7.0.0 (trunk 322159)", isOptimized: false, runtimeVersion: 0, emissionKind: FullDebug, enums: !4, globals: !5)
!3 = !DIFile(filename: "t.c", directory: "/test", source: "00000000000000000000000000000000")
!4 = !{}
!5 = !{!0, !6}
!6 = !DIGlobalVariableExpression(var: !7, expr: !DIExpression())
!7 = distinct !DIGlobalVariable(name: "t2", scope: !2, file: !8, line: 1, type: !9, isLocal: false, isDefinition: true)
!8 = !DIFile(filename: "t2.h", directory: "/test", source: "22222222222222222222222222222222")
!9 = !DIBasicType(name: "int", size: 32, encoding: DW_ATE_signed)
!10 = !DIFile(filename: "t1.h", directory: "/test", source: "11111111111111111111111111111111")
!11 = !{i32 2, !"Dwarf Version", i32 4}
!12 = !{i32 2, !"Debug Info Version", i32 3}
!13 = !{i32 1, !"wchar_size", i32 4}
!14 = !{!"clang version 7.0.0 (trunk 322159)"}<|MERGE_RESOLUTION|>--- conflicted
+++ resolved
@@ -8,19 +8,13 @@
 ; RUN: %llc_dwarf -dwarf-version 4 -filetype=asm -o - %s | FileCheck %s --check-prefix=ASM
 ; RUN: %llc_dwarf -dwarf-version 5 -filetype=asm -o - %s | FileCheck %s --check-prefixes=ASM,ASM-5
 ; RUN: %llc_dwarf -dwarf-version 4 -filetype=obj -o %t4.o %s
-<<<<<<< HEAD
-; RUN: llvm-dwarfdump -debug-line %t4.o | FileCheck %s --check-prefix=OBJ-4
+; RUN: llvm-dwarfdump -debug-line %t4.o | FileCheck %s --check-prefixes=OBJ,OBJ-4
 
 ; INTEL_CUSTOMIZATION BEGIN
 ; Added -dwarf-line-version=5 as workaround for ld.gold internal error until CMPLRS-48167 is fixed.
 ; RUN: %llc_dwarf -dwarf-version 5 -filetype=obj -dwarf-line-version=5 -o %t5.o %s
 ; INTEL_CUSTOMIZATION END
-; RUN: llvm-dwarfdump -debug-line %t5.o | FileCheck %s --check-prefix=OBJ-5
-=======
-; RUN: llvm-dwarfdump -debug-line %t4.o | FileCheck %s --check-prefixes=OBJ,OBJ-4
-; RUN: %llc_dwarf -dwarf-version 5 -filetype=obj -o %t5.o %s
 ; RUN: llvm-dwarfdump -debug-line %t5.o | FileCheck %s --check-prefixes=OBJ,OBJ-5
->>>>>>> d928201a
 
 ; ASM-5: .file 0 "/test{{.*[/\\]}}t.c" source "00000000000000000000000000000000"
 ; ASM: .file 1 "/test{{.*[/\\]}}t1.h" source "11111111111111111111111111111111"
