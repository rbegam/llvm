; NOTE: Assertions have been autogenerated by utils/update_llc_test_checks.py
; RUN: llc -global-isel -mtriple=amdgcn-amd-amdhsa -mcpu=hawaii -verify-machineinstrs < %s | FileCheck -enable-var-scope -check-prefix=CI %s
; RUN: llc -global-isel -mtriple=amdgcn-amd-amdhsa -mcpu=gfx900 -verify-machineinstrs < %s | FileCheck -enable-var-scope -check-prefix=GFX9 %s

; TODO: Merge with DAG test

define amdgpu_kernel void @is_local_vgpr(i8* addrspace(1)* %ptr.ptr) {
; CI-LABEL: is_local_vgpr:
; CI:       ; %bb.0:
; CI-NEXT:    s_load_dwordx2 s[0:1], s[6:7], 0x0
; CI-NEXT:    v_ashrrev_i32_e32 v1, 31, v0
; CI-NEXT:    v_lshl_b64 v[0:1], v[0:1], 3
; CI-NEXT:    s_waitcnt lgkmcnt(0)
<<<<<<< HEAD
; CI-NEXT:    v_add_i32_e32 v0, vcc, s0, v0
; CI-NEXT:    v_mov_b32_e32 v2, s1
; CI-NEXT:    v_addc_u32_e32 v1, vcc, v2, v1, vcc
=======
; CI-NEXT:    v_mov_b32_e32 v3, s1
; CI-NEXT:    v_mov_b32_e32 v2, s0
; CI-NEXT:    v_add_i32_e32 v0, vcc, v2, v0
; CI-NEXT:    v_addc_u32_e32 v1, vcc, v3, v1, vcc
>>>>>>> 97d52a1b
; CI-NEXT:    flat_load_dwordx2 v[0:1], v[0:1]
; CI-NEXT:    s_load_dword s0, s[4:5], 0x10
; CI-NEXT:    s_waitcnt vmcnt(0) lgkmcnt(0)
; CI-NEXT:    v_cmp_eq_u32_e32 vcc, s0, v1
; CI-NEXT:    v_cndmask_b32_e64 v0, 0, 1, vcc
; CI-NEXT:    flat_store_dword v[0:1], v0
; CI-NEXT:    s_endpgm
;
; GFX9-LABEL: is_local_vgpr:
; GFX9:       ; %bb.0:
; GFX9-NEXT:    s_load_dwordx2 s[0:1], s[6:7], 0x0
; GFX9-NEXT:    v_ashrrev_i32_e32 v1, 31, v0
; GFX9-NEXT:    v_lshlrev_b64 v[0:1], 3, v[0:1]
; GFX9-NEXT:    s_waitcnt lgkmcnt(0)
; GFX9-NEXT:    v_mov_b32_e32 v3, s1
; GFX9-NEXT:    v_mov_b32_e32 v2, s0
; GFX9-NEXT:    v_add_co_u32_e32 v0, vcc, v2, v0
; GFX9-NEXT:    v_addc_co_u32_e32 v1, vcc, v3, v1, vcc
; GFX9-NEXT:    global_load_dwordx2 v[0:1], v[0:1], off
; GFX9-NEXT:    s_getreg_b32 s0, hwreg(HW_REG_SH_MEM_BASES, 16, 16)
; GFX9-NEXT:    s_lshl_b32 s0, s0, 16
; GFX9-NEXT:    s_waitcnt vmcnt(0)
; GFX9-NEXT:    v_cmp_eq_u32_e32 vcc, s0, v1
; GFX9-NEXT:    v_cndmask_b32_e64 v0, 0, 1, vcc
; GFX9-NEXT:    global_store_dword v[0:1], v0, off
; GFX9-NEXT:    s_endpgm
  %id = call i32 @llvm.amdgcn.workitem.id.x()
  %gep = getelementptr inbounds i8*, i8* addrspace(1)* %ptr.ptr, i32 %id
  %ptr = load volatile i8*, i8* addrspace(1)* %gep
  %val = call i1 @llvm.amdgcn.is.shared(i8* %ptr)
  %ext = zext i1 %val to i32
  store i32 %ext, i32 addrspace(1)* undef
  ret void
}

define amdgpu_kernel void @is_local_sgpr(i8* %ptr) {
; CI-LABEL: is_local_sgpr:
; CI:       ; %bb.0:
; CI-NEXT:    s_load_dwordx2 s[0:1], s[6:7], 0x0
; CI-NEXT:    s_waitcnt lgkmcnt(0)
; CI-NEXT:    s_load_dword s0, s[4:5], 0x10
; CI-NEXT:    s_waitcnt lgkmcnt(0)
; CI-NEXT:    s_cmp_eq_u32 s1, s0
; CI-NEXT:    s_cselect_b32 s0, 1, 0
; CI-NEXT:    s_and_b32 s0, s0, 1
; CI-NEXT:    s_cmp_lg_u32 s0, 0
; CI-NEXT:    s_cbranch_scc0 BB1_2
; CI-NEXT:  ; %bb.1: ; %bb0
; CI-NEXT:    v_mov_b32_e32 v0, 0
; CI-NEXT:    flat_store_dword v[0:1], v0
; CI-NEXT:  BB1_2: ; %bb1
; CI-NEXT:    s_endpgm
;
; GFX9-LABEL: is_local_sgpr:
; GFX9:       ; %bb.0:
; GFX9-NEXT:    s_load_dwordx2 s[0:1], s[6:7], 0x0
; GFX9-NEXT:    s_waitcnt lgkmcnt(0)
; GFX9-NEXT:    s_getreg_b32 s0, hwreg(HW_REG_SH_MEM_BASES, 16, 16)
; GFX9-NEXT:    s_lshl_b32 s0, s0, 16
; GFX9-NEXT:    s_cmp_eq_u32 s1, s0
; GFX9-NEXT:    s_cselect_b32 s0, 1, 0
; GFX9-NEXT:    s_and_b32 s0, s0, 1
; GFX9-NEXT:    s_cmp_lg_u32 s0, 0
; GFX9-NEXT:    s_cbranch_scc0 BB1_2
; GFX9-NEXT:  ; %bb.1: ; %bb0
; GFX9-NEXT:    v_mov_b32_e32 v0, 0
; GFX9-NEXT:    global_store_dword v[0:1], v0, off
; GFX9-NEXT:  BB1_2: ; %bb1
; GFX9-NEXT:    s_endpgm
  %val = call i1 @llvm.amdgcn.is.shared(i8* %ptr)
  br i1 %val, label %bb0, label %bb1

bb0:
  store volatile i32 0, i32 addrspace(1)* undef
  br label %bb1

bb1:
  ret void
}

declare i32 @llvm.amdgcn.workitem.id.x() #0
declare i1 @llvm.amdgcn.is.shared(i8* nocapture) #0

attributes #0 = { nounwind readnone speculatable }<|MERGE_RESOLUTION|>--- conflicted
+++ resolved
@@ -11,16 +11,10 @@
 ; CI-NEXT:    v_ashrrev_i32_e32 v1, 31, v0
 ; CI-NEXT:    v_lshl_b64 v[0:1], v[0:1], 3
 ; CI-NEXT:    s_waitcnt lgkmcnt(0)
-<<<<<<< HEAD
-; CI-NEXT:    v_add_i32_e32 v0, vcc, s0, v0
-; CI-NEXT:    v_mov_b32_e32 v2, s1
-; CI-NEXT:    v_addc_u32_e32 v1, vcc, v2, v1, vcc
-=======
 ; CI-NEXT:    v_mov_b32_e32 v3, s1
 ; CI-NEXT:    v_mov_b32_e32 v2, s0
 ; CI-NEXT:    v_add_i32_e32 v0, vcc, v2, v0
 ; CI-NEXT:    v_addc_u32_e32 v1, vcc, v3, v1, vcc
->>>>>>> 97d52a1b
 ; CI-NEXT:    flat_load_dwordx2 v[0:1], v[0:1]
 ; CI-NEXT:    s_load_dword s0, s[4:5], 0x10
 ; CI-NEXT:    s_waitcnt vmcnt(0) lgkmcnt(0)
