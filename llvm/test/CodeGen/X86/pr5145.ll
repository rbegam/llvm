--- conflicted
+++ resolved
@@ -5,42 +5,26 @@
 ; CHECK: atomic_maxmin_i8
   %1 = atomicrmw max  i8* @sc8, i8 5 acquire
 ; CHECK: [[LABEL1:\.?LBB[0-9]+_[0-9]+]]:
-<<<<<<< HEAD
-; CHECK: cmpb    ;INTEL
-=======
 ; CHECK: cmpb
 ; CHECK: jg
->>>>>>> 0a480b2c
 ; CHECK: lock cmpxchgb
 ; CHECK: jne [[LABEL1]]
   %2 = atomicrmw min  i8* @sc8, i8 6 acquire
 ; CHECK: [[LABEL3:\.?LBB[0-9]+_[0-9]+]]:
-<<<<<<< HEAD
-; CHECK: cmpb    ;INTEL
-=======
 ; CHECK: cmpb
 ; CHECK: jl
->>>>>>> 0a480b2c
 ; CHECK: lock cmpxchgb
 ; CHECK: jne [[LABEL3]]
   %3 = atomicrmw umax i8* @sc8, i8 7 acquire
 ; CHECK: [[LABEL5:\.?LBB[0-9]+_[0-9]+]]:
-<<<<<<< HEAD
-; CHECK: cmpb    ;INTEL
-=======
 ; CHECK: cmpb
 ; CHECK: ja
->>>>>>> 0a480b2c
 ; CHECK: lock cmpxchgb
 ; CHECK: jne [[LABEL5]]
   %4 = atomicrmw umin i8* @sc8, i8 8 acquire
 ; CHECK: [[LABEL7:\.?LBB[0-9]+_[0-9]+]]:
-<<<<<<< HEAD
-; CHECK: cmpb    ;INTEL
-=======
 ; CHECK: cmpb
 ; CHECK: jb
->>>>>>> 0a480b2c
 ; CHECK: lock cmpxchgb
 ; CHECK: jne [[LABEL7]]
   ret void
