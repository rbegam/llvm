--- conflicted
+++ resolved
@@ -67,13 +67,8 @@
 ; CHECK: Lmain$frame_escape_1 = [[reg_offs:[-0-9]+]]
 ; CHECK: movl %esp, [[reg_offs]](%ebp)
 ; CHECK: movl $L__ehtable$main,
-<<<<<<< HEAD
-; 	EH state 0
+;       EH state 0
 ; CHECK: movl $0, [[id_off:[-0-9]+]](%ebp)
-=======
-;       EH state 0
-; CHECK: movl $0, -16(%ebp)
->>>>>>> 8f509a70
 ; CHECK: calll _crash
 ; CHECK: popl %esi
 ; CHECK: popl %edi
@@ -84,10 +79,6 @@
 ; CHECK: movl -24(%ebp), %esp
 ;       EH state -1
 ; CHECK: movl [[code_offs]](%ebp), %[[code:[a-z]+]]
-<<<<<<< HEAD
-; CHECK: movl $-1, [[id_off]](%ebp)
-=======
->>>>>>> 8f509a70
 ; CHECK-DAG: movl %[[code]], 4(%esp)
 ; CHECK-DAG: movl $_str, (%esp)
 ; CHECK: calll _printf
