; RUN: llc -verify-machineinstrs -mtriple=i686-pc-windows-msvc < %s | FileCheck --check-prefix=X86 %s
; RUN: llc -verify-machineinstrs -mtriple=x86_64-pc-windows-msvc < %s | FileCheck --check-prefix=X64 %s

; Loosely based on IR for this C++ source code:
;   void f(int p);
;   int main() {
;     try {
;       f(1);
;     } catch (int e) {
;       f(e);
;     } catch (...) {
;       f(3);
;     }
;   }

%rtti.TypeDescriptor2 = type { i8**, i8*, [3 x i8] }
%eh.CatchableType = type { i32, i8*, i32, i32, i32, i32, i8* }
%eh.CatchableTypeArray.1 = type { i32, [1 x %eh.CatchableType*] }
%eh.ThrowInfo = type { i32, i8*, i8*, i8* }

$"\01??_R0H@8" = comdat any

@"\01??_7type_info@@6B@" = external constant i8*
@"\01??_R0H@8" = linkonce_odr global %rtti.TypeDescriptor2 { i8** @"\01??_7type_info@@6B@", i8* null, [3 x i8] c".H\00" }, comdat


declare void @f(i32 %p, i32* %l)
declare i1 @getbool()
declare i32 @__CxxFrameHandler3(...)

define i32 @try_catch_catch() personality i32 (...)* @__CxxFrameHandler3 {
entry:
  %e.addr = alloca i32
  %local = alloca i32
  invoke void @f(i32 1, i32* %local)
          to label %try.cont unwind label %catch.dispatch

catch.dispatch:                                   ; preds = %entry
  %cs = catchswitch within none [label %handler1, label %handler2] unwind to caller

handler1:
  %h1 = catchpad within %cs [%rtti.TypeDescriptor2* @"\01??_R0H@8", i32 0, i32* %e.addr]
  %e = load i32, i32* %e.addr
  call void @f(i32 %e, i32* %local) [ "funclet"(token %h1) ]
  catchret from %h1 to label %try.cont

handler2:
  %h2 = catchpad within %cs [i8* null, i32 64, i8* null]
  call void @f(i32 3, i32* %local) [ "funclet"(token %h2) ]
  catchret from %h2 to label %try.cont

try.cont:
  ret i32 0
}

; X86-LABEL: _try_catch_catch:
; X86: movl %esp, -[[sp_offset:[0-9]+]](%ebp)
; X86: movl $0, -{{[0-9]+}}(%ebp)
; X86: leal -[[local_offs:[0-9]+]](%ebp), %[[addr_reg:[a-z]+]]
; X86-DAG: movl %[[addr_reg]], 4(%esp)
; X86-DAG: movl $1, (%esp)
; X86: calll _f
; X86: [[contbb:LBB0_[0-9]+]]: # %try.cont
; X86: retl

; X86: [[restorebb1:LBB0_[0-9]+]]: # Block address taken
<<<<<<< HEAD
; X86-NEXT:                        # %invoke.cont.2
; X86: movl -16(%ebp), %esp

; EHRegNodeFrameIndex could be allocated anywhere, so we won't
; know the exact amount by which we need to adjust ebp. It'll be either
; 12 or 16 depending on whether "local" is allocated first or second.
; X86: addl $1{{[26]}}, %ebp

=======
; X86-NEXT:                        # %handler1
; X86-NEXT: addl $12, %ebp
>>>>>>> 9e934b0c
; X86: jmp [[contbb]]

; FIXME: These should be de-duplicated.
; X86: [[restorebb2:LBB0_[0-9]+]]: # Block address taken
<<<<<<< HEAD
; X86-NEXT:                        # %invoke.cont.3
; X86: movl -16(%ebp), %esp
; X86: addl $16, %ebp
=======
; X86-NEXT:                        # %handler2
; X86-NEXT: addl $12, %ebp
>>>>>>> 9e934b0c
; X86: jmp [[contbb]]

; X86: "?catch$[[catch1bb:[0-9]+]]@?0?try_catch_catch@4HA":
; X86: LBB0_[[catch1bb]]: # %handler1{{$}}
; X86: pushl %ebp
; X86: subl $8, %esp
<<<<<<< HEAD
; X86: addl $16, %ebp
; X86: leal -[[local_offs]](%ebp), %[[addr_reg:[a-z]+]]
; X86: movl -36(%ebp), %[[e_reg:[a-z]+]]
; X86: movl $1, -{{[0-9]+}}(%ebp)
=======
; X86: addl $12, %ebp
; X86: movl %esp, -[[sp_offset]](%ebp)
; X86-DAG: movl -32(%ebp), %[[e_reg:[a-z]+]]
; X86-DAG: leal -[[local_offs]](%ebp), %[[addr_reg:[a-z]+]]
; X86-DAG: movl $1, -{{[0-9]+}}(%ebp)
>>>>>>> 9e934b0c
; X86-DAG: movl %[[addr_reg]], 4(%esp)
; X86-DAG: movl %[[e_reg]], (%esp)
; X86: calll _f
; X86-NEXT: movl $[[restorebb1]], %eax
; X86-NEXT: addl $8, %esp
; X86-NEXT: popl %ebp
; X86-NEXT: retl

; X86: "?catch$[[catch2bb:[0-9]+]]@?0?try_catch_catch@4HA":
; X86: LBB0_[[catch2bb]]: # %handler2{{$}}
; X86: pushl %ebp
; X86: subl $8, %esp
<<<<<<< HEAD

; EHRegNodeFrameIndex could be allocated anywhere, so we won't
; know the exact amount by which we need to adjust ebp. It'll be either
; 12 or 16 depending on whether "local" is allocated first or second.
; X86: addl $1{{[26]}}, %ebp

; X86: leal -[[local_offs]](%ebp), %[[addr_reg:[a-z]+]]
; X86: movl $1, -{{[0-9]+}}(%ebp)
=======
; X86: addl $12, %ebp
; X86: movl %esp, -[[sp_offset]](%ebp)
; X86-DAG: leal -[[local_offs]](%ebp), %[[addr_reg:[a-z]+]]
; X86-DAG: movl $1, -{{[0-9]+}}(%ebp)
>>>>>>> 9e934b0c
; X86-DAG: movl %[[addr_reg]], 4(%esp)
; X86-DAG: movl $3, (%esp)
; X86: calll _f
; X86-NEXT: movl $[[restorebb2]], %eax
; X86-NEXT: addl $8, %esp
; X86-NEXT: popl %ebp
; X86-NEXT: retl

; X86: L__ehtable$try_catch_catch:
; X86: $handlerMap$0$try_catch_catch:
; X86-NEXT:   .long   0
; X86-NEXT:   .long   "??_R0H@8"
; X86-NEXT:   .long   -20
; X86-NEXT:   .long   "?catch$[[catch1bb]]@?0?try_catch_catch@4HA"
; X86-NEXT:   .long   64
; X86-NEXT:   .long   0
; X86-NEXT:   .long   0
; X86-NEXT:   .long   "?catch$[[catch2bb]]@?0?try_catch_catch@4HA"

; X64-LABEL: try_catch_catch:
; X64: Lfunc_begin0:
; X64: pushq %rbp
; X64: .seh_pushreg 5
; X64: subq $48, %rsp
; X64: .seh_stackalloc 48
; X64: leaq 48(%rsp), %rbp
; X64: .seh_setframe 5, 48
; X64: .seh_endprologue
; X64: movq $-2, -8(%rbp)
; X64: .Ltmp0
; X64-DAG: leaq -[[local_offs:[0-9]+]](%rbp), %rdx
; X64-DAG: movl $1, %ecx
; X64: callq f
; X64: [[contbb:\.LBB0_[0-9]+]]: # Block address taken
; X64-NEXT:                      # %try.cont
; X64: addq $48, %rsp
; X64: popq %rbp
; X64: retq

; X64: "?catch$[[catch1bb:[0-9]+]]@?0?try_catch_catch@4HA":
; X64: LBB0_[[catch1bb]]: # %handler1{{$}}
; X64: movq %rdx, 16(%rsp)
; X64: pushq %rbp
; X64: .seh_pushreg 5
; X64: subq $32, %rsp
; X64: .seh_stackalloc 32
; X64: leaq 48(%rdx), %rbp
; X64: .seh_endprologue
; X64-DAG: leaq -[[local_offs]](%rbp), %rdx
<<<<<<< HEAD
; X64-DAG: movl -8(%rbp), %ecx
=======
; X64-DAG: movl -12(%rbp), %ecx
>>>>>>> 9e934b0c
; X64: callq f
; X64: leaq [[contbb]](%rip), %rax
; X64-NEXT: addq $32, %rsp
; X64-NEXT: popq %rbp
; X64-NEXT: retq

; X64: "?catch$[[catch2bb:[0-9]+]]@?0?try_catch_catch@4HA":
; X64: LBB0_[[catch2bb]]: # %handler2{{$}}
; X64: movq %rdx, 16(%rsp)
; X64: pushq %rbp
; X64: .seh_pushreg 5
; X64: subq $32, %rsp
; X64: .seh_stackalloc 32
; X64: leaq 48(%rdx), %rbp
; X64: .seh_endprologue
; X64-DAG: leaq -[[local_offs]](%rbp), %rdx
; X64-DAG: movl $3, %ecx
; X64: callq f
; X64: leaq [[contbb]](%rip), %rax
; X64-NEXT: addq $32, %rsp
; X64-NEXT: popq %rbp
; X64-NEXT: retq

; X64: $cppxdata$try_catch_catch:
; X64-NEXT: .long   429065506
; X64-NEXT: .long   2
; X64-NEXT: .long   ($stateUnwindMap$try_catch_catch)@IMGREL
; X64-NEXT: .long   1
; X64-NEXT: .long   ($tryMap$try_catch_catch)@IMGREL
; X64-NEXT: .long   5
; X64-NEXT: .long   ($ip2state$try_catch_catch)@IMGREL
; X64-NEXT: .long   40
; X64-NEXT: .long   0
; X64-NEXT: .long   1

; X64: $tryMap$try_catch_catch:
; X64-NEXT: .long   0
; X64-NEXT: .long   0
; X64-NEXT: .long   1
; X64-NEXT: .long   2
; X64-NEXT: .long   ($handlerMap$0$try_catch_catch)@IMGREL

; X64: $handlerMap$0$try_catch_catch:
; X64-NEXT:   .long   0
; X64-NEXT:   .long   "??_R0H@8"@IMGREL
<<<<<<< HEAD
; FIXME: This should probably be offset from rsp, not rbp.
; X64-NEXT:   .long   40
=======
; X64-NEXT:   .long   36
>>>>>>> 9e934b0c
; X64-NEXT:   .long   "?catch$[[catch1bb]]@?0?try_catch_catch@4HA"@IMGREL
; X64-NEXT:   .long   56
; X64-NEXT:   .long   64
; X64-NEXT:   .long   0
; X64-NEXT:   .long   0
; X64-NEXT:   .long   "?catch$[[catch2bb]]@?0?try_catch_catch@4HA"@IMGREL
; X64-NEXT:   .long   56

; X64: $ip2state$try_catch_catch:
; X64-NEXT: .long   .Lfunc_begin0@IMGREL
; X64-NEXT: .long   -1
; X64-NEXT: .long   .Ltmp0@IMGREL+1
; X64-NEXT: .long   0
; X64-NEXT: .long   .Ltmp1@IMGREL+1
; X64-NEXT: .long   -1
; X64-NEXT: .long   "?catch$[[catch1bb]]@?0?try_catch_catch@4HA"@IMGREL
; X64-NEXT: .long   1
; X64-NEXT: .long   "?catch$[[catch2bb]]@?0?try_catch_catch@4HA"@IMGREL
; X64-NEXT: .long   1


define i32 @branch_to_normal_dest() personality i32 (...)* @__CxxFrameHandler3 {
entry:
  invoke void @f(i32 1, i32* null)
          to label %try.cont unwind label %catch.dispatch

catch.dispatch:
  %cs1 = catchswitch within none [label %catch] unwind to caller

catch:
  %cp1 = catchpad within %cs1 [i8* null, i32 64, i8* null]
  br label %loop

loop:
  %V = call i1 @getbool() [ "funclet"(token %cp1) ]
  br i1 %V, label %loop, label %catch.done

catch.done:
  catchret from %cp1 to label %try.cont

try.cont:
  ret i32 0
}

; X86-LABEL: _branch_to_normal_dest:
; X86: calll _f

; X86: [[contbb:LBB1_[0-9]+]]: # %try.cont
; X86: retl

; X86: [[restorebb:LBB1_[0-9]+]]: # Block address taken
; X86-NEXT:                       # %catch.done
<<<<<<< HEAD
; X86: movl -16(%ebp), %esp
; X86: addl $12, %ebp
=======
; X86-NEXT: addl $12, %ebp
>>>>>>> 9e934b0c
; X86: jmp [[contbb]]

; X86: "?catch$[[catchbb:[0-9]+]]@?0?branch_to_normal_dest@4HA":
; X86: LBB1_[[catchbb]]: # %catch{{$}}
; X86: pushl %ebp
; X86: subl $8, %esp
; X86: addl $12, %ebp
; X86: LBB1_[[loopbb:[0-9]+]]: # %loop
; X86: movl    $1, -16(%ebp)
; X86: calll   _getbool
; X86: testb   $1, %al
; X86: jne LBB1_[[loopbb]]
; X86: # %catch.done
; X86-NEXT: movl $[[restorebb]], %eax
; X86-NEXT: addl $8, %esp
; X86-NEXT: popl %ebp
; X86-NEXT: retl

; X86: L__ehtable$branch_to_normal_dest:
; X86: $handlerMap$0$branch_to_normal_dest:
; X86-NEXT:   .long   64
; X86-NEXT:   .long   0
; X86-NEXT:   .long   0
; X86-NEXT:   .long   "?catch$[[catchbb]]@?0?branch_to_normal_dest@4HA"

; X64-LABEL: branch_to_normal_dest:
; X64: # %entry
; X64: pushq %rbp
; X64: .seh_pushreg 5
; X64: subq $48, %rsp
; X64: .seh_stackalloc 48
; X64: leaq 48(%rsp), %rbp
; X64: .seh_setframe 5, 48
; X64: .seh_endprologue
; X64: .Ltmp[[before_call:[0-9]+]]:
; X64: callq f
; X64: .Ltmp[[after_call:[0-9]+]]:
; X64: [[contbb:\.LBB1_[0-9]+]]: # Block address taken
; X64-NEXT:                      # %try.cont
; X64: addq $48, %rsp
; X64: popq %rbp
; X64: retq

; X64: "?catch$[[catchbb:[0-9]+]]@?0?branch_to_normal_dest@4HA":
; X64: LBB1_[[catchbb]]: # %catch{{$}}
; X64: movq %rdx, 16(%rsp)
; X64: pushq %rbp
; X64: .seh_pushreg 5
; X64: subq $32, %rsp
; X64: .seh_stackalloc 32
; X64: leaq 48(%rdx), %rbp
; X64: .seh_endprologue
; X64: .LBB1_[[normal_dest_bb:[0-9]+]]: # %loop
; X64: callq   getbool
; X64: testb   $1, %al
; X64: jne     .LBB1_[[normal_dest_bb]]
; X64: # %catch.done
; X64: leaq [[contbb]](%rip), %rax
; X64-NEXT: addq $32, %rsp
; X64-NEXT: popq %rbp
; X64-NEXT: retq

; X64-LABEL: $cppxdata$branch_to_normal_dest:
; X64-NEXT: .long   429065506
; X64-NEXT: .long   2
; X64-NEXT: .long   ($stateUnwindMap$branch_to_normal_dest)@IMGREL
; X64-NEXT: .long   1
; X64-NEXT: .long   ($tryMap$branch_to_normal_dest)@IMGREL
; X64-NEXT: .long   4
; X64-NEXT: .long   ($ip2state$branch_to_normal_dest)@IMGREL
; X64-NEXT: .long   40
; X64-NEXT: .long   0
; X64-NEXT: .long   1

; X64-LABEL: $stateUnwindMap$branch_to_normal_dest:
; X64-NEXT: .long   -1
; X64-NEXT: .long   0
; X64-NEXT: .long   -1
; X64-NEXT: .long   0

; X64-LABEL: $tryMap$branch_to_normal_dest:
; X64-NEXT: .long   0
; X64-NEXT: .long   0
; X64-NEXT: .long   1
; X64-NEXT: .long   1
; X64-NEXT: .long   ($handlerMap$0$branch_to_normal_dest)@IMGREL

; X64-LABEL: $handlerMap$0$branch_to_normal_dest:
; X64-NEXT: .long   64
; X64-NEXT: .long   0
; X64-NEXT: .long   0
; X64-NEXT: .long   "?catch$[[catchbb]]@?0?branch_to_normal_dest@4HA"@IMGREL
; X64-NEXT: .long   56

; X64-LABEL: $ip2state$branch_to_normal_dest:
; X64-NEXT: .long   .Lfunc_begin1@IMGREL
; X64-NEXT: .long   -1
; X64-NEXT: .long   .Ltmp[[before_call]]@IMGREL+1
; X64-NEXT: .long   0
; X64-NEXT: .long   .Ltmp[[after_call]]@IMGREL+1
; X64-NEXT: .long   -1
; X64-NEXT: .long   "?catch$[[catchbb]]@?0?branch_to_normal_dest@4HA"@IMGREL
; X64-NEXT: .long   1<|MERGE_RESOLUTION|>--- conflicted
+++ resolved
@@ -1,5 +1,5 @@
-; RUN: llc -verify-machineinstrs -mtriple=i686-pc-windows-msvc < %s | FileCheck --check-prefix=X86 %s
-; RUN: llc -verify-machineinstrs -mtriple=x86_64-pc-windows-msvc < %s | FileCheck --check-prefix=X64 %s
+; RUN: llc -verify-machineinstrs -mtriple=i686-pc-windows-msvc -stack-symbol-ordering=0 < %s | FileCheck --check-prefix=X86 %s
+; RUN: llc -verify-machineinstrs -mtriple=x86_64-pc-windows-msvc -stack-symbol-ordering=0 < %s | FileCheck --check-prefix=X64 %s
 
 ; Loosely based on IR for this C++ source code:
 ;   void f(int p);
@@ -64,49 +64,25 @@
 ; X86: retl
 
 ; X86: [[restorebb1:LBB0_[0-9]+]]: # Block address taken
-<<<<<<< HEAD
-; X86-NEXT:                        # %invoke.cont.2
-; X86: movl -16(%ebp), %esp
-
-; EHRegNodeFrameIndex could be allocated anywhere, so we won't
-; know the exact amount by which we need to adjust ebp. It'll be either
-; 12 or 16 depending on whether "local" is allocated first or second.
-; X86: addl $1{{[26]}}, %ebp
-
-=======
 ; X86-NEXT:                        # %handler1
 ; X86-NEXT: addl $12, %ebp
->>>>>>> 9e934b0c
 ; X86: jmp [[contbb]]
 
 ; FIXME: These should be de-duplicated.
 ; X86: [[restorebb2:LBB0_[0-9]+]]: # Block address taken
-<<<<<<< HEAD
-; X86-NEXT:                        # %invoke.cont.3
-; X86: movl -16(%ebp), %esp
-; X86: addl $16, %ebp
-=======
 ; X86-NEXT:                        # %handler2
 ; X86-NEXT: addl $12, %ebp
->>>>>>> 9e934b0c
 ; X86: jmp [[contbb]]
 
 ; X86: "?catch$[[catch1bb:[0-9]+]]@?0?try_catch_catch@4HA":
 ; X86: LBB0_[[catch1bb]]: # %handler1{{$}}
 ; X86: pushl %ebp
 ; X86: subl $8, %esp
-<<<<<<< HEAD
-; X86: addl $16, %ebp
-; X86: leal -[[local_offs]](%ebp), %[[addr_reg:[a-z]+]]
-; X86: movl -36(%ebp), %[[e_reg:[a-z]+]]
-; X86: movl $1, -{{[0-9]+}}(%ebp)
-=======
 ; X86: addl $12, %ebp
 ; X86: movl %esp, -[[sp_offset]](%ebp)
 ; X86-DAG: movl -32(%ebp), %[[e_reg:[a-z]+]]
 ; X86-DAG: leal -[[local_offs]](%ebp), %[[addr_reg:[a-z]+]]
 ; X86-DAG: movl $1, -{{[0-9]+}}(%ebp)
->>>>>>> 9e934b0c
 ; X86-DAG: movl %[[addr_reg]], 4(%esp)
 ; X86-DAG: movl %[[e_reg]], (%esp)
 ; X86: calll _f
@@ -119,21 +95,10 @@
 ; X86: LBB0_[[catch2bb]]: # %handler2{{$}}
 ; X86: pushl %ebp
 ; X86: subl $8, %esp
-<<<<<<< HEAD
-
-; EHRegNodeFrameIndex could be allocated anywhere, so we won't
-; know the exact amount by which we need to adjust ebp. It'll be either
-; 12 or 16 depending on whether "local" is allocated first or second.
-; X86: addl $1{{[26]}}, %ebp
-
-; X86: leal -[[local_offs]](%ebp), %[[addr_reg:[a-z]+]]
-; X86: movl $1, -{{[0-9]+}}(%ebp)
-=======
 ; X86: addl $12, %ebp
 ; X86: movl %esp, -[[sp_offset]](%ebp)
 ; X86-DAG: leal -[[local_offs]](%ebp), %[[addr_reg:[a-z]+]]
 ; X86-DAG: movl $1, -{{[0-9]+}}(%ebp)
->>>>>>> 9e934b0c
 ; X86-DAG: movl %[[addr_reg]], 4(%esp)
 ; X86-DAG: movl $3, (%esp)
 ; X86: calll _f
@@ -183,11 +148,7 @@
 ; X64: leaq 48(%rdx), %rbp
 ; X64: .seh_endprologue
 ; X64-DAG: leaq -[[local_offs]](%rbp), %rdx
-<<<<<<< HEAD
-; X64-DAG: movl -8(%rbp), %ecx
-=======
 ; X64-DAG: movl -12(%rbp), %ecx
->>>>>>> 9e934b0c
 ; X64: callq f
 ; X64: leaq [[contbb]](%rip), %rax
 ; X64-NEXT: addq $32, %rsp
@@ -233,12 +194,7 @@
 ; X64: $handlerMap$0$try_catch_catch:
 ; X64-NEXT:   .long   0
 ; X64-NEXT:   .long   "??_R0H@8"@IMGREL
-<<<<<<< HEAD
-; FIXME: This should probably be offset from rsp, not rbp.
-; X64-NEXT:   .long   40
-=======
 ; X64-NEXT:   .long   36
->>>>>>> 9e934b0c
 ; X64-NEXT:   .long   "?catch$[[catch1bb]]@?0?try_catch_catch@4HA"@IMGREL
 ; X64-NEXT:   .long   56
 ; X64-NEXT:   .long   64
@@ -291,12 +247,7 @@
 
 ; X86: [[restorebb:LBB1_[0-9]+]]: # Block address taken
 ; X86-NEXT:                       # %catch.done
-<<<<<<< HEAD
-; X86: movl -16(%ebp), %esp
-; X86: addl $12, %ebp
-=======
 ; X86-NEXT: addl $12, %ebp
->>>>>>> 9e934b0c
 ; X86: jmp [[contbb]]
 
 ; X86: "?catch$[[catchbb:[0-9]+]]@?0?branch_to_normal_dest@4HA":
