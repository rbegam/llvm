--- conflicted
+++ resolved
@@ -157,26 +157,16 @@
 ; X64-LABEL:   atomic_fetch_max16
 ; X32-LABEL:   atomic_fetch_max16
   %t1 = atomicrmw max  i16* @sc16, i16 %x acquire
-<<<<<<< HEAD
-; X64:       movw    ;INTEL
-; X64:       subw    ;INTEL
-=======
-; X64:       movw
-; X64:       movw
-; X64:       subw
->>>>>>> 0a480b2c
-; X64:       cmov
-; X64:       lock
-; X64:       cmpxchgw
-
-<<<<<<< HEAD
-; X32:       movw    ;INTEL
-; X32:       subw    ;INTEL
-=======
-; X32:       movw
-; X32:       movw
-; X32:       subw
->>>>>>> 0a480b2c
+; X64:       movw
+; X64:       movw
+; X64:       subw
+; X64:       cmov
+; X64:       lock
+; X64:       cmpxchgw
+
+; X32:       movw
+; X32:       movw
+; X32:       subw
 ; X32:       cmov
 ; X32:       lock
 ; X32:       cmpxchgw
@@ -189,26 +179,16 @@
 ; X64-LABEL:   atomic_fetch_min16
 ; X32-LABEL:   atomic_fetch_min16
   %t1 = atomicrmw min  i16* @sc16, i16 %x acquire
-<<<<<<< HEAD
-; X64:       movw    ;INTEL
-; X64:       subw    ;INTEL
-=======
-; X64:       movw
-; X64:       movw
-; X64:       subw
->>>>>>> 0a480b2c
-; X64:       cmov
-; X64:       lock
-; X64:       cmpxchgw
-
-<<<<<<< HEAD
-; X32:       movw    ;INTEL
-; X32:       subw    ;INTEL
-=======
-; X32:       movw
-; X32:       movw
-; X32:       subw
->>>>>>> 0a480b2c
+; X64:       movw
+; X64:       movw
+; X64:       subw
+; X64:       cmov
+; X64:       lock
+; X64:       cmpxchgw
+
+; X32:       movw
+; X32:       movw
+; X32:       subw
 ; X32:       cmov
 ; X32:       lock
 ; X32:       cmpxchgw
@@ -221,26 +201,16 @@
 ; X64-LABEL:   atomic_fetch_umax16
 ; X32-LABEL:   atomic_fetch_umax16
   %t1 = atomicrmw umax i16* @sc16, i16 %x acquire
-<<<<<<< HEAD
-; X64:       movw     ;INTEL
-; X64:       subw     ;INTEL 
-=======
-; X64:       movw
-; X64:       movw
-; X64:       subw
->>>>>>> 0a480b2c
-; X64:       cmov
-; X64:       lock
-; X64:       cmpxchgw
-
-<<<<<<< HEAD
-; X32:       movw     ;INTEL
-; X32:       subw     ;INTEL
-=======
-; X32:       movw
-; X32:       movw
-; X32:       subw
->>>>>>> 0a480b2c
+; X64:       movw
+; X64:       movw
+; X64:       subw
+; X64:       cmov
+; X64:       lock
+; X64:       cmpxchgw
+
+; X32:       movw
+; X32:       movw
+; X32:       subw
 ; X32:       cmov
 ; X32:       lock
 ; X32:       cmpxchgw
@@ -253,26 +223,16 @@
 ; X64-LABEL:   atomic_fetch_umin16
 ; X32-LABEL:   atomic_fetch_umin16
   %t1 = atomicrmw umin i16* @sc16, i16 %x acquire
-<<<<<<< HEAD
-; X64:       movw      ;INTEL
-; X64:       subw      ;INTEL
-=======
-; X64:       movw
-; X64:       movw
-; X64:       subw
->>>>>>> 0a480b2c
-; X64:       cmov
-; X64:       lock
-; X64:       cmpxchgw
-
-<<<<<<< HEAD
-; X32:       movw      ;INTEL
-; X32:       subw      ;INTEL    
-=======
-; X32:       movw
-; X32:       movw
-; X32:       subw
->>>>>>> 0a480b2c
+; X64:       movw
+; X64:       movw
+; X64:       subw
+; X64:       cmov
+; X64:       lock
+; X64:       cmpxchgw
+
+; X32:       movw
+; X32:       movw
+; X32:       subw
 ; X32:       cmov
 ; X32:       lock
 ; X32:       cmpxchgw
