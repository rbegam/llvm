--- conflicted
+++ resolved
@@ -3,33 +3,18 @@
 
 ; CHECK:      DW_TAG_variable
 ; CHECK-NEXT:   DW_AT_location [DW_FORM_loclistx]   (indexed (0x0) loclist = 0x00000018:
-<<<<<<< HEAD
-; CHECK-NEXT:     [0x0000000000000000, 0x0000000000000003): DW_OP_consts +3, DW_OP_stack_value
-; CHECK-NEXT:     [0x0000000000000003, 0x0000000000000004): DW_OP_consts +4, DW_OP_stack_value)
-=======
 ; CHECK-NEXT:     [0x0000000000000000, 0x0000000000000003) ".text._Z2f1ii": DW_OP_consts +3, DW_OP_stack_value
 ; CHECK-NEXT:     [0x0000000000000003, 0x0000000000000004) ".text._Z2f1ii": DW_OP_consts +4, DW_OP_stack_value)
->>>>>>> 9259d27c
 ; CHECK-NEXT:   DW_AT_name {{.*}} "y"
 
 ; CHECK:      DW_TAG_variable
 ; CHECK-NEXT:   DW_AT_location [DW_FORM_loclistx]   (indexed (0x1) loclist = 0x00000029:
-<<<<<<< HEAD
-; CHECK-NEXT:     [0x0000000000000000, 0x0000000000000003): DW_OP_consts +5, DW_OP_stack_value)
-; CHECK-NEXT:   DW_AT_name {{.*}} "x"
-
-; CHECK:      DW_TAG_variable
-; FIXME: Use DW_FORM_loclistx to reduce relocations
-; CHECK-NEXT:   DW_AT_location [DW_FORM_loclistx]   (indexed (0x2) loclist = 0x00000031:
-; CHECK-NEXT:     [0x0000000000000003, 0x0000000000000004): DW_OP_reg0 RAX)
-=======
 ; CHECK-NEXT:     [0x0000000000000000, 0x0000000000000003) ".text._Z2f1ii": DW_OP_consts +5, DW_OP_stack_value)
 ; CHECK-NEXT:   DW_AT_name {{.*}} "x"
 
 ; CHECK:      DW_TAG_variable
 ; CHECK-NEXT:   DW_AT_location [DW_FORM_loclistx]   (indexed (0x2) loclist = 0x00000031:
 ; CHECK-NEXT:     [0x0000000000000003, 0x0000000000000004) ".text._Z2f1ii": DW_OP_reg0 RAX)
->>>>>>> 9259d27c
 ; CHECK-NEXT:   DW_AT_name {{.*}} "r"
 
 ; CHECK:      .debug_loclists contents:
