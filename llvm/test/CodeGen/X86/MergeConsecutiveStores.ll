; RUN: llc -mtriple=x86_64-unknown-unknown -mattr=+avx < %s | FileCheck %s
; RUN: llc -mtriple=x86_64-unknown-unknown -mattr=+avx -addr-sink-using-gep=1 < %s | FileCheck %s

%struct.A = type { i8, i8, i8, i8, i8, i8, i8, i8 }
%struct.B = type { i32, i32, i32, i32, i32, i32, i32, i32 }

; CHECK-LABEL: merge_const_store:
; save 1,2,3 ... as one big integer.
; CHECK: movabsq $578437695752307201
; CHECK: ret
define void @merge_const_store(i32 %count, %struct.A* nocapture %p) nounwind uwtable noinline ssp {
  %1 = icmp sgt i32 %count, 0
  br i1 %1, label %.lr.ph, label %._crit_edge
.lr.ph:
  %i.02 = phi i32 [ %10, %.lr.ph ], [ 0, %0 ]
  %.01 = phi %struct.A* [ %11, %.lr.ph ], [ %p, %0 ]
  %2 = getelementptr inbounds %struct.A, %struct.A* %.01, i64 0, i32 0
  store i8 1, i8* %2, align 1
  %3 = getelementptr inbounds %struct.A, %struct.A* %.01, i64 0, i32 1
  store i8 2, i8* %3, align 1
  %4 = getelementptr inbounds %struct.A, %struct.A* %.01, i64 0, i32 2
  store i8 3, i8* %4, align 1
  %5 = getelementptr inbounds %struct.A, %struct.A* %.01, i64 0, i32 3
  store i8 4, i8* %5, align 1
  %6 = getelementptr inbounds %struct.A, %struct.A* %.01, i64 0, i32 4
  store i8 5, i8* %6, align 1
  %7 = getelementptr inbounds %struct.A, %struct.A* %.01, i64 0, i32 5
  store i8 6, i8* %7, align 1
  %8 = getelementptr inbounds %struct.A, %struct.A* %.01, i64 0, i32 6
  store i8 7, i8* %8, align 1
  %9 = getelementptr inbounds %struct.A, %struct.A* %.01, i64 0, i32 7
  store i8 8, i8* %9, align 1
  %10 = add nsw i32 %i.02, 1
  %11 = getelementptr inbounds %struct.A, %struct.A* %.01, i64 1
  %exitcond = icmp eq i32 %10, %count
  br i1 %exitcond, label %._crit_edge, label %.lr.ph
._crit_edge:
  ret void
}

; No vectors because we use noimplicitfloat
; CHECK-LABEL: merge_const_store_no_vec:
; CHECK-NOT: vmovups
; CHECK: ret
define void @merge_const_store_no_vec(i32 %count, %struct.B* nocapture %p) noimplicitfloat{
  %1 = icmp sgt i32 %count, 0
  br i1 %1, label %.lr.ph, label %._crit_edge
.lr.ph:
  %i.02 = phi i32 [ %10, %.lr.ph ], [ 0, %0 ]
  %.01 = phi %struct.B* [ %11, %.lr.ph ], [ %p, %0 ]
  %2 = getelementptr inbounds %struct.B, %struct.B* %.01, i64 0, i32 0
  store i32 0, i32* %2, align 4
  %3 = getelementptr inbounds %struct.B, %struct.B* %.01, i64 0, i32 1
  store i32 0, i32* %3, align 4
  %4 = getelementptr inbounds %struct.B, %struct.B* %.01, i64 0, i32 2
  store i32 0, i32* %4, align 4
  %5 = getelementptr inbounds %struct.B, %struct.B* %.01, i64 0, i32 3
  store i32 0, i32* %5, align 4
  %6 = getelementptr inbounds %struct.B, %struct.B* %.01, i64 0, i32 4
  store i32 0, i32* %6, align 4
  %7 = getelementptr inbounds %struct.B, %struct.B* %.01, i64 0, i32 5
  store i32 0, i32* %7, align 4
  %8 = getelementptr inbounds %struct.B, %struct.B* %.01, i64 0, i32 6
  store i32 0, i32* %8, align 4
  %9 = getelementptr inbounds %struct.B, %struct.B* %.01, i64 0, i32 7
  store i32 0, i32* %9, align 4
  %10 = add nsw i32 %i.02, 1
  %11 = getelementptr inbounds %struct.B, %struct.B* %.01, i64 1
  %exitcond = icmp eq i32 %10, %count
  br i1 %exitcond, label %._crit_edge, label %.lr.ph
._crit_edge:
  ret void
}

; Move the constants using a single vector store.
; CHECK-LABEL: merge_const_store_vec:
; CHECK: vmovups
; CHECK: ret
define void @merge_const_store_vec(i32 %count, %struct.B* nocapture %p) nounwind uwtable noinline ssp {
  %1 = icmp sgt i32 %count, 0
  br i1 %1, label %.lr.ph, label %._crit_edge
.lr.ph:
  %i.02 = phi i32 [ %10, %.lr.ph ], [ 0, %0 ]
  %.01 = phi %struct.B* [ %11, %.lr.ph ], [ %p, %0 ]
  %2 = getelementptr inbounds %struct.B, %struct.B* %.01, i64 0, i32 0
  store i32 0, i32* %2, align 4
  %3 = getelementptr inbounds %struct.B, %struct.B* %.01, i64 0, i32 1
  store i32 0, i32* %3, align 4
  %4 = getelementptr inbounds %struct.B, %struct.B* %.01, i64 0, i32 2
  store i32 0, i32* %4, align 4
  %5 = getelementptr inbounds %struct.B, %struct.B* %.01, i64 0, i32 3
  store i32 0, i32* %5, align 4
  %6 = getelementptr inbounds %struct.B, %struct.B* %.01, i64 0, i32 4
  store i32 0, i32* %6, align 4
  %7 = getelementptr inbounds %struct.B, %struct.B* %.01, i64 0, i32 5
  store i32 0, i32* %7, align 4
  %8 = getelementptr inbounds %struct.B, %struct.B* %.01, i64 0, i32 6
  store i32 0, i32* %8, align 4
  %9 = getelementptr inbounds %struct.B, %struct.B* %.01, i64 0, i32 7
  store i32 0, i32* %9, align 4
  %10 = add nsw i32 %i.02, 1
  %11 = getelementptr inbounds %struct.B, %struct.B* %.01, i64 1
  %exitcond = icmp eq i32 %10, %count
  br i1 %exitcond, label %._crit_edge, label %.lr.ph
._crit_edge:
  ret void
}

; Move the first 4 constants as a single vector. Move the rest as scalars.
; CHECK-LABEL: merge_nonconst_store:
; CHECK: movl $67305985
; CHECK: movb
; CHECK: movb
; CHECK: movb
; CHECK: movb
; CHECK: ret
define void @merge_nonconst_store(i32 %count, i8 %zz, %struct.A* nocapture %p) nounwind uwtable noinline ssp {
  %1 = icmp sgt i32 %count, 0
  br i1 %1, label %.lr.ph, label %._crit_edge
.lr.ph:
  %i.02 = phi i32 [ %10, %.lr.ph ], [ 0, %0 ]
  %.01 = phi %struct.A* [ %11, %.lr.ph ], [ %p, %0 ]
  %2 = getelementptr inbounds %struct.A, %struct.A* %.01, i64 0, i32 0
  store i8 1, i8* %2, align 1
  %3 = getelementptr inbounds %struct.A, %struct.A* %.01, i64 0, i32 1
  store i8 2, i8* %3, align 1
  %4 = getelementptr inbounds %struct.A, %struct.A* %.01, i64 0, i32 2
  store i8 3, i8* %4, align 1
  %5 = getelementptr inbounds %struct.A, %struct.A* %.01, i64 0, i32 3
  store i8 4, i8* %5, align 1
  %6 = getelementptr inbounds %struct.A, %struct.A* %.01, i64 0, i32 4
  store i8 %zz, i8* %6, align 1                     ;  <----------- Not a const;
  %7 = getelementptr inbounds %struct.A, %struct.A* %.01, i64 0, i32 5
  store i8 6, i8* %7, align 1
  %8 = getelementptr inbounds %struct.A, %struct.A* %.01, i64 0, i32 6
  store i8 7, i8* %8, align 1
  %9 = getelementptr inbounds %struct.A, %struct.A* %.01, i64 0, i32 7
  store i8 8, i8* %9, align 1
  %10 = add nsw i32 %i.02, 1
  %11 = getelementptr inbounds %struct.A, %struct.A* %.01, i64 1
  %exitcond = icmp eq i32 %10, %count
  br i1 %exitcond, label %._crit_edge, label %.lr.ph
._crit_edge:
  ret void
}


; CHECK-LABEL: merge_loads_i16:
;  load:
; CHECK: {{movw|movzwl}}                                    ;INTEL
;  store:
; CHECK: movw
; CHECK: ret
define void @merge_loads_i16(i32 %count, %struct.A* noalias nocapture %q, %struct.A* noalias nocapture %p) nounwind uwtable noinline ssp {
  %1 = icmp sgt i32 %count, 0
  br i1 %1, label %.lr.ph, label %._crit_edge

.lr.ph:                                           ; preds = %0
  %2 = getelementptr inbounds %struct.A, %struct.A* %q, i64 0, i32 0
  %3 = getelementptr inbounds %struct.A, %struct.A* %q, i64 0, i32 1
  br label %4

; <label>:4                                       ; preds = %4, %.lr.ph
  %i.02 = phi i32 [ 0, %.lr.ph ], [ %9, %4 ]
  %.01 = phi %struct.A* [ %p, %.lr.ph ], [ %10, %4 ]
  %5 = load i8, i8* %2, align 1
  %6 = load i8, i8* %3, align 1
  %7 = getelementptr inbounds %struct.A, %struct.A* %.01, i64 0, i32 0
  store i8 %5, i8* %7, align 1
  %8 = getelementptr inbounds %struct.A, %struct.A* %.01, i64 0, i32 1
  store i8 %6, i8* %8, align 1
  %9 = add nsw i32 %i.02, 1
  %10 = getelementptr inbounds %struct.A, %struct.A* %.01, i64 1
  %exitcond = icmp eq i32 %9, %count
  br i1 %exitcond, label %._crit_edge, label %4

._crit_edge:                                      ; preds = %4, %0
  ret void
}

; The loads and the stores are interleaved. Can't merge them.
; CHECK-LABEL: no_merge_loads:
; load:
; CHECK: {{movb|movzbl}}                                      ;INTEL
; store:
; CHECK: movb
; load:
; CHECK: {{movb|movzbl}}                                      ;INTEL
; store:
; CHECK: movb
; CHECK: ret
define void @no_merge_loads(i32 %count, %struct.A* noalias nocapture %q, %struct.A* noalias nocapture %p) nounwind uwtable noinline ssp {
  %1 = icmp sgt i32 %count, 0
  br i1 %1, label %.lr.ph, label %._crit_edge

.lr.ph:                                           ; preds = %0
  %2 = getelementptr inbounds %struct.A, %struct.A* %q, i64 0, i32 0
  %3 = getelementptr inbounds %struct.A, %struct.A* %q, i64 0, i32 1
  br label %a4

a4:                                       ; preds = %4, %.lr.ph
  %i.02 = phi i32 [ 0, %.lr.ph ], [ %a9, %a4 ]
  %.01 = phi %struct.A* [ %p, %.lr.ph ], [ %a10, %a4 ]
  %a5 = load i8, i8* %2, align 1
  %a7 = getelementptr inbounds %struct.A, %struct.A* %.01, i64 0, i32 0
  store i8 %a5, i8* %a7, align 1
  %a8 = getelementptr inbounds %struct.A, %struct.A* %.01, i64 0, i32 1
  %a6 = load i8, i8* %3, align 1
  store i8 %a6, i8* %a8, align 1
  %a9 = add nsw i32 %i.02, 1
  %a10 = getelementptr inbounds %struct.A, %struct.A* %.01, i64 1
  %exitcond = icmp eq i32 %a9, %count
  br i1 %exitcond, label %._crit_edge, label %a4

._crit_edge:                                      ; preds = %4, %0
  ret void
}


; CHECK-LABEL: merge_loads_integer:
;  load:
; CHECK: movq
;  store:
; CHECK: movq
; CHECK: ret
define void @merge_loads_integer(i32 %count, %struct.B* noalias nocapture %q, %struct.B* noalias nocapture %p) nounwind uwtable noinline ssp {
  %1 = icmp sgt i32 %count, 0
  br i1 %1, label %.lr.ph, label %._crit_edge

.lr.ph:                                           ; preds = %0
  %2 = getelementptr inbounds %struct.B, %struct.B* %q, i64 0, i32 0
  %3 = getelementptr inbounds %struct.B, %struct.B* %q, i64 0, i32 1
  br label %4

; <label>:4                                       ; preds = %4, %.lr.ph
  %i.02 = phi i32 [ 0, %.lr.ph ], [ %9, %4 ]
  %.01 = phi %struct.B* [ %p, %.lr.ph ], [ %10, %4 ]
  %5 = load i32, i32* %2
  %6 = load i32, i32* %3
  %7 = getelementptr inbounds %struct.B, %struct.B* %.01, i64 0, i32 0
  store i32 %5, i32* %7
  %8 = getelementptr inbounds %struct.B, %struct.B* %.01, i64 0, i32 1
  store i32 %6, i32* %8
  %9 = add nsw i32 %i.02, 1
  %10 = getelementptr inbounds %struct.B, %struct.B* %.01, i64 1
  %exitcond = icmp eq i32 %9, %count
  br i1 %exitcond, label %._crit_edge, label %4

._crit_edge:                                      ; preds = %4, %0
  ret void
}


; CHECK-LABEL: merge_loads_vector:
;  load:
; CHECK: movups
;  store:
; CHECK: movups
; CHECK: ret
define void @merge_loads_vector(i32 %count, %struct.B* noalias nocapture %q, %struct.B* noalias nocapture %p) nounwind uwtable noinline ssp {
  %a1 = icmp sgt i32 %count, 0
  br i1 %a1, label %.lr.ph, label %._crit_edge

.lr.ph:                                           ; preds = %0
  %a2 = getelementptr inbounds %struct.B, %struct.B* %q, i64 0, i32 0
  %a3 = getelementptr inbounds %struct.B, %struct.B* %q, i64 0, i32 1
  %a4 = getelementptr inbounds %struct.B, %struct.B* %q, i64 0, i32 2
  %a5 = getelementptr inbounds %struct.B, %struct.B* %q, i64 0, i32 3
  br label %block4

block4:                                       ; preds = %4, %.lr.ph
  %i.02 = phi i32 [ 0, %.lr.ph ], [ %c9, %block4 ]
  %.01 = phi %struct.B* [ %p, %.lr.ph ], [ %c10, %block4 ]
  %a7 = getelementptr inbounds %struct.B, %struct.B* %.01, i64 0, i32 0
  %a8 = getelementptr inbounds %struct.B, %struct.B* %.01, i64 0, i32 1
  %a9 = getelementptr inbounds %struct.B, %struct.B* %.01, i64 0, i32 2
  %a10 = getelementptr inbounds %struct.B, %struct.B* %.01, i64 0, i32 3
  %b1 = load i32, i32* %a2
  %b2 = load i32, i32* %a3
  %b3 = load i32, i32* %a4
  %b4 = load i32, i32* %a5
  store i32 %b1, i32* %a7
  store i32 %b2, i32* %a8
  store i32 %b3, i32* %a9
  store i32 %b4, i32* %a10
  %c9 = add nsw i32 %i.02, 1
  %c10 = getelementptr inbounds %struct.B, %struct.B* %.01, i64 1
  %exitcond = icmp eq i32 %c9, %count
  br i1 %exitcond, label %._crit_edge, label %block4

._crit_edge:                                      ; preds = %4, %0
  ret void
}

;; On x86, even unaligned copies can be merged to vector ops.
; CHECK-LABEL: merge_loads_no_align:
;  load:
; CHECK: vmovups
;  store:
; CHECK: vmovups
; CHECK: ret
define void @merge_loads_no_align(i32 %count, %struct.B* noalias nocapture %q, %struct.B* noalias nocapture %p) nounwind uwtable noinline ssp {
  %a1 = icmp sgt i32 %count, 0
  br i1 %a1, label %.lr.ph, label %._crit_edge

.lr.ph:                                           ; preds = %0
  %a2 = getelementptr inbounds %struct.B, %struct.B* %q, i64 0, i32 0
  %a3 = getelementptr inbounds %struct.B, %struct.B* %q, i64 0, i32 1
  %a4 = getelementptr inbounds %struct.B, %struct.B* %q, i64 0, i32 2
  %a5 = getelementptr inbounds %struct.B, %struct.B* %q, i64 0, i32 3
  br label %block4

block4:                                       ; preds = %4, %.lr.ph
  %i.02 = phi i32 [ 0, %.lr.ph ], [ %c9, %block4 ]
  %.01 = phi %struct.B* [ %p, %.lr.ph ], [ %c10, %block4 ]
  %a7 = getelementptr inbounds %struct.B, %struct.B* %.01, i64 0, i32 0
  %a8 = getelementptr inbounds %struct.B, %struct.B* %.01, i64 0, i32 1
  %a9 = getelementptr inbounds %struct.B, %struct.B* %.01, i64 0, i32 2
  %a10 = getelementptr inbounds %struct.B, %struct.B* %.01, i64 0, i32 3
  %b1 = load i32, i32* %a2, align 1
  %b2 = load i32, i32* %a3, align 1
  %b3 = load i32, i32* %a4, align 1
  %b4 = load i32, i32* %a5, align 1
  store i32 %b1, i32* %a7, align 1
  store i32 %b2, i32* %a8, align 1
  store i32 %b3, i32* %a9, align 1
  store i32 %b4, i32* %a10, align 1
  %c9 = add nsw i32 %i.02, 1
  %c10 = getelementptr inbounds %struct.B, %struct.B* %.01, i64 1
  %exitcond = icmp eq i32 %c9, %count
  br i1 %exitcond, label %._crit_edge, label %block4

._crit_edge:                                      ; preds = %4, %0
  ret void
}

; Make sure that we merge the consecutive load/store sequence below and use a
; word (16 bit) instead of a byte copy.
; CHECK-LABEL: MergeLoadStoreBaseIndexOffset:
; CHECK: {{movw|movzwl}}    (%{{.*}},%{{.*}}), %{{e?}}[[REG:[abcd]x]]  ;INTEL
; CHECK: movw               %[[REG]], (%{{.*}})                        ;INTEL
define void @MergeLoadStoreBaseIndexOffset(i64* %a, i8* %b, i8* %c, i32 %n) {
  br label %1

; <label>:1
  %.09 = phi i32 [ %n, %0 ], [ %11, %1 ]
  %.08 = phi i8* [ %b, %0 ], [ %10, %1 ]
  %.0 = phi i64* [ %a, %0 ], [ %2, %1 ]
  %2 = getelementptr inbounds i64, i64* %.0, i64 1
  %3 = load i64, i64* %.0, align 1
  %4 = getelementptr inbounds i8, i8* %c, i64 %3
  %5 = load i8, i8* %4, align 1
  %6 = add i64 %3, 1
  %7 = getelementptr inbounds i8, i8* %c, i64 %6
  %8 = load i8, i8* %7, align 1
  store i8 %5, i8* %.08, align 1
  %9 = getelementptr inbounds i8, i8* %.08, i64 1
  store i8 %8, i8* %9, align 1
  %10 = getelementptr inbounds i8, i8* %.08, i64 2
  %11 = add nsw i32 %.09, -1
  %12 = icmp eq i32 %11, 0
  br i1 %12, label %13, label %1

; <label>:13
  ret void
}

; Make sure that we merge the consecutive load/store sequence below and use a
; word (16 bit) instead of a byte copy even if there are intermediate sign
; extensions.
; CHECK-LABEL: MergeLoadStoreBaseIndexOffsetSext:
; CHECK: {{movw|movzwl}}  (%{{.*}},%{{.*}}), %{{e?}}[[REG:[abcd]x]]   ;INTEL
; CHECK: movw             %[[REG]], (%{{.*}})                         ;INTEL
define void @MergeLoadStoreBaseIndexOffsetSext(i8* %a, i8* %b, i8* %c, i32 %n) {
  br label %1

; <label>:1
  %.09 = phi i32 [ %n, %0 ], [ %12, %1 ]
  %.08 = phi i8* [ %b, %0 ], [ %11, %1 ]
  %.0 = phi i8* [ %a, %0 ], [ %2, %1 ]
  %2 = getelementptr inbounds i8, i8* %.0, i64 1
  %3 = load i8, i8* %.0, align 1
  %4 = sext i8 %3 to i64
  %5 = getelementptr inbounds i8, i8* %c, i64 %4
  %6 = load i8, i8* %5, align 1
  %7 = add i64 %4, 1
  %8 = getelementptr inbounds i8, i8* %c, i64 %7
  %9 = load i8, i8* %8, align 1
  store i8 %6, i8* %.08, align 1
  %10 = getelementptr inbounds i8, i8* %.08, i64 1
  store i8 %9, i8* %10, align 1
  %11 = getelementptr inbounds i8, i8* %.08, i64 2
  %12 = add nsw i32 %.09, -1
  %13 = icmp eq i32 %12, 0
  br i1 %13, label %14, label %1

; <label>:14
  ret void
}

; However, we can only merge ignore sign extensions when they are on all memory
; computations;
; CHECK-LABEL: loadStoreBaseIndexOffsetSextNoSex:
; CHECK-NOT: {{movw|movzwl}}    (%{{.*}},%{{.*}}), %{{e?}}[[REG:[abcd]x]];INTEL
; CHECK-NOT: movw               %[[REG]], (%{{.*}})                      ;INTEL
define void @loadStoreBaseIndexOffsetSextNoSex(i8* %a, i8* %b, i8* %c, i32 %n) {
  br label %1

; <label>:1
  %.09 = phi i32 [ %n, %0 ], [ %12, %1 ]
  %.08 = phi i8* [ %b, %0 ], [ %11, %1 ]
  %.0 = phi i8* [ %a, %0 ], [ %2, %1 ]
  %2 = getelementptr inbounds i8, i8* %.0, i64 1
  %3 = load i8, i8* %.0, align 1
  %4 = sext i8 %3 to i64
  %5 = getelementptr inbounds i8, i8* %c, i64 %4
  %6 = load i8, i8* %5, align 1
  %7 = add i8 %3, 1
  %wrap.4 = sext i8 %7 to i64
  %8 = getelementptr inbounds i8, i8* %c, i64 %wrap.4
  %9 = load i8, i8* %8, align 1
  store i8 %6, i8* %.08, align 1
  %10 = getelementptr inbounds i8, i8* %.08, i64 1
  store i8 %9, i8* %10, align 1
  %11 = getelementptr inbounds i8, i8* %.08, i64 2
  %12 = add nsw i32 %.09, -1
  %13 = icmp eq i32 %12, 0
  br i1 %13, label %14, label %1

; <label>:14
  ret void
}

; PR21711 ( http://llvm.org/bugs/show_bug.cgi?id=21711 )
define void @merge_vec_element_store(<8 x float> %v, float* %ptr) {
  %vecext0 = extractelement <8 x float> %v, i32 0
  %vecext1 = extractelement <8 x float> %v, i32 1
  %vecext2 = extractelement <8 x float> %v, i32 2
  %vecext3 = extractelement <8 x float> %v, i32 3
  %vecext4 = extractelement <8 x float> %v, i32 4
  %vecext5 = extractelement <8 x float> %v, i32 5
  %vecext6 = extractelement <8 x float> %v, i32 6
  %vecext7 = extractelement <8 x float> %v, i32 7
  %arrayidx1 = getelementptr inbounds float, float* %ptr, i64 1
  %arrayidx2 = getelementptr inbounds float, float* %ptr, i64 2
  %arrayidx3 = getelementptr inbounds float, float* %ptr, i64 3
  %arrayidx4 = getelementptr inbounds float, float* %ptr, i64 4
  %arrayidx5 = getelementptr inbounds float, float* %ptr, i64 5
  %arrayidx6 = getelementptr inbounds float, float* %ptr, i64 6
  %arrayidx7 = getelementptr inbounds float, float* %ptr, i64 7
  store float %vecext0, float* %ptr, align 4
  store float %vecext1, float* %arrayidx1, align 4
  store float %vecext2, float* %arrayidx2, align 4
  store float %vecext3, float* %arrayidx3, align 4
  store float %vecext4, float* %arrayidx4, align 4
  store float %vecext5, float* %arrayidx5, align 4
  store float %vecext6, float* %arrayidx6, align 4
  store float %vecext7, float* %arrayidx7, align 4
  ret void

; CHECK-LABEL: merge_vec_element_store:
; CHECK: vmovups
; CHECK-NEXT: vzeroupper
; CHECK-NEXT: retq
}

; PR21711 - Merge vector stores into wider vector stores.
; These should be merged into 32-byte stores.
define void @merge_vec_extract_stores(<8 x float> %v1, <8 x float> %v2, <4 x float>* %ptr) {
  %idx0 = getelementptr inbounds <4 x float>, <4 x float>* %ptr, i64 3
  %idx1 = getelementptr inbounds <4 x float>, <4 x float>* %ptr, i64 4
  %idx2 = getelementptr inbounds <4 x float>, <4 x float>* %ptr, i64 5
  %idx3 = getelementptr inbounds <4 x float>, <4 x float>* %ptr, i64 6
  %shuffle0 = shufflevector <8 x float> %v1, <8 x float> undef, <4 x i32> <i32 0, i32 1, i32 2, i32 3>
  %shuffle1 = shufflevector <8 x float> %v1, <8 x float> undef, <4 x i32> <i32 4, i32 5, i32 6, i32 7>
  %shuffle2 = shufflevector <8 x float> %v2, <8 x float> undef, <4 x i32> <i32 0, i32 1, i32 2, i32 3>
  %shuffle3 = shufflevector <8 x float> %v2, <8 x float> undef, <4 x i32> <i32 4, i32 5, i32 6, i32 7>
  store <4 x float> %shuffle0, <4 x float>* %idx0, align 16
  store <4 x float> %shuffle1, <4 x float>* %idx1, align 16
  store <4 x float> %shuffle2, <4 x float>* %idx2, align 16
  store <4 x float> %shuffle3, <4 x float>* %idx3, align 16
  ret void

<<<<<<< HEAD
; CHECK-LABEL: merge_vec_extract_stores:
; CHECK:      vmovaps %xmm0, 48(%rdi)
; CHECK-NEXT: vextractf128 $1, %ymm0, 64(%rdi)
; CHECK-NEXT: vmovaps %xmm1, 80(%rdi)
; CHECK-NEXT: vextractf128 $1, %ymm1, 96(%rdi)
=======
; CHECK-LABEL: merge_vec_extract_stores
; CHECK:      vmovups %ymm0, 48(%rdi)
; CHECK-NEXT: vmovups %ymm1, 80(%rdi)
>>>>>>> 8f509a70
; CHECK-NEXT: vzeroupper
; CHECK-NEXT: retq
}

; Merging vector stores when sourced from vector loads is not currently handled.
define void @merge_vec_stores_from_loads(<4 x float>* %v, <4 x float>* %ptr) {
  %load_idx0 = getelementptr inbounds <4 x float>, <4 x float>* %v, i64 0
  %load_idx1 = getelementptr inbounds <4 x float>, <4 x float>* %v, i64 1
  %v0 = load <4 x float>, <4 x float>* %load_idx0
  %v1 = load <4 x float>, <4 x float>* %load_idx1
  %store_idx0 = getelementptr inbounds <4 x float>, <4 x float>* %ptr, i64 0
  %store_idx1 = getelementptr inbounds <4 x float>, <4 x float>* %ptr, i64 1
  store <4 x float> %v0, <4 x float>* %store_idx0, align 16
  store <4 x float> %v1, <4 x float>* %store_idx1, align 16
  ret void

; CHECK-LABEL: merge_vec_stores_from_loads:
; CHECK:      vmovaps
; CHECK-NEXT: vmovaps
; CHECK-NEXT: vmovaps
; CHECK-NEXT: vmovaps
; CHECK-NEXT: retq
}

; Merging vector stores when sourced from a constant vector is not currently handled. 
define void @merge_vec_stores_of_constants(<4 x i32>* %ptr) {
  %idx0 = getelementptr inbounds <4 x i32>, <4 x i32>* %ptr, i64 3
  %idx1 = getelementptr inbounds <4 x i32>, <4 x i32>* %ptr, i64 4
  store <4 x i32> <i32 0, i32 0, i32 0, i32 0>, <4 x i32>* %idx0, align 16
  store <4 x i32> <i32 0, i32 0, i32 0, i32 0>, <4 x i32>* %idx1, align 16
  ret void

; CHECK-LABEL: merge_vec_stores_of_constants:
; CHECK:      vxorps
; CHECK-NEXT: vmovaps
; CHECK-NEXT: vmovaps
; CHECK-NEXT: retq
}

; This is a minimized test based on real code that was failing.
; We could merge stores (and loads) like this...

define void @merge_vec_element_and_scalar_load([6 x i64]* %array) {
  %idx0 = getelementptr inbounds [6 x i64], [6 x i64]* %array, i64 0, i64 0
  %idx1 = getelementptr inbounds [6 x i64], [6 x i64]* %array, i64 0, i64 1
  %idx4 = getelementptr inbounds [6 x i64], [6 x i64]* %array, i64 0, i64 4
  %idx5 = getelementptr inbounds [6 x i64], [6 x i64]* %array, i64 0, i64 5

  %a0 = load i64, i64* %idx0, align 8
  store i64 %a0, i64* %idx4, align 8

  %b = bitcast i64* %idx1 to <2 x i64>*
  %v = load <2 x i64>, <2 x i64>* %b, align 8
  %a1 = extractelement <2 x i64> %v, i32 0
  store i64 %a1, i64* %idx5, align 8
  ret void

; CHECK-LABEL: merge_vec_element_and_scalar_load:
; CHECK:      movq	(%rdi), %rax
; CHECK-NEXT: movq	%rax, 32(%rdi)
; CHECK-NEXT: movq	8(%rdi), %rax
; CHECK-NEXT: movq	%rax, 40(%rdi)
; CHECK-NEXT: retq
}<|MERGE_RESOLUTION|>--- conflicted
+++ resolved
@@ -481,17 +481,9 @@
   store <4 x float> %shuffle3, <4 x float>* %idx3, align 16
   ret void
 
-<<<<<<< HEAD
 ; CHECK-LABEL: merge_vec_extract_stores:
-; CHECK:      vmovaps %xmm0, 48(%rdi)
-; CHECK-NEXT: vextractf128 $1, %ymm0, 64(%rdi)
-; CHECK-NEXT: vmovaps %xmm1, 80(%rdi)
-; CHECK-NEXT: vextractf128 $1, %ymm1, 96(%rdi)
-=======
-; CHECK-LABEL: merge_vec_extract_stores
 ; CHECK:      vmovups %ymm0, 48(%rdi)
 ; CHECK-NEXT: vmovups %ymm1, 80(%rdi)
->>>>>>> 8f509a70
 ; CHECK-NEXT: vzeroupper
 ; CHECK-NEXT: retq
 }
