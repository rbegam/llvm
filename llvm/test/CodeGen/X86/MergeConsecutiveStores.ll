--- conflicted
+++ resolved
@@ -148,12 +148,8 @@
 
 ; CHECK-LABEL: merge_loads_i16:
 ;  load:
-<<<<<<< HEAD
-; CHECK: {{movw|movzwl}}                                    ;INTEL
-=======
 ; BWON:  movzwl
 ; BWOFF: movw
->>>>>>> abcee45b
 ;  store:
 ; CHECK: movw
 ; CHECK: ret
@@ -186,20 +182,14 @@
 
 ; The loads and the stores are interleaved. Can't merge them.
 ; CHECK-LABEL: no_merge_loads:
-<<<<<<< HEAD
 ; load:
-; CHECK: {{movb|movzbl}}                                      ;INTEL
+; BWON:  movzbl
+; BWOFF: movb
 ; store:
 ; CHECK: movb
 ; load:
 ; CHECK: {{movb|movzbl}}                                      ;INTEL
 ; store:
-=======
-; BWON:  movzbl
-; BWOFF: movb
-; CHECK: movb
-; CHECK: movb
->>>>>>> abcee45b
 ; CHECK: movb
 ; CHECK: ret
 define void @no_merge_loads(i32 %count, %struct.A* noalias nocapture %q, %struct.A* noalias nocapture %p) nounwind uwtable noinline ssp {
