--- conflicted
+++ resolved
@@ -1,46 +1,3 @@
-<<<<<<< HEAD
-; RUN: llc -mtriple=x86_64-linux -mcpu=corei7 < %s | FileCheck %s
-; This fixes a missing cases in the MI scheduler's constrainLocalCopy exposed by
-; PR21792
-
-@stuff = external constant [256 x double], align 16
-
-define void @func(<4 x float> %vx) {
-entry:
-  %tmp2 = bitcast <4 x float> %vx to <2 x i64>
-  %and.i = and <2 x i64> %tmp2, <i64 8727373547504, i64 8727373547504>
-  %tmp3 = bitcast <2 x i64> %and.i to <4 x i32>
-  %index.sroa.0.0.vec.extract = extractelement <4 x i32> %tmp3, i32 0
-  %idx.ext = sext i32 %index.sroa.0.0.vec.extract to i64
-  %add.ptr = getelementptr inbounds i8, i8* bitcast ([256 x double]* @stuff to i8*), i64 %idx.ext
-  %tmp4 = bitcast i8* %add.ptr to double*
-  %index.sroa.0.4.vec.extract = extractelement <4 x i32> %tmp3, i32 1
-  %idx.ext5 = sext i32 %index.sroa.0.4.vec.extract to i64
-  %add.ptr6 = getelementptr inbounds i8, i8* bitcast ([256 x double]* @stuff to i8*), i64 %idx.ext5
-  %tmp5 = bitcast i8* %add.ptr6 to double*
-  %index.sroa.0.8.vec.extract = extractelement <4 x i32> %tmp3, i32 2
-  %idx.ext14 = sext i32 %index.sroa.0.8.vec.extract to i64
-  %add.ptr15 = getelementptr inbounds i8, i8* bitcast ([256 x double]* @stuff to i8*), i64 %idx.ext14
-  %tmp6 = bitcast i8* %add.ptr15 to double*
-  %index.sroa.0.12.vec.extract = extractelement <4 x i32> %tmp3, i32 3
-  %idx.ext19 = sext i32 %index.sroa.0.12.vec.extract to i64
-  %add.ptr20 = getelementptr inbounds i8, i8* bitcast ([256 x double]* @stuff to i8*), i64 %idx.ext19
-  %tmp7 = bitcast i8* %add.ptr20 to double*
-  %add.ptr46 = getelementptr inbounds i8, i8* bitcast (double* getelementptr inbounds ([256 x double]* @stuff, i64 0, i64 1) to i8*), i64 %idx.ext
-  %tmp16 = bitcast i8* %add.ptr46 to double*
-  %add.ptr51 = getelementptr inbounds i8, i8* bitcast (double* getelementptr inbounds ([256 x double]* @stuff, i64 0, i64 1) to i8*), i64 %idx.ext5
-  %tmp17 = bitcast i8* %add.ptr51 to double*
-  call void @toto(double* %tmp4, double* %tmp5, double* %tmp6, double* %tmp7, double* %tmp16, double* %tmp17)
-  ret void
-; CHECK-LABEL: func:
-; CHECK: pextrq  $1, %xmm0,
-; CHECK-NEXT: movd    %xmm0, %r[[AX:..]]
-; CHECK-NEXT: movslq  %e[[AX]],
-; CHECK-NEXT: sarq    $32, %r[[AX]]
-}
-
-declare void @toto(double*, double*, double*, double*, double*, double*)
-=======
 ; RUN: llc -mtriple=x86_64-linux -mcpu=corei7 < %s | FileCheck %s
 ; This fixes a missing cases in the MI scheduler's constrainLocalCopy exposed by
 ; PR21792
@@ -81,5 +38,4 @@
 ; CHECK-NEXT: sarq    $32, %r[[AX]]
 }
 
-declare void @toto(double*, double*, double*, double*, double*, double*)
->>>>>>> af9fdb9d
+declare void @toto(double*, double*, double*, double*, double*, double*)