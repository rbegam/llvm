<<<<<<< HEAD
; RUN: llc < %s -mtriple=i386-pc-win32       -mattr=+avx512bw  | FileCheck --check-prefix=X32 %s
; RUN: llc < %s -mtriple=x86_64-win32        -mattr=+avx512bw  | FileCheck --check-prefix=WIN64 %s
; RUN: llc < %s -mtriple=x86_64-linux-gnu    -mattr=+avx512bw  | FileCheck --check-prefix=LINUXOSX64 %s
=======
; RUN: llc < %s -mtriple=i386-pc-win32       -mattr=+avx512bw  | FileCheck --check-prefix=CHECK --check-prefix=X32 %s
; RUN: llc < %s -mtriple=x86_64-win32        -mattr=+avx512bw  | FileCheck --check-prefix=CHECK --check-prefix=CHECK64 --check-prefix=WIN64 %s
; RUN: llc < %s -mtriple=x86_64-linux-gnu    -mattr=+avx512bw  | FileCheck --check-prefix=CHECK --check-prefix=CHECK64 --check-prefix=LINUXOSX64 %s
>>>>>>> d122abea

; X32-LABEL:  test_argv64i1:
; X32:        kmovd   %edx, %k0
; X32:        kmovd   %edi, %k1
; X32:        kmovd   %eax, %k1
; X32:        kmovd   %ecx, %k2
; X32:        ad{{d|c}}l  {{([0-9])*}}(%ebp), %e{{a|c}}x
; X32:        ad{{d|c}}l  {{([0-9])*}}(%ebp), %e{{a|c}}x
; X32:        ad{{d|c}}l  {{([0-9])*}}(%ebp), %e{{a|c}}x
; X32:        ad{{d|c}}l  {{([0-9])*}}(%ebp), %e{{a|c}}x
; X32:        ad{{d|c}}l  {{([0-9])*}}(%ebp), %e{{a|c}}x
; X32:        ad{{d|c}}l  {{([0-9])*}}(%ebp), %e{{a|c}}x
; X32:        ad{{d|c}}l  {{([0-9])*}}(%ebp), %e{{a|c}}x
; X32:        ad{{d|c}}l  {{([0-9])*}}(%ebp), %e{{a|c}}x
; X32:        ad{{d|c}}l  {{([0-9])*}}(%ebp), %e{{a|c}}x
; X32:        ad{{d|c}}l  {{([0-9])*}}(%ebp), %e{{a|c}}x
; X32:        ad{{d|c}}l  {{([0-9])*}}(%ebp), %e{{a|c}}x
; X32:        ad{{d|c}}l  {{([0-9])*}}(%ebp), %e{{a|c}}x
; X32:        ad{{d|c}}l  {{([0-9])*}}(%ebp), %e{{a|c}}x
; X32:        ad{{d|c}}l  {{([0-9])*}}(%ebp), %e{{a|c}}x
; X32:        ad{{d|c}}l  {{([0-9])*}}(%ebp), %e{{a|c}}x
; X32:        ad{{d|c}}l  {{([0-9])*}}(%ebp), %e{{a|c}}x
; X32:        ad{{d|c}}l  {{([0-9])*}}(%ebp), %e{{a|c}}x
; X32:        ad{{d|c}}l  {{([0-9])*}}(%ebp), %e{{a|c}}x
; X32:        ad{{d|c}}l  {{([0-9])*}}(%ebp), %e{{a|c}}x
; X32:        ad{{d|c}}l  {{([0-9])*}}(%ebp), %e{{a|c}}x
; X32:        ad{{d|c}}l  {{([0-9])*}}(%ebp), %e{{a|c}}x
; X32:        ad{{d|c}}l  {{([0-9])*}}(%ebp), %e{{a|c}}x
; X32:        retl

; WIN64-LABEL: test_argv64i1:
; WIN64:       addq    %rcx, %rax
; WIN64:       addq    %rdx, %rax
; WIN64:       addq    %rdi, %rax
; WIN64:       addq    %rsi, %rax
; WIN64:       addq    %r8, %rax
; WIN64:       addq    %r9, %rax
; WIN64:       addq    %r10, %rax
; WIN64:       addq    %r11, %rax
; WIN64:       addq    %r12, %rax
; WIN64:       addq    %r14, %rax
; WIN64:       addq    %r15, %rax
; WIN64:       addq  {{([0-9])*}}(%rsp), %rax
; WIN64:       retq

; LINUXOSX64-LABEL: test_argv64i1:
; LINUXOSX64:       addq    %rcx, %rax
; LINUXOSX64:       addq    %rdx, %rax
; LINUXOSX64:       addq    %rdi, %rax
; LINUXOSX64:       addq    %rsi, %rax
; LINUXOSX64:       addq    %r8, %rax
; LINUXOSX64:       addq    %r9, %rax
; LINUXOSX64:       addq    %r12, %rax
; LINUXOSX64:       addq    %r13, %rax
; LINUXOSX64:       addq    %r14, %rax
; LINUXOSX64:       addq    %r15, %rax
; LINUXOSX64:       addq    {{([0-9])*}}(%rsp), %rax
; LINUXOSX64:       addq    {{([0-9])*}}(%rsp), %rax
; LINUXOSX64:       retq

; Test regcall when receiving arguments of v64i1 type
define x86_regcallcc i64 @test_argv64i1(<64 x i1> %x0, <64 x i1> %x1, <64 x i1> %x2,
                                        <64 x i1> %x3, <64 x i1> %x4, <64 x i1> %x5,
                                        <64 x i1> %x6, <64 x i1> %x7, <64 x i1> %x8,
                                        <64 x i1> %x9, <64 x i1> %x10, <64 x i1> %x11,
                                        <64 x i1> %x12)  {
  %y0 = bitcast <64 x i1> %x0 to i64
  %y1 = bitcast <64 x i1> %x1 to i64
  %y2 = bitcast <64 x i1> %x2 to i64
  %y3 = bitcast <64 x i1> %x3 to i64
  %y4 = bitcast <64 x i1> %x4 to i64
  %y5 = bitcast <64 x i1> %x5 to i64
  %y6 = bitcast <64 x i1> %x6 to i64
  %y7 = bitcast <64 x i1> %x7 to i64
  %y8 = bitcast <64 x i1> %x8 to i64
  %y9 = bitcast <64 x i1> %x9 to i64
  %y10 = bitcast <64 x i1> %x10 to i64
  %y11 = bitcast <64 x i1> %x11 to i64
  %y12 = bitcast <64 x i1> %x12 to i64
  %add1 = add i64 %y0, %y1
  %add2 = add i64 %add1, %y2
  %add3 = add i64 %add2, %y3
  %add4 = add i64 %add3, %y4
  %add5 = add i64 %add4, %y5
  %add6 = add i64 %add5, %y6
  %add7 = add i64 %add6, %y7
  %add8 = add i64 %add7, %y8
  %add9 = add i64 %add8, %y9
  %add10 = add i64 %add9, %y10
  %add11 = add i64 %add10, %y11
  %add12 = add i64 %add11, %y12
  ret i64 %add12
}

; X32-LABEL:  caller_argv64i1:
; X32:        movl    $2, %eax
; X32:        movl    $1, %ecx
; X32:        movl    $2, %edx
; X32:        movl    $1, %edi
; X32:        pushl    ${{1|2}}
; X32:        pushl    ${{1|2}}
; X32:        pushl    ${{1|2}}
; X32:        pushl    ${{1|2}}
; X32:        pushl    ${{1|2}}
; X32:        pushl    ${{1|2}}
; X32:        pushl    ${{1|2}}
; X32:        pushl    ${{1|2}}
; X32:        pushl    ${{1|2}}
; X32:        pushl    ${{1|2}}
; X32:        pushl    ${{1|2}}
; X32:        pushl    ${{1|2}}
; X32:        pushl    ${{1|2}}
; X32:        pushl    ${{1|2}}
; X32:        pushl    ${{1|2}}
; X32:        pushl    ${{1|2}}
; X32:        pushl    ${{1|2}}
; X32:        pushl    ${{1|2}}
; X32:        pushl    ${{1|2}}
; X32:        pushl    ${{1|2}}
; X32:        pushl    ${{1|2}}
; X32:        pushl    ${{1|2}}
; X32:        call{{.*}}   _test_argv64i1
        
; WIN64-LABEL: caller_argv64i1:
; WIN64:       movabsq    $4294967298, %rax
; WIN64:       movq   %rax, (%rsp)
; WIN64:       movq   %rax, %rcx
; WIN64:       movq   %rax, %rdx
; WIN64:       movq   %rax, %rdi
; WIN64:       movq   %rax, %rsi
; WIN64:       movq   %rax, %r8
; WIN64:       movq   %rax, %r9
; WIN64:       movq   %rax, %r10
; WIN64:       movq   %rax, %r11
; WIN64:       movq   %rax, %r12
; WIN64:       movq   %rax, %r14
; WIN64:       movq   %rax, %r15
; WIN64:       callq   test_argv64i1

; LINUXOSX64-LABEL: caller_argv64i1:
; LINUXOSX64:       movabsq    $4294967298, %rax
; LINUXOSX64:       movq   %rax, %rcx
; LINUXOSX64:       movq   %rax, %rdx
; LINUXOSX64:       movq   %rax, %rdi
; LINUXOSX64:       movq   %rax, %rsi
; LINUXOSX64:       movq   %rax, %r8
; LINUXOSX64:       movq   %rax, %r9
; LINUXOSX64:       movq   %rax, %r12
; LINUXOSX64:       movq   %rax, %r13
; LINUXOSX64:       movq   %rax, %r14
; LINUXOSX64:       movq   %rax, %r15
; LINUXOSX64:       call{{.*}}   test_argv64i1

; Test regcall when passing arguments of v64i1 type
<<<<<<< HEAD
define x86_regcallcc i64 @caller_argv64i1() #0 {
=======
define i64 @caller_argv64i1() #0 {
>>>>>>> d122abea
entry:
  %v0 = bitcast i64 4294967298 to <64 x i1>
  %call = call x86_regcallcc i64 @test_argv64i1(<64 x i1> %v0, <64 x i1> %v0, <64 x i1> %v0,
                                                <64 x i1> %v0, <64 x i1> %v0, <64 x i1> %v0,
                                                <64 x i1> %v0, <64 x i1> %v0, <64 x i1> %v0,
                                                <64 x i1> %v0, <64 x i1> %v0, <64 x i1> %v0,
                                                <64 x i1> %v0)
  ret i64 %call
}

; X32-LABEL: test_retv64i1:
; X32:       mov{{.*}}    $2, %eax
; X32:       mov{{.*}}    $1, %ecx
; X32:       ret{{.*}}

<<<<<<< HEAD
; WIN64-LABEL: test_retv64i1:
; WIN64:       mov{{.*}} $4294967298, %rax
; WIN64:       ret{{.*}}
=======
; CHECK64-LABEL: test_retv64i1:
; CHECK64:       mov{{.*}} $4294967298, %rax
; CHECK64:       ret{{.*}}
>>>>>>> d122abea

; Test regcall when returning v64i1 type
define x86_regcallcc <64 x i1> @test_retv64i1()  {
  %a = bitcast i64 4294967298 to <64 x i1>
 ret <64 x i1> %a
}

; X32-LABEL: caller_retv64i1:
; X32:       call{{.*}}   _test_retv64i1
; X32:       kmov{{.*}}   %eax, %k0
; X32:       kmov{{.*}}   %ecx, %k1
; X32:       kunpckdq     %k0, %k1, %k0

<<<<<<< HEAD
; Test regcall when processing result of v64i1 type
define x86_regcallcc <64 x i1> @caller_retv64i1() #0 {
entry:
  %call = call x86_regcallcc <64 x i1> @test_retv64i1()
  ret <64 x i1> %call
=======
; CHECK64-LABEL: caller_retv64i1:
; CHECK64:       call{{.*}}   {{_*}}test_retv64i1
; CHECK64:       kmovq %rax, %k0
; CHECK64:       ret{{.*}}

; Test regcall when processing result of v64i1 type
define <64 x i1> @caller_retv64i1() #0 {
entry:
  %call = call x86_regcallcc <64 x i1> @test_retv64i1()
  ret <64 x i1> %call
}

; CHECK-LABEL:  test_argv32i1:
; CHECK:        kmovd    %edx, %k{{[0-9]+}}
; CHECK:        kmovd    %ecx, %k{{[0-9]+}}
; CHECK:        kmovd    %eax, %k{{[0-9]+}}
; CHECK:        ret{{l|q}}

; Test regcall when receiving arguments of v32i1 type
declare i32 @test_argv32i1helper(<32 x i1> %x0, <32 x i1> %x1, <32 x i1> %x2)
define x86_regcallcc i32 @test_argv32i1(<32 x i1> %x0, <32 x i1> %x1, <32 x i1> %x2)  {
entry:
  %res = call i32 @test_argv32i1helper(<32 x i1> %x0, <32 x i1> %x1, <32 x i1> %x2)
  ret i32 %res
}

; CHECK-LABEL:  caller_argv32i1:
; CHECK:        mov{{.*}}    $1, %eax
; CHECK:        mov{{.*}}    $1, %ecx
; CHECK:        mov{{.*}}    $1, %edx
; CHECK:        call{{.*}}   {{_*}}test_argv32i1

; Test regcall when passing arguments of v32i1 type
define i32 @caller_argv32i1() #0 {
entry:
  %v0 = bitcast i32 1 to <32 x i1>
  %call = call x86_regcallcc i32 @test_argv32i1(<32 x i1> %v0, <32 x i1> %v0, <32 x i1> %v0)
  ret i32 %call
}

; CHECK-LABEL: test_retv32i1:
; CHECK:       movl    $1, %eax
; CHECK:       ret{{l|q}}

; Test regcall when returning v32i1 type
define x86_regcallcc <32 x i1> @test_retv32i1()  {
  %a = bitcast i32 1 to <32 x i1>
  ret <32 x i1> %a
}

; CHECK-LABEL: caller_retv32i1:
; CHECK:       call{{.*}}   {{_*}}test_retv32i1
; CHECK:       incl %eax

; Test regcall when processing result of v32i1 type
define i32 @caller_retv32i1() #0 {
entry:
  %call = call x86_regcallcc <32 x i1> @test_retv32i1()
  %c = bitcast <32 x i1> %call to i32
  %add = add i32 %c, 1
  ret i32 %add
}

; CHECK-LABEL:  test_argv16i1:
; CHECK:        kmovw    %edx, %k{{[0-9]+}}
; CHECK:        kmovw    %ecx, %k{{[0-9]+}}
; CHECK:        kmovw    %eax, %k{{[0-9]+}}
; CHECK:        ret{{l|q}}

; Test regcall when receiving arguments of v16i1 type
declare i16 @test_argv16i1helper(<16 x i1> %x0, <16 x i1> %x1, <16 x i1> %x2)
define x86_regcallcc i16 @test_argv16i1(<16 x i1> %x0, <16 x i1> %x1, <16 x i1> %x2)  {
  %res = call i16 @test_argv16i1helper(<16 x i1> %x0, <16 x i1> %x1, <16 x i1> %x2)
  ret i16 %res
}

; CHECK-LABEL:  caller_argv16i1:
; CHECK:        movl    $1, %eax
; CHECK:        movl    $1, %ecx
; CHECK:        movl    $1, %edx
; CHECK:        call{{l|q}}   {{_*}}test_argv16i1

; Test regcall when passing arguments of v16i1 type
define i16 @caller_argv16i1() #0 {
entry:
  %v0 = bitcast i16 1 to <16 x i1>
  %call = call x86_regcallcc i16 @test_argv16i1(<16 x i1> %v0, <16 x i1> %v0, <16 x i1> %v0)
  ret i16 %call
}

; CHECK-LABEL: test_retv16i1:
; CHECK:       movw    $1, %ax
; CHECK:       ret{{l|q}}

; Test regcall when returning v16i1 type
define x86_regcallcc <16 x i1> @test_retv16i1()  {
  %a = bitcast i16 1 to <16 x i1>
  ret <16 x i1> %a
}

; CHECK-LABEL: caller_retv16i1:
; CHECK:       call{{l|q}}   {{_*}}test_retv16i1
; CHECK:       incl   %eax

; Test regcall when processing result of v16i1 type
define i16 @caller_retv16i1() #0 {
entry:
  %call = call x86_regcallcc <16 x i1> @test_retv16i1()
  %c = bitcast <16 x i1> %call to i16
  %add = add i16 %c, 1
  ret i16 %add
}

; CHECK-LABEL:  test_argv8i1:
; CHECK:        kmovw    %edx, %k{{[0-9]+}}
; CHECK:        kmovw    %ecx, %k{{[0-9]+}}
; CHECK:        kmovw    %eax, %k{{[0-9]+}}
; CHECK:        ret{{l|q}}

; Test regcall when receiving arguments of v8i1 type
declare i8 @test_argv8i1helper(<8 x i1> %x0, <8 x i1> %x1, <8 x i1> %x2)
define x86_regcallcc i8 @test_argv8i1(<8 x i1> %x0, <8 x i1> %x1, <8 x i1> %x2)  {
  %res = call i8 @test_argv8i1helper(<8 x i1> %x0, <8 x i1> %x1, <8 x i1> %x2)
  ret i8 %res
}

; CHECK-LABEL:  caller_argv8i1:
; CHECK:        movl    $1, %eax
; CHECK:        movl    $1, %ecx
; CHECK:        movl    $1, %edx
; CHECK:        call{{l|q}}   {{_*}}test_argv8i1

; Test regcall when passing arguments of v8i1 type
define i8 @caller_argv8i1() #0 {
entry:
  %v0 = bitcast i8 1 to <8 x i1>
  %call = call x86_regcallcc i8 @test_argv8i1(<8 x i1> %v0, <8 x i1> %v0, <8 x i1> %v0)
  ret i8 %call
}

; CHECK-LABEL: test_retv8i1:
; CHECK:       movb    $1, %al
; CHECK:       ret{{q|l}}

; Test regcall when returning v8i1 type
define x86_regcallcc <8 x i1> @test_retv8i1()  {
  %a = bitcast i8 1 to <8 x i1>
  ret <8 x i1> %a
}

; CHECK-LABEL: caller_retv8i1:
; CHECK:       call{{l|q}}   {{_*}}test_retv8i1
; CHECK:       kmovw %eax, %k{{[0-9]+}}
; CHECK:       ret{{l|q}}

; Test regcall when processing result of v8i1 type
define <8 x i1> @caller_retv8i1() #0 {
entry:
  %call = call x86_regcallcc <8 x i1> @test_retv8i1()
  ret <8 x i1> %call
>>>>>>> d122abea
}<|MERGE_RESOLUTION|>--- conflicted
+++ resolved
@@ -1,12 +1,6 @@
-<<<<<<< HEAD
-; RUN: llc < %s -mtriple=i386-pc-win32       -mattr=+avx512bw  | FileCheck --check-prefix=X32 %s
-; RUN: llc < %s -mtriple=x86_64-win32        -mattr=+avx512bw  | FileCheck --check-prefix=WIN64 %s
-; RUN: llc < %s -mtriple=x86_64-linux-gnu    -mattr=+avx512bw  | FileCheck --check-prefix=LINUXOSX64 %s
-=======
 ; RUN: llc < %s -mtriple=i386-pc-win32       -mattr=+avx512bw  | FileCheck --check-prefix=CHECK --check-prefix=X32 %s
 ; RUN: llc < %s -mtriple=x86_64-win32        -mattr=+avx512bw  | FileCheck --check-prefix=CHECK --check-prefix=CHECK64 --check-prefix=WIN64 %s
 ; RUN: llc < %s -mtriple=x86_64-linux-gnu    -mattr=+avx512bw  | FileCheck --check-prefix=CHECK --check-prefix=CHECK64 --check-prefix=LINUXOSX64 %s
->>>>>>> d122abea
 
 ; X32-LABEL:  test_argv64i1:
 ; X32:        kmovd   %edx, %k0
@@ -161,11 +155,7 @@
 ; LINUXOSX64:       call{{.*}}   test_argv64i1
 
 ; Test regcall when passing arguments of v64i1 type
-<<<<<<< HEAD
-define x86_regcallcc i64 @caller_argv64i1() #0 {
-=======
 define i64 @caller_argv64i1() #0 {
->>>>>>> d122abea
 entry:
   %v0 = bitcast i64 4294967298 to <64 x i1>
   %call = call x86_regcallcc i64 @test_argv64i1(<64 x i1> %v0, <64 x i1> %v0, <64 x i1> %v0,
@@ -181,15 +171,9 @@
 ; X32:       mov{{.*}}    $1, %ecx
 ; X32:       ret{{.*}}
 
-<<<<<<< HEAD
-; WIN64-LABEL: test_retv64i1:
-; WIN64:       mov{{.*}} $4294967298, %rax
-; WIN64:       ret{{.*}}
-=======
 ; CHECK64-LABEL: test_retv64i1:
 ; CHECK64:       mov{{.*}} $4294967298, %rax
 ; CHECK64:       ret{{.*}}
->>>>>>> d122abea
 
 ; Test regcall when returning v64i1 type
 define x86_regcallcc <64 x i1> @test_retv64i1()  {
@@ -203,13 +187,6 @@
 ; X32:       kmov{{.*}}   %ecx, %k1
 ; X32:       kunpckdq     %k0, %k1, %k0
 
-<<<<<<< HEAD
-; Test regcall when processing result of v64i1 type
-define x86_regcallcc <64 x i1> @caller_retv64i1() #0 {
-entry:
-  %call = call x86_regcallcc <64 x i1> @test_retv64i1()
-  ret <64 x i1> %call
-=======
 ; CHECK64-LABEL: caller_retv64i1:
 ; CHECK64:       call{{.*}}   {{_*}}test_retv64i1
 ; CHECK64:       kmovq %rax, %k0
@@ -370,5 +347,4 @@
 entry:
   %call = call x86_regcallcc <8 x i1> @test_retv8i1()
   ret <8 x i1> %call
->>>>>>> d122abea
 }