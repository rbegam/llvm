--- conflicted
+++ resolved
@@ -35,17 +35,10 @@
   %e = fadd double %a, 1.000000e+00
   br label %final
 second:
-<<<<<<< HEAD
 ; CHECK:      bb.2.second:                                               ;INTEL
-; CHECK-NEXT:   DIVSDrm {{.*}} debug-location !17                        ;INTEL
-; CHECK-NEXT:   ADDSDrm {{.*}} debug-location !18                        ;INTEL
-=======
->>>>>>> 65841093
+; CHECK-NEXT:   DIVSDrm {{.*}} debug-location [[NO]]                     ;INTEL
+; CHECK-NEXT:   ADDSDrm {{.*}} debug-location [[YES]]                    ;INTEL
   %f = fadd double %b, 1.000000e+00, !dbg !18
-
-; CHECK-NOT: debug-location [[NO]]
-; CHECK: debug-location [[YES]]
-; CHECK-NOT: debug-location [[NO]]
   br label %final
 final:
   %cond = phi double [%e, %first], [%f, %second]
@@ -68,14 +61,9 @@
   br label %final
 second:
   %f = fadd double %b, 1.000000e+00, !dbg !25
-<<<<<<< HEAD
 ; CHECK:      bb.2.second:                                               ;INTEL
-; CHECK-NEXT:   DIVSDrm {{.*}} debug-location !25                        ;INTEL
-; CHECK-NEXT:   ADDSDrm {{.*}} debug-location !25                        ;INTEL
-=======
-; CHECK: debug-location [[TAG]]
-; CHECK-NEXT: debug-location [[TAG]]
->>>>>>> 65841093
+; CHECK-NEXT:   DIVSDrm {{.*}} debug-location [[TAG]]                    ;INTEL
+; CHECK-NEXT:   ADDSDrm {{.*}} debug-location [[TAG]]                    ;INTEL
   br label %final
 final:
   %cond = phi double [%e, %first], [%f, %second]
