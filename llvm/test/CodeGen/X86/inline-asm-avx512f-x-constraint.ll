; RUN: llc < %s -mtriple=x86_64-unknown-unknown -mattr=avx512f -stop-after=expand-isel-pseudos | FileCheck %s

; CHECK: %[[REG1:.*]]:vr512_0_15 = COPY %1
; CHECK: %[[REG2:.*]]:vr512_0_15 = COPY %2
<<<<<<< HEAD
; CHECK: INLINEASM &"vpaddq\09$3, $2, $0 {$1}", 0, {{.*}}, def %{{.*}}, {{.*}}, %{{.*}}, {{.*}}, %[[REG1]], {{.*}}, %[[REG2]], 12, implicit-def early-clobber $df, 12, implicit-def early-clobber $fpsw, 12, implicit-def early-clobber $eflags ;INTEL
=======
; CHECK: INLINEASM &"vpaddq\09$3, $2, $0 {$1}", 0, {{.*}}, def %{{.*}}, {{.*}}, %{{.*}}, {{.*}}, %[[REG1]], {{.*}}, %[[REG2]], 12, implicit-def early-clobber $df, 12, implicit-def early-clobber $fpsw, 12, implicit-def early-clobber $eflags

>>>>>>> 2f94203e
define <8 x i64> @mask_Yk_i8(i8 signext %msk, <8 x i64> %x, <8 x i64> %y) {
entry:
  %0 = tail call <8 x i64> asm "vpaddq\09$3, $2, $0 {$1}", "=x,^Yk,x,x,~{dirflag},~{fpsr},~{flags}"(i8 %msk, <8 x i64> %x, <8 x i64> %y)
  ret <8 x i64> %0
}<|MERGE_RESOLUTION|>--- conflicted
+++ resolved
@@ -2,12 +2,8 @@
 
 ; CHECK: %[[REG1:.*]]:vr512_0_15 = COPY %1
 ; CHECK: %[[REG2:.*]]:vr512_0_15 = COPY %2
-<<<<<<< HEAD
-; CHECK: INLINEASM &"vpaddq\09$3, $2, $0 {$1}", 0, {{.*}}, def %{{.*}}, {{.*}}, %{{.*}}, {{.*}}, %[[REG1]], {{.*}}, %[[REG2]], 12, implicit-def early-clobber $df, 12, implicit-def early-clobber $fpsw, 12, implicit-def early-clobber $eflags ;INTEL
-=======
 ; CHECK: INLINEASM &"vpaddq\09$3, $2, $0 {$1}", 0, {{.*}}, def %{{.*}}, {{.*}}, %{{.*}}, {{.*}}, %[[REG1]], {{.*}}, %[[REG2]], 12, implicit-def early-clobber $df, 12, implicit-def early-clobber $fpsw, 12, implicit-def early-clobber $eflags
 
->>>>>>> 2f94203e
 define <8 x i64> @mask_Yk_i8(i8 signext %msk, <8 x i64> %x, <8 x i64> %y) {
 entry:
   %0 = tail call <8 x i64> asm "vpaddq\09$3, $2, $0 {$1}", "=x,^Yk,x,x,~{dirflag},~{fpsr},~{flags}"(i8 %msk, <8 x i64> %x, <8 x i64> %y)
