; RUN: llc -march=x86-64 -mtriple=x86_64-linux < %s | FileCheck %s
; RUN: opt -strip-debug < %s | llc -march=x86-64 -mtriple=x86_64-linux | FileCheck %s
; http://llvm.org/PR19051. Minor code-motion difference with -g.
; Presence of debug info shouldn't affect the codegen. Make sure that
; we generated the same code sequence with and without debug info. 
;
; CHECK:      callq   _Z3fooPcjPKc
; CHECK:      callq   _Z3fooPcjPKc
; CHECK:      leaq    (%rsp), %rdi
; CHECK:      movl    $4, %esi
; CHECK:      testl   {{%[a-z]+}}, {{%[a-z]+}}
; CHECK:      je     .LBB0_4

; Regenerate test with this command: 
;   clang -emit-llvm -S -O2 -g
; from this source:
;
; extern void foo(char *dst,unsigned siz,const char *src);
; extern const char * i2str(int);
;
; struct AAA3 {
;  AAA3(const char *value) { foo(text,sizeof(text),value);}
;  void operator=(const char *value) { foo(text,sizeof(text),value);}
;  operator const char*() const { return text;}
;  char text[4];
; };
;
; void bar (int param1,int param2)  {
;   const char * temp(0);
;
;   if (param2) {
;     temp = i2str(param2);
;   }
;   AAA3 var1("");
;   AAA3 var2("");
;
;   if (param1)
;     var2 = "+";
;   else
;     var2 = "-";
;   var1 = "";
; }

%struct.AAA3 = type { [4 x i8] }

@.str = private unnamed_addr constant [1 x i8] zeroinitializer, align 1
@.str1 = private unnamed_addr constant [2 x i8] c"+\00", align 1
@.str2 = private unnamed_addr constant [2 x i8] c"-\00", align 1

; Function Attrs: uwtable
define void @_Z3barii(i32 %param1, i32 %param2) #0 {
entry:
  %var1 = alloca %struct.AAA3, align 1
  %var2 = alloca %struct.AAA3, align 1
<<<<<<< HEAD
  tail call void @llvm.dbg.value(metadata !{i32 %param1}, i64 0, metadata !30), !dbg !47
  tail call void @llvm.dbg.value(metadata !{i32 %param2}, i64 0, metadata !31), !dbg !47
  tail call void @llvm.dbg.value(metadata !48, i64 0, metadata !32), !dbg !49
=======
  tail call void @llvm.dbg.value(metadata i32 %param1, i64 0, metadata !30, metadata !{!"0x102"}), !dbg !47
  tail call void @llvm.dbg.value(metadata i32 %param2, i64 0, metadata !31, metadata !{!"0x102"}), !dbg !47
  tail call void @llvm.dbg.value(metadata i8* null, i64 0, metadata !32, metadata !{!"0x102"}), !dbg !49
>>>>>>> 41cb3da2
  %tobool = icmp eq i32 %param2, 0, !dbg !50
  br i1 %tobool, label %if.end, label %if.then, !dbg !50

if.then:                                          ; preds = %entry
  %call = tail call i8* @_Z5i2stri(i32 %param2), !dbg !52
<<<<<<< HEAD
  tail call void @llvm.dbg.value(metadata !{i8* %call}, i64 0, metadata !32), !dbg !49
  br label %if.end, !dbg !54

if.end:                                           ; preds = %entry, %if.then
  tail call void @llvm.dbg.value(metadata !{%struct.AAA3* %var1}, i64 0, metadata !33), !dbg !55
  tail call void @llvm.dbg.value(metadata !{%struct.AAA3* %var1}, i64 0, metadata !56), !dbg !57
  tail call void @llvm.dbg.value(metadata !58, i64 0, metadata !59), !dbg !60
  %arraydecay.i = getelementptr inbounds %struct.AAA3* %var1, i64 0, i32 0, i64 0, !dbg !61
  call void @_Z3fooPcjPKc(i8* %arraydecay.i, i32 4, i8* getelementptr inbounds ([1 x i8]* @.str, i64 0, i64 0)), !dbg !61
  call void @llvm.dbg.value(metadata !{%struct.AAA3* %var2}, i64 0, metadata !34), !dbg !63
  call void @llvm.dbg.value(metadata !{%struct.AAA3* %var2}, i64 0, metadata !64), !dbg !65
  call void @llvm.dbg.value(metadata !58, i64 0, metadata !66), !dbg !67
  %arraydecay.i5 = getelementptr inbounds %struct.AAA3* %var2, i64 0, i32 0, i64 0, !dbg !68
  call void @_Z3fooPcjPKc(i8* %arraydecay.i5, i32 4, i8* getelementptr inbounds ([1 x i8]* @.str, i64 0, i64 0)), !dbg !68
  %tobool1 = icmp eq i32 %param1, 0, !dbg !69
  call void @llvm.dbg.value(metadata !{%struct.AAA3* %var2}, i64 0, metadata !34), !dbg !63
  br i1 %tobool1, label %if.else, label %if.then2, !dbg !69

if.then2:                                         ; preds = %if.end
  call void @llvm.dbg.value(metadata !{%struct.AAA3* %var2}, i64 0, metadata !71), !dbg !73
  call void @llvm.dbg.value(metadata !74, i64 0, metadata !75), !dbg !76
=======
  tail call void @llvm.dbg.value(metadata i8* %call, i64 0, metadata !32, metadata !{!"0x102"}), !dbg !49
  br label %if.end, !dbg !54

if.end:                                           ; preds = %entry, %if.then
  tail call void @llvm.dbg.value(metadata %struct.AAA3* %var1, i64 0, metadata !33, metadata !{!"0x102"}), !dbg !55
  tail call void @llvm.dbg.value(metadata %struct.AAA3* %var1, i64 0, metadata !56, metadata !{!"0x102"}), !dbg !57
  tail call void @llvm.dbg.value(metadata !58, i64 0, metadata !59, metadata !{!"0x102"}), !dbg !60
  %arraydecay.i = getelementptr inbounds %struct.AAA3* %var1, i64 0, i32 0, i64 0, !dbg !61
  call void @_Z3fooPcjPKc(i8* %arraydecay.i, i32 4, i8* getelementptr inbounds ([1 x i8]* @.str, i64 0, i64 0)), !dbg !61
  call void @llvm.dbg.value(metadata %struct.AAA3* %var2, i64 0, metadata !34, metadata !{!"0x102"}), !dbg !63
  call void @llvm.dbg.value(metadata %struct.AAA3* %var2, i64 0, metadata !64, metadata !{!"0x102"}), !dbg !65
  call void @llvm.dbg.value(metadata !58, i64 0, metadata !66, metadata !{!"0x102"}), !dbg !67
  %arraydecay.i5 = getelementptr inbounds %struct.AAA3* %var2, i64 0, i32 0, i64 0, !dbg !68
  call void @_Z3fooPcjPKc(i8* %arraydecay.i5, i32 4, i8* getelementptr inbounds ([1 x i8]* @.str, i64 0, i64 0)), !dbg !68
  %tobool1 = icmp eq i32 %param1, 0, !dbg !69
  call void @llvm.dbg.value(metadata %struct.AAA3* %var2, i64 0, metadata !34, metadata !{!"0x102"}), !dbg !63
  br i1 %tobool1, label %if.else, label %if.then2, !dbg !69

if.then2:                                         ; preds = %if.end
  call void @llvm.dbg.value(metadata %struct.AAA3* %var2, i64 0, metadata !71, metadata !{!"0x102"}), !dbg !73
  call void @llvm.dbg.value(metadata !74, i64 0, metadata !75, metadata !{!"0x102"}), !dbg !76
>>>>>>> 41cb3da2
  call void @_Z3fooPcjPKc(i8* %arraydecay.i5, i32 4, i8* getelementptr inbounds ([2 x i8]* @.str1, i64 0, i64 0)), !dbg !76
  br label %if.end3, !dbg !72

if.else:                                          ; preds = %if.end
<<<<<<< HEAD
  call void @llvm.dbg.value(metadata !{%struct.AAA3* %var2}, i64 0, metadata !77), !dbg !79
  call void @llvm.dbg.value(metadata !80, i64 0, metadata !81), !dbg !82
=======
  call void @llvm.dbg.value(metadata %struct.AAA3* %var2, i64 0, metadata !77, metadata !{!"0x102"}), !dbg !79
  call void @llvm.dbg.value(metadata !80, i64 0, metadata !81, metadata !{!"0x102"}), !dbg !82
>>>>>>> 41cb3da2
  call void @_Z3fooPcjPKc(i8* %arraydecay.i5, i32 4, i8* getelementptr inbounds ([2 x i8]* @.str2, i64 0, i64 0)), !dbg !82
  br label %if.end3

if.end3:                                          ; preds = %if.else, %if.then2
<<<<<<< HEAD
  call void @llvm.dbg.value(metadata !{%struct.AAA3* %var1}, i64 0, metadata !33), !dbg !55
  call void @llvm.dbg.value(metadata !{%struct.AAA3* %var1}, i64 0, metadata !83), !dbg !85
  call void @llvm.dbg.value(metadata !58, i64 0, metadata !86), !dbg !87
=======
  call void @llvm.dbg.value(metadata %struct.AAA3* %var1, i64 0, metadata !33, metadata !{!"0x102"}), !dbg !55
  call void @llvm.dbg.value(metadata %struct.AAA3* %var1, i64 0, metadata !83, metadata !{!"0x102"}), !dbg !85
  call void @llvm.dbg.value(metadata !58, i64 0, metadata !86, metadata !{!"0x102"}), !dbg !87
>>>>>>> 41cb3da2
  call void @_Z3fooPcjPKc(i8* %arraydecay.i, i32 4, i8* getelementptr inbounds ([1 x i8]* @.str, i64 0, i64 0)), !dbg !87
  ret void, !dbg !88
}

declare i8* @_Z5i2stri(i32) #1

declare void @_Z3fooPcjPKc(i8*, i32, i8*) #1

; Function Attrs: nounwind readnone
declare void @llvm.dbg.value(metadata, i64, metadata) #2

attributes #0 = { uwtable "less-precise-fpmad"="false" "no-frame-pointer-elim"="false" "no-infs-fp-math"="false" "no-nans-fp-math"="false" "stack-protector-buffer-size"="8" "unsafe-fp-math"="false" "use-soft-float"="false" }
attributes #1 = { "less-precise-fpmad"="false" "no-frame-pointer-elim"="false" "no-infs-fp-math"="false" "no-nans-fp-math"="false" "stack-protector-buffer-size"="8" "unsafe-fp-math"="false" "use-soft-float"="false" }
attributes #2 = { nounwind readnone }

!llvm.dbg.cu = !{!0}
!llvm.module.flags = !{!44, !45}
!llvm.ident = !{!46}

<<<<<<< HEAD
!0 = metadata !{i32 786449, metadata !1, i32 4, metadata !"clang version 3.5.0 ", i1 true, metadata !"", i32 0, metadata !2, metadata !3, metadata !23, metadata !2, metadata !2, metadata !"", i32 1} ; [ DW_TAG_compile_unit ] [/tmp/dbginfo/dbg-changes-codegen-branch-folding.cpp] [DW_LANG_C_plus_plus]
!1 = metadata !{metadata !"dbg-changes-codegen-branch-folding.cpp", metadata !"/tmp/dbginfo"}
!2 = metadata !{}
!3 = metadata !{metadata !4}
!4 = metadata !{i32 786451, metadata !1, null, metadata !"AAA3", i32 4, i64 32, i64 8, i32 0, i32 0, null, metadata !5, i32 0, null, null, metadata !"_ZTS4AAA3"} ; [ DW_TAG_structure_type ] [AAA3] [line 4, size 32, align 8, offset 0] [def] [from ]
!5 = metadata !{metadata !6, metadata !11, metadata !17, metadata !18}
!6 = metadata !{i32 786445, metadata !1, metadata !"_ZTS4AAA3", metadata !"text", i32 8, i64 32, i64 8, i64 0, i32 0, metadata !7} ; [ DW_TAG_member ] [text] [line 8, size 32, align 8, offset 0] [from ]
!7 = metadata !{i32 786433, null, null, metadata !"", i32 0, i64 32, i64 8, i32 0, i32 0, metadata !8, metadata !9, i32 0, null, null, null} ; [ DW_TAG_array_type ] [line 0, size 32, align 8, offset 0] [from char]
!8 = metadata !{i32 786468, null, null, metadata !"char", i32 0, i64 8, i64 8, i64 0, i32 0, i32 6} ; [ DW_TAG_base_type ] [char] [line 0, size 8, align 8, offset 0, enc DW_ATE_signed_char]
!9 = metadata !{metadata !10}
!10 = metadata !{i32 786465, i64 0, i64 4}        ; [ DW_TAG_subrange_type ] [0, 3]
!11 = metadata !{i32 786478, metadata !1, metadata !"_ZTS4AAA3", metadata !"AAA3", metadata !"AAA3", metadata !"", i32 5, metadata !12, i1 false, i1 false, i32 0, i32 0, null, i32 256, i1 true, null, null, i32 0, null, i32 5} ; [ DW_TAG_subprogram ] [line 5] [AAA3]
!12 = metadata !{i32 786453, i32 0, null, metadata !"", i32 0, i64 0, i64 0, i64 0, i32 0, null, metadata !13, i32 0, null, null, null} ; [ DW_TAG_subroutine_type ] [line 0, size 0, align 0, offset 0] [from ]
!13 = metadata !{null, metadata !14, metadata !15}
!14 = metadata !{i32 786447, null, null, metadata !"", i32 0, i64 64, i64 64, i64 0, i32 1088, metadata !"_ZTS4AAA3"} ; [ DW_TAG_pointer_type ] [line 0, size 64, align 64, offset 0] [artificial] [from _ZTS4AAA3]
!15 = metadata !{i32 786447, null, null, metadata !"", i32 0, i64 64, i64 64, i64 0, i32 0, metadata !16} ; [ DW_TAG_pointer_type ] [line 0, size 64, align 64, offset 0] [from ]
!16 = metadata !{i32 786470, null, null, metadata !"", i32 0, i64 0, i64 0, i64 0, i32 0, metadata !8} ; [ DW_TAG_const_type ] [line 0, size 0, align 0, offset 0] [from char]
!17 = metadata !{i32 786478, metadata !1, metadata !"_ZTS4AAA3", metadata !"operator=", metadata !"operator=", metadata !"_ZN4AAA3aSEPKc", i32 6, metadata !12, i1 false, i1 false, i32 0, i32 0, null, i32 256, i1 true, null, null, i32 0, null, i32 6} ; [ DW_TAG_subprogram ] [line 6] [operator=]
!18 = metadata !{i32 786478, metadata !1, metadata !"_ZTS4AAA3", metadata !"operator const char *", metadata !"operator const char *", metadata !"_ZNK4AAA3cvPKcEv", i32 7, metadata !19, i1 false, i1 false, i32 0, i32 0, null, i32 256, i1 true, null, null, i32 0, null, i32 7} ; [ DW_TAG_subprogram ] [line 7] [operator const char *]
!19 = metadata !{i32 786453, i32 0, null, metadata !"", i32 0, i64 0, i64 0, i64 0, i32 0, null, metadata !20, i32 0, null, null, null} ; [ DW_TAG_subroutine_type ] [line 0, size 0, align 0, offset 0] [from ]
!20 = metadata !{metadata !15, metadata !21}
!21 = metadata !{i32 786447, null, null, metadata !"", i32 0, i64 64, i64 64, i64 0, i32 1088, metadata !22} ; [ DW_TAG_pointer_type ] [line 0, size 64, align 64, offset 0] [artificial] [from ]
!22 = metadata !{i32 786470, null, null, metadata !"", i32 0, i64 0, i64 0, i64 0, i32 0, metadata !"_ZTS4AAA3"} ; [ DW_TAG_const_type ] [line 0, size 0, align 0, offset 0] [from _ZTS4AAA3]
!23 = metadata !{metadata !24, metadata !35, metadata !40}
!24 = metadata !{i32 786478, metadata !1, metadata !25, metadata !"bar", metadata !"bar", metadata !"_Z3barii", i32 11, metadata !26, i1 false, i1 true, i32 0, i32 0, null, i32 256, i1 true, void (i32, i32)* @_Z3barii, null, null, metadata !29, i32 11} ; [ DW_TAG_subprogram ] [line 11] [def] [bar]
!25 = metadata !{i32 786473, metadata !1}         ; [ DW_TAG_file_type ] [/tmp/dbginfo/dbg-changes-codegen-branch-folding.cpp]
!26 = metadata !{i32 786453, i32 0, null, metadata !"", i32 0, i64 0, i64 0, i64 0, i32 0, null, metadata !27, i32 0, null, null, null} ; [ DW_TAG_subroutine_type ] [line 0, size 0, align 0, offset 0] [from ]
!27 = metadata !{null, metadata !28, metadata !28}
!28 = metadata !{i32 786468, null, null, metadata !"int", i32 0, i64 32, i64 32, i64 0, i32 0, i32 5} ; [ DW_TAG_base_type ] [int] [line 0, size 32, align 32, offset 0, enc DW_ATE_signed]
!29 = metadata !{metadata !30, metadata !31, metadata !32, metadata !33, metadata !34}
!30 = metadata !{i32 786689, metadata !24, metadata !"param1", metadata !25, i32 16777227, metadata !28, i32 0, i32 0} ; [ DW_TAG_arg_variable ] [param1] [line 11]
!31 = metadata !{i32 786689, metadata !24, metadata !"param2", metadata !25, i32 33554443, metadata !28, i32 0, i32 0} ; [ DW_TAG_arg_variable ] [param2] [line 11]
!32 = metadata !{i32 786688, metadata !24, metadata !"temp", metadata !25, i32 12, metadata !15, i32 0, i32 0} ; [ DW_TAG_auto_variable ] [temp] [line 12]
!33 = metadata !{i32 786688, metadata !24, metadata !"var1", metadata !25, i32 17, metadata !"_ZTS4AAA3", i32 0, i32 0} ; [ DW_TAG_auto_variable ] [var1] [line 17]
!34 = metadata !{i32 786688, metadata !24, metadata !"var2", metadata !25, i32 18, metadata !"_ZTS4AAA3", i32 0, i32 0} ; [ DW_TAG_auto_variable ] [var2] [line 18]
!35 = metadata !{i32 786478, metadata !1, metadata !"_ZTS4AAA3", metadata !"operator=", metadata !"operator=", metadata !"_ZN4AAA3aSEPKc", i32 6, metadata !12, i1 false, i1 true, i32 0, i32 0, null, i32 256, i1 true, null, null, metadata !17, metadata !36, i32 6} ; [ DW_TAG_subprogram ] [line 6] [def] [operator=]
!36 = metadata !{metadata !37, metadata !39}
!37 = metadata !{i32 786689, metadata !35, metadata !"this", null, i32 16777216, metadata !38, i32 1088, i32 0} ; [ DW_TAG_arg_variable ] [this] [line 0]
!38 = metadata !{i32 786447, null, null, metadata !"", i32 0, i64 64, i64 64, i64 0, i32 0, metadata !"_ZTS4AAA3"} ; [ DW_TAG_pointer_type ] [line 0, size 64, align 64, offset 0] [from _ZTS4AAA3]
!39 = metadata !{i32 786689, metadata !35, metadata !"value", metadata !25, i32 33554438, metadata !15, i32 0, i32 0} ; [ DW_TAG_arg_variable ] [value] [line 6]
!40 = metadata !{i32 786478, metadata !1, metadata !"_ZTS4AAA3", metadata !"AAA3", metadata !"AAA3", metadata !"_ZN4AAA3C2EPKc", i32 5, metadata !12, i1 false, i1 true, i32 0, i32 0, null, i32 256, i1 true, null, null, metadata !11, metadata !41, i32 5} ; [ DW_TAG_subprogram ] [line 5] [def] [AAA3]
!41 = metadata !{metadata !42, metadata !43}
!42 = metadata !{i32 786689, metadata !40, metadata !"this", null, i32 16777216, metadata !38, i32 1088, i32 0} ; [ DW_TAG_arg_variable ] [this] [line 0]
!43 = metadata !{i32 786689, metadata !40, metadata !"value", metadata !25, i32 33554437, metadata !15, i32 0, i32 0} ; [ DW_TAG_arg_variable ] [value] [line 5]
!44 = metadata !{i32 2, metadata !"Dwarf Version", i32 4}
!45 = metadata !{i32 2, metadata !"Debug Info Version", i32 1}
!46 = metadata !{metadata !"clang version 3.5.0 "}
!47 = metadata !{i32 11, i32 0, metadata !24, null}
!48 = metadata !{i8* null}
!49 = metadata !{i32 12, i32 0, metadata !24, null}
!50 = metadata !{i32 14, i32 0, metadata !51, null}
!51 = metadata !{i32 786443, metadata !1, metadata !24, i32 14, i32 0, i32 0, i32 0} ; [ DW_TAG_lexical_block ] [/tmp/dbginfo/dbg-changes-codegen-branch-folding.cpp]
!52 = metadata !{i32 15, i32 0, metadata !53, null}
!53 = metadata !{i32 786443, metadata !1, metadata !51, i32 14, i32 0, i32 0, i32 1} ; [ DW_TAG_lexical_block ] [/tmp/dbginfo/dbg-changes-codegen-branch-folding.cpp]
!54 = metadata !{i32 16, i32 0, metadata !53, null}
!55 = metadata !{i32 17, i32 0, metadata !24, null}
!56 = metadata !{i32 786689, metadata !40, metadata !"this", null, i32 16777216, metadata !38, i32 1088, metadata !55} ; [ DW_TAG_arg_variable ] [this] [line 0]
!57 = metadata !{i32 0, i32 0, metadata !40, metadata !55}
!58 = metadata !{i8* getelementptr inbounds ([1 x i8]* @.str, i64 0, i64 0)}
!59 = metadata !{i32 786689, metadata !40, metadata !"value", metadata !25, i32 33554437, metadata !15, i32 0, metadata !55} ; [ DW_TAG_arg_variable ] [value] [line 5]
!60 = metadata !{i32 5, i32 0, metadata !40, metadata !55}
!61 = metadata !{i32 5, i32 0, metadata !62, metadata !55}
!62 = metadata !{i32 786443, metadata !1, metadata !40, i32 5, i32 0, i32 0, i32 3} ; [ DW_TAG_lexical_block ] [/tmp/dbginfo/dbg-changes-codegen-branch-folding.cpp]
!63 = metadata !{i32 18, i32 0, metadata !24, null}
!64 = metadata !{i32 786689, metadata !40, metadata !"this", null, i32 16777216, metadata !38, i32 1088, metadata !63} ; [ DW_TAG_arg_variable ] [this] [line 0]
!65 = metadata !{i32 0, i32 0, metadata !40, metadata !63}
!66 = metadata !{i32 786689, metadata !40, metadata !"value", metadata !25, i32 33554437, metadata !15, i32 0, metadata !63} ; [ DW_TAG_arg_variable ] [value] [line 5]
!67 = metadata !{i32 5, i32 0, metadata !40, metadata !63}
!68 = metadata !{i32 5, i32 0, metadata !62, metadata !63}
!69 = metadata !{i32 20, i32 0, metadata !70, null}
!70 = metadata !{i32 786443, metadata !1, metadata !24, i32 20, i32 0, i32 0, i32 2} ; [ DW_TAG_lexical_block ] [/tmp/dbginfo/dbg-changes-codegen-branch-folding.cpp]
!71 = metadata !{i32 786689, metadata !35, metadata !"this", null, i32 16777216, metadata !38, i32 1088, metadata !72} ; [ DW_TAG_arg_variable ] [this] [line 0]
!72 = metadata !{i32 21, i32 0, metadata !70, null}
!73 = metadata !{i32 0, i32 0, metadata !35, metadata !72}
!74 = metadata !{i8* getelementptr inbounds ([2 x i8]* @.str1, i64 0, i64 0)}
!75 = metadata !{i32 786689, metadata !35, metadata !"value", metadata !25, i32 33554438, metadata !15, i32 0, metadata !72} ; [ DW_TAG_arg_variable ] [value] [line 6]
!76 = metadata !{i32 6, i32 0, metadata !35, metadata !72}
!77 = metadata !{i32 786689, metadata !35, metadata !"this", null, i32 16777216, metadata !38, i32 1088, metadata !78} ; [ DW_TAG_arg_variable ] [this] [line 0]
!78 = metadata !{i32 23, i32 0, metadata !70, null}
!79 = metadata !{i32 0, i32 0, metadata !35, metadata !78}
!80 = metadata !{i8* getelementptr inbounds ([2 x i8]* @.str2, i64 0, i64 0)}
!81 = metadata !{i32 786689, metadata !35, metadata !"value", metadata !25, i32 33554438, metadata !15, i32 0, metadata !78} ; [ DW_TAG_arg_variable ] [value] [line 6]
!82 = metadata !{i32 6, i32 0, metadata !35, metadata !78}
!83 = metadata !{i32 786689, metadata !35, metadata !"this", null, i32 16777216, metadata !38, i32 1088, metadata !84} ; [ DW_TAG_arg_variable ] [this] [line 0]
!84 = metadata !{i32 24, i32 0, metadata !24, null}
!85 = metadata !{i32 0, i32 0, metadata !35, metadata !84}
!86 = metadata !{i32 786689, metadata !35, metadata !"value", metadata !25, i32 33554438, metadata !15, i32 0, metadata !84} ; [ DW_TAG_arg_variable ] [value] [line 6]
!87 = metadata !{i32 6, i32 0, metadata !35, metadata !84}
!88 = metadata !{i32 25, i32 0, metadata !24, null}
=======
!0 = !{!"0x11\004\00clang version 3.5.0 \001\00\000\00\001", !1, !2, !3, !23, !2, !2} ; [ DW_TAG_compile_unit ] [/tmp/dbginfo/dbg-changes-codegen-branch-folding.cpp] [DW_LANG_C_plus_plus]
!1 = !{!"dbg-changes-codegen-branch-folding.cpp", !"/tmp/dbginfo"}
!2 = !{}
!3 = !{!4}
!4 = !{!"0x13\00AAA3\004\0032\008\000\000\000", !1, null, null, !5, null, null, !"_ZTS4AAA3"} ; [ DW_TAG_structure_type ] [AAA3] [line 4, size 32, align 8, offset 0] [def] [from ]
!5 = !{!6, !11, !17, !18}
!6 = !{!"0xd\00text\008\0032\008\000\000", !1, !"_ZTS4AAA3", !7} ; [ DW_TAG_member ] [text] [line 8, size 32, align 8, offset 0] [from ]
!7 = !{!"0x1\00\000\0032\008\000\000", null, null, !8, !9, i32 0, null, null, null} ; [ DW_TAG_array_type ] [line 0, size 32, align 8, offset 0] [from char]
!8 = !{!"0x24\00char\000\008\008\000\000\006", null, null} ; [ DW_TAG_base_type ] [char] [line 0, size 8, align 8, offset 0, enc DW_ATE_signed_char]
!9 = !{!10}
!10 = !{!"0x21\000\004"}        ; [ DW_TAG_subrange_type ] [0, 3]
!11 = !{!"0x2e\00AAA3\00AAA3\00\005\000\000\000\006\00256\001\005", !1, !"_ZTS4AAA3", !12, null, null, null, i32 0, null} ; [ DW_TAG_subprogram ] [line 5] [AAA3]
!12 = !{!"0x15\00\000\000\000\000\000\000", i32 0, null, null, !13, null, null, null} ; [ DW_TAG_subroutine_type ] [line 0, size 0, align 0, offset 0] [from ]
!13 = !{null, !14, !15}
!14 = !{!"0xf\00\000\0064\0064\000\001088", null, null, !"_ZTS4AAA3"} ; [ DW_TAG_pointer_type ] [line 0, size 64, align 64, offset 0] [artificial] [from _ZTS4AAA3]
!15 = !{!"0xf\00\000\0064\0064\000\000", null, null, !16} ; [ DW_TAG_pointer_type ] [line 0, size 64, align 64, offset 0] [from ]
!16 = !{!"0x26\00\000\000\000\000\000", null, null, !8} ; [ DW_TAG_const_type ] [line 0, size 0, align 0, offset 0] [from char]
!17 = !{!"0x2e\00operator=\00operator=\00_ZN4AAA3aSEPKc\006\000\000\000\006\00256\001\006", !1, !"_ZTS4AAA3", !12, null, null, null, i32 0, null} ; [ DW_TAG_subprogram ] [line 6] [operator=]
!18 = !{!"0x2e\00operator const char *\00operator const char *\00_ZNK4AAA3cvPKcEv\007\000\000\000\006\00256\001\007", !1, !"_ZTS4AAA3", !19, null, null, null, i32 0, null} ; [ DW_TAG_subprogram ] [line 7] [operator const char *]
!19 = !{!"0x15\00\000\000\000\000\000\000", i32 0, null, null, !20, null, null, null} ; [ DW_TAG_subroutine_type ] [line 0, size 0, align 0, offset 0] [from ]
!20 = !{!15, !21}
!21 = !{!"0xf\00\000\0064\0064\000\001088", null, null, !22} ; [ DW_TAG_pointer_type ] [line 0, size 64, align 64, offset 0] [artificial] [from ]
!22 = !{!"0x26\00\000\000\000\000\000", null, null, !"_ZTS4AAA3"} ; [ DW_TAG_const_type ] [line 0, size 0, align 0, offset 0] [from _ZTS4AAA3]
!23 = !{!24, !35, !40}
!24 = !{!"0x2e\00bar\00bar\00_Z3barii\0011\000\001\000\006\00256\001\0011", !1, !25, !26, null, void (i32, i32)* @_Z3barii, null, null, !29} ; [ DW_TAG_subprogram ] [line 11] [def] [bar]
!25 = !{!"0x29", !1}         ; [ DW_TAG_file_type ] [/tmp/dbginfo/dbg-changes-codegen-branch-folding.cpp]
!26 = !{!"0x15\00\000\000\000\000\000\000", i32 0, null, null, !27, null, null, null} ; [ DW_TAG_subroutine_type ] [line 0, size 0, align 0, offset 0] [from ]
!27 = !{null, !28, !28}
!28 = !{!"0x24\00int\000\0032\0032\000\000\005", null, null} ; [ DW_TAG_base_type ] [int] [line 0, size 32, align 32, offset 0, enc DW_ATE_signed]
!29 = !{!30, !31, !32, !33, !34}
!30 = !{!"0x101\00param1\0016777227\000", !24, !25, !28} ; [ DW_TAG_arg_variable ] [param1] [line 11]
!31 = !{!"0x101\00param2\0033554443\000", !24, !25, !28} ; [ DW_TAG_arg_variable ] [param2] [line 11]
!32 = !{!"0x100\00temp\0012\000", !24, !25, !15} ; [ DW_TAG_auto_variable ] [temp] [line 12]
!33 = !{!"0x100\00var1\0017\000", !24, !25, !"_ZTS4AAA3"} ; [ DW_TAG_auto_variable ] [var1] [line 17]
!34 = !{!"0x100\00var2\0018\000", !24, !25, !"_ZTS4AAA3"} ; [ DW_TAG_auto_variable ] [var2] [line 18]
!35 = !{!"0x2e\00operator=\00operator=\00_ZN4AAA3aSEPKc\006\000\001\000\006\00256\001\006", !1, !"_ZTS4AAA3", !12, null, null, null, !17, !36} ; [ DW_TAG_subprogram ] [line 6] [def] [operator=]
!36 = !{!37, !39}
!37 = !{!"0x101\00this\0016777216\001088", !35, null, !38} ; [ DW_TAG_arg_variable ] [this] [line 0]
!38 = !{!"0xf\00\000\0064\0064\000\000", null, null, !"_ZTS4AAA3"} ; [ DW_TAG_pointer_type ] [line 0, size 64, align 64, offset 0] [from _ZTS4AAA3]
!39 = !{!"0x101\00value\0033554438\000", !35, !25, !15} ; [ DW_TAG_arg_variable ] [value] [line 6]
!40 = !{!"0x2e\00AAA3\00AAA3\00_ZN4AAA3C2EPKc\005\000\001\000\006\00256\001\005", !1, !"_ZTS4AAA3", !12, null, null, null, !11, !41} ; [ DW_TAG_subprogram ] [line 5] [def] [AAA3]
!41 = !{!42, !43}
!42 = !{!"0x101\00this\0016777216\001088", !40, null, !38} ; [ DW_TAG_arg_variable ] [this] [line 0]
!43 = !{!"0x101\00value\0033554437\000", !40, !25, !15} ; [ DW_TAG_arg_variable ] [value] [line 5]
!44 = !{i32 2, !"Dwarf Version", i32 4}
!45 = !{i32 2, !"Debug Info Version", i32 2}
!46 = !{!"clang version 3.5.0 "}
!47 = !MDLocation(line: 11, scope: !24)
!48 = !{i8* null}
!49 = !MDLocation(line: 12, scope: !24)
!50 = !MDLocation(line: 14, scope: !51)
!51 = !{!"0xb\0014\000\000", !1, !24} ; [ DW_TAG_lexical_block ] [/tmp/dbginfo/dbg-changes-codegen-branch-folding.cpp]
!52 = !MDLocation(line: 15, scope: !53)
!53 = !{!"0xb\0014\000\000", !1, !51} ; [ DW_TAG_lexical_block ] [/tmp/dbginfo/dbg-changes-codegen-branch-folding.cpp]
!54 = !MDLocation(line: 16, scope: !53)
!55 = !MDLocation(line: 17, scope: !24)
!56 = !{!"0x101\00this\0016777216\001088", !40, null, !38, !55} ; [ DW_TAG_arg_variable ] [this] [line 0]
!57 = !MDLocation(line: 0, scope: !40, inlinedAt: !55)
!58 = !{i8* getelementptr inbounds ([1 x i8]* @.str, i64 0, i64 0)}
!59 = !{!"0x101\00value\0033554437\000", !40, !25, !15, !55} ; [ DW_TAG_arg_variable ] [value] [line 5]
!60 = !MDLocation(line: 5, scope: !40, inlinedAt: !55)
!61 = !MDLocation(line: 5, scope: !62, inlinedAt: !55)
!62 = !{!"0xb\005\000\000", !1, !40} ; [ DW_TAG_lexical_block ] [/tmp/dbginfo/dbg-changes-codegen-branch-folding.cpp]
!63 = !MDLocation(line: 18, scope: !24)
!64 = !{!"0x101\00this\0016777216\001088", !40, null, !38, !63} ; [ DW_TAG_arg_variable ] [this] [line 0]
!65 = !MDLocation(line: 0, scope: !40, inlinedAt: !63)
!66 = !{!"0x101\00value\0033554437\000", !40, !25, !15, !63} ; [ DW_TAG_arg_variable ] [value] [line 5]
!67 = !MDLocation(line: 5, scope: !40, inlinedAt: !63)
!68 = !MDLocation(line: 5, scope: !62, inlinedAt: !63)
!69 = !MDLocation(line: 20, scope: !70)
!70 = !{!"0xb\0020\000\000", !1, !24} ; [ DW_TAG_lexical_block ] [/tmp/dbginfo/dbg-changes-codegen-branch-folding.cpp]
!71 = !{!"0x101\00this\0016777216\001088", !35, null, !38, !72} ; [ DW_TAG_arg_variable ] [this] [line 0]
!72 = !MDLocation(line: 21, scope: !70)
!73 = !MDLocation(line: 0, scope: !35, inlinedAt: !72)
!74 = !{i8* getelementptr inbounds ([2 x i8]* @.str1, i64 0, i64 0)}
!75 = !{!"0x101\00value\0033554438\000", !35, !25, !15, !72} ; [ DW_TAG_arg_variable ] [value] [line 6]
!76 = !MDLocation(line: 6, scope: !35, inlinedAt: !72)
!77 = !{!"0x101\00this\0016777216\001088", !35, null, !38, !78} ; [ DW_TAG_arg_variable ] [this] [line 0]
!78 = !MDLocation(line: 23, scope: !70)
!79 = !MDLocation(line: 0, scope: !35, inlinedAt: !78)
!80 = !{i8* getelementptr inbounds ([2 x i8]* @.str2, i64 0, i64 0)}
!81 = !{!"0x101\00value\0033554438\000", !35, !25, !15, !78} ; [ DW_TAG_arg_variable ] [value] [line 6]
!82 = !MDLocation(line: 6, scope: !35, inlinedAt: !78)
!83 = !{!"0x101\00this\0016777216\001088", !35, null, !38, !84} ; [ DW_TAG_arg_variable ] [this] [line 0]
!84 = !MDLocation(line: 24, scope: !24)
!85 = !MDLocation(line: 0, scope: !35, inlinedAt: !84)
!86 = !{!"0x101\00value\0033554438\000", !35, !25, !15, !84} ; [ DW_TAG_arg_variable ] [value] [line 6]
!87 = !MDLocation(line: 6, scope: !35, inlinedAt: !84)
!88 = !MDLocation(line: 25, scope: !24)
>>>>>>> 41cb3da2
<|MERGE_RESOLUTION|>--- conflicted
+++ resolved
@@ -52,43 +52,14 @@
 entry:
   %var1 = alloca %struct.AAA3, align 1
   %var2 = alloca %struct.AAA3, align 1
-<<<<<<< HEAD
-  tail call void @llvm.dbg.value(metadata !{i32 %param1}, i64 0, metadata !30), !dbg !47
-  tail call void @llvm.dbg.value(metadata !{i32 %param2}, i64 0, metadata !31), !dbg !47
-  tail call void @llvm.dbg.value(metadata !48, i64 0, metadata !32), !dbg !49
-=======
   tail call void @llvm.dbg.value(metadata i32 %param1, i64 0, metadata !30, metadata !{!"0x102"}), !dbg !47
   tail call void @llvm.dbg.value(metadata i32 %param2, i64 0, metadata !31, metadata !{!"0x102"}), !dbg !47
   tail call void @llvm.dbg.value(metadata i8* null, i64 0, metadata !32, metadata !{!"0x102"}), !dbg !49
->>>>>>> 41cb3da2
   %tobool = icmp eq i32 %param2, 0, !dbg !50
   br i1 %tobool, label %if.end, label %if.then, !dbg !50
 
 if.then:                                          ; preds = %entry
   %call = tail call i8* @_Z5i2stri(i32 %param2), !dbg !52
-<<<<<<< HEAD
-  tail call void @llvm.dbg.value(metadata !{i8* %call}, i64 0, metadata !32), !dbg !49
-  br label %if.end, !dbg !54
-
-if.end:                                           ; preds = %entry, %if.then
-  tail call void @llvm.dbg.value(metadata !{%struct.AAA3* %var1}, i64 0, metadata !33), !dbg !55
-  tail call void @llvm.dbg.value(metadata !{%struct.AAA3* %var1}, i64 0, metadata !56), !dbg !57
-  tail call void @llvm.dbg.value(metadata !58, i64 0, metadata !59), !dbg !60
-  %arraydecay.i = getelementptr inbounds %struct.AAA3* %var1, i64 0, i32 0, i64 0, !dbg !61
-  call void @_Z3fooPcjPKc(i8* %arraydecay.i, i32 4, i8* getelementptr inbounds ([1 x i8]* @.str, i64 0, i64 0)), !dbg !61
-  call void @llvm.dbg.value(metadata !{%struct.AAA3* %var2}, i64 0, metadata !34), !dbg !63
-  call void @llvm.dbg.value(metadata !{%struct.AAA3* %var2}, i64 0, metadata !64), !dbg !65
-  call void @llvm.dbg.value(metadata !58, i64 0, metadata !66), !dbg !67
-  %arraydecay.i5 = getelementptr inbounds %struct.AAA3* %var2, i64 0, i32 0, i64 0, !dbg !68
-  call void @_Z3fooPcjPKc(i8* %arraydecay.i5, i32 4, i8* getelementptr inbounds ([1 x i8]* @.str, i64 0, i64 0)), !dbg !68
-  %tobool1 = icmp eq i32 %param1, 0, !dbg !69
-  call void @llvm.dbg.value(metadata !{%struct.AAA3* %var2}, i64 0, metadata !34), !dbg !63
-  br i1 %tobool1, label %if.else, label %if.then2, !dbg !69
-
-if.then2:                                         ; preds = %if.end
-  call void @llvm.dbg.value(metadata !{%struct.AAA3* %var2}, i64 0, metadata !71), !dbg !73
-  call void @llvm.dbg.value(metadata !74, i64 0, metadata !75), !dbg !76
-=======
   tail call void @llvm.dbg.value(metadata i8* %call, i64 0, metadata !32, metadata !{!"0x102"}), !dbg !49
   br label %if.end, !dbg !54
 
@@ -110,31 +81,19 @@
 if.then2:                                         ; preds = %if.end
   call void @llvm.dbg.value(metadata %struct.AAA3* %var2, i64 0, metadata !71, metadata !{!"0x102"}), !dbg !73
   call void @llvm.dbg.value(metadata !74, i64 0, metadata !75, metadata !{!"0x102"}), !dbg !76
->>>>>>> 41cb3da2
   call void @_Z3fooPcjPKc(i8* %arraydecay.i5, i32 4, i8* getelementptr inbounds ([2 x i8]* @.str1, i64 0, i64 0)), !dbg !76
   br label %if.end3, !dbg !72
 
 if.else:                                          ; preds = %if.end
-<<<<<<< HEAD
-  call void @llvm.dbg.value(metadata !{%struct.AAA3* %var2}, i64 0, metadata !77), !dbg !79
-  call void @llvm.dbg.value(metadata !80, i64 0, metadata !81), !dbg !82
-=======
   call void @llvm.dbg.value(metadata %struct.AAA3* %var2, i64 0, metadata !77, metadata !{!"0x102"}), !dbg !79
   call void @llvm.dbg.value(metadata !80, i64 0, metadata !81, metadata !{!"0x102"}), !dbg !82
->>>>>>> 41cb3da2
   call void @_Z3fooPcjPKc(i8* %arraydecay.i5, i32 4, i8* getelementptr inbounds ([2 x i8]* @.str2, i64 0, i64 0)), !dbg !82
   br label %if.end3
 
 if.end3:                                          ; preds = %if.else, %if.then2
-<<<<<<< HEAD
-  call void @llvm.dbg.value(metadata !{%struct.AAA3* %var1}, i64 0, metadata !33), !dbg !55
-  call void @llvm.dbg.value(metadata !{%struct.AAA3* %var1}, i64 0, metadata !83), !dbg !85
-  call void @llvm.dbg.value(metadata !58, i64 0, metadata !86), !dbg !87
-=======
   call void @llvm.dbg.value(metadata %struct.AAA3* %var1, i64 0, metadata !33, metadata !{!"0x102"}), !dbg !55
   call void @llvm.dbg.value(metadata %struct.AAA3* %var1, i64 0, metadata !83, metadata !{!"0x102"}), !dbg !85
   call void @llvm.dbg.value(metadata !58, i64 0, metadata !86, metadata !{!"0x102"}), !dbg !87
->>>>>>> 41cb3da2
   call void @_Z3fooPcjPKc(i8* %arraydecay.i, i32 4, i8* getelementptr inbounds ([1 x i8]* @.str, i64 0, i64 0)), !dbg !87
   ret void, !dbg !88
 }
@@ -144,7 +103,7 @@
 declare void @_Z3fooPcjPKc(i8*, i32, i8*) #1
 
 ; Function Attrs: nounwind readnone
-declare void @llvm.dbg.value(metadata, i64, metadata) #2
+declare void @llvm.dbg.value(metadata, i64, metadata, metadata) #2
 
 attributes #0 = { uwtable "less-precise-fpmad"="false" "no-frame-pointer-elim"="false" "no-infs-fp-math"="false" "no-nans-fp-math"="false" "stack-protector-buffer-size"="8" "unsafe-fp-math"="false" "use-soft-float"="false" }
 attributes #1 = { "less-precise-fpmad"="false" "no-frame-pointer-elim"="false" "no-infs-fp-math"="false" "no-nans-fp-math"="false" "stack-protector-buffer-size"="8" "unsafe-fp-math"="false" "use-soft-float"="false" }
@@ -154,97 +113,6 @@
 !llvm.module.flags = !{!44, !45}
 !llvm.ident = !{!46}
 
-<<<<<<< HEAD
-!0 = metadata !{i32 786449, metadata !1, i32 4, metadata !"clang version 3.5.0 ", i1 true, metadata !"", i32 0, metadata !2, metadata !3, metadata !23, metadata !2, metadata !2, metadata !"", i32 1} ; [ DW_TAG_compile_unit ] [/tmp/dbginfo/dbg-changes-codegen-branch-folding.cpp] [DW_LANG_C_plus_plus]
-!1 = metadata !{metadata !"dbg-changes-codegen-branch-folding.cpp", metadata !"/tmp/dbginfo"}
-!2 = metadata !{}
-!3 = metadata !{metadata !4}
-!4 = metadata !{i32 786451, metadata !1, null, metadata !"AAA3", i32 4, i64 32, i64 8, i32 0, i32 0, null, metadata !5, i32 0, null, null, metadata !"_ZTS4AAA3"} ; [ DW_TAG_structure_type ] [AAA3] [line 4, size 32, align 8, offset 0] [def] [from ]
-!5 = metadata !{metadata !6, metadata !11, metadata !17, metadata !18}
-!6 = metadata !{i32 786445, metadata !1, metadata !"_ZTS4AAA3", metadata !"text", i32 8, i64 32, i64 8, i64 0, i32 0, metadata !7} ; [ DW_TAG_member ] [text] [line 8, size 32, align 8, offset 0] [from ]
-!7 = metadata !{i32 786433, null, null, metadata !"", i32 0, i64 32, i64 8, i32 0, i32 0, metadata !8, metadata !9, i32 0, null, null, null} ; [ DW_TAG_array_type ] [line 0, size 32, align 8, offset 0] [from char]
-!8 = metadata !{i32 786468, null, null, metadata !"char", i32 0, i64 8, i64 8, i64 0, i32 0, i32 6} ; [ DW_TAG_base_type ] [char] [line 0, size 8, align 8, offset 0, enc DW_ATE_signed_char]
-!9 = metadata !{metadata !10}
-!10 = metadata !{i32 786465, i64 0, i64 4}        ; [ DW_TAG_subrange_type ] [0, 3]
-!11 = metadata !{i32 786478, metadata !1, metadata !"_ZTS4AAA3", metadata !"AAA3", metadata !"AAA3", metadata !"", i32 5, metadata !12, i1 false, i1 false, i32 0, i32 0, null, i32 256, i1 true, null, null, i32 0, null, i32 5} ; [ DW_TAG_subprogram ] [line 5] [AAA3]
-!12 = metadata !{i32 786453, i32 0, null, metadata !"", i32 0, i64 0, i64 0, i64 0, i32 0, null, metadata !13, i32 0, null, null, null} ; [ DW_TAG_subroutine_type ] [line 0, size 0, align 0, offset 0] [from ]
-!13 = metadata !{null, metadata !14, metadata !15}
-!14 = metadata !{i32 786447, null, null, metadata !"", i32 0, i64 64, i64 64, i64 0, i32 1088, metadata !"_ZTS4AAA3"} ; [ DW_TAG_pointer_type ] [line 0, size 64, align 64, offset 0] [artificial] [from _ZTS4AAA3]
-!15 = metadata !{i32 786447, null, null, metadata !"", i32 0, i64 64, i64 64, i64 0, i32 0, metadata !16} ; [ DW_TAG_pointer_type ] [line 0, size 64, align 64, offset 0] [from ]
-!16 = metadata !{i32 786470, null, null, metadata !"", i32 0, i64 0, i64 0, i64 0, i32 0, metadata !8} ; [ DW_TAG_const_type ] [line 0, size 0, align 0, offset 0] [from char]
-!17 = metadata !{i32 786478, metadata !1, metadata !"_ZTS4AAA3", metadata !"operator=", metadata !"operator=", metadata !"_ZN4AAA3aSEPKc", i32 6, metadata !12, i1 false, i1 false, i32 0, i32 0, null, i32 256, i1 true, null, null, i32 0, null, i32 6} ; [ DW_TAG_subprogram ] [line 6] [operator=]
-!18 = metadata !{i32 786478, metadata !1, metadata !"_ZTS4AAA3", metadata !"operator const char *", metadata !"operator const char *", metadata !"_ZNK4AAA3cvPKcEv", i32 7, metadata !19, i1 false, i1 false, i32 0, i32 0, null, i32 256, i1 true, null, null, i32 0, null, i32 7} ; [ DW_TAG_subprogram ] [line 7] [operator const char *]
-!19 = metadata !{i32 786453, i32 0, null, metadata !"", i32 0, i64 0, i64 0, i64 0, i32 0, null, metadata !20, i32 0, null, null, null} ; [ DW_TAG_subroutine_type ] [line 0, size 0, align 0, offset 0] [from ]
-!20 = metadata !{metadata !15, metadata !21}
-!21 = metadata !{i32 786447, null, null, metadata !"", i32 0, i64 64, i64 64, i64 0, i32 1088, metadata !22} ; [ DW_TAG_pointer_type ] [line 0, size 64, align 64, offset 0] [artificial] [from ]
-!22 = metadata !{i32 786470, null, null, metadata !"", i32 0, i64 0, i64 0, i64 0, i32 0, metadata !"_ZTS4AAA3"} ; [ DW_TAG_const_type ] [line 0, size 0, align 0, offset 0] [from _ZTS4AAA3]
-!23 = metadata !{metadata !24, metadata !35, metadata !40}
-!24 = metadata !{i32 786478, metadata !1, metadata !25, metadata !"bar", metadata !"bar", metadata !"_Z3barii", i32 11, metadata !26, i1 false, i1 true, i32 0, i32 0, null, i32 256, i1 true, void (i32, i32)* @_Z3barii, null, null, metadata !29, i32 11} ; [ DW_TAG_subprogram ] [line 11] [def] [bar]
-!25 = metadata !{i32 786473, metadata !1}         ; [ DW_TAG_file_type ] [/tmp/dbginfo/dbg-changes-codegen-branch-folding.cpp]
-!26 = metadata !{i32 786453, i32 0, null, metadata !"", i32 0, i64 0, i64 0, i64 0, i32 0, null, metadata !27, i32 0, null, null, null} ; [ DW_TAG_subroutine_type ] [line 0, size 0, align 0, offset 0] [from ]
-!27 = metadata !{null, metadata !28, metadata !28}
-!28 = metadata !{i32 786468, null, null, metadata !"int", i32 0, i64 32, i64 32, i64 0, i32 0, i32 5} ; [ DW_TAG_base_type ] [int] [line 0, size 32, align 32, offset 0, enc DW_ATE_signed]
-!29 = metadata !{metadata !30, metadata !31, metadata !32, metadata !33, metadata !34}
-!30 = metadata !{i32 786689, metadata !24, metadata !"param1", metadata !25, i32 16777227, metadata !28, i32 0, i32 0} ; [ DW_TAG_arg_variable ] [param1] [line 11]
-!31 = metadata !{i32 786689, metadata !24, metadata !"param2", metadata !25, i32 33554443, metadata !28, i32 0, i32 0} ; [ DW_TAG_arg_variable ] [param2] [line 11]
-!32 = metadata !{i32 786688, metadata !24, metadata !"temp", metadata !25, i32 12, metadata !15, i32 0, i32 0} ; [ DW_TAG_auto_variable ] [temp] [line 12]
-!33 = metadata !{i32 786688, metadata !24, metadata !"var1", metadata !25, i32 17, metadata !"_ZTS4AAA3", i32 0, i32 0} ; [ DW_TAG_auto_variable ] [var1] [line 17]
-!34 = metadata !{i32 786688, metadata !24, metadata !"var2", metadata !25, i32 18, metadata !"_ZTS4AAA3", i32 0, i32 0} ; [ DW_TAG_auto_variable ] [var2] [line 18]
-!35 = metadata !{i32 786478, metadata !1, metadata !"_ZTS4AAA3", metadata !"operator=", metadata !"operator=", metadata !"_ZN4AAA3aSEPKc", i32 6, metadata !12, i1 false, i1 true, i32 0, i32 0, null, i32 256, i1 true, null, null, metadata !17, metadata !36, i32 6} ; [ DW_TAG_subprogram ] [line 6] [def] [operator=]
-!36 = metadata !{metadata !37, metadata !39}
-!37 = metadata !{i32 786689, metadata !35, metadata !"this", null, i32 16777216, metadata !38, i32 1088, i32 0} ; [ DW_TAG_arg_variable ] [this] [line 0]
-!38 = metadata !{i32 786447, null, null, metadata !"", i32 0, i64 64, i64 64, i64 0, i32 0, metadata !"_ZTS4AAA3"} ; [ DW_TAG_pointer_type ] [line 0, size 64, align 64, offset 0] [from _ZTS4AAA3]
-!39 = metadata !{i32 786689, metadata !35, metadata !"value", metadata !25, i32 33554438, metadata !15, i32 0, i32 0} ; [ DW_TAG_arg_variable ] [value] [line 6]
-!40 = metadata !{i32 786478, metadata !1, metadata !"_ZTS4AAA3", metadata !"AAA3", metadata !"AAA3", metadata !"_ZN4AAA3C2EPKc", i32 5, metadata !12, i1 false, i1 true, i32 0, i32 0, null, i32 256, i1 true, null, null, metadata !11, metadata !41, i32 5} ; [ DW_TAG_subprogram ] [line 5] [def] [AAA3]
-!41 = metadata !{metadata !42, metadata !43}
-!42 = metadata !{i32 786689, metadata !40, metadata !"this", null, i32 16777216, metadata !38, i32 1088, i32 0} ; [ DW_TAG_arg_variable ] [this] [line 0]
-!43 = metadata !{i32 786689, metadata !40, metadata !"value", metadata !25, i32 33554437, metadata !15, i32 0, i32 0} ; [ DW_TAG_arg_variable ] [value] [line 5]
-!44 = metadata !{i32 2, metadata !"Dwarf Version", i32 4}
-!45 = metadata !{i32 2, metadata !"Debug Info Version", i32 1}
-!46 = metadata !{metadata !"clang version 3.5.0 "}
-!47 = metadata !{i32 11, i32 0, metadata !24, null}
-!48 = metadata !{i8* null}
-!49 = metadata !{i32 12, i32 0, metadata !24, null}
-!50 = metadata !{i32 14, i32 0, metadata !51, null}
-!51 = metadata !{i32 786443, metadata !1, metadata !24, i32 14, i32 0, i32 0, i32 0} ; [ DW_TAG_lexical_block ] [/tmp/dbginfo/dbg-changes-codegen-branch-folding.cpp]
-!52 = metadata !{i32 15, i32 0, metadata !53, null}
-!53 = metadata !{i32 786443, metadata !1, metadata !51, i32 14, i32 0, i32 0, i32 1} ; [ DW_TAG_lexical_block ] [/tmp/dbginfo/dbg-changes-codegen-branch-folding.cpp]
-!54 = metadata !{i32 16, i32 0, metadata !53, null}
-!55 = metadata !{i32 17, i32 0, metadata !24, null}
-!56 = metadata !{i32 786689, metadata !40, metadata !"this", null, i32 16777216, metadata !38, i32 1088, metadata !55} ; [ DW_TAG_arg_variable ] [this] [line 0]
-!57 = metadata !{i32 0, i32 0, metadata !40, metadata !55}
-!58 = metadata !{i8* getelementptr inbounds ([1 x i8]* @.str, i64 0, i64 0)}
-!59 = metadata !{i32 786689, metadata !40, metadata !"value", metadata !25, i32 33554437, metadata !15, i32 0, metadata !55} ; [ DW_TAG_arg_variable ] [value] [line 5]
-!60 = metadata !{i32 5, i32 0, metadata !40, metadata !55}
-!61 = metadata !{i32 5, i32 0, metadata !62, metadata !55}
-!62 = metadata !{i32 786443, metadata !1, metadata !40, i32 5, i32 0, i32 0, i32 3} ; [ DW_TAG_lexical_block ] [/tmp/dbginfo/dbg-changes-codegen-branch-folding.cpp]
-!63 = metadata !{i32 18, i32 0, metadata !24, null}
-!64 = metadata !{i32 786689, metadata !40, metadata !"this", null, i32 16777216, metadata !38, i32 1088, metadata !63} ; [ DW_TAG_arg_variable ] [this] [line 0]
-!65 = metadata !{i32 0, i32 0, metadata !40, metadata !63}
-!66 = metadata !{i32 786689, metadata !40, metadata !"value", metadata !25, i32 33554437, metadata !15, i32 0, metadata !63} ; [ DW_TAG_arg_variable ] [value] [line 5]
-!67 = metadata !{i32 5, i32 0, metadata !40, metadata !63}
-!68 = metadata !{i32 5, i32 0, metadata !62, metadata !63}
-!69 = metadata !{i32 20, i32 0, metadata !70, null}
-!70 = metadata !{i32 786443, metadata !1, metadata !24, i32 20, i32 0, i32 0, i32 2} ; [ DW_TAG_lexical_block ] [/tmp/dbginfo/dbg-changes-codegen-branch-folding.cpp]
-!71 = metadata !{i32 786689, metadata !35, metadata !"this", null, i32 16777216, metadata !38, i32 1088, metadata !72} ; [ DW_TAG_arg_variable ] [this] [line 0]
-!72 = metadata !{i32 21, i32 0, metadata !70, null}
-!73 = metadata !{i32 0, i32 0, metadata !35, metadata !72}
-!74 = metadata !{i8* getelementptr inbounds ([2 x i8]* @.str1, i64 0, i64 0)}
-!75 = metadata !{i32 786689, metadata !35, metadata !"value", metadata !25, i32 33554438, metadata !15, i32 0, metadata !72} ; [ DW_TAG_arg_variable ] [value] [line 6]
-!76 = metadata !{i32 6, i32 0, metadata !35, metadata !72}
-!77 = metadata !{i32 786689, metadata !35, metadata !"this", null, i32 16777216, metadata !38, i32 1088, metadata !78} ; [ DW_TAG_arg_variable ] [this] [line 0]
-!78 = metadata !{i32 23, i32 0, metadata !70, null}
-!79 = metadata !{i32 0, i32 0, metadata !35, metadata !78}
-!80 = metadata !{i8* getelementptr inbounds ([2 x i8]* @.str2, i64 0, i64 0)}
-!81 = metadata !{i32 786689, metadata !35, metadata !"value", metadata !25, i32 33554438, metadata !15, i32 0, metadata !78} ; [ DW_TAG_arg_variable ] [value] [line 6]
-!82 = metadata !{i32 6, i32 0, metadata !35, metadata !78}
-!83 = metadata !{i32 786689, metadata !35, metadata !"this", null, i32 16777216, metadata !38, i32 1088, metadata !84} ; [ DW_TAG_arg_variable ] [this] [line 0]
-!84 = metadata !{i32 24, i32 0, metadata !24, null}
-!85 = metadata !{i32 0, i32 0, metadata !35, metadata !84}
-!86 = metadata !{i32 786689, metadata !35, metadata !"value", metadata !25, i32 33554438, metadata !15, i32 0, metadata !84} ; [ DW_TAG_arg_variable ] [value] [line 6]
-!87 = metadata !{i32 6, i32 0, metadata !35, metadata !84}
-!88 = metadata !{i32 25, i32 0, metadata !24, null}
-=======
 !0 = !{!"0x11\004\00clang version 3.5.0 \001\00\000\00\001", !1, !2, !3, !23, !2, !2} ; [ DW_TAG_compile_unit ] [/tmp/dbginfo/dbg-changes-codegen-branch-folding.cpp] [DW_LANG_C_plus_plus]
 !1 = !{!"dbg-changes-codegen-branch-folding.cpp", !"/tmp/dbginfo"}
 !2 = !{}
@@ -333,5 +201,4 @@
 !85 = !MDLocation(line: 0, scope: !35, inlinedAt: !84)
 !86 = !{!"0x101\00value\0033554438\000", !35, !25, !15, !84} ; [ DW_TAG_arg_variable ] [value] [line 6]
 !87 = !MDLocation(line: 6, scope: !35, inlinedAt: !84)
-!88 = !MDLocation(line: 25, scope: !24)
->>>>>>> 41cb3da2
+!88 = !MDLocation(line: 25, scope: !24)