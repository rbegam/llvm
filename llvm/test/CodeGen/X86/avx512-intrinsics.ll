--- conflicted
+++ resolved
@@ -60,20 +60,6 @@
 }
 declare <8 x double> @llvm.x86.avx512.rcp14.pd.512(<8 x double>, <8 x double>, i8) nounwind readnone
 
-define <16 x float> @test_rcp28_ps_512(<16 x float> %a0) {
-  ; CHECK: vrcp28ps {sae}, {{.*}}encoding: [0x62,0xf2,0x7d,0x18,0xca,0xc0]
-  %res = call <16 x float> @llvm.x86.avx512.rcp28.ps(<16 x float> %a0, <16 x float> zeroinitializer, i16 -1, i32 8) ; <<16 x float>> [#uses=1]
-  ret <16 x float> %res
-}
-declare <16 x float> @llvm.x86.avx512.rcp28.ps(<16 x float>, <16 x float>, i16, i32) nounwind readnone
-
-define <8 x double> @test_rcp28_pd_512(<8 x double> %a0) {
-  ; CHECK: vrcp28pd {sae}, {{.*}}encoding: [0x62,0xf2,0xfd,0x18,0xca,0xc0]
-  %res = call <8 x double> @llvm.x86.avx512.rcp28.pd(<8 x double> %a0, <8 x double> zeroinitializer, i8 -1, i32 8) ; <<8 x double>> [#uses=1]
-  ret <8 x double> %res
-}
-declare <8 x double> @llvm.x86.avx512.rcp28.pd(<8 x double>, <8 x double>, i8, i32) nounwind readnone
-
 declare <8 x double> @llvm.x86.avx512.mask.rndscale.pd.512(<8 x double>, i32, <8 x double>, i8, i32)
 
 define <8 x double> @test7(<8 x double> %a) {
@@ -97,13 +83,6 @@
 }
 declare <16 x float> @llvm.x86.avx512.rsqrt14.ps.512(<16 x float>, <16 x float>, i16) nounwind readnone
 
-define <16 x float> @test_rsqrt28_ps_512(<16 x float> %a0) {
-  ; CHECK: vrsqrt28ps {sae}, {{.*}}encoding: [0x62,0xf2,0x7d,0x18,0xcc,0xc0]
-  %res = call <16 x float> @llvm.x86.avx512.rsqrt28.ps(<16 x float> %a0, <16 x float> zeroinitializer, i16 -1, i32 8) ; <<16 x float>> [#uses=1]
-  ret <16 x float> %res
-}
-declare <16 x float> @llvm.x86.avx512.rsqrt28.ps(<16 x float>, <16 x float>, i16, i32) nounwind readnone
-
 define <4 x float> @test_rsqrt14_ss(<4 x float> %a0) {
   ; CHECK: vrsqrt14ss {{.*}}encoding: [0x62,0xf2,0x7d,0x08,0x4f,0xc0]
   %res = call <4 x float> @llvm.x86.avx512.rsqrt14.ss(<4 x float> %a0, <4 x float> %a0, <4 x float> zeroinitializer, i8 -1) ; <<4 x float>> [#uses=1]
@@ -111,26 +90,12 @@
 }
 declare <4 x float> @llvm.x86.avx512.rsqrt14.ss(<4 x float>, <4 x float>, <4 x float>, i8) nounwind readnone
 
-define <4 x float> @test_rsqrt28_ss(<4 x float> %a0) {
-  ; CHECK: vrsqrt28ss {sae}, {{.*}}encoding: [0x62,0xf2,0x7d,0x18,0xcd,0xc0]
-  %res = call <4 x float> @llvm.x86.avx512.rsqrt28.ss(<4 x float> %a0, <4 x float> %a0, <4 x float> zeroinitializer, i8 -1, i32 8) ; <<4 x float>> [#uses=1]
-  ret <4 x float> %res
-}
-declare <4 x float> @llvm.x86.avx512.rsqrt28.ss(<4 x float>, <4 x float>, <4 x float>, i8, i32) nounwind readnone
-
 define <4 x float> @test_rcp14_ss(<4 x float> %a0) {
   ; CHECK: vrcp14ss {{.*}}encoding: [0x62,0xf2,0x7d,0x08,0x4d,0xc0]
   %res = call <4 x float> @llvm.x86.avx512.rcp14.ss(<4 x float> %a0, <4 x float> %a0, <4 x float> zeroinitializer, i8 -1) ; <<4 x float>> [#uses=1]
   ret <4 x float> %res
 }
 declare <4 x float> @llvm.x86.avx512.rcp14.ss(<4 x float>, <4 x float>, <4 x float>, i8) nounwind readnone
-
-define <4 x float> @test_rcp28_ss(<4 x float> %a0) {
-  ; CHECK: vrcp28ss {sae}, {{.*}}encoding: [0x62,0xf2,0x7d,0x18,0xcb,0xc0]
-  %res = call <4 x float> @llvm.x86.avx512.rcp28.ss(<4 x float> %a0, <4 x float> %a0, <4 x float> zeroinitializer, i8 -1, i32 8) ; <<4 x float>> [#uses=1]
-  ret <4 x float> %res
-}
-declare <4 x float> @llvm.x86.avx512.rcp28.ss(<4 x float>, <4 x float>, <4 x float>, i8, i32) nounwind readnone
 
 define <8 x double> @test_sqrt_pd_512(<8 x double> %a0) {
   ; CHECK: vsqrtpd
@@ -774,9 +739,6 @@
   ret i8 %res
 }
 
-<<<<<<< HEAD
-declare i8 @llvm.x86.avx512.mask.pcmpgt.q.512(<8 x i64>, <8 x i64>, i8)
-=======
 declare i8 @llvm.x86.avx512.mask.pcmpgt.q.512(<8 x i64>, <8 x i64>, i8)
 
 define <8 x i16> @test_cmp_d_512(<16 x i32> %a0, <16 x i32> %a1) {
@@ -1476,5 +1438,4 @@
   %b = load <8 x i64>* %ptr
   %res = call <8 x i64> @llvm.x86.avx512.mask.psrlv.q(<8 x i64> %a0, <8 x i64> %b, <8 x i64> zeroinitializer, i8 -1)
   ret <8 x i64> %res
-}
->>>>>>> 41cb3da2
+}