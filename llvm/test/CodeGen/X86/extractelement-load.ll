--- conflicted
+++ resolved
@@ -37,21 +37,27 @@
 
 define void @t3() {
 ; CHECK-LABEL: t3:
-<<<<<<< HEAD
-;
-; This movs the entire vector, shuffling the high double down. If we fixed the
-; FIXME above it would just move the high double directly.
-; CHECK: movups
-; CHECK: movhlps
-; CHECK: movlps
-=======
 ; CHECK: movupd
 ; CHECK: movhpd
->>>>>>> 41cb3da2
 
 bb:
   %tmp13 = load <2 x double>* undef, align 1
   %.sroa.3.24.vec.extract = extractelement <2 x double> %tmp13, i32 1
   store double %.sroa.3.24.vec.extract, double* undef, align 8
   unreachable
-}+}
+
+; Case where a load is unary shuffled, then bitcast (to a type with the same
+; number of elements) before extractelement.
+; This is testing for an assertion - the extraction was assuming that the undef
+; second shuffle operand was a post-bitcast type instead of a pre-bitcast type.
+define i64 @t4(<2 x double>* %a) {
+; CHECK-LABEL: t4:
+; CHECK: mov
+; CHECK: ret
+  %b = load <2 x double>* %a, align 16
+  %c = shufflevector <2 x double> %b, <2 x double> %b, <2 x i32> <i32 1, i32 0>
+  %d = bitcast <2 x double> %c to <2 x i64>
+  %e = extractelement <2 x i64> %d, i32 1
+  ret i64 %e
+}
