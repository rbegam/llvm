; RUN: llc -enable-ipra -print-regusage -o /dev/null 2>&1 < %s | FileCheck %s

target triple = "x86_64-unknown-unknown"
declare void @bar1()
define preserve_allcc void @foo()#0 {
<<<<<<< HEAD
; INTEL_CUSTOMIZATION
; INTEL_FEATURE_ISA_AMX
; UNSUPPORTED: intel_feature_isa_amx
; end INTEL_FEATURE_ISA_AMX
; end INTEL_CUSTOMIZATION
; CHECK: foo Clobbered Registers: $cs $df $ds $eflags $eip $eiz $es $fpsw $fs $gs $hip $ip $rip $riz $ss $ssp $bnd0 $bnd1 $bnd2 $bnd3 $cr0 $cr1 $cr2 $cr3 $cr4 $cr5 $cr6 $cr7 $cr8 $cr9 $cr10 $cr11 $cr12 $cr13 $cr14 $cr15 $dr0 $dr1 $dr2 $dr3 $dr4 $dr5 $dr6 $dr7 $dr8 $dr9 $dr10 $dr11 $dr12 $dr13 $dr14 $dr15 $fp0 $fp1 $fp2 $fp3 $fp4 $fp5 $fp6 $fp7 $k0 $k1 $k2 $k3 $k4 $k5 $k6 $k7 $mm0 $mm1 $mm2 $mm3 $mm4 $mm5 $mm6 $mm7 $r11 $st0 $st1 $st2 $st3 $st4 $st5 $st6 $st7 $xmm16 $xmm17 $xmm18 $xmm19 $xmm20 $xmm21 $xmm22 $xmm23 $xmm24 $xmm25 $xmm26 $xmm27 $xmm28 $xmm29 $xmm30 $xmm31 $ymm0 $ymm1 $ymm2 $ymm3 $ymm4 $ymm5 $ymm6 $ymm7 $ymm8 $ymm9 $ymm10 $ymm11 $ymm12 $ymm13 $ymm14 $ymm15 $ymm16 $ymm17 $ymm18 $ymm19 $ymm20 $ymm21 $ymm22 $ymm23 $ymm24 $ymm25 $ymm26 $ymm27 $ymm28 $ymm29 $ymm30 $ymm31 $zmm0 $zmm1 $zmm2 $zmm3 $zmm4 $zmm5 $zmm6 $zmm7 $zmm8 $zmm9 $zmm10 $zmm11 $zmm12 $zmm13 $zmm14 $zmm15 $zmm16 $zmm17 $zmm18 $zmm19 $zmm20 $zmm21 $zmm22 $zmm23 $zmm24 $zmm25 $zmm26 $zmm27 $zmm28 $zmm29 $zmm30 $zmm31 $r11b $r11bh $r11d $r11w $r11wh
=======
; CHECK: foo Clobbered Registers: $cs $df $ds $eflags $eip $eiz $es $fpcw $fpsw $fs $gs $hip $ip $rip $riz $ss $ssp $bnd0 $bnd1 $bnd2 $bnd3 $cr0 $cr1 $cr2 $cr3 $cr4 $cr5 $cr6 $cr7 $cr8 $cr9 $cr10 $cr11 $cr12 $cr13 $cr14 $cr15 $dr0 $dr1 $dr2 $dr3 $dr4 $dr5 $dr6 $dr7 $dr8 $dr9 $dr10 $dr11 $dr12 $dr13 $dr14 $dr15 $fp0 $fp1 $fp2 $fp3 $fp4 $fp5 $fp6 $fp7 $k0 $k1 $k2 $k3 $k4 $k5 $k6 $k7 $mm0 $mm1 $mm2 $mm3 $mm4 $mm5 $mm6 $mm7 $r11 $st0 $st1 $st2 $st3 $st4 $st5 $st6 $st7 $xmm16 $xmm17 $xmm18 $xmm19 $xmm20 $xmm21 $xmm22 $xmm23 $xmm24 $xmm25 $xmm26 $xmm27 $xmm28 $xmm29 $xmm30 $xmm31 $ymm0 $ymm1 $ymm2 $ymm3 $ymm4 $ymm5 $ymm6 $ymm7 $ymm8 $ymm9 $ymm10 $ymm11 $ymm12 $ymm13 $ymm14 $ymm15 $ymm16 $ymm17 $ymm18 $ymm19 $ymm20 $ymm21 $ymm22 $ymm23 $ymm24 $ymm25 $ymm26 $ymm27 $ymm28 $ymm29 $ymm30 $ymm31 $zmm0 $zmm1 $zmm2 $zmm3 $zmm4 $zmm5 $zmm6 $zmm7 $zmm8 $zmm9 $zmm10 $zmm11 $zmm12 $zmm13 $zmm14 $zmm15 $zmm16 $zmm17 $zmm18 $zmm19 $zmm20 $zmm21 $zmm22 $zmm23 $zmm24 $zmm25 $zmm26 $zmm27 $zmm28 $zmm29 $zmm30 $zmm31 $r11b $r11bh $r11d $r11w $r11wh
>>>>>>> 2d84c00d
  call void @bar1()
  call void @bar2()
  ret void
}
declare void @bar2()
attributes #0 = {nounwind}<|MERGE_RESOLUTION|>--- conflicted
+++ resolved
@@ -3,16 +3,12 @@
 target triple = "x86_64-unknown-unknown"
 declare void @bar1()
 define preserve_allcc void @foo()#0 {
-<<<<<<< HEAD
 ; INTEL_CUSTOMIZATION
 ; INTEL_FEATURE_ISA_AMX
 ; UNSUPPORTED: intel_feature_isa_amx
 ; end INTEL_FEATURE_ISA_AMX
 ; end INTEL_CUSTOMIZATION
-; CHECK: foo Clobbered Registers: $cs $df $ds $eflags $eip $eiz $es $fpsw $fs $gs $hip $ip $rip $riz $ss $ssp $bnd0 $bnd1 $bnd2 $bnd3 $cr0 $cr1 $cr2 $cr3 $cr4 $cr5 $cr6 $cr7 $cr8 $cr9 $cr10 $cr11 $cr12 $cr13 $cr14 $cr15 $dr0 $dr1 $dr2 $dr3 $dr4 $dr5 $dr6 $dr7 $dr8 $dr9 $dr10 $dr11 $dr12 $dr13 $dr14 $dr15 $fp0 $fp1 $fp2 $fp3 $fp4 $fp5 $fp6 $fp7 $k0 $k1 $k2 $k3 $k4 $k5 $k6 $k7 $mm0 $mm1 $mm2 $mm3 $mm4 $mm5 $mm6 $mm7 $r11 $st0 $st1 $st2 $st3 $st4 $st5 $st6 $st7 $xmm16 $xmm17 $xmm18 $xmm19 $xmm20 $xmm21 $xmm22 $xmm23 $xmm24 $xmm25 $xmm26 $xmm27 $xmm28 $xmm29 $xmm30 $xmm31 $ymm0 $ymm1 $ymm2 $ymm3 $ymm4 $ymm5 $ymm6 $ymm7 $ymm8 $ymm9 $ymm10 $ymm11 $ymm12 $ymm13 $ymm14 $ymm15 $ymm16 $ymm17 $ymm18 $ymm19 $ymm20 $ymm21 $ymm22 $ymm23 $ymm24 $ymm25 $ymm26 $ymm27 $ymm28 $ymm29 $ymm30 $ymm31 $zmm0 $zmm1 $zmm2 $zmm3 $zmm4 $zmm5 $zmm6 $zmm7 $zmm8 $zmm9 $zmm10 $zmm11 $zmm12 $zmm13 $zmm14 $zmm15 $zmm16 $zmm17 $zmm18 $zmm19 $zmm20 $zmm21 $zmm22 $zmm23 $zmm24 $zmm25 $zmm26 $zmm27 $zmm28 $zmm29 $zmm30 $zmm31 $r11b $r11bh $r11d $r11w $r11wh
-=======
 ; CHECK: foo Clobbered Registers: $cs $df $ds $eflags $eip $eiz $es $fpcw $fpsw $fs $gs $hip $ip $rip $riz $ss $ssp $bnd0 $bnd1 $bnd2 $bnd3 $cr0 $cr1 $cr2 $cr3 $cr4 $cr5 $cr6 $cr7 $cr8 $cr9 $cr10 $cr11 $cr12 $cr13 $cr14 $cr15 $dr0 $dr1 $dr2 $dr3 $dr4 $dr5 $dr6 $dr7 $dr8 $dr9 $dr10 $dr11 $dr12 $dr13 $dr14 $dr15 $fp0 $fp1 $fp2 $fp3 $fp4 $fp5 $fp6 $fp7 $k0 $k1 $k2 $k3 $k4 $k5 $k6 $k7 $mm0 $mm1 $mm2 $mm3 $mm4 $mm5 $mm6 $mm7 $r11 $st0 $st1 $st2 $st3 $st4 $st5 $st6 $st7 $xmm16 $xmm17 $xmm18 $xmm19 $xmm20 $xmm21 $xmm22 $xmm23 $xmm24 $xmm25 $xmm26 $xmm27 $xmm28 $xmm29 $xmm30 $xmm31 $ymm0 $ymm1 $ymm2 $ymm3 $ymm4 $ymm5 $ymm6 $ymm7 $ymm8 $ymm9 $ymm10 $ymm11 $ymm12 $ymm13 $ymm14 $ymm15 $ymm16 $ymm17 $ymm18 $ymm19 $ymm20 $ymm21 $ymm22 $ymm23 $ymm24 $ymm25 $ymm26 $ymm27 $ymm28 $ymm29 $ymm30 $ymm31 $zmm0 $zmm1 $zmm2 $zmm3 $zmm4 $zmm5 $zmm6 $zmm7 $zmm8 $zmm9 $zmm10 $zmm11 $zmm12 $zmm13 $zmm14 $zmm15 $zmm16 $zmm17 $zmm18 $zmm19 $zmm20 $zmm21 $zmm22 $zmm23 $zmm24 $zmm25 $zmm26 $zmm27 $zmm28 $zmm29 $zmm30 $zmm31 $r11b $r11bh $r11d $r11w $r11wh
->>>>>>> 2d84c00d
   call void @bar1()
   call void @bar2()
   ret void
