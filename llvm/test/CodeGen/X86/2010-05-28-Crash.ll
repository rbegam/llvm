--- conflicted
+++ resolved
@@ -4,28 +4,19 @@
 
 define i32 @foo(i32 %y) nounwind optsize ssp {
 entry:
-<<<<<<< HEAD
-  tail call void @llvm.dbg.value(metadata !{i32 %y}, i64 0, metadata !0)
-=======
   tail call void @llvm.dbg.value(metadata i32 %y, i64 0, metadata !0, metadata !{!"0x102"})
->>>>>>> 41cb3da2
   %0 = tail call i32 (...)* @zoo(i32 %y) nounwind, !dbg !9 ; <i32> [#uses=1]
   ret i32 %0, !dbg !9
 }
 
 declare i32 @zoo(...)
 
-declare void @llvm.dbg.value(metadata, i64, metadata) nounwind readnone
+declare void @llvm.dbg.value(metadata, i64, metadata, metadata) nounwind readnone
 
 define i32 @bar(i32 %x) nounwind optsize ssp {
 entry:
-<<<<<<< HEAD
-  tail call void @llvm.dbg.value(metadata !{i32 %x}, i64 0, metadata !7)
-  tail call void @llvm.dbg.value(metadata !11, i64 0, metadata !0) nounwind
-=======
   tail call void @llvm.dbg.value(metadata i32 %x, i64 0, metadata !7, metadata !{!"0x102"})
   tail call void @llvm.dbg.value(metadata i32 1, i64 0, metadata !0, metadata !{!"0x102"}) nounwind
->>>>>>> 41cb3da2
   %0 = tail call i32 (...)* @zoo(i32 1) nounwind, !dbg !12 ; <i32> [#uses=1]
   %1 = add nsw i32 %0, %x, !dbg !13               ; <i32> [#uses=1]
   ret i32 %1, !dbg !13
@@ -34,28 +25,6 @@
 !llvm.dbg.cu = !{!3}
 !llvm.module.flags = !{!20}
 
-<<<<<<< HEAD
-!0 = metadata !{i32 786689, metadata !1, metadata !"y", metadata !2, i32 2, metadata !6, i32 0, null} ; [ DW_TAG_arg_variable ]
-!1 = metadata !{i32 786478, metadata !18, metadata !2, metadata !"foo", metadata !"foo", metadata !"foo", i32 2, metadata !4, i1 false, i1 true, i32 0, i32 0, null, i1 false, i1 true, i32 (i32)* @foo, null, null, metadata !15, i32 2} ; [ DW_TAG_subprogram ]
-!2 = metadata !{i32 786473, metadata !18} ; [ DW_TAG_file_type ]
-!3 = metadata !{i32 786449, metadata !18, i32 1, metadata !"4.2.1 (Based on Apple Inc. build 5658) (LLVM build)", i1 true, metadata !"", i32 0, metadata !19, metadata !19, metadata !17, null,  null, metadata !"", i32 1} ; [ DW_TAG_compile_unit ]
-!4 = metadata !{i32 786453, metadata !18, metadata !2, metadata !"", i32 0, i64 0, i64 0, i64 0, i32 0, null, metadata !5, i32 0, null, null, null} ; [ DW_TAG_subroutine_type ] [line 0, size 0, align 0, offset 0] [from ]
-!5 = metadata !{metadata !6, metadata !6}
-!6 = metadata !{i32 786468, metadata !18, metadata !2, metadata !"int", i32 0, i64 32, i64 32, i64 0, i32 0, i32 5} ; [ DW_TAG_base_type ]
-!7 = metadata !{i32 786689, metadata !8, metadata !"x", metadata !2, i32 6, metadata !6, i32 0, null} ; [ DW_TAG_arg_variable ]
-!8 = metadata !{i32 786478, metadata !18, metadata !2, metadata !"bar", metadata !"bar", metadata !"bar", i32 6, metadata !4, i1 false, i1 true, i32 0, i32 0, null, i1 false, i1 true, i32 (i32)* @bar, null, null, metadata !16, i32 6} ; [ DW_TAG_subprogram ]
-!9 = metadata !{i32 3, i32 0, metadata !10, null}
-!10 = metadata !{i32 786443, metadata !18, metadata !1, i32 2, i32 0, i32 0} ; [ DW_TAG_lexical_block ]
-!11 = metadata !{i32 1}
-!12 = metadata !{i32 3, i32 0, metadata !10, metadata !13}
-!13 = metadata !{i32 7, i32 0, metadata !14, null}
-!14 = metadata !{i32 786443, metadata !18, metadata !8, i32 6, i32 0, i32 0} ; [ DW_TAG_lexical_block ]
-!15 = metadata !{metadata !0}
-!16 = metadata !{metadata !7}
-!17 = metadata !{metadata !1, metadata !8}
-!18 = metadata !{metadata !"f.c", metadata !"/tmp"}
-!19 = metadata !{i32 0}
-=======
 !0 = !{!"0x101\00y\002\000", !1, !2, !6} ; [ DW_TAG_arg_variable ]
 !1 = !{!"0x2e\00foo\00foo\00foo\002\000\001\000\006\000\001\002", !18, !2, !4, null, i32 (i32)* @foo, null, null, !15} ; [ DW_TAG_subprogram ]
 !2 = !{!"0x29", !18} ; [ DW_TAG_file_type ]
@@ -76,13 +45,8 @@
 !17 = !{!1, !8}
 !18 = !{!"f.c", !"/tmp"}
 !19 = !{i32 0}
->>>>>>> 41cb3da2
 
 ;CHECK: DEBUG_VALUE: bar:x <- E
 ;CHECK: Ltmp
 ;CHECK:	DEBUG_VALUE: foo:y <- 1{{$}}
-<<<<<<< HEAD
-!20 = metadata !{i32 1, metadata !"Debug Info Version", i32 1}
-=======
-!20 = !{i32 1, !"Debug Info Version", i32 2}
->>>>>>> 41cb3da2
+!20 = !{i32 1, !"Debug Info Version", i32 2}