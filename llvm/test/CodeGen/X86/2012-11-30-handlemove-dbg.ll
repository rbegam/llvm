; RUN: llc < %s -mtriple=x86_64-apple-macosx -enable-misched \
; RUN:          -verify-machineinstrs | FileCheck %s
;
; Test LiveInterval update handling of DBG_VALUE.
; rdar://12777252.
;
; CHECK: %entry
; CHECK: DEBUG_VALUE: hg
; CHECK: j

%struct.node.0.27 = type { i16, double, [3 x double], i32, i32 }
%struct.hgstruct.2.29 = type { %struct.bnode.1.28*, [3 x double], double, [3 x double] }
%struct.bnode.1.28 = type { i16, double, [3 x double], i32, i32, [3 x double], [3 x double], [3 x double], double, %struct.bnode.1.28*, %struct.bnode.1.28* }

declare void @llvm.dbg.declare(metadata, metadata) nounwind readnone

define signext i16 @subdivp(%struct.node.0.27* nocapture %p, double %dsq, double %tolsq, %struct.hgstruct.2.29* nocapture byval align 8 %hg) nounwind uwtable readonly ssp {
entry:
<<<<<<< HEAD
  call void @llvm.dbg.declare(metadata !{%struct.hgstruct.2.29* %hg}, metadata !4)
=======
  call void @llvm.dbg.declare(metadata %struct.hgstruct.2.29* %hg, metadata !4, metadata !{!"0x102"})
>>>>>>> 41cb3da2
  %type = getelementptr inbounds %struct.node.0.27* %p, i64 0, i32 0
  %0 = load i16* %type, align 2
  %cmp = icmp eq i16 %0, 1
  br i1 %cmp, label %return, label %for.cond.preheader

for.cond.preheader:                               ; preds = %entry
  %arrayidx6.1 = getelementptr inbounds %struct.hgstruct.2.29* %hg, i64 0, i32 1, i64 1
  %cmp22 = fcmp olt double 0.000000e+00, %dsq
  %conv24 = zext i1 %cmp22 to i16
  br label %return

return:                                           ; preds = %for.cond.preheader, %entry
  %retval.0 = phi i16 [ %conv24, %for.cond.preheader ], [ 0, %entry ]
  ret i16 %retval.0
}

declare void @llvm.dbg.value(metadata, i64, metadata) nounwind readnone

!llvm.dbg.cu = !{!0}
!llvm.module.flags = !{!12}

<<<<<<< HEAD
!0 = metadata !{i32 786449, metadata !11, i32 12, metadata !"clang version 3.3 (trunk 168918) (llvm/trunk 168920)", i1 true, metadata !"", i32 0, metadata !2, metadata !2, metadata !13, metadata !2, null, metadata !""} ; [ DW_TAG_compile_unit ] [MultiSource/Benchmarks/Olden/bh/newbh.c] [DW_LANG_C99]
!2 = metadata !{}
!4 = metadata !{i32 786689, null, metadata !"hg", metadata !5, i32 67109589, metadata !6, i32 0, i32 0} ; [ DW_TAG_arg_variable ] [hg] [line 725]
!5 = metadata !{i32 786473, metadata !11} ; [ DW_TAG_file_type ]
!6 = metadata !{i32 786454, metadata !11, null, metadata !"hgstruct", i32 492, i64 0, i64 0, i64 0, i32 0, metadata !7} ; [ DW_TAG_typedef ] [hgstruct] [line 492, size 0, align 0, offset 0] [from ]
!7 = metadata !{i32 786451, metadata !11, null, metadata !"", i32 487, i64 512, i64 64, i32 0, i32 0, null, null, i32 0, null, i32 0, null} ; [ DW_TAG_structure_type ] [line 487, size 512, align 64, offset 0] [def] [from ]
!11 = metadata !{metadata !"MultiSource/Benchmarks/Olden/bh/newbh.c", metadata !"MultiSource/Benchmarks/Olden/bh"}
!12 = metadata !{i32 1, metadata !"Debug Info Version", i32 1}
!13 = metadata !{metadata !14}
!14 = metadata !{i32 786478, metadata !11, metadata !5, metadata !"subdivp", metadata !"subdivp", null, i32 0, metadata !15, i1 false, i1 true, i32 0, i32 0, null, i32 256, i1 true, i16 (%struct.node.0.27*, double, double, %struct.hgstruct.2.29* )* @subdivp, null, null, null, i32 1} ; [ DW_TAG_subprogram ] [def] [subdivp]
!15 = metadata !{i32 786453, i32 0, null, metadata !"", i32 0, i64 0, i64 0, i64 0, i32 0, null, metadata !16, i32 0, null, null, null} ; [ DW_TAG_subroutine_type ] [line 0, size 0, align 0, offset 0] [from ]
!16 = metadata !{null}
=======
!0 = !{!"0x11\0012\00clang version 3.3 (trunk 168918) (llvm/trunk 168920)\001\00\000\00\000", !11, !2, !2, !13, !2, null} ; [ DW_TAG_compile_unit ] [MultiSource/Benchmarks/Olden/bh/newbh.c] [DW_LANG_C99]
!2 = !{}
!4 = !{!"0x101\00hg\0067109589\000", null, !5, !6} ; [ DW_TAG_arg_variable ] [hg] [line 725]
!5 = !{!"0x29", !11} ; [ DW_TAG_file_type ]
!6 = !{!"0x16\00hgstruct\00492\000\000\000\000", !11, null, !7} ; [ DW_TAG_typedef ] [hgstruct] [line 492, size 0, align 0, offset 0] [from ]
!7 = !{!"0x13\00\00487\00512\0064\000\000\000", !11, null, null, null, null, i32 0, null} ; [ DW_TAG_structure_type ] [line 487, size 512, align 64, offset 0] [def] [from ]
!11 = !{!"MultiSource/Benchmarks/Olden/bh/newbh.c", !"MultiSource/Benchmarks/Olden/bh"}
!12 = !{i32 1, !"Debug Info Version", i32 2}
!13 = !{!14}
!14 = !{!"0x2e\00subdivp\00subdivp\00\000\000\001\000\006\00256\001\001", !11, !5, !15, null, i16 (%struct.node.0.27*, double, double, %struct.hgstruct.2.29* )* @subdivp, null, null, null} ; [ DW_TAG_subprogram ] [def] [subdivp]
!15 = !{!"0x15\00\000\000\000\000\000\000", i32 0, null, null, !16, null, null, null} ; [ DW_TAG_subroutine_type ] [line 0, size 0, align 0, offset 0] [from ]
!16 = !{null}
>>>>>>> 41cb3da2
<|MERGE_RESOLUTION|>--- conflicted
+++ resolved
@@ -12,15 +12,11 @@
 %struct.hgstruct.2.29 = type { %struct.bnode.1.28*, [3 x double], double, [3 x double] }
 %struct.bnode.1.28 = type { i16, double, [3 x double], i32, i32, [3 x double], [3 x double], [3 x double], double, %struct.bnode.1.28*, %struct.bnode.1.28* }
 
-declare void @llvm.dbg.declare(metadata, metadata) nounwind readnone
+declare void @llvm.dbg.declare(metadata, metadata, metadata) nounwind readnone
 
 define signext i16 @subdivp(%struct.node.0.27* nocapture %p, double %dsq, double %tolsq, %struct.hgstruct.2.29* nocapture byval align 8 %hg) nounwind uwtable readonly ssp {
 entry:
-<<<<<<< HEAD
-  call void @llvm.dbg.declare(metadata !{%struct.hgstruct.2.29* %hg}, metadata !4)
-=======
   call void @llvm.dbg.declare(metadata %struct.hgstruct.2.29* %hg, metadata !4, metadata !{!"0x102"})
->>>>>>> 41cb3da2
   %type = getelementptr inbounds %struct.node.0.27* %p, i64 0, i32 0
   %0 = load i16* %type, align 2
   %cmp = icmp eq i16 %0, 1
@@ -37,25 +33,11 @@
   ret i16 %retval.0
 }
 
-declare void @llvm.dbg.value(metadata, i64, metadata) nounwind readnone
+declare void @llvm.dbg.value(metadata, i64, metadata, metadata) nounwind readnone
 
 !llvm.dbg.cu = !{!0}
 !llvm.module.flags = !{!12}
 
-<<<<<<< HEAD
-!0 = metadata !{i32 786449, metadata !11, i32 12, metadata !"clang version 3.3 (trunk 168918) (llvm/trunk 168920)", i1 true, metadata !"", i32 0, metadata !2, metadata !2, metadata !13, metadata !2, null, metadata !""} ; [ DW_TAG_compile_unit ] [MultiSource/Benchmarks/Olden/bh/newbh.c] [DW_LANG_C99]
-!2 = metadata !{}
-!4 = metadata !{i32 786689, null, metadata !"hg", metadata !5, i32 67109589, metadata !6, i32 0, i32 0} ; [ DW_TAG_arg_variable ] [hg] [line 725]
-!5 = metadata !{i32 786473, metadata !11} ; [ DW_TAG_file_type ]
-!6 = metadata !{i32 786454, metadata !11, null, metadata !"hgstruct", i32 492, i64 0, i64 0, i64 0, i32 0, metadata !7} ; [ DW_TAG_typedef ] [hgstruct] [line 492, size 0, align 0, offset 0] [from ]
-!7 = metadata !{i32 786451, metadata !11, null, metadata !"", i32 487, i64 512, i64 64, i32 0, i32 0, null, null, i32 0, null, i32 0, null} ; [ DW_TAG_structure_type ] [line 487, size 512, align 64, offset 0] [def] [from ]
-!11 = metadata !{metadata !"MultiSource/Benchmarks/Olden/bh/newbh.c", metadata !"MultiSource/Benchmarks/Olden/bh"}
-!12 = metadata !{i32 1, metadata !"Debug Info Version", i32 1}
-!13 = metadata !{metadata !14}
-!14 = metadata !{i32 786478, metadata !11, metadata !5, metadata !"subdivp", metadata !"subdivp", null, i32 0, metadata !15, i1 false, i1 true, i32 0, i32 0, null, i32 256, i1 true, i16 (%struct.node.0.27*, double, double, %struct.hgstruct.2.29* )* @subdivp, null, null, null, i32 1} ; [ DW_TAG_subprogram ] [def] [subdivp]
-!15 = metadata !{i32 786453, i32 0, null, metadata !"", i32 0, i64 0, i64 0, i64 0, i32 0, null, metadata !16, i32 0, null, null, null} ; [ DW_TAG_subroutine_type ] [line 0, size 0, align 0, offset 0] [from ]
-!16 = metadata !{null}
-=======
 !0 = !{!"0x11\0012\00clang version 3.3 (trunk 168918) (llvm/trunk 168920)\001\00\000\00\000", !11, !2, !2, !13, !2, null} ; [ DW_TAG_compile_unit ] [MultiSource/Benchmarks/Olden/bh/newbh.c] [DW_LANG_C99]
 !2 = !{}
 !4 = !{!"0x101\00hg\0067109589\000", null, !5, !6} ; [ DW_TAG_arg_variable ] [hg] [line 725]
@@ -67,5 +49,4 @@
 !13 = !{!14}
 !14 = !{!"0x2e\00subdivp\00subdivp\00\000\000\001\000\006\00256\001\001", !11, !5, !15, null, i16 (%struct.node.0.27*, double, double, %struct.hgstruct.2.29* )* @subdivp, null, null, null} ; [ DW_TAG_subprogram ] [def] [subdivp]
 !15 = !{!"0x15\00\000\000\000\000\000\000", i32 0, null, null, !16, null, null, null} ; [ DW_TAG_subroutine_type ] [line 0, size 0, align 0, offset 0] [from ]
-!16 = !{null}
->>>>>>> 41cb3da2
+!16 = !{null}