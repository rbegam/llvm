--- conflicted
+++ resolved
@@ -60,15 +60,9 @@
 ; LINUX-SECTIONS1-NOT: 		.section
 ; LINUX-SECTIONS1-LABEL:	.LBB0_6:
 ; LINUX-SECTIONS1: 		.section	.text.main,"ax",@progbits,unique,1
-<<<<<<< HEAD
-; LINUX-SECTIONS1-LABEL:	al.BB.main:
-; LINUX-SECTIONS1:		.section	.text.eh.main,"ax",@progbits
-; LINUX-SECTIONS1-LABEL: 	l.BB.main:
-=======
 ; LINUX-SECTIONS1-LABEL:	main.0:
 ; LINUX-SECTIONS1:		.section	.text.eh.main,"ax",@progbits
 ; LINUX-SECTIONS1-LABEL: 	main.eh:
->>>>>>> 918d599f
 ; LINUX-SECTIONS1-NOT: 		.section
 ; LINUX-SECTIONS1-LABEL:	.LBB0_3:
 ; LINUX-SECTIONS1-NOT:		.section
