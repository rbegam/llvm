<<<<<<< HEAD
; RUN: llc < %s -mtriple="x86_64-pc-linux-gnu" -stack-symbol-ordering=0 | FileCheck %s
; RUN: llc < %s -mtriple="x86_64-pc-unknown-elf" -stack-symbol-ordering=0 | FileCheck %s
=======
; RUN: llc < %s -stack-symbol-ordering=0 -mtriple="x86_64-pc-linux-gnu" | FileCheck %s
; RUN: llc < %s -stack-symbol-ordering=0 -mtriple="x86_64-pc-unknown-elf" | FileCheck %s
>>>>>>> abcee45b

; This test is a sanity check to ensure statepoints are generating StackMap
; sections correctly.  This is not intended to be a rigorous test of the 
; StackMap format (see the stackmap tests for that).

target datalayout = "e-i64:64-f80:128-n8:16:32:64-S128"

declare zeroext i1 @return_i1()

define i1 @test(i32 addrspace(1)* %ptr_base, i32 %arg)
  gc "statepoint-example" {
; CHECK-LABEL: test:
; Do we see two spills for the local values and the store to the
; alloca?
; CHECK: subq	$40, %rsp
; CHECK: movq	$0,   24(%rsp)
; CHECK: movq	%rdi, 16(%rsp)
; CHECK: movq	%rax, 8(%rsp)
; CHECK: callq return_i1
; CHECK: addq	$40, %rsp
; CHECK: retq
entry:
  %metadata1 = alloca i32 addrspace(1)*, i32 2, align 8
  store i32 addrspace(1)* null, i32 addrspace(1)** %metadata1
  %ptr_derived = getelementptr i32, i32 addrspace(1)* %ptr_base, i32 %arg
  %safepoint_token = tail call token (i64, i32, i1 ()*, i32, i32, ...) @llvm.experimental.gc.statepoint.p0f_i1f(i64 0, i32 0, i1 ()* @return_i1, i32 0, i32 0, i32 0, i32 2, i32 addrspace(1)* %ptr_base, i32 addrspace(1)* null, i32 addrspace(1)* %ptr_base, i32 addrspace(1)* %ptr_derived, i32 addrspace(1)* null)
  %call1 = call zeroext i1 @llvm.experimental.gc.result.i1(token %safepoint_token)
  %a = call i32 addrspace(1)* @llvm.experimental.gc.relocate.p1i32(token %safepoint_token, i32 9, i32 9)
  %b = call i32 addrspace(1)* @llvm.experimental.gc.relocate.p1i32(token %safepoint_token, i32 9, i32 10)
  %c = call i32 addrspace(1)* @llvm.experimental.gc.relocate.p1i32(token %safepoint_token, i32 11, i32 11)
; 
  ret i1 %call1
}

; This is similar to the previous test except that we have derived pointer as
; argument to the function. Despite that this can not happen after the
; RewriteSafepointForGC pass, lowering should be able to handle it anyway.
define i1 @test_derived_arg(i32 addrspace(1)* %ptr_base,
                            i32 addrspace(1)* %ptr_derived)
  gc "statepoint-example" {
; CHECK-LABEL: test_derived_arg
; Do we see two spills for the local values and the store to the
; alloca?
; CHECK: subq	$40, %rsp
; CHECK: movq	$0,   24(%rsp)
; CHECK: movq	%rdi, 16(%rsp)
; CHECK: movq	%rsi, 8(%rsp)
; CHECK: callq return_i1
; CHECK: addq	$40, %rsp
; CHECK: retq
entry:
  %metadata1 = alloca i32 addrspace(1)*, i32 2, align 8
  store i32 addrspace(1)* null, i32 addrspace(1)** %metadata1
  %safepoint_token = tail call token (i64, i32, i1 ()*, i32, i32, ...) @llvm.experimental.gc.statepoint.p0f_i1f(i64 0, i32 0, i1 ()* @return_i1, i32 0, i32 0, i32 0, i32 2, i32 addrspace(1)* %ptr_base, i32 addrspace(1)* null, i32 addrspace(1)* %ptr_base, i32 addrspace(1)* %ptr_derived, i32 addrspace(1)* null)
  %call1 = call zeroext i1 @llvm.experimental.gc.result.i1(token %safepoint_token)
  %a = call i32 addrspace(1)* @llvm.experimental.gc.relocate.p1i32(token %safepoint_token, i32 9, i32 9)
  %b = call i32 addrspace(1)* @llvm.experimental.gc.relocate.p1i32(token %safepoint_token, i32 9, i32 10)
  %c = call i32 addrspace(1)* @llvm.experimental.gc.relocate.p1i32(token %safepoint_token, i32 11, i32 11)
; 
  ret i1 %call1
}

; Simple test case to check that we emit the ID field correctly
define i1 @test_id() gc "statepoint-example" {
; CHECK-LABEL: test_id
entry:
  %safepoint_token = tail call token (i64, i32, i1 ()*, i32, i32, ...) @llvm.experimental.gc.statepoint.p0f_i1f(i64 237, i32 0, i1 ()* @return_i1, i32 0, i32 0, i32 0, i32 0)
  %call1 = call zeroext i1 @llvm.experimental.gc.result.i1(token %safepoint_token)
  ret i1 %call1
}


declare token @llvm.experimental.gc.statepoint.p0f_i1f(i64, i32, i1 ()*, i32, i32, ...)
declare i1 @llvm.experimental.gc.result.i1(token)
declare i32 addrspace(1)* @llvm.experimental.gc.relocate.p1i32(token, i32, i32) #3

; CHECK-LABEL: .section .llvm_stackmaps
; CHECK-NEXT:  __LLVM_StackMaps:
; Header
; CHECK-NEXT:   .byte 1
; CHECK-NEXT:   .byte 0
; CHECK-NEXT:   .short 0
; Num Functions
; CHECK-NEXT:   .long 3
; Num LargeConstants
; CHECK-NEXT:   .long 0
; Num Callsites
; CHECK-NEXT:   .long 3

; Functions and stack size
; CHECK-NEXT:   .quad test
; CHECK-NEXT:   .quad 40
; CHECK-NEXT:   .quad test_derived_arg
; CHECK-NEXT:   .quad 40
; CHECK-NEXT:   .quad test_id
; CHECK-NEXT:   .quad 8

;
; test
;

; Statepoint ID
; CHECK-NEXT: .quad	0

; Callsites
; Constant arguments
; CHECK-NEXT: .long	.Ltmp1-test
; CHECK: .short	0
; CHECK: .short	11
; SmallConstant (0)
; CHECK: .byte	4
; CHECK: .byte	8
; CHECK: .short	0
; CHECK: .long	0
; SmallConstant (0)
; CHECK: .byte	4
; CHECK: .byte	8
; CHECK: .short	0
; CHECK: .long	0
; SmallConstant (2)
; CHECK: .byte	4
; CHECK: .byte	8
; CHECK: .short	0
; CHECK: .long	2
; Indirect Spill Slot [RSP+0]
; CHECK: .byte	3
; CHECK: .byte	8
; CHECK: .short	7
; CHECK: .long	16
; SmallConstant  (0)
; CHECK: .byte	4
; CHECK: .byte	8
; CHECK: .short	0
; CHECK: .long	0
; SmallConstant  (0)
; CHECK: .byte	4
; CHECK: .byte	8
; CHECK: .short	0
; CHECK: .long	0
; SmallConstant  (0)
; CHECK: .byte	4
; CHECK: .byte	8
; CHECK: .short	0
; CHECK: .long	0
; Indirect Spill Slot [RSP+16]
; CHECK: .byte	3
; CHECK: .byte	8
; CHECK: .short	7
; CHECK: .long	16
; Indirect Spill Slot [RSP+8]
; CHECK: .byte	3
; CHECK: .byte	8
; CHECK: .short	7
; CHECK: .long	8
; Indirect Spill Slot [RSP+16]
; CHECK: .byte	3
; CHECK: .byte	8
; CHECK: .short	7
; CHECK: .long	16
; Indirect Spill Slot [RSP+16]
; CHECK: .byte	3
; CHECK: .byte	8
; CHECK: .short	7
; CHECK: .long	16

; No Padding or LiveOuts
; CHECK: .short	0
; CHECK: .short	0
; CHECK: .p2align	3

;
; test_derived_arg

; Statepoint ID
; CHECK-NEXT: .quad	0

; Callsites
; Constant arguments
; CHECK-NEXT: .long	.Ltmp3-test_derived_arg
; CHECK: .short	0
; CHECK: .short	11
; SmallConstant (0)
; CHECK: .byte	4
; CHECK: .byte	8
; CHECK: .short	0
; CHECK: .long	0
; SmallConstant (2)
; CHECK: .byte	4
; CHECK: .byte	8
; CHECK: .short	0
; CHECK: .long	2
; Indirect Spill Slot [RSP+0]
; CHECK: .byte	3
; CHECK: .byte	8
; CHECK: .short	7
; CHECK: .long	16
; SmallConstant  (0)
; CHECK: .byte	4
; CHECK: .byte	8
; CHECK: .short	0
; CHECK: .long	0
; SmallConstant  (0)
; CHECK: .byte	4
; CHECK: .byte	8
; CHECK: .short	0
; CHECK: .long	0
; SmallConstant  (0)
; CHECK: .byte	4
; CHECK: .byte	8
; CHECK: .short	0
; CHECK: .long	0
; Indirect Spill Slot [RSP+16]
; CHECK: .byte	3
; CHECK: .byte	8
; CHECK: .short	7
; CHECK: .long	16
; Indirect Spill Slot [RSP+8]
; CHECK: .byte	3
; CHECK: .byte	8
; CHECK: .short	7
; CHECK: .long	8
; Indirect Spill Slot [RSP+16]
; CHECK: .byte	3
; CHECK: .byte	8
; CHECK: .short	7
; CHECK: .long	16
; Indirect Spill Slot [RSP+16]
; CHECK: .byte	3
; CHECK: .byte	8
; CHECK: .short	7
; CHECK: .long	16

; No Padding or LiveOuts
; CHECK: .short	0
; CHECK: .short	0
; CHECK: .p2align	3

; Records for the test_id function:

; The Statepoint ID:
; CHECK-NEXT: .quad	237

; Instruction Offset
; CHECK-NEXT: .long	.Ltmp5-test_id

; Reserved:
; CHECK: .short	0

; NumLocations:
; CHECK: .short	3

; StkMapRecord[0]:
; SmallConstant(0):
; CHECK: .byte	4
; CHECK: .byte	8
; CHECK: .short	0
; CHECK: .long	0

; StkMapRecord[1]:
; SmallConstant(0):
; CHECK: .byte	4
; CHECK: .byte	8
; CHECK: .short	0
; CHECK: .long	0

; StkMapRecord[2]:
; SmallConstant(0):
; CHECK: .byte	4
; CHECK: .byte	8
; CHECK: .short	0
; CHECK: .long	0

; No padding or LiveOuts
; CHECK: .short	0
; CHECK: .short	0
; CHECK: .p2align	3
<|MERGE_RESOLUTION|>--- conflicted
+++ resolved
@@ -1,10 +1,5 @@
-<<<<<<< HEAD
-; RUN: llc < %s -mtriple="x86_64-pc-linux-gnu" -stack-symbol-ordering=0 | FileCheck %s
-; RUN: llc < %s -mtriple="x86_64-pc-unknown-elf" -stack-symbol-ordering=0 | FileCheck %s
-=======
 ; RUN: llc < %s -stack-symbol-ordering=0 -mtriple="x86_64-pc-linux-gnu" | FileCheck %s
 ; RUN: llc < %s -stack-symbol-ordering=0 -mtriple="x86_64-pc-unknown-elf" | FileCheck %s
->>>>>>> abcee45b
 
 ; This test is a sanity check to ensure statepoints are generating StackMap
 ; sections correctly.  This is not intended to be a rigorous test of the 
