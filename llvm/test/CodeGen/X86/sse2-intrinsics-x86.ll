; RUN: llc < %s -mtriple=i386-apple-darwin -mattr=-avx,+sse2 | FileCheck %s

define <2 x double> @test_x86_sse2_add_sd(<2 x double> %a0, <2 x double> %a1) {
  ; CHECK: addsd
  %res = call <2 x double> @llvm.x86.sse2.add.sd(<2 x double> %a0, <2 x double> %a1) ; <<2 x double>> [#uses=1]
  ret <2 x double> %res
}
declare <2 x double> @llvm.x86.sse2.add.sd(<2 x double>, <2 x double>) nounwind readnone


define <2 x double> @test_x86_sse2_cmp_pd(<2 x double> %a0, <2 x double> %a1) {
  ; CHECK: cmpordpd
  %res = call <2 x double> @llvm.x86.sse2.cmp.pd(<2 x double> %a0, <2 x double> %a1, i8 7) ; <<2 x double>> [#uses=1]
  ret <2 x double> %res
}
declare <2 x double> @llvm.x86.sse2.cmp.pd(<2 x double>, <2 x double>, i8) nounwind readnone


define <2 x double> @test_x86_sse2_cmp_sd(<2 x double> %a0, <2 x double> %a1) {
  ; CHECK: cmpordsd
  %res = call <2 x double> @llvm.x86.sse2.cmp.sd(<2 x double> %a0, <2 x double> %a1, i8 7) ; <<2 x double>> [#uses=1]
  ret <2 x double> %res
}
declare <2 x double> @llvm.x86.sse2.cmp.sd(<2 x double>, <2 x double>, i8) nounwind readnone


define i32 @test_x86_sse2_comieq_sd(<2 x double> %a0, <2 x double> %a1) {
  ; CHECK: comisd
  ; CHECK: sete
  ; CHECK: movzbl
  %res = call i32 @llvm.x86.sse2.comieq.sd(<2 x double> %a0, <2 x double> %a1) ; <i32> [#uses=1]
  ret i32 %res
}
declare i32 @llvm.x86.sse2.comieq.sd(<2 x double>, <2 x double>) nounwind readnone


define i32 @test_x86_sse2_comige_sd(<2 x double> %a0, <2 x double> %a1) {
  ; CHECK: comisd
  ; CHECK: setae
  ; CHECK: movzbl
  %res = call i32 @llvm.x86.sse2.comige.sd(<2 x double> %a0, <2 x double> %a1) ; <i32> [#uses=1]
  ret i32 %res
}
declare i32 @llvm.x86.sse2.comige.sd(<2 x double>, <2 x double>) nounwind readnone


define i32 @test_x86_sse2_comigt_sd(<2 x double> %a0, <2 x double> %a1) {
  ; CHECK: comisd
  ; CHECK: seta
  ; CHECK: movzbl
  %res = call i32 @llvm.x86.sse2.comigt.sd(<2 x double> %a0, <2 x double> %a1) ; <i32> [#uses=1]
  ret i32 %res
}
declare i32 @llvm.x86.sse2.comigt.sd(<2 x double>, <2 x double>) nounwind readnone


define i32 @test_x86_sse2_comile_sd(<2 x double> %a0, <2 x double> %a1) {
  ; CHECK: comisd
  ; CHECK: setbe
  ; CHECK: movzbl
  %res = call i32 @llvm.x86.sse2.comile.sd(<2 x double> %a0, <2 x double> %a1) ; <i32> [#uses=1]
  ret i32 %res
}
declare i32 @llvm.x86.sse2.comile.sd(<2 x double>, <2 x double>) nounwind readnone


define i32 @test_x86_sse2_comilt_sd(<2 x double> %a0, <2 x double> %a1) {
  ; CHECK: comisd
  ; CHECK: sbbl    %eax, %eax
  ; CHECK: andl    $1, %eax
  %res = call i32 @llvm.x86.sse2.comilt.sd(<2 x double> %a0, <2 x double> %a1) ; <i32> [#uses=1]
  ret i32 %res
}
declare i32 @llvm.x86.sse2.comilt.sd(<2 x double>, <2 x double>) nounwind readnone


define i32 @test_x86_sse2_comineq_sd(<2 x double> %a0, <2 x double> %a1) {
  ; CHECK: comisd
  ; CHECK: setne
  ; CHECK: movzbl
  %res = call i32 @llvm.x86.sse2.comineq.sd(<2 x double> %a0, <2 x double> %a1) ; <i32> [#uses=1]
  ret i32 %res
}
declare i32 @llvm.x86.sse2.comineq.sd(<2 x double>, <2 x double>) nounwind readnone


define <2 x double> @test_x86_sse2_cvtdq2pd(<4 x i32> %a0) {
  ; CHECK: cvtdq2pd
  %res = call <2 x double> @llvm.x86.sse2.cvtdq2pd(<4 x i32> %a0) ; <<2 x double>> [#uses=1]
  ret <2 x double> %res
}
declare <2 x double> @llvm.x86.sse2.cvtdq2pd(<4 x i32>) nounwind readnone


define <4 x float> @test_x86_sse2_cvtdq2ps(<4 x i32> %a0) {
  ; CHECK: cvtdq2ps
  %res = call <4 x float> @llvm.x86.sse2.cvtdq2ps(<4 x i32> %a0) ; <<4 x float>> [#uses=1]
  ret <4 x float> %res
}
declare <4 x float> @llvm.x86.sse2.cvtdq2ps(<4 x i32>) nounwind readnone


define <4 x i32> @test_x86_sse2_cvtpd2dq(<2 x double> %a0) {
  ; CHECK: cvtpd2dq
  %res = call <4 x i32> @llvm.x86.sse2.cvtpd2dq(<2 x double> %a0) ; <<4 x i32>> [#uses=1]
  ret <4 x i32> %res
}
declare <4 x i32> @llvm.x86.sse2.cvtpd2dq(<2 x double>) nounwind readnone


define <4 x float> @test_x86_sse2_cvtpd2ps(<2 x double> %a0) {
  ; CHECK: cvtpd2ps
  %res = call <4 x float> @llvm.x86.sse2.cvtpd2ps(<2 x double> %a0) ; <<4 x float>> [#uses=1]
  ret <4 x float> %res
}
declare <4 x float> @llvm.x86.sse2.cvtpd2ps(<2 x double>) nounwind readnone


define <4 x i32> @test_x86_sse2_cvtps2dq(<4 x float> %a0) {
  ; CHECK: cvtps2dq
  %res = call <4 x i32> @llvm.x86.sse2.cvtps2dq(<4 x float> %a0) ; <<4 x i32>> [#uses=1]
  ret <4 x i32> %res
}
declare <4 x i32> @llvm.x86.sse2.cvtps2dq(<4 x float>) nounwind readnone


define <2 x double> @test_x86_sse2_cvtps2pd(<4 x float> %a0) {
  ; CHECK: cvtps2pd
  %res = call <2 x double> @llvm.x86.sse2.cvtps2pd(<4 x float> %a0) ; <<2 x double>> [#uses=1]
  ret <2 x double> %res
}
declare <2 x double> @llvm.x86.sse2.cvtps2pd(<4 x float>) nounwind readnone


define i32 @test_x86_sse2_cvtsd2si(<2 x double> %a0) {
  ; CHECK: cvtsd2si
  %res = call i32 @llvm.x86.sse2.cvtsd2si(<2 x double> %a0) ; <i32> [#uses=1]
  ret i32 %res
}
declare i32 @llvm.x86.sse2.cvtsd2si(<2 x double>) nounwind readnone


define <4 x float> @test_x86_sse2_cvtsd2ss(<4 x float> %a0, <2 x double> %a1) {
  ; CHECK: cvtsd2ss 
  ; CHECK-NOT: cvtsd2ss %xmm{{[0-9]+}}, %xmm{{[0-9]+}}, %xmm{{[0-9]+}} 
  %res = call <4 x float> @llvm.x86.sse2.cvtsd2ss(<4 x float> %a0, <2 x double> %a1) ; <<4 x float>> [#uses=1]
  ret <4 x float> %res
}
declare <4 x float> @llvm.x86.sse2.cvtsd2ss(<4 x float>, <2 x double>) nounwind readnone


define <2 x double> @test_x86_sse2_cvtsi2sd(<2 x double> %a0) {
  ; CHECK: movl
  ; CHECK: cvtsi2sd
  %res = call <2 x double> @llvm.x86.sse2.cvtsi2sd(<2 x double> %a0, i32 7) ; <<2 x double>> [#uses=1]
  ret <2 x double> %res
}
declare <2 x double> @llvm.x86.sse2.cvtsi2sd(<2 x double>, i32) nounwind readnone


define <2 x double> @test_x86_sse2_cvtss2sd(<2 x double> %a0, <4 x float> %a1) {
  ; CHECK: cvtss2sd
  %res = call <2 x double> @llvm.x86.sse2.cvtss2sd(<2 x double> %a0, <4 x float> %a1) ; <<2 x double>> [#uses=1]
  ret <2 x double> %res
}
declare <2 x double> @llvm.x86.sse2.cvtss2sd(<2 x double>, <4 x float>) nounwind readnone


define <4 x i32> @test_x86_sse2_cvttpd2dq(<2 x double> %a0) {
  ; CHECK: cvttpd2dq
  %res = call <4 x i32> @llvm.x86.sse2.cvttpd2dq(<2 x double> %a0) ; <<4 x i32>> [#uses=1]
  ret <4 x i32> %res
}
declare <4 x i32> @llvm.x86.sse2.cvttpd2dq(<2 x double>) nounwind readnone


define <4 x i32> @test_x86_sse2_cvttps2dq(<4 x float> %a0) {
  ; CHECK: cvttps2dq
  %res = call <4 x i32> @llvm.x86.sse2.cvttps2dq(<4 x float> %a0) ; <<4 x i32>> [#uses=1]
  ret <4 x i32> %res
}
declare <4 x i32> @llvm.x86.sse2.cvttps2dq(<4 x float>) nounwind readnone


define i32 @test_x86_sse2_cvttsd2si(<2 x double> %a0) {
  ; CHECK: cvttsd2si
  %res = call i32 @llvm.x86.sse2.cvttsd2si(<2 x double> %a0) ; <i32> [#uses=1]
  ret i32 %res
}
declare i32 @llvm.x86.sse2.cvttsd2si(<2 x double>) nounwind readnone


define <2 x double> @test_x86_sse2_div_sd(<2 x double> %a0, <2 x double> %a1) {
  ; CHECK: divsd
  %res = call <2 x double> @llvm.x86.sse2.div.sd(<2 x double> %a0, <2 x double> %a1) ; <<2 x double>> [#uses=1]
  ret <2 x double> %res
}
declare <2 x double> @llvm.x86.sse2.div.sd(<2 x double>, <2 x double>) nounwind readnone



define <2 x double> @test_x86_sse2_max_pd(<2 x double> %a0, <2 x double> %a1) {
  ; CHECK: maxpd
  %res = call <2 x double> @llvm.x86.sse2.max.pd(<2 x double> %a0, <2 x double> %a1) ; <<2 x double>> [#uses=1]
  ret <2 x double> %res
}
declare <2 x double> @llvm.x86.sse2.max.pd(<2 x double>, <2 x double>) nounwind readnone


define <2 x double> @test_x86_sse2_max_sd(<2 x double> %a0, <2 x double> %a1) {
  ; CHECK: maxsd
  %res = call <2 x double> @llvm.x86.sse2.max.sd(<2 x double> %a0, <2 x double> %a1) ; <<2 x double>> [#uses=1]
  ret <2 x double> %res
}
declare <2 x double> @llvm.x86.sse2.max.sd(<2 x double>, <2 x double>) nounwind readnone


define <2 x double> @test_x86_sse2_min_pd(<2 x double> %a0, <2 x double> %a1) {
  ; CHECK: minpd
  %res = call <2 x double> @llvm.x86.sse2.min.pd(<2 x double> %a0, <2 x double> %a1) ; <<2 x double>> [#uses=1]
  ret <2 x double> %res
}
declare <2 x double> @llvm.x86.sse2.min.pd(<2 x double>, <2 x double>) nounwind readnone


define <2 x double> @test_x86_sse2_min_sd(<2 x double> %a0, <2 x double> %a1) {
  ; CHECK: minsd
  %res = call <2 x double> @llvm.x86.sse2.min.sd(<2 x double> %a0, <2 x double> %a1) ; <<2 x double>> [#uses=1]
  ret <2 x double> %res
}
declare <2 x double> @llvm.x86.sse2.min.sd(<2 x double>, <2 x double>) nounwind readnone


define i32 @test_x86_sse2_movmsk_pd(<2 x double> %a0) {
  ; CHECK: movmskpd
  %res = call i32 @llvm.x86.sse2.movmsk.pd(<2 x double> %a0) ; <i32> [#uses=1]
  ret i32 %res
}
declare i32 @llvm.x86.sse2.movmsk.pd(<2 x double>) nounwind readnone




define <2 x double> @test_x86_sse2_mul_sd(<2 x double> %a0, <2 x double> %a1) {
  ; CHECK: test_x86_sse2_mul_sd
  ; CHECK: mulsd
  %res = call <2 x double> @llvm.x86.sse2.mul.sd(<2 x double> %a0, <2 x double> %a1) ; <<2 x double>> [#uses=1]
  ret <2 x double> %res
}
declare <2 x double> @llvm.x86.sse2.mul.sd(<2 x double>, <2 x double>) nounwind readnone


define <8 x i16> @test_x86_sse2_packssdw_128(<4 x i32> %a0, <4 x i32> %a1) {
  ; CHECK: packssdw
  %res = call <8 x i16> @llvm.x86.sse2.packssdw.128(<4 x i32> %a0, <4 x i32> %a1) ; <<8 x i16>> [#uses=1]
  ret <8 x i16> %res
}
declare <8 x i16> @llvm.x86.sse2.packssdw.128(<4 x i32>, <4 x i32>) nounwind readnone


define <16 x i8> @test_x86_sse2_packsswb_128(<8 x i16> %a0, <8 x i16> %a1) {
  ; CHECK: packsswb
  %res = call <16 x i8> @llvm.x86.sse2.packsswb.128(<8 x i16> %a0, <8 x i16> %a1) ; <<16 x i8>> [#uses=1]
  ret <16 x i8> %res
}
declare <16 x i8> @llvm.x86.sse2.packsswb.128(<8 x i16>, <8 x i16>) nounwind readnone


define <16 x i8> @test_x86_sse2_packuswb_128(<8 x i16> %a0, <8 x i16> %a1) {
  ; CHECK: packuswb
  %res = call <16 x i8> @llvm.x86.sse2.packuswb.128(<8 x i16> %a0, <8 x i16> %a1) ; <<16 x i8>> [#uses=1]
  ret <16 x i8> %res
}
declare <16 x i8> @llvm.x86.sse2.packuswb.128(<8 x i16>, <8 x i16>) nounwind readnone


define <16 x i8> @test_x86_sse2_padds_b(<16 x i8> %a0, <16 x i8> %a1) {
  ; CHECK: paddsb
  %res = call <16 x i8> @llvm.x86.sse2.padds.b(<16 x i8> %a0, <16 x i8> %a1) ; <<16 x i8>> [#uses=1]
  ret <16 x i8> %res
}
declare <16 x i8> @llvm.x86.sse2.padds.b(<16 x i8>, <16 x i8>) nounwind readnone


define <8 x i16> @test_x86_sse2_padds_w(<8 x i16> %a0, <8 x i16> %a1) {
  ; CHECK: paddsw
  %res = call <8 x i16> @llvm.x86.sse2.padds.w(<8 x i16> %a0, <8 x i16> %a1) ; <<8 x i16>> [#uses=1]
  ret <8 x i16> %res
}
declare <8 x i16> @llvm.x86.sse2.padds.w(<8 x i16>, <8 x i16>) nounwind readnone


define <16 x i8> @test_x86_sse2_paddus_b(<16 x i8> %a0, <16 x i8> %a1) {
  ; CHECK: paddusb
  %res = call <16 x i8> @llvm.x86.sse2.paddus.b(<16 x i8> %a0, <16 x i8> %a1) ; <<16 x i8>> [#uses=1]
  ret <16 x i8> %res
}
declare <16 x i8> @llvm.x86.sse2.paddus.b(<16 x i8>, <16 x i8>) nounwind readnone


define <8 x i16> @test_x86_sse2_paddus_w(<8 x i16> %a0, <8 x i16> %a1) {
  ; CHECK: paddusw
  %res = call <8 x i16> @llvm.x86.sse2.paddus.w(<8 x i16> %a0, <8 x i16> %a1) ; <<8 x i16>> [#uses=1]
  ret <8 x i16> %res
}
declare <8 x i16> @llvm.x86.sse2.paddus.w(<8 x i16>, <8 x i16>) nounwind readnone


define <16 x i8> @test_x86_sse2_pavg_b(<16 x i8> %a0, <16 x i8> %a1) {
  ; CHECK: pavgb
  %res = call <16 x i8> @llvm.x86.sse2.pavg.b(<16 x i8> %a0, <16 x i8> %a1) ; <<16 x i8>> [#uses=1]
  ret <16 x i8> %res
}
declare <16 x i8> @llvm.x86.sse2.pavg.b(<16 x i8>, <16 x i8>) nounwind readnone


define <8 x i16> @test_x86_sse2_pavg_w(<8 x i16> %a0, <8 x i16> %a1) {
  ; CHECK: pavgw
  %res = call <8 x i16> @llvm.x86.sse2.pavg.w(<8 x i16> %a0, <8 x i16> %a1) ; <<8 x i16>> [#uses=1]
  ret <8 x i16> %res
}
declare <8 x i16> @llvm.x86.sse2.pavg.w(<8 x i16>, <8 x i16>) nounwind readnone


define <4 x i32> @test_x86_sse2_pmadd_wd(<8 x i16> %a0, <8 x i16> %a1) {
  ; CHECK: pmaddwd
  %res = call <4 x i32> @llvm.x86.sse2.pmadd.wd(<8 x i16> %a0, <8 x i16> %a1) ; <<4 x i32>> [#uses=1]
  ret <4 x i32> %res
}
declare <4 x i32> @llvm.x86.sse2.pmadd.wd(<8 x i16>, <8 x i16>) nounwind readnone


define <8 x i16> @test_x86_sse2_pmaxs_w(<8 x i16> %a0, <8 x i16> %a1) {
  ; CHECK: pmaxsw
  %res = call <8 x i16> @llvm.x86.sse2.pmaxs.w(<8 x i16> %a0, <8 x i16> %a1) ; <<8 x i16>> [#uses=1]
  ret <8 x i16> %res
}
declare <8 x i16> @llvm.x86.sse2.pmaxs.w(<8 x i16>, <8 x i16>) nounwind readnone


define <16 x i8> @test_x86_sse2_pmaxu_b(<16 x i8> %a0, <16 x i8> %a1) {
  ; CHECK: pmaxub
  %res = call <16 x i8> @llvm.x86.sse2.pmaxu.b(<16 x i8> %a0, <16 x i8> %a1) ; <<16 x i8>> [#uses=1]
  ret <16 x i8> %res
}
declare <16 x i8> @llvm.x86.sse2.pmaxu.b(<16 x i8>, <16 x i8>) nounwind readnone


define <8 x i16> @test_x86_sse2_pmins_w(<8 x i16> %a0, <8 x i16> %a1) {
  ; CHECK: pminsw
  %res = call <8 x i16> @llvm.x86.sse2.pmins.w(<8 x i16> %a0, <8 x i16> %a1) ; <<8 x i16>> [#uses=1]
  ret <8 x i16> %res
}
declare <8 x i16> @llvm.x86.sse2.pmins.w(<8 x i16>, <8 x i16>) nounwind readnone


define <16 x i8> @test_x86_sse2_pminu_b(<16 x i8> %a0, <16 x i8> %a1) {
  ; CHECK: pminub
  %res = call <16 x i8> @llvm.x86.sse2.pminu.b(<16 x i8> %a0, <16 x i8> %a1) ; <<16 x i8>> [#uses=1]
  ret <16 x i8> %res
}
declare <16 x i8> @llvm.x86.sse2.pminu.b(<16 x i8>, <16 x i8>) nounwind readnone


define i32 @test_x86_sse2_pmovmskb_128(<16 x i8> %a0) {
  ; CHECK: pmovmskb
  %res = call i32 @llvm.x86.sse2.pmovmskb.128(<16 x i8> %a0) ; <i32> [#uses=1]
  ret i32 %res
}
declare i32 @llvm.x86.sse2.pmovmskb.128(<16 x i8>) nounwind readnone


define <8 x i16> @test_x86_sse2_pmulh_w(<8 x i16> %a0, <8 x i16> %a1) {
  ; CHECK: pmulhw
  %res = call <8 x i16> @llvm.x86.sse2.pmulh.w(<8 x i16> %a0, <8 x i16> %a1) ; <<8 x i16>> [#uses=1]
  ret <8 x i16> %res
}
declare <8 x i16> @llvm.x86.sse2.pmulh.w(<8 x i16>, <8 x i16>) nounwind readnone


define <8 x i16> @test_x86_sse2_pmulhu_w(<8 x i16> %a0, <8 x i16> %a1) {
  ; CHECK: pmulhuw
  %res = call <8 x i16> @llvm.x86.sse2.pmulhu.w(<8 x i16> %a0, <8 x i16> %a1) ; <<8 x i16>> [#uses=1]
  ret <8 x i16> %res
}
declare <8 x i16> @llvm.x86.sse2.pmulhu.w(<8 x i16>, <8 x i16>) nounwind readnone


define <2 x i64> @test_x86_sse2_pmulu_dq(<4 x i32> %a0, <4 x i32> %a1) {
  ; CHECK: pmuludq
  %res = call <2 x i64> @llvm.x86.sse2.pmulu.dq(<4 x i32> %a0, <4 x i32> %a1) ; <<2 x i64>> [#uses=1]
  ret <2 x i64> %res
}
declare <2 x i64> @llvm.x86.sse2.pmulu.dq(<4 x i32>, <4 x i32>) nounwind readnone


define <2 x i64> @test_x86_sse2_psad_bw(<16 x i8> %a0, <16 x i8> %a1) {
  ; CHECK: psadbw
  %res = call <2 x i64> @llvm.x86.sse2.psad.bw(<16 x i8> %a0, <16 x i8> %a1) ; <<2 x i64>> [#uses=1]
  ret <2 x i64> %res
}
declare <2 x i64> @llvm.x86.sse2.psad.bw(<16 x i8>, <16 x i8>) nounwind readnone


define <4 x i32> @test_x86_sse2_psll_d(<4 x i32> %a0, <4 x i32> %a1) {
  ; CHECK: pslld
  %res = call <4 x i32> @llvm.x86.sse2.psll.d(<4 x i32> %a0, <4 x i32> %a1) ; <<4 x i32>> [#uses=1]
  ret <4 x i32> %res
}
declare <4 x i32> @llvm.x86.sse2.psll.d(<4 x i32>, <4 x i32>) nounwind readnone


define <2 x i64> @test_x86_sse2_psll_dq(<2 x i64> %a0) {
<<<<<<< HEAD
  ; CHECK: pslldq
=======
  ; CHECK: pslldq {{.*#+}} xmm0 = xmm0[0,1,2,3,4,5,6,7,8,9,10,11,12,13,14,15]
>>>>>>> 41cb3da2
  %res = call <2 x i64> @llvm.x86.sse2.psll.dq(<2 x i64> %a0, i32 7) ; <<2 x i64>> [#uses=1]
  ret <2 x i64> %res
}
declare <2 x i64> @llvm.x86.sse2.psll.dq(<2 x i64>, i32) nounwind readnone


define <2 x i64> @test_x86_sse2_psll_dq_bs(<2 x i64> %a0) {
<<<<<<< HEAD
  ; CHECK: pslldq
=======
  ; CHECK: pslldq {{.*#+}} xmm0 = zero,zero,zero,zero,zero,zero,zero,xmm0[0,1,2,3,4,5,6,7,8]
>>>>>>> 41cb3da2
  %res = call <2 x i64> @llvm.x86.sse2.psll.dq.bs(<2 x i64> %a0, i32 7) ; <<2 x i64>> [#uses=1]
  ret <2 x i64> %res
}
declare <2 x i64> @llvm.x86.sse2.psll.dq.bs(<2 x i64>, i32) nounwind readnone


define <2 x i64> @test_x86_sse2_psll_q(<2 x i64> %a0, <2 x i64> %a1) {
  ; CHECK: psllq
  %res = call <2 x i64> @llvm.x86.sse2.psll.q(<2 x i64> %a0, <2 x i64> %a1) ; <<2 x i64>> [#uses=1]
  ret <2 x i64> %res
}
declare <2 x i64> @llvm.x86.sse2.psll.q(<2 x i64>, <2 x i64>) nounwind readnone


define <8 x i16> @test_x86_sse2_psll_w(<8 x i16> %a0, <8 x i16> %a1) {
  ; CHECK: psllw
  %res = call <8 x i16> @llvm.x86.sse2.psll.w(<8 x i16> %a0, <8 x i16> %a1) ; <<8 x i16>> [#uses=1]
  ret <8 x i16> %res
}
declare <8 x i16> @llvm.x86.sse2.psll.w(<8 x i16>, <8 x i16>) nounwind readnone


define <4 x i32> @test_x86_sse2_pslli_d(<4 x i32> %a0) {
  ; CHECK: pslld
  %res = call <4 x i32> @llvm.x86.sse2.pslli.d(<4 x i32> %a0, i32 7) ; <<4 x i32>> [#uses=1]
  ret <4 x i32> %res
}
declare <4 x i32> @llvm.x86.sse2.pslli.d(<4 x i32>, i32) nounwind readnone


define <2 x i64> @test_x86_sse2_pslli_q(<2 x i64> %a0) {
  ; CHECK: psllq
  %res = call <2 x i64> @llvm.x86.sse2.pslli.q(<2 x i64> %a0, i32 7) ; <<2 x i64>> [#uses=1]
  ret <2 x i64> %res
}
declare <2 x i64> @llvm.x86.sse2.pslli.q(<2 x i64>, i32) nounwind readnone


define <8 x i16> @test_x86_sse2_pslli_w(<8 x i16> %a0) {
  ; CHECK: psllw
  %res = call <8 x i16> @llvm.x86.sse2.pslli.w(<8 x i16> %a0, i32 7) ; <<8 x i16>> [#uses=1]
  ret <8 x i16> %res
}
declare <8 x i16> @llvm.x86.sse2.pslli.w(<8 x i16>, i32) nounwind readnone


define <4 x i32> @test_x86_sse2_psra_d(<4 x i32> %a0, <4 x i32> %a1) {
  ; CHECK: psrad
  %res = call <4 x i32> @llvm.x86.sse2.psra.d(<4 x i32> %a0, <4 x i32> %a1) ; <<4 x i32>> [#uses=1]
  ret <4 x i32> %res
}
declare <4 x i32> @llvm.x86.sse2.psra.d(<4 x i32>, <4 x i32>) nounwind readnone


define <8 x i16> @test_x86_sse2_psra_w(<8 x i16> %a0, <8 x i16> %a1) {
  ; CHECK: psraw
  %res = call <8 x i16> @llvm.x86.sse2.psra.w(<8 x i16> %a0, <8 x i16> %a1) ; <<8 x i16>> [#uses=1]
  ret <8 x i16> %res
}
declare <8 x i16> @llvm.x86.sse2.psra.w(<8 x i16>, <8 x i16>) nounwind readnone


define <4 x i32> @test_x86_sse2_psrai_d(<4 x i32> %a0) {
  ; CHECK: psrad
  %res = call <4 x i32> @llvm.x86.sse2.psrai.d(<4 x i32> %a0, i32 7) ; <<4 x i32>> [#uses=1]
  ret <4 x i32> %res
}
declare <4 x i32> @llvm.x86.sse2.psrai.d(<4 x i32>, i32) nounwind readnone


define <8 x i16> @test_x86_sse2_psrai_w(<8 x i16> %a0) {
  ; CHECK: psraw
  %res = call <8 x i16> @llvm.x86.sse2.psrai.w(<8 x i16> %a0, i32 7) ; <<8 x i16>> [#uses=1]
  ret <8 x i16> %res
}
declare <8 x i16> @llvm.x86.sse2.psrai.w(<8 x i16>, i32) nounwind readnone


define <4 x i32> @test_x86_sse2_psrl_d(<4 x i32> %a0, <4 x i32> %a1) {
  ; CHECK: psrld
  %res = call <4 x i32> @llvm.x86.sse2.psrl.d(<4 x i32> %a0, <4 x i32> %a1) ; <<4 x i32>> [#uses=1]
  ret <4 x i32> %res
}
declare <4 x i32> @llvm.x86.sse2.psrl.d(<4 x i32>, <4 x i32>) nounwind readnone


define <2 x i64> @test_x86_sse2_psrl_dq(<2 x i64> %a0) {
<<<<<<< HEAD
  ; CHECK: psrldq
=======
  ; CHECK: psrldq {{.*#+}} xmm0 = xmm0[0,1,2,3,4,5,6,7,8,9,10,11,12,13,14,15]
>>>>>>> 41cb3da2
  %res = call <2 x i64> @llvm.x86.sse2.psrl.dq(<2 x i64> %a0, i32 7) ; <<2 x i64>> [#uses=1]
  ret <2 x i64> %res
}
declare <2 x i64> @llvm.x86.sse2.psrl.dq(<2 x i64>, i32) nounwind readnone


define <2 x i64> @test_x86_sse2_psrl_dq_bs(<2 x i64> %a0) {
<<<<<<< HEAD
  ; CHECK: psrldq
=======
  ; CHECK: psrldq {{.*#+}} xmm0 = xmm0[7,8,9,10,11,12,13,14,15],zero,zero,zero,zero,zero,zero,zero
>>>>>>> 41cb3da2
  %res = call <2 x i64> @llvm.x86.sse2.psrl.dq.bs(<2 x i64> %a0, i32 7) ; <<2 x i64>> [#uses=1]
  ret <2 x i64> %res
}
declare <2 x i64> @llvm.x86.sse2.psrl.dq.bs(<2 x i64>, i32) nounwind readnone


define <2 x i64> @test_x86_sse2_psrl_q(<2 x i64> %a0, <2 x i64> %a1) {
  ; CHECK: psrlq
  %res = call <2 x i64> @llvm.x86.sse2.psrl.q(<2 x i64> %a0, <2 x i64> %a1) ; <<2 x i64>> [#uses=1]
  ret <2 x i64> %res
}
declare <2 x i64> @llvm.x86.sse2.psrl.q(<2 x i64>, <2 x i64>) nounwind readnone


define <8 x i16> @test_x86_sse2_psrl_w(<8 x i16> %a0, <8 x i16> %a1) {
  ; CHECK: psrlw
  %res = call <8 x i16> @llvm.x86.sse2.psrl.w(<8 x i16> %a0, <8 x i16> %a1) ; <<8 x i16>> [#uses=1]
  ret <8 x i16> %res
}
declare <8 x i16> @llvm.x86.sse2.psrl.w(<8 x i16>, <8 x i16>) nounwind readnone


define <4 x i32> @test_x86_sse2_psrli_d(<4 x i32> %a0) {
  ; CHECK: psrld
  %res = call <4 x i32> @llvm.x86.sse2.psrli.d(<4 x i32> %a0, i32 7) ; <<4 x i32>> [#uses=1]
  ret <4 x i32> %res
}
declare <4 x i32> @llvm.x86.sse2.psrli.d(<4 x i32>, i32) nounwind readnone


define <2 x i64> @test_x86_sse2_psrli_q(<2 x i64> %a0) {
  ; CHECK: psrlq
  %res = call <2 x i64> @llvm.x86.sse2.psrli.q(<2 x i64> %a0, i32 7) ; <<2 x i64>> [#uses=1]
  ret <2 x i64> %res
}
declare <2 x i64> @llvm.x86.sse2.psrli.q(<2 x i64>, i32) nounwind readnone


define <8 x i16> @test_x86_sse2_psrli_w(<8 x i16> %a0) {
  ; CHECK: psrlw
  %res = call <8 x i16> @llvm.x86.sse2.psrli.w(<8 x i16> %a0, i32 7) ; <<8 x i16>> [#uses=1]
  ret <8 x i16> %res
}
declare <8 x i16> @llvm.x86.sse2.psrli.w(<8 x i16>, i32) nounwind readnone


define <16 x i8> @test_x86_sse2_psubs_b(<16 x i8> %a0, <16 x i8> %a1) {
  ; CHECK: psubsb
  %res = call <16 x i8> @llvm.x86.sse2.psubs.b(<16 x i8> %a0, <16 x i8> %a1) ; <<16 x i8>> [#uses=1]
  ret <16 x i8> %res
}
declare <16 x i8> @llvm.x86.sse2.psubs.b(<16 x i8>, <16 x i8>) nounwind readnone


define <8 x i16> @test_x86_sse2_psubs_w(<8 x i16> %a0, <8 x i16> %a1) {
  ; CHECK: psubsw
  %res = call <8 x i16> @llvm.x86.sse2.psubs.w(<8 x i16> %a0, <8 x i16> %a1) ; <<8 x i16>> [#uses=1]
  ret <8 x i16> %res
}
declare <8 x i16> @llvm.x86.sse2.psubs.w(<8 x i16>, <8 x i16>) nounwind readnone


define <16 x i8> @test_x86_sse2_psubus_b(<16 x i8> %a0, <16 x i8> %a1) {
  ; CHECK: psubusb
  %res = call <16 x i8> @llvm.x86.sse2.psubus.b(<16 x i8> %a0, <16 x i8> %a1) ; <<16 x i8>> [#uses=1]
  ret <16 x i8> %res
}
declare <16 x i8> @llvm.x86.sse2.psubus.b(<16 x i8>, <16 x i8>) nounwind readnone


define <8 x i16> @test_x86_sse2_psubus_w(<8 x i16> %a0, <8 x i16> %a1) {
  ; CHECK: psubusw
  %res = call <8 x i16> @llvm.x86.sse2.psubus.w(<8 x i16> %a0, <8 x i16> %a1) ; <<8 x i16>> [#uses=1]
  ret <8 x i16> %res
}
declare <8 x i16> @llvm.x86.sse2.psubus.w(<8 x i16>, <8 x i16>) nounwind readnone


define <2 x double> @test_x86_sse2_sqrt_pd(<2 x double> %a0) {
  ; CHECK: sqrtpd
  %res = call <2 x double> @llvm.x86.sse2.sqrt.pd(<2 x double> %a0) ; <<2 x double>> [#uses=1]
  ret <2 x double> %res
}
declare <2 x double> @llvm.x86.sse2.sqrt.pd(<2 x double>) nounwind readnone


define <2 x double> @test_x86_sse2_sqrt_sd(<2 x double> %a0) {
  ; CHECK: sqrtsd
  %res = call <2 x double> @llvm.x86.sse2.sqrt.sd(<2 x double> %a0) ; <<2 x double>> [#uses=1]
  ret <2 x double> %res
}
declare <2 x double> @llvm.x86.sse2.sqrt.sd(<2 x double>) nounwind readnone


define void @test_x86_sse2_storel_dq(i8* %a0, <4 x i32> %a1) {
  ; CHECK: test_x86_sse2_storel_dq
  ; CHECK: movl
  ; CHECK: movq
  call void @llvm.x86.sse2.storel.dq(i8* %a0, <4 x i32> %a1)
  ret void
}
declare void @llvm.x86.sse2.storel.dq(i8*, <4 x i32>) nounwind


define void @test_x86_sse2_storeu_dq(i8* %a0, <16 x i8> %a1) {
  ; CHECK: test_x86_sse2_storeu_dq
  ; CHECK: movl
  ; CHECK: movdqu
  ; add operation forces the execution domain.
  %a2 = add <16 x i8> %a1, <i8 1, i8 1, i8 1, i8 1, i8 1, i8 1, i8 1, i8 1, i8 1, i8 1, i8 1, i8 1, i8 1, i8 1, i8 1, i8 1>
  call void @llvm.x86.sse2.storeu.dq(i8* %a0, <16 x i8> %a2)
  ret void
}
declare void @llvm.x86.sse2.storeu.dq(i8*, <16 x i8>) nounwind


define void @test_x86_sse2_storeu_pd(i8* %a0, <2 x double> %a1) {
  ; CHECK: test_x86_sse2_storeu_pd
  ; CHECK: movl
  ; CHECK: movupd
  ; fadd operation forces the execution domain.
  %a2 = fadd <2 x double> %a1, <double 0x0, double 0x4200000000000000>
  call void @llvm.x86.sse2.storeu.pd(i8* %a0, <2 x double> %a2)
  ret void
}
declare void @llvm.x86.sse2.storeu.pd(i8*, <2 x double>) nounwind


define <2 x double> @test_x86_sse2_sub_sd(<2 x double> %a0, <2 x double> %a1) {
  ; CHECK: test_x86_sse2_sub_sd
  ; CHECK: subsd
  %res = call <2 x double> @llvm.x86.sse2.sub.sd(<2 x double> %a0, <2 x double> %a1) ; <<2 x double>> [#uses=1]
  ret <2 x double> %res
}
declare <2 x double> @llvm.x86.sse2.sub.sd(<2 x double>, <2 x double>) nounwind readnone


define i32 @test_x86_sse2_ucomieq_sd(<2 x double> %a0, <2 x double> %a1) {
  ; CHECK: ucomisd
  ; CHECK: sete
  ; CHECK: movzbl
  %res = call i32 @llvm.x86.sse2.ucomieq.sd(<2 x double> %a0, <2 x double> %a1) ; <i32> [#uses=1]
  ret i32 %res
}
declare i32 @llvm.x86.sse2.ucomieq.sd(<2 x double>, <2 x double>) nounwind readnone


define i32 @test_x86_sse2_ucomige_sd(<2 x double> %a0, <2 x double> %a1) {
  ; CHECK: ucomisd
  ; CHECK: setae
  ; CHECK: movzbl
  %res = call i32 @llvm.x86.sse2.ucomige.sd(<2 x double> %a0, <2 x double> %a1) ; <i32> [#uses=1]
  ret i32 %res
}
declare i32 @llvm.x86.sse2.ucomige.sd(<2 x double>, <2 x double>) nounwind readnone


define i32 @test_x86_sse2_ucomigt_sd(<2 x double> %a0, <2 x double> %a1) {
  ; CHECK: ucomisd
  ; CHECK: seta
  ; CHECK: movzbl
  %res = call i32 @llvm.x86.sse2.ucomigt.sd(<2 x double> %a0, <2 x double> %a1) ; <i32> [#uses=1]
  ret i32 %res
}
declare i32 @llvm.x86.sse2.ucomigt.sd(<2 x double>, <2 x double>) nounwind readnone


define i32 @test_x86_sse2_ucomile_sd(<2 x double> %a0, <2 x double> %a1) {
  ; CHECK: ucomisd
  ; CHECK: setbe
  ; CHECK: movzbl
  %res = call i32 @llvm.x86.sse2.ucomile.sd(<2 x double> %a0, <2 x double> %a1) ; <i32> [#uses=1]
  ret i32 %res
}
declare i32 @llvm.x86.sse2.ucomile.sd(<2 x double>, <2 x double>) nounwind readnone


define i32 @test_x86_sse2_ucomilt_sd(<2 x double> %a0, <2 x double> %a1) {
  ; CHECK: ucomisd
  ; CHECK: sbbl
  %res = call i32 @llvm.x86.sse2.ucomilt.sd(<2 x double> %a0, <2 x double> %a1) ; <i32> [#uses=1]
  ret i32 %res
}
declare i32 @llvm.x86.sse2.ucomilt.sd(<2 x double>, <2 x double>) nounwind readnone


define i32 @test_x86_sse2_ucomineq_sd(<2 x double> %a0, <2 x double> %a1) {
  ; CHECK: ucomisd
  ; CHECK: setne
  ; CHECK: movzbl
  %res = call i32 @llvm.x86.sse2.ucomineq.sd(<2 x double> %a0, <2 x double> %a1) ; <i32> [#uses=1]
  ret i32 %res
}
declare i32 @llvm.x86.sse2.ucomineq.sd(<2 x double>, <2 x double>) nounwind readnone

define void @test_x86_sse2_pause() {
  ; CHECK: pause
  tail call void @llvm.x86.sse2.pause()
  ret void 
}
declare void @llvm.x86.sse2.pause() nounwind

define <4 x i32> @test_x86_sse2_pshuf_d(<4 x i32> %a) {
; CHECK-LABEL: test_x86_sse2_pshuf_d:
; CHECK: pshufd $27
entry:
   %res = call <4 x i32> @llvm.x86.sse2.pshuf.d(<4 x i32> %a, i8 27) nounwind readnone
   ret <4 x i32> %res
}
declare <4 x i32> @llvm.x86.sse2.pshuf.d(<4 x i32>, i8) nounwind readnone

define <8 x i16> @test_x86_sse2_pshufl_w(<8 x i16> %a) {
; CHECK-LABEL: test_x86_sse2_pshufl_w:
; CHECK: pshuflw $27
entry:
   %res = call <8 x i16> @llvm.x86.sse2.pshufl.w(<8 x i16> %a, i8 27) nounwind readnone
   ret <8 x i16> %res
}
declare <8 x i16> @llvm.x86.sse2.pshufl.w(<8 x i16>, i8) nounwind readnone

define <8 x i16> @test_x86_sse2_pshufh_w(<8 x i16> %a) {
; CHECK-LABEL: test_x86_sse2_pshufh_w:
; CHECK: pshufhw $27
entry:
   %res = call <8 x i16> @llvm.x86.sse2.pshufh.w(<8 x i16> %a, i8 27) nounwind readnone
   ret <8 x i16> %res
}
declare <8 x i16> @llvm.x86.sse2.pshufh.w(<8 x i16>, i8) nounwind readnone<|MERGE_RESOLUTION|>--- conflicted
+++ resolved
@@ -411,11 +411,7 @@
 
 
 define <2 x i64> @test_x86_sse2_psll_dq(<2 x i64> %a0) {
-<<<<<<< HEAD
-  ; CHECK: pslldq
-=======
   ; CHECK: pslldq {{.*#+}} xmm0 = xmm0[0,1,2,3,4,5,6,7,8,9,10,11,12,13,14,15]
->>>>>>> 41cb3da2
   %res = call <2 x i64> @llvm.x86.sse2.psll.dq(<2 x i64> %a0, i32 7) ; <<2 x i64>> [#uses=1]
   ret <2 x i64> %res
 }
@@ -423,11 +419,7 @@
 
 
 define <2 x i64> @test_x86_sse2_psll_dq_bs(<2 x i64> %a0) {
-<<<<<<< HEAD
-  ; CHECK: pslldq
-=======
   ; CHECK: pslldq {{.*#+}} xmm0 = zero,zero,zero,zero,zero,zero,zero,xmm0[0,1,2,3,4,5,6,7,8]
->>>>>>> 41cb3da2
   %res = call <2 x i64> @llvm.x86.sse2.psll.dq.bs(<2 x i64> %a0, i32 7) ; <<2 x i64>> [#uses=1]
   ret <2 x i64> %res
 }
@@ -515,11 +507,7 @@
 
 
 define <2 x i64> @test_x86_sse2_psrl_dq(<2 x i64> %a0) {
-<<<<<<< HEAD
-  ; CHECK: psrldq
-=======
   ; CHECK: psrldq {{.*#+}} xmm0 = xmm0[0,1,2,3,4,5,6,7,8,9,10,11,12,13,14,15]
->>>>>>> 41cb3da2
   %res = call <2 x i64> @llvm.x86.sse2.psrl.dq(<2 x i64> %a0, i32 7) ; <<2 x i64>> [#uses=1]
   ret <2 x i64> %res
 }
@@ -527,11 +515,7 @@
 
 
 define <2 x i64> @test_x86_sse2_psrl_dq_bs(<2 x i64> %a0) {
-<<<<<<< HEAD
-  ; CHECK: psrldq
-=======
   ; CHECK: psrldq {{.*#+}} xmm0 = xmm0[7,8,9,10,11,12,13,14,15],zero,zero,zero,zero,zero,zero,zero
->>>>>>> 41cb3da2
   %res = call <2 x i64> @llvm.x86.sse2.psrl.dq.bs(<2 x i64> %a0, i32 7) ; <<2 x i64>> [#uses=1]
   ret <2 x i64> %res
 }
