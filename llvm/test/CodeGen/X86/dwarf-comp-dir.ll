--- conflicted
+++ resolved
@@ -7,28 +7,15 @@
 !llvm.dbg.cu = !{!0}
 !llvm.module.flags = !{!5}
 
-<<<<<<< HEAD
-!0 = metadata !{i32 720913, metadata !4, i32 12, metadata !"clang version 3.1 (trunk 143523)", i1 true, metadata !"", i32 0, metadata !2, metadata !7, metadata !2, metadata !2, null, metadata !""} ; [ DW_TAG_compile_unit ]
-!2 = metadata !{}
-!3 = metadata !{i32 786473, metadata !4} ; [ DW_TAG_file_type ]
-!4 = metadata !{metadata !"empty.c", metadata !"/home/nlewycky"}
-!6 = metadata !{i32 786451, metadata !4, null, metadata !"foo", i32 1, i64 8, i64 8, i32 0, i32 0, null, metadata !2, i32 0, null, null, metadata !"_ZTS3foo"} ; [ DW_TAG_structure_type ] [foo] [line 1, size 8, align 8, offset 0] [def] [from ]
-!7 = metadata !{metadata !6}
-=======
 !0 = !{!"0x11\0012\00clang version 3.1 (trunk 143523)\001\00\000\00\000", !4, !2, !7, !2, !2, null} ; [ DW_TAG_compile_unit ]
 !2 = !{}
 !3 = !{!"0x29", !4} ; [ DW_TAG_file_type ]
 !4 = !{!"empty.c", !"/home/nlewycky"}
 !6 = !{!"0x13\00foo\001\008\008\000\000\000", !4, null, null, !2, null, null, !"_ZTS3foo"} ; [ DW_TAG_structure_type ] [foo] [line 1, size 8, align 8, offset 0] [def] [from ]
 !7 = !{!6}
->>>>>>> 41cb3da2
 
 ; The important part of the following check is that dir = #0.
 ;                        Dir  Mod Time   File Len   File Name
 ;                        ---- ---------- ---------- ---------------------------
 ; CHECK: file_names[  1]    0 0x00000000 0x00000000 empty.c
-<<<<<<< HEAD
-!5 = metadata !{i32 1, metadata !"Debug Info Version", i32 1}
-=======
-!5 = !{i32 1, !"Debug Info Version", i32 2}
->>>>>>> 41cb3da2
+!5 = !{i32 1, !"Debug Info Version", i32 2}