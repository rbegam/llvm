; RUN: llc < %s -asm-verbose=false -mtriple=x86_64-apple-darwin10 -use-unknown-locations | FileCheck %s

; The divide instruction does not have a debug location. CodeGen should
; represent this in the debug information. This is done by setting line
; and column to 0

;      CHECK:         leal
; CHECK-NEXT:         .loc 1 0 0
;      CHECK:         cltd
; CHECK-NEXT:         idivl
; CHECK-NEXT:         .loc 2 4 3

define i32 @foo(i32 %w, i32 %x, i32 %y, i32 %z) nounwind {
entry:
  %a = add  i32 %w, %x, !dbg !8
  %b = sdiv i32 %a, %y
  %c = add  i32 %b, %z, !dbg !8
  ret i32 %c, !dbg !8
}

!llvm.dbg.cu = !{!3}
!llvm.module.flags = !{!12}

<<<<<<< HEAD
!0 = metadata !{metadata !"0x101\00x\001\000", metadata !1, metadata !2, metadata !6} ; [ DW_TAG_arg_variable ]
!1 = metadata !{metadata !"0x2e\00foo\00foo\00foo\001\000\001\000\006\000\000\001", metadata !10, metadata !2, metadata !4, null, i32 (i32, i32, i32, i32)* @foo, null, null, null} ; [ DW_TAG_subprogram ]
!2 = metadata !{metadata !"0x29", metadata !10} ; [ DW_TAG_file_type ]
!3 = metadata !{metadata !"0x11\0012\00producer\000\00\000\00\000", metadata !10, metadata !11, metadata !11, metadata !9, null, null} ; [ DW_TAG_compile_unit ]
!4 = metadata !{metadata !"0x15\00\000\000\000\000\000\000", metadata !10, metadata !2, null, metadata !5, null, null, null} ; [ DW_TAG_subroutine_type ] [line 0, size 0, align 0, offset 0] [from ]
!5 = metadata !{metadata !6}
!6 = metadata !{metadata !"0x24\00int\000\0032\0032\000\000\005", metadata !10, metadata !2} ; [ DW_TAG_base_type ]
!7 = metadata !{metadata !"0xb\001\0030\000", metadata !2, metadata !1} ; [ DW_TAG_lexical_block ]
!8 = metadata !{i32 4, i32 3, metadata !7, null}
!9 = metadata !{metadata !1}
!10 = metadata !{metadata !"test.c", metadata !"/dir"}
!11 = metadata !{i32 0}
!12 = metadata !{i32 1, metadata !"Debug Info Version", i32 2}
=======
!0 = !{!"0x101\00x\001\000", !1, !2, !6} ; [ DW_TAG_arg_variable ]
!1 = !{!"0x2e\00foo\00foo\00foo\001\000\001\000\006\000\000\001", !10, !2, !4, null, i32 (i32, i32, i32, i32)* @foo, null, null, null} ; [ DW_TAG_subprogram ]
!2 = !{!"0x29", !10} ; [ DW_TAG_file_type ]
!3 = !{!"0x11\0012\00producer\000\00\000\00\000", !10, !11, !11, !9, null, null} ; [ DW_TAG_compile_unit ]
!4 = !{!"0x15\00\000\000\000\000\000\000", !10, !2, null, !5, null, null, null} ; [ DW_TAG_subroutine_type ] [line 0, size 0, align 0, offset 0] [from ]
!5 = !{!6}
!6 = !{!"0x24\00int\000\0032\0032\000\000\005", !10, !2} ; [ DW_TAG_base_type ]
!7 = !{!"0xb\001\0030\000", !2, !1} ; [ DW_TAG_lexical_block ]
!8 = !MDLocation(line: 4, column: 3, scope: !7)
!9 = !{!1}
!10 = !{!"test.c", !"/dir"}
!11 = !{i32 0}
!12 = !{i32 1, !"Debug Info Version", i32 2}
>>>>>>> 7618b2b2
<|MERGE_RESOLUTION|>--- conflicted
+++ resolved
@@ -21,21 +21,6 @@
 !llvm.dbg.cu = !{!3}
 !llvm.module.flags = !{!12}
 
-<<<<<<< HEAD
-!0 = metadata !{metadata !"0x101\00x\001\000", metadata !1, metadata !2, metadata !6} ; [ DW_TAG_arg_variable ]
-!1 = metadata !{metadata !"0x2e\00foo\00foo\00foo\001\000\001\000\006\000\000\001", metadata !10, metadata !2, metadata !4, null, i32 (i32, i32, i32, i32)* @foo, null, null, null} ; [ DW_TAG_subprogram ]
-!2 = metadata !{metadata !"0x29", metadata !10} ; [ DW_TAG_file_type ]
-!3 = metadata !{metadata !"0x11\0012\00producer\000\00\000\00\000", metadata !10, metadata !11, metadata !11, metadata !9, null, null} ; [ DW_TAG_compile_unit ]
-!4 = metadata !{metadata !"0x15\00\000\000\000\000\000\000", metadata !10, metadata !2, null, metadata !5, null, null, null} ; [ DW_TAG_subroutine_type ] [line 0, size 0, align 0, offset 0] [from ]
-!5 = metadata !{metadata !6}
-!6 = metadata !{metadata !"0x24\00int\000\0032\0032\000\000\005", metadata !10, metadata !2} ; [ DW_TAG_base_type ]
-!7 = metadata !{metadata !"0xb\001\0030\000", metadata !2, metadata !1} ; [ DW_TAG_lexical_block ]
-!8 = metadata !{i32 4, i32 3, metadata !7, null}
-!9 = metadata !{metadata !1}
-!10 = metadata !{metadata !"test.c", metadata !"/dir"}
-!11 = metadata !{i32 0}
-!12 = metadata !{i32 1, metadata !"Debug Info Version", i32 2}
-=======
 !0 = !{!"0x101\00x\001\000", !1, !2, !6} ; [ DW_TAG_arg_variable ]
 !1 = !{!"0x2e\00foo\00foo\00foo\001\000\001\000\006\000\000\001", !10, !2, !4, null, i32 (i32, i32, i32, i32)* @foo, null, null, null} ; [ DW_TAG_subprogram ]
 !2 = !{!"0x29", !10} ; [ DW_TAG_file_type ]
@@ -48,5 +33,4 @@
 !9 = !{!1}
 !10 = !{!"test.c", !"/dir"}
 !11 = !{i32 0}
-!12 = !{i32 1, !"Debug Info Version", i32 2}
->>>>>>> 7618b2b2
+!12 = !{i32 1, !"Debug Info Version", i32 2}