--- conflicted
+++ resolved
@@ -10,61 +10,19 @@
 define i32 @_ZN3foo3bazEi(%struct.foo* nocapture %this, i32 %x) nounwind readnone optsize noinline ssp align 2 {
 ;CHECK: DEBUG_VALUE: baz:this <- RDI{{$}}
 entry:
-<<<<<<< HEAD
-  tail call void @llvm.dbg.value(metadata !{%struct.foo* %this}, i64 0, metadata !15)
-  tail call void @llvm.dbg.value(metadata !{i32 %x}, i64 0, metadata !16)
-=======
   tail call void @llvm.dbg.value(metadata %struct.foo* %this, i64 0, metadata !15, metadata !{!"0x102"})
   tail call void @llvm.dbg.value(metadata i32 %x, i64 0, metadata !16, metadata !{!"0x102"})
->>>>>>> 41cb3da2
   %0 = mul nsw i32 %x, 7, !dbg !29                ; <i32> [#uses=1]
   %1 = add nsw i32 %0, 1, !dbg !29                ; <i32> [#uses=1]
   ret i32 %1, !dbg !29
 }
 
-declare void @llvm.dbg.value(metadata, i64, metadata) nounwind readnone
+declare void @llvm.dbg.value(metadata, i64, metadata, metadata) nounwind readnone
 
 !llvm.dbg.cu = !{!4}
 !llvm.module.flags = !{!34}
 !llvm.dbg.lv = !{!0, !14, !15, !16, !17, !24, !25, !28}
 
-<<<<<<< HEAD
-!0 = metadata !{i32 786689, metadata !1, metadata !"this", metadata !3, i32 11, metadata !12, i32 0, null} ; [ DW_TAG_arg_variable ]
-!1 = metadata !{i32 786478, metadata !31, metadata !2, metadata !"bar", metadata !"bar", metadata !"_ZN3foo3barEi", i32 11, metadata !9, i1 false, i1 true, i32 0, i32 0, null, i32 0, i1 true, i32 (%struct.foo*, i32)* null, null, null, null, i32 11} ; [ DW_TAG_subprogram ]
-!2 = metadata !{i32 786451, metadata !31, metadata !3, metadata !"foo", i32 3, i64 32, i64 32, i64 0, i32 0, null, metadata !5, i32 0, null, null, null} ; [ DW_TAG_structure_type ] [foo] [line 3, size 32, align 32, offset 0] [def] [from ]
-!3 = metadata !{i32 786473, metadata !31} ; [ DW_TAG_file_type ]
-!4 = metadata !{i32 786449, metadata !31, i32 4, metadata !"4.2.1 LLVM build", i1 true, metadata !"", i32 0, metadata !32, metadata !32, metadata !33, null, null, metadata !""} ; [ DW_TAG_compile_unit ]
-!5 = metadata !{metadata !6, metadata !1, metadata !8}
-!6 = metadata !{i32 786445, metadata !31, metadata !2, metadata !"y", i32 8, i64 32, i64 32, i64 0, i32 0, metadata !7} ; [ DW_TAG_member ]
-!7 = metadata !{i32 786468, metadata !31, metadata !3, metadata !"int", i32 0, i64 32, i64 32, i64 0, i32 0, i32 5} ; [ DW_TAG_base_type ]
-!8 = metadata !{i32 786478, metadata !31, metadata !2, metadata !"baz", metadata !"baz", metadata !"_ZN3foo3bazEi", i32 15, metadata !9, i1 false, i1 true, i32 0, i32 0, null, i32 0, i1 true, i32 (%struct.foo*, i32)* @_ZN3foo3bazEi, null, null, null, i32 15} ; [ DW_TAG_subprogram ]
-!9 = metadata !{i32 786453, metadata !31, metadata !3, metadata !"", i32 0, i64 0, i64 0, i64 0, i32 0, null, metadata !10, i32 0, null, null, null} ; [ DW_TAG_subroutine_type ] [line 0, size 0, align 0, offset 0] [from ]
-!10 = metadata !{metadata !7, metadata !11, metadata !7}
-!11 = metadata !{i32 786447, metadata !31, metadata !3, metadata !"", i32 0, i64 64, i64 64, i64 0, i32 64, metadata !2} ; [ DW_TAG_pointer_type ]
-!12 = metadata !{i32 786470, metadata !31, metadata !3, metadata !"", i32 0, i64 64, i64 64, i64 0, i32 64, metadata !13} ; [ DW_TAG_const_type ]
-!13 = metadata !{i32 786447, metadata !31, metadata !3, metadata !"", i32 0, i64 64, i64 64, i64 0, i32 0, metadata !2} ; [ DW_TAG_pointer_type ]
-!14 = metadata !{i32 786689, metadata !1, metadata !"x", metadata !3, i32 11, metadata !7, i32 0, null} ; [ DW_TAG_arg_variable ]
-!15 = metadata !{i32 786689, metadata !8, metadata !"this", metadata !3, i32 15, metadata !12, i32 0, null} ; [ DW_TAG_arg_variable ]
-!16 = metadata !{i32 786689, metadata !8, metadata !"x", metadata !3, i32 15, metadata !7, i32 0, null} ; [ DW_TAG_arg_variable ]
-!17 = metadata !{i32 786689, metadata !18, metadata !"argc", metadata !3, i32 19, metadata !7, i32 0, null} ; [ DW_TAG_arg_variable ]
-!18 = metadata !{i32 786478, metadata !31, metadata !3, metadata !"main", metadata !"main", metadata !"main", i32 19, metadata !19, i1 false, i1 true, i32 0, i32 0, null, i32 0, i1 true, null, null, null, null, i32 19} ; [ DW_TAG_subprogram ]
-!19 = metadata !{i32 786453, metadata !31, metadata !3, metadata !"", i32 0, i64 0, i64 0, i64 0, i32 0, null, metadata !20, i32 0, null, null, null} ; [ DW_TAG_subroutine_type ] [line 0, size 0, align 0, offset 0] [from ]
-!20 = metadata !{metadata !7, metadata !7, metadata !21}
-!21 = metadata !{i32 786447, metadata !31, metadata !3, metadata !"", i32 0, i64 64, i64 64, i64 0, i32 0, metadata !22} ; [ DW_TAG_pointer_type ]
-!22 = metadata !{i32 786447, metadata !31, metadata !3, metadata !"", i32 0, i64 64, i64 64, i64 0, i32 0, metadata !23} ; [ DW_TAG_pointer_type ]
-!23 = metadata !{i32 786468, metadata !31, metadata !3, metadata !"char", i32 0, i64 8, i64 8, i64 0, i32 0, i32 6} ; [ DW_TAG_base_type ]
-!24 = metadata !{i32 786689, metadata !18, metadata !"argv", metadata !3, i32 19, metadata !21, i32 0, null} ; [ DW_TAG_arg_variable ]
-!25 = metadata !{i32 786688, metadata !26, metadata !"a", metadata !3, i32 20, metadata !2, i32 0, null} ; [ DW_TAG_auto_variable ]
-!26 = metadata !{i32 786443, metadata !31, metadata !27, i32 19, i32 0, i32 0} ; [ DW_TAG_lexical_block ]
-!27 = metadata !{i32 786443, metadata !31, metadata !18, i32 19, i32 0, i32 0} ; [ DW_TAG_lexical_block ]
-!28 = metadata !{i32 786688, metadata !26, metadata !"b", metadata !3, i32 21, metadata !7, i32 0, null} ; [ DW_TAG_auto_variable ]
-!29 = metadata !{i32 16, i32 0, metadata !30, null}
-!30 = metadata !{i32 786443, metadata !31, metadata !8, i32 15, i32 0, i32 0} ; [ DW_TAG_lexical_block ]
-!31 = metadata !{metadata !"foo.cp", metadata !"/tmp/"}
-!32 = metadata !{i32 0}
-!33 = metadata !{metadata !1, metadata !8, metadata !18}
-!34 = metadata !{i32 1, metadata !"Debug Info Version", i32 1}
-=======
 !0 = !{!"0x101\00this\0011\000", !1, !3, !12} ; [ DW_TAG_arg_variable ]
 !1 = !{!"0x2e\00bar\00bar\00_ZN3foo3barEi\0011\000\001\000\006\000\001\0011", !31, !2, !9, null, i32 (%struct.foo*, i32)* null, null, null, null} ; [ DW_TAG_subprogram ]
 !2 = !{!"0x13\00foo\003\0032\0032\000\000\000", !31, !3, null, !5, null, null, null} ; [ DW_TAG_structure_type ] [foo] [line 3, size 32, align 32, offset 0] [def] [from ]
@@ -99,5 +57,4 @@
 !31 = !{!"foo.cp", !"/tmp/"}
 !32 = !{i32 0}
 !33 = !{!1, !8, !18}
-!34 = !{i32 1, !"Debug Info Version", i32 2}
->>>>>>> 41cb3da2
+!34 = !{i32 1, !"Debug Info Version", i32 2}