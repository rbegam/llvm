--- conflicted
+++ resolved
@@ -1,28 +1,25 @@
-; RUN: llc < %s -mtriple=x86_64-apple-darwin -mcpu=knl --show-mc-encoding| FileCheck %s
-
-;CHECK-LABEL: _inreg16xi32:
-;CHECK: vpbroadcastd {{.*}}, %zmm
-;CHECK: ret
+; RUN: llc < %s -mtriple=x86_64-apple-darwin -mcpu=knl | FileCheck %s
+
 define   <16 x i32> @_inreg16xi32(i32 %a) {
+; CHECK-LABEL: _inreg16xi32:
+; CHECK:       ## BB#0:
+; CHECK-NEXT:    vpbroadcastd %edi, %zmm0
+; CHECK-NEXT:    retq
   %b = insertelement <16 x i32> undef, i32 %a, i32 0
   %c = shufflevector <16 x i32> %b, <16 x i32> undef, <16 x i32> zeroinitializer
   ret <16 x i32> %c
 }
 
-;CHECK-LABEL: _inreg8xi64:
-;CHECK: vpbroadcastq {{.*}}, %zmm
-;CHECK: ret
 define   <8 x i64> @_inreg8xi64(i64 %a) {
+; CHECK-LABEL: _inreg8xi64:
+; CHECK:       ## BB#0:
+; CHECK-NEXT:    vpbroadcastq %rdi, %zmm0
+; CHECK-NEXT:    retq
   %b = insertelement <8 x i64> undef, i64 %a, i32 0
   %c = shufflevector <8 x i64> %b, <8 x i64> undef, <8 x i32> zeroinitializer
   ret <8 x i64> %c
 }
 
-<<<<<<< HEAD
-;CHECK-LABEL: _inreg16xfloat:
-;CHECK: vbroadcastss {{.*}}, %zmm
-;CHECK: ret
-=======
 ;CHECK-LABEL: _ss16xfloat_v4
 ;CHECK: vbroadcastss %xmm0, %zmm0
 ;CHECK: ret
@@ -31,18 +28,16 @@
   ret <16 x float> %b
 }
 
->>>>>>> 41cb3da2
 define   <16 x float> @_inreg16xfloat(float %a) {
+; CHECK-LABEL: _inreg16xfloat:
+; CHECK:       ## BB#0:
+; CHECK-NEXT:    vbroadcastss %xmm0, %zmm0
+; CHECK-NEXT:    retq
   %b = insertelement <16 x float> undef, float %a, i32 0
   %c = shufflevector <16 x float> %b, <16 x float> undef, <16 x i32> zeroinitializer
   ret <16 x float> %c
 }
 
-<<<<<<< HEAD
-;CHECK-LABEL: _inreg8xdouble:
-;CHECK: vbroadcastsd {{.*}}, %zmm
-;CHECK: ret
-=======
 ;CHECK-LABEL: _ss16xfloat_mask:
 ;CHECK: vbroadcastss %xmm0, %zmm1 {%k1}
 ;CHECK: ret
@@ -99,18 +94,16 @@
   ret <16 x float> %r
 }
 
->>>>>>> 41cb3da2
 define   <8 x double> @_inreg8xdouble(double %a) {
+; CHECK-LABEL: _inreg8xdouble:
+; CHECK:       ## BB#0:
+; CHECK-NEXT:    vbroadcastsd %xmm0, %zmm0
+; CHECK-NEXT:    retq
   %b = insertelement <8 x double> undef, double %a, i32 0
   %c = shufflevector <8 x double> %b, <8 x double> undef, <8 x i32> zeroinitializer
   ret <8 x double> %c
 }
 
-<<<<<<< HEAD
-;CHECK-LABEL: _xmm16xi32
-;CHECK: vpbroadcastd
-;CHECK: ret
-=======
 ;CHECK-LABEL: _sd8xdouble_mask:
 ;CHECK: vbroadcastsd %xmm0, %zmm1 {%k1}
 ;CHECK: ret
@@ -167,23 +160,33 @@
   ret <8 x double> %r
 }
 
->>>>>>> 41cb3da2
 define   <16 x i32> @_xmm16xi32(<16 x i32> %a) {
+; CHECK-LABEL: _xmm16xi32:
+; CHECK:       ## BB#0:
+; CHECK-NEXT:    vpbroadcastd %xmm0, %zmm0
+; CHECK-NEXT:    retq
   %b = shufflevector <16 x i32> %a, <16 x i32> undef, <16 x i32> zeroinitializer
   ret <16 x i32> %b
 }
 
-;CHECK-LABEL: _xmm16xfloat
-;CHECK: vbroadcastss {{.*}}## encoding: [0x62
-;CHECK: ret
 define   <16 x float> @_xmm16xfloat(<16 x float> %a) {
+; CHECK-LABEL: _xmm16xfloat:
+; CHECK:       ## BB#0:
+; CHECK-NEXT:    vbroadcastss %xmm0, %zmm0
+; CHECK-NEXT:    retq
   %b = shufflevector <16 x float> %a, <16 x float> undef, <16 x i32> zeroinitializer
   ret <16 x float> %b
 }
 
 define <16 x i32> @test_vbroadcast() {
-; CHECK-LABEL: _test_vbroadcast:
-; CHECK: vpbroadcastd
+; CHECK-LABEL: test_vbroadcast:
+; CHECK:       ## BB#0: ## %entry
+; CHECK-NEXT:    vpxord %zmm0, %zmm0, %zmm0
+; CHECK-NEXT:    vcmpunordps %zmm0, %zmm0, %k1
+; CHECK-NEXT:    vpbroadcastd {{.*}}(%rip), %zmm0 {%k1} {z}
+; CHECK-NEXT:    knotw %k1, %k1
+; CHECK-NEXT:    vmovdqu32 %zmm0, %zmm0 {%k1} {z}
+; CHECK-NEXT:    retq
 entry:
   %0 = sext <16 x i1> zeroinitializer to <16 x i32>
   %1 = fcmp uno <16 x float> undef, zeroinitializer
@@ -195,8 +198,10 @@
 ; We implement the set1 intrinsics with vector initializers.  Verify that the
 ; IR generated will produce broadcasts at the end.
 define <8 x double> @test_set1_pd(double %d) #2 {
-; CHECK-LABEL: _test_set1_pd:
-; CHECK: vbroadcastsd
+; CHECK-LABEL: test_set1_pd:
+; CHECK:       ## BB#0: ## %entry
+; CHECK-NEXT:    vbroadcastsd %xmm0, %zmm0
+; CHECK-NEXT:    retq
 entry:
   %vecinit.i = insertelement <8 x double> undef, double %d, i32 0
   %vecinit1.i = insertelement <8 x double> %vecinit.i, double %d, i32 1
@@ -210,8 +215,10 @@
 }
 
 define <8 x i64> @test_set1_epi64(i64 %d) #2 {
-; CHECK-LABEL: _test_set1_epi64:
-; CHECK: vpbroadcastq
+; CHECK-LABEL: test_set1_epi64:
+; CHECK:       ## BB#0: ## %entry
+; CHECK-NEXT:    vpbroadcastq %rdi, %zmm0
+; CHECK-NEXT:    retq
 entry:
   %vecinit.i = insertelement <8 x i64> undef, i64 %d, i32 0
   %vecinit1.i = insertelement <8 x i64> %vecinit.i, i64 %d, i32 1
@@ -225,8 +232,10 @@
 }
 
 define <16 x float> @test_set1_ps(float %f) #2 {
-; CHECK-LABEL: _test_set1_ps:
-; CHECK: vbroadcastss
+; CHECK-LABEL: test_set1_ps:
+; CHECK:       ## BB#0: ## %entry
+; CHECK-NEXT:    vbroadcastss %xmm0, %zmm0
+; CHECK-NEXT:    retq
 entry:
   %vecinit.i = insertelement <16 x float> undef, float %f, i32 0
   %vecinit1.i = insertelement <16 x float> %vecinit.i, float %f, i32 1
@@ -248,8 +257,10 @@
 }
 
 define <16 x i32> @test_set1_epi32(i32 %f) #2 {
-; CHECK-LABEL: _test_set1_epi32:
-; CHECK: vpbroadcastd
+; CHECK-LABEL: test_set1_epi32:
+; CHECK:       ## BB#0: ## %entry
+; CHECK-NEXT:    vpbroadcastd %edi, %zmm0
+; CHECK-NEXT:    retq
 entry:
   %vecinit.i = insertelement <16 x i32> undef, i32 %f, i32 0
   %vecinit1.i = insertelement <16 x i32> %vecinit.i, i32 %f, i32 1
@@ -273,8 +284,10 @@
 ; We implement the scalar broadcast intrinsics with vector initializers.
 ; Verify that the IR generated will produce the broadcast at the end.
 define <8 x double> @test_mm512_broadcastsd_pd(<2 x double> %a) {
-; CHECK-LABEL: _test_mm512_broadcastsd_pd:
-; CHECK: vbroadcastsd %xmm0, %zmm0
+; CHECK-LABEL: test_mm512_broadcastsd_pd:
+; CHECK:       ## BB#0: ## %entry
+; CHECK-NEXT:    vbroadcastsd %xmm0, %zmm0
+; CHECK-NEXT:    retq
 entry:
   %0 = extractelement <2 x double> %a, i32 0
   %vecinit.i = insertelement <8 x double> undef, double %0, i32 0
