; RUN: llc < %s -mtriple=x86_64-apple-darwin -mcpu=knl -mattr=+avx512bw -mattr=+avx512vl --show-mc-encoding| FileCheck %s

; 256-bit

define i32 @test_pcmpeq_b_256(<32 x i8> %a, <32 x i8> %b) {
; CHECK-LABEL: test_pcmpeq_b_256
; CHECK: vpcmpeqb %ymm1, %ymm0, %k0 ##
  %res = call i32 @llvm.x86.avx512.mask.pcmpeq.b.256(<32 x i8> %a, <32 x i8> %b, i32 -1)
  ret i32 %res
}

define i32 @test_mask_pcmpeq_b_256(<32 x i8> %a, <32 x i8> %b, i32 %mask) {
; CHECK-LABEL: test_mask_pcmpeq_b_256
; CHECK: vpcmpeqb %ymm1, %ymm0, %k0 {%k1} ##
  %res = call i32 @llvm.x86.avx512.mask.pcmpeq.b.256(<32 x i8> %a, <32 x i8> %b, i32 %mask)
  ret i32 %res
}

declare i32 @llvm.x86.avx512.mask.pcmpeq.b.256(<32 x i8>, <32 x i8>, i32)

define i16 @test_pcmpeq_w_256(<16 x i16> %a, <16 x i16> %b) {
; CHECK-LABEL: test_pcmpeq_w_256
; CHECK: vpcmpeqw %ymm1, %ymm0, %k0 ##
  %res = call i16 @llvm.x86.avx512.mask.pcmpeq.w.256(<16 x i16> %a, <16 x i16> %b, i16 -1)
  ret i16 %res
}

define i16 @test_mask_pcmpeq_w_256(<16 x i16> %a, <16 x i16> %b, i16 %mask) {
; CHECK-LABEL: test_mask_pcmpeq_w_256
; CHECK: vpcmpeqw %ymm1, %ymm0, %k0 {%k1} ##
  %res = call i16 @llvm.x86.avx512.mask.pcmpeq.w.256(<16 x i16> %a, <16 x i16> %b, i16 %mask)
  ret i16 %res
}

declare i16 @llvm.x86.avx512.mask.pcmpeq.w.256(<16 x i16>, <16 x i16>, i16)

define i32 @test_pcmpgt_b_256(<32 x i8> %a, <32 x i8> %b) {
; CHECK-LABEL: test_pcmpgt_b_256
; CHECK: vpcmpgtb %ymm1, %ymm0, %k0 ##
  %res = call i32 @llvm.x86.avx512.mask.pcmpgt.b.256(<32 x i8> %a, <32 x i8> %b, i32 -1)
  ret i32 %res
}

define i32 @test_mask_pcmpgt_b_256(<32 x i8> %a, <32 x i8> %b, i32 %mask) {
; CHECK-LABEL: test_mask_pcmpgt_b_256
; CHECK: vpcmpgtb %ymm1, %ymm0, %k0 {%k1} ##
  %res = call i32 @llvm.x86.avx512.mask.pcmpgt.b.256(<32 x i8> %a, <32 x i8> %b, i32 %mask)
  ret i32 %res
}

declare i32 @llvm.x86.avx512.mask.pcmpgt.b.256(<32 x i8>, <32 x i8>, i32)

define i16 @test_pcmpgt_w_256(<16 x i16> %a, <16 x i16> %b) {
; CHECK-LABEL: test_pcmpgt_w_256
; CHECK: vpcmpgtw %ymm1, %ymm0, %k0 ##
  %res = call i16 @llvm.x86.avx512.mask.pcmpgt.w.256(<16 x i16> %a, <16 x i16> %b, i16 -1)
  ret i16 %res
}

define i16 @test_mask_pcmpgt_w_256(<16 x i16> %a, <16 x i16> %b, i16 %mask) {
; CHECK-LABEL: test_mask_pcmpgt_w_256
; CHECK: vpcmpgtw %ymm1, %ymm0, %k0 {%k1} ##
  %res = call i16 @llvm.x86.avx512.mask.pcmpgt.w.256(<16 x i16> %a, <16 x i16> %b, i16 %mask)
  ret i16 %res
}

declare i16 @llvm.x86.avx512.mask.pcmpgt.w.256(<16 x i16>, <16 x i16>, i16)

; 128-bit

define i16 @test_pcmpeq_b_128(<16 x i8> %a, <16 x i8> %b) {
; CHECK-LABEL: test_pcmpeq_b_128
; CHECK: vpcmpeqb %xmm1, %xmm0, %k0 ##
  %res = call i16 @llvm.x86.avx512.mask.pcmpeq.b.128(<16 x i8> %a, <16 x i8> %b, i16 -1)
  ret i16 %res
}

define i16 @test_mask_pcmpeq_b_128(<16 x i8> %a, <16 x i8> %b, i16 %mask) {
; CHECK-LABEL: test_mask_pcmpeq_b_128
; CHECK: vpcmpeqb %xmm1, %xmm0, %k0 {%k1} ##
  %res = call i16 @llvm.x86.avx512.mask.pcmpeq.b.128(<16 x i8> %a, <16 x i8> %b, i16 %mask)
  ret i16 %res
}

declare i16 @llvm.x86.avx512.mask.pcmpeq.b.128(<16 x i8>, <16 x i8>, i16)

define i8 @test_pcmpeq_w_128(<8 x i16> %a, <8 x i16> %b) {
; CHECK-LABEL: test_pcmpeq_w_128
; CHECK: vpcmpeqw %xmm1, %xmm0, %k0 ##
  %res = call i8 @llvm.x86.avx512.mask.pcmpeq.w.128(<8 x i16> %a, <8 x i16> %b, i8 -1)
  ret i8 %res
}

define i8 @test_mask_pcmpeq_w_128(<8 x i16> %a, <8 x i16> %b, i8 %mask) {
; CHECK-LABEL: test_mask_pcmpeq_w_128
; CHECK: vpcmpeqw %xmm1, %xmm0, %k0 {%k1} ##
  %res = call i8 @llvm.x86.avx512.mask.pcmpeq.w.128(<8 x i16> %a, <8 x i16> %b, i8 %mask)
  ret i8 %res
}

declare i8 @llvm.x86.avx512.mask.pcmpeq.w.128(<8 x i16>, <8 x i16>, i8)

define i16 @test_pcmpgt_b_128(<16 x i8> %a, <16 x i8> %b) {
; CHECK-LABEL: test_pcmpgt_b_128
; CHECK: vpcmpgtb %xmm1, %xmm0, %k0 ##
  %res = call i16 @llvm.x86.avx512.mask.pcmpgt.b.128(<16 x i8> %a, <16 x i8> %b, i16 -1)
  ret i16 %res
}

define i16 @test_mask_pcmpgt_b_128(<16 x i8> %a, <16 x i8> %b, i16 %mask) {
; CHECK-LABEL: test_mask_pcmpgt_b_128
; CHECK: vpcmpgtb %xmm1, %xmm0, %k0 {%k1} ##
  %res = call i16 @llvm.x86.avx512.mask.pcmpgt.b.128(<16 x i8> %a, <16 x i8> %b, i16 %mask)
  ret i16 %res
}

declare i16 @llvm.x86.avx512.mask.pcmpgt.b.128(<16 x i8>, <16 x i8>, i16)

define i8 @test_pcmpgt_w_128(<8 x i16> %a, <8 x i16> %b) {
; CHECK-LABEL: test_pcmpgt_w_128
; CHECK: vpcmpgtw %xmm1, %xmm0, %k0 ##
  %res = call i8 @llvm.x86.avx512.mask.pcmpgt.w.128(<8 x i16> %a, <8 x i16> %b, i8 -1)
  ret i8 %res
}

define i8 @test_mask_pcmpgt_w_128(<8 x i16> %a, <8 x i16> %b, i8 %mask) {
; CHECK-LABEL: test_mask_pcmpgt_w_128
; CHECK: vpcmpgtw %xmm1, %xmm0, %k0 {%k1} ##
  %res = call i8 @llvm.x86.avx512.mask.pcmpgt.w.128(<8 x i16> %a, <8 x i16> %b, i8 %mask)
  ret i8 %res
}

<<<<<<< HEAD
declare i8 @llvm.x86.avx512.mask.pcmpgt.w.128(<8 x i16>, <8 x i16>, i8)
=======
declare i8 @llvm.x86.avx512.mask.pcmpgt.w.128(<8 x i16>, <8 x i16>, i8)

define <8 x i16> @test_cmp_b_128(<16 x i8> %a0, <16 x i8> %a1) {
; CHECK_LABEL: test_cmp_b_128
; CHECK: vpcmpeqb %xmm1, %xmm0, %k0 ##
  %res0 = call i16 @llvm.x86.avx512.mask.cmp.b.128(<16 x i8> %a0, <16 x i8> %a1, i32 0, i16 -1)
  %vec0 = insertelement <8 x i16> undef, i16 %res0, i32 0
; CHECK: vpcmpltb %xmm1, %xmm0, %k0 ##
  %res1 = call i16 @llvm.x86.avx512.mask.cmp.b.128(<16 x i8> %a0, <16 x i8> %a1, i32 1, i16 -1)
  %vec1 = insertelement <8 x i16> %vec0, i16 %res1, i32 1
; CHECK: vpcmpleb %xmm1, %xmm0, %k0 ##
  %res2 = call i16 @llvm.x86.avx512.mask.cmp.b.128(<16 x i8> %a0, <16 x i8> %a1, i32 2, i16 -1)
  %vec2 = insertelement <8 x i16> %vec1, i16 %res2, i32 2
; CHECK: vpcmpunordb %xmm1, %xmm0, %k0 ##
  %res3 = call i16 @llvm.x86.avx512.mask.cmp.b.128(<16 x i8> %a0, <16 x i8> %a1, i32 3, i16 -1)
  %vec3 = insertelement <8 x i16> %vec2, i16 %res3, i32 3
; CHECK: vpcmpneqb %xmm1, %xmm0, %k0 ##
  %res4 = call i16 @llvm.x86.avx512.mask.cmp.b.128(<16 x i8> %a0, <16 x i8> %a1, i32 4, i16 -1)
  %vec4 = insertelement <8 x i16> %vec3, i16 %res4, i32 4
; CHECK: vpcmpnltb %xmm1, %xmm0, %k0 ##
  %res5 = call i16 @llvm.x86.avx512.mask.cmp.b.128(<16 x i8> %a0, <16 x i8> %a1, i32 5, i16 -1)
  %vec5 = insertelement <8 x i16> %vec4, i16 %res5, i32 5
; CHECK: vpcmpnleb %xmm1, %xmm0, %k0 ##
  %res6 = call i16 @llvm.x86.avx512.mask.cmp.b.128(<16 x i8> %a0, <16 x i8> %a1, i32 6, i16 -1)
  %vec6 = insertelement <8 x i16> %vec5, i16 %res6, i32 6
; CHECK: vpcmpordb %xmm1, %xmm0, %k0 ##
  %res7 = call i16 @llvm.x86.avx512.mask.cmp.b.128(<16 x i8> %a0, <16 x i8> %a1, i32 7, i16 -1)
  %vec7 = insertelement <8 x i16> %vec6, i16 %res7, i32 7
  ret <8 x i16> %vec7
}

define <8 x i16> @test_mask_cmp_b_128(<16 x i8> %a0, <16 x i8> %a1, i16 %mask) {
; CHECK_LABEL: test_mask_cmp_b_128
; CHECK: vpcmpeqb %xmm1, %xmm0, %k0 {%k1} ##
  %res0 = call i16 @llvm.x86.avx512.mask.cmp.b.128(<16 x i8> %a0, <16 x i8> %a1, i32 0, i16 %mask)
  %vec0 = insertelement <8 x i16> undef, i16 %res0, i32 0
; CHECK: vpcmpltb %xmm1, %xmm0, %k0 {%k1} ##
  %res1 = call i16 @llvm.x86.avx512.mask.cmp.b.128(<16 x i8> %a0, <16 x i8> %a1, i32 1, i16 %mask)
  %vec1 = insertelement <8 x i16> %vec0, i16 %res1, i32 1
; CHECK: vpcmpleb %xmm1, %xmm0, %k0 {%k1} ##
  %res2 = call i16 @llvm.x86.avx512.mask.cmp.b.128(<16 x i8> %a0, <16 x i8> %a1, i32 2, i16 %mask)
  %vec2 = insertelement <8 x i16> %vec1, i16 %res2, i32 2
; CHECK: vpcmpunordb %xmm1, %xmm0, %k0 {%k1} ##
  %res3 = call i16 @llvm.x86.avx512.mask.cmp.b.128(<16 x i8> %a0, <16 x i8> %a1, i32 3, i16 %mask)
  %vec3 = insertelement <8 x i16> %vec2, i16 %res3, i32 3
; CHECK: vpcmpneqb %xmm1, %xmm0, %k0 {%k1} ##
  %res4 = call i16 @llvm.x86.avx512.mask.cmp.b.128(<16 x i8> %a0, <16 x i8> %a1, i32 4, i16 %mask)
  %vec4 = insertelement <8 x i16> %vec3, i16 %res4, i32 4
; CHECK: vpcmpnltb %xmm1, %xmm0, %k0 {%k1} ##
  %res5 = call i16 @llvm.x86.avx512.mask.cmp.b.128(<16 x i8> %a0, <16 x i8> %a1, i32 5, i16 %mask)
  %vec5 = insertelement <8 x i16> %vec4, i16 %res5, i32 5
; CHECK: vpcmpnleb %xmm1, %xmm0, %k0 {%k1} ##
  %res6 = call i16 @llvm.x86.avx512.mask.cmp.b.128(<16 x i8> %a0, <16 x i8> %a1, i32 6, i16 %mask)
  %vec6 = insertelement <8 x i16> %vec5, i16 %res6, i32 6
; CHECK: vpcmpordb %xmm1, %xmm0, %k0 {%k1} ##
  %res7 = call i16 @llvm.x86.avx512.mask.cmp.b.128(<16 x i8> %a0, <16 x i8> %a1, i32 7, i16 %mask)
  %vec7 = insertelement <8 x i16> %vec6, i16 %res7, i32 7
  ret <8 x i16> %vec7
}

declare i16 @llvm.x86.avx512.mask.cmp.b.128(<16 x i8>, <16 x i8>, i32, i16) nounwind readnone

define <8 x i16> @test_ucmp_b_128(<16 x i8> %a0, <16 x i8> %a1) {
; CHECK_LABEL: test_ucmp_b_128
; CHECK: vpcmpequb %xmm1, %xmm0, %k0 ##
  %res0 = call i16 @llvm.x86.avx512.mask.ucmp.b.128(<16 x i8> %a0, <16 x i8> %a1, i32 0, i16 -1)
  %vec0 = insertelement <8 x i16> undef, i16 %res0, i32 0
; CHECK: vpcmpltub %xmm1, %xmm0, %k0 ##
  %res1 = call i16 @llvm.x86.avx512.mask.ucmp.b.128(<16 x i8> %a0, <16 x i8> %a1, i32 1, i16 -1)
  %vec1 = insertelement <8 x i16> %vec0, i16 %res1, i32 1
; CHECK: vpcmpleub %xmm1, %xmm0, %k0 ##
  %res2 = call i16 @llvm.x86.avx512.mask.ucmp.b.128(<16 x i8> %a0, <16 x i8> %a1, i32 2, i16 -1)
  %vec2 = insertelement <8 x i16> %vec1, i16 %res2, i32 2
; CHECK: vpcmpunordub %xmm1, %xmm0, %k0 ##
  %res3 = call i16 @llvm.x86.avx512.mask.ucmp.b.128(<16 x i8> %a0, <16 x i8> %a1, i32 3, i16 -1)
  %vec3 = insertelement <8 x i16> %vec2, i16 %res3, i32 3
; CHECK: vpcmpnequb %xmm1, %xmm0, %k0 ##
  %res4 = call i16 @llvm.x86.avx512.mask.ucmp.b.128(<16 x i8> %a0, <16 x i8> %a1, i32 4, i16 -1)
  %vec4 = insertelement <8 x i16> %vec3, i16 %res4, i32 4
; CHECK: vpcmpnltub %xmm1, %xmm0, %k0 ##
  %res5 = call i16 @llvm.x86.avx512.mask.ucmp.b.128(<16 x i8> %a0, <16 x i8> %a1, i32 5, i16 -1)
  %vec5 = insertelement <8 x i16> %vec4, i16 %res5, i32 5
; CHECK: vpcmpnleub %xmm1, %xmm0, %k0 ##
  %res6 = call i16 @llvm.x86.avx512.mask.ucmp.b.128(<16 x i8> %a0, <16 x i8> %a1, i32 6, i16 -1)
  %vec6 = insertelement <8 x i16> %vec5, i16 %res6, i32 6
; CHECK: vpcmpordub %xmm1, %xmm0, %k0 ##
  %res7 = call i16 @llvm.x86.avx512.mask.ucmp.b.128(<16 x i8> %a0, <16 x i8> %a1, i32 7, i16 -1)
  %vec7 = insertelement <8 x i16> %vec6, i16 %res7, i32 7
  ret <8 x i16> %vec7
}

define <8 x i16> @test_mask_ucmp_b_128(<16 x i8> %a0, <16 x i8> %a1, i16 %mask) {
; CHECK_LABEL: test_mask_ucmp_b_128
; CHECK: vpcmpequb %xmm1, %xmm0, %k0 {%k1} ##
  %res0 = call i16 @llvm.x86.avx512.mask.ucmp.b.128(<16 x i8> %a0, <16 x i8> %a1, i32 0, i16 %mask)
  %vec0 = insertelement <8 x i16> undef, i16 %res0, i32 0
; CHECK: vpcmpltub %xmm1, %xmm0, %k0 {%k1} ##
  %res1 = call i16 @llvm.x86.avx512.mask.ucmp.b.128(<16 x i8> %a0, <16 x i8> %a1, i32 1, i16 %mask)
  %vec1 = insertelement <8 x i16> %vec0, i16 %res1, i32 1
; CHECK: vpcmpleub %xmm1, %xmm0, %k0 {%k1} ##
  %res2 = call i16 @llvm.x86.avx512.mask.ucmp.b.128(<16 x i8> %a0, <16 x i8> %a1, i32 2, i16 %mask)
  %vec2 = insertelement <8 x i16> %vec1, i16 %res2, i32 2
; CHECK: vpcmpunordub %xmm1, %xmm0, %k0 {%k1} ##
  %res3 = call i16 @llvm.x86.avx512.mask.ucmp.b.128(<16 x i8> %a0, <16 x i8> %a1, i32 3, i16 %mask)
  %vec3 = insertelement <8 x i16> %vec2, i16 %res3, i32 3
; CHECK: vpcmpnequb %xmm1, %xmm0, %k0 {%k1} ##
  %res4 = call i16 @llvm.x86.avx512.mask.ucmp.b.128(<16 x i8> %a0, <16 x i8> %a1, i32 4, i16 %mask)
  %vec4 = insertelement <8 x i16> %vec3, i16 %res4, i32 4
; CHECK: vpcmpnltub %xmm1, %xmm0, %k0 {%k1} ##
  %res5 = call i16 @llvm.x86.avx512.mask.ucmp.b.128(<16 x i8> %a0, <16 x i8> %a1, i32 5, i16 %mask)
  %vec5 = insertelement <8 x i16> %vec4, i16 %res5, i32 5
; CHECK: vpcmpnleub %xmm1, %xmm0, %k0 {%k1} ##
  %res6 = call i16 @llvm.x86.avx512.mask.ucmp.b.128(<16 x i8> %a0, <16 x i8> %a1, i32 6, i16 %mask)
  %vec6 = insertelement <8 x i16> %vec5, i16 %res6, i32 6
; CHECK: vpcmpordub %xmm1, %xmm0, %k0 {%k1} ##
  %res7 = call i16 @llvm.x86.avx512.mask.ucmp.b.128(<16 x i8> %a0, <16 x i8> %a1, i32 7, i16 %mask)
  %vec7 = insertelement <8 x i16> %vec6, i16 %res7, i32 7
  ret <8 x i16> %vec7
}

declare i16 @llvm.x86.avx512.mask.ucmp.b.128(<16 x i8>, <16 x i8>, i32, i16) nounwind readnone

define <8 x i8> @test_cmp_w_128(<8 x i16> %a0, <8 x i16> %a1) {
; CHECK_LABEL: test_cmp_w_128
; CHECK: vpcmpeqw %xmm1, %xmm0, %k0 ##
  %res0 = call i8 @llvm.x86.avx512.mask.cmp.w.128(<8 x i16> %a0, <8 x i16> %a1, i32 0, i8 -1)
  %vec0 = insertelement <8 x i8> undef, i8 %res0, i32 0
; CHECK: vpcmpltw %xmm1, %xmm0, %k0 ##
  %res1 = call i8 @llvm.x86.avx512.mask.cmp.w.128(<8 x i16> %a0, <8 x i16> %a1, i32 1, i8 -1)
  %vec1 = insertelement <8 x i8> %vec0, i8 %res1, i32 1
; CHECK: vpcmplew %xmm1, %xmm0, %k0 ##
  %res2 = call i8 @llvm.x86.avx512.mask.cmp.w.128(<8 x i16> %a0, <8 x i16> %a1, i32 2, i8 -1)
  %vec2 = insertelement <8 x i8> %vec1, i8 %res2, i32 2
; CHECK: vpcmpunordw %xmm1, %xmm0, %k0 ##
  %res3 = call i8 @llvm.x86.avx512.mask.cmp.w.128(<8 x i16> %a0, <8 x i16> %a1, i32 3, i8 -1)
  %vec3 = insertelement <8 x i8> %vec2, i8 %res3, i32 3
; CHECK: vpcmpneqw %xmm1, %xmm0, %k0 ##
  %res4 = call i8 @llvm.x86.avx512.mask.cmp.w.128(<8 x i16> %a0, <8 x i16> %a1, i32 4, i8 -1)
  %vec4 = insertelement <8 x i8> %vec3, i8 %res4, i32 4
; CHECK: vpcmpnltw %xmm1, %xmm0, %k0 ##
  %res5 = call i8 @llvm.x86.avx512.mask.cmp.w.128(<8 x i16> %a0, <8 x i16> %a1, i32 5, i8 -1)
  %vec5 = insertelement <8 x i8> %vec4, i8 %res5, i32 5
; CHECK: vpcmpnlew %xmm1, %xmm0, %k0 ##
  %res6 = call i8 @llvm.x86.avx512.mask.cmp.w.128(<8 x i16> %a0, <8 x i16> %a1, i32 6, i8 -1)
  %vec6 = insertelement <8 x i8> %vec5, i8 %res6, i32 6
; CHECK: vpcmpordw %xmm1, %xmm0, %k0 ##
  %res7 = call i8 @llvm.x86.avx512.mask.cmp.w.128(<8 x i16> %a0, <8 x i16> %a1, i32 7, i8 -1)
  %vec7 = insertelement <8 x i8> %vec6, i8 %res7, i32 7
  ret <8 x i8> %vec7
}

define <8 x i8> @test_mask_cmp_w_128(<8 x i16> %a0, <8 x i16> %a1, i8 %mask) {
; CHECK_LABEL: test_mask_cmp_w_128
; CHECK: vpcmpeqw %xmm1, %xmm0, %k0 {%k1} ##
  %res0 = call i8 @llvm.x86.avx512.mask.cmp.w.128(<8 x i16> %a0, <8 x i16> %a1, i32 0, i8 %mask)
  %vec0 = insertelement <8 x i8> undef, i8 %res0, i32 0
; CHECK: vpcmpltw %xmm1, %xmm0, %k0 {%k1} ##
  %res1 = call i8 @llvm.x86.avx512.mask.cmp.w.128(<8 x i16> %a0, <8 x i16> %a1, i32 1, i8 %mask)
  %vec1 = insertelement <8 x i8> %vec0, i8 %res1, i32 1
; CHECK: vpcmplew %xmm1, %xmm0, %k0 {%k1} ##
  %res2 = call i8 @llvm.x86.avx512.mask.cmp.w.128(<8 x i16> %a0, <8 x i16> %a1, i32 2, i8 %mask)
  %vec2 = insertelement <8 x i8> %vec1, i8 %res2, i32 2
; CHECK: vpcmpunordw %xmm1, %xmm0, %k0 {%k1} ##
  %res3 = call i8 @llvm.x86.avx512.mask.cmp.w.128(<8 x i16> %a0, <8 x i16> %a1, i32 3, i8 %mask)
  %vec3 = insertelement <8 x i8> %vec2, i8 %res3, i32 3
; CHECK: vpcmpneqw %xmm1, %xmm0, %k0 {%k1} ##
  %res4 = call i8 @llvm.x86.avx512.mask.cmp.w.128(<8 x i16> %a0, <8 x i16> %a1, i32 4, i8 %mask)
  %vec4 = insertelement <8 x i8> %vec3, i8 %res4, i32 4
; CHECK: vpcmpnltw %xmm1, %xmm0, %k0 {%k1} ##
  %res5 = call i8 @llvm.x86.avx512.mask.cmp.w.128(<8 x i16> %a0, <8 x i16> %a1, i32 5, i8 %mask)
  %vec5 = insertelement <8 x i8> %vec4, i8 %res5, i32 5
; CHECK: vpcmpnlew %xmm1, %xmm0, %k0 {%k1} ##
  %res6 = call i8 @llvm.x86.avx512.mask.cmp.w.128(<8 x i16> %a0, <8 x i16> %a1, i32 6, i8 %mask)
  %vec6 = insertelement <8 x i8> %vec5, i8 %res6, i32 6
; CHECK: vpcmpordw %xmm1, %xmm0, %k0 {%k1} ##
  %res7 = call i8 @llvm.x86.avx512.mask.cmp.w.128(<8 x i16> %a0, <8 x i16> %a1, i32 7, i8 %mask)
  %vec7 = insertelement <8 x i8> %vec6, i8 %res7, i32 7
  ret <8 x i8> %vec7
}

declare i8 @llvm.x86.avx512.mask.cmp.w.128(<8 x i16>, <8 x i16>, i32, i8) nounwind readnone

define <8 x i8> @test_ucmp_w_128(<8 x i16> %a0, <8 x i16> %a1) {
; CHECK_LABEL: test_ucmp_w_128
; CHECK: vpcmpequw %xmm1, %xmm0, %k0 ##
  %res0 = call i8 @llvm.x86.avx512.mask.ucmp.w.128(<8 x i16> %a0, <8 x i16> %a1, i32 0, i8 -1)
  %vec0 = insertelement <8 x i8> undef, i8 %res0, i32 0
; CHECK: vpcmpltuw %xmm1, %xmm0, %k0 ##
  %res1 = call i8 @llvm.x86.avx512.mask.ucmp.w.128(<8 x i16> %a0, <8 x i16> %a1, i32 1, i8 -1)
  %vec1 = insertelement <8 x i8> %vec0, i8 %res1, i32 1
; CHECK: vpcmpleuw %xmm1, %xmm0, %k0 ##
  %res2 = call i8 @llvm.x86.avx512.mask.ucmp.w.128(<8 x i16> %a0, <8 x i16> %a1, i32 2, i8 -1)
  %vec2 = insertelement <8 x i8> %vec1, i8 %res2, i32 2
; CHECK: vpcmpunorduw %xmm1, %xmm0, %k0 ##
  %res3 = call i8 @llvm.x86.avx512.mask.ucmp.w.128(<8 x i16> %a0, <8 x i16> %a1, i32 3, i8 -1)
  %vec3 = insertelement <8 x i8> %vec2, i8 %res3, i32 3
; CHECK: vpcmpnequw %xmm1, %xmm0, %k0 ##
  %res4 = call i8 @llvm.x86.avx512.mask.ucmp.w.128(<8 x i16> %a0, <8 x i16> %a1, i32 4, i8 -1)
  %vec4 = insertelement <8 x i8> %vec3, i8 %res4, i32 4
; CHECK: vpcmpnltuw %xmm1, %xmm0, %k0 ##
  %res5 = call i8 @llvm.x86.avx512.mask.ucmp.w.128(<8 x i16> %a0, <8 x i16> %a1, i32 5, i8 -1)
  %vec5 = insertelement <8 x i8> %vec4, i8 %res5, i32 5
; CHECK: vpcmpnleuw %xmm1, %xmm0, %k0 ##
  %res6 = call i8 @llvm.x86.avx512.mask.ucmp.w.128(<8 x i16> %a0, <8 x i16> %a1, i32 6, i8 -1)
  %vec6 = insertelement <8 x i8> %vec5, i8 %res6, i32 6
; CHECK: vpcmporduw %xmm1, %xmm0, %k0 ##
  %res7 = call i8 @llvm.x86.avx512.mask.ucmp.w.128(<8 x i16> %a0, <8 x i16> %a1, i32 7, i8 -1)
  %vec7 = insertelement <8 x i8> %vec6, i8 %res7, i32 7
  ret <8 x i8> %vec7
}

define <8 x i8> @test_mask_ucmp_w_128(<8 x i16> %a0, <8 x i16> %a1, i8 %mask) {
; CHECK_LABEL: test_mask_ucmp_w_128
; CHECK: vpcmpequw %xmm1, %xmm0, %k0 {%k1} ##
  %res0 = call i8 @llvm.x86.avx512.mask.ucmp.w.128(<8 x i16> %a0, <8 x i16> %a1, i32 0, i8 %mask)
  %vec0 = insertelement <8 x i8> undef, i8 %res0, i32 0
; CHECK: vpcmpltuw %xmm1, %xmm0, %k0 {%k1} ##
  %res1 = call i8 @llvm.x86.avx512.mask.ucmp.w.128(<8 x i16> %a0, <8 x i16> %a1, i32 1, i8 %mask)
  %vec1 = insertelement <8 x i8> %vec0, i8 %res1, i32 1
; CHECK: vpcmpleuw %xmm1, %xmm0, %k0 {%k1} ##
  %res2 = call i8 @llvm.x86.avx512.mask.ucmp.w.128(<8 x i16> %a0, <8 x i16> %a1, i32 2, i8 %mask)
  %vec2 = insertelement <8 x i8> %vec1, i8 %res2, i32 2
; CHECK: vpcmpunorduw %xmm1, %xmm0, %k0 {%k1} ##
  %res3 = call i8 @llvm.x86.avx512.mask.ucmp.w.128(<8 x i16> %a0, <8 x i16> %a1, i32 3, i8 %mask)
  %vec3 = insertelement <8 x i8> %vec2, i8 %res3, i32 3
; CHECK: vpcmpnequw %xmm1, %xmm0, %k0 {%k1} ##
  %res4 = call i8 @llvm.x86.avx512.mask.ucmp.w.128(<8 x i16> %a0, <8 x i16> %a1, i32 4, i8 %mask)
  %vec4 = insertelement <8 x i8> %vec3, i8 %res4, i32 4
; CHECK: vpcmpnltuw %xmm1, %xmm0, %k0 {%k1} ##
  %res5 = call i8 @llvm.x86.avx512.mask.ucmp.w.128(<8 x i16> %a0, <8 x i16> %a1, i32 5, i8 %mask)
  %vec5 = insertelement <8 x i8> %vec4, i8 %res5, i32 5
; CHECK: vpcmpnleuw %xmm1, %xmm0, %k0 {%k1} ##
  %res6 = call i8 @llvm.x86.avx512.mask.ucmp.w.128(<8 x i16> %a0, <8 x i16> %a1, i32 6, i8 %mask)
  %vec6 = insertelement <8 x i8> %vec5, i8 %res6, i32 6
; CHECK: vpcmporduw %xmm1, %xmm0, %k0 {%k1} ##
  %res7 = call i8 @llvm.x86.avx512.mask.ucmp.w.128(<8 x i16> %a0, <8 x i16> %a1, i32 7, i8 %mask)
  %vec7 = insertelement <8 x i8> %vec6, i8 %res7, i32 7
  ret <8 x i8> %vec7
}

declare i8 @llvm.x86.avx512.mask.ucmp.w.128(<8 x i16>, <8 x i16>, i32, i8) nounwind readnone

declare <8 x float> @llvm.x86.fma.mask.vfmadd.ps.256(<8 x float>, <8 x float>, <8 x float>, i8) nounwind readnone

define <8 x float> @test_mask_vfmadd256_ps(<8 x float> %a0, <8 x float> %a1, <8 x float> %a2, i8 %mask) {
  ; CHECK-LABEL: test_mask_vfmadd256_ps
  ; CHECK: vfmadd213ps %ymm2, %ymm1, %ymm0 {%k1} ## encoding: [0x62,0xf2,0x75,0x29,0xa8,0xc2]
  %res = call <8 x float> @llvm.x86.fma.mask.vfmadd.ps.256(<8 x float> %a0, <8 x float> %a1, <8 x float> %a2, i8 %mask) nounwind
  ret <8 x float> %res
}

declare <4 x float> @llvm.x86.fma.mask.vfmadd.ps.128(<4 x float>, <4 x float>, <4 x float>, i8) nounwind readnone

define <4 x float> @test_mask_vfmadd128_ps(<4 x float> %a0, <4 x float> %a1, <4 x float> %a2, i8 %mask) {
  ; CHECK-LABEL: test_mask_vfmadd128_ps
  ; CHECK: vfmadd213ps %xmm2, %xmm1, %xmm0 {%k1} ## encoding: [0x62,0xf2,0x75,0x09,0xa8,0xc2]
  %res = call <4 x float> @llvm.x86.fma.mask.vfmadd.ps.128(<4 x float> %a0, <4 x float> %a1, <4 x float> %a2, i8 %mask) nounwind
  ret <4 x float> %res
}

declare <4 x double> @llvm.x86.fma.mask.vfmadd.pd.256(<4 x double>, <4 x double>, <4 x double>, i8)

define <4 x double> @test_mask_fmadd256_pd(<4 x double> %a, <4 x double> %b, <4 x double> %c, i8 %mask) {
; CHECK-LABEL: test_mask_fmadd256_pd:
; CHECK: vfmadd213pd %ymm2, %ymm1, %ymm0 {%k1} ## encoding: [0x62,0xf2,0xf5,0x29,0xa8,0xc2]
  %res = call <4 x double> @llvm.x86.fma.mask.vfmadd.pd.256(<4 x double> %a, <4 x double> %b, <4 x double> %c, i8 %mask)
  ret <4 x double> %res
}

declare <2 x double> @llvm.x86.fma.mask.vfmadd.pd.128(<2 x double>, <2 x double>, <2 x double>, i8)

define <2 x double> @test_mask_fmadd128_pd(<2 x double> %a, <2 x double> %b, <2 x double> %c, i8 %mask) {
; CHECK-LABEL: test_mask_fmadd128_pd:
; CHECK: vfmadd213pd %xmm2, %xmm1, %xmm0 {%k1} ## encoding: [0x62,0xf2,0xf5,0x09,0xa8,0xc2]
  %res = call <2 x double> @llvm.x86.fma.mask.vfmadd.pd.128(<2 x double> %a, <2 x double> %b, <2 x double> %c, i8 %mask)
  ret <2 x double> %res
}

declare <8 x float> @llvm.x86.fma.mask.vfmsub.ps.256(<8 x float>, <8 x float>, <8 x float>, i8) nounwind readnone

define <8 x float> @test_mask_vfmsub256_ps(<8 x float> %a0, <8 x float> %a1, <8 x float> %a2, i8 %mask) {
  ; CHECK-LABEL: test_mask_vfmsub256_ps
  ; CHECK: vfmsub213ps %ymm2, %ymm1, %ymm0 {%k1} ## encoding: [0x62,0xf2,0x75,0x29,0xaa,0xc2]
  %res = call <8 x float> @llvm.x86.fma.mask.vfmsub.ps.256(<8 x float> %a0, <8 x float> %a1, <8 x float> %a2, i8 %mask) nounwind
  ret <8 x float> %res
}

declare <4 x float> @llvm.x86.fma.mask.vfmsub.ps.128(<4 x float>, <4 x float>, <4 x float>, i8) nounwind readnone

define <4 x float> @test_mask_vfmsub128_ps(<4 x float> %a0, <4 x float> %a1, <4 x float> %a2, i8 %mask) {
  ; CHECK-LABEL: test_mask_vfmsub128_ps
  ; CHECK: vfmsub213ps %xmm2, %xmm1, %xmm0 {%k1} ## encoding: [0x62,0xf2,0x75,0x09,0xaa,0xc2]
  %res = call <4 x float> @llvm.x86.fma.mask.vfmsub.ps.128(<4 x float> %a0, <4 x float> %a1, <4 x float> %a2, i8 %mask) nounwind
  ret <4 x float> %res
}

declare <4 x double> @llvm.x86.fma.mask.vfmsub.pd.256(<4 x double>, <4 x double>, <4 x double>, i8) nounwind readnone

define <4 x double> @test_mask_vfmsub256_pd(<4 x double> %a0, <4 x double> %a1, <4 x double> %a2, i8 %mask) {
  ; CHECK-LABEL: test_mask_vfmsub256_pd
  ; CHECK: vfmsub213pd %ymm2, %ymm1, %ymm0 {%k1} ## encoding: [0x62,0xf2,0xf5,0x29,0xaa,0xc2]
  %res = call <4 x double> @llvm.x86.fma.mask.vfmsub.pd.256(<4 x double> %a0, <4 x double> %a1, <4 x double> %a2, i8 %mask) nounwind
  ret <4 x double> %res
}

declare <2 x double> @llvm.x86.fma.mask.vfmsub.pd.128(<2 x double>, <2 x double>, <2 x double>, i8) nounwind readnone

define <2 x double> @test_mask_vfmsub128_pd(<2 x double> %a0, <2 x double> %a1, <2 x double> %a2, i8 %mask) {
  ; CHECK-LABEL: test_mask_vfmsub128_pd
  ; CHECK: vfmsub213pd %xmm2, %xmm1, %xmm0 {%k1} ## encoding: [0x62,0xf2,0xf5,0x09,0xaa,0xc2]
  %res = call <2 x double> @llvm.x86.fma.mask.vfmsub.pd.128(<2 x double> %a0, <2 x double> %a1, <2 x double> %a2, i8 %mask) nounwind
  ret <2 x double> %res
}

declare <8 x float> @llvm.x86.fma.mask.vfnmadd.ps.256(<8 x float>, <8 x float>, <8 x float>, i8) nounwind readnone

define <8 x float> @test_mask_vfnmadd256_ps(<8 x float> %a0, <8 x float> %a1, <8 x float> %a2, i8 %mask) {
  ; CHECK-LABEL: test_mask_vfnmadd256_ps
  ; CHECK: vfnmadd213ps %ymm2, %ymm1, %ymm0 {%k1} ## encoding: [0x62,0xf2,0x75,0x29,0xac,0xc2]
  %res = call <8 x float> @llvm.x86.fma.mask.vfnmadd.ps.256(<8 x float> %a0, <8 x float> %a1, <8 x float> %a2, i8 %mask) nounwind
  ret <8 x float> %res
}

declare <4 x float> @llvm.x86.fma.mask.vfnmadd.ps.128(<4 x float>, <4 x float>, <4 x float>, i8) nounwind readnone

define <4 x float> @test_mask_vfnmadd128_ps(<4 x float> %a0, <4 x float> %a1, <4 x float> %a2, i8 %mask) {
  ; CHECK-LABEL: test_mask_vfnmadd128_ps
  ; CHECK: vfnmadd213ps %xmm2, %xmm1, %xmm0 {%k1} ## encoding: [0x62,0xf2,0x75,0x09,0xac,0xc2]
  %res = call <4 x float> @llvm.x86.fma.mask.vfnmadd.ps.128(<4 x float> %a0, <4 x float> %a1, <4 x float> %a2, i8 %mask) nounwind
  ret <4 x float> %res
}

declare <4 x double> @llvm.x86.fma.mask.vfnmadd.pd.256(<4 x double>, <4 x double>, <4 x double>, i8) nounwind readnone

define <4 x double> @test_mask_vfnmadd256_pd(<4 x double> %a0, <4 x double> %a1, <4 x double> %a2, i8 %mask) {
  ; CHECK-LABEL: test_mask_vfnmadd256_pd
  ; CHECK: vfnmadd213pd %ymm2, %ymm1, %ymm0 {%k1} ## encoding: [0x62,0xf2,0xf5,0x29,0xac,0xc2]
  %res = call <4 x double> @llvm.x86.fma.mask.vfnmadd.pd.256(<4 x double> %a0, <4 x double> %a1, <4 x double> %a2, i8 %mask) nounwind
  ret <4 x double> %res
}

declare <2 x double> @llvm.x86.fma.mask.vfnmadd.pd.128(<2 x double>, <2 x double>, <2 x double>, i8) nounwind readnone

define <2 x double> @test_mask_vfnmadd128_pd(<2 x double> %a0, <2 x double> %a1, <2 x double> %a2, i8 %mask) {
  ; CHECK-LABEL: test_mask_vfnmadd128_pd
  ; CHECK: vfnmadd213pd %xmm2, %xmm1, %xmm0 {%k1} ## encoding: [0x62,0xf2,0xf5,0x09,0xac,0xc2]
  %res = call <2 x double> @llvm.x86.fma.mask.vfnmadd.pd.128(<2 x double> %a0, <2 x double> %a1, <2 x double> %a2, i8 %mask) nounwind
  ret <2 x double> %res
}

declare <8 x float> @llvm.x86.fma.mask.vfnmsub.ps.256(<8 x float>, <8 x float>, <8 x float>, i8) nounwind readnone

define <8 x float> @test_mask_vfnmsub256_ps(<8 x float> %a0, <8 x float> %a1, <8 x float> %a2, i8 %mask) {
  ; CHECK-LABEL: test_mask_vfnmsub256_ps
  ; CHECK: vfnmsub213ps %ymm2, %ymm1, %ymm0 {%k1} ## encoding: [0x62,0xf2,0x75,0x29,0xae,0xc2]
  %res = call <8 x float> @llvm.x86.fma.mask.vfnmsub.ps.256(<8 x float> %a0, <8 x float> %a1, <8 x float> %a2, i8 %mask) nounwind
  ret <8 x float> %res
}

declare <4 x float> @llvm.x86.fma.mask.vfnmsub.ps.128(<4 x float>, <4 x float>, <4 x float>, i8) nounwind readnone

define <4 x float> @test_mask_vfnmsub128_ps(<4 x float> %a0, <4 x float> %a1, <4 x float> %a2, i8 %mask) {
  ; CHECK-LABEL: test_mask_vfnmsub128_ps
  ; CHECK: vfnmsub213ps %xmm2, %xmm1, %xmm0 {%k1} ## encoding: [0x62,0xf2,0x75,0x09,0xae,0xc2]
  %res = call <4 x float> @llvm.x86.fma.mask.vfnmsub.ps.128(<4 x float> %a0, <4 x float> %a1, <4 x float> %a2, i8 %mask) nounwind
  ret <4 x float> %res
}

declare <4 x double> @llvm.x86.fma.mask.vfnmsub.pd.256(<4 x double>, <4 x double>, <4 x double>, i8) nounwind readnone

define <4 x double> @test_mask_vfnmsub256_pd(<4 x double> %a0, <4 x double> %a1, <4 x double> %a2, i8 %mask) {
  ; CHECK-LABEL: test_mask_vfnmsub256_pd
  ; CHECK: vfnmsub213pd %ymm2, %ymm1, %ymm0 {%k1} ## encoding: [0x62,0xf2,0xf5,0x29,0xae,0xc2]
  %res = call <4 x double> @llvm.x86.fma.mask.vfnmsub.pd.256(<4 x double> %a0, <4 x double> %a1, <4 x double> %a2, i8 %mask) nounwind
  ret <4 x double> %res
}

declare <2 x double> @llvm.x86.fma.mask.vfnmsub.pd.128(<2 x double>, <2 x double>, <2 x double>, i8) nounwind readnone

define <2 x double> @test_mask_vfnmsub128_pd(<2 x double> %a0, <2 x double> %a1, <2 x double> %a2, i8 %mask) {
  ; CHECK-LABEL: test_mask_vfnmsub128_pd
  ; CHECK: vfnmsub213pd %xmm2, %xmm1, %xmm0 {%k1} ## encoding: [0x62,0xf2,0xf5,0x09,0xae,0xc2]
  %res = call <2 x double> @llvm.x86.fma.mask.vfnmsub.pd.128(<2 x double> %a0, <2 x double> %a1, <2 x double> %a2, i8 %mask) nounwind
  ret <2 x double> %res
}

declare <8 x float> @llvm.x86.fma.mask.vfmaddsub.ps.256(<8 x float>, <8 x float>, <8 x float>, i8) nounwind readnone

define <8 x float> @test_mask_fmaddsub256_ps(<8 x float> %a, <8 x float> %b, <8 x float> %c, i8 %mask) {
; CHECK-LABEL: test_mask_fmaddsub256_ps:
; CHECK: vfmaddsub213ps %ymm2, %ymm1, %ymm0 {%k1} ## encoding: [0x62,0xf2,0x75,0x29,0xa6,0xc2]
  %res = call <8 x float> @llvm.x86.fma.mask.vfmaddsub.ps.256(<8 x float> %a, <8 x float> %b, <8 x float> %c, i8 %mask)
  ret <8 x float> %res
}

declare <4 x float> @llvm.x86.fma.mask.vfmaddsub.ps.128(<4 x float>, <4 x float>, <4 x float>, i8) nounwind readnone

define <4 x float> @test_mask_fmaddsub128_ps(<4 x float> %a, <4 x float> %b, <4 x float> %c, i8 %mask) {
; CHECK-LABEL: test_mask_fmaddsub128_ps:
; CHECK: vfmaddsub213ps %xmm2, %xmm1, %xmm0 {%k1} ## encoding: [0x62,0xf2,0x75,0x09,0xa6,0xc2]
  %res = call <4 x float> @llvm.x86.fma.mask.vfmaddsub.ps.128(<4 x float> %a, <4 x float> %b, <4 x float> %c, i8 %mask)
  ret <4 x float> %res
}

declare <4 x double> @llvm.x86.fma.mask.vfmaddsub.pd.256(<4 x double>, <4 x double>, <4 x double>, i8) nounwind readnone

define <4 x double> @test_mask_vfmaddsub256_pd(<4 x double> %a0, <4 x double> %a1, <4 x double> %a2, i8 %mask) {
  ; CHECK-LABEL: test_mask_vfmaddsub256_pd
  ; CHECK: vfmaddsub213pd %ymm2, %ymm1, %ymm0 {%k1} ## encoding: [0x62,0xf2,0xf5,0x29,0xa6,0xc2]
  %res = call <4 x double> @llvm.x86.fma.mask.vfmaddsub.pd.256(<4 x double> %a0, <4 x double> %a1, <4 x double> %a2, i8 %mask) nounwind
  ret <4 x double> %res
}

declare <2 x double> @llvm.x86.fma.mask.vfmaddsub.pd.128(<2 x double>, <2 x double>, <2 x double>, i8) nounwind readnone

define <2 x double> @test_mask_vfmaddsub128_pd(<2 x double> %a0, <2 x double> %a1, <2 x double> %a2, i8 %mask) {
  ; CHECK-LABEL: test_mask_vfmaddsub128_pd
  ; CHECK: vfmaddsub213pd %xmm2, %xmm1, %xmm0 {%k1} ## encoding: [0x62,0xf2,0xf5,0x09,0xa6,0xc2]
  %res = call <2 x double> @llvm.x86.fma.mask.vfmaddsub.pd.128(<2 x double> %a0, <2 x double> %a1, <2 x double> %a2, i8 %mask) nounwind
  ret <2 x double> %res
}

declare <8 x float> @llvm.x86.fma.mask.vfmsubadd.ps.256(<8 x float>, <8 x float>, <8 x float>, i8) nounwind readnone

define <8 x float> @test_mask_vfmsubadd256_ps(<8 x float> %a0, <8 x float> %a1, <8 x float> %a2, i8 %mask) {
  ; CHECK-LABEL: test_mask_vfmsubadd256_ps
  ; CHECK: vfmsubadd213ps %ymm2, %ymm1, %ymm0 {%k1} ## encoding: [0x62,0xf2,0x75,0x29,0xa7,0xc2]
  %res = call <8 x float> @llvm.x86.fma.mask.vfmsubadd.ps.256(<8 x float> %a0, <8 x float> %a1, <8 x float> %a2, i8 %mask) nounwind
  ret <8 x float> %res
}

declare <4 x float> @llvm.x86.fma.mask.vfmsubadd.ps.128(<4 x float>, <4 x float>, <4 x float>, i8) nounwind readnone

define <4 x float> @test_mask_vfmsubadd128_ps(<4 x float> %a0, <4 x float> %a1, <4 x float> %a2, i8 %mask) {
  ; CHECK-LABEL: test_mask_vfmsubadd128_ps
  ; CHECK: vfmsubadd213ps %xmm2, %xmm1, %xmm0 {%k1} ## encoding: [0x62,0xf2,0x75,0x09,0xa7,0xc2]
  %res = call <4 x float> @llvm.x86.fma.mask.vfmsubadd.ps.128(<4 x float> %a0, <4 x float> %a1, <4 x float> %a2, i8 %mask) nounwind
  ret <4 x float> %res
}

declare <4 x double> @llvm.x86.fma.mask.vfmsubadd.pd.256(<4 x double>, <4 x double>, <4 x double>, i8) nounwind readnone

define <4 x double> @test_mask_vfmsubadd256_pd(<4 x double> %a0, <4 x double> %a1, <4 x double> %a2, i8 %mask) {
  ; CHECK-LABEL: test_mask_vfmsubadd256_pd
  ; CHECK: vfmsubadd213pd %ymm2, %ymm1, %ymm0 {%k1} ## encoding: [0x62,0xf2,0xf5,0x29,0xa7,0xc2]
  %res = call <4 x double> @llvm.x86.fma.mask.vfmsubadd.pd.256(<4 x double> %a0, <4 x double> %a1, <4 x double> %a2, i8 %mask) nounwind
  ret <4 x double> %res
}
declare <2 x double> @llvm.x86.fma.mask.vfmsubadd.pd.128(<2 x double>, <2 x double>, <2 x double>, i8) nounwind readnone

define <2 x double> @test_mask_vfmsubadd128_pd(<2 x double> %a0, <2 x double> %a1, <2 x double> %a2, i8 %mask) {
  ; CHECK-LABEL: test_mask_vfmsubadd128_pd
  ; CHECK: vfmsubadd213pd %xmm2, %xmm1, %xmm0 {%k1} ## encoding: [0x62,0xf2,0xf5,0x09,0xa7,0xc2]
  %res = call <2 x double> @llvm.x86.fma.mask.vfmsubadd.pd.128(<2 x double> %a0, <2 x double> %a1, <2 x double> %a2, i8 %mask) nounwind
  ret <2 x double> %res
}

define <2 x double> @test_mask_vfmsubadd128rm_pd(<2 x double> %a0, <2 x double> %a1, <2 x double>* %ptr_a2, i8 %mask) {
  ; CHECK-LABEL: test_mask_vfmsubadd128rm_pd
  ; CHECK: vfmsubadd213pd (%rdi), %xmm1, %xmm0 {%k1} ## encoding: [0x62,0xf2,0xf5,0x09,0xa7,0x07]
  %a2 = load <2 x double>* %ptr_a2
  %res = call <2 x double> @llvm.x86.fma.mask.vfmsubadd.pd.128(<2 x double> %a0, <2 x double> %a1, <2 x double> %a2, i8 %mask) nounwind
  ret <2 x double> %res
}
declare <8 x double> @llvm.x86.fma.mask.vfmsubadd.pd.512(<8 x double>, <8 x double>, <8 x double>, i8, i32) nounwind readnone
define <8 x double> @test_mask_vfmsubaddrm_pd(<8 x double> %a0, <8 x double> %a1, <8 x double>* %ptr_a2, i8 %mask) {
  ; CHECK-LABEL: test_mask_vfmsubaddrm_pd
  ; CHECK: vfmsubadd213pd  (%rdi), %zmm1, %zmm0 {%k1} ## encoding: [0x62,0xf2,0xf5,0x49,0xa7,0x07]
  %a2 = load <8 x double>* %ptr_a2, align 8
  %res = call <8 x double> @llvm.x86.fma.mask.vfmsubadd.pd.512(<8 x double> %a0, <8 x double> %a1, <8 x double> %a2, i8 %mask, i32 4) nounwind
  ret <8 x double> %res
}

define <4 x float> @test_mask_vfmadd128_ps_r(<4 x float> %a0, <4 x float> %a1, <4 x float> %a2, i8 %mask) {
  ; CHECK-LABEL: test_mask_vfmadd128_ps_r
  ; CHECK: vfmadd213ps %xmm2, %xmm1, %xmm0 {%k1} ## encoding: [0x62,0xf2,0x75,0x09,0xa8,0xc2]
  %res = call <4 x float> @llvm.x86.fma.mask.vfmadd.ps.128(<4 x float> %a0, <4 x float> %a1, <4 x float> %a2, i8 %mask) nounwind
  ret <4 x float> %res
}

define <4 x float> @test_mask_vfmadd128_ps_rz(<4 x float> %a0, <4 x float> %a1, <4 x float> %a2) {
  ; CHECK-LABEL: test_mask_vfmadd128_ps_rz
  ; CHECK: vfmadd213ps %xmm2, %xmm1, %xmm0 ## encoding: [0x62,0xf2,0x75,0x08,0xa8,0xc2]
  %res = call <4 x float> @llvm.x86.fma.mask.vfmadd.ps.128(<4 x float> %a0, <4 x float> %a1, <4 x float> %a2, i8 -1) nounwind
  ret <4 x float> %res
}

define <4 x float> @test_mask_vfmadd128_ps_rmk(<4 x float> %a0, <4 x float> %a1, <4 x float>* %ptr_a2, i8 %mask) {
  ; CHECK-LABEL: test_mask_vfmadd128_ps_rmk
  ; CHECK: vfmadd213ps	(%rdi), %xmm1, %xmm0 {%k1} ## encoding: [0x62,0xf2,0x75,0x09,0xa8,0x07]
  %a2 = load <4 x float>* %ptr_a2
  %res = call <4 x float> @llvm.x86.fma.mask.vfmadd.ps.128(<4 x float> %a0, <4 x float> %a1, <4 x float> %a2, i8 %mask) nounwind
  ret <4 x float> %res
}

define <4 x float> @test_mask_vfmadd128_ps_rmka(<4 x float> %a0, <4 x float> %a1, <4 x float>* %ptr_a2, i8 %mask) {
  ; CHECK-LABEL: test_mask_vfmadd128_ps_rmka
  ; CHECK: vfmadd213ps     (%rdi), %xmm1, %xmm0 {%k1} ## encoding: [0x62,0xf2,0x75,0x09,0xa8,0x07]
  %a2 = load <4 x float>* %ptr_a2, align 8
  %res = call <4 x float> @llvm.x86.fma.mask.vfmadd.ps.128(<4 x float> %a0, <4 x float> %a1, <4 x float> %a2, i8 %mask) nounwind
  ret <4 x float> %res
}

define <4 x float> @test_mask_vfmadd128_ps_rmkz(<4 x float> %a0, <4 x float> %a1, <4 x float>* %ptr_a2) {
  ; CHECK-LABEL: test_mask_vfmadd128_ps_rmkz
  ; CHECK: vfmadd213ps	(%rdi), %xmm1, %xmm0 ## encoding: [0xc4,0xe2,0x71,0xa8,0x07]
  %a2 = load <4 x float>* %ptr_a2
  %res = call <4 x float> @llvm.x86.fma.mask.vfmadd.ps.128(<4 x float> %a0, <4 x float> %a1, <4 x float> %a2, i8 -1) nounwind
  ret <4 x float> %res
}

define <4 x float> @test_mask_vfmadd128_ps_rmkza(<4 x float> %a0, <4 x float> %a1, <4 x float>* %ptr_a2) {
  ; CHECK-LABEL: test_mask_vfmadd128_ps_rmkza
  ; CHECK: vfmadd213ps	(%rdi), %xmm1, %xmm0 ## encoding: [0xc4,0xe2,0x71,0xa8,0x07]
  %a2 = load <4 x float>* %ptr_a2, align 4
  %res = call <4 x float> @llvm.x86.fma.mask.vfmadd.ps.128(<4 x float> %a0, <4 x float> %a1, <4 x float> %a2, i8 -1) nounwind
  ret <4 x float> %res
}

define <4 x float> @test_mask_vfmadd128_ps_rmb(<4 x float> %a0, <4 x float> %a1, float* %ptr_a2, i8 %mask) {
  ; CHECK-LABEL: test_mask_vfmadd128_ps_rmb
  ; CHECK: vfmadd213ps	(%rdi){1to4}, %xmm1, %xmm0 {%k1} ## encoding: [0x62,0xf2,0x75,0x19,0xa8,0x07]
  %q = load float* %ptr_a2
  %vecinit.i = insertelement <4 x float> undef, float %q, i32 0
  %vecinit2.i = insertelement <4 x float> %vecinit.i, float %q, i32 1
  %vecinit4.i = insertelement <4 x float> %vecinit2.i, float %q, i32 2
  %vecinit6.i = insertelement <4 x float> %vecinit4.i, float %q, i32 3
  %res = call <4 x float> @llvm.x86.fma.mask.vfmadd.ps.128(<4 x float> %a0, <4 x float> %a1, <4 x float> %vecinit6.i, i8 %mask) nounwind
  ret <4 x float> %res
}

define <4 x float> @test_mask_vfmadd128_ps_rmba(<4 x float> %a0, <4 x float> %a1, float* %ptr_a2, i8 %mask) {
  ; CHECK-LABEL: test_mask_vfmadd128_ps_rmba
  ; CHECK: vfmadd213ps	(%rdi){1to4}, %xmm1, %xmm0 {%k1} ## encoding: [0x62,0xf2,0x75,0x19,0xa8,0x07]
  %q = load float* %ptr_a2, align 4
  %vecinit.i = insertelement <4 x float> undef, float %q, i32 0
  %vecinit2.i = insertelement <4 x float> %vecinit.i, float %q, i32 1
  %vecinit4.i = insertelement <4 x float> %vecinit2.i, float %q, i32 2
  %vecinit6.i = insertelement <4 x float> %vecinit4.i, float %q, i32 3
  %res = call <4 x float> @llvm.x86.fma.mask.vfmadd.ps.128(<4 x float> %a0, <4 x float> %a1, <4 x float> %vecinit6.i, i8 %mask) nounwind
  ret <4 x float> %res
}

define <4 x float> @test_mask_vfmadd128_ps_rmbz(<4 x float> %a0, <4 x float> %a1, float* %ptr_a2) {
  ; CHECK-LABEL: test_mask_vfmadd128_ps_rmbz
  ; CHECK: vfmadd213ps	(%rdi){1to4}, %xmm1, %xmm0  ## encoding: [0x62,0xf2,0x75,0x18,0xa8,0x07]
  %q = load float* %ptr_a2
  %vecinit.i = insertelement <4 x float> undef, float %q, i32 0
  %vecinit2.i = insertelement <4 x float> %vecinit.i, float %q, i32 1
  %vecinit4.i = insertelement <4 x float> %vecinit2.i, float %q, i32 2
  %vecinit6.i = insertelement <4 x float> %vecinit4.i, float %q, i32 3
  %res = call <4 x float> @llvm.x86.fma.mask.vfmadd.ps.128(<4 x float> %a0, <4 x float> %a1, <4 x float> %vecinit6.i, i8 -1) nounwind
  ret <4 x float> %res
}

define <4 x float> @test_mask_vfmadd128_ps_rmbza(<4 x float> %a0, <4 x float> %a1, float* %ptr_a2) {
  ; CHECK-LABEL: test_mask_vfmadd128_ps_rmbza
  ; CHECK: vfmadd213ps	(%rdi){1to4}, %xmm1, %xmm0  ## encoding: [0x62,0xf2,0x75,0x18,0xa8,0x07]
  %q = load float* %ptr_a2, align 4
  %vecinit.i = insertelement <4 x float> undef, float %q, i32 0
  %vecinit2.i = insertelement <4 x float> %vecinit.i, float %q, i32 1
  %vecinit4.i = insertelement <4 x float> %vecinit2.i, float %q, i32 2
  %vecinit6.i = insertelement <4 x float> %vecinit4.i, float %q, i32 3
  %res = call <4 x float> @llvm.x86.fma.mask.vfmadd.ps.128(<4 x float> %a0, <4 x float> %a1, <4 x float> %vecinit6.i, i8 -1) nounwind
  ret <4 x float> %res
}

define <2 x double> @test_mask_vfmadd128_pd_r(<2 x double> %a0, <2 x double> %a1, <2 x double> %a2, i8 %mask) {
  ; CHECK-LABEL: test_mask_vfmadd128_pd_r
  ; CHECK: vfmadd213pd %xmm2, %xmm1, %xmm0 {%k1} ## encoding: [0x62,0xf2,0xf5,0x09,0xa8,0xc2]
  %res = call <2 x double> @llvm.x86.fma.mask.vfmadd.pd.128(<2 x double> %a0, <2 x double> %a1, <2 x double> %a2, i8 %mask) nounwind
  ret <2 x double> %res
}

define <2 x double> @test_mask_vfmadd128_pd_rz(<2 x double> %a0, <2 x double> %a1, <2 x double> %a2) {
  ; CHECK-LABEL: test_mask_vfmadd128_pd_rz
  ; CHECK: vfmadd213pd %xmm2, %xmm1, %xmm0 ## encoding: [0x62,0xf2,0xf5,0x08,0xa8,0xc2]
  %res = call <2 x double> @llvm.x86.fma.mask.vfmadd.pd.128(<2 x double> %a0, <2 x double> %a1, <2 x double> %a2, i8 -1) nounwind
  ret <2 x double> %res
}

define <2 x double> @test_mask_vfmadd128_pd_rmk(<2 x double> %a0, <2 x double> %a1, <2 x double>* %ptr_a2, i8 %mask) {
  ; CHECK-LABEL: test_mask_vfmadd128_pd_rmk
  ; CHECK: vfmadd213pd	(%rdi), %xmm1, %xmm0 {%k1} ## encoding: [0x62,0xf2,0xf5,0x09,0xa8,0x07]
  %a2 = load <2 x double>* %ptr_a2
  %res = call <2 x double> @llvm.x86.fma.mask.vfmadd.pd.128(<2 x double> %a0, <2 x double> %a1, <2 x double> %a2, i8 %mask) nounwind
  ret <2 x double> %res
}

define <2 x double> @test_mask_vfmadd128_pd_rmkz(<2 x double> %a0, <2 x double> %a1, <2 x double>* %ptr_a2) {
  ; CHECK-LABEL: test_mask_vfmadd128_pd_rmkz
  ; CHECK: vfmadd213pd	(%rdi), %xmm1, %xmm0 ## encoding: [0xc4,0xe2,0xf1,0xa8,0x07]
  %a2 = load <2 x double>* %ptr_a2
  %res = call <2 x double> @llvm.x86.fma.mask.vfmadd.pd.128(<2 x double> %a0, <2 x double> %a1, <2 x double> %a2, i8 -1) nounwind
  ret <2 x double> %res
}

define <4 x double> @test_mask_vfmadd256_pd_r(<4 x double> %a0, <4 x double> %a1, <4 x double> %a2, i8 %mask) {
  ; CHECK-LABEL: test_mask_vfmadd256_pd_r
  ; CHECK: vfmadd213pd %ymm2, %ymm1, %ymm0 {%k1} ## encoding: [0x62,0xf2,0xf5,0x29,0xa8,0xc2]
  %res = call <4 x double> @llvm.x86.fma.mask.vfmadd.pd.256(<4 x double> %a0, <4 x double> %a1, <4 x double> %a2, i8 %mask) nounwind
  ret <4 x double> %res
}

define <4 x double> @test_mask_vfmadd256_pd_rz(<4 x double> %a0, <4 x double> %a1, <4 x double> %a2) {
  ; CHECK-LABEL: test_mask_vfmadd256_pd_rz
  ; CHECK: vfmadd213pd %ymm2, %ymm1, %ymm0 ## encoding: [0x62,0xf2,0xf5,0x28,0xa8,0xc2]
  %res = call <4 x double> @llvm.x86.fma.mask.vfmadd.pd.256(<4 x double> %a0, <4 x double> %a1, <4 x double> %a2, i8 -1) nounwind
  ret <4 x double> %res
}

define <4 x double> @test_mask_vfmadd256_pd_rmk(<4 x double> %a0, <4 x double> %a1, <4 x double>* %ptr_a2, i8 %mask) {
  ; CHECK-LABEL: test_mask_vfmadd256_pd_rmk
  ; CHECK: vfmadd213pd	(%rdi), %ymm1, %ymm0 {%k1} ## encoding: [0x62,0xf2,0xf5,0x29,0xa8,0x07]
  %a2 = load <4 x double>* %ptr_a2
  %res = call <4 x double> @llvm.x86.fma.mask.vfmadd.pd.256(<4 x double> %a0, <4 x double> %a1, <4 x double> %a2, i8 %mask) nounwind
  ret <4 x double> %res
}

define <4 x double> @test_mask_vfmadd256_pd_rmkz(<4 x double> %a0, <4 x double> %a1, <4 x double>* %ptr_a2) {
  ; CHECK-LABEL: test_mask_vfmadd256_pd_rmkz
  ; CHECK: vfmadd213pd	(%rdi), %ymm1, %ymm0 ## encoding: [0xc4,0xe2,0xf5,0xa8,0x07]
  %a2 = load <4 x double>* %ptr_a2
  %res = call <4 x double> @llvm.x86.fma.mask.vfmadd.pd.256(<4 x double> %a0, <4 x double> %a1, <4 x double> %a2, i8 -1) nounwind
  ret <4 x double> %res
}
>>>>>>> 41cb3da2
<|MERGE_RESOLUTION|>--- conflicted
+++ resolved
@@ -66,6 +66,246 @@
 
 declare i16 @llvm.x86.avx512.mask.pcmpgt.w.256(<16 x i16>, <16 x i16>, i16)
 
+define <8 x i32> @test_cmp_b_256(<32 x i8> %a0, <32 x i8> %a1) {
+; CHECK_LABEL: test_cmp_b_256
+; CHECK: vpcmpeqb %ymm1, %ymm0, %k0 ##
+  %res0 = call i32 @llvm.x86.avx512.mask.cmp.b.256(<32 x i8> %a0, <32 x i8> %a1, i32 0, i32 -1)
+  %vec0 = insertelement <8 x i32> undef, i32 %res0, i32 0
+; CHECK: vpcmpltb %ymm1, %ymm0, %k0 ##
+  %res1 = call i32 @llvm.x86.avx512.mask.cmp.b.256(<32 x i8> %a0, <32 x i8> %a1, i32 1, i32 -1)
+  %vec1 = insertelement <8 x i32> %vec0, i32 %res1, i32 1
+; CHECK: vpcmpleb %ymm1, %ymm0, %k0 ##
+  %res2 = call i32 @llvm.x86.avx512.mask.cmp.b.256(<32 x i8> %a0, <32 x i8> %a1, i32 2, i32 -1)
+  %vec2 = insertelement <8 x i32> %vec1, i32 %res2, i32 2
+; CHECK: vpcmpunordb %ymm1, %ymm0, %k0 ##
+  %res3 = call i32 @llvm.x86.avx512.mask.cmp.b.256(<32 x i8> %a0, <32 x i8> %a1, i32 3, i32 -1)
+  %vec3 = insertelement <8 x i32> %vec2, i32 %res3, i32 3
+; CHECK: vpcmpneqb %ymm1, %ymm0, %k0 ##
+  %res4 = call i32 @llvm.x86.avx512.mask.cmp.b.256(<32 x i8> %a0, <32 x i8> %a1, i32 4, i32 -1)
+  %vec4 = insertelement <8 x i32> %vec3, i32 %res4, i32 4
+; CHECK: vpcmpnltb %ymm1, %ymm0, %k0 ##
+  %res5 = call i32 @llvm.x86.avx512.mask.cmp.b.256(<32 x i8> %a0, <32 x i8> %a1, i32 5, i32 -1)
+  %vec5 = insertelement <8 x i32> %vec4, i32 %res5, i32 5
+; CHECK: vpcmpnleb %ymm1, %ymm0, %k0 ##
+  %res6 = call i32 @llvm.x86.avx512.mask.cmp.b.256(<32 x i8> %a0, <32 x i8> %a1, i32 6, i32 -1)
+  %vec6 = insertelement <8 x i32> %vec5, i32 %res6, i32 6
+; CHECK: vpcmpordb %ymm1, %ymm0, %k0 ##
+  %res7 = call i32 @llvm.x86.avx512.mask.cmp.b.256(<32 x i8> %a0, <32 x i8> %a1, i32 7, i32 -1)
+  %vec7 = insertelement <8 x i32> %vec6, i32 %res7, i32 7
+  ret <8 x i32> %vec7
+}
+
+define <8 x i32> @test_mask_cmp_b_256(<32 x i8> %a0, <32 x i8> %a1, i32 %mask) {
+; CHECK_LABEL: test_mask_cmp_b_256
+; CHECK: vpcmpeqb %ymm1, %ymm0, %k0 {%k1} ##
+  %res0 = call i32 @llvm.x86.avx512.mask.cmp.b.256(<32 x i8> %a0, <32 x i8> %a1, i32 0, i32 %mask)
+  %vec0 = insertelement <8 x i32> undef, i32 %res0, i32 0
+; CHECK: vpcmpltb %ymm1, %ymm0, %k0 {%k1} ##
+  %res1 = call i32 @llvm.x86.avx512.mask.cmp.b.256(<32 x i8> %a0, <32 x i8> %a1, i32 1, i32 %mask)
+  %vec1 = insertelement <8 x i32> %vec0, i32 %res1, i32 1
+; CHECK: vpcmpleb %ymm1, %ymm0, %k0 {%k1} ##
+  %res2 = call i32 @llvm.x86.avx512.mask.cmp.b.256(<32 x i8> %a0, <32 x i8> %a1, i32 2, i32 %mask)
+  %vec2 = insertelement <8 x i32> %vec1, i32 %res2, i32 2
+; CHECK: vpcmpunordb %ymm1, %ymm0, %k0 {%k1} ##
+  %res3 = call i32 @llvm.x86.avx512.mask.cmp.b.256(<32 x i8> %a0, <32 x i8> %a1, i32 3, i32 %mask)
+  %vec3 = insertelement <8 x i32> %vec2, i32 %res3, i32 3
+; CHECK: vpcmpneqb %ymm1, %ymm0, %k0 {%k1} ##
+  %res4 = call i32 @llvm.x86.avx512.mask.cmp.b.256(<32 x i8> %a0, <32 x i8> %a1, i32 4, i32 %mask)
+  %vec4 = insertelement <8 x i32> %vec3, i32 %res4, i32 4
+; CHECK: vpcmpnltb %ymm1, %ymm0, %k0 {%k1} ##
+  %res5 = call i32 @llvm.x86.avx512.mask.cmp.b.256(<32 x i8> %a0, <32 x i8> %a1, i32 5, i32 %mask)
+  %vec5 = insertelement <8 x i32> %vec4, i32 %res5, i32 5
+; CHECK: vpcmpnleb %ymm1, %ymm0, %k0 {%k1} ##
+  %res6 = call i32 @llvm.x86.avx512.mask.cmp.b.256(<32 x i8> %a0, <32 x i8> %a1, i32 6, i32 %mask)
+  %vec6 = insertelement <8 x i32> %vec5, i32 %res6, i32 6
+; CHECK: vpcmpordb %ymm1, %ymm0, %k0 {%k1} ##
+  %res7 = call i32 @llvm.x86.avx512.mask.cmp.b.256(<32 x i8> %a0, <32 x i8> %a1, i32 7, i32 %mask)
+  %vec7 = insertelement <8 x i32> %vec6, i32 %res7, i32 7
+  ret <8 x i32> %vec7
+}
+
+declare i32 @llvm.x86.avx512.mask.cmp.b.256(<32 x i8>, <32 x i8>, i32, i32) nounwind readnone
+
+define <8 x i32> @test_ucmp_b_256(<32 x i8> %a0, <32 x i8> %a1) {
+; CHECK_LABEL: test_ucmp_b_256
+; CHECK: vpcmpequb %ymm1, %ymm0, %k0 ##
+  %res0 = call i32 @llvm.x86.avx512.mask.ucmp.b.256(<32 x i8> %a0, <32 x i8> %a1, i32 0, i32 -1)
+  %vec0 = insertelement <8 x i32> undef, i32 %res0, i32 0
+; CHECK: vpcmpltub %ymm1, %ymm0, %k0 ##
+  %res1 = call i32 @llvm.x86.avx512.mask.ucmp.b.256(<32 x i8> %a0, <32 x i8> %a1, i32 1, i32 -1)
+  %vec1 = insertelement <8 x i32> %vec0, i32 %res1, i32 1
+; CHECK: vpcmpleub %ymm1, %ymm0, %k0 ##
+  %res2 = call i32 @llvm.x86.avx512.mask.ucmp.b.256(<32 x i8> %a0, <32 x i8> %a1, i32 2, i32 -1)
+  %vec2 = insertelement <8 x i32> %vec1, i32 %res2, i32 2
+; CHECK: vpcmpunordub %ymm1, %ymm0, %k0 ##
+  %res3 = call i32 @llvm.x86.avx512.mask.ucmp.b.256(<32 x i8> %a0, <32 x i8> %a1, i32 3, i32 -1)
+  %vec3 = insertelement <8 x i32> %vec2, i32 %res3, i32 3
+; CHECK: vpcmpnequb %ymm1, %ymm0, %k0 ##
+  %res4 = call i32 @llvm.x86.avx512.mask.ucmp.b.256(<32 x i8> %a0, <32 x i8> %a1, i32 4, i32 -1)
+  %vec4 = insertelement <8 x i32> %vec3, i32 %res4, i32 4
+; CHECK: vpcmpnltub %ymm1, %ymm0, %k0 ##
+  %res5 = call i32 @llvm.x86.avx512.mask.ucmp.b.256(<32 x i8> %a0, <32 x i8> %a1, i32 5, i32 -1)
+  %vec5 = insertelement <8 x i32> %vec4, i32 %res5, i32 5
+; CHECK: vpcmpnleub %ymm1, %ymm0, %k0 ##
+  %res6 = call i32 @llvm.x86.avx512.mask.ucmp.b.256(<32 x i8> %a0, <32 x i8> %a1, i32 6, i32 -1)
+  %vec6 = insertelement <8 x i32> %vec5, i32 %res6, i32 6
+; CHECK: vpcmpordub %ymm1, %ymm0, %k0 ##
+  %res7 = call i32 @llvm.x86.avx512.mask.ucmp.b.256(<32 x i8> %a0, <32 x i8> %a1, i32 7, i32 -1)
+  %vec7 = insertelement <8 x i32> %vec6, i32 %res7, i32 7
+  ret <8 x i32> %vec7
+}
+
+define <8 x i32> @test_mask_ucmp_b_256(<32 x i8> %a0, <32 x i8> %a1, i32 %mask) {
+; CHECK_LABEL: test_mask_ucmp_b_256
+; CHECK: vpcmpequb %ymm1, %ymm0, %k0 {%k1} ##
+  %res0 = call i32 @llvm.x86.avx512.mask.ucmp.b.256(<32 x i8> %a0, <32 x i8> %a1, i32 0, i32 %mask)
+  %vec0 = insertelement <8 x i32> undef, i32 %res0, i32 0
+; CHECK: vpcmpltub %ymm1, %ymm0, %k0 {%k1} ##
+  %res1 = call i32 @llvm.x86.avx512.mask.ucmp.b.256(<32 x i8> %a0, <32 x i8> %a1, i32 1, i32 %mask)
+  %vec1 = insertelement <8 x i32> %vec0, i32 %res1, i32 1
+; CHECK: vpcmpleub %ymm1, %ymm0, %k0 {%k1} ##
+  %res2 = call i32 @llvm.x86.avx512.mask.ucmp.b.256(<32 x i8> %a0, <32 x i8> %a1, i32 2, i32 %mask)
+  %vec2 = insertelement <8 x i32> %vec1, i32 %res2, i32 2
+; CHECK: vpcmpunordub %ymm1, %ymm0, %k0 {%k1} ##
+  %res3 = call i32 @llvm.x86.avx512.mask.ucmp.b.256(<32 x i8> %a0, <32 x i8> %a1, i32 3, i32 %mask)
+  %vec3 = insertelement <8 x i32> %vec2, i32 %res3, i32 3
+; CHECK: vpcmpnequb %ymm1, %ymm0, %k0 {%k1} ##
+  %res4 = call i32 @llvm.x86.avx512.mask.ucmp.b.256(<32 x i8> %a0, <32 x i8> %a1, i32 4, i32 %mask)
+  %vec4 = insertelement <8 x i32> %vec3, i32 %res4, i32 4
+; CHECK: vpcmpnltub %ymm1, %ymm0, %k0 {%k1} ##
+  %res5 = call i32 @llvm.x86.avx512.mask.ucmp.b.256(<32 x i8> %a0, <32 x i8> %a1, i32 5, i32 %mask)
+  %vec5 = insertelement <8 x i32> %vec4, i32 %res5, i32 5
+; CHECK: vpcmpnleub %ymm1, %ymm0, %k0 {%k1} ##
+  %res6 = call i32 @llvm.x86.avx512.mask.ucmp.b.256(<32 x i8> %a0, <32 x i8> %a1, i32 6, i32 %mask)
+  %vec6 = insertelement <8 x i32> %vec5, i32 %res6, i32 6
+; CHECK: vpcmpordub %ymm1, %ymm0, %k0 {%k1} ##
+  %res7 = call i32 @llvm.x86.avx512.mask.ucmp.b.256(<32 x i8> %a0, <32 x i8> %a1, i32 7, i32 %mask)
+  %vec7 = insertelement <8 x i32> %vec6, i32 %res7, i32 7
+  ret <8 x i32> %vec7
+}
+
+declare i32 @llvm.x86.avx512.mask.ucmp.b.256(<32 x i8>, <32 x i8>, i32, i32) nounwind readnone
+
+define <8 x i16> @test_cmp_w_256(<16 x i16> %a0, <16 x i16> %a1) {
+; CHECK_LABEL: test_cmp_w_256
+; CHECK: vpcmpeqw %ymm1, %ymm0, %k0 ##
+  %res0 = call i16 @llvm.x86.avx512.mask.cmp.w.256(<16 x i16> %a0, <16 x i16> %a1, i32 0, i16 -1)
+  %vec0 = insertelement <8 x i16> undef, i16 %res0, i32 0
+; CHECK: vpcmpltw %ymm1, %ymm0, %k0 ##
+  %res1 = call i16 @llvm.x86.avx512.mask.cmp.w.256(<16 x i16> %a0, <16 x i16> %a1, i32 1, i16 -1)
+  %vec1 = insertelement <8 x i16> %vec0, i16 %res1, i32 1
+; CHECK: vpcmplew %ymm1, %ymm0, %k0 ##
+  %res2 = call i16 @llvm.x86.avx512.mask.cmp.w.256(<16 x i16> %a0, <16 x i16> %a1, i32 2, i16 -1)
+  %vec2 = insertelement <8 x i16> %vec1, i16 %res2, i32 2
+; CHECK: vpcmpunordw %ymm1, %ymm0, %k0 ##
+  %res3 = call i16 @llvm.x86.avx512.mask.cmp.w.256(<16 x i16> %a0, <16 x i16> %a1, i32 3, i16 -1)
+  %vec3 = insertelement <8 x i16> %vec2, i16 %res3, i32 3
+; CHECK: vpcmpneqw %ymm1, %ymm0, %k0 ##
+  %res4 = call i16 @llvm.x86.avx512.mask.cmp.w.256(<16 x i16> %a0, <16 x i16> %a1, i32 4, i16 -1)
+  %vec4 = insertelement <8 x i16> %vec3, i16 %res4, i32 4
+; CHECK: vpcmpnltw %ymm1, %ymm0, %k0 ##
+  %res5 = call i16 @llvm.x86.avx512.mask.cmp.w.256(<16 x i16> %a0, <16 x i16> %a1, i32 5, i16 -1)
+  %vec5 = insertelement <8 x i16> %vec4, i16 %res5, i32 5
+; CHECK: vpcmpnlew %ymm1, %ymm0, %k0 ##
+  %res6 = call i16 @llvm.x86.avx512.mask.cmp.w.256(<16 x i16> %a0, <16 x i16> %a1, i32 6, i16 -1)
+  %vec6 = insertelement <8 x i16> %vec5, i16 %res6, i32 6
+; CHECK: vpcmpordw %ymm1, %ymm0, %k0 ##
+  %res7 = call i16 @llvm.x86.avx512.mask.cmp.w.256(<16 x i16> %a0, <16 x i16> %a1, i32 7, i16 -1)
+  %vec7 = insertelement <8 x i16> %vec6, i16 %res7, i32 7
+  ret <8 x i16> %vec7
+}
+
+define <8 x i16> @test_mask_cmp_w_256(<16 x i16> %a0, <16 x i16> %a1, i16 %mask) {
+; CHECK_LABEL: test_mask_cmp_w_256
+; CHECK: vpcmpeqw %ymm1, %ymm0, %k0 {%k1} ##
+  %res0 = call i16 @llvm.x86.avx512.mask.cmp.w.256(<16 x i16> %a0, <16 x i16> %a1, i32 0, i16 %mask)
+  %vec0 = insertelement <8 x i16> undef, i16 %res0, i32 0
+; CHECK: vpcmpltw %ymm1, %ymm0, %k0 {%k1} ##
+  %res1 = call i16 @llvm.x86.avx512.mask.cmp.w.256(<16 x i16> %a0, <16 x i16> %a1, i32 1, i16 %mask)
+  %vec1 = insertelement <8 x i16> %vec0, i16 %res1, i32 1
+; CHECK: vpcmplew %ymm1, %ymm0, %k0 {%k1} ##
+  %res2 = call i16 @llvm.x86.avx512.mask.cmp.w.256(<16 x i16> %a0, <16 x i16> %a1, i32 2, i16 %mask)
+  %vec2 = insertelement <8 x i16> %vec1, i16 %res2, i32 2
+; CHECK: vpcmpunordw %ymm1, %ymm0, %k0 {%k1} ##
+  %res3 = call i16 @llvm.x86.avx512.mask.cmp.w.256(<16 x i16> %a0, <16 x i16> %a1, i32 3, i16 %mask)
+  %vec3 = insertelement <8 x i16> %vec2, i16 %res3, i32 3
+; CHECK: vpcmpneqw %ymm1, %ymm0, %k0 {%k1} ##
+  %res4 = call i16 @llvm.x86.avx512.mask.cmp.w.256(<16 x i16> %a0, <16 x i16> %a1, i32 4, i16 %mask)
+  %vec4 = insertelement <8 x i16> %vec3, i16 %res4, i32 4
+; CHECK: vpcmpnltw %ymm1, %ymm0, %k0 {%k1} ##
+  %res5 = call i16 @llvm.x86.avx512.mask.cmp.w.256(<16 x i16> %a0, <16 x i16> %a1, i32 5, i16 %mask)
+  %vec5 = insertelement <8 x i16> %vec4, i16 %res5, i32 5
+; CHECK: vpcmpnlew %ymm1, %ymm0, %k0 {%k1} ##
+  %res6 = call i16 @llvm.x86.avx512.mask.cmp.w.256(<16 x i16> %a0, <16 x i16> %a1, i32 6, i16 %mask)
+  %vec6 = insertelement <8 x i16> %vec5, i16 %res6, i32 6
+; CHECK: vpcmpordw %ymm1, %ymm0, %k0 {%k1} ##
+  %res7 = call i16 @llvm.x86.avx512.mask.cmp.w.256(<16 x i16> %a0, <16 x i16> %a1, i32 7, i16 %mask)
+  %vec7 = insertelement <8 x i16> %vec6, i16 %res7, i32 7
+  ret <8 x i16> %vec7
+}
+
+declare i16 @llvm.x86.avx512.mask.cmp.w.256(<16 x i16>, <16 x i16>, i32, i16) nounwind readnone
+
+define <8 x i16> @test_ucmp_w_256(<16 x i16> %a0, <16 x i16> %a1) {
+; CHECK_LABEL: test_ucmp_w_256
+; CHECK: vpcmpequw %ymm1, %ymm0, %k0 ##
+  %res0 = call i16 @llvm.x86.avx512.mask.ucmp.w.256(<16 x i16> %a0, <16 x i16> %a1, i32 0, i16 -1)
+  %vec0 = insertelement <8 x i16> undef, i16 %res0, i32 0
+; CHECK: vpcmpltuw %ymm1, %ymm0, %k0 ##
+  %res1 = call i16 @llvm.x86.avx512.mask.ucmp.w.256(<16 x i16> %a0, <16 x i16> %a1, i32 1, i16 -1)
+  %vec1 = insertelement <8 x i16> %vec0, i16 %res1, i32 1
+; CHECK: vpcmpleuw %ymm1, %ymm0, %k0 ##
+  %res2 = call i16 @llvm.x86.avx512.mask.ucmp.w.256(<16 x i16> %a0, <16 x i16> %a1, i32 2, i16 -1)
+  %vec2 = insertelement <8 x i16> %vec1, i16 %res2, i32 2
+; CHECK: vpcmpunorduw %ymm1, %ymm0, %k0 ##
+  %res3 = call i16 @llvm.x86.avx512.mask.ucmp.w.256(<16 x i16> %a0, <16 x i16> %a1, i32 3, i16 -1)
+  %vec3 = insertelement <8 x i16> %vec2, i16 %res3, i32 3
+; CHECK: vpcmpnequw %ymm1, %ymm0, %k0 ##
+  %res4 = call i16 @llvm.x86.avx512.mask.ucmp.w.256(<16 x i16> %a0, <16 x i16> %a1, i32 4, i16 -1)
+  %vec4 = insertelement <8 x i16> %vec3, i16 %res4, i32 4
+; CHECK: vpcmpnltuw %ymm1, %ymm0, %k0 ##
+  %res5 = call i16 @llvm.x86.avx512.mask.ucmp.w.256(<16 x i16> %a0, <16 x i16> %a1, i32 5, i16 -1)
+  %vec5 = insertelement <8 x i16> %vec4, i16 %res5, i32 5
+; CHECK: vpcmpnleuw %ymm1, %ymm0, %k0 ##
+  %res6 = call i16 @llvm.x86.avx512.mask.ucmp.w.256(<16 x i16> %a0, <16 x i16> %a1, i32 6, i16 -1)
+  %vec6 = insertelement <8 x i16> %vec5, i16 %res6, i32 6
+; CHECK: vpcmporduw %ymm1, %ymm0, %k0 ##
+  %res7 = call i16 @llvm.x86.avx512.mask.ucmp.w.256(<16 x i16> %a0, <16 x i16> %a1, i32 7, i16 -1)
+  %vec7 = insertelement <8 x i16> %vec6, i16 %res7, i32 7
+  ret <8 x i16> %vec7
+}
+
+define <8 x i16> @test_mask_ucmp_w_256(<16 x i16> %a0, <16 x i16> %a1, i16 %mask) {
+; CHECK_LABEL: test_mask_ucmp_w_256
+; CHECK: vpcmpequw %ymm1, %ymm0, %k0 {%k1} ##
+  %res0 = call i16 @llvm.x86.avx512.mask.ucmp.w.256(<16 x i16> %a0, <16 x i16> %a1, i32 0, i16 %mask)
+  %vec0 = insertelement <8 x i16> undef, i16 %res0, i32 0
+; CHECK: vpcmpltuw %ymm1, %ymm0, %k0 {%k1} ##
+  %res1 = call i16 @llvm.x86.avx512.mask.ucmp.w.256(<16 x i16> %a0, <16 x i16> %a1, i32 1, i16 %mask)
+  %vec1 = insertelement <8 x i16> %vec0, i16 %res1, i32 1
+; CHECK: vpcmpleuw %ymm1, %ymm0, %k0 {%k1} ##
+  %res2 = call i16 @llvm.x86.avx512.mask.ucmp.w.256(<16 x i16> %a0, <16 x i16> %a1, i32 2, i16 %mask)
+  %vec2 = insertelement <8 x i16> %vec1, i16 %res2, i32 2
+; CHECK: vpcmpunorduw %ymm1, %ymm0, %k0 {%k1} ##
+  %res3 = call i16 @llvm.x86.avx512.mask.ucmp.w.256(<16 x i16> %a0, <16 x i16> %a1, i32 3, i16 %mask)
+  %vec3 = insertelement <8 x i16> %vec2, i16 %res3, i32 3
+; CHECK: vpcmpnequw %ymm1, %ymm0, %k0 {%k1} ##
+  %res4 = call i16 @llvm.x86.avx512.mask.ucmp.w.256(<16 x i16> %a0, <16 x i16> %a1, i32 4, i16 %mask)
+  %vec4 = insertelement <8 x i16> %vec3, i16 %res4, i32 4
+; CHECK: vpcmpnltuw %ymm1, %ymm0, %k0 {%k1} ##
+  %res5 = call i16 @llvm.x86.avx512.mask.ucmp.w.256(<16 x i16> %a0, <16 x i16> %a1, i32 5, i16 %mask)
+  %vec5 = insertelement <8 x i16> %vec4, i16 %res5, i32 5
+; CHECK: vpcmpnleuw %ymm1, %ymm0, %k0 {%k1} ##
+  %res6 = call i16 @llvm.x86.avx512.mask.ucmp.w.256(<16 x i16> %a0, <16 x i16> %a1, i32 6, i16 %mask)
+  %vec6 = insertelement <8 x i16> %vec5, i16 %res6, i32 6
+; CHECK: vpcmporduw %ymm1, %ymm0, %k0 {%k1} ##
+  %res7 = call i16 @llvm.x86.avx512.mask.ucmp.w.256(<16 x i16> %a0, <16 x i16> %a1, i32 7, i16 %mask)
+  %vec7 = insertelement <8 x i16> %vec6, i16 %res7, i32 7
+  ret <8 x i16> %vec7
+}
+
+declare i16 @llvm.x86.avx512.mask.ucmp.w.256(<16 x i16>, <16 x i16>, i32, i16) nounwind readnone
+
 ; 128-bit
 
 define i16 @test_pcmpeq_b_128(<16 x i8> %a, <16 x i8> %b) {
@@ -130,9 +370,6 @@
   ret i8 %res
 }
 
-<<<<<<< HEAD
-declare i8 @llvm.x86.avx512.mask.pcmpgt.w.128(<8 x i16>, <8 x i16>, i8)
-=======
 declare i8 @llvm.x86.avx512.mask.pcmpgt.w.128(<8 x i16>, <8 x i16>, i8)
 
 define <8 x i16> @test_cmp_b_128(<16 x i8> %a0, <16 x i8> %a1) {
@@ -758,5 +995,4 @@
   %a2 = load <4 x double>* %ptr_a2
   %res = call <4 x double> @llvm.x86.fma.mask.vfmadd.pd.256(<4 x double> %a0, <4 x double> %a1, <4 x double> %a2, i8 -1) nounwind
   ret <4 x double> %res
-}
->>>>>>> 41cb3da2
+}