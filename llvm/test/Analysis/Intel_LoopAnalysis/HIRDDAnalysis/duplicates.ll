; Check that edges are not accumulated after getGraph().
;  
;  for  (i=0; i< 1000; i++) {	
;    a[2 *n * i] =   b[2 *n * i+ 1] +1; 
;  }
; (Note: test revised so it will not be skipped due to Distribution cost model)
<<<<<<< HEAD
; RUN:  opt < %s -hir-ssa-deconstruction -hir-temp-cleanup -hir-loop-distribute-memrec -hir-dd-analysis -analyze | FileCheck %s 

=======
; RUN:  opt < %s -hir-ssa-deconstruction | opt -hir-temp-cleanup -hir-loop-distribute-memrec -hir-dd-analysis -analyze  | FileCheck %s 
>>>>>>> a180a55d
; Check that there are only two edges (one OUTPUT edge for (@a)[0][2 * %n * i1] and one FLOW edge for %add2).

; CHECK: 'HIR Data Dependence Analysis' for function 'sub8'
; CHECK: -->
; CHECK: -->
; CHECK-NOT: -->
;
;Module Before HIR; ModuleID = 'duplicates.c'
source_filename = "duplicates.c"
target datalayout = "e-m:e-i64:64-f80:128-n8:16:32:64-S128"
target triple = "x86_64-unknown-linux-gnu"

@b = common local_unnamed_addr global [1000 x float] zeroinitializer, align 16
@a = common local_unnamed_addr global [1000 x float] zeroinitializer, align 16

; Function Attrs: norecurse nounwind uwtable
define void @sub8(i64 %n) local_unnamed_addr #0 {
entry:
  %mul = shl nsw i64 %n, 1
  br label %for.body

for.body:                                         ; preds = %for.body, %entry
  %i.011 = phi i64 [ 0, %entry ], [ %inc, %for.body ]
  %mul1 = mul nsw i64 %i.011, %mul
  %add = or i64 %mul1, 1
  %arrayidx = getelementptr inbounds [1000 x float], [1000 x float]* @b, i64 0, i64 %add
  %0 = load float, float* %arrayidx, align 4, !tbaa !2
  %add2 = fadd float %0, 1.000000e+00
  %arrayidx5 = getelementptr inbounds [1000 x float], [1000 x float]* @a, i64 0, i64 %mul1
  store float %add2, float* %arrayidx5, align 8, !tbaa !2
  %inc = add nuw nsw i64 %i.011, 1
  %exitcond = icmp eq i64 %inc, 1000
  br i1 %exitcond, label %for.end, label %for.body

for.end:                                          ; preds = %for.body
  ret void
}

attributes #0 = { norecurse nounwind uwtable "correctly-rounded-divide-sqrt-fp-math"="false" "disable-tail-calls"="false" "less-precise-fpmad"="false" "no-frame-pointer-elim"="false" "no-infs-fp-math"="false" "no-jump-tables"="false" "no-nans-fp-math"="false" "no-signed-zeros-fp-math"="false" "no-trapping-math"="false" "pre_loopopt" "stack-protector-buffer-size"="8" "target-cpu"="x86-64" "target-features"="+fxsr,+mmx,+sse,+sse2,+x87" "unsafe-fp-math"="false" "use-soft-float"="false" }

!llvm.module.flags = !{!0}
!llvm.ident = !{!1}

!0 = !{i32 1, !"wchar_size", i32 4}
!1 = !{!"clang version 6.0.0 (ssh://git-amr-2.devtools.intel.com:29418/dpd_icl-clang 57303327e688d928c77069562958db1ee842a174) (ssh://git-amr-2.devtools.intel.com:29418/dpd_icl-llvm d42e2277040a36be58770319d834272c2c076e9e)"}
!2 = !{!3, !4, i64 0}
!3 = !{!"array@_ZTSA1000_f", !4, i64 0}
!4 = !{!"float", !5, i64 0}
!5 = !{!"omnipotent char", !6, i64 0}
!6 = !{!"Simple C/C++ TBAA"}<|MERGE_RESOLUTION|>--- conflicted
+++ resolved
@@ -4,12 +4,8 @@
 ;    a[2 *n * i] =   b[2 *n * i+ 1] +1; 
 ;  }
 ; (Note: test revised so it will not be skipped due to Distribution cost model)
-<<<<<<< HEAD
-; RUN:  opt < %s -hir-ssa-deconstruction -hir-temp-cleanup -hir-loop-distribute-memrec -hir-dd-analysis -analyze | FileCheck %s 
+; RUN:  opt < %s -hir-ssa-deconstruction | opt -hir-temp-cleanup -hir-loop-distribute-memrec -hir-dd-analysis -analyze | FileCheck %s 
 
-=======
-; RUN:  opt < %s -hir-ssa-deconstruction | opt -hir-temp-cleanup -hir-loop-distribute-memrec -hir-dd-analysis -analyze  | FileCheck %s 
->>>>>>> a180a55d
 ; Check that there are only two edges (one OUTPUT edge for (@a)[0][2 * %n * i1] and one FLOW edge for %add2).
 
 ; CHECK: 'HIR Data Dependence Analysis' for function 'sub8'
