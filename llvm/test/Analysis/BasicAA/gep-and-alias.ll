--- conflicted
+++ resolved
@@ -1,10 +1,7 @@
 ; RUN: opt -S -basicaa -gvn < %s | FileCheck %s
-<<<<<<< HEAD
+; RUN: opt -S -basicaa -gvn -basicaa-force-at-least-64b=0 < %s | FileCheck %s
 ; INTEL
 ; RUN: opt -convert-to-subscript -S < %s | opt -S -basicaa -gvn | FileCheck %s
-=======
-; RUN: opt -S -basicaa -gvn -basicaa-force-at-least-64b=0 < %s | FileCheck %s
->>>>>>> e94470f1
 
 target datalayout = "e-m:o-p:32:32-f64:32:64-f80:128-n8:16:32-S128"
 target triple = "i386-apple-macosx10.6.0"
