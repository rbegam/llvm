--- conflicted
+++ resolved
@@ -1,13 +1,9 @@
-<<<<<<< HEAD
-; RUN: opt < %s -basicaa -aa-eval -print-all-alias-modref-info -disable-output 2>&1 | FileCheck %s
-; RUN: opt < %s -aa-pipeline=basic-aa -passes=aa-eval -print-all-alias-modref-info -disable-output 2>&1 | FileCheck %s
-; INTEL
-; RUN: opt -convert-to-subscript -S < %s | opt -basicaa -aa-eval -print-all-alias-modref-info -disable-output 2>&1 | FileCheck %s
-; RUN: opt -convert-to-subscript -S < %s | opt -aa-pipeline=basic-aa -passes=aa-eval -print-all-alias-modref-info -disable-output 2>&1 | FileCheck %s
-=======
 ; RUN: opt < %s -phi-values -basicaa -aa-eval -print-all-alias-modref-info -disable-output 2>&1 | FileCheck %s
 ; RUN: opt < %s -aa-pipeline=basic-aa -passes='require<phi-values>,aa-eval' -print-all-alias-modref-info -disable-output 2>&1 | FileCheck %s
->>>>>>> 4a31bcff
+; INTEL
+; RUN: opt -convert-to-subscript -S < %s | opt -phi-values -basicaa -aa-eval -print-all-alias-modref-info -disable-output 2>&1 | FileCheck %s
+; RUN: opt -convert-to-subscript -S < %s | opt -aa-pipeline=basic-aa -passes='require<phi-values>,aa-eval' -print-all-alias-modref-info -disable-output 2>&1 | FileCheck %s
+; End INTEL
 target datalayout = "e-p:64:64:64-i1:8:8-i8:8:8-i16:16:16-i32:32:32-i64:64:64-f32:32:32-f64:64:64-v64:64:64-v128:128:128-a0:0:64-s0:64:64-f80:128:128-n8:16:32:64-S128"
 target triple = "x86_64-unknown-linux-gnu"
 
