--- conflicted
+++ resolved
@@ -9,33 +9,6 @@
 #------------------------------------------------------------------------------
 # Little endian
 #------------------------------------------------------------------------------
-<<<<<<< HEAD
-# CHECK-EL: lb     $5, 8($4)      # encoding: [0xa4,0x1c,0x08,0x00]
-# CHECK-EL: lbu    $6, 8($4)      # encoding: [0xc4,0x14,0x08,0x00]
-# CHECK-EL: lh     $2, 8($4)      # encoding: [0x44,0x3c,0x08,0x00]
-# CHECK-EL: lhu    $4, 8($2)      # encoding: [0x82,0x34,0x08,0x00]
-# CHECK-EL: lw     $6, 4($5)      # encoding: [0xc5,0xfc,0x04,0x00]
-# CHECK-EL: sb     $5, 8($4)      # encoding: [0xa4,0x18,0x08,0x00]
-# CHECK-EL: sh     $2, 8($4)      # encoding: [0x44,0x38,0x08,0x00]
-# CHECK-EL: sw     $5, 4($6)      # encoding: [0xa6,0xf8,0x04,0x00]
-# CHECK-EL: ll     $2, 8($4)      # encoding: [0x44,0x60,0x08,0x30]
-# CHECK-EL: sc     $2, 8($4)      # encoding: [0x44,0x60,0x08,0xb0]
-# CHECK-EL: lwu    $2, 8($4)      # encoding: [0x44,0x60,0x08,0xe0]
-#------------------------------------------------------------------------------
-# Big endian
-#------------------------------------------------------------------------------
-# CHECK-EB: lb     $5, 8($4)      # encoding: [0x1c,0xa4,0x00,0x08]
-# CHECK-EB: lbu    $6, 8($4)      # encoding: [0x14,0xc4,0x00,0x08]
-# CHECK-EB: lh     $2, 8($4)      # encoding: [0x3c,0x44,0x00,0x08]
-# CHECK-EB: lhu    $4, 8($2)      # encoding: [0x34,0x82,0x00,0x08]
-# CHECK-EB: lw     $6, 4($5)      # encoding: [0xfc,0xc5,0x00,0x04]
-# CHECK-EB: sb     $5, 8($4)      # encoding: [0x18,0xa4,0x00,0x08]
-# CHECK-EB: sh     $2, 8($4)      # encoding: [0x38,0x44,0x00,0x08]
-# CHECK-EB: sw     $5, 4($6)      # encoding: [0xf8,0xa6,0x00,0x04]
-# CHECK-EB: ll     $2, 8($4)      # encoding: [0x60,0x44,0x30,0x08]
-# CHECK-EB: sc     $2, 8($4)      # encoding: [0x60,0x44,0xb0,0x08]
-# CHECK-EB: lwu    $2, 8($4)      # encoding: [0x60,0x44,0xe0,0x08]
-=======
 # CHECK-EL: lb     $5, 8($4)                  # encoding: [0xa4,0x1c,0x08,0x00]
 # CHECK-EL: lbu    $6, 8($4)                  # encoding: [0xc4,0x14,0x08,0x00]
 # CHECK-EL: lh     $2, 8($4)                  # encoding: [0x44,0x3c,0x08,0x00]
@@ -91,7 +64,6 @@
 # CHECK-EB: swm16  $16, $17, $ra, 8($sp)     # encoding: [0x45,0x52]
 # CHECK-EB: swp    $16, 8($4)                # encoding: [0x22,0x04,0x90,0x08]
 # CHECK-EB: lwp    $16, 8($4)                # encoding: [0x22,0x04,0x10,0x08]
->>>>>>> 41cb3da2
      lb     $5, 8($4)
      lbu    $6, 8($4)
      lh     $2, 8($4)
@@ -104,9 +76,6 @@
      sw     $5, 123($sp)
      ll     $2, 8($4)
      sc     $2, 8($4)
-<<<<<<< HEAD
-     lwu    $2, 8($4)
-=======
      lwu    $2, 8($4)
      lwxs   $2, $3($4)
      lwm32  $16, $17, 8($4)
@@ -120,5 +89,4 @@
      lwm16  $16, $17, $ra, 8($sp)
      swm16  $16, $17, $ra, 8($sp)
      swp    $16, 8($4)
-     lwp    $16, 8($4)
->>>>>>> 41cb3da2
+     lwp    $16, 8($4)