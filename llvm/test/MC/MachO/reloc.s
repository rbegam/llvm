--- conflicted
+++ resolved
@@ -53,245 +53,6 @@
         .long _f1
         .long _f1 + 4
 
-<<<<<<< HEAD
-// CHECK: ('cputype', 7)
-// CHECK: ('cpusubtype', 3)
-// CHECK: ('filetype', 1)
-// CHECK: ('num_load_commands', 3)
-// CHECK: ('load_commands_size', 364)
-// CHECK: ('flag', 0)
-// CHECK: ('load_commands', [
-// CHECK:   # Load Command 0
-// CHECK:  (('command', 1)
-// CHECK:   ('size', 260)
-// CHECK:   ('segment_name', '\x00\x00\x00\x00\x00\x00\x00\x00\x00\x00\x00\x00\x00\x00\x00\x00')
-// CHECK:   ('vm_addr', 0)
-// CHECK:   ('vm_size', 76)
-// CHECK:   ('file_offset', 392)
-// CHECK:   ('file_size', 76)
-// CHECK:   ('maxprot', 7)
-// CHECK:   ('initprot', 7)
-// CHECK:   ('num_sections', 3)
-// CHECK:   ('flags', 0)
-// CHECK:   ('sections', [
-// CHECK:     # Section 0
-// CHECK:    (('section_name', '__text\x00\x00\x00\x00\x00\x00\x00\x00\x00\x00')
-// CHECK:     ('segment_name', '__TEXT\x00\x00\x00\x00\x00\x00\x00\x00\x00\x00')
-// CHECK:     ('address', 0)
-// CHECK:     ('size', 13)
-// CHECK:     ('offset', 392)
-// CHECK:     ('alignment', 0)
-// CHECK:     ('reloc_offset', 468)
-// CHECK:     ('num_reloc', 2)
-// CHECK:     ('flags', 0x80000400)
-// CHECK:     ('reserved1', 0)
-// CHECK:     ('reserved2', 0)
-// CHECK:    ),
-// CHECK:   ('_relocations', [
-// CHECK:     # Relocation 0
-// CHECK:     (('word-0', 0x6),
-// CHECK:      ('word-1', 0x5000003)),
-// CHECK:     # Relocation 1
-// CHECK:     (('word-0', 0x1),
-// CHECK:      ('word-1', 0x5000000)),
-// CHECK:   ])
-// CHECK:   ('_section_data', 'e9f9cabe bae93a00 0000ebf4 c3')
-// CHECK:     # Section 1
-// CHECK:    (('section_name', '__data\x00\x00\x00\x00\x00\x00\x00\x00\x00\x00')
-// CHECK:     ('segment_name', '__DATA\x00\x00\x00\x00\x00\x00\x00\x00\x00\x00')
-// CHECK:     ('address', 13)
-// CHECK:     ('size', 51)
-// CHECK:     ('offset', 405)
-// CHECK:     ('alignment', 0)
-// CHECK:     ('reloc_offset', 484)
-// CHECK:     ('num_reloc', 11)
-// CHECK:     ('flags', 0x0)
-// CHECK:     ('reserved1', 0)
-// CHECK:     ('reserved2', 0)
-// CHECK:    ),
-// CHECK:   ('_relocations', [
-// CHECK:     # Relocation 0
-// CHECK:     (('word-0', 0x2f),
-// CHECK:      ('word-1', 0xc000007)),
-// CHECK:     # Relocation 1
-// CHECK:     (('word-0', 0x2b),
-// CHECK:      ('word-1', 0xc000007)),
-// CHECK:     # Relocation 2
-// CHECK:     (('word-0', 0x8000002a),
-// CHECK:      ('word-1', 0x1d)),
-// CHECK:     # Relocation 3
-// CHECK:     (('word-0', 0x90000028),
-// CHECK:      ('word-1', 0x1d)),
-// CHECK:     # Relocation 4
-// CHECK:     (('word-0', 0xa0000024),
-// CHECK:      ('word-1', 0x1d)),
-// CHECK:     # Relocation 5
-// CHECK:     (('word-0', 0xa0000020),
-// CHECK:      ('word-1', 0x1d)),
-// CHECK:     # Relocation 6
-// CHECK:     (('word-0', 0xa4000014),
-// CHECK:      ('word-1', 0x21)),
-// CHECK:     # Relocation 7
-// CHECK:     (('word-0', 0xa1000000),
-// CHECK:      ('word-1', 0x29)),
-// CHECK:     # Relocation 8
-// CHECK:     (('word-0', 0x8),
-// CHECK:      ('word-1', 0x4000002)),
-// CHECK:     # Relocation 9
-// CHECK:     (('word-0', 0x4),
-// CHECK:      ('word-1', 0xc000009)),
-// CHECK:     # Relocation 10
-// CHECK:     (('word-0', 0x0),
-// CHECK:      ('word-1', 0xc000009)),
-// CHECK:   ])
-// CHECK:   ('_section_data', '00000000 04000000 15000000 00000000 00000000 ed000000 00000000 00000000 1e000000 27000000 31007600 00000004 000000')
-// CHECK:     # Section 2
-// CHECK:    (('section_name', '__const\x00\x00\x00\x00\x00\x00\x00\x00\x00')
-// CHECK:     ('segment_name', '__TEXT\x00\x00\x00\x00\x00\x00\x00\x00\x00\x00')
-// CHECK:     ('address', 64)
-// CHECK:     ('size', 12)
-// CHECK:     ('offset', 456)
-// CHECK:     ('alignment', 0)
-// CHECK:     ('reloc_offset', 572)
-// CHECK:     ('num_reloc', 4)
-// CHECK:     ('flags', 0x0)
-// CHECK:     ('reserved1', 0)
-// CHECK:     ('reserved2', 0)
-// CHECK:    ),
-// CHECK:   ('_relocations', [
-// CHECK:     # Relocation 0
-// CHECK:     (('word-0', 0x8),
-// CHECK:      ('word-1', 0x4000001)),
-// CHECK:     # Relocation 1
-// CHECK:     (('word-0', 0x4),
-// CHECK:      ('word-1', 0x4000003)),
-// CHECK:     # Relocation 2
-// CHECK:     (('word-0', 0xa4000000),
-// CHECK:      ('word-1', 0x1d)),
-// CHECK:     # Relocation 3
-// CHECK:     (('word-0', 0xa1000000),
-// CHECK:      ('word-1', 0x40)),
-// CHECK:   ])
-// CHECK:   ('_section_data', 'feffffff 44000000 00000000')
-// CHECK:   ])
-// CHECK:  ),
-// CHECK:   # Load Command 1
-// CHECK:  (('command', 2)
-// CHECK:   ('size', 24)
-// CHECK:   ('symoff', 604)
-// CHECK:   ('nsyms', 10)
-// CHECK:   ('stroff', 724)
-// CHECK:   ('strsize', 88)
-// CHECK:   ('_string_data', '\x00undef\x00local_a_ext\x00.objc_class_name_A\x00_f1\x00local_a\x00local_a_elt\x00local_b\x00local_c\x00bar\x00_f0\x00\x00\x00')
-// CHECK:   ('_symbols', [
-// CHECK:     # Symbol 0
-// CHECK:    (('n_strx', 42)
-// CHECK:     ('n_type', 0xe)
-// CHECK:     ('n_sect', 2)
-// CHECK:     ('n_desc', 0)
-// CHECK:     ('n_value', 25)
-// CHECK:     ('_string', 'local_a')
-// CHECK:    ),
-// CHECK:     # Symbol 1
-// CHECK:    (('n_strx', 50)
-// CHECK:     ('n_type', 0xe)
-// CHECK:     ('n_sect', 2)
-// CHECK:     ('n_desc', 0)
-// CHECK:     ('n_value', 29)
-// CHECK:     ('_string', 'local_a_elt')
-// CHECK:    ),
-// CHECK:     # Symbol 2
-// CHECK:    (('n_strx', 62)
-// CHECK:     ('n_type', 0xe)
-// CHECK:     ('n_sect', 2)
-// CHECK:     ('n_desc', 0)
-// CHECK:     ('n_value', 33)
-// CHECK:     ('_string', 'local_b')
-// CHECK:    ),
-// CHECK:     # Symbol 3
-// CHECK:    (('n_strx', 70)
-// CHECK:     ('n_type', 0xe)
-// CHECK:     ('n_sect', 2)
-// CHECK:     ('n_desc', 0)
-// CHECK:     ('n_value', 41)
-// CHECK:     ('_string', 'local_c')
-// CHECK:    ),
-// CHECK:     # Symbol 4
-// CHECK:    (('n_strx', 78)
-// CHECK:     ('n_type', 0xe)
-// CHECK:     ('n_sect', 3)
-// CHECK:     ('n_desc', 0)
-// CHECK:     ('n_value', 64)
-// CHECK:     ('_string', 'bar')
-// CHECK:    ),
-// CHECK:     # Symbol 5
-// CHECK:    (('n_strx', 82)
-// CHECK:     ('n_type', 0xe)
-// CHECK:     ('n_sect', 1)
-// CHECK:     ('n_desc', 0)
-// CHECK:     ('n_value', 0)
-// CHECK:     ('_string', '_f0')
-// CHECK:    ),
-// CHECK:     # Symbol 6
-// CHECK:    (('n_strx', 19)
-// CHECK:     ('n_type', 0x3)
-// CHECK:     ('n_sect', 0)
-// CHECK:     ('n_desc', 0)
-// CHECK:     ('n_value', 0)
-// CHECK:     ('_string', '.objc_class_name_A')
-// CHECK:    ),
-// CHECK:     # Symbol 7
-// CHECK:    (('n_strx', 38)
-// CHECK:     ('n_type', 0xf)
-// CHECK:     ('n_sect', 1)
-// CHECK:     ('n_desc', 128)
-// CHECK:     ('n_value', 13)
-// CHECK:     ('_string', '_f1')
-// CHECK:    ),
-// CHECK:     # Symbol 8
-// CHECK:    (('n_strx', 7)
-// CHECK:     ('n_type', 0xf)
-// CHECK:     ('n_sect', 2)
-// CHECK:     ('n_desc', 0)
-// CHECK:     ('n_value', 21)
-// CHECK:     ('_string', 'local_a_ext')
-// CHECK:    ),
-// CHECK:     # Symbol 9
-// CHECK:    (('n_strx', 1)
-// CHECK:     ('n_type', 0x1)
-// CHECK:     ('n_sect', 0)
-// CHECK:     ('n_desc', 0)
-// CHECK:     ('n_value', 0)
-// CHECK:     ('_string', 'undef')
-// CHECK:    ),
-// CHECK:   ])
-// CHECK:  ),
-// CHECK:   # Load Command 2
-// CHECK:  (('command', 11)
-// CHECK:   ('size', 80)
-// CHECK:   ('ilocalsym', 0)
-// CHECK:   ('nlocalsym', 6)
-// CHECK:   ('iextdefsym', 6)
-// CHECK:   ('nextdefsym', 3)
-// CHECK:   ('iundefsym', 9)
-// CHECK:   ('nundefsym', 1)
-// CHECK:   ('tocoff', 0)
-// CHECK:   ('ntoc', 0)
-// CHECK:   ('modtaboff', 0)
-// CHECK:   ('nmodtab', 0)
-// CHECK:   ('extrefsymoff', 0)
-// CHECK:   ('nextrefsyms', 0)
-// CHECK:   ('indirectsymoff', 0)
-// CHECK:   ('nindirectsyms', 0)
-// CHECK:   ('extreloff', 0)
-// CHECK:   ('nextrel', 0)
-// CHECK:   ('locreloff', 0)
-// CHECK:   ('nlocrel', 0)
-// CHECK:   ('_indirect_symbols', [
-// CHECK:   ])
-// CHECK:  ),
-// CHECK: ])
-=======
 // CHECK:     Relocations [
 // CHECK-NEXT:  Section __text {
 // CHECK-NEXT:    Relocation {
@@ -452,5 +213,4 @@
 // CHECK-NEXT:      Scattered: 1
 // CHECK-NEXT:    }
 // CHECK-NEXT:  }
-// CHECK-NEXT:]
->>>>>>> 41cb3da2
+// CHECK-NEXT:]