// RUN: llvm-mc -triple x86_64-apple-darwin10 %s -filetype=obj -o - | llvm-readobj -t | FileCheck %s

        .text
L0:
D0:
        .section	__TEXT,__text,regular,pure_instructions
L1:
D1:
        .const
L2:
D2:
        .static_const
L3:
D3:
        .cstring
L4:
D4:
        .literal4
L5:
D5:
        .literal8
L6:
D6:
        .literal16
L7:
D7:
        .constructor
L8:
D8:
        .destructor
L9:
D9:
//        .symbol_stub
//L10:
//D10:
//        .picsymbol_stub
//L11:
//D11:
        .data
L12:
D12:
        .static_data
L13:
D13:
//        .non_lazy_symbol_pointer
//L14:
//D14:
//        .lazy_symbol_pointer
//L15:
//D15:
        .dyld
L16:
D16:
        .mod_init_func
L17:
D17:
        .mod_term_func
L18:
D18:
        .const_data
L19:
D19:
        .objc_class
L20:
D20:
        .objc_meta_class
L21:
D21:
        .objc_cat_cls_meth
L22:
D22:
        .objc_cat_inst_meth
L23:
D23:
        .objc_protocol
L24:
D24:
        .objc_string_object
L25:
D25:
        .objc_cls_meth
L26:
D26:
        .objc_inst_meth
L27:
D27:
        .objc_cls_refs
L28:
D28:
        .objc_message_refs
L29:
D29:
        .objc_symbols
L30:
D30:
        .objc_category
L31:
D31:
        .objc_class_vars
L32:
D32:
        .objc_instance_vars
L33:
D33:
        .objc_module_info
L34:
D34:
        .objc_class_names
L35:
D35:
        .objc_meth_var_types
L36:
D36:
        .objc_meth_var_names
L37:
D37:
        .objc_selector_strs
L38:
D38:
//        .section __TEXT,__picsymbolstub4,symbol_stubs,none,16
//L39:
//D39:

<<<<<<< HEAD
// CHECK: ('cputype', 16777223)
// CHECK: ('cpusubtype', 3)
// CHECK: ('filetype', 1)
// CHECK: ('num_load_commands', 3)
// CHECK: ('load_commands_size', 2656)
// CHECK: ('flag', 0)
// CHECK: ('reserved', 0)
// CHECK: ('load_commands', [
// CHECK:   # Load Command 0
// CHECK:  (('command', 25)
// CHECK:   ('size', 2552)
// CHECK:   ('segment_name', '\x00\x00\x00\x00\x00\x00\x00\x00\x00\x00\x00\x00\x00\x00\x00\x00')
// CHECK:   ('vm_addr', 0)
// CHECK:   ('vm_size', 0)
// CHECK:   ('file_offset', 2688)
// CHECK:   ('file_size', 0)
// CHECK:   ('maxprot', 7)
// CHECK:   ('initprot', 7)
// CHECK:   ('num_sections', 31)
// CHECK:   ('flags', 0)
// CHECK:   ('sections', [
// CHECK:     # Section 0
// CHECK:    (('section_name', '__text\x00\x00\x00\x00\x00\x00\x00\x00\x00\x00')
// CHECK:     ('segment_name', '__TEXT\x00\x00\x00\x00\x00\x00\x00\x00\x00\x00')
// CHECK:     ('address', 0)
// CHECK:     ('size', 0)
// CHECK:     ('offset', 2688)
// CHECK:     ('alignment', 0)
// CHECK:     ('reloc_offset', 0)
// CHECK:     ('num_reloc', 0)
// CHECK:     ('flags', 0x80000000)
// CHECK:     ('reserved1', 0)
// CHECK:     ('reserved2', 0)
// CHECK:     ('reserved3', 0)
// CHECK:    ),
// CHECK:   ('_relocations', [
// CHECK:   ])
// CHECK:     # Section 1
// CHECK:    (('section_name', '__const\x00\x00\x00\x00\x00\x00\x00\x00\x00')
// CHECK:     ('segment_name', '__TEXT\x00\x00\x00\x00\x00\x00\x00\x00\x00\x00')
// CHECK:     ('address', 0)
// CHECK:     ('size', 0)
// CHECK:     ('offset', 2688)
// CHECK:     ('alignment', 0)
// CHECK:     ('reloc_offset', 0)
// CHECK:     ('num_reloc', 0)
// CHECK:     ('flags', 0x0)
// CHECK:     ('reserved1', 0)
// CHECK:     ('reserved2', 0)
// CHECK:     ('reserved3', 0)
// CHECK:    ),
// CHECK:   ('_relocations', [
// CHECK:   ])
// CHECK:     # Section 2
// CHECK:    (('section_name', '__static_const\x00\x00')
// CHECK:     ('segment_name', '__TEXT\x00\x00\x00\x00\x00\x00\x00\x00\x00\x00')
// CHECK:     ('address', 0)
// CHECK:     ('size', 0)
// CHECK:     ('offset', 2688)
// CHECK:     ('alignment', 0)
// CHECK:     ('reloc_offset', 0)
// CHECK:     ('num_reloc', 0)
// CHECK:     ('flags', 0x0)
// CHECK:     ('reserved1', 0)
// CHECK:     ('reserved2', 0)
// CHECK:     ('reserved3', 0)
// CHECK:    ),
// CHECK:   ('_relocations', [
// CHECK:   ])
// CHECK:     # Section 3
// CHECK:    (('section_name', '__cstring\x00\x00\x00\x00\x00\x00\x00')
// CHECK:     ('segment_name', '__TEXT\x00\x00\x00\x00\x00\x00\x00\x00\x00\x00')
// CHECK:     ('address', 0)
// CHECK:     ('size', 0)
// CHECK:     ('offset', 2688)
// CHECK:     ('alignment', 0)
// CHECK:     ('reloc_offset', 0)
// CHECK:     ('num_reloc', 0)
// CHECK:     ('flags', 0x2)
// CHECK:     ('reserved1', 0)
// CHECK:     ('reserved2', 0)
// CHECK:     ('reserved3', 0)
// CHECK:    ),
// CHECK:   ('_relocations', [
// CHECK:   ])
// CHECK:     # Section 4
// CHECK:    (('section_name', '__literal4\x00\x00\x00\x00\x00\x00')
// CHECK:     ('segment_name', '__TEXT\x00\x00\x00\x00\x00\x00\x00\x00\x00\x00')
// CHECK:     ('address', 0)
// CHECK:     ('size', 0)
// CHECK:     ('offset', 2688)
// CHECK:     ('alignment', 2)
// CHECK:     ('reloc_offset', 0)
// CHECK:     ('num_reloc', 0)
// CHECK:     ('flags', 0x3)
// CHECK:     ('reserved1', 0)
// CHECK:     ('reserved2', 0)
// CHECK:     ('reserved3', 0)
// CHECK:    ),
// CHECK:   ('_relocations', [
// CHECK:   ])
// CHECK:     # Section 5
// CHECK:    (('section_name', '__literal8\x00\x00\x00\x00\x00\x00')
// CHECK:     ('segment_name', '__TEXT\x00\x00\x00\x00\x00\x00\x00\x00\x00\x00')
// CHECK:     ('address', 0)
// CHECK:     ('size', 0)
// CHECK:     ('offset', 2688)
// CHECK:     ('alignment', 3)
// CHECK:     ('reloc_offset', 0)
// CHECK:     ('num_reloc', 0)
// CHECK:     ('flags', 0x4)
// CHECK:     ('reserved1', 0)
// CHECK:     ('reserved2', 0)
// CHECK:     ('reserved3', 0)
// CHECK:    ),
// CHECK:   ('_relocations', [
// CHECK:   ])
// CHECK:     # Section 6
// CHECK:    (('section_name', '__literal16\x00\x00\x00\x00\x00')
// CHECK:     ('segment_name', '__TEXT\x00\x00\x00\x00\x00\x00\x00\x00\x00\x00')
// CHECK:     ('address', 0)
// CHECK:     ('size', 0)
// CHECK:     ('offset', 2688)
// CHECK:     ('alignment', 4)
// CHECK:     ('reloc_offset', 0)
// CHECK:     ('num_reloc', 0)
// CHECK:     ('flags', 0xe)
// CHECK:     ('reserved1', 0)
// CHECK:     ('reserved2', 0)
// CHECK:     ('reserved3', 0)
// CHECK:    ),
// CHECK:   ('_relocations', [
// CHECK:   ])
// CHECK:     # Section 7
// CHECK:    (('section_name', '__constructor\x00\x00\x00')
// CHECK:     ('segment_name', '__TEXT\x00\x00\x00\x00\x00\x00\x00\x00\x00\x00')
// CHECK:     ('address', 0)
// CHECK:     ('size', 0)
// CHECK:     ('offset', 2688)
// CHECK:     ('alignment', 0)
// CHECK:     ('reloc_offset', 0)
// CHECK:     ('num_reloc', 0)
// CHECK:     ('flags', 0x0)
// CHECK:     ('reserved1', 0)
// CHECK:     ('reserved2', 0)
// CHECK:     ('reserved3', 0)
// CHECK:    ),
// CHECK:   ('_relocations', [
// CHECK:   ])
// CHECK:     # Section 8
// CHECK:    (('section_name', '__destructor\x00\x00\x00\x00')
// CHECK:     ('segment_name', '__TEXT\x00\x00\x00\x00\x00\x00\x00\x00\x00\x00')
// CHECK:     ('address', 0)
// CHECK:     ('size', 0)
// CHECK:     ('offset', 2688)
// CHECK:     ('alignment', 0)
// CHECK:     ('reloc_offset', 0)
// CHECK:     ('num_reloc', 0)
// CHECK:     ('flags', 0x0)
// CHECK:     ('reserved1', 0)
// CHECK:     ('reserved2', 0)
// CHECK:     ('reserved3', 0)
// CHECK:    ),
// CHECK:   ('_relocations', [
// CHECK:   ])
// CHECK:     # Section 9
// CHECK:    (('section_name', '__data\x00\x00\x00\x00\x00\x00\x00\x00\x00\x00')
// CHECK:     ('segment_name', '__DATA\x00\x00\x00\x00\x00\x00\x00\x00\x00\x00')
// CHECK:     ('address', 0)
// CHECK:     ('size', 0)
// CHECK:     ('offset', 2688)
// CHECK:     ('alignment', 0)
// CHECK:     ('reloc_offset', 0)
// CHECK:     ('num_reloc', 0)
// CHECK:     ('flags', 0x0)
// CHECK:     ('reserved1', 0)
// CHECK:     ('reserved2', 0)
// CHECK:     ('reserved3', 0)
// CHECK:    ),
// CHECK:   ('_relocations', [
// CHECK:   ])
// CHECK:     # Section 10
// CHECK:    (('section_name', '__static_data\x00\x00\x00')
// CHECK:     ('segment_name', '__DATA\x00\x00\x00\x00\x00\x00\x00\x00\x00\x00')
// CHECK:     ('address', 0)
// CHECK:     ('size', 0)
// CHECK:     ('offset', 2688)
// CHECK:     ('alignment', 0)
// CHECK:     ('reloc_offset', 0)
// CHECK:     ('num_reloc', 0)
// CHECK:     ('flags', 0x0)
// CHECK:     ('reserved1', 0)
// CHECK:     ('reserved2', 0)
// CHECK:     ('reserved3', 0)
// CHECK:    ),
// CHECK:   ('_relocations', [
// CHECK:   ])
// CHECK:     # Section 11
// CHECK:    (('section_name', '__dyld\x00\x00\x00\x00\x00\x00\x00\x00\x00\x00')
// CHECK:     ('segment_name', '__DATA\x00\x00\x00\x00\x00\x00\x00\x00\x00\x00')
// CHECK:     ('address', 0)
// CHECK:     ('size', 0)
// CHECK:     ('offset', 2688)
// CHECK:     ('alignment', 0)
// CHECK:     ('reloc_offset', 0)
// CHECK:     ('num_reloc', 0)
// CHECK:     ('flags', 0x0)
// CHECK:     ('reserved1', 0)
// CHECK:     ('reserved2', 0)
// CHECK:     ('reserved3', 0)
// CHECK:    ),
// CHECK:   ('_relocations', [
// CHECK:   ])
// CHECK:     # Section 12
// CHECK:    (('section_name', '__mod_init_func\x00')
// CHECK:     ('segment_name', '__DATA\x00\x00\x00\x00\x00\x00\x00\x00\x00\x00')
// CHECK:     ('address', 0)
// CHECK:     ('size', 0)
// CHECK:     ('offset', 2688)
// CHECK:     ('alignment', 2)
// CHECK:     ('reloc_offset', 0)
// CHECK:     ('num_reloc', 0)
// CHECK:     ('flags', 0x9)
// CHECK:     ('reserved1', 0)
// CHECK:     ('reserved2', 0)
// CHECK:     ('reserved3', 0)
// CHECK:    ),
// CHECK:   ('_relocations', [
// CHECK:   ])
// CHECK:     # Section 13
// CHECK:    (('section_name', '__mod_term_func\x00')
// CHECK:     ('segment_name', '__DATA\x00\x00\x00\x00\x00\x00\x00\x00\x00\x00')
// CHECK:     ('address', 0)
// CHECK:     ('size', 0)
// CHECK:     ('offset', 2688)
// CHECK:     ('alignment', 2)
// CHECK:     ('reloc_offset', 0)
// CHECK:     ('num_reloc', 0)
// CHECK:     ('flags', 0xa)
// CHECK:     ('reserved1', 0)
// CHECK:     ('reserved2', 0)
// CHECK:     ('reserved3', 0)
// CHECK:    ),
// CHECK:   ('_relocations', [
// CHECK:   ])
// CHECK:     # Section 14
// CHECK:    (('section_name', '__const\x00\x00\x00\x00\x00\x00\x00\x00\x00')
// CHECK:     ('segment_name', '__DATA\x00\x00\x00\x00\x00\x00\x00\x00\x00\x00')
// CHECK:     ('address', 0)
// CHECK:     ('size', 0)
// CHECK:     ('offset', 2688)
// CHECK:     ('alignment', 0)
// CHECK:     ('reloc_offset', 0)
// CHECK:     ('num_reloc', 0)
// CHECK:     ('flags', 0x0)
// CHECK:     ('reserved1', 0)
// CHECK:     ('reserved2', 0)
// CHECK:     ('reserved3', 0)
// CHECK:    ),
// CHECK:   ('_relocations', [
// CHECK:   ])
// CHECK:     # Section 15
// CHECK:    (('section_name', '__class\x00\x00\x00\x00\x00\x00\x00\x00\x00')
// CHECK:     ('segment_name', '__OBJC\x00\x00\x00\x00\x00\x00\x00\x00\x00\x00')
// CHECK:     ('address', 0)
// CHECK:     ('size', 0)
// CHECK:     ('offset', 2688)
// CHECK:     ('alignment', 0)
// CHECK:     ('reloc_offset', 0)
// CHECK:     ('num_reloc', 0)
// CHECK:     ('flags', 0x10000000)
// CHECK:     ('reserved1', 0)
// CHECK:     ('reserved2', 0)
// CHECK:     ('reserved3', 0)
// CHECK:    ),
// CHECK:   ('_relocations', [
// CHECK:   ])
// CHECK:     # Section 16
// CHECK:    (('section_name', '__meta_class\x00\x00\x00\x00')
// CHECK:     ('segment_name', '__OBJC\x00\x00\x00\x00\x00\x00\x00\x00\x00\x00')
// CHECK:     ('address', 0)
// CHECK:     ('size', 0)
// CHECK:     ('offset', 2688)
// CHECK:     ('alignment', 0)
// CHECK:     ('reloc_offset', 0)
// CHECK:     ('num_reloc', 0)
// CHECK:     ('flags', 0x10000000)
// CHECK:     ('reserved1', 0)
// CHECK:     ('reserved2', 0)
// CHECK:     ('reserved3', 0)
// CHECK:    ),
// CHECK:   ('_relocations', [
// CHECK:   ])
// CHECK:     # Section 17
// CHECK:    (('section_name', '__cat_cls_meth\x00\x00')
// CHECK:     ('segment_name', '__OBJC\x00\x00\x00\x00\x00\x00\x00\x00\x00\x00')
// CHECK:     ('address', 0)
// CHECK:     ('size', 0)
// CHECK:     ('offset', 2688)
// CHECK:     ('alignment', 0)
// CHECK:     ('reloc_offset', 0)
// CHECK:     ('num_reloc', 0)
// CHECK:     ('flags', 0x10000000)
// CHECK:     ('reserved1', 0)
// CHECK:     ('reserved2', 0)
// CHECK:     ('reserved3', 0)
// CHECK:    ),
// CHECK:   ('_relocations', [
// CHECK:   ])
// CHECK:     # Section 18
// CHECK:    (('section_name', '__cat_inst_meth\x00')
// CHECK:     ('segment_name', '__OBJC\x00\x00\x00\x00\x00\x00\x00\x00\x00\x00')
// CHECK:     ('address', 0)
// CHECK:     ('size', 0)
// CHECK:     ('offset', 2688)
// CHECK:     ('alignment', 0)
// CHECK:     ('reloc_offset', 0)
// CHECK:     ('num_reloc', 0)
// CHECK:     ('flags', 0x10000000)
// CHECK:     ('reserved1', 0)
// CHECK:     ('reserved2', 0)
// CHECK:     ('reserved3', 0)
// CHECK:    ),
// CHECK:   ('_relocations', [
// CHECK:   ])
// CHECK:     # Section 19
// CHECK:    (('section_name', '__protocol\x00\x00\x00\x00\x00\x00')
// CHECK:     ('segment_name', '__OBJC\x00\x00\x00\x00\x00\x00\x00\x00\x00\x00')
// CHECK:     ('address', 0)
// CHECK:     ('size', 0)
// CHECK:     ('offset', 2688)
// CHECK:     ('alignment', 0)
// CHECK:     ('reloc_offset', 0)
// CHECK:     ('num_reloc', 0)
// CHECK:     ('flags', 0x10000000)
// CHECK:     ('reserved1', 0)
// CHECK:     ('reserved2', 0)
// CHECK:     ('reserved3', 0)
// CHECK:    ),
// CHECK:   ('_relocations', [
// CHECK:   ])
// CHECK:     # Section 20
// CHECK:    (('section_name', '__string_object\x00')
// CHECK:     ('segment_name', '__OBJC\x00\x00\x00\x00\x00\x00\x00\x00\x00\x00')
// CHECK:     ('address', 0)
// CHECK:     ('size', 0)
// CHECK:     ('offset', 2688)
// CHECK:     ('alignment', 0)
// CHECK:     ('reloc_offset', 0)
// CHECK:     ('num_reloc', 0)
// CHECK:     ('flags', 0x10000000)
// CHECK:     ('reserved1', 0)
// CHECK:     ('reserved2', 0)
// CHECK:     ('reserved3', 0)
// CHECK:    ),
// CHECK:   ('_relocations', [
// CHECK:   ])
// CHECK:     # Section 21
// CHECK:    (('section_name', '__cls_meth\x00\x00\x00\x00\x00\x00')
// CHECK:     ('segment_name', '__OBJC\x00\x00\x00\x00\x00\x00\x00\x00\x00\x00')
// CHECK:     ('address', 0)
// CHECK:     ('size', 0)
// CHECK:     ('offset', 2688)
// CHECK:     ('alignment', 0)
// CHECK:     ('reloc_offset', 0)
// CHECK:     ('num_reloc', 0)
// CHECK:     ('flags', 0x10000000)
// CHECK:     ('reserved1', 0)
// CHECK:     ('reserved2', 0)
// CHECK:     ('reserved3', 0)
// CHECK:    ),
// CHECK:   ('_relocations', [
// CHECK:   ])
// CHECK:     # Section 22
// CHECK:    (('section_name', '__inst_meth\x00\x00\x00\x00\x00')
// CHECK:     ('segment_name', '__OBJC\x00\x00\x00\x00\x00\x00\x00\x00\x00\x00')
// CHECK:     ('address', 0)
// CHECK:     ('size', 0)
// CHECK:     ('offset', 2688)
// CHECK:     ('alignment', 0)
// CHECK:     ('reloc_offset', 0)
// CHECK:     ('num_reloc', 0)
// CHECK:     ('flags', 0x10000000)
// CHECK:     ('reserved1', 0)
// CHECK:     ('reserved2', 0)
// CHECK:     ('reserved3', 0)
// CHECK:    ),
// CHECK:   ('_relocations', [
// CHECK:   ])
// CHECK:     # Section 23
// CHECK:    (('section_name', '__cls_refs\x00\x00\x00\x00\x00\x00')
// CHECK:     ('segment_name', '__OBJC\x00\x00\x00\x00\x00\x00\x00\x00\x00\x00')
// CHECK:     ('address', 0)
// CHECK:     ('size', 0)
// CHECK:     ('offset', 2688)
// CHECK:     ('alignment', 2)
// CHECK:     ('reloc_offset', 0)
// CHECK:     ('num_reloc', 0)
// CHECK:     ('flags', 0x10000005)
// CHECK:     ('reserved1', 0)
// CHECK:     ('reserved2', 0)
// CHECK:     ('reserved3', 0)
// CHECK:    ),
// CHECK:   ('_relocations', [
// CHECK:   ])
// CHECK:     # Section 24
// CHECK:    (('section_name', '__message_refs\x00\x00')
// CHECK:     ('segment_name', '__OBJC\x00\x00\x00\x00\x00\x00\x00\x00\x00\x00')
// CHECK:     ('address', 0)
// CHECK:     ('size', 0)
// CHECK:     ('offset', 2688)
// CHECK:     ('alignment', 2)
// CHECK:     ('reloc_offset', 0)
// CHECK:     ('num_reloc', 0)
// CHECK:     ('flags', 0x10000005)
// CHECK:     ('reserved1', 0)
// CHECK:     ('reserved2', 0)
// CHECK:     ('reserved3', 0)
// CHECK:    ),
// CHECK:   ('_relocations', [
// CHECK:   ])
// CHECK:     # Section 25
// CHECK:    (('section_name', '__symbols\x00\x00\x00\x00\x00\x00\x00')
// CHECK:     ('segment_name', '__OBJC\x00\x00\x00\x00\x00\x00\x00\x00\x00\x00')
// CHECK:     ('address', 0)
// CHECK:     ('size', 0)
// CHECK:     ('offset', 2688)
// CHECK:     ('alignment', 0)
// CHECK:     ('reloc_offset', 0)
// CHECK:     ('num_reloc', 0)
// CHECK:     ('flags', 0x10000000)
// CHECK:     ('reserved1', 0)
// CHECK:     ('reserved2', 0)
// CHECK:     ('reserved3', 0)
// CHECK:    ),
// CHECK:   ('_relocations', [
// CHECK:   ])
// CHECK:     # Section 26
// CHECK:    (('section_name', '__category\x00\x00\x00\x00\x00\x00')
// CHECK:     ('segment_name', '__OBJC\x00\x00\x00\x00\x00\x00\x00\x00\x00\x00')
// CHECK:     ('address', 0)
// CHECK:     ('size', 0)
// CHECK:     ('offset', 2688)
// CHECK:     ('alignment', 0)
// CHECK:     ('reloc_offset', 0)
// CHECK:     ('num_reloc', 0)
// CHECK:     ('flags', 0x10000000)
// CHECK:     ('reserved1', 0)
// CHECK:     ('reserved2', 0)
// CHECK:     ('reserved3', 0)
// CHECK:    ),
// CHECK:   ('_relocations', [
// CHECK:   ])
// CHECK:     # Section 27
// CHECK:    (('section_name', '__class_vars\x00\x00\x00\x00')
// CHECK:     ('segment_name', '__OBJC\x00\x00\x00\x00\x00\x00\x00\x00\x00\x00')
// CHECK:     ('address', 0)
// CHECK:     ('size', 0)
// CHECK:     ('offset', 2688)
// CHECK:     ('alignment', 0)
// CHECK:     ('reloc_offset', 0)
// CHECK:     ('num_reloc', 0)
// CHECK:     ('flags', 0x10000000)
// CHECK:     ('reserved1', 0)
// CHECK:     ('reserved2', 0)
// CHECK:     ('reserved3', 0)
// CHECK:    ),
// CHECK:   ('_relocations', [
// CHECK:   ])
// CHECK:     # Section 28
// CHECK:    (('section_name', '__instance_vars\x00')
// CHECK:     ('segment_name', '__OBJC\x00\x00\x00\x00\x00\x00\x00\x00\x00\x00')
// CHECK:     ('address', 0)
// CHECK:     ('size', 0)
// CHECK:     ('offset', 2688)
// CHECK:     ('alignment', 0)
// CHECK:     ('reloc_offset', 0)
// CHECK:     ('num_reloc', 0)
// CHECK:     ('flags', 0x10000000)
// CHECK:     ('reserved1', 0)
// CHECK:     ('reserved2', 0)
// CHECK:     ('reserved3', 0)
// CHECK:    ),
// CHECK:   ('_relocations', [
// CHECK:   ])
// CHECK:     # Section 29
// CHECK:    (('section_name', '__module_info\x00\x00\x00')
// CHECK:     ('segment_name', '__OBJC\x00\x00\x00\x00\x00\x00\x00\x00\x00\x00')
// CHECK:     ('address', 0)
// CHECK:     ('size', 0)
// CHECK:     ('offset', 2688)
// CHECK:     ('alignment', 0)
// CHECK:     ('reloc_offset', 0)
// CHECK:     ('num_reloc', 0)
// CHECK:     ('flags', 0x10000000)
// CHECK:     ('reserved1', 0)
// CHECK:     ('reserved2', 0)
// CHECK:     ('reserved3', 0)
// CHECK:    ),
// CHECK:   ('_relocations', [
// CHECK:   ])
// CHECK:     # Section 30
// CHECK:    (('section_name', '__selector_strs\x00')
// CHECK:     ('segment_name', '__OBJC\x00\x00\x00\x00\x00\x00\x00\x00\x00\x00')
// CHECK:     ('address', 0)
// CHECK:     ('size', 0)
// CHECK:     ('offset', 2688)
// CHECK:     ('alignment', 0)
// CHECK:     ('reloc_offset', 0)
// CHECK:     ('num_reloc', 0)
// CHECK:     ('flags', 0x2)
// CHECK:     ('reserved1', 0)
// CHECK:     ('reserved2', 0)
// CHECK:     ('reserved3', 0)
// CHECK:    ),
// CHECK:   ('_relocations', [
// CHECK:   ])
// CHECK:   ])
// CHECK:  ),
// CHECK:   # Load Command 1
// CHECK:  (('command', 2)
// CHECK:   ('size', 24)
// CHECK:   ('symoff', 2688)
// CHECK:   ('nsyms', 40)
// CHECK:   ('stroff', 3328)
// CHECK:   ('strsize', 152)
// CHECK:   ('_string_data', '\x00D0\x00D1\x00D2\x00D3\x00L4\x00D4\x00D5\x00D6\x00D7\x00D8\x00D9\x00D12\x00D13\x00D16\x00D17\x00D18\x00D19\x00D20\x00D21\x00D22\x00D23\x00D24\x00D25\x00D26\x00D27\x00D28\x00D29\x00D30\x00D31\x00D32\x00D33\x00D34\x00L35\x00D35\x00L36\x00D36\x00L37\x00D37\x00L38\x00D38\x00\x00\x00')
// CHECK:   ('_symbols', [
// CHECK:     # Symbol 0
// CHECK:    (('n_strx', 1)
// CHECK:     ('n_type', 0xe)
// CHECK:     ('n_sect', 1)
// CHECK:     ('n_desc', 0)
// CHECK:     ('n_value', 0)
// CHECK:     ('_string', 'D0')
// CHECK:    ),
// CHECK:     # Symbol 1
// CHECK:    (('n_strx', 4)
// CHECK:     ('n_type', 0xe)
// CHECK:     ('n_sect', 1)
// CHECK:     ('n_desc', 0)
// CHECK:     ('n_value', 0)
// CHECK:     ('_string', 'D1')
// CHECK:    ),
// CHECK:     # Symbol 2
// CHECK:    (('n_strx', 7)
// CHECK:     ('n_type', 0xe)
// CHECK:     ('n_sect', 2)
// CHECK:     ('n_desc', 0)
// CHECK:     ('n_value', 0)
// CHECK:     ('_string', 'D2')
// CHECK:    ),
// CHECK:     # Symbol 3
// CHECK:    (('n_strx', 10)
// CHECK:     ('n_type', 0xe)
// CHECK:     ('n_sect', 3)
// CHECK:     ('n_desc', 0)
// CHECK:     ('n_value', 0)
// CHECK:     ('_string', 'D3')
// CHECK:    ),
// CHECK:     # Symbol 4
// CHECK:    (('n_strx', 13)
// CHECK:     ('n_type', 0xe)
// CHECK:     ('n_sect', 4)
// CHECK:     ('n_desc', 0)
// CHECK:     ('n_value', 0)
// CHECK:     ('_string', 'L4')
// CHECK:    ),
// CHECK:     # Symbol 5
// CHECK:    (('n_strx', 16)
// CHECK:     ('n_type', 0xe)
// CHECK:     ('n_sect', 4)
// CHECK:     ('n_desc', 0)
// CHECK:     ('n_value', 0)
// CHECK:     ('_string', 'D4')
// CHECK:    ),
// CHECK:     # Symbol 6
// CHECK:    (('n_strx', 19)
// CHECK:     ('n_type', 0xe)
// CHECK:     ('n_sect', 5)
// CHECK:     ('n_desc', 0)
// CHECK:     ('n_value', 0)
// CHECK:     ('_string', 'D5')
// CHECK:    ),
// CHECK:     # Symbol 7
// CHECK:    (('n_strx', 22)
// CHECK:     ('n_type', 0xe)
// CHECK:     ('n_sect', 6)
// CHECK:     ('n_desc', 0)
// CHECK:     ('n_value', 0)
// CHECK:     ('_string', 'D6')
// CHECK:    ),
// CHECK:     # Symbol 8
// CHECK:    (('n_strx', 25)
// CHECK:     ('n_type', 0xe)
// CHECK:     ('n_sect', 7)
// CHECK:     ('n_desc', 0)
// CHECK:     ('n_value', 0)
// CHECK:     ('_string', 'D7')
// CHECK:    ),
// CHECK:     # Symbol 9
// CHECK:    (('n_strx', 28)
// CHECK:     ('n_type', 0xe)
// CHECK:     ('n_sect', 8)
// CHECK:     ('n_desc', 0)
// CHECK:     ('n_value', 0)
// CHECK:     ('_string', 'D8')
// CHECK:    ),
// CHECK:     # Symbol 10
// CHECK:    (('n_strx', 31)
// CHECK:     ('n_type', 0xe)
// CHECK:     ('n_sect', 9)
// CHECK:     ('n_desc', 0)
// CHECK:     ('n_value', 0)
// CHECK:     ('_string', 'D9')
// CHECK:    ),
// CHECK:     # Symbol 11
// CHECK:    (('n_strx', 34)
// CHECK:     ('n_type', 0xe)
// CHECK:     ('n_sect', 10)
// CHECK:     ('n_desc', 0)
// CHECK:     ('n_value', 0)
// CHECK:     ('_string', 'D12')
// CHECK:    ),
// CHECK:     # Symbol 12
// CHECK:    (('n_strx', 38)
// CHECK:     ('n_type', 0xe)
// CHECK:     ('n_sect', 11)
// CHECK:     ('n_desc', 0)
// CHECK:     ('n_value', 0)
// CHECK:     ('_string', 'D13')
// CHECK:    ),
// CHECK:     # Symbol 13
// CHECK:    (('n_strx', 42)
// CHECK:     ('n_type', 0xe)
// CHECK:     ('n_sect', 12)
// CHECK:     ('n_desc', 0)
// CHECK:     ('n_value', 0)
// CHECK:     ('_string', 'D16')
// CHECK:    ),
// CHECK:     # Symbol 14
// CHECK:    (('n_strx', 46)
// CHECK:     ('n_type', 0xe)
// CHECK:     ('n_sect', 13)
// CHECK:     ('n_desc', 0)
// CHECK:     ('n_value', 0)
// CHECK:     ('_string', 'D17')
// CHECK:    ),
// CHECK:     # Symbol 15
// CHECK:    (('n_strx', 50)
// CHECK:     ('n_type', 0xe)
// CHECK:     ('n_sect', 14)
// CHECK:     ('n_desc', 0)
// CHECK:     ('n_value', 0)
// CHECK:     ('_string', 'D18')
// CHECK:    ),
// CHECK:     # Symbol 16
// CHECK:    (('n_strx', 54)
// CHECK:     ('n_type', 0xe)
// CHECK:     ('n_sect', 15)
// CHECK:     ('n_desc', 0)
// CHECK:     ('n_value', 0)
// CHECK:     ('_string', 'D19')
// CHECK:    ),
// CHECK:     # Symbol 17
// CHECK:    (('n_strx', 58)
// CHECK:     ('n_type', 0xe)
// CHECK:     ('n_sect', 16)
// CHECK:     ('n_desc', 0)
// CHECK:     ('n_value', 0)
// CHECK:     ('_string', 'D20')
// CHECK:    ),
// CHECK:     # Symbol 18
// CHECK:    (('n_strx', 62)
// CHECK:     ('n_type', 0xe)
// CHECK:     ('n_sect', 17)
// CHECK:     ('n_desc', 0)
// CHECK:     ('n_value', 0)
// CHECK:     ('_string', 'D21')
// CHECK:    ),
// CHECK:     # Symbol 19
// CHECK:    (('n_strx', 66)
// CHECK:     ('n_type', 0xe)
// CHECK:     ('n_sect', 18)
// CHECK:     ('n_desc', 0)
// CHECK:     ('n_value', 0)
// CHECK:     ('_string', 'D22')
// CHECK:    ),
// CHECK:     # Symbol 20
// CHECK:    (('n_strx', 70)
// CHECK:     ('n_type', 0xe)
// CHECK:     ('n_sect', 19)
// CHECK:     ('n_desc', 0)
// CHECK:     ('n_value', 0)
// CHECK:     ('_string', 'D23')
// CHECK:    ),
// CHECK:     # Symbol 21
// CHECK:    (('n_strx', 74)
// CHECK:     ('n_type', 0xe)
// CHECK:     ('n_sect', 20)
// CHECK:     ('n_desc', 0)
// CHECK:     ('n_value', 0)
// CHECK:     ('_string', 'D24')
// CHECK:    ),
// CHECK:     # Symbol 22
// CHECK:    (('n_strx', 78)
// CHECK:     ('n_type', 0xe)
// CHECK:     ('n_sect', 21)
// CHECK:     ('n_desc', 0)
// CHECK:     ('n_value', 0)
// CHECK:     ('_string', 'D25')
// CHECK:    ),
// CHECK:     # Symbol 23
// CHECK:    (('n_strx', 82)
// CHECK:     ('n_type', 0xe)
// CHECK:     ('n_sect', 22)
// CHECK:     ('n_desc', 0)
// CHECK:     ('n_value', 0)
// CHECK:     ('_string', 'D26')
// CHECK:    ),
// CHECK:     # Symbol 24
// CHECK:    (('n_strx', 86)
// CHECK:     ('n_type', 0xe)
// CHECK:     ('n_sect', 23)
// CHECK:     ('n_desc', 0)
// CHECK:     ('n_value', 0)
// CHECK:     ('_string', 'D27')
// CHECK:    ),
// CHECK:     # Symbol 25
// CHECK:    (('n_strx', 90)
// CHECK:     ('n_type', 0xe)
// CHECK:     ('n_sect', 24)
// CHECK:     ('n_desc', 0)
// CHECK:     ('n_value', 0)
// CHECK:     ('_string', 'D28')
// CHECK:    ),
// CHECK:     # Symbol 26
// CHECK:    (('n_strx', 94)
// CHECK:     ('n_type', 0xe)
// CHECK:     ('n_sect', 25)
// CHECK:     ('n_desc', 0)
// CHECK:     ('n_value', 0)
// CHECK:     ('_string', 'D29')
// CHECK:    ),
// CHECK:     # Symbol 27
// CHECK:    (('n_strx', 98)
// CHECK:     ('n_type', 0xe)
// CHECK:     ('n_sect', 26)
// CHECK:     ('n_desc', 0)
// CHECK:     ('n_value', 0)
// CHECK:     ('_string', 'D30')
// CHECK:    ),
// CHECK:     # Symbol 28
// CHECK:    (('n_strx', 102)
// CHECK:     ('n_type', 0xe)
// CHECK:     ('n_sect', 27)
// CHECK:     ('n_desc', 0)
// CHECK:     ('n_value', 0)
// CHECK:     ('_string', 'D31')
// CHECK:    ),
// CHECK:     # Symbol 29
// CHECK:    (('n_strx', 106)
// CHECK:     ('n_type', 0xe)
// CHECK:     ('n_sect', 28)
// CHECK:     ('n_desc', 0)
// CHECK:     ('n_value', 0)
// CHECK:     ('_string', 'D32')
// CHECK:    ),
// CHECK:     # Symbol 30
// CHECK:    (('n_strx', 110)
// CHECK:     ('n_type', 0xe)
// CHECK:     ('n_sect', 29)
// CHECK:     ('n_desc', 0)
// CHECK:     ('n_value', 0)
// CHECK:     ('_string', 'D33')
// CHECK:    ),
// CHECK:     # Symbol 31
// CHECK:    (('n_strx', 114)
// CHECK:     ('n_type', 0xe)
// CHECK:     ('n_sect', 30)
// CHECK:     ('n_desc', 0)
// CHECK:     ('n_value', 0)
// CHECK:     ('_string', 'D34')
// CHECK:    ),
// CHECK:     # Symbol 32
// CHECK:    (('n_strx', 118)
// CHECK:     ('n_type', 0xe)
// CHECK:     ('n_sect', 4)
// CHECK:     ('n_desc', 0)
// CHECK:     ('n_value', 0)
// CHECK:     ('_string', 'L35')
// CHECK:    ),
// CHECK:     # Symbol 33
// CHECK:    (('n_strx', 122)
// CHECK:     ('n_type', 0xe)
// CHECK:     ('n_sect', 4)
// CHECK:     ('n_desc', 0)
// CHECK:     ('n_value', 0)
// CHECK:     ('_string', 'D35')
// CHECK:    ),
// CHECK:     # Symbol 34
// CHECK:    (('n_strx', 126)
// CHECK:     ('n_type', 0xe)
// CHECK:     ('n_sect', 4)
// CHECK:     ('n_desc', 0)
// CHECK:     ('n_value', 0)
// CHECK:     ('_string', 'L36')
// CHECK:    ),
// CHECK:     # Symbol 35
// CHECK:    (('n_strx', 130)
// CHECK:     ('n_type', 0xe)
// CHECK:     ('n_sect', 4)
// CHECK:     ('n_desc', 0)
// CHECK:     ('n_value', 0)
// CHECK:     ('_string', 'D36')
// CHECK:    ),
// CHECK:     # Symbol 36
// CHECK:    (('n_strx', 134)
// CHECK:     ('n_type', 0xe)
// CHECK:     ('n_sect', 4)
// CHECK:     ('n_desc', 0)
// CHECK:     ('n_value', 0)
// CHECK:     ('_string', 'L37')
// CHECK:    ),
// CHECK:     # Symbol 37
// CHECK:    (('n_strx', 138)
// CHECK:     ('n_type', 0xe)
// CHECK:     ('n_sect', 4)
// CHECK:     ('n_desc', 0)
// CHECK:     ('n_value', 0)
// CHECK:     ('_string', 'D37')
// CHECK:    ),
// CHECK:     # Symbol 38
// CHECK:    (('n_strx', 142)
// CHECK:     ('n_type', 0xe)
// CHECK:     ('n_sect', 31)
// CHECK:     ('n_desc', 0)
// CHECK:     ('n_value', 0)
// CHECK:     ('_string', 'L38')
// CHECK:    ),
// CHECK:     # Symbol 39
// CHECK:    (('n_strx', 146)
// CHECK:     ('n_type', 0xe)
// CHECK:     ('n_sect', 31)
// CHECK:     ('n_desc', 0)
// CHECK:     ('n_value', 0)
// CHECK:     ('_string', 'D38')
// CHECK:    ),
// CHECK:   ])
// CHECK:  ),
// CHECK:   # Load Command 2
// CHECK:  (('command', 11)
// CHECK:   ('size', 80)
// CHECK:   ('ilocalsym', 0)
// CHECK:   ('nlocalsym', 40)
// CHECK:   ('iextdefsym', 40)
// CHECK:   ('nextdefsym', 0)
// CHECK:   ('iundefsym', 40)
// CHECK:   ('nundefsym', 0)
// CHECK:   ('tocoff', 0)
// CHECK:   ('ntoc', 0)
// CHECK:   ('modtaboff', 0)
// CHECK:   ('nmodtab', 0)
// CHECK:   ('extrefsymoff', 0)
// CHECK:   ('nextrefsyms', 0)
// CHECK:   ('indirectsymoff', 0)
// CHECK:   ('nindirectsyms', 0)
// CHECK:   ('extreloff', 0)
// CHECK:   ('nextrel', 0)
// CHECK:   ('locreloff', 0)
// CHECK:   ('nlocrel', 0)
// CHECK:   ('_indirect_symbols', [
// CHECK:   ])
// CHECK:  ),
// CHECK: ])
=======

// CHECK: Symbols [
// CHECK-NEXT:   Symbol {
// CHECK-NEXT:     Name: D0 (139)
// CHECK-NEXT:     Type: Section (0xE)
// CHECK-NEXT:     Section: __text (0x1)
// CHECK-NEXT:     RefType: UndefinedNonLazy (0x0)
// CHECK-NEXT:     Flags [ (0x0)
// CHECK-NEXT:     ]
// CHECK-NEXT:     Value: 0x0
// CHECK-NEXT:   }
// CHECK-NEXT:   Symbol {
// CHECK-NEXT:     Name: D1 (128)
// CHECK-NEXT:     Type: Section (0xE)
// CHECK-NEXT:     Section: __text (0x1)
// CHECK-NEXT:     RefType: UndefinedNonLazy (0x0)
// CHECK-NEXT:     Flags [ (0x0)
// CHECK-NEXT:     ]
// CHECK-NEXT:     Value: 0x0
// CHECK-NEXT:   }
// CHECK-NEXT:   Symbol {
// CHECK-NEXT:     Name: D2 (113)
// CHECK-NEXT:     Type: Section (0xE)
// CHECK-NEXT:     Section: __const (0x2)
// CHECK-NEXT:     RefType: UndefinedNonLazy (0x0)
// CHECK-NEXT:     Flags [ (0x0)
// CHECK-NEXT:     ]
// CHECK-NEXT:     Value: 0x0
// CHECK-NEXT:   }
// CHECK-NEXT:   Symbol {
// CHECK-NEXT:     Name: D3 (98)
// CHECK-NEXT:     Type: Section (0xE)
// CHECK-NEXT:     Section: __static_const (0x3)
// CHECK-NEXT:     RefType: UndefinedNonLazy (0x0)
// CHECK-NEXT:     Flags [ (0x0)
// CHECK-NEXT:     ]
// CHECK-NEXT:     Value: 0x0
// CHECK-NEXT:   }
// CHECK-NEXT:   Symbol {
// CHECK-NEXT:     Name: L4 (84)
// CHECK-NEXT:     Type: Section (0xE)
// CHECK-NEXT:     Section: __cstring (0x4)
// CHECK-NEXT:     RefType: UndefinedNonLazy (0x0)
// CHECK-NEXT:     Flags [ (0x0)
// CHECK-NEXT:     ]
// CHECK-NEXT:     Value: 0x0
// CHECK-NEXT:   }
// CHECK-NEXT:   Symbol {
// CHECK-NEXT:     Name: D4 (87)
// CHECK-NEXT:     Type: Section (0xE)
// CHECK-NEXT:     Section: __cstring (0x4)
// CHECK-NEXT:     RefType: UndefinedNonLazy (0x0)
// CHECK-NEXT:     Flags [ (0x0)
// CHECK-NEXT:     ]
// CHECK-NEXT:     Value: 0x0
// CHECK-NEXT:   }
// CHECK-NEXT:   Symbol {
// CHECK-NEXT:     Name: D5 (69)
// CHECK-NEXT:     Type: Section (0xE)
// CHECK-NEXT:     Section: __literal4 (0x5)
// CHECK-NEXT:     RefType: UndefinedNonLazy (0x0)
// CHECK-NEXT:     Flags [ (0x0)
// CHECK-NEXT:     ]
// CHECK-NEXT:     Value: 0x0
// CHECK-NEXT:   }
// CHECK-NEXT:   Symbol {
// CHECK-NEXT:     Name: D6 (50)
// CHECK-NEXT:     Type: Section (0xE)
// CHECK-NEXT:     Section: __literal8 (0x6)
// CHECK-NEXT:     RefType: UndefinedNonLazy (0x0)
// CHECK-NEXT:     Flags [ (0x0)
// CHECK-NEXT:     ]
// CHECK-NEXT:     Value: 0x0
// CHECK-NEXT:   }
// CHECK-NEXT:   Symbol {
// CHECK-NEXT:     Name: D7 (31)
// CHECK-NEXT:     Type: Section (0xE)
// CHECK-NEXT:     Section: __literal16 (0x7)
// CHECK-NEXT:     RefType: UndefinedNonLazy (0x0)
// CHECK-NEXT:     Flags [ (0x0)
// CHECK-NEXT:     ]
// CHECK-NEXT:     Value: 0x0
// CHECK-NEXT:   }
// CHECK-NEXT:   Symbol {
// CHECK-NEXT:     Name: D8 (12)
// CHECK-NEXT:     Type: Section (0xE)
// CHECK-NEXT:     Section: __constructor (0x8)
// CHECK-NEXT:     RefType: UndefinedNonLazy (0x0)
// CHECK-NEXT:     Flags [ (0x0)
// CHECK-NEXT:     ]
// CHECK-NEXT:     Value: 0x0
// CHECK-NEXT:   }
// CHECK-NEXT:   Symbol {
// CHECK-NEXT:     Name: D9 (1)
// CHECK-NEXT:     Type: Section (0xE)
// CHECK-NEXT:     Section: __destructor (0x9)
// CHECK-NEXT:     RefType: UndefinedNonLazy (0x0)
// CHECK-NEXT:     Flags [ (0x0)
// CHECK-NEXT:     ]
// CHECK-NEXT:     Value: 0x0
// CHECK-NEXT:   }
// CHECK-NEXT:   Symbol {
// CHECK-NEXT:     Name: D12 (124)
// CHECK-NEXT:     Type: Section (0xE)
// CHECK-NEXT:     Section: __data (0xA)
// CHECK-NEXT:     RefType: UndefinedNonLazy (0x0)
// CHECK-NEXT:     Flags [ (0x0)
// CHECK-NEXT:     ]
// CHECK-NEXT:     Value: 0x0
// CHECK-NEXT:   }
// CHECK-NEXT:   Symbol {
// CHECK-NEXT:     Name: D13 (109)
// CHECK-NEXT:     Type: Section (0xE)
// CHECK-NEXT:     Section: __static_data (0xB)
// CHECK-NEXT:     RefType: UndefinedNonLazy (0x0)
// CHECK-NEXT:     Flags [ (0x0)
// CHECK-NEXT:     ]
// CHECK-NEXT:     Value: 0x0
// CHECK-NEXT:   }
// CHECK-NEXT:   Symbol {
// CHECK-NEXT:     Name: D16 (65)
// CHECK-NEXT:     Type: Section (0xE)
// CHECK-NEXT:     Section: __dyld (0xC)
// CHECK-NEXT:     RefType: UndefinedNonLazy (0x0)
// CHECK-NEXT:     Flags [ (0x0)
// CHECK-NEXT:     ]
// CHECK-NEXT:     Value: 0x0
// CHECK-NEXT:   }
// CHECK-NEXT:   Symbol {
// CHECK-NEXT:     Name: D17 (46)
// CHECK-NEXT:     Type: Section (0xE)
// CHECK-NEXT:     Section: __mod_init_func (0xD)
// CHECK-NEXT:     RefType: UndefinedNonLazy (0x0)
// CHECK-NEXT:     Flags [ (0x0)
// CHECK-NEXT:     ]
// CHECK-NEXT:     Value: 0x0
// CHECK-NEXT:   }
// CHECK-NEXT:   Symbol {
// CHECK-NEXT:     Name: D18 (27)
// CHECK-NEXT:     Type: Section (0xE)
// CHECK-NEXT:     Section: __mod_term_func (0xE)
// CHECK-NEXT:     RefType: UndefinedNonLazy (0x0)
// CHECK-NEXT:     Flags [ (0x0)
// CHECK-NEXT:     ]
// CHECK-NEXT:     Value: 0x0
// CHECK-NEXT:   }
// CHECK-NEXT:   Symbol {
// CHECK-NEXT:     Name: D19 (8)
// CHECK-NEXT:     Type: Section (0xE)
// CHECK-NEXT:     Section: __const (0xF)
// CHECK-NEXT:     RefType: UndefinedNonLazy (0x0)
// CHECK-NEXT:     Flags [ (0x0)
// CHECK-NEXT:     ]
// CHECK-NEXT:     Value: 0x0
// CHECK-NEXT:   }
// CHECK-NEXT:   Symbol {
// CHECK-NEXT:     Name: D20 (146)
// CHECK-NEXT:     Type: Section (0xE)
// CHECK-NEXT:     Section: __class (0x10)
// CHECK-NEXT:     RefType: UndefinedNonLazy (0x0)
// CHECK-NEXT:     Flags [ (0x0)
// CHECK-NEXT:     ]
// CHECK-NEXT:     Value: 0x0
// CHECK-NEXT:   }
// CHECK-NEXT:   Symbol {
// CHECK-NEXT:     Name: D21 (135)
// CHECK-NEXT:     Type: Section (0xE)
// CHECK-NEXT:     Section: __meta_class (0x11)
// CHECK-NEXT:     RefType: UndefinedNonLazy (0x0)
// CHECK-NEXT:     Flags [ (0x0)
// CHECK-NEXT:     ]
// CHECK-NEXT:     Value: 0x0
// CHECK-NEXT:   }
// CHECK-NEXT:   Symbol {
// CHECK-NEXT:     Name: D22 (120)
// CHECK-NEXT:     Type: Section (0xE)
// CHECK-NEXT:     Section: __cat_cls_meth (0x12)
// CHECK-NEXT:     RefType: UndefinedNonLazy (0x0)
// CHECK-NEXT:     Flags [ (0x0)
// CHECK-NEXT:     ]
// CHECK-NEXT:     Value: 0x0
// CHECK-NEXT:   }
// CHECK-NEXT:   Symbol {
// CHECK-NEXT:     Name: D23 (105)
// CHECK-NEXT:     Type: Section (0xE)
// CHECK-NEXT:     Section: __cat_inst_meth (0x13)
// CHECK-NEXT:     RefType: UndefinedNonLazy (0x0)
// CHECK-NEXT:     Flags [ (0x0)
// CHECK-NEXT:     ]
// CHECK-NEXT:     Value: 0x0
// CHECK-NEXT:   }
// CHECK-NEXT:   Symbol {
// CHECK-NEXT:     Name: D24 (94)
// CHECK-NEXT:     Type: Section (0xE)
// CHECK-NEXT:     Section: __protocol (0x14)
// CHECK-NEXT:     RefType: UndefinedNonLazy (0x0)
// CHECK-NEXT:     Flags [ (0x0)
// CHECK-NEXT:     ]
// CHECK-NEXT:     Value: 0x0
// CHECK-NEXT:   }
// CHECK-NEXT:   Symbol {
// CHECK-NEXT:     Name: D25 (80)
// CHECK-NEXT:     Type: Section (0xE)
// CHECK-NEXT:     Section: __string_object (0x15)
// CHECK-NEXT:     RefType: UndefinedNonLazy (0x0)
// CHECK-NEXT:     Flags [ (0x0)
// CHECK-NEXT:     ]
// CHECK-NEXT:     Value: 0x0
// CHECK-NEXT:   }
// CHECK-NEXT:   Symbol {
// CHECK-NEXT:     Name: D26 (61)
// CHECK-NEXT:     Type: Section (0xE)
// CHECK-NEXT:     Section: __cls_meth (0x16)
// CHECK-NEXT:     RefType: UndefinedNonLazy (0x0)
// CHECK-NEXT:     Flags [ (0x0)
// CHECK-NEXT:     ]
// CHECK-NEXT:     Value: 0x0
// CHECK-NEXT:   }
// CHECK-NEXT:   Symbol {
// CHECK-NEXT:     Name: D27 (42)
// CHECK-NEXT:     Type: Section (0xE)
// CHECK-NEXT:     Section: __inst_meth (0x17)
// CHECK-NEXT:     RefType: UndefinedNonLazy (0x0)
// CHECK-NEXT:     Flags [ (0x0)
// CHECK-NEXT:     ]
// CHECK-NEXT:     Value: 0x0
// CHECK-NEXT:   }
// CHECK-NEXT:   Symbol {
// CHECK-NEXT:     Name: D28 (23)
// CHECK-NEXT:     Type: Section (0xE)
// CHECK-NEXT:     Section: __cls_refs (0x18)
// CHECK-NEXT:     RefType: UndefinedNonLazy (0x0)
// CHECK-NEXT:     Flags [ (0x0)
// CHECK-NEXT:     ]
// CHECK-NEXT:     Value: 0x0
// CHECK-NEXT:   }
// CHECK-NEXT:   Symbol {
// CHECK-NEXT:     Name: D29 (4)
// CHECK-NEXT:     Type: Section (0xE)
// CHECK-NEXT:     Section: __message_refs (0x19)
// CHECK-NEXT:     RefType: UndefinedNonLazy (0x0)
// CHECK-NEXT:     Flags [ (0x0)
// CHECK-NEXT:     ]
// CHECK-NEXT:     Value: 0x0
// CHECK-NEXT:   }
// CHECK-NEXT:   Symbol {
// CHECK-NEXT:     Name: D30 (142)
// CHECK-NEXT:     Type: Section (0xE)
// CHECK-NEXT:     Section: __symbols (0x1A)
// CHECK-NEXT:     RefType: UndefinedNonLazy (0x0)
// CHECK-NEXT:     Flags [ (0x0)
// CHECK-NEXT:     ]
// CHECK-NEXT:     Value: 0x0
// CHECK-NEXT:   }
// CHECK-NEXT:   Symbol {
// CHECK-NEXT:     Name: D31 (131)
// CHECK-NEXT:     Type: Section (0xE)
// CHECK-NEXT:     Section: __category (0x1B)
// CHECK-NEXT:     RefType: UndefinedNonLazy (0x0)
// CHECK-NEXT:     Flags [ (0x0)
// CHECK-NEXT:     ]
// CHECK-NEXT:     Value: 0x0
// CHECK-NEXT:   }
// CHECK-NEXT:   Symbol {
// CHECK-NEXT:     Name: D32 (116)
// CHECK-NEXT:     Type: Section (0xE)
// CHECK-NEXT:     Section: __class_vars (0x1C)
// CHECK-NEXT:     RefType: UndefinedNonLazy (0x0)
// CHECK-NEXT:     Flags [ (0x0)
// CHECK-NEXT:     ]
// CHECK-NEXT:     Value: 0x0
// CHECK-NEXT:   }
// CHECK-NEXT:   Symbol {
// CHECK-NEXT:     Name: D33 (101)
// CHECK-NEXT:     Type: Section (0xE)
// CHECK-NEXT:     Section: __instance_vars (0x1D)
// CHECK-NEXT:     RefType: UndefinedNonLazy (0x0)
// CHECK-NEXT:     Flags [ (0x0)
// CHECK-NEXT:     ]
// CHECK-NEXT:     Value: 0x0
// CHECK-NEXT:   }
// CHECK-NEXT:   Symbol {
// CHECK-NEXT:     Name: D34 (90)
// CHECK-NEXT:     Type: Section (0xE)
// CHECK-NEXT:     Section: __module_info (0x1E)
// CHECK-NEXT:     RefType: UndefinedNonLazy (0x0)
// CHECK-NEXT:     Flags [ (0x0)
// CHECK-NEXT:     ]
// CHECK-NEXT:     Value: 0x0
// CHECK-NEXT:   }
// CHECK-NEXT:   Symbol {
// CHECK-NEXT:     Name: L35 (72)
// CHECK-NEXT:     Type: Section (0xE)
// CHECK-NEXT:     Section: __cstring (0x4)
// CHECK-NEXT:     RefType: UndefinedNonLazy (0x0)
// CHECK-NEXT:     Flags [ (0x0)
// CHECK-NEXT:     ]
// CHECK-NEXT:     Value: 0x0
// CHECK-NEXT:   }
// CHECK-NEXT:   Symbol {
// CHECK-NEXT:     Name: D35 (76)
// CHECK-NEXT:     Type: Section (0xE)
// CHECK-NEXT:     Section: __cstring (0x4)
// CHECK-NEXT:     RefType: UndefinedNonLazy (0x0)
// CHECK-NEXT:     Flags [ (0x0)
// CHECK-NEXT:     ]
// CHECK-NEXT:     Value: 0x0
// CHECK-NEXT:   }
// CHECK-NEXT:   Symbol {
// CHECK-NEXT:     Name: L36 (53)
// CHECK-NEXT:     Type: Section (0xE)
// CHECK-NEXT:     Section: __cstring (0x4)
// CHECK-NEXT:     RefType: UndefinedNonLazy (0x0)
// CHECK-NEXT:     Flags [ (0x0)
// CHECK-NEXT:     ]
// CHECK-NEXT:     Value: 0x0
// CHECK-NEXT:   }
// CHECK-NEXT:   Symbol {
// CHECK-NEXT:     Name: D36 (57)
// CHECK-NEXT:     Type: Section (0xE)
// CHECK-NEXT:     Section: __cstring (0x4)
// CHECK-NEXT:     RefType: UndefinedNonLazy (0x0)
// CHECK-NEXT:     Flags [ (0x0)
// CHECK-NEXT:     ]
// CHECK-NEXT:     Value: 0x0
// CHECK-NEXT:   }
// CHECK-NEXT:   Symbol {
// CHECK-NEXT:     Name: L37 (34)
// CHECK-NEXT:     Type: Section (0xE)
// CHECK-NEXT:     Section: __cstring (0x4)
// CHECK-NEXT:     RefType: UndefinedNonLazy (0x0)
// CHECK-NEXT:     Flags [ (0x0)
// CHECK-NEXT:     ]
// CHECK-NEXT:     Value: 0x0
// CHECK-NEXT:   }
// CHECK-NEXT:   Symbol {
// CHECK-NEXT:     Name: D37 (38)
// CHECK-NEXT:     Type: Section (0xE)
// CHECK-NEXT:     Section: __cstring (0x4)
// CHECK-NEXT:     RefType: UndefinedNonLazy (0x0)
// CHECK-NEXT:     Flags [ (0x0)
// CHECK-NEXT:     ]
// CHECK-NEXT:     Value: 0x0
// CHECK-NEXT:   }
// CHECK-NEXT:   Symbol {
// CHECK-NEXT:     Name: L38 (15)
// CHECK-NEXT:     Type: Section (0xE)
// CHECK-NEXT:     Section: __selector_strs (0x1F)
// CHECK-NEXT:     RefType: UndefinedNonLazy (0x0)
// CHECK-NEXT:     Flags [ (0x0)
// CHECK-NEXT:     ]
// CHECK-NEXT:     Value: 0x0
// CHECK-NEXT:   }
// CHECK-NEXT:   Symbol {
// CHECK-NEXT:     Name: D38 (19)
// CHECK-NEXT:     Type: Section (0xE)
// CHECK-NEXT:     Section: __selector_strs (0x1F)
// CHECK-NEXT:     RefType: UndefinedNonLazy (0x0)
// CHECK-NEXT:     Flags [ (0x0)
// CHECK-NEXT:     ]
// CHECK-NEXT:     Value: 0x0
// CHECK-NEXT:   }
// CHECK-NEXT: ]
>>>>>>> 41cb3da2
<|MERGE_RESOLUTION|>--- conflicted
+++ resolved
@@ -121,883 +121,6 @@
 //L39:
 //D39:
 
-<<<<<<< HEAD
-// CHECK: ('cputype', 16777223)
-// CHECK: ('cpusubtype', 3)
-// CHECK: ('filetype', 1)
-// CHECK: ('num_load_commands', 3)
-// CHECK: ('load_commands_size', 2656)
-// CHECK: ('flag', 0)
-// CHECK: ('reserved', 0)
-// CHECK: ('load_commands', [
-// CHECK:   # Load Command 0
-// CHECK:  (('command', 25)
-// CHECK:   ('size', 2552)
-// CHECK:   ('segment_name', '\x00\x00\x00\x00\x00\x00\x00\x00\x00\x00\x00\x00\x00\x00\x00\x00')
-// CHECK:   ('vm_addr', 0)
-// CHECK:   ('vm_size', 0)
-// CHECK:   ('file_offset', 2688)
-// CHECK:   ('file_size', 0)
-// CHECK:   ('maxprot', 7)
-// CHECK:   ('initprot', 7)
-// CHECK:   ('num_sections', 31)
-// CHECK:   ('flags', 0)
-// CHECK:   ('sections', [
-// CHECK:     # Section 0
-// CHECK:    (('section_name', '__text\x00\x00\x00\x00\x00\x00\x00\x00\x00\x00')
-// CHECK:     ('segment_name', '__TEXT\x00\x00\x00\x00\x00\x00\x00\x00\x00\x00')
-// CHECK:     ('address', 0)
-// CHECK:     ('size', 0)
-// CHECK:     ('offset', 2688)
-// CHECK:     ('alignment', 0)
-// CHECK:     ('reloc_offset', 0)
-// CHECK:     ('num_reloc', 0)
-// CHECK:     ('flags', 0x80000000)
-// CHECK:     ('reserved1', 0)
-// CHECK:     ('reserved2', 0)
-// CHECK:     ('reserved3', 0)
-// CHECK:    ),
-// CHECK:   ('_relocations', [
-// CHECK:   ])
-// CHECK:     # Section 1
-// CHECK:    (('section_name', '__const\x00\x00\x00\x00\x00\x00\x00\x00\x00')
-// CHECK:     ('segment_name', '__TEXT\x00\x00\x00\x00\x00\x00\x00\x00\x00\x00')
-// CHECK:     ('address', 0)
-// CHECK:     ('size', 0)
-// CHECK:     ('offset', 2688)
-// CHECK:     ('alignment', 0)
-// CHECK:     ('reloc_offset', 0)
-// CHECK:     ('num_reloc', 0)
-// CHECK:     ('flags', 0x0)
-// CHECK:     ('reserved1', 0)
-// CHECK:     ('reserved2', 0)
-// CHECK:     ('reserved3', 0)
-// CHECK:    ),
-// CHECK:   ('_relocations', [
-// CHECK:   ])
-// CHECK:     # Section 2
-// CHECK:    (('section_name', '__static_const\x00\x00')
-// CHECK:     ('segment_name', '__TEXT\x00\x00\x00\x00\x00\x00\x00\x00\x00\x00')
-// CHECK:     ('address', 0)
-// CHECK:     ('size', 0)
-// CHECK:     ('offset', 2688)
-// CHECK:     ('alignment', 0)
-// CHECK:     ('reloc_offset', 0)
-// CHECK:     ('num_reloc', 0)
-// CHECK:     ('flags', 0x0)
-// CHECK:     ('reserved1', 0)
-// CHECK:     ('reserved2', 0)
-// CHECK:     ('reserved3', 0)
-// CHECK:    ),
-// CHECK:   ('_relocations', [
-// CHECK:   ])
-// CHECK:     # Section 3
-// CHECK:    (('section_name', '__cstring\x00\x00\x00\x00\x00\x00\x00')
-// CHECK:     ('segment_name', '__TEXT\x00\x00\x00\x00\x00\x00\x00\x00\x00\x00')
-// CHECK:     ('address', 0)
-// CHECK:     ('size', 0)
-// CHECK:     ('offset', 2688)
-// CHECK:     ('alignment', 0)
-// CHECK:     ('reloc_offset', 0)
-// CHECK:     ('num_reloc', 0)
-// CHECK:     ('flags', 0x2)
-// CHECK:     ('reserved1', 0)
-// CHECK:     ('reserved2', 0)
-// CHECK:     ('reserved3', 0)
-// CHECK:    ),
-// CHECK:   ('_relocations', [
-// CHECK:   ])
-// CHECK:     # Section 4
-// CHECK:    (('section_name', '__literal4\x00\x00\x00\x00\x00\x00')
-// CHECK:     ('segment_name', '__TEXT\x00\x00\x00\x00\x00\x00\x00\x00\x00\x00')
-// CHECK:     ('address', 0)
-// CHECK:     ('size', 0)
-// CHECK:     ('offset', 2688)
-// CHECK:     ('alignment', 2)
-// CHECK:     ('reloc_offset', 0)
-// CHECK:     ('num_reloc', 0)
-// CHECK:     ('flags', 0x3)
-// CHECK:     ('reserved1', 0)
-// CHECK:     ('reserved2', 0)
-// CHECK:     ('reserved3', 0)
-// CHECK:    ),
-// CHECK:   ('_relocations', [
-// CHECK:   ])
-// CHECK:     # Section 5
-// CHECK:    (('section_name', '__literal8\x00\x00\x00\x00\x00\x00')
-// CHECK:     ('segment_name', '__TEXT\x00\x00\x00\x00\x00\x00\x00\x00\x00\x00')
-// CHECK:     ('address', 0)
-// CHECK:     ('size', 0)
-// CHECK:     ('offset', 2688)
-// CHECK:     ('alignment', 3)
-// CHECK:     ('reloc_offset', 0)
-// CHECK:     ('num_reloc', 0)
-// CHECK:     ('flags', 0x4)
-// CHECK:     ('reserved1', 0)
-// CHECK:     ('reserved2', 0)
-// CHECK:     ('reserved3', 0)
-// CHECK:    ),
-// CHECK:   ('_relocations', [
-// CHECK:   ])
-// CHECK:     # Section 6
-// CHECK:    (('section_name', '__literal16\x00\x00\x00\x00\x00')
-// CHECK:     ('segment_name', '__TEXT\x00\x00\x00\x00\x00\x00\x00\x00\x00\x00')
-// CHECK:     ('address', 0)
-// CHECK:     ('size', 0)
-// CHECK:     ('offset', 2688)
-// CHECK:     ('alignment', 4)
-// CHECK:     ('reloc_offset', 0)
-// CHECK:     ('num_reloc', 0)
-// CHECK:     ('flags', 0xe)
-// CHECK:     ('reserved1', 0)
-// CHECK:     ('reserved2', 0)
-// CHECK:     ('reserved3', 0)
-// CHECK:    ),
-// CHECK:   ('_relocations', [
-// CHECK:   ])
-// CHECK:     # Section 7
-// CHECK:    (('section_name', '__constructor\x00\x00\x00')
-// CHECK:     ('segment_name', '__TEXT\x00\x00\x00\x00\x00\x00\x00\x00\x00\x00')
-// CHECK:     ('address', 0)
-// CHECK:     ('size', 0)
-// CHECK:     ('offset', 2688)
-// CHECK:     ('alignment', 0)
-// CHECK:     ('reloc_offset', 0)
-// CHECK:     ('num_reloc', 0)
-// CHECK:     ('flags', 0x0)
-// CHECK:     ('reserved1', 0)
-// CHECK:     ('reserved2', 0)
-// CHECK:     ('reserved3', 0)
-// CHECK:    ),
-// CHECK:   ('_relocations', [
-// CHECK:   ])
-// CHECK:     # Section 8
-// CHECK:    (('section_name', '__destructor\x00\x00\x00\x00')
-// CHECK:     ('segment_name', '__TEXT\x00\x00\x00\x00\x00\x00\x00\x00\x00\x00')
-// CHECK:     ('address', 0)
-// CHECK:     ('size', 0)
-// CHECK:     ('offset', 2688)
-// CHECK:     ('alignment', 0)
-// CHECK:     ('reloc_offset', 0)
-// CHECK:     ('num_reloc', 0)
-// CHECK:     ('flags', 0x0)
-// CHECK:     ('reserved1', 0)
-// CHECK:     ('reserved2', 0)
-// CHECK:     ('reserved3', 0)
-// CHECK:    ),
-// CHECK:   ('_relocations', [
-// CHECK:   ])
-// CHECK:     # Section 9
-// CHECK:    (('section_name', '__data\x00\x00\x00\x00\x00\x00\x00\x00\x00\x00')
-// CHECK:     ('segment_name', '__DATA\x00\x00\x00\x00\x00\x00\x00\x00\x00\x00')
-// CHECK:     ('address', 0)
-// CHECK:     ('size', 0)
-// CHECK:     ('offset', 2688)
-// CHECK:     ('alignment', 0)
-// CHECK:     ('reloc_offset', 0)
-// CHECK:     ('num_reloc', 0)
-// CHECK:     ('flags', 0x0)
-// CHECK:     ('reserved1', 0)
-// CHECK:     ('reserved2', 0)
-// CHECK:     ('reserved3', 0)
-// CHECK:    ),
-// CHECK:   ('_relocations', [
-// CHECK:   ])
-// CHECK:     # Section 10
-// CHECK:    (('section_name', '__static_data\x00\x00\x00')
-// CHECK:     ('segment_name', '__DATA\x00\x00\x00\x00\x00\x00\x00\x00\x00\x00')
-// CHECK:     ('address', 0)
-// CHECK:     ('size', 0)
-// CHECK:     ('offset', 2688)
-// CHECK:     ('alignment', 0)
-// CHECK:     ('reloc_offset', 0)
-// CHECK:     ('num_reloc', 0)
-// CHECK:     ('flags', 0x0)
-// CHECK:     ('reserved1', 0)
-// CHECK:     ('reserved2', 0)
-// CHECK:     ('reserved3', 0)
-// CHECK:    ),
-// CHECK:   ('_relocations', [
-// CHECK:   ])
-// CHECK:     # Section 11
-// CHECK:    (('section_name', '__dyld\x00\x00\x00\x00\x00\x00\x00\x00\x00\x00')
-// CHECK:     ('segment_name', '__DATA\x00\x00\x00\x00\x00\x00\x00\x00\x00\x00')
-// CHECK:     ('address', 0)
-// CHECK:     ('size', 0)
-// CHECK:     ('offset', 2688)
-// CHECK:     ('alignment', 0)
-// CHECK:     ('reloc_offset', 0)
-// CHECK:     ('num_reloc', 0)
-// CHECK:     ('flags', 0x0)
-// CHECK:     ('reserved1', 0)
-// CHECK:     ('reserved2', 0)
-// CHECK:     ('reserved3', 0)
-// CHECK:    ),
-// CHECK:   ('_relocations', [
-// CHECK:   ])
-// CHECK:     # Section 12
-// CHECK:    (('section_name', '__mod_init_func\x00')
-// CHECK:     ('segment_name', '__DATA\x00\x00\x00\x00\x00\x00\x00\x00\x00\x00')
-// CHECK:     ('address', 0)
-// CHECK:     ('size', 0)
-// CHECK:     ('offset', 2688)
-// CHECK:     ('alignment', 2)
-// CHECK:     ('reloc_offset', 0)
-// CHECK:     ('num_reloc', 0)
-// CHECK:     ('flags', 0x9)
-// CHECK:     ('reserved1', 0)
-// CHECK:     ('reserved2', 0)
-// CHECK:     ('reserved3', 0)
-// CHECK:    ),
-// CHECK:   ('_relocations', [
-// CHECK:   ])
-// CHECK:     # Section 13
-// CHECK:    (('section_name', '__mod_term_func\x00')
-// CHECK:     ('segment_name', '__DATA\x00\x00\x00\x00\x00\x00\x00\x00\x00\x00')
-// CHECK:     ('address', 0)
-// CHECK:     ('size', 0)
-// CHECK:     ('offset', 2688)
-// CHECK:     ('alignment', 2)
-// CHECK:     ('reloc_offset', 0)
-// CHECK:     ('num_reloc', 0)
-// CHECK:     ('flags', 0xa)
-// CHECK:     ('reserved1', 0)
-// CHECK:     ('reserved2', 0)
-// CHECK:     ('reserved3', 0)
-// CHECK:    ),
-// CHECK:   ('_relocations', [
-// CHECK:   ])
-// CHECK:     # Section 14
-// CHECK:    (('section_name', '__const\x00\x00\x00\x00\x00\x00\x00\x00\x00')
-// CHECK:     ('segment_name', '__DATA\x00\x00\x00\x00\x00\x00\x00\x00\x00\x00')
-// CHECK:     ('address', 0)
-// CHECK:     ('size', 0)
-// CHECK:     ('offset', 2688)
-// CHECK:     ('alignment', 0)
-// CHECK:     ('reloc_offset', 0)
-// CHECK:     ('num_reloc', 0)
-// CHECK:     ('flags', 0x0)
-// CHECK:     ('reserved1', 0)
-// CHECK:     ('reserved2', 0)
-// CHECK:     ('reserved3', 0)
-// CHECK:    ),
-// CHECK:   ('_relocations', [
-// CHECK:   ])
-// CHECK:     # Section 15
-// CHECK:    (('section_name', '__class\x00\x00\x00\x00\x00\x00\x00\x00\x00')
-// CHECK:     ('segment_name', '__OBJC\x00\x00\x00\x00\x00\x00\x00\x00\x00\x00')
-// CHECK:     ('address', 0)
-// CHECK:     ('size', 0)
-// CHECK:     ('offset', 2688)
-// CHECK:     ('alignment', 0)
-// CHECK:     ('reloc_offset', 0)
-// CHECK:     ('num_reloc', 0)
-// CHECK:     ('flags', 0x10000000)
-// CHECK:     ('reserved1', 0)
-// CHECK:     ('reserved2', 0)
-// CHECK:     ('reserved3', 0)
-// CHECK:    ),
-// CHECK:   ('_relocations', [
-// CHECK:   ])
-// CHECK:     # Section 16
-// CHECK:    (('section_name', '__meta_class\x00\x00\x00\x00')
-// CHECK:     ('segment_name', '__OBJC\x00\x00\x00\x00\x00\x00\x00\x00\x00\x00')
-// CHECK:     ('address', 0)
-// CHECK:     ('size', 0)
-// CHECK:     ('offset', 2688)
-// CHECK:     ('alignment', 0)
-// CHECK:     ('reloc_offset', 0)
-// CHECK:     ('num_reloc', 0)
-// CHECK:     ('flags', 0x10000000)
-// CHECK:     ('reserved1', 0)
-// CHECK:     ('reserved2', 0)
-// CHECK:     ('reserved3', 0)
-// CHECK:    ),
-// CHECK:   ('_relocations', [
-// CHECK:   ])
-// CHECK:     # Section 17
-// CHECK:    (('section_name', '__cat_cls_meth\x00\x00')
-// CHECK:     ('segment_name', '__OBJC\x00\x00\x00\x00\x00\x00\x00\x00\x00\x00')
-// CHECK:     ('address', 0)
-// CHECK:     ('size', 0)
-// CHECK:     ('offset', 2688)
-// CHECK:     ('alignment', 0)
-// CHECK:     ('reloc_offset', 0)
-// CHECK:     ('num_reloc', 0)
-// CHECK:     ('flags', 0x10000000)
-// CHECK:     ('reserved1', 0)
-// CHECK:     ('reserved2', 0)
-// CHECK:     ('reserved3', 0)
-// CHECK:    ),
-// CHECK:   ('_relocations', [
-// CHECK:   ])
-// CHECK:     # Section 18
-// CHECK:    (('section_name', '__cat_inst_meth\x00')
-// CHECK:     ('segment_name', '__OBJC\x00\x00\x00\x00\x00\x00\x00\x00\x00\x00')
-// CHECK:     ('address', 0)
-// CHECK:     ('size', 0)
-// CHECK:     ('offset', 2688)
-// CHECK:     ('alignment', 0)
-// CHECK:     ('reloc_offset', 0)
-// CHECK:     ('num_reloc', 0)
-// CHECK:     ('flags', 0x10000000)
-// CHECK:     ('reserved1', 0)
-// CHECK:     ('reserved2', 0)
-// CHECK:     ('reserved3', 0)
-// CHECK:    ),
-// CHECK:   ('_relocations', [
-// CHECK:   ])
-// CHECK:     # Section 19
-// CHECK:    (('section_name', '__protocol\x00\x00\x00\x00\x00\x00')
-// CHECK:     ('segment_name', '__OBJC\x00\x00\x00\x00\x00\x00\x00\x00\x00\x00')
-// CHECK:     ('address', 0)
-// CHECK:     ('size', 0)
-// CHECK:     ('offset', 2688)
-// CHECK:     ('alignment', 0)
-// CHECK:     ('reloc_offset', 0)
-// CHECK:     ('num_reloc', 0)
-// CHECK:     ('flags', 0x10000000)
-// CHECK:     ('reserved1', 0)
-// CHECK:     ('reserved2', 0)
-// CHECK:     ('reserved3', 0)
-// CHECK:    ),
-// CHECK:   ('_relocations', [
-// CHECK:   ])
-// CHECK:     # Section 20
-// CHECK:    (('section_name', '__string_object\x00')
-// CHECK:     ('segment_name', '__OBJC\x00\x00\x00\x00\x00\x00\x00\x00\x00\x00')
-// CHECK:     ('address', 0)
-// CHECK:     ('size', 0)
-// CHECK:     ('offset', 2688)
-// CHECK:     ('alignment', 0)
-// CHECK:     ('reloc_offset', 0)
-// CHECK:     ('num_reloc', 0)
-// CHECK:     ('flags', 0x10000000)
-// CHECK:     ('reserved1', 0)
-// CHECK:     ('reserved2', 0)
-// CHECK:     ('reserved3', 0)
-// CHECK:    ),
-// CHECK:   ('_relocations', [
-// CHECK:   ])
-// CHECK:     # Section 21
-// CHECK:    (('section_name', '__cls_meth\x00\x00\x00\x00\x00\x00')
-// CHECK:     ('segment_name', '__OBJC\x00\x00\x00\x00\x00\x00\x00\x00\x00\x00')
-// CHECK:     ('address', 0)
-// CHECK:     ('size', 0)
-// CHECK:     ('offset', 2688)
-// CHECK:     ('alignment', 0)
-// CHECK:     ('reloc_offset', 0)
-// CHECK:     ('num_reloc', 0)
-// CHECK:     ('flags', 0x10000000)
-// CHECK:     ('reserved1', 0)
-// CHECK:     ('reserved2', 0)
-// CHECK:     ('reserved3', 0)
-// CHECK:    ),
-// CHECK:   ('_relocations', [
-// CHECK:   ])
-// CHECK:     # Section 22
-// CHECK:    (('section_name', '__inst_meth\x00\x00\x00\x00\x00')
-// CHECK:     ('segment_name', '__OBJC\x00\x00\x00\x00\x00\x00\x00\x00\x00\x00')
-// CHECK:     ('address', 0)
-// CHECK:     ('size', 0)
-// CHECK:     ('offset', 2688)
-// CHECK:     ('alignment', 0)
-// CHECK:     ('reloc_offset', 0)
-// CHECK:     ('num_reloc', 0)
-// CHECK:     ('flags', 0x10000000)
-// CHECK:     ('reserved1', 0)
-// CHECK:     ('reserved2', 0)
-// CHECK:     ('reserved3', 0)
-// CHECK:    ),
-// CHECK:   ('_relocations', [
-// CHECK:   ])
-// CHECK:     # Section 23
-// CHECK:    (('section_name', '__cls_refs\x00\x00\x00\x00\x00\x00')
-// CHECK:     ('segment_name', '__OBJC\x00\x00\x00\x00\x00\x00\x00\x00\x00\x00')
-// CHECK:     ('address', 0)
-// CHECK:     ('size', 0)
-// CHECK:     ('offset', 2688)
-// CHECK:     ('alignment', 2)
-// CHECK:     ('reloc_offset', 0)
-// CHECK:     ('num_reloc', 0)
-// CHECK:     ('flags', 0x10000005)
-// CHECK:     ('reserved1', 0)
-// CHECK:     ('reserved2', 0)
-// CHECK:     ('reserved3', 0)
-// CHECK:    ),
-// CHECK:   ('_relocations', [
-// CHECK:   ])
-// CHECK:     # Section 24
-// CHECK:    (('section_name', '__message_refs\x00\x00')
-// CHECK:     ('segment_name', '__OBJC\x00\x00\x00\x00\x00\x00\x00\x00\x00\x00')
-// CHECK:     ('address', 0)
-// CHECK:     ('size', 0)
-// CHECK:     ('offset', 2688)
-// CHECK:     ('alignment', 2)
-// CHECK:     ('reloc_offset', 0)
-// CHECK:     ('num_reloc', 0)
-// CHECK:     ('flags', 0x10000005)
-// CHECK:     ('reserved1', 0)
-// CHECK:     ('reserved2', 0)
-// CHECK:     ('reserved3', 0)
-// CHECK:    ),
-// CHECK:   ('_relocations', [
-// CHECK:   ])
-// CHECK:     # Section 25
-// CHECK:    (('section_name', '__symbols\x00\x00\x00\x00\x00\x00\x00')
-// CHECK:     ('segment_name', '__OBJC\x00\x00\x00\x00\x00\x00\x00\x00\x00\x00')
-// CHECK:     ('address', 0)
-// CHECK:     ('size', 0)
-// CHECK:     ('offset', 2688)
-// CHECK:     ('alignment', 0)
-// CHECK:     ('reloc_offset', 0)
-// CHECK:     ('num_reloc', 0)
-// CHECK:     ('flags', 0x10000000)
-// CHECK:     ('reserved1', 0)
-// CHECK:     ('reserved2', 0)
-// CHECK:     ('reserved3', 0)
-// CHECK:    ),
-// CHECK:   ('_relocations', [
-// CHECK:   ])
-// CHECK:     # Section 26
-// CHECK:    (('section_name', '__category\x00\x00\x00\x00\x00\x00')
-// CHECK:     ('segment_name', '__OBJC\x00\x00\x00\x00\x00\x00\x00\x00\x00\x00')
-// CHECK:     ('address', 0)
-// CHECK:     ('size', 0)
-// CHECK:     ('offset', 2688)
-// CHECK:     ('alignment', 0)
-// CHECK:     ('reloc_offset', 0)
-// CHECK:     ('num_reloc', 0)
-// CHECK:     ('flags', 0x10000000)
-// CHECK:     ('reserved1', 0)
-// CHECK:     ('reserved2', 0)
-// CHECK:     ('reserved3', 0)
-// CHECK:    ),
-// CHECK:   ('_relocations', [
-// CHECK:   ])
-// CHECK:     # Section 27
-// CHECK:    (('section_name', '__class_vars\x00\x00\x00\x00')
-// CHECK:     ('segment_name', '__OBJC\x00\x00\x00\x00\x00\x00\x00\x00\x00\x00')
-// CHECK:     ('address', 0)
-// CHECK:     ('size', 0)
-// CHECK:     ('offset', 2688)
-// CHECK:     ('alignment', 0)
-// CHECK:     ('reloc_offset', 0)
-// CHECK:     ('num_reloc', 0)
-// CHECK:     ('flags', 0x10000000)
-// CHECK:     ('reserved1', 0)
-// CHECK:     ('reserved2', 0)
-// CHECK:     ('reserved3', 0)
-// CHECK:    ),
-// CHECK:   ('_relocations', [
-// CHECK:   ])
-// CHECK:     # Section 28
-// CHECK:    (('section_name', '__instance_vars\x00')
-// CHECK:     ('segment_name', '__OBJC\x00\x00\x00\x00\x00\x00\x00\x00\x00\x00')
-// CHECK:     ('address', 0)
-// CHECK:     ('size', 0)
-// CHECK:     ('offset', 2688)
-// CHECK:     ('alignment', 0)
-// CHECK:     ('reloc_offset', 0)
-// CHECK:     ('num_reloc', 0)
-// CHECK:     ('flags', 0x10000000)
-// CHECK:     ('reserved1', 0)
-// CHECK:     ('reserved2', 0)
-// CHECK:     ('reserved3', 0)
-// CHECK:    ),
-// CHECK:   ('_relocations', [
-// CHECK:   ])
-// CHECK:     # Section 29
-// CHECK:    (('section_name', '__module_info\x00\x00\x00')
-// CHECK:     ('segment_name', '__OBJC\x00\x00\x00\x00\x00\x00\x00\x00\x00\x00')
-// CHECK:     ('address', 0)
-// CHECK:     ('size', 0)
-// CHECK:     ('offset', 2688)
-// CHECK:     ('alignment', 0)
-// CHECK:     ('reloc_offset', 0)
-// CHECK:     ('num_reloc', 0)
-// CHECK:     ('flags', 0x10000000)
-// CHECK:     ('reserved1', 0)
-// CHECK:     ('reserved2', 0)
-// CHECK:     ('reserved3', 0)
-// CHECK:    ),
-// CHECK:   ('_relocations', [
-// CHECK:   ])
-// CHECK:     # Section 30
-// CHECK:    (('section_name', '__selector_strs\x00')
-// CHECK:     ('segment_name', '__OBJC\x00\x00\x00\x00\x00\x00\x00\x00\x00\x00')
-// CHECK:     ('address', 0)
-// CHECK:     ('size', 0)
-// CHECK:     ('offset', 2688)
-// CHECK:     ('alignment', 0)
-// CHECK:     ('reloc_offset', 0)
-// CHECK:     ('num_reloc', 0)
-// CHECK:     ('flags', 0x2)
-// CHECK:     ('reserved1', 0)
-// CHECK:     ('reserved2', 0)
-// CHECK:     ('reserved3', 0)
-// CHECK:    ),
-// CHECK:   ('_relocations', [
-// CHECK:   ])
-// CHECK:   ])
-// CHECK:  ),
-// CHECK:   # Load Command 1
-// CHECK:  (('command', 2)
-// CHECK:   ('size', 24)
-// CHECK:   ('symoff', 2688)
-// CHECK:   ('nsyms', 40)
-// CHECK:   ('stroff', 3328)
-// CHECK:   ('strsize', 152)
-// CHECK:   ('_string_data', '\x00D0\x00D1\x00D2\x00D3\x00L4\x00D4\x00D5\x00D6\x00D7\x00D8\x00D9\x00D12\x00D13\x00D16\x00D17\x00D18\x00D19\x00D20\x00D21\x00D22\x00D23\x00D24\x00D25\x00D26\x00D27\x00D28\x00D29\x00D30\x00D31\x00D32\x00D33\x00D34\x00L35\x00D35\x00L36\x00D36\x00L37\x00D37\x00L38\x00D38\x00\x00\x00')
-// CHECK:   ('_symbols', [
-// CHECK:     # Symbol 0
-// CHECK:    (('n_strx', 1)
-// CHECK:     ('n_type', 0xe)
-// CHECK:     ('n_sect', 1)
-// CHECK:     ('n_desc', 0)
-// CHECK:     ('n_value', 0)
-// CHECK:     ('_string', 'D0')
-// CHECK:    ),
-// CHECK:     # Symbol 1
-// CHECK:    (('n_strx', 4)
-// CHECK:     ('n_type', 0xe)
-// CHECK:     ('n_sect', 1)
-// CHECK:     ('n_desc', 0)
-// CHECK:     ('n_value', 0)
-// CHECK:     ('_string', 'D1')
-// CHECK:    ),
-// CHECK:     # Symbol 2
-// CHECK:    (('n_strx', 7)
-// CHECK:     ('n_type', 0xe)
-// CHECK:     ('n_sect', 2)
-// CHECK:     ('n_desc', 0)
-// CHECK:     ('n_value', 0)
-// CHECK:     ('_string', 'D2')
-// CHECK:    ),
-// CHECK:     # Symbol 3
-// CHECK:    (('n_strx', 10)
-// CHECK:     ('n_type', 0xe)
-// CHECK:     ('n_sect', 3)
-// CHECK:     ('n_desc', 0)
-// CHECK:     ('n_value', 0)
-// CHECK:     ('_string', 'D3')
-// CHECK:    ),
-// CHECK:     # Symbol 4
-// CHECK:    (('n_strx', 13)
-// CHECK:     ('n_type', 0xe)
-// CHECK:     ('n_sect', 4)
-// CHECK:     ('n_desc', 0)
-// CHECK:     ('n_value', 0)
-// CHECK:     ('_string', 'L4')
-// CHECK:    ),
-// CHECK:     # Symbol 5
-// CHECK:    (('n_strx', 16)
-// CHECK:     ('n_type', 0xe)
-// CHECK:     ('n_sect', 4)
-// CHECK:     ('n_desc', 0)
-// CHECK:     ('n_value', 0)
-// CHECK:     ('_string', 'D4')
-// CHECK:    ),
-// CHECK:     # Symbol 6
-// CHECK:    (('n_strx', 19)
-// CHECK:     ('n_type', 0xe)
-// CHECK:     ('n_sect', 5)
-// CHECK:     ('n_desc', 0)
-// CHECK:     ('n_value', 0)
-// CHECK:     ('_string', 'D5')
-// CHECK:    ),
-// CHECK:     # Symbol 7
-// CHECK:    (('n_strx', 22)
-// CHECK:     ('n_type', 0xe)
-// CHECK:     ('n_sect', 6)
-// CHECK:     ('n_desc', 0)
-// CHECK:     ('n_value', 0)
-// CHECK:     ('_string', 'D6')
-// CHECK:    ),
-// CHECK:     # Symbol 8
-// CHECK:    (('n_strx', 25)
-// CHECK:     ('n_type', 0xe)
-// CHECK:     ('n_sect', 7)
-// CHECK:     ('n_desc', 0)
-// CHECK:     ('n_value', 0)
-// CHECK:     ('_string', 'D7')
-// CHECK:    ),
-// CHECK:     # Symbol 9
-// CHECK:    (('n_strx', 28)
-// CHECK:     ('n_type', 0xe)
-// CHECK:     ('n_sect', 8)
-// CHECK:     ('n_desc', 0)
-// CHECK:     ('n_value', 0)
-// CHECK:     ('_string', 'D8')
-// CHECK:    ),
-// CHECK:     # Symbol 10
-// CHECK:    (('n_strx', 31)
-// CHECK:     ('n_type', 0xe)
-// CHECK:     ('n_sect', 9)
-// CHECK:     ('n_desc', 0)
-// CHECK:     ('n_value', 0)
-// CHECK:     ('_string', 'D9')
-// CHECK:    ),
-// CHECK:     # Symbol 11
-// CHECK:    (('n_strx', 34)
-// CHECK:     ('n_type', 0xe)
-// CHECK:     ('n_sect', 10)
-// CHECK:     ('n_desc', 0)
-// CHECK:     ('n_value', 0)
-// CHECK:     ('_string', 'D12')
-// CHECK:    ),
-// CHECK:     # Symbol 12
-// CHECK:    (('n_strx', 38)
-// CHECK:     ('n_type', 0xe)
-// CHECK:     ('n_sect', 11)
-// CHECK:     ('n_desc', 0)
-// CHECK:     ('n_value', 0)
-// CHECK:     ('_string', 'D13')
-// CHECK:    ),
-// CHECK:     # Symbol 13
-// CHECK:    (('n_strx', 42)
-// CHECK:     ('n_type', 0xe)
-// CHECK:     ('n_sect', 12)
-// CHECK:     ('n_desc', 0)
-// CHECK:     ('n_value', 0)
-// CHECK:     ('_string', 'D16')
-// CHECK:    ),
-// CHECK:     # Symbol 14
-// CHECK:    (('n_strx', 46)
-// CHECK:     ('n_type', 0xe)
-// CHECK:     ('n_sect', 13)
-// CHECK:     ('n_desc', 0)
-// CHECK:     ('n_value', 0)
-// CHECK:     ('_string', 'D17')
-// CHECK:    ),
-// CHECK:     # Symbol 15
-// CHECK:    (('n_strx', 50)
-// CHECK:     ('n_type', 0xe)
-// CHECK:     ('n_sect', 14)
-// CHECK:     ('n_desc', 0)
-// CHECK:     ('n_value', 0)
-// CHECK:     ('_string', 'D18')
-// CHECK:    ),
-// CHECK:     # Symbol 16
-// CHECK:    (('n_strx', 54)
-// CHECK:     ('n_type', 0xe)
-// CHECK:     ('n_sect', 15)
-// CHECK:     ('n_desc', 0)
-// CHECK:     ('n_value', 0)
-// CHECK:     ('_string', 'D19')
-// CHECK:    ),
-// CHECK:     # Symbol 17
-// CHECK:    (('n_strx', 58)
-// CHECK:     ('n_type', 0xe)
-// CHECK:     ('n_sect', 16)
-// CHECK:     ('n_desc', 0)
-// CHECK:     ('n_value', 0)
-// CHECK:     ('_string', 'D20')
-// CHECK:    ),
-// CHECK:     # Symbol 18
-// CHECK:    (('n_strx', 62)
-// CHECK:     ('n_type', 0xe)
-// CHECK:     ('n_sect', 17)
-// CHECK:     ('n_desc', 0)
-// CHECK:     ('n_value', 0)
-// CHECK:     ('_string', 'D21')
-// CHECK:    ),
-// CHECK:     # Symbol 19
-// CHECK:    (('n_strx', 66)
-// CHECK:     ('n_type', 0xe)
-// CHECK:     ('n_sect', 18)
-// CHECK:     ('n_desc', 0)
-// CHECK:     ('n_value', 0)
-// CHECK:     ('_string', 'D22')
-// CHECK:    ),
-// CHECK:     # Symbol 20
-// CHECK:    (('n_strx', 70)
-// CHECK:     ('n_type', 0xe)
-// CHECK:     ('n_sect', 19)
-// CHECK:     ('n_desc', 0)
-// CHECK:     ('n_value', 0)
-// CHECK:     ('_string', 'D23')
-// CHECK:    ),
-// CHECK:     # Symbol 21
-// CHECK:    (('n_strx', 74)
-// CHECK:     ('n_type', 0xe)
-// CHECK:     ('n_sect', 20)
-// CHECK:     ('n_desc', 0)
-// CHECK:     ('n_value', 0)
-// CHECK:     ('_string', 'D24')
-// CHECK:    ),
-// CHECK:     # Symbol 22
-// CHECK:    (('n_strx', 78)
-// CHECK:     ('n_type', 0xe)
-// CHECK:     ('n_sect', 21)
-// CHECK:     ('n_desc', 0)
-// CHECK:     ('n_value', 0)
-// CHECK:     ('_string', 'D25')
-// CHECK:    ),
-// CHECK:     # Symbol 23
-// CHECK:    (('n_strx', 82)
-// CHECK:     ('n_type', 0xe)
-// CHECK:     ('n_sect', 22)
-// CHECK:     ('n_desc', 0)
-// CHECK:     ('n_value', 0)
-// CHECK:     ('_string', 'D26')
-// CHECK:    ),
-// CHECK:     # Symbol 24
-// CHECK:    (('n_strx', 86)
-// CHECK:     ('n_type', 0xe)
-// CHECK:     ('n_sect', 23)
-// CHECK:     ('n_desc', 0)
-// CHECK:     ('n_value', 0)
-// CHECK:     ('_string', 'D27')
-// CHECK:    ),
-// CHECK:     # Symbol 25
-// CHECK:    (('n_strx', 90)
-// CHECK:     ('n_type', 0xe)
-// CHECK:     ('n_sect', 24)
-// CHECK:     ('n_desc', 0)
-// CHECK:     ('n_value', 0)
-// CHECK:     ('_string', 'D28')
-// CHECK:    ),
-// CHECK:     # Symbol 26
-// CHECK:    (('n_strx', 94)
-// CHECK:     ('n_type', 0xe)
-// CHECK:     ('n_sect', 25)
-// CHECK:     ('n_desc', 0)
-// CHECK:     ('n_value', 0)
-// CHECK:     ('_string', 'D29')
-// CHECK:    ),
-// CHECK:     # Symbol 27
-// CHECK:    (('n_strx', 98)
-// CHECK:     ('n_type', 0xe)
-// CHECK:     ('n_sect', 26)
-// CHECK:     ('n_desc', 0)
-// CHECK:     ('n_value', 0)
-// CHECK:     ('_string', 'D30')
-// CHECK:    ),
-// CHECK:     # Symbol 28
-// CHECK:    (('n_strx', 102)
-// CHECK:     ('n_type', 0xe)
-// CHECK:     ('n_sect', 27)
-// CHECK:     ('n_desc', 0)
-// CHECK:     ('n_value', 0)
-// CHECK:     ('_string', 'D31')
-// CHECK:    ),
-// CHECK:     # Symbol 29
-// CHECK:    (('n_strx', 106)
-// CHECK:     ('n_type', 0xe)
-// CHECK:     ('n_sect', 28)
-// CHECK:     ('n_desc', 0)
-// CHECK:     ('n_value', 0)
-// CHECK:     ('_string', 'D32')
-// CHECK:    ),
-// CHECK:     # Symbol 30
-// CHECK:    (('n_strx', 110)
-// CHECK:     ('n_type', 0xe)
-// CHECK:     ('n_sect', 29)
-// CHECK:     ('n_desc', 0)
-// CHECK:     ('n_value', 0)
-// CHECK:     ('_string', 'D33')
-// CHECK:    ),
-// CHECK:     # Symbol 31
-// CHECK:    (('n_strx', 114)
-// CHECK:     ('n_type', 0xe)
-// CHECK:     ('n_sect', 30)
-// CHECK:     ('n_desc', 0)
-// CHECK:     ('n_value', 0)
-// CHECK:     ('_string', 'D34')
-// CHECK:    ),
-// CHECK:     # Symbol 32
-// CHECK:    (('n_strx', 118)
-// CHECK:     ('n_type', 0xe)
-// CHECK:     ('n_sect', 4)
-// CHECK:     ('n_desc', 0)
-// CHECK:     ('n_value', 0)
-// CHECK:     ('_string', 'L35')
-// CHECK:    ),
-// CHECK:     # Symbol 33
-// CHECK:    (('n_strx', 122)
-// CHECK:     ('n_type', 0xe)
-// CHECK:     ('n_sect', 4)
-// CHECK:     ('n_desc', 0)
-// CHECK:     ('n_value', 0)
-// CHECK:     ('_string', 'D35')
-// CHECK:    ),
-// CHECK:     # Symbol 34
-// CHECK:    (('n_strx', 126)
-// CHECK:     ('n_type', 0xe)
-// CHECK:     ('n_sect', 4)
-// CHECK:     ('n_desc', 0)
-// CHECK:     ('n_value', 0)
-// CHECK:     ('_string', 'L36')
-// CHECK:    ),
-// CHECK:     # Symbol 35
-// CHECK:    (('n_strx', 130)
-// CHECK:     ('n_type', 0xe)
-// CHECK:     ('n_sect', 4)
-// CHECK:     ('n_desc', 0)
-// CHECK:     ('n_value', 0)
-// CHECK:     ('_string', 'D36')
-// CHECK:    ),
-// CHECK:     # Symbol 36
-// CHECK:    (('n_strx', 134)
-// CHECK:     ('n_type', 0xe)
-// CHECK:     ('n_sect', 4)
-// CHECK:     ('n_desc', 0)
-// CHECK:     ('n_value', 0)
-// CHECK:     ('_string', 'L37')
-// CHECK:    ),
-// CHECK:     # Symbol 37
-// CHECK:    (('n_strx', 138)
-// CHECK:     ('n_type', 0xe)
-// CHECK:     ('n_sect', 4)
-// CHECK:     ('n_desc', 0)
-// CHECK:     ('n_value', 0)
-// CHECK:     ('_string', 'D37')
-// CHECK:    ),
-// CHECK:     # Symbol 38
-// CHECK:    (('n_strx', 142)
-// CHECK:     ('n_type', 0xe)
-// CHECK:     ('n_sect', 31)
-// CHECK:     ('n_desc', 0)
-// CHECK:     ('n_value', 0)
-// CHECK:     ('_string', 'L38')
-// CHECK:    ),
-// CHECK:     # Symbol 39
-// CHECK:    (('n_strx', 146)
-// CHECK:     ('n_type', 0xe)
-// CHECK:     ('n_sect', 31)
-// CHECK:     ('n_desc', 0)
-// CHECK:     ('n_value', 0)
-// CHECK:     ('_string', 'D38')
-// CHECK:    ),
-// CHECK:   ])
-// CHECK:  ),
-// CHECK:   # Load Command 2
-// CHECK:  (('command', 11)
-// CHECK:   ('size', 80)
-// CHECK:   ('ilocalsym', 0)
-// CHECK:   ('nlocalsym', 40)
-// CHECK:   ('iextdefsym', 40)
-// CHECK:   ('nextdefsym', 0)
-// CHECK:   ('iundefsym', 40)
-// CHECK:   ('nundefsym', 0)
-// CHECK:   ('tocoff', 0)
-// CHECK:   ('ntoc', 0)
-// CHECK:   ('modtaboff', 0)
-// CHECK:   ('nmodtab', 0)
-// CHECK:   ('extrefsymoff', 0)
-// CHECK:   ('nextrefsyms', 0)
-// CHECK:   ('indirectsymoff', 0)
-// CHECK:   ('nindirectsyms', 0)
-// CHECK:   ('extreloff', 0)
-// CHECK:   ('nextrel', 0)
-// CHECK:   ('locreloff', 0)
-// CHECK:   ('nlocrel', 0)
-// CHECK:   ('_indirect_symbols', [
-// CHECK:   ])
-// CHECK:  ),
-// CHECK: ])
-=======
 
 // CHECK: Symbols [
 // CHECK-NEXT:   Symbol {
@@ -1360,5 +483,4 @@
 // CHECK-NEXT:     ]
 // CHECK-NEXT:     Value: 0x0
 // CHECK-NEXT:   }
-// CHECK-NEXT: ]
->>>>>>> 41cb3da2
+// CHECK-NEXT: ]