; RUN: llc -mtriple thumbv7--windows-itanium -filetype obj -o - %s \
; RUN:     | llvm-readobj -r - | FileCheck %s -check-prefix CHECK-ITANIUM

; RUN: llc -mtriple thumbv7--windows-msvc -filetype obj -o - %s \
; RUN:    | llvm-readobj -r - | FileCheck %s -check-prefix CHECK-MSVC

; ModuleID = '/Users/compnerd/work/llvm/test/MC/ARM/reduced.c'
target datalayout = "e-m:e-p:32:32-i1:8:32-i8:8:32-i16:16:32-i64:64-v128:64:128-a:0:32-n32-S64"
target triple = "thumbv7--windows-itanium"

define arm_aapcs_vfpcc void @function() {
entry:
  ret void, !dbg !0
}

!llvm.dbg.cu = !{!7}
!llvm.module.flags = !{!9, !10}

<<<<<<< HEAD
!0 = metadata !{i32 1, i32 0, metadata !1, null}
!1 = metadata !{metadata !"0x2e\00function\00function\00\001\000\001\000\006\000\000\001", metadata !2, metadata !3, metadata !4, null, void ()* @function, null, null, metadata !6} ; [ DW_TAG_subprogram ], [line 1], [def], [function]
!2 = metadata !{metadata !"/Users/compnerd/work/llvm/test/MC/ARM/reduced.c", metadata !"/Users/compnerd/work/llvm"}
!3 = metadata !{metadata !"0x29", metadata !2} ; [ DW_TAG_file_type] [/Users/compnerd/work/llvm/test/MC/ARM/reduced.c]
!4 = metadata !{metadata !"0x15\00\000\000\000\000\000\000", i32 0, null, null, metadata !5, null, null, null} ; [ DW_TAG_subroutine_type ], [line 0, size 0, align 0, offset 0] [from ]
!5 = metadata !{null}
!6 = metadata !{}
!7 = metadata !{metadata !"0x11\0012\00clang version 3.5.0\000\00\000\00\001", metadata !2, metadata !6, metadata !6, metadata !8, metadata !6, metadata !6} ; [ DW_TAG_compile_unit ] [/Users/compnerd/work/llvm/test/MC/ARM/reduced.c] [DW_LANG_C99]
!8 = metadata !{metadata !1}
!9 = metadata !{i32 2, metadata !"Dwarf Version", i32 4}
!10 = metadata !{i32 1, metadata !"Debug Info Version", i32 2}
=======
!0 = !MDLocation(line: 1, scope: !1)
!1 = !{!"0x2e\00function\00function\00\001\000\001\000\006\000\000\001", !2, !3, !4, null, void ()* @function, null, null, !6} ; [ DW_TAG_subprogram ], [line 1], [def], [function]
!2 = !{!"/Users/compnerd/work/llvm/test/MC/ARM/reduced.c", !"/Users/compnerd/work/llvm"}
!3 = !{!"0x29", !2} ; [ DW_TAG_file_type] [/Users/compnerd/work/llvm/test/MC/ARM/reduced.c]
!4 = !{!"0x15\00\000\000\000\000\000\000", i32 0, null, null, !5, null, null, null} ; [ DW_TAG_subroutine_type ], [line 0, size 0, align 0, offset 0] [from ]
!5 = !{null}
!6 = !{}
!7 = !{!"0x11\0012\00clang version 3.5.0\000\00\000\00\001", !2, !6, !6, !8, !6, !6} ; [ DW_TAG_compile_unit ] [/Users/compnerd/work/llvm/test/MC/ARM/reduced.c] [DW_LANG_C99]
!8 = !{!1}
!9 = !{i32 2, !"Dwarf Version", i32 4}
!10 = !{i32 1, !"Debug Info Version", i32 2}
>>>>>>> 7618b2b2

; CHECK-ITANIUM: Relocations [
; CHECK-ITANIUM:   Section {{.*}} .debug_info {
; CHECK-ITANIUM:     0x6 IMAGE_REL_ARM_SECREL .debug_abbrev
; CHECK-ITANIUM:     0xC IMAGE_REL_ARM_SECREL .debug_str
; CHECK-ITANIUM:     0x12 IMAGE_REL_ARM_SECREL .debug_str
; CHECK-ITANIUM:     0x16 IMAGE_REL_ARM_SECREL .debug_line
; CHECK-ITANIUM:   }
; CHECK-ITANIUM:   Section {{.*}}.debug_pubnames {
; CHECK-ITANIUM:     0x6 IMAGE_REL_ARM_SECREL .debug_info
; CHECK-ITANIUM:   }
; CHECK-ITANIUM: ]

; CHECK-MSVC: Relocations [
; CHECK-MSVC:   Section {{.*}} .debug$S {
; CHECK-MSVC:     0x2C IMAGE_REL_ARM_SECREL function
; CHECK-MSVC:     0x30 IMAGE_REL_ARM_SECTION function
; CHECK-MSVC:     0x48 IMAGE_REL_ARM_SECREL function
; CHECK-MSVC:     0x4C IMAGE_REL_ARM_SECTION function
; CHECK-MSVC:   }
; CHECK-MSVC: ]
<|MERGE_RESOLUTION|>--- conflicted
+++ resolved
@@ -16,19 +16,6 @@
 !llvm.dbg.cu = !{!7}
 !llvm.module.flags = !{!9, !10}
 
-<<<<<<< HEAD
-!0 = metadata !{i32 1, i32 0, metadata !1, null}
-!1 = metadata !{metadata !"0x2e\00function\00function\00\001\000\001\000\006\000\000\001", metadata !2, metadata !3, metadata !4, null, void ()* @function, null, null, metadata !6} ; [ DW_TAG_subprogram ], [line 1], [def], [function]
-!2 = metadata !{metadata !"/Users/compnerd/work/llvm/test/MC/ARM/reduced.c", metadata !"/Users/compnerd/work/llvm"}
-!3 = metadata !{metadata !"0x29", metadata !2} ; [ DW_TAG_file_type] [/Users/compnerd/work/llvm/test/MC/ARM/reduced.c]
-!4 = metadata !{metadata !"0x15\00\000\000\000\000\000\000", i32 0, null, null, metadata !5, null, null, null} ; [ DW_TAG_subroutine_type ], [line 0, size 0, align 0, offset 0] [from ]
-!5 = metadata !{null}
-!6 = metadata !{}
-!7 = metadata !{metadata !"0x11\0012\00clang version 3.5.0\000\00\000\00\001", metadata !2, metadata !6, metadata !6, metadata !8, metadata !6, metadata !6} ; [ DW_TAG_compile_unit ] [/Users/compnerd/work/llvm/test/MC/ARM/reduced.c] [DW_LANG_C99]
-!8 = metadata !{metadata !1}
-!9 = metadata !{i32 2, metadata !"Dwarf Version", i32 4}
-!10 = metadata !{i32 1, metadata !"Debug Info Version", i32 2}
-=======
 !0 = !MDLocation(line: 1, scope: !1)
 !1 = !{!"0x2e\00function\00function\00\001\000\001\000\006\000\000\001", !2, !3, !4, null, void ()* @function, null, null, !6} ; [ DW_TAG_subprogram ], [line 1], [def], [function]
 !2 = !{!"/Users/compnerd/work/llvm/test/MC/ARM/reduced.c", !"/Users/compnerd/work/llvm"}
@@ -40,7 +27,6 @@
 !8 = !{!1}
 !9 = !{i32 2, !"Dwarf Version", i32 4}
 !10 = !{i32 1, !"Debug Info Version", i32 2}
->>>>>>> 7618b2b2
 
 ; CHECK-ITANIUM: Relocations [
 ; CHECK-ITANIUM:   Section {{.*}} .debug_info {
