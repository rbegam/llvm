; Test the particular pass pipelines have the expected structure. This is
; particularly important in order to check that the implicit scheduling of the
; legacy pass manager doesn't introduce unexpected structural changes in the
; pass pipeline.
;
<<<<<<< HEAD
; INTEL - Disabled Intel Andersen's Alias Analysis and loopopt so as to not
; INTEL - break the pass pipeline this is trying to check for.
; RUN: opt -disable-output -disable-verify -debug-pass=Structure \
; RUN:     -enable-andersen=false -O2 -loopopt=false %s 2>&1 \
=======
; INTEL - Disabled Intel Andersen's Alias Analysis so as to not break
; INTEL - the pass pipeline this is trying to check for.
; INTEL - Disabled svml translation pass to prevent this test from breaking
; RUN: opt -disable-output -disable-verify -debug-pass=Structure \
; RUN:     -enable-andersen=false -enable-iml-trans=false -O2 %s 2>&1 \
>>>>>>> 9d4b1b1a
; RUN:     | FileCheck %s --check-prefix=CHECK-O2
;
; In the first pipeline there should just be a function pass manager, no other
; pass managers.
; CHECK-O2: Pass Arguments:
; CHECK-O2-NOT: Manager
; CHECK-O2: FunctionPass Manager
; CHECK-O2-NOT: Manager
;
; CHECK-O2: Pass Arguments:
; CHECK-O2: ModulePass Manager
; CHECK-O2-NOT: Manager
; First function pass pipeline just does early opts.
; CHECK-O2: FunctionPass Manager
; CHECK-O2-NOT: Manager
; FIXME: It's a bit odd to do dead arg elim in the middle of early opts...
; CHECK-O2: Dead Argument Elimination
; CHECK-O2-NEXT: FunctionPass Manager
; CHECK-O2-NOT: Manager
; Very carefully asert the CGSCC pass pipeline as it is fragile and unusually
; susceptible to phase ordering issues.
; CHECK-O2: CallGraph Construction
; CHECK-O2-NEXT: Globals Alias Analysis
; CHECK-O2-NEXT: Call Graph SCC Pass Manager
; CHECK-O2-NEXT: Remove unused exception handling info
; CHECK-O2-NEXT: Function Integration/Inlining
; CHECK-O2-NEXT: Deduce function attributes
; Next up is the main function pass pipeline. It shouldn't be split up and
; should contain the main loop pass pipeline as well.
; CHECK-O2-NEXT: FunctionPass Manager
; CHECK-O2-NOT: Manager
; CHECK-O2: Loop Pass Manager
; CHECK-O2-NOT: Manager
; FIXME: We shouldn't be pulling out to simplify-cfg and instcombine and
; causing new loop pass managers.
; CHECK-O2: Simplify the CFG
; CHECK-O2-NOT: Manager
; CHECK-O2: Combine redundant instructions
; CHECK-O2-NOT: Manager
; CHECK-O2: Loop Pass Manager
; CHECK-O2-NOT: Manager
; FIXME: It isn't clear that we need yet another loop pass pipeline
; and run of LICM here.
; CHECK-O2-NOT: Manager
; CHECK-O2: Loop Pass Manager
; CHECK-O2-NEXT: Loop Invariant Code Motion
; CHECK-O2-NOT: Manager
; Next we break out of the main Function passes inside the CGSCC pipeline with
; a barrier pass.
; CHECK-O2: A No-Op Barrier Pass
; Reduce the size of the IR ASAP after the inliner.
; CHECK-O2-NEXT: Eliminate Available Externally
; Inferring function attribute should be right after the CGSCC pipeline, before
; any other optimizations/analyses.
; CHECK-O2-NEXT: CallGraph
; CHECK-O2-NEXT: Deduce function attributes in RPO
; CHECK-O2-NOT: Manager
; Next is the late function pass pipeline.
; CHECK-O2: FunctionPass Manager
; CHECK-O2-NOT: Manager
; We rotate loops prior to vectorization.
; CHECK-O2: Loop Pass Manager
; CHECK-O2-NEXT: Rotate Loops
; CHECK-O2-NOT: Manager
; CHECK-O2: Loop Vectorization
; CHECK-O2-NOT: Manager
; CHECK-O2: SLP Vectorizer
; CHECK-O2-NOT: Manager
; After vectorization we do partial unrolling.
; CHECK-O2: Loop Pass Manager
; CHECK-O2-NEXT: Unroll loops
; CHECK-O2-NOT: Manager
; After vectorization and unrolling we try to do any cleanup of inserted code,
; including a run of LICM. This shouldn't run in the same loop pass manager as
; the runtime unrolling though.
; CHECK-O2: Loop Pass Manager
; CHECK-O2-NEXT: Loop Invariant Code Motion
; CHECK-O2-NOT: Manager
;
; FIXME: There really shouldn't be another pass manager, especially one that
; just builds the domtree. It doesn't even run the verifier.
; CHECK-O2: Pass Arguments:
; CHECK-O2-NEXT: FunctionPass Manager
; CHECK-O2-NEXT: Dominator Tree Construction

define void @foo() {
  ret void
}<|MERGE_RESOLUTION|>--- conflicted
+++ resolved
@@ -3,19 +3,12 @@
 ; legacy pass manager doesn't introduce unexpected structural changes in the
 ; pass pipeline.
 ;
-<<<<<<< HEAD
 ; INTEL - Disabled Intel Andersen's Alias Analysis and loopopt so as to not
 ; INTEL - break the pass pipeline this is trying to check for.
-; RUN: opt -disable-output -disable-verify -debug-pass=Structure \
-; RUN:     -enable-andersen=false -O2 -loopopt=false %s 2>&1 \
-=======
-; INTEL - Disabled Intel Andersen's Alias Analysis so as to not break
-; INTEL - the pass pipeline this is trying to check for.
 ; INTEL - Disabled svml translation pass to prevent this test from breaking
 ; RUN: opt -disable-output -disable-verify -debug-pass=Structure \
-; RUN:     -enable-andersen=false -enable-iml-trans=false -O2 %s 2>&1 \
->>>>>>> 9d4b1b1a
-; RUN:     | FileCheck %s --check-prefix=CHECK-O2
+; RUN:     -enable-andersen=false -enable-iml-trans=false -loopopt=false -O2 \
+; RUN:     %s 2>&1 | FileCheck %s --check-prefix=CHECK-O2
 ;
 ; In the first pipeline there should just be a function pass manager, no other
 ; pass managers.
