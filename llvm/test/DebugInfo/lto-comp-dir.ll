; REQUIRES: object-emission

; RUN: %llc_dwarf < %s -filetype=obj | llvm-dwarfdump -debug-dump=line - | FileCheck %s
; RUN: %llc_dwarf < %s -filetype=asm | FileCheck --check-prefix=ASM %s

; If multiple line tables are emitted, one per CU, those line tables can
; unambiguously rely on the comp_dir of their owning CU and use directory '0'
; to refer to it.

; CHECK: .debug_line contents:
; CHECK-NEXT: Line table prologue:
; CHECK-NOT: include_directories
; CHECK: file_names[   1]   0 {{.*}} a.cpp
; CHECK-NOT: file_names

; CHECK: Line table prologue:
; CHECK-NOT: include_directories
; CHECK: file_names[   1]   0 {{.*}} b.cpp
; CHECK-NOT: file_names

; However, if a single line table is emitted and shared between CUs, the
; comp_dir is ambiguous and relying on it would lead to different path
; interpretations depending on which CU lead to the table - so ensure that
; full paths are always emitted in this case, never comp_dir relative.

; ASM: .file   1 "/tmp/dbginfo/a{{[/\\]+}}a.cpp"
; ASM: .file   2 "/tmp/dbginfo/b{{[/\\]+}}b.cpp"

; Generated from the following source compiled to bitcode from within their
; respective directories (with debug info) and linked together with llvm-link

; a/a.cpp
; void func() {
; }

; b/b.cpp
; void func();
; int main() {
;   func();
; }

; Function Attrs: nounwind uwtable
define void @_Z4funcv() #0 {
entry:
  ret void, !dbg !19
}

; Function Attrs: uwtable
define i32 @main() #1 {
entry:
  call void @_Z4funcv(), !dbg !20
  ret i32 0, !dbg !21
}

attributes #0 = { nounwind uwtable "less-precise-fpmad"="false" "no-frame-pointer-elim"="true" "no-frame-pointer-elim-non-leaf" "no-infs-fp-math"="false" "no-nans-fp-math"="false" "stack-protector-buffer-size"="8" "unsafe-fp-math"="false" "use-soft-float"="false" }
attributes #1 = { uwtable "less-precise-fpmad"="false" "no-frame-pointer-elim"="true" "no-frame-pointer-elim-non-leaf" "no-infs-fp-math"="false" "no-nans-fp-math"="false" "stack-protector-buffer-size"="8" "unsafe-fp-math"="false" "use-soft-float"="false" }

!llvm.dbg.cu = !{!0, !8}
!llvm.module.flags = !{!16, !17}
!llvm.ident = !{!18, !18}

<<<<<<< HEAD
!0 = metadata !{metadata !"0x11\004\00clang version 3.5.0 \000\00\000\00\001", metadata !1, metadata !2, metadata !2, metadata !3, metadata !2, metadata !2} ; [ DW_TAG_compile_unit ]
!1 = metadata !{metadata !"a.cpp", metadata !"/tmp/dbginfo/a"}
!2 = metadata !{}
!3 = metadata !{metadata !4}
!4 = metadata !{metadata !"0x2e\00func\00func\00_Z4funcv\001\000\001\000\006\00256\000\001", metadata !1, metadata !5, metadata !6, null, void ()* @_Z4funcv, null, null, metadata !2} ; [ DW_TAG_subprogram ] [line 1] [def] [func]
!5 = metadata !{metadata !"0x29", metadata !1}          ; [ DW_TAG_file_type ] [/tmp/dbginfo/a/a.cpp]
!6 = metadata !{metadata !"0x15\00\000\000\000\000\000\000", i32 0, null, null, metadata !7, null, null, null} ; [ DW_TAG_subroutine_type ] [line 0, size 0, align 0, offset 0] [from ]
!7 = metadata !{null}
!8 = metadata !{metadata !"0x11\004\00clang version 3.5.0 \000\00\000\00\001", metadata !9, metadata !2, metadata !2, metadata !10, metadata !2, metadata !2} ; [ DW_TAG_compile_unit ]
!9 = metadata !{metadata !"b.cpp", metadata !"/tmp/dbginfo/b"}
!10 = metadata !{metadata !11}
!11 = metadata !{metadata !"0x2e\00main\00main\00\002\000\001\000\006\00256\000\002", metadata !9, metadata !12, metadata !13, null, i32 ()* @main, null, null, metadata !2} ; [ DW_TAG_subprogram ] [line 2] [def] [main]
!12 = metadata !{metadata !"0x29", metadata !9}         ; [ DW_TAG_file_type ] [/tmp/dbginfo/b/b.cpp]
!13 = metadata !{metadata !"0x15\00\000\000\000\000\000\000", i32 0, null, null, metadata !14, null, null, null} ; [ DW_TAG_subroutine_type ] [line 0, size 0, align 0, offset 0] [from ]
!14 = metadata !{metadata !15}
!15 = metadata !{metadata !"0x24\00int\000\0032\0032\000\000\005", null, null} ; [ DW_TAG_base_type ] [int] [line 0, size 32, align 32, offset 0, enc DW_ATE_signed]
!16 = metadata !{i32 2, metadata !"Dwarf Version", i32 4}
!17 = metadata !{i32 1, metadata !"Debug Info Version", i32 2}
!18 = metadata !{metadata !"clang version 3.5.0 "}
!19 = metadata !{i32 2, i32 0, metadata !4, null}
!20 = metadata !{i32 3, i32 0, metadata !11, null}
!21 = metadata !{i32 4, i32 0, metadata !11, null}
=======
!0 = !{!"0x11\004\00clang version 3.5.0 \000\00\000\00\001", !1, !2, !2, !3, !2, !2} ; [ DW_TAG_compile_unit ]
!1 = !{!"a.cpp", !"/tmp/dbginfo/a"}
!2 = !{}
!3 = !{!4}
!4 = !{!"0x2e\00func\00func\00_Z4funcv\001\000\001\000\006\00256\000\001", !1, !5, !6, null, void ()* @_Z4funcv, null, null, !2} ; [ DW_TAG_subprogram ] [line 1] [def] [func]
!5 = !{!"0x29", !1}          ; [ DW_TAG_file_type ] [/tmp/dbginfo/a/a.cpp]
!6 = !{!"0x15\00\000\000\000\000\000\000", i32 0, null, null, !7, null, null, null} ; [ DW_TAG_subroutine_type ] [line 0, size 0, align 0, offset 0] [from ]
!7 = !{null}
!8 = !{!"0x11\004\00clang version 3.5.0 \000\00\000\00\001", !9, !2, !2, !10, !2, !2} ; [ DW_TAG_compile_unit ]
!9 = !{!"b.cpp", !"/tmp/dbginfo/b"}
!10 = !{!11}
!11 = !{!"0x2e\00main\00main\00\002\000\001\000\006\00256\000\002", !9, !12, !13, null, i32 ()* @main, null, null, !2} ; [ DW_TAG_subprogram ] [line 2] [def] [main]
!12 = !{!"0x29", !9}         ; [ DW_TAG_file_type ] [/tmp/dbginfo/b/b.cpp]
!13 = !{!"0x15\00\000\000\000\000\000\000", i32 0, null, null, !14, null, null, null} ; [ DW_TAG_subroutine_type ] [line 0, size 0, align 0, offset 0] [from ]
!14 = !{!15}
!15 = !{!"0x24\00int\000\0032\0032\000\000\005", null, null} ; [ DW_TAG_base_type ] [int] [line 0, size 32, align 32, offset 0, enc DW_ATE_signed]
!16 = !{i32 2, !"Dwarf Version", i32 4}
!17 = !{i32 1, !"Debug Info Version", i32 2}
!18 = !{!"clang version 3.5.0 "}
!19 = !MDLocation(line: 2, scope: !4)
!20 = !MDLocation(line: 3, scope: !11)
!21 = !MDLocation(line: 4, scope: !11)
>>>>>>> 7618b2b2
<|MERGE_RESOLUTION|>--- conflicted
+++ resolved
@@ -59,30 +59,6 @@
 !llvm.module.flags = !{!16, !17}
 !llvm.ident = !{!18, !18}
 
-<<<<<<< HEAD
-!0 = metadata !{metadata !"0x11\004\00clang version 3.5.0 \000\00\000\00\001", metadata !1, metadata !2, metadata !2, metadata !3, metadata !2, metadata !2} ; [ DW_TAG_compile_unit ]
-!1 = metadata !{metadata !"a.cpp", metadata !"/tmp/dbginfo/a"}
-!2 = metadata !{}
-!3 = metadata !{metadata !4}
-!4 = metadata !{metadata !"0x2e\00func\00func\00_Z4funcv\001\000\001\000\006\00256\000\001", metadata !1, metadata !5, metadata !6, null, void ()* @_Z4funcv, null, null, metadata !2} ; [ DW_TAG_subprogram ] [line 1] [def] [func]
-!5 = metadata !{metadata !"0x29", metadata !1}          ; [ DW_TAG_file_type ] [/tmp/dbginfo/a/a.cpp]
-!6 = metadata !{metadata !"0x15\00\000\000\000\000\000\000", i32 0, null, null, metadata !7, null, null, null} ; [ DW_TAG_subroutine_type ] [line 0, size 0, align 0, offset 0] [from ]
-!7 = metadata !{null}
-!8 = metadata !{metadata !"0x11\004\00clang version 3.5.0 \000\00\000\00\001", metadata !9, metadata !2, metadata !2, metadata !10, metadata !2, metadata !2} ; [ DW_TAG_compile_unit ]
-!9 = metadata !{metadata !"b.cpp", metadata !"/tmp/dbginfo/b"}
-!10 = metadata !{metadata !11}
-!11 = metadata !{metadata !"0x2e\00main\00main\00\002\000\001\000\006\00256\000\002", metadata !9, metadata !12, metadata !13, null, i32 ()* @main, null, null, metadata !2} ; [ DW_TAG_subprogram ] [line 2] [def] [main]
-!12 = metadata !{metadata !"0x29", metadata !9}         ; [ DW_TAG_file_type ] [/tmp/dbginfo/b/b.cpp]
-!13 = metadata !{metadata !"0x15\00\000\000\000\000\000\000", i32 0, null, null, metadata !14, null, null, null} ; [ DW_TAG_subroutine_type ] [line 0, size 0, align 0, offset 0] [from ]
-!14 = metadata !{metadata !15}
-!15 = metadata !{metadata !"0x24\00int\000\0032\0032\000\000\005", null, null} ; [ DW_TAG_base_type ] [int] [line 0, size 32, align 32, offset 0, enc DW_ATE_signed]
-!16 = metadata !{i32 2, metadata !"Dwarf Version", i32 4}
-!17 = metadata !{i32 1, metadata !"Debug Info Version", i32 2}
-!18 = metadata !{metadata !"clang version 3.5.0 "}
-!19 = metadata !{i32 2, i32 0, metadata !4, null}
-!20 = metadata !{i32 3, i32 0, metadata !11, null}
-!21 = metadata !{i32 4, i32 0, metadata !11, null}
-=======
 !0 = !{!"0x11\004\00clang version 3.5.0 \000\00\000\00\001", !1, !2, !2, !3, !2, !2} ; [ DW_TAG_compile_unit ]
 !1 = !{!"a.cpp", !"/tmp/dbginfo/a"}
 !2 = !{}
@@ -105,4 +81,3 @@
 !19 = !MDLocation(line: 2, scope: !4)
 !20 = !MDLocation(line: 3, scope: !11)
 !21 = !MDLocation(line: 4, scope: !11)
->>>>>>> 7618b2b2
