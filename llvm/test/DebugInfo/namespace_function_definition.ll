; REQUIRES: object-emission

; RUN: %llc_dwarf -O0 -filetype=obj < %s | llvm-dwarfdump -debug-dump=info - | FileCheck %s

; Generated from clang with the following source:
; namespace ns {
; void func() {
; }
; }

; CHECK: DW_TAG_namespace
; CHECK-NEXT: DW_AT_name {{.*}} "ns"
; CHECK: DW_TAG_subprogram
; CHECK-NOT: DW_TAG
; CHECK:   DW_AT_low_pc
; CHECK-NOT: DW_TAG
; CHECK:   DW_AT_MIPS_linkage_name {{.*}} "_ZN2ns4funcEv"
; CHECK: NULL
; CHECK: NULL

; Function Attrs: nounwind uwtable
define void @_ZN2ns4funcEv() #0 {
entry:
  ret void, !dbg !11
}

attributes #0 = { nounwind uwtable "less-precise-fpmad"="false" "no-frame-pointer-elim"="true" "no-frame-pointer-elim-non-leaf" "no-infs-fp-math"="false" "no-nans-fp-math"="false" "stack-protector-buffer-size"="8" "unsafe-fp-math"="false" "use-soft-float"="false" }

!llvm.dbg.cu = !{!0}
!llvm.module.flags = !{!8, !9}
!llvm.ident = !{!10}

<<<<<<< HEAD
!0 = metadata !{metadata !"0x11\004\00clang version 3.5.0 \000\00\000\00\001", metadata !1, metadata !2, metadata !2, metadata !3, metadata !2, metadata !2} ; [ DW_TAG_compile_unit ] [/tmp/dbginfo/namespace_function_definition.cpp] [DW_LANG_C_plus_plus]
!1 = metadata !{metadata !"namespace_function_definition.cpp", metadata !"/tmp/dbginfo"}
!2 = metadata !{}
!3 = metadata !{metadata !4}
!4 = metadata !{metadata !"0x2e\00func\00func\00_ZN2ns4funcEv\002\000\001\000\006\00256\000\002", metadata !1, metadata !5, metadata !6, null, void ()* @_ZN2ns4funcEv, null, null, metadata !2} ; [ DW_TAG_subprogram ] [line 2] [def] [func]
!5 = metadata !{metadata !"0x39\00ns\001", metadata !1, null} ; [ DW_TAG_namespace ] [ns] [line 1]
!6 = metadata !{metadata !"0x15\00\000\000\000\000\000\000", i32 0, null, null, metadata !7, null, null, null} ; [ DW_TAG_subroutine_type ] [line 0, size 0, align 0, offset 0] [from ]
!7 = metadata !{null}
!8 = metadata !{i32 2, metadata !"Dwarf Version", i32 4}
!9 = metadata !{i32 1, metadata !"Debug Info Version", i32 2}
!10 = metadata !{metadata !"clang version 3.5.0 "}
!11 = metadata !{i32 3, i32 0, metadata !4, null}
=======
!0 = !{!"0x11\004\00clang version 3.5.0 \000\00\000\00\001", !1, !2, !2, !3, !2, !2} ; [ DW_TAG_compile_unit ] [/tmp/dbginfo/namespace_function_definition.cpp] [DW_LANG_C_plus_plus]
!1 = !{!"namespace_function_definition.cpp", !"/tmp/dbginfo"}
!2 = !{}
!3 = !{!4}
!4 = !{!"0x2e\00func\00func\00_ZN2ns4funcEv\002\000\001\000\006\00256\000\002", !1, !5, !6, null, void ()* @_ZN2ns4funcEv, null, null, !2} ; [ DW_TAG_subprogram ] [line 2] [def] [func]
!5 = !{!"0x39\00ns\001", !1, null} ; [ DW_TAG_namespace ] [ns] [line 1]
!6 = !{!"0x15\00\000\000\000\000\000\000", i32 0, null, null, !7, null, null, null} ; [ DW_TAG_subroutine_type ] [line 0, size 0, align 0, offset 0] [from ]
!7 = !{null}
!8 = !{i32 2, !"Dwarf Version", i32 4}
!9 = !{i32 1, !"Debug Info Version", i32 2}
!10 = !{!"clang version 3.5.0 "}
!11 = !MDLocation(line: 3, scope: !4)
>>>>>>> 7618b2b2
<|MERGE_RESOLUTION|>--- conflicted
+++ resolved
@@ -30,20 +30,6 @@
 !llvm.module.flags = !{!8, !9}
 !llvm.ident = !{!10}
 
-<<<<<<< HEAD
-!0 = metadata !{metadata !"0x11\004\00clang version 3.5.0 \000\00\000\00\001", metadata !1, metadata !2, metadata !2, metadata !3, metadata !2, metadata !2} ; [ DW_TAG_compile_unit ] [/tmp/dbginfo/namespace_function_definition.cpp] [DW_LANG_C_plus_plus]
-!1 = metadata !{metadata !"namespace_function_definition.cpp", metadata !"/tmp/dbginfo"}
-!2 = metadata !{}
-!3 = metadata !{metadata !4}
-!4 = metadata !{metadata !"0x2e\00func\00func\00_ZN2ns4funcEv\002\000\001\000\006\00256\000\002", metadata !1, metadata !5, metadata !6, null, void ()* @_ZN2ns4funcEv, null, null, metadata !2} ; [ DW_TAG_subprogram ] [line 2] [def] [func]
-!5 = metadata !{metadata !"0x39\00ns\001", metadata !1, null} ; [ DW_TAG_namespace ] [ns] [line 1]
-!6 = metadata !{metadata !"0x15\00\000\000\000\000\000\000", i32 0, null, null, metadata !7, null, null, null} ; [ DW_TAG_subroutine_type ] [line 0, size 0, align 0, offset 0] [from ]
-!7 = metadata !{null}
-!8 = metadata !{i32 2, metadata !"Dwarf Version", i32 4}
-!9 = metadata !{i32 1, metadata !"Debug Info Version", i32 2}
-!10 = metadata !{metadata !"clang version 3.5.0 "}
-!11 = metadata !{i32 3, i32 0, metadata !4, null}
-=======
 !0 = !{!"0x11\004\00clang version 3.5.0 \000\00\000\00\001", !1, !2, !2, !3, !2, !2} ; [ DW_TAG_compile_unit ] [/tmp/dbginfo/namespace_function_definition.cpp] [DW_LANG_C_plus_plus]
 !1 = !{!"namespace_function_definition.cpp", !"/tmp/dbginfo"}
 !2 = !{}
@@ -55,5 +41,4 @@
 !8 = !{i32 2, !"Dwarf Version", i32 4}
 !9 = !{i32 1, !"Debug Info Version", i32 2}
 !10 = !{!"clang version 3.5.0 "}
-!11 = !MDLocation(line: 3, scope: !4)
->>>>>>> 7618b2b2
+!11 = !MDLocation(line: 3, scope: !4)