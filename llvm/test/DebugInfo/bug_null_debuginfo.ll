; RUN: llc < %s

!llvm.dbg.cu = !{!0}
!llvm.module.flags = !{!2}

<<<<<<< HEAD
!0 = metadata !{i32 786449, metadata !1, i32 12, metadata !"", i1 false, metadata !"", i32 0, null, null, null,  null, null, metadata !""} ; [ DW_TAG_compile_unit ]
!1 = metadata !{metadata !"t", metadata !""}
!2 = metadata !{i32 1, metadata !"Debug Info Version", i32 1}
=======
!0 = !{!"0x11\0012\00\000\00\000\00\000", !1, null, null, null,  null, null} ; [ DW_TAG_compile_unit ]
!1 = !{!"t", !""}
!2 = !{i32 1, !"Debug Info Version", i32 2}
>>>>>>> 41cb3da2
<|MERGE_RESOLUTION|>--- conflicted
+++ resolved
@@ -3,12 +3,6 @@
 !llvm.dbg.cu = !{!0}
 !llvm.module.flags = !{!2}
 
-<<<<<<< HEAD
-!0 = metadata !{i32 786449, metadata !1, i32 12, metadata !"", i1 false, metadata !"", i32 0, null, null, null,  null, null, metadata !""} ; [ DW_TAG_compile_unit ]
-!1 = metadata !{metadata !"t", metadata !""}
-!2 = metadata !{i32 1, metadata !"Debug Info Version", i32 1}
-=======
 !0 = !{!"0x11\0012\00\000\00\000\00\000", !1, null, null, null,  null, null} ; [ DW_TAG_compile_unit ]
 !1 = !{!"t", !""}
-!2 = !{i32 1, !"Debug Info Version", i32 2}
->>>>>>> 41cb3da2
+!2 = !{i32 1, !"Debug Info Version", i32 2}