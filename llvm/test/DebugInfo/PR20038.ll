--- conflicted
+++ resolved
@@ -14,15 +14,15 @@
 ; CHECK-NOT: DW_TAG
 ; CHECK:   DW_AT_name {{.*}} "C"
 ; CHECK-NOT: {{DW_TAG|NULL}}
-; CHECK: [[C_DTOR_DECL:.*]]:  DW_TAG_subprogram
+; CHECK:   DW_TAG_subprogram
 ; CHECK-NOT: DW_TAG
 ; CHECK:     DW_AT_name {{.*}} "~C"
 
-; CHECK: [[D1_ABS:.*]]: DW_TAG_subprogram
+; CHECK:  DW_TAG_subprogram
 ; CHECK-NOT: DW_TAG
 ; CHECK:   DW_AT_MIPS_linkage_name {{.*}} "_ZN1CD1Ev"
 ; CHECK-NOT: {{DW_TAG|NULL}}
-; CHECK: [[D1_THIS_ABS:.*]]:   DW_TAG_formal_parameter
+; CHECK:  DW_TAG_formal_parameter
 ; CHECK-NOT: DW_TAG
 ; CHECK:     DW_AT_name {{.*}} "this"
 
@@ -32,11 +32,11 @@
 ; CHECK-NOT: {{DW_TAG|NULL}}
 ; CHECK:   DW_TAG_inlined_subroutine
 ; CHECK-NOT: DW_TAG
-; CHECK:     DW_AT_abstract_origin {{.*}} {[[D1_ABS]]}
+; CHECK:     DW_AT_abstract_origin {{.*}} "_ZN1CD1Ev"
 ; CHECK-NOT: {{DW_TAG|NULL}}
 ; CHECK:     DW_TAG_formal_parameter
 ; CHECK-NOT: DW_TAG
-; CHECK:       DW_AT_abstract_origin {{.*}} {[[D1_THIS_ABS]]}
+; CHECK:       DW_AT_abstract_origin {{.*}} "this"
 
 ; FIXME: D2 is actually inlined into D1 but doesn't show up here, possibly due
 ; to there being no work in D2 (calling another member function from the dtor
@@ -74,17 +74,10 @@
 
 cleanup.action:                                   ; preds = %land.end
   store %struct.C* %agg.tmp.ensured, %struct.C** %this.addr.i, align 8, !dbg !22
-<<<<<<< HEAD
-  call void @llvm.dbg.declare(metadata !{%struct.C** %this.addr.i}, metadata !29), !dbg !31
-  %this1.i = load %struct.C** %this.addr.i, !dbg !22
-  store %struct.C* %this1.i, %struct.C** %this.addr.i.i, align 8, !dbg !21
-  call void @llvm.dbg.declare(metadata !{%struct.C** %this.addr.i.i}, metadata !32), !dbg !33
-=======
   call void @llvm.dbg.declare(metadata %struct.C** %this.addr.i, metadata !29, metadata !{!"0x102"}), !dbg !31
   %this1.i = load %struct.C** %this.addr.i, !dbg !22
   store %struct.C* %this1.i, %struct.C** %this.addr.i.i, align 8, !dbg !21
   call void @llvm.dbg.declare(metadata %struct.C** %this.addr.i.i, metadata !32, metadata !{!"0x102"}), !dbg !33
->>>>>>> 41cb3da2
   %this1.i.i = load %struct.C** %this.addr.i.i, !dbg !21
   br label %cleanup.done, !dbg !22
 
@@ -98,17 +91,10 @@
   %this.addr.i = alloca %struct.C*, align 8, !dbg !37
   %this.addr = alloca %struct.C*, align 8
   store %struct.C* %this, %struct.C** %this.addr, align 8
-<<<<<<< HEAD
-  call void @llvm.dbg.declare(metadata !{%struct.C** %this.addr}, metadata !29), !dbg !38
-  %this1 = load %struct.C** %this.addr
-  store %struct.C* %this1, %struct.C** %this.addr.i, align 8, !dbg !37
-  call void @llvm.dbg.declare(metadata !{%struct.C** %this.addr.i}, metadata !32), !dbg !39
-=======
   call void @llvm.dbg.declare(metadata %struct.C** %this.addr, metadata !29, metadata !{!"0x102"}), !dbg !38
   %this1 = load %struct.C** %this.addr
   store %struct.C* %this1, %struct.C** %this.addr.i, align 8, !dbg !37
   call void @llvm.dbg.declare(metadata %struct.C** %this.addr.i, metadata !32, metadata !{!"0x102"}), !dbg !39
->>>>>>> 41cb3da2
   %this1.i = load %struct.C** %this.addr.i, !dbg !37
   ret void, !dbg !37
 }
@@ -118,17 +104,13 @@
 entry:
   %this.addr = alloca %struct.C*, align 8
   store %struct.C* %this, %struct.C** %this.addr, align 8
-<<<<<<< HEAD
-  call void @llvm.dbg.declare(metadata !{%struct.C** %this.addr}, metadata !32), !dbg !40
-=======
   call void @llvm.dbg.declare(metadata %struct.C** %this.addr, metadata !32, metadata !{!"0x102"}), !dbg !40
->>>>>>> 41cb3da2
   %this1 = load %struct.C** %this.addr
   ret void, !dbg !41
 }
 
 ; Function Attrs: nounwind readnone
-declare void @llvm.dbg.declare(metadata, metadata) #2
+declare void @llvm.dbg.declare(metadata, metadata, metadata) #2
 
 attributes #0 = { nounwind "less-precise-fpmad"="false" "no-frame-pointer-elim"="false" "no-infs-fp-math"="false" "no-nans-fp-math"="false" "no-realign-stack" "stack-protector-buffer-size"="8" "unsafe-fp-math"="false" "use-soft-float"="false" }
 attributes #1 = { alwaysinline nounwind "less-precise-fpmad"="false" "no-frame-pointer-elim"="false" "no-infs-fp-math"="false" "no-nans-fp-math"="false" "no-realign-stack" "stack-protector-buffer-size"="8" "unsafe-fp-math"="false" "use-soft-float"="false" }
@@ -138,50 +120,6 @@
 !llvm.module.flags = !{!18, !19}
 !llvm.ident = !{!20}
 
-<<<<<<< HEAD
-!0 = metadata !{i32 786449, metadata !1, i32 4, metadata !"clang version 3.5.0 ", i1 false, metadata !"", i32 0, metadata !2, metadata !3, metadata !11, metadata !2, metadata !2, metadata !"", i32 1} ; [ DW_TAG_compile_unit ] [/tmp/dbginfo/<stdin>] [DW_LANG_C_plus_plus]
-!1 = metadata !{metadata !"<stdin>", metadata !"/tmp/dbginfo"}
-!2 = metadata !{}
-!3 = metadata !{metadata !4}
-!4 = metadata !{i32 786451, metadata !5, null, metadata !"C", i32 1, i64 8, i64 8, i32 0, i32 0, null, metadata !6, i32 0, null, null, metadata !"_ZTS1C"} ; [ DW_TAG_structure_type ] [C] [line 1, size 8, align 8, offset 0] [def] [from ]
-!5 = metadata !{metadata !"PR20038.cpp", metadata !"/tmp/dbginfo"}
-!6 = metadata !{metadata !7}
-!7 = metadata !{i32 786478, metadata !5, metadata !"_ZTS1C", metadata !"~C", metadata !"~C", metadata !"", i32 2, metadata !8, i1 false, i1 false, i32 0, i32 0, null, i32 256, i1 false, null, null, i32 0, null, i32 2} ; [ DW_TAG_subprogram ] [line 2] [~C]
-!8 = metadata !{i32 786453, i32 0, null, metadata !"", i32 0, i64 0, i64 0, i64 0, i32 0, null, metadata !9, i32 0, null, null, null} ; [ DW_TAG_subroutine_type ] [line 0, size 0, align 0, offset 0] [from ]
-!9 = metadata !{null, metadata !10}
-!10 = metadata !{i32 786447, null, null, metadata !"", i32 0, i64 64, i64 64, i64 0, i32 1088, metadata !"_ZTS1C"} ; [ DW_TAG_pointer_type ] [line 0, size 64, align 64, offset 0] [artificial] [from _ZTS1C]
-!11 = metadata !{metadata !12, metadata !16, metadata !17}
-!12 = metadata !{i32 786478, metadata !5, metadata !13, metadata !"fun4", metadata !"fun4", metadata !"_Z4fun4v", i32 5, metadata !14, i1 false, i1 true, i32 0, i32 0, null, i32 256, i1 false, void ()* @_Z4fun4v, null, null, metadata !2, i32 5} ; [ DW_TAG_subprogram ] [line 5] [def] [fun4]
-!13 = metadata !{i32 786473, metadata !5}         ; [ DW_TAG_file_type ] [/tmp/dbginfo/PR20038.cpp]
-!14 = metadata !{i32 786453, i32 0, null, metadata !"", i32 0, i64 0, i64 0, i64 0, i32 0, null, metadata !15, i32 0, null, null, null} ; [ DW_TAG_subroutine_type ] [line 0, size 0, align 0, offset 0] [from ]
-!15 = metadata !{null}
-!16 = metadata !{i32 786478, metadata !5, metadata !"_ZTS1C", metadata !"~C", metadata !"~C", metadata !"_ZN1CD2Ev", i32 6, metadata !8, i1 false, i1 true, i32 0, i32 0, null, i32 256, i1 false, void (%struct.C*)* @_ZN1CD2Ev, null, metadata !7, metadata !2, i32 6} ; [ DW_TAG_subprogram ] [line 6] [def] [~C]
-!17 = metadata !{i32 786478, metadata !5, metadata !"_ZTS1C", metadata !"~C", metadata !"~C", metadata !"_ZN1CD1Ev", i32 6, metadata !8, i1 false, i1 true, i32 0, i32 0, null, i32 256, i1 false, void (%struct.C*)* @_ZN1CD1Ev, null, metadata !7, metadata !2, i32 6} ; [ DW_TAG_subprogram ] [line 6] [def] [~C]
-!18 = metadata !{i32 2, metadata !"Dwarf Version", i32 4}
-!19 = metadata !{i32 2, metadata !"Debug Info Version", i32 1}
-!20 = metadata !{metadata !"clang version 3.5.0 "}
-!21 = metadata !{i32 6, i32 0, metadata !17, metadata !22}
-!22 = metadata !{i32 5, i32 0, metadata !23, null}
-!23 = metadata !{i32 786443, metadata !5, metadata !12, i32 5, i32 0, i32 3, i32 3} ; [ DW_TAG_lexical_block ] [/tmp/dbginfo/PR20038.cpp]
-!24 = metadata !{i32 5, i32 0, metadata !12, null}
-!25 = metadata !{i32 5, i32 0, metadata !26, null}
-!26 = metadata !{i32 786443, metadata !5, metadata !12, i32 5, i32 0, i32 1, i32 1} ; [ DW_TAG_lexical_block ] [/tmp/dbginfo/PR20038.cpp]
-!27 = metadata !{i32 5, i32 0, metadata !28, null}
-!28 = metadata !{i32 786443, metadata !5, metadata !12, i32 5, i32 0, i32 2, i32 2} ; [ DW_TAG_lexical_block ] [/tmp/dbginfo/PR20038.cpp]
-!29 = metadata !{i32 786689, metadata !17, metadata !"this", null, i32 16777216, metadata !30, i32 1088, i32 0} ; [ DW_TAG_arg_variable ] [this] [line 0]
-!30 = metadata !{i32 786447, null, null, metadata !"", i32 0, i64 64, i64 64, i64 0, i32 0, metadata !"_ZTS1C"} ; [ DW_TAG_pointer_type ] [line 0, size 64, align 64, offset 0] [from _ZTS1C]
-!31 = metadata !{i32 0, i32 0, metadata !17, metadata !22}
-!32 = metadata !{i32 786689, metadata !16, metadata !"this", null, i32 16777216, metadata !30, i32 1088, i32 0} ; [ DW_TAG_arg_variable ] [this] [line 0]
-!33 = metadata !{i32 0, i32 0, metadata !16, metadata !21}
-!34 = metadata !{i32 5, i32 0, metadata !35, null}
-!35 = metadata !{i32 786443, metadata !5, metadata !36, i32 5, i32 0, i32 5, i32 5} ; [ DW_TAG_lexical_block ] [/tmp/dbginfo/PR20038.cpp]
-!36 = metadata !{i32 786443, metadata !5, metadata !12, i32 5, i32 0, i32 4, i32 4} ; [ DW_TAG_lexical_block ] [/tmp/dbginfo/PR20038.cpp]
-!37 = metadata !{i32 6, i32 0, metadata !17, null}
-!38 = metadata !{i32 0, i32 0, metadata !17, null}
-!39 = metadata !{i32 0, i32 0, metadata !16, metadata !37}
-!40 = metadata !{i32 0, i32 0, metadata !16, null}
-!41 = metadata !{i32 6, i32 0, metadata !16, null}
-=======
 !0 = !{!"0x11\004\00clang version 3.5.0 \000\00\000\00\001", !1, !2, !3, !11, !2, !2} ; [ DW_TAG_compile_unit ] [/tmp/dbginfo/<stdin>] [DW_LANG_C_plus_plus]
 !1 = !{!"<stdin>", !"/tmp/dbginfo"}
 !2 = !{}
@@ -223,5 +161,4 @@
 !38 = !MDLocation(line: 0, scope: !17)
 !39 = !MDLocation(line: 0, scope: !16, inlinedAt: !37)
 !40 = !MDLocation(line: 0, scope: !16)
-!41 = !MDLocation(line: 6, scope: !16)
->>>>>>> 41cb3da2
+!41 = !MDLocation(line: 6, scope: !16)