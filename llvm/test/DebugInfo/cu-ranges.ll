; REQUIRES: object-emission
; RUN: %llc_dwarf -O0 -filetype=obj %s -o %t
; RUN: llvm-dwarfdump %t | FileCheck %s

; Check that we emit ranges for this which has a non-traditional section and a normal section.

; CHECK: DW_TAG_compile_unit
; CHECK: DW_AT_ranges
; CHECK: DW_TAG_subprogram
; CHECK: DW_AT_low_pc
; CHECK: DW_AT_high_pc
; CHECK: DW_TAG_subprogram
; CHECK: DW_AT_low_pc
; CHECK: DW_AT_high_pc

; CHECK: .debug_ranges contents:
; FIXME: When we get better dumping facilities we'll want to elaborate here.
; CHECK: 00000000 <End of list>

; Function Attrs: nounwind uwtable
define i32 @foo(i32 %a) #0 section "__TEXT,__foo" {
entry:
  %a.addr = alloca i32, align 4
  store i32 %a, i32* %a.addr, align 4
  call void @llvm.dbg.declare(metadata !{i32* %a.addr}, metadata !13, metadata !{metadata !"0x102"}), !dbg !14
  %0 = load i32* %a.addr, align 4, !dbg !15
  %add = add nsw i32 %0, 5, !dbg !15
  ret i32 %add, !dbg !15
}

; Function Attrs: nounwind readnone
declare void @llvm.dbg.declare(metadata, metadata, metadata) #1

; Function Attrs: nounwind uwtable
define i32 @bar(i32 %a) #0 {
entry:
  %a.addr = alloca i32, align 4
  store i32 %a, i32* %a.addr, align 4
  call void @llvm.dbg.declare(metadata !{i32* %a.addr}, metadata !16, metadata !{metadata !"0x102"}), !dbg !17
  %0 = load i32* %a.addr, align 4, !dbg !18
  %add = add nsw i32 %0, 5, !dbg !18
  ret i32 %add, !dbg !18
}

attributes #0 = { nounwind uwtable "less-precise-fpmad"="false" "no-frame-pointer-elim"="true" "no-frame-pointer-elim-non-leaf" "no-infs-fp-math"="false" "no-nans-fp-math"="false" "stack-protector-buffer-size"="8" "unsafe-fp-math"="false" "use-soft-float"="false" }
attributes #1 = { nounwind readnone }

!llvm.dbg.cu = !{!0}
!llvm.module.flags = !{!10, !11}
!llvm.ident = !{!12}

<<<<<<< HEAD
!0 = metadata !{metadata !"0x11\0012\00clang version 3.5.0 (trunk 204164) (llvm/trunk 204183)\000\00\000\00\001", metadata !1, metadata !2, metadata !2, metadata !3, metadata !2, metadata !2} ; [ DW_TAG_compile_unit ] [/usr/local/google/home/echristo/foo.c] [DW_LANG_C99]
!1 = metadata !{metadata !"foo.c", metadata !"/usr/local/google/home/echristo"}
!2 = metadata !{}
!3 = metadata !{metadata !4, metadata !9}
!4 = metadata !{metadata !"0x2e\00foo\00foo\00\001\000\001\000\006\00256\000\001", metadata !1, metadata !5, metadata !6, null, i32 (i32)* @foo, null, null, metadata !2} ; [ DW_TAG_subprogram ] [line 1] [def] [foo]
!5 = metadata !{metadata !"0x29", metadata !1}          ; [ DW_TAG_file_type ] [/usr/local/google/home/echristo/foo.c]
!6 = metadata !{metadata !"0x15\00\000\000\000\000\000\000", i32 0, null, null, metadata !7, null, null, null} ; [ DW_TAG_subroutine_type ] [line 0, size 0, align 0, offset 0] [from ]
!7 = metadata !{metadata !8, metadata !8}
!8 = metadata !{metadata !"0x24\00int\000\0032\0032\000\000\005", null, null} ; [ DW_TAG_base_type ] [int] [line 0, size 32, align 32, offset 0, enc DW_ATE_signed]
!9 = metadata !{metadata !"0x2e\00bar\00bar\00\005\000\001\000\006\00256\000\005", metadata !1, metadata !5, metadata !6, null, i32 (i32)* @bar, null, null, metadata !2} ; [ DW_TAG_subprogram ] [line 5] [def] [bar]
!10 = metadata !{i32 2, metadata !"Dwarf Version", i32 4}
!11 = metadata !{i32 1, metadata !"Debug Info Version", i32 2}
!12 = metadata !{metadata !"clang version 3.5.0 (trunk 204164) (llvm/trunk 204183)"}
!13 = metadata !{metadata !"0x101\00a\0016777217\000", metadata !4, metadata !5, metadata !8} ; [ DW_TAG_arg_variable ] [a] [line 1]
!14 = metadata !{i32 1, i32 0, metadata !4, null}
!15 = metadata !{i32 2, i32 0, metadata !4, null}
!16 = metadata !{metadata !"0x101\00a\0016777221\000", metadata !9, metadata !5, metadata !8} ; [ DW_TAG_arg_variable ] [a] [line 5]
!17 = metadata !{i32 5, i32 0, metadata !9, null}
!18 = metadata !{i32 6, i32 0, metadata !9, null}
=======
!0 = !{!"0x11\0012\00clang version 3.5.0 (trunk 204164) (llvm/trunk 204183)\000\00\000\00\001", !1, !2, !2, !3, !2, !2} ; [ DW_TAG_compile_unit ] [/usr/local/google/home/echristo/foo.c] [DW_LANG_C99]
!1 = !{!"foo.c", !"/usr/local/google/home/echristo"}
!2 = !{}
!3 = !{!4, !9}
!4 = !{!"0x2e\00foo\00foo\00\001\000\001\000\006\00256\000\001", !1, !5, !6, null, i32 (i32)* @foo, null, null, !2} ; [ DW_TAG_subprogram ] [line 1] [def] [foo]
!5 = !{!"0x29", !1}          ; [ DW_TAG_file_type ] [/usr/local/google/home/echristo/foo.c]
!6 = !{!"0x15\00\000\000\000\000\000\000", i32 0, null, null, !7, null, null, null} ; [ DW_TAG_subroutine_type ] [line 0, size 0, align 0, offset 0] [from ]
!7 = !{!8, !8}
!8 = !{!"0x24\00int\000\0032\0032\000\000\005", null, null} ; [ DW_TAG_base_type ] [int] [line 0, size 32, align 32, offset 0, enc DW_ATE_signed]
!9 = !{!"0x2e\00bar\00bar\00\005\000\001\000\006\00256\000\005", !1, !5, !6, null, i32 (i32)* @bar, null, null, !2} ; [ DW_TAG_subprogram ] [line 5] [def] [bar]
!10 = !{i32 2, !"Dwarf Version", i32 4}
!11 = !{i32 1, !"Debug Info Version", i32 2}
!12 = !{!"clang version 3.5.0 (trunk 204164) (llvm/trunk 204183)"}
!13 = !{!"0x101\00a\0016777217\000", !4, !5, !8} ; [ DW_TAG_arg_variable ] [a] [line 1]
!14 = !MDLocation(line: 1, scope: !4)
!15 = !MDLocation(line: 2, scope: !4)
!16 = !{!"0x101\00a\0016777221\000", !9, !5, !8} ; [ DW_TAG_arg_variable ] [a] [line 5]
!17 = !MDLocation(line: 5, scope: !9)
!18 = !MDLocation(line: 6, scope: !9)
>>>>>>> 7618b2b2
<|MERGE_RESOLUTION|>--- conflicted
+++ resolved
@@ -22,7 +22,7 @@
 entry:
   %a.addr = alloca i32, align 4
   store i32 %a, i32* %a.addr, align 4
-  call void @llvm.dbg.declare(metadata !{i32* %a.addr}, metadata !13, metadata !{metadata !"0x102"}), !dbg !14
+  call void @llvm.dbg.declare(metadata i32* %a.addr, metadata !13, metadata !{!"0x102"}), !dbg !14
   %0 = load i32* %a.addr, align 4, !dbg !15
   %add = add nsw i32 %0, 5, !dbg !15
   ret i32 %add, !dbg !15
@@ -36,7 +36,7 @@
 entry:
   %a.addr = alloca i32, align 4
   store i32 %a, i32* %a.addr, align 4
-  call void @llvm.dbg.declare(metadata !{i32* %a.addr}, metadata !16, metadata !{metadata !"0x102"}), !dbg !17
+  call void @llvm.dbg.declare(metadata i32* %a.addr, metadata !16, metadata !{!"0x102"}), !dbg !17
   %0 = load i32* %a.addr, align 4, !dbg !18
   %add = add nsw i32 %0, 5, !dbg !18
   ret i32 %add, !dbg !18
@@ -49,27 +49,6 @@
 !llvm.module.flags = !{!10, !11}
 !llvm.ident = !{!12}
 
-<<<<<<< HEAD
-!0 = metadata !{metadata !"0x11\0012\00clang version 3.5.0 (trunk 204164) (llvm/trunk 204183)\000\00\000\00\001", metadata !1, metadata !2, metadata !2, metadata !3, metadata !2, metadata !2} ; [ DW_TAG_compile_unit ] [/usr/local/google/home/echristo/foo.c] [DW_LANG_C99]
-!1 = metadata !{metadata !"foo.c", metadata !"/usr/local/google/home/echristo"}
-!2 = metadata !{}
-!3 = metadata !{metadata !4, metadata !9}
-!4 = metadata !{metadata !"0x2e\00foo\00foo\00\001\000\001\000\006\00256\000\001", metadata !1, metadata !5, metadata !6, null, i32 (i32)* @foo, null, null, metadata !2} ; [ DW_TAG_subprogram ] [line 1] [def] [foo]
-!5 = metadata !{metadata !"0x29", metadata !1}          ; [ DW_TAG_file_type ] [/usr/local/google/home/echristo/foo.c]
-!6 = metadata !{metadata !"0x15\00\000\000\000\000\000\000", i32 0, null, null, metadata !7, null, null, null} ; [ DW_TAG_subroutine_type ] [line 0, size 0, align 0, offset 0] [from ]
-!7 = metadata !{metadata !8, metadata !8}
-!8 = metadata !{metadata !"0x24\00int\000\0032\0032\000\000\005", null, null} ; [ DW_TAG_base_type ] [int] [line 0, size 32, align 32, offset 0, enc DW_ATE_signed]
-!9 = metadata !{metadata !"0x2e\00bar\00bar\00\005\000\001\000\006\00256\000\005", metadata !1, metadata !5, metadata !6, null, i32 (i32)* @bar, null, null, metadata !2} ; [ DW_TAG_subprogram ] [line 5] [def] [bar]
-!10 = metadata !{i32 2, metadata !"Dwarf Version", i32 4}
-!11 = metadata !{i32 1, metadata !"Debug Info Version", i32 2}
-!12 = metadata !{metadata !"clang version 3.5.0 (trunk 204164) (llvm/trunk 204183)"}
-!13 = metadata !{metadata !"0x101\00a\0016777217\000", metadata !4, metadata !5, metadata !8} ; [ DW_TAG_arg_variable ] [a] [line 1]
-!14 = metadata !{i32 1, i32 0, metadata !4, null}
-!15 = metadata !{i32 2, i32 0, metadata !4, null}
-!16 = metadata !{metadata !"0x101\00a\0016777221\000", metadata !9, metadata !5, metadata !8} ; [ DW_TAG_arg_variable ] [a] [line 5]
-!17 = metadata !{i32 5, i32 0, metadata !9, null}
-!18 = metadata !{i32 6, i32 0, metadata !9, null}
-=======
 !0 = !{!"0x11\0012\00clang version 3.5.0 (trunk 204164) (llvm/trunk 204183)\000\00\000\00\001", !1, !2, !2, !3, !2, !2} ; [ DW_TAG_compile_unit ] [/usr/local/google/home/echristo/foo.c] [DW_LANG_C99]
 !1 = !{!"foo.c", !"/usr/local/google/home/echristo"}
 !2 = !{}
@@ -89,4 +68,3 @@
 !16 = !{!"0x101\00a\0016777221\000", !9, !5, !8} ; [ DW_TAG_arg_variable ] [a] [line 5]
 !17 = !MDLocation(line: 5, scope: !9)
 !18 = !MDLocation(line: 6, scope: !9)
->>>>>>> 7618b2b2
