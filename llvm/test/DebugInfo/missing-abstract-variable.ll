; REQUIRES: object-emission

; RUN: %llc_dwarf -O0 -filetype=obj < %s | llvm-dwarfdump -debug-dump=info - | FileCheck %s

; The formal parameter 'b' for Function 'x' when inlined within 'a' is lost on
; mips and powerpc64 (and on x86_64 at at least -O2). Presumably this is a
; SelectionDAG issue (do mips/powerpc64 use FastISel?).
; XFAIL: mips, powerpc64, s390x

; Build from the following source with clang -O2.

; The important details are that 'x's abstract definition is first built during
; the definition of 'b', where the parameter to 'x' is constant and so 'x's 's'
; variable is optimized away. No abstract definition DIE for 's' is constructed.
; Then, during 'a' emission, the abstract DbgVariable for 's' is created, but
; the abstract DIE isn't (since the abstract definition for 'b' is already
; built). This results in 's' inlined in 'a' being emitted with its name, line,
; file there, rather than referencing an abstract definition.

; extern int t;
;
; void f(int);
;
; inline void x(bool b) {
;   if (b) {
;     int s = t;
;     f(s);
;   }
;   f(0);
; }
;
; void b() {
;   x(false);
; }
;
; void a(bool u) {
;   x(u);
; }

; CHECK: DW_TAG_subprogram
; CHECK-NOT: DW_TAG
; CHECK:   DW_AT_name {{.*}} "x"
; CHECK-NOT: {{DW_TAG|NULL}}
; CHECK:   DW_TAG_formal_parameter
; CHECK-NOT: DW_TAG
; CHECK:     DW_AT_name {{.*}} "b"
; CHECK-NOT: {{DW_TAG|NULL}}
; CHECK:       DW_TAG_lexical_block
; CHECK-NOT: {{DW_TAG|NULL}}
; CHECK:   DW_TAG_variable
; CHECK-NOT: DW_TAG
; CHECK:         DW_AT_name {{.*}} "s"

; CHECK: DW_TAG_subprogram
; CHECK-NOT: DW_TAG
; CHECK:   DW_AT_name {{.*}} "b"
; CHECK-NOT: {{DW_TAG|NULL}}
; CHECK:   DW_TAG_inlined_subroutine
; CHECK-NOT: DW_TAG
; CHECK:     DW_AT_abstract_origin {{.*}} "_Z1xb"
; CHECK-NOT: {{DW_TAG|NULL}}
; CHECK:     DW_TAG_formal_parameter
; CHECK-NOT: DW_TAG
; CHECK:       DW_AT_abstract_origin {{.*}} "b"
; Notice 'x's local variable 's' is missing. Not necessarily a bug here,
; since it's been optimized entirely away and it should be described in
; abstract subprogram.
; CHECK-NOT: DW_TAG
; CHECK: NULL
; CHECK-NOT: DW_TAG
; CHECK: NULL

; CHECK: DW_TAG_subprogram
; CHECK-NOT: DW_TAG
; CHECK:   DW_AT_name {{.*}} "a"
; CHECK-NOT: {{DW_TAG|NULL}}
; CHECK:   DW_TAG_formal_parameter
; CHECK-NOT: {{DW_TAG|NULL}}
; CHECK:   DW_TAG_inlined_subroutine
; CHECK-NOT: DW_TAG
; CHECK:     DW_AT_abstract_origin {{.*}} "_Z1xb"
; CHECK-NOT: {{DW_TAG|NULL}}
; FIXME: This formal parameter goes missing at least at -O2 (& on
; mips/powerpc), maybe before that. Perhaps SelectionDAG is to blame (and
; fastisel succeeds).
; CHECK:     DW_TAG_formal_parameter
; CHECK-NOT: DW_TAG
; CHECK:       DW_AT_abstract_origin {{.*}} "b"

; CHECK-NOT: {{DW_TAG|NULL}}
; CHECK:     DW_TAG_lexical_block
; CHECK-NOT: {{DW_TAG|NULL}}
; CHECK:       DW_TAG_variable
; CHECK-NOT: DW_TAG
; CHECK:         DW_AT_abstract_origin {{.*}} "s"

@t = external global i32

; Function Attrs: uwtable
define void @_Z1bv() #0 {
entry:
  tail call void @llvm.dbg.value(metadata !24, i64 0, metadata !25, metadata !{metadata !"0x102"}), !dbg !27
  tail call void @_Z1fi(i32 0), !dbg !28
  ret void, !dbg !29
}

; Function Attrs: uwtable
define void @_Z1ab(i1 zeroext %u) #0 {
entry:
  tail call void @llvm.dbg.value(metadata !{i1 %u}, i64 0, metadata !13, metadata !{metadata !"0x102"}), !dbg !30
  tail call void @llvm.dbg.value(metadata !{i1 %u}, i64 0, metadata !31, metadata !{metadata !"0x102"}), !dbg !33
  br i1 %u, label %if.then.i, label %_Z1xb.exit, !dbg !34

if.then.i:                                        ; preds = %entry
  %0 = load i32* @t, align 4, !dbg !35, !tbaa !36
  tail call void @llvm.dbg.value(metadata !{i32 %0}, i64 0, metadata !40, metadata !{metadata !"0x102"}), !dbg !35
  tail call void @_Z1fi(i32 %0), !dbg !41
  br label %_Z1xb.exit, !dbg !42

_Z1xb.exit:                                       ; preds = %entry, %if.then.i
  tail call void @_Z1fi(i32 0), !dbg !43
  ret void, !dbg !44
}

declare void @_Z1fi(i32) #1

; Function Attrs: nounwind readnone
declare void @llvm.dbg.value(metadata, i64, metadata, metadata) #2

attributes #0 = { uwtable "less-precise-fpmad"="false" "no-frame-pointer-elim"="false" "no-infs-fp-math"="false" "no-nans-fp-math"="false" "stack-protector-buffer-size"="8" "unsafe-fp-math"="false" "use-soft-float"="false" }
attributes #1 = { "less-precise-fpmad"="false" "no-frame-pointer-elim"="false" "no-infs-fp-math"="false" "no-nans-fp-math"="false" "stack-protector-buffer-size"="8" "unsafe-fp-math"="false" "use-soft-float"="false" }
attributes #2 = { nounwind readnone }

!llvm.dbg.cu = !{!0}
!llvm.module.flags = !{!21, !22}
!llvm.ident = !{!23}

<<<<<<< HEAD
!0 = metadata !{metadata !"0x11\004\00clang version 3.5.0 \001\00\000\00\001", metadata !1, metadata !2, metadata !2, metadata !3, metadata !2, metadata !2} ; [ DW_TAG_compile_unit ] [/tmp/dbginfo/missing-abstract-variables.cc] [DW_LANG_C_plus_plus]
!1 = metadata !{metadata !"missing-abstract-variables.cc", metadata !"/tmp/dbginfo"}
!2 = metadata !{}
!3 = metadata !{metadata !4, metadata !8, metadata !14}
!4 = metadata !{metadata !"0x2e\00b\00b\00_Z1bv\0013\000\001\000\006\00256\001\0013", metadata !1, metadata !5, metadata !6, null, void ()* @_Z1bv, null, null, metadata !2} ; [ DW_TAG_subprogram ] [line 13] [def] [b]
!5 = metadata !{metadata !"0x29", metadata !1}          ; [ DW_TAG_file_type ] [/tmp/dbginfo/missing-abstract-variables.cc]
!6 = metadata !{metadata !"0x15\00\000\000\000\000\000\000", i32 0, null, null, metadata !7, null, null, null} ; [ DW_TAG_subroutine_type ] [line 0, size 0, align 0, offset 0] [from ]
!7 = metadata !{null}
!8 = metadata !{metadata !"0x2e\00a\00a\00_Z1ab\0017\000\001\000\006\00256\001\0017", metadata !1, metadata !5, metadata !9, null, void (i1)* @_Z1ab, null, null, metadata !12} ; [ DW_TAG_subprogram ] [line 17] [def] [a]
!9 = metadata !{metadata !"0x15\00\000\000\000\000\000\000", i32 0, null, null, metadata !10, null, null, null} ; [ DW_TAG_subroutine_type ] [line 0, size 0, align 0, offset 0] [from ]
!10 = metadata !{null, metadata !11}
!11 = metadata !{metadata !"0x24\00bool\000\008\008\000\000\002", null, null} ; [ DW_TAG_base_type ] [bool] [line 0, size 8, align 8, offset 0, enc DW_ATE_boolean]
!12 = metadata !{metadata !13}
!13 = metadata !{metadata !"0x101\00u\0016777233\000", metadata !8, metadata !5, metadata !11} ; [ DW_TAG_arg_variable ] [u] [line 17]
!14 = metadata !{metadata !"0x2e\00x\00x\00_Z1xb\005\000\001\000\006\00256\001\005", metadata !1, metadata !5, metadata !9, null, null, null, null, metadata !15} ; [ DW_TAG_subprogram ] [line 5] [def] [x]
!15 = metadata !{metadata !16, metadata !17}
!16 = metadata !{metadata !"0x101\00b\0016777221\000", metadata !14, metadata !5, metadata !11} ; [ DW_TAG_arg_variable ] [b] [line 5]
!17 = metadata !{metadata !"0x100\00s\007\000", metadata !18, metadata !5, metadata !20} ; [ DW_TAG_auto_variable ] [s] [line 7]
!18 = metadata !{metadata !"0xb\006\000\000", metadata !1, metadata !19} ; [ DW_TAG_lexical_block ] [/tmp/dbginfo/missing-abstract-variables.cc]
!19 = metadata !{metadata !"0xb\006\000\000", metadata !1, metadata !14} ; [ DW_TAG_lexical_block ] [/tmp/dbginfo/missing-abstract-variables.cc]
!20 = metadata !{metadata !"0x24\00int\000\0032\0032\000\000\005", null, null} ; [ DW_TAG_base_type ] [int] [line 0, size 32, align 32, offset 0, enc DW_ATE_signed]
!21 = metadata !{i32 2, metadata !"Dwarf Version", i32 4}
!22 = metadata !{i32 2, metadata !"Debug Info Version", i32 2}
!23 = metadata !{metadata !"clang version 3.5.0 "}
!24 = metadata !{i1 false}
!25 = metadata !{metadata !"0x101\00b\0016777221\000", metadata !14, metadata !5, metadata !11, metadata !26} ; [ DW_TAG_arg_variable ] [b] [line 5]
!26 = metadata !{i32 14, i32 0, metadata !4, null}
!27 = metadata !{i32 5, i32 0, metadata !14, metadata !26}
!28 = metadata !{i32 10, i32 0, metadata !14, metadata !26}
!29 = metadata !{i32 15, i32 0, metadata !4, null}
!30 = metadata !{i32 17, i32 0, metadata !8, null}
!31 = metadata !{metadata !"0x101\00b\0016777221\000", metadata !14, metadata !5, metadata !11, metadata !32} ; [ DW_TAG_arg_variable ] [b] [line 5]
!32 = metadata !{i32 18, i32 0, metadata !8, null}
!33 = metadata !{i32 5, i32 0, metadata !14, metadata !32}
!34 = metadata !{i32 6, i32 0, metadata !19, metadata !32}
!35 = metadata !{i32 7, i32 0, metadata !18, metadata !32}
!36 = metadata !{metadata !37, metadata !37, i64 0}
!37 = metadata !{metadata !"int", metadata !38, i64 0}
!38 = metadata !{metadata !"omnipotent char", metadata !39, i64 0}
!39 = metadata !{metadata !"Simple C/C++ TBAA"}
!40 = metadata !{metadata !"0x100\00s\007\000", metadata !18, metadata !5, metadata !20, metadata !32} ; [ DW_TAG_auto_variable ] [s] [line 7]
!41 = metadata !{i32 8, i32 0, metadata !18, metadata !32}
!42 = metadata !{i32 9, i32 0, metadata !18, metadata !32}
!43 = metadata !{i32 10, i32 0, metadata !14, metadata !32}
!44 = metadata !{i32 19, i32 0, metadata !8, null}
=======
!0 = !{!"0x11\004\00clang version 3.5.0 \001\00\000\00\001", !1, !2, !2, !3, !2, !2} ; [ DW_TAG_compile_unit ] [/tmp/dbginfo/missing-abstract-variables.cc] [DW_LANG_C_plus_plus]
!1 = !{!"missing-abstract-variables.cc", !"/tmp/dbginfo"}
!2 = !{}
!3 = !{!4, !8, !14}
!4 = !{!"0x2e\00b\00b\00_Z1bv\0013\000\001\000\006\00256\001\0013", !1, !5, !6, null, void ()* @_Z1bv, null, null, !2} ; [ DW_TAG_subprogram ] [line 13] [def] [b]
!5 = !{!"0x29", !1}          ; [ DW_TAG_file_type ] [/tmp/dbginfo/missing-abstract-variables.cc]
!6 = !{!"0x15\00\000\000\000\000\000\000", i32 0, null, null, !7, null, null, null} ; [ DW_TAG_subroutine_type ] [line 0, size 0, align 0, offset 0] [from ]
!7 = !{null}
!8 = !{!"0x2e\00a\00a\00_Z1ab\0017\000\001\000\006\00256\001\0017", !1, !5, !9, null, void (i1)* @_Z1ab, null, null, !12} ; [ DW_TAG_subprogram ] [line 17] [def] [a]
!9 = !{!"0x15\00\000\000\000\000\000\000", i32 0, null, null, !10, null, null, null} ; [ DW_TAG_subroutine_type ] [line 0, size 0, align 0, offset 0] [from ]
!10 = !{null, !11}
!11 = !{!"0x24\00bool\000\008\008\000\000\002", null, null} ; [ DW_TAG_base_type ] [bool] [line 0, size 8, align 8, offset 0, enc DW_ATE_boolean]
!12 = !{!13}
!13 = !{!"0x101\00u\0016777233\000", !8, !5, !11} ; [ DW_TAG_arg_variable ] [u] [line 17]
!14 = !{!"0x2e\00x\00x\00_Z1xb\005\000\001\000\006\00256\001\005", !1, !5, !9, null, null, null, null, !15} ; [ DW_TAG_subprogram ] [line 5] [def] [x]
!15 = !{!16, !17}
!16 = !{!"0x101\00b\0016777221\000", !14, !5, !11} ; [ DW_TAG_arg_variable ] [b] [line 5]
!17 = !{!"0x100\00s\007\000", !18, !5, !20} ; [ DW_TAG_auto_variable ] [s] [line 7]
!18 = !{!"0xb\006\000\000", !1, !19} ; [ DW_TAG_lexical_block ] [/tmp/dbginfo/missing-abstract-variables.cc]
!19 = !{!"0xb\006\000\000", !1, !14} ; [ DW_TAG_lexical_block ] [/tmp/dbginfo/missing-abstract-variables.cc]
!20 = !{!"0x24\00int\000\0032\0032\000\000\005", null, null} ; [ DW_TAG_base_type ] [int] [line 0, size 32, align 32, offset 0, enc DW_ATE_signed]
!21 = !{i32 2, !"Dwarf Version", i32 4}
!22 = !{i32 2, !"Debug Info Version", i32 2}
!23 = !{!"clang version 3.5.0 "}
!24 = !{i1 false}
!25 = !{!"0x101\00b\0016777221\000", !14, !5, !11, !26} ; [ DW_TAG_arg_variable ] [b] [line 5]
!26 = !MDLocation(line: 14, scope: !4)
!27 = !MDLocation(line: 5, scope: !14, inlinedAt: !26)
!28 = !MDLocation(line: 10, scope: !14, inlinedAt: !26)
!29 = !MDLocation(line: 15, scope: !4)
!30 = !MDLocation(line: 17, scope: !8)
!31 = !{!"0x101\00b\0016777221\000", !14, !5, !11, !32} ; [ DW_TAG_arg_variable ] [b] [line 5]
!32 = !MDLocation(line: 18, scope: !8)
!33 = !MDLocation(line: 5, scope: !14, inlinedAt: !32)
!34 = !MDLocation(line: 6, scope: !19, inlinedAt: !32)
!35 = !MDLocation(line: 7, scope: !18, inlinedAt: !32)
!36 = !{!37, !37, i64 0}
!37 = !{!"int", !38, i64 0}
!38 = !{!"omnipotent char", !39, i64 0}
!39 = !{!"Simple C/C++ TBAA"}
!40 = !{!"0x100\00s\007\000", !18, !5, !20, !32} ; [ DW_TAG_auto_variable ] [s] [line 7]
!41 = !MDLocation(line: 8, scope: !18, inlinedAt: !32)
!42 = !MDLocation(line: 9, scope: !18, inlinedAt: !32)
!43 = !MDLocation(line: 10, scope: !14, inlinedAt: !32)
!44 = !MDLocation(line: 19, scope: !8)
>>>>>>> 7618b2b2
<|MERGE_RESOLUTION|>--- conflicted
+++ resolved
@@ -99,7 +99,7 @@
 ; Function Attrs: uwtable
 define void @_Z1bv() #0 {
 entry:
-  tail call void @llvm.dbg.value(metadata !24, i64 0, metadata !25, metadata !{metadata !"0x102"}), !dbg !27
+  tail call void @llvm.dbg.value(metadata i1 false, i64 0, metadata !25, metadata !{!"0x102"}), !dbg !27
   tail call void @_Z1fi(i32 0), !dbg !28
   ret void, !dbg !29
 }
@@ -107,13 +107,13 @@
 ; Function Attrs: uwtable
 define void @_Z1ab(i1 zeroext %u) #0 {
 entry:
-  tail call void @llvm.dbg.value(metadata !{i1 %u}, i64 0, metadata !13, metadata !{metadata !"0x102"}), !dbg !30
-  tail call void @llvm.dbg.value(metadata !{i1 %u}, i64 0, metadata !31, metadata !{metadata !"0x102"}), !dbg !33
+  tail call void @llvm.dbg.value(metadata i1 %u, i64 0, metadata !13, metadata !{!"0x102"}), !dbg !30
+  tail call void @llvm.dbg.value(metadata i1 %u, i64 0, metadata !31, metadata !{!"0x102"}), !dbg !33
   br i1 %u, label %if.then.i, label %_Z1xb.exit, !dbg !34
 
 if.then.i:                                        ; preds = %entry
   %0 = load i32* @t, align 4, !dbg !35, !tbaa !36
-  tail call void @llvm.dbg.value(metadata !{i32 %0}, i64 0, metadata !40, metadata !{metadata !"0x102"}), !dbg !35
+  tail call void @llvm.dbg.value(metadata i32 %0, i64 0, metadata !40, metadata !{!"0x102"}), !dbg !35
   tail call void @_Z1fi(i32 %0), !dbg !41
   br label %_Z1xb.exit, !dbg !42
 
@@ -135,53 +135,6 @@
 !llvm.module.flags = !{!21, !22}
 !llvm.ident = !{!23}
 
-<<<<<<< HEAD
-!0 = metadata !{metadata !"0x11\004\00clang version 3.5.0 \001\00\000\00\001", metadata !1, metadata !2, metadata !2, metadata !3, metadata !2, metadata !2} ; [ DW_TAG_compile_unit ] [/tmp/dbginfo/missing-abstract-variables.cc] [DW_LANG_C_plus_plus]
-!1 = metadata !{metadata !"missing-abstract-variables.cc", metadata !"/tmp/dbginfo"}
-!2 = metadata !{}
-!3 = metadata !{metadata !4, metadata !8, metadata !14}
-!4 = metadata !{metadata !"0x2e\00b\00b\00_Z1bv\0013\000\001\000\006\00256\001\0013", metadata !1, metadata !5, metadata !6, null, void ()* @_Z1bv, null, null, metadata !2} ; [ DW_TAG_subprogram ] [line 13] [def] [b]
-!5 = metadata !{metadata !"0x29", metadata !1}          ; [ DW_TAG_file_type ] [/tmp/dbginfo/missing-abstract-variables.cc]
-!6 = metadata !{metadata !"0x15\00\000\000\000\000\000\000", i32 0, null, null, metadata !7, null, null, null} ; [ DW_TAG_subroutine_type ] [line 0, size 0, align 0, offset 0] [from ]
-!7 = metadata !{null}
-!8 = metadata !{metadata !"0x2e\00a\00a\00_Z1ab\0017\000\001\000\006\00256\001\0017", metadata !1, metadata !5, metadata !9, null, void (i1)* @_Z1ab, null, null, metadata !12} ; [ DW_TAG_subprogram ] [line 17] [def] [a]
-!9 = metadata !{metadata !"0x15\00\000\000\000\000\000\000", i32 0, null, null, metadata !10, null, null, null} ; [ DW_TAG_subroutine_type ] [line 0, size 0, align 0, offset 0] [from ]
-!10 = metadata !{null, metadata !11}
-!11 = metadata !{metadata !"0x24\00bool\000\008\008\000\000\002", null, null} ; [ DW_TAG_base_type ] [bool] [line 0, size 8, align 8, offset 0, enc DW_ATE_boolean]
-!12 = metadata !{metadata !13}
-!13 = metadata !{metadata !"0x101\00u\0016777233\000", metadata !8, metadata !5, metadata !11} ; [ DW_TAG_arg_variable ] [u] [line 17]
-!14 = metadata !{metadata !"0x2e\00x\00x\00_Z1xb\005\000\001\000\006\00256\001\005", metadata !1, metadata !5, metadata !9, null, null, null, null, metadata !15} ; [ DW_TAG_subprogram ] [line 5] [def] [x]
-!15 = metadata !{metadata !16, metadata !17}
-!16 = metadata !{metadata !"0x101\00b\0016777221\000", metadata !14, metadata !5, metadata !11} ; [ DW_TAG_arg_variable ] [b] [line 5]
-!17 = metadata !{metadata !"0x100\00s\007\000", metadata !18, metadata !5, metadata !20} ; [ DW_TAG_auto_variable ] [s] [line 7]
-!18 = metadata !{metadata !"0xb\006\000\000", metadata !1, metadata !19} ; [ DW_TAG_lexical_block ] [/tmp/dbginfo/missing-abstract-variables.cc]
-!19 = metadata !{metadata !"0xb\006\000\000", metadata !1, metadata !14} ; [ DW_TAG_lexical_block ] [/tmp/dbginfo/missing-abstract-variables.cc]
-!20 = metadata !{metadata !"0x24\00int\000\0032\0032\000\000\005", null, null} ; [ DW_TAG_base_type ] [int] [line 0, size 32, align 32, offset 0, enc DW_ATE_signed]
-!21 = metadata !{i32 2, metadata !"Dwarf Version", i32 4}
-!22 = metadata !{i32 2, metadata !"Debug Info Version", i32 2}
-!23 = metadata !{metadata !"clang version 3.5.0 "}
-!24 = metadata !{i1 false}
-!25 = metadata !{metadata !"0x101\00b\0016777221\000", metadata !14, metadata !5, metadata !11, metadata !26} ; [ DW_TAG_arg_variable ] [b] [line 5]
-!26 = metadata !{i32 14, i32 0, metadata !4, null}
-!27 = metadata !{i32 5, i32 0, metadata !14, metadata !26}
-!28 = metadata !{i32 10, i32 0, metadata !14, metadata !26}
-!29 = metadata !{i32 15, i32 0, metadata !4, null}
-!30 = metadata !{i32 17, i32 0, metadata !8, null}
-!31 = metadata !{metadata !"0x101\00b\0016777221\000", metadata !14, metadata !5, metadata !11, metadata !32} ; [ DW_TAG_arg_variable ] [b] [line 5]
-!32 = metadata !{i32 18, i32 0, metadata !8, null}
-!33 = metadata !{i32 5, i32 0, metadata !14, metadata !32}
-!34 = metadata !{i32 6, i32 0, metadata !19, metadata !32}
-!35 = metadata !{i32 7, i32 0, metadata !18, metadata !32}
-!36 = metadata !{metadata !37, metadata !37, i64 0}
-!37 = metadata !{metadata !"int", metadata !38, i64 0}
-!38 = metadata !{metadata !"omnipotent char", metadata !39, i64 0}
-!39 = metadata !{metadata !"Simple C/C++ TBAA"}
-!40 = metadata !{metadata !"0x100\00s\007\000", metadata !18, metadata !5, metadata !20, metadata !32} ; [ DW_TAG_auto_variable ] [s] [line 7]
-!41 = metadata !{i32 8, i32 0, metadata !18, metadata !32}
-!42 = metadata !{i32 9, i32 0, metadata !18, metadata !32}
-!43 = metadata !{i32 10, i32 0, metadata !14, metadata !32}
-!44 = metadata !{i32 19, i32 0, metadata !8, null}
-=======
 !0 = !{!"0x11\004\00clang version 3.5.0 \001\00\000\00\001", !1, !2, !2, !3, !2, !2} ; [ DW_TAG_compile_unit ] [/tmp/dbginfo/missing-abstract-variables.cc] [DW_LANG_C_plus_plus]
 !1 = !{!"missing-abstract-variables.cc", !"/tmp/dbginfo"}
 !2 = !{}
@@ -226,5 +179,4 @@
 !41 = !MDLocation(line: 8, scope: !18, inlinedAt: !32)
 !42 = !MDLocation(line: 9, scope: !18, inlinedAt: !32)
 !43 = !MDLocation(line: 10, scope: !14, inlinedAt: !32)
-!44 = !MDLocation(line: 19, scope: !8)
->>>>>>> 7618b2b2
+!44 = !MDLocation(line: 19, scope: !8)