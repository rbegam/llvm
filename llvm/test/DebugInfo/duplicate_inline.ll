--- conflicted
+++ resolved
@@ -20,16 +20,6 @@
 ; appears to be only one inlined function.
 ; To fix this, we'd need to add some kind of unique metadata per call site, possibly something like:
 ;
-<<<<<<< HEAD
-; !42 = metadata !{i32 1, i32 0, metadata !43, metadata !44}
-; !44 = metadata !{i32 2, i32 0, metadata !45, null}
-;
-; ->
-;
-; !42 = metadata !{i32 1, i32 0, metadata !43, metadata !44}
-; !44 = metadata !{metadata !45, metadata !44}
-; !45 = metadata !{i32 2, i32 0, metadata !45, null}
-=======
 ; !42 = !MDLocation(line: 1, scope: !43, inlinedAt: !44)
 ; !44 = !MDLocation(line: 2, scope: !45)
 ;
@@ -38,7 +28,6 @@
 ; !42 = !MDLocation(line: 1, scope: !43, inlinedAt: !44)
 ; !44 = !{!45, !44}
 ; !45 = !MDLocation(line: 2, scope: !45)
->>>>>>> 7618b2b2
 ;
 ; since cycles in metadata are not uniqued, the !44 node would not be shared
 ; between calls to the same function from the same location, ensuring separate
@@ -72,17 +61,17 @@
   %x.addr = alloca i32, align 4
   %y.addr = alloca i32, align 4
   store i32 %x, i32* %x.addr, align 4
-  call void @llvm.dbg.declare(metadata !{i32* %x.addr}, metadata !15, metadata !16), !dbg !17
+  call void @llvm.dbg.declare(metadata i32* %x.addr, metadata !15, metadata !16), !dbg !17
   store i32 %y, i32* %y.addr, align 4
-  call void @llvm.dbg.declare(metadata !{i32* %y.addr}, metadata !18, metadata !16), !dbg !19
+  call void @llvm.dbg.declare(metadata i32* %y.addr, metadata !18, metadata !16), !dbg !19
   %0 = load i32* %x.addr, align 4, !dbg !20
   store i32 %0, i32* %i.addr.i, align 4, !dbg !20
-  call void @llvm.dbg.declare(metadata !{i32* %i.addr.i}, metadata !21, metadata !16), !dbg !22
+  call void @llvm.dbg.declare(metadata i32* %i.addr.i, metadata !21, metadata !16), !dbg !22
   %1 = load i32* %i.addr.i, align 4, !dbg !23
   call void @_Z2f1i(i32 %1), !dbg !23
   %2 = load i32* %y.addr, align 4, !dbg !20
   store i32 %2, i32* %i.addr.i1, align 4, !dbg !20
-  call void @llvm.dbg.declare(metadata !{i32* %i.addr.i1}, metadata !21, metadata !16), !dbg !22
+  call void @llvm.dbg.declare(metadata i32* %i.addr.i1, metadata !21, metadata !16), !dbg !22
   %3 = load i32* %i.addr.i1, align 4, !dbg !23
   call void @_Z2f1i(i32 %3), !dbg !23
   ret void, !dbg !24
@@ -101,33 +90,6 @@
 !llvm.module.flags = !{!12, !13}
 !llvm.ident = !{!14}
 
-<<<<<<< HEAD
-!0 = metadata !{metadata !"0x11\004\00clang version 3.6.0 \000\00\000\00\001", metadata !1, metadata !2, metadata !2, metadata !3, metadata !2, metadata !2} ; [ DW_TAG_compile_unit ] [/tmp/dbginfo/duplicate_inline.cpp] [DW_LANG_C_plus_plus]
-!1 = metadata !{metadata !"duplicate_inline.cpp", metadata !"/tmp/dbginfo"}
-!2 = metadata !{}
-!3 = metadata !{metadata !4, metadata !9}
-!4 = metadata !{metadata !"0x2e\00f3\00f3\00_Z2f3ii\008\000\001\000\000\00256\000\008", metadata !1, metadata !5, metadata !6, null, void (i32, i32)* @_Z2f3ii, null, null, metadata !2} ; [ DW_TAG_subprogram ] [line 8] [def] [f3]
-!5 = metadata !{metadata !"0x29", metadata !1}    ; [ DW_TAG_file_type ] [/tmp/dbginfo/duplicate_inline.cpp]
-!6 = metadata !{metadata !"0x15\00\000\000\000\000\000\000", null, null, null, metadata !7, null, null, null} ; [ DW_TAG_subroutine_type ] [line 0, size 0, align 0, offset 0] [from ]
-!7 = metadata !{null, metadata !8, metadata !8}
-!8 = metadata !{metadata !"0x24\00int\000\0032\0032\000\000\005", null, null} ; [ DW_TAG_base_type ] [int] [line 0, size 32, align 32, offset 0, enc DW_ATE_signed]
-!9 = metadata !{metadata !"0x2e\00f2\00f2\00_Z2f2i\002\000\001\000\000\00256\000\002", metadata !1, metadata !5, metadata !10, null, null, null, null, metadata !2} ; [ DW_TAG_subprogram ] [line 2] [def] [f2]
-!10 = metadata !{metadata !"0x15\00\000\000\000\000\000\000", null, null, null, metadata !11, null, null, null} ; [ DW_TAG_subroutine_type ] [line 0, size 0, align 0, offset 0] [from ]
-!11 = metadata !{null, metadata !8}
-!12 = metadata !{i32 2, metadata !"Dwarf Version", i32 4}
-!13 = metadata !{i32 2, metadata !"Debug Info Version", i32 2}
-!14 = metadata !{metadata !"clang version 3.6.0 "}
-!15 = metadata !{metadata !"0x101\00x\0016777224\000", metadata !4, metadata !5, metadata !8} ; [ DW_TAG_arg_variable ] [x] [line 8]
-!16 = metadata !{metadata !"0x102"}               ; [ DW_TAG_expression ]
-!17 = metadata !{i32 8, i32 13, metadata !4, null}
-!18 = metadata !{metadata !"0x101\00y\0033554440\000", metadata !4, metadata !5, metadata !8} ; [ DW_TAG_arg_variable ] [y] [line 8]
-!19 = metadata !{i32 8, i32 20, metadata !4, null}
-!20 = metadata !{i32 8, i32 25, metadata !4, null}
-!21 = metadata !{metadata !"0x101\00i\0016777218\000", metadata !9, metadata !5, metadata !8} ; [ DW_TAG_arg_variable ] [i] [line 2]
-!22 = metadata !{i32 2, i32 51, metadata !9, metadata !20}
-!23 = metadata !{i32 2, i32 56, metadata !9, metadata !20}
-!24 = metadata !{i32 8, i32 36, metadata !4, null}
-=======
 !0 = !{!"0x11\004\00clang version 3.6.0 \000\00\000\00\001", !1, !2, !2, !3, !2, !2} ; [ DW_TAG_compile_unit ] [/tmp/dbginfo/duplicate_inline.cpp] [DW_LANG_C_plus_plus]
 !1 = !{!"duplicate_inline.cpp", !"/tmp/dbginfo"}
 !2 = !{}
@@ -152,5 +114,4 @@
 !21 = !{!"0x101\00i\0016777218\000", !9, !5, !8} ; [ DW_TAG_arg_variable ] [i] [line 2]
 !22 = !MDLocation(line: 2, column: 51, scope: !9, inlinedAt: !20)
 !23 = !MDLocation(line: 2, column: 56, scope: !9, inlinedAt: !20)
-!24 = !MDLocation(line: 8, column: 36, scope: !4)
->>>>>>> 7618b2b2
+!24 = !MDLocation(line: 8, column: 36, scope: !4)