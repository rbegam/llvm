--- conflicted
+++ resolved
@@ -4,24 +4,16 @@
 
 define void @Foo(i32 %a, i32 %b) {
 entry:
-  call void @llvm.dbg.declare(metadata !{i32* null}, metadata !1, metadata !{metadata !"0x102"})
+  call void @llvm.dbg.declare(metadata i32* null, metadata !1, metadata !{!"0x102"})
   ret void
 }
 !llvm.dbg.cu = !{!2}
 !llvm.module.flags = !{!5}
-<<<<<<< HEAD
-!2 = metadata !{metadata !"0x11\0032769\00clang version 3.3 \000\00\000\00\001", metadata !4, metadata !3, metadata !3, metadata !3, metadata !3,  metadata !3} ; [ DW_TAG_compile_unit ] [/usr/local/google/home/blaikie/dev/scratch/scratch.cpp] [lang 0x8001]
-!3 = metadata !{}
-!0 = metadata !{i32 662302, i32 26, metadata !1, null}
-!1 = metadata !{i32 4, metadata !"foo"}
-!4 = metadata !{metadata !"scratch.cpp", metadata !"/usr/local/google/home/blaikie/dev/scratch"}
-=======
 !2 = !{!"0x11\0032769\00clang version 3.3 \000\00\000\00\001", !4, !3, !3, !3, !3,  !3} ; [ DW_TAG_compile_unit ] [/usr/local/google/home/blaikie/dev/scratch/scratch.cpp] [lang 0x8001]
 !3 = !{}
 !0 = !MDLocation(line: 662302, column: 26, scope: !1)
 !1 = !{i32 4, !"foo"}
 !4 = !{!"scratch.cpp", !"/usr/local/google/home/blaikie/dev/scratch"}
->>>>>>> 7618b2b2
 
 declare void @llvm.dbg.declare(metadata, metadata, metadata) nounwind readnone
-!5 = metadata !{i32 1, metadata !"Debug Info Version", i32 2}+!5 = !{i32 1, !"Debug Info Version", i32 2}