; REQUIRES: object-emission

; RUN: %llc_dwarf -O2 -filetype=obj < %s | llvm-dwarfdump -debug-dump=info - | FileCheck %s

; This is a test case that's as reduced as I can get it, though I haven't fully
; understood the mechanisms by which this bug occurs, so perhaps there's further
; simplification to be had (it's certainly a bit non-obvious what's going on). I
; hesitate to hand-craft or otherwise simplify the IR compared to what Clang
; generates as this is a particular tickling of optimizations and debug location
; propagation I want a realistic example of.

; Generated with clang-tot -cc1 -g -O2 -w -std=c++11  -fsanitize=address,use-after-return -fcxx-exceptions -fexceptions -x c++ incorrect-variable-debug-loc.cpp -emit-llvm

; struct A {
;   int m_fn1();
; };
;
; struct B {
;   void __attribute__((always_inline)) m_fn2() { i = 0; }
;   int i;
; };
;
; struct C {
;   void m_fn3();
;   int j;
;   B b;
; };
;
; int fn1() {
;   C A;
;   A.b.m_fn2();
;   A.m_fn3();
; }
; void C::m_fn3() {
;   A().m_fn1();
;   b.m_fn2();
; }

; CHECK: DW_TAG_structure_type
; CHECK-NEXT: DW_AT_name {{.*}} "C"
; CHECK:   DW_TAG_subprogram
; CHECK-NOT: DW_TAG
; CHECK: DW_AT_name {{.*}} "m_fn3"

; CHECK: DW_AT_specification {{.*}} "_ZN1C5m_fn3Ev"
; CHECK-NOT: DW_TAG
; CHECK:   DW_TAG_formal_parameter
; CHECK-NOT: DW_TAG
; CHECK:     DW_AT_name {{.*}} "this"

%struct.C = type { i32, %struct.B }
%struct.B = type { i32 }
%struct.A = type { i8 }

@llvm.global_ctors = appending global [1 x { i32, void ()* }] [{ i32, void ()* } { i32 1, void ()* @asan.module_ctor }]
@__asan_option_detect_stack_use_after_return = external global i32
@__asan_gen_ = private unnamed_addr constant [11 x i8] c"1 32 8 1 A\00", align 1
@__asan_gen_1 = private unnamed_addr constant [13 x i8] c"1 32 1 3 tmp\00", align 1

; Function Attrs: noreturn sanitize_address
define i32 @_Z3fn1v() #0 {
entry:
  %MyAlloca = alloca [64 x i8], align 32, !dbg !39
  %0 = ptrtoint [64 x i8]* %MyAlloca to i64, !dbg !39
  %1 = load i32* @__asan_option_detect_stack_use_after_return, !dbg !39
  %2 = icmp ne i32 %1, 0, !dbg !39
  br i1 %2, label %3, label %5

; <label>:3                                       ; preds = %entry
  %4 = call i64 @__asan_stack_malloc_0(i64 64, i64 %0), !dbg !39
  br label %5

; <label>:5                                       ; preds = %entry, %3
  %6 = phi i64 [ %0, %entry ], [ %4, %3 ], !dbg !39
  %7 = add i64 %6, 32, !dbg !39
  %8 = inttoptr i64 %7 to %struct.C*, !dbg !39
  %9 = inttoptr i64 %6 to i64*, !dbg !39
  store i64 1102416563, i64* %9, !dbg !39
  %10 = add i64 %6, 8, !dbg !39
  %11 = inttoptr i64 %10 to i64*, !dbg !39
  store i64 ptrtoint ([11 x i8]* @__asan_gen_ to i64), i64* %11, !dbg !39
  %12 = add i64 %6, 16, !dbg !39
  %13 = inttoptr i64 %12 to i64*, !dbg !39
  store i64 ptrtoint (i32 ()* @_Z3fn1v to i64), i64* %13, !dbg !39
  %14 = lshr i64 %6, 3, !dbg !39
  %15 = add i64 %14, 2147450880, !dbg !39
  %16 = add i64 %15, 0, !dbg !39
  %17 = inttoptr i64 %16 to i64*, !dbg !39
  store i64 -868083117767659023, i64* %17, !dbg !39
  %i.i = getelementptr inbounds %struct.C* %8, i64 0, i32 1, i32 0, !dbg !39
  %18 = ptrtoint i32* %i.i to i64, !dbg !39
  %19 = lshr i64 %18, 3, !dbg !39
  %20 = add i64 %19, 2147450880, !dbg !39
  %21 = inttoptr i64 %20 to i8*, !dbg !39
  %22 = load i8* %21, !dbg !39
  %23 = icmp ne i8 %22, 0, !dbg !39
  br i1 %23, label %24, label %30, !dbg !39

; <label>:24                                      ; preds = %5
  %25 = and i64 %18, 7, !dbg !39
  %26 = add i64 %25, 3, !dbg !39
  %27 = trunc i64 %26 to i8, !dbg !39
  %28 = icmp sge i8 %27, %22, !dbg !39
  br i1 %28, label %29, label %30

; <label>:29                                      ; preds = %24
  call void @__asan_report_store4(i64 %18), !dbg !39
  call void asm sideeffect "", ""()
  unreachable

; <label>:30                                      ; preds = %24, %5
  store i32 0, i32* %i.i, align 4, !dbg !39, !tbaa !41
  tail call void @llvm.dbg.value(metadata !{%struct.C* %8}, i64 0, metadata !27, metadata !{metadata !"0x102"}), !dbg !46
  call void @_ZN1C5m_fn3Ev(%struct.C* %8), !dbg !47
  unreachable, !dbg !47
}

; Function Attrs: sanitize_address
define void @_ZN1C5m_fn3Ev(%struct.C* nocapture %this) #1 align 2 {
entry:
  %MyAlloca = alloca [64 x i8], align 32, !dbg !48
  %0 = ptrtoint [64 x i8]* %MyAlloca to i64, !dbg !48
  %1 = load i32* @__asan_option_detect_stack_use_after_return, !dbg !48
  %2 = icmp ne i32 %1, 0, !dbg !48
  br i1 %2, label %3, label %5

; <label>:3                                       ; preds = %entry
  %4 = call i64 @__asan_stack_malloc_0(i64 64, i64 %0), !dbg !48
  br label %5

; <label>:5                                       ; preds = %entry, %3
  %6 = phi i64 [ %0, %entry ], [ %4, %3 ], !dbg !48
  %7 = add i64 %6, 32, !dbg !48
  %8 = inttoptr i64 %7 to %struct.A*, !dbg !48
  %9 = inttoptr i64 %6 to i64*, !dbg !48
  store i64 1102416563, i64* %9, !dbg !48
  %10 = add i64 %6, 8, !dbg !48
  %11 = inttoptr i64 %10 to i64*, !dbg !48
  store i64 ptrtoint ([13 x i8]* @__asan_gen_1 to i64), i64* %11, !dbg !48
  %12 = add i64 %6, 16, !dbg !48
  %13 = inttoptr i64 %12 to i64*, !dbg !48
  store i64 ptrtoint (void (%struct.C*)* @_ZN1C5m_fn3Ev to i64), i64* %13, !dbg !48
  %14 = lshr i64 %6, 3, !dbg !48
  %15 = add i64 %14, 2147450880, !dbg !48
  %16 = add i64 %15, 0, !dbg !48
  %17 = inttoptr i64 %16 to i64*, !dbg !48
  store i64 -868083113472691727, i64* %17, !dbg !48
  tail call void @llvm.dbg.value(metadata !{%struct.C* %this}, i64 0, metadata !30, metadata !{metadata !"0x102"}), !dbg !48
  %call = call i32 @_ZN1A5m_fn1Ev(%struct.A* %8), !dbg !49
  %i.i = getelementptr inbounds %struct.C* %this, i64 0, i32 1, i32 0, !dbg !50
  %18 = ptrtoint i32* %i.i to i64, !dbg !50
  %19 = lshr i64 %18, 3, !dbg !50
  %20 = add i64 %19, 2147450880, !dbg !50
  %21 = inttoptr i64 %20 to i8*, !dbg !50
  %22 = load i8* %21, !dbg !50
  %23 = icmp ne i8 %22, 0, !dbg !50
  br i1 %23, label %24, label %30, !dbg !50

; <label>:24                                      ; preds = %5
  %25 = and i64 %18, 7, !dbg !50
  %26 = add i64 %25, 3, !dbg !50
  %27 = trunc i64 %26 to i8, !dbg !50
  %28 = icmp sge i8 %27, %22, !dbg !50
  br i1 %28, label %29, label %30

; <label>:29                                      ; preds = %24
  call void @__asan_report_store4(i64 %18), !dbg !50
  call void asm sideeffect "", ""()
  unreachable

; <label>:30                                      ; preds = %24, %5
  store i32 0, i32* %i.i, align 4, !dbg !50, !tbaa !41
  store i64 1172321806, i64* %9, !dbg !52
  %31 = icmp ne i64 %6, %0, !dbg !52
  br i1 %31, label %32, label %39, !dbg !52

; <label>:32                                      ; preds = %30
  %33 = add i64 %15, 0, !dbg !52
  %34 = inttoptr i64 %33 to i64*, !dbg !52
  store i64 -723401728380766731, i64* %34, !dbg !52
  %35 = add i64 %6, 56, !dbg !52
  %36 = inttoptr i64 %35 to i64*, !dbg !52
  %37 = load i64* %36, !dbg !52
  %38 = inttoptr i64 %37 to i8*, !dbg !52
  store i8 0, i8* %38, !dbg !52
  br label %42, !dbg !52

; <label>:39                                      ; preds = %30
  %40 = add i64 %15, 0, !dbg !52
  %41 = inttoptr i64 %40 to i64*, !dbg !52
  store i64 0, i64* %41, !dbg !52
  br label %42, !dbg !52

; <label>:42                                      ; preds = %39, %32
  ret void, !dbg !52
}

declare i32 @_ZN1A5m_fn1Ev(%struct.A*) #2

; Function Attrs: nounwind readnone
declare void @llvm.dbg.value(metadata, i64, metadata, metadata) #3

define internal void @asan.module_ctor() {
  tail call void @__asan_init_v3()
  ret void
}

declare void @__asan_init_v3()

declare void @__asan_report_load1(i64)

declare void @__asan_load1(i64)

declare void @__asan_report_load2(i64)

declare void @__asan_load2(i64)

declare void @__asan_report_load4(i64)

declare void @__asan_load4(i64)

declare void @__asan_report_load8(i64)

declare void @__asan_load8(i64)

declare void @__asan_report_load16(i64)

declare void @__asan_load16(i64)

declare void @__asan_report_store1(i64)

declare void @__asan_store1(i64)

declare void @__asan_report_store2(i64)

declare void @__asan_store2(i64)

declare void @__asan_report_store4(i64)

declare void @__asan_store4(i64)

declare void @__asan_report_store8(i64)

declare void @__asan_store8(i64)

declare void @__asan_report_store16(i64)

declare void @__asan_store16(i64)

declare void @__asan_report_load_n(i64, i64)

declare void @__asan_report_store_n(i64, i64)

declare void @__asan_loadN(i64, i64)

declare void @__asan_storeN(i64, i64)

declare i8* @__asan_memmove(i8*, i8*, i64)

declare i8* @__asan_memcpy(i8*, i8*, i64)

declare i8* @__asan_memset(i8*, i32, i64)

declare void @__asan_handle_no_return()

declare void @__sanitizer_cov()

declare void @__sanitizer_ptr_cmp(i64, i64)

declare void @__sanitizer_ptr_sub(i64, i64)

declare i64 @__asan_stack_malloc_0(i64, i64)

declare void @__asan_stack_free_0(i64, i64, i64)

declare i64 @__asan_stack_malloc_1(i64, i64)

declare void @__asan_stack_free_1(i64, i64, i64)

declare i64 @__asan_stack_malloc_2(i64, i64)

declare void @__asan_stack_free_2(i64, i64, i64)

declare i64 @__asan_stack_malloc_3(i64, i64)

declare void @__asan_stack_free_3(i64, i64, i64)

declare i64 @__asan_stack_malloc_4(i64, i64)

declare void @__asan_stack_free_4(i64, i64, i64)

declare i64 @__asan_stack_malloc_5(i64, i64)

declare void @__asan_stack_free_5(i64, i64, i64)

declare i64 @__asan_stack_malloc_6(i64, i64)

declare void @__asan_stack_free_6(i64, i64, i64)

declare i64 @__asan_stack_malloc_7(i64, i64)

declare void @__asan_stack_free_7(i64, i64, i64)

declare i64 @__asan_stack_malloc_8(i64, i64)

declare void @__asan_stack_free_8(i64, i64, i64)

declare i64 @__asan_stack_malloc_9(i64, i64)

declare void @__asan_stack_free_9(i64, i64, i64)

declare i64 @__asan_stack_malloc_10(i64, i64)

declare void @__asan_stack_free_10(i64, i64, i64)

declare void @__asan_poison_stack_memory(i64, i64)

declare void @__asan_unpoison_stack_memory(i64, i64)

declare void @__asan_before_dynamic_init(i64)

declare void @__asan_after_dynamic_init()

declare void @__asan_register_globals(i64, i64)

declare void @__asan_unregister_globals(i64, i64)

declare void @__sanitizer_cov_module_init(i64)

attributes #0 = { noreturn sanitize_address "less-precise-fpmad"="false" "no-frame-pointer-elim"="false" "no-infs-fp-math"="false" "no-nans-fp-math"="false" "no-realign-stack" "stack-protector-buffer-size"="8" "unsafe-fp-math"="false" "use-soft-float"="false" }
attributes #1 = { sanitize_address "less-precise-fpmad"="false" "no-frame-pointer-elim"="false" "no-infs-fp-math"="false" "no-nans-fp-math"="false" "no-realign-stack" "stack-protector-buffer-size"="8" "unsafe-fp-math"="false" "use-soft-float"="false" }
attributes #2 = { "less-precise-fpmad"="false" "no-frame-pointer-elim"="false" "no-infs-fp-math"="false" "no-nans-fp-math"="false" "no-realign-stack" "stack-protector-buffer-size"="8" "unsafe-fp-math"="false" "use-soft-float"="false" }
attributes #3 = { nounwind readnone }

!llvm.dbg.cu = !{!0}
!llvm.module.flags = !{!36, !37}
!llvm.ident = !{!38}

<<<<<<< HEAD
!0 = metadata !{metadata !"0x11\004\00clang version 3.5.0 \001\00\000\00\001", metadata !1, metadata !2, metadata !3, metadata !21, metadata !2, metadata !2} ; [ DW_TAG_compile_unit ] [/tmp/dbginfo/<stdin>] [DW_LANG_C_plus_plus]
!1 = metadata !{metadata !"<stdin>", metadata !"/tmp/dbginfo"}
!2 = metadata !{}
!3 = metadata !{metadata !4, metadata !14}
!4 = metadata !{metadata !"0x13\00C\0010\0064\0032\000\000\000", metadata !5, null, null, metadata !6, null, null, metadata !"_ZTS1C"} ; [ DW_TAG_structure_type ] [C] [line 10, size 64, align 32, offset 0] [def] [from ]
!5 = metadata !{metadata !"incorrect-variable-debug-loc.cpp", metadata !"/tmp/dbginfo"}
!6 = metadata !{metadata !7, metadata !9, metadata !10}
!7 = metadata !{metadata !"0xd\00j\0012\0032\0032\000\000", metadata !5, metadata !"_ZTS1C", metadata !8} ; [ DW_TAG_member ] [j] [line 12, size 32, align 32, offset 0] [from int]
!8 = metadata !{metadata !"0x24\00int\000\0032\0032\000\000\005", null, null} ; [ DW_TAG_base_type ] [int] [line 0, size 32, align 32, offset 0, enc DW_ATE_signed]
!9 = metadata !{metadata !"0xd\00b\0013\0032\0032\0032\000", metadata !5, metadata !"_ZTS1C", metadata !"_ZTS1B"} ; [ DW_TAG_member ] [b] [line 13, size 32, align 32, offset 32] [from _ZTS1B]
!10 = metadata !{metadata !"0x2e\00m_fn3\00m_fn3\00_ZN1C5m_fn3Ev\0011\000\000\000\006\00256\001\0011", metadata !5, metadata !"_ZTS1C", metadata !11, null, null, null, i32 0, null} ; [ DW_TAG_subprogram ] [line 11] [m_fn3]
!11 = metadata !{metadata !"0x15\00\000\000\000\000\000\000", i32 0, null, null, metadata !12, null, null, null} ; [ DW_TAG_subroutine_type ] [line 0, size 0, align 0, offset 0] [from ]
!12 = metadata !{null, metadata !13}
!13 = metadata !{metadata !"0xf\00\000\0064\0064\000\001088", null, null, metadata !"_ZTS1C"} ; [ DW_TAG_pointer_type ] [line 0, size 64, align 64, offset 0] [artificial] [from _ZTS1C]
!14 = metadata !{metadata !"0x13\00B\005\0032\0032\000\000\000", metadata !5, null, null, metadata !15, null, null, metadata !"_ZTS1B"} ; [ DW_TAG_structure_type ] [B] [line 5, size 32, align 32, offset 0] [def] [from ]
!15 = metadata !{metadata !16, metadata !17}
!16 = metadata !{metadata !"0xd\00i\007\0032\0032\000\000", metadata !5, metadata !"_ZTS1B", metadata !8} ; [ DW_TAG_member ] [i] [line 7, size 32, align 32, offset 0] [from int]
!17 = metadata !{metadata !"0x2e\00m_fn2\00m_fn2\00_ZN1B5m_fn2Ev\006\000\000\000\006\00256\001\006", metadata !5, metadata !"_ZTS1B", metadata !18, null, null, null, i32 0, null} ; [ DW_TAG_subprogram ] [line 6] [m_fn2]
!18 = metadata !{metadata !"0x15\00\000\000\000\000\000\000", i32 0, null, null, metadata !19, null, null, null} ; [ DW_TAG_subroutine_type ] [line 0, size 0, align 0, offset 0] [from ]
!19 = metadata !{null, metadata !20}
!20 = metadata !{metadata !"0xf\00\000\0064\0064\000\001088", null, null, metadata !"_ZTS1B"} ; [ DW_TAG_pointer_type ] [line 0, size 64, align 64, offset 0] [artificial] [from _ZTS1B]
!21 = metadata !{metadata !22, metadata !28, metadata !32}
!22 = metadata !{metadata !"0x2e\00fn1\00fn1\00_Z3fn1v\0016\000\001\000\006\00256\001\0016", metadata !5, metadata !23, metadata !24, null, i32 ()* @_Z3fn1v, null, null, metadata !26} ; [ DW_TAG_subprogram ] [line 16] [def] [fn1]
!23 = metadata !{metadata !"0x29", metadata !5}         ; [ DW_TAG_file_type ] [/tmp/dbginfo/incorrect-variable-debug-loc.cpp]
!24 = metadata !{metadata !"0x15\00\000\000\000\000\000\000", i32 0, null, null, metadata !25, null, null, null} ; [ DW_TAG_subroutine_type ] [line 0, size 0, align 0, offset 0] [from ]
!25 = metadata !{metadata !8}
!26 = metadata !{metadata !27}
!27 = metadata !{metadata !"0x100\00A\0017\000", metadata !22, metadata !23, metadata !"_ZTS1C"} ; [ DW_TAG_auto_variable ] [A] [line 17]
!28 = metadata !{metadata !"0x2e\00m_fn3\00m_fn3\00_ZN1C5m_fn3Ev\0021\000\001\000\006\00256\001\0021", metadata !5, metadata !"_ZTS1C", metadata !11, null, void (%struct.C*)* @_ZN1C5m_fn3Ev, null, metadata !10, metadata !29} ; [ DW_TAG_subprogram ] [line 21] [def] [m_fn3]
!29 = metadata !{metadata !30}
!30 = metadata !{metadata !"0x101\00this\0016777216\001088", metadata !28, null, metadata !31} ; [ DW_TAG_arg_variable ] [this] [line 0]
!31 = metadata !{metadata !"0xf\00\000\0064\0064\000\000", null, null, metadata !"_ZTS1C"} ; [ DW_TAG_pointer_type ] [line 0, size 64, align 64, offset 0] [from _ZTS1C]
!32 = metadata !{metadata !"0x2e\00m_fn2\00m_fn2\00_ZN1B5m_fn2Ev\006\000\001\000\006\00256\001\006", metadata !5, metadata !"_ZTS1B", metadata !18, null, null, null, metadata !17, metadata !33} ; [ DW_TAG_subprogram ] [line 6] [def] [m_fn2]
!33 = metadata !{metadata !34}
!34 = metadata !{metadata !"0x101\00this\0016777216\001088", metadata !32, null, metadata !35} ; [ DW_TAG_arg_variable ] [this] [line 0]
!35 = metadata !{metadata !"0xf\00\000\0064\0064\000\000", null, null, metadata !"_ZTS1B"} ; [ DW_TAG_pointer_type ] [line 0, size 64, align 64, offset 0] [from _ZTS1B]
!36 = metadata !{i32 2, metadata !"Dwarf Version", i32 4}
!37 = metadata !{i32 2, metadata !"Debug Info Version", i32 2}
!38 = metadata !{metadata !"clang version 3.5.0 "}
!39 = metadata !{i32 6, i32 0, metadata !32, metadata !40}
!40 = metadata !{i32 18, i32 0, metadata !22, null}
!41 = metadata !{metadata !42, metadata !43, i64 0}
!42 = metadata !{metadata !"_ZTS1B", metadata !43, i64 0}
!43 = metadata !{metadata !"int", metadata !44, i64 0}
!44 = metadata !{metadata !"omnipotent char", metadata !45, i64 0}
!45 = metadata !{metadata !"Simple C/C++ TBAA"}
!46 = metadata !{i32 17, i32 0, metadata !22, null}
!47 = metadata !{i32 19, i32 0, metadata !22, null}
!48 = metadata !{i32 0, i32 0, metadata !28, null}
!49 = metadata !{i32 22, i32 0, metadata !28, null}
!50 = metadata !{i32 6, i32 0, metadata !32, metadata !51}
!51 = metadata !{i32 23, i32 0, metadata !28, null}
!52 = metadata !{i32 24, i32 0, metadata !28, null}
=======
!0 = !{!"0x11\004\00clang version 3.5.0 \001\00\000\00\001", !1, !2, !3, !21, !2, !2} ; [ DW_TAG_compile_unit ] [/tmp/dbginfo/<stdin>] [DW_LANG_C_plus_plus]
!1 = !{!"<stdin>", !"/tmp/dbginfo"}
!2 = !{}
!3 = !{!4, !14}
!4 = !{!"0x13\00C\0010\0064\0032\000\000\000", !5, null, null, !6, null, null, !"_ZTS1C"} ; [ DW_TAG_structure_type ] [C] [line 10, size 64, align 32, offset 0] [def] [from ]
!5 = !{!"incorrect-variable-debug-loc.cpp", !"/tmp/dbginfo"}
!6 = !{!7, !9, !10}
!7 = !{!"0xd\00j\0012\0032\0032\000\000", !5, !"_ZTS1C", !8} ; [ DW_TAG_member ] [j] [line 12, size 32, align 32, offset 0] [from int]
!8 = !{!"0x24\00int\000\0032\0032\000\000\005", null, null} ; [ DW_TAG_base_type ] [int] [line 0, size 32, align 32, offset 0, enc DW_ATE_signed]
!9 = !{!"0xd\00b\0013\0032\0032\0032\000", !5, !"_ZTS1C", !"_ZTS1B"} ; [ DW_TAG_member ] [b] [line 13, size 32, align 32, offset 32] [from _ZTS1B]
!10 = !{!"0x2e\00m_fn3\00m_fn3\00_ZN1C5m_fn3Ev\0011\000\000\000\006\00256\001\0011", !5, !"_ZTS1C", !11, null, null, null, i32 0, null} ; [ DW_TAG_subprogram ] [line 11] [m_fn3]
!11 = !{!"0x15\00\000\000\000\000\000\000", i32 0, null, null, !12, null, null, null} ; [ DW_TAG_subroutine_type ] [line 0, size 0, align 0, offset 0] [from ]
!12 = !{null, !13}
!13 = !{!"0xf\00\000\0064\0064\000\001088", null, null, !"_ZTS1C"} ; [ DW_TAG_pointer_type ] [line 0, size 64, align 64, offset 0] [artificial] [from _ZTS1C]
!14 = !{!"0x13\00B\005\0032\0032\000\000\000", !5, null, null, !15, null, null, !"_ZTS1B"} ; [ DW_TAG_structure_type ] [B] [line 5, size 32, align 32, offset 0] [def] [from ]
!15 = !{!16, !17}
!16 = !{!"0xd\00i\007\0032\0032\000\000", !5, !"_ZTS1B", !8} ; [ DW_TAG_member ] [i] [line 7, size 32, align 32, offset 0] [from int]
!17 = !{!"0x2e\00m_fn2\00m_fn2\00_ZN1B5m_fn2Ev\006\000\000\000\006\00256\001\006", !5, !"_ZTS1B", !18, null, null, null, i32 0, null} ; [ DW_TAG_subprogram ] [line 6] [m_fn2]
!18 = !{!"0x15\00\000\000\000\000\000\000", i32 0, null, null, !19, null, null, null} ; [ DW_TAG_subroutine_type ] [line 0, size 0, align 0, offset 0] [from ]
!19 = !{null, !20}
!20 = !{!"0xf\00\000\0064\0064\000\001088", null, null, !"_ZTS1B"} ; [ DW_TAG_pointer_type ] [line 0, size 64, align 64, offset 0] [artificial] [from _ZTS1B]
!21 = !{!22, !28, !32}
!22 = !{!"0x2e\00fn1\00fn1\00_Z3fn1v\0016\000\001\000\006\00256\001\0016", !5, !23, !24, null, i32 ()* @_Z3fn1v, null, null, !26} ; [ DW_TAG_subprogram ] [line 16] [def] [fn1]
!23 = !{!"0x29", !5}         ; [ DW_TAG_file_type ] [/tmp/dbginfo/incorrect-variable-debug-loc.cpp]
!24 = !{!"0x15\00\000\000\000\000\000\000", i32 0, null, null, !25, null, null, null} ; [ DW_TAG_subroutine_type ] [line 0, size 0, align 0, offset 0] [from ]
!25 = !{!8}
!26 = !{!27}
!27 = !{!"0x100\00A\0017\000", !22, !23, !"_ZTS1C"} ; [ DW_TAG_auto_variable ] [A] [line 17]
!28 = !{!"0x2e\00m_fn3\00m_fn3\00_ZN1C5m_fn3Ev\0021\000\001\000\006\00256\001\0021", !5, !"_ZTS1C", !11, null, void (%struct.C*)* @_ZN1C5m_fn3Ev, null, !10, !29} ; [ DW_TAG_subprogram ] [line 21] [def] [m_fn3]
!29 = !{!30}
!30 = !{!"0x101\00this\0016777216\001088", !28, null, !31} ; [ DW_TAG_arg_variable ] [this] [line 0]
!31 = !{!"0xf\00\000\0064\0064\000\000", null, null, !"_ZTS1C"} ; [ DW_TAG_pointer_type ] [line 0, size 64, align 64, offset 0] [from _ZTS1C]
!32 = !{!"0x2e\00m_fn2\00m_fn2\00_ZN1B5m_fn2Ev\006\000\001\000\006\00256\001\006", !5, !"_ZTS1B", !18, null, null, null, !17, !33} ; [ DW_TAG_subprogram ] [line 6] [def] [m_fn2]
!33 = !{!34}
!34 = !{!"0x101\00this\0016777216\001088", !32, null, !35} ; [ DW_TAG_arg_variable ] [this] [line 0]
!35 = !{!"0xf\00\000\0064\0064\000\000", null, null, !"_ZTS1B"} ; [ DW_TAG_pointer_type ] [line 0, size 64, align 64, offset 0] [from _ZTS1B]
!36 = !{i32 2, !"Dwarf Version", i32 4}
!37 = !{i32 2, !"Debug Info Version", i32 2}
!38 = !{!"clang version 3.5.0 "}
!39 = !MDLocation(line: 6, scope: !32, inlinedAt: !40)
!40 = !MDLocation(line: 18, scope: !22)
!41 = !{!42, !43, i64 0}
!42 = !{!"_ZTS1B", !43, i64 0}
!43 = !{!"int", !44, i64 0}
!44 = !{!"omnipotent char", !45, i64 0}
!45 = !{!"Simple C/C++ TBAA"}
!46 = !MDLocation(line: 17, scope: !22)
!47 = !MDLocation(line: 19, scope: !22)
!48 = !MDLocation(line: 0, scope: !28)
!49 = !MDLocation(line: 22, scope: !28)
!50 = !MDLocation(line: 6, scope: !32, inlinedAt: !51)
!51 = !MDLocation(line: 23, scope: !28)
!52 = !MDLocation(line: 24, scope: !28)
>>>>>>> 7618b2b2
<|MERGE_RESOLUTION|>--- conflicted
+++ resolved
@@ -110,7 +110,7 @@
 
 ; <label>:30                                      ; preds = %24, %5
   store i32 0, i32* %i.i, align 4, !dbg !39, !tbaa !41
-  tail call void @llvm.dbg.value(metadata !{%struct.C* %8}, i64 0, metadata !27, metadata !{metadata !"0x102"}), !dbg !46
+  tail call void @llvm.dbg.value(metadata %struct.C* %8, i64 0, metadata !27, metadata !{!"0x102"}), !dbg !46
   call void @_ZN1C5m_fn3Ev(%struct.C* %8), !dbg !47
   unreachable, !dbg !47
 }
@@ -145,7 +145,7 @@
   %16 = add i64 %15, 0, !dbg !48
   %17 = inttoptr i64 %16 to i64*, !dbg !48
   store i64 -868083113472691727, i64* %17, !dbg !48
-  tail call void @llvm.dbg.value(metadata !{%struct.C* %this}, i64 0, metadata !30, metadata !{metadata !"0x102"}), !dbg !48
+  tail call void @llvm.dbg.value(metadata %struct.C* %this, i64 0, metadata !30, metadata !{!"0x102"}), !dbg !48
   %call = call i32 @_ZN1A5m_fn1Ev(%struct.A* %8), !dbg !49
   %i.i = getelementptr inbounds %struct.C* %this, i64 0, i32 1, i32 0, !dbg !50
   %18 = ptrtoint i32* %i.i to i64, !dbg !50
@@ -336,61 +336,6 @@
 !llvm.module.flags = !{!36, !37}
 !llvm.ident = !{!38}
 
-<<<<<<< HEAD
-!0 = metadata !{metadata !"0x11\004\00clang version 3.5.0 \001\00\000\00\001", metadata !1, metadata !2, metadata !3, metadata !21, metadata !2, metadata !2} ; [ DW_TAG_compile_unit ] [/tmp/dbginfo/<stdin>] [DW_LANG_C_plus_plus]
-!1 = metadata !{metadata !"<stdin>", metadata !"/tmp/dbginfo"}
-!2 = metadata !{}
-!3 = metadata !{metadata !4, metadata !14}
-!4 = metadata !{metadata !"0x13\00C\0010\0064\0032\000\000\000", metadata !5, null, null, metadata !6, null, null, metadata !"_ZTS1C"} ; [ DW_TAG_structure_type ] [C] [line 10, size 64, align 32, offset 0] [def] [from ]
-!5 = metadata !{metadata !"incorrect-variable-debug-loc.cpp", metadata !"/tmp/dbginfo"}
-!6 = metadata !{metadata !7, metadata !9, metadata !10}
-!7 = metadata !{metadata !"0xd\00j\0012\0032\0032\000\000", metadata !5, metadata !"_ZTS1C", metadata !8} ; [ DW_TAG_member ] [j] [line 12, size 32, align 32, offset 0] [from int]
-!8 = metadata !{metadata !"0x24\00int\000\0032\0032\000\000\005", null, null} ; [ DW_TAG_base_type ] [int] [line 0, size 32, align 32, offset 0, enc DW_ATE_signed]
-!9 = metadata !{metadata !"0xd\00b\0013\0032\0032\0032\000", metadata !5, metadata !"_ZTS1C", metadata !"_ZTS1B"} ; [ DW_TAG_member ] [b] [line 13, size 32, align 32, offset 32] [from _ZTS1B]
-!10 = metadata !{metadata !"0x2e\00m_fn3\00m_fn3\00_ZN1C5m_fn3Ev\0011\000\000\000\006\00256\001\0011", metadata !5, metadata !"_ZTS1C", metadata !11, null, null, null, i32 0, null} ; [ DW_TAG_subprogram ] [line 11] [m_fn3]
-!11 = metadata !{metadata !"0x15\00\000\000\000\000\000\000", i32 0, null, null, metadata !12, null, null, null} ; [ DW_TAG_subroutine_type ] [line 0, size 0, align 0, offset 0] [from ]
-!12 = metadata !{null, metadata !13}
-!13 = metadata !{metadata !"0xf\00\000\0064\0064\000\001088", null, null, metadata !"_ZTS1C"} ; [ DW_TAG_pointer_type ] [line 0, size 64, align 64, offset 0] [artificial] [from _ZTS1C]
-!14 = metadata !{metadata !"0x13\00B\005\0032\0032\000\000\000", metadata !5, null, null, metadata !15, null, null, metadata !"_ZTS1B"} ; [ DW_TAG_structure_type ] [B] [line 5, size 32, align 32, offset 0] [def] [from ]
-!15 = metadata !{metadata !16, metadata !17}
-!16 = metadata !{metadata !"0xd\00i\007\0032\0032\000\000", metadata !5, metadata !"_ZTS1B", metadata !8} ; [ DW_TAG_member ] [i] [line 7, size 32, align 32, offset 0] [from int]
-!17 = metadata !{metadata !"0x2e\00m_fn2\00m_fn2\00_ZN1B5m_fn2Ev\006\000\000\000\006\00256\001\006", metadata !5, metadata !"_ZTS1B", metadata !18, null, null, null, i32 0, null} ; [ DW_TAG_subprogram ] [line 6] [m_fn2]
-!18 = metadata !{metadata !"0x15\00\000\000\000\000\000\000", i32 0, null, null, metadata !19, null, null, null} ; [ DW_TAG_subroutine_type ] [line 0, size 0, align 0, offset 0] [from ]
-!19 = metadata !{null, metadata !20}
-!20 = metadata !{metadata !"0xf\00\000\0064\0064\000\001088", null, null, metadata !"_ZTS1B"} ; [ DW_TAG_pointer_type ] [line 0, size 64, align 64, offset 0] [artificial] [from _ZTS1B]
-!21 = metadata !{metadata !22, metadata !28, metadata !32}
-!22 = metadata !{metadata !"0x2e\00fn1\00fn1\00_Z3fn1v\0016\000\001\000\006\00256\001\0016", metadata !5, metadata !23, metadata !24, null, i32 ()* @_Z3fn1v, null, null, metadata !26} ; [ DW_TAG_subprogram ] [line 16] [def] [fn1]
-!23 = metadata !{metadata !"0x29", metadata !5}         ; [ DW_TAG_file_type ] [/tmp/dbginfo/incorrect-variable-debug-loc.cpp]
-!24 = metadata !{metadata !"0x15\00\000\000\000\000\000\000", i32 0, null, null, metadata !25, null, null, null} ; [ DW_TAG_subroutine_type ] [line 0, size 0, align 0, offset 0] [from ]
-!25 = metadata !{metadata !8}
-!26 = metadata !{metadata !27}
-!27 = metadata !{metadata !"0x100\00A\0017\000", metadata !22, metadata !23, metadata !"_ZTS1C"} ; [ DW_TAG_auto_variable ] [A] [line 17]
-!28 = metadata !{metadata !"0x2e\00m_fn3\00m_fn3\00_ZN1C5m_fn3Ev\0021\000\001\000\006\00256\001\0021", metadata !5, metadata !"_ZTS1C", metadata !11, null, void (%struct.C*)* @_ZN1C5m_fn3Ev, null, metadata !10, metadata !29} ; [ DW_TAG_subprogram ] [line 21] [def] [m_fn3]
-!29 = metadata !{metadata !30}
-!30 = metadata !{metadata !"0x101\00this\0016777216\001088", metadata !28, null, metadata !31} ; [ DW_TAG_arg_variable ] [this] [line 0]
-!31 = metadata !{metadata !"0xf\00\000\0064\0064\000\000", null, null, metadata !"_ZTS1C"} ; [ DW_TAG_pointer_type ] [line 0, size 64, align 64, offset 0] [from _ZTS1C]
-!32 = metadata !{metadata !"0x2e\00m_fn2\00m_fn2\00_ZN1B5m_fn2Ev\006\000\001\000\006\00256\001\006", metadata !5, metadata !"_ZTS1B", metadata !18, null, null, null, metadata !17, metadata !33} ; [ DW_TAG_subprogram ] [line 6] [def] [m_fn2]
-!33 = metadata !{metadata !34}
-!34 = metadata !{metadata !"0x101\00this\0016777216\001088", metadata !32, null, metadata !35} ; [ DW_TAG_arg_variable ] [this] [line 0]
-!35 = metadata !{metadata !"0xf\00\000\0064\0064\000\000", null, null, metadata !"_ZTS1B"} ; [ DW_TAG_pointer_type ] [line 0, size 64, align 64, offset 0] [from _ZTS1B]
-!36 = metadata !{i32 2, metadata !"Dwarf Version", i32 4}
-!37 = metadata !{i32 2, metadata !"Debug Info Version", i32 2}
-!38 = metadata !{metadata !"clang version 3.5.0 "}
-!39 = metadata !{i32 6, i32 0, metadata !32, metadata !40}
-!40 = metadata !{i32 18, i32 0, metadata !22, null}
-!41 = metadata !{metadata !42, metadata !43, i64 0}
-!42 = metadata !{metadata !"_ZTS1B", metadata !43, i64 0}
-!43 = metadata !{metadata !"int", metadata !44, i64 0}
-!44 = metadata !{metadata !"omnipotent char", metadata !45, i64 0}
-!45 = metadata !{metadata !"Simple C/C++ TBAA"}
-!46 = metadata !{i32 17, i32 0, metadata !22, null}
-!47 = metadata !{i32 19, i32 0, metadata !22, null}
-!48 = metadata !{i32 0, i32 0, metadata !28, null}
-!49 = metadata !{i32 22, i32 0, metadata !28, null}
-!50 = metadata !{i32 6, i32 0, metadata !32, metadata !51}
-!51 = metadata !{i32 23, i32 0, metadata !28, null}
-!52 = metadata !{i32 24, i32 0, metadata !28, null}
-=======
 !0 = !{!"0x11\004\00clang version 3.5.0 \001\00\000\00\001", !1, !2, !3, !21, !2, !2} ; [ DW_TAG_compile_unit ] [/tmp/dbginfo/<stdin>] [DW_LANG_C_plus_plus]
 !1 = !{!"<stdin>", !"/tmp/dbginfo"}
 !2 = !{}
@@ -443,5 +388,4 @@
 !49 = !MDLocation(line: 22, scope: !28)
 !50 = !MDLocation(line: 6, scope: !32, inlinedAt: !51)
 !51 = !MDLocation(line: 23, scope: !28)
-!52 = !MDLocation(line: 24, scope: !28)
->>>>>>> 7618b2b2
+!52 = !MDLocation(line: 24, scope: !28)