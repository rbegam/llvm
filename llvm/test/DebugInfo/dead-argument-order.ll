; REQUIRES: object-emission

; RUN: %llc_dwarf -O0 -filetype=obj < %s | llvm-dwarfdump -debug-dump=info - | FileCheck %s

; Built from the following source with clang -O1
; struct S { int i; };
; int function(struct S s, int i) { return s.i + i; }

; Due to the X86_64 ABI, 's' is passed in registers and once optimized, the
; entirety of 's' is never reconstituted, since only the int is required, and
; thus the variable's location is unknown/dead to debug info.

; Future/current work should enable us to describe partial variables, which, in
; this case, happens to be the entire variable.

; CHECK: DW_TAG_subprogram
; CHECK-NOT: DW_TAG
; CHECK:   DW_AT_name {{.*}} "function"
; CHECK-NOT: {{DW_TAG|NULL}}
; CHECK:   DW_TAG_formal_parameter
; CHECK-NOT: DW_TAG
; CHECK:     DW_AT_name {{.*}} "s"
; CHECK-NOT: DW_TAG
; FIXME: Even though 's' is never reconstituted into a struct, the one member
; variable is still live and used, and so we should be able to describe 's's
; location as the location of that int.
; CHECK-NOT: DW_AT_location
; CHECK-NOT: {{DW_TAG|NULL}}
; CHECK:   DW_TAG_formal_parameter
; CHECK-NOT: DW_TAG
; CHECK:     DW_AT_location
; CHECK-NOT: DW_TAG
; CHECK:     DW_AT_name {{.*}} "i"


%struct.S = type { i32 }

; Function Attrs: nounwind readnone uwtable
define i32 @_Z8function1Si(i32 %s.coerce, i32 %i) #0 {
entry:
  tail call void @llvm.dbg.declare(metadata !19, metadata !14, metadata !{metadata !"0x102"}), !dbg !20
  tail call void @llvm.dbg.value(metadata !{i32 %i}, i64 0, metadata !15, metadata !{metadata !"0x102"}), !dbg !20
  %add = add nsw i32 %i, %s.coerce, !dbg !20
  ret i32 %add, !dbg !20
}

; Function Attrs: nounwind readnone
declare void @llvm.dbg.declare(metadata, metadata, metadata) #1

; Function Attrs: nounwind readnone
declare void @llvm.dbg.value(metadata, i64, metadata, metadata) #1

attributes #0 = { nounwind readnone uwtable "less-precise-fpmad"="false" "no-frame-pointer-elim"="false" "no-infs-fp-math"="false" "no-nans-fp-math"="false" "stack-protector-buffer-size"="8" "unsafe-fp-math"="false" "use-soft-float"="false" }
attributes #1 = { nounwind readnone }

!llvm.dbg.cu = !{!0}
!llvm.module.flags = !{!16, !17}
!llvm.ident = !{!18}

<<<<<<< HEAD
!0 = metadata !{metadata !"0x11\004\00clang version 3.5.0 \001\00\000\00\001", metadata !1, metadata !2, metadata !3, metadata !8, metadata !2, metadata !2} ; [ DW_TAG_compile_unit ] [/tmp/dbginfo/dead-argument-order.cpp] [DW_LANG_C_plus_plus]
!1 = metadata !{metadata !"dead-argument-order.cpp", metadata !"/tmp/dbginfo"}
!2 = metadata !{}
!3 = metadata !{metadata !4}
!4 = metadata !{metadata !"0x13\00S\001\0032\0032\000\000\000", metadata !1, null, null, metadata !5, null, null, metadata !"_ZTS1S"} ; [ DW_TAG_structure_type ] [S] [line 1, size 32, align 32, offset 0] [def] [from ]
!5 = metadata !{metadata !6}
!6 = metadata !{metadata !"0xd\00i\001\0032\0032\000\000", metadata !1, metadata !"_ZTS1S", metadata !7} ; [ DW_TAG_member ] [i] [line 1, size 32, align 32, offset 0] [from int]
!7 = metadata !{metadata !"0x24\00int\000\0032\0032\000\000\005", null, null} ; [ DW_TAG_base_type ] [int] [line 0, size 32, align 32, offset 0, enc DW_ATE_signed]
!8 = metadata !{metadata !9}
!9 = metadata !{metadata !"0x2e\00function\00function\00_Z8function1Si\002\000\001\000\006\00256\001\002", metadata !1, metadata !10, metadata !11, null, i32 (i32, i32)* @_Z8function1Si, null, null, metadata !13} ; [ DW_TAG_subprogram ] [line 2] [def] [function]
!10 = metadata !{metadata !"0x29", metadata !1}         ; [ DW_TAG_file_type ] [/tmp/dbginfo/dead-argument-order.cpp]
!11 = metadata !{metadata !"0x15\00\000\000\000\000\000\000", i32 0, null, null, metadata !12, null, null, null} ; [ DW_TAG_subroutine_type ] [line 0, size 0, align 0, offset 0] [from ]
!12 = metadata !{metadata !7, metadata !4, metadata !7}
!13 = metadata !{metadata !14, metadata !15}
!14 = metadata !{metadata !"0x101\00s\0016777218\000", metadata !9, metadata !10, metadata !"_ZTS1S"} ; [ DW_TAG_arg_variable ] [s] [line 2]
!15 = metadata !{metadata !"0x101\00i\0033554434\000", metadata !9, metadata !10, metadata !7} ; [ DW_TAG_arg_variable ] [i] [line 2]
!16 = metadata !{i32 2, metadata !"Dwarf Version", i32 4}
!17 = metadata !{i32 2, metadata !"Debug Info Version", i32 2}
!18 = metadata !{metadata !"clang version 3.5.0 "}
!19 = metadata !{%struct.S* undef}
!20 = metadata !{i32 2, i32 0, metadata !9, null}
=======
!0 = !{!"0x11\004\00clang version 3.5.0 \001\00\000\00\001", !1, !2, !3, !8, !2, !2} ; [ DW_TAG_compile_unit ] [/tmp/dbginfo/dead-argument-order.cpp] [DW_LANG_C_plus_plus]
!1 = !{!"dead-argument-order.cpp", !"/tmp/dbginfo"}
!2 = !{}
!3 = !{!4}
!4 = !{!"0x13\00S\001\0032\0032\000\000\000", !1, null, null, !5, null, null, !"_ZTS1S"} ; [ DW_TAG_structure_type ] [S] [line 1, size 32, align 32, offset 0] [def] [from ]
!5 = !{!6}
!6 = !{!"0xd\00i\001\0032\0032\000\000", !1, !"_ZTS1S", !7} ; [ DW_TAG_member ] [i] [line 1, size 32, align 32, offset 0] [from int]
!7 = !{!"0x24\00int\000\0032\0032\000\000\005", null, null} ; [ DW_TAG_base_type ] [int] [line 0, size 32, align 32, offset 0, enc DW_ATE_signed]
!8 = !{!9}
!9 = !{!"0x2e\00function\00function\00_Z8function1Si\002\000\001\000\006\00256\001\002", !1, !10, !11, null, i32 (i32, i32)* @_Z8function1Si, null, null, !13} ; [ DW_TAG_subprogram ] [line 2] [def] [function]
!10 = !{!"0x29", !1}         ; [ DW_TAG_file_type ] [/tmp/dbginfo/dead-argument-order.cpp]
!11 = !{!"0x15\00\000\000\000\000\000\000", i32 0, null, null, !12, null, null, null} ; [ DW_TAG_subroutine_type ] [line 0, size 0, align 0, offset 0] [from ]
!12 = !{!7, !4, !7}
!13 = !{!14, !15}
!14 = !{!"0x101\00s\0016777218\000", !9, !10, !"_ZTS1S"} ; [ DW_TAG_arg_variable ] [s] [line 2]
!15 = !{!"0x101\00i\0033554434\000", !9, !10, !7} ; [ DW_TAG_arg_variable ] [i] [line 2]
!16 = !{i32 2, !"Dwarf Version", i32 4}
!17 = !{i32 2, !"Debug Info Version", i32 2}
!18 = !{!"clang version 3.5.0 "}
!19 = !{%struct.S* undef}
!20 = !MDLocation(line: 2, scope: !9)
>>>>>>> 7618b2b2
<|MERGE_RESOLUTION|>--- conflicted
+++ resolved
@@ -38,8 +38,8 @@
 ; Function Attrs: nounwind readnone uwtable
 define i32 @_Z8function1Si(i32 %s.coerce, i32 %i) #0 {
 entry:
-  tail call void @llvm.dbg.declare(metadata !19, metadata !14, metadata !{metadata !"0x102"}), !dbg !20
-  tail call void @llvm.dbg.value(metadata !{i32 %i}, i64 0, metadata !15, metadata !{metadata !"0x102"}), !dbg !20
+  tail call void @llvm.dbg.declare(metadata %struct.S* undef, metadata !14, metadata !{!"0x102"}), !dbg !20
+  tail call void @llvm.dbg.value(metadata i32 %i, i64 0, metadata !15, metadata !{!"0x102"}), !dbg !20
   %add = add nsw i32 %i, %s.coerce, !dbg !20
   ret i32 %add, !dbg !20
 }
@@ -57,29 +57,6 @@
 !llvm.module.flags = !{!16, !17}
 !llvm.ident = !{!18}
 
-<<<<<<< HEAD
-!0 = metadata !{metadata !"0x11\004\00clang version 3.5.0 \001\00\000\00\001", metadata !1, metadata !2, metadata !3, metadata !8, metadata !2, metadata !2} ; [ DW_TAG_compile_unit ] [/tmp/dbginfo/dead-argument-order.cpp] [DW_LANG_C_plus_plus]
-!1 = metadata !{metadata !"dead-argument-order.cpp", metadata !"/tmp/dbginfo"}
-!2 = metadata !{}
-!3 = metadata !{metadata !4}
-!4 = metadata !{metadata !"0x13\00S\001\0032\0032\000\000\000", metadata !1, null, null, metadata !5, null, null, metadata !"_ZTS1S"} ; [ DW_TAG_structure_type ] [S] [line 1, size 32, align 32, offset 0] [def] [from ]
-!5 = metadata !{metadata !6}
-!6 = metadata !{metadata !"0xd\00i\001\0032\0032\000\000", metadata !1, metadata !"_ZTS1S", metadata !7} ; [ DW_TAG_member ] [i] [line 1, size 32, align 32, offset 0] [from int]
-!7 = metadata !{metadata !"0x24\00int\000\0032\0032\000\000\005", null, null} ; [ DW_TAG_base_type ] [int] [line 0, size 32, align 32, offset 0, enc DW_ATE_signed]
-!8 = metadata !{metadata !9}
-!9 = metadata !{metadata !"0x2e\00function\00function\00_Z8function1Si\002\000\001\000\006\00256\001\002", metadata !1, metadata !10, metadata !11, null, i32 (i32, i32)* @_Z8function1Si, null, null, metadata !13} ; [ DW_TAG_subprogram ] [line 2] [def] [function]
-!10 = metadata !{metadata !"0x29", metadata !1}         ; [ DW_TAG_file_type ] [/tmp/dbginfo/dead-argument-order.cpp]
-!11 = metadata !{metadata !"0x15\00\000\000\000\000\000\000", i32 0, null, null, metadata !12, null, null, null} ; [ DW_TAG_subroutine_type ] [line 0, size 0, align 0, offset 0] [from ]
-!12 = metadata !{metadata !7, metadata !4, metadata !7}
-!13 = metadata !{metadata !14, metadata !15}
-!14 = metadata !{metadata !"0x101\00s\0016777218\000", metadata !9, metadata !10, metadata !"_ZTS1S"} ; [ DW_TAG_arg_variable ] [s] [line 2]
-!15 = metadata !{metadata !"0x101\00i\0033554434\000", metadata !9, metadata !10, metadata !7} ; [ DW_TAG_arg_variable ] [i] [line 2]
-!16 = metadata !{i32 2, metadata !"Dwarf Version", i32 4}
-!17 = metadata !{i32 2, metadata !"Debug Info Version", i32 2}
-!18 = metadata !{metadata !"clang version 3.5.0 "}
-!19 = metadata !{%struct.S* undef}
-!20 = metadata !{i32 2, i32 0, metadata !9, null}
-=======
 !0 = !{!"0x11\004\00clang version 3.5.0 \001\00\000\00\001", !1, !2, !3, !8, !2, !2} ; [ DW_TAG_compile_unit ] [/tmp/dbginfo/dead-argument-order.cpp] [DW_LANG_C_plus_plus]
 !1 = !{!"dead-argument-order.cpp", !"/tmp/dbginfo"}
 !2 = !{}
@@ -101,4 +78,3 @@
 !18 = !{!"clang version 3.5.0 "}
 !19 = !{%struct.S* undef}
 !20 = !MDLocation(line: 2, scope: !9)
->>>>>>> 7618b2b2
