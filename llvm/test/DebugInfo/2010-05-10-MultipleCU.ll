--- conflicted
+++ resolved
@@ -19,31 +19,9 @@
 
 !llvm.dbg.cu = !{!4, !12}
 !llvm.module.flags = !{!21}
-!16 = metadata !{metadata !2}
-!17 = metadata !{metadata !10}
+!16 = !{!2}
+!17 = !{!10}
 
-<<<<<<< HEAD
-!0 = metadata !{i32 3, i32 0, metadata !1, null}
-!1 = metadata !{metadata !"0xb\002\000\000", metadata !18, metadata !2} ; [ DW_TAG_lexical_block ]
-!2 = metadata !{metadata !"0x2e\00foo\00foo\00foo\002\000\001\000\006\000\000\000", metadata !18, metadata !3, metadata !5, null, i32 ()* @foo, null, null, null} ; [ DW_TAG_subprogram ]
-!3 = metadata !{metadata !"0x29", metadata !18} ; [ DW_TAG_file_type ]
-!4 = metadata !{metadata !"0x11\001\004.2.1 (Based on Apple Inc. build 5658) (LLVM build)\000\00\000\00\000", metadata !18, metadata !19, metadata !19, metadata !16, null, null} ; [ DW_TAG_compile_unit ]
-!5 = metadata !{metadata !"0x15\00\000\000\000\000\000\000", metadata !18, metadata !3, null, metadata !6, null, null, null} ; [ DW_TAG_subroutine_type ] [line 0, size 0, align 0, offset 0] [from ]
-!6 = metadata !{metadata !7}
-!7 = metadata !{metadata !"0x24\00int\000\0032\0032\000\000\005", metadata !18, metadata !3} ; [ DW_TAG_base_type ]
-!8 = metadata !{i32 3, i32 0, metadata !9, null}
-!9 = metadata !{metadata !"0xb\002\000\000", metadata !20, metadata !10} ; [ DW_TAG_lexical_block ]
-!10 = metadata !{metadata !"0x2e\00bar\00bar\00bar\002\000\001\000\006\000\000\000", metadata !20, metadata !11, metadata !13, null, i32 ()* @bar, null, null, null} ; [ DW_TAG_subprogram ]
-!11 = metadata !{metadata !"0x29", metadata !20} ; [ DW_TAG_file_type ]
-!12 = metadata !{metadata !"0x11\001\004.2.1 (Based on Apple Inc. build 5658) (LLVM build)\000\00\000\00\000", metadata !20, metadata !19, metadata !19, metadata !17, null, null} ; [ DW_TAG_compile_unit ]
-!13 = metadata !{metadata !"0x15\00\000\000\000\000\000\000", metadata !20, metadata !11, null, metadata !14, null, null, null} ; [ DW_TAG_subroutine_type ] [line 0, size 0, align 0, offset 0] [from ]
-!14 = metadata !{metadata !15}
-!15 = metadata !{metadata !"0x24\00int\000\0032\0032\000\000\005", metadata !20, metadata !11} ; [ DW_TAG_base_type ]
-!18 = metadata !{metadata !"a.c", metadata !"/tmp/"}
-!19 = metadata !{i32 0}
-!20 = metadata !{metadata !"b.c", metadata !"/tmp/"}
-!21 = metadata !{i32 1, metadata !"Debug Info Version", i32 2}
-=======
 !0 = !MDLocation(line: 3, scope: !1)
 !1 = !{!"0xb\002\000\000", !18, !2} ; [ DW_TAG_lexical_block ]
 !2 = !{!"0x2e\00foo\00foo\00foo\002\000\001\000\006\000\000\000", !18, !3, !5, null, i32 ()* @foo, null, null, null} ; [ DW_TAG_subprogram ]
@@ -63,5 +41,4 @@
 !18 = !{!"a.c", !"/tmp/"}
 !19 = !{i32 0}
 !20 = !{!"b.c", !"/tmp/"}
-!21 = !{i32 1, !"Debug Info Version", i32 2}
->>>>>>> 7618b2b2
+!21 = !{i32 1, !"Debug Info Version", i32 2}