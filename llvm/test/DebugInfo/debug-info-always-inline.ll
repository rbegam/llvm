--- conflicted
+++ resolved
@@ -77,10 +77,10 @@
 entry:
   %arr = alloca [10 x i32], align 16
   %sum = alloca i32, align 4
-  call void @llvm.dbg.declare(metadata !{[10 x i32]* %arr}, metadata !14), !dbg !18
+  call void @llvm.dbg.declare(metadata [10 x i32]* %arr, metadata !14), !dbg !18
   %arrayidx = getelementptr inbounds [10 x i32]* %arr, i32 0, i64 0, !dbg !19
   store i32 5, i32* %arrayidx, align 4, !dbg !19
-  call void @llvm.dbg.declare(metadata !{i32* %sum}, metadata !20), !dbg !21
+  call void @llvm.dbg.declare(metadata i32* %sum, metadata !20), !dbg !21
   store i32 4, i32* %sum, align 4, !dbg !21
   %0 = load i32* %sum, align 4, !dbg !22
   ret i32 %0, !dbg !22
@@ -96,7 +96,7 @@
   %i = alloca i32, align 4
   store i32 0, i32* %retval
   call void @_Z3barv(), !dbg !23
-  call void @llvm.dbg.declare(metadata !{i32* %i}, metadata !24), !dbg !25
+  call void @llvm.dbg.declare(metadata i32* %i, metadata !24), !dbg !25
   %call = call i32 @_Z3foov(), !dbg !25
   store i32 %call, i32* %i, align 4, !dbg !25
   %0 = load i32* %i, align 4, !dbg !26
@@ -114,35 +114,6 @@
 !llvm.module.flags = !{!11, !12}
 !llvm.ident = !{!13}
 
-<<<<<<< HEAD
-!0 = metadata !{i32 786449, metadata !1, i32 4, metadata !"clang version 3.6.0 (217844)", i1 false, metadata !"", i32 0, metadata !2, metadata !2, metadata !3, metadata !2, metadata !2, metadata !"", i32 1} ; [ DW_TAG_compile_unit ] [/home/user/test/<stdin>] [DW_LANG_C_plus_plus]
-!1 = metadata !{metadata !"<stdin>", metadata !"/home/user/test"}
-!2 = metadata !{}
-!3 = metadata !{metadata !4, metadata !10}
-!4 = metadata !{i32 786478, metadata !5, metadata !6, metadata !"foo", metadata !"foo", metadata !"_Z3foov", i32 1, metadata !7, i1 false, i1 true, i32 0, i32 0, null, i32 256, i1 false, i32 ()* @_Z3foov, null, null, metadata !2, i32 2} ; [ DW_TAG_subprogram ] [line 1] [def] [scope 2] [foo]
-!5 = metadata !{metadata !"test.cpp", metadata !"/home/user/test"}
-!6 = metadata !{i32 786473, metadata !5}          ; [ DW_TAG_file_type ] [/home/user/test/test.cpp]
-!7 = metadata !{i32 786453, i32 0, null, metadata !"", i32 0, i64 0, i64 0, i64 0, i32 0, null, metadata !8, i32 0, null, null, null} ; [ DW_TAG_subroutine_type ] [line 0, size 0, align 0, offset 0] [from ]
-!8 = metadata !{metadata !9}
-!9 = metadata !{i32 786468, null, null, metadata !"int", i32 0, i64 32, i64 32, i64 0, i32 0, i32 5} ; [ DW_TAG_base_type ] [int] [line 0, size 32, align 32, offset 0, enc DW_ATE_signed]
-!10 = metadata !{i32 786478, metadata !5, metadata !6, metadata !"main", metadata !"main", metadata !"", i32 11, metadata !7, i1 false, i1 true, i32 0, i32 0, null, i32 256, i1 false, i32 ()* @main, null, null, metadata !2, i32 12} ; [ DW_TAG_subprogram ] [line 11] [def] [scope 12] [main]
-!11 = metadata !{i32 2, metadata !"Dwarf Version", i32 4}
-!12 = metadata !{i32 2, metadata !"Debug Info Version", i32 1}
-!13 = metadata !{metadata !"clang version 3.6.0 (217844)"}
-!14 = metadata !{i32 786688, metadata !4, metadata !"arr", metadata !6, i32 3, metadata !15, i32 0, i32 0} ; [ DW_TAG_auto_variable ] [arr] [line 3]
-!15 = metadata !{i32 786433, null, null, metadata !"", i32 0, i64 320, i64 32, i32 0, i32 0, metadata !9, metadata !16, i32 0, null, null, null} ; [ DW_TAG_array_type ] [line 0, size 320, align 32, offset 0] [from int]
-!16 = metadata !{metadata !17}
-!17 = metadata !{i32 786465, i64 0, i64 10}       ; [ DW_TAG_subrange_type ] [0, 9]
-!18 = metadata !{i32 3, i32 0, metadata !4, null}
-!19 = metadata !{i32 4, i32 0, metadata !4, null}
-!20 = metadata !{i32 786688, metadata !4, metadata !"sum", metadata !6, i32 5, metadata !9, i32 0, i32 0} ; [ DW_TAG_auto_variable ] [sum] [line 5]
-!21 = metadata !{i32 5, i32 0, metadata !4, null}
-!22 = metadata !{i32 6, i32 0, metadata !4, null}
-!23 = metadata !{i32 13, i32 0, metadata !10, null}
-!24 = metadata !{i32 786688, metadata !10, metadata !"i", metadata !6, i32 14, metadata !9, i32 0, i32 0} ; [ DW_TAG_auto_variable ] [i] [line 14]
-!25 = metadata !{i32 14, i32 0, metadata !10, null}
-!26 = metadata !{i32 15, i32 0, metadata !10, null}
-=======
 !0 = !{i32 786449, !1, i32 4, !"clang version 3.6.0 (217844)", i1 false, !"", i32 0, !2, !2, !3, !2, !2, !"", i32 1} ; [ DW_TAG_compile_unit ] [/home/user/test/<stdin>] [DW_LANG_C_plus_plus]
 !1 = !{!"<stdin>", !"/home/user/test"}
 !2 = !{}
@@ -169,5 +140,4 @@
 !23 = !MDLocation(line: 13, scope: !10)
 !24 = !{i32 786688, !10, !"i", !6, i32 14, !9, i32 0, i32 0} ; [ DW_TAG_auto_variable ] [i] [line 14]
 !25 = !MDLocation(line: 14, scope: !10)
-!26 = !MDLocation(line: 15, scope: !10)
->>>>>>> 7618b2b2
+!26 = !MDLocation(line: 15, scope: !10)