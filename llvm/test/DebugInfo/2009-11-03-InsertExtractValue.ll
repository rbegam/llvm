; RUN: llvm-as < %s | llvm-dis | FileCheck %s

!llvm.dbg.sp = !{!0}
!llvm.dbg.cu = !{!5}
!llvm.module.flags = !{!6}

<<<<<<< HEAD
!0 = metadata !{i32 786478, metadata !4, metadata !1, metadata !"bar", metadata !"bar", metadata !"_ZN3foo3barEv", i32 3, metadata !2, i1 false, i1 false, i32 0, i32 0, null, i32 258, i1 false, null, null, i32 0, metadata !1, i32 3} ; [ DW_TAG_subprogram ]
!1 = metadata !{i32 41, metadata !4} ; [ DW_TAG_file_type ]
!2 = metadata !{i32 21, metadata !4, metadata !1, metadata !"", i32 0, i64 0, i64 0, i64 0, i32 0, null, metadata !3, i32 0, null} ; [ DW_TAG_subroutine_type ]
!3 = metadata !{null}
!4 = metadata !{metadata !"/foo", metadata !"bar.cpp"}
!5 = metadata !{i32 458769, metadata !4, i32 12, metadata !"", i1 true, metadata !"", i32 0, metadata !3, metadata !3, null, null, null, metadata !""}; [DW_TAG_compile_unit ]
=======
!0 = !{!"0x2e\00bar\00bar\00_ZN3foo3barEv\003\000\000\000\006\00258\000\003", !4, !1, !2, null, null, null, i32 0, !1} ; [ DW_TAG_subprogram ]
!1 = !{!"0x29", !4} ; [ DW_TAG_file_type ]
!2 = !{!"0x15\00\000\000\000\000\000\000", !4, !1, null, !3, null} ; [ DW_TAG_subroutine_type ]
!3 = !{null}
!4 = !{!"/foo", !"bar.cpp"}
!5 = !{!"0x11\0012\00\001\00\000\00\000", !4, !3, !3, null, null, null}; [DW_TAG_compile_unit ]
>>>>>>> 41cb3da2

define <{i32, i32}> @f1() {
; CHECK: !dbgx ![[NUMBER:[0-9]+]]
  %r = insertvalue <{ i32, i32 }> zeroinitializer, i32 4, 1, !dbgx !1
; CHECK: !dbgx ![[NUMBER]]
  %e = extractvalue <{ i32, i32 }> %r, 0, !dbgx !1
  ret <{ i32, i32 }> %r
}

; CHECK: [protected]
<<<<<<< HEAD
!6 = metadata !{i32 1, metadata !"Debug Info Version", i32 1}
=======
!6 = !{i32 1, !"Debug Info Version", i32 2}
>>>>>>> 41cb3da2
<|MERGE_RESOLUTION|>--- conflicted
+++ resolved
@@ -4,21 +4,12 @@
 !llvm.dbg.cu = !{!5}
 !llvm.module.flags = !{!6}
 
-<<<<<<< HEAD
-!0 = metadata !{i32 786478, metadata !4, metadata !1, metadata !"bar", metadata !"bar", metadata !"_ZN3foo3barEv", i32 3, metadata !2, i1 false, i1 false, i32 0, i32 0, null, i32 258, i1 false, null, null, i32 0, metadata !1, i32 3} ; [ DW_TAG_subprogram ]
-!1 = metadata !{i32 41, metadata !4} ; [ DW_TAG_file_type ]
-!2 = metadata !{i32 21, metadata !4, metadata !1, metadata !"", i32 0, i64 0, i64 0, i64 0, i32 0, null, metadata !3, i32 0, null} ; [ DW_TAG_subroutine_type ]
-!3 = metadata !{null}
-!4 = metadata !{metadata !"/foo", metadata !"bar.cpp"}
-!5 = metadata !{i32 458769, metadata !4, i32 12, metadata !"", i1 true, metadata !"", i32 0, metadata !3, metadata !3, null, null, null, metadata !""}; [DW_TAG_compile_unit ]
-=======
 !0 = !{!"0x2e\00bar\00bar\00_ZN3foo3barEv\003\000\000\000\006\00258\000\003", !4, !1, !2, null, null, null, i32 0, !1} ; [ DW_TAG_subprogram ]
 !1 = !{!"0x29", !4} ; [ DW_TAG_file_type ]
 !2 = !{!"0x15\00\000\000\000\000\000\000", !4, !1, null, !3, null} ; [ DW_TAG_subroutine_type ]
 !3 = !{null}
 !4 = !{!"/foo", !"bar.cpp"}
 !5 = !{!"0x11\0012\00\001\00\000\00\000", !4, !3, !3, null, null, null}; [DW_TAG_compile_unit ]
->>>>>>> 41cb3da2
 
 define <{i32, i32}> @f1() {
 ; CHECK: !dbgx ![[NUMBER:[0-9]+]]
@@ -29,8 +20,4 @@
 }
 
 ; CHECK: [protected]
-<<<<<<< HEAD
-!6 = metadata !{i32 1, metadata !"Debug Info Version", i32 1}
-=======
-!6 = !{i32 1, !"Debug Info Version", i32 2}
->>>>>>> 41cb3da2
+!6 = !{i32 1, !"Debug Info Version", i32 2}