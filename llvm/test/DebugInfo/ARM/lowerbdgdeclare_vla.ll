; RUN: opt  -instcombine %s -S | FileCheck %s
;
; Generate me from:
; clang -cc1 -triple thumbv7-apple-ios7.0.0 -S -target-abi apcs-gnu -gdwarf-2 -Os test.c -o test.ll -emit-llvm
; void run(float r)
; {
;   int count = r;
;   float vla[count];
;   vla[0] = r;
;   for (int i = 0; i < count; i++)
;     vla[i] /= r;
; }
; rdar://problem/15464571
;
; ModuleID = 'test.c'
target datalayout = "e-p:32:32:32-i1:8:32-i8:8:32-i16:16:32-i32:32:32-i64:32:64-f32:32:32-f64:32:64-v64:32:64-v128:32:128-a0:0:32-n32-S32"
target triple = "thumbv7-apple-ios8.0.0"

; Function Attrs: nounwind optsize readnone
define void @run(float %r) #0 {
entry:
<<<<<<< HEAD
  tail call void @llvm.dbg.declare(metadata !{float %r}, metadata !11), !dbg !22
  %conv = fptosi float %r to i32, !dbg !23
  tail call void @llvm.dbg.declare(metadata !{i32 %conv}, metadata !12), !dbg !23
  %vla = alloca float, i32 %conv, align 4, !dbg !24
  tail call void @llvm.dbg.declare(metadata !{float* %vla}, metadata !14), !dbg !24
; The VLA alloca should be described by a dbg.declare:
; CHECK: call void @llvm.dbg.declare(metadata !{float* %vla}, metadata ![[VLA:.*]])
=======
  tail call void @llvm.dbg.declare(metadata float %r, metadata !11, metadata !{!"0x102"}), !dbg !22
  %conv = fptosi float %r to i32, !dbg !23
  tail call void @llvm.dbg.declare(metadata i32 %conv, metadata !12, metadata !{!"0x102"}), !dbg !23
  %vla = alloca float, i32 %conv, align 4, !dbg !24
  tail call void @llvm.dbg.declare(metadata float* %vla, metadata !14, metadata !{!"0x102"}), !dbg !24
; The VLA alloca should be described by a dbg.declare:
; CHECK: call void @llvm.dbg.declare(metadata float* %vla, metadata ![[VLA:.*]], metadata {{.*}})
>>>>>>> 41cb3da2
; The VLA alloca and following store into the array should not be lowered to like this:
; CHECK-NOT:  call void @llvm.dbg.value(metadata float %r, i64 0, metadata ![[VLA]])
; the backend interprets this as "vla has the location of %r".
  store float %r, float* %vla, align 4, !dbg !25, !tbaa !26
<<<<<<< HEAD
  tail call void @llvm.dbg.value(metadata !2, i64 0, metadata !18), !dbg !30
=======
  tail call void @llvm.dbg.value(metadata i32 0, i64 0, metadata !18, metadata !{!"0x102"}), !dbg !30
>>>>>>> 41cb3da2
  %cmp8 = icmp sgt i32 %conv, 0, !dbg !30
  br i1 %cmp8, label %for.body, label %for.end, !dbg !30

for.body:                                         ; preds = %entry, %for.body.for.body_crit_edge
  %0 = phi float [ %.pre, %for.body.for.body_crit_edge ], [ %r, %entry ]
  %i.09 = phi i32 [ %inc, %for.body.for.body_crit_edge ], [ 0, %entry ]
  %arrayidx2 = getelementptr inbounds float* %vla, i32 %i.09, !dbg !31
  %div = fdiv float %0, %r, !dbg !31
  store float %div, float* %arrayidx2, align 4, !dbg !31, !tbaa !26
  %inc = add nsw i32 %i.09, 1, !dbg !30
<<<<<<< HEAD
  tail call void @llvm.dbg.value(metadata !{i32 %inc}, i64 0, metadata !18), !dbg !30
=======
  tail call void @llvm.dbg.value(metadata i32 %inc, i64 0, metadata !18, metadata !{!"0x102"}), !dbg !30
>>>>>>> 41cb3da2
  %exitcond = icmp eq i32 %inc, %conv, !dbg !30
  br i1 %exitcond, label %for.end, label %for.body.for.body_crit_edge, !dbg !30

for.body.for.body_crit_edge:                      ; preds = %for.body
  %arrayidx2.phi.trans.insert = getelementptr inbounds float* %vla, i32 %inc
  %.pre = load float* %arrayidx2.phi.trans.insert, align 4, !dbg !31, !tbaa !26
  br label %for.body, !dbg !30

for.end:                                          ; preds = %for.body, %entry
  ret void, !dbg !32
}

; Function Attrs: nounwind readnone
declare void @llvm.dbg.declare(metadata, metadata) #1

; Function Attrs: nounwind readnone
declare void @llvm.dbg.value(metadata, i64, metadata) #1

attributes #0 = { nounwind optsize readnone "less-precise-fpmad"="false" "no-frame-pointer-elim"="false" "no-infs-fp-math"="false" "no-nans-fp-math"="false" "no-realign-stack" "stack-protector-buffer-size"="8" "unsafe-fp-math"="false" "use-soft-float"="false" }
attributes #1 = { nounwind readnone }

!llvm.dbg.cu = !{!0}
!llvm.module.flags = !{!20, !33}
!llvm.ident = !{!21}

<<<<<<< HEAD
!0 = metadata !{i32 786449, metadata !1, i32 12, metadata !"clang version 3.4 ", i1 true, metadata !"", i32 0, metadata !2, metadata !2, metadata !3, metadata !2, metadata !2, metadata !""} ; [ DW_TAG_compile_unit ] [/Volumes/Data/radar/15464571/<unknown>] [DW_LANG_C99]
!1 = metadata !{metadata !"<unknown>", metadata !"/Volumes/Data/radar/15464571"}
!2 = metadata !{i32 0}
!3 = metadata !{metadata !4}
!4 = metadata !{i32 786478, metadata !5, metadata !6, metadata !"run", metadata !"run", metadata !"", i32 1, metadata !7, i1 false, i1 true, i32 0, i32 0, null, i32 256, i1 true, void (float)* @run, null, null, metadata !10, i32 2} ; [ DW_TAG_subprogram ] [line 1] [def] [scope 2] [run]
!5 = metadata !{metadata !"test.c", metadata !"/Volumes/Data/radar/15464571"}
!6 = metadata !{i32 786473, metadata !5}          ; [ DW_TAG_file_type ] [/Volumes/Data/radar/15464571/test.c]
!7 = metadata !{i32 786453, i32 0, null, metadata !"", i32 0, i64 0, i64 0, i64 0, i32 0, null, metadata !8, i32 0, null, null, null} ; [ DW_TAG_subroutine_type ] [line 0, size 0, align 0, offset 0] [from ]
!8 = metadata !{null, metadata !9}
!9 = metadata !{i32 786468, null, null, metadata !"float", i32 0, i64 32, i64 32, i64 0, i32 0, i32 4} ; [ DW_TAG_base_type ] [float] [line 0, size 32, align 32, offset 0, enc DW_ATE_float]
!10 = metadata !{metadata !11, metadata !12, metadata !14, metadata !18}
!11 = metadata !{i32 786689, metadata !4, metadata !"r", metadata !6, i32 16777217, metadata !9, i32 0, i32 0} ; [ DW_TAG_arg_variable ] [r] [line 1]
!12 = metadata !{i32 786688, metadata !4, metadata !"count", metadata !6, i32 3, metadata !13, i32 0, i32 0} ; [ DW_TAG_auto_variable ] [count] [line 3]
!13 = metadata !{i32 786468, null, null, metadata !"int", i32 0, i64 32, i64 32, i64 0, i32 0, i32 5} ; [ DW_TAG_base_type ] [int] [line 0, size 32, align 32, offset 0, enc DW_ATE_signed]
!14 = metadata !{i32 786688, metadata !4, metadata !"vla", metadata !6, i32 4, metadata !15, i32 8192, i32 0} ; [ DW_TAG_auto_variable ] [vla] [line 4]
!15 = metadata !{i32 786433, null, null, metadata !"", i32 0, i64 0, i64 32, i32 0, i32 0, metadata !9, metadata !16, i32 0, null, null, null} ; [ DW_TAG_array_type ] [line 0, size 0, align 32, offset 0] [from float]
!16 = metadata !{metadata !17}
!17 = metadata !{i32 786465, i64 0, i64 -1}       ; [ DW_TAG_subrange_type ] [unbounded]
!18 = metadata !{i32 786688, metadata !19, metadata !"i", metadata !6, i32 6, metadata !13, i32 0, i32 0} ; [ DW_TAG_auto_variable ] [i] [line 6]
!19 = metadata !{i32 786443, metadata !5, metadata !4, i32 6, i32 0, i32 0} ; [ DW_TAG_lexical_block ] [/Volumes/Data/radar/15464571/test.c]
!20 = metadata !{i32 2, metadata !"Dwarf Version", i32 2}
!21 = metadata !{metadata !"clang version 3.4 "}
!22 = metadata !{i32 1, i32 0, metadata !4, null}
!23 = metadata !{i32 3, i32 0, metadata !4, null}
!24 = metadata !{i32 4, i32 0, metadata !4, null}
!25 = metadata !{i32 5, i32 0, metadata !4, null}
!26 = metadata !{metadata !27, metadata !27, i64 0}
!27 = metadata !{metadata !"float", metadata !28, i64 0}
!28 = metadata !{metadata !"omnipotent char", metadata !29, i64 0}
!29 = metadata !{metadata !"Simple C/C++ TBAA"}
!30 = metadata !{i32 6, i32 0, metadata !19, null}
!31 = metadata !{i32 7, i32 0, metadata !19, null}
!32 = metadata !{i32 8, i32 0, metadata !4, null} ; [ DW_TAG_imported_declaration ]
!33 = metadata !{i32 1, metadata !"Debug Info Version", i32 1}
=======
!0 = !{!"0x11\0012\00clang version 3.4 \001\00\000\00\000", !1, !2, !2, !3, !2, !2} ; [ DW_TAG_compile_unit ] [/Volumes/Data/radar/15464571/<unknown>] [DW_LANG_C99]
!1 = !{!"<unknown>", !"/Volumes/Data/radar/15464571"}
!2 = !{i32 0}
!3 = !{!4}
!4 = !{!"0x2e\00run\00run\00\001\000\001\000\006\00256\001\002", !5, !6, !7, null, void (float)* @run, null, null, !10} ; [ DW_TAG_subprogram ] [line 1] [def] [scope 2] [run]
!5 = !{!"test.c", !"/Volumes/Data/radar/15464571"}
!6 = !{!"0x29", !5}          ; [ DW_TAG_file_type ] [/Volumes/Data/radar/15464571/test.c]
!7 = !{!"0x15\00\000\000\000\000\000\000", i32 0, null, null, !8, null, null, null} ; [ DW_TAG_subroutine_type ] [line 0, size 0, align 0, offset 0] [from ]
!8 = !{null, !9}
!9 = !{!"0x24\00float\000\0032\0032\000\000\004", null, null} ; [ DW_TAG_base_type ] [float] [line 0, size 32, align 32, offset 0, enc DW_ATE_float]
!10 = !{!11, !12, !14, !18}
!11 = !{!"0x101\00r\0016777217\000", !4, !6, !9} ; [ DW_TAG_arg_variable ] [r] [line 1]
!12 = !{!"0x100\00count\003\000", !4, !6, !13} ; [ DW_TAG_auto_variable ] [count] [line 3]
!13 = !{!"0x24\00int\000\0032\0032\000\000\005", null, null} ; [ DW_TAG_base_type ] [int] [line 0, size 32, align 32, offset 0, enc DW_ATE_signed]
!14 = !{!"0x100\00vla\004\008192", !4, !6, !15} ; [ DW_TAG_auto_variable ] [vla] [line 4]
!15 = !{!"0x1\00\000\000\0032\000\000", null, null, !9, !16, i32 0, null, null, null} ; [ DW_TAG_array_type ] [line 0, size 0, align 32, offset 0] [from float]
!16 = !{!17}
!17 = !{!"0x21\000\00-1"}       ; [ DW_TAG_subrange_type ] [unbounded]
!18 = !{!"0x100\00i\006\000", !19, !6, !13} ; [ DW_TAG_auto_variable ] [i] [line 6]
!19 = !{!"0xb\006\000\000", !5, !4} ; [ DW_TAG_lexical_block ] [/Volumes/Data/radar/15464571/test.c]
!20 = !{i32 2, !"Dwarf Version", i32 2}
!21 = !{!"clang version 3.4 "}
!22 = !MDLocation(line: 1, scope: !4)
!23 = !MDLocation(line: 3, scope: !4)
!24 = !MDLocation(line: 4, scope: !4)
!25 = !MDLocation(line: 5, scope: !4)
!26 = !{!27, !27, i64 0}
!27 = !{!"float", !28, i64 0}
!28 = !{!"omnipotent char", !29, i64 0}
!29 = !{!"Simple C/C++ TBAA"}
!30 = !MDLocation(line: 6, scope: !19)
!31 = !MDLocation(line: 7, scope: !19)
!32 = !MDLocation(line: 8, scope: !4)
!33 = !{i32 1, !"Debug Info Version", i32 2}
>>>>>>> 41cb3da2
<|MERGE_RESOLUTION|>--- conflicted
+++ resolved
@@ -19,15 +19,6 @@
 ; Function Attrs: nounwind optsize readnone
 define void @run(float %r) #0 {
 entry:
-<<<<<<< HEAD
-  tail call void @llvm.dbg.declare(metadata !{float %r}, metadata !11), !dbg !22
-  %conv = fptosi float %r to i32, !dbg !23
-  tail call void @llvm.dbg.declare(metadata !{i32 %conv}, metadata !12), !dbg !23
-  %vla = alloca float, i32 %conv, align 4, !dbg !24
-  tail call void @llvm.dbg.declare(metadata !{float* %vla}, metadata !14), !dbg !24
-; The VLA alloca should be described by a dbg.declare:
-; CHECK: call void @llvm.dbg.declare(metadata !{float* %vla}, metadata ![[VLA:.*]])
-=======
   tail call void @llvm.dbg.declare(metadata float %r, metadata !11, metadata !{!"0x102"}), !dbg !22
   %conv = fptosi float %r to i32, !dbg !23
   tail call void @llvm.dbg.declare(metadata i32 %conv, metadata !12, metadata !{!"0x102"}), !dbg !23
@@ -35,16 +26,11 @@
   tail call void @llvm.dbg.declare(metadata float* %vla, metadata !14, metadata !{!"0x102"}), !dbg !24
 ; The VLA alloca should be described by a dbg.declare:
 ; CHECK: call void @llvm.dbg.declare(metadata float* %vla, metadata ![[VLA:.*]], metadata {{.*}})
->>>>>>> 41cb3da2
 ; The VLA alloca and following store into the array should not be lowered to like this:
 ; CHECK-NOT:  call void @llvm.dbg.value(metadata float %r, i64 0, metadata ![[VLA]])
 ; the backend interprets this as "vla has the location of %r".
   store float %r, float* %vla, align 4, !dbg !25, !tbaa !26
-<<<<<<< HEAD
-  tail call void @llvm.dbg.value(metadata !2, i64 0, metadata !18), !dbg !30
-=======
   tail call void @llvm.dbg.value(metadata i32 0, i64 0, metadata !18, metadata !{!"0x102"}), !dbg !30
->>>>>>> 41cb3da2
   %cmp8 = icmp sgt i32 %conv, 0, !dbg !30
   br i1 %cmp8, label %for.body, label %for.end, !dbg !30
 
@@ -55,11 +41,7 @@
   %div = fdiv float %0, %r, !dbg !31
   store float %div, float* %arrayidx2, align 4, !dbg !31, !tbaa !26
   %inc = add nsw i32 %i.09, 1, !dbg !30
-<<<<<<< HEAD
-  tail call void @llvm.dbg.value(metadata !{i32 %inc}, i64 0, metadata !18), !dbg !30
-=======
   tail call void @llvm.dbg.value(metadata i32 %inc, i64 0, metadata !18, metadata !{!"0x102"}), !dbg !30
->>>>>>> 41cb3da2
   %exitcond = icmp eq i32 %inc, %conv, !dbg !30
   br i1 %exitcond, label %for.end, label %for.body.for.body_crit_edge, !dbg !30
 
@@ -73,10 +55,10 @@
 }
 
 ; Function Attrs: nounwind readnone
-declare void @llvm.dbg.declare(metadata, metadata) #1
+declare void @llvm.dbg.declare(metadata, metadata, metadata) #1
 
 ; Function Attrs: nounwind readnone
-declare void @llvm.dbg.value(metadata, i64, metadata) #1
+declare void @llvm.dbg.value(metadata, i64, metadata, metadata) #1
 
 attributes #0 = { nounwind optsize readnone "less-precise-fpmad"="false" "no-frame-pointer-elim"="false" "no-infs-fp-math"="false" "no-nans-fp-math"="false" "no-realign-stack" "stack-protector-buffer-size"="8" "unsafe-fp-math"="false" "use-soft-float"="false" }
 attributes #1 = { nounwind readnone }
@@ -85,42 +67,6 @@
 !llvm.module.flags = !{!20, !33}
 !llvm.ident = !{!21}
 
-<<<<<<< HEAD
-!0 = metadata !{i32 786449, metadata !1, i32 12, metadata !"clang version 3.4 ", i1 true, metadata !"", i32 0, metadata !2, metadata !2, metadata !3, metadata !2, metadata !2, metadata !""} ; [ DW_TAG_compile_unit ] [/Volumes/Data/radar/15464571/<unknown>] [DW_LANG_C99]
-!1 = metadata !{metadata !"<unknown>", metadata !"/Volumes/Data/radar/15464571"}
-!2 = metadata !{i32 0}
-!3 = metadata !{metadata !4}
-!4 = metadata !{i32 786478, metadata !5, metadata !6, metadata !"run", metadata !"run", metadata !"", i32 1, metadata !7, i1 false, i1 true, i32 0, i32 0, null, i32 256, i1 true, void (float)* @run, null, null, metadata !10, i32 2} ; [ DW_TAG_subprogram ] [line 1] [def] [scope 2] [run]
-!5 = metadata !{metadata !"test.c", metadata !"/Volumes/Data/radar/15464571"}
-!6 = metadata !{i32 786473, metadata !5}          ; [ DW_TAG_file_type ] [/Volumes/Data/radar/15464571/test.c]
-!7 = metadata !{i32 786453, i32 0, null, metadata !"", i32 0, i64 0, i64 0, i64 0, i32 0, null, metadata !8, i32 0, null, null, null} ; [ DW_TAG_subroutine_type ] [line 0, size 0, align 0, offset 0] [from ]
-!8 = metadata !{null, metadata !9}
-!9 = metadata !{i32 786468, null, null, metadata !"float", i32 0, i64 32, i64 32, i64 0, i32 0, i32 4} ; [ DW_TAG_base_type ] [float] [line 0, size 32, align 32, offset 0, enc DW_ATE_float]
-!10 = metadata !{metadata !11, metadata !12, metadata !14, metadata !18}
-!11 = metadata !{i32 786689, metadata !4, metadata !"r", metadata !6, i32 16777217, metadata !9, i32 0, i32 0} ; [ DW_TAG_arg_variable ] [r] [line 1]
-!12 = metadata !{i32 786688, metadata !4, metadata !"count", metadata !6, i32 3, metadata !13, i32 0, i32 0} ; [ DW_TAG_auto_variable ] [count] [line 3]
-!13 = metadata !{i32 786468, null, null, metadata !"int", i32 0, i64 32, i64 32, i64 0, i32 0, i32 5} ; [ DW_TAG_base_type ] [int] [line 0, size 32, align 32, offset 0, enc DW_ATE_signed]
-!14 = metadata !{i32 786688, metadata !4, metadata !"vla", metadata !6, i32 4, metadata !15, i32 8192, i32 0} ; [ DW_TAG_auto_variable ] [vla] [line 4]
-!15 = metadata !{i32 786433, null, null, metadata !"", i32 0, i64 0, i64 32, i32 0, i32 0, metadata !9, metadata !16, i32 0, null, null, null} ; [ DW_TAG_array_type ] [line 0, size 0, align 32, offset 0] [from float]
-!16 = metadata !{metadata !17}
-!17 = metadata !{i32 786465, i64 0, i64 -1}       ; [ DW_TAG_subrange_type ] [unbounded]
-!18 = metadata !{i32 786688, metadata !19, metadata !"i", metadata !6, i32 6, metadata !13, i32 0, i32 0} ; [ DW_TAG_auto_variable ] [i] [line 6]
-!19 = metadata !{i32 786443, metadata !5, metadata !4, i32 6, i32 0, i32 0} ; [ DW_TAG_lexical_block ] [/Volumes/Data/radar/15464571/test.c]
-!20 = metadata !{i32 2, metadata !"Dwarf Version", i32 2}
-!21 = metadata !{metadata !"clang version 3.4 "}
-!22 = metadata !{i32 1, i32 0, metadata !4, null}
-!23 = metadata !{i32 3, i32 0, metadata !4, null}
-!24 = metadata !{i32 4, i32 0, metadata !4, null}
-!25 = metadata !{i32 5, i32 0, metadata !4, null}
-!26 = metadata !{metadata !27, metadata !27, i64 0}
-!27 = metadata !{metadata !"float", metadata !28, i64 0}
-!28 = metadata !{metadata !"omnipotent char", metadata !29, i64 0}
-!29 = metadata !{metadata !"Simple C/C++ TBAA"}
-!30 = metadata !{i32 6, i32 0, metadata !19, null}
-!31 = metadata !{i32 7, i32 0, metadata !19, null}
-!32 = metadata !{i32 8, i32 0, metadata !4, null} ; [ DW_TAG_imported_declaration ]
-!33 = metadata !{i32 1, metadata !"Debug Info Version", i32 1}
-=======
 !0 = !{!"0x11\0012\00clang version 3.4 \001\00\000\00\000", !1, !2, !2, !3, !2, !2} ; [ DW_TAG_compile_unit ] [/Volumes/Data/radar/15464571/<unknown>] [DW_LANG_C99]
 !1 = !{!"<unknown>", !"/Volumes/Data/radar/15464571"}
 !2 = !{i32 0}
@@ -154,5 +100,4 @@
 !30 = !MDLocation(line: 6, scope: !19)
 !31 = !MDLocation(line: 7, scope: !19)
 !32 = !MDLocation(line: 8, scope: !4)
-!33 = !{i32 1, !"Debug Info Version", i32 2}
->>>>>>> 41cb3da2
+!33 = !{i32 1, !"Debug Info Version", i32 2}