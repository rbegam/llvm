--- conflicted
+++ resolved
@@ -11,15 +11,8 @@
 !llvm.module.flags = !{!3, !4}
 !llvm.dbg.cu = !{!0}
 
-<<<<<<< HEAD
-!0 = metadata !{i32 786449, i32 0, i32 12, metadata !"test.c", metadata !"/Volumes/Data/radar/15623193", metadata !"LLVM", i1 true, i1 false, metadata !"", i32 0, metadata !1, metadata !1, metadata !1, metadata !1} ; [ DW_TAG_compile_unit ] [/Volumes/Data/radar/15623193/test.c] [DW_LANG_C99]
-!1 = metadata !{}
-!3 = metadata !{i32 2, metadata !"Dwarf Version", i32 2}
-!4 = metadata !{i32 1, metadata !"Debug Info Version", i32 1}
-=======
 !0 = !{!"0x11\0012\00LLVM\001\00\00\00\00", !5, !1, !1, !1, !1, null} ; [ DW_TAG_compile_unit ] [/Volumes/Data/radar/15623193/test.c] [DW_LANG_C99]
 !1 = !{}
 !3 = !{i32 2, !"Dwarf Version", i32 2}
 !4 = !{i32 1, !"Debug Info Version", i32 2}
-!5 = !{!"test.c", !"/Volumes/Data/radar/15623193"}
->>>>>>> 41cb3da2
+!5 = !{!"test.c", !"/Volumes/Data/radar/15623193"}