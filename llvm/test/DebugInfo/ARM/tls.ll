; RUN: llc -O0 -filetype=asm -mtriple=armv7-linux-gnuehabi < %s | FileCheck %s
;
; Generated with clang with source
; __thread int x;

@x = thread_local global i32 0, align 4

!llvm.dbg.cu = !{!0}
!llvm.module.flags = !{!7, !8}
!llvm.ident = !{!9}

; 6 byte of data
; CHECK: .byte 6 @ DW_AT_location
; DW_OP_const4u
; CHECK: .byte 12
; The debug relocation of the address of the tls variable
; CHECK: .long x(tlsldo)

<<<<<<< HEAD
!0 = metadata !{i32 786449, metadata !1, i32 12, metadata !"clang version 3.5 ", i1 false, metadata !"", i32 0, metadata !2, metadata !2, metadata !2, metadata !3, metadata !2, metadata !""} ; [ DW_TAG_compile_unit ] [/tmp/tls.c] [DW_LANG_C99]
!1 = metadata !{metadata !"tls.c", metadata !"/tmp"}
!2 = metadata !{}
!3 = metadata !{metadata !4}
!4 = metadata !{i32 786484, i32 0, null, metadata !"x", metadata !"x", metadata !"", metadata !5, i32 1, metadata !6, i32 0, i32 1, i32* @x, null} ; [ DW_TAG_variable ] [x] [line 1] [def]
!5 = metadata !{i32 786473, metadata !1}          ; [ DW_TAG_file_type ] [/tmp/tls.c]
!6 = metadata !{i32 786468, null, null, metadata !"int", i32 0, i64 32, i64 32, i64 0, i32 0, i32 5} ; [ DW_TAG_base_type ] [int] [line 0, size 32, align 32, offset 0, enc DW_ATE_signed]
!7 = metadata !{i32 2, metadata !"Dwarf Version", i32 4}
!8 = metadata !{i32 1, metadata !"Debug Info Version", i32 1}
!9 = metadata !{metadata !"clang version 3.5 "}
=======
!0 = !{!"0x11\0012\00clang version 3.5 \000\00\000\00\000", !1, !2, !2, !2, !3, !2} ; [ DW_TAG_compile_unit ] [/tmp/tls.c] [DW_LANG_C99]
!1 = !{!"tls.c", !"/tmp"}
!2 = !{}
!3 = !{!4}
!4 = !{!"0x34\00x\00x\00\001\000\001", null, !5, !6, i32* @x, null} ; [ DW_TAG_variable ] [x] [line 1] [def]
!5 = !{!"0x29", !1}          ; [ DW_TAG_file_type ] [/tmp/tls.c]
!6 = !{!"0x24\00int\000\0032\0032\000\000\005", null, null} ; [ DW_TAG_base_type ] [int] [line 0, size 32, align 32, offset 0, enc DW_ATE_signed]
!7 = !{i32 2, !"Dwarf Version", i32 4}
!8 = !{i32 1, !"Debug Info Version", i32 2}
!9 = !{!"clang version 3.5 "}
>>>>>>> 41cb3da2
<|MERGE_RESOLUTION|>--- conflicted
+++ resolved
@@ -16,18 +16,6 @@
 ; The debug relocation of the address of the tls variable
 ; CHECK: .long x(tlsldo)
 
-<<<<<<< HEAD
-!0 = metadata !{i32 786449, metadata !1, i32 12, metadata !"clang version 3.5 ", i1 false, metadata !"", i32 0, metadata !2, metadata !2, metadata !2, metadata !3, metadata !2, metadata !""} ; [ DW_TAG_compile_unit ] [/tmp/tls.c] [DW_LANG_C99]
-!1 = metadata !{metadata !"tls.c", metadata !"/tmp"}
-!2 = metadata !{}
-!3 = metadata !{metadata !4}
-!4 = metadata !{i32 786484, i32 0, null, metadata !"x", metadata !"x", metadata !"", metadata !5, i32 1, metadata !6, i32 0, i32 1, i32* @x, null} ; [ DW_TAG_variable ] [x] [line 1] [def]
-!5 = metadata !{i32 786473, metadata !1}          ; [ DW_TAG_file_type ] [/tmp/tls.c]
-!6 = metadata !{i32 786468, null, null, metadata !"int", i32 0, i64 32, i64 32, i64 0, i32 0, i32 5} ; [ DW_TAG_base_type ] [int] [line 0, size 32, align 32, offset 0, enc DW_ATE_signed]
-!7 = metadata !{i32 2, metadata !"Dwarf Version", i32 4}
-!8 = metadata !{i32 1, metadata !"Debug Info Version", i32 1}
-!9 = metadata !{metadata !"clang version 3.5 "}
-=======
 !0 = !{!"0x11\0012\00clang version 3.5 \000\00\000\00\000", !1, !2, !2, !2, !3, !2} ; [ DW_TAG_compile_unit ] [/tmp/tls.c] [DW_LANG_C99]
 !1 = !{!"tls.c", !"/tmp"}
 !2 = !{}
@@ -37,5 +25,4 @@
 !6 = !{!"0x24\00int\000\0032\0032\000\000\005", null, null} ; [ DW_TAG_base_type ] [int] [line 0, size 32, align 32, offset 0, enc DW_ATE_signed]
 !7 = !{i32 2, !"Dwarf Version", i32 4}
 !8 = !{i32 1, !"Debug Info Version", i32 2}
-!9 = !{!"clang version 3.5 "}
->>>>>>> 41cb3da2
+!9 = !{!"clang version 3.5 "}