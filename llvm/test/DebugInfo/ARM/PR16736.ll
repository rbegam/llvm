; RUN: llc -filetype=asm < %s | FileCheck %s
; CHECK: @DEBUG_VALUE: h:x <- [R{{.*}}+{{.*}}]
; generated from:
; clang -cc1 -triple  thumbv7 -S -O1 arm.cpp  -g
;
; int f();
; void g(float);
; void h(int, int, int, int, float x) {
;    g(x = f());
; }
;
target datalayout = "e-p:32:32:32-i1:8:32-i8:8:32-i16:16:32-i32:32:32-i64:64:64-f32:32:32-f64:64:64-v64:64:64-v128:64:128-a0:0:32-n32-S64"
target triple = "thumbv7-apple-ios"

; Function Attrs: nounwind
define arm_aapcscc void @_Z1hiiiif(i32, i32, i32, i32, float %x) #0 {
entry:
  tail call void @llvm.dbg.value(metadata !{i32 %0}, i64 0, metadata !12, metadata !{metadata !"0x102"}), !dbg !18
  tail call void @llvm.dbg.value(metadata !{i32 %1}, i64 0, metadata !13, metadata !{metadata !"0x102"}), !dbg !18
  tail call void @llvm.dbg.value(metadata !{i32 %2}, i64 0, metadata !14, metadata !{metadata !"0x102"}), !dbg !18
  tail call void @llvm.dbg.value(metadata !{i32 %3}, i64 0, metadata !15, metadata !{metadata !"0x102"}), !dbg !18
  tail call void @llvm.dbg.value(metadata !{float %x}, i64 0, metadata !16, metadata !{metadata !"0x102"}), !dbg !18
  %call = tail call arm_aapcscc i32 @_Z1fv() #3, !dbg !19
  %conv = sitofp i32 %call to float, !dbg !19
  tail call void @llvm.dbg.value(metadata !{float %conv}, i64 0, metadata !16, metadata !{metadata !"0x102"}), !dbg !19
  tail call arm_aapcscc void @_Z1gf(float %conv) #3, !dbg !19
  ret void, !dbg !20
}

declare arm_aapcscc void @_Z1gf(float)

declare arm_aapcscc i32 @_Z1fv()

; Function Attrs: nounwind readnone
declare void @llvm.dbg.value(metadata, i64, metadata, metadata) #2

attributes #0 = { nounwind  }
attributes #2 = { nounwind readnone }
attributes #3 = { nounwind }

!llvm.dbg.cu = !{!0}
!llvm.module.flags = !{!17, !21}

<<<<<<< HEAD
!0 = metadata !{metadata !"0x11\004\00clang version 3.4 (trunk 190804) (llvm/trunk 190797)\001\00\000\00\001", metadata !1, metadata !2, metadata !2, metadata !3, metadata !2, metadata !2} ; [ DW_TAG_compile_unit ] [//<unknown>] [DW_LANG_C_plus_plus]
!1 = metadata !{metadata !"/<unknown>", metadata !""}
!2 = metadata !{}
!3 = metadata !{metadata !4}
!4 = metadata !{metadata !"0x2e\00h\00h\00_Z1hiiiif\003\000\001\000\006\00256\001\003", metadata !5, metadata !6, metadata !7, null, void (i32, i32, i32, i32, float)* @_Z1hiiiif, null, null, metadata !11} ; [ DW_TAG_subprogram ] [line 3] [def] [h]
!5 = metadata !{metadata !"/arm.cpp", metadata !""}
!6 = metadata !{metadata !"0x29", metadata !5}          ; [ DW_TAG_file_type ] [//arm.cpp]
!7 = metadata !{metadata !"0x15\00\000\000\000\000\000\000", i32 0, null, null, metadata !8, null, null, null} ; [ DW_TAG_subroutine_type ] [line 0, size 0, align 0, offset 0] [from ]
!8 = metadata !{null, metadata !9, metadata !9, metadata !9, metadata !9, metadata !10}
!9 = metadata !{metadata !"0x24\00int\000\0032\0032\000\000\005", null, null} ; [ DW_TAG_base_type ] [int] [line 0, size 32, align 32, offset 0, enc DW_ATE_signed]
!10 = metadata !{metadata !"0x24\00float\000\0032\0032\000\000\004", null, null} ; [ DW_TAG_base_type ] [float] [line 0, size 32, align 32, offset 0, enc DW_ATE_float]
!11 = metadata !{metadata !12, metadata !13, metadata !14, metadata !15, metadata !16}
!12 = metadata !{metadata !"0x101\00\0016777219\000", metadata !4, metadata !6, metadata !9} ; [ DW_TAG_arg_variable ] [line 3]
!13 = metadata !{metadata !"0x101\00\0033554435\000", metadata !4, metadata !6, metadata !9} ; [ DW_TAG_arg_variable ] [line 3]
!14 = metadata !{metadata !"0x101\00\0050331651\000", metadata !4, metadata !6, metadata !9} ; [ DW_TAG_arg_variable ] [line 3]
!15 = metadata !{metadata !"0x101\00\0067108867\000", metadata !4, metadata !6, metadata !9} ; [ DW_TAG_arg_variable ] [line 3]
!16 = metadata !{metadata !"0x101\00x\0083886083\000", metadata !4, metadata !6, metadata !10} ; [ DW_TAG_arg_variable ] [x] [line 3]
!17 = metadata !{i32 2, metadata !"Dwarf Version", i32 4}
!18 = metadata !{i32 3, i32 0, metadata !4, null}
!19 = metadata !{i32 4, i32 0, metadata !4, null}
!20 = metadata !{i32 5, i32 0, metadata !4, null}
!21 = metadata !{i32 1, metadata !"Debug Info Version", i32 2}
=======
!0 = !{!"0x11\004\00clang version 3.4 (trunk 190804) (llvm/trunk 190797)\001\00\000\00\001", !1, !2, !2, !3, !2, !2} ; [ DW_TAG_compile_unit ] [//<unknown>] [DW_LANG_C_plus_plus]
!1 = !{!"/<unknown>", !""}
!2 = !{}
!3 = !{!4}
!4 = !{!"0x2e\00h\00h\00_Z1hiiiif\003\000\001\000\006\00256\001\003", !5, !6, !7, null, void (i32, i32, i32, i32, float)* @_Z1hiiiif, null, null, !11} ; [ DW_TAG_subprogram ] [line 3] [def] [h]
!5 = !{!"/arm.cpp", !""}
!6 = !{!"0x29", !5}          ; [ DW_TAG_file_type ] [//arm.cpp]
!7 = !{!"0x15\00\000\000\000\000\000\000", i32 0, null, null, !8, null, null, null} ; [ DW_TAG_subroutine_type ] [line 0, size 0, align 0, offset 0] [from ]
!8 = !{null, !9, !9, !9, !9, !10}
!9 = !{!"0x24\00int\000\0032\0032\000\000\005", null, null} ; [ DW_TAG_base_type ] [int] [line 0, size 32, align 32, offset 0, enc DW_ATE_signed]
!10 = !{!"0x24\00float\000\0032\0032\000\000\004", null, null} ; [ DW_TAG_base_type ] [float] [line 0, size 32, align 32, offset 0, enc DW_ATE_float]
!11 = !{!12, !13, !14, !15, !16}
!12 = !{!"0x101\00\0016777219\000", !4, !6, !9} ; [ DW_TAG_arg_variable ] [line 3]
!13 = !{!"0x101\00\0033554435\000", !4, !6, !9} ; [ DW_TAG_arg_variable ] [line 3]
!14 = !{!"0x101\00\0050331651\000", !4, !6, !9} ; [ DW_TAG_arg_variable ] [line 3]
!15 = !{!"0x101\00\0067108867\000", !4, !6, !9} ; [ DW_TAG_arg_variable ] [line 3]
!16 = !{!"0x101\00x\0083886083\000", !4, !6, !10} ; [ DW_TAG_arg_variable ] [x] [line 3]
!17 = !{i32 2, !"Dwarf Version", i32 4}
!18 = !MDLocation(line: 3, scope: !4)
!19 = !MDLocation(line: 4, scope: !4)
!20 = !MDLocation(line: 5, scope: !4)
!21 = !{i32 1, !"Debug Info Version", i32 2}
>>>>>>> 7618b2b2
<|MERGE_RESOLUTION|>--- conflicted
+++ resolved
@@ -15,14 +15,14 @@
 ; Function Attrs: nounwind
 define arm_aapcscc void @_Z1hiiiif(i32, i32, i32, i32, float %x) #0 {
 entry:
-  tail call void @llvm.dbg.value(metadata !{i32 %0}, i64 0, metadata !12, metadata !{metadata !"0x102"}), !dbg !18
-  tail call void @llvm.dbg.value(metadata !{i32 %1}, i64 0, metadata !13, metadata !{metadata !"0x102"}), !dbg !18
-  tail call void @llvm.dbg.value(metadata !{i32 %2}, i64 0, metadata !14, metadata !{metadata !"0x102"}), !dbg !18
-  tail call void @llvm.dbg.value(metadata !{i32 %3}, i64 0, metadata !15, metadata !{metadata !"0x102"}), !dbg !18
-  tail call void @llvm.dbg.value(metadata !{float %x}, i64 0, metadata !16, metadata !{metadata !"0x102"}), !dbg !18
+  tail call void @llvm.dbg.value(metadata i32 %0, i64 0, metadata !12, metadata !{!"0x102"}), !dbg !18
+  tail call void @llvm.dbg.value(metadata i32 %1, i64 0, metadata !13, metadata !{!"0x102"}), !dbg !18
+  tail call void @llvm.dbg.value(metadata i32 %2, i64 0, metadata !14, metadata !{!"0x102"}), !dbg !18
+  tail call void @llvm.dbg.value(metadata i32 %3, i64 0, metadata !15, metadata !{!"0x102"}), !dbg !18
+  tail call void @llvm.dbg.value(metadata float %x, i64 0, metadata !16, metadata !{!"0x102"}), !dbg !18
   %call = tail call arm_aapcscc i32 @_Z1fv() #3, !dbg !19
   %conv = sitofp i32 %call to float, !dbg !19
-  tail call void @llvm.dbg.value(metadata !{float %conv}, i64 0, metadata !16, metadata !{metadata !"0x102"}), !dbg !19
+  tail call void @llvm.dbg.value(metadata float %conv, i64 0, metadata !16, metadata !{!"0x102"}), !dbg !19
   tail call arm_aapcscc void @_Z1gf(float %conv) #3, !dbg !19
   ret void, !dbg !20
 }
@@ -41,30 +41,6 @@
 !llvm.dbg.cu = !{!0}
 !llvm.module.flags = !{!17, !21}
 
-<<<<<<< HEAD
-!0 = metadata !{metadata !"0x11\004\00clang version 3.4 (trunk 190804) (llvm/trunk 190797)\001\00\000\00\001", metadata !1, metadata !2, metadata !2, metadata !3, metadata !2, metadata !2} ; [ DW_TAG_compile_unit ] [//<unknown>] [DW_LANG_C_plus_plus]
-!1 = metadata !{metadata !"/<unknown>", metadata !""}
-!2 = metadata !{}
-!3 = metadata !{metadata !4}
-!4 = metadata !{metadata !"0x2e\00h\00h\00_Z1hiiiif\003\000\001\000\006\00256\001\003", metadata !5, metadata !6, metadata !7, null, void (i32, i32, i32, i32, float)* @_Z1hiiiif, null, null, metadata !11} ; [ DW_TAG_subprogram ] [line 3] [def] [h]
-!5 = metadata !{metadata !"/arm.cpp", metadata !""}
-!6 = metadata !{metadata !"0x29", metadata !5}          ; [ DW_TAG_file_type ] [//arm.cpp]
-!7 = metadata !{metadata !"0x15\00\000\000\000\000\000\000", i32 0, null, null, metadata !8, null, null, null} ; [ DW_TAG_subroutine_type ] [line 0, size 0, align 0, offset 0] [from ]
-!8 = metadata !{null, metadata !9, metadata !9, metadata !9, metadata !9, metadata !10}
-!9 = metadata !{metadata !"0x24\00int\000\0032\0032\000\000\005", null, null} ; [ DW_TAG_base_type ] [int] [line 0, size 32, align 32, offset 0, enc DW_ATE_signed]
-!10 = metadata !{metadata !"0x24\00float\000\0032\0032\000\000\004", null, null} ; [ DW_TAG_base_type ] [float] [line 0, size 32, align 32, offset 0, enc DW_ATE_float]
-!11 = metadata !{metadata !12, metadata !13, metadata !14, metadata !15, metadata !16}
-!12 = metadata !{metadata !"0x101\00\0016777219\000", metadata !4, metadata !6, metadata !9} ; [ DW_TAG_arg_variable ] [line 3]
-!13 = metadata !{metadata !"0x101\00\0033554435\000", metadata !4, metadata !6, metadata !9} ; [ DW_TAG_arg_variable ] [line 3]
-!14 = metadata !{metadata !"0x101\00\0050331651\000", metadata !4, metadata !6, metadata !9} ; [ DW_TAG_arg_variable ] [line 3]
-!15 = metadata !{metadata !"0x101\00\0067108867\000", metadata !4, metadata !6, metadata !9} ; [ DW_TAG_arg_variable ] [line 3]
-!16 = metadata !{metadata !"0x101\00x\0083886083\000", metadata !4, metadata !6, metadata !10} ; [ DW_TAG_arg_variable ] [x] [line 3]
-!17 = metadata !{i32 2, metadata !"Dwarf Version", i32 4}
-!18 = metadata !{i32 3, i32 0, metadata !4, null}
-!19 = metadata !{i32 4, i32 0, metadata !4, null}
-!20 = metadata !{i32 5, i32 0, metadata !4, null}
-!21 = metadata !{i32 1, metadata !"Debug Info Version", i32 2}
-=======
 !0 = !{!"0x11\004\00clang version 3.4 (trunk 190804) (llvm/trunk 190797)\001\00\000\00\001", !1, !2, !2, !3, !2, !2} ; [ DW_TAG_compile_unit ] [//<unknown>] [DW_LANG_C_plus_plus]
 !1 = !{!"/<unknown>", !""}
 !2 = !{}
@@ -86,5 +62,4 @@
 !18 = !MDLocation(line: 3, scope: !4)
 !19 = !MDLocation(line: 4, scope: !4)
 !20 = !MDLocation(line: 5, scope: !4)
-!21 = !{i32 1, !"Debug Info Version", i32 2}
->>>>>>> 7618b2b2
+!21 = !{i32 1, !"Debug Info Version", i32 2}