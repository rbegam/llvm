--- conflicted
+++ resolved
@@ -8,29 +8,11 @@
 
 declare void @foo(...)
 
-declare void @llvm.dbg.value(metadata, i64, metadata) nounwind readnone
+declare void @llvm.dbg.value(metadata, i64, metadata, metadata) nounwind readnone
 
 !llvm.dbg.cu = !{!0}
 !llvm.module.flags = !{!18}
 
-<<<<<<< HEAD
-!0 = metadata !{i32 720913, metadata !17, i32 12, metadata !"clang version 3.0 (trunk 139632)", i1 true, metadata !"", i32 0, metadata !1, metadata !1, metadata !3, metadata !1, null, metadata !""} ; [ DW_TAG_compile_unit ]
-!1 = metadata !{}
-!3 = metadata !{metadata !5}
-!5 = metadata !{i32 720942, metadata !17, metadata !6, metadata !"bar", metadata !"bar", metadata !"", i32 3, metadata !7, i1 false, i1 true, i32 0, i32 0, null, i32 256, i1 true, void (i32)* @bar, null, null, metadata !9, metadata !""} ; [ DW_TAG_subprogram ] [line 3] [def] [scope 0] [bar]
-!6 = metadata !{i32 720937, metadata !17} ; [ DW_TAG_file_type ]
-!7 = metadata !{i32 720917, i32 0, null, i32 0, i32 0, i64 0, i64 0, i32 0, i32 0, null, metadata !8, i32 0, null, null, null} ; [ DW_TAG_subroutine_type ] [line 0, size 0, align 0, offset 0] [from ]
-!8 = metadata !{null}
-!9 = metadata !{metadata !11}
-!11 = metadata !{i32 721153, metadata !17, metadata !5, metadata !"i", i32 16777219, metadata !12, i32 0, i32 0} ; [ DW_TAG_arg_variable ]
-!12 = metadata !{i32 720932, null, null, metadata !"int", i32 0, i64 32, i64 32, i64 0, i32 0, i32 5} ; [ DW_TAG_base_type ]
-!13 = metadata !{i32 3, i32 14, metadata !5, null}
-!14 = metadata !{i32 4, i32 3, metadata !15, null}
-!15 = metadata !{i32 720907, metadata !17, metadata !5, i32 3, i32 17, i32 0} ; [ DW_TAG_lexical_block ]
-!16 = metadata !{i32 5, i32 1, metadata !15, null}
-!17 = metadata !{metadata !"cf.c", metadata !"/private/tmp"}
-!18 = metadata !{i32 1, metadata !"Debug Info Version", i32 1}
-=======
 !0 = !{!"0x11\0012\00clang version 3.0 (trunk 139632)\001\00\000\00\000", !17, !1, !1, !3, !1, null} ; [ DW_TAG_compile_unit ]
 !1 = !{}
 !3 = !{!5}
@@ -46,5 +28,4 @@
 !15 = !{!"0xb\003\0017\000", !17, !5} ; [ DW_TAG_lexical_block ]
 !16 = !MDLocation(line: 5, column: 1, scope: !15)
 !17 = !{!"cf.c", !"/private/tmp"}
-!18 = !{i32 1, !"Debug Info Version", i32 2}
->>>>>>> 41cb3da2
+!18 = !{i32 1, !"Debug Info Version", i32 2}