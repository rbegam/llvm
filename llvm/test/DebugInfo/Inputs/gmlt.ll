--- conflicted
+++ resolved
@@ -131,28 +131,6 @@
 !llvm.module.flags = !{!10, !11}
 !llvm.ident = !{!12}
 
-<<<<<<< HEAD
-!0 = metadata !{metadata !"0x11\004\00clang version 3.6.0 \000\00\000\00\002", metadata !1, metadata !2, metadata !2, metadata !3, metadata !2, metadata !2} ; [ DW_TAG_compile_unit ] [/tmp/dbginfo/gmlt.cpp] [DW_LANG_C_plus_plus]
-!1 = metadata !{metadata !"gmlt.cpp", metadata !"/tmp/dbginfo"}
-!2 = metadata !{}
-!3 = metadata !{metadata !4, metadata !7, metadata !8, metadata !9}
-!4 = metadata !{metadata !"0x2e\00f1\00f1\00\001\000\001\000\006\00256\000\001", metadata !1, metadata !5, metadata !6, null, void ()* @_Z2f1v, null, null, metadata !2} ; [ DW_TAG_subprogram ] [line 1] [def] [f1]
-!5 = metadata !{metadata !"0x29", metadata !1}          ; [ DW_TAG_file_type ] [/tmp/dbginfo/gmlt.cpp]
-!6 = metadata !{metadata !"0x15\00\000\000\000\000\000\000", i32 0, null, null, metadata !2, null, null, null} ; [ DW_TAG_subroutine_type ] [line 0, size 0, align 0, offset 0] [from ]
-!7 = metadata !{metadata !"0x2e\00f2\00f2\00\002\000\001\000\006\00256\000\002", metadata !1, metadata !5, metadata !6, null, void ()* @_Z2f2v, null, null, metadata !2} ; [ DW_TAG_subprogram ] [line 2] [def] [f2]
-!8 = metadata !{metadata !"0x2e\00f3\00f3\00\003\000\001\000\006\00256\000\003", metadata !1, metadata !5, metadata !6, null, void ()* @_Z2f3v, null, null, metadata !2} ; [ DW_TAG_subprogram ] [line 3] [def] [f3]
-!9 = metadata !{metadata !"0x2e\00f4\00f4\00\004\000\001\000\006\00256\000\004", metadata !1, metadata !5, metadata !6, null, void ()* @_Z2f4v, null, null, metadata !2} ; [ DW_TAG_subprogram ] [line 4] [def] [f4]
-!10 = metadata !{i32 2, metadata !"Dwarf Version", i32 4}
-!11 = metadata !{i32 2, metadata !"Debug Info Version", i32 2}
-!12 = metadata !{metadata !"clang version 3.6.0 "}
-!13 = metadata !{i32 1, i32 12, metadata !4, null}
-!14 = metadata !{i32 2, i32 53, metadata !7, null}
-!15 = metadata !{i32 3, i32 44, metadata !8, null}
-!16 = metadata !{i32 3, i32 50, metadata !8, null}
-!17 = metadata !{i32 3, i32 44, metadata !8, metadata !18}
-!18 = metadata !{i32 4, i32 13, metadata !9, null}
-!19 = metadata !{i32 4, i32 19, metadata !9, null}
-=======
 !0 = !{!"0x11\004\00clang version 3.6.0 \000\00\000\00\002", !1, !2, !2, !3, !2, !2} ; [ DW_TAG_compile_unit ] [/tmp/dbginfo/gmlt.cpp] [DW_LANG_C_plus_plus]
 !1 = !{!"gmlt.cpp", !"/tmp/dbginfo"}
 !2 = !{}
@@ -172,5 +150,4 @@
 !16 = !MDLocation(line: 3, column: 50, scope: !8)
 !17 = !MDLocation(line: 3, column: 44, scope: !8, inlinedAt: !18)
 !18 = !MDLocation(line: 4, column: 13, scope: !9)
-!19 = !MDLocation(line: 4, column: 19, scope: !9)
->>>>>>> 7618b2b2
+!19 = !MDLocation(line: 4, column: 19, scope: !9)