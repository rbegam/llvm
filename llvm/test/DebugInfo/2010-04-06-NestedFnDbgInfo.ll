--- conflicted
+++ resolved
@@ -26,18 +26,14 @@
   %retval = alloca i32, align 4                   ; <i32*> [#uses=3]
   %b = alloca %class.A, align 1                   ; <%class.A*> [#uses=1]
   store i32 0, i32* %retval
-<<<<<<< HEAD
-  call void @llvm.dbg.declare(metadata !{%class.A* %b}, metadata !0), !dbg !14
-=======
   call void @llvm.dbg.declare(metadata %class.A* %b, metadata !0, metadata !{!"0x102"}), !dbg !14
->>>>>>> 41cb3da2
   %call = call i32 @_ZN1B2fnEv(%class.A* %b), !dbg !15 ; <i32> [#uses=1]
   store i32 %call, i32* %retval, !dbg !15
   %0 = load i32* %retval, !dbg !16                ; <i32> [#uses=1]
   ret i32 %0, !dbg !16
 }
 
-declare void @llvm.dbg.declare(metadata, metadata) nounwind readnone
+declare void @llvm.dbg.declare(metadata, metadata, metadata) nounwind readnone
 
 define linkonce_odr i32 @_ZN1B2fnEv(%class.A* %this) ssp align 2 {
 entry:
@@ -46,17 +42,10 @@
   %a = alloca %class.A, align 1                   ; <%class.A*> [#uses=1]
   %i = alloca i32, align 4                        ; <i32*> [#uses=2]
   store %class.A* %this, %class.A** %this.addr
-<<<<<<< HEAD
-  call void @llvm.dbg.declare(metadata !{%class.A** %this.addr}, metadata !17), !dbg !18
-  %this1 = load %class.A** %this.addr             ; <%class.A*> [#uses=0]
-  call void @llvm.dbg.declare(metadata !{%class.A* %a}, metadata !19), !dbg !27
-  call void @llvm.dbg.declare(metadata !{i32* %i}, metadata !28), !dbg !29
-=======
   call void @llvm.dbg.declare(metadata %class.A** %this.addr, metadata !17, metadata !{!"0x102"}), !dbg !18
   %this1 = load %class.A** %this.addr             ; <%class.A*> [#uses=0]
   call void @llvm.dbg.declare(metadata %class.A* %a, metadata !19, metadata !{!"0x102"}), !dbg !27
   call void @llvm.dbg.declare(metadata i32* %i, metadata !28, metadata !{!"0x102"}), !dbg !29
->>>>>>> 41cb3da2
   %call = call i32 @_ZZN1B2fnEvEN1A3fooEv(%class.A* %a), !dbg !30 ; <i32> [#uses=1]
   store i32 %call, i32* %i, !dbg !30
   %tmp = load i32* %i, !dbg !31                   ; <i32> [#uses=1]
@@ -70,11 +59,7 @@
   %retval = alloca i32, align 4                   ; <i32*> [#uses=2]
   %this.addr = alloca %class.A*, align 8          ; <%class.A**> [#uses=2]
   store %class.A* %this, %class.A** %this.addr
-<<<<<<< HEAD
-  call void @llvm.dbg.declare(metadata !{%class.A** %this.addr}, metadata !33), !dbg !34
-=======
   call void @llvm.dbg.declare(metadata %class.A** %this.addr, metadata !33, metadata !{!"0x102"}), !dbg !34
->>>>>>> 41cb3da2
   %this1 = load %class.A** %this.addr             ; <%class.A*> [#uses=0]
   store i32 42, i32* %retval, !dbg !35
   %0 = load i32* %retval, !dbg !35                ; <i32> [#uses=1]
@@ -85,48 +70,6 @@
 !llvm.module.flags = !{!40}
 !37 = !{!2, !10, !23}
 
-<<<<<<< HEAD
-!0 = metadata !{i32 786688, metadata !1, metadata !"b", metadata !3, i32 16, metadata !8, i32 0, null} ; [ DW_TAG_auto_variable ]
-!1 = metadata !{i32 786443, metadata !38, metadata !2, i32 15, i32 12, i32 0} ; [ DW_TAG_lexical_block ]
-!2 = metadata !{i32 786478, metadata !38, metadata !3, metadata !"main", metadata !"main", metadata !"main", i32 15, metadata !5, i1 false, i1 true, i32 0, i32 0, null, i1 false, i32 0, i32 ()* @main, null, null, null, i32 15} ; [ DW_TAG_subprogram ]
-!3 = metadata !{i32 786473, metadata !38} ; [ DW_TAG_file_type ]
-!4 = metadata !{i32 786449, metadata !38, i32 4, metadata !"clang 1.5", i1 false, metadata !"", i32 0, metadata !39, metadata !39, metadata !37, null,  null, metadata !""} ; [ DW_TAG_compile_unit ]
-!5 = metadata !{i32 786453, metadata !38, metadata !3, metadata !"", i32 0, i64 0, i64 0, i64 0, i32 0, null, metadata !6, i32 0, null, null, null} ; [ DW_TAG_subroutine_type ] [line 0, size 0, align 0, offset 0] [from ]
-!6 = metadata !{metadata !7}
-!7 = metadata !{i32 786468, metadata !38, metadata !3, metadata !"int", i32 0, i64 32, i64 32, i64 0, i32 0, i32 5} ; [ DW_TAG_base_type ]
-!8 = metadata !{i32 786434, metadata !38, metadata !3, metadata !"B", i32 2, i64 8, i64 8, i64 0, i32 0, null, metadata !9, i32 0, null, null, null} ; [ DW_TAG_class_type ] [B] [line 2, size 8, align 8, offset 0] [def] [from ]
-!9 = metadata !{metadata !10}
-!10 = metadata !{i32 786478, metadata !38, metadata !8, metadata !"fn", metadata !"fn", metadata !"_ZN1B2fnEv", i32 4, metadata !11, i1 false, i1 true, i32 0, i32 0, null, i1 false, i32 0, i32 (%class.A*)* @_ZN1B2fnEv, null, null, null, i32 4} ; [ DW_TAG_subprogram ]
-!11 = metadata !{i32 786453, metadata !38, metadata !3, metadata !"", i32 0, i64 0, i64 0, i64 0, i32 0, null, metadata !12, i32 0, null, null, null} ; [ DW_TAG_subroutine_type ] [line 0, size 0, align 0, offset 0] [from ]
-!12 = metadata !{metadata !7, metadata !13}
-!13 = metadata !{i32 786447, metadata !38, metadata !3, metadata !"", i32 0, i64 64, i64 64, i64 0, i32 64, metadata !8} ; [ DW_TAG_pointer_type ]
-!14 = metadata !{i32 16, i32 5, metadata !1, null}
-!15 = metadata !{i32 17, i32 3, metadata !1, null}
-!16 = metadata !{i32 18, i32 1, metadata !2, null}
-!17 = metadata !{i32 786689, metadata !10, metadata !"this", metadata !3, i32 4, metadata !13, i32 0, null} ; [ DW_TAG_arg_variable ]
-!18 = metadata !{i32 4, i32 7, metadata !10, null}
-!19 = metadata !{i32 786688, metadata !20, metadata !"a", metadata !3, i32 9, metadata !21, i32 0, null} ; [ DW_TAG_auto_variable ]
-!20 = metadata !{i32 786443, metadata !38, metadata !10, i32 4, i32 12, i32 0} ; [ DW_TAG_lexical_block ]
-!21 = metadata !{i32 786434, metadata !38, metadata !10, metadata !"A", i32 5, i64 8, i64 8, i64 0, i32 0, null, metadata !22, i32 0, null, null, null} ; [ DW_TAG_class_type ] [A] [line 5, size 8, align 8, offset 0] [def] [from ]
-!22 = metadata !{metadata !23}
-!23 = metadata !{i32 786478, metadata !38, metadata !21, metadata !"foo", metadata !"foo", metadata !"_ZZN1B2fnEvEN1A3fooEv", i32 7, metadata !24, i1 false, i1 true, i32 0, i32 0, null, i1 false, i32 0, i32 (%class.A*)* @_ZZN1B2fnEvEN1A3fooEv, null, null, null, i32 7} ; [ DW_TAG_subprogram ]
-!24 = metadata !{i32 786453, metadata !38, metadata !3, metadata !"", i32 0, i64 0, i64 0, i64 0, i32 0, null, metadata !25, i32 0, null, null, null} ; [ DW_TAG_subroutine_type ] [line 0, size 0, align 0, offset 0] [from ]
-!25 = metadata !{metadata !7, metadata !26}
-!26 = metadata !{i32 786447, metadata !38, metadata !3, metadata !"", i32 0, i64 64, i64 64, i64 0, i32 64, metadata !21} ; [ DW_TAG_pointer_type ]
-!27 = metadata !{i32 9, i32 7, metadata !20, null}
-!28 = metadata !{i32 786688, metadata !20, metadata !"i", metadata !3, i32 10, metadata !7, i32 0, null} ; [ DW_TAG_auto_variable ]
-!29 = metadata !{i32 10, i32 9, metadata !20, null}
-!30 = metadata !{i32 10, i32 5, metadata !20, null}
-!31 = metadata !{i32 11, i32 5, metadata !20, null}
-!32 = metadata !{i32 12, i32 3, metadata !10, null}
-!33 = metadata !{i32 786689, metadata !23, metadata !"this", metadata !3, i32 7, metadata !26, i32 0, null} ; [ DW_TAG_arg_variable ]
-!34 = metadata !{i32 7, i32 11, metadata !23, null}
-!35 = metadata !{i32 7, i32 19, metadata !36, null}
-!36 = metadata !{i32 786443, metadata !38, metadata !23, i32 7, i32 17, i32 0} ; [ DW_TAG_lexical_block ]
-!38 = metadata !{metadata !"one.cc", metadata !"/tmp" }
-!39 = metadata !{i32 0}
-!40 = metadata !{i32 1, metadata !"Debug Info Version", i32 1}
-=======
 !0 = !{!"0x100\00b\0016\000", !1, !3, !8} ; [ DW_TAG_auto_variable ]
 !1 = !{!"0xb\0015\0012\000", !38, !2} ; [ DW_TAG_lexical_block ]
 !2 = !{!"0x2e\00main\00main\00main\0015\000\001\000\006\000\000\0015", !38, !3, !5, null, i32 ()* @main, null, null, null} ; [ DW_TAG_subprogram ]
@@ -166,5 +109,4 @@
 !36 = !{!"0xb\007\0017\000", !38, !23} ; [ DW_TAG_lexical_block ]
 !38 = !{!"one.cc", !"/tmp" }
 !39 = !{i32 0}
-!40 = !{i32 1, !"Debug Info Version", i32 2}
->>>>>>> 41cb3da2
+!40 = !{i32 1, !"Debug Info Version", i32 2}