; RUN: llc -mtriple=aarch64-non-linux-gnu -dwarf-version=4 < %s -filetype=obj \
; RUN:    | llvm-dwarfdump - | FileCheck -check-prefix=CHECK -check-prefix=CHECK-4 %s
; RUN: llc -mtriple=aarch64-non-linux-gnu -dwarf-version=3 < %s -filetype=obj \
; RUN:    | llvm-dwarfdump - | FileCheck -check-prefix=CHECK -check-prefix=CHECK-3 %s

; We're mostly checking that relocations are applied correctly
; here. Currently R_AARCH64_ABS32 is used for references to debug data
; and R_AARCH64_ABS64 is used for program addresses.

; A couple of ABS32s, both at 0 and elsewhere, interpreted correctly:

; CHECK: DW_AT_producer [DW_FORM_strp] ( .debug_str[0x00000000] = "clang version 3.3 ")
; CHECK: DW_AT_name [DW_FORM_strp] ( .debug_str[0x00000013] = "tmp.c")

; A couple of ABS64s similarly:

; CHECK: DW_AT_low_pc [DW_FORM_addr] (0x0000000000000000)
; CHECK-4: DW_AT_high_pc [DW_FORM_data4] (0x00000008)
; CHECK-3: DW_AT_high_pc [DW_FORM_addr] (0x0000000000000008)

define i32 @main() nounwind {
  ret i32 0, !dbg !8
}

attributes #0 = { nounwind }

!llvm.dbg.cu = !{!0}
!llvm.module.flags = !{!10}

<<<<<<< HEAD
!0 = metadata !{metadata !"0x11\0012\00clang version 3.3 \000\00\000\00\000", metadata !9, metadata !1, metadata !1, metadata !2, metadata !1,  metadata !1} ; [ DW_TAG_compile_unit ] [/home/timnor01/llvm/build/tmp.c] [DW_LANG_C99]
!1 = metadata !{}
!2 = metadata !{metadata !3}
!3 = metadata !{metadata !"0x2e\00main\00main\00\001\000\001\000\006\000\000\001", metadata !9, metadata !4, metadata !5, null, i32 ()* @main, null, null, metadata !1} ; [ DW_TAG_subprogram ] [line 1] [def] [main]
!4 = metadata !{metadata !"0x29", metadata !9} ; [ DW_TAG_file_type ]
!5 = metadata !{metadata !"0x15\00\000\000\000\000\000\000", null, null, null, metadata !6, null, null, null} ; [ DW_TAG_subroutine_type ] [line 0, size 0, align 0, offset 0] [from ]
!6 = metadata !{metadata !7}
!7 = metadata !{metadata !"0x24\00int\000\0032\0032\000\000\005", null, null} ; [ DW_TAG_base_type ] [int] [line 0, size 32, align 32, offset 0, enc DW_ATE_signed]
!8 = metadata !{i32 2, i32 0, metadata !3, null}
!9 = metadata !{metadata !"tmp.c", metadata !"/home/tim/llvm/build"}
!10 = metadata !{i32 1, metadata !"Debug Info Version", i32 2}
=======
!0 = !{!"0x11\0012\00clang version 3.3 \000\00\000\00\000", !9, !1, !1, !2, !1,  !1} ; [ DW_TAG_compile_unit ] [/home/timnor01/llvm/build/tmp.c] [DW_LANG_C99]
!1 = !{}
!2 = !{!3}
!3 = !{!"0x2e\00main\00main\00\001\000\001\000\006\000\000\001", !9, !4, !5, null, i32 ()* @main, null, null, !1} ; [ DW_TAG_subprogram ] [line 1] [def] [main]
!4 = !{!"0x29", !9} ; [ DW_TAG_file_type ]
!5 = !{!"0x15\00\000\000\000\000\000\000", null, null, null, !6, null, null, null} ; [ DW_TAG_subroutine_type ] [line 0, size 0, align 0, offset 0] [from ]
!6 = !{!7}
!7 = !{!"0x24\00int\000\0032\0032\000\000\005", null, null} ; [ DW_TAG_base_type ] [int] [line 0, size 32, align 32, offset 0, enc DW_ATE_signed]
!8 = !MDLocation(line: 2, scope: !3)
!9 = !{!"tmp.c", !"/home/tim/llvm/build"}
!10 = !{i32 1, !"Debug Info Version", i32 2}
>>>>>>> 7618b2b2
<|MERGE_RESOLUTION|>--- conflicted
+++ resolved
@@ -27,19 +27,6 @@
 !llvm.dbg.cu = !{!0}
 !llvm.module.flags = !{!10}
 
-<<<<<<< HEAD
-!0 = metadata !{metadata !"0x11\0012\00clang version 3.3 \000\00\000\00\000", metadata !9, metadata !1, metadata !1, metadata !2, metadata !1,  metadata !1} ; [ DW_TAG_compile_unit ] [/home/timnor01/llvm/build/tmp.c] [DW_LANG_C99]
-!1 = metadata !{}
-!2 = metadata !{metadata !3}
-!3 = metadata !{metadata !"0x2e\00main\00main\00\001\000\001\000\006\000\000\001", metadata !9, metadata !4, metadata !5, null, i32 ()* @main, null, null, metadata !1} ; [ DW_TAG_subprogram ] [line 1] [def] [main]
-!4 = metadata !{metadata !"0x29", metadata !9} ; [ DW_TAG_file_type ]
-!5 = metadata !{metadata !"0x15\00\000\000\000\000\000\000", null, null, null, metadata !6, null, null, null} ; [ DW_TAG_subroutine_type ] [line 0, size 0, align 0, offset 0] [from ]
-!6 = metadata !{metadata !7}
-!7 = metadata !{metadata !"0x24\00int\000\0032\0032\000\000\005", null, null} ; [ DW_TAG_base_type ] [int] [line 0, size 32, align 32, offset 0, enc DW_ATE_signed]
-!8 = metadata !{i32 2, i32 0, metadata !3, null}
-!9 = metadata !{metadata !"tmp.c", metadata !"/home/tim/llvm/build"}
-!10 = metadata !{i32 1, metadata !"Debug Info Version", i32 2}
-=======
 !0 = !{!"0x11\0012\00clang version 3.3 \000\00\000\00\000", !9, !1, !1, !2, !1,  !1} ; [ DW_TAG_compile_unit ] [/home/timnor01/llvm/build/tmp.c] [DW_LANG_C99]
 !1 = !{}
 !2 = !{!3}
@@ -50,5 +37,4 @@
 !7 = !{!"0x24\00int\000\0032\0032\000\000\005", null, null} ; [ DW_TAG_base_type ] [int] [line 0, size 32, align 32, offset 0, enc DW_ATE_signed]
 !8 = !MDLocation(line: 2, scope: !3)
 !9 = !{!"tmp.c", !"/home/tim/llvm/build"}
-!10 = !{i32 1, !"Debug Info Version", i32 2}
->>>>>>> 7618b2b2
+!10 = !{i32 1, !"Debug Info Version", i32 2}