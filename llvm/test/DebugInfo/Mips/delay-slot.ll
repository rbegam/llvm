; RUN: llc -filetype=obj -O0 < %s -mtriple mips-unknown-linux-gnu | llvm-dwarfdump - | FileCheck %s
; PR19815

; Generated using clang -target mips-linux-gnu -g test.c -S -o - -flto|opt -sroa -S
; test.c:
;
; int foo(int x) {
;  if (x)
;    return 0;
;  return 1;
; }

; CHECK: Address            Line   Column File   ISA Discriminator Flags
; CHECK: ------------------ ------ ------ ------ --- ------------- -------------
; CHECK: 0x0000000000000000      1      0      1   0             0  is_stmt
; CHECK: 0x0000000000000000      1      0      1   0             0  is_stmt prologue_end
; CHECK: 0x0000000000000008      2      0      1   0             0  is_stmt
; CHECK: 0x0000000000000020      3      0      1   0             0  is_stmt
; CHECK: 0x0000000000000030      4      0      1   0             0  is_stmt
; CHECK: 0x0000000000000040      5      0      1   0             0  is_stmt
; CHECK: 0x0000000000000050      5      0      1   0             0  is_stmt end_sequence

target datalayout = "E-m:m-p:32:32-i8:8:32-i16:16:32-i64:64-n32-S64"
target triple = "mips--linux-gnu"

; Function Attrs: nounwind
define i32 @foo(i32 %x) #0 {
entry:
<<<<<<< HEAD
  call void @llvm.dbg.value(metadata !{i32 %x}, i64 0, metadata !12), !dbg !13
=======
  call void @llvm.dbg.value(metadata i32 %x, i64 0, metadata !12, metadata !{!"0x102"}), !dbg !13
>>>>>>> 41cb3da2
  %tobool = icmp ne i32 %x, 0, !dbg !14
  br i1 %tobool, label %if.then, label %if.end, !dbg !14

if.then:                                          ; preds = %entry
  br label %return, !dbg !16

if.end:                                           ; preds = %entry
  br label %return, !dbg !17

return:                                           ; preds = %if.end, %if.then
  %retval.0 = phi i32 [ 0, %if.then ], [ 1, %if.end ]
  ret i32 %retval.0, !dbg !18
}

; Function Attrs: nounwind readnone
declare void @llvm.dbg.declare(metadata, metadata) #1

; Function Attrs: nounwind readnone
declare void @llvm.dbg.value(metadata, i64, metadata) #1

attributes #0 = { nounwind }
attributes #1 = { nounwind readnone }

!llvm.dbg.cu = !{!0}
!llvm.module.flags = !{!9, !10}
!llvm.ident = !{!11}

<<<<<<< HEAD
!0 = metadata !{i32 786449, metadata !1, i32 12, metadata !"clang version 3.5.0 ", i1 false, metadata !"", i32 0, metadata !2, metadata !2, metadata !3, metadata !2, metadata !2, metadata !"", i32 1} ; [ DW_TAG_compile_unit ] [/tmp/test.c] [DW_LANG_C99]
!1 = metadata !{metadata !"test.c", metadata !"/tmp"}
!2 = metadata !{}
!3 = metadata !{metadata !4}
!4 = metadata !{i32 786478, metadata !1, metadata !5, metadata !"foo", metadata !"foo", metadata !"", i32 1, metadata !6, i1 false, i1 true, i32 0, i32 0, null, i32 256, i1 false, i32 (i32)* @foo, null, null, metadata !2, i32 1} ; [ DW_TAG_subprogram ] [line 1] [def] [foo]
!5 = metadata !{i32 786473, metadata !1}          ; [ DW_TAG_file_type ] [/tmp/test.c]
!6 = metadata !{i32 786453, i32 0, null, metadata !"", i32 0, i64 0, i64 0, i64 0, i32 0, null, metadata !7, i32 0, null, null, null} ; [ DW_TAG_subroutine_type ] [line 0, size 0, align 0, offset 0] [from ]
!7 = metadata !{metadata !8, metadata !8}
!8 = metadata !{i32 786468, null, null, metadata !"int", i32 0, i64 32, i64 32, i64 0, i32 0, i32 5} ; [ DW_TAG_base_type ] [int] [line 0, size 32, align 32, offset 0, enc DW_ATE_signed]
!9 = metadata !{i32 2, metadata !"Dwarf Version", i32 4}
!10 = metadata !{i32 2, metadata !"Debug Info Version", i32 1}
!11 = metadata !{metadata !"clang version 3.5.0"}
!12 = metadata !{i32 786689, metadata !4, metadata !"x", metadata !5, i32 16777217, metadata !8, i32 0, i32 0} ; [ DW_TAG_arg_variable ] [x] [line 1]
!13 = metadata !{i32 1, i32 0, metadata !4, null}
!14 = metadata !{i32 2, i32 0, metadata !15, null}
!15 = metadata !{i32 786443, metadata !1, metadata !4, i32 2, i32 0, i32 0, i32 0} ; [ DW_TAG_lexical_block ] [/tmp/test.c]
!16 = metadata !{i32 3, i32 0, metadata !15, null}
!17 = metadata !{i32 4, i32 0, metadata !4, null}
!18 = metadata !{i32 5, i32 0, metadata !4, null}
=======
!0 = !{!"0x11\0012\00clang version 3.5.0 \000\00\000\00\001", !1, !2, !2, !3, !2, !2} ; [ DW_TAG_compile_unit ] [/tmp/test.c] [DW_LANG_C99]
!1 = !{!"test.c", !"/tmp"}
!2 = !{}
!3 = !{!4}
!4 = !{!"0x2e\00foo\00foo\00\001\000\001\000\006\00256\000\001", !1, !5, !6, null, i32 (i32)* @foo, null, null, !2} ; [ DW_TAG_subprogram ] [line 1] [def] [foo]
!5 = !{!"0x29", !1}          ; [ DW_TAG_file_type ] [/tmp/test.c]
!6 = !{!"0x15\00\000\000\000\000\000\000", i32 0, null, null, !7, null, null, null} ; [ DW_TAG_subroutine_type ] [line 0, size 0, align 0, offset 0] [from ]
!7 = !{!8, !8}
!8 = !{!"0x24\00int\000\0032\0032\000\000\005", null, null} ; [ DW_TAG_base_type ] [int] [line 0, size 32, align 32, offset 0, enc DW_ATE_signed]
!9 = !{i32 2, !"Dwarf Version", i32 4}
!10 = !{i32 2, !"Debug Info Version", i32 2}
!11 = !{!"clang version 3.5.0"}
!12 = !{!"0x101\00x\0016777217\000", !4, !5, !8} ; [ DW_TAG_arg_variable ] [x] [line 1]
!13 = !MDLocation(line: 1, scope: !4)
!14 = !MDLocation(line: 2, scope: !15)
!15 = !{!"0xb\002\000\000", !1, !4} ; [ DW_TAG_lexical_block ] [/tmp/test.c]
!16 = !MDLocation(line: 3, scope: !15)
!17 = !MDLocation(line: 4, scope: !4)
!18 = !MDLocation(line: 5, scope: !4)
>>>>>>> 41cb3da2
<|MERGE_RESOLUTION|>--- conflicted
+++ resolved
@@ -26,11 +26,7 @@
 ; Function Attrs: nounwind
 define i32 @foo(i32 %x) #0 {
 entry:
-<<<<<<< HEAD
-  call void @llvm.dbg.value(metadata !{i32 %x}, i64 0, metadata !12), !dbg !13
-=======
   call void @llvm.dbg.value(metadata i32 %x, i64 0, metadata !12, metadata !{!"0x102"}), !dbg !13
->>>>>>> 41cb3da2
   %tobool = icmp ne i32 %x, 0, !dbg !14
   br i1 %tobool, label %if.then, label %if.end, !dbg !14
 
@@ -46,10 +42,10 @@
 }
 
 ; Function Attrs: nounwind readnone
-declare void @llvm.dbg.declare(metadata, metadata) #1
+declare void @llvm.dbg.declare(metadata, metadata, metadata) #1
 
 ; Function Attrs: nounwind readnone
-declare void @llvm.dbg.value(metadata, i64, metadata) #1
+declare void @llvm.dbg.value(metadata, i64, metadata, metadata) #1
 
 attributes #0 = { nounwind }
 attributes #1 = { nounwind readnone }
@@ -58,27 +54,6 @@
 !llvm.module.flags = !{!9, !10}
 !llvm.ident = !{!11}
 
-<<<<<<< HEAD
-!0 = metadata !{i32 786449, metadata !1, i32 12, metadata !"clang version 3.5.0 ", i1 false, metadata !"", i32 0, metadata !2, metadata !2, metadata !3, metadata !2, metadata !2, metadata !"", i32 1} ; [ DW_TAG_compile_unit ] [/tmp/test.c] [DW_LANG_C99]
-!1 = metadata !{metadata !"test.c", metadata !"/tmp"}
-!2 = metadata !{}
-!3 = metadata !{metadata !4}
-!4 = metadata !{i32 786478, metadata !1, metadata !5, metadata !"foo", metadata !"foo", metadata !"", i32 1, metadata !6, i1 false, i1 true, i32 0, i32 0, null, i32 256, i1 false, i32 (i32)* @foo, null, null, metadata !2, i32 1} ; [ DW_TAG_subprogram ] [line 1] [def] [foo]
-!5 = metadata !{i32 786473, metadata !1}          ; [ DW_TAG_file_type ] [/tmp/test.c]
-!6 = metadata !{i32 786453, i32 0, null, metadata !"", i32 0, i64 0, i64 0, i64 0, i32 0, null, metadata !7, i32 0, null, null, null} ; [ DW_TAG_subroutine_type ] [line 0, size 0, align 0, offset 0] [from ]
-!7 = metadata !{metadata !8, metadata !8}
-!8 = metadata !{i32 786468, null, null, metadata !"int", i32 0, i64 32, i64 32, i64 0, i32 0, i32 5} ; [ DW_TAG_base_type ] [int] [line 0, size 32, align 32, offset 0, enc DW_ATE_signed]
-!9 = metadata !{i32 2, metadata !"Dwarf Version", i32 4}
-!10 = metadata !{i32 2, metadata !"Debug Info Version", i32 1}
-!11 = metadata !{metadata !"clang version 3.5.0"}
-!12 = metadata !{i32 786689, metadata !4, metadata !"x", metadata !5, i32 16777217, metadata !8, i32 0, i32 0} ; [ DW_TAG_arg_variable ] [x] [line 1]
-!13 = metadata !{i32 1, i32 0, metadata !4, null}
-!14 = metadata !{i32 2, i32 0, metadata !15, null}
-!15 = metadata !{i32 786443, metadata !1, metadata !4, i32 2, i32 0, i32 0, i32 0} ; [ DW_TAG_lexical_block ] [/tmp/test.c]
-!16 = metadata !{i32 3, i32 0, metadata !15, null}
-!17 = metadata !{i32 4, i32 0, metadata !4, null}
-!18 = metadata !{i32 5, i32 0, metadata !4, null}
-=======
 !0 = !{!"0x11\0012\00clang version 3.5.0 \000\00\000\00\001", !1, !2, !2, !3, !2, !2} ; [ DW_TAG_compile_unit ] [/tmp/test.c] [DW_LANG_C99]
 !1 = !{!"test.c", !"/tmp"}
 !2 = !{}
@@ -97,5 +72,4 @@
 !15 = !{!"0xb\002\000\000", !1, !4} ; [ DW_TAG_lexical_block ] [/tmp/test.c]
 !16 = !MDLocation(line: 3, scope: !15)
 !17 = !MDLocation(line: 4, scope: !4)
-!18 = !MDLocation(line: 5, scope: !4)
->>>>>>> 41cb3da2
+!18 = !MDLocation(line: 5, scope: !4)