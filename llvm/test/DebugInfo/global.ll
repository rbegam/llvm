; REQUIRES: object-emission

; RUN: %llc_dwarf -O0 -filetype=obj < %s > %t
; RUN: llvm-dwarfdump %t | FileCheck %s

; Also test that the null streamer doesn't crash with debug info.
; RUN: %llc_dwarf -O0 -filetype=null < %s

; generated from the following source compiled to bitcode with clang -g -O1
; static int i;
; int main() {
;   (void)&i;
; }

; CHECK: debug_info contents
; CHECK: DW_TAG_variable

; Function Attrs: nounwind readnone uwtable
define i32 @main() #0 {
entry:
  ret i32 0, !dbg !12
}

attributes #0 = { nounwind readnone uwtable "less-precise-fpmad"="false" "no-frame-pointer-elim"="false" "no-infs-fp-math"="false" "no-nans-fp-math"="false" "unsafe-fp-math"="false" "use-soft-float"="false" }

!llvm.dbg.cu = !{!0}
!llvm.module.flags = !{!11, !13}

<<<<<<< HEAD
!0 = metadata !{metadata !"0x11\004\00clang version 3.4 \001\00\000\00\000", metadata !1, metadata !2, metadata !2, metadata !3, metadata !9, metadata !2} ; [ DW_TAG_compile_unit ] [/tmp/global.cpp] [DW_LANG_C_plus_plus]
!1 = metadata !{metadata !"global.cpp", metadata !"/tmp"}
!2 = metadata !{}
!3 = metadata !{metadata !4}
!4 = metadata !{metadata !"0x2e\00main\00main\00\002\000\001\000\006\00256\001\002", metadata !1, metadata !5, metadata !6, null, i32 ()* @main, null, null, metadata !2} ; [ DW_TAG_subprogram ] [line 2] [def] [main]
!5 = metadata !{metadata !"0x29", metadata !1}          ; [ DW_TAG_file_type ] [/tmp/global.cpp]
!6 = metadata !{metadata !"0x15\00\000\000\000\000\000\000", i32 0, null, null, metadata !7, null, null, null} ; [ DW_TAG_subroutine_type ] [line 0, size 0, align 0, offset 0] [from ]
!7 = metadata !{metadata !8}
!8 = metadata !{metadata !"0x24\00int\000\0032\0032\000\000\005", null, null} ; [ DW_TAG_base_type ] [int] [line 0, size 32, align 32, offset 0, enc DW_ATE_signed]
!9 = metadata !{metadata !10}
!10 = metadata !{metadata !"0x34\00i\00i\00_ZL1i\001\001\001", null, metadata !5, metadata !8, null, null} ; [ DW_TAG_variable ]
!11 = metadata !{i32 2, metadata !"Dwarf Version", i32 3}
!12 = metadata !{i32 4, i32 0, metadata !4, null}
!13 = metadata !{i32 1, metadata !"Debug Info Version", i32 2}
=======
!0 = !{!"0x11\004\00clang version 3.4 \001\00\000\00\000", !1, !2, !2, !3, !9, !2} ; [ DW_TAG_compile_unit ] [/tmp/global.cpp] [DW_LANG_C_plus_plus]
!1 = !{!"global.cpp", !"/tmp"}
!2 = !{}
!3 = !{!4}
!4 = !{!"0x2e\00main\00main\00\002\000\001\000\006\00256\001\002", !1, !5, !6, null, i32 ()* @main, null, null, !2} ; [ DW_TAG_subprogram ] [line 2] [def] [main]
!5 = !{!"0x29", !1}          ; [ DW_TAG_file_type ] [/tmp/global.cpp]
!6 = !{!"0x15\00\000\000\000\000\000\000", i32 0, null, null, !7, null, null, null} ; [ DW_TAG_subroutine_type ] [line 0, size 0, align 0, offset 0] [from ]
!7 = !{!8}
!8 = !{!"0x24\00int\000\0032\0032\000\000\005", null, null} ; [ DW_TAG_base_type ] [int] [line 0, size 32, align 32, offset 0, enc DW_ATE_signed]
!9 = !{!10}
!10 = !{!"0x34\00i\00i\00_ZL1i\001\001\001", null, !5, !8, null, null} ; [ DW_TAG_variable ]
!11 = !{i32 2, !"Dwarf Version", i32 3}
!12 = !MDLocation(line: 4, scope: !4)
!13 = !{i32 1, !"Debug Info Version", i32 2}
>>>>>>> 7618b2b2
<|MERGE_RESOLUTION|>--- conflicted
+++ resolved
@@ -26,22 +26,6 @@
 !llvm.dbg.cu = !{!0}
 !llvm.module.flags = !{!11, !13}
 
-<<<<<<< HEAD
-!0 = metadata !{metadata !"0x11\004\00clang version 3.4 \001\00\000\00\000", metadata !1, metadata !2, metadata !2, metadata !3, metadata !9, metadata !2} ; [ DW_TAG_compile_unit ] [/tmp/global.cpp] [DW_LANG_C_plus_plus]
-!1 = metadata !{metadata !"global.cpp", metadata !"/tmp"}
-!2 = metadata !{}
-!3 = metadata !{metadata !4}
-!4 = metadata !{metadata !"0x2e\00main\00main\00\002\000\001\000\006\00256\001\002", metadata !1, metadata !5, metadata !6, null, i32 ()* @main, null, null, metadata !2} ; [ DW_TAG_subprogram ] [line 2] [def] [main]
-!5 = metadata !{metadata !"0x29", metadata !1}          ; [ DW_TAG_file_type ] [/tmp/global.cpp]
-!6 = metadata !{metadata !"0x15\00\000\000\000\000\000\000", i32 0, null, null, metadata !7, null, null, null} ; [ DW_TAG_subroutine_type ] [line 0, size 0, align 0, offset 0] [from ]
-!7 = metadata !{metadata !8}
-!8 = metadata !{metadata !"0x24\00int\000\0032\0032\000\000\005", null, null} ; [ DW_TAG_base_type ] [int] [line 0, size 32, align 32, offset 0, enc DW_ATE_signed]
-!9 = metadata !{metadata !10}
-!10 = metadata !{metadata !"0x34\00i\00i\00_ZL1i\001\001\001", null, metadata !5, metadata !8, null, null} ; [ DW_TAG_variable ]
-!11 = metadata !{i32 2, metadata !"Dwarf Version", i32 3}
-!12 = metadata !{i32 4, i32 0, metadata !4, null}
-!13 = metadata !{i32 1, metadata !"Debug Info Version", i32 2}
-=======
 !0 = !{!"0x11\004\00clang version 3.4 \001\00\000\00\000", !1, !2, !2, !3, !9, !2} ; [ DW_TAG_compile_unit ] [/tmp/global.cpp] [DW_LANG_C_plus_plus]
 !1 = !{!"global.cpp", !"/tmp"}
 !2 = !{}
@@ -55,5 +39,4 @@
 !10 = !{!"0x34\00i\00i\00_ZL1i\001\001\001", null, !5, !8, null, null} ; [ DW_TAG_variable ]
 !11 = !{i32 2, !"Dwarf Version", i32 3}
 !12 = !MDLocation(line: 4, scope: !4)
-!13 = !{i32 1, !"Debug Info Version", i32 2}
->>>>>>> 7618b2b2
+!13 = !{i32 1, !"Debug Info Version", i32 2}