--- conflicted
+++ resolved
@@ -59,17 +59,13 @@
 entry:
   %this.addr = alloca %struct.C*, align 8
   store %struct.C* %this, %struct.C** %this.addr, align 8
-<<<<<<< HEAD
-  call void @llvm.dbg.declare(metadata !{%struct.C** %this.addr}, metadata !28), !dbg !30
-=======
   call void @llvm.dbg.declare(metadata %struct.C** %this.addr, metadata !28, metadata !{!"0x102"}), !dbg !30
->>>>>>> 41cb3da2
   %this1 = load %struct.C** %this.addr
   store i32 0, i32* @_ZN1C22static_member_variableE, align 4, !dbg !31
   ret void, !dbg !32
 }
 
-declare void @llvm.dbg.declare(metadata, metadata) nounwind readnone
+declare void @llvm.dbg.declare(metadata, metadata, metadata) nounwind readnone
 
 define i32 @_ZN1C22static_member_functionEv() nounwind uwtable align 2 {
 entry:
@@ -94,47 +90,6 @@
 !llvm.dbg.cu = !{!0}
 !llvm.module.flags = !{!38}
 
-<<<<<<< HEAD
-!0 = metadata !{i32 786449, metadata !37, i32 4, metadata !"clang version 3.3 (http://llvm.org/git/clang.git a09cd8103a6a719cb2628cdf0c91682250a17bd2) (http://llvm.org/git/llvm.git 47d03cec0afca0c01ae42b82916d1d731716cd20)", i1 false, metadata !"", i32 0, metadata !1, metadata !1, metadata !2, metadata !24,  metadata !1, metadata !""} ; [ DW_TAG_compile_unit ] [/usr2/kparzysz/s.hex/t/dwarf-public-names.cpp] [DW_LANG_C_plus_plus]
-!1 = metadata !{}
-!2 = metadata !{metadata !3, metadata !18, metadata !19, metadata !20}
-!3 = metadata !{i32 786478, metadata !4, null, metadata !"member_function", metadata !"member_function", metadata !"_ZN1C15member_functionEv", i32 9, metadata !5, i1 false, i1 true, i32 0, i32 0, null, i32 256, i1 false, void (%struct.C*)* @_ZN1C15member_functionEv, null, metadata !12, metadata !1, i32 9} ; [ DW_TAG_subprogram ] [line 9] [def] [member_function]
-!4 = metadata !{i32 786473, metadata !37} ; [ DW_TAG_file_type ]
-!5 = metadata !{i32 786453, i32 0, null, i32 0, i32 0, i64 0, i64 0, i64 0, i32 0, null, metadata !6, i32 0, null, null, null} ; [ DW_TAG_subroutine_type ] [line 0, size 0, align 0, offset 0] [from ]
-!6 = metadata !{null, metadata !7}
-!7 = metadata !{i32 786447, i32 0, null, i32 0, i32 0, i64 64, i64 64, i64 0, i32 1088, metadata !8} ; [ DW_TAG_pointer_type ] [line 0, size 64, align 64, offset 0] [artificial] [from C]
-!8 = metadata !{i32 786451, metadata !37, null, metadata !"C", i32 1, i64 8, i64 8, i32 0, i32 0, null, metadata !9, i32 0, null, null, null} ; [ DW_TAG_structure_type ] [C] [line 1, size 8, align 8, offset 0] [def] [from ]
-!9 = metadata !{metadata !10, metadata !12, metadata !14}
-!10 = metadata !{i32 786445, metadata !37, metadata !8, metadata !"static_member_variable", i32 4, i64 0, i64 0, i64 0, i32 4096, metadata !11, null} ; [ DW_TAG_member ] [static_member_variable] [line 4, size 0, align 0, offset 0] [static] [from int]
-!11 = metadata !{i32 786468, null, null, metadata !"int", i32 0, i64 32, i64 32, i64 0, i32 0, i32 5} ; [ DW_TAG_base_type ] [int] [line 0, size 32, align 32, offset 0, enc DW_ATE_signed]
-!12 = metadata !{i32 786478, metadata !4, metadata !8, metadata !"member_function", metadata !"member_function", metadata !"_ZN1C15member_functionEv", i32 2, metadata !5, i1 false, i1 false, i32 0, i32 0, null, i32 256, i1 false, null, null, i32 0, metadata !13, i32 2} ; [ DW_TAG_subprogram ] [line 2] [member_function]
-!13 = metadata !{i32 786468}                      ; [ DW_TAG_base_type ] [line 0, size 0, align 0, offset 0]
-!14 = metadata !{i32 786478, metadata !4, metadata !8, metadata !"static_member_function", metadata !"static_member_function", metadata !"_ZN1C22static_member_functionEv", i32 3, metadata !15, i1 false, i1 false, i32 0, i32 0, null, i32 256, i1 false, null, null, i32 0, metadata !17, i32 3} ; [ DW_TAG_subprogram ] [line 3] [static_member_function]
-!15 = metadata !{i32 786453, i32 0, null, i32 0, i32 0, i64 0, i64 0, i64 0, i32 0, null, metadata !16, i32 0, null, null, null} ; [ DW_TAG_subroutine_type ] [line 0, size 0, align 0, offset 0] [from ]
-!16 = metadata !{metadata !11}
-!17 = metadata !{i32 786468}                      ; [ DW_TAG_base_type ] [line 0, size 0, align 0, offset 0]
-!18 = metadata !{i32 786478, metadata !4, null, metadata !"static_member_function", metadata !"static_member_function", metadata !"_ZN1C22static_member_functionEv", i32 13, metadata !15, i1 false, i1 true, i32 0, i32 0, null, i32 256, i1 false, i32 ()* @_ZN1C22static_member_functionEv, null, metadata !14, metadata !1, i32 13} ; [ DW_TAG_subprogram ] [line 13] [def] [static_member_function]
-!19 = metadata !{i32 786478, metadata !4, metadata !4, metadata !"global_function", metadata !"global_function", metadata !"_Z15global_functionv", i32 19, metadata !15, i1 false, i1 true, i32 0, i32 0, null, i32 256, i1 false, i32 ()* @_Z15global_functionv, null, null, metadata !1, i32 19} ; [ DW_TAG_subprogram ] [line 19] [def] [global_function]
-!20 = metadata !{i32 786478, metadata !4, metadata !21, metadata !"global_namespace_function", metadata !"global_namespace_function", metadata !"_ZN2ns25global_namespace_functionEv", i32 24, metadata !22, i1 false, i1 true, i32 0, i32 0, null, i32 256, i1 false, void ()* @_ZN2ns25global_namespace_functionEv, null, null, metadata !1, i32 24} ; [ DW_TAG_subprogram ] [line 24] [def] [global_namespace_function]
-!21 = metadata !{i32 786489, metadata !4, null, metadata !"ns", i32 23} ; [ DW_TAG_namespace ] [/usr2/kparzysz/s.hex/t/dwarf-public-names.cpp]
-!22 = metadata !{i32 786453, i32 0, null, i32 0, i32 0, i64 0, i64 0, i64 0, i32 0, null, metadata !23, i32 0, null, null, null} ; [ DW_TAG_subroutine_type ] [line 0, size 0, align 0, offset 0] [from ]
-!23 = metadata !{null}
-!24 = metadata !{metadata !25, metadata !26, metadata !27}
-!25 = metadata !{i32 786484, i32 0, metadata !8, metadata !"static_member_variable", metadata !"static_member_variable", metadata !"_ZN1C22static_member_variableE", metadata !4, i32 7, metadata !11, i32 0, i32 1, i32* @_ZN1C22static_member_variableE, metadata !10} ; [ DW_TAG_variable ] [static_member_variable] [line 7] [def]
-!26 = metadata !{i32 786484, i32 0, null, metadata !"global_variable", metadata !"global_variable", metadata !"", metadata !4, i32 17, metadata !8, i32 0, i32 1, %struct.C* @global_variable, null} ; [ DW_TAG_variable ] [global_variable] [line 17] [def]
-!27 = metadata !{i32 786484, i32 0, metadata !21, metadata !"global_namespace_variable", metadata !"global_namespace_variable", metadata !"_ZN2ns25global_namespace_variableE", metadata !4, i32 27, metadata !11, i32 0, i32 1, i32* @_ZN2ns25global_namespace_variableE, null} ; [ DW_TAG_variable ] [global_namespace_variable] [line 27] [def]
-!28 = metadata !{i32 786689, metadata !3, metadata !"this", metadata !4, i32 16777225, metadata !29, i32 1088, i32 0} ; [ DW_TAG_arg_variable ] [this] [line 9]
-!29 = metadata !{i32 786447, null, null, metadata !"", i32 0, i64 64, i64 64, i64 0, i32 0, metadata !8} ; [ DW_TAG_pointer_type ] [line 0, size 64, align 64, offset 0] [from C]
-!30 = metadata !{i32 9, i32 0, metadata !3, null}
-!31 = metadata !{i32 10, i32 0, metadata !3, null}
-!32 = metadata !{i32 11, i32 0, metadata !3, null}
-!33 = metadata !{i32 14, i32 0, metadata !18, null}
-!34 = metadata !{i32 20, i32 0, metadata !19, null}
-!35 = metadata !{i32 25, i32 0, metadata !20, null}
-!36 = metadata !{i32 26, i32 0, metadata !20, null}
-!37 = metadata !{metadata !"dwarf-public-names.cpp", metadata !"/usr2/kparzysz/s.hex/t"}
-!38 = metadata !{i32 1, metadata !"Debug Info Version", i32 1}
-=======
 !0 = !{!"0x11\004\00clang version 3.3 (http://llvm.org/git/clang.git a09cd8103a6a719cb2628cdf0c91682250a17bd2) (http://llvm.org/git/llvm.git 47d03cec0afca0c01ae42b82916d1d731716cd20)\000\00\000\00\000", !37, !1, !1, !2, !24,  !1} ; [ DW_TAG_compile_unit ] [/usr2/kparzysz/s.hex/t/dwarf-public-names.cpp] [DW_LANG_C_plus_plus]
 !1 = !{}
 !2 = !{!3, !18, !19, !20}
@@ -173,5 +128,4 @@
 !35 = !MDLocation(line: 25, scope: !20)
 !36 = !MDLocation(line: 26, scope: !20)
 !37 = !{!"dwarf-public-names.cpp", !"/usr2/kparzysz/s.hex/t"}
-!38 = !{i32 1, !"Debug Info Version", i32 2}
->>>>>>> 41cb3da2
+!38 = !{i32 1, !"Debug Info Version", i32 2}