--- conflicted
+++ resolved
@@ -10,22 +10,6 @@
 !llvm.dbg.cu = !{!0}
 !llvm.module.flags = !{!18}
 
-<<<<<<< HEAD
-!0 = metadata !{metadata !"0x11\0012\00clang version 3.0 (trunk 139632)\001\00\000\00\000", metadata !17, metadata !1, metadata !1, metadata !3, metadata !12, null} ; [ DW_TAG_compile_unit ]
-!1 = metadata !{i32 0}
-!3 = metadata !{metadata !5}
-!5 = metadata !{metadata !"0x2e\00foo\00foo\00\001\000\001\000\006\000\001\000", metadata !17, metadata !6, metadata !7, null, i32 ()* @foo, null, null, null} ; [ DW_TAG_subprogram ] [line 1] [def] [scope 0] [foo]
-!6 = metadata !{metadata !"0x29", metadata !17} ; [ DW_TAG_file_type ]
-!7 = metadata !{metadata !"0x15\00\000\000\000\000\000\000", i32 0, null, null, metadata !8, null, null, null} ; [ DW_TAG_subroutine_type ] [line 0, size 0, align 0, offset 0] [from ]
-!8 = metadata !{metadata !9}
-!9 = metadata !{metadata !"0x24\00int\000\0032\0032\000\000\005", null, null} ; [ DW_TAG_base_type ]
-!12 = metadata !{metadata !14}
-!14 = metadata !{metadata !"0x34\00bar\00bar\00\002\001\001", metadata !5, metadata !6, metadata !9, null, null} ; [ DW_TAG_variable ]
-!15 = metadata !{i32 3, i32 3, metadata !16, null}
-!16 = metadata !{metadata !"0xb\001\0011\000", metadata !17, metadata !5} ; [ DW_TAG_lexical_block ]
-!17 = metadata !{metadata !"fb.c", metadata !"/private/tmp"}
-!18 = metadata !{i32 1, metadata !"Debug Info Version", i32 2}
-=======
 !0 = !{!"0x11\0012\00clang version 3.0 (trunk 139632)\001\00\000\00\000", !17, !1, !1, !3, !12, null} ; [ DW_TAG_compile_unit ]
 !1 = !{i32 0}
 !3 = !{!5}
@@ -39,5 +23,4 @@
 !15 = !MDLocation(line: 3, column: 3, scope: !16)
 !16 = !{!"0xb\001\0011\000", !17, !5} ; [ DW_TAG_lexical_block ]
 !17 = !{!"fb.c", !"/private/tmp"}
-!18 = !{i32 1, !"Debug Info Version", i32 2}
->>>>>>> 7618b2b2
+!18 = !{i32 1, !"Debug Info Version", i32 2}