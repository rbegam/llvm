; REQUIRES: object-emission

; RUN: %llc_dwarf -O0 -filetype=obj < %s | llvm-dwarfdump -debug-dump=info - | FileCheck -implicit-check-not=DW_TAG %s

; Build from source:
; $ clang++ a.cpp b.cpp -g -c -emit-llvm
; $ llvm-link a.bc b.bc -o ab.bc
; $ opt -inline ab.bc -o ab-opt.bc
; $ cat a.cpp
; extern int i;
; int func(int);
; int main() {
;   return func(i);
; }
; $ cat b.cpp
; int __attribute__((always_inline)) func(int x) {
;   return x * 2;
; }

; Ensure that func inlined into main is described and references the abstract
; definition in b.cpp's CU.

; CHECK: DW_TAG_compile_unit
; CHECK:   DW_AT_name {{.*}} "a.cpp"
; CHECK:   DW_TAG_subprogram
; CHECK:     DW_AT_type [DW_FORM_ref_addr] (0x00000000[[INT:.*]])
; CHECK:     DW_TAG_inlined_subroutine
; CHECK:       DW_AT_abstract_origin {{.*}}[[ABS_FUNC:........]])
; CHECK:       DW_TAG_formal_parameter
; CHECK:         DW_AT_abstract_origin {{.*}}[[ABS_VAR:........]])

; Check the abstract definition is in the 'b.cpp' CU and doesn't contain any
; concrete information (address range or variable location)
; CHECK: DW_TAG_compile_unit
; CHECK:   DW_AT_name {{.*}} "b.cpp"
; CHECK: 0x[[ABS_FUNC]]: DW_TAG_subprogram
; CHECK-NOT: DW_AT_low_pc
; CHECK: 0x[[ABS_VAR]]: DW_TAG_formal_parameter
; CHECK-NOT: DW_AT_location
; CHECK: DW_AT_type [DW_FORM_ref4] {{.*}} {0x[[INT]]}
; CHECK-NOT: DW_AT_location

; CHECK: 0x[[INT]]: DW_TAG_base_type
; CHECK:   DW_AT_name {{.*}} "int"

; Check the concrete out of line definition references the abstract and
; provides the address range and variable location
; CHECK: DW_TAG_subprogram
; CHECK:   DW_AT_low_pc
; CHECK:   DW_AT_abstract_origin {{.*}} {0x[[ABS_FUNC]]}
; CHECK:   DW_TAG_formal_parameter
; CHECK:     DW_AT_location
; CHECK:     DW_AT_abstract_origin {{.*}} {0x[[ABS_VAR]]}


@i = external global i32

; Function Attrs: uwtable
define i32 @main() #0 {
entry:
  %x.addr.i = alloca i32, align 4
  %retval = alloca i32, align 4
  store i32 0, i32* %retval
  %0 = load i32* @i, align 4, !dbg !19
  %1 = bitcast i32* %x.addr.i to i8*
  call void @llvm.lifetime.start(i64 4, i8* %1)
  store i32 %0, i32* %x.addr.i, align 4
<<<<<<< HEAD
  call void @llvm.dbg.declare(metadata !{i32* %x.addr.i}, metadata !20), !dbg !21
=======
  call void @llvm.dbg.declare(metadata i32* %x.addr.i, metadata !20, metadata !{!"0x102"}), !dbg !21
>>>>>>> 41cb3da2
  %2 = load i32* %x.addr.i, align 4, !dbg !22
  %mul.i = mul nsw i32 %2, 2, !dbg !22
  %3 = bitcast i32* %x.addr.i to i8*, !dbg !22
  call void @llvm.lifetime.end(i64 4, i8* %3), !dbg !22
  ret i32 %mul.i, !dbg !19
}

; Function Attrs: alwaysinline nounwind uwtable
define i32 @_Z4funci(i32 %x) #1 {
entry:
  %x.addr = alloca i32, align 4
  store i32 %x, i32* %x.addr, align 4
<<<<<<< HEAD
  call void @llvm.dbg.declare(metadata !{i32* %x.addr}, metadata !20), !dbg !23
=======
  call void @llvm.dbg.declare(metadata i32* %x.addr, metadata !20, metadata !{!"0x102"}), !dbg !23
>>>>>>> 41cb3da2
  %0 = load i32* %x.addr, align 4, !dbg !24
  %mul = mul nsw i32 %0, 2, !dbg !24
  ret i32 %mul, !dbg !24
}

; Function Attrs: nounwind readnone
declare void @llvm.dbg.declare(metadata, metadata) #2

; Function Attrs: nounwind
declare void @llvm.lifetime.start(i64, i8* nocapture) #3

; Function Attrs: nounwind
declare void @llvm.lifetime.end(i64, i8* nocapture) #3

attributes #0 = { uwtable "less-precise-fpmad"="false" "no-frame-pointer-elim"="true" "no-frame-pointer-elim-non-leaf" "no-infs-fp-math"="false" "no-nans-fp-math"="false" "stack-protector-buffer-size"="8" "unsafe-fp-math"="false" "use-soft-float"="false" }
attributes #1 = { alwaysinline nounwind uwtable "less-precise-fpmad"="false" "no-frame-pointer-elim"="true" "no-frame-pointer-elim-non-leaf" "no-infs-fp-math"="false" "no-nans-fp-math"="false" "stack-protector-buffer-size"="8" "unsafe-fp-math"="false" "use-soft-float"="false" }
attributes #2 = { nounwind readnone }
attributes #3 = { nounwind }

!llvm.dbg.cu = !{!0, !9}
!llvm.module.flags = !{!16, !17}
!llvm.ident = !{!18, !18}

<<<<<<< HEAD
!0 = metadata !{i32 786449, metadata !1, i32 4, metadata !"clang version 3.5.0 ", i1 false, metadata !"", i32 0, metadata !2, metadata !2, metadata !3, metadata !2, metadata !2, metadata !"", i32 1} ; [ DW_TAG_compile_unit ] [/tmp/dbginfo/a.cpp] [DW_LANG_C_plus_plus]
!1 = metadata !{metadata !"a.cpp", metadata !"/tmp/dbginfo"}
!2 = metadata !{}
!3 = metadata !{metadata !4}
!4 = metadata !{i32 786478, metadata !1, metadata !5, metadata !"main", metadata !"main", metadata !"", i32 3, metadata !6, i1 false, i1 true, i32 0, i32 0, null, i32 256, i1 false, i32 ()* @main, null, null, metadata !2, i32 3} ; [ DW_TAG_subprogram ] [line 3] [def] [main]
!5 = metadata !{i32 786473, metadata !1}          ; [ DW_TAG_file_type ] [/tmp/dbginfo/a.cpp]
!6 = metadata !{i32 786453, i32 0, null, metadata !"", i32 0, i64 0, i64 0, i64 0, i32 0, null, metadata !7, i32 0, null, null, null} ; [ DW_TAG_subroutine_type ] [line 0, size 0, align 0, offset 0] [from ]
!7 = metadata !{metadata !8}
!8 = metadata !{i32 786468, null, null, metadata !"int", i32 0, i64 32, i64 32, i64 0, i32 0, i32 5} ; [ DW_TAG_base_type ] [int] [line 0, size 32, align 32, offset 0, enc DW_ATE_signed]
!9 = metadata !{i32 786449, metadata !10, i32 4, metadata !"clang version 3.5.0 ", i1 false, metadata !"", i32 0, metadata !2, metadata !2, metadata !11, metadata !2, metadata !2, metadata !"", i32 1} ; [ DW_TAG_compile_unit ] [/tmp/dbginfo/b.cpp] [DW_LANG_C_plus_plus]
!10 = metadata !{metadata !"b.cpp", metadata !"/tmp/dbginfo"}
!11 = metadata !{metadata !12}
!12 = metadata !{i32 786478, metadata !10, metadata !13, metadata !"func", metadata !"func", metadata !"_Z4funci", i32 1, metadata !14, i1 false, i1 true, i32 0, i32 0, null, i32 256, i1 false, i32 (i32)* @_Z4funci, null, null, metadata !2, i32 1} ; [ DW_TAG_subprogram ] [line 1] [def] [func]
!13 = metadata !{i32 786473, metadata !10}        ; [ DW_TAG_file_type ] [/tmp/dbginfo/b.cpp]
!14 = metadata !{i32 786453, i32 0, null, metadata !"", i32 0, i64 0, i64 0, i64 0, i32 0, null, metadata !15, i32 0, null, null, null} ; [ DW_TAG_subroutine_type ] [line 0, size 0, align 0, offset 0] [from ]
!15 = metadata !{metadata !8, metadata !8}
!16 = metadata !{i32 2, metadata !"Dwarf Version", i32 4}
!17 = metadata !{i32 2, metadata !"Debug Info Version", i32 1}
!18 = metadata !{metadata !"clang version 3.5.0 "}
!19 = metadata !{i32 4, i32 0, metadata !4, null}
!20 = metadata !{i32 786689, metadata !12, metadata !"x", metadata !13, i32 16777217, metadata !8, i32 0, i32 0} ; [ DW_TAG_arg_variable ] [x] [line 1]
!21 = metadata !{i32 1, i32 0, metadata !12, metadata !19}
!22 = metadata !{i32 2, i32 0, metadata !12, metadata !19}
!23 = metadata !{i32 1, i32 0, metadata !12, null}
!24 = metadata !{i32 2, i32 0, metadata !12, null}
=======
!0 = !{!"0x11\004\00clang version 3.5.0 \000\00\000\00\001", !1, !2, !2, !3, !2, !2} ; [ DW_TAG_compile_unit ] [/tmp/dbginfo/a.cpp] [DW_LANG_C_plus_plus]
!1 = !{!"a.cpp", !"/tmp/dbginfo"}
!2 = !{}
!3 = !{!4}
!4 = !{!"0x2e\00main\00main\00\003\000\001\000\006\00256\000\003", !1, !5, !6, null, i32 ()* @main, null, null, !2} ; [ DW_TAG_subprogram ] [line 3] [def] [main]
!5 = !{!"0x29", !1}          ; [ DW_TAG_file_type ] [/tmp/dbginfo/a.cpp]
!6 = !{!"0x15\00\000\000\000\000\000\000", i32 0, null, null, !7, null, null, null} ; [ DW_TAG_subroutine_type ] [line 0, size 0, align 0, offset 0] [from ]
!7 = !{!8}
!8 = !{!"0x24\00int\000\0032\0032\000\000\005", null, null} ; [ DW_TAG_base_type ] [int] [line 0, size 32, align 32, offset 0, enc DW_ATE_signed]
!9 = !{!"0x11\004\00clang version 3.5.0 \000\00\000\00\001", !10, !2, !2, !11, !2, !2} ; [ DW_TAG_compile_unit ] [/tmp/dbginfo/b.cpp] [DW_LANG_C_plus_plus]
!10 = !{!"b.cpp", !"/tmp/dbginfo"}
!11 = !{!12}
!12 = !{!"0x2e\00func\00func\00_Z4funci\001\000\001\000\006\00256\000\001", !10, !13, !14, null, i32 (i32)* @_Z4funci, null, null, !2} ; [ DW_TAG_subprogram ] [line 1] [def] [func]
!13 = !{!"0x29", !10}        ; [ DW_TAG_file_type ] [/tmp/dbginfo/b.cpp]
!14 = !{!"0x15\00\000\000\000\000\000\000", i32 0, null, null, !15, null, null, null} ; [ DW_TAG_subroutine_type ] [line 0, size 0, align 0, offset 0] [from ]
!15 = !{!8, !8}
!16 = !{i32 2, !"Dwarf Version", i32 4}
!17 = !{i32 2, !"Debug Info Version", i32 2}
!18 = !{!"clang version 3.5.0 "}
!19 = !MDLocation(line: 4, scope: !4)
!20 = !{!"0x101\00x\0016777217\000", !12, !13, !8} ; [ DW_TAG_arg_variable ] [x] [line 1]
!21 = !MDLocation(line: 1, scope: !12, inlinedAt: !19)
!22 = !MDLocation(line: 2, scope: !12, inlinedAt: !19)
!23 = !MDLocation(line: 1, scope: !12)
!24 = !MDLocation(line: 2, scope: !12)
>>>>>>> 41cb3da2
<|MERGE_RESOLUTION|>--- conflicted
+++ resolved
@@ -1,6 +1,7 @@
 ; REQUIRES: object-emission
 
 ; RUN: %llc_dwarf -O0 -filetype=obj < %s | llvm-dwarfdump -debug-dump=info - | FileCheck -implicit-check-not=DW_TAG %s
+; RUN: %llc_dwarf -dwarf-accel-tables=Enable -O0 -filetype=obj < %s | llvm-dwarfdump - | FileCheck --check-prefix=CHECK-ACCEL --check-prefix=CHECK %s
 
 ; Build from source:
 ; $ clang++ a.cpp b.cpp -g -c -emit-llvm
@@ -24,10 +25,10 @@
 ; CHECK:   DW_AT_name {{.*}} "a.cpp"
 ; CHECK:   DW_TAG_subprogram
 ; CHECK:     DW_AT_type [DW_FORM_ref_addr] (0x00000000[[INT:.*]])
-; CHECK:     DW_TAG_inlined_subroutine
-; CHECK:       DW_AT_abstract_origin {{.*}}[[ABS_FUNC:........]])
+; CHECK:     0x[[INLINED:[0-9a-f]*]]:{{.*}}DW_TAG_inlined_subroutine
+; CHECK:       DW_AT_abstract_origin {{.*}}[[ABS_FUNC:........]] "_Z4funci"
 ; CHECK:       DW_TAG_formal_parameter
-; CHECK:         DW_AT_abstract_origin {{.*}}[[ABS_VAR:........]])
+; CHECK:         DW_AT_abstract_origin {{.*}}[[ABS_VAR:........]] "x"
 
 ; Check the abstract definition is in the 'b.cpp' CU and doesn't contain any
 ; concrete information (address range or variable location)
@@ -45,13 +46,22 @@
 
 ; Check the concrete out of line definition references the abstract and
 ; provides the address range and variable location
-; CHECK: DW_TAG_subprogram
+; CHECK: 0x[[FUNC:[0-9a-f]*]]{{.*}}DW_TAG_subprogram
 ; CHECK:   DW_AT_low_pc
-; CHECK:   DW_AT_abstract_origin {{.*}} {0x[[ABS_FUNC]]}
+; CHECK:   DW_AT_abstract_origin {{.*}} {0x[[ABS_FUNC]]} "_Z4funci"
 ; CHECK:   DW_TAG_formal_parameter
 ; CHECK:     DW_AT_location
-; CHECK:     DW_AT_abstract_origin {{.*}} {0x[[ABS_VAR]]}
+; CHECK:     DW_AT_abstract_origin {{.*}} {0x[[ABS_VAR]]} "x"
 
+; Check that both the inline and the non out of line version of func are
+; correctly referenced in the accelerator table. Before r221837, the one
+; in the second compilation unit had a wrong offset
+; CHECK-ACCEL: .apple_names contents:
+; CHECK-ACCEL: Name{{.*}}"func"
+; CHECK-ACCEL-NOT: Name
+; CHECK-ACCEL: Atom[0]{{.*}}[[INLINED]]
+; CHECK-ACCEL-NOT: Name
+; CHECK-ACCEL: Atom[0]{{.*}}[[FUNC]]
 
 @i = external global i32
 
@@ -65,11 +75,7 @@
   %1 = bitcast i32* %x.addr.i to i8*
   call void @llvm.lifetime.start(i64 4, i8* %1)
   store i32 %0, i32* %x.addr.i, align 4
-<<<<<<< HEAD
-  call void @llvm.dbg.declare(metadata !{i32* %x.addr.i}, metadata !20), !dbg !21
-=======
   call void @llvm.dbg.declare(metadata i32* %x.addr.i, metadata !20, metadata !{!"0x102"}), !dbg !21
->>>>>>> 41cb3da2
   %2 = load i32* %x.addr.i, align 4, !dbg !22
   %mul.i = mul nsw i32 %2, 2, !dbg !22
   %3 = bitcast i32* %x.addr.i to i8*, !dbg !22
@@ -82,18 +88,14 @@
 entry:
   %x.addr = alloca i32, align 4
   store i32 %x, i32* %x.addr, align 4
-<<<<<<< HEAD
-  call void @llvm.dbg.declare(metadata !{i32* %x.addr}, metadata !20), !dbg !23
-=======
   call void @llvm.dbg.declare(metadata i32* %x.addr, metadata !20, metadata !{!"0x102"}), !dbg !23
->>>>>>> 41cb3da2
   %0 = load i32* %x.addr, align 4, !dbg !24
   %mul = mul nsw i32 %0, 2, !dbg !24
   ret i32 %mul, !dbg !24
 }
 
 ; Function Attrs: nounwind readnone
-declare void @llvm.dbg.declare(metadata, metadata) #2
+declare void @llvm.dbg.declare(metadata, metadata, metadata) #2
 
 ; Function Attrs: nounwind
 declare void @llvm.lifetime.start(i64, i8* nocapture) #3
@@ -110,33 +112,6 @@
 !llvm.module.flags = !{!16, !17}
 !llvm.ident = !{!18, !18}
 
-<<<<<<< HEAD
-!0 = metadata !{i32 786449, metadata !1, i32 4, metadata !"clang version 3.5.0 ", i1 false, metadata !"", i32 0, metadata !2, metadata !2, metadata !3, metadata !2, metadata !2, metadata !"", i32 1} ; [ DW_TAG_compile_unit ] [/tmp/dbginfo/a.cpp] [DW_LANG_C_plus_plus]
-!1 = metadata !{metadata !"a.cpp", metadata !"/tmp/dbginfo"}
-!2 = metadata !{}
-!3 = metadata !{metadata !4}
-!4 = metadata !{i32 786478, metadata !1, metadata !5, metadata !"main", metadata !"main", metadata !"", i32 3, metadata !6, i1 false, i1 true, i32 0, i32 0, null, i32 256, i1 false, i32 ()* @main, null, null, metadata !2, i32 3} ; [ DW_TAG_subprogram ] [line 3] [def] [main]
-!5 = metadata !{i32 786473, metadata !1}          ; [ DW_TAG_file_type ] [/tmp/dbginfo/a.cpp]
-!6 = metadata !{i32 786453, i32 0, null, metadata !"", i32 0, i64 0, i64 0, i64 0, i32 0, null, metadata !7, i32 0, null, null, null} ; [ DW_TAG_subroutine_type ] [line 0, size 0, align 0, offset 0] [from ]
-!7 = metadata !{metadata !8}
-!8 = metadata !{i32 786468, null, null, metadata !"int", i32 0, i64 32, i64 32, i64 0, i32 0, i32 5} ; [ DW_TAG_base_type ] [int] [line 0, size 32, align 32, offset 0, enc DW_ATE_signed]
-!9 = metadata !{i32 786449, metadata !10, i32 4, metadata !"clang version 3.5.0 ", i1 false, metadata !"", i32 0, metadata !2, metadata !2, metadata !11, metadata !2, metadata !2, metadata !"", i32 1} ; [ DW_TAG_compile_unit ] [/tmp/dbginfo/b.cpp] [DW_LANG_C_plus_plus]
-!10 = metadata !{metadata !"b.cpp", metadata !"/tmp/dbginfo"}
-!11 = metadata !{metadata !12}
-!12 = metadata !{i32 786478, metadata !10, metadata !13, metadata !"func", metadata !"func", metadata !"_Z4funci", i32 1, metadata !14, i1 false, i1 true, i32 0, i32 0, null, i32 256, i1 false, i32 (i32)* @_Z4funci, null, null, metadata !2, i32 1} ; [ DW_TAG_subprogram ] [line 1] [def] [func]
-!13 = metadata !{i32 786473, metadata !10}        ; [ DW_TAG_file_type ] [/tmp/dbginfo/b.cpp]
-!14 = metadata !{i32 786453, i32 0, null, metadata !"", i32 0, i64 0, i64 0, i64 0, i32 0, null, metadata !15, i32 0, null, null, null} ; [ DW_TAG_subroutine_type ] [line 0, size 0, align 0, offset 0] [from ]
-!15 = metadata !{metadata !8, metadata !8}
-!16 = metadata !{i32 2, metadata !"Dwarf Version", i32 4}
-!17 = metadata !{i32 2, metadata !"Debug Info Version", i32 1}
-!18 = metadata !{metadata !"clang version 3.5.0 "}
-!19 = metadata !{i32 4, i32 0, metadata !4, null}
-!20 = metadata !{i32 786689, metadata !12, metadata !"x", metadata !13, i32 16777217, metadata !8, i32 0, i32 0} ; [ DW_TAG_arg_variable ] [x] [line 1]
-!21 = metadata !{i32 1, i32 0, metadata !12, metadata !19}
-!22 = metadata !{i32 2, i32 0, metadata !12, metadata !19}
-!23 = metadata !{i32 1, i32 0, metadata !12, null}
-!24 = metadata !{i32 2, i32 0, metadata !12, null}
-=======
 !0 = !{!"0x11\004\00clang version 3.5.0 \000\00\000\00\001", !1, !2, !2, !3, !2, !2} ; [ DW_TAG_compile_unit ] [/tmp/dbginfo/a.cpp] [DW_LANG_C_plus_plus]
 !1 = !{!"a.cpp", !"/tmp/dbginfo"}
 !2 = !{}
@@ -162,4 +137,3 @@
 !22 = !MDLocation(line: 2, scope: !12, inlinedAt: !19)
 !23 = !MDLocation(line: 1, scope: !12)
 !24 = !MDLocation(line: 2, scope: !12)
->>>>>>> 41cb3da2
