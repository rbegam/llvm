; REQUIRES: object-emission

; RUN: %llc_dwarf -O0 -filetype=obj < %s | llvm-dwarfdump -debug-dump=info - | FileCheck -implicit-check-not=DW_TAG %s
; RUN: %llc_dwarf -dwarf-accel-tables=Enable -O0 -filetype=obj < %s | llvm-dwarfdump - | FileCheck --check-prefix=CHECK-ACCEL --check-prefix=CHECK %s

; Build from source:
; $ clang++ a.cpp b.cpp -g -c -emit-llvm
; $ llvm-link a.bc b.bc -o ab.bc
; $ opt -inline ab.bc -o ab-opt.bc
; $ cat a.cpp
; extern int i;
; int func(int);
; int main() {
;   return func(i);
; }
; $ cat b.cpp
; int __attribute__((always_inline)) func(int x) {
;   return x * 2;
; }

; Ensure that func inlined into main is described and references the abstract
; definition in b.cpp's CU.

; CHECK: DW_TAG_compile_unit
; CHECK:   DW_AT_name {{.*}} "a.cpp"
; CHECK:   DW_TAG_subprogram
; CHECK:     DW_AT_type [DW_FORM_ref_addr] (0x00000000[[INT:.*]])
; CHECK:     0x[[INLINED:[0-9a-f]*]]:{{.*}}DW_TAG_inlined_subroutine
; CHECK:       DW_AT_abstract_origin {{.*}}[[ABS_FUNC:........]] "_Z4funci"
; CHECK:       DW_TAG_formal_parameter
; CHECK:         DW_AT_abstract_origin {{.*}}[[ABS_VAR:........]] "x"

; Check the abstract definition is in the 'b.cpp' CU and doesn't contain any
; concrete information (address range or variable location)
; CHECK: DW_TAG_compile_unit
; CHECK:   DW_AT_name {{.*}} "b.cpp"
; CHECK: 0x[[ABS_FUNC]]: DW_TAG_subprogram
; CHECK-NOT: DW_AT_low_pc
; CHECK: 0x[[ABS_VAR]]: DW_TAG_formal_parameter
; CHECK-NOT: DW_AT_location
; CHECK: DW_AT_type [DW_FORM_ref4] {{.*}} {0x[[INT]]}
; CHECK-NOT: DW_AT_location

; CHECK: 0x[[INT]]: DW_TAG_base_type
; CHECK:   DW_AT_name {{.*}} "int"

; Check the concrete out of line definition references the abstract and
; provides the address range and variable location
; CHECK: 0x[[FUNC:[0-9a-f]*]]{{.*}}DW_TAG_subprogram
; CHECK:   DW_AT_low_pc
; CHECK:   DW_AT_abstract_origin {{.*}} {0x[[ABS_FUNC]]} "_Z4funci"
; CHECK:   DW_TAG_formal_parameter
; CHECK:     DW_AT_location
; CHECK:     DW_AT_abstract_origin {{.*}} {0x[[ABS_VAR]]} "x"

; Check that both the inline and the non out of line version of func are
; correctly referenced in the accelerator table. Before r221837, the one
; in the second compilation unit had a wrong offset
; CHECK-ACCEL: .apple_names contents:
; CHECK-ACCEL: Name{{.*}}"func"
; CHECK-ACCEL-NOT: Name
; CHECK-ACCEL: Atom[0]{{.*}}[[INLINED]]
; CHECK-ACCEL-NOT: Name
; CHECK-ACCEL: Atom[0]{{.*}}[[FUNC]]

@i = external global i32

; Function Attrs: uwtable
define i32 @main() #0 {
entry:
  %x.addr.i = alloca i32, align 4
  %retval = alloca i32, align 4
  store i32 0, i32* %retval
  %0 = load i32* @i, align 4, !dbg !19
  %1 = bitcast i32* %x.addr.i to i8*
  call void @llvm.lifetime.start(i64 4, i8* %1)
  store i32 %0, i32* %x.addr.i, align 4
  call void @llvm.dbg.declare(metadata !{i32* %x.addr.i}, metadata !20, metadata !{metadata !"0x102"}), !dbg !21
  %2 = load i32* %x.addr.i, align 4, !dbg !22
  %mul.i = mul nsw i32 %2, 2, !dbg !22
  %3 = bitcast i32* %x.addr.i to i8*, !dbg !22
  call void @llvm.lifetime.end(i64 4, i8* %3), !dbg !22
  ret i32 %mul.i, !dbg !19
}

; Function Attrs: alwaysinline nounwind uwtable
define i32 @_Z4funci(i32 %x) #1 {
entry:
  %x.addr = alloca i32, align 4
  store i32 %x, i32* %x.addr, align 4
  call void @llvm.dbg.declare(metadata !{i32* %x.addr}, metadata !20, metadata !{metadata !"0x102"}), !dbg !23
  %0 = load i32* %x.addr, align 4, !dbg !24
  %mul = mul nsw i32 %0, 2, !dbg !24
  ret i32 %mul, !dbg !24
}

; Function Attrs: nounwind readnone
declare void @llvm.dbg.declare(metadata, metadata, metadata) #2

; Function Attrs: nounwind
declare void @llvm.lifetime.start(i64, i8* nocapture) #3

; Function Attrs: nounwind
declare void @llvm.lifetime.end(i64, i8* nocapture) #3

attributes #0 = { uwtable "less-precise-fpmad"="false" "no-frame-pointer-elim"="true" "no-frame-pointer-elim-non-leaf" "no-infs-fp-math"="false" "no-nans-fp-math"="false" "stack-protector-buffer-size"="8" "unsafe-fp-math"="false" "use-soft-float"="false" }
attributes #1 = { alwaysinline nounwind uwtable "less-precise-fpmad"="false" "no-frame-pointer-elim"="true" "no-frame-pointer-elim-non-leaf" "no-infs-fp-math"="false" "no-nans-fp-math"="false" "stack-protector-buffer-size"="8" "unsafe-fp-math"="false" "use-soft-float"="false" }
attributes #2 = { nounwind readnone }
attributes #3 = { nounwind }

!llvm.dbg.cu = !{!0, !9}
!llvm.module.flags = !{!16, !17}
!llvm.ident = !{!18, !18}

<<<<<<< HEAD
!0 = metadata !{metadata !"0x11\004\00clang version 3.5.0 \000\00\000\00\001", metadata !1, metadata !2, metadata !2, metadata !3, metadata !2, metadata !2} ; [ DW_TAG_compile_unit ] [/tmp/dbginfo/a.cpp] [DW_LANG_C_plus_plus]
!1 = metadata !{metadata !"a.cpp", metadata !"/tmp/dbginfo"}
!2 = metadata !{}
!3 = metadata !{metadata !4}
!4 = metadata !{metadata !"0x2e\00main\00main\00\003\000\001\000\006\00256\000\003", metadata !1, metadata !5, metadata !6, null, i32 ()* @main, null, null, metadata !2} ; [ DW_TAG_subprogram ] [line 3] [def] [main]
!5 = metadata !{metadata !"0x29", metadata !1}          ; [ DW_TAG_file_type ] [/tmp/dbginfo/a.cpp]
!6 = metadata !{metadata !"0x15\00\000\000\000\000\000\000", i32 0, null, null, metadata !7, null, null, null} ; [ DW_TAG_subroutine_type ] [line 0, size 0, align 0, offset 0] [from ]
!7 = metadata !{metadata !8}
!8 = metadata !{metadata !"0x24\00int\000\0032\0032\000\000\005", null, null} ; [ DW_TAG_base_type ] [int] [line 0, size 32, align 32, offset 0, enc DW_ATE_signed]
!9 = metadata !{metadata !"0x11\004\00clang version 3.5.0 \000\00\000\00\001", metadata !10, metadata !2, metadata !2, metadata !11, metadata !2, metadata !2} ; [ DW_TAG_compile_unit ] [/tmp/dbginfo/b.cpp] [DW_LANG_C_plus_plus]
!10 = metadata !{metadata !"b.cpp", metadata !"/tmp/dbginfo"}
!11 = metadata !{metadata !12}
!12 = metadata !{metadata !"0x2e\00func\00func\00_Z4funci\001\000\001\000\006\00256\000\001", metadata !10, metadata !13, metadata !14, null, i32 (i32)* @_Z4funci, null, null, metadata !2} ; [ DW_TAG_subprogram ] [line 1] [def] [func]
!13 = metadata !{metadata !"0x29", metadata !10}        ; [ DW_TAG_file_type ] [/tmp/dbginfo/b.cpp]
!14 = metadata !{metadata !"0x15\00\000\000\000\000\000\000", i32 0, null, null, metadata !15, null, null, null} ; [ DW_TAG_subroutine_type ] [line 0, size 0, align 0, offset 0] [from ]
!15 = metadata !{metadata !8, metadata !8}
!16 = metadata !{i32 2, metadata !"Dwarf Version", i32 4}
!17 = metadata !{i32 2, metadata !"Debug Info Version", i32 2}
!18 = metadata !{metadata !"clang version 3.5.0 "}
!19 = metadata !{i32 4, i32 0, metadata !4, null}
!20 = metadata !{metadata !"0x101\00x\0016777217\000", metadata !12, metadata !13, metadata !8} ; [ DW_TAG_arg_variable ] [x] [line 1]
!21 = metadata !{i32 1, i32 0, metadata !12, metadata !19}
!22 = metadata !{i32 2, i32 0, metadata !12, metadata !19}
!23 = metadata !{i32 1, i32 0, metadata !12, null}
!24 = metadata !{i32 2, i32 0, metadata !12, null}
=======
!0 = !{!"0x11\004\00clang version 3.5.0 \000\00\000\00\001", !1, !2, !2, !3, !2, !2} ; [ DW_TAG_compile_unit ] [/tmp/dbginfo/a.cpp] [DW_LANG_C_plus_plus]
!1 = !{!"a.cpp", !"/tmp/dbginfo"}
!2 = !{}
!3 = !{!4}
!4 = !{!"0x2e\00main\00main\00\003\000\001\000\006\00256\000\003", !1, !5, !6, null, i32 ()* @main, null, null, !2} ; [ DW_TAG_subprogram ] [line 3] [def] [main]
!5 = !{!"0x29", !1}          ; [ DW_TAG_file_type ] [/tmp/dbginfo/a.cpp]
!6 = !{!"0x15\00\000\000\000\000\000\000", i32 0, null, null, !7, null, null, null} ; [ DW_TAG_subroutine_type ] [line 0, size 0, align 0, offset 0] [from ]
!7 = !{!8}
!8 = !{!"0x24\00int\000\0032\0032\000\000\005", null, null} ; [ DW_TAG_base_type ] [int] [line 0, size 32, align 32, offset 0, enc DW_ATE_signed]
!9 = !{!"0x11\004\00clang version 3.5.0 \000\00\000\00\001", !10, !2, !2, !11, !2, !2} ; [ DW_TAG_compile_unit ] [/tmp/dbginfo/b.cpp] [DW_LANG_C_plus_plus]
!10 = !{!"b.cpp", !"/tmp/dbginfo"}
!11 = !{!12}
!12 = !{!"0x2e\00func\00func\00_Z4funci\001\000\001\000\006\00256\000\001", !10, !13, !14, null, i32 (i32)* @_Z4funci, null, null, !2} ; [ DW_TAG_subprogram ] [line 1] [def] [func]
!13 = !{!"0x29", !10}        ; [ DW_TAG_file_type ] [/tmp/dbginfo/b.cpp]
!14 = !{!"0x15\00\000\000\000\000\000\000", i32 0, null, null, !15, null, null, null} ; [ DW_TAG_subroutine_type ] [line 0, size 0, align 0, offset 0] [from ]
!15 = !{!8, !8}
!16 = !{i32 2, !"Dwarf Version", i32 4}
!17 = !{i32 2, !"Debug Info Version", i32 2}
!18 = !{!"clang version 3.5.0 "}
!19 = !MDLocation(line: 4, scope: !4)
!20 = !{!"0x101\00x\0016777217\000", !12, !13, !8} ; [ DW_TAG_arg_variable ] [x] [line 1]
!21 = !MDLocation(line: 1, scope: !12, inlinedAt: !19)
!22 = !MDLocation(line: 2, scope: !12, inlinedAt: !19)
!23 = !MDLocation(line: 1, scope: !12)
!24 = !MDLocation(line: 2, scope: !12)
>>>>>>> 7618b2b2
<|MERGE_RESOLUTION|>--- conflicted
+++ resolved
@@ -75,7 +75,7 @@
   %1 = bitcast i32* %x.addr.i to i8*
   call void @llvm.lifetime.start(i64 4, i8* %1)
   store i32 %0, i32* %x.addr.i, align 4
-  call void @llvm.dbg.declare(metadata !{i32* %x.addr.i}, metadata !20, metadata !{metadata !"0x102"}), !dbg !21
+  call void @llvm.dbg.declare(metadata i32* %x.addr.i, metadata !20, metadata !{!"0x102"}), !dbg !21
   %2 = load i32* %x.addr.i, align 4, !dbg !22
   %mul.i = mul nsw i32 %2, 2, !dbg !22
   %3 = bitcast i32* %x.addr.i to i8*, !dbg !22
@@ -88,7 +88,7 @@
 entry:
   %x.addr = alloca i32, align 4
   store i32 %x, i32* %x.addr, align 4
-  call void @llvm.dbg.declare(metadata !{i32* %x.addr}, metadata !20, metadata !{metadata !"0x102"}), !dbg !23
+  call void @llvm.dbg.declare(metadata i32* %x.addr, metadata !20, metadata !{!"0x102"}), !dbg !23
   %0 = load i32* %x.addr, align 4, !dbg !24
   %mul = mul nsw i32 %0, 2, !dbg !24
   ret i32 %mul, !dbg !24
@@ -112,33 +112,6 @@
 !llvm.module.flags = !{!16, !17}
 !llvm.ident = !{!18, !18}
 
-<<<<<<< HEAD
-!0 = metadata !{metadata !"0x11\004\00clang version 3.5.0 \000\00\000\00\001", metadata !1, metadata !2, metadata !2, metadata !3, metadata !2, metadata !2} ; [ DW_TAG_compile_unit ] [/tmp/dbginfo/a.cpp] [DW_LANG_C_plus_plus]
-!1 = metadata !{metadata !"a.cpp", metadata !"/tmp/dbginfo"}
-!2 = metadata !{}
-!3 = metadata !{metadata !4}
-!4 = metadata !{metadata !"0x2e\00main\00main\00\003\000\001\000\006\00256\000\003", metadata !1, metadata !5, metadata !6, null, i32 ()* @main, null, null, metadata !2} ; [ DW_TAG_subprogram ] [line 3] [def] [main]
-!5 = metadata !{metadata !"0x29", metadata !1}          ; [ DW_TAG_file_type ] [/tmp/dbginfo/a.cpp]
-!6 = metadata !{metadata !"0x15\00\000\000\000\000\000\000", i32 0, null, null, metadata !7, null, null, null} ; [ DW_TAG_subroutine_type ] [line 0, size 0, align 0, offset 0] [from ]
-!7 = metadata !{metadata !8}
-!8 = metadata !{metadata !"0x24\00int\000\0032\0032\000\000\005", null, null} ; [ DW_TAG_base_type ] [int] [line 0, size 32, align 32, offset 0, enc DW_ATE_signed]
-!9 = metadata !{metadata !"0x11\004\00clang version 3.5.0 \000\00\000\00\001", metadata !10, metadata !2, metadata !2, metadata !11, metadata !2, metadata !2} ; [ DW_TAG_compile_unit ] [/tmp/dbginfo/b.cpp] [DW_LANG_C_plus_plus]
-!10 = metadata !{metadata !"b.cpp", metadata !"/tmp/dbginfo"}
-!11 = metadata !{metadata !12}
-!12 = metadata !{metadata !"0x2e\00func\00func\00_Z4funci\001\000\001\000\006\00256\000\001", metadata !10, metadata !13, metadata !14, null, i32 (i32)* @_Z4funci, null, null, metadata !2} ; [ DW_TAG_subprogram ] [line 1] [def] [func]
-!13 = metadata !{metadata !"0x29", metadata !10}        ; [ DW_TAG_file_type ] [/tmp/dbginfo/b.cpp]
-!14 = metadata !{metadata !"0x15\00\000\000\000\000\000\000", i32 0, null, null, metadata !15, null, null, null} ; [ DW_TAG_subroutine_type ] [line 0, size 0, align 0, offset 0] [from ]
-!15 = metadata !{metadata !8, metadata !8}
-!16 = metadata !{i32 2, metadata !"Dwarf Version", i32 4}
-!17 = metadata !{i32 2, metadata !"Debug Info Version", i32 2}
-!18 = metadata !{metadata !"clang version 3.5.0 "}
-!19 = metadata !{i32 4, i32 0, metadata !4, null}
-!20 = metadata !{metadata !"0x101\00x\0016777217\000", metadata !12, metadata !13, metadata !8} ; [ DW_TAG_arg_variable ] [x] [line 1]
-!21 = metadata !{i32 1, i32 0, metadata !12, metadata !19}
-!22 = metadata !{i32 2, i32 0, metadata !12, metadata !19}
-!23 = metadata !{i32 1, i32 0, metadata !12, null}
-!24 = metadata !{i32 2, i32 0, metadata !12, null}
-=======
 !0 = !{!"0x11\004\00clang version 3.5.0 \000\00\000\00\001", !1, !2, !2, !3, !2, !2} ; [ DW_TAG_compile_unit ] [/tmp/dbginfo/a.cpp] [DW_LANG_C_plus_plus]
 !1 = !{!"a.cpp", !"/tmp/dbginfo"}
 !2 = !{}
@@ -164,4 +137,3 @@
 !22 = !MDLocation(line: 2, scope: !12, inlinedAt: !19)
 !23 = !MDLocation(line: 1, scope: !12)
 !24 = !MDLocation(line: 2, scope: !12)
->>>>>>> 7618b2b2
