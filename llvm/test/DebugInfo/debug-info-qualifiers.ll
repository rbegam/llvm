; REQUIRES: object-emission
; Test (r)value qualifiers on C++11 non-static member functions.
; Generated from tools/clang/test/CodeGenCXX/debug-info-qualifiers.cpp
;
; class A {
; public:
;   void l() const &;
;   void r() const &&;
; };
;
; void g() {
;   A a;
;   auto pl = &A::l;
;   auto pr = &A::r;
; }
;
; RUN: %llc_dwarf -filetype=obj -O0 < %s | llvm-dwarfdump - | FileCheck %s
; CHECK: DW_TAG_subroutine_type     DW_CHILDREN_yes
; CHECK-NEXT: DW_AT_reference  DW_FORM_flag_present
; CHECK: DW_TAG_subroutine_type     DW_CHILDREN_yes
; CHECK-NEXT: DW_AT_rvalue_reference DW_FORM_flag_present
;
; CHECK: DW_TAG_subprogram
; CHECK-NOT: DW_TAG_subprogram
; CHECK:   DW_AT_name {{.*}}"l"
; CHECK-NOT: DW_TAG_subprogram
; CHECK:   DW_AT_reference [DW_FORM_flag_present] (true)

; CHECK: DW_TAG_subprogram
; CHECK-NOT: DW_TAG_subprogram
; CHECK:   DW_AT_name {{.*}}"r"
; CHECK-NOT: DW_TAG_subprogram
; CHECK:   DW_AT_rvalue_reference [DW_FORM_flag_present] (true)

%class.A = type { i8 }

; Function Attrs: nounwind
define void @_Z1gv() #0 {
  %a = alloca %class.A, align 1
  %pl = alloca { i64, i64 }, align 8
  %pr = alloca { i64, i64 }, align 8
<<<<<<< HEAD
  call void @llvm.dbg.declare(metadata !{%class.A* %a}, metadata !24), !dbg !25
  call void @llvm.dbg.declare(metadata !{{ i64, i64 }* %pl}, metadata !26), !dbg !31
  store { i64, i64 } { i64 ptrtoint (void (%class.A*)* @_ZNKR1A1lEv to i64), i64 0 }, { i64, i64 }* %pl, align 8, !dbg !31
  call void @llvm.dbg.declare(metadata !{{ i64, i64 }* %pr}, metadata !32), !dbg !35
=======
  call void @llvm.dbg.declare(metadata %class.A* %a, metadata !24, metadata !{!"0x102"}), !dbg !25
  call void @llvm.dbg.declare(metadata { i64, i64 }* %pl, metadata !26, metadata !{!"0x102"}), !dbg !31
  store { i64, i64 } { i64 ptrtoint (void (%class.A*)* @_ZNKR1A1lEv to i64), i64 0 }, { i64, i64 }* %pl, align 8, !dbg !31
  call void @llvm.dbg.declare(metadata { i64, i64 }* %pr, metadata !32, metadata !{!"0x102"}), !dbg !35
>>>>>>> 41cb3da2
  store { i64, i64 } { i64 ptrtoint (void (%class.A*)* @_ZNKO1A1rEv to i64), i64 0 }, { i64, i64 }* %pr, align 8, !dbg !35
  ret void, !dbg !36
}

; Function Attrs: nounwind readnone
declare void @llvm.dbg.declare(metadata, metadata) #1

declare void @_ZNKR1A1lEv(%class.A*)

declare void @_ZNKO1A1rEv(%class.A*)

attributes #0 = { nounwind }
attributes #1 = { nounwind readnone }

!llvm.dbg.cu = !{!0}
!llvm.module.flags = !{!21, !22}
!llvm.ident = !{!23}

<<<<<<< HEAD
!0 = metadata !{i32 786449, metadata !1, i32 4, metadata !"clang version 3.5 ", i1 false, metadata !"", i32 0, metadata !2, metadata !3, metadata !16, metadata !2, metadata !2, metadata !""} ; [ DW_TAG_compile_unit ] [] [DW_LANG_C_plus_plus]
!1 = metadata !{metadata !"", metadata !""}
!2 = metadata !{}
!3 = metadata !{metadata !4}
!4 = metadata !{i32 786434, metadata !5, null, metadata !"A", i32 2, i64 8, i64 8, i32 0, i32 0, null, metadata !6, i32 0, null, null, metadata !"_ZTS1A"} ; [ DW_TAG_class_type ] [A] [line 2, size 8, align 8, offset 0] [def] [from ]
!5 = metadata !{metadata !"debug-info-qualifiers.cpp", metadata !""}
!6 = metadata !{metadata !7, metadata !13}
!7 = metadata !{i32 786478, metadata !5, metadata !"_ZTS1A", metadata !"l", metadata !"l", metadata !"_ZNKR1A1lEv", i32 5, metadata !8, i1 false, i1 false, i32 0, i32 0, null, i32 16640, i1 false, null, null, i32 0, metadata !12, i32 5} ; [ DW_TAG_subprogram ] [line 5] [reference] [l]
!8 = metadata !{i32 786453, i32 0, null, metadata !"", i32 0, i64 0, i64 0, i64 0, i32 16384, null, metadata !9, i32 0, null, null, null} ; [ DW_TAG_subroutine_type ] [line 0, size 0, align 0, offset 0] [reference] [from ]
!9 = metadata !{null, metadata !10}
!10 = metadata !{i32 786447, null, null, metadata !"", i32 0, i64 64, i64 64, i64 0, i32 1088, metadata !11} ; [ DW_TAG_pointer_type ] [line 0, size 64, align 64, offset 0] [artificial] [from ]
!11 = metadata !{i32 786470, null, null, metadata !"", i32 0, i64 0, i64 0, i64 0, i32 0, metadata !"_ZTS1A"} ; [ DW_TAG_const_type ] [line 0, size 0, align 0, offset 0] [from _ZTS1A]
!12 = metadata !{i32 786468}
!13 = metadata !{i32 786478, metadata !5, metadata !"_ZTS1A", metadata !"r", metadata !"r", metadata !"_ZNKO1A1rEv", i32 7, metadata !14, i1 false, i1 false, i32 0, i32 0, null, i32 33024, i1 false, null, null, i32 0, metadata !15, i32 7} ; [ DW_TAG_subprogram ] [line 7] [rvalue reference] [r]
!14 = metadata !{i32 786453, i32 0, null, metadata !"", i32 0, i64 0, i64 0, i64 0, i32 32768, null, metadata !9, i32 0, null, null, null} ; [ DW_TAG_subroutine_type ] [line 0, size 0, align 0, offset 0] [rvalue reference] [from ]
!15 = metadata !{i32 786468}
!16 = metadata !{metadata !17}
!17 = metadata !{i32 786478, metadata !5, metadata !18, metadata !"g", metadata !"g", metadata !"_Z1gv", i32 10, metadata !19, i1 false, i1 true, i32 0, i32 0, null, i32 256, i1 false, void ()* @_Z1gv, null, null, metadata !2, i32 10} ; [ DW_TAG_subprogram ] [line 10] [def] [g]
!18 = metadata !{i32 786473, metadata !5}         ; [ DW_TAG_file_type ]
!19 = metadata !{i32 786453, i32 0, null, metadata !"", i32 0, i64 0, i64 0, i64 0, i32 0, null, metadata !20, i32 0, null, null, null} ; [ DW_TAG_subroutine_type ] [line 0, size 0, align 0, offset 0] [from ]
!20 = metadata !{null}
!21 = metadata !{i32 2, metadata !"Dwarf Version", i32 4}
!22 = metadata !{i32 1, metadata !"Debug Info Version", i32 1}
!23 = metadata !{metadata !"clang version 3.5 "}
!24 = metadata !{i32 786688, metadata !17, metadata !"a", metadata !18, i32 11, metadata !4, i32 0, i32 0} ; [ DW_TAG_auto_variable ] [a] [line 11]
!25 = metadata !{i32 11, i32 0, metadata !17, null}
!26 = metadata !{i32 786688, metadata !17, metadata !"pl", metadata !18, i32 16, metadata !27, i32 0, i32 0} ; [ DW_TAG_auto_variable ] [pl] [line 16]
!27 = metadata !{i32 786463, null, null, null, i32 0, i64 0, i64 0, i64 0, i32 0, metadata !28, metadata !"_ZTS1A"} ; [ DW_TAG_ptr_to_member_type ] [line 0, size 0, align 0, offset 0] [from ]
!28 = metadata !{i32 786453, i32 0, null, metadata !"", i32 0, i64 0, i64 0, i64 0, i32 16384, null, metadata !29, i32 0, null, null, null} ; [ DW_TAG_subroutine_type ] [line 0, size 0, align 0, offset 0] [reference] [from ]
!29 = metadata !{null, metadata !30}
!30 = metadata !{i32 786447, null, null, metadata !"", i32 0, i64 64, i64 64, i64 0, i32 1088, metadata !"_ZTS1A"} ; [ DW_TAG_pointer_type ] [line 0, size 64, align 64, offset 0] [artificial] [from _ZTS1A]
!31 = metadata !{i32 16, i32 0, metadata !17, null}
!32 = metadata !{i32 786688, metadata !17, metadata !"pr", metadata !18, i32 21, metadata !33, i32 0, i32 0} ; [ DW_TAG_auto_variable ] [pr] [line 21]
!33 = metadata !{i32 786463, null, null, null, i32 0, i64 0, i64 0, i64 0, i32 0, metadata !34, metadata !"_ZTS1A"} ; [ DW_TAG_ptr_to_member_type ] [line 0, size 0, align 0, offset 0] [from ]
!34 = metadata !{i32 786453, i32 0, null, metadata !"", i32 0, i64 0, i64 0, i64 0, i32 32768, null, metadata !29, i32 0, null, null, null} ; [ DW_TAG_subroutine_type ] [line 0, size 0, align 0, offset 0] [rvalue reference] [from ]
!35 = metadata !{i32 21, i32 0, metadata !17, null}
!36 = metadata !{i32 22, i32 0, metadata !17, null}
=======
!0 = !{!"0x11\004\00clang version 3.5 \000\00\000\00\000", !1, !2, !3, !16, !2, !2} ; [ DW_TAG_compile_unit ] [] [DW_LANG_C_plus_plus]
!1 = !{!"", !""}
!2 = !{}
!3 = !{!4}
!4 = !{!"0x2\00A\002\008\008\000\000\000", !5, null, null, !6, null, null, !"_ZTS1A"} ; [ DW_TAG_class_type ] [A] [line 2, size 8, align 8, offset 0] [def] [from ]
!5 = !{!"debug-info-qualifiers.cpp", !""}
!6 = !{!7, !13}
!7 = !{!"0x2e\00l\00l\00_ZNKR1A1lEv\005\000\000\000\006\0016640\000\005", !5, !"_ZTS1A", !8, null, null, null, i32 0, !12} ; [ DW_TAG_subprogram ] [line 5] [reference] [l]
!8 = !{!"0x15\00\000\000\000\000\0016384\000", i32 0, null, null, !9, null, null, null} ; [ DW_TAG_subroutine_type ] [line 0, size 0, align 0, offset 0] [reference] [from ]
!9 = !{null, !10}
!10 = !{!"0xf\00\000\0064\0064\000\001088", null, null, !11} ; [ DW_TAG_pointer_type ] [line 0, size 64, align 64, offset 0] [artificial] [from ]
!11 = !{!"0x26\00\000\000\000\000\000", null, null, !"_ZTS1A"} ; [ DW_TAG_const_type ] [line 0, size 0, align 0, offset 0] [from _ZTS1A]
!12 = !{i32 786468}
!13 = !{!"0x2e\00r\00r\00_ZNKO1A1rEv\007\000\000\000\006\0033024\000\007", !5, !"_ZTS1A", !14, null, null, null, i32 0, !15} ; [ DW_TAG_subprogram ] [line 7] [rvalue reference] [r]
!14 = !{!"0x15\00\000\000\000\000\0032768\000", i32 0, null, null, !9, null, null, null} ; [ DW_TAG_subroutine_type ] [line 0, size 0, align 0, offset 0] [rvalue reference] [from ]
!15 = !{i32 786468}
!16 = !{!17}
!17 = !{!"0x2e\00g\00g\00_Z1gv\0010\000\001\000\006\00256\000\0010", !5, !18, !19, null, void ()* @_Z1gv, null, null, !2} ; [ DW_TAG_subprogram ] [line 10] [def] [g]
!18 = !{!"0x29", !5}         ; [ DW_TAG_file_type ]
!19 = !{!"0x15\00\000\000\000\000\000\000", i32 0, null, null, !20, null, null, null} ; [ DW_TAG_subroutine_type ] [line 0, size 0, align 0, offset 0] [from ]
!20 = !{null}
!21 = !{i32 2, !"Dwarf Version", i32 4}
!22 = !{i32 1, !"Debug Info Version", i32 2}
!23 = !{!"clang version 3.5 "}
!24 = !{!"0x100\00a\0011\000", !17, !18, !4} ; [ DW_TAG_auto_variable ] [a] [line 11]
!25 = !MDLocation(line: 11, scope: !17)
!26 = !{!"0x100\00pl\0016\000", !17, !18, !27} ; [ DW_TAG_auto_variable ] [pl] [line 16]
!27 = !{!"0x1f\00\000\000\000\000\000", null, null, !28, !"_ZTS1A"} ; [ DW_TAG_ptr_to_member_type ] [line 0, size 0, align 0, offset 0] [from ]
!28 = !{!"0x15\00\000\000\000\000\0016384\000", i32 0, null, null, !29, null, null, null} ; [ DW_TAG_subroutine_type ] [line 0, size 0, align 0, offset 0] [reference] [from ]
!29 = !{null, !30}
!30 = !{!"0xf\00\000\0064\0064\000\001088", null, null, !"_ZTS1A"} ; [ DW_TAG_pointer_type ] [line 0, size 64, align 64, offset 0] [artificial] [from _ZTS1A]
!31 = !MDLocation(line: 16, scope: !17)
!32 = !{!"0x100\00pr\0021\000", !17, !18, !33} ; [ DW_TAG_auto_variable ] [pr] [line 21]
!33 = !{!"0x1f\00\000\000\000\000\000", null, null, !34, !"_ZTS1A"} ; [ DW_TAG_ptr_to_member_type ] [line 0, size 0, align 0, offset 0] [from ]
!34 = !{!"0x15\00\000\000\000\000\0032768\000", i32 0, null, null, !29, null, null, null} ; [ DW_TAG_subroutine_type ] [line 0, size 0, align 0, offset 0] [rvalue reference] [from ]
!35 = !MDLocation(line: 21, scope: !17)
!36 = !MDLocation(line: 22, scope: !17)
>>>>>>> 41cb3da2
<|MERGE_RESOLUTION|>--- conflicted
+++ resolved
@@ -39,23 +39,16 @@
   %a = alloca %class.A, align 1
   %pl = alloca { i64, i64 }, align 8
   %pr = alloca { i64, i64 }, align 8
-<<<<<<< HEAD
-  call void @llvm.dbg.declare(metadata !{%class.A* %a}, metadata !24), !dbg !25
-  call void @llvm.dbg.declare(metadata !{{ i64, i64 }* %pl}, metadata !26), !dbg !31
-  store { i64, i64 } { i64 ptrtoint (void (%class.A*)* @_ZNKR1A1lEv to i64), i64 0 }, { i64, i64 }* %pl, align 8, !dbg !31
-  call void @llvm.dbg.declare(metadata !{{ i64, i64 }* %pr}, metadata !32), !dbg !35
-=======
   call void @llvm.dbg.declare(metadata %class.A* %a, metadata !24, metadata !{!"0x102"}), !dbg !25
   call void @llvm.dbg.declare(metadata { i64, i64 }* %pl, metadata !26, metadata !{!"0x102"}), !dbg !31
   store { i64, i64 } { i64 ptrtoint (void (%class.A*)* @_ZNKR1A1lEv to i64), i64 0 }, { i64, i64 }* %pl, align 8, !dbg !31
   call void @llvm.dbg.declare(metadata { i64, i64 }* %pr, metadata !32, metadata !{!"0x102"}), !dbg !35
->>>>>>> 41cb3da2
   store { i64, i64 } { i64 ptrtoint (void (%class.A*)* @_ZNKO1A1rEv to i64), i64 0 }, { i64, i64 }* %pr, align 8, !dbg !35
   ret void, !dbg !36
 }
 
 ; Function Attrs: nounwind readnone
-declare void @llvm.dbg.declare(metadata, metadata) #1
+declare void @llvm.dbg.declare(metadata, metadata, metadata) #1
 
 declare void @_ZNKR1A1lEv(%class.A*)
 
@@ -68,45 +61,6 @@
 !llvm.module.flags = !{!21, !22}
 !llvm.ident = !{!23}
 
-<<<<<<< HEAD
-!0 = metadata !{i32 786449, metadata !1, i32 4, metadata !"clang version 3.5 ", i1 false, metadata !"", i32 0, metadata !2, metadata !3, metadata !16, metadata !2, metadata !2, metadata !""} ; [ DW_TAG_compile_unit ] [] [DW_LANG_C_plus_plus]
-!1 = metadata !{metadata !"", metadata !""}
-!2 = metadata !{}
-!3 = metadata !{metadata !4}
-!4 = metadata !{i32 786434, metadata !5, null, metadata !"A", i32 2, i64 8, i64 8, i32 0, i32 0, null, metadata !6, i32 0, null, null, metadata !"_ZTS1A"} ; [ DW_TAG_class_type ] [A] [line 2, size 8, align 8, offset 0] [def] [from ]
-!5 = metadata !{metadata !"debug-info-qualifiers.cpp", metadata !""}
-!6 = metadata !{metadata !7, metadata !13}
-!7 = metadata !{i32 786478, metadata !5, metadata !"_ZTS1A", metadata !"l", metadata !"l", metadata !"_ZNKR1A1lEv", i32 5, metadata !8, i1 false, i1 false, i32 0, i32 0, null, i32 16640, i1 false, null, null, i32 0, metadata !12, i32 5} ; [ DW_TAG_subprogram ] [line 5] [reference] [l]
-!8 = metadata !{i32 786453, i32 0, null, metadata !"", i32 0, i64 0, i64 0, i64 0, i32 16384, null, metadata !9, i32 0, null, null, null} ; [ DW_TAG_subroutine_type ] [line 0, size 0, align 0, offset 0] [reference] [from ]
-!9 = metadata !{null, metadata !10}
-!10 = metadata !{i32 786447, null, null, metadata !"", i32 0, i64 64, i64 64, i64 0, i32 1088, metadata !11} ; [ DW_TAG_pointer_type ] [line 0, size 64, align 64, offset 0] [artificial] [from ]
-!11 = metadata !{i32 786470, null, null, metadata !"", i32 0, i64 0, i64 0, i64 0, i32 0, metadata !"_ZTS1A"} ; [ DW_TAG_const_type ] [line 0, size 0, align 0, offset 0] [from _ZTS1A]
-!12 = metadata !{i32 786468}
-!13 = metadata !{i32 786478, metadata !5, metadata !"_ZTS1A", metadata !"r", metadata !"r", metadata !"_ZNKO1A1rEv", i32 7, metadata !14, i1 false, i1 false, i32 0, i32 0, null, i32 33024, i1 false, null, null, i32 0, metadata !15, i32 7} ; [ DW_TAG_subprogram ] [line 7] [rvalue reference] [r]
-!14 = metadata !{i32 786453, i32 0, null, metadata !"", i32 0, i64 0, i64 0, i64 0, i32 32768, null, metadata !9, i32 0, null, null, null} ; [ DW_TAG_subroutine_type ] [line 0, size 0, align 0, offset 0] [rvalue reference] [from ]
-!15 = metadata !{i32 786468}
-!16 = metadata !{metadata !17}
-!17 = metadata !{i32 786478, metadata !5, metadata !18, metadata !"g", metadata !"g", metadata !"_Z1gv", i32 10, metadata !19, i1 false, i1 true, i32 0, i32 0, null, i32 256, i1 false, void ()* @_Z1gv, null, null, metadata !2, i32 10} ; [ DW_TAG_subprogram ] [line 10] [def] [g]
-!18 = metadata !{i32 786473, metadata !5}         ; [ DW_TAG_file_type ]
-!19 = metadata !{i32 786453, i32 0, null, metadata !"", i32 0, i64 0, i64 0, i64 0, i32 0, null, metadata !20, i32 0, null, null, null} ; [ DW_TAG_subroutine_type ] [line 0, size 0, align 0, offset 0] [from ]
-!20 = metadata !{null}
-!21 = metadata !{i32 2, metadata !"Dwarf Version", i32 4}
-!22 = metadata !{i32 1, metadata !"Debug Info Version", i32 1}
-!23 = metadata !{metadata !"clang version 3.5 "}
-!24 = metadata !{i32 786688, metadata !17, metadata !"a", metadata !18, i32 11, metadata !4, i32 0, i32 0} ; [ DW_TAG_auto_variable ] [a] [line 11]
-!25 = metadata !{i32 11, i32 0, metadata !17, null}
-!26 = metadata !{i32 786688, metadata !17, metadata !"pl", metadata !18, i32 16, metadata !27, i32 0, i32 0} ; [ DW_TAG_auto_variable ] [pl] [line 16]
-!27 = metadata !{i32 786463, null, null, null, i32 0, i64 0, i64 0, i64 0, i32 0, metadata !28, metadata !"_ZTS1A"} ; [ DW_TAG_ptr_to_member_type ] [line 0, size 0, align 0, offset 0] [from ]
-!28 = metadata !{i32 786453, i32 0, null, metadata !"", i32 0, i64 0, i64 0, i64 0, i32 16384, null, metadata !29, i32 0, null, null, null} ; [ DW_TAG_subroutine_type ] [line 0, size 0, align 0, offset 0] [reference] [from ]
-!29 = metadata !{null, metadata !30}
-!30 = metadata !{i32 786447, null, null, metadata !"", i32 0, i64 64, i64 64, i64 0, i32 1088, metadata !"_ZTS1A"} ; [ DW_TAG_pointer_type ] [line 0, size 64, align 64, offset 0] [artificial] [from _ZTS1A]
-!31 = metadata !{i32 16, i32 0, metadata !17, null}
-!32 = metadata !{i32 786688, metadata !17, metadata !"pr", metadata !18, i32 21, metadata !33, i32 0, i32 0} ; [ DW_TAG_auto_variable ] [pr] [line 21]
-!33 = metadata !{i32 786463, null, null, null, i32 0, i64 0, i64 0, i64 0, i32 0, metadata !34, metadata !"_ZTS1A"} ; [ DW_TAG_ptr_to_member_type ] [line 0, size 0, align 0, offset 0] [from ]
-!34 = metadata !{i32 786453, i32 0, null, metadata !"", i32 0, i64 0, i64 0, i64 0, i32 32768, null, metadata !29, i32 0, null, null, null} ; [ DW_TAG_subroutine_type ] [line 0, size 0, align 0, offset 0] [rvalue reference] [from ]
-!35 = metadata !{i32 21, i32 0, metadata !17, null}
-!36 = metadata !{i32 22, i32 0, metadata !17, null}
-=======
 !0 = !{!"0x11\004\00clang version 3.5 \000\00\000\00\000", !1, !2, !3, !16, !2, !2} ; [ DW_TAG_compile_unit ] [] [DW_LANG_C_plus_plus]
 !1 = !{!"", !""}
 !2 = !{}
@@ -143,5 +97,4 @@
 !33 = !{!"0x1f\00\000\000\000\000\000", null, null, !34, !"_ZTS1A"} ; [ DW_TAG_ptr_to_member_type ] [line 0, size 0, align 0, offset 0] [from ]
 !34 = !{!"0x15\00\000\000\000\000\0032768\000", i32 0, null, null, !29, null, null, null} ; [ DW_TAG_subroutine_type ] [line 0, size 0, align 0, offset 0] [rvalue reference] [from ]
 !35 = !MDLocation(line: 21, scope: !17)
-!36 = !MDLocation(line: 22, scope: !17)
->>>>>>> 41cb3da2
+!36 = !MDLocation(line: 22, scope: !17)