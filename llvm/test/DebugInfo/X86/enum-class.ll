--- conflicted
+++ resolved
@@ -8,28 +8,6 @@
 !llvm.dbg.cu = !{!0}
 !llvm.module.flags = !{!23}
 
-<<<<<<< HEAD
-!0 = metadata !{i32 786449, metadata !22, i32 4, metadata !"clang version 3.2 (trunk 157269) (llvm/trunk 157264)", i1 false, metadata !"", i32 0, metadata !1, metadata !15, metadata !15, metadata !17,  metadata !15, metadata !""} ; [ DW_TAG_compile_unit ]
-!1 = metadata !{metadata !3, metadata !8, metadata !12}
-!3 = metadata !{i32 786436, metadata !4, null, metadata !"A", i32 1, i64 32, i64 32, i32 0, i32 0, metadata !5, metadata !6, i32 0, null, null, null} ; [ DW_TAG_enumeration_type ] [A] [line 1, size 32, align 32, offset 0] [def] [from int]
-!4 = metadata !{i32 786473, metadata !22} ; [ DW_TAG_file_type ]
-!5 = metadata !{i32 786468, null, null, metadata !"int", i32 0, i64 32, i64 32, i64 0, i32 0, i32 5} ; [ DW_TAG_base_type ]
-!6 = metadata !{metadata !7}
-!7 = metadata !{i32 786472, metadata !"A1", i64 1} ; [ DW_TAG_enumerator ]
-!8 = metadata !{i32 786436, metadata !4, null, metadata !"B", i32 2, i64 64, i64 64, i32 0, i32 0, metadata !9, metadata !10, i32 0, null, null, null} ; [ DW_TAG_enumeration_type ] [B] [line 2, size 64, align 64, offset 0] [def] [from long unsigned int]
-!9 = metadata !{i32 786468, null, null, metadata !"long unsigned int", i32 0, i64 64, i64 64, i64 0, i32 0, i32 7} ; [ DW_TAG_base_type ]
-!10 = metadata !{metadata !11}
-!11 = metadata !{i32 786472, metadata !"B1", i64 1} ; [ DW_TAG_enumerator ]
-!12 = metadata !{i32 786436, metadata !4, null, metadata !"C", i32 3, i64 32, i64 32, i32 0, i32 0, null, metadata !13, i32 0, null, null, null} ; [ DW_TAG_enumeration_type ] [C] [line 3, size 32, align 32, offset 0] [def] [from ]
-!13 = metadata !{metadata !14}
-!14 = metadata !{i32 786472, metadata !"C1", i64 1} ; [ DW_TAG_enumerator ]
-!15 = metadata !{}
-!17 = metadata !{metadata !19, metadata !20, metadata !21}
-!19 = metadata !{i32 786484, i32 0, null, metadata !"a", metadata !"a", metadata !"", metadata !4, i32 4, metadata !3, i32 0, i32 1, i32* @a, null} ; [ DW_TAG_variable ]
-!20 = metadata !{i32 786484, i32 0, null, metadata !"b", metadata !"b", metadata !"", metadata !4, i32 5, metadata !8, i32 0, i32 1, i64* @b, null} ; [ DW_TAG_variable ]
-!21 = metadata !{i32 786484, i32 0, null, metadata !"c", metadata !"c", metadata !"", metadata !4, i32 6, metadata !12, i32 0, i32 1, i32* @c, null} ; [ DW_TAG_variable ]
-!22 = metadata !{metadata !"foo.cpp", metadata !"/Users/echristo/tmp"}
-=======
 !0 = !{!"0x11\004\00clang version 3.2 (trunk 157269) (llvm/trunk 157264)\000\00\000\00\000", !22, !1, !15, !15, !17,  !15} ; [ DW_TAG_compile_unit ]
 !1 = !{!3, !8, !12}
 !3 = !{!"0x4\00A\001\0032\0032\000\000\000", !4, null, !5, !6, null, null, null} ; [ DW_TAG_enumeration_type ] [A] [line 1, size 32, align 32, offset 0] [def] [from int]
@@ -50,7 +28,6 @@
 !20 = !{!"0x34\00b\00b\00\005\000\001", null, !4, !8, i64* @b, null} ; [ DW_TAG_variable ]
 !21 = !{!"0x34\00c\00c\00\006\000\001", null, !4, !12, i32* @c, null} ; [ DW_TAG_variable ]
 !22 = !{!"foo.cpp", !"/Users/echristo/tmp"}
->>>>>>> 41cb3da2
 
 ; CHECK: DW_TAG_enumeration_type [{{.*}}]
 ; CHECK: DW_AT_type [DW_FORM_ref4]
@@ -65,8 +42,4 @@
 ; CHECK: DW_TAG_enumeration_type [6]
 ; CHECK-NOT: DW_AT_enum_class
 ; CHECK: DW_AT_name [DW_FORM_strp]      ( .debug_str[{{.*}}] = "C")
-<<<<<<< HEAD
-!23 = metadata !{i32 1, metadata !"Debug Info Version", i32 1}
-=======
-!23 = !{i32 1, !"Debug Info Version", i32 2}
->>>>>>> 41cb3da2
+!23 = !{i32 1, !"Debug Info Version", i32 2}