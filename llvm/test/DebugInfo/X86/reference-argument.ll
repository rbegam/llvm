; RUN: llc -O0 -mtriple=x86_64-apple-darwin -filetype=asm %s -o - | FileCheck %s
; ModuleID = 'aggregate-indirect-arg.cpp'
; extracted from debuginfo-tests/aggregate-indirect-arg.cpp

; v should not be a pointer.
; CHECK: ##DEBUG_VALUE: foo:v <- RSI
; rdar://problem/13658587

target datalayout = "e-p:64:64:64-i1:8:8-i8:8:8-i16:16:16-i32:32:32-i64:64:64-f32:32:32-f64:64:64-v64:64:64-v128:128:128-a0:0:64-s0:64:64-f80:128:128-n8:16:32:64-S128"
target triple = "x86_64-apple-macosx10.9.0"

%class.SVal = type { i8*, i32 }
%class.A = type { i8 }

declare void @_Z3barR4SVal(%class.SVal* %v)
declare void @llvm.dbg.declare(metadata, metadata) #1
declare i32 @main()
; Function Attrs: nounwind ssp uwtable
define linkonce_odr void @_ZN1A3fooE4SVal(%class.A* %this, %class.SVal* %v) nounwind ssp uwtable align 2 {
entry:
  %this.addr = alloca %class.A*, align 8
  store %class.A* %this, %class.A** %this.addr, align 8
<<<<<<< HEAD
  call void @llvm.dbg.declare(metadata !{%class.A** %this.addr}, metadata !59), !dbg !61
  call void @llvm.dbg.declare(metadata !{%class.SVal* %v}, metadata !62), !dbg !61
=======
  call void @llvm.dbg.declare(metadata %class.A** %this.addr, metadata !59, metadata !{!"0x102"}), !dbg !61
  call void @llvm.dbg.declare(metadata %class.SVal* %v, metadata !62, metadata !{!"0x102"}), !dbg !61
>>>>>>> 41cb3da2
  %this1 = load %class.A** %this.addr
  call void @_Z3barR4SVal(%class.SVal* %v), !dbg !61
  ret void, !dbg !61
}
declare void @_ZN4SValD1Ev(%class.SVal* %this)
declare void @_ZN4SValD2Ev(%class.SVal* %this)

!llvm.dbg.cu = !{!0}
!llvm.module.flags = !{!47, !68}

<<<<<<< HEAD
!0 = metadata !{i32 786449, metadata !1, i32 4, metadata !"clang version 3.4 ", i1 false, metadata !"", i32 0, metadata !2, metadata !2, metadata !3, metadata !2, metadata !2, metadata !""} ; [ DW_TAG_compile_unit ] [aggregate-indirect-arg.cpp] [DW_LANG_C_plus_plus]
!1 = metadata !{metadata !"aggregate-indirect-arg.cpp", metadata !""}
!2 = metadata !{}
!3 = metadata !{metadata !4, metadata !29, metadata !33, metadata !34, metadata !35}
!4 = metadata !{i32 786478, metadata !1, metadata !5, metadata !"bar", metadata !"bar", metadata !"_Z3barR4SVal", i32 19, metadata !6, i1 false, i1 true, i32 0, i32 0, null, i32 256, i1 false, void (%class.SVal*)* @_Z3barR4SVal, null, null, metadata !2, i32 19} ; [ DW_TAG_subprogram ] [line 19] [def] [bar]
!5 = metadata !{i32 786473, metadata !1}          ; [ DW_TAG_file_type ] [aggregate-indirect-arg.cpp]
!6 = metadata !{i32 786453, i32 0, null, metadata !"", i32 0, i64 0, i64 0, i64 0, i32 0, null, metadata !7, i32 0, null, null, null} ; [ DW_TAG_subroutine_type ] [line 0, size 0, align 0, offset 0] [from ]
!7 = metadata !{null, metadata !8}
!8 = metadata !{i32 786448, null, null, null, i32 0, i64 0, i64 0, i64 0, i32 0, metadata !9} ; [ DW_TAG_reference_type ] [line 0, size 0, align 0, offset 0] [from SVal]
!9 = metadata !{i32 786434, metadata !1, null, metadata !"SVal", i32 12, i64 128, i64 64, i32 0, i32 0, null, metadata !10, i32 0, null, null, null} ; [ DW_TAG_class_type ] [SVal] [line 12, size 128, align 64, offset 0] [def] [from ]
!10 = metadata !{metadata !11, metadata !14, metadata !16, metadata !21, metadata !23}
!11 = metadata !{i32 786445, metadata !1, metadata !9, metadata !"Data", i32 15, i64 64, i64 64, i64 0, i32 0, metadata !12} ; [ DW_TAG_member ] [Data] [line 15, size 64, align 64, offset 0] [from ]
!12 = metadata !{i32 786447, null, null, metadata !"", i32 0, i64 64, i64 64, i64 0, i32 0, metadata !13} ; [ DW_TAG_pointer_type ] [line 0, size 64, align 64, offset 0] [from ]
!13 = metadata !{i32 786470, null, null, metadata !"", i32 0, i64 0, i64 0, i64 0, i32 0, null} ; [ DW_TAG_const_type ] [line 0, size 0, align 0, offset 0] [from ]
!14 = metadata !{i32 786445, metadata !1, metadata !9, metadata !"Kind", i32 16, i64 32, i64 32, i64 64, i32 0, metadata !15} ; [ DW_TAG_member ] [Kind] [line 16, size 32, align 32, offset 64] [from unsigned int]
!15 = metadata !{i32 786468, null, null, metadata !"unsigned int", i32 0, i64 32, i64 32, i64 0, i32 0, i32 7} ; [ DW_TAG_base_type ] [unsigned int] [line 0, size 32, align 32, offset 0, enc DW_ATE_unsigned]
!16 = metadata !{i32 786478, metadata !1, metadata !9, metadata !"~SVal", metadata !"~SVal", metadata !"", i32 14, metadata !17, i1 false, i1 false, i32 0, i32 0, null, i32 256, i1 false, null, null, i32 0, metadata !20, i32 14} ; [ DW_TAG_subprogram ] [line 14] [~SVal]
!17 = metadata !{i32 786453, i32 0, null, metadata !"", i32 0, i64 0, i64 0, i64 0, i32 0, null, metadata !18, i32 0, null, null, null} ; [ DW_TAG_subroutine_type ] [line 0, size 0, align 0, offset 0] [from ]
!18 = metadata !{null, metadata !19}
!19 = metadata !{i32 786447, i32 0, null, metadata !"", i32 0, i64 64, i64 64, i64 0, i32 1088, metadata !9} ; [ DW_TAG_pointer_type ] [line 0, size 64, align 64, offset 0] [artificial] [from SVal]
!20 = metadata !{i32 786468}
!21 = metadata !{i32 786478, metadata !1, metadata !9, metadata !"SVal", metadata !"SVal", metadata !"", i32 12, metadata !17, i1 false, i1 false, i32 0, i32 0, null, i32 320, i1 false, null, null, i32 0, metadata !22, i32 12} ; [ DW_TAG_subprogram ] [line 12] [SVal]
!22 = metadata !{i32 786468}
!23 = metadata !{i32 786478, metadata !1, metadata !9, metadata !"SVal", metadata !"SVal", metadata !"", i32 12, metadata !24, i1 false, i1 false, i32 0, i32 0, null, i32 320, i1 false, null, null, i32 0, metadata !28, i32 12} ; [ DW_TAG_subprogram ] [line 12] [SVal]
!24 = metadata !{i32 786453, i32 0, null, metadata !"", i32 0, i64 0, i64 0, i64 0, i32 0, null, metadata !25, i32 0, null, null, null} ; [ DW_TAG_subroutine_type ] [line 0, size 0, align 0, offset 0] [from ]
!25 = metadata !{null, metadata !19, metadata !26}
!26 = metadata !{i32 786448, null, null, null, i32 0, i64 0, i64 0, i64 0, i32 0, metadata !27} ; [ DW_TAG_reference_type ] [line 0, size 0, align 0, offset 0] [from ]
!27 = metadata !{i32 786470, null, null, metadata !"", i32 0, i64 0, i64 0, i64 0, i32 0, metadata !9} ; [ DW_TAG_const_type ] [line 0, size 0, align 0, offset 0] [from SVal]
!28 = metadata !{i32 786468}
!29 = metadata !{i32 786478, metadata !1, metadata !5, metadata !"main", metadata !"main", metadata !"", i32 25, metadata !30, i1 false, i1 true, i32 0, i32 0, null, i32 256, i1 false, i32 ()* @main, null, null, metadata !2, i32 25} ; [ DW_TAG_subprogram ] [line 25] [def] [main]
!30 = metadata !{i32 786453, i32 0, null, metadata !"", i32 0, i64 0, i64 0, i64 0, i32 0, null, metadata !31, i32 0, null, null, null} ; [ DW_TAG_subroutine_type ] [line 0, size 0, align 0, offset 0] [from ]
!31 = metadata !{metadata !32}
!32 = metadata !{i32 786468, null, null, metadata !"int", i32 0, i64 32, i64 32, i64 0, i32 0, i32 5} ; [ DW_TAG_base_type ] [int] [line 0, size 32, align 32, offset 0, enc DW_ATE_signed]
!33 = metadata !{i32 786478, metadata !1, null, metadata !"~SVal", metadata !"~SVal", metadata !"_ZN4SValD1Ev", i32 14, metadata !17, i1 false, i1 true, i32 0, i32 0, null, i32 256, i1 false, void (%class.SVal*)* @_ZN4SValD1Ev, null, metadata !16, metadata !2, i32 14} ; [ DW_TAG_subprogram ] [line 14] [def] [~SVal]
!34 = metadata !{i32 786478, metadata !1, null, metadata !"~SVal", metadata !"~SVal", metadata !"_ZN4SValD2Ev", i32 14, metadata !17, i1 false, i1 true, i32 0, i32 0, null, i32 256, i1 false, void (%class.SVal*)* @_ZN4SValD2Ev, null, metadata !16, metadata !2, i32 14} ; [ DW_TAG_subprogram ] [line 14] [def] [~SVal]
!35 = metadata !{i32 786478, metadata !1, null, metadata !"foo", metadata !"foo", metadata !"_ZN1A3fooE4SVal", i32 22, metadata !36, i1 false, i1 true, i32 0, i32 0, null, i32 256, i1 false, void (%class.A*, %class.SVal*)* @_ZN1A3fooE4SVal, null, metadata !41, metadata !2, i32 22} ; [ DW_TAG_subprogram ] [line 22] [def] [foo]
!36 = metadata !{i32 786453, i32 0, null, metadata !"", i32 0, i64 0, i64 0, i64 0, i32 0, null, metadata !37, i32 0, null, null, null} ; [ DW_TAG_subroutine_type ] [line 0, size 0, align 0, offset 0] [from ]
!37 = metadata !{null, metadata !38, metadata !9}
!38 = metadata !{i32 786447, i32 0, null, metadata !"", i32 0, i64 64, i64 64, i64 0, i32 1088, metadata !39} ; [ DW_TAG_pointer_type ] [line 0, size 64, align 64, offset 0] [artificial] [from A]
!39 = metadata !{i32 786434, metadata !1, null, metadata !"A", i32 20, i64 8, i64 8, i32 0, i32 0, null, metadata !40, i32 0, null, null, null} ; [ DW_TAG_class_type ] [A] [line 20, size 8, align 8, offset 0] [def] [from ]
!40 = metadata !{metadata !41, metadata !43}
!41 = metadata !{i32 786478, metadata !1, metadata !39, metadata !"foo", metadata !"foo", metadata !"_ZN1A3fooE4SVal", i32 22, metadata !36, i1 false, i1 false, i32 0, i32 0, null, i32 256, i1 false, null, null, i32 0, metadata !42, i32 22} ; [ DW_TAG_subprogram ] [line 22] [foo]
!42 = metadata !{i32 786468}
!43 = metadata !{i32 786478, metadata !1, metadata !39, metadata !"A", metadata !"A", metadata !"", i32 20, metadata !44, i1 false, i1 false, i32 0, i32 0, null, i32 320, i1 false, null, null, i32 0, metadata !46, i32 20} ; [ DW_TAG_subprogram ] [line 20] [A]
!44 = metadata !{i32 786453, i32 0, null, metadata !"", i32 0, i64 0, i64 0, i64 0, i32 0, null, metadata !45, i32 0, null, null, null} ; [ DW_TAG_subroutine_type ] [line 0, size 0, align 0, offset 0] [from ]
!45 = metadata !{null, metadata !38}
!46 = metadata !{i32 786468}
!47 = metadata !{i32 2, metadata !"Dwarf Version", i32 3}
!48 = metadata !{i32 786689, metadata !4, metadata !"v", metadata !5, i32 16777235, metadata !8, i32 0, i32 0} ; [ DW_TAG_arg_variable ] [v] [line 19]
!49 = metadata !{i32 19, i32 0, metadata !4, null}
!50 = metadata !{i32 786688, metadata !29, metadata !"v", metadata !5, i32 26, metadata !9, i32 0, i32 0} ; [ DW_TAG_auto_variable ] [v] [line 26]
!51 = metadata !{i32 26, i32 0, metadata !29, null}
!52 = metadata !{i32 27, i32 0, metadata !29, null}
!53 = metadata !{i32 28, i32 0, metadata !29, null}
!54 = metadata !{i32 786688, metadata !29, metadata !"a", metadata !5, i32 29, metadata !39, i32 0, i32 0} ; [ DW_TAG_auto_variable ] [a] [line 29]
!55 = metadata !{i32 29, i32 0, metadata !29, null}
!56 = metadata !{i32 30, i32 0, metadata !29, null}
!57 = metadata !{i32 31, i32 0, metadata !29, null}
!58 = metadata !{i32 32, i32 0, metadata !29, null}
!59 = metadata !{i32 786689, metadata !35, metadata !"this", metadata !5, i32 16777238, metadata !60, i32 1088, i32 0} ; [ DW_TAG_arg_variable ] [this] [line 22]
!60 = metadata !{i32 786447, null, null, metadata !"", i32 0, i64 64, i64 64, i64 0, i32 0, metadata !39} ; [ DW_TAG_pointer_type ] [line 0, size 64, align 64, offset 0] [from A]
!61 = metadata !{i32 22, i32 0, metadata !35, null}
!62 = metadata !{i32 786689, metadata !35, metadata !"v", metadata !5, i32 33554454, metadata !9, i32 8192, i32 0} ; [ DW_TAG_arg_variable ] [v] [line 22]
!63 = metadata !{i32 786689, metadata !33, metadata !"this", metadata !5, i32 16777230, metadata !64, i32 1088, i32 0} ; [ DW_TAG_arg_variable ] [this] [line 14]
!64 = metadata !{i32 786447, null, null, metadata !"", i32 0, i64 64, i64 64, i64 0, i32 0, metadata !9} ; [ DW_TAG_pointer_type ] [line 0, size 64, align 64, offset 0] [from SVal]
!65 = metadata !{i32 14, i32 0, metadata !33, null}
!66 = metadata !{i32 786689, metadata !34, metadata !"this", metadata !5, i32 16777230, metadata !64, i32 1088, i32 0} ; [ DW_TAG_arg_variable ] [this] [line 14]
!67 = metadata !{i32 14, i32 0, metadata !34, null}
!68 = metadata !{i32 1, metadata !"Debug Info Version", i32 1}
=======
!0 = !{!"0x11\004\00clang version 3.4 \000\00\000\00\000", !1, !2, !2, !3, !2, !2} ; [ DW_TAG_compile_unit ] [aggregate-indirect-arg.cpp] [DW_LANG_C_plus_plus]
!1 = !{!"aggregate-indirect-arg.cpp", !""}
!2 = !{}
!3 = !{!4, !29, !33, !34, !35}
!4 = !{!"0x2e\00bar\00bar\00_Z3barR4SVal\0019\000\001\000\006\00256\000\0019", !1, !5, !6, null, void (%class.SVal*)* @_Z3barR4SVal, null, null, !2} ; [ DW_TAG_subprogram ] [line 19] [def] [bar]
!5 = !{!"0x29", !1}          ; [ DW_TAG_file_type ] [aggregate-indirect-arg.cpp]
!6 = !{!"0x15\00\000\000\000\000\000\000", i32 0, null, null, !7, null, null, null} ; [ DW_TAG_subroutine_type ] [line 0, size 0, align 0, offset 0] [from ]
!7 = !{null, !8}
!8 = !{!"0x10\00\000\000\000\000\000", null, null, !9} ; [ DW_TAG_reference_type ] [line 0, size 0, align 0, offset 0] [from SVal]
!9 = !{!"0x2\00SVal\0012\00128\0064\000\000\000", !1, null, null, !10, null, null, null} ; [ DW_TAG_class_type ] [SVal] [line 12, size 128, align 64, offset 0] [def] [from ]
!10 = !{!11, !14, !16, !21, !23}
!11 = !{!"0xd\00Data\0015\0064\0064\000\000", !1, !9, !12} ; [ DW_TAG_member ] [Data] [line 15, size 64, align 64, offset 0] [from ]
!12 = !{!"0xf\00\000\0064\0064\000\000", null, null, !13} ; [ DW_TAG_pointer_type ] [line 0, size 64, align 64, offset 0] [from ]
!13 = !{!"0x26\00\000\000\000\000\000", null, null, null} ; [ DW_TAG_const_type ] [line 0, size 0, align 0, offset 0] [from ]
!14 = !{!"0xd\00Kind\0016\0032\0032\0064\000", !1, !9, !15} ; [ DW_TAG_member ] [Kind] [line 16, size 32, align 32, offset 64] [from unsigned int]
!15 = !{!"0x24\00unsigned int\000\0032\0032\000\000\007", null, null} ; [ DW_TAG_base_type ] [unsigned int] [line 0, size 32, align 32, offset 0, enc DW_ATE_unsigned]
!16 = !{!"0x2e\00~SVal\00~SVal\00\0014\000\000\000\006\00256\000\0014", !1, !9, !17, null, null, null, i32 0, !20} ; [ DW_TAG_subprogram ] [line 14] [~SVal]
!17 = !{!"0x15\00\000\000\000\000\000\000", i32 0, null, null, !18, null, null, null} ; [ DW_TAG_subroutine_type ] [line 0, size 0, align 0, offset 0] [from ]
!18 = !{null, !19}
!19 = !{!"0xf\00\000\0064\0064\000\001088", i32 0, null, !9} ; [ DW_TAG_pointer_type ] [line 0, size 64, align 64, offset 0] [artificial] [from SVal]
!20 = !{i32 786468}
!21 = !{!"0x2e\00SVal\00SVal\00\0012\000\000\000\006\00320\000\0012", !1, !9, !17, null, null, null, i32 0, !22} ; [ DW_TAG_subprogram ] [line 12] [SVal]
!22 = !{i32 786468}
!23 = !{!"0x2e\00SVal\00SVal\00\0012\000\000\000\006\00320\000\0012", !1, !9, !24, null, null, null, i32 0, !28} ; [ DW_TAG_subprogram ] [line 12] [SVal]
!24 = !{!"0x15\00\000\000\000\000\000\000", i32 0, null, null, !25, null, null, null} ; [ DW_TAG_subroutine_type ] [line 0, size 0, align 0, offset 0] [from ]
!25 = !{null, !19, !26}
!26 = !{!"0x10\00\000\000\000\000\000", null, null, !27} ; [ DW_TAG_reference_type ] [line 0, size 0, align 0, offset 0] [from ]
!27 = !{!"0x26\00\000\000\000\000\000", null, null, !9} ; [ DW_TAG_const_type ] [line 0, size 0, align 0, offset 0] [from SVal]
!28 = !{i32 786468}
!29 = !{!"0x2e\00main\00main\00\0025\000\001\000\006\00256\000\0025", !1, !5, !30, null, i32 ()* @main, null, null, !2} ; [ DW_TAG_subprogram ] [line 25] [def] [main]
!30 = !{!"0x15\00\000\000\000\000\000\000", i32 0, null, null, !31, null, null, null} ; [ DW_TAG_subroutine_type ] [line 0, size 0, align 0, offset 0] [from ]
!31 = !{!32}
!32 = !{!"0x24\00int\000\0032\0032\000\000\005", null, null} ; [ DW_TAG_base_type ] [int] [line 0, size 32, align 32, offset 0, enc DW_ATE_signed]
!33 = !{!"0x2e\00~SVal\00~SVal\00_ZN4SValD1Ev\0014\000\001\000\006\00256\000\0014", !1, null, !17, null, void (%class.SVal*)* @_ZN4SValD1Ev, null, !16, !2} ; [ DW_TAG_subprogram ] [line 14] [def] [~SVal]
!34 = !{!"0x2e\00~SVal\00~SVal\00_ZN4SValD2Ev\0014\000\001\000\006\00256\000\0014", !1, null, !17, null, void (%class.SVal*)* @_ZN4SValD2Ev, null, !16, !2} ; [ DW_TAG_subprogram ] [line 14] [def] [~SVal]
!35 = !{!"0x2e\00foo\00foo\00_ZN1A3fooE4SVal\0022\000\001\000\006\00256\000\0022", !1, null, !36, null, void (%class.A*, %class.SVal*)* @_ZN1A3fooE4SVal, null, !41, !2} ; [ DW_TAG_subprogram ] [line 22] [def] [foo]
!36 = !{!"0x15\00\000\000\000\000\000\000", i32 0, null, null, !37, null, null, null} ; [ DW_TAG_subroutine_type ] [line 0, size 0, align 0, offset 0] [from ]
!37 = !{null, !38, !9}
!38 = !{!"0xf\00\000\0064\0064\000\001088", i32 0, null, !39} ; [ DW_TAG_pointer_type ] [line 0, size 64, align 64, offset 0] [artificial] [from A]
!39 = !{!"0x2\00A\0020\008\008\000\000\000", !1, null, null, !40, null, null, null} ; [ DW_TAG_class_type ] [A] [line 20, size 8, align 8, offset 0] [def] [from ]
!40 = !{!41, !43}
!41 = !{!"0x2e\00foo\00foo\00_ZN1A3fooE4SVal\0022\000\000\000\006\00256\000\0022", !1, !39, !36, null, null, null, i32 0, !42} ; [ DW_TAG_subprogram ] [line 22] [foo]
!42 = !{i32 786468}
!43 = !{!"0x2e\00A\00A\00\0020\000\000\000\006\00320\000\0020", !1, !39, !44, null, null, null, i32 0, !46} ; [ DW_TAG_subprogram ] [line 20] [A]
!44 = !{!"0x15\00\000\000\000\000\000\000", i32 0, null, null, !45, null, null, null} ; [ DW_TAG_subroutine_type ] [line 0, size 0, align 0, offset 0] [from ]
!45 = !{null, !38}
!46 = !{i32 786468}
!47 = !{i32 2, !"Dwarf Version", i32 3}
!48 = !{!"0x101\00v\0016777235\000", !4, !5, !8} ; [ DW_TAG_arg_variable ] [v] [line 19]
!49 = !MDLocation(line: 19, scope: !4)
!50 = !{!"0x100\00v\0026\000", !29, !5, !9} ; [ DW_TAG_auto_variable ] [v] [line 26]
!51 = !MDLocation(line: 26, scope: !29)
!52 = !MDLocation(line: 27, scope: !29)
!53 = !MDLocation(line: 28, scope: !29)
!54 = !{!"0x100\00a\0029\000", !29, !5, !39} ; [ DW_TAG_auto_variable ] [a] [line 29]
!55 = !MDLocation(line: 29, scope: !29)
!56 = !MDLocation(line: 30, scope: !29)
!57 = !MDLocation(line: 31, scope: !29)
!58 = !MDLocation(line: 32, scope: !29)
!59 = !{!"0x101\00this\0016777238\001088", !35, !5, !60} ; [ DW_TAG_arg_variable ] [this] [line 22]
!60 = !{!"0xf\00\000\0064\0064\000\000", null, null, !39} ; [ DW_TAG_pointer_type ] [line 0, size 64, align 64, offset 0] [from A]
!61 = !MDLocation(line: 22, scope: !35)
!62 = !{!"0x101\00v\0033554454\008192", !35, !5, !9} ; [ DW_TAG_arg_variable ] [v] [line 22]
!63 = !{!"0x101\00this\0016777230\001088", !33, !5, !64} ; [ DW_TAG_arg_variable ] [this] [line 14]
!64 = !{!"0xf\00\000\0064\0064\000\000", null, null, !9} ; [ DW_TAG_pointer_type ] [line 0, size 64, align 64, offset 0] [from SVal]
!65 = !MDLocation(line: 14, scope: !33)
!66 = !{!"0x101\00this\0016777230\001088", !34, !5, !64} ; [ DW_TAG_arg_variable ] [this] [line 14]
!67 = !MDLocation(line: 14, scope: !34)
!68 = !{i32 1, !"Debug Info Version", i32 2}
>>>>>>> 41cb3da2
<|MERGE_RESOLUTION|>--- conflicted
+++ resolved
@@ -13,20 +13,15 @@
 %class.A = type { i8 }
 
 declare void @_Z3barR4SVal(%class.SVal* %v)
-declare void @llvm.dbg.declare(metadata, metadata) #1
+declare void @llvm.dbg.declare(metadata, metadata, metadata) #1
 declare i32 @main()
 ; Function Attrs: nounwind ssp uwtable
 define linkonce_odr void @_ZN1A3fooE4SVal(%class.A* %this, %class.SVal* %v) nounwind ssp uwtable align 2 {
 entry:
   %this.addr = alloca %class.A*, align 8
   store %class.A* %this, %class.A** %this.addr, align 8
-<<<<<<< HEAD
-  call void @llvm.dbg.declare(metadata !{%class.A** %this.addr}, metadata !59), !dbg !61
-  call void @llvm.dbg.declare(metadata !{%class.SVal* %v}, metadata !62), !dbg !61
-=======
   call void @llvm.dbg.declare(metadata %class.A** %this.addr, metadata !59, metadata !{!"0x102"}), !dbg !61
   call void @llvm.dbg.declare(metadata %class.SVal* %v, metadata !62, metadata !{!"0x102"}), !dbg !61
->>>>>>> 41cb3da2
   %this1 = load %class.A** %this.addr
   call void @_Z3barR4SVal(%class.SVal* %v), !dbg !61
   ret void, !dbg !61
@@ -37,77 +32,6 @@
 !llvm.dbg.cu = !{!0}
 !llvm.module.flags = !{!47, !68}
 
-<<<<<<< HEAD
-!0 = metadata !{i32 786449, metadata !1, i32 4, metadata !"clang version 3.4 ", i1 false, metadata !"", i32 0, metadata !2, metadata !2, metadata !3, metadata !2, metadata !2, metadata !""} ; [ DW_TAG_compile_unit ] [aggregate-indirect-arg.cpp] [DW_LANG_C_plus_plus]
-!1 = metadata !{metadata !"aggregate-indirect-arg.cpp", metadata !""}
-!2 = metadata !{}
-!3 = metadata !{metadata !4, metadata !29, metadata !33, metadata !34, metadata !35}
-!4 = metadata !{i32 786478, metadata !1, metadata !5, metadata !"bar", metadata !"bar", metadata !"_Z3barR4SVal", i32 19, metadata !6, i1 false, i1 true, i32 0, i32 0, null, i32 256, i1 false, void (%class.SVal*)* @_Z3barR4SVal, null, null, metadata !2, i32 19} ; [ DW_TAG_subprogram ] [line 19] [def] [bar]
-!5 = metadata !{i32 786473, metadata !1}          ; [ DW_TAG_file_type ] [aggregate-indirect-arg.cpp]
-!6 = metadata !{i32 786453, i32 0, null, metadata !"", i32 0, i64 0, i64 0, i64 0, i32 0, null, metadata !7, i32 0, null, null, null} ; [ DW_TAG_subroutine_type ] [line 0, size 0, align 0, offset 0] [from ]
-!7 = metadata !{null, metadata !8}
-!8 = metadata !{i32 786448, null, null, null, i32 0, i64 0, i64 0, i64 0, i32 0, metadata !9} ; [ DW_TAG_reference_type ] [line 0, size 0, align 0, offset 0] [from SVal]
-!9 = metadata !{i32 786434, metadata !1, null, metadata !"SVal", i32 12, i64 128, i64 64, i32 0, i32 0, null, metadata !10, i32 0, null, null, null} ; [ DW_TAG_class_type ] [SVal] [line 12, size 128, align 64, offset 0] [def] [from ]
-!10 = metadata !{metadata !11, metadata !14, metadata !16, metadata !21, metadata !23}
-!11 = metadata !{i32 786445, metadata !1, metadata !9, metadata !"Data", i32 15, i64 64, i64 64, i64 0, i32 0, metadata !12} ; [ DW_TAG_member ] [Data] [line 15, size 64, align 64, offset 0] [from ]
-!12 = metadata !{i32 786447, null, null, metadata !"", i32 0, i64 64, i64 64, i64 0, i32 0, metadata !13} ; [ DW_TAG_pointer_type ] [line 0, size 64, align 64, offset 0] [from ]
-!13 = metadata !{i32 786470, null, null, metadata !"", i32 0, i64 0, i64 0, i64 0, i32 0, null} ; [ DW_TAG_const_type ] [line 0, size 0, align 0, offset 0] [from ]
-!14 = metadata !{i32 786445, metadata !1, metadata !9, metadata !"Kind", i32 16, i64 32, i64 32, i64 64, i32 0, metadata !15} ; [ DW_TAG_member ] [Kind] [line 16, size 32, align 32, offset 64] [from unsigned int]
-!15 = metadata !{i32 786468, null, null, metadata !"unsigned int", i32 0, i64 32, i64 32, i64 0, i32 0, i32 7} ; [ DW_TAG_base_type ] [unsigned int] [line 0, size 32, align 32, offset 0, enc DW_ATE_unsigned]
-!16 = metadata !{i32 786478, metadata !1, metadata !9, metadata !"~SVal", metadata !"~SVal", metadata !"", i32 14, metadata !17, i1 false, i1 false, i32 0, i32 0, null, i32 256, i1 false, null, null, i32 0, metadata !20, i32 14} ; [ DW_TAG_subprogram ] [line 14] [~SVal]
-!17 = metadata !{i32 786453, i32 0, null, metadata !"", i32 0, i64 0, i64 0, i64 0, i32 0, null, metadata !18, i32 0, null, null, null} ; [ DW_TAG_subroutine_type ] [line 0, size 0, align 0, offset 0] [from ]
-!18 = metadata !{null, metadata !19}
-!19 = metadata !{i32 786447, i32 0, null, metadata !"", i32 0, i64 64, i64 64, i64 0, i32 1088, metadata !9} ; [ DW_TAG_pointer_type ] [line 0, size 64, align 64, offset 0] [artificial] [from SVal]
-!20 = metadata !{i32 786468}
-!21 = metadata !{i32 786478, metadata !1, metadata !9, metadata !"SVal", metadata !"SVal", metadata !"", i32 12, metadata !17, i1 false, i1 false, i32 0, i32 0, null, i32 320, i1 false, null, null, i32 0, metadata !22, i32 12} ; [ DW_TAG_subprogram ] [line 12] [SVal]
-!22 = metadata !{i32 786468}
-!23 = metadata !{i32 786478, metadata !1, metadata !9, metadata !"SVal", metadata !"SVal", metadata !"", i32 12, metadata !24, i1 false, i1 false, i32 0, i32 0, null, i32 320, i1 false, null, null, i32 0, metadata !28, i32 12} ; [ DW_TAG_subprogram ] [line 12] [SVal]
-!24 = metadata !{i32 786453, i32 0, null, metadata !"", i32 0, i64 0, i64 0, i64 0, i32 0, null, metadata !25, i32 0, null, null, null} ; [ DW_TAG_subroutine_type ] [line 0, size 0, align 0, offset 0] [from ]
-!25 = metadata !{null, metadata !19, metadata !26}
-!26 = metadata !{i32 786448, null, null, null, i32 0, i64 0, i64 0, i64 0, i32 0, metadata !27} ; [ DW_TAG_reference_type ] [line 0, size 0, align 0, offset 0] [from ]
-!27 = metadata !{i32 786470, null, null, metadata !"", i32 0, i64 0, i64 0, i64 0, i32 0, metadata !9} ; [ DW_TAG_const_type ] [line 0, size 0, align 0, offset 0] [from SVal]
-!28 = metadata !{i32 786468}
-!29 = metadata !{i32 786478, metadata !1, metadata !5, metadata !"main", metadata !"main", metadata !"", i32 25, metadata !30, i1 false, i1 true, i32 0, i32 0, null, i32 256, i1 false, i32 ()* @main, null, null, metadata !2, i32 25} ; [ DW_TAG_subprogram ] [line 25] [def] [main]
-!30 = metadata !{i32 786453, i32 0, null, metadata !"", i32 0, i64 0, i64 0, i64 0, i32 0, null, metadata !31, i32 0, null, null, null} ; [ DW_TAG_subroutine_type ] [line 0, size 0, align 0, offset 0] [from ]
-!31 = metadata !{metadata !32}
-!32 = metadata !{i32 786468, null, null, metadata !"int", i32 0, i64 32, i64 32, i64 0, i32 0, i32 5} ; [ DW_TAG_base_type ] [int] [line 0, size 32, align 32, offset 0, enc DW_ATE_signed]
-!33 = metadata !{i32 786478, metadata !1, null, metadata !"~SVal", metadata !"~SVal", metadata !"_ZN4SValD1Ev", i32 14, metadata !17, i1 false, i1 true, i32 0, i32 0, null, i32 256, i1 false, void (%class.SVal*)* @_ZN4SValD1Ev, null, metadata !16, metadata !2, i32 14} ; [ DW_TAG_subprogram ] [line 14] [def] [~SVal]
-!34 = metadata !{i32 786478, metadata !1, null, metadata !"~SVal", metadata !"~SVal", metadata !"_ZN4SValD2Ev", i32 14, metadata !17, i1 false, i1 true, i32 0, i32 0, null, i32 256, i1 false, void (%class.SVal*)* @_ZN4SValD2Ev, null, metadata !16, metadata !2, i32 14} ; [ DW_TAG_subprogram ] [line 14] [def] [~SVal]
-!35 = metadata !{i32 786478, metadata !1, null, metadata !"foo", metadata !"foo", metadata !"_ZN1A3fooE4SVal", i32 22, metadata !36, i1 false, i1 true, i32 0, i32 0, null, i32 256, i1 false, void (%class.A*, %class.SVal*)* @_ZN1A3fooE4SVal, null, metadata !41, metadata !2, i32 22} ; [ DW_TAG_subprogram ] [line 22] [def] [foo]
-!36 = metadata !{i32 786453, i32 0, null, metadata !"", i32 0, i64 0, i64 0, i64 0, i32 0, null, metadata !37, i32 0, null, null, null} ; [ DW_TAG_subroutine_type ] [line 0, size 0, align 0, offset 0] [from ]
-!37 = metadata !{null, metadata !38, metadata !9}
-!38 = metadata !{i32 786447, i32 0, null, metadata !"", i32 0, i64 64, i64 64, i64 0, i32 1088, metadata !39} ; [ DW_TAG_pointer_type ] [line 0, size 64, align 64, offset 0] [artificial] [from A]
-!39 = metadata !{i32 786434, metadata !1, null, metadata !"A", i32 20, i64 8, i64 8, i32 0, i32 0, null, metadata !40, i32 0, null, null, null} ; [ DW_TAG_class_type ] [A] [line 20, size 8, align 8, offset 0] [def] [from ]
-!40 = metadata !{metadata !41, metadata !43}
-!41 = metadata !{i32 786478, metadata !1, metadata !39, metadata !"foo", metadata !"foo", metadata !"_ZN1A3fooE4SVal", i32 22, metadata !36, i1 false, i1 false, i32 0, i32 0, null, i32 256, i1 false, null, null, i32 0, metadata !42, i32 22} ; [ DW_TAG_subprogram ] [line 22] [foo]
-!42 = metadata !{i32 786468}
-!43 = metadata !{i32 786478, metadata !1, metadata !39, metadata !"A", metadata !"A", metadata !"", i32 20, metadata !44, i1 false, i1 false, i32 0, i32 0, null, i32 320, i1 false, null, null, i32 0, metadata !46, i32 20} ; [ DW_TAG_subprogram ] [line 20] [A]
-!44 = metadata !{i32 786453, i32 0, null, metadata !"", i32 0, i64 0, i64 0, i64 0, i32 0, null, metadata !45, i32 0, null, null, null} ; [ DW_TAG_subroutine_type ] [line 0, size 0, align 0, offset 0] [from ]
-!45 = metadata !{null, metadata !38}
-!46 = metadata !{i32 786468}
-!47 = metadata !{i32 2, metadata !"Dwarf Version", i32 3}
-!48 = metadata !{i32 786689, metadata !4, metadata !"v", metadata !5, i32 16777235, metadata !8, i32 0, i32 0} ; [ DW_TAG_arg_variable ] [v] [line 19]
-!49 = metadata !{i32 19, i32 0, metadata !4, null}
-!50 = metadata !{i32 786688, metadata !29, metadata !"v", metadata !5, i32 26, metadata !9, i32 0, i32 0} ; [ DW_TAG_auto_variable ] [v] [line 26]
-!51 = metadata !{i32 26, i32 0, metadata !29, null}
-!52 = metadata !{i32 27, i32 0, metadata !29, null}
-!53 = metadata !{i32 28, i32 0, metadata !29, null}
-!54 = metadata !{i32 786688, metadata !29, metadata !"a", metadata !5, i32 29, metadata !39, i32 0, i32 0} ; [ DW_TAG_auto_variable ] [a] [line 29]
-!55 = metadata !{i32 29, i32 0, metadata !29, null}
-!56 = metadata !{i32 30, i32 0, metadata !29, null}
-!57 = metadata !{i32 31, i32 0, metadata !29, null}
-!58 = metadata !{i32 32, i32 0, metadata !29, null}
-!59 = metadata !{i32 786689, metadata !35, metadata !"this", metadata !5, i32 16777238, metadata !60, i32 1088, i32 0} ; [ DW_TAG_arg_variable ] [this] [line 22]
-!60 = metadata !{i32 786447, null, null, metadata !"", i32 0, i64 64, i64 64, i64 0, i32 0, metadata !39} ; [ DW_TAG_pointer_type ] [line 0, size 64, align 64, offset 0] [from A]
-!61 = metadata !{i32 22, i32 0, metadata !35, null}
-!62 = metadata !{i32 786689, metadata !35, metadata !"v", metadata !5, i32 33554454, metadata !9, i32 8192, i32 0} ; [ DW_TAG_arg_variable ] [v] [line 22]
-!63 = metadata !{i32 786689, metadata !33, metadata !"this", metadata !5, i32 16777230, metadata !64, i32 1088, i32 0} ; [ DW_TAG_arg_variable ] [this] [line 14]
-!64 = metadata !{i32 786447, null, null, metadata !"", i32 0, i64 64, i64 64, i64 0, i32 0, metadata !9} ; [ DW_TAG_pointer_type ] [line 0, size 64, align 64, offset 0] [from SVal]
-!65 = metadata !{i32 14, i32 0, metadata !33, null}
-!66 = metadata !{i32 786689, metadata !34, metadata !"this", metadata !5, i32 16777230, metadata !64, i32 1088, i32 0} ; [ DW_TAG_arg_variable ] [this] [line 14]
-!67 = metadata !{i32 14, i32 0, metadata !34, null}
-!68 = metadata !{i32 1, metadata !"Debug Info Version", i32 1}
-=======
 !0 = !{!"0x11\004\00clang version 3.4 \000\00\000\00\000", !1, !2, !2, !3, !2, !2} ; [ DW_TAG_compile_unit ] [aggregate-indirect-arg.cpp] [DW_LANG_C_plus_plus]
 !1 = !{!"aggregate-indirect-arg.cpp", !""}
 !2 = !{}
@@ -176,5 +100,4 @@
 !65 = !MDLocation(line: 14, scope: !33)
 !66 = !{!"0x101\00this\0016777230\001088", !34, !5, !64} ; [ DW_TAG_arg_variable ] [this] [line 14]
 !67 = !MDLocation(line: 14, scope: !34)
-!68 = !{i32 1, !"Debug Info Version", i32 2}
->>>>>>> 41cb3da2
+!68 = !{i32 1, !"Debug Info Version", i32 2}