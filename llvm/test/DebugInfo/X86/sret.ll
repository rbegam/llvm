--- conflicted
+++ resolved
@@ -23,15 +23,9 @@
   %this.addr = alloca %class.A*, align 8
   %i.addr = alloca i32, align 4
   store %class.A* %this, %class.A** %this.addr, align 8
-<<<<<<< HEAD
-  call void @llvm.dbg.declare(metadata !{%class.A** %this.addr}, metadata !67), !dbg !69
-  store i32 %i, i32* %i.addr, align 4
-  call void @llvm.dbg.declare(metadata !{i32* %i.addr}, metadata !70), !dbg !71
-=======
   call void @llvm.dbg.declare(metadata %class.A** %this.addr, metadata !67, metadata !{!"0x102"}), !dbg !69
   store i32 %i, i32* %i.addr, align 4
   call void @llvm.dbg.declare(metadata i32* %i.addr, metadata !70, metadata !{!"0x102"}), !dbg !71
->>>>>>> 41cb3da2
   %this1 = load %class.A** %this.addr
   %0 = bitcast %class.A* %this1 to i8***, !dbg !72
   store i8** getelementptr inbounds ([4 x i8*]* @_ZTV1A, i64 0, i64 2), i8*** %0, !dbg !72
@@ -42,7 +36,7 @@
 }
 
 ; Function Attrs: nounwind readnone
-declare void @llvm.dbg.declare(metadata, metadata) #1
+declare void @llvm.dbg.declare(metadata, metadata, metadata) #1
 
 ; Function Attrs: nounwind uwtable
 define void @_ZN1AC2ERKS_(%class.A* %this, %class.A* %rhs) unnamed_addr #0 align 2 {
@@ -50,15 +44,9 @@
   %this.addr = alloca %class.A*, align 8
   %rhs.addr = alloca %class.A*, align 8
   store %class.A* %this, %class.A** %this.addr, align 8
-<<<<<<< HEAD
-  call void @llvm.dbg.declare(metadata !{%class.A** %this.addr}, metadata !74), !dbg !75
-  store %class.A* %rhs, %class.A** %rhs.addr, align 8
-  call void @llvm.dbg.declare(metadata !{%class.A** %rhs.addr}, metadata !76), !dbg !77
-=======
   call void @llvm.dbg.declare(metadata %class.A** %this.addr, metadata !74, metadata !{!"0x102"}), !dbg !75
   store %class.A* %rhs, %class.A** %rhs.addr, align 8
   call void @llvm.dbg.declare(metadata %class.A** %rhs.addr, metadata !76, metadata !{!"0x102"}), !dbg !77
->>>>>>> 41cb3da2
   %this1 = load %class.A** %this.addr
   %0 = bitcast %class.A* %this1 to i8***, !dbg !78
   store i8** getelementptr inbounds ([4 x i8*]* @_ZTV1A, i64 0, i64 2), i8*** %0, !dbg !78
@@ -76,15 +64,9 @@
   %this.addr = alloca %class.A*, align 8
   %rhs.addr = alloca %class.A*, align 8
   store %class.A* %this, %class.A** %this.addr, align 8
-<<<<<<< HEAD
-  call void @llvm.dbg.declare(metadata !{%class.A** %this.addr}, metadata !80), !dbg !81
-  store %class.A* %rhs, %class.A** %rhs.addr, align 8
-  call void @llvm.dbg.declare(metadata !{%class.A** %rhs.addr}, metadata !82), !dbg !83
-=======
   call void @llvm.dbg.declare(metadata %class.A** %this.addr, metadata !80, metadata !{!"0x102"}), !dbg !81
   store %class.A* %rhs, %class.A** %rhs.addr, align 8
   call void @llvm.dbg.declare(metadata %class.A** %rhs.addr, metadata !82, metadata !{!"0x102"}), !dbg !83
->>>>>>> 41cb3da2
   %this1 = load %class.A** %this.addr
   %0 = load %class.A** %rhs.addr, align 8, !dbg !84
   %m_int = getelementptr inbounds %class.A* %0, i32 0, i32 1, !dbg !84
@@ -99,11 +81,7 @@
 entry:
   %this.addr = alloca %class.A*, align 8
   store %class.A* %this, %class.A** %this.addr, align 8
-<<<<<<< HEAD
-  call void @llvm.dbg.declare(metadata !{%class.A** %this.addr}, metadata !86), !dbg !87
-=======
   call void @llvm.dbg.declare(metadata %class.A** %this.addr, metadata !86, metadata !{!"0x102"}), !dbg !87
->>>>>>> 41cb3da2
   %this1 = load %class.A** %this.addr
   %m_int = getelementptr inbounds %class.A* %this1, i32 0, i32 1, !dbg !88
   %0 = load i32* %m_int, align 4, !dbg !88
@@ -117,17 +95,10 @@
   %nrvo = alloca i1
   %cleanup.dest.slot = alloca i32
   store %class.B* %this, %class.B** %this.addr, align 8
-<<<<<<< HEAD
-  call void @llvm.dbg.declare(metadata !{%class.B** %this.addr}, metadata !89), !dbg !91
-  %this1 = load %class.B** %this.addr
-  store i1 false, i1* %nrvo, !dbg !92
-  call void @llvm.dbg.declare(metadata !{%class.A* %agg.result}, metadata !93), !dbg !92
-=======
   call void @llvm.dbg.declare(metadata %class.B** %this.addr, metadata !89, metadata !{!"0x102"}), !dbg !91
   %this1 = load %class.B** %this.addr
   store i1 false, i1* %nrvo, !dbg !92
   call void @llvm.dbg.declare(metadata %class.A* %agg.result, metadata !93, metadata !{!"0x102"}), !dbg !92
->>>>>>> 41cb3da2
   call void @_ZN1AC1Ei(%class.A* %agg.result, i32 12), !dbg !92
   store i1 true, i1* %nrvo, !dbg !94
   store i32 1, i32* %cleanup.dest.slot
@@ -147,11 +118,7 @@
 entry:
   %this.addr = alloca %class.A*, align 8
   store %class.A* %this, %class.A** %this.addr, align 8
-<<<<<<< HEAD
-  call void @llvm.dbg.declare(metadata !{%class.A** %this.addr}, metadata !101), !dbg !102
-=======
   call void @llvm.dbg.declare(metadata %class.A** %this.addr, metadata !101, metadata !{!"0x102"}), !dbg !102
->>>>>>> 41cb3da2
   %this1 = load %class.A** %this.addr
   ret void, !dbg !103
 }
@@ -171,21 +138,12 @@
   %cleanup.dest.slot = alloca i32
   store i32 0, i32* %retval
   store i32 %argc, i32* %argc.addr, align 4
-<<<<<<< HEAD
-  call void @llvm.dbg.declare(metadata !{i32* %argc.addr}, metadata !104), !dbg !105
-  store i8** %argv, i8*** %argv.addr, align 8
-  call void @llvm.dbg.declare(metadata !{i8*** %argv.addr}, metadata !106), !dbg !105
-  call void @llvm.dbg.declare(metadata !{%class.B* %b}, metadata !107), !dbg !108
-  call void @_ZN1BC2Ev(%class.B* %b), !dbg !108
-  call void @llvm.dbg.declare(metadata !{i32* %return_val}, metadata !109), !dbg !110
-=======
   call void @llvm.dbg.declare(metadata i32* %argc.addr, metadata !104, metadata !{!"0x102"}), !dbg !105
   store i8** %argv, i8*** %argv.addr, align 8
   call void @llvm.dbg.declare(metadata i8*** %argv.addr, metadata !106, metadata !{!"0x102"}), !dbg !105
   call void @llvm.dbg.declare(metadata %class.B* %b, metadata !107, metadata !{!"0x102"}), !dbg !108
   call void @_ZN1BC2Ev(%class.B* %b), !dbg !108
   call void @llvm.dbg.declare(metadata i32* %return_val, metadata !109, metadata !{!"0x102"}), !dbg !110
->>>>>>> 41cb3da2
   call void @_ZN1B9AInstanceEv(%class.A* sret %temp.lvalue, %class.B* %b), !dbg !110
   %call = invoke i32 @_ZN1A7get_intEv(%class.A* %temp.lvalue)
           to label %invoke.cont unwind label %lpad, !dbg !110
@@ -193,11 +151,7 @@
 invoke.cont:                                      ; preds = %entry
   call void @_ZN1AD2Ev(%class.A* %temp.lvalue), !dbg !111
   store i32 %call, i32* %return_val, align 4, !dbg !111
-<<<<<<< HEAD
-  call void @llvm.dbg.declare(metadata !{%class.A* %a}, metadata !113), !dbg !114
-=======
   call void @llvm.dbg.declare(metadata %class.A* %a, metadata !113, metadata !{!"0x102"}), !dbg !114
->>>>>>> 41cb3da2
   call void @_ZN1B9AInstanceEv(%class.A* sret %a, %class.B* %b), !dbg !114
   %0 = load i32* %return_val, align 4, !dbg !115
   store i32 %0, i32* %retval, !dbg !115
@@ -239,11 +193,7 @@
 entry:
   %this.addr = alloca %class.B*, align 8
   store %class.B* %this, %class.B** %this.addr, align 8
-<<<<<<< HEAD
-  call void @llvm.dbg.declare(metadata !{%class.B** %this.addr}, metadata !123), !dbg !124
-=======
   call void @llvm.dbg.declare(metadata %class.B** %this.addr, metadata !123, metadata !{!"0x102"}), !dbg !124
->>>>>>> 41cb3da2
   %this1 = load %class.B** %this.addr
   ret void, !dbg !125
 }
@@ -268,11 +218,7 @@
   %exn.slot = alloca i8*
   %ehselector.slot = alloca i32
   store %class.A* %this, %class.A** %this.addr, align 8
-<<<<<<< HEAD
-  call void @llvm.dbg.declare(metadata !{%class.A** %this.addr}, metadata !126), !dbg !127
-=======
   call void @llvm.dbg.declare(metadata %class.A** %this.addr, metadata !126, metadata !{!"0x102"}), !dbg !127
->>>>>>> 41cb3da2
   %this1 = load %class.A** %this.addr
   invoke void @_ZN1AD2Ev(%class.A* %this1)
           to label %invoke.cont unwind label %lpad, !dbg !128
@@ -317,136 +263,6 @@
 !llvm.module.flags = !{!64, !65}
 !llvm.ident = !{!66}
 
-<<<<<<< HEAD
-!0 = metadata !{i32 786449, metadata !1, i32 4, metadata !"clang version 3.5.0 (trunk 203283) (llvm/trunk 203307)", i1 false, metadata !"", i32 0, metadata !2, metadata !3, metadata !48, metadata !2, metadata !2, metadata !"sret.dwo", i32 1} ; [ DW_TAG_compile_unit ] [/usr/local/google/home/echristo/tmp/sret.cpp] [DW_LANG_C_plus_plus]
-!1 = metadata !{metadata !"sret.cpp", metadata !"/usr/local/google/home/echristo/tmp"}
-!2 = metadata !{}
-!3 = metadata !{metadata !4, metadata !37}
-!4 = metadata !{i32 786434, metadata !1, null, metadata !"A", i32 1, i64 128, i64 64, i32 0, i32 0, null, metadata !5, i32 0, metadata !"_ZTS1A", null, metadata !"_ZTS1A"} ; [ DW_TAG_class_type ] [A] [line 1, size 128, align 64, offset 0] [def] [from ]
-!5 = metadata !{metadata !6, metadata !13, metadata !14, metadata !19, metadata !25, metadata !29, metadata !33}
-!6 = metadata !{i32 786445, metadata !1, metadata !7, metadata !"_vptr$A", i32 0, i64 64, i64 0, i64 0, i32 64, metadata !8} ; [ DW_TAG_member ] [_vptr$A] [line 0, size 64, align 0, offset 0] [artificial] [from ]
-!7 = metadata !{i32 786473, metadata !1}          ; [ DW_TAG_file_type ] [/usr/local/google/home/echristo/tmp/sret.cpp]
-!8 = metadata !{i32 786447, null, null, metadata !"", i32 0, i64 64, i64 0, i64 0, i32 0, metadata !9} ; [ DW_TAG_pointer_type ] [line 0, size 64, align 0, offset 0] [from __vtbl_ptr_type]
-!9 = metadata !{i32 786447, null, null, metadata !"__vtbl_ptr_type", i32 0, i64 64, i64 0, i64 0, i32 0, metadata !10} ; [ DW_TAG_pointer_type ] [__vtbl_ptr_type] [line 0, size 64, align 0, offset 0] [from ]
-!10 = metadata !{i32 786453, i32 0, null, metadata !"", i32 0, i64 0, i64 0, i64 0, i32 0, null, metadata !11, i32 0, null, null, null} ; [ DW_TAG_subroutine_type ] [line 0, size 0, align 0, offset 0] [from ]
-!11 = metadata !{metadata !12}
-!12 = metadata !{i32 786468, null, null, metadata !"int", i32 0, i64 32, i64 32, i64 0, i32 0, i32 5} ; [ DW_TAG_base_type ] [int] [line 0, size 32, align 32, offset 0, enc DW_ATE_signed]
-!13 = metadata !{i32 786445, metadata !1, metadata !"_ZTS1A", metadata !"m_int", i32 13, i64 32, i64 32, i64 64, i32 2, metadata !12} ; [ DW_TAG_member ] [m_int] [line 13, size 32, align 32, offset 64] [protected] [from int]
-!14 = metadata !{i32 786478, metadata !1, metadata !"_ZTS1A", metadata !"A", metadata !"A", metadata !"", i32 4, metadata !15, i1 false, i1 false, i32 0, i32 0, null, i32 256, i1 false, null, null, i32 0, null, i32 4} ; [ DW_TAG_subprogram ] [line 4] [A]
-!15 = metadata !{i32 786453, i32 0, null, metadata !"", i32 0, i64 0, i64 0, i64 0, i32 0, null, metadata !16, i32 0, null, null, null} ; [ DW_TAG_subroutine_type ] [line 0, size 0, align 0, offset 0] [from ]
-!16 = metadata !{null, metadata !17, metadata !12}
-!17 = metadata !{i32 786447, null, null, metadata !"", i32 0, i64 64, i64 64, i64 0, i32 1088, metadata !"_ZTS1A"} ; [ DW_TAG_pointer_type ] [line 0, size 64, align 64, offset 0] [artificial] [from _ZTS1A]
-!19 = metadata !{i32 786478, metadata !1, metadata !"_ZTS1A", metadata !"A", metadata !"A", metadata !"", i32 5, metadata !20, i1 false, i1 false, i32 0, i32 0, null, i32 256, i1 false, null, null, i32 0, null, i32 5} ; [ DW_TAG_subprogram ] [line 5] [A]
-!20 = metadata !{i32 786453, i32 0, null, metadata !"", i32 0, i64 0, i64 0, i64 0, i32 0, null, metadata !21, i32 0, null, null, null} ; [ DW_TAG_subroutine_type ] [line 0, size 0, align 0, offset 0] [from ]
-!21 = metadata !{null, metadata !17, metadata !22}
-!22 = metadata !{i32 786448, null, null, null, i32 0, i64 0, i64 0, i64 0, i32 0, metadata !23} ; [ DW_TAG_reference_type ] [line 0, size 0, align 0, offset 0] [from ]
-!23 = metadata !{i32 786470, null, null, metadata !"", i32 0, i64 0, i64 0, i64 0, i32 0, metadata !"_ZTS1A"} ; [ DW_TAG_const_type ] [line 0, size 0, align 0, offset 0] [from _ZTS1A]
-!25 = metadata !{i32 786478, metadata !1, metadata !"_ZTS1A", metadata !"operator=", metadata !"operator=", metadata !"_ZN1AaSERKS_", i32 7, metadata !26, i1 false, i1 false, i32 0, i32 0, null, i32 256, i1 false, null, null, i32 0, null, i32 7} ; [ DW_TAG_subprogram ] [line 7] [operator=]
-!26 = metadata !{i32 786453, i32 0, null, metadata !"", i32 0, i64 0, i64 0, i64 0, i32 0, null, metadata !27, i32 0, null, null, null} ; [ DW_TAG_subroutine_type ] [line 0, size 0, align 0, offset 0] [from ]
-!27 = metadata !{metadata !22, metadata !17, metadata !22}
-!29 = metadata !{i32 786478, metadata !1, metadata !"_ZTS1A", metadata !"~A", metadata !"~A", metadata !"", i32 8, metadata !30, i1 false, i1 false, i32 1, i32 0, metadata !"_ZTS1A", i32 256, i1 false, null, null, i32 0, null, i32 8} ; [ DW_TAG_subprogram ] [line 8] [~A]
-!30 = metadata !{i32 786453, i32 0, null, metadata !"", i32 0, i64 0, i64 0, i64 0, i32 0, null, metadata !31, i32 0, null, null, null} ; [ DW_TAG_subroutine_type ] [line 0, size 0, align 0, offset 0] [from ]
-!31 = metadata !{null, metadata !17}
-!33 = metadata !{i32 786478, metadata !1, metadata !"_ZTS1A", metadata !"get_int", metadata !"get_int", metadata !"_ZN1A7get_intEv", i32 10, metadata !34, i1 false, i1 false, i32 0, i32 0, null, i32 256, i1 false, null, null, i32 0, null, i32 10} ; [ DW_TAG_subprogram ] [line 10] [get_int]
-!34 = metadata !{i32 786453, i32 0, null, metadata !"", i32 0, i64 0, i64 0, i64 0, i32 0, null, metadata !35, i32 0, null, null, null} ; [ DW_TAG_subroutine_type ] [line 0, size 0, align 0, offset 0] [from ]
-!35 = metadata !{metadata !12, metadata !17}
-!37 = metadata !{i32 786434, metadata !1, null, metadata !"B", i32 38, i64 8, i64 8, i32 0, i32 0, null, metadata !38, i32 0, null, null, metadata !"_ZTS1B"} ; [ DW_TAG_class_type ] [B] [line 38, size 8, align 8, offset 0] [def] [from ]
-!38 = metadata !{metadata !39, metadata !44}
-!39 = metadata !{i32 786478, metadata !1, metadata !"_ZTS1B", metadata !"B", metadata !"B", metadata !"", i32 41, metadata !40, i1 false, i1 false, i32 0, i32 0, null, i32 256, i1 false, null, null, i32 0, null, i32 41} ; [ DW_TAG_subprogram ] [line 41] [B]
-!40 = metadata !{i32 786453, i32 0, null, metadata !"", i32 0, i64 0, i64 0, i64 0, i32 0, null, metadata !41, i32 0, null, null, null} ; [ DW_TAG_subroutine_type ] [line 0, size 0, align 0, offset 0] [from ]
-!41 = metadata !{null, metadata !42}
-!42 = metadata !{i32 786447, null, null, metadata !"", i32 0, i64 64, i64 64, i64 0, i32 1088, metadata !"_ZTS1B"} ; [ DW_TAG_pointer_type ] [line 0, size 64, align 64, offset 0] [artificial] [from _ZTS1B]
-!44 = metadata !{i32 786478, metadata !1, metadata !"_ZTS1B", metadata !"AInstance", metadata !"AInstance", metadata !"_ZN1B9AInstanceEv", i32 43, metadata !45, i1 false, i1 false, i32 0, i32 0, null, i32 256, i1 false, null, null, i32 0, null, i32 43} ; [ DW_TAG_subprogram ] [line 43] [AInstance]
-!45 = metadata !{i32 786453, i32 0, null, metadata !"", i32 0, i64 0, i64 0, i64 0, i32 0, null, metadata !46, i32 0, null, null, null} ; [ DW_TAG_subroutine_type ] [line 0, size 0, align 0, offset 0] [from ]
-!46 = metadata !{metadata !4, metadata !42}
-!48 = metadata !{metadata !49, metadata !50, metadata !51, metadata !52, metadata !53, metadata !54, metadata !61, metadata !62, metadata !63}
-!49 = metadata !{i32 786478, metadata !1, metadata !"_ZTS1A", metadata !"A", metadata !"A", metadata !"_ZN1AC2Ei", i32 16, metadata !15, i1 false, i1 true, i32 0, i32 0, null, i32 256, i1 false, void (%class.A*, i32)* @_ZN1AC2Ei, null, metadata !14, metadata !2, i32 18} ; [ DW_TAG_subprogram ] [line 16] [def] [scope 18] [A]
-!50 = metadata !{i32 786478, metadata !1, metadata !"_ZTS1A", metadata !"A", metadata !"A", metadata !"_ZN1AC2ERKS_", i32 21, metadata !20, i1 false, i1 true, i32 0, i32 0, null, i32 256, i1 false, void (%class.A*, %class.A*)* @_ZN1AC2ERKS_, null, metadata !19, metadata !2, i32 23} ; [ DW_TAG_subprogram ] [line 21] [def] [scope 23] [A]
-!51 = metadata !{i32 786478, metadata !1, metadata !"_ZTS1A", metadata !"operator=", metadata !"operator=", metadata !"_ZN1AaSERKS_", i32 27, metadata !26, i1 false, i1 true, i32 0, i32 0, null, i32 256, i1 false, %class.A* (%class.A*, %class.A*)* @_ZN1AaSERKS_, null, metadata !25, metadata !2, i32 28} ; [ DW_TAG_subprogram ] [line 27] [def] [scope 28] [operator=]
-!52 = metadata !{i32 786478, metadata !1, metadata !"_ZTS1A", metadata !"get_int", metadata !"get_int", metadata !"_ZN1A7get_intEv", i32 33, metadata !34, i1 false, i1 true, i32 0, i32 0, null, i32 256, i1 false, i32 (%class.A*)* @_ZN1A7get_intEv, null, metadata !33, metadata !2, i32 34} ; [ DW_TAG_subprogram ] [line 33] [def] [scope 34] [get_int]
-!53 = metadata !{i32 786478, metadata !1, metadata !"_ZTS1B", metadata !"AInstance", metadata !"AInstance", metadata !"_ZN1B9AInstanceEv", i32 47, metadata !45, i1 false, i1 true, i32 0, i32 0, null, i32 256, i1 false, void (%class.A*, %class.B*)* @_ZN1B9AInstanceEv, null, metadata !44, metadata !2, i32 48} ; [ DW_TAG_subprogram ] [line 47] [def] [scope 48] [AInstance]
-!54 = metadata !{i32 786478, metadata !1, metadata !7, metadata !"main", metadata !"main", metadata !"", i32 53, metadata !55, i1 false, i1 true, i32 0, i32 0, null, i32 256, i1 false, i32 (i32, i8**)* @main, null, null, metadata !2, i32 54} ; [ DW_TAG_subprogram ] [line 53] [def] [scope 54] [main]
-!55 = metadata !{i32 786453, i32 0, null, metadata !"", i32 0, i64 0, i64 0, i64 0, i32 0, null, metadata !56, i32 0, null, null, null} ; [ DW_TAG_subroutine_type ] [line 0, size 0, align 0, offset 0] [from ]
-!56 = metadata !{metadata !12, metadata !12, metadata !57}
-!57 = metadata !{i32 786447, null, null, metadata !"", i32 0, i64 64, i64 64, i64 0, i32 0, metadata !58} ; [ DW_TAG_pointer_type ] [line 0, size 64, align 64, offset 0] [from ]
-!58 = metadata !{i32 786447, null, null, metadata !"", i32 0, i64 64, i64 64, i64 0, i32 0, metadata !59} ; [ DW_TAG_pointer_type ] [line 0, size 64, align 64, offset 0] [from ]
-!59 = metadata !{i32 786470, null, null, metadata !"", i32 0, i64 0, i64 0, i64 0, i32 0, metadata !60} ; [ DW_TAG_const_type ] [line 0, size 0, align 0, offset 0] [from char]
-!60 = metadata !{i32 786468, null, null, metadata !"char", i32 0, i64 8, i64 8, i64 0, i32 0, i32 6} ; [ DW_TAG_base_type ] [char] [line 0, size 8, align 8, offset 0, enc DW_ATE_signed_char]
-!61 = metadata !{i32 786478, metadata !1, metadata !"_ZTS1A", metadata !"~A", metadata !"~A", metadata !"_ZN1AD0Ev", i32 8, metadata !30, i1 false, i1 true, i32 0, i32 0, null, i32 256, i1 false, void (%class.A*)* @_ZN1AD0Ev, null, metadata !29, metadata !2, i32 8} ; [ DW_TAG_subprogram ] [line 8] [def] [~A]
-!62 = metadata !{i32 786478, metadata !1, metadata !"_ZTS1B", metadata !"B", metadata !"B", metadata !"_ZN1BC2Ev", i32 41, metadata !40, i1 false, i1 true, i32 0, i32 0, null, i32 256, i1 false, void (%class.B*)* @_ZN1BC2Ev, null, metadata !39, metadata !2, i32 41} ; [ DW_TAG_subprogram ] [line 41] [def] [B]
-!63 = metadata !{i32 786478, metadata !1, metadata !"_ZTS1A", metadata !"~A", metadata !"~A", metadata !"_ZN1AD2Ev", i32 8, metadata !30, i1 false, i1 true, i32 0, i32 0, null, i32 256, i1 false, void (%class.A*)* @_ZN1AD2Ev, null, metadata !29, metadata !2, i32 8} ; [ DW_TAG_subprogram ] [line 8] [def] [~A]
-!64 = metadata !{i32 2, metadata !"Dwarf Version", i32 4}
-!65 = metadata !{i32 1, metadata !"Debug Info Version", i32 1}
-!66 = metadata !{metadata !"clang version 3.5.0 (trunk 203283) (llvm/trunk 203307)"}
-!67 = metadata !{i32 786689, metadata !49, metadata !"this", null, i32 16777216, metadata !68, i32 1088, i32 0} ; [ DW_TAG_arg_variable ] [this] [line 0]
-!68 = metadata !{i32 786447, null, null, metadata !"", i32 0, i64 64, i64 64, i64 0, i32 0, metadata !"_ZTS1A"} ; [ DW_TAG_pointer_type ] [line 0, size 64, align 64, offset 0] [from _ZTS1A]
-!69 = metadata !{i32 0, i32 0, metadata !49, null}
-!70 = metadata !{i32 786689, metadata !49, metadata !"i", metadata !7, i32 33554448, metadata !12, i32 0, i32 0} ; [ DW_TAG_arg_variable ] [i] [line 16]
-!71 = metadata !{i32 16, i32 0, metadata !49, null}
-!72 = metadata !{i32 18, i32 0, metadata !49, null}
-!73 = metadata !{i32 19, i32 0, metadata !49, null}
-!74 = metadata !{i32 786689, metadata !50, metadata !"this", null, i32 16777216, metadata !68, i32 1088, i32 0} ; [ DW_TAG_arg_variable ] [this] [line 0]
-!75 = metadata !{i32 0, i32 0, metadata !50, null}
-!76 = metadata !{i32 786689, metadata !50, metadata !"rhs", metadata !7, i32 33554453, metadata !22, i32 0, i32 0} ; [ DW_TAG_arg_variable ] [rhs] [line 21]
-!77 = metadata !{i32 21, i32 0, metadata !50, null}
-!78 = metadata !{i32 23, i32 0, metadata !50, null}
-!79 = metadata !{i32 24, i32 0, metadata !50, null}
-!80 = metadata !{i32 786689, metadata !51, metadata !"this", null, i32 16777216, metadata !68, i32 1088, i32 0} ; [ DW_TAG_arg_variable ] [this] [line 0]
-!81 = metadata !{i32 0, i32 0, metadata !51, null}
-!82 = metadata !{i32 786689, metadata !51, metadata !"rhs", metadata !7, i32 33554459, metadata !22, i32 0, i32 0} ; [ DW_TAG_arg_variable ] [rhs] [line 27]
-!83 = metadata !{i32 27, i32 0, metadata !51, null}
-!84 = metadata !{i32 29, i32 0, metadata !51, null}
-!85 = metadata !{i32 30, i32 0, metadata !51, null}
-!86 = metadata !{i32 786689, metadata !52, metadata !"this", null, i32 16777216, metadata !68, i32 1088, i32 0} ; [ DW_TAG_arg_variable ] [this] [line 0]
-!87 = metadata !{i32 0, i32 0, metadata !52, null}
-!88 = metadata !{i32 35, i32 0, metadata !52, null}
-!89 = metadata !{i32 786689, metadata !53, metadata !"this", null, i32 16777216, metadata !90, i32 1088, i32 0} ; [ DW_TAG_arg_variable ] [this] [line 0]
-!90 = metadata !{i32 786447, null, null, metadata !"", i32 0, i64 64, i64 64, i64 0, i32 0, metadata !"_ZTS1B"} ; [ DW_TAG_pointer_type ] [line 0, size 64, align 64, offset 0] [from _ZTS1B]
-!91 = metadata !{i32 0, i32 0, metadata !53, null}
-!92 = metadata !{i32 49, i32 0, metadata !53, null}
-!93 = metadata !{i32 786688, metadata !53, metadata !"a", metadata !7, i32 49, metadata !4, i32 8192, i32 0} ; [ DW_TAG_auto_variable ] [a] [line 49]
-!94 = metadata !{i32 50, i32 0, metadata !53, null}
-!95 = metadata !{i32 51, i32 0, metadata !53, null}
-!96 = metadata !{i32 51, i32 0, metadata !97, null}
-!97 = metadata !{i32 786443, metadata !1, metadata !53, i32 51, i32 0, i32 2, i32 5} ; [ DW_TAG_lexical_block ] [/usr/local/google/home/echristo/tmp/sret.cpp]
-!98 = metadata !{i32 51, i32 0, metadata !99, null}
-!99 = metadata !{i32 786443, metadata !1, metadata !100, i32 51, i32 0, i32 3, i32 6} ; [ DW_TAG_lexical_block ] [/usr/local/google/home/echristo/tmp/sret.cpp]
-!100 = metadata !{i32 786443, metadata !1, metadata !53, i32 51, i32 0, i32 1, i32 4} ; [ DW_TAG_lexical_block ] [/usr/local/google/home/echristo/tmp/sret.cpp]
-!101 = metadata !{i32 786689, metadata !63, metadata !"this", null, i32 16777216, metadata !68, i32 1088, i32 0} ; [ DW_TAG_arg_variable ] [this] [line 0]
-!102 = metadata !{i32 0, i32 0, metadata !63, null}
-!103 = metadata !{i32 8, i32 0, metadata !63, null} ; [ DW_TAG_imported_declaration ]
-!104 = metadata !{i32 786689, metadata !54, metadata !"argc", metadata !7, i32 16777269, metadata !12, i32 0, i32 0} ; [ DW_TAG_arg_variable ] [argc] [line 53]
-!105 = metadata !{i32 53, i32 0, metadata !54, null}
-!106 = metadata !{i32 786689, metadata !54, metadata !"argv", metadata !7, i32 33554485, metadata !57, i32 0, i32 0} ; [ DW_TAG_arg_variable ] [argv] [line 53]
-!107 = metadata !{i32 786688, metadata !54, metadata !"b", metadata !7, i32 55, metadata !37, i32 0, i32 0} ; [ DW_TAG_auto_variable ] [b] [line 55]
-!108 = metadata !{i32 55, i32 0, metadata !54, null}
-!109 = metadata !{i32 786688, metadata !54, metadata !"return_val", metadata !7, i32 56, metadata !12, i32 0, i32 0} ; [ DW_TAG_auto_variable ] [return_val] [line 56]
-!110 = metadata !{i32 56, i32 0, metadata !54, null}
-!111 = metadata !{i32 56, i32 0, metadata !112, null}
-!112 = metadata !{i32 786443, metadata !1, metadata !54, i32 56, i32 0, i32 1, i32 7} ; [ DW_TAG_lexical_block ] [/usr/local/google/home/echristo/tmp/sret.cpp]
-!113 = metadata !{i32 786688, metadata !54, metadata !"a", metadata !7, i32 58, metadata !4, i32 0, i32 0} ; [ DW_TAG_auto_variable ] [a] [line 58]
-!114 = metadata !{i32 58, i32 0, metadata !54, null} ; [ DW_TAG_imported_module ]
-!115 = metadata !{i32 59, i32 0, metadata !54, null}
-!116 = metadata !{i32 60, i32 0, metadata !54, null}
-!117 = metadata !{i32 60, i32 0, metadata !118, null}
-!118 = metadata !{i32 786443, metadata !1, metadata !54, i32 60, i32 0, i32 1, i32 8} ; [ DW_TAG_lexical_block ] [/usr/local/google/home/echristo/tmp/sret.cpp]
-!119 = metadata !{i32 60, i32 0, metadata !120, null}
-!120 = metadata !{i32 786443, metadata !1, metadata !54, i32 60, i32 0, i32 3, i32 10} ; [ DW_TAG_lexical_block ] [/usr/local/google/home/echristo/tmp/sret.cpp]
-!121 = metadata !{i32 60, i32 0, metadata !122, null}
-!122 = metadata !{i32 786443, metadata !1, metadata !54, i32 60, i32 0, i32 2, i32 9} ; [ DW_TAG_lexical_block ] [/usr/local/google/home/echristo/tmp/sret.cpp]
-!123 = metadata !{i32 786689, metadata !62, metadata !"this", null, i32 16777216, metadata !90, i32 1088, i32 0} ; [ DW_TAG_arg_variable ] [this] [line 0]
-!124 = metadata !{i32 0, i32 0, metadata !62, null}
-!125 = metadata !{i32 41, i32 0, metadata !62, null}
-!126 = metadata !{i32 786689, metadata !61, metadata !"this", null, i32 16777216, metadata !68, i32 1088, i32 0} ; [ DW_TAG_arg_variable ] [this] [line 0]
-!127 = metadata !{i32 0, i32 0, metadata !61, null}
-!128 = metadata !{i32 8, i32 0, metadata !61, null} ; [ DW_TAG_imported_declaration ]
-!129 = metadata !{i32 8, i32 0, metadata !130, null} ; [ DW_TAG_imported_declaration ]
-!130 = metadata !{i32 786443, metadata !1, metadata !61, i32 8, i32 0, i32 1, i32 11} ; [ DW_TAG_lexical_block ] [/usr/local/google/home/echristo/tmp/sret.cpp]
-!131 = metadata !{i32 8, i32 0, metadata !132, null} ; [ DW_TAG_imported_declaration ]
-!132 = metadata !{i32 786443, metadata !1, metadata !61, i32 8, i32 0, i32 2, i32 12} ; [ DW_TAG_lexical_block ] [/usr/local/google/home/echristo/tmp/sret.cpp]
-!133 = metadata !{i32 8, i32 0, metadata !134, null} ; [ DW_TAG_imported_declaration ]
-!134 = metadata !{i32 786443, metadata !1, metadata !61, i32 8, i32 0, i32 3, i32 13} ; [ DW_TAG_lexical_block ] [/usr/local/google/home/echristo/tmp/sret.cpp]
-=======
 !0 = !{!"0x11\004\00clang version 3.5.0 (trunk 203283) (llvm/trunk 203307)\000\00\000\00sret.dwo\001", !1, !2, !3, !48, !2, !2} ; [ DW_TAG_compile_unit ] [/usr/local/google/home/echristo/tmp/sret.cpp] [DW_LANG_C_plus_plus]
 !1 = !{!"sret.cpp", !"/usr/local/google/home/echristo/tmp"}
 !2 = !{}
@@ -574,5 +390,4 @@
 !131 = !MDLocation(line: 8, scope: !132)
 !132 = !{!"0xb\008\000\002", !1, !61} ; [ DW_TAG_lexical_block ] [/usr/local/google/home/echristo/tmp/sret.cpp]
 !133 = !MDLocation(line: 8, scope: !134)
-!134 = !{!"0xb\008\000\003", !1, !61} ; [ DW_TAG_lexical_block ] [/usr/local/google/home/echristo/tmp/sret.cpp]
->>>>>>> 41cb3da2
+!134 = !{!"0xb\008\000\003", !1, !61} ; [ DW_TAG_lexical_block ] [/usr/local/google/home/echristo/tmp/sret.cpp]