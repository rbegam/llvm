--- conflicted
+++ resolved
@@ -32,23 +32,14 @@
   %saved_stack = alloca i8*
   %i = alloca i32, align 4
   store i32 %s, i32* %s.addr, align 4
-<<<<<<< HEAD
-  call void @llvm.dbg.declare(metadata !{i32* %s.addr}, metadata !10), !dbg !11
-=======
   call void @llvm.dbg.declare(metadata i32* %s.addr, metadata !10, metadata !{!"0x102"}), !dbg !11
->>>>>>> 41cb3da2
   %0 = load i32* %s.addr, align 4, !dbg !12
   %1 = zext i32 %0 to i64, !dbg !12
   %2 = call i8* @llvm.stacksave(), !dbg !12
   store i8* %2, i8** %saved_stack, !dbg !12
   %vla = alloca i32, i64 %1, align 16, !dbg !12
-<<<<<<< HEAD
-  call void @llvm.dbg.declare(metadata !{i32* %vla}, metadata !14), !dbg !18
-  call void @llvm.dbg.declare(metadata !{i32* %i}, metadata !19), !dbg !20
-=======
   call void @llvm.dbg.declare(metadata i32* %vla, metadata !14, metadata !30), !dbg !18
   call void @llvm.dbg.declare(metadata i32* %i, metadata !19, metadata !{!"0x102"}), !dbg !20
->>>>>>> 41cb3da2
   store i32 0, i32* %i, align 4, !dbg !21
   br label %for.cond, !dbg !21
 
@@ -80,7 +71,7 @@
   ret void, !dbg !27
 }
 
-declare void @llvm.dbg.declare(metadata, metadata) nounwind readnone
+declare void @llvm.dbg.declare(metadata, metadata, metadata) nounwind readnone
 
 declare i8* @llvm.stacksave() nounwind
 
@@ -89,37 +80,6 @@
 !llvm.dbg.cu = !{!0}
 !llvm.module.flags = !{!29}
 
-<<<<<<< HEAD
-!0 = metadata !{i32 786449, metadata !28, i32 12, metadata !"clang version 3.2 (trunk 156005) (llvm/trunk 156000)", i1 false, metadata !"", i32 0, metadata !1, metadata !1, metadata !3, metadata !1,  metadata !1, metadata !"", i32 1} ; [ DW_TAG_compile_unit ]
-!1 = metadata !{}
-!3 = metadata !{metadata !5}
-!5 = metadata !{i32 786478, metadata !28, metadata !6, metadata !"testVLAwithSize", metadata !"testVLAwithSize", metadata !"", i32 1, metadata !7, i1 false, i1 true, i32 0, i32 0, null, i32 256, i1 false, void (i32)* @testVLAwithSize, null, null, metadata !1, i32 2} ; [ DW_TAG_subprogram ]
-!6 = metadata !{i32 786473, metadata !28} ; [ DW_TAG_file_type ]
-!7 = metadata !{i32 786453, i32 0, null, i32 0, i32 0, i64 0, i64 0, i64 0, i32 0, null, metadata !8, i32 0, null, null, null} ; [ DW_TAG_subroutine_type ] [line 0, size 0, align 0, offset 0] [from ]
-!8 = metadata !{null, metadata !9}
-!9 = metadata !{i32 786468, null, null, metadata !"int", i32 0, i64 32, i64 32, i64 0, i32 0, i32 5} ; [ DW_TAG_base_type ]
-!10 = metadata !{i32 786689, metadata !5, metadata !"s", metadata !6, i32 16777217, metadata !9, i32 0, i32 0} ; [ DW_TAG_arg_variable ]
-!11 = metadata !{i32 1, i32 26, metadata !5, null}
-!12 = metadata !{i32 3, i32 13, metadata !13, null}
-!13 = metadata !{i32 786443, metadata !28, metadata !5, i32 2, i32 1, i32 0} ; [ DW_TAG_lexical_block ]
-!14 = metadata !{i32 786688, metadata !13, metadata !"vla", metadata !6, i32 3, metadata !15, i32 8192, i32 0, metadata !30} ; [ DW_TAG_auto_variable ]
-!15 = metadata !{i32 786433, null, null, metadata !"", i32 0, i64 0, i64 32, i32 0, i32 0, metadata !9, metadata !16, i32 0, null, null, null} ; [ DW_TAG_array_type ] [line 0, size 0, align 32, offset 0] [from int]
-!16 = metadata !{metadata !17}
-!17 = metadata !{i32 786465, i64 0, i64 -1}        ; [ DW_TAG_subrange_type ]
-!18 = metadata !{i32 3, i32 7, metadata !13, null}
-!19 = metadata !{i32 786688, metadata !13, metadata !"i", metadata !6, i32 4, metadata !9, i32 0, i32 0} ; [ DW_TAG_auto_variable ]
-!20 = metadata !{i32 4, i32 7, metadata !13, null}
-!21 = metadata !{i32 5, i32 8, metadata !22, null}
-!22 = metadata !{i32 786443, metadata !28, metadata !13, i32 5, i32 3, i32 1} ; [ DW_TAG_lexical_block ]
-!23 = metadata !{i32 6, i32 5, metadata !24, null}
-!24 = metadata !{i32 786443, metadata !28, metadata !22, i32 5, i32 27, i32 2} ; [ DW_TAG_lexical_block ]
-!25 = metadata !{i32 7, i32 3, metadata !24, null}
-!26 = metadata !{i32 5, i32 22, metadata !22, null}
-!27 = metadata !{i32 8, i32 1, metadata !13, null}
-!28 = metadata !{metadata !"bar.c", metadata !"/Users/echristo/tmp"}
-!29 = metadata !{i32 1, metadata !"Debug Info Version", i32 1}
-!30 = metadata !{i64 2}
-=======
 !0 = !{!"0x11\0012\00clang version 3.2 (trunk 156005) (llvm/trunk 156000)\000\00\000\00\001", !28, !1, !1, !3, !1,  !1} ; [ DW_TAG_compile_unit ]
 !1 = !{}
 !3 = !{!5}
@@ -148,5 +108,4 @@
 !27 = !MDLocation(line: 8, column: 1, scope: !13)
 !28 = !{!"bar.c", !"/Users/echristo/tmp"}
 !29 = !{i32 1, !"Debug Info Version", i32 2}
-!30 = !{!"0x102\006"} ; [ DW_TAG_expression ] [DW_OP_deref]
->>>>>>> 41cb3da2
+!30 = !{!"0x102\006"} ; [ DW_TAG_expression ] [DW_OP_deref]