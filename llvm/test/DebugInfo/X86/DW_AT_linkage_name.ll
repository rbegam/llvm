--- conflicted
+++ resolved
@@ -18,14 +18,14 @@
 ; Test that we do emit a linkage name for a specific instance of it.
 
 ; CHECK: DW_TAG_subprogram
-; CHECK: [[A_DTOR:.*]]:     DW_TAG_subprogram
+; CHECK: DW_TAG_subprogram
 ; CHECK: DW_AT_name {{.*}} "~A"
 ; CHECK-NOT: DW_AT_MIPS_linkage_name
 ; CHECK: DW_TAG_subprogram
 ; CHECK-NOT: DW_TAG
 ; CHECK: DW_AT_MIPS_linkage_name {{.*}} "_ZN1AD2Ev"
 ; CHECK-NOT: DW_TAG
-; CHECK: DW_AT_specification {{.*}}[[A_DTOR]]
+; CHECK: DW_AT_specification {{.*}} "~A"
 
 
 target datalayout = "e-m:o-i64:64-f80:128-n8:16:32:64-S128"
@@ -38,28 +38,20 @@
 entry:
   %this.addr = alloca %struct.A*, align 8
   store %struct.A* %this, %struct.A** %this.addr, align 8
-<<<<<<< HEAD
-  call void @llvm.dbg.declare(metadata !{%struct.A** %this.addr}, metadata !26), !dbg !28
-=======
   call void @llvm.dbg.declare(metadata %struct.A** %this.addr, metadata !26, metadata !{!"0x102"}), !dbg !28
->>>>>>> 41cb3da2
   %this1 = load %struct.A** %this.addr
   ret void, !dbg !29
 }
 
 ; Function Attrs: nounwind readnone
-declare void @llvm.dbg.declare(metadata, metadata) #1
+declare void @llvm.dbg.declare(metadata, metadata, metadata) #1
 
 ; Function Attrs: nounwind ssp uwtable
 define void @_ZN1AD1Ev(%struct.A* %this) unnamed_addr #0 align 2 {
 entry:
   %this.addr = alloca %struct.A*, align 8
   store %struct.A* %this, %struct.A** %this.addr, align 8
-<<<<<<< HEAD
-  call void @llvm.dbg.declare(metadata !{%struct.A** %this.addr}, metadata !30), !dbg !31
-=======
   call void @llvm.dbg.declare(metadata %struct.A** %this.addr, metadata !30, metadata !{!"0x102"}), !dbg !31
->>>>>>> 41cb3da2
   %this1 = load %struct.A** %this.addr
   call void @_ZN1AD2Ev(%struct.A* %this1), !dbg !32
   ret void, !dbg !33
@@ -69,11 +61,7 @@
 define void @_Z3foov() #2 {
 entry:
   %a = alloca %struct.A, align 1
-<<<<<<< HEAD
-  call void @llvm.dbg.declare(metadata !{%struct.A* %a}, metadata !34), !dbg !35
-=======
   call void @llvm.dbg.declare(metadata %struct.A* %a, metadata !34, metadata !{!"0x102"}), !dbg !35
->>>>>>> 41cb3da2
   call void @_ZN1AC1Ei(%struct.A* %a, i32 1), !dbg !35
   call void @_ZN1AD1Ev(%struct.A* %a), !dbg !36
   ret void, !dbg !36
@@ -89,45 +77,6 @@
 !llvm.module.flags = !{!23, !24}
 !llvm.ident = !{!25}
 
-<<<<<<< HEAD
-!0 = metadata !{i32 786449, metadata !1, i32 4, metadata !"clang version 3.5.0 ", i1 false, metadata !"", i32 0, metadata !2, metadata !3, metadata !16, metadata !2, metadata !2, metadata !"", i32 1} ; [ DW_TAG_compile_unit ] [linkage-name.cpp] [DW_LANG_C_plus_plus]
-!1 = metadata !{metadata !"linkage-name.cpp", metadata !""}
-!2 = metadata !{}
-!3 = metadata !{metadata !4}
-!4 = metadata !{i32 786451, metadata !1, null, metadata !"A", i32 1, i64 8, i64 8, i32 0, i32 0, null, metadata !5, i32 0, null, null, metadata !"_ZTS1A"} ; [ DW_TAG_structure_type ] [A] [line 1, size 8, align 8, offset 0] [def] [from ]
-!5 = metadata !{metadata !6, metadata !12}
-!6 = metadata !{i32 786478, metadata !1, metadata !"_ZTS1A", metadata !"A", metadata !"A", metadata !"", i32 2, metadata !7, i1 false, i1 false, i32 0, i32 0, null, i32 256, i1 false, null, null, i32 0, metadata !11, i32 2} ; [ DW_TAG_subprogram ] [line 2] [A]
-!7 = metadata !{i32 786453, i32 0, null, metadata !"", i32 0, i64 0, i64 0, i64 0, i32 0, null, metadata !8, i32 0, null, null, null} ; [ DW_TAG_subroutine_type ] [line 0, size 0, align 0, offset 0] [from ]
-!8 = metadata !{null, metadata !9, metadata !10}
-!9 = metadata !{i32 786447, null, null, metadata !"", i32 0, i64 64, i64 64, i64 0, i32 1088, metadata !"_ZTS1A"} ; [ DW_TAG_pointer_type ] [line 0, size 64, align 64, offset 0] [artificial] [from _ZTS1A]
-!10 = metadata !{i32 786468, null, null, metadata !"int", i32 0, i64 32, i64 32, i64 0, i32 0, i32 5} ; [ DW_TAG_base_type ] [int] [line 0, size 32, align 32, offset 0, enc DW_ATE_signed]
-!11 = metadata !{i32 786468}
-!12 = metadata !{i32 786478, metadata !1, metadata !"_ZTS1A", metadata !"~A", metadata !"~A", metadata !"", i32 3, metadata !13, i1 false, i1 false, i32 0, i32 0, null, i32 256, i1 false, null, null, i32 0, metadata !15, i32 3} ; [ DW_TAG_subprogram ] [line 3] [~A]
-!13 = metadata !{i32 786453, i32 0, null, metadata !"", i32 0, i64 0, i64 0, i64 0, i32 0, null, metadata !14, i32 0, null, null, null} ; [ DW_TAG_subroutine_type ] [line 0, size 0, align 0, offset 0] [from ]
-!14 = metadata !{null, metadata !9}
-!15 = metadata !{i32 786468}
-!16 = metadata !{metadata !17, metadata !18, metadata !19}
-!17 = metadata !{i32 786478, metadata !1, metadata !"_ZTS1A", metadata !"~A", metadata !"~A", metadata !"_ZN1AD2Ev", i32 6, metadata !13, i1 false, i1 true, i32 0, i32 0, null, i32 256, i1 false, void (%struct.A*)* @_ZN1AD2Ev, null, metadata !12, metadata !2, i32 6} ; [ DW_TAG_subprogram ] [line 6] [def] [~A]
-!18 = metadata !{i32 786478, metadata !1, metadata !"_ZTS1A", metadata !"~A", metadata !"~A", metadata !"_ZN1AD1Ev", i32 6, metadata !13, i1 false, i1 true, i32 0, i32 0, null, i32 256, i1 false, void (%struct.A*)* @_ZN1AD1Ev, null, metadata !12, metadata !2, i32 6} ; [ DW_TAG_subprogram ] [line 6] [def] [~A]
-!19 = metadata !{i32 786478, metadata !1, metadata !20, metadata !"foo", metadata !"foo", metadata !"_Z3foov", i32 10, metadata !21, i1 false, i1 true, i32 0, i32 0, null, i32 256, i1 false, void ()* @_Z3foov, null, null, metadata !2, i32 10} ; [ DW_TAG_subprogram ] [line 10] [def] [foo]
-!20 = metadata !{i32 786473, metadata !1}         ; [ DW_TAG_file_type ] [linkage-name.cpp]
-!21 = metadata !{i32 786453, i32 0, null, metadata !"", i32 0, i64 0, i64 0, i64 0, i32 0, null, metadata !22, i32 0, null, null, null} ; [ DW_TAG_subroutine_type ] [line 0, size 0, align 0, offset 0] [from ]
-!22 = metadata !{null}
-!23 = metadata !{i32 2, metadata !"Dwarf Version", i32 2}
-!24 = metadata !{i32 1, metadata !"Debug Info Version", i32 1}
-!25 = metadata !{metadata !"clang version 3.5.0 "}
-!26 = metadata !{i32 786689, metadata !17, metadata !"this", null, i32 16777216, metadata !27, i32 1088, i32 0} ; [ DW_TAG_arg_variable ] [this] [line 0]
-!27 = metadata !{i32 786447, null, null, metadata !"", i32 0, i64 64, i64 64, i64 0, i32 0, metadata !"_ZTS1A"} ; [ DW_TAG_pointer_type ] [line 0, size 64, align 64, offset 0] [from _ZTS1A]
-!28 = metadata !{i32 0, i32 0, metadata !17, null}
-!29 = metadata !{i32 8, i32 0, metadata !17, null} ; [ DW_TAG_imported_declaration ]
-!30 = metadata !{i32 786689, metadata !18, metadata !"this", null, i32 16777216, metadata !27, i32 1088, i32 0} ; [ DW_TAG_arg_variable ] [this] [line 0]
-!31 = metadata !{i32 0, i32 0, metadata !18, null}
-!32 = metadata !{i32 6, i32 0, metadata !18, null}
-!33 = metadata !{i32 8, i32 0, metadata !18, null} ; [ DW_TAG_imported_declaration ]
-!34 = metadata !{i32 786688, metadata !19, metadata !"a", metadata !20, i32 11, metadata !"_ZTS1A", i32 0, i32 0} ; [ DW_TAG_auto_variable ] [a] [line 11]
-!35 = metadata !{i32 11, i32 0, metadata !19, null}
-!36 = metadata !{i32 12, i32 0, metadata !19, null}
-=======
 !0 = !{!"0x11\004\00clang version 3.5.0 \000\00\000\00\001", !1, !2, !3, !16, !2, !2} ; [ DW_TAG_compile_unit ] [linkage-name.cpp] [DW_LANG_C_plus_plus]
 !1 = !{!"linkage-name.cpp", !""}
 !2 = !{}
@@ -164,5 +113,4 @@
 !33 = !MDLocation(line: 8, scope: !18)
 !34 = !{!"0x100\00a\0011\000", !19, !20, !"_ZTS1A"} ; [ DW_TAG_auto_variable ] [a] [line 11]
 !35 = !MDLocation(line: 11, scope: !19)
-!36 = !MDLocation(line: 12, scope: !19)
->>>>>>> 41cb3da2
+!36 = !MDLocation(line: 12, scope: !19)