--- conflicted
+++ resolved
@@ -20,32 +20,8 @@
 %struct.__block_descriptor = type { i64, i64 }
 %struct.__block_literal_generic = type { i8*, i32, i32, i8*, %struct.__block_descriptor* }
 
-<<<<<<< HEAD
-declare void @llvm.dbg.declare(metadata, metadata) nounwind readnone
-
-define hidden void @__foo_block_invoke_0(i8* %.block_descriptor) uwtable ssp {
-entry:
-  %exn.slot = alloca i8*
-  %ehselector.slot = alloca i32
-  call void @llvm.dbg.value(metadata !{i8* %.block_descriptor}, i64 0, metadata !39), !dbg !51
-  %block = bitcast i8* %.block_descriptor to <{ i8*, i32, i32, i8*, %struct.__block_descriptor*, void ()* }>*, !dbg !52
-  call void @llvm.dbg.declare(metadata !{<{ i8*, i32, i32, i8*, %struct.__block_descriptor*, void ()* }>* %block}, metadata !53), !dbg !54
-  %block.capture.addr = getelementptr inbounds <{ i8*, i32, i32, i8*, %struct.__block_descriptor*, void ()* }>* %block, i32 0, i32 5, !dbg !55
-  %0 = load void ()** %block.capture.addr, align 8, !dbg !55
-  %block.literal = bitcast void ()* %0 to %struct.__block_literal_generic*, !dbg !55
-  %1 = getelementptr inbounds %struct.__block_literal_generic* %block.literal, i32 0, i32 3, !dbg !55
-  %2 = bitcast %struct.__block_literal_generic* %block.literal to i8*, !dbg !55
-  %3 = load i8** %1, !dbg !55
-  %4 = bitcast i8* %3 to void (i8*)*, !dbg !55
-  invoke void %4(i8* %2)
-          to label %invoke.cont unwind label %lpad, !dbg !55
-
-invoke.cont:                                      ; preds = %entry
-  br label %eh.cont, !dbg !58
-=======
 @_NSConcreteStackBlock = external global i8*
 @.str = private unnamed_addr constant [6 x i8] c"v8@?0\00", align 1
->>>>>>> 41cb3da2
 
 ; Function Attrs: nounwind readnone
 declare void @llvm.dbg.declare(metadata, metadata, metadata) #1
@@ -73,14 +49,8 @@
   ret void, !dbg !73
 }
 
-<<<<<<< HEAD
-declare void @llvm.dbg.value(metadata, i64, metadata) nounwind readnone
-
-declare i8* @objc_begin_catch(i8*)
-=======
 ; Function Attrs: nounwind readnone
 declare void @llvm.dbg.value(metadata, i64, metadata, metadata) #1
->>>>>>> 41cb3da2
 
 
 attributes #0 = { nounwind ssp uwtable }
@@ -92,70 +62,6 @@
 !llvm.module.flags = !{!16, !17, !18, !19, !20, !21, !22}
 !llvm.ident = !{!23}
 
-<<<<<<< HEAD
-!0 = metadata !{i32 786449, metadata !63, i32 16, metadata !"clang version 3.1 (trunk 151227)", i1 false, metadata !"", i32 2, metadata !1, metadata !1, metadata !3, metadata !1,  metadata !1, metadata !"", i32 1} ; [ DW_TAG_compile_unit ]
-!1 = metadata !{}
-!3 = metadata !{metadata !5, metadata !28, metadata !31, metadata !34}
-!5 = metadata !{i32 786478, metadata !6, metadata !6, metadata !"foo", metadata !"foo", metadata !"", i32 5, metadata !7, i1 false, i1 true, i32 0, i32 0, null, i32 256, i1 false, null, null, null, null, i32 5} ; [ DW_TAG_subprogram ]
-!6 = metadata !{i32 786473, metadata !63} ; [ DW_TAG_file_type ]
-!7 = metadata !{i32 786453, i32 0, null, i32 0, i32 0, i64 0, i64 0, i64 0, i32 0, null, metadata !8, i32 0, null, null, null} ; [ DW_TAG_subroutine_type ] [line 0, size 0, align 0, offset 0] [from ]
-!8 = metadata !{null, metadata !9}
-!9 = metadata !{i32 786454, metadata !63, null, metadata !"dispatch_block_t", i32 1, i64 0, i64 0, i64 0, i32 0, metadata !10} ; [ DW_TAG_typedef ]
-!10 = metadata !{i32 786447, null, null, metadata !"", i32 0, i64 64, i64 0, i64 0, i32 0, metadata !11} ; [ DW_TAG_pointer_type ]
-!11 = metadata !{i32 786451, metadata !63, metadata !6, metadata !"__block_literal_generic", i32 5, i64 256, i64 0, i32 0, i32 8, null, metadata !12, i32 0, null, null, null} ; [ DW_TAG_structure_type ] [__block_literal_generic] [line 5, size 256, align 0, offset 0] [def] [from ]
-!12 = metadata !{metadata !13, metadata !15, metadata !17, metadata !18, metadata !19}
-!13 = metadata !{i32 786445, metadata !63, metadata !6, metadata !"__isa", i32 0, i64 64, i64 64, i64 0, i32 0, metadata !14} ; [ DW_TAG_member ]
-!14 = metadata !{i32 786447, null, null, metadata !"", i32 0, i64 64, i64 64, i64 0, i32 0, null} ; [ DW_TAG_pointer_type ]
-!15 = metadata !{i32 786445, metadata !63, metadata !6, metadata !"__flags", i32 0, i64 32, i64 32, i64 64, i32 0, metadata !16} ; [ DW_TAG_member ]
-!16 = metadata !{i32 786468, null, null, metadata !"int", i32 0, i64 32, i64 32, i64 0, i32 0, i32 5} ; [ DW_TAG_base_type ]
-!17 = metadata !{i32 786445, metadata !63, metadata !6, metadata !"__reserved", i32 0, i64 32, i64 32, i64 96, i32 0, metadata !16} ; [ DW_TAG_member ]
-!18 = metadata !{i32 786445, metadata !63, metadata !6, metadata !"__FuncPtr", i32 0, i64 64, i64 64, i64 128, i32 0, metadata !14} ; [ DW_TAG_member ]
-!19 = metadata !{i32 786445, metadata !63, metadata !6, metadata !"__descriptor", i32 5, i64 64, i64 64, i64 192, i32 0, metadata !20} ; [ DW_TAG_member ]
-!20 = metadata !{i32 786447, null, null, metadata !"", i32 0, i64 64, i64 0, i64 0, i32 0, metadata !21} ; [ DW_TAG_pointer_type ]
-!21 = metadata !{i32 786451, metadata !63, metadata !6, metadata !"__block_descriptor", i32 5, i64 128, i64 0, i32 0, i32 8, null, metadata !22, i32 0, null, null, null} ; [ DW_TAG_structure_type ] [__block_descriptor] [line 5, size 128, align 0, offset 0] [def] [from ]
-!22 = metadata !{metadata !23, metadata !25}
-!23 = metadata !{i32 786445, metadata !63, metadata !6, metadata !"reserved", i32 0, i64 64, i64 64, i64 0, i32 0, metadata !24} ; [ DW_TAG_member ]
-!24 = metadata !{i32 786468, null, null, metadata !"long unsigned int", i32 0, i64 64, i64 64, i64 0, i32 0, i32 7} ; [ DW_TAG_base_type ]
-!25 = metadata !{i32 786445, metadata !63, metadata !6, metadata !"Size", i32 0, i64 64, i64 64, i64 64, i32 0, metadata !24} ; [ DW_TAG_member ]
-!28 = metadata !{i32 786478, metadata !6, metadata !6, metadata !"__foo_block_invoke_0", metadata !"__foo_block_invoke_0", metadata !"", i32 7, metadata !29, i1 true, i1 true, i32 0, i32 0, null, i32 256, i1 false, void (i8*)* @__foo_block_invoke_0, null, null, null, i32 7} ; [ DW_TAG_subprogram ]
-!29 = metadata !{i32 786453, i32 0, null, i32 0, i32 0, i64 0, i64 0, i64 0, i32 0, null, metadata !30, i32 0, null, null, null} ; [ DW_TAG_subroutine_type ] [line 0, size 0, align 0, offset 0] [from ]
-!30 = metadata !{null, metadata !14}
-!31 = metadata !{i32 786478, metadata !6, metadata !6, metadata !"__copy_helper_block_", metadata !"__copy_helper_block_", metadata !"", i32 10, metadata !32, i1 true, i1 true, i32 0, i32 0, null, i32 256, i1 false, null, null, null, null, i32 10} ; [ DW_TAG_subprogram ]
-!32 = metadata !{i32 786453, i32 0, null, i32 0, i32 0, i64 0, i64 0, i64 0, i32 0, null, metadata !33, i32 0, null, null, null} ; [ DW_TAG_subroutine_type ] [line 0, size 0, align 0, offset 0] [from ]
-!33 = metadata !{null, metadata !14, metadata !14}
-!34 = metadata !{i32 786478, metadata !6, metadata !6, metadata !"__destroy_helper_block_", metadata !"__destroy_helper_block_", metadata !"", i32 10, metadata !29, i1 true, i1 true, i32 0, i32 0, null, i32 256, i1 false, null, null, null, null, i32 10} ; [ DW_TAG_subprogram ]
-!35 = metadata !{i32 1, metadata !"Objective-C Version", i32 2}
-!36 = metadata !{i32 1, metadata !"Objective-C Image Info Version", i32 0}
-!37 = metadata !{i32 1, metadata !"Objective-C Image Info Section", metadata !"__DATA, __objc_imageinfo, regular, no_dead_strip"}
-!38 = metadata !{i32 4, metadata !"Objective-C Garbage Collection", i32 0}
-!39 = metadata !{i32 786689, metadata !28, metadata !".block_descriptor", metadata !6, i32 16777223, metadata !40, i32 64, i32 0} ; [ DW_TAG_arg_variable ]
-!40 = metadata !{i32 786447, null, null, metadata !"", i32 0, i64 64, i64 0, i64 0, i32 0, metadata !41} ; [ DW_TAG_pointer_type ]
-!41 = metadata !{i32 786451, metadata !63, metadata !6, metadata !"__block_literal_1", i32 7, i64 320, i64 64, i32 0, i32 0, null, metadata !42, i32 0, null, null, null} ; [ DW_TAG_structure_type ] [__block_literal_1] [line 7, size 320, align 64, offset 0] [def] [from ]
-!42 = metadata !{metadata !43, metadata !44, metadata !45, metadata !46, metadata !47, metadata !50}
-!43 = metadata !{i32 786445, metadata !63, metadata !6, metadata !"__isa", i32 7, i64 64, i64 64, i64 0, i32 0, metadata !14} ; [ DW_TAG_member ]
-!44 = metadata !{i32 786445, metadata !63, metadata !6, metadata !"__flags", i32 7, i64 32, i64 32, i64 64, i32 0, metadata !16} ; [ DW_TAG_member ]
-!45 = metadata !{i32 786445, metadata !63, metadata !6, metadata !"__reserved", i32 7, i64 32, i64 32, i64 96, i32 0, metadata !16} ; [ DW_TAG_member ]
-!46 = metadata !{i32 786445, metadata !63, metadata !6, metadata !"__FuncPtr", i32 7, i64 64, i64 64, i64 128, i32 0, metadata !14} ; [ DW_TAG_member ]
-!47 = metadata !{i32 786445, metadata !63, metadata !6, metadata !"__descriptor", i32 7, i64 64, i64 64, i64 192, i32 0, metadata !48} ; [ DW_TAG_member ]
-!48 = metadata !{i32 786447, null, null, metadata !"", i32 0, i64 64, i64 64, i64 0, i32 0, metadata !49} ; [ DW_TAG_pointer_type ]
-!49 = metadata !{i32 786451, metadata !63, null, metadata !"__block_descriptor_withcopydispose", i32 7, i32 0, i32 0, i32 0, i32 4, null, null, i32 0, null, null, null} ; [ DW_TAG_structure_type ] [__block_descriptor_withcopydispose] [line 7, size 0, align 0, offset 0] [decl] [from ]
-!50 = metadata !{i32 786445, metadata !63, metadata !6, metadata !"block", i32 7, i64 64, i64 64, i64 256, i32 0, metadata !9} ; [ DW_TAG_member ]
-!51 = metadata !{i32 7, i32 18, metadata !28, null}
-!52 = metadata !{i32 7, i32 19, metadata !28, null}
-!53 = metadata !{i32 786688, metadata !28, metadata !"block", metadata !6, i32 5, metadata !9, i32 0, i32 0, metadata !65} ; [ DW_TAG_auto_variable ]
-!54 = metadata !{i32 5, i32 27, metadata !28, null}
-!55 = metadata !{i32 8, i32 22, metadata !56, null}
-!56 = metadata !{i32 786443, metadata !6, metadata !57, i32 7, i32 26, i32 2} ; [ DW_TAG_lexical_block ]
-!57 = metadata !{i32 786443, metadata !6, metadata !28, i32 7, i32 19, i32 1} ; [ DW_TAG_lexical_block ]
-!58 = metadata !{i32 10, i32 20, metadata !59, null}
-!59 = metadata !{i32 786443, metadata !6, metadata !60, i32 9, i32 35, i32 4} ; [ DW_TAG_lexical_block ]
-!60 = metadata !{i32 786443, metadata !6, metadata !57, i32 9, i32 35, i32 3} ; [ DW_TAG_lexical_block ]
-!61 = metadata !{i32 10, i32 21, metadata !28, null}
-!62 = metadata !{i32 9, i32 20, metadata !56, null}
-!63 = metadata !{metadata !"foo.m", metadata !"/Users/echristo"}
-!64 = metadata !{i32 1, metadata !"Debug Info Version", i32 1}
-!65 = metadata !{i64 1, i64 32}
-=======
 !0 = !{!"0x11\0016\00clang version 3.6.0 (trunk 223471)\000\00\002\00\001", !1, !2, !2, !3, !2, !2} ; [ DW_TAG_compile_unit ] [/foo.m] [DW_LANG_ObjC]
 !1 = !{!"foo.m", !""}
 !2 = !{}
@@ -222,5 +128,4 @@
 !70 = !MDLocation(line: 2, column: 9, scope: !8)
 !71 = !MDLocation(line: 2, column: 23, scope: !72)
 !72 = !{!"0xb\002\0021\000", !1, !8} ; [ DW_TAG_lexical_block ] [/foo.m]
-!73 = !MDLocation(line: 2, column: 32, scope: !8)
->>>>>>> 41cb3da2
+!73 = !MDLocation(line: 2, column: 32, scope: !8)