; RUN: llc -mtriple=x86_64-apple-darwin %s -o %t -filetype=obj -O0
; RUN: llvm-dwarfdump -debug-dump=info %t | FileCheck %s

; CHECK: DW_TAG_rvalue_reference_type

@.str = private unnamed_addr constant [4 x i8] c"%d\0A\00", align 1

define void @_Z3fooOi(i32* %i) uwtable ssp {
entry:
  %i.addr = alloca i32*, align 8
  store i32* %i, i32** %i.addr, align 8
  call void @llvm.dbg.declare(metadata !{i32** %i.addr}, metadata !11, metadata !{metadata !"0x102"}), !dbg !12
  %0 = load i32** %i.addr, align 8, !dbg !13
  %1 = load i32* %0, align 4, !dbg !13
  %call = call i32 (i8*, ...)* @printf(i8* getelementptr inbounds ([4 x i8]* @.str, i32 0, i32 0), i32 %1), !dbg !13
  ret void, !dbg !15
}

declare void @llvm.dbg.declare(metadata, metadata, metadata) nounwind readnone

declare i32 @printf(i8*, ...)

!llvm.dbg.cu = !{!0}
!llvm.module.flags = !{!17}

<<<<<<< HEAD
!0 = metadata !{metadata !"0x11\004\00clang version 3.2 (trunk 157054) (llvm/trunk 157060)\000\00\000\00\000", metadata !16, metadata !1, metadata !1, metadata !3, metadata !1,  metadata !1} ; [ DW_TAG_compile_unit ]
!1 = metadata !{}
!3 = metadata !{metadata !5}
!5 = metadata !{metadata !"0x2e\00foo\00foo\00_Z3fooOi\004\000\001\000\006\00256\000\005", metadata !16, metadata !6, metadata !7, null, void (i32*)* @_Z3fooOi, null, null, metadata !1} ; [ DW_TAG_subprogram ]
!6 = metadata !{metadata !"0x29", metadata !16} ; [ DW_TAG_file_type ]
!7 = metadata !{metadata !"0x15\00\000\000\000\000\000\000", i32 0, null, null, metadata !8, null, null, null} ; [ DW_TAG_subroutine_type ] [line 0, size 0, align 0, offset 0] [from ]
!8 = metadata !{null, metadata !9}
!9 = metadata !{metadata !"0x42\00\000\000\000\000\000", null, null, metadata !10} ; [ DW_TAG_rvalue_reference_type ]
!10 = metadata !{metadata !"0x24\00int\000\0032\0032\000\000\005", null, null} ; [ DW_TAG_base_type ]
!11 = metadata !{metadata !"0x101\00i\0016777220\000", metadata !5, metadata !6, metadata !9} ; [ DW_TAG_arg_variable ]
!12 = metadata !{i32 4, i32 17, metadata !5, null}
!13 = metadata !{i32 6, i32 3, metadata !14, null}
!14 = metadata !{metadata !"0xb\005\001\000", metadata !16, metadata !5} ; [ DW_TAG_lexical_block ]
!15 = metadata !{i32 7, i32 1, metadata !14, null}
!16 = metadata !{metadata !"foo.cpp", metadata !"/Users/echristo/tmp"}
!17 = metadata !{i32 1, metadata !"Debug Info Version", i32 2}
=======
!0 = !{!"0x11\004\00clang version 3.2 (trunk 157054) (llvm/trunk 157060)\000\00\000\00\000", !16, !1, !1, !3, !1,  !1} ; [ DW_TAG_compile_unit ]
!1 = !{}
!3 = !{!5}
!5 = !{!"0x2e\00foo\00foo\00_Z3fooOi\004\000\001\000\006\00256\000\005", !16, !6, !7, null, void (i32*)* @_Z3fooOi, null, null, !1} ; [ DW_TAG_subprogram ]
!6 = !{!"0x29", !16} ; [ DW_TAG_file_type ]
!7 = !{!"0x15\00\000\000\000\000\000\000", i32 0, null, null, !8, null, null, null} ; [ DW_TAG_subroutine_type ] [line 0, size 0, align 0, offset 0] [from ]
!8 = !{null, !9}
!9 = !{!"0x42\00\000\000\000\000\000", null, null, !10} ; [ DW_TAG_rvalue_reference_type ]
!10 = !{!"0x24\00int\000\0032\0032\000\000\005", null, null} ; [ DW_TAG_base_type ]
!11 = !{!"0x101\00i\0016777220\000", !5, !6, !9} ; [ DW_TAG_arg_variable ]
!12 = !MDLocation(line: 4, column: 17, scope: !5)
!13 = !MDLocation(line: 6, column: 3, scope: !14)
!14 = !{!"0xb\005\001\000", !16, !5} ; [ DW_TAG_lexical_block ]
!15 = !MDLocation(line: 7, column: 1, scope: !14)
!16 = !{!"foo.cpp", !"/Users/echristo/tmp"}
!17 = !{i32 1, !"Debug Info Version", i32 2}
>>>>>>> 7618b2b2
<|MERGE_RESOLUTION|>--- conflicted
+++ resolved
@@ -9,7 +9,7 @@
 entry:
   %i.addr = alloca i32*, align 8
   store i32* %i, i32** %i.addr, align 8
-  call void @llvm.dbg.declare(metadata !{i32** %i.addr}, metadata !11, metadata !{metadata !"0x102"}), !dbg !12
+  call void @llvm.dbg.declare(metadata i32** %i.addr, metadata !11, metadata !{!"0x102"}), !dbg !12
   %0 = load i32** %i.addr, align 8, !dbg !13
   %1 = load i32* %0, align 4, !dbg !13
   %call = call i32 (i8*, ...)* @printf(i8* getelementptr inbounds ([4 x i8]* @.str, i32 0, i32 0), i32 %1), !dbg !13
@@ -23,24 +23,6 @@
 !llvm.dbg.cu = !{!0}
 !llvm.module.flags = !{!17}
 
-<<<<<<< HEAD
-!0 = metadata !{metadata !"0x11\004\00clang version 3.2 (trunk 157054) (llvm/trunk 157060)\000\00\000\00\000", metadata !16, metadata !1, metadata !1, metadata !3, metadata !1,  metadata !1} ; [ DW_TAG_compile_unit ]
-!1 = metadata !{}
-!3 = metadata !{metadata !5}
-!5 = metadata !{metadata !"0x2e\00foo\00foo\00_Z3fooOi\004\000\001\000\006\00256\000\005", metadata !16, metadata !6, metadata !7, null, void (i32*)* @_Z3fooOi, null, null, metadata !1} ; [ DW_TAG_subprogram ]
-!6 = metadata !{metadata !"0x29", metadata !16} ; [ DW_TAG_file_type ]
-!7 = metadata !{metadata !"0x15\00\000\000\000\000\000\000", i32 0, null, null, metadata !8, null, null, null} ; [ DW_TAG_subroutine_type ] [line 0, size 0, align 0, offset 0] [from ]
-!8 = metadata !{null, metadata !9}
-!9 = metadata !{metadata !"0x42\00\000\000\000\000\000", null, null, metadata !10} ; [ DW_TAG_rvalue_reference_type ]
-!10 = metadata !{metadata !"0x24\00int\000\0032\0032\000\000\005", null, null} ; [ DW_TAG_base_type ]
-!11 = metadata !{metadata !"0x101\00i\0016777220\000", metadata !5, metadata !6, metadata !9} ; [ DW_TAG_arg_variable ]
-!12 = metadata !{i32 4, i32 17, metadata !5, null}
-!13 = metadata !{i32 6, i32 3, metadata !14, null}
-!14 = metadata !{metadata !"0xb\005\001\000", metadata !16, metadata !5} ; [ DW_TAG_lexical_block ]
-!15 = metadata !{i32 7, i32 1, metadata !14, null}
-!16 = metadata !{metadata !"foo.cpp", metadata !"/Users/echristo/tmp"}
-!17 = metadata !{i32 1, metadata !"Debug Info Version", i32 2}
-=======
 !0 = !{!"0x11\004\00clang version 3.2 (trunk 157054) (llvm/trunk 157060)\000\00\000\00\000", !16, !1, !1, !3, !1,  !1} ; [ DW_TAG_compile_unit ]
 !1 = !{}
 !3 = !{!5}
@@ -56,5 +38,4 @@
 !14 = !{!"0xb\005\001\000", !16, !5} ; [ DW_TAG_lexical_block ]
 !15 = !MDLocation(line: 7, column: 1, scope: !14)
 !16 = !{!"foo.cpp", !"/Users/echristo/tmp"}
-!17 = !{i32 1, !"Debug Info Version", i32 2}
->>>>>>> 7618b2b2
+!17 = !{i32 1, !"Debug Info Version", i32 2}