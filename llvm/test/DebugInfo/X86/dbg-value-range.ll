--- conflicted
+++ resolved
@@ -4,10 +4,10 @@
 
 define i32 @bar(%struct.a* nocapture %b) nounwind ssp {
 entry:
-  tail call void @llvm.dbg.value(metadata !{%struct.a* %b}, i64 0, metadata !6, metadata !{metadata !"0x102"}), !dbg !13
+  tail call void @llvm.dbg.value(metadata %struct.a* %b, i64 0, metadata !6, metadata !{!"0x102"}), !dbg !13
   %tmp1 = getelementptr inbounds %struct.a* %b, i64 0, i32 0, !dbg !14
   %tmp2 = load i32* %tmp1, align 4, !dbg !14
-  tail call void @llvm.dbg.value(metadata !{i32 %tmp2}, i64 0, metadata !11, metadata !{metadata !"0x102"}), !dbg !14
+  tail call void @llvm.dbg.value(metadata i32 %tmp2, i64 0, metadata !11, metadata !{!"0x102"}), !dbg !14
   %call = tail call i32 (...)* @foo(i32 %tmp2) nounwind , !dbg !18
   %add = add nsw i32 %tmp2, 1, !dbg !19
   ret i32 %add, !dbg !19
@@ -20,29 +20,6 @@
 !llvm.dbg.cu = !{!2}
 !llvm.module.flags = !{!24}
 
-<<<<<<< HEAD
-!0 = metadata !{metadata !"0x2e\00bar\00bar\00\005\000\001\000\006\00256\001\000", metadata !22, metadata !1, metadata !3, null, i32 (%struct.a*)* @bar, null, null, metadata !21} ; [ DW_TAG_subprogram ] [line 5] [def] [scope 0] [bar]
-!1 = metadata !{metadata !"0x29", metadata !22} ; [ DW_TAG_file_type ]
-!2 = metadata !{metadata !"0x11\0012\00clang version 2.9 (trunk 122997)\001\00\000\00\001", metadata !22, metadata !23, metadata !23, metadata !20, null,  null} ; [ DW_TAG_compile_unit ]
-!3 = metadata !{metadata !"0x15\00\000\000\000\000\000\000", metadata !22, metadata !1, null, metadata !4, null, null, null} ; [ DW_TAG_subroutine_type ] [line 0, size 0, align 0, offset 0] [from ]
-!4 = metadata !{metadata !5}
-!5 = metadata !{metadata !"0x24\00int\000\0032\0032\000\000\005", null, metadata !2} ; [ DW_TAG_base_type ]
-!6 = metadata !{metadata !"0x101\00b\005\000", metadata !0, metadata !1, metadata !7} ; [ DW_TAG_arg_variable ]
-!7 = metadata !{metadata !"0xf\00\000\0064\0064\000\000", null, metadata !2, metadata !8} ; [ DW_TAG_pointer_type ]
-!8 = metadata !{metadata !"0x13\00a\001\0032\0032\000\000\000", metadata !22, metadata !2, null, metadata !9, null, null, null} ; [ DW_TAG_structure_type ] [a] [line 1, size 32, align 32, offset 0] [def] [from ]
-!9 = metadata !{metadata !10}
-!10 = metadata !{metadata !"0xd\00c\002\0032\0032\000\000", metadata !22, metadata !1, metadata !5} ; [ DW_TAG_member ]
-!11 = metadata !{metadata !"0x100\00x\006\000", metadata !12, metadata !1, metadata !5} ; [ DW_TAG_auto_variable ]
-!12 = metadata !{metadata !"0xb\005\0022\000", metadata !22, metadata !0} ; [ DW_TAG_lexical_block ]
-!13 = metadata !{i32 5, i32 19, metadata !0, null}
-!14 = metadata !{i32 6, i32 14, metadata !12, null}
-!18 = metadata !{i32 7, i32 2, metadata !12, null}
-!19 = metadata !{i32 8, i32 2, metadata !12, null}
-!20 = metadata !{metadata !0}
-!21 = metadata !{metadata !6, metadata !11}
-!22 = metadata !{metadata !"bar.c", metadata !"/private/tmp"}
-!23 = metadata !{i32 0}
-=======
 !0 = !{!"0x2e\00bar\00bar\00\005\000\001\000\006\00256\001\000", !22, !1, !3, null, i32 (%struct.a*)* @bar, null, null, !21} ; [ DW_TAG_subprogram ] [line 5] [def] [scope 0] [bar]
 !1 = !{!"0x29", !22} ; [ DW_TAG_file_type ]
 !2 = !{!"0x11\0012\00clang version 2.9 (trunk 122997)\001\00\000\00\001", !22, !23, !23, !20, null,  null} ; [ DW_TAG_compile_unit ]
@@ -64,7 +41,6 @@
 !21 = !{!6, !11}
 !22 = !{!"bar.c", !"/private/tmp"}
 !23 = !{i32 0}
->>>>>>> 7618b2b2
 
 ; Check that variable bar:b value range is appropriately truncated in debug info.
 ; The variable is in %rdi which is clobbered by 'movl %ebx, %edi'
@@ -86,4 +62,4 @@
 ;CHECK-NEXT: Ltmp
 ;CHECK-NEXT:	.quad	0
 ;CHECK-NEXT:	.quad	0
-!24 = metadata !{i32 1, metadata !"Debug Info Version", i32 2}+!24 = !{i32 1, !"Debug Info Version", i32 2}