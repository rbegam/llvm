; RUN: llc -mtriple=i686-w64-mingw32 -filetype=asm -O0 < %s | FileCheck %s

; CHECK:  	.secrel32 Linfo_string0
; CHECK:  	.secrel32 Linfo_string1
;
; generated from:
; clang -g -S -emit-llvm test.c -o test.ll
; int main()
; {
; 	return 0;
; }

; Function Attrs: nounwind
define i32 @main() #0 {
entry:
  %retval = alloca i32, align 4
  store i32 0, i32* %retval
  ret i32 0, !dbg !10
}

attributes #0 = { nounwind "less-precise-fpmad"="false" "no-frame-pointer-elim"="true" "no-frame-pointer-elim-non-leaf"="true" "no-infs-fp-math"="false" "no-nans-fp-math"="false" "stack-protector-buffer-size"="8" "unsafe-fp-math"="false" "use-soft-float"="false" }

!llvm.dbg.cu = !{!0}
!llvm.module.flags = !{!9, !11}

<<<<<<< HEAD
!0 = metadata !{i32 786449, metadata !1, i32 12, metadata !"clang version 3.4 ", i1 false, metadata !"", i32 0, metadata !2, metadata !2, metadata !3, metadata !2, metadata !2, metadata !""} ; [ DW_TAG_compile_unit ] [C:\Projects/test.c] [DW_LANG_C99]
!1 = metadata !{metadata !"test.c", metadata !"C:\5CProjects"}
!2 = metadata !{}
!3 = metadata !{metadata !4}
!4 = metadata !{i32 786478, metadata !1, metadata !5, metadata !"main", metadata !"main", metadata !"", i32 1, metadata !6, i1 false, i1 true, i32 0, i32 0, null, i32 0, i1 false, i32 ()* @main, null, null, metadata !2, i32 2} ; [ DW_TAG_subprogram ] [line 1] [def] [scope 2] [main]
!5 = metadata !{i32 786473, metadata !1}          ; [ DW_TAG_file_type ] [C:\Projects/test.c]
!6 = metadata !{i32 786453, i32 0, null, metadata !"", i32 0, i64 0, i64 0, i64 0, i32 0, null, metadata !7, i32 0, null, null, null} ; [ DW_TAG_subroutine_type ] [line 0, size 0, align 0, offset 0] [from ]
!7 = metadata !{metadata !8}
!8 = metadata !{i32 786468, null, null, metadata !"int", i32 0, i64 32, i64 32, i64 0, i32 0, i32 5} ; [ DW_TAG_base_type ] [int] [line 0, size 32, align 32, offset 0, enc DW_ATE_signed]
!9 = metadata !{i32 2, metadata !"Dwarf Version", i32 3}
!10 = metadata !{i32 3, i32 0, metadata !4, null}
!11 = metadata !{i32 1, metadata !"Debug Info Version", i32 1}
=======
!0 = !{!"0x11\0012\00clang version 3.4 \000\00\000\00\000", !1, !2, !2, !3, !2, !2} ; [ DW_TAG_compile_unit ] [C:\Projects/test.c] [DW_LANG_C99]
!1 = !{!"test.c", !"C:\5CProjects"}
!2 = !{}
!3 = !{!4}
!4 = !{!"0x2e\00main\00main\00\001\000\001\000\006\000\000\002", !1, !5, !6, null, i32 ()* @main, null, null, !2} ; [ DW_TAG_subprogram ] [line 1] [def] [scope 2] [main]
!5 = !{!"0x29", !1}          ; [ DW_TAG_file_type ] [C:\Projects/test.c]
!6 = !{!"0x15\00\000\000\000\000\000\000", i32 0, null, null, !7, null, null, null} ; [ DW_TAG_subroutine_type ] [line 0, size 0, align 0, offset 0] [from ]
!7 = !{!8}
!8 = !{!"0x24\00int\000\0032\0032\000\000\005", null, null} ; [ DW_TAG_base_type ] [int] [line 0, size 32, align 32, offset 0, enc DW_ATE_signed]
!9 = !{i32 2, !"Dwarf Version", i32 3}
!10 = !MDLocation(line: 3, scope: !4)
!11 = !{i32 1, !"Debug Info Version", i32 2}
>>>>>>> 41cb3da2
<|MERGE_RESOLUTION|>--- conflicted
+++ resolved
@@ -23,20 +23,6 @@
 !llvm.dbg.cu = !{!0}
 !llvm.module.flags = !{!9, !11}
 
-<<<<<<< HEAD
-!0 = metadata !{i32 786449, metadata !1, i32 12, metadata !"clang version 3.4 ", i1 false, metadata !"", i32 0, metadata !2, metadata !2, metadata !3, metadata !2, metadata !2, metadata !""} ; [ DW_TAG_compile_unit ] [C:\Projects/test.c] [DW_LANG_C99]
-!1 = metadata !{metadata !"test.c", metadata !"C:\5CProjects"}
-!2 = metadata !{}
-!3 = metadata !{metadata !4}
-!4 = metadata !{i32 786478, metadata !1, metadata !5, metadata !"main", metadata !"main", metadata !"", i32 1, metadata !6, i1 false, i1 true, i32 0, i32 0, null, i32 0, i1 false, i32 ()* @main, null, null, metadata !2, i32 2} ; [ DW_TAG_subprogram ] [line 1] [def] [scope 2] [main]
-!5 = metadata !{i32 786473, metadata !1}          ; [ DW_TAG_file_type ] [C:\Projects/test.c]
-!6 = metadata !{i32 786453, i32 0, null, metadata !"", i32 0, i64 0, i64 0, i64 0, i32 0, null, metadata !7, i32 0, null, null, null} ; [ DW_TAG_subroutine_type ] [line 0, size 0, align 0, offset 0] [from ]
-!7 = metadata !{metadata !8}
-!8 = metadata !{i32 786468, null, null, metadata !"int", i32 0, i64 32, i64 32, i64 0, i32 0, i32 5} ; [ DW_TAG_base_type ] [int] [line 0, size 32, align 32, offset 0, enc DW_ATE_signed]
-!9 = metadata !{i32 2, metadata !"Dwarf Version", i32 3}
-!10 = metadata !{i32 3, i32 0, metadata !4, null}
-!11 = metadata !{i32 1, metadata !"Debug Info Version", i32 1}
-=======
 !0 = !{!"0x11\0012\00clang version 3.4 \000\00\000\00\000", !1, !2, !2, !3, !2, !2} ; [ DW_TAG_compile_unit ] [C:\Projects/test.c] [DW_LANG_C99]
 !1 = !{!"test.c", !"C:\5CProjects"}
 !2 = !{}
@@ -48,5 +34,4 @@
 !8 = !{!"0x24\00int\000\0032\0032\000\000\005", null, null} ; [ DW_TAG_base_type ] [int] [line 0, size 32, align 32, offset 0, enc DW_ATE_signed]
 !9 = !{i32 2, !"Dwarf Version", i32 3}
 !10 = !MDLocation(line: 3, scope: !4)
-!11 = !{i32 1, !"Debug Info Version", i32 2}
->>>>>>> 41cb3da2
+!11 = !{i32 1, !"Debug Info Version", i32 2}