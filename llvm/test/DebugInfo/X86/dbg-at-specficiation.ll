--- conflicted
+++ resolved
@@ -8,19 +8,6 @@
 !llvm.dbg.cu = !{!0}
 !llvm.module.flags = !{!12}
 
-<<<<<<< HEAD
-!0 = metadata !{i32 720913, metadata !11, i32 12, metadata !"clang version 3.0 (trunk 140253)", i1 true, metadata !"", i32 0, metadata !2, metadata !2, metadata !2, metadata !3, null, i32 0} ; [ DW_TAG_compile_unit ]
-!2 = metadata !{}
-!3 = metadata !{metadata !5}
-!5 = metadata !{i32 720948, i32 0, null, metadata !"a", metadata !"a", metadata !"", metadata !6, i32 1, metadata !7, i32 0, i32 1, [10 x i32]* @a, null} ; [ DW_TAG_variable ]
-!6 = metadata !{i32 720937, metadata !11} ; [ DW_TAG_file_type ]
-!7 = metadata !{i32 720897, null, null, null, i32 0, i64 320, i64 32, i32 0, i32 0, metadata !8, metadata !9, i32 0, null, null, null} ; [ DW_TAG_array_type ] [line 0, size 320, align 32, offset 0] [from int]
-!8 = metadata !{i32 720932, null, null, metadata !"int", i32 0, i64 32, i64 32, i64 0, i32 0, i32 5} ; [ DW_TAG_base_type ]
-!9 = metadata !{metadata !10}
-!10 = metadata !{i32 720929, i64 0, i64 10}        ; [ DW_TAG_subrange_type ]
-!11 = metadata !{metadata !"x.c", metadata !"/private/tmp"}
-!12 = metadata !{i32 1, metadata !"Debug Info Version", i32 1}
-=======
 !0 = !{!"0x11\0012\00clang version 3.0 (trunk 140253)\001\00\000\00\000", !11, !2, !2, !2, !3, null} ; [ DW_TAG_compile_unit ]
 !2 = !{}
 !3 = !{!5}
@@ -31,5 +18,4 @@
 !9 = !{!10}
 !10 = !{!"0x21\000\0010"}        ; [ DW_TAG_subrange_type ]
 !11 = !{!"x.c", !"/private/tmp"}
-!12 = !{i32 1, !"Debug Info Version", i32 2}
->>>>>>> 41cb3da2
+!12 = !{i32 1, !"Debug Info Version", i32 2}