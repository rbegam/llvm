--- conflicted
+++ resolved
@@ -21,21 +21,6 @@
 !llvm.dbg.cu = !{!0}
 !llvm.module.flags = !{!14}
 
-<<<<<<< HEAD
-!0 = metadata !{metadata !"0x11\0012\00clang version 3.2 (trunk 164980) (llvm/trunk 164979)\000\00\000\00\000", metadata !13, metadata !1, metadata !1, metadata !3, metadata !1,  metadata !1} ; [ DW_TAG_compile_unit ] [/usr/local/google/home/echristo/tmp/bar.c] [DW_LANG_C99]
-!1 = metadata !{}
-!3 = metadata !{metadata !5}
-!5 = metadata !{metadata !"0x2e\00isel_line_test2\00isel_line_test2\00\003\000\001\000\006\000\000\004", metadata !13, metadata !6, metadata !7, null, i32 ()* @isel_line_test2, null, null, metadata !1} ; [ DW_TAG_subprogram ] [line 3] [def] [scope 4] [isel_line_test2]
-!6 = metadata !{metadata !"0x29", metadata !13} ; [ DW_TAG_file_type ]
-!7 = metadata !{metadata !"0x15\00\000\000\000\000\000\000", i32 0, null, null, metadata !8, null, null, null} ; [ DW_TAG_subroutine_type ] [line 0, size 0, align 0, offset 0] [from ]
-!8 = metadata !{metadata !9}
-!9 = metadata !{metadata !"0x24\00int\000\0032\0032\000\000\005", null, null} ; [ DW_TAG_base_type ] [int] [line 0, size 32, align 32, offset 0, enc DW_ATE_signed]
-!10 = metadata !{i32 5, i32 3, metadata !11, null}
-!11 = metadata !{metadata !"0xb\004\001\000", metadata !13, metadata !5} ; [ DW_TAG_lexical_block ] [/usr/local/google/home/echristo/tmp/bar.c]
-!12 = metadata !{i32 6, i32 3, metadata !11, null}
-!13 = metadata !{metadata !"bar.c", metadata !"/usr/local/google/home/echristo/tmp"}
-!14 = metadata !{i32 1, metadata !"Debug Info Version", i32 2}
-=======
 !0 = !{!"0x11\0012\00clang version 3.2 (trunk 164980) (llvm/trunk 164979)\000\00\000\00\000", !13, !1, !1, !3, !1,  !1} ; [ DW_TAG_compile_unit ] [/usr/local/google/home/echristo/tmp/bar.c] [DW_LANG_C99]
 !1 = !{}
 !3 = !{!5}
@@ -48,5 +33,4 @@
 !11 = !{!"0xb\004\001\000", !13, !5} ; [ DW_TAG_lexical_block ] [/usr/local/google/home/echristo/tmp/bar.c]
 !12 = !MDLocation(line: 6, column: 3, scope: !11)
 !13 = !{!"bar.c", !"/usr/local/google/home/echristo/tmp"}
-!14 = !{i32 1, !"Debug Info Version", i32 2}
->>>>>>> 7618b2b2
+!14 = !{i32 1, !"Debug Info Version", i32 2}