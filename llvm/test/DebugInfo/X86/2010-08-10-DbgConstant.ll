--- conflicted
+++ resolved
@@ -14,23 +14,6 @@
 !llvm.dbg.cu = !{!2}
 !llvm.module.flags = !{!13}
 
-<<<<<<< HEAD
-!0 = metadata !{metadata !"0x2e\00foo\00foo\00foo\003\000\001\000\006\000\000\003", metadata !12, metadata !1, metadata !3, null, void ()* @foo, null, null, null} ; [ DW_TAG_subprogram ]
-!1 = metadata !{metadata !"0x29", metadata !12} ; [ DW_TAG_file_type ]
-!2 = metadata !{metadata !"0x11\0012\00clang 2.8\000\00\000\00\000", metadata !12, metadata !4, metadata !4, metadata !10, metadata !11,  metadata !14} ; [ DW_TAG_compile_unit ]
-!3 = metadata !{metadata !"0x15\00\000\000\000\000\000\000", metadata !12, metadata !1, null, metadata !4, null, null, null} ; [ DW_TAG_subroutine_type ] [line 0, size 0, align 0, offset 0] [from ]
-!4 = metadata !{null}
-!5 = metadata !{metadata !"0x27\00ro\00ro\00ro\001\001\001", metadata !1, metadata !1, metadata !6, i32 201, null} ; [ DW_TAG_constant ]
-!6 = metadata !{metadata !"0x26\00\000\000\000\000\000", metadata !12, metadata !1, metadata !7} ; [ DW_TAG_const_type ]
-!7 = metadata !{metadata !"0x24\00unsigned int\000\0032\0032\000\000\007", metadata !12, metadata !1} ; [ DW_TAG_base_type ]
-!8 = metadata !{i32 3, i32 14, metadata !9, null}
-!9 = metadata !{metadata !"0xb\003\0012\000", metadata !12, metadata !0} ; [ DW_TAG_lexical_block ]
-!10 = metadata !{metadata !0}
-!11 = metadata !{metadata !5}
-!12 = metadata !{metadata !"/tmp/l.c", metadata !"/Volumes/Lalgate/clean/D"}
-!13 = metadata !{i32 1, metadata !"Debug Info Version", i32 2}
-!14 = metadata !{}
-=======
 !0 = !{!"0x2e\00foo\00foo\00foo\003\000\001\000\006\000\000\003", !12, !1, !3, null, void ()* @foo, null, null, null} ; [ DW_TAG_subprogram ]
 !1 = !{!"0x29", !12} ; [ DW_TAG_file_type ]
 !2 = !{!"0x11\0012\00clang 2.8\000\00\000\00\000", !12, !4, !4, !10, !11,  !14} ; [ DW_TAG_compile_unit ]
@@ -45,5 +28,4 @@
 !11 = !{!5}
 !12 = !{!"/tmp/l.c", !"/Volumes/Lalgate/clean/D"}
 !13 = !{i32 1, !"Debug Info Version", i32 2}
-!14 = !{}
->>>>>>> 7618b2b2
+!14 = !{}