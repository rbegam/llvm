--- conflicted
+++ resolved
@@ -14,19 +14,6 @@
 !llvm.dbg.cu = !{!0}
 !llvm.module.flags = !{!12}
 
-<<<<<<< HEAD
-!0 = metadata !{i32 786449, metadata !11, i32 12, metadata !"clang version 3.1 (trunk 152837) (llvm/trunk 152845)", i1 false, metadata !"", i32 0, metadata !1, metadata !1, metadata !1, metadata !3,  metadata !1, metadata !""} ; [ DW_TAG_compile_unit ]
-!1 = metadata !{}
-!3 = metadata !{metadata !5}
-!5 = metadata !{i32 786484, i32 0, null, metadata !"f", metadata !"f", metadata !"", metadata !6, i32 5, metadata !7, i32 0, i32 1, %struct.foo* @f, null} ; [ DW_TAG_variable ]
-!6 = metadata !{i32 786473, metadata !11} ; [ DW_TAG_file_type ]
-!7 = metadata !{i32 786451, metadata !11, null, metadata !"foo", i32 1, i64 32, i64 32, i32 0, i32 0, null, metadata !8, i32 0, null, null, null} ; [ DW_TAG_structure_type ] [foo] [line 1, size 32, align 32, offset 0] [def] [from ]
-!8 = metadata !{metadata !9}
-!9 = metadata !{i32 786445, metadata !11, metadata !7, metadata !"a", i32 2, i64 32, i64 32, i64 0, i32 0, metadata !10} ; [ DW_TAG_member ]
-!10 = metadata !{i32 786468, null, null, metadata !"int", i32 0, i64 32, i64 32, i64 0, i32 0, i32 5} ; [ DW_TAG_base_type ]
-!11 = metadata !{metadata !"struct_bug.c", metadata !"/Users/echristo/tmp"}
-!12 = metadata !{i32 1, metadata !"Debug Info Version", i32 1}
-=======
 !0 = !{!"0x11\0012\00clang version 3.1 (trunk 152837) (llvm/trunk 152845)\000\00\000\00\000", !11, !1, !1, !1, !3,  !1} ; [ DW_TAG_compile_unit ]
 !1 = !{}
 !3 = !{!5}
@@ -37,5 +24,4 @@
 !9 = !{!"0xd\00a\002\0032\0032\000\000", !11, !7, !10} ; [ DW_TAG_member ]
 !10 = !{!"0x24\00int\000\0032\0032\000\000\005", null, null} ; [ DW_TAG_base_type ]
 !11 = !{!"struct_bug.c", !"/Users/echristo/tmp"}
-!12 = !{i32 1, !"Debug Info Version", i32 2}
->>>>>>> 41cb3da2
+!12 = !{i32 1, !"Debug Info Version", i32 2}