; RUN: llc -filetype=obj %s -o - | llvm-dwarfdump -debug-dump=info - | FileCheck %s
; RUN: llc -filetype=obj %s -regalloc=basic -o - | llvm-dwarfdump -debug-dump=info - | FileCheck %s
target datalayout = "e-p:64:64:64-i1:8:8-i8:8:8-i16:16:16-i32:32:32-i64:64:64-f32:32:32-f64:64:64-v64:64:64-v128:128:128-a0:0:64-s0:64:64-f80:128:128-n8:16:32:64"
target triple = "x86_64-apple-darwin10.0.0"
; Test that the type for the formal parameter "var" makes it into the debug info.
; rdar://8950491

;CHECK: DW_TAG_formal_parameter
;CHECK-NEXT: DW_AT_location
;CHECK-NEXT: DW_AT_name {{.*}} "var"
;CHECK-NEXT: DW_AT_decl_file
;CHECK-NEXT: DW_AT_decl_line
;CHECK-NEXT: DW_AT_type

@dfm = external global i32, align 4

declare void @llvm.dbg.declare(metadata, metadata, metadata) nounwind readnone

define i32 @foo(i32 %dev, i64 %cmd, i8* %data, i32 %data2) nounwind optsize ssp {
entry:
  call void @llvm.dbg.value(metadata !{i32 %dev}, i64 0, metadata !12, metadata !{metadata !"0x102"}), !dbg !13
  %tmp.i = load i32* @dfm, align 4, !dbg !14
  %cmp.i = icmp eq i32 %tmp.i, 0, !dbg !14
  br i1 %cmp.i, label %if.else, label %if.end.i, !dbg !14

if.end.i:                                         ; preds = %entry
  switch i64 %cmd, label %if.then [
    i64 2147772420, label %bb.i
    i64 536897538, label %bb116.i
  ], !dbg !22

bb.i:                                             ; preds = %if.end.i
  unreachable

bb116.i:                                          ; preds = %if.end.i
  unreachable

if.then:                                          ; preds = %if.end.i
  ret i32 undef, !dbg !23

if.else:                                          ; preds = %entry
  ret i32 0
}

declare hidden fastcc i32 @bar(i32, i32* nocapture) nounwind optsize ssp
declare hidden fastcc i32 @bar2(i32) nounwind optsize ssp
declare hidden fastcc i32 @bar3(i32) nounwind optsize ssp
declare void @llvm.dbg.value(metadata, i64, metadata, metadata) nounwind readnone

!llvm.dbg.cu = !{!2}
!llvm.module.flags = !{!29}

<<<<<<< HEAD
!0 = metadata !{metadata !"0x2e\00foo\00foo\00\0019510\000\001\000\006\00256\001\0019510", metadata !26, metadata !1, metadata !3, null, i32 (i32, i64, i8*, i32)* @foo, null, null, null} ; [ DW_TAG_subprogram ] [line 19510] [def] [foo]
!1 = metadata !{metadata !"0x29", metadata !26} ; [ DW_TAG_file_type ]
!2 = metadata !{metadata !"0x11\0012\00clang version 2.9 (trunk 124753)\001\00\000\00\000", metadata !27, metadata !28, metadata !28, metadata !24, null,  null} ; [ DW_TAG_compile_unit ]
!3 = metadata !{metadata !"0x15\00\000\000\000\000\000\000", metadata !26, metadata !1, null, metadata !4, null, null, null} ; [ DW_TAG_subroutine_type ] [line 0, size 0, align 0, offset 0] [from ]
!4 = metadata !{metadata !5}
!5 = metadata !{metadata !"0x24\00int\000\0032\0032\000\000\005", null, metadata !2} ; [ DW_TAG_base_type ]
!6 = metadata !{metadata !"0x2e\00bar3\00bar3\00\0014827\001\001\000\006\00256\001\000", metadata !26, metadata !1, metadata !3, null, i32 (i32)* @bar3, null, null, null} ; [ DW_TAG_subprogram ] [line 14827] [local] [def] [scope 0] [bar3]
!7 = metadata !{metadata !"0x2e\00bar2\00bar2\00\0015397\001\001\000\006\00256\001\000", metadata !26, metadata !1, metadata !3, null, i32 (i32)* @bar2, null, null, null} ; [ DW_TAG_subprogram ] [line 15397] [local] [def] [scope 0] [bar2]
!8 = metadata !{metadata !"0x2e\00bar\00bar\00\0012382\001\001\000\006\00256\001\000", metadata !26, metadata !1, metadata !9, null, i32 (i32, i32*)* @bar, null, null, null} ; [ DW_TAG_subprogram ] [line 12382] [local] [def] [scope 0] [bar]
!9 = metadata !{metadata !"0x15\00\000\000\000\000\000\000", metadata !26, metadata !1, null, metadata !10, null, null, null} ; [ DW_TAG_subroutine_type ] [line 0, size 0, align 0, offset 0] [from ]
!10 = metadata !{metadata !11}
!11 = metadata !{metadata !"0x24\00unsigned char\000\008\008\000\000\008", null, metadata !2} ; [ DW_TAG_base_type ]
!12 = metadata !{metadata !"0x101\00var\0019509\000", metadata !0, metadata !1, metadata !5} ; [ DW_TAG_arg_variable ]
!13 = metadata !{i32 19509, i32 20, metadata !0, null}
!14 = metadata !{i32 18091, i32 2, metadata !15, metadata !17}
!15 = metadata !{metadata !"0xb\0018086\001\00748", metadata !26, metadata !16} ; [ DW_TAG_lexical_block ]
!16 = metadata !{metadata !"0x2e\00foo_bar\00foo_bar\00\0018086\001\001\000\006\00256\001\000", metadata !26, metadata !1, metadata !3, null, null, null, null, null} ; [ DW_TAG_subprogram ] [line 18086] [local] [def] [scope 0] [foo_bar]
!17 = metadata !{i32 19514, i32 2, metadata !18, null}
!18 = metadata !{metadata !"0xb\0019510\001\0099", metadata !26, metadata !0} ; [ DW_TAG_lexical_block ]
!22 = metadata !{i32 18094, i32 2, metadata !15, metadata !17}
!23 = metadata !{i32 19524, i32 1, metadata !18, null}
!24 = metadata !{metadata !0, metadata !6, metadata !7, metadata !8, metadata !16}
!25 = metadata !{metadata !"0x29", metadata !27} ; [ DW_TAG_file_type ]
!26 = metadata !{metadata !"/tmp/f.c", metadata !"/tmp"}
!27 = metadata !{metadata !"f.i", metadata !"/tmp"}
!28 = metadata !{i32 0}
!29 = metadata !{i32 1, metadata !"Debug Info Version", i32 2}
=======
!0 = !{!"0x2e\00foo\00foo\00\0019510\000\001\000\006\00256\001\0019510", !26, !1, !3, null, i32 (i32, i64, i8*, i32)* @foo, null, null, null} ; [ DW_TAG_subprogram ] [line 19510] [def] [foo]
!1 = !{!"0x29", !26} ; [ DW_TAG_file_type ]
!2 = !{!"0x11\0012\00clang version 2.9 (trunk 124753)\001\00\000\00\000", !27, !28, !28, !24, null,  null} ; [ DW_TAG_compile_unit ]
!3 = !{!"0x15\00\000\000\000\000\000\000", !26, !1, null, !4, null, null, null} ; [ DW_TAG_subroutine_type ] [line 0, size 0, align 0, offset 0] [from ]
!4 = !{!5}
!5 = !{!"0x24\00int\000\0032\0032\000\000\005", null, !2} ; [ DW_TAG_base_type ]
!6 = !{!"0x2e\00bar3\00bar3\00\0014827\001\001\000\006\00256\001\000", !26, !1, !3, null, i32 (i32)* @bar3, null, null, null} ; [ DW_TAG_subprogram ] [line 14827] [local] [def] [scope 0] [bar3]
!7 = !{!"0x2e\00bar2\00bar2\00\0015397\001\001\000\006\00256\001\000", !26, !1, !3, null, i32 (i32)* @bar2, null, null, null} ; [ DW_TAG_subprogram ] [line 15397] [local] [def] [scope 0] [bar2]
!8 = !{!"0x2e\00bar\00bar\00\0012382\001\001\000\006\00256\001\000", !26, !1, !9, null, i32 (i32, i32*)* @bar, null, null, null} ; [ DW_TAG_subprogram ] [line 12382] [local] [def] [scope 0] [bar]
!9 = !{!"0x15\00\000\000\000\000\000\000", !26, !1, null, !10, null, null, null} ; [ DW_TAG_subroutine_type ] [line 0, size 0, align 0, offset 0] [from ]
!10 = !{!11}
!11 = !{!"0x24\00unsigned char\000\008\008\000\000\008", null, !2} ; [ DW_TAG_base_type ]
!12 = !{!"0x101\00var\0019509\000", !0, !1, !5} ; [ DW_TAG_arg_variable ]
!13 = !MDLocation(line: 19509, column: 20, scope: !0)
!14 = !MDLocation(line: 18091, column: 2, scope: !15, inlinedAt: !17)
!15 = !{!"0xb\0018086\001\00748", !26, !16} ; [ DW_TAG_lexical_block ]
!16 = !{!"0x2e\00foo_bar\00foo_bar\00\0018086\001\001\000\006\00256\001\000", !26, !1, !3, null, null, null, null, null} ; [ DW_TAG_subprogram ] [line 18086] [local] [def] [scope 0] [foo_bar]
!17 = !MDLocation(line: 19514, column: 2, scope: !18)
!18 = !{!"0xb\0019510\001\0099", !26, !0} ; [ DW_TAG_lexical_block ]
!22 = !MDLocation(line: 18094, column: 2, scope: !15, inlinedAt: !17)
!23 = !MDLocation(line: 19524, column: 1, scope: !18)
!24 = !{!0, !6, !7, !8, !16}
!25 = !{!"0x29", !27} ; [ DW_TAG_file_type ]
!26 = !{!"/tmp/f.c", !"/tmp"}
!27 = !{!"f.i", !"/tmp"}
!28 = !{i32 0}
!29 = !{i32 1, !"Debug Info Version", i32 2}
>>>>>>> 7618b2b2
<|MERGE_RESOLUTION|>--- conflicted
+++ resolved
@@ -18,7 +18,7 @@
 
 define i32 @foo(i32 %dev, i64 %cmd, i8* %data, i32 %data2) nounwind optsize ssp {
 entry:
-  call void @llvm.dbg.value(metadata !{i32 %dev}, i64 0, metadata !12, metadata !{metadata !"0x102"}), !dbg !13
+  call void @llvm.dbg.value(metadata i32 %dev, i64 0, metadata !12, metadata !{!"0x102"}), !dbg !13
   %tmp.i = load i32* @dfm, align 4, !dbg !14
   %cmp.i = icmp eq i32 %tmp.i, 0, !dbg !14
   br i1 %cmp.i, label %if.else, label %if.end.i, !dbg !14
@@ -50,35 +50,6 @@
 !llvm.dbg.cu = !{!2}
 !llvm.module.flags = !{!29}
 
-<<<<<<< HEAD
-!0 = metadata !{metadata !"0x2e\00foo\00foo\00\0019510\000\001\000\006\00256\001\0019510", metadata !26, metadata !1, metadata !3, null, i32 (i32, i64, i8*, i32)* @foo, null, null, null} ; [ DW_TAG_subprogram ] [line 19510] [def] [foo]
-!1 = metadata !{metadata !"0x29", metadata !26} ; [ DW_TAG_file_type ]
-!2 = metadata !{metadata !"0x11\0012\00clang version 2.9 (trunk 124753)\001\00\000\00\000", metadata !27, metadata !28, metadata !28, metadata !24, null,  null} ; [ DW_TAG_compile_unit ]
-!3 = metadata !{metadata !"0x15\00\000\000\000\000\000\000", metadata !26, metadata !1, null, metadata !4, null, null, null} ; [ DW_TAG_subroutine_type ] [line 0, size 0, align 0, offset 0] [from ]
-!4 = metadata !{metadata !5}
-!5 = metadata !{metadata !"0x24\00int\000\0032\0032\000\000\005", null, metadata !2} ; [ DW_TAG_base_type ]
-!6 = metadata !{metadata !"0x2e\00bar3\00bar3\00\0014827\001\001\000\006\00256\001\000", metadata !26, metadata !1, metadata !3, null, i32 (i32)* @bar3, null, null, null} ; [ DW_TAG_subprogram ] [line 14827] [local] [def] [scope 0] [bar3]
-!7 = metadata !{metadata !"0x2e\00bar2\00bar2\00\0015397\001\001\000\006\00256\001\000", metadata !26, metadata !1, metadata !3, null, i32 (i32)* @bar2, null, null, null} ; [ DW_TAG_subprogram ] [line 15397] [local] [def] [scope 0] [bar2]
-!8 = metadata !{metadata !"0x2e\00bar\00bar\00\0012382\001\001\000\006\00256\001\000", metadata !26, metadata !1, metadata !9, null, i32 (i32, i32*)* @bar, null, null, null} ; [ DW_TAG_subprogram ] [line 12382] [local] [def] [scope 0] [bar]
-!9 = metadata !{metadata !"0x15\00\000\000\000\000\000\000", metadata !26, metadata !1, null, metadata !10, null, null, null} ; [ DW_TAG_subroutine_type ] [line 0, size 0, align 0, offset 0] [from ]
-!10 = metadata !{metadata !11}
-!11 = metadata !{metadata !"0x24\00unsigned char\000\008\008\000\000\008", null, metadata !2} ; [ DW_TAG_base_type ]
-!12 = metadata !{metadata !"0x101\00var\0019509\000", metadata !0, metadata !1, metadata !5} ; [ DW_TAG_arg_variable ]
-!13 = metadata !{i32 19509, i32 20, metadata !0, null}
-!14 = metadata !{i32 18091, i32 2, metadata !15, metadata !17}
-!15 = metadata !{metadata !"0xb\0018086\001\00748", metadata !26, metadata !16} ; [ DW_TAG_lexical_block ]
-!16 = metadata !{metadata !"0x2e\00foo_bar\00foo_bar\00\0018086\001\001\000\006\00256\001\000", metadata !26, metadata !1, metadata !3, null, null, null, null, null} ; [ DW_TAG_subprogram ] [line 18086] [local] [def] [scope 0] [foo_bar]
-!17 = metadata !{i32 19514, i32 2, metadata !18, null}
-!18 = metadata !{metadata !"0xb\0019510\001\0099", metadata !26, metadata !0} ; [ DW_TAG_lexical_block ]
-!22 = metadata !{i32 18094, i32 2, metadata !15, metadata !17}
-!23 = metadata !{i32 19524, i32 1, metadata !18, null}
-!24 = metadata !{metadata !0, metadata !6, metadata !7, metadata !8, metadata !16}
-!25 = metadata !{metadata !"0x29", metadata !27} ; [ DW_TAG_file_type ]
-!26 = metadata !{metadata !"/tmp/f.c", metadata !"/tmp"}
-!27 = metadata !{metadata !"f.i", metadata !"/tmp"}
-!28 = metadata !{i32 0}
-!29 = metadata !{i32 1, metadata !"Debug Info Version", i32 2}
-=======
 !0 = !{!"0x2e\00foo\00foo\00\0019510\000\001\000\006\00256\001\0019510", !26, !1, !3, null, i32 (i32, i64, i8*, i32)* @foo, null, null, null} ; [ DW_TAG_subprogram ] [line 19510] [def] [foo]
 !1 = !{!"0x29", !26} ; [ DW_TAG_file_type ]
 !2 = !{!"0x11\0012\00clang version 2.9 (trunk 124753)\001\00\000\00\000", !27, !28, !28, !24, null,  null} ; [ DW_TAG_compile_unit ]
@@ -105,5 +76,4 @@
 !26 = !{!"/tmp/f.c", !"/tmp"}
 !27 = !{!"f.i", !"/tmp"}
 !28 = !{i32 0}
-!29 = !{i32 1, !"Debug Info Version", i32 2}
->>>>>>> 7618b2b2
+!29 = !{i32 1, !"Debug Info Version", i32 2}