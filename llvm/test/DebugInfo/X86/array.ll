--- conflicted
+++ resolved
@@ -25,7 +25,7 @@
 
 ; Function Attrs: nounwind ssp uwtable
 define void @f(i32* nocapture %p) #0 {
-  tail call void @llvm.dbg.value(metadata !{i32* %p}, i64 0, metadata !11, metadata !{metadata !"0x102"}), !dbg !28
+  tail call void @llvm.dbg.value(metadata i32* %p, i64 0, metadata !11, metadata !{!"0x102"}), !dbg !28
   store i32 42, i32* %p, align 4, !dbg !29, !tbaa !30
   ret void, !dbg !34
 }
@@ -33,15 +33,15 @@
 ; Function Attrs: nounwind ssp uwtable
 define i32 @main(i32 %argc, i8** nocapture readnone %argv) #0 {
   %array = alloca [4 x i32], align 16
-  tail call void @llvm.dbg.value(metadata !{i32 %argc}, i64 0, metadata !19, metadata !{metadata !"0x102"}), !dbg !35
-  tail call void @llvm.dbg.value(metadata !{i8** %argv}, i64 0, metadata !20, metadata !{metadata !"0x102"}), !dbg !35
-  tail call void @llvm.dbg.value(metadata !{[4 x i32]* %array}, i64 0, metadata !21, metadata !{metadata !"0x102"}), !dbg !36
+  tail call void @llvm.dbg.value(metadata i32 %argc, i64 0, metadata !19, metadata !{!"0x102"}), !dbg !35
+  tail call void @llvm.dbg.value(metadata i8** %argv, i64 0, metadata !20, metadata !{!"0x102"}), !dbg !35
+  tail call void @llvm.dbg.value(metadata [4 x i32]* %array, i64 0, metadata !21, metadata !{!"0x102"}), !dbg !36
   %1 = bitcast [4 x i32]* %array to i8*, !dbg !36
   call void @llvm.memcpy.p0i8.p0i8.i64(i8* %1, i8* bitcast ([4 x i32]* @main.array to i8*), i64 16, i32 16, i1 false), !dbg !36
-  tail call void @llvm.dbg.value(metadata !{[4 x i32]* %array}, i64 0, metadata !21, metadata !{metadata !"0x102"}), !dbg !36
+  tail call void @llvm.dbg.value(metadata [4 x i32]* %array, i64 0, metadata !21, metadata !{!"0x102"}), !dbg !36
   %2 = getelementptr inbounds [4 x i32]* %array, i64 0, i64 0, !dbg !37
   call void @f(i32* %2), !dbg !37
-  tail call void @llvm.dbg.value(metadata !{[4 x i32]* %array}, i64 0, metadata !21, metadata !{metadata !"0x102"}), !dbg !36
+  tail call void @llvm.dbg.value(metadata [4 x i32]* %array, i64 0, metadata !21, metadata !{!"0x102"}), !dbg !36
   %3 = load i32* %2, align 16, !dbg !38, !tbaa !30
   ret i32 %3, !dbg !38
 }
@@ -60,47 +60,6 @@
 !llvm.module.flags = !{!25, !26}
 !llvm.ident = !{!27}
 
-<<<<<<< HEAD
-!0 = metadata !{metadata !"0x11\0012\00clang version 3.5.0 \001\00\000\00\001", metadata !1, metadata !2, metadata !2, metadata !3, metadata !2, metadata !2} ; [ DW_TAG_compile_unit ] [/array.c] [DW_LANG_C99]
-!1 = metadata !{metadata !"array.c", metadata !""}
-!2 = metadata !{}
-!3 = metadata !{metadata !4, metadata !12}
-!4 = metadata !{metadata !"0x2e\00f\00f\00\001\000\001\000\006\00256\001\001", metadata !1, metadata !5, metadata !6, null, void (i32*)* @f, null, null, metadata !10} ; [ DW_TAG_subprogram ] [line 1] [def] [f]
-!5 = metadata !{metadata !"0x29", metadata !1}          ; [ DW_TAG_file_type ] [/array.c]
-!6 = metadata !{metadata !"0x15\00\000\000\000\000\000\000", i32 0, null, null, metadata !7, null, null, null} ; [ DW_TAG_subroutine_type ] [line 0, size 0, align 0, offset 0] [from ]
-!7 = metadata !{null, metadata !8}
-!8 = metadata !{metadata !"0xf\00\000\0064\0064\000\000", null, null, metadata !9} ; [ DW_TAG_pointer_type ] [line 0, size 64, align 64, offset 0] [from int]
-!9 = metadata !{metadata !"0x24\00int\000\0032\0032\000\000\005", null, null} ; [ DW_TAG_base_type ] [int] [line 0, size 32, align 32, offset 0, enc DW_ATE_signed]
-!10 = metadata !{metadata !11}
-!11 = metadata !{metadata !"0x101\00p\0016777217\000", metadata !4, metadata !5, metadata !8} ; [ DW_TAG_arg_variable ] [p] [line 1]
-!12 = metadata !{metadata !"0x2e\00main\00main\00\005\000\001\000\006\00256\001\005", metadata !1, metadata !5, metadata !13, null, i32 (i32, i8**)* @main, null, null, metadata !18} ; [ DW_TAG_subprogram ] [line 5] [def] [main]
-!13 = metadata !{metadata !"0x15\00\000\000\000\000\000\000", i32 0, null, null, metadata !14, null, null, null} ; [ DW_TAG_subroutine_type ] [line 0, size 0, align 0, offset 0] [from ]
-!14 = metadata !{metadata !9, metadata !9, metadata !15}
-!15 = metadata !{metadata !"0xf\00\000\0064\0064\000\000", null, null, metadata !16} ; [ DW_TAG_pointer_type ] [line 0, size 64, align 64, offset 0] [from ]
-!16 = metadata !{metadata !"0xf\00\000\0064\0064\000\000", null, null, metadata !17} ; [ DW_TAG_pointer_type ] [line 0, size 64, align 64, offset 0] [from char]
-!17 = metadata !{metadata !"0x24\00char\000\008\008\000\000\006", null, null} ; [ DW_TAG_base_type ] [char] [line 0, size 8, align 8, offset 0, enc DW_ATE_signed_char]
-!18 = metadata !{metadata !19, metadata !20, metadata !21}
-!19 = metadata !{metadata !"0x101\00argc\0016777221\000", metadata !12, metadata !5, metadata !9} ; [ DW_TAG_arg_variable ] [argc] [line 5]
-!20 = metadata !{metadata !"0x101\00argv\0033554437\000", metadata !12, metadata !5, metadata !15} ; [ DW_TAG_arg_variable ] [argv] [line 5]
-!21 = metadata !{metadata !"0x100\00array\006\000", metadata !12, metadata !5, metadata !22} ; [ DW_TAG_auto_variable ] [array] [line 6]
-!22 = metadata !{metadata !"0x1\00\000\00128\0032\000\000", null, null, metadata !9, metadata !23, i32 0, null, null, null} ; [ DW_TAG_array_type ] [line 0, size 128, align 32, offset 0] [from int]
-!23 = metadata !{metadata !24}
-!24 = metadata !{metadata !"0x21\000\004"}        ; [ DW_TAG_subrange_type ] [0, 3]
-!25 = metadata !{i32 2, metadata !"Dwarf Version", i32 2}
-!26 = metadata !{i32 1, metadata !"Debug Info Version", i32 2}
-!27 = metadata !{metadata !"clang version 3.5.0 "}
-!28 = metadata !{i32 1, i32 0, metadata !4, null}
-!29 = metadata !{i32 2, i32 0, metadata !4, null}
-!30 = metadata !{metadata !31, metadata !31, i64 0}
-!31 = metadata !{metadata !"int", metadata !32, i64 0}
-!32 = metadata !{metadata !"omnipotent char", metadata !33, i64 0}
-!33 = metadata !{metadata !"Simple C/C++ TBAA"}
-!34 = metadata !{i32 3, i32 0, metadata !4, null}
-!35 = metadata !{i32 5, i32 0, metadata !12, null}
-!36 = metadata !{i32 6, i32 0, metadata !12, null}
-!37 = metadata !{i32 7, i32 0, metadata !12, null}
-!38 = metadata !{i32 8, i32 0, metadata !12, null}
-=======
 !0 = !{!"0x11\0012\00clang version 3.5.0 \001\00\000\00\001", !1, !2, !2, !3, !2, !2} ; [ DW_TAG_compile_unit ] [/array.c] [DW_LANG_C99]
 !1 = !{!"array.c", !""}
 !2 = !{}
@@ -139,5 +98,4 @@
 !35 = !MDLocation(line: 5, scope: !12)
 !36 = !MDLocation(line: 6, scope: !12)
 !37 = !MDLocation(line: 7, scope: !12)
-!38 = !MDLocation(line: 8, scope: !12)
->>>>>>> 7618b2b2
+!38 = !MDLocation(line: 8, scope: !12)