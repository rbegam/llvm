; RUN: llc %s -o - -filetype=asm -O0 -mtriple=x86_64-unknown-linux-gnu \
; RUN:   | FileCheck --check-prefix=CHECK --check-prefix=SINGLE --check-prefix=SINGLE-64 %s

; RUN: llc %s -o - -filetype=asm -O0 -mtriple=i386-linux-gnu \
; RUN:   | FileCheck --check-prefix=CHECK --check-prefix=SINGLE --check-prefix=SINGLE-32 %s

; RUN: llc %s -o - -filetype=asm -O0 -mtriple=x86_64-unknown-linux-gnu -split-dwarf=Enable \
; RUN:   | FileCheck --check-prefix=CHECK --check-prefix=FISSION %s

; FIXME: add relocation and DWARF expression support to llvm-dwarfdump & use
; that here instead of raw assembly printing

; FISSION: .section    .debug_info.dwo,
; 3 bytes of data in this DW_FORM_block1 representation of the location of 'tls'
; FISSION: .byte 3{{ *}}# DW_AT_location
; DW_OP_GNU_const_index (0xfx == 252) to refer to the debug_addr table
; FISSION-NEXT: .byte 252
; an index of zero into the debug_addr table
; FISSION-NEXT: .byte 0

; SINGLE: .section     .debug_info,
; 10 bytes of data in this DW_FORM_block1 representation of the location of 'tls'
; SINGLE-64: .byte     10 # DW_AT_location
; DW_OP_const8u (0x0e == 14) of address
; SINGLE-64-NEXT: .byte        14
; SINGLE-64-NEXT: .quad tls@DTPOFF

; SINGLE-32: .byte     6 # DW_AT_location
; DW_OP_const4u (0x0e == 12) of address
; SINGLE-32-NEXT: .byte        12
; SINGLE-32-NEXT: .long tls@DTPOFF

; DW_OP_GNU_push_tls_address
; CHECK-NEXT: .byte 224

; FISSION: DW_TAG_variable
; FISSION: .byte 2 # DW_AT_location
; DW_OP_GNU_addr_index
; FISSION-NEXT: .byte 251
; FISSION-NEXT: .byte 1

; FISSION: DW_TAG_template_value_parameter
; FISSION: .byte 3 # DW_AT_location
; DW_OP_GNU_addr_index
; FISSION-NEXT: .byte 251
; FISSION-NEXT: .byte 1
; DW_OP_stack_value
; FISSION-NEXT: .byte 159

; check that the expected TLS address description is the first thing in the debug_addr section
; FISSION: .section    .debug_addr
; FISSION-NEXT: .quad  tls@DTPOFF
; FISSION-NEXT: .quad  glbl
; FISSION-NOT: .quad  glbl

; Generated from:

; __thread int tls;
; int glbl;
;
; template <int *I>
; int func() {
;   return 0;
; }
;
; template int func<&glbl>(); // create a second reference to 'glbl'


@tls = thread_local global i32 0, align 4
@glbl = global i32 0, align 4

; Function Attrs: nounwind uwtable
define weak_odr i32 @_Z4funcIXadL_Z4glblEEEiv() #0 {
entry:
  ret i32 0, !dbg !18
}

attributes #0 = { nounwind uwtable "less-precise-fpmad"="false" "no-frame-pointer-elim"="true" "no-frame-pointer-elim-non-leaf" "no-infs-fp-math"="false" "no-nans-fp-math"="false" "stack-protector-buffer-size"="8" "unsafe-fp-math"="false" "use-soft-float"="false" }

!llvm.dbg.cu = !{!0}
!llvm.module.flags = !{!15, !16}
!llvm.ident = !{!17}

<<<<<<< HEAD
!0 = metadata !{i32 786449, metadata !1, i32 4, metadata !"clang version 3.5 ", i1 false, metadata !"", i32 0, metadata !2, metadata !2, metadata !3, metadata !12, metadata !2, metadata !"-.dwo"} ; [ DW_TAG_compile_unit ] [/tmp/dbginfo/tls.cpp] [DW_LANG_C_plus_plus]
!1 = metadata !{metadata !"tls.cpp", metadata !"/tmp/dbginfo"}
!2 = metadata !{}
!3 = metadata !{metadata !4}
!4 = metadata !{i32 786478, metadata !1, metadata !5, metadata !"func<&glbl>", metadata !"func<&glbl>", metadata !"_Z4funcIXadL_Z4glblEEEiv", i32 5, metadata !6, i1 false, i1 true, i32 0, i32 0, null, i32 256, i1 false, i32 ()* @_Z4funcIXadL_Z4glblEEEiv, metadata !9, null, metadata !2, i32 5} ; [ DW_TAG_subprogram ] [line 5] [def] [func<&glbl>]
!5 = metadata !{i32 786473, metadata !1}          ; [ DW_TAG_file_type ] [/tmp/dbginfo/tls.cpp]
!6 = metadata !{i32 786453, i32 0, null, metadata !"", i32 0, i64 0, i64 0, i64 0, i32 0, null, metadata !7, i32 0, null, null, null} ; [ DW_TAG_subroutine_type ] [line 0, size 0, align 0, offset 0] [from ]
!7 = metadata !{metadata !8}
!8 = metadata !{i32 786468, null, null, metadata !"int", i32 0, i64 32, i64 32, i64 0, i32 0, i32 5} ; [ DW_TAG_base_type ] [int] [line 0, size 32, align 32, offset 0, enc DW_ATE_signed]
!9 = metadata !{metadata !10}
!10 = metadata !{i32 786480, null, metadata !"I", metadata !11, i32* @glbl, null, i32 0, i32 0} ; [ DW_TAG_template_value_parameter ]
!11 = metadata !{i32 786447, null, null, metadata !"", i32 0, i64 64, i64 64, i64 0, i32 0, metadata !8} ; [ DW_TAG_pointer_type ] [line 0, size 64, align 64, offset 0] [from int]
!12 = metadata !{metadata !13, metadata !14}
!13 = metadata !{i32 786484, i32 0, null, metadata !"tls", metadata !"tls", metadata !"", metadata !5, i32 1, metadata !8, i32 0, i32 1, i32* @tls, null} ; [ DW_TAG_variable ] [tls] [line 1] [def]
!14 = metadata !{i32 786484, i32 0, null, metadata !"glbl", metadata !"glbl", metadata !"", metadata !5, i32 2, metadata !8, i32 0, i32 1, i32* @glbl, null} ; [ DW_TAG_variable ] [glbl] [line 2] [def]
!15 = metadata !{i32 2, metadata !"Dwarf Version", i32 4}
!16 = metadata !{i32 1, metadata !"Debug Info Version", i32 1}
!17 = metadata !{metadata !"clang version 3.5 "}
!18 = metadata !{i32 6, i32 0, metadata !4, null}
=======
!0 = !{!"0x11\004\00clang version 3.5 \000\00\000\00-.dwo\000", !1, !2, !2, !3, !12, !2} ; [ DW_TAG_compile_unit ] [/tmp/dbginfo/tls.cpp] [DW_LANG_C_plus_plus]
!1 = !{!"tls.cpp", !"/tmp/dbginfo"}
!2 = !{}
!3 = !{!4}
!4 = !{!"0x2e\00func<&glbl>\00func<&glbl>\00_Z4funcIXadL_Z4glblEEEiv\005\000\001\000\006\00256\000\005", !1, !5, !6, null, i32 ()* @_Z4funcIXadL_Z4glblEEEiv, !9, null, !2} ; [ DW_TAG_subprogram ] [line 5] [def] [func<&glbl>]
!5 = !{!"0x29", !1}          ; [ DW_TAG_file_type ] [/tmp/dbginfo/tls.cpp]
!6 = !{!"0x15\00\000\000\000\000\000\000", i32 0, null, null, !7, null, null, null} ; [ DW_TAG_subroutine_type ] [line 0, size 0, align 0, offset 0] [from ]
!7 = !{!8}
!8 = !{!"0x24\00int\000\0032\0032\000\000\005", null, null} ; [ DW_TAG_base_type ] [int] [line 0, size 32, align 32, offset 0, enc DW_ATE_signed]
!9 = !{!10}
!10 = !{!"0x30\00I\000\000", null, !11, i32* @glbl, null} ; [ DW_TAG_template_value_parameter ]
!11 = !{!"0xf\00\000\0064\0064\000\000", null, null, !8} ; [ DW_TAG_pointer_type ] [line 0, size 64, align 64, offset 0] [from int]
!12 = !{!13, !14}
!13 = !{!"0x34\00tls\00tls\00\001\000\001", null, !5, !8, i32* @tls, null} ; [ DW_TAG_variable ] [tls] [line 1] [def]
!14 = !{!"0x34\00glbl\00glbl\00\002\000\001", null, !5, !8, i32* @glbl, null} ; [ DW_TAG_variable ] [glbl] [line 2] [def]
!15 = !{i32 2, !"Dwarf Version", i32 4}
!16 = !{i32 1, !"Debug Info Version", i32 2}
!17 = !{!"clang version 3.5 "}
!18 = !MDLocation(line: 6, scope: !4)
>>>>>>> 41cb3da2
<|MERGE_RESOLUTION|>--- conflicted
+++ resolved
@@ -81,27 +81,6 @@
 !llvm.module.flags = !{!15, !16}
 !llvm.ident = !{!17}
 
-<<<<<<< HEAD
-!0 = metadata !{i32 786449, metadata !1, i32 4, metadata !"clang version 3.5 ", i1 false, metadata !"", i32 0, metadata !2, metadata !2, metadata !3, metadata !12, metadata !2, metadata !"-.dwo"} ; [ DW_TAG_compile_unit ] [/tmp/dbginfo/tls.cpp] [DW_LANG_C_plus_plus]
-!1 = metadata !{metadata !"tls.cpp", metadata !"/tmp/dbginfo"}
-!2 = metadata !{}
-!3 = metadata !{metadata !4}
-!4 = metadata !{i32 786478, metadata !1, metadata !5, metadata !"func<&glbl>", metadata !"func<&glbl>", metadata !"_Z4funcIXadL_Z4glblEEEiv", i32 5, metadata !6, i1 false, i1 true, i32 0, i32 0, null, i32 256, i1 false, i32 ()* @_Z4funcIXadL_Z4glblEEEiv, metadata !9, null, metadata !2, i32 5} ; [ DW_TAG_subprogram ] [line 5] [def] [func<&glbl>]
-!5 = metadata !{i32 786473, metadata !1}          ; [ DW_TAG_file_type ] [/tmp/dbginfo/tls.cpp]
-!6 = metadata !{i32 786453, i32 0, null, metadata !"", i32 0, i64 0, i64 0, i64 0, i32 0, null, metadata !7, i32 0, null, null, null} ; [ DW_TAG_subroutine_type ] [line 0, size 0, align 0, offset 0] [from ]
-!7 = metadata !{metadata !8}
-!8 = metadata !{i32 786468, null, null, metadata !"int", i32 0, i64 32, i64 32, i64 0, i32 0, i32 5} ; [ DW_TAG_base_type ] [int] [line 0, size 32, align 32, offset 0, enc DW_ATE_signed]
-!9 = metadata !{metadata !10}
-!10 = metadata !{i32 786480, null, metadata !"I", metadata !11, i32* @glbl, null, i32 0, i32 0} ; [ DW_TAG_template_value_parameter ]
-!11 = metadata !{i32 786447, null, null, metadata !"", i32 0, i64 64, i64 64, i64 0, i32 0, metadata !8} ; [ DW_TAG_pointer_type ] [line 0, size 64, align 64, offset 0] [from int]
-!12 = metadata !{metadata !13, metadata !14}
-!13 = metadata !{i32 786484, i32 0, null, metadata !"tls", metadata !"tls", metadata !"", metadata !5, i32 1, metadata !8, i32 0, i32 1, i32* @tls, null} ; [ DW_TAG_variable ] [tls] [line 1] [def]
-!14 = metadata !{i32 786484, i32 0, null, metadata !"glbl", metadata !"glbl", metadata !"", metadata !5, i32 2, metadata !8, i32 0, i32 1, i32* @glbl, null} ; [ DW_TAG_variable ] [glbl] [line 2] [def]
-!15 = metadata !{i32 2, metadata !"Dwarf Version", i32 4}
-!16 = metadata !{i32 1, metadata !"Debug Info Version", i32 1}
-!17 = metadata !{metadata !"clang version 3.5 "}
-!18 = metadata !{i32 6, i32 0, metadata !4, null}
-=======
 !0 = !{!"0x11\004\00clang version 3.5 \000\00\000\00-.dwo\000", !1, !2, !2, !3, !12, !2} ; [ DW_TAG_compile_unit ] [/tmp/dbginfo/tls.cpp] [DW_LANG_C_plus_plus]
 !1 = !{!"tls.cpp", !"/tmp/dbginfo"}
 !2 = !{}
@@ -120,5 +99,4 @@
 !15 = !{i32 2, !"Dwarf Version", i32 4}
 !16 = !{i32 1, !"Debug Info Version", i32 2}
 !17 = !{!"clang version 3.5 "}
-!18 = !MDLocation(line: 6, scope: !4)
->>>>>>> 41cb3da2
+!18 = !MDLocation(line: 6, scope: !4)