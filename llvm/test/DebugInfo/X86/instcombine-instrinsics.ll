; RUN: opt %s -O2 -S -o - | FileCheck %s
; Verify that we emit the same intrinsic at most once.
; rdar://problem/13056109
;
; CHECK: call void @llvm.dbg.value(metadata !{%struct.i14** %p}
; CHECK-NOT: call void @llvm.dbg.value(metadata !{%struct.i14** %p}
; CHECK-NEXT: call i32 @foo
; CHECK: ret
;
;
; typedef struct {
;   long i;
; } i14;
;
; int foo(i14**);
;
;   void init() {
;     i14* p = 0;
;     foo(&p);
;     p->i |= 4;
;     foo(&p);
;   }
;
; ModuleID = 'instcombine_intrinsics.c'
target datalayout = "e-m:o-i64:64-f80:128-n8:16:32:64-S128"
target triple = "x86_64-apple-macosx10.9.0"

%struct.i14 = type { i64 }

; Function Attrs: nounwind ssp uwtable
define void @init() #0 {
  %p = alloca %struct.i14*, align 8
  call void @llvm.dbg.declare(metadata !{%struct.i14** %p}, metadata !11, metadata !{metadata !"0x102"}), !dbg !18
  store %struct.i14* null, %struct.i14** %p, align 8, !dbg !18
  %1 = call i32 @foo(%struct.i14** %p), !dbg !19
  %2 = load %struct.i14** %p, align 8, !dbg !20
  %3 = getelementptr inbounds %struct.i14* %2, i32 0, i32 0, !dbg !20
  %4 = load i64* %3, align 8, !dbg !20
  %5 = or i64 %4, 4, !dbg !20
  store i64 %5, i64* %3, align 8, !dbg !20
  %6 = call i32 @foo(%struct.i14** %p), !dbg !21
  ret void, !dbg !22
}

; Function Attrs: nounwind readnone
declare void @llvm.dbg.declare(metadata, metadata, metadata) #1

declare i32 @foo(%struct.i14**)

attributes #0 = { nounwind ssp uwtable }
attributes #1 = { nounwind readnone }

!llvm.dbg.cu = !{!0}
!llvm.module.flags = !{!8, !9}
!llvm.ident = !{!10}

<<<<<<< HEAD
!0 = metadata !{metadata !"0x11\0012\00clang version 3.5.0 \000\00\000\00\001", metadata !1, metadata !2, metadata !2, metadata !3, metadata !2, metadata !2} ; [ DW_TAG_compile_unit ] [instcombine_intrinsics.c] [DW_LANG_C99]
!1 = metadata !{metadata !"instcombine_intrinsics.c", metadata !""}
!2 = metadata !{}
!3 = metadata !{metadata !4}
!4 = metadata !{metadata !"0x2e\00init\00init\00\007\000\001\000\006\000\000\007", metadata !1, metadata !5, metadata !6, null, void ()* @init, null, null, metadata !2} ; [ DW_TAG_subprogram ] [line 7] [def] [init]
!5 = metadata !{metadata !"0x29", metadata !1}          ; [ DW_TAG_file_type ] [instcombine_intrinsics.c]
!6 = metadata !{metadata !"0x15\00\000\000\000\000\000\000", i32 0, null, null, metadata !7, null, null, null} ; [ DW_TAG_subroutine_type ] [line 0, size 0, align 0, offset 0] [from ]
!7 = metadata !{null}
!8 = metadata !{i32 2, metadata !"Dwarf Version", i32 2}
!9 = metadata !{i32 1, metadata !"Debug Info Version", i32 2}
!10 = metadata !{metadata !"clang version 3.5.0 "}
!11 = metadata !{metadata !"0x100\00p\008\000", metadata !4, metadata !5, metadata !12} ; [ DW_TAG_auto_variable ] [p] [line 8]
!12 = metadata !{metadata !"0xf\00\000\0064\0064\000\000", null, null, metadata !13} ; [ DW_TAG_pointer_type ] [line 0, size 64, align 64, offset 0] [from i14]
!13 = metadata !{metadata !"0x16\00i14\003\000\000\000\000", metadata !1, null, metadata !14} ; [ DW_TAG_typedef ] [i14] [line 3, size 0, align 0, offset 0] [from ]
!14 = metadata !{metadata !"0x13\00\001\0064\0064\000\000\000", metadata !1, null, null, metadata !15, null, null, null} ; [ DW_TAG_structure_type ] [line 1, size 64, align 64, offset 0] [def] [from ]
!15 = metadata !{metadata !16}
!16 = metadata !{metadata !"0xd\00i\002\0064\0064\000\000", metadata !1, metadata !14, metadata !17} ; [ DW_TAG_member ] [i] [line 2, size 64, align 64, offset 0] [from long int]
!17 = metadata !{metadata !"0x24\00long int\000\0064\0064\000\000\005", null, null} ; [ DW_TAG_base_type ] [long int] [line 0, size 64, align 64, offset 0, enc DW_ATE_signed]
!18 = metadata !{i32 8, i32 0, metadata !4, null}
!19 = metadata !{i32 9, i32 0, metadata !4, null}
!20 = metadata !{i32 10, i32 0, metadata !4, null}
!21 = metadata !{i32 11, i32 0, metadata !4, null}
!22 = metadata !{i32 12, i32 0, metadata !4, null}
=======
!0 = !{!"0x11\0012\00clang version 3.5.0 \000\00\000\00\001", !1, !2, !2, !3, !2, !2} ; [ DW_TAG_compile_unit ] [instcombine_intrinsics.c] [DW_LANG_C99]
!1 = !{!"instcombine_intrinsics.c", !""}
!2 = !{}
!3 = !{!4}
!4 = !{!"0x2e\00init\00init\00\007\000\001\000\006\000\000\007", !1, !5, !6, null, void ()* @init, null, null, !2} ; [ DW_TAG_subprogram ] [line 7] [def] [init]
!5 = !{!"0x29", !1}          ; [ DW_TAG_file_type ] [instcombine_intrinsics.c]
!6 = !{!"0x15\00\000\000\000\000\000\000", i32 0, null, null, !7, null, null, null} ; [ DW_TAG_subroutine_type ] [line 0, size 0, align 0, offset 0] [from ]
!7 = !{null}
!8 = !{i32 2, !"Dwarf Version", i32 2}
!9 = !{i32 1, !"Debug Info Version", i32 2}
!10 = !{!"clang version 3.5.0 "}
!11 = !{!"0x100\00p\008\000", !4, !5, !12} ; [ DW_TAG_auto_variable ] [p] [line 8]
!12 = !{!"0xf\00\000\0064\0064\000\000", null, null, !13} ; [ DW_TAG_pointer_type ] [line 0, size 64, align 64, offset 0] [from i14]
!13 = !{!"0x16\00i14\003\000\000\000\000", !1, null, !14} ; [ DW_TAG_typedef ] [i14] [line 3, size 0, align 0, offset 0] [from ]
!14 = !{!"0x13\00\001\0064\0064\000\000\000", !1, null, null, !15, null, null, null} ; [ DW_TAG_structure_type ] [line 1, size 64, align 64, offset 0] [def] [from ]
!15 = !{!16}
!16 = !{!"0xd\00i\002\0064\0064\000\000", !1, !14, !17} ; [ DW_TAG_member ] [i] [line 2, size 64, align 64, offset 0] [from long int]
!17 = !{!"0x24\00long int\000\0064\0064\000\000\005", null, null} ; [ DW_TAG_base_type ] [long int] [line 0, size 64, align 64, offset 0, enc DW_ATE_signed]
!18 = !MDLocation(line: 8, scope: !4)
!19 = !MDLocation(line: 9, scope: !4)
!20 = !MDLocation(line: 10, scope: !4)
!21 = !MDLocation(line: 11, scope: !4)
!22 = !MDLocation(line: 12, scope: !4)
>>>>>>> 7618b2b2
<|MERGE_RESOLUTION|>--- conflicted
+++ resolved
@@ -2,8 +2,8 @@
 ; Verify that we emit the same intrinsic at most once.
 ; rdar://problem/13056109
 ;
-; CHECK: call void @llvm.dbg.value(metadata !{%struct.i14** %p}
-; CHECK-NOT: call void @llvm.dbg.value(metadata !{%struct.i14** %p}
+; CHECK: call void @llvm.dbg.value(metadata %struct.i14** %p
+; CHECK-NOT: call void @llvm.dbg.value(metadata %struct.i14** %p
 ; CHECK-NEXT: call i32 @foo
 ; CHECK: ret
 ;
@@ -30,7 +30,7 @@
 ; Function Attrs: nounwind ssp uwtable
 define void @init() #0 {
   %p = alloca %struct.i14*, align 8
-  call void @llvm.dbg.declare(metadata !{%struct.i14** %p}, metadata !11, metadata !{metadata !"0x102"}), !dbg !18
+  call void @llvm.dbg.declare(metadata %struct.i14** %p, metadata !11, metadata !{!"0x102"}), !dbg !18
   store %struct.i14* null, %struct.i14** %p, align 8, !dbg !18
   %1 = call i32 @foo(%struct.i14** %p), !dbg !19
   %2 = load %struct.i14** %p, align 8, !dbg !20
@@ -54,31 +54,6 @@
 !llvm.module.flags = !{!8, !9}
 !llvm.ident = !{!10}
 
-<<<<<<< HEAD
-!0 = metadata !{metadata !"0x11\0012\00clang version 3.5.0 \000\00\000\00\001", metadata !1, metadata !2, metadata !2, metadata !3, metadata !2, metadata !2} ; [ DW_TAG_compile_unit ] [instcombine_intrinsics.c] [DW_LANG_C99]
-!1 = metadata !{metadata !"instcombine_intrinsics.c", metadata !""}
-!2 = metadata !{}
-!3 = metadata !{metadata !4}
-!4 = metadata !{metadata !"0x2e\00init\00init\00\007\000\001\000\006\000\000\007", metadata !1, metadata !5, metadata !6, null, void ()* @init, null, null, metadata !2} ; [ DW_TAG_subprogram ] [line 7] [def] [init]
-!5 = metadata !{metadata !"0x29", metadata !1}          ; [ DW_TAG_file_type ] [instcombine_intrinsics.c]
-!6 = metadata !{metadata !"0x15\00\000\000\000\000\000\000", i32 0, null, null, metadata !7, null, null, null} ; [ DW_TAG_subroutine_type ] [line 0, size 0, align 0, offset 0] [from ]
-!7 = metadata !{null}
-!8 = metadata !{i32 2, metadata !"Dwarf Version", i32 2}
-!9 = metadata !{i32 1, metadata !"Debug Info Version", i32 2}
-!10 = metadata !{metadata !"clang version 3.5.0 "}
-!11 = metadata !{metadata !"0x100\00p\008\000", metadata !4, metadata !5, metadata !12} ; [ DW_TAG_auto_variable ] [p] [line 8]
-!12 = metadata !{metadata !"0xf\00\000\0064\0064\000\000", null, null, metadata !13} ; [ DW_TAG_pointer_type ] [line 0, size 64, align 64, offset 0] [from i14]
-!13 = metadata !{metadata !"0x16\00i14\003\000\000\000\000", metadata !1, null, metadata !14} ; [ DW_TAG_typedef ] [i14] [line 3, size 0, align 0, offset 0] [from ]
-!14 = metadata !{metadata !"0x13\00\001\0064\0064\000\000\000", metadata !1, null, null, metadata !15, null, null, null} ; [ DW_TAG_structure_type ] [line 1, size 64, align 64, offset 0] [def] [from ]
-!15 = metadata !{metadata !16}
-!16 = metadata !{metadata !"0xd\00i\002\0064\0064\000\000", metadata !1, metadata !14, metadata !17} ; [ DW_TAG_member ] [i] [line 2, size 64, align 64, offset 0] [from long int]
-!17 = metadata !{metadata !"0x24\00long int\000\0064\0064\000\000\005", null, null} ; [ DW_TAG_base_type ] [long int] [line 0, size 64, align 64, offset 0, enc DW_ATE_signed]
-!18 = metadata !{i32 8, i32 0, metadata !4, null}
-!19 = metadata !{i32 9, i32 0, metadata !4, null}
-!20 = metadata !{i32 10, i32 0, metadata !4, null}
-!21 = metadata !{i32 11, i32 0, metadata !4, null}
-!22 = metadata !{i32 12, i32 0, metadata !4, null}
-=======
 !0 = !{!"0x11\0012\00clang version 3.5.0 \000\00\000\00\001", !1, !2, !2, !3, !2, !2} ; [ DW_TAG_compile_unit ] [instcombine_intrinsics.c] [DW_LANG_C99]
 !1 = !{!"instcombine_intrinsics.c", !""}
 !2 = !{}
@@ -101,5 +76,4 @@
 !19 = !MDLocation(line: 9, scope: !4)
 !20 = !MDLocation(line: 10, scope: !4)
 !21 = !MDLocation(line: 11, scope: !4)
-!22 = !MDLocation(line: 12, scope: !4)
->>>>>>> 7618b2b2
+!22 = !MDLocation(line: 12, scope: !4)