; RUN: llc -filetype=obj -mtriple=x86_64-pc-linux-gnu %s -o %t
; RUN: llvm-readobj --relocations %t | FileCheck %s

; Check that we don't have any relocations in the ranges section - 
; to show that we're producing this as a relative offset to the
; low_pc for the compile unit.
; CHECK-NOT: .rela.debug_ranges

@llvm.global_ctors = appending global [1 x { i32, void ()* }] [{ i32, void ()* } { i32 0, void ()* @__msan_init }]
@str = private unnamed_addr constant [4 x i8] c"zzz\00"
@__msan_retval_tls = external thread_local(initialexec) global [8 x i64]
@__msan_retval_origin_tls = external thread_local(initialexec) global i32
@__msan_param_tls = external thread_local(initialexec) global [1000 x i64]
@__msan_param_origin_tls = external thread_local(initialexec) global [1000 x i32]
@__msan_va_arg_tls = external thread_local(initialexec) global [1000 x i64]
@__msan_va_arg_overflow_size_tls = external thread_local(initialexec) global i64
@__msan_origin_tls = external thread_local(initialexec) global i32
@__executable_start = external hidden global i32
@_end = external hidden global i32

; Function Attrs: sanitize_memory uwtable
define void @_Z1fv() #0 {
entry:
  %p = alloca i32*, align 8
  %0 = ptrtoint i32** %p to i64, !dbg !19
  %1 = and i64 %0, -70368744177672, !dbg !19
  %2 = inttoptr i64 %1 to i64*, !dbg !19
  store i64 -1, i64* %2, align 8, !dbg !19
  store i64 0, i64* getelementptr inbounds ([1000 x i64]* @__msan_param_tls, i64 0, i64 0), align 8, !dbg !19
  store i64 0, i64* getelementptr inbounds ([8 x i64]* @__msan_retval_tls, i64 0, i64 0), align 8, !dbg !19
  %call = call i8* @_Znwm(i64 4) #4, !dbg !19
  %_msret = load i64* getelementptr inbounds ([8 x i64]* @__msan_retval_tls, i64 0, i64 0), align 8, !dbg !19
  %3 = bitcast i8* %call to i32*, !dbg !19
<<<<<<< HEAD
  tail call void @llvm.dbg.value(metadata !{i32* %3}, i64 0, metadata !9), !dbg !19
  %4 = inttoptr i64 %1 to i64*, !dbg !19
  store i64 %_msret, i64* %4, align 8, !dbg !19
  store volatile i32* %3, i32** %p, align 8, !dbg !19
  tail call void @llvm.dbg.value(metadata !{i32** %p}, i64 0, metadata !9), !dbg !19
=======
  tail call void @llvm.dbg.value(metadata i32* %3, i64 0, metadata !9, metadata !{!"0x102"}), !dbg !19
  %4 = inttoptr i64 %1 to i64*, !dbg !19
  store i64 %_msret, i64* %4, align 8, !dbg !19
  store volatile i32* %3, i32** %p, align 8, !dbg !19
  tail call void @llvm.dbg.value(metadata i32** %p, i64 0, metadata !9, metadata !{!"0x102"}), !dbg !19
>>>>>>> 41cb3da2
  %p.0.p.0. = load volatile i32** %p, align 8, !dbg !20
  %_msld = load i64* %4, align 8, !dbg !20
  %_mscmp = icmp eq i64 %_msld, 0, !dbg !20
  br i1 %_mscmp, label %6, label %5, !dbg !20, !prof !22

; <label>:5                                       ; preds = %entry
  call void @__msan_warning_noreturn(), !dbg !20
  call void asm sideeffect "", ""() #3, !dbg !20
  unreachable, !dbg !20

; <label>:6                                       ; preds = %entry
  %7 = load i32* %p.0.p.0., align 4, !dbg !20, !tbaa !23
  %8 = ptrtoint i32* %p.0.p.0. to i64, !dbg !20
  %9 = and i64 %8, -70368744177665, !dbg !20
  %10 = inttoptr i64 %9 to i32*, !dbg !20
  %_msld2 = load i32* %10, align 4, !dbg !20
  %11 = icmp ne i32 %_msld2, 0, !dbg !20
  %12 = xor i32 %_msld2, -1, !dbg !20
  %13 = and i32 %7, %12, !dbg !20
  %14 = icmp eq i32 %13, 0, !dbg !20
  %_msprop_icmp = and i1 %11, %14, !dbg !20
  br i1 %_msprop_icmp, label %15, label %16, !dbg !20, !prof !27

; <label>:15                                      ; preds = %6
  call void @__msan_warning_noreturn(), !dbg !20
  call void asm sideeffect "", ""() #3, !dbg !20
  unreachable, !dbg !20

; <label>:16                                      ; preds = %6
  %tobool = icmp eq i32 %7, 0, !dbg !20
  br i1 %tobool, label %if.end, label %if.then, !dbg !20

if.then:                                          ; preds = %16
  store i64 0, i64* getelementptr inbounds ([1000 x i64]* @__msan_param_tls, i64 0, i64 0), align 8, !dbg !28
  store i32 0, i32* bitcast ([8 x i64]* @__msan_retval_tls to i32*), align 8, !dbg !28
  %puts = call i32 @puts(i8* getelementptr inbounds ([4 x i8]* @str, i64 0, i64 0)), !dbg !28
  br label %if.end, !dbg !28

if.end:                                           ; preds = %16, %if.then
  ret void, !dbg !29
}

; Function Attrs: nobuiltin
declare i8* @_Znwm(i64) #1

; Function Attrs: sanitize_memory uwtable
define i32 @main() #0 {
entry:
  %p.i = alloca i32*, align 8
  %0 = ptrtoint i32** %p.i to i64, !dbg !30
  %1 = and i64 %0, -70368744177672, !dbg !30
  %2 = inttoptr i64 %1 to i64*, !dbg !30
  store i64 -1, i64* %2, align 8, !dbg !30
  %p.i.0..sroa_cast = bitcast i32** %p.i to i8*, !dbg !30
  call void @llvm.lifetime.start(i64 8, i8* %p.i.0..sroa_cast), !dbg !30
  store i64 0, i64* getelementptr inbounds ([1000 x i64]* @__msan_param_tls, i64 0, i64 0), align 8, !dbg !30
  store i64 0, i64* getelementptr inbounds ([8 x i64]* @__msan_retval_tls, i64 0, i64 0), align 8, !dbg !30
  %call.i = call i8* @_Znwm(i64 4) #4, !dbg !30
  %_msret = load i64* getelementptr inbounds ([8 x i64]* @__msan_retval_tls, i64 0, i64 0), align 8, !dbg !30
  %3 = bitcast i8* %call.i to i32*, !dbg !30
<<<<<<< HEAD
  tail call void @llvm.dbg.value(metadata !{i32* %3}, i64 0, metadata !32), !dbg !30
  %4 = inttoptr i64 %1 to i64*, !dbg !30
  store i64 %_msret, i64* %4, align 8, !dbg !30
  store volatile i32* %3, i32** %p.i, align 8, !dbg !30
  tail call void @llvm.dbg.value(metadata !{i32** %p.i}, i64 0, metadata !32), !dbg !30
=======
  tail call void @llvm.dbg.value(metadata i32* %3, i64 0, metadata !32, metadata !{!"0x102"}), !dbg !30
  %4 = inttoptr i64 %1 to i64*, !dbg !30
  store i64 %_msret, i64* %4, align 8, !dbg !30
  store volatile i32* %3, i32** %p.i, align 8, !dbg !30
  tail call void @llvm.dbg.value(metadata i32** %p.i, i64 0, metadata !32, metadata !{!"0x102"}), !dbg !30
>>>>>>> 41cb3da2
  %p.i.0.p.0.p.0..i = load volatile i32** %p.i, align 8, !dbg !33
  %_msld = load i64* %4, align 8, !dbg !33
  %_mscmp = icmp eq i64 %_msld, 0, !dbg !33
  br i1 %_mscmp, label %6, label %5, !dbg !33, !prof !22

; <label>:5                                       ; preds = %entry
  call void @__msan_warning_noreturn(), !dbg !33
  call void asm sideeffect "", ""() #3, !dbg !33
  unreachable, !dbg !33

; <label>:6                                       ; preds = %entry
  %7 = load i32* %p.i.0.p.0.p.0..i, align 4, !dbg !33, !tbaa !23
  %8 = ptrtoint i32* %p.i.0.p.0.p.0..i to i64, !dbg !33
  %9 = and i64 %8, -70368744177665, !dbg !33
  %10 = inttoptr i64 %9 to i32*, !dbg !33
  %_msld2 = load i32* %10, align 4, !dbg !33
  %11 = icmp ne i32 %_msld2, 0, !dbg !33
  %12 = xor i32 %_msld2, -1, !dbg !33
  %13 = and i32 %7, %12, !dbg !33
  %14 = icmp eq i32 %13, 0, !dbg !33
  %_msprop_icmp = and i1 %11, %14, !dbg !33
  br i1 %_msprop_icmp, label %15, label %16, !dbg !33, !prof !27

; <label>:15                                      ; preds = %6
  call void @__msan_warning_noreturn(), !dbg !33
  call void asm sideeffect "", ""() #3, !dbg !33
  unreachable, !dbg !33

; <label>:16                                      ; preds = %6
  %tobool.i = icmp eq i32 %7, 0, !dbg !33
  br i1 %tobool.i, label %_Z1fv.exit, label %if.then.i, !dbg !33

if.then.i:                                        ; preds = %16
  store i64 0, i64* getelementptr inbounds ([1000 x i64]* @__msan_param_tls, i64 0, i64 0), align 8, !dbg !34
  store i32 0, i32* bitcast ([8 x i64]* @__msan_retval_tls to i32*), align 8, !dbg !34
  %puts.i = call i32 @puts(i8* getelementptr inbounds ([4 x i8]* @str, i64 0, i64 0)), !dbg !34
  br label %_Z1fv.exit, !dbg !34

_Z1fv.exit:                                       ; preds = %16, %if.then.i
  call void @llvm.lifetime.end(i64 8, i8* %p.i.0..sroa_cast), !dbg !35
  store i32 0, i32* bitcast ([8 x i64]* @__msan_retval_tls to i32*), align 8, !dbg !36
  ret i32 0, !dbg !36
}

declare void @__msan_init()

; Function Attrs: nounwind readnone
declare void @llvm.dbg.value(metadata, i64, metadata) #2

; Function Attrs: nounwind
declare i32 @puts(i8* nocapture readonly) #3

; Function Attrs: nounwind
declare void @llvm.lifetime.start(i64, i8* nocapture) #3

; Function Attrs: nounwind
declare void @llvm.lifetime.end(i64, i8* nocapture) #3

declare void @__msan_warning_noreturn()

declare void @__msan_maybe_warning_1(i8, i32)

declare void @__msan_maybe_store_origin_1(i8, i8*, i32)

declare void @__msan_maybe_warning_2(i16, i32)

declare void @__msan_maybe_store_origin_2(i16, i8*, i32)

declare void @__msan_maybe_warning_4(i32, i32)

declare void @__msan_maybe_store_origin_4(i32, i8*, i32)

declare void @__msan_maybe_warning_8(i64, i32)

declare void @__msan_maybe_store_origin_8(i64, i8*, i32)

declare void @__msan_set_alloca_origin4(i8*, i64, i8*, i64)

declare void @__msan_poison_stack(i8*, i64)

declare i32 @__msan_chain_origin(i32)

declare i8* @__msan_memmove(i8*, i8*, i64)

declare i8* @__msan_memcpy(i8*, i8*, i64)

declare i8* @__msan_memset(i8*, i32, i64)

; Function Attrs: nounwind
declare void @llvm.memset.p0i8.i64(i8* nocapture, i8, i64, i32, i1) #3

attributes #0 = { sanitize_memory uwtable "less-precise-fpmad"="false" "no-frame-pointer-elim"="false" "no-infs-fp-math"="false" "no-nans-fp-math"="false" "stack-protector-buffer-size"="8" "unsafe-fp-math"="false" "use-soft-float"="false" }
attributes #1 = { nobuiltin "less-precise-fpmad"="false" "no-frame-pointer-elim"="false" "no-infs-fp-math"="false" "no-nans-fp-math"="false" "stack-protector-buffer-size"="8" "unsafe-fp-math"="false" "use-soft-float"="false" }
attributes #2 = { nounwind readnone }
attributes #3 = { nounwind }
attributes #4 = { builtin }

!llvm.dbg.cu = !{!0}
!llvm.module.flags = !{!16, !17}
!llvm.ident = !{!18}

<<<<<<< HEAD
!0 = metadata !{i32 786449, metadata !1, i32 4, metadata !"clang version 3.5.0 (trunk 207243) (llvm/trunk 207259)", i1 true, metadata !"", i32 0, metadata !2, metadata !2, metadata !3, metadata !2, metadata !2, metadata !"", i32 1} ; [ DW_TAG_compile_unit ] [/usr/local/google/home/echristo/tmp/foo.cpp] [DW_LANG_C_plus_plus]
!1 = metadata !{metadata !"foo.cpp", metadata !"/usr/local/google/home/echristo/tmp"}
!2 = metadata !{}
!3 = metadata !{metadata !4, metadata !13}
!4 = metadata !{i32 786478, metadata !1, metadata !5, metadata !"f", metadata !"f", metadata !"_Z1fv", i32 3, metadata !6, i1 false, i1 true, i32 0, i32 0, null, i32 256, i1 true, void ()* @_Z1fv, null, null, metadata !8, i32 3} ; [ DW_TAG_subprogram ] [line 3] [def] [f]
!5 = metadata !{i32 786473, metadata !1}          ; [ DW_TAG_file_type ] [/usr/local/google/home/echristo/tmp/foo.cpp]
!6 = metadata !{i32 786453, i32 0, null, metadata !"", i32 0, i64 0, i64 0, i64 0, i32 0, null, metadata !7, i32 0, null, null, null} ; [ DW_TAG_subroutine_type ] [line 0, size 0, align 0, offset 0] [from ]
!7 = metadata !{null}
!8 = metadata !{metadata !9}
!9 = metadata !{i32 786688, metadata !4, metadata !"p", metadata !5, i32 4, metadata !10, i32 0, i32 0} ; [ DW_TAG_auto_variable ] [p] [line 4]
!10 = metadata !{i32 786485, null, null, metadata !"", i32 0, i64 0, i64 0, i64 0, i32 0, metadata !11} ; [ DW_TAG_volatile_type ] [line 0, size 0, align 0, offset 0] [from ]
!11 = metadata !{i32 786447, null, null, metadata !"", i32 0, i64 64, i64 64, i64 0, i32 0, metadata !12} ; [ DW_TAG_pointer_type ] [line 0, size 64, align 64, offset 0] [from int]
!12 = metadata !{i32 786468, null, null, metadata !"int", i32 0, i64 32, i64 32, i64 0, i32 0, i32 5} ; [ DW_TAG_base_type ] [int] [line 0, size 32, align 32, offset 0, enc DW_ATE_signed]
!13 = metadata !{i32 786478, metadata !1, metadata !5, metadata !"main", metadata !"main", metadata !"", i32 9, metadata !14, i1 false, i1 true, i32 0, i32 0, null, i32 256, i1 true, i32 ()* @main, null, null, metadata !2, i32 9} ; [ DW_TAG_subprogram ] [line 9] [def] [main]
!14 = metadata !{i32 786453, i32 0, null, metadata !"", i32 0, i64 0, i64 0, i64 0, i32 0, null, metadata !15, i32 0, null, null, null} ; [ DW_TAG_subroutine_type ] [line 0, size 0, align 0, offset 0] [from ]
!15 = metadata !{metadata !12}
!16 = metadata !{i32 2, metadata !"Dwarf Version", i32 4}
!17 = metadata !{i32 1, metadata !"Debug Info Version", i32 1}
!18 = metadata !{metadata !"clang version 3.5.0 (trunk 207243) (llvm/trunk 207259)"}
!19 = metadata !{i32 4, i32 0, metadata !4, null}
!20 = metadata !{i32 5, i32 0, metadata !21, null}
!21 = metadata !{i32 786443, metadata !1, metadata !4, i32 5, i32 0, i32 0, i32 0} ; [ DW_TAG_lexical_block ] [/usr/local/google/home/echristo/tmp/foo.cpp]
!22 = metadata !{metadata !"branch_weights", i32 1000, i32 1}
!23 = metadata !{metadata !24, metadata !24, i64 0}
!24 = metadata !{metadata !"int", metadata !25, i64 0}
!25 = metadata !{metadata !"omnipotent char", metadata !26, i64 0}
!26 = metadata !{metadata !"Simple C/C++ TBAA"}
!27 = metadata !{metadata !"branch_weights", i32 1, i32 1000}
!28 = metadata !{i32 6, i32 0, metadata !21, null}
!29 = metadata !{i32 7, i32 0, metadata !4, null}
!30 = metadata !{i32 4, i32 0, metadata !4, metadata !31}
!31 = metadata !{i32 10, i32 0, metadata !13, null}
!32 = metadata !{i32 786688, metadata !4, metadata !"p", metadata !5, i32 4, metadata !10, i32 0, metadata !31} ; [ DW_TAG_auto_variable ] [p] [line 4]
!33 = metadata !{i32 5, i32 0, metadata !21, metadata !31}
!34 = metadata !{i32 6, i32 0, metadata !21, metadata !31}
!35 = metadata !{i32 7, i32 0, metadata !4, metadata !31}
!36 = metadata !{i32 11, i32 0, metadata !13, null}
=======
!0 = !{!"0x11\004\00clang version 3.5.0 (trunk 207243) (llvm/trunk 207259)\001\00\000\00\001", !1, !2, !2, !3, !2, !2} ; [ DW_TAG_compile_unit ] [/usr/local/google/home/echristo/tmp/foo.cpp] [DW_LANG_C_plus_plus]
!1 = !{!"foo.cpp", !"/usr/local/google/home/echristo/tmp"}
!2 = !{}
!3 = !{!4, !13}
!4 = !{!"0x2e\00f\00f\00_Z1fv\003\000\001\000\006\00256\001\003", !1, !5, !6, null, void ()* @_Z1fv, null, null, !8} ; [ DW_TAG_subprogram ] [line 3] [def] [f]
!5 = !{!"0x29", !1}          ; [ DW_TAG_file_type ] [/usr/local/google/home/echristo/tmp/foo.cpp]
!6 = !{!"0x15\00\000\000\000\000\000\000", i32 0, null, null, !7, null, null, null} ; [ DW_TAG_subroutine_type ] [line 0, size 0, align 0, offset 0] [from ]
!7 = !{null}
!8 = !{!9}
!9 = !{!"0x100\00p\004\000", !4, !5, !10} ; [ DW_TAG_auto_variable ] [p] [line 4]
!10 = !{!"0x35\00\000\000\000\000\000", null, null, !11} ; [ DW_TAG_volatile_type ] [line 0, size 0, align 0, offset 0] [from ]
!11 = !{!"0xf\00\000\0064\0064\000\000", null, null, !12} ; [ DW_TAG_pointer_type ] [line 0, size 64, align 64, offset 0] [from int]
!12 = !{!"0x24\00int\000\0032\0032\000\000\005", null, null} ; [ DW_TAG_base_type ] [int] [line 0, size 32, align 32, offset 0, enc DW_ATE_signed]
!13 = !{!"0x2e\00main\00main\00\009\000\001\000\006\00256\001\009", !1, !5, !14, null, i32 ()* @main, null, null, !2} ; [ DW_TAG_subprogram ] [line 9] [def] [main]
!14 = !{!"0x15\00\000\000\000\000\000\000", i32 0, null, null, !15, null, null, null} ; [ DW_TAG_subroutine_type ] [line 0, size 0, align 0, offset 0] [from ]
!15 = !{!12}
!16 = !{i32 2, !"Dwarf Version", i32 4}
!17 = !{i32 1, !"Debug Info Version", i32 2}
!18 = !{!"clang version 3.5.0 (trunk 207243) (llvm/trunk 207259)"}
!19 = !MDLocation(line: 4, scope: !4)
!20 = !MDLocation(line: 5, scope: !21)
!21 = !{!"0xb\005\000\000", !1, !4} ; [ DW_TAG_lexical_block ] [/usr/local/google/home/echristo/tmp/foo.cpp]
!22 = !{!"branch_weights", i32 1000, i32 1}
!23 = !{!24, !24, i64 0}
!24 = !{!"int", !25, i64 0}
!25 = !{!"omnipotent char", !26, i64 0}
!26 = !{!"Simple C/C++ TBAA"}
!27 = !{!"branch_weights", i32 1, i32 1000}
!28 = !MDLocation(line: 6, scope: !21)
!29 = !MDLocation(line: 7, scope: !4)
!30 = !MDLocation(line: 4, scope: !4, inlinedAt: !31)
!31 = !MDLocation(line: 10, scope: !13)
!32 = !{!"0x100\00p\004\000", !4, !5, !10, !31} ; [ DW_TAG_auto_variable ] [p] [line 4]
!33 = !MDLocation(line: 5, scope: !21, inlinedAt: !31)
!34 = !MDLocation(line: 6, scope: !21, inlinedAt: !31)
!35 = !MDLocation(line: 7, scope: !4, inlinedAt: !31)
!36 = !MDLocation(line: 11, scope: !13)
>>>>>>> 41cb3da2
<|MERGE_RESOLUTION|>--- conflicted
+++ resolved
@@ -31,19 +31,11 @@
   %call = call i8* @_Znwm(i64 4) #4, !dbg !19
   %_msret = load i64* getelementptr inbounds ([8 x i64]* @__msan_retval_tls, i64 0, i64 0), align 8, !dbg !19
   %3 = bitcast i8* %call to i32*, !dbg !19
-<<<<<<< HEAD
-  tail call void @llvm.dbg.value(metadata !{i32* %3}, i64 0, metadata !9), !dbg !19
-  %4 = inttoptr i64 %1 to i64*, !dbg !19
-  store i64 %_msret, i64* %4, align 8, !dbg !19
-  store volatile i32* %3, i32** %p, align 8, !dbg !19
-  tail call void @llvm.dbg.value(metadata !{i32** %p}, i64 0, metadata !9), !dbg !19
-=======
   tail call void @llvm.dbg.value(metadata i32* %3, i64 0, metadata !9, metadata !{!"0x102"}), !dbg !19
   %4 = inttoptr i64 %1 to i64*, !dbg !19
   store i64 %_msret, i64* %4, align 8, !dbg !19
   store volatile i32* %3, i32** %p, align 8, !dbg !19
   tail call void @llvm.dbg.value(metadata i32** %p, i64 0, metadata !9, metadata !{!"0x102"}), !dbg !19
->>>>>>> 41cb3da2
   %p.0.p.0. = load volatile i32** %p, align 8, !dbg !20
   %_msld = load i64* %4, align 8, !dbg !20
   %_mscmp = icmp eq i64 %_msld, 0, !dbg !20
@@ -104,19 +96,11 @@
   %call.i = call i8* @_Znwm(i64 4) #4, !dbg !30
   %_msret = load i64* getelementptr inbounds ([8 x i64]* @__msan_retval_tls, i64 0, i64 0), align 8, !dbg !30
   %3 = bitcast i8* %call.i to i32*, !dbg !30
-<<<<<<< HEAD
-  tail call void @llvm.dbg.value(metadata !{i32* %3}, i64 0, metadata !32), !dbg !30
-  %4 = inttoptr i64 %1 to i64*, !dbg !30
-  store i64 %_msret, i64* %4, align 8, !dbg !30
-  store volatile i32* %3, i32** %p.i, align 8, !dbg !30
-  tail call void @llvm.dbg.value(metadata !{i32** %p.i}, i64 0, metadata !32), !dbg !30
-=======
   tail call void @llvm.dbg.value(metadata i32* %3, i64 0, metadata !32, metadata !{!"0x102"}), !dbg !30
   %4 = inttoptr i64 %1 to i64*, !dbg !30
   store i64 %_msret, i64* %4, align 8, !dbg !30
   store volatile i32* %3, i32** %p.i, align 8, !dbg !30
   tail call void @llvm.dbg.value(metadata i32** %p.i, i64 0, metadata !32, metadata !{!"0x102"}), !dbg !30
->>>>>>> 41cb3da2
   %p.i.0.p.0.p.0..i = load volatile i32** %p.i, align 8, !dbg !33
   %_msld = load i64* %4, align 8, !dbg !33
   %_mscmp = icmp eq i64 %_msld, 0, !dbg !33
@@ -164,7 +148,7 @@
 declare void @__msan_init()
 
 ; Function Attrs: nounwind readnone
-declare void @llvm.dbg.value(metadata, i64, metadata) #2
+declare void @llvm.dbg.value(metadata, i64, metadata, metadata) #2
 
 ; Function Attrs: nounwind
 declare i32 @puts(i8* nocapture readonly) #3
@@ -218,45 +202,6 @@
 !llvm.module.flags = !{!16, !17}
 !llvm.ident = !{!18}
 
-<<<<<<< HEAD
-!0 = metadata !{i32 786449, metadata !1, i32 4, metadata !"clang version 3.5.0 (trunk 207243) (llvm/trunk 207259)", i1 true, metadata !"", i32 0, metadata !2, metadata !2, metadata !3, metadata !2, metadata !2, metadata !"", i32 1} ; [ DW_TAG_compile_unit ] [/usr/local/google/home/echristo/tmp/foo.cpp] [DW_LANG_C_plus_plus]
-!1 = metadata !{metadata !"foo.cpp", metadata !"/usr/local/google/home/echristo/tmp"}
-!2 = metadata !{}
-!3 = metadata !{metadata !4, metadata !13}
-!4 = metadata !{i32 786478, metadata !1, metadata !5, metadata !"f", metadata !"f", metadata !"_Z1fv", i32 3, metadata !6, i1 false, i1 true, i32 0, i32 0, null, i32 256, i1 true, void ()* @_Z1fv, null, null, metadata !8, i32 3} ; [ DW_TAG_subprogram ] [line 3] [def] [f]
-!5 = metadata !{i32 786473, metadata !1}          ; [ DW_TAG_file_type ] [/usr/local/google/home/echristo/tmp/foo.cpp]
-!6 = metadata !{i32 786453, i32 0, null, metadata !"", i32 0, i64 0, i64 0, i64 0, i32 0, null, metadata !7, i32 0, null, null, null} ; [ DW_TAG_subroutine_type ] [line 0, size 0, align 0, offset 0] [from ]
-!7 = metadata !{null}
-!8 = metadata !{metadata !9}
-!9 = metadata !{i32 786688, metadata !4, metadata !"p", metadata !5, i32 4, metadata !10, i32 0, i32 0} ; [ DW_TAG_auto_variable ] [p] [line 4]
-!10 = metadata !{i32 786485, null, null, metadata !"", i32 0, i64 0, i64 0, i64 0, i32 0, metadata !11} ; [ DW_TAG_volatile_type ] [line 0, size 0, align 0, offset 0] [from ]
-!11 = metadata !{i32 786447, null, null, metadata !"", i32 0, i64 64, i64 64, i64 0, i32 0, metadata !12} ; [ DW_TAG_pointer_type ] [line 0, size 64, align 64, offset 0] [from int]
-!12 = metadata !{i32 786468, null, null, metadata !"int", i32 0, i64 32, i64 32, i64 0, i32 0, i32 5} ; [ DW_TAG_base_type ] [int] [line 0, size 32, align 32, offset 0, enc DW_ATE_signed]
-!13 = metadata !{i32 786478, metadata !1, metadata !5, metadata !"main", metadata !"main", metadata !"", i32 9, metadata !14, i1 false, i1 true, i32 0, i32 0, null, i32 256, i1 true, i32 ()* @main, null, null, metadata !2, i32 9} ; [ DW_TAG_subprogram ] [line 9] [def] [main]
-!14 = metadata !{i32 786453, i32 0, null, metadata !"", i32 0, i64 0, i64 0, i64 0, i32 0, null, metadata !15, i32 0, null, null, null} ; [ DW_TAG_subroutine_type ] [line 0, size 0, align 0, offset 0] [from ]
-!15 = metadata !{metadata !12}
-!16 = metadata !{i32 2, metadata !"Dwarf Version", i32 4}
-!17 = metadata !{i32 1, metadata !"Debug Info Version", i32 1}
-!18 = metadata !{metadata !"clang version 3.5.0 (trunk 207243) (llvm/trunk 207259)"}
-!19 = metadata !{i32 4, i32 0, metadata !4, null}
-!20 = metadata !{i32 5, i32 0, metadata !21, null}
-!21 = metadata !{i32 786443, metadata !1, metadata !4, i32 5, i32 0, i32 0, i32 0} ; [ DW_TAG_lexical_block ] [/usr/local/google/home/echristo/tmp/foo.cpp]
-!22 = metadata !{metadata !"branch_weights", i32 1000, i32 1}
-!23 = metadata !{metadata !24, metadata !24, i64 0}
-!24 = metadata !{metadata !"int", metadata !25, i64 0}
-!25 = metadata !{metadata !"omnipotent char", metadata !26, i64 0}
-!26 = metadata !{metadata !"Simple C/C++ TBAA"}
-!27 = metadata !{metadata !"branch_weights", i32 1, i32 1000}
-!28 = metadata !{i32 6, i32 0, metadata !21, null}
-!29 = metadata !{i32 7, i32 0, metadata !4, null}
-!30 = metadata !{i32 4, i32 0, metadata !4, metadata !31}
-!31 = metadata !{i32 10, i32 0, metadata !13, null}
-!32 = metadata !{i32 786688, metadata !4, metadata !"p", metadata !5, i32 4, metadata !10, i32 0, metadata !31} ; [ DW_TAG_auto_variable ] [p] [line 4]
-!33 = metadata !{i32 5, i32 0, metadata !21, metadata !31}
-!34 = metadata !{i32 6, i32 0, metadata !21, metadata !31}
-!35 = metadata !{i32 7, i32 0, metadata !4, metadata !31}
-!36 = metadata !{i32 11, i32 0, metadata !13, null}
-=======
 !0 = !{!"0x11\004\00clang version 3.5.0 (trunk 207243) (llvm/trunk 207259)\001\00\000\00\001", !1, !2, !2, !3, !2, !2} ; [ DW_TAG_compile_unit ] [/usr/local/google/home/echristo/tmp/foo.cpp] [DW_LANG_C_plus_plus]
 !1 = !{!"foo.cpp", !"/usr/local/google/home/echristo/tmp"}
 !2 = !{}
@@ -293,5 +238,4 @@
 !33 = !MDLocation(line: 5, scope: !21, inlinedAt: !31)
 !34 = !MDLocation(line: 6, scope: !21, inlinedAt: !31)
 !35 = !MDLocation(line: 7, scope: !4, inlinedAt: !31)
-!36 = !MDLocation(line: 11, scope: !13)
->>>>>>> 41cb3da2
+!36 = !MDLocation(line: 11, scope: !13)