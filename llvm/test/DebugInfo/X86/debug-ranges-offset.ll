--- conflicted
+++ resolved
@@ -31,11 +31,11 @@
   %call = call i8* @_Znwm(i64 4) #4, !dbg !19
   %_msret = load i64* getelementptr inbounds ([8 x i64]* @__msan_retval_tls, i64 0, i64 0), align 8, !dbg !19
   %3 = bitcast i8* %call to i32*, !dbg !19
-  tail call void @llvm.dbg.value(metadata !{i32* %3}, i64 0, metadata !9, metadata !{metadata !"0x102"}), !dbg !19
+  tail call void @llvm.dbg.value(metadata i32* %3, i64 0, metadata !9, metadata !{!"0x102"}), !dbg !19
   %4 = inttoptr i64 %1 to i64*, !dbg !19
   store i64 %_msret, i64* %4, align 8, !dbg !19
   store volatile i32* %3, i32** %p, align 8, !dbg !19
-  tail call void @llvm.dbg.value(metadata !{i32** %p}, i64 0, metadata !9, metadata !{metadata !"0x102"}), !dbg !19
+  tail call void @llvm.dbg.value(metadata i32** %p, i64 0, metadata !9, metadata !{!"0x102"}), !dbg !19
   %p.0.p.0. = load volatile i32** %p, align 8, !dbg !20
   %_msld = load i64* %4, align 8, !dbg !20
   %_mscmp = icmp eq i64 %_msld, 0, !dbg !20
@@ -96,11 +96,11 @@
   %call.i = call i8* @_Znwm(i64 4) #4, !dbg !30
   %_msret = load i64* getelementptr inbounds ([8 x i64]* @__msan_retval_tls, i64 0, i64 0), align 8, !dbg !30
   %3 = bitcast i8* %call.i to i32*, !dbg !30
-  tail call void @llvm.dbg.value(metadata !{i32* %3}, i64 0, metadata !32, metadata !{metadata !"0x102"}), !dbg !30
+  tail call void @llvm.dbg.value(metadata i32* %3, i64 0, metadata !32, metadata !{!"0x102"}), !dbg !30
   %4 = inttoptr i64 %1 to i64*, !dbg !30
   store i64 %_msret, i64* %4, align 8, !dbg !30
   store volatile i32* %3, i32** %p.i, align 8, !dbg !30
-  tail call void @llvm.dbg.value(metadata !{i32** %p.i}, i64 0, metadata !32, metadata !{metadata !"0x102"}), !dbg !30
+  tail call void @llvm.dbg.value(metadata i32** %p.i, i64 0, metadata !32, metadata !{!"0x102"}), !dbg !30
   %p.i.0.p.0.p.0..i = load volatile i32** %p.i, align 8, !dbg !33
   %_msld = load i64* %4, align 8, !dbg !33
   %_mscmp = icmp eq i64 %_msld, 0, !dbg !33
@@ -202,45 +202,6 @@
 !llvm.module.flags = !{!16, !17}
 !llvm.ident = !{!18}
 
-<<<<<<< HEAD
-!0 = metadata !{metadata !"0x11\004\00clang version 3.5.0 (trunk 207243) (llvm/trunk 207259)\001\00\000\00\001", metadata !1, metadata !2, metadata !2, metadata !3, metadata !2, metadata !2} ; [ DW_TAG_compile_unit ] [/usr/local/google/home/echristo/tmp/foo.cpp] [DW_LANG_C_plus_plus]
-!1 = metadata !{metadata !"foo.cpp", metadata !"/usr/local/google/home/echristo/tmp"}
-!2 = metadata !{}
-!3 = metadata !{metadata !4, metadata !13}
-!4 = metadata !{metadata !"0x2e\00f\00f\00_Z1fv\003\000\001\000\006\00256\001\003", metadata !1, metadata !5, metadata !6, null, void ()* @_Z1fv, null, null, metadata !8} ; [ DW_TAG_subprogram ] [line 3] [def] [f]
-!5 = metadata !{metadata !"0x29", metadata !1}          ; [ DW_TAG_file_type ] [/usr/local/google/home/echristo/tmp/foo.cpp]
-!6 = metadata !{metadata !"0x15\00\000\000\000\000\000\000", i32 0, null, null, metadata !7, null, null, null} ; [ DW_TAG_subroutine_type ] [line 0, size 0, align 0, offset 0] [from ]
-!7 = metadata !{null}
-!8 = metadata !{metadata !9}
-!9 = metadata !{metadata !"0x100\00p\004\000", metadata !4, metadata !5, metadata !10} ; [ DW_TAG_auto_variable ] [p] [line 4]
-!10 = metadata !{metadata !"0x35\00\000\000\000\000\000", null, null, metadata !11} ; [ DW_TAG_volatile_type ] [line 0, size 0, align 0, offset 0] [from ]
-!11 = metadata !{metadata !"0xf\00\000\0064\0064\000\000", null, null, metadata !12} ; [ DW_TAG_pointer_type ] [line 0, size 64, align 64, offset 0] [from int]
-!12 = metadata !{metadata !"0x24\00int\000\0032\0032\000\000\005", null, null} ; [ DW_TAG_base_type ] [int] [line 0, size 32, align 32, offset 0, enc DW_ATE_signed]
-!13 = metadata !{metadata !"0x2e\00main\00main\00\009\000\001\000\006\00256\001\009", metadata !1, metadata !5, metadata !14, null, i32 ()* @main, null, null, metadata !2} ; [ DW_TAG_subprogram ] [line 9] [def] [main]
-!14 = metadata !{metadata !"0x15\00\000\000\000\000\000\000", i32 0, null, null, metadata !15, null, null, null} ; [ DW_TAG_subroutine_type ] [line 0, size 0, align 0, offset 0] [from ]
-!15 = metadata !{metadata !12}
-!16 = metadata !{i32 2, metadata !"Dwarf Version", i32 4}
-!17 = metadata !{i32 1, metadata !"Debug Info Version", i32 2}
-!18 = metadata !{metadata !"clang version 3.5.0 (trunk 207243) (llvm/trunk 207259)"}
-!19 = metadata !{i32 4, i32 0, metadata !4, null}
-!20 = metadata !{i32 5, i32 0, metadata !21, null}
-!21 = metadata !{metadata !"0xb\005\000\000", metadata !1, metadata !4} ; [ DW_TAG_lexical_block ] [/usr/local/google/home/echristo/tmp/foo.cpp]
-!22 = metadata !{metadata !"branch_weights", i32 1000, i32 1}
-!23 = metadata !{metadata !24, metadata !24, i64 0}
-!24 = metadata !{metadata !"int", metadata !25, i64 0}
-!25 = metadata !{metadata !"omnipotent char", metadata !26, i64 0}
-!26 = metadata !{metadata !"Simple C/C++ TBAA"}
-!27 = metadata !{metadata !"branch_weights", i32 1, i32 1000}
-!28 = metadata !{i32 6, i32 0, metadata !21, null}
-!29 = metadata !{i32 7, i32 0, metadata !4, null}
-!30 = metadata !{i32 4, i32 0, metadata !4, metadata !31}
-!31 = metadata !{i32 10, i32 0, metadata !13, null}
-!32 = metadata !{metadata !"0x100\00p\004\000", metadata !4, metadata !5, metadata !10, metadata !31} ; [ DW_TAG_auto_variable ] [p] [line 4]
-!33 = metadata !{i32 5, i32 0, metadata !21, metadata !31}
-!34 = metadata !{i32 6, i32 0, metadata !21, metadata !31}
-!35 = metadata !{i32 7, i32 0, metadata !4, metadata !31}
-!36 = metadata !{i32 11, i32 0, metadata !13, null}
-=======
 !0 = !{!"0x11\004\00clang version 3.5.0 (trunk 207243) (llvm/trunk 207259)\001\00\000\00\001", !1, !2, !2, !3, !2, !2} ; [ DW_TAG_compile_unit ] [/usr/local/google/home/echristo/tmp/foo.cpp] [DW_LANG_C_plus_plus]
 !1 = !{!"foo.cpp", !"/usr/local/google/home/echristo/tmp"}
 !2 = !{}
@@ -277,5 +238,4 @@
 !33 = !MDLocation(line: 5, scope: !21, inlinedAt: !31)
 !34 = !MDLocation(line: 6, scope: !21, inlinedAt: !31)
 !35 = !MDLocation(line: 7, scope: !4, inlinedAt: !31)
-!36 = !MDLocation(line: 11, scope: !13)
->>>>>>> 7618b2b2
+!36 = !MDLocation(line: 11, scope: !13)