; REQUIRES: object-emission

; RUN: llc -split-dwarf=Enable -filetype=obj -O0 -generate-type-units -mtriple=x86_64-unknown-linux-gnu < %s \
; RUN:     | llvm-dwarfdump - | FileCheck %s

; RUN: llc -split-dwarf=Disable -filetype=obj -O0 -generate-type-units -mtriple=x86_64-unknown-linux-gnu < %s \
; RUN:     | llvm-dwarfdump - | FileCheck --check-prefix=SINGLE %s

; Test case built from:
;int i;
;
;template <int *I>
;struct S1 {};
;
;S1<&i> s1;
;
;template <int *I>
;struct S2_1 {};
;
;struct S2 {
;  S2_1<&i> s2_1;
;};
;
;S2 s2;
;
;template <int *I>
;struct S3_1 {};
;
;struct S3_2 {};
;
;struct S3 {
;  S3_1<&i> s3_1;
;  S3_2 s3_2;
;};
;
;S3 s3;
;
;struct S4_1 {};
;
;template <int *T>
;struct S4_2 {};
;
;struct S4 {
;  S4_1 s4_1;
;  S4_2<&::i> s4_2;
;};
;
;S4 s4;


; CHECK: .debug_info.dwo contents:

; CHECK: DW_TAG_structure_type
; CHECK-NEXT: DW_AT_name {{.*}}"S1<&i>"

; CHECK: DW_TAG_structure_type
; CHECK-NEXT: DW_AT_name {{.*}}"S2"
; CHECK: DW_TAG_structure_type
; CHECK-NEXT: DW_AT_name {{.*}}"S2_1<&i>"

; CHECK: DW_TAG_structure_type
; CHECK-NEXT: DW_AT_name {{.*}}"S3"
; CHECK: DW_TAG_structure_type
; CHECK-NEXT: DW_AT_name {{.*}}"S3_1<&i>"
; CHECK: DW_TAG_structure_type
; CHECK-NEXT: DW_AT_declaration
; CHECK-NEXT: DW_AT_signature

; CHECK: DW_TAG_structure_type
; CHECK-NEXT: DW_AT_name {{.*}}"S4"
; CHECK: DW_TAG_structure_type
; CHECK-NEXT: DW_AT_declaration
; CHECK-NEXT: DW_AT_signature
; CHECK: DW_TAG_structure_type
; CHECK-NEXT: DW_AT_name {{.*}}"S4_2<&i>"

; SINGLE: .debug_info contents:

; SINGLE: DW_TAG_structure_type
; SINGLE-NEXT: DW_AT_declaration
; SINGLE-NEXT: DW_AT_signature

; SINGLE: DW_TAG_structure_type
; SINGLE-NEXT: DW_AT_declaration
; SINGLE-NEXT: DW_AT_signature

; SINGLE: DW_TAG_structure_type
; SINGLE-NEXT: DW_AT_declaration
; SINGLE-NEXT: DW_AT_signature

; SINGLE: DW_TAG_structure_type
; SINGLE-NEXT: DW_AT_declaration
; SINGLE-NEXT: DW_AT_signature

%struct.S1 = type { i8 }
%struct.S2 = type { %struct.S2_1 }
%struct.S2_1 = type { i8 }
%struct.S3 = type { %struct.S3_1, %struct.S3_2 }
%struct.S3_1 = type { i8 }
%struct.S3_2 = type { i8 }
%struct.S4 = type { %struct.S4_1, %struct.S4_2 }
%struct.S4_1 = type { i8 }
%struct.S4_2 = type { i8 }

@i = global i32 0, align 4
@a = global %struct.S1 zeroinitializer, align 1
@s2 = global %struct.S2 zeroinitializer, align 1
@s3 = global %struct.S3 zeroinitializer, align 1
@s4 = global %struct.S4 zeroinitializer, align 1

!llvm.dbg.cu = !{!0}
!llvm.module.flags = !{!34, !35}
!llvm.ident = !{!36}

<<<<<<< HEAD
!0 = metadata !{i32 786449, metadata !1, i32 4, metadata !"clang version 3.5.0 ", i1 false, metadata !"", i32 0, metadata !2, metadata !3, metadata !2, metadata !27, metadata !2, metadata !"tu.dwo", i32 1} ; [ DW_TAG_compile_unit ] [/tmp/dbginfo/tu.cpp] [DW_LANG_C_plus_plus]
!1 = metadata !{metadata !"tu.cpp", metadata !"/tmp/dbginfo"}
!2 = metadata !{}
!3 = metadata !{metadata !4, metadata !9, metadata !12, metadata !13, metadata !17, metadata !18, metadata !19, metadata !23, metadata !24}
!4 = metadata !{i32 786451, metadata !1, null, metadata !"S1<&i>", i32 4, i64 8, i64 8, i32 0, i32 0, null, metadata !2, i32 0, null, metadata !5, metadata !"_ZTS2S1IXadL_Z1iEEE"} ; [ DW_TAG_structure_type ] [S1<&i>] [line 4, size 8, align 8, offset 0] [def] [from ]
!5 = metadata !{metadata !6}
!6 = metadata !{i32 786480, null, metadata !"I", metadata !7, i32* @i, null, i32 0, i32 0} ; [ DW_TAG_template_value_parameter ]
!7 = metadata !{i32 786447, null, null, metadata !"", i32 0, i64 64, i64 64, i64 0, i32 0, metadata !8} ; [ DW_TAG_pointer_type ] [line 0, size 64, align 64, offset 0] [from int]
!8 = metadata !{i32 786468, null, null, metadata !"int", i32 0, i64 32, i64 32, i64 0, i32 0, i32 5} ; [ DW_TAG_base_type ] [int] [line 0, size 32, align 32, offset 0, enc DW_ATE_signed]
!9 = metadata !{i32 786451, metadata !1, null, metadata !"S2", i32 11, i64 8, i64 8, i32 0, i32 0, null, metadata !10, i32 0, null, null, metadata !"_ZTS2S2"} ; [ DW_TAG_structure_type ] [S2] [line 11, size 8, align 8, offset 0] [def] [from ]
!10 = metadata !{metadata !11}
!11 = metadata !{i32 786445, metadata !1, metadata !"_ZTS2S2", metadata !"s2_1", i32 12, i64 8, i64 8, i64 0, i32 0, metadata !"_ZTS4S2_1IXadL_Z1iEEE"} ; [ DW_TAG_member ] [s2_1] [line 12, size 8, align 8, offset 0] [from _ZTS4S2_1IXadL_Z1iEEE]
!12 = metadata !{i32 786451, metadata !1, null, metadata !"S2_1<&i>", i32 9, i64 8, i64 8, i32 0, i32 0, null, metadata !2, i32 0, null, metadata !5, metadata !"_ZTS4S2_1IXadL_Z1iEEE"} ; [ DW_TAG_structure_type ] [S2_1<&i>] [line 9, size 8, align 8, offset 0] [def] [from ]
!13 = metadata !{i32 786451, metadata !1, null, metadata !"S3", i32 22, i64 16, i64 8, i32 0, i32 0, null, metadata !14, i32 0, null, null, metadata !"_ZTS2S3"} ; [ DW_TAG_structure_type ] [S3] [line 22, size 16, align 8, offset 0] [def] [from ]
!14 = metadata !{metadata !15, metadata !16}
!15 = metadata !{i32 786445, metadata !1, metadata !"_ZTS2S3", metadata !"s3_1", i32 23, i64 8, i64 8, i64 0, i32 0, metadata !"_ZTS4S3_1IXadL_Z1iEEE"} ; [ DW_TAG_member ] [s3_1] [line 23, size 8, align 8, offset 0] [from _ZTS4S3_1IXadL_Z1iEEE]
!16 = metadata !{i32 786445, metadata !1, metadata !"_ZTS2S3", metadata !"s3_2", i32 24, i64 8, i64 8, i64 8, i32 0, metadata !"_ZTS4S3_2"} ; [ DW_TAG_member ] [s3_2] [line 24, size 8, align 8, offset 8] [from _ZTS4S3_2]
!17 = metadata !{i32 786451, metadata !1, null, metadata !"S3_1<&i>", i32 18, i64 8, i64 8, i32 0, i32 0, null, metadata !2, i32 0, null, metadata !5, metadata !"_ZTS4S3_1IXadL_Z1iEEE"} ; [ DW_TAG_structure_type ] [S3_1<&i>] [line 18, size 8, align 8, offset 0] [def] [from ]
!18 = metadata !{i32 786451, metadata !1, null, metadata !"S3_2", i32 20, i64 8, i64 8, i32 0, i32 0, null, metadata !2, i32 0, null, null, metadata !"_ZTS4S3_2"} ; [ DW_TAG_structure_type ] [S3_2] [line 20, size 8, align 8, offset 0] [def] [from ]
!19 = metadata !{i32 786451, metadata !1, null, metadata !"S4", i32 34, i64 16, i64 8, i32 0, i32 0, null, metadata !20, i32 0, null, null, metadata !"_ZTS2S4"} ; [ DW_TAG_structure_type ] [S4] [line 34, size 16, align 8, offset 0] [def] [from ]
!20 = metadata !{metadata !21, metadata !22}
!21 = metadata !{i32 786445, metadata !1, metadata !"_ZTS2S4", metadata !"s4_1", i32 35, i64 8, i64 8, i64 0, i32 0, metadata !"_ZTS4S4_1"} ; [ DW_TAG_member ] [s4_1] [line 35, size 8, align 8, offset 0] [from _ZTS4S4_1]
!22 = metadata !{i32 786445, metadata !1, metadata !"_ZTS2S4", metadata !"s4_2", i32 36, i64 8, i64 8, i64 8, i32 0, metadata !"_ZTS4S4_2IXadL_Z1iEEE"} ; [ DW_TAG_member ] [s4_2] [line 36, size 8, align 8, offset 8] [from _ZTS4S4_2IXadL_Z1iEEE]
!23 = metadata !{i32 786451, metadata !1, null, metadata !"S4_1", i32 29, i64 8, i64 8, i32 0, i32 0, null, metadata !2, i32 0, null, null, metadata !"_ZTS4S4_1"} ; [ DW_TAG_structure_type ] [S4_1] [line 29, size 8, align 8, offset 0] [def] [from ]
!24 = metadata !{i32 786451, metadata !1, null, metadata !"S4_2<&i>", i32 32, i64 8, i64 8, i32 0, i32 0, null, metadata !2, i32 0, null, metadata !25, metadata !"_ZTS4S4_2IXadL_Z1iEEE"} ; [ DW_TAG_structure_type ] [S4_2<&i>] [line 32, size 8, align 8, offset 0] [def] [from ]
!25 = metadata !{metadata !26}
!26 = metadata !{i32 786480, null, metadata !"T", metadata !7, i32* @i, null, i32 0, i32 0} ; [ DW_TAG_template_value_parameter ]
!27 = metadata !{metadata !28, metadata !30, metadata !31, metadata !32, metadata !33}
!28 = metadata !{i32 786484, i32 0, null, metadata !"i", metadata !"i", metadata !"", metadata !29, i32 1, metadata !8, i32 0, i32 1, i32* @i, null} ; [ DW_TAG_variable ] [i] [line 1] [def]
!29 = metadata !{i32 786473, metadata !1}         ; [ DW_TAG_file_type ] [/tmp/dbginfo/tu.cpp]
!30 = metadata !{i32 786484, i32 0, null, metadata !"a", metadata !"a", metadata !"", metadata !29, i32 6, metadata !"_ZTS2S1IXadL_Z1iEEE", i32 0, i32 1, %struct.S1* @a, null} ; [ DW_TAG_variable ] [a] [line 6] [def]
!31 = metadata !{i32 786484, i32 0, null, metadata !"s2", metadata !"s2", metadata !"", metadata !29, i32 15, metadata !"_ZTS2S2", i32 0, i32 1, %struct.S2* @s2, null} ; [ DW_TAG_variable ] [s2] [line 15] [def]
!32 = metadata !{i32 786484, i32 0, null, metadata !"s3", metadata !"s3", metadata !"", metadata !29, i32 27, metadata !"_ZTS2S3", i32 0, i32 1, %struct.S3* @s3, null} ; [ DW_TAG_variable ] [s3] [line 27] [def]
!33 = metadata !{i32 786484, i32 0, null, metadata !"s4", metadata !"s4", metadata !"", metadata !29, i32 39, metadata !"_ZTS2S4", i32 0, i32 1, %struct.S4* @s4, null} ; [ DW_TAG_variable ] [s4] [line 39] [def]
!34 = metadata !{i32 2, metadata !"Dwarf Version", i32 4}
!35 = metadata !{i32 1, metadata !"Debug Info Version", i32 1}
!36 = metadata !{metadata !"clang version 3.5.0 "}
=======
!0 = !{!"0x11\004\00clang version 3.5.0 \000\00\000\00tu.dwo\001", !1, !2, !3, !2, !27, !2} ; [ DW_TAG_compile_unit ] [/tmp/dbginfo/tu.cpp] [DW_LANG_C_plus_plus]
!1 = !{!"tu.cpp", !"/tmp/dbginfo"}
!2 = !{}
!3 = !{!4, !9, !12, !13, !17, !18, !19, !23, !24}
!4 = !{!"0x13\00S1<&i>\004\008\008\000\000\000", !1, null, null, !2, null, !5, !"_ZTS2S1IXadL_Z1iEEE"} ; [ DW_TAG_structure_type ] [S1<&i>] [line 4, size 8, align 8, offset 0] [def] [from ]
!5 = !{!6}
!6 = !{!"0x30\00I\000\000", null, !7, i32* @i, null} ; [ DW_TAG_template_value_parameter ]
!7 = !{!"0xf\00\000\0064\0064\000\000", null, null, !8} ; [ DW_TAG_pointer_type ] [line 0, size 64, align 64, offset 0] [from int]
!8 = !{!"0x24\00int\000\0032\0032\000\000\005", null, null} ; [ DW_TAG_base_type ] [int] [line 0, size 32, align 32, offset 0, enc DW_ATE_signed]
!9 = !{!"0x13\00S2\0011\008\008\000\000\000", !1, null, null, !10, null, null, !"_ZTS2S2"} ; [ DW_TAG_structure_type ] [S2] [line 11, size 8, align 8, offset 0] [def] [from ]
!10 = !{!11}
!11 = !{!"0xd\00s2_1\0012\008\008\000\000", !1, !"_ZTS2S2", !"_ZTS4S2_1IXadL_Z1iEEE"} ; [ DW_TAG_member ] [s2_1] [line 12, size 8, align 8, offset 0] [from _ZTS4S2_1IXadL_Z1iEEE]
!12 = !{!"0x13\00S2_1<&i>\009\008\008\000\000\000", !1, null, null, !2, null, !5, !"_ZTS4S2_1IXadL_Z1iEEE"} ; [ DW_TAG_structure_type ] [S2_1<&i>] [line 9, size 8, align 8, offset 0] [def] [from ]
!13 = !{!"0x13\00S3\0022\0016\008\000\000\000", !1, null, null, !14, null, null, !"_ZTS2S3"} ; [ DW_TAG_structure_type ] [S3] [line 22, size 16, align 8, offset 0] [def] [from ]
!14 = !{!15, !16}
!15 = !{!"0xd\00s3_1\0023\008\008\000\000", !1, !"_ZTS2S3", !"_ZTS4S3_1IXadL_Z1iEEE"} ; [ DW_TAG_member ] [s3_1] [line 23, size 8, align 8, offset 0] [from _ZTS4S3_1IXadL_Z1iEEE]
!16 = !{!"0xd\00s3_2\0024\008\008\008\000", !1, !"_ZTS2S3", !"_ZTS4S3_2"} ; [ DW_TAG_member ] [s3_2] [line 24, size 8, align 8, offset 8] [from _ZTS4S3_2]
!17 = !{!"0x13\00S3_1<&i>\0018\008\008\000\000\000", !1, null, null, !2, null, !5, !"_ZTS4S3_1IXadL_Z1iEEE"} ; [ DW_TAG_structure_type ] [S3_1<&i>] [line 18, size 8, align 8, offset 0] [def] [from ]
!18 = !{!"0x13\00S3_2\0020\008\008\000\000\000", !1, null, null, !2, null, null, !"_ZTS4S3_2"} ; [ DW_TAG_structure_type ] [S3_2] [line 20, size 8, align 8, offset 0] [def] [from ]
!19 = !{!"0x13\00S4\0034\0016\008\000\000\000", !1, null, null, !20, null, null, !"_ZTS2S4"} ; [ DW_TAG_structure_type ] [S4] [line 34, size 16, align 8, offset 0] [def] [from ]
!20 = !{!21, !22}
!21 = !{!"0xd\00s4_1\0035\008\008\000\000", !1, !"_ZTS2S4", !"_ZTS4S4_1"} ; [ DW_TAG_member ] [s4_1] [line 35, size 8, align 8, offset 0] [from _ZTS4S4_1]
!22 = !{!"0xd\00s4_2\0036\008\008\008\000", !1, !"_ZTS2S4", !"_ZTS4S4_2IXadL_Z1iEEE"} ; [ DW_TAG_member ] [s4_2] [line 36, size 8, align 8, offset 8] [from _ZTS4S4_2IXadL_Z1iEEE]
!23 = !{!"0x13\00S4_1\0029\008\008\000\000\000", !1, null, null, !2, null, null, !"_ZTS4S4_1"} ; [ DW_TAG_structure_type ] [S4_1] [line 29, size 8, align 8, offset 0] [def] [from ]
!24 = !{!"0x13\00S4_2<&i>\0032\008\008\000\000\000", !1, null, null, !2, null, !25, !"_ZTS4S4_2IXadL_Z1iEEE"} ; [ DW_TAG_structure_type ] [S4_2<&i>] [line 32, size 8, align 8, offset 0] [def] [from ]
!25 = !{!26}
!26 = !{!"0x30\00T\000\000", null, !7, i32* @i, null} ; [ DW_TAG_template_value_parameter ]
!27 = !{!28, !30, !31, !32, !33}
!28 = !{!"0x34\00i\00i\00\001\000\001", null, !29, !8, i32* @i, null} ; [ DW_TAG_variable ] [i] [line 1] [def]
!29 = !{!"0x29", !1}         ; [ DW_TAG_file_type ] [/tmp/dbginfo/tu.cpp]
!30 = !{!"0x34\00a\00a\00\006\000\001", null, !29, !"_ZTS2S1IXadL_Z1iEEE", %struct.S1* @a, null} ; [ DW_TAG_variable ] [a] [line 6] [def]
!31 = !{!"0x34\00s2\00s2\00\0015\000\001", null, !29, !"_ZTS2S2", %struct.S2* @s2, null} ; [ DW_TAG_variable ] [s2] [line 15] [def]
!32 = !{!"0x34\00s3\00s3\00\0027\000\001", null, !29, !"_ZTS2S3", %struct.S3* @s3, null} ; [ DW_TAG_variable ] [s3] [line 27] [def]
!33 = !{!"0x34\00s4\00s4\00\0039\000\001", null, !29, !"_ZTS2S4", %struct.S4* @s4, null} ; [ DW_TAG_variable ] [s4] [line 39] [def]
!34 = !{i32 2, !"Dwarf Version", i32 4}
!35 = !{i32 1, !"Debug Info Version", i32 2}
!36 = !{!"clang version 3.5.0 "}
>>>>>>> 41cb3da2
<|MERGE_RESOLUTION|>--- conflicted
+++ resolved
@@ -112,45 +112,6 @@
 !llvm.module.flags = !{!34, !35}
 !llvm.ident = !{!36}
 
-<<<<<<< HEAD
-!0 = metadata !{i32 786449, metadata !1, i32 4, metadata !"clang version 3.5.0 ", i1 false, metadata !"", i32 0, metadata !2, metadata !3, metadata !2, metadata !27, metadata !2, metadata !"tu.dwo", i32 1} ; [ DW_TAG_compile_unit ] [/tmp/dbginfo/tu.cpp] [DW_LANG_C_plus_plus]
-!1 = metadata !{metadata !"tu.cpp", metadata !"/tmp/dbginfo"}
-!2 = metadata !{}
-!3 = metadata !{metadata !4, metadata !9, metadata !12, metadata !13, metadata !17, metadata !18, metadata !19, metadata !23, metadata !24}
-!4 = metadata !{i32 786451, metadata !1, null, metadata !"S1<&i>", i32 4, i64 8, i64 8, i32 0, i32 0, null, metadata !2, i32 0, null, metadata !5, metadata !"_ZTS2S1IXadL_Z1iEEE"} ; [ DW_TAG_structure_type ] [S1<&i>] [line 4, size 8, align 8, offset 0] [def] [from ]
-!5 = metadata !{metadata !6}
-!6 = metadata !{i32 786480, null, metadata !"I", metadata !7, i32* @i, null, i32 0, i32 0} ; [ DW_TAG_template_value_parameter ]
-!7 = metadata !{i32 786447, null, null, metadata !"", i32 0, i64 64, i64 64, i64 0, i32 0, metadata !8} ; [ DW_TAG_pointer_type ] [line 0, size 64, align 64, offset 0] [from int]
-!8 = metadata !{i32 786468, null, null, metadata !"int", i32 0, i64 32, i64 32, i64 0, i32 0, i32 5} ; [ DW_TAG_base_type ] [int] [line 0, size 32, align 32, offset 0, enc DW_ATE_signed]
-!9 = metadata !{i32 786451, metadata !1, null, metadata !"S2", i32 11, i64 8, i64 8, i32 0, i32 0, null, metadata !10, i32 0, null, null, metadata !"_ZTS2S2"} ; [ DW_TAG_structure_type ] [S2] [line 11, size 8, align 8, offset 0] [def] [from ]
-!10 = metadata !{metadata !11}
-!11 = metadata !{i32 786445, metadata !1, metadata !"_ZTS2S2", metadata !"s2_1", i32 12, i64 8, i64 8, i64 0, i32 0, metadata !"_ZTS4S2_1IXadL_Z1iEEE"} ; [ DW_TAG_member ] [s2_1] [line 12, size 8, align 8, offset 0] [from _ZTS4S2_1IXadL_Z1iEEE]
-!12 = metadata !{i32 786451, metadata !1, null, metadata !"S2_1<&i>", i32 9, i64 8, i64 8, i32 0, i32 0, null, metadata !2, i32 0, null, metadata !5, metadata !"_ZTS4S2_1IXadL_Z1iEEE"} ; [ DW_TAG_structure_type ] [S2_1<&i>] [line 9, size 8, align 8, offset 0] [def] [from ]
-!13 = metadata !{i32 786451, metadata !1, null, metadata !"S3", i32 22, i64 16, i64 8, i32 0, i32 0, null, metadata !14, i32 0, null, null, metadata !"_ZTS2S3"} ; [ DW_TAG_structure_type ] [S3] [line 22, size 16, align 8, offset 0] [def] [from ]
-!14 = metadata !{metadata !15, metadata !16}
-!15 = metadata !{i32 786445, metadata !1, metadata !"_ZTS2S3", metadata !"s3_1", i32 23, i64 8, i64 8, i64 0, i32 0, metadata !"_ZTS4S3_1IXadL_Z1iEEE"} ; [ DW_TAG_member ] [s3_1] [line 23, size 8, align 8, offset 0] [from _ZTS4S3_1IXadL_Z1iEEE]
-!16 = metadata !{i32 786445, metadata !1, metadata !"_ZTS2S3", metadata !"s3_2", i32 24, i64 8, i64 8, i64 8, i32 0, metadata !"_ZTS4S3_2"} ; [ DW_TAG_member ] [s3_2] [line 24, size 8, align 8, offset 8] [from _ZTS4S3_2]
-!17 = metadata !{i32 786451, metadata !1, null, metadata !"S3_1<&i>", i32 18, i64 8, i64 8, i32 0, i32 0, null, metadata !2, i32 0, null, metadata !5, metadata !"_ZTS4S3_1IXadL_Z1iEEE"} ; [ DW_TAG_structure_type ] [S3_1<&i>] [line 18, size 8, align 8, offset 0] [def] [from ]
-!18 = metadata !{i32 786451, metadata !1, null, metadata !"S3_2", i32 20, i64 8, i64 8, i32 0, i32 0, null, metadata !2, i32 0, null, null, metadata !"_ZTS4S3_2"} ; [ DW_TAG_structure_type ] [S3_2] [line 20, size 8, align 8, offset 0] [def] [from ]
-!19 = metadata !{i32 786451, metadata !1, null, metadata !"S4", i32 34, i64 16, i64 8, i32 0, i32 0, null, metadata !20, i32 0, null, null, metadata !"_ZTS2S4"} ; [ DW_TAG_structure_type ] [S4] [line 34, size 16, align 8, offset 0] [def] [from ]
-!20 = metadata !{metadata !21, metadata !22}
-!21 = metadata !{i32 786445, metadata !1, metadata !"_ZTS2S4", metadata !"s4_1", i32 35, i64 8, i64 8, i64 0, i32 0, metadata !"_ZTS4S4_1"} ; [ DW_TAG_member ] [s4_1] [line 35, size 8, align 8, offset 0] [from _ZTS4S4_1]
-!22 = metadata !{i32 786445, metadata !1, metadata !"_ZTS2S4", metadata !"s4_2", i32 36, i64 8, i64 8, i64 8, i32 0, metadata !"_ZTS4S4_2IXadL_Z1iEEE"} ; [ DW_TAG_member ] [s4_2] [line 36, size 8, align 8, offset 8] [from _ZTS4S4_2IXadL_Z1iEEE]
-!23 = metadata !{i32 786451, metadata !1, null, metadata !"S4_1", i32 29, i64 8, i64 8, i32 0, i32 0, null, metadata !2, i32 0, null, null, metadata !"_ZTS4S4_1"} ; [ DW_TAG_structure_type ] [S4_1] [line 29, size 8, align 8, offset 0] [def] [from ]
-!24 = metadata !{i32 786451, metadata !1, null, metadata !"S4_2<&i>", i32 32, i64 8, i64 8, i32 0, i32 0, null, metadata !2, i32 0, null, metadata !25, metadata !"_ZTS4S4_2IXadL_Z1iEEE"} ; [ DW_TAG_structure_type ] [S4_2<&i>] [line 32, size 8, align 8, offset 0] [def] [from ]
-!25 = metadata !{metadata !26}
-!26 = metadata !{i32 786480, null, metadata !"T", metadata !7, i32* @i, null, i32 0, i32 0} ; [ DW_TAG_template_value_parameter ]
-!27 = metadata !{metadata !28, metadata !30, metadata !31, metadata !32, metadata !33}
-!28 = metadata !{i32 786484, i32 0, null, metadata !"i", metadata !"i", metadata !"", metadata !29, i32 1, metadata !8, i32 0, i32 1, i32* @i, null} ; [ DW_TAG_variable ] [i] [line 1] [def]
-!29 = metadata !{i32 786473, metadata !1}         ; [ DW_TAG_file_type ] [/tmp/dbginfo/tu.cpp]
-!30 = metadata !{i32 786484, i32 0, null, metadata !"a", metadata !"a", metadata !"", metadata !29, i32 6, metadata !"_ZTS2S1IXadL_Z1iEEE", i32 0, i32 1, %struct.S1* @a, null} ; [ DW_TAG_variable ] [a] [line 6] [def]
-!31 = metadata !{i32 786484, i32 0, null, metadata !"s2", metadata !"s2", metadata !"", metadata !29, i32 15, metadata !"_ZTS2S2", i32 0, i32 1, %struct.S2* @s2, null} ; [ DW_TAG_variable ] [s2] [line 15] [def]
-!32 = metadata !{i32 786484, i32 0, null, metadata !"s3", metadata !"s3", metadata !"", metadata !29, i32 27, metadata !"_ZTS2S3", i32 0, i32 1, %struct.S3* @s3, null} ; [ DW_TAG_variable ] [s3] [line 27] [def]
-!33 = metadata !{i32 786484, i32 0, null, metadata !"s4", metadata !"s4", metadata !"", metadata !29, i32 39, metadata !"_ZTS2S4", i32 0, i32 1, %struct.S4* @s4, null} ; [ DW_TAG_variable ] [s4] [line 39] [def]
-!34 = metadata !{i32 2, metadata !"Dwarf Version", i32 4}
-!35 = metadata !{i32 1, metadata !"Debug Info Version", i32 1}
-!36 = metadata !{metadata !"clang version 3.5.0 "}
-=======
 !0 = !{!"0x11\004\00clang version 3.5.0 \000\00\000\00tu.dwo\001", !1, !2, !3, !2, !27, !2} ; [ DW_TAG_compile_unit ] [/tmp/dbginfo/tu.cpp] [DW_LANG_C_plus_plus]
 !1 = !{!"tu.cpp", !"/tmp/dbginfo"}
 !2 = !{}
@@ -187,5 +148,4 @@
 !33 = !{!"0x34\00s4\00s4\00\0039\000\001", null, !29, !"_ZTS2S4", %struct.S4* @s4, null} ; [ DW_TAG_variable ] [s4] [line 39] [def]
 !34 = !{i32 2, !"Dwarf Version", i32 4}
 !35 = !{i32 1, !"Debug Info Version", i32 2}
-!36 = !{!"clang version 3.5.0 "}
->>>>>>> 41cb3da2
+!36 = !{!"clang version 3.5.0 "}