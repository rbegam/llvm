; RUN: llc -mtriple=x86_64-linux < %s -filetype=obj | llvm-dwarfdump -debug-dump=info - | FileCheck %s

; test that we add DW_AT_inline even when we only have concrete out of line
; instances.

; first check that we have a TAG_subprogram at a given offset and it has
; AT_inline.

; CHECK: DW_TAG_class_type
; CHECK:   DW_TAG_subprogram
; CHECK:   DW_TAG_subprogram
; CHECK:     DW_AT_MIPS_linkage_name {{.*}} "_ZN12nsAutoRefCntaSEi"

; CHECK: DW_TAG_class_type
; CHECK:   DW_TAG_subprogram
; CHECK:     DW_AT_MIPS_linkage_name {{.*}} "_ZN17nsAutoRefCnt7ReleaseEv"
; CHECK:   DW_TAG_subprogram
; CHECK:     DW_AT_name {{.*}} "~nsAutoRefCnt"

; CHECK: DW_TAG_subprogram
; CHECK-NEXT:     DW_AT_{{.*}}linkage_name {{.*}}D2
; CHECK-NEXT:     DW_AT_specification {{.*}} "~nsAutoRefCnt"
; CHECK-NEXT:     DW_AT_inline
; CHECK-NOT:      DW_AT
; CHECK: DW_TAG
; CHECK: DW_TAG_subprogram
; CHECK-NEXT:     DW_AT_{{.*}}linkage_name {{.*}}D1
; CHECK-NEXT:     DW_AT_specification {{.*}} "~nsAutoRefCnt"
; CHECK-NEXT:     DW_AT_inline
; CHECK-NOT:     DW_AT
; CHECK: [[D1_THIS_ABS:.*]]: DW_TAG_formal_parameter

; CHECK: DW_TAG_subprogram
; CHECK:     DW_AT_specification {{.*}} "_ZN17nsAutoRefCnt7ReleaseEv"
; CHECK: DW_TAG_formal_parameter
; CHECK-NOT: NULL
; CHECK-NOT: DW_TAG
; CHECK: DW_TAG_inlined_subroutine
; CHECK-NEXT: DW_AT_abstract_origin {{.*}} "_ZN12nsAutoRefCntaSEi"
; CHECK-NOT: NULL
; CHECK-NOT: DW_TAG
; CHECK: DW_TAG_inlined_subroutine
; CHECK-NEXT: DW_AT_abstract_origin {{.*}} "_ZN17nsAutoRefCntD1Ev"
; CHECK-NOT: NULL
; CHECK-NOT: DW_TAG
; CHECK: DW_TAG_inlined_subroutine
; CHECK-NEXT: DW_AT_abstract_origin {{.*}} "_ZN17nsAutoRefCntD2Ev"

; and then that a TAG_subprogram refers to it with AT_abstract_origin.

; CHECK: DW_TAG_subprogram
; CHECK-NOT: DW_TAG
; CHECK: DW_AT_abstract_origin {{.*}} "_ZN17nsAutoRefCntD1Ev"
; CHECK: DW_TAG_formal_parameter
; CHECK-NOT: DW_TAG
; CHECK: DW_AT_abstract_origin {{.*}} {[[D1_THIS_ABS]]} "this"
; CHECK: DW_TAG_inlined_subroutine
; CHECK-NEXT: DW_AT_abstract_origin {{.*}} "_ZN17nsAutoRefCntD2Ev"


define i32 @_ZN17nsAutoRefCnt7ReleaseEv() {
entry:
  store i32 1, i32* null, align 4, !dbg !50
  tail call void @_Z8moz_freePv(i8* null) nounwind, !dbg !54
  ret i32 0
}

define void @_ZN17nsAutoRefCntD1Ev() {
entry:
  tail call void @_Z8moz_freePv(i8* null) nounwind, !dbg !57
  ret void
}

declare void @_Z8moz_freePv(i8*)

!llvm.dbg.cu = !{!0}
!llvm.module.flags = !{!60}

<<<<<<< HEAD
!0 = metadata !{metadata !"0x11\004\00clang version 3.1 ()\001\00\000\00\000", metadata !59, metadata !1, metadata !1, metadata !3, metadata !47,  metadata !1} ; [ DW_TAG_compile_unit ]
!1 = metadata !{}
!3 = metadata !{metadata !5, metadata !23, metadata !27, metadata !31}
!5 = metadata !{metadata !"0x2e\00Release\00Release\00_ZN17nsAutoRefCnt7ReleaseEv\0014\000\001\000\006\00256\001\0014", metadata !6, null, metadata !7, null, i32 ()* @_ZN17nsAutoRefCnt7ReleaseEv , null, metadata !12, metadata !20} ; [ DW_TAG_subprogram ] [line 14] [def] [Release]
!6 = metadata !{metadata !"0x29", metadata !59} ; [ DW_TAG_file_type ]
!7 = metadata !{metadata !"0x15\00\000\000\000\000\000\000", i32 0, null, null, metadata !8, null, null, null} ; [ DW_TAG_subroutine_type ] [line 0, size 0, align 0, offset 0] [from ]
!8 = metadata !{metadata !9, metadata !10}
!9 = metadata !{metadata !"0x24\00int\000\0032\0032\000\000\005", null, null} ; [ DW_TAG_base_type ]
!10 = metadata !{metadata !"0xf\00\000\0064\0064\000\0064", i32 0, null, metadata !11} ; [ DW_TAG_pointer_type ]
!11 = metadata !{metadata !"0x13\00nsAutoRefCnt\0010\000\000\000\004\000", metadata !59, null, null, null, null, null, null} ; [ DW_TAG_structure_type ] [nsAutoRefCnt] [line 10, size 0, align 0, offset 0] [decl] [from ]
!12 = metadata !{metadata !"0x2e\00Release\00Release\00_ZN17nsAutoRefCnt7ReleaseEv\0011\000\000\000\006\00256\001\0011", metadata !6, metadata !13, metadata !7, null, null, null, i32 0, metadata !18} ; [ DW_TAG_subprogram ]
!13 = metadata !{metadata !"0x2\00nsAutoRefCnt\0010\008\008\000\000\000", metadata !59, null, null, metadata !14, null, null} ; [ DW_TAG_class_type ]
!14 = metadata !{metadata !12, metadata !15}
!15 = metadata !{metadata !"0x2e\00~nsAutoRefCnt\00~nsAutoRefCnt\00\0012\000\000\000\006\00256\001\0012", metadata !6, metadata !13, metadata !16, null, null, null, i32 0, metadata !18} ; [ DW_TAG_subprogram ]
!16 = metadata !{metadata !"0x15\00\000\000\000\000\000\000", i32 0, null, null, metadata !17, null, null, null} ; [ DW_TAG_subroutine_type ] [line 0, size 0, align 0, offset 0] [from ]
!17 = metadata !{null, metadata !10}
!18 = metadata !{}
!20 = metadata !{metadata !22}
!22 = metadata !{metadata !"0x101\00this\0016777230\0064", metadata !5, metadata !6, metadata !10} ; [ DW_TAG_arg_variable ]
!23 = metadata !{metadata !"0x2e\00~nsAutoRefCnt\00~nsAutoRefCnt\00_ZN17nsAutoRefCntD1Ev\0018\000\001\000\006\00256\001\0018", metadata !6, null, metadata !16, null, void ()* @_ZN17nsAutoRefCntD1Ev, null, metadata !15, metadata !24} ; [ DW_TAG_subprogram ] [line 18] [def] [~nsAutoRefCnt]
!24 = metadata !{metadata !26}
!26 = metadata !{metadata !"0x101\00this\0016777234\0064", metadata !23, metadata !6, metadata !10} ; [ DW_TAG_arg_variable ]
!27 = metadata !{metadata !"0x2e\00~nsAutoRefCnt\00~nsAutoRefCnt\00_ZN17nsAutoRefCntD2Ev\0018\000\001\000\006\00256\001\0018", metadata !6, null, metadata !16, null, i32* null, null, metadata !15, metadata !28} ; [ DW_TAG_subprogram ] [line 18] [def] [~nsAutoRefCnt]
!28 = metadata !{metadata !30}
!30 = metadata !{metadata !"0x101\00this\0016777234\0064", metadata !27, metadata !6, metadata !10} ; [ DW_TAG_arg_variable ]
!31 = metadata !{metadata !"0x2e\00operator=\00operator=\00_ZN12nsAutoRefCntaSEi\004\000\001\000\006\00256\001\004", metadata !6, null, metadata !32, null, null, null, metadata !36, metadata !43} ; [ DW_TAG_subprogram ] [line 4] [def] [operator=]
!32 = metadata !{metadata !"0x15\00\000\000\000\000\000\000", i32 0, null, null, metadata !33, null, null, null} ; [ DW_TAG_subroutine_type ] [line 0, size 0, align 0, offset 0] [from ]
!33 = metadata !{metadata !9, metadata !34, metadata !9}
!34 = metadata !{metadata !"0xf\00\000\0064\0064\000\0064", i32 0, null, metadata !35} ; [ DW_TAG_pointer_type ]
!35 = metadata !{metadata !"0x13\00nsAutoRefCnt\002\000\000\000\004\000", metadata !59, null, null, null, null, null, null} ; [ DW_TAG_structure_type ] [nsAutoRefCnt] [line 2, size 0, align 0, offset 0] [decl] [from ]
!36 = metadata !{metadata !"0x2e\00operator=\00operator=\00_ZN12nsAutoRefCntaSEi\004\000\000\000\006\00256\001\004", metadata !6, metadata !37, metadata !32, null, null, null, i32 0, metadata !18} ; [ DW_TAG_subprogram ]
!37 = metadata !{metadata !"0x2\00nsAutoRefCnt\002\0032\0032\000\000\000", metadata !59, null, null, metadata !38, null, null, null} ; [ DW_TAG_class_type ] [nsAutoRefCnt] [line 2, size 32, align 32, offset 0] [def] [from ]
!38 = metadata !{metadata !39, metadata !40, metadata !36}
!39 = metadata !{metadata !"0xd\00mValue\007\0032\0032\000\000", metadata !59, metadata !37, metadata !9} ; [ DW_TAG_member ]
!40 = metadata !{metadata !"0x2e\00nsAutoRefCnt\00nsAutoRefCnt\00\003\000\000\000\006\00256\001\003", metadata !6, metadata !37, metadata !41, null, null, null, i32 0, metadata !18} ; [ DW_TAG_subprogram ]
!41 = metadata !{metadata !"0x15\00\000\000\000\000\000\000", i32 0, null, null, metadata !42, null, null, null} ; [ DW_TAG_subroutine_type ] [line 0, size 0, align 0, offset 0] [from ]
!42 = metadata !{null, metadata !34}
!43 = metadata !{metadata !45, metadata !46}
!45 = metadata !{metadata !"0x101\00this\0016777220\0064", metadata !31, metadata !6, metadata !34} ; [ DW_TAG_arg_variable ]
!46 = metadata !{metadata !"0x101\00aValue\0033554436\000", metadata !31, metadata !6, metadata !9} ; [ DW_TAG_arg_variable ]
!47 = metadata !{metadata !49}
!49 = metadata !{metadata !"0x34\00mRefCnt\00mRefCnt\00\009\000\001", null, metadata !6, metadata !37, i32* null, null} ; [ DW_TAG_variable ]
!50 = metadata !{i32 5, i32 5, metadata !51, metadata !52}
!51 = metadata !{metadata !"0xb\004\0029\002", metadata !6, metadata !31} ; [ DW_TAG_lexical_block ]
!52 = metadata !{i32 15, i32 0, metadata !53, null}
!53 = metadata !{metadata !"0xb\0014\0034\000", metadata !6, metadata !5} ; [ DW_TAG_lexical_block ]
!54 = metadata !{i32 19, i32 3, metadata !55, metadata !56}
!55 = metadata !{metadata !"0xb\0018\0041\001", metadata !6, metadata !27} ; [ DW_TAG_lexical_block ]
!56 = metadata !{i32 18, i32 41, metadata !23, metadata !52}
!57 = metadata !{i32 19, i32 3, metadata !55, metadata !58}
!58 = metadata !{i32 18, i32 41, metadata !23, null}
!59 = metadata !{metadata !"nsAutoRefCnt.ii", metadata !"/Users/espindola/mozilla-central/obj-x86_64-apple-darwin11.2.0/netwerk/base/src"}
!60 = metadata !{i32 1, metadata !"Debug Info Version", i32 2}
=======
!0 = !{!"0x11\004\00clang version 3.1 ()\001\00\000\00\000", !59, !1, !1, !3, !47,  !1} ; [ DW_TAG_compile_unit ]
!1 = !{}
!3 = !{!5, !23, !27, !31}
!5 = !{!"0x2e\00Release\00Release\00_ZN17nsAutoRefCnt7ReleaseEv\0014\000\001\000\006\00256\001\0014", !6, null, !7, null, i32 ()* @_ZN17nsAutoRefCnt7ReleaseEv , null, !12, !20} ; [ DW_TAG_subprogram ] [line 14] [def] [Release]
!6 = !{!"0x29", !59} ; [ DW_TAG_file_type ]
!7 = !{!"0x15\00\000\000\000\000\000\000", i32 0, null, null, !8, null, null, null} ; [ DW_TAG_subroutine_type ] [line 0, size 0, align 0, offset 0] [from ]
!8 = !{!9, !10}
!9 = !{!"0x24\00int\000\0032\0032\000\000\005", null, null} ; [ DW_TAG_base_type ]
!10 = !{!"0xf\00\000\0064\0064\000\0064", i32 0, null, !11} ; [ DW_TAG_pointer_type ]
!11 = !{!"0x13\00nsAutoRefCnt\0010\000\000\000\004\000", !59, null, null, null, null, null, null} ; [ DW_TAG_structure_type ] [nsAutoRefCnt] [line 10, size 0, align 0, offset 0] [decl] [from ]
!12 = !{!"0x2e\00Release\00Release\00_ZN17nsAutoRefCnt7ReleaseEv\0011\000\000\000\006\00256\001\0011", !6, !13, !7, null, null, null, i32 0, !18} ; [ DW_TAG_subprogram ]
!13 = !{!"0x2\00nsAutoRefCnt\0010\008\008\000\000\000", !59, null, null, !14, null, null} ; [ DW_TAG_class_type ]
!14 = !{!12, !15}
!15 = !{!"0x2e\00~nsAutoRefCnt\00~nsAutoRefCnt\00\0012\000\000\000\006\00256\001\0012", !6, !13, !16, null, null, null, i32 0, !18} ; [ DW_TAG_subprogram ]
!16 = !{!"0x15\00\000\000\000\000\000\000", i32 0, null, null, !17, null, null, null} ; [ DW_TAG_subroutine_type ] [line 0, size 0, align 0, offset 0] [from ]
!17 = !{null, !10}
!18 = !{}
!20 = !{!22}
!22 = !{!"0x101\00this\0016777230\0064", !5, !6, !10} ; [ DW_TAG_arg_variable ]
!23 = !{!"0x2e\00~nsAutoRefCnt\00~nsAutoRefCnt\00_ZN17nsAutoRefCntD1Ev\0018\000\001\000\006\00256\001\0018", !6, null, !16, null, void ()* @_ZN17nsAutoRefCntD1Ev, null, !15, !24} ; [ DW_TAG_subprogram ] [line 18] [def] [~nsAutoRefCnt]
!24 = !{!26}
!26 = !{!"0x101\00this\0016777234\0064", !23, !6, !10} ; [ DW_TAG_arg_variable ]
!27 = !{!"0x2e\00~nsAutoRefCnt\00~nsAutoRefCnt\00_ZN17nsAutoRefCntD2Ev\0018\000\001\000\006\00256\001\0018", !6, null, !16, null, i32* null, null, !15, !28} ; [ DW_TAG_subprogram ] [line 18] [def] [~nsAutoRefCnt]
!28 = !{!30}
!30 = !{!"0x101\00this\0016777234\0064", !27, !6, !10} ; [ DW_TAG_arg_variable ]
!31 = !{!"0x2e\00operator=\00operator=\00_ZN12nsAutoRefCntaSEi\004\000\001\000\006\00256\001\004", !6, null, !32, null, null, null, !36, !43} ; [ DW_TAG_subprogram ] [line 4] [def] [operator=]
!32 = !{!"0x15\00\000\000\000\000\000\000", i32 0, null, null, !33, null, null, null} ; [ DW_TAG_subroutine_type ] [line 0, size 0, align 0, offset 0] [from ]
!33 = !{!9, !34, !9}
!34 = !{!"0xf\00\000\0064\0064\000\0064", i32 0, null, !35} ; [ DW_TAG_pointer_type ]
!35 = !{!"0x13\00nsAutoRefCnt\002\000\000\000\004\000", !59, null, null, null, null, null, null} ; [ DW_TAG_structure_type ] [nsAutoRefCnt] [line 2, size 0, align 0, offset 0] [decl] [from ]
!36 = !{!"0x2e\00operator=\00operator=\00_ZN12nsAutoRefCntaSEi\004\000\000\000\006\00256\001\004", !6, !37, !32, null, null, null, i32 0, !18} ; [ DW_TAG_subprogram ]
!37 = !{!"0x2\00nsAutoRefCnt\002\0032\0032\000\000\000", !59, null, null, !38, null, null, null} ; [ DW_TAG_class_type ] [nsAutoRefCnt] [line 2, size 32, align 32, offset 0] [def] [from ]
!38 = !{!39, !40, !36}
!39 = !{!"0xd\00mValue\007\0032\0032\000\000", !59, !37, !9} ; [ DW_TAG_member ]
!40 = !{!"0x2e\00nsAutoRefCnt\00nsAutoRefCnt\00\003\000\000\000\006\00256\001\003", !6, !37, !41, null, null, null, i32 0, !18} ; [ DW_TAG_subprogram ]
!41 = !{!"0x15\00\000\000\000\000\000\000", i32 0, null, null, !42, null, null, null} ; [ DW_TAG_subroutine_type ] [line 0, size 0, align 0, offset 0] [from ]
!42 = !{null, !34}
!43 = !{!45, !46}
!45 = !{!"0x101\00this\0016777220\0064", !31, !6, !34} ; [ DW_TAG_arg_variable ]
!46 = !{!"0x101\00aValue\0033554436\000", !31, !6, !9} ; [ DW_TAG_arg_variable ]
!47 = !{!49}
!49 = !{!"0x34\00mRefCnt\00mRefCnt\00\009\000\001", null, !6, !37, i32* null, null} ; [ DW_TAG_variable ]
!50 = !MDLocation(line: 5, column: 5, scope: !51, inlinedAt: !52)
!51 = !{!"0xb\004\0029\002", !6, !31} ; [ DW_TAG_lexical_block ]
!52 = !MDLocation(line: 15, scope: !53)
!53 = !{!"0xb\0014\0034\000", !6, !5} ; [ DW_TAG_lexical_block ]
!54 = !MDLocation(line: 19, column: 3, scope: !55, inlinedAt: !56)
!55 = !{!"0xb\0018\0041\001", !6, !27} ; [ DW_TAG_lexical_block ]
!56 = !MDLocation(line: 18, column: 41, scope: !23, inlinedAt: !52)
!57 = !MDLocation(line: 19, column: 3, scope: !55, inlinedAt: !58)
!58 = !MDLocation(line: 18, column: 41, scope: !23)
!59 = !{!"nsAutoRefCnt.ii", !"/Users/espindola/mozilla-central/obj-x86_64-apple-darwin11.2.0/netwerk/base/src"}
!60 = !{i32 1, !"Debug Info Version", i32 2}
>>>>>>> 7618b2b2
<|MERGE_RESOLUTION|>--- conflicted
+++ resolved
@@ -76,61 +76,6 @@
 !llvm.dbg.cu = !{!0}
 !llvm.module.flags = !{!60}
 
-<<<<<<< HEAD
-!0 = metadata !{metadata !"0x11\004\00clang version 3.1 ()\001\00\000\00\000", metadata !59, metadata !1, metadata !1, metadata !3, metadata !47,  metadata !1} ; [ DW_TAG_compile_unit ]
-!1 = metadata !{}
-!3 = metadata !{metadata !5, metadata !23, metadata !27, metadata !31}
-!5 = metadata !{metadata !"0x2e\00Release\00Release\00_ZN17nsAutoRefCnt7ReleaseEv\0014\000\001\000\006\00256\001\0014", metadata !6, null, metadata !7, null, i32 ()* @_ZN17nsAutoRefCnt7ReleaseEv , null, metadata !12, metadata !20} ; [ DW_TAG_subprogram ] [line 14] [def] [Release]
-!6 = metadata !{metadata !"0x29", metadata !59} ; [ DW_TAG_file_type ]
-!7 = metadata !{metadata !"0x15\00\000\000\000\000\000\000", i32 0, null, null, metadata !8, null, null, null} ; [ DW_TAG_subroutine_type ] [line 0, size 0, align 0, offset 0] [from ]
-!8 = metadata !{metadata !9, metadata !10}
-!9 = metadata !{metadata !"0x24\00int\000\0032\0032\000\000\005", null, null} ; [ DW_TAG_base_type ]
-!10 = metadata !{metadata !"0xf\00\000\0064\0064\000\0064", i32 0, null, metadata !11} ; [ DW_TAG_pointer_type ]
-!11 = metadata !{metadata !"0x13\00nsAutoRefCnt\0010\000\000\000\004\000", metadata !59, null, null, null, null, null, null} ; [ DW_TAG_structure_type ] [nsAutoRefCnt] [line 10, size 0, align 0, offset 0] [decl] [from ]
-!12 = metadata !{metadata !"0x2e\00Release\00Release\00_ZN17nsAutoRefCnt7ReleaseEv\0011\000\000\000\006\00256\001\0011", metadata !6, metadata !13, metadata !7, null, null, null, i32 0, metadata !18} ; [ DW_TAG_subprogram ]
-!13 = metadata !{metadata !"0x2\00nsAutoRefCnt\0010\008\008\000\000\000", metadata !59, null, null, metadata !14, null, null} ; [ DW_TAG_class_type ]
-!14 = metadata !{metadata !12, metadata !15}
-!15 = metadata !{metadata !"0x2e\00~nsAutoRefCnt\00~nsAutoRefCnt\00\0012\000\000\000\006\00256\001\0012", metadata !6, metadata !13, metadata !16, null, null, null, i32 0, metadata !18} ; [ DW_TAG_subprogram ]
-!16 = metadata !{metadata !"0x15\00\000\000\000\000\000\000", i32 0, null, null, metadata !17, null, null, null} ; [ DW_TAG_subroutine_type ] [line 0, size 0, align 0, offset 0] [from ]
-!17 = metadata !{null, metadata !10}
-!18 = metadata !{}
-!20 = metadata !{metadata !22}
-!22 = metadata !{metadata !"0x101\00this\0016777230\0064", metadata !5, metadata !6, metadata !10} ; [ DW_TAG_arg_variable ]
-!23 = metadata !{metadata !"0x2e\00~nsAutoRefCnt\00~nsAutoRefCnt\00_ZN17nsAutoRefCntD1Ev\0018\000\001\000\006\00256\001\0018", metadata !6, null, metadata !16, null, void ()* @_ZN17nsAutoRefCntD1Ev, null, metadata !15, metadata !24} ; [ DW_TAG_subprogram ] [line 18] [def] [~nsAutoRefCnt]
-!24 = metadata !{metadata !26}
-!26 = metadata !{metadata !"0x101\00this\0016777234\0064", metadata !23, metadata !6, metadata !10} ; [ DW_TAG_arg_variable ]
-!27 = metadata !{metadata !"0x2e\00~nsAutoRefCnt\00~nsAutoRefCnt\00_ZN17nsAutoRefCntD2Ev\0018\000\001\000\006\00256\001\0018", metadata !6, null, metadata !16, null, i32* null, null, metadata !15, metadata !28} ; [ DW_TAG_subprogram ] [line 18] [def] [~nsAutoRefCnt]
-!28 = metadata !{metadata !30}
-!30 = metadata !{metadata !"0x101\00this\0016777234\0064", metadata !27, metadata !6, metadata !10} ; [ DW_TAG_arg_variable ]
-!31 = metadata !{metadata !"0x2e\00operator=\00operator=\00_ZN12nsAutoRefCntaSEi\004\000\001\000\006\00256\001\004", metadata !6, null, metadata !32, null, null, null, metadata !36, metadata !43} ; [ DW_TAG_subprogram ] [line 4] [def] [operator=]
-!32 = metadata !{metadata !"0x15\00\000\000\000\000\000\000", i32 0, null, null, metadata !33, null, null, null} ; [ DW_TAG_subroutine_type ] [line 0, size 0, align 0, offset 0] [from ]
-!33 = metadata !{metadata !9, metadata !34, metadata !9}
-!34 = metadata !{metadata !"0xf\00\000\0064\0064\000\0064", i32 0, null, metadata !35} ; [ DW_TAG_pointer_type ]
-!35 = metadata !{metadata !"0x13\00nsAutoRefCnt\002\000\000\000\004\000", metadata !59, null, null, null, null, null, null} ; [ DW_TAG_structure_type ] [nsAutoRefCnt] [line 2, size 0, align 0, offset 0] [decl] [from ]
-!36 = metadata !{metadata !"0x2e\00operator=\00operator=\00_ZN12nsAutoRefCntaSEi\004\000\000\000\006\00256\001\004", metadata !6, metadata !37, metadata !32, null, null, null, i32 0, metadata !18} ; [ DW_TAG_subprogram ]
-!37 = metadata !{metadata !"0x2\00nsAutoRefCnt\002\0032\0032\000\000\000", metadata !59, null, null, metadata !38, null, null, null} ; [ DW_TAG_class_type ] [nsAutoRefCnt] [line 2, size 32, align 32, offset 0] [def] [from ]
-!38 = metadata !{metadata !39, metadata !40, metadata !36}
-!39 = metadata !{metadata !"0xd\00mValue\007\0032\0032\000\000", metadata !59, metadata !37, metadata !9} ; [ DW_TAG_member ]
-!40 = metadata !{metadata !"0x2e\00nsAutoRefCnt\00nsAutoRefCnt\00\003\000\000\000\006\00256\001\003", metadata !6, metadata !37, metadata !41, null, null, null, i32 0, metadata !18} ; [ DW_TAG_subprogram ]
-!41 = metadata !{metadata !"0x15\00\000\000\000\000\000\000", i32 0, null, null, metadata !42, null, null, null} ; [ DW_TAG_subroutine_type ] [line 0, size 0, align 0, offset 0] [from ]
-!42 = metadata !{null, metadata !34}
-!43 = metadata !{metadata !45, metadata !46}
-!45 = metadata !{metadata !"0x101\00this\0016777220\0064", metadata !31, metadata !6, metadata !34} ; [ DW_TAG_arg_variable ]
-!46 = metadata !{metadata !"0x101\00aValue\0033554436\000", metadata !31, metadata !6, metadata !9} ; [ DW_TAG_arg_variable ]
-!47 = metadata !{metadata !49}
-!49 = metadata !{metadata !"0x34\00mRefCnt\00mRefCnt\00\009\000\001", null, metadata !6, metadata !37, i32* null, null} ; [ DW_TAG_variable ]
-!50 = metadata !{i32 5, i32 5, metadata !51, metadata !52}
-!51 = metadata !{metadata !"0xb\004\0029\002", metadata !6, metadata !31} ; [ DW_TAG_lexical_block ]
-!52 = metadata !{i32 15, i32 0, metadata !53, null}
-!53 = metadata !{metadata !"0xb\0014\0034\000", metadata !6, metadata !5} ; [ DW_TAG_lexical_block ]
-!54 = metadata !{i32 19, i32 3, metadata !55, metadata !56}
-!55 = metadata !{metadata !"0xb\0018\0041\001", metadata !6, metadata !27} ; [ DW_TAG_lexical_block ]
-!56 = metadata !{i32 18, i32 41, metadata !23, metadata !52}
-!57 = metadata !{i32 19, i32 3, metadata !55, metadata !58}
-!58 = metadata !{i32 18, i32 41, metadata !23, null}
-!59 = metadata !{metadata !"nsAutoRefCnt.ii", metadata !"/Users/espindola/mozilla-central/obj-x86_64-apple-darwin11.2.0/netwerk/base/src"}
-!60 = metadata !{i32 1, metadata !"Debug Info Version", i32 2}
-=======
 !0 = !{!"0x11\004\00clang version 3.1 ()\001\00\000\00\000", !59, !1, !1, !3, !47,  !1} ; [ DW_TAG_compile_unit ]
 !1 = !{}
 !3 = !{!5, !23, !27, !31}
@@ -183,5 +128,4 @@
 !57 = !MDLocation(line: 19, column: 3, scope: !55, inlinedAt: !58)
 !58 = !MDLocation(line: 18, column: 41, scope: !23)
 !59 = !{!"nsAutoRefCnt.ii", !"/Users/espindola/mozilla-central/obj-x86_64-apple-darwin11.2.0/netwerk/base/src"}
-!60 = !{i32 1, !"Debug Info Version", i32 2}
->>>>>>> 7618b2b2
+!60 = !{i32 1, !"Debug Info Version", i32 2}