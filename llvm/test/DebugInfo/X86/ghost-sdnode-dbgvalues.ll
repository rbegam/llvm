--- conflicted
+++ resolved
@@ -31,27 +31,27 @@
 ; Function Attrs: nounwind ssp uwtable
 define i32 @foo(i32 %a) #0 {
 entry:
-  call void @llvm.dbg.value(metadata !{i32 %a}, i64 0, metadata !16, metadata !17), !dbg !18
+  call void @llvm.dbg.value(metadata i32 %a, i64 0, metadata !16, metadata !17), !dbg !18
   %conv = trunc i32 %a to i16, !dbg !19
   %conv1 = sext i16 %conv to i32, !dbg !19
   %add = add nsw i32 %conv1, 8, !dbg !19
-  call void @llvm.dbg.value(metadata !{i32 %add}, i64 0, metadata !20, metadata !17), !dbg !21
+  call void @llvm.dbg.value(metadata i32 %add, i64 0, metadata !20, metadata !17), !dbg !21
   %conv2 = trunc i32 %add to i16, !dbg !22
   %conv3 = sext i16 %conv2 to i32, !dbg !22
   %add4 = add nsw i32 %conv3, 8, !dbg !22
-  call void @llvm.dbg.value(metadata !{i32 %add4}, i64 0, metadata !23, metadata !17), !dbg !24
+  call void @llvm.dbg.value(metadata i32 %add4, i64 0, metadata !23, metadata !17), !dbg !24
   %conv5 = trunc i32 %add4 to i16, !dbg !25
   %conv6 = sext i16 %conv5 to i32, !dbg !25
   %add7 = add nsw i32 %conv6, 8, !dbg !25
-  call void @llvm.dbg.value(metadata !{i32 %add7}, i64 0, metadata !26, metadata !17), !dbg !27
+  call void @llvm.dbg.value(metadata i32 %add7, i64 0, metadata !26, metadata !17), !dbg !27
   %conv8 = trunc i32 %add7 to i16, !dbg !28
   %conv9 = sext i16 %conv8 to i32, !dbg !28
   %add10 = add nsw i32 %conv9, 8, !dbg !28
-  call void @llvm.dbg.value(metadata !{i32 %add10}, i64 0, metadata !29, metadata !17), !dbg !30
+  call void @llvm.dbg.value(metadata i32 %add10, i64 0, metadata !29, metadata !17), !dbg !30
   %conv11 = trunc i32 %add10 to i16, !dbg !31
   %conv12 = sext i16 %conv11 to i32, !dbg !31
   %add13 = add nsw i32 %conv12, 8, !dbg !31
-  call void @llvm.dbg.value(metadata !{i32 %add13}, i64 0, metadata !32, metadata !17), !dbg !33
+  call void @llvm.dbg.value(metadata i32 %add13, i64 0, metadata !32, metadata !17), !dbg !33
   ret i32 %add13, !dbg !34
 }
 
@@ -68,43 +68,6 @@
 !llvm.module.flags = !{!13, !14}
 !llvm.ident = !{!15}
 
-<<<<<<< HEAD
-!0 = metadata !{metadata !"0x11\0012\00clang version 3.6.0 \000\00\000\00\001", metadata !1, metadata !2, metadata !3, metadata !7, metadata !2, metadata !2} ; [ DW_TAG_compile_unit ] [/tmp/ghost-sdnode-dbgvalues.c] [DW_LANG_C99]
-!1 = metadata !{metadata !"ghost-sdnode-dbgvalues.c", metadata !"/tmp"}
-!2 = metadata !{}
-!3 = metadata !{metadata !4}
-!4 = metadata !{metadata !"0x16\00int16_t\0030\000\000\000\000", metadata !5, null, metadata !6} ; [ DW_TAG_typedef ] [int16_t] [line 30, size 0, align 0, offset 0] [from short]
-!5 = metadata !{metadata !"/usr/include/sys/_types/_int16_t.h", metadata !"/tmp"}
-!6 = metadata !{metadata !"0x24\00short\000\0016\0016\000\000\005", null, null} ; [ DW_TAG_base_type ] [short] [line 0, size 16, align 16, offset 0, enc DW_ATE_signed]
-!7 = metadata !{metadata !8}
-!8 = metadata !{metadata !"0x2e\00foo\00foo\00\003\000\001\000\000\00256\000\003", metadata !1, metadata !9, metadata !10, null, i32 (i32)* @foo, null, null, metadata !2} ; [ DW_TAG_subprogram ] [line 3] [def] [foo]
-!9 = metadata !{metadata !"0x29", metadata !1}    ; [ DW_TAG_file_type ] [/tmp/ghost-sdnode-dbgvalues.c]
-!10 = metadata !{metadata !"0x15\00\000\000\000\000\000\000", null, null, null, metadata !11, null, null, null} ; [ DW_TAG_subroutine_type ] [line 0, size 0, align 0, offset 0] [from ]
-!11 = metadata !{metadata !12, metadata !12}
-!12 = metadata !{metadata !"0x24\00int\000\0032\0032\000\000\005", null, null} ; [ DW_TAG_base_type ] [int] [line 0, size 32, align 32, offset 0, enc DW_ATE_signed]
-!13 = metadata !{i32 2, metadata !"Dwarf Version", i32 2}
-!14 = metadata !{i32 2, metadata !"Debug Info Version", i32 2}
-!15 = metadata !{metadata !"clang version 3.6.0 "}
-!16 = metadata !{metadata !"0x101\00a\0016777219\000", metadata !8, metadata !9, metadata !12} ; [ DW_TAG_arg_variable ] [a] [line 3]
-!17 = metadata !{metadata !"0x102"}               ; [ DW_TAG_expression ]
-!18 = metadata !{i32 3, i32 13, metadata !8, null}
-!19 = metadata !{i32 4, i32 5, metadata !8, null}
-!20 = metadata !{metadata !"0x100\00b\004\000", metadata !8, metadata !9, metadata !12} ; [ DW_TAG_auto_variable ] [b] [line 4]
-!21 = metadata !{i32 4, i32 9, metadata !8, null}
-!22 = metadata !{i32 5, i32 5, metadata !8, null}
-!23 = metadata !{metadata !"0x100\00c\005\000", metadata !8, metadata !9, metadata !12} ; [ DW_TAG_auto_variable ] [c] [line 5]
-!24 = metadata !{i32 5, i32 9, metadata !8, null}
-!25 = metadata !{i32 6, i32 5, metadata !8, null}
-!26 = metadata !{metadata !"0x100\00d\006\000", metadata !8, metadata !9, metadata !12} ; [ DW_TAG_auto_variable ] [d] [line 6]
-!27 = metadata !{i32 6, i32 9, metadata !8, null}
-!28 = metadata !{i32 7, i32 5, metadata !8, null}
-!29 = metadata !{metadata !"0x100\00e\007\000", metadata !8, metadata !9, metadata !12} ; [ DW_TAG_auto_variable ] [e] [line 7]
-!30 = metadata !{i32 7, i32 9, metadata !8, null}
-!31 = metadata !{i32 8, i32 5, metadata !8, null}
-!32 = metadata !{metadata !"0x100\00f\008\000", metadata !8, metadata !9, metadata !12} ; [ DW_TAG_auto_variable ] [f] [line 8]
-!33 = metadata !{i32 8, i32 9, metadata !8, null}
-!34 = metadata !{i32 9, i32 5, metadata !8, null}
-=======
 !0 = !{!"0x11\0012\00clang version 3.6.0 \000\00\000\00\001", !1, !2, !3, !7, !2, !2} ; [ DW_TAG_compile_unit ] [/tmp/ghost-sdnode-dbgvalues.c] [DW_LANG_C99]
 !1 = !{!"ghost-sdnode-dbgvalues.c", !"/tmp"}
 !2 = !{}
@@ -139,5 +102,4 @@
 !31 = !MDLocation(line: 8, column: 5, scope: !8)
 !32 = !{!"0x100\00f\008\000", !8, !9, !12} ; [ DW_TAG_auto_variable ] [f] [line 8]
 !33 = !MDLocation(line: 8, column: 9, scope: !8)
-!34 = !MDLocation(line: 9, column: 5, scope: !8)
->>>>>>> 7618b2b2
+!34 = !MDLocation(line: 9, column: 5, scope: !8)