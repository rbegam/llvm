; RUN: llc -O0 -mtriple=x86_64-apple-darwin -filetype=asm %s -o - | FileCheck %s
; Ensure that we generate an indirect location for the variable length array a.
; CHECK: ##DEBUG_VALUE: vla:a <- RDX
; CHECK: DW_OP_breg1
; rdar://problem/13658587
;
; generated from:
;
; int vla(int n) {
;   int a[n];
;   a[0] = 42;
;   return a[n-1];
; }
;
; int main(int argc, char** argv) {
;    return vla(argc);
; }

; ModuleID = 'vla.c'
target datalayout = "e-p:64:64:64-i1:8:8-i8:8:8-i16:16:16-i32:32:32-i64:64:64-f32:32:32-f64:64:64-v64:64:64-v128:128:128-a0:0:64-s0:64:64-f80:128:128-n8:16:32:64-S128"
target triple = "x86_64-apple-macosx10.8.0"

; Function Attrs: nounwind ssp uwtable
define i32 @vla(i32 %n) nounwind ssp uwtable {
entry:
  %n.addr = alloca i32, align 4
  %saved_stack = alloca i8*
  %cleanup.dest.slot = alloca i32
  store i32 %n, i32* %n.addr, align 4
<<<<<<< HEAD
  call void @llvm.dbg.declare(metadata !{i32* %n.addr}, metadata !15), !dbg !16
=======
  call void @llvm.dbg.declare(metadata i32* %n.addr, metadata !15, metadata !{!"0x102"}), !dbg !16
>>>>>>> 41cb3da2
  %0 = load i32* %n.addr, align 4, !dbg !17
  %1 = zext i32 %0 to i64, !dbg !17
  %2 = call i8* @llvm.stacksave(), !dbg !17
  store i8* %2, i8** %saved_stack, !dbg !17
  %vla = alloca i32, i64 %1, align 16, !dbg !17
<<<<<<< HEAD
  call void @llvm.dbg.declare(metadata !{i32* %vla}, metadata !18), !dbg !17
=======
  call void @llvm.dbg.declare(metadata i32* %vla, metadata !18, metadata !{!"0x102"}), !dbg !17
>>>>>>> 41cb3da2
  %arrayidx = getelementptr inbounds i32* %vla, i64 0, !dbg !22
  store i32 42, i32* %arrayidx, align 4, !dbg !22
  %3 = load i32* %n.addr, align 4, !dbg !23
  %sub = sub nsw i32 %3, 1, !dbg !23
  %idxprom = sext i32 %sub to i64, !dbg !23
  %arrayidx1 = getelementptr inbounds i32* %vla, i64 %idxprom, !dbg !23
  %4 = load i32* %arrayidx1, align 4, !dbg !23
  store i32 1, i32* %cleanup.dest.slot
  %5 = load i8** %saved_stack, !dbg !24
  call void @llvm.stackrestore(i8* %5), !dbg !24
  ret i32 %4, !dbg !23
}

; Function Attrs: nounwind readnone
declare void @llvm.dbg.declare(metadata, metadata) nounwind readnone

; Function Attrs: nounwind
declare i8* @llvm.stacksave() nounwind

; Function Attrs: nounwind
declare void @llvm.stackrestore(i8*) nounwind

; Function Attrs: nounwind ssp uwtable
define i32 @main(i32 %argc, i8** %argv) nounwind ssp uwtable {
entry:
  %retval = alloca i32, align 4
  %argc.addr = alloca i32, align 4
  %argv.addr = alloca i8**, align 8
  store i32 0, i32* %retval
  store i32 %argc, i32* %argc.addr, align 4
<<<<<<< HEAD
  call void @llvm.dbg.declare(metadata !{i32* %argc.addr}, metadata !25), !dbg !26
  store i8** %argv, i8*** %argv.addr, align 8
  call void @llvm.dbg.declare(metadata !{i8*** %argv.addr}, metadata !27), !dbg !26
=======
  call void @llvm.dbg.declare(metadata i32* %argc.addr, metadata !25, metadata !{!"0x102"}), !dbg !26
  store i8** %argv, i8*** %argv.addr, align 8
  call void @llvm.dbg.declare(metadata i8*** %argv.addr, metadata !27, metadata !{!"0x102"}), !dbg !26
>>>>>>> 41cb3da2
  %0 = load i32* %argc.addr, align 4, !dbg !28
  %call = call i32 @vla(i32 %0), !dbg !28
  ret i32 %call, !dbg !28
}

!llvm.dbg.cu = !{!0}
!llvm.module.flags = !{!29}

<<<<<<< HEAD
!0 = metadata !{i32 786449, metadata !1, i32 12, metadata !"clang version 3.3 ", i1 false, metadata !"", i32 0, metadata !2, metadata !2, metadata !3, metadata !2, metadata !2, metadata !"", i32 1} ; [ DW_TAG_compile_unit ] [/vla.c] [DW_LANG_C99]
!1 = metadata !{metadata !"vla.c", metadata !""}
!2 = metadata !{}
!3 = metadata !{metadata !4, metadata !9}
!4 = metadata !{i32 786478, metadata !1, metadata !5, metadata !"vla", metadata !"vla", metadata !"", i32 1, metadata !6, i1 false, i1 true, i32 0, i32 0, null, i32 256, i1 false, i32 (i32)* @vla, null, null, metadata !2, i32 1} ; [ DW_TAG_subprogram ] [line 1] [def] [vla]
!5 = metadata !{i32 786473, metadata !1}          ; [ DW_TAG_file_type ] [/vla.c]
!6 = metadata !{i32 786453, i32 0, null, metadata !"", i32 0, i64 0, i64 0, i64 0, i32 0, null, metadata !7, i32 0, null, null, null} ; [ DW_TAG_subroutine_type ] [line 0, size 0, align 0, offset 0] [from ]
!7 = metadata !{metadata !8, metadata !8}
!8 = metadata !{i32 786468, null, null, metadata !"int", i32 0, i64 32, i64 32, i64 0, i32 0, i32 5} ; [ DW_TAG_base_type ] [int] [line 0, size 32, align 32, offset 0, enc DW_ATE_signed]
!9 = metadata !{i32 786478, metadata !1, metadata !5, metadata !"main", metadata !"main", metadata !"", i32 7, metadata !10, i1 false, i1 true, i32 0, i32 0, null, i32 256, i1 false, i32 (i32, i8**)* @main, null, null, metadata !2, i32 7} ; [ DW_TAG_subprogram ] [line 7] [def] [main]
!10 = metadata !{i32 786453, i32 0, null, metadata !"", i32 0, i64 0, i64 0, i64 0, i32 0, null, metadata !11, i32 0, null, null, null} ; [ DW_TAG_subroutine_type ] [line 0, size 0, align 0, offset 0] [from ]
!11 = metadata !{metadata !8, metadata !8, metadata !12}
!12 = metadata !{i32 786447, null, null, metadata !"", i32 0, i64 64, i64 64, i64 0, i32 0, metadata !13} ; [ DW_TAG_pointer_type ] [line 0, size 64, align 64, offset 0] [from ]
!13 = metadata !{i32 786447, null, null, metadata !"", i32 0, i64 64, i64 64, i64 0, i32 0, metadata !14} ; [ DW_TAG_pointer_type ] [line 0, size 64, align 64, offset 0] [from char]
!14 = metadata !{i32 786468, null, null, metadata !"char", i32 0, i64 8, i64 8, i64 0, i32 0, i32 6} ; [ DW_TAG_base_type ] [char] [line 0, size 8, align 8, offset 0, enc DW_ATE_signed_char]
!15 = metadata !{i32 786689, metadata !4, metadata !"n", metadata !5, i32 16777217, metadata !8, i32 0, i32 0} ; [ DW_TAG_arg_variable ] [n] [line 1]
!16 = metadata !{i32 1, i32 0, metadata !4, null}
!17 = metadata !{i32 2, i32 0, metadata !4, null}
!18 = metadata !{i32 786688, metadata !4, metadata !"a", metadata !5, i32 2, metadata !19, i32 8192, i32 0} ; [ DW_TAG_auto_variable ] [a] [line 2]
!19 = metadata !{i32 786433, null, null, metadata !"", i32 0, i64 0, i64 32, i32 0, i32 0, metadata !8, metadata !20, i32 0, null, null, null} ; [ DW_TAG_array_type ] [line 0, size 0, align 32, offset 0] [from int]
!20 = metadata !{metadata !21}
!21 = metadata !{i32 786465, i64 0, i64 -1}       ; [ DW_TAG_subrange_type ] [unbounded]
!22 = metadata !{i32 3, i32 0, metadata !4, null}
!23 = metadata !{i32 4, i32 0, metadata !4, null}
!24 = metadata !{i32 5, i32 0, metadata !4, null}
!25 = metadata !{i32 786689, metadata !9, metadata !"argc", metadata !5, i32 16777223, metadata !8, i32 0, i32 0} ; [ DW_TAG_arg_variable ] [argc] [line 7]
!26 = metadata !{i32 7, i32 0, metadata !9, null}
!27 = metadata !{i32 786689, metadata !9, metadata !"argv", metadata !5, i32 33554439, metadata !12, i32 0, i32 0} ; [ DW_TAG_arg_variable ] [argv] [line 7]
!28 = metadata !{i32 8, i32 0, metadata !9, null}
!29 = metadata !{i32 1, metadata !"Debug Info Version", i32 1}
=======
!0 = !{!"0x11\0012\00clang version 3.3 \000\00\000\00\001", !1, !2, !2, !3, !2, !2} ; [ DW_TAG_compile_unit ] [/vla.c] [DW_LANG_C99]
!1 = !{!"vla.c", !""}
!2 = !{}
!3 = !{!4, !9}
!4 = !{!"0x2e\00vla\00vla\00\001\000\001\000\006\00256\000\001", !1, !5, !6, null, i32 (i32)* @vla, null, null, !2} ; [ DW_TAG_subprogram ] [line 1] [def] [vla]
!5 = !{!"0x29", !1}          ; [ DW_TAG_file_type ] [/vla.c]
!6 = !{!"0x15\00\000\000\000\000\000\000", i32 0, null, null, !7, null, null, null} ; [ DW_TAG_subroutine_type ] [line 0, size 0, align 0, offset 0] [from ]
!7 = !{!8, !8}
!8 = !{!"0x24\00int\000\0032\0032\000\000\005", null, null} ; [ DW_TAG_base_type ] [int] [line 0, size 32, align 32, offset 0, enc DW_ATE_signed]
!9 = !{!"0x2e\00main\00main\00\007\000\001\000\006\00256\000\007", !1, !5, !10, null, i32 (i32, i8**)* @main, null, null, !2} ; [ DW_TAG_subprogram ] [line 7] [def] [main]
!10 = !{!"0x15\00\000\000\000\000\000\000", i32 0, null, null, !11, null, null, null} ; [ DW_TAG_subroutine_type ] [line 0, size 0, align 0, offset 0] [from ]
!11 = !{!8, !8, !12}
!12 = !{!"0xf\00\000\0064\0064\000\000", null, null, !13} ; [ DW_TAG_pointer_type ] [line 0, size 64, align 64, offset 0] [from ]
!13 = !{!"0xf\00\000\0064\0064\000\000", null, null, !14} ; [ DW_TAG_pointer_type ] [line 0, size 64, align 64, offset 0] [from char]
!14 = !{!"0x24\00char\000\008\008\000\000\006", null, null} ; [ DW_TAG_base_type ] [char] [line 0, size 8, align 8, offset 0, enc DW_ATE_signed_char]
!15 = !{!"0x101\00n\0016777217\000", !4, !5, !8} ; [ DW_TAG_arg_variable ] [n] [line 1]
!16 = !MDLocation(line: 1, scope: !4)
!17 = !MDLocation(line: 2, scope: !4)
!18 = !{!"0x100\00a\002\008192", !4, !5, !19} ; [ DW_TAG_auto_variable ] [a] [line 2]
!19 = !{!"0x1\00\000\000\0032\000\000", null, null, !8, !20, i32 0, null, null, null} ; [ DW_TAG_array_type ] [line 0, size 0, align 32, offset 0] [from int]
!20 = !{!21}
!21 = !{!"0x21\000\00-1"}       ; [ DW_TAG_subrange_type ] [unbounded]
!22 = !MDLocation(line: 3, scope: !4)
!23 = !MDLocation(line: 4, scope: !4)
!24 = !MDLocation(line: 5, scope: !4)
!25 = !{!"0x101\00argc\0016777223\000", !9, !5, !8} ; [ DW_TAG_arg_variable ] [argc] [line 7]
!26 = !MDLocation(line: 7, scope: !9)
!27 = !{!"0x101\00argv\0033554439\000", !9, !5, !12} ; [ DW_TAG_arg_variable ] [argv] [line 7]
!28 = !MDLocation(line: 8, scope: !9)
!29 = !{i32 1, !"Debug Info Version", i32 2}
>>>>>>> 41cb3da2
<|MERGE_RESOLUTION|>--- conflicted
+++ resolved
@@ -27,21 +27,13 @@
   %saved_stack = alloca i8*
   %cleanup.dest.slot = alloca i32
   store i32 %n, i32* %n.addr, align 4
-<<<<<<< HEAD
-  call void @llvm.dbg.declare(metadata !{i32* %n.addr}, metadata !15), !dbg !16
-=======
   call void @llvm.dbg.declare(metadata i32* %n.addr, metadata !15, metadata !{!"0x102"}), !dbg !16
->>>>>>> 41cb3da2
   %0 = load i32* %n.addr, align 4, !dbg !17
   %1 = zext i32 %0 to i64, !dbg !17
   %2 = call i8* @llvm.stacksave(), !dbg !17
   store i8* %2, i8** %saved_stack, !dbg !17
   %vla = alloca i32, i64 %1, align 16, !dbg !17
-<<<<<<< HEAD
-  call void @llvm.dbg.declare(metadata !{i32* %vla}, metadata !18), !dbg !17
-=======
   call void @llvm.dbg.declare(metadata i32* %vla, metadata !18, metadata !{!"0x102"}), !dbg !17
->>>>>>> 41cb3da2
   %arrayidx = getelementptr inbounds i32* %vla, i64 0, !dbg !22
   store i32 42, i32* %arrayidx, align 4, !dbg !22
   %3 = load i32* %n.addr, align 4, !dbg !23
@@ -56,7 +48,7 @@
 }
 
 ; Function Attrs: nounwind readnone
-declare void @llvm.dbg.declare(metadata, metadata) nounwind readnone
+declare void @llvm.dbg.declare(metadata, metadata, metadata) nounwind readnone
 
 ; Function Attrs: nounwind
 declare i8* @llvm.stacksave() nounwind
@@ -72,15 +64,9 @@
   %argv.addr = alloca i8**, align 8
   store i32 0, i32* %retval
   store i32 %argc, i32* %argc.addr, align 4
-<<<<<<< HEAD
-  call void @llvm.dbg.declare(metadata !{i32* %argc.addr}, metadata !25), !dbg !26
-  store i8** %argv, i8*** %argv.addr, align 8
-  call void @llvm.dbg.declare(metadata !{i8*** %argv.addr}, metadata !27), !dbg !26
-=======
   call void @llvm.dbg.declare(metadata i32* %argc.addr, metadata !25, metadata !{!"0x102"}), !dbg !26
   store i8** %argv, i8*** %argv.addr, align 8
   call void @llvm.dbg.declare(metadata i8*** %argv.addr, metadata !27, metadata !{!"0x102"}), !dbg !26
->>>>>>> 41cb3da2
   %0 = load i32* %argc.addr, align 4, !dbg !28
   %call = call i32 @vla(i32 %0), !dbg !28
   ret i32 %call, !dbg !28
@@ -89,38 +75,6 @@
 !llvm.dbg.cu = !{!0}
 !llvm.module.flags = !{!29}
 
-<<<<<<< HEAD
-!0 = metadata !{i32 786449, metadata !1, i32 12, metadata !"clang version 3.3 ", i1 false, metadata !"", i32 0, metadata !2, metadata !2, metadata !3, metadata !2, metadata !2, metadata !"", i32 1} ; [ DW_TAG_compile_unit ] [/vla.c] [DW_LANG_C99]
-!1 = metadata !{metadata !"vla.c", metadata !""}
-!2 = metadata !{}
-!3 = metadata !{metadata !4, metadata !9}
-!4 = metadata !{i32 786478, metadata !1, metadata !5, metadata !"vla", metadata !"vla", metadata !"", i32 1, metadata !6, i1 false, i1 true, i32 0, i32 0, null, i32 256, i1 false, i32 (i32)* @vla, null, null, metadata !2, i32 1} ; [ DW_TAG_subprogram ] [line 1] [def] [vla]
-!5 = metadata !{i32 786473, metadata !1}          ; [ DW_TAG_file_type ] [/vla.c]
-!6 = metadata !{i32 786453, i32 0, null, metadata !"", i32 0, i64 0, i64 0, i64 0, i32 0, null, metadata !7, i32 0, null, null, null} ; [ DW_TAG_subroutine_type ] [line 0, size 0, align 0, offset 0] [from ]
-!7 = metadata !{metadata !8, metadata !8}
-!8 = metadata !{i32 786468, null, null, metadata !"int", i32 0, i64 32, i64 32, i64 0, i32 0, i32 5} ; [ DW_TAG_base_type ] [int] [line 0, size 32, align 32, offset 0, enc DW_ATE_signed]
-!9 = metadata !{i32 786478, metadata !1, metadata !5, metadata !"main", metadata !"main", metadata !"", i32 7, metadata !10, i1 false, i1 true, i32 0, i32 0, null, i32 256, i1 false, i32 (i32, i8**)* @main, null, null, metadata !2, i32 7} ; [ DW_TAG_subprogram ] [line 7] [def] [main]
-!10 = metadata !{i32 786453, i32 0, null, metadata !"", i32 0, i64 0, i64 0, i64 0, i32 0, null, metadata !11, i32 0, null, null, null} ; [ DW_TAG_subroutine_type ] [line 0, size 0, align 0, offset 0] [from ]
-!11 = metadata !{metadata !8, metadata !8, metadata !12}
-!12 = metadata !{i32 786447, null, null, metadata !"", i32 0, i64 64, i64 64, i64 0, i32 0, metadata !13} ; [ DW_TAG_pointer_type ] [line 0, size 64, align 64, offset 0] [from ]
-!13 = metadata !{i32 786447, null, null, metadata !"", i32 0, i64 64, i64 64, i64 0, i32 0, metadata !14} ; [ DW_TAG_pointer_type ] [line 0, size 64, align 64, offset 0] [from char]
-!14 = metadata !{i32 786468, null, null, metadata !"char", i32 0, i64 8, i64 8, i64 0, i32 0, i32 6} ; [ DW_TAG_base_type ] [char] [line 0, size 8, align 8, offset 0, enc DW_ATE_signed_char]
-!15 = metadata !{i32 786689, metadata !4, metadata !"n", metadata !5, i32 16777217, metadata !8, i32 0, i32 0} ; [ DW_TAG_arg_variable ] [n] [line 1]
-!16 = metadata !{i32 1, i32 0, metadata !4, null}
-!17 = metadata !{i32 2, i32 0, metadata !4, null}
-!18 = metadata !{i32 786688, metadata !4, metadata !"a", metadata !5, i32 2, metadata !19, i32 8192, i32 0} ; [ DW_TAG_auto_variable ] [a] [line 2]
-!19 = metadata !{i32 786433, null, null, metadata !"", i32 0, i64 0, i64 32, i32 0, i32 0, metadata !8, metadata !20, i32 0, null, null, null} ; [ DW_TAG_array_type ] [line 0, size 0, align 32, offset 0] [from int]
-!20 = metadata !{metadata !21}
-!21 = metadata !{i32 786465, i64 0, i64 -1}       ; [ DW_TAG_subrange_type ] [unbounded]
-!22 = metadata !{i32 3, i32 0, metadata !4, null}
-!23 = metadata !{i32 4, i32 0, metadata !4, null}
-!24 = metadata !{i32 5, i32 0, metadata !4, null}
-!25 = metadata !{i32 786689, metadata !9, metadata !"argc", metadata !5, i32 16777223, metadata !8, i32 0, i32 0} ; [ DW_TAG_arg_variable ] [argc] [line 7]
-!26 = metadata !{i32 7, i32 0, metadata !9, null}
-!27 = metadata !{i32 786689, metadata !9, metadata !"argv", metadata !5, i32 33554439, metadata !12, i32 0, i32 0} ; [ DW_TAG_arg_variable ] [argv] [line 7]
-!28 = metadata !{i32 8, i32 0, metadata !9, null}
-!29 = metadata !{i32 1, metadata !"Debug Info Version", i32 1}
-=======
 !0 = !{!"0x11\0012\00clang version 3.3 \000\00\000\00\001", !1, !2, !2, !3, !2, !2} ; [ DW_TAG_compile_unit ] [/vla.c] [DW_LANG_C99]
 !1 = !{!"vla.c", !""}
 !2 = !{}
@@ -150,5 +104,4 @@
 !26 = !MDLocation(line: 7, scope: !9)
 !27 = !{!"0x101\00argv\0033554439\000", !9, !5, !12} ; [ DW_TAG_arg_variable ] [argv] [line 7]
 !28 = !MDLocation(line: 8, scope: !9)
-!29 = !{i32 1, !"Debug Info Version", i32 2}
->>>>>>> 41cb3da2
+!29 = !{i32 1, !"Debug Info Version", i32 2}