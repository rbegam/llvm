--- conflicted
+++ resolved
@@ -13,20 +13,10 @@
 !llvm.module.flags = !{!7}
 !5 = !{!0}
 
-<<<<<<< HEAD
-!0 = metadata !{i32 786478, metadata !6, metadata !1, metadata !"f", metadata !"f", metadata !"", i32 1, metadata !3, i1 false, i1 true, i32 0, i32 0, null, i32 256, i1 true, void ()* @f, null, null, null, i32 1} ; [ DW_TAG_subprogram ] [line 1] [def] [f]
-!1 = metadata !{i32 786473, metadata !6} ; [ DW_TAG_file_type ]
-!2 = metadata !{i32 786449, metadata !6, i32 12, metadata !"clang version 3.0 ()", i1 true, metadata !"", i32 0, metadata !4, metadata !4, metadata !5, null, null, metadata !""} ; [ DW_TAG_compile_unit ]
-!3 = metadata !{i32 786453, metadata !6, metadata !1, metadata !"", i32 0, i64 0, i64 0, i32 0, i32 0, null, metadata !4, i32 0, null, null, null} ; [ DW_TAG_subroutine_type ] [line 0, size 0, align 0, offset 0] [from ]
-!4 = metadata !{null}
-!6 = metadata !{metadata !"/home/espindola/llvm/test.c", metadata !"/home/espindola/llvm/build"}
-!7 = metadata !{i32 1, metadata !"Debug Info Version", i32 1}
-=======
 !0 = !{!"0x2e\00f\00f\00\001\000\001\000\006\00256\001\001", !6, !1, !3, null, void ()* @f, null, null, null} ; [ DW_TAG_subprogram ] [line 1] [def] [f]
 !1 = !{!"0x29", !6} ; [ DW_TAG_file_type ]
 !2 = !{!"0x11\0012\00clang version 3.0 ()\001\00\000\00\000", !6, !4, !4, !5, null, null} ; [ DW_TAG_compile_unit ]
 !3 = !{!"0x15\00\000\000\000\000\000\000", !6, !1, null, !4, null, null, null} ; [ DW_TAG_subroutine_type ] [line 0, size 0, align 0, offset 0] [from ]
 !4 = !{null}
 !6 = !{!"/home/espindola/llvm/test.c", !"/home/espindola/llvm/build"}
-!7 = !{i32 1, !"Debug Info Version", i32 2}
->>>>>>> 41cb3da2
+!7 = !{i32 1, !"Debug Info Version", i32 2}