; RUN: llc -mtriple=x86_64-apple-darwin -filetype=obj %s -o %t
; RUN: llvm-dwarfdump -debug-dump=line %t | FileCheck %s

; Check that the line table starts at 7, not 4, but that the first
; statement isn't until line 8.

; CHECK-NOT: 0x0000000000000000      7      0      1   0  0  is_stmt
; CHECK: 0x0000000000000000      7      0      1   0
; CHECK: 0x0000000000000004      8     18      1   0  0  is_stmt prologue_end

define i32 @callee(i32 %x) nounwind uwtable ssp {
entry:
  %x.addr = alloca i32, align 4
  %y = alloca i32, align 4
  store i32 %x, i32* %x.addr, align 4
<<<<<<< HEAD
  call void @llvm.dbg.declare(metadata !{i32* %x.addr}, metadata !12), !dbg !13
  call void @llvm.dbg.declare(metadata !{i32* %y}, metadata !14), !dbg !16
=======
  call void @llvm.dbg.declare(metadata i32* %x.addr, metadata !12, metadata !{!"0x102"}), !dbg !13
  call void @llvm.dbg.declare(metadata i32* %y, metadata !14, metadata !{!"0x102"}), !dbg !16
>>>>>>> 41cb3da2
  %0 = load i32* %x.addr, align 4, !dbg !17
  %1 = load i32* %x.addr, align 4, !dbg !17
  %mul = mul nsw i32 %0, %1, !dbg !17
  store i32 %mul, i32* %y, align 4, !dbg !17
  %2 = load i32* %y, align 4, !dbg !18
  %sub = sub nsw i32 %2, 2, !dbg !18
  ret i32 %sub, !dbg !18
}

declare void @llvm.dbg.declare(metadata, metadata) nounwind readnone

!llvm.dbg.cu = !{!0}
!llvm.module.flags = !{!20}

<<<<<<< HEAD
!0 = metadata !{i32 786449, metadata !19, i32 12, metadata !"clang version 3.1 (trunk 153921) (llvm/trunk 153916)", i1 false, metadata !"", i32 0, metadata !1, metadata !1, metadata !3, metadata !1,  metadata !1, metadata !""} ; [ DW_TAG_compile_unit ]
!1 = metadata !{}
!3 = metadata !{metadata !5}
!5 = metadata !{i32 786478, metadata !19, metadata !6, metadata !"callee", metadata !"callee", metadata !"", i32 4, metadata !7, i1 false, i1 true, i32 0, i32 0, null, i32 0, i1 false, i32 (i32)* @callee, null, null, null, i32 7} ; [ DW_TAG_subprogram ]
!6 = metadata !{i32 786473, metadata !19} ; [ DW_TAG_file_type ]
!7 = metadata !{i32 786453, i32 0, null, i32 0, i32 0, i64 0, i64 0, i64 0, i32 0, null, metadata !8, i32 0, null, null, null} ; [ DW_TAG_subroutine_type ] [line 0, size 0, align 0, offset 0] [from ]
!8 = metadata !{metadata !9, metadata !9}
!9 = metadata !{i32 786468, null, null, metadata !"int", i32 0, i64 32, i64 32, i64 0, i32 0, i32 5} ; [ DW_TAG_base_type ]
!12 = metadata !{i32 786689, metadata !5, metadata !"x", metadata !6, i32 16777221, metadata !9, i32 0, i32 0} ; [ DW_TAG_arg_variable ]
!13 = metadata !{i32 5, i32 5, metadata !5, null}
!14 = metadata !{i32 786688, metadata !15, metadata !"y", metadata !6, i32 8, metadata !9, i32 0, i32 0} ; [ DW_TAG_auto_variable ]
!15 = metadata !{i32 786443, metadata !19, metadata !5, i32 7, i32 1, i32 0} ; [ DW_TAG_lexical_block ]
!16 = metadata !{i32 8, i32 9, metadata !15, null}
!17 = metadata !{i32 8, i32 18, metadata !15, null}
!18 = metadata !{i32 9, i32 5, metadata !15, null}
!19 = metadata !{metadata !"ending-run.c", metadata !"/Users/echristo/tmp"}
!20 = metadata !{i32 1, metadata !"Debug Info Version", i32 1}
=======
!0 = !{!"0x11\0012\00clang version 3.1 (trunk 153921) (llvm/trunk 153916)\000\00\000\00\000", !19, !1, !1, !3, !1,  !1} ; [ DW_TAG_compile_unit ]
!1 = !{}
!3 = !{!5}
!5 = !{!"0x2e\00callee\00callee\00\004\000\001\000\006\000\000\007", !19, !6, !7, null, i32 (i32)* @callee, null, null, null} ; [ DW_TAG_subprogram ]
!6 = !{!"0x29", !19} ; [ DW_TAG_file_type ]
!7 = !{!"0x15\00\000\000\000\000\000\000", i32 0, null, null, !8, null, null, null} ; [ DW_TAG_subroutine_type ] [line 0, size 0, align 0, offset 0] [from ]
!8 = !{!9, !9}
!9 = !{!"0x24\00int\000\0032\0032\000\000\005", null, null} ; [ DW_TAG_base_type ]
!12 = !{!"0x101\00x\0016777221\000", !5, !6, !9} ; [ DW_TAG_arg_variable ]
!13 = !MDLocation(line: 5, column: 5, scope: !5)
!14 = !{!"0x100\00y\008\000", !15, !6, !9} ; [ DW_TAG_auto_variable ]
!15 = !{!"0xb\007\001\000", !19, !5} ; [ DW_TAG_lexical_block ]
!16 = !MDLocation(line: 8, column: 9, scope: !15)
!17 = !MDLocation(line: 8, column: 18, scope: !15)
!18 = !MDLocation(line: 9, column: 5, scope: !15)
!19 = !{!"ending-run.c", !"/Users/echristo/tmp"}
!20 = !{i32 1, !"Debug Info Version", i32 2}
>>>>>>> 41cb3da2
<|MERGE_RESOLUTION|>--- conflicted
+++ resolved
@@ -13,13 +13,8 @@
   %x.addr = alloca i32, align 4
   %y = alloca i32, align 4
   store i32 %x, i32* %x.addr, align 4
-<<<<<<< HEAD
-  call void @llvm.dbg.declare(metadata !{i32* %x.addr}, metadata !12), !dbg !13
-  call void @llvm.dbg.declare(metadata !{i32* %y}, metadata !14), !dbg !16
-=======
   call void @llvm.dbg.declare(metadata i32* %x.addr, metadata !12, metadata !{!"0x102"}), !dbg !13
   call void @llvm.dbg.declare(metadata i32* %y, metadata !14, metadata !{!"0x102"}), !dbg !16
->>>>>>> 41cb3da2
   %0 = load i32* %x.addr, align 4, !dbg !17
   %1 = load i32* %x.addr, align 4, !dbg !17
   %mul = mul nsw i32 %0, %1, !dbg !17
@@ -29,30 +24,11 @@
   ret i32 %sub, !dbg !18
 }
 
-declare void @llvm.dbg.declare(metadata, metadata) nounwind readnone
+declare void @llvm.dbg.declare(metadata, metadata, metadata) nounwind readnone
 
 !llvm.dbg.cu = !{!0}
 !llvm.module.flags = !{!20}
 
-<<<<<<< HEAD
-!0 = metadata !{i32 786449, metadata !19, i32 12, metadata !"clang version 3.1 (trunk 153921) (llvm/trunk 153916)", i1 false, metadata !"", i32 0, metadata !1, metadata !1, metadata !3, metadata !1,  metadata !1, metadata !""} ; [ DW_TAG_compile_unit ]
-!1 = metadata !{}
-!3 = metadata !{metadata !5}
-!5 = metadata !{i32 786478, metadata !19, metadata !6, metadata !"callee", metadata !"callee", metadata !"", i32 4, metadata !7, i1 false, i1 true, i32 0, i32 0, null, i32 0, i1 false, i32 (i32)* @callee, null, null, null, i32 7} ; [ DW_TAG_subprogram ]
-!6 = metadata !{i32 786473, metadata !19} ; [ DW_TAG_file_type ]
-!7 = metadata !{i32 786453, i32 0, null, i32 0, i32 0, i64 0, i64 0, i64 0, i32 0, null, metadata !8, i32 0, null, null, null} ; [ DW_TAG_subroutine_type ] [line 0, size 0, align 0, offset 0] [from ]
-!8 = metadata !{metadata !9, metadata !9}
-!9 = metadata !{i32 786468, null, null, metadata !"int", i32 0, i64 32, i64 32, i64 0, i32 0, i32 5} ; [ DW_TAG_base_type ]
-!12 = metadata !{i32 786689, metadata !5, metadata !"x", metadata !6, i32 16777221, metadata !9, i32 0, i32 0} ; [ DW_TAG_arg_variable ]
-!13 = metadata !{i32 5, i32 5, metadata !5, null}
-!14 = metadata !{i32 786688, metadata !15, metadata !"y", metadata !6, i32 8, metadata !9, i32 0, i32 0} ; [ DW_TAG_auto_variable ]
-!15 = metadata !{i32 786443, metadata !19, metadata !5, i32 7, i32 1, i32 0} ; [ DW_TAG_lexical_block ]
-!16 = metadata !{i32 8, i32 9, metadata !15, null}
-!17 = metadata !{i32 8, i32 18, metadata !15, null}
-!18 = metadata !{i32 9, i32 5, metadata !15, null}
-!19 = metadata !{metadata !"ending-run.c", metadata !"/Users/echristo/tmp"}
-!20 = metadata !{i32 1, metadata !"Debug Info Version", i32 1}
-=======
 !0 = !{!"0x11\0012\00clang version 3.1 (trunk 153921) (llvm/trunk 153916)\000\00\000\00\000", !19, !1, !1, !3, !1,  !1} ; [ DW_TAG_compile_unit ]
 !1 = !{}
 !3 = !{!5}
@@ -69,5 +45,4 @@
 !17 = !MDLocation(line: 8, column: 18, scope: !15)
 !18 = !MDLocation(line: 9, column: 5, scope: !15)
 !19 = !{!"ending-run.c", !"/Users/echristo/tmp"}
-!20 = !{i32 1, !"Debug Info Version", i32 2}
->>>>>>> 41cb3da2
+!20 = !{i32 1, !"Debug Info Version", i32 2}