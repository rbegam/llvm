; RUN: llc -O0 -mtriple=x86_64-apple-darwin %s -o %t -filetype=obj
; RUN: llvm-dwarfdump -debug-dump=info %t | FileCheck %s

@e = global i16 0, align 2

!llvm.dbg.cu = !{!0}
!llvm.module.flags = !{!9}

<<<<<<< HEAD
!0 = metadata !{i32 786449, metadata !8, i32 4, metadata !"clang version 3.2 (trunk 165274) (llvm/trunk 165272)", i1 false, metadata !"", i32 0, metadata !1, metadata !1, metadata !1, metadata !3,  metadata !1, metadata !""} ; [ DW_TAG_compile_unit ] [/tmp/foo.cpp] [DW_LANG_C_plus_plus]
!1 = metadata !{}
!3 = metadata !{metadata !5}
!5 = metadata !{i32 786484, i32 0, null, metadata !"e", metadata !"e", metadata !"", metadata !6, i32 2, metadata !7, i32 0, i32 1, i16* @e, null} ; [ DW_TAG_variable ] [e] [line 2] [def]
!6 = metadata !{i32 786473, metadata !8} ; [ DW_TAG_file_type ]
!7 = metadata !{i32 786436, metadata !8, null, metadata !"E", i32 1, i64 16, i64 16, i32 0, i32 4, null, null, i32 0, null, null, null} ; [ DW_TAG_enumeration_type ] [E] [line 1, size 16, align 16, offset 0] [decl] [from ]
!8 = metadata !{metadata !"foo.cpp", metadata !"/tmp"}
=======
!0 = !{!"0x11\004\00clang version 3.2 (trunk 165274) (llvm/trunk 165272)\000\00\000\00\000", !8, !1, !1, !1, !3,  !1} ; [ DW_TAG_compile_unit ] [/tmp/foo.cpp] [DW_LANG_C_plus_plus]
!1 = !{}
!3 = !{!5}
!5 = !{!"0x34\00e\00e\00\002\000\001", null, !6, !7, i16* @e, null} ; [ DW_TAG_variable ] [e] [line 2] [def]
!6 = !{!"0x29", !8} ; [ DW_TAG_file_type ]
!7 = !{!"0x4\00E\001\0016\0016\000\004\000", !8, null, null, null, null, null, null} ; [ DW_TAG_enumeration_type ] [E] [line 1, size 16, align 16, offset 0] [decl] [from ]
!8 = !{!"foo.cpp", !"/tmp"}
>>>>>>> 41cb3da2

; CHECK: DW_TAG_enumeration_type
; CHECK-NEXT: DW_AT_name
; CHECK-NEXT: DW_AT_byte_size
; CHECK-NEXT: DW_AT_declaration
<<<<<<< HEAD
!9 = metadata !{i32 1, metadata !"Debug Info Version", i32 1}
=======
!9 = !{i32 1, !"Debug Info Version", i32 2}
>>>>>>> 41cb3da2
<|MERGE_RESOLUTION|>--- conflicted
+++ resolved
@@ -6,15 +6,6 @@
 !llvm.dbg.cu = !{!0}
 !llvm.module.flags = !{!9}
 
-<<<<<<< HEAD
-!0 = metadata !{i32 786449, metadata !8, i32 4, metadata !"clang version 3.2 (trunk 165274) (llvm/trunk 165272)", i1 false, metadata !"", i32 0, metadata !1, metadata !1, metadata !1, metadata !3,  metadata !1, metadata !""} ; [ DW_TAG_compile_unit ] [/tmp/foo.cpp] [DW_LANG_C_plus_plus]
-!1 = metadata !{}
-!3 = metadata !{metadata !5}
-!5 = metadata !{i32 786484, i32 0, null, metadata !"e", metadata !"e", metadata !"", metadata !6, i32 2, metadata !7, i32 0, i32 1, i16* @e, null} ; [ DW_TAG_variable ] [e] [line 2] [def]
-!6 = metadata !{i32 786473, metadata !8} ; [ DW_TAG_file_type ]
-!7 = metadata !{i32 786436, metadata !8, null, metadata !"E", i32 1, i64 16, i64 16, i32 0, i32 4, null, null, i32 0, null, null, null} ; [ DW_TAG_enumeration_type ] [E] [line 1, size 16, align 16, offset 0] [decl] [from ]
-!8 = metadata !{metadata !"foo.cpp", metadata !"/tmp"}
-=======
 !0 = !{!"0x11\004\00clang version 3.2 (trunk 165274) (llvm/trunk 165272)\000\00\000\00\000", !8, !1, !1, !1, !3,  !1} ; [ DW_TAG_compile_unit ] [/tmp/foo.cpp] [DW_LANG_C_plus_plus]
 !1 = !{}
 !3 = !{!5}
@@ -22,14 +13,9 @@
 !6 = !{!"0x29", !8} ; [ DW_TAG_file_type ]
 !7 = !{!"0x4\00E\001\0016\0016\000\004\000", !8, null, null, null, null, null, null} ; [ DW_TAG_enumeration_type ] [E] [line 1, size 16, align 16, offset 0] [decl] [from ]
 !8 = !{!"foo.cpp", !"/tmp"}
->>>>>>> 41cb3da2
 
 ; CHECK: DW_TAG_enumeration_type
 ; CHECK-NEXT: DW_AT_name
 ; CHECK-NEXT: DW_AT_byte_size
 ; CHECK-NEXT: DW_AT_declaration
-<<<<<<< HEAD
-!9 = metadata !{i32 1, metadata !"Debug Info Version", i32 1}
-=======
-!9 = !{i32 1, !"Debug Info Version", i32 2}
->>>>>>> 41cb3da2
+!9 = !{i32 1, !"Debug Info Version", i32 2}