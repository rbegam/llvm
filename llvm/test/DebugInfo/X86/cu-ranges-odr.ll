; RUN: llc -split-dwarf=Enable -O0 %s -mtriple=x86_64-unknown-linux-gnu -filetype=obj -o %t
; RUN: llvm-dwarfdump -debug-dump=all %t | FileCheck %s
; RUN: llvm-readobj --relocations %t | FileCheck --check-prefix=CHECK-RELOCS %s

; From:
; class A {
; public:
;   A(int i = 0) : a(i) {}
; private:
;   int a;
; };
;
; A a;

; With function sections enabled make sure that we have a DW_AT_ranges attribute.
; CHECK: DW_AT_ranges

; Check that we have a relocation against the .debug_ranges section.
; CHECK-RELOCS: R_X86_64_32 .debug_ranges 0x0

%class.A = type { i32 }

@a = global %class.A zeroinitializer, align 4
@llvm.global_ctors = appending global [1 x { i32, void ()* }] [{ i32, void ()* } { i32 65535, void ()* @_GLOBAL__I_a }]

define internal void @__cxx_global_var_init() section ".text.startup" {
entry:
  call void @_ZN1AC2Ei(%class.A* @a, i32 0), !dbg !26
  ret void, !dbg !26
}

; Function Attrs: nounwind uwtable
define linkonce_odr void @_ZN1AC2Ei(%class.A* %this, i32 %i) unnamed_addr #0 align 2 {
entry:
  %this.addr = alloca %class.A*, align 8
  %i.addr = alloca i32, align 4
  store %class.A* %this, %class.A** %this.addr, align 8
  call void @llvm.dbg.declare(metadata !{%class.A** %this.addr}, metadata !27, metadata !{metadata !"0x102"}), !dbg !29
  store i32 %i, i32* %i.addr, align 4
  call void @llvm.dbg.declare(metadata !{i32* %i.addr}, metadata !30, metadata !{metadata !"0x102"}), !dbg !31
  %this1 = load %class.A** %this.addr
  %a = getelementptr inbounds %class.A* %this1, i32 0, i32 0, !dbg !31
  %0 = load i32* %i.addr, align 4, !dbg !31
  store i32 %0, i32* %a, align 4, !dbg !31
  ret void, !dbg !31
}

; Function Attrs: nounwind readnone
declare void @llvm.dbg.declare(metadata, metadata, metadata) #1

define internal void @_GLOBAL__I_a() section ".text.startup" {
entry:
  call void @__cxx_global_var_init(), !dbg !32
  ret void, !dbg !32
}

attributes #0 = { nounwind uwtable "less-precise-fpmad"="false" "no-frame-pointer-elim"="true" "no-frame-pointer-elim-non-leaf" "no-infs-fp-math"="false" "no-nans-fp-math"="false" "stack-protector-buffer-size"="8" "unsafe-fp-math"="false" "use-soft-float"="false" }
attributes #1 = { nounwind readnone }

!llvm.dbg.cu = !{!0}
!llvm.module.flags = !{!23, !24}
!llvm.ident = !{!25}

<<<<<<< HEAD
!0 = metadata !{metadata !"0x11\004\00clang version 3.5 (trunk 199923) (llvm/trunk 199940)\000\00\000\00\001", metadata !1, metadata !2, metadata !3, metadata !13, metadata !21, metadata !2} ; [ DW_TAG_compile_unit ] [/usr/local/google/home/echristo/tmp/baz.cpp] [DW_LANG_C_plus_plus]
!1 = metadata !{metadata !"baz.cpp", metadata !"/usr/local/google/home/echristo/tmp"}
!2 = metadata !{}
!3 = metadata !{metadata !4}
!4 = metadata !{metadata !"0x2\00A\001\0032\0032\000\000\000", metadata !1, null, null, metadata !5, null, null, metadata !"_ZTS1A"} ; [ DW_TAG_class_type ] [A] [line 1, size 32, align 32, offset 0] [def] [from ]
!5 = metadata !{metadata !6, metadata !8}
!6 = metadata !{metadata !"0xd\00a\005\0032\0032\000\001", metadata !1, metadata !"_ZTS1A", metadata !7} ; [ DW_TAG_member ] [a] [line 5, size 32, align 32, offset 0] [private] [from int]
!7 = metadata !{metadata !"0x24\00int\000\0032\0032\000\000\005", null, null} ; [ DW_TAG_base_type ] [int] [line 0, size 32, align 32, offset 0, enc DW_ATE_signed]
!8 = metadata !{metadata !"0x2e\00A\00A\00\003\000\000\000\006\00256\000\003", metadata !1, metadata !"_ZTS1A", metadata !9, null, null, null, i32 0, metadata !12} ; [ DW_TAG_subprogram ] [line 3] [A]
!9 = metadata !{metadata !"0x15\00\000\000\000\000\000\000", i32 0, null, null, metadata !10, null, null, null} ; [ DW_TAG_subroutine_type ] [line 0, size 0, align 0, offset 0] [from ]
!10 = metadata !{null, metadata !11, metadata !7}
!11 = metadata !{metadata !"0xf\00\000\0064\0064\000\001088", null, null, metadata !"_ZTS1A"} ; [ DW_TAG_pointer_type ] [line 0, size 64, align 64, offset 0] [artificial] [from _ZTS1A]
!12 = metadata !{i32 786468}
!13 = metadata !{metadata !14, metadata !18, metadata !19}
!14 = metadata !{metadata !"0x2e\00__cxx_global_var_init\00__cxx_global_var_init\00\008\001\001\000\006\00256\000\008", metadata !1, metadata !15, metadata !16, null, void ()* @__cxx_global_var_init, null, null, metadata !2} ; [ DW_TAG_subprogram ] [line 8] [local] [def] [__cxx_global_var_init]
!15 = metadata !{metadata !"0x29", metadata !1}         ; [ DW_TAG_file_type ] [/usr/local/google/home/echristo/tmp/baz.cpp]
!16 = metadata !{metadata !"0x15\00\000\000\000\000\000\000", i32 0, null, null, metadata !17, null, null, null} ; [ DW_TAG_subroutine_type ] [line 0, size 0, align 0, offset 0] [from ]
!17 = metadata !{null}
!18 = metadata !{metadata !"0x2e\00A\00A\00_ZN1AC2Ei\003\000\001\000\006\00256\000\003", metadata !1, metadata !"_ZTS1A", metadata !9, null, void (%class.A*, i32)* @_ZN1AC2Ei, null, metadata !8, metadata !2} ; [ DW_TAG_subprogram ] [line 3] [def] [A]
!19 = metadata !{metadata !"0x2e\00\00\00_GLOBAL__I_a\003\001\001\000\006\0064\000\003", metadata !1, metadata !15, metadata !20, null, void ()* @_GLOBAL__I_a, null, null, metadata !2} ; [ DW_TAG_subprogram ] [line 3] [local] [def]
!20 = metadata !{metadata !"0x15\00\000\000\000\000\000\000", i32 0, null, null, metadata !2, null, null, null} ; [ DW_TAG_subroutine_type ] [line 0, size 0, align 0, offset 0] [from ]
!21 = metadata !{metadata !22}
!22 = metadata !{metadata !"0x34\00a\00a\00\008\000\001", null, metadata !15, metadata !4, %class.A* @a, null} ; [ DW_TAG_variable ] [a] [line 8] [def]
!23 = metadata !{i32 2, metadata !"Dwarf Version", i32 4}
!24 = metadata !{i32 1, metadata !"Debug Info Version", i32 2}
!25 = metadata !{metadata !"clang version 3.5 (trunk 199923) (llvm/trunk 199940)"}
!26 = metadata !{i32 8, i32 0, metadata !14, null}
!27 = metadata !{metadata !"0x101\00this\0016777216\001088", metadata !18, null, metadata !28} ; [ DW_TAG_arg_variable ] [this] [line 0]
!28 = metadata !{metadata !"0xf\00\000\0064\0064\000\000", null, null, metadata !"_ZTS1A"} ; [ DW_TAG_pointer_type ] [line 0, size 64, align 64, offset 0] [from _ZTS1A]
!29 = metadata !{i32 0, i32 0, metadata !18, null}
!30 = metadata !{metadata !"0x101\00i\0033554435\000", metadata !18, metadata !15, metadata !7} ; [ DW_TAG_arg_variable ] [i] [line 3]
!31 = metadata !{i32 3, i32 0, metadata !18, null}
!32 = metadata !{i32 3, i32 0, metadata !19, null}
=======
!0 = !{!"0x11\004\00clang version 3.5 (trunk 199923) (llvm/trunk 199940)\000\00\000\00\001", !1, !2, !3, !13, !21, !2} ; [ DW_TAG_compile_unit ] [/usr/local/google/home/echristo/tmp/baz.cpp] [DW_LANG_C_plus_plus]
!1 = !{!"baz.cpp", !"/usr/local/google/home/echristo/tmp"}
!2 = !{}
!3 = !{!4}
!4 = !{!"0x2\00A\001\0032\0032\000\000\000", !1, null, null, !5, null, null, !"_ZTS1A"} ; [ DW_TAG_class_type ] [A] [line 1, size 32, align 32, offset 0] [def] [from ]
!5 = !{!6, !8}
!6 = !{!"0xd\00a\005\0032\0032\000\001", !1, !"_ZTS1A", !7} ; [ DW_TAG_member ] [a] [line 5, size 32, align 32, offset 0] [private] [from int]
!7 = !{!"0x24\00int\000\0032\0032\000\000\005", null, null} ; [ DW_TAG_base_type ] [int] [line 0, size 32, align 32, offset 0, enc DW_ATE_signed]
!8 = !{!"0x2e\00A\00A\00\003\000\000\000\006\00256\000\003", !1, !"_ZTS1A", !9, null, null, null, i32 0, !12} ; [ DW_TAG_subprogram ] [line 3] [A]
!9 = !{!"0x15\00\000\000\000\000\000\000", i32 0, null, null, !10, null, null, null} ; [ DW_TAG_subroutine_type ] [line 0, size 0, align 0, offset 0] [from ]
!10 = !{null, !11, !7}
!11 = !{!"0xf\00\000\0064\0064\000\001088", null, null, !"_ZTS1A"} ; [ DW_TAG_pointer_type ] [line 0, size 64, align 64, offset 0] [artificial] [from _ZTS1A]
!12 = !{i32 786468}
!13 = !{!14, !18, !19}
!14 = !{!"0x2e\00__cxx_global_var_init\00__cxx_global_var_init\00\008\001\001\000\006\00256\000\008", !1, !15, !16, null, void ()* @__cxx_global_var_init, null, null, !2} ; [ DW_TAG_subprogram ] [line 8] [local] [def] [__cxx_global_var_init]
!15 = !{!"0x29", !1}         ; [ DW_TAG_file_type ] [/usr/local/google/home/echristo/tmp/baz.cpp]
!16 = !{!"0x15\00\000\000\000\000\000\000", i32 0, null, null, !17, null, null, null} ; [ DW_TAG_subroutine_type ] [line 0, size 0, align 0, offset 0] [from ]
!17 = !{null}
!18 = !{!"0x2e\00A\00A\00_ZN1AC2Ei\003\000\001\000\006\00256\000\003", !1, !"_ZTS1A", !9, null, void (%class.A*, i32)* @_ZN1AC2Ei, null, !8, !2} ; [ DW_TAG_subprogram ] [line 3] [def] [A]
!19 = !{!"0x2e\00\00\00_GLOBAL__I_a\003\001\001\000\006\0064\000\003", !1, !15, !20, null, void ()* @_GLOBAL__I_a, null, null, !2} ; [ DW_TAG_subprogram ] [line 3] [local] [def]
!20 = !{!"0x15\00\000\000\000\000\000\000", i32 0, null, null, !2, null, null, null} ; [ DW_TAG_subroutine_type ] [line 0, size 0, align 0, offset 0] [from ]
!21 = !{!22}
!22 = !{!"0x34\00a\00a\00\008\000\001", null, !15, !4, %class.A* @a, null} ; [ DW_TAG_variable ] [a] [line 8] [def]
!23 = !{i32 2, !"Dwarf Version", i32 4}
!24 = !{i32 1, !"Debug Info Version", i32 2}
!25 = !{!"clang version 3.5 (trunk 199923) (llvm/trunk 199940)"}
!26 = !MDLocation(line: 8, scope: !14)
!27 = !{!"0x101\00this\0016777216\001088", !18, null, !28} ; [ DW_TAG_arg_variable ] [this] [line 0]
!28 = !{!"0xf\00\000\0064\0064\000\000", null, null, !"_ZTS1A"} ; [ DW_TAG_pointer_type ] [line 0, size 64, align 64, offset 0] [from _ZTS1A]
!29 = !MDLocation(line: 0, scope: !18)
!30 = !{!"0x101\00i\0033554435\000", !18, !15, !7} ; [ DW_TAG_arg_variable ] [i] [line 3]
!31 = !MDLocation(line: 3, scope: !18)
!32 = !MDLocation(line: 3, scope: !19)
>>>>>>> 7618b2b2
<|MERGE_RESOLUTION|>--- conflicted
+++ resolved
@@ -35,9 +35,9 @@
   %this.addr = alloca %class.A*, align 8
   %i.addr = alloca i32, align 4
   store %class.A* %this, %class.A** %this.addr, align 8
-  call void @llvm.dbg.declare(metadata !{%class.A** %this.addr}, metadata !27, metadata !{metadata !"0x102"}), !dbg !29
+  call void @llvm.dbg.declare(metadata %class.A** %this.addr, metadata !27, metadata !{!"0x102"}), !dbg !29
   store i32 %i, i32* %i.addr, align 4
-  call void @llvm.dbg.declare(metadata !{i32* %i.addr}, metadata !30, metadata !{metadata !"0x102"}), !dbg !31
+  call void @llvm.dbg.declare(metadata i32* %i.addr, metadata !30, metadata !{!"0x102"}), !dbg !31
   %this1 = load %class.A** %this.addr
   %a = getelementptr inbounds %class.A* %this1, i32 0, i32 0, !dbg !31
   %0 = load i32* %i.addr, align 4, !dbg !31
@@ -61,41 +61,6 @@
 !llvm.module.flags = !{!23, !24}
 !llvm.ident = !{!25}
 
-<<<<<<< HEAD
-!0 = metadata !{metadata !"0x11\004\00clang version 3.5 (trunk 199923) (llvm/trunk 199940)\000\00\000\00\001", metadata !1, metadata !2, metadata !3, metadata !13, metadata !21, metadata !2} ; [ DW_TAG_compile_unit ] [/usr/local/google/home/echristo/tmp/baz.cpp] [DW_LANG_C_plus_plus]
-!1 = metadata !{metadata !"baz.cpp", metadata !"/usr/local/google/home/echristo/tmp"}
-!2 = metadata !{}
-!3 = metadata !{metadata !4}
-!4 = metadata !{metadata !"0x2\00A\001\0032\0032\000\000\000", metadata !1, null, null, metadata !5, null, null, metadata !"_ZTS1A"} ; [ DW_TAG_class_type ] [A] [line 1, size 32, align 32, offset 0] [def] [from ]
-!5 = metadata !{metadata !6, metadata !8}
-!6 = metadata !{metadata !"0xd\00a\005\0032\0032\000\001", metadata !1, metadata !"_ZTS1A", metadata !7} ; [ DW_TAG_member ] [a] [line 5, size 32, align 32, offset 0] [private] [from int]
-!7 = metadata !{metadata !"0x24\00int\000\0032\0032\000\000\005", null, null} ; [ DW_TAG_base_type ] [int] [line 0, size 32, align 32, offset 0, enc DW_ATE_signed]
-!8 = metadata !{metadata !"0x2e\00A\00A\00\003\000\000\000\006\00256\000\003", metadata !1, metadata !"_ZTS1A", metadata !9, null, null, null, i32 0, metadata !12} ; [ DW_TAG_subprogram ] [line 3] [A]
-!9 = metadata !{metadata !"0x15\00\000\000\000\000\000\000", i32 0, null, null, metadata !10, null, null, null} ; [ DW_TAG_subroutine_type ] [line 0, size 0, align 0, offset 0] [from ]
-!10 = metadata !{null, metadata !11, metadata !7}
-!11 = metadata !{metadata !"0xf\00\000\0064\0064\000\001088", null, null, metadata !"_ZTS1A"} ; [ DW_TAG_pointer_type ] [line 0, size 64, align 64, offset 0] [artificial] [from _ZTS1A]
-!12 = metadata !{i32 786468}
-!13 = metadata !{metadata !14, metadata !18, metadata !19}
-!14 = metadata !{metadata !"0x2e\00__cxx_global_var_init\00__cxx_global_var_init\00\008\001\001\000\006\00256\000\008", metadata !1, metadata !15, metadata !16, null, void ()* @__cxx_global_var_init, null, null, metadata !2} ; [ DW_TAG_subprogram ] [line 8] [local] [def] [__cxx_global_var_init]
-!15 = metadata !{metadata !"0x29", metadata !1}         ; [ DW_TAG_file_type ] [/usr/local/google/home/echristo/tmp/baz.cpp]
-!16 = metadata !{metadata !"0x15\00\000\000\000\000\000\000", i32 0, null, null, metadata !17, null, null, null} ; [ DW_TAG_subroutine_type ] [line 0, size 0, align 0, offset 0] [from ]
-!17 = metadata !{null}
-!18 = metadata !{metadata !"0x2e\00A\00A\00_ZN1AC2Ei\003\000\001\000\006\00256\000\003", metadata !1, metadata !"_ZTS1A", metadata !9, null, void (%class.A*, i32)* @_ZN1AC2Ei, null, metadata !8, metadata !2} ; [ DW_TAG_subprogram ] [line 3] [def] [A]
-!19 = metadata !{metadata !"0x2e\00\00\00_GLOBAL__I_a\003\001\001\000\006\0064\000\003", metadata !1, metadata !15, metadata !20, null, void ()* @_GLOBAL__I_a, null, null, metadata !2} ; [ DW_TAG_subprogram ] [line 3] [local] [def]
-!20 = metadata !{metadata !"0x15\00\000\000\000\000\000\000", i32 0, null, null, metadata !2, null, null, null} ; [ DW_TAG_subroutine_type ] [line 0, size 0, align 0, offset 0] [from ]
-!21 = metadata !{metadata !22}
-!22 = metadata !{metadata !"0x34\00a\00a\00\008\000\001", null, metadata !15, metadata !4, %class.A* @a, null} ; [ DW_TAG_variable ] [a] [line 8] [def]
-!23 = metadata !{i32 2, metadata !"Dwarf Version", i32 4}
-!24 = metadata !{i32 1, metadata !"Debug Info Version", i32 2}
-!25 = metadata !{metadata !"clang version 3.5 (trunk 199923) (llvm/trunk 199940)"}
-!26 = metadata !{i32 8, i32 0, metadata !14, null}
-!27 = metadata !{metadata !"0x101\00this\0016777216\001088", metadata !18, null, metadata !28} ; [ DW_TAG_arg_variable ] [this] [line 0]
-!28 = metadata !{metadata !"0xf\00\000\0064\0064\000\000", null, null, metadata !"_ZTS1A"} ; [ DW_TAG_pointer_type ] [line 0, size 64, align 64, offset 0] [from _ZTS1A]
-!29 = metadata !{i32 0, i32 0, metadata !18, null}
-!30 = metadata !{metadata !"0x101\00i\0033554435\000", metadata !18, metadata !15, metadata !7} ; [ DW_TAG_arg_variable ] [i] [line 3]
-!31 = metadata !{i32 3, i32 0, metadata !18, null}
-!32 = metadata !{i32 3, i32 0, metadata !19, null}
-=======
 !0 = !{!"0x11\004\00clang version 3.5 (trunk 199923) (llvm/trunk 199940)\000\00\000\00\001", !1, !2, !3, !13, !21, !2} ; [ DW_TAG_compile_unit ] [/usr/local/google/home/echristo/tmp/baz.cpp] [DW_LANG_C_plus_plus]
 !1 = !{!"baz.cpp", !"/usr/local/google/home/echristo/tmp"}
 !2 = !{}
@@ -128,5 +93,4 @@
 !29 = !MDLocation(line: 0, scope: !18)
 !30 = !{!"0x101\00i\0033554435\000", !18, !15, !7} ; [ DW_TAG_arg_variable ] [i] [line 3]
 !31 = !MDLocation(line: 3, scope: !18)
-!32 = !MDLocation(line: 3, scope: !19)
->>>>>>> 7618b2b2
+!32 = !MDLocation(line: 3, scope: !19)