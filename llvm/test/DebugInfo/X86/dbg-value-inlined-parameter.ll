--- conflicted
+++ resolved
@@ -6,26 +6,26 @@
 ; RUN:     | llvm-dwarfdump -debug-dump=info - | FileCheck --check-prefix=CHECK --check-prefix=DARWIN %s
 
 ; CHECK: DW_TAG_subprogram
-; CHECK:   DW_AT_abstract_origin {{.*}}{[[ABS:.*]]}
+; CHECK:   DW_AT_abstract_origin {{.*}} "foo"
 ; CHECK:   DW_TAG_formal_parameter
 ; CHECK-NOT: DW_TAG
-; CHECK:     DW_AT_abstract_origin {{.*}}{[[ABS_SP:.*]]}
+; CHECK:     DW_AT_abstract_origin {{.*}} "sp"
 ; CHECK:   DW_TAG_formal_parameter
 ; CHECK-NOT: DW_TAG
-; CHECK:     DW_AT_abstract_origin {{.*}}{[[ABS_NUMS:.*]]}
+; CHECK:     DW_AT_abstract_origin {{.*}} "nums"
 
-; CHECK: [[ABS]]: DW_TAG_subprogram
+; CHECK: DW_TAG_subprogram
 ; CHECK-NOT: DW_TAG
 ; CHECK:   DW_AT_name {{.*}} "foo"
-; CHECK: [[ABS_SP]]:   DW_TAG_formal_parameter
+; CHECK:   DW_TAG_formal_parameter
 ; CHECK-NOT: DW_TAG
 ; CHECK:     DW_AT_name {{.*}} "sp"
-; CHECK: [[ABS_NUMS]]:  DW_TAG_formal_parameter
+; CHECK:   DW_TAG_formal_parameter
 ; CHECK-NOT: DW_TAG
 ; CHECK:     DW_AT_name {{.*}} "nums"
 
 ;CHECK: DW_TAG_inlined_subroutine
-;CHECK-NEXT: DW_AT_abstract_origin {{.*}}{[[ABS]]}
+;CHECK-NEXT: DW_AT_abstract_origin {{.*}} "foo"
 ;CHECK-NEXT: DW_AT_low_pc [DW_FORM_addr]
 ;CHECK-NEXT: DW_AT_high_pc [DW_FORM_data4]
 ;CHECK-NEXT: DW_AT_call_file
@@ -34,9 +34,9 @@
 ;CHECK: DW_TAG_formal_parameter
 ;FIXME: Linux shouldn't drop this parameter either...
 ;CHECK-NOT: DW_TAG
-;DARWIN:   DW_AT_abstract_origin {{.*}}{[[ABS_SP]]}
+;DARWIN:   DW_AT_abstract_origin {{.*}} "sp"
 ;DARWIN: DW_TAG_formal_parameter
-;CHECK: DW_AT_abstract_origin {{.*}}{[[ABS_NUMS]]}
+;CHECK: DW_AT_abstract_origin {{.*}} "nums"
 ;CHECK-NOT: DW_TAG_formal_parameter
 
 %struct.S1 = type { float*, i32 }
@@ -45,13 +45,8 @@
 
 define i32 @foo(%struct.S1* nocapture %sp, i32 %nums) nounwind optsize ssp {
 entry:
-<<<<<<< HEAD
-  tail call void @llvm.dbg.value(metadata !{%struct.S1* %sp}, i64 0, metadata !9), !dbg !20
-  tail call void @llvm.dbg.value(metadata !{i32 %nums}, i64 0, metadata !18), !dbg !21
-=======
   tail call void @llvm.dbg.value(metadata %struct.S1* %sp, i64 0, metadata !9, metadata !{!"0x102"}), !dbg !20
   tail call void @llvm.dbg.value(metadata i32 %nums, i64 0, metadata !18, metadata !{!"0x102"}), !dbg !21
->>>>>>> 41cb3da2
   %tmp2 = getelementptr inbounds %struct.S1* %sp, i64 0, i32 1, !dbg !22
   store i32 %nums, i32* %tmp2, align 4, !dbg !22
   %call = tail call float* @bar(i32 %nums) nounwind optsize, !dbg !27
@@ -66,67 +61,19 @@
 
 define void @foobar() nounwind optsize ssp {
 entry:
-<<<<<<< HEAD
-  tail call void @llvm.dbg.value(metadata !30, i64 0, metadata !9) nounwind, !dbg !31
-  tail call void @llvm.dbg.value(metadata !34, i64 0, metadata !18) nounwind, !dbg !35
-=======
   tail call void @llvm.dbg.value(metadata %struct.S1* @p, i64 0, metadata !9, metadata !{!"0x102"}) nounwind, !dbg !31
   tail call void @llvm.dbg.value(metadata i32 1, i64 0, metadata !18, metadata !{!"0x102"}) nounwind, !dbg !35
->>>>>>> 41cb3da2
   store i32 1, i32* getelementptr inbounds (%struct.S1* @p, i64 0, i32 1), align 8, !dbg !36
   %call.i = tail call float* @bar(i32 1) nounwind optsize, !dbg !37
   store float* %call.i, float** getelementptr inbounds (%struct.S1* @p, i64 0, i32 0), align 8, !dbg !37
   ret void, !dbg !38
 }
 
-declare void @llvm.dbg.value(metadata, i64, metadata) nounwind readnone
+declare void @llvm.dbg.value(metadata, i64, metadata, metadata) nounwind readnone
 
 !llvm.dbg.cu = !{!2}
 !llvm.module.flags = !{!43}
 
-<<<<<<< HEAD
-!0 = metadata !{i32 786478, metadata !1, metadata !1, metadata !"foo", metadata !"foo", metadata !"", i32 8, metadata !3, i1 false, i1 true, i32 0, i32 0, null, i32 256, i1 true, i32 (%struct.S1*, i32)* @foo, null, null, metadata !41, i32 8} ; [ DW_TAG_subprogram ] [line 8] [def] [foo]
-!1 = metadata !{i32 786473, metadata !42} ; [ DW_TAG_file_type ]
-!2 = metadata !{i32 786449, metadata !42, i32 12, metadata !"clang version 2.9 (trunk 125693)", i1 true, metadata !"", i32 0, metadata !8, metadata !8, metadata !39, metadata !40,  metadata !44, null, i32 1} ; [ DW_TAG_compile_unit ]
-!3 = metadata !{i32 786453, metadata !42, metadata !1, metadata !"", i32 0, i64 0, i64 0, i32 0, i32 0, null, metadata !4, i32 0, null, null, null} ; [ DW_TAG_subroutine_type ] [line 0, size 0, align 0, offset 0] [from ]
-!4 = metadata !{metadata !5}
-!5 = metadata !{i32 786468, null, metadata !2, metadata !"int", i32 0, i64 32, i64 32, i64 0, i32 0, i32 5} ; [ DW_TAG_base_type ]
-!6 = metadata !{i32 786478, metadata !1, metadata !1, metadata !"foobar", metadata !"foobar", metadata !"", i32 15, metadata !7, i1 false, i1 true, i32 0, i32 0, null, i32 0, i1 true, void ()* @foobar, null, null, null, i32 0} ; [ DW_TAG_subprogram ] [line 15] [def] [scope 0] [foobar]
-!7 = metadata !{i32 786453, metadata !42, metadata !1, metadata !"", i32 0, i64 0, i64 0, i32 0, i32 0, null, metadata !8, i32 0, null, null, null} ; [ DW_TAG_subroutine_type ] [line 0, size 0, align 0, offset 0] [from ]
-!8 = metadata !{null}
-!9 = metadata !{i32 786689, metadata !0, metadata !"sp", metadata !1, i32 16777223, metadata !10, i32 0, metadata !32} ; [ DW_TAG_arg_variable ]
-!10 = metadata !{i32 786447, null, metadata !2, metadata !"", i32 0, i64 64, i64 64, i64 0, i32 0, metadata !11} ; [ DW_TAG_pointer_type ]
-!11 = metadata !{i32 786454, metadata !42, metadata !2, metadata !"S1", i32 4, i64 0, i64 0, i64 0, i32 0, metadata !12} ; [ DW_TAG_typedef ]
-!12 = metadata !{i32 786451, metadata !42, metadata !2, metadata !"S1", i32 1, i64 128, i64 64, i32 0, i32 0, null, metadata !13, i32 0, null, null, null} ; [ DW_TAG_structure_type ] [S1] [line 1, size 128, align 64, offset 0] [def] [from ]
-!13 = metadata !{metadata !14, metadata !17}
-!14 = metadata !{i32 786445, metadata !42, metadata !1, metadata !"m", i32 2, i64 64, i64 64, i64 0, i32 0, metadata !15} ; [ DW_TAG_member ]
-!15 = metadata !{i32 786447, null, metadata !2, metadata !"", i32 0, i64 64, i64 64, i64 0, i32 0, metadata !16} ; [ DW_TAG_pointer_type ]
-!16 = metadata !{i32 786468, null, metadata !2, metadata !"float", i32 0, i64 32, i64 32, i64 0, i32 0, i32 4} ; [ DW_TAG_base_type ]
-!17 = metadata !{i32 786445, metadata !42, metadata !1, metadata !"nums", i32 3, i64 32, i64 32, i64 64, i32 0, metadata !5} ; [ DW_TAG_member ]
-!18 = metadata !{i32 786689, metadata !0, metadata !"nums", metadata !1, i32 33554439, metadata !5, i32 0, metadata !32} ; [ DW_TAG_arg_variable ]
-!19 = metadata !{i32 786484, i32 0, metadata !2, metadata !"p", metadata !"p", metadata !"", metadata !1, i32 14, metadata !11, i32 0, i32 1, %struct.S1* @p, null} ; [ DW_TAG_variable ]
-!20 = metadata !{i32 7, i32 13, metadata !0, null}
-!21 = metadata !{i32 7, i32 21, metadata !0, null}
-!22 = metadata !{i32 9, i32 3, metadata !23, null}
-!23 = metadata !{i32 786443, metadata !1, metadata !0, i32 8, i32 1, i32 0} ; [ DW_TAG_lexical_block ]
-!27 = metadata !{i32 10, i32 3, metadata !23, null}
-!29 = metadata !{i32 11, i32 3, metadata !23, null}
-!30 = metadata !{%struct.S1* @p}
-!31 = metadata !{i32 7, i32 13, metadata !0, metadata !32}
-!32 = metadata !{i32 16, i32 3, metadata !33, null}
-!33 = metadata !{i32 786443, metadata !1, metadata !6, i32 15, i32 15, i32 1} ; [ DW_TAG_lexical_block ]
-!34 = metadata !{i32 1}
-!35 = metadata !{i32 7, i32 21, metadata !0, metadata !32}
-!36 = metadata !{i32 9, i32 3, metadata !23, metadata !32}
-!37 = metadata !{i32 10, i32 3, metadata !23, metadata !32}
-!38 = metadata !{i32 17, i32 1, metadata !33, null}
-!39 = metadata !{metadata !0, metadata !6}
-!40 = metadata !{metadata !19}
-!41 = metadata !{metadata !9, metadata !18}
-!42 = metadata !{metadata !"nm2.c", metadata !"/private/tmp"}
-!43 = metadata !{i32 1, metadata !"Debug Info Version", i32 1}
-!44 = metadata !{}
-=======
 !0 = !{!"0x2e\00foo\00foo\00\008\000\001\000\006\00256\001\008", !1, !1, !3, null, i32 (%struct.S1*, i32)* @foo, null, null, !41} ; [ DW_TAG_subprogram ] [line 8] [def] [foo]
 !1 = !{!"0x29", !42} ; [ DW_TAG_file_type ]
 !2 = !{!"0x11\0012\00clang version 2.9 (trunk 125693)\001\00\000\00\001", !42, !8, !8, !39, !40,  !44} ; [ DW_TAG_compile_unit ]
@@ -167,5 +114,4 @@
 !41 = !{!9, !18}
 !42 = !{!"nm2.c", !"/private/tmp"}
 !43 = !{i32 1, !"Debug Info Version", i32 2}
-!44 = !{}
->>>>>>> 41cb3da2
+!44 = !{}