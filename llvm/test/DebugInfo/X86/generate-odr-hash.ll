--- conflicted
+++ resolved
@@ -183,7 +183,7 @@
 define void @_Z3foov() #0 {
 entry:
   %b = alloca %struct.baz, align 1
-  call void @llvm.dbg.declare(metadata !{%struct.baz* %b}, metadata !46, metadata !{metadata !"0x102"}), !dbg !48
+  call void @llvm.dbg.declare(metadata %struct.baz* %b, metadata !46, metadata !{!"0x102"}), !dbg !48
   ret void, !dbg !49
 }
 
@@ -201,7 +201,7 @@
 entry:
   %this.addr = alloca %"struct.<anonymous namespace>::walrus"*, align 8
   store %"struct.<anonymous namespace>::walrus"* %this, %"struct.<anonymous namespace>::walrus"** %this.addr, align 8
-  call void @llvm.dbg.declare(metadata !{%"struct.<anonymous namespace>::walrus"** %this.addr}, metadata !51, metadata !{metadata !"0x102"}), !dbg !53
+  call void @llvm.dbg.declare(metadata %"struct.<anonymous namespace>::walrus"** %this.addr, metadata !51, metadata !{!"0x102"}), !dbg !53
   %this1 = load %"struct.<anonymous namespace>::walrus"** %this.addr
   ret void, !dbg !54
 }
@@ -219,64 +219,6 @@
 !llvm.module.flags = !{!43, !44}
 !llvm.ident = !{!45}
 
-<<<<<<< HEAD
-!0 = metadata !{metadata !"0x11\004\00clang version 3.5 \000\00\000\00bar.dwo\000", metadata !1, metadata !2, metadata !3, metadata !21, metadata !38, metadata !2} ; [ DW_TAG_compile_unit ] [/tmp/dbginfo/bar.cpp] [DW_LANG_C_plus_plus]
-!1 = metadata !{metadata !"bar.cpp", metadata !"/tmp/dbginfo"}
-!2 = metadata !{}
-!3 = metadata !{metadata !4, metadata !6, metadata !14, metadata !17}
-!4 = metadata !{metadata !"0x13\00bar\001\008\008\000\000\000", metadata !5, null, null, metadata !2, null, null, metadata !"_ZTS3bar"} ; [ DW_TAG_structure_type ] [bar] [line 1, size 8, align 8, offset 0] [def] [from ]
-!5 = metadata !{metadata !"bar.h", metadata !"/tmp/dbginfo"}
-!6 = metadata !{metadata !"0x2\00fluffy\0013\0064\0032\000\000\000", metadata !1, metadata !7, null, metadata !10, null, null, metadata !"_ZTSN7echidna8capybara8mongoose6fluffyE"} ; [ DW_TAG_class_type ] [fluffy] [line 13, size 64, align 32, offset 0] [def] [from ]
-!7 = metadata !{metadata !"0x39\00mongoose\0012", metadata !1, metadata !8} ; [ DW_TAG_namespace ] [mongoose] [line 12]
-!8 = metadata !{metadata !"0x39\00capybara\0011", metadata !1, metadata !9} ; [ DW_TAG_namespace ] [capybara] [line 11]
-!9 = metadata !{metadata !"0x39\00echidna\0010", metadata !1, null} ; [ DW_TAG_namespace ] [echidna] [line 10]
-!10 = metadata !{metadata !11, metadata !13}
-!11 = metadata !{metadata !"0xd\00a\0014\0032\0032\000\001", metadata !1, metadata !"_ZTSN7echidna8capybara8mongoose6fluffyE", metadata !12} ; [ DW_TAG_member ] [a] [line 14, size 32, align 32, offset 0] [private] [from int]
-!12 = metadata !{metadata !"0x24\00int\000\0032\0032\000\000\005", null, null} ; [ DW_TAG_base_type ] [int] [line 0, size 32, align 32, offset 0, enc DW_ATE_signed]
-!13 = metadata !{metadata !"0xd\00b\0015\0032\0032\0032\001", metadata !1, metadata !"_ZTSN7echidna8capybara8mongoose6fluffyE", metadata !12} ; [ DW_TAG_member ] [b] [line 15, size 32, align 32, offset 32] [private] [from int]
-!14 = metadata !{metadata !"0x13\00wombat\0031\0064\0032\000\000\000", metadata !1, null, null, metadata !15, null, null, metadata !"_ZTS6wombat"} ; [ DW_TAG_structure_type ] [wombat] [line 31, size 64, align 32, offset 0] [def] [from ]
-!15 = metadata !{metadata !16}
-!16 = metadata !{metadata !"0xd\00a_b\0035\0064\0032\000\000", metadata !1, metadata !"_ZTS6wombat", metadata !"_ZTSN6wombatUt_E"} ; [ DW_TAG_member ] [a_b] [line 35, size 64, align 32, offset 0] [from _ZTSN6wombatUt_E]
-!17 = metadata !{metadata !"0x13\00\0032\0064\0032\000\000\000", metadata !1, metadata !"_ZTS6wombat", null, metadata !18, null, null, metadata !"_ZTSN6wombatUt_E"} ; [ DW_TAG_structure_type ] [line 32, size 64, align 32, offset 0] [def] [from ]
-!18 = metadata !{metadata !19, metadata !20}
-!19 = metadata !{metadata !"0xd\00a\0033\0032\0032\000\000", metadata !1, metadata !"_ZTSN6wombatUt_E", metadata !12} ; [ DW_TAG_member ] [a] [line 33, size 32, align 32, offset 0] [from int]
-!20 = metadata !{metadata !"0xd\00b\0034\0032\0032\0032\000", metadata !1, metadata !"_ZTSN6wombatUt_E", metadata !12} ; [ DW_TAG_member ] [b] [line 34, size 32, align 32, offset 32] [from int]
-!21 = metadata !{metadata !22, metadata !26, metadata !27, metadata !36}
-!22 = metadata !{metadata !"0x2e\00foo\00foo\00_Z3foov\005\000\001\000\006\00256\000\005", metadata !1, metadata !23, metadata !24, null, void ()* @_Z3foov, null, null, metadata !2} ; [ DW_TAG_subprogram ] [line 5] [def] [foo]
-!23 = metadata !{metadata !"0x29", metadata !1}         ; [ DW_TAG_file_type ] [/tmp/dbginfo/bar.cpp]
-!24 = metadata !{metadata !"0x15\00\000\000\000\000\000\000", i32 0, null, null, metadata !25, null, null, null} ; [ DW_TAG_subroutine_type ] [line 0, size 0, align 0, offset 0] [from ]
-!25 = metadata !{null}
-!26 = metadata !{metadata !"0x2e\00__cxx_global_var_init\00__cxx_global_var_init\00\0029\001\001\000\006\00256\000\0029", metadata !1, metadata !23, metadata !24, null, void ()* @__cxx_global_var_init, null, null, metadata !2} ; [ DW_TAG_subprogram ] [line 29] [local] [def] [__cxx_global_var_init]
-!27 = metadata !{metadata !"0x2e\00walrus\00walrus\00_ZN12_GLOBAL__N_16walrusC2Ev\0025\001\001\000\006\00256\000\0025", metadata !1, metadata !28, metadata !32, null, void (%"struct.<anonymous namespace>::walrus"*)* @_ZN12_GLOBAL__N_16walrusC2Ev, null, metadata !31, metadata !2} ; [ DW_TAG_subprogram ] [line 25] [local] [def] [walrus]
-!28 = metadata !{metadata !"0x13\00walrus\0024\008\008\000\000\000", metadata !1, metadata !29, null, metadata !30, null, null, null} ; [ DW_TAG_structure_type ] [walrus] [line 24, size 8, align 8, offset 0] [def] [from ]
-!29 = metadata !{metadata !"0x39\00\0023", metadata !1, null} ; [ DW_TAG_namespace ] [line 23]
-!30 = metadata !{metadata !31}
-!31 = metadata !{metadata !"0x2e\00walrus\00walrus\00\0025\000\000\000\006\00256\000\0025", metadata !1, metadata !28, metadata !32, null, null, null, i32 0, metadata !35} ; [ DW_TAG_subprogram ] [line 25] [walrus]
-!32 = metadata !{metadata !"0x15\00\000\000\000\000\000\000", i32 0, null, null, metadata !33, null, null, null} ; [ DW_TAG_subroutine_type ] [line 0, size 0, align 0, offset 0] [from ]
-!33 = metadata !{null, metadata !34}
-!34 = metadata !{metadata !"0xf\00\000\0064\0064\000\001088", null, null, metadata !28} ; [ DW_TAG_pointer_type ] [line 0, size 64, align 64, offset 0] [artificial] [from walrus]
-!35 = metadata !{i32 786468}
-!36 = metadata !{metadata !"0x2e\00\00\00_GLOBAL__I_a\0025\001\001\000\006\0064\000\0025", metadata !1, metadata !23, metadata !37, null, void ()* @_GLOBAL__I_a, null, null, metadata !2} ; [ DW_TAG_subprogram ] [line 25] [local] [def]
-!37 = metadata !{metadata !"0x15\00\000\000\000\000\000\000", i32 0, null, null, metadata !2, null, null, null} ; [ DW_TAG_subroutine_type ] [line 0, size 0, align 0, offset 0] [from ]
-!38 = metadata !{metadata !39, metadata !40, metadata !41, metadata !42}
-!39 = metadata !{metadata !"0x34\00b\00b\00\003\000\001", null, metadata !23, metadata !4, %struct.bar* @b, null} ; [ DW_TAG_variable ] [b] [line 3] [def]
-!40 = metadata !{metadata !"0x34\00animal\00animal\00_ZN7echidna8capybara8mongoose6animalE\0018\000\001", metadata !7, metadata !23, metadata !6, %"class.echidna::capybara::mongoose::fluffy"* @_ZN7echidna8capybara8mongoose6animalE, null} ; [ DW_TAG_variable ] [animal] [line 18] [def]
-!41 = metadata !{metadata !"0x34\00w\00w\00\0029\001\001", null, metadata !23, metadata !28, %"struct.<anonymous namespace>::walrus"* @w, null} ; [ DW_TAG_variable ] [w] [line 29] [local] [def]
-!42 = metadata !{metadata !"0x34\00wom\00wom\00\0038\000\001", null, metadata !23, metadata !14, %struct.wombat* @wom, null} ; [ DW_TAG_variable ] [wom] [line 38] [def]
-!43 = metadata !{i32 2, metadata !"Dwarf Version", i32 4}
-!44 = metadata !{i32 1, metadata !"Debug Info Version", i32 2}
-!45 = metadata !{metadata !"clang version 3.5 "}
-!46 = metadata !{metadata !"0x100\00b\007\000", metadata !22, metadata !23, metadata !47} ; [ DW_TAG_auto_variable ] [b] [line 7]
-!47 = metadata !{metadata !"0x13\00baz\006\008\008\000\000\000", metadata !1, metadata !22, null, metadata !2, null, null, null} ; [ DW_TAG_structure_type ] [baz] [line 6, size 8, align 8, offset 0] [def] [from ]
-!48 = metadata !{i32 7, i32 0, metadata !22, null}
-!49 = metadata !{i32 8, i32 0, metadata !22, null}
-!50 = metadata !{i32 29, i32 0, metadata !26, null}
-!51 = metadata !{metadata !"0x101\00this\0016777216\001088", metadata !27, null, metadata !52} ; [ DW_TAG_arg_variable ] [this] [line 0]
-!52 = metadata !{metadata !"0xf\00\000\0064\0064\000\000", null, null, metadata !28} ; [ DW_TAG_pointer_type ] [line 0, size 64, align 64, offset 0] [from walrus]
-!53 = metadata !{i32 0, i32 0, metadata !27, null}
-!54 = metadata !{i32 25, i32 0, metadata !27, null}
-!55 = metadata !{i32 25, i32 0, metadata !36, null}
-=======
 !0 = !{!"0x11\004\00clang version 3.5 \000\00\000\00bar.dwo\000", !1, !2, !3, !21, !38, !2} ; [ DW_TAG_compile_unit ] [/tmp/dbginfo/bar.cpp] [DW_LANG_C_plus_plus]
 !1 = !{!"bar.cpp", !"/tmp/dbginfo"}
 !2 = !{}
@@ -332,5 +274,4 @@
 !52 = !{!"0xf\00\000\0064\0064\000\000", null, null, !28} ; [ DW_TAG_pointer_type ] [line 0, size 64, align 64, offset 0] [from walrus]
 !53 = !MDLocation(line: 0, scope: !27)
 !54 = !MDLocation(line: 25, scope: !27)
-!55 = !MDLocation(line: 25, scope: !36)
->>>>>>> 7618b2b2
+!55 = !MDLocation(line: 25, scope: !36)