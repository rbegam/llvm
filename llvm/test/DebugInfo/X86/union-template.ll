; RUN: llc -O0 -mtriple=x86_64-linux-gnu %s -o %t -filetype=obj
; RUN: llvm-dwarfdump -debug-dump=info %t | FileCheck %s

; Verify that we've emitted template arguments for the union
; CHECK: DW_TAG_union_type
; CHECK-NEXT: "Value<float>"
; CHECK: DW_TAG_template_type_parameter
; CHECK: "T"

%"union.PR15637::Value" = type { i32 }

@_ZN7PR156371fE = global %"union.PR15637::Value" zeroinitializer, align 4

define void @_ZN7PR156371gEf(float %value) #0 {
entry:
  %value.addr = alloca float, align 4
  %tempValue = alloca %"union.PR15637::Value", align 4
  store float %value, float* %value.addr, align 4
<<<<<<< HEAD
  call void @llvm.dbg.declare(metadata !{float* %value.addr}, metadata !23), !dbg !24
  call void @llvm.dbg.declare(metadata !{%"union.PR15637::Value"* %tempValue}, metadata !25), !dbg !26
=======
  call void @llvm.dbg.declare(metadata float* %value.addr, metadata !23, metadata !{!"0x102"}), !dbg !24
  call void @llvm.dbg.declare(metadata %"union.PR15637::Value"* %tempValue, metadata !25, metadata !{!"0x102"}), !dbg !26
>>>>>>> 41cb3da2
  ret void, !dbg !27
}

declare void @llvm.dbg.declare(metadata, metadata) #1

attributes #0 = { nounwind }
attributes #1 = { nounwind readnone }

!llvm.dbg.cu = !{!0}
!llvm.module.flags = !{!28}

<<<<<<< HEAD
!0 = metadata !{i32 786449, metadata !1, i32 4, metadata !"clang version 3.3 (trunk 178499) (llvm/trunk 178472)", i1 false, metadata !"", i32 0, metadata !2, metadata !2, metadata !3, metadata !9,  metadata !2, metadata !""} ; [ DW_TAG_compile_unit ] [/usr/local/google/home/echristo/tmp/foo.cc] [DW_LANG_C_plus_plus]
!1 = metadata !{metadata !"foo.cc", metadata !"/usr/local/google/home/echristo/tmp"}
!2 = metadata !{}
!3 = metadata !{metadata !4}
!4 = metadata !{i32 786478, metadata !1, metadata !5, metadata !"g", metadata !"g", metadata !"_ZN7PR156371gEf", i32 3, metadata !6, i1 false, i1 true, i32 0, i32 0, null, i32 256, i1 false, void (float)* @_ZN7PR156371gEf, null, null, metadata !2, i32 3} ; [ DW_TAG_subprogram ] [line 3] [def] [g]
!5 = metadata !{i32 786489, metadata !1, null, metadata !"PR15637", i32 1} ; [ DW_TAG_namespace ] [PR15637] [line 1]
!6 = metadata !{i32 786453, i32 0, null, metadata !"", i32 0, i64 0, i64 0, i64 0, i32 0, null, metadata !7, i32 0, null, null, null} ; [ DW_TAG_subroutine_type ] [line 0, size 0, align 0, offset 0] [from ]
!7 = metadata !{null, metadata !8}
!8 = metadata !{i32 786468, null, null, metadata !"float", i32 0, i64 32, i64 32, i64 0, i32 0, i32 4} ; [ DW_TAG_base_type ] [float] [line 0, size 32, align 32, offset 0, enc DW_ATE_float]
!9 = metadata !{metadata !10}
!10 = metadata !{i32 786484, i32 0, metadata !5, metadata !"f", metadata !"f", metadata !"_ZN7PR156371fE", metadata !11, i32 6, metadata !12, i32 0, i32 1, %"union.PR15637::Value"* @_ZN7PR156371fE, null} ; [ DW_TAG_variable ] [f] [line 6] [def]
!11 = metadata !{i32 786473, metadata !1}         ; [ DW_TAG_file_type ] [/usr/local/google/home/echristo/tmp/foo.cc]
!12 = metadata !{i32 786455, metadata !1, metadata !5, metadata !"Value<float>", i32 2, i64 32, i64 32, i64 0, i32 0, null, metadata !13, i32 0, null, metadata !21, null} ; [ DW_TAG_union_type ] [Value<float>] [line 2, size 32, align 32, offset 0] [def] [from ]
!13 = metadata !{metadata !14, metadata !16}
!14 = metadata !{i32 786445, metadata !1, metadata !12, metadata !"a", i32 2, i64 32, i64 32, i64 0, i32 0, metadata !15} ; [ DW_TAG_member ] [a] [line 2, size 32, align 32, offset 0] [from int]
!15 = metadata !{i32 786468, null, null, metadata !"int", i32 0, i64 32, i64 32, i64 0, i32 0, i32 5} ; [ DW_TAG_base_type ] [int] [line 0, size 32, align 32, offset 0, enc DW_ATE_signed]
!16 = metadata !{i32 786478, metadata !1, metadata !12, metadata !"Value", metadata !"Value", metadata !"", i32 2, metadata !17, i1 false, i1 false, i32 0, i32 0, null, i32 320, i1 false, null, null, i32 0, metadata !20, i32 2} ; [ DW_TAG_subprogram ] [line 2] [Value]
!17 = metadata !{i32 786453, i32 0, null, metadata !"", i32 0, i64 0, i64 0, i64 0, i32 0, null, metadata !18, i32 0, null, null, null} ; [ DW_TAG_subroutine_type ] [line 0, size 0, align 0, offset 0] [from ]
!18 = metadata !{null, metadata !19}
!19 = metadata !{i32 786447, i32 0, null, metadata !"", i32 0, i64 64, i64 64, i64 0, i32 1088, metadata !12} ; [ DW_TAG_pointer_type ] [line 0, size 64, align 64, offset 0] [artificial] [from Value<float>]
!20 = metadata !{i32 786468}
!21 = metadata !{metadata !22}
!22 = metadata !{i32 786479, null, metadata !"T", metadata !8, null, i32 0, i32 0} ; [ DW_TAG_template_type_parameter ]
!23 = metadata !{i32 786689, metadata !4, metadata !"value", metadata !11, i32 16777219, metadata !8, i32 0, i32 0} ; [ DW_TAG_arg_variable ] [value] [line 3]
!24 = metadata !{i32 3, i32 0, metadata !4, null}
!25 = metadata !{i32 786688, metadata !4, metadata !"tempValue", metadata !11, i32 4, metadata !12, i32 0, i32 0} ; [ DW_TAG_auto_variable ] [tempValue] [line 4]
!26 = metadata !{i32 4, i32 0, metadata !4, null}
!27 = metadata !{i32 5, i32 0, metadata !4, null}
!28 = metadata !{i32 1, metadata !"Debug Info Version", i32 1}
=======
!0 = !{!"0x11\004\00clang version 3.3 (trunk 178499) (llvm/trunk 178472)\000\00\000\00\000", !1, !2, !2, !3, !9,  !2} ; [ DW_TAG_compile_unit ] [/usr/local/google/home/echristo/tmp/foo.cc] [DW_LANG_C_plus_plus]
!1 = !{!"foo.cc", !"/usr/local/google/home/echristo/tmp"}
!2 = !{}
!3 = !{!4}
!4 = !{!"0x2e\00g\00g\00_ZN7PR156371gEf\003\000\001\000\006\00256\000\003", !1, !5, !6, null, void (float)* @_ZN7PR156371gEf, null, null, !2} ; [ DW_TAG_subprogram ] [line 3] [def] [g]
!5 = !{!"0x39\00PR15637\001", !1, null} ; [ DW_TAG_namespace ] [PR15637] [line 1]
!6 = !{!"0x15\00\000\000\000\000\000\000", i32 0, null, null, !7, null, null, null} ; [ DW_TAG_subroutine_type ] [line 0, size 0, align 0, offset 0] [from ]
!7 = !{null, !8}
!8 = !{!"0x24\00float\000\0032\0032\000\000\004", null, null} ; [ DW_TAG_base_type ] [float] [line 0, size 32, align 32, offset 0, enc DW_ATE_float]
!9 = !{!10}
!10 = !{!"0x34\00f\00f\00_ZN7PR156371fE\006\000\001", !5, !11, !12, %"union.PR15637::Value"* @_ZN7PR156371fE, null} ; [ DW_TAG_variable ] [f] [line 6] [def]
!11 = !{!"0x29", !1}         ; [ DW_TAG_file_type ] [/usr/local/google/home/echristo/tmp/foo.cc]
!12 = !{!"0x17\00Value<float>\002\0032\0032\000\000\000", !1, !5, null, !13, null, !21, null} ; [ DW_TAG_union_type ] [Value<float>] [line 2, size 32, align 32, offset 0] [def] [from ]
!13 = !{!14, !16}
!14 = !{!"0xd\00a\002\0032\0032\000\000", !1, !12, !15} ; [ DW_TAG_member ] [a] [line 2, size 32, align 32, offset 0] [from int]
!15 = !{!"0x24\00int\000\0032\0032\000\000\005", null, null} ; [ DW_TAG_base_type ] [int] [line 0, size 32, align 32, offset 0, enc DW_ATE_signed]
!16 = !{!"0x2e\00Value\00Value\00\002\000\000\000\006\00320\000\002", !1, !12, !17, null, null, null, i32 0, !20} ; [ DW_TAG_subprogram ] [line 2] [Value]
!17 = !{!"0x15\00\000\000\000\000\000\000", i32 0, null, null, !18, null, null, null} ; [ DW_TAG_subroutine_type ] [line 0, size 0, align 0, offset 0] [from ]
!18 = !{null, !19}
!19 = !{!"0xf\00\000\0064\0064\000\001088", i32 0, null, !12} ; [ DW_TAG_pointer_type ] [line 0, size 64, align 64, offset 0] [artificial] [from Value<float>]
!20 = !{i32 786468}
!21 = !{!22}
!22 = !{!"0x2f\00T\000\000", null, !8, null} ; [ DW_TAG_template_type_parameter ]
!23 = !{!"0x101\00value\0016777219\000", !4, !11, !8} ; [ DW_TAG_arg_variable ] [value] [line 3]
!24 = !MDLocation(line: 3, scope: !4)
!25 = !{!"0x100\00tempValue\004\000", !4, !11, !12} ; [ DW_TAG_auto_variable ] [tempValue] [line 4]
!26 = !MDLocation(line: 4, scope: !4)
!27 = !MDLocation(line: 5, scope: !4)
!28 = !{i32 1, !"Debug Info Version", i32 2}
>>>>>>> 41cb3da2
<|MERGE_RESOLUTION|>--- conflicted
+++ resolved
@@ -16,17 +16,12 @@
   %value.addr = alloca float, align 4
   %tempValue = alloca %"union.PR15637::Value", align 4
   store float %value, float* %value.addr, align 4
-<<<<<<< HEAD
-  call void @llvm.dbg.declare(metadata !{float* %value.addr}, metadata !23), !dbg !24
-  call void @llvm.dbg.declare(metadata !{%"union.PR15637::Value"* %tempValue}, metadata !25), !dbg !26
-=======
   call void @llvm.dbg.declare(metadata float* %value.addr, metadata !23, metadata !{!"0x102"}), !dbg !24
   call void @llvm.dbg.declare(metadata %"union.PR15637::Value"* %tempValue, metadata !25, metadata !{!"0x102"}), !dbg !26
->>>>>>> 41cb3da2
   ret void, !dbg !27
 }
 
-declare void @llvm.dbg.declare(metadata, metadata) #1
+declare void @llvm.dbg.declare(metadata, metadata, metadata) #1
 
 attributes #0 = { nounwind }
 attributes #1 = { nounwind readnone }
@@ -34,37 +29,6 @@
 !llvm.dbg.cu = !{!0}
 !llvm.module.flags = !{!28}
 
-<<<<<<< HEAD
-!0 = metadata !{i32 786449, metadata !1, i32 4, metadata !"clang version 3.3 (trunk 178499) (llvm/trunk 178472)", i1 false, metadata !"", i32 0, metadata !2, metadata !2, metadata !3, metadata !9,  metadata !2, metadata !""} ; [ DW_TAG_compile_unit ] [/usr/local/google/home/echristo/tmp/foo.cc] [DW_LANG_C_plus_plus]
-!1 = metadata !{metadata !"foo.cc", metadata !"/usr/local/google/home/echristo/tmp"}
-!2 = metadata !{}
-!3 = metadata !{metadata !4}
-!4 = metadata !{i32 786478, metadata !1, metadata !5, metadata !"g", metadata !"g", metadata !"_ZN7PR156371gEf", i32 3, metadata !6, i1 false, i1 true, i32 0, i32 0, null, i32 256, i1 false, void (float)* @_ZN7PR156371gEf, null, null, metadata !2, i32 3} ; [ DW_TAG_subprogram ] [line 3] [def] [g]
-!5 = metadata !{i32 786489, metadata !1, null, metadata !"PR15637", i32 1} ; [ DW_TAG_namespace ] [PR15637] [line 1]
-!6 = metadata !{i32 786453, i32 0, null, metadata !"", i32 0, i64 0, i64 0, i64 0, i32 0, null, metadata !7, i32 0, null, null, null} ; [ DW_TAG_subroutine_type ] [line 0, size 0, align 0, offset 0] [from ]
-!7 = metadata !{null, metadata !8}
-!8 = metadata !{i32 786468, null, null, metadata !"float", i32 0, i64 32, i64 32, i64 0, i32 0, i32 4} ; [ DW_TAG_base_type ] [float] [line 0, size 32, align 32, offset 0, enc DW_ATE_float]
-!9 = metadata !{metadata !10}
-!10 = metadata !{i32 786484, i32 0, metadata !5, metadata !"f", metadata !"f", metadata !"_ZN7PR156371fE", metadata !11, i32 6, metadata !12, i32 0, i32 1, %"union.PR15637::Value"* @_ZN7PR156371fE, null} ; [ DW_TAG_variable ] [f] [line 6] [def]
-!11 = metadata !{i32 786473, metadata !1}         ; [ DW_TAG_file_type ] [/usr/local/google/home/echristo/tmp/foo.cc]
-!12 = metadata !{i32 786455, metadata !1, metadata !5, metadata !"Value<float>", i32 2, i64 32, i64 32, i64 0, i32 0, null, metadata !13, i32 0, null, metadata !21, null} ; [ DW_TAG_union_type ] [Value<float>] [line 2, size 32, align 32, offset 0] [def] [from ]
-!13 = metadata !{metadata !14, metadata !16}
-!14 = metadata !{i32 786445, metadata !1, metadata !12, metadata !"a", i32 2, i64 32, i64 32, i64 0, i32 0, metadata !15} ; [ DW_TAG_member ] [a] [line 2, size 32, align 32, offset 0] [from int]
-!15 = metadata !{i32 786468, null, null, metadata !"int", i32 0, i64 32, i64 32, i64 0, i32 0, i32 5} ; [ DW_TAG_base_type ] [int] [line 0, size 32, align 32, offset 0, enc DW_ATE_signed]
-!16 = metadata !{i32 786478, metadata !1, metadata !12, metadata !"Value", metadata !"Value", metadata !"", i32 2, metadata !17, i1 false, i1 false, i32 0, i32 0, null, i32 320, i1 false, null, null, i32 0, metadata !20, i32 2} ; [ DW_TAG_subprogram ] [line 2] [Value]
-!17 = metadata !{i32 786453, i32 0, null, metadata !"", i32 0, i64 0, i64 0, i64 0, i32 0, null, metadata !18, i32 0, null, null, null} ; [ DW_TAG_subroutine_type ] [line 0, size 0, align 0, offset 0] [from ]
-!18 = metadata !{null, metadata !19}
-!19 = metadata !{i32 786447, i32 0, null, metadata !"", i32 0, i64 64, i64 64, i64 0, i32 1088, metadata !12} ; [ DW_TAG_pointer_type ] [line 0, size 64, align 64, offset 0] [artificial] [from Value<float>]
-!20 = metadata !{i32 786468}
-!21 = metadata !{metadata !22}
-!22 = metadata !{i32 786479, null, metadata !"T", metadata !8, null, i32 0, i32 0} ; [ DW_TAG_template_type_parameter ]
-!23 = metadata !{i32 786689, metadata !4, metadata !"value", metadata !11, i32 16777219, metadata !8, i32 0, i32 0} ; [ DW_TAG_arg_variable ] [value] [line 3]
-!24 = metadata !{i32 3, i32 0, metadata !4, null}
-!25 = metadata !{i32 786688, metadata !4, metadata !"tempValue", metadata !11, i32 4, metadata !12, i32 0, i32 0} ; [ DW_TAG_auto_variable ] [tempValue] [line 4]
-!26 = metadata !{i32 4, i32 0, metadata !4, null}
-!27 = metadata !{i32 5, i32 0, metadata !4, null}
-!28 = metadata !{i32 1, metadata !"Debug Info Version", i32 1}
-=======
 !0 = !{!"0x11\004\00clang version 3.3 (trunk 178499) (llvm/trunk 178472)\000\00\000\00\000", !1, !2, !2, !3, !9,  !2} ; [ DW_TAG_compile_unit ] [/usr/local/google/home/echristo/tmp/foo.cc] [DW_LANG_C_plus_plus]
 !1 = !{!"foo.cc", !"/usr/local/google/home/echristo/tmp"}
 !2 = !{}
@@ -93,5 +57,4 @@
 !25 = !{!"0x100\00tempValue\004\000", !4, !11, !12} ; [ DW_TAG_auto_variable ] [tempValue] [line 4]
 !26 = !MDLocation(line: 4, scope: !4)
 !27 = !MDLocation(line: 5, scope: !4)
-!28 = !{i32 1, !"Debug Info Version", i32 2}
->>>>>>> 41cb3da2
+!28 = !{i32 1, !"Debug Info Version", i32 2}