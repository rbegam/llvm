; RUN: llc -mtriple=x86_64-apple-darwin %s -o %t -filetype=obj
; RUN: llvm-dwarfdump -debug-dump=info %t | FileCheck %s

; CHECK: DW_TAG_formal_parameter [
; CHECK-NOT: ""
; CHECK: DW_TAG
; CHECK: DW_TAG_class_type
; CHECK: DW_AT_object_pointer [DW_FORM_ref4]     (cu + 0x{{[0-9a-f]*}} => {[[PARAM:0x[0-9a-f]*]]})
; CHECK: [[PARAM]]:     DW_TAG_formal_parameter
; CHECK-NOT: DW_TAG
; CHECK: DW_AT_name [DW_FORM_strp]     ( .debug_str[0x{{[0-9a-f]*}}] = "this")

%class.A = type { i32 }

define i32 @_Z3fooi(i32) nounwind uwtable ssp {
entry:
  %.addr = alloca i32, align 4
  %a = alloca %class.A, align 4
  store i32 %0, i32* %.addr, align 4
<<<<<<< HEAD
  call void @llvm.dbg.declare(metadata !{i32* %.addr}, metadata !36), !dbg !35
  call void @llvm.dbg.declare(metadata !{%class.A* %a}, metadata !21), !dbg !23
=======
  call void @llvm.dbg.declare(metadata i32* %.addr, metadata !36, metadata !{!"0x102"}), !dbg !35
  call void @llvm.dbg.declare(metadata %class.A* %a, metadata !21, metadata !{!"0x102"}), !dbg !23
>>>>>>> 41cb3da2
  call void @_ZN1AC1Ev(%class.A* %a), !dbg !24
  %m_a = getelementptr inbounds %class.A* %a, i32 0, i32 0, !dbg !25
  %1 = load i32* %m_a, align 4, !dbg !25
  ret i32 %1, !dbg !25
}

declare void @llvm.dbg.declare(metadata, metadata) nounwind readnone

define linkonce_odr void @_ZN1AC1Ev(%class.A* %this) unnamed_addr nounwind uwtable ssp align 2 {
entry:
  %this.addr = alloca %class.A*, align 8
  store %class.A* %this, %class.A** %this.addr, align 8
<<<<<<< HEAD
  call void @llvm.dbg.declare(metadata !{%class.A** %this.addr}, metadata !26), !dbg !28
=======
  call void @llvm.dbg.declare(metadata %class.A** %this.addr, metadata !26, metadata !{!"0x102"}), !dbg !28
>>>>>>> 41cb3da2
  %this1 = load %class.A** %this.addr
  call void @_ZN1AC2Ev(%class.A* %this1), !dbg !29
  ret void, !dbg !29
}

define linkonce_odr void @_ZN1AC2Ev(%class.A* %this) unnamed_addr nounwind uwtable ssp align 2 {
entry:
  %this.addr = alloca %class.A*, align 8
  store %class.A* %this, %class.A** %this.addr, align 8
<<<<<<< HEAD
  call void @llvm.dbg.declare(metadata !{%class.A** %this.addr}, metadata !30), !dbg !31
=======
  call void @llvm.dbg.declare(metadata %class.A** %this.addr, metadata !30, metadata !{!"0x102"}), !dbg !31
>>>>>>> 41cb3da2
  %this1 = load %class.A** %this.addr
  %m_a = getelementptr inbounds %class.A* %this1, i32 0, i32 0, !dbg !32
  store i32 0, i32* %m_a, align 4, !dbg !32
  ret void, !dbg !34
}

!llvm.dbg.cu = !{!0}
!llvm.module.flags = !{!38}

<<<<<<< HEAD
!0 = metadata !{i32 786449, metadata !37, i32 4, metadata !"clang version 3.2 (trunk 163586) (llvm/trunk 163570)", i1 false, metadata !"", i32 0, metadata !1, metadata !1, metadata !3, metadata !1,  metadata !1, metadata !""} ; [ DW_TAG_compile_unit ] [/Users/echristo/debug-tests/bar.cpp] [DW_LANG_C_plus_plus]
!1 = metadata !{}
!3 = metadata !{metadata !5, metadata !10, metadata !20}
!5 = metadata !{i32 786478, metadata !6, metadata !6, metadata !"foo", metadata !"foo", metadata !"_Z3fooi", i32 7, metadata !7, i1 false, i1 true, i32 0, i32 0, null, i32 256, i1 false, i32 (i32)* @_Z3fooi, null, null, metadata !1, i32 7} ; [ DW_TAG_subprogram ] [line 7] [def] [foo]
!6 = metadata !{i32 786473, metadata !37} ; [ DW_TAG_file_type ]
!7 = metadata !{i32 786453, i32 0, null, i32 0, i32 0, i64 0, i64 0, i64 0, i32 0, null, metadata !8, i32 0, null, null, null} ; [ DW_TAG_subroutine_type ] [line 0, size 0, align 0, offset 0] [from ]
!8 = metadata !{metadata !9}
!9 = metadata !{i32 786468, null, null, metadata !"int", i32 0, i64 32, i64 32, i64 0, i32 0, i32 5} ; [ DW_TAG_base_type ] [int] [line 0, size 32, align 32, offset 0, enc DW_ATE_signed]
!10 = metadata !{i32 786478, metadata !6, null, metadata !"A", metadata !"A", metadata !"_ZN1AC1Ev", i32 3, metadata !11, i1 false, i1 true, i32 0, i32 0, null, i32 256, i1 false, void (%class.A*)* @_ZN1AC1Ev, null, metadata !17, metadata !1, i32 3} ; [ DW_TAG_subprogram ] [line 3] [def] [A]
!11 = metadata !{i32 786453, i32 0, null, i32 0, i32 0, i64 0, i64 0, i64 0, i32 0, null, metadata !12, i32 0, null, null, null} ; [ DW_TAG_subroutine_type ] [line 0, size 0, align 0, offset 0] [from ]
!12 = metadata !{null, metadata !13}
!13 = metadata !{i32 786447, i32 0, null, i32 0, i32 0, i64 64, i64 64, i64 0, i32 1088, metadata !14} ; [ DW_TAG_pointer_type ] [line 0, size 64, align 64, offset 0] [from A]
!14 = metadata !{i32 786434, metadata !37, null, metadata !"A", i32 1, i64 32, i64 32, i32 0, i32 0, null, metadata !15, i32 0, null, null, null} ; [ DW_TAG_class_type ] [A] [line 1, size 32, align 32, offset 0] [def] [from ]
!15 = metadata !{metadata !16, metadata !17}
!16 = metadata !{i32 786445, metadata !37, metadata !14, metadata !"m_a", i32 4, i64 32, i64 32, i64 0, i32 0, metadata !9} ; [ DW_TAG_member ] [m_a] [line 4, size 32, align 32, offset 0] [from int]
!17 = metadata !{i32 786478, metadata !6, metadata !14, metadata !"A", metadata !"A", metadata !"", i32 3, metadata !11, i1 false, i1 false, i32 0, i32 0, null, i32 256, i1 false, null, null, i32 0, metadata !18, i32 3} ; [ DW_TAG_subprogram ] [line 3] [A]
!18 = metadata !{metadata !19}
!19 = metadata !{i32 786468}                      ; [ DW_TAG_base_type ] [line 0, size 0, align 0, offset 0]
!20 = metadata !{i32 786478, metadata !6, null, metadata !"A", metadata !"A", metadata !"_ZN1AC2Ev", i32 3, metadata !11, i1 false, i1 true, i32 0, i32 0, null, i32 256, i1 false, void (%class.A*)* @_ZN1AC2Ev, null, metadata !17, metadata !1, i32 3} ; [ DW_TAG_subprogram ] [line 3] [def] [A]
!21 = metadata !{i32 786688, metadata !22, metadata !"a", metadata !6, i32 8, metadata !14, i32 0, i32 0} ; [ DW_TAG_auto_variable ] [a] [line 8]
!22 = metadata !{i32 786443, metadata !6, metadata !5, i32 7, i32 11, i32 0} ; [ DW_TAG_lexical_block ] [/Users/echristo/debug-tests/bar.cpp]
!23 = metadata !{i32 8, i32 5, metadata !22, null}
!24 = metadata !{i32 8, i32 6, metadata !22, null}
!25 = metadata !{i32 9, i32 3, metadata !22, null}
!26 = metadata !{i32 786689, metadata !10, metadata !"this", metadata !6, i32 16777219, metadata !27, i32 1088, i32 0} ; [ DW_TAG_arg_variable ] [this] [line 3]
!27 = metadata !{i32 786447, null, null, metadata !"", i32 0, i64 64, i64 64, i64 0, i32 0, metadata !14} ; [ DW_TAG_pointer_type ] [line 0, size 64, align 64, offset 0] [from A]
!28 = metadata !{i32 3, i32 3, metadata !10, null}
!29 = metadata !{i32 3, i32 18, metadata !10, null}
!30 = metadata !{i32 786689, metadata !20, metadata !"this", metadata !6, i32 16777219, metadata !27, i32 1088, i32 0} ; [ DW_TAG_arg_variable ] [this] [line 3]
!31 = metadata !{i32 3, i32 3, metadata !20, null}
!32 = metadata !{i32 3, i32 9, metadata !33, null}
!33 = metadata !{i32 786443, metadata !6, metadata !20, i32 3, i32 7, i32 1} ; [ DW_TAG_lexical_block ] [/Users/echristo/debug-tests/bar.cpp]
!34 = metadata !{i32 3, i32 18, metadata !33, null}
!35 = metadata !{i32 7, i32 0, metadata !5, null}
!36 = metadata !{i32 786689, metadata !5, metadata !"", metadata !6, i32 16777223, metadata !9, i32 0, i32 0} ; [ DW_TAG_arg_variable ] [line 7]
!37 = metadata !{metadata !"bar.cpp", metadata !"/Users/echristo/debug-tests"}
!38 = metadata !{i32 1, metadata !"Debug Info Version", i32 1}
=======
!0 = !{!"0x11\004\00clang version 3.2 (trunk 163586) (llvm/trunk 163570)\000\00\000\00\000", !37, !1, !1, !3, !1,  !1} ; [ DW_TAG_compile_unit ] [/Users/echristo/debug-tests/bar.cpp] [DW_LANG_C_plus_plus]
!1 = !{}
!3 = !{!5, !10, !20}
!5 = !{!"0x2e\00foo\00foo\00_Z3fooi\007\000\001\000\006\00256\000\007", !6, !6, !7, null, i32 (i32)* @_Z3fooi, null, null, !1} ; [ DW_TAG_subprogram ] [line 7] [def] [foo]
!6 = !{!"0x29", !37} ; [ DW_TAG_file_type ]
!7 = !{!"0x15\00\000\000\000\000\000\000", i32 0, null, null, !8, null, null, null} ; [ DW_TAG_subroutine_type ] [line 0, size 0, align 0, offset 0] [from ]
!8 = !{!9}
!9 = !{!"0x24\00int\000\0032\0032\000\000\005", null, null} ; [ DW_TAG_base_type ] [int] [line 0, size 32, align 32, offset 0, enc DW_ATE_signed]
!10 = !{!"0x2e\00A\00A\00_ZN1AC1Ev\003\000\001\000\006\00256\000\003", !6, null, !11, null, void (%class.A*)* @_ZN1AC1Ev, null, !17, !1} ; [ DW_TAG_subprogram ] [line 3] [def] [A]
!11 = !{!"0x15\00\000\000\000\000\000\000", i32 0, null, null, !12, null, null, null} ; [ DW_TAG_subroutine_type ] [line 0, size 0, align 0, offset 0] [from ]
!12 = !{null, !13}
!13 = !{!"0xf\00\000\0064\0064\000\001088", i32 0, null, !14} ; [ DW_TAG_pointer_type ] [line 0, size 64, align 64, offset 0] [from A]
!14 = !{!"0x2\00A\001\0032\0032\000\000\000", !37, null, null, !15, null, null, null} ; [ DW_TAG_class_type ] [A] [line 1, size 32, align 32, offset 0] [def] [from ]
!15 = !{!16, !17}
!16 = !{!"0xd\00m_a\004\0032\0032\000\000", !37, !14, !9} ; [ DW_TAG_member ] [m_a] [line 4, size 32, align 32, offset 0] [from int]
!17 = !{!"0x2e\00A\00A\00\003\000\000\000\006\00256\000\003", !6, !14, !11, null, null, null, i32 0, !18} ; [ DW_TAG_subprogram ] [line 3] [A]
!18 = !{!19}
!19 = !{!"0x24"}                      ; [ DW_TAG_base_type ] [line 0, size 0, align 0, offset 0]
!20 = !{!"0x2e\00A\00A\00_ZN1AC2Ev\003\000\001\000\006\00256\000\003", !6, null, !11, null, void (%class.A*)* @_ZN1AC2Ev, null, !17, !1} ; [ DW_TAG_subprogram ] [line 3] [def] [A]
!21 = !{!"0x100\00a\008\000", !22, !6, !14} ; [ DW_TAG_auto_variable ] [a] [line 8]
!22 = !{!"0xb\007\0011\000", !6, !5} ; [ DW_TAG_lexical_block ] [/Users/echristo/debug-tests/bar.cpp]
!23 = !MDLocation(line: 8, column: 5, scope: !22)
!24 = !MDLocation(line: 8, column: 6, scope: !22)
!25 = !MDLocation(line: 9, column: 3, scope: !22)
!26 = !{!"0x101\00this\0016777219\001088", !10, !6, !27} ; [ DW_TAG_arg_variable ] [this] [line 3]
!27 = !{!"0xf\00\000\0064\0064\000\000", null, null, !14} ; [ DW_TAG_pointer_type ] [line 0, size 64, align 64, offset 0] [from A]
!28 = !MDLocation(line: 3, column: 3, scope: !10)
!29 = !MDLocation(line: 3, column: 18, scope: !10)
!30 = !{!"0x101\00this\0016777219\001088", !20, !6, !27} ; [ DW_TAG_arg_variable ] [this] [line 3]
!31 = !MDLocation(line: 3, column: 3, scope: !20)
!32 = !MDLocation(line: 3, column: 9, scope: !33)
!33 = !{!"0xb\003\007\001", !6, !20} ; [ DW_TAG_lexical_block ] [/Users/echristo/debug-tests/bar.cpp]
!34 = !MDLocation(line: 3, column: 18, scope: !33)
!35 = !MDLocation(line: 7, scope: !5)
!36 = !{!"0x101\00\0016777223\000", !5, !6, !9} ; [ DW_TAG_arg_variable ] [line 7]
!37 = !{!"bar.cpp", !"/Users/echristo/debug-tests"}
!38 = !{i32 1, !"Debug Info Version", i32 2}
>>>>>>> 41cb3da2
<|MERGE_RESOLUTION|>--- conflicted
+++ resolved
@@ -17,30 +17,21 @@
   %.addr = alloca i32, align 4
   %a = alloca %class.A, align 4
   store i32 %0, i32* %.addr, align 4
-<<<<<<< HEAD
-  call void @llvm.dbg.declare(metadata !{i32* %.addr}, metadata !36), !dbg !35
-  call void @llvm.dbg.declare(metadata !{%class.A* %a}, metadata !21), !dbg !23
-=======
   call void @llvm.dbg.declare(metadata i32* %.addr, metadata !36, metadata !{!"0x102"}), !dbg !35
   call void @llvm.dbg.declare(metadata %class.A* %a, metadata !21, metadata !{!"0x102"}), !dbg !23
->>>>>>> 41cb3da2
   call void @_ZN1AC1Ev(%class.A* %a), !dbg !24
   %m_a = getelementptr inbounds %class.A* %a, i32 0, i32 0, !dbg !25
   %1 = load i32* %m_a, align 4, !dbg !25
   ret i32 %1, !dbg !25
 }
 
-declare void @llvm.dbg.declare(metadata, metadata) nounwind readnone
+declare void @llvm.dbg.declare(metadata, metadata, metadata) nounwind readnone
 
 define linkonce_odr void @_ZN1AC1Ev(%class.A* %this) unnamed_addr nounwind uwtable ssp align 2 {
 entry:
   %this.addr = alloca %class.A*, align 8
   store %class.A* %this, %class.A** %this.addr, align 8
-<<<<<<< HEAD
-  call void @llvm.dbg.declare(metadata !{%class.A** %this.addr}, metadata !26), !dbg !28
-=======
   call void @llvm.dbg.declare(metadata %class.A** %this.addr, metadata !26, metadata !{!"0x102"}), !dbg !28
->>>>>>> 41cb3da2
   %this1 = load %class.A** %this.addr
   call void @_ZN1AC2Ev(%class.A* %this1), !dbg !29
   ret void, !dbg !29
@@ -50,11 +41,7 @@
 entry:
   %this.addr = alloca %class.A*, align 8
   store %class.A* %this, %class.A** %this.addr, align 8
-<<<<<<< HEAD
-  call void @llvm.dbg.declare(metadata !{%class.A** %this.addr}, metadata !30), !dbg !31
-=======
   call void @llvm.dbg.declare(metadata %class.A** %this.addr, metadata !30, metadata !{!"0x102"}), !dbg !31
->>>>>>> 41cb3da2
   %this1 = load %class.A** %this.addr
   %m_a = getelementptr inbounds %class.A* %this1, i32 0, i32 0, !dbg !32
   store i32 0, i32* %m_a, align 4, !dbg !32
@@ -64,45 +51,6 @@
 !llvm.dbg.cu = !{!0}
 !llvm.module.flags = !{!38}
 
-<<<<<<< HEAD
-!0 = metadata !{i32 786449, metadata !37, i32 4, metadata !"clang version 3.2 (trunk 163586) (llvm/trunk 163570)", i1 false, metadata !"", i32 0, metadata !1, metadata !1, metadata !3, metadata !1,  metadata !1, metadata !""} ; [ DW_TAG_compile_unit ] [/Users/echristo/debug-tests/bar.cpp] [DW_LANG_C_plus_plus]
-!1 = metadata !{}
-!3 = metadata !{metadata !5, metadata !10, metadata !20}
-!5 = metadata !{i32 786478, metadata !6, metadata !6, metadata !"foo", metadata !"foo", metadata !"_Z3fooi", i32 7, metadata !7, i1 false, i1 true, i32 0, i32 0, null, i32 256, i1 false, i32 (i32)* @_Z3fooi, null, null, metadata !1, i32 7} ; [ DW_TAG_subprogram ] [line 7] [def] [foo]
-!6 = metadata !{i32 786473, metadata !37} ; [ DW_TAG_file_type ]
-!7 = metadata !{i32 786453, i32 0, null, i32 0, i32 0, i64 0, i64 0, i64 0, i32 0, null, metadata !8, i32 0, null, null, null} ; [ DW_TAG_subroutine_type ] [line 0, size 0, align 0, offset 0] [from ]
-!8 = metadata !{metadata !9}
-!9 = metadata !{i32 786468, null, null, metadata !"int", i32 0, i64 32, i64 32, i64 0, i32 0, i32 5} ; [ DW_TAG_base_type ] [int] [line 0, size 32, align 32, offset 0, enc DW_ATE_signed]
-!10 = metadata !{i32 786478, metadata !6, null, metadata !"A", metadata !"A", metadata !"_ZN1AC1Ev", i32 3, metadata !11, i1 false, i1 true, i32 0, i32 0, null, i32 256, i1 false, void (%class.A*)* @_ZN1AC1Ev, null, metadata !17, metadata !1, i32 3} ; [ DW_TAG_subprogram ] [line 3] [def] [A]
-!11 = metadata !{i32 786453, i32 0, null, i32 0, i32 0, i64 0, i64 0, i64 0, i32 0, null, metadata !12, i32 0, null, null, null} ; [ DW_TAG_subroutine_type ] [line 0, size 0, align 0, offset 0] [from ]
-!12 = metadata !{null, metadata !13}
-!13 = metadata !{i32 786447, i32 0, null, i32 0, i32 0, i64 64, i64 64, i64 0, i32 1088, metadata !14} ; [ DW_TAG_pointer_type ] [line 0, size 64, align 64, offset 0] [from A]
-!14 = metadata !{i32 786434, metadata !37, null, metadata !"A", i32 1, i64 32, i64 32, i32 0, i32 0, null, metadata !15, i32 0, null, null, null} ; [ DW_TAG_class_type ] [A] [line 1, size 32, align 32, offset 0] [def] [from ]
-!15 = metadata !{metadata !16, metadata !17}
-!16 = metadata !{i32 786445, metadata !37, metadata !14, metadata !"m_a", i32 4, i64 32, i64 32, i64 0, i32 0, metadata !9} ; [ DW_TAG_member ] [m_a] [line 4, size 32, align 32, offset 0] [from int]
-!17 = metadata !{i32 786478, metadata !6, metadata !14, metadata !"A", metadata !"A", metadata !"", i32 3, metadata !11, i1 false, i1 false, i32 0, i32 0, null, i32 256, i1 false, null, null, i32 0, metadata !18, i32 3} ; [ DW_TAG_subprogram ] [line 3] [A]
-!18 = metadata !{metadata !19}
-!19 = metadata !{i32 786468}                      ; [ DW_TAG_base_type ] [line 0, size 0, align 0, offset 0]
-!20 = metadata !{i32 786478, metadata !6, null, metadata !"A", metadata !"A", metadata !"_ZN1AC2Ev", i32 3, metadata !11, i1 false, i1 true, i32 0, i32 0, null, i32 256, i1 false, void (%class.A*)* @_ZN1AC2Ev, null, metadata !17, metadata !1, i32 3} ; [ DW_TAG_subprogram ] [line 3] [def] [A]
-!21 = metadata !{i32 786688, metadata !22, metadata !"a", metadata !6, i32 8, metadata !14, i32 0, i32 0} ; [ DW_TAG_auto_variable ] [a] [line 8]
-!22 = metadata !{i32 786443, metadata !6, metadata !5, i32 7, i32 11, i32 0} ; [ DW_TAG_lexical_block ] [/Users/echristo/debug-tests/bar.cpp]
-!23 = metadata !{i32 8, i32 5, metadata !22, null}
-!24 = metadata !{i32 8, i32 6, metadata !22, null}
-!25 = metadata !{i32 9, i32 3, metadata !22, null}
-!26 = metadata !{i32 786689, metadata !10, metadata !"this", metadata !6, i32 16777219, metadata !27, i32 1088, i32 0} ; [ DW_TAG_arg_variable ] [this] [line 3]
-!27 = metadata !{i32 786447, null, null, metadata !"", i32 0, i64 64, i64 64, i64 0, i32 0, metadata !14} ; [ DW_TAG_pointer_type ] [line 0, size 64, align 64, offset 0] [from A]
-!28 = metadata !{i32 3, i32 3, metadata !10, null}
-!29 = metadata !{i32 3, i32 18, metadata !10, null}
-!30 = metadata !{i32 786689, metadata !20, metadata !"this", metadata !6, i32 16777219, metadata !27, i32 1088, i32 0} ; [ DW_TAG_arg_variable ] [this] [line 3]
-!31 = metadata !{i32 3, i32 3, metadata !20, null}
-!32 = metadata !{i32 3, i32 9, metadata !33, null}
-!33 = metadata !{i32 786443, metadata !6, metadata !20, i32 3, i32 7, i32 1} ; [ DW_TAG_lexical_block ] [/Users/echristo/debug-tests/bar.cpp]
-!34 = metadata !{i32 3, i32 18, metadata !33, null}
-!35 = metadata !{i32 7, i32 0, metadata !5, null}
-!36 = metadata !{i32 786689, metadata !5, metadata !"", metadata !6, i32 16777223, metadata !9, i32 0, i32 0} ; [ DW_TAG_arg_variable ] [line 7]
-!37 = metadata !{metadata !"bar.cpp", metadata !"/Users/echristo/debug-tests"}
-!38 = metadata !{i32 1, metadata !"Debug Info Version", i32 1}
-=======
 !0 = !{!"0x11\004\00clang version 3.2 (trunk 163586) (llvm/trunk 163570)\000\00\000\00\000", !37, !1, !1, !3, !1,  !1} ; [ DW_TAG_compile_unit ] [/Users/echristo/debug-tests/bar.cpp] [DW_LANG_C_plus_plus]
 !1 = !{}
 !3 = !{!5, !10, !20}
@@ -139,5 +87,4 @@
 !35 = !MDLocation(line: 7, scope: !5)
 !36 = !{!"0x101\00\0016777223\000", !5, !6, !9} ; [ DW_TAG_arg_variable ] [line 7]
 !37 = !{!"bar.cpp", !"/Users/echristo/debug-tests"}
-!38 = !{i32 1, !"Debug Info Version", i32 2}
->>>>>>> 41cb3da2
+!38 = !{i32 1, !"Debug Info Version", i32 2}