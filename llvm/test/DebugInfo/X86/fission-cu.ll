--- conflicted
+++ resolved
@@ -8,15 +8,6 @@
 !llvm.dbg.cu = !{!0}
 !llvm.module.flags = !{!9}
 
-<<<<<<< HEAD
-!0 = metadata !{i32 786449, metadata !8, i32 12, metadata !"clang version 3.3 (trunk 169021) (llvm/trunk 169020)", i1 false, metadata !"", i32 0, metadata !1, metadata !1, metadata !1, metadata !3,  metadata !1, metadata !"baz.dwo"} ; [ DW_TAG_compile_unit ] [/usr/local/google/home/echristo/tmp/baz.c] [DW_LANG_C99]
-!1 = metadata !{}
-!3 = metadata !{metadata !5}
-!5 = metadata !{i32 786484, i32 0, null, metadata !"a", metadata !"a", metadata !"", metadata !6, i32 1, metadata !7, i32 0, i32 1, i32* @a, null} ; [ DW_TAG_variable ] [a] [line 1] [def]
-!6 = metadata !{i32 786473, metadata !8} ; [ DW_TAG_file_type ]
-!7 = metadata !{i32 786468, null, null, metadata !"int", i32 0, i64 32, i64 32, i64 0, i32 0, i32 5} ; [ DW_TAG_base_type ] [int] [line 0, size 32, align 32, offset 0, enc DW_ATE_signed]
-!8 = metadata !{metadata !"baz.c", metadata !"/usr/local/google/home/echristo/tmp"}
-=======
 !0 = !{!"0x11\0012\00clang version 3.3 (trunk 169021) (llvm/trunk 169020)\000\00\000\00baz.dwo\000", !8, !1, !1, !1, !3,  !1} ; [ DW_TAG_compile_unit ] [/usr/local/google/home/echristo/tmp/baz.c] [DW_LANG_C99]
 !1 = !{}
 !3 = !{!5}
@@ -24,7 +15,6 @@
 !6 = !{!"0x29", !8} ; [ DW_TAG_file_type ]
 !7 = !{!"0x24\00int\000\0032\0032\000\000\005", null, null} ; [ DW_TAG_base_type ] [int] [line 0, size 32, align 32, offset 0, enc DW_ATE_signed]
 !8 = !{!"baz.c", !"/usr/local/google/home/echristo/tmp"}
->>>>>>> 41cb3da2
 
 ; Check that the skeleton compile unit contains the proper attributes:
 ; This DIE has the following attributes: DW_AT_comp_dir, DW_AT_stmt_list,
@@ -121,8 +111,4 @@
 ; HDR-NOT: .debug_aranges
 ; HDR-NOT: .rela.{{.*}}.dwo
 
-<<<<<<< HEAD
-!9 = metadata !{i32 1, metadata !"Debug Info Version", i32 1}
-=======
-!9 = !{i32 1, !"Debug Info Version", i32 2}
->>>>>>> 41cb3da2
+!9 = !{i32 1, !"Debug Info Version", i32 2}