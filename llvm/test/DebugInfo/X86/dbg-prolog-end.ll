; RUN: llc -O0 < %s | FileCheck %s
target datalayout = "e-p:64:64:64-i1:8:8-i8:8:8-i16:16:16-i32:32:32-i64:64:64-f32:32:32-f64:64:64-v64:64:64-v128:128:128-a0:0:64-s0:64:64-f80:128:128-n8:16:32:64"
target triple = "x86_64-apple-macosx10.6.7"

;CHECK: .loc	1 2 11 prologue_end
define i32 @foo(i32 %i) nounwind ssp {
entry:
  %i.addr = alloca i32, align 4
  %j = alloca i32, align 4
  store i32 %i, i32* %i.addr, align 4
<<<<<<< HEAD
  call void @llvm.dbg.declare(metadata !{i32* %i.addr}, metadata !7), !dbg !8
  call void @llvm.dbg.declare(metadata !{i32* %j}, metadata !9), !dbg !11
=======
  call void @llvm.dbg.declare(metadata i32* %i.addr, metadata !7, metadata !{!"0x102"}), !dbg !8
  call void @llvm.dbg.declare(metadata i32* %j, metadata !9, metadata !{!"0x102"}), !dbg !11
>>>>>>> 41cb3da2
  store i32 2, i32* %j, align 4, !dbg !12
  %tmp = load i32* %j, align 4, !dbg !13
  %inc = add nsw i32 %tmp, 1, !dbg !13
  store i32 %inc, i32* %j, align 4, !dbg !13
  %tmp1 = load i32* %j, align 4, !dbg !14
  %tmp2 = load i32* %i.addr, align 4, !dbg !14
  %add = add nsw i32 %tmp1, %tmp2, !dbg !14
  store i32 %add, i32* %j, align 4, !dbg !14
  %tmp3 = load i32* %j, align 4, !dbg !15
  ret i32 %tmp3, !dbg !15
}

declare void @llvm.dbg.declare(metadata, metadata) nounwind readnone

define i32 @main() nounwind ssp {
entry:
  %retval = alloca i32, align 4
  store i32 0, i32* %retval
  %call = call i32 @foo(i32 21), !dbg !16
  ret i32 %call, !dbg !16
}

!llvm.dbg.cu = !{!0}
!llvm.module.flags = !{!21}
!18 = !{!1, !6}

<<<<<<< HEAD
!0 = metadata !{i32 786449, metadata !19, i32 12, metadata !"clang version 3.0 (trunk 131100)", i1 false, metadata !"", i32 0, metadata !20, metadata !20, metadata !18, null,  null, metadata !""} ; [ DW_TAG_compile_unit ]
!1 = metadata !{i32 786478, metadata !19, metadata !2, metadata !"foo", metadata !"foo", metadata !"", i32 1, metadata !3, i1 false, i1 true, i32 0, i32 0, null, i32 256, i1 false, i32 (i32)* @foo, null, null, null, i32 1} ; [ DW_TAG_subprogram ] [line 1] [def] [foo]
!2 = metadata !{i32 786473, metadata !19} ; [ DW_TAG_file_type ]
!3 = metadata !{i32 786453, metadata !19, metadata !2, metadata !"", i32 0, i64 0, i64 0, i32 0, i32 0, null, metadata !4, i32 0, null, null, null} ; [ DW_TAG_subroutine_type ] [line 0, size 0, align 0, offset 0] [from ]
!4 = metadata !{metadata !5}
!5 = metadata !{i32 786468, null, metadata !0, metadata !"int", i32 0, i64 32, i64 32, i64 0, i32 0, i32 5} ; [ DW_TAG_base_type ]
!6 = metadata !{i32 786478, metadata !19, metadata !2, metadata !"main", metadata !"main", metadata !"", i32 7, metadata !3, i1 false, i1 true, i32 0, i32 0, null, i32 0, i1 false, i32 ()* @main, null, null, null, i32 7} ; [ DW_TAG_subprogram ] [line 7] [def] [main]
!7 = metadata !{i32 786689, metadata !1, metadata !"i", metadata !2, i32 16777217, metadata !5, i32 0, null} ; [ DW_TAG_arg_variable ]
!8 = metadata !{i32 1, i32 13, metadata !1, null}
!9 = metadata !{i32 786688, metadata !10, metadata !"j", metadata !2, i32 2, metadata !5, i32 0, null} ; [ DW_TAG_auto_variable ]
!10 = metadata !{i32 786443, metadata !19, metadata !1, i32 1, i32 16, i32 0} ; [ DW_TAG_lexical_block ]
!11 = metadata !{i32 2, i32 6, metadata !10, null}
!12 = metadata !{i32 2, i32 11, metadata !10, null}
!13 = metadata !{i32 3, i32 2, metadata !10, null}
!14 = metadata !{i32 4, i32 2, metadata !10, null}
!15 = metadata !{i32 5, i32 2, metadata !10, null}
!16 = metadata !{i32 8, i32 2, metadata !17, null}
!17 = metadata !{i32 786443, metadata !19, metadata !6, i32 7, i32 12, i32 1} ; [ DW_TAG_lexical_block ]
!19 = metadata !{metadata !"/tmp/a.c", metadata !"/private/tmp"}
!20 = metadata !{i32 0}
!21 = metadata !{i32 1, metadata !"Debug Info Version", i32 1}
=======
!0 = !{!"0x11\0012\00clang version 3.0 (trunk 131100)\000\00\000\00\000", !19, !20, !20, !18, null,  null} ; [ DW_TAG_compile_unit ]
!1 = !{!"0x2e\00foo\00foo\00\001\000\001\000\006\00256\000\001", !19, !2, !3, null, i32 (i32)* @foo, null, null, null} ; [ DW_TAG_subprogram ] [line 1] [def] [foo]
!2 = !{!"0x29", !19} ; [ DW_TAG_file_type ]
!3 = !{!"0x15\00\000\000\000\000\000\000", !19, !2, null, !4, null, null, null} ; [ DW_TAG_subroutine_type ] [line 0, size 0, align 0, offset 0] [from ]
!4 = !{!5}
!5 = !{!"0x24\00int\000\0032\0032\000\000\005", null, !0} ; [ DW_TAG_base_type ]
!6 = !{!"0x2e\00main\00main\00\007\000\001\000\006\000\000\007", !19, !2, !3, null, i32 ()* @main, null, null, null} ; [ DW_TAG_subprogram ] [line 7] [def] [main]
!7 = !{!"0x101\00i\0016777217\000", !1, !2, !5} ; [ DW_TAG_arg_variable ]
!8 = !MDLocation(line: 1, column: 13, scope: !1)
!9 = !{!"0x100\00j\002\000", !10, !2, !5} ; [ DW_TAG_auto_variable ]
!10 = !{!"0xb\001\0016\000", !19, !1} ; [ DW_TAG_lexical_block ]
!11 = !MDLocation(line: 2, column: 6, scope: !10)
!12 = !MDLocation(line: 2, column: 11, scope: !10)
!13 = !MDLocation(line: 3, column: 2, scope: !10)
!14 = !MDLocation(line: 4, column: 2, scope: !10)
!15 = !MDLocation(line: 5, column: 2, scope: !10)
!16 = !MDLocation(line: 8, column: 2, scope: !17)
!17 = !{!"0xb\007\0012\001", !19, !6} ; [ DW_TAG_lexical_block ]
!19 = !{!"/tmp/a.c", !"/private/tmp"}
!20 = !{i32 0}
!21 = !{i32 1, !"Debug Info Version", i32 2}
>>>>>>> 41cb3da2
<|MERGE_RESOLUTION|>--- conflicted
+++ resolved
@@ -8,13 +8,8 @@
   %i.addr = alloca i32, align 4
   %j = alloca i32, align 4
   store i32 %i, i32* %i.addr, align 4
-<<<<<<< HEAD
-  call void @llvm.dbg.declare(metadata !{i32* %i.addr}, metadata !7), !dbg !8
-  call void @llvm.dbg.declare(metadata !{i32* %j}, metadata !9), !dbg !11
-=======
   call void @llvm.dbg.declare(metadata i32* %i.addr, metadata !7, metadata !{!"0x102"}), !dbg !8
   call void @llvm.dbg.declare(metadata i32* %j, metadata !9, metadata !{!"0x102"}), !dbg !11
->>>>>>> 41cb3da2
   store i32 2, i32* %j, align 4, !dbg !12
   %tmp = load i32* %j, align 4, !dbg !13
   %inc = add nsw i32 %tmp, 1, !dbg !13
@@ -27,7 +22,7 @@
   ret i32 %tmp3, !dbg !15
 }
 
-declare void @llvm.dbg.declare(metadata, metadata) nounwind readnone
+declare void @llvm.dbg.declare(metadata, metadata, metadata) nounwind readnone
 
 define i32 @main() nounwind ssp {
 entry:
@@ -41,29 +36,6 @@
 !llvm.module.flags = !{!21}
 !18 = !{!1, !6}
 
-<<<<<<< HEAD
-!0 = metadata !{i32 786449, metadata !19, i32 12, metadata !"clang version 3.0 (trunk 131100)", i1 false, metadata !"", i32 0, metadata !20, metadata !20, metadata !18, null,  null, metadata !""} ; [ DW_TAG_compile_unit ]
-!1 = metadata !{i32 786478, metadata !19, metadata !2, metadata !"foo", metadata !"foo", metadata !"", i32 1, metadata !3, i1 false, i1 true, i32 0, i32 0, null, i32 256, i1 false, i32 (i32)* @foo, null, null, null, i32 1} ; [ DW_TAG_subprogram ] [line 1] [def] [foo]
-!2 = metadata !{i32 786473, metadata !19} ; [ DW_TAG_file_type ]
-!3 = metadata !{i32 786453, metadata !19, metadata !2, metadata !"", i32 0, i64 0, i64 0, i32 0, i32 0, null, metadata !4, i32 0, null, null, null} ; [ DW_TAG_subroutine_type ] [line 0, size 0, align 0, offset 0] [from ]
-!4 = metadata !{metadata !5}
-!5 = metadata !{i32 786468, null, metadata !0, metadata !"int", i32 0, i64 32, i64 32, i64 0, i32 0, i32 5} ; [ DW_TAG_base_type ]
-!6 = metadata !{i32 786478, metadata !19, metadata !2, metadata !"main", metadata !"main", metadata !"", i32 7, metadata !3, i1 false, i1 true, i32 0, i32 0, null, i32 0, i1 false, i32 ()* @main, null, null, null, i32 7} ; [ DW_TAG_subprogram ] [line 7] [def] [main]
-!7 = metadata !{i32 786689, metadata !1, metadata !"i", metadata !2, i32 16777217, metadata !5, i32 0, null} ; [ DW_TAG_arg_variable ]
-!8 = metadata !{i32 1, i32 13, metadata !1, null}
-!9 = metadata !{i32 786688, metadata !10, metadata !"j", metadata !2, i32 2, metadata !5, i32 0, null} ; [ DW_TAG_auto_variable ]
-!10 = metadata !{i32 786443, metadata !19, metadata !1, i32 1, i32 16, i32 0} ; [ DW_TAG_lexical_block ]
-!11 = metadata !{i32 2, i32 6, metadata !10, null}
-!12 = metadata !{i32 2, i32 11, metadata !10, null}
-!13 = metadata !{i32 3, i32 2, metadata !10, null}
-!14 = metadata !{i32 4, i32 2, metadata !10, null}
-!15 = metadata !{i32 5, i32 2, metadata !10, null}
-!16 = metadata !{i32 8, i32 2, metadata !17, null}
-!17 = metadata !{i32 786443, metadata !19, metadata !6, i32 7, i32 12, i32 1} ; [ DW_TAG_lexical_block ]
-!19 = metadata !{metadata !"/tmp/a.c", metadata !"/private/tmp"}
-!20 = metadata !{i32 0}
-!21 = metadata !{i32 1, metadata !"Debug Info Version", i32 1}
-=======
 !0 = !{!"0x11\0012\00clang version 3.0 (trunk 131100)\000\00\000\00\000", !19, !20, !20, !18, null,  null} ; [ DW_TAG_compile_unit ]
 !1 = !{!"0x2e\00foo\00foo\00\001\000\001\000\006\00256\000\001", !19, !2, !3, null, i32 (i32)* @foo, null, null, null} ; [ DW_TAG_subprogram ] [line 1] [def] [foo]
 !2 = !{!"0x29", !19} ; [ DW_TAG_file_type ]
@@ -84,5 +56,4 @@
 !17 = !{!"0xb\007\0012\001", !19, !6} ; [ DW_TAG_lexical_block ]
 !19 = !{!"/tmp/a.c", !"/private/tmp"}
 !20 = !{i32 0}
-!21 = !{i32 1, !"Debug Info Version", i32 2}
->>>>>>> 41cb3da2
+!21 = !{i32 1, !"Debug Info Version", i32 2}