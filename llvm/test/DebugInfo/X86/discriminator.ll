--- conflicted
+++ resolved
@@ -41,24 +41,6 @@
 !llvm.module.flags = !{!7, !8}
 !llvm.ident = !{!9}
 
-<<<<<<< HEAD
-!0 = metadata !{metadata !"0x11\0012\00clang version 3.5 \000\00\000\00\000", metadata !1, metadata !2, metadata !2, metadata !3, metadata !2, metadata !2} ; [ DW_TAG_compile_unit ] [./discriminator.c] [DW_LANG_C99]
-!1 = metadata !{metadata !"discriminator.c", metadata !"."}
-!2 = metadata !{}
-!3 = metadata !{metadata !4}
-!4 = metadata !{metadata !"0x2e\00foo\00foo\00\001\000\001\000\006\00256\000\001", metadata !1, metadata !5, metadata !6, null, i32 (i32)* @foo, null, null, metadata !2} ; [ DW_TAG_subprogram ] [line 1] [def] [foo]
-!5 = metadata !{metadata !"0x29", metadata !1}          ; [ DW_TAG_file_type ] [./discriminator.c]
-!6 = metadata !{metadata !"0x15\00\000\000\000\000\000\000", i32 0, null, null, metadata !2, null, null, null} ; [ DW_TAG_subroutine_type ] [line 0, size 0, align 0, offset 0] [from ]
-!7 = metadata !{i32 2, metadata !"Dwarf Version", i32 4}
-!8 = metadata !{i32 1, metadata !"Debug Info Version", i32 2}
-!9 = metadata !{metadata !"clang version 3.5 "}
-!10 = metadata !{i32 2, i32 0, metadata !11, null}
-!11 = metadata !{metadata !"0xb\002\000\000", metadata !1, metadata !4} ; [ DW_TAG_lexical_block ] [./discriminator.c]
-!12 = metadata !{i32 3, i32 0, metadata !4, null}
-!13 = metadata !{i32 4, i32 0, metadata !4, null}
-!14 = metadata !{i32 2, i32 0, metadata !15, null}
-!15 = metadata !{metadata !"0xb\0042", metadata !1, metadata !4} ; [ DW_TAG_lexical_block ] [./discriminator.c]
-=======
 !0 = !{!"0x11\0012\00clang version 3.5 \000\00\000\00\000", !1, !2, !2, !3, !2, !2} ; [ DW_TAG_compile_unit ] [./discriminator.c] [DW_LANG_C99]
 !1 = !{!"discriminator.c", !"."}
 !2 = !{}
@@ -75,8 +57,7 @@
 !13 = !MDLocation(line: 4, scope: !4)
 !14 = !MDLocation(line: 2, scope: !15)
 !15 = !{!"0xb\0042", !1, !4} ; [ DW_TAG_lexical_block ] [./discriminator.c]
->>>>>>> 7618b2b2
 
 ; CHECK: Address            Line   Column File   ISA Discriminator Flags
 ; CHECK: ------------------ ------ ------ ------ --- ------------- -------------
-; CHECK: 0x0000000000000011      2      0      1   0            42  is_stmt+; CHECK: 0x0000000000000011      2      0      1   0            42 {{$}}