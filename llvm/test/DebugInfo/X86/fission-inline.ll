; RUN: llc -split-dwarf=Enable -O0 < %s -mtriple=x86_64-unknown-linux-gnu -filetype=obj | llvm-dwarfdump -debug-dump=info - | FileCheck %s

; Test the emission of gmlt-like inlining information into the skeleton unit.
; This allows inline-aware symbolication/backtracing given only the linked
; executable, without needing access to the .dwos.

; A simple example of inlining generated with clang -gsplit-dwarf

; A member function is used to force emission of the declaration of the
; function into the .dwo file, which may be shared with other CUs in the dwo ;
; under fission, but should not be shared with the skeleton's CU. This also
; tests the general case of context emission, which is suppressed in gmlt-like
; data.

; Include a template just to test template parameters are not emitted in
; gmlt-like data.

; And some varargs to make sure DW_TAG_unspecified_parameters is not emitted.

; And a using declaration in a nested lexical_block... because that shouldn't
; be emitted either.

; Minor complication: after generating the LLVM IR, it was manually edited so
; that the 'f1()' call from f3 was reordered to appear between the two inlined
; f1 calls from f2. This causes f2's inlined_subroutine to use DW_AT_ranges,
; thus exercising range list generation/referencing which was buggy.

; struct foo {
;   template<typename T>
;   static void f2();
;   static void f3(...);
; };
;
; void f1();
;
; template<typename T>
; inline __attribute__((always_inline)) void foo::f2() {
;   f1();
;   f1();
; }
;
; void foo::f3(...) {
;   if (true) {
;     f1();
;     f2<int>();
;     using ::foo;
;   }
; }

; Check that we emit the usual gmlt-like data for this file, including brief
; descriptions of subprograms with inlined scopes.

; FIXME: Once tools support indexed addresses in the skeleton CU, we should use
; those (DW_FORM_addr would become DW_FORM_GNU_addr_index below) since those
; addresses will already be in the address pool anyway.

; CHECK:      DW_TAG_subprogram
; CHECK-NEXT:   DW_AT_name {{.*}} "f2<int>"
; CHECK-NOT: DW_
; CHECK:      DW_TAG_subprogram
; CHECK-NEXT:   DW_AT_low_pc [DW_FORM_addr]
; CHECK-NEXT:   DW_AT_high_pc
; CHECK-NEXT:   DW_AT_name {{.*}} "f3"
; CHECK-NOT: {{DW_|NULL}}
; CHECK:        DW_TAG_inlined_subroutine
; CHECK-NEXT:     DW_AT_abstract_origin {{.*}} "f2<int>"
; CHECK-NEXT:     DW_AT_ranges
; CHECK-NEXT:     DW_AT_call_file
; CHECK-NEXT:     DW_AT_call_line {{.*}} (18)
; CHECK-NOT: DW_

; Function Attrs: uwtable
define void @_ZN3foo2f3Ez(...) #0 align 2 {
entry:
  call void @_Z2f1v(), !dbg !26
  call void @_Z2f1v(), !dbg !25
  call void @_Z2f1v(), !dbg !28
  ret void, !dbg !29
}

declare void @_Z2f1v() #1

attributes #0 = { uwtable "less-precise-fpmad"="false" "no-frame-pointer-elim"="true" "no-frame-pointer-elim-non-leaf" "no-infs-fp-math"="false" "no-nans-fp-math"="false" "stack-protector-buffer-size"="8" "unsafe-fp-math"="false" "use-soft-float"="false" }
attributes #1 = { "less-precise-fpmad"="false" "no-frame-pointer-elim"="true" "no-frame-pointer-elim-non-leaf" "no-infs-fp-math"="false" "no-nans-fp-math"="false" "stack-protector-buffer-size"="8" "unsafe-fp-math"="false" "use-soft-float"="false" }

!llvm.dbg.cu = !{!0}
!llvm.module.flags = !{!22, !23}
!llvm.ident = !{!24}

<<<<<<< HEAD
!0 = metadata !{metadata !"0x11\004\00clang version 3.6.0 \000\00\000\00fission-inline.dwo\001", metadata !1, metadata !2, metadata !3, metadata !9, metadata !2, metadata !18} ; [ DW_TAG_compile_unit ] [/tmp/dbginfo/fission-inline.cpp] [DW_LANG_C_plus_plus]
!1 = metadata !{metadata !"fission-inline.cpp", metadata !"/tmp/dbginfo"}
!2 = metadata !{}
!3 = metadata !{metadata !4}
!4 = metadata !{metadata !"0x13\00foo\001\008\008\000\000\000", metadata !1, null, null, metadata !5, null, null, metadata !"_ZTS3foo"} ; [ DW_TAG_structure_type ] [foo] [line 1, size 8, align 8, offset 0] [def] [from ]
!5 = metadata !{metadata !6}
!6 = metadata !{metadata !"0x2e\00f3\00f3\00_ZN3foo2f3Ez\004\000\000\000\000\00256\000\004", metadata !1, metadata !"_ZTS3foo", metadata !7, null, null, null, null, null} ; [ DW_TAG_subprogram ] [line 4] [f3]
!7 = metadata !{metadata !"0x15\00\000\000\000\000\000\000", null, null, null, metadata !8, null, null, null} ; [ DW_TAG_subroutine_type ] [line 0, size 0, align 0, offset 0] [from ]
!8 = metadata !{null, null}
!9 = metadata !{metadata !10, metadata !11}
!10 = metadata !{metadata !"0x2e\00f3\00f3\00_ZN3foo2f3Ez\0015\000\001\000\000\00256\000\0015", metadata !1, metadata !"_ZTS3foo", metadata !7, null, void (...)* @_ZN3foo2f3Ez, null, metadata !6, metadata !2} ; [ DW_TAG_subprogram ] [line 15] [def] [f3]
!11 = metadata !{metadata !"0x2e\00f2<int>\00f2<int>\00_ZN3foo2f2IiEEvv\0010\000\001\000\000\00256\000\0010", metadata !1, metadata !"_ZTS3foo", metadata !12, null, null, metadata !14, metadata !17, metadata !2} ; [ DW_TAG_subprogram ] [line 10] [def] [f2<int>]
!12 = metadata !{metadata !"0x15\00\000\000\000\000\000\000", null, null, null, metadata !13, null, null, null} ; [ DW_TAG_subroutine_type ] [line 0, size 0, align 0, offset 0] [from ]
!13 = metadata !{null}
!14 = metadata !{metadata !15}
!15 = metadata !{metadata !"0x2f\00T\000\000", null, metadata !16, null} ; [ DW_TAG_template_type_parameter ]
!16 = metadata !{metadata !"0x24\00int\000\0032\0032\000\000\005", null, null} ; [ DW_TAG_base_type ] [int] [line 0, size 32, align 32, offset 0, enc DW_ATE_signed]
!17 = metadata !{metadata !"0x2e\00f2<int>\00f2<int>\00_ZN3foo2f2IiEEvv\0010\000\000\000\000\00256\000\0010", metadata !1, metadata !"_ZTS3foo", metadata !12, null, null, metadata !14, null, null} ; [ DW_TAG_subprogram ] [line 10] [f2<int>]
!18 = metadata !{metadata !19}
!19 = metadata !{metadata !"0x8\0019\00", metadata !20, metadata !"_ZTS3foo"} ; [ DW_TAG_imported_declaration ]
!20 = metadata !{metadata !"0xb\0016\0013\001", metadata !1, metadata !21} ; [ DW_TAG_lexical_block ] [/tmp/dbginfo/fission-inline.cpp]
!21 = metadata !{metadata !"0xb\0016\007\000", metadata !1, metadata !10} ; [ DW_TAG_lexical_block ] [/tmp/dbginfo/fission-inline.cpp]
!22 = metadata !{i32 2, metadata !"Dwarf Version", i32 4}
!23 = metadata !{i32 2, metadata !"Debug Info Version", i32 2}
!24 = metadata !{metadata !"clang version 3.6.0 "}
!25 = metadata !{i32 17, i32 5, metadata !20, null}
!26 = metadata !{i32 11, i32 3, metadata !11, metadata !27}
!27 = metadata !{i32 18, i32 5, metadata !20, null}
!28 = metadata !{i32 12, i32 3, metadata !11, metadata !27}
!29 = metadata !{i32 21, i32 1, metadata !10, null}
=======
!0 = !{!"0x11\004\00clang version 3.6.0 \000\00\000\00fission-inline.dwo\001", !1, !2, !3, !9, !2, !18} ; [ DW_TAG_compile_unit ] [/tmp/dbginfo/fission-inline.cpp] [DW_LANG_C_plus_plus]
!1 = !{!"fission-inline.cpp", !"/tmp/dbginfo"}
!2 = !{}
!3 = !{!4}
!4 = !{!"0x13\00foo\001\008\008\000\000\000", !1, null, null, !5, null, null, !"_ZTS3foo"} ; [ DW_TAG_structure_type ] [foo] [line 1, size 8, align 8, offset 0] [def] [from ]
!5 = !{!6}
!6 = !{!"0x2e\00f3\00f3\00_ZN3foo2f3Ez\004\000\000\000\000\00256\000\004", !1, !"_ZTS3foo", !7, null, null, null, null, null} ; [ DW_TAG_subprogram ] [line 4] [f3]
!7 = !{!"0x15\00\000\000\000\000\000\000", null, null, null, !8, null, null, null} ; [ DW_TAG_subroutine_type ] [line 0, size 0, align 0, offset 0] [from ]
!8 = !{null, null}
!9 = !{!10, !11}
!10 = !{!"0x2e\00f3\00f3\00_ZN3foo2f3Ez\0015\000\001\000\000\00256\000\0015", !1, !"_ZTS3foo", !7, null, void (...)* @_ZN3foo2f3Ez, null, !6, !2} ; [ DW_TAG_subprogram ] [line 15] [def] [f3]
!11 = !{!"0x2e\00f2<int>\00f2<int>\00_ZN3foo2f2IiEEvv\0010\000\001\000\000\00256\000\0010", !1, !"_ZTS3foo", !12, null, null, !14, !17, !2} ; [ DW_TAG_subprogram ] [line 10] [def] [f2<int>]
!12 = !{!"0x15\00\000\000\000\000\000\000", null, null, null, !13, null, null, null} ; [ DW_TAG_subroutine_type ] [line 0, size 0, align 0, offset 0] [from ]
!13 = !{null}
!14 = !{!15}
!15 = !{!"0x2f\00T\000\000", null, !16, null} ; [ DW_TAG_template_type_parameter ]
!16 = !{!"0x24\00int\000\0032\0032\000\000\005", null, null} ; [ DW_TAG_base_type ] [int] [line 0, size 32, align 32, offset 0, enc DW_ATE_signed]
!17 = !{!"0x2e\00f2<int>\00f2<int>\00_ZN3foo2f2IiEEvv\0010\000\000\000\000\00256\000\0010", !1, !"_ZTS3foo", !12, null, null, !14, null, null} ; [ DW_TAG_subprogram ] [line 10] [f2<int>]
!18 = !{!19}
!19 = !{!"0x8\0019\00", !20, !"_ZTS3foo"} ; [ DW_TAG_imported_declaration ]
!20 = !{!"0xb\0016\0013\001", !1, !21} ; [ DW_TAG_lexical_block ] [/tmp/dbginfo/fission-inline.cpp]
!21 = !{!"0xb\0016\007\000", !1, !10} ; [ DW_TAG_lexical_block ] [/tmp/dbginfo/fission-inline.cpp]
!22 = !{i32 2, !"Dwarf Version", i32 4}
!23 = !{i32 2, !"Debug Info Version", i32 2}
!24 = !{!"clang version 3.6.0 "}
!25 = !MDLocation(line: 17, column: 5, scope: !20)
!26 = !MDLocation(line: 11, column: 3, scope: !11, inlinedAt: !27)
!27 = !MDLocation(line: 18, column: 5, scope: !20)
!28 = !MDLocation(line: 12, column: 3, scope: !11, inlinedAt: !27)
!29 = !MDLocation(line: 21, column: 1, scope: !10)
>>>>>>> 7618b2b2
<|MERGE_RESOLUTION|>--- conflicted
+++ resolved
@@ -87,38 +87,6 @@
 !llvm.module.flags = !{!22, !23}
 !llvm.ident = !{!24}
 
-<<<<<<< HEAD
-!0 = metadata !{metadata !"0x11\004\00clang version 3.6.0 \000\00\000\00fission-inline.dwo\001", metadata !1, metadata !2, metadata !3, metadata !9, metadata !2, metadata !18} ; [ DW_TAG_compile_unit ] [/tmp/dbginfo/fission-inline.cpp] [DW_LANG_C_plus_plus]
-!1 = metadata !{metadata !"fission-inline.cpp", metadata !"/tmp/dbginfo"}
-!2 = metadata !{}
-!3 = metadata !{metadata !4}
-!4 = metadata !{metadata !"0x13\00foo\001\008\008\000\000\000", metadata !1, null, null, metadata !5, null, null, metadata !"_ZTS3foo"} ; [ DW_TAG_structure_type ] [foo] [line 1, size 8, align 8, offset 0] [def] [from ]
-!5 = metadata !{metadata !6}
-!6 = metadata !{metadata !"0x2e\00f3\00f3\00_ZN3foo2f3Ez\004\000\000\000\000\00256\000\004", metadata !1, metadata !"_ZTS3foo", metadata !7, null, null, null, null, null} ; [ DW_TAG_subprogram ] [line 4] [f3]
-!7 = metadata !{metadata !"0x15\00\000\000\000\000\000\000", null, null, null, metadata !8, null, null, null} ; [ DW_TAG_subroutine_type ] [line 0, size 0, align 0, offset 0] [from ]
-!8 = metadata !{null, null}
-!9 = metadata !{metadata !10, metadata !11}
-!10 = metadata !{metadata !"0x2e\00f3\00f3\00_ZN3foo2f3Ez\0015\000\001\000\000\00256\000\0015", metadata !1, metadata !"_ZTS3foo", metadata !7, null, void (...)* @_ZN3foo2f3Ez, null, metadata !6, metadata !2} ; [ DW_TAG_subprogram ] [line 15] [def] [f3]
-!11 = metadata !{metadata !"0x2e\00f2<int>\00f2<int>\00_ZN3foo2f2IiEEvv\0010\000\001\000\000\00256\000\0010", metadata !1, metadata !"_ZTS3foo", metadata !12, null, null, metadata !14, metadata !17, metadata !2} ; [ DW_TAG_subprogram ] [line 10] [def] [f2<int>]
-!12 = metadata !{metadata !"0x15\00\000\000\000\000\000\000", null, null, null, metadata !13, null, null, null} ; [ DW_TAG_subroutine_type ] [line 0, size 0, align 0, offset 0] [from ]
-!13 = metadata !{null}
-!14 = metadata !{metadata !15}
-!15 = metadata !{metadata !"0x2f\00T\000\000", null, metadata !16, null} ; [ DW_TAG_template_type_parameter ]
-!16 = metadata !{metadata !"0x24\00int\000\0032\0032\000\000\005", null, null} ; [ DW_TAG_base_type ] [int] [line 0, size 32, align 32, offset 0, enc DW_ATE_signed]
-!17 = metadata !{metadata !"0x2e\00f2<int>\00f2<int>\00_ZN3foo2f2IiEEvv\0010\000\000\000\000\00256\000\0010", metadata !1, metadata !"_ZTS3foo", metadata !12, null, null, metadata !14, null, null} ; [ DW_TAG_subprogram ] [line 10] [f2<int>]
-!18 = metadata !{metadata !19}
-!19 = metadata !{metadata !"0x8\0019\00", metadata !20, metadata !"_ZTS3foo"} ; [ DW_TAG_imported_declaration ]
-!20 = metadata !{metadata !"0xb\0016\0013\001", metadata !1, metadata !21} ; [ DW_TAG_lexical_block ] [/tmp/dbginfo/fission-inline.cpp]
-!21 = metadata !{metadata !"0xb\0016\007\000", metadata !1, metadata !10} ; [ DW_TAG_lexical_block ] [/tmp/dbginfo/fission-inline.cpp]
-!22 = metadata !{i32 2, metadata !"Dwarf Version", i32 4}
-!23 = metadata !{i32 2, metadata !"Debug Info Version", i32 2}
-!24 = metadata !{metadata !"clang version 3.6.0 "}
-!25 = metadata !{i32 17, i32 5, metadata !20, null}
-!26 = metadata !{i32 11, i32 3, metadata !11, metadata !27}
-!27 = metadata !{i32 18, i32 5, metadata !20, null}
-!28 = metadata !{i32 12, i32 3, metadata !11, metadata !27}
-!29 = metadata !{i32 21, i32 1, metadata !10, null}
-=======
 !0 = !{!"0x11\004\00clang version 3.6.0 \000\00\000\00fission-inline.dwo\001", !1, !2, !3, !9, !2, !18} ; [ DW_TAG_compile_unit ] [/tmp/dbginfo/fission-inline.cpp] [DW_LANG_C_plus_plus]
 !1 = !{!"fission-inline.cpp", !"/tmp/dbginfo"}
 !2 = !{}
@@ -148,5 +116,4 @@
 !26 = !MDLocation(line: 11, column: 3, scope: !11, inlinedAt: !27)
 !27 = !MDLocation(line: 18, column: 5, scope: !20)
 !28 = !MDLocation(line: 12, column: 3, scope: !11, inlinedAt: !27)
-!29 = !MDLocation(line: 21, column: 1, scope: !10)
->>>>>>> 7618b2b2
+!29 = !MDLocation(line: 21, column: 1, scope: !10)