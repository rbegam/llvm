--- conflicted
+++ resolved
@@ -106,50 +106,6 @@
 !llvm.module.flags = !{!38, !39}
 !llvm.ident = !{!40}
 
-<<<<<<< HEAD
-!0 = metadata !{metadata !"0x11\004\00clang version 3.6.0 \000\00\000\00\001", metadata !1, metadata !2, metadata !3, metadata !29, metadata !34, metadata !2} ; [ DW_TAG_compile_unit ] [/llvm/tools/clang/test/CodeGenCXX/debug-info-access.cpp] [DW_LANG_C_plus_plus]
-!1 = metadata !{metadata !"/llvm/tools/clang/test/CodeGenCXX/debug-info-access.cpp", metadata !""}
-!2 = metadata !{}
-!3 = metadata !{metadata !4, metadata !12, metadata !22}
-!4 = metadata !{metadata !"0x13\00A\003\008\008\000\000\000", metadata !1, null, null, metadata !5, null, null, metadata !"_ZTS1A"} ; [ DW_TAG_structure_type ] [A] [line 3, size 8, align 8, offset 0] [def] [from ]
-!5 = metadata !{metadata !6, metadata !8}
-!6 = metadata !{metadata !"0xd\00pub_default_static\007\000\000\000\004096", metadata !1, metadata !"_ZTS1A", metadata !7, null} ; [ DW_TAG_member ] [pub_default_static] [line 7, size 0, align 0, offset 0] [static] [from int]
-!7 = metadata !{metadata !"0x24\00int\000\0032\0032\000\000\005", null, null} ; [ DW_TAG_base_type ] [int] [line 0, size 32, align 32, offset 0, enc DW_ATE_signed]
-!8 = metadata !{metadata !"0x2e\00pub_default\00pub_default\00_ZN1A11pub_defaultEv\005\000\000\000\006\00256\000\005", metadata !1, metadata !"_ZTS1A", metadata !9, null, null, null, i32 0, null} ; [ DW_TAG_subprogram ] [line 5] [pub_default]
-!9 = metadata !{metadata !"0x15\00\000\000\000\000\000\000", i32 0, null, null, metadata !10, null, null, null} ; [ DW_TAG_subroutine_type ] [line 0, size 0, align 0, offset 0] [from ]
-!10 = metadata !{null, metadata !11}
-!11 = metadata !{metadata !"0xf\00\000\0064\0064\000\001088", null, null, metadata !"_ZTS1A"} ; [ DW_TAG_pointer_type ] [line 0, size 64, align 64, offset 0] [artificial] [from _ZTS1A]
-!12 = metadata !{metadata !"0x2\00B\0011\008\008\000\000\000", metadata !1, null, null, metadata !13, null, null, metadata !"_ZTS1B"} ; [ DW_TAG_class_type ] [B] [line 11, size 8, align 8, offset 0] [def] [from ]
-!13 = metadata !{metadata !14, metadata !15, metadata !16, metadata !20, metadata !21}
-!14 = metadata !{metadata !"0x1c\00\000\000\000\000\003", null, metadata !"_ZTS1B", metadata !"_ZTS1A"} ; [ DW_TAG_inheritance ] [line 0, size 0, align 0, offset 0] [public] [from _ZTS1A]
-!15 = metadata !{metadata !"0xd\00public_static\0016\000\000\000\004099", metadata !1, metadata !"_ZTS1B", metadata !7, null} ; [ DW_TAG_member ] [public_static] [line 16, size 0, align 0, offset 0] [public] [static] [from int]
-!16 = metadata !{metadata !"0x2e\00pub\00pub\00_ZN1B3pubEv\0014\000\000\000\006\00259\000\0014", metadata !1, metadata !"_ZTS1B", metadata !17, null, null, null, i32 0, null} ; [ DW_TAG_subprogram ] [line 14] [public] [pub]
-!17 = metadata !{metadata !"0x15\00\000\000\000\000\000\000", i32 0, null, null, metadata !18, null, null, null} ; [ DW_TAG_subroutine_type ] [line 0, size 0, align 0, offset 0] [from ]
-!18 = metadata !{null, metadata !19}
-!19 = metadata !{metadata !"0xf\00\000\0064\0064\000\001088", null, null, metadata !"_ZTS1B"} ; [ DW_TAG_pointer_type ] [line 0, size 64, align 64, offset 0] [artificial] [from _ZTS1B]
-!20 = metadata !{metadata !"0x2e\00prot\00prot\00_ZN1B4protEv\0019\000\000\000\006\00258\000\0019", metadata !1, metadata !"_ZTS1B", metadata !17, null, null, null, i32 0, null} ; [ DW_TAG_subprogram ] [line 19] [protected] [prot]
-!21 = metadata !{metadata !"0x2e\00priv_default\00priv_default\00_ZN1B12priv_defaultEv\0022\000\000\000\006\00256\000\0022", metadata !1, metadata !"_ZTS1B", metadata !17, null, null, null, i32 0, null} ; [ DW_TAG_subprogram ] [line 22] [priv_default]
-!22 = metadata !{metadata !"0x17\00U\0025\0032\0032\000\000\000", metadata !1, null, null, metadata !23, null, null, metadata !"_ZTS1U"} ; [ DW_TAG_union_type ] [U] [line 25, size 32, align 32, offset 0] [def] [from ]
-!23 = metadata !{metadata !24, metadata !25}
-!24 = metadata !{metadata !"0xd\00union_priv\0030\0032\0032\000\001", metadata !1, metadata !"_ZTS1U", metadata !7} ; [ DW_TAG_member ] [union_priv] [line 30, size 32, align 32, offset 0] [private] [from int]
-!25 = metadata !{metadata !"0x2e\00union_pub_default\00union_pub_default\00_ZN1U17union_pub_defaultEv\0027\000\000\000\006\00256\000\0027", metadata !1, metadata !"_ZTS1U", metadata !26, null, null, null, i32 0, null} ; [ DW_TAG_subprogram ] [line 27] [union_pub_default]
-!26 = metadata !{metadata !"0x15\00\000\000\000\000\000\000", i32 0, null, null, metadata !27, null, null, null} ; [ DW_TAG_subroutine_type ] [line 0, size 0, align 0, offset 0] [from ]
-!27 = metadata !{null, metadata !28}
-!28 = metadata !{metadata !"0xf\00\000\0064\0064\000\001088", null, null, metadata !"_ZTS1U"} ; [ DW_TAG_pointer_type ] [line 0, size 64, align 64, offset 0] [artificial] [from _ZTS1U]
-!29 = metadata !{metadata !30}
-!30 = metadata !{metadata !"0x2e\00free\00free\00_Z4freev\0035\000\001\000\006\00256\000\0035", metadata !1, metadata !31, metadata !32, null, void ()* @_Z4freev, null, null, metadata !2} ; [ DW_TAG_subprogram ] [line 35] [def] [free]
-!31 = metadata !{metadata !"0x29", metadata !1}         ; [ DW_TAG_file_type ] [/llvm/tools/clang/test/CodeGenCXX/debug-info-access.cpp]
-!32 = metadata !{metadata !"0x15\00\000\000\000\000\000\000", i32 0, null, null, metadata !33, null, null, null} ; [ DW_TAG_subroutine_type ] [line 0, size 0, align 0, offset 0] [from ]
-!33 = metadata !{null}
-!34 = metadata !{metadata !35, metadata !36, metadata !37}
-!35 = metadata !{metadata !"0x34\00a\00a\00\0037\000\001", null, metadata !31, metadata !"_ZTS1A", %struct.A* @a, null} ; [ DW_TAG_variable ] [a] [line 37] [def]
-!36 = metadata !{metadata !"0x34\00b\00b\00\0038\000\001", null, metadata !31, metadata !"_ZTS1B", %class.B* @b, null} ; [ DW_TAG_variable ] [b] [line 38] [def]
-!37 = metadata !{metadata !"0x34\00u\00u\00\0039\000\001", null, metadata !31, metadata !"_ZTS1U", %union.U* @u, null} ; [ DW_TAG_variable ] [u] [line 39] [def]
-!38 = metadata !{i32 2, metadata !"Dwarf Version", i32 2}
-!39 = metadata !{i32 2, metadata !"Debug Info Version", i32 2}
-!40 = metadata !{metadata !"clang version 3.6.0 "}
-!41 = metadata !{i32 35, i32 14, metadata !30, null}
-=======
 !0 = !{!"0x11\004\00clang version 3.6.0 \000\00\000\00\001", !1, !2, !3, !29, !34, !2} ; [ DW_TAG_compile_unit ] [/llvm/tools/clang/test/CodeGenCXX/debug-info-access.cpp] [DW_LANG_C_plus_plus]
 !1 = !{!"/llvm/tools/clang/test/CodeGenCXX/debug-info-access.cpp", !""}
 !2 = !{}
@@ -191,5 +147,4 @@
 !38 = !{i32 2, !"Dwarf Version", i32 2}
 !39 = !{i32 2, !"Debug Info Version", i32 2}
 !40 = !{!"clang version 3.6.0 "}
-!41 = !MDLocation(line: 35, column: 14, scope: !30)
->>>>>>> 7618b2b2
+!41 = !MDLocation(line: 35, column: 14, scope: !30)