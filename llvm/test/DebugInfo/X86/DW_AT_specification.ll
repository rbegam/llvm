--- conflicted
+++ resolved
@@ -3,11 +3,11 @@
 
 ; test that the DW_AT_specification is a back edge in the file.
 
-; CHECK: [[BAR_DECL:0x[0-9a-f]*]]: DW_TAG_subprogram
+; CHECK: DW_TAG_subprogram
 ; CHECK-NEXT: DW_AT_MIPS_linkage_name {{.*}} "_ZN3foo3barEv"
 ; CHECK: DW_TAG_subprogram
 ; CHECK-NOT: DW_TAG
-; CHECK: DW_AT_specification {{.*}} {[[BAR_DECL]]}
+; CHECK: DW_AT_specification {{.*}} "_ZN3foo3barEv"
 
 
 @_ZZN3foo3barEvE1x = constant i32 0, align 4
@@ -20,28 +20,6 @@
 !llvm.dbg.cu = !{!0}
 !llvm.module.flags = !{!28}
 
-<<<<<<< HEAD
-!0 = metadata !{i32 786449, metadata !27, i32 4, metadata !"clang version 3.0 ()", i1 false, metadata !"", i32 0, metadata !1, metadata !1, metadata !3, metadata !18,  metadata !1, metadata !""} ; [ DW_TAG_compile_unit ]
-!1 = metadata !{}
-!3 = metadata !{metadata !5}
-!5 = metadata !{i32 720942, metadata !6, null, metadata !"bar", metadata !"bar", metadata !"_ZN3foo3barEv", i32 4, metadata !7, i1 false, i1 true, i32 0, i32 0, null, i32 256, i1 false, void ()* @_ZN3foo3barEv, null, metadata !11, null, i32 4} ; [ DW_TAG_subprogram ] [line 4] [def] [bar]
-!6 = metadata !{i32 720937, metadata !27} ; [ DW_TAG_file_type ]
-!7 = metadata !{i32 720917, i32 0, null, i32 0, i32 0, i64 0, i64 0, i32 0, i32 0, null, metadata !8, i32 0, null, null, null} ; [ DW_TAG_subroutine_type ] [line 0, size 0, align 0, offset 0] [from ]
-!8 = metadata !{null, metadata !9}
-!9 = metadata !{i32 786447, i32 0, null, i32 0, i32 0, i64 64, i64 64, i64 0, i32 64, metadata !10} ; [ DW_TAG_pointer_type ]
-!10 = metadata !{i32 786451, metadata !27, null, metadata !"foo", i32 1, i64 0, i64 0, i32 0, i32 4, null, null, i32 0, null, null, null} ; [ DW_TAG_structure_type ] [foo] [line 1, size 0, align 0, offset 0] [decl] [from ]
-!11 = metadata !{i32 720942, metadata !6, metadata !12, metadata !"bar", metadata !"bar", metadata !"_ZN3foo3barEv", i32 2, metadata !7, i1 false, i1 false, i32 0, i32 0, null, i32 256, i1 false, null, null, i32 0, null, i32 2} ; [ DW_TAG_subprogram ]
-!12 = metadata !{i32 720898, metadata !27, null, metadata !"foo", i32 1, i64 8, i64 8, i32 0, i32 0, null, metadata !13, i32 0, null, null} ; [ DW_TAG_class_type ]
-!13 = metadata !{metadata !11}
-!18 = metadata !{metadata !20}
-!20 = metadata !{i32 720948, i32 0, metadata !5, metadata !"x", metadata !"x", metadata !"", metadata !6, i32 5, metadata !21, i32 1, i32 1, i32* @_ZZN3foo3barEvE1x, null} ; [ DW_TAG_variable ]
-!21 = metadata !{i32 720934, null, null, metadata !"", i32 0, i64 0, i64 0, i64 0, i32 0, metadata !22} ; [ DW_TAG_const_type ]
-!22 = metadata !{i32 720932, null, null, metadata !"int", i32 0, i64 32, i64 32, i64 0, i32 0, i32 5} ; [ DW_TAG_base_type ]
-!25 = metadata !{i32 6, i32 1, metadata !26, null}
-!26 = metadata !{i32 786443, metadata !6, metadata !5, i32 4, i32 17, i32 0} ; [ DW_TAG_lexical_block ]
-!27 = metadata !{metadata !"nsNativeAppSupportBase.ii", metadata !"/Users/espindola/mozilla-central/obj-x86_64-apple-darwin11.2.0/toolkit/library"}
-!28 = metadata !{i32 1, metadata !"Debug Info Version", i32 1}
-=======
 !0 = !{!"0x11\004\00clang version 3.0 ()\000\00\000\00\000", !27, !1, !1, !3, !18,  !1} ; [ DW_TAG_compile_unit ]
 !1 = !{}
 !3 = !{!5}
@@ -61,5 +39,4 @@
 !25 = !MDLocation(line: 6, column: 1, scope: !26)
 !26 = !{!"0xb\004\0017\000", !6, !5} ; [ DW_TAG_lexical_block ]
 !27 = !{!"nsNativeAppSupportBase.ii", !"/Users/espindola/mozilla-central/obj-x86_64-apple-darwin11.2.0/toolkit/library"}
-!28 = !{i32 1, !"Debug Info Version", i32 2}
->>>>>>> 41cb3da2
+!28 = !{i32 1, !"Debug Info Version", i32 2}