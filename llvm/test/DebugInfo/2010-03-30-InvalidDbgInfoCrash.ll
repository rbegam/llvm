--- conflicted
+++ resolved
@@ -2,44 +2,15 @@
 
 define void @baz(i32 %i) nounwind ssp {
 entry:
-<<<<<<< HEAD
-  call void @llvm.dbg.declare(metadata !0, metadata !1), !dbg !0
-=======
   call void @llvm.dbg.declare(metadata !0, metadata !1, metadata !{!"0x102"}), !dbg !0
->>>>>>> 41cb3da2
   ret void, !dbg !0
 }
 
-declare void @llvm.dbg.declare(metadata, metadata) nounwind readnone
+declare void @llvm.dbg.declare(metadata, metadata, metadata) nounwind readnone
 
 !llvm.dbg.cu = !{!5}
 !llvm.module.flags = !{!22}
 
-<<<<<<< HEAD
-!0 = metadata !{{ [0 x i8] }** undef}
-!1 = metadata !{i32 524544, metadata !2, metadata !"x", metadata !4, i32 11, metadata !9} ; [ DW_TAG_auto_variable ]
-!2 = metadata !{i32 524299, metadata !20, metadata !3, i32 8, i32 0, i32 0} ; [ DW_TAG_lexical_block ]
-!3 = metadata !{i32 524334, metadata !20, null, metadata !"baz", metadata !"baz", metadata !"baz", i32 8, metadata !6, i1 true, i1 true, i32 0, i32 0, null, i1 false, i32 0, null, null, null, null, i32 0} ; [ DW_TAG_subprogram ]
-!4 = metadata !{i32 524329, metadata !20} ; [ DW_TAG_file_type ]
-!5 = metadata !{i32 524305, metadata !20, i32 1, metadata !"4.2.1 (Based on Apple Inc. build 5658) (LLVM build)", i1 true, metadata !"", i32 0, metadata !21, metadata !21, null, null, null, metadata !""} ; [ DW_TAG_compile_unit ]
-!6 = metadata !{i32 524309, metadata !20, metadata !4, metadata !"", i32 0, i64 0, i64 0, i64 0, i32 0, null, metadata !7, i32 0, null, null, null} ; [ DW_TAG_subroutine_type ] [line 0, size 0, align 0, offset 0] [from ]
-!7 = metadata !{null, metadata !8}
-!8 = metadata !{i32 524324, metadata !20, metadata !4, metadata !"int", i32 0, i64 32, i64 32, i64 0, i32 0, i32 5} ; [ DW_TAG_base_type ]
-!9 = metadata !{i32 524303, metadata !20, metadata !4, metadata !"", i32 0, i64 64, i64 64, i64 0, i32 0, metadata !10} ; [ DW_TAG_pointer_type ]
-!10 = metadata !{i32 524307, metadata !20, metadata !3, metadata !"", i32 11, i64 8, i64 8, i64 0, i32 0, null, metadata !11, i32 0, null, null, null} ; [ DW_TAG_structure_type ] [line 11, size 8, align 8, offset 0] [def] [from ]
-!11 = metadata !{metadata !12}
-!12 = metadata !{i32 524301, metadata !20, metadata !10, metadata !"b", i32 11, i64 8, i64 8, i64 0, i32 0, metadata !13} ; [ DW_TAG_member ]
-!13 = metadata !{i32 524310, metadata !20, metadata !3, metadata !"A", i32 11, i64 0, i64 0, i64 0, i32 0, metadata !14} ; [ DW_TAG_typedef ]
-!14 = metadata !{i32 524289, metadata !20, metadata !4, metadata !"", i32 0, i64 8, i64 8, i64 0, i32 0, metadata !15, metadata !16, i32 0, null, null, null} ; [ DW_TAG_array_type ] [line 0, size 8, align 8, offset 0] [from char]
-!15 = metadata !{i32 524324, metadata !20, metadata !4, metadata !"char", i32 0, i64 8, i64 8, i64 0, i32 0, i32 6} ; [ DW_TAG_base_type ]
-!16 = metadata !{metadata !17}
-!17 = metadata !{i32 524321, i64 0, i64 1}        ; [ DW_TAG_subrange_type ]
-!18 = metadata !{metadata !"llvm.mdnode.fwdref.19"}
-!19 = metadata !{metadata !"llvm.mdnode.fwdref.23"}
-!20 = metadata !{metadata !"2007-12-VarArrayDebug.c", metadata !"/Users/sabre/llvm/test/FrontendC/"}
-!21 = metadata !{i32 0}
-!22 = metadata !{i32 1, metadata !"Debug Info Version", i32 1}
-=======
 !0 = !{{ [0 x i8] }** undef}
 !1 = !{!"0x100\00x\0011\000", !2, !4, !9} ; [ DW_TAG_auto_variable ]
 !2 = !{!"0xb\008\000\000", !20, !3} ; [ DW_TAG_lexical_block ]
@@ -62,5 +33,4 @@
 !19 = !{!"llvm.mdnode.fwdref.23"}
 !20 = !{!"2007-12-VarArrayDebug.c", !"/Users/sabre/llvm/test/FrontendC/"}
 !21 = !{i32 0}
-!22 = !{i32 1, !"Debug Info Version", i32 2}
->>>>>>> 41cb3da2
+!22 = !{i32 1, !"Debug Info Version", i32 2}