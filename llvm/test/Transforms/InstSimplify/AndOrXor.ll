; RUN: opt < %s -instsimplify -S | FileCheck %s

define i64 @pow2(i32 %x) {
; CHECK-LABEL: @pow2(
  %negx = sub i32 0, %x
  %x2 = and i32 %x, %negx
  %e = zext i32 %x2 to i64
  %nege = sub i64 0, %e
  %e2 = and i64 %e, %nege
  ret i64 %e2
; CHECK: ret i64 %e
}

define i64 @pow2b(i32 %x) {
; CHECK-LABEL: @pow2b(
  %sh = shl i32 2, %x
  %e = zext i32 %sh to i64
  %nege = sub i64 0, %e
  %e2 = and i64 %e, %nege
  ret i64 %e2
; CHECK: ret i64 %e
}

define i32 @sub_neg_nuw(i32 %x, i32 %y) {
; CHECK-LABEL: @sub_neg_nuw(
  %neg = sub nuw i32 0, %y
  %sub = sub i32 %x, %neg
  ret i32 %sub
; CHECK: ret i32 %x
}

define i1 @and_of_icmps0(i32 %b) {
; CHECK-LABEL: @and_of_icmps0(
  %1 = add i32 %b, 2
  %2 = icmp ult i32 %1, 4
  %cmp3 = icmp sgt i32 %b, 2
  %cmp = and i1 %2, %cmp3
  ret i1 %cmp
; CHECK: ret i1 false
}

define i1 @and_of_icmps1(i32 %b) {
; CHECK-LABEL: @and_of_icmps1(
  %1 = add nsw i32 %b, 2
  %2 = icmp slt i32 %1, 4
  %cmp3 = icmp sgt i32 %b, 2
  %cmp = and i1 %2, %cmp3
  ret i1 %cmp
; CHECK: ret i1 false
}

define i1 @and_of_icmps2(i32 %b) {
; CHECK-LABEL: @and_of_icmps2(
  %1 = add i32 %b, 2
  %2 = icmp ule i32 %1, 3
  %cmp3 = icmp sgt i32 %b, 2
  %cmp = and i1 %2, %cmp3
  ret i1 %cmp
; CHECK: ret i1 false
}

define i1 @and_of_icmps3(i32 %b) {
; CHECK-LABEL: @and_of_icmps3(
  %1 = add nsw i32 %b, 2
  %2 = icmp sle i32 %1, 3
  %cmp3 = icmp sgt i32 %b, 2
  %cmp = and i1 %2, %cmp3
  ret i1 %cmp
; CHECK: ret i1 false
}

define i1 @and_of_icmps4(i32 %b) {
; CHECK-LABEL: @and_of_icmps4(
  %1 = add nuw i32 %b, 2
  %2 = icmp ult i32 %1, 4
  %cmp3 = icmp ugt i32 %b, 2
  %cmp = and i1 %2, %cmp3
  ret i1 %cmp
; CHECK: ret i1 false
}

define i1 @and_of_icmps5(i32 %b) {
; CHECK-LABEL: @and_of_icmps5(
  %1 = add nuw i32 %b, 2
  %2 = icmp ule i32 %1, 3
  %cmp3 = icmp ugt i32 %b, 2
  %cmp = and i1 %2, %cmp3
  ret i1 %cmp
; CHECK: ret i1 false
}

define i1 @or_of_icmps0(i32 %b) {
; CHECK-LABEL: @or_of_icmps0(
  %1 = add i32 %b, 2
  %2 = icmp uge i32 %1, 4
  %cmp3 = icmp sle i32 %b, 2
  %cmp = or i1 %2, %cmp3
  ret i1 %cmp
; CHECK: ret i1 true
}

define i1 @or_of_icmps1(i32 %b) {
; CHECK-LABEL: @or_of_icmps1(
  %1 = add nsw i32 %b, 2
  %2 = icmp sge i32 %1, 4
  %cmp3 = icmp sle i32 %b, 2
  %cmp = or i1 %2, %cmp3
  ret i1 %cmp
; CHECK: ret i1 true
}

define i1 @or_of_icmps2(i32 %b) {
; CHECK-LABEL: @or_of_icmps2(
  %1 = add i32 %b, 2
  %2 = icmp ugt i32 %1, 3
  %cmp3 = icmp sle i32 %b, 2
  %cmp = or i1 %2, %cmp3
  ret i1 %cmp
; CHECK: ret i1 true
}

define i1 @or_of_icmps3(i32 %b) {
; CHECK-LABEL: @or_of_icmps3(
  %1 = add nsw i32 %b, 2
  %2 = icmp sgt i32 %1, 3
  %cmp3 = icmp sle i32 %b, 2
  %cmp = or i1 %2, %cmp3
  ret i1 %cmp
; CHECK: ret i1 true
}

define i1 @or_of_icmps4(i32 %b) {
; CHECK-LABEL: @or_of_icmps4(
  %1 = add nuw i32 %b, 2
  %2 = icmp uge i32 %1, 4
  %cmp3 = icmp ule i32 %b, 2
  %cmp = or i1 %2, %cmp3
  ret i1 %cmp
; CHECK: ret i1 true
}

define i1 @or_of_icmps5(i32 %b) {
; CHECK-LABEL: @or_of_icmps5(
  %1 = add nuw i32 %b, 2
  %2 = icmp ugt i32 %1, 3
  %cmp3 = icmp ule i32 %b, 2
  %cmp = or i1 %2, %cmp3
  ret i1 %cmp
; CHECK: ret i1 true
<<<<<<< HEAD
}
=======
}

define i32 @neg_nuw(i32 %x) {
; CHECK-LABEL: @neg_nuw(
  %neg = sub nuw i32 0, %x
  ret i32 %neg
; CHECK: ret i32 0
}

define i1 @and_icmp1(i32 %x, i32 %y) {
  %1 = icmp ult i32 %x, %y
  %2 = icmp ne i32 %y, 0
  %3 = and i1 %1, %2
  ret i1 %3
}
; CHECK-LABEL: @and_icmp1(
; CHECK: %[[cmp:.*]] = icmp ult i32 %x, %y
; CHECK: ret i1 %[[cmp]]

define i1 @and_icmp2(i32 %x, i32 %y) {
  %1 = icmp ult i32 %x, %y
  %2 = icmp eq i32 %y, 0
  %3 = and i1 %1, %2
  ret i1 %3
}
; CHECK-LABEL: @and_icmp2(
; CHECK: ret i1 false

define i1 @or_icmp1(i32 %x, i32 %y) {
  %1 = icmp ult i32 %x, %y
  %2 = icmp ne i32 %y, 0
  %3 = or i1 %1, %2
  ret i1 %3
}
; CHECK-LABEL: @or_icmp1(
; CHECK: %[[cmp:.*]] = icmp ne i32 %y, 0
; CHECK: ret i1 %[[cmp]]

define i1 @or_icmp2(i32 %x, i32 %y) {
  %1 = icmp uge i32 %x, %y
  %2 = icmp ne i32 %y, 0
  %3 = or i1 %1, %2
  ret i1 %3
}
; CHECK-LABEL: @or_icmp2(
; CHECK: ret i1 true

define i1 @or_icmp3(i32 %x, i32 %y) {
  %1 = icmp uge i32 %x, %y
  %2 = icmp eq i32 %y, 0
  %3 = or i1 %1, %2
  ret i1 %3
}
; CHECK-LABEL: @or_icmp3(
; CHECK: %[[cmp:.*]] = icmp uge i32 %x, %y
; CHECK: ret i1 %[[cmp]]
>>>>>>> 41cb3da2
<|MERGE_RESOLUTION|>--- conflicted
+++ resolved
@@ -147,9 +147,6 @@
   %cmp = or i1 %2, %cmp3
   ret i1 %cmp
 ; CHECK: ret i1 true
-<<<<<<< HEAD
-}
-=======
 }
 
 define i32 @neg_nuw(i32 %x) {
@@ -205,5 +202,4 @@
 }
 ; CHECK-LABEL: @or_icmp3(
 ; CHECK: %[[cmp:.*]] = icmp uge i32 %x, %y
-; CHECK: ret i1 %[[cmp]]
->>>>>>> 41cb3da2
+; CHECK: ret i1 %[[cmp]]