; RUN: opt -instcombine -S < %s | FileCheck %s


@.str = private constant [3 x i8] c"%c\00"

define void @foo() nounwind ssp {
;CHECK: call i32 @putchar{{.+}} !dbg
  %1 = call i32 (i8*, ...)* @printf(i8* getelementptr inbounds ([3 x i8]* @.str, i32 0, i32 0), i32 97), !dbg !5
  ret void, !dbg !7
}

declare i32 @printf(i8*, ...)

!llvm.dbg.cu = !{!2}
!llvm.module.flags = !{!10}
!llvm.dbg.sp = !{!0}

<<<<<<< HEAD
!0 = metadata !{i32 589870, metadata !8, metadata !1, metadata !"foo", metadata !"foo", metadata !"", i32 4, metadata !3, i1 false, i1 true, i32 0, i32 0, null, i32 0, i1 false, void ()* @foo, null, null, null, i32 0} ; [ DW_TAG_subprogram ]
!1 = metadata !{i32 589865, metadata !8} ; [ DW_TAG_file_type ]
!2 = metadata !{i32 589841, metadata !8, i32 12, metadata !"clang", i1 true, metadata !"", i32 0, metadata !4, metadata !4, metadata !9, null, null, metadata !""} ; [ DW_TAG_compile_unit ]
!3 = metadata !{i32 589845, metadata !8, metadata !1, metadata !"", i32 0, i64 0, i64 0, i64 0, i32 0, null, metadata !4, i32 0, null, null, null} ; [ DW_TAG_subroutine_type ] [line 0, size 0, align 0, offset 0] [from ]
!4 = metadata !{null}
!5 = metadata !{i32 5, i32 2, metadata !6, null}
!6 = metadata !{i32 589835, metadata !8, metadata !0, i32 4, i32 12, i32 0} ; [ DW_TAG_lexical_block ]
!7 = metadata !{i32 6, i32 1, metadata !6, null}
!8 = metadata !{metadata !"m.c", metadata !"/private/tmp"}
!9 = metadata !{metadata !0}
!10 = metadata !{i32 1, metadata !"Debug Info Version", i32 1}
=======
!0 = !{!"0x2e\00foo\00foo\00\004\000\001\000\006\000\000\000", !8, !1, !3, null, void ()* @foo, null, null, null} ; [ DW_TAG_subprogram ]
!1 = !{!"0x29", !8} ; [ DW_TAG_file_type ]
!2 = !{!"0x11\0012\00clang\001\00\000\00\000", !8, !4, !4, !9, null, null} ; [ DW_TAG_compile_unit ]
!3 = !{!"0x15\00\000\000\000\000\000\000", !8, !1, null, !4, null, null, null} ; [ DW_TAG_subroutine_type ] [line 0, size 0, align 0, offset 0] [from ]
!4 = !{null}
!5 = !MDLocation(line: 5, column: 2, scope: !6)
!6 = !{!"0xb\004\0012\000", !8, !0} ; [ DW_TAG_lexical_block ]
!7 = !MDLocation(line: 6, column: 1, scope: !6)
!8 = !{!"m.c", !"/private/tmp"}
!9 = !{!0}
!10 = !{i32 1, !"Debug Info Version", i32 2}
>>>>>>> 41cb3da2
<|MERGE_RESOLUTION|>--- conflicted
+++ resolved
@@ -15,19 +15,6 @@
 !llvm.module.flags = !{!10}
 !llvm.dbg.sp = !{!0}
 
-<<<<<<< HEAD
-!0 = metadata !{i32 589870, metadata !8, metadata !1, metadata !"foo", metadata !"foo", metadata !"", i32 4, metadata !3, i1 false, i1 true, i32 0, i32 0, null, i32 0, i1 false, void ()* @foo, null, null, null, i32 0} ; [ DW_TAG_subprogram ]
-!1 = metadata !{i32 589865, metadata !8} ; [ DW_TAG_file_type ]
-!2 = metadata !{i32 589841, metadata !8, i32 12, metadata !"clang", i1 true, metadata !"", i32 0, metadata !4, metadata !4, metadata !9, null, null, metadata !""} ; [ DW_TAG_compile_unit ]
-!3 = metadata !{i32 589845, metadata !8, metadata !1, metadata !"", i32 0, i64 0, i64 0, i64 0, i32 0, null, metadata !4, i32 0, null, null, null} ; [ DW_TAG_subroutine_type ] [line 0, size 0, align 0, offset 0] [from ]
-!4 = metadata !{null}
-!5 = metadata !{i32 5, i32 2, metadata !6, null}
-!6 = metadata !{i32 589835, metadata !8, metadata !0, i32 4, i32 12, i32 0} ; [ DW_TAG_lexical_block ]
-!7 = metadata !{i32 6, i32 1, metadata !6, null}
-!8 = metadata !{metadata !"m.c", metadata !"/private/tmp"}
-!9 = metadata !{metadata !0}
-!10 = metadata !{i32 1, metadata !"Debug Info Version", i32 1}
-=======
 !0 = !{!"0x2e\00foo\00foo\00\004\000\001\000\006\000\000\000", !8, !1, !3, null, void ()* @foo, null, null, null} ; [ DW_TAG_subprogram ]
 !1 = !{!"0x29", !8} ; [ DW_TAG_file_type ]
 !2 = !{!"0x11\0012\00clang\001\00\000\00\000", !8, !4, !4, !9, null, null} ; [ DW_TAG_compile_unit ]
@@ -38,5 +25,4 @@
 !7 = !MDLocation(line: 6, column: 1, scope: !6)
 !8 = !{!"m.c", !"/private/tmp"}
 !9 = !{!0}
-!10 = !{i32 1, !"Debug Info Version", i32 2}
->>>>>>> 41cb3da2
+!10 = !{i32 1, !"Debug Info Version", i32 2}