; NOTE: Assertions have been autogenerated by utils/update_test_checks.py
; RUN: opt < %s -S -instcombine | FileCheck %s

declare i32 @llvm.ctpop.i32(i32)
declare i64 @llvm.ctpop.i64(i64)
declare i8 @llvm.ctpop.i8(i8)
declare i7 @llvm.ctpop.i7(i7)
declare i1 @llvm.ctpop.i1(i1)
declare <2 x i32> @llvm.ctpop.v2i32(<2 x i32>)
declare void @llvm.assume(i1)
declare void @use(i32)

define i1 @test1(i32 %arg) {
; CHECK-LABEL: @test1(
; CHECK-NEXT:    ret i1 false
;
  %and = and i32 %arg, 15
  %cnt = call i32 @llvm.ctpop.i32(i32 %and)
  %res = icmp eq i32 %cnt, 9
  ret i1 %res
}

define i1 @test2(i32 %arg) {
; CHECK-LABEL: @test2(
; CHECK-NEXT:    ret i1 false
;
  %and = and i32 %arg, 1
  %cnt = call i32 @llvm.ctpop.i32(i32 %and)
  %res = icmp eq i32 %cnt, 2
  ret i1 %res
}

define i1 @test3(i32 %arg) {
; CHECK-LABEL: @test3(
; CHECK-NEXT:    [[ASSUME:%.*]] = icmp eq i32 [[ARG:%.*]], 0
; CHECK-NEXT:    call void @llvm.assume(i1 [[ASSUME]])
; CHECK-NEXT:    ret i1 false
;
  ;; Use an assume to make all the bits known without triggering constant
  ;; folding.  This is trying to hit a corner case where we have to avoid
  ;; taking the log of 0.
  %assume = icmp eq i32 %arg, 0
  call void @llvm.assume(i1 %assume)
  %cnt = call i32 @llvm.ctpop.i32(i32 %arg)
  %res = icmp eq i32 %cnt, 2
  ret i1 %res
}

; Negative test for when we know nothing
define i1 @test4(i8 %arg) {
; CHECK-LABEL: @test4(
; CHECK-NEXT:    [[CNT:%.*]] = call i8 @llvm.ctpop.i8(i8 [[ARG:%.*]]), !range [[RNG0:![0-9]+]]
; CHECK-NEXT:    [[RES:%.*]] = icmp eq i8 [[CNT]], 2
; CHECK-NEXT:    ret i1 [[RES]]
;
  %cnt = call i8 @llvm.ctpop.i8(i8 %arg)
  %res = icmp eq i8 %cnt, 2
  ret i1 %res
}

; Test when the number of possible known bits isn't one less than a power of 2
; and the compare value is greater but less than the next power of 2.
define i1 @test5(i32 %arg) {
; CHECK-LABEL: @test5(
; CHECK-NEXT:    ret i1 false
;
  %and = and i32 %arg, 3
  %cnt = call i32 @llvm.ctpop.i32(i32 %and)
  %res = icmp eq i32 %cnt, 3
  ret i1 %res
}

; Test when the number of possible known bits isn't one less than a power of 2
; and the compare value is greater but less than the next power of 2.
; TODO: The icmp is unnecessary given the known bits of the input, but range
; metadata doesn't support vectors
define <2 x i1> @test5vec(<2 x i32> %arg) {
; CHECK-LABEL: @test5vec(
; CHECK-NEXT:    [[AND:%.*]] = and <2 x i32> [[ARG:%.*]], <i32 3, i32 3>
; CHECK-NEXT:    [[CNT:%.*]] = call <2 x i32> @llvm.ctpop.v2i32(<2 x i32> [[AND]])
; CHECK-NEXT:    [[RES:%.*]] = icmp eq <2 x i32> [[CNT]], <i32 3, i32 3>
; CHECK-NEXT:    ret <2 x i1> [[RES]]
;
  %and = and <2 x i32> %arg, <i32 3, i32 3>
  %cnt = call <2 x i32> @llvm.ctpop.v2i32(<2 x i32> %and)
  %res = icmp eq <2 x i32> %cnt, <i32 3, i32 3>
  ret <2 x i1> %res
}

; No intrinsic or range needed - ctpop of bool bit is the bit itself.

define i1 @test6(i1 %arg) {
; CHECK-LABEL: @test6(
; CHECK-NEXT:    ret i1 [[ARG:%.*]]
;
  %cnt = call i1 @llvm.ctpop.i1(i1 %arg)
  ret i1 %cnt
}

define i8 @mask_one_bit(i8 %x) {
; CHECK-LABEL: @mask_one_bit(
; CHECK-NEXT:    [[A:%.*]] = lshr i8 [[X:%.*]], 4
; CHECK-NEXT:    [[R:%.*]] = and i8 [[A]], 1
; CHECK-NEXT:    ret i8 [[R]]
;
  %a = and i8 %x, 16
  %r = call i8 @llvm.ctpop.i8(i8 %a)
  ret i8 %r
}

define <2 x i32> @mask_one_bit_splat(<2 x i32> %x, <2 x i32>* %p) {
; CHECK-LABEL: @mask_one_bit_splat(
; CHECK-NEXT:    [[A:%.*]] = and <2 x i32> [[X:%.*]], <i32 2048, i32 2048>
; CHECK-NEXT:    store <2 x i32> [[A]], <2 x i32>* [[P:%.*]], align 8
; CHECK-NEXT:    [[R:%.*]] = lshr exact <2 x i32> [[A]], <i32 11, i32 11>
; CHECK-NEXT:    ret <2 x i32> [[R]]
;
  %a = and <2 x i32> %x, <i32 2048, i32 2048>
  store <2 x i32> %a, <2 x i32>* %p
  %r = call <2 x i32> @llvm.ctpop.v2i32(<2 x i32> %a)
  ret <2 x i32> %r
}

define i32 @_parity_of_not(i32 %x) {
; CHECK-LABEL: @_parity_of_not(
; CHECK-NEXT:    [[TMP1:%.*]] = call i32 @llvm.ctpop.i32(i32 [[X:%.*]]), !range [[RNG1:![0-9]+]]
; CHECK-NEXT:    [[R:%.*]] = and i32 [[TMP1]], 1
; CHECK-NEXT:    ret i32 [[R]]
;
  %neg = xor i32 %x, -1
  %cnt = tail call i32 @llvm.ctpop.i32(i32 %neg)
  %r = and i32 %cnt, 1
  ret i32 %r
}

; Negative test - need even # of bits in type.

define i7 @_parity_of_not_odd_type(i7 %x) {
; CHECK-LABEL: @_parity_of_not_odd_type(
; CHECK-NEXT:    [[NEG:%.*]] = xor i7 [[X:%.*]], -1
; CHECK-NEXT:    [[CNT:%.*]] = tail call i7 @llvm.ctpop.i7(i7 [[NEG]]), !range [[RNG2:![0-9]+]]
; CHECK-NEXT:    [[R:%.*]] = and i7 [[CNT]], 1
; CHECK-NEXT:    ret i7 [[R]]
;
  %neg = xor i7 %x, -1
  %cnt = tail call i7 @llvm.ctpop.i7(i7 %neg)
  %r = and i7 %cnt, 1
  ret i7 %r
}

define <2 x i32> @_parity_of_not_vec(<2 x i32> %x) {
; CHECK-LABEL: @_parity_of_not_vec(
; CHECK-NEXT:    [[TMP1:%.*]] = call <2 x i32> @llvm.ctpop.v2i32(<2 x i32> [[X:%.*]])
; CHECK-NEXT:    [[R:%.*]] = and <2 x i32> [[TMP1]], <i32 1, i32 1>
; CHECK-NEXT:    ret <2 x i32> [[R]]
;
  %neg = xor <2 x i32> %x, <i32 -1 ,i32 -1>
  %cnt = tail call <2 x i32> @llvm.ctpop.v2i32(<2 x i32> %neg)
  %r = and <2 x i32> %cnt, <i32 1 ,i32 1>
  ret <2 x i32> %r
}

define <2 x i32> @_parity_of_not_undef(<2 x i32> %x) {
; CHECK-LABEL: @_parity_of_not_undef(
; CHECK-NEXT:    [[TMP1:%.*]] = call <2 x i32> @llvm.ctpop.v2i32(<2 x i32> [[X:%.*]])
; CHECK-NEXT:    [[R:%.*]] = and <2 x i32> [[TMP1]], <i32 1, i32 1>
; CHECK-NEXT:    ret <2 x i32> [[R]]
;
  %neg = xor <2 x i32> %x, <i32 undef ,i32 -1>
  %cnt = tail call <2 x i32> @llvm.ctpop.v2i32(<2 x i32> %neg)
  %r = and <2 x i32> %cnt, <i32 1 ,i32 1>
  ret <2 x i32> %r
}

define <2 x i32> @_parity_of_not_undef2(<2 x i32> %x) {
; CHECK-LABEL: @_parity_of_not_undef2(
; CHECK-NEXT:    [[NEG:%.*]] = xor <2 x i32> [[X:%.*]], <i32 -1, i32 -1>
; CHECK-NEXT:    [[CNT:%.*]] = tail call <2 x i32> @llvm.ctpop.v2i32(<2 x i32> [[NEG]])
; CHECK-NEXT:    [[R:%.*]] = and <2 x i32> [[CNT]], <i32 1, i32 undef>
; CHECK-NEXT:    ret <2 x i32> [[R]]
;
  %neg = xor <2 x i32> %x, <i32 -1 ,i32 -1>
  %cnt = tail call <2 x i32> @llvm.ctpop.v2i32(<2 x i32> %neg)
  %r = and <2 x i32> %cnt, <i32 1 ,i32 undef>
  ret <2 x i32> %r
}

; PR48999
define i32 @ctpop_add(i32 %a, i32 %b) {
; CHECK-LABEL: @ctpop_add(
; CHECK-NEXT:    [[AND8:%.*]] = lshr i32 [[A:%.*]], 3
; CHECK-NEXT:    [[CTPOP1:%.*]] = and i32 [[AND8]], 1
; CHECK-NEXT:    [[AND2:%.*]] = lshr i32 [[B:%.*]], 1
; CHECK-NEXT:    [[CTPOP2:%.*]] = and i32 [[AND2]], 1
; CHECK-NEXT:    [[RES:%.*]] = add nuw nsw i32 [[CTPOP1]], [[CTPOP2]]
; CHECK-NEXT:    ret i32 [[RES]]
;
  %and8 = and i32 %a, 8
  %ctpop1 = tail call i32 @llvm.ctpop.i32(i32 %and8)
  %and2 = and i32 %b, 2
  %ctpop2 = tail call i32 @llvm.ctpop.i32(i32 %and2)
  %res = add i32 %ctpop1, %ctpop2
  ret i32 %res
}

define i32 @ctpop_add_no_common_bits(i32 %a, i32 %b) {
; CHECK-LABEL: @ctpop_add_no_common_bits(
; CHECK-NEXT:    [[TMP1:%.*]] = call i32 @llvm.fshl.i32(i32 [[A:%.*]], i32 [[B:%.*]], i32 16)
; CHECK-NEXT:    [[TMP2:%.*]] = call i32 @llvm.ctpop.i32(i32 [[TMP1]]), !range [[RNG1]]
; CHECK-NEXT:    ret i32 [[TMP2]]
;
  %shl16 = shl i32 %a, 16
  %ctpop1 = tail call i32 @llvm.ctpop.i32(i32 %shl16)
  %lshl16 = lshr i32 %b, 16
  %ctpop2 = tail call i32 @llvm.ctpop.i32(i32 %lshl16)
  %res = add i32 %ctpop1, %ctpop2
  ret i32 %res
}

define <2 x i32> @ctpop_add_no_common_bits_vec(<2 x i32> %a, <2 x i32> %b) {
; CHECK-LABEL: @ctpop_add_no_common_bits_vec(
; CHECK-NEXT:    [[TMP1:%.*]] = call <2 x i32> @llvm.fshl.v2i32(<2 x i32> [[A:%.*]], <2 x i32> [[B:%.*]], <2 x i32> <i32 16, i32 16>)
; CHECK-NEXT:    [[TMP2:%.*]] = call <2 x i32> @llvm.ctpop.v2i32(<2 x i32> [[TMP1]])
; CHECK-NEXT:    ret <2 x i32> [[TMP2]]
;
  %shl16 = shl <2 x i32> %a, <i32 16, i32 16>
  %ctpop1 = tail call <2 x i32> @llvm.ctpop.v2i32(<2 x i32> %shl16)
  %lshl16 = lshr <2 x i32> %b, <i32 16, i32 16>
  %ctpop2 = tail call <2 x i32> @llvm.ctpop.v2i32(<2 x i32> %lshl16)
  %res = add <2 x i32> %ctpop1, %ctpop2
  ret <2 x i32> %res
}

define <2 x i32> @ctpop_add_no_common_bits_vec_use(<2 x i32> %a, <2 x i32> %b, <2 x i32>* %p) {
; CHECK-LABEL: @ctpop_add_no_common_bits_vec_use(
; CHECK-NEXT:    [[SHL16:%.*]] = shl <2 x i32> [[A:%.*]], <i32 16, i32 16>
; CHECK-NEXT:    [[CTPOP1:%.*]] = tail call <2 x i32> @llvm.ctpop.v2i32(<2 x i32> [[SHL16]])
; CHECK-NEXT:    [[LSHL16:%.*]] = lshr <2 x i32> [[B:%.*]], <i32 16, i32 16>
; CHECK-NEXT:    [[CTPOP2:%.*]] = tail call <2 x i32> @llvm.ctpop.v2i32(<2 x i32> [[LSHL16]])
; CHECK-NEXT:    store <2 x i32> [[CTPOP2]], <2 x i32>* [[P:%.*]], align 8
; CHECK-NEXT:    [[RES:%.*]] = add nuw nsw <2 x i32> [[CTPOP1]], [[CTPOP2]]
; CHECK-NEXT:    ret <2 x i32> [[RES]]
;
  %shl16 = shl <2 x i32> %a, <i32 16, i32 16>
  %ctpop1 = tail call <2 x i32> @llvm.ctpop.v2i32(<2 x i32> %shl16)
  %lshl16 = lshr <2 x i32> %b, <i32 16, i32 16>
  %ctpop2 = tail call <2 x i32> @llvm.ctpop.v2i32(<2 x i32> %lshl16)
  store <2 x i32> %ctpop2, <2 x i32>* %p
  %res = add <2 x i32> %ctpop1, %ctpop2
  ret <2 x i32> %res
}

define <2 x i32> @ctpop_add_no_common_bits_vec_use2(<2 x i32> %a, <2 x i32> %b, <2 x i32>* %p) {
; CHECK-LABEL: @ctpop_add_no_common_bits_vec_use2(
; CHECK-NEXT:    [[SHL16:%.*]] = shl <2 x i32> [[A:%.*]], <i32 16, i32 16>
; CHECK-NEXT:    [[CTPOP1:%.*]] = tail call <2 x i32> @llvm.ctpop.v2i32(<2 x i32> [[SHL16]])
; CHECK-NEXT:    store <2 x i32> [[CTPOP1]], <2 x i32>* [[P:%.*]], align 8
; CHECK-NEXT:    [[LSHL16:%.*]] = lshr <2 x i32> [[B:%.*]], <i32 16, i32 16>
; CHECK-NEXT:    [[CTPOP2:%.*]] = tail call <2 x i32> @llvm.ctpop.v2i32(<2 x i32> [[LSHL16]])
; CHECK-NEXT:    [[RES:%.*]] = add nuw nsw <2 x i32> [[CTPOP1]], [[CTPOP2]]
; CHECK-NEXT:    ret <2 x i32> [[RES]]
;
  %shl16 = shl <2 x i32> %a, <i32 16, i32 16>
  %ctpop1 = tail call <2 x i32> @llvm.ctpop.v2i32(<2 x i32> %shl16)
  store <2 x i32> %ctpop1, <2 x i32>* %p
  %lshl16 = lshr <2 x i32> %b, <i32 16, i32 16>
  %ctpop2 = tail call <2 x i32> @llvm.ctpop.v2i32(<2 x i32> %lshl16)
  %res = add <2 x i32> %ctpop1, %ctpop2
  ret <2 x i32> %res
}

define i8 @ctpop_rotate_left(i8 %a, i8 %amt)  {
; CHECK-LABEL: @ctpop_rotate_left(
; CHECK-NEXT:    [[RES:%.*]] = tail call i8 @llvm.ctpop.i8(i8 [[A:%.*]]), !range [[RNG0]]
; CHECK-NEXT:    ret i8 [[RES]]
;
  %rotl = tail call i8 @llvm.fshl.i8(i8 %a, i8 %a, i8 %amt)
  %res = tail call i8 @llvm.ctpop.i8(i8 %rotl)
  ret i8 %res
}

define i8 @ctpop_rotate_right(i8 %a, i8 %amt)  {
; CHECK-LABEL: @ctpop_rotate_right(
; CHECK-NEXT:    [[RES:%.*]] = tail call i8 @llvm.ctpop.i8(i8 [[A:%.*]]), !range [[RNG0]]
; CHECK-NEXT:    ret i8 [[RES]]
;
  %rotr = tail call i8 @llvm.fshr.i8(i8 %a, i8 %a, i8 %amt)
  %res = tail call i8 @llvm.ctpop.i8(i8 %rotr)
  ret i8 %res
}

declare i8 @llvm.fshl.i8(i8, i8, i8)
declare i8 @llvm.fshr.i8(i8, i8, i8)

define i8 @sub_ctpop(i8 %a)  {
; CHECK-LABEL: @sub_ctpop(
; CHECK-NEXT:    [[TMP1:%.*]] = xor i8 [[A:%.*]], -1
; CHECK-NEXT:    [[TMP2:%.*]] = call i8 @llvm.ctpop.i8(i8 [[TMP1]]), !range [[RNG0]]
; CHECK-NEXT:    ret i8 [[TMP2]]
;
  %cnt = tail call i8 @llvm.ctpop.i8(i8 %a)
  %res = sub i8 8, %cnt
  ret i8 %res
}

define i8 @sub_ctpop_wrong_cst(i8 %a)  {
; CHECK-LABEL: @sub_ctpop_wrong_cst(
; CHECK-NEXT:    [[CNT:%.*]] = tail call i8 @llvm.ctpop.i8(i8 [[A:%.*]]), !range [[RNG0]]
; CHECK-NEXT:    [[RES:%.*]] = sub nsw i8 5, [[CNT]]
; CHECK-NEXT:    ret i8 [[RES]]
;
  %cnt = tail call i8 @llvm.ctpop.i8(i8 %a)
  %res = sub i8 5, %cnt
  ret i8 %res
}

define i8 @sub_ctpop_unknown(i8 %a, i8 %b)  {
; CHECK-LABEL: @sub_ctpop_unknown(
; CHECK-NEXT:    [[CNT:%.*]] = tail call i8 @llvm.ctpop.i8(i8 [[A:%.*]]), !range [[RNG0]]
; CHECK-NEXT:    [[RES:%.*]] = sub i8 [[B:%.*]], [[CNT]]
; CHECK-NEXT:    ret i8 [[RES]]
;
  %cnt = tail call i8 @llvm.ctpop.i8(i8 %a)
  %res = sub i8 %b, %cnt
  ret i8 %res
}

define <2 x i32> @sub_ctpop_vec(<2 x i32> %a) {
; CHECK-LABEL: @sub_ctpop_vec(
; CHECK-NEXT:    [[TMP1:%.*]] = xor <2 x i32> [[A:%.*]], <i32 -1, i32 -1>
; CHECK-NEXT:    [[TMP2:%.*]] = call <2 x i32> @llvm.ctpop.v2i32(<2 x i32> [[TMP1]])
; CHECK-NEXT:    ret <2 x i32> [[TMP2]]
;
  %cnt = tail call <2 x i32> @llvm.ctpop.v2i32(<2 x i32> %a)
  %res = sub <2 x i32> <i32 32, i32 32>, %cnt
  ret <2 x i32> %res
}

define <2 x i32> @sub_ctpop_vec_extra_use(<2 x i32> %a, <2 x i32>* %p) {
; CHECK-LABEL: @sub_ctpop_vec_extra_use(
; CHECK-NEXT:    [[CNT:%.*]] = tail call <2 x i32> @llvm.ctpop.v2i32(<2 x i32> [[A:%.*]])
; CHECK-NEXT:    store <2 x i32> [[CNT]], <2 x i32>* [[P:%.*]], align 8
; CHECK-NEXT:    [[RES:%.*]] = sub nuw nsw <2 x i32> <i32 32, i32 32>, [[CNT]]
; CHECK-NEXT:    ret <2 x i32> [[RES]]
;
  %cnt = tail call <2 x i32> @llvm.ctpop.v2i32(<2 x i32> %a)
  store <2 x i32> %cnt, <2 x i32>* %p
  %res = sub <2 x i32> <i32 32, i32 32>, %cnt
  ret <2 x i32> %res
}

define i32 @zext_ctpop(i16 %x) {
; CHECK-LABEL: @zext_ctpop(
; CHECK-NEXT:    [[TMP1:%.*]] = call i16 @llvm.ctpop.i16(i16 [[X:%.*]]), !range [[RNG3:![0-9]+]]
; CHECK-NEXT:    [[P:%.*]] = zext i16 [[TMP1]] to i32
; CHECK-NEXT:    ret i32 [[P]]
;
  %z = zext i16 %x to i32
  %p = call i32 @llvm.ctpop.i32(i32 %z)
  ret i32 %p
}

define <2 x i32> @zext_ctpop_vec(<2 x i7> %x) {
; CHECK-LABEL: @zext_ctpop_vec(
; CHECK-NEXT:    [[TMP1:%.*]] = call <2 x i7> @llvm.ctpop.v2i7(<2 x i7> [[X:%.*]])
; CHECK-NEXT:    [[P:%.*]] = zext <2 x i7> [[TMP1]] to <2 x i32>
; CHECK-NEXT:    ret <2 x i32> [[P]]
;
  %z = zext <2 x i7> %x to <2 x i32>
  %p = call <2 x i32> @llvm.ctpop.v2i32(<2 x i32> %z)
  ret <2 x i32> %p
}

define i32 @zext_ctpop_extra_use(i16 %x, i32* %q) {
; CHECK-LABEL: @zext_ctpop_extra_use(
; CHECK-NEXT:    [[Z:%.*]] = zext i16 [[X:%.*]] to i32
; CHECK-NEXT:    store i32 [[Z]], i32* [[Q:%.*]], align 4
; CHECK-NEXT:    [[P:%.*]] = call i32 @llvm.ctpop.i32(i32 [[Z]]), !range [[RNG4:![0-9]+]]
; CHECK-NEXT:    ret i32 [[P]]
;
  %z = zext i16 %x to i32
  store i32 %z, i32* %q
  %p = call i32 @llvm.ctpop.i32(i32 %z)
  ret i32 %p
<<<<<<< HEAD
=======
}

define i32 @parity_xor(i32 %arg, i32 %arg1) {
; CHECK-LABEL: @parity_xor(
; CHECK-NEXT:    [[TMP1:%.*]] = xor i32 [[ARG1:%.*]], [[ARG:%.*]]
; CHECK-NEXT:    [[TMP2:%.*]] = call i32 @llvm.ctpop.i32(i32 [[TMP1]]), !range [[RNG1]]
; CHECK-NEXT:    [[I4:%.*]] = and i32 [[TMP2]], 1
; CHECK-NEXT:    ret i32 [[I4]]
;
  %i = tail call i32 @llvm.ctpop.i32(i32 %arg)
  %i2 = tail call i32 @llvm.ctpop.i32(i32 %arg1)
  %i3 = xor i32 %i2, %i
  %i4 = and i32 %i3, 1
  ret i32 %i4
}

define i32 @parity_xor_trunc(i64 %arg, i64 %arg1) {
; CHECK-LABEL: @parity_xor_trunc(
; CHECK-NEXT:    [[TMP1:%.*]] = xor i64 [[ARG1:%.*]], [[ARG:%.*]]
; CHECK-NEXT:    [[TMP2:%.*]] = call i64 @llvm.ctpop.i64(i64 [[TMP1]]), !range [[RNG5:![0-9]+]]
; CHECK-NEXT:    [[I4:%.*]] = trunc i64 [[TMP2]] to i32
; CHECK-NEXT:    [[I5:%.*]] = and i32 [[I4]], 1
; CHECK-NEXT:    ret i32 [[I5]]
;
  %i = tail call i64 @llvm.ctpop.i64(i64 %arg)
  %i2 = tail call i64 @llvm.ctpop.i64(i64 %arg1)
  %i3 = xor i64 %i2, %i
  %i4 = trunc i64 %i3 to i32
  %i5 = and i32 %i4, 1
  ret i32 %i5
}

define <2 x i32> @parity_xor_vec(<2 x i32> %arg, <2 x i32> %arg1) {
; CHECK-LABEL: @parity_xor_vec(
; CHECK-NEXT:    [[TMP1:%.*]] = xor <2 x i32> [[ARG1:%.*]], [[ARG:%.*]]
; CHECK-NEXT:    [[TMP2:%.*]] = call <2 x i32> @llvm.ctpop.v2i32(<2 x i32> [[TMP1]])
; CHECK-NEXT:    [[I4:%.*]] = and <2 x i32> [[TMP2]], <i32 1, i32 1>
; CHECK-NEXT:    ret <2 x i32> [[I4]]
;
  %i = tail call <2 x i32> @llvm.ctpop.v2i32(<2 x i32> %arg)
  %i2 = tail call <2 x i32> @llvm.ctpop.v2i32(<2 x i32> %arg1)
  %i3 = xor <2 x i32> %i2, %i
  %i4 = and <2 x i32> %i3, <i32 1, i32 1>
  ret <2 x i32> %i4
}

define i32 @parity_xor_wrong_cst(i32 %arg, i32 %arg1) {
; CHECK-LABEL: @parity_xor_wrong_cst(
; CHECK-NEXT:    [[I:%.*]] = tail call i32 @llvm.ctpop.i32(i32 [[ARG:%.*]]), !range [[RNG1]]
; CHECK-NEXT:    [[I2:%.*]] = tail call i32 @llvm.ctpop.i32(i32 [[ARG1:%.*]]), !range [[RNG1]]
; CHECK-NEXT:    [[I3:%.*]] = xor i32 [[I2]], [[I]]
; CHECK-NEXT:    [[I4:%.*]] = and i32 [[I3]], 3
; CHECK-NEXT:    ret i32 [[I4]]
;
  %i = tail call i32 @llvm.ctpop.i32(i32 %arg)
  %i2 = tail call i32 @llvm.ctpop.i32(i32 %arg1)
  %i3 = xor i32 %i2, %i
  %i4 = and i32 %i3, 3
  ret i32 %i4
}

define i32 @parity_xor_extra_use(i32 %arg, i32 %arg1) {
; CHECK-LABEL: @parity_xor_extra_use(
; CHECK-NEXT:    [[I:%.*]] = tail call i32 @llvm.ctpop.i32(i32 [[ARG:%.*]]), !range [[RNG1]]
; CHECK-NEXT:    [[I2:%.*]] = and i32 [[I]], 1
; CHECK-NEXT:    tail call void @use(i32 [[I2]])
; CHECK-NEXT:    [[I3:%.*]] = tail call i32 @llvm.ctpop.i32(i32 [[ARG1:%.*]]), !range [[RNG1]]
; CHECK-NEXT:    [[I4:%.*]] = and i32 [[I3]], 1
; CHECK-NEXT:    [[I5:%.*]] = xor i32 [[I4]], [[I2]]
; CHECK-NEXT:    ret i32 [[I5]]
;
  %i = tail call i32 @llvm.ctpop.i32(i32 %arg)
  %i2 = and i32 %i, 1
  tail call void @use(i32 %i2)
  %i3 = tail call i32 @llvm.ctpop.i32(i32 %arg1)
  %i4 = and i32 %i3, 1
  %i5 = xor i32 %i4, %i2
  ret i32 %i5
}

define i32 @parity_xor_extra_use2(i32 %arg, i32 %arg1) {
; CHECK-LABEL: @parity_xor_extra_use2(
; CHECK-NEXT:    [[I:%.*]] = tail call i32 @llvm.ctpop.i32(i32 [[ARG1:%.*]]), !range [[RNG1]]
; CHECK-NEXT:    [[I2:%.*]] = and i32 [[I]], 1
; CHECK-NEXT:    tail call void @use(i32 [[I2]])
; CHECK-NEXT:    [[I3:%.*]] = tail call i32 @llvm.ctpop.i32(i32 [[ARG:%.*]]), !range [[RNG1]]
; CHECK-NEXT:    [[I4:%.*]] = and i32 [[I3]], 1
; CHECK-NEXT:    [[I5:%.*]] = xor i32 [[I2]], [[I4]]
; CHECK-NEXT:    ret i32 [[I5]]
;
  %i = tail call i32 @llvm.ctpop.i32(i32 %arg1)
  %i2 = and i32 %i, 1
  tail call void @use(i32 %i2)
  %i3 = tail call i32 @llvm.ctpop.i32(i32 %arg)
  %i4 = and i32 %i3, 1
  %i5 = xor i32 %i2, %i4
  ret i32 %i5
>>>>>>> 3f9ee3c9
}<|MERGE_RESOLUTION|>--- conflicted
+++ resolved
@@ -382,8 +382,6 @@
   store i32 %z, i32* %q
   %p = call i32 @llvm.ctpop.i32(i32 %z)
   ret i32 %p
-<<<<<<< HEAD
-=======
 }
 
 define i32 @parity_xor(i32 %arg, i32 %arg1) {
@@ -481,5 +479,4 @@
   %i4 = and i32 %i3, 1
   %i5 = xor i32 %i2, %i4
   ret i32 %i5
->>>>>>> 3f9ee3c9
 }