; RUN: opt < %s -instcombine -S | FileCheck %s

<<<<<<< HEAD
; We should optimize these two redundant insertqi into one
; CHECK: define <2 x i64> @testInsertTwice(<2 x i64> %v, <2 x i64> %i)
define <2 x i64> @testInsertTwice(<2 x i64> %v, <2 x i64> %i) {
; CHECK: call <2 x i64> @llvm.x86.sse4a.insertqi(<2 x i64> %v, <2 x i64> %i, i8 32, i8 32)
; CHECK-NOT: insertqi
  %1 = tail call <2 x i64> @llvm.x86.sse4a.insertqi(<2 x i64> %v, <2 x i64> %i, i8 32, i8 32)
  %2 = tail call <2 x i64> @llvm.x86.sse4a.insertqi(<2 x i64> %1, <2 x i64> %i, i8 32, i8 32)
  ret <2 x i64> %2
}

; The result of this insert is the second arg, since the top 64 bits of
; the result are undefined, and we copy the bottom 64 bits from the
; second arg
; CHECK: define <2 x i64> @testInsert64Bits(<2 x i64> %v, <2 x i64> %i)
define <2 x i64> @testInsert64Bits(<2 x i64> %v, <2 x i64> %i) {
; CHECK: ret <2 x i64> %i
  %1 = tail call <2 x i64> @llvm.x86.sse4a.insertqi(<2 x i64> %v, <2 x i64> %i, i8 64, i8 0)
  ret <2 x i64> %1
}

; Test the several types of ranges and ordering that exist for two insertqi
; CHECK: define <2 x i64> @testInsertContainedRange(<2 x i64> %v, <2 x i64> %i)
define <2 x i64> @testInsertContainedRange(<2 x i64> %v, <2 x i64> %i) {
; CHECK: %[[RES:.*]] = call <2 x i64> @llvm.x86.sse4a.insertqi(<2 x i64> %v, <2 x i64> %i, i8 32, i8 0)
; CHECK: ret <2 x i64> %[[RES]]
  %1 = tail call <2 x i64> @llvm.x86.sse4a.insertqi(<2 x i64> %v, <2 x i64> %i, i8 32, i8 0)
  %2 = tail call <2 x i64> @llvm.x86.sse4a.insertqi(<2 x i64> %1, <2 x i64> %i, i8 16, i8 16)
  ret <2 x i64> %2
}

; CHECK: define <2 x i64> @testInsertContainedRange_2(<2 x i64> %v, <2 x i64> %i)
define <2 x i64> @testInsertContainedRange_2(<2 x i64> %v, <2 x i64> %i) {
; CHECK: %[[RES:.*]] = call <2 x i64> @llvm.x86.sse4a.insertqi(<2 x i64> %v, <2 x i64> %i, i8 32, i8 0)
; CHECK: ret <2 x i64> %[[RES]]
  %1 = tail call <2 x i64> @llvm.x86.sse4a.insertqi(<2 x i64> %v, <2 x i64> %i, i8 16, i8 16)
  %2 = tail call <2 x i64> @llvm.x86.sse4a.insertqi(<2 x i64> %1, <2 x i64> %i, i8 32, i8 0)
  ret <2 x i64> %2
}

; CHECK: define <2 x i64> @testInsertOverlappingRange(<2 x i64> %v, <2 x i64> %i)
define <2 x i64> @testInsertOverlappingRange(<2 x i64> %v, <2 x i64> %i) {
; CHECK: %[[RES:.*]] = call <2 x i64> @llvm.x86.sse4a.insertqi(<2 x i64> %v, <2 x i64> %i, i8 48, i8 0)
; CHECK: ret <2 x i64> %[[RES]]
  %1 = tail call <2 x i64> @llvm.x86.sse4a.insertqi(<2 x i64> %v, <2 x i64> %i, i8 32, i8 0)
  %2 = tail call <2 x i64> @llvm.x86.sse4a.insertqi(<2 x i64> %1, <2 x i64> %i, i8 32, i8 16)
  ret <2 x i64> %2
}

; CHECK: define <2 x i64> @testInsertOverlappingRange_2(<2 x i64> %v, <2 x i64> %i)
define <2 x i64> @testInsertOverlappingRange_2(<2 x i64> %v, <2 x i64> %i) {
; CHECK: %[[RES:.*]] = call <2 x i64> @llvm.x86.sse4a.insertqi(<2 x i64> %v, <2 x i64> %i, i8 48, i8 0)
; CHECK: ret <2 x i64> %[[RES]]
  %1 = tail call <2 x i64> @llvm.x86.sse4a.insertqi(<2 x i64> %v, <2 x i64> %i, i8 32, i8 16)
  %2 = tail call <2 x i64> @llvm.x86.sse4a.insertqi(<2 x i64> %1, <2 x i64> %i, i8 32, i8 0)
  ret <2 x i64> %2
}

; CHECK: define <2 x i64> @testInsertAdjacentRange(<2 x i64> %v, <2 x i64> %i)
define <2 x i64> @testInsertAdjacentRange(<2 x i64> %v, <2 x i64> %i) {
; CHECK: %[[RES:.*]] = call <2 x i64> @llvm.x86.sse4a.insertqi(<2 x i64> %v, <2 x i64> %i, i8 48, i8 0)
; CHECK: ret <2 x i64> %[[RES]]
  %1 = tail call <2 x i64> @llvm.x86.sse4a.insertqi(<2 x i64> %v, <2 x i64> %i, i8 32, i8 0)
  %2 = tail call <2 x i64> @llvm.x86.sse4a.insertqi(<2 x i64> %1, <2 x i64> %i, i8 16, i8 32)
  ret <2 x i64> %2
}

; CHECK: define <2 x i64> @testInsertAdjacentRange_2(<2 x i64> %v, <2 x i64> %i)
define <2 x i64> @testInsertAdjacentRange_2(<2 x i64> %v, <2 x i64> %i) {
; CHECK: %[[RES:.*]] = call <2 x i64> @llvm.x86.sse4a.insertqi(<2 x i64> %v, <2 x i64> %i, i8 48, i8 0)
; CHECK: ret <2 x i64> %[[RES]]
  %1 = tail call <2 x i64> @llvm.x86.sse4a.insertqi(<2 x i64> %v, <2 x i64> %i, i8 16, i8 32)
  %2 = tail call <2 x i64> @llvm.x86.sse4a.insertqi(<2 x i64> %1, <2 x i64> %i, i8 32, i8 0)
  ret <2 x i64> %2
}

; CHECK: define <2 x i64> @testInsertDisjointRange(<2 x i64> %v, <2 x i64> %i)
define <2 x i64> @testInsertDisjointRange(<2 x i64> %v, <2 x i64> %i) {
; CHECK: tail call <2 x i64> @llvm.x86.sse4a.insertqi(<2 x i64> %v, <2 x i64> %i, i8 16, i8 0)
; CHECK: tail call <2 x i64> @llvm.x86.sse4a.insertqi(<2 x i64> %1, <2 x i64> %i, i8 16, i8 32)
  %1 = tail call <2 x i64> @llvm.x86.sse4a.insertqi(<2 x i64> %v, <2 x i64> %i, i8 16, i8 0)
  %2 = tail call <2 x i64> @llvm.x86.sse4a.insertqi(<2 x i64> %1, <2 x i64> %i, i8 16, i8 32)
  ret <2 x i64> %2
}

; CHECK: define <2 x i64> @testInsertDisjointRange_2(<2 x i64> %v, <2 x i64> %i)
define <2 x i64> @testInsertDisjointRange_2(<2 x i64> %v, <2 x i64> %i) {
; CHECK:  tail call <2 x i64> @llvm.x86.sse4a.insertqi(<2 x i64> %v, <2 x i64> %i, i8 16, i8 0)
; CHECK:  tail call <2 x i64> @llvm.x86.sse4a.insertqi(<2 x i64> %1, <2 x i64> %i, i8 16, i8 32)
  %1 = tail call <2 x i64> @llvm.x86.sse4a.insertqi(<2 x i64> %v, <2 x i64> %i, i8 16, i8 0)
  %2 = tail call <2 x i64> @llvm.x86.sse4a.insertqi(<2 x i64> %1, <2 x i64> %i, i8 16, i8 32)
  ret <2 x i64> %2
}

; CHECK: define <2 x i64> @testZeroLength(<2 x i64> %v, <2 x i64> %i)
define <2 x i64> @testZeroLength(<2 x i64> %v, <2 x i64> %i) {
; CHECK: ret <2 x i64> %i
=======
;
; EXTRQ
;

define <2 x i64> @test_extrq_call(<2 x i64> %x, <16 x i8> %y) {
; CHECK-LABEL: @test_extrq_call
; CHECK-NEXT: %1 = tail call <2 x i64> @llvm.x86.sse4a.extrq(<2 x i64> %x, <16 x i8> %y)
; CHECK-NEXT: ret <2 x i64> %1
  %1 = tail call <2 x i64> @llvm.x86.sse4a.extrq(<2 x i64> %x, <16 x i8> %y) nounwind
  ret <2 x i64> %1
}

define <2 x i64> @test_extrq_zero_arg0(<2 x i64> %x, <16 x i8> %y) {
; CHECK-LABEL: @test_extrq_zero_arg0
; CHECK-NEXT: ret <2 x i64> <i64 0, i64 undef>
  %1 = tail call <2 x i64> @llvm.x86.sse4a.extrq(<2 x i64> zeroinitializer, <16 x i8> %y) nounwind
  ret <2 x i64> %1
}

define <2 x i64> @test_extrq_zero_arg1(<2 x i64> %x, <16 x i8> %y) {
; CHECK-LABEL: @test_extrq_zero_arg1
; CHECK-NEXT: ret <2 x i64> %x
  %1 = tail call <2 x i64> @llvm.x86.sse4a.extrq(<2 x i64> %x, <16 x i8> zeroinitializer) nounwind
  ret <2 x i64> %1
}

define <2 x i64> @test_extrq_to_extqi(<2 x i64> %x, <16 x i8> %y) {
; CHECK-LABEL: @test_extrq_to_extqi
; CHECK-NEXT: %1 = call <2 x i64> @llvm.x86.sse4a.extrqi(<2 x i64> %x, i8 8, i8 15)
; CHECK-NEXT: ret <2 x i64> %1
  %1 = tail call <2 x i64> @llvm.x86.sse4a.extrq(<2 x i64> %x, <16 x i8> <i8 8, i8 15, i8 0, i8 0, i8 0, i8 0, i8 0, i8 0, i8 0, i8 0, i8 0, i8 0, i8 0, i8 0, i8 0, i8 0>) nounwind
  ret <2 x i64> %1
}

define <2 x i64> @test_extrq_constant(<2 x i64> %x, <16 x i8> %y) {
; CHECK-LABEL: @test_extrq_constant
; CHECK-NEXT: ret <2 x i64> <i64 255, i64 undef>
  %1 = tail call <2 x i64> @llvm.x86.sse4a.extrq(<2 x i64> <i64 -1, i64 55>, <16 x i8> <i8 8, i8 15, i8 0, i8 0, i8 0, i8 0, i8 0, i8 0, i8 0, i8 0, i8 0, i8 0, i8 0, i8 0, i8 0, i8 0>) nounwind
  ret <2 x i64> %1
}

define <2 x i64> @test_extrq_constant_undef(<2 x i64> %x, <16 x i8> %y) {
; CHECK-LABEL: @test_extrq_constant_undef
; CHECK-NEXT: ret <2 x i64> <i64 65535, i64 undef>
  %1 = tail call <2 x i64> @llvm.x86.sse4a.extrq(<2 x i64> <i64 -1, i64 undef>, <16 x i8> <i8 16, i8 15, i8 0, i8 0, i8 0, i8 0, i8 0, i8 0, i8 0, i8 0, i8 0, i8 0, i8 0, i8 0, i8 0, i8 0>) nounwind
  ret <2 x i64> %1
}

;
; EXTRQI
;

define <2 x i64> @test_extrqi_call(<2 x i64> %x) {
; CHECK-LABEL: @test_extrqi_call
; CHECK-NEXT: %1 = tail call <2 x i64> @llvm.x86.sse4a.extrqi(<2 x i64> %x, i8 8, i8 23)
; CHECK-NEXT: ret <2 x i64> %1
  %1 = tail call <2 x i64> @llvm.x86.sse4a.extrqi(<2 x i64> %x, i8 8, i8 23)
  ret <2 x i64> %1
}

define <2 x i64> @test_extrqi_shuffle_1zuu(<2 x i64> %x) {
; CHECK-LABEL: @test_extrqi_shuffle_1zuu
; CHECK-NEXT: %1 = bitcast <2 x i64> %x to <16 x i8>
; CHECK-NEXT: %2 = shufflevector <16 x i8> %1, <16 x i8> <i8 undef, i8 undef, i8 undef, i8 undef, i8 0, i8 0, i8 0, i8 0, i8 undef, i8 undef, i8 undef, i8 undef, i8 undef, i8 undef, i8 undef, i8 undef>, <16 x i32> <i32 4, i32 5, i32 6, i32 7, i32 20, i32 21, i32 22, i32 23, i32 undef, i32 undef, i32 undef, i32 undef, i32 undef, i32 undef, i32 undef, i32 undef>
; CHECK-NEXT: %3 = bitcast <16 x i8> %2 to <2 x i64>
; CHECK-NEXT: ret <2 x i64> %3
  %1 = tail call <2 x i64> @llvm.x86.sse4a.extrqi(<2 x i64> %x, i8 32, i8 32)
  ret <2 x i64> %1
}

define <2 x i64> @test_extrqi_shuffle_2zzzzzzzuuuuuuuu(<2 x i64> %x) {
; CHECK-LABEL: @test_extrqi_shuffle_2zzzzzzzuuuuuuuu
; CHECK-NEXT: %1 = bitcast <2 x i64> %x to <16 x i8>
; CHECK-NEXT: %2 = shufflevector <16 x i8> %1, <16 x i8> <i8 undef, i8 0, i8 0, i8 0, i8 0, i8 0, i8 0, i8 0, i8 undef, i8 undef, i8 undef, i8 undef, i8 undef, i8 undef, i8 undef, i8 undef>, <16 x i32> <i32 2, i32 17, i32 18, i32 19, i32 20, i32 21, i32 22, i32 23, i32 undef, i32 undef, i32 undef, i32 undef, i32 undef, i32 undef, i32 undef, i32 undef>
; CHECK-NEXT: %3 = bitcast <16 x i8> %2 to <2 x i64>
; CHECK-NEXT: ret <2 x i64> %3
  %1 = tail call <2 x i64> @llvm.x86.sse4a.extrqi(<2 x i64> %x, i8 8, i8 16)
  ret <2 x i64> %1
}

define <2 x i64> @test_extrqi_undef(<2 x i64> %x) {
; CHECK-LABEL: @test_extrqi_undef
; CHECK-NEXT: ret <2 x i64> undef
  %1 = tail call <2 x i64> @llvm.x86.sse4a.extrqi(<2 x i64> zeroinitializer, i8 32, i8 33)
  ret <2 x i64> %1
}

define <2 x i64> @test_extrqi_zero(<2 x i64> %x) {
; CHECK-LABEL: @test_extrqi_zero
; CHECK-NEXT: ret <2 x i64> <i64 0, i64 undef>
  %1 = tail call <2 x i64> @llvm.x86.sse4a.extrqi(<2 x i64> zeroinitializer, i8 3, i8 18)
  ret <2 x i64> %1
}

define <2 x i64> @test_extrqi_constant(<2 x i64> %x) {
; CHECK-LABEL: @test_extrqi_constant
; CHECK-NEXT: ret <2 x i64> <i64 7, i64 undef>
  %1 = tail call <2 x i64> @llvm.x86.sse4a.extrqi(<2 x i64> <i64 -1, i64 55>, i8 3, i8 18)
  ret <2 x i64> %1
}

define <2 x i64> @test_extrqi_constant_undef(<2 x i64> %x) {
; CHECK-LABEL: @test_extrqi_constant_undef
; CHECK-NEXT: ret <2 x i64> <i64 15, i64 undef>
  %1 = tail call <2 x i64> @llvm.x86.sse4a.extrqi(<2 x i64> <i64 -1, i64 undef>, i8 4, i8 18)
  ret <2 x i64> %1
}

;
; INSERTQ
;

define <2 x i64> @test_insertq_call(<2 x i64> %x, <2 x i64> %y) {
; CHECK-LABEL: @test_insertq_call
; CHECK-NEXT: %1 = tail call <2 x i64> @llvm.x86.sse4a.insertq(<2 x i64> %x, <2 x i64> %y)
; CHECK-NEXT: ret <2 x i64> %1
  %1 = tail call <2 x i64> @llvm.x86.sse4a.insertq(<2 x i64> %x, <2 x i64> %y) nounwind
  ret <2 x i64> %1
}

define <2 x i64> @test_insertq_to_insertqi(<2 x i64> %x, <2 x i64> %y) {
; CHECK-LABEL: @test_insertq_to_insertqi
; CHECK-NEXT: %1 = call <2 x i64> @llvm.x86.sse4a.insertqi(<2 x i64> %x, <2 x i64> <i64 8, i64 undef>, i8 18, i8 2)
; CHECK-NEXT: ret <2 x i64> %1
  %1 = tail call <2 x i64> @llvm.x86.sse4a.insertq(<2 x i64> %x, <2 x i64> <i64 8, i64 658>) nounwind
  ret <2 x i64> %1
}

define <2 x i64> @test_insertq_constant(<2 x i64> %x, <2 x i64> %y) {
; CHECK-LABEL: @test_insertq_constant
; CHECK-NEXT: ret <2 x i64> <i64 32, i64 undef>
  %1 = tail call <2 x i64> @llvm.x86.sse4a.insertq(<2 x i64> <i64 0, i64 0>, <2 x i64> <i64 8, i64 658>) nounwind
  ret <2 x i64> %1
}

define <2 x i64> @test_insertq_constant_undef(<2 x i64> %x, <2 x i64> %y) {
; CHECK-LABEL: @test_insertq_constant_undef
; CHECK-NEXT: ret <2 x i64> <i64 33, i64 undef>
  %1 = tail call <2 x i64> @llvm.x86.sse4a.insertq(<2 x i64> <i64 1, i64 undef>, <2 x i64> <i64 8, i64 658>) nounwind
  ret <2 x i64> %1
}

;
; INSERTQI
;

define <16 x i8> @test_insertqi_shuffle_04uu(<16 x i8> %v, <16 x i8> %i) {
; CHECK-LABEL: @test_insertqi_shuffle_04uu
; CHECK-NEXT: %1 = shufflevector <16 x i8> %v, <16 x i8> %i, <16 x i32> <i32 0, i32 1, i32 2, i32 3, i32 16, i32 17, i32 18, i32 19, i32 undef, i32 undef, i32 undef, i32 undef, i32 undef, i32 undef, i32 undef, i32 undef>
; CHECK-NEXT: ret <16 x i8> %1
  %1 = bitcast <16 x i8> %v to <2 x i64>
  %2 = bitcast <16 x i8> %i to <2 x i64>
  %3 = tail call <2 x i64> @llvm.x86.sse4a.insertqi(<2 x i64> %1, <2 x i64> %2, i8 32, i8 32)
  %4 = bitcast <2 x i64> %3 to <16 x i8>
  ret <16 x i8> %4
}

define <16 x i8> @test_insertqi_shuffle_8123uuuu(<16 x i8> %v, <16 x i8> %i) {
; CHECK-LABEL: @test_insertqi_shuffle_8123uuuu
; CHECK-NEXT: %1 = shufflevector <16 x i8> %v, <16 x i8> %i, <16 x i32> <i32 16, i32 17, i32 2, i32 3, i32 4, i32 5, i32 6, i32 7, i32 undef, i32 undef, i32 undef, i32 undef, i32 undef, i32 undef, i32 undef, i32 undef>
; CHECK-NEXT: ret <16 x i8> %1
  %1 = bitcast <16 x i8> %v to <2 x i64>
  %2 = bitcast <16 x i8> %i to <2 x i64>
  %3 = tail call <2 x i64> @llvm.x86.sse4a.insertqi(<2 x i64> %1, <2 x i64> %2, i8 16, i8 0)
  %4 = bitcast <2 x i64> %3 to <16 x i8>
  ret <16 x i8> %4
}

define <2 x i64> @test_insertqi_constant(<2 x i64> %v, <2 x i64> %i) {
; CHECK-LABEL: @test_insertqi_constant
; CHECK-NEXT: ret <2 x i64> <i64 -131055, i64 undef>
  %1 = tail call <2 x i64> @llvm.x86.sse4a.insertqi(<2 x i64> <i64 -1, i64 -1>, <2 x i64> <i64 8, i64 0>, i8 16, i8 1)
  ret <2 x i64> %1
}

; The result of this insert is the second arg, since the top 64 bits of
; the result are undefined, and we copy the bottom 64 bits from the
; second arg
define <2 x i64> @testInsert64Bits(<2 x i64> %v, <2 x i64> %i) {
; CHECK-LABEL: @testInsert64Bits
; CHECK-NEXT: ret <2 x i64> %i
  %1 = tail call <2 x i64> @llvm.x86.sse4a.insertqi(<2 x i64> %v, <2 x i64> %i, i8 64, i8 0)
  ret <2 x i64> %1
}

define <2 x i64> @testZeroLength(<2 x i64> %v, <2 x i64> %i) {
; CHECK-LABEL: @testZeroLength
; CHECK-NEXT: ret <2 x i64> %i
>>>>>>> 8f509a70
  %1 = tail call <2 x i64> @llvm.x86.sse4a.insertqi(<2 x i64> %v, <2 x i64> %i, i8 0, i8 0)
  ret <2 x i64> %1
}

<<<<<<< HEAD
; CHECK: define <2 x i64> @testUndefinedInsertq_1(<2 x i64> %v, <2 x i64> %i)
define <2 x i64> @testUndefinedInsertq_1(<2 x i64> %v, <2 x i64> %i) {
; CHECK: ret <2 x i64> undef
=======
define <2 x i64> @testUndefinedInsertq_1(<2 x i64> %v, <2 x i64> %i) {
; CHECK-LABEL: @testUndefinedInsertq_1
; CHECK-NEXT: ret <2 x i64> undef
>>>>>>> 8f509a70
  %1 = tail call <2 x i64> @llvm.x86.sse4a.insertqi(<2 x i64> %v, <2 x i64> %i, i8 0, i8 16)
  ret <2 x i64> %1
}

<<<<<<< HEAD
; CHECK: define <2 x i64> @testUndefinedInsertq_2(<2 x i64> %v, <2 x i64> %i)
define <2 x i64> @testUndefinedInsertq_2(<2 x i64> %v, <2 x i64> %i) {
; CHECK: ret <2 x i64> undef
=======
define <2 x i64> @testUndefinedInsertq_2(<2 x i64> %v, <2 x i64> %i) {
; CHECK-LABEL: @testUndefinedInsertq_2
; CHECK-NEXT: ret <2 x i64> undef
>>>>>>> 8f509a70
  %1 = tail call <2 x i64> @llvm.x86.sse4a.insertqi(<2 x i64> %v, <2 x i64> %i, i8 48, i8 32)
  ret <2 x i64> %1
}

<<<<<<< HEAD
; CHECK: define <2 x i64> @testUndefinedInsertq_3(<2 x i64> %v, <2 x i64> %i)
define <2 x i64> @testUndefinedInsertq_3(<2 x i64> %v, <2 x i64> %i) {
; CHECK: ret <2 x i64> undef
=======
define <2 x i64> @testUndefinedInsertq_3(<2 x i64> %v, <2 x i64> %i) {
; CHECK-LABEL: @testUndefinedInsertq_3
; CHECK-NEXT: ret <2 x i64> undef
>>>>>>> 8f509a70
  %1 = tail call <2 x i64> @llvm.x86.sse4a.insertqi(<2 x i64> %v, <2 x i64> %i, i8 64, i8 16)
  ret <2 x i64> %1
}

<<<<<<< HEAD
=======
;
; Vector Demanded Bits
;

define <2 x i64> @test_extrq_arg0(<2 x i64> %x, <16 x i8> %y) {
; CHECK-LABEL: @test_extrq_arg0
; CHECK-NEXT: %1 = tail call <2 x i64> @llvm.x86.sse4a.extrq(<2 x i64> %x, <16 x i8> %y)
; CHECK-NEXT: ret <2 x i64> %1
  %1 = shufflevector <2 x i64> %x, <2 x i64> undef, <2 x i32> <i32 0, i32 0>
  %2 = tail call <2 x i64> @llvm.x86.sse4a.extrq(<2 x i64> %1, <16 x i8> %y) nounwind
  ret <2 x i64> %2
}

define <2 x i64> @test_extrq_arg1(<2 x i64> %x, <16 x i8> %y) {
; CHECK-LABEL: @test_extrq_arg1
; CHECK-NEXT: %1 = tail call <2 x i64> @llvm.x86.sse4a.extrq(<2 x i64> %x, <16 x i8> %y)
; CHECK-NEXT: ret <2 x i64> %1
  %1 = shufflevector <16 x i8> %y, <16 x i8> undef, <16 x i32> <i32 0, i32 1, i32 2, i32 3, i32 4, i32 5, i32 6, i32 7, i32 0, i32 0, i32 0, i32 0, i32 0, i32 0, i32 0, i32 0>
  %2 = tail call <2 x i64> @llvm.x86.sse4a.extrq(<2 x i64> %x, <16 x i8> %1) nounwind
  ret <2 x i64> %2
}

define <2 x i64> @test_extrq_args01(<2 x i64> %x, <16 x i8> %y) {
; CHECK-LABEL: @test_extrq_args01
; CHECK-NEXT: %1 = tail call <2 x i64> @llvm.x86.sse4a.extrq(<2 x i64> %x, <16 x i8> %y)
; CHECK-NEXT: ret <2 x i64> %1
  %1 = shufflevector <2 x i64> %x, <2 x i64> undef, <2 x i32> <i32 0, i32 0>
  %2 = shufflevector <16 x i8> %y, <16 x i8> undef, <16 x i32> <i32 0, i32 1, i32 2, i32 3, i32 4, i32 5, i32 6, i32 7, i32 0, i32 0, i32 0, i32 0, i32 0, i32 0, i32 0, i32 0>
  %3 = tail call <2 x i64> @llvm.x86.sse4a.extrq(<2 x i64> %1, <16 x i8> %2) nounwind
  ret <2 x i64> %3
}

define <2 x i64> @test_extrq_ret(<2 x i64> %x, <16 x i8> %y) {
; CHECK-LABEL: @test_extrq_ret
; CHECK-NEXT: ret <2 x i64> undef
  %1 = tail call <2 x i64> @llvm.x86.sse4a.extrq(<2 x i64> %x, <16 x i8> %y) nounwind
  %2 = shufflevector <2 x i64> %1, <2 x i64> undef, <2 x i32> <i32 1, i32 1>
  ret <2 x i64> %2
}

define <2 x i64> @test_extrqi_arg0(<2 x i64> %x) {
; CHECK-LABEL: @test_extrqi_arg0
; CHECK-NEXT: %1 = tail call <2 x i64> @llvm.x86.sse4a.extrqi(<2 x i64> %x, i8 3, i8 2)
; CHECK-NEXT: ret <2 x i64> %1
  %1 = shufflevector <2 x i64> %x, <2 x i64> undef, <2 x i32> <i32 0, i32 0>
  %2 = tail call <2 x i64> @llvm.x86.sse4a.extrqi(<2 x i64> %1, i8 3, i8 2)
  ret <2 x i64> %2
}

define <2 x i64> @test_extrqi_ret(<2 x i64> %x) {
; CHECK-LABEL: @test_extrqi_ret
; CHECK-NEXT: ret <2 x i64> undef
  %1 = tail call <2 x i64> @llvm.x86.sse4a.extrqi(<2 x i64> %x, i8 3, i8 2) nounwind
  %2 = shufflevector <2 x i64> %1, <2 x i64> undef, <2 x i32> <i32 1, i32 1>
  ret <2 x i64> %2
}

define <2 x i64> @test_insertq_arg0(<2 x i64> %x, <2 x i64> %y) {
; CHECK-LABEL: @test_insertq_arg0
; CHECK-NEXT: %1 = tail call <2 x i64> @llvm.x86.sse4a.insertq(<2 x i64> %x, <2 x i64> %y)
; CHECK-NEXT: ret <2 x i64> %1
  %1 = shufflevector <2 x i64> %x, <2 x i64> undef, <2 x i32> <i32 0, i32 0>
  %2 = tail call <2 x i64> @llvm.x86.sse4a.insertq(<2 x i64> %1, <2 x i64> %y) nounwind
  ret <2 x i64> %2
}

define <2 x i64> @test_insertq_ret(<2 x i64> %x, <2 x i64> %y) {
; CHECK-LABEL: @test_insertq_ret
; CHECK-NEXT: ret <2 x i64> undef
  %1 = tail call <2 x i64> @llvm.x86.sse4a.insertq(<2 x i64> %x, <2 x i64> %y) nounwind
  %2 = shufflevector <2 x i64> %1, <2 x i64> undef, <2 x i32> <i32 1, i32 1>
  ret <2 x i64> %2
}

define <2 x i64> @test_insertqi_arg0(<2 x i64> %x, <2 x i64> %y) {
; CHECK-LABEL: @test_insertqi_arg0
; CHECK-NEXT: %1 = tail call <2 x i64> @llvm.x86.sse4a.insertqi(<2 x i64> %x, <2 x i64> %y, i8 3, i8 2)
; CHECK-NEXT: ret <2 x i64> %1
  %1 = shufflevector <2 x i64> %x, <2 x i64> undef, <2 x i32> <i32 0, i32 0>
  %2 = tail call <2 x i64> @llvm.x86.sse4a.insertqi(<2 x i64> %1, <2 x i64> %y, i8 3, i8 2) nounwind
  ret <2 x i64> %2
}

define <2 x i64> @test_insertqi_arg1(<2 x i64> %x, <2 x i64> %y) {
; CHECK-LABEL: @test_insertqi_arg1
; CHECK-NEXT: %1 = tail call <2 x i64> @llvm.x86.sse4a.insertqi(<2 x i64> %x, <2 x i64> %y, i8 3, i8 2)
; CHECK-NEXT: ret <2 x i64> %1
  %1 = shufflevector <2 x i64> %y, <2 x i64> undef, <2 x i32> <i32 0, i32 0>
  %2 = tail call <2 x i64> @llvm.x86.sse4a.insertqi(<2 x i64> %x, <2 x i64> %1, i8 3, i8 2) nounwind
  ret <2 x i64> %2
}

define <2 x i64> @test_insertqi_args01(<2 x i64> %x, <2 x i64> %y) {
; CHECK-LABEL: @test_insertqi_args01
; CHECK-NEXT: %1 = tail call <2 x i64> @llvm.x86.sse4a.insertqi(<2 x i64> %x, <2 x i64> %y, i8 3, i8 2)
; CHECK-NEXT: ret <2 x i64> %1
  %1 = shufflevector <2 x i64> %x, <2 x i64> undef, <2 x i32> <i32 0, i32 0>
  %2 = shufflevector <2 x i64> %y, <2 x i64> undef, <2 x i32> <i32 0, i32 0>
  %3 = tail call <2 x i64> @llvm.x86.sse4a.insertqi(<2 x i64> %1, <2 x i64> %2, i8 3, i8 2) nounwind
  ret <2 x i64> %3
}

define <2 x i64> @test_insertqi_ret(<2 x i64> %x, <2 x i64> %y) {
; CHECK-LABEL: @test_insertqi_ret
; CHECK-NEXT: ret <2 x i64> undef
  %1 = tail call <2 x i64> @llvm.x86.sse4a.insertqi(<2 x i64> %x, <2 x i64> %y, i8 3, i8 2) nounwind
  %2 = shufflevector <2 x i64> %1, <2 x i64> undef, <2 x i32> <i32 1, i32 1>
  ret <2 x i64> %2
}

; CHECK: declare <2 x i64> @llvm.x86.sse4a.extrq
declare <2 x i64> @llvm.x86.sse4a.extrq(<2 x i64>, <16 x i8>) nounwind

; CHECK: declare <2 x i64> @llvm.x86.sse4a.extrqi
declare <2 x i64> @llvm.x86.sse4a.extrqi(<2 x i64>, i8, i8) nounwind

; CHECK: declare <2 x i64> @llvm.x86.sse4a.insertq
declare <2 x i64> @llvm.x86.sse4a.insertq(<2 x i64>, <2 x i64>) nounwind

>>>>>>> 8f509a70
; CHECK: declare <2 x i64> @llvm.x86.sse4a.insertqi
declare <2 x i64> @llvm.x86.sse4a.insertqi(<2 x i64>, <2 x i64>, i8, i8) nounwind<|MERGE_RESOLUTION|>--- conflicted
+++ resolved
@@ -1,103 +1,5 @@
 ; RUN: opt < %s -instcombine -S | FileCheck %s
 
-<<<<<<< HEAD
-; We should optimize these two redundant insertqi into one
-; CHECK: define <2 x i64> @testInsertTwice(<2 x i64> %v, <2 x i64> %i)
-define <2 x i64> @testInsertTwice(<2 x i64> %v, <2 x i64> %i) {
-; CHECK: call <2 x i64> @llvm.x86.sse4a.insertqi(<2 x i64> %v, <2 x i64> %i, i8 32, i8 32)
-; CHECK-NOT: insertqi
-  %1 = tail call <2 x i64> @llvm.x86.sse4a.insertqi(<2 x i64> %v, <2 x i64> %i, i8 32, i8 32)
-  %2 = tail call <2 x i64> @llvm.x86.sse4a.insertqi(<2 x i64> %1, <2 x i64> %i, i8 32, i8 32)
-  ret <2 x i64> %2
-}
-
-; The result of this insert is the second arg, since the top 64 bits of
-; the result are undefined, and we copy the bottom 64 bits from the
-; second arg
-; CHECK: define <2 x i64> @testInsert64Bits(<2 x i64> %v, <2 x i64> %i)
-define <2 x i64> @testInsert64Bits(<2 x i64> %v, <2 x i64> %i) {
-; CHECK: ret <2 x i64> %i
-  %1 = tail call <2 x i64> @llvm.x86.sse4a.insertqi(<2 x i64> %v, <2 x i64> %i, i8 64, i8 0)
-  ret <2 x i64> %1
-}
-
-; Test the several types of ranges and ordering that exist for two insertqi
-; CHECK: define <2 x i64> @testInsertContainedRange(<2 x i64> %v, <2 x i64> %i)
-define <2 x i64> @testInsertContainedRange(<2 x i64> %v, <2 x i64> %i) {
-; CHECK: %[[RES:.*]] = call <2 x i64> @llvm.x86.sse4a.insertqi(<2 x i64> %v, <2 x i64> %i, i8 32, i8 0)
-; CHECK: ret <2 x i64> %[[RES]]
-  %1 = tail call <2 x i64> @llvm.x86.sse4a.insertqi(<2 x i64> %v, <2 x i64> %i, i8 32, i8 0)
-  %2 = tail call <2 x i64> @llvm.x86.sse4a.insertqi(<2 x i64> %1, <2 x i64> %i, i8 16, i8 16)
-  ret <2 x i64> %2
-}
-
-; CHECK: define <2 x i64> @testInsertContainedRange_2(<2 x i64> %v, <2 x i64> %i)
-define <2 x i64> @testInsertContainedRange_2(<2 x i64> %v, <2 x i64> %i) {
-; CHECK: %[[RES:.*]] = call <2 x i64> @llvm.x86.sse4a.insertqi(<2 x i64> %v, <2 x i64> %i, i8 32, i8 0)
-; CHECK: ret <2 x i64> %[[RES]]
-  %1 = tail call <2 x i64> @llvm.x86.sse4a.insertqi(<2 x i64> %v, <2 x i64> %i, i8 16, i8 16)
-  %2 = tail call <2 x i64> @llvm.x86.sse4a.insertqi(<2 x i64> %1, <2 x i64> %i, i8 32, i8 0)
-  ret <2 x i64> %2
-}
-
-; CHECK: define <2 x i64> @testInsertOverlappingRange(<2 x i64> %v, <2 x i64> %i)
-define <2 x i64> @testInsertOverlappingRange(<2 x i64> %v, <2 x i64> %i) {
-; CHECK: %[[RES:.*]] = call <2 x i64> @llvm.x86.sse4a.insertqi(<2 x i64> %v, <2 x i64> %i, i8 48, i8 0)
-; CHECK: ret <2 x i64> %[[RES]]
-  %1 = tail call <2 x i64> @llvm.x86.sse4a.insertqi(<2 x i64> %v, <2 x i64> %i, i8 32, i8 0)
-  %2 = tail call <2 x i64> @llvm.x86.sse4a.insertqi(<2 x i64> %1, <2 x i64> %i, i8 32, i8 16)
-  ret <2 x i64> %2
-}
-
-; CHECK: define <2 x i64> @testInsertOverlappingRange_2(<2 x i64> %v, <2 x i64> %i)
-define <2 x i64> @testInsertOverlappingRange_2(<2 x i64> %v, <2 x i64> %i) {
-; CHECK: %[[RES:.*]] = call <2 x i64> @llvm.x86.sse4a.insertqi(<2 x i64> %v, <2 x i64> %i, i8 48, i8 0)
-; CHECK: ret <2 x i64> %[[RES]]
-  %1 = tail call <2 x i64> @llvm.x86.sse4a.insertqi(<2 x i64> %v, <2 x i64> %i, i8 32, i8 16)
-  %2 = tail call <2 x i64> @llvm.x86.sse4a.insertqi(<2 x i64> %1, <2 x i64> %i, i8 32, i8 0)
-  ret <2 x i64> %2
-}
-
-; CHECK: define <2 x i64> @testInsertAdjacentRange(<2 x i64> %v, <2 x i64> %i)
-define <2 x i64> @testInsertAdjacentRange(<2 x i64> %v, <2 x i64> %i) {
-; CHECK: %[[RES:.*]] = call <2 x i64> @llvm.x86.sse4a.insertqi(<2 x i64> %v, <2 x i64> %i, i8 48, i8 0)
-; CHECK: ret <2 x i64> %[[RES]]
-  %1 = tail call <2 x i64> @llvm.x86.sse4a.insertqi(<2 x i64> %v, <2 x i64> %i, i8 32, i8 0)
-  %2 = tail call <2 x i64> @llvm.x86.sse4a.insertqi(<2 x i64> %1, <2 x i64> %i, i8 16, i8 32)
-  ret <2 x i64> %2
-}
-
-; CHECK: define <2 x i64> @testInsertAdjacentRange_2(<2 x i64> %v, <2 x i64> %i)
-define <2 x i64> @testInsertAdjacentRange_2(<2 x i64> %v, <2 x i64> %i) {
-; CHECK: %[[RES:.*]] = call <2 x i64> @llvm.x86.sse4a.insertqi(<2 x i64> %v, <2 x i64> %i, i8 48, i8 0)
-; CHECK: ret <2 x i64> %[[RES]]
-  %1 = tail call <2 x i64> @llvm.x86.sse4a.insertqi(<2 x i64> %v, <2 x i64> %i, i8 16, i8 32)
-  %2 = tail call <2 x i64> @llvm.x86.sse4a.insertqi(<2 x i64> %1, <2 x i64> %i, i8 32, i8 0)
-  ret <2 x i64> %2
-}
-
-; CHECK: define <2 x i64> @testInsertDisjointRange(<2 x i64> %v, <2 x i64> %i)
-define <2 x i64> @testInsertDisjointRange(<2 x i64> %v, <2 x i64> %i) {
-; CHECK: tail call <2 x i64> @llvm.x86.sse4a.insertqi(<2 x i64> %v, <2 x i64> %i, i8 16, i8 0)
-; CHECK: tail call <2 x i64> @llvm.x86.sse4a.insertqi(<2 x i64> %1, <2 x i64> %i, i8 16, i8 32)
-  %1 = tail call <2 x i64> @llvm.x86.sse4a.insertqi(<2 x i64> %v, <2 x i64> %i, i8 16, i8 0)
-  %2 = tail call <2 x i64> @llvm.x86.sse4a.insertqi(<2 x i64> %1, <2 x i64> %i, i8 16, i8 32)
-  ret <2 x i64> %2
-}
-
-; CHECK: define <2 x i64> @testInsertDisjointRange_2(<2 x i64> %v, <2 x i64> %i)
-define <2 x i64> @testInsertDisjointRange_2(<2 x i64> %v, <2 x i64> %i) {
-; CHECK:  tail call <2 x i64> @llvm.x86.sse4a.insertqi(<2 x i64> %v, <2 x i64> %i, i8 16, i8 0)
-; CHECK:  tail call <2 x i64> @llvm.x86.sse4a.insertqi(<2 x i64> %1, <2 x i64> %i, i8 16, i8 32)
-  %1 = tail call <2 x i64> @llvm.x86.sse4a.insertqi(<2 x i64> %v, <2 x i64> %i, i8 16, i8 0)
-  %2 = tail call <2 x i64> @llvm.x86.sse4a.insertqi(<2 x i64> %1, <2 x i64> %i, i8 16, i8 32)
-  ret <2 x i64> %2
-}
-
-; CHECK: define <2 x i64> @testZeroLength(<2 x i64> %v, <2 x i64> %i)
-define <2 x i64> @testZeroLength(<2 x i64> %v, <2 x i64> %i) {
-; CHECK: ret <2 x i64> %i
-=======
 ;
 ; EXTRQ
 ;
@@ -286,52 +188,31 @@
 define <2 x i64> @testZeroLength(<2 x i64> %v, <2 x i64> %i) {
 ; CHECK-LABEL: @testZeroLength
 ; CHECK-NEXT: ret <2 x i64> %i
->>>>>>> 8f509a70
   %1 = tail call <2 x i64> @llvm.x86.sse4a.insertqi(<2 x i64> %v, <2 x i64> %i, i8 0, i8 0)
   ret <2 x i64> %1
 }
 
-<<<<<<< HEAD
-; CHECK: define <2 x i64> @testUndefinedInsertq_1(<2 x i64> %v, <2 x i64> %i)
-define <2 x i64> @testUndefinedInsertq_1(<2 x i64> %v, <2 x i64> %i) {
-; CHECK: ret <2 x i64> undef
-=======
 define <2 x i64> @testUndefinedInsertq_1(<2 x i64> %v, <2 x i64> %i) {
 ; CHECK-LABEL: @testUndefinedInsertq_1
 ; CHECK-NEXT: ret <2 x i64> undef
->>>>>>> 8f509a70
   %1 = tail call <2 x i64> @llvm.x86.sse4a.insertqi(<2 x i64> %v, <2 x i64> %i, i8 0, i8 16)
   ret <2 x i64> %1
 }
 
-<<<<<<< HEAD
-; CHECK: define <2 x i64> @testUndefinedInsertq_2(<2 x i64> %v, <2 x i64> %i)
-define <2 x i64> @testUndefinedInsertq_2(<2 x i64> %v, <2 x i64> %i) {
-; CHECK: ret <2 x i64> undef
-=======
 define <2 x i64> @testUndefinedInsertq_2(<2 x i64> %v, <2 x i64> %i) {
 ; CHECK-LABEL: @testUndefinedInsertq_2
 ; CHECK-NEXT: ret <2 x i64> undef
->>>>>>> 8f509a70
   %1 = tail call <2 x i64> @llvm.x86.sse4a.insertqi(<2 x i64> %v, <2 x i64> %i, i8 48, i8 32)
   ret <2 x i64> %1
 }
 
-<<<<<<< HEAD
-; CHECK: define <2 x i64> @testUndefinedInsertq_3(<2 x i64> %v, <2 x i64> %i)
-define <2 x i64> @testUndefinedInsertq_3(<2 x i64> %v, <2 x i64> %i) {
-; CHECK: ret <2 x i64> undef
-=======
 define <2 x i64> @testUndefinedInsertq_3(<2 x i64> %v, <2 x i64> %i) {
 ; CHECK-LABEL: @testUndefinedInsertq_3
 ; CHECK-NEXT: ret <2 x i64> undef
->>>>>>> 8f509a70
   %1 = tail call <2 x i64> @llvm.x86.sse4a.insertqi(<2 x i64> %v, <2 x i64> %i, i8 64, i8 16)
   ret <2 x i64> %1
 }
 
-<<<<<<< HEAD
-=======
 ;
 ; Vector Demanded Bits
 ;
@@ -451,6 +332,5 @@
 ; CHECK: declare <2 x i64> @llvm.x86.sse4a.insertq
 declare <2 x i64> @llvm.x86.sse4a.insertq(<2 x i64>, <2 x i64>) nounwind
 
->>>>>>> 8f509a70
 ; CHECK: declare <2 x i64> @llvm.x86.sse4a.insertqi
 declare <2 x i64> @llvm.x86.sse4a.insertqi(<2 x i64>, <2 x i64>, i8, i8) nounwind