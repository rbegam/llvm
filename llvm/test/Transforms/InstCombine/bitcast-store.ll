; RUN: opt -S -instcombine < %s | FileCheck %s

; Instcombine should preserve metadata and alignment while
; folding a bitcast into a store.

target datalayout = "e-p:64:64:64-i1:8:8-i8:8:8-i16:16:16-i32:32:32-i64:64:64-f32:32:32-f64:64:64-v64:64:64-v128:128:128-a0:0:64-s0:64:64-f80:128:128-n8:16:32:64"

%struct.A = type { i32 (...)** }

@G = external constant [5 x i8*]

; CHECK-LABEL: @foo
; CHECK: store i32 (...)** bitcast (i8** getelementptr inbounds ([5 x i8*]* @G, i64 0, i64 2) to i32 (...)**), i32 (...)*** %0, align 16, !tag !0
define void @foo(%struct.A* %a) nounwind {
entry:
  %0 = bitcast %struct.A* %a to i8***
  store i8** getelementptr inbounds ([5 x i8*]* @G, i64 0, i64 2), i8*** %0, align 16, !tag !0
  ret void
}

; Check instcombine doesn't try and fold the following bitcast into the store.
; This transformation would not be safe since we would need to use addrspacecast
; and addrspacecast is not guaranteed to be a no-op cast.

; CHECK-LABEL: @bar
; CHECK: %cast = bitcast i8** %b to i8 addrspace(1)**
; CHECK: store i8 addrspace(1)* %a, i8 addrspace(1)** %cast
define void @bar(i8 addrspace(1)* %a, i8** %b) nounwind {
entry:
  %cast = bitcast i8** %b to i8 addrspace(1)**
  store i8 addrspace(1)* %a, i8 addrspace(1)** %cast
  ret void
}

<<<<<<< HEAD
!0 = metadata !{metadata !"hello"}
=======
!0 = !{!0}
>>>>>>> 41cb3da2
<|MERGE_RESOLUTION|>--- conflicted
+++ resolved
@@ -10,11 +10,11 @@
 @G = external constant [5 x i8*]
 
 ; CHECK-LABEL: @foo
-; CHECK: store i32 (...)** bitcast (i8** getelementptr inbounds ([5 x i8*]* @G, i64 0, i64 2) to i32 (...)**), i32 (...)*** %0, align 16, !tag !0
-define void @foo(%struct.A* %a) nounwind {
+; CHECK: store i32 %x, i32* %{{.*}}, align 16, !noalias !0
+define void @foo(i32 %x, float* %p) nounwind {
 entry:
-  %0 = bitcast %struct.A* %a to i8***
-  store i8** getelementptr inbounds ([5 x i8*]* @G, i64 0, i64 2), i8*** %0, align 16, !tag !0
+  %x.cast = bitcast i32 %x to float
+  store float %x.cast, float* %p, align 16, !noalias !0
   ret void
 }
 
@@ -32,8 +32,4 @@
   ret void
 }
 
-<<<<<<< HEAD
-!0 = metadata !{metadata !"hello"}
-=======
-!0 = !{!0}
->>>>>>> 41cb3da2
+!0 = !{!0}