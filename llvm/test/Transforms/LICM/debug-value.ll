; RUN: opt -licm -basicaa < %s -S | FileCheck %s

define void @dgefa() nounwind ssp {
entry:
  br label %for.body

for.body:                                         ; preds = %for.cond.backedge, %entry
  br i1 undef, label %if.then, label %for.cond.backedge, !dbg !11

for.cond.backedge:                                ; preds = %for.body61, %for.body61.us, %for.body
  br i1 undef, label %for.end104, label %for.body, !dbg !15

if.then:                                          ; preds = %for.body
  br i1 undef, label %if.then27, label %if.end.if.end.split_crit_edge.critedge, !dbg !16

if.then27:                                        ; preds = %if.then
; CHECK: tail call void @llvm.dbg.value
<<<<<<< HEAD
  tail call void @llvm.dbg.value(metadata !18, i64 0, metadata !19), !dbg !21
=======
  tail call void @llvm.dbg.value(metadata double undef, i64 0, metadata !19, metadata !{}), !dbg !21
>>>>>>> 41cb3da2
  br label %for.body61.us

if.end.if.end.split_crit_edge.critedge:           ; preds = %if.then
  br label %for.body61

for.body61.us:                                    ; preds = %for.body61.us, %if.then27
  br i1 undef, label %for.cond.backedge, label %for.body61.us, !dbg !23

for.body61:                                       ; preds = %for.body61, %if.end.if.end.split_crit_edge.critedge
  br i1 undef, label %for.cond.backedge, label %for.body61, !dbg !23

for.end104:                                       ; preds = %for.cond.backedge
  ret void, !dbg !24
}

declare void @llvm.dbg.value(metadata, i64, metadata) nounwind readnone

!llvm.module.flags = !{!26}
!llvm.dbg.sp = !{!0, !6, !9, !10}

<<<<<<< HEAD
!0 = metadata !{i32 589870, metadata !25, metadata !1, metadata !"idamax", metadata !"idamax", metadata !"", i32 112, metadata !3, i1 false, i1 true, i32 0, i32 0, i32 0, i32 256, i1 false, null, null, null, null, i32 0} ; [ DW_TAG_subprogram ]
!1 = metadata !{i32 589865, metadata !25} ; [ DW_TAG_file_type ]
!2 = metadata !{i32 589841, metadata !25, i32 12, metadata !"clang version 2.9 (trunk 127169)", i1 true, metadata !"", i32 0, metadata !8, metadata !8, metadata !8, null, null, metadata !""} ; [ DW_TAG_compile_unit ]
!3 = metadata !{i32 589845, metadata !25, metadata !1, metadata !"", i32 0, i64 0, i64 0, i32 0, i32 0, null, metadata !4, i32 0, i32 0} ; [ DW_TAG_subroutine_type ]
!4 = metadata !{metadata !5}
!5 = metadata !{i32 589860, null, metadata !2, metadata !"int", i32 0, i64 32, i64 32, i64 0, i32 0, i32 5} ; [ DW_TAG_base_type ]
!6 = metadata !{i32 589870, metadata !25, metadata !1, metadata !"dscal", metadata !"dscal", metadata !"", i32 206, metadata !7, i1 false, i1 true, i32 0, i32 0, i32 0, i32 256, i1 false, null, null, null, null, i32 0} ; [ DW_TAG_subprogram ]
!7 = metadata !{i32 589845, metadata !25, metadata !1, metadata !"", i32 0, i64 0, i64 0, i32 0, i32 0, null, metadata !8, i32 0, null, null, null} ; [ DW_TAG_subroutine_type ] [line 0, size 0, align 0, offset 0] [from ]
!8 = metadata !{null}
!9 = metadata !{i32 589870, metadata !25, metadata !1, metadata !"daxpy", metadata !"daxpy", metadata !"", i32 230, metadata !7, i1 false, i1 true, i32 0, i32 0, i32 0, i32 256, i1 false, null, null, null, null, i32 0} ; [ DW_TAG_subprogram ]
!10 = metadata !{i32 589870, metadata !25, metadata !1, metadata !"dgefa", metadata !"dgefa", metadata !"", i32 267, metadata !7, i1 false, i1 true, i32 0, i32 0, null, i32 256, i1 false, null, null, null, null, i32 0} ; [ DW_TAG_subprogram ] [line 267] [def] [scope 0] [dgefa]
!11 = metadata !{i32 281, i32 9, metadata !12, null}
!12 = metadata !{i32 589835, metadata !25, metadata !13, i32 272, i32 5, i32 32} ; [ DW_TAG_lexical_block ]
!13 = metadata !{i32 589835, metadata !25, metadata !14, i32 271, i32 5, i32 31} ; [ DW_TAG_lexical_block ]
!14 = metadata !{i32 589835, metadata !25, metadata !10, i32 267, i32 1, i32 30} ; [ DW_TAG_lexical_block ]
!15 = metadata !{i32 271, i32 5, metadata !14, null}
!16 = metadata !{i32 284, i32 10, metadata !17, null}
!17 = metadata !{i32 589835, metadata !25, metadata !12, i32 282, i32 9, i32 33} ; [ DW_TAG_lexical_block ]
!18 = metadata !{double undef}
!19 = metadata !{i32 590080, metadata !14, metadata !"temp", metadata !1, i32 268, metadata !20, i32 0} ; [ DW_TAG_auto_variable ]
!20 = metadata !{i32 589860, null, metadata !2, metadata !"double", i32 0, i64 64, i64 64, i64 0, i32 0, i32 4} ; [ DW_TAG_base_type ]
!21 = metadata !{i32 286, i32 14, metadata !22, null}
!22 = metadata !{i32 589835, metadata !25, metadata !17, i32 285, i32 13, i32 34} ; [ DW_TAG_lexical_block ]
!23 = metadata !{i32 296, i32 13, metadata !17, null}
!24 = metadata !{i32 313, i32 1, metadata !14, null}
!25 = metadata !{metadata !"/Volumes/Lalgate/work/llvm/projects/llvm-test/SingleSource/Benchmarks/CoyoteBench/lpbench.c", metadata !"/private/tmp"}
!26 = metadata !{i32 1, metadata !"Debug Info Version", i32 1}
=======
!0 = !{!"0x2e\00idamax\00idamax\00\00112\000\001\000\006\00256\000\000", !25, !1, !3, i32 0, null, null, null, null} ; [ DW_TAG_subprogram ]
!1 = !{!"0x29", !25} ; [ DW_TAG_file_type ]
!2 = !{!"0x11\0012\00clang version 2.9 (trunk 127169)\001\00\000\00\000", !25, !8, !8, !8, null, null} ; [ DW_TAG_compile_unit ]
!3 = !{!"0x15\00\000\000\000\000\000\000", !25, !1, null, !4, i32 0} ; [ DW_TAG_subroutine_type ]
!4 = !{!5}
!5 = !{!"0x24\00int\000\0032\0032\000\000\005", null, !2} ; [ DW_TAG_base_type ]
!6 = !{!"0x2e\00dscal\00dscal\00\00206\000\001\000\006\00256\000\000", !25, !1, !7, i32 0, null, null, null, null} ; [ DW_TAG_subprogram ]
!7 = !{!"0x15\00\000\000\000\000\000\000", !25, !1, null, !8, null, null, null} ; [ DW_TAG_subroutine_type ] [line 0, size 0, align 0, offset 0] [from ]
!8 = !{null}
!9 = !{!"0x2e\00daxpy\00daxpy\00\00230\000\001\000\006\00256\000\000", !25, !1, !7, i32 0, null, null, null, null} ; [ DW_TAG_subprogram ]
!10 = !{!"0x2e\00dgefa\00dgefa\00\00267\000\001\000\006\00256\000\000", !25, !1, !7, null, null, null, null, null} ; [ DW_TAG_subprogram ] [line 267] [def] [scope 0] [dgefa]
!11 = !MDLocation(line: 281, column: 9, scope: !12)
!12 = !{!"0xb\00272\005\0032", !25, !13} ; [ DW_TAG_lexical_block ]
!13 = !{!"0xb\00271\005\0031", !25, !14} ; [ DW_TAG_lexical_block ]
!14 = !{!"0xb\00267\001\0030", !25, !10} ; [ DW_TAG_lexical_block ]
!15 = !MDLocation(line: 271, column: 5, scope: !14)
!16 = !MDLocation(line: 284, column: 10, scope: !17)
!17 = !{!"0xb\00282\009\0033", !25, !12} ; [ DW_TAG_lexical_block ]
!18 = !{double undef}
!19 = !{!"0x100\00temp\00268\000", !14, !1, !20} ; [ DW_TAG_auto_variable ]
!20 = !{!"0x24\00double\000\0064\0064\000\000\004", null, !2} ; [ DW_TAG_base_type ]
!21 = !MDLocation(line: 286, column: 14, scope: !22)
!22 = !{!"0xb\00285\0013\0034", !25, !17} ; [ DW_TAG_lexical_block ]
!23 = !MDLocation(line: 296, column: 13, scope: !17)
!24 = !MDLocation(line: 313, column: 1, scope: !14)
!25 = !{!"/Volumes/Lalgate/work/llvm/projects/llvm-test/SingleSource/Benchmarks/CoyoteBench/lpbench.c", !"/private/tmp"}
!26 = !{i32 1, !"Debug Info Version", i32 2}
>>>>>>> 41cb3da2
<|MERGE_RESOLUTION|>--- conflicted
+++ resolved
@@ -15,11 +15,7 @@
 
 if.then27:                                        ; preds = %if.then
 ; CHECK: tail call void @llvm.dbg.value
-<<<<<<< HEAD
-  tail call void @llvm.dbg.value(metadata !18, i64 0, metadata !19), !dbg !21
-=======
   tail call void @llvm.dbg.value(metadata double undef, i64 0, metadata !19, metadata !{}), !dbg !21
->>>>>>> 41cb3da2
   br label %for.body61.us
 
 if.end.if.end.split_crit_edge.critedge:           ; preds = %if.then
@@ -35,40 +31,11 @@
   ret void, !dbg !24
 }
 
-declare void @llvm.dbg.value(metadata, i64, metadata) nounwind readnone
+declare void @llvm.dbg.value(metadata, i64, metadata, metadata) nounwind readnone
 
 !llvm.module.flags = !{!26}
 !llvm.dbg.sp = !{!0, !6, !9, !10}
 
-<<<<<<< HEAD
-!0 = metadata !{i32 589870, metadata !25, metadata !1, metadata !"idamax", metadata !"idamax", metadata !"", i32 112, metadata !3, i1 false, i1 true, i32 0, i32 0, i32 0, i32 256, i1 false, null, null, null, null, i32 0} ; [ DW_TAG_subprogram ]
-!1 = metadata !{i32 589865, metadata !25} ; [ DW_TAG_file_type ]
-!2 = metadata !{i32 589841, metadata !25, i32 12, metadata !"clang version 2.9 (trunk 127169)", i1 true, metadata !"", i32 0, metadata !8, metadata !8, metadata !8, null, null, metadata !""} ; [ DW_TAG_compile_unit ]
-!3 = metadata !{i32 589845, metadata !25, metadata !1, metadata !"", i32 0, i64 0, i64 0, i32 0, i32 0, null, metadata !4, i32 0, i32 0} ; [ DW_TAG_subroutine_type ]
-!4 = metadata !{metadata !5}
-!5 = metadata !{i32 589860, null, metadata !2, metadata !"int", i32 0, i64 32, i64 32, i64 0, i32 0, i32 5} ; [ DW_TAG_base_type ]
-!6 = metadata !{i32 589870, metadata !25, metadata !1, metadata !"dscal", metadata !"dscal", metadata !"", i32 206, metadata !7, i1 false, i1 true, i32 0, i32 0, i32 0, i32 256, i1 false, null, null, null, null, i32 0} ; [ DW_TAG_subprogram ]
-!7 = metadata !{i32 589845, metadata !25, metadata !1, metadata !"", i32 0, i64 0, i64 0, i32 0, i32 0, null, metadata !8, i32 0, null, null, null} ; [ DW_TAG_subroutine_type ] [line 0, size 0, align 0, offset 0] [from ]
-!8 = metadata !{null}
-!9 = metadata !{i32 589870, metadata !25, metadata !1, metadata !"daxpy", metadata !"daxpy", metadata !"", i32 230, metadata !7, i1 false, i1 true, i32 0, i32 0, i32 0, i32 256, i1 false, null, null, null, null, i32 0} ; [ DW_TAG_subprogram ]
-!10 = metadata !{i32 589870, metadata !25, metadata !1, metadata !"dgefa", metadata !"dgefa", metadata !"", i32 267, metadata !7, i1 false, i1 true, i32 0, i32 0, null, i32 256, i1 false, null, null, null, null, i32 0} ; [ DW_TAG_subprogram ] [line 267] [def] [scope 0] [dgefa]
-!11 = metadata !{i32 281, i32 9, metadata !12, null}
-!12 = metadata !{i32 589835, metadata !25, metadata !13, i32 272, i32 5, i32 32} ; [ DW_TAG_lexical_block ]
-!13 = metadata !{i32 589835, metadata !25, metadata !14, i32 271, i32 5, i32 31} ; [ DW_TAG_lexical_block ]
-!14 = metadata !{i32 589835, metadata !25, metadata !10, i32 267, i32 1, i32 30} ; [ DW_TAG_lexical_block ]
-!15 = metadata !{i32 271, i32 5, metadata !14, null}
-!16 = metadata !{i32 284, i32 10, metadata !17, null}
-!17 = metadata !{i32 589835, metadata !25, metadata !12, i32 282, i32 9, i32 33} ; [ DW_TAG_lexical_block ]
-!18 = metadata !{double undef}
-!19 = metadata !{i32 590080, metadata !14, metadata !"temp", metadata !1, i32 268, metadata !20, i32 0} ; [ DW_TAG_auto_variable ]
-!20 = metadata !{i32 589860, null, metadata !2, metadata !"double", i32 0, i64 64, i64 64, i64 0, i32 0, i32 4} ; [ DW_TAG_base_type ]
-!21 = metadata !{i32 286, i32 14, metadata !22, null}
-!22 = metadata !{i32 589835, metadata !25, metadata !17, i32 285, i32 13, i32 34} ; [ DW_TAG_lexical_block ]
-!23 = metadata !{i32 296, i32 13, metadata !17, null}
-!24 = metadata !{i32 313, i32 1, metadata !14, null}
-!25 = metadata !{metadata !"/Volumes/Lalgate/work/llvm/projects/llvm-test/SingleSource/Benchmarks/CoyoteBench/lpbench.c", metadata !"/private/tmp"}
-!26 = metadata !{i32 1, metadata !"Debug Info Version", i32 1}
-=======
 !0 = !{!"0x2e\00idamax\00idamax\00\00112\000\001\000\006\00256\000\000", !25, !1, !3, i32 0, null, null, null, null} ; [ DW_TAG_subprogram ]
 !1 = !{!"0x29", !25} ; [ DW_TAG_file_type ]
 !2 = !{!"0x11\0012\00clang version 2.9 (trunk 127169)\001\00\000\00\000", !25, !8, !8, !8, null, null} ; [ DW_TAG_compile_unit ]
@@ -95,5 +62,4 @@
 !23 = !MDLocation(line: 296, column: 13, scope: !17)
 !24 = !MDLocation(line: 313, column: 1, scope: !14)
 !25 = !{!"/Volumes/Lalgate/work/llvm/projects/llvm-test/SingleSource/Benchmarks/CoyoteBench/lpbench.c", !"/private/tmp"}
-!26 = !{i32 1, !"Debug Info Version", i32 2}
->>>>>>> 41cb3da2
+!26 = !{i32 1, !"Debug Info Version", i32 2}