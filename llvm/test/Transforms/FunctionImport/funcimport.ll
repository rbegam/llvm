--- conflicted
+++ resolved
@@ -99,11 +99,7 @@
 ; INSTLIM5-DAG: declare hidden void @funcwithpersonality.llvm.{{.*}}()
 
 ; INSTLIMDEF-DAG: Import globalfunc2
-<<<<<<< HEAD
-; INSTLIMDEF-DAG: 11 function-import - Number of functions imported
-=======
 ; INSTLIMDEF-DAG: 13 function-import - Number of functions imported
->>>>>>> 5c190d05
 
 ; The actual GUID values will depend on path to test.
 ; GUID-DAG: GUID {{.*}} is weakalias
