; RUN: opt < %s -mem2reg -S | FileCheck %s

define double @testfunc(i32 %i, double %j) nounwind ssp {
entry:
  %i_addr = alloca i32                            ; <i32*> [#uses=2]
  %j_addr = alloca double                         ; <double*> [#uses=2]
  %retval = alloca double                         ; <double*> [#uses=2]
  %0 = alloca double                              ; <double*> [#uses=2]
  %"alloca point" = bitcast i32 0 to i32          ; <i32> [#uses=0]
<<<<<<< HEAD
  call void @llvm.dbg.declare(metadata !{i32* %i_addr}, metadata !0), !dbg !8
; CHECK: call void @llvm.dbg.value(metadata !{i32 %i}, i64 0, metadata ![[IVAR:[0-9]*]])
; CHECK: call void @llvm.dbg.value(metadata !{double %j}, i64 0, metadata ![[JVAR:[0-9]*]])
; CHECK: ![[IVAR]] = {{.*}} ; [ DW_TAG_arg_variable ] [i]
; CHECK: ![[JVAR]] = {{.*}} ; [ DW_TAG_arg_variable ] [j]
  store i32 %i, i32* %i_addr
  call void @llvm.dbg.declare(metadata !{double* %j_addr}, metadata !9), !dbg !8
=======
  call void @llvm.dbg.declare(metadata i32* %i_addr, metadata !0, metadata !{}), !dbg !8
; CHECK: call void @llvm.dbg.value(metadata i32 %i, i64 0, metadata ![[IVAR:[0-9]*]], metadata {{.*}})
; CHECK: call void @llvm.dbg.value(metadata double %j, i64 0, metadata ![[JVAR:[0-9]*]], metadata {{.*}})
; CHECK: ![[IVAR]] = {{.*}} ; [ DW_TAG_arg_variable ] [i]
; CHECK: ![[JVAR]] = {{.*}} ; [ DW_TAG_arg_variable ] [j]
  store i32 %i, i32* %i_addr
  call void @llvm.dbg.declare(metadata double* %j_addr, metadata !9, metadata !{}), !dbg !8
>>>>>>> 41cb3da2
  store double %j, double* %j_addr
  %1 = load i32* %i_addr, align 4, !dbg !10       ; <i32> [#uses=1]
  %2 = add nsw i32 %1, 1, !dbg !10                ; <i32> [#uses=1]
  %3 = sitofp i32 %2 to double, !dbg !10          ; <double> [#uses=1]
  %4 = load double* %j_addr, align 8, !dbg !10    ; <double> [#uses=1]
  %5 = fadd double %3, %4, !dbg !10               ; <double> [#uses=1]
  store double %5, double* %0, align 8, !dbg !10
  %6 = load double* %0, align 8, !dbg !10         ; <double> [#uses=1]
  store double %6, double* %retval, align 8, !dbg !10
  br label %return, !dbg !10

return:                                           ; preds = %entry
  %retval1 = load double* %retval, !dbg !10       ; <double> [#uses=1]
  ret double %retval1, !dbg !10
}

declare void @llvm.dbg.declare(metadata, metadata) nounwind readnone

!llvm.dbg.cu = !{!3}
!llvm.module.flags = !{!14}

<<<<<<< HEAD
!0 = metadata !{i32 786689, metadata !1, metadata !"i", metadata !2, i32 2, metadata !7, i32 0, null} ; [ DW_TAG_arg_variable ]
!1 = metadata !{i32 786478, metadata !12, metadata !2, metadata !"testfunc", metadata !"testfunc", metadata !"testfunc", i32 2, metadata !4, i1 false, i1 true, i32 0, i32 0, null, i32 0, i1 false, double (i32, double)* @testfunc, null, null, null, i32 2} ; [ DW_TAG_subprogram ]
!2 = metadata !{i32 786473, metadata !12} ; [ DW_TAG_file_type ]
!3 = metadata !{i32 786449, metadata !12, i32 1, metadata !"4.2.1 (Based on Apple Inc. build 5658) (LLVM build)", i1 true, metadata !"", i32 0, metadata !13, metadata !13, null, null, null, metadata !""} ; [ DW_TAG_compile_unit ]
!4 = metadata !{i32 786453, metadata !12, metadata !2, metadata !"", i32 0, i64 0, i64 0, i64 0, i32 0, null, metadata !5, i32 0, null, null, null} ; [ DW_TAG_subroutine_type ] [line 0, size 0, align 0, offset 0] [from ]
!5 = metadata !{metadata !6, metadata !7, metadata !6}
!6 = metadata !{i32 786468, metadata !12, metadata !2, metadata !"double", i32 0, i64 64, i64 64, i64 0, i32 0, i32 4} ; [ DW_TAG_base_type ]
!7 = metadata !{i32 786468, metadata !12, metadata !2, metadata !"int", i32 0, i64 32, i64 32, i64 0, i32 0, i32 5} ; [ DW_TAG_base_type ]
!8 = metadata !{i32 2, i32 0, metadata !1, null}
!9 = metadata !{i32 786689, metadata !1, metadata !"j", metadata !2, i32 2, metadata !6, i32 0, null} ; [ DW_TAG_arg_variable ]
!10 = metadata !{i32 3, i32 0, metadata !11, null}
!11 = metadata !{i32 786443, metadata !12, metadata !1, i32 2, i32 0, i32 0} ; [ DW_TAG_lexical_block ]
!12 = metadata !{metadata !"testfunc.c", metadata !"/tmp"}
!13 = metadata !{i32 0}
!14 = metadata !{i32 1, metadata !"Debug Info Version", i32 1}
=======
!0 = !{!"0x101\00i\002\000", !1, !2, !7} ; [ DW_TAG_arg_variable ]
!1 = !{!"0x2e\00testfunc\00testfunc\00testfunc\002\000\001\000\006\000\000\002", !12, !2, !4, null, double (i32, double)* @testfunc, null, null, null} ; [ DW_TAG_subprogram ]
!2 = !{!"0x29", !12} ; [ DW_TAG_file_type ]
!3 = !{!"0x11\001\004.2.1 (Based on Apple Inc. build 5658) (LLVM build)\001\00\000\00\000", !12, !13, !13, null, null, null} ; [ DW_TAG_compile_unit ]
!4 = !{!"0x15\00\000\000\000\000\000\000", !12, !2, null, !5, null, null, null} ; [ DW_TAG_subroutine_type ] [line 0, size 0, align 0, offset 0] [from ]
!5 = !{!6, !7, !6}
!6 = !{!"0x24\00double\000\0064\0064\000\000\004", !12, !2} ; [ DW_TAG_base_type ]
!7 = !{!"0x24\00int\000\0032\0032\000\000\005", !12, !2} ; [ DW_TAG_base_type ]
!8 = !MDLocation(line: 2, scope: !1)
!9 = !{!"0x101\00j\002\000", !1, !2, !6} ; [ DW_TAG_arg_variable ]
!10 = !MDLocation(line: 3, scope: !11)
!11 = !{!"0xb\002\000\000", !12, !1} ; [ DW_TAG_lexical_block ]
!12 = !{!"testfunc.c", !"/tmp"}
!13 = !{i32 0}
!14 = !{i32 1, !"Debug Info Version", i32 2}
>>>>>>> 41cb3da2
<|MERGE_RESOLUTION|>--- conflicted
+++ resolved
@@ -7,15 +7,6 @@
   %retval = alloca double                         ; <double*> [#uses=2]
   %0 = alloca double                              ; <double*> [#uses=2]
   %"alloca point" = bitcast i32 0 to i32          ; <i32> [#uses=0]
-<<<<<<< HEAD
-  call void @llvm.dbg.declare(metadata !{i32* %i_addr}, metadata !0), !dbg !8
-; CHECK: call void @llvm.dbg.value(metadata !{i32 %i}, i64 0, metadata ![[IVAR:[0-9]*]])
-; CHECK: call void @llvm.dbg.value(metadata !{double %j}, i64 0, metadata ![[JVAR:[0-9]*]])
-; CHECK: ![[IVAR]] = {{.*}} ; [ DW_TAG_arg_variable ] [i]
-; CHECK: ![[JVAR]] = {{.*}} ; [ DW_TAG_arg_variable ] [j]
-  store i32 %i, i32* %i_addr
-  call void @llvm.dbg.declare(metadata !{double* %j_addr}, metadata !9), !dbg !8
-=======
   call void @llvm.dbg.declare(metadata i32* %i_addr, metadata !0, metadata !{}), !dbg !8
 ; CHECK: call void @llvm.dbg.value(metadata i32 %i, i64 0, metadata ![[IVAR:[0-9]*]], metadata {{.*}})
 ; CHECK: call void @llvm.dbg.value(metadata double %j, i64 0, metadata ![[JVAR:[0-9]*]], metadata {{.*}})
@@ -23,7 +14,6 @@
 ; CHECK: ![[JVAR]] = {{.*}} ; [ DW_TAG_arg_variable ] [j]
   store i32 %i, i32* %i_addr
   call void @llvm.dbg.declare(metadata double* %j_addr, metadata !9, metadata !{}), !dbg !8
->>>>>>> 41cb3da2
   store double %j, double* %j_addr
   %1 = load i32* %i_addr, align 4, !dbg !10       ; <i32> [#uses=1]
   %2 = add nsw i32 %1, 1, !dbg !10                ; <i32> [#uses=1]
@@ -40,28 +30,11 @@
   ret double %retval1, !dbg !10
 }
 
-declare void @llvm.dbg.declare(metadata, metadata) nounwind readnone
+declare void @llvm.dbg.declare(metadata, metadata, metadata) nounwind readnone
 
 !llvm.dbg.cu = !{!3}
 !llvm.module.flags = !{!14}
 
-<<<<<<< HEAD
-!0 = metadata !{i32 786689, metadata !1, metadata !"i", metadata !2, i32 2, metadata !7, i32 0, null} ; [ DW_TAG_arg_variable ]
-!1 = metadata !{i32 786478, metadata !12, metadata !2, metadata !"testfunc", metadata !"testfunc", metadata !"testfunc", i32 2, metadata !4, i1 false, i1 true, i32 0, i32 0, null, i32 0, i1 false, double (i32, double)* @testfunc, null, null, null, i32 2} ; [ DW_TAG_subprogram ]
-!2 = metadata !{i32 786473, metadata !12} ; [ DW_TAG_file_type ]
-!3 = metadata !{i32 786449, metadata !12, i32 1, metadata !"4.2.1 (Based on Apple Inc. build 5658) (LLVM build)", i1 true, metadata !"", i32 0, metadata !13, metadata !13, null, null, null, metadata !""} ; [ DW_TAG_compile_unit ]
-!4 = metadata !{i32 786453, metadata !12, metadata !2, metadata !"", i32 0, i64 0, i64 0, i64 0, i32 0, null, metadata !5, i32 0, null, null, null} ; [ DW_TAG_subroutine_type ] [line 0, size 0, align 0, offset 0] [from ]
-!5 = metadata !{metadata !6, metadata !7, metadata !6}
-!6 = metadata !{i32 786468, metadata !12, metadata !2, metadata !"double", i32 0, i64 64, i64 64, i64 0, i32 0, i32 4} ; [ DW_TAG_base_type ]
-!7 = metadata !{i32 786468, metadata !12, metadata !2, metadata !"int", i32 0, i64 32, i64 32, i64 0, i32 0, i32 5} ; [ DW_TAG_base_type ]
-!8 = metadata !{i32 2, i32 0, metadata !1, null}
-!9 = metadata !{i32 786689, metadata !1, metadata !"j", metadata !2, i32 2, metadata !6, i32 0, null} ; [ DW_TAG_arg_variable ]
-!10 = metadata !{i32 3, i32 0, metadata !11, null}
-!11 = metadata !{i32 786443, metadata !12, metadata !1, i32 2, i32 0, i32 0} ; [ DW_TAG_lexical_block ]
-!12 = metadata !{metadata !"testfunc.c", metadata !"/tmp"}
-!13 = metadata !{i32 0}
-!14 = metadata !{i32 1, metadata !"Debug Info Version", i32 1}
-=======
 !0 = !{!"0x101\00i\002\000", !1, !2, !7} ; [ DW_TAG_arg_variable ]
 !1 = !{!"0x2e\00testfunc\00testfunc\00testfunc\002\000\001\000\006\000\000\002", !12, !2, !4, null, double (i32, double)* @testfunc, null, null, null} ; [ DW_TAG_subprogram ]
 !2 = !{!"0x29", !12} ; [ DW_TAG_file_type ]
@@ -76,5 +49,4 @@
 !11 = !{!"0xb\002\000\000", !12, !1} ; [ DW_TAG_lexical_block ]
 !12 = !{!"testfunc.c", !"/tmp"}
 !13 = !{i32 0}
-!14 = !{i32 1, !"Debug Info Version", i32 2}
->>>>>>> 41cb3da2
+!14 = !{i32 1, !"Debug Info Version", i32 2}