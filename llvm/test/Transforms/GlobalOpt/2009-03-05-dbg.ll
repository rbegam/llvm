; REQUIRES: asserts
; RUN: opt < %s -globalopt -stats -disable-output 2>&1 | grep "1 globalopt - Number of global vars shrunk to booleans"

@Stop = internal global i32 0                     ; <i32*> [#uses=3]

define i32 @foo(i32 %i) nounwind ssp {
entry:
  %"alloca point" = bitcast i32 0 to i32          ; <i32> [#uses=0]
<<<<<<< HEAD
  call void @llvm.dbg.value(metadata !{i32 %i}, i64 0, metadata !3)
=======
  call void @llvm.dbg.value(metadata i32 %i, i64 0, metadata !3, metadata !{})
>>>>>>> 41cb3da2
  %0 = icmp eq i32 %i, 1, !dbg !7                 ; <i1> [#uses=1]
  br i1 %0, label %bb, label %bb1, !dbg !7

bb:                                               ; preds = %entry
  store i32 0, i32* @Stop, align 4, !dbg !9
  %1 = mul nsw i32 %i, 42, !dbg !10               ; <i32> [#uses=1]
<<<<<<< HEAD
  call void @llvm.dbg.value(metadata !{i32 %1}, i64 0, metadata !3), !dbg !10
=======
  call void @llvm.dbg.value(metadata i32 %1, i64 0, metadata !3, metadata !{}), !dbg !10
>>>>>>> 41cb3da2
  br label %bb2, !dbg !10

bb1:                                              ; preds = %entry
  store i32 1, i32* @Stop, align 4, !dbg !11
  br label %bb2, !dbg !11

bb2:                                              ; preds = %bb1, %bb
  %i_addr.0 = phi i32 [ %1, %bb ], [ %i, %bb1 ]   ; <i32> [#uses=1]
  br label %return, !dbg !12

return:                                           ; preds = %bb2
  ret i32 %i_addr.0, !dbg !12
}

declare void @llvm.dbg.declare(metadata, metadata) nounwind readnone

define i32 @bar() nounwind ssp {
entry:
  %"alloca point" = bitcast i32 0 to i32          ; <i32> [#uses=0]
  %0 = load i32* @Stop, align 4, !dbg !13         ; <i32> [#uses=1]
  %1 = icmp eq i32 %0, 1, !dbg !13                ; <i1> [#uses=1]
  br i1 %1, label %bb, label %bb1, !dbg !13

bb:                                               ; preds = %entry
  br label %bb2, !dbg !18

bb1:                                              ; preds = %entry
  br label %bb2, !dbg !19

bb2:                                              ; preds = %bb1, %bb
  %.0 = phi i32 [ 0, %bb ], [ 1, %bb1 ]           ; <i32> [#uses=1]
  br label %return, !dbg !19

return:                                           ; preds = %bb2
  ret i32 %.0, !dbg !19
}

declare void @llvm.dbg.value(metadata, i64, metadata) nounwind readnone

!llvm.dbg.gv = !{!0}

<<<<<<< HEAD
!0 = metadata !{i32 458804, i32 0, metadata !1, metadata !"Stop", metadata !"Stop", metadata !"", metadata !1, i32 2, metadata !2, i1 true, i1 true, i32* @Stop} ; [ DW_TAG_variable ]
!1 = metadata !{i32 458769, metadata !20, i32 1, metadata !"4.2.1 (Based on Apple Inc. build 5658) (LLVM build)", i1 true, metadata !"", i32 0, metadata !21, metadata !21, null, null, null, metadata !""} ; [ DW_TAG_compile_unit ]
!2 = metadata !{i32 458788, null, metadata !1, metadata !"int", i32 0, i64 32, i64 32, i64 0, i32 0, i32 5} ; [ DW_TAG_base_type ]
!3 = metadata !{i32 459009, metadata !4, metadata !"i", metadata !1, i32 4, metadata !2} ; [ DW_TAG_arg_variable ]
!4 = metadata !{i32 458798, i32 0, metadata !1, metadata !"foo", metadata !"foo", metadata !"foo", i32 4, metadata !5, i1 false, i1 true, i32 0, i32 0, null, i32 0, i32 0, null, null, null, null, i32 0} ; [ DW_TAG_subprogram ]
!5 = metadata !{i32 458773, metadata !1, null, metadata !1, i32 0, i64 0, i64 0, i64 0, i32 0, null, metadata !6, i32 0, null, null, null} ; [ DW_TAG_subroutine_type ] [line 0, size 0, align 0, offset 0] [from ]
!6 = metadata !{metadata !2, metadata !2}
!7 = metadata !{i32 5, i32 0, metadata !8, null}
!8 = metadata !{i32 458763, metadata !20, metadata !4, i32 0, i32 0, i32 0} ; [ DW_TAG_lexical_block ]
!9 = metadata !{i32 6, i32 0, metadata !8, null}
!10 = metadata !{i32 7, i32 0, metadata !8, null}
!11 = metadata !{i32 9, i32 0, metadata !8, null}
!12 = metadata !{i32 11, i32 0, metadata !8, null}
!13 = metadata !{i32 14, i32 0, metadata !14, null}
!14 = metadata !{i32 458763, metadata !20, metadata !15, i32 0, i32 0, i32 0} ; [ DW_TAG_lexical_block ]
!15 = metadata !{i32 458798, i32 0, metadata !1, metadata !"bar", metadata !"bar", metadata !"bar", i32 13, metadata !16, i1 false, i1 true, i32 0, i32 0, null, i32 0, i32 0, null, null, null, null, i32 0} ; [ DW_TAG_subprogram ]
!16 = metadata !{i32 458773, metadata !1, null, metadata !1, i32 0, i64 0, i64 0, i64 0, i32 0, null, metadata !17, i32 0, null, null, null} ; [ DW_TAG_subroutine_type ] [line 0, size 0, align 0, offset 0] [from ]
!17 = metadata !{metadata !2}
!18 = metadata !{i32 15, i32 0, metadata !14, null}
!19 = metadata !{i32 16, i32 0, metadata !14, null}
!20 = metadata !{metadata !"g.c", metadata !"/tmp"}
!21 = metadata !{i32 0}
=======
!0 = !{!"0x34\00Stop\00Stop\00\002\001\001", !1, !1, !2, i32* @Stop} ; [ DW_TAG_variable ]
!1 = !{!"0x11\001\004.2.1 (Based on Apple Inc. build 5658) (LLVM build)\001\00\000\00\000", !20, !21, !21, null, null, null} ; [ DW_TAG_compile_unit ]
!2 = !{!"0x24\00int\000\0032\0032\000\000\005", null, !1} ; [ DW_TAG_base_type ]
!3 = !{!"0x101\00i\004\000", !4, !1, !2} ; [ DW_TAG_arg_variable ]
!4 = !{!"0x2e\00foo\00foo\00foo\004\000\001\000\006\000\000\000", i32 0, !1, !5, null, null, null, null, null} ; [ DW_TAG_subprogram ]
!5 = !{!"0x15\00\000\000\000\000\000\000", !1, null, null, !6, null, null, null} ; [ DW_TAG_subroutine_type ] [line 0, size 0, align 0, offset 0] [from ]
!6 = !{!2, !2}
!7 = !MDLocation(line: 5, scope: !8)
!8 = !{!"0xb\000\000\000", !20, !4} ; [ DW_TAG_lexical_block ]
!9 = !MDLocation(line: 6, scope: !8)
!10 = !MDLocation(line: 7, scope: !8)
!11 = !MDLocation(line: 9, scope: !8)
!12 = !MDLocation(line: 11, scope: !8)
!13 = !MDLocation(line: 14, scope: !14)
!14 = !{!"0xb\000\000\000", !20, !15} ; [ DW_TAG_lexical_block ]
!15 = !{!"0x2e\00bar\00bar\00bar\0013\000\001\000\006\000\000\000", i32 0, !1, !16, null, null, null, null, null} ; [ DW_TAG_subprogram ]
!16 = !{!"0x15\00\000\000\000\000\000\000", !1, null, null, !17, null, null, null} ; [ DW_TAG_subroutine_type ] [line 0, size 0, align 0, offset 0] [from ]
!17 = !{!2}
!18 = !MDLocation(line: 15, scope: !14)
!19 = !MDLocation(line: 16, scope: !14)
!20 = !{!"g.c", !"/tmp"}
!21 = !{i32 0}
>>>>>>> 41cb3da2
<|MERGE_RESOLUTION|>--- conflicted
+++ resolved
@@ -6,22 +6,14 @@
 define i32 @foo(i32 %i) nounwind ssp {
 entry:
   %"alloca point" = bitcast i32 0 to i32          ; <i32> [#uses=0]
-<<<<<<< HEAD
-  call void @llvm.dbg.value(metadata !{i32 %i}, i64 0, metadata !3)
-=======
   call void @llvm.dbg.value(metadata i32 %i, i64 0, metadata !3, metadata !{})
->>>>>>> 41cb3da2
   %0 = icmp eq i32 %i, 1, !dbg !7                 ; <i1> [#uses=1]
   br i1 %0, label %bb, label %bb1, !dbg !7
 
 bb:                                               ; preds = %entry
   store i32 0, i32* @Stop, align 4, !dbg !9
   %1 = mul nsw i32 %i, 42, !dbg !10               ; <i32> [#uses=1]
-<<<<<<< HEAD
-  call void @llvm.dbg.value(metadata !{i32 %1}, i64 0, metadata !3), !dbg !10
-=======
   call void @llvm.dbg.value(metadata i32 %1, i64 0, metadata !3, metadata !{}), !dbg !10
->>>>>>> 41cb3da2
   br label %bb2, !dbg !10
 
 bb1:                                              ; preds = %entry
@@ -36,7 +28,7 @@
   ret i32 %i_addr.0, !dbg !12
 }
 
-declare void @llvm.dbg.declare(metadata, metadata) nounwind readnone
+declare void @llvm.dbg.declare(metadata, metadata, metadata) nounwind readnone
 
 define i32 @bar() nounwind ssp {
 entry:
@@ -59,34 +51,10 @@
   ret i32 %.0, !dbg !19
 }
 
-declare void @llvm.dbg.value(metadata, i64, metadata) nounwind readnone
+declare void @llvm.dbg.value(metadata, i64, metadata, metadata) nounwind readnone
 
 !llvm.dbg.gv = !{!0}
 
-<<<<<<< HEAD
-!0 = metadata !{i32 458804, i32 0, metadata !1, metadata !"Stop", metadata !"Stop", metadata !"", metadata !1, i32 2, metadata !2, i1 true, i1 true, i32* @Stop} ; [ DW_TAG_variable ]
-!1 = metadata !{i32 458769, metadata !20, i32 1, metadata !"4.2.1 (Based on Apple Inc. build 5658) (LLVM build)", i1 true, metadata !"", i32 0, metadata !21, metadata !21, null, null, null, metadata !""} ; [ DW_TAG_compile_unit ]
-!2 = metadata !{i32 458788, null, metadata !1, metadata !"int", i32 0, i64 32, i64 32, i64 0, i32 0, i32 5} ; [ DW_TAG_base_type ]
-!3 = metadata !{i32 459009, metadata !4, metadata !"i", metadata !1, i32 4, metadata !2} ; [ DW_TAG_arg_variable ]
-!4 = metadata !{i32 458798, i32 0, metadata !1, metadata !"foo", metadata !"foo", metadata !"foo", i32 4, metadata !5, i1 false, i1 true, i32 0, i32 0, null, i32 0, i32 0, null, null, null, null, i32 0} ; [ DW_TAG_subprogram ]
-!5 = metadata !{i32 458773, metadata !1, null, metadata !1, i32 0, i64 0, i64 0, i64 0, i32 0, null, metadata !6, i32 0, null, null, null} ; [ DW_TAG_subroutine_type ] [line 0, size 0, align 0, offset 0] [from ]
-!6 = metadata !{metadata !2, metadata !2}
-!7 = metadata !{i32 5, i32 0, metadata !8, null}
-!8 = metadata !{i32 458763, metadata !20, metadata !4, i32 0, i32 0, i32 0} ; [ DW_TAG_lexical_block ]
-!9 = metadata !{i32 6, i32 0, metadata !8, null}
-!10 = metadata !{i32 7, i32 0, metadata !8, null}
-!11 = metadata !{i32 9, i32 0, metadata !8, null}
-!12 = metadata !{i32 11, i32 0, metadata !8, null}
-!13 = metadata !{i32 14, i32 0, metadata !14, null}
-!14 = metadata !{i32 458763, metadata !20, metadata !15, i32 0, i32 0, i32 0} ; [ DW_TAG_lexical_block ]
-!15 = metadata !{i32 458798, i32 0, metadata !1, metadata !"bar", metadata !"bar", metadata !"bar", i32 13, metadata !16, i1 false, i1 true, i32 0, i32 0, null, i32 0, i32 0, null, null, null, null, i32 0} ; [ DW_TAG_subprogram ]
-!16 = metadata !{i32 458773, metadata !1, null, metadata !1, i32 0, i64 0, i64 0, i64 0, i32 0, null, metadata !17, i32 0, null, null, null} ; [ DW_TAG_subroutine_type ] [line 0, size 0, align 0, offset 0] [from ]
-!17 = metadata !{metadata !2}
-!18 = metadata !{i32 15, i32 0, metadata !14, null}
-!19 = metadata !{i32 16, i32 0, metadata !14, null}
-!20 = metadata !{metadata !"g.c", metadata !"/tmp"}
-!21 = metadata !{i32 0}
-=======
 !0 = !{!"0x34\00Stop\00Stop\00\002\001\001", !1, !1, !2, i32* @Stop} ; [ DW_TAG_variable ]
 !1 = !{!"0x11\001\004.2.1 (Based on Apple Inc. build 5658) (LLVM build)\001\00\000\00\000", !20, !21, !21, null, null, null} ; [ DW_TAG_compile_unit ]
 !2 = !{!"0x24\00int\000\0032\0032\000\000\005", null, !1} ; [ DW_TAG_base_type ]
@@ -108,5 +76,4 @@
 !18 = !MDLocation(line: 15, scope: !14)
 !19 = !MDLocation(line: 16, scope: !14)
 !20 = !{!"g.c", !"/tmp"}
-!21 = !{i32 0}
->>>>>>> 41cb3da2
+!21 = !{i32 0}