; RUN: opt < %s -S -inline -inline-threshold=2 | FileCheck %s
; RUN: opt < %s -S -strip-debug -inline -inline-threshold=2 | FileCheck %s
;
; The purpose of this test is to check that debug info doesn't influence
; inlining decisions.

target datalayout = "e-p:64:64:64-i1:8:8-i8:8:8-i16:16:16-i32:32:32-i64:64:64-f32:32:32-f64:64:64-v64:64:64-v128:128:128-a0:0:64-s0:64:64-f80:128:128-n8:16:32:64-S128"
target triple = "x86_64-unknown-linux-gnu"

declare void @llvm.dbg.declare(metadata, metadata) #1
declare void @llvm.dbg.value(metadata, i64, metadata) #1

define <4 x float> @inner_vectors(<4 x float> %a, <4 x float> %b) {
entry:
  call void @llvm.dbg.value(metadata !{}, i64 0, metadata !{})
  %mul = fmul <4 x float> %a, <float 3.000000e+00, float 3.000000e+00, float 3.000000e+00, float 3.000000e+00>
  call void @llvm.dbg.value(metadata !{}, i64 0, metadata !{})
  %mul1 = fmul <4 x float> %b, <float 5.000000e+00, float 5.000000e+00, float 5.000000e+00, float 5.000000e+00>
  call void @llvm.dbg.value(metadata !{}, i64 0, metadata !{})
  %add = fadd <4 x float> %mul, %mul1
  ret <4 x float> %add
}

define float @outer_vectors(<4 x float> %a, <4 x float> %b) {
; CHECK-LABEL: @outer_vectors(
; CHECK-NOT: call <4 x float> @inner_vectors(
; CHECK: ret float

entry:
  call void @llvm.dbg.value(metadata !{}, i64 0, metadata !{})
  call void @llvm.dbg.value(metadata !{}, i64 0, metadata !{})
  %call = call <4 x float> @inner_vectors(<4 x float> %a, <4 x float> %b)
  call void @llvm.dbg.value(metadata !{}, i64 0, metadata !{})
  %vecext = extractelement <4 x float> %call, i32 0
  %vecext1 = extractelement <4 x float> %call, i32 1
  %add = fadd float %vecext, %vecext1
  %vecext2 = extractelement <4 x float> %call, i32 2
  %add3 = fadd float %add, %vecext2
  %vecext4 = extractelement <4 x float> %call, i32 3
  %add5 = fadd float %add3, %vecext4
  ret float %add5
}

attributes #0 = { nounwind readnone }

!llvm.dbg.cu = !{!0}
!llvm.module.flags = !{!3, !4}
!llvm.ident = !{!5}

<<<<<<< HEAD
!0 = metadata !{i32 786449, metadata !1, i32 4, metadata !"", i1 false, metadata !"", i32 0, metadata !2, metadata !2, metadata !{}, metadata !2, metadata !2, metadata !""}
!1 = metadata !{metadata !"", metadata !""}
!2 = metadata !{i32 0}
!3 = metadata !{i32 2, metadata !"Dwarf Version", i32 4}
!4 = metadata !{i32 1, metadata !"Debug Info Version", i32 1}
!5 = metadata !{metadata !""}
=======
!0 = !{!"0x11\004\00\000\00\000\00\000", !1, !2, !2, !{}, !2, !2} ; [ DW_TAG_compile_unit ]
!1 = !{!"", !""}
!2 = !{i32 0}
!3 = !{i32 2, !"Dwarf Version", i32 4}
!4 = !{i32 1, !"Debug Info Version", i32 2}
!5 = !{!""}
>>>>>>> 41cb3da2
<|MERGE_RESOLUTION|>--- conflicted
+++ resolved
@@ -7,16 +7,16 @@
 target datalayout = "e-p:64:64:64-i1:8:8-i8:8:8-i16:16:16-i32:32:32-i64:64:64-f32:32:32-f64:64:64-v64:64:64-v128:128:128-a0:0:64-s0:64:64-f80:128:128-n8:16:32:64-S128"
 target triple = "x86_64-unknown-linux-gnu"
 
-declare void @llvm.dbg.declare(metadata, metadata) #1
-declare void @llvm.dbg.value(metadata, i64, metadata) #1
+declare void @llvm.dbg.declare(metadata, metadata, metadata) #1
+declare void @llvm.dbg.value(metadata, i64, metadata, metadata) #1
 
 define <4 x float> @inner_vectors(<4 x float> %a, <4 x float> %b) {
 entry:
-  call void @llvm.dbg.value(metadata !{}, i64 0, metadata !{})
+  call void @llvm.dbg.value(metadata !{}, i64 0, metadata !{}, metadata !{})
   %mul = fmul <4 x float> %a, <float 3.000000e+00, float 3.000000e+00, float 3.000000e+00, float 3.000000e+00>
-  call void @llvm.dbg.value(metadata !{}, i64 0, metadata !{})
+  call void @llvm.dbg.value(metadata !{}, i64 0, metadata !{}, metadata !{})
   %mul1 = fmul <4 x float> %b, <float 5.000000e+00, float 5.000000e+00, float 5.000000e+00, float 5.000000e+00>
-  call void @llvm.dbg.value(metadata !{}, i64 0, metadata !{})
+  call void @llvm.dbg.value(metadata !{}, i64 0, metadata !{}, metadata !{})
   %add = fadd <4 x float> %mul, %mul1
   ret <4 x float> %add
 }
@@ -27,10 +27,10 @@
 ; CHECK: ret float
 
 entry:
-  call void @llvm.dbg.value(metadata !{}, i64 0, metadata !{})
-  call void @llvm.dbg.value(metadata !{}, i64 0, metadata !{})
+  call void @llvm.dbg.value(metadata !{}, i64 0, metadata !{}, metadata !{})
+  call void @llvm.dbg.value(metadata !{}, i64 0, metadata !{}, metadata !{})
   %call = call <4 x float> @inner_vectors(<4 x float> %a, <4 x float> %b)
-  call void @llvm.dbg.value(metadata !{}, i64 0, metadata !{})
+  call void @llvm.dbg.value(metadata !{}, i64 0, metadata !{}, metadata !{})
   %vecext = extractelement <4 x float> %call, i32 0
   %vecext1 = extractelement <4 x float> %call, i32 1
   %add = fadd float %vecext, %vecext1
@@ -47,18 +47,9 @@
 !llvm.module.flags = !{!3, !4}
 !llvm.ident = !{!5}
 
-<<<<<<< HEAD
-!0 = metadata !{i32 786449, metadata !1, i32 4, metadata !"", i1 false, metadata !"", i32 0, metadata !2, metadata !2, metadata !{}, metadata !2, metadata !2, metadata !""}
-!1 = metadata !{metadata !"", metadata !""}
-!2 = metadata !{i32 0}
-!3 = metadata !{i32 2, metadata !"Dwarf Version", i32 4}
-!4 = metadata !{i32 1, metadata !"Debug Info Version", i32 1}
-!5 = metadata !{metadata !""}
-=======
 !0 = !{!"0x11\004\00\000\00\000\00\000", !1, !2, !2, !{}, !2, !2} ; [ DW_TAG_compile_unit ]
 !1 = !{!"", !""}
 !2 = !{i32 0}
 !3 = !{i32 2, !"Dwarf Version", i32 4}
 !4 = !{i32 1, !"Debug Info Version", i32 2}
-!5 = !{!""}
->>>>>>> 41cb3da2
+!5 = !{!""}