; NOTE: Assertions have been autogenerated by utils/update_test_checks.py UTC_ARGS: --function-signature --check-attributes
; RUN: opt -attributor -enable-new-pm=0 -attributor-manifest-internal  -attributor-max-iterations-verify -attributor-annotate-decl-cs -attributor-max-iterations=17 -S < %s | FileCheck %s --check-prefixes=CHECK,NOT_CGSCC_NPM,NOT_CGSCC_OPM,NOT_TUNIT_NPM,IS__TUNIT____,IS________OPM,IS__TUNIT_OPM
; RUN: opt -aa-pipeline=basic-aa -passes=attributor -attributor-manifest-internal  -attributor-max-iterations-verify -attributor-annotate-decl-cs -attributor-max-iterations=17 -S < %s | FileCheck %s --check-prefixes=CHECK,NOT_CGSCC_OPM,NOT_CGSCC_NPM,NOT_TUNIT_OPM,IS__TUNIT____,IS________NPM,IS__TUNIT_NPM
; RUN: opt -attributor-cgscc -enable-new-pm=0 -attributor-manifest-internal  -attributor-annotate-decl-cs -S < %s | FileCheck %s --check-prefixes=CHECK,NOT_TUNIT_NPM,NOT_TUNIT_OPM,NOT_CGSCC_NPM,IS__CGSCC____,IS________OPM,IS__CGSCC_OPM
; RUN: opt -aa-pipeline=basic-aa -passes=attributor-cgscc -attributor-manifest-internal  -attributor-annotate-decl-cs -S < %s | FileCheck %s --check-prefixes=CHECK,NOT_TUNIT_NPM,NOT_TUNIT_OPM,NOT_CGSCC_OPM,IS__CGSCC____,IS________NPM,IS__CGSCC_NPM

target datalayout = "e-m:o-i64:64-f80:128-n8:16:32:64-S128"
declare void @f(i32)
declare token @llvm.call.preallocated.setup(i32)
declare i8* @llvm.call.preallocated.arg(token, i32)

; Test1: Replace argument with constant
define internal void @test1(i32 %a) {
; CHECK-LABEL: define {{[^@]+}}@test1() {
; CHECK-NEXT:    tail call void @f(i32 noundef 1)
; CHECK-NEXT:    ret void
;
  tail call void @f(i32 %a)
  ret void
}

define void @test1_helper() {
; CHECK-LABEL: define {{[^@]+}}@test1_helper() {
; CHECK-NEXT:    tail call void @test1()
; CHECK-NEXT:    ret void
;
  tail call void @test1(i32 1)
  ret void
}

; TEST 2 : Simplify return value
define i32 @return0() {
; IS__TUNIT____: Function Attrs: nofree nosync nounwind readnone willreturn
; IS__TUNIT____-LABEL: define {{[^@]+}}@return0
; IS__TUNIT____-SAME: () [[ATTR1:#.*]] {
; IS__TUNIT____-NEXT:    ret i32 0
;
; IS__CGSCC____: Function Attrs: nofree norecurse nosync nounwind readnone willreturn
; IS__CGSCC____-LABEL: define {{[^@]+}}@return0
; IS__CGSCC____-SAME: () [[ATTR1:#.*]] {
; IS__CGSCC____-NEXT:    ret i32 0
;
  ret i32 0
}

define i32 @return1() {
; IS__TUNIT____: Function Attrs: nofree nosync nounwind readnone willreturn
; IS__TUNIT____-LABEL: define {{[^@]+}}@return1
; IS__TUNIT____-SAME: () [[ATTR1]] {
; IS__TUNIT____-NEXT:    ret i32 1
;
; IS__CGSCC____: Function Attrs: nofree norecurse nosync nounwind readnone willreturn
; IS__CGSCC____-LABEL: define {{[^@]+}}@return1
; IS__CGSCC____-SAME: () [[ATTR1]] {
; IS__CGSCC____-NEXT:    ret i32 1
;
  ret i32 1
}

define i32 @test2_1(i1 %c) {
; IS__TUNIT____: Function Attrs: nofree nosync nounwind readnone willreturn
; IS__TUNIT____-LABEL: define {{[^@]+}}@test2_1
; IS__TUNIT____-SAME: (i1 [[C:%.*]]) [[ATTR1]] {
; IS__TUNIT____-NEXT:    br i1 [[C]], label [[IF_TRUE:%.*]], label [[IF_FALSE:%.*]]
; IS__TUNIT____:       if.true:
; IS__TUNIT____-NEXT:    [[RET0:%.*]] = add i32 0, 1
; IS__TUNIT____-NEXT:    br label [[END:%.*]]
; IS__TUNIT____:       if.false:
; IS__TUNIT____-NEXT:    br label [[END]]
; IS__TUNIT____:       end:
; IS__TUNIT____-NEXT:    [[RET:%.*]] = phi i32 [ [[RET0]], [[IF_TRUE]] ], [ 1, [[IF_FALSE]] ]
; IS__TUNIT____-NEXT:    ret i32 1
;
; IS__CGSCC____: Function Attrs: nofree norecurse nosync nounwind readnone willreturn
; IS__CGSCC____-LABEL: define {{[^@]+}}@test2_1
; IS__CGSCC____-SAME: (i1 [[C:%.*]]) [[ATTR1]] {
; IS__CGSCC____-NEXT:    br i1 [[C]], label [[IF_TRUE:%.*]], label [[IF_FALSE:%.*]]
; IS__CGSCC____:       if.true:
; IS__CGSCC____-NEXT:    [[RET0:%.*]] = add i32 0, 1
; IS__CGSCC____-NEXT:    br label [[END:%.*]]
; IS__CGSCC____:       if.false:
; IS__CGSCC____-NEXT:    br label [[END]]
; IS__CGSCC____:       end:
; IS__CGSCC____-NEXT:    [[RET:%.*]] = phi i32 [ [[RET0]], [[IF_TRUE]] ], [ 1, [[IF_FALSE]] ]
; IS__CGSCC____-NEXT:    ret i32 1
;
  br i1 %c, label %if.true, label %if.false
if.true:
  %call = tail call i32 @return0()
  %ret0 = add i32 %call, 1
  br label %end
if.false:
  %ret1 = tail call i32 @return1()
  br label %end
end:

  %ret = phi i32 [ %ret0, %if.true ], [ %ret1, %if.false ]

  ret i32 1
}



define i32 @test2_2(i1 %c) {
; IS__TUNIT____: Function Attrs: nofree nosync nounwind readnone willreturn
; IS__TUNIT____-LABEL: define {{[^@]+}}@test2_2
; IS__TUNIT____-SAME: (i1 [[C:%.*]]) [[ATTR1]] {
; IS__TUNIT____-NEXT:    ret i32 1
;
; IS__CGSCC____: Function Attrs: nofree norecurse nosync nounwind readnone willreturn
; IS__CGSCC____-LABEL: define {{[^@]+}}@test2_2
; IS__CGSCC____-SAME: (i1 [[C:%.*]]) [[ATTR1]] {
; IS__CGSCC____-NEXT:    ret i32 1
;
  %ret = tail call i32 @test2_1(i1 %c)
  ret i32 %ret
}

declare void @use(i32)
define void @test3(i1 %c) {
; CHECK-LABEL: define {{[^@]+}}@test3
; CHECK-SAME: (i1 [[C:%.*]]) {
; CHECK-NEXT:    br i1 [[C]], label [[IF_TRUE:%.*]], label [[IF_FALSE:%.*]]
; CHECK:       if.true:
; CHECK-NEXT:    br label [[END:%.*]]
; CHECK:       if.false:
; CHECK-NEXT:    br label [[END]]
; CHECK:       end:
; CHECK-NEXT:    [[R:%.*]] = phi i32 [ 1, [[IF_TRUE]] ], [ 1, [[IF_FALSE]] ]
; CHECK-NEXT:    tail call void @use(i32 noundef 1)
; CHECK-NEXT:    ret void
;
  br i1 %c, label %if.true, label %if.false
if.true:
  br label %end
if.false:
  %ret1 = tail call i32 @return1()
  br label %end
end:

  %r = phi i32 [ 1, %if.true ], [ %ret1, %if.false ]

  tail call void @use(i32 %r)
  ret void
}

define void @test-select-phi(i1 %c) {
; CHECK-LABEL: define {{[^@]+}}@test-select-phi
; CHECK-SAME: (i1 [[C:%.*]]) {
; CHECK-NEXT:    tail call void @use(i32 noundef 1)
; CHECK-NEXT:    [[SELECT_NOT_SAME:%.*]] = select i1 [[C]], i32 1, i32 0
; CHECK-NEXT:    tail call void @use(i32 noundef [[SELECT_NOT_SAME]])
; CHECK-NEXT:    br i1 [[C]], label [[IF_TRUE:%.*]], label [[IF_FALSE:%.*]]
; CHECK:       if-true:
; CHECK-NEXT:    br label [[END:%.*]]
; CHECK:       if-false:
; CHECK-NEXT:    br label [[END]]
; CHECK:       end:
; CHECK-NEXT:    [[PHI_SAME:%.*]] = phi i32 [ 1, [[IF_TRUE]] ], [ 1, [[IF_FALSE]] ]
; CHECK-NEXT:    [[PHI_NOT_SAME:%.*]] = phi i32 [ 0, [[IF_TRUE]] ], [ 1, [[IF_FALSE]] ]
; CHECK-NEXT:    [[PHI_SAME_PROP:%.*]] = phi i32 [ 1, [[IF_TRUE]] ], [ 1, [[IF_FALSE]] ]
; CHECK-NEXT:    [[PHI_SAME_UNDEF:%.*]] = phi i32 [ 1, [[IF_TRUE]] ], [ undef, [[IF_FALSE]] ]
; CHECK-NEXT:    [[SELECT_NOT_SAME_UNDEF:%.*]] = select i1 [[C]], i32 [[PHI_NOT_SAME]], i32 undef
; CHECK-NEXT:    tail call void @use(i32 noundef 1)
; CHECK-NEXT:    tail call void @use(i32 noundef [[PHI_NOT_SAME]])
; CHECK-NEXT:    tail call void @use(i32 noundef 1)
; CHECK-NEXT:    tail call void @use(i32 1)
; CHECK-NEXT:    tail call void @use(i32 [[SELECT_NOT_SAME_UNDEF]])
; CHECK-NEXT:    ret void
;
  %select-same = select i1 %c, i32 1, i32 1
  tail call void @use(i32 %select-same)

  %select-not-same = select i1 %c, i32 1, i32 0
  tail call void @use(i32 %select-not-same)
  br i1 %c, label %if-true, label %if-false
if-true:
  br label %end
if-false:
  br label %end
end:
  %phi-same = phi i32 [ 1, %if-true ], [ 1, %if-false ]
  %phi-not-same = phi i32 [ 0, %if-true ], [ 1, %if-false ]
  %phi-same-prop = phi i32 [ 1, %if-true ], [ %select-same, %if-false ]
  %phi-same-undef = phi i32 [ 1, %if-true ], [ undef, %if-false ]
  %select-not-same-undef = select i1 %c, i32 %phi-not-same, i32 undef


  tail call void @use(i32 %phi-same)

  tail call void @use(i32 %phi-not-same)

  tail call void @use(i32 %phi-same-prop)

  tail call void @use(i32 %phi-same-undef)

  tail call void @use(i32 %select-not-same-undef)

  ret void

}

define i32 @ipccp1(i32 %a) {
; IS__TUNIT____: Function Attrs: nofree nosync nounwind readnone willreturn
; IS__TUNIT____-LABEL: define {{[^@]+}}@ipccp1
; IS__TUNIT____-SAME: (i32 returned [[A:%.*]]) [[ATTR1]] {
; IS__TUNIT____-NEXT:    br i1 true, label [[T:%.*]], label [[F:%.*]]
; IS__TUNIT____:       t:
; IS__TUNIT____-NEXT:    ret i32 [[A]]
; IS__TUNIT____:       f:
; IS__TUNIT____-NEXT:    unreachable
;
; IS__CGSCC____: Function Attrs: nofree norecurse nosync nounwind readnone willreturn
; IS__CGSCC____-LABEL: define {{[^@]+}}@ipccp1
; IS__CGSCC____-SAME: (i32 returned [[A:%.*]]) [[ATTR1]] {
; IS__CGSCC____-NEXT:    br i1 true, label [[T:%.*]], label [[F:%.*]]
; IS__CGSCC____:       t:
; IS__CGSCC____-NEXT:    ret i32 [[A]]
; IS__CGSCC____:       f:
; IS__CGSCC____-NEXT:    unreachable
;
  br i1 true, label %t, label %f
t:
  ret i32 %a
f:
  %r = call i32 @ipccp1(i32 5)
  ret i32 %r
}

define internal i1 @ipccp2i(i1 %a) {
; IS__CGSCC____: Function Attrs: nofree norecurse nosync nounwind readnone willreturn
; IS__CGSCC____-LABEL: define {{[^@]+}}@ipccp2i
; IS__CGSCC____-SAME: () [[ATTR1]] {
; IS__CGSCC____-NEXT:    br label [[T:%.*]]
; IS__CGSCC____:       t:
; IS__CGSCC____-NEXT:    ret i1 undef
; IS__CGSCC____:       f:
; IS__CGSCC____-NEXT:    unreachable
;
  br i1 %a, label %t, label %f
t:
  ret i1 %a
f:
  %r = call i1 @ipccp2i(i1 false)
  ret i1 %r
}

define i1 @ipccp2() {
; IS__TUNIT____: Function Attrs: nofree nosync nounwind readnone willreturn
; IS__TUNIT____-LABEL: define {{[^@]+}}@ipccp2
; IS__TUNIT____-SAME: () [[ATTR1]] {
; IS__TUNIT____-NEXT:    ret i1 true
;
; IS__CGSCC____: Function Attrs: nofree norecurse nosync nounwind readnone willreturn
; IS__CGSCC____-LABEL: define {{[^@]+}}@ipccp2
; IS__CGSCC____-SAME: () [[ATTR1]] {
; IS__CGSCC____-NEXT:    ret i1 true
;
  %r = call i1 @ipccp2i(i1 true)
  ret i1 %r
}

define internal i1 @ipccp2ib(i1 %a) {
; IS__CGSCC____: Function Attrs: nofree norecurse nosync nounwind readnone willreturn
; IS__CGSCC____-LABEL: define {{[^@]+}}@ipccp2ib
; IS__CGSCC____-SAME: () [[ATTR1]] {
; IS__CGSCC____-NEXT:    br label [[T:%.*]]
; IS__CGSCC____:       t:
; IS__CGSCC____-NEXT:    ret i1 undef
; IS__CGSCC____:       f:
; IS__CGSCC____-NEXT:    unreachable
;
  br i1 %a, label %t, label %f
t:
  ret i1 true
f:
  %r = call i1 @ipccp2ib(i1 false)
  ret i1 %r
}

define i1 @ipccp2b() {
; IS__TUNIT____: Function Attrs: nofree nosync nounwind readnone willreturn
; IS__TUNIT____-LABEL: define {{[^@]+}}@ipccp2b
; IS__TUNIT____-SAME: () [[ATTR1]] {
; IS__TUNIT____-NEXT:    ret i1 true
;
; IS__CGSCC____: Function Attrs: nofree norecurse nosync nounwind readnone willreturn
; IS__CGSCC____-LABEL: define {{[^@]+}}@ipccp2b
; IS__CGSCC____-SAME: () [[ATTR1]] {
; IS__CGSCC____-NEXT:    ret i1 true
;
  %r = call i1 @ipccp2ib(i1 true)
  ret i1 %r
}

define internal i32 @ipccp3i(i32 %a) {
; IS__CGSCC____: Function Attrs: nofree norecurse nosync nounwind readnone willreturn
; IS__CGSCC____-LABEL: define {{[^@]+}}@ipccp3i
; IS__CGSCC____-SAME: () [[ATTR1]] {
; IS__CGSCC____-NEXT:    br label [[T:%.*]]
; IS__CGSCC____:       t:
; IS__CGSCC____-NEXT:    ret i32 undef
; IS__CGSCC____:       f:
; IS__CGSCC____-NEXT:    unreachable
;
  %c = icmp eq i32 %a, 7
  br i1 %c, label %t, label %f
t:
  ret i32 %a
f:
  %r = call i32 @ipccp3i(i32 5)
  ret i32 %r
}

define i32 @ipccp3() {
; IS__TUNIT____: Function Attrs: nofree nosync nounwind readnone willreturn
; IS__TUNIT____-LABEL: define {{[^@]+}}@ipccp3
; IS__TUNIT____-SAME: () [[ATTR1]] {
; IS__TUNIT____-NEXT:    ret i32 7
;
; IS__CGSCC____: Function Attrs: nofree norecurse nosync nounwind readnone willreturn
; IS__CGSCC____-LABEL: define {{[^@]+}}@ipccp3
; IS__CGSCC____-SAME: () [[ATTR1]] {
; IS__CGSCC____-NEXT:    ret i32 7
;
  %r = call i32 @ipccp3i(i32 7)
  ret i32 %r
}

; Do not touch complicated arguments (for now)
%struct.X = type { i8* }
define internal i32* @test_inalloca(i32* inalloca %a) {
; IS__TUNIT____: Function Attrs: nofree nosync nounwind readnone willreturn
; IS__TUNIT____-LABEL: define {{[^@]+}}@test_inalloca
; IS__TUNIT____-SAME: (i32* inalloca noalias nofree noundef returned writeonly align 536870912 "no-capture-maybe-returned" [[A:%.*]]) [[ATTR1]] {
; IS__TUNIT____-NEXT:    ret i32* [[A]]
;
; IS__CGSCC____: Function Attrs: nofree norecurse nosync nounwind readnone willreturn
; IS__CGSCC____-LABEL: define {{[^@]+}}@test_inalloca
; IS__CGSCC____-SAME: (i32* inalloca noalias nofree noundef returned writeonly align 536870912 "no-capture-maybe-returned" [[A:%.*]]) [[ATTR1]] {
; IS__CGSCC____-NEXT:    ret i32* [[A]]
;
  ret i32* %a
}
define i32* @complicated_args_inalloca() {
; IS__TUNIT____: Function Attrs: nofree nosync nounwind readnone willreturn
; IS__TUNIT____-LABEL: define {{[^@]+}}@complicated_args_inalloca
; IS__TUNIT____-SAME: () [[ATTR1]] {
; IS__TUNIT____-NEXT:    [[CALL:%.*]] = call i32* @test_inalloca(i32* noalias nocapture nofree noundef writeonly align 536870912 null) [[ATTR1]]
; IS__TUNIT____-NEXT:    ret i32* [[CALL]]
;
; IS__CGSCC_OPM: Function Attrs: nofree norecurse nosync nounwind readnone willreturn
; IS__CGSCC_OPM-LABEL: define {{[^@]+}}@complicated_args_inalloca
; IS__CGSCC_OPM-SAME: () [[ATTR1:#.*]] {
; IS__CGSCC_OPM-NEXT:    [[CALL:%.*]] = call i32* @test_inalloca(i32* noalias nocapture nofree noundef writeonly align 536870912 null) [[ATTR5:#.*]]
; IS__CGSCC_OPM-NEXT:    ret i32* [[CALL]]
;
; IS__CGSCC_NPM: Function Attrs: nofree norecurse nosync nounwind readnone willreturn
; IS__CGSCC_NPM-LABEL: define {{[^@]+}}@complicated_args_inalloca
; IS__CGSCC_NPM-SAME: () [[ATTR1:#.*]] {
; IS__CGSCC_NPM-NEXT:    [[CALL:%.*]] = call i32* @test_inalloca(i32* noalias nocapture nofree noundef writeonly align 536870912 null) [[ATTR4:#.*]]
; IS__CGSCC_NPM-NEXT:    ret i32* [[CALL]]
;
  %call = call i32* @test_inalloca(i32* null)
  ret i32* %call
}

define internal i32* @test_preallocated(i32* preallocated(i32) %a) {
; IS__TUNIT____: Function Attrs: nofree nosync nounwind readnone willreturn
; IS__TUNIT____-LABEL: define {{[^@]+}}@test_preallocated
; IS__TUNIT____-SAME: (i32* noalias nofree noundef returned writeonly preallocated(i32) align 536870912 "no-capture-maybe-returned" [[A:%.*]]) [[ATTR1]] {
; IS__TUNIT____-NEXT:    ret i32* [[A]]
;
; IS__CGSCC____: Function Attrs: nofree norecurse nosync nounwind readnone willreturn
; IS__CGSCC____-LABEL: define {{[^@]+}}@test_preallocated
; IS__CGSCC____-SAME: (i32* noalias nofree noundef returned writeonly preallocated(i32) align 536870912 "no-capture-maybe-returned" [[A:%.*]]) [[ATTR1]] {
; IS__CGSCC____-NEXT:    ret i32* [[A]]
;
  ret i32* %a
}
define i32* @complicated_args_preallocated() {
; IS__TUNIT_OPM: Function Attrs: nounwind
; IS__TUNIT_OPM-LABEL: define {{[^@]+}}@complicated_args_preallocated
; IS__TUNIT_OPM-SAME: () [[ATTR0:#.*]] {
; IS__TUNIT_OPM-NEXT:    [[C:%.*]] = call token @llvm.call.preallocated.setup(i32 noundef 1)
; IS__TUNIT_OPM-NEXT:    [[CALL:%.*]] = call i32* @test_preallocated(i32* noalias nocapture nofree noundef writeonly preallocated(i32) align 536870912 null) [[ATTR5:#.*]] [ "preallocated"(token [[C]]) ]
; IS__TUNIT_OPM-NEXT:    ret i32* [[CALL]]
;
; IS__TUNIT_NPM: Function Attrs: nounwind
; IS__TUNIT_NPM-LABEL: define {{[^@]+}}@complicated_args_preallocated
; IS__TUNIT_NPM-SAME: () [[ATTR0:#.*]] {
; IS__TUNIT_NPM-NEXT:    [[C:%.*]] = call token @llvm.call.preallocated.setup(i32 noundef 1)
; IS__TUNIT_NPM-NEXT:    [[CALL:%.*]] = call i32* @test_preallocated(i32* noalias nocapture nofree noundef writeonly preallocated(i32) align 536870912 null) [[ATTR4:#.*]] [ "preallocated"(token [[C]]) ]
; IS__TUNIT_NPM-NEXT:    ret i32* [[CALL]]
;
; IS__CGSCC_OPM: Function Attrs: nounwind
; IS__CGSCC_OPM-LABEL: define {{[^@]+}}@complicated_args_preallocated
; IS__CGSCC_OPM-SAME: () [[ATTR0:#.*]] {
; IS__CGSCC_OPM-NEXT:    [[C:%.*]] = call token @llvm.call.preallocated.setup(i32 noundef 1)
; IS__CGSCC_OPM-NEXT:    [[CALL:%.*]] = call i32* @test_preallocated(i32* noalias nocapture nofree noundef writeonly preallocated(i32) align 536870912 null) [[ATTR6:#.*]] [ "preallocated"(token [[C]]) ]
; IS__CGSCC_OPM-NEXT:    ret i32* [[CALL]]
;
; IS__CGSCC_NPM: Function Attrs: nounwind
; IS__CGSCC_NPM-LABEL: define {{[^@]+}}@complicated_args_preallocated
; IS__CGSCC_NPM-SAME: () [[ATTR0:#.*]] {
; IS__CGSCC_NPM-NEXT:    [[C:%.*]] = call token @llvm.call.preallocated.setup(i32 noundef 1)
; IS__CGSCC_NPM-NEXT:    [[CALL:%.*]] = call i32* @test_preallocated(i32* noalias nocapture nofree noundef writeonly preallocated(i32) align 536870912 null) [[ATTR5:#.*]] [ "preallocated"(token [[C]]) ]
; IS__CGSCC_NPM-NEXT:    ret i32* [[CALL]]
;
  %c = call token @llvm.call.preallocated.setup(i32 1)
  %call = call i32* @test_preallocated(i32* preallocated(i32) null) ["preallocated"(token %c)]
  ret i32* %call
}

define internal void @test_sret(%struct.X* sret %a, %struct.X** %b) {
;
; IS__TUNIT____: Function Attrs: argmemonly nofree nosync nounwind willreturn writeonly
; IS__TUNIT____-LABEL: define {{[^@]+}}@test_sret
; IS__TUNIT____-SAME: (%struct.X* noalias nofree noundef nonnull sret writeonly align 536870912 dereferenceable(8) [[A:%.*]], %struct.X** nocapture nofree nonnull writeonly align 8 dereferenceable(8) [[B:%.*]]) [[ATTR2:#.*]] {
; IS__TUNIT____-NEXT:    store %struct.X* [[A]], %struct.X** [[B]], align 8
; IS__TUNIT____-NEXT:    ret void
;
; IS__CGSCC____: Function Attrs: argmemonly nofree norecurse nosync nounwind willreturn writeonly
; IS__CGSCC____-LABEL: define {{[^@]+}}@test_sret
; IS__CGSCC____-SAME: (%struct.X* noalias nofree noundef nonnull sret writeonly align 536870912 dereferenceable(8) [[A:%.*]], %struct.X** nocapture nofree nonnull writeonly align 8 dereferenceable(8) [[B:%.*]]) [[ATTR2:#.*]] {
; IS__CGSCC____-NEXT:    store %struct.X* [[A]], %struct.X** [[B]], align 8
; IS__CGSCC____-NEXT:    ret void
;
  store %struct.X* %a, %struct.X** %b
  ret void
}
; FIXME: Alignment and dereferenceability are not propagated to the argument
define void @complicated_args_sret(%struct.X** %b) {
;
; IS__TUNIT_OPM: Function Attrs: argmemonly nofree nosync nounwind willreturn writeonly
; IS__TUNIT_OPM-LABEL: define {{[^@]+}}@complicated_args_sret
; IS__TUNIT_OPM-SAME: (%struct.X** nocapture nofree writeonly [[B:%.*]]) [[ATTR2:#.*]] {
; IS__TUNIT_OPM-NEXT:    call void @test_sret(%struct.X* noalias nocapture nofree noundef writeonly align 536870912 null, %struct.X** nocapture nofree writeonly align 8 [[B]]) [[ATTR6:#.*]]
; IS__TUNIT_OPM-NEXT:    ret void
;
; IS__TUNIT_NPM: Function Attrs: argmemonly nofree nosync nounwind willreturn writeonly
; IS__TUNIT_NPM-LABEL: define {{[^@]+}}@complicated_args_sret
; IS__TUNIT_NPM-SAME: (%struct.X** nocapture nofree writeonly [[B:%.*]]) [[ATTR2:#.*]] {
; IS__TUNIT_NPM-NEXT:    call void @test_sret(%struct.X* noalias nocapture nofree noundef writeonly align 536870912 null, %struct.X** nocapture nofree writeonly align 8 [[B]]) [[ATTR5:#.*]]
; IS__TUNIT_NPM-NEXT:    ret void
;
; IS__CGSCC____: Function Attrs: argmemonly nofree norecurse nosync nounwind willreturn writeonly
; IS__CGSCC____-LABEL: define {{[^@]+}}@complicated_args_sret
; IS__CGSCC____-SAME: (%struct.X** nocapture nofree nonnull writeonly align 8 dereferenceable(8) [[B:%.*]]) [[ATTR2]] {
; IS__CGSCC____-NEXT:    unreachable
;
  call void @test_sret(%struct.X* null, %struct.X** %b)
  ret void
}

define internal %struct.X* @test_nest(%struct.X* nest %a) {
; IS__TUNIT____: Function Attrs: nofree nosync nounwind readnone willreturn
; IS__TUNIT____-LABEL: define {{[^@]+}}@test_nest
; IS__TUNIT____-SAME: (%struct.X* nest noalias nofree noundef readnone returned align 536870912 "no-capture-maybe-returned" [[A:%.*]]) [[ATTR1]] {
; IS__TUNIT____-NEXT:    ret %struct.X* [[A]]
;
; IS__CGSCC____: Function Attrs: nofree norecurse nosync nounwind readnone willreturn
; IS__CGSCC____-LABEL: define {{[^@]+}}@test_nest
; IS__CGSCC____-SAME: (%struct.X* nest noalias nofree noundef readnone returned align 536870912 "no-capture-maybe-returned" [[A:%.*]]) [[ATTR1]] {
; IS__CGSCC____-NEXT:    ret %struct.X* [[A]]
;
  ret %struct.X* %a
}
define %struct.X* @complicated_args_nest() {
; IS__TUNIT____: Function Attrs: nofree nosync nounwind readnone willreturn
; IS__TUNIT____-LABEL: define {{[^@]+}}@complicated_args_nest
; IS__TUNIT____-SAME: () [[ATTR1]] {
; IS__TUNIT____-NEXT:    [[CALL:%.*]] = call %struct.X* @test_nest(%struct.X* noalias nocapture nofree noundef readnone align 536870912 null) [[ATTR1]]
; IS__TUNIT____-NEXT:    ret %struct.X* [[CALL]]
;
; IS__CGSCC_OPM: Function Attrs: nofree norecurse nosync nounwind readnone willreturn
; IS__CGSCC_OPM-LABEL: define {{[^@]+}}@complicated_args_nest
; IS__CGSCC_OPM-SAME: () [[ATTR1]] {
; IS__CGSCC_OPM-NEXT:    [[CALL:%.*]] = call %struct.X* @test_nest(%struct.X* noalias nocapture nofree noundef readnone align 536870912 null) [[ATTR5]]
; IS__CGSCC_OPM-NEXT:    ret %struct.X* [[CALL]]
;
; IS__CGSCC_NPM: Function Attrs: nofree norecurse nosync nounwind readnone willreturn
; IS__CGSCC_NPM-LABEL: define {{[^@]+}}@complicated_args_nest
; IS__CGSCC_NPM-SAME: () [[ATTR1]] {
; IS__CGSCC_NPM-NEXT:    [[CALL:%.*]] = call %struct.X* @test_nest(%struct.X* noalias nocapture nofree noundef readnone align 536870912 null) [[ATTR4]]
; IS__CGSCC_NPM-NEXT:    ret %struct.X* [[CALL]]
;
  %call = call %struct.X* @test_nest(%struct.X* null)
  ret %struct.X* %call
}

@S = external global %struct.X
define internal void @test_byval(%struct.X* byval %a) {
; IS__CGSCC_OPM: Function Attrs: nofree norecurse nosync nounwind readnone willreturn
; IS__CGSCC_OPM-LABEL: define {{[^@]+}}@test_byval
; IS__CGSCC_OPM-SAME: (%struct.X* noalias nocapture nofree noundef nonnull writeonly byval align 8 dereferenceable(8) [[A:%.*]]) [[ATTR1]] {
; IS__CGSCC_OPM-NEXT:    [[G0:%.*]] = getelementptr [[STRUCT_X:%.*]], %struct.X* [[A]], i32 0, i32 0
; IS__CGSCC_OPM-NEXT:    store i8* null, i8** [[G0]], align 8
; IS__CGSCC_OPM-NEXT:    ret void
;
; IS__CGSCC_NPM: Function Attrs: nofree norecurse nosync nounwind readnone willreturn
; IS__CGSCC_NPM-LABEL: define {{[^@]+}}@test_byval
; IS__CGSCC_NPM-SAME: (i8* noalias nocapture nofree readnone [[TMP0:%.*]]) [[ATTR1]] {
; IS__CGSCC_NPM-NEXT:    [[A_PRIV:%.*]] = alloca [[STRUCT_X:%.*]], align 8
; IS__CGSCC_NPM-NEXT:    [[A_PRIV_CAST:%.*]] = bitcast %struct.X* [[A_PRIV]] to i8**
; IS__CGSCC_NPM-NEXT:    store i8* [[TMP0]], i8** [[A_PRIV_CAST]], align 8
; IS__CGSCC_NPM-NEXT:    [[G0:%.*]] = getelementptr [[STRUCT_X]], %struct.X* [[A_PRIV]], i32 0, i32 0
; IS__CGSCC_NPM-NEXT:    store i8* null, i8** [[G0]], align 8
; IS__CGSCC_NPM-NEXT:    ret void
;
  %g0 = getelementptr %struct.X, %struct.X* %a, i32 0, i32 0
  store i8* null, i8** %g0
  ret void
}
define void @complicated_args_byval() {
; IS__TUNIT____: Function Attrs: nofree nosync nounwind readnone willreturn
; IS__TUNIT____-LABEL: define {{[^@]+}}@complicated_args_byval
; IS__TUNIT____-SAME: () [[ATTR1]] {
; IS__TUNIT____-NEXT:    ret void
;
; IS__CGSCC_OPM: Function Attrs: nofree norecurse nosync nounwind readnone willreturn
; IS__CGSCC_OPM-LABEL: define {{[^@]+}}@complicated_args_byval
; IS__CGSCC_OPM-SAME: () [[ATTR1]] {
; IS__CGSCC_OPM-NEXT:    ret void
;
; IS__CGSCC_NPM: Function Attrs: nofree norecurse nosync nounwind readonly willreturn
; IS__CGSCC_NPM-LABEL: define {{[^@]+}}@complicated_args_byval
; IS__CGSCC_NPM-SAME: () [[ATTR3:#.*]] {
; IS__CGSCC_NPM-NEXT:    ret void
;
  call void @test_byval(%struct.X* @S)
  ret void
}

define internal i8*@test_byval2(%struct.X* byval %a) {
; IS__TUNIT____: Function Attrs: nofree nosync nounwind readonly willreturn
; IS__TUNIT____-LABEL: define {{[^@]+}}@test_byval2
; IS__TUNIT____-SAME: () [[ATTR3:#.*]] {
; IS__TUNIT____-NEXT:    [[G0:%.*]] = getelementptr [[STRUCT_X:%.*]], %struct.X* @S, i32 0, i32 0
; IS__TUNIT____-NEXT:    [[L:%.*]] = load i8*, i8** [[G0]], align 8
; IS__TUNIT____-NEXT:    ret i8* [[L]]
;
; IS__CGSCC____: Function Attrs: nofree norecurse nosync nounwind readonly willreturn
; IS__CGSCC____-LABEL: define {{[^@]+}}@test_byval2
; IS__CGSCC____-SAME: () [[ATTR3:#.*]] {
; IS__CGSCC____-NEXT:    [[G0:%.*]] = getelementptr [[STRUCT_X:%.*]], %struct.X* @S, i32 0, i32 0
; IS__CGSCC____-NEXT:    [[L:%.*]] = load i8*, i8** [[G0]], align 8
; IS__CGSCC____-NEXT:    ret i8* [[L]]
;
  %g0 = getelementptr %struct.X, %struct.X* %a, i32 0, i32 0
  %l = load i8*, i8** %g0
  ret i8* %l
}
define i8* @complicated_args_byval2() {
; IS__TUNIT____: Function Attrs: nofree nosync nounwind readonly willreturn
; IS__TUNIT____-LABEL: define {{[^@]+}}@complicated_args_byval2
; IS__TUNIT____-SAME: () [[ATTR3]] {
; IS__TUNIT____-NEXT:    [[C:%.*]] = call i8* @test_byval2() [[ATTR3]]
; IS__TUNIT____-NEXT:    ret i8* [[C]]
;
; IS__CGSCC_OPM: Function Attrs: nofree norecurse nosync nounwind readonly willreturn
; IS__CGSCC_OPM-LABEL: define {{[^@]+}}@complicated_args_byval2
; IS__CGSCC_OPM-SAME: () [[ATTR3:#.*]] {
; IS__CGSCC_OPM-NEXT:    [[C:%.*]] = call i8* @test_byval2() [[ATTR7:#.*]]
; IS__CGSCC_OPM-NEXT:    ret i8* [[C]]
;
; IS__CGSCC_NPM: Function Attrs: nofree norecurse nosync nounwind readonly willreturn
; IS__CGSCC_NPM-LABEL: define {{[^@]+}}@complicated_args_byval2
; IS__CGSCC_NPM-SAME: () [[ATTR3]] {
; IS__CGSCC_NPM-NEXT:    [[C:%.*]] = call i8* @test_byval2() [[ATTR6:#.*]]
; IS__CGSCC_NPM-NEXT:    ret i8* [[C]]
;
  %c = call i8* @test_byval2(%struct.X* @S)
  ret i8* %c
}

define void @fixpoint_changed(i32* %p) {
; IS__TUNIT_OPM: Function Attrs: argmemonly nofree nosync nounwind writeonly
; IS__TUNIT_OPM-LABEL: define {{[^@]+}}@fixpoint_changed
; IS__TUNIT_OPM-SAME: (i32* nocapture nofree writeonly [[P:%.*]]) [[ATTR4:#.*]] {
; IS__TUNIT_OPM-NEXT:  entry:
; IS__TUNIT_OPM-NEXT:    br label [[FOR_COND:%.*]]
; IS__TUNIT_OPM:       for.cond:
; IS__TUNIT_OPM-NEXT:    [[J_0:%.*]] = phi i32 [ 0, [[ENTRY:%.*]] ], [ [[INC:%.*]], [[SW_EPILOG:%.*]] ]
; IS__TUNIT_OPM-NEXT:    [[CMP:%.*]] = icmp slt i32 [[J_0]], 30
; IS__TUNIT_OPM-NEXT:    br i1 [[CMP]], label [[FOR_BODY:%.*]], label [[FOR_END:%.*]]
; IS__TUNIT_OPM:       for.body:
; IS__TUNIT_OPM-NEXT:    switch i32 [[J_0]], label [[SW_EPILOG]] [
; IS__TUNIT_OPM-NEXT:    i32 1, label [[SW_BB:%.*]]
; IS__TUNIT_OPM-NEXT:    ]
; IS__TUNIT_OPM:       sw.bb:
; IS__TUNIT_OPM-NEXT:    br label [[SW_EPILOG]]
; IS__TUNIT_OPM:       sw.epilog:
; IS__TUNIT_OPM-NEXT:    [[X_0:%.*]] = phi i32 [ 255, [[FOR_BODY]] ], [ 253, [[SW_BB]] ]
; IS__TUNIT_OPM-NEXT:    store i32 [[X_0]], i32* [[P]], align 4
; IS__TUNIT_OPM-NEXT:    [[INC]] = add nsw i32 [[J_0]], 1
; IS__TUNIT_OPM-NEXT:    br label [[FOR_COND]]
; IS__TUNIT_OPM:       for.end:
; IS__TUNIT_OPM-NEXT:    ret void
;
; IS__TUNIT_NPM: Function Attrs: argmemonly nofree nosync nounwind willreturn writeonly
; IS__TUNIT_NPM-LABEL: define {{[^@]+}}@fixpoint_changed
; IS__TUNIT_NPM-SAME: (i32* nocapture nofree writeonly [[P:%.*]]) [[ATTR2]] {
; IS__TUNIT_NPM-NEXT:  entry:
; IS__TUNIT_NPM-NEXT:    br label [[FOR_COND:%.*]]
; IS__TUNIT_NPM:       for.cond:
; IS__TUNIT_NPM-NEXT:    [[J_0:%.*]] = phi i32 [ 0, [[ENTRY:%.*]] ], [ [[INC:%.*]], [[SW_EPILOG:%.*]] ]
; IS__TUNIT_NPM-NEXT:    [[CMP:%.*]] = icmp slt i32 [[J_0]], 30
; IS__TUNIT_NPM-NEXT:    br i1 [[CMP]], label [[FOR_BODY:%.*]], label [[FOR_END:%.*]]
; IS__TUNIT_NPM:       for.body:
; IS__TUNIT_NPM-NEXT:    switch i32 [[J_0]], label [[SW_EPILOG]] [
; IS__TUNIT_NPM-NEXT:    i32 1, label [[SW_BB:%.*]]
; IS__TUNIT_NPM-NEXT:    ]
; IS__TUNIT_NPM:       sw.bb:
; IS__TUNIT_NPM-NEXT:    br label [[SW_EPILOG]]
; IS__TUNIT_NPM:       sw.epilog:
; IS__TUNIT_NPM-NEXT:    [[X_0:%.*]] = phi i32 [ 255, [[FOR_BODY]] ], [ 253, [[SW_BB]] ]
; IS__TUNIT_NPM-NEXT:    store i32 [[X_0]], i32* [[P]], align 4
; IS__TUNIT_NPM-NEXT:    [[INC]] = add nsw i32 [[J_0]], 1
; IS__TUNIT_NPM-NEXT:    br label [[FOR_COND]]
; IS__TUNIT_NPM:       for.end:
; IS__TUNIT_NPM-NEXT:    ret void
;
; IS__CGSCC_OPM: Function Attrs: argmemonly nofree norecurse nosync nounwind writeonly
; IS__CGSCC_OPM-LABEL: define {{[^@]+}}@fixpoint_changed
; IS__CGSCC_OPM-SAME: (i32* nocapture nofree writeonly [[P:%.*]]) [[ATTR4:#.*]] {
; IS__CGSCC_OPM-NEXT:  entry:
; IS__CGSCC_OPM-NEXT:    br label [[FOR_COND:%.*]]
; IS__CGSCC_OPM:       for.cond:
; IS__CGSCC_OPM-NEXT:    [[J_0:%.*]] = phi i32 [ 0, [[ENTRY:%.*]] ], [ [[INC:%.*]], [[SW_EPILOG:%.*]] ]
; IS__CGSCC_OPM-NEXT:    [[CMP:%.*]] = icmp slt i32 [[J_0]], 30
; IS__CGSCC_OPM-NEXT:    br i1 [[CMP]], label [[FOR_BODY:%.*]], label [[FOR_END:%.*]]
; IS__CGSCC_OPM:       for.body:
; IS__CGSCC_OPM-NEXT:    switch i32 [[J_0]], label [[SW_EPILOG]] [
; IS__CGSCC_OPM-NEXT:    i32 1, label [[SW_BB:%.*]]
; IS__CGSCC_OPM-NEXT:    ]
; IS__CGSCC_OPM:       sw.bb:
; IS__CGSCC_OPM-NEXT:    br label [[SW_EPILOG]]
; IS__CGSCC_OPM:       sw.epilog:
; IS__CGSCC_OPM-NEXT:    [[X_0:%.*]] = phi i32 [ 255, [[FOR_BODY]] ], [ 253, [[SW_BB]] ]
; IS__CGSCC_OPM-NEXT:    store i32 [[X_0]], i32* [[P]], align 4
; IS__CGSCC_OPM-NEXT:    [[INC]] = add nsw i32 [[J_0]], 1
; IS__CGSCC_OPM-NEXT:    br label [[FOR_COND]]
; IS__CGSCC_OPM:       for.end:
; IS__CGSCC_OPM-NEXT:    ret void
;
; IS__CGSCC_NPM: Function Attrs: argmemonly nofree norecurse nosync nounwind willreturn writeonly
; IS__CGSCC_NPM-LABEL: define {{[^@]+}}@fixpoint_changed
; IS__CGSCC_NPM-SAME: (i32* nocapture nofree writeonly [[P:%.*]]) [[ATTR2:#.*]] {
; IS__CGSCC_NPM-NEXT:  entry:
; IS__CGSCC_NPM-NEXT:    br label [[FOR_COND:%.*]]
; IS__CGSCC_NPM:       for.cond:
; IS__CGSCC_NPM-NEXT:    [[J_0:%.*]] = phi i32 [ 0, [[ENTRY:%.*]] ], [ [[INC:%.*]], [[SW_EPILOG:%.*]] ]
; IS__CGSCC_NPM-NEXT:    [[CMP:%.*]] = icmp slt i32 [[J_0]], 30
; IS__CGSCC_NPM-NEXT:    br i1 [[CMP]], label [[FOR_BODY:%.*]], label [[FOR_END:%.*]]
; IS__CGSCC_NPM:       for.body:
; IS__CGSCC_NPM-NEXT:    switch i32 [[J_0]], label [[SW_EPILOG]] [
; IS__CGSCC_NPM-NEXT:    i32 1, label [[SW_BB:%.*]]
; IS__CGSCC_NPM-NEXT:    ]
; IS__CGSCC_NPM:       sw.bb:
; IS__CGSCC_NPM-NEXT:    br label [[SW_EPILOG]]
; IS__CGSCC_NPM:       sw.epilog:
; IS__CGSCC_NPM-NEXT:    [[X_0:%.*]] = phi i32 [ 255, [[FOR_BODY]] ], [ 253, [[SW_BB]] ]
; IS__CGSCC_NPM-NEXT:    store i32 [[X_0]], i32* [[P]], align 4
; IS__CGSCC_NPM-NEXT:    [[INC]] = add nsw i32 [[J_0]], 1
; IS__CGSCC_NPM-NEXT:    br label [[FOR_COND]]
; IS__CGSCC_NPM:       for.end:
; IS__CGSCC_NPM-NEXT:    ret void
;
entry:
  br label %for.cond

for.cond:
  %j.0 = phi i32 [ 0, %entry ], [ %inc, %sw.epilog ]
  %cmp = icmp slt i32 %j.0, 30
  br i1 %cmp, label %for.body, label %for.end

for.body:
  switch i32 %j.0, label %sw.epilog [
  i32 1, label %sw.bb
  ]

sw.bb:
  br label %sw.epilog

sw.epilog:
  %x.0 = phi i32 [ 255, %for.body ], [ 253, %sw.bb ]
  store i32 %x.0, i32* %p
  %inc = add nsw i32 %j.0, 1
  br label %for.cond

for.end:
  ret void
}

; Check we merge undef and a constant properly.
define i8 @caller0() {
; IS__TUNIT____: Function Attrs: nofree nosync nounwind readnone willreturn
<<<<<<< HEAD
; IS__TUNIT____-LABEL: define {{[^@]+}}@caller0()
=======
; IS__TUNIT____-LABEL: define {{[^@]+}}@caller0
; IS__TUNIT____-SAME: () [[ATTR1]] {
>>>>>>> b1169bdb
; IS__TUNIT____-NEXT:    ret i8 49
;
; IS__CGSCC____: Function Attrs: nofree norecurse nosync nounwind readnone willreturn
; IS__CGSCC____-LABEL: define {{[^@]+}}@caller0
; IS__CGSCC____-SAME: () [[ATTR1]] {
; IS__CGSCC____-NEXT:    ret i8 49
;
  %c = call i8 @callee(i8 undef)
  ret i8 %c
}
define i8 @caller1() {
; IS__TUNIT____: Function Attrs: nofree nosync nounwind readnone willreturn
<<<<<<< HEAD
; IS__TUNIT____-LABEL: define {{[^@]+}}@caller1()
=======
; IS__TUNIT____-LABEL: define {{[^@]+}}@caller1
; IS__TUNIT____-SAME: () [[ATTR1]] {
>>>>>>> b1169bdb
; IS__TUNIT____-NEXT:    ret i8 49
;
; IS__CGSCC____: Function Attrs: nofree norecurse nosync nounwind readnone willreturn
; IS__CGSCC____-LABEL: define {{[^@]+}}@caller1
; IS__CGSCC____-SAME: () [[ATTR1]] {
; IS__CGSCC____-NEXT:    ret i8 49
;
  %c = call i8 @callee(i8 undef)
  ret i8 %c
}
define i8 @caller2() {
; IS__TUNIT____: Function Attrs: nofree nosync nounwind readnone willreturn
<<<<<<< HEAD
; IS__TUNIT____-LABEL: define {{[^@]+}}@caller2()
=======
; IS__TUNIT____-LABEL: define {{[^@]+}}@caller2
; IS__TUNIT____-SAME: () [[ATTR1]] {
>>>>>>> b1169bdb
; IS__TUNIT____-NEXT:    ret i8 49
;
; IS__CGSCC____: Function Attrs: nofree norecurse nosync nounwind readnone willreturn
; IS__CGSCC____-LABEL: define {{[^@]+}}@caller2
; IS__CGSCC____-SAME: () [[ATTR1]] {
; IS__CGSCC____-NEXT:    ret i8 49
;
  %c = call i8 @callee(i8 undef)
  ret i8 %c
}
define i8 @caller_middle() {
; IS__TUNIT____: Function Attrs: nofree nosync nounwind readnone willreturn
<<<<<<< HEAD
; IS__TUNIT____-LABEL: define {{[^@]+}}@caller_middle()
=======
; IS__TUNIT____-LABEL: define {{[^@]+}}@caller_middle
; IS__TUNIT____-SAME: () [[ATTR1]] {
>>>>>>> b1169bdb
; IS__TUNIT____-NEXT:    ret i8 49
;
; IS__CGSCC____: Function Attrs: nofree norecurse nosync nounwind readnone willreturn
; IS__CGSCC____-LABEL: define {{[^@]+}}@caller_middle
; IS__CGSCC____-SAME: () [[ATTR1]] {
; IS__CGSCC____-NEXT:    ret i8 49
;
  %c = call i8 @callee(i8 42)
  ret i8 %c
}
define i8 @caller3() {
; IS__TUNIT____: Function Attrs: nofree nosync nounwind readnone willreturn
<<<<<<< HEAD
; IS__TUNIT____-LABEL: define {{[^@]+}}@caller3()
=======
; IS__TUNIT____-LABEL: define {{[^@]+}}@caller3
; IS__TUNIT____-SAME: () [[ATTR1]] {
>>>>>>> b1169bdb
; IS__TUNIT____-NEXT:    ret i8 49
;
; IS__CGSCC____: Function Attrs: nofree norecurse nosync nounwind readnone willreturn
; IS__CGSCC____-LABEL: define {{[^@]+}}@caller3
; IS__CGSCC____-SAME: () [[ATTR1]] {
; IS__CGSCC____-NEXT:    ret i8 49
;
  %c = call i8 @callee(i8 undef)
  ret i8 %c
}
define i8 @caller4() {
; IS__TUNIT____: Function Attrs: nofree nosync nounwind readnone willreturn
<<<<<<< HEAD
; IS__TUNIT____-LABEL: define {{[^@]+}}@caller4()
=======
; IS__TUNIT____-LABEL: define {{[^@]+}}@caller4
; IS__TUNIT____-SAME: () [[ATTR1]] {
>>>>>>> b1169bdb
; IS__TUNIT____-NEXT:    ret i8 49
;
; IS__CGSCC____: Function Attrs: nofree norecurse nosync nounwind readnone willreturn
; IS__CGSCC____-LABEL: define {{[^@]+}}@caller4
; IS__CGSCC____-SAME: () [[ATTR1]] {
; IS__CGSCC____-NEXT:    ret i8 49
;
  %c = call i8 @callee(i8 undef)
  ret i8 %c
}
define internal i8 @callee(i8 %a) {
; IS__CGSCC____: Function Attrs: nofree norecurse nosync nounwind readnone willreturn
<<<<<<< HEAD
; IS__CGSCC____-LABEL: define {{[^@]+}}@callee()
; IS__CGSCC____-NEXT:    ret i8 49
=======
; IS__CGSCC____-LABEL: define {{[^@]+}}@callee
; IS__CGSCC____-SAME: () [[ATTR1]] {
; IS__CGSCC____-NEXT:    ret i8 undef
>>>>>>> b1169bdb
;
  %c = add i8 %a, 7
  ret i8 %c
}
<|MERGE_RESOLUTION|>--- conflicted
+++ resolved
@@ -696,12 +696,8 @@
 ; Check we merge undef and a constant properly.
 define i8 @caller0() {
 ; IS__TUNIT____: Function Attrs: nofree nosync nounwind readnone willreturn
-<<<<<<< HEAD
-; IS__TUNIT____-LABEL: define {{[^@]+}}@caller0()
-=======
 ; IS__TUNIT____-LABEL: define {{[^@]+}}@caller0
 ; IS__TUNIT____-SAME: () [[ATTR1]] {
->>>>>>> b1169bdb
 ; IS__TUNIT____-NEXT:    ret i8 49
 ;
 ; IS__CGSCC____: Function Attrs: nofree norecurse nosync nounwind readnone willreturn
@@ -714,12 +710,8 @@
 }
 define i8 @caller1() {
 ; IS__TUNIT____: Function Attrs: nofree nosync nounwind readnone willreturn
-<<<<<<< HEAD
-; IS__TUNIT____-LABEL: define {{[^@]+}}@caller1()
-=======
 ; IS__TUNIT____-LABEL: define {{[^@]+}}@caller1
 ; IS__TUNIT____-SAME: () [[ATTR1]] {
->>>>>>> b1169bdb
 ; IS__TUNIT____-NEXT:    ret i8 49
 ;
 ; IS__CGSCC____: Function Attrs: nofree norecurse nosync nounwind readnone willreturn
@@ -732,12 +724,8 @@
 }
 define i8 @caller2() {
 ; IS__TUNIT____: Function Attrs: nofree nosync nounwind readnone willreturn
-<<<<<<< HEAD
-; IS__TUNIT____-LABEL: define {{[^@]+}}@caller2()
-=======
 ; IS__TUNIT____-LABEL: define {{[^@]+}}@caller2
 ; IS__TUNIT____-SAME: () [[ATTR1]] {
->>>>>>> b1169bdb
 ; IS__TUNIT____-NEXT:    ret i8 49
 ;
 ; IS__CGSCC____: Function Attrs: nofree norecurse nosync nounwind readnone willreturn
@@ -750,12 +738,8 @@
 }
 define i8 @caller_middle() {
 ; IS__TUNIT____: Function Attrs: nofree nosync nounwind readnone willreturn
-<<<<<<< HEAD
-; IS__TUNIT____-LABEL: define {{[^@]+}}@caller_middle()
-=======
 ; IS__TUNIT____-LABEL: define {{[^@]+}}@caller_middle
 ; IS__TUNIT____-SAME: () [[ATTR1]] {
->>>>>>> b1169bdb
 ; IS__TUNIT____-NEXT:    ret i8 49
 ;
 ; IS__CGSCC____: Function Attrs: nofree norecurse nosync nounwind readnone willreturn
@@ -768,12 +752,8 @@
 }
 define i8 @caller3() {
 ; IS__TUNIT____: Function Attrs: nofree nosync nounwind readnone willreturn
-<<<<<<< HEAD
-; IS__TUNIT____-LABEL: define {{[^@]+}}@caller3()
-=======
 ; IS__TUNIT____-LABEL: define {{[^@]+}}@caller3
 ; IS__TUNIT____-SAME: () [[ATTR1]] {
->>>>>>> b1169bdb
 ; IS__TUNIT____-NEXT:    ret i8 49
 ;
 ; IS__CGSCC____: Function Attrs: nofree norecurse nosync nounwind readnone willreturn
@@ -786,12 +766,8 @@
 }
 define i8 @caller4() {
 ; IS__TUNIT____: Function Attrs: nofree nosync nounwind readnone willreturn
-<<<<<<< HEAD
-; IS__TUNIT____-LABEL: define {{[^@]+}}@caller4()
-=======
 ; IS__TUNIT____-LABEL: define {{[^@]+}}@caller4
 ; IS__TUNIT____-SAME: () [[ATTR1]] {
->>>>>>> b1169bdb
 ; IS__TUNIT____-NEXT:    ret i8 49
 ;
 ; IS__CGSCC____: Function Attrs: nofree norecurse nosync nounwind readnone willreturn
@@ -804,14 +780,9 @@
 }
 define internal i8 @callee(i8 %a) {
 ; IS__CGSCC____: Function Attrs: nofree norecurse nosync nounwind readnone willreturn
-<<<<<<< HEAD
-; IS__CGSCC____-LABEL: define {{[^@]+}}@callee()
-; IS__CGSCC____-NEXT:    ret i8 49
-=======
 ; IS__CGSCC____-LABEL: define {{[^@]+}}@callee
 ; IS__CGSCC____-SAME: () [[ATTR1]] {
 ; IS__CGSCC____-NEXT:    ret i8 undef
->>>>>>> b1169bdb
 ;
   %c = add i8 %a, 7
   ret i8 %c
