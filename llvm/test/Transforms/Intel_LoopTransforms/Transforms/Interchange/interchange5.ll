--- conflicted
+++ resolved
@@ -9,11 +9,7 @@
 ; REQUIRES: asserts
 ; RUN: opt -debug  -hir-ssa-deconstruction -hir-loop-interchange  < %s 2>&1 | FileCheck %s
 ; CHECK: Interchanged:
-<<<<<<< HEAD
 ; CHECK-SAME:  ( 5 4 3 2 )  
-=======
-; CHECK-SAME:  ( 3 4 5 2 )
->>>>>>> 80b9b0d6
 
 ; ModuleID = 'interchange5.c'
 target datalayout = "e-m:e-i64:64-f80:128-n8:16:32:64-S128"
