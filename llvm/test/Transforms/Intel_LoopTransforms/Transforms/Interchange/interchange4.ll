; Test for interchange with 2 loops, make sure some of the delete are okay
;
;
;    for (i1=1; i1 <= n; i1++) {
;        for (i2=1; i2 <= 98; i2++) {
;            for (i3=1 ; i3 <= 97; i3++) {
;                for (i4=1; i4 <= 96; i4++) {
;                    for (i5=1; i5 <= 95; i5++) {
;                        A[i5][i4][i3][i2+n][i1] =
;                            A[i5][i4][i3][i2+m][i1] + 1 ;
;     for (i2=1; i2 <= 98; i2++) {
;        for (i1=1; i1 <= n; i1++) {
;            for (i3=1 ; i3 <= 97; i3++) {
;                for (i4=1; i4 <= 96; i4++) {
;                    for (i5=1; i5 <= 95; i5++) {
;                        A[i5][i4][i3][i2+n][i1] =
;                            A[i5][i4][i3][i2+m][i1] + 1 ;
;
; REQUIRES: asserts
; RUN: opt -debug -hir-ssa-deconstruction -hir-loop-interchange   < %s 2>&1 | FileCheck %s
; CHECK: Interchanged:
<<<<<<< HEAD
; CHECK-SAME:  ( 5 4 3 2 1 )  
; CHECK: Interchanged:
; CHECK-SAME:  ( 5 4 3 1 2 )  
=======
; CHECK-SAME:  ( 2 3 4 5 1 )
; CHECK: Interchanged:
; CHECK-SAME:  ( 1 3 4 5 2 )
>>>>>>> 80b9b0d6
;

; ModuleID = 'interchange4.c'
target datalayout = "e-m:e-i64:64-f80:128-n8:16:32:64-S128"
target triple = "x86_64-unknown-linux-gnu"

@A = common global [100 x [100 x [100 x [100 x [100 x float]]]]] zeroinitializer, align 16

; Function Attrs: nounwind uwtable
define void @sub3(i64 %n, i64 %m) #0 {
entry:
  %cmp.133 = icmp slt i64 %n, 1
  br i1 %cmp.133, label %for.cond.36.preheader, label %for.cond.1.preheader.preheader

for.cond.1.preheader.preheader:                   ; preds = %entry
  br label %for.cond.1.preheader

for.cond.1.preheader:                             ; preds = %for.cond.1.preheader.preheader, %for.inc.33
  %i1.0134 = phi i64 [ %inc34, %for.inc.33 ], [ 1, %for.cond.1.preheader.preheader ]
  br label %for.cond.4.preheader

for.cond.36.preheader.loopexit:                   ; preds = %for.inc.33
  br label %for.cond.36.preheader

for.cond.36.preheader:                            ; preds = %for.cond.36.preheader.loopexit, %entry
  %cmp40.126 = icmp slt i64 %n, 1
  br label %for.cond.39.preheader

for.cond.4.preheader:                             ; preds = %for.inc.30, %for.cond.1.preheader
  %i2.0132 = phi i64 [ 1, %for.cond.1.preheader ], [ %inc31, %for.inc.30 ]
  %add = add nsw i64 %i2.0132, %m
  %add18 = add nsw i64 %i2.0132, %n
  br label %for.cond.7.preheader

for.cond.7.preheader:                             ; preds = %for.inc.27, %for.cond.4.preheader
  %i3.0131 = phi i64 [ 1, %for.cond.4.preheader ], [ %inc28, %for.inc.27 ]
  br label %for.cond.10.preheader

for.cond.10.preheader:                            ; preds = %for.inc.24, %for.cond.7.preheader
  %i4.0130 = phi i64 [ 1, %for.cond.7.preheader ], [ %inc25, %for.inc.24 ]
  br label %for.body.12

for.body.12:                                      ; preds = %for.body.12, %for.cond.10.preheader
  %i5.0129 = phi i64 [ 1, %for.cond.10.preheader ], [ %inc, %for.body.12 ]
  %arrayidx16 = getelementptr inbounds [100 x [100 x [100 x [100 x [100 x float]]]]], [100 x [100 x [100 x [100 x [100 x float]]]]]* @A, i64 0, i64 %i5.0129, i64 %i4.0130, i64 %i3.0131, i64 %add, i64 %i1.0134
  %0 = load float, float* %arrayidx16, align 4, !tbaa !1
  %add17 = fadd float %0, 1.000000e+00
  %arrayidx23 = getelementptr inbounds [100 x [100 x [100 x [100 x [100 x float]]]]], [100 x [100 x [100 x [100 x [100 x float]]]]]* @A, i64 0, i64 %i5.0129, i64 %i4.0130, i64 %i3.0131, i64 %add18, i64 %i1.0134
  store float %add17, float* %arrayidx23, align 4, !tbaa !1
  %inc = add nuw nsw i64 %i5.0129, 1
  %exitcond139 = icmp eq i64 %inc, 96
  br i1 %exitcond139, label %for.inc.24, label %for.body.12

for.inc.24:                                       ; preds = %for.body.12
  %inc25 = add nuw nsw i64 %i4.0130, 1
  %exitcond140 = icmp eq i64 %inc25, 97
  br i1 %exitcond140, label %for.inc.27, label %for.cond.10.preheader

for.inc.27:                                       ; preds = %for.inc.24
  %inc28 = add nuw nsw i64 %i3.0131, 1
  %exitcond141 = icmp eq i64 %inc28, 98
  br i1 %exitcond141, label %for.inc.30, label %for.cond.7.preheader

for.inc.30:                                       ; preds = %for.inc.27
  %inc31 = add nuw nsw i64 %i2.0132, 1
  %exitcond142 = icmp eq i64 %inc31, 99
  br i1 %exitcond142, label %for.inc.33, label %for.cond.4.preheader

for.inc.33:                                       ; preds = %for.inc.30
  %inc34 = add nuw nsw i64 %i1.0134, 1
  %exitcond143 = icmp eq i64 %i1.0134, %n
  br i1 %exitcond143, label %for.cond.36.preheader.loopexit, label %for.cond.1.preheader

for.cond.39.preheader:                            ; preds = %for.inc.76, %for.cond.36.preheader
  %i2.1128 = phi i64 [ 1, %for.cond.36.preheader ], [ %inc77, %for.inc.76 ]
  br i1 %cmp40.126, label %for.inc.76, label %for.cond.42.preheader.lr.ph

for.cond.42.preheader.lr.ph:                      ; preds = %for.cond.39.preheader
  %add51 = add nsw i64 %i2.1128, %m
  %add58 = add nsw i64 %i2.1128, %n
  br label %for.cond.42.preheader

for.cond.42.preheader:                            ; preds = %for.inc.73, %for.cond.42.preheader.lr.ph
  %i1.1127 = phi i64 [ 1, %for.cond.42.preheader.lr.ph ], [ %inc74, %for.inc.73 ]
  br label %for.cond.45.preheader

for.cond.45.preheader:                            ; preds = %for.inc.70, %for.cond.42.preheader
  %i3.1125 = phi i64 [ 1, %for.cond.42.preheader ], [ %inc71, %for.inc.70 ]
  br label %for.cond.48.preheader

for.cond.48.preheader:                            ; preds = %for.inc.67, %for.cond.45.preheader
  %i4.1124 = phi i64 [ 1, %for.cond.45.preheader ], [ %inc68, %for.inc.67 ]
  br label %for.body.50

for.body.50:                                      ; preds = %for.body.50, %for.cond.48.preheader
  %i5.1123 = phi i64 [ 1, %for.cond.48.preheader ], [ %inc65, %for.body.50 ]
  %arrayidx56 = getelementptr inbounds [100 x [100 x [100 x [100 x [100 x float]]]]], [100 x [100 x [100 x [100 x [100 x float]]]]]* @A, i64 0, i64 %i5.1123, i64 %i4.1124, i64 %i3.1125, i64 %add51, i64 %i1.1127
  %1 = load float, float* %arrayidx56, align 4, !tbaa !1
  %add57 = fadd float %1, 1.000000e+00
  %arrayidx63 = getelementptr inbounds [100 x [100 x [100 x [100 x [100 x float]]]]], [100 x [100 x [100 x [100 x [100 x float]]]]]* @A, i64 0, i64 %i5.1123, i64 %i4.1124, i64 %i3.1125, i64 %add58, i64 %i1.1127
  store float %add57, float* %arrayidx63, align 4, !tbaa !1
  %inc65 = add nuw nsw i64 %i5.1123, 1
  %exitcond = icmp eq i64 %inc65, 96
  br i1 %exitcond, label %for.inc.67, label %for.body.50

for.inc.67:                                       ; preds = %for.body.50
  %inc68 = add nuw nsw i64 %i4.1124, 1
  %exitcond135 = icmp eq i64 %inc68, 97
  br i1 %exitcond135, label %for.inc.70, label %for.cond.48.preheader

for.inc.70:                                       ; preds = %for.inc.67
  %inc71 = add nuw nsw i64 %i3.1125, 1
  %exitcond136 = icmp eq i64 %inc71, 98
  br i1 %exitcond136, label %for.inc.73, label %for.cond.45.preheader

for.inc.73:                                       ; preds = %for.inc.70
  %inc74 = add nuw nsw i64 %i1.1127, 1
  %exitcond137 = icmp eq i64 %i1.1127, %n
  br i1 %exitcond137, label %for.inc.76.loopexit, label %for.cond.42.preheader

for.inc.76.loopexit:                              ; preds = %for.inc.73
  br label %for.inc.76

for.inc.76:                                       ; preds = %for.inc.76.loopexit, %for.cond.39.preheader
  %inc77 = add nuw nsw i64 %i2.1128, 1
  %exitcond138 = icmp eq i64 %inc77, 99
  br i1 %exitcond138, label %for.end.78, label %for.cond.39.preheader

for.end.78:                                       ; preds = %for.inc.76
  ret void
}

attributes #0 = { nounwind uwtable "disable-tail-calls"="false" "less-precise-fpmad"="false" "no-frame-pointer-elim"="false" "no-infs-fp-math"="false" "no-nans-fp-math"="false" "stack-protector-buffer-size"="8" "target-cpu"="x86-64" "target-features"="+sse,+sse2" "unsafe-fp-math"="false" "use-soft-float"="false" }

!llvm.ident = !{!0}

!0 = !{!"clang version 3.8.0 (trunk 1250) (llvm/branches/loopopt 1313)"}
!1 = !{!2, !2, i64 0}
!2 = !{!"float", !3, i64 0}
!3 = !{!"omnipotent char", !4, i64 0}
!4 = !{!"Simple C/C++ TBAA"}<|MERGE_RESOLUTION|>--- conflicted
+++ resolved
@@ -19,15 +19,9 @@
 ; REQUIRES: asserts
 ; RUN: opt -debug -hir-ssa-deconstruction -hir-loop-interchange   < %s 2>&1 | FileCheck %s
 ; CHECK: Interchanged:
-<<<<<<< HEAD
 ; CHECK-SAME:  ( 5 4 3 2 1 )  
 ; CHECK: Interchanged:
 ; CHECK-SAME:  ( 5 4 3 1 2 )  
-=======
-; CHECK-SAME:  ( 2 3 4 5 1 )
-; CHECK: Interchanged:
-; CHECK-SAME:  ( 1 3 4 5 2 )
->>>>>>> 80b9b0d6
 ;
 
 ; ModuleID = 'interchange4.c'
