--- conflicted
+++ resolved
@@ -22,7 +22,7 @@
 declare i8* @returner()
 declare void @bar(i32 ()*)
 
-declare void @llvm.dbg.value(metadata, i64, metadata)
+declare void @llvm.dbg.value(metadata, i64, metadata, metadata)
 
 declare i8* @objc_msgSend(i8*, i8*, ...)
 
@@ -2679,13 +2679,8 @@
 invoke.cont:
   %0 = bitcast {}* %self to i8*
   %1 = tail call i8* @objc_retain(i8* %0) nounwind
-<<<<<<< HEAD
-  tail call void @llvm.dbg.value(metadata !{{}* %self}, i64 0, metadata !0)
-  tail call void @llvm.dbg.value(metadata !{{}* %self}, i64 0, metadata !0)
-=======
   tail call void @llvm.dbg.value(metadata {}* %self, i64 0, metadata !0, metadata !{})
   tail call void @llvm.dbg.value(metadata {}* %self, i64 0, metadata !0, metadata !{})
->>>>>>> 41cb3da2
   %ivar = load i64* @"OBJC_IVAR_$_A.myZ", align 8
   %add.ptr = getelementptr i8* %0, i64 %ivar
   %tmp1 = bitcast i8* %add.ptr to float*
@@ -3016,13 +3011,8 @@
 
 !llvm.module.flags = !{!1}
 
-<<<<<<< HEAD
-!0 = metadata !{}
-!1 = metadata !{i32 1, metadata !"Debug Info Version", i32 1}
-=======
 !0 = !{}
 !1 = !{i32 1, !"Debug Info Version", i32 2}
->>>>>>> 41cb3da2
 
 ; CHECK: attributes #0 = { nounwind readnone }
 ; CHECK: attributes [[NUW]] = { nounwind }
