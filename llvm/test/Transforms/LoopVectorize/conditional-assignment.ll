; RUN: opt < %s -loop-vectorize -S -pass-remarks-missed='loop-vectorize' -pass-remarks-analysis='loop-vectorize' 2>&1 | FileCheck %s

; CHECK: remark: source.c:2:8: loop not vectorized: store that is conditionally executed prevents vectorization

target datalayout = "e-m:o-i64:64-f80:128-n8:16:32:64-S128"
target triple = "x86_64-apple-macosx10.9.0"

; Function Attrs: nounwind ssp uwtable
define void @conditional_store(i32* noalias nocapture %indices) #0 {
entry:
  br label %for.body, !dbg !10

for.body:                                         ; preds = %for.inc, %entry
  %indvars.iv = phi i64 [ 0, %entry ], [ %indvars.iv.next, %for.inc ]
  %arrayidx = getelementptr inbounds i32* %indices, i64 %indvars.iv, !dbg !12
  %0 = load i32* %arrayidx, align 4, !dbg !12, !tbaa !14
  %cmp1 = icmp eq i32 %0, 1024, !dbg !12
  br i1 %cmp1, label %if.then, label %for.inc, !dbg !12

if.then:                                          ; preds = %for.body
  store i32 0, i32* %arrayidx, align 4, !dbg !18, !tbaa !14
  br label %for.inc, !dbg !18

for.inc:                                          ; preds = %for.body, %if.then
  %indvars.iv.next = add nuw nsw i64 %indvars.iv, 1, !dbg !10
  %exitcond = icmp eq i64 %indvars.iv.next, 4096, !dbg !10
  br i1 %exitcond, label %for.end, label %for.body, !dbg !10

for.end:                                          ; preds = %for.inc
  ret void, !dbg !19
}

attributes #0 = { nounwind }

!llvm.dbg.cu = !{!0}
!llvm.module.flags = !{!7, !8}
!llvm.ident = !{!9}

<<<<<<< HEAD
!0 = metadata !{i32 786449, metadata !1, i32 12, metadata !"clang version 3.6.0", i1 true, metadata !"", i32 0, metadata !2, metadata !2, metadata !3, metadata !2, metadata !2, metadata !"", i32 2}
!1 = metadata !{metadata !"source.c", metadata !"."}
!2 = metadata !{}
!3 = metadata !{metadata !4}
!4 = metadata !{i32 786478, metadata !1, metadata !5, metadata !"conditional_store", metadata !"conditional_store", metadata !"", i32 1, metadata !6, i1 false, i1 true, i32 0, i32 0, null, i32 256, i1 true, void (i32*)* @conditional_store, null, null, metadata !2, i32 1}
!5 = metadata !{i32 786473, metadata !1}
!6 = metadata !{i32 786453, i32 0, null, metadata !"", i32 0, i64 0, i64 0, i64 0, i32 0, null, metadata !2, i32 0, null, null, null}
!7 = metadata !{i32 2, metadata !"Dwarf Version", i32 2}
!8 = metadata !{i32 2, metadata !"Debug Info Version", i32 1}
!9 = metadata !{metadata !"clang version 3.6.0"}
!10 = metadata !{i32 2, i32 8, metadata !11, null}
!11 = metadata !{i32 786443, metadata !1, metadata !4, i32 2, i32 3, i32 0, i32 0}
!12 = metadata !{i32 3, i32 9, metadata !13, null}
!13 = metadata !{i32 786443, metadata !1, metadata !11, i32 3, i32 9, i32 0, i32 1}
!14 = metadata !{metadata !15, metadata !15, i64 0}
!15 = metadata !{metadata !"int", metadata !16, i64 0}
!16 = metadata !{metadata !"omnipotent char", metadata !17, i64 0}
!17 = metadata !{metadata !"Simple C/C++ TBAA"}
!18 = metadata !{i32 3, i32 29, metadata !13, null}
!19 = metadata !{i32 4, i32 1, metadata !4, null}
=======
!0 = !{!"0x11\0012\00clang version 3.6.0\001\00\000\00\002", !1, !2, !2, !3, !2, !2} ; [ DW_TAG_compile_unit ]
!1 = !{!"source.c", !"."}
!2 = !{}
!3 = !{!4}
!4 = !{!"0x2e\00conditional_store\00conditional_store\00\001\000\001\000\006\00256\001\001", !1, !5, !6, null, void (i32*)* @conditional_store, null, null, !2} ; [ DW_TAG_subprogram ]
!5 = !{!"0x29", !1} ; [ DW_TAG_file_type ]
!6 = !{!"0x15\00\000\000\000\000\000\000", i32 0, null, null, !2, null, null, null} ; [ DW_TAG_subroutine_type ]
!7 = !{i32 2, !"Dwarf Version", i32 2}
!8 = !{i32 2, !"Debug Info Version", i32 2}
!9 = !{!"clang version 3.6.0"}
!10 = !MDLocation(line: 2, column: 8, scope: !11)
!11 = !{!"0xb\002\003\000", !1, !4} ; [ DW_TAG_lexical_block ]
!12 = !MDLocation(line: 3, column: 9, scope: !13)
!13 = !{!"0xb\003\009\000", !1, !11} ; [ DW_TAG_lexical_block ]
!14 = !{!15, !15, i64 0}
!15 = !{!"int", !16, i64 0}
!16 = !{!"omnipotent char", !17, i64 0}
!17 = !{!"Simple C/C++ TBAA"}
!18 = !MDLocation(line: 3, column: 29, scope: !13)
!19 = !MDLocation(line: 4, column: 1, scope: !4)
>>>>>>> 41cb3da2
<|MERGE_RESOLUTION|>--- conflicted
+++ resolved
@@ -36,28 +36,6 @@
 !llvm.module.flags = !{!7, !8}
 !llvm.ident = !{!9}
 
-<<<<<<< HEAD
-!0 = metadata !{i32 786449, metadata !1, i32 12, metadata !"clang version 3.6.0", i1 true, metadata !"", i32 0, metadata !2, metadata !2, metadata !3, metadata !2, metadata !2, metadata !"", i32 2}
-!1 = metadata !{metadata !"source.c", metadata !"."}
-!2 = metadata !{}
-!3 = metadata !{metadata !4}
-!4 = metadata !{i32 786478, metadata !1, metadata !5, metadata !"conditional_store", metadata !"conditional_store", metadata !"", i32 1, metadata !6, i1 false, i1 true, i32 0, i32 0, null, i32 256, i1 true, void (i32*)* @conditional_store, null, null, metadata !2, i32 1}
-!5 = metadata !{i32 786473, metadata !1}
-!6 = metadata !{i32 786453, i32 0, null, metadata !"", i32 0, i64 0, i64 0, i64 0, i32 0, null, metadata !2, i32 0, null, null, null}
-!7 = metadata !{i32 2, metadata !"Dwarf Version", i32 2}
-!8 = metadata !{i32 2, metadata !"Debug Info Version", i32 1}
-!9 = metadata !{metadata !"clang version 3.6.0"}
-!10 = metadata !{i32 2, i32 8, metadata !11, null}
-!11 = metadata !{i32 786443, metadata !1, metadata !4, i32 2, i32 3, i32 0, i32 0}
-!12 = metadata !{i32 3, i32 9, metadata !13, null}
-!13 = metadata !{i32 786443, metadata !1, metadata !11, i32 3, i32 9, i32 0, i32 1}
-!14 = metadata !{metadata !15, metadata !15, i64 0}
-!15 = metadata !{metadata !"int", metadata !16, i64 0}
-!16 = metadata !{metadata !"omnipotent char", metadata !17, i64 0}
-!17 = metadata !{metadata !"Simple C/C++ TBAA"}
-!18 = metadata !{i32 3, i32 29, metadata !13, null}
-!19 = metadata !{i32 4, i32 1, metadata !4, null}
-=======
 !0 = !{!"0x11\0012\00clang version 3.6.0\001\00\000\00\002", !1, !2, !2, !3, !2, !2} ; [ DW_TAG_compile_unit ]
 !1 = !{!"source.c", !"."}
 !2 = !{}
@@ -77,5 +55,4 @@
 !16 = !{!"omnipotent char", !17, i64 0}
 !17 = !{!"Simple C/C++ TBAA"}
 !18 = !MDLocation(line: 3, column: 29, scope: !13)
-!19 = !MDLocation(line: 4, column: 1, scope: !4)
->>>>>>> 41cb3da2
+!19 = !MDLocation(line: 4, column: 1, scope: !4)