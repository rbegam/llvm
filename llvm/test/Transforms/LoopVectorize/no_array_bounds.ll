; RUN: opt < %s -loop-vectorize -S 2>&1 | FileCheck %s

; Verify warning is generated when vectorization/ interleaving is explicitly specified and fails to occur.
; CHECK: warning: no_array_bounds.cpp:5:5: loop not vectorized: failed explicitly specified loop vectorization
; CHECK: warning: no_array_bounds.cpp:10:5: loop not interleaved: failed explicitly specified loop interleaving

;  #pragma clang loop vectorize(enable)
;  for (int i = 0; i < number; i++) {
;    A[B[i]]++;
;  }

;  #pragma clang loop vectorize(disable) interleave(enable)
;  for (int i = 0; i < number; i++) {
;    B[A[i]]++;
;  }

target datalayout = "e-m:o-i64:64-f80:128-n8:16:32:64-S128"

; Function Attrs: nounwind ssp uwtable
define void @_Z4testPiS_i(i32* nocapture %A, i32* nocapture %B, i32 %number) #0 {
entry:
  %cmp25 = icmp sgt i32 %number, 0, !dbg !10
  br i1 %cmp25, label %for.body.preheader, label %for.end15, !dbg !10, !llvm.loop !12

for.body.preheader:                               ; preds = %entry
  br label %for.body, !dbg !14

for.cond5.preheader:                              ; preds = %for.body
  br i1 %cmp25, label %for.body7.preheader, label %for.end15, !dbg !16, !llvm.loop !18

for.body7.preheader:                              ; preds = %for.cond5.preheader
  br label %for.body7, !dbg !20

for.body:                                         ; preds = %for.body.preheader, %for.body
  %indvars.iv27 = phi i64 [ %indvars.iv.next28, %for.body ], [ 0, %for.body.preheader ]
  %arrayidx = getelementptr inbounds i32* %B, i64 %indvars.iv27, !dbg !14
  %0 = load i32* %arrayidx, align 4, !dbg !14, !tbaa !22
  %idxprom1 = sext i32 %0 to i64, !dbg !14
  %arrayidx2 = getelementptr inbounds i32* %A, i64 %idxprom1, !dbg !14
  %1 = load i32* %arrayidx2, align 4, !dbg !14, !tbaa !22
  %inc = add nsw i32 %1, 1, !dbg !14
  store i32 %inc, i32* %arrayidx2, align 4, !dbg !14, !tbaa !22
  %indvars.iv.next28 = add nuw nsw i64 %indvars.iv27, 1, !dbg !10
  %lftr.wideiv29 = trunc i64 %indvars.iv.next28 to i32, !dbg !10
  %exitcond30 = icmp eq i32 %lftr.wideiv29, %number, !dbg !10
  br i1 %exitcond30, label %for.cond5.preheader, label %for.body, !dbg !10, !llvm.loop !12

for.body7:                                        ; preds = %for.body7.preheader, %for.body7
  %indvars.iv = phi i64 [ %indvars.iv.next, %for.body7 ], [ 0, %for.body7.preheader ]
  %arrayidx9 = getelementptr inbounds i32* %A, i64 %indvars.iv, !dbg !20
  %2 = load i32* %arrayidx9, align 4, !dbg !20, !tbaa !22
  %idxprom10 = sext i32 %2 to i64, !dbg !20
  %arrayidx11 = getelementptr inbounds i32* %B, i64 %idxprom10, !dbg !20
  %3 = load i32* %arrayidx11, align 4, !dbg !20, !tbaa !22
  %inc12 = add nsw i32 %3, 1, !dbg !20
  store i32 %inc12, i32* %arrayidx11, align 4, !dbg !20, !tbaa !22
  %indvars.iv.next = add nuw nsw i64 %indvars.iv, 1, !dbg !16
  %lftr.wideiv = trunc i64 %indvars.iv.next to i32, !dbg !16
  %exitcond = icmp eq i32 %lftr.wideiv, %number, !dbg !16
  br i1 %exitcond, label %for.end15.loopexit, label %for.body7, !dbg !16, !llvm.loop !18

for.end15.loopexit:                               ; preds = %for.body7
  br label %for.end15

for.end15:                                        ; preds = %for.end15.loopexit, %entry, %for.cond5.preheader
  ret void, !dbg !26
}

attributes #0 = { nounwind }

!llvm.dbg.cu = !{!0}
!llvm.module.flags = !{!7, !8}
!llvm.ident = !{!9}

<<<<<<< HEAD
!0 = metadata !{i32 786449, metadata !1, i32 4, metadata !"clang version 3.5.0", i1 true, metadata !"", i32 0, metadata !2, metadata !2, metadata !3, metadata !2, metadata !2, metadata !"", i32 2}
!1 = metadata !{metadata !"no_array_bounds.cpp", metadata !"."}
!2 = metadata !{}
!3 = metadata !{metadata !4}
!4 = metadata !{i32 786478, metadata !1, metadata !5, metadata !"test", metadata !"test", metadata !"", i32 1, metadata !6, i1 false, i1 true, i32 0, i32 0, null, i32 256, i1 true, void (i32*, i32*, i32)* @_Z4testPiS_i, null, null, metadata !2, i32 2}
!5 = metadata !{i32 786473, metadata !1}
!6 = metadata !{i32 786453, i32 0, null, metadata !"", i32 0, i64 0, i64 0, i64 0, i32 0, null, metadata !2, i32 0, null, null, null}
!7 = metadata !{i32 2, metadata !"Dwarf Version", i32 2}
!8 = metadata !{i32 2, metadata !"Debug Info Version", i32 1}
!9 = metadata !{metadata !"clang version 3.5.0"}
!10 = metadata !{i32 4, i32 8, metadata !11, null}
!11 = metadata !{i32 786443, metadata !1, metadata !4, i32 4, i32 3, i32 0, i32 0}
!12 = metadata !{metadata !12, metadata !13}
!13 = metadata !{metadata !"llvm.loop.vectorize.enable", i1 true}
!14 = metadata !{i32 5, i32 5, metadata !15, null}
!15 = metadata !{i32 786443, metadata !1, metadata !11, i32 4, i32 36, i32 0, i32 1}
!16 = metadata !{i32 9, i32 8, metadata !17, null}
!17 = metadata !{i32 786443, metadata !1, metadata !4, i32 9, i32 3, i32 0, i32 2}
!18 = metadata !{metadata !18, metadata !13, metadata !19}
!19 = metadata !{metadata !"llvm.loop.vectorize.width", i32 1}
!20 = metadata !{i32 10, i32 5, metadata !21, null}
!21 = metadata !{i32 786443, metadata !1, metadata !17, i32 9, i32 36, i32 0, i32 3}
!22 = metadata !{metadata !23, metadata !23, i64 0}
!23 = metadata !{metadata !"int", metadata !24, i64 0}
!24 = metadata !{metadata !"omnipotent char", metadata !25, i64 0}
!25 = metadata !{metadata !"Simple C/C++ TBAA"}
!26 = metadata !{i32 12, i32 1, metadata !4, null}
=======
!0 = !{!"0x11\004\00clang version 3.5.0\001\00\000\00\002", !1, !2, !2, !3, !2, !2} ; [ DW_TAG_compile_unit ]
!1 = !{!"no_array_bounds.cpp", !"."}
!2 = !{}
!3 = !{!4}
!4 = !{!"0x2e\00test\00test\00\001\000\001\000\006\00256\001\002", !1, !5, !6, null, void (i32*, i32*, i32)* @_Z4testPiS_i, null, null, !2} ; [ DW_TAG_subprogram ]
!5 = !{!"0x29", !1} ; [ DW_TAG_file_type ]
!6 = !{!"0x15\00\000\000\000\000\000\000", i32 0, null, null, !2, null, null, null} ; [ DW_TAG_subroutine_type ]
!7 = !{i32 2, !"Dwarf Version", i32 2}
!8 = !{i32 2, !"Debug Info Version", i32 2}
!9 = !{!"clang version 3.5.0"}
!10 = !MDLocation(line: 4, column: 8, scope: !11)
!11 = !{!"0xb\004\003\000", !1, !4} ; [ DW_TAG_lexical_block ]
!12 = !{!12, !13}
!13 = !{!"llvm.loop.vectorize.enable", i1 true}
!14 = !MDLocation(line: 5, column: 5, scope: !15)
!15 = !{!"0xb\004\0036\000", !1, !11} ; [ DW_TAG_lexical_block ]
!16 = !MDLocation(line: 9, column: 8, scope: !17)
!17 = !{!"0xb\009\003\000", !1, !4} ; [ DW_TAG_lexical_block ]
!18 = !{!18, !13, !19}
!19 = !{!"llvm.loop.vectorize.width", i32 1}
!20 = !MDLocation(line: 10, column: 5, scope: !21)
!21 = !{!"0xb\009\0036\000", !1, !17} ; [ DW_TAG_lexical_block ]
!22 = !{!23, !23, i64 0}
!23 = !{!"int", !24, i64 0}
!24 = !{!"omnipotent char", !25, i64 0}
!25 = !{!"Simple C/C++ TBAA"}
!26 = !MDLocation(line: 12, column: 1, scope: !4)
>>>>>>> 41cb3da2
<|MERGE_RESOLUTION|>--- conflicted
+++ resolved
@@ -72,35 +72,6 @@
 !llvm.module.flags = !{!7, !8}
 !llvm.ident = !{!9}
 
-<<<<<<< HEAD
-!0 = metadata !{i32 786449, metadata !1, i32 4, metadata !"clang version 3.5.0", i1 true, metadata !"", i32 0, metadata !2, metadata !2, metadata !3, metadata !2, metadata !2, metadata !"", i32 2}
-!1 = metadata !{metadata !"no_array_bounds.cpp", metadata !"."}
-!2 = metadata !{}
-!3 = metadata !{metadata !4}
-!4 = metadata !{i32 786478, metadata !1, metadata !5, metadata !"test", metadata !"test", metadata !"", i32 1, metadata !6, i1 false, i1 true, i32 0, i32 0, null, i32 256, i1 true, void (i32*, i32*, i32)* @_Z4testPiS_i, null, null, metadata !2, i32 2}
-!5 = metadata !{i32 786473, metadata !1}
-!6 = metadata !{i32 786453, i32 0, null, metadata !"", i32 0, i64 0, i64 0, i64 0, i32 0, null, metadata !2, i32 0, null, null, null}
-!7 = metadata !{i32 2, metadata !"Dwarf Version", i32 2}
-!8 = metadata !{i32 2, metadata !"Debug Info Version", i32 1}
-!9 = metadata !{metadata !"clang version 3.5.0"}
-!10 = metadata !{i32 4, i32 8, metadata !11, null}
-!11 = metadata !{i32 786443, metadata !1, metadata !4, i32 4, i32 3, i32 0, i32 0}
-!12 = metadata !{metadata !12, metadata !13}
-!13 = metadata !{metadata !"llvm.loop.vectorize.enable", i1 true}
-!14 = metadata !{i32 5, i32 5, metadata !15, null}
-!15 = metadata !{i32 786443, metadata !1, metadata !11, i32 4, i32 36, i32 0, i32 1}
-!16 = metadata !{i32 9, i32 8, metadata !17, null}
-!17 = metadata !{i32 786443, metadata !1, metadata !4, i32 9, i32 3, i32 0, i32 2}
-!18 = metadata !{metadata !18, metadata !13, metadata !19}
-!19 = metadata !{metadata !"llvm.loop.vectorize.width", i32 1}
-!20 = metadata !{i32 10, i32 5, metadata !21, null}
-!21 = metadata !{i32 786443, metadata !1, metadata !17, i32 9, i32 36, i32 0, i32 3}
-!22 = metadata !{metadata !23, metadata !23, i64 0}
-!23 = metadata !{metadata !"int", metadata !24, i64 0}
-!24 = metadata !{metadata !"omnipotent char", metadata !25, i64 0}
-!25 = metadata !{metadata !"Simple C/C++ TBAA"}
-!26 = metadata !{i32 12, i32 1, metadata !4, null}
-=======
 !0 = !{!"0x11\004\00clang version 3.5.0\001\00\000\00\002", !1, !2, !2, !3, !2, !2} ; [ DW_TAG_compile_unit ]
 !1 = !{!"no_array_bounds.cpp", !"."}
 !2 = !{}
@@ -127,5 +98,4 @@
 !23 = !{!"int", !24, i64 0}
 !24 = !{!"omnipotent char", !25, i64 0}
 !25 = !{!"Simple C/C++ TBAA"}
-!26 = !MDLocation(line: 12, column: 1, scope: !4)
->>>>>>> 41cb3da2
+!26 = !MDLocation(line: 12, column: 1, scope: !4)