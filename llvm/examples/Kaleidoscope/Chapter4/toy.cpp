#include "llvm/Analysis/Passes.h"
#include "llvm/ExecutionEngine/ExecutionEngine.h"
#include "llvm/IR/DataLayout.h"
#include "llvm/IR/DerivedTypes.h"
#include "llvm/IR/IRBuilder.h"
#include "llvm/IR/LLVMContext.h"
#include "llvm/IR/Module.h"
#include "llvm/IR/Verifier.h"
#include "llvm/PassManager.h"
#include "llvm/Support/TargetSelect.h"
#include "llvm/Transforms/Scalar.h"
#include <cctype>
#include <cstdio>
#include <map>
#include <string>
#include <vector>
using namespace llvm;

//===----------------------------------------------------------------------===//
// Lexer
//===----------------------------------------------------------------------===//

// The lexer returns tokens [0-255] if it is an unknown character, otherwise one
// of these for known things.
enum Token {
  tok_eof = -1,

  // commands
  tok_def = -2, tok_extern = -3,

  // primary
  tok_identifier = -4, tok_number = -5
};

static std::string IdentifierStr;  // Filled in if tok_identifier
static double NumVal;              // Filled in if tok_number

/// gettok - Return the next token from standard input.
static int gettok() {
  static int LastChar = ' ';

  // Skip any whitespace.
  while (isspace(LastChar))
    LastChar = getchar();

  if (isalpha(LastChar)) { // identifier: [a-zA-Z][a-zA-Z0-9]*
    IdentifierStr = LastChar;
    while (isalnum((LastChar = getchar())))
      IdentifierStr += LastChar;

    if (IdentifierStr == "def") return tok_def;
    if (IdentifierStr == "extern") return tok_extern;
    return tok_identifier;
  }

  if (isdigit(LastChar) || LastChar == '.') {   // Number: [0-9.]+
    std::string NumStr;
    do {
      NumStr += LastChar;
      LastChar = getchar();
    } while (isdigit(LastChar) || LastChar == '.');

    NumVal = strtod(NumStr.c_str(), 0);
    return tok_number;
  }

  if (LastChar == '#') {
    // Comment until end of line.
    do LastChar = getchar();
    while (LastChar != EOF && LastChar != '\n' && LastChar != '\r');
    
    if (LastChar != EOF)
      return gettok();
  }
  
  // Check for end of file.  Don't eat the EOF.
  if (LastChar == EOF)
    return tok_eof;

  // Otherwise, just return the character as its ascii value.
  int ThisChar = LastChar;
  LastChar = getchar();
  return ThisChar;
}

//===----------------------------------------------------------------------===//
// Abstract Syntax Tree (aka Parse Tree)
//===----------------------------------------------------------------------===//
namespace {
/// ExprAST - Base class for all expression nodes.
class ExprAST {
public:
  virtual ~ExprAST() {}
  virtual Value *Codegen() = 0;
};

/// NumberExprAST - Expression class for numeric literals like "1.0".
class NumberExprAST : public ExprAST {
  double Val;
public:
  NumberExprAST(double val) : Val(val) {}
  virtual Value *Codegen();
};

/// VariableExprAST - Expression class for referencing a variable, like "a".
class VariableExprAST : public ExprAST {
  std::string Name;
public:
  VariableExprAST(const std::string &name) : Name(name) {}
  virtual Value *Codegen();
};

/// BinaryExprAST - Expression class for a binary operator.
class BinaryExprAST : public ExprAST {
  char Op;
  ExprAST *LHS, *RHS;
public:
  BinaryExprAST(char op, ExprAST *lhs, ExprAST *rhs) 
    : Op(op), LHS(lhs), RHS(rhs) {}
  virtual Value *Codegen();
};

/// CallExprAST - Expression class for function calls.
class CallExprAST : public ExprAST {
  std::string Callee;
  std::vector<ExprAST*> Args;
public:
  CallExprAST(const std::string &callee, std::vector<ExprAST*> &args)
    : Callee(callee), Args(args) {}
  virtual Value *Codegen();
};

/// PrototypeAST - This class represents the "prototype" for a function,
/// which captures its name, and its argument names (thus implicitly the number
/// of arguments the function takes).
class PrototypeAST {
  std::string Name;
  std::vector<std::string> Args;
public:
  PrototypeAST(const std::string &name, const std::vector<std::string> &args)
    : Name(name), Args(args) {}
  
  Function *Codegen();
};

/// FunctionAST - This class represents a function definition itself.
class FunctionAST {
  PrototypeAST *Proto;
  ExprAST *Body;
public:
  FunctionAST(PrototypeAST *proto, ExprAST *body)
    : Proto(proto), Body(body) {}
  
  Function *Codegen();
};
} // end anonymous namespace

//===----------------------------------------------------------------------===//
// Parser
//===----------------------------------------------------------------------===//

/// CurTok/getNextToken - Provide a simple token buffer.  CurTok is the current
/// token the parser is looking at.  getNextToken reads another token from the
/// lexer and updates CurTok with its results.
static int CurTok;
static int getNextToken() {
  return CurTok = gettok();
}

/// BinopPrecedence - This holds the precedence for each binary operator that is
/// defined.
static std::map<char, int> BinopPrecedence;

/// GetTokPrecedence - Get the precedence of the pending binary operator token.
static int GetTokPrecedence() {
  if (!isascii(CurTok))
    return -1;
  
  // Make sure it's a declared binop.
  int TokPrec = BinopPrecedence[CurTok];
  if (TokPrec <= 0) return -1;
  return TokPrec;
}

/// Error* - These are little helper functions for error handling.
ExprAST *Error(const char *Str) { fprintf(stderr, "Error: %s\n", Str);return 0;}
PrototypeAST *ErrorP(const char *Str) { Error(Str); return 0; }
FunctionAST *ErrorF(const char *Str) { Error(Str); return 0; }

static ExprAST *ParseExpression();

/// identifierexpr
///   ::= identifier
///   ::= identifier '(' expression* ')'
static ExprAST *ParseIdentifierExpr() {
  std::string IdName = IdentifierStr;
  
  getNextToken();  // eat identifier.
  
  if (CurTok != '(') // Simple variable ref.
    return new VariableExprAST(IdName);
  
  // Call.
  getNextToken();  // eat (
  std::vector<ExprAST*> Args;
  if (CurTok != ')') {
    while (1) {
      ExprAST *Arg = ParseExpression();
      if (!Arg) return 0;
      Args.push_back(Arg);

      if (CurTok == ')') break;

      if (CurTok != ',')
        return Error("Expected ')' or ',' in argument list");
      getNextToken();
    }
  }

  // Eat the ')'.
  getNextToken();
  
  return new CallExprAST(IdName, Args);
}

/// numberexpr ::= number
static ExprAST *ParseNumberExpr() {
  ExprAST *Result = new NumberExprAST(NumVal);
  getNextToken(); // consume the number
  return Result;
}

/// parenexpr ::= '(' expression ')'
static ExprAST *ParseParenExpr() {
  getNextToken();  // eat (.
  ExprAST *V = ParseExpression();
  if (!V) return 0;
  
  if (CurTok != ')')
    return Error("expected ')'");
  getNextToken();  // eat ).
  return V;
}

/// primary
///   ::= identifierexpr
///   ::= numberexpr
///   ::= parenexpr
static ExprAST *ParsePrimary() {
  switch (CurTok) {
  default: return Error("unknown token when expecting an expression");
  case tok_identifier: return ParseIdentifierExpr();
  case tok_number:     return ParseNumberExpr();
  case '(':            return ParseParenExpr();
  }
}

/// binoprhs
///   ::= ('+' primary)*
static ExprAST *ParseBinOpRHS(int ExprPrec, ExprAST *LHS) {
  // If this is a binop, find its precedence.
  while (1) {
    int TokPrec = GetTokPrecedence();
    
    // If this is a binop that binds at least as tightly as the current binop,
    // consume it, otherwise we are done.
    if (TokPrec < ExprPrec)
      return LHS;
    
    // Okay, we know this is a binop.
    int BinOp = CurTok;
    getNextToken();  // eat binop
    
    // Parse the primary expression after the binary operator.
    ExprAST *RHS = ParsePrimary();
    if (!RHS) return 0;
    
    // If BinOp binds less tightly with RHS than the operator after RHS, let
    // the pending operator take RHS as its LHS.
    int NextPrec = GetTokPrecedence();
    if (TokPrec < NextPrec) {
      RHS = ParseBinOpRHS(TokPrec+1, RHS);
      if (RHS == 0) return 0;
    }
    
    // Merge LHS/RHS.
    LHS = new BinaryExprAST(BinOp, LHS, RHS);
  }
}

/// expression
///   ::= primary binoprhs
///
static ExprAST *ParseExpression() {
  ExprAST *LHS = ParsePrimary();
  if (!LHS) return 0;
  
  return ParseBinOpRHS(0, LHS);
}

/// prototype
///   ::= id '(' id* ')'
static PrototypeAST *ParsePrototype() {
  if (CurTok != tok_identifier)
    return ErrorP("Expected function name in prototype");

  std::string FnName = IdentifierStr;
  getNextToken();
  
  if (CurTok != '(')
    return ErrorP("Expected '(' in prototype");
  
  std::vector<std::string> ArgNames;
  while (getNextToken() == tok_identifier)
    ArgNames.push_back(IdentifierStr);
  if (CurTok != ')')
    return ErrorP("Expected ')' in prototype");
  
  // success.
  getNextToken();  // eat ')'.
  
  return new PrototypeAST(FnName, ArgNames);
}

/// definition ::= 'def' prototype expression
static FunctionAST *ParseDefinition() {
  getNextToken();  // eat def.
  PrototypeAST *Proto = ParsePrototype();
  if (Proto == 0) return 0;

  if (ExprAST *E = ParseExpression())
    return new FunctionAST(Proto, E);
  return 0;
}

/// toplevelexpr ::= expression
static FunctionAST *ParseTopLevelExpr() {
  if (ExprAST *E = ParseExpression()) {
    // Make an anonymous proto.
    PrototypeAST *Proto = new PrototypeAST("", std::vector<std::string>());
    return new FunctionAST(Proto, E);
  }
  return 0;
}

/// external ::= 'extern' prototype
static PrototypeAST *ParseExtern() {
  getNextToken();  // eat extern.
  return ParsePrototype();
}

//===----------------------------------------------------------------------===//
// Quick and dirty hack
//===----------------------------------------------------------------------===//

// FIXME: Obviously we can do better than this
std::string GenerateUniqueName(const char *root) {
  static int i = 0;
  char s[16];
  sprintf(s, "%s%d", root, i++);
  std::string S = s;
  return S;
}

std::string MakeLegalFunctionName(std::string Name) {
  std::string NewName;
  if (!Name.length())
    return GenerateUniqueName("anon_func_");

  // Start with what we have
  NewName = Name;

  // Look for a numberic first character
  if (NewName.find_first_of("0123456789") == 0) {
    NewName.insert(0, 1, 'n');
  }

  // Replace illegal characters with their ASCII equivalent
  std::string legal_elements =
      "_abcdefghijklmnopqrstuvwxyzABCDEFGHIJKLMNOPQRSTUVWXYZ0123456789";
  size_t pos;
  while ((pos = NewName.find_first_not_of(legal_elements)) !=
         std::string::npos) {
    char old_c = NewName.at(pos);
    char new_str[16];
    sprintf(new_str, "%d", (int)old_c);
    NewName = NewName.replace(pos, 1, new_str);
  }

  return NewName;
}

//===----------------------------------------------------------------------===//
// MCJIT helper class
//===----------------------------------------------------------------------===//

class MCJITHelper {
public:
  MCJITHelper(LLVMContext &C) : Context(C), OpenModule(NULL) {}
  ~MCJITHelper();

  Function *getFunction(const std::string FnName);
  Module *getModuleForNewFunction();
  void *getPointerToFunction(Function *F);
  void *getSymbolAddress(const std::string &Name);
  void dump();

private:
  typedef std::vector<Module *> ModuleVector;
  typedef std::vector<ExecutionEngine *> EngineVector;

  LLVMContext &Context;
  Module *OpenModule;
  ModuleVector Modules;
  EngineVector Engines;
};

class HelpingMemoryManager : public SectionMemoryManager {
  HelpingMemoryManager(const HelpingMemoryManager &) LLVM_DELETED_FUNCTION;
  void operator=(const HelpingMemoryManager &) LLVM_DELETED_FUNCTION;

public:
  HelpingMemoryManager(MCJITHelper *Helper) : MasterHelper(Helper) {}
  virtual ~HelpingMemoryManager() {}

  /// This method returns the address of the specified symbol.
  /// Our implementation will attempt to find symbols in other
  /// modules associated with the MCJITHelper to cross link symbols
  /// from one generated module to another.
  virtual uint64_t getSymbolAddress(const std::string &Name) override;

private:
  MCJITHelper *MasterHelper;
};

uint64_t HelpingMemoryManager::getSymbolAddress(const std::string &Name) {
  uint64_t FnAddr = SectionMemoryManager::getSymbolAddress(Name);
  if (FnAddr)
    return FnAddr;

  uint64_t HelperFun = (uint64_t)MasterHelper->getSymbolAddress(Name);
  if (!HelperFun)
    report_fatal_error("Program used extern function '" + Name +
                       "' which could not be resolved!");

  return HelperFun;
}

MCJITHelper::~MCJITHelper() {
  if (OpenModule)
    delete OpenModule;
  EngineVector::iterator begin = Engines.begin();
  EngineVector::iterator end = Engines.end();
  EngineVector::iterator it;
  for (it = begin; it != end; ++it)
    delete *it;
}

Function *MCJITHelper::getFunction(const std::string FnName) {
  ModuleVector::iterator begin = Modules.begin();
  ModuleVector::iterator end = Modules.end();
  ModuleVector::iterator it;
  for (it = begin; it != end; ++it) {
    Function *F = (*it)->getFunction(FnName);
    if (F) {
      if (*it == OpenModule)
        return F;

      assert(OpenModule != NULL);

      // This function is in a module that has already been JITed.
      // We need to generate a new prototype for external linkage.
      Function *PF = OpenModule->getFunction(FnName);
      if (PF && !PF->empty()) {
        ErrorF("redefinition of function across modules");
        return 0;
      }

      // If we don't have a prototype yet, create one.
      if (!PF)
        PF = Function::Create(F->getFunctionType(), Function::ExternalLinkage,
                              FnName, OpenModule);
      return PF;
    }
  }
  return NULL;
}

Module *MCJITHelper::getModuleForNewFunction() {
  // If we have a Module that hasn't been JITed, use that.
  if (OpenModule)
    return OpenModule;

  // Otherwise create a new Module.
  std::string ModName = GenerateUniqueName("mcjit_module_");
  Module *M = new Module(ModName, Context);
  Modules.push_back(M);
  OpenModule = M;
  return M;
}

void *MCJITHelper::getPointerToFunction(Function *F) {
  // See if an existing instance of MCJIT has this function.
  EngineVector::iterator begin = Engines.begin();
  EngineVector::iterator end = Engines.end();
  EngineVector::iterator it;
  for (it = begin; it != end; ++it) {
    void *P = (*it)->getPointerToFunction(F);
    if (P)
      return P;
  }

  // If we didn't find the function, see if we can generate it.
  if (OpenModule) {
    std::string ErrStr;
    ExecutionEngine *NewEngine =
        EngineBuilder(std::unique_ptr<Module>(OpenModule))
            .setErrorStr(&ErrStr)
            .setMCJITMemoryManager(std::unique_ptr<HelpingMemoryManager>(
                new HelpingMemoryManager(this)))
            .create();
    if (!NewEngine) {
      fprintf(stderr, "Could not create ExecutionEngine: %s\n", ErrStr.c_str());
      exit(1);
    }

    // Create a function pass manager for this engine
    FunctionPassManager *FPM = new FunctionPassManager(OpenModule);

    // Set up the optimizer pipeline.  Start with registering info about how the
    // target lays out data structures.
    OpenModule->setDataLayout(NewEngine->getDataLayout());
    FPM->add(new DataLayoutPass());
    // Provide basic AliasAnalysis support for GVN.
    FPM->add(createBasicAliasAnalysisPass());
    // Promote allocas to registers.
    FPM->add(createPromoteMemoryToRegisterPass());
    // Do simple "peephole" optimizations and bit-twiddling optzns.
    FPM->add(createInstructionCombiningPass());
    // Reassociate expressions.
    FPM->add(createReassociatePass());
    // Eliminate Common SubExpressions.
    FPM->add(createGVNPass());
    // Simplify the control flow graph (deleting unreachable blocks, etc).
    FPM->add(createCFGSimplificationPass());
    FPM->doInitialization();

    // For each function in the module
    Module::iterator it;
    Module::iterator end = OpenModule->end();
    for (it = OpenModule->begin(); it != end; ++it) {
      // Run the FPM on this function
      FPM->run(*it);
    }

    // We don't need this anymore
    delete FPM;

    OpenModule = NULL;
    Engines.push_back(NewEngine);
    NewEngine->finalizeObject();
    return NewEngine->getPointerToFunction(F);
  }
  return NULL;
}

void *MCJITHelper::getSymbolAddress(const std::string &Name) {
  // Look for the symbol in each of our execution engines.
  EngineVector::iterator begin = Engines.begin();
  EngineVector::iterator end = Engines.end();
  EngineVector::iterator it;
  for (it = begin; it != end; ++it) {
    uint64_t FAddr = (*it)->getFunctionAddress(Name);
    if (FAddr) {
      return (void *)FAddr;
    }
  }
  return NULL;
}

void MCJITHelper::dump() {
  ModuleVector::iterator begin = Modules.begin();
  ModuleVector::iterator end = Modules.end();
  ModuleVector::iterator it;
  for (it = begin; it != end; ++it)
    (*it)->dump();
}
//===----------------------------------------------------------------------===//
// Code Generation
//===----------------------------------------------------------------------===//

static MCJITHelper *JITHelper;
static IRBuilder<> Builder(getGlobalContext());
<<<<<<< HEAD
static std::map<std::string, Value*> NamedValues;
static FunctionPassManager *TheFPM;
=======
static std::map<std::string, Value *> NamedValues;
>>>>>>> 7618b2b2

Value *ErrorV(const char *Str) { Error(Str); return 0; }

Value *NumberExprAST::Codegen() {
  return ConstantFP::get(getGlobalContext(), APFloat(Val));
}

Value *VariableExprAST::Codegen() {
  // Look this variable up in the function.
  Value *V = NamedValues[Name];
  return V ? V : ErrorV("Unknown variable name");
}

Value *BinaryExprAST::Codegen() {
  Value *L = LHS->Codegen();
  Value *R = RHS->Codegen();
  if (L == 0 || R == 0) return 0;
  
  switch (Op) {
  case '+': return Builder.CreateFAdd(L, R, "addtmp");
  case '-': return Builder.CreateFSub(L, R, "subtmp");
  case '*': return Builder.CreateFMul(L, R, "multmp");
  case '<':
    L = Builder.CreateFCmpULT(L, R, "cmptmp");
    // Convert bool 0/1 to double 0.0 or 1.0
    return Builder.CreateUIToFP(L, Type::getDoubleTy(getGlobalContext()),
                                "booltmp");
  default: return ErrorV("invalid binary operator");
  }
}

Value *CallExprAST::Codegen() {
  // Look up the name in the global module table.
  Function *CalleeF = JITHelper->getFunction(Callee);
  if (CalleeF == 0)
    return ErrorV("Unknown function referenced");
  
  // If argument mismatch error.
  if (CalleeF->arg_size() != Args.size())
    return ErrorV("Incorrect # arguments passed");

  std::vector<Value*> ArgsV;
  for (unsigned i = 0, e = Args.size(); i != e; ++i) {
    ArgsV.push_back(Args[i]->Codegen());
    if (ArgsV.back() == 0) return 0;
  }
  
  return Builder.CreateCall(CalleeF, ArgsV, "calltmp");
}

Function *PrototypeAST::Codegen() {
  // Make the function type:  double(double,double) etc.
<<<<<<< HEAD
  std::vector<Type*> Doubles(Args.size(),
                             Type::getDoubleTy(getGlobalContext()));
  FunctionType *FT = FunctionType::get(Type::getDoubleTy(getGlobalContext()),
                                       Doubles, false);
  
  Function *F = Function::Create(FT, Function::ExternalLinkage, Name, TheModule);
  
=======
  std::vector<Type *> Doubles(Args.size(),
                              Type::getDoubleTy(getGlobalContext()));
  FunctionType *FT =
      FunctionType::get(Type::getDoubleTy(getGlobalContext()), Doubles, false);

  std::string FnName = MakeLegalFunctionName(Name);

  Module *M = JITHelper->getModuleForNewFunction();

  Function *F = Function::Create(FT, Function::ExternalLinkage, FnName, M);

>>>>>>> 7618b2b2
  // If F conflicted, there was already something named 'Name'.  If it has a
  // body, don't allow redefinition or reextern.
  if (F->getName() != FnName) {
    // Delete the one we just made and get the existing one.
    F->eraseFromParent();
<<<<<<< HEAD
    F = TheModule->getFunction(Name);
    
=======
    F = JITHelper->getFunction(Name);
>>>>>>> 7618b2b2
    // If F already has a body, reject this.
    if (!F->empty()) {
      ErrorF("redefinition of function");
      return 0;
    }
    
    // If F took a different number of args, reject.
    if (F->arg_size() != Args.size()) {
      ErrorF("redefinition of function with different # args");
      return 0;
    }
  }
  
  // Set names for all arguments.
  unsigned Idx = 0;
  for (Function::arg_iterator AI = F->arg_begin(); Idx != Args.size();
       ++AI, ++Idx) {
    AI->setName(Args[Idx]);
    
    // Add arguments to variable symbol table.
    NamedValues[Args[Idx]] = AI;
  }
  
  return F;
}

Function *FunctionAST::Codegen() {
  NamedValues.clear();
  
  Function *TheFunction = Proto->Codegen();
  if (TheFunction == 0)
    return 0;
  
  // Create a new basic block to start insertion into.
  BasicBlock *BB = BasicBlock::Create(getGlobalContext(), "entry", TheFunction);
  Builder.SetInsertPoint(BB);
  
  if (Value *RetVal = Body->Codegen()) {
    // Finish off the function.
    Builder.CreateRet(RetVal);

    // Validate the generated code, checking for consistency.
    verifyFunction(*TheFunction);

<<<<<<< HEAD
    // Optimize the function.
    TheFPM->run(*TheFunction);
    
=======
>>>>>>> 7618b2b2
    return TheFunction;
  }
  
  // Error reading body, remove function.
  TheFunction->eraseFromParent();
  return 0;
}

//===----------------------------------------------------------------------===//
// Top-Level parsing and JIT Driver
//===----------------------------------------------------------------------===//

static void HandleDefinition() {
  if (FunctionAST *F = ParseDefinition()) {
    if (Function *LF = F->Codegen()) {
      fprintf(stderr, "Read function definition:");
      LF->dump();
    }
  } else {
    // Skip token for error recovery.
    getNextToken();
  }
}

static void HandleExtern() {
  if (PrototypeAST *P = ParseExtern()) {
    if (Function *F = P->Codegen()) {
      fprintf(stderr, "Read extern: ");
      F->dump();
    }
  } else {
    // Skip token for error recovery.
    getNextToken();
  }
}

static void HandleTopLevelExpression() {
  // Evaluate a top-level expression into an anonymous function.
  if (FunctionAST *F = ParseTopLevelExpr()) {
    if (Function *LF = F->Codegen()) {
      // JIT the function, returning a function pointer.
<<<<<<< HEAD
      void *FPtr = TheExecutionEngine->getPointerToFunction(LF);
      
=======
      void *FPtr = JITHelper->getPointerToFunction(LF);

>>>>>>> 7618b2b2
      // Cast it to the right type (takes no arguments, returns a double) so we
      // can call it as a native function.
      double (*FP)() = (double (*)())(intptr_t)FPtr;
      fprintf(stderr, "Evaluated to %f\n", FP());
    }
  } else {
    // Skip token for error recovery.
    getNextToken();
  }
}

/// top ::= definition | external | expression | ';'
static void MainLoop() {
  while (1) {
    fprintf(stderr, "ready> ");
    switch (CurTok) {
    case tok_eof:    return;
    case ';':        getNextToken(); break;  // ignore top-level semicolons.
    case tok_def:    HandleDefinition(); break;
    case tok_extern: HandleExtern(); break;
    default:         HandleTopLevelExpression(); break;
    }
  }
}

//===----------------------------------------------------------------------===//
// "Library" functions that can be "extern'd" from user code.
//===----------------------------------------------------------------------===//

/// putchard - putchar that takes a double and returns 0.
extern "C" 
double putchard(double X) {
  putchar((char)X);
  return 0;
}

//===----------------------------------------------------------------------===//
// Main driver code.
//===----------------------------------------------------------------------===//

int main() {
  InitializeNativeTarget();
  LLVMContext &Context = getGlobalContext();
  JITHelper = new MCJITHelper(Context);

  // Install standard binary operators.
  // 1 is lowest precedence.
  BinopPrecedence['<'] = 10;
  BinopPrecedence['+'] = 20;
  BinopPrecedence['-'] = 20;
  BinopPrecedence['*'] = 40;  // highest.

  // Prime the first token.
  fprintf(stderr, "ready> ");
  getNextToken();

<<<<<<< HEAD
  // Make the module, which holds all the code.
  std::unique_ptr<Module> Owner = make_unique<Module>("my cool jit", Context);
  TheModule = Owner.get();

  // Create the JIT.  This takes ownership of the module.
  std::string ErrStr;
  TheExecutionEngine =
      EngineBuilder(std::move(Owner)).setErrorStr(&ErrStr).create();
  if (!TheExecutionEngine) {
    fprintf(stderr, "Could not create ExecutionEngine: %s\n", ErrStr.c_str());
    exit(1);
  }

  FunctionPassManager OurFPM(TheModule);

  // Set up the optimizer pipeline.  Start with registering info about how the
  // target lays out data structures.
  TheModule->setDataLayout(TheExecutionEngine->getDataLayout());
  OurFPM.add(new DataLayoutPass());
  // Provide basic AliasAnalysis support for GVN.
  OurFPM.add(createBasicAliasAnalysisPass());
  // Do simple "peephole" optimizations and bit-twiddling optzns.
  OurFPM.add(createInstructionCombiningPass());
  // Reassociate expressions.
  OurFPM.add(createReassociatePass());
  // Eliminate Common SubExpressions.
  OurFPM.add(createGVNPass());
  // Simplify the control flow graph (deleting unreachable blocks, etc).
  OurFPM.add(createCFGSimplificationPass());

  OurFPM.doInitialization();

  // Set the global so the code gen can use this.
  TheFPM = &OurFPM;

=======
>>>>>>> 7618b2b2
  // Run the main "interpreter loop" now.
  MainLoop();

  // Print out all of the generated code.
  JITHelper->dump();

  return 0;
}<|MERGE_RESOLUTION|>--- conflicted
+++ resolved
@@ -1,5 +1,7 @@
 #include "llvm/Analysis/Passes.h"
 #include "llvm/ExecutionEngine/ExecutionEngine.h"
+#include "llvm/ExecutionEngine/MCJIT.h"
+#include "llvm/ExecutionEngine/SectionMemoryManager.h"
 #include "llvm/IR/DataLayout.h"
 #include "llvm/IR/DerivedTypes.h"
 #include "llvm/IR/IRBuilder.h"
@@ -26,14 +28,16 @@
   tok_eof = -1,
 
   // commands
-  tok_def = -2, tok_extern = -3,
+  tok_def = -2,
+  tok_extern = -3,
 
   // primary
-  tok_identifier = -4, tok_number = -5
-};
-
-static std::string IdentifierStr;  // Filled in if tok_identifier
-static double NumVal;              // Filled in if tok_number
+  tok_identifier = -4,
+  tok_number = -5
+};
+
+static std::string IdentifierStr; // Filled in if tok_identifier
+static double NumVal;             // Filled in if tok_number
 
 /// gettok - Return the next token from standard input.
 static int gettok() {
@@ -48,12 +52,14 @@
     while (isalnum((LastChar = getchar())))
       IdentifierStr += LastChar;
 
-    if (IdentifierStr == "def") return tok_def;
-    if (IdentifierStr == "extern") return tok_extern;
+    if (IdentifierStr == "def")
+      return tok_def;
+    if (IdentifierStr == "extern")
+      return tok_extern;
     return tok_identifier;
   }
 
-  if (isdigit(LastChar) || LastChar == '.') {   // Number: [0-9.]+
+  if (isdigit(LastChar) || LastChar == '.') { // Number: [0-9.]+
     std::string NumStr;
     do {
       NumStr += LastChar;
@@ -66,13 +72,14 @@
 
   if (LastChar == '#') {
     // Comment until end of line.
-    do LastChar = getchar();
+    do
+      LastChar = getchar();
     while (LastChar != EOF && LastChar != '\n' && LastChar != '\r');
-    
+
     if (LastChar != EOF)
       return gettok();
   }
-  
+
   // Check for end of file.  Don't eat the EOF.
   if (LastChar == EOF)
     return tok_eof;
@@ -97,6 +104,7 @@
 /// NumberExprAST - Expression class for numeric literals like "1.0".
 class NumberExprAST : public ExprAST {
   double Val;
+
 public:
   NumberExprAST(double val) : Val(val) {}
   virtual Value *Codegen();
@@ -105,6 +113,7 @@
 /// VariableExprAST - Expression class for referencing a variable, like "a".
 class VariableExprAST : public ExprAST {
   std::string Name;
+
 public:
   VariableExprAST(const std::string &name) : Name(name) {}
   virtual Value *Codegen();
@@ -114,19 +123,21 @@
 class BinaryExprAST : public ExprAST {
   char Op;
   ExprAST *LHS, *RHS;
+
 public:
-  BinaryExprAST(char op, ExprAST *lhs, ExprAST *rhs) 
-    : Op(op), LHS(lhs), RHS(rhs) {}
+  BinaryExprAST(char op, ExprAST *lhs, ExprAST *rhs)
+      : Op(op), LHS(lhs), RHS(rhs) {}
   virtual Value *Codegen();
 };
 
 /// CallExprAST - Expression class for function calls.
 class CallExprAST : public ExprAST {
   std::string Callee;
-  std::vector<ExprAST*> Args;
+  std::vector<ExprAST *> Args;
+
 public:
-  CallExprAST(const std::string &callee, std::vector<ExprAST*> &args)
-    : Callee(callee), Args(args) {}
+  CallExprAST(const std::string &callee, std::vector<ExprAST *> &args)
+      : Callee(callee), Args(args) {}
   virtual Value *Codegen();
 };
 
@@ -136,10 +147,11 @@
 class PrototypeAST {
   std::string Name;
   std::vector<std::string> Args;
+
 public:
   PrototypeAST(const std::string &name, const std::vector<std::string> &args)
-    : Name(name), Args(args) {}
-  
+      : Name(name), Args(args) {}
+
   Function *Codegen();
 };
 
@@ -147,10 +159,10 @@
 class FunctionAST {
   PrototypeAST *Proto;
   ExprAST *Body;
+
 public:
-  FunctionAST(PrototypeAST *proto, ExprAST *body)
-    : Proto(proto), Body(body) {}
-  
+  FunctionAST(PrototypeAST *proto, ExprAST *body) : Proto(proto), Body(body) {}
+
   Function *Codegen();
 };
 } // end anonymous namespace
@@ -163,9 +175,7 @@
 /// token the parser is looking at.  getNextToken reads another token from the
 /// lexer and updates CurTok with its results.
 static int CurTok;
-static int getNextToken() {
-  return CurTok = gettok();
-}
+static int getNextToken() { return CurTok = gettok(); }
 
 /// BinopPrecedence - This holds the precedence for each binary operator that is
 /// defined.
@@ -175,17 +185,27 @@
 static int GetTokPrecedence() {
   if (!isascii(CurTok))
     return -1;
-  
+
   // Make sure it's a declared binop.
   int TokPrec = BinopPrecedence[CurTok];
-  if (TokPrec <= 0) return -1;
+  if (TokPrec <= 0)
+    return -1;
   return TokPrec;
 }
 
 /// Error* - These are little helper functions for error handling.
-ExprAST *Error(const char *Str) { fprintf(stderr, "Error: %s\n", Str);return 0;}
-PrototypeAST *ErrorP(const char *Str) { Error(Str); return 0; }
-FunctionAST *ErrorF(const char *Str) { Error(Str); return 0; }
+ExprAST *Error(const char *Str) {
+  fprintf(stderr, "Error: %s\n", Str);
+  return 0;
+}
+PrototypeAST *ErrorP(const char *Str) {
+  Error(Str);
+  return 0;
+}
+FunctionAST *ErrorF(const char *Str) {
+  Error(Str);
+  return 0;
+}
 
 static ExprAST *ParseExpression();
 
@@ -194,22 +214,24 @@
 ///   ::= identifier '(' expression* ')'
 static ExprAST *ParseIdentifierExpr() {
   std::string IdName = IdentifierStr;
-  
-  getNextToken();  // eat identifier.
-  
+
+  getNextToken(); // eat identifier.
+
   if (CurTok != '(') // Simple variable ref.
     return new VariableExprAST(IdName);
-  
+
   // Call.
-  getNextToken();  // eat (
-  std::vector<ExprAST*> Args;
+  getNextToken(); // eat (
+  std::vector<ExprAST *> Args;
   if (CurTok != ')') {
     while (1) {
       ExprAST *Arg = ParseExpression();
-      if (!Arg) return 0;
+      if (!Arg)
+        return 0;
       Args.push_back(Arg);
 
-      if (CurTok == ')') break;
+      if (CurTok == ')')
+        break;
 
       if (CurTok != ',')
         return Error("Expected ')' or ',' in argument list");
@@ -219,7 +241,7 @@
 
   // Eat the ')'.
   getNextToken();
-  
+
   return new CallExprAST(IdName, Args);
 }
 
@@ -232,13 +254,14 @@
 
 /// parenexpr ::= '(' expression ')'
 static ExprAST *ParseParenExpr() {
-  getNextToken();  // eat (.
+  getNextToken(); // eat (.
   ExprAST *V = ParseExpression();
-  if (!V) return 0;
-  
+  if (!V)
+    return 0;
+
   if (CurTok != ')')
     return Error("expected ')'");
-  getNextToken();  // eat ).
+  getNextToken(); // eat ).
   return V;
 }
 
@@ -248,10 +271,14 @@
 ///   ::= parenexpr
 static ExprAST *ParsePrimary() {
   switch (CurTok) {
-  default: return Error("unknown token when expecting an expression");
-  case tok_identifier: return ParseIdentifierExpr();
-  case tok_number:     return ParseNumberExpr();
-  case '(':            return ParseParenExpr();
+  default:
+    return Error("unknown token when expecting an expression");
+  case tok_identifier:
+    return ParseIdentifierExpr();
+  case tok_number:
+    return ParseNumberExpr();
+  case '(':
+    return ParseParenExpr();
   }
 }
 
@@ -261,28 +288,30 @@
   // If this is a binop, find its precedence.
   while (1) {
     int TokPrec = GetTokPrecedence();
-    
+
     // If this is a binop that binds at least as tightly as the current binop,
     // consume it, otherwise we are done.
     if (TokPrec < ExprPrec)
       return LHS;
-    
+
     // Okay, we know this is a binop.
     int BinOp = CurTok;
-    getNextToken();  // eat binop
-    
+    getNextToken(); // eat binop
+
     // Parse the primary expression after the binary operator.
     ExprAST *RHS = ParsePrimary();
-    if (!RHS) return 0;
-    
+    if (!RHS)
+      return 0;
+
     // If BinOp binds less tightly with RHS than the operator after RHS, let
     // the pending operator take RHS as its LHS.
     int NextPrec = GetTokPrecedence();
     if (TokPrec < NextPrec) {
-      RHS = ParseBinOpRHS(TokPrec+1, RHS);
-      if (RHS == 0) return 0;
-    }
-    
+      RHS = ParseBinOpRHS(TokPrec + 1, RHS);
+      if (RHS == 0)
+        return 0;
+    }
+
     // Merge LHS/RHS.
     LHS = new BinaryExprAST(BinOp, LHS, RHS);
   }
@@ -293,8 +322,9 @@
 ///
 static ExprAST *ParseExpression() {
   ExprAST *LHS = ParsePrimary();
-  if (!LHS) return 0;
-  
+  if (!LHS)
+    return 0;
+
   return ParseBinOpRHS(0, LHS);
 }
 
@@ -306,27 +336,28 @@
 
   std::string FnName = IdentifierStr;
   getNextToken();
-  
+
   if (CurTok != '(')
     return ErrorP("Expected '(' in prototype");
-  
+
   std::vector<std::string> ArgNames;
   while (getNextToken() == tok_identifier)
     ArgNames.push_back(IdentifierStr);
   if (CurTok != ')')
     return ErrorP("Expected ')' in prototype");
-  
+
   // success.
-  getNextToken();  // eat ')'.
-  
+  getNextToken(); // eat ')'.
+
   return new PrototypeAST(FnName, ArgNames);
 }
 
 /// definition ::= 'def' prototype expression
 static FunctionAST *ParseDefinition() {
-  getNextToken();  // eat def.
+  getNextToken(); // eat def.
   PrototypeAST *Proto = ParsePrototype();
-  if (Proto == 0) return 0;
+  if (Proto == 0)
+    return 0;
 
   if (ExprAST *E = ParseExpression())
     return new FunctionAST(Proto, E);
@@ -345,7 +376,7 @@
 
 /// external ::= 'extern' prototype
 static PrototypeAST *ParseExtern() {
-  getNextToken();  // eat extern.
+  getNextToken(); // eat extern.
   return ParsePrototype();
 }
 
@@ -591,14 +622,12 @@
 
 static MCJITHelper *JITHelper;
 static IRBuilder<> Builder(getGlobalContext());
-<<<<<<< HEAD
-static std::map<std::string, Value*> NamedValues;
-static FunctionPassManager *TheFPM;
-=======
 static std::map<std::string, Value *> NamedValues;
->>>>>>> 7618b2b2
-
-Value *ErrorV(const char *Str) { Error(Str); return 0; }
+
+Value *ErrorV(const char *Str) {
+  Error(Str);
+  return 0;
+}
 
 Value *NumberExprAST::Codegen() {
   return ConstantFP::get(getGlobalContext(), APFloat(Val));
@@ -613,18 +642,23 @@
 Value *BinaryExprAST::Codegen() {
   Value *L = LHS->Codegen();
   Value *R = RHS->Codegen();
-  if (L == 0 || R == 0) return 0;
-  
+  if (L == 0 || R == 0)
+    return 0;
+
   switch (Op) {
-  case '+': return Builder.CreateFAdd(L, R, "addtmp");
-  case '-': return Builder.CreateFSub(L, R, "subtmp");
-  case '*': return Builder.CreateFMul(L, R, "multmp");
+  case '+':
+    return Builder.CreateFAdd(L, R, "addtmp");
+  case '-':
+    return Builder.CreateFSub(L, R, "subtmp");
+  case '*':
+    return Builder.CreateFMul(L, R, "multmp");
   case '<':
     L = Builder.CreateFCmpULT(L, R, "cmptmp");
     // Convert bool 0/1 to double 0.0 or 1.0
     return Builder.CreateUIToFP(L, Type::getDoubleTy(getGlobalContext()),
                                 "booltmp");
-  default: return ErrorV("invalid binary operator");
+  default:
+    return ErrorV("invalid binary operator");
   }
 }
 
@@ -633,31 +667,23 @@
   Function *CalleeF = JITHelper->getFunction(Callee);
   if (CalleeF == 0)
     return ErrorV("Unknown function referenced");
-  
+
   // If argument mismatch error.
   if (CalleeF->arg_size() != Args.size())
     return ErrorV("Incorrect # arguments passed");
 
-  std::vector<Value*> ArgsV;
+  std::vector<Value *> ArgsV;
   for (unsigned i = 0, e = Args.size(); i != e; ++i) {
     ArgsV.push_back(Args[i]->Codegen());
-    if (ArgsV.back() == 0) return 0;
-  }
-  
+    if (ArgsV.back() == 0)
+      return 0;
+  }
+
   return Builder.CreateCall(CalleeF, ArgsV, "calltmp");
 }
 
 Function *PrototypeAST::Codegen() {
   // Make the function type:  double(double,double) etc.
-<<<<<<< HEAD
-  std::vector<Type*> Doubles(Args.size(),
-                             Type::getDoubleTy(getGlobalContext()));
-  FunctionType *FT = FunctionType::get(Type::getDoubleTy(getGlobalContext()),
-                                       Doubles, false);
-  
-  Function *F = Function::Create(FT, Function::ExternalLinkage, Name, TheModule);
-  
-=======
   std::vector<Type *> Doubles(Args.size(),
                               Type::getDoubleTy(getGlobalContext()));
   FunctionType *FT =
@@ -669,55 +695,49 @@
 
   Function *F = Function::Create(FT, Function::ExternalLinkage, FnName, M);
 
->>>>>>> 7618b2b2
   // If F conflicted, there was already something named 'Name'.  If it has a
   // body, don't allow redefinition or reextern.
   if (F->getName() != FnName) {
     // Delete the one we just made and get the existing one.
     F->eraseFromParent();
-<<<<<<< HEAD
-    F = TheModule->getFunction(Name);
-    
-=======
     F = JITHelper->getFunction(Name);
->>>>>>> 7618b2b2
     // If F already has a body, reject this.
     if (!F->empty()) {
       ErrorF("redefinition of function");
       return 0;
     }
-    
+
     // If F took a different number of args, reject.
     if (F->arg_size() != Args.size()) {
       ErrorF("redefinition of function with different # args");
       return 0;
     }
   }
-  
+
   // Set names for all arguments.
   unsigned Idx = 0;
   for (Function::arg_iterator AI = F->arg_begin(); Idx != Args.size();
        ++AI, ++Idx) {
     AI->setName(Args[Idx]);
-    
+
     // Add arguments to variable symbol table.
     NamedValues[Args[Idx]] = AI;
   }
-  
+
   return F;
 }
 
 Function *FunctionAST::Codegen() {
   NamedValues.clear();
-  
+
   Function *TheFunction = Proto->Codegen();
   if (TheFunction == 0)
     return 0;
-  
+
   // Create a new basic block to start insertion into.
   BasicBlock *BB = BasicBlock::Create(getGlobalContext(), "entry", TheFunction);
   Builder.SetInsertPoint(BB);
-  
+
   if (Value *RetVal = Body->Codegen()) {
     // Finish off the function.
     Builder.CreateRet(RetVal);
@@ -725,15 +745,9 @@
     // Validate the generated code, checking for consistency.
     verifyFunction(*TheFunction);
 
-<<<<<<< HEAD
-    // Optimize the function.
-    TheFPM->run(*TheFunction);
-    
-=======
->>>>>>> 7618b2b2
     return TheFunction;
   }
-  
+
   // Error reading body, remove function.
   TheFunction->eraseFromParent();
   return 0;
@@ -772,13 +786,8 @@
   if (FunctionAST *F = ParseTopLevelExpr()) {
     if (Function *LF = F->Codegen()) {
       // JIT the function, returning a function pointer.
-<<<<<<< HEAD
-      void *FPtr = TheExecutionEngine->getPointerToFunction(LF);
-      
-=======
       void *FPtr = JITHelper->getPointerToFunction(LF);
 
->>>>>>> 7618b2b2
       // Cast it to the right type (takes no arguments, returns a double) so we
       // can call it as a native function.
       double (*FP)() = (double (*)())(intptr_t)FPtr;
@@ -795,11 +804,20 @@
   while (1) {
     fprintf(stderr, "ready> ");
     switch (CurTok) {
-    case tok_eof:    return;
-    case ';':        getNextToken(); break;  // ignore top-level semicolons.
-    case tok_def:    HandleDefinition(); break;
-    case tok_extern: HandleExtern(); break;
-    default:         HandleTopLevelExpression(); break;
+    case tok_eof:
+      return;
+    case ';':
+      getNextToken();
+      break; // ignore top-level semicolons.
+    case tok_def:
+      HandleDefinition();
+      break;
+    case tok_extern:
+      HandleExtern();
+      break;
+    default:
+      HandleTopLevelExpression();
+      break;
     }
   }
 }
@@ -809,8 +827,7 @@
 //===----------------------------------------------------------------------===//
 
 /// putchard - putchar that takes a double and returns 0.
-extern "C" 
-double putchard(double X) {
+extern "C" double putchard(double X) {
   putchar((char)X);
   return 0;
 }
@@ -821,6 +838,8 @@
 
 int main() {
   InitializeNativeTarget();
+  InitializeNativeTargetAsmPrinter();
+  InitializeNativeTargetAsmParser();
   LLVMContext &Context = getGlobalContext();
   JITHelper = new MCJITHelper(Context);
 
@@ -829,50 +848,12 @@
   BinopPrecedence['<'] = 10;
   BinopPrecedence['+'] = 20;
   BinopPrecedence['-'] = 20;
-  BinopPrecedence['*'] = 40;  // highest.
+  BinopPrecedence['*'] = 40; // highest.
 
   // Prime the first token.
   fprintf(stderr, "ready> ");
   getNextToken();
 
-<<<<<<< HEAD
-  // Make the module, which holds all the code.
-  std::unique_ptr<Module> Owner = make_unique<Module>("my cool jit", Context);
-  TheModule = Owner.get();
-
-  // Create the JIT.  This takes ownership of the module.
-  std::string ErrStr;
-  TheExecutionEngine =
-      EngineBuilder(std::move(Owner)).setErrorStr(&ErrStr).create();
-  if (!TheExecutionEngine) {
-    fprintf(stderr, "Could not create ExecutionEngine: %s\n", ErrStr.c_str());
-    exit(1);
-  }
-
-  FunctionPassManager OurFPM(TheModule);
-
-  // Set up the optimizer pipeline.  Start with registering info about how the
-  // target lays out data structures.
-  TheModule->setDataLayout(TheExecutionEngine->getDataLayout());
-  OurFPM.add(new DataLayoutPass());
-  // Provide basic AliasAnalysis support for GVN.
-  OurFPM.add(createBasicAliasAnalysisPass());
-  // Do simple "peephole" optimizations and bit-twiddling optzns.
-  OurFPM.add(createInstructionCombiningPass());
-  // Reassociate expressions.
-  OurFPM.add(createReassociatePass());
-  // Eliminate Common SubExpressions.
-  OurFPM.add(createGVNPass());
-  // Simplify the control flow graph (deleting unreachable blocks, etc).
-  OurFPM.add(createCFGSimplificationPass());
-
-  OurFPM.doInitialization();
-
-  // Set the global so the code gen can use this.
-  TheFPM = &OurFPM;
-
-=======
->>>>>>> 7618b2b2
   // Run the main "interpreter loop" now.
   MainLoop();
 
