//===- CodeGenRegisters.cpp - Register and RegisterClass Info -------------===//
//
//                     The LLVM Compiler Infrastructure
//
// This file is distributed under the University of Illinois Open Source
// License. See LICENSE.TXT for details.
//
//===----------------------------------------------------------------------===//
//
// This file defines structures to encapsulate information gleaned from the
// target register and register class definitions.
//
//===----------------------------------------------------------------------===//

#include "CodeGenRegisters.h"
#include "CodeGenTarget.h"
#include "llvm/ADT/IntEqClasses.h"
#include "llvm/ADT/STLExtras.h"
#include "llvm/ADT/SmallVector.h"
#include "llvm/ADT/StringExtras.h"
#include "llvm/ADT/Twine.h"
#include "llvm/Support/Debug.h"
#include "llvm/TableGen/Error.h"

using namespace llvm;

#define DEBUG_TYPE "regalloc-emitter"

//===----------------------------------------------------------------------===//
//                             CodeGenSubRegIndex
//===----------------------------------------------------------------------===//

CodeGenSubRegIndex::CodeGenSubRegIndex(Record *R, unsigned Enum)
  : TheDef(R), EnumValue(Enum), LaneMask(0), AllSuperRegsCovered(true) {
  Name = R->getName();
  if (R->getValue("Namespace"))
    Namespace = R->getValueAsString("Namespace");
  Size = R->getValueAsInt("Size");
  Offset = R->getValueAsInt("Offset");
}

CodeGenSubRegIndex::CodeGenSubRegIndex(StringRef N, StringRef Nspace,
                                       unsigned Enum)
  : TheDef(nullptr), Name(N), Namespace(Nspace), Size(-1), Offset(-1),
    EnumValue(Enum), LaneMask(0), AllSuperRegsCovered(true) {
}

std::string CodeGenSubRegIndex::getQualifiedName() const {
  std::string N = getNamespace();
  if (!N.empty())
    N += "::";
  N += getName();
  return N;
}

void CodeGenSubRegIndex::updateComponents(CodeGenRegBank &RegBank) {
  if (!TheDef)
    return;

  std::vector<Record*> Comps = TheDef->getValueAsListOfDefs("ComposedOf");
  if (!Comps.empty()) {
    if (Comps.size() != 2)
      PrintFatalError(TheDef->getLoc(),
                      "ComposedOf must have exactly two entries");
    CodeGenSubRegIndex *A = RegBank.getSubRegIdx(Comps[0]);
    CodeGenSubRegIndex *B = RegBank.getSubRegIdx(Comps[1]);
    CodeGenSubRegIndex *X = A->addComposite(B, this);
    if (X)
      PrintFatalError(TheDef->getLoc(), "Ambiguous ComposedOf entries");
  }

  std::vector<Record*> Parts =
    TheDef->getValueAsListOfDefs("CoveringSubRegIndices");
  if (!Parts.empty()) {
    if (Parts.size() < 2)
      PrintFatalError(TheDef->getLoc(),
                      "CoveredBySubRegs must have two or more entries");
    SmallVector<CodeGenSubRegIndex*, 8> IdxParts;
    for (unsigned i = 0, e = Parts.size(); i != e; ++i)
      IdxParts.push_back(RegBank.getSubRegIdx(Parts[i]));
    RegBank.addConcatSubRegIndex(IdxParts, this);
  }
}

unsigned CodeGenSubRegIndex::computeLaneMask() {
  // Already computed?
  if (LaneMask)
    return LaneMask;

  // Recursion guard, shouldn't be required.
  LaneMask = ~0u;

  // The lane mask is simply the union of all sub-indices.
  unsigned M = 0;
  for (CompMap::iterator I = Composed.begin(), E = Composed.end(); I != E; ++I)
    M |= I->second->computeLaneMask();
  assert(M && "Missing lane mask, sub-register cycle?");
  LaneMask = M;
  return LaneMask;
}

//===----------------------------------------------------------------------===//
//                              CodeGenRegister
//===----------------------------------------------------------------------===//

CodeGenRegister::CodeGenRegister(Record *R, unsigned Enum)
  : TheDef(R),
    EnumValue(Enum),
    CostPerUse(R->getValueAsInt("CostPerUse")),
    CoveredBySubRegs(R->getValueAsBit("CoveredBySubRegs")),
    NumNativeRegUnits(0),
    SubRegsComplete(false),
    SuperRegsComplete(false),
    TopoSig(~0u)
{}

void CodeGenRegister::buildObjectGraph(CodeGenRegBank &RegBank) {
  std::vector<Record*> SRIs = TheDef->getValueAsListOfDefs("SubRegIndices");
  std::vector<Record*> SRs = TheDef->getValueAsListOfDefs("SubRegs");

  if (SRIs.size() != SRs.size())
    PrintFatalError(TheDef->getLoc(),
                    "SubRegs and SubRegIndices must have the same size");

  for (unsigned i = 0, e = SRIs.size(); i != e; ++i) {
    ExplicitSubRegIndices.push_back(RegBank.getSubRegIdx(SRIs[i]));
    ExplicitSubRegs.push_back(RegBank.getReg(SRs[i]));
  }

  // Also compute leading super-registers. Each register has a list of
  // covered-by-subregs super-registers where it appears as the first explicit
  // sub-register.
  //
  // This is used by computeSecondarySubRegs() to find candidates.
  if (CoveredBySubRegs && !ExplicitSubRegs.empty())
    ExplicitSubRegs.front()->LeadingSuperRegs.push_back(this);

  // Add ad hoc alias links. This is a symmetric relationship between two
  // registers, so build a symmetric graph by adding links in both ends.
  std::vector<Record*> Aliases = TheDef->getValueAsListOfDefs("Aliases");
  for (unsigned i = 0, e = Aliases.size(); i != e; ++i) {
    CodeGenRegister *Reg = RegBank.getReg(Aliases[i]);
    ExplicitAliases.push_back(Reg);
    Reg->ExplicitAliases.push_back(this);
  }
}

const std::string &CodeGenRegister::getName() const {
  assert(TheDef && "no def");
  return TheDef->getName();
}

namespace {
// Iterate over all register units in a set of registers.
class RegUnitIterator {
  CodeGenRegister::Set::const_iterator RegI, RegE;
  CodeGenRegister::RegUnitList::const_iterator UnitI, UnitE;

public:
  RegUnitIterator(const CodeGenRegister::Set &Regs):
    RegI(Regs.begin()), RegE(Regs.end()), UnitI(), UnitE() {

    if (RegI != RegE) {
      UnitI = (*RegI)->getRegUnits().begin();
      UnitE = (*RegI)->getRegUnits().end();
      advance();
    }
  }

  bool isValid() const { return UnitI != UnitE; }

  unsigned operator* () const { assert(isValid()); return *UnitI; }

  const CodeGenRegister *getReg() const { assert(isValid()); return *RegI; }

  /// Preincrement.  Move to the next unit.
  void operator++() {
    assert(isValid() && "Cannot advance beyond the last operand");
    ++UnitI;
    advance();
  }

protected:
  void advance() {
    while (UnitI == UnitE) {
      if (++RegI == RegE)
        break;
      UnitI = (*RegI)->getRegUnits().begin();
      UnitE = (*RegI)->getRegUnits().end();
    }
  }
};
} // namespace

// Merge two RegUnitLists maintaining the order and removing duplicates.
// Overwrites MergedRU in the process.
static void mergeRegUnits(CodeGenRegister::RegUnitList &MergedRU,
                          const CodeGenRegister::RegUnitList &RRU) {
  CodeGenRegister::RegUnitList LRU = MergedRU;
  MergedRU.clear();
  std::set_union(LRU.begin(), LRU.end(), RRU.begin(), RRU.end(),
                 std::back_inserter(MergedRU));
}

// Return true of this unit appears in RegUnits.
static bool hasRegUnit(CodeGenRegister::RegUnitList &RegUnits, unsigned Unit) {
  return std::count(RegUnits.begin(), RegUnits.end(), Unit);
}

// Inherit register units from subregisters.
// Return true if the RegUnits changed.
bool CodeGenRegister::inheritRegUnits(CodeGenRegBank &RegBank) {
  unsigned OldNumUnits = RegUnits.size();
  for (SubRegMap::const_iterator I = SubRegs.begin(), E = SubRegs.end();
       I != E; ++I) {
    CodeGenRegister *SR = I->second;
    // Merge the subregister's units into this register's RegUnits.
    mergeRegUnits(RegUnits, SR->RegUnits);
  }
  return OldNumUnits != RegUnits.size();
}

const CodeGenRegister::SubRegMap &
CodeGenRegister::computeSubRegs(CodeGenRegBank &RegBank) {
  // Only compute this map once.
  if (SubRegsComplete)
    return SubRegs;
  SubRegsComplete = true;

  // First insert the explicit subregs and make sure they are fully indexed.
  for (unsigned i = 0, e = ExplicitSubRegs.size(); i != e; ++i) {
    CodeGenRegister *SR = ExplicitSubRegs[i];
    CodeGenSubRegIndex *Idx = ExplicitSubRegIndices[i];
    if (!SubRegs.insert(std::make_pair(Idx, SR)).second)
      PrintFatalError(TheDef->getLoc(), "SubRegIndex " + Idx->getName() +
                      " appears twice in Register " + getName());
    // Map explicit sub-registers first, so the names take precedence.
    // The inherited sub-registers are mapped below.
    SubReg2Idx.insert(std::make_pair(SR, Idx));
  }

  // Keep track of inherited subregs and how they can be reached.
  SmallPtrSet<CodeGenRegister*, 8> Orphans;

  // Clone inherited subregs and place duplicate entries in Orphans.
  // Here the order is important - earlier subregs take precedence.
  for (unsigned i = 0, e = ExplicitSubRegs.size(); i != e; ++i) {
    CodeGenRegister *SR = ExplicitSubRegs[i];
    const SubRegMap &Map = SR->computeSubRegs(RegBank);

    for (SubRegMap::const_iterator SI = Map.begin(), SE = Map.end(); SI != SE;
         ++SI) {
      if (!SubRegs.insert(*SI).second)
        Orphans.insert(SI->second);
    }
  }

  // Expand any composed subreg indices.
  // If dsub_2 has ComposedOf = [qsub_1, dsub_0], and this register has a
  // qsub_1 subreg, add a dsub_2 subreg.  Keep growing Indices and process
  // expanded subreg indices recursively.
  SmallVector<CodeGenSubRegIndex*, 8> Indices = ExplicitSubRegIndices;
  for (unsigned i = 0; i != Indices.size(); ++i) {
    CodeGenSubRegIndex *Idx = Indices[i];
    const CodeGenSubRegIndex::CompMap &Comps = Idx->getComposites();
    CodeGenRegister *SR = SubRegs[Idx];
    const SubRegMap &Map = SR->computeSubRegs(RegBank);

    // Look at the possible compositions of Idx.
    // They may not all be supported by SR.
    for (CodeGenSubRegIndex::CompMap::const_iterator I = Comps.begin(),
           E = Comps.end(); I != E; ++I) {
      SubRegMap::const_iterator SRI = Map.find(I->first);
      if (SRI == Map.end())
        continue; // Idx + I->first doesn't exist in SR.
      // Add I->second as a name for the subreg SRI->second, assuming it is
      // orphaned, and the name isn't already used for something else.
      if (SubRegs.count(I->second) || !Orphans.erase(SRI->second))
        continue;
      // We found a new name for the orphaned sub-register.
      SubRegs.insert(std::make_pair(I->second, SRI->second));
      Indices.push_back(I->second);
    }
  }

  // Now Orphans contains the inherited subregisters without a direct index.
  // Create inferred indexes for all missing entries.
  // Work backwards in the Indices vector in order to compose subregs bottom-up.
  // Consider this subreg sequence:
  //
  //   qsub_1 -> dsub_0 -> ssub_0
  //
  // The qsub_1 -> dsub_0 composition becomes dsub_2, so the ssub_0 register
  // can be reached in two different ways:
  //
  //   qsub_1 -> ssub_0
  //   dsub_2 -> ssub_0
  //
  // We pick the latter composition because another register may have [dsub_0,
  // dsub_1, dsub_2] subregs without necessarily having a qsub_1 subreg.  The
  // dsub_2 -> ssub_0 composition can be shared.
  while (!Indices.empty() && !Orphans.empty()) {
    CodeGenSubRegIndex *Idx = Indices.pop_back_val();
    CodeGenRegister *SR = SubRegs[Idx];
    const SubRegMap &Map = SR->computeSubRegs(RegBank);
    for (SubRegMap::const_iterator SI = Map.begin(), SE = Map.end(); SI != SE;
         ++SI)
      if (Orphans.erase(SI->second))
        SubRegs[RegBank.getCompositeSubRegIndex(Idx, SI->first)] = SI->second;
  }

  // Compute the inverse SubReg -> Idx map.
  for (SubRegMap::const_iterator SI = SubRegs.begin(), SE = SubRegs.end();
       SI != SE; ++SI) {
    if (SI->second == this) {
      ArrayRef<SMLoc> Loc;
      if (TheDef)
        Loc = TheDef->getLoc();
      PrintFatalError(Loc, "Register " + getName() +
                      " has itself as a sub-register");
    }

    // Compute AllSuperRegsCovered.
    if (!CoveredBySubRegs)
      SI->first->AllSuperRegsCovered = false;

    // Ensure that every sub-register has a unique name.
    DenseMap<const CodeGenRegister*, CodeGenSubRegIndex*>::iterator Ins =
      SubReg2Idx.insert(std::make_pair(SI->second, SI->first)).first;
    if (Ins->second == SI->first)
      continue;
    // Trouble: Two different names for SI->second.
    ArrayRef<SMLoc> Loc;
    if (TheDef)
      Loc = TheDef->getLoc();
    PrintFatalError(Loc, "Sub-register can't have two names: " +
                  SI->second->getName() + " available as " +
                  SI->first->getName() + " and " + Ins->second->getName());
  }

  // Derive possible names for sub-register concatenations from any explicit
  // sub-registers. By doing this before computeSecondarySubRegs(), we ensure
  // that getConcatSubRegIndex() won't invent any concatenated indices that the
  // user already specified.
  for (unsigned i = 0, e = ExplicitSubRegs.size(); i != e; ++i) {
    CodeGenRegister *SR = ExplicitSubRegs[i];
    if (!SR->CoveredBySubRegs || SR->ExplicitSubRegs.size() <= 1)
      continue;

    // SR is composed of multiple sub-regs. Find their names in this register.
    SmallVector<CodeGenSubRegIndex*, 8> Parts;
    for (unsigned j = 0, e = SR->ExplicitSubRegs.size(); j != e; ++j)
      Parts.push_back(getSubRegIndex(SR->ExplicitSubRegs[j]));

    // Offer this as an existing spelling for the concatenation of Parts.
    RegBank.addConcatSubRegIndex(Parts, ExplicitSubRegIndices[i]);
  }

  // Initialize RegUnitList. Because getSubRegs is called recursively, this
  // processes the register hierarchy in postorder.
  //
  // Inherit all sub-register units. It is good enough to look at the explicit
  // sub-registers, the other registers won't contribute any more units.
  for (unsigned i = 0, e = ExplicitSubRegs.size(); i != e; ++i) {
    CodeGenRegister *SR = ExplicitSubRegs[i];
    // Explicit sub-registers are usually disjoint, so this is a good way of
    // computing the union. We may pick up a few duplicates that will be
    // eliminated below.
    unsigned N = RegUnits.size();
    RegUnits.append(SR->RegUnits.begin(), SR->RegUnits.end());
    std::inplace_merge(RegUnits.begin(), RegUnits.begin() + N, RegUnits.end());
  }
  RegUnits.erase(std::unique(RegUnits.begin(), RegUnits.end()), RegUnits.end());

  // Absent any ad hoc aliasing, we create one register unit per leaf register.
  // These units correspond to the maximal cliques in the register overlap
  // graph which is optimal.
  //
  // When there is ad hoc aliasing, we simply create one unit per edge in the
  // undirected ad hoc aliasing graph. Technically, we could do better by
  // identifying maximal cliques in the ad hoc graph, but cliques larger than 2
  // are extremely rare anyway (I've never seen one), so we don't bother with
  // the added complexity.
  for (unsigned i = 0, e = ExplicitAliases.size(); i != e; ++i) {
    CodeGenRegister *AR = ExplicitAliases[i];
    // Only visit each edge once.
    if (AR->SubRegsComplete)
      continue;
    // Create a RegUnit representing this alias edge, and add it to both
    // registers.
    unsigned Unit = RegBank.newRegUnit(this, AR);
    RegUnits.push_back(Unit);
    AR->RegUnits.push_back(Unit);
  }

  // Finally, create units for leaf registers without ad hoc aliases. Note that
  // a leaf register with ad hoc aliases doesn't get its own unit - it isn't
  // necessary. This means the aliasing leaf registers can share a single unit.
  if (RegUnits.empty())
    RegUnits.push_back(RegBank.newRegUnit(this));

  // We have now computed the native register units. More may be adopted later
  // for balancing purposes.
  NumNativeRegUnits = RegUnits.size();

  return SubRegs;
}

// In a register that is covered by its sub-registers, try to find redundant
// sub-registers. For example:
//
//   QQ0 = {Q0, Q1}
//   Q0 = {D0, D1}
//   Q1 = {D2, D3}
//
// We can infer that D1_D2 is also a sub-register, even if it wasn't named in
// the register definition.
//
// The explicitly specified registers form a tree. This function discovers
// sub-register relationships that would force a DAG.
//
void CodeGenRegister::computeSecondarySubRegs(CodeGenRegBank &RegBank) {
  // Collect new sub-registers first, add them later.
  SmallVector<SubRegMap::value_type, 8> NewSubRegs;

  // Look at the leading super-registers of each sub-register. Those are the
  // candidates for new sub-registers, assuming they are fully contained in
  // this register.
  for (SubRegMap::iterator I = SubRegs.begin(), E = SubRegs.end(); I != E; ++I){
    const CodeGenRegister *SubReg = I->second;
    const CodeGenRegister::SuperRegList &Leads = SubReg->LeadingSuperRegs;
    for (unsigned i = 0, e = Leads.size(); i != e; ++i) {
      CodeGenRegister *Cand = const_cast<CodeGenRegister*>(Leads[i]);
      // Already got this sub-register?
      if (Cand == this || getSubRegIndex(Cand))
        continue;
      // Check if each component of Cand is already a sub-register.
      // We know that the first component is I->second, and is present with the
      // name I->first.
      SmallVector<CodeGenSubRegIndex*, 8> Parts(1, I->first);
      assert(!Cand->ExplicitSubRegs.empty() &&
             "Super-register has no sub-registers");
      for (unsigned j = 1, e = Cand->ExplicitSubRegs.size(); j != e; ++j) {
        if (CodeGenSubRegIndex *Idx = getSubRegIndex(Cand->ExplicitSubRegs[j]))
          Parts.push_back(Idx);
        else {
          // Sub-register doesn't exist.
          Parts.clear();
          break;
        }
      }
      // If some Cand sub-register is not part of this register, or if Cand only
      // has one sub-register, there is nothing to do.
      if (Parts.size() <= 1)
        continue;

      // Each part of Cand is a sub-register of this. Make the full Cand also
      // a sub-register with a concatenated sub-register index.
      CodeGenSubRegIndex *Concat= RegBank.getConcatSubRegIndex(Parts);
      NewSubRegs.push_back(std::make_pair(Concat, Cand));
    }
  }

  // Now add all the new sub-registers.
  for (unsigned i = 0, e = NewSubRegs.size(); i != e; ++i) {
    // Don't add Cand if another sub-register is already using the index.
    if (!SubRegs.insert(NewSubRegs[i]).second)
      continue;

    CodeGenSubRegIndex *NewIdx = NewSubRegs[i].first;
    CodeGenRegister *NewSubReg = NewSubRegs[i].second;
    SubReg2Idx.insert(std::make_pair(NewSubReg, NewIdx));
  }

  // Create sub-register index composition maps for the synthesized indices.
  for (unsigned i = 0, e = NewSubRegs.size(); i != e; ++i) {
    CodeGenSubRegIndex *NewIdx = NewSubRegs[i].first;
    CodeGenRegister *NewSubReg = NewSubRegs[i].second;
    for (SubRegMap::const_iterator SI = NewSubReg->SubRegs.begin(),
           SE = NewSubReg->SubRegs.end(); SI != SE; ++SI) {
      CodeGenSubRegIndex *SubIdx = getSubRegIndex(SI->second);
      if (!SubIdx)
        PrintFatalError(TheDef->getLoc(), "No SubRegIndex for " +
                        SI->second->getName() + " in " + getName());
      NewIdx->addComposite(SI->first, SubIdx);
    }
  }
}

void CodeGenRegister::computeSuperRegs(CodeGenRegBank &RegBank) {
  // Only visit each register once.
  if (SuperRegsComplete)
    return;
  SuperRegsComplete = true;

  // Make sure all sub-registers have been visited first, so the super-reg
  // lists will be topologically ordered.
  for (SubRegMap::const_iterator I = SubRegs.begin(), E = SubRegs.end();
       I != E; ++I)
    I->second->computeSuperRegs(RegBank);

  // Now add this as a super-register on all sub-registers.
  // Also compute the TopoSigId in post-order.
  TopoSigId Id;
  for (SubRegMap::const_iterator I = SubRegs.begin(), E = SubRegs.end();
       I != E; ++I) {
    // Topological signature computed from SubIdx, TopoId(SubReg).
    // Loops and idempotent indices have TopoSig = ~0u.
    Id.push_back(I->first->EnumValue);
    Id.push_back(I->second->TopoSig);

    // Don't add duplicate entries.
    if (!I->second->SuperRegs.empty() && I->second->SuperRegs.back() == this)
      continue;
    I->second->SuperRegs.push_back(this);
  }
  TopoSig = RegBank.getTopoSig(Id);
}

void
CodeGenRegister::addSubRegsPreOrder(SetVector<const CodeGenRegister*> &OSet,
                                    CodeGenRegBank &RegBank) const {
  assert(SubRegsComplete && "Must precompute sub-registers");
  for (unsigned i = 0, e = ExplicitSubRegs.size(); i != e; ++i) {
    CodeGenRegister *SR = ExplicitSubRegs[i];
    if (OSet.insert(SR))
      SR->addSubRegsPreOrder(OSet, RegBank);
  }
  // Add any secondary sub-registers that weren't part of the explicit tree.
  for (SubRegMap::const_iterator I = SubRegs.begin(), E = SubRegs.end();
       I != E; ++I)
    OSet.insert(I->second);
}

// Get the sum of this register's unit weights.
unsigned CodeGenRegister::getWeight(const CodeGenRegBank &RegBank) const {
  unsigned Weight = 0;
  for (RegUnitList::const_iterator I = RegUnits.begin(), E = RegUnits.end();
       I != E; ++I) {
    Weight += RegBank.getRegUnit(*I).Weight;
  }
  return Weight;
}

//===----------------------------------------------------------------------===//
//                               RegisterTuples
//===----------------------------------------------------------------------===//

// A RegisterTuples def is used to generate pseudo-registers from lists of
// sub-registers. We provide a SetTheory expander class that returns the new
// registers.
namespace {
struct TupleExpander : SetTheory::Expander {
  void expand(SetTheory &ST, Record *Def, SetTheory::RecSet &Elts) override {
    std::vector<Record*> Indices = Def->getValueAsListOfDefs("SubRegIndices");
    unsigned Dim = Indices.size();
    ListInit *SubRegs = Def->getValueAsListInit("SubRegs");
    if (Dim != SubRegs->getSize())
      PrintFatalError(Def->getLoc(), "SubRegIndices and SubRegs size mismatch");
    if (Dim < 2)
      PrintFatalError(Def->getLoc(),
                      "Tuples must have at least 2 sub-registers");

    // Evaluate the sub-register lists to be zipped.
    unsigned Length = ~0u;
    SmallVector<SetTheory::RecSet, 4> Lists(Dim);
    for (unsigned i = 0; i != Dim; ++i) {
      ST.evaluate(SubRegs->getElement(i), Lists[i], Def->getLoc());
      Length = std::min(Length, unsigned(Lists[i].size()));
    }

    if (Length == 0)
      return;

    // Precompute some types.
    Record *RegisterCl = Def->getRecords().getClass("Register");
    RecTy *RegisterRecTy = RecordRecTy::get(RegisterCl);
    StringInit *BlankName = StringInit::get("");

    // Zip them up.
    for (unsigned n = 0; n != Length; ++n) {
      std::string Name;
      Record *Proto = Lists[0][n];
      std::vector<Init*> Tuple;
      unsigned CostPerUse = 0;
      for (unsigned i = 0; i != Dim; ++i) {
        Record *Reg = Lists[i][n];
        if (i) Name += '_';
        Name += Reg->getName();
        Tuple.push_back(DefInit::get(Reg));
        CostPerUse = std::max(CostPerUse,
                              unsigned(Reg->getValueAsInt("CostPerUse")));
      }

      // Create a new Record representing the synthesized register. This record
      // is only for consumption by CodeGenRegister, it is not added to the
      // RecordKeeper.
      Record *NewReg = new Record(Name, Def->getLoc(), Def->getRecords());
      Elts.insert(NewReg);

      // Copy Proto super-classes.
      ArrayRef<Record *> Supers = Proto->getSuperClasses();
      ArrayRef<SMRange> Ranges = Proto->getSuperClassRanges();
      for (unsigned i = 0, e = Supers.size(); i != e; ++i)
        NewReg->addSuperClass(Supers[i], Ranges[i]);

      // Copy Proto fields.
      for (unsigned i = 0, e = Proto->getValues().size(); i != e; ++i) {
        RecordVal RV = Proto->getValues()[i];

        // Skip existing fields, like NAME.
        if (NewReg->getValue(RV.getNameInit()))
          continue;

        StringRef Field = RV.getName();

        // Replace the sub-register list with Tuple.
        if (Field == "SubRegs")
          RV.setValue(ListInit::get(Tuple, RegisterRecTy));

        // Provide a blank AsmName. MC hacks are required anyway.
        if (Field == "AsmName")
          RV.setValue(BlankName);

        // CostPerUse is aggregated from all Tuple members.
        if (Field == "CostPerUse")
          RV.setValue(IntInit::get(CostPerUse));

        // Composite registers are always covered by sub-registers.
        if (Field == "CoveredBySubRegs")
          RV.setValue(BitInit::get(true));

        // Copy fields from the RegisterTuples def.
        if (Field == "SubRegIndices" ||
            Field == "CompositeIndices") {
          NewReg->addValue(*Def->getValue(Field));
          continue;
        }

        // Some fields get their default uninitialized value.
        if (Field == "DwarfNumbers" ||
            Field == "DwarfAlias" ||
            Field == "Aliases") {
          if (const RecordVal *DefRV = RegisterCl->getValue(Field))
            NewReg->addValue(*DefRV);
          continue;
        }

        // Everything else is copied from Proto.
        NewReg->addValue(RV);
      }
    }
  }
};
}

//===----------------------------------------------------------------------===//
//                            CodeGenRegisterClass
//===----------------------------------------------------------------------===//

CodeGenRegisterClass::CodeGenRegisterClass(CodeGenRegBank &RegBank, Record *R)
  : TheDef(R),
    Name(R->getName()),
    TopoSigs(RegBank.getNumTopoSigs()),
    EnumValue(-1),
    LaneMask(0) {
  // Rename anonymous register classes.
  if (R->getName().size() > 9 && R->getName()[9] == '.') {
    static unsigned AnonCounter = 0;
    R->setName("AnonRegClass_" + utostr(AnonCounter));
    // MSVC2012 ICEs if AnonCounter++ is directly passed to utostr.
    ++AnonCounter;
  }

  std::vector<Record*> TypeList = R->getValueAsListOfDefs("RegTypes");
  for (unsigned i = 0, e = TypeList.size(); i != e; ++i) {
    Record *Type = TypeList[i];
    if (!Type->isSubClassOf("ValueType"))
      PrintFatalError("RegTypes list member '" + Type->getName() +
        "' does not derive from the ValueType class!");
    VTs.push_back(getValueType(Type));
  }
  assert(!VTs.empty() && "RegisterClass must contain at least one ValueType!");

  // Allocation order 0 is the full set. AltOrders provides others.
  const SetTheory::RecVec *Elements = RegBank.getSets().expand(R);
  ListInit *AltOrders = R->getValueAsListInit("AltOrders");
  Orders.resize(1 + AltOrders->size());

  // Default allocation order always contains all registers.
  for (unsigned i = 0, e = Elements->size(); i != e; ++i) {
    Orders[0].push_back((*Elements)[i]);
    const CodeGenRegister *Reg = RegBank.getReg((*Elements)[i]);
    Members.insert(Reg);
    TopoSigs.set(Reg->getTopoSig());
  }

  // Alternative allocation orders may be subsets.
  SetTheory::RecSet Order;
  for (unsigned i = 0, e = AltOrders->size(); i != e; ++i) {
    RegBank.getSets().evaluate(AltOrders->getElement(i), Order, R->getLoc());
    Orders[1 + i].append(Order.begin(), Order.end());
    // Verify that all altorder members are regclass members.
    while (!Order.empty()) {
      CodeGenRegister *Reg = RegBank.getReg(Order.back());
      Order.pop_back();
      if (!contains(Reg))
        PrintFatalError(R->getLoc(), " AltOrder register " + Reg->getName() +
                      " is not a class member");
    }
  }

  // Allow targets to override the size in bits of the RegisterClass.
  unsigned Size = R->getValueAsInt("Size");

  Namespace = R->getValueAsString("Namespace");
  SpillSize = Size ? Size : MVT(VTs[0]).getSizeInBits();
  SpillAlignment = R->getValueAsInt("Alignment");
  CopyCost = R->getValueAsInt("CopyCost");
  Allocatable = R->getValueAsBit("isAllocatable");
  AltOrderSelect = R->getValueAsString("AltOrderSelect");
}

// Create an inferred register class that was missing from the .td files.
// Most properties will be inherited from the closest super-class after the
// class structure has been computed.
CodeGenRegisterClass::CodeGenRegisterClass(CodeGenRegBank &RegBank,
                                           StringRef Name, Key Props)
  : Members(*Props.Members),
    TheDef(nullptr),
    Name(Name),
    TopoSigs(RegBank.getNumTopoSigs()),
    EnumValue(-1),
    SpillSize(Props.SpillSize),
    SpillAlignment(Props.SpillAlignment),
    CopyCost(0),
    Allocatable(true) {
  for (CodeGenRegister::Set::iterator I = Members.begin(), E = Members.end();
       I != E; ++I)
    TopoSigs.set((*I)->getTopoSig());
}

// Compute inherited propertied for a synthesized register class.
void CodeGenRegisterClass::inheritProperties(CodeGenRegBank &RegBank) {
  assert(!getDef() && "Only synthesized classes can inherit properties");
  assert(!SuperClasses.empty() && "Synthesized class without super class");

  // The last super-class is the smallest one.
  CodeGenRegisterClass &Super = *SuperClasses.back();

  // Most properties are copied directly.
  // Exceptions are members, size, and alignment
  Namespace = Super.Namespace;
  VTs = Super.VTs;
  CopyCost = Super.CopyCost;
  Allocatable = Super.Allocatable;
  AltOrderSelect = Super.AltOrderSelect;

  // Copy all allocation orders, filter out foreign registers from the larger
  // super-class.
  Orders.resize(Super.Orders.size());
  for (unsigned i = 0, ie = Super.Orders.size(); i != ie; ++i)
    for (unsigned j = 0, je = Super.Orders[i].size(); j != je; ++j)
      if (contains(RegBank.getReg(Super.Orders[i][j])))
        Orders[i].push_back(Super.Orders[i][j]);
}

bool CodeGenRegisterClass::contains(const CodeGenRegister *Reg) const {
  return Members.count(Reg);
}

namespace llvm {
  raw_ostream &operator<<(raw_ostream &OS, const CodeGenRegisterClass::Key &K) {
    OS << "{ S=" << K.SpillSize << ", A=" << K.SpillAlignment;
    for (CodeGenRegister::Set::const_iterator I = K.Members->begin(),
         E = K.Members->end(); I != E; ++I)
      OS << ", " << (*I)->getName();
    return OS << " }";
  }
}

// This is a simple lexicographical order that can be used to search for sets.
// It is not the same as the topological order provided by TopoOrderRC.
bool CodeGenRegisterClass::Key::
operator<(const CodeGenRegisterClass::Key &B) const {
  assert(Members && B.Members);
  return std::tie(*Members, SpillSize, SpillAlignment) <
         std::tie(*B.Members, B.SpillSize, B.SpillAlignment);
}

// Returns true if RC is a strict subclass.
// RC is a sub-class of this class if it is a valid replacement for any
// instruction operand where a register of this classis required. It must
// satisfy these conditions:
//
// 1. All RC registers are also in this.
// 2. The RC spill size must not be smaller than our spill size.
// 3. RC spill alignment must be compatible with ours.
//
static bool testSubClass(const CodeGenRegisterClass *A,
                         const CodeGenRegisterClass *B) {
  return A->SpillAlignment && B->SpillAlignment % A->SpillAlignment == 0 &&
    A->SpillSize <= B->SpillSize &&
    std::includes(A->getMembers().begin(), A->getMembers().end(),
                  B->getMembers().begin(), B->getMembers().end(),
                  CodeGenRegister::Less());
}

/// Sorting predicate for register classes.  This provides a topological
/// ordering that arranges all register classes before their sub-classes.
///
/// Register classes with the same registers, spill size, and alignment form a
/// clique.  They will be ordered alphabetically.
///
static bool TopoOrderRC(const CodeGenRegisterClass &PA,
                        const CodeGenRegisterClass &PB) {
  auto *A = &PA;
  auto *B = &PB;
  if (A == B)
    return 0;

  // Order by ascending spill size.
  if (A->SpillSize < B->SpillSize)
    return true;
  if (A->SpillSize > B->SpillSize)
    return false;

  // Order by ascending spill alignment.
  if (A->SpillAlignment < B->SpillAlignment)
    return true;
  if (A->SpillAlignment > B->SpillAlignment)
    return false;

  // Order by descending set size.  Note that the classes' allocation order may
  // not have been computed yet.  The Members set is always vaild.
  if (A->getMembers().size() > B->getMembers().size())
    return true;
  if (A->getMembers().size() < B->getMembers().size())
    return false;

  // Finally order by name as a tie breaker.
  return StringRef(A->getName()) < B->getName();
}

std::string CodeGenRegisterClass::getQualifiedName() const {
  if (Namespace.empty())
    return getName();
  else
    return Namespace + "::" + getName();
}

// Compute sub-classes of all register classes.
// Assume the classes are ordered topologically.
void CodeGenRegisterClass::computeSubClasses(CodeGenRegBank &RegBank) {
  auto &RegClasses = RegBank.getRegClasses();

  // Visit backwards so sub-classes are seen first.
  for (auto I = RegClasses.rbegin(), E = RegClasses.rend(); I != E; ++I) {
    CodeGenRegisterClass &RC = *I;
    RC.SubClasses.resize(RegClasses.size());
    RC.SubClasses.set(RC.EnumValue);

    // Normally, all subclasses have IDs >= rci, unless RC is part of a clique.
    for (auto I2 = I.base(), E2 = RegClasses.end(); I2 != E2; ++I2) {
      CodeGenRegisterClass &SubRC = *I2;
      if (RC.SubClasses.test(SubRC.EnumValue))
        continue;
      if (!testSubClass(&RC, &SubRC))
        continue;
      // SubRC is a sub-class. Grap all its sub-classes so we won't have to
      // check them again.
      RC.SubClasses |= SubRC.SubClasses;
    }

    // Sweep up missed clique members.  They will be immediately preceding RC.
    for (auto I2 = std::next(I); I2 != E && testSubClass(&RC, &*I2); ++I2)
      RC.SubClasses.set(I2->EnumValue);
  }

  // Compute the SuperClasses lists from the SubClasses vectors.
  for (auto &RC : RegClasses) {
    const BitVector &SC = RC.getSubClasses();
    auto I = RegClasses.begin();
    for (int s = 0, next_s = SC.find_first(); next_s != -1;
         next_s = SC.find_next(s)) {
      std::advance(I, next_s - s);
      s = next_s;
      if (&*I == &RC)
        continue;
      I->SuperClasses.push_back(&RC);
    }
  }

  // With the class hierarchy in place, let synthesized register classes inherit
  // properties from their closest super-class. The iteration order here can
  // propagate properties down multiple levels.
  for (auto &RC : RegClasses)
    if (!RC.getDef())
      RC.inheritProperties(RegBank);
}

void
CodeGenRegisterClass::getSuperRegClasses(CodeGenSubRegIndex *SubIdx,
                                         BitVector &Out) const {
  DenseMap<CodeGenSubRegIndex*,
           SmallPtrSet<CodeGenRegisterClass*, 8> >::const_iterator
    FindI = SuperRegClasses.find(SubIdx);
  if (FindI == SuperRegClasses.end())
    return;
  for (CodeGenRegisterClass *RC : FindI->second)
    Out.set(RC->EnumValue);
}

// Populate a unique sorted list of units from a register set.
void CodeGenRegisterClass::buildRegUnitSet(
  std::vector<unsigned> &RegUnits) const {
  std::vector<unsigned> TmpUnits;
  for (RegUnitIterator UnitI(Members); UnitI.isValid(); ++UnitI)
    TmpUnits.push_back(*UnitI);
  std::sort(TmpUnits.begin(), TmpUnits.end());
  std::unique_copy(TmpUnits.begin(), TmpUnits.end(),
                   std::back_inserter(RegUnits));
}

//===----------------------------------------------------------------------===//
//                               CodeGenRegBank
//===----------------------------------------------------------------------===//

CodeGenRegBank::CodeGenRegBank(RecordKeeper &Records) {
  // Configure register Sets to understand register classes and tuples.
  Sets.addFieldExpander("RegisterClass", "MemberList");
  Sets.addFieldExpander("CalleeSavedRegs", "SaveList");
  Sets.addExpander("RegisterTuples", new TupleExpander());

  // Read in the user-defined (named) sub-register indices.
  // More indices will be synthesized later.
  std::vector<Record*> SRIs = Records.getAllDerivedDefinitions("SubRegIndex");
  std::sort(SRIs.begin(), SRIs.end(), LessRecord());
  for (unsigned i = 0, e = SRIs.size(); i != e; ++i)
    getSubRegIdx(SRIs[i]);
  // Build composite maps from ComposedOf fields.
  for (unsigned i = 0, e = SubRegIndices.size(); i != e; ++i)
    SubRegIndices[i]->updateComponents(*this);

  // Read in the register definitions.
  std::vector<Record*> Regs = Records.getAllDerivedDefinitions("Register");
  std::sort(Regs.begin(), Regs.end(), LessRecordRegister());
  Registers.reserve(Regs.size());
  // Assign the enumeration values.
  for (unsigned i = 0, e = Regs.size(); i != e; ++i)
    getReg(Regs[i]);

  // Expand tuples and number the new registers.
  std::vector<Record*> Tups =
    Records.getAllDerivedDefinitions("RegisterTuples");

  std::vector<Record*> TupRegsCopy;
  for (unsigned i = 0, e = Tups.size(); i != e; ++i) {
    const std::vector<Record*> *TupRegs = Sets.expand(Tups[i]);
    TupRegsCopy.reserve(TupRegs->size());
    TupRegsCopy.assign(TupRegs->begin(), TupRegs->end());
    std::sort(TupRegsCopy.begin(), TupRegsCopy.end(), LessRecordRegister());
    for (unsigned j = 0, je = TupRegsCopy.size(); j != je; ++j)
      getReg((TupRegsCopy)[j]);
    TupRegsCopy.clear();
  }

  // Now all the registers are known. Build the object graph of explicit
  // register-register references.
  for (unsigned i = 0, e = Registers.size(); i != e; ++i)
    Registers[i]->buildObjectGraph(*this);

  // Compute register name map.
  for (unsigned i = 0, e = Registers.size(); i != e; ++i)
    RegistersByName.GetOrCreateValue(
                       Registers[i]->TheDef->getValueAsString("AsmName"),
                       Registers[i]);

  // Precompute all sub-register maps.
  // This will create Composite entries for all inferred sub-register indices.
  for (unsigned i = 0, e = Registers.size(); i != e; ++i)
    Registers[i]->computeSubRegs(*this);

  // Infer even more sub-registers by combining leading super-registers.
  for (unsigned i = 0, e = Registers.size(); i != e; ++i)
    if (Registers[i]->CoveredBySubRegs)
      Registers[i]->computeSecondarySubRegs(*this);

  // After the sub-register graph is complete, compute the topologically
  // ordered SuperRegs list.
  for (unsigned i = 0, e = Registers.size(); i != e; ++i)
    Registers[i]->computeSuperRegs(*this);

  // Native register units are associated with a leaf register. They've all been
  // discovered now.
  NumNativeRegUnits = RegUnits.size();

  // Read in register class definitions.
  std::vector<Record*> RCs = Records.getAllDerivedDefinitions("RegisterClass");
  if (RCs.empty())
    PrintFatalError("No 'RegisterClass' subclasses defined!");

  // Allocate user-defined register classes.
  for (auto *RC : RCs) {
    RegClasses.push_back(CodeGenRegisterClass(*this, RC));
    addToMaps(&RegClasses.back());
  }

  // Infer missing classes to create a full algebra.
  computeInferredRegisterClasses();

  // Order register classes topologically and assign enum values.
  RegClasses.sort(TopoOrderRC);
  unsigned i = 0;
  for (auto &RC : RegClasses)
    RC.EnumValue = i++;
  CodeGenRegisterClass::computeSubClasses(*this);
}

// Create a synthetic CodeGenSubRegIndex without a corresponding Record.
CodeGenSubRegIndex*
CodeGenRegBank::createSubRegIndex(StringRef Name, StringRef Namespace) {
  CodeGenSubRegIndex *Idx = new CodeGenSubRegIndex(Name, Namespace,
                                                   SubRegIndices.size() + 1);
  SubRegIndices.push_back(Idx);
  return Idx;
}

CodeGenSubRegIndex *CodeGenRegBank::getSubRegIdx(Record *Def) {
  CodeGenSubRegIndex *&Idx = Def2SubRegIdx[Def];
  if (Idx)
    return Idx;
  Idx = new CodeGenSubRegIndex(Def, SubRegIndices.size() + 1);
  SubRegIndices.push_back(Idx);
  return Idx;
}

CodeGenRegister *CodeGenRegBank::getReg(Record *Def) {
  CodeGenRegister *&Reg = Def2Reg[Def];
  if (Reg)
    return Reg;
  Reg = new CodeGenRegister(Def, Registers.size() + 1);
  Registers.push_back(Reg);
  return Reg;
}

void CodeGenRegBank::addToMaps(CodeGenRegisterClass *RC) {
  if (Record *Def = RC->getDef())
    Def2RC.insert(std::make_pair(Def, RC));

  // Duplicate classes are rejected by insert().
  // That's OK, we only care about the properties handled by CGRC::Key.
  CodeGenRegisterClass::Key K(*RC);
  Key2RC.insert(std::make_pair(K, RC));
}

// Create a synthetic sub-class if it is missing.
CodeGenRegisterClass*
CodeGenRegBank::getOrCreateSubClass(const CodeGenRegisterClass *RC,
                                    const CodeGenRegister::Set *Members,
                                    StringRef Name) {
  // Synthetic sub-class has the same size and alignment as RC.
  CodeGenRegisterClass::Key K(Members, RC->SpillSize, RC->SpillAlignment);
  RCKeyMap::const_iterator FoundI = Key2RC.find(K);
  if (FoundI != Key2RC.end())
    return FoundI->second;

  // Sub-class doesn't exist, create a new one.
  RegClasses.push_back(CodeGenRegisterClass(*this, Name, K));
  addToMaps(&RegClasses.back());
  return &RegClasses.back();
}

CodeGenRegisterClass *CodeGenRegBank::getRegClass(Record *Def) {
  if (CodeGenRegisterClass *RC = Def2RC[Def])
    return RC;

  PrintFatalError(Def->getLoc(), "Not a known RegisterClass!");
}

CodeGenSubRegIndex*
CodeGenRegBank::getCompositeSubRegIndex(CodeGenSubRegIndex *A,
                                        CodeGenSubRegIndex *B) {
  // Look for an existing entry.
  CodeGenSubRegIndex *Comp = A->compose(B);
  if (Comp)
    return Comp;

  // None exists, synthesize one.
  std::string Name = A->getName() + "_then_" + B->getName();
  Comp = createSubRegIndex(Name, A->getNamespace());
  A->addComposite(B, Comp);
  return Comp;
}

CodeGenSubRegIndex *CodeGenRegBank::
getConcatSubRegIndex(const SmallVector<CodeGenSubRegIndex *, 8> &Parts) {
  assert(Parts.size() > 1 && "Need two parts to concatenate");

  // Look for an existing entry.
  CodeGenSubRegIndex *&Idx = ConcatIdx[Parts];
  if (Idx)
    return Idx;

  // None exists, synthesize one.
  std::string Name = Parts.front()->getName();
  // Determine whether all parts are contiguous.
  bool isContinuous = true;
  unsigned Size = Parts.front()->Size;
  unsigned LastOffset = Parts.front()->Offset;
  unsigned LastSize = Parts.front()->Size;
  for (unsigned i = 1, e = Parts.size(); i != e; ++i) {
    Name += '_';
    Name += Parts[i]->getName();
    Size += Parts[i]->Size;
    if (Parts[i]->Offset != (LastOffset + LastSize))
      isContinuous = false;
    LastOffset = Parts[i]->Offset;
    LastSize = Parts[i]->Size;
  }
  Idx = createSubRegIndex(Name, Parts.front()->getNamespace());
  Idx->Size = Size;
  Idx->Offset = isContinuous ? Parts.front()->Offset : -1;
  return Idx;
}

void CodeGenRegBank::computeComposites() {
  // Keep track of TopoSigs visited. We only need to visit each TopoSig once,
  // and many registers will share TopoSigs on regular architectures.
  BitVector TopoSigs(getNumTopoSigs());

  for (unsigned i = 0, e = Registers.size(); i != e; ++i) {
    CodeGenRegister *Reg1 = Registers[i];

    // Skip identical subreg structures already processed.
    if (TopoSigs.test(Reg1->getTopoSig()))
      continue;
    TopoSigs.set(Reg1->getTopoSig());

    const CodeGenRegister::SubRegMap &SRM1 = Reg1->getSubRegs();
    for (CodeGenRegister::SubRegMap::const_iterator i1 = SRM1.begin(),
         e1 = SRM1.end(); i1 != e1; ++i1) {
      CodeGenSubRegIndex *Idx1 = i1->first;
      CodeGenRegister *Reg2 = i1->second;
      // Ignore identity compositions.
      if (Reg1 == Reg2)
        continue;
      const CodeGenRegister::SubRegMap &SRM2 = Reg2->getSubRegs();
      // Try composing Idx1 with another SubRegIndex.
      for (CodeGenRegister::SubRegMap::const_iterator i2 = SRM2.begin(),
           e2 = SRM2.end(); i2 != e2; ++i2) {
        CodeGenSubRegIndex *Idx2 = i2->first;
        CodeGenRegister *Reg3 = i2->second;
        // Ignore identity compositions.
        if (Reg2 == Reg3)
          continue;
        // OK Reg1:IdxPair == Reg3. Find the index with Reg:Idx == Reg3.
        CodeGenSubRegIndex *Idx3 = Reg1->getSubRegIndex(Reg3);
        assert(Idx3 && "Sub-register doesn't have an index");

        // Conflicting composition? Emit a warning but allow it.
        if (CodeGenSubRegIndex *Prev = Idx1->addComposite(Idx2, Idx3))
          PrintWarning(Twine("SubRegIndex ") + Idx1->getQualifiedName() +
                       " and " + Idx2->getQualifiedName() +
                       " compose ambiguously as " + Prev->getQualifiedName() +
                       " or " + Idx3->getQualifiedName());
      }
    }
  }
}

// Compute lane masks. This is similar to register units, but at the
// sub-register index level. Each bit in the lane mask is like a register unit
// class, and two lane masks will have a bit in common if two sub-register
// indices overlap in some register.
//
// Conservatively share a lane mask bit if two sub-register indices overlap in
// some registers, but not in others. That shouldn't happen a lot.
void CodeGenRegBank::computeSubRegLaneMasks() {
  // First assign individual bits to all the leaf indices.
  unsigned Bit = 0;
  // Determine mask of lanes that cover their registers.
  CoveringLanes = ~0u;
  for (unsigned i = 0, e = SubRegIndices.size(); i != e; ++i) {
    CodeGenSubRegIndex *Idx = SubRegIndices[i];
    if (Idx->getComposites().empty()) {
      Idx->LaneMask = 1u << Bit;
      // Share bit 31 in the unlikely case there are more than 32 leafs.
      //
      // Sharing bits is harmless; it allows graceful degradation in targets
      // with more than 32 vector lanes. They simply get a limited resolution
      // view of lanes beyond the 32nd.
      //
      // See also the comment for getSubRegIndexLaneMask().
      if (Bit < 31)
        ++Bit;
      else
        // Once bit 31 is shared among multiple leafs, the 'lane' it represents
        // is no longer covering its registers.
        CoveringLanes &= ~(1u << Bit);
    } else {
      Idx->LaneMask = 0;
    }
  }

  // Compute transformation sequences for composeSubRegIndexLaneMask. The idea
  // here is that for each possible target subregister we look at the leafs
  // in the subregister graph that compose for this target and create
  // transformation sequences for the lanemasks. Each step in the sequence
  // consists of a bitmask and a bitrotate operation. As the rotation amounts
  // are usually the same for many subregisters we can easily combine the steps
  // by combining the masks.
  for (const auto &Idx : SubRegIndices) {
    const auto &Composites = Idx.getComposites();
    auto &LaneTransforms = Idx.CompositionLaneMaskTransform;
    // Go through all leaf subregisters and find the ones that compose with Idx.
    // These make out all possible valid bits in the lane mask we want to
    // transform. Looking only at the leafs ensure that only a single bit in
    // the mask is set.
    unsigned NextBit = 0;
    for (auto &Idx2 : SubRegIndices) {
      // Skip non-leaf subregisters.
      if (!Idx2.getComposites().empty())
        continue;
      // Replicate the behaviour from the lane mask generation loop above.
      unsigned SrcBit = NextBit;
      unsigned SrcMask = 1u << SrcBit;
      if (NextBit < 31)
        ++NextBit;
      assert(Idx2.LaneMask == SrcMask);

      // Get the composed subregister if there is any.
      auto C = Composites.find(&Idx2);
      if (C == Composites.end())
        continue;
      const CodeGenSubRegIndex *Composite = C->second;
      // The Composed subreg should be a leaf subreg too
      assert(Composite->getComposites().empty());

      // Create Mask+Rotate operation and merge with existing ops if possible.
      unsigned DstBit = Log2_32(Composite->LaneMask);
      int Shift = DstBit - SrcBit;
      uint8_t RotateLeft = Shift >= 0 ? (uint8_t)Shift : 32+Shift;
      for (auto &I : LaneTransforms) {
        if (I.RotateLeft == RotateLeft) {
          I.Mask |= SrcMask;
          SrcMask = 0;
        }
      }
      if (SrcMask != 0) {
        MaskRolPair MaskRol = { SrcMask, RotateLeft };
        LaneTransforms.push_back(MaskRol);
      }
    }
    // Optimize if the transformation consists of one step only: Set mask to
    // 0xffffffff (including some irrelevant invalid bits) so that it should
    // merge with more entries later while compressing the table.
    if (LaneTransforms.size() == 1)
      LaneTransforms[0].Mask = ~0u;

    // Further compression optimization: For invalid compositions resulting
    // in a sequence with 0 entries we can just pick any other. Choose
    // Mask 0xffffffff with Rotation 0.
    if (LaneTransforms.size() == 0) {
      MaskRolPair P = { ~0u, 0 };
      LaneTransforms.push_back(P);
    }
  }

  // FIXME: What if ad-hoc aliasing introduces overlaps that aren't represented
  // by the sub-register graph? This doesn't occur in any known targets.

  // Inherit lanes from composites.
  for (unsigned i = 0, e = SubRegIndices.size(); i != e; ++i) {
    unsigned Mask = SubRegIndices[i]->computeLaneMask();
    // If some super-registers without CoveredBySubRegs use this index, we can
    // no longer assume that the lanes are covering their registers.
    if (!SubRegIndices[i]->AllSuperRegsCovered)
      CoveringLanes &= ~Mask;
  }

  // Compute lane mask combinations for register classes.
  for (auto &RegClass : RegClasses) {
    unsigned LaneMask = 0;
    for (const auto &SubRegIndex : SubRegIndices) {
      if (RegClass.getSubClassWithSubReg(&SubRegIndex) != &RegClass)
        continue;
      LaneMask |= SubRegIndex.LaneMask;
    }
    RegClass.LaneMask = LaneMask;
  }
}

namespace {
// UberRegSet is a helper class for computeRegUnitWeights. Each UberRegSet is
// the transitive closure of the union of overlapping register
// classes. Together, the UberRegSets form a partition of the registers. If we
// consider overlapping register classes to be connected, then each UberRegSet
// is a set of connected components.
//
// An UberRegSet will likely be a horizontal slice of register names of
// the same width. Nontrivial subregisters should then be in a separate
// UberRegSet. But this property isn't required for valid computation of
// register unit weights.
//
// A Weight field caches the max per-register unit weight in each UberRegSet.
//
// A set of SingularDeterminants flags single units of some register in this set
// for which the unit weight equals the set weight. These units should not have
// their weight increased.
struct UberRegSet {
  CodeGenRegister::Set Regs;
  unsigned Weight;
  CodeGenRegister::RegUnitList SingularDeterminants;

  UberRegSet(): Weight(0) {}
};
} // namespace

// Partition registers into UberRegSets, where each set is the transitive
// closure of the union of overlapping register classes.
//
// UberRegSets[0] is a special non-allocatable set.
static void computeUberSets(std::vector<UberRegSet> &UberSets,
                            std::vector<UberRegSet*> &RegSets,
                            CodeGenRegBank &RegBank) {

  const std::vector<CodeGenRegister*> &Registers = RegBank.getRegisters();

  // The Register EnumValue is one greater than its index into Registers.
  assert(Registers.size() == Registers[Registers.size()-1]->EnumValue &&
         "register enum value mismatch");

  // For simplicitly make the SetID the same as EnumValue.
  IntEqClasses UberSetIDs(Registers.size()+1);
  std::set<unsigned> AllocatableRegs;
  for (auto &RegClass : RegBank.getRegClasses()) {
    if (!RegClass.Allocatable)
      continue;

    const CodeGenRegister::Set &Regs = RegClass.getMembers();
    if (Regs.empty())
      continue;

    unsigned USetID = UberSetIDs.findLeader((*Regs.begin())->EnumValue);
    assert(USetID && "register number 0 is invalid");

    AllocatableRegs.insert((*Regs.begin())->EnumValue);
    for (CodeGenRegister::Set::const_iterator I = std::next(Regs.begin()),
           E = Regs.end(); I != E; ++I) {
      AllocatableRegs.insert((*I)->EnumValue);
      UberSetIDs.join(USetID, (*I)->EnumValue);
    }
  }
  // Combine non-allocatable regs.
  for (unsigned i = 0, e = Registers.size(); i != e; ++i) {
    unsigned RegNum = Registers[i]->EnumValue;
    if (AllocatableRegs.count(RegNum))
      continue;

    UberSetIDs.join(0, RegNum);
  }
  UberSetIDs.compress();

  // Make the first UberSet a special unallocatable set.
  unsigned ZeroID = UberSetIDs[0];

  // Insert Registers into the UberSets formed by union-find.
  // Do not resize after this.
  UberSets.resize(UberSetIDs.getNumClasses());
  for (unsigned i = 0, e = Registers.size(); i != e; ++i) {
    const CodeGenRegister *Reg = Registers[i];
    unsigned USetID = UberSetIDs[Reg->EnumValue];
    if (!USetID)
      USetID = ZeroID;
    else if (USetID == ZeroID)
      USetID = 0;

    UberRegSet *USet = &UberSets[USetID];
    USet->Regs.insert(Reg);
    RegSets[i] = USet;
  }
}

// Recompute each UberSet weight after changing unit weights.
static void computeUberWeights(std::vector<UberRegSet> &UberSets,
                               CodeGenRegBank &RegBank) {
  // Skip the first unallocatable set.
  for (std::vector<UberRegSet>::iterator I = std::next(UberSets.begin()),
         E = UberSets.end(); I != E; ++I) {

    // Initialize all unit weights in this set, and remember the max units/reg.
    const CodeGenRegister *Reg = nullptr;
    unsigned MaxWeight = 0, Weight = 0;
    for (RegUnitIterator UnitI(I->Regs); UnitI.isValid(); ++UnitI) {
      if (Reg != UnitI.getReg()) {
        if (Weight > MaxWeight)
          MaxWeight = Weight;
        Reg = UnitI.getReg();
        Weight = 0;
      }
      unsigned UWeight = RegBank.getRegUnit(*UnitI).Weight;
      if (!UWeight) {
        UWeight = 1;
        RegBank.increaseRegUnitWeight(*UnitI, UWeight);
      }
      Weight += UWeight;
    }
    if (Weight > MaxWeight)
      MaxWeight = Weight;
    if (I->Weight != MaxWeight) {
      DEBUG(
        dbgs() << "UberSet " << I - UberSets.begin() << " Weight " << MaxWeight;
        for (auto &Unit : I->Regs)
          dbgs() << " " << Unit->getName();
        dbgs() << "\n");
      // Update the set weight.
      I->Weight = MaxWeight;
    }

    // Find singular determinants.
    for (CodeGenRegister::Set::iterator RegI = I->Regs.begin(),
           RegE = I->Regs.end(); RegI != RegE; ++RegI) {
      if ((*RegI)->getRegUnits().size() == 1
          && (*RegI)->getWeight(RegBank) == I->Weight)
        mergeRegUnits(I->SingularDeterminants, (*RegI)->getRegUnits());
    }
  }
}

// normalizeWeight is a computeRegUnitWeights helper that adjusts the weight of
// a register and its subregisters so that they have the same weight as their
// UberSet. Self-recursion processes the subregister tree in postorder so
// subregisters are normalized first.
//
// Side effects:
// - creates new adopted register units
// - causes superregisters to inherit adopted units
// - increases the weight of "singular" units
// - induces recomputation of UberWeights.
static bool normalizeWeight(CodeGenRegister *Reg,
                            std::vector<UberRegSet> &UberSets,
                            std::vector<UberRegSet*> &RegSets,
                            std::set<unsigned> &NormalRegs,
                            CodeGenRegister::RegUnitList &NormalUnits,
                            CodeGenRegBank &RegBank) {
  bool Changed = false;
  if (!NormalRegs.insert(Reg->EnumValue).second)
    return Changed;

  const CodeGenRegister::SubRegMap &SRM = Reg->getSubRegs();
  for (CodeGenRegister::SubRegMap::const_iterator SRI = SRM.begin(),
         SRE = SRM.end(); SRI != SRE; ++SRI) {
    if (SRI->second == Reg)
      continue; // self-cycles happen

    Changed |= normalizeWeight(SRI->second, UberSets, RegSets,
                               NormalRegs, NormalUnits, RegBank);
  }
  // Postorder register normalization.

  // Inherit register units newly adopted by subregisters.
  if (Reg->inheritRegUnits(RegBank))
    computeUberWeights(UberSets, RegBank);

  // Check if this register is too skinny for its UberRegSet.
  UberRegSet *UberSet = RegSets[RegBank.getRegIndex(Reg)];

  unsigned RegWeight = Reg->getWeight(RegBank);
  if (UberSet->Weight > RegWeight) {
    // A register unit's weight can be adjusted only if it is the singular unit
    // for this register, has not been used to normalize a subregister's set,
    // and has not already been used to singularly determine this UberRegSet.
    unsigned AdjustUnit = Reg->getRegUnits().front();
    if (Reg->getRegUnits().size() != 1
        || hasRegUnit(NormalUnits, AdjustUnit)
        || hasRegUnit(UberSet->SingularDeterminants, AdjustUnit)) {
      // We don't have an adjustable unit, so adopt a new one.
      AdjustUnit = RegBank.newRegUnit(UberSet->Weight - RegWeight);
      Reg->adoptRegUnit(AdjustUnit);
      // Adopting a unit does not immediately require recomputing set weights.
    }
    else {
      // Adjust the existing single unit.
      RegBank.increaseRegUnitWeight(AdjustUnit, UberSet->Weight - RegWeight);
      // The unit may be shared among sets and registers within this set.
      computeUberWeights(UberSets, RegBank);
    }
    Changed = true;
  }

  // Mark these units normalized so superregisters can't change their weights.
  mergeRegUnits(NormalUnits, Reg->getRegUnits());

  return Changed;
}

// Compute a weight for each register unit created during getSubRegs.
//
// The goal is that two registers in the same class will have the same weight,
// where each register's weight is defined as sum of its units' weights.
void CodeGenRegBank::computeRegUnitWeights() {
  std::vector<UberRegSet> UberSets;
  std::vector<UberRegSet*> RegSets(Registers.size());
  computeUberSets(UberSets, RegSets, *this);
  // UberSets and RegSets are now immutable.

  computeUberWeights(UberSets, *this);

  // Iterate over each Register, normalizing the unit weights until reaching
  // a fix point.
  unsigned NumIters = 0;
  for (bool Changed = true; Changed; ++NumIters) {
    assert(NumIters <= NumNativeRegUnits && "Runaway register unit weights");
    Changed = false;
    for (unsigned i = 0, e = Registers.size(); i != e; ++i) {
      CodeGenRegister::RegUnitList NormalUnits;
      std::set<unsigned> NormalRegs;
      Changed |= normalizeWeight(Registers[i], UberSets, RegSets,
                                 NormalRegs, NormalUnits, *this);
    }
  }
}

// Find a set in UniqueSets with the same elements as Set.
// Return an iterator into UniqueSets.
static std::vector<RegUnitSet>::const_iterator
findRegUnitSet(const std::vector<RegUnitSet> &UniqueSets,
               const RegUnitSet &Set) {
  std::vector<RegUnitSet>::const_iterator
    I = UniqueSets.begin(), E = UniqueSets.end();
  for(;I != E; ++I) {
    if (I->Units == Set.Units)
      break;
  }
  return I;
}

// Return true if the RUSubSet is a subset of RUSuperSet.
static bool isRegUnitSubSet(const std::vector<unsigned> &RUSubSet,
                            const std::vector<unsigned> &RUSuperSet) {
  return std::includes(RUSuperSet.begin(), RUSuperSet.end(),
                       RUSubSet.begin(), RUSubSet.end());
}

/// Iteratively prune unit sets. Prune subsets that are close to the superset,
/// but with one or two registers removed. We occasionally have registers like
/// APSR and PC thrown in with the general registers. We also see many
/// special-purpose register subsets, such as tail-call and Thumb
/// encodings. Generating all possible overlapping sets is combinatorial and
/// overkill for modeling pressure. Ideally we could fix this statically in
/// tablegen by (1) having the target define register classes that only include
/// the allocatable registers and marking other classes as non-allocatable and
/// (2) having a way to mark special purpose classes as "don't-care" classes for
/// the purpose of pressure.  However, we make an attempt to handle targets that
/// are not nicely defined by merging nearly identical register unit sets
/// statically. This generates smaller tables. Then, dynamically, we adjust the
/// set limit by filtering the reserved registers.
///
/// Merge sets only if the units have the same weight. For example, on ARM,
/// Q-tuples with ssub index 0 include all S regs but also include D16+. We
/// should not expand the S set to include D regs.
void CodeGenRegBank::pruneUnitSets() {
  assert(RegClassUnitSets.empty() && "this invalidates RegClassUnitSets");

  // Form an equivalence class of UnitSets with no significant difference.
  std::vector<unsigned> SuperSetIDs;
  for (unsigned SubIdx = 0, EndIdx = RegUnitSets.size();
       SubIdx != EndIdx; ++SubIdx) {
    const RegUnitSet &SubSet = RegUnitSets[SubIdx];
    unsigned SuperIdx = 0;
    for (; SuperIdx != EndIdx; ++SuperIdx) {
      if (SuperIdx == SubIdx)
        continue;

      unsigned UnitWeight = RegUnits[SubSet.Units[0]].Weight;
      const RegUnitSet &SuperSet = RegUnitSets[SuperIdx];
      if (isRegUnitSubSet(SubSet.Units, SuperSet.Units)
          && (SubSet.Units.size() + 3 > SuperSet.Units.size())
          && UnitWeight == RegUnits[SuperSet.Units[0]].Weight
          && UnitWeight == RegUnits[SuperSet.Units.back()].Weight) {
        DEBUG(dbgs() << "UnitSet " << SubIdx << " subsumed by " << SuperIdx
              << "\n");
        break;
      }
    }
    if (SuperIdx == EndIdx)
      SuperSetIDs.push_back(SubIdx);
  }
  // Populate PrunedUnitSets with each equivalence class's superset.
  std::vector<RegUnitSet> PrunedUnitSets(SuperSetIDs.size());
  for (unsigned i = 0, e = SuperSetIDs.size(); i != e; ++i) {
    unsigned SuperIdx = SuperSetIDs[i];
    PrunedUnitSets[i].Name = RegUnitSets[SuperIdx].Name;
    PrunedUnitSets[i].Units.swap(RegUnitSets[SuperIdx].Units);
  }
  RegUnitSets.swap(PrunedUnitSets);
}

// Create a RegUnitSet for each RegClass that contains all units in the class
// including adopted units that are necessary to model register pressure. Then
// iteratively compute RegUnitSets such that the union of any two overlapping
// RegUnitSets is repreresented.
//
// RegisterInfoEmitter will map each RegClass to its RegUnitClass and any
// RegUnitSet that is a superset of that RegUnitClass.
void CodeGenRegBank::computeRegUnitSets() {
  assert(RegUnitSets.empty() && "dirty RegUnitSets");

  // Compute a unique RegUnitSet for each RegClass.
  auto &RegClasses = getRegClasses();
  for (auto &RC : RegClasses) {
    if (!RC.Allocatable)
      continue;

    // Speculatively grow the RegUnitSets to hold the new set.
    RegUnitSets.resize(RegUnitSets.size() + 1);
    RegUnitSets.back().Name = RC.getName();

    // Compute a sorted list of units in this class.
    RC.buildRegUnitSet(RegUnitSets.back().Units);

    // Find an existing RegUnitSet.
    std::vector<RegUnitSet>::const_iterator SetI =
      findRegUnitSet(RegUnitSets, RegUnitSets.back());
    if (SetI != std::prev(RegUnitSets.end()))
      RegUnitSets.pop_back();
  }

  DEBUG(dbgs() << "\nBefore pruning:\n";
        for (unsigned USIdx = 0, USEnd = RegUnitSets.size();
             USIdx < USEnd; ++USIdx) {
          dbgs() << "UnitSet " << USIdx << " " << RegUnitSets[USIdx].Name
                 << ":";
          for (auto &U : RegUnitSets[USIdx].Units)
            dbgs() << " " << RegUnits[U].Roots[0]->getName();
          dbgs() << "\n";
        });

  // Iteratively prune unit sets.
  pruneUnitSets();

  DEBUG(dbgs() << "\nBefore union:\n";
        for (unsigned USIdx = 0, USEnd = RegUnitSets.size();
             USIdx < USEnd; ++USIdx) {
          dbgs() << "UnitSet " << USIdx << " " << RegUnitSets[USIdx].Name
                 << ":";
          for (auto &U : RegUnitSets[USIdx].Units)
            dbgs() << " " << RegUnits[U].Roots[0]->getName();
          dbgs() << "\n";
        }
        dbgs() << "\nUnion sets:\n");

  // Iterate over all unit sets, including new ones added by this loop.
  unsigned NumRegUnitSubSets = RegUnitSets.size();
  for (unsigned Idx = 0, EndIdx = RegUnitSets.size(); Idx != EndIdx; ++Idx) {
    // In theory, this is combinatorial. In practice, it needs to be bounded
    // by a small number of sets for regpressure to be efficient.
    // If the assert is hit, we need to implement pruning.
    assert(Idx < (2*NumRegUnitSubSets) && "runaway unit set inference");

    // Compare new sets with all original classes.
    for (unsigned SearchIdx = (Idx >= NumRegUnitSubSets) ? 0 : Idx+1;
         SearchIdx != EndIdx; ++SearchIdx) {
      std::set<unsigned> Intersection;
      std::set_intersection(RegUnitSets[Idx].Units.begin(),
                            RegUnitSets[Idx].Units.end(),
                            RegUnitSets[SearchIdx].Units.begin(),
                            RegUnitSets[SearchIdx].Units.end(),
                            std::inserter(Intersection, Intersection.begin()));
      if (Intersection.empty())
        continue;

      // Speculatively grow the RegUnitSets to hold the new set.
      RegUnitSets.resize(RegUnitSets.size() + 1);
      RegUnitSets.back().Name =
        RegUnitSets[Idx].Name + "+" + RegUnitSets[SearchIdx].Name;

      std::set_union(RegUnitSets[Idx].Units.begin(),
                     RegUnitSets[Idx].Units.end(),
                     RegUnitSets[SearchIdx].Units.begin(),
                     RegUnitSets[SearchIdx].Units.end(),
                     std::inserter(RegUnitSets.back().Units,
                                   RegUnitSets.back().Units.begin()));

      // Find an existing RegUnitSet, or add the union to the unique sets.
      std::vector<RegUnitSet>::const_iterator SetI =
        findRegUnitSet(RegUnitSets, RegUnitSets.back());
      if (SetI != std::prev(RegUnitSets.end()))
        RegUnitSets.pop_back();
      else {
        DEBUG(dbgs() << "UnitSet " << RegUnitSets.size()-1
              << " " << RegUnitSets.back().Name << ":";
              for (auto &U : RegUnitSets.back().Units)
                dbgs() << " " << RegUnits[U].Roots[0]->getName();
              dbgs() << "\n";);
      }
    }
  }

  // Iteratively prune unit sets after inferring supersets.
  pruneUnitSets();

  DEBUG(dbgs() << "\n";
        for (unsigned USIdx = 0, USEnd = RegUnitSets.size();
             USIdx < USEnd; ++USIdx) {
          dbgs() << "UnitSet " << USIdx << " " << RegUnitSets[USIdx].Name
                 << ":";
          for (auto &U : RegUnitSets[USIdx].Units)
            dbgs() << " " << RegUnits[U].Roots[0]->getName();
          dbgs() << "\n";
        });

  // For each register class, list the UnitSets that are supersets.
  RegClassUnitSets.resize(RegClasses.size());
  int RCIdx = -1;
  for (auto &RC : RegClasses) {
    ++RCIdx;
    if (!RC.Allocatable)
      continue;

    // Recompute the sorted list of units in this class.
    std::vector<unsigned> RCRegUnits;
    RC.buildRegUnitSet(RCRegUnits);

    // Don't increase pressure for unallocatable regclasses.
    if (RCRegUnits.empty())
      continue;

    DEBUG(dbgs() << "RC " << RC.getName() << " Units: \n";
          for (auto &U : RCRegUnits)
            dbgs() << RegUnits[U].getRoots()[0]->getName() << " ";
          dbgs() << "\n  UnitSetIDs:");

    // Find all supersets.
    for (unsigned USIdx = 0, USEnd = RegUnitSets.size();
         USIdx != USEnd; ++USIdx) {
      if (isRegUnitSubSet(RCRegUnits, RegUnitSets[USIdx].Units)) {
        DEBUG(dbgs() << " " << USIdx);
        RegClassUnitSets[RCIdx].push_back(USIdx);
      }
    }
    DEBUG(dbgs() << "\n");
    assert(!RegClassUnitSets[RCIdx].empty() && "missing unit set for regclass");
  }

  // For each register unit, ensure that we have the list of UnitSets that
  // contain the unit. Normally, this matches an existing list of UnitSets for a
  // register class. If not, we create a new entry in RegClassUnitSets as a
  // "fake" register class.
  for (unsigned UnitIdx = 0, UnitEnd = NumNativeRegUnits;
       UnitIdx < UnitEnd; ++UnitIdx) {
    std::vector<unsigned> RUSets;
    for (unsigned i = 0, e = RegUnitSets.size(); i != e; ++i) {
      RegUnitSet &RUSet = RegUnitSets[i];
      if (std::find(RUSet.Units.begin(), RUSet.Units.end(), UnitIdx)
          == RUSet.Units.end())
        continue;
      RUSets.push_back(i);
    }
    unsigned RCUnitSetsIdx = 0;
    for (unsigned e = RegClassUnitSets.size();
         RCUnitSetsIdx != e; ++RCUnitSetsIdx) {
      if (RegClassUnitSets[RCUnitSetsIdx] == RUSets) {
        break;
      }
    }
    RegUnits[UnitIdx].RegClassUnitSetsIdx = RCUnitSetsIdx;
    if (RCUnitSetsIdx == RegClassUnitSets.size()) {
      // Create a new list of UnitSets as a "fake" register class.
      RegClassUnitSets.resize(RCUnitSetsIdx + 1);
      RegClassUnitSets[RCUnitSetsIdx].swap(RUSets);
    }
  }
}

void CodeGenRegBank::computeRegUnitLaneMasks() {
  for (auto &Register : Registers) {
    // Create an initial lane mask for all register units.
    const auto &RegUnits = Register.getRegUnits();
    CodeGenRegister::RegUnitLaneMaskList RegUnitLaneMasks(RegUnits.size(), 0);
    // Iterate through SubRegisters.
    typedef CodeGenRegister::SubRegMap SubRegMap;
    const SubRegMap &SubRegs = Register.getSubRegs();
    for (SubRegMap::const_iterator S = SubRegs.begin(),
         SE = SubRegs.end(); S != SE; ++S) {
      CodeGenRegister *SubReg = S->second;
      // Ignore non-leaf subregisters, their lane masks are fully covered by
      // the leaf subregisters anyway.
      if (SubReg->getSubRegs().size() != 0)
        continue;
      CodeGenSubRegIndex *SubRegIndex = S->first;
      const CodeGenRegister *SubRegister = S->second;
      unsigned LaneMask = SubRegIndex->LaneMask;
      // Distribute LaneMask to Register Units touched.
      for (const auto &SUI : SubRegister->getRegUnits()) {
        bool Found = false;
        for (size_t u = 0, ue = RegUnits.size(); u < ue; ++u) {
          if (SUI == RegUnits[u]) {
            RegUnitLaneMasks[u] |= LaneMask;
            assert(!Found);
            Found = true;
          }
        }
        assert(Found);
      }
    }
    Register.setRegUnitLaneMasks(RegUnitLaneMasks);
  }
}

void CodeGenRegBank::computeDerivedInfo() {
  computeComposites();
  computeSubRegLaneMasks();

  // Compute a weight for each register unit created during getSubRegs.
  // This may create adopted register units (with unit # >= NumNativeRegUnits).
  computeRegUnitWeights();

  // Compute a unique set of RegUnitSets. One for each RegClass and inferred
  // supersets for the union of overlapping sets.
  computeRegUnitSets();

  computeRegUnitLaneMasks();

  // Get the weight of each set.
  for (unsigned Idx = 0, EndIdx = RegUnitSets.size(); Idx != EndIdx; ++Idx)
    RegUnitSets[Idx].Weight = getRegUnitSetWeight(RegUnitSets[Idx].Units);

  // Find the order of each set.
  RegUnitSetOrder.reserve(RegUnitSets.size());
  for (unsigned Idx = 0, EndIdx = RegUnitSets.size(); Idx != EndIdx; ++Idx)
    RegUnitSetOrder.push_back(Idx);

  std::stable_sort(RegUnitSetOrder.begin(), RegUnitSetOrder.end(),
                   [this](unsigned ID1, unsigned ID2) {
    return getRegPressureSet(ID1).Units.size() <
           getRegPressureSet(ID2).Units.size();
  });
  for (unsigned Idx = 0, EndIdx = RegUnitSets.size(); Idx != EndIdx; ++Idx) {
    RegUnitSets[RegUnitSetOrder[Idx]].Order = Idx;
  }
}

//
// Synthesize missing register class intersections.
//
// Make sure that sub-classes of RC exists such that getCommonSubClass(RC, X)
// returns a maximal register class for all X.
//
void CodeGenRegBank::inferCommonSubClass(CodeGenRegisterClass *RC) {
  assert(!RegClasses.empty());
  // Stash the iterator to the last element so that this loop doesn't visit
  // elements added by the getOrCreateSubClass call within it.
  for (auto I = RegClasses.begin(), E = std::prev(RegClasses.end());
       I != std::next(E); ++I) {
    CodeGenRegisterClass *RC1 = RC;
    CodeGenRegisterClass *RC2 = &*I;
    if (RC1 == RC2)
      continue;

    // Compute the set intersection of RC1 and RC2.
    const CodeGenRegister::Set &Memb1 = RC1->getMembers();
    const CodeGenRegister::Set &Memb2 = RC2->getMembers();
    CodeGenRegister::Set Intersection;
    std::set_intersection(Memb1.begin(), Memb1.end(),
                          Memb2.begin(), Memb2.end(),
                          std::inserter(Intersection, Intersection.begin()),
                          CodeGenRegister::Less());

    // Skip disjoint class pairs.
    if (Intersection.empty())
      continue;

    // If RC1 and RC2 have different spill sizes or alignments, use the
    // larger size for sub-classing.  If they are equal, prefer RC1.
    if (RC2->SpillSize > RC1->SpillSize ||
        (RC2->SpillSize == RC1->SpillSize &&
         RC2->SpillAlignment > RC1->SpillAlignment))
      std::swap(RC1, RC2);

    getOrCreateSubClass(RC1, &Intersection,
                        RC1->getName() + "_and_" + RC2->getName());
  }
}

//
// Synthesize missing sub-classes for getSubClassWithSubReg().
//
// Make sure that the set of registers in RC with a given SubIdx sub-register
// form a register class.  Update RC->SubClassWithSubReg.
//
void CodeGenRegBank::inferSubClassWithSubReg(CodeGenRegisterClass *RC) {
  // Map SubRegIndex to set of registers in RC supporting that SubRegIndex.
  typedef std::map<CodeGenSubRegIndex*, CodeGenRegister::Set,
                   CodeGenSubRegIndex::Less> SubReg2SetMap;

  // Compute the set of registers supporting each SubRegIndex.
  SubReg2SetMap SRSets;
  for (CodeGenRegister::Set::const_iterator RI = RC->getMembers().begin(),
       RE = RC->getMembers().end(); RI != RE; ++RI) {
    const CodeGenRegister::SubRegMap &SRM = (*RI)->getSubRegs();
    for (CodeGenRegister::SubRegMap::const_iterator I = SRM.begin(),
         E = SRM.end(); I != E; ++I)
      SRSets[I->first].insert(*RI);
  }

  // Find matching classes for all SRSets entries.  Iterate in SubRegIndex
  // numerical order to visit synthetic indices last.
  for (unsigned sri = 0, sre = SubRegIndices.size(); sri != sre; ++sri) {
    CodeGenSubRegIndex *SubIdx = SubRegIndices[sri];
    SubReg2SetMap::const_iterator I = SRSets.find(SubIdx);
    // Unsupported SubRegIndex. Skip it.
    if (I == SRSets.end())
      continue;
    // In most cases, all RC registers support the SubRegIndex.
    if (I->second.size() == RC->getMembers().size()) {
      RC->setSubClassWithSubReg(SubIdx, RC);
      continue;
    }
    // This is a real subset.  See if we have a matching class.
    CodeGenRegisterClass *SubRC =
      getOrCreateSubClass(RC, &I->second,
                          RC->getName() + "_with_" + I->first->getName());
    RC->setSubClassWithSubReg(SubIdx, SubRC);
  }
}

//
// Synthesize missing sub-classes of RC for getMatchingSuperRegClass().
//
// Create sub-classes of RC such that getMatchingSuperRegClass(RC, SubIdx, X)
// has a maximal result for any SubIdx and any X >= FirstSubRegRC.
//

void CodeGenRegBank::inferMatchingSuperRegClass(CodeGenRegisterClass *RC,
                                                std::list<CodeGenRegisterClass>::iterator FirstSubRegRC) {
  SmallVector<std::pair<const CodeGenRegister*,
                        const CodeGenRegister*>, 16> SSPairs;
  BitVector TopoSigs(getNumTopoSigs());

  // Iterate in SubRegIndex numerical order to visit synthetic indices last.
  for (unsigned sri = 0, sre = SubRegIndices.size(); sri != sre; ++sri) {
    CodeGenSubRegIndex *SubIdx = SubRegIndices[sri];
    // Skip indexes that aren't fully supported by RC's registers. This was
    // computed by inferSubClassWithSubReg() above which should have been
    // called first.
    if (RC->getSubClassWithSubReg(SubIdx) != RC)
      continue;

    // Build list of (Super, Sub) pairs for this SubIdx.
    SSPairs.clear();
    TopoSigs.reset();
    for (CodeGenRegister::Set::const_iterator RI = RC->getMembers().begin(),
         RE = RC->getMembers().end(); RI != RE; ++RI) {
      const CodeGenRegister *Super = *RI;
      const CodeGenRegister *Sub = Super->getSubRegs().find(SubIdx)->second;
      assert(Sub && "Missing sub-register");
      SSPairs.push_back(std::make_pair(Super, Sub));
      TopoSigs.set(Sub->getTopoSig());
    }

    // Iterate over sub-register class candidates.  Ignore classes created by
    // this loop. They will never be useful.
    // Store an iterator to the last element (not end) so that this loop doesn't
    // visit newly inserted elements.
    assert(!RegClasses.empty());
    for (auto I = FirstSubRegRC, E = std::prev(RegClasses.end());
         I != std::next(E); ++I) {
      CodeGenRegisterClass &SubRC = *I;
      // Topological shortcut: SubRC members have the wrong shape.
      if (!TopoSigs.anyCommon(SubRC.getTopoSigs()))
        continue;
      // Compute the subset of RC that maps into SubRC.
      CodeGenRegister::Set SubSet;
      for (unsigned i = 0, e = SSPairs.size(); i != e; ++i)
        if (SubRC.contains(SSPairs[i].second))
          SubSet.insert(SSPairs[i].first);
      if (SubSet.empty())
        continue;
      // RC injects completely into SubRC.
      if (SubSet.size() == SSPairs.size()) {
<<<<<<< HEAD
        SubRC->addSuperRegClass(SubIdx, RC);
=======
        SubRC.addSuperRegClass(&SubIdx, RC);
>>>>>>> 41cb3da2
        continue;
      }
      // Only a subset of RC maps into SubRC. Make sure it is represented by a
      // class.
<<<<<<< HEAD
      getOrCreateSubClass(RC, &SubSet, RC->getName() +
                          "_with_" + SubIdx->getName() +
                          "_in_" + SubRC->getName());
=======
      getOrCreateSubClass(RC, &SubSet, RC->getName() + "_with_" +
                                           SubIdx.getName() + "_in_" +
                                           SubRC.getName());
>>>>>>> 41cb3da2
    }
  }
}


//
// Infer missing register classes.
//
void CodeGenRegBank::computeInferredRegisterClasses() {
  assert(!RegClasses.empty());
  // When this function is called, the register classes have not been sorted
  // and assigned EnumValues yet.  That means getSubClasses(),
  // getSuperClasses(), and hasSubClass() functions are defunct.

  // Use one-before-the-end so it doesn't move forward when new elements are
  // added.
  auto FirstNewRC = std::prev(RegClasses.end());

  // Visit all register classes, including the ones being added by the loop.
  // Watch out for iterator invalidation here.
  for (auto I = RegClasses.begin(), E = RegClasses.end(); I != E; ++I) {
    CodeGenRegisterClass *RC = &*I;

    // Synthesize answers for getSubClassWithSubReg().
    inferSubClassWithSubReg(RC);

    // Synthesize answers for getCommonSubClass().
    inferCommonSubClass(RC);

    // Synthesize answers for getMatchingSuperRegClass().
    inferMatchingSuperRegClass(RC);

    // New register classes are created while this loop is running, and we need
    // to visit all of them.  I  particular, inferMatchingSuperRegClass needs
    // to match old super-register classes with sub-register classes created
    // after inferMatchingSuperRegClass was called.  At this point,
    // inferMatchingSuperRegClass has checked SuperRC = [0..rci] with SubRC =
    // [0..FirstNewRC).  We need to cover SubRC = [FirstNewRC..rci].
    if (I == FirstNewRC) {
      auto NextNewRC = std::prev(RegClasses.end());
      for (auto I2 = RegClasses.begin(), E2 = std::next(FirstNewRC); I2 != E2;
           ++I2)
        inferMatchingSuperRegClass(&*I2, E2);
      FirstNewRC = NextNewRC;
    }
  }
}

/// getRegisterClassForRegister - Find the register class that contains the
/// specified physical register.  If the register is not in a register class,
/// return null. If the register is in multiple classes, and the classes have a
/// superset-subset relationship and the same set of types, return the
/// superclass.  Otherwise return null.
const CodeGenRegisterClass*
CodeGenRegBank::getRegClassForRegister(Record *R) {
  const CodeGenRegister *Reg = getReg(R);
  const CodeGenRegisterClass *FoundRC = nullptr;
  for (const auto &RC : getRegClasses()) {
    if (!RC.contains(Reg))
      continue;

    // If this is the first class that contains the register,
    // make a note of it and go on to the next class.
    if (!FoundRC) {
      FoundRC = &RC;
      continue;
    }

    // If a register's classes have different types, return null.
    if (RC.getValueTypes() != FoundRC->getValueTypes())
      return nullptr;

    // Check to see if the previously found class that contains
    // the register is a subclass of the current class. If so,
    // prefer the superclass.
    if (RC.hasSubClass(FoundRC)) {
      FoundRC = &RC;
      continue;
    }

    // Check to see if the previously found class that contains
    // the register is a superclass of the current class. If so,
    // prefer the superclass.
    if (FoundRC->hasSubClass(&RC))
      continue;

    // Multiple classes, and neither is a superclass of the other.
    // Return null.
    return nullptr;
  }
  return FoundRC;
}

BitVector CodeGenRegBank::computeCoveredRegisters(ArrayRef<Record*> Regs) {
  SetVector<const CodeGenRegister*> Set;

  // First add Regs with all sub-registers.
  for (unsigned i = 0, e = Regs.size(); i != e; ++i) {
    CodeGenRegister *Reg = getReg(Regs[i]);
    if (Set.insert(Reg))
      // Reg is new, add all sub-registers.
      // The pre-ordering is not important here.
      Reg->addSubRegsPreOrder(Set, *this);
  }

  // Second, find all super-registers that are completely covered by the set.
  for (unsigned i = 0; i != Set.size(); ++i) {
    const CodeGenRegister::SuperRegList &SR = Set[i]->getSuperRegs();
    for (unsigned j = 0, e = SR.size(); j != e; ++j) {
      const CodeGenRegister *Super = SR[j];
      if (!Super->CoveredBySubRegs || Set.count(Super))
        continue;
      // This new super-register is covered by its sub-registers.
      bool AllSubsInSet = true;
      const CodeGenRegister::SubRegMap &SRM = Super->getSubRegs();
      for (CodeGenRegister::SubRegMap::const_iterator I = SRM.begin(),
             E = SRM.end(); I != E; ++I)
        if (!Set.count(I->second)) {
          AllSubsInSet = false;
          break;
        }
      // All sub-registers in Set, add Super as well.
      // We will visit Super later to recheck its super-registers.
      if (AllSubsInSet)
        Set.insert(Super);
    }
  }

  // Convert to BitVector.
  BitVector BV(Registers.size() + 1);
  for (unsigned i = 0, e = Set.size(); i != e; ++i)
    BV.set(Set[i]->EnumValue);
  return BV;
}<|MERGE_RESOLUTION|>--- conflicted
+++ resolved
@@ -82,7 +82,7 @@
   }
 }
 
-unsigned CodeGenSubRegIndex::computeLaneMask() {
+unsigned CodeGenSubRegIndex::computeLaneMask() const {
   // Already computed?
   if (LaneMask)
     return LaneMask;
@@ -92,8 +92,8 @@
 
   // The lane mask is simply the union of all sub-indices.
   unsigned M = 0;
-  for (CompMap::iterator I = Composed.begin(), E = Composed.end(); I != E; ++I)
-    M |= I->second->computeLaneMask();
+  for (const auto &C : Composed)
+    M |= C.second->computeLaneMask();
   assert(M && "Missing lane mask, sub-register cycle?");
   LaneMask = M;
   return LaneMask;
@@ -899,12 +899,9 @@
       RC.inheritProperties(RegBank);
 }
 
-void
-CodeGenRegisterClass::getSuperRegClasses(CodeGenSubRegIndex *SubIdx,
-                                         BitVector &Out) const {
-  DenseMap<CodeGenSubRegIndex*,
-           SmallPtrSet<CodeGenRegisterClass*, 8> >::const_iterator
-    FindI = SuperRegClasses.find(SubIdx);
+void CodeGenRegisterClass::getSuperRegClasses(const CodeGenSubRegIndex *SubIdx,
+                                              BitVector &Out) const {
+  auto FindI = SuperRegClasses.find(SubIdx);
   if (FindI == SuperRegClasses.end())
     return;
   for (CodeGenRegisterClass *RC : FindI->second)
@@ -939,13 +936,12 @@
   for (unsigned i = 0, e = SRIs.size(); i != e; ++i)
     getSubRegIdx(SRIs[i]);
   // Build composite maps from ComposedOf fields.
-  for (unsigned i = 0, e = SubRegIndices.size(); i != e; ++i)
-    SubRegIndices[i]->updateComponents(*this);
+  for (auto &Idx : SubRegIndices)
+    Idx.updateComponents(*this);
 
   // Read in the register definitions.
   std::vector<Record*> Regs = Records.getAllDerivedDefinitions("Register");
   std::sort(Regs.begin(), Regs.end(), LessRecordRegister());
-  Registers.reserve(Regs.size());
   // Assign the enumeration values.
   for (unsigned i = 0, e = Regs.size(); i != e; ++i)
     getReg(Regs[i]);
@@ -954,42 +950,41 @@
   std::vector<Record*> Tups =
     Records.getAllDerivedDefinitions("RegisterTuples");
 
-  std::vector<Record*> TupRegsCopy;
-  for (unsigned i = 0, e = Tups.size(); i != e; ++i) {
-    const std::vector<Record*> *TupRegs = Sets.expand(Tups[i]);
-    TupRegsCopy.reserve(TupRegs->size());
-    TupRegsCopy.assign(TupRegs->begin(), TupRegs->end());
-    std::sort(TupRegsCopy.begin(), TupRegsCopy.end(), LessRecordRegister());
-    for (unsigned j = 0, je = TupRegsCopy.size(); j != je; ++j)
-      getReg((TupRegsCopy)[j]);
-    TupRegsCopy.clear();
+  for (Record *R : Tups) {
+    std::vector<Record *> TupRegs = *Sets.expand(R);
+    std::sort(TupRegs.begin(), TupRegs.end(), LessRecordRegister());
+    for (Record *RC : TupRegs)
+      getReg(RC);
   }
 
   // Now all the registers are known. Build the object graph of explicit
   // register-register references.
-  for (unsigned i = 0, e = Registers.size(); i != e; ++i)
-    Registers[i]->buildObjectGraph(*this);
+  for (auto &Reg : Registers)
+    Reg.buildObjectGraph(*this);
 
   // Compute register name map.
-  for (unsigned i = 0, e = Registers.size(); i != e; ++i)
-    RegistersByName.GetOrCreateValue(
-                       Registers[i]->TheDef->getValueAsString("AsmName"),
-                       Registers[i]);
+  for (auto &Reg : Registers)
+    // FIXME: This could just be RegistersByName[name] = register, except that
+    // causes some failures in MIPS - perhaps they have duplicate register name
+    // entries? (or maybe there's a reason for it - I don't know much about this
+    // code, just drive-by refactoring)
+    RegistersByName.insert(
+        std::make_pair(Reg.TheDef->getValueAsString("AsmName"), &Reg));
 
   // Precompute all sub-register maps.
   // This will create Composite entries for all inferred sub-register indices.
-  for (unsigned i = 0, e = Registers.size(); i != e; ++i)
-    Registers[i]->computeSubRegs(*this);
+  for (auto &Reg : Registers)
+    Reg.computeSubRegs(*this);
 
   // Infer even more sub-registers by combining leading super-registers.
-  for (unsigned i = 0, e = Registers.size(); i != e; ++i)
-    if (Registers[i]->CoveredBySubRegs)
-      Registers[i]->computeSecondarySubRegs(*this);
+  for (auto &Reg : Registers)
+    if (Reg.CoveredBySubRegs)
+      Reg.computeSecondarySubRegs(*this);
 
   // After the sub-register graph is complete, compute the topologically
   // ordered SuperRegs list.
-  for (unsigned i = 0, e = Registers.size(); i != e; ++i)
-    Registers[i]->computeSuperRegs(*this);
+  for (auto &Reg : Registers)
+    Reg.computeSuperRegs(*this);
 
   // Native register units are associated with a leaf register. They've all been
   // discovered now.
@@ -1020,18 +1015,16 @@
 // Create a synthetic CodeGenSubRegIndex without a corresponding Record.
 CodeGenSubRegIndex*
 CodeGenRegBank::createSubRegIndex(StringRef Name, StringRef Namespace) {
-  CodeGenSubRegIndex *Idx = new CodeGenSubRegIndex(Name, Namespace,
-                                                   SubRegIndices.size() + 1);
-  SubRegIndices.push_back(Idx);
-  return Idx;
+  SubRegIndices.emplace_back(Name, Namespace, SubRegIndices.size() + 1);
+  return &SubRegIndices.back();
 }
 
 CodeGenSubRegIndex *CodeGenRegBank::getSubRegIdx(Record *Def) {
   CodeGenSubRegIndex *&Idx = Def2SubRegIdx[Def];
   if (Idx)
     return Idx;
-  Idx = new CodeGenSubRegIndex(Def, SubRegIndices.size() + 1);
-  SubRegIndices.push_back(Idx);
+  SubRegIndices.emplace_back(Def, SubRegIndices.size() + 1);
+  Idx = &SubRegIndices.back();
   return Idx;
 }
 
@@ -1039,8 +1032,8 @@
   CodeGenRegister *&Reg = Def2Reg[Def];
   if (Reg)
     return Reg;
-  Reg = new CodeGenRegister(Def, Registers.size() + 1);
-  Registers.push_back(Reg);
+  Registers.emplace_back(Def, Registers.size() + 1);
+  Reg = &Registers.back();
   return Reg;
 }
 
@@ -1129,21 +1122,19 @@
   // and many registers will share TopoSigs on regular architectures.
   BitVector TopoSigs(getNumTopoSigs());
 
-  for (unsigned i = 0, e = Registers.size(); i != e; ++i) {
-    CodeGenRegister *Reg1 = Registers[i];
-
+  for (const auto &Reg1 : Registers) {
     // Skip identical subreg structures already processed.
-    if (TopoSigs.test(Reg1->getTopoSig()))
+    if (TopoSigs.test(Reg1.getTopoSig()))
       continue;
-    TopoSigs.set(Reg1->getTopoSig());
-
-    const CodeGenRegister::SubRegMap &SRM1 = Reg1->getSubRegs();
+    TopoSigs.set(Reg1.getTopoSig());
+
+    const CodeGenRegister::SubRegMap &SRM1 = Reg1.getSubRegs();
     for (CodeGenRegister::SubRegMap::const_iterator i1 = SRM1.begin(),
          e1 = SRM1.end(); i1 != e1; ++i1) {
       CodeGenSubRegIndex *Idx1 = i1->first;
       CodeGenRegister *Reg2 = i1->second;
       // Ignore identity compositions.
-      if (Reg1 == Reg2)
+      if (&Reg1 == Reg2)
         continue;
       const CodeGenRegister::SubRegMap &SRM2 = Reg2->getSubRegs();
       // Try composing Idx1 with another SubRegIndex.
@@ -1155,7 +1146,7 @@
         if (Reg2 == Reg3)
           continue;
         // OK Reg1:IdxPair == Reg3. Find the index with Reg:Idx == Reg3.
-        CodeGenSubRegIndex *Idx3 = Reg1->getSubRegIndex(Reg3);
+        CodeGenSubRegIndex *Idx3 = Reg1.getSubRegIndex(Reg3);
         assert(Idx3 && "Sub-register doesn't have an index");
 
         // Conflicting composition? Emit a warning but allow it.
@@ -1181,10 +1172,9 @@
   unsigned Bit = 0;
   // Determine mask of lanes that cover their registers.
   CoveringLanes = ~0u;
-  for (unsigned i = 0, e = SubRegIndices.size(); i != e; ++i) {
-    CodeGenSubRegIndex *Idx = SubRegIndices[i];
-    if (Idx->getComposites().empty()) {
-      Idx->LaneMask = 1u << Bit;
+  for (auto &Idx : SubRegIndices) {
+    if (Idx.getComposites().empty()) {
+      Idx.LaneMask = 1u << Bit;
       // Share bit 31 in the unlikely case there are more than 32 leafs.
       //
       // Sharing bits is harmless; it allows graceful degradation in targets
@@ -1199,7 +1189,7 @@
         // is no longer covering its registers.
         CoveringLanes &= ~(1u << Bit);
     } else {
-      Idx->LaneMask = 0;
+      Idx.LaneMask = 0;
     }
   }
 
@@ -1271,11 +1261,11 @@
   // by the sub-register graph? This doesn't occur in any known targets.
 
   // Inherit lanes from composites.
-  for (unsigned i = 0, e = SubRegIndices.size(); i != e; ++i) {
-    unsigned Mask = SubRegIndices[i]->computeLaneMask();
+  for (const auto &Idx : SubRegIndices) {
+    unsigned Mask = Idx.computeLaneMask();
     // If some super-registers without CoveredBySubRegs use this index, we can
     // no longer assume that the lanes are covering their registers.
-    if (!SubRegIndices[i]->AllSuperRegsCovered)
+    if (!Idx.AllSuperRegsCovered)
       CoveringLanes &= ~Mask;
   }
 
@@ -1325,10 +1315,10 @@
                             std::vector<UberRegSet*> &RegSets,
                             CodeGenRegBank &RegBank) {
 
-  const std::vector<CodeGenRegister*> &Registers = RegBank.getRegisters();
+  const auto &Registers = RegBank.getRegisters();
 
   // The Register EnumValue is one greater than its index into Registers.
-  assert(Registers.size() == Registers[Registers.size()-1]->EnumValue &&
+  assert(Registers.size() == Registers.back().EnumValue &&
          "register enum value mismatch");
 
   // For simplicitly make the SetID the same as EnumValue.
@@ -1353,8 +1343,8 @@
     }
   }
   // Combine non-allocatable regs.
-  for (unsigned i = 0, e = Registers.size(); i != e; ++i) {
-    unsigned RegNum = Registers[i]->EnumValue;
+  for (const auto &Reg : Registers) {
+    unsigned RegNum = Reg.EnumValue;
     if (AllocatableRegs.count(RegNum))
       continue;
 
@@ -1368,17 +1358,17 @@
   // Insert Registers into the UberSets formed by union-find.
   // Do not resize after this.
   UberSets.resize(UberSetIDs.getNumClasses());
-  for (unsigned i = 0, e = Registers.size(); i != e; ++i) {
-    const CodeGenRegister *Reg = Registers[i];
-    unsigned USetID = UberSetIDs[Reg->EnumValue];
+  unsigned i = 0;
+  for (const CodeGenRegister &Reg : Registers) {
+    unsigned USetID = UberSetIDs[Reg.EnumValue];
     if (!USetID)
       USetID = ZeroID;
     else if (USetID == ZeroID)
       USetID = 0;
 
     UberRegSet *USet = &UberSets[USetID];
-    USet->Regs.insert(Reg);
-    RegSets[i] = USet;
+    USet->Regs.insert(&Reg);
+    RegSets[i++] = USet;
   }
 }
 
@@ -1513,11 +1503,11 @@
   for (bool Changed = true; Changed; ++NumIters) {
     assert(NumIters <= NumNativeRegUnits && "Runaway register unit weights");
     Changed = false;
-    for (unsigned i = 0, e = Registers.size(); i != e; ++i) {
+    for (auto &Reg : Registers) {
       CodeGenRegister::RegUnitList NormalUnits;
       std::set<unsigned> NormalRegs;
-      Changed |= normalizeWeight(Registers[i], UberSets, RegSets,
-                                 NormalRegs, NormalUnits, *this);
+      Changed |= normalizeWeight(&Reg, UberSets, RegSets, NormalRegs,
+                                 NormalUnits, *this);
     }
   }
 }
@@ -1892,7 +1882,7 @@
 //
 void CodeGenRegBank::inferSubClassWithSubReg(CodeGenRegisterClass *RC) {
   // Map SubRegIndex to set of registers in RC supporting that SubRegIndex.
-  typedef std::map<CodeGenSubRegIndex*, CodeGenRegister::Set,
+  typedef std::map<const CodeGenSubRegIndex *, CodeGenRegister::Set,
                    CodeGenSubRegIndex::Less> SubReg2SetMap;
 
   // Compute the set of registers supporting each SubRegIndex.
@@ -1907,22 +1897,21 @@
 
   // Find matching classes for all SRSets entries.  Iterate in SubRegIndex
   // numerical order to visit synthetic indices last.
-  for (unsigned sri = 0, sre = SubRegIndices.size(); sri != sre; ++sri) {
-    CodeGenSubRegIndex *SubIdx = SubRegIndices[sri];
-    SubReg2SetMap::const_iterator I = SRSets.find(SubIdx);
+  for (const auto &SubIdx : SubRegIndices) {
+    SubReg2SetMap::const_iterator I = SRSets.find(&SubIdx);
     // Unsupported SubRegIndex. Skip it.
     if (I == SRSets.end())
       continue;
     // In most cases, all RC registers support the SubRegIndex.
     if (I->second.size() == RC->getMembers().size()) {
-      RC->setSubClassWithSubReg(SubIdx, RC);
+      RC->setSubClassWithSubReg(&SubIdx, RC);
       continue;
     }
     // This is a real subset.  See if we have a matching class.
     CodeGenRegisterClass *SubRC =
       getOrCreateSubClass(RC, &I->second,
                           RC->getName() + "_with_" + I->first->getName());
-    RC->setSubClassWithSubReg(SubIdx, SubRC);
+    RC->setSubClassWithSubReg(&SubIdx, SubRC);
   }
 }
 
@@ -1940,12 +1929,11 @@
   BitVector TopoSigs(getNumTopoSigs());
 
   // Iterate in SubRegIndex numerical order to visit synthetic indices last.
-  for (unsigned sri = 0, sre = SubRegIndices.size(); sri != sre; ++sri) {
-    CodeGenSubRegIndex *SubIdx = SubRegIndices[sri];
+  for (auto &SubIdx : SubRegIndices) {
     // Skip indexes that aren't fully supported by RC's registers. This was
     // computed by inferSubClassWithSubReg() above which should have been
     // called first.
-    if (RC->getSubClassWithSubReg(SubIdx) != RC)
+    if (RC->getSubClassWithSubReg(&SubIdx) != RC)
       continue;
 
     // Build list of (Super, Sub) pairs for this SubIdx.
@@ -1954,7 +1942,7 @@
     for (CodeGenRegister::Set::const_iterator RI = RC->getMembers().begin(),
          RE = RC->getMembers().end(); RI != RE; ++RI) {
       const CodeGenRegister *Super = *RI;
-      const CodeGenRegister *Sub = Super->getSubRegs().find(SubIdx)->second;
+      const CodeGenRegister *Sub = Super->getSubRegs().find(&SubIdx)->second;
       assert(Sub && "Missing sub-register");
       SSPairs.push_back(std::make_pair(Super, Sub));
       TopoSigs.set(Sub->getTopoSig());
@@ -1980,24 +1968,14 @@
         continue;
       // RC injects completely into SubRC.
       if (SubSet.size() == SSPairs.size()) {
-<<<<<<< HEAD
-        SubRC->addSuperRegClass(SubIdx, RC);
-=======
         SubRC.addSuperRegClass(&SubIdx, RC);
->>>>>>> 41cb3da2
         continue;
       }
       // Only a subset of RC maps into SubRC. Make sure it is represented by a
       // class.
-<<<<<<< HEAD
-      getOrCreateSubClass(RC, &SubSet, RC->getName() +
-                          "_with_" + SubIdx->getName() +
-                          "_in_" + SubRC->getName());
-=======
       getOrCreateSubClass(RC, &SubSet, RC->getName() + "_with_" +
                                            SubIdx.getName() + "_in_" +
                                            SubRC.getName());
->>>>>>> 41cb3da2
     }
   }
 }
