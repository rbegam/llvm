--- conflicted
+++ resolved
@@ -43,15 +43,11 @@
   PrintSets,
   GenOptParserDefs,
   GenCTags,
-<<<<<<< HEAD
   GenDirectives,   // INTEL
   GenSVMLVariants, // INTEL
   GenMAPatterns,   // INTEL
-  GenAttributes
-=======
   GenAttributes,
   GenSearchableTables,
->>>>>>> 79011a66
 };
 
 namespace {
@@ -97,7 +93,6 @@
                                "Generate ctags-compatible index"),
                     clEnumValN(GenAttributes, "gen-attrs",
                                "Generate attributes"),
-<<<<<<< HEAD
 // INTEL_CUSTOMIZATION
                     clEnumValN(GenDirectives, "gen-directives",
                                "Generate directive enums and tables for \
@@ -107,10 +102,8 @@
                     clEnumValN(GenMAPatterns, "gen-ma-patterns",
                                "Generate MUL/ADD patterns"),
 // END INTEL_CUSTOMIZATION
-=======
                     clEnumValN(GenSearchableTables, "gen-searchable-tables",
                                "Generate generic binary-searchable table"),
->>>>>>> 79011a66
                     clEnumValEnd));
 
   cl::opt<std::string>
@@ -194,7 +187,6 @@
   case GenAttributes:
     EmitAttributes(Records, OS);
     break;
-<<<<<<< HEAD
 #if INTEL_CUSTOMIZATION
   case GenDirectives:
     EmitDirectives(Records, OS);
@@ -206,11 +198,9 @@
     EmitMAPatterns(Records, OS);
     break;
 #endif // INTEL_CUSTOMIZATION
-=======
   case GenSearchableTables:
     EmitSearchableTables(Records, OS);
     break;
->>>>>>> 79011a66
   }
 
   return false;
