//===- TableGen.cpp - Top-Level TableGen implementation for LLVM ----------===//
//
// Part of the LLVM Project, under the Apache License v2.0 with LLVM Exceptions.
// See https://llvm.org/LICENSE.txt for license information.
// SPDX-License-Identifier: Apache-2.0 WITH LLVM-exception
//
//===----------------------------------------------------------------------===//
//
// This file contains the main function for LLVM's TableGen.
//
//===----------------------------------------------------------------------===//

#include "TableGenBackends.h" // Declares all backends.
#include "llvm/Support/CommandLine.h"
#include "llvm/Support/ManagedStatic.h"
#include "llvm/Support/PrettyStackTrace.h"
#include "llvm/Support/Signals.h"
#include "llvm/TableGen/Main.h"
#include "llvm/TableGen/Record.h"
#include "llvm/TableGen/SetTheory.h"

using namespace llvm;

enum ActionType {
  PrintRecords,
  DumpJSON,
  GenEmitter,
  GenRegisterInfo,
  GenInstrInfo,
  GenInstrDocs,
  GenAsmWriter,
  GenAsmMatcher,
  GenDisassembler,
  GenPseudoLowering,
  GenCompressInst,
  GenCallingConv,
  GenDAGISel,
  GenDFAPacketizer,
  GenFastISel,
  GenSubtarget,
  GenIntrinsicEnums,
  GenIntrinsicImpl,
  PrintEnums,
  PrintSets,
  GenOptParserDefs,
  GenOptRST,
  GenCTags,
  GenAttributes,
  GenSearchableTables,
  GenGlobalISel,
  GenGICombiner,
  GenX86EVEX2VEXTables,
  GenX86FoldTables,
  GenRegisterBank,
  GenExegesis,
  GenAutomata,
  GenDirectivesEnumDecl,
  GenDirectivesEnumImpl,
<<<<<<< HEAD
=======
  GenDirectivesEnumGen,
>>>>>>> d06f6314
};

namespace llvm {
/// Storage for TimeRegionsOpt as a global so that backends aren't required to
/// include CommandLine.h
bool TimeRegions = false;
cl::opt<bool> EmitLongStrLiterals(
    "long-string-literals",
    cl::desc("when emitting large string tables, prefer string literals over "
             "comma-separated char literals. This can be a readability and "
             "compile-time performance win, but upsets some compilers"),
    cl::Hidden, cl::init(true));
} // end namespace llvm

namespace {
cl::opt<ActionType> Action(
    cl::desc("Action to perform:"),
    cl::values(
        clEnumValN(PrintRecords, "print-records",
                   "Print all records to stdout (default)"),
        clEnumValN(DumpJSON, "dump-json",
                   "Dump all records as machine-readable JSON"),
        clEnumValN(GenEmitter, "gen-emitter", "Generate machine code emitter"),
        clEnumValN(GenRegisterInfo, "gen-register-info",
                   "Generate registers and register classes info"),
        clEnumValN(GenInstrInfo, "gen-instr-info",
                   "Generate instruction descriptions"),
        clEnumValN(GenInstrDocs, "gen-instr-docs",
                   "Generate instruction documentation"),
        clEnumValN(GenCallingConv, "gen-callingconv",
                   "Generate calling convention descriptions"),
        clEnumValN(GenAsmWriter, "gen-asm-writer", "Generate assembly writer"),
        clEnumValN(GenDisassembler, "gen-disassembler",
                   "Generate disassembler"),
        clEnumValN(GenPseudoLowering, "gen-pseudo-lowering",
                   "Generate pseudo instruction lowering"),
        clEnumValN(GenCompressInst, "gen-compress-inst-emitter",
                   "Generate RISCV compressed instructions."),
        clEnumValN(GenAsmMatcher, "gen-asm-matcher",
                   "Generate assembly instruction matcher"),
        clEnumValN(GenDAGISel, "gen-dag-isel",
                   "Generate a DAG instruction selector"),
        clEnumValN(GenDFAPacketizer, "gen-dfa-packetizer",
                   "Generate DFA Packetizer for VLIW targets"),
        clEnumValN(GenFastISel, "gen-fast-isel",
                   "Generate a \"fast\" instruction selector"),
        clEnumValN(GenSubtarget, "gen-subtarget",
                   "Generate subtarget enumerations"),
        clEnumValN(GenIntrinsicEnums, "gen-intrinsic-enums",
                   "Generate intrinsic enums"),
        clEnumValN(GenIntrinsicImpl, "gen-intrinsic-impl",
                   "Generate intrinsic information"),
        clEnumValN(PrintEnums, "print-enums", "Print enum values for a class"),
        clEnumValN(PrintSets, "print-sets",
                   "Print expanded sets for testing DAG exprs"),
        clEnumValN(GenOptParserDefs, "gen-opt-parser-defs",
                   "Generate option definitions"),
        clEnumValN(GenOptRST, "gen-opt-rst", "Generate option RST"),
        clEnumValN(GenCTags, "gen-ctags", "Generate ctags-compatible index"),
        clEnumValN(GenAttributes, "gen-attrs", "Generate attributes"),
        clEnumValN(GenSearchableTables, "gen-searchable-tables",
                   "Generate generic binary-searchable table"),
        clEnumValN(GenGlobalISel, "gen-global-isel",
                   "Generate GlobalISel selector"),
        clEnumValN(GenGICombiner, "gen-global-isel-combiner",
                   "Generate GlobalISel combiner"),
        clEnumValN(GenX86EVEX2VEXTables, "gen-x86-EVEX2VEX-tables",
                   "Generate X86 EVEX to VEX compress tables"),
        clEnumValN(GenX86FoldTables, "gen-x86-fold-tables",
                   "Generate X86 fold tables"),
        clEnumValN(GenRegisterBank, "gen-register-bank",
                   "Generate registers bank descriptions"),
        clEnumValN(GenExegesis, "gen-exegesis",
                   "Generate llvm-exegesis tables"),
        clEnumValN(GenAutomata, "gen-automata", "Generate generic automata"),
        clEnumValN(GenDirectivesEnumDecl, "gen-directive-decl",
<<<<<<< HEAD
                   "Generate directive related declaration code"),
        clEnumValN(GenDirectivesEnumImpl, "gen-directive-impl",
                   "Generate directive related implementation code")));
=======
                   "Generate directive related declaration code (header file)"),
        clEnumValN(GenDirectivesEnumImpl, "gen-directive-impl",
                   "Generate directive related implementation code"),
        clEnumValN(GenDirectivesEnumGen, "gen-directive-gen",
                   "Generate directive related implementation code part")));
>>>>>>> d06f6314

cl::OptionCategory PrintEnumsCat("Options for -print-enums");
cl::opt<std::string> Class("class", cl::desc("Print Enum list for this class"),
                           cl::value_desc("class name"),
                           cl::cat(PrintEnumsCat));

cl::opt<bool, true>
    TimeRegionsOpt("time-regions",
                   cl::desc("Time regions of tablegens execution"),
                   cl::location(TimeRegions));

bool LLVMTableGenMain(raw_ostream &OS, RecordKeeper &Records) {
  switch (Action) {
  case PrintRecords:
    OS << Records;           // No argument, dump all contents
    break;
  case DumpJSON:
    EmitJSON(Records, OS);
    break;
  case GenEmitter:
    EmitCodeEmitter(Records, OS);
    break;
  case GenRegisterInfo:
    EmitRegisterInfo(Records, OS);
    break;
  case GenInstrInfo:
    EmitInstrInfo(Records, OS);
    break;
  case GenInstrDocs:
    EmitInstrDocs(Records, OS);
    break;
  case GenCallingConv:
    EmitCallingConv(Records, OS);
    break;
  case GenAsmWriter:
    EmitAsmWriter(Records, OS);
    break;
  case GenAsmMatcher:
    EmitAsmMatcher(Records, OS);
    break;
  case GenDisassembler:
    EmitDisassembler(Records, OS);
    break;
  case GenPseudoLowering:
    EmitPseudoLowering(Records, OS);
    break;
  case GenCompressInst:
    EmitCompressInst(Records, OS);
    break;
  case GenDAGISel:
    EmitDAGISel(Records, OS);
    break;
  case GenDFAPacketizer:
    EmitDFAPacketizer(Records, OS);
    break;
  case GenFastISel:
    EmitFastISel(Records, OS);
    break;
  case GenSubtarget:
    EmitSubtarget(Records, OS);
    break;
  case GenIntrinsicEnums:
    EmitIntrinsicEnums(Records, OS);
    break;
  case GenIntrinsicImpl:
    EmitIntrinsicImpl(Records, OS);
    break;
  case GenOptParserDefs:
    EmitOptParser(Records, OS);
    break;
  case GenOptRST:
    EmitOptRST(Records, OS);
    break;
  case PrintEnums:
  {
    for (Record *Rec : Records.getAllDerivedDefinitions(Class))
      OS << Rec->getName() << ", ";
    OS << "\n";
    break;
  }
  case PrintSets:
  {
    SetTheory Sets;
    Sets.addFieldExpander("Set", "Elements");
    for (Record *Rec : Records.getAllDerivedDefinitions("Set")) {
      OS << Rec->getName() << " = [";
      const std::vector<Record*> *Elts = Sets.expand(Rec);
      assert(Elts && "Couldn't expand Set instance");
      for (Record *Elt : *Elts)
        OS << ' ' << Elt->getName();
      OS << " ]\n";
    }
    break;
  }
  case GenCTags:
    EmitCTags(Records, OS);
    break;
  case GenAttributes:
    EmitAttributes(Records, OS);
    break;
  case GenSearchableTables:
    EmitSearchableTables(Records, OS);
    break;
  case GenGlobalISel:
    EmitGlobalISel(Records, OS);
    break;
  case GenGICombiner:
    EmitGICombiner(Records, OS);
    break;
  case GenRegisterBank:
    EmitRegisterBank(Records, OS);
    break;
  case GenX86EVEX2VEXTables:
    EmitX86EVEX2VEXTables(Records, OS);
    break;
  case GenX86FoldTables:
    EmitX86FoldTables(Records, OS);
    break;
  case GenExegesis:
    EmitExegesis(Records, OS);
    break;
  case GenAutomata:
    EmitAutomata(Records, OS);
    break;
  case GenDirectivesEnumDecl:
    EmitDirectivesDecl(Records, OS);
    break;
  case GenDirectivesEnumImpl:
    EmitDirectivesImpl(Records, OS);
<<<<<<< HEAD
=======
    break;
  case GenDirectivesEnumGen:
    EmitDirectivesGen(Records, OS);
>>>>>>> d06f6314
    break;
  }

  return false;
}
}

int main(int argc, char **argv) {
  sys::PrintStackTraceOnErrorSignal(argv[0]);
  PrettyStackTraceProgram X(argc, argv);
  cl::ParseCommandLineOptions(argc, argv);

  llvm_shutdown_obj Y;

  return TableGenMain(argv[0], &LLVMTableGenMain);
}

#ifndef __has_feature
#define __has_feature(x) 0
#endif

#if __has_feature(address_sanitizer) || defined(__SANITIZE_ADDRESS__) ||       \
    __has_feature(leak_sanitizer)

#include <sanitizer/lsan_interface.h>
// Disable LeakSanitizer for this binary as it has too many leaks that are not
// very interesting to fix. See compiler-rt/include/sanitizer/lsan_interface.h .
LLVM_ATTRIBUTE_USED int __lsan_is_turned_off() { return 1; }

#endif<|MERGE_RESOLUTION|>--- conflicted
+++ resolved
@@ -56,10 +56,7 @@
   GenAutomata,
   GenDirectivesEnumDecl,
   GenDirectivesEnumImpl,
-<<<<<<< HEAD
-=======
   GenDirectivesEnumGen,
->>>>>>> d06f6314
 };
 
 namespace llvm {
@@ -136,17 +133,11 @@
                    "Generate llvm-exegesis tables"),
         clEnumValN(GenAutomata, "gen-automata", "Generate generic automata"),
         clEnumValN(GenDirectivesEnumDecl, "gen-directive-decl",
-<<<<<<< HEAD
-                   "Generate directive related declaration code"),
-        clEnumValN(GenDirectivesEnumImpl, "gen-directive-impl",
-                   "Generate directive related implementation code")));
-=======
                    "Generate directive related declaration code (header file)"),
         clEnumValN(GenDirectivesEnumImpl, "gen-directive-impl",
                    "Generate directive related implementation code"),
         clEnumValN(GenDirectivesEnumGen, "gen-directive-gen",
                    "Generate directive related implementation code part")));
->>>>>>> d06f6314
 
 cl::OptionCategory PrintEnumsCat("Options for -print-enums");
 cl::opt<std::string> Class("class", cl::desc("Print Enum list for this class"),
@@ -276,12 +267,9 @@
     break;
   case GenDirectivesEnumImpl:
     EmitDirectivesImpl(Records, OS);
-<<<<<<< HEAD
-=======
     break;
   case GenDirectivesEnumGen:
     EmitDirectivesGen(Records, OS);
->>>>>>> d06f6314
     break;
   }
 
