--- conflicted
+++ resolved
@@ -79,13 +79,10 @@
 void EmitOptParser(RecordKeeper &RK, raw_ostream &OS);
 void EmitCTags(RecordKeeper &RK, raw_ostream &OS);
 void EmitAttributes(RecordKeeper &RK, raw_ostream &OS);
-<<<<<<< HEAD
 void EmitDirectives(RecordKeeper &RK, raw_ostream &OS);   // INTEL
 void EmitSVMLVariants(RecordKeeper &RK, raw_ostream &OS); // INTEL
 void EmitMAPatterns(RecordKeeper &RK, raw_ostream &OS);   // INTEL
-=======
 void EmitSearchableTables(RecordKeeper &RK, raw_ostream &OS);
->>>>>>> 79011a66
 
 } // End llvm namespace
 
