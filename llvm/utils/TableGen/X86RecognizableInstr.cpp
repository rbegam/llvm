//===- X86RecognizableInstr.cpp - Disassembler instruction spec --*- C++ -*-===//
//
//                     The LLVM Compiler Infrastructure
//
// This file is distributed under the University of Illinois Open Source
// License. See LICENSE.TXT for details.
//
//===----------------------------------------------------------------------===//
//
// This file is part of the X86 Disassembler Emitter.
// It contains the implementation of a single recognizable instruction.
// Documentation for the disassembler emitter in general can be found in
//  X86DisasemblerEmitter.h.
//
//===----------------------------------------------------------------------===//

#include "X86RecognizableInstr.h"
#include "X86DisassemblerShared.h"
#include "X86ModRMFilters.h"
#include "llvm/Support/ErrorHandling.h"
#include <string>

using namespace llvm;

#define MRM_MAPPING     \
  MAP(C0, 64)           \
  MAP(C1, 65)           \
  MAP(C2, 66)           \
  MAP(C3, 67)           \
  MAP(C4, 68)           \
  MAP(C5, 69)           \
  MAP(C6, 70)           \
  MAP(C7, 71)           \
  MAP(C8, 72)           \
  MAP(C9, 73)           \
  MAP(CA, 74)           \
  MAP(CB, 75)           \
  MAP(CC, 76)           \
  MAP(CD, 77)           \
  MAP(CE, 78)           \
  MAP(CF, 79)           \
  MAP(D0, 80)           \
  MAP(D1, 81)           \
  MAP(D2, 82)           \
  MAP(D3, 83)           \
  MAP(D4, 84)           \
  MAP(D5, 85)           \
  MAP(D6, 86)           \
  MAP(D7, 87)           \
  MAP(D8, 88)           \
  MAP(D9, 89)           \
  MAP(DA, 90)           \
  MAP(DB, 91)           \
  MAP(DC, 92)           \
  MAP(DD, 93)           \
  MAP(DE, 94)           \
  MAP(DF, 95)           \
  MAP(E0, 96)           \
  MAP(E1, 97)           \
  MAP(E2, 98)           \
  MAP(E3, 99)           \
  MAP(E4, 100)          \
  MAP(E5, 101)          \
  MAP(E6, 102)          \
  MAP(E7, 103)          \
  MAP(E8, 104)          \
  MAP(E9, 105)          \
  MAP(EA, 106)          \
  MAP(EB, 107)          \
  MAP(EC, 108)          \
  MAP(ED, 109)          \
  MAP(EE, 110)          \
  MAP(EF, 111)          \
  MAP(F0, 112)          \
  MAP(F1, 113)          \
  MAP(F2, 114)          \
  MAP(F3, 115)          \
  MAP(F4, 116)          \
  MAP(F5, 117)          \
  MAP(F6, 118)          \
  MAP(F7, 119)          \
  MAP(F8, 120)          \
  MAP(F9, 121)          \
  MAP(FA, 122)          \
  MAP(FB, 123)          \
  MAP(FC, 124)          \
  MAP(FD, 125)          \
  MAP(FE, 126)          \
  MAP(FF, 127)

// A clone of X86 since we can't depend on something that is generated.
namespace X86Local {
  enum {
    Pseudo        = 0,
    RawFrm        = 1,
    AddRegFrm     = 2,
    RawFrmMemOffs = 3,
    RawFrmSrc     = 4,
    RawFrmDst     = 5,
    RawFrmDstSrc  = 6,
    RawFrmImm8    = 7,
    RawFrmImm16   = 8,
    MRMDestMem     = 32,
    MRMSrcMem      = 33,
    MRMSrcMem4VOp3 = 34,
    MRMSrcMemOp4   = 35,
    MRMXm = 39,
    MRM0m = 40, MRM1m = 41, MRM2m = 42, MRM3m = 43,
    MRM4m = 44, MRM5m = 45, MRM6m = 46, MRM7m = 47,
    MRMDestReg     = 48,
    MRMSrcReg      = 49,
    MRMSrcReg4VOp3 = 50,
    MRMSrcRegOp4   = 51,
    MRMXr = 55,
    MRM0r = 56, MRM1r = 57, MRM2r = 58, MRM3r = 59,
    MRM4r = 60, MRM5r = 61, MRM6r = 62, MRM7r = 63,
#define MAP(from, to) MRM_##from = to,
    MRM_MAPPING
#undef MAP
  };

  enum {
    OB = 0, TB = 1, T8 = 2, TA = 3, XOP8 = 4, XOP9 = 5, XOPA = 6
  };

  enum {
    PS = 1, PD = 2, XS = 3, XD = 4
  };

  enum {
    VEX = 1, XOP = 2, EVEX = 3
  };

  enum {
    OpSize16 = 1, OpSize32 = 2
  };

  enum {
    AdSize16 = 1, AdSize32 = 2, AdSize64 = 3
  };
}

using namespace X86Disassembler;

/// byteFromBitsInit - Extracts a value at most 8 bits in width from a BitsInit.
///   Useful for switch statements and the like.
///
/// @param init - A reference to the BitsInit to be decoded.
/// @return     - The field, with the first bit in the BitsInit as the lowest
///               order bit.
static uint8_t byteFromBitsInit(BitsInit &init) {
  int width = init.getNumBits();

  assert(width <= 8 && "Field is too large for uint8_t!");

  int     index;
  uint8_t mask = 0x01;

  uint8_t ret = 0;

  for (index = 0; index < width; index++) {
    if (static_cast<BitInit*>(init.getBit(index))->getValue())
      ret |= mask;

    mask <<= 1;
  }

  return ret;
}

/// byteFromRec - Extract a value at most 8 bits in with from a Record given the
///   name of the field.
///
/// @param rec  - The record from which to extract the value.
/// @param name - The name of the field in the record.
/// @return     - The field, as translated by byteFromBitsInit().
static uint8_t byteFromRec(const Record* rec, const std::string &name) {
  BitsInit* bits = rec->getValueAsBitsInit(name);
  return byteFromBitsInit(*bits);
}

RecognizableInstr::RecognizableInstr(DisassemblerTables &tables,
                                     const CodeGenInstruction &insn,
                                     InstrUID uid) {
  UID = uid;

  Rec = insn.TheDef;
  Name = Rec->getName();
  Spec = &tables.specForUID(UID);

  if (!Rec->isSubClassOf("X86Inst")) {
    ShouldBeEmitted = false;
    return;
  }

  OpPrefix = byteFromRec(Rec, "OpPrefixBits");
  OpMap    = byteFromRec(Rec, "OpMapBits");
  Opcode   = byteFromRec(Rec, "Opcode");
  Form     = byteFromRec(Rec, "FormBits");
  Encoding = byteFromRec(Rec, "OpEncBits");

  OpSize           = byteFromRec(Rec, "OpSizeBits");
  AdSize           = byteFromRec(Rec, "AdSizeBits");
  HasREX_WPrefix   = Rec->getValueAsBit("hasREX_WPrefix");
  HasVEX_4V        = Rec->getValueAsBit("hasVEX_4V");
  HasVEX_WPrefix   = Rec->getValueAsBit("hasVEX_WPrefix");
  IgnoresVEX_L     = Rec->getValueAsBit("ignoresVEX_L");
  HasEVEX_L2Prefix = Rec->getValueAsBit("hasEVEX_L2");
  HasEVEX_K        = Rec->getValueAsBit("hasEVEX_K");
  HasEVEX_KZ       = Rec->getValueAsBit("hasEVEX_Z");
  HasEVEX_B        = Rec->getValueAsBit("hasEVEX_B");
  IsCodeGenOnly    = Rec->getValueAsBit("isCodeGenOnly");
  ForceDisassemble = Rec->getValueAsBit("ForceDisassemble");
  CD8_Scale        = byteFromRec(Rec, "CD8_Scale");

  Name      = Rec->getName();

  Operands = &insn.Operands.OperandList;

  HasVEX_LPrefix   = Rec->getValueAsBit("hasVEX_L");

  // Check for 64-bit inst which does not require REX
  Is32Bit = false;
  Is64Bit = false;
  // FIXME: Is there some better way to check for In64BitMode?
  std::vector<Record*> Predicates = Rec->getValueAsListOfDefs("Predicates");
  for (unsigned i = 0, e = Predicates.size(); i != e; ++i) {
    if (Predicates[i]->getName().find("Not64Bit") != Name.npos ||
	Predicates[i]->getName().find("In32Bit") != Name.npos) {
      Is32Bit = true;
      break;
    }
    if (Predicates[i]->getName().find("In64Bit") != Name.npos) {
      Is64Bit = true;
      break;
    }
  }

  if (Form == X86Local::Pseudo || (IsCodeGenOnly && !ForceDisassemble)) {
    ShouldBeEmitted = false;
    return;
  }

  // Special case since there is no attribute class for 64-bit and VEX
  if (Name == "VMASKMOVDQU64") {
    ShouldBeEmitted = false;
    return;
  }

  ShouldBeEmitted  = true;
}

void RecognizableInstr::processInstr(DisassemblerTables &tables,
                                     const CodeGenInstruction &insn,
                                     InstrUID uid)
{
  // Ignore "asm parser only" instructions.
  if (insn.TheDef->getValueAsBit("isAsmParserOnly"))
    return;

  RecognizableInstr recogInstr(tables, insn, uid);

  if (recogInstr.shouldBeEmitted()) {
    recogInstr.emitInstructionSpecifier();
    recogInstr.emitDecodePath(tables);
  }
}

#define EVEX_KB(n) (HasEVEX_KZ && HasEVEX_B ? n##_KZ_B : \
                    (HasEVEX_K && HasEVEX_B ? n##_K_B : \
                    (HasEVEX_KZ ? n##_KZ : \
                    (HasEVEX_K? n##_K : (HasEVEX_B ? n##_B : n)))))

InstructionContext RecognizableInstr::insnContext() const {
  InstructionContext insnContext;

  if (Encoding == X86Local::EVEX) {
    if (HasVEX_LPrefix && HasEVEX_L2Prefix) {
      errs() << "Don't support VEX.L if EVEX_L2 is enabled: " << Name << "\n";
      llvm_unreachable("Don't support VEX.L if EVEX_L2 is enabled");
    }
    // VEX_L & VEX_W
    if (HasVEX_LPrefix && HasVEX_WPrefix) {
      if (OpPrefix == X86Local::PD)
        insnContext = EVEX_KB(IC_EVEX_L_W_OPSIZE);
      else if (OpPrefix == X86Local::XS)
        insnContext = EVEX_KB(IC_EVEX_L_W_XS);
      else if (OpPrefix == X86Local::XD)
        insnContext = EVEX_KB(IC_EVEX_L_W_XD);
      else if (OpPrefix == X86Local::PS)
        insnContext = EVEX_KB(IC_EVEX_L_W);
      else {
        errs() << "Instruction does not use a prefix: " << Name << "\n";
        llvm_unreachable("Invalid prefix");
      }
    } else if (HasVEX_LPrefix) {
      // VEX_L
      if (OpPrefix == X86Local::PD)
        insnContext = EVEX_KB(IC_EVEX_L_OPSIZE);
      else if (OpPrefix == X86Local::XS)
        insnContext = EVEX_KB(IC_EVEX_L_XS);
      else if (OpPrefix == X86Local::XD)
        insnContext = EVEX_KB(IC_EVEX_L_XD);
      else if (OpPrefix == X86Local::PS)
        insnContext = EVEX_KB(IC_EVEX_L);
      else {
        errs() << "Instruction does not use a prefix: " << Name << "\n";
        llvm_unreachable("Invalid prefix");
      }
    }
    else if (HasEVEX_L2Prefix && HasVEX_WPrefix) {
      // EVEX_L2 & VEX_W
      if (OpPrefix == X86Local::PD)
        insnContext = EVEX_KB(IC_EVEX_L2_W_OPSIZE);
      else if (OpPrefix == X86Local::XS)
        insnContext = EVEX_KB(IC_EVEX_L2_W_XS);
      else if (OpPrefix == X86Local::XD)
        insnContext = EVEX_KB(IC_EVEX_L2_W_XD);
      else if (OpPrefix == X86Local::PS)
        insnContext = EVEX_KB(IC_EVEX_L2_W);
      else {
        errs() << "Instruction does not use a prefix: " << Name << "\n";
        llvm_unreachable("Invalid prefix");
      }
    } else if (HasEVEX_L2Prefix) {
      // EVEX_L2
      if (OpPrefix == X86Local::PD)
        insnContext = EVEX_KB(IC_EVEX_L2_OPSIZE);
      else if (OpPrefix == X86Local::XD)
        insnContext = EVEX_KB(IC_EVEX_L2_XD);
      else if (OpPrefix == X86Local::XS)
        insnContext = EVEX_KB(IC_EVEX_L2_XS);
      else if (OpPrefix == X86Local::PS)
        insnContext = EVEX_KB(IC_EVEX_L2);
      else {
        errs() << "Instruction does not use a prefix: " << Name << "\n";
        llvm_unreachable("Invalid prefix");
      }
    }
    else if (HasVEX_WPrefix) {
      // VEX_W
      if (OpPrefix == X86Local::PD)
        insnContext = EVEX_KB(IC_EVEX_W_OPSIZE);
      else if (OpPrefix == X86Local::XS)
        insnContext = EVEX_KB(IC_EVEX_W_XS);
      else if (OpPrefix == X86Local::XD)
        insnContext = EVEX_KB(IC_EVEX_W_XD);
      else if (OpPrefix == X86Local::PS)
        insnContext = EVEX_KB(IC_EVEX_W);
      else {
        errs() << "Instruction does not use a prefix: " << Name << "\n";
        llvm_unreachable("Invalid prefix");
      }
    }
    // No L, no W
    else if (OpPrefix == X86Local::PD)
      insnContext = EVEX_KB(IC_EVEX_OPSIZE);
    else if (OpPrefix == X86Local::XD)
      insnContext = EVEX_KB(IC_EVEX_XD);
    else if (OpPrefix == X86Local::XS)
      insnContext = EVEX_KB(IC_EVEX_XS);
    else
      insnContext = EVEX_KB(IC_EVEX);
    /// eof EVEX
  } else if (Encoding == X86Local::VEX || Encoding == X86Local::XOP) {
    if (HasVEX_LPrefix && HasVEX_WPrefix) {
      if (OpPrefix == X86Local::PD)
        insnContext = IC_VEX_L_W_OPSIZE;
      else if (OpPrefix == X86Local::XS)
        insnContext = IC_VEX_L_W_XS;
      else if (OpPrefix == X86Local::XD)
        insnContext = IC_VEX_L_W_XD;
      else if (OpPrefix == X86Local::PS)
        insnContext = IC_VEX_L_W;
      else {
        errs() << "Instruction does not use a prefix: " << Name << "\n";
        llvm_unreachable("Invalid prefix");
      }
    } else if (OpPrefix == X86Local::PD && HasVEX_LPrefix)
      insnContext = IC_VEX_L_OPSIZE;
    else if (OpPrefix == X86Local::PD && HasVEX_WPrefix)
      insnContext = IC_VEX_W_OPSIZE;
    else if (OpPrefix == X86Local::PD)
      insnContext = IC_VEX_OPSIZE;
    else if (HasVEX_LPrefix && OpPrefix == X86Local::XS)
      insnContext = IC_VEX_L_XS;
    else if (HasVEX_LPrefix && OpPrefix == X86Local::XD)
      insnContext = IC_VEX_L_XD;
    else if (HasVEX_WPrefix && OpPrefix == X86Local::XS)
      insnContext = IC_VEX_W_XS;
    else if (HasVEX_WPrefix && OpPrefix == X86Local::XD)
      insnContext = IC_VEX_W_XD;
    else if (HasVEX_WPrefix && OpPrefix == X86Local::PS)
      insnContext = IC_VEX_W;
    else if (HasVEX_LPrefix && OpPrefix == X86Local::PS)
      insnContext = IC_VEX_L;
    else if (OpPrefix == X86Local::XD)
      insnContext = IC_VEX_XD;
    else if (OpPrefix == X86Local::XS)
      insnContext = IC_VEX_XS;
    else if (OpPrefix == X86Local::PS)
      insnContext = IC_VEX;
    else {
      errs() << "Instruction does not use a prefix: " << Name << "\n";
      llvm_unreachable("Invalid prefix");
    }
  } else if (Is64Bit || HasREX_WPrefix || AdSize == X86Local::AdSize64) {
    if (HasREX_WPrefix && (OpSize == X86Local::OpSize16 || OpPrefix == X86Local::PD))
      insnContext = IC_64BIT_REXW_OPSIZE;
    else if (HasREX_WPrefix && AdSize == X86Local::AdSize32)
      insnContext = IC_64BIT_REXW_ADSIZE;
    else if (OpSize == X86Local::OpSize16 && OpPrefix == X86Local::XD)
      insnContext = IC_64BIT_XD_OPSIZE;
    else if (OpSize == X86Local::OpSize16 && OpPrefix == X86Local::XS)
      insnContext = IC_64BIT_XS_OPSIZE;
    else if (OpSize == X86Local::OpSize16 && AdSize == X86Local::AdSize32)
      insnContext = IC_64BIT_OPSIZE_ADSIZE;
    else if (OpSize == X86Local::OpSize16 || OpPrefix == X86Local::PD)
      insnContext = IC_64BIT_OPSIZE;
    else if (AdSize == X86Local::AdSize32)
      insnContext = IC_64BIT_ADSIZE;
    else if (HasREX_WPrefix && OpPrefix == X86Local::XS)
      insnContext = IC_64BIT_REXW_XS;
    else if (HasREX_WPrefix && OpPrefix == X86Local::XD)
      insnContext = IC_64BIT_REXW_XD;
    else if (OpPrefix == X86Local::XD)
      insnContext = IC_64BIT_XD;
    else if (OpPrefix == X86Local::XS)
      insnContext = IC_64BIT_XS;
    else if (HasREX_WPrefix)
      insnContext = IC_64BIT_REXW;
    else
      insnContext = IC_64BIT;
  } else {
    if (OpSize == X86Local::OpSize16 && OpPrefix == X86Local::XD)
      insnContext = IC_XD_OPSIZE;
    else if (OpSize == X86Local::OpSize16 && OpPrefix == X86Local::XS)
      insnContext = IC_XS_OPSIZE;
    else if (OpSize == X86Local::OpSize16 && AdSize == X86Local::AdSize16)
      insnContext = IC_OPSIZE_ADSIZE;
    else if (OpSize == X86Local::OpSize16 || OpPrefix == X86Local::PD)
      insnContext = IC_OPSIZE;
    else if (AdSize == X86Local::AdSize16)
      insnContext = IC_ADSIZE;
    else if (OpPrefix == X86Local::XD)
      insnContext = IC_XD;
    else if (OpPrefix == X86Local::XS)
      insnContext = IC_XS;
    else
      insnContext = IC;
  }

  return insnContext;
}

void RecognizableInstr::adjustOperandEncoding(OperandEncoding &encoding) {
  // The scaling factor for AVX512 compressed displacement encoding is an
  // instruction attribute.  Adjust the ModRM encoding type to include the
  // scale for compressed displacement.
  if ((encoding != ENCODING_RM && encoding != ENCODING_VSIB) ||CD8_Scale == 0)
    return;
  encoding = (OperandEncoding)(encoding + Log2_32(CD8_Scale));
  assert(((encoding >= ENCODING_RM && encoding <= ENCODING_RM_CD64) ||
          (encoding >= ENCODING_VSIB && encoding <= ENCODING_VSIB_CD64)) &&
         "Invalid CDisp scaling");
}

void RecognizableInstr::handleOperand(bool optional, unsigned &operandIndex,
                                      unsigned &physicalOperandIndex,
                                      unsigned numPhysicalOperands,
                                      const unsigned *operandMapping,
                                      OperandEncoding (*encodingFromString)
                                        (const std::string&,
                                         uint8_t OpSize)) {
  if (optional) {
    if (physicalOperandIndex >= numPhysicalOperands)
      return;
  } else {
    assert(physicalOperandIndex < numPhysicalOperands);
  }

  while (operandMapping[operandIndex] != operandIndex) {
    Spec->operands[operandIndex].encoding = ENCODING_DUP;
    Spec->operands[operandIndex].type =
      (OperandType)(TYPE_DUP0 + operandMapping[operandIndex]);
    ++operandIndex;
  }

  const std::string &typeName = (*Operands)[operandIndex].Rec->getName();

  OperandEncoding encoding = encodingFromString(typeName, OpSize);
  // Adjust the encoding type for an operand based on the instruction.
  adjustOperandEncoding(encoding);
  Spec->operands[operandIndex].encoding = encoding;
  Spec->operands[operandIndex].type = typeFromString(typeName,
                                                     HasREX_WPrefix, OpSize);

  ++operandIndex;
  ++physicalOperandIndex;
}

void RecognizableInstr::emitInstructionSpecifier() {
  Spec->name       = Name;

  Spec->insnContext = insnContext();

  const std::vector<CGIOperandList::OperandInfo> &OperandList = *Operands;

  unsigned numOperands = OperandList.size();
  unsigned numPhysicalOperands = 0;

  // operandMapping maps from operands in OperandList to their originals.
  // If operandMapping[i] != i, then the entry is a duplicate.
  unsigned operandMapping[X86_MAX_OPERANDS];
  assert(numOperands <= X86_MAX_OPERANDS && "X86_MAX_OPERANDS is not large enough");

  for (unsigned operandIndex = 0; operandIndex < numOperands; ++operandIndex) {
    if (!OperandList[operandIndex].Constraints.empty()) {
      const CGIOperandList::ConstraintInfo &Constraint =
        OperandList[operandIndex].Constraints[0];
      if (Constraint.isTied()) {
        operandMapping[operandIndex] = operandIndex;
        operandMapping[Constraint.getTiedOperand()] = operandIndex;
      } else {
        ++numPhysicalOperands;
        operandMapping[operandIndex] = operandIndex;
      }
    } else {
      ++numPhysicalOperands;
      operandMapping[operandIndex] = operandIndex;
    }
  }

#define HANDLE_OPERAND(class)               \
  handleOperand(false,                      \
                operandIndex,               \
                physicalOperandIndex,       \
                numPhysicalOperands,        \
                operandMapping,             \
                class##EncodingFromString);

#define HANDLE_OPTIONAL(class)              \
  handleOperand(true,                       \
                operandIndex,               \
                physicalOperandIndex,       \
                numPhysicalOperands,        \
                operandMapping,             \
                class##EncodingFromString);

  // operandIndex should always be < numOperands
  unsigned operandIndex = 0;
  // physicalOperandIndex should always be < numPhysicalOperands
  unsigned physicalOperandIndex = 0;

#ifndef NDEBUG
  // Given the set of prefix bits, how many additional operands does the
  // instruction have?
  unsigned additionalOperands = 0;
  if (HasVEX_4V)
    ++additionalOperands;
  if (HasEVEX_K)
    ++additionalOperands;
#endif

  switch (Form) {
  default: llvm_unreachable("Unhandled form");
  case X86Local::RawFrmSrc:
    HANDLE_OPERAND(relocation);
    return;
  case X86Local::RawFrmDst:
    HANDLE_OPERAND(relocation);
    return;
  case X86Local::RawFrmDstSrc:
    HANDLE_OPERAND(relocation);
    HANDLE_OPERAND(relocation);
    return;
  case X86Local::RawFrm:
    // Operand 1 (optional) is an address or immediate.
    assert(numPhysicalOperands <= 1 &&
           "Unexpected number of operands for RawFrm");
    HANDLE_OPTIONAL(relocation)
    break;
  case X86Local::RawFrmMemOffs:
    // Operand 1 is an address.
    HANDLE_OPERAND(relocation);
    break;
  case X86Local::AddRegFrm:
    // Operand 1 is added to the opcode.
    // Operand 2 (optional) is an address.
    assert(numPhysicalOperands >= 1 && numPhysicalOperands <= 2 &&
           "Unexpected number of operands for AddRegFrm");
    HANDLE_OPERAND(opcodeModifier)
    HANDLE_OPTIONAL(relocation)
    break;
  case X86Local::MRMDestReg:
    // Operand 1 is a register operand in the R/M field.
    // - In AVX512 there may be a mask operand here -
    // Operand 2 is a register operand in the Reg/Opcode field.
    // - In AVX, there is a register operand in the VEX.vvvv field here -
    // Operand 3 (optional) is an immediate.
    assert(numPhysicalOperands >= 2 + additionalOperands &&
           numPhysicalOperands <= 3 + additionalOperands &&
           "Unexpected number of operands for MRMDestRegFrm");

    HANDLE_OPERAND(rmRegister)
    if (HasEVEX_K)
      HANDLE_OPERAND(writemaskRegister)

    if (HasVEX_4V)
      // FIXME: In AVX, the register below becomes the one encoded
      // in ModRMVEX and the one above the one in the VEX.VVVV field
      HANDLE_OPERAND(vvvvRegister)

    HANDLE_OPERAND(roRegister)
    HANDLE_OPTIONAL(immediate)
    break;
  case X86Local::MRMDestMem:
    // Operand 1 is a memory operand (possibly SIB-extended)
    // Operand 2 is a register operand in the Reg/Opcode field.
    // - In AVX, there is a register operand in the VEX.vvvv field here -
    // Operand 3 (optional) is an immediate.
    assert(numPhysicalOperands >= 2 + additionalOperands &&
           numPhysicalOperands <= 3 + additionalOperands &&
           "Unexpected number of operands for MRMDestMemFrm with VEX_4V");

    HANDLE_OPERAND(memory)

    if (HasEVEX_K)
      HANDLE_OPERAND(writemaskRegister)

    if (HasVEX_4V)
      // FIXME: In AVX, the register below becomes the one encoded
      // in ModRMVEX and the one above the one in the VEX.VVVV field
      HANDLE_OPERAND(vvvvRegister)

    HANDLE_OPERAND(roRegister)
    HANDLE_OPTIONAL(immediate)
    break;
  case X86Local::MRMSrcReg:
    // Operand 1 is a register operand in the Reg/Opcode field.
    // Operand 2 is a register operand in the R/M field.
    // - In AVX, there is a register operand in the VEX.vvvv field here -
    // Operand 3 (optional) is an immediate.
    // Operand 4 (optional) is an immediate.

    assert(numPhysicalOperands >= 2 + additionalOperands &&
           numPhysicalOperands <= 4 + additionalOperands &&
           "Unexpected number of operands for MRMSrcRegFrm");

    HANDLE_OPERAND(roRegister)

    if (HasEVEX_K)
      HANDLE_OPERAND(writemaskRegister)

    if (HasVEX_4V)
      // FIXME: In AVX, the register below becomes the one encoded
      // in ModRMVEX and the one above the one in the VEX.VVVV field
      HANDLE_OPERAND(vvvvRegister)

    HANDLE_OPERAND(rmRegister)
    HANDLE_OPTIONAL(immediate)
    HANDLE_OPTIONAL(immediate) // above might be a register in 7:4
    HANDLE_OPTIONAL(immediate)
    break;
  case X86Local::MRMSrcReg4VOp3:
    assert(numPhysicalOperands == 3 &&
           "Unexpected number of operands for MRMSrcRegFrm");
    HANDLE_OPERAND(roRegister)
    HANDLE_OPERAND(rmRegister)
    HANDLE_OPERAND(vvvvRegister)
    break;
  case X86Local::MRMSrcRegOp4:
    assert(numPhysicalOperands >= 4 && numPhysicalOperands <= 5 &&
           "Unexpected number of operands for MRMSrcRegOp4Frm");
    HANDLE_OPERAND(roRegister)
    HANDLE_OPERAND(vvvvRegister)
    HANDLE_OPERAND(immediate) // Register in imm[7:4]
    HANDLE_OPERAND(rmRegister)
    HANDLE_OPTIONAL(immediate)
    break;
  case X86Local::MRMSrcMem:
    // Operand 1 is a register operand in the Reg/Opcode field.
    // Operand 2 is a memory operand (possibly SIB-extended)
    // - In AVX, there is a register operand in the VEX.vvvv field here -
    // Operand 3 (optional) is an immediate.

    assert(numPhysicalOperands >= 2 + additionalOperands &&
           numPhysicalOperands <= 4 + additionalOperands &&
           "Unexpected number of operands for MRMSrcMemFrm");

    HANDLE_OPERAND(roRegister)

    if (HasEVEX_K)
      HANDLE_OPERAND(writemaskRegister)

    if (HasVEX_4V)
      // FIXME: In AVX, the register below becomes the one encoded
      // in ModRMVEX and the one above the one in the VEX.VVVV field
      HANDLE_OPERAND(vvvvRegister)

    HANDLE_OPERAND(memory)
    HANDLE_OPTIONAL(immediate)
    HANDLE_OPTIONAL(immediate) // above might be a register in 7:4
    break;
  case X86Local::MRMSrcMem4VOp3:
    assert(numPhysicalOperands == 3 &&
           "Unexpected number of operands for MRMSrcMemFrm");
    HANDLE_OPERAND(roRegister)
    HANDLE_OPERAND(memory)
    HANDLE_OPERAND(vvvvRegister)
    break;
  case X86Local::MRMSrcMemOp4:
    assert(numPhysicalOperands >= 4 && numPhysicalOperands <= 5 &&
           "Unexpected number of operands for MRMSrcMemOp4Frm");
    HANDLE_OPERAND(roRegister)
    HANDLE_OPERAND(vvvvRegister)
    HANDLE_OPERAND(immediate) // Register in imm[7:4]
    HANDLE_OPERAND(memory)
    HANDLE_OPTIONAL(immediate)
    break;
  case X86Local::MRMXr:
  case X86Local::MRM0r:
  case X86Local::MRM1r:
  case X86Local::MRM2r:
  case X86Local::MRM3r:
  case X86Local::MRM4r:
  case X86Local::MRM5r:
  case X86Local::MRM6r:
  case X86Local::MRM7r:
    // Operand 1 is a register operand in the R/M field.
    // Operand 2 (optional) is an immediate or relocation.
    // Operand 3 (optional) is an immediate.
    assert(numPhysicalOperands >= 0 + additionalOperands &&
           numPhysicalOperands <= 3 + additionalOperands &&
           "Unexpected number of operands for MRMnr");

    if (HasVEX_4V)
      HANDLE_OPERAND(vvvvRegister)

    if (HasEVEX_K)
      HANDLE_OPERAND(writemaskRegister)
    HANDLE_OPTIONAL(rmRegister)
    HANDLE_OPTIONAL(relocation)
    HANDLE_OPTIONAL(immediate)
    break;
  case X86Local::MRMXm:
  case X86Local::MRM0m:
  case X86Local::MRM1m:
  case X86Local::MRM2m:
  case X86Local::MRM3m:
  case X86Local::MRM4m:
  case X86Local::MRM5m:
  case X86Local::MRM6m:
  case X86Local::MRM7m:
    // Operand 1 is a memory operand (possibly SIB-extended)
    // Operand 2 (optional) is an immediate or relocation.
    assert(numPhysicalOperands >= 1 + additionalOperands &&
           numPhysicalOperands <= 2 + additionalOperands &&
           "Unexpected number of operands for MRMnm");

    if (HasVEX_4V)
      HANDLE_OPERAND(vvvvRegister)
    if (HasEVEX_K)
      HANDLE_OPERAND(writemaskRegister)
    HANDLE_OPERAND(memory)
    HANDLE_OPTIONAL(relocation)
    break;
  case X86Local::RawFrmImm8:
    // operand 1 is a 16-bit immediate
    // operand 2 is an 8-bit immediate
    assert(numPhysicalOperands == 2 &&
           "Unexpected number of operands for X86Local::RawFrmImm8");
    HANDLE_OPERAND(immediate)
    HANDLE_OPERAND(immediate)
    break;
  case X86Local::RawFrmImm16:
    // operand 1 is a 16-bit immediate
    // operand 2 is a 16-bit immediate
    HANDLE_OPERAND(immediate)
    HANDLE_OPERAND(immediate)
    break;
  case X86Local::MRM_F8:
    if (Opcode == 0xc6) {
      assert(numPhysicalOperands == 1 &&
             "Unexpected number of operands for X86Local::MRM_F8");
      HANDLE_OPERAND(immediate)
    } else if (Opcode == 0xc7) {
      assert(numPhysicalOperands == 1 &&
             "Unexpected number of operands for X86Local::MRM_F8");
      HANDLE_OPERAND(relocation)
    }
    break;
  case X86Local::MRM_C0: case X86Local::MRM_C1: case X86Local::MRM_C2:
  case X86Local::MRM_C3: case X86Local::MRM_C4: case X86Local::MRM_C8:
  case X86Local::MRM_C9: case X86Local::MRM_CA: case X86Local::MRM_CB:
  case X86Local::MRM_CF: case X86Local::MRM_D0: case X86Local::MRM_D1:
  case X86Local::MRM_D4: case X86Local::MRM_D5: case X86Local::MRM_D6:
  case X86Local::MRM_D7: case X86Local::MRM_D8: case X86Local::MRM_D9:
  case X86Local::MRM_DA: case X86Local::MRM_DB: case X86Local::MRM_DC:
  case X86Local::MRM_DD: case X86Local::MRM_DE: case X86Local::MRM_DF:
  case X86Local::MRM_E0: case X86Local::MRM_E1: case X86Local::MRM_E2:
  case X86Local::MRM_E3: case X86Local::MRM_E4: case X86Local::MRM_E5:
  case X86Local::MRM_E8: case X86Local::MRM_E9: case X86Local::MRM_EA:
  case X86Local::MRM_EB: case X86Local::MRM_EC: case X86Local::MRM_ED:
  case X86Local::MRM_EE: case X86Local::MRM_EF: case X86Local::MRM_F0:
  case X86Local::MRM_F1: case X86Local::MRM_F2: case X86Local::MRM_F3:
  case X86Local::MRM_F4: case X86Local::MRM_F5: case X86Local::MRM_F6:
  case X86Local::MRM_F7: case X86Local::MRM_F9: case X86Local::MRM_FA:
  case X86Local::MRM_FB: case X86Local::MRM_FC: case X86Local::MRM_FD:
  case X86Local::MRM_FE: case X86Local::MRM_FF:
    // Ignored.
    break;
  }

  #undef HANDLE_OPERAND
  #undef HANDLE_OPTIONAL
}

void RecognizableInstr::emitDecodePath(DisassemblerTables &tables) const {
  // Special cases where the LLVM tables are not complete

#define MAP(from, to)                     \
  case X86Local::MRM_##from:

  OpcodeType    opcodeType  = (OpcodeType)-1;

  ModRMFilter*  filter      = nullptr;
  uint8_t       opcodeToSet = 0;

  switch (OpMap) {
  default: llvm_unreachable("Invalid map!");
  case X86Local::OB:
  case X86Local::TB:
  case X86Local::T8:
  case X86Local::TA:
  case X86Local::XOP8:
  case X86Local::XOP9:
  case X86Local::XOPA:
    switch (OpMap) {
    default: llvm_unreachable("Unexpected map!");
    case X86Local::OB:   opcodeType = ONEBYTE;      break;
    case X86Local::TB:   opcodeType = TWOBYTE;      break;
    case X86Local::T8:   opcodeType = THREEBYTE_38; break;
    case X86Local::TA:   opcodeType = THREEBYTE_3A; break;
    case X86Local::XOP8: opcodeType = XOP8_MAP;     break;
    case X86Local::XOP9: opcodeType = XOP9_MAP;     break;
    case X86Local::XOPA: opcodeType = XOPA_MAP;     break;
    }

    switch (Form) {
    default: llvm_unreachable("Invalid form!");
    case X86Local::Pseudo: llvm_unreachable("Pseudo should not be emitted!");
    case X86Local::RawFrm:
    case X86Local::AddRegFrm:
    case X86Local::RawFrmMemOffs:
    case X86Local::RawFrmSrc:
    case X86Local::RawFrmDst:
    case X86Local::RawFrmDstSrc:
    case X86Local::RawFrmImm8:
    case X86Local::RawFrmImm16:
      filter = new DumbFilter();
      break;
    case X86Local::MRMDestReg:
    case X86Local::MRMSrcReg:
    case X86Local::MRMSrcReg4VOp3:
    case X86Local::MRMSrcRegOp4:
    case X86Local::MRMXr:
      filter = new ModFilter(true);
      break;
    case X86Local::MRMDestMem:
    case X86Local::MRMSrcMem:
    case X86Local::MRMSrcMem4VOp3:
    case X86Local::MRMSrcMemOp4:
    case X86Local::MRMXm:
      filter = new ModFilter(false);
      break;
    case X86Local::MRM0r:      case X86Local::MRM1r:
    case X86Local::MRM2r:      case X86Local::MRM3r:
    case X86Local::MRM4r:      case X86Local::MRM5r:
    case X86Local::MRM6r:      case X86Local::MRM7r:
      filter = new ExtendedFilter(true, Form - X86Local::MRM0r);
      break;
    case X86Local::MRM0m:      case X86Local::MRM1m:
    case X86Local::MRM2m:      case X86Local::MRM3m:
    case X86Local::MRM4m:      case X86Local::MRM5m:
    case X86Local::MRM6m:      case X86Local::MRM7m:
      filter = new ExtendedFilter(false, Form - X86Local::MRM0m);
      break;
    MRM_MAPPING
      filter = new ExactFilter(0xC0 + Form - X86Local::MRM_C0);   \
      break;
    } // switch (Form)

    opcodeToSet = Opcode;
    break;
  } // switch (OpMap)

  unsigned AddressSize = 0;
  switch (AdSize) {
  case X86Local::AdSize16: AddressSize = 16; break;
  case X86Local::AdSize32: AddressSize = 32; break;
  case X86Local::AdSize64: AddressSize = 64; break;
  }

  assert(opcodeType != (OpcodeType)-1 &&
         "Opcode type not set");
  assert(filter && "Filter not set");

  if (Form == X86Local::AddRegFrm) {
    assert(((opcodeToSet & 7) == 0) &&
           "ADDREG_FRM opcode not aligned");

    uint8_t currentOpcode;

    for (currentOpcode = opcodeToSet;
         currentOpcode < opcodeToSet + 8;
         ++currentOpcode)
      tables.setTableFields(opcodeType,
                            insnContext(),
                            currentOpcode,
                            *filter,
                            UID, Is32Bit, IgnoresVEX_L, AddressSize);
  } else {
    tables.setTableFields(opcodeType,
                          insnContext(),
                          opcodeToSet,
                          *filter,
                          UID, Is32Bit, IgnoresVEX_L, AddressSize);
  }

  delete filter;

#undef MAP
}

#define TYPE(str, type) if (s == str) return type;
OperandType RecognizableInstr::typeFromString(const std::string &s,
                                              bool hasREX_WPrefix,
                                              uint8_t OpSize) {
  if(hasREX_WPrefix) {
    // For instructions with a REX_W prefix, a declared 32-bit register encoding
    // is special.
    TYPE("GR32",              TYPE_R32)
  }
  if(OpSize == X86Local::OpSize16) {
    // For OpSize16 instructions, a declared 16-bit register or
    // immediate encoding is special.
    TYPE("GR16",              TYPE_Rv)
  } else if(OpSize == X86Local::OpSize32) {
    // For OpSize32 instructions, a declared 32-bit register or
    // immediate encoding is special.
    TYPE("GR32",              TYPE_Rv)
  }
  TYPE("i16mem",              TYPE_M)
  TYPE("i16imm",              TYPE_IMM)
  TYPE("i16i8imm",            TYPE_IMM)
  TYPE("GR16",                TYPE_R16)
  TYPE("i32mem",              TYPE_M)
  TYPE("i32imm",              TYPE_IMM)
  TYPE("i32i8imm",            TYPE_IMM)
  TYPE("GR32",                TYPE_R32)
  TYPE("GR32orGR64",          TYPE_R32)
  TYPE("i64mem",              TYPE_M)
  TYPE("i64i32imm",           TYPE_IMM)
  TYPE("i64i8imm",            TYPE_IMM)
  TYPE("GR64",                TYPE_R64)
  TYPE("i8mem",               TYPE_M)
  TYPE("i8imm",               TYPE_IMM)
  TYPE("u8imm",               TYPE_UIMM8)
  TYPE("i32u8imm",            TYPE_UIMM8)
  TYPE("GR8",                 TYPE_R8)
  TYPE("VR128",               TYPE_XMM)
  TYPE("VR128X",              TYPE_XMM)
  TYPE("f128mem",             TYPE_M)
  TYPE("f256mem",             TYPE_M)
  TYPE("f512mem",             TYPE_M)
  TYPE("FR128",               TYPE_XMM)
  TYPE("FR64",                TYPE_XMM)
  TYPE("FR64X",               TYPE_XMM)
  TYPE("f64mem",              TYPE_M)
  TYPE("sdmem",               TYPE_M)
  TYPE("FR32",                TYPE_XMM)
  TYPE("FR32X",               TYPE_XMM)
  TYPE("f32mem",              TYPE_M)
  TYPE("ssmem",               TYPE_M)
  TYPE("RST",                 TYPE_ST)
  TYPE("i128mem",             TYPE_M)
  TYPE("i256mem",             TYPE_M)
  TYPE("i512mem",             TYPE_M)
  TYPE("i64i32imm_pcrel",     TYPE_REL)
  TYPE("i16imm_pcrel",        TYPE_REL)
  TYPE("i32imm_pcrel",        TYPE_REL)
  TYPE("SSECC",               TYPE_IMM3)
  TYPE("XOPCC",               TYPE_IMM3)
  TYPE("AVXCC",               TYPE_IMM5)
  TYPE("AVX512ICC",           TYPE_AVX512ICC)
  TYPE("AVX512RC",            TYPE_IMM)
  TYPE("brtarget32",          TYPE_REL)
  TYPE("brtarget16",          TYPE_REL)
  TYPE("brtarget8",           TYPE_REL)
  TYPE("f80mem",              TYPE_M)
  TYPE("lea64_32mem",         TYPE_M)
  TYPE("lea64mem",            TYPE_M)
  TYPE("VR64",                TYPE_MM64)
  TYPE("i64imm",              TYPE_IMM)
  TYPE("anymem",              TYPE_M)
<<<<<<< HEAD
  TYPE("anyi16mem",           TYPE_M)
  TYPE("anyi32mem",           TYPE_M)
  TYPE("anyi64mem",           TYPE_M)
  TYPE("opaque32mem",         TYPE_M1616)
  TYPE("opaque48mem",         TYPE_M1632)
  TYPE("opaque80mem",         TYPE_M1664)
  TYPE("opaque512mem",        TYPE_M512)
=======
  TYPE("opaque32mem",         TYPE_M)
  TYPE("opaque48mem",         TYPE_M)
  TYPE("opaque80mem",         TYPE_M)
  TYPE("opaque512mem",        TYPE_M)
>>>>>>> d122abea
  TYPE("SEGMENT_REG",         TYPE_SEGMENTREG)
  TYPE("DEBUG_REG",           TYPE_DEBUGREG)
  TYPE("CONTROL_REG",         TYPE_CONTROLREG)
  TYPE("srcidx8",             TYPE_SRCIDX)
  TYPE("srcidx16",            TYPE_SRCIDX)
  TYPE("srcidx32",            TYPE_SRCIDX)
  TYPE("srcidx64",            TYPE_SRCIDX)
  TYPE("dstidx8",             TYPE_DSTIDX)
  TYPE("dstidx16",            TYPE_DSTIDX)
  TYPE("dstidx32",            TYPE_DSTIDX)
  TYPE("dstidx64",            TYPE_DSTIDX)
  TYPE("offset16_8",          TYPE_MOFFS)
  TYPE("offset16_16",         TYPE_MOFFS)
  TYPE("offset16_32",         TYPE_MOFFS)
  TYPE("offset32_8",          TYPE_MOFFS)
  TYPE("offset32_16",         TYPE_MOFFS)
  TYPE("offset32_32",         TYPE_MOFFS)
  TYPE("offset32_64",         TYPE_MOFFS)
  TYPE("offset64_8",          TYPE_MOFFS)
  TYPE("offset64_16",         TYPE_MOFFS)
  TYPE("offset64_32",         TYPE_MOFFS)
  TYPE("offset64_64",         TYPE_MOFFS)
  TYPE("VR256",               TYPE_YMM)
  TYPE("VR256X",              TYPE_YMM)
  TYPE("VR512",               TYPE_ZMM)
  TYPE("VK1",                 TYPE_VK)
  TYPE("VK1WM",               TYPE_VK)
  TYPE("VK2",                 TYPE_VK)
  TYPE("VK2WM",               TYPE_VK)
  TYPE("VK4",                 TYPE_VK)
  TYPE("VK4WM",               TYPE_VK)
  TYPE("VK8",                 TYPE_VK)
  TYPE("VK8WM",               TYPE_VK)
  TYPE("VK16",                TYPE_VK)
  TYPE("VK16WM",              TYPE_VK)
  TYPE("VK32",                TYPE_VK)
  TYPE("VK32WM",              TYPE_VK)
  TYPE("VK64",                TYPE_VK)
  TYPE("VK64WM",              TYPE_VK)
  TYPE("GR32_NOAX",           TYPE_Rv)
  TYPE("vx64mem",             TYPE_M)
  TYPE("vx128mem",            TYPE_M)
  TYPE("vx256mem",            TYPE_M)
  TYPE("vy128mem",            TYPE_M)
  TYPE("vy256mem",            TYPE_M)
  TYPE("vx64xmem",            TYPE_M)
  TYPE("vx128xmem",           TYPE_M)
  TYPE("vx256xmem",           TYPE_M)
  TYPE("vy128xmem",           TYPE_M)
  TYPE("vy256xmem",           TYPE_M)
  TYPE("vy512mem",            TYPE_M)
  TYPE("vz256xmem",           TYPE_M)
  TYPE("vz512mem",            TYPE_M)
  TYPE("BNDR",                TYPE_BNDR)
  errs() << "Unhandled type string " << s << "\n";
  llvm_unreachable("Unhandled type string");
}
#undef TYPE

#define ENCODING(str, encoding) if (s == str) return encoding;
OperandEncoding
RecognizableInstr::immediateEncodingFromString(const std::string &s,
                                               uint8_t OpSize) {
  if(OpSize != X86Local::OpSize16) {
    // For instructions without an OpSize prefix, a declared 16-bit register or
    // immediate encoding is special.
    ENCODING("i16imm",        ENCODING_IW)
  }
  ENCODING("i32i8imm",        ENCODING_IB)
  ENCODING("SSECC",           ENCODING_IB)
  ENCODING("XOPCC",           ENCODING_IB)
  ENCODING("AVXCC",           ENCODING_IB)
  ENCODING("AVX512ICC",       ENCODING_IB)
  ENCODING("AVX512RC",        ENCODING_IB)
  ENCODING("i16imm",          ENCODING_Iv)
  ENCODING("i16i8imm",        ENCODING_IB)
  ENCODING("i32imm",          ENCODING_Iv)
  ENCODING("i64i32imm",       ENCODING_ID)
  ENCODING("i64i8imm",        ENCODING_IB)
  ENCODING("i8imm",           ENCODING_IB)
  ENCODING("u8imm",           ENCODING_IB)
  ENCODING("i32u8imm",        ENCODING_IB)
  // This is not a typo.  Instructions like BLENDVPD put
  // register IDs in 8-bit immediates nowadays.
  ENCODING("FR32",            ENCODING_IB)
  ENCODING("FR64",            ENCODING_IB)
  ENCODING("FR128",           ENCODING_IB)
  ENCODING("VR128",           ENCODING_IB)
  ENCODING("VR256",           ENCODING_IB)
  ENCODING("FR32X",           ENCODING_IB)
  ENCODING("FR64X",           ENCODING_IB)
  ENCODING("VR128X",          ENCODING_IB)
  ENCODING("VR256X",          ENCODING_IB)
  ENCODING("VR512",           ENCODING_IB)
  errs() << "Unhandled immediate encoding " << s << "\n";
  llvm_unreachable("Unhandled immediate encoding");
}

OperandEncoding
RecognizableInstr::rmRegisterEncodingFromString(const std::string &s,
                                                uint8_t OpSize) {
  ENCODING("RST",             ENCODING_FP)
  ENCODING("GR16",            ENCODING_RM)
  ENCODING("GR32",            ENCODING_RM)
  ENCODING("GR32orGR64",      ENCODING_RM)
  ENCODING("GR64",            ENCODING_RM)
  ENCODING("GR8",             ENCODING_RM)
  ENCODING("VR128",           ENCODING_RM)
  ENCODING("VR128X",          ENCODING_RM)
  ENCODING("FR128",           ENCODING_RM)
  ENCODING("FR64",            ENCODING_RM)
  ENCODING("FR32",            ENCODING_RM)
  ENCODING("FR64X",           ENCODING_RM)
  ENCODING("FR32X",           ENCODING_RM)
  ENCODING("VR64",            ENCODING_RM)
  ENCODING("VR256",           ENCODING_RM)
  ENCODING("VR256X",          ENCODING_RM)
  ENCODING("VR512",           ENCODING_RM)
  ENCODING("VK1",             ENCODING_RM)
  ENCODING("VK2",             ENCODING_RM)
  ENCODING("VK4",             ENCODING_RM)
  ENCODING("VK8",             ENCODING_RM)
  ENCODING("VK16",            ENCODING_RM)
  ENCODING("VK32",            ENCODING_RM)
  ENCODING("VK64",            ENCODING_RM)
  ENCODING("BNDR",            ENCODING_RM)
  errs() << "Unhandled R/M register encoding " << s << "\n";
  llvm_unreachable("Unhandled R/M register encoding");
}

OperandEncoding
RecognizableInstr::roRegisterEncodingFromString(const std::string &s,
                                                uint8_t OpSize) {
  ENCODING("GR16",            ENCODING_REG)
  ENCODING("GR32",            ENCODING_REG)
  ENCODING("GR32orGR64",      ENCODING_REG)
  ENCODING("GR64",            ENCODING_REG)
  ENCODING("GR8",             ENCODING_REG)
  ENCODING("VR128",           ENCODING_REG)
  ENCODING("FR128",           ENCODING_REG)
  ENCODING("FR64",            ENCODING_REG)
  ENCODING("FR32",            ENCODING_REG)
  ENCODING("VR64",            ENCODING_REG)
  ENCODING("SEGMENT_REG",     ENCODING_REG)
  ENCODING("DEBUG_REG",       ENCODING_REG)
  ENCODING("CONTROL_REG",     ENCODING_REG)
  ENCODING("VR256",           ENCODING_REG)
  ENCODING("VR256X",          ENCODING_REG)
  ENCODING("VR128X",          ENCODING_REG)
  ENCODING("FR64X",           ENCODING_REG)
  ENCODING("FR32X",           ENCODING_REG)
  ENCODING("VR512",           ENCODING_REG)
  ENCODING("VK1",             ENCODING_REG)
  ENCODING("VK2",             ENCODING_REG)
  ENCODING("VK4",             ENCODING_REG)
  ENCODING("VK8",             ENCODING_REG)
  ENCODING("VK16",            ENCODING_REG)
  ENCODING("VK32",            ENCODING_REG)
  ENCODING("VK64",            ENCODING_REG)
  ENCODING("VK1WM",           ENCODING_REG)
  ENCODING("VK2WM",           ENCODING_REG)
  ENCODING("VK4WM",           ENCODING_REG)
  ENCODING("VK8WM",           ENCODING_REG)
  ENCODING("VK16WM",          ENCODING_REG)
  ENCODING("VK32WM",          ENCODING_REG)
  ENCODING("VK64WM",          ENCODING_REG)
  ENCODING("BNDR",            ENCODING_REG)
  errs() << "Unhandled reg/opcode register encoding " << s << "\n";
  llvm_unreachable("Unhandled reg/opcode register encoding");
}

OperandEncoding
RecognizableInstr::vvvvRegisterEncodingFromString(const std::string &s,
                                                  uint8_t OpSize) {
  ENCODING("GR32",            ENCODING_VVVV)
  ENCODING("GR64",            ENCODING_VVVV)
  ENCODING("FR32",            ENCODING_VVVV)
  ENCODING("FR128",           ENCODING_VVVV)
  ENCODING("FR64",            ENCODING_VVVV)
  ENCODING("VR128",           ENCODING_VVVV)
  ENCODING("VR256",           ENCODING_VVVV)
  ENCODING("FR32X",           ENCODING_VVVV)
  ENCODING("FR64X",           ENCODING_VVVV)
  ENCODING("VR128X",          ENCODING_VVVV)
  ENCODING("VR256X",          ENCODING_VVVV)
  ENCODING("VR512",           ENCODING_VVVV)
  ENCODING("VK1",             ENCODING_VVVV)
  ENCODING("VK2",             ENCODING_VVVV)
  ENCODING("VK4",             ENCODING_VVVV)
  ENCODING("VK8",             ENCODING_VVVV)
  ENCODING("VK16",            ENCODING_VVVV)
  ENCODING("VK32",            ENCODING_VVVV)
  ENCODING("VK64",            ENCODING_VVVV)
  errs() << "Unhandled VEX.vvvv register encoding " << s << "\n";
  llvm_unreachable("Unhandled VEX.vvvv register encoding");
}

OperandEncoding
RecognizableInstr::writemaskRegisterEncodingFromString(const std::string &s,
                                                       uint8_t OpSize) {
  ENCODING("VK1WM",           ENCODING_WRITEMASK)
  ENCODING("VK2WM",           ENCODING_WRITEMASK)
  ENCODING("VK4WM",           ENCODING_WRITEMASK)
  ENCODING("VK8WM",           ENCODING_WRITEMASK)
  ENCODING("VK16WM",          ENCODING_WRITEMASK)
  ENCODING("VK32WM",          ENCODING_WRITEMASK)
  ENCODING("VK64WM",          ENCODING_WRITEMASK)
  errs() << "Unhandled mask register encoding " << s << "\n";
  llvm_unreachable("Unhandled mask register encoding");
}

OperandEncoding
RecognizableInstr::memoryEncodingFromString(const std::string &s,
                                            uint8_t OpSize) {
  ENCODING("i16mem",          ENCODING_RM)
  ENCODING("i32mem",          ENCODING_RM)
  ENCODING("i64mem",          ENCODING_RM)
  ENCODING("i8mem",           ENCODING_RM)
  ENCODING("ssmem",           ENCODING_RM)
  ENCODING("sdmem",           ENCODING_RM)
  ENCODING("f128mem",         ENCODING_RM)
  ENCODING("f256mem",         ENCODING_RM)
  ENCODING("f512mem",         ENCODING_RM)
  ENCODING("f64mem",          ENCODING_RM)
  ENCODING("f32mem",          ENCODING_RM)
  ENCODING("i128mem",         ENCODING_RM)
  ENCODING("i256mem",         ENCODING_RM)
  ENCODING("i512mem",         ENCODING_RM)
  ENCODING("f80mem",          ENCODING_RM)
  ENCODING("lea64_32mem",     ENCODING_RM)
  ENCODING("lea64mem",        ENCODING_RM)
  ENCODING("anymem",          ENCODING_RM)
  ENCODING("anyi16mem",       ENCODING_RM)
  ENCODING("anyi32mem",       ENCODING_RM)
  ENCODING("anyi64mem",       ENCODING_RM)
  ENCODING("opaque32mem",     ENCODING_RM)
  ENCODING("opaque48mem",     ENCODING_RM)
  ENCODING("opaque80mem",     ENCODING_RM)
  ENCODING("opaque512mem",    ENCODING_RM)
  ENCODING("vx64mem",         ENCODING_VSIB)
  ENCODING("vx128mem",        ENCODING_VSIB)
  ENCODING("vx256mem",        ENCODING_VSIB)
  ENCODING("vy128mem",        ENCODING_VSIB)
  ENCODING("vy256mem",        ENCODING_VSIB)
  ENCODING("vx64xmem",        ENCODING_VSIB)
  ENCODING("vx128xmem",       ENCODING_VSIB)
  ENCODING("vx256xmem",       ENCODING_VSIB)
  ENCODING("vy128xmem",       ENCODING_VSIB)
  ENCODING("vy256xmem",       ENCODING_VSIB)
  ENCODING("vy512mem",        ENCODING_VSIB)
  ENCODING("vz256xmem",       ENCODING_VSIB)
  ENCODING("vz512mem",        ENCODING_VSIB)
  errs() << "Unhandled memory encoding " << s << "\n";
  llvm_unreachable("Unhandled memory encoding");
}

OperandEncoding
RecognizableInstr::relocationEncodingFromString(const std::string &s,
                                                uint8_t OpSize) {
  if(OpSize != X86Local::OpSize16) {
    // For instructions without an OpSize prefix, a declared 16-bit register or
    // immediate encoding is special.
    ENCODING("i16imm",        ENCODING_IW)
  }
  ENCODING("i16imm",          ENCODING_Iv)
  ENCODING("i16i8imm",        ENCODING_IB)
  ENCODING("i32imm",          ENCODING_Iv)
  ENCODING("i32i8imm",        ENCODING_IB)
  ENCODING("i64i32imm",       ENCODING_ID)
  ENCODING("i64i8imm",        ENCODING_IB)
  ENCODING("i8imm",           ENCODING_IB)
  ENCODING("u8imm",           ENCODING_IB)
  ENCODING("i32u8imm",        ENCODING_IB)
  ENCODING("i64i32imm_pcrel", ENCODING_ID)
  ENCODING("i16imm_pcrel",    ENCODING_IW)
  ENCODING("i32imm_pcrel",    ENCODING_ID)
  ENCODING("brtarget32",      ENCODING_Iv)
  ENCODING("brtarget16",      ENCODING_Iv)
  ENCODING("brtarget8",       ENCODING_IB)
  ENCODING("i64imm",          ENCODING_IO)
  ENCODING("offset16_8",      ENCODING_Ia)
  ENCODING("offset16_16",     ENCODING_Ia)
  ENCODING("offset16_32",     ENCODING_Ia)
  ENCODING("offset32_8",      ENCODING_Ia)
  ENCODING("offset32_16",     ENCODING_Ia)
  ENCODING("offset32_32",     ENCODING_Ia)
  ENCODING("offset32_64",     ENCODING_Ia)
  ENCODING("offset64_8",      ENCODING_Ia)
  ENCODING("offset64_16",     ENCODING_Ia)
  ENCODING("offset64_32",     ENCODING_Ia)
  ENCODING("offset64_64",     ENCODING_Ia)
  ENCODING("srcidx8",         ENCODING_SI)
  ENCODING("srcidx16",        ENCODING_SI)
  ENCODING("srcidx32",        ENCODING_SI)
  ENCODING("srcidx64",        ENCODING_SI)
  ENCODING("dstidx8",         ENCODING_DI)
  ENCODING("dstidx16",        ENCODING_DI)
  ENCODING("dstidx32",        ENCODING_DI)
  ENCODING("dstidx64",        ENCODING_DI)
  errs() << "Unhandled relocation encoding " << s << "\n";
  llvm_unreachable("Unhandled relocation encoding");
}

OperandEncoding
RecognizableInstr::opcodeModifierEncodingFromString(const std::string &s,
                                                    uint8_t OpSize) {
  ENCODING("GR32",            ENCODING_Rv)
  ENCODING("GR64",            ENCODING_RO)
  ENCODING("GR16",            ENCODING_Rv)
  ENCODING("GR8",             ENCODING_RB)
  ENCODING("GR32_NOAX",       ENCODING_Rv)
  errs() << "Unhandled opcode modifier encoding " << s << "\n";
  llvm_unreachable("Unhandled opcode modifier encoding");
}
#undef ENCODING<|MERGE_RESOLUTION|>--- conflicted
+++ resolved
@@ -1004,20 +1004,13 @@
   TYPE("VR64",                TYPE_MM64)
   TYPE("i64imm",              TYPE_IMM)
   TYPE("anymem",              TYPE_M)
-<<<<<<< HEAD
-  TYPE("anyi16mem",           TYPE_M)
-  TYPE("anyi32mem",           TYPE_M)
-  TYPE("anyi64mem",           TYPE_M)
-  TYPE("opaque32mem",         TYPE_M1616)
-  TYPE("opaque48mem",         TYPE_M1632)
-  TYPE("opaque80mem",         TYPE_M1664)
-  TYPE("opaque512mem",        TYPE_M512)
-=======
+  TYPE("anyi16mem",           TYPE_M) // INTEL
+  TYPE("anyi32mem",           TYPE_M) // INTEL
+  TYPE("anyi64mem",           TYPE_M) // INTEL
   TYPE("opaque32mem",         TYPE_M)
   TYPE("opaque48mem",         TYPE_M)
   TYPE("opaque80mem",         TYPE_M)
   TYPE("opaque512mem",        TYPE_M)
->>>>>>> d122abea
   TYPE("SEGMENT_REG",         TYPE_SEGMENTREG)
   TYPE("DEBUG_REG",           TYPE_DEBUGREG)
   TYPE("CONTROL_REG",         TYPE_CONTROLREG)
@@ -1250,9 +1243,9 @@
   ENCODING("lea64_32mem",     ENCODING_RM)
   ENCODING("lea64mem",        ENCODING_RM)
   ENCODING("anymem",          ENCODING_RM)
-  ENCODING("anyi16mem",       ENCODING_RM)
-  ENCODING("anyi32mem",       ENCODING_RM)
-  ENCODING("anyi64mem",       ENCODING_RM)
+  ENCODING("anyi16mem",       ENCODING_RM) // INTEL
+  ENCODING("anyi32mem",       ENCODING_RM) // INTEL
+  ENCODING("anyi64mem",       ENCODING_RM) // INTEL
   ENCODING("opaque32mem",     ENCODING_RM)
   ENCODING("opaque48mem",     ENCODING_RM)
   ENCODING("opaque80mem",     ENCODING_RM)
