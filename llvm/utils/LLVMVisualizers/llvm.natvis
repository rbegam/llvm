--- conflicted
+++ resolved
@@ -1,4 +1,3 @@
-<<<<<<< HEAD
 <?xml version="1.0" encoding="utf-8"?>
 <!--
 Visual Studio Native Debugging Visualizers for LLVM
@@ -9,8 +8,8 @@
 For later versions of Visual Studio, no setup is required.
 -->
 <AutoVisualizer xmlns="http://schemas.microsoft.com/vstudio/debugger/natvis/2010">
-
-  <Type Name="llvm::SmallVectorImpl&lt;*&gt;">
+  <!-- VS2013 -->
+  <Type Name="llvm::SmallVectorImpl&lt;*&gt;" Priority="MediumLow">
     <DisplayString Condition="(($T1*)EndX - ($T1*)BeginX) == 0">empty</DisplayString>
     <DisplayString Condition="(($T1*)EndX - ($T1*)BeginX) != 0">{{ size={($T1*)EndX - ($T1*)BeginX} }}</DisplayString>
     <Expand>
@@ -22,7 +21,40 @@
       </ArrayItems>
     </Expand>
   </Type>
-
+  <!-- VS2015 and up -->
+  <Type Name="llvm::SmallVectorImpl&lt;*&gt;">
+    <DisplayString IncludeView ="elt0" Condition="(($T1*)EndX - ($T1*)BeginX) == 0"></DisplayString>
+    <DisplayString IncludeView ="elt0">{(($T1*)BeginX)[0]}{*this,view(elt1)}</DisplayString>
+    <DisplayString IncludeView ="elt1" Condition="(($T1*)EndX - ($T1*)BeginX) == 1"></DisplayString>
+    <DisplayString IncludeView ="elt1">, {(($T1*)BeginX)[1]}{*this,view(elt2)}</DisplayString>
+    <DisplayString IncludeView ="elt2" Condition="(($T1*)EndX - ($T1*)BeginX) == 2"></DisplayString>
+    <DisplayString IncludeView ="elt2">, {(($T1*)BeginX)[2]}{*this,view(elt3)}</DisplayString>
+    <DisplayString IncludeView ="elt3" Condition="(($T1*)EndX - ($T1*)BeginX) == 3"></DisplayString>
+    <DisplayString IncludeView ="elt3">, {(($T1*)BeginX)[2]}{*this,view(elt4)}</DisplayString>
+    <DisplayString IncludeView ="elt4" Condition="(($T1*)EndX - ($T1*)BeginX) == 4"></DisplayString>
+    <DisplayString IncludeView ="elt4">, /* {(($T1*)EndX - ($T1*)BeginX) - 4} more*/ </DisplayString>
+    <DisplayString Condition="(($T1*)EndX - ($T1*)BeginX) == 0">empty</DisplayString>
+    <DisplayString Condition="(($T1*)EndX - ($T1*)BeginX) != 0">{{{*this,view(elt0)}}}</DisplayString>
+    <Expand>
+      <Item Name="[size]">($T1*)EndX - ($T1*)BeginX</Item>
+      <Item Name="[capacity]">($T1*)CapacityX - ($T1*)BeginX</Item>
+      <ArrayItems>
+        <Size>($T1*)EndX - ($T1*)BeginX</Size>
+        <ValuePointer>($T1*)BeginX</ValuePointer>
+      </ArrayItems>
+    </Expand>
+  </Type>
+  <Type Name="llvm::ArrayRef&lt;*&gt;">
+    <DisplayString Condition="Length == 0">empty</DisplayString>
+    <DisplayString Condition="Length != 0">{{ size={Length} }}</DisplayString>
+    <Expand>
+      <Item Name="[size]">Length</Item>
+      <ArrayItems>
+        <Size>Length</Size>
+        <ValuePointer>Data</ValuePointer>
+      </ArrayItems>
+    </Expand>
+  </Type>
   <Type Name="llvm::SmallString&lt;*&gt;">
     <DisplayString>{BeginX,s}</DisplayString>
     <StringView>BeginX,s</StringView>
@@ -169,6 +201,7 @@
       <Item Name="[underlying]" Condition="hasVal">*(($T1 *)(unsigned char *)storage.buffer)</Item>
     </Expand>
   </Type>
+
 
   <!-- Since we're in MSVC, we can assume that the system is little endian.  Therefore
        the little and native cases just require a cast.  Handle this easy case first. Use
@@ -210,252 +243,4 @@
       <Item Name="[Raw Bytes]" Condition="sizeof($T1)==8">(unsigned char *)Value.buffer,8</Item>
     </Expand>
   </Type>
-</AutoVisualizer>
-=======
-<?xml version="1.0" encoding="utf-8"?>
-<!--
-Visual Studio Native Debugging Visualizers for LLVM
-
-For Visual Studio 2013 only, put this file into 
-"%USERPROFILE%\Documents\Visual Studio 2013\Visualizers" or create a symbolic link so it updates automatically.
-
-For later versions of Visual Studio, no setup is required.
--->
-<AutoVisualizer xmlns="http://schemas.microsoft.com/vstudio/debugger/natvis/2010">
-  <!-- VS2013 -->
-  <Type Name="llvm::SmallVectorImpl&lt;*&gt;" Priority="MediumLow">
-    <DisplayString Condition="(($T1*)EndX - ($T1*)BeginX) == 0">empty</DisplayString>
-    <DisplayString Condition="(($T1*)EndX - ($T1*)BeginX) != 0">{{ size={($T1*)EndX - ($T1*)BeginX} }}</DisplayString>
-    <Expand>
-      <Item Name="[size]">($T1*)EndX - ($T1*)BeginX</Item>
-      <Item Name="[capacity]">($T1*)CapacityX - ($T1*)BeginX</Item>
-      <ArrayItems>
-        <Size>($T1*)EndX - ($T1*)BeginX</Size>
-        <ValuePointer>($T1*)BeginX</ValuePointer>
-      </ArrayItems>
-    </Expand>
-  </Type>
-  <!-- VS2015 and up -->
-  <Type Name="llvm::SmallVectorImpl&lt;*&gt;">
-    <DisplayString IncludeView ="elt0" Condition="(($T1*)EndX - ($T1*)BeginX) == 0"></DisplayString>
-    <DisplayString IncludeView ="elt0">{(($T1*)BeginX)[0]}{*this,view(elt1)}</DisplayString>
-    <DisplayString IncludeView ="elt1" Condition="(($T1*)EndX - ($T1*)BeginX) == 1"></DisplayString>
-    <DisplayString IncludeView ="elt1">, {(($T1*)BeginX)[1]}{*this,view(elt2)}</DisplayString>
-    <DisplayString IncludeView ="elt2" Condition="(($T1*)EndX - ($T1*)BeginX) == 2"></DisplayString>
-    <DisplayString IncludeView ="elt2">, {(($T1*)BeginX)[2]}{*this,view(elt3)}</DisplayString>
-    <DisplayString IncludeView ="elt3" Condition="(($T1*)EndX - ($T1*)BeginX) == 3"></DisplayString>
-    <DisplayString IncludeView ="elt3">, {(($T1*)BeginX)[2]}{*this,view(elt4)}</DisplayString>
-    <DisplayString IncludeView ="elt4" Condition="(($T1*)EndX - ($T1*)BeginX) == 4"></DisplayString>
-    <DisplayString IncludeView ="elt4">, /* {(($T1*)EndX - ($T1*)BeginX) - 4} more*/ </DisplayString>
-    <DisplayString Condition="(($T1*)EndX - ($T1*)BeginX) == 0">empty</DisplayString>
-    <DisplayString Condition="(($T1*)EndX - ($T1*)BeginX) != 0">{{{*this,view(elt0)}}}</DisplayString>
-    <Expand>
-      <Item Name="[size]">($T1*)EndX - ($T1*)BeginX</Item>
-      <Item Name="[capacity]">($T1*)CapacityX - ($T1*)BeginX</Item>
-      <ArrayItems>
-        <Size>($T1*)EndX - ($T1*)BeginX</Size>
-        <ValuePointer>($T1*)BeginX</ValuePointer>
-      </ArrayItems>
-    </Expand>
-  </Type>
-  <Type Name="llvm::ArrayRef&lt;*&gt;">
-    <DisplayString Condition="Length == 0">empty</DisplayString>
-    <DisplayString Condition="Length != 0">{{ size={Length} }}</DisplayString>
-    <Expand>
-      <Item Name="[size]">Length</Item>
-      <ArrayItems>
-        <Size>Length</Size>
-        <ValuePointer>Data</ValuePointer>
-      </ArrayItems>
-    </Expand>
-  </Type>
-  <Type Name="llvm::SmallString&lt;*&gt;">
-    <DisplayString>{BeginX,s}</DisplayString>
-    <StringView>BeginX,s</StringView>
-    <Expand>
-      <Item Name="[size]">(char*)EndX - (char*)BeginX</Item>
-      <Item Name="[capacity]">(char*)CapacityX - (char*)BeginX</Item>
-      <ArrayItems>
-        <Size>(char*)EndX - (char*)BeginX</Size>
-        <ValuePointer>(char*)BeginX</ValuePointer>
-      </ArrayItems>
-    </Expand>
-  </Type>
-
-  <Type Name="llvm::StringRef">
-    <DisplayString>{Data,[Length]s}</DisplayString>
-    <StringView>Data,[Length]s</StringView>
-    <Expand>
-      <Item Name="[size]">Length</Item>
-      <ArrayItems>
-        <Size>Length</Size>
-        <ValuePointer>Data</ValuePointer>
-      </ArrayItems>
-    </Expand>
-  </Type>
-
-  <Type Name="llvm::PointerIntPair&lt;*,*,*,*&gt;">
-    <DisplayString>{IntMask}: {($T1)(Value &amp; PointerBitMask)} [{($T3)((Value &gt;&gt; IntShift) &amp; IntMask)}]</DisplayString>
-    <Expand>
-      <Item Name="[ptr]">($T1)(Value &amp; PointerBitMask)</Item>
-      <Item Name="[int]">($T3)((Value &gt;&gt; IntShift) &amp; IntMask)</Item>
-    </Expand>
-  </Type>
-
-  <Type Name="llvm::PointerUnion&lt;*,*&gt;">
-    <DisplayString Condition="((Val.Value &gt;&gt; Val.IntShift) &amp; Val.IntMask) == 0">{"$T1", s8b}: {($T1)(Val.Value &amp; Val.PointerBitMask)}</DisplayString>
-    <DisplayString Condition="((Val.Value &gt;&gt; Val.IntShift) &amp; Val.IntMask) != 0">{"$T2", s8b}: {($T2)(Val.Value &amp; Val.PointerBitMask)}</DisplayString>
-    <Expand>
-      <ExpandedItem Condition="((Val.Value &gt;&gt; Val.IntShift) &amp; Val.IntMask) == 0">($T1)(Val.Value &amp; Val.PointerBitMask)</ExpandedItem>
-      <ExpandedItem Condition="((Val.Value &gt;&gt; Val.IntShift) &amp; Val.IntMask) != 0">($T2)(Val.Value &amp; Val.PointerBitMask)</ExpandedItem>
-    </Expand>
-  </Type>
-
-  <Type Name="llvm::PointerUnion3&lt;*,*,*&gt;">
-    <DisplayString Condition="(Val.Val.Value &amp; 2) != 2 &amp;&amp; (Val.Val.Value &amp; 1) != 1">{"$T1", s8b}: {($T1)((Val.Val.Value &gt;&gt; 2) &lt;&lt; 2)}</DisplayString>
-    <DisplayString Condition="(Val.Val.Value &amp; 2) == 2">{"$T2", s8b}: {($T2)((Val.Val.Value &gt;&gt; 2) &lt;&lt; 2)}</DisplayString>
-    <DisplayString Condition="(Val.Val.Value &amp; 1) == 1">{"$T3", s8b}: {($T3)((Val.Val.Value &gt;&gt; 2) &lt;&lt; 2)}</DisplayString>
-    <Expand>
-      <ExpandedItem Condition="(Val.Val.Value &amp; 2) != 2 &amp;&amp; (Val.Val.Value &amp; 1) != 1">($T1)((Val.Val.Value &gt;&gt; 2) &lt;&lt; 2)</ExpandedItem>
-      <ExpandedItem Condition="(Val.Val.Value &amp; 2) == 2">($T2)((Val.Val.Value &gt;&gt; 2) &lt;&lt; 2)</ExpandedItem>
-      <ExpandedItem Condition="(Val.Val.Value &amp; 1) == 1">($T3)((Val.Val.Value &gt;&gt; 2) &lt;&lt; 2)</ExpandedItem>
-    </Expand>
-  </Type>
-
-  <Type Name="llvm::PointerUnion4&lt;*,*,*,*&gt;">
-    <DisplayString Condition="(Val.Val.Value &amp; 3) != 3 &amp;&amp; (Val.Val.Value &amp; 2) != 2 &amp;&amp; (Val.Val.Value &amp; 1) != 1">{"$T1", s8b}: {($T1)((Val.Val.Value &gt;&gt; 2) &lt;&lt; 2)}</DisplayString>
-    <DisplayString Condition="(Val.Val.Value &amp; 3) != 3 &amp;&amp; (Val.Val.Value &amp; 2) == 2">{"$T2", s8b}: {($T2)((Val.Val.Value &gt;&gt; 2) &lt;&lt; 2)}</DisplayString>
-    <DisplayString Condition="(Val.Val.Value &amp; 3) != 3 &amp;&amp; (Val.Val.Value &amp; 1) == 1">{"$T3", s8b}: {($T3)((Val.Val.Value &gt;&gt; 2) &lt;&lt; 2)}</DisplayString>
-    <DisplayString Condition="(Val.Val.Value &amp; 3) == 3">{"$T4", s8b}: {($T4)((Val.Val.Value &gt;&gt; 2) &lt;&lt; 2)}</DisplayString>
-    <Expand>
-      <ExpandedItem Condition="(Val.Val.Value &amp; 3) != 3 &amp;&amp; (Val.Val.Value &amp; 2) != 2 &amp;&amp; (Val.Val.Value &amp; 1) != 1">($T1)((Val.Val.Value &gt;&gt; 2) &lt;&lt; 2)</ExpandedItem>
-      <ExpandedItem Condition="(Val.Val.Value &amp; 3) != 3 &amp;&amp; (Val.Val.Value &amp; 2) == 2">($T2)((Val.Val.Value &gt;&gt; 2) &lt;&lt; 2)</ExpandedItem>
-      <ExpandedItem Condition="(Val.Val.Value &amp; 3) != 3 &amp;&amp; (Val.Val.Value &amp; 1) == 1">($T3)((Val.Val.Value &gt;&gt; 2) &lt;&lt; 2)</ExpandedItem>
-      <ExpandedItem Condition="(Val.Val.Value &amp; 3) == 3">($T4)((Val.Val.Value &gt;&gt; 2) &lt;&lt; 2)</ExpandedItem>
-    </Expand>
-  </Type>
-
-  <Type Name="llvm::iplist&lt;*,*&gt;">
-    <DisplayString Condition="Head == 0">{{ empty }}</DisplayString>
-    <DisplayString Condition="Head != 0">{{ head={Head} }}</DisplayString>
-    <Expand>
-      <LinkedListItems>
-        <HeadPointer>Head</HeadPointer>
-        <NextPointer>Next</NextPointer>
-        <ValueNode>this</ValueNode>
-      </LinkedListItems>
-    </Expand>
-  </Type>
-
-  <Type Name="llvm::IntrusiveRefCntPtr&lt;*&gt;">
-    <DisplayString Condition="Obj == 0">empty</DisplayString>
-    <DisplayString Condition="(Obj != 0) &amp;&amp; (Obj-&gt;ref_cnt == 1)">RefPtr [1 ref] {*Obj}</DisplayString>
-    <DisplayString Condition="(Obj != 0) &amp;&amp; (Obj-&gt;ref_cnt != 1)">RefPtr [{Obj-&gt;ref_cnt} refs] {*Obj}</DisplayString>
-    <Expand>
-      <Item Condition="Obj != 0" Name="[refs]">Obj-&gt;ref_cnt</Item>
-      <ExpandedItem Condition="Obj != 0">Obj</ExpandedItem>
-    </Expand>
-  </Type>
-
-  <Type Name="llvm::SmallPtrSet&lt;*,*&gt;">
-    <DisplayString Condition="CurArray == SmallArray">{{ [Small Mode] size={NumElements}, capacity={CurArraySize} }}</DisplayString>
-    <DisplayString Condition="CurArray != SmallArray">{{ [Big Mode] size={NumElements}, capacity={CurArraySize} }}</DisplayString>
-    <Expand>
-      <Item Name="[size]">NumElements</Item>
-      <Item Name="[capacity]">CurArraySize</Item>
-      <ArrayItems>
-        <Size>CurArraySize</Size>
-        <ValuePointer>($T1*)CurArray</ValuePointer>
-      </ArrayItems>
-    </Expand>
-  </Type>
-
-  <Type Name="llvm::DenseMap&lt;*,*,*&gt;">
-    <DisplayString Condition="NumEntries == 0">empty</DisplayString>
-    <DisplayString Condition="NumEntries != 0">{{ size={NumEntries}, buckets={NumBuckets} }}</DisplayString>
-    <Expand>
-      <Item Name="[size]">NumEntries</Item>
-      <Item Name="[buckets]">NumBuckets</Item>
-      <ArrayItems>
-        <Size>NumBuckets</Size>
-        <ValuePointer>Buckets</ValuePointer>
-      </ArrayItems>
-    </Expand>
-  </Type>
-
-  <Type Name="llvm::StringMap&lt;*,*&gt;">
-    <DisplayString>{{ size={NumItems}, buckets={NumBuckets} }}</DisplayString>
-    <Expand>
-      <Item Name="[size]">NumItems</Item>
-      <Item Name="[buckets]">NumBuckets</Item>
-      <ArrayItems>
-        <Size>NumBuckets</Size>
-        <ValuePointer>(MapEntryTy**)TheTable</ValuePointer>
-      </ArrayItems>
-    </Expand>
-  </Type>
-
-  <Type Name="llvm::StringMapEntry&lt;*&gt;">
-    <DisplayString Condition="StrLen == 0">empty</DisplayString>
-    <DisplayString Condition="StrLen != 0">({this+1,s}, {second})</DisplayString>
-    <Expand>
-      <Item Name="[key]">this+1,s</Item>
-      <Item Name="[value]" Condition="StrLen != 0">second</Item>
-    </Expand>
-  </Type>
-
-  <Type Name="llvm::Triple">
-    <DisplayString>{Data}</DisplayString>
-  </Type>
-  
-  <Type Name="llvm::Optional&lt;*&gt;">
-    <DisplayString Condition="!hasVal">empty</DisplayString>
-    <DisplayString Condition="hasVal">{*(($T1 *)(unsigned char *)storage.buffer)}</DisplayString>
-    <Expand>
-      <Item Name="[underlying]" Condition="hasVal">*(($T1 *)(unsigned char *)storage.buffer)</Item>
-    </Expand>
-  </Type>
-
-
-  <!-- Since we're in MSVC, we can assume that the system is little endian.  Therefore
-       the little and native cases just require a cast.  Handle this easy case first. Use
-       a wildcard for the second template argument (the endianness), but we will use a
-       specific value of 0 later on for the big endian to give it priority for being a
-       better match.  -->
-  <Type Name="llvm::support::detail::packed_endian_specific_integral&lt;*,*,1&gt;">
-    <DisplayString>{{little endian value = {*(($T1*)(unsigned char *)Value.buffer)} }}</DisplayString>
-    <Expand>
-      <Item Name="[Raw Bytes]" Condition="sizeof($T1)==1">(unsigned char *)Value.buffer,1</Item>
-      <Item Name="[Raw Bytes]" Condition="sizeof($T1)==2">(unsigned char *)Value.buffer,2</Item>
-      <Item Name="[Raw Bytes]" Condition="sizeof($T1)==4">(unsigned char *)Value.buffer,4</Item>
-      <Item Name="[Raw Bytes]" Condition="sizeof($T1)==8">(unsigned char *)Value.buffer,8</Item>
-    </Expand>
-  </Type>
-  
-  <!-- Now handle the hard case of big endian.  We need to do the swizzling here, but
-       we need to specialize it based on the size of the value type. -->
-  <Type Name="llvm::support::detail::packed_endian_specific_integral&lt;*,0,1&gt;">
-    <DisplayString Condition="sizeof($T1)==1">{{ big endian value = {*(unsigned char *)Value.buffer} }}</DisplayString>
-    <DisplayString Condition="sizeof($T1)==2">{{ big endian value = {(($T1)(*(unsigned char *)Value.buffer) &lt;&lt; 8) 
-                                                                    | ($T1)(*((unsigned char *)Value.buffer+1))} }}</DisplayString>
-    <DisplayString Condition="sizeof($T1)==4">{{ big endian value = {(($T1)(*(unsigned char *)Value.buffer) &lt;&lt; 24) 
-                                                                    | (($T1)(*((unsigned char *)Value.buffer+1)) &lt;&lt; 16) 
-                                                                    | (($T1)(*((unsigned char *)Value.buffer+2)) &lt;&lt; 8) 
-                                                                    |  ($T1)(*((unsigned char *)Value.buffer+3))} }}</DisplayString>
-    <DisplayString Condition="sizeof($T1)==8">{{ big endian value = {(($T1)(*(unsigned char *)Value.buffer) &lt;&lt; 56) 
-                                                                    | (($T1)(*((unsigned char *)Value.buffer+1)) &lt;&lt; 48) 
-                                                                    | (($T1)(*((unsigned char *)Value.buffer+2)) &lt;&lt; 40) 
-                                                                    | (($T1)(*((unsigned char *)Value.buffer+3)) &lt;&lt; 32) 
-                                                                    | (($T1)(*((unsigned char *)Value.buffer+4)) &lt;&lt; 24) 
-                                                                    | (($T1)(*((unsigned char *)Value.buffer+5)) &lt;&lt; 16) 
-                                                                    | (($T1)(*((unsigned char *)Value.buffer+6)) &lt;&lt; 8) 
-                                                                    |  ($T1)(*((unsigned char *)Value.buffer+7))} }}</DisplayString>
-    <Expand>
-      <Item Name="[Raw Bytes]" Condition="sizeof($T1)==1">(unsigned char *)Value.buffer,1</Item>
-      <Item Name="[Raw Bytes]" Condition="sizeof($T1)==2">(unsigned char *)Value.buffer,2</Item>
-      <Item Name="[Raw Bytes]" Condition="sizeof($T1)==4">(unsigned char *)Value.buffer,4</Item>
-      <Item Name="[Raw Bytes]" Condition="sizeof($T1)==8">(unsigned char *)Value.buffer,8</Item>
-    </Expand>
-  </Type>
-</AutoVisualizer>
->>>>>>> 0a480b2c
+</AutoVisualizer>