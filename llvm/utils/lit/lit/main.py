#!/usr/bin/env python

"""
lit - LLVM Integrated Tester.

See lit.pod for more information.
"""

from __future__ import absolute_import
import math, os, platform, random, re, sys, time

import lit.ProgressBar
import lit.LitConfig
import lit.Test
import lit.run
import lit.util
import lit.discovery

class TestingProgressDisplay(object):
    def __init__(self, opts, numTests, progressBar=None):
        self.opts = opts
        self.numTests = numTests
        self.current = None
        self.progressBar = progressBar
        self.completed = 0

    def finish(self):
        if self.progressBar:
            self.progressBar.clear()
        elif self.opts.quiet:
            pass
        elif self.opts.succinct:
            sys.stdout.write('\n')

    def update(self, test):
        self.completed += 1

        if self.opts.incremental:
            update_incremental_cache(test)

        if self.progressBar:
            self.progressBar.update(float(self.completed)/self.numTests,
                                    test.getFullName())

        shouldShow = test.result.code.isFailure or \
            (not self.opts.quiet and not self.opts.succinct)
        if not shouldShow:
            return

        if self.progressBar:
            self.progressBar.clear()

        # Show the test result line.
        test_name = test.getFullName()
        print('%s: %s (%d of %d)' % (test.result.code.name, test_name,
                                     self.completed, self.numTests))

        # Show the test failure output, if requested.
        if test.result.code.isFailure and self.opts.showOutput:
            print("%s TEST '%s' FAILED %s" % ('*'*20, test.getFullName(),
                                              '*'*20))
            print(test.result.output)
            print("*" * 20)

        # Report test metrics, if present.
        if test.result.metrics:
            print("%s TEST '%s' RESULTS %s" % ('*'*10, test.getFullName(),
                                               '*'*10))
            items = sorted(test.result.metrics.items())
            for metric_name, value in items:
                print('%s: %s ' % (metric_name, value.format()))
            print("*" * 10)

        # Ensure the output is flushed.
        sys.stdout.flush()

def write_test_results(run, lit_config, testing_time, output_path):
    try:
        import json
    except ImportError:
        lit_config.fatal('test output unsupported with Python 2.5')

    # Construct the data we will write.
    data = {}
    # Encode the current lit version as a schema version.
    data['__version__'] = lit.__versioninfo__
    data['elapsed'] = testing_time
    # FIXME: Record some information on the lit configuration used?
    # FIXME: Record information from the individual test suites?

    # Encode the tests.
    data['tests'] = tests_data = []
    for test in run.tests:
        test_data = {
            'name' : test.getFullName(),
            'code' : test.result.code.name,
            'output' : test.result.output,
            'elapsed' : test.result.elapsed }

        # Add test metrics, if present.
        if test.result.metrics:
            test_data['metrics'] = metrics_data = {}
            for key, value in test.result.metrics.items():
                metrics_data[key] = value.todata()

        tests_data.append(test_data)

    # Write the output.
    f = open(output_path, 'w')
    try:
        json.dump(data, f, indent=2, sort_keys=True)
        f.write('\n')
    finally:
        f.close()

def update_incremental_cache(test):
    if not test.result.code.isFailure:
        return
    fname = test.getFilePath()
    os.utime(fname, None)

def sort_by_incremental_cache(run):
    def sortIndex(test):
        fname = test.getFilePath()
        try:
            return -os.path.getmtime(fname)
        except:
            return 0
    run.tests.sort(key = lambda t: sortIndex(t))

def main(builtinParameters = {}):
    # Use processes by default on Unix platforms.
    isWindows = platform.system() == 'Windows'
    useProcessesIsDefault = not isWindows

    global options
    from optparse import OptionParser, OptionGroup
    parser = OptionParser("usage: %prog [options] {file-or-path}")

    parser.add_option("", "--version", dest="show_version",
                      help="Show version and exit",
                      action="store_true", default=False)
    parser.add_option("-j", "--threads", dest="numThreads", metavar="N",
                      help="Number of testing threads",
                      type=int, action="store", default=None)
    parser.add_option("", "--config-prefix", dest="configPrefix",
                      metavar="NAME", help="Prefix for 'lit' config files",
                      action="store", default=None)
    parser.add_option("", "--param", dest="userParameters",
                      metavar="NAME=VAL",
                      help="Add 'NAME' = 'VAL' to the user defined parameters",
                      type=str, action="append", default=[])

    group = OptionGroup(parser, "Output Format")
    # FIXME: I find these names very confusing, although I like the
    # functionality.
    group.add_option("-q", "--quiet", dest="quiet",
                     help="Suppress no error output",
                     action="store_true", default=False)
    group.add_option("-s", "--succinct", dest="succinct",
                     help="Reduce amount of output",
                     action="store_true", default=False)
    group.add_option("-v", "--verbose", dest="showOutput",
                     help="Show all test output",
                     action="store_true", default=False)
    group.add_option("-o", "--output", dest="output_path",
                     help="Write test results to the provided path",
                     action="store", type=str, metavar="PATH")
    group.add_option("", "--no-progress-bar", dest="useProgressBar",
                     help="Do not use curses based progress bar",
                     action="store_false", default=True)
    group.add_option("", "--show-unsupported", dest="show_unsupported",
                     help="Show unsupported tests",
                     action="store_true", default=False)
    group.add_option("", "--show-xfail", dest="show_xfail",
                     help="Show tests that were expected to fail",
                     action="store_true", default=False)
    parser.add_option_group(group)

    group = OptionGroup(parser, "Test Execution")
    group.add_option("", "--path", dest="path",
                     help="Additional paths to add to testing environment",
                     action="append", type=str, default=[])
    group.add_option("", "--vg", dest="useValgrind",
                     help="Run tests under valgrind",
                     action="store_true", default=False)
    group.add_option("", "--vg-leak", dest="valgrindLeakCheck",
                     help="Check for memory leaks under valgrind",
                     action="store_true", default=False)
    group.add_option("", "--vg-arg", dest="valgrindArgs", metavar="ARG",
                     help="Specify an extra argument for valgrind",
                     type=str, action="append", default=[])
    group.add_option("", "--time-tests", dest="timeTests",
                     help="Track elapsed wall time for each test",
                     action="store_true", default=False)
    group.add_option("", "--no-execute", dest="noExecute",
                     help="Don't execute any tests (assume PASS)",
                     action="store_true", default=False)
    parser.add_option_group(group)

    group = OptionGroup(parser, "Test Selection")
    group.add_option("", "--max-tests", dest="maxTests", metavar="N",
                     help="Maximum number of tests to run",
                     action="store", type=int, default=None)
    group.add_option("", "--max-time", dest="maxTime", metavar="N",
                     help="Maximum time to spend testing (in seconds)",
                     action="store", type=float, default=None)
    group.add_option("", "--shuffle", dest="shuffle",
                     help="Run tests in random order",
                     action="store_true", default=False)
    group.add_option("-i", "--incremental", dest="incremental",
                     help="Run modified and failing tests first (updates "
                     "mtimes)",
                     action="store_true", default=False)
    group.add_option("", "--filter", dest="filter", metavar="REGEX",
                     help=("Only run tests with paths matching the given "
                           "regular expression"),
                     action="store", default=None)
    parser.add_option_group(group)

    group = OptionGroup(parser, "Debug and Experimental Options")
    group.add_option("", "--debug", dest="debug",
                      help="Enable debugging (for 'lit' development)",
                      action="store_true", default=False)
    group.add_option("", "--show-suites", dest="showSuites",
                      help="Show discovered test suites",
                      action="store_true", default=False)
    group.add_option("", "--show-tests", dest="showTests",
                      help="Show all discovered tests",
                      action="store_true", default=False)
    group.add_option("", "--use-processes", dest="useProcesses",
                      help="Run tests in parallel with processes (not threads)",
                      action="store_true", default=useProcessesIsDefault)
    group.add_option("", "--use-threads", dest="useProcesses",
                      help="Run tests in parallel with threads (not processes)",
                      action="store_false", default=useProcessesIsDefault)
    parser.add_option_group(group)

    (opts, args) = parser.parse_args()

    if opts.show_version:
        print("lit %s" % (lit.__version__,))
        return

    if not args:
        parser.error('No inputs specified')

    if opts.numThreads is None:
# Python <2.5 has a race condition causing lit to always fail with numThreads>1
# http://bugs.python.org/issue1731717
# I haven't seen this bug occur with 2.5.2 and later, so only enable multiple
# threads by default there.
       if sys.hexversion >= 0x2050200:
               opts.numThreads = lit.util.detectCPUs()
       else:
               opts.numThreads = 1

    inputs = args

    # Create the user defined parameters.
    userParams = dict(builtinParameters)
    for entry in opts.userParameters:
        if '=' not in entry:
            name,val = entry,''
        else:
            name,val = entry.split('=', 1)
        userParams[name] = val

    # Create the global config object.
    litConfig = lit.LitConfig.LitConfig(
        progname = os.path.basename(sys.argv[0]),
        path = opts.path,
        quiet = opts.quiet,
        useValgrind = opts.useValgrind,
        valgrindLeakCheck = opts.valgrindLeakCheck,
        valgrindArgs = opts.valgrindArgs,
        noExecute = opts.noExecute,
        debug = opts.debug,
        isWindows = isWindows,
        params = userParams,
        config_prefix = opts.configPrefix)

    # Perform test discovery.
    run = lit.run.Run(litConfig,
                      lit.discovery.find_tests_for_inputs(litConfig, inputs))

    if opts.showSuites or opts.showTests:
        # Aggregate the tests by suite.
        suitesAndTests = {}
        for t in run.tests:
            if t.suite not in suitesAndTests:
                suitesAndTests[t.suite] = []
            suitesAndTests[t.suite].append(t)
        suitesAndTests = list(suitesAndTests.items())
        suitesAndTests.sort(key = lambda item: item[0].name)

        # Show the suites, if requested.
        if opts.showSuites:
            print('-- Test Suites --')
            for ts,ts_tests in suitesAndTests:
                print('  %s - %d tests' %(ts.name, len(ts_tests)))
                print('    Source Root: %s' % ts.source_root)
                print('    Exec Root  : %s' % ts.exec_root)

        # Show the tests, if requested.
        if opts.showTests:
            print('-- Available Tests --')
            for ts,ts_tests in suitesAndTests:
                ts_tests.sort(key = lambda test: test.path_in_suite)
                for test in ts_tests:
                    print('  %s' % (test.getFullName(),))

        # Exit.
        sys.exit(0)

    # Select and order the tests.
    numTotalTests = len(run.tests)

    # First, select based on the filter expression if given.
    if opts.filter:
        try:
            rex = re.compile(opts.filter)
        except:
            parser.error("invalid regular expression for --filter: %r" % (
                    opts.filter))
        run.tests = [t for t in run.tests
                     if rex.search(t.getFullName())]

    # Then select the order.
    if opts.shuffle:
        random.shuffle(run.tests)
    elif opts.incremental:
        sort_by_incremental_cache(run)
    else:
        run.tests.sort(key = lambda t: t.getFullName())

    # Finally limit the number of tests, if desired.
    if opts.maxTests is not None:
        run.tests = run.tests[:opts.maxTests]

    # Don't create more threads than tests.
    opts.numThreads = min(len(run.tests), opts.numThreads)

    extra = ''
    if len(run.tests) != numTotalTests:
        extra = ' of %d' % numTotalTests
    header = '-- Testing: %d%s tests, %d threads --'%(len(run.tests), extra,
                                                      opts.numThreads)

    progressBar = None
    if not opts.quiet:
        if opts.succinct and opts.useProgressBar:
            try:
                tc = lit.ProgressBar.TerminalController()
                progressBar = lit.ProgressBar.ProgressBar(tc, header)
            except ValueError:
                print(header)
                progressBar = lit.ProgressBar.SimpleProgressBar('Testing: ')
        else:
            print(header)

    startTime = time.time()
    display = TestingProgressDisplay(opts, len(run.tests), progressBar)
    try:
        run.execute_tests(display, opts.numThreads, opts.maxTime,
                          opts.useProcesses)
    except KeyboardInterrupt:
        sys.exit(2)
    display.finish()

    testing_time = time.time() - startTime
    if not opts.quiet:
        print('Testing Time: %.2fs' % (testing_time,))

    # Write out the test data, if requested.
    if opts.output_path is not None:
        write_test_results(run, litConfig, testing_time, opts.output_path)

    # List test results organized by kind.
    hasFailures = False
    byCode = {}
    for test in run.tests:
        if test.result.code not in byCode:
            byCode[test.result.code] = []
        byCode[test.result.code].append(test)
        if test.result.code.isFailure:
            hasFailures = True

    # Print each test in any of the failing groups.
    for title,code in (('Unexpected Passing Tests', lit.Test.XPASS),
                       ('Failing Tests', lit.Test.FAIL),
                       ('Unresolved Tests', lit.Test.UNRESOLVED),
                       ('Unsupported Tests', lit.Test.UNSUPPORTED),
                       ('Expected Failing Tests', lit.Test.XFAIL)):
        if (lit.Test.XFAIL == code and not opts.show_xfail) or \
           (lit.Test.UNSUPPORTED == code and not opts.show_unsupported):
            continue
        elts = byCode.get(code)
        if not elts:
            continue
        print('*'*20)
        print('%s (%d):' % (title, len(elts)))
        for test in elts:
            print('    %s' % test.getFullName())
        sys.stdout.write('\n')

    if opts.timeTests and run.tests:
        # Order by time.
        test_times = [(test.getFullName(), test.result.elapsed)
                      for test in run.tests]
        lit.util.printHistogram(test_times, title='Tests')

    for name,code in (('Expected Passes    ', lit.Test.PASS),
                      ('Expected Failures  ', lit.Test.XFAIL),
                      ('Unsupported Tests  ', lit.Test.UNSUPPORTED),
                      ('Unresolved Tests   ', lit.Test.UNRESOLVED),
                      ('Unexpected Passes  ', lit.Test.XPASS),
                      ('Unexpected Failures', lit.Test.FAIL)):
        if opts.quiet and not code.isFailure:
            continue
        N = len(byCode.get(code,[]))
        if N:
            print('  %s: %d' % (name,N))

<<<<<<< HEAD
=======
    if opts.xunit_output_file:
        # Collect the tests, indexed by test suite
        by_suite = {}
        for result_test in run.tests:
            suite = result_test.suite.config.name
            if suite not in by_suite:
                by_suite[suite] = {
                                   'passes'   : 0,
                                   'failures' : 0,
                                   'tests'    : [] }
            by_suite[suite]['tests'].append(result_test)
            if result_test.result.code.isFailure:
                by_suite[suite]['failures'] += 1
            else:
                by_suite[suite]['passes'] += 1
        xunit_output_file = open(opts.xunit_output_file, "w")
        xunit_output_file.write("<?xml version=\"1.0\" encoding=\"UTF-8\" ?>\n")
        xunit_output_file.write("<testsuites>\n")
        for suite_name, suite in by_suite.items():
            safe_suite_name = suite_name.replace(".", "-")
            xunit_output_file.write("<testsuite name='" + safe_suite_name + "'")
            xunit_output_file.write(" tests='" + str(suite['passes'] + 
              suite['failures']) + "'")
            xunit_output_file.write(" failures='" + str(suite['failures']) + 
              "'>\n")
            for result_test in suite['tests']:
                xunit_output_file.write(result_test.getJUnitXML() + "\n")
            xunit_output_file.write("</testsuite>\n")
        xunit_output_file.write("</testsuites>")
        xunit_output_file.close()

>>>>>>> 41cb3da2
    # If we encountered any additional errors, exit abnormally.
    if litConfig.numErrors:
        sys.stderr.write('\n%d error(s), exiting.\n' % litConfig.numErrors)
        sys.exit(2)

    # Warn about warnings.
    if litConfig.numWarnings:
        sys.stderr.write('\n%d warning(s) in tests.\n' % litConfig.numWarnings)

    if hasFailures:
        sys.exit(1)
    sys.exit(0)

if __name__=='__main__':
    main()<|MERGE_RESOLUTION|>--- conflicted
+++ resolved
@@ -196,6 +196,9 @@
     group.add_option("", "--no-execute", dest="noExecute",
                      help="Don't execute any tests (assume PASS)",
                      action="store_true", default=False)
+    group.add_option("", "--xunit-xml-output", dest="xunit_output_file",
+                      help=("Write XUnit-compatible XML test reports to the"
+                            " specified file"), default=None)
     parser.add_option_group(group)
 
     group = OptionGroup(parser, "Test Selection")
@@ -287,10 +290,10 @@
     if opts.showSuites or opts.showTests:
         # Aggregate the tests by suite.
         suitesAndTests = {}
-        for t in run.tests:
-            if t.suite not in suitesAndTests:
-                suitesAndTests[t.suite] = []
-            suitesAndTests[t.suite].append(t)
+        for result_test in run.tests:
+            if result_test.suite not in suitesAndTests:
+                suitesAndTests[result_test.suite] = []
+            suitesAndTests[result_test.suite].append(result_test)
         suitesAndTests = list(suitesAndTests.items())
         suitesAndTests.sort(key = lambda item: item[0].name)
 
@@ -323,8 +326,8 @@
         except:
             parser.error("invalid regular expression for --filter: %r" % (
                     opts.filter))
-        run.tests = [t for t in run.tests
-                     if rex.search(t.getFullName())]
+        run.tests = [result_test for result_test in run.tests
+                     if rex.search(result_test.getFullName())]
 
     # Then select the order.
     if opts.shuffle:
@@ -332,7 +335,7 @@
     elif opts.incremental:
         sort_by_incremental_cache(run)
     else:
-        run.tests.sort(key = lambda t: t.getFullName())
+        run.tests.sort(key = lambda result_test: result_test.getFullName())
 
     # Finally limit the number of tests, if desired.
     if opts.maxTests is not None:
@@ -422,8 +425,6 @@
         if N:
             print('  %s: %d' % (name,N))
 
-<<<<<<< HEAD
-=======
     if opts.xunit_output_file:
         # Collect the tests, indexed by test suite
         by_suite = {}
@@ -455,7 +456,6 @@
         xunit_output_file.write("</testsuites>")
         xunit_output_file.close()
 
->>>>>>> 41cb3da2
     # If we encountered any additional errors, exit abnormally.
     if litConfig.numErrors:
         sys.stderr.write('\n%d error(s), exiting.\n' % litConfig.numErrors)
