--- conflicted
+++ resolved
@@ -7,8 +7,6 @@
 import subprocess
 import sys
 
-<<<<<<< HEAD
-=======
 def to_bytes(str):
     # Encode to UTF-8 to get binary data.
     return str.encode('utf-8')
@@ -24,7 +22,6 @@
     except UnicodeError:
         return str(bytes)
 
->>>>>>> 7618b2b2
 def detectCPUs():
     """
     Detects the number of CPUs on a system. Cribbed from pp.
@@ -174,11 +171,6 @@
     if exitCode == -signal.SIGINT:
         raise KeyboardInterrupt
 
-    def to_string(bytes):
-        if isinstance(bytes, str):
-            return bytes
-        return bytes.encode('utf-8')
-
     # Ensure the resulting output is always of string type.
     out = convert_string(out)
     err = convert_string(err)
