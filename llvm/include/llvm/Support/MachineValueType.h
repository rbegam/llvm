//===- Support/MachineValueType.h - Machine-Level types ---------*- C++ -*-===//
//
// Part of the LLVM Project, under the Apache License v2.0 with LLVM Exceptions.
// See https://llvm.org/LICENSE.txt for license information.
// SPDX-License-Identifier: Apache-2.0 WITH LLVM-exception
//
//===----------------------------------------------------------------------===//
//
// This file defines the set of machine-level target independent types which
// legal values in the code generator use.
//
//===----------------------------------------------------------------------===//

#ifndef LLVM_SUPPORT_MACHINEVALUETYPE_H
#define LLVM_SUPPORT_MACHINEVALUETYPE_H

#include "llvm/ADT/iterator_range.h"
#include "llvm/Support/ErrorHandling.h"
#include "llvm/Support/MathExtras.h"
#include <cassert>

namespace llvm {

  class Type;

  /// Machine Value Type. Every type that is supported natively by some
  /// processor targeted by LLVM occurs here. This means that any legal value
  /// type can be represented by an MVT.
  class MVT {
  public:
    enum SimpleValueType : uint8_t {
      // Simple value types that aren't explicitly part of this enumeration
      // are considered extended value types.
      INVALID_SIMPLE_VALUE_TYPE = 0,

      // If you change this numbering, you must change the values in
      // ValueTypes.td as well!
      Other          =   1,   // This is a non-standard value
      i1             =   2,   // This is a 1 bit integer value
      i8             =   3,   // This is an 8 bit integer value
      i16            =   4,   // This is a 16 bit integer value
      i32            =   5,   // This is a 32 bit integer value
      i64            =   6,   // This is a 64 bit integer value
      i128           =   7,   // This is a 128 bit integer value

      FIRST_INTEGER_VALUETYPE = i1,
      LAST_INTEGER_VALUETYPE  = i128,

      f16            =   8,   // This is a 16 bit floating point value
      f32            =   9,   // This is a 32 bit floating point value
      f64            =  10,   // This is a 64 bit floating point value
      f80            =  11,   // This is a 80 bit floating point value
      f128           =  12,   // This is a 128 bit floating point value
      ppcf128        =  13,   // This is a PPC 128-bit floating point value

      FIRST_FP_VALUETYPE = f16,
      LAST_FP_VALUETYPE  = ppcf128,

      v1i1           =  14,   //    1 x i1
      v2i1           =  15,   //    2 x i1
      v4i1           =  16,   //    4 x i1
      v8i1           =  17,   //    8 x i1
      v16i1          =  18,   //   16 x i1
      v32i1          =  19,   //   32 x i1
      v64i1          =  20,   //   64 x i1
      v128i1         =  21,   //  128 x i1
      v512i1         =  22,   //  512 x i1
      v1024i1        =  23,   // 1024 x i1

      v1i8           =  24,   //  1 x i8
      v2i8           =  25,   //  2 x i8
      v4i8           =  26,   //  4 x i8
      v8i8           =  27,   //  8 x i8
      v16i8          =  28,   // 16 x i8
      v32i8          =  29,   // 32 x i8
      v64i8          =  30,   // 64 x i8
      v128i8         =  31,   //128 x i8
      v256i8         =  32,   //256 x i8

      v1i16          =  33,   //  1 x i16
      v2i16          =  34,   //  2 x i16
      v4i16          =  35,   //  4 x i16
      v8i16          =  36,   //  8 x i16
      v16i16         =  37,   // 16 x i16
      v32i16         =  38,   // 32 x i16
      v64i16         =  39,   // 64 x i16
      v128i16        =  40,   //128 x i16

      v1i32          =  41,   //  1 x i32
      v2i32          =  42,   //  2 x i32
      v3i32          =  43,   //  3 x i32
      v4i32          =  44,   //  4 x i32
      v5i32          =  45,   //  5 x i32
      v8i32          =  46,   //  8 x i32
      v16i32         =  47,   // 16 x i32
      v32i32         =  48,   // 32 x i32
      v64i32         =  49,   // 64 x i32

      v1i64          =  50,   //  1 x i64
      v2i64          =  51,   //  2 x i64
      v4i64          =  52,   //  4 x i64
      v8i64          =  53,   //  8 x i64
      v16i64         =  54,   // 16 x i64
      v32i64         =  55,   // 32 x i64

      v1i128         =  56,   //  1 x i128

      // Scalable integer types
      nxv1i1         =  57,   // n x  1 x i1
      nxv2i1         =  58,   // n x  2 x i1
      nxv4i1         =  59,   // n x  4 x i1
      nxv8i1         =  60,   // n x  8 x i1
      nxv16i1        =  61,   // n x 16 x i1
      nxv32i1        =  62,   // n x 32 x i1

      nxv1i8         =  63,   // n x  1 x i8
      nxv2i8         =  64,   // n x  2 x i8
      nxv4i8         =  65,   // n x  4 x i8
      nxv8i8         =  66,   // n x  8 x i8
      nxv16i8        =  67,   // n x 16 x i8
      nxv32i8        =  68,   // n x 32 x i8

      nxv1i16        =  69,   // n x  1 x i16
      nxv2i16        =  70,   // n x  2 x i16
      nxv4i16        =  71,   // n x  4 x i16
      nxv8i16        =  72,   // n x  8 x i16
      nxv16i16       =  73,   // n x 16 x i16
      nxv32i16       =  74,   // n x 32 x i16

      nxv1i32        =  75,   // n x  1 x i32
      nxv2i32        =  76,   // n x  2 x i32
      nxv4i32        =  77,   // n x  4 x i32
      nxv8i32        =  78,   // n x  8 x i32
      nxv16i32       =  79,   // n x 16 x i32
      nxv32i32       =  80,   // n x 32 x i32

      nxv1i64        =  81,   // n x  1 x i64
      nxv2i64        =  82,   // n x  2 x i64
      nxv4i64        =  83,   // n x  4 x i64
      nxv8i64        =  84,   // n x  8 x i64
      nxv16i64       =  85,   // n x 16 x i64
      nxv32i64       =  86,   // n x 32 x i64

      FIRST_INTEGER_VECTOR_VALUETYPE = v1i1,
      LAST_INTEGER_VECTOR_VALUETYPE = nxv32i64,

      FIRST_INTEGER_SCALABLE_VALUETYPE = nxv1i1,
      LAST_INTEGER_SCALABLE_VALUETYPE = nxv32i64,

<<<<<<< HEAD
#if INTEL_CUSTOMIZATION
#if INTEL_FEATURE_ISA_FP16
      v1f16          =  85,   //  1 x f16
      v2f16          =  86,   //  2 x f16
      v4f16          =  87,   //  4 x f16
      v8f16          =  88,   //  8 x f16
      v16f16         =  89,   // 16 x f16
      v32f16         =  90,   // 32 x f16
      v1f32          =  91,   //  1 x f32
      v2f32          =  92,   //  2 x f32
      v4f32          =  93,   //  4 x f32
      v8f32          =  94,   //  8 x f32
      v16f32         =  95,   // 16 x f32
      v1f64          =  96,   //  1 x f64
      v2f64          =  97,   //  2 x f64
      v4f64          =  98,   //  4 x f64
      v8f64          =  99,   //  8 x f64

      nxv2f16        = 100,   // n x  2 x f16
      nxv4f16        = 101,   // n x  4 x f16
      nxv8f16        = 102,   // n x  8 x f16
      nxv1f32        = 103,   // n x  1 x f32
      nxv2f32        = 104,   // n x  2 x f32
      nxv4f32        = 105,   // n x  4 x f32
      nxv8f32        = 106,   // n x  8 x f32
      nxv16f32       = 107,   // n x 16 x f32
      nxv1f64        = 108,   // n x  1 x f64
      nxv2f64        = 109,   // n x  2 x f64
      nxv4f64        = 110,   // n x  4 x f64
      nxv8f64        = 111,   // n x  8 x f64

      FIRST_FP_VECTOR_VALUETYPE = v1f16,
#else // INTEL_FEATURE_ISA_FP16
      v2f16          =  85,   //  2 x f16
      v4f16          =  86,   //  4 x f16
      v8f16          =  87,   //  8 x f16
      v1f32          =  88,   //  1 x f32
      v2f32          =  89,   //  2 x f32
      v4f32          =  90,   //  4 x f32
      v8f32          =  91,   //  8 x f32
      v16f32         =  92,   // 16 x f32
      v1f64          =  93,   //  1 x f64
      v2f64          =  94,   //  2 x f64
      v4f64          =  95,   //  4 x f64
      v8f64          =  96,   //  8 x f64

      nxv2f16        =  97,   // n x  2 x f16
      nxv4f16        =  98,   // n x  4 x f16
      nxv8f16        =  99,   // n x  8 x f16
      nxv1f32        = 100,   // n x  1 x f32
      nxv2f32        = 101,   // n x  2 x f32
      nxv4f32        = 102,   // n x  4 x f32
      nxv8f32        = 103,   // n x  8 x f32
      nxv16f32       = 104,   // n x 16 x f32
      nxv1f64        = 105,   // n x  1 x f64
      nxv2f64        = 106,   // n x  2 x f64
      nxv4f64        = 107,   // n x  4 x f64
      nxv8f64        = 108,   // n x  8 x f64
=======
      v2f16          =  87,   //  2 x f16
      v4f16          =  88,   //  4 x f16
      v8f16          =  89,   //  8 x f16
      v1f32          =  90,   //  1 x f32
      v2f32          =  91,   //  2 x f32
      v3f32          =  92,   //  3 x f32
      v4f32          =  93,   //  4 x f32
      v5f32          =  94,   //  5 x f32
      v8f32          =  95,   //  8 x f32
      v16f32         =  96,   // 16 x f32
      v1f64          =  97,   //  1 x f64
      v2f64          =  98,   //  2 x f64
      v4f64          =  99,   //  4 x f64
      v8f64          = 100,   //  8 x f64

      nxv2f16        = 101,   // n x  2 x f16
      nxv4f16        = 102,   // n x  4 x f16
      nxv8f16        = 103,   // n x  8 x f16
      nxv1f32        = 104,   // n x  1 x f32
      nxv2f32        = 105,   // n x  2 x f32
      nxv4f32        = 106,   // n x  4 x f32
      nxv8f32        = 107,   // n x  8 x f32
      nxv16f32       = 108,   // n x 16 x f32
      nxv1f64        = 109,   // n x  1 x f64
      nxv2f64        = 110,   // n x  2 x f64
      nxv4f64        = 111,   // n x  4 x f64
      nxv8f64        = 112,   // n x  8 x f64
>>>>>>> 0125e448

      FIRST_FP_VECTOR_VALUETYPE = v2f16,
#endif // INTEL_FEATURE_ISA_FP16
#endif // INTEL_CUSTOMIZATION
      LAST_FP_VECTOR_VALUETYPE = nxv8f64,

      FIRST_FP_SCALABLE_VALUETYPE = nxv2f16,
      LAST_FP_SCALABLE_VALUETYPE = nxv8f64,

      FIRST_VECTOR_VALUETYPE = v1i1,
      LAST_VECTOR_VALUETYPE  = nxv8f64,

<<<<<<< HEAD
#if INTEL_CUSTOMIZATION
#if INTEL_FEATURE_ISA_FP16
      x86mmx         =  112,   // This is an X86 MMX value

      Glue           =  113,   // This glues nodes together during pre-RA sched

      isVoid         =  114,   // This has no value

      Untyped        =  115,   // This value takes a register, but has
                               // unspecified type.  The register class
                               // will be determined by the opcode.

      ExceptRef      = 116,    // WebAssembly's except_ref type

      FIRST_VALUETYPE = 1,     // This is always the beginning of the list.
      LAST_VALUETYPE =  117,   // This always remains at the end of the list.
#else // INTEL_FEATURE_ISA_FP16
      x86mmx         =  109,   // This is an X86 MMX value
=======
      x86mmx         =  113,   // This is an X86 MMX value
>>>>>>> 0125e448

      Glue           =  114,   // This glues nodes together during pre-RA sched

      isVoid         =  115,   // This has no value

      Untyped        =  116,   // This value takes a register, but has
                               // unspecified type.  The register class
                               // will be determined by the opcode.

      ExceptRef      = 117,    // WebAssembly's except_ref type

      FIRST_VALUETYPE = 1,     // This is always the beginning of the list.
<<<<<<< HEAD
      LAST_VALUETYPE =  114,   // This always remains at the end of the list.
#endif // INTEL_FEATURE_ISA_FP16
#endif // INTEL_CUSTOMIZATION
=======
      LAST_VALUETYPE =  118,   // This always remains at the end of the list.
>>>>>>> 0125e448

      // This is the current maximum for LAST_VALUETYPE.
      // MVT::MAX_ALLOWED_VALUETYPE is used for asserts and to size bit vectors
      // This value must be a multiple of 32.
      MAX_ALLOWED_VALUETYPE = 128,

      // A value of type llvm::TokenTy
      token          = 248,

      // This is MDNode or MDString.
      Metadata       = 249,

      // An int value the size of the pointer of the current
      // target to any address space. This must only be used internal to
      // tblgen. Other than for overloading, we treat iPTRAny the same as iPTR.
      iPTRAny        = 250,

      // A vector with any length and element size. This is used
      // for intrinsics that have overloadings based on vector types.
      // This is only for tblgen's consumption!
      vAny           = 251,

      // Any floating-point or vector floating-point value. This is used
      // for intrinsics that have overloadings based on floating-point types.
      // This is only for tblgen's consumption!
      fAny           = 252,

      // An integer or vector integer value of any bit width. This is
      // used for intrinsics that have overloadings based on integer bit widths.
      // This is only for tblgen's consumption!
      iAny           = 253,

      // An int value the size of the pointer of the current
      // target.  This should only be used internal to tblgen!
      iPTR           = 254,

      // Any type. This is used for intrinsics that have overloadings.
      // This is only for tblgen's consumption!
      Any            = 255
    };

    SimpleValueType SimpleTy = INVALID_SIMPLE_VALUE_TYPE;

    // A class to represent the number of elements in a vector
    //
    // For fixed-length vectors, the total number of elements is equal to 'Min'
    // For scalable vectors, the total number of elements is a multiple of 'Min'
    class ElementCount {
    public:
      unsigned Min;
      bool Scalable;

      ElementCount(unsigned Min, bool Scalable)
      : Min(Min), Scalable(Scalable) {}

      ElementCount operator*(unsigned RHS) {
        return { Min * RHS, Scalable };
      }

      ElementCount& operator*=(unsigned RHS) {
        Min *= RHS;
        return *this;
      }

      ElementCount operator/(unsigned RHS) {
        return { Min / RHS, Scalable };
      }

      ElementCount& operator/=(unsigned RHS) {
        Min /= RHS;
        return *this;
      }

      bool operator==(const ElementCount& RHS) {
        return Min == RHS.Min && Scalable == RHS.Scalable;
      }
    };

    constexpr MVT() = default;
    constexpr MVT(SimpleValueType SVT) : SimpleTy(SVT) {}

    bool operator>(const MVT& S)  const { return SimpleTy >  S.SimpleTy; }
    bool operator<(const MVT& S)  const { return SimpleTy <  S.SimpleTy; }
    bool operator==(const MVT& S) const { return SimpleTy == S.SimpleTy; }
    bool operator!=(const MVT& S) const { return SimpleTy != S.SimpleTy; }
    bool operator>=(const MVT& S) const { return SimpleTy >= S.SimpleTy; }
    bool operator<=(const MVT& S) const { return SimpleTy <= S.SimpleTy; }

    /// Return true if this is a valid simple valuetype.
    bool isValid() const {
      return (SimpleTy >= MVT::FIRST_VALUETYPE &&
              SimpleTy < MVT::LAST_VALUETYPE);
    }

    /// Return true if this is a FP or a vector FP type.
    bool isFloatingPoint() const {
      return ((SimpleTy >= MVT::FIRST_FP_VALUETYPE &&
               SimpleTy <= MVT::LAST_FP_VALUETYPE) ||
              (SimpleTy >= MVT::FIRST_FP_VECTOR_VALUETYPE &&
               SimpleTy <= MVT::LAST_FP_VECTOR_VALUETYPE));
    }

    /// Return true if this is an integer or a vector integer type.
    bool isInteger() const {
      return ((SimpleTy >= MVT::FIRST_INTEGER_VALUETYPE &&
               SimpleTy <= MVT::LAST_INTEGER_VALUETYPE) ||
              (SimpleTy >= MVT::FIRST_INTEGER_VECTOR_VALUETYPE &&
               SimpleTy <= MVT::LAST_INTEGER_VECTOR_VALUETYPE));
    }

    /// Return true if this is an integer, not including vectors.
    bool isScalarInteger() const {
      return (SimpleTy >= MVT::FIRST_INTEGER_VALUETYPE &&
              SimpleTy <= MVT::LAST_INTEGER_VALUETYPE);
    }

    /// Return true if this is a vector value type.
    bool isVector() const {
      return (SimpleTy >= MVT::FIRST_VECTOR_VALUETYPE &&
              SimpleTy <= MVT::LAST_VECTOR_VALUETYPE);
    }

    /// Return true if this is a vector value type where the
    /// runtime length is machine dependent
    bool isScalableVector() const {
      return ((SimpleTy >= MVT::FIRST_INTEGER_SCALABLE_VALUETYPE &&
               SimpleTy <= MVT::LAST_INTEGER_SCALABLE_VALUETYPE) ||
              (SimpleTy >= MVT::FIRST_FP_SCALABLE_VALUETYPE &&
               SimpleTy <= MVT::LAST_FP_SCALABLE_VALUETYPE));
    }

    /// Return true if this is a 16-bit vector type.
    bool is16BitVector() const {
      return (SimpleTy == MVT::v2i8  || SimpleTy == MVT::v1i16 ||
#if INTEL_CUSTOMIZATION
#if INTEL_FEATURE_ISA_FP16
              SimpleTy == MVT::v16i1 || SimpleTy == MVT::v1f16);
#else // INTEL_FEATURE_ISA_FP16
              SimpleTy == MVT::v16i1);
#endif // INTEL_FEATURE_ISA_FP16
#endif // INTEL_CUSTOMIZATION
    }

    /// Return true if this is a 32-bit vector type.
    bool is32BitVector() const {
      return (SimpleTy == MVT::v32i1 || SimpleTy == MVT::v4i8  ||
              SimpleTy == MVT::v2i16 || SimpleTy == MVT::v1i32 ||
              SimpleTy == MVT::v2f16 || SimpleTy == MVT::v1f32);
    }

    /// Return true if this is a 64-bit vector type.
    bool is64BitVector() const {
      return (SimpleTy == MVT::v64i1 || SimpleTy == MVT::v8i8  ||
              SimpleTy == MVT::v4i16 || SimpleTy == MVT::v2i32 ||
              SimpleTy == MVT::v1i64 || SimpleTy == MVT::v4f16 ||
              SimpleTy == MVT::v2f32 || SimpleTy == MVT::v1f64);
    }

    /// Return true if this is a 128-bit vector type.
    bool is128BitVector() const {
      return (SimpleTy == MVT::v128i1 || SimpleTy == MVT::v16i8  ||
              SimpleTy == MVT::v8i16  || SimpleTy == MVT::v4i32  ||
              SimpleTy == MVT::v2i64  || SimpleTy == MVT::v1i128 ||
              SimpleTy == MVT::v8f16  || SimpleTy == MVT::v4f32  ||
              SimpleTy == MVT::v2f64);
    }

    /// Return true if this is a 256-bit vector type.
    bool is256BitVector() const {
      return (SimpleTy == MVT::v8f32 || SimpleTy == MVT::v4f64  ||
              SimpleTy == MVT::v32i8 || SimpleTy == MVT::v16i16 ||
#if INTEL_CUSTOMIZATION
#if INTEL_FEATURE_ISA_FP16
              SimpleTy == MVT::v8i32 || SimpleTy == MVT::v4i64 ||
              SimpleTy == MVT::v16f16);
#else // INTEL_FEATURE_ISA_FP16
              SimpleTy == MVT::v8i32 || SimpleTy == MVT::v4i64);
#endif // INTEL_FEATURE_ISA_FP16
#endif // INTEL_CUSTOMIZATION
    }

    /// Return true if this is a 512-bit vector type.
    bool is512BitVector() const {
      return (SimpleTy == MVT::v16f32 || SimpleTy == MVT::v8f64  ||
              SimpleTy == MVT::v512i1 || SimpleTy == MVT::v64i8  ||
              SimpleTy == MVT::v32i16 || SimpleTy == MVT::v16i32 ||
#if INTEL_CUSTOMIZATION
#if INTEL_FEATURE_ISA_FP16
              SimpleTy == MVT::v8i64 || SimpleTy == MVT::v32f16);
#else // INTEL_FEATURE_ISA_FP16
              SimpleTy == MVT::v8i64);
#endif // INTEL_FEATURE_ISA_FP16
#endif // INTEL_CUSTOMIZATION
    }

    /// Return true if this is a 1024-bit vector type.
    bool is1024BitVector() const {
      return (SimpleTy == MVT::v1024i1 || SimpleTy == MVT::v128i8 ||
              SimpleTy == MVT::v64i16  || SimpleTy == MVT::v32i32 ||
              SimpleTy == MVT::v16i64);
    }

    /// Return true if this is a 2048-bit vector type.
    bool is2048BitVector() const {
      return (SimpleTy == MVT::v256i8 || SimpleTy == MVT::v128i16 ||
              SimpleTy == MVT::v64i32 || SimpleTy == MVT::v32i64);
    }

    /// Return true if this is an overloaded type for TableGen.
    bool isOverloaded() const {
      return (SimpleTy==MVT::Any  ||
              SimpleTy==MVT::iAny || SimpleTy==MVT::fAny ||
              SimpleTy==MVT::vAny || SimpleTy==MVT::iPTRAny);
    }

    /// Returns true if the given vector is a power of 2.
    bool isPow2VectorType() const {
      unsigned NElts = getVectorNumElements();
      return !(NElts & (NElts - 1));
    }

    /// Widens the length of the given vector MVT up to the nearest power of 2
    /// and returns that type.
    MVT getPow2VectorType() const {
      if (isPow2VectorType())
        return *this;

      unsigned NElts = getVectorNumElements();
      unsigned Pow2NElts = 1 << Log2_32_Ceil(NElts);
      return MVT::getVectorVT(getVectorElementType(), Pow2NElts);
    }

    /// If this is a vector, return the element type, otherwise return this.
    MVT getScalarType() const {
      return isVector() ? getVectorElementType() : *this;
    }

    MVT getVectorElementType() const {
      switch (SimpleTy) {
      default:
        llvm_unreachable("Not a vector MVT!");
      case v1i1:
      case v2i1:
      case v4i1:
      case v8i1:
      case v16i1:
      case v32i1:
      case v64i1:
      case v128i1:
      case v512i1:
      case v1024i1:
      case nxv1i1:
      case nxv2i1:
      case nxv4i1:
      case nxv8i1:
      case nxv16i1:
      case nxv32i1: return i1;
      case v1i8:
      case v2i8:
      case v4i8:
      case v8i8:
      case v16i8:
      case v32i8:
      case v64i8:
      case v128i8:
      case v256i8:
      case nxv1i8:
      case nxv2i8:
      case nxv4i8:
      case nxv8i8:
      case nxv16i8:
      case nxv32i8: return i8;
      case v1i16:
      case v2i16:
      case v4i16:
      case v8i16:
      case v16i16:
      case v32i16:
      case v64i16:
      case v128i16:
      case nxv1i16:
      case nxv2i16:
      case nxv4i16:
      case nxv8i16:
      case nxv16i16:
      case nxv32i16: return i16;
      case v1i32:
      case v2i32:
      case v3i32:
      case v4i32:
      case v5i32:
      case v8i32:
      case v16i32:
      case v32i32:
      case v64i32:
      case nxv1i32:
      case nxv2i32:
      case nxv4i32:
      case nxv8i32:
      case nxv16i32:
      case nxv32i32: return i32;
      case v1i64:
      case v2i64:
      case v4i64:
      case v8i64:
      case v16i64:
      case v32i64:
      case nxv1i64:
      case nxv2i64:
      case nxv4i64:
      case nxv8i64:
      case nxv16i64:
      case nxv32i64: return i64;
      case v1i128: return i128;
#if INTEL_CUSTOMIZATION
#if INTEL_FEATURE_ISA_FP16
      case v1f16:
#endif // INTEL_FEATURE_ISA_FP16
#endif // INTEL_CUSTOMIZATION
      case v2f16:
      case v4f16:
      case v8f16:
#if INTEL_CUSTOMIZATION
#if INTEL_FEATURE_ISA_FP16
      case v16f16:
      case v32f16:
#endif // INTEL_FEATURE_ISA_FP16
#endif // INTEL_CUSTOMIZATION
      case nxv2f16:
      case nxv4f16:
      case nxv8f16: return f16;
      case v1f32:
      case v2f32:
      case v3f32:
      case v4f32:
      case v5f32:
      case v8f32:
      case v16f32:
      case nxv1f32:
      case nxv2f32:
      case nxv4f32:
      case nxv8f32:
      case nxv16f32: return f32;
      case v1f64:
      case v2f64:
      case v4f64:
      case v8f64:
      case nxv1f64:
      case nxv2f64:
      case nxv4f64:
      case nxv8f64: return f64;
      }
    }

    unsigned getVectorNumElements() const {
      switch (SimpleTy) {
      default:
        llvm_unreachable("Not a vector MVT!");
      case v1024i1: return 1024;
      case v512i1: return 512;
      case v256i8: return 256;
      case v128i1:
      case v128i8:
      case v128i16: return 128;
      case v64i1:
      case v64i8:
      case v64i16:
      case v64i32: return 64;
      case v32i1:
      case v32i8:
      case v32i16:
      case v32i32:
      case v32i64:
#if INTEL_CUSTOMIZATION
#if INTEL_FEATURE_ISA_FP16
      case v32f16:
#endif // INTEL_FEATURE_ISA_FP16
#endif // INTEL_CUSTOMIZATION
      case nxv32i1:
      case nxv32i8:
      case nxv32i16:
      case nxv32i32:
      case nxv32i64: return 32;
      case v16i1:
      case v16i8:
      case v16i16:
      case v16i32:
      case v16i64:
#if INTEL_CUSTOMIZATION
#if INTEL_FEATURE_ISA_FP16
      case v16f16:
#endif // INTEL_FEATURE_ISA_FP16
#endif // INTEL_CUSTOMIZATION
      case v16f32:
      case nxv16i1:
      case nxv16i8:
      case nxv16i16:
      case nxv16i32:
      case nxv16i64:
      case nxv16f32: return 16;
      case v8i1:
      case v8i8:
      case v8i16:
      case v8i32:
      case v8i64:
      case v8f16:
      case v8f32:
      case v8f64:
      case nxv8i1:
      case nxv8i8:
      case nxv8i16:
      case nxv8i32:
      case nxv8i64:
      case nxv8f16:
      case nxv8f32:
      case nxv8f64: return 8;
      case v5i32:
      case v5f32: return 5;
      case v4i1:
      case v4i8:
      case v4i16:
      case v4i32:
      case v4i64:
      case v4f16:
      case v4f32:
      case v4f64:
      case nxv4i1:
      case nxv4i8:
      case nxv4i16:
      case nxv4i32:
      case nxv4i64:
      case nxv4f16:
      case nxv4f32:
      case nxv4f64: return 4;
      case v3i32:
      case v3f32: return 3;
      case v2i1:
      case v2i8:
      case v2i16:
      case v2i32:
      case v2i64:
      case v2f16:
      case v2f32:
      case v2f64:
      case nxv2i1:
      case nxv2i8:
      case nxv2i16:
      case nxv2i32:
      case nxv2i64:
      case nxv2f16:
      case nxv2f32:
      case nxv2f64: return 2;
      case v1i1:
      case v1i8:
      case v1i16:
      case v1i32:
      case v1i64:
      case v1i128:
#if INTEL_CUSTOMIZATION
#if INTEL_FEATURE_ISA_FP16
      case v1f16:
#endif // INTEL_FEATURE_ISA_FP16
#endif // INTEL_CUSTOMIZATION
      case v1f32:
      case v1f64:
      case nxv1i1:
      case nxv1i8:
      case nxv1i16:
      case nxv1i32:
      case nxv1i64:
      case nxv1f32:
      case nxv1f64: return 1;
      }
    }

    MVT::ElementCount getVectorElementCount() const {
      return { getVectorNumElements(), isScalableVector() };
    }

    unsigned getSizeInBits() const {
      switch (SimpleTy) {
      default:
        llvm_unreachable("getSizeInBits called on extended MVT.");
      case Other:
        llvm_unreachable("Value type is non-standard value, Other.");
      case iPTR:
        llvm_unreachable("Value type size is target-dependent. Ask TLI.");
      case iPTRAny:
      case iAny:
      case fAny:
      case vAny:
      case Any:
        llvm_unreachable("Value type is overloaded.");
      case token:
        llvm_unreachable("Token type is a sentinel that cannot be used "
                         "in codegen and has no size");
      case Metadata:
        llvm_unreachable("Value type is metadata.");
      case i1:
      case v1i1:
      case nxv1i1: return 1;
      case v2i1:
      case nxv2i1: return 2;
      case v4i1:
      case nxv4i1: return 4;
      case i8  :
      case v1i8:
      case v8i1:
      case nxv1i8:
      case nxv8i1: return 8;
      case i16 :
      case f16:
      case v16i1:
      case v2i8:
      case v1i16:
#if INTEL_CUSTOMIZATION
#if INTEL_FEATURE_ISA_FP16
      case v1f16:
#endif // INTEL_FEATURE_ISA_FP16
#endif // INTEL_CUSTOMIZATION
      case nxv16i1:
      case nxv2i8:
      case nxv1i16: return 16;
      case f32 :
      case i32 :
      case v32i1:
      case v4i8:
      case v2i16:
      case v2f16:
      case v1f32:
      case v1i32:
      case nxv32i1:
      case nxv4i8:
      case nxv2i16:
      case nxv1i32:
      case nxv2f16:
      case nxv1f32: return 32;
      case x86mmx:
      case f64 :
      case i64 :
      case v64i1:
      case v8i8:
      case v4i16:
      case v2i32:
      case v1i64:
      case v4f16:
      case v2f32:
      case v1f64:
      case nxv8i8:
      case nxv4i16:
      case nxv2i32:
      case nxv1i64:
      case nxv4f16:
      case nxv2f32:
      case nxv1f64: return 64;
      case f80 :  return 80;
      case v3i32:
      case v3f32: return 96;
      case f128:
      case ppcf128:
      case i128:
      case v128i1:
      case v16i8:
      case v8i16:
      case v4i32:
      case v2i64:
      case v1i128:
      case v8f16:
      case v4f32:
      case v2f64:
      case nxv16i8:
      case nxv8i16:
      case nxv4i32:
      case nxv2i64:
      case nxv8f16:
      case nxv4f32:
      case nxv2f64: return 128;
      case v5i32:
      case v5f32: return 160;
      case v32i8:
      case v16i16:
      case v8i32:
      case v4i64:
#if INTEL_CUSTOMIZATION
#if INTEL_FEATURE_ISA_FP16
      case v16f16:
#endif // INTEL_FEATURE_ISA_FP16
#endif // INTEL_CUSTOMIZATION
      case v8f32:
      case v4f64:
      case nxv32i8:
      case nxv16i16:
      case nxv8i32:
      case nxv4i64:
      case nxv8f32:
      case nxv4f64: return 256;
      case v512i1:
      case v64i8:
      case v32i16:
      case v16i32:
      case v8i64:
#if INTEL_CUSTOMIZATION
#if INTEL_FEATURE_ISA_FP16
      case v32f16:
#endif // INTEL_FEATURE_ISA_FP16
#endif // INTEL_CUSTOMIZATION
      case v16f32:
      case v8f64:
      case nxv32i16:
      case nxv16i32:
      case nxv8i64:
      case nxv16f32:
      case nxv8f64: return 512;
      case v1024i1:
      case v128i8:
      case v64i16:
      case v32i32:
      case v16i64:
      case nxv32i32:
      case nxv16i64: return 1024;
      case v256i8:
      case v128i16:
      case v64i32:
      case v32i64:
      case nxv32i64: return 2048;
      case ExceptRef: return 0; // opaque type
      }
    }

    unsigned getScalarSizeInBits() const {
      return getScalarType().getSizeInBits();
    }

    /// Return the number of bytes overwritten by a store of the specified value
    /// type.
    unsigned getStoreSize() const {
      return (getSizeInBits() + 7) / 8;
    }

    /// Return the number of bits overwritten by a store of the specified value
    /// type.
    unsigned getStoreSizeInBits() const {
      return getStoreSize() * 8;
    }

    /// Return true if this has more bits than VT.
    bool bitsGT(MVT VT) const {
      return getSizeInBits() > VT.getSizeInBits();
    }

    /// Return true if this has no less bits than VT.
    bool bitsGE(MVT VT) const {
      return getSizeInBits() >= VT.getSizeInBits();
    }

    /// Return true if this has less bits than VT.
    bool bitsLT(MVT VT) const {
      return getSizeInBits() < VT.getSizeInBits();
    }

    /// Return true if this has no more bits than VT.
    bool bitsLE(MVT VT) const {
      return getSizeInBits() <= VT.getSizeInBits();
    }

    static MVT getFloatingPointVT(unsigned BitWidth) {
      switch (BitWidth) {
      default:
        llvm_unreachable("Bad bit width!");
      case 16:
        return MVT::f16;
      case 32:
        return MVT::f32;
      case 64:
        return MVT::f64;
      case 80:
        return MVT::f80;
      case 128:
        return MVT::f128;
      }
    }

    static MVT getIntegerVT(unsigned BitWidth) {
      switch (BitWidth) {
      default:
        return (MVT::SimpleValueType)(MVT::INVALID_SIMPLE_VALUE_TYPE);
      case 1:
        return MVT::i1;
      case 8:
        return MVT::i8;
      case 16:
        return MVT::i16;
      case 32:
        return MVT::i32;
      case 64:
        return MVT::i64;
      case 128:
        return MVT::i128;
      }
    }

    static MVT getVectorVT(MVT VT, unsigned NumElements) {
      switch (VT.SimpleTy) {
      default:
        break;
      case MVT::i1:
        if (NumElements == 1)    return MVT::v1i1;
        if (NumElements == 2)    return MVT::v2i1;
        if (NumElements == 4)    return MVT::v4i1;
        if (NumElements == 8)    return MVT::v8i1;
        if (NumElements == 16)   return MVT::v16i1;
        if (NumElements == 32)   return MVT::v32i1;
        if (NumElements == 64)   return MVT::v64i1;
        if (NumElements == 128)  return MVT::v128i1;
        if (NumElements == 512)  return MVT::v512i1;
        if (NumElements == 1024) return MVT::v1024i1;
        break;
      case MVT::i8:
        if (NumElements == 1)   return MVT::v1i8;
        if (NumElements == 2)   return MVT::v2i8;
        if (NumElements == 4)   return MVT::v4i8;
        if (NumElements == 8)   return MVT::v8i8;
        if (NumElements == 16)  return MVT::v16i8;
        if (NumElements == 32)  return MVT::v32i8;
        if (NumElements == 64)  return MVT::v64i8;
        if (NumElements == 128) return MVT::v128i8;
        if (NumElements == 256) return MVT::v256i8;
        break;
      case MVT::i16:
        if (NumElements == 1)   return MVT::v1i16;
        if (NumElements == 2)   return MVT::v2i16;
        if (NumElements == 4)   return MVT::v4i16;
        if (NumElements == 8)   return MVT::v8i16;
        if (NumElements == 16)  return MVT::v16i16;
        if (NumElements == 32)  return MVT::v32i16;
        if (NumElements == 64)  return MVT::v64i16;
        if (NumElements == 128) return MVT::v128i16;
        break;
      case MVT::i32:
        if (NumElements == 1)  return MVT::v1i32;
        if (NumElements == 2)  return MVT::v2i32;
        if (NumElements == 3)  return MVT::v3i32;
        if (NumElements == 4)  return MVT::v4i32;
        if (NumElements == 5)  return MVT::v5i32;
        if (NumElements == 8)  return MVT::v8i32;
        if (NumElements == 16) return MVT::v16i32;
        if (NumElements == 32) return MVT::v32i32;
        if (NumElements == 64) return MVT::v64i32;
        break;
      case MVT::i64:
        if (NumElements == 1)  return MVT::v1i64;
        if (NumElements == 2)  return MVT::v2i64;
        if (NumElements == 4)  return MVT::v4i64;
        if (NumElements == 8)  return MVT::v8i64;
        if (NumElements == 16) return MVT::v16i64;
        if (NumElements == 32) return MVT::v32i64;
        break;
      case MVT::i128:
        if (NumElements == 1)  return MVT::v1i128;
        break;
      case MVT::f16:
#if INTEL_CUSTOMIZATION
#if INTEL_FEATURE_ISA_FP16
        if (NumElements == 1)  return MVT::v1f16;
#endif // INTEL_FEATURE_ISA_FP16
#endif // INTEL_CUSTOMIZATION
        if (NumElements == 2)  return MVT::v2f16;
        if (NumElements == 4)  return MVT::v4f16;
        if (NumElements == 8)  return MVT::v8f16;
#if INTEL_CUSTOMIZATION
#if INTEL_FEATURE_ISA_FP16
        if (NumElements == 16) return MVT::v16f16;
        if (NumElements == 32) return MVT::v32f16;
#endif // INTEL_FEATURE_ISA_FP16
#endif // INTEL_CUSTOMIZATION
        break;
      case MVT::f32:
        if (NumElements == 1)  return MVT::v1f32;
        if (NumElements == 2)  return MVT::v2f32;
        if (NumElements == 3)  return MVT::v3f32;
        if (NumElements == 4)  return MVT::v4f32;
        if (NumElements == 5)  return MVT::v5f32;
        if (NumElements == 8)  return MVT::v8f32;
        if (NumElements == 16) return MVT::v16f32;
        break;
      case MVT::f64:
        if (NumElements == 1)  return MVT::v1f64;
        if (NumElements == 2)  return MVT::v2f64;
        if (NumElements == 4)  return MVT::v4f64;
        if (NumElements == 8)  return MVT::v8f64;
        break;
      }
      return (MVT::SimpleValueType)(MVT::INVALID_SIMPLE_VALUE_TYPE);
    }

    static MVT getScalableVectorVT(MVT VT, unsigned NumElements) {
      switch(VT.SimpleTy) {
        default:
          break;
        case MVT::i1:
          if (NumElements == 1)  return MVT::nxv1i1;
          if (NumElements == 2)  return MVT::nxv2i1;
          if (NumElements == 4)  return MVT::nxv4i1;
          if (NumElements == 8)  return MVT::nxv8i1;
          if (NumElements == 16) return MVT::nxv16i1;
          if (NumElements == 32) return MVT::nxv32i1;
          break;
        case MVT::i8:
          if (NumElements == 1)  return MVT::nxv1i8;
          if (NumElements == 2)  return MVT::nxv2i8;
          if (NumElements == 4)  return MVT::nxv4i8;
          if (NumElements == 8)  return MVT::nxv8i8;
          if (NumElements == 16) return MVT::nxv16i8;
          if (NumElements == 32) return MVT::nxv32i8;
          break;
        case MVT::i16:
          if (NumElements == 1)  return MVT::nxv1i16;
          if (NumElements == 2)  return MVT::nxv2i16;
          if (NumElements == 4)  return MVT::nxv4i16;
          if (NumElements == 8)  return MVT::nxv8i16;
          if (NumElements == 16) return MVT::nxv16i16;
          if (NumElements == 32) return MVT::nxv32i16;
          break;
        case MVT::i32:
          if (NumElements == 1)  return MVT::nxv1i32;
          if (NumElements == 2)  return MVT::nxv2i32;
          if (NumElements == 4)  return MVT::nxv4i32;
          if (NumElements == 8)  return MVT::nxv8i32;
          if (NumElements == 16) return MVT::nxv16i32;
          if (NumElements == 32) return MVT::nxv32i32;
          break;
        case MVT::i64:
          if (NumElements == 1)  return MVT::nxv1i64;
          if (NumElements == 2)  return MVT::nxv2i64;
          if (NumElements == 4)  return MVT::nxv4i64;
          if (NumElements == 8)  return MVT::nxv8i64;
          if (NumElements == 16) return MVT::nxv16i64;
          if (NumElements == 32) return MVT::nxv32i64;
          break;
        case MVT::f16:
          if (NumElements == 2)  return MVT::nxv2f16;
          if (NumElements == 4)  return MVT::nxv4f16;
          if (NumElements == 8)  return MVT::nxv8f16;
          break;
        case MVT::f32:
          if (NumElements == 1)  return MVT::nxv1f32;
          if (NumElements == 2)  return MVT::nxv2f32;
          if (NumElements == 4)  return MVT::nxv4f32;
          if (NumElements == 8)  return MVT::nxv8f32;
          if (NumElements == 16) return MVT::nxv16f32;
          break;
        case MVT::f64:
          if (NumElements == 1)  return MVT::nxv1f64;
          if (NumElements == 2)  return MVT::nxv2f64;
          if (NumElements == 4)  return MVT::nxv4f64;
          if (NumElements == 8)  return MVT::nxv8f64;
          break;
      }
      return (MVT::SimpleValueType)(MVT::INVALID_SIMPLE_VALUE_TYPE);
    }

    static MVT getVectorVT(MVT VT, unsigned NumElements, bool IsScalable) {
      if (IsScalable)
        return getScalableVectorVT(VT, NumElements);
      return getVectorVT(VT, NumElements);
    }

    static MVT getVectorVT(MVT VT, MVT::ElementCount EC) {
      if (EC.Scalable)
        return getScalableVectorVT(VT, EC.Min);
      return getVectorVT(VT, EC.Min);
    }

    /// Return the value type corresponding to the specified type.  This returns
    /// all pointers as iPTR.  If HandleUnknown is true, unknown types are
    /// returned as Other, otherwise they are invalid.
    static MVT getVT(Type *Ty, bool HandleUnknown = false);

  private:
    /// A simple iterator over the MVT::SimpleValueType enum.
    struct mvt_iterator {
      SimpleValueType VT;

      mvt_iterator(SimpleValueType VT) : VT(VT) {}

      MVT operator*() const { return VT; }
      bool operator!=(const mvt_iterator &LHS) const { return VT != LHS.VT; }

      mvt_iterator& operator++() {
        VT = (MVT::SimpleValueType)((int)VT + 1);
        assert((int)VT <= MVT::MAX_ALLOWED_VALUETYPE &&
               "MVT iterator overflowed.");
        return *this;
      }
    };

    /// A range of the MVT::SimpleValueType enum.
    using mvt_range = iterator_range<mvt_iterator>;

  public:
    /// SimpleValueType Iteration
    /// @{
    static mvt_range all_valuetypes() {
      return mvt_range(MVT::FIRST_VALUETYPE, MVT::LAST_VALUETYPE);
    }

    static mvt_range integer_valuetypes() {
      return mvt_range(MVT::FIRST_INTEGER_VALUETYPE,
                       (MVT::SimpleValueType)(MVT::LAST_INTEGER_VALUETYPE + 1));
    }

    static mvt_range fp_valuetypes() {
      return mvt_range(MVT::FIRST_FP_VALUETYPE,
                       (MVT::SimpleValueType)(MVT::LAST_FP_VALUETYPE + 1));
    }

    static mvt_range vector_valuetypes() {
      return mvt_range(MVT::FIRST_VECTOR_VALUETYPE,
                       (MVT::SimpleValueType)(MVT::LAST_VECTOR_VALUETYPE + 1));
    }

    static mvt_range integer_vector_valuetypes() {
      return mvt_range(
          MVT::FIRST_INTEGER_VECTOR_VALUETYPE,
          (MVT::SimpleValueType)(MVT::LAST_INTEGER_VECTOR_VALUETYPE + 1));
    }

    static mvt_range fp_vector_valuetypes() {
      return mvt_range(
          MVT::FIRST_FP_VECTOR_VALUETYPE,
          (MVT::SimpleValueType)(MVT::LAST_FP_VECTOR_VALUETYPE + 1));
    }

    static mvt_range integer_scalable_vector_valuetypes() {
      return mvt_range(MVT::FIRST_INTEGER_SCALABLE_VALUETYPE,
              (MVT::SimpleValueType)(MVT::LAST_INTEGER_SCALABLE_VALUETYPE + 1));
    }

    static mvt_range fp_scalable_vector_valuetypes() {
      return mvt_range(MVT::FIRST_FP_SCALABLE_VALUETYPE,
                   (MVT::SimpleValueType)(MVT::LAST_FP_SCALABLE_VALUETYPE + 1));
    }
    /// @}
  };

} // end namespace llvm

#endif // LLVM_CODEGEN_MACHINEVALUETYPE_H<|MERGE_RESOLUTION|>--- conflicted
+++ resolved
@@ -147,66 +147,41 @@
       FIRST_INTEGER_SCALABLE_VALUETYPE = nxv1i1,
       LAST_INTEGER_SCALABLE_VALUETYPE = nxv32i64,
 
-<<<<<<< HEAD
-#if INTEL_CUSTOMIZATION
-#if INTEL_FEATURE_ISA_FP16
-      v1f16          =  85,   //  1 x f16
-      v2f16          =  86,   //  2 x f16
-      v4f16          =  87,   //  4 x f16
-      v8f16          =  88,   //  8 x f16
-      v16f16         =  89,   // 16 x f16
-      v32f16         =  90,   // 32 x f16
-      v1f32          =  91,   //  1 x f32
-      v2f32          =  92,   //  2 x f32
-      v4f32          =  93,   //  4 x f32
-      v8f32          =  94,   //  8 x f32
-      v16f32         =  95,   // 16 x f32
-      v1f64          =  96,   //  1 x f64
-      v2f64          =  97,   //  2 x f64
-      v4f64          =  98,   //  4 x f64
-      v8f64          =  99,   //  8 x f64
-
-      nxv2f16        = 100,   // n x  2 x f16
-      nxv4f16        = 101,   // n x  4 x f16
-      nxv8f16        = 102,   // n x  8 x f16
-      nxv1f32        = 103,   // n x  1 x f32
-      nxv2f32        = 104,   // n x  2 x f32
-      nxv4f32        = 105,   // n x  4 x f32
-      nxv8f32        = 106,   // n x  8 x f32
-      nxv16f32       = 107,   // n x 16 x f32
-      nxv1f64        = 108,   // n x  1 x f64
-      nxv2f64        = 109,   // n x  2 x f64
-      nxv4f64        = 110,   // n x  4 x f64
-      nxv8f64        = 111,   // n x  8 x f64
+#if INTEL_CUSTOMIZATION
+#if INTEL_FEATURE_ISA_FP16
+      v1f16          =  87,   //  1 x f16
+      v2f16          =  88,   //  2 x f16
+      v4f16          =  89,   //  4 x f16
+      v8f16          =  90,   //  8 x f16
+      v16f16         =  91,   // 16 x f16
+      v32f16         =  92,   // 32 x f16
+      v1f32          =  93,   //  1 x f32
+      v2f32          =  94,   //  2 x f32
+      v3f32          =  95,   //  4 x f32
+      v4f32          =  96,   //  4 x f32
+      v5f32          =  97,   //  4 x f32
+      v8f32          =  98,   //  8 x f32
+      v16f32         =  99,   // 16 x f32
+      v1f64          = 100,   //  1 x f64
+      v2f64          = 101,   //  2 x f64
+      v4f64          = 102,   //  4 x f64
+      v8f64          = 103,   //  8 x f64
+
+      nxv2f16        = 104,   // n x  2 x f16
+      nxv4f16        = 105,   // n x  4 x f16
+      nxv8f16        = 106,   // n x  8 x f16
+      nxv1f32        = 107,   // n x  1 x f32
+      nxv2f32        = 108,   // n x  2 x f32
+      nxv4f32        = 109,   // n x  4 x f32
+      nxv8f32        = 110,   // n x  8 x f32
+      nxv16f32       = 111,   // n x 16 x f32
+      nxv1f64        = 112,   // n x  1 x f64
+      nxv2f64        = 113,   // n x  2 x f64
+      nxv4f64        = 114,   // n x  4 x f64
+      nxv8f64        = 115,   // n x  8 x f64
 
       FIRST_FP_VECTOR_VALUETYPE = v1f16,
 #else // INTEL_FEATURE_ISA_FP16
-      v2f16          =  85,   //  2 x f16
-      v4f16          =  86,   //  4 x f16
-      v8f16          =  87,   //  8 x f16
-      v1f32          =  88,   //  1 x f32
-      v2f32          =  89,   //  2 x f32
-      v4f32          =  90,   //  4 x f32
-      v8f32          =  91,   //  8 x f32
-      v16f32         =  92,   // 16 x f32
-      v1f64          =  93,   //  1 x f64
-      v2f64          =  94,   //  2 x f64
-      v4f64          =  95,   //  4 x f64
-      v8f64          =  96,   //  8 x f64
-
-      nxv2f16        =  97,   // n x  2 x f16
-      nxv4f16        =  98,   // n x  4 x f16
-      nxv8f16        =  99,   // n x  8 x f16
-      nxv1f32        = 100,   // n x  1 x f32
-      nxv2f32        = 101,   // n x  2 x f32
-      nxv4f32        = 102,   // n x  4 x f32
-      nxv8f32        = 103,   // n x  8 x f32
-      nxv16f32       = 104,   // n x 16 x f32
-      nxv1f64        = 105,   // n x  1 x f64
-      nxv2f64        = 106,   // n x  2 x f64
-      nxv4f64        = 107,   // n x  4 x f64
-      nxv8f64        = 108,   // n x  8 x f64
-=======
       v2f16          =  87,   //  2 x f16
       v4f16          =  88,   //  4 x f16
       v8f16          =  89,   //  8 x f16
@@ -234,7 +209,6 @@
       nxv2f64        = 110,   // n x  2 x f64
       nxv4f64        = 111,   // n x  4 x f64
       nxv8f64        = 112,   // n x  8 x f64
->>>>>>> 0125e448
 
       FIRST_FP_VECTOR_VALUETYPE = v2f16,
 #endif // INTEL_FEATURE_ISA_FP16
@@ -247,28 +221,24 @@
       FIRST_VECTOR_VALUETYPE = v1i1,
       LAST_VECTOR_VALUETYPE  = nxv8f64,
 
-<<<<<<< HEAD
-#if INTEL_CUSTOMIZATION
-#if INTEL_FEATURE_ISA_FP16
-      x86mmx         =  112,   // This is an X86 MMX value
-
-      Glue           =  113,   // This glues nodes together during pre-RA sched
-
-      isVoid         =  114,   // This has no value
-
-      Untyped        =  115,   // This value takes a register, but has
+#if INTEL_CUSTOMIZATION
+#if INTEL_FEATURE_ISA_FP16
+      x86mmx         =  116,   // This is an X86 MMX value
+
+      Glue           =  117,   // This glues nodes together during pre-RA sched
+
+      isVoid         =  118,   // This has no value
+
+      Untyped        =  119,   // This value takes a register, but has
                                // unspecified type.  The register class
                                // will be determined by the opcode.
 
-      ExceptRef      = 116,    // WebAssembly's except_ref type
+      ExceptRef      = 120,    // WebAssembly's except_ref type
 
       FIRST_VALUETYPE = 1,     // This is always the beginning of the list.
-      LAST_VALUETYPE =  117,   // This always remains at the end of the list.
+      LAST_VALUETYPE =  121,   // This always remains at the end of the list.
 #else // INTEL_FEATURE_ISA_FP16
-      x86mmx         =  109,   // This is an X86 MMX value
-=======
       x86mmx         =  113,   // This is an X86 MMX value
->>>>>>> 0125e448
 
       Glue           =  114,   // This glues nodes together during pre-RA sched
 
@@ -281,13 +251,9 @@
       ExceptRef      = 117,    // WebAssembly's except_ref type
 
       FIRST_VALUETYPE = 1,     // This is always the beginning of the list.
-<<<<<<< HEAD
-      LAST_VALUETYPE =  114,   // This always remains at the end of the list.
-#endif // INTEL_FEATURE_ISA_FP16
-#endif // INTEL_CUSTOMIZATION
-=======
       LAST_VALUETYPE =  118,   // This always remains at the end of the list.
->>>>>>> 0125e448
+#endif // INTEL_FEATURE_ISA_FP16
+#endif // INTEL_CUSTOMIZATION
 
       // This is the current maximum for LAST_VALUETYPE.
       // MVT::MAX_ALLOWED_VALUETYPE is used for asserts and to size bit vectors
