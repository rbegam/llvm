//===-- X86DisassemblerDecoderCommon.h - Disassembler decoder ---*- C++ -*-===//
//
// Part of the LLVM Project, under the Apache License v2.0 with LLVM Exceptions.
// See https://llvm.org/LICENSE.txt for license information.
// SPDX-License-Identifier: Apache-2.0 WITH LLVM-exception
//
//===----------------------------------------------------------------------===//
//
// This file is part of the X86 Disassembler.
// It contains common definitions used by both the disassembler and the table
//  generator.
// Documentation for the disassembler can be found in X86Disassembler.h.
//
//===----------------------------------------------------------------------===//

#ifndef LLVM_LIB_TARGET_X86_DISASSEMBLER_X86DISASSEMBLERDECODERCOMMON_H
#define LLVM_LIB_TARGET_X86_DISASSEMBLER_X86DISASSEMBLERDECODERCOMMON_H

#include "llvm/Support/DataTypes.h"

namespace llvm {
namespace X86Disassembler {

#define INSTRUCTIONS_SYM  x86DisassemblerInstrSpecifiers
#define CONTEXTS_SYM      x86DisassemblerContexts
#define ONEBYTE_SYM       x86DisassemblerOneByteOpcodes
#define TWOBYTE_SYM       x86DisassemblerTwoByteOpcodes
#define THREEBYTE38_SYM   x86DisassemblerThreeByte38Opcodes
#define THREEBYTE3A_SYM   x86DisassemblerThreeByte3AOpcodes
#define XOP8_MAP_SYM      x86DisassemblerXOP8Opcodes
#define XOP9_MAP_SYM      x86DisassemblerXOP9Opcodes
#define XOPA_MAP_SYM      x86DisassemblerXOPAOpcodes
#define THREEDNOW_MAP_SYM x86Disassembler3DNowOpcodes

#if INTEL_CUSTOMIZATION
#if INTEL_FEATURE_ISA_FP16
#define THREEBYTE39_SYM   x86DisassemblerThreeByte39Opcodes
#define THREEBYTE3B_SYM   x86DisassemblerThreeByte3BOpcodes
#endif // INTEL_FEATURE_ISA_FP16
#endif // INTEL_CUSTOMIZATION

#define INSTRUCTIONS_STR  "x86DisassemblerInstrSpecifiers"
#define CONTEXTS_STR      "x86DisassemblerContexts"
#define ONEBYTE_STR       "x86DisassemblerOneByteOpcodes"
#define TWOBYTE_STR       "x86DisassemblerTwoByteOpcodes"
#define THREEBYTE38_STR   "x86DisassemblerThreeByte38Opcodes"
#define THREEBYTE3A_STR   "x86DisassemblerThreeByte3AOpcodes"
#define XOP8_MAP_STR      "x86DisassemblerXOP8Opcodes"
#define XOP9_MAP_STR      "x86DisassemblerXOP9Opcodes"
#define XOPA_MAP_STR      "x86DisassemblerXOPAOpcodes"
#define THREEDNOW_MAP_STR "x86Disassembler3DNowOpcodes"

#if INTEL_CUSTOMIZATION
#if INTEL_FEATURE_ISA_FP16
#define THREEBYTE39_STR   "x86DisassemblerThreeByte39Opcodes"
#define THREEBYTE3B_STR   "x86DisassemblerThreeByte3BOpcodes"
#endif // INTEL_FEATURE_ISA_FP16
#endif // INTEL_CUSTOMIZATION

// Attributes of an instruction that must be known before the opcode can be
// processed correctly.  Most of these indicate the presence of particular
// prefixes, but ATTR_64BIT is simply an attribute of the decoding context.
#define ATTRIBUTE_BITS                  \
  ENUM_ENTRY(ATTR_NONE,   0x00)         \
  ENUM_ENTRY(ATTR_64BIT,  (0x1 << 0))   \
  ENUM_ENTRY(ATTR_XS,     (0x1 << 1))   \
  ENUM_ENTRY(ATTR_XD,     (0x1 << 2))   \
  ENUM_ENTRY(ATTR_REXW,   (0x1 << 3))   \
  ENUM_ENTRY(ATTR_OPSIZE, (0x1 << 4))   \
  ENUM_ENTRY(ATTR_ADSIZE, (0x1 << 5))   \
  ENUM_ENTRY(ATTR_VEX,    (0x1 << 6))   \
  ENUM_ENTRY(ATTR_VEXL,   (0x1 << 7))   \
  ENUM_ENTRY(ATTR_EVEX,   (0x1 << 8))   \
  ENUM_ENTRY(ATTR_EVEXL,  (0x1 << 9))   \
  ENUM_ENTRY(ATTR_EVEXL2, (0x1 << 10))  \
  ENUM_ENTRY(ATTR_EVEXK,  (0x1 << 11))  \
  ENUM_ENTRY(ATTR_EVEXKZ, (0x1 << 12))  \
  ENUM_ENTRY(ATTR_EVEXB,  (0x1 << 13))

#define ENUM_ENTRY(n, v) n = v,
enum attributeBits {
  ATTRIBUTE_BITS
  ATTR_max
};
#undef ENUM_ENTRY

// Combinations of the above attributes that are relevant to instruction
// decode. Although other combinations are possible, they can be reduced to
// these without affecting the ultimately decoded instruction.

//           Class name           Rank  Rationale for rank assignment
#define INSTRUCTION_CONTEXTS                                                   \
  ENUM_ENTRY(IC,                    0,  "says nothing about the instruction")  \
  ENUM_ENTRY(IC_64BIT,              1,  "says the instruction applies in "     \
                                        "64-bit mode but no more")             \
  ENUM_ENTRY(IC_OPSIZE,             3,  "requires an OPSIZE prefix, so "       \
                                        "operands change width")               \
  ENUM_ENTRY(IC_ADSIZE,             3,  "requires an ADSIZE prefix, so "       \
                                        "operands change width")               \
  ENUM_ENTRY(IC_OPSIZE_ADSIZE,      4,  "requires ADSIZE and OPSIZE prefixes") \
  ENUM_ENTRY(IC_XD,                 2,  "may say something about the opcode "  \
                                        "but not the operands")                \
  ENUM_ENTRY(IC_XS,                 2,  "may say something about the opcode "  \
                                        "but not the operands")                \
  ENUM_ENTRY(IC_XD_OPSIZE,          3,  "requires an OPSIZE prefix, so "       \
                                        "operands change width")               \
  ENUM_ENTRY(IC_XS_OPSIZE,          3,  "requires an OPSIZE prefix, so "       \
                                        "operands change width")               \
  ENUM_ENTRY(IC_XD_ADSIZE,          3,  "requires an ADSIZE prefix, so "       \
                                        "operands change width")               \
  ENUM_ENTRY(IC_XS_ADSIZE,          3,  "requires an ADSIZE prefix, so "       \
                                        "operands change width")               \
  ENUM_ENTRY(IC_64BIT_REXW,         5,  "requires a REX.W prefix, so operands "\
                                        "change width; overrides IC_OPSIZE")   \
  ENUM_ENTRY(IC_64BIT_REXW_ADSIZE,  6,  "requires a REX.W prefix and 0x67 "    \
                                        "prefix")                              \
  ENUM_ENTRY(IC_64BIT_OPSIZE,       3,  "Just as meaningful as IC_OPSIZE")     \
  ENUM_ENTRY(IC_64BIT_ADSIZE,       3,  "Just as meaningful as IC_ADSIZE")     \
  ENUM_ENTRY(IC_64BIT_OPSIZE_ADSIZE, 4, "Just as meaningful as IC_OPSIZE/"     \
                                        "IC_ADSIZE")                           \
  ENUM_ENTRY(IC_64BIT_XD,           6,  "XD instructions are SSE; REX.W is "   \
                                        "secondary")                           \
  ENUM_ENTRY(IC_64BIT_XS,           6,  "Just as meaningful as IC_64BIT_XD")   \
  ENUM_ENTRY(IC_64BIT_XD_OPSIZE,    3,  "Just as meaningful as IC_XD_OPSIZE")  \
  ENUM_ENTRY(IC_64BIT_XS_OPSIZE,    3,  "Just as meaningful as IC_XS_OPSIZE")  \
  ENUM_ENTRY(IC_64BIT_XD_ADSIZE,    3,  "Just as meaningful as IC_XD_ADSIZE")  \
  ENUM_ENTRY(IC_64BIT_XS_ADSIZE,    3,  "Just as meaningful as IC_XS_ADSIZE")  \
  ENUM_ENTRY(IC_64BIT_REXW_XS,      7,  "OPSIZE could mean a different "       \
                                        "opcode")                              \
  ENUM_ENTRY(IC_64BIT_REXW_XD,      7,  "Just as meaningful as "               \
                                        "IC_64BIT_REXW_XS")                    \
  ENUM_ENTRY(IC_64BIT_REXW_OPSIZE,  8,  "The Dynamic Duo!  Prefer over all "   \
                                        "else because this changes most "      \
                                        "operands' meaning")                   \
  ENUM_ENTRY(IC_VEX,                1,  "requires a VEX prefix")               \
  ENUM_ENTRY(IC_VEX_XS,             2,  "requires VEX and the XS prefix")      \
  ENUM_ENTRY(IC_VEX_XD,             2,  "requires VEX and the XD prefix")      \
  ENUM_ENTRY(IC_VEX_OPSIZE,         2,  "requires VEX and the OpSize prefix")  \
  ENUM_ENTRY(IC_VEX_W,              3,  "requires VEX and the W prefix")       \
  ENUM_ENTRY(IC_VEX_W_XS,           4,  "requires VEX, W, and XS prefix")      \
  ENUM_ENTRY(IC_VEX_W_XD,           4,  "requires VEX, W, and XD prefix")      \
  ENUM_ENTRY(IC_VEX_W_OPSIZE,       4,  "requires VEX, W, and OpSize")         \
  ENUM_ENTRY(IC_VEX_L,              3,  "requires VEX and the L prefix")       \
  ENUM_ENTRY(IC_VEX_L_XS,           4,  "requires VEX and the L and XS prefix")\
  ENUM_ENTRY(IC_VEX_L_XD,           4,  "requires VEX and the L and XD prefix")\
  ENUM_ENTRY(IC_VEX_L_OPSIZE,       4,  "requires VEX, L, and OpSize")         \
  ENUM_ENTRY(IC_VEX_L_W,            4,  "requires VEX, L and W")               \
  ENUM_ENTRY(IC_VEX_L_W_XS,         5,  "requires VEX, L, W and XS prefix")    \
  ENUM_ENTRY(IC_VEX_L_W_XD,         5,  "requires VEX, L, W and XD prefix")    \
  ENUM_ENTRY(IC_VEX_L_W_OPSIZE,     5,  "requires VEX, L, W and OpSize")       \
  ENUM_ENTRY(IC_EVEX,               1,  "requires an EVEX prefix")             \
  ENUM_ENTRY(IC_EVEX_XS,            2,  "requires EVEX and the XS prefix")     \
  ENUM_ENTRY(IC_EVEX_XD,            2,  "requires EVEX and the XD prefix")     \
  ENUM_ENTRY(IC_EVEX_OPSIZE,        2,  "requires EVEX and the OpSize prefix") \
  ENUM_ENTRY(IC_EVEX_W,             3,  "requires EVEX and the W prefix")      \
  ENUM_ENTRY(IC_EVEX_W_XS,          4,  "requires EVEX, W, and XS prefix")     \
  ENUM_ENTRY(IC_EVEX_W_XD,          4,  "requires EVEX, W, and XD prefix")     \
  ENUM_ENTRY(IC_EVEX_W_OPSIZE,      4,  "requires EVEX, W, and OpSize")        \
  ENUM_ENTRY(IC_EVEX_L,             3,  "requires EVEX and the L prefix")       \
  ENUM_ENTRY(IC_EVEX_L_XS,          4,  "requires EVEX and the L and XS prefix")\
  ENUM_ENTRY(IC_EVEX_L_XD,          4,  "requires EVEX and the L and XD prefix")\
  ENUM_ENTRY(IC_EVEX_L_OPSIZE,      4,  "requires EVEX, L, and OpSize")         \
  ENUM_ENTRY(IC_EVEX_L_W,           3,  "requires EVEX, L and W")               \
  ENUM_ENTRY(IC_EVEX_L_W_XS,        4,  "requires EVEX, L, W and XS prefix")    \
  ENUM_ENTRY(IC_EVEX_L_W_XD,        4,  "requires EVEX, L, W and XD prefix")    \
  ENUM_ENTRY(IC_EVEX_L_W_OPSIZE,    4,  "requires EVEX, L, W and OpSize")       \
  ENUM_ENTRY(IC_EVEX_L2,            3,  "requires EVEX and the L2 prefix")       \
  ENUM_ENTRY(IC_EVEX_L2_XS,         4,  "requires EVEX and the L2 and XS prefix")\
  ENUM_ENTRY(IC_EVEX_L2_XD,         4,  "requires EVEX and the L2 and XD prefix")\
  ENUM_ENTRY(IC_EVEX_L2_OPSIZE,     4,  "requires EVEX, L2, and OpSize")         \
  ENUM_ENTRY(IC_EVEX_L2_W,          3,  "requires EVEX, L2 and W")               \
  ENUM_ENTRY(IC_EVEX_L2_W_XS,       4,  "requires EVEX, L2, W and XS prefix")    \
  ENUM_ENTRY(IC_EVEX_L2_W_XD,       4,  "requires EVEX, L2, W and XD prefix")    \
  ENUM_ENTRY(IC_EVEX_L2_W_OPSIZE,   4,  "requires EVEX, L2, W and OpSize")       \
  ENUM_ENTRY(IC_EVEX_K,             1,  "requires an EVEX_K prefix")             \
  ENUM_ENTRY(IC_EVEX_XS_K,          2,  "requires EVEX_K and the XS prefix")     \
  ENUM_ENTRY(IC_EVEX_XD_K,          2,  "requires EVEX_K and the XD prefix")     \
  ENUM_ENTRY(IC_EVEX_OPSIZE_K,      2,  "requires EVEX_K and the OpSize prefix") \
  ENUM_ENTRY(IC_EVEX_W_K,           3,  "requires EVEX_K and the W prefix")      \
  ENUM_ENTRY(IC_EVEX_W_XS_K,        4,  "requires EVEX_K, W, and XS prefix")     \
  ENUM_ENTRY(IC_EVEX_W_XD_K,        4,  "requires EVEX_K, W, and XD prefix")     \
  ENUM_ENTRY(IC_EVEX_W_OPSIZE_K,    4,  "requires EVEX_K, W, and OpSize")        \
  ENUM_ENTRY(IC_EVEX_L_K,           3,  "requires EVEX_K and the L prefix")       \
  ENUM_ENTRY(IC_EVEX_L_XS_K,        4,  "requires EVEX_K and the L and XS prefix")\
  ENUM_ENTRY(IC_EVEX_L_XD_K,        4,  "requires EVEX_K and the L and XD prefix")\
  ENUM_ENTRY(IC_EVEX_L_OPSIZE_K,    4,  "requires EVEX_K, L, and OpSize")         \
  ENUM_ENTRY(IC_EVEX_L_W_K,         3,  "requires EVEX_K, L and W")               \
  ENUM_ENTRY(IC_EVEX_L_W_XS_K,      4,  "requires EVEX_K, L, W and XS prefix")    \
  ENUM_ENTRY(IC_EVEX_L_W_XD_K,      4,  "requires EVEX_K, L, W and XD prefix")    \
  ENUM_ENTRY(IC_EVEX_L_W_OPSIZE_K,  4,  "requires EVEX_K, L, W and OpSize")       \
  ENUM_ENTRY(IC_EVEX_L2_K,          3,  "requires EVEX_K and the L2 prefix")       \
  ENUM_ENTRY(IC_EVEX_L2_XS_K,       4,  "requires EVEX_K and the L2 and XS prefix")\
  ENUM_ENTRY(IC_EVEX_L2_XD_K,       4,  "requires EVEX_K and the L2 and XD prefix")\
  ENUM_ENTRY(IC_EVEX_L2_OPSIZE_K,   4,  "requires EVEX_K, L2, and OpSize")         \
  ENUM_ENTRY(IC_EVEX_L2_W_K,        3,  "requires EVEX_K, L2 and W")               \
  ENUM_ENTRY(IC_EVEX_L2_W_XS_K,     4,  "requires EVEX_K, L2, W and XS prefix")    \
  ENUM_ENTRY(IC_EVEX_L2_W_XD_K,     4,  "requires EVEX_K, L2, W and XD prefix")    \
  ENUM_ENTRY(IC_EVEX_L2_W_OPSIZE_K, 4,  "requires EVEX_K, L2, W and OpSize")     \
  ENUM_ENTRY(IC_EVEX_B,             1,  "requires an EVEX_B prefix")             \
  ENUM_ENTRY(IC_EVEX_XS_B,          2,  "requires EVEX_B and the XS prefix")     \
  ENUM_ENTRY(IC_EVEX_XD_B,          2,  "requires EVEX_B and the XD prefix")     \
  ENUM_ENTRY(IC_EVEX_OPSIZE_B,      2,  "requires EVEX_B and the OpSize prefix") \
  ENUM_ENTRY(IC_EVEX_W_B,           3,  "requires EVEX_B and the W prefix")      \
  ENUM_ENTRY(IC_EVEX_W_XS_B,        4,  "requires EVEX_B, W, and XS prefix")     \
  ENUM_ENTRY(IC_EVEX_W_XD_B,        4,  "requires EVEX_B, W, and XD prefix")     \
  ENUM_ENTRY(IC_EVEX_W_OPSIZE_B,    4,  "requires EVEX_B, W, and OpSize")        \
  ENUM_ENTRY(IC_EVEX_L_B,           3,  "requires EVEX_B and the L prefix")       \
  ENUM_ENTRY(IC_EVEX_L_XS_B,        4,  "requires EVEX_B and the L and XS prefix")\
  ENUM_ENTRY(IC_EVEX_L_XD_B,        4,  "requires EVEX_B and the L and XD prefix")\
  ENUM_ENTRY(IC_EVEX_L_OPSIZE_B,    4,  "requires EVEX_B, L, and OpSize")         \
  ENUM_ENTRY(IC_EVEX_L_W_B,         3,  "requires EVEX_B, L and W")               \
  ENUM_ENTRY(IC_EVEX_L_W_XS_B,      4,  "requires EVEX_B, L, W and XS prefix")    \
  ENUM_ENTRY(IC_EVEX_L_W_XD_B,      4,  "requires EVEX_B, L, W and XD prefix")    \
  ENUM_ENTRY(IC_EVEX_L_W_OPSIZE_B,  4,  "requires EVEX_B, L, W and OpSize")       \
  ENUM_ENTRY(IC_EVEX_L2_B,          3,  "requires EVEX_B and the L2 prefix")       \
  ENUM_ENTRY(IC_EVEX_L2_XS_B,       4,  "requires EVEX_B and the L2 and XS prefix")\
  ENUM_ENTRY(IC_EVEX_L2_XD_B,       4,  "requires EVEX_B and the L2 and XD prefix")\
  ENUM_ENTRY(IC_EVEX_L2_OPSIZE_B,   4,  "requires EVEX_B, L2, and OpSize")         \
  ENUM_ENTRY(IC_EVEX_L2_W_B,        3,  "requires EVEX_B, L2 and W")               \
  ENUM_ENTRY(IC_EVEX_L2_W_XS_B,     4,  "requires EVEX_B, L2, W and XS prefix")    \
  ENUM_ENTRY(IC_EVEX_L2_W_XD_B,     4,  "requires EVEX_B, L2, W and XD prefix")    \
  ENUM_ENTRY(IC_EVEX_L2_W_OPSIZE_B, 4,  "requires EVEX_B, L2, W and OpSize")       \
  ENUM_ENTRY(IC_EVEX_K_B,           1,  "requires EVEX_B and EVEX_K prefix")             \
  ENUM_ENTRY(IC_EVEX_XS_K_B,        2,  "requires EVEX_B, EVEX_K and the XS prefix")     \
  ENUM_ENTRY(IC_EVEX_XD_K_B,        2,  "requires EVEX_B, EVEX_K and the XD prefix")     \
  ENUM_ENTRY(IC_EVEX_OPSIZE_K_B,    2,  "requires EVEX_B, EVEX_K and the OpSize prefix") \
  ENUM_ENTRY(IC_EVEX_W_K_B,         3,  "requires EVEX_B, EVEX_K and the W prefix")      \
  ENUM_ENTRY(IC_EVEX_W_XS_K_B,      4,  "requires EVEX_B, EVEX_K, W, and XS prefix")     \
  ENUM_ENTRY(IC_EVEX_W_XD_K_B,      4,  "requires EVEX_B, EVEX_K, W, and XD prefix")     \
  ENUM_ENTRY(IC_EVEX_W_OPSIZE_K_B,  4,  "requires EVEX_B, EVEX_K, W, and OpSize")        \
  ENUM_ENTRY(IC_EVEX_L_K_B,         3,  "requires EVEX_B, EVEX_K and the L prefix")       \
  ENUM_ENTRY(IC_EVEX_L_XS_K_B,      4,  "requires EVEX_B, EVEX_K and the L and XS prefix")\
  ENUM_ENTRY(IC_EVEX_L_XD_K_B,      4,  "requires EVEX_B, EVEX_K and the L and XD prefix")\
  ENUM_ENTRY(IC_EVEX_L_OPSIZE_K_B,  4,  "requires EVEX_B, EVEX_K, L, and OpSize")         \
  ENUM_ENTRY(IC_EVEX_L_W_K_B,       3,  "requires EVEX_B, EVEX_K, L and W")               \
  ENUM_ENTRY(IC_EVEX_L_W_XS_K_B,    4,  "requires EVEX_B, EVEX_K, L, W and XS prefix")    \
  ENUM_ENTRY(IC_EVEX_L_W_XD_K_B,    4,  "requires EVEX_B, EVEX_K, L, W and XD prefix")    \
  ENUM_ENTRY(IC_EVEX_L_W_OPSIZE_K_B,4,  "requires EVEX_B, EVEX_K, L, W and OpSize")       \
  ENUM_ENTRY(IC_EVEX_L2_K_B,        3,  "requires EVEX_B, EVEX_K and the L2 prefix")       \
  ENUM_ENTRY(IC_EVEX_L2_XS_K_B,     4,  "requires EVEX_B, EVEX_K and the L2 and XS prefix")\
  ENUM_ENTRY(IC_EVEX_L2_XD_K_B,     4,  "requires EVEX_B, EVEX_K and the L2 and XD prefix")\
  ENUM_ENTRY(IC_EVEX_L2_OPSIZE_K_B, 4,  "requires EVEX_B, EVEX_K, L2, and OpSize")         \
  ENUM_ENTRY(IC_EVEX_L2_W_K_B,      3,  "requires EVEX_B, EVEX_K, L2 and W")               \
  ENUM_ENTRY(IC_EVEX_L2_W_XS_K_B,   4,  "requires EVEX_B, EVEX_K, L2, W and XS prefix")    \
  ENUM_ENTRY(IC_EVEX_L2_W_XD_K_B,   4,  "requires EVEX_B, EVEX_K, L2, W and XD prefix")    \
  ENUM_ENTRY(IC_EVEX_L2_W_OPSIZE_K_B,4,  "requires EVEX_B, EVEX_K, L2, W and OpSize")       \
  ENUM_ENTRY(IC_EVEX_KZ_B,           1,  "requires EVEX_B and EVEX_KZ prefix")             \
  ENUM_ENTRY(IC_EVEX_XS_KZ_B,        2,  "requires EVEX_B, EVEX_KZ and the XS prefix")     \
  ENUM_ENTRY(IC_EVEX_XD_KZ_B,        2,  "requires EVEX_B, EVEX_KZ and the XD prefix")     \
  ENUM_ENTRY(IC_EVEX_OPSIZE_KZ_B,    2,  "requires EVEX_B, EVEX_KZ and the OpSize prefix") \
  ENUM_ENTRY(IC_EVEX_W_KZ_B,         3,  "requires EVEX_B, EVEX_KZ and the W prefix")      \
  ENUM_ENTRY(IC_EVEX_W_XS_KZ_B,      4,  "requires EVEX_B, EVEX_KZ, W, and XS prefix")     \
  ENUM_ENTRY(IC_EVEX_W_XD_KZ_B,      4,  "requires EVEX_B, EVEX_KZ, W, and XD prefix")     \
  ENUM_ENTRY(IC_EVEX_W_OPSIZE_KZ_B,  4,  "requires EVEX_B, EVEX_KZ, W, and OpSize")        \
  ENUM_ENTRY(IC_EVEX_L_KZ_B,           3,  "requires EVEX_B, EVEX_KZ and the L prefix")       \
  ENUM_ENTRY(IC_EVEX_L_XS_KZ_B,        4,  "requires EVEX_B, EVEX_KZ and the L and XS prefix")\
  ENUM_ENTRY(IC_EVEX_L_XD_KZ_B,        4,  "requires EVEX_B, EVEX_KZ and the L and XD prefix")\
  ENUM_ENTRY(IC_EVEX_L_OPSIZE_KZ_B,    4,  "requires EVEX_B, EVEX_KZ, L, and OpSize")         \
  ENUM_ENTRY(IC_EVEX_L_W_KZ_B,         3,  "requires EVEX_B, EVEX_KZ, L and W")               \
  ENUM_ENTRY(IC_EVEX_L_W_XS_KZ_B,      4,  "requires EVEX_B, EVEX_KZ, L, W and XS prefix")    \
  ENUM_ENTRY(IC_EVEX_L_W_XD_KZ_B,      4,  "requires EVEX_B, EVEX_KZ, L, W and XD prefix")    \
  ENUM_ENTRY(IC_EVEX_L_W_OPSIZE_KZ_B,  4,  "requires EVEX_B, EVEX_KZ, L, W and OpSize")       \
  ENUM_ENTRY(IC_EVEX_L2_KZ_B,          3,  "requires EVEX_B, EVEX_KZ and the L2 prefix")       \
  ENUM_ENTRY(IC_EVEX_L2_XS_KZ_B,       4,  "requires EVEX_B, EVEX_KZ and the L2 and XS prefix")\
  ENUM_ENTRY(IC_EVEX_L2_XD_KZ_B,       4,  "requires EVEX_B, EVEX_KZ and the L2 and XD prefix")\
  ENUM_ENTRY(IC_EVEX_L2_OPSIZE_KZ_B,   4,  "requires EVEX_B, EVEX_KZ, L2, and OpSize")         \
  ENUM_ENTRY(IC_EVEX_L2_W_KZ_B,        3,  "requires EVEX_B, EVEX_KZ, L2 and W")               \
  ENUM_ENTRY(IC_EVEX_L2_W_XS_KZ_B,     4,  "requires EVEX_B, EVEX_KZ, L2, W and XS prefix")    \
  ENUM_ENTRY(IC_EVEX_L2_W_XD_KZ_B,     4,  "requires EVEX_B, EVEX_KZ, L2, W and XD prefix")    \
  ENUM_ENTRY(IC_EVEX_L2_W_OPSIZE_KZ_B, 4,  "requires EVEX_B, EVEX_KZ, L2, W and OpSize")       \
  ENUM_ENTRY(IC_EVEX_KZ,             1,  "requires an EVEX_KZ prefix")             \
  ENUM_ENTRY(IC_EVEX_XS_KZ,          2,  "requires EVEX_KZ and the XS prefix")     \
  ENUM_ENTRY(IC_EVEX_XD_KZ,          2,  "requires EVEX_KZ and the XD prefix")     \
  ENUM_ENTRY(IC_EVEX_OPSIZE_KZ,      2,  "requires EVEX_KZ and the OpSize prefix") \
  ENUM_ENTRY(IC_EVEX_W_KZ,           3,  "requires EVEX_KZ and the W prefix")      \
  ENUM_ENTRY(IC_EVEX_W_XS_KZ,        4,  "requires EVEX_KZ, W, and XS prefix")     \
  ENUM_ENTRY(IC_EVEX_W_XD_KZ,        4,  "requires EVEX_KZ, W, and XD prefix")     \
  ENUM_ENTRY(IC_EVEX_W_OPSIZE_KZ,    4,  "requires EVEX_KZ, W, and OpSize")        \
  ENUM_ENTRY(IC_EVEX_L_KZ,           3,  "requires EVEX_KZ and the L prefix")       \
  ENUM_ENTRY(IC_EVEX_L_XS_KZ,        4,  "requires EVEX_KZ and the L and XS prefix")\
  ENUM_ENTRY(IC_EVEX_L_XD_KZ,        4,  "requires EVEX_KZ and the L and XD prefix")\
  ENUM_ENTRY(IC_EVEX_L_OPSIZE_KZ,    4,  "requires EVEX_KZ, L, and OpSize")         \
  ENUM_ENTRY(IC_EVEX_L_W_KZ,         3,  "requires EVEX_KZ, L and W")               \
  ENUM_ENTRY(IC_EVEX_L_W_XS_KZ,      4,  "requires EVEX_KZ, L, W and XS prefix")    \
  ENUM_ENTRY(IC_EVEX_L_W_XD_KZ,      4,  "requires EVEX_KZ, L, W and XD prefix")    \
  ENUM_ENTRY(IC_EVEX_L_W_OPSIZE_KZ,  4,  "requires EVEX_KZ, L, W and OpSize")       \
  ENUM_ENTRY(IC_EVEX_L2_KZ,          3,  "requires EVEX_KZ and the L2 prefix")       \
  ENUM_ENTRY(IC_EVEX_L2_XS_KZ,       4,  "requires EVEX_KZ and the L2 and XS prefix")\
  ENUM_ENTRY(IC_EVEX_L2_XD_KZ,       4,  "requires EVEX_KZ and the L2 and XD prefix")\
  ENUM_ENTRY(IC_EVEX_L2_OPSIZE_KZ,   4,  "requires EVEX_KZ, L2, and OpSize")         \
  ENUM_ENTRY(IC_EVEX_L2_W_KZ,        3,  "requires EVEX_KZ, L2 and W")               \
  ENUM_ENTRY(IC_EVEX_L2_W_XS_KZ,     4,  "requires EVEX_KZ, L2, W and XS prefix")    \
  ENUM_ENTRY(IC_EVEX_L2_W_XD_KZ,     4,  "requires EVEX_KZ, L2, W and XD prefix")    \
  ENUM_ENTRY(IC_EVEX_L2_W_OPSIZE_KZ, 4,  "requires EVEX_KZ, L2, W and OpSize")

#define ENUM_ENTRY(n, r, d) n,
enum InstructionContext {
  INSTRUCTION_CONTEXTS
  IC_max
};
#undef ENUM_ENTRY

// Opcode types, which determine which decode table to use, both in the Intel
// manual and also for the decoder.
enum OpcodeType {
  ONEBYTE       = 0,
  TWOBYTE       = 1,
  THREEBYTE_38  = 2,
  THREEBYTE_3A  = 3,
  XOP8_MAP      = 4,
  XOP9_MAP      = 5,
  XOPA_MAP      = 6,
#if INTEL_CUSTOMIZATION
#if INTEL_FEATURE_ISA_FP16
  THREEDNOW_MAP = 7,
  THREEBYTE_39  = 8,
  THREEBYTE_3B  = 9
#else // INTEL_FEATURE_ISA_FP16
  THREEDNOW_MAP = 7
#endif // INTEL_FEATURE_ISA_FP16
#endif // INTEL_CUSTOMIZATION
};

// The following structs are used for the hierarchical decode table.  After
// determining the instruction's class (i.e., which IC_* constant applies to
// it), the decoder reads the opcode.  Some instructions require specific
// values of the ModR/M byte, so the ModR/M byte indexes into the final table.
//
// If a ModR/M byte is not required, "required" is left unset, and the values
// for each instructionID are identical.
typedef uint16_t InstrUID;

// ModRMDecisionType - describes the type of ModR/M decision, allowing the
// consumer to determine the number of entries in it.
//
// MODRM_ONEENTRY - No matter what the value of the ModR/M byte is, the decoded
//                  instruction is the same.
// MODRM_SPLITRM  - If the ModR/M byte is between 0x00 and 0xbf, the opcode
//                  corresponds to one instruction; otherwise, it corresponds to
//                  a different instruction.
// MODRM_SPLITMISC- If the ModR/M byte is between 0x00 and 0xbf, ModR/M byte
//                  divided by 8 is used to select instruction; otherwise, each
//                  value of the ModR/M byte could correspond to a different
//                  instruction.
// MODRM_SPLITREG - ModR/M byte divided by 8 is used to select instruction. This
//                  corresponds to instructions that use reg field as opcode
// MODRM_FULL     - Potentially, each value of the ModR/M byte could correspond
//                  to a different instruction.
#if INTEL_CUSTOMIZATION
#if INTEL_FEATURE_ISA_AMX
#define MODRMTYPES            \
  ENUM_ENTRY(MODRM_ONEENTRY)  \
  ENUM_ENTRY(MODRM_SPLITRM)   \
  ENUM_ENTRY(MODRM_SPLITMISC)  \
  ENUM_ENTRY(MODRM_SPLITREG)  \
  ENUM_ENTRY(MODRM_SPLITREGM) \
  ENUM_ENTRY(MODRM_FULL)
#else // INTEL_FEATURE_ISA_AMX
#define MODRMTYPES            \
  ENUM_ENTRY(MODRM_ONEENTRY)  \
  ENUM_ENTRY(MODRM_SPLITRM)   \
  ENUM_ENTRY(MODRM_SPLITMISC) \
  ENUM_ENTRY(MODRM_SPLITREG)  \
  ENUM_ENTRY(MODRM_FULL)
#endif // INTEL_FEATURE_ISA_AMX
#endif // INTEL_CUSTOMIZATION

#define ENUM_ENTRY(n) n,
enum ModRMDecisionType {
  MODRMTYPES
  MODRM_max
};
#undef ENUM_ENTRY

#define CASE_ENCODING_RM     \
    case ENCODING_RM:        \
    case ENCODING_RM_CD2:    \
    case ENCODING_RM_CD4:    \
    case ENCODING_RM_CD8:    \
    case ENCODING_RM_CD16:   \
    case ENCODING_RM_CD32:   \
    case ENCODING_RM_CD64

#define CASE_ENCODING_VSIB   \
    case ENCODING_VSIB:      \
    case ENCODING_VSIB_CD2:  \
    case ENCODING_VSIB_CD4:  \
    case ENCODING_VSIB_CD8:  \
    case ENCODING_VSIB_CD16: \
    case ENCODING_VSIB_CD32: \
    case ENCODING_VSIB_CD64

// Physical encodings of instruction operands.
#define ENCODINGS                                                              \
  ENUM_ENTRY(ENCODING_NONE,   "")                                              \
  ENUM_ENTRY(ENCODING_REG,    "Register operand in ModR/M byte.")              \
  ENUM_ENTRY(ENCODING_RM,     "R/M operand in ModR/M byte.")                   \
  ENUM_ENTRY(ENCODING_RM_CD2, "R/M operand with CDisp scaling of 2")           \
  ENUM_ENTRY(ENCODING_RM_CD4, "R/M operand with CDisp scaling of 4")           \
  ENUM_ENTRY(ENCODING_RM_CD8, "R/M operand with CDisp scaling of 8")           \
  ENUM_ENTRY(ENCODING_RM_CD16,"R/M operand with CDisp scaling of 16")          \
  ENUM_ENTRY(ENCODING_RM_CD32,"R/M operand with CDisp scaling of 32")          \
  ENUM_ENTRY(ENCODING_RM_CD64,"R/M operand with CDisp scaling of 64")          \
  ENUM_ENTRY(ENCODING_VSIB,     "VSIB operand in ModR/M byte.")                \
  ENUM_ENTRY(ENCODING_VSIB_CD2, "VSIB operand with CDisp scaling of 2")        \
  ENUM_ENTRY(ENCODING_VSIB_CD4, "VSIB operand with CDisp scaling of 4")        \
  ENUM_ENTRY(ENCODING_VSIB_CD8, "VSIB operand with CDisp scaling of 8")        \
  ENUM_ENTRY(ENCODING_VSIB_CD16,"VSIB operand with CDisp scaling of 16")       \
  ENUM_ENTRY(ENCODING_VSIB_CD32,"VSIB operand with CDisp scaling of 32")       \
  ENUM_ENTRY(ENCODING_VSIB_CD64,"VSIB operand with CDisp scaling of 64")       \
  ENUM_ENTRY(ENCODING_VVVV,   "Register operand in VEX.vvvv byte.")            \
  ENUM_ENTRY(ENCODING_WRITEMASK, "Register operand in EVEX.aaa byte.")         \
  ENUM_ENTRY(ENCODING_IB,     "1-byte immediate")                              \
  ENUM_ENTRY(ENCODING_IW,     "2-byte")                                        \
  ENUM_ENTRY(ENCODING_ID,     "4-byte")                                        \
  ENUM_ENTRY(ENCODING_IO,     "8-byte")                                        \
  ENUM_ENTRY(ENCODING_RB,     "(AL..DIL, R8L..R15L) Register code added to "   \
                              "the opcode byte")                               \
  ENUM_ENTRY(ENCODING_RW,     "(AX..DI, R8W..R15W)")                           \
  ENUM_ENTRY(ENCODING_RD,     "(EAX..EDI, R8D..R15D)")                         \
  ENUM_ENTRY(ENCODING_RO,     "(RAX..RDI, R8..R15)")                           \
  ENUM_ENTRY(ENCODING_FP,     "Position on floating-point stack in ModR/M "    \
                              "byte.")                                         \
                                                                               \
  ENUM_ENTRY(ENCODING_Iv,     "Immediate of operand size")                     \
  ENUM_ENTRY(ENCODING_Ia,     "Immediate of address size")                     \
  ENUM_ENTRY(ENCODING_IRC,    "Immediate for static rounding control")         \
  ENUM_ENTRY(ENCODING_Rv,     "Register code of operand size added to the "    \
                              "opcode byte")                                   \
  ENUM_ENTRY(ENCODING_CC,     "Condition code encoded in opcode")              \
  ENUM_ENTRY(ENCODING_DUP,    "Duplicate of another operand; ID is encoded "   \
                              "in type")                                       \
  ENUM_ENTRY(ENCODING_SI,     "Source index; encoded in OpSize/Adsize prefix") \
  ENUM_ENTRY(ENCODING_DI,     "Destination index; encoded in prefixes")

#define ENUM_ENTRY(n, d) n,
enum OperandEncoding {
  ENCODINGS
  ENCODING_max
};
#undef ENUM_ENTRY

#if INTEL_CUSTOMIZATION
#if INTEL_FEATURE_ISA_AMX
#define XTM_ENUM_ENTRY ENUM_ENTRY(TYPE_TMM,        "tile")
#else // INTEL_FEATURE_ISA_AMX
#define XTM_ENUM_ENTRY
#endif // INTEL_FEATURE_ISA_AMX

#if INTEL_FEATURE_ISA_VP2INTERSECT
#define VP2_ENUM_ENTRY ENUM_ENTRY(TYPE_VK_PAIR,    "mask register pair")
#else // INTEL_FEATURE_ISA_VP2INTERSECT
#define VP2_ENUM_ENTRY
#endif // INTEL_FEATURE_ISA_VP2INTERSECT
#endif // INTEL_CUSTOMIZATION

// Semantic interpretations of instruction operands.
#if INTEL_CUSTOMIZATION
#define TYPES                                                                  \
  ENUM_ENTRY(TYPE_NONE,       "")                                              \
  ENUM_ENTRY(TYPE_REL,        "immediate address")                             \
  ENUM_ENTRY(TYPE_R8,         "1-byte register operand")                       \
  ENUM_ENTRY(TYPE_R16,        "2-byte")                                        \
  ENUM_ENTRY(TYPE_R32,        "4-byte")                                        \
  ENUM_ENTRY(TYPE_R64,        "8-byte")                                        \
  ENUM_ENTRY(TYPE_IMM,        "immediate operand")                             \
  ENUM_ENTRY(TYPE_IMM3,       "1-byte immediate operand between 0 and 7")      \
  ENUM_ENTRY(TYPE_IMM5,       "1-byte immediate operand between 0 and 31")     \
  ENUM_ENTRY(TYPE_AVX512ICC,  "1-byte immediate operand for AVX512 icmp")      \
  ENUM_ENTRY(TYPE_UIMM8,      "1-byte unsigned immediate operand")             \
  ENUM_ENTRY(TYPE_M,          "Memory operand")                                \
  ENUM_ENTRY(TYPE_MVSIBX,     "Memory operand using XMM index")                \
  ENUM_ENTRY(TYPE_MVSIBY,     "Memory operand using YMM index")                \
  ENUM_ENTRY(TYPE_MVSIBZ,     "Memory operand using ZMM index")                \
  ENUM_ENTRY(TYPE_SRCIDX,     "memory at source index")                        \
  ENUM_ENTRY(TYPE_DSTIDX,     "memory at destination index")                   \
  ENUM_ENTRY(TYPE_MOFFS,      "memory offset (relative to segment base)")      \
  ENUM_ENTRY(TYPE_ST,         "Position on the floating-point stack")          \
  ENUM_ENTRY(TYPE_MM64,       "8-byte MMX register")                           \
  ENUM_ENTRY(TYPE_XMM,        "16-byte")                                       \
  ENUM_ENTRY(TYPE_YMM,        "32-byte")                                       \
  ENUM_ENTRY(TYPE_ZMM,        "64-byte")                                       \
  ENUM_ENTRY(TYPE_VK,         "mask register")                                 \
<<<<<<< HEAD
  VP2_ENUM_ENTRY                                                               \
  XTM_ENUM_ENTRY                                                               \
=======
  ENUM_ENTRY(TYPE_VK_PAIR,    "mask register pair")                            \
>>>>>>> 2f94203e
  ENUM_ENTRY(TYPE_SEGMENTREG, "Segment register operand")                      \
  ENUM_ENTRY(TYPE_DEBUGREG,   "Debug register operand")                        \
  ENUM_ENTRY(TYPE_CONTROLREG, "Control register operand")                      \
  ENUM_ENTRY(TYPE_BNDR,       "MPX bounds register")                           \
                                                                               \
  ENUM_ENTRY(TYPE_Rv,         "Register operand of operand size")              \
  ENUM_ENTRY(TYPE_RELv,       "Immediate address of operand size")             \
  ENUM_ENTRY(TYPE_DUP0,       "Duplicate of operand 0")                        \
  ENUM_ENTRY(TYPE_DUP1,       "operand 1")                                     \
  ENUM_ENTRY(TYPE_DUP2,       "operand 2")                                     \
  ENUM_ENTRY(TYPE_DUP3,       "operand 3")                                     \
  ENUM_ENTRY(TYPE_DUP4,       "operand 4")
#endif // INTEL_CUSTOMIZATION

#define ENUM_ENTRY(n, d) n,
enum OperandType {
  TYPES
  TYPE_max
};
#undef ENUM_ENTRY

/// The specification for how to extract and interpret one operand.
struct OperandSpecifier {
  uint8_t encoding;
  uint8_t type;
};

static const unsigned X86_MAX_OPERANDS = 6;

/// Decoding mode for the Intel disassembler.  16-bit, 32-bit, and 64-bit mode
/// are supported, and represent real mode, IA-32e, and IA-32e in 64-bit mode,
/// respectively.
enum DisassemblerMode {
  MODE_16BIT,
  MODE_32BIT,
  MODE_64BIT
};

} // namespace X86Disassembler
} // namespace llvm

#endif<|MERGE_RESOLUTION|>--- conflicted
+++ resolved
@@ -446,12 +446,6 @@
 #else // INTEL_FEATURE_ISA_AMX
 #define XTM_ENUM_ENTRY
 #endif // INTEL_FEATURE_ISA_AMX
-
-#if INTEL_FEATURE_ISA_VP2INTERSECT
-#define VP2_ENUM_ENTRY ENUM_ENTRY(TYPE_VK_PAIR,    "mask register pair")
-#else // INTEL_FEATURE_ISA_VP2INTERSECT
-#define VP2_ENUM_ENTRY
-#endif // INTEL_FEATURE_ISA_VP2INTERSECT
 #endif // INTEL_CUSTOMIZATION
 
 // Semantic interpretations of instruction operands.
@@ -481,12 +475,8 @@
   ENUM_ENTRY(TYPE_YMM,        "32-byte")                                       \
   ENUM_ENTRY(TYPE_ZMM,        "64-byte")                                       \
   ENUM_ENTRY(TYPE_VK,         "mask register")                                 \
-<<<<<<< HEAD
-  VP2_ENUM_ENTRY                                                               \
   XTM_ENUM_ENTRY                                                               \
-=======
   ENUM_ENTRY(TYPE_VK_PAIR,    "mask register pair")                            \
->>>>>>> 2f94203e
   ENUM_ENTRY(TYPE_SEGMENTREG, "Segment register operand")                      \
   ENUM_ENTRY(TYPE_DEBUGREG,   "Debug register operand")                        \
   ENUM_ENTRY(TYPE_CONTROLREG, "Control register operand")                      \
