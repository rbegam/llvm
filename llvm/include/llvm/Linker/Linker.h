//===- Linker.h - Module Linker Interface -----------------------*- C++ -*-===//
//
//                     The LLVM Compiler Infrastructure
//
// This file is distributed under the University of Illinois Open Source
// License. See LICENSE.TXT for details.
//
//===----------------------------------------------------------------------===//

#ifndef LLVM_LINKER_LINKER_H
#define LLVM_LINKER_LINKER_H

<<<<<<< HEAD
#include "llvm/ADT/SmallPtrSet.h"
#include <string>

namespace llvm {

class Comdat;
class GlobalValue;
=======
#include "llvm/ADT/ArrayRef.h"
#include "llvm/ADT/DenseMap.h"
#include "llvm/ADT/DenseSet.h"
#include "llvm/IR/DiagnosticInfo.h"

namespace llvm {
>>>>>>> 41cb3da2
class Module;
class StringRef;
class StructType;
class Type;

/// This class provides the core functionality of linking in LLVM. It keeps a
/// pointer to the merged module so far. It doesn't take ownership of the
/// module since it is assumed that the user of this class will want to do
/// something with it after the linking.
class Linker {
<<<<<<< HEAD
  public:
    enum LinkerMode {
      DestroySource = 0, // Allow source module to be destroyed.
      PreserveSource = 1 // Preserve the source module.
    };

    Linker(Module *M, bool SuppressWarnings=false);
    ~Linker();

    Module *getModule() const { return Composite; }
    void deleteModule();

    /// \brief Link \p Src into the composite. The source is destroyed if
    /// \p Mode is DestroySource and preserved if it is PreserveSource.
    /// If \p ErrorMsg is not null, information about any error is written
    /// to it.
    /// Returns true on error.
    bool linkInModule(Module *Src, unsigned Mode, std::string *ErrorMsg);
    bool linkInModule(Module *Src, std::string *ErrorMsg) {
      return linkInModule(Src, Linker::DestroySource, ErrorMsg);
    }

    static bool LinkModules(Module *Dest, Module *Src, unsigned Mode,
                            std::string *ErrorMsg);

  private:
    Module *Composite;
    SmallPtrSet<StructType*, 32> IdentifiedStructTypes;

    bool SuppressWarnings;
=======
public:
  struct StructTypeKeyInfo {
    struct KeyTy {
      ArrayRef<Type *> ETypes;
      bool IsPacked;
      KeyTy(ArrayRef<Type *> E, bool P);
      KeyTy(const StructType *ST);
      bool operator==(const KeyTy &that) const;
      bool operator!=(const KeyTy &that) const;
    };
    static StructType *getEmptyKey();
    static StructType *getTombstoneKey();
    static unsigned getHashValue(const KeyTy &Key);
    static unsigned getHashValue(const StructType *ST);
    static bool isEqual(const KeyTy &LHS, const StructType *RHS);
    static bool isEqual(const StructType *LHS, const StructType *RHS);
  };

  typedef DenseSet<StructType *, StructTypeKeyInfo> NonOpaqueStructTypeSet;
  typedef DenseSet<StructType *> OpaqueStructTypeSet;

  struct IdentifiedStructTypeSet {
    // The set of opaque types is the composite module.
    OpaqueStructTypeSet OpaqueStructTypes;

    // The set of identified but non opaque structures in the composite module.
    NonOpaqueStructTypeSet NonOpaqueStructTypes;

    void addNonOpaque(StructType *Ty);
    void addOpaque(StructType *Ty);
    StructType *findNonOpaque(ArrayRef<Type *> ETypes, bool IsPacked);
    bool hasType(StructType *Ty);
  };

  Linker(Module *M, DiagnosticHandlerFunction DiagnosticHandler);
  Linker(Module *M);
  ~Linker();

  Module *getModule() const { return Composite; }
  void deleteModule();

  /// \brief Link \p Src into the composite. The source is destroyed.
  /// Returns true on error.
  bool linkInModule(Module *Src);

  static bool LinkModules(Module *Dest, Module *Src,
                          DiagnosticHandlerFunction DiagnosticHandler);

  static bool LinkModules(Module *Dest, Module *Src);

private:
  void init(Module *M, DiagnosticHandlerFunction DiagnosticHandler);
  Module *Composite;

  IdentifiedStructTypeSet IdentifiedStructTypes;

  DiagnosticHandlerFunction DiagnosticHandler;
>>>>>>> 41cb3da2
};

} // End llvm namespace

#endif<|MERGE_RESOLUTION|>--- conflicted
+++ resolved
@@ -10,24 +10,13 @@
 #ifndef LLVM_LINKER_LINKER_H
 #define LLVM_LINKER_LINKER_H
 
-<<<<<<< HEAD
-#include "llvm/ADT/SmallPtrSet.h"
-#include <string>
-
-namespace llvm {
-
-class Comdat;
-class GlobalValue;
-=======
 #include "llvm/ADT/ArrayRef.h"
 #include "llvm/ADT/DenseMap.h"
 #include "llvm/ADT/DenseSet.h"
 #include "llvm/IR/DiagnosticInfo.h"
 
 namespace llvm {
->>>>>>> 41cb3da2
 class Module;
-class StringRef;
 class StructType;
 class Type;
 
@@ -36,38 +25,6 @@
 /// module since it is assumed that the user of this class will want to do
 /// something with it after the linking.
 class Linker {
-<<<<<<< HEAD
-  public:
-    enum LinkerMode {
-      DestroySource = 0, // Allow source module to be destroyed.
-      PreserveSource = 1 // Preserve the source module.
-    };
-
-    Linker(Module *M, bool SuppressWarnings=false);
-    ~Linker();
-
-    Module *getModule() const { return Composite; }
-    void deleteModule();
-
-    /// \brief Link \p Src into the composite. The source is destroyed if
-    /// \p Mode is DestroySource and preserved if it is PreserveSource.
-    /// If \p ErrorMsg is not null, information about any error is written
-    /// to it.
-    /// Returns true on error.
-    bool linkInModule(Module *Src, unsigned Mode, std::string *ErrorMsg);
-    bool linkInModule(Module *Src, std::string *ErrorMsg) {
-      return linkInModule(Src, Linker::DestroySource, ErrorMsg);
-    }
-
-    static bool LinkModules(Module *Dest, Module *Src, unsigned Mode,
-                            std::string *ErrorMsg);
-
-  private:
-    Module *Composite;
-    SmallPtrSet<StructType*, 32> IdentifiedStructTypes;
-
-    bool SuppressWarnings;
-=======
 public:
   struct StructTypeKeyInfo {
     struct KeyTy {
@@ -125,7 +82,6 @@
   IdentifiedStructTypeSet IdentifiedStructTypes;
 
   DiagnosticHandlerFunction DiagnosticHandler;
->>>>>>> 41cb3da2
 };
 
 } // End llvm namespace
