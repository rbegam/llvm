//===-------- HLNodeUtils.h - Utilities for HLNode class ---*- C++ -*------===//
//
// Copyright (C) 2015-2016 Intel Corporation. All rights reserved.
//
// The information and source code contained herein is the exclusive
// property of Intel Corporation and may not be disclosed, examined
// or reproduced in whole or in part without explicit written authorization
// from the company.
//
//===----------------------------------------------------------------------===//
//
// This file defines the utilities for HLNode class.
//
//===----------------------------------------------------------------------===//

#ifndef LLVM_TRANSFORMS_INTEL_LOOPTRANSFORMS_UTILS_HLNODEUTILS_H
#define LLVM_TRANSFORMS_INTEL_LOOPTRANSFORMS_UTILS_HLNODEUTILS_H

#include "llvm/Support/Compiler.h"

#include "llvm/IR/IRBuilder.h"
#include "llvm/IR/NoFolder.h"

#include "llvm/Analysis/Intel_LoopAnalysis/HIRFramework.h"
#include "llvm/Transforms/Intel_LoopTransforms/Utils/HLNodeVisitor.h"

#include <set>

namespace llvm {

class Function;
class BasicBlock;
class Instruction;

namespace loopopt {

class HIRCreation;
class HIRFramework;
class CanonExprUtils;
class BlobUtils;
class HIRLoopStatistics;

/// Defines utilities for HLNode class and manages their creation/destruction.
/// It contains a bunch of member functions which manipulate HLNodes.
class HLNodeUtils {
private:
  /// Keeps track of HLNode objects.
  std::set<HLNode *> Objs;
  unsigned NextUniqueHLNodeNumber;

#if !defined(NDEBUG) || defined(LLVM_ENABLE_DUMP)
  // Stores names of cloned labels in HIR.
  StringSet<> LabelNames;
#endif

  DDRefUtils *DDRU;
  HIRFramework *HIRF;

  /// Used to create dummy LLVM instructions corresponding to new HIR
  /// instructions. Dummy instructions are appended to the function entry
  /// bblock. IRBuilder by default uses constant folding which needs to be
  /// suppressed for dummy instructions so we use NoFolder class instead.
  typedef IRBuilder<NoFolder> DummyIRBuilderTy;
  DummyIRBuilderTy *DummyIRBuilder;
  /// Points to first dummy instruction of the function.
  Instruction *FirstDummyInst;
  /// Points to last dummy instruction of the function.
  Instruction *LastDummyInst;

  HLNodeUtils()
      : NextUniqueHLNodeNumber(0), DDRU(nullptr), DummyIRBuilder(nullptr),
        FirstDummyInst(nullptr), LastDummyInst(nullptr) {}

  /// Make class uncopyable.
  HLNodeUtils(const HLNodeUtils &) = delete;
  void operator=(const HLNodeUtils &) = delete;

  friend class HIRCreation;
  friend class HIRCleanup;
  friend class HIRLoopFormation;
  friend class HIRParser;
  friend class HIRFramework;
  // Requires access to Objs.
  friend class HLNode;
  // Requires access to LabelNames.
  friend class HLLabel;

  // Resets the state.
  void reset(Function &F);

  /// Visitor for clone sequence.
  struct CloneVisitor;

  struct LoopFinderUpdater;

  template <bool Force = true> struct TopSorter;

  template <typename T> void checkHLLoopTy() {
    // Assert to check that the type is HLLoop. Type can be const or non-const.
    static_assert(std::is_same<typename std::remove_const<
                                   typename std::remove_pointer<T>::type>::type,
                               HLLoop>::value,
                  "Type should be HLLoop * or const HLLoop *.");
  }

  /// An enumeration to denote what level to visit. Used internally by LoopLevel
  /// Visitor.
  enum VisitKind { Innermost, All, Level };

  /// Visitor to gather loops with specified level.
  template <typename T, VisitKind VL>
  struct LoopLevelVisitor final : public HLNodeVisitorBase {
    HLNodeUtils &HNU;
    SmallVectorImpl<T> &LoopContainer;
    const HLNode *SkipNode;
    unsigned Level;

    LoopLevelVisitor(HLNodeUtils &HNU, SmallVectorImpl<T> &Loops,
                     unsigned Lvl = 0)
        : HNU(HNU), LoopContainer(Loops), SkipNode(nullptr), Level(Lvl) {
      HNU.checkHLLoopTy<T>();
      bool IsLevelVisit = (VL == VisitKind::Level);
      (void)IsLevelVisit;
      assert((!IsLevelVisit || CanonExprUtils::isValidLoopLevel(Level)) &&
             " Level is out of range.");
    }

    void visit(T Loop) {
      switch (VL) {
      case VisitKind::All:
        // Gather all loops.
        LoopContainer.push_back(Loop);
        if (Loop->isInnermost()) {
          SkipNode = Loop;
        }
        break;
      case VisitKind::Innermost:
        // Gather only innermost loops.
        if (Loop->isInnermost()) {
          LoopContainer.push_back(Loop);
          SkipNode = Loop;
        }
        break;
      case VisitKind::Level:
        // Gather loops with specified Level.
        if (Loop->getNestingLevel() == Level) {
          LoopContainer.push_back(Loop);
          SkipNode = Loop;
        } else if (Loop->isInnermost()) {
          SkipNode = Loop;
        }
        break;
      default:
        llvm_unreachable("Invalid Visit Kind.");
      }
    }

    void visit(const HLNode *Node) {}
    void postVisit(const HLNode *Node) {}

    bool skipRecursion(const HLNode *Node) const override {
      assert(Node && "Null node found.");
      return (Node == SkipNode);
    }
  };

  unsigned getUniqueHLNodeNumber() { return NextUniqueHLNodeNumber++; }

  /// Updates first and last dummy inst of the function.
  void setFirstAndLastDummyInst(Instruction *Inst);

  /// Returns a new HLRegion. Only used by framework.
  HLRegion *createHLRegion(IRRegion &IRReg);

  /// Returns a new HLLabel. Only used by framework.
  HLLabel *createHLLabel(BasicBlock *SrcBB);

  /// Returns a new external HLGoto that branches outside of HLRegion.
  /// Only used by framework.
  HLGoto *createHLGoto(BasicBlock *TargetBB);

  /// Returns a new HLInst. Only used by framework.
  HLInst *createHLInst(Instruction *In);

  /// Returns a new HLLoop created from an underlying LLVM loop.
  /// Only used by framework.
  HLLoop *createHLLoop(const Loop *LLVMLoop);

  /// Destroys all HLNodes, called during framework cleanup.
  void destroyAll();

  /// Performs sanity checking on unary instruction operands.
  void checkUnaryInstOperands(RegDDRef *LvalRef, RegDDRef *RvalRef,
                              Type *DestTy);

  /// Performs sanity checking on binary instruction operands.
  void checkBinaryInstOperands(RegDDRef *LvalRef, RegDDRef *OpRef1,
                               RegDDRef *OpRef2);

  /// Creates an HLInst for this Inst. It assigns LvalRef as the lval DDRef if
  /// it isn't null, otherwise, a new non-linear self-blob DDRef is created and
  /// assigned. It also updates first dummy instruction, if applicable.
  HLInst *createLvalHLInst(Instruction *Inst, RegDDRef *LvalRef);

  /// Creates an HLInst for this Inst. Used for void function call and other
  /// instructions that do not have Lvalue. It also updates first dummy
  /// instruction, if applicable.
  HLInst *createNonLvalHLInst(Instruction *Inst);

  /// Creates a unary instruction.
  HLInst *createUnaryHLInst(unsigned OpCode, RegDDRef *RvalRef,
                            const Twine &Name, RegDDRef *LvalRef, Type *DestTy);

  /// Creates a binary instruction.
  HLInst *createBinaryHLInstImpl(unsigned OpCode, RegDDRef *OpRef1,
                                 RegDDRef *OpRef2, const Twine &Name,
                                 RegDDRef *LvalRef, bool HasNUWOrExact,
                                 bool HasNSW, MDNode *FPMathTag);

  /// Creates and inserts a dummy copy instruction.
  Instruction *createCopyInstImpl(Type *Ty, const Twine &Name);

  /// Implementation of cloneSequence() which clones from Node1
  /// to Node2 and inserts into the CloneContainer.
  void cloneSequenceImpl(HLContainerTy *CloneContainer, const HLNode *Node1,
                         const HLNode *Node2, HLNodeMapper *NodeMapper);

  /// Returns successor of Node assuming control flows in strict lexical order
  /// (by ignoring jumps(gotos)).
  /// This should only be called from HIRCleanup pass.
  HLNode *getLexicalControlFlowSuccessor(HLNode *Node);

  /// Internal helper functions, not to be called directly.

  /// Implements insert(before) functionality. Moves [First, last) from
  /// OrigContainer to Parent's container. If OrigContainer is null it assumes a
  /// range of 1(node). UpdateSeparator indicates whether separators used in
  /// containers should be updated. Additional arguments for updating postexit
  /// separator and switch's case number is required.
  void insertImpl(HLNode *Parent, HLContainerTy::iterator Pos,
                  HLContainerTy *OrigContainer, HLContainerTy::iterator First,
                  HLContainerTy::iterator Last, bool UpdateSeparator,
                  bool PostExitSeparator = false, int CaseNum = -1);

  /// Moves [First, last) from OrigContainer to InsertContainer.
  /// If OrigContainer is null it assumes a range of 1(node) and inserts First
  /// into InsertContainer.
  void insertInternal(HLContainerTy &InsertContainer,
                      HLContainerTy::iterator Pos, HLContainerTy *OrigContainer,
                      HLContainerTy::iterator First,
                      HLContainerTy::iterator Last);

  /// Updates nesting level and innermost flag for Loop.
  void updateLoopInfo(HLLoop *Loop);

  /// Helper function for recursively updating loop info for loops in
  /// [First, Last). This is called during insertion.
  void updateLoopInfoRecursively(HLContainerTy::iterator First,
                                 HLContainerTy::iterator Last);

  /// Implements insertAs*Child() functionality.
  void insertAsChildImpl(HLNode *Parent, HLContainerTy *OrigContainer,
                         HLContainerTy::iterator First,
                         HLContainerTy::iterator Last, bool IsFirstChild);

  /// Implements insertAs*Child() functionality for switch.
  void insertAsChildImpl(HLSwitch *Switch, HLContainerTy *OrigContainer,
                         HLContainerTy::iterator First,
                         HLContainerTy::iterator Last, unsigned CaseNum,
                         bool isFirstChild);

  /// Returns true if nodes are valid types as preheader/postexit nodes.
  bool validPreheaderPostexitNodes(HLContainerTy::iterator First,
                                   HLContainerTy::iterator Last);

  /// Implements insertAs*Preheader*()/insertAs*Postexit*() functionality.
  void insertAsPreheaderPostexitImpl(HLLoop *Loop, HLContainerTy *OrigContainer,
                                     HLContainerTy::iterator First,
                                     HLContainerTy::iterator Last,
                                     bool IsPreheader, bool IsFirstChild);

  /// Implements remove functionality. Removes [First, last) and destroys them
  /// if Erase is set. If erase isn't set and MoveContainer isn't null they are
  /// moved to MoveContainer. Otherwise, nodes are removed without destroying
  /// them.
  static void removeImpl(HLContainerTy::iterator First,
                         HLContainerTy::iterator Last,
                         HLContainerTy *MoveContainer, bool Erase = false);

  /// Removes [First, Last) from Container. Also destroys them is Erase is set.
  static void removeInternal(HLContainerTy &Container,
                             HLContainerTy::iterator First,
                             HLContainerTy::iterator Last, bool Erase);

  /// Unlinks Node from HIR and destroys it.
  /// Note: This function is intentionally private. Transformations are not
  /// supposed to erase nodes as cleaning up erased nodes from HIR analyses
  /// requires implementation of a callback mechanism which doesn't seem worth
  /// it.
  static void erase(HLNode *Node);

  /// Unlinks [First, Last) from HIR and destroys them.
  /// Note: This function is intentionally private. Transformations are not
  /// supposed to erase nodes as cleaning up erased nodes from HIR analyses
  /// requires implementation of a callback mechanism which doesn't seem worth
  /// it.
  static void erase(HLContainerTy::iterator First,
                    HLContainerTy::iterator Last);

  /// Returns true if a loop is found in range [First, Last).
  static bool foundLoopInRange(HLContainerTy::iterator First,
                               HLContainerTy::iterator Last);

  /// Update the goto branches with new labels.
  void updateGotos(GotoContainerTy *GotoList, LabelMapTy *LabelMap);

  /// Implements moveAs*Children() functionality for switch.
  void moveAsChildrenImpl(HLSwitch *Switch, HLContainerTy::iterator First,
                          HLContainerTy::iterator Last, unsigned CaseNum,
                          bool isFirstChild);

  /// Implements get*LexicalChild() functionality.
  static const HLNode *getLexicalChildImpl(const HLNode *Parent,
                                           const HLNode *Node, bool First);

  /// Returns true if the lexical link have structured flow between Parent's
  /// first/last child and Node. The direction is dictated by UpwardTraversal
  /// flag. TargetNode is used for early termination of the traversal.
  /// Structured flow checks are different for domination and post-domination.
  static bool hasStructuredFlow(const HLNode *Parent, const HLNode *Node,
                                const HLNode *TargetNode, bool PostDomination,
                                bool UpwardTraversal, HIRLoopStatistics *HLS);

  /// Returns the outermost parent of Node1 which is safe to be used for
  /// checking domination. We move up through constant trip count loops. Last
  /// parent indicates the path used to reach to the parent.
  static const HLNode *getOutermostSafeParent(const HLNode *Node1,
                                              const HLNode *Node2,
                                              bool PostDomination,
                                              HIRLoopStatistics *HLS,
                                              const HLNode **LastParent1);

  /// Internally used by domination utility to get to the commona dominating
  /// parent. Last parent indicates the path used to reach to the parent.
  static const HLNode *
  getCommonDominatingParent(const HLNode *Parent1, const HLNode *LastParent1,
                            const HLNode *Node2, bool PostDomination,
                            HIRLoopStatistics *HLS, const HLNode **LastParent2);

  /// Implements domination/post-domination functionality.
  static bool dominatesImpl(const HLNode *Node1, const HLNode *Node2,
                            bool PostDomination, bool StrictDomination,
                            HIRLoopStatistics *HLS);

  /// Set TopSortNums for the first time
  void initTopSortNum();

  /// Called by the framework to update TopSortNum field for a range of HLNodes.
  void updateTopSortNum(const HLContainerTy &Container,
                        HLContainerTy::iterator First,
                        HLContainerTy::iterator Last);

  /// Evenly sets TopSortNumbers from a range (MinNum, MaxNum) to subtrees
  /// [First, Last).
  void distributeTopSortNum(HLContainerTy::iterator First,
                            HLContainerTy::iterator Last, unsigned MinNum,
                            unsigned MaxNum);

  /// Implements get*LinkListNode() functionality.
  HLNode *getLinkListNodeImpl(HLNode *Node, bool Prev);

  /// Returns the previous node belonging to its parent if one exists, else
  /// returns nullptr.
  HLNode *getPrevLinkListNode(HLNode *Node);

  /// Returns the next node belonging to its parent if one exists, else returns
  /// nullptr.
  HLNode *getNextLinkListNode(HLNode *Node);

  enum VALType : unsigned { IsUnknown, IsConstant, IsMax, IsMin };

  /// Returns true if \p ValType can represent a minimum value type.
  bool isMinValue(VALType ValType);

  /// Returns true if \p ValType can represent a maximum value type.
  bool isMaxValue(VALType ValType);

  /// Returns true if the value in question is known to be positive.
  bool isKnownPositive(VALType ValType, int64_t Val);

  /// Returns true if the value in question is known to be non-negative.
  bool isKnownNonNegative(VALType ValType, int64_t Val);

  /// Returns true if the value in question is known to be negative.
  bool isKnownNegative(VALType ValType, int64_t Val);

  /// Returns true if the value in question is known to be non-positive.
  bool isKnownNonPositive(VALType ValType, int64_t Val);

  /// Returns true if the value in question is known to be non-zero.
  bool isKnownNonZero(VALType ValType, int64_t Val);

  /// Returns true if the value in question is known to be positive or negative.
  bool isKnownPositiveOrNegative(VALType ValType, int64_t Val);

  // Get possible Minimum/Maximum value of canon.
  // If known, return ValueType and Value.
  // Return value indicates if Val is used as Constant, Min or Max.
  VALType getMinMaxBlobValue(unsigned BlobIdx, const CanonExpr *BoundCE,
                             int64_t &Val);

  VALType getMinMaxBlobValueFromPred(unsigned BlobIdx, PredicateTy Pred,
                                     const RegDDRef *Lhs, const RegDDRef *Rhs,
                                     int64_t &Val);

  template <typename PredIter, typename GetDDRefFunc>
  VALType getMinMaxBlobValueFromPredRange(unsigned BlobIdx, PredIter Begin,
                                          PredIter End, GetDDRefFunc GetDDRef,
                                          bool InvertPredicates, int64_t &Val);

  VALType getMinMaxBlobValue(unsigned BlobIdx, const HLNode *ParentNode,
                             int64_t &Val);

  bool getMinMaxBlobValue(unsigned BlobIdx, int64_t Coeff,
                          const HLNode *ParentNode, bool IsMin,
                          int64_t &BlobVal);

  /// Returns constant min or max value of CE based on its context (ParentNode)
  /// and IsMin paramter. \p IsExact specifies whether we can calculate inexact
  /// min/max in the presence of blobs.
  /// Value is returned in Val. Only handles IVs + constant for now.
  bool getMinMaxValueImpl(const CanonExpr *CE, const HLNode *ParentNode,
                          bool IsMin, bool IsExact, int64_t &Val);

  /// Checks if Loop has perfect/near-perfect loop properties.
  /// Expects non-innermost incoming \p Lp.
  /// Sets inner loop in \p InnerLp.
  /// Return true if it has perfect/near-perfect loop properties
  bool hasPerfectLoopProperties(const HLLoop *Lp, const HLLoop **InnerLp,
                                bool AllowNearPerfect, bool *IsNearPerfectLoop);

  template <bool IsMaxMode>
  static bool isInTopSortNumRangeImpl(const HLNode *Node,
                                      const HLNode *FirstNode,
                                      const HLNode *LastNode);

  /// Test the condition described by Pred, LHS and RHS.
  static bool getPredicateResult(APInt &LHS, PredicateTy Pred, APInt &RHS);

public:
  /// Returns the first dummy instruction of the function.
  Instruction *getFirstDummyInst() { return FirstDummyInst; }

  /// Returns the last dummy instruction of the function.
  Instruction *getLastDummyInst() { return LastDummyInst; }

  // Returns reference to DDRefUtils object.
  DDRefUtils &getDDRefUtils() {
    assert(DDRU && "Access to null DDRefUtils!");
    return *DDRU;
  }

  const DDRefUtils &getDDRefUtils() const {
    assert(DDRU && "Access to null DDRefUtils!");
    return *DDRU;
  }

  // Returns reference to DDRefUtils object.
  CanonExprUtils &getCanonExprUtils();
  const CanonExprUtils &getCanonExprUtils() const;

  // Returns reference to DDRefUtils object.
  BlobUtils &getBlobUtils();
  const BlobUtils &getBlobUtils() const;

  // Returns pointer to HIRFramework.
  HIRFramework &getHIRFramework() { return *HIRF; }

  // Returns pointer to HIRFramework.
  const HIRFramework &getHIRFramework() const { return *HIRF; }

  /// Returns Function object.
  Function &getFunction() const;

  /// Returns Module object.
  Module &getModule() const;

  /// Returns LLVMContext object.
  LLVMContext &getContext() const;

  /// Returns DataLayout object.
  const DataLayout &getDataLayout() const;

  /// Returns a new HLSwitch.
  HLSwitch *createHLSwitch(RegDDRef *ConditionRef);

  /// Returns a new HLLabel with custom name.
  HLLabel *createHLLabel(const Twine &Name = "L");

  /// Returns a new HLGoto that branches to HLLabel.
  HLGoto *createHLGoto(HLLabel *TargetL);

  /// Returns a new HLIf.
  HLIf *createHLIf(CmpInst::Predicate FirstPred, RegDDRef *Ref1,
                   RegDDRef *Ref2);

  /// Returns a new HLLoop.
  HLLoop *createHLLoop(HLIf *ZttIf = nullptr, RegDDRef *LowerDDRef = nullptr,
                       RegDDRef *UpperDDRef = nullptr,
                       RegDDRef *StrideDDRef = nullptr, unsigned NumEx = 1);

  /// Destroys the passed in HLNode.
  void destroy(HLNode *Node);

  /// Utilities to create new HLInsts follow. Please note that LvalRef argument
  /// defaults to null and hence follows rval ref arguments in the function
  /// signature. A new non-linear self blob ref is created if the LvalRef is set
  /// to null.

  /// Creates a new underlying instruction and returns a self-blob DDRef
  /// representing that instruction.
  /// TODO: Although this interface has nothing to do with HLNodes, all the
  /// underlying setup exists here. Can we move this to DDRefUtils()?
  RegDDRef *createTemp(Type *Ty, const Twine &Name = "temp");

  /// Used to create copy instructions of the form: Lval = Rval;
  HLInst *createCopyInst(RegDDRef *RvalRef, const Twine &Name = "copy",
                         RegDDRef *LvalRef = nullptr);

  /// Creates a new Load instruction.
  HLInst *createLoad(RegDDRef *RvalRef, const Twine &Name = "load",
                     RegDDRef *LvalRef = nullptr);

  /// Creates a new Store instruction.
  HLInst *createStore(RegDDRef *RvalRef, const Twine &Name = "store",
                      RegDDRef *LvalRef = nullptr);

  /// Creates a new Trunc instruction.
  HLInst *createTrunc(Type *DestTy, RegDDRef *RvalRef,
                      const Twine &Name = "trunc", RegDDRef *LvalRef = nullptr);

  /// Creates a new ZExt instruction.
  HLInst *createZExt(Type *DestTy, RegDDRef *RvalRef,
                     const Twine &Name = "zext", RegDDRef *LvalRef = nullptr);

  /// Creates a new SExt instruction.
  HLInst *createSExt(Type *DestTy, RegDDRef *RvalRef,
                     const Twine &Name = "sext", RegDDRef *LvalRef = nullptr);

  /// Creates a new FPToUI instruction.
  HLInst *createFPToUI(Type *DestTy, RegDDRef *RvalRef,
                       const Twine &Name = "cast", RegDDRef *LvalRef = nullptr);

  /// Creates a new FPToSI instruction.
  HLInst *createFPToSI(Type *DestTy, RegDDRef *RvalRef,
                       const Twine &Name = "cast", RegDDRef *LvalRef = nullptr);

  /// Creates a new UIToFP instruction.
  HLInst *createUIToFP(Type *DestTy, RegDDRef *RvalRef,
                       const Twine &Name = "cast", RegDDRef *LvalRef = nullptr);

  /// Creates a new SIToFP instruction.
  HLInst *createSIToFP(Type *DestTy, RegDDRef *RvalRef,
                       const Twine &Name = "cast", RegDDRef *LvalRef = nullptr);
  /// Creates a new FPTrunc instruction.
  HLInst *createFPTrunc(Type *DestTy, RegDDRef *RvalRef,
                        const Twine &Name = "ftrunc",
                        RegDDRef *LvalRef = nullptr);

  /// Creates a new FPExt instruction.
  HLInst *createFPExt(Type *DestTy, RegDDRef *RvalRef,
                      const Twine &Name = "fext", RegDDRef *LvalRef = nullptr);

  /// Creates a new PtrToInt instruction.
  HLInst *createPtrToInt(Type *DestTy, RegDDRef *RvalRef,
                         const Twine &Name = "cast",
                         RegDDRef *LvalRef = nullptr);

  /// Creates a new IntToPtr instruction.
  HLInst *createIntToPtr(Type *DestTy, RegDDRef *RvalRef,
                         const Twine &Name = "cast",
                         RegDDRef *LvalRef = nullptr);

  /// Creates a new BitCast instruction.
  HLInst *createBitCast(Type *DestTy, RegDDRef *RvalRef,
                        const Twine &Name = "cast",
                        RegDDRef *LvalRef = nullptr);

  /// Creates a new AddrSpaceCast instruction.
  HLInst *createAddrSpaceCast(Type *DestTy, RegDDRef *RvalRef,
                              const Twine &Name = "cast",
                              RegDDRef *LvalRef = nullptr);

  /// Creates a new BinaryOperator with specified opcode. If OrigBinOp is not
  /// null, copy IR flags from OrigBinOp to the newly create instruction.
  HLInst *createBinaryHLInst(unsigned OpCode, RegDDRef *OpRef1,
                             RegDDRef *OpRef2, const Twine &Name = "",
                             RegDDRef *LvalRef = nullptr,
                             const BinaryOperator *OrigBinOp = nullptr);

  /// Creates a new Cast instruction with specified opcode.
  HLInst *createCastHLInst(Type *DestTy, unsigned OpCode, RegDDRef *OpRef,
                           const Twine &Name = "", RegDDRef *LvalRef = nullptr);
  /// Creates a new Add instruction.
  HLInst *createAdd(RegDDRef *OpRef1, RegDDRef *OpRef2,
                    const Twine &Name = "add", RegDDRef *LvalRef = nullptr,
                    bool HasNUW = false, bool HasNSW = false);

  /// Creates a new FAdd instruction.
  HLInst *createFAdd(RegDDRef *OpRef1, RegDDRef *OpRef2,
                     const Twine &Name = "fadd", RegDDRef *LvalRef = nullptr,
                     MDNode *FPMathTag = nullptr);

  /// Creates a new Sub instruction.
  HLInst *createSub(RegDDRef *OpRef1, RegDDRef *OpRef2,
                    const Twine &Name = "sub", RegDDRef *LvalRef = nullptr,
                    bool HasNUW = false, bool HasNSW = false);

  /// Creates a new FSub instruction.
  HLInst *createFSub(RegDDRef *OpRef1, RegDDRef *OpRef2,
                     const Twine &Name = "fsub", RegDDRef *LvalRef = nullptr,
                     MDNode *FPMathTag = nullptr);

  /// Creates a new Mul instruction.
  HLInst *createMul(RegDDRef *OpRef1, RegDDRef *OpRef2,
                    const Twine &Name = "mul", RegDDRef *LvalRef = nullptr,
                    bool HasNUW = false, bool HasNSW = false);

  /// Creates a new FMul instruction.
  HLInst *createFMul(RegDDRef *OpRef1, RegDDRef *OpRef2,
                     const Twine &Name = "fmul", RegDDRef *LvalRef = nullptr,
                     MDNode *FPMathTag = nullptr);

  /// Creates a new UDiv instruction.
  HLInst *createUDiv(RegDDRef *OpRef1, RegDDRef *OpRef2,
                     const Twine &Name = "udiv", RegDDRef *LvalRef = nullptr,
                     bool IsExact = false);

  /// Creates a new SDiv instruction.
  HLInst *createSDiv(RegDDRef *OpRef1, RegDDRef *OpRef2,
                     const Twine &Name = "sdiv", RegDDRef *LvalRef = nullptr,
                     bool IsExact = false);

  /// Creates a new FDiv instruction.
  HLInst *createFDiv(RegDDRef *OpRef1, RegDDRef *OpRef2,
                     const Twine &Name = "fdiv", RegDDRef *LvalRef = nullptr,
                     MDNode *FPMathTag = nullptr);

  /// Creates a new URem instruction.
  HLInst *createURem(RegDDRef *OpRef1, RegDDRef *OpRef2,
                     const Twine &Name = "urem", RegDDRef *LvalRef = nullptr);

  /// Creates a new SRem instruction.
  HLInst *createSRem(RegDDRef *OpRef1, RegDDRef *OpRef2,
                     const Twine &Name = "srem", RegDDRef *LvalRef = nullptr);

  /// Creates a new FRem instruction.
  HLInst *createFRem(RegDDRef *OpRef1, RegDDRef *OpRef2,
                     const Twine &Name = "frem", RegDDRef *LvalRef = nullptr,
                     MDNode *FPMathTag = nullptr);

  /// Creates a new Shl instruction.
  HLInst *createShl(RegDDRef *OpRef1, RegDDRef *OpRef2,
                    const Twine &Name = "shl", RegDDRef *LvalRef = nullptr,
                    bool HasNUW = false, bool HasNSW = false);

  /// Creates a new LShr instruction.
  HLInst *createLShr(RegDDRef *OpRef1, RegDDRef *OpRef2,
                     const Twine &Name = "lshl", RegDDRef *LvalRef = nullptr,
                     bool IsExact = false);

  /// Creates a new AShr instruction.
  HLInst *createAShr(RegDDRef *OpRef1, RegDDRef *OpRef2,
                     const Twine &Name = "ashr", RegDDRef *LvalRef = nullptr,
                     bool IsExact = false);

  /// Creates a new And instruction.
  HLInst *createAnd(RegDDRef *OpRef1, RegDDRef *OpRef2,
                    const Twine &Name = "and", RegDDRef *LvalRef = nullptr);

  /// Creates a new Or instruction.
  HLInst *createOr(RegDDRef *OpRef1, RegDDRef *OpRef2, const Twine &Name = "or",
                   RegDDRef *LvalRef = nullptr);

  /// Creates a new Xor instruction.
  HLInst *createXor(RegDDRef *OpRef1, RegDDRef *OpRef2,
                    const Twine &Name = "xor", RegDDRef *LvalRef = nullptr);

  /// Creates a new Cmp instruction.
  HLInst *createCmp(CmpInst::Predicate Pred, RegDDRef *OpRef1, RegDDRef *OpRef2,
                    const Twine &Name = "cmp", RegDDRef *LvalRef = nullptr,
                    FastMathFlags FMF = FastMathFlags());

  /// Creates a new Select instruction.
  HLInst *createSelect(CmpInst::Predicate Pred, RegDDRef *OpRef1,
                       RegDDRef *OpRef2, RegDDRef *OpRef3, RegDDRef *OpRef4,
                       const Twine &Name = "select",
                       RegDDRef *LvalRef = nullptr,
                       FastMathFlags FMF = FastMathFlags());

  /// Creates a new Call instruction.
  HLInst *createCall(Function *F, const SmallVectorImpl<RegDDRef *> &CallArgs,
                     const Twine &Name = "call", RegDDRef *LvalRef = nullptr);

  /// Creates a new ShuffleVector instruction
  HLInst *createShuffleVectorInst(RegDDRef *OpRef1, RegDDRef *OpRef2,
                                  ArrayRef<uint32_t> Mask,
                                  const Twine &Name = "shuffle",
                                  RegDDRef *LvalRef = nullptr);

  /// Creates a new ExtractElement instruction
  HLInst *createExtractElementInst(RegDDRef *OpRef, unsigned Idx,
                                   const Twine &Name = "extract",
                                   RegDDRef *LvalRef = nullptr);

  /// Creates a clones sequence from Node1 to Node2, including both the nodes
  /// and all the nodes in between them. If Node2 is null or Node1 equals
  /// Node2, then the utility just clones Node1 and inserts into the
  /// CloneContainer. If \p NodeMapper is not null, every node will be mapped
  /// to the cloned node. This is used for accessing clones having original
  /// node pointers.
  /// This utility does not support Region cloning.
  void cloneSequence(HLContainerTy *CloneContainer, const HLNode *Node1,
                     const HLNode *Node2 = nullptr,
                     HLNodeMapper *NodeMapper = nullptr) {
    assert(Node1 && "Node1 is null!");
    assert(!isa<HLRegion>(Node1) && "Node1 - Region Cloning is not allowed.");
    assert((!Node2 || !isa<HLRegion>(Node2)) &&
           " Node 2 - Region Cloning is not allowed.");
    assert(CloneContainer && " Clone Container is null.");
    assert((!Node2 || (Node1->getParent() == Node2->getParent())) &&
           " Parent of Node1 and Node2 don't match.");
    cloneSequenceImpl(CloneContainer, Node1, Node2, NodeMapper);
  }

  /// Visits the passed in HLNode.
  template <bool Recursive = true, bool RecurseInsideLoops = true,
            bool Forward = true, typename HV, typename NodeTy,
            typename = IsHLNodeTy<NodeTy>>
  static void visit(HV &Visitor, NodeTy *Node) {
    HLNodeVisitor<HV, Recursive, RecurseInsideLoops, Forward> V(Visitor);
    V.visit(Node);
  }

  /// Visits HLNodes in the range [begin, end). The direction is specified using
  /// Forward flag. Recursion across all the HLNodes is specified using
  /// Recursive flag and Recursion inside HLLoops is specified using
  /// RecurseInsideLoops (which is only used when Recursive flag is set).
  template <bool Recursive = true, bool RecurseInsideLoops = true,
<<<<<<< HEAD
            bool Forward = true, typename HV, typename NodeTy,
            typename = IsHLNodeTy<NodeTy>>
  static void visitRange(HV &Visitor, ilist_iterator<NodeTy> Begin,
                         ilist_iterator<NodeTy> End) {
=======
            bool Forward = true, typename HV, typename It,
            typename = IsHLNodeTy<typename It::value_type>>
  static void visitRange(HV &Visitor, It Begin, It End) {
>>>>>>> 630d65f9
    HLNodeVisitor<HV, Recursive, RecurseInsideLoops, Forward> V(Visitor);
    V.visitRange(Begin, End);
  }

  /// Visits HLNodes in the range [begin, end]. The direction is specified using
  /// Forward flag. This is overloaded to have begin and end as HLNode
  /// parameters.
  template <bool Recursive = true, bool RecurseInsideLoops = true,
            bool Forward = true, typename HV, typename NodeTy,
            typename = IsHLNodeTy<NodeTy>>
  static void visitRange(HV &Visitor, NodeTy *Begin, NodeTy *End) {
    assert(Begin && End && " Begin/End Node is null");
    visitRange<Recursive, RecurseInsideLoops, Forward>(Visitor,
                                                       Begin->getIterator(),
                                                       ++(End->getIterator()));
  }

  /// Visits all HLNodes in the HIR. The direction is specified using Forward
  /// flag.
  template <bool Recursive = true, bool RecurseInsideLoops = true,
            bool Forward = true, typename HV>
  void visitAll(HV &Visitor) {
    HLNodeVisitor<HV, Recursive, RecurseInsideLoops, Forward> V(Visitor);
    V.visitRange(getHIRFramework().hir_begin(), getHIRFramework().hir_end());
  }

  /// Visits HLNodes in the HIR in InnerToOuter loop hierarchy order. The
  /// direction is specified using Forward flag.
  template <typename HV, bool Forward = true>
  void visitInnerToOuter(HV &Visitor, HLNode *Node) {
    HLInnerToOuterLoopVisitor<HV, Forward> V(Visitor);
    V.visitRecurseInsideLoops(Node);
  }

  /// Visits all HLNodes in the HIR in InnerToOuter loop hierarchy order. The
  /// direction is specified using Forward flag.
  template <typename HV, bool Forward = true>
  void visitAllInnerToOuter(HV &Visitor) {
    HLInnerToOuterLoopVisitor<HV, Forward> V(Visitor);
    V.visitRangeRecurseInsideLoops(getHIRFramework().hir_begin(),
                                   getHIRFramework().hir_end());
  }

  /// Visits all HLNodes in the HIR in OuterToInner loop hierarchy order. The
  /// direction is specified using Forward flag.
  template <typename HV, bool Forward = true>
  void visitAllOuterToInner(HV &Visitor) {
    HLNodeVisitor<HV, true, true, Forward> V(Visitor);
    V.visit(getHIRFramework().hir_begin(), getHIRFramework().hir_end());
  }

  /// Inserts an unlinked Node before Pos in HIR.
  void insertBefore(HLNode *Pos, HLNode *Node);
  /// Inserts unlinked Nodes in NodeContainer before Pos in HIR.
  /// The contents of NodeContainer will be empty after insertion.
  void insertBefore(HLNode *Pos, HLContainerTy *NodeContainer);
  /// Inserts an unlinked Node after Pos in HIR.
  void insertAfter(HLNode *Pos, HLNode *Node);
  /// Inserts unlinked Nodes in NodeContainer after Pos in HIR.
  /// The contents of NodeContainer will be empty after insertion.
  void insertAfter(HLNode *Pos, HLContainerTy *NodeContainer);

  /// Inserts an unlinked Node as first child of parent region.
  void insertAsFirstChild(HLRegion *Reg, HLNode *Node);
  /// Inserts an unlinked Node as last child of parent region.
  void insertAsLastChild(HLRegion *Reg, HLNode *Node);

  /// Inserts an unlinked Node as first child of parent loop.
  void insertAsFirstChild(HLLoop *Loop, HLNode *Node);
  /// Inserts unlinked Nodes as first children of parent loop.
  /// The order of NodeContainer is insertion order.
  /// The contents of NodeContainer will be empty after insertion.
  void insertAsFirstChildren(HLLoop *Loop, HLContainerTy *NodeContainer);
  /// Inserts an unlinked Node as last child of parent loop.
  void insertAsLastChild(HLLoop *Loop, HLNode *Node);
  /// Inserts unlinked Nodes as last children of parent loop.
  /// The order of NodeContainer is insertion order.
  /// The contents of NodeContainer will be empty after insertion.
  void insertAsLastChildren(HLLoop *Loop, HLContainerTy *NodeContainer);

  /// Inserts an unlinked Node as first child of this If. The flag IsThenChild
  /// indicates whether this is to be inserted as then or else child.
  void insertAsFirstChild(HLIf *If, HLNode *Node, bool IsThenChild);
  /// Inserts an unlinked Node as last child of this If. The flaga IsThenChild
  /// indicates whether this is to be inserted as then or else child.
  void insertAsLastChild(HLIf *If, HLNode *Node, bool IsThenChild);

  /// Inserts an unlinked Node as first default case child of switch.
  void insertAsFirstDefaultChild(HLSwitch *Switch, HLNode *Node);
  /// Inserts an unlinked Node as last default case child of switch.
  void insertAsLastDefaultChild(HLSwitch *Switch, HLNode *Node);

  /// Inserts an unlinked Node as first CaseNum case child of switch.
  /// Range of CaseNum is [1, getNumCases()].
  void insertAsFirstChild(HLSwitch *Switch, HLNode *Node, unsigned CaseNum);
  /// Inserts an unlinked Node as last CaseNum case child of switch.
  /// Range of CaseNum is [1, getNumCases()].
  void insertAsLastChild(HLSwitch *Switch, HLNode *Node, unsigned CaseNum);

  /// Inserts an unlinked Node as first preheader node of Loop.
  void insertAsFirstPreheaderNode(HLLoop *Loop, HLNode *Node);
  /// Inserts an unlinked Node as last preheader node of Loop.
  void insertAsLastPreheaderNode(HLLoop *Loop, HLNode *Node);

  /// Inserts an unlinked Node as first postexit node of Loop.
  void insertAsFirstPostexitNode(HLLoop *Loop, HLNode *Node);
  /// Inserts an unlinked Node as last postexit node of Loop.
  void insertAsLastPostexitNode(HLLoop *Loop, HLNode *Node);

  /// Unlinks Node from its current position and inserts it before Pos in HIR.
  void moveBefore(HLNode *Pos, HLNode *Node);
  /// Unlinks Node from its current position and inserts it after Pos in HIR.
  void moveAfter(HLNode *Pos, HLNode *Node);

  /// Unlinks Node from its current position and inserts as first child of
  /// parent region.
  void moveAsFirstChild(HLRegion *Reg, HLNode *Node);
  /// Unlinks Node from its current position and inserts as last child of parent
  /// region.
  void moveAsLastChild(HLRegion *Reg, HLNode *Node);

  /// Unlinks Node from its current position and inserts as first child of
  /// parent loop.
  void moveAsFirstChild(HLLoop *Loop, HLNode *Node);
  /// Unlinks Node from its current position and inserts as last child of parent
  /// loop.
  void moveAsLastChild(HLLoop *Loop, HLNode *Node);

  /// Unlinks Node from its current position and inserts as first childa of this
  /// If. The flag IsThenChild indicates whether this is to be moved as then or
  /// else child.
  void moveAsFirstChild(HLIf *If, HLNode *Node, bool IsThenChild = true);
  /// Unlinks Node from its current position and inserts as last child of this
  /// If. The flag IsThenChild indicates whether this is to be moved as then or
  /// else child.
  void moveAsLastChild(HLIf *If, HLNode *Node, bool IsThenChild = true);

  /// Unlinks Node from its current position and inserts as first default case
  /// child of switch.
  void moveAsFirstDefaultChild(HLSwitch *Switch, HLNode *Node);
  /// Unlinks Node from its current position and inserts as last default case
  /// child of switch.
  void moveAsLastDefaultChild(HLSwitch *Switch, HLNode *Node);

  /// Unlinks Node from its current position and inserts as first CaseNum case
  /// child of switch.
  /// Range of CaseNum is [1, getNumCases()].
  void moveAsFirstChild(HLSwitch *Switch, HLNode *Node, unsigned CaseNum);
  /// Unlinks Node from its current position and inserts as last CaseNum case
  /// child of switch.
  /// Range of CaseNum is [1, getNumCases()].
  void moveAsLastChild(HLSwitch *Switch, HLNode *Node, unsigned CaseNum);

  /// Unlinks Node from its current position and inserts as first preheader node
  /// of Loop.
  void moveAsFirstPreheaderNode(HLLoop *Loop, HLNode *Node);
  /// Unlinks Node from its current position and inserts an last preheader node
  /// of Loop.
  void moveAsLastPreheaderNode(HLLoop *Loop, HLNode *Node);

  /// Unlinks Node from its current position and inserts as first postexit node
  /// of Loop.
  void moveAsFirstPostexitNode(HLLoop *Loop, HLNode *Node);
  /// Unlinks Node from its current position and inserts as last postexit node
  /// of Loop.
  void moveAsLastPostexitNode(HLLoop *Loop, HLNode *Node);

  /// Unlinks [First, Last) from their current position and inserts them before
  /// Pos.
  void moveBefore(HLNode *Pos, HLContainerTy::iterator First,
                  HLContainerTy::iterator Last);
  /// Unlinks [First, Last) from their current position and inserts them after
  /// Pos.
  void moveAfter(HLNode *Pos, HLContainerTy::iterator First,
                 HLContainerTy::iterator Last);

  /// Unlinks [First, Last) from their current position and inserts them at the
  /// begining of the parent region's children.
  void moveAsFirstChildren(HLRegion *Reg, HLContainerTy::iterator First,
                           HLContainerTy::iterator Last);
  /// Unlinks [First, Last) from their current position and inserts them at the
  /// end of the parent region's children.
  void moveAsLastChildren(HLRegion *Reg, HLContainerTy::iterator First,
                          HLContainerTy::iterator Last);

  /// Unlinks [First, Last) from their current position and inserts them at the
  /// begining of the parent loop's children.
  void moveAsFirstChildren(HLLoop *Loop, HLContainerTy::iterator First,
                           HLContainerTy::iterator Last);
  /// Unlinks [First, Last) from their current position and inserts them at the
  /// end of the parent loop's children.
  void moveAsLastChildren(HLLoop *Loop, HLContainerTy::iterator First,
                          HLContainerTy::iterator Last);

  /// Unlinks [First, Last) from their current position and inserts them at the
  /// begining of this If. The flag IsThenChild indicates whether they are to be
  /// moved as then or else children.
  void moveAsFirstChildren(HLIf *If, HLContainerTy::iterator First,
                           HLContainerTy::iterator Last,
                           bool IsThenChild = true);
  /// Unlinks [First, Last) from their current position and inserts them at the
  /// end of this If. The flag IsThenChild indicates whether they are to be
  /// moved as then or else children.
  void moveAsLastChildren(HLIf *If, HLContainerTy::iterator First,
                          HLContainerTy::iterator Last,
                          bool IsThenChild = true);

  /// Unlinks [First, Last) from their current position and inserts them at the
  /// beginning of default case child of switch.
  void moveAsFirstDefaultChildren(HLSwitch *Switch,
                                  HLContainerTy::iterator First,
                                  HLContainerTy::iterator Last);
  /// Unlinks [First, Last) from their current position and inserts them at the
  /// end of default case child of switch.
  void moveAsLastDefaultChildren(HLSwitch *Switch,
                                 HLContainerTy::iterator First,
                                 HLContainerTy::iterator Last);

  /// Unlinks [First, Last) from their current position and inserts them at the
  /// beginning of CasNum case child of switch.
  /// Range of CaseNum is [1, getNumCases()].
  void moveAsFirstChildren(HLSwitch *Switch, HLContainerTy::iterator First,
                           HLContainerTy::iterator Last, unsigned CaseNum);
  /// Unlinks [First, Last) from their current position and inserts them at the
  /// end of CasNum case child of switch.
  /// Range of CaseNum is [1, getNumCases()].
  void moveAsLastChildren(HLSwitch *Switch, HLContainerTy::iterator First,
                          HLContainerTy::iterator Last, unsigned CaseNum);

  /// Unlinks [First, Last) from their current position and inserts them at the
  /// beginning of Loop's preheader.
  void moveAsFirstPreheaderNodes(HLLoop *Loop, HLContainerTy::iterator First,
                                 HLContainerTy::iterator Last);
  /// Unlinks [First, Last) from their current position and inserts them at the
  /// end of Loop's preheader.
  void moveAsLastPreheaderNodes(HLLoop *Loop, HLContainerTy::iterator First,
                                HLContainerTy::iterator Last);

  /// Unlinks [First, Last) from their current position and inserts them at the
  /// beginning of Loop's postexit.
  void moveAsFirstPostexitNodes(HLLoop *Loop, HLContainerTy::iterator First,
                                HLContainerTy::iterator Last);
  /// Unlinks [First, Last) from their current position and inserts them at the
  /// end of Loop's postexit.
  void moveAsLastPostexitNodes(HLLoop *Loop, HLContainerTy::iterator First,
                               HLContainerTy::iterator Last);

  /// Unlinks Node from HIR.
  static void remove(HLNode *Node);

  /// Unlinks [First, Last) from HIR.
  static void remove(HLContainerTy::iterator First,
                     HLContainerTy::iterator Last);

  /// Unlinks [First, Last] from HIR.
  static void remove(HLNode *First, HLNode *Last);

  /// Unlinks [First, Last) from HIR and places then in the container.
  static void remove(HLContainerTy *Container, HLContainerTy::iterator First,
                     HLContainerTy::iterator Last);

  /// Unlinks [First, Last] from HIR and places then in the container.
  static void remove(HLContainerTy *Container, HLNode *First, HLNode *Last);

  /// Replaces OldNode by an unlinked NewNode.
  void replace(HLNode *OldNode, HLNode *NewNode);

  /// Returns true if Node is in the top sort num range [\p FirstNode, \p
  /// LastNode]. The \p FirstNode could be a nullptr, the method will return
  /// false in this case.
  static bool isInTopSortNumRange(const HLNode *Node, const HLNode *FirstNode,
                                  const HLNode *LastNode);

  /// Returns true if \p Node top sort number is in range
  /// [FirstNode->getMinTopSortNum(), LastNode->getMaxTopSortNum].
  /// The \p FirstNode could be a nullptr, the method will return false in this
  /// case.
  static bool isInTopSortNumMaxRange(const HLNode *Node,
                                     const HLNode *FirstNode,
                                     const HLNode *LastNode);

  /// Returns the first lexical child of the parent w.r.t Node. For example, if
  /// parent is a loop and Node lies in postexit, the function will return the
  /// first postexit node. If Node is null, it returns the absolute first/last
  /// child in the parent's container.
  static const HLNode *getFirstLexicalChild(const HLNode *Parent,
                                            const HLNode *Node = nullptr);
  static HLNode *getFirstLexicalChild(HLNode *Parent, HLNode *Node = nullptr);

  /// Returns the last lexical child of the parent w.r.t Node. For example, if
  /// parent is a loop and Node lies in postexit, the function will return the
  /// last postexit node. If Node is null, it returns the absolute first/last
  /// child in the parent's container.
  static const HLNode *getLastLexicalChild(const HLNode *Parent,
                                           const HLNode *Node = nullptr);
  static HLNode *getLastLexicalChild(HLNode *Parent, HLNode *Node = nullptr);

  /// Returns true if Node1 can be proven to dominate Node2, otherwise
  /// conservatively returns false.
  /// \p HLS is used to produce faster results. A valid value can (and should)
  /// be passed by clients whenever the loop is in a valid state. This is true
  /// for all analysis passes and analysis part of the transformations. Null
  /// should be passed if the loop was modified but has not yet been invalidated
  /// by a transformation (invalid state).
  static bool dominates(const HLNode *Node1, const HLNode *Node2,
                        HIRLoopStatistics *HLS);

  /// This is identical to dominates() except the case where Node1 == Node2, in
  /// which case it return false.
  static bool strictlyDominates(const HLNode *Node1, const HLNode *Node2,
                                HIRLoopStatistics *HLS);

  /// Returns true if Node1 can be proven to post-dominate Node2, otherwise
  /// conservatively returns false.
  static bool postDominates(const HLNode *Node1, const HLNode *Node2,
                            HIRLoopStatistics *HLS);

  /// This is identical to postDominates() except the case where Node1 == Node2,
  /// in which case it return false.
  static bool strictlyPostDominates(const HLNode *Node1, const HLNode *Node2,
                                    HIRLoopStatistics *HLS);

  /// Checks if \p Node1 and \p Node2 are "equivalent" in terms of CFG: namely
  /// if \p Node1 is reached/accessed anytime \p Node2 is reached/Accessed and
  /// vice versa. This allows placing/accessing the nodes together in the same
  /// location.
  /// Returns false if there may exist a scenario/path in which Node1 is
  /// reached/accessed and Node2 isn't, or the other way around.
  /// Note: In the presence of complicated unstructured code (containing
  /// gotos/labels) this function will conservatively return false.
  static bool canAccessTogether(const HLNode *Node1, const HLNode *Node2,
                                HIRLoopStatistics *HLS);

  /// Returns true if Parent contains Node. IncludePrePostHdr indicates whether
  /// loop should be considered to contain preheader/postexit nodes.
  static bool contains(const HLNode *Parent, const HLNode *Node,
                       bool IncludePrePostHdr = false);

  /// Gathers the innermost loops across regions and stores them into the loop
  /// vector. If Node is not specified, it will search for all Regions
  void gatherInnermostLoops(SmallVectorImpl<HLLoop *> &Loops,
                            HLNode *Node = nullptr) {

    LoopLevelVisitor<HLLoop *, VisitKind::Innermost> LoopVisit(*this, Loops);
    if (Node) {
      visit(LoopVisit, Node);
    } else {
      visitAll(LoopVisit);
    }
  }

  void gatherInnermostLoops(SmallVectorImpl<const HLLoop *> &Loops,
                            const HLNode *Node = nullptr) {

    LoopLevelVisitor<const HLLoop *, VisitKind::Innermost> LoopVisit(*this,
                                                                     Loops);
    if (Node) {
      visit(LoopVisit, Node);
    } else {
      visitAll(LoopVisit);
    }
  }

  /// \brief Gathers the outermost loops (or highest level loops with Level 1)
  /// across regions and stores them into the loop vector.
  template <typename T> void gatherOutermostLoops(SmallVectorImpl<T> &Loops) {
    // Level 1 denotes outermost loops
    LoopLevelVisitor<T, VisitKind::Level> LoopVisit(*this, Loops, 1);
    visitAll(LoopVisit);
  }

  /// Gathers loops inside the Node with specified Level and stores them in the
  /// Loops vector.
  template <typename T>
  void gatherLoopsWithLevel(HLNode *Node, SmallVectorImpl<T> &Loops,
                            unsigned Level) {
    assert(Node && " Node is null.");
    HLLoop *Loop = dyn_cast<HLLoop>(Node);
    (void)Loop;
    assert((!Loop || !Loop->isInnermost()) &&
           " Gathering loops inside innermost loop.");
    assert(CanonExprUtils::isValidLoopLevel(Level) &&
           " Level is out of range.");
    LoopLevelVisitor<T, VisitKind::Level> LoopVisit(*this, Loops, Level);
    visit(LoopVisit, Node);
  }

  /// Constant Node version of gatherLoopsWithLevel.
  template <typename T>
  void gatherLoopsWithLevel(const HLNode *Node, SmallVectorImpl<T> &Loops,
                            unsigned Level) {
    static_assert(std::is_const<typename std::remove_pointer<T>::type>::value,
                  "Type of SmallVector parameter should be const HLLoop *.");
    gatherLoopsWithLevel(const_cast<HLNode *>(Node), Loops, Level);
  }

  /// Gathers all the loops across regions and stores them in the Loops vector.
  template <typename T> void gatherAllLoops(SmallVectorImpl<T> &Loops) {
    LoopLevelVisitor<T, VisitKind::All> LoopVisit(*this, Loops);
    visitAll(LoopVisit);
  }

  /// Gathers all the loops inside the Node and stores them in the Loops vector.
  template <typename T>
  void gatherAllLoops(HLNode *Node, SmallVectorImpl<T> &Loops) {
    assert(Node && " Node is null.");
    LoopLevelVisitor<T, VisitKind::All> LoopVisit(*this, Loops);
    visit(LoopVisit, Node);
  }

  /// Constant Node version of gatherAllLoops.
  template <typename T>
  void gatherAllLoops(const HLNode *Node, SmallVectorImpl<T> &Loops) {
    static_assert(std::is_const<typename std::remove_pointer<T>::type>::value,
                  "Type of SmallVector parameter should be const HLLoop *.");
    gatherAllLoops(const_cast<HLNode *>(Node), Loops);
  }

  /// Returns true if Loop is a perfect Loop nest. Also returns the
  /// innermost loop.
  /// Asserts if incoming loop is innermost.
  /// TODO: AllowPrePostHdr is unused, remove it?
  bool isPerfectLoopNest(const HLLoop *Loop,
                         const HLLoop **InnermostLoop = nullptr,
                         bool AllowPrePostHdr = false,
                         bool AllowTriangularLoop = false,
                         bool AllowNearPerfect = false,
                         bool *IsNearPerfect = nullptr);

  /// Any memref with non-unit stride?
  /// Will take innermost loop for now.
  /// Used mostly for blocking / interchange.
  bool hasNonUnitStrideRefs(const HLLoop *Loop);

  /// Find node receiving the load
  /// e.g.   t0 = a[i] ;
  ///         ...
  ///        t1 = t0
  ///  returns t1 = t0
  HLInst *findForwardSubInst(const DDRef *LRef,
                             SmallVectorImpl<HLInst *> &ForwardSubInsts);

  /// Returns the lowest common ancestor loop of Lp1 and Lp2. Returns null if
  /// there is no such parent loop.
  const HLLoop *getLowestCommonAncestorLoop(const HLLoop *Lp1,
                                            const HLLoop *Lp2);
  HLLoop *getLowestCommonAncestorLoop(HLLoop *Lp1, HLLoop *Lp2);

  /// Returns true if the minimum value of blob can be evaluated. Returns the
  /// minimum value in \p Val.
  bool getMinBlobValue(unsigned BlobIdx, const HLNode *ParentNode,
                       int64_t &Val);

  /// Returns true if the maximum value of blob can be evaluated. Returns the
  /// maximum value in \p Val.
  bool getMaxBlobValue(unsigned BlobIdx, const HLNode *ParentNode,
                       int64_t &Val);

  /// Returns true if blob is known to be non-zero.
  bool isKnownNonZero(unsigned BlobIdx, const HLNode *ParentNode);

  /// Returns true if blob is known to be non-positive. Returns max value in \p
  /// MaxVal.
  bool isKnownNonPositive(unsigned BlobIdx, const HLNode *ParentNode,
                          int64_t &MaxVal);

  /// Returns true if blob is known to be non-negative. Returns min value in \p
  /// MinVal.
  bool isKnownNonNegative(unsigned BlobIdx, const HLNode *ParentNode,
                          int64_t &MinVal);

  /// Returns true if blob is known to be negative. Returns max value in \p
  /// MaxVal.
  bool isKnownNegative(unsigned BlobIdx, const HLNode *ParentNode,
                       int64_t &MaxVal);

  /// Returns true if blob is known to be positive. Returns min value in \p
  /// MinVal.
  bool isKnownPositive(unsigned BlobIdx, const HLNode *ParentNode,
                       int64_t &MinVal);

  /// Returns true if blob is known to be positive or negative. Returns min/max
  /// value in \p MinMAxVal.
  bool isKnownPositiveOrNegative(unsigned BlobIdx, const HLNode *ParentNode,
                                 int64_t &MinMaxVal);

  /// Returns true if exact minimum value of \p CE can be evaluated. Exact value
  /// means that there is no approximation due to presence of blobs. Returns the
  /// minimum value in \p Val.
  bool getExactMinValue(const CanonExpr *CE, const HLNode *ParentNode,
                        int64_t &Val);

  /// Returns true if exact maximum value of \p CE can be evaluated. Exact value
  /// means that there is no approximation due to presence of blobs. Returns the
  /// maximum value in \p Val.
  bool getExactMaxValue(const CanonExpr *CE, const HLNode *ParentNode,
                        int64_t &Val);

  /// Returns true if the predicate can be evaluated. The predicate result value
  /// will be stored into the /p Result.
  static bool isKnownPredicate(const CanonExpr *LHS, PredicateTy Pred,
                               const CanonExpr *RHS, bool *Result);

  /// Returns true if minimum value of \p CE can be evaluated. Returns the
  /// minimum value in \p Val.
  bool getMinValue(const CanonExpr *CE, const HLNode *ParentNode, int64_t &Val);

  /// Returns true if maximum value of \p CE can be evaluated. Returns the
  /// maximum value in \p Val.
  bool getMaxValue(const CanonExpr *CE, const HLNode *ParentNode, int64_t &Val);

  /// Returns true if non-zero.
  bool isKnownNonZero(const CanonExpr *CE, const HLNode *ParentNode = nullptr);

  /// Returns true if non-positive.
  bool isKnownNonPositive(const CanonExpr *CE,
                          const HLNode *ParentNode = nullptr);

  /// Returns true if non-negative.
  bool isKnownNonNegative(const CanonExpr *CE,
                          const HLNode *ParentNode = nullptr);

  /// Returns true if negative.
  bool isKnownNegative(const CanonExpr *CE, const HLNode *ParentNode = nullptr);

  /// Returns true if positive.
  bool isKnownPositive(const CanonExpr *CE, const HLNode *ParentNode = nullptr);

  /// Returns true if positive or negative.
  bool isKnownPositiveOrNegative(const CanonExpr *CE,
                                 const HLNode *ParentNode = nullptr);

  // Returns true if both HLIf nodes are equal.
  static bool areEqual(const HLIf *NodeA, const HLIf *NodeB);

  /// Recursively traverse the HIR from the /p Node and remove empty HLLoops and
  /// empty HLIfs.
  ///
  /// Note: This function is placed here because the Framework uses it to
  /// get rid of incoming empty HLIfs.
  static void removeEmptyNodes(HLNode *Node);

  /// Recursively traverse the HIR range [\p Begin, \p End) and remove empty
  /// HLLoops and empty HLIfs.
  static void removeEmptyNodesRange(HLContainerTy::iterator Begin,
                                    HLContainerTy::iterator End);
};

} // End namespace loopopt

} // End namespace llvm

#endif<|MERGE_RESOLUTION|>--- conflicted
+++ resolved
@@ -747,16 +747,9 @@
   /// Recursive flag and Recursion inside HLLoops is specified using
   /// RecurseInsideLoops (which is only used when Recursive flag is set).
   template <bool Recursive = true, bool RecurseInsideLoops = true,
-<<<<<<< HEAD
-            bool Forward = true, typename HV, typename NodeTy,
-            typename = IsHLNodeTy<NodeTy>>
-  static void visitRange(HV &Visitor, ilist_iterator<NodeTy> Begin,
-                         ilist_iterator<NodeTy> End) {
-=======
             bool Forward = true, typename HV, typename It,
             typename = IsHLNodeTy<typename It::value_type>>
   static void visitRange(HV &Visitor, It Begin, It End) {
->>>>>>> 630d65f9
     HLNodeVisitor<HV, Recursive, RecurseInsideLoops, Forward> V(Visitor);
     V.visitRange(Begin, End);
   }
