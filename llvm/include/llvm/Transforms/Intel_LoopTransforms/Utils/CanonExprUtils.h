--- conflicted
+++ resolved
@@ -68,8 +68,9 @@
   static CanonExpr *createMetadataCanonExpr(MetadataAsValue *Val);
 
   /// \brief Returns a standalone blob canon expr. Level is the defined
-  /// at level for the blob. Level of -1 means non-linear blob.
-  static CanonExpr *createStandAloneBlobCanonExpr(unsigned Index, int Level);
+  /// at level for the blob. 
+  static CanonExpr *createStandAloneBlobCanonExpr(unsigned Index,
+                                                  unsigned Level);
 
   /// \brief Returns true if constant canon expr type can be updated to match
   /// the source type. For any other types or non-mergeable cases, it returns
@@ -107,16 +108,11 @@
   static CanonExpr *createCanonExpr(Type *Ty, const APInt &APVal);
 
   /// \brief Returns a self-blob canon expr. Level is the defined at level for
-<<<<<<< HEAD
   /// the blob.
   static CanonExpr *createSelfBlobCanonExpr(unsigned Index,
-                                            unsigned Level = NonLinearLevel);
-=======
-  /// the blob. Level of -1 means non-linear blob.
-  static CanonExpr *createSelfBlobCanonExpr(unsigned Index, int Level = -1) {
+                                            unsigned Level = NonLinearLevel) {
     return createStandAloneBlobCanonExpr(Index, Level);
   }
->>>>>>> a93b891b
 
   /// \brief Destroys the passed in CanonExpr.
   static void destroy(CanonExpr *CE);
