//===------ CanonExprUtils.h - Utilities for CanonExpr class --*- C++ -*---===//
//
// Copyright (C) 2015-2016 Intel Corporation. All rights reserved.
//
// The information and source code contained herein is the exclusive
// property of Intel Corporation and may not be disclosed, examined
// or reproduced in whole or in part without explicit written authorization
// from the company.
//
//===----------------------------------------------------------------------===//
//
// This file defines the utilities for CanonExpr class.
//
//===----------------------------------------------------------------------===//

#ifndef LLVM_TRANSFORMS_INTEL_LOOPTRANSFORMS_UTILS_CANONEXPRUTILS_H
#define LLVM_TRANSFORMS_INTEL_LOOPTRANSFORMS_UTILS_CANONEXPRUTILS_H

#include <stdint.h>
#include "llvm/Support/Compiler.h"

#include "llvm/Transforms/Intel_LoopTransforms/Utils/HLUtils.h"

#include <set>

namespace llvm {

class Type;
class APInt;
class ConstantFP;

namespace loopopt {

class CanonExpr;

/// \brief Defines utilities for CanonExpr class
///
/// It contains a bunch of static member functions which manipulate CanonExprs.
/// It does not store any state.
///
/// RelaxedMode : This flag is used in a number of methods across this file.
/// The flag indicates if the types of canon expr can be relaxed for
/// computation.
/// For example, constant canon exprs, CE1 = 0 (srcTy = i32, dstTy = i64) and
/// CE2 = 1 (srcTy = i64, dstTy = i64), can be added in relaxed mode. Clients
/// can check canon expr with mergeable call.
class CanonExprUtils : public HLUtils {
private:
  /// \brief Do not allow instantiation.
  CanonExprUtils() = delete;

  friend class DDRefUtils; // accesses createSelfBlobCanonExpr()
  friend class HIRParser; // accesses destroyAll()

  /// \brief Destroys all CanonExprs. Called during HIR cleanup.
  static void destroyAll();

  /// \brief Calculates the lcm of two positive inputs.
  static int64_t lcm(int64_t A, int64_t B);

<<<<<<< HEAD
  /// \brief Returns the index of Blob in the blob table. Blob is first
  /// inserted, if it isn't already present in the blob table. Index range is
  /// [1, UINT_MAX]. There is a 1-1 mapping of temp blob index and symbase. This
  /// information is stored in the blob table. This interface is private
  /// because only the framework is allowed to create temp blobs for insertion
  /// in the blob table.
  static unsigned findOrInsertBlob(CanonExpr::BlobTy Blob, unsigned Symbase);

  /// \brief Creates a non-linear self blob canon expr from the passed in \p Val.
  /// The new blob is associated with Symbase. New temp blobs from values are
=======
  /// \brief Creates a non-linear self blob canon expr from the passed in Value.
  /// The new blob is associated with symbase. New temp blobs from values are
>>>>>>> 49661c9f
  /// only created by framework.
  static CanonExpr *createSelfBlobCanonExpr(Value *Val, unsigned Symbase);

  /// \brief Returns true if constant canon expr type can be updated to match
  /// the source type. For any other types or non-mergeable cases, it returns
  /// false.
  static bool canMergeConstants(const CanonExpr *CE1, const CanonExpr *CE2,
                                bool RelaxedMode);

  /// \brief Updates the constant canon expr source type in order to add them.
  static void updateConstantTypes(CanonExpr *CE1, CanonExpr **CE2,
                                  bool RelaxedMode, bool *CreatedAuxCE);

  /// \brief Implements add()/cloneAndAdd() functionality.
  /// This routine will return nullptr, if the canon exprs are not
  /// mergeable.
  static CanonExpr *addImpl(CanonExpr *CE1, const CanonExpr *CE2,
                            bool CreateNewCE, bool RelaxedMode);

public:
  /// \brief Returns a new CanonExpr with identical src and dest types. All
  /// canon exprs are created linear.
  static CanonExpr *createCanonExpr(Type *Ty, unsigned Level = 0,
                                    int64_t Const = 0, int64_t Denom = 1,
                                    bool IsSignedDiv = false);

  /// \brief Returns a new CanonExpr with zero or sign extension. All canon
  /// exprs are created linear.
  /// Note: Overloading createCanonExpr() causes ambiguous calls for constant
  /// arguments.
  static CanonExpr *createExtCanonExpr(Type *SrcType, Type *DestType,
                                       bool IsSExt, unsigned Level = 0,
                                       int64_t Const = 0, int64_t Denom = 1,
                                       bool IsSignedDiv = false);

  /// \brief Returns a new CanonExpr created from APInt Value.
  static CanonExpr *createCanonExpr(Type *Ty, const APInt &APVal,
                                    int Level = 0);

  /// \brief Returns a self-blob canon expr. Level is the defined at level for
  /// the blob. Level of -1 means non-linear blob.
  static CanonExpr *createSelfBlobCanonExpr(unsigned Index, int Level = -1);

  /// \brief Destroys the passed in CanonExpr.
  static void destroy(CanonExpr *CE);

  /// \brief Calculates the gcd of two positive inputs.
  static int64_t gcd(int64_t A, int64_t B);

<<<<<<< HEAD
  /// \brief Returns the index of Blob in the blob table. Index range is [1,
  /// UINT_MAX]. Returns invalid value if the blob is not present in the table.
  static unsigned findBlob(CanonExpr::BlobTy Blob);

  /// \brief Returns symbase corresponding to Blob. Returns invalid value for
  /// non-temp or non-present blobs.
  static unsigned findBlobSymbase(CanonExpr::BlobTy Blob);

  /// \brief Returns the index of Blob in the blob table. Blob is first
  /// inserted, if it isn't already present in the blob table. Index range is
  /// [1, UINT_MAX].
  /// NOTE: New temp blobs can only be inserted by the framework.
  static unsigned findOrInsertBlob(CanonExpr::BlobTy Blob);

  /// \brief Returns blob corresponding to BlobIndex.
  static CanonExpr::BlobTy getBlob(unsigned BlobIndex);

  /// \brief Returns symbase corresponding to BlobIndex. Returns invalid value
  /// for non-temp blobs.
  static unsigned getBlobSymbase(unsigned BlobIndex);

  /// \brief Prints blob.
  static void printBlob(raw_ostream &OS, CanonExpr::BlobTy Blob);

  /// \brief Prints scalar corresponding to symbase.
  static void printScalar(raw_ostream &OS, unsigned Symbase);

  /// \brief Checks if the blob is constant or not.
  /// If blob is constant, sets the return value in Val.
  static bool isConstantIntBlob(CanonExpr::BlobTy Blob, int64_t *Val);

  /// \brief Returns true if Blob is a temp.
  static bool isTempBlob(CanonExpr::BlobTy Blob);

  /// \brief Returns true if TempBlob always has a defined at level of zero.
  static bool isGuaranteedProperLinear(CanonExpr::BlobTy TempBlob);

  /// \brief Returns true if Blob is a UndefValue.
  static bool isUndefBlob(CanonExpr::BlobTy Blob);

  /// \brief Returns true if \pBlob represents a FP constant.
  /// If yes, returns the underlying LLVM Value in \pVal
  static bool isConstantFPBlob(CanonExpr::BlobTy Blob,
                               ConstantFP **Val = nullptr);

  /// \brief Returns true if \pBlob represents a vector of constants.
  /// If yes, returns the underlying LLVM Value in \pVal
  static bool isConstantVectorBlob(CanonExpr::BlobTy Blob,
                                   Constant **Val = nullptr);

  /// \brief Returns true if Blob represents a metadata.
  /// If blob is metadata, sets the return value in Val.
  static bool isMetadataBlob(CanonExpr::BlobTy Blob,
                             MetadataAsValue **Val = nullptr);

  /// \brief Returns a new blob created from passed in Val.
  static CanonExpr::BlobTy createBlob(Value *Val, bool Insert = true,
                                      unsigned *NewBlobIndex = nullptr);

  /// \brief Returns a new blob created from a constant value.
  static CanonExpr::BlobTy createBlob(int64_t Val, bool Insert = true,
                                      unsigned *NewBlobIndex = nullptr);

  /// \brief Returns a blob which represents (LHS + RHS). If Insert is true its
  /// index is returned via NewBlobIndex argument.
  static CanonExpr::BlobTy createAddBlob(CanonExpr::BlobTy LHS,
                                         CanonExpr::BlobTy RHS,
                                         bool Insert = true,
                                         unsigned *NewBlobIndex = nullptr);

  /// \brief Returns a blob which represents (LHS - RHS). If Insert is true its
  /// index is returned via NewBlobIndex argument.
  static CanonExpr::BlobTy createMinusBlob(CanonExpr::BlobTy LHS,
                                           CanonExpr::BlobTy RHS,
                                           bool Insert = true,
                                           unsigned *NewBlobIndex = nullptr);
  /// \brief Returns a blob which represents (LHS * RHS). If Insert is true its
  /// index is returned via NewBlobIndex argument.
  static CanonExpr::BlobTy createMulBlob(CanonExpr::BlobTy LHS,
                                         CanonExpr::BlobTy RHS,
                                         bool Insert = true,
                                         unsigned *NewBlobIndex = nullptr);
  /// \brief Returns a blob which represents (LHS / RHS). If Insert is true its
  /// index is returned via NewBlobIndex argument.
  static CanonExpr::BlobTy createUDivBlob(CanonExpr::BlobTy LHS,
                                          CanonExpr::BlobTy RHS,
                                          bool Insert = true,
                                          unsigned *NewBlobIndex = nullptr);
  /// \brief Returns a blob which represents (trunc Blob to Ty). If Insert is
  /// true its index is returned via NewBlobIndex argument.
  static CanonExpr::BlobTy createTruncateBlob(CanonExpr::BlobTy Blob, Type *Ty,
                                              bool Insert = true,
                                              unsigned *NewBlobIndex = nullptr);
  /// \brief Returns a blob which represents (zext Blob to Ty). If Insert is
  /// true its index is returned via NewBlobIndex argument.
  static CanonExpr::BlobTy
  createZeroExtendBlob(CanonExpr::BlobTy Blob, Type *Ty, bool Insert = true,
                       unsigned *NewBlobIndex = nullptr);
  /// \brief Returns a blob which represents (sext Blob to Ty). If Insert is
  /// true its index is returned via NewBlobIndex argument.
  static CanonExpr::BlobTy
  createSignExtendBlob(CanonExpr::BlobTy Blob, Type *Ty, bool Insert = true,
                       unsigned *NewBlobIndex = nullptr);

  /// \brief Returns true if Blob contains SubBlob or if Blob == SubBlob.
  static bool contains(CanonExpr::BlobTy Blob, CanonExpr::BlobTy SubBlob);

  /// \brief Returns all the temp blobs present in Blob via TempBlobs vector.
  static void collectTempBlobs(CanonExpr::BlobTy Blob,
                               SmallVectorImpl<CanonExpr::BlobTy> &TempBlobs);
=======
  /// \brief Returns the size of the type in bits.
  /// NOTE: This function asserts that the incoming type is sized.
  static uint64_t getTypeSizeInBits(Type *Ty);
>>>>>>> 49661c9f

  /// \brief Returns true if the type of both Canon Expr matches.
  static bool isTypeEqual(const CanonExpr *CE1, const CanonExpr *CE2,
                          bool RelaxedMode = false);

  /// \brief Returns true if CE1 and CE2 can be merged (added/subtracted etc).
  static bool mergeable(const CanonExpr *CE1, const CanonExpr *CE2,
                        bool RelaxedMode = false);

  /// \brief Returns true if passed in canon cxprs are equal to each other.
  /// Ignores dest types of CE1 and CE2 if IgnoreDestType is set.
  static bool areEqual(const CanonExpr *CE1, const CanonExpr *CE2,
                       bool RelaxedMode = false);

  /// \brief Modifies and returns CE1 to reflect sum of CE1 and CE2.
  /// CE1 = CE1 + CE2
  /// This routine can return nullptr, if the canon exprs are not
  /// mergeable.
  static CanonExpr *add(CanonExpr *CE1, const CanonExpr *CE2,
                        bool RelaxedMode = false);

  /// \brief Returns a canon expr which represents the sum of CE1 and CE2.
  /// Result = CE1 + CE2
  /// This routine can return nullptr, if the canon exprs are not
  /// mergeable.
  static CanonExpr *cloneAndAdd(const CanonExpr *CE1, const CanonExpr *CE2,
                                bool RelaxedMode = false);

  /// \brief Modifies and returns CE1 to reflect difference of CE1 and CE2.
  /// CE1 = CE1 - CE2
  /// This routine can return nullptr, if the canon exprs are not
  /// mergeable.
  static CanonExpr *subtract(CanonExpr *CE1, const CanonExpr *CE2,
                             bool RelaxedMode = false);

  /// \brief Returns a canon expr which represents the difference of CE1 and
  /// CE2. Result = CE1 - CE2
  /// This routine can return nullptr, if the canon exprs are not
  /// mergeable.
  static CanonExpr *cloneAndSubtract(const CanonExpr *CE1, const CanonExpr *CE2,
                                     bool RelaxedMode = false);

  /// \brief Returns a canon expr which represents the negation of CE.
  /// Result = -CE
  static CanonExpr *cloneAndNegate(const CanonExpr *CE);

  /// \brief Returns true if this CE should be considered non-linear given
  /// DefLevel and NestingLevel. DefLevel is the definition level of a blob
  /// contained in the CE. NestingLevel is the level where the CE is attached to
  /// HIR.
  static bool hasNonLinearSemantics(int DefLevel, unsigned NestingLevel);

  /// \brief Replaces IV in *CE1* at a particular loop *Level* by a CanonExpr
  /// *CE2*.
  /// Please be aware that this method can handle only CE2 with unit
  /// denominator because b*(x/d) != (b*x)/d.
  static CanonExpr *replaceIVByCanonExpr(CanonExpr *CE1, unsigned Level,
                                         const CanonExpr *CE2,
                                         bool RelaxedMode = false);
};

} // End namespace loopopt

} // End namespace llvm

#endif<|MERGE_RESOLUTION|>--- conflicted
+++ resolved
@@ -58,21 +58,8 @@
   /// \brief Calculates the lcm of two positive inputs.
   static int64_t lcm(int64_t A, int64_t B);
 
-<<<<<<< HEAD
-  /// \brief Returns the index of Blob in the blob table. Blob is first
-  /// inserted, if it isn't already present in the blob table. Index range is
-  /// [1, UINT_MAX]. There is a 1-1 mapping of temp blob index and symbase. This
-  /// information is stored in the blob table. This interface is private
-  /// because only the framework is allowed to create temp blobs for insertion
-  /// in the blob table.
-  static unsigned findOrInsertBlob(CanonExpr::BlobTy Blob, unsigned Symbase);
-
   /// \brief Creates a non-linear self blob canon expr from the passed in \p Val.
-  /// The new blob is associated with Symbase. New temp blobs from values are
-=======
-  /// \brief Creates a non-linear self blob canon expr from the passed in Value.
   /// The new blob is associated with symbase. New temp blobs from values are
->>>>>>> 49661c9f
   /// only created by framework.
   static CanonExpr *createSelfBlobCanonExpr(Value *Val, unsigned Symbase);
 
@@ -122,122 +109,9 @@
   /// \brief Calculates the gcd of two positive inputs.
   static int64_t gcd(int64_t A, int64_t B);
 
-<<<<<<< HEAD
-  /// \brief Returns the index of Blob in the blob table. Index range is [1,
-  /// UINT_MAX]. Returns invalid value if the blob is not present in the table.
-  static unsigned findBlob(CanonExpr::BlobTy Blob);
-
-  /// \brief Returns symbase corresponding to Blob. Returns invalid value for
-  /// non-temp or non-present blobs.
-  static unsigned findBlobSymbase(CanonExpr::BlobTy Blob);
-
-  /// \brief Returns the index of Blob in the blob table. Blob is first
-  /// inserted, if it isn't already present in the blob table. Index range is
-  /// [1, UINT_MAX].
-  /// NOTE: New temp blobs can only be inserted by the framework.
-  static unsigned findOrInsertBlob(CanonExpr::BlobTy Blob);
-
-  /// \brief Returns blob corresponding to BlobIndex.
-  static CanonExpr::BlobTy getBlob(unsigned BlobIndex);
-
-  /// \brief Returns symbase corresponding to BlobIndex. Returns invalid value
-  /// for non-temp blobs.
-  static unsigned getBlobSymbase(unsigned BlobIndex);
-
-  /// \brief Prints blob.
-  static void printBlob(raw_ostream &OS, CanonExpr::BlobTy Blob);
-
-  /// \brief Prints scalar corresponding to symbase.
-  static void printScalar(raw_ostream &OS, unsigned Symbase);
-
-  /// \brief Checks if the blob is constant or not.
-  /// If blob is constant, sets the return value in Val.
-  static bool isConstantIntBlob(CanonExpr::BlobTy Blob, int64_t *Val);
-
-  /// \brief Returns true if Blob is a temp.
-  static bool isTempBlob(CanonExpr::BlobTy Blob);
-
-  /// \brief Returns true if TempBlob always has a defined at level of zero.
-  static bool isGuaranteedProperLinear(CanonExpr::BlobTy TempBlob);
-
-  /// \brief Returns true if Blob is a UndefValue.
-  static bool isUndefBlob(CanonExpr::BlobTy Blob);
-
-  /// \brief Returns true if \pBlob represents a FP constant.
-  /// If yes, returns the underlying LLVM Value in \pVal
-  static bool isConstantFPBlob(CanonExpr::BlobTy Blob,
-                               ConstantFP **Val = nullptr);
-
-  /// \brief Returns true if \pBlob represents a vector of constants.
-  /// If yes, returns the underlying LLVM Value in \pVal
-  static bool isConstantVectorBlob(CanonExpr::BlobTy Blob,
-                                   Constant **Val = nullptr);
-
-  /// \brief Returns true if Blob represents a metadata.
-  /// If blob is metadata, sets the return value in Val.
-  static bool isMetadataBlob(CanonExpr::BlobTy Blob,
-                             MetadataAsValue **Val = nullptr);
-
-  /// \brief Returns a new blob created from passed in Val.
-  static CanonExpr::BlobTy createBlob(Value *Val, bool Insert = true,
-                                      unsigned *NewBlobIndex = nullptr);
-
-  /// \brief Returns a new blob created from a constant value.
-  static CanonExpr::BlobTy createBlob(int64_t Val, bool Insert = true,
-                                      unsigned *NewBlobIndex = nullptr);
-
-  /// \brief Returns a blob which represents (LHS + RHS). If Insert is true its
-  /// index is returned via NewBlobIndex argument.
-  static CanonExpr::BlobTy createAddBlob(CanonExpr::BlobTy LHS,
-                                         CanonExpr::BlobTy RHS,
-                                         bool Insert = true,
-                                         unsigned *NewBlobIndex = nullptr);
-
-  /// \brief Returns a blob which represents (LHS - RHS). If Insert is true its
-  /// index is returned via NewBlobIndex argument.
-  static CanonExpr::BlobTy createMinusBlob(CanonExpr::BlobTy LHS,
-                                           CanonExpr::BlobTy RHS,
-                                           bool Insert = true,
-                                           unsigned *NewBlobIndex = nullptr);
-  /// \brief Returns a blob which represents (LHS * RHS). If Insert is true its
-  /// index is returned via NewBlobIndex argument.
-  static CanonExpr::BlobTy createMulBlob(CanonExpr::BlobTy LHS,
-                                         CanonExpr::BlobTy RHS,
-                                         bool Insert = true,
-                                         unsigned *NewBlobIndex = nullptr);
-  /// \brief Returns a blob which represents (LHS / RHS). If Insert is true its
-  /// index is returned via NewBlobIndex argument.
-  static CanonExpr::BlobTy createUDivBlob(CanonExpr::BlobTy LHS,
-                                          CanonExpr::BlobTy RHS,
-                                          bool Insert = true,
-                                          unsigned *NewBlobIndex = nullptr);
-  /// \brief Returns a blob which represents (trunc Blob to Ty). If Insert is
-  /// true its index is returned via NewBlobIndex argument.
-  static CanonExpr::BlobTy createTruncateBlob(CanonExpr::BlobTy Blob, Type *Ty,
-                                              bool Insert = true,
-                                              unsigned *NewBlobIndex = nullptr);
-  /// \brief Returns a blob which represents (zext Blob to Ty). If Insert is
-  /// true its index is returned via NewBlobIndex argument.
-  static CanonExpr::BlobTy
-  createZeroExtendBlob(CanonExpr::BlobTy Blob, Type *Ty, bool Insert = true,
-                       unsigned *NewBlobIndex = nullptr);
-  /// \brief Returns a blob which represents (sext Blob to Ty). If Insert is
-  /// true its index is returned via NewBlobIndex argument.
-  static CanonExpr::BlobTy
-  createSignExtendBlob(CanonExpr::BlobTy Blob, Type *Ty, bool Insert = true,
-                       unsigned *NewBlobIndex = nullptr);
-
-  /// \brief Returns true if Blob contains SubBlob or if Blob == SubBlob.
-  static bool contains(CanonExpr::BlobTy Blob, CanonExpr::BlobTy SubBlob);
-
-  /// \brief Returns all the temp blobs present in Blob via TempBlobs vector.
-  static void collectTempBlobs(CanonExpr::BlobTy Blob,
-                               SmallVectorImpl<CanonExpr::BlobTy> &TempBlobs);
-=======
   /// \brief Returns the size of the type in bits.
   /// NOTE: This function asserts that the incoming type is sized.
   static uint64_t getTypeSizeInBits(Type *Ty);
->>>>>>> 49661c9f
 
   /// \brief Returns true if the type of both Canon Expr matches.
   static bool isTypeEqual(const CanonExpr *CE1, const CanonExpr *CE2,
