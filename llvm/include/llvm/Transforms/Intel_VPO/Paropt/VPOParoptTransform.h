//===-- VPO/Paropt/VPOParoptTranform.h - Paropt Transform Class -*- C++ -*-===//
//
// Copyright (C) 2015-2016 Intel Corporation. All rights reserved.
//
// The information and source code contained herein is the exclusive
// property of Intel Corporation. and may not be disclosed, examined
// or reproduced in whole or in part without explicit written authorization
// from the company.
//
// Authors:
// --------
// Xinmin Tian (xinmin.tian@intel.com)
//
// Major Revisions:
// ----------------
// Dec 2015: Initial Implementation of MT-code generation (Xinmin Tian)
//
//===----------------------------------------------------------------------===//
///
/// \file
/// This file contains the interface to outline a work region formed from
/// parallel loop/regions/tasks into a new function, replacing it with a
/// call to the threading runtime call by passing new function pointer to
/// the runtime for parallel execution.
///
//===----------------------------------------------------------------------===//

#ifndef LLVM_TRANSFORMS_VPO_PAROPT_TRANSFORMS_H
#define LLVM_TRANSFORMS_VPO_PAROPT_TRANSFORMS_H

#include "llvm/ADT/ArrayRef.h"
#include "llvm/ADT/SetVector.h"
#include "llvm/Pass.h"

#include "llvm/ADT/EquivalenceClasses.h"
#include "llvm/ADT/MapVector.h"
#include "llvm/ADT/PostOrderIterator.h"

#include "llvm/IR/CFG.h"
#include "llvm/IR/Constants.h"
#include "llvm/IR/DebugLoc.h"
#include "llvm/IR/DebugInfo.h"
#include "llvm/IR/Dominators.h"
#include "llvm/IR/Instructions.h"
#include "llvm/IR/InstVisitor.h"
#include "llvm/IR/Intrinsics.h"
#include "llvm/IR/Module.h"

#include "llvm/Analysis/DominanceFrontier.h"
#include "llvm/Analysis/Intel_VPO/WRegionInfo/WRegion.h"
#include "llvm/Analysis/Intel_VPO/WRegionInfo/WRegionUtils.h"

#include "llvm/Transforms/Utils/BasicBlockUtils.h"
#include "llvm/Transforms/Utils/Cloning.h"
#include "llvm/Transforms/Utils/CodeExtractor.h"
#include "llvm/Transforms/Utils/ModuleUtils.h"
#include "llvm/Transforms/Intel_VPO/Utils/VPOUtils.h"
#include "llvm/Transforms/Intel_VPO/Paropt/VPOParoptUtils.h"
#include "llvm/Transforms/Intel_VPO/Paropt/VPOParopt.h"

#include "llvm/Support/Debug.h"
#include "llvm/Support/raw_ostream.h"

#include <queue>

namespace llvm {

namespace vpo {

typedef SmallVector<WRegionNode *, 32> WRegionListTy;

/// \brief Provide all functionalities to perform paropt threadization
/// such as outlining, privatization, loop partitioning, multithreaded
/// code generation.
class VPOParoptTransform {

public:
  /// \brief ParoptTransform object constructor
  VPOParoptTransform(Function *F, WRegionInfo *WI, DominatorTree *DT,
                     LoopInfo *LI, ScalarEvolution *SE,
                     const TargetTransformInfo *TTI, AssumptionCache *AC,
                     const TargetLibraryInfo *TLI, int Mode,
                     const SmallVectorImpl<Triple> &OffloadTargets)
<<<<<<< HEAD
      : F(F), WI(WI), DT(DT), LI(LI), SE(SE), Mode(Mode),
        TargetTriple(F->getParent()->getTargetTriple()),
=======
      : F(F), WI(WI), DT(DT), LI(LI), SE(SE), TTI(TTI), AC(AC), TLI(TLI),
        Mode(Mode),
>>>>>>> b37c443e
        OffloadTargets(OffloadTargets.begin(), OffloadTargets.end()),
        IdentTy(nullptr), TidPtrHolder(nullptr), BidPtrHolder(nullptr),
        KmpcMicroTaskTy(nullptr), KmpRoutineEntryPtrTy(nullptr),
        KmpTaskTTy(nullptr), KmpTaskTRedTy(nullptr),
        KmpTaskDependInfoTy(nullptr), TgOffloadRegionId(nullptr),
        TgOffloadEntryTy(nullptr), TgDeviceImageTy(nullptr),
        TgBinaryDescriptorTy(nullptr), DsoHandle(nullptr) {}

  /// \brief Top level interface for parallel and prepare transformation
  bool paroptTransforms();

private:
  /// \brief The W-regions in the function F are to be transformed
  Function *F;

  /// \brief W-Region information holder
  WRegionInfo *WI;

  /// \brief Get the Dominator Tree for code extractor
  DominatorTree *DT;

  /// \brief Get the Loop information for loop candidates
  LoopInfo *LI;

  /// \brief Get the Scalar Evolution information for loop candidates
  ScalarEvolution *SE;

  /// \brief Get the Target Tranform information for loop candidates.
  const TargetTransformInfo *TTI;

  /// \brief Get the assumption cache informtion for loop candidates.
  AssumptionCache *AC;

  /// \brief Get the target library information for the loop candidates.
  const TargetLibraryInfo *TLI;

  /// \brief Paropt compilation mode
  int Mode;

  /// \brief Target triple that we are compiling for.
  Triple TargetTriple;

  /// \brief List of target triples for offloading.
  SmallVector<Triple, 16> OffloadTargets;

  /// \brief Contain all parallel/sync/offload constructs to be transformed
  WRegionListTy WRegionList;

  /// \brief Hold the LOC structure type which is need for KMP library
  StructType *IdentTy;

  /// \brief Hold the pointer to Tid (thread id) Value
  Constant *TidPtrHolder;

  /// \brief Hold the pointer to Bid (binding thread id) Value
  Constant *BidPtrHolder;

  /// \brief Hold the function type for the function
  /// void (*kmpc_micro)(kmp_int32 *global_tid, kmp_int32 *bound_tid, ...)
  FunctionType *KmpcMicroTaskTy;

  /// \brief Hold the function type for the taskloop outlined function in the
  /// form of void @RoutineEntry (i32 %tid, %struct.kmp_task_t_with_privates*
  /// %taskt.withprivates)
  PointerType *KmpRoutineEntryPtrTy;

  /// \brief Hold the struct type in the form of %struct.kmp_task_t = type {
  /// i8*, i32 (i32, i8*)*, i32, %union.kmp_cmplrdata_t, %union.kmp_cmplrdata_t,
  /// i64, i64, i64, i32}
  StructType *KmpTaskTTy;

  /// \brief Hold the struct type in the form of %struct.kmp_task_t_red_item =
  /// type { i8*, i64, i8*, i8*, i8*, i32 }
  StructType *KmpTaskTRedTy;

  /// \brief Hold the struct type as follows.
  ///           struct kmp_depend_info {
  ///              void* arg_addr;
  ///              size_t arg_size;
  ///              char   depend_type;
  ///           };
  StructType *KmpTaskDependInfoTy;

  /// The target region ID is an unique global varialble used by the runtime
  /// libarary.
  GlobalVariable *TgOffloadRegionId;

  /// \brief Hold the struct type as follows.
  ///    struct __tgt_offload_entry {
  ///      void      *addr;       // The address of a global variable
  ///                             // or entry point in the host.
  ///      char      *name;       // Name of the symbol referring to the
  ///                             // global variable or entry point.
  ///      size_t     size;       // Size in bytes of the global variable or
  ///                             // zero if it is entry point.
  ///      int32_t    flags;      // Flags of the entry.
  ///      int32_t    reserved;   // Reserved by the runtime library.
  /// };
  StructType *TgOffloadEntryTy;

  /// \brief Hold the struct type as follows.
  /// struct __tgt_device_image{
  ///   void   *ImageStart;       // The address of the beginning of the
  ///                             // target code.
  ///   void   *ImageEnd;         // The address of the end of the target
  ///                             // code.
  ///   __tgt_offload_entry  *EntriesBegin;  // The first element of an array
  ///                                        // containing the globals and
  ///                                        // target entry points.
  ///   __tgt_offload_entry  *EntriesEnd;    // The last element of an array
  ///                                        // containing the globals and
  ///                                        // target entry points.
  /// };
  StructType *TgDeviceImageTy;

  /// \brief Hold the struct type as follows.
  /// struct __tgt_bin_desc{
  ///   uint32_t              NumDevices;     // Number of device types i
  ///                                         // supported.
  ///   __tgt_device_image   *DeviceImages;   // A pointer to an array of
  ///                                         // NumDevices elements.
  ///   __tgt_offload_entry  *EntriesBegin;   // The first element of an array
  ///                                         // containing the globals and
  ///                                         // target entry points.
  ///   __tgt_offload_entry  *EntriesEnd;     // The last element of an array
  ///                                         // containing the globals and
  ///                                         // target entry points.
  /// };
  StructType *TgBinaryDescriptorTy;

  /// \brief Create a variable that binds the atexit to this shared object.
  GlobalVariable *DsoHandle;

  /// \brief A string to describe the device information.
  SmallVector<Triple, 16> TgtDeviceTriples;

  /// \brief Struct that keeps all the information needed to pass to
  /// the runtime library.
  class TgDataInfo {
  public:
    /// The array of base pointers passed to the runtime library.
    Value *BaseDataPtrs = nullptr;
    Value *ResBaseDataPtrs;
    /// The array of data pointers passed to the runtime library.
    Value *DataPtrs = nullptr;
    Value *ResDataPtrs;
    /// The array of data sizes passed to the runtime library.
    Value *DataSizes = nullptr;
    Value *ResDataSizes;
    /// The array of data map types passed to the runtime library.
    Value *DataMapTypes = nullptr;
    Value *ResDataMapTypes;
    /// The number of pointers passed to the runtime library.
    unsigned NumberOfPtrs = 0u;
    explicit TgDataInfo() {}
    void clearArrayInfo() {
      BaseDataPtrs = nullptr;
      DataPtrs = nullptr;
      DataSizes = nullptr;
      DataMapTypes = nullptr;
      NumberOfPtrs = 0u;
    }
    bool isValid() {
      return BaseDataPtrs && DataPtrs && DataSizes && DataMapTypes &&
             NumberOfPtrs;
    }
  };

 /// \brief Returns true if we are compiling for CSA target.
  bool isTargetCSA() const {
     return TargetTriple.getArch() == Triple::ArchType::csa;
  }


  /// \brief Use the WRNVisitor class (in WRegionUtils.h) to walk the
  /// W-Region Graph in DFS order and perform outlining transformation.
  /// \param[out] NeedTID : 'true' if any W visited has W->needsTID()==true
  /// \param[out] NeedBID : 'true' if any W visited has W->needsBID()==true
  void gatherWRegionNodeList(bool &NeedTID, bool &NeedBID);

  /// \brief Generate code for private variables
  bool genPrivatizationCode(WRegionNode *W);

  /// \brief Generate code for firstprivate variables
  bool genFirstPrivatizationCode(WRegionNode *W);

  /// \brief Generate code for lastprivate variables
  bool genLastPrivatizationCode(WRegionNode *W, Value *IsLastVal);

  /// \brief Generate destructor calls for [first|last]private variables
  bool genDestructorCode(WRegionNode *W);

  /// \brief A utility to privatize a variable within the region.
  /// It creates and returns an AllocaInst for \p PrivValue.
  Value *genPrivatizationAlloca(WRegionNode *W, Value *PrivValue,
                                Instruction *InsertPt,
                                const StringRef VarNameSuff);

  /// \brief Replace the variable with the privatized variable
  void genPrivatizationReplacement(WRegionNode *W, Value *PrivValue,
                                   Value *NewPrivInst, Item *IT);

  /// \brief Generate the reduction initialization code.
  void genReductionInit(ReductionItem *RedI, Instruction *InsertPt);

  /// \brief Generate the reduction update code.
  void genReductionFini(ReductionItem *RedI, Value *OldV,
                        Instruction *InsertPt);

  /// \brief Generate the reduction initialization code for Min/Max.
  Value *genReductionMinMaxInit(ReductionItem *RedI, Type *Ty, bool IsMax);

  /// \brief Generate the reduction intialization instructions.
  Value *genReductionScalarInit(ReductionItem *RedI, Type *ScalarTy);

  /// \brief Generate the reduction code for reduction clause.
  bool genReductionCode(WRegionNode *W);

  /// \brief Prepare the empty basic block for the array
  /// reduction or firstprivate initialization.
  void createEmptyPrvInitBB(WRegionNode *W, BasicBlock *&RedBB);

  /// \brief Prepare the empty basic block for the array
  /// reduction or lastprivate update.
  void createEmptyPrivFiniBB(WRegionNode *W, BasicBlock *&RedEntryBB);

  /// \brief Generate the reduction update instructions for min/max.
  Value* genReductionMinMaxFini(ReductionItem *RedI, Value *Rhs1, Value *Rhs2,
                             Type *ScalarTy, IRBuilder<> &Builder, bool IsMax);

  /// \brief Generate the reduction update instructions.
  Value *genReductionScalarFini(ReductionItem *RedI, Value *Rhs1, Value *Rhs2,
                                Value *Lhs, Type *ScalarTy,
                                IRBuilder<> &Builder);

  /// \brief Generate the reduction initialization/update for array.
  void genRedAggregateInitOrFini(ReductionItem *RedI, AllocaInst *AI,
                                 Value *OldV, Instruction *InsertPt,
                                 bool IsInit);

  /// \brief Generate the reduction fini code for bool and/or.
  Value *genReductionFiniForBoolOps(ReductionItem *RedI, Value *Rhs1,
                                    Value *Rhs2, Type *ScalarTy,
                                    IRBuilder<> &Builder, bool IsAnd);

  /// \brief Generate the firstprivate initialization code.
  void genFprivInit(FirstprivateItem *FprivI, Instruction *InsertPt);

  /// \brief Utility for last private update or copyprivate code generation.
  void genLprivFini(Value *NewV, Value *OldV, Instruction *InsertPt);
  void genLprivFini(LastprivateItem *LprivI, Instruction *InsertPt);

  /// \brief Generate the lastprivate update code for taskloop
  void genLprivFiniForTaskLoop(Value *Dst, Value *Src, Instruction *InsertPt);

  /// \brief Generate loop schdudeling code.
  /// \p IsLastVal is an output from this routine and is used to emit
  /// lastprivate code.
  bool genLoopSchedulingCode(WRegionNode *W, AllocaInst *&IsLastVal);

  /// \brief Generate the code to replace the variables in the task loop with
  /// the thunk field dereferences
  bool genTaskLoopInitCode(WRegionNode *W, StructType *&KmpTaskTTWithPrivatesTy,
                           StructType *&KmpSharedTy, Value *&LBPtr,
                           Value *&UBPtr, Value *&STPtr, Value *&LastIterGep,
                           bool isLoop = true);
  bool genTaskInitCode(WRegionNode *W, StructType *&KmpTaskTTWithPrivatesTy,
                       StructType *&KmpSharedTy, Value *&LastIterGep);

  /// \brief Generate the call __kmpc_omp_task_alloc, __kmpc_taskloop and the
  /// corresponding outlined function
  bool genTaskGenericCode(WRegionNode *W, StructType *KmpTaskTTWithPrivatesTy,
                          StructType *KmpSharedTy, Value *LBPtr, Value *UBPtr,
                          Value *STPtr, bool isLoop = true);

  /// \brief Generate the call __kmpc_omp_task_alloc, __kmpc_omp_task and the
  /// corresponding outlined function.
  bool genTaskCode(WRegionNode *W, StructType *KmpTaskTTWithPrivatesTy,
                   StructType *KmpSharedTy);

  /// \brief Generate the call __kmpc_omp_taskwait.
  bool genTaskWaitCode(WRegionNode *W);

  /// \brief Replace the shared variable reference with the thunk field
  /// derefernce
  bool genSharedCodeForTaskGeneric(WRegionNode *W);

  /// \brief Replace the reduction variable reference with the dereference of
  /// the return pointer __kmpc_task_reduction_get_th_data
  bool genRedCodeForTaskGeneric(WRegionNode *W);

  /// \brief Generate the struct type kmp_task_red_input
  void genTaskTRedType();

  /// breif Generate the struct type kmp_depend_info
  void genKmpTaskDependInfo();

  /// \brief Generate the call __kmpc_task_reduction_init and the corresponding
  /// preparation.
  void genRedInitForTaskLoop(WRegionNode *W, Instruction *InsertBefore);

  /// \brief Generate the initialization code for the depend clause
  AllocaInst *genDependInitForTask(WRegionNode *W, Instruction *InsertBefore);

  /// \brief The wrapper routine to generate the call __kmpc_omp_task_with_deps
  void genTaskDeps(WRegionNode *W, StructType *IdentTy, Value *TidPtr,
                   Value *TaskAlloc, AllocaInst *DummyTaskTDependRec,
                   Instruction *InsertPt, bool IsTaskWait);

  /// \brief Set up the mapping between the variables (firstprivate,
  /// lastprivate, reduction and shared) and the counterparts in the thunk.
  AllocaInst *genTaskPrivateMapping(WRegionNode *W, Instruction *InsertPt,
                                    StructType *KmpSharedTy);

  /// \brief Initialize the data in the shared data area inside the thunk
  void genSharedInitForTaskLoop(WRegionNode *W, AllocaInst *Src, Value *Dst,
                                StructType *KmpSharedTy,
                                StructType *KmpTaskTTWithPrivatesTy,
                                Instruction *InsertPt);

  /// \brief Save the loop lower upper bound, upper bound and stride for the use
  /// by the call __kmpc_taskloop
  void genLoopInitCodeForTaskLoop(WRegionNode *W, Value *&LBPtr, Value *&UBPtr,
                                  Value *&STPtr);

  /// \brief Generate the outline function of reduction initilaization
  Function *genTaskLoopRedInitFunc(WRegionNode *W, ReductionItem *RedI);

  /// \brief Generate the outline function for the reduction update
  Function *genTaskLoopRedCombFunc(WRegionNode *W, ReductionItem *RedI);

  /// \brief Generate the outline function to set the last iteration
  //  flag at runtime.
  Function *genLastPrivateTaskDup(WRegionNode *W,
                                  StructType *KmpTaskTTWithPrivatesTy);

  /// \brief Generate the function type void @routine_entry(i32 %tid, i8*)
  void genKmpRoutineEntryT();

  /// \brief Generate the struct type %struct.kmp_task_t = type { i8*, i32 (i32,
  /// i8*)*, i32, %union.kmp_cmplrdata_t, %union.kmp_cmplrdata_t, i64, i64, i64,
  /// i32 }
  void genKmpTaskTRecordDecl();

  /// \brief Generate the struct type kmpc_task_t as well as its private data
  /// area. One example is as follows.
  /// %struct.kmp_task_t_with_privates = type { %struct.kmp_task_t,
  /// %struct..kmp_privates.t }
  /// %struct.kmp_task_t = type { i8*, i32 (i32, i8*)*, i32,
  /// %union.kmp_cmplrdata_t, %union.kmp_cmplrdata_t, i64, i64, i64, i32}
  /// %struct..kmp_privates.t = type { i64, i64, i32 }
  StructType *genKmpTaskTWithPrivatesRecordDecl(WRegionNode *W,
                                                StructType *&KmpSharedTy,
                                                StructType *&KmpPrivatesTy);

  /// \brief Generate the actual parameters in the outlined function
  /// for copyin variables.
  void genThreadedEntryActualParmList(WRegionNode *W,
                                      std::vector<Value *>& MTFnArgs);

  /// \brief Generate the formal parameters in the outlined function
  /// for copyin variables.
  void genThreadedEntryFormalParmList(WRegionNode *W,
                                      std::vector<Type *>& ParamsTy);

  /// \brief Generate the name of formal parameters in the outlined function
  /// for copyin variables.
  void fixThreadedEntryFormalParmName(WRegionNode *W,
                                      Function *NFn);

  /// \brief Generate the copy code for the copyin variables.
  void genTpvCopyIn(WRegionNode *W,
                    Function *NFn);

  /// \brief Finalize extracted MT-function argument list for runtime
  Function *finalizeExtractedMTFunction(WRegionNode *W, Function *Fn,
                                        bool IsTidArg, unsigned int TidArgNo,
                                        bool hasBid = true);

  /// \brief Generate __kmpc_fork_call Instruction after CodeExtractor
  CallInst* genForkCallInst(WRegionNode *W, CallInst *CI);

  /// \brief Reset the expression value in the bundle to be empty.
  void resetValueInBundle(WRegionNode *W, Value *V);

  /// \brief Reset the expression value of task depend clause to be empty.
  void resetValueInTaskDependClause(WRegionNode *W);

  /// \brief Reset the expression value in private clause to be empty.
  void resetValueInPrivateClause(WRegionNode *W);

  /// \brief Reset the expression value in IsDevicePtr clause to be empty.
  void resetValueInIsDevicePtrClause(WRegionNode *W);

  /// \brief Reset the value in the Map clause to be empty.
  void resetValueInMapClause(WRegionNode *W);

  /// \brief Reset the expression value of Intel clause to be empty.
  void resetValueInIntelClauseGeneric(WRegionNode *W, Value *V);

  /// \brief Generate the code for the directive omp target
  bool genTargetOffloadingCode(WRegionNode *W);

  /// \brief Generate the initialization code for the directive omp target
  CallInst *genTargetInitCode(WRegionNode *W, CallInst *Call,
                              Instruction *InsertPt);

  /// \brief Generate the pointers pointing to the array of base pointer, the
  /// array of section pointers, the array of sizes, the array of map types.
  void genOffloadArraysArgument(TgDataInfo *Info, Instruction *InsertPt,
                                bool hasRuntimeEvaluationCaptureSize);

  /// \brief Pass the data to the array of base pointer as well as  array of
  /// section pointers. If the flag hasRuntimeEvaluationCaptureSize is true,
  /// the compiler needs to generate the init code for the size array.
  void genOffloadArraysInit(WRegionNode *W, TgDataInfo *Info, CallInst *Call,
                            Instruction *InsertPt,
                            SmallVectorImpl<Constant *> &ConstSizes,
                            bool hasRuntimeEvaluationCaptureSize);

  /// \brief Utilities to construct the assignment to the base pointers, section
  /// pointers and size pointers if the flag hasRuntimeEvaluationCaptureSize is
  /// true.
  void genOffloadArraysInitUtil(IRBuilder<> &Builder, Value *BasePtr,
                                Value *SectionPtr, Value *Size,
                                TgDataInfo *Info,
                                SmallVectorImpl<Constant *> &ConstSizes,
                                unsigned &Cnt,
                                bool hasRuntimeEvaluationCaptureSize);

  /// \brief Register the offloading descriptors as well the offloading binary
  /// descriptors.
  void genRegistrationFunction(WRegionNode *W, Function *Fn);

  /// \brief Register the offloading descriptors.
  void genOffloadEntriesAndInfoMetadata(WRegionNode *W, Function *Fn);

  /// \brief Register the offloading binary descriptors.
  void genOffloadingBinaryDescriptorRegistration(WRegionNode *W);

  /// \brief Create offloading entry for the provided entry ID and address.
  void genOffloadEntry(Constant *ID, Constant *Addr);

  /// \brief Return/Create the target region ID used by the runtime library to
  /// identify the current target region.
  GlobalVariable *getOMPOffloadRegionId();

  /// \brief Return/Create a variable that binds the atexit to this shared
  /// object.
  GlobalVariable *getDsoHandle();

  /// \brief Return/Create the struct type __tgt_offload_entry.
  StructType *getTgOffloadEntryTy();

  /// \brief Return/Create the struct type __tgt_device_image.
  StructType *getTgDeviceImageTy();

  /// \brief Return/Create the struct type __tgt_bin_desc.
  StructType *getTgBinaryDescriptorTy();

  /// \brief Create the function .omp_offloading.descriptor_reg
  Function *createTgDescRegisterLib(WRegionNode *W, Function *TgDescUnregFn,
                                    GlobalVariable *Desc);

  /// \brief Create the function .omp_offloading.descriptor_unreg
  Function *createTgDescUnregisterLib(WRegionNode *W, GlobalVariable *Desc);

  /// \brief If the incoming data is global variable, create the stack variable
  /// and replace the the global variable with the stack variable.
  bool genGlobalPrivatizationCode(WRegionNode *W);

  /// \brief Pass the value of the DevicePtr to the outlined function.
  bool genDevicePtrPrivationCode(WRegionNode *W);

  /// \brief build the CFG for if clause.
  void buildCFGForIfClause(Value *Cmp, TerminatorInst *&ThenTerm,
                           TerminatorInst *&ElseTerm, Instruction *InsertPt);

  /// \brief Generate the sizes and map type flags for the given map type, map
  /// modifier and the expression V.
  void GenTgtInformationForPtrs(WRegionNode *W, Value *V,
                                SmallVectorImpl<Constant *> &ConstSizes,
                                SmallVectorImpl<uint64_t> &MapTypes,
                                bool &hasRuntimeEvaluationCaptureSize);

  /// \brief Generate multithreaded for a given WRegion
  bool genMultiThreadedCode(WRegionNode *W);

  /// Generate code for master/end master construct and update LLVM
  /// control-flow and dominator tree accordingly
  bool genMasterThreadCode(WRegionNode *W);

  /// Generate code for single/end single construct and update LLVM
  /// control-flow and dominator tree accordingly
  bool genSingleThreadCode(WRegionNode *W, AllocaInst *&IsSingleThread);

  /// Generate code for ordered/end ordered construct for preserving ordered
  /// region execution order
  bool genOrderedThreadCode(WRegionNode *W);

  /// \brief Generates code for the OpenMP critical construct:
  /// #pragma omp critical [(name)]
  bool genCriticalCode(WRNCriticalNode *CriticalNode);

  /// \brief Finds the alloc stack variables where the tid stores.
  void getAllocFromTid(CallInst *Tid);

  /// \brief Finds the function pointer type for the function
  /// void (*kmpc_micro)(kmp_int32 *global_tid, kmp_int32 *bound_tid, ...)
  FunctionType* getKmpcMicroTaskPointerTy();

  /// \brief The data structure which builds the map between the
  /// alloc/tid and the uses instruction in the WRegion.
  SmallDenseMap<Instruction *, std::vector<Instruction *> > IdMap;

  /// \brief The data structure that is used to store the alloca or tid call
  ///  instruction that are used in the WRegion.
  SmallPtrSet<Instruction*, 8> TidAndBidInstructions;

  /// \brief Insert a barrier at the end of the construct
  bool genBarrier(WRegionNode *W, bool IsExplicit);

  /// \brief Insert CSA parallel region entry/exit calls to the work region
  /// and return region id.
  Value* genCSAParallelRegion(WRegionNode *W);

  /// \brief Transform "omp parallel for" work region for CSA target.
  bool genCSAParallelLoop(WRegionNode *W);

  /// \brief Check whether a given construct is supported in CSA.
  bool isSupportedOnCSA(WRegionNode *W);

  /// \brief Print diagnostic message for the work region.
  void reportCSAWarning(WRegionNode *W, const Twine &Msg);

  /// \brief Insert a flush call
  bool genFlush(WRegionNode *W);

  /// \name Cancellation Specific Functions
  /// {@

  /// \brief Generates code for the OpenMP cancel constructs:
  /// \code
  /// #pragma omp cancel [type]
  /// #pragma omp cancellation point [type]
  /// \endcode
  bool genCancelCode(WRNCancelNode *W);

  /// \brief Add any cancellation points within \p W's body, to its
  /// `region.exit` directive. This is done in the VPOParoptPrepare pass, and is
  /// later consumed by the VPOParoptTransform pass.
  ///
  /// A `cancellation point` can be one of these calls:
  /// \code
  ///   %1 = __kmpc_cancel_barrier(...)
  ///   %2 = __kmpc_cancel(...)
  ///   %3 = __kmpc_cancellationpoint(...)
  /// \endcode
  ///
  /// The IR after the transformation looks like:
  /// call void @llvm.directive.region.exit(...) [ ...,
  /// "QUAL.OMP.CANCELLATION.POINTS"(i32 %1, %2, %3) ]
  bool propagateCancellationPointsToIR(WRegionNode *W);

  /// \brief Generate branches to jump to the end of a construct from
  /// every cancellation point within the construct.
  ///
  /// For each cancellation point '%x' within the body of W:
  ///
  /// \code
  ///       Before                      |     After
  ///  ---------------------------------+------------------------------------
  ///  %x = kmpc_cancel(...)            |     %x = kmpc_cancel(...)
  ///                                   |     if (%x != 0) {
  ///                                   |       goto CANCEL.EXIT.BB;
  ///                                   |     }
  ///                                   |     NOT.CANCELLED.BB:
  ///  <code_after_cancellation_point>  |     <code_after_cancellation_point>
  ///  ...                              |     ...
  ///                                   |
  ///                                   |     CANCEL.EXIT.BB:
  ///                                   |
  ///  EXIT.BB:                         |     EXIT.BB:
  ///  directive.region.exit(%x)        |     directive.region.exit(null)
  ///  return;                          |     return;
  ///
  /// \endcode
  bool genCancellationBranchingCode(WRegionNode *W);

  /// @}

  /// \brief Generate the intrinsic @llvm.invariant.group.barrier to inhibit
  /// the cse for the gep instruction related to array/struture which is marked
  /// as private, firstprivate, lastprivate, reduction or shared.
  void genCodemotionFenceforAggrData(WRegionNode *W);

  /// \brief Clean up the intrinsic @llvm.invariant.group.barrier and replace
  /// the use of the intrinsic with the its operand.
  bool clearCodemotionFenceIntrinsic(WRegionNode *W);

  enum TgtOffloadMappingFlags {
    TGT_MAP_TO =
        0x01, // instructs the runtime to copy the host data to the device.
    TGT_MAP_FROM =
        0x02, // instructs the runtime to copy the device data to the host.
    TGT_MAP_ALWAYS = 0x04, // forces the copying regardless of the reference
                           // count associated with the map.
    TGT_MAP_DELETE =
        0x08, // forces the unmapping of the object in a target data.
    TGT_MAP_IS_PTR = 0x10, // forces the runtime to map the pointer variable as
                           // well as the pointee variable.
    TGT_MAP_FIRST_REF = 0x20,  // instructs the runtime that it is the first
                               // occurrence of this mapped variable within this
                               // construct.
    TGT_MAP_RETURN_PTR = 0x40, // instructs the runtime to return the base
                               // device address of the mapped variable.
    TGT_MAP_PRIVATE_PTR =
        0x80, // informs the runtime that the variable is a private variable.
    TGT_MAP_PRIVATE_VAL = 0x100, // instructs the runtime to forward the value
                                 // to target construct.
  };

  /// \brief Returns the corresponding flag for a given map clause modifier.
  unsigned getMapTypeFlag(MapItem *MpI, bool IsFirstExprFlag,
                          bool IsFirstComponentFlag);

  /// \brief Replace the occurrences of I within the region with the return
  /// value of the intrinsic @llvm.invariant.group.barrier
  void replaceValueWithinRegion(WRegionNode *W, Value *Old);

  /// \brief Generate the intrinsic @llvm.invariant.group.barrier for
  /// local/global variable I.
  void genFenceIntrinsic(WRegionNode *W, Value *I);

  /// \brief If \p I is a call to @llvm.invariant.group.barrier, then return
  /// the CallInst*. Otherwise, return nullptr.
  CallInst* isFenceCall(Instruction *I);

  /// \brief Collect the live-in value for the phis at the loop header.
  void wrnUpdateSSAPreprocess(
      Loop *L,
      DenseMap<Value *, std::pair<Value *, BasicBlock *>> &ValueToLiveinMap,
      SmallSetVector<Instruction *, 8> &LiveoutVals,
      EquivalenceClasses<Value *> &ECs);
  /// \brief Replace the live-in value of the phis at the loop header with
  /// the loop carried value.
  void wrnUpdateSSAPreprocessForOuterLoop(
      Loop *L,
      DenseMap<Value *, std::pair<Value *, BasicBlock *>> &ValueToLiveinMap,
      SmallSetVector<Instruction *, 8> &LiveOutVals,
      EquivalenceClasses<Value *> &ECs);

  /// \brief Update the SSA form in the region using SSA Updater.
  void wrnUpdateSSAForLoopRecursively(
      Loop *L,
      DenseMap<Value *, std::pair<Value *, BasicBlock *>> &ValueToLiveinMap,
      SmallSetVector<Instruction *, 8> &LiveOutVals);

  /// \brief Collect the live-in values for the given loop.
  void wrnCollectLiveInVals(
      Loop &L,
      DenseMap<Value *, std::pair<Value *, BasicBlock *>> &ValueToLiveinMap,
      EquivalenceClasses<Value *> &ECs);

  /// \brief Build the equivalence class for the value a, b if there exists some
  /// phi node e.g. a = phi(b).
  void buildECs(Loop *L, PHINode *PN, EquivalenceClasses<Value *> &ECs);

  /// \brief The utility to build the equivalence class for the value phi.
  void AnalyzePhisECs(Loop *L, Value *PV, Value *V,
                      EquivalenceClasses<Value *> &ECs,
                      SmallPtrSet<PHINode *, 16> &PhiUsers);

  /// \brief Collect the live-out values for a given loop.
  void wrnCollectLiveOutVals(Loop &L,
                             SmallSetVector<Instruction *, 8> &LiveOutVals,
                             EquivalenceClasses<Value *> &ECs);

  /// \brief The utility to update the liveout set from the given BB.
  void wrnUpdateLiveOutVals(Loop *L, BasicBlock *BB,
                            SmallSetVector<Instruction *, 8> &LiveOutVals,
                            EquivalenceClasses<Value *> &ECs);

  /// \brief The utility to generate the stack variable to pass the value of
  /// global variable.
  Value *genGlobalPrivatizationImpl(WRegionNode *W, GlobalVariable *G,
                                    BasicBlock *EntryBB, BasicBlock *NextExitBB,
                                    Item *IT);

  /// \brief Generate the copyprivate code.
  bool genCopyPrivateCode(WRegionNode *W, AllocaInst *IsSingleThread);

  /// \brief Generate the helper function for copying the copyprivate data.
  Function *genCopyPrivateFunc(WRegionNode *W, StructType *KmpCopyPrivateTy);

  /// \brief Process the device information into the triples.
  void processDeviceTriples();

  /// \brief Update the SSA form after the basic block LoopExitBB's successor
  /// is added one more incoming edge.
  void rewriteUsesOfOutInstructions(
      DenseMap<Value *, std::pair<Value *, BasicBlock *>> &ValueToLiveinMap,
      SmallSetVector<Instruction *, 8> &LiveOutVals,
      EquivalenceClasses<Value *> &ECs);

  /// \brief Transform the given OMP loop into the loop as follows.
  ///         do {
  ///             %omp.iv = phi(%omp.lb, %omp.inc)
  ///             ...
  ///             %omp.inc = %omp.iv + 1;
  ///          }while (%omp.inc <= %omp.ub)
  ///
  ///  If the flag First is true, it indicates that it is called
  ///  in the pass VPOParoptPrepare. This utility also promotes the
  ///  loop index variable into the register and performs loop rotation.
  bool regularizeOMPLoop(WRegionNode *W, bool First = true);

  /// \brief Transform the given do-while loop into the canonical form
  /// as follows.
  ///         do {
  ///             %omp.iv = phi(%omp.lb, %omp.inc)
  ///             ...
  ///             %omp.inc = %omp.iv + 1;
  ///          }while (%omp.inc <= %omp.ub)

  void fixOMPDoWhileLoop(WRegionNode *W);

  /// \brief Utility to transform the given do-while loop loop into the
  /// canonical do-while loop.
  void fixOmpDoWhileLoopImpl(Loop *L);

  /// \brief Replace the use of OldV within region W with the value NewV.
  void replaceUseWithinRegion(WRegionNode *W, Value *OldV, Value *NewV);

  /// \brief Return true if one of the region W's ancestor is OMP target
  /// construct or the function where W lies in has target declare attribute.
  bool hasParentTarget(WRegionNode *W);

  /// \brief Generate the cast i8* for the incoming value BPVal.
  Value *genCastforAddr(Value *BPVal, IRBuilder<> &Builder);

  /// \brief Replace the new generated local variables with global variables
  /// in the target initialization code.
  /// Given a global variable in the offloading region, the compiler will
  /// generate different code for the following two cases.
  /// case 1: global variable is not in the map clause.
  /// The compiler generates %aaa stack variable which is initialized with
  /// the value of @aaa. The base pointer and section pointer arrays are
  /// initialized with %aaa.
  ///
  ///   #pragma omp target
  ///   {  aaa++; }
  ///
  /// ** IR Dump After VPO Paropt Pass ***
  /// entry:
  ///   %.offload_baseptrs = alloca [1 x i8*]
  ///   %.offload_ptrs = alloca [1 x i8*]
  ///   %aaa = alloca i32
  ///   %0 = load i32, i32* @aaa
  ///   store i32 %0, i32* %aaa
  ///   br label %codeRepl
  ///
  /// codeRepl:
  ///   %1 = bitcast i32* %aaa to i8*
  ///   %2 = getelementptr inbounds [1 x i8*],
  //         [1 x i8*]* %.offload_baseptrs, i32 0, i32 0
  ///   store i8* %1, i8** %2
  ///   %3 = getelementptr inbounds [1 x i8*],
  //         [1 x i8*]* %.offload_ptrs, i32 0, i32 0
  ///   %4 = bitcast i32* %aaa to i8*
  ///   store i8* %4, i8** %3
  ///
  /// case 2: global variable is in the map clause
  /// The compiler initializes the base pointer and section pointer arrays
  /// with @aaa.
  ///
  ///   #pragma omp target map(aaa)
  ///   {  aaa++; }
  ///
  /// ** IR Dump After VPO Paropt Pass ***
  /// codeRepl:
  ///   %1 = bitcast i32* @aaa to i8*
  ///   %2 = getelementptr inbounds [1 x i8*],
  //         [1 x i8*]* %.offload_baseptrs, i32 0, i32 0
  ///   store i8* %1, i8** %2
  ///   %3 = getelementptr inbounds [1 x i8*],
  ///        [1 x i8*]* %.offload_ptrs, i32 0, i32 0
  ///   %4 = bitcast i32* @aaa to i8*
  ///   store i8* %4, i8** %3
  bool finalizeGlobalPrivatizationCode(WRegionNode *W);

  /// \brief Generate the target intialization code for the pointers based
  /// on the order of the map clause.
  void genOffloadArraysInitForClause(WRegionNode *W, TgDataInfo *Info,
                                     CallInst *Call, Instruction *InsertPt,
                                     SmallVectorImpl<Constant *> &ConstSizes,
                                     bool hasRuntimeEvaluationCaptureSize,
                                     Value *BPVal, bool &Match,
                                     IRBuilder<> &Builder, unsigned &Cnt);

  /// \brief Generate code for OMP taskgroup construct.
  /// #pragma omp taskgroup
  bool genTaskgroupRegion(WRegionNode *W);

  /// \brief Collect the instructions of global variable uses recursively to
  /// handle the case of nested constant expressions.
  void
  collectGlobalUseInsnsRecursively(WRegionNode *W,
                                   SmallVectorImpl<Instruction *> &RewriteCons,
                                   ConstantExpr *CE);

};
} /// namespace vpo
} /// namespace llvm

#endif // LLVM_TRANSFORMS_VPO_PAROPT_TRANSFORM_H<|MERGE_RESOLUTION|>--- conflicted
+++ resolved
@@ -81,13 +81,8 @@
                      const TargetTransformInfo *TTI, AssumptionCache *AC,
                      const TargetLibraryInfo *TLI, int Mode,
                      const SmallVectorImpl<Triple> &OffloadTargets)
-<<<<<<< HEAD
-      : F(F), WI(WI), DT(DT), LI(LI), SE(SE), Mode(Mode),
-        TargetTriple(F->getParent()->getTargetTriple()),
-=======
       : F(F), WI(WI), DT(DT), LI(LI), SE(SE), TTI(TTI), AC(AC), TLI(TLI),
         Mode(Mode),
->>>>>>> b37c443e
         OffloadTargets(OffloadTargets.begin(), OffloadTargets.end()),
         IdentTy(nullptr), TidPtrHolder(nullptr), BidPtrHolder(nullptr),
         KmpcMicroTaskTy(nullptr), KmpRoutineEntryPtrTy(nullptr),
