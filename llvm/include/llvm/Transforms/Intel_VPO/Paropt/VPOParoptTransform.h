#if INTEL_COLLAB // -*- C++ -*-
//===-- VPO/Paropt/VPOParoptTranform.h - Paropt Transform Class -*- C++ -*-===//
//
// Copyright (C) 2015-2018 Intel Corporation. All rights reserved.
//
// The information and source code contained herein is the exclusive
// property of Intel Corporation. and may not be disclosed, examined
// or reproduced in whole or in part without explicit written authorization
// from the company.
//
// Authors:
// --------
// Xinmin Tian (xinmin.tian@intel.com)
//
// Major Revisions:
// ----------------
// Dec 2015: Initial Implementation of MT-code generation (Xinmin Tian)
//
//===----------------------------------------------------------------------===//
///
/// \file
/// This file contains the interface to outline a work region formed from
/// parallel loop/regions/tasks into a new function, replacing it with a
/// call to the threading runtime call by passing new function pointer to
/// the runtime for parallel execution.
///
//===----------------------------------------------------------------------===//

#ifndef LLVM_TRANSFORMS_VPO_PAROPT_TRANSFORMS_H
#define LLVM_TRANSFORMS_VPO_PAROPT_TRANSFORMS_H

#include "llvm/ADT/ArrayRef.h"
#include "llvm/ADT/SetVector.h"
#include "llvm/Pass.h"

#include "llvm/ADT/EquivalenceClasses.h"
#include "llvm/ADT/MapVector.h"
#include "llvm/ADT/PostOrderIterator.h"

#include "llvm/IR/CFG.h"
#include "llvm/IR/Constants.h"
#include "llvm/IR/DebugLoc.h"
#include "llvm/IR/DebugInfo.h"
#include "llvm/IR/Dominators.h"
#include "llvm/IR/Instructions.h"
#include "llvm/IR/InstVisitor.h"
#include "llvm/IR/Intrinsics.h"
#include "llvm/IR/Module.h"

#include "llvm/Analysis/DominanceFrontier.h"
#include "llvm/Analysis/Intel_VPO/WRegionInfo/WRegion.h"
#include "llvm/Analysis/Intel_VPO/WRegionInfo/WRegionUtils.h"

#include "llvm/Transforms/Utils/BasicBlockUtils.h"
#include "llvm/Transforms/Utils/Cloning.h"
#include "llvm/Transforms/Utils/CodeExtractor.h"
#include "llvm/Transforms/Utils/ModuleUtils.h"
#include "llvm/Transforms/Intel_VPO/Utils/VPOUtils.h"
#include "llvm/Transforms/Intel_VPO/Paropt/VPOParoptUtils.h"
#include "llvm/Transforms/Intel_VPO/Paropt/VPOParopt.h"

#include "llvm/Support/Debug.h"
#include "llvm/Support/raw_ostream.h"

#include <queue>

namespace llvm {

namespace vpo {

/// \brief opencl address space.
enum AddressSpace {
  ADDRESS_SPACE_PRIVATE = 0,
  ADDRESS_SPACE_GLOBAL = 1,
  ADDRESS_SPACE_CONSTANT = 2,
  ADDRESS_SPACE_LOCAL = 3,
  ADDRESS_SPACE_GENERIC = 4
};

typedef SmallVector<WRegionNode *, 32> WRegionListTy;

class VPOParoptModuleTransform;

/// \brief Provide all functionalities to perform paropt threadization
/// such as outlining, privatization, loop partitioning, multithreaded
/// code generation.
class VPOParoptTransform {

public:
  /// \brief ParoptTransform object constructor
  VPOParoptTransform(VPOParoptModuleTransform *MT,
                     Function *F, WRegionInfo *WI, DominatorTree *DT,
                     LoopInfo *LI, ScalarEvolution *SE,
                     const TargetTransformInfo *TTI, AssumptionCache *AC,
                     const TargetLibraryInfo *TLI, AliasAnalysis *AA, int Mode,
                     unsigned OptLevel = 2, bool SwitchToOffload = false)
<<<<<<< HEAD
      : F(F), WI(WI), DT(DT), LI(LI), SE(SE), TTI(TTI), AC(AC), TLI(TLI),
        AA(AA), Mode(Mode), TargetTriple(F->getParent()->getTargetTriple()),
        OptLevel(OptLevel), SwitchToOffload(SwitchToOffload),
=======
      : MT(MT), F(F), WI(WI), DT(DT), LI(LI), SE(SE), TTI(TTI), AC(AC),
        TLI(TLI), AA(AA), Mode(Mode), OptLevel(OptLevel),
        SwitchToOffload(SwitchToOffload),
>>>>>>> 1c0efca7
        IdentTy(nullptr), TidPtrHolder(nullptr), BidPtrHolder(nullptr),
        KmpcMicroTaskTy(nullptr), KmpRoutineEntryPtrTy(nullptr),
        KmpTaskTTy(nullptr), KmpTaskTRedTy(nullptr),
        KmpTaskDependInfoTy(nullptr) {}

  /// \brief Top level interface for parallel and prepare transformation
  bool paroptTransforms();

private:
  /// A reference to the parent module transform object. It can be NULL if
  /// paropt transform is construted from a function pass.
  VPOParoptModuleTransform *MT;

  /// \brief The W-regions in the function F are to be transformed
  Function *F;

  /// \brief W-Region information holder
  WRegionInfo *WI;

  /// \brief Get the Dominator Tree for code extractor
  DominatorTree *DT;

  /// \brief Get the Loop information for loop candidates
  LoopInfo *LI;

  /// \brief Get the Scalar Evolution information for loop candidates
  ScalarEvolution *SE;

  /// \brief Get the Target Tranform information for loop candidates.
  const TargetTransformInfo *TTI;

  /// \brief Get the assumption cache informtion for loop candidates.
  AssumptionCache *AC;

  /// \brief Get the target library information for the loop candidates.
  const TargetLibraryInfo *TLI;

  AliasAnalysis *AA;

  /// \brief Paropt compilation mode
  int Mode;

  /// \brief Target triple that we are compiling for.
  Triple TargetTriple;

  /// \brief Optimization level.
  unsigned OptLevel;

  /// \brief Offload compilation mode.
  bool SwitchToOffload;

  /// \brief Contain all parallel/sync/offload constructs to be transformed
  WRegionListTy WRegionList;

  /// \brief Hold the LOC structure type which is need for KMP library
  StructType *IdentTy;

  /// \brief Hold the pointer to Tid (thread id) Value
  Constant *TidPtrHolder;

  /// \brief Hold the pointer to Bid (binding thread id) Value
  Constant *BidPtrHolder;

  /// \brief Hold the function type for the function
  /// void (*kmpc_micro)(kmp_int32 *global_tid, kmp_int32 *bound_tid, ...)
  FunctionType *KmpcMicroTaskTy;

  /// \brief Hold the function type for the taskloop outlined function in the
  /// form of void @RoutineEntry (i32 %tid, %struct.kmp_task_t_with_privates*
  /// %taskt.withprivates)
  PointerType *KmpRoutineEntryPtrTy;

  /// \brief Hold the struct type in the form of %struct.kmp_task_t = type {
  /// i8*, i32 (i32, i8*)*, i32, %union.kmp_cmplrdata_t, %union.kmp_cmplrdata_t,
  /// i64, i64, i64, i32}
  StructType *KmpTaskTTy;

  /// \brief Hold the struct type in the form of %struct.kmp_task_t_red_item =
  /// type { i8*, i64, i8*, i8*, i8*, i32 }
  StructType *KmpTaskTRedTy;

  /// \brief Hold the struct type as follows.
  ///           struct kmp_depend_info {
  ///              void* arg_addr;
  ///              size_t arg_size;
  ///              char   depend_type;
  ///           };
  StructType *KmpTaskDependInfoTy;

  /// \brief Struct that keeps all the information needed to pass to
  /// the runtime library.
  class TgDataInfo {
  public:
    /// The array of base pointers passed to the runtime library.
    Value *BaseDataPtrs = nullptr;
    Value *ResBaseDataPtrs;
    /// The array of data pointers passed to the runtime library.
    Value *DataPtrs = nullptr;
    Value *ResDataPtrs;
    /// The array of data sizes passed to the runtime library.
    Value *DataSizes = nullptr;
    Value *ResDataSizes;
    /// The array of data map types passed to the runtime library.
    Value *DataMapTypes = nullptr;
    Value *ResDataMapTypes;
    /// The number of pointers passed to the runtime library.
    unsigned NumberOfPtrs = 0u;
    explicit TgDataInfo() {}
    void clearArrayInfo() {
      BaseDataPtrs = nullptr;
      DataPtrs = nullptr;
      DataSizes = nullptr;
      DataMapTypes = nullptr;
      NumberOfPtrs = 0u;
    }
    bool isValid() {
      return BaseDataPtrs && DataPtrs && DataSizes && DataMapTypes &&
             NumberOfPtrs;
    }
  };

#if INTEL_CUSTOMIZATION
#if INTEL_FEATURE_CSA
  /// \brief Returns true if we are compiling for CSA target.
  bool isTargetCSA() const {
     return TargetTriple.getArch() == Triple::csa;
  }
#endif  // INTEL_FEATURE_CSA
#endif  // INTEL_CUSTOMIZATION

  /// \brief Use the WRNVisitor class (in WRegionUtils.h) to walk the
  /// W-Region Graph in DFS order and perform outlining transformation.
  /// \param[out] NeedTID : 'true' if any W visited has W->needsTID()==true
  /// \param[out] NeedBID : 'true' if any W visited has W->needsBID()==true
  void gatherWRegionNodeList(bool &NeedTID, bool &NeedBID);

  /// \brief Generate code for private variables
  bool genPrivatizationCode(WRegionNode *W);

  /// Generate code for linear variables.
  ///
  /// The following needs to be done for handling a linear var:
  ///
  /// -# Create two local copies of the linear vars. One to capture the
  /// starting value. Another to be the local linear variable which replaces all
  /// uses of the original inside the region.
  /// -# Capture original value of linear vars before entering the loop.
  /// -# Use the captured value along with the specified step to initialize
  /// the local linear var in each iteration of the loop.
  /// -# At the end of the last loop iteration, copy the value of the local
  /// var back to the original linear var.
  bool genLinearCode(WRegionNode *W, BasicBlock *IfLastIterBB);

  /// \brief Generate code for firstprivate variables
  bool genFirstPrivatizationCode(WRegionNode *W);

  /// \brief Generate code for lastprivate variables
  bool genLastPrivatizationCode(WRegionNode *W, BasicBlock *IfLastIterBB);

  /// \brief Generate destructor calls for [first|last]private variables
  bool genDestructorCode(WRegionNode *W);

  /// \brief A utility to privatize a variable within the region.
  /// It creates and returns an AllocaInst for \p PrivValue.
  AllocaInst *genPrivatizationAlloca(WRegionNode *W, Value *PrivValue,
                                     Instruction *InsertPt,
                                     const StringRef VarNameSuff);

  /// Creates and return an AllocaInst for the local copy of \p PrivValue within
  /// \p W. If \p ArrSecSize is provided, the local copy is a VLA of type \p
  /// ArrSecType and size \p ArrSecSize. Otherwise, the type and length are same
  /// as \p PrivValue.
  AllocaInst *genPrivatizationAlloca(WRegionNode *W, Value *PrivValue,
                                     Instruction *InsertPt,
                                     const StringRef VarNameSuff,
                                     Type *ArrSecType, Value *ArrSecSize);

  /// \brief Replace the variable with the privatized variable
  void genPrivatizationReplacement(WRegionNode *W, Value *PrivValue,
                                   Value *NewPrivInst, Item *IT);

  /// \name Reduction Specific Functions
  /// {@

  /// For array [section] reduction init loop, get the base address of
  /// the destination array, number of elements, and destination element type.
  /// \param [in] ReductionItem Reduction Item.
  /// \param [in] AI Local Value for the reduction operand.
  /// \param [in] OldV Original reduction operand Value.
  /// \param [in] InsertPt Insert point for any Instructions to be inserted.
  /// \param [in] Builder IRBuilder using InsertPt for any new Instructions.
  /// \param [out] NumElements Number of elements in the array [section].
  /// \param [out] DestArrayBegin Base address of the local reduction array.
  /// \param [out] DestElementTy Type of each element of the array [section].
  void genAggrReductionInitDstInfo(const ReductionItem &RedI, AllocaInst *AI,
                                   Instruction *InsertPt, IRBuilder<> &Builder,
                                   Value *&NumElements, Value *&DestArrayBegin,
                                   Type *&DestElementTy);

  /// For array [section] reduction finalization loop, compute the base address
  /// of the source and destination arrays, number of elements, and the type of
  /// destination array elements.
  /// \param [in] ReductionItem Reduction Item.
  /// \param [in] AI Local Value for the reduction operand.
  /// \param [in] OldV Original reduction operand Value.
  /// \param [in] InsertPt Insert point for any Instructions to be inserted.
  /// \param [in] Builder IRBuilder using InsertPt for any new Instructions.
  /// \param [out] NumElements Number of elements in the array [section].
  /// \param [out] SrcArrayBegin Base address of the local reduction array.
  /// \param [out] DestArrayBegin Starting address of the original reduction
  /// array [section].
  /// \param [out] DestElementTy Type of each element of the array [section].
  void genAggrReductionFiniSrcDstInfo(const ReductionItem &RedI, AllocaInst *AI,
                                      Value *OldV, Instruction *InsertPt,
                                      IRBuilder<> &Builder, Value *&NumElements,
                                      Value *&SrcArrayBegin,
                                      Value *&DestArrayBegin,
                                      Type *&DestElementTy);

  /// Initialize `Size`, `ElementType`, `Offset` and `BaseIsPointer` fields for
  /// ArraySectionInfo of the reduction item \p RI. It may need to emit some
  /// Instructions, which is done \b before \p InsertPt.
  void computeArraySecReductionTypeOffsetSize(ReductionItem &RI,
                                              Instruction *InsertPt);

  /// Return the Value to replace the occurrences of the original Reduction
  /// operand inside the body of the associated WRegion. It may need to emit
  /// some Instructions, which is done \b before \p InsertPt.
  Value *getReductionItemReplacementValue(ReductionItem const &RedI,
                                          Instruction *InsertPt);

  /// \brief Generate the reduction initialization code.
  void genReductionInit(ReductionItem *RedI, Instruction *InsertPt,
                        DominatorTree *DT);

  /// \brief Generate the reduction update code.
  void genReductionFini(ReductionItem *RedI, Value *OldV, Instruction *InsertPt,
                        DominatorTree *DT);

  /// \brief Generate the reduction initialization code for Min/Max.
  Value *genReductionMinMaxInit(ReductionItem *RedI, Type *Ty, bool IsMax);

  /// \brief Generate the reduction intialization instructions.
  Value *genReductionScalarInit(ReductionItem *RedI, Type *ScalarTy);

  /// \brief Generate the reduction code for reduction clause.
  bool genReductionCode(WRegionNode *W);

  /// \brief Prepare the empty basic block for the array
  /// reduction or firstprivate initialization.
  void createEmptyPrvInitBB(WRegionNode *W, BasicBlock *&RedBB);

  /// \brief Prepare the empty basic block for the array
  /// reduction or lastprivate update.
  void createEmptyPrivFiniBB(WRegionNode *W, BasicBlock *&RedEntryBB);

  /// \brief Generate the reduction update instructions for min/max.
  Value* genReductionMinMaxFini(ReductionItem *RedI, Value *Rhs1, Value *Rhs2,
                             Type *ScalarTy, IRBuilder<> &Builder, bool IsMax);

  /// \brief Generate the reduction update instructions.
  Value *genReductionScalarFini(ReductionItem *RedI, Value *Rhs1, Value *Rhs2,
                                Value *Lhs, Type *ScalarTy,
                                IRBuilder<> &Builder);

  /// \brief Generate the reduction initialization/update for array.
  void genRedAggregateInitOrFini(ReductionItem *RedI, AllocaInst *AI,
                                 Value *OldV, Instruction *InsertPt,
                                 bool IsInit, DominatorTree *DT);

  /// \brief Generate the reduction fini code for bool and/or.
  Value *genReductionFiniForBoolOps(ReductionItem *RedI, Value *Rhs1,
                                    Value *Rhs2, Type *ScalarTy,
                                    IRBuilder<> &Builder, bool IsAnd);
  /// @}

  /// \brief Generate the firstprivate initialization code.
  void genFprivInit(FirstprivateItem *FprivI, Instruction *InsertPt);

  /// \brief Utility for last private update or copyprivate code generation.
  void genLprivFini(Value *NewV, Value *OldV, Instruction *InsertPt);
  void genLprivFini(LastprivateItem *LprivI, Instruction *InsertPt);

  /// \brief Generate the lastprivate update code for taskloop
  void genLprivFiniForTaskLoop(Value *Dst, Value *Src, Instruction *InsertPt);

  /// \brief Generate loop schdudeling code.
  /// \p IsLastVal is an output from this routine and is used to emit
  /// lastprivate code.
  bool genLoopSchedulingCode(WRegionNode *W, AllocaInst *&IsLastVal);

  /// \brief Generate the code to replace the variables in the task loop with
  /// the thunk field dereferences
  bool genTaskLoopInitCode(WRegionNode *W, StructType *&KmpTaskTTWithPrivatesTy,
                           StructType *&KmpSharedTy, Value *&LBPtr,
                           Value *&UBPtr, Value *&STPtr, Value *&LastIterGep,
                           bool isLoop = true);
  bool genTaskInitCode(WRegionNode *W, StructType *&KmpTaskTTWithPrivatesTy,
                       StructType *&KmpSharedTy, Value *&LastIterGep);

  /// \brief Generate the call __kmpc_omp_task_alloc, __kmpc_taskloop and the
  /// corresponding outlined function
  bool genTaskGenericCode(WRegionNode *W, StructType *KmpTaskTTWithPrivatesTy,
                          StructType *KmpSharedTy, Value *LBPtr, Value *UBPtr,
                          Value *STPtr, bool isLoop = true);

  /// \brief Generate the call __kmpc_omp_task_alloc, __kmpc_omp_task and the
  /// corresponding outlined function.
  bool genTaskCode(WRegionNode *W, StructType *KmpTaskTTWithPrivatesTy,
                   StructType *KmpSharedTy);

  /// \brief Generate the call __kmpc_omp_taskwait.
  bool genTaskWaitCode(WRegionNode *W);

  /// \brief Replace the shared variable reference with the thunk field
  /// derefernce
  bool genSharedCodeForTaskGeneric(WRegionNode *W);

  /// \brief Replace the reduction variable reference with the dereference of
  /// the return pointer __kmpc_task_reduction_get_th_data
  bool genRedCodeForTaskGeneric(WRegionNode *W);

  /// \brief Generate the struct type kmp_task_red_input
  void genTaskTRedType();

  /// breif Generate the struct type kmp_depend_info
  void genKmpTaskDependInfo();

  /// \brief Generate the call __kmpc_task_reduction_init and the corresponding
  /// preparation.
  void genRedInitForTask(WRegionNode *W, Instruction *InsertBefore);

  /// \brief Generate the initialization code for the depend clause
  AllocaInst *genDependInitForTask(WRegionNode *W, Instruction *InsertBefore);

  /// \brief The wrapper routine to generate the call __kmpc_omp_task_with_deps
  void genTaskDeps(WRegionNode *W, StructType *IdentTy, Value *TidPtr,
                   Value *TaskAlloc, AllocaInst *DummyTaskTDependRec,
                   Instruction *InsertPt, bool IsTaskWait);

  /// \brief Set up the mapping between the variables (firstprivate,
  /// lastprivate, reduction and shared) and the counterparts in the thunk.
  AllocaInst *genTaskPrivateMapping(WRegionNode *W, Instruction *InsertPt,
                                    StructType *KmpSharedTy);

  /// \brief Initialize the data in the shared data area inside the thunk
  void genSharedInitForTaskLoop(WRegionNode *W, AllocaInst *Src, Value *Dst,
                                StructType *KmpSharedTy,
                                StructType *KmpTaskTTWithPrivatesTy,
                                Instruction *InsertPt);

  /// \brief Save the loop lower upper bound, upper bound and stride for the use
  /// by the call __kmpc_taskloop
  void genLoopInitCodeForTaskLoop(WRegionNode *W, Value *&LBPtr, Value *&UBPtr,
                                  Value *&STPtr);

  /// \brief Generate the outline function of reduction initilaization
  Function *genTaskLoopRedInitFunc(WRegionNode *W, ReductionItem *RedI);

  /// \brief Generate the outline function for the reduction update
  Function *genTaskLoopRedCombFunc(WRegionNode *W, ReductionItem *RedI);

  /// \brief Generate the outline function to set the last iteration
  //  flag at runtime.
  Function *genLastPrivateTaskDup(WRegionNode *W,
                                  StructType *KmpTaskTTWithPrivatesTy);

  /// \brief Generate the function type void @routine_entry(i32 %tid, i8*)
  void genKmpRoutineEntryT();

  /// \brief Generate the struct type %struct.kmp_task_t = type { i8*, i32 (i32,
  /// i8*)*, i32, %union.kmp_cmplrdata_t, %union.kmp_cmplrdata_t, i64, i64, i64,
  /// i32 }
  void genKmpTaskTRecordDecl();

  /// \brief Generate the struct type kmpc_task_t as well as its private data
  /// area. One example is as follows.
  /// %struct.kmp_task_t_with_privates = type { %struct.kmp_task_t,
  /// %struct..kmp_privates.t }
  /// %struct.kmp_task_t = type { i8*, i32 (i32, i8*)*, i32,
  /// %union.kmp_cmplrdata_t, %union.kmp_cmplrdata_t, i64, i64, i64, i32}
  /// %struct..kmp_privates.t = type { i64, i64, i32 }
  StructType *genKmpTaskTWithPrivatesRecordDecl(WRegionNode *W,
                                                StructType *&KmpSharedTy,
                                                StructType *&KmpPrivatesTy);

  /// \brief Generate the actual parameters in the outlined function
  /// for copyin variables.
  void genThreadedEntryActualParmList(WRegionNode *W,
                                      std::vector<Value *>& MTFnArgs);

  /// \brief Generate the formal parameters in the outlined function
  /// for copyin variables.
  void genThreadedEntryFormalParmList(WRegionNode *W,
                                      std::vector<Type *>& ParamsTy);

  /// \brief Generate the name of formal parameters in the outlined function
  /// for copyin variables.
  void fixThreadedEntryFormalParmName(WRegionNode *W,
                                      Function *NFn);

  /// \brief Generate the copy code for the copyin variables.
  void genTpvCopyIn(WRegionNode *W,
                    Function *NFn);

  /// \brief Finalize extracted MT-function argument list for runtime
  Function *finalizeExtractedMTFunction(WRegionNode *W, Function *Fn,
                                        bool IsTidArg, unsigned int TidArgNo,
                                        bool hasBid = true);

  /// \brief Generate __kmpc_fork_call Instruction after CodeExtractor
  CallInst* genForkCallInst(WRegionNode *W, CallInst *CI);

  /// \brief Reset the expression value in the bundle to be empty.
  void resetValueInBundle(WRegionNode *W, Value *V);

  /// \brief Reset the expression value of task depend clause to be empty.
  void resetValueInTaskDependClause(WRegionNode *W);

  /// \brief Reset the expression value in private clause to be empty.
  void resetValueInPrivateClause(WRegionNode *W);

  /// \brief Reset the expression value in IsDevicePtr clause to be empty.
  void resetValueInIsDevicePtrClause(WRegionNode *W);

  /// Set the value in num_teams and thread_limit clause to be empty.
  void resetValueInNumTeamsAndThreadsClause(WRegionNode *W);

  /// \brief Reset the value in the Map clause to be empty.
  void resetValueInMapClause(WRegionNode *W);

  /// \brief Reset the expression value of Intel clause to be empty.
  void resetValueInIntelClauseGeneric(WRegionNode *W, Value *V);

  /// \brief Generate the code for the directive omp target
  bool genTargetOffloadingCode(WRegionNode *W);

  /// \brief Generate the initialization code for the directive omp target
  CallInst *genTargetInitCode(WRegionNode *W, CallInst *Call, Value *RegionId,
                              Instruction *InsertPt);

  /// \brief Generate the pointers pointing to the array of base pointer, the
  /// array of section pointers, the array of sizes, the array of map types.
  void genOffloadArraysArgument(TgDataInfo *Info, Instruction *InsertPt,
                                bool hasRuntimeEvaluationCaptureSize);

  /// \brief Pass the data to the array of base pointer as well as  array of
  /// section pointers. If the flag hasRuntimeEvaluationCaptureSize is true,
  /// the compiler needs to generate the init code for the size array.
  void genOffloadArraysInit(WRegionNode *W, TgDataInfo *Info, CallInst *Call,
                            Instruction *InsertPt,
                            SmallVectorImpl<Constant *> &ConstSizes,
                            bool hasRuntimeEvaluationCaptureSize);

  /// \brief Utilities to construct the assignment to the base pointers, section
  /// pointers and size pointers if the flag hasRuntimeEvaluationCaptureSize is
  /// true.
  void genOffloadArraysInitUtil(IRBuilder<> &Builder, Value *BasePtr,
                                Value *SectionPtr, Value *Size,
                                TgDataInfo *Info,
                                SmallVectorImpl<Constant *> &ConstSizes,
                                unsigned &Cnt,
                                bool hasRuntimeEvaluationCaptureSize);

  /// \brief If the incoming data is global variable, create the stack variable
  /// and replace the the global variable with the stack variable.
  bool genGlobalPrivatizationCode(WRegionNode *W);

  /// \brief Pass the value of the DevicePtr to the outlined function.
  bool genDevicePtrPrivationCode(WRegionNode *W);

  /// \brief build the CFG for if clause.
  void buildCFGForIfClause(Value *Cmp, TerminatorInst *&ThenTerm,
                           TerminatorInst *&ElseTerm, Instruction *InsertPt);

  /// \brief Generate the sizes and map type flags for the given map type, map
  /// modifier and the expression V.
  void GenTgtInformationForPtrs(WRegionNode *W, Value *V,
                                SmallVectorImpl<Constant *> &ConstSizes,
                                SmallVectorImpl<uint64_t> &MapTypes,
                                bool &hasRuntimeEvaluationCaptureSize);

  /// \brief Generate multithreaded for a given WRegion
  bool genMultiThreadedCode(WRegionNode *W);

  /// Generate code for master/end master construct and update LLVM
  /// control-flow and dominator tree accordingly
  bool genMasterThreadCode(WRegionNode *W);

  /// Generate code for single/end single construct and update LLVM
  /// control-flow and dominator tree accordingly
  bool genSingleThreadCode(WRegionNode *W, AllocaInst *&IsSingleThread);

  /// Generate code for ordered/end ordered construct for preserving ordered
  /// region execution order
  bool genOrderedThreadCode(WRegionNode *W);

  /// Emit __kmpc_doacross_post/wait call for an 'ordered depend(source/sink)'
  /// construct.
  bool genDoacrossWaitOrPost(WRNOrderedNode *W);

  /// \brief Generates code for the OpenMP critical construct:
  /// #pragma omp critical [(name)]
  bool genCriticalCode(WRNCriticalNode *CriticalNode);

  /// \brief Return true if the program is compiled at the offload mode.
  bool hasOffloadCompilation() const {
    return ((Mode & OmpOffload) || SwitchToOffload);
  }

  /// \brief Finds the alloc stack variables where the tid stores.
  void getAllocFromTid(CallInst *Tid);

  /// \brief Finds the function pointer type for the function
  /// void (*kmpc_micro)(kmp_int32 *global_tid, kmp_int32 *bound_tid, ...)
  FunctionType* getKmpcMicroTaskPointerTy();

  /// \brief The data structure which builds the map between the
  /// alloc/tid and the uses instruction in the WRegion.
  SmallDenseMap<Instruction *, std::vector<Instruction *> > IdMap;

  /// \brief The data structure that is used to store the alloca or tid call
  ///  instruction that are used in the WRegion.
  SmallPtrSet<Instruction*, 8> TidAndBidInstructions;

  /// Emits an implicit barrier at the end of WRegion \p W if W contains
  /// variables that are linear, or both firstprivate-lastprivate. e.g.
  ///
  ///   #pragma omp for firstprivate(x) lastprivate(x) nowait
  ///
  /// Emitted pseudocode:
  ///
  ///   %x.local = @x                         ; (1) firstprivate copyin
  ///   __kmpc_static_init(...)
  ///   ...
  ///   __kmpc_static_fini(...)
  ///
  ///   __kmpc_barrier(...)                   ; (2)
  ///   @x = %x.local                         ; (3) lastprivate copyout
  ///
  ///  The barrier (2) is needed to prevent a race between (1) and (3), which
  ///  read/write to/from @x.
  bool genBarrierForFpLpAndLinears(WRegionNode *W);

  /// Emits an if-then branch using \p IsLastVal and sets \p IfLastIterOut to
  /// the if-then BBlock. This is used for emitting the final copy-out code for
  /// linear and lastprivate clause operands.
  ///
  /// Code generated looks like:
  ///
  /// \code
  ///       Before             |      After
  /// -------------------------+----------------------------------------------
  ///                          |   %15 = load i32, i32* %is.last
  ///                          |   %16 = icmp ne i32 %15, 0
  ///                          |   br i1 %16, label %last.then, label %last.done
  ///                          |
  ///                          |   last.then:        ; IfLastIterOut
  ///                          |   ...
  ///                          |   br last.done
  ///                          |
  ///                          |   last.done:
  ///                          |   br exit.BB.predecessor
  ///                          |
  ///                          |   exit.BB.predecessor:
  ///                          |   br exit.BB
  ///                          |
  /// exit.BB:                 |   exit.BB:
  /// llvm.region.exit(...)    |   llvm.region.exit(...)
  ///
  /// \endcode
  ///
  /// \param [in] IsLastVal A stack variable which is non-zero if the current
  /// iteration is the last one.
  /// \param [out] IfLastIterOut The BasicBlock for when the last iteration
  /// check is true.
  ///
  /// \returns \b true if the branch is emitted, \b false otherwise.
  ///
  /// The branch is not emitted if \p W has no Linear or Lastprivate var.
  bool genLastIterationCheck(WRegionNode *W, Value *IsLastVal,
                             BasicBlock *&IfLastIterOut);

  /// \brief Insert a barrier at the end of the construct
  bool genBarrier(WRegionNode *W, bool IsExplicit);

#if INTEL_CUSTOMIZATION
#if INTEL_FEATURE_CSA
  /// \brief Forward declarations for helper classes which implement CSA
  ///  specific privatization for OpenMP constructs.
  class CSAPrivatizer;
  class CSALoopPrivatizer;
  class CSAExpLoopPrivatizer;
  class CSASectionsPrivatizer;
  friend CSAPrivatizer;

  /// \brief Map work region to its region ID.
  SmallDenseMap<WRegionNode*, Value*, 8u> CSAParallelRegions;

  /// \brief Insert CSA parallel region entry/exit calls to the work region
  /// and return region id.
  Value* genCSAParallelRegion(WRegionNode *W);

  /// \brief Insert a pair of CSA parallel section entry/exit calls before given
  /// instructions.
  void genCSAParallelSection(Value *RegionID, Instruction *EntryPt,
                             Instruction *ExitPt);

  /// \brief Transform "omp parallel" work region for CSA target.
  bool genCSAParallel(WRegionNode *W);

  /// \brief Transform "omp [parallel] for" work region for CSA target.
  bool genCSALoop(WRegionNode *W);

  /// \brief Transform "omp [parallel] sections" work region for CSA target.
  bool genCSASections(WRegionNode *W);

  /// \brief Transform "omp single" work region for CSA target.
  bool genCSASingle(WRegionNode *W);

  /// \brief Check whether a given construct is supported in CSA.
  bool isSupportedOnCSA(WRegionNode *W);

  /// \brief Print diagnostic message for the work region.
  void reportCSAWarning(WRegionNode *W, const Twine &Msg);
#endif  // INTEL_FEATURE_CSA
#endif  // INTEL_CUSTOMIZATION

  /// \brief Insert a flush call
  bool genFlush(WRegionNode *W);

  /// \name Cancellation Specific Functions
  /// {@

  /// \brief Generates code for the OpenMP cancel constructs:
  /// \code
  /// #pragma omp cancel [type]
  /// #pragma omp cancellation point [type]
  /// \endcode
  bool genCancelCode(WRNCancelNode *W);

  /// \brief Add any cancellation points within \p W's body, to its
  /// `region.entry` directive. This is done in the vpo-paropt-prepare pass, and
  /// is later consumed by the vpo-paropt transformation pass.
  ///
  /// A `cancellation point` can be one of these calls:
  /// \code
  ///   %1 = __kmpc_cancel_barrier(...)
  ///   %2 = __kmpc_cancel(...)
  ///   %3 = __kmpc_cancellationpoint(...)
  /// \endcode
  ///
  /// The IR after the transformation looks like:
  /// \code
  ///   %cp1 = alloca i32
  ///   %cp2 = alloca i32
  ///   %cp3 = alloca i32
  ///   ...
  ///   %0 = call token @llvm.directive.region.entry(...) [...,
  ///   "QUAL.OMP.CANCELLATION.POINTS"(%cp1, %cp2, %cp3) ]
  ///   ...
  ///   %1 = __kmpc_cancel_barrier(...)
  ///   store %1, %cp1
  ///   %2 = __kmpc_cancel(...)
  ///   store %1, %cp2
  ///   %3 = __kmpc_cancellationpoint(...)
  ///   store %1, %cp3
  ///
  ///   call void @llvm.directive.region.exit(%0)
  /// \endcode
  bool propagateCancellationPointsToIR(WRegionNode *W);

  /// Removes from IR, the allocas and stores created by
  /// propagateCancellationPointsToIR(). This is done in the vpo-paropt
  /// transformation pass after the information has already been consumed. The
  /// function also removes these allocas from the
  /// "QUAL.OMP.CANCELLATION.POINTS" clause on the region.entry intrinsic.
  ///
  /// \code
  ///       Before                      |     After
  ///  ---------------------------------+------------------------------------
  ///  %cp = alloca i32                 |   <deleted>
  ///  ...                              |   ...
  ///                                   |
  ///  directive.region.entry(...%cp...)|   directive.region.entry(...null...)
  ///                                   |
  ///  %x = kmpc_cancel(...)            |   %x = kmpc_cancel(...)
  ///  store %x, %cp                    |   <deleted>
  ///  ...                              |   ...
  ///                                   |
  /// \endcode
  bool clearCancellationPointAllocasFromIR(WRegionNode *W);

  /// \brief Generate branches to jump to the end of a construct from
  /// every cancellation point within the construct.
  ///
  /// For each cancellation point '%x' within the body of W:
  ///
  /// \code
  ///       Before                      |     After
  ///  ---------------------------------+------------------------------------
  ///  %x = kmpc_cancel(...)            |     %x = kmpc_cancel(...)
  ///                                   |     if (%x != 0) {
  ///                                   |       goto CANCEL.EXIT.BB;
  ///                                   |     }
  ///                                   |     NOT.CANCELLED.BB:
  ///  <code_after_cancellation_point>  |     <code_after_cancellation_point>
  ///  ...                              |     ...
  ///                                   |
  ///                                   |     CANCEL.EXIT.BB:
  ///                                   |
  ///  EXIT.BB:                         |     EXIT.BB:
  ///  directive.region.exit(%x)        |     directive.region.exit(null)
  ///  return;                          |     return;
  ///
  /// \endcode
  bool genCancellationBranchingCode(WRegionNode *W);

  /// @}

  /// \brief Generate the intrinsic @llvm.invariant.group.barrier to inhibit
  /// the cse for the gep instruction related to array/struture which is marked
  /// as private, firstprivate, lastprivate, reduction or shared.
  void genCodemotionFenceforAggrData(WRegionNode *W);

  /// \brief Clean up the intrinsic @llvm.invariant.group.barrier and replace
  /// the use of the intrinsic with the its operand.
  bool clearCodemotionFenceIntrinsic(WRegionNode *W);

  enum TgtOffloadMappingFlags {
    TGT_MAP_TO =
        0x01, // instructs the runtime to copy the host data to the device.
    TGT_MAP_FROM =
        0x02, // instructs the runtime to copy the device data to the host.
    TGT_MAP_ALWAYS = 0x04, // forces the copying regardless of the reference
                           // count associated with the map.
    TGT_MAP_DELETE =
        0x08, // forces the unmapping of the object in a target data.
    TGT_MAP_IS_PTR = 0x10, // forces the runtime to map the pointer variable as
                           // well as the pointee variable.
    TGT_MAP_FIRST_REF = 0x20,  // instructs the runtime that it is the first
                               // occurrence of this mapped variable within this
                               // construct.
    TGT_MAP_RETURN_PTR = 0x40, // instructs the runtime to return the base
                               // device address of the mapped variable.
    TGT_MAP_PRIVATE_PTR =
        0x80, // informs the runtime that the variable is a private variable.
    TGT_MAP_PRIVATE_VAL = 0x100, // instructs the runtime to forward the value
                                 // to target construct.
    TGT_MAPTYPE_ND_DESC = 0x400  // indicates that the parameter is loop
                                 // descriptor struct.
  };

  /// \brief Returns the corresponding flag for a given map clause modifier.
  unsigned getMapTypeFlag(MapItem *MpI, bool IsFirstExprFlag,
                          bool IsFirstComponentFlag);

  /// \brief Replace the occurrences of I within the region with the return
  /// value of the intrinsic @llvm.invariant.group.barrier
  void replaceValueWithinRegion(WRegionNode *W, Value *Old);

  /// \brief Generate the intrinsic @llvm.invariant.group.barrier for
  /// local/global variable I.
  void genFenceIntrinsic(WRegionNode *W, Value *I);

  /// \brief If \p I is a call to @llvm.invariant.group.barrier, then return
  /// the CallInst*. Otherwise, return nullptr.
  CallInst* isFenceCall(Instruction *I);

  /// \brief Collect the live-in value for the phis at the loop header.
  void wrnUpdateSSAPreprocess(
      Loop *L,
      DenseMap<Value *, std::pair<Value *, BasicBlock *>> &ValueToLiveinMap,
      SmallSetVector<Instruction *, 8> &LiveoutVals,
      EquivalenceClasses<Value *> &ECs);
  /// \brief Replace the live-in value of the phis at the loop header with
  /// the loop carried value.
  void wrnUpdateSSAPreprocessForOuterLoop(
      Loop *L,
      DenseMap<Value *, std::pair<Value *, BasicBlock *>> &ValueToLiveinMap,
      SmallSetVector<Instruction *, 8> &LiveOutVals,
      EquivalenceClasses<Value *> &ECs);

  /// \brief Update the SSA form in the region using SSA Updater.
  void wrnUpdateSSAForLoopRecursively(
      Loop *L,
      DenseMap<Value *, std::pair<Value *, BasicBlock *>> &ValueToLiveinMap,
      SmallSetVector<Instruction *, 8> &LiveOutVals);

  /// \brief Collect the live-in values for the given loop.
  void wrnCollectLiveInVals(
      Loop &L,
      DenseMap<Value *, std::pair<Value *, BasicBlock *>> &ValueToLiveinMap,
      EquivalenceClasses<Value *> &ECs);

  /// \brief Build the equivalence class for the value a, b if there exists some
  /// phi node e.g. a = phi(b).
  void buildECs(Loop *L, PHINode *PN, EquivalenceClasses<Value *> &ECs);

  /// \brief The utility to build the equivalence class for the value phi.
  void AnalyzePhisECs(Loop *L, Value *PV, Value *V,
                      EquivalenceClasses<Value *> &ECs,
                      SmallPtrSet<PHINode *, 16> &PhiUsers);

  /// \brief Collect the live-out values for a given loop.
  void wrnCollectLiveOutVals(Loop &L,
                             SmallSetVector<Instruction *, 8> &LiveOutVals,
                             EquivalenceClasses<Value *> &ECs);

  /// \brief The utility to update the liveout set from the given BB.
  void wrnUpdateLiveOutVals(Loop *L, BasicBlock *BB,
                            SmallSetVector<Instruction *, 8> &LiveOutVals,
                            EquivalenceClasses<Value *> &ECs);

  /// \brief The utility to generate the stack variable to pass the value of
  /// global variable.
  Value *genGlobalPrivatizationImpl(WRegionNode *W, GlobalVariable *G,
                                    BasicBlock *EntryBB, BasicBlock *NextExitBB,
                                    Item *IT);

  /// \brief Generate the copyprivate code.
  bool genCopyPrivateCode(WRegionNode *W, AllocaInst *IsSingleThread);

  /// \brief Generate the helper function for copying the copyprivate data.
  Function *genCopyPrivateFunc(WRegionNode *W, StructType *KmpCopyPrivateTy);

  /// Return true if the device triple contains spir64 or spir.
  bool deviceTriplesHasSPIRV();

  /// \brief Update the SSA form after the basic block LoopExitBB's successor
  /// is added one more incoming edge.
  void rewriteUsesOfOutInstructions(
      DenseMap<Value *, std::pair<Value *, BasicBlock *>> &ValueToLiveinMap,
      SmallSetVector<Instruction *, 8> &LiveOutVals,
      EquivalenceClasses<Value *> &ECs);

  /// \brief Transform the given OMP loop into the loop as follows.
  ///         do {
  ///             %omp.iv = phi(%omp.lb, %omp.inc)
  ///             ...
  ///             %omp.inc = %omp.iv + 1;
  ///          }while (%omp.inc <= %omp.ub)
  ///
  ///  If the flag First is true, it indicates that it is called
  ///  in the pass VPOParoptPrepare. This utility also promotes the
  ///  loop index variable into the register and performs loop rotation.
  bool regularizeOMPLoop(WRegionNode *W, bool First = true);

  /// Transform the Ith level of the loop in the region W into the
  /// OMP canonical loop form.
  void regularizeOMPLoopImpl(WRegionNode *W, unsigned I);

  /// \brief Transform the given do-while loop into the canonical form
  /// as follows.
  ///         do {
  ///             %omp.iv = phi(%omp.lb, %omp.inc)
  ///             ...
  ///             %omp.inc = %omp.iv + 1;
  ///          }while (%omp.inc <= %omp.ub)

  void fixOMPDoWhileLoop(WRegionNode *W, Loop *L);

  /// \brief Utility to transform the given do-while loop loop into the
  /// canonical do-while loop.
  void fixOmpDoWhileLoopImpl(Loop *L);

  /// \brief Utilty to transform the loop branch predicate from sle/ule to
  /// sgt/ugt in order to faciliate the scev based loop trip count calculation.
  void fixOmpBottomTestExpr(Loop *L);

  /// \brief Replace the use of OldV within region W with the value NewV.
  void replaceUseWithinRegion(WRegionNode *W, Value *OldV, Value *NewV);

  /// \brief Return true if one of the region W's ancestor is OMP target
  /// construct or the function where W lies in has target declare attribute.
  bool hasParentTarget(WRegionNode *W);

  /// Initialize the loop descriptor struct with the loop level
  /// as well as the lb, ub, stride for each level of the loop.
  /// The loop descriptor struct as follows.
  ///    struct tgt_nd_desc {
  ///      int64_t   levels;      // The levels of the loop nest
  ///      struct tgt_loop_desc {
  ///        int64_t lb;          // The lb of the ith loop
  ///        int64_t ub;          // The ub of the ith loop
  ///        int64_t stride;      // The stride of the ith loop
  ///      }loop_desc[levels];
  ///   };
  AllocaInst *genTgtLoopParameter(WRegionNode *W, WRegionNode *WL);

  /// \brief Generate the cast i8* for the incoming value BPVal.
  Value *genCastforAddr(Value *BPVal, IRBuilder<> &Builder);

  /// \brief Replace the new generated local variables with global variables
  /// in the target initialization code.
  /// Given a global variable in the offloading region, the compiler will
  /// generate different code for the following two cases.
  /// case 1: global variable is not in the map clause.
  /// The compiler generates %aaa stack variable which is initialized with
  /// the value of @aaa. The base pointer and section pointer arrays are
  /// initialized with %aaa.
  ///
  ///   #pragma omp target
  ///   {  aaa++; }
  ///
  /// ** IR Dump After VPO Paropt Pass ***
  /// entry:
  ///   %.offload_baseptrs = alloca [1 x i8*]
  ///   %.offload_ptrs = alloca [1 x i8*]
  ///   %aaa = alloca i32
  ///   %0 = load i32, i32* @aaa
  ///   store i32 %0, i32* %aaa
  ///   br label %codeRepl
  ///
  /// codeRepl:
  ///   %1 = bitcast i32* %aaa to i8*
  ///   %2 = getelementptr inbounds [1 x i8*],
  ///        [1 x i8*]* %.offload_baseptrs, i32 0, i32 0
  ///   store i8* %1, i8** %2
  ///   %3 = getelementptr inbounds [1 x i8*],
  ///        [1 x i8*]* %.offload_ptrs, i32 0, i32 0
  ///   %4 = bitcast i32* %aaa to i8*
  ///   store i8* %4, i8** %3
  ///
  /// case 2: global variable is in the map clause
  /// The compiler initializes the base pointer and section pointer arrays
  /// with @aaa.
  ///
  ///   #pragma omp target map(aaa)
  ///   {  aaa++; }
  ///
  /// ** IR Dump After VPO Paropt Pass ***
  /// codeRepl:
  ///   %1 = bitcast i32* @aaa to i8*
  ///   %2 = getelementptr inbounds [1 x i8*],
  ///        [1 x i8*]* %.offload_baseptrs, i32 0, i32 0
  ///   store i8* %1, i8** %2
  ///   %3 = getelementptr inbounds [1 x i8*],
  ///        [1 x i8*]* %.offload_ptrs, i32 0, i32 0
  ///   %4 = bitcast i32* @aaa to i8*
  ///   store i8* %4, i8** %3
  bool finalizeGlobalPrivatizationCode(WRegionNode *W);

  /// \brief Generate the target intialization code for the pointers based
  /// on the order of the map clause.
  void genOffloadArraysInitForClause(WRegionNode *W, TgDataInfo *Info,
                                     CallInst *Call, Instruction *InsertPt,
                                     SmallVectorImpl<Constant *> &ConstSizes,
                                     bool hasRuntimeEvaluationCaptureSize,
                                     Value *BPVal, bool &Match,
                                     IRBuilder<> &Builder, unsigned &Cnt);

  /// \brief Generate code for OMP taskgroup construct.
  /// #pragma omp taskgroup
  bool genTaskgroupRegion(WRegionNode *W);

  /// \brief Add alias_scope and no_alias metadata to improve the alias
  /// results in the outlined function.
  void improveAliasForOutlinedFunc(WRegionNode *W);

  /// \brief Set the kernel arguments' address space as ADDRESS_SPACE_GLOBAL.
  /// Propagate the address space from the arguments to the usage of the
  /// arguments.
  Function *finalizeKernelFunction(WRegionNode *W, Function *Fn,
                                   CallInst *&Call);

  ///  Generate the iteration space partitioning code based on OpenCL.
  ///  Given a loop as follows.
  ///  \code
  ///    for (i = 0; i <= ub; i++)
  ///  \endcode
  ///  The output of partitioning as below.
  ///  \code
  ///    chunk_size = (ub + get_local_size()) / get_local_size();
  ///    new_lb = get_local_id * chunk_size;
  ///    new_ub = min(chunk_size - 1, ub);
  ///    for (i = new_lb; i <= new_ub; i++)
  ///  \endcode
  ///  Here we assume the global_size is equal to local_size, which means
  ///  there is only one workgroup.
  bool genOCLParallelLoop(WRegionNode *W);

  /// \brief Generate the placeholders for the loop lower bound and upper bound.
  void genLoopBoundUpdatePrep(WRegionNode *W, unsigned Idx,
                              AllocaInst *&LowerBnd, AllocaInst *&UpperBnd);

  /// \brief Generate the OCL loop update code.
  void genOCLLoopBoundUpdateCode(WRegionNode *W, unsigned Idx,
                                 AllocaInst *LowerBnd, AllocaInst *UpperBnd);

  /// \breif Generate the OCL loop scheduling code.
  void genOCLLoopPartitionCode(WRegionNode *W, unsigned Idx,
                               AllocaInst *LowerBnd, AllocaInst *UpperBnd);
};
} /// namespace vpo
} /// namespace llvm

#endif // LLVM_TRANSFORMS_VPO_PAROPT_TRANSFORM_H
#endif // INTEL_COLLAB<|MERGE_RESOLUTION|>--- conflicted
+++ resolved
@@ -94,15 +94,10 @@
                      const TargetTransformInfo *TTI, AssumptionCache *AC,
                      const TargetLibraryInfo *TLI, AliasAnalysis *AA, int Mode,
                      unsigned OptLevel = 2, bool SwitchToOffload = false)
-<<<<<<< HEAD
-      : F(F), WI(WI), DT(DT), LI(LI), SE(SE), TTI(TTI), AC(AC), TLI(TLI),
-        AA(AA), Mode(Mode), TargetTriple(F->getParent()->getTargetTriple()),
-        OptLevel(OptLevel), SwitchToOffload(SwitchToOffload),
-=======
       : MT(MT), F(F), WI(WI), DT(DT), LI(LI), SE(SE), TTI(TTI), AC(AC),
-        TLI(TLI), AA(AA), Mode(Mode), OptLevel(OptLevel),
+        TLI(TLI), AA(AA), Mode(Mode),
+        TargetTriple(F->getParent()->getTargetTriple()), OptLevel(OptLevel),
         SwitchToOffload(SwitchToOffload),
->>>>>>> 1c0efca7
         IdentTy(nullptr), TidPtrHolder(nullptr), BidPtrHolder(nullptr),
         KmpcMicroTaskTy(nullptr), KmpRoutineEntryPtrTy(nullptr),
         KmpTaskTTy(nullptr), KmpTaskTRedTy(nullptr),
