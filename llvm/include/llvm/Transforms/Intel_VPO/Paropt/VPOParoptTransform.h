#if INTEL_COLLAB // -*- C++ -*-
//===-- VPO/Paropt/VPOParoptTranform.h - Paropt Transform Class -*- C++ -*-===//
//
// Copyright (C) 2015-2016 Intel Corporation. All rights reserved.
//
// The information and source code contained herein is the exclusive
// property of Intel Corporation. and may not be disclosed, examined
// or reproduced in whole or in part without explicit written authorization
// from the company.
//
// Authors:
// --------
// Xinmin Tian (xinmin.tian@intel.com)
//
// Major Revisions:
// ----------------
// Dec 2015: Initial Implementation of MT-code generation (Xinmin Tian)
//
//===----------------------------------------------------------------------===//
///
/// \file
/// This file contains the interface to outline a work region formed from
/// parallel loop/regions/tasks into a new function, replacing it with a
/// call to the threading runtime call by passing new function pointer to
/// the runtime for parallel execution.
///
//===----------------------------------------------------------------------===//

#ifndef LLVM_TRANSFORMS_VPO_PAROPT_TRANSFORMS_H
#define LLVM_TRANSFORMS_VPO_PAROPT_TRANSFORMS_H

#include "llvm/ADT/ArrayRef.h"
#include "llvm/ADT/SetVector.h"
#include "llvm/Pass.h"

#include "llvm/ADT/EquivalenceClasses.h"
#include "llvm/ADT/MapVector.h"
#include "llvm/ADT/PostOrderIterator.h"

#include "llvm/IR/CFG.h"
#include "llvm/IR/Constants.h"
#include "llvm/IR/DebugLoc.h"
#include "llvm/IR/DebugInfo.h"
#include "llvm/IR/Dominators.h"
#include "llvm/IR/Instructions.h"
#include "llvm/IR/InstVisitor.h"
#include "llvm/IR/Intrinsics.h"
#include "llvm/IR/Module.h"

#include "llvm/Analysis/DominanceFrontier.h"
#include "llvm/Analysis/Intel_VPO/WRegionInfo/WRegion.h"
#include "llvm/Analysis/Intel_VPO/WRegionInfo/WRegionUtils.h"

#include "llvm/Transforms/Utils/BasicBlockUtils.h"
#include "llvm/Transforms/Utils/Cloning.h"
#include "llvm/Transforms/Utils/CodeExtractor.h"
#include "llvm/Transforms/Utils/ModuleUtils.h"
#include "llvm/Transforms/Intel_VPO/Utils/VPOUtils.h"
#include "llvm/Transforms/Intel_VPO/Paropt/VPOParoptUtils.h"
#include "llvm/Transforms/Intel_VPO/Paropt/VPOParopt.h"

#include "llvm/Support/Debug.h"
#include "llvm/Support/raw_ostream.h"

#include <queue>

namespace llvm {

namespace vpo {

/// \brief opencl address space.
enum AddressSpace {
  ADDRESS_SPACE_PRIVATE = 0,
  ADDRESS_SPACE_GLOBAL = 1,
  ADDRESS_SPACE_CONSTANT = 2,
  ADDRESS_SPACE_LOCAL = 3,
  ADDRESS_SPACE_GENERIC = 4
};

typedef SmallVector<WRegionNode *, 32> WRegionListTy;

/// \brief Provide all functionalities to perform paropt threadization
/// such as outlining, privatization, loop partitioning, multithreaded
/// code generation.
class VPOParoptTransform {

public:
  /// \brief ParoptTransform object constructor
  VPOParoptTransform(Function *F, WRegionInfo *WI, DominatorTree *DT,
                     LoopInfo *LI, ScalarEvolution *SE,
                     const TargetTransformInfo *TTI, AssumptionCache *AC,
                     const TargetLibraryInfo *TLI, AliasAnalysis *AA, int Mode,
                     unsigned OptLevel = 2, bool SwitchToOffload = false)
      : F(F), WI(WI), DT(DT), LI(LI), SE(SE), TTI(TTI), AC(AC), TLI(TLI),
<<<<<<< HEAD
        AA(AA), Mode(Mode), TargetTriple(F->getParent()->getTargetTriple()),
        OptLevel(OptLevel), SwitchToOffload(SwitchToOffload),
        OffloadTargets(OffloadTargets.begin(), OffloadTargets.end()),
=======
        AA(AA), Mode(Mode), OptLevel(OptLevel),
        SwitchToOffload(SwitchToOffload),
>>>>>>> a59c17d3
        IdentTy(nullptr), TidPtrHolder(nullptr), BidPtrHolder(nullptr),
        KmpcMicroTaskTy(nullptr), KmpRoutineEntryPtrTy(nullptr),
        KmpTaskTTy(nullptr), KmpTaskTRedTy(nullptr),
        KmpTaskDependInfoTy(nullptr), TgOffloadRegionId(nullptr),
        TgOffloadEntryTy(nullptr), TgDeviceImageTy(nullptr),
        TgBinaryDescriptorTy(nullptr), DsoHandle(nullptr) {}

  /// \brief Top level interface for parallel and prepare transformation
  bool paroptTransforms();

private:
  /// \brief The W-regions in the function F are to be transformed
  Function *F;

  /// \brief W-Region information holder
  WRegionInfo *WI;

  /// \brief Get the Dominator Tree for code extractor
  DominatorTree *DT;

  /// \brief Get the Loop information for loop candidates
  LoopInfo *LI;

  /// \brief Get the Scalar Evolution information for loop candidates
  ScalarEvolution *SE;

  /// \brief Get the Target Tranform information for loop candidates.
  const TargetTransformInfo *TTI;

  /// \brief Get the assumption cache informtion for loop candidates.
  AssumptionCache *AC;

  /// \brief Get the target library information for the loop candidates.
  const TargetLibraryInfo *TLI;

  AliasAnalysis *AA;

  /// \brief Paropt compilation mode
  int Mode;

  /// \brief Target triple that we are compiling for.
  Triple TargetTriple;

  /// \brief Optimization level.
  unsigned OptLevel;

  /// \brief Offload compilation mode.
  bool SwitchToOffload;

  /// \brief Contain all parallel/sync/offload constructs to be transformed
  WRegionListTy WRegionList;

  /// \brief Hold the LOC structure type which is need for KMP library
  StructType *IdentTy;

  /// \brief Hold the pointer to Tid (thread id) Value
  Constant *TidPtrHolder;

  /// \brief Hold the pointer to Bid (binding thread id) Value
  Constant *BidPtrHolder;

  /// \brief Hold the function type for the function
  /// void (*kmpc_micro)(kmp_int32 *global_tid, kmp_int32 *bound_tid, ...)
  FunctionType *KmpcMicroTaskTy;

  /// \brief Hold the function type for the taskloop outlined function in the
  /// form of void @RoutineEntry (i32 %tid, %struct.kmp_task_t_with_privates*
  /// %taskt.withprivates)
  PointerType *KmpRoutineEntryPtrTy;

  /// \brief Hold the struct type in the form of %struct.kmp_task_t = type {
  /// i8*, i32 (i32, i8*)*, i32, %union.kmp_cmplrdata_t, %union.kmp_cmplrdata_t,
  /// i64, i64, i64, i32}
  StructType *KmpTaskTTy;

  /// \brief Hold the struct type in the form of %struct.kmp_task_t_red_item =
  /// type { i8*, i64, i8*, i8*, i8*, i32 }
  StructType *KmpTaskTRedTy;

  /// \brief Hold the struct type as follows.
  ///           struct kmp_depend_info {
  ///              void* arg_addr;
  ///              size_t arg_size;
  ///              char   depend_type;
  ///           };
  StructType *KmpTaskDependInfoTy;

  /// The target region ID is an unique global varialble used by the runtime
  /// libarary.
  GlobalVariable *TgOffloadRegionId;

  /// \brief Hold the struct type as follows.
  ///    struct __tgt_offload_entry {
  ///      void      *addr;       // The address of a global variable
  ///                             // or entry point in the host.
  ///      char      *name;       // Name of the symbol referring to the
  ///                             // global variable or entry point.
  ///      size_t     size;       // Size in bytes of the global variable or
  ///                             // zero if it is entry point.
  ///      int32_t    flags;      // Flags of the entry.
  ///      int32_t    reserved;   // Reserved by the runtime library.
  /// };
  StructType *TgOffloadEntryTy;

  /// \brief Hold the struct type as follows.
  /// struct __tgt_device_image{
  ///   void   *ImageStart;       // The address of the beginning of the
  ///                             // target code.
  ///   void   *ImageEnd;         // The address of the end of the target
  ///                             // code.
  ///   __tgt_offload_entry  *EntriesBegin;  // The first element of an array
  ///                                        // containing the globals and
  ///                                        // target entry points.
  ///   __tgt_offload_entry  *EntriesEnd;    // The last element of an array
  ///                                        // containing the globals and
  ///                                        // target entry points.
  /// };
  StructType *TgDeviceImageTy;

  /// \brief Hold the struct type as follows.
  /// struct __tgt_bin_desc{
  ///   uint32_t              NumDevices;     // Number of device types i
  ///                                         // supported.
  ///   __tgt_device_image   *DeviceImages;   // A pointer to an array of
  ///                                         // NumDevices elements.
  ///   __tgt_offload_entry  *EntriesBegin;   // The first element of an array
  ///                                         // containing the globals and
  ///                                         // target entry points.
  ///   __tgt_offload_entry  *EntriesEnd;     // The last element of an array
  ///                                         // containing the globals and
  ///                                         // target entry points.
  /// };
  StructType *TgBinaryDescriptorTy;

  /// \brief Create a variable that binds the atexit to this shared object.
  GlobalVariable *DsoHandle;

  /// \brief A string to describe the device information.
  SmallVector<Triple, 16> TgtDeviceTriples;

  /// \brief Struct that keeps all the information needed to pass to
  /// the runtime library.
  class TgDataInfo {
  public:
    /// The array of base pointers passed to the runtime library.
    Value *BaseDataPtrs = nullptr;
    Value *ResBaseDataPtrs;
    /// The array of data pointers passed to the runtime library.
    Value *DataPtrs = nullptr;
    Value *ResDataPtrs;
    /// The array of data sizes passed to the runtime library.
    Value *DataSizes = nullptr;
    Value *ResDataSizes;
    /// The array of data map types passed to the runtime library.
    Value *DataMapTypes = nullptr;
    Value *ResDataMapTypes;
    /// The number of pointers passed to the runtime library.
    unsigned NumberOfPtrs = 0u;
    explicit TgDataInfo() {}
    void clearArrayInfo() {
      BaseDataPtrs = nullptr;
      DataPtrs = nullptr;
      DataSizes = nullptr;
      DataMapTypes = nullptr;
      NumberOfPtrs = 0u;
    }
    bool isValid() {
      return BaseDataPtrs && DataPtrs && DataSizes && DataMapTypes &&
             NumberOfPtrs;
    }
  };

#if INTEL_CUSTOMIZATION
#if INTEL_FEATURE_CSA
  /// \brief Returns true if we are compiling for CSA target.
  bool isTargetCSA() const {
     return TargetTriple.getArch() == Triple::csa;
  }
#endif  // INTEL_FEATURE_CSA
#endif  // INTEL_CUSTOMIZATION

  /// \brief Use the WRNVisitor class (in WRegionUtils.h) to walk the
  /// W-Region Graph in DFS order and perform outlining transformation.
  /// \param[out] NeedTID : 'true' if any W visited has W->needsTID()==true
  /// \param[out] NeedBID : 'true' if any W visited has W->needsBID()==true
  void gatherWRegionNodeList(bool &NeedTID, bool &NeedBID);

  /// \brief Generate code for private variables
  bool genPrivatizationCode(WRegionNode *W);

  /// Generate code for linear variables.
  ///
  /// The following needs to be done for handling a linear var:
  ///
  /// -# Create two local copies of the linear vars. One to capture the
  /// starting value. Another to be the local linear variable which replaces all
  /// uses of the original inside the region.
  /// -# Capture original value of linear vars before entering the loop.
  /// -# Use the captured value along with the specified step to initialize
  /// the local linear var in each iteration of the loop.
  /// -# At the end of the last loop iteration, copy the value of the local
  /// var back to the original linear var.
  bool genLinearCode(WRegionNode *W, BasicBlock *IfLastIterBB);

  /// \brief Generate code for firstprivate variables
  bool genFirstPrivatizationCode(WRegionNode *W);

  /// \brief Generate code for lastprivate variables
  bool genLastPrivatizationCode(WRegionNode *W, BasicBlock *IfLastIterBB);

  /// \brief Generate destructor calls for [first|last]private variables
  bool genDestructorCode(WRegionNode *W);

  /// \brief A utility to privatize a variable within the region.
  /// It creates and returns an AllocaInst for \p PrivValue.
  AllocaInst *genPrivatizationAlloca(WRegionNode *W, Value *PrivValue,
                                     Instruction *InsertPt,
                                     const StringRef VarNameSuff);

  /// \brief Replace the variable with the privatized variable
  void genPrivatizationReplacement(WRegionNode *W, Value *PrivValue,
                                   Value *NewPrivInst, Item *IT);

  /// \brief Generate the reduction initialization code.
  void genReductionInit(ReductionItem *RedI, Instruction *InsertPt,
                        DominatorTree *DT);

  /// \brief Generate the reduction update code.
  void genReductionFini(ReductionItem *RedI, Value *OldV, Instruction *InsertPt,
                        DominatorTree *DT);

  /// \brief Generate the reduction initialization code for Min/Max.
  Value *genReductionMinMaxInit(ReductionItem *RedI, Type *Ty, bool IsMax);

  /// \brief Generate the reduction intialization instructions.
  Value *genReductionScalarInit(ReductionItem *RedI, Type *ScalarTy);

  /// \brief Generate the reduction code for reduction clause.
  bool genReductionCode(WRegionNode *W);

  /// \brief Prepare the empty basic block for the array
  /// reduction or firstprivate initialization.
  void createEmptyPrvInitBB(WRegionNode *W, BasicBlock *&RedBB);

  /// \brief Prepare the empty basic block for the array
  /// reduction or lastprivate update.
  void createEmptyPrivFiniBB(WRegionNode *W, BasicBlock *&RedEntryBB);

  /// \brief Generate the reduction update instructions for min/max.
  Value* genReductionMinMaxFini(ReductionItem *RedI, Value *Rhs1, Value *Rhs2,
                             Type *ScalarTy, IRBuilder<> &Builder, bool IsMax);

  /// \brief Generate the reduction update instructions.
  Value *genReductionScalarFini(ReductionItem *RedI, Value *Rhs1, Value *Rhs2,
                                Value *Lhs, Type *ScalarTy,
                                IRBuilder<> &Builder);

  /// \brief Generate the reduction initialization/update for array.
  void genRedAggregateInitOrFini(ReductionItem *RedI, AllocaInst *AI,
                                 Value *OldV, Instruction *InsertPt,
                                 bool IsInit, DominatorTree *DT);

  /// \brief Generate the reduction fini code for bool and/or.
  Value *genReductionFiniForBoolOps(ReductionItem *RedI, Value *Rhs1,
                                    Value *Rhs2, Type *ScalarTy,
                                    IRBuilder<> &Builder, bool IsAnd);

  /// \brief Generate the firstprivate initialization code.
  void genFprivInit(FirstprivateItem *FprivI, Instruction *InsertPt);

  /// \brief Utility for last private update or copyprivate code generation.
  void genLprivFini(Value *NewV, Value *OldV, Instruction *InsertPt);
  void genLprivFini(LastprivateItem *LprivI, Instruction *InsertPt);

  /// \brief Generate the lastprivate update code for taskloop
  void genLprivFiniForTaskLoop(Value *Dst, Value *Src, Instruction *InsertPt);

  /// \brief Generate loop schdudeling code.
  /// \p IsLastVal is an output from this routine and is used to emit
  /// lastprivate code.
  bool genLoopSchedulingCode(WRegionNode *W, AllocaInst *&IsLastVal);

  /// \brief Generate the code to replace the variables in the task loop with
  /// the thunk field dereferences
  bool genTaskLoopInitCode(WRegionNode *W, StructType *&KmpTaskTTWithPrivatesTy,
                           StructType *&KmpSharedTy, Value *&LBPtr,
                           Value *&UBPtr, Value *&STPtr, Value *&LastIterGep,
                           bool isLoop = true);
  bool genTaskInitCode(WRegionNode *W, StructType *&KmpTaskTTWithPrivatesTy,
                       StructType *&KmpSharedTy, Value *&LastIterGep);

  /// \brief Generate the call __kmpc_omp_task_alloc, __kmpc_taskloop and the
  /// corresponding outlined function
  bool genTaskGenericCode(WRegionNode *W, StructType *KmpTaskTTWithPrivatesTy,
                          StructType *KmpSharedTy, Value *LBPtr, Value *UBPtr,
                          Value *STPtr, bool isLoop = true);

  /// \brief Generate the call __kmpc_omp_task_alloc, __kmpc_omp_task and the
  /// corresponding outlined function.
  bool genTaskCode(WRegionNode *W, StructType *KmpTaskTTWithPrivatesTy,
                   StructType *KmpSharedTy);

  /// \brief Generate the call __kmpc_omp_taskwait.
  bool genTaskWaitCode(WRegionNode *W);

  /// \brief Replace the shared variable reference with the thunk field
  /// derefernce
  bool genSharedCodeForTaskGeneric(WRegionNode *W);

  /// \brief Replace the reduction variable reference with the dereference of
  /// the return pointer __kmpc_task_reduction_get_th_data
  bool genRedCodeForTaskGeneric(WRegionNode *W);

  /// \brief Generate the struct type kmp_task_red_input
  void genTaskTRedType();

  /// breif Generate the struct type kmp_depend_info
  void genKmpTaskDependInfo();

  /// \brief Generate the call __kmpc_task_reduction_init and the corresponding
  /// preparation.
  void genRedInitForTask(WRegionNode *W, Instruction *InsertBefore);

  /// \brief Generate the initialization code for the depend clause
  AllocaInst *genDependInitForTask(WRegionNode *W, Instruction *InsertBefore);

  /// \brief The wrapper routine to generate the call __kmpc_omp_task_with_deps
  void genTaskDeps(WRegionNode *W, StructType *IdentTy, Value *TidPtr,
                   Value *TaskAlloc, AllocaInst *DummyTaskTDependRec,
                   Instruction *InsertPt, bool IsTaskWait);

  /// \brief Set up the mapping between the variables (firstprivate,
  /// lastprivate, reduction and shared) and the counterparts in the thunk.
  AllocaInst *genTaskPrivateMapping(WRegionNode *W, Instruction *InsertPt,
                                    StructType *KmpSharedTy);

  /// \brief Initialize the data in the shared data area inside the thunk
  void genSharedInitForTaskLoop(WRegionNode *W, AllocaInst *Src, Value *Dst,
                                StructType *KmpSharedTy,
                                StructType *KmpTaskTTWithPrivatesTy,
                                Instruction *InsertPt);

  /// \brief Save the loop lower upper bound, upper bound and stride for the use
  /// by the call __kmpc_taskloop
  void genLoopInitCodeForTaskLoop(WRegionNode *W, Value *&LBPtr, Value *&UBPtr,
                                  Value *&STPtr);

  /// \brief Generate the outline function of reduction initilaization
  Function *genTaskLoopRedInitFunc(WRegionNode *W, ReductionItem *RedI);

  /// \brief Generate the outline function for the reduction update
  Function *genTaskLoopRedCombFunc(WRegionNode *W, ReductionItem *RedI);

  /// \brief Generate the outline function to set the last iteration
  //  flag at runtime.
  Function *genLastPrivateTaskDup(WRegionNode *W,
                                  StructType *KmpTaskTTWithPrivatesTy);

  /// \brief Generate the function type void @routine_entry(i32 %tid, i8*)
  void genKmpRoutineEntryT();

  /// \brief Generate the struct type %struct.kmp_task_t = type { i8*, i32 (i32,
  /// i8*)*, i32, %union.kmp_cmplrdata_t, %union.kmp_cmplrdata_t, i64, i64, i64,
  /// i32 }
  void genKmpTaskTRecordDecl();

  /// \brief Generate the struct type kmpc_task_t as well as its private data
  /// area. One example is as follows.
  /// %struct.kmp_task_t_with_privates = type { %struct.kmp_task_t,
  /// %struct..kmp_privates.t }
  /// %struct.kmp_task_t = type { i8*, i32 (i32, i8*)*, i32,
  /// %union.kmp_cmplrdata_t, %union.kmp_cmplrdata_t, i64, i64, i64, i32}
  /// %struct..kmp_privates.t = type { i64, i64, i32 }
  StructType *genKmpTaskTWithPrivatesRecordDecl(WRegionNode *W,
                                                StructType *&KmpSharedTy,
                                                StructType *&KmpPrivatesTy);

  /// \brief Generate the actual parameters in the outlined function
  /// for copyin variables.
  void genThreadedEntryActualParmList(WRegionNode *W,
                                      std::vector<Value *>& MTFnArgs);

  /// \brief Generate the formal parameters in the outlined function
  /// for copyin variables.
  void genThreadedEntryFormalParmList(WRegionNode *W,
                                      std::vector<Type *>& ParamsTy);

  /// \brief Generate the name of formal parameters in the outlined function
  /// for copyin variables.
  void fixThreadedEntryFormalParmName(WRegionNode *W,
                                      Function *NFn);

  /// \brief Generate the copy code for the copyin variables.
  void genTpvCopyIn(WRegionNode *W,
                    Function *NFn);

  /// \brief Finalize extracted MT-function argument list for runtime
  Function *finalizeExtractedMTFunction(WRegionNode *W, Function *Fn,
                                        bool IsTidArg, unsigned int TidArgNo,
                                        bool hasBid = true);

  /// \brief Generate __kmpc_fork_call Instruction after CodeExtractor
  CallInst* genForkCallInst(WRegionNode *W, CallInst *CI);

  /// \brief Reset the expression value in the bundle to be empty.
  void resetValueInBundle(WRegionNode *W, Value *V);

  /// \brief Reset the expression value of task depend clause to be empty.
  void resetValueInTaskDependClause(WRegionNode *W);

  /// \brief Reset the expression value in private clause to be empty.
  void resetValueInPrivateClause(WRegionNode *W);

  /// \brief Reset the expression value in IsDevicePtr clause to be empty.
  void resetValueInIsDevicePtrClause(WRegionNode *W);

  /// Set the value in num_teams and thread_limit clause to be empty.
  void resetValueInNumTeamsAndThreadsClause(WRegionNode *W);

  /// \brief Reset the value in the Map clause to be empty.
  void resetValueInMapClause(WRegionNode *W);

  /// \brief Reset the expression value of Intel clause to be empty.
  void resetValueInIntelClauseGeneric(WRegionNode *W, Value *V);

  /// \brief Generate the code for the directive omp target
  bool genTargetOffloadingCode(WRegionNode *W);

  /// \brief Generate the initialization code for the directive omp target
  CallInst *genTargetInitCode(WRegionNode *W, CallInst *Call,
                              Instruction *InsertPt);

  /// \brief Generate the pointers pointing to the array of base pointer, the
  /// array of section pointers, the array of sizes, the array of map types.
  void genOffloadArraysArgument(TgDataInfo *Info, Instruction *InsertPt,
                                bool hasRuntimeEvaluationCaptureSize);

  /// \brief Pass the data to the array of base pointer as well as  array of
  /// section pointers. If the flag hasRuntimeEvaluationCaptureSize is true,
  /// the compiler needs to generate the init code for the size array.
  void genOffloadArraysInit(WRegionNode *W, TgDataInfo *Info, CallInst *Call,
                            Instruction *InsertPt,
                            SmallVectorImpl<Constant *> &ConstSizes,
                            bool hasRuntimeEvaluationCaptureSize);

  /// \brief Utilities to construct the assignment to the base pointers, section
  /// pointers and size pointers if the flag hasRuntimeEvaluationCaptureSize is
  /// true.
  void genOffloadArraysInitUtil(IRBuilder<> &Builder, Value *BasePtr,
                                Value *SectionPtr, Value *Size,
                                TgDataInfo *Info,
                                SmallVectorImpl<Constant *> &ConstSizes,
                                unsigned &Cnt,
                                bool hasRuntimeEvaluationCaptureSize);

  /// \brief Register the offloading descriptors as well the offloading binary
  /// descriptors.
  void genRegistrationFunction(WRegionNode *W, Function *Fn);

  /// \brief Register the offloading descriptors.
  void genOffloadEntriesAndInfoMetadata(WRegionNode *W, Function *Fn);

  /// \brief Register the offloading binary descriptors.
  void genOffloadingBinaryDescriptorRegistration(WRegionNode *W);

  /// \brief Create offloading entry for the provided entry ID and address.
  void genOffloadEntry(Constant *ID, Constant *Addr);

  /// \brief Return/Create the target region ID used by the runtime library to
  /// identify the current target region.
  GlobalVariable *getOMPOffloadRegionId();

  /// \brief Return/Create a variable that binds the atexit to this shared
  /// object.
  GlobalVariable *getDsoHandle();

  /// \brief Return/Create the struct type __tgt_offload_entry.
  StructType *getTgOffloadEntryTy();

  /// \brief Return/Create the struct type __tgt_device_image.
  StructType *getTgDeviceImageTy();

  /// \brief Return/Create the struct type __tgt_bin_desc.
  StructType *getTgBinaryDescriptorTy();

  /// \brief Create the function .omp_offloading.descriptor_reg
  Function *createTgDescRegisterLib(WRegionNode *W, Function *TgDescUnregFn,
                                    GlobalVariable *Desc);

  /// \brief Create the function .omp_offloading.descriptor_unreg
  Function *createTgDescUnregisterLib(WRegionNode *W, GlobalVariable *Desc);

  /// \brief If the incoming data is global variable, create the stack variable
  /// and replace the the global variable with the stack variable.
  bool genGlobalPrivatizationCode(WRegionNode *W);

  /// \brief Pass the value of the DevicePtr to the outlined function.
  bool genDevicePtrPrivationCode(WRegionNode *W);

  /// \brief build the CFG for if clause.
  void buildCFGForIfClause(Value *Cmp, TerminatorInst *&ThenTerm,
                           TerminatorInst *&ElseTerm, Instruction *InsertPt);

  /// \brief Generate the sizes and map type flags for the given map type, map
  /// modifier and the expression V.
  void GenTgtInformationForPtrs(WRegionNode *W, Value *V,
                                SmallVectorImpl<Constant *> &ConstSizes,
                                SmallVectorImpl<uint64_t> &MapTypes,
                                bool &hasRuntimeEvaluationCaptureSize);

  /// \brief Generate multithreaded for a given WRegion
  bool genMultiThreadedCode(WRegionNode *W);

  /// Generate code for master/end master construct and update LLVM
  /// control-flow and dominator tree accordingly
  bool genMasterThreadCode(WRegionNode *W);

  /// Generate code for single/end single construct and update LLVM
  /// control-flow and dominator tree accordingly
  bool genSingleThreadCode(WRegionNode *W, AllocaInst *&IsSingleThread);

  /// Generate code for ordered/end ordered construct for preserving ordered
  /// region execution order
  bool genOrderedThreadCode(WRegionNode *W);

  /// Emit __kmpc_doacross_post/wait call for an 'ordered depend(source/sink)'
  /// construct.
  bool genDoacrossWaitOrPost(WRNOrderedNode *W);

  /// \brief Generates code for the OpenMP critical construct:
  /// #pragma omp critical [(name)]
  bool genCriticalCode(WRNCriticalNode *CriticalNode);

  /// \brief Return true if the program is compiled at the offload mode.
  bool hasOffloadCompilation() {
    return ((Mode & OmpOffload) || SwitchToOffload);
  }

  /// \brief Finds the alloc stack variables where the tid stores.
  void getAllocFromTid(CallInst *Tid);

  /// \brief Finds the function pointer type for the function
  /// void (*kmpc_micro)(kmp_int32 *global_tid, kmp_int32 *bound_tid, ...)
  FunctionType* getKmpcMicroTaskPointerTy();

  /// \brief The data structure which builds the map between the
  /// alloc/tid and the uses instruction in the WRegion.
  SmallDenseMap<Instruction *, std::vector<Instruction *> > IdMap;

  /// \brief The data structure that is used to store the alloca or tid call
  ///  instruction that are used in the WRegion.
  SmallPtrSet<Instruction*, 8> TidAndBidInstructions;

  /// Emits an implicit barrier at the end of WRegion \p W if W contains
  /// variables that are linear, or both firstprivate-lastprivate. e.g.
  ///
  ///   #pragma omp for firstprivate(x) lastprivate(x) nowait
  ///
  /// Emitted pseudocode:
  ///
  ///   %x.local = @x                         ; (1) firstprivate copyin
  ///   __kmpc_static_init(...)
  ///   ...
  ///   __kmpc_static_fini(...)
  ///
  ///   __kmpc_barrier(...)                   ; (2)
  ///   @x = %x.local                         ; (3) lastprivate copyout
  ///
  ///  The barrier (2) is needed to prevent a race between (1) and (3), which
  ///  read/write to/from @x.
  bool genBarrierForFpLpAndLinears(WRegionNode *W);

  /// Emits an if-then branch using \p IsLastVal and sets \p IfLastIterOut to
  /// the if-then BBlock. This is used for emitting the final copy-out code for
  /// linear and lastprivate clause operands.
  ///
  /// Code generated looks like:
  ///
  /// \code
  ///       Before             |      After
  /// -------------------------+----------------------------------------------
  ///                          |   %15 = load i32, i32* %is.last
  ///                          |   %16 = icmp ne i32 %15, 0
  ///                          |   br i1 %16, label %last.then, label %last.done
  ///                          |
  ///                          |   last.then:        ; IfLastIterOut
  ///                          |   ...
  ///                          |   br last.done
  ///                          |
  ///                          |   last.done:
  ///                          |   br exit.BB.predecessor
  ///                          |
  ///                          |   exit.BB.predecessor:
  ///                          |   br exit.BB
  ///                          |
  /// exit.BB:                 |   exit.BB:
  /// llvm.region.exit(...)    |   llvm.region.exit(...)
  ///
  /// \endcode
  ///
  /// \param [in] IsLastVal A stack variable which is non-zero if the current
  /// iteration is the last one.
  /// \param [out] IfLastIterOut The BasicBlock for when the last iteration
  /// check is true.
  ///
  /// \returns \b true if the branch is emitted, \b false otherwise.
  ///
  /// The branch is not emitted if \p W has no Linear or Lastprivate var.
  bool genLastIterationCheck(WRegionNode *W, Value *IsLastVal,
                             BasicBlock *&IfLastIterOut);

  /// \brief Insert a barrier at the end of the construct
  bool genBarrier(WRegionNode *W, bool IsExplicit);

#if INTEL_CUSTOMIZATION
#if INTEL_FEATURE_CSA
  /// \brief Create a stack variable \p IsLastVal which is non-zero if the
  /// current iteration is the last one.
  bool genCSAIsLast(WRegionNode *W, AllocaInst *&IsLastVal);

  /// \brief Insert CSA parallel region entry/exit calls to the work region
  /// and return region id.
  Value* genCSAParallelRegion(WRegionNode *W);

  /// \brief Transform "omp parallel for" work region for CSA target.
  bool genCSAParallelLoop(WRegionNode *W);

  /// \brief Transform "omp parallel sections" work region for CSA target.
  bool genCSAParallelSections(WRegionNode *W);

  /// \brief Check whether a given construct is supported in CSA.
  bool isSupportedOnCSA(WRegionNode *W);

  /// \brief Print diagnostic message for the work region.
  void reportCSAWarning(WRegionNode *W, const Twine &Msg);
#endif  // INTEL_FEATURE_CSA
#endif  // INTEL_CUSTOMIZATION

  /// \brief Insert a flush call
  bool genFlush(WRegionNode *W);

  /// \name Cancellation Specific Functions
  /// {@

  /// \brief Generates code for the OpenMP cancel constructs:
  /// \code
  /// #pragma omp cancel [type]
  /// #pragma omp cancellation point [type]
  /// \endcode
  bool genCancelCode(WRNCancelNode *W);

  /// \brief Add any cancellation points within \p W's body, to its
  /// `region.entry` directive. This is done in the vpo-paropt-prepare pass, and
  /// is later consumed by the vpo-paropt transformation pass.
  ///
  /// A `cancellation point` can be one of these calls:
  /// \code
  ///   %1 = __kmpc_cancel_barrier(...)
  ///   %2 = __kmpc_cancel(...)
  ///   %3 = __kmpc_cancellationpoint(...)
  /// \endcode
  ///
  /// The IR after the transformation looks like:
  /// \code
  ///   %cp1 = alloca i32
  ///   %cp2 = alloca i32
  ///   %cp3 = alloca i32
  ///   ...
  ///   %0 = call token @llvm.directive.region.entry(...) [...,
  ///   "QUAL.OMP.CANCELLATION.POINTS"(%cp1, %cp2, %cp3) ]
  ///   ...
  ///   %1 = __kmpc_cancel_barrier(...)
  ///   store %1, %cp1
  ///   %2 = __kmpc_cancel(...)
  ///   store %1, %cp2
  ///   %3 = __kmpc_cancellationpoint(...)
  ///   store %1, %cp3
  ///
  ///   call void @llvm.directive.region.exit(%0)
  /// \endcode
  bool propagateCancellationPointsToIR(WRegionNode *W);

  /// Removes from IR, the allocas and stores created by
  /// propagateCancellationPointsToIR(). This is done in the vpo-paropt
  /// transformation pass after the information has already been consumed. The
  /// function also removes these allocas from the
  /// "QUAL.OMP.CANCELLATION.POINTS" clause on the region.entry intrinsic.
  ///
  /// \code
  ///       Before                      |     After
  ///  ---------------------------------+------------------------------------
  ///  %cp = alloca i32                 |   <deleted>
  ///  ...                              |   ...
  ///                                   |
  ///  directive.region.entry(...%cp...)|   directive.region.entry(...null...)
  ///                                   |
  ///  %x = kmpc_cancel(...)            |   %x = kmpc_cancel(...)
  ///  store %x, %cp                    |   <deleted>
  ///  ...                              |   ...
  ///                                   |
  /// \endcode
  bool clearCancellationPointAllocasFromIR(WRegionNode *W);

  /// \brief Generate branches to jump to the end of a construct from
  /// every cancellation point within the construct.
  ///
  /// For each cancellation point '%x' within the body of W:
  ///
  /// \code
  ///       Before                      |     After
  ///  ---------------------------------+------------------------------------
  ///  %x = kmpc_cancel(...)            |     %x = kmpc_cancel(...)
  ///                                   |     if (%x != 0) {
  ///                                   |       goto CANCEL.EXIT.BB;
  ///                                   |     }
  ///                                   |     NOT.CANCELLED.BB:
  ///  <code_after_cancellation_point>  |     <code_after_cancellation_point>
  ///  ...                              |     ...
  ///                                   |
  ///                                   |     CANCEL.EXIT.BB:
  ///                                   |
  ///  EXIT.BB:                         |     EXIT.BB:
  ///  directive.region.exit(%x)        |     directive.region.exit(null)
  ///  return;                          |     return;
  ///
  /// \endcode
  bool genCancellationBranchingCode(WRegionNode *W);

  /// @}

  /// \brief Generate the intrinsic @llvm.invariant.group.barrier to inhibit
  /// the cse for the gep instruction related to array/struture which is marked
  /// as private, firstprivate, lastprivate, reduction or shared.
  void genCodemotionFenceforAggrData(WRegionNode *W);

  /// \brief Clean up the intrinsic @llvm.invariant.group.barrier and replace
  /// the use of the intrinsic with the its operand.
  bool clearCodemotionFenceIntrinsic(WRegionNode *W);

  enum TgtOffloadMappingFlags {
    TGT_MAP_TO =
        0x01, // instructs the runtime to copy the host data to the device.
    TGT_MAP_FROM =
        0x02, // instructs the runtime to copy the device data to the host.
    TGT_MAP_ALWAYS = 0x04, // forces the copying regardless of the reference
                           // count associated with the map.
    TGT_MAP_DELETE =
        0x08, // forces the unmapping of the object in a target data.
    TGT_MAP_IS_PTR = 0x10, // forces the runtime to map the pointer variable as
                           // well as the pointee variable.
    TGT_MAP_FIRST_REF = 0x20,  // instructs the runtime that it is the first
                               // occurrence of this mapped variable within this
                               // construct.
    TGT_MAP_RETURN_PTR = 0x40, // instructs the runtime to return the base
                               // device address of the mapped variable.
    TGT_MAP_PRIVATE_PTR =
        0x80, // informs the runtime that the variable is a private variable.
    TGT_MAP_PRIVATE_VAL = 0x100, // instructs the runtime to forward the value
                                 // to target construct.
  };

  /// \brief Returns the corresponding flag for a given map clause modifier.
  unsigned getMapTypeFlag(MapItem *MpI, bool IsFirstExprFlag,
                          bool IsFirstComponentFlag);

  /// \brief Replace the occurrences of I within the region with the return
  /// value of the intrinsic @llvm.invariant.group.barrier
  void replaceValueWithinRegion(WRegionNode *W, Value *Old);

  /// \brief Generate the intrinsic @llvm.invariant.group.barrier for
  /// local/global variable I.
  void genFenceIntrinsic(WRegionNode *W, Value *I);

  /// \brief If \p I is a call to @llvm.invariant.group.barrier, then return
  /// the CallInst*. Otherwise, return nullptr.
  CallInst* isFenceCall(Instruction *I);

  /// \brief Collect the live-in value for the phis at the loop header.
  void wrnUpdateSSAPreprocess(
      Loop *L,
      DenseMap<Value *, std::pair<Value *, BasicBlock *>> &ValueToLiveinMap,
      SmallSetVector<Instruction *, 8> &LiveoutVals,
      EquivalenceClasses<Value *> &ECs);
  /// \brief Replace the live-in value of the phis at the loop header with
  /// the loop carried value.
  void wrnUpdateSSAPreprocessForOuterLoop(
      Loop *L,
      DenseMap<Value *, std::pair<Value *, BasicBlock *>> &ValueToLiveinMap,
      SmallSetVector<Instruction *, 8> &LiveOutVals,
      EquivalenceClasses<Value *> &ECs);

  /// \brief Update the SSA form in the region using SSA Updater.
  void wrnUpdateSSAForLoopRecursively(
      Loop *L,
      DenseMap<Value *, std::pair<Value *, BasicBlock *>> &ValueToLiveinMap,
      SmallSetVector<Instruction *, 8> &LiveOutVals);

  /// \brief Collect the live-in values for the given loop.
  void wrnCollectLiveInVals(
      Loop &L,
      DenseMap<Value *, std::pair<Value *, BasicBlock *>> &ValueToLiveinMap,
      EquivalenceClasses<Value *> &ECs);

  /// \brief Build the equivalence class for the value a, b if there exists some
  /// phi node e.g. a = phi(b).
  void buildECs(Loop *L, PHINode *PN, EquivalenceClasses<Value *> &ECs);

  /// \brief The utility to build the equivalence class for the value phi.
  void AnalyzePhisECs(Loop *L, Value *PV, Value *V,
                      EquivalenceClasses<Value *> &ECs,
                      SmallPtrSet<PHINode *, 16> &PhiUsers);

  /// \brief Collect the live-out values for a given loop.
  void wrnCollectLiveOutVals(Loop &L,
                             SmallSetVector<Instruction *, 8> &LiveOutVals,
                             EquivalenceClasses<Value *> &ECs);

  /// \brief The utility to update the liveout set from the given BB.
  void wrnUpdateLiveOutVals(Loop *L, BasicBlock *BB,
                            SmallSetVector<Instruction *, 8> &LiveOutVals,
                            EquivalenceClasses<Value *> &ECs);

  /// \brief The utility to generate the stack variable to pass the value of
  /// global variable.
  Value *genGlobalPrivatizationImpl(WRegionNode *W, GlobalVariable *G,
                                    BasicBlock *EntryBB, BasicBlock *NextExitBB,
                                    Item *IT);

  /// \brief Generate the copyprivate code.
  bool genCopyPrivateCode(WRegionNode *W, AllocaInst *IsSingleThread);

  /// \brief Generate the helper function for copying the copyprivate data.
  Function *genCopyPrivateFunc(WRegionNode *W, StructType *KmpCopyPrivateTy);

  /// \brief Process the device information into the triples.
  void processDeviceTriples();

  /// \brief Update the SSA form after the basic block LoopExitBB's successor
  /// is added one more incoming edge.
  void rewriteUsesOfOutInstructions(
      DenseMap<Value *, std::pair<Value *, BasicBlock *>> &ValueToLiveinMap,
      SmallSetVector<Instruction *, 8> &LiveOutVals,
      EquivalenceClasses<Value *> &ECs);

  /// \brief Transform the given OMP loop into the loop as follows.
  ///         do {
  ///             %omp.iv = phi(%omp.lb, %omp.inc)
  ///             ...
  ///             %omp.inc = %omp.iv + 1;
  ///          }while (%omp.inc <= %omp.ub)
  ///
  ///  If the flag First is true, it indicates that it is called
  ///  in the pass VPOParoptPrepare. This utility also promotes the
  ///  loop index variable into the register and performs loop rotation.
  bool regularizeOMPLoop(WRegionNode *W, bool First = true);

  /// \brief Transform the given do-while loop into the canonical form
  /// as follows.
  ///         do {
  ///             %omp.iv = phi(%omp.lb, %omp.inc)
  ///             ...
  ///             %omp.inc = %omp.iv + 1;
  ///          }while (%omp.inc <= %omp.ub)

  void fixOMPDoWhileLoop(WRegionNode *W);

  /// \brief Utility to transform the given do-while loop loop into the
  /// canonical do-while loop.
  void fixOmpDoWhileLoopImpl(Loop *L);

  /// \brief Utilty to transform the loop branch predicate from sle/ule to
  /// sgt/ugt in order to faciliate the scev based loop trip count calculation.
  void fixOmpBottomTestExpr(Loop *L);

  /// \brief Replace the use of OldV within region W with the value NewV.
  void replaceUseWithinRegion(WRegionNode *W, Value *OldV, Value *NewV);

  /// \brief Return true if one of the region W's ancestor is OMP target
  /// construct or the function where W lies in has target declare attribute.
  bool hasParentTarget(WRegionNode *W);

  /// \brief Generate the cast i8* for the incoming value BPVal.
  Value *genCastforAddr(Value *BPVal, IRBuilder<> &Builder);

  /// \brief Replace the new generated local variables with global variables
  /// in the target initialization code.
  /// Given a global variable in the offloading region, the compiler will
  /// generate different code for the following two cases.
  /// case 1: global variable is not in the map clause.
  /// The compiler generates %aaa stack variable which is initialized with
  /// the value of @aaa. The base pointer and section pointer arrays are
  /// initialized with %aaa.
  ///
  ///   #pragma omp target
  ///   {  aaa++; }
  ///
  /// ** IR Dump After VPO Paropt Pass ***
  /// entry:
  ///   %.offload_baseptrs = alloca [1 x i8*]
  ///   %.offload_ptrs = alloca [1 x i8*]
  ///   %aaa = alloca i32
  ///   %0 = load i32, i32* @aaa
  ///   store i32 %0, i32* %aaa
  ///   br label %codeRepl
  ///
  /// codeRepl:
  ///   %1 = bitcast i32* %aaa to i8*
  ///   %2 = getelementptr inbounds [1 x i8*],
  ///        [1 x i8*]* %.offload_baseptrs, i32 0, i32 0
  ///   store i8* %1, i8** %2
  ///   %3 = getelementptr inbounds [1 x i8*],
  ///        [1 x i8*]* %.offload_ptrs, i32 0, i32 0
  ///   %4 = bitcast i32* %aaa to i8*
  ///   store i8* %4, i8** %3
  ///
  /// case 2: global variable is in the map clause
  /// The compiler initializes the base pointer and section pointer arrays
  /// with @aaa.
  ///
  ///   #pragma omp target map(aaa)
  ///   {  aaa++; }
  ///
  /// ** IR Dump After VPO Paropt Pass ***
  /// codeRepl:
  ///   %1 = bitcast i32* @aaa to i8*
  ///   %2 = getelementptr inbounds [1 x i8*],
  ///        [1 x i8*]* %.offload_baseptrs, i32 0, i32 0
  ///   store i8* %1, i8** %2
  ///   %3 = getelementptr inbounds [1 x i8*],
  ///        [1 x i8*]* %.offload_ptrs, i32 0, i32 0
  ///   %4 = bitcast i32* @aaa to i8*
  ///   store i8* %4, i8** %3
  bool finalizeGlobalPrivatizationCode(WRegionNode *W);

  /// \brief Generate the target intialization code for the pointers based
  /// on the order of the map clause.
  void genOffloadArraysInitForClause(WRegionNode *W, TgDataInfo *Info,
                                     CallInst *Call, Instruction *InsertPt,
                                     SmallVectorImpl<Constant *> &ConstSizes,
                                     bool hasRuntimeEvaluationCaptureSize,
                                     Value *BPVal, bool &Match,
                                     IRBuilder<> &Builder, unsigned &Cnt);

  /// \brief Generate code for OMP taskgroup construct.
  /// #pragma omp taskgroup
  bool genTaskgroupRegion(WRegionNode *W);

  /// \brief Add alias_scope and no_alias metadata to improve the alias
  /// results in the outlined function.
  void improveAliasForOutlinedFunc(WRegionNode *W);

  /// \brief Set the kernel arguments' address space as ADDRESS_SPACE_GLOBAL.
  /// Propagate the address space from the arguments to the usage of the
  /// arguments.
  Function *finalizeKernelFunction(WRegionNode *W, Function *Fn,
                                   CallInst *&Call);

  ///  Generate the iteration space partitioning code based on OpenCL.
  ///  Given a loop as follows.
  ///  \code
  ///    for (i = 0; i <= ub; i++)
  ///  \endcode
  ///  The output of partitioning as below.
  ///  \code
  ///    chunk_size = (ub + get_local_size()) / get_local_size();
  ///    new_lb = get_local_id * chunk_size;
  ///    new_ub = min(chunk_size - 1, ub);
  ///    for (i = new_lb; i <= new_ub; i++)
  ///  \endcode
  ///  Here we assume the global_size is equal to local_size, which means
  ///  there is only one workgroup.
  bool genOCLParallelLoop(WRegionNode *W);

  /// \brief Generate the placeholders for the loop lower bound and upper bound.
  void genLoopBoundUpdatePrep(WRegionNode *W, AllocaInst *&LowerBnd,
                              AllocaInst *&UpperBnd);

  /// \brief Generate the OCL loop update code.
  void genOCLLoopBoundUpdateCode(WRegionNode *W, AllocaInst *LowerBnd,
                                 AllocaInst *UpperBnd);

  /// \breif Generate the OCL loop scheduling code.
  void genOCLLoopPartitionCode(WRegionNode *W, AllocaInst *LowerBnd,
                               AllocaInst *UpperBnd);
};
} /// namespace vpo
} /// namespace llvm

#endif // LLVM_TRANSFORMS_VPO_PAROPT_TRANSFORM_H
#endif // INTEL_COLLAB<|MERGE_RESOLUTION|>--- conflicted
+++ resolved
@@ -92,14 +92,8 @@
                      const TargetLibraryInfo *TLI, AliasAnalysis *AA, int Mode,
                      unsigned OptLevel = 2, bool SwitchToOffload = false)
       : F(F), WI(WI), DT(DT), LI(LI), SE(SE), TTI(TTI), AC(AC), TLI(TLI),
-<<<<<<< HEAD
         AA(AA), Mode(Mode), TargetTriple(F->getParent()->getTargetTriple()),
         OptLevel(OptLevel), SwitchToOffload(SwitchToOffload),
-        OffloadTargets(OffloadTargets.begin(), OffloadTargets.end()),
-=======
-        AA(AA), Mode(Mode), OptLevel(OptLevel),
-        SwitchToOffload(SwitchToOffload),
->>>>>>> a59c17d3
         IdentTy(nullptr), TidPtrHolder(nullptr), BidPtrHolder(nullptr),
         KmpcMicroTaskTy(nullptr), KmpRoutineEntryPtrTy(nullptr),
         KmpTaskTTy(nullptr), KmpTaskTRedTy(nullptr),
