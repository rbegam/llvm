--- conflicted
+++ resolved
@@ -76,9 +76,7 @@
   // vectorization factor.
   bool vectorize(unsigned int VF);
 
-  // Check if loop is currently suported by AVRCodeGen. If \p VF is 0 ignore 
-  // it (which means that checks such as whether the trip count is evenly
-  // divisible by VF will not be done).  
+  // Check if loop is currently suported by AVRCodeGen.
   bool loopIsHandled(unsigned int VF);
 
   // Return the cost of remainder loop code, if a remainder loop is needed.
@@ -134,16 +132,11 @@
 
   // Check for currently handled loops. Initial implementations
   // punts on seeing any control flow.
-<<<<<<< HEAD
   // The output parameter \p TripCount holds the tripCount of the loop if it is
   // a constant, zero otherwise.
   bool loopIsHandledImpl(int64_t &TripCount);
 
-  void widenNode(const HLNode *Node, HLNode *Anchor);
-=======
-  bool loopIsHandled();
   void widenNode(const HLNode *Node);
->>>>>>> 053a567a
   RegDDRef *getVectorValue(const RegDDRef *Op);
   HLInst *widenReductionNode(const HLNode *Node);
   void eraseIntrinsBeforeLoop();
