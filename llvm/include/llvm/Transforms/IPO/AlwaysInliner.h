--- conflicted
+++ resolved
@@ -28,24 +28,18 @@
 /// be the simplest possible pass to remove always_inline function definitions'
 /// uses by inlining them. The \c GlobalDCE pass can be used to remove these
 /// functions once all users are gone.
-<<<<<<< HEAD
-struct AlwaysInlinerPass : PassInfoMixin<AlwaysInlinerPass> {
-  AlwaysInlinerPass(); // INTEL
-=======
 class AlwaysInlinerPass : public PassInfoMixin<AlwaysInlinerPass> {
   bool InsertLifetime;
 
+  // INTEL The inline report
+  InlineReport Report; // INTEL
+
 public:
-  AlwaysInlinerPass(bool InsertLifetime = true)
-      : InsertLifetime(InsertLifetime) {}
+  AlwaysInlinerPass(bool InsertLifetime = true);
 
->>>>>>> 87d2f746
   PreservedAnalyses run(Module &M, ModuleAnalysisManager &);
 
   InlineReport& getReport() { return Report; } // INTEL
-
-  // INTEL The inline report
-  InlineReport Report; // INTEL
 };
 
 /// Create a legacy pass manager instance of a pass to inline and remove
