//===- InlinerPass.h - Code common to all inliners --------------*- C++ -*-===//
//
//                     The LLVM Compiler Infrastructure
//
// This file is distributed under the University of Illinois Open Source
// License. See LICENSE.TXT for details.
//
//===----------------------------------------------------------------------===//
//
// This file defines a simple policy-based bottom-up inliner.  This file
// implements all of the boring mechanics of the bottom-up inlining, while the
// subclass determines WHAT to inline, which is the much more interesting
// component.
//
//===----------------------------------------------------------------------===//

#ifndef LLVM_TRANSFORMS_IPO_INLINERPASS_H
#define LLVM_TRANSFORMS_IPO_INLINERPASS_H

#include "llvm/Analysis/CallGraphSCCPass.h"
#include "llvm/Transforms/IPO/InlineReport.h" // INTEL

namespace llvm {
class AssumptionCacheTracker;
class CallSite;
class DataLayout;
class InlineCost;
template <class PtrType, unsigned SmallSize> class SmallPtrSet;

/// Inliner - This class contains all of the helper code which is used to
/// perform the inlining operations that do not depend on the policy.
///
struct Inliner : public CallGraphSCCPass {
  explicit Inliner(char &ID);
  explicit Inliner(char &ID, int Threshold, bool InsertLifetime);

  /// getAnalysisUsage - For this class, we declare that we require and preserve
  /// the call graph.  If the derived class implements this method, it should
  /// always explicitly call the implementation here.
  void getAnalysisUsage(AnalysisUsage &Info) const override;

  // Main run interface method, this implements the interface required by the
  // Pass class.
  bool runOnSCC(CallGraphSCC &SCC) override;

  using llvm::Pass::doFinalization;
  // doFinalization - Remove now-dead linkonce functions at the end of
  // processing to avoid breaking the SCC traversal.
  bool doFinalization(CallGraph &CG) override;

  /// This method returns the value specified by the -inline-threshold value,
  /// specified on the command line.  This is typically not directly needed.
  ///
  unsigned getInlineThreshold() const { return InlineThreshold; }

  /// Calculate the inline threshold for given Caller. This threshold is lower
  /// if the caller is marked with OptimizeForSize and -inline-threshold is not
  /// given on the comand line. It is higher if the callee is marked with the
  /// inlinehint attribute.
  ///
  unsigned getInlineThreshold(CallSite CS) const;

  /// getInlineCost - This method must be implemented by the subclass to
  /// determine the cost of inlining the specified call site.  If the cost
  /// returned is greater than the current inline threshold, the call site is
  /// not inlined.
  ///
  virtual InlineCost getInlineCost(CallSite CS) = 0;

  /// removeDeadFunctions - Remove dead functions.
  ///
  /// This also includes a hack in the form of the 'AlwaysInlineOnly' flag
  /// which restricts it to deleting functions with an 'AlwaysInline'
  /// attribute. This is useful for the InlineAlways pass that only wants to
  /// deal with that subset of the functions.
  bool removeDeadFunctions(CallGraph &CG, bool AlwaysInlineOnly = false);

#if INTEL_CUSTOMIZATION
  InlineReport& getReport() { return Report; }
  void addDeletableFunction(Function* F) { DeletableFunctions.push_back(F); }
  void removeDeletableFunctions(void);
#endif // INTEL_CUSTOMIZATION

private:
  // InlineThreshold - Cache the value here for easy access.
  unsigned InlineThreshold;

  // InsertLifetime - Insert @llvm.lifetime intrinsics.
  bool InsertLifetime;

  /// shouldInline - Return true if the inliner should attempt to
  /// inline at the given CallSite.
<<<<<<< HEAD
bool shouldInline(CallSite CS);

#if INTEL_CUSTOMIZATION
  // The inline report
  InlineReport Report;

  // A list of Function*s that can be deleted after the inliner is done
  SmallVector<Function*, 16> DeletableFunctions;
#endif // INTEL_CUSTOMIZATION
=======
  bool shouldInline(CallSite CS);

protected:
  AssumptionCacheTracker *ACT;
>>>>>>> 9e934b0c
};

} // End llvm namespace

#endif<|MERGE_RESOLUTION|>--- conflicted
+++ resolved
@@ -90,7 +90,6 @@
 
   /// shouldInline - Return true if the inliner should attempt to
   /// inline at the given CallSite.
-<<<<<<< HEAD
 bool shouldInline(CallSite CS);
 
 #if INTEL_CUSTOMIZATION
@@ -100,12 +99,9 @@
   // A list of Function*s that can be deleted after the inliner is done
   SmallVector<Function*, 16> DeletableFunctions;
 #endif // INTEL_CUSTOMIZATION
-=======
-  bool shouldInline(CallSite CS);
 
 protected:
   AssumptionCacheTracker *ACT;
->>>>>>> 9e934b0c
 };
 
 } // End llvm namespace
