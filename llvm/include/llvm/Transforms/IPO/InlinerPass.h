//===- InlinerPass.h - Code common to all inliners --------------*- C++ -*-===//
//
//                     The LLVM Compiler Infrastructure
//
// This file is distributed under the University of Illinois Open Source
// License. See LICENSE.TXT for details.
//
//===----------------------------------------------------------------------===//
//
// This file defines a simple policy-based bottom-up inliner.  This file
// implements all of the boring mechanics of the bottom-up inlining, while the
// subclass determines WHAT to inline, which is the much more interesting
// component.
//
//===----------------------------------------------------------------------===//

#ifndef LLVM_TRANSFORMS_IPO_INLINERPASS_H
#define LLVM_TRANSFORMS_IPO_INLINERPASS_H

#include "llvm/Analysis/CallGraphSCCPass.h"
#include "llvm/Transforms/IPO/InlineReport.h" // INTEL
#include "llvm/Analysis/InlineCost.h"
#include "llvm/Analysis/TargetTransformInfo.h"
#include "llvm/Transforms/Utils/ImportedFunctionsInliningStatistics.h"

namespace llvm {
class AssumptionCacheTracker;
class CallSite;
class DataLayout;
class InlineCost;
class OptimizationRemarkEmitter;
class ProfileSummaryInfo;
template <class PtrType, unsigned SmallSize> class SmallPtrSet;

/// This class contains all of the helper code which is used to perform the
/// inlining operations that do not depend on the policy.
struct Inliner : public CallGraphSCCPass {
  explicit Inliner(char &ID);
  explicit Inliner(char &ID, bool InsertLifetime);

  /// For this class, we declare that we require and preserve the call graph.
  /// If the derived class implements this method, it should always explicitly
  /// call the implementation here.
  void getAnalysisUsage(AnalysisUsage &Info) const override;

  bool doInitialization(CallGraph &CG) override;

  /// Main run interface method, this implements the interface required by the
  /// Pass class.
  bool runOnSCC(CallGraphSCC &SCC) override;

  using llvm::Pass::doFinalization;
  /// Remove now-dead linkonce functions at the end of processing to avoid
  /// breaking the SCC traversal.
  bool doFinalization(CallGraph &CG) override;

  /// This method must be implemented by the subclass to determine the cost of
  /// inlining the specified call site.  If the cost returned is greater than
  /// the current inline threshold, the call site is not inlined.
  virtual InlineCost getInlineCost(CallSite CS) = 0;

  /// Remove dead functions.
  ///
  /// This also includes a hack in the form of the 'AlwaysInlineOnly' flag
  /// which restricts it to deleting functions with an 'AlwaysInline'
  /// attribute. This is useful for the InlineAlways pass that only wants to
  /// deal with that subset of the functions.
  bool removeDeadFunctions(CallGraph &CG, bool AlwaysInlineOnly = false);

<<<<<<< HEAD
#if INTEL_CUSTOMIZATION
  InlineReport& getReport() { return Report; }
#endif // INTEL_CUSTOMIZATION

  /// This function performs the main work of the pass.  The default
  /// of Inlinter::runOnSCC() calls skipSCC() before calling this method, but
  /// derived classes which cannot be skipped can override that method and
  /// call this function unconditionally.
=======
  /// This function performs the main work of the pass.  The default of
  /// Inlinter::runOnSCC() calls skipSCC() before calling this method, but
  /// derived classes which cannot be skipped can override that method and call
  /// this function unconditionally.
>>>>>>> 407f2758
  bool inlineCalls(CallGraphSCC &SCC);

private:
  // Insert @llvm.lifetime intrinsics.
  bool InsertLifetime;

#if INTEL_CUSTOMIZATION
  // The inline report
  InlineReport Report;
#endif // INTEL_CUSTOMIZATION

protected:
  AssumptionCacheTracker *ACT;
  ProfileSummaryInfo *PSI;
  ImportedFunctionsInliningStatistics ImportedFunctionsStats;
};

} // End llvm namespace

#endif<|MERGE_RESOLUTION|>--- conflicted
+++ resolved
@@ -67,21 +67,14 @@
   /// deal with that subset of the functions.
   bool removeDeadFunctions(CallGraph &CG, bool AlwaysInlineOnly = false);
 
-<<<<<<< HEAD
 #if INTEL_CUSTOMIZATION
   InlineReport& getReport() { return Report; }
 #endif // INTEL_CUSTOMIZATION
 
-  /// This function performs the main work of the pass.  The default
-  /// of Inlinter::runOnSCC() calls skipSCC() before calling this method, but
-  /// derived classes which cannot be skipped can override that method and
-  /// call this function unconditionally.
-=======
   /// This function performs the main work of the pass.  The default of
   /// Inlinter::runOnSCC() calls skipSCC() before calling this method, but
   /// derived classes which cannot be skipped can override that method and call
   /// this function unconditionally.
->>>>>>> 407f2758
   bool inlineCalls(CallGraphSCC &SCC);
 
 private:
