//===- llvm/Transforms/Utils/UnrollLoop.h - Unrolling utilities -*- C++ -*-===//
//
// Part of the LLVM Project, under the Apache License v2.0 with LLVM Exceptions.
// See https://llvm.org/LICENSE.txt for license information.
// SPDX-License-Identifier: Apache-2.0 WITH LLVM-exception
//
//===----------------------------------------------------------------------===//
//
// This file defines some loop unrolling utilities. It does not define any
// actual pass or policy, but provides a single function to perform loop
// unrolling.
//
//===----------------------------------------------------------------------===//

#ifndef LLVM_TRANSFORMS_UTILS_UNROLLLOOP_H
#define LLVM_TRANSFORMS_UTILS_UNROLLLOOP_H

#include "llvm/ADT/DenseMap.h"
#include "llvm/ADT/StringRef.h"
#include "llvm/Analysis/Intel_OptReport/LoopOptReportBuilder.h" // INTEL
#include "llvm/Analysis/TargetTransformInfo.h"
#include "llvm/Transforms/Utils/ValueMapper.h"

namespace llvm {

class AssumptionCache;
class BasicBlock;
class BlockFrequencyInfo;
class DependenceInfo;
class DominatorTree;
class Loop;
class LoopInfo;
class MDNode;
class ProfileSummaryInfo;
class OptimizationRemarkEmitter;
class ScalarEvolution;

using NewLoopsMap = SmallDenseMap<const Loop *, Loop *, 4>;

/// @{
/// Metadata attribute names
const char *const LLVMLoopUnrollFollowupAll = "llvm.loop.unroll.followup_all";
const char *const LLVMLoopUnrollFollowupUnrolled =
    "llvm.loop.unroll.followup_unrolled";
const char *const LLVMLoopUnrollFollowupRemainder =
    "llvm.loop.unroll.followup_remainder";
/// @}

const Loop* addClonedBlockToLoopInfo(BasicBlock *OriginalBB,
                                     BasicBlock *ClonedBB, LoopInfo *LI,
                                     NewLoopsMap &NewLoops);

/// Represents the result of a \c UnrollLoop invocation.
enum class LoopUnrollResult {
  /// The loop was not modified.
  Unmodified,

  /// The loop was partially unrolled -- we still have a loop, but with a
  /// smaller trip count.  We may also have emitted epilogue loop if the loop
  /// had a non-constant trip count.
  PartiallyUnrolled,

  /// The loop was fully unrolled into straight-line code.  We no longer have
  /// any back-edges.
  FullyUnrolled
};

LoopUnrollResult UnrollLoop(Loop *L, unsigned Count, unsigned TripCount,
                            bool Force, bool AllowRuntime,
                            bool AllowExpensiveTripCount, bool PreserveCondBr,
                            bool PreserveOnlyFirst, unsigned TripMultiple,
                            unsigned PeelCount, bool UnrollRemainder,
<<<<<<< HEAD
                            LoopInfo *LI, ScalarEvolution *SE,
                            DominatorTree *DT, AssumptionCache *AC,
                            const LoopOptReportBuilder &LORBuilder, // INTEL
                            OptimizationRemarkEmitter *ORE, bool PreserveLCSSA,
                            Loop **RemainderLoop = nullptr);
=======
                            bool ForgetAllSCEV, LoopInfo *LI,
                            ScalarEvolution *SE, DominatorTree *DT,
                            AssumptionCache *AC, OptimizationRemarkEmitter *ORE,
                            bool PreserveLCSSA, Loop **RemainderLoop = nullptr);
>>>>>>> 5a301779

bool UnrollRuntimeLoopRemainder(Loop *L, unsigned Count,
                                bool AllowExpensiveTripCount,
                                bool UseEpilogRemainder, bool UnrollRemainder,
<<<<<<< HEAD
                                LoopInfo *LI, ScalarEvolution *SE,
                                DominatorTree *DT, AssumptionCache *AC,
                                const LoopOptReportBuilder &LORBuilder, // INTEL
                                bool PreserveLCSSA,
=======
                                bool ForgetAllSCEV, LoopInfo *LI,
                                ScalarEvolution *SE, DominatorTree *DT,
                                AssumptionCache *AC, bool PreserveLCSSA,
>>>>>>> 5a301779
                                Loop **ResultLoop = nullptr);

void computePeelCount(Loop *L, unsigned LoopSize,
                      TargetTransformInfo::UnrollingPreferences &UP,
                      unsigned &TripCount, ScalarEvolution &SE);

bool canPeel(Loop *L);

bool peelLoop(Loop *L, unsigned PeelCount, LoopInfo *LI, ScalarEvolution *SE,
              DominatorTree *DT, AssumptionCache *AC, bool PreserveLCSSA);

LoopUnrollResult UnrollAndJamLoop(Loop *L, unsigned Count, unsigned TripCount,
                                  unsigned TripMultiple, bool UnrollRemainder,
                                  LoopInfo *LI, ScalarEvolution *SE,
                                  DominatorTree *DT, AssumptionCache *AC,
                                  OptimizationRemarkEmitter *ORE,
                                  Loop **EpilogueLoop = nullptr);

bool isSafeToUnrollAndJam(Loop *L, ScalarEvolution &SE, DominatorTree &DT,
                          DependenceInfo &DI);

bool computeUnrollCount(Loop *L, const TargetTransformInfo &TTI,
                        DominatorTree &DT, LoopInfo *LI, ScalarEvolution &SE,
                        const SmallPtrSetImpl<const Value *> &EphValues,
                        OptimizationRemarkEmitter *ORE, unsigned &TripCount,
                        unsigned MaxTripCount, unsigned &TripMultiple,
                        unsigned LoopSize,
                        TargetTransformInfo::UnrollingPreferences &UP,
                        bool &UseUpperBound);

BasicBlock *foldBlockIntoPredecessor(BasicBlock *BB, LoopInfo *LI,
                                     ScalarEvolution *SE, DominatorTree *DT);

void remapInstruction(Instruction *I, ValueToValueMapTy &VMap);

void simplifyLoopAfterUnroll(Loop *L, bool SimplifyIVs, LoopInfo *LI,
                             ScalarEvolution *SE, DominatorTree *DT,
                             AssumptionCache *AC);

MDNode *GetUnrollMetadata(MDNode *LoopID, StringRef Name);

TargetTransformInfo::UnrollingPreferences gatherUnrollingPreferences(
    Loop *L, ScalarEvolution &SE, const TargetTransformInfo &TTI,
    BlockFrequencyInfo *BFI, ProfileSummaryInfo *PSI, int OptLevel,
    Optional<unsigned> UserThreshold, Optional<unsigned> UserCount,
    Optional<bool> UserAllowPartial, Optional<bool> UserRuntime,
    Optional<bool> UserUpperBound, Optional<bool> UserAllowPeeling);

unsigned ApproximateLoopSize(const Loop *L, unsigned &NumCalls,
                             bool &NotDuplicatable, bool &Convergent,
                             const TargetTransformInfo &TTI,
                             const SmallPtrSetImpl<const Value *> &EphValues,
                             unsigned BEInsns);

} // end namespace llvm

#endif // LLVM_TRANSFORMS_UTILS_UNROLLLOOP_H<|MERGE_RESOLUTION|>--- conflicted
+++ resolved
@@ -70,32 +70,21 @@
                             bool AllowExpensiveTripCount, bool PreserveCondBr,
                             bool PreserveOnlyFirst, unsigned TripMultiple,
                             unsigned PeelCount, bool UnrollRemainder,
-<<<<<<< HEAD
+                            bool ForgetAllSCEV,
                             LoopInfo *LI, ScalarEvolution *SE,
                             DominatorTree *DT, AssumptionCache *AC,
                             const LoopOptReportBuilder &LORBuilder, // INTEL
                             OptimizationRemarkEmitter *ORE, bool PreserveLCSSA,
                             Loop **RemainderLoop = nullptr);
-=======
-                            bool ForgetAllSCEV, LoopInfo *LI,
-                            ScalarEvolution *SE, DominatorTree *DT,
-                            AssumptionCache *AC, OptimizationRemarkEmitter *ORE,
-                            bool PreserveLCSSA, Loop **RemainderLoop = nullptr);
->>>>>>> 5a301779
 
 bool UnrollRuntimeLoopRemainder(Loop *L, unsigned Count,
                                 bool AllowExpensiveTripCount,
                                 bool UseEpilogRemainder, bool UnrollRemainder,
-<<<<<<< HEAD
+                                bool ForgetAllSCEV,
                                 LoopInfo *LI, ScalarEvolution *SE,
                                 DominatorTree *DT, AssumptionCache *AC,
                                 const LoopOptReportBuilder &LORBuilder, // INTEL
                                 bool PreserveLCSSA,
-=======
-                                bool ForgetAllSCEV, LoopInfo *LI,
-                                ScalarEvolution *SE, DominatorTree *DT,
-                                AssumptionCache *AC, bool PreserveLCSSA,
->>>>>>> 5a301779
                                 Loop **ResultLoop = nullptr);
 
 void computePeelCount(Loop *L, unsigned LoopSize,
