//===- Cloning.h - Clone various parts of LLVM programs ---------*- C++ -*-===//
//
//                     The LLVM Compiler Infrastructure
//
// This file is distributed under the University of Illinois Open Source
// License. See LICENSE.TXT for details.
//
//===----------------------------------------------------------------------===//
//
// This file defines various functions that are used to clone chunks of LLVM
// code for various purposes.  This varies from copying whole modules into new
// modules, to cloning functions with different arguments, to inlining
// functions, to copying basic blocks to support loop unrolling or superblock
// formation, etc.
//
//===----------------------------------------------------------------------===//

#ifndef LLVM_TRANSFORMS_UTILS_CLONING_H
#define LLVM_TRANSFORMS_UTILS_CLONING_H

#include "llvm/Analysis/InlineCost.h" // INTEL
#include "llvm/ADT/SmallVector.h"
#include "llvm/ADT/Twine.h"
#include "llvm/Analysis/AliasAnalysis.h"
#include "llvm/Analysis/AssumptionCache.h"
#include "llvm/IR/CallSite.h"
#include "llvm/IR/ValueHandle.h"
#include "llvm/Transforms/Utils/ValueMapper.h"
#include <functional>
#include <memory>
#include <vector>

namespace llvm {

class AllocaInst;
class BasicBlock;
class BlockFrequencyInfo;
class CallInst;
class CallGraph;
class DebugInfoFinder;
class DominatorTree;
class Function;
class Instruction;
class InvokeInst;
class Loop;
class LoopInfo;
class Module;
class ProfileSummaryInfo;
class ReturnInst;

/// Return an exact copy of the specified module
///
std::unique_ptr<Module> CloneModule(const Module &M);
std::unique_ptr<Module> CloneModule(const Module &M, ValueToValueMapTy &VMap);

/// Return a copy of the specified module. The ShouldCloneDefinition function
/// controls whether a specific GlobalValue's definition is cloned. If the
/// function returns false, the module copy will contain an external reference
/// in place of the global definition.
std::unique_ptr<Module>
CloneModule(const Module &M, ValueToValueMapTy &VMap,
            function_ref<bool(const GlobalValue *)> ShouldCloneDefinition);

/// ClonedCodeInfo - This struct can be used to capture information about code
/// being cloned, while it is being cloned.
struct ClonedCodeInfo {
  /// ContainsCalls - This is set to true if the cloned code contains a normal
  /// call instruction.
  bool ContainsCalls = false;

  /// ContainsDynamicAllocas - This is set to true if the cloned code contains
  /// a 'dynamic' alloca.  Dynamic allocas are allocas that are either not in
  /// the entry block or they are in the entry block but are not a constant
  /// size.
  bool ContainsDynamicAllocas = false;

  /// All cloned call sites that have operand bundles attached are appended to
  /// this vector.  This vector may contain nulls or undefs if some of the
  /// originally inserted callsites were DCE'ed after they were cloned.
  std::vector<WeakTrackingVH> OperandBundleCallSites;

  ClonedCodeInfo() = default;
};

/// CloneBasicBlock - Return a copy of the specified basic block, but without
/// embedding the block into a particular function.  The block returned is an
/// exact copy of the specified basic block, without any remapping having been
/// performed.  Because of this, this is only suitable for applications where
/// the basic block will be inserted into the same function that it was cloned
/// from (loop unrolling would use this, for example).
///
/// Also, note that this function makes a direct copy of the basic block, and
/// can thus produce illegal LLVM code.  In particular, it will copy any PHI
/// nodes from the original block, even though there are no predecessors for the
/// newly cloned block (thus, phi nodes will have to be updated).  Also, this
/// block will branch to the old successors of the original block: these
/// successors will have to have any PHI nodes updated to account for the new
/// incoming edges.
///
/// The correlation between instructions in the source and result basic blocks
/// is recorded in the VMap map.
///
/// If you have a particular suffix you'd like to use to add to any cloned
/// names, specify it as the optional third parameter.
///
/// If you would like the basic block to be auto-inserted into the end of a
/// function, you can specify it as the optional fourth parameter.
///
/// If you would like to collect additional information about the cloned
/// function, you can specify a ClonedCodeInfo object with the optional fifth
/// parameter.
///
BasicBlock *CloneBasicBlock(const BasicBlock *BB, ValueToValueMapTy &VMap,
                            const Twine &NameSuffix = "", Function *F = nullptr,
                            ClonedCodeInfo *CodeInfo = nullptr,
                            DebugInfoFinder *DIFinder = nullptr);

/// CloneFunction - Return a copy of the specified function and add it to that
/// function's module.  Also, any references specified in the VMap are changed
/// to refer to their mapped value instead of the original one.  If any of the
/// arguments to the function are in the VMap, the arguments are deleted from
/// the resultant function.  The VMap is updated to include mappings from all of
/// the instructions and basicblocks in the function from their old to new
/// values.  The final argument captures information about the cloned code if
/// non-null.
///
/// VMap contains no non-identity GlobalValue mappings and debug info metadata
/// will not be cloned.
///
Function *CloneFunction(Function *F, ValueToValueMapTy &VMap,
                        ClonedCodeInfo *CodeInfo = nullptr);

/// Clone OldFunc into NewFunc, transforming the old arguments into references
/// to VMap values.  Note that if NewFunc already has basic blocks, the ones
/// cloned into it will be added to the end of the function.  This function
/// fills in a list of return instructions, and can optionally remap types
/// and/or append the specified suffix to all values cloned.
///
/// If ModuleLevelChanges is false, VMap contains no non-identity GlobalValue
/// mappings.
///
void CloneFunctionInto(Function *NewFunc, const Function *OldFunc,
                       ValueToValueMapTy &VMap, bool ModuleLevelChanges,
                       SmallVectorImpl<ReturnInst*> &Returns,
                       const char *NameSuffix = "",
                       ClonedCodeInfo *CodeInfo = nullptr,
                       ValueMapTypeRemapper *TypeMapper = nullptr,
                       ValueMaterializer *Materializer = nullptr);

void CloneAndPruneIntoFromInst(Function *NewFunc, const Function *OldFunc,
                               const Instruction *StartingInst,
                               ValueToValueMapTy &VMap, bool ModuleLevelChanges,
                               SmallVectorImpl<ReturnInst *> &Returns,
                               const char *NameSuffix = "",
                               ClonedCodeInfo *CodeInfo = nullptr);

/// CloneAndPruneFunctionInto - This works exactly like CloneFunctionInto,
/// except that it does some simple constant prop and DCE on the fly.  The
/// effect of this is to copy significantly less code in cases where (for
/// example) a function call with constant arguments is inlined, and those
/// constant arguments cause a significant amount of code in the callee to be
/// dead.  Since this doesn't produce an exactly copy of the input, it can't be
/// used for things like CloneFunction or CloneModule.
///
/// If ModuleLevelChanges is false, VMap contains no non-identity GlobalValue
/// mappings.
///
void CloneAndPruneFunctionInto(Function *NewFunc, const Function *OldFunc,
                               ValueToValueMapTy &VMap, bool ModuleLevelChanges,
                               SmallVectorImpl<ReturnInst*> &Returns,
                               const char *NameSuffix = "",
                               ClonedCodeInfo *CodeInfo = nullptr,
                               Instruction *TheCall = nullptr);

/// InlineFunctionInfo - This class captures the data input to the
/// InlineFunction call, and records the auxiliary results produced by it.
class InlineFunctionInfo {
public:
  explicit InlineFunctionInfo(CallGraph *cg = nullptr,
                              std::function<AssumptionCache &(Function &)>
                                  *GetAssumptionCache = nullptr,
                              ProfileSummaryInfo *PSI = nullptr,
                              BlockFrequencyInfo *CallerBFI = nullptr,
                              BlockFrequencyInfo *CalleeBFI = nullptr)
      : CG(cg), GetAssumptionCache(GetAssumptionCache), PSI(PSI),
        CallerBFI(CallerBFI), CalleeBFI(CalleeBFI) {}

  /// CG - If non-null, InlineFunction will update the callgraph to reflect the
  /// changes it makes.
  CallGraph *CG;
  std::function<AssumptionCache &(Function &)> *GetAssumptionCache;
  ProfileSummaryInfo *PSI;
  BlockFrequencyInfo *CallerBFI, *CalleeBFI;

  /// StaticAllocas - InlineFunction fills this in with all static allocas that
  /// get copied into the caller.
  SmallVector<AllocaInst *, 4> StaticAllocas;

  /// INTEL OriginalCalls - InlineFunction fills this in with callsites that
  /// INTEL were cloned from the callee.  This is only filled in if CG is
  /// INTEL non-null.
  SmallVector<const Value*, 8> OriginalCalls; // INTEL

  /// InlinedCalls - InlineFunction fills this in with callsites that were
  /// inlined from the callee.  This is only filled in if CG is non-null.
  SmallVector<WeakTrackingVH, 8> InlinedCalls;

  /// All of the new call sites inlined into the caller.
  ///
  /// 'InlineFunction' fills this in by scanning the inlined instructions, and
  /// only if CG is null. If CG is non-null, instead the value handle
  /// `InlinedCalls` above is used.
  SmallVector<CallSite, 8> InlinedCallSites;

  void reset() {
    StaticAllocas.clear();
    OriginalCalls.clear(); // INTEL
    InlinedCalls.clear();
    InlinedCallSites.clear();
  }
};

/// InlineFunction - This function inlines the called function into the basic
/// block of the caller.  This returns false if it is not possible to inline
/// this call.  The program is still in a well defined state if this occurs
/// though.
///
/// Note that this only does one level of inlining.  For example, if the
/// instruction 'call B' is inlined, and 'B' calls 'C', then the call to 'C' now
/// exists in the instruction stream.  Similarly this will inline a recursive
/// function by one level.
///
/// Note that while this routine is allowed to cleanup and optimize the
/// *inlined* code to minimize the actual inserted code, it must not delete
/// code in the caller as users of this routine may have pointers to
/// instructions in the caller that need to remain stable.
///
/// If ForwardVarArgsTo is passed, inlining a function with varargs is allowed
/// and all varargs at the callsite will be passed to any calls to
/// ForwardVarArgsTo. The caller of InlineFunction has to make sure any varargs
/// are only used by ForwardVarArgsTo.
bool InlineFunction(CallInst *C, InlineFunctionInfo &IFI,
                    AAResults *CalleeAAR = nullptr, bool InsertLifetime = true);
bool InlineFunction(InvokeInst *II, InlineFunctionInfo &IFI,
                    AAResults *CalleeAAR = nullptr, bool InsertLifetime = true);
bool InlineFunction(CallSite CS, InlineFunctionInfo &IFI,
                    AAResults *CalleeAAR = nullptr, bool InsertLifetime = true,
                    Function *ForwardVarArgsTo = nullptr);

<<<<<<< HEAD
#if INTEL_CUSTOMIZATION
/// The Intel version computes the InlineReason indicating the principal
/// reason the function was or was not inlined.
///
bool InlineFunction(CallInst *C, InlineFunctionInfo &IFI,
                    InlineReportTypes::InlineReason* Reason,
                    AAResults *CalleeAAR = nullptr, bool InsertLifetime = true);
bool InlineFunction(InvokeInst *II, InlineFunctionInfo &IFI,
                    InlineReportTypes::InlineReason* Reason,
                    AAResults *CalleeAAR = nullptr, bool InsertLifetime = true);
bool InlineFunction(CallSite CS, InlineFunctionInfo &IFI,
                    InlineReportTypes::InlineReason* Reason,
                    AAResults *CalleeAAR = nullptr, bool InsertLifetime = true,
                    Function *ForwardVarArgsTo = nullptr);
#endif // INTEL_CUSTOMIZATION

/// \brief Clones a loop \p OrigLoop.  Returns the loop and the blocks in \p
=======
/// Clones a loop \p OrigLoop.  Returns the loop and the blocks in \p
>>>>>>> f384bc71
/// Blocks.
///
/// Updates LoopInfo and DominatorTree assuming the loop is dominated by block
/// \p LoopDomBB.  Insert the new blocks before block specified in \p Before.
/// Note: Only innermost loops are supported.
Loop *cloneLoopWithPreheader(BasicBlock *Before, BasicBlock *LoopDomBB,
                             Loop *OrigLoop, ValueToValueMapTy &VMap,
                             const Twine &NameSuffix, LoopInfo *LI,
                             DominatorTree *DT,
                             SmallVectorImpl<BasicBlock *> &Blocks);

/// Remaps instructions in \p Blocks using the mapping in \p VMap.
void remapInstructionsInBlocks(const SmallVectorImpl<BasicBlock *> &Blocks,
                               ValueToValueMapTy &VMap);

/// Split edge between BB and PredBB and duplicate all non-Phi instructions
/// from BB between its beginning and the StopAt instruction into the split
/// block. Phi nodes are not duplicated, but their uses are handled correctly:
/// we replace them with the uses of corresponding Phi inputs. ValueMapping
/// is used to map the original instructions from BB to their newly-created
/// copies. Returns the split block.
BasicBlock *
DuplicateInstructionsInSplitBetween(BasicBlock *BB, BasicBlock *PredBB,
                                    Instruction *StopAt,
                                    ValueToValueMapTy &ValueMapping,
                                    DominatorTree *DT = nullptr);
} // end namespace llvm

#endif // LLVM_TRANSFORMS_UTILS_CLONING_H<|MERGE_RESOLUTION|>--- conflicted
+++ resolved
@@ -247,7 +247,6 @@
                     AAResults *CalleeAAR = nullptr, bool InsertLifetime = true,
                     Function *ForwardVarArgsTo = nullptr);
 
-<<<<<<< HEAD
 #if INTEL_CUSTOMIZATION
 /// The Intel version computes the InlineReason indicating the principal
 /// reason the function was or was not inlined.
@@ -264,10 +263,7 @@
                     Function *ForwardVarArgsTo = nullptr);
 #endif // INTEL_CUSTOMIZATION
 
-/// \brief Clones a loop \p OrigLoop.  Returns the loop and the blocks in \p
-=======
 /// Clones a loop \p OrigLoop.  Returns the loop and the blocks in \p
->>>>>>> f384bc71
 /// Blocks.
 ///
 /// Updates LoopInfo and DominatorTree assuming the loop is dominated by block
