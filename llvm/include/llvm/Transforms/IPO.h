//===- llvm/Transforms/IPO.h - Interprocedural Transformations --*- C++ -*-===//
//
//                     The LLVM Compiler Infrastructure
//
// This file is distributed under the University of Illinois Open Source
// License. See LICENSE.TXT for details.
//
//===----------------------------------------------------------------------===//
//
// This header file defines prototypes for accessor functions that expose passes
// in the IPO transformations library.
//
//===----------------------------------------------------------------------===//

#ifndef LLVM_TRANSFORMS_IPO_H
#define LLVM_TRANSFORMS_IPO_H

#include <functional>
#include <vector>

namespace llvm {

struct InlineParams;
class StringRef;
class ModuleSummaryIndex;
class ModulePass;
class Pass;
class Function;
class BasicBlock;
class GlobalValue;

//===----------------------------------------------------------------------===//
//
// These functions removes symbols from functions and modules.  If OnlyDebugInfo
// is true, only debugging information is removed from the module.
//
ModulePass *createStripSymbolsPass(bool OnlyDebugInfo = false);

//===----------------------------------------------------------------------===//
//
// These functions strips symbols from functions and modules.
// Only debugging information is not stripped.
//
ModulePass *createStripNonDebugSymbolsPass();

/// This function returns a new pass that downgrades the debug info in the
/// module to line tables only.
ModulePass *createStripNonLineTableDebugInfoPass();

//===----------------------------------------------------------------------===//
//
// These pass removes llvm.dbg.declare intrinsics.
ModulePass *createStripDebugDeclarePass();

//===----------------------------------------------------------------------===//
//
// These pass removes unused symbols' debug info.
ModulePass *createStripDeadDebugInfoPass();

//===----------------------------------------------------------------------===//
/// createConstantMergePass - This function returns a new pass that merges
/// duplicate global constants together into a single constant that is shared.
/// This is useful because some passes (ie TraceValues) insert a lot of string
/// constants into the program, regardless of whether or not they duplicate an
/// existing string.
///
ModulePass *createConstantMergePass();

//===----------------------------------------------------------------------===//
/// createGlobalOptimizerPass - This function returns a new pass that optimizes
/// non-address taken internal globals.
///
ModulePass *createGlobalOptimizerPass();

//===----------------------------------------------------------------------===//
/// createGlobalDCEPass - This transform is designed to eliminate unreachable
/// internal globals (functions or global variables)
///
ModulePass *createGlobalDCEPass();

//===----------------------------------------------------------------------===//
/// This transform is designed to eliminate available external globals
/// (functions or global variables)
///
ModulePass *createEliminateAvailableExternallyPass();

//===----------------------------------------------------------------------===//
/// createGVExtractionPass - If deleteFn is true, this pass deletes
/// the specified global values. Otherwise, it deletes as much of the module as
/// possible, except for the global values specified.
///
ModulePass *createGVExtractionPass(std::vector<GlobalValue*>& GVs, bool
                                   deleteFn = false);

//===----------------------------------------------------------------------===//
/// This pass performs iterative function importing from other modules.
Pass *createFunctionImportPass(const ModuleSummaryIndex *Index = nullptr);

//===----------------------------------------------------------------------===//
/// createFunctionInliningPass - Return a new pass object that uses a heuristic
/// to inline direct function calls to small functions.
///
/// The Threshold can be passed directly, or asked to be computed from the
/// given optimization and size optimization arguments.
///
/// The -inline-threshold command line option takes precedence over the
/// threshold given here.
Pass *createFunctionInliningPass();
Pass *createFunctionInliningPass(int Threshold);
Pass *createFunctionInliningPass(unsigned OptLevel, unsigned SizeOptLevel);
Pass *createFunctionInliningPass(InlineParams &Params);

//===----------------------------------------------------------------------===//
/// createPruneEHPass - Return a new pass object which transforms invoke
/// instructions into calls, if the callee can _not_ unwind the stack.
///
Pass *createPruneEHPass();

//===----------------------------------------------------------------------===//
/// createInternalizePass - This pass loops over all of the functions in the
/// input module, internalizing all globals (functions and variables) it can.
////
/// Before internalizing a symbol, the callback \p MustPreserveGV is invoked and
/// gives to the client the ability to prevent internalizing specific symbols.
///
/// The symbol in DSOList are internalized if it is safe to drop them from
/// the symbol table.
///
/// Note that commandline options that are used with the above function are not
/// used now!
ModulePass *
createInternalizePass(std::function<bool(const GlobalValue &)> MustPreserveGV);

/// createInternalizePass - Same as above, but with an empty exportList.
ModulePass *createInternalizePass();

//===----------------------------------------------------------------------===//
/// createDeadArgEliminationPass - This pass removes arguments from functions
/// which are not used by the body of the function.
///
ModulePass *createDeadArgEliminationPass();

/// DeadArgHacking pass - Same as DAE, but delete arguments of external
/// functions as well.  This is definitely not safe, and should only be used by
/// bugpoint.
ModulePass *createDeadArgHackingPass();

//===----------------------------------------------------------------------===//
/// createArgumentPromotionPass - This pass promotes "by reference" arguments to
/// be passed by value if the number of elements passed is smaller or
/// equal to maxElements (maxElements == 0 means always promote).
///
Pass *createArgumentPromotionPass(unsigned maxElements = 3);

//===----------------------------------------------------------------------===//
/// createIPConstantPropagationPass - This pass propagates constants from call
/// sites into the bodies of functions.
///
ModulePass *createIPConstantPropagationPass();

//===----------------------------------------------------------------------===//
/// createIPSCCPPass - This pass propagates constants from call sites into the
/// bodies of functions, and keeps track of whether basic blocks are executable
/// in the process.
///
ModulePass *createIPSCCPPass();

//===----------------------------------------------------------------------===//
//
/// createLoopExtractorPass - This pass extracts all natural loops from the
/// program into a function if it can.
///
Pass *createLoopExtractorPass();

/// createSingleLoopExtractorPass - This pass extracts one natural loop from the
/// program into a function if it can.  This is used by bugpoint.
///
Pass *createSingleLoopExtractorPass();

/// createBlockExtractorPass - This pass extracts all blocks (except those
/// specified in the argument list) from the functions in the module.
///
ModulePass *createBlockExtractorPass();

/// createStripDeadPrototypesPass - This pass removes any function declarations
/// (prototypes) that are not used.
ModulePass *createStripDeadPrototypesPass();

//===----------------------------------------------------------------------===//
/// createReversePostOrderFunctionAttrsPass - This pass walks SCCs of the call
/// graph in RPO to deduce and propagate function attributes. Currently it
/// only handles synthesizing norecurse attributes.
///
Pass *createReversePostOrderFunctionAttrsPass();

//===----------------------------------------------------------------------===//
/// createMergeFunctionsPass - This pass discovers identical functions and
/// collapses them.
///
ModulePass *createMergeFunctionsPass();

//===----------------------------------------------------------------------===//
/// createPartialInliningPass - This pass inlines parts of functions.
///
ModulePass *createPartialInliningPass();

//===----------------------------------------------------------------------===//
// createMetaRenamerPass - Rename everything with metasyntatic names.
//
ModulePass *createMetaRenamerPass();

//===----------------------------------------------------------------------===//
/// createBarrierNoopPass - This pass is purely a module pass barrier in a pass
/// manager.
ModulePass *createBarrierNoopPass();

/// \brief This pass lowers type metadata and the llvm.type.test intrinsic to
/// bitsets.
ModulePass *createLowerTypeTestsPass();

/// \brief This pass export CFI checks for use by external modules.
ModulePass *createCrossDSOCFIPass();

/// \brief This pass implements whole-program devirtualization using type
/// metadata.
ModulePass *createWholeProgramDevirtPass();

<<<<<<< HEAD
#if INTEL_CUSTOMIZATION
/// \brief This pass implements IP Cloning
ModulePass *createIPCloningLegacyPass(bool AfterInl = false);
#endif // INTEL_CUSTOMIZATION
=======
/// This pass splits globals into pieces for the benefit of whole-program
/// devirtualization and control-flow integrity.
ModulePass *createGlobalSplitPass();
>>>>>>> 47e577eb

//===----------------------------------------------------------------------===//
// SampleProfilePass - Loads sample profile data from disk and generates
// IR metadata to reflect the profile.
ModulePass *createSampleProfileLoaderPass();
ModulePass *createSampleProfileLoaderPass(StringRef Name);

} // End llvm namespace

#endif<|MERGE_RESOLUTION|>--- conflicted
+++ resolved
@@ -225,16 +225,14 @@
 /// metadata.
 ModulePass *createWholeProgramDevirtPass();
 
-<<<<<<< HEAD
+/// This pass splits globals into pieces for the benefit of whole-program
+/// devirtualization and control-flow integrity.
+ModulePass *createGlobalSplitPass();
+
 #if INTEL_CUSTOMIZATION
 /// \brief This pass implements IP Cloning
 ModulePass *createIPCloningLegacyPass(bool AfterInl = false);
 #endif // INTEL_CUSTOMIZATION
-=======
-/// This pass splits globals into pieces for the benefit of whole-program
-/// devirtualization and control-flow integrity.
-ModulePass *createGlobalSplitPass();
->>>>>>> 47e577eb
 
 //===----------------------------------------------------------------------===//
 // SampleProfilePass - Loads sample profile data from disk and generates
