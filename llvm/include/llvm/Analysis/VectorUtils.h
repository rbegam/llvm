//===- llvm/Analysis/VectorUtils.h - Vector utilities -----------*- C++ -*-===//
//
// Part of the LLVM Project, under the Apache License v2.0 with LLVM Exceptions.
// See https://llvm.org/LICENSE.txt for license information.
// SPDX-License-Identifier: Apache-2.0 WITH LLVM-exception
//
//===----------------------------------------------------------------------===//
//
// This file defines some vectorizer utilities.
//
//===----------------------------------------------------------------------===//

#ifndef LLVM_ANALYSIS_VECTORUTILS_H
#define LLVM_ANALYSIS_VECTORUTILS_H

#include "llvm/ADT/MapVector.h"
#include "llvm/Analysis/LoopAccessAnalysis.h"
#include "llvm/Analysis/TargetLibraryInfo.h"
#include "llvm/Analysis/Intel_VectorVariant.h" // INTEL
#include "llvm/IR/IRBuilder.h"
#include "llvm/Support/CheckedArithmetic.h"

namespace llvm {

template <typename T> class ArrayRef;
class DemandedBits;
class GetElementPtrInst;
template <typename InstTy> class InterleaveGroup;
class Loop;
class ScalarEvolution;
class TargetTransformInfo;
class Type;
class Value;
class SCEV; // INTEL
class Attribute; // INTEL

namespace Intrinsic {
enum ID : unsigned;
}

/// Identify if the intrinsic is trivially vectorizable.
/// This method returns true if the intrinsic's argument types are all scalars
/// for the scalar form of the intrinsic and all vectors (or scalars handled by
/// hasVectorInstrinsicScalarOpd) for the vector form of the intrinsic.
bool isTriviallyVectorizable(Intrinsic::ID ID);

/// Identifies if the vector form of the intrinsic has a scalar operand.
bool hasVectorInstrinsicScalarOpd(Intrinsic::ID ID, unsigned ScalarOpdIdx);

/// Returns intrinsic ID for call.
/// For the input call instruction it finds mapping intrinsic and returns
/// its intrinsic ID, in case it does not found it return not_intrinsic.
Intrinsic::ID getVectorIntrinsicIDForCall(const CallInst *CI,
                                          const TargetLibraryInfo *TLI);

/// Find the operand of the GEP that should be checked for consecutive
/// stores. This ignores trailing indices that have no effect on the final
/// pointer.
unsigned getGEPInductionOperand(const GetElementPtrInst *Gep);

/// If the argument is a GEP, then returns the operand identified by
/// getGEPInductionOperand. However, if there is some other non-loop-invariant
/// operand, it returns that instead.
Value *stripGetElementPtr(Value *Ptr, ScalarEvolution *SE, Loop *Lp);

/// If a value has only one user that is a CastInst, return it.
Value *getUniqueCastUse(Value *Ptr, Loop *Lp, Type *Ty);

/// Get the stride of a pointer access in a loop. Looks for symbolic
/// strides "a[i*stride]". Returns the symbolic stride, or null otherwise.
Value *getStrideFromPointer(Value *Ptr, ScalarEvolution *SE, Loop *Lp);

/// Given a vector and an element number, see if the scalar value is
/// already around as a register, for example if it were inserted then extracted
/// from the vector.
Value *findScalarElement(Value *V, unsigned EltNo);

/// Get splat value if the input is a splat vector or return nullptr.
/// The value may be extracted from a splat constants vector or from
/// a sequence of instructions that broadcast a single value into a vector.
const Value *getSplatValue(const Value *V);

<<<<<<< HEAD
#if INTEL_CUSTOMIZATION
=======
/// Return true if the input value is known to be a vector with all identical
/// elements (potentially including undefined elements).
/// This may be more powerful than the related getSplatValue() because it is
/// not limited by finding a scalar source value to a splatted vector.
bool isSplatValue(const Value *V, unsigned Depth = 0);

>>>>>>> b617b080
/// Compute a map of integer instructions to their minimum legal type
/// size.
///
/// C semantics force sub-int-sized values (e.g. i8, i16) to be promoted to int
/// type (e.g. i32) whenever arithmetic is performed on them.
///
/// For targets with native i8 or i16 operations, usually InstCombine can shrink
/// the arithmetic type down again. However InstCombine refuses to create
/// illegal types, so for targets without i8 or i16 registers, the lengthening
/// and shrinking remains.
///
/// Most SIMD ISAs (e.g. NEON) however support vectors of i8 or i16 even when
/// their scalar equivalents do not, so during vectorization it is important to
/// remove these lengthens and truncates when deciding the profitability of
/// vectorization.
///
/// This function analyzes the given range of instructions and determines the
/// minimum type size each can be converted to. It attempts to remove or
/// minimize type size changes across each def-use chain, so for example in the
/// following code:
///
///   %1 = load i8, i8*
///   %2 = add i8 %1, 2
///   %3 = load i16, i16*
///   %4 = zext i8 %2 to i32
///   %5 = zext i16 %3 to i32
///   %6 = add i32 %4, %5
///   %7 = trunc i32 %6 to i16
///
/// Instruction %6 must be done at least in i16, so computeMinimumValueSizes
/// will return: {%1: 16, %2: 16, %3: 16, %4: 16, %5: 16, %6: 16, %7: 16}.
///
/// If the optional TargetTransformInfo is provided, this function tries harder
/// to do less work by only looking at illegal types.
MapVector<Instruction*, uint64_t>
computeMinimumValueSizes(ArrayRef<BasicBlock*> Blocks,
                         DemandedBits &DB,
                         const TargetTransformInfo *TTI=nullptr);

/// \brief This function marks the CallInst VecCall with the appropriate stride
/// information determined by getExprStride(), which is used later in LLVM IR
/// generation for loads/stores. Initial use of this information is used during
/// SVML translation for sincos vectorization, but could be applicable to any
/// situation where we need to analyze memory references.
void analyzeCallArgMemoryReferences(CallInst *CI, CallInst *VecCall,
                                    const TargetLibraryInfo *TLI,
                                    ScalarEvolution *SE, Loop *OrigLoop);

/// @brief Contains the names of the declared vector function variants
typedef std::vector<std::string> DeclaredVariants;

/// @brief Contains a mapping of a function to its vector function variants
typedef std::map<Function*, DeclaredVariants> FunctionVariants;

/// @brief Get all function attributes that specify a vector variant
/// @param F Function to inspect
/// @return A vector of all matching attributes
std::vector<Attribute> getVectorVariantAttributes(Function& F);

/// \brief Determine the characteristic type of the vector function as
/// specified according to the vector function ABI.
Type* calcCharacteristicType(Function& F, VectorVariant& Variant);

/// \brief Get all functions marked for vectorization in module and their
/// list of variants.
void getFunctionsToVectorize(
  Module &M, std::map<Function*, std::vector<StringRef> > &FuncVars);

/// \brief Widens the function call \p Call using a vector length of \p VL and
/// inserts the appropriate function declaration if not already created. This
/// function will insert functions for library calls, intrinsics, and simd
/// functions.
Function *getOrInsertVectorFunction(const CallInst *Call, unsigned VL,
                                    ArrayRef<Type *> ArgTys,
                                    TargetLibraryInfo *TLI, Intrinsic::ID ID,
                                    VectorVariant *VecVariant, bool Masked);

/// \brief Return true if \p FnName is an OpenCL SinCos function
bool isOpenCLSinCos(StringRef FcnName);

/// \brief Return true if \p FnName is an OpenCL read channel function
bool isOpenCLReadChannel(StringRef FnName);

/// \brief Return true if \p FnName is an OpenCL write channel function
bool isOpenCLWriteChannel(StringRef FnName);

/// \brief Return true if the argument at \p Idx is the read destination for
/// an OpenCL read channel call.
bool isOpenCLReadChannelDest(StringRef FnName, unsigned Idx);

/// \brief Return true if the argument at \p Idx is the write source for an
/// OpenCL write channel call.
bool isOpenCLWriteChannelSrc(StringRef FnName, unsigned Idx);

/// \brief Returns the alloca associated with an OpenCL read/write channel call.
Value* getOpenCLReadWriteChannelAlloc(const CallInst *Call);

/// \brief Returns a string representation of Type \p Ty.
std::string typeToString(Type *Ty);

/// \brief Returns true if \p VFnName is a SVML vector function for a given
/// vectorizable scalar function \p FnName.
bool isSVMLFunction(TargetLibraryInfo *TLI, StringRef FnName,
                    StringRef VFnName);

/// \brief A helper function that returns value after skipping 'bitcast' and
/// 'addrspacecast' on pointers.
template <typename CastInstTy> Value *getPtrThruCast(Value *Ptr);
#endif // INTEL_CUSTOMIZATION

/// Compute the union of two access-group lists.
///
/// If the list contains just one access group, it is returned directly. If the
/// list is empty, returns nullptr.
MDNode *uniteAccessGroups(MDNode *AccGroups1, MDNode *AccGroups2);

/// Compute the access-group list of access groups that @p Inst1 and @p Inst2
/// are both in. If either instruction does not access memory at all, it is
/// considered to be in every list.
///
/// If the list contains just one access group, it is returned directly. If the
/// list is empty, returns nullptr.
MDNode *intersectAccessGroups(const Instruction *Inst1,
                              const Instruction *Inst2);

/// Specifically, let Kinds = [MD_tbaa, MD_alias_scope, MD_noalias, MD_fpmath,
/// MD_nontemporal, MD_access_group].
/// For K in Kinds, we get the MDNode for K from each of the
/// elements of VL, compute their "intersection" (i.e., the most generic
/// metadata value that covers all of the individual values), and set I's
/// metadata for M equal to the intersection value.
///
/// This function always sets a (possibly null) value for each K in Kinds.
Instruction *propagateMetadata(Instruction *I, ArrayRef<Value *> VL);

/// Create a mask that filters the members of an interleave group where there
/// are gaps.
///
/// For example, the mask for \p Group with interleave-factor 3
/// and \p VF 4, that has only its first member present is:
///
///   <1,0,0,1,0,0,1,0,0,1,0,0>
///
/// Note: The result is a mask of 0's and 1's, as opposed to the other
/// create[*]Mask() utilities which create a shuffle mask (mask that
/// consists of indices).
Constant *createBitMaskForGaps(IRBuilder<> &Builder, unsigned VF,
                               const InterleaveGroup<Instruction> &Group);

/// Create a mask with replicated elements.
///
/// This function creates a shuffle mask for replicating each of the \p VF
/// elements in a vector \p ReplicationFactor times. It can be used to
/// transform a mask of \p VF elements into a mask of
/// \p VF * \p ReplicationFactor elements used by a predicated
/// interleaved-group of loads/stores whose Interleaved-factor ==
/// \p ReplicationFactor.
///
/// For example, the mask for \p ReplicationFactor=3 and \p VF=4 is:
///
///   <0,0,0,1,1,1,2,2,2,3,3,3>
Constant *createReplicatedMask(IRBuilder<> &Builder, unsigned ReplicationFactor,
                               unsigned VF);

/// Create an interleave shuffle mask.
///
/// This function creates a shuffle mask for interleaving \p NumVecs vectors of
/// vectorization factor \p VF into a single wide vector. The mask is of the
/// form:
///
///   <0, VF, VF * 2, ..., VF * (NumVecs - 1), 1, VF + 1, VF * 2 + 1, ...>
///
/// For example, the mask for VF = 4 and NumVecs = 2 is:
///
///   <0, 4, 1, 5, 2, 6, 3, 7>.
Constant *createInterleaveMask(IRBuilder<> &Builder, unsigned VF,
                               unsigned NumVecs);

/// Create a stride shuffle mask.
///
/// This function creates a shuffle mask whose elements begin at \p Start and
/// are incremented by \p Stride. The mask can be used to deinterleave an
/// interleaved vector into separate vectors of vectorization factor \p VF. The
/// mask is of the form:
///
///   <Start, Start + Stride, ..., Start + Stride * (VF - 1)>
///
/// For example, the mask for Start = 0, Stride = 2, and VF = 4 is:
///
///   <0, 2, 4, 6>
Constant *createStrideMask(IRBuilder<> &Builder, unsigned Start,
                           unsigned Stride, unsigned VF);

/// Create a sequential shuffle mask.
///
/// This function creates shuffle mask whose elements are sequential and begin
/// at \p Start.  The mask contains \p NumInts integers and is padded with \p
/// NumUndefs undef values. The mask is of the form:
///
///   <Start, Start + 1, ... Start + NumInts - 1, undef_1, ... undef_NumUndefs>
///
/// For example, the mask for Start = 0, NumInsts = 4, and NumUndefs = 4 is:
///
///   <0, 1, 2, 3, undef, undef, undef, undef>
Constant *createSequentialMask(IRBuilder<> &Builder, unsigned Start,
                               unsigned NumInts, unsigned NumUndefs);

/// Concatenate a list of vectors.
///
/// This function generates code that concatenate the vectors in \p Vecs into a
/// single large vector. The number of vectors should be greater than one, and
/// their element types should be the same. The number of elements in the
/// vectors should also be the same; however, if the last vector has fewer
/// elements, it will be padded with undefs.
Value *concatenateVectors(IRBuilder<> &Builder, ArrayRef<Value *> Vecs);

/// Given a mask vector of the form <Y x i1>, Return true if all of the
/// elements of this predicate mask are false or undef.  That is, return true
/// if all lanes can be assumed inactive. 
bool maskIsAllZeroOrUndef(Value *Mask);

/// Given a mask vector of the form <Y x i1>, Return true if all of the
/// elements of this predicate mask are true or undef.  That is, return true
/// if all lanes can be assumed active. 
bool maskIsAllOneOrUndef(Value *Mask);

/// Given a mask vector of the form <Y x i1>, return an APInt (of bitwidth Y)
/// for each lane which may be active.
APInt possiblyDemandedEltsInMask(Value *Mask);
  
/// The group of interleaved loads/stores sharing the same stride and
/// close to each other.
///
/// Each member in this group has an index starting from 0, and the largest
/// index should be less than interleaved factor, which is equal to the absolute
/// value of the access's stride.
///
/// E.g. An interleaved load group of factor 4:
///        for (unsigned i = 0; i < 1024; i+=4) {
///          a = A[i];                           // Member of index 0
///          b = A[i+1];                         // Member of index 1
///          d = A[i+3];                         // Member of index 3
///          ...
///        }
///
///      An interleaved store group of factor 4:
///        for (unsigned i = 0; i < 1024; i+=4) {
///          ...
///          A[i]   = a;                         // Member of index 0
///          A[i+1] = b;                         // Member of index 1
///          A[i+2] = c;                         // Member of index 2
///          A[i+3] = d;                         // Member of index 3
///        }
///
/// Note: the interleaved load group could have gaps (missing members), but
/// the interleaved store group doesn't allow gaps.
template <typename InstTy> class InterleaveGroup {
public:
  InterleaveGroup(uint32_t Factor, bool Reverse, uint32_t Align)
      : Factor(Factor), Reverse(Reverse), Align(Align), InsertPos(nullptr) {}

  InterleaveGroup(InstTy *Instr, int32_t Stride, uint32_t Align)
      : Align(Align), InsertPos(Instr) {
    assert(Align && "The alignment should be non-zero");

    Factor = std::abs(Stride);
    assert(Factor > 1 && "Invalid interleave factor");

    Reverse = Stride < 0;
    Members[0] = Instr;
  }

  bool isReverse() const { return Reverse; }
  uint32_t getFactor() const { return Factor; }
  uint32_t getAlignment() const { return Align; }
  uint32_t getNumMembers() const { return Members.size(); }

  /// Try to insert a new member \p Instr with index \p Index and
  /// alignment \p NewAlign. The index is related to the leader and it could be
  /// negative if it is the new leader.
  ///
  /// \returns false if the instruction doesn't belong to the group.
  bool insertMember(InstTy *Instr, int32_t Index, uint32_t NewAlign) {
    assert(NewAlign && "The new member's alignment should be non-zero");

    // Make sure the key fits in an int32_t.
    Optional<int32_t> MaybeKey = checkedAdd(Index, SmallestKey);
    if (!MaybeKey)
      return false;
    int32_t Key = *MaybeKey;

    // Skip if there is already a member with the same index.
    if (Members.find(Key) != Members.end())
      return false;

    if (Key > LargestKey) {
      // The largest index is always less than the interleave factor.
      if (Index >= static_cast<int32_t>(Factor))
        return false;

      LargestKey = Key;
    } else if (Key < SmallestKey) {

      // Make sure the largest index fits in an int32_t.
      Optional<int32_t> MaybeLargestIndex = checkedSub(LargestKey, Key);
      if (!MaybeLargestIndex)
        return false;

      // The largest index is always less than the interleave factor.
      if (*MaybeLargestIndex >= static_cast<int64_t>(Factor))
        return false;

      SmallestKey = Key;
    }

    // It's always safe to select the minimum alignment.
    Align = std::min(Align, NewAlign);
    Members[Key] = Instr;
    return true;
  }

  /// Get the member with the given index \p Index
  ///
  /// \returns nullptr if contains no such member.
  InstTy *getMember(uint32_t Index) const {
    int32_t Key = SmallestKey + Index;
    auto Member = Members.find(Key);
    if (Member == Members.end())
      return nullptr;

    return Member->second;
  }

  /// Get the index for the given member. Unlike the key in the member
  /// map, the index starts from 0.
  uint32_t getIndex(const InstTy *Instr) const {
    for (auto I : Members) {
      if (I.second == Instr)
        return I.first - SmallestKey;
    }

    llvm_unreachable("InterleaveGroup contains no such member");
  }

  InstTy *getInsertPos() const { return InsertPos; }
  void setInsertPos(InstTy *Inst) { InsertPos = Inst; }

  /// Add metadata (e.g. alias info) from the instructions in this group to \p
  /// NewInst.
  ///
  /// FIXME: this function currently does not add noalias metadata a'la
  /// addNewMedata.  To do that we need to compute the intersection of the
  /// noalias info from all members.
  void addMetadata(InstTy *NewInst) const;

  /// Returns true if this Group requires a scalar iteration to handle gaps.
  bool requiresScalarEpilogue() const {
    // If the last member of the Group exists, then a scalar epilog is not
    // needed for this group.
    if (getMember(getFactor() - 1))
      return false;

    // We have a group with gaps. It therefore cannot be a group of stores,
    // and it can't be a reversed access, because such groups get invalidated.
    assert(!getMember(0)->mayWriteToMemory() &&
           "Group should have been invalidated");
    assert(!isReverse() && "Group should have been invalidated");

    // This is a group of loads, with gaps, and without a last-member
    return true;
  }

private:
  uint32_t Factor; // Interleave Factor.
  bool Reverse;
  uint32_t Align;
  DenseMap<int32_t, InstTy *> Members;
  int32_t SmallestKey = 0;
  int32_t LargestKey = 0;

  // To avoid breaking dependences, vectorized instructions of an interleave
  // group should be inserted at either the first load or the last store in
  // program order.
  //
  // E.g. %even = load i32             // Insert Position
  //      %add = add i32 %even         // Use of %even
  //      %odd = load i32
  //
  //      store i32 %even
  //      %odd = add i32               // Def of %odd
  //      store i32 %odd               // Insert Position
  InstTy *InsertPos;
};

/// Drive the analysis of interleaved memory accesses in the loop.
///
/// Use this class to analyze interleaved accesses only when we can vectorize
/// a loop. Otherwise it's meaningless to do analysis as the vectorization
/// on interleaved accesses is unsafe.
///
/// The analysis collects interleave groups and records the relationships
/// between the member and the group in a map.
class InterleavedAccessInfo {
public:
  InterleavedAccessInfo(PredicatedScalarEvolution &PSE, Loop *L,
                        DominatorTree *DT, LoopInfo *LI,
                        const LoopAccessInfo *LAI)
      : PSE(PSE), TheLoop(L), DT(DT), LI(LI), LAI(LAI) {}

  ~InterleavedAccessInfo() { reset(); }

  /// Analyze the interleaved accesses and collect them in interleave
  /// groups. Substitute symbolic strides using \p Strides.
  /// Consider also predicated loads/stores in the analysis if
  /// \p EnableMaskedInterleavedGroup is true.
  void analyzeInterleaving(bool EnableMaskedInterleavedGroup);

  /// Invalidate groups, e.g., in case all blocks in loop will be predicated
  /// contrary to original assumption. Although we currently prevent group
  /// formation for predicated accesses, we may be able to relax this limitation
  /// in the future once we handle more complicated blocks.
  void reset() {
    SmallPtrSet<InterleaveGroup<Instruction> *, 4> DelSet;
    // Avoid releasing a pointer twice.
    for (auto &I : InterleaveGroupMap)
      DelSet.insert(I.second);
    for (auto *Ptr : DelSet)
      delete Ptr;
    InterleaveGroupMap.clear();
    RequiresScalarEpilogue = false;
  }


  /// Check if \p Instr belongs to any interleave group.
  bool isInterleaved(Instruction *Instr) const {
    return InterleaveGroupMap.find(Instr) != InterleaveGroupMap.end();
  }

  /// Get the interleave group that \p Instr belongs to.
  ///
  /// \returns nullptr if doesn't have such group.
  InterleaveGroup<Instruction> *
  getInterleaveGroup(const Instruction *Instr) const {
    if (InterleaveGroupMap.count(Instr))
      return InterleaveGroupMap.find(Instr)->second;
    return nullptr;
  }

  iterator_range<SmallPtrSetIterator<llvm::InterleaveGroup<Instruction> *>>
  getInterleaveGroups() {
    return make_range(InterleaveGroups.begin(), InterleaveGroups.end());
  }

  /// Returns true if an interleaved group that may access memory
  /// out-of-bounds requires a scalar epilogue iteration for correctness.
  bool requiresScalarEpilogue() const { return RequiresScalarEpilogue; }

  /// Invalidate groups that require a scalar epilogue (due to gaps). This can
  /// happen when optimizing for size forbids a scalar epilogue, and the gap
  /// cannot be filtered by masking the load/store.
  void invalidateGroupsRequiringScalarEpilogue();

private:
  /// A wrapper around ScalarEvolution, used to add runtime SCEV checks.
  /// Simplifies SCEV expressions in the context of existing SCEV assumptions.
  /// The interleaved access analysis can also add new predicates (for example
  /// by versioning strides of pointers).
  PredicatedScalarEvolution &PSE;

  Loop *TheLoop;
  DominatorTree *DT;
  LoopInfo *LI;
  const LoopAccessInfo *LAI;

  /// True if the loop may contain non-reversed interleaved groups with
  /// out-of-bounds accesses. We ensure we don't speculatively access memory
  /// out-of-bounds by executing at least one scalar epilogue iteration.
  bool RequiresScalarEpilogue = false;

  /// Holds the relationships between the members and the interleave group.
  DenseMap<Instruction *, InterleaveGroup<Instruction> *> InterleaveGroupMap;

  SmallPtrSet<InterleaveGroup<Instruction> *, 4> InterleaveGroups;

  /// Holds dependences among the memory accesses in the loop. It maps a source
  /// access to a set of dependent sink accesses.
  DenseMap<Instruction *, SmallPtrSet<Instruction *, 2>> Dependences;

  /// The descriptor for a strided memory access.
  struct StrideDescriptor {
    StrideDescriptor() = default;
    StrideDescriptor(int64_t Stride, const SCEV *Scev, uint64_t Size,
                     unsigned Align)
        : Stride(Stride), Scev(Scev), Size(Size), Align(Align) {}

    // The access's stride. It is negative for a reverse access.
    int64_t Stride = 0;

    // The scalar expression of this access.
    const SCEV *Scev = nullptr;

    // The size of the memory object.
    uint64_t Size = 0;

    // The alignment of this access.
    unsigned Align = 0;
  };

  /// A type for holding instructions and their stride descriptors.
  using StrideEntry = std::pair<Instruction *, StrideDescriptor>;

  /// Create a new interleave group with the given instruction \p Instr,
  /// stride \p Stride and alignment \p Align.
  ///
  /// \returns the newly created interleave group.
  InterleaveGroup<Instruction> *
  createInterleaveGroup(Instruction *Instr, int Stride, unsigned Align) {
    assert(!InterleaveGroupMap.count(Instr) &&
           "Already in an interleaved access group");
    InterleaveGroupMap[Instr] =
        new InterleaveGroup<Instruction>(Instr, Stride, Align);
    InterleaveGroups.insert(InterleaveGroupMap[Instr]);
    return InterleaveGroupMap[Instr];
  }

  /// Release the group and remove all the relationships.
  void releaseGroup(InterleaveGroup<Instruction> *Group) {
    for (unsigned i = 0; i < Group->getFactor(); i++)
      if (Instruction *Member = Group->getMember(i))
        InterleaveGroupMap.erase(Member);

    InterleaveGroups.erase(Group);
    delete Group;
  }

  /// Collect all the accesses with a constant stride in program order.
  void collectConstStrideAccesses(
      MapVector<Instruction *, StrideDescriptor> &AccessStrideInfo,
      const ValueToValueMap &Strides);

  /// Returns true if \p Stride is allowed in an interleaved group.
  static bool isStrided(int Stride);

  /// Returns true if \p BB is a predicated block.
  bool isPredicated(BasicBlock *BB) const {
    return LoopAccessInfo::blockNeedsPredication(BB, TheLoop, DT);
  }

  /// Returns true if LoopAccessInfo can be used for dependence queries.
  bool areDependencesValid() const {
    return LAI && LAI->getDepChecker().getDependences();
  }

  /// Returns true if memory accesses \p A and \p B can be reordered, if
  /// necessary, when constructing interleaved groups.
  ///
  /// \p A must precede \p B in program order. We return false if reordering is
  /// not necessary or is prevented because \p A and \p B may be dependent.
  bool canReorderMemAccessesForInterleavedGroups(StrideEntry *A,
                                                 StrideEntry *B) const {
    // Code motion for interleaved accesses can potentially hoist strided loads
    // and sink strided stores. The code below checks the legality of the
    // following two conditions:
    //
    // 1. Potentially moving a strided load (B) before any store (A) that
    //    precedes B, or
    //
    // 2. Potentially moving a strided store (A) after any load or store (B)
    //    that A precedes.
    //
    // It's legal to reorder A and B if we know there isn't a dependence from A
    // to B. Note that this determination is conservative since some
    // dependences could potentially be reordered safely.

    // A is potentially the source of a dependence.
    auto *Src = A->first;
    auto SrcDes = A->second;

    // B is potentially the sink of a dependence.
    auto *Sink = B->first;
    auto SinkDes = B->second;

    // Code motion for interleaved accesses can't violate WAR dependences.
    // Thus, reordering is legal if the source isn't a write.
    if (!Src->mayWriteToMemory())
      return true;

    // At least one of the accesses must be strided.
    if (!isStrided(SrcDes.Stride) && !isStrided(SinkDes.Stride))
      return true;

    // If dependence information is not available from LoopAccessInfo,
    // conservatively assume the instructions can't be reordered.
    if (!areDependencesValid())
      return false;

    // If we know there is a dependence from source to sink, assume the
    // instructions can't be reordered. Otherwise, reordering is legal.
    return Dependences.find(Src) == Dependences.end() ||
           !Dependences.lookup(Src).count(Sink);
  }

  /// Collect the dependences from LoopAccessInfo.
  ///
  /// We process the dependences once during the interleaved access analysis to
  /// enable constant-time dependence queries.
  void collectDependences() {
    if (!areDependencesValid())
      return;
    auto *Deps = LAI->getDepChecker().getDependences();
    for (auto Dep : *Deps)
      Dependences[Dep.getSource(*LAI)].insert(Dep.getDestination(*LAI));
  }
};

} // llvm namespace

#endif<|MERGE_RESOLUTION|>--- conflicted
+++ resolved
@@ -80,16 +80,13 @@
 /// a sequence of instructions that broadcast a single value into a vector.
 const Value *getSplatValue(const Value *V);
 
-<<<<<<< HEAD
-#if INTEL_CUSTOMIZATION
-=======
 /// Return true if the input value is known to be a vector with all identical
 /// elements (potentially including undefined elements).
 /// This may be more powerful than the related getSplatValue() because it is
 /// not limited by finding a scalar source value to a splatted vector.
 bool isSplatValue(const Value *V, unsigned Depth = 0);
 
->>>>>>> b617b080
+#if INTEL_CUSTOMIZATION
 /// Compute a map of integer instructions to their minimum legal type
 /// size.
 ///
