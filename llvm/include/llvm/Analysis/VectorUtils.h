--- conflicted
+++ resolved
@@ -79,12 +79,8 @@
 /// a sequence of instructions that broadcast a single value into a vector.
 const Value *getSplatValue(const Value *V);
 
-<<<<<<< HEAD
 #if INTEL_CUSTOMIZATION
-/// \brief Compute a map of integer instructions to their minimum legal type
-=======
 /// Compute a map of integer instructions to their minimum legal type
->>>>>>> f384bc71
 /// size.
 ///
 /// C semantics force sub-int-sized values (e.g. i8, i16) to be promoted to int
