//===-- TargetLibraryInfo.def - Library information -------------*- C++ -*-===//
//
// Part of the LLVM Project, under the Apache License v2.0 with LLVM Exceptions.
// See https://llvm.org/LICENSE.txt for license information.
// SPDX-License-Identifier: Apache-2.0 WITH LLVM-exception
//
//===----------------------------------------------------------------------===//

// This .def file will either fill in the enum definition or fill in the
// string representation array definition for TargetLibraryInfo.
// Which is defined depends on whether TLI_DEFINE_ENUM is defined or
// TLI_DEFINE_STRING is defined. Only one should be defined at a time.

#if !(defined(TLI_DEFINE_ENUM) || defined(TLI_DEFINE_STRING))
#error "Must define TLI_DEFINE_ENUM or TLI_DEFINE_STRING for TLI .def."
#elif defined(TLI_DEFINE_ENUM) && defined(TLI_DEFINE_STRING)
#error "Can only define one of TLI_DEFINE_ENUM or TLI_DEFINE_STRING at a time."
#else
// One of TLI_DEFINE_ENUM/STRING are defined.

#if defined(TLI_DEFINE_ENUM)
#define TLI_DEFINE_ENUM_INTERNAL(enum_variant) LibFunc_##enum_variant,
#define TLI_DEFINE_STRING_INTERNAL(string_repr)
#else
#define TLI_DEFINE_ENUM_INTERNAL(enum_variant)
#define TLI_DEFINE_STRING_INTERNAL(string_repr) string_repr,
#endif

#if INTEL_CUSTOMIZATION
/// "public: __cdecl std::_Lockit::_Lockit(int) __ptr64;
TLI_DEFINE_ENUM_INTERNAL(msvc_std_lockit)
TLI_DEFINE_STRING_INTERNAL("??0_Lockit@std@@QEAA@H@Z")
/// __cdecl std::_Yarn<char>::~_Yarn<char>(void) __ptr64
TLI_DEFINE_ENUM_INTERNAL(msvc_std_yarn_dtor)
TLI_DEFINE_STRING_INTERNAL("??1?$_Yarn@D@std@@QEAA@XZ")
/// __cdecl std::_Lockit::~_Lockit(void) __ptr64
TLI_DEFINE_ENUM_INTERNAL(msvc_std_lockit_dtor)
TLI_DEFINE_STRING_INTERNAL("??1_Lockit@std@@QEAA@XZ")
#endif
/// void *new(unsigned int);
TLI_DEFINE_ENUM_INTERNAL(msvc_new_int)
TLI_DEFINE_STRING_INTERNAL("??2@YAPAXI@Z")

/// void *new(unsigned int, nothrow);
TLI_DEFINE_ENUM_INTERNAL(msvc_new_int_nothrow)
TLI_DEFINE_STRING_INTERNAL("??2@YAPAXIABUnothrow_t@std@@@Z")

/// void *new(unsigned long long);
TLI_DEFINE_ENUM_INTERNAL(msvc_new_longlong)
TLI_DEFINE_STRING_INTERNAL("??2@YAPEAX_K@Z")

/// void *new(unsigned long long, nothrow);
TLI_DEFINE_ENUM_INTERNAL(msvc_new_longlong_nothrow)
TLI_DEFINE_STRING_INTERNAL("??2@YAPEAX_KAEBUnothrow_t@std@@@Z")

/// void operator delete(void*);
TLI_DEFINE_ENUM_INTERNAL(msvc_delete_ptr32)
TLI_DEFINE_STRING_INTERNAL("??3@YAXPAX@Z")

/// void operator delete(void*, nothrow);
TLI_DEFINE_ENUM_INTERNAL(msvc_delete_ptr32_nothrow)
TLI_DEFINE_STRING_INTERNAL("??3@YAXPAXABUnothrow_t@std@@@Z")

/// void operator delete(void*, unsigned int);
TLI_DEFINE_ENUM_INTERNAL(msvc_delete_ptr32_int)
TLI_DEFINE_STRING_INTERNAL("??3@YAXPAXI@Z")

/// void operator delete(void*);
TLI_DEFINE_ENUM_INTERNAL(msvc_delete_ptr64)
TLI_DEFINE_STRING_INTERNAL("??3@YAXPEAX@Z")

/// void operator delete(void*, nothrow);
TLI_DEFINE_ENUM_INTERNAL(msvc_delete_ptr64_nothrow)
TLI_DEFINE_STRING_INTERNAL("??3@YAXPEAXAEBUnothrow_t@std@@@Z")

/// void operator delete(void*, unsigned long long);
TLI_DEFINE_ENUM_INTERNAL(msvc_delete_ptr64_longlong)
TLI_DEFINE_STRING_INTERNAL("??3@YAXPEAX_K@Z")

/// void *new[](unsigned int);
TLI_DEFINE_ENUM_INTERNAL(msvc_new_array_int)
TLI_DEFINE_STRING_INTERNAL("??_U@YAPAXI@Z")

/// void *new[](unsigned int, nothrow);
TLI_DEFINE_ENUM_INTERNAL(msvc_new_array_int_nothrow)
TLI_DEFINE_STRING_INTERNAL("??_U@YAPAXIABUnothrow_t@std@@@Z")

/// void *new[](unsigned long long);
TLI_DEFINE_ENUM_INTERNAL(msvc_new_array_longlong)
TLI_DEFINE_STRING_INTERNAL("??_U@YAPEAX_K@Z")

/// void *new[](unsigned long long, nothrow);
TLI_DEFINE_ENUM_INTERNAL(msvc_new_array_longlong_nothrow)
TLI_DEFINE_STRING_INTERNAL("??_U@YAPEAX_KAEBUnothrow_t@std@@@Z")

/// void operator delete[](void*);
TLI_DEFINE_ENUM_INTERNAL(msvc_delete_array_ptr32)
TLI_DEFINE_STRING_INTERNAL("??_V@YAXPAX@Z")

/// void operator delete[](void*, nothrow);
TLI_DEFINE_ENUM_INTERNAL(msvc_delete_array_ptr32_nothrow)
TLI_DEFINE_STRING_INTERNAL("??_V@YAXPAXABUnothrow_t@std@@@Z")

/// void operator delete[](void*, unsigned int);
TLI_DEFINE_ENUM_INTERNAL(msvc_delete_array_ptr32_int)
TLI_DEFINE_STRING_INTERNAL("??_V@YAXPAXI@Z")

/// void operator delete[](void*);
TLI_DEFINE_ENUM_INTERNAL(msvc_delete_array_ptr64)
TLI_DEFINE_STRING_INTERNAL("??_V@YAXPEAX@Z")

/// void operator delete[](void*, nothrow);
TLI_DEFINE_ENUM_INTERNAL(msvc_delete_array_ptr64_nothrow)
TLI_DEFINE_STRING_INTERNAL("??_V@YAXPEAXAEBUnothrow_t@std@@@Z")

/// void operator delete[](void*, unsigned long long);
TLI_DEFINE_ENUM_INTERNAL(msvc_delete_array_ptr64_longlong)
TLI_DEFINE_STRING_INTERNAL("??_V@YAXPEAX_K@Z")

#if INTEL_CUSTOMIZATION
/// void __cdecl std::_Facet_Register(class std::_Facet_base * __ptr64)
TLI_DEFINE_ENUM_INTERNAL(msvc_std_facet_register)
TLI_DEFINE_STRING_INTERNAL("?_Facet_Register@std@@YAXPEAV_Facet_base@1@@Z")
/// static class std::locale::_Locimp * __ptr64 __cdecl std::locale::_Getgloballocale(void)
TLI_DEFINE_ENUM_INTERNAL(msvc_std_locimp_Getgloballocale)
TLI_DEFINE_STRING_INTERNAL("?_Getgloballocale@locale@std@@CAPEAV_Locimp@12@XZ")
/// void __cdecl std::_Locinfo::_Locinfo_ctor(class std::_Locinfo * __ptr64,char const * __ptr64);
TLI_DEFINE_ENUM_INTERNAL(msvc_std_locinfo_ctor)
TLI_DEFINE_STRING_INTERNAL("?_Locinfo_ctor@_Locinfo@std@@SAXPEAV12@PEBD@Z")
/// void __cdecl std::_Locinfo::_Locinfo_dtor(class std::_Locinfo * __ptr64)
TLI_DEFINE_ENUM_INTERNAL(msvc_std_locinfo_dtor)
TLI_DEFINE_STRING_INTERNAL("?_Locinfo_dtor@_Locinfo@std@@SAXPEAV12@@Z")
/// void __cdecl std::_Xbad_alloc(void)
TLI_DEFINE_ENUM_INTERNAL(msvc_std_Xbad_alloc)
TLI_DEFINE_STRING_INTERNAL("?_Xbad_alloc@std@@YAXXZ")
/// void __cdecl std::_Xlength_error(char const * __ptr64)
TLI_DEFINE_ENUM_INTERNAL(msvc_std_Xlength_error)
TLI_DEFINE_STRING_INTERNAL("?_Xlength_error@std@@YAXPEBD@Z")
/// void __cdecl std::_Xout_of_range(char const * __ptr64)
TLI_DEFINE_ENUM_INTERNAL(msvc_std_Xout_of_range)
TLI_DEFINE_STRING_INTERNAL("?_Xout_of_range@std@@YAXPEBD@Z")
/// extern "C" void __stdcall _CxxThrowException(void* pExceptionObject, _ThrowInfo* pThrowInfo);
TLI_DEFINE_ENUM_INTERNAL(msvc_std_CxxThrowException)
TLI_DEFINE_STRING_INTERNAL("_CxxThrowException")
#endif // INTEL_CUSTOMIZATION
/// int _IO_getc(_IO_FILE * __fp);
TLI_DEFINE_ENUM_INTERNAL(under_IO_getc)
TLI_DEFINE_STRING_INTERNAL("_IO_getc")
/// int _IO_putc(int __c, _IO_FILE * __fp);
TLI_DEFINE_ENUM_INTERNAL(under_IO_putc)
TLI_DEFINE_STRING_INTERNAL("_IO_putc")

#if INTEL_CUSTOMIZATION
/// size_t std::string::find_first_not_of(char const*, unsigned long, unsigned long) const
TLI_DEFINE_ENUM_INTERNAL(ZNKSs17find_first_not_ofEPKcmm)
TLI_DEFINE_STRING_INTERNAL("_ZNKSs17find_first_not_ofEPKcmm")
/// size_t std::string::find(char const*, unsigned long, unsigned long) const
TLI_DEFINE_ENUM_INTERNAL(ZNKSs4findEPKcmm)
TLI_DEFINE_STRING_INTERNAL("_ZNKSs4findEPKcmm")
/// size_t std::string::find(char, unsigned long) const
TLI_DEFINE_ENUM_INTERNAL(ZNKSs4findEcm)
TLI_DEFINE_STRING_INTERNAL("_ZNKSs4findEcm")
/// size_t std::string::rfind(char const*, unsigned long, unsigned long) const
TLI_DEFINE_ENUM_INTERNAL(ZNKSs5rfindEPKcmm)
TLI_DEFINE_STRING_INTERNAL("_ZNKSs5rfindEPKcmm")
/// size_t std::string::rfind(char, unsigned long) const
TLI_DEFINE_ENUM_INTERNAL(ZNKSs5rfindEcm)
TLI_DEFINE_STRING_INTERNAL("_ZNKSs5rfindEcm")
/// int std::string::compare(char const*) const
TLI_DEFINE_ENUM_INTERNAL(ZNKSs7compareEPKc)
TLI_DEFINE_STRING_INTERNAL("_ZNKSs7compareEPKc")
/// const char *std::runtime_error::what() const
TLI_DEFINE_ENUM_INTERNAL(ZNKSt13runtime_error4whatEv)
TLI_DEFINE_STRING_INTERNAL("_ZNKSt13runtime_error4whatEv")
/// void std::ctype<char>::_M_widen_init() const
TLI_DEFINE_ENUM_INTERNAL(ZNKSt5ctypeIcE13_M_widen_initEv)
TLI_DEFINE_STRING_INTERNAL("_ZNKSt5ctypeIcE13_M_widen_initEv")
/// std::__cxx11::basic_string<char, std::char_traits<char>, std::allocator<char> >::find(char const*, unsigned long, unsigned long) const
TLI_DEFINE_ENUM_INTERNAL(ZNKSt7__cxx1112basic_stringIcSt11char_traitsIcESaIcEE4findEPKcmm)
TLI_DEFINE_STRING_INTERNAL("_ZNKSt7__cxx1112basic_stringIcSt11char_traitsIcESaIcEE4findEPKcmm")
/// std::__cxx11::basic_string<char, std::char_traits<char>, std::allocator<char> >::rfind(char const*, unsigned long, unsigned long) const
TLI_DEFINE_ENUM_INTERNAL(ZNKSt7__cxx1112basic_stringIcSt11char_traitsIcESaIcEE5rfindEPKcmm)
TLI_DEFINE_STRING_INTERNAL("_ZNKSt7__cxx1112basic_stringIcSt11char_traitsIcESaIcEE5rfindEPKcmm")
/// std::__cxx11::basic_string<char, std::char_traits<char>, std::allocator<char> >::rfind(char, unsigned long) const
TLI_DEFINE_ENUM_INTERNAL(ZNKSt7__cxx1112basic_stringIcSt11char_traitsIcESaIcEE5rfindEcm)
TLI_DEFINE_STRING_INTERNAL("_ZNKSt7__cxx1112basic_stringIcSt11char_traitsIcESaIcEE5rfindEcm")
/// std::__cxx11::basic_string<char, std::char_traits<char>, std::allocator<char> >::compare(char const*) const
TLI_DEFINE_ENUM_INTERNAL(ZNKSt7__cxx1112basic_stringIcSt11char_traitsIcESaIcEE7compareEPKc)
TLI_DEFINE_STRING_INTERNAL("_ZNKSt7__cxx1112basic_stringIcSt11char_traitsIcESaIcEE7compareEPKc")
/// const char * std::bad_alloc::what()
TLI_DEFINE_ENUM_INTERNAL(ZNKSt9bad_alloc4whatEv)
TLI_DEFINE_STRING_INTERNAL("_ZNKSt9bad_alloc4whatEv")
/// const char *std::exception::what() const
TLI_DEFINE_ENUM_INTERNAL(ZNKSt9exception4whatEv)
TLI_DEFINE_STRING_INTERNAL("_ZNKSt9exception4whatEv")
/// std::istream& std::istream::_M_extract<double>(double&)
TLI_DEFINE_ENUM_INTERNAL(ZNSi10_M_extractIdEERSiRT_)
TLI_DEFINE_STRING_INTERNAL("_ZNSi10_M_extractIdEERSiRT_")
/// std::istream& std::istream::_M_extract<float>(float&)
TLI_DEFINE_ENUM_INTERNAL(ZNSi10_M_extractIfEERSiRT_)
TLI_DEFINE_STRING_INTERNAL("_ZNSi10_M_extractIfEERSiRT_")
/// std::istream& std::istream::_M_extract<long>(long&)
TLI_DEFINE_ENUM_INTERNAL(ZNSi10_M_extractIlEERSiRT_)
TLI_DEFINE_STRING_INTERNAL("_ZNSi10_M_extractIlEERSiRT_")
/// std::istream& std::istream::_M_extract<unsigned long>(unsigned long&)
TLI_DEFINE_ENUM_INTERNAL(ZNSi10_M_extractImEERSiRT_)
TLI_DEFINE_STRING_INTERNAL("_ZNSi10_M_extractImEERSiRT_")
/// std::istream& std::istream::read(char*, int)
TLI_DEFINE_ENUM_INTERNAL(ZNSi4readEPci)
TLI_DEFINE_STRING_INTERNAL("_ZNSi4readEPci")
/// std::istream& std::istream::read(char*, long)
TLI_DEFINE_ENUM_INTERNAL(ZNSi4readEPcl)
TLI_DEFINE_STRING_INTERNAL("_ZNSi4readEPcl")
/// std::streampos std::istream::tellg()
TLI_DEFINE_ENUM_INTERNAL(ZNSi5tellgEv)
TLI_DEFINE_STRING_INTERNAL("_ZNSi5tellgEv")
/// std::istream& std::istream::unget()
TLI_DEFINE_ENUM_INTERNAL(ZNSi5ungetEv)
TLI_DEFINE_STRING_INTERNAL("_ZNSi5ungetEv")
/// std::istream& std::istream::operator>>(int&)
TLI_DEFINE_ENUM_INTERNAL(ZNSirsERi)
TLI_DEFINE_STRING_INTERNAL("_ZNSirsERi")
/// std::ostream& std::ostream::put(char)
TLI_DEFINE_ENUM_INTERNAL(ZNSo3putEc)
TLI_DEFINE_STRING_INTERNAL("_ZNSo3putEc")
/// std::ostream& std::ostream::flush()
TLI_DEFINE_ENUM_INTERNAL(ZNSo5flushEv)
TLI_DEFINE_STRING_INTERNAL("_ZNSo5flushEv")
/// std::ostream& std::ostream::write(char const*, int)
TLI_DEFINE_ENUM_INTERNAL(ZNSo5writeEPKci)
TLI_DEFINE_STRING_INTERNAL("_ZNSo5writeEPKci")
/// std::ostream& std::ostream::write(char const*, long)
TLI_DEFINE_ENUM_INTERNAL(ZNSo5writeEPKcl)
TLI_DEFINE_STRING_INTERNAL("_ZNSo5writeEPKcl")
/// std::ostream& std::ostream::_M_insert<void const*>(void const*)
TLI_DEFINE_ENUM_INTERNAL(ZNSo9_M_insertIPKvEERSoT_)
TLI_DEFINE_STRING_INTERNAL("_ZNSo9_M_insertIPKvEERSoT_")
/// std::ostream& std::ostream::_M_insert<bool>(bool)
TLI_DEFINE_ENUM_INTERNAL(ZNSo9_M_insertIbEERSoT_)
TLI_DEFINE_STRING_INTERNAL("_ZNSo9_M_insertIbEERSoT_")
/// std::ostream& std::ostream::_M_insert<double>(double)
TLI_DEFINE_ENUM_INTERNAL(ZNSo9_M_insertIdEERSoT_)
TLI_DEFINE_STRING_INTERNAL("_ZNSo9_M_insertIdEERSoT_")
/// std::ostream& std::ostream::_M_insert<long>(long)
TLI_DEFINE_ENUM_INTERNAL(ZNSo9_M_insertIlEERSoT_)
TLI_DEFINE_STRING_INTERNAL("_ZNSo9_M_insertIlEERSoT_")
/// std::ostream& std::ostream::_M_insert<unsigned long>(unsigned long)
TLI_DEFINE_ENUM_INTERNAL(ZNSo9_M_insertImEERSoT_)
TLI_DEFINE_STRING_INTERNAL("_ZNSo9_M_insertImEERSoT_")
/// std::ostream& std::ostream::operator<<(int)
TLI_DEFINE_ENUM_INTERNAL(ZNSolsEi)
TLI_DEFINE_STRING_INTERNAL("_ZNSolsEi")
/// void std::string::_M_leak_hard()
TLI_DEFINE_ENUM_INTERNAL(ZNSs12_M_leak_hardEv)
TLI_DEFINE_STRING_INTERNAL("_ZNSs12_M_leak_hardEv")
/// void std::string::_Rep::_M_destroy(std::allocator<char> const&)
TLI_DEFINE_ENUM_INTERNAL(ZNSs4_Rep10_M_destroyERKSaIcE)
TLI_DEFINE_STRING_INTERNAL("_ZNSs4_Rep10_M_destroyERKSaIcE")
/// __rc_string_base<_CharT, _Traits, _Alloc>::_Rep* std::string::_Rep::_S_create(unsigned long, unsigned long, std::allocator<char> const&)
TLI_DEFINE_ENUM_INTERNAL(ZNSs4_Rep9_S_createEmmRKSaIcE)
TLI_DEFINE_STRING_INTERNAL("_ZNSs4_Rep9_S_createEmmRKSaIcE")
/// std::string& std::string::append(char const*, unsigned long)
TLI_DEFINE_ENUM_INTERNAL(ZNSs6appendEPKcm)
TLI_DEFINE_STRING_INTERNAL("_ZNSs6appendEPKcm")
/// std::string& std::string::append(std::string const&)
TLI_DEFINE_ENUM_INTERNAL(ZNSs6appendERKSs)
TLI_DEFINE_STRING_INTERNAL("_ZNSs6appendERKSs")
/// std::string& std::string::append(unsigned long, char)
TLI_DEFINE_ENUM_INTERNAL(ZNSs6appendEmc)
TLI_DEFINE_STRING_INTERNAL("_ZNSs6appendEmc")
/// std::string& std::string::assign(char const*, unsigned long)
TLI_DEFINE_ENUM_INTERNAL(ZNSs6assignEPKcm)
TLI_DEFINE_STRING_INTERNAL("_ZNSs6assignEPKcm")
/// std::string& std::string::assign(std::string const&)
TLI_DEFINE_ENUM_INTERNAL(ZNSs6assignERKSs)
TLI_DEFINE_STRING_INTERNAL("_ZNSs6assignERKSs")
/// std::string& std::string::insert(unsigned long, char const*, unsigned long)
TLI_DEFINE_ENUM_INTERNAL(ZNSs6insertEmPKcm)
TLI_DEFINE_STRING_INTERNAL("_ZNSs6insertEmPKcm")
/// void std::string::resize(unsigned long, char)
TLI_DEFINE_ENUM_INTERNAL(ZNSs6resizeEmc)
TLI_DEFINE_STRING_INTERNAL("_ZNSs6resizeEmc")
/// std::string& std::string::replace(unsigned long, unsigned long, char const*, unsigned long)
TLI_DEFINE_ENUM_INTERNAL(ZNSs7replaceEmmPKcm)
TLI_DEFINE_STRING_INTERNAL("_ZNSs7replaceEmmPKcm")
/// void std::string::reserve(unsigned long)
TLI_DEFINE_ENUM_INTERNAL(ZNSs7reserveEm)
TLI_DEFINE_STRING_INTERNAL("_ZNSs7reserveEm")
/// void std::string::_M_mutate(unsigned long, unsigned long, unsigned long)
TLI_DEFINE_ENUM_INTERNAL(ZNSs9_M_mutateEmmm)
TLI_DEFINE_STRING_INTERNAL("_ZNSs9_M_mutateEmmm")
/// std::basic_string<char, std::char_traits<char>, std::allocator<char> >::basic_string(char const*, std::allocator<char> const&)
TLI_DEFINE_ENUM_INTERNAL(ZNSsC1EPKcRKSaIcE)
TLI_DEFINE_STRING_INTERNAL("_ZNSsC1EPKcRKSaIcE")
/// std::basic_string<char, std::char_traits<char>, std::allocator<char> >::basic_string(char const*, unsigned long, std::allocator<char> const&)
TLI_DEFINE_ENUM_INTERNAL(ZNSsC1EPKcmRKSaIcE)
TLI_DEFINE_STRING_INTERNAL("_ZNSsC1EPKcmRKSaIcE")
/// std::basic_string<char, std::char_traits<char>, std::allocator<char> >::basic_string(std::string const&)
TLI_DEFINE_ENUM_INTERNAL(ZNSsC1ERKSs)
TLI_DEFINE_STRING_INTERNAL("_ZNSsC1ERKSs")
/// std::basic_string<char, std::char_traits<char>, std::allocator<char> >::basic_string(std::string const&, unsigned long, unsigned long)
TLI_DEFINE_ENUM_INTERNAL(ZNSsC1ERKSsmm)
TLI_DEFINE_STRING_INTERNAL("_ZNSsC1ERKSsmm")
/// std::__basic_file<char>::~__basic_file()
TLI_DEFINE_ENUM_INTERNAL(ZNSt12__basic_fileIcED1Ev)
TLI_DEFINE_STRING_INTERNAL("_ZNSt12__basic_fileIcED1Ev")
/// std::basic_filebuf<char, std::char_traits<char> >* std::basic_filebuf<char, std::char_traits<char> >::open(char const*, std::_Ios_Openmode)
TLI_DEFINE_ENUM_INTERNAL(ZNSt13basic_filebufIcSt11char_traitsIcEE4openEPKcSt13_Ios_Openmode)
TLI_DEFINE_STRING_INTERNAL("_ZNSt13basic_filebufIcSt11char_traitsIcEE4openEPKcSt13_Ios_Openmode")
/// std::basic_filebuf<char, std::char_traits<char> >* std::basic_filebuf<char, std::char_traits<char> >::close()
TLI_DEFINE_ENUM_INTERNAL(ZNSt13basic_filebufIcSt11char_traitsIcEE5closeEv)
TLI_DEFINE_STRING_INTERNAL("_ZNSt13basic_filebufIcSt11char_traitsIcEE5closeEv")
/// std::basic_filebuf<char, std::char_traits<char> >::basic_filebuf()
TLI_DEFINE_ENUM_INTERNAL(ZNSt13basic_filebufIcSt11char_traitsIcEEC1Ev)
TLI_DEFINE_STRING_INTERNAL("_ZNSt13basic_filebufIcSt11char_traitsIcEEC1Ev")
/// std::runtime_error::runtime_error(char const*)
TLI_DEFINE_ENUM_INTERNAL(ZNSt13runtime_errorC1EPKc)
TLI_DEFINE_STRING_INTERNAL("_ZNSt13runtime_errorC1EPKc")
/// std::runtime_error::runtime_error(std::__cxx11::basic_string<char, std::char_traits<char>, std::allocator<char> > const&)
TLI_DEFINE_ENUM_INTERNAL(ZNSt13runtime_errorC1ERKNSt7__cxx1112basic_stringIcSt11char_traitsIcESaIcEEE)
TLI_DEFINE_STRING_INTERNAL("_ZNSt13runtime_errorC1ERKNSt7__cxx1112basic_stringIcSt11char_traitsIcESaIcEEE")
/// std::runtime_error::runtime_error(std::runtime_error const&)
TLI_DEFINE_ENUM_INTERNAL(ZNSt13runtime_errorC1ERKS_)
TLI_DEFINE_STRING_INTERNAL("_ZNSt13runtime_errorC1ERKS_")
/// std::runtime_error::runtime_error(std::string const&)
TLI_DEFINE_ENUM_INTERNAL(ZNSt13runtime_errorC1ERKSs)
TLI_DEFINE_STRING_INTERNAL("_ZNSt13runtime_errorC1ERKSs")
/// std::runtime_error::runtime_error(char const*)
TLI_DEFINE_ENUM_INTERNAL(ZNSt13runtime_errorC2EPKc)
TLI_DEFINE_STRING_INTERNAL("_ZNSt13runtime_errorC2EPKc")
/// std::runtime_error::runtime_error(std::__cxx11::basic_string<char, std::char_traits<char>, std::allocator<char> > const&)
TLI_DEFINE_ENUM_INTERNAL(ZNSt13runtime_errorC2ERKNSt7__cxx1112basic_stringIcSt11char_traitsIcESaIcEEE)
TLI_DEFINE_STRING_INTERNAL("_ZNSt13runtime_errorC2ERKNSt7__cxx1112basic_stringIcSt11char_traitsIcESaIcEEE")
/// std::runtime_error::runtime_error(std::string const&)
TLI_DEFINE_ENUM_INTERNAL(ZNSt13runtime_errorC2ERKSs)
TLI_DEFINE_STRING_INTERNAL("_ZNSt13runtime_errorC2ERKSs")
/// std::runtime_error::~runtime_error()
TLI_DEFINE_ENUM_INTERNAL(ZNSt13runtime_errorD0Ev)
TLI_DEFINE_STRING_INTERNAL("_ZNSt13runtime_errorD0Ev")
/// std::runtime_error::~runtime_error()
TLI_DEFINE_ENUM_INTERNAL(ZNSt13runtime_errorD1Ev)
TLI_DEFINE_STRING_INTERNAL("_ZNSt13runtime_errorD1Ev")
/// std::runtime_error::~runtime_error()
TLI_DEFINE_ENUM_INTERNAL(ZNSt13runtime_errorD2Ev)
TLI_DEFINE_STRING_INTERNAL("_ZNSt13runtime_errorD2Ev")
/// std::basic_streambuf<char, std::char_traits<char> >::xsgetn(char*, long)
TLI_DEFINE_ENUM_INTERNAL(ZNSt15basic_streambufIcSt11char_traitsIcEE6xsgetnEPcl)
TLI_DEFINE_STRING_INTERNAL("_ZNSt15basic_streambufIcSt11char_traitsIcEE6xsgetnEPcl")
/// std::streamsize std::basic_streambuf<char, std::char_traits<char> >::xsputn(char const*, long)
TLI_DEFINE_ENUM_INTERNAL(ZNSt15basic_streambufIcSt11char_traitsIcEE6xsputnEPKcl)
TLI_DEFINE_STRING_INTERNAL("_ZNSt15basic_streambufIcSt11char_traitsIcEE6xsputnEPKcl")
/// void std::basic_stringbuf<char, std::char_traits<char>, std::allocator<char> >::_M_sync(char*, unsigned long, unsigned long)
TLI_DEFINE_ENUM_INTERNAL(ZNSt15basic_stringbufIcSt11char_traitsIcESaIcEE7_M_syncEPcmm)
TLI_DEFINE_STRING_INTERNAL("_ZNSt15basic_stringbufIcSt11char_traitsIcESaIcEE7_M_syncEPcmm")
/// std::basic_stringbuf<char, std::char_traits<char>, std::allocator<char> >::seekoff(long, std::_Ios_Seekdir, std::_Ios_Openmode)
TLI_DEFINE_ENUM_INTERNAL(ZNSt15basic_stringbufIcSt11char_traitsIcESaIcEE7seekoffElSt12_Ios_SeekdirSt13_Ios_Openmode)
TLI_DEFINE_STRING_INTERNAL("_ZNSt15basic_stringbufIcSt11char_traitsIcESaIcEE7seekoffElSt12_Ios_SeekdirSt13_Ios_Openmode")
/// std::basic_stringbuf<char, std::char_traits<char>, std::allocator<char> >::seekpos(std::fpos<__mbstate_t>, std::_Ios_Openmode)
TLI_DEFINE_ENUM_INTERNAL(ZNSt15basic_stringbufIcSt11char_traitsIcESaIcEE7seekposESt4fposI11__mbstate_tESt13_Ios_Openmode)
TLI_DEFINE_STRING_INTERNAL("_ZNSt15basic_stringbufIcSt11char_traitsIcESaIcEE7seekposESt4fposI11__mbstate_tESt13_Ios_Openmode")
/// std::basic_stringbuf<char, std::char_traits<char>, std::allocator<char> >::overflow(int)
TLI_DEFINE_ENUM_INTERNAL(ZNSt15basic_stringbufIcSt11char_traitsIcESaIcEE8overflowEi)
TLI_DEFINE_STRING_INTERNAL("_ZNSt15basic_stringbufIcSt11char_traitsIcESaIcEE8overflowEi")
/// std::basic_stringbuf<char, std::char_traits<char>, std::allocator<char> >::pbackfail(int)
TLI_DEFINE_ENUM_INTERNAL(ZNSt15basic_stringbufIcSt11char_traitsIcESaIcEE9pbackfailEi)
TLI_DEFINE_STRING_INTERNAL("_ZNSt15basic_stringbufIcSt11char_traitsIcESaIcEE9pbackfailEi")
/// std::basic_stringbuf<char, std::char_traits<char>, std::allocator<char> >::underflow()
TLI_DEFINE_ENUM_INTERNAL(ZNSt15basic_stringbufIcSt11char_traitsIcESaIcEE9underflowEv)
TLI_DEFINE_STRING_INTERNAL("_ZNSt15basic_stringbufIcSt11char_traitsIcESaIcEE9underflowEv")
/// std::basic_stringbuf<char, std::char_traits<char>, std::allocator<char> >::basic_stringbuf(std::string const&, std::_Ios_Openmode)
TLI_DEFINE_ENUM_INTERNAL(ZNSt15basic_stringbufIcSt11char_traitsIcESaIcEEC2ERKSsSt13_Ios_Openmode)
TLI_DEFINE_STRING_INTERNAL("_ZNSt15basic_stringbufIcSt11char_traitsIcESaIcEEC2ERKSsSt13_Ios_Openmode")
/// std::locale::locale()
TLI_DEFINE_ENUM_INTERNAL(ZNSt6localeC1Ev)
TLI_DEFINE_STRING_INTERNAL("_ZNSt6localeC1Ev")
/// std::locale::~locale()
TLI_DEFINE_ENUM_INTERNAL(ZNSt6localeD1Ev)
TLI_DEFINE_STRING_INTERNAL("_ZNSt6localeD1Ev")
/// std::__cxx11::basic_string<char, std::char_traits<char>, std::allocator<char> >::_M_replace(unsigned long, unsigned long, char const*, unsigned long)
TLI_DEFINE_ENUM_INTERNAL(ZNSt7__cxx1112basic_stringIcSt11char_traitsIcESaIcEE10_M_replaceEmmPKcm)
TLI_DEFINE_STRING_INTERNAL("_ZNSt7__cxx1112basic_stringIcSt11char_traitsIcESaIcEE10_M_replaceEmmPKcm")
/// std::__cxx11::basic_string<char, std::char_traits<char>, std::allocator<char> >::_M_replace_aux(unsigned long, unsigned long, unsigned long, char)
TLI_DEFINE_ENUM_INTERNAL(ZNSt7__cxx1112basic_stringIcSt11char_traitsIcESaIcEE14_M_replace_auxEmmmc)
TLI_DEFINE_STRING_INTERNAL("_ZNSt7__cxx1112basic_stringIcSt11char_traitsIcESaIcEE14_M_replace_auxEmmmc")
/// std::__cxx11::basic_string<char, std::char_traits<char>, std::allocator<char> >::resize(unsigned long, char)
TLI_DEFINE_ENUM_INTERNAL(ZNSt7__cxx1112basic_stringIcSt11char_traitsIcESaIcEE6resizeEmc)
TLI_DEFINE_STRING_INTERNAL("_ZNSt7__cxx1112basic_stringIcSt11char_traitsIcESaIcEE6resizeEmc")
/// std::__cxx11::basic_string<char, std::char_traits<char>, std::allocator<char> >::reserve(unsigned long)
TLI_DEFINE_ENUM_INTERNAL(ZNSt7__cxx1112basic_stringIcSt11char_traitsIcESaIcEE7reserveEm)
TLI_DEFINE_STRING_INTERNAL("_ZNSt7__cxx1112basic_stringIcSt11char_traitsIcESaIcEE7reserveEm")
/// std::__cxx11::basic_string<char, std::char_traits<char>, std::allocator<char> >::_M_erase(unsigned long, unsigned long)
TLI_DEFINE_ENUM_INTERNAL(ZNSt7__cxx1112basic_stringIcSt11char_traitsIcESaIcEE8_M_eraseEmm)
TLI_DEFINE_STRING_INTERNAL("_ZNSt7__cxx1112basic_stringIcSt11char_traitsIcESaIcEE8_M_eraseEmm")
/// std::__cxx11::basic_string<char, std::char_traits<char>, std::allocator<char> >::_M_append(char const*, unsigned long)
TLI_DEFINE_ENUM_INTERNAL(ZNSt7__cxx1112basic_stringIcSt11char_traitsIcESaIcEE9_M_appendEPKcm)
TLI_DEFINE_STRING_INTERNAL("_ZNSt7__cxx1112basic_stringIcSt11char_traitsIcESaIcEE9_M_appendEPKcm")
/// std::__cxx11::basic_string<char, std::char_traits<char>, std::allocator<char> >::_M_assign(std::__cxx11::basic_string<char, std::char_traits<char>, std::allocator<char> > const&)
TLI_DEFINE_ENUM_INTERNAL(ZNSt7__cxx1112basic_stringIcSt11char_traitsIcESaIcEE9_M_assignERKS4_)
TLI_DEFINE_STRING_INTERNAL("_ZNSt7__cxx1112basic_stringIcSt11char_traitsIcESaIcEE9_M_assignERKS4_")
/// std::__cxx11::basic_string<char, std::char_traits<char>, std::allocator<char> >::_M_create(unsigned long&, unsigned long)
TLI_DEFINE_ENUM_INTERNAL(ZNSt7__cxx1112basic_stringIcSt11char_traitsIcESaIcEE9_M_createERmm)
TLI_DEFINE_STRING_INTERNAL("_ZNSt7__cxx1112basic_stringIcSt11char_traitsIcESaIcEE9_M_createERmm")
/// std::__cxx11::basic_string<char, std::char_traits<char>, std::allocator<char> >::_M_mutate(unsigned long, unsigned long, char const*, unsigned long)
TLI_DEFINE_ENUM_INTERNAL(ZNSt7__cxx1112basic_stringIcSt11char_traitsIcESaIcEE9_M_mutateEmmPKcm)
TLI_DEFINE_STRING_INTERNAL("_ZNSt7__cxx1112basic_stringIcSt11char_traitsIcESaIcEE9_M_mutateEmmPKcm")
/// std::__cxx11::basic_stringbuf<char, std::char_traits<char>, std::allocator<char> >::_M_sync(char*, unsigned long, unsigned long)
TLI_DEFINE_ENUM_INTERNAL(ZNSt7__cxx1115basic_stringbufIcSt11char_traitsIcESaIcEE7_M_syncEPcmm)
TLI_DEFINE_STRING_INTERNAL("_ZNSt7__cxx1115basic_stringbufIcSt11char_traitsIcESaIcEE7_M_syncEPcmm")
/// std::__cxx11::basic_stringbuf<char, std::char_traits<char>, std::allocator<char> >::seekoff(long, std::_Ios_Seekdir, std::_Ios_Openmode)
TLI_DEFINE_ENUM_INTERNAL(ZNSt7__cxx1115basic_stringbufIcSt11char_traitsIcESaIcEE7seekoffElSt12_Ios_SeekdirSt13_Ios_Openmode)
TLI_DEFINE_STRING_INTERNAL("_ZNSt7__cxx1115basic_stringbufIcSt11char_traitsIcESaIcEE7seekoffElSt12_Ios_SeekdirSt13_Ios_Openmode")
/// std::__cxx11::basic_stringbuf<char, std::char_traits<char>, std::allocator<char> >::seekpos(std::fpos<__mbstate_t>, std::_Ios_Openmode)
TLI_DEFINE_ENUM_INTERNAL(ZNSt7__cxx1115basic_stringbufIcSt11char_traitsIcESaIcEE7seekposESt4fposI11__mbstate_tESt13_Ios_Openmode)
TLI_DEFINE_STRING_INTERNAL("_ZNSt7__cxx1115basic_stringbufIcSt11char_traitsIcESaIcEE7seekposESt4fposI11__mbstate_tESt13_Ios_Openmode")
/// std::__cxx11::basic_stringbuf<char, std::char_traits<char>, std::allocator<char> >::overflow(int)
TLI_DEFINE_ENUM_INTERNAL(ZNSt7__cxx1115basic_stringbufIcSt11char_traitsIcESaIcEE8overflowEi)
TLI_DEFINE_STRING_INTERNAL("_ZNSt7__cxx1115basic_stringbufIcSt11char_traitsIcESaIcEE8overflowEi")
/// std::__cxx11::basic_stringbuf<char, std::char_traits<char>, std::allocator<char> >::pbackfail(int)
TLI_DEFINE_ENUM_INTERNAL(ZNSt7__cxx1115basic_stringbufIcSt11char_traitsIcESaIcEE9pbackfailEi)
TLI_DEFINE_STRING_INTERNAL("_ZNSt7__cxx1115basic_stringbufIcSt11char_traitsIcESaIcEE9pbackfailEi")
/// std::__cxx11::basic_stringbuf<char, std::char_traits<char>, std::allocator<char> >::underflow()
TLI_DEFINE_ENUM_INTERNAL(ZNSt7__cxx1115basic_stringbufIcSt11char_traitsIcESaIcEE9underflowEv)
TLI_DEFINE_STRING_INTERNAL("_ZNSt7__cxx1115basic_stringbufIcSt11char_traitsIcESaIcEE9underflowEv")
/// void std::__detail::_List_node_base::_M_transfer(std::__detail::_List_node_base*, std::__detail::_List_node_base*)
TLI_DEFINE_ENUM_INTERNAL(ZNSt8__detail15_List_node_base11_M_transferEPS0_S1_)
TLI_DEFINE_STRING_INTERNAL("_ZNSt8__detail15_List_node_base11_M_transferEPS0_S1_")
/// void std::__detail::_List_node_base::_M_hook(std::__detail::_List_node_base*)
TLI_DEFINE_ENUM_INTERNAL(ZNSt8__detail15_List_node_base7_M_hookEPS0_)
TLI_DEFINE_STRING_INTERNAL("_ZNSt8__detail15_List_node_base7_M_hookEPS0_")
/// void std::__detail::_List_node_base::_M_unhook()
TLI_DEFINE_ENUM_INTERNAL(ZNSt8__detail15_List_node_base9_M_unhookEv)
TLI_DEFINE_STRING_INTERNAL("_ZNSt8__detail15_List_node_base9_M_unhookEv")
/// std::ios_base::Init::Init()
TLI_DEFINE_ENUM_INTERNAL(ZNSt8ios_base4InitC1Ev)
TLI_DEFINE_STRING_INTERNAL("_ZNSt8ios_base4InitC1Ev")
/// std::ios_base::Init::~Init()
TLI_DEFINE_ENUM_INTERNAL(ZNSt8ios_base4InitD1Ev)
TLI_DEFINE_STRING_INTERNAL("_ZNSt8ios_base4InitD1Ev")
/// std::ios_base::ios_base()
TLI_DEFINE_ENUM_INTERNAL(ZNSt8ios_baseC2Ev)
TLI_DEFINE_STRING_INTERNAL("_ZNSt8ios_baseC2Ev")
/// std::ios_base::~ios_base()
TLI_DEFINE_ENUM_INTERNAL(ZNSt8ios_baseD2Ev)
TLI_DEFINE_STRING_INTERNAL("_ZNSt8ios_baseD2Ev")
/// void std::bad_alloc::~bad_alloc()
TLI_DEFINE_ENUM_INTERNAL(ZNSt9bad_allocD0Ev)
TLI_DEFINE_STRING_INTERNAL("_ZNSt9bad_allocD0Ev")
/// void std::bad_alloc::~bad_alloc()
TLI_DEFINE_ENUM_INTERNAL(ZNSt9bad_allocD1Ev)
TLI_DEFINE_STRING_INTERNAL("_ZNSt9bad_allocD1Ev")
/// void std::basic_ios<char, std::char_traits<char> >::init(std::basic_streambuf<char, std::char_traits<char> >*)
TLI_DEFINE_ENUM_INTERNAL(ZNSt9basic_iosIcSt11char_traitsIcEE4initEPSt15basic_streambufIcS1_E)
TLI_DEFINE_STRING_INTERNAL("_ZNSt9basic_iosIcSt11char_traitsIcEE4initEPSt15basic_streambufIcS1_E")
/// void std::basic_ios<char, std::char_traits<char> >::clear(std::_Ios_Iostate)
TLI_DEFINE_ENUM_INTERNAL(ZNSt9basic_iosIcSt11char_traitsIcEE5clearESt12_Ios_Iostate)
TLI_DEFINE_STRING_INTERNAL("_ZNSt9basic_iosIcSt11char_traitsIcEE5clearESt12_Ios_Iostate")
/// std::basic_streambuf<char, std::char_traits<char> >* std::basic_ios<char, std::char_traits<char> >::rdbuf(std::basic_streambuf<char, std::char_traits<char> >*)
TLI_DEFINE_ENUM_INTERNAL(ZNSt9basic_iosIcSt11char_traitsIcEE5rdbufEPSt15basic_streambufIcS1_E)
TLI_DEFINE_STRING_INTERNAL("_ZNSt9basic_iosIcSt11char_traitsIcEE5rdbufEPSt15basic_streambufIcS1_E")
/// std::exception::~exception()
TLI_DEFINE_ENUM_INTERNAL(ZNSt9exceptionD0Ev)
TLI_DEFINE_STRING_INTERNAL("_ZNSt9exceptionD0Ev")
/// std::exception::~exception()
TLI_DEFINE_ENUM_INTERNAL(ZNSt9exceptionD1Ev)
TLI_DEFINE_STRING_INTERNAL("_ZNSt9exceptionD1Ev")
/// std::exception::~exception()
TLI_DEFINE_ENUM_INTERNAL(ZNSt9exceptionD2Ev)
TLI_DEFINE_STRING_INTERNAL("_ZNSt9exceptionD2Ev")
/// std::basic_ostream<char, std::char_traits<char> >& std::__ostream_insert<char, std::char_traits<char> >(std::basic_ostream<char, std::char_traits<char> >&, char const*, int)
TLI_DEFINE_ENUM_INTERNAL(ZSt16__ostream_insertIcSt11char_traitsIcEERSt13basic_ostreamIT_T0_ES6_PKS3_i)
TLI_DEFINE_STRING_INTERNAL("_ZSt16__ostream_insertIcSt11char_traitsIcEERSt13basic_ostreamIT_T0_ES6_PKS3_i")
/// std::basic_ostream<char, std::char_traits<char> >& std::__ostream_insert<char, std::char_traits<char> >(std::basic_ostream<char, std::char_traits<char> >&, char const*, long)
TLI_DEFINE_ENUM_INTERNAL(ZSt16__ostream_insertIcSt11char_traitsIcEERSt13basic_ostreamIT_T0_ES6_PKS3_l)
TLI_DEFINE_STRING_INTERNAL("_ZSt16__ostream_insertIcSt11char_traitsIcEERSt13basic_ostreamIT_T0_ES6_PKS3_l")
/// void std::__throw_bad_cast()
TLI_DEFINE_ENUM_INTERNAL(ZSt16__throw_bad_castv)
TLI_DEFINE_STRING_INTERNAL("_ZSt16__throw_bad_castv")
/// void std::__throw_bad_alloc()
TLI_DEFINE_ENUM_INTERNAL(ZSt17__throw_bad_allocv)
TLI_DEFINE_STRING_INTERNAL("_ZSt17__throw_bad_allocv")
/// std::_Rb_tree_node_base* std::_Rb_tree_decrement(std::_Rb_tree_node_base const*)
TLI_DEFINE_ENUM_INTERNAL(ZSt18_Rb_tree_decrementPKSt18_Rb_tree_node_base)
TLI_DEFINE_STRING_INTERNAL("_ZSt18_Rb_tree_decrementPKSt18_Rb_tree_node_base")
/// std::_Rb_tree_node_base* std::_Rb_tree_decrement(std::_Rb_tree_node_base*)
TLI_DEFINE_ENUM_INTERNAL(ZSt18_Rb_tree_decrementPSt18_Rb_tree_node_base)
TLI_DEFINE_STRING_INTERNAL("_ZSt18_Rb_tree_decrementPSt18_Rb_tree_node_base")
/// std::_Rb_tree_node_base* std::_Rb_tree_increment(std::_Rb_tree_node_base const*)
TLI_DEFINE_ENUM_INTERNAL(ZSt18_Rb_tree_incrementPKSt18_Rb_tree_node_base)
TLI_DEFINE_STRING_INTERNAL("_ZSt18_Rb_tree_incrementPKSt18_Rb_tree_node_base")
/// std::_Rb_tree_node_base* std::_Rb_tree_increment(std::_Rb_tree_node_base*)
TLI_DEFINE_ENUM_INTERNAL(ZSt18_Rb_tree_incrementPSt18_Rb_tree_node_base)
TLI_DEFINE_STRING_INTERNAL("_ZSt18_Rb_tree_incrementPSt18_Rb_tree_node_base")
/// void std::__throw_logic_error(char const*)
TLI_DEFINE_ENUM_INTERNAL(ZSt19__throw_logic_errorPKc)
TLI_DEFINE_STRING_INTERNAL("_ZSt19__throw_logic_errorPKc")
/// void std::__throw_length_error(char const*)
TLI_DEFINE_ENUM_INTERNAL(ZSt20__throw_length_errorPKc)
TLI_DEFINE_STRING_INTERNAL("_ZSt20__throw_length_errorPKc")
/// void std::__throw_out_of_range(char const*)
TLI_DEFINE_ENUM_INTERNAL(ZSt20__throw_out_of_rangePKc)
TLI_DEFINE_STRING_INTERNAL("_ZSt20__throw_out_of_rangePKc")
/// std::__throw_out_of_range_fmt(char const*, ...)
TLI_DEFINE_ENUM_INTERNAL(ZSt24__throw_out_of_range_fmtPKcz)
TLI_DEFINE_STRING_INTERNAL("_ZSt24__throw_out_of_range_fmtPKcz")
/// void std::_Rb_tree_rebalance_for_erase(std::_Rb_tree_node_base*, std::_Rb_tree_node_base&)
TLI_DEFINE_ENUM_INTERNAL(ZSt28_Rb_tree_rebalance_for_erasePSt18_Rb_tree_node_baseRS_)
TLI_DEFINE_STRING_INTERNAL("_ZSt28_Rb_tree_rebalance_for_erasePSt18_Rb_tree_node_baseRS_")
/// void std::_Rb_tree_insert_and_rebalance(bool, std::_Rb_tree_node_base*, std::_Rb_tree_node_base*, std::_Rb_tree_node_base&)
TLI_DEFINE_ENUM_INTERNAL(ZSt29_Rb_tree_insert_and_rebalancebPSt18_Rb_tree_node_baseS0_RS_)
TLI_DEFINE_STRING_INTERNAL("_ZSt29_Rb_tree_insert_and_rebalancebPSt18_Rb_tree_node_baseS0_RS_")
/// std::basic_istream<char, std::char_traits<char> >& std::getline<char, std::char_traits<char>, std::allocator<char> >(std::basic_istream<char, std::char_traits<char> >&, std::basic_string<char, std::char_traits<char>, std::allocator<char> >&, char)
TLI_DEFINE_ENUM_INTERNAL(ZSt7getlineIcSt11char_traitsIcESaIcEERSt13basic_istreamIT_T0_ES7_RSbIS4_S5_T1_ES4_)
TLI_DEFINE_STRING_INTERNAL("_ZSt7getlineIcSt11char_traitsIcESaIcEERSt13basic_istreamIT_T0_ES7_RSbIS4_S5_T1_ES4_")
/// void std::terminate()
TLI_DEFINE_ENUM_INTERNAL(ZSt9terminatev)
TLI_DEFINE_STRING_INTERNAL("_ZSt9terminatev")
/// std::basic_istream<char, std::char_traits<char> >& std::operator>><char, std::char_traits<char> >(std::basic_istream<char, std::char_traits<char> >&, char&)
TLI_DEFINE_ENUM_INTERNAL(ZStrsIcSt11char_traitsIcEERSt13basic_istreamIT_T0_ES6_RS3_)
TLI_DEFINE_STRING_INTERNAL("_ZStrsIcSt11char_traitsIcEERSt13basic_istreamIT_T0_ES6_RS3_")
#endif // INTEL_CUSTOMIZATION

/// void operator delete[](void*);
TLI_DEFINE_ENUM_INTERNAL(ZdaPv)
TLI_DEFINE_STRING_INTERNAL("_ZdaPv")
/// void operator delete[](void*, nothrow);
TLI_DEFINE_ENUM_INTERNAL(ZdaPvRKSt9nothrow_t)
TLI_DEFINE_STRING_INTERNAL("_ZdaPvRKSt9nothrow_t")
/// void operator delete[](void*, align_val_t);
TLI_DEFINE_ENUM_INTERNAL(ZdaPvSt11align_val_t)
TLI_DEFINE_STRING_INTERNAL("_ZdaPvSt11align_val_t")
/// void operator delete[](void*, align_val_t, nothrow)
TLI_DEFINE_ENUM_INTERNAL(ZdaPvSt11align_val_tRKSt9nothrow_t)
TLI_DEFINE_STRING_INTERNAL("_ZdaPvSt11align_val_tRKSt9nothrow_t")
/// void operator delete[](void*, unsigned int);
TLI_DEFINE_ENUM_INTERNAL(ZdaPvj)
TLI_DEFINE_STRING_INTERNAL("_ZdaPvj")
/// void operator delete[](void*, unsigned long);
TLI_DEFINE_ENUM_INTERNAL(ZdaPvm)
TLI_DEFINE_STRING_INTERNAL("_ZdaPvm")
/// void operator delete(void*);
TLI_DEFINE_ENUM_INTERNAL(ZdlPv)
TLI_DEFINE_STRING_INTERNAL("_ZdlPv")
/// void operator delete(void*, nothrow);
TLI_DEFINE_ENUM_INTERNAL(ZdlPvRKSt9nothrow_t)
TLI_DEFINE_STRING_INTERNAL("_ZdlPvRKSt9nothrow_t")
/// void operator delete(void*, align_val_t)
TLI_DEFINE_ENUM_INTERNAL(ZdlPvSt11align_val_t)
TLI_DEFINE_STRING_INTERNAL("_ZdlPvSt11align_val_t")
/// void operator delete(void*, align_val_t, nothrow)
TLI_DEFINE_ENUM_INTERNAL(ZdlPvSt11align_val_tRKSt9nothrow_t)
TLI_DEFINE_STRING_INTERNAL("_ZdlPvSt11align_val_tRKSt9nothrow_t")
/// void operator delete(void*, unsigned int);
TLI_DEFINE_ENUM_INTERNAL(ZdlPvj)
TLI_DEFINE_STRING_INTERNAL("_ZdlPvj")
/// void operator delete(void*, unsigned long);
TLI_DEFINE_ENUM_INTERNAL(ZdlPvm)
TLI_DEFINE_STRING_INTERNAL("_ZdlPvm")
/// void *new[](unsigned int);
TLI_DEFINE_ENUM_INTERNAL(Znaj)
TLI_DEFINE_STRING_INTERNAL("_Znaj")
/// void *new[](unsigned int, nothrow);
TLI_DEFINE_ENUM_INTERNAL(ZnajRKSt9nothrow_t)
TLI_DEFINE_STRING_INTERNAL("_ZnajRKSt9nothrow_t")
/// void *new[](unsigned int, align_val_t)
TLI_DEFINE_ENUM_INTERNAL(ZnajSt11align_val_t)
TLI_DEFINE_STRING_INTERNAL("_ZnajSt11align_val_t")
/// void *new[](unsigned int, align_val_t, nothrow)
TLI_DEFINE_ENUM_INTERNAL(ZnajSt11align_val_tRKSt9nothrow_t)
TLI_DEFINE_STRING_INTERNAL("_ZnajSt11align_val_tRKSt9nothrow_t")
/// void *new[](unsigned long);
TLI_DEFINE_ENUM_INTERNAL(Znam)
TLI_DEFINE_STRING_INTERNAL("_Znam")
/// void *new[](unsigned long, nothrow);
TLI_DEFINE_ENUM_INTERNAL(ZnamRKSt9nothrow_t)
TLI_DEFINE_STRING_INTERNAL("_ZnamRKSt9nothrow_t")
/// void *new[](unsigned long, align_val_t)
TLI_DEFINE_ENUM_INTERNAL(ZnamSt11align_val_t)
TLI_DEFINE_STRING_INTERNAL("_ZnamSt11align_val_t")
/// void *new[](unsigned long, align_val_t, nothrow)
TLI_DEFINE_ENUM_INTERNAL(ZnamSt11align_val_tRKSt9nothrow_t)
TLI_DEFINE_STRING_INTERNAL("_ZnamSt11align_val_tRKSt9nothrow_t")
/// void *new(unsigned int);
TLI_DEFINE_ENUM_INTERNAL(Znwj)
TLI_DEFINE_STRING_INTERNAL("_Znwj")
/// void *new(unsigned int, nothrow);
TLI_DEFINE_ENUM_INTERNAL(ZnwjRKSt9nothrow_t)
TLI_DEFINE_STRING_INTERNAL("_ZnwjRKSt9nothrow_t")
/// void *new(unsigned int, align_val_t)
TLI_DEFINE_ENUM_INTERNAL(ZnwjSt11align_val_t)
TLI_DEFINE_STRING_INTERNAL("_ZnwjSt11align_val_t")
/// void *new(unsigned int, align_val_t, nothrow)
TLI_DEFINE_ENUM_INTERNAL(ZnwjSt11align_val_tRKSt9nothrow_t)
TLI_DEFINE_STRING_INTERNAL("_ZnwjSt11align_val_tRKSt9nothrow_t")
/// void *new(unsigned long);
TLI_DEFINE_ENUM_INTERNAL(Znwm)
TLI_DEFINE_STRING_INTERNAL("_Znwm")
/// void *new(unsigned long, nothrow);
TLI_DEFINE_ENUM_INTERNAL(ZnwmRKSt9nothrow_t)
TLI_DEFINE_STRING_INTERNAL("_ZnwmRKSt9nothrow_t")
/// void *new(unsigned long, align_val_t)
TLI_DEFINE_ENUM_INTERNAL(ZnwmSt11align_val_t)
TLI_DEFINE_STRING_INTERNAL("_ZnwmSt11align_val_t")
/// void *new(unsigned long, align_val_t, nothrow)
TLI_DEFINE_ENUM_INTERNAL(ZnwmSt11align_val_tRKSt9nothrow_t)
TLI_DEFINE_STRING_INTERNAL("_ZnwmSt11align_val_tRKSt9nothrow_t")
/// double __acos_finite(double x);
TLI_DEFINE_ENUM_INTERNAL(acos_finite)
TLI_DEFINE_STRING_INTERNAL("__acos_finite")
/// float __acosf_finite(float x);
TLI_DEFINE_ENUM_INTERNAL(acosf_finite)
TLI_DEFINE_STRING_INTERNAL("__acosf_finite")
/// double __acosh_finite(double x);
TLI_DEFINE_ENUM_INTERNAL(acosh_finite)
TLI_DEFINE_STRING_INTERNAL("__acosh_finite")
/// float __acoshf_finite(float x);
TLI_DEFINE_ENUM_INTERNAL(acoshf_finite)
TLI_DEFINE_STRING_INTERNAL("__acoshf_finite")
/// long double __acoshl_finite(long double x);
TLI_DEFINE_ENUM_INTERNAL(acoshl_finite)
TLI_DEFINE_STRING_INTERNAL("__acoshl_finite")
/// long double __acosl_finite(long double x);
TLI_DEFINE_ENUM_INTERNAL(acosl_finite)
TLI_DEFINE_STRING_INTERNAL("__acosl_finite")

#if INTEL_CUSTOMIZATION
/// FILE* __acrt_iob_func(int32_t);
TLI_DEFINE_ENUM_INTERNAL(acrt_iob_func)
TLI_DEFINE_STRING_INTERNAL("__acrt_iob_func")
#endif // INTEL_CUSTOMIZATION

/// double __asin_finite(double x);
TLI_DEFINE_ENUM_INTERNAL(asin_finite)
TLI_DEFINE_STRING_INTERNAL("__asin_finite")
/// float __asinf_finite(float x);
TLI_DEFINE_ENUM_INTERNAL(asinf_finite)
TLI_DEFINE_STRING_INTERNAL("__asinf_finite")
/// long double __asinl_finite(long double x);
TLI_DEFINE_ENUM_INTERNAL(asinl_finite)
TLI_DEFINE_STRING_INTERNAL("__asinl_finite")

#if INTEL_CUSTOMIZATION
/// void __assert_fail (const char *assertion, const char *file, unsigned int line, const char *function);
TLI_DEFINE_ENUM_INTERNAL(assert_fail)
TLI_DEFINE_STRING_INTERNAL("__assert_fail")
#endif // INTEL_CUSTOMIZATION

/// double atan2_finite(double y, double x);
TLI_DEFINE_ENUM_INTERNAL(atan2_finite)
TLI_DEFINE_STRING_INTERNAL("__atan2_finite")
/// float atan2f_finite(float y, float x);
TLI_DEFINE_ENUM_INTERNAL(atan2f_finite)
TLI_DEFINE_STRING_INTERNAL("__atan2f_finite")
/// long double atan2l_finite(long double y, long double x);
TLI_DEFINE_ENUM_INTERNAL(atan2l_finite)
TLI_DEFINE_STRING_INTERNAL("__atan2l_finite")
/// double __atanh_finite(double x);
TLI_DEFINE_ENUM_INTERNAL(atanh_finite)
TLI_DEFINE_STRING_INTERNAL("__atanh_finite")
/// float __atanhf_finite(float x);
TLI_DEFINE_ENUM_INTERNAL(atanhf_finite)
TLI_DEFINE_STRING_INTERNAL("__atanhf_finite")
/// long double __atanhl_finite(long double x);
TLI_DEFINE_ENUM_INTERNAL(atanhl_finite)
TLI_DEFINE_STRING_INTERNAL("__atanhl_finite")

#if INTEL_CUSTOMIZATION
/// declare void __clang_call_terminate(i8*)
TLI_DEFINE_ENUM_INTERNAL(clang_call_terminate)
TLI_DEFINE_STRING_INTERNAL("__clang_call_terminate")
#endif // INTEL_CUSTOMIZATION

/// double __cosh_finite(double x);
TLI_DEFINE_ENUM_INTERNAL(cosh_finite)
TLI_DEFINE_STRING_INTERNAL("__cosh_finite")
/// float __coshf_finite(float x);
TLI_DEFINE_ENUM_INTERNAL(coshf_finite)
TLI_DEFINE_STRING_INTERNAL("__coshf_finite")
/// long double __coshl_finite(long double x);
TLI_DEFINE_ENUM_INTERNAL(coshl_finite)
TLI_DEFINE_STRING_INTERNAL("__coshl_finite")
/// double __cospi(double x);
TLI_DEFINE_ENUM_INTERNAL(cospi)
TLI_DEFINE_STRING_INTERNAL("__cospi")
/// float __cospif(float x);
TLI_DEFINE_ENUM_INTERNAL(cospif)
TLI_DEFINE_STRING_INTERNAL("__cospif")

#if INTEL_CUSTOMIZATION
/// const unsigned short **__ctype_b_loc(void);
TLI_DEFINE_ENUM_INTERNAL(ctype_b_loc)
TLI_DEFINE_STRING_INTERNAL("__ctype_b_loc")
/// size_t __ctype_get_mb_cur_max(void);
TLI_DEFINE_ENUM_INTERNAL(ctype_get_mb_cur_max)
TLI_DEFINE_STRING_INTERNAL("__ctype_get_mb_cur_max")
/// int32_t **__ctype_tolower_loc(void);
TLI_DEFINE_ENUM_INTERNAL(ctype_tolower_loc)
TLI_DEFINE_STRING_INTERNAL("__ctype_tolower_loc")
/// int32_t **__ctype_toupper_loc(void);
TLI_DEFINE_ENUM_INTERNAL(ctype_toupper_loc)
TLI_DEFINE_STRING_INTERNAL("__ctype_toupper_loc")
/// void *__cxa_allocate_exception(size_t thrown_size);
TLI_DEFINE_ENUM_INTERNAL(cxa_allocate_exception)
TLI_DEFINE_STRING_INTERNAL("__cxa_allocate_exception")
#endif // INTEL_CUSTOMIZATION

/// int __cxa_atexit(void (*f)(void *), void *p, void *d);
TLI_DEFINE_ENUM_INTERNAL(cxa_atexit)
TLI_DEFINE_STRING_INTERNAL("__cxa_atexit")

#if INTEL_CUSTOMIZATION
/// void __cxa_bad_cast();
TLI_DEFINE_ENUM_INTERNAL(cxa_bad_cast)
TLI_DEFINE_STRING_INTERNAL("__cxa_bad_cast")
/// void __cxa_bad_typeid();
TLI_DEFINE_ENUM_INTERNAL(cxa_bad_typeid)
TLI_DEFINE_STRING_INTERNAL("__cxa_bad_typeid")
/// void *__cxa_begin_catch(void* exceptionObject);
TLI_DEFINE_ENUM_INTERNAL(cxa_begin_catch)
TLI_DEFINE_STRING_INTERNAL("__cxa_begin_catch")
/// void __cxa_call_unexpected(void*);
TLI_DEFINE_ENUM_INTERNAL(cxa_call_unexpected)
TLI_DEFINE_STRING_INTERNAL("__cxa_call_unexpected")
/// void __cxa_end_catch();
TLI_DEFINE_ENUM_INTERNAL(cxa_end_catch)
TLI_DEFINE_STRING_INTERNAL("__cxa_end_catch")
/// void __cxa_free_exception(void * thrown_exception);
TLI_DEFINE_ENUM_INTERNAL(cxa_free_exception)
TLI_DEFINE_STRING_INTERNAL("__cxa_free_exception")
/// void *__cxa_get_exception_ptr(void* exceptionObject);
TLI_DEFINE_ENUM_INTERNAL(cxa_get_exception_ptr)
TLI_DEFINE_STRING_INTERNAL("__cxa_get_exception_ptr")
#endif // INTEL_CUSTOMIZATION

/// void __cxa_guard_abort(guard_t *guard);
/// guard_t is int64_t in Itanium ABI or int32_t on ARM eabi.
TLI_DEFINE_ENUM_INTERNAL(cxa_guard_abort)
TLI_DEFINE_STRING_INTERNAL("__cxa_guard_abort")
/// int __cxa_guard_acquire(guard_t *guard);
TLI_DEFINE_ENUM_INTERNAL(cxa_guard_acquire)
TLI_DEFINE_STRING_INTERNAL("__cxa_guard_acquire")
/// void __cxa_guard_release(guard_t *guard);
TLI_DEFINE_ENUM_INTERNAL(cxa_guard_release)
TLI_DEFINE_STRING_INTERNAL("__cxa_guard_release")

#if INTEL_CUSTOMIZATION
/// void __cxa_pure_virtual();
TLI_DEFINE_ENUM_INTERNAL(cxa_pure_virtual)
TLI_DEFINE_STRING_INTERNAL("__cxa_pure_virtual")
/// void __cxa_rethrow();
TLI_DEFINE_ENUM_INTERNAL(cxa_rethrow)
TLI_DEFINE_STRING_INTERNAL("__cxa_rethrow")
/// void __cxa_throw(void* thrown_exception, struct std::type_info *tinfo, void (*dest)(void*));
TLI_DEFINE_ENUM_INTERNAL(cxa_throw)
TLI_DEFINE_STRING_INTERNAL("__cxa_throw")
/// void * __dynamic_cast (const void *src_ptr, const __class_type_info *src_type, const __class_type_info *dst_type, ptrdiff_t src2dst);
TLI_DEFINE_ENUM_INTERNAL(dynamic_cast)
TLI_DEFINE_STRING_INTERNAL("__dynamic_cast")
/// int *__errno_location(void);
TLI_DEFINE_ENUM_INTERNAL(errno_location)
TLI_DEFINE_STRING_INTERNAL("__errno_location")
#endif // INTEL_CUSTOMIZATION

/// double __exp10_finite(double x);
TLI_DEFINE_ENUM_INTERNAL(exp10_finite)
TLI_DEFINE_STRING_INTERNAL("__exp10_finite")
/// float __exp10f_finite(float x);
TLI_DEFINE_ENUM_INTERNAL(exp10f_finite)
TLI_DEFINE_STRING_INTERNAL("__exp10f_finite")
/// long double __exp10l_finite(long double x);
TLI_DEFINE_ENUM_INTERNAL(exp10l_finite)
TLI_DEFINE_STRING_INTERNAL("__exp10l_finite")
/// double __exp2_finite(double x);
TLI_DEFINE_ENUM_INTERNAL(exp2_finite)
TLI_DEFINE_STRING_INTERNAL("__exp2_finite")
/// float __exp2f_finite(float x);
TLI_DEFINE_ENUM_INTERNAL(exp2f_finite)
TLI_DEFINE_STRING_INTERNAL("__exp2f_finite")
/// long double __exp2l_finite(long double x);
TLI_DEFINE_ENUM_INTERNAL(exp2l_finite)
TLI_DEFINE_STRING_INTERNAL("__exp2l_finite")
/// double __exp_finite(double x);
TLI_DEFINE_ENUM_INTERNAL(exp_finite)
TLI_DEFINE_STRING_INTERNAL("__exp_finite")
/// float __expf_finite(float x);
TLI_DEFINE_ENUM_INTERNAL(expf_finite)
TLI_DEFINE_STRING_INTERNAL("__expf_finite")
/// long double __expl_finite(long double x);
TLI_DEFINE_ENUM_INTERNAL(expl_finite)
TLI_DEFINE_STRING_INTERNAL("__expl_finite")

#if INTEL_CUSTOMIZATION
/// int __fxstat(int vers, int fd, struct stat *buf);
TLI_DEFINE_ENUM_INTERNAL(fxstat)
TLI_DEFINE_STRING_INTERNAL("__fxstat")
/// int __fxstat64 (int vers, int fd, struct stat64 *buf);
TLI_DEFINE_ENUM_INTERNAL(fxstat64)
TLI_DEFINE_STRING_INTERNAL("__fxstat64")
/// int __gxx_personality_v0(int version, _Unwind_Action actions, _Unwind_Exception_Class exception_class, struct _Unwind_Exception *ue_header, struct _Unwind_Context *context);
TLI_DEFINE_ENUM_INTERNAL(gxx_personality_v0)
TLI_DEFINE_STRING_INTERNAL("__gxx_personality_v0")
/// int __isinf(double e);
TLI_DEFINE_ENUM_INTERNAL(isinf)
TLI_DEFINE_STRING_INTERNAL("__isinf")
/// int __isnan(double e);
TLI_DEFINE_ENUM_INTERNAL(isnan)
TLI_DEFINE_STRING_INTERNAL("__isnan")
/// int __isnanf(float e);
TLI_DEFINE_ENUM_INTERNAL(isnanf)
TLI_DEFINE_STRING_INTERNAL("__isnanf")
/// int __isoc99_fscanf(FILE *stream, const char *format, ... );
TLI_DEFINE_ENUM_INTERNAL(dunder_isoc99_fscanf)
TLI_DEFINE_STRING_INTERNAL("__isoc99_fscanf")
#endif // INTEL_CUSTOMIZATION

/// int __isoc99_scanf (const char *format, ...)
TLI_DEFINE_ENUM_INTERNAL(dunder_isoc99_scanf)
TLI_DEFINE_STRING_INTERNAL("__isoc99_scanf")
/// int __isoc99_sscanf(const char *s, const char *format, ...)
TLI_DEFINE_ENUM_INTERNAL(dunder_isoc99_sscanf)
TLI_DEFINE_STRING_INTERNAL("__isoc99_sscanf")

#if INTEL_CUSTOMIZATION
/// void __kmpc_barrier(ident_t *loc, kmp_int32 global_tid);
TLI_DEFINE_ENUM_INTERNAL(kmpc_barrier)
TLI_DEFINE_STRING_INTERNAL("__kmpc_barrier")
/// void __kmpc_critical(indent_t *loc, kmp_int32 global_tid, kmp_cricital_name *crit);
TLI_DEFINE_ENUM_INTERNAL(kmpc_critical)
TLI_DEFINE_STRING_INTERNAL("__kmpc_critical")
/// void __kmpc_dispatch_init_4(ident_t *loc, kmp_int32 gtid,  enum sched_type schedule, kmp_int32 lb, kmp_int32 ub, kmp_int32 st, kmp_int32 chunk);
TLI_DEFINE_ENUM_INTERNAL(kmpc_dispatch_init_4)
TLI_DEFINE_STRING_INTERNAL("__kmpc_dispatch_init_4")
/// int __kmpc_dispatch_next_4(ident_t *loc, kmp_int32 gtid, kmp_int32 *p_last, kmp_int32 *p_lb, kmp_int32 *p_ub, kmp_int32 *p_st);
TLI_DEFINE_ENUM_INTERNAL(kmpc_dispatch_next_4)
TLI_DEFINE_STRING_INTERNAL("__kmpc_dispatch_next_4")
/// void __kmpc_end_ctitical(indent_t *loc, kmp_int32 global_tid, kmp_cricital_name *crit);
TLI_DEFINE_ENUM_INTERNAL(kmpc_end_critical)
TLI_DEFINE_STRING_INTERNAL("__kmpc_end_critical")
/// void __kmpc_end_master(kmp_Indent *loc, int32_t global_tid)
TLI_DEFINE_ENUM_INTERNAL(kmpc_end_master)
TLI_DEFINE_STRING_INTERNAL("__kmpc_end_master")
/// void __kmpc_end_reduce_nowait(ident_t *loc, kmp_int32 global_tid, kmp_critical_name *lck);
TLI_DEFINE_ENUM_INTERNAL(kmpc_end_reduce_nowait)
TLI_DEFINE_STRING_INTERNAL("__kmpc_end_reduce_nowait")
/// void __kmpc_end_serialized_parallel(ident_t *loc, kmp_int32 global_tid);
TLI_DEFINE_ENUM_INTERNAL(kmpc_end_serialized_parallel)
TLI_DEFINE_STRING_INTERNAL("__kmpc_end_serialized_parallel")
/// void __kmpc_end_single(kmp_Indent *loc, int32_t global_tid);
TLI_DEFINE_ENUM_INTERNAL(kmpc_end_single)
TLI_DEFINE_STRING_INTERNAL("__kmpc_end_single")
/// void __kmpc_for_static_fini(ident_t *loc, kmp_int32 global_tid);
TLI_DEFINE_ENUM_INTERNAL(kmpc_for_static_fini)
TLI_DEFINE_STRING_INTERNAL("__kmpc_for_static_fini")
/// void __kmpc_for_static_init_4(ident_t *loc, kmp_int32 gtid, kmp_int32 schedtype, kmp_int32 * plastiter, kmp_int32 *plower, kmp_int32 *pupper, kmp_int32 *pstride, kmp_int32 incr, kmp_int32 chunk);
TLI_DEFINE_ENUM_INTERNAL(kmpc_for_static_init_4)
TLI_DEFINE_STRING_INTERNAL("__kmpc_for_static_init_4")
/// void __kmpc_for_static_init_8(ident_t *loc, kmp_int32 gtid, kmp_int32 schedtype, kmp_int32 * plastiter, kmp_int64 *plower, kmp_int64 *pupper, kmp_int64 *pstride, kmp_int64 incr, kmp_int64 chunk);
TLI_DEFINE_ENUM_INTERNAL(kmpc_for_static_init_8)
TLI_DEFINE_STRING_INTERNAL("__kmpc_for_static_init_8")
/// void __kmpc_fork_call(ident_t *loc, kmp_int32 argc, kmpc_micro microtask, ...);
TLI_DEFINE_ENUM_INTERNAL(kmpc_fork_call)
TLI_DEFINE_STRING_INTERNAL("__kmpc_fork_call")
/// kmp_int32 __kmpc_global_thread_num(ident_t * loc);
TLI_DEFINE_ENUM_INTERNAL(kmpc_global_thread_num)
TLI_DEFINE_STRING_INTERNAL("__kmpc_global_thread_num")
/// int32_t __kmpc_master(kmp_Indent *loc, int32_t global_tid)
TLI_DEFINE_ENUM_INTERNAL(kmpc_master)
TLI_DEFINE_STRING_INTERNAL("__kmpc_master")
/// void __kmpc_push_num_threads(ident_t * loc, kmp_int32 global_tid, kmp_int32 num_threads);
TLI_DEFINE_ENUM_INTERNAL(kmpc_push_num_threads)
TLI_DEFINE_STRING_INTERNAL("__kmpc_push_num_threads")
/// kmp_int32 __kmpc_reduce_nowait(ident_t *loc, kmp_int32 global_tid, kmp_int32 num_vars, size_t reduce_size, void *reduce_data, void( *)(void *lhs_data, void *rhs_data) reduce_func, kmp_critical_name *lck);
TLI_DEFINE_ENUM_INTERNAL(kmpc_reduce_nowait)
TLI_DEFINE_STRING_INTERNAL("__kmpc_reduce_nowait")
/// void __kmpc_serialized_parallel(ident_t *loc, kmp_int32 global_tid);
TLI_DEFINE_ENUM_INTERNAL(kmpc_serialized_parallel)
TLI_DEFINE_STRING_INTERNAL("__kmpc_serialized_parallel")
/// int32_t __kmpc_single(kmp_Indent *loc, int32_t global_tid);
TLI_DEFINE_ENUM_INTERNAL(kmpc_single)
TLI_DEFINE_STRING_INTERNAL("__kmpc_single")
/// i64* __local_stdio_printf_options();
TLI_DEFINE_ENUM_INTERNAL(local_stdio_printf_options)
TLI_DEFINE_STRING_INTERNAL("__local_stdio_printf_options")
/// i64* __local_stdio_scanf_options();
TLI_DEFINE_ENUM_INTERNAL(local_stdio_scanf_options)
TLI_DEFINE_STRING_INTERNAL("__local_stdio_scanf_options")
#endif // INTEL_CUSTOMIZATION

/// double __log10_finite(double x);
TLI_DEFINE_ENUM_INTERNAL(log10_finite)
TLI_DEFINE_STRING_INTERNAL("__log10_finite")
/// float __log10f_finite(float x);
TLI_DEFINE_ENUM_INTERNAL(log10f_finite)
TLI_DEFINE_STRING_INTERNAL("__log10f_finite")
/// long double __log10l_finite(long double x);
TLI_DEFINE_ENUM_INTERNAL(log10l_finite)
TLI_DEFINE_STRING_INTERNAL("__log10l_finite")
/// double __log2_finite(double x);
TLI_DEFINE_ENUM_INTERNAL(log2_finite)
TLI_DEFINE_STRING_INTERNAL("__log2_finite")
/// float __log2f_finite(float x);
TLI_DEFINE_ENUM_INTERNAL(log2f_finite)
TLI_DEFINE_STRING_INTERNAL("__log2f_finite")
/// long double __log2l_finite(long double x);
TLI_DEFINE_ENUM_INTERNAL(log2l_finite)
TLI_DEFINE_STRING_INTERNAL("__log2l_finite")
/// double __log_finite(double x);
TLI_DEFINE_ENUM_INTERNAL(log_finite)
TLI_DEFINE_STRING_INTERNAL("__log_finite")
/// float __logf_finite(float x);
TLI_DEFINE_ENUM_INTERNAL(logf_finite)
TLI_DEFINE_STRING_INTERNAL("__logf_finite")
/// long double __logl_finite(long double x);
TLI_DEFINE_ENUM_INTERNAL(logl_finite)
TLI_DEFINE_STRING_INTERNAL("__logl_finite")
<<<<<<< HEAD

#if INTEL_CUSTOMIZATION
/// int __lxstat (int version, const char *file, struct stat *buf);
TLI_DEFINE_ENUM_INTERNAL(lxstat)
TLI_DEFINE_STRING_INTERNAL("__lxstat")
#endif // INTEL_CUSTOMIZATION

=======
/// void *__memccpy_chk(void *dst, const void *src, int c, size_t n,
///                     size_t dstsize)
TLI_DEFINE_ENUM_INTERNAL(memccpy_chk)
TLI_DEFINE_STRING_INTERNAL("__memccpy_chk")
>>>>>>> 2f94203e
/// void *__memcpy_chk(void *s1, const void *s2, size_t n, size_t s1size);
TLI_DEFINE_ENUM_INTERNAL(memcpy_chk)
TLI_DEFINE_STRING_INTERNAL("__memcpy_chk")
/// void *__memmove_chk(void *s1, const void *s2, size_t n, size_t s1size);
TLI_DEFINE_ENUM_INTERNAL(memmove_chk)
TLI_DEFINE_STRING_INTERNAL("__memmove_chk")
/// void *__memset_chk(void *s, char v, size_t n, size_t s1size);
TLI_DEFINE_ENUM_INTERNAL(memset_chk)
TLI_DEFINE_STRING_INTERNAL("__memset_chk")

// int __nvvm_reflect(const char *)
TLI_DEFINE_ENUM_INTERNAL(nvvm_reflect)
TLI_DEFINE_STRING_INTERNAL("__nvvm_reflect")
/// double __pow_finite(double x, double y);
TLI_DEFINE_ENUM_INTERNAL(pow_finite)
TLI_DEFINE_STRING_INTERNAL("__pow_finite")
/// float _powf_finite(float x, float y);
TLI_DEFINE_ENUM_INTERNAL(powf_finite)
TLI_DEFINE_STRING_INTERNAL("__powf_finite")
/// long double __powl_finite(long double x, long double y);
TLI_DEFINE_ENUM_INTERNAL(powl_finite)
TLI_DEFINE_STRING_INTERNAL("__powl_finite")

#if INTEL_CUSTOMIZATION
/// int __pthread_key_create(pthread_key_t *key, void (*destructor)(void*));
TLI_DEFINE_ENUM_INTERNAL(pthread_key_create)
TLI_DEFINE_STRING_INTERNAL("__pthread_key_create")
/// int __sigsetjmp(sigjmp_buf env, int savemask);
TLI_DEFINE_ENUM_INTERNAL(sigsetjmp)
TLI_DEFINE_STRING_INTERNAL("__sigsetjmp")
#endif // INTEL_CUSTOMIZATION

/// double __sincospi_stret(double x);
TLI_DEFINE_ENUM_INTERNAL(sincospi_stret)
TLI_DEFINE_STRING_INTERNAL("__sincospi_stret")
/// float __sincospif_stret(float x);
TLI_DEFINE_ENUM_INTERNAL(sincospif_stret)
TLI_DEFINE_STRING_INTERNAL("__sincospif_stret")
/// double __sinh_finite(double x);
TLI_DEFINE_ENUM_INTERNAL(sinh_finite)
TLI_DEFINE_STRING_INTERNAL("__sinh_finite")
/// float _sinhf_finite(float x);
TLI_DEFINE_ENUM_INTERNAL(sinhf_finite)
TLI_DEFINE_STRING_INTERNAL("__sinhf_finite")
/// long double __sinhl_finite(long double x);
TLI_DEFINE_ENUM_INTERNAL(sinhl_finite)
TLI_DEFINE_STRING_INTERNAL("__sinhl_finite")
/// double __sinpi(double x);
TLI_DEFINE_ENUM_INTERNAL(sinpi)
TLI_DEFINE_STRING_INTERNAL("__sinpi")
/// float __sinpif(float x);
TLI_DEFINE_ENUM_INTERNAL(sinpif)
TLI_DEFINE_STRING_INTERNAL("__sinpif")
/// int __small_fprintf(FILE *stream, const char *format, ...);
TLI_DEFINE_ENUM_INTERNAL(small_fprintf)
TLI_DEFINE_STRING_INTERNAL("__small_fprintf")
/// int __small_printf(const char *format, ...);
TLI_DEFINE_ENUM_INTERNAL(small_printf)
TLI_DEFINE_STRING_INTERNAL("__small_printf")
/// int __small_sprintf(char *str, const char *format, ...);
TLI_DEFINE_ENUM_INTERNAL(small_sprintf)
TLI_DEFINE_STRING_INTERNAL("__small_sprintf")
/// int __snprintf_chk(char *s, size_t n, int flags, size_t slen,
///                    const char *format, ...);
TLI_DEFINE_ENUM_INTERNAL(snprintf_chk)
TLI_DEFINE_STRING_INTERNAL("__snprintf_chk")
/// int __sprintf_chk(char *str, int flags, size_t str_len,
///                   const char *format, ...);
TLI_DEFINE_ENUM_INTERNAL(sprintf_chk)
TLI_DEFINE_STRING_INTERNAL("__sprintf_chk")
/// double __sqrt_finite(double x);
TLI_DEFINE_ENUM_INTERNAL(sqrt_finite)
TLI_DEFINE_STRING_INTERNAL("__sqrt_finite")
/// float __sqrt_finite(float x);
TLI_DEFINE_ENUM_INTERNAL(sqrtf_finite)
TLI_DEFINE_STRING_INTERNAL("__sqrtf_finite")
/// long double __sqrt_finite(long double x);
TLI_DEFINE_ENUM_INTERNAL(sqrtl_finite)
TLI_DEFINE_STRING_INTERNAL("__sqrtl_finite")
#if INTEL_CUSTOMIZATION
/// void __std_exception_copy(__std_exception_data *src, __std_exception_data *dst);
TLI_DEFINE_ENUM_INTERNAL(std_exception_copy)
TLI_DEFINE_STRING_INTERNAL("__std_exception_copy")
/// void __std_exception_destroy(__std_exception_data *data);
TLI_DEFINE_ENUM_INTERNAL(std_exception_destroy)
TLI_DEFINE_STRING_INTERNAL("__std_exception_destroy")
/// int __stdio_common_vfprintf(uint64_t location,FILE *, const char *format, locale_t *locale, va_list ap);
TLI_DEFINE_ENUM_INTERNAL(stdio_common_vfprintf)
TLI_DEFINE_STRING_INTERNAL("__stdio_common_vfprintf")
/// int __stdio_common_vsprintf(uint64_t location, char *str, size_t size,const char *fmt, locale_t *locale, va_list ap);
TLI_DEFINE_ENUM_INTERNAL(stdio_common_vsprintf)
TLI_DEFINE_STRING_INTERNAL("__stdio_common_vsprintf")
/// int __stdio_common_vsscanf(uint64_t location, char *str, size_t size,const char *fmt, locale_t *locale, va_list ap);
TLI_DEFINE_ENUM_INTERNAL(stdio_common_vsscanf)
TLI_DEFINE_STRING_INTERNAL("__stdio_common_vsscanf")
#endif // INTEL_CUSTOMIZATION
/// char *__stpcpy_chk(char *s1, const char *s2, size_t s1size);
TLI_DEFINE_ENUM_INTERNAL(stpcpy_chk)
TLI_DEFINE_STRING_INTERNAL("__stpcpy_chk")
/// char *__stpncpy_chk(char *s1, const char *s2, size_t n, size_t s1size);
TLI_DEFINE_ENUM_INTERNAL(stpncpy_chk)
TLI_DEFINE_STRING_INTERNAL("__stpncpy_chk")
/// char *__strcat_chk(char *s1, const char *s2, size_t s1size);
TLI_DEFINE_ENUM_INTERNAL(strcat_chk)
TLI_DEFINE_STRING_INTERNAL("__strcat_chk")
/// char *__strcpy_chk(char *s1, const char *s2, size_t s1size);
TLI_DEFINE_ENUM_INTERNAL(strcpy_chk)
TLI_DEFINE_STRING_INTERNAL("__strcpy_chk")
/// char * __strdup(const char *s);
TLI_DEFINE_ENUM_INTERNAL(dunder_strdup)
TLI_DEFINE_STRING_INTERNAL("__strdup")
/// size_t __strlcat_chk(char *dst, const char *src, size_t size,
///                      size_t dstsize);
TLI_DEFINE_ENUM_INTERNAL(strlcat_chk)
TLI_DEFINE_STRING_INTERNAL("__strlcat_chk")
/// size_t __strlcpy_chk(char *dst, const char *src, size_t size,
///                      size_t dstsize);
TLI_DEFINE_ENUM_INTERNAL(strlcpy_chk)
TLI_DEFINE_STRING_INTERNAL("__strlcpy_chk")
/// char *strncat_chk(char *s1, const char *s2, size_t n, size_t s1size);
TLI_DEFINE_ENUM_INTERNAL(strncat_chk)
TLI_DEFINE_STRING_INTERNAL("__strncat_chk")
/// char *__strncpy_chk(char *s1, const char *s2, size_t n, size_t s1size);
TLI_DEFINE_ENUM_INTERNAL(strncpy_chk)
TLI_DEFINE_STRING_INTERNAL("__strncpy_chk")
/// char *__strndup(const char *s, size_t n);
TLI_DEFINE_ENUM_INTERNAL(dunder_strndup)
TLI_DEFINE_STRING_INTERNAL("__strndup")
/// char * __strtok_r(char *s, const char *delim, char **save_ptr);
TLI_DEFINE_ENUM_INTERNAL(dunder_strtok_r)
TLI_DEFINE_STRING_INTERNAL("__strtok_r")
<<<<<<< HEAD

#if INTEL_CUSTOMIZATION
/// __sighandler_t __sysv_signal (int sig, __sighandler_t handler);
TLI_DEFINE_ENUM_INTERNAL(sysv_signal)
TLI_DEFINE_STRING_INTERNAL("__sysv_signal")
/// int __xstat(int ver, const char * path, struct stat * stat_buf);
TLI_DEFINE_ENUM_INTERNAL(dunder_xstat)
TLI_DEFINE_STRING_INTERNAL("__xstat")
/// int __xstat64 (int vers, const char *file, struct stat64 *buf);
TLI_DEFINE_ENUM_INTERNAL(dunder_xstat64)
TLI_DEFINE_STRING_INTERNAL("__xstat64")
/// void _exit(int status);
TLI_DEFINE_ENUM_INTERNAL(under_exit)
TLI_DEFINE_STRING_INTERNAL("_exit")
/// void __cdecl _invalid_parameter_noinfo(void)
TLI_DEFINE_ENUM_INTERNAL(under_invalid_parameter_noinfo_noreturn)
TLI_DEFINE_STRING_INTERNAL("_invalid_parameter_noinfo_noreturn")
/// int _obstack_begin (struct obstack *, size_t, size_t, void *(*) (size_t), void (*) (void *));
TLI_DEFINE_ENUM_INTERNAL(obstack_begin)
TLI_DEFINE_STRING_INTERNAL("_obstack_begin")
/// int _obstack_memory_used(struct obstack*);
TLI_DEFINE_ENUM_INTERNAL(obstack_memory_used)
TLI_DEFINE_STRING_INTERNAL("_obstack_memory_used")
/// int _obstack_newchunk(struct obstack*, int);
TLI_DEFINE_ENUM_INTERNAL(obstack_newchunk)
TLI_DEFINE_STRING_INTERNAL("_obstack_newchunk")
/// int _setjmp(jmp_buf env);
TLI_DEFINE_ENUM_INTERNAL(setjmp)
TLI_DEFINE_STRING_INTERNAL("_setjmp")
/// void abort(void);
TLI_DEFINE_ENUM_INTERNAL(abort)
TLI_DEFINE_STRING_INTERNAL("abort")
#endif // INTEL_CUSTOMIZATION

=======
/// int __vsnprintf_chk(char *s, size_t n, int flags, size_t slen,
///                     const char *format, va_list ap);
TLI_DEFINE_ENUM_INTERNAL(vsnprintf_chk)
TLI_DEFINE_STRING_INTERNAL("__vsnprintf_chk")
/// int __vsprintf_chk(char *s, int flags, size_t slen, const char *format,
///                    va_list ap);
TLI_DEFINE_ENUM_INTERNAL(vsprintf_chk)
TLI_DEFINE_STRING_INTERNAL("__vsprintf_chk")
>>>>>>> 2f94203e
/// int abs(int j);
TLI_DEFINE_ENUM_INTERNAL(abs)
TLI_DEFINE_STRING_INTERNAL("abs")
/// int access(const char *path, int amode);
TLI_DEFINE_ENUM_INTERNAL(access)
TLI_DEFINE_STRING_INTERNAL("access")
/// double acos(double x);
TLI_DEFINE_ENUM_INTERNAL(acos)
TLI_DEFINE_STRING_INTERNAL("acos")
/// float acosf(float x);
TLI_DEFINE_ENUM_INTERNAL(acosf)
TLI_DEFINE_STRING_INTERNAL("acosf")
/// double acosh(double x);
TLI_DEFINE_ENUM_INTERNAL(acosh)
TLI_DEFINE_STRING_INTERNAL("acosh")
/// float acoshf(float x);
TLI_DEFINE_ENUM_INTERNAL(acoshf)
TLI_DEFINE_STRING_INTERNAL("acoshf")
/// long double acoshl(long double x);
TLI_DEFINE_ENUM_INTERNAL(acoshl)
TLI_DEFINE_STRING_INTERNAL("acoshl")
/// long double acosl(long double x);
TLI_DEFINE_ENUM_INTERNAL(acosl)
TLI_DEFINE_STRING_INTERNAL("acosl")

#if INTEL_CUSTOMIZATION
/// int alphasort(const void **a, const void **b);
TLI_DEFINE_ENUM_INTERNAL(alphasort)
TLI_DEFINE_STRING_INTERNAL("alphasort")
/// char *asctime(const struct tm * timeptr);
TLI_DEFINE_ENUM_INTERNAL(asctime)
TLI_DEFINE_STRING_INTERNAL("asctime")
#endif // INTEL_CUSTOMIZATION

/// double asin(double x);
TLI_DEFINE_ENUM_INTERNAL(asin)
TLI_DEFINE_STRING_INTERNAL("asin")
/// float asinf(float x);
TLI_DEFINE_ENUM_INTERNAL(asinf)
TLI_DEFINE_STRING_INTERNAL("asinf")
/// double asinh(double x);
TLI_DEFINE_ENUM_INTERNAL(asinh)
TLI_DEFINE_STRING_INTERNAL("asinh")
/// float asinhf(float x);
TLI_DEFINE_ENUM_INTERNAL(asinhf)
TLI_DEFINE_STRING_INTERNAL("asinhf")
/// long double asinhl(long double x);
TLI_DEFINE_ENUM_INTERNAL(asinhl)
TLI_DEFINE_STRING_INTERNAL("asinhl")
/// long double asinl(long double x);
TLI_DEFINE_ENUM_INTERNAL(asinl)
TLI_DEFINE_STRING_INTERNAL("asinl")

#if INTEL_CUSTOMIZATION
/// int asprintf(char **strp, const char *fmt, ...);
TLI_DEFINE_ENUM_INTERNAL(asprintf)
TLI_DEFINE_STRING_INTERNAL("asprintf")
#endif // INTEL_CUSTOMIZATION

/// double atan(double x);
TLI_DEFINE_ENUM_INTERNAL(atan)
TLI_DEFINE_STRING_INTERNAL("atan")
/// double atan2(double y, double x);
TLI_DEFINE_ENUM_INTERNAL(atan2)
TLI_DEFINE_STRING_INTERNAL("atan2")
/// float atan2f(float y, float x);
TLI_DEFINE_ENUM_INTERNAL(atan2f)
TLI_DEFINE_STRING_INTERNAL("atan2f")
/// long double atan2l(long double y, long double x);
TLI_DEFINE_ENUM_INTERNAL(atan2l)
TLI_DEFINE_STRING_INTERNAL("atan2l")
/// float atanf(float x);
TLI_DEFINE_ENUM_INTERNAL(atanf)
TLI_DEFINE_STRING_INTERNAL("atanf")
/// double atanh(double x);
TLI_DEFINE_ENUM_INTERNAL(atanh)
TLI_DEFINE_STRING_INTERNAL("atanh")
/// float atanhf(float x);
TLI_DEFINE_ENUM_INTERNAL(atanhf)
TLI_DEFINE_STRING_INTERNAL("atanhf")
/// long double atanhl(long double x);
TLI_DEFINE_ENUM_INTERNAL(atanhl)
TLI_DEFINE_STRING_INTERNAL("atanhl")
/// long double atanl(long double x);
TLI_DEFINE_ENUM_INTERNAL(atanl)
TLI_DEFINE_STRING_INTERNAL("atanl")
#if INTEL_CUSTOMIZATION
/// int atexit(void (*func)(void))
TLI_DEFINE_ENUM_INTERNAL(atexit)
TLI_DEFINE_STRING_INTERNAL("atexit")
#endif // INTEL_CUSTOMIZATION
/// double atof(const char *str);
TLI_DEFINE_ENUM_INTERNAL(atof)
TLI_DEFINE_STRING_INTERNAL("atof")
/// int atoi(const char *str);
TLI_DEFINE_ENUM_INTERNAL(atoi)
TLI_DEFINE_STRING_INTERNAL("atoi")
/// long atol(const char *str);
TLI_DEFINE_ENUM_INTERNAL(atol)
TLI_DEFINE_STRING_INTERNAL("atol")
/// long long atoll(const char *nptr);
TLI_DEFINE_ENUM_INTERNAL(atoll)
TLI_DEFINE_STRING_INTERNAL("atoll")

#if INTEL_CUSTOMIZATION
/// int backtrace(void **buffer, int size);
TLI_DEFINE_ENUM_INTERNAL(backtrace)
TLI_DEFINE_STRING_INTERNAL("backtrace")
/// char **backtrace_symbols(void *const *buffer, int size);
TLI_DEFINE_ENUM_INTERNAL(backtrace_symbols)
TLI_DEFINE_STRING_INTERNAL("backtrace_symbols")
#endif // INTEL_CUSTOMIZATION

/// int bcmp(const void *s1, const void *s2, size_t n);
TLI_DEFINE_ENUM_INTERNAL(bcmp)
TLI_DEFINE_STRING_INTERNAL("bcmp")
/// void bcopy(const void *s1, void *s2, size_t n);
TLI_DEFINE_ENUM_INTERNAL(bcopy)
TLI_DEFINE_STRING_INTERNAL("bcopy")

#if INTEL_CUSTOMIZATION
/// void *bsearch (const void* key, const void* base, size_t num, size_t size, int (*compar)(const void*,const void*));
TLI_DEFINE_ENUM_INTERNAL(bsearch)
TLI_DEFINE_STRING_INTERNAL("bsearch")
#endif // INTEL_CUSTOMIZATION

/// void bzero(void *s, size_t n);
TLI_DEFINE_ENUM_INTERNAL(bzero)
TLI_DEFINE_STRING_INTERNAL("bzero")
/// double cabs(double complex z)
TLI_DEFINE_ENUM_INTERNAL(cabs)
TLI_DEFINE_STRING_INTERNAL("cabs")
/// float cabs(float complex z)
TLI_DEFINE_ENUM_INTERNAL(cabsf)
TLI_DEFINE_STRING_INTERNAL("cabsf")
/// long double cabs(long double complex z)
TLI_DEFINE_ENUM_INTERNAL(cabsl)
TLI_DEFINE_STRING_INTERNAL("cabsl")
/// void *calloc(size_t count, size_t size);
TLI_DEFINE_ENUM_INTERNAL(calloc)
TLI_DEFINE_STRING_INTERNAL("calloc")
/// double cbrt(double x);
TLI_DEFINE_ENUM_INTERNAL(cbrt)
TLI_DEFINE_STRING_INTERNAL("cbrt")
/// float cbrtf(float x);
TLI_DEFINE_ENUM_INTERNAL(cbrtf)
TLI_DEFINE_STRING_INTERNAL("cbrtf")
/// long double cbrtl(long double x);
TLI_DEFINE_ENUM_INTERNAL(cbrtl)
TLI_DEFINE_STRING_INTERNAL("cbrtl")
/// double ceil(double x);
TLI_DEFINE_ENUM_INTERNAL(ceil)
TLI_DEFINE_STRING_INTERNAL("ceil")
/// float ceilf(float x);
TLI_DEFINE_ENUM_INTERNAL(ceilf)
TLI_DEFINE_STRING_INTERNAL("ceilf")
/// long double ceill(long double x);
TLI_DEFINE_ENUM_INTERNAL(ceill)
TLI_DEFINE_STRING_INTERNAL("ceill")

#if INTEL_CUSTOMIZATION
/// int chdir(const char *path);
TLI_DEFINE_ENUM_INTERNAL(chdir)
TLI_DEFINE_STRING_INTERNAL("chdir")
#endif // INTEL_CUSTOMIZATION

/// int chmod(const char *path, mode_t mode);
TLI_DEFINE_ENUM_INTERNAL(chmod)
TLI_DEFINE_STRING_INTERNAL("chmod")
/// int chown(const char *path, uid_t owner, gid_t group);
TLI_DEFINE_ENUM_INTERNAL(chown)
TLI_DEFINE_STRING_INTERNAL("chown")
/// void clearerr(FILE *stream);
TLI_DEFINE_ENUM_INTERNAL(clearerr)
TLI_DEFINE_STRING_INTERNAL("clearerr")

#if INTEL_CUSTOMIZATION
/// clock_t clock(void);
TLI_DEFINE_ENUM_INTERNAL(clock)
TLI_DEFINE_STRING_INTERNAL("clock")
/// int close(int fildes);
TLI_DEFINE_ENUM_INTERNAL(close)
TLI_DEFINE_STRING_INTERNAL("close")
#endif // INTEL_CUSTOMIZATION

/// int closedir(DIR *dirp);
TLI_DEFINE_ENUM_INTERNAL(closedir)
TLI_DEFINE_STRING_INTERNAL("closedir")
/// double copysign(double x, double y);
TLI_DEFINE_ENUM_INTERNAL(copysign)
TLI_DEFINE_STRING_INTERNAL("copysign")
/// float copysignf(float x, float y);
TLI_DEFINE_ENUM_INTERNAL(copysignf)
TLI_DEFINE_STRING_INTERNAL("copysignf")
/// long double copysignl(long double x, long double y);
TLI_DEFINE_ENUM_INTERNAL(copysignl)
TLI_DEFINE_STRING_INTERNAL("copysignl")
/// double cos(double x);
TLI_DEFINE_ENUM_INTERNAL(cos)
TLI_DEFINE_STRING_INTERNAL("cos")
/// float cosf(float x);
TLI_DEFINE_ENUM_INTERNAL(cosf)
TLI_DEFINE_STRING_INTERNAL("cosf")
/// double cosh(double x);
TLI_DEFINE_ENUM_INTERNAL(cosh)
TLI_DEFINE_STRING_INTERNAL("cosh")
/// float coshf(float x);
TLI_DEFINE_ENUM_INTERNAL(coshf)
TLI_DEFINE_STRING_INTERNAL("coshf")
/// long double coshl(long double x);
TLI_DEFINE_ENUM_INTERNAL(coshl)
TLI_DEFINE_STRING_INTERNAL("coshl")
/// long double cosl(long double x);
TLI_DEFINE_ENUM_INTERNAL(cosl)
TLI_DEFINE_STRING_INTERNAL("cosl")
/// char *ctermid(char *s);
TLI_DEFINE_ENUM_INTERNAL(ctermid)
TLI_DEFINE_STRING_INTERNAL("ctermid")

#if INTEL_CUSTOMIZATION
/// char* ctime (const time_t * timer);
TLI_DEFINE_ENUM_INTERNAL(ctime)
TLI_DEFINE_STRING_INTERNAL("ctime")
/// double difftime(time_t time_end, time_t time_beg);
TLI_DEFINE_ENUM_INTERNAL(difftime)
TLI_DEFINE_STRING_INTERNAL("difftime")
/// div_t div (int numer, int denom);
TLI_DEFINE_ENUM_INTERNAL(div)
TLI_DEFINE_STRING_INTERNAL("div")
/// int dup(int oldfd);
TLI_DEFINE_ENUM_INTERNAL(dup)
TLI_DEFINE_STRING_INTERNAL("dup")
/// int dup2(int fildes, int fildes2)
TLI_DEFINE_ENUM_INTERNAL(dup2)
TLI_DEFINE_STRING_INTERNAL("dup2")
/// double erfc  (double x);
TLI_DEFINE_ENUM_INTERNAL(erfc)
TLI_DEFINE_STRING_INTERNAL("erfc")
/// extern void error (int __status, int __errnum, const char *__format, ...)
TLI_DEFINE_ENUM_INTERNAL(error)
TLI_DEFINE_STRING_INTERNAL("error")
#endif // INTEL_CUSTOMIZATION

/// int execl(const char *path, const char *arg, ...);
TLI_DEFINE_ENUM_INTERNAL(execl)
TLI_DEFINE_STRING_INTERNAL("execl")
/// int execle(const char *file, const char *arg, ..., char * const envp[]);
TLI_DEFINE_ENUM_INTERNAL(execle)
TLI_DEFINE_STRING_INTERNAL("execle")
/// int execlp(const char *file, const char *arg, ...);
TLI_DEFINE_ENUM_INTERNAL(execlp)
TLI_DEFINE_STRING_INTERNAL("execlp")
/// int execv(const char *path, char *const argv[]);
TLI_DEFINE_ENUM_INTERNAL(execv)
TLI_DEFINE_STRING_INTERNAL("execv")
/// int execvP(const char *file, const char *search_path, char *const argv[]);
TLI_DEFINE_ENUM_INTERNAL(execvP)
TLI_DEFINE_STRING_INTERNAL("execvP")
/// int execve(const char *filename, char *const argv[], char *const envp[]);
TLI_DEFINE_ENUM_INTERNAL(execve)
TLI_DEFINE_STRING_INTERNAL("execve")
/// int execvp(const char *file, char *const argv[]);
TLI_DEFINE_ENUM_INTERNAL(execvp)
TLI_DEFINE_STRING_INTERNAL("execvp")
/// int execvpe(const char *file, char *const argv[], char *const envp[]);
TLI_DEFINE_ENUM_INTERNAL(execvpe)
TLI_DEFINE_STRING_INTERNAL("execvpe")
#if INTEL_CUSTOMIZATION
/// void exit(int status)
TLI_DEFINE_ENUM_INTERNAL(exit)
TLI_DEFINE_STRING_INTERNAL("exit")
#endif // INTEL_CUSTOMIZATION
/// double exp(double x);
TLI_DEFINE_ENUM_INTERNAL(exp)
TLI_DEFINE_STRING_INTERNAL("exp")
/// double exp10(double x);
TLI_DEFINE_ENUM_INTERNAL(exp10)
TLI_DEFINE_STRING_INTERNAL("exp10")
/// float exp10f(float x);
TLI_DEFINE_ENUM_INTERNAL(exp10f)
TLI_DEFINE_STRING_INTERNAL("exp10f")
/// long double exp10l(long double x);
TLI_DEFINE_ENUM_INTERNAL(exp10l)
TLI_DEFINE_STRING_INTERNAL("exp10l")
/// double exp2(double x);
TLI_DEFINE_ENUM_INTERNAL(exp2)
TLI_DEFINE_STRING_INTERNAL("exp2")
/// float exp2f(float x);
TLI_DEFINE_ENUM_INTERNAL(exp2f)
TLI_DEFINE_STRING_INTERNAL("exp2f")
/// long double exp2l(long double x);
TLI_DEFINE_ENUM_INTERNAL(exp2l)
TLI_DEFINE_STRING_INTERNAL("exp2l")
/// float expf(float x);
TLI_DEFINE_ENUM_INTERNAL(expf)
TLI_DEFINE_STRING_INTERNAL("expf")
/// long double expl(long double x);
TLI_DEFINE_ENUM_INTERNAL(expl)
TLI_DEFINE_STRING_INTERNAL("expl")
/// double expm1(double x);
TLI_DEFINE_ENUM_INTERNAL(expm1)
TLI_DEFINE_STRING_INTERNAL("expm1")
/// float expm1f(float x);
TLI_DEFINE_ENUM_INTERNAL(expm1f)
TLI_DEFINE_STRING_INTERNAL("expm1f")
/// long double expm1l(long double x);
TLI_DEFINE_ENUM_INTERNAL(expm1l)
TLI_DEFINE_STRING_INTERNAL("expm1l")
/// double fabs(double x);
TLI_DEFINE_ENUM_INTERNAL(fabs)
TLI_DEFINE_STRING_INTERNAL("fabs")
/// float fabsf(float x);
TLI_DEFINE_ENUM_INTERNAL(fabsf)
TLI_DEFINE_STRING_INTERNAL("fabsf")
/// long double fabsl(long double x);
TLI_DEFINE_ENUM_INTERNAL(fabsl)
TLI_DEFINE_STRING_INTERNAL("fabsl")
/// int fclose(FILE *stream);
TLI_DEFINE_ENUM_INTERNAL(fclose)
TLI_DEFINE_STRING_INTERNAL("fclose")

#if INTEL_CUSTOMIZATION
///  int fcntl(int fd, int cmd, ...);
TLI_DEFINE_ENUM_INTERNAL(fcntl)
TLI_DEFINE_STRING_INTERNAL("fcntl")
#endif // INTEL_CUSTOMIZATION

/// FILE *fdopen(int fildes, const char *mode);
TLI_DEFINE_ENUM_INTERNAL(fdopen)
TLI_DEFINE_STRING_INTERNAL("fdopen")
/// int feof(FILE *stream);
TLI_DEFINE_ENUM_INTERNAL(feof)
TLI_DEFINE_STRING_INTERNAL("feof")
/// int ferror(FILE *stream);
TLI_DEFINE_ENUM_INTERNAL(ferror)
TLI_DEFINE_STRING_INTERNAL("ferror")
/// int fflush(FILE *stream);
TLI_DEFINE_ENUM_INTERNAL(fflush)
TLI_DEFINE_STRING_INTERNAL("fflush")
/// int ffs(int i);
TLI_DEFINE_ENUM_INTERNAL(ffs)
TLI_DEFINE_STRING_INTERNAL("ffs")
/// int ffsl(long int i);
TLI_DEFINE_ENUM_INTERNAL(ffsl)
TLI_DEFINE_STRING_INTERNAL("ffsl")
/// int ffsll(long long int i);
TLI_DEFINE_ENUM_INTERNAL(ffsll)
TLI_DEFINE_STRING_INTERNAL("ffsll")
/// int fgetc(FILE *stream);
TLI_DEFINE_ENUM_INTERNAL(fgetc)
TLI_DEFINE_STRING_INTERNAL("fgetc")
/// int fgetc_unlocked(FILE *stream);
TLI_DEFINE_ENUM_INTERNAL(fgetc_unlocked)
TLI_DEFINE_STRING_INTERNAL("fgetc_unlocked")
/// int fgetpos(FILE *stream, fpos_t *pos);
TLI_DEFINE_ENUM_INTERNAL(fgetpos)
TLI_DEFINE_STRING_INTERNAL("fgetpos")
/// char *fgets(char *s, int n, FILE *stream);
TLI_DEFINE_ENUM_INTERNAL(fgets)
TLI_DEFINE_STRING_INTERNAL("fgets")
/// char *fgets_unlocked(char *s, int n, FILE *stream);
TLI_DEFINE_ENUM_INTERNAL(fgets_unlocked)
TLI_DEFINE_STRING_INTERNAL("fgets_unlocked")
/// int fileno(FILE *stream);
TLI_DEFINE_ENUM_INTERNAL(fileno)
TLI_DEFINE_STRING_INTERNAL("fileno")
/// int fiprintf(FILE *stream, const char *format, ...);
TLI_DEFINE_ENUM_INTERNAL(fiprintf)
TLI_DEFINE_STRING_INTERNAL("fiprintf")
/// void flockfile(FILE *file);
TLI_DEFINE_ENUM_INTERNAL(flockfile)
TLI_DEFINE_STRING_INTERNAL("flockfile")
/// double floor(double x);
TLI_DEFINE_ENUM_INTERNAL(floor)
TLI_DEFINE_STRING_INTERNAL("floor")
/// float floorf(float x);
TLI_DEFINE_ENUM_INTERNAL(floorf)
TLI_DEFINE_STRING_INTERNAL("floorf")
/// long double floorl(long double x);
TLI_DEFINE_ENUM_INTERNAL(floorl)
TLI_DEFINE_STRING_INTERNAL("floorl")
/// int fls(int i);
TLI_DEFINE_ENUM_INTERNAL(fls)
TLI_DEFINE_STRING_INTERNAL("fls")
/// int flsl(long int i);
TLI_DEFINE_ENUM_INTERNAL(flsl)
TLI_DEFINE_STRING_INTERNAL("flsl")
/// int flsll(long long int i);
TLI_DEFINE_ENUM_INTERNAL(flsll)
TLI_DEFINE_STRING_INTERNAL("flsll")
/// double fmax(double x, double y);
TLI_DEFINE_ENUM_INTERNAL(fmax)
TLI_DEFINE_STRING_INTERNAL("fmax")
/// float fmaxf(float x, float y);
TLI_DEFINE_ENUM_INTERNAL(fmaxf)
TLI_DEFINE_STRING_INTERNAL("fmaxf")
/// long double fmaxl(long double x, long double y);
TLI_DEFINE_ENUM_INTERNAL(fmaxl)
TLI_DEFINE_STRING_INTERNAL("fmaxl")
/// double fmin(double x, double y);
TLI_DEFINE_ENUM_INTERNAL(fmin)
TLI_DEFINE_STRING_INTERNAL("fmin")
/// float fminf(float x, float y);
TLI_DEFINE_ENUM_INTERNAL(fminf)
TLI_DEFINE_STRING_INTERNAL("fminf")
/// long double fminl(long double x, long double y);
TLI_DEFINE_ENUM_INTERNAL(fminl)
TLI_DEFINE_STRING_INTERNAL("fminl")
/// double fmod(double x, double y);
TLI_DEFINE_ENUM_INTERNAL(fmod)
TLI_DEFINE_STRING_INTERNAL("fmod")
/// float fmodf(float x, float y);
TLI_DEFINE_ENUM_INTERNAL(fmodf)
TLI_DEFINE_STRING_INTERNAL("fmodf")
/// long double fmodl(long double x, long double y);
TLI_DEFINE_ENUM_INTERNAL(fmodl)
TLI_DEFINE_STRING_INTERNAL("fmodl")
/// FILE *fopen(const char *filename, const char *mode);

#if INTEL_CUSTOMIZATION
/// int fnmatch(const char *pattern, const char *string, int flags);
TLI_DEFINE_ENUM_INTERNAL(fnmatch)
TLI_DEFINE_STRING_INTERNAL("fnmatch")
#endif // INTEL_CUSTOMIZATION

TLI_DEFINE_ENUM_INTERNAL(fopen)
TLI_DEFINE_STRING_INTERNAL("fopen")
/// FILE *fopen64(const char *filename, const char *opentype)
TLI_DEFINE_ENUM_INTERNAL(fopen64)
TLI_DEFINE_STRING_INTERNAL("fopen64")

/// int fork();
TLI_DEFINE_ENUM_INTERNAL(fork)
TLI_DEFINE_STRING_INTERNAL("fork")
/// int fprintf(FILE *stream, const char *format, ...);
TLI_DEFINE_ENUM_INTERNAL(fprintf)
TLI_DEFINE_STRING_INTERNAL("fprintf")
/// int fputc(int c, FILE *stream);
TLI_DEFINE_ENUM_INTERNAL(fputc)
TLI_DEFINE_STRING_INTERNAL("fputc")
/// int fputc_unlocked(int c, FILE *stream);
TLI_DEFINE_ENUM_INTERNAL(fputc_unlocked)
TLI_DEFINE_STRING_INTERNAL("fputc_unlocked")
/// int fputs(const char *s, FILE *stream);
TLI_DEFINE_ENUM_INTERNAL(fputs)
TLI_DEFINE_STRING_INTERNAL("fputs")
/// int fputs_unlocked(const char *s, FILE *stream);
TLI_DEFINE_ENUM_INTERNAL(fputs_unlocked)
TLI_DEFINE_STRING_INTERNAL("fputs_unlocked")
/// size_t fread(void *ptr, size_t size, size_t nitems, FILE *stream);
TLI_DEFINE_ENUM_INTERNAL(fread)
TLI_DEFINE_STRING_INTERNAL("fread")
/// size_t fread_unlocked(void *ptr, size_t size, size_t nitems, FILE *stream);
TLI_DEFINE_ENUM_INTERNAL(fread_unlocked)
TLI_DEFINE_STRING_INTERNAL("fread_unlocked")
/// void free(void *ptr);
TLI_DEFINE_ENUM_INTERNAL(free)
TLI_DEFINE_STRING_INTERNAL("free")

#if INTEL_CUSTOMIZATION
/// FILE *freopen64(const char *filename, const char *mode, FILE *fp);
TLI_DEFINE_ENUM_INTERNAL(freopen64)
TLI_DEFINE_STRING_INTERNAL("freopen64")
#endif // INTEL_CUSTOMIZATION

/// double frexp(double num, int *exp);
TLI_DEFINE_ENUM_INTERNAL(frexp)
TLI_DEFINE_STRING_INTERNAL("frexp")
/// float frexpf(float num, int *exp);
TLI_DEFINE_ENUM_INTERNAL(frexpf)
TLI_DEFINE_STRING_INTERNAL("frexpf")
/// long double frexpl(long double num, int *exp);
TLI_DEFINE_ENUM_INTERNAL(frexpl)
TLI_DEFINE_STRING_INTERNAL("frexpl")
/// int fscanf(FILE *stream, const char *format, ... );
TLI_DEFINE_ENUM_INTERNAL(fscanf)
TLI_DEFINE_STRING_INTERNAL("fscanf")
/// int fseek(FILE *stream, long offset, int whence);
TLI_DEFINE_ENUM_INTERNAL(fseek)
TLI_DEFINE_STRING_INTERNAL("fseek")
/// int fseeko(FILE *stream, off_t offset, int whence);
TLI_DEFINE_ENUM_INTERNAL(fseeko)
TLI_DEFINE_STRING_INTERNAL("fseeko")
/// int fseeko64(FILE *stream, off64_t offset, int whence)
TLI_DEFINE_ENUM_INTERNAL(fseeko64)
TLI_DEFINE_STRING_INTERNAL("fseeko64")
/// int fsetpos(FILE *stream, const fpos_t *pos);
TLI_DEFINE_ENUM_INTERNAL(fsetpos)
TLI_DEFINE_STRING_INTERNAL("fsetpos")
/// int fstat(int fildes, struct stat *buf);
TLI_DEFINE_ENUM_INTERNAL(fstat)
TLI_DEFINE_STRING_INTERNAL("fstat")
/// int fstat64(int filedes, struct stat64 *buf)
TLI_DEFINE_ENUM_INTERNAL(fstat64)
TLI_DEFINE_STRING_INTERNAL("fstat64")
/// int fstatvfs(int fildes, struct statvfs *buf);
TLI_DEFINE_ENUM_INTERNAL(fstatvfs)
TLI_DEFINE_STRING_INTERNAL("fstatvfs")
/// int fstatvfs64(int fildes, struct statvfs64 *buf);
TLI_DEFINE_ENUM_INTERNAL(fstatvfs64)
TLI_DEFINE_STRING_INTERNAL("fstatvfs64")

#if INTEL_CUSTOMIZATION
/// int fsync(int fd);
TLI_DEFINE_ENUM_INTERNAL(fsync)
TLI_DEFINE_STRING_INTERNAL("fsync")
#endif // INTEL_CUSTOMIZATION

/// long ftell(FILE *stream);
TLI_DEFINE_ENUM_INTERNAL(ftell)
TLI_DEFINE_STRING_INTERNAL("ftell")
/// off_t ftello(FILE *stream);
TLI_DEFINE_ENUM_INTERNAL(ftello)
TLI_DEFINE_STRING_INTERNAL("ftello")
/// off64_t ftello64(FILE *stream)
TLI_DEFINE_ENUM_INTERNAL(ftello64)
TLI_DEFINE_STRING_INTERNAL("ftello64")

#if INTEL_CUSTOMIZATION
/// int ftruncate64 (int fd, off64_t length);
TLI_DEFINE_ENUM_INTERNAL(ftruncate64)
TLI_DEFINE_STRING_INTERNAL("ftruncate64")
#endif // INTEL_CUSTOMIZATION

/// int ftrylockfile(FILE *file);
TLI_DEFINE_ENUM_INTERNAL(ftrylockfile)
TLI_DEFINE_STRING_INTERNAL("ftrylockfile")
/// void funlockfile(FILE *file);
TLI_DEFINE_ENUM_INTERNAL(funlockfile)
TLI_DEFINE_STRING_INTERNAL("funlockfile")
/// size_t fwrite(const void *ptr, size_t size, size_t nitems, FILE *stream);
TLI_DEFINE_ENUM_INTERNAL(fwrite)
TLI_DEFINE_STRING_INTERNAL("fwrite")
/// size_t fwrite_unlocked(const void *ptr, size_t size, size_t nitems, FILE *stream);
TLI_DEFINE_ENUM_INTERNAL(fwrite_unlocked)
TLI_DEFINE_STRING_INTERNAL("fwrite_unlocked")
/// int getc(FILE *stream);
TLI_DEFINE_ENUM_INTERNAL(getc)
TLI_DEFINE_STRING_INTERNAL("getc")
/// int getc_unlocked(FILE *stream);
TLI_DEFINE_ENUM_INTERNAL(getc_unlocked)
TLI_DEFINE_STRING_INTERNAL("getc_unlocked")
/// int getchar(void);
TLI_DEFINE_ENUM_INTERNAL(getchar)
TLI_DEFINE_STRING_INTERNAL("getchar")
/// int getchar_unlocked(void);
TLI_DEFINE_ENUM_INTERNAL(getchar_unlocked)
TLI_DEFINE_STRING_INTERNAL("getchar_unlocked")

#if INTEL_CUSTOMIZATION
/// char *getcwd(char *buf, size_t size);
TLI_DEFINE_ENUM_INTERNAL(getcwd)
TLI_DEFINE_STRING_INTERNAL("getcwd")
/// gid_t getegid(void);
TLI_DEFINE_ENUM_INTERNAL(getegid)
TLI_DEFINE_STRING_INTERNAL("getegid")
#endif // INTEL_CUSTOMIZATION

/// char *getenv(const char *name);
TLI_DEFINE_ENUM_INTERNAL(getenv)
TLI_DEFINE_STRING_INTERNAL("getenv")

#if INTEL_CUSTOMIZATION
/// uid_t geteuid(void);
TLI_DEFINE_ENUM_INTERNAL(geteuid)
TLI_DEFINE_STRING_INTERNAL("geteuid")
/// gid_t getgid(void);
TLI_DEFINE_ENUM_INTERNAL(getgid)
TLI_DEFINE_STRING_INTERNAL("getgid")
#endif // INTEL_CUSTOMIZATION

/// int getitimer(int which, struct itimerval *value);
TLI_DEFINE_ENUM_INTERNAL(getitimer)
TLI_DEFINE_STRING_INTERNAL("getitimer")
/// int getlogin_r(char *name, size_t namesize);
TLI_DEFINE_ENUM_INTERNAL(getlogin_r)
TLI_DEFINE_STRING_INTERNAL("getlogin_r")

#if INTEL_CUSTOMIZATION
/// int getopt_long(int argc, char * const argv[], const char *optstring, const struct option *longopts, int *longindex);
TLI_DEFINE_ENUM_INTERNAL(getopt_long)
TLI_DEFINE_STRING_INTERNAL("getopt_long")
/// pid_t getpid(void);
TLI_DEFINE_ENUM_INTERNAL(getpid)
TLI_DEFINE_STRING_INTERNAL("getpid")
#endif // INTEL_CUSTOMIZATION

/// struct passwd *getpwnam(const char *name);
TLI_DEFINE_ENUM_INTERNAL(getpwnam)
TLI_DEFINE_STRING_INTERNAL("getpwnam")

#if INTEL_CUSTOMIZATION
/// struct passwd *getpwuid(uid_t uid);
TLI_DEFINE_ENUM_INTERNAL(getpwuid)
TLI_DEFINE_STRING_INTERNAL("getpwuid")
/// int getrlimit(int resource, struct rlimit *rlim);
TLI_DEFINE_ENUM_INTERNAL(getrlimit)
TLI_DEFINE_STRING_INTERNAL("getrlimit")
/// int getrusage(int who, struct rusage *usage);
TLI_DEFINE_ENUM_INTERNAL(getrusage)
TLI_DEFINE_STRING_INTERNAL("getrusage")
#endif // INTEL_CUSTOMIZATION

/// char *gets(char *s);
TLI_DEFINE_ENUM_INTERNAL(gets)
TLI_DEFINE_STRING_INTERNAL("gets")
/// int gettimeofday(struct timeval *tp, void *tzp);
TLI_DEFINE_ENUM_INTERNAL(gettimeofday)
TLI_DEFINE_STRING_INTERNAL("gettimeofday")

#if INTEL_CUSTOMIZATION
/// uid_t getuid(void);
TLI_DEFINE_ENUM_INTERNAL(getuid)
TLI_DEFINE_STRING_INTERNAL("getuid")
/// int glob(const char *pattern, int flags, int (*errfunc) (const char *epath, int eerrno), glob_t *pglob);
TLI_DEFINE_ENUM_INTERNAL(glob)
TLI_DEFINE_STRING_INTERNAL("glob")
/// void globfree(glob_t *pglob);
TLI_DEFINE_ENUM_INTERNAL(globfree)
TLI_DEFINE_STRING_INTERNAL("globfree")
/// struct tm *gmtime(const time_t *timer);
TLI_DEFINE_ENUM_INTERNAL(gmtime)
TLI_DEFINE_STRING_INTERNAL("gmtime")
/// struct tm *gmtime_r(const time_t *timep, struct tm *result);
TLI_DEFINE_ENUM_INTERNAL(gmtime_r)
TLI_DEFINE_STRING_INTERNAL("gmtime_r")
#endif // INTEL_CUSTOMIZATION

/// uint32_t htonl(uint32_t hostlong);
TLI_DEFINE_ENUM_INTERNAL(htonl)
TLI_DEFINE_STRING_INTERNAL("htonl")
/// uint16_t htons(uint16_t hostshort);
TLI_DEFINE_ENUM_INTERNAL(htons)
TLI_DEFINE_STRING_INTERNAL("htons")

#if INTEL_CUSTOMIZATION
/// double hypot( double x, double y );
TLI_DEFINE_ENUM_INTERNAL(hypot)
TLI_DEFINE_STRING_INTERNAL("hypot")
/// float hypotf(float x, float y);
TLI_DEFINE_ENUM_INTERNAL(hypotf)
TLI_DEFINE_STRING_INTERNAL("hypotf")
/// int ioctl(int fd, unsigned long request, ...);
TLI_DEFINE_ENUM_INTERNAL(ioctl)
TLI_DEFINE_STRING_INTERNAL("ioctl")
#endif // INTEL_CUSTOMIZATION

/// int iprintf(const char *format, ...);
TLI_DEFINE_ENUM_INTERNAL(iprintf)
TLI_DEFINE_STRING_INTERNAL("iprintf")

#if INTEL_CUSTOMIZATION
/// int isalnum(int c);
TLI_DEFINE_ENUM_INTERNAL(isalnum)
TLI_DEFINE_STRING_INTERNAL("isalnum")
/// int isalpha(int c);
TLI_DEFINE_ENUM_INTERNAL(isalpha)
TLI_DEFINE_STRING_INTERNAL("isalpha")
#endif // INTEL_CUSTOMIZATION

/// int isascii(int c);
TLI_DEFINE_ENUM_INTERNAL(isascii)
TLI_DEFINE_STRING_INTERNAL("isascii")

#if INTEL_CUSTOMIZATION
/// int isatty(int fd);
TLI_DEFINE_ENUM_INTERNAL(isatty)
TLI_DEFINE_STRING_INTERNAL("isatty")
/// int iscntrl(int c);
TLI_DEFINE_ENUM_INTERNAL(iscntrl)
TLI_DEFINE_STRING_INTERNAL("iscntrl")
#endif // INTEL_CUSTOMIZATION

/// int isdigit(int c);
TLI_DEFINE_ENUM_INTERNAL(isdigit)
TLI_DEFINE_STRING_INTERNAL("isdigit")

#if INTEL_CUSTOMIZATION
/// int isspace(int c);
TLI_DEFINE_ENUM_INTERNAL(isspace)
TLI_DEFINE_STRING_INTERNAL("isspace")
/// int isupper(int c);
TLI_DEFINE_ENUM_INTERNAL(isupper)
TLI_DEFINE_STRING_INTERNAL("isupper")
/// int iswspace(int c);
TLI_DEFINE_ENUM_INTERNAL(iswspace)
TLI_DEFINE_STRING_INTERNAL("iswspace")
/// double j0(double x);
TLI_DEFINE_ENUM_INTERNAL(j0)
TLI_DEFINE_STRING_INTERNAL("j0")
/// double j1(double x);
TLI_DEFINE_ENUM_INTERNAL(j1)
TLI_DEFINE_STRING_INTERNAL("j1")
/// int kill(pid_t pid, int sig);
TLI_DEFINE_ENUM_INTERNAL(kill)
TLI_DEFINE_STRING_INTERNAL("kill")
#endif // INTEL_CUSTOMIZATION

/// long int labs(long int j);
TLI_DEFINE_ENUM_INTERNAL(labs)
TLI_DEFINE_STRING_INTERNAL("labs")
/// int lchown(const char *path, uid_t owner, gid_t group);
TLI_DEFINE_ENUM_INTERNAL(lchown)
TLI_DEFINE_STRING_INTERNAL("lchown")
/// double ldexp(double x, int n);
TLI_DEFINE_ENUM_INTERNAL(ldexp)
TLI_DEFINE_STRING_INTERNAL("ldexp")
/// float ldexpf(float x, int n);
TLI_DEFINE_ENUM_INTERNAL(ldexpf)
TLI_DEFINE_STRING_INTERNAL("ldexpf")
/// long double ldexpl(long double x, int n);
TLI_DEFINE_ENUM_INTERNAL(ldexpl)
TLI_DEFINE_STRING_INTERNAL("ldexpl")

#if INTEL_CUSTOMIZATION
/// int link(const char *path1, const char *path2);
TLI_DEFINE_ENUM_INTERNAL(link)
TLI_DEFINE_STRING_INTERNAL("link")
#endif // INTEL_CUSTOMIZATION

/// long long int llabs(long long int j);
TLI_DEFINE_ENUM_INTERNAL(llabs)
TLI_DEFINE_STRING_INTERNAL("llabs")

#if INTEL_CUSTOMIZATION
/// struct lconv *localeconv (void);
TLI_DEFINE_ENUM_INTERNAL(localeconv)
TLI_DEFINE_STRING_INTERNAL("localeconv")
/// struct tm *localtime (const time_t *timer);
TLI_DEFINE_ENUM_INTERNAL(localtime)
TLI_DEFINE_STRING_INTERNAL("localtime")
/// struct tm *localtime_r(const time_t *timep, struct tm *result);
TLI_DEFINE_ENUM_INTERNAL(localtime_r)
TLI_DEFINE_STRING_INTERNAL("localtime_r")
#endif // INTEL_CUSTOMIZATION

/// double log(double x);
TLI_DEFINE_ENUM_INTERNAL(log)
TLI_DEFINE_STRING_INTERNAL("log")
/// double log10(double x);
TLI_DEFINE_ENUM_INTERNAL(log10)
TLI_DEFINE_STRING_INTERNAL("log10")
/// float log10f(float x);
TLI_DEFINE_ENUM_INTERNAL(log10f)
TLI_DEFINE_STRING_INTERNAL("log10f")
/// long double log10l(long double x);
TLI_DEFINE_ENUM_INTERNAL(log10l)
TLI_DEFINE_STRING_INTERNAL("log10l")
/// double log1p(double x);
TLI_DEFINE_ENUM_INTERNAL(log1p)
TLI_DEFINE_STRING_INTERNAL("log1p")
/// float log1pf(float x);
TLI_DEFINE_ENUM_INTERNAL(log1pf)
TLI_DEFINE_STRING_INTERNAL("log1pf")
/// long double log1pl(long double x);
TLI_DEFINE_ENUM_INTERNAL(log1pl)
TLI_DEFINE_STRING_INTERNAL("log1pl")
/// double log2(double x);
TLI_DEFINE_ENUM_INTERNAL(log2)
TLI_DEFINE_STRING_INTERNAL("log2")
/// float log2f(float x);
TLI_DEFINE_ENUM_INTERNAL(log2f)
TLI_DEFINE_STRING_INTERNAL("log2f")
/// double long double log2l(long double x);
TLI_DEFINE_ENUM_INTERNAL(log2l)
TLI_DEFINE_STRING_INTERNAL("log2l")
/// double logb(double x);
TLI_DEFINE_ENUM_INTERNAL(logb)
TLI_DEFINE_STRING_INTERNAL("logb")
/// float logbf(float x);
TLI_DEFINE_ENUM_INTERNAL(logbf)
TLI_DEFINE_STRING_INTERNAL("logbf")
/// long double logbl(long double x);
TLI_DEFINE_ENUM_INTERNAL(logbl)
TLI_DEFINE_STRING_INTERNAL("logbl")
/// float logf(float x);
TLI_DEFINE_ENUM_INTERNAL(logf)
TLI_DEFINE_STRING_INTERNAL("logf")
/// long double logl(long double x);
TLI_DEFINE_ENUM_INTERNAL(logl)
TLI_DEFINE_STRING_INTERNAL("logl")

#if INTEL_CUSTOMIZATION
/// void longjmp(jmp_buf env, int status);
TLI_DEFINE_ENUM_INTERNAL(longjmp)
TLI_DEFINE_STRING_INTERNAL("longjmp")
/// off_t lseek(int fd, off_t offset, int whence);
TLI_DEFINE_ENUM_INTERNAL(lseek)
TLI_DEFINE_STRING_INTERNAL("lseek")
/// off64_t lseek64(int fd, off64_t offset, int whence);
TLI_DEFINE_ENUM_INTERNAL(lseek64)
TLI_DEFINE_STRING_INTERNAL("lseek64")
#endif // INTEL_CUSTOMIZATION

/// int lstat(const char *path, struct stat *buf);
TLI_DEFINE_ENUM_INTERNAL(lstat)
TLI_DEFINE_STRING_INTERNAL("lstat")
/// int lstat64(const char *path, struct stat64 *buf);
TLI_DEFINE_ENUM_INTERNAL(lstat64)
TLI_DEFINE_STRING_INTERNAL("lstat64")
/// void *malloc(size_t size);
TLI_DEFINE_ENUM_INTERNAL(malloc)
TLI_DEFINE_STRING_INTERNAL("malloc")

#if INTEL_CUSTOMIZATION
/// int mallopt(int, int);
TLI_DEFINE_ENUM_INTERNAL(mallopt)
TLI_DEFINE_STRING_INTERNAL("mallopt")
/// int mblen( const char* s, size_t n );
TLI_DEFINE_ENUM_INTERNAL(mblen)
TLI_DEFINE_STRING_INTERNAL("mblen")
/// size_t mbstowcs(wchar_t *dst, const char *src, size_t len);
TLI_DEFINE_ENUM_INTERNAL(mbstowcs)
TLI_DEFINE_STRING_INTERNAL("mbstowcs")
#endif // INTEL_CUSTOMIZATION

/// void *memalign(size_t boundary, size_t size);
TLI_DEFINE_ENUM_INTERNAL(memalign)
TLI_DEFINE_STRING_INTERNAL("memalign")
/// void *memccpy(void *s1, const void *s2, int c, size_t n);
TLI_DEFINE_ENUM_INTERNAL(memccpy)
TLI_DEFINE_STRING_INTERNAL("memccpy")
/// void *memchr(const void *s, int c, size_t n);
TLI_DEFINE_ENUM_INTERNAL(memchr)
TLI_DEFINE_STRING_INTERNAL("memchr")
/// int memcmp(const void *s1, const void *s2, size_t n);
TLI_DEFINE_ENUM_INTERNAL(memcmp)
TLI_DEFINE_STRING_INTERNAL("memcmp")
/// void *memcpy(void *s1, const void *s2, size_t n);
TLI_DEFINE_ENUM_INTERNAL(memcpy)
TLI_DEFINE_STRING_INTERNAL("memcpy")
/// void *memmove(void *s1, const void *s2, size_t n);
TLI_DEFINE_ENUM_INTERNAL(memmove)
TLI_DEFINE_STRING_INTERNAL("memmove")
/// void *mempcpy(void *s1, const void *s2, size_t n);
TLI_DEFINE_ENUM_INTERNAL(mempcpy)
TLI_DEFINE_STRING_INTERNAL("mempcpy")
// void *memrchr(const void *s, int c, size_t n);
TLI_DEFINE_ENUM_INTERNAL(memrchr)
TLI_DEFINE_STRING_INTERNAL("memrchr")
/// void *memset(void *b, int c, size_t len);
TLI_DEFINE_ENUM_INTERNAL(memset)
TLI_DEFINE_STRING_INTERNAL("memset")
/// void memset_pattern16(void *b, const void *pattern16, size_t len);
TLI_DEFINE_ENUM_INTERNAL(memset_pattern16)
TLI_DEFINE_STRING_INTERNAL("memset_pattern16")
/// int mkdir(const char *path, mode_t mode);
TLI_DEFINE_ENUM_INTERNAL(mkdir)
TLI_DEFINE_STRING_INTERNAL("mkdir")

#if INTEL_CUSTOMIZATION
/// char *mkdtemp(char *template);
TLI_DEFINE_ENUM_INTERNAL(mkdtemp)
TLI_DEFINE_STRING_INTERNAL("mkdtemp")
/// int mkstemps(char *template, int suffixlen);
TLI_DEFINE_ENUM_INTERNAL(mkstemps)
TLI_DEFINE_STRING_INTERNAL("mkstemps")
#endif // INTEL_CUSTOMIZATION

/// time_t mktime(struct tm *timeptr);
TLI_DEFINE_ENUM_INTERNAL(mktime)
TLI_DEFINE_STRING_INTERNAL("mktime")

#if INTEL_CUSTOMIZATION
/// void *mmap(void *addr, size_t length, int prot, int flags, int fd, off_t offset);
TLI_DEFINE_ENUM_INTERNAL(mmap)
TLI_DEFINE_STRING_INTERNAL("mmap")
#endif // INTEL_CUSTOMIZATION

/// double modf(double x, double *iptr);
TLI_DEFINE_ENUM_INTERNAL(modf)
TLI_DEFINE_STRING_INTERNAL("modf")
/// float modff(float, float *iptr);
TLI_DEFINE_ENUM_INTERNAL(modff)
TLI_DEFINE_STRING_INTERNAL("modff")
/// long double modfl(long double value, long double *iptr);
TLI_DEFINE_ENUM_INTERNAL(modfl)
TLI_DEFINE_STRING_INTERNAL("modfl")

#if INTEL_CUSTOMIZATION
/// int munmap(void *addr, size_t length);
TLI_DEFINE_ENUM_INTERNAL(munmap)
TLI_DEFINE_STRING_INTERNAL("munmap")
#endif // INTEL_CUSTOMIZATION

/// double nearbyint(double x);
TLI_DEFINE_ENUM_INTERNAL(nearbyint)
TLI_DEFINE_STRING_INTERNAL("nearbyint")
/// float nearbyintf(float x);
TLI_DEFINE_ENUM_INTERNAL(nearbyintf)
TLI_DEFINE_STRING_INTERNAL("nearbyintf")
/// long double nearbyintl(long double x);
TLI_DEFINE_ENUM_INTERNAL(nearbyintl)
TLI_DEFINE_STRING_INTERNAL("nearbyintl")
/// uint32_t ntohl(uint32_t netlong);
TLI_DEFINE_ENUM_INTERNAL(ntohl)
TLI_DEFINE_STRING_INTERNAL("ntohl")
/// uint16_t ntohs(uint16_t netshort);
TLI_DEFINE_ENUM_INTERNAL(ntohs)
TLI_DEFINE_STRING_INTERNAL("ntohs")

#if INTEL_CUSTOMIZATION
/// void obstack_free(struct obstack*, void*);
TLI_DEFINE_ENUM_INTERNAL(obstack_free)
TLI_DEFINE_STRING_INTERNAL("obstack_free")
/// void omp_destroy_lock(omp_lock_t *lock);
TLI_DEFINE_ENUM_INTERNAL(omp_destroy_lock)
TLI_DEFINE_STRING_INTERNAL("omp_destroy_lock")
/// void omp_destroy_nest_lock(omp_nest_lock_t*);
TLI_DEFINE_ENUM_INTERNAL(omp_destroy_nest_lock)
TLI_DEFINE_STRING_INTERNAL("omp_destroy_nest_lock")
/// int omp_get_active_level(void);
TLI_DEFINE_ENUM_INTERNAL(omp_get_active_level)
TLI_DEFINE_STRING_INTERNAL("omp_get_active_level")
/// int omp_get_ancestor_thread_num(int);
TLI_DEFINE_ENUM_INTERNAL(omp_get_ancestor_thread_num)
TLI_DEFINE_STRING_INTERNAL("omp_get_ancestor_thread_num")
/// int omp_get_cancellation(void);
TLI_DEFINE_ENUM_INTERNAL(omp_get_cancellation)
TLI_DEFINE_STRING_INTERNAL("omp_get_cancellation")
/// int omp_get_default_device(void);
TLI_DEFINE_ENUM_INTERNAL(omp_get_default_device)
TLI_DEFINE_STRING_INTERNAL("omp_get_default_device")
/// int omp_get_dynamic(void);
TLI_DEFINE_ENUM_INTERNAL(omp_get_dynamic)
TLI_DEFINE_STRING_INTERNAL("omp_get_dynamic")
/// int omp_get_initial_device(void);
TLI_DEFINE_ENUM_INTERNAL(omp_get_initial_device)
TLI_DEFINE_STRING_INTERNAL("omp_get_initial_device")
/// int omp_get_level(void);
TLI_DEFINE_ENUM_INTERNAL(omp_get_level)
TLI_DEFINE_STRING_INTERNAL("omp_get_level")
/// int omp_get_max_active_levels(void);
TLI_DEFINE_ENUM_INTERNAL(omp_get_max_active_levels)
TLI_DEFINE_STRING_INTERNAL("omp_get_max_active_levels")
/// int omp_get_max_task_priority(void);
TLI_DEFINE_ENUM_INTERNAL(omp_get_max_task_priority)
TLI_DEFINE_STRING_INTERNAL("omp_get_max_task_priority")
/// int omp_get_max_threads(void);
TLI_DEFINE_ENUM_INTERNAL(omp_get_max_threads)
TLI_DEFINE_STRING_INTERNAL("omp_get_max_threads")
/// int omp_get_nested(void);
TLI_DEFINE_ENUM_INTERNAL(omp_get_nested)
TLI_DEFINE_STRING_INTERNAL("omp_get_nested")
/// int omp_get_num_devices(void);
TLI_DEFINE_ENUM_INTERNAL(omp_get_num_devices)
TLI_DEFINE_STRING_INTERNAL("omp_get_num_devices")
/// int omp_get_num_procs(void);
TLI_DEFINE_ENUM_INTERNAL(omp_get_num_procs)
TLI_DEFINE_STRING_INTERNAL("omp_get_num_procs")
/// int omp_get_num_teams(void);
TLI_DEFINE_ENUM_INTERNAL(omp_get_num_teams)
TLI_DEFINE_STRING_INTERNAL("omp_get_num_teams")
/// int omp_get_num_threads(void);
TLI_DEFINE_ENUM_INTERNAL(omp_get_num_threads)
TLI_DEFINE_STRING_INTERNAL("omp_get_num_threads")
/// omp_proc_bind_t omp_get_proc_bind(void);
TLI_DEFINE_ENUM_INTERNAL(omp_get_proc_bind)
TLI_DEFINE_STRING_INTERNAL("omp_get_proc_bind")
/// void omp_get_schedule(omp_sched_t*, int*);
TLI_DEFINE_ENUM_INTERNAL(omp_get_schedule)
TLI_DEFINE_STRING_INTERNAL("omp_get_schedule")
/// int omp_get_team_num(void);
TLI_DEFINE_ENUM_INTERNAL(omp_get_team_num)
TLI_DEFINE_STRING_INTERNAL("omp_get_team_num")
/// int omp_get_team_size(int);
TLI_DEFINE_ENUM_INTERNAL(omp_get_team_size)
TLI_DEFINE_STRING_INTERNAL("omp_get_team_size")
/// int omp_get_thread_limit(void);
TLI_DEFINE_ENUM_INTERNAL(omp_get_thread_limit)
TLI_DEFINE_STRING_INTERNAL("omp_get_thread_limit")
/// int omp_get_thread_num(void);
TLI_DEFINE_ENUM_INTERNAL(omp_get_thread_num)
TLI_DEFINE_STRING_INTERNAL("omp_get_thread_num")
/// double omp_get_wtick(void);
TLI_DEFINE_ENUM_INTERNAL(omp_get_wtick)
TLI_DEFINE_STRING_INTERNAL("omp_get_wtick")
/// double omp_get_wtime(void);
TLI_DEFINE_ENUM_INTERNAL(omp_get_wtime)
TLI_DEFINE_STRING_INTERNAL("omp_get_wtime")
/// int omp_in_final(void);
TLI_DEFINE_ENUM_INTERNAL(omp_in_final)
TLI_DEFINE_STRING_INTERNAL("omp_in_final")
/// int omp_in_parallel(void);
TLI_DEFINE_ENUM_INTERNAL(omp_in_parallel)
TLI_DEFINE_STRING_INTERNAL("omp_in_parallel")
/// void omp_init_lock(omp_lock_t *lock);
TLI_DEFINE_ENUM_INTERNAL(omp_init_lock)
TLI_DEFINE_STRING_INTERNAL("omp_init_lock")
/// void omp_init_lock_with_hint(omp_lock_t*, omp_lock_hint_t);
TLI_DEFINE_ENUM_INTERNAL(omp_init_lock_with_hint)
TLI_DEFINE_STRING_INTERNAL("omp_init_lock_with_hint")
/// void omp_init_nest_lock(omp_nest_lock_t*);
TLI_DEFINE_ENUM_INTERNAL(omp_init_nest_lock)
TLI_DEFINE_STRING_INTERNAL("omp_init_nest_lock")
/// void omp_init_nest_lock_with_hint(omp_nest_lock_t*, omp_lock_hint_t);
TLI_DEFINE_ENUM_INTERNAL(omp_init_nest_lock_with_hint)
TLI_DEFINE_STRING_INTERNAL("omp_init_nest_lock_with_hint")
/// int omp_is_initial_device(void);
TLI_DEFINE_ENUM_INTERNAL(omp_is_initial_device)
TLI_DEFINE_STRING_INTERNAL("omp_is_initial_device")
/// void omp_set_default_device(int);
TLI_DEFINE_ENUM_INTERNAL(omp_set_default_device)
TLI_DEFINE_STRING_INTERNAL("omp_set_default_device")
/// void omp_set_dynamic(int);
TLI_DEFINE_ENUM_INTERNAL(omp_set_dynamic)
TLI_DEFINE_STRING_INTERNAL("omp_set_dynamic")
/// void omp_set_lock(omp_lock_t *lock);
TLI_DEFINE_ENUM_INTERNAL(omp_set_lock)
TLI_DEFINE_STRING_INTERNAL("omp_set_lock")
/// void omp_set_max_active_levels(int);
TLI_DEFINE_ENUM_INTERNAL(omp_set_max_active_levels)
TLI_DEFINE_STRING_INTERNAL("omp_set_max_active_levels")
/// void omp_set_nest_lock(omp_nest_lock_t*);
TLI_DEFINE_ENUM_INTERNAL(omp_set_nest_lock)
TLI_DEFINE_STRING_INTERNAL("omp_set_nest_lock")
/// void omp_set_nested(int val);
TLI_DEFINE_ENUM_INTERNAL(omp_set_nested)
TLI_DEFINE_STRING_INTERNAL("omp_set_nested")
/// void omp_set_num_threads(int num_threads);
TLI_DEFINE_ENUM_INTERNAL(omp_set_num_threads)
TLI_DEFINE_STRING_INTERNAL("omp_set_num_threads")
/// void omp_set_schedule(omp_sched_t, int);
TLI_DEFINE_ENUM_INTERNAL(omp_set_schedule)
TLI_DEFINE_STRING_INTERNAL("omp_set_schedule")
/// int omp_test_lock(omp_lock_t*);
TLI_DEFINE_ENUM_INTERNAL(omp_test_lock)
TLI_DEFINE_STRING_INTERNAL("omp_test_lock")
/// int omp_test_nest_lock(omp_nest_lock_t*);
TLI_DEFINE_ENUM_INTERNAL(omp_test_nest_lock)
TLI_DEFINE_STRING_INTERNAL("omp_test_nest_lock")
/// void omp_unset_lock(omp_lock_t *lock);
TLI_DEFINE_ENUM_INTERNAL(omp_unset_lock)
TLI_DEFINE_STRING_INTERNAL("omp_unset_lock")
/// void omp_unset_nest_lock(omp_nest_lock_t*);
TLI_DEFINE_ENUM_INTERNAL(omp_unset_nest_lock)
TLI_DEFINE_STRING_INTERNAL("omp_unset_nest_lock")
#endif // INTEL_CUSTOMIZATION

/// int open(const char *path, int oflag, ... );
TLI_DEFINE_ENUM_INTERNAL(open)
TLI_DEFINE_STRING_INTERNAL("open")
/// int open64(const char *filename, int flags[, mode_t mode])
TLI_DEFINE_ENUM_INTERNAL(open64)
TLI_DEFINE_STRING_INTERNAL("open64")
/// DIR *opendir(const char *dirname);
TLI_DEFINE_ENUM_INTERNAL(opendir)
TLI_DEFINE_STRING_INTERNAL("opendir")
/// int pclose(FILE *stream);
TLI_DEFINE_ENUM_INTERNAL(pclose)
TLI_DEFINE_STRING_INTERNAL("pclose")
/// void perror(const char *s);
TLI_DEFINE_ENUM_INTERNAL(perror)
TLI_DEFINE_STRING_INTERNAL("perror")

#if INTEL_CUSTOMIZATION
/// int pipe(int pipefd[2]);
TLI_DEFINE_ENUM_INTERNAL(pipe)
TLI_DEFINE_STRING_INTERNAL("pipe")
#endif // INTEL_CUSTOMIZATION

/// FILE *popen(const char *command, const char *mode);
TLI_DEFINE_ENUM_INTERNAL(popen)
TLI_DEFINE_STRING_INTERNAL("popen")
/// int posix_memalign(void **memptr, size_t alignment, size_t size);
TLI_DEFINE_ENUM_INTERNAL(posix_memalign)
TLI_DEFINE_STRING_INTERNAL("posix_memalign")
/// double pow(double x, double y);
TLI_DEFINE_ENUM_INTERNAL(pow)
TLI_DEFINE_STRING_INTERNAL("pow")
/// float powf(float x, float y);
TLI_DEFINE_ENUM_INTERNAL(powf)
TLI_DEFINE_STRING_INTERNAL("powf")
/// long double powl(long double x, long double y);
TLI_DEFINE_ENUM_INTERNAL(powl)
TLI_DEFINE_STRING_INTERNAL("powl")
/// ssize_t pread(int fildes, void *buf, size_t nbyte, off_t offset);
TLI_DEFINE_ENUM_INTERNAL(pread)
TLI_DEFINE_STRING_INTERNAL("pread")
/// int printf(const char *format, ...);
TLI_DEFINE_ENUM_INTERNAL(printf)
TLI_DEFINE_STRING_INTERNAL("printf")

#if INTEL_CUSTOMIZATION
/// pthread_t pthread_self(void);
TLI_DEFINE_ENUM_INTERNAL(pthread_self)
TLI_DEFINE_STRING_INTERNAL("pthread_self")
#endif // INTEL_CUSTOMIZATION

/// int putc(int c, FILE *stream);
TLI_DEFINE_ENUM_INTERNAL(putc)
TLI_DEFINE_STRING_INTERNAL("putc")
/// int putc_unlocked(int c, FILE *stream);
TLI_DEFINE_ENUM_INTERNAL(putc_unlocked)
TLI_DEFINE_STRING_INTERNAL("putc_unlocked")
/// int putchar(int c);
TLI_DEFINE_ENUM_INTERNAL(putchar)
TLI_DEFINE_STRING_INTERNAL("putchar")
/// int putchar_unlocked(int c);
TLI_DEFINE_ENUM_INTERNAL(putchar_unlocked)
TLI_DEFINE_STRING_INTERNAL("putchar_unlocked")

#if INTEL_CUSTOMIZATION
/// int putenv(char *string);
TLI_DEFINE_ENUM_INTERNAL(putenv)
TLI_DEFINE_STRING_INTERNAL("putenv")
#endif // INTEL_CUSTOMIZATION

/// int puts(const char *s);
TLI_DEFINE_ENUM_INTERNAL(puts)
TLI_DEFINE_STRING_INTERNAL("puts")
/// ssize_t pwrite(int fildes, const void *buf, size_t nbyte, off_t offset);
TLI_DEFINE_ENUM_INTERNAL(pwrite)
TLI_DEFINE_STRING_INTERNAL("pwrite")
/// void qsort(void *base, size_t nel, size_t width,
///            int (*compar)(const void *, const void *));
TLI_DEFINE_ENUM_INTERNAL(qsort)
TLI_DEFINE_STRING_INTERNAL("qsort")

#if INTEL_CUSTOMIZATION
/// void qsort_r(void *base, size_t nmemb, size_t size, int (*compar)(const void *, const void *, void *), void *arg);
TLI_DEFINE_ENUM_INTERNAL(qsort_r)
TLI_DEFINE_STRING_INTERNAL("qsort_r")
/// int raise(int sig);
TLI_DEFINE_ENUM_INTERNAL(raise)
TLI_DEFINE_STRING_INTERNAL("raise")
/// int rand(void);
TLI_DEFINE_ENUM_INTERNAL(rand)
TLI_DEFINE_STRING_INTERNAL("rand")
#endif // INTEL_CUSTOMIZATION

/// ssize_t read(int fildes, void *buf, size_t nbyte);
TLI_DEFINE_ENUM_INTERNAL(read)
TLI_DEFINE_STRING_INTERNAL("read")

#if INTEL_CUSTOMIZATION
/// struct dirent *readdir(DIR *dirp);
TLI_DEFINE_ENUM_INTERNAL(readdir)
TLI_DEFINE_STRING_INTERNAL("readdir")
/// struct dirent64 *readdir64(DIR* dirp);
TLI_DEFINE_ENUM_INTERNAL(readdir64)
TLI_DEFINE_STRING_INTERNAL("readdir64")
#endif // INTEL_CUSTOMIZATION

/// ssize_t readlink(const char *path, char *buf, size_t bufsize);
TLI_DEFINE_ENUM_INTERNAL(readlink)
TLI_DEFINE_STRING_INTERNAL("readlink")
/// void *realloc(void *ptr, size_t size);
TLI_DEFINE_ENUM_INTERNAL(realloc)
TLI_DEFINE_STRING_INTERNAL("realloc")
/// void *reallocf(void *ptr, size_t size);
TLI_DEFINE_ENUM_INTERNAL(reallocf)
TLI_DEFINE_STRING_INTERNAL("reallocf")
/// char *realpath(const char *file_name, char *resolved_name);
TLI_DEFINE_ENUM_INTERNAL(realpath)
TLI_DEFINE_STRING_INTERNAL("realpath")
#if INTEL_CUSTOMIZATION
/// int regcomp(regex_t *preg, const char *regex, int cflags);
TLI_DEFINE_ENUM_INTERNAL(regcomp)
TLI_DEFINE_STRING_INTERNAL("regcomp")
/// size_t regerror(int errcode, const regex_t *preg, char *errbuf,
///                 size_t errbuf_size);
TLI_DEFINE_ENUM_INTERNAL(regerror)
TLI_DEFINE_STRING_INTERNAL("regerror")
/// int regexec(const regex_t *preg, const char *string, size_t nmatch,
///             regmatch_t pmatch[], int eflags);
TLI_DEFINE_ENUM_INTERNAL(regexec)
TLI_DEFINE_STRING_INTERNAL("regexec")
/// void regfree(regex_t *preg);
TLI_DEFINE_ENUM_INTERNAL(regfree)
TLI_DEFINE_STRING_INTERNAL("regfree")
#endif // INTEL_CUSTOMIZATION
/// int remove(const char *path);
TLI_DEFINE_ENUM_INTERNAL(remove)
TLI_DEFINE_STRING_INTERNAL("remove")
/// int rename(const char *old, const char *new);
TLI_DEFINE_ENUM_INTERNAL(rename)
TLI_DEFINE_STRING_INTERNAL("rename")
/// void rewind(FILE *stream);
TLI_DEFINE_ENUM_INTERNAL(rewind)
TLI_DEFINE_STRING_INTERNAL("rewind")
/// double rint(double x);
TLI_DEFINE_ENUM_INTERNAL(rint)
TLI_DEFINE_STRING_INTERNAL("rint")
/// float rintf(float x);
TLI_DEFINE_ENUM_INTERNAL(rintf)
TLI_DEFINE_STRING_INTERNAL("rintf")
/// long double rintl(long double x);
TLI_DEFINE_ENUM_INTERNAL(rintl)
TLI_DEFINE_STRING_INTERNAL("rintl")
/// int rmdir(const char *path);
TLI_DEFINE_ENUM_INTERNAL(rmdir)
TLI_DEFINE_STRING_INTERNAL("rmdir")
/// double round(double x);
TLI_DEFINE_ENUM_INTERNAL(round)
TLI_DEFINE_STRING_INTERNAL("round")
/// float roundf(float x);
TLI_DEFINE_ENUM_INTERNAL(roundf)
TLI_DEFINE_STRING_INTERNAL("roundf")
/// long double roundl(long double x);
TLI_DEFINE_ENUM_INTERNAL(roundl)
TLI_DEFINE_STRING_INTERNAL("roundl")

#if INTEL_CUSTOMIZATION
/// int scandir(const char *dirp, struct dirent ***namelist, int (*filter)(const struct dirent *), int (*compar)(const struct dirent **, const struct dirent **));
TLI_DEFINE_ENUM_INTERNAL(scandir)
TLI_DEFINE_STRING_INTERNAL("scandir")
#endif // INTEL_CUSTOMIZATION

/// int scanf(const char *restrict format, ... );
TLI_DEFINE_ENUM_INTERNAL(scanf)
TLI_DEFINE_STRING_INTERNAL("scanf")

#if INTEL_CUSTOMIZATION
/// int select(int nfds, fd_set *readfds, fd_set *writefds, fd_set *exceptfds, struct timeval *timeout);
TLI_DEFINE_ENUM_INTERNAL(select)
TLI_DEFINE_STRING_INTERNAL("select")
#endif // INTEL_CUSTOMIZATION

/// void setbuf(FILE *stream, char *buf);
TLI_DEFINE_ENUM_INTERNAL(setbuf)
TLI_DEFINE_STRING_INTERNAL("setbuf")

#if INTEL_CUSTOMIZATION
/// int setgid(gid_t gid);
TLI_DEFINE_ENUM_INTERNAL(setgid)
TLI_DEFINE_STRING_INTERNAL("setgid")
#endif // INTEL_CUSTOMIZATION

/// int setitimer(int which, const struct itimerval *value,
///               struct itimerval *ovalue);
TLI_DEFINE_ENUM_INTERNAL(setitimer)
TLI_DEFINE_STRING_INTERNAL("setitimer")

#if INTEL_CUSTOMIZATION
/// char* setlocale (int category, const char* locale);
TLI_DEFINE_ENUM_INTERNAL(setlocale)
TLI_DEFINE_STRING_INTERNAL("setlocale")
/// int setrlimit(int resource, const struct rlimit *rlim);
TLI_DEFINE_ENUM_INTERNAL(setrlimit)
TLI_DEFINE_STRING_INTERNAL("setrlimit")
/// int setuid(uid_t uid);
TLI_DEFINE_ENUM_INTERNAL(setuid)
TLI_DEFINE_STRING_INTERNAL("setuid")
#endif // INTEL_CUSTOMIZATION

/// int setvbuf(FILE *stream, char *buf, int type, size_t size);
TLI_DEFINE_ENUM_INTERNAL(setvbuf)
TLI_DEFINE_STRING_INTERNAL("setvbuf")

#if INTEL_CUSTOMIZATION
/// void siglongjmp(sigjmp_buf env, int val);
TLI_DEFINE_ENUM_INTERNAL(siglongjmp)
TLI_DEFINE_STRING_INTERNAL("siglongjmp")
/// sighandler_t signal(int signum, sighandler_t handler);
TLI_DEFINE_ENUM_INTERNAL(signal)
TLI_DEFINE_STRING_INTERNAL("signal")
#endif // INTEL_CUSTOMIZATION

/// double sin(double x);
TLI_DEFINE_ENUM_INTERNAL(sin)
TLI_DEFINE_STRING_INTERNAL("sin")

#if INTEL_CUSTOMIZATION
/// void sincos(double x, double *y, double *z);
TLI_DEFINE_ENUM_INTERNAL(sincos)
TLI_DEFINE_STRING_INTERNAL("sincos")
/// void sincosf(float x, float *y, float *z);
TLI_DEFINE_ENUM_INTERNAL(sincosf)
TLI_DEFINE_STRING_INTERNAL("sincosf")
#endif // INTEL_CUSTOMIZATION

/// float sinf(float x);
TLI_DEFINE_ENUM_INTERNAL(sinf)
TLI_DEFINE_STRING_INTERNAL("sinf")
/// double sinh(double x);
TLI_DEFINE_ENUM_INTERNAL(sinh)
TLI_DEFINE_STRING_INTERNAL("sinh")
/// float sinhf(float x);
TLI_DEFINE_ENUM_INTERNAL(sinhf)
TLI_DEFINE_STRING_INTERNAL("sinhf")
/// long double sinhl(long double x);
TLI_DEFINE_ENUM_INTERNAL(sinhl)
TLI_DEFINE_STRING_INTERNAL("sinhl")
/// long double sinl(long double x);
TLI_DEFINE_ENUM_INTERNAL(sinl)
TLI_DEFINE_STRING_INTERNAL("sinl")
/// int siprintf(char *str, const char *format, ...);
TLI_DEFINE_ENUM_INTERNAL(siprintf)
TLI_DEFINE_STRING_INTERNAL("siprintf")

#if INTEL_CUSTOMIZATION
/// unsigned int sleep(unsigned int seconds);
TLI_DEFINE_ENUM_INTERNAL(sleep)
TLI_DEFINE_STRING_INTERNAL("sleep")
#endif // INTEL_CUSTOMIZATION

/// int snprintf(char *s, size_t n, const char *format, ...);
TLI_DEFINE_ENUM_INTERNAL(snprintf)
TLI_DEFINE_STRING_INTERNAL("snprintf")
/// int sprintf(char *str, const char *format, ...);
TLI_DEFINE_ENUM_INTERNAL(sprintf)
TLI_DEFINE_STRING_INTERNAL("sprintf")
/// double sqrt(double x);
TLI_DEFINE_ENUM_INTERNAL(sqrt)
TLI_DEFINE_STRING_INTERNAL("sqrt")
/// float sqrtf(float x);
TLI_DEFINE_ENUM_INTERNAL(sqrtf)
TLI_DEFINE_STRING_INTERNAL("sqrtf")
/// long double sqrtl(long double x);
TLI_DEFINE_ENUM_INTERNAL(sqrtl)
TLI_DEFINE_STRING_INTERNAL("sqrtl")

#if INTEL_CUSTOMIZATION
/// void srand(unsigned seed);
TLI_DEFINE_ENUM_INTERNAL(srand)
TLI_DEFINE_STRING_INTERNAL("srand")
#endif // INTEL_CUSTOMIZATION

/// int sscanf(const char *s, const char *format, ... );
TLI_DEFINE_ENUM_INTERNAL(sscanf)
TLI_DEFINE_STRING_INTERNAL("sscanf")
/// int stat(const char *path, struct stat *buf);
TLI_DEFINE_ENUM_INTERNAL(stat)
TLI_DEFINE_STRING_INTERNAL("stat")
/// int stat64(const char *path, struct stat64 *buf);
TLI_DEFINE_ENUM_INTERNAL(stat64)
TLI_DEFINE_STRING_INTERNAL("stat64")
/// int statvfs(const char *path, struct statvfs *buf);
TLI_DEFINE_ENUM_INTERNAL(statvfs)
TLI_DEFINE_STRING_INTERNAL("statvfs")
/// int statvfs64(const char *path, struct statvfs64 *buf)
TLI_DEFINE_ENUM_INTERNAL(statvfs64)
TLI_DEFINE_STRING_INTERNAL("statvfs64")
/// char *stpcpy(char *s1, const char *s2);
TLI_DEFINE_ENUM_INTERNAL(stpcpy)
TLI_DEFINE_STRING_INTERNAL("stpcpy")
/// char *stpncpy(char *s1, const char *s2, size_t n);
TLI_DEFINE_ENUM_INTERNAL(stpncpy)
TLI_DEFINE_STRING_INTERNAL("stpncpy")
/// int strcasecmp(const char *s1, const char *s2);
TLI_DEFINE_ENUM_INTERNAL(strcasecmp)
TLI_DEFINE_STRING_INTERNAL("strcasecmp")
/// char *strcat(char *s1, const char *s2);
TLI_DEFINE_ENUM_INTERNAL(strcat)
TLI_DEFINE_STRING_INTERNAL("strcat")
/// char *strchr(const char *s, int c);
TLI_DEFINE_ENUM_INTERNAL(strchr)
TLI_DEFINE_STRING_INTERNAL("strchr")
/// int strcmp(const char *s1, const char *s2);
TLI_DEFINE_ENUM_INTERNAL(strcmp)
TLI_DEFINE_STRING_INTERNAL("strcmp")
/// int strcoll(const char *s1, const char *s2);
TLI_DEFINE_ENUM_INTERNAL(strcoll)
TLI_DEFINE_STRING_INTERNAL("strcoll")
/// char *strcpy(char *s1, const char *s2);
TLI_DEFINE_ENUM_INTERNAL(strcpy)
TLI_DEFINE_STRING_INTERNAL("strcpy")
/// size_t strcspn(const char *s1, const char *s2);
TLI_DEFINE_ENUM_INTERNAL(strcspn)
TLI_DEFINE_STRING_INTERNAL("strcspn")
/// char *strdup(const char *s1);
TLI_DEFINE_ENUM_INTERNAL(strdup)
TLI_DEFINE_STRING_INTERNAL("strdup")
<<<<<<< HEAD

#if INTEL_CUSTOMIZATION
/// char *strerror(int errnum);
TLI_DEFINE_ENUM_INTERNAL(strerror)
TLI_DEFINE_STRING_INTERNAL("strerror")
/// size_t strftime (char* ptr, size_t maxsize, const char* format, const struct tm* timeptr );
TLI_DEFINE_ENUM_INTERNAL(strftime)
TLI_DEFINE_STRING_INTERNAL("strftime")
#endif // INTEL_CUSTOMIZATION

=======
/// size_t strlcat(char *dst, const char *src, size_t size);
TLI_DEFINE_ENUM_INTERNAL(strlcat)
TLI_DEFINE_STRING_INTERNAL("strlcat")
/// size_t strlcpy(char *dst, const char *src, size_t size);
TLI_DEFINE_ENUM_INTERNAL(strlcpy)
TLI_DEFINE_STRING_INTERNAL("strlcpy")
>>>>>>> 2f94203e
/// size_t strlen(const char *s);
TLI_DEFINE_ENUM_INTERNAL(strlen)
TLI_DEFINE_STRING_INTERNAL("strlen")
/// int strncasecmp(const char *s1, const char *s2, size_t n);
TLI_DEFINE_ENUM_INTERNAL(strncasecmp)
TLI_DEFINE_STRING_INTERNAL("strncasecmp")
/// char *strncat(char *s1, const char *s2, size_t n);
TLI_DEFINE_ENUM_INTERNAL(strncat)
TLI_DEFINE_STRING_INTERNAL("strncat")
/// int strncmp(const char *s1, const char *s2, size_t n);
TLI_DEFINE_ENUM_INTERNAL(strncmp)
TLI_DEFINE_STRING_INTERNAL("strncmp")
/// char *strncpy(char *s1, const char *s2, size_t n);
TLI_DEFINE_ENUM_INTERNAL(strncpy)
TLI_DEFINE_STRING_INTERNAL("strncpy")
/// char *strndup(const char *s1, size_t n);
TLI_DEFINE_ENUM_INTERNAL(strndup)
TLI_DEFINE_STRING_INTERNAL("strndup")
/// size_t strnlen(const char *s, size_t maxlen);
TLI_DEFINE_ENUM_INTERNAL(strnlen)
TLI_DEFINE_STRING_INTERNAL("strnlen")
/// char *strpbrk(const char *s1, const char *s2);
TLI_DEFINE_ENUM_INTERNAL(strpbrk)
TLI_DEFINE_STRING_INTERNAL("strpbrk")
/// char *strrchr(const char *s, int c);
TLI_DEFINE_ENUM_INTERNAL(strrchr)
TLI_DEFINE_STRING_INTERNAL("strrchr")

#if INTEL_CUSTOMIZATION
/// char *strsignal(int sig);
TLI_DEFINE_ENUM_INTERNAL(strsignal)
TLI_DEFINE_STRING_INTERNAL("strsignal")
#endif // INTEL_CUSTOMIZATION

/// size_t strspn(const char *s1, const char *s2);
TLI_DEFINE_ENUM_INTERNAL(strspn)
TLI_DEFINE_STRING_INTERNAL("strspn")
/// char *strstr(const char *s1, const char *s2);
TLI_DEFINE_ENUM_INTERNAL(strstr)
TLI_DEFINE_STRING_INTERNAL("strstr")
/// double strtod(const char *nptr, char **endptr);
TLI_DEFINE_ENUM_INTERNAL(strtod)
TLI_DEFINE_STRING_INTERNAL("strtod")
/// float strtof(const char *nptr, char **endptr);
TLI_DEFINE_ENUM_INTERNAL(strtof)
TLI_DEFINE_STRING_INTERNAL("strtof")
// char *strtok(char *s1, const char *s2);
TLI_DEFINE_ENUM_INTERNAL(strtok)
TLI_DEFINE_STRING_INTERNAL("strtok")
// char *strtok_r(char *s, const char *sep, char **lasts);
TLI_DEFINE_ENUM_INTERNAL(strtok_r)
TLI_DEFINE_STRING_INTERNAL("strtok_r")
/// long int strtol(const char *nptr, char **endptr, int base);
TLI_DEFINE_ENUM_INTERNAL(strtol)
TLI_DEFINE_STRING_INTERNAL("strtol")
/// long double strtold(const char *nptr, char **endptr);
TLI_DEFINE_ENUM_INTERNAL(strtold)
TLI_DEFINE_STRING_INTERNAL("strtold")
/// long long int strtoll(const char *nptr, char **endptr, int base);
TLI_DEFINE_ENUM_INTERNAL(strtoll)
TLI_DEFINE_STRING_INTERNAL("strtoll")
/// unsigned long int strtoul(const char *nptr, char **endptr, int base);
TLI_DEFINE_ENUM_INTERNAL(strtoul)
TLI_DEFINE_STRING_INTERNAL("strtoul")
/// unsigned long long int strtoull(const char *nptr, char **endptr, int base);
TLI_DEFINE_ENUM_INTERNAL(strtoull)
TLI_DEFINE_STRING_INTERNAL("strtoull")
/// size_t strxfrm(char *s1, const char *s2, size_t n);
TLI_DEFINE_ENUM_INTERNAL(strxfrm)
TLI_DEFINE_STRING_INTERNAL("strxfrm")

#if INTEL_CUSTOMIZATION
/// int symlink(const char *path1, const char *path2);
TLI_DEFINE_ENUM_INTERNAL(symlink)
TLI_DEFINE_STRING_INTERNAL("symlink")
/// long sysconf(int name);
TLI_DEFINE_ENUM_INTERNAL(sysconf)
TLI_DEFINE_STRING_INTERNAL("sysconf")
#endif // INTEL_CUSTOMIZATION

/// int system(const char *command);
TLI_DEFINE_ENUM_INTERNAL(system)
TLI_DEFINE_STRING_INTERNAL("system")
/// double tan(double x);
TLI_DEFINE_ENUM_INTERNAL(tan)
TLI_DEFINE_STRING_INTERNAL("tan")
/// float tanf(float x);
TLI_DEFINE_ENUM_INTERNAL(tanf)
TLI_DEFINE_STRING_INTERNAL("tanf")
/// double tanh(double x);
TLI_DEFINE_ENUM_INTERNAL(tanh)
TLI_DEFINE_STRING_INTERNAL("tanh")
/// float tanhf(float x);
TLI_DEFINE_ENUM_INTERNAL(tanhf)
TLI_DEFINE_STRING_INTERNAL("tanhf")
/// long double tanhl(long double x);
TLI_DEFINE_ENUM_INTERNAL(tanhl)
TLI_DEFINE_STRING_INTERNAL("tanhl")
/// long double tanl(long double x);
TLI_DEFINE_ENUM_INTERNAL(tanl)
TLI_DEFINE_STRING_INTERNAL("tanl")

#if INTEL_CUSTOMIZATION
/// time_t time (time_t* timer);
TLI_DEFINE_ENUM_INTERNAL(time)
TLI_DEFINE_STRING_INTERNAL("time")
#endif // INTEL_CUSTOMIZATION

/// clock_t times(struct tms *buffer);
TLI_DEFINE_ENUM_INTERNAL(times)
TLI_DEFINE_STRING_INTERNAL("times")
/// FILE *tmpfile(void);
TLI_DEFINE_ENUM_INTERNAL(tmpfile)
TLI_DEFINE_STRING_INTERNAL("tmpfile")
/// FILE *tmpfile64(void)
TLI_DEFINE_ENUM_INTERNAL(tmpfile64)
TLI_DEFINE_STRING_INTERNAL("tmpfile64")
/// int toascii(int c);
TLI_DEFINE_ENUM_INTERNAL(toascii)
TLI_DEFINE_STRING_INTERNAL("toascii")

#if INTEL_CUSTOMIZATION
/// int tolower (int c);
TLI_DEFINE_ENUM_INTERNAL(tolower)
TLI_DEFINE_STRING_INTERNAL("tolower")
/// int toupper(int c);
TLI_DEFINE_ENUM_INTERNAL(toupper)
TLI_DEFINE_STRING_INTERNAL("toupper")
/// wint_t towlower(wint_t wc);
TLI_DEFINE_ENUM_INTERNAL(towlower)
TLI_DEFINE_STRING_INTERNAL("towlower")
/// wint_t towupper(wint_t wc);
TLI_DEFINE_ENUM_INTERNAL(towupper)
TLI_DEFINE_STRING_INTERNAL("towupper")
#endif // INTEL_CUSTOMIZATION

/// double trunc(double x);
TLI_DEFINE_ENUM_INTERNAL(trunc)
TLI_DEFINE_STRING_INTERNAL("trunc")

#if INTEL_CUSTOMIZATION
/// int truncate64(const char *path, off64_t length);
TLI_DEFINE_ENUM_INTERNAL(truncate64)
TLI_DEFINE_STRING_INTERNAL("truncate64")
#endif // INTEL_CUSTOMIZATION

/// float truncf(float x);
TLI_DEFINE_ENUM_INTERNAL(truncf)
TLI_DEFINE_STRING_INTERNAL("truncf")
/// long double truncl(long double x);
TLI_DEFINE_ENUM_INTERNAL(truncl)
TLI_DEFINE_STRING_INTERNAL("truncl")
/// int uname(struct utsname *name);
TLI_DEFINE_ENUM_INTERNAL(uname)
TLI_DEFINE_STRING_INTERNAL("uname")
/// int ungetc(int c, FILE *stream);
TLI_DEFINE_ENUM_INTERNAL(ungetc)
TLI_DEFINE_STRING_INTERNAL("ungetc")
/// int unlink(const char *path);
TLI_DEFINE_ENUM_INTERNAL(unlink)
TLI_DEFINE_STRING_INTERNAL("unlink")
/// int unsetenv(const char *name);
TLI_DEFINE_ENUM_INTERNAL(unsetenv)
TLI_DEFINE_STRING_INTERNAL("unsetenv")

#if INTEL_CUSTOMIZATION
/// int usleep(useconds_t usec);
TLI_DEFINE_ENUM_INTERNAL(usleep)
TLI_DEFINE_STRING_INTERNAL("usleep")
#endif // INTEL_CUSTOMIZATION

/// int utime(const char *path, const struct utimbuf *times);
TLI_DEFINE_ENUM_INTERNAL(utime)
TLI_DEFINE_STRING_INTERNAL("utime")
/// int utimes(const char *path, const struct timeval times[2]);
TLI_DEFINE_ENUM_INTERNAL(utimes)
TLI_DEFINE_STRING_INTERNAL("utimes")
/// void *valloc(size_t size);
TLI_DEFINE_ENUM_INTERNAL(valloc)
TLI_DEFINE_STRING_INTERNAL("valloc")

#if INTEL_CUSTOMIZATION
/// int vasprintf(char **strp, const char *fmt, va_list ap);
TLI_DEFINE_ENUM_INTERNAL(vasprintf)
TLI_DEFINE_STRING_INTERNAL("vasprintf")
#endif // INTEL_CUSTOMIZATION

/// int vfprintf(FILE *stream, const char *format, va_list ap);
TLI_DEFINE_ENUM_INTERNAL(vfprintf)
TLI_DEFINE_STRING_INTERNAL("vfprintf")
/// int vfscanf(FILE *stream, const char *format, va_list arg);
TLI_DEFINE_ENUM_INTERNAL(vfscanf)
TLI_DEFINE_STRING_INTERNAL("vfscanf")
/// int vprintf(const char *restrict format, va_list ap);
TLI_DEFINE_ENUM_INTERNAL(vprintf)
TLI_DEFINE_STRING_INTERNAL("vprintf")
/// int vscanf(const char *format, va_list arg);
TLI_DEFINE_ENUM_INTERNAL(vscanf)
TLI_DEFINE_STRING_INTERNAL("vscanf")
/// int vsnprintf(char *s, size_t n, const char *format, va_list ap);
TLI_DEFINE_ENUM_INTERNAL(vsnprintf)
TLI_DEFINE_STRING_INTERNAL("vsnprintf")
/// int vsprintf(char *s, const char *format, va_list ap);
TLI_DEFINE_ENUM_INTERNAL(vsprintf)
TLI_DEFINE_STRING_INTERNAL("vsprintf")
/// int vsscanf(const char *s, const char *format, va_list arg);
TLI_DEFINE_ENUM_INTERNAL(vsscanf)
TLI_DEFINE_STRING_INTERNAL("vsscanf")

#if INTEL_CUSTOMIZATION
/// pid_t waitpid(pid_t pid, int *status, int options);
TLI_DEFINE_ENUM_INTERNAL(waitpid)
TLI_DEFINE_STRING_INTERNAL("waitpid")
#endif // INTEL_CUSTOMIZATION

/// size_t wcslen (const wchar_t* wcs);
TLI_DEFINE_ENUM_INTERNAL(wcslen)
TLI_DEFINE_STRING_INTERNAL("wcslen")

#if INTEL_CUSTOMIZATION
/// size_t wcstombs (char* dest, const wchar_t* src, size_t max);
TLI_DEFINE_ENUM_INTERNAL(wcstombs)
TLI_DEFINE_STRING_INTERNAL("wcstombs")
#endif // INTEL_CUSTOMIZATION

/// ssize_t write(int fildes, const void *buf, size_t nbyte);
TLI_DEFINE_ENUM_INTERNAL(write)
TLI_DEFINE_STRING_INTERNAL("write")

#undef TLI_DEFINE_ENUM_INTERNAL
#undef TLI_DEFINE_STRING_INTERNAL
#endif  // One of TLI_DEFINE_ENUM/STRING are defined.

#undef TLI_DEFINE_ENUM
#undef TLI_DEFINE_STRING<|MERGE_RESOLUTION|>--- conflicted
+++ resolved
@@ -912,7 +912,6 @@
 /// long double __logl_finite(long double x);
 TLI_DEFINE_ENUM_INTERNAL(logl_finite)
 TLI_DEFINE_STRING_INTERNAL("__logl_finite")
-<<<<<<< HEAD
 
 #if INTEL_CUSTOMIZATION
 /// int __lxstat (int version, const char *file, struct stat *buf);
@@ -920,12 +919,10 @@
 TLI_DEFINE_STRING_INTERNAL("__lxstat")
 #endif // INTEL_CUSTOMIZATION
 
-=======
 /// void *__memccpy_chk(void *dst, const void *src, int c, size_t n,
 ///                     size_t dstsize)
 TLI_DEFINE_ENUM_INTERNAL(memccpy_chk)
 TLI_DEFINE_STRING_INTERNAL("__memccpy_chk")
->>>>>>> 2f94203e
 /// void *__memcpy_chk(void *s1, const void *s2, size_t n, size_t s1size);
 TLI_DEFINE_ENUM_INTERNAL(memcpy_chk)
 TLI_DEFINE_STRING_INTERNAL("__memcpy_chk")
@@ -1057,12 +1054,23 @@
 /// char * __strtok_r(char *s, const char *delim, char **save_ptr);
 TLI_DEFINE_ENUM_INTERNAL(dunder_strtok_r)
 TLI_DEFINE_STRING_INTERNAL("__strtok_r")
-<<<<<<< HEAD
 
 #if INTEL_CUSTOMIZATION
 /// __sighandler_t __sysv_signal (int sig, __sighandler_t handler);
 TLI_DEFINE_ENUM_INTERNAL(sysv_signal)
 TLI_DEFINE_STRING_INTERNAL("__sysv_signal")
+#endif // INTEL_CUSTOMIZATION
+
+/// int __vsnprintf_chk(char *s, size_t n, int flags, size_t slen,
+///                     const char *format, va_list ap);
+TLI_DEFINE_ENUM_INTERNAL(vsnprintf_chk)
+TLI_DEFINE_STRING_INTERNAL("__vsnprintf_chk")
+/// int __vsprintf_chk(char *s, int flags, size_t slen, const char *format,
+///                    va_list ap);
+TLI_DEFINE_ENUM_INTERNAL(vsprintf_chk)
+TLI_DEFINE_STRING_INTERNAL("__vsprintf_chk")
+
+#if INTEL_CUSTOMIZATION
 /// int __xstat(int ver, const char * path, struct stat * stat_buf);
 TLI_DEFINE_ENUM_INTERNAL(dunder_xstat)
 TLI_DEFINE_STRING_INTERNAL("__xstat")
@@ -1092,16 +1100,6 @@
 TLI_DEFINE_STRING_INTERNAL("abort")
 #endif // INTEL_CUSTOMIZATION
 
-=======
-/// int __vsnprintf_chk(char *s, size_t n, int flags, size_t slen,
-///                     const char *format, va_list ap);
-TLI_DEFINE_ENUM_INTERNAL(vsnprintf_chk)
-TLI_DEFINE_STRING_INTERNAL("__vsnprintf_chk")
-/// int __vsprintf_chk(char *s, int flags, size_t slen, const char *format,
-///                    va_list ap);
-TLI_DEFINE_ENUM_INTERNAL(vsprintf_chk)
-TLI_DEFINE_STRING_INTERNAL("__vsprintf_chk")
->>>>>>> 2f94203e
 /// int abs(int j);
 TLI_DEFINE_ENUM_INTERNAL(abs)
 TLI_DEFINE_STRING_INTERNAL("abs")
@@ -2466,7 +2464,6 @@
 /// char *strdup(const char *s1);
 TLI_DEFINE_ENUM_INTERNAL(strdup)
 TLI_DEFINE_STRING_INTERNAL("strdup")
-<<<<<<< HEAD
 
 #if INTEL_CUSTOMIZATION
 /// char *strerror(int errnum);
@@ -2477,14 +2474,12 @@
 TLI_DEFINE_STRING_INTERNAL("strftime")
 #endif // INTEL_CUSTOMIZATION
 
-=======
 /// size_t strlcat(char *dst, const char *src, size_t size);
 TLI_DEFINE_ENUM_INTERNAL(strlcat)
 TLI_DEFINE_STRING_INTERNAL("strlcat")
 /// size_t strlcpy(char *dst, const char *src, size_t size);
 TLI_DEFINE_ENUM_INTERNAL(strlcpy)
 TLI_DEFINE_STRING_INTERNAL("strlcpy")
->>>>>>> 2f94203e
 /// size_t strlen(const char *s);
 TLI_DEFINE_ENUM_INTERNAL(strlen)
 TLI_DEFINE_STRING_INTERNAL("strlen")
