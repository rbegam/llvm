//===- TargetTransformInfoImpl.h --------------------------------*- C++ -*-===//
//
//                     The LLVM Compiler Infrastructure
//
// This file is distributed under the University of Illinois Open Source
// License. See LICENSE.TXT for details.
//
//===----------------------------------------------------------------------===//
/// \file
/// This file provides helpers for the implementation of
/// a TargetTransformInfo-conforming class.
///
//===----------------------------------------------------------------------===//

#ifndef LLVM_ANALYSIS_TARGETTRANSFORMINFOIMPL_H
#define LLVM_ANALYSIS_TARGETTRANSFORMINFOIMPL_H

#include "llvm/Analysis/TargetTransformInfo.h"
#include "llvm/IR/CallSite.h"
#include "llvm/IR/DataLayout.h"
#include "llvm/IR/Function.h"
#include "llvm/IR/GetElementPtrTypeIterator.h"
#include "llvm/IR/Operator.h"
#include "llvm/IR/Type.h"
#include "llvm/Analysis/VectorUtils.h"

namespace llvm {

/// \brief Base class for use as a mix-in that aids implementing
/// a TargetTransformInfo-compatible class.
class TargetTransformInfoImplBase {
protected:
  typedef TargetTransformInfo TTI;

  const DataLayout &DL;

  explicit TargetTransformInfoImplBase(const DataLayout &DL) : DL(DL) {}

public:
  // Provide value semantics. MSVC requires that we spell all of these out.
  TargetTransformInfoImplBase(const TargetTransformInfoImplBase &Arg)
      : DL(Arg.DL) {}
  TargetTransformInfoImplBase(TargetTransformInfoImplBase &&Arg) : DL(Arg.DL) {}

  const DataLayout &getDataLayout() const { return DL; }

  unsigned getOperationCost(unsigned Opcode, Type *Ty, Type *OpTy) {
    switch (Opcode) {
    default:
      // By default, just classify everything as 'basic'.
      return TTI::TCC_Basic;

    case Instruction::GetElementPtr:
      llvm_unreachable("Use getGEPCost for GEP operations!");

    case Instruction::BitCast:
      assert(OpTy && "Cast instructions must provide the operand type");
      if (Ty == OpTy || (Ty->isPointerTy() && OpTy->isPointerTy()))
        // Identity and pointer-to-pointer casts are free.
        return TTI::TCC_Free;

      // Otherwise, the default basic cost is used.
      return TTI::TCC_Basic;

    case Instruction::FDiv:
    case Instruction::FRem:
    case Instruction::SDiv:
    case Instruction::SRem:
    case Instruction::UDiv:
    case Instruction::URem:
      return TTI::TCC_Expensive;

    case Instruction::IntToPtr: {
      // An inttoptr cast is free so long as the input is a legal integer type
      // which doesn't contain values outside the range of a pointer.
      unsigned OpSize = OpTy->getScalarSizeInBits();
      if (DL.isLegalInteger(OpSize) &&
          OpSize <= DL.getPointerTypeSizeInBits(Ty))
        return TTI::TCC_Free;

      // Otherwise it's not a no-op.
      return TTI::TCC_Basic;
    }
    case Instruction::PtrToInt: {
      // A ptrtoint cast is free so long as the result is large enough to store
      // the pointer, and a legal integer type.
      unsigned DestSize = Ty->getScalarSizeInBits();
      if (DL.isLegalInteger(DestSize) &&
          DestSize >= DL.getPointerTypeSizeInBits(OpTy))
        return TTI::TCC_Free;

      // Otherwise it's not a no-op.
      return TTI::TCC_Basic;
    }
    case Instruction::Trunc:
      // trunc to a native type is free (assuming the target has compare and
      // shift-right of the same width).
      if (DL.isLegalInteger(DL.getTypeSizeInBits(Ty)))
        return TTI::TCC_Free;

      return TTI::TCC_Basic;
    }
  }

  unsigned getGEPCost(Type *PointeeType, const Value *Ptr,
                      ArrayRef<const Value *> Operands) {
    // In the basic model, we just assume that all-constant GEPs will be folded
    // into their uses via addressing modes.
    for (unsigned Idx = 0, Size = Operands.size(); Idx != Size; ++Idx)
      if (!isa<Constant>(Operands[Idx]))
        return TTI::TCC_Basic;

    return TTI::TCC_Free;
  }

  unsigned getCallCost(FunctionType *FTy, int NumArgs) {
    assert(FTy && "FunctionType must be provided to this routine.");

    // The target-independent implementation just measures the size of the
    // function by approximating that each argument will take on average one
    // instruction to prepare.

    if (NumArgs < 0)
      // Set the argument number to the number of explicit arguments in the
      // function.
      NumArgs = FTy->getNumParams();

    return TTI::TCC_Basic * (NumArgs + 1);
  }

  unsigned getIntrinsicCost(Intrinsic::ID IID, Type *RetTy,
                            ArrayRef<Type *> ParamTys) {
    switch (IID) {
    default:
      // Intrinsics rarely (if ever) have normal argument setup constraints.
      // Model them as having a basic instruction cost.
      // FIXME: This is wrong for libc intrinsics.
      return TTI::TCC_Basic;

#ifdef INTEL_CUSTOMIZATION
    case Intrinsic::intel_pragma:
#endif
    case Intrinsic::annotation:
    case Intrinsic::assume:
    case Intrinsic::dbg_declare:
    case Intrinsic::dbg_value:
    case Intrinsic::invariant_start:
    case Intrinsic::invariant_end:
    case Intrinsic::lifetime_start:
    case Intrinsic::lifetime_end:
    case Intrinsic::objectsize:
    case Intrinsic::ptr_annotation:
    case Intrinsic::var_annotation:
    case Intrinsic::experimental_gc_result:
    case Intrinsic::experimental_gc_relocate:
      // These intrinsics don't actually represent code after lowering.
      return TTI::TCC_Free;
    }
  }

  bool hasBranchDivergence() { return false; }

  bool isSourceOfDivergence(const Value *V) { return false; }

  bool isLoweredToCall(const Function *F) {
    // FIXME: These should almost certainly not be handled here, and instead
    // handled with the help of TLI or the target itself. This was largely
    // ported from existing analysis heuristics here so that such refactorings
    // can take place in the future.

    if (F->isIntrinsic())
      return false;

    if (F->hasLocalLinkage() || !F->hasName())
      return true;

    StringRef Name = F->getName();

    // These will all likely lower to a single selection DAG node.
    if (Name == "copysign" || Name == "copysignf" || Name == "copysignl" ||
        Name == "fabs" || Name == "fabsf" || Name == "fabsl" || Name == "sin" ||
        Name == "fmin" || Name == "fminf" || Name == "fminl" ||
        Name == "fmax" || Name == "fmaxf" || Name == "fmaxl" ||
        Name == "sinf" || Name == "sinl" || Name == "cos" || Name == "cosf" ||
        Name == "cosl" || Name == "sqrt" || Name == "sqrtf" || Name == "sqrtl")
      return false;

    // These are all likely to be optimized into something smaller.
    if (Name == "pow" || Name == "powf" || Name == "powl" || Name == "exp2" ||
        Name == "exp2l" || Name == "exp2f" || Name == "floor" ||
        Name == "floorf" || Name == "ceil" || Name == "round" ||
        Name == "ffs" || Name == "ffsl" || Name == "abs" || Name == "labs" ||
        Name == "llabs")
      return false;

    return true;
  }

  void getUnrollingPreferences(Loop *, TTI::UnrollingPreferences &) {}

  unsigned getLoopRotationDefaultThreshold(bool OptForSize) const { return 16; }

  bool isLegalAddImmediate(int64_t Imm) { return false; }

  bool isLegalICmpImmediate(int64_t Imm) { return false; }

  bool isLegalAddressingMode(Type *Ty, GlobalValue *BaseGV, int64_t BaseOffset,
                             bool HasBaseReg, int64_t Scale,
                             unsigned AddrSpace) {
    // Guess that only reg and reg+reg addressing is allowed. This heuristic is
    // taken from the implementation of LSR.
    return !BaseGV && BaseOffset == 0 && (Scale == 0 || Scale == 1);
  }

  bool isLegalMaskedStore(Type *DataType) { return false; }

  bool isLegalMaskedLoad(Type *DataType) { return false; }

<<<<<<< HEAD
#if INTEL_CUSTOMIZATION
  bool isLegalSatDcnv(Intrinsic::ID IID, Type *From, Type *To,
                       Constant *LoClip, Constant *HiClip) {
    return false;
  }

  bool isLegalSatAddSub(Intrinsic::ID IID, Type *Ty,
                        Constant *LoClip, Constant *HiCLip) {
    return false;
  }
#endif // INTEL_CUSTOMIZATION
=======
  bool isLegalMaskedScatter(Type *DataType) { return false; }

  bool isLegalMaskedGather(Type *DataType) { return false; }
>>>>>>> ddbfab58

  int getScalingFactorCost(Type *Ty, GlobalValue *BaseGV, int64_t BaseOffset,
                           bool HasBaseReg, int64_t Scale, unsigned AddrSpace) {
    // Guess that all legal addressing mode are free.
    if (isLegalAddressingMode(Ty, BaseGV, BaseOffset, HasBaseReg,
                              Scale, AddrSpace))
      return 0;
    return -1;
  }

  bool isTruncateFree(Type *Ty1, Type *Ty2) { return false; }

  bool isProfitableToHoist(Instruction *I) { return true; }

  bool isTypeLegal(Type *Ty) { return false; }

  unsigned getJumpBufAlignment() { return 0; }

  unsigned getJumpBufSize() { return 0; }

  bool shouldBuildLookupTables() { return true; }

  bool enableAggressiveInterleaving(bool LoopHasReductions) { return false; }

  bool enableInterleavedAccessVectorization() { return false; }

  TTI::PopcntSupportKind getPopcntSupport(unsigned IntTyWidthInBit) {
    return TTI::PSK_Software;
  }

  bool haveFastSqrt(Type *Ty) { return false; }

  unsigned getFPOpCost(Type *Ty) { return TargetTransformInfo::TCC_Basic; }

  unsigned getIntImmCost(const APInt &Imm, Type *Ty) { return TTI::TCC_Basic; }

  unsigned getIntImmCost(unsigned Opcode, unsigned Idx, const APInt &Imm,
                         Type *Ty) {
    return TTI::TCC_Free;
  }

  unsigned getIntImmCost(Intrinsic::ID IID, unsigned Idx, const APInt &Imm,
                         Type *Ty) {
    return TTI::TCC_Free;
  }

  unsigned getNumberOfRegisters(bool Vector) { return 8; }

  unsigned getRegisterBitWidth(bool Vector) { return 32; }

  unsigned getMaxInterleaveFactor(unsigned VF) { return 1; }

  unsigned getArithmeticInstrCost(unsigned Opcode, Type *Ty,
                                  TTI::OperandValueKind Opd1Info,
                                  TTI::OperandValueKind Opd2Info,
                                  TTI::OperandValueProperties Opd1PropInfo,
                                  TTI::OperandValueProperties Opd2PropInfo) {
    return 1;
  }

  unsigned getShuffleCost(TTI::ShuffleKind Kind, Type *Ty, int Index,
                          Type *SubTp) {
    return 1;
  }

  unsigned getCastInstrCost(unsigned Opcode, Type *Dst, Type *Src) { return 1; }

  unsigned getCFInstrCost(unsigned Opcode) { return 1; }

  unsigned getCmpSelInstrCost(unsigned Opcode, Type *ValTy, Type *CondTy) {
    return 1;
  }

  unsigned getVectorInstrCost(unsigned Opcode, Type *Val, unsigned Index) {
    return 1;
  }

  unsigned getMemoryOpCost(unsigned Opcode, Type *Src, unsigned Alignment,
                           unsigned AddressSpace) {
    return 1;
  }

  unsigned getMaskedMemoryOpCost(unsigned Opcode, Type *Src, unsigned Alignment,
                                 unsigned AddressSpace) {
    return 1;
  }

  unsigned getGatherScatterOpCost(unsigned Opcode, Type *DataTy, Value *Ptr,
                                  bool VariableMask,
                                  unsigned Alignment) {
    return 1;
  }

  unsigned getInterleavedMemoryOpCost(unsigned Opcode, Type *VecTy,
                                      unsigned Factor,
                                      ArrayRef<unsigned> Indices,
                                      unsigned Alignment,
                                      unsigned AddressSpace) {
    return 1;
  }

  unsigned getIntrinsicInstrCost(Intrinsic::ID ID, Type *RetTy,
                                 ArrayRef<Type *> Tys) {
    return 1;
  }
  unsigned getIntrinsicInstrCost(Intrinsic::ID ID, Type *RetTy,
                                 ArrayRef<Value *> Args) {
    return 1;
  }

  unsigned getCallInstrCost(Function *F, Type *RetTy, ArrayRef<Type *> Tys) {
    return 1;
  }

  unsigned getNumberOfParts(Type *Tp) { return 0; }

  unsigned getAddressComputationCost(Type *Tp, bool) { return 0; }

  unsigned getReductionCost(unsigned, Type *, bool) { return 1; }

  unsigned getCostOfKeepingLiveOverCall(ArrayRef<Type *> Tys) { return 0; }

  bool getTgtMemIntrinsic(IntrinsicInst *Inst, MemIntrinsicInfo &Info) {
    return false;
  }

  Value *getOrCreateResultFromMemIntrinsic(IntrinsicInst *Inst,
                                           Type *ExpectedType) {
    return nullptr;
  }

#if INTEL_CUSTOMIZATION
  bool adjustCallArgs(CallInst *CI) { return false; }
#endif

  bool areInlineCompatible(const Function *Caller,
                           const Function *Callee) const {
    return (Caller->getFnAttribute("target-cpu") ==
            Callee->getFnAttribute("target-cpu")) &&
           (Caller->getFnAttribute("target-features") ==
            Callee->getFnAttribute("target-features"));
  }
};

/// \brief CRTP base class for use as a mix-in that aids implementing
/// a TargetTransformInfo-compatible class.
template <typename T>
class TargetTransformInfoImplCRTPBase : public TargetTransformInfoImplBase {
private:
  typedef TargetTransformInfoImplBase BaseT;

protected:
  explicit TargetTransformInfoImplCRTPBase(const DataLayout &DL) : BaseT(DL) {}

public:
  // Provide value semantics. MSVC requires that we spell all of these out.
  TargetTransformInfoImplCRTPBase(const TargetTransformInfoImplCRTPBase &Arg)
      : BaseT(static_cast<const BaseT &>(Arg)) {}
  TargetTransformInfoImplCRTPBase(TargetTransformInfoImplCRTPBase &&Arg)
      : BaseT(std::move(static_cast<BaseT &>(Arg))) {}

  using BaseT::getCallCost;

  unsigned getCallCost(const Function *F, int NumArgs) {
    assert(F && "A concrete function must be provided to this routine.");

    if (NumArgs < 0)
      // Set the argument number to the number of explicit arguments in the
      // function.
      NumArgs = F->arg_size();

    if (Intrinsic::ID IID = F->getIntrinsicID()) {
      FunctionType *FTy = F->getFunctionType();
      SmallVector<Type *, 8> ParamTys(FTy->param_begin(), FTy->param_end());
      return static_cast<T *>(this)
          ->getIntrinsicCost(IID, FTy->getReturnType(), ParamTys);
    }

    if (!static_cast<T *>(this)->isLoweredToCall(F))
      return TTI::TCC_Basic; // Give a basic cost if it will be lowered
                             // directly.

    return static_cast<T *>(this)->getCallCost(F->getFunctionType(), NumArgs);
  }

  unsigned getCallCost(const Function *F, ArrayRef<const Value *> Arguments) {
    // Simply delegate to generic handling of the call.
    // FIXME: We should use instsimplify or something else to catch calls which
    // will constant fold with these arguments.
    return static_cast<T *>(this)->getCallCost(F, Arguments.size());
  }

  using BaseT::getGEPCost;

  unsigned getGEPCost(Type *PointeeType, const Value *Ptr,
                      ArrayRef<const Value *> Operands) {
    const GlobalValue *BaseGV = nullptr;
    if (Ptr != nullptr) {
      // TODO: will remove this when pointers have an opaque type.
      assert(Ptr->getType()->getScalarType()->getPointerElementType() ==
                 PointeeType &&
             "explicit pointee type doesn't match operand's pointee type");
      BaseGV = dyn_cast<GlobalValue>(Ptr->stripPointerCasts());
    }
    bool HasBaseReg = (BaseGV == nullptr);
    int64_t BaseOffset = 0;
    int64_t Scale = 0;

    // Assumes the address space is 0 when Ptr is nullptr.
    unsigned AS =
        (Ptr == nullptr ? 0 : Ptr->getType()->getPointerAddressSpace());
    auto GTI = gep_type_begin(PointerType::get(PointeeType, AS), Operands);
    for (auto I = Operands.begin(); I != Operands.end(); ++I, ++GTI) {
      // We assume that the cost of Scalar GEP with constant index and the
      // cost of Vector GEP with splat constant index are the same.
      const ConstantInt *ConstIdx = dyn_cast<ConstantInt>(*I);
      if (!ConstIdx)
        if (auto Splat = getSplatValue(*I))
          ConstIdx = dyn_cast<ConstantInt>(Splat);
      if (isa<SequentialType>(*GTI)) {
        int64_t ElementSize = DL.getTypeAllocSize(GTI.getIndexedType());
        if (ConstIdx)
          BaseOffset += ConstIdx->getSExtValue() * ElementSize;
        else {
          // Needs scale register.
          if (Scale != 0)
            // No addressing mode takes two scale registers.
            return TTI::TCC_Basic;
          Scale = ElementSize;
        }
      } else {
        StructType *STy = cast<StructType>(*GTI);
        // For structures the index is always splat or scalar constant
        assert(ConstIdx && "Unexpected GEP index");
        uint64_t Field = ConstIdx->getZExtValue();
        BaseOffset += DL.getStructLayout(STy)->getElementOffset(Field);
      }
    }

    if (static_cast<T *>(this)->isLegalAddressingMode(
            PointerType::get(*GTI, AS), const_cast<GlobalValue *>(BaseGV),
            BaseOffset, HasBaseReg, Scale, AS)) {
      return TTI::TCC_Free;
    }
    return TTI::TCC_Basic;
  }

  using BaseT::getIntrinsicCost;

  unsigned getIntrinsicCost(Intrinsic::ID IID, Type *RetTy,
                            ArrayRef<const Value *> Arguments) {
    // Delegate to the generic intrinsic handling code. This mostly provides an
    // opportunity for targets to (for example) special case the cost of
    // certain intrinsics based on constants used as arguments.
    SmallVector<Type *, 8> ParamTys;
    ParamTys.reserve(Arguments.size());
    for (unsigned Idx = 0, Size = Arguments.size(); Idx != Size; ++Idx)
      ParamTys.push_back(Arguments[Idx]->getType());
    return static_cast<T *>(this)->getIntrinsicCost(IID, RetTy, ParamTys);
  }

  unsigned getUserCost(const User *U) {
    if (isa<PHINode>(U))
      return TTI::TCC_Free; // Model all PHI nodes as free.

    if (const GEPOperator *GEP = dyn_cast<GEPOperator>(U)) {
      SmallVector<Value *, 4> Indices(GEP->idx_begin(), GEP->idx_end());
      return static_cast<T *>(this)->getGEPCost(
          GEP->getSourceElementType(), GEP->getPointerOperand(), Indices);
    }

    if (auto CS = ImmutableCallSite(U)) {
      const Function *F = CS.getCalledFunction();
      if (!F) {
        // Just use the called value type.
        Type *FTy = CS.getCalledValue()->getType()->getPointerElementType();
        return static_cast<T *>(this)
            ->getCallCost(cast<FunctionType>(FTy), CS.arg_size());
      }

      SmallVector<const Value *, 8> Arguments(CS.arg_begin(), CS.arg_end());
      return static_cast<T *>(this)->getCallCost(F, Arguments);
    }

    if (const CastInst *CI = dyn_cast<CastInst>(U)) {
      // Result of a cmp instruction is often extended (to be used by other
      // cmp instructions, logical or return instructions). These are usually
      // nop on most sane targets.
      if (isa<CmpInst>(CI->getOperand(0)))
        return TTI::TCC_Free;
    }

    return static_cast<T *>(this)->getOperationCost(
        Operator::getOpcode(U), U->getType(),
        U->getNumOperands() == 1 ? U->getOperand(0)->getType() : nullptr);
  }
};
}

#endif<|MERGE_RESOLUTION|>--- conflicted
+++ resolved
@@ -216,7 +216,10 @@
 
   bool isLegalMaskedLoad(Type *DataType) { return false; }
 
-<<<<<<< HEAD
+  bool isLegalMaskedScatter(Type *DataType) { return false; }
+
+  bool isLegalMaskedGather(Type *DataType) { return false; }
+
 #if INTEL_CUSTOMIZATION
   bool isLegalSatDcnv(Intrinsic::ID IID, Type *From, Type *To,
                        Constant *LoClip, Constant *HiClip) {
@@ -228,11 +231,6 @@
     return false;
   }
 #endif // INTEL_CUSTOMIZATION
-=======
-  bool isLegalMaskedScatter(Type *DataType) { return false; }
-
-  bool isLegalMaskedGather(Type *DataType) { return false; }
->>>>>>> ddbfab58
 
   int getScalingFactorCost(Type *Ty, GlobalValue *BaseGV, int64_t BaseOffset,
                            bool HasBaseReg, int64_t Scale, unsigned AddrSpace) {
