--- conflicted
+++ resolved
@@ -10,8 +10,7 @@
 #define LLVM_ANALYSIS_IDF_H
 
 #include "llvm/IR/CFGDiff.h"
-<<<<<<< HEAD
-#include "llvm/IR/Dominators.h"
+#include "llvm/Support/GenericIteratedDominanceFrontier.h"
 #if INTEL_CUSTOMIZATION
 #include "../../../lib/Transforms/Vectorize/Intel_VPlan/IntelVPlan.h"
 #include "../../../lib/Transforms/Vectorize/Intel_VPlan/IntelVPlanDominatorTree.h"
@@ -19,117 +18,67 @@
 
 namespace llvm {
 
-/// Determine the iterated dominance frontier, given a set of defining
-/// blocks, and optionally, a set of live-in blocks.
-///
-/// In turn, the results can be used to place phi nodes.
-///
-/// This algorithm is a linear time computation of Iterated Dominance Frontiers,
-/// pruned using the live-in set.
-/// By default, liveness is not used to prune the IDF computation.
-/// The template parameters should be either BasicBlock* or Inverse<BasicBlock
-/// *>, depending on if you want the forward or reverse IDF.
-#if INTEL_CUSTOMIZATION
-template <class NodeTy, bool IsPostDom, class BlockTy = BasicBlock>
-#endif // INTEL_CUSTOMIZATION
-class IDFCalculator {
-public:
-  using DomTreeTy = DomTreeNodeBase<BlockTy>;
-  IDFCalculator(DominatorTreeBase<BlockTy, IsPostDom> &DT) // INTEL
-      : DT(DT), GD(nullptr), useLiveIn(false) {}
-
-  IDFCalculator(DominatorTreeBase<BlockTy, IsPostDom> &DT, // INTEL
-                const GraphDiff<BlockTy *, IsPostDom> *GD) // INTEL
-      : DT(DT), GD(GD), useLiveIn(false) {}
-
-  /// Give the IDF calculator the set of blocks in which the value is
-  /// defined.  This is equivalent to the set of starting blocks it should be
-  /// calculating the IDF for (though later gets pruned based on liveness).
-  ///
-  /// Note: This set *must* live for the entire lifetime of the IDF calculator.
-  void setDefiningBlocks(const SmallPtrSetImpl<BlockTy *> &Blocks) { // INTEL
-    DefBlocks = &Blocks;
-  }
-
-  /// Give the IDF calculator the set of blocks in which the value is
-  /// live on entry to the block.   This is used to prune the IDF calculation to
-  /// not include blocks where any phi insertion would be dead.
-  ///
-  /// Note: This set *must* live for the entire lifetime of the IDF calculator.
-
-  void setLiveInBlocks(const SmallPtrSetImpl<BlockTy *> &Blocks) { // INTEL
-    LiveInBlocks = &Blocks;
-    useLiveIn = true;
-  }
-=======
-#include "llvm/Support/GenericIteratedDominanceFrontier.h"
-
-namespace llvm {
-
 class BasicBlock;
 
 namespace IDFCalculatorDetail {
->>>>>>> 65841093
 
-/// Specialization for BasicBlock for the optional use of GraphDiff.
-template <bool IsPostDom> struct ChildrenGetterTy<BasicBlock, IsPostDom> {
-  using NodeRef = BasicBlock *;
-  using ChildrenTy = SmallVector<BasicBlock *, 8>;
+/// Specialization for BasicBlock and VPBlockBase for the optional   // INTEL
+/// use of GraphDiff.                                                // INTEL
+template <typename BlockTy, bool IsPostDom>                          // INTEL
+struct BBChildrenGetterTy {                                          // INTEL
+  using NodeRef = BlockTy *;                                         // INTEL
+  using ChildrenTy = SmallVector<BlockTy *, 8>;                      // INTEL
 
-  ChildrenGetterTy() = default;
-  ChildrenGetterTy(const GraphDiff<BasicBlock *, IsPostDom> *GD) : GD(GD) {
+  BBChildrenGetterTy() = default;                                    // INTEL
+  BBChildrenGetterTy(const GraphDiff<BlockTy *, IsPostDom> *GD)      // INTEL
+      : GD(GD) {                                                     // INTEL
     assert(GD);
   }
 
-<<<<<<< HEAD
-  /// Calculate iterated dominance frontiers
-  ///
-  /// This uses the linear-time phi algorithm based on DJ-graphs mentioned in
-  /// the file-level comment.  It performs DF->IDF pruning using the live-in
-  /// set, to avoid computing the IDF for blocks where an inserted PHI node
-  /// would be dead.
-  void calculate(SmallVectorImpl<BlockTy *> &IDFBlocks); // INTEL
-
-private:
-  DominatorTreeBase<BlockTy, IsPostDom> &DT; // INTEL
-  const GraphDiff<BlockTy *, IsPostDom> *GD; // INTEL
-  bool useLiveIn;
-  const SmallPtrSetImpl<BlockTy *> *LiveInBlocks; // INTEL
-  const SmallPtrSetImpl<BlockTy *> *DefBlocks;    // INTEL
-};
-typedef IDFCalculator<BasicBlock *, false> ForwardIDFCalculator;
-typedef IDFCalculator<Inverse<BasicBlock *>, true> ReverseIDFCalculator;
-#if INTEL_CUSTOMIZATION
-typedef IDFCalculator<vpo::VPBlockBase *, false, vpo::VPBlockBase>
-    VPlanForwardIDFCalculator;
-#endif // INTEL_CUSTOMIZATION
-=======
   ChildrenTy get(const NodeRef &N);
 
-  const GraphDiff<BasicBlock *, IsPostDom> *GD = nullptr;
+  const GraphDiff<BlockTy *, IsPostDom> *GD = nullptr;               // INTEL
 };
+#if INTEL_CUSTOMIZATION
+
+template <bool IsPostDom>
+struct ChildrenGetterTy<BasicBlock, IsPostDom>
+    : BBChildrenGetterTy<BasicBlock, IsPostDom> {
+  using BBChildrenGetterTy<BasicBlock, IsPostDom>::BBChildrenGetterTy;
+};
+
+template <bool IsPostDom>
+struct ChildrenGetterTy<vpo::VPBlockBase, IsPostDom>
+    : BBChildrenGetterTy<vpo::VPBlockBase, IsPostDom> {
+  using BBChildrenGetterTy<vpo::VPBlockBase, IsPostDom>::BBChildrenGetterTy;
+};
+#endif // INTEL_CUSTOMIZATION
 
 } // end of namespace IDFCalculatorDetail
 
-template <bool IsPostDom>
-class IDFCalculator final : public IDFCalculatorBase<BasicBlock, IsPostDom> {
+template <typename BlockTy, bool IsPostDom>                          // INTEL
+class IDFCalculator final                                            // INTEL
+    : public IDFCalculatorBase<BlockTy, IsPostDom> {                 // INTEL
 public:
   using IDFCalculatorBase =
-      typename llvm::IDFCalculatorBase<BasicBlock, IsPostDom>;
+      typename llvm::IDFCalculatorBase<BlockTy, IsPostDom>;          // INTEL
   using ChildrenGetterTy = typename IDFCalculatorBase::ChildrenGetterTy;
 
-  IDFCalculator(DominatorTreeBase<BasicBlock, IsPostDom> &DT)
+  IDFCalculator(DominatorTreeBase<BlockTy, IsPostDom> &DT)           // INTEL
       : IDFCalculatorBase(DT) {}
 
-  IDFCalculator(DominatorTreeBase<BasicBlock, IsPostDom> &DT,
-                const GraphDiff<BasicBlock *, IsPostDom> *GD)
+  IDFCalculator(DominatorTreeBase<BlockTy, IsPostDom> &DT,           // INTEL
+                const GraphDiff<BlockTy *, IsPostDom> *GD)           // INTEL
       : IDFCalculatorBase(DT, ChildrenGetterTy(GD)) {
     assert(GD);
   }
 };
 
-using ForwardIDFCalculator = IDFCalculator<false>;
-using ReverseIDFCalculator = IDFCalculator<true>;
+using ForwardIDFCalculator = IDFCalculator<BasicBlock, false>;       // INTEL
+using ReverseIDFCalculator = IDFCalculator<BasicBlock, true>;        // INTEL
+#if INTEL_CUSTOMIZATION
+using VPlanForwardIDFCalculator = IDFCalculator<vpo::VPBlockBase, false>;
+#endif // INTEL_CUSTOMIZATION
 
 //===----------------------------------------------------------------------===//
 // Implementation.
@@ -137,27 +86,27 @@
 
 namespace IDFCalculatorDetail {
 
-template <bool IsPostDom>
-typename ChildrenGetterTy<BasicBlock, IsPostDom>::ChildrenTy
-ChildrenGetterTy<BasicBlock, IsPostDom>::get(
-    const ChildrenGetterTy<BasicBlock, IsPostDom>::NodeRef &N) {
+template <typename BlockTy, bool IsPostDom>                          // INTEL
+typename BBChildrenGetterTy<BlockTy, IsPostDom>::ChildrenTy          // INTEL
+BBChildrenGetterTy<BlockTy, IsPostDom>::get(                         // INTEL
+    const BBChildrenGetterTy<BlockTy, IsPostDom>::NodeRef &N) {      // INTEL
 
   using OrderedNodeTy =
-      typename IDFCalculatorBase<BasicBlock, IsPostDom>::OrderedNodeTy;
+      typename IDFCalculatorBase<BlockTy, IsPostDom>::OrderedNodeTy; // INTEL
 
   if (!GD) {
     auto Children = children<OrderedNodeTy>(N);
     return {Children.begin(), Children.end()};
   }
 
-  using SnapShotBBPairTy =
-      std::pair<const GraphDiff<BasicBlock *, IsPostDom> *, OrderedNodeTy>;
+  using SnapShotBBPairTy =                                           // INTEL
+      std::pair<const GraphDiff<BlockTy *, IsPostDom> *,             // INTEL
+                OrderedNodeTy>;                                      // INTEL
 
   ChildrenTy Ret;
   for (const auto &SnapShotBBPair : children<SnapShotBBPairTy>({GD, N}))
     Ret.emplace_back(SnapShotBBPair.second);
   return Ret;
->>>>>>> 65841093
 }
 
 } // end of namespace IDFCalculatorDetail
