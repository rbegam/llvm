//===- IteratedDominanceFrontier.h - Calculate IDF --------------*- C++ -*-===//
//
// Part of the LLVM Project, under the Apache License v2.0 with LLVM Exceptions.
// See https://llvm.org/LICENSE.txt for license information.
// SPDX-License-Identifier: Apache-2.0 WITH LLVM-exception
//
//===----------------------------------------------------------------------===//

#ifndef LLVM_ANALYSIS_IDF_H
#define LLVM_ANALYSIS_IDF_H

#include "llvm/IR/CFGDiff.h"
#include "llvm/Support/GenericIteratedDominanceFrontier.h"
#if INTEL_CUSTOMIZATION
#include "../../../lib/Transforms/Vectorize/Intel_VPlan/IntelVPlan.h"
#include "../../../lib/Transforms/Vectorize/Intel_VPlan/IntelVPlanDominatorTree.h"
#endif // INTEL_CUSTOMIZATION

namespace llvm {

class BasicBlock;

namespace IDFCalculatorDetail {

/// Specialization for BasicBlock and VPBlockBase for the optional   // INTEL
/// use of GraphDiff.                                                // INTEL
template <typename BlockTy, bool IsPostDom>                          // INTEL
struct BBChildrenGetterTy {                                          // INTEL
  using NodeRef = BlockTy *;                                         // INTEL
  using ChildrenTy = SmallVector<BlockTy *, 8>;                      // INTEL

  BBChildrenGetterTy() = default;                                    // INTEL
  BBChildrenGetterTy(const GraphDiff<BlockTy *, IsPostDom> *GD)      // INTEL
      : GD(GD) {                                                     // INTEL
    assert(GD);
  }

  ChildrenTy get(const NodeRef &N);

  const GraphDiff<BlockTy *, IsPostDom> *GD = nullptr;               // INTEL
};
#if INTEL_CUSTOMIZATION

template <bool IsPostDom>
struct ChildrenGetterTy<BasicBlock, IsPostDom>
    : BBChildrenGetterTy<BasicBlock, IsPostDom> {
  using BBChildrenGetterTy<BasicBlock, IsPostDom>::BBChildrenGetterTy;
};

template <bool IsPostDom>
struct ChildrenGetterTy<vpo::VPBlockBase, IsPostDom>
    : BBChildrenGetterTy<vpo::VPBlockBase, IsPostDom> {
  using BBChildrenGetterTy<vpo::VPBlockBase, IsPostDom>::BBChildrenGetterTy;
};
#endif // INTEL_CUSTOMIZATION

} // end of namespace IDFCalculatorDetail

template <typename BlockTy, bool IsPostDom>                          // INTEL
class IDFCalculator final                                            // INTEL
    : public IDFCalculatorBase<BlockTy, IsPostDom> {                 // INTEL
public:
  using IDFCalculatorBase =
      typename llvm::IDFCalculatorBase<BlockTy, IsPostDom>;          // INTEL
  using ChildrenGetterTy = typename IDFCalculatorBase::ChildrenGetterTy;

  IDFCalculator(DominatorTreeBase<BlockTy, IsPostDom> &DT)           // INTEL
      : IDFCalculatorBase(DT) {}

  IDFCalculator(DominatorTreeBase<BlockTy, IsPostDom> &DT,           // INTEL
                const GraphDiff<BlockTy *, IsPostDom> *GD)           // INTEL
      : IDFCalculatorBase(DT, ChildrenGetterTy(GD)) {
    assert(GD);
  }
};

using ForwardIDFCalculator = IDFCalculator<BasicBlock, false>;       // INTEL
using ReverseIDFCalculator = IDFCalculator<BasicBlock, true>;        // INTEL
#if INTEL_CUSTOMIZATION
using VPlanForwardIDFCalculator = IDFCalculator<vpo::VPBlockBase, false>;
#endif // INTEL_CUSTOMIZATION

//===----------------------------------------------------------------------===//
// Implementation.
//===----------------------------------------------------------------------===//

namespace IDFCalculatorDetail {

<<<<<<< HEAD
template <typename BlockTy, bool IsPostDom>                          // INTEL
typename BBChildrenGetterTy<BlockTy, IsPostDom>::ChildrenTy          // INTEL
BBChildrenGetterTy<BlockTy, IsPostDom>::get(                         // INTEL
    const BBChildrenGetterTy<BlockTy, IsPostDom>::NodeRef &N) {      // INTEL
=======
template <bool IsPostDom>
typename ChildrenGetterTy<BasicBlock, IsPostDom>::ChildrenTy
ChildrenGetterTy<BasicBlock, IsPostDom>::get(const NodeRef &N) {
>>>>>>> 11512e74

  using OrderedNodeTy =
      typename IDFCalculatorBase<BlockTy, IsPostDom>::OrderedNodeTy; // INTEL

  if (!GD) {
    auto Children = children<OrderedNodeTy>(N);
    return {Children.begin(), Children.end()};
  }

  using SnapShotBBPairTy =                                           // INTEL
      std::pair<const GraphDiff<BlockTy *, IsPostDom> *,             // INTEL
                OrderedNodeTy>;                                      // INTEL

  ChildrenTy Ret;
  for (const auto &SnapShotBBPair : children<SnapShotBBPairTy>({GD, N}))
    Ret.emplace_back(SnapShotBBPair.second);
  return Ret;
}

} // end of namespace IDFCalculatorDetail

} // end of namespace llvm

#endif<|MERGE_RESOLUTION|>--- conflicted
+++ resolved
@@ -86,16 +86,9 @@
 
 namespace IDFCalculatorDetail {
 
-<<<<<<< HEAD
 template <typename BlockTy, bool IsPostDom>                          // INTEL
 typename BBChildrenGetterTy<BlockTy, IsPostDom>::ChildrenTy          // INTEL
-BBChildrenGetterTy<BlockTy, IsPostDom>::get(                         // INTEL
-    const BBChildrenGetterTy<BlockTy, IsPostDom>::NodeRef &N) {      // INTEL
-=======
-template <bool IsPostDom>
-typename ChildrenGetterTy<BasicBlock, IsPostDom>::ChildrenTy
-ChildrenGetterTy<BasicBlock, IsPostDom>::get(const NodeRef &N) {
->>>>>>> 11512e74
+BBChildrenGetterTy<BlockTy, IsPostDom>::get(const NodeRef &N) {      // INTEL
 
   using OrderedNodeTy =
       typename IDFCalculatorBase<BlockTy, IsPostDom>::OrderedNodeTy; // INTEL
