//===- BasicAliasAnalysis.h - Stateless, local Alias Analysis ---*- C++ -*-===//
//
//                     The LLVM Compiler Infrastructure
//
// This file is distributed under the University of Illinois Open Source
// License. See LICENSE.TXT for details.
//
//===----------------------------------------------------------------------===//
/// \file
/// This is the interface for LLVM's primary stateless and local alias analysis.
///
//===----------------------------------------------------------------------===//

#ifndef LLVM_ANALYSIS_BASICALIASANALYSIS_H
#define LLVM_ANALYSIS_BASICALIASANALYSIS_H

#include "llvm/ADT/DenseMap.h"
#include "llvm/ADT/Optional.h"
#include "llvm/ADT/SmallPtrSet.h"
#include "llvm/ADT/SmallVector.h"
#include "llvm/Analysis/AliasAnalysis.h"
#include "llvm/Analysis/AssumptionCache.h"
#include "llvm/Analysis/MemoryLocation.h"
#include "llvm/IR/CallSite.h"
#include "llvm/IR/PassManager.h"
#include "llvm/Pass.h"
#include <algorithm>
#include <cstdint>
#include <memory>
#include <utility>

namespace llvm {

struct AAMDNodes;
class APInt;
class AssumptionCache;
class BasicBlock;
class DataLayout;
class DominatorTree;
class Function;
class AddressOperator; // INTEL
class LoopInfo;
class PHINode;
class SelectInst;
class SubscriptInst; // INTEL
class TargetLibraryInfo;
class Value;

/// This is the AA result object for the basic, local, and stateless alias
/// analysis. It implements the AA query interface in an entirely stateless
/// manner. As one consequence, it is never invalidated due to IR changes.
/// While it does retain some storage, that is used as an optimization and not
/// to preserve information from query to query. However it does retain handles
/// to various other analyses and must be recomputed when those analyses are.
class BasicAAResult : public AAResultBase<BasicAAResult> {
  friend AAResultBase<BasicAAResult>;

  const DataLayout &DL;
  const TargetLibraryInfo &TLI;
  AssumptionCache &AC;
  DominatorTree *DT;
  LoopInfo *LI;

public:
  BasicAAResult(const DataLayout &DL, const TargetLibraryInfo &TLI,
                AssumptionCache &AC, DominatorTree *DT = nullptr,
                LoopInfo *LI = nullptr)
      : AAResultBase(), DL(DL), TLI(TLI), AC(AC), DT(DT), LI(LI) {}

  BasicAAResult(const BasicAAResult &Arg)
      : AAResultBase(Arg), DL(Arg.DL), TLI(Arg.TLI), AC(Arg.AC), DT(Arg.DT),
        LI(Arg.LI) {}
  BasicAAResult(BasicAAResult &&Arg)
      : AAResultBase(std::move(Arg)), DL(Arg.DL), TLI(Arg.TLI), AC(Arg.AC),
        DT(Arg.DT), LI(Arg.LI) {}

  /// Handle invalidation events in the new pass manager.
  bool invalidate(Function &F, const PreservedAnalyses &PA,
                  FunctionAnalysisManager::Invalidator &Inv);

  AliasResult alias(const MemoryLocation &LocA, const MemoryLocation &LocB);

  ModRefInfo getModRefInfo(ImmutableCallSite CS, const MemoryLocation &Loc);

  ModRefInfo getModRefInfo(ImmutableCallSite CS1, ImmutableCallSite CS2);

  /// Chases pointers until we find a (constant global) or not.
  bool pointsToConstantMemory(const MemoryLocation &Loc, bool OrLocal);

  /// Get the location associated with a pointer argument of a callsite.
  ModRefInfo getArgModRefInfo(ImmutableCallSite CS, unsigned ArgIdx);

  /// Returns the behavior when calling the given call site.
  FunctionModRefBehavior getModRefBehavior(ImmutableCallSite CS);

  /// Returns the behavior when calling the given function. For use when the
  /// call site is not known.
  FunctionModRefBehavior getModRefBehavior(const Function *F);

private:
  // A linear transformation of a Value; this class represents ZExt(SExt(V,
  // SExtBits), ZExtBits) * Scale + Offset.
  struct VariableGEPIndex {
    // An opaque Value - we can't decompose this further.
    const Value *V;

    // We need to track what extensions we've done as we consider the same Value
    // with different extensions as different variables in a GEP's linear
    // expression;
    // e.g.: if V == -1, then sext(x) != zext(x).
    unsigned ZExtBits;
    unsigned SExtBits;

    int64_t Scale;

    bool operator==(const VariableGEPIndex &Other) const {
      return V == Other.V && ZExtBits == Other.ZExtBits &&
             SExtBits == Other.SExtBits && Scale == Other.Scale;
    }

    bool operator!=(const VariableGEPIndex &Other) const {
      return !operator==(Other);
    }
  };

  // Represents the internal structure of a GEP, decomposed into a base pointer,
  // constant offsets, and variable scaled indices.
  struct DecomposedGEP {
    // Base pointer of the GEP
    const Value *Base;
    // Total constant offset w.r.t the base from indexing into structs
    int64_t StructOffset;
    // Total constant offset w.r.t the base from indexing through
    // pointers/arrays/vectors
    int64_t OtherOffset;
    // Scaled variable (non-constant) indices.
    SmallVector<VariableGEPIndex, 4> VarIndices;
  };

  /// Track alias queries to guard against recursion.
  using LocPair = std::pair<MemoryLocation, MemoryLocation>;
  using AliasCacheTy = SmallDenseMap<LocPair, AliasResult, 8>;
  AliasCacheTy AliasCache;

  /// Tracks phi nodes we have visited.
  ///
  /// When interpret "Value" pointer equality as value equality we need to make
  /// sure that the "Value" is not part of a cycle. Otherwise, two uses could
  /// come from different "iterations" of a cycle and see different values for
  /// the same "Value" pointer.
  ///
  /// The following example shows the problem:
  ///   %p = phi(%alloca1, %addr2)
  ///   %l = load %ptr
  ///   %addr1 = gep, %alloca2, 0, %l
  ///   %addr2 = gep  %alloca2, 0, (%l + 1)
  ///      alias(%p, %addr1) -> MayAlias !
  ///   store %l, ...
  SmallPtrSet<const BasicBlock *, 8> VisitedPhiBBs;

  /// Tracks instructions visited by pointsToConstantMemory.
  SmallPtrSet<const Value *, 16> Visited;

  static const Value *
  GetLinearExpression(const Value *V, APInt &Scale, APInt &Offset,
                      unsigned &ZExtBits, unsigned &SExtBits,
                      const DataLayout &DL, unsigned Depth, AssumptionCache *AC,
                      DominatorTree *DT, bool &NSW, bool &NUW);

#if INTEL_CUSTOMIZATION
  /// Corresponds to processing of single GEP in DecomposeGEPExpression.
  static void DecomposeSubscript(const SubscriptInst *V,
                                 DecomposedGEP &Decomposed,
                                 const DataLayout &DL, AssumptionCache *AC,
                                 DominatorTree *DT);
#endif // INTEL_CUSTOMIZATION

  static bool DecomposeGEPExpression(const Value *V, DecomposedGEP &Decomposed,
      const DataLayout &DL, AssumptionCache *AC, DominatorTree *DT);

  static bool isGEPBaseAtNegativeOffset(const AddressOperator *GEPOp, // INTEL
      const DecomposedGEP &DecompGEP, const DecomposedGEP &DecompObject,
      LocationSize ObjectAccessSize);

  /// A Heuristic for aliasGEP that searches for a constant offset
  /// between the variables.
  ///
  /// GetLinearExpression has some limitations, as generally zext(%x + 1)
  /// != zext(%x) + zext(1) if the arithmetic overflows. GetLinearExpression
  /// will therefore conservatively refuse to decompose these expressions.
  /// However, we know that, for all %x, zext(%x) != zext(%x + 1), even if
  /// the addition overflows.
  bool
  constantOffsetHeuristic(const SmallVectorImpl<VariableGEPIndex> &VarIndices,
                          LocationSize V1Size, LocationSize V2Size,
                          int64_t BaseOffset, AssumptionCache *AC,
                          DominatorTree *DT);

  bool isValueEqualInPotentialCycles(const Value *V1, const Value *V2);

  void GetIndexDifference(SmallVectorImpl<VariableGEPIndex> &Dest,
                          const SmallVectorImpl<VariableGEPIndex> &Src);

<<<<<<< HEAD
  AliasResult aliasGEP(const AddressOperator *V1,   // INTEL
                       uint64_t V1Size,             // INTEL
=======
  AliasResult aliasGEP(const GEPOperator *V1, LocationSize V1Size,
>>>>>>> 4b1205b4
                       const AAMDNodes &V1AAInfo, const Value *V2,
                       LocationSize V2Size, const AAMDNodes &V2AAInfo,
                       const Value *UnderlyingV1, const Value *UnderlyingV2);

  AliasResult aliasPHI(const PHINode *PN, LocationSize PNSize,
                       const AAMDNodes &PNAAInfo, const Value *V2,
                       LocationSize V2Size, const AAMDNodes &V2AAInfo,
                       const Value *UnderV2);

  AliasResult aliasSelect(const SelectInst *SI, LocationSize SISize,
                          const AAMDNodes &SIAAInfo, const Value *V2,
                          LocationSize V2Size, const AAMDNodes &V2AAInfo,
                          const Value *UnderV2);

  AliasResult aliasCheck(const Value *V1, LocationSize V1Size,
                         AAMDNodes V1AATag, const Value *V2,
                         LocationSize V2Size, AAMDNodes V2AATag,
                         const Value *O1 = nullptr, const Value *O2 = nullptr);
  const Value* getBaseValue(const Value *V1); // INTEL
};

/// Analysis pass providing a never-invalidated alias analysis result.
class BasicAA : public AnalysisInfoMixin<BasicAA> {
  friend AnalysisInfoMixin<BasicAA>;

  static AnalysisKey Key;

public:
  using Result = BasicAAResult;

  BasicAAResult run(Function &F, FunctionAnalysisManager &AM);
};

/// Legacy wrapper pass to provide the BasicAAResult object.
class BasicAAWrapperPass : public FunctionPass {
  std::unique_ptr<BasicAAResult> Result;

  virtual void anchor();

public:
  static char ID;

  BasicAAWrapperPass();

  BasicAAResult &getResult() { return *Result; }
  const BasicAAResult &getResult() const { return *Result; }

  bool runOnFunction(Function &F) override;
  void getAnalysisUsage(AnalysisUsage &AU) const override;
};

FunctionPass *createBasicAAWrapperPass();

/// A helper for the legacy pass manager to create a \c BasicAAResult object
/// populated to the best of our ability for a particular function when inside
/// of a \c ModulePass or a \c CallGraphSCCPass.
BasicAAResult createLegacyPMBasicAAResult(Pass &P, Function &F);

/// This class is a functor to be used in legacy module or SCC passes for
/// computing AA results for a function. We store the results in fields so that
/// they live long enough to be queried, but we re-use them each time.
class LegacyAARGetter {
  Pass &P;
  Optional<BasicAAResult> BAR;
  Optional<AAResults> AAR;

public:
  LegacyAARGetter(Pass &P) : P(P) {}
  AAResults &operator()(Function &F) {
    BAR.emplace(createLegacyPMBasicAAResult(P, F));
    AAR.emplace(createLegacyPMAAResults(P, F, *BAR));
    return *AAR;
  }
};

} // end namespace llvm

#endif // LLVM_ANALYSIS_BASICALIASANALYSIS_H<|MERGE_RESOLUTION|>--- conflicted
+++ resolved
@@ -201,12 +201,8 @@
   void GetIndexDifference(SmallVectorImpl<VariableGEPIndex> &Dest,
                           const SmallVectorImpl<VariableGEPIndex> &Src);
 
-<<<<<<< HEAD
   AliasResult aliasGEP(const AddressOperator *V1,   // INTEL
-                       uint64_t V1Size,             // INTEL
-=======
-  AliasResult aliasGEP(const GEPOperator *V1, LocationSize V1Size,
->>>>>>> 4b1205b4
+                       LocationSize V1Size,         // INTEL
                        const AAMDNodes &V1AAInfo, const Value *V2,
                        LocationSize V2Size, const AAMDNodes &V2AAInfo,
                        const Value *UnderlyingV1, const Value *UnderlyingV2);
