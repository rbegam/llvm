--- conflicted
+++ resolved
@@ -76,9 +76,6 @@
    const CLAUSETYPE &GETTER() const { return CLAUSEOBJ; }  \
          CLAUSETYPE &GETTER()       { return CLAUSEOBJ; }
 
-
-<<<<<<< HEAD
-=======
 /// Loop information assoaciated with loop-type constructs
 class WRNLoopInfo{
 private:
@@ -95,7 +92,6 @@
   BasicBlock *getZTTBB() const { return ZTTBB; }
 };
 
->>>>>>> 02e88b4e
 /// WRN for
 /// \code
 ///   #pragma omp parallel
