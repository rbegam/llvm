//===------- DDTest.h - Provides Data Dependence Analysis -*-- C++ --*-----===//
//
// Copyright (C) 2015-2016 Intel Corporation. All rights reserved.
//
// The information and source code contained herein is the exclusive
// property of Intel Corporation and may not be disclosed, examined
// or reproduced in whole or in part without explicit written authorization
// from the company.
//
//===----------------------------------------------------------------------===//
//  This file contains common data structures for DD.
//  Somewhat misleadingly, it does not contain ddgraph itself, but rather its
//  parent class which contains the implementation of graph logic. This could
//  be ripped out to make a general graph in the future.
//
//  The other data structures are needed to implement dd tests, such as
//  DirectionVector. This is a common location to DDAnalysis and DDTest as both
//  need these defs, and we don't want those two including each other.
//
//  //TODO: in light of above comments, rename this?
//===----------------------------------------------------------------------===//
#ifndef INTEL_LOOPANALYSIS_DDGRAPH
#define INTEL_LOOPANALYSIS_DDGRAPH

#include <vector>
#include <map>
#include <list>
#include <iterator>
#include "llvm/Support/Debug.h"
#include "llvm/IR/Intel_LoopIR/CanonExpr.h"
#include "llvm/IR/Intel_LoopIR/RegDDRef.h"
#include "llvm/Analysis/Intel_LoopAnalysis/DDTests.h"
#include "llvm/ADT/STLExtras.h"

namespace llvm {
namespace loopopt {
class HLNode;

// TODO move to another location to make a generic graph?
// TODO doc req
// This was meant to be the basis of a general graph class
// focused on fast iteration at the cost of slow modification
// and extra memory
template <class GraphNode, class GraphEdge> class HIRGraph {

public:
  typedef typename std::vector<GraphEdge>::const_iterator EdgeIterator;
  typedef std::pointer_to_unary_function<GraphEdge, GraphNode *>
      GraphNodeDerefFun;
  typedef mapped_iterator<EdgeIterator, GraphNodeDerefFun> children_iterator;
  static GraphNode *SinkFun(GraphEdge E) { return E.getSink(); }

  children_iterator children_begin(GraphNode *Node) {
    return map_iterator(outgoing_edges_begin(Node), GraphNodeDerefFun(SinkFun));
  }

  children_iterator children_end(GraphNode *Node) {
    return map_iterator(outgoing_edges_end(Node), GraphNodeDerefFun(SinkFun));
  }

  // Don't let others modify edges. We can only remove or add
  // edges
  typename std::vector<GraphEdge>::const_iterator
  incoming_edges_begin(GraphNode *Node) {
    return inEdges[Node].cbegin();
  }
  typename std::vector<GraphEdge>::const_iterator
  incoming_edges_end(GraphNode *Node) {
    return inEdges[Node].cend();
  }
  typename std::vector<GraphEdge>::const_iterator
  outgoing_edges_begin(GraphNode *Node) {
    return outEdges[Node].cbegin();
  }
  typename std::vector<GraphEdge>::const_iterator
  outgoing_edges_end(GraphNode *Node) {
    return outEdges[Node].cend();
  }

  void addEdge(GraphEdge E) {
    inEdges[E.getSink()].push_back(E);
    outEdges[E.getSrc()].push_back(E);
  }

  void removeEdge(GraphEdge E) {
    // TODO
  }

  void print(raw_ostream &OS) const {
    for (auto I = outEdges.begin(), E = outEdges.end(); I != E; ++I) {
      std::vector<GraphEdge> edges = I->second;
      for (auto EIt = edges.begin(), EdgesEnd = edges.end(); EIt != EdgesEnd;
           ++EIt) {
        EIt->print(OS);
      }
    }
  }

  void dump() const { print(dbgs()); }

  void clear() {
    inEdges.clear();
    outEdges.clear();
  }

private:
  GraphNode *CurNode;

  // It is assumed the common operation is to iterate over inc/out edges
  // As such, we keep edge vectors for each node, with each edge stored
  // (as a struct vs ptr) twice; once in inEdges and once in outEdges
  std::map<GraphNode *, std::vector<GraphEdge>> inEdges;
  std::map<GraphNode *, std::vector<GraphEdge>> outEdges;
};

class DDEdge {
private:
  enum class DepType : unsigned char {
    OUTPUT,
    INPUT,
    ANTI,
    FLOW,
  };

  DDRef *Src;
  DDRef *Sink;
  DVectorTy DV;

public:
  DDEdge() { Src = Sink = nullptr; }
  DDEdge(DDRef *SrcRef, DDRef *SinkRef, const DVectorTy &DirV)
      : Src(SrcRef), Sink(SinkRef) {
    for (unsigned II = 0; II < MaxLoopNestLevel; ++II) {
      DV[II] = DirV[II];
    }
  }

  DepType getEdgeType() const {
    RegDDRef *SrcRef = dyn_cast<RegDDRef>(Src);
    RegDDRef *SinkRef = dyn_cast<RegDDRef>(Sink);
    bool SrcIsLval = (SrcRef && SrcRef->isLval()) ? true : false;
    bool SinkIsLval = (SinkRef && SinkRef->isLval()) ? true : false;

    if (SrcIsLval) {
      if (SinkIsLval)
        return DepType::OUTPUT;
      return DepType::FLOW;
    } else {
      if (SinkIsLval)
        return DepType::ANTI;
      return DepType::INPUT;
    }
  }

  DDRef *getSrc() const { return Src; }
  DDRef *getSink() const { return Sink; }

  // Next one is useful to loop through each element of DV
  const DVType *getDV() const { return &DV[0]; }
  // returns dv element for loop level.
  DVType getDVAtLevel(unsigned Level) const { return DV[Level - 1]; }
  // Next one returns pointer to an array of char
  const DVectorTy *getDirVector() const { return &DV; }

<<<<<<< HEAD
  // Returns true if the edge is a Forward dependence
  bool isForwardDep() const {
    auto SrcTopSortNum = getSrc()->getHLDDNode()->getTopSortNum();
    auto SinkTopSortNum = getSink()->getHLDDNode()->getTopSortNum();
    return (SrcTopSortNum < SinkTopSortNum);
  }
  // Returns true if the edge prevents parallelization of Loop at Level
  // Note that this function only performs a quick check. It doesn't
  // perform the same level of analysis as ParVec analysis.
  bool preventsParallelization(unsigned Level) const {
    return !isINPUTdep() && hasCrossIterDepAtLevel(Level);
  }
  // Returns true if the edge prevents vectorization of Loop at Level
  // Note that this function only performs a quick check. It doesn't
  // perform the same level of analysis as ParVec analysis.
  bool preventsVectorization(unsigned Level) const {
    return preventsParallelization(Level) && !isForwardDep()
                                          && (getSrc() != getSink());
  }
  // Proxy to isDVCrossIterDepAtLevel().
  bool hasCrossIterDepAtLevel(unsigned Level) const {
    return isDVCrossIterDepAtLevel(getDV(), Level);
  }
  // Proxy to isDVRefinableAtLevel().
  bool isRefinableDepAtLevel(unsigned Level) const {
    return isDVRefinableAtLevel(getDV(), Level);
  }
=======
  bool isForwardDep() const {

    auto SrcTopSortNum = getSrc()->getHLDDNode()->getTopSortNum();
    auto SinkTopSortNum = getSink()->getHLDDNode()->getTopSortNum();

    //Handle the case A[I] = A[I] + B[I]
    //Case 1: The flow edge (from Lval to Rval) is backward.
    //Case 2: The anti edge (from Rval to Lval) is forward.
    if (SrcTopSortNum == SinkTopSortNum) {
      RegDDRef *SrcRef = dyn_cast<RegDDRef>(Src);
      bool SrcIsLval = (SrcRef && SrcRef->isLval());
      return !SrcIsLval; 
    }
    return (SrcTopSortNum < SinkTopSortNum);
  }

>>>>>>> 0a9a2ca2
  bool isOUTPUTdep() const { return getEdgeType() == DepType::OUTPUT; }
  bool isFLOWdep() const { return getEdgeType() == DepType::FLOW; }
  bool isANTIdep() const { return getEdgeType() == DepType::ANTI; }
  bool isINPUTdep() const { return getEdgeType() == DepType::INPUT; }

  friend llvm::raw_ostream &operator<<(llvm::raw_ostream &out, DepType value) {
    const char *s = 0;
    switch (value) {
    case DepType::OUTPUT:
      s = "OUTPUT";
      break;
    case DepType::ANTI:
      s = "ANTI";
      break;
    case DepType::FLOW:
      s = "FLOW";
      break;
    case DepType::INPUT:
      s = "INPUT";
      break;
    }

    return out << s;
  }

  void print(raw_ostream &OS) const {
    formatted_raw_ostream FOS(OS);
    FOS << Src->getHLDDNode()->getNumber() << ":";
    FOS << Sink->getHLDDNode()->getNumber() << " ";
    Src->print(FOS);
    FOS << " --> ";
    Sink->print(FOS);
    FOS << " ";
    FOS << getEdgeType();
    FOS << " ";
    unsigned Level;
    for (Level = 0; Level < MaxLoopNestLevel; ++Level) {
      if (DV[Level] == DV::NONE) {
        break;
      }
    }
    printDV(DV, Level, FOS);
    FOS << " \n";
    // todo
  }

  void dump() const { print(dbgs()); }
};

// TODO better name?
// Specific graph type for dd is our "general" graph with
// nodes being ddrefs and edges being ddedge
typedef HIRGraph<DDRef, DDEdge> DDGraphTy;
}
}

#endif<|MERGE_RESOLUTION|>--- conflicted
+++ resolved
@@ -162,35 +162,7 @@
   // Next one returns pointer to an array of char
   const DVectorTy *getDirVector() const { return &DV; }
 
-<<<<<<< HEAD
   // Returns true if the edge is a Forward dependence
-  bool isForwardDep() const {
-    auto SrcTopSortNum = getSrc()->getHLDDNode()->getTopSortNum();
-    auto SinkTopSortNum = getSink()->getHLDDNode()->getTopSortNum();
-    return (SrcTopSortNum < SinkTopSortNum);
-  }
-  // Returns true if the edge prevents parallelization of Loop at Level
-  // Note that this function only performs a quick check. It doesn't
-  // perform the same level of analysis as ParVec analysis.
-  bool preventsParallelization(unsigned Level) const {
-    return !isINPUTdep() && hasCrossIterDepAtLevel(Level);
-  }
-  // Returns true if the edge prevents vectorization of Loop at Level
-  // Note that this function only performs a quick check. It doesn't
-  // perform the same level of analysis as ParVec analysis.
-  bool preventsVectorization(unsigned Level) const {
-    return preventsParallelization(Level) && !isForwardDep()
-                                          && (getSrc() != getSink());
-  }
-  // Proxy to isDVCrossIterDepAtLevel().
-  bool hasCrossIterDepAtLevel(unsigned Level) const {
-    return isDVCrossIterDepAtLevel(getDV(), Level);
-  }
-  // Proxy to isDVRefinableAtLevel().
-  bool isRefinableDepAtLevel(unsigned Level) const {
-    return isDVRefinableAtLevel(getDV(), Level);
-  }
-=======
   bool isForwardDep() const {
 
     auto SrcTopSortNum = getSrc()->getHLDDNode()->getTopSortNum();
@@ -207,7 +179,28 @@
     return (SrcTopSortNum < SinkTopSortNum);
   }
 
->>>>>>> 0a9a2ca2
+  // Returns true if the edge prevents parallelization of Loop at Level
+  // Note that this function only performs a quick check. It doesn't
+  // perform the same level of analysis as ParVec analysis.
+  bool preventsParallelization(unsigned Level) const {
+    return !isINPUTdep() && hasCrossIterDepAtLevel(Level);
+  }
+  // Returns true if the edge prevents vectorization of Loop at Level
+  // Note that this function only performs a quick check. It doesn't
+  // perform the same level of analysis as ParVec analysis.
+  bool preventsVectorization(unsigned Level) const {
+    return preventsParallelization(Level) && !isForwardDep()
+                                          && (getSrc() != getSink());
+  }
+  // Proxy to isDVCrossIterDepAtLevel().
+  bool hasCrossIterDepAtLevel(unsigned Level) const {
+    return isDVCrossIterDepAtLevel(getDV(), Level);
+  }
+  // Proxy to isDVRefinableAtLevel().
+  bool isRefinableDepAtLevel(unsigned Level) const {
+    return isDVRefinableAtLevel(getDV(), Level);
+  }
+
   bool isOUTPUTdep() const { return getEdgeType() == DepType::OUTPUT; }
   bool isFLOWdep() const { return getEdgeType() == DepType::FLOW; }
   bool isANTIdep() const { return getEdgeType() == DepType::ANTI; }
