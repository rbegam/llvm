--- conflicted
+++ resolved
@@ -169,15 +169,6 @@
   /// the locality computation.
   void initConstTripCache(SmallVectorImpl<const HLLoop *> *Loops);
 
-<<<<<<< HEAD
-  /// \brief Returns true if Ref2 belongs to the same array reference group.
-  bool isGroupMemRefMatch(const RegDDRef *Ref1, const RegDDRef *Ref2,
-                          unsigned Level);
-=======
-  /// \brief Returns true if RegDD is invariant of Loop.
-  bool isLoopInvariant(const RegDDRef *RegDD, const HLLoop *Loop);
->>>>>>> 49661c9f
-
   /// \brief Returns true if this Loop was modified or doesn't exist.
   bool isLoopModified(const HLLoop *Loop);
 
