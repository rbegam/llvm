//===- InlineCost.h - Cost analysis for inliner -----------------*- C++ -*-===//
//
//                     The LLVM Compiler Infrastructure
//
// This file is distributed under the University of Illinois Open Source
// License. See LICENSE.TXT for details.
//
//===----------------------------------------------------------------------===//
//
// This file implements heuristics for inlining decisions.
//
//===----------------------------------------------------------------------===//

#ifndef LLVM_ANALYSIS_INLINECOST_H
#define LLVM_ANALYSIS_INLINECOST_H

#include "llvm/Analysis/CallGraphSCCPass.h"   // INTEL
#include "llvm/Analysis/Intel_AggInline.h"    // INTEL
#include "llvm/Analysis/AssumptionCache.h"
#include "llvm/Analysis/LoopInfo.h"           // INTEL
#include <cassert>
#include <climits>

namespace llvm {
class AssumptionCacheTracker;
class BlockFrequencyInfo;
class CallSite;
class DataLayout;
class Function;
class ProfileSummaryInfo;
class TargetTransformInfo;


namespace InlineConstants {
// Various thresholds used by inline cost analysis.
/// Use when optsize (-Os) is specified.
const int OptSizeThreshold = 50;

/// Use when minsize (-Oz) is specified.
const int OptMinSizeThreshold = 5;

/// Use when -O3 is specified.
const int OptAggressiveThreshold = 250;

// Various magic constants used to adjust heuristics.
const int InstrCost = 5;
const int IndirectCallThreshold = 100;
const int CallPenalty = 25;
const int LastCallToStaticBonus = 15000;
const int SecondToLastCallToStaticBonus = 410; // INTEL
const int AggressiveInlineCallBonus = 5000;    // INTEL
const int BigBasicBlockPredCount = 90;         // INTEL
const int ColdccPenalty = 2000;
const int NoreturnPenalty = 10000;
/// Do not inline functions which allocate this many bytes on the stack
/// when the caller is recursive.
const unsigned TotalAllocaSizeRecursiveCaller = 1024;
const unsigned BasicBlockSuccRatio = 210; // INTEL
}

#if INTEL_CUSTOMIZATION


/// \brief A cache to save loop related info during inlining of an SCC.
///
/// This cache is used to store the DominatorTree and LoopInfo for called
/// functions which are candidates for inlining.  Unnecessarily recomputing
/// them can add significantly to compile time and memory consumption.
///
/// The DominatorTree and LoopInfo for a function is invalidated when
/// some other function is inlined into it.
///
typedef std::map<Function*, DominatorTree*> DTMap;
typedef std::map<Function*, LoopInfo*> LIMap;

class InliningLoopInfoCache {

  DTMap DTMapSCC;
  LIMap LIMapSCC;

public:

  InliningLoopInfoCache() {}

  ~InliningLoopInfoCache();

  DominatorTree* getDT(Function *F);
  LoopInfo* getLI(Function* F);
  void invalidateFunction(Function *F);

};

namespace InlineReportTypes {

/// \brief Inlining and non-inlining reasons
///
/// Each element of this enum is a reason why a function was or was not
/// inlined.  These are used in the inlining report. Those with names
/// beginning with Inlr are reasons FOR inlining.  Those with names
/// beginning with Ninlr are reasons for NOT inlining.
///
/// NOTE: The order of the values below is significant.  Those with a lower
/// enum value are considered more significant and will be given preference
/// when the inlining report is printed. (See the function bestInlineReason()
/// in InlineCost.cpp.
///
typedef enum {
   InlrFirst, // Just a marker placed before the first inlining reason
   InlrNoReason,
   InlrAlwaysInline,
   InlrSingleLocalCall,
   InlrSingleBasicBlock,
   InlrAlmostSingleBasicBlock,
   InlrEmptyFunction,
   InlrDoubleLocalCall,
   InlrDoubleNonLocalCall,
   InlrVectorBonus,
   InlrAggInline,
   InlrProfitable,
   InlrLast, // Just a marker placed after the last inlining reason
   NinlrFirst, // Just a marker placed before the first non-inlining reason
   NinlrNoReason,
   NinlrColdCC,
   NinlrDeleted,
   NinlrDuplicateCall,
   NinlrDynamicAlloca,
   NinlrExtern,
   NinlrIndirect,
   NinlrIndirectBranch,
   NinlrBlockAddress,
   NinlrCallsLocalEscape,
   NinlrNeverInline,
   NinlrIntrinsic,
   NinlrOuterInlining,
   NinlrRecursive,
   NinlrReturnsTwice,
   NinlrTooMuchStack,
   NinlrVarargs,
   NinlrMismatchedAttributes,
   NinlrMismatchedGC,
   NinlrMismatchedPersonality,
   NinlrNoinlineAttribute,
   NinlrNoinlineCallsite,
   NinlrNoReturn,
   NinlrOptNone,
   NinlrMayBeOverriden,
   NinlrNotPossible,
   NinlrNotAlwaysInline,
   NinlrNewlyCreated,
   NinlrNotProfitable,
   NinlrOpBundles,
   NinlrMSVCEH,
   NinlrSEH,
   NinlrPreferCloning,
   NinlrLast // Just a marker placed after the last non-inlining reason
} InlineReason;

}

extern bool IsInlinedReason(InlineReportTypes::InlineReason Reason);
extern bool IsNotInlinedReason(InlineReportTypes::InlineReason Reason);
#endif // INTEL_CUSTOMIZATION
/// \brief Represents the cost of inlining a function.
///
/// This supports special values for functions which should "always" or
/// "never" be inlined. Otherwise, the cost represents a unitless amount;
/// smaller values increase the likelihood of the function being inlined.
///
/// Objects of this type also provide the adjusted threshold for inlining
/// based on the information available for a particular callsite. They can be
/// directly tested to determine if inlining should occur given the cost and
/// threshold for this cost metric.
/// INTEL The Intel version is augmented with the InlineReason, which is the
/// INTEL principal reason that a call site was or was not inlined.

class InlineCost {
  enum SentinelValues {
    AlwaysInlineCost = INT_MIN,
    NeverInlineCost = INT_MAX
  };

  /// \brief The estimated cost of inlining this callsite.
  const int Cost;

  /// \brief The adjusted threshold against which this cost was computed.
  const int Threshold;

  InlineReportTypes::InlineReason Reason; // INTEL

  // Trivial constructor, interesting logic in the factory functions below.

  InlineCost(int Cost, int Threshold, InlineReportTypes::InlineReason Reason
    = InlineReportTypes::NinlrNoReason) : Cost(Cost), Threshold(Threshold),
    Reason(Reason) {} // INTEL

public:
  static InlineCost get(int Cost, int Threshold) {
    assert(Cost > AlwaysInlineCost && "Cost crosses sentinel value");
    assert(Cost < NeverInlineCost && "Cost crosses sentinel value");
    return InlineCost(Cost, Threshold);
  }
#if INTEL_CUSTOMIZATION
  static InlineCost get(int Cost, int Threshold,
    InlineReportTypes::InlineReason Reason) {
    assert(Cost > AlwaysInlineCost && "Cost crosses sentinel value");
    assert(Cost < NeverInlineCost && "Cost crosses sentinel value");
    return InlineCost(Cost, Threshold, Reason);
  }
#endif // INTEL_CUSTOMIZATION
  static InlineCost getAlways() {
    return InlineCost(AlwaysInlineCost, 0);
  }
  static InlineCost getNever() {
    return InlineCost(NeverInlineCost, 0);
  }
#if INTEL_CUSTOMIZATION
  static InlineCost getAlways(InlineReportTypes::InlineReason Reason) {
    return InlineCost(AlwaysInlineCost, 0, Reason);
  }
  static InlineCost getNever(InlineReportTypes::InlineReason Reason) {
    return InlineCost(NeverInlineCost, 0, Reason);
  }
#endif // INTEL_CUSTOMIZATION

  /// \brief Test whether the inline cost is low enough for inlining.
  explicit operator bool() const {
    return Cost < Threshold;
  }

  bool isAlways() const { return Cost == AlwaysInlineCost; }
  bool isNever() const { return Cost == NeverInlineCost; }
  bool isVariable() const { return !isAlways() && !isNever(); }

  /// \brief Get the inline cost estimate.
  /// It is an error to call this on an "always" or "never" InlineCost.
  int getCost() const {
    assert(isVariable() && "Invalid access of InlineCost");
    return Cost;
  }

  /// \brief Get the cost delta from the threshold for inlining.
  /// Only valid if the cost is of the variable kind. Returns a negative
  /// value if the cost is too high to inline.
  int getCostDelta() const { return Threshold - getCost(); }

#if INTEL_CUSTOMIZATION
  InlineReportTypes::InlineReason getInlineReason() const
    { return Reason; }
  void setInlineReason(InlineReportTypes::InlineReason MyReason)
    { Reason = MyReason; }
#endif // INTEL_CUSTOMIZATION

};

/// Thresholds to tune inline cost analysis. The inline cost analysis decides
/// the condition to apply a threshold and applies it. Otherwise,
/// DefaultThreshold is used. If a threshold is Optional, it is applied only
/// when it has a valid value. Typically, users of inline cost analysis
/// obtain an InlineParams object through one of the \c getInlineParams methods
/// and pass it to \c getInlineCost. Some specialized versions of inliner
/// (such as the pre-inliner) might have custom logic to compute \c InlineParams
/// object.

struct InlineParams {
  /// The default threshold to start with for a callee.
  int DefaultThreshold;

  /// Threshold to use for callees with inline hint.
  Optional<int> HintThreshold;

  /// Threshold to use for cold callees.
  Optional<int> ColdThreshold;

  /// Threshold to use when the caller is optimized for size.
  Optional<int> OptSizeThreshold;

  /// Threshold to use when the caller is optimized for minsize.
  Optional<int> OptMinSizeThreshold;

  /// Threshold to use when the callsite is considered hot.
  Optional<int> HotCallSiteThreshold;

  /// Threshold to use when the callsite is considered cold.
  Optional<int> ColdCallSiteThreshold;
};

/// Generate the parameters to tune the inline cost analysis based only on the
/// commandline options.
InlineParams getInlineParams();

/// Generate the parameters to tune the inline cost analysis based on command
/// line options. If -inline-threshold option is not explicitly passed,
/// \p Threshold is used as the default threshold.
InlineParams getInlineParams(int Threshold);

/// Generate the parameters to tune the inline cost analysis based on command
/// line options. If -inline-threshold option is not explicitly passed,
/// the default threshold is computed from \p OptLevel and \p SizeOptLevel.
/// An \p OptLevel value above 3 is considered an aggressive optimization mode.
/// \p SizeOptLevel of 1 corresponds to the the -Os flag and 2 corresponds to
/// the -Oz flag.
InlineParams getInlineParams(unsigned OptLevel, unsigned SizeOptLevel);

/// \brief Get an InlineCost object representing the cost of inlining this
/// callsite.
///
/// Note that a default threshold is passed into this function. This threshold
/// could be modified based on callsite's properties and only costs below this
/// new threshold are computed with any accuracy. The new threshold can be
/// used to bound the computation necessary to determine whether the cost is
/// sufficiently low to warrant inlining.
///
/// Also note that calling this function *dynamically* computes the cost of
/// inlining the callsite. It is an expensive, heavyweight call.
InlineCost
getInlineCost(CallSite CS, const InlineParams &Params,
              TargetTransformInfo &CalleeTTI,
              std::function<AssumptionCache &(Function &)> &GetAssumptionCache,
<<<<<<< HEAD
              InliningLoopInfoCache *ILIC,     // INTEL
              ProfileSummaryInfo *PSI,         // INTEL
              InlineAggressiveInfo *AggI);     // INTEL
=======
              Optional<function_ref<BlockFrequencyInfo &(Function &)>> GetBFI,
              ProfileSummaryInfo *PSI);
>>>>>>> d122abea

/// \brief Get an InlineCost with the callee explicitly specified.
/// This allows you to calculate the cost of inlining a function via a
/// pointer. This behaves exactly as the version with no explicit callee
/// parameter in all other respects.
//
InlineCost
getInlineCost(CallSite CS, Function *Callee, const InlineParams &Params,
              TargetTransformInfo &CalleeTTI,
              std::function<AssumptionCache &(Function &)> &GetAssumptionCache,
<<<<<<< HEAD
              InliningLoopInfoCache *ILIC,           // INTEL
              ProfileSummaryInfo *PSI,               // INTEL
              InlineAggressiveInfo *AggI);           // INTEL
=======
              Optional<function_ref<BlockFrequencyInfo &(Function &)>> GetBFI,
              ProfileSummaryInfo *PSI);
>>>>>>> d122abea

/// \brief Minimal filter to detect invalid constructs for inlining.
bool isInlineViable(Function &Callee,                         // INTEL
                    InlineReportTypes::InlineReason& Reason); // INTEL
}
#endif<|MERGE_RESOLUTION|>--- conflicted
+++ resolved
@@ -316,14 +316,10 @@
 getInlineCost(CallSite CS, const InlineParams &Params,
               TargetTransformInfo &CalleeTTI,
               std::function<AssumptionCache &(Function &)> &GetAssumptionCache,
-<<<<<<< HEAD
+              Optional<function_ref<BlockFrequencyInfo &(Function &)>> GetBFI,
               InliningLoopInfoCache *ILIC,     // INTEL
-              ProfileSummaryInfo *PSI,         // INTEL
-              InlineAggressiveInfo *AggI);     // INTEL
-=======
-              Optional<function_ref<BlockFrequencyInfo &(Function &)>> GetBFI,
+              InlineAggressiveInfo *AggI,      // INTEL
               ProfileSummaryInfo *PSI);
->>>>>>> d122abea
 
 /// \brief Get an InlineCost with the callee explicitly specified.
 /// This allows you to calculate the cost of inlining a function via a
@@ -334,14 +330,10 @@
 getInlineCost(CallSite CS, Function *Callee, const InlineParams &Params,
               TargetTransformInfo &CalleeTTI,
               std::function<AssumptionCache &(Function &)> &GetAssumptionCache,
-<<<<<<< HEAD
+              Optional<function_ref<BlockFrequencyInfo &(Function &)>> GetBFI,
               InliningLoopInfoCache *ILIC,           // INTEL
-              ProfileSummaryInfo *PSI,               // INTEL
-              InlineAggressiveInfo *AggI);           // INTEL
-=======
-              Optional<function_ref<BlockFrequencyInfo &(Function &)>> GetBFI,
+              InlineAggressiveInfo *AggI,            // INTEL
               ProfileSummaryInfo *PSI);
->>>>>>> d122abea
 
 /// \brief Minimal filter to detect invalid constructs for inlining.
 bool isInlineViable(Function &Callee,                         // INTEL
