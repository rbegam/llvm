//===- InlineCost.h - Cost analysis for inliner -----------------*- C++ -*-===//
//
//                     The LLVM Compiler Infrastructure
//
// This file is distributed under the University of Illinois Open Source
// License. See LICENSE.TXT for details.
//
//===----------------------------------------------------------------------===//
//
// This file implements heuristics for inlining decisions.
//
//===----------------------------------------------------------------------===//

#ifndef LLVM_ANALYSIS_INLINECOST_H
#define LLVM_ANALYSIS_INLINECOST_H

#include "llvm/Analysis/AssumptionCache.h"
#include "llvm/Analysis/CallGraphSCCPass.h"
<<<<<<< HEAD
#include "llvm/Analysis/Intel_AggInline.h"    // INTEL
#include "llvm/Analysis/LoopInfo.h"           // INTEL
#include "llvm/Analysis/OptimizationDiagnosticInfo.h"
=======
#include "llvm/Analysis/OptimizationRemarkEmitter.h"
>>>>>>> 9b55e997
#include <cassert>
#include <climits>

namespace llvm {
class AssumptionCacheTracker;
class BlockFrequencyInfo;
class CallSite;
class DataLayout;
class Function;
class ProfileSummaryInfo;
class TargetTransformInfo;


namespace InlineConstants {
// Various thresholds used by inline cost analysis.
/// Use when optsize (-Os) is specified.
const int OptSizeThreshold = 50;

/// Use when minsize (-Oz) is specified.
const int OptMinSizeThreshold = 5;

/// Use when -O3 is specified.
const int OptAggressiveThreshold = 250;

// Various magic constants used to adjust heuristics.
const int InstrCost = 5;
const int IndirectCallThreshold = 100;
const int CallPenalty = 25;
const int LastCallToStaticBonus = 15000;
const int SecondToLastCallToStaticBonus = 410; // INTEL
const int AggressiveInlineCallBonus = 5000;    // INTEL
const int BigBasicBlockPredCount = 90;         // INTEL
const int ColdccPenalty = 2000;
const int NoreturnPenalty = 10000;
/// Do not inline functions which allocate this many bytes on the stack
/// when the caller is recursive.
const unsigned TotalAllocaSizeRecursiveCaller = 1024;
const unsigned BasicBlockSuccRatio = 210; // INTEL
}

#if INTEL_CUSTOMIZATION


/// \brief A cache to save loop related info during inlining of an SCC.
///
/// This cache is used to store the DominatorTree and LoopInfo for called
/// functions which are candidates for inlining.  Unnecessarily recomputing
/// them can add significantly to compile time and memory consumption.
///
/// The DominatorTree and LoopInfo for a function is invalidated when
/// some other function is inlined into it.
///
typedef std::map<Function*, DominatorTree*> DTMap;
typedef std::map<Function*, LoopInfo*> LIMap;

class InliningLoopInfoCache {

  DTMap DTMapSCC;
  LIMap LIMapSCC;

public:

  InliningLoopInfoCache() {}

  ~InliningLoopInfoCache();

  DominatorTree* getDT(Function *F);
  LoopInfo* getLI(Function* F);
  void invalidateFunction(Function *F);

};

namespace InlineReportTypes {

/// \brief Inlining and non-inlining reasons
///
/// Each element of this enum is a reason why a function was or was not
/// inlined.  These are used in the inlining report. Those with names
/// beginning with Inlr are reasons FOR inlining.  Those with names
/// beginning with Ninlr are reasons for NOT inlining.
///
/// NOTE: The order of the values below is significant.  Those with a lower
/// enum value are considered more significant and will be given preference
/// when the inlining report is printed. (See the function bestInlineReason()
/// in InlineCost.cpp.
///
typedef enum {
   InlrFirst, // Just a marker placed before the first inlining reason
   InlrNoReason,
   InlrAlwaysInline,
   InlrAlwaysInlineRecursive, // INTEL
   InlrSingleLocalCall,
   InlrSingleBasicBlock,
   InlrAlmostSingleBasicBlock,
   InlrEmptyFunction,
   InlrDoubleLocalCall,
   InlrDoubleNonLocalCall,
   InlrVectorBonus,
   InlrAggInline,
   InlrProfitable,
   InlrLast, // Just a marker placed after the last inlining reason
   NinlrFirst, // Just a marker placed before the first non-inlining reason
   NinlrNoReason,
   NinlrColdCC,
   NinlrDeleted,
   NinlrDuplicateCall,
   NinlrDynamicAlloca,
   NinlrExtern,
   NinlrIndirect,
   NinlrIndirectBranch,
   NinlrBlockAddress,
   NinlrCallsLocalEscape,
   NinlrNeverInline,
   NinlrIntrinsic,
   NinlrOuterInlining,
   NinlrRecursive,
   NinlrReturnsTwice,
   NinlrTooMuchStack,
   NinlrVarargs,
   NinlrMismatchedAttributes,
   NinlrMismatchedGC,
   NinlrMismatchedPersonality,
   NinlrNoinlineAttribute,
   NinlrNoinlineCallsite,
   NinlrNoReturn,
   NinlrOptNone,
   NinlrMayBeOverriden,
   NinlrNotPossible,
   NinlrNotAlwaysInline,
   NinlrNewlyCreated,
   NinlrNotProfitable,
   NinlrOpBundles,
   NinlrMSVCEH,
   NinlrSEH,
   NinlrPreferCloning,
   NinlrLast // Just a marker placed after the last non-inlining reason
} InlineReason;

}

extern bool IsInlinedReason(InlineReportTypes::InlineReason Reason);
extern bool IsNotInlinedReason(InlineReportTypes::InlineReason Reason);
#endif // INTEL_CUSTOMIZATION
/// \brief Represents the cost of inlining a function.
///
/// This supports special values for functions which should "always" or
/// "never" be inlined. Otherwise, the cost represents a unitless amount;
/// smaller values increase the likelihood of the function being inlined.
///
/// Objects of this type also provide the adjusted threshold for inlining
/// based on the information available for a particular callsite. They can be
/// directly tested to determine if inlining should occur given the cost and
/// threshold for this cost metric.
/// INTEL The Intel version is augmented with the InlineReason, which is the
/// INTEL principal reason that a call site was or was not inlined.

class InlineCost {
  enum SentinelValues {
    AlwaysInlineCost = INT_MIN,
    NeverInlineCost = INT_MAX
  };

  /// \brief The estimated cost of inlining this callsite.
  const int Cost;

  /// \brief The adjusted threshold against which this cost was computed.
  const int Threshold;

  InlineReportTypes::InlineReason Reason; // INTEL

  // Trivial constructor, interesting logic in the factory functions below.

  InlineCost(int Cost, int Threshold, InlineReportTypes::InlineReason Reason
    = InlineReportTypes::NinlrNoReason) : Cost(Cost), Threshold(Threshold),
    Reason(Reason) {} // INTEL

public:
  static InlineCost get(int Cost, int Threshold) {
    assert(Cost > AlwaysInlineCost && "Cost crosses sentinel value");
    assert(Cost < NeverInlineCost && "Cost crosses sentinel value");
    return InlineCost(Cost, Threshold);
  }
#if INTEL_CUSTOMIZATION
  static InlineCost get(int Cost, int Threshold,
    InlineReportTypes::InlineReason Reason) {
    assert(Cost > AlwaysInlineCost && "Cost crosses sentinel value");
    assert(Cost < NeverInlineCost && "Cost crosses sentinel value");
    return InlineCost(Cost, Threshold, Reason);
  }
#endif // INTEL_CUSTOMIZATION
  static InlineCost getAlways() {
    return InlineCost(AlwaysInlineCost, 0);
  }
  static InlineCost getNever() {
    return InlineCost(NeverInlineCost, 0);
  }
#if INTEL_CUSTOMIZATION
  static InlineCost getAlways(InlineReportTypes::InlineReason Reason) {
    return InlineCost(AlwaysInlineCost, 0, Reason);
  }
  static InlineCost getNever(InlineReportTypes::InlineReason Reason) {
    return InlineCost(NeverInlineCost, 0, Reason);
  }
#endif // INTEL_CUSTOMIZATION

  /// \brief Test whether the inline cost is low enough for inlining.
  explicit operator bool() const {
    return Cost < Threshold;
  }

  bool isAlways() const { return Cost == AlwaysInlineCost; }
  bool isNever() const { return Cost == NeverInlineCost; }
  bool isVariable() const { return !isAlways() && !isNever(); }

  /// \brief Get the inline cost estimate.
  /// It is an error to call this on an "always" or "never" InlineCost.
  int getCost() const {
    assert(isVariable() && "Invalid access of InlineCost");
    return Cost;
  }

  /// \brief Get the threshold against which the cost was computed
  int getThreshold() const {
    assert(isVariable() && "Invalid access of InlineCost");
    return Threshold;
  }

  /// \brief Get the cost delta from the threshold for inlining.
  /// Only valid if the cost is of the variable kind. Returns a negative
  /// value if the cost is too high to inline.
  int getCostDelta() const { return Threshold - getCost(); }

#if INTEL_CUSTOMIZATION
  InlineReportTypes::InlineReason getInlineReason() const
    { return Reason; }
  void setInlineReason(InlineReportTypes::InlineReason MyReason)
    { Reason = MyReason; }
#endif // INTEL_CUSTOMIZATION

};

/// Thresholds to tune inline cost analysis. The inline cost analysis decides
/// the condition to apply a threshold and applies it. Otherwise,
/// DefaultThreshold is used. If a threshold is Optional, it is applied only
/// when it has a valid value. Typically, users of inline cost analysis
/// obtain an InlineParams object through one of the \c getInlineParams methods
/// and pass it to \c getInlineCost. Some specialized versions of inliner
/// (such as the pre-inliner) might have custom logic to compute \c InlineParams
/// object.

struct InlineParams {
  /// The default threshold to start with for a callee.
  int DefaultThreshold;

  /// Threshold to use for callees with inline hint.
  Optional<int> HintThreshold;

  /// Threshold to use for cold callees.
  Optional<int> ColdThreshold;

  /// Threshold to use when the caller is optimized for size.
  Optional<int> OptSizeThreshold;

  /// Threshold to use when the caller is optimized for minsize.
  Optional<int> OptMinSizeThreshold;

  /// Threshold to use when the callsite is considered hot.
  Optional<int> HotCallSiteThreshold;

#if INTEL_CUSTOMIZATION
  /// This flag indicates that it is LTO compile phase. This flag is
  /// set when PrepareForLTO flag in PassManagerBuilder is true. .
  bool PrepareForLTO;
#endif // INTEL_CUSTOMIZATION

  /// Threshold to use when the callsite is considered hot relative to function
  /// entry.
  Optional<int> LocallyHotCallSiteThreshold;

  /// Threshold to use when the callsite is considered cold.
  Optional<int> ColdCallSiteThreshold;

  /// Compute inline cost even when the cost has exceeded the threshold.
  Optional<bool> ComputeFullInlineCost;
};

/// Generate the parameters to tune the inline cost analysis based only on the
/// commandline options.
InlineParams getInlineParams();

/// Generate the parameters to tune the inline cost analysis based on command
/// line options. If -inline-threshold option is not explicitly passed,
/// \p Threshold is used as the default threshold.
InlineParams getInlineParams(int Threshold);

/// Generate the parameters to tune the inline cost analysis based on command
/// line options. If -inline-threshold option is not explicitly passed,
/// the default threshold is computed from \p OptLevel and \p SizeOptLevel.
/// An \p OptLevel value above 3 is considered an aggressive optimization mode.
/// \p SizeOptLevel of 1 corresponds to the the -Os flag and 2 corresponds to
/// the -Oz flag.
InlineParams getInlineParams(unsigned OptLevel, unsigned SizeOptLevel);

#if INTEL_CUSTOMIZATION
/// Generate the parameters to tune the inline cost analysis based on command
/// line options. It does exactly same as what "getInlineParams(unsigned
/// OptLevel, unsigned SizeOptLevel)" routine does except it also sets
/// PrepareForLTO flag in InlineParams based on \p PrepareForLTO.
InlineParams getInlineParams(unsigned OptLevel, unsigned SizeOptLevel,
                             bool PrepareForLTO);
#endif // INTEL_CUSTOMIZATION

/// Return the cost associated with a callsite, including parameter passing
/// and the call/return instruction.
int getCallsiteCost(CallSite CS, const DataLayout &DL);

/// \brief Get an InlineCost object representing the cost of inlining this
/// callsite.
///
/// Note that a default threshold is passed into this function. This threshold
/// could be modified based on callsite's properties and only costs below this
/// new threshold are computed with any accuracy. The new threshold can be
/// used to bound the computation necessary to determine whether the cost is
/// sufficiently low to warrant inlining.
///
/// Also note that calling this function *dynamically* computes the cost of
/// inlining the callsite. It is an expensive, heavyweight call.
InlineCost
getInlineCost(CallSite CS, const InlineParams &Params,
              TargetTransformInfo &CalleeTTI,
              std::function<AssumptionCache &(Function &)> &GetAssumptionCache,
              Optional<function_ref<BlockFrequencyInfo &(Function &)>> GetBFI,
              InliningLoopInfoCache *ILIC,     // INTEL
              InlineAggressiveInfo *AggI,      // INTEL
              ProfileSummaryInfo *PSI,
              OptimizationRemarkEmitter *ORE = nullptr);

/// \brief Get an InlineCost with the callee explicitly specified.
/// This allows you to calculate the cost of inlining a function via a
/// pointer. This behaves exactly as the version with no explicit callee
/// parameter in all other respects.
//
InlineCost
getInlineCost(CallSite CS, Function *Callee, const InlineParams &Params,
              TargetTransformInfo &CalleeTTI,
              std::function<AssumptionCache &(Function &)> &GetAssumptionCache,
              Optional<function_ref<BlockFrequencyInfo &(Function &)>> GetBFI,
              InliningLoopInfoCache *ILIC,           // INTEL
              InlineAggressiveInfo *AggI,            // INTEL
              ProfileSummaryInfo *PSI, OptimizationRemarkEmitter *ORE);

/// \brief Minimal filter to detect invalid constructs for inlining.
bool isInlineViable(Function &Callee,                         // INTEL
                    InlineReportTypes::InlineReason& Reason); // INTEL
}
#endif<|MERGE_RESOLUTION|>--- conflicted
+++ resolved
@@ -16,13 +16,9 @@
 
 #include "llvm/Analysis/AssumptionCache.h"
 #include "llvm/Analysis/CallGraphSCCPass.h"
-<<<<<<< HEAD
 #include "llvm/Analysis/Intel_AggInline.h"    // INTEL
 #include "llvm/Analysis/LoopInfo.h"           // INTEL
-#include "llvm/Analysis/OptimizationDiagnosticInfo.h"
-=======
 #include "llvm/Analysis/OptimizationRemarkEmitter.h"
->>>>>>> 9b55e997
 #include <cassert>
 #include <climits>
 
