//===- InlineCost.h - Cost analysis for inliner -----------------*- C++ -*-===//
//
//                     The LLVM Compiler Infrastructure
//
// This file is distributed under the University of Illinois Open Source
// License. See LICENSE.TXT for details.
//
//===----------------------------------------------------------------------===//
//
// This file implements heuristics for inlining decisions.
//
//===----------------------------------------------------------------------===//

#ifndef LLVM_ANALYSIS_INLINECOST_H
#define LLVM_ANALYSIS_INLINECOST_H

#include "llvm/Analysis/CallGraphSCCPass.h" // INTEL 
#include <cassert>
#include <climits>

namespace llvm {
class AssumptionCacheTracker;
class CallSite;
class DataLayout;
class Function;
class TargetTransformInfo;


namespace InlineConstants {
  // Various magic constants used to adjust heuristics.
  const int InstrCost = 5;
  const int IndirectCallThreshold = 100;
  const int CallPenalty = 25;
  const int LastCallToStaticBonus = -15000;
  const int ColdccPenalty = 2000;
  const int NoreturnPenalty = 10000;
  /// Do not inline functions which allocate this many bytes on the stack
  /// when the caller is recursive.
  const unsigned TotalAllocaSizeRecursiveCaller = 1024;
}

#ifdef INTEL_CUSTOMIZATION
namespace InlineReportTypes { 

/// \brief Inlining and non-inlining reasons
///
/// Each element of this enum is a reason why a function was or was not
/// inlined.  These are used in the inlining report. Those with names
/// beginning with Inlr are reasons FOR inlining.  Those with names
/// beginning with Ninlr are reasons for NOT inlining.
///
/// NOTE: The order of the values below is significant.  Those with a lower
/// enum value are considered more significant and will be given preference
/// when the inlining report is printed. (See the function bestInlineReason()
/// in InlineCost.cpp. 
///
typedef enum {
   InlrFirst, // Just a marker placed before the first inlining reason
   InlrNoReason,
   InlrAlwaysInline,
   InlrSingleLocalCall,
   InlrSingleBasicBlock,
   InlrAlmostSingleBasicBlock,
   InlrEmptyFunction,
   InlrVectorBonus,
   InlrProfitable,
   InlrLast, // Just a marker placed after the last inlining reason
   NinlrFirst, // Just a marker placed before the first non-inlining reason
   NinlrNoReason,
   NinlrColdCC,
   NinlrDeleted,
   NinlrDuplicateCall,
   NinlrDynamicAlloca,
   NinlrExtern,
   NinlrIndirect,
   NinlrIndirectBranch,
   NinlrBlockAddress,
   NinlrCallsLocalEscape,
   NinlrNeverInline,
   NinlrIntrinsic,
   NinlrOuterInlining,
   NinlrRecursive,
   NinlrReturnsTwice,
   NinlrTooMuchStack,
   NinlrVarargs,
   NinlrMismatchedAttributes,
   NinlrMismatchedGC,
   NinlrMismatchedPersonality,
   NinlrNoinlineAttribute,
   NinlrNoinlineCallsite,
   NinlrNoReturn,
   NinlrOptNone,
   NinlrMayBeOverriden,
   NinlrNotPossible,
   NinlrNotAlwaysInline,
   NinlrNewlyCreated,
   NinlrNotProfitable,
   NinlrLast // Just a marker placed after the last non-inlining reason
} InlineReason;

}

extern bool IsInlinedReason(InlineReportTypes::InlineReason Reason);
extern bool IsNotInlinedReason(InlineReportTypes::InlineReason Reason);
#endif // INTEL_CUSTOMIZATION

/// \brief Represents the cost of inlining a function.
///
/// This supports special values for functions which should "always" or
/// "never" be inlined. Otherwise, the cost represents a unitless amount;
/// smaller values increase the likelihood of the function being inlined.
///
/// Objects of this type also provide the adjusted threshold for inlining
/// based on the information available for a particular callsite. They can be
/// directly tested to determine if inlining should occur given the cost and
/// threshold for this cost metric.
/// INTEL The Intel version is augmented with the InlineReason, which is the 
/// INTEL principal reason that a call site was or was not inlined. 

class InlineCost {
  enum SentinelValues {
    AlwaysInlineCost = INT_MIN,
    NeverInlineCost = INT_MAX
  };

  /// \brief The estimated cost of inlining this callsite.
  const int Cost;

  /// \brief The adjusted threshold against which this cost was computed.
  const int Threshold;

  InlineReportTypes::InlineReason Reason; // INTEL

  // Trivial constructor, interesting logic in the factory functions below.

  InlineCost(int Cost, int Threshold, InlineReportTypes::InlineReason Reason 
    = InlineReportTypes::NinlrNoReason) : Cost(Cost), Threshold(Threshold), 
    Reason(Reason) {} // INTEL 

public:
  static InlineCost get(int Cost, int Threshold) {
    assert(Cost > AlwaysInlineCost && "Cost crosses sentinel value");
    assert(Cost < NeverInlineCost && "Cost crosses sentinel value");
    return InlineCost(Cost, Threshold);
  }
#ifdef INTEL_CUSTOMIZATION
  static InlineCost get(int Cost, int Threshold, 
    InlineReportTypes::InlineReason Reason) {
    assert(Cost > AlwaysInlineCost && "Cost crosses sentinel value");
    assert(Cost < NeverInlineCost && "Cost crosses sentinel value");
    return InlineCost(Cost, Threshold, Reason);
  }
#endif // INTEL_CUSTOMIZATION
  static InlineCost getAlways() {
    return InlineCost(AlwaysInlineCost, 0);
  }
  static InlineCost getNever() {
    return InlineCost(NeverInlineCost, 0);
  }
#ifdef INTEL_CUSTOMIZATION
  static InlineCost getAlways(InlineReportTypes::InlineReason Reason) {
    return InlineCost(AlwaysInlineCost, 0, Reason);
  }
  static InlineCost getNever(InlineReportTypes::InlineReason Reason) {
    return InlineCost(NeverInlineCost, 0, Reason);
  }
#endif // INTEL_CUSTOMIZATION

  /// \brief Test whether the inline cost is low enough for inlining.
  explicit operator bool() const {
    return Cost < Threshold;
  }

  bool isAlways() const { return Cost == AlwaysInlineCost; }
  bool isNever() const { return Cost == NeverInlineCost; }
  bool isVariable() const { return !isAlways() && !isNever(); }

  /// \brief Get the inline cost estimate.
  /// It is an error to call this on an "always" or "never" InlineCost.
  int getCost() const {
    assert(isVariable() && "Invalid access of InlineCost");
    return Cost;
  }

  /// \brief Get the cost delta from the threshold for inlining.
  /// Only valid if the cost is of the variable kind. Returns a negative
  /// value if the cost is too high to inline.
  int getCostDelta() const { return Threshold - getCost(); }

#ifdef INTEL_CUSTOMIZATION 
  InlineReportTypes::InlineReason getInlineReason() const 
    { return Reason; }
  void setInlineReason(InlineReportTypes::InlineReason MyReason) 
    { Reason = MyReason; }
#endif // INTEL_CUSTOMIZATION

};

<<<<<<< HEAD
/// \brief Cost analyzer used by inliner.
class InlineCostAnalysis : public CallGraphSCCPass {
  TargetTransformInfoWrapperPass *TTIWP;
  AssumptionCacheTracker *ACT;

public:
  static char ID;

  InlineCostAnalysis();
  ~InlineCostAnalysis() override;

  // Pass interface implementation.
  void getAnalysisUsage(AnalysisUsage &AU) const override;
  bool runOnSCC(CallGraphSCC &SCC) override;

  /// \brief Get an InlineCost object representing the cost of inlining this
  /// callsite.
  ///
  /// Note that threshold is passed into this function. Only costs below the
  /// threshold are computed with any accuracy. The threshold can be used to
  /// bound the computation necessary to determine whether the cost is
  /// sufficiently low to warrant inlining.
  ///
  /// Also note that calling this function *dynamically* computes the cost of
  /// inlining the callsite. It is an expensive, heavyweight call.
  InlineCost getInlineCost(CallSite CS, int Threshold);

  /// \brief Get an InlineCost with the callee explicitly specified.
  /// This allows you to calculate the cost of inlining a function via a
  /// pointer. This behaves exactly as the version with no explicit callee
  /// parameter in all other respects.
  //
  //  Note: This is used by out-of-tree passes, please do not remove without
  //  adding a replacement API.
  InlineCost getInlineCost(CallSite CS, Function *Callee, int Threshold);

  /// \brief Minimal filter to detect invalid constructs for inlining.
  bool isInlineViable(Function &Callee, 
    InlineReportTypes::InlineReason& Reason); // INTEL
};
=======
/// \brief Get an InlineCost object representing the cost of inlining this
/// callsite.
///
/// Note that threshold is passed into this function. Only costs below the
/// threshold are computed with any accuracy. The threshold can be used to
/// bound the computation necessary to determine whether the cost is
/// sufficiently low to warrant inlining.
///
/// Also note that calling this function *dynamically* computes the cost of
/// inlining the callsite. It is an expensive, heavyweight call.
InlineCost getInlineCost(CallSite CS, int Threshold,
                         TargetTransformInfo &CalleeTTI,
                         AssumptionCacheTracker *ACT);

/// \brief Get an InlineCost with the callee explicitly specified.
/// This allows you to calculate the cost of inlining a function via a
/// pointer. This behaves exactly as the version with no explicit callee
/// parameter in all other respects.
//
InlineCost getInlineCost(CallSite CS, Function *Callee, int Threshold,
                         TargetTransformInfo &CalleeTTI,
                         AssumptionCacheTracker *ACT);
>>>>>>> 9e934b0c

/// \brief Minimal filter to detect invalid constructs for inlining.
bool isInlineViable(Function &Callee);
}
#endif<|MERGE_RESOLUTION|>--- conflicted
+++ resolved
@@ -95,6 +95,8 @@
    NinlrNotAlwaysInline,
    NinlrNewlyCreated,
    NinlrNotProfitable,
+   NinlrOpBundles,
+   NinlrMSVCEH,
    NinlrLast // Just a marker placed after the last non-inlining reason
 } InlineReason;
 
@@ -196,48 +198,6 @@
 
 };
 
-<<<<<<< HEAD
-/// \brief Cost analyzer used by inliner.
-class InlineCostAnalysis : public CallGraphSCCPass {
-  TargetTransformInfoWrapperPass *TTIWP;
-  AssumptionCacheTracker *ACT;
-
-public:
-  static char ID;
-
-  InlineCostAnalysis();
-  ~InlineCostAnalysis() override;
-
-  // Pass interface implementation.
-  void getAnalysisUsage(AnalysisUsage &AU) const override;
-  bool runOnSCC(CallGraphSCC &SCC) override;
-
-  /// \brief Get an InlineCost object representing the cost of inlining this
-  /// callsite.
-  ///
-  /// Note that threshold is passed into this function. Only costs below the
-  /// threshold are computed with any accuracy. The threshold can be used to
-  /// bound the computation necessary to determine whether the cost is
-  /// sufficiently low to warrant inlining.
-  ///
-  /// Also note that calling this function *dynamically* computes the cost of
-  /// inlining the callsite. It is an expensive, heavyweight call.
-  InlineCost getInlineCost(CallSite CS, int Threshold);
-
-  /// \brief Get an InlineCost with the callee explicitly specified.
-  /// This allows you to calculate the cost of inlining a function via a
-  /// pointer. This behaves exactly as the version with no explicit callee
-  /// parameter in all other respects.
-  //
-  //  Note: This is used by out-of-tree passes, please do not remove without
-  //  adding a replacement API.
-  InlineCost getInlineCost(CallSite CS, Function *Callee, int Threshold);
-
-  /// \brief Minimal filter to detect invalid constructs for inlining.
-  bool isInlineViable(Function &Callee, 
-    InlineReportTypes::InlineReason& Reason); // INTEL
-};
-=======
 /// \brief Get an InlineCost object representing the cost of inlining this
 /// callsite.
 ///
@@ -260,9 +220,9 @@
 InlineCost getInlineCost(CallSite CS, Function *Callee, int Threshold,
                          TargetTransformInfo &CalleeTTI,
                          AssumptionCacheTracker *ACT);
->>>>>>> 9e934b0c
 
 /// \brief Minimal filter to detect invalid constructs for inlining.
-bool isInlineViable(Function &Callee);
+bool isInlineViable(Function &Callee,                         // INTEL
+                    InlineReportTypes::InlineReason& Reason); // INTEL
 }
 #endif