//===- InlineCost.h - Cost analysis for inliner -----------------*- C++ -*-===//
//
//                     The LLVM Compiler Infrastructure
//
// This file is distributed under the University of Illinois Open Source
// License. See LICENSE.TXT for details.
//
//===----------------------------------------------------------------------===//
//
// This file implements heuristics for inlining decisions.
//
//===----------------------------------------------------------------------===//

#ifndef LLVM_ANALYSIS_INLINECOST_H
#define LLVM_ANALYSIS_INLINECOST_H

<<<<<<< HEAD
#include "llvm/Analysis/CallGraphSCCPass.h"   // INTEL
#include "llvm/Analysis/Intel_AggInline.h"    // INTEL
=======
#include "llvm/Analysis/CallGraphSCCPass.h" // INTEL
#include "llvm/Analysis/Intel_AggInline.h"  // INTEL
>>>>>>> d49d6d7a
#include "llvm/Analysis/AssumptionCache.h"
#include "llvm/Analysis/LoopInfo.h"           // INTEL
#include <cassert>
#include <climits>

namespace llvm {
class AssumptionCacheTracker;
class CallSite;
class DataLayout;
class Function;
class ProfileSummaryInfo;
class TargetTransformInfo;


namespace InlineConstants {
<<<<<<< HEAD
  // Various magic constants used to adjust heuristics.
  const int InstrCost = 5;
  const int IndirectCallThreshold = 100;
  const int CallPenalty = 25;
  const int LastCallToStaticBonus = -15000;
  const int SecondToLastCallToStaticBonus = -410; // INTEL
  const int AggressiveInlineCallBonus = -5000;    // INTEL
  const int ColdccPenalty = 2000;
  const int NoreturnPenalty = 10000;
  /// Do not inline functions which allocate this many bytes on the stack
  /// when the caller is recursive.
  const unsigned TotalAllocaSizeRecursiveCaller = 1024;
  const unsigned BasicBlockSuccRatio = 210; // INTEL
=======
// Various thresholds used by inline cost analysis.
// Use when optsize (-Os) is specified.
const int OptSizeThreshold = 75;

// Use when minsize (-Oz) is specified.
const int OptMinSizeThreshold = 25;

// Use when -O3 is specified.
const int OptAggressiveThreshold = 275;

// Various magic constants used to adjust heuristics.
const int InstrCost = 5;
const int IndirectCallThreshold = 100;
const int CallPenalty = 25;
const int LastCallToStaticBonus = 15000;
const int SecondToLastCallToStaticBonus = 410; // INTEL
const int AggressiveInlineCallBonus = 5000;    // INTEL
const int ColdccPenalty = 2000;
const int NoreturnPenalty = 10000;
/// Do not inline functions which allocate this many bytes on the stack
/// when the caller is recursive.
const unsigned TotalAllocaSizeRecursiveCaller = 1024;
const unsigned BasicBlockSuccRatio = 210; // INTEL
>>>>>>> d49d6d7a
}

#if INTEL_CUSTOMIZATION


/// \brief A cache to save loop related info during inlining of an SCC.
///
/// This cache is used to store the DominatorTree and LoopInfo for called
/// functions which are candidates for inlining.  Unnecessarily recomputing
/// them can add significantly to compile time and memory consumption.
///
/// The DominatorTree and LoopInfo for a function is invalidated when
/// some other function is inlined into it.
///
typedef std::map<Function*, DominatorTree*> DTMap;
typedef std::map<Function*, LoopInfo*> LIMap;

class InliningLoopInfoCache {

  DTMap DTMapSCC;
  LIMap LIMapSCC;

public:

  InliningLoopInfoCache() {}

  ~InliningLoopInfoCache();

  DominatorTree* getDT(Function *F);
  LoopInfo* getLI(Function* F);
  void invalidateFunction(Function *F);

};

namespace InlineReportTypes {

/// \brief Inlining and non-inlining reasons
///
/// Each element of this enum is a reason why a function was or was not
/// inlined.  These are used in the inlining report. Those with names
/// beginning with Inlr are reasons FOR inlining.  Those with names
/// beginning with Ninlr are reasons for NOT inlining.
///
/// NOTE: The order of the values below is significant.  Those with a lower
/// enum value are considered more significant and will be given preference
/// when the inlining report is printed. (See the function bestInlineReason()
/// in InlineCost.cpp.
///
typedef enum {
   InlrFirst, // Just a marker placed before the first inlining reason
   InlrNoReason,
   InlrAlwaysInline,
   InlrSingleLocalCall,
   InlrSingleBasicBlock,
   InlrAlmostSingleBasicBlock,
   InlrEmptyFunction,
   InlrDoubleLocalCall,
   InlrVectorBonus,
   InlrAggInline,
   InlrProfitable,
   InlrLast, // Just a marker placed after the last inlining reason
   NinlrFirst, // Just a marker placed before the first non-inlining reason
   NinlrNoReason,
   NinlrColdCC,
   NinlrDeleted,
   NinlrDuplicateCall,
   NinlrDynamicAlloca,
   NinlrExtern,
   NinlrIndirect,
   NinlrIndirectBranch,
   NinlrBlockAddress,
   NinlrCallsLocalEscape,
   NinlrNeverInline,
   NinlrIntrinsic,
   NinlrOuterInlining,
   NinlrRecursive,
   NinlrReturnsTwice,
   NinlrTooMuchStack,
   NinlrVarargs,
   NinlrMismatchedAttributes,
   NinlrMismatchedGC,
   NinlrMismatchedPersonality,
   NinlrNoinlineAttribute,
   NinlrNoinlineCallsite,
   NinlrNoReturn,
   NinlrOptNone,
   NinlrMayBeOverriden,
   NinlrNotPossible,
   NinlrNotAlwaysInline,
   NinlrNewlyCreated,
   NinlrNotProfitable,
   NinlrOpBundles,
   NinlrMSVCEH,
   NinlrSEH,
   NinlrLast // Just a marker placed after the last non-inlining reason
} InlineReason;

}

extern bool IsInlinedReason(InlineReportTypes::InlineReason Reason);
extern bool IsNotInlinedReason(InlineReportTypes::InlineReason Reason);
#endif // INTEL_CUSTOMIZATION
/// \brief Represents the cost of inlining a function.
///
/// This supports special values for functions which should "always" or
/// "never" be inlined. Otherwise, the cost represents a unitless amount;
/// smaller values increase the likelihood of the function being inlined.
///
/// Objects of this type also provide the adjusted threshold for inlining
/// based on the information available for a particular callsite. They can be
/// directly tested to determine if inlining should occur given the cost and
/// threshold for this cost metric.
/// INTEL The Intel version is augmented with the InlineReason, which is the
/// INTEL principal reason that a call site was or was not inlined.

class InlineCost {
  enum SentinelValues {
    AlwaysInlineCost = INT_MIN,
    NeverInlineCost = INT_MAX
  };

  /// \brief The estimated cost of inlining this callsite.
  const int Cost;

  /// \brief The adjusted threshold against which this cost was computed.
  const int Threshold;

  InlineReportTypes::InlineReason Reason; // INTEL

  // Trivial constructor, interesting logic in the factory functions below.

  InlineCost(int Cost, int Threshold, InlineReportTypes::InlineReason Reason
    = InlineReportTypes::NinlrNoReason) : Cost(Cost), Threshold(Threshold),
    Reason(Reason) {} // INTEL

public:
  static InlineCost get(int Cost, int Threshold) {
    assert(Cost > AlwaysInlineCost && "Cost crosses sentinel value");
    assert(Cost < NeverInlineCost && "Cost crosses sentinel value");
    return InlineCost(Cost, Threshold);
  }
#if INTEL_CUSTOMIZATION
  static InlineCost get(int Cost, int Threshold,
    InlineReportTypes::InlineReason Reason) {
    assert(Cost > AlwaysInlineCost && "Cost crosses sentinel value");
    assert(Cost < NeverInlineCost && "Cost crosses sentinel value");
    return InlineCost(Cost, Threshold, Reason);
  }
#endif // INTEL_CUSTOMIZATION
  static InlineCost getAlways() {
    return InlineCost(AlwaysInlineCost, 0);
  }
  static InlineCost getNever() {
    return InlineCost(NeverInlineCost, 0);
  }
#if INTEL_CUSTOMIZATION
  static InlineCost getAlways(InlineReportTypes::InlineReason Reason) {
    return InlineCost(AlwaysInlineCost, 0, Reason);
  }
  static InlineCost getNever(InlineReportTypes::InlineReason Reason) {
    return InlineCost(NeverInlineCost, 0, Reason);
  }
#endif // INTEL_CUSTOMIZATION

  /// \brief Test whether the inline cost is low enough for inlining.
  explicit operator bool() const {
    return Cost < Threshold;
  }

  bool isAlways() const { return Cost == AlwaysInlineCost; }
  bool isNever() const { return Cost == NeverInlineCost; }
  bool isVariable() const { return !isAlways() && !isNever(); }

  /// \brief Get the inline cost estimate.
  /// It is an error to call this on an "always" or "never" InlineCost.
  int getCost() const {
    assert(isVariable() && "Invalid access of InlineCost");
    return Cost;
  }

  /// \brief Get the cost delta from the threshold for inlining.
  /// Only valid if the cost is of the variable kind. Returns a negative
  /// value if the cost is too high to inline.
  int getCostDelta() const { return Threshold - getCost(); }

#if INTEL_CUSTOMIZATION
  InlineReportTypes::InlineReason getInlineReason() const
    { return Reason; }
  void setInlineReason(InlineReportTypes::InlineReason MyReason)
    { Reason = MyReason; }
#endif // INTEL_CUSTOMIZATION

};

/// Thresholds to tune inline cost analysis. The inline cost analysis decides
/// the condition to apply a threshold and applies it. Otherwise,
/// DefaultThreshold is used. If a threshold is Optional, it is applied only
/// when it has a valid value. Typically, users of inline cost analysis
/// obtain an InlineParams object through one of the \c getInlineParams methods
/// and pass it to \c getInlineCost. Some specialized versions of inliner
/// (such as the pre-inliner) might have custom logic to compute \c InlineParams
/// object.

struct InlineParams {
  /// The default threshold to start with for a callee.
  int DefaultThreshold;

  /// Threshold to use for callees with inline hint.
  Optional<int> HintThreshold;

  /// Threshold to use for cold callees.
  Optional<int> ColdThreshold;

  /// Threshold to use when the caller is optimized for size.
  Optional<int> OptSizeThreshold;

  /// Threshold to use when the caller is optimized for minsize.
  Optional<int> OptMinSizeThreshold;

  /// Threshold to use when the callsite is considered hot.
  Optional<int> HotCallSiteThreshold;
};

/// Generate the parameters to tune the inline cost analysis based only on the
/// commandline options.
InlineParams getInlineParams();

/// Generate the parameters to tune the inline cost analysis based on command
/// line options. If -inline-threshold option is not explicitly passed,
/// \p Threshold is used as the default threshold.
InlineParams getInlineParams(int Threshold);

/// Generate the parameters to tune the inline cost analysis based on command
/// line options. If -inline-threshold option is not explicitly passed,
/// the default threshold is computed from \p OptLevel and \p SizeOptLevel.
/// An \p OptLevel value above 3 is considered an aggressive optimization mode.
/// \p SizeOptLevel of 1 corresponds to the the -Os flag and 2 corresponds to
/// the -Oz flag.
InlineParams getInlineParams(unsigned OptLevel, unsigned SizeOptLevel);

/// \brief Get an InlineCost object representing the cost of inlining this
/// callsite.
///
/// Note that a default threshold is passed into this function. This threshold
/// could be modified based on callsite's properties and only costs below this
/// new threshold are computed with any accuracy. The new threshold can be
/// used to bound the computation necessary to determine whether the cost is
/// sufficiently low to warrant inlining.
///
/// Also note that calling this function *dynamically* computes the cost of
/// inlining the callsite. It is an expensive, heavyweight call.
InlineCost
getInlineCost(CallSite CS, const InlineParams &Params,
              TargetTransformInfo &CalleeTTI,
              std::function<AssumptionCache &(Function &)> &GetAssumptionCache,
<<<<<<< HEAD
              InliningLoopInfoCache *ILIC,     // INTEL
              ProfileSummaryInfo *PSI,         // INTEL
              InlineAggressiveInfo *AggI);     // INTEL
=======
              ProfileSummaryInfo *PSI,
              InlineAggressiveAnalysis *AggI); // INTEL
>>>>>>> d49d6d7a

/// \brief Get an InlineCost with the callee explicitly specified.
/// This allows you to calculate the cost of inlining a function via a
/// pointer. This behaves exactly as the version with no explicit callee
/// parameter in all other respects.
//
InlineCost
getInlineCost(CallSite CS, Function *Callee, const InlineParams &Params,
              TargetTransformInfo &CalleeTTI,
              std::function<AssumptionCache &(Function &)> &GetAssumptionCache,
<<<<<<< HEAD
              InliningLoopInfoCache *ILIC,           // INTEL
              ProfileSummaryInfo *PSI,               // INTEL
              InlineAggressiveInfo *AggI);           // INTEL
=======
              ProfileSummaryInfo *PSI,
              InlineAggressiveAnalysis *AggI);       // INTEL
>>>>>>> d49d6d7a

/// \brief Minimal filter to detect invalid constructs for inlining.
bool isInlineViable(Function &Callee,                         // INTEL
                    InlineReportTypes::InlineReason& Reason); // INTEL
}
#endif<|MERGE_RESOLUTION|>--- conflicted
+++ resolved
@@ -14,13 +14,8 @@
 #ifndef LLVM_ANALYSIS_INLINECOST_H
 #define LLVM_ANALYSIS_INLINECOST_H
 
-<<<<<<< HEAD
 #include "llvm/Analysis/CallGraphSCCPass.h"   // INTEL
 #include "llvm/Analysis/Intel_AggInline.h"    // INTEL
-=======
-#include "llvm/Analysis/CallGraphSCCPass.h" // INTEL
-#include "llvm/Analysis/Intel_AggInline.h"  // INTEL
->>>>>>> d49d6d7a
 #include "llvm/Analysis/AssumptionCache.h"
 #include "llvm/Analysis/LoopInfo.h"           // INTEL
 #include <cassert>
@@ -36,21 +31,6 @@
 
 
 namespace InlineConstants {
-<<<<<<< HEAD
-  // Various magic constants used to adjust heuristics.
-  const int InstrCost = 5;
-  const int IndirectCallThreshold = 100;
-  const int CallPenalty = 25;
-  const int LastCallToStaticBonus = -15000;
-  const int SecondToLastCallToStaticBonus = -410; // INTEL
-  const int AggressiveInlineCallBonus = -5000;    // INTEL
-  const int ColdccPenalty = 2000;
-  const int NoreturnPenalty = 10000;
-  /// Do not inline functions which allocate this many bytes on the stack
-  /// when the caller is recursive.
-  const unsigned TotalAllocaSizeRecursiveCaller = 1024;
-  const unsigned BasicBlockSuccRatio = 210; // INTEL
-=======
 // Various thresholds used by inline cost analysis.
 // Use when optsize (-Os) is specified.
 const int OptSizeThreshold = 75;
@@ -74,7 +54,6 @@
 /// when the caller is recursive.
 const unsigned TotalAllocaSizeRecursiveCaller = 1024;
 const unsigned BasicBlockSuccRatio = 210; // INTEL
->>>>>>> d49d6d7a
 }
 
 #if INTEL_CUSTOMIZATION
@@ -330,14 +309,9 @@
 getInlineCost(CallSite CS, const InlineParams &Params,
               TargetTransformInfo &CalleeTTI,
               std::function<AssumptionCache &(Function &)> &GetAssumptionCache,
-<<<<<<< HEAD
               InliningLoopInfoCache *ILIC,     // INTEL
               ProfileSummaryInfo *PSI,         // INTEL
               InlineAggressiveInfo *AggI);     // INTEL
-=======
-              ProfileSummaryInfo *PSI,
-              InlineAggressiveAnalysis *AggI); // INTEL
->>>>>>> d49d6d7a
 
 /// \brief Get an InlineCost with the callee explicitly specified.
 /// This allows you to calculate the cost of inlining a function via a
@@ -348,14 +322,9 @@
 getInlineCost(CallSite CS, Function *Callee, const InlineParams &Params,
               TargetTransformInfo &CalleeTTI,
               std::function<AssumptionCache &(Function &)> &GetAssumptionCache,
-<<<<<<< HEAD
               InliningLoopInfoCache *ILIC,           // INTEL
               ProfileSummaryInfo *PSI,               // INTEL
               InlineAggressiveInfo *AggI);           // INTEL
-=======
-              ProfileSummaryInfo *PSI,
-              InlineAggressiveAnalysis *AggI);       // INTEL
->>>>>>> d49d6d7a
 
 /// \brief Minimal filter to detect invalid constructs for inlining.
 bool isInlineViable(Function &Callee,                         // INTEL
