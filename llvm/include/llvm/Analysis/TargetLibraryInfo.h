//===-- TargetLibraryInfo.h - Library information ---------------*- C++ -*-===//
//
//                     The LLVM Compiler Infrastructure
//
// This file is distributed under the University of Illinois Open Source
// License. See LICENSE.TXT for details.
//
//===----------------------------------------------------------------------===//

#ifndef LLVM_ANALYSIS_TARGETLIBRARYINFO_H
#define LLVM_ANALYSIS_TARGETLIBRARYINFO_H

#include "llvm/ADT/DenseMap.h"
#include "llvm/ADT/Optional.h"
#include "llvm/ADT/Triple.h"
#include "llvm/IR/Function.h"
#include "llvm/IR/Module.h"
#include "llvm/IR/PassManager.h"
#include "llvm/Pass.h"

namespace llvm {
template <typename T> class ArrayRef;

/// Describes a possible vectorization of a function.
/// Function 'VectorFnName' is equivalent to 'ScalarFnName' vectorized
/// by a factor 'VectorizationFactor'.
struct VecDesc {
  const char *ScalarFnName;
  const char *VectorFnName;
  unsigned VectorizationFactor;
};

  namespace LibFunc {
    enum Func {
#define TLI_DEFINE_ENUM
#include "llvm/Analysis/TargetLibraryInfo.def"

      NumLibFuncs
    };
  }

/// Implementation of the target library information.
///
/// This class constructs tables that hold the target library information and
/// make it available. However, it is somewhat expensive to compute and only
/// depends on the triple. So users typically interact with the \c
/// TargetLibraryInfo wrapper below.
class TargetLibraryInfoImpl {
  friend class TargetLibraryInfo;

  unsigned char AvailableArray[(LibFunc::NumLibFuncs+3)/4];
  llvm::DenseMap<unsigned, std::string> CustomNames;
  static const char *const StandardNames[LibFunc::NumLibFuncs];

  enum AvailabilityState {
    StandardName = 3, // (memset to all ones)
    CustomName = 1,
    Unavailable = 0  // (memset to all zeros)
  };
  void setState(LibFunc::Func F, AvailabilityState State) {
    AvailableArray[F/4] &= ~(3 << 2*(F&3));
    AvailableArray[F/4] |= State << 2*(F&3);
  }
  AvailabilityState getState(LibFunc::Func F) const {
    return static_cast<AvailabilityState>((AvailableArray[F/4] >> 2*(F&3)) & 3);
  }

  /// Vectorization descriptors - sorted by ScalarFnName.
  std::vector<VecDesc> VectorDescs;
  /// Scalarization descriptors - same content as VectorDescs but sorted based
  /// on VectorFnName rather than ScalarFnName.
  std::vector<VecDesc> ScalarDescs;

  /// Return true if the function type FTy is valid for the library function
  /// F, regardless of whether the function is available.
  bool isValidProtoForLibFunc(const FunctionType &FTy, LibFunc::Func F,
                              const DataLayout *DL) const;

public:
  /// List of known vector-functions libraries.
  ///
  /// The vector-functions library defines, which functions are vectorizable
  /// and with which factor. The library can be specified by either frontend,
  /// or a commandline option, and then used by
  /// addVectorizableFunctionsFromVecLib for filling up the tables of
  /// vectorizable functions.
  enum VectorLibrary {
    NoLibrary,  // Don't use any vector library.
    Accelerate, // Use Accelerate framework.
<<<<<<< HEAD
#if INTEL_CUSTOMIZATION
    SVML,       // Intel short vector math library.
#endif // INTEL_CUSTOMIZATION
=======
    SVML        // Intel short vector math library.
>>>>>>> 407f2758
  };

  TargetLibraryInfoImpl();
  explicit TargetLibraryInfoImpl(const Triple &T);

  // Provide value semantics.
  TargetLibraryInfoImpl(const TargetLibraryInfoImpl &TLI);
  TargetLibraryInfoImpl(TargetLibraryInfoImpl &&TLI);
  TargetLibraryInfoImpl &operator=(const TargetLibraryInfoImpl &TLI);
  TargetLibraryInfoImpl &operator=(TargetLibraryInfoImpl &&TLI);

  /// Searches for a particular function name.
  ///
  /// If it is one of the known library functions, return true and set F to the
  /// corresponding value.
  bool getLibFunc(StringRef funcName, LibFunc::Func &F) const;

  /// Searches for a particular function name, also checking that its type is
  /// valid for the library function matching that name.
  ///
  /// If it is one of the known library functions, return true and set F to the
  /// corresponding value.
  bool getLibFunc(const Function &FDecl, LibFunc::Func &F) const;

  /// Forces a function to be marked as unavailable.
  void setUnavailable(LibFunc::Func F) {
    setState(F, Unavailable);
  }

  /// Forces a function to be marked as available.
  void setAvailable(LibFunc::Func F) {
    setState(F, StandardName);
  }

  /// Forces a function to be marked as available and provide an alternate name
  /// that must be used.
  void setAvailableWithName(LibFunc::Func F, StringRef Name) {
    if (StandardNames[F] != Name) {
      setState(F, CustomName);
      CustomNames[F] = Name;
      assert(CustomNames.find(F) != CustomNames.end());
    } else {
      setState(F, StandardName);
    }
  }

  /// Disables all builtins.
  ///
  /// This can be used for options like -fno-builtin.
  void disableAllFunctions();

  /// Add a set of scalar -> vector mappings, queryable via
  /// getVectorizedFunction and getScalarizedFunction.
  void addVectorizableFunctions(ArrayRef<VecDesc> Fns);

  /// Calls addVectorizableFunctions with a known preset of functions for the
  /// given vector library.
  void addVectorizableFunctionsFromVecLib(enum VectorLibrary VecLib);

  /// Return true if the function F has a vector equivalent with vectorization
  /// factor VF.
  bool isFunctionVectorizable(StringRef F, unsigned VF) const {
    return !getVectorizedFunction(F, VF).empty();
  }

  /// Return true if the function F has a vector equivalent with any
  /// vectorization factor.
  bool isFunctionVectorizable(StringRef F) const;

  /// Return the name of the equivalent of F, vectorized with factor VF. If no
  /// such mapping exists, return the empty string.
  StringRef getVectorizedFunction(StringRef F, unsigned VF) const;

  /// Return true if the function F has a scalar equivalent, and set VF to be
  /// the vectorization factor.
  bool isFunctionScalarizable(StringRef F, unsigned &VF) const {
    return !getScalarizedFunction(F, VF).empty();
  }

  /// Return the name of the equivalent of F, scalarized. If no such mapping
  /// exists, return the empty string.
  ///
  /// Set VF to the vectorization factor.
  StringRef getScalarizedFunction(StringRef F, unsigned &VF) const;
};

/// Provides information about what library functions are available for
/// the current target.
///
/// This both allows optimizations to handle them specially and frontends to
/// disable such optimizations through -fno-builtin etc.
class TargetLibraryInfo {
  friend class TargetLibraryAnalysis;
  friend class TargetLibraryInfoWrapperPass;

  const TargetLibraryInfoImpl *Impl;

public:
  explicit TargetLibraryInfo(const TargetLibraryInfoImpl &Impl) : Impl(&Impl) {}

  // Provide value semantics.
  TargetLibraryInfo(const TargetLibraryInfo &TLI) : Impl(TLI.Impl) {}
  TargetLibraryInfo(TargetLibraryInfo &&TLI) : Impl(TLI.Impl) {}
  TargetLibraryInfo &operator=(const TargetLibraryInfo &TLI) {
    Impl = TLI.Impl;
    return *this;
  }
  TargetLibraryInfo &operator=(TargetLibraryInfo &&TLI) {
    Impl = TLI.Impl;
    return *this;
  }

  /// Searches for a particular function name.
  ///
  /// If it is one of the known library functions, return true and set F to the
  /// corresponding value.
  bool getLibFunc(StringRef funcName, LibFunc::Func &F) const {
    return Impl->getLibFunc(funcName, F);
  }

  bool getLibFunc(const Function &FDecl, LibFunc::Func &F) const {
    return Impl->getLibFunc(FDecl, F);
  }

  /// Tests whether a library function is available.
  bool has(LibFunc::Func F) const {
    return Impl->getState(F) != TargetLibraryInfoImpl::Unavailable;
  }
  bool isFunctionVectorizable(StringRef F, unsigned VF) const {
    return Impl->isFunctionVectorizable(F, VF);
  }
  bool isFunctionVectorizable(StringRef F) const {
    return Impl->isFunctionVectorizable(F);
  }
  StringRef getVectorizedFunction(StringRef F, unsigned VF) const {
    return Impl->getVectorizedFunction(F, VF);
  }

  /// Tests if the function is both available and a candidate for optimized code
  /// generation.
  bool hasOptimizedCodeGen(LibFunc::Func F) const {
    if (Impl->getState(F) == TargetLibraryInfoImpl::Unavailable)
      return false;
    switch (F) {
    default: break;
    case LibFunc::copysign:  case LibFunc::copysignf:  case LibFunc::copysignl:
    case LibFunc::fabs:      case LibFunc::fabsf:      case LibFunc::fabsl:
    case LibFunc::sin:       case LibFunc::sinf:       case LibFunc::sinl:
    case LibFunc::cos:       case LibFunc::cosf:       case LibFunc::cosl:
    case LibFunc::sqrt:      case LibFunc::sqrtf:      case LibFunc::sqrtl:
    case LibFunc::sqrt_finite: case LibFunc::sqrtf_finite:
                                                  case LibFunc::sqrtl_finite:
    case LibFunc::fmax:      case LibFunc::fmaxf:      case LibFunc::fmaxl:
    case LibFunc::fmin:      case LibFunc::fminf:      case LibFunc::fminl:
    case LibFunc::floor:     case LibFunc::floorf:     case LibFunc::floorl:
    case LibFunc::nearbyint: case LibFunc::nearbyintf: case LibFunc::nearbyintl:
    case LibFunc::ceil:      case LibFunc::ceilf:      case LibFunc::ceill:
    case LibFunc::rint:      case LibFunc::rintf:      case LibFunc::rintl:
    case LibFunc::round:     case LibFunc::roundf:     case LibFunc::roundl:
    case LibFunc::trunc:     case LibFunc::truncf:     case LibFunc::truncl:
    case LibFunc::log2:      case LibFunc::log2f:      case LibFunc::log2l:
    case LibFunc::exp2:      case LibFunc::exp2f:      case LibFunc::exp2l:
    case LibFunc::memcmp:    case LibFunc::strcmp:     case LibFunc::strcpy:
    case LibFunc::stpcpy:    case LibFunc::strlen:     case LibFunc::strnlen:
    case LibFunc::memchr:    case LibFunc::mempcpy:
      return true;
    }
    return false;
  }

  StringRef getName(LibFunc::Func F) const {
    auto State = Impl->getState(F);
    if (State == TargetLibraryInfoImpl::Unavailable)
      return StringRef();
    if (State == TargetLibraryInfoImpl::StandardName)
      return Impl->StandardNames[F];
    assert(State == TargetLibraryInfoImpl::CustomName);
    return Impl->CustomNames.find(F)->second;
  }

  /// Handle invalidation from the pass manager.
  ///
  /// If we try to invalidate this info, just return false. It cannot become
  /// invalid even if the module or function changes.
  bool invalidate(Module &, const PreservedAnalyses &) { return false; }
  bool invalidate(Function &, const PreservedAnalyses &) { return false; }
};

/// Analysis pass providing the \c TargetLibraryInfo.
///
/// Note that this pass's result cannot be invalidated, it is immutable for the
/// life of the module.
class TargetLibraryAnalysis : public AnalysisInfoMixin<TargetLibraryAnalysis> {
public:
  typedef TargetLibraryInfo Result;

  /// Default construct the library analysis.
  ///
  /// This will use the module's triple to construct the library info for that
  /// module.
  TargetLibraryAnalysis() {}

  /// Construct a library analysis with preset info.
  ///
  /// This will directly copy the preset info into the result without
  /// consulting the module's triple.
  TargetLibraryAnalysis(TargetLibraryInfoImpl PresetInfoImpl)
      : PresetInfoImpl(std::move(PresetInfoImpl)) {}

  // Move semantics. We spell out the constructors for MSVC.
  TargetLibraryAnalysis(TargetLibraryAnalysis &&Arg)
      : PresetInfoImpl(std::move(Arg.PresetInfoImpl)), Impls(std::move(Arg.Impls)) {}
  TargetLibraryAnalysis &operator=(TargetLibraryAnalysis &&RHS) {
    PresetInfoImpl = std::move(RHS.PresetInfoImpl);
    Impls = std::move(RHS.Impls);
    return *this;
  }

  TargetLibraryInfo run(Module &M, ModuleAnalysisManager &);
  TargetLibraryInfo run(Function &F, FunctionAnalysisManager &);

private:
  friend AnalysisInfoMixin<TargetLibraryAnalysis>;
  static char PassID;

  Optional<TargetLibraryInfoImpl> PresetInfoImpl;

  StringMap<std::unique_ptr<TargetLibraryInfoImpl>> Impls;

  TargetLibraryInfoImpl &lookupInfoImpl(const Triple &T);
};

class TargetLibraryInfoWrapperPass : public ImmutablePass {
  TargetLibraryInfoImpl TLIImpl;
  TargetLibraryInfo TLI;

  virtual void anchor();

public:
  static char ID;
  TargetLibraryInfoWrapperPass();
  explicit TargetLibraryInfoWrapperPass(const Triple &T);
  explicit TargetLibraryInfoWrapperPass(const TargetLibraryInfoImpl &TLI);

  TargetLibraryInfo &getTLI() { return TLI; }
  const TargetLibraryInfo &getTLI() const { return TLI; }
};

} // end namespace llvm

#endif<|MERGE_RESOLUTION|>--- conflicted
+++ resolved
@@ -87,13 +87,7 @@
   enum VectorLibrary {
     NoLibrary,  // Don't use any vector library.
     Accelerate, // Use Accelerate framework.
-<<<<<<< HEAD
-#if INTEL_CUSTOMIZATION
-    SVML,       // Intel short vector math library.
-#endif // INTEL_CUSTOMIZATION
-=======
     SVML        // Intel short vector math library.
->>>>>>> 407f2758
   };
 
   TargetLibraryInfoImpl();
