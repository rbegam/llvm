//===-- CommandFlags.h - Command Line Flags Interface -----------*- C++ -*-===//
//
// Part of the LLVM Project, under the Apache License v2.0 with LLVM Exceptions.
// See https://llvm.org/LICENSE.txt for license information.
// SPDX-License-Identifier: Apache-2.0 WITH LLVM-exception
//
//===----------------------------------------------------------------------===//
//
// This file contains codegen-specific flags that are shared between different
// command line tools. The tools "llc" and "opt" both use this file to prevent
// flag duplication.
//
//===----------------------------------------------------------------------===//

#include "llvm/ADT/StringExtras.h"
#include "llvm/IR/Instructions.h"
#include "llvm/IR/Intrinsics.h"
#include "llvm/IR/Module.h"
#include "llvm/MC/MCTargetOptionsCommandFlags.inc"
#include "llvm/MC/SubtargetFeature.h"
#include "llvm/Support/CodeGen.h"
#include "llvm/Support/CommandLine.h"
#include "llvm/Support/Host.h"
#include "llvm/Target/TargetMachine.h"
#include "llvm/Target/TargetOptions.h"
#include <string>
using namespace llvm;

static cl::opt<std::string>
    MArch("march",
          cl::desc("Architecture to generate code for (see --version)"));

static cl::opt<std::string>
    MCPU("mcpu",
         cl::desc("Target a specific cpu type (-mcpu=help for details)"),
         cl::value_desc("cpu-name"), cl::init(""));

static cl::list<std::string>
    MAttrs("mattr", cl::CommaSeparated,
           cl::desc("Target specific attributes (-mattr=help for details)"),
           cl::value_desc("a1,+a2,-a3,..."));

static cl::opt<Reloc::Model> RelocModel(
    "relocation-model", cl::desc("Choose relocation model"),
    cl::values(
        clEnumValN(Reloc::Static, "static", "Non-relocatable code"),
        clEnumValN(Reloc::PIC_, "pic",
                   "Fully relocatable, position independent code"),
        clEnumValN(Reloc::DynamicNoPIC, "dynamic-no-pic",
                   "Relocatable external references, non-relocatable code"),
        clEnumValN(Reloc::ROPI, "ropi",
                   "Code and read-only data relocatable, accessed PC-relative"),
        clEnumValN(
            Reloc::RWPI, "rwpi",
            "Read-write data relocatable, accessed relative to static base"),
        clEnumValN(Reloc::ROPI_RWPI, "ropi-rwpi",
                   "Combination of ropi and rwpi")));

LLVM_ATTRIBUTE_UNUSED static Optional<Reloc::Model> getRelocModel() {
  if (RelocModel.getNumOccurrences()) {
    Reloc::Model R = RelocModel;
    return R;
  }
  return None;
}

static cl::opt<ThreadModel::Model> TMModel(
    "thread-model", cl::desc("Choose threading model"),
    cl::init(ThreadModel::POSIX),
    cl::values(clEnumValN(ThreadModel::POSIX, "posix", "POSIX thread model"),
               clEnumValN(ThreadModel::Single, "single",
                          "Single thread model")));

static cl::opt<llvm::CodeModel::Model> CMModel(
    "code-model", cl::desc("Choose code model"),
    cl::values(clEnumValN(CodeModel::Tiny, "tiny", "Tiny code model"),
               clEnumValN(CodeModel::Small, "small", "Small code model"),
               clEnumValN(CodeModel::Kernel, "kernel", "Kernel code model"),
               clEnumValN(CodeModel::Medium, "medium", "Medium code model"),
               clEnumValN(CodeModel::Large, "large", "Large code model")));

LLVM_ATTRIBUTE_UNUSED static Optional<CodeModel::Model> getCodeModel() {
  if (CMModel.getNumOccurrences()) {
    CodeModel::Model M = CMModel;
    return M;
  }
  return None;
}

static cl::opt<llvm::ExceptionHandling> ExceptionModel(
    "exception-model", cl::desc("exception model"),
    cl::init(ExceptionHandling::None),
    cl::values(
        clEnumValN(ExceptionHandling::None, "default",
                   "default exception handling model"),
        clEnumValN(ExceptionHandling::DwarfCFI, "dwarf",
                   "DWARF-like CFI based exception handling"),
        clEnumValN(ExceptionHandling::SjLj, "sjlj", "SjLj exception handling"),
        clEnumValN(ExceptionHandling::ARM, "arm", "ARM EHABI exceptions"),
        clEnumValN(ExceptionHandling::WinEH, "wineh",
                   "Windows exception model"),
        clEnumValN(ExceptionHandling::Wasm, "wasm",
                   "WebAssembly exception handling")));

static cl::opt<TargetMachine::CodeGenFileType> FileType(
    "filetype", cl::init(TargetMachine::CGFT_AssemblyFile),
    cl::desc(
        "Choose a file type (not all types are supported by all targets):"),
    cl::values(clEnumValN(TargetMachine::CGFT_AssemblyFile, "asm",
                          "Emit an assembly ('.s') file"),
               clEnumValN(TargetMachine::CGFT_ObjectFile, "obj",
                          "Emit a native object ('.o') file"),
               clEnumValN(TargetMachine::CGFT_Null, "null",
                          "Emit nothing, for performance testing")));

static cl::opt<llvm::FramePointer::FP> FramePointerUsage(
    "frame-pointer", cl::desc("Specify frame pointer elimination optimization"),
    cl::init(llvm::FramePointer::None),
    cl::values(
        clEnumValN(llvm::FramePointer::All, "all",
                   "Disable frame pointer elimination"),
        clEnumValN(llvm::FramePointer::NonLeaf, "non-leaf",
                   "Disable frame pointer elimination for non-leaf frame"),
        clEnumValN(llvm::FramePointer::None, "none",
                   "Enable frame pointer elimination")));

static cl::opt<bool> EnableUnsafeFPMath(
    "enable-unsafe-fp-math",
    cl::desc("Enable optimizations that may decrease FP precision"),
    cl::init(false));

static cl::opt<bool> EnableNoInfsFPMath(
    "enable-no-infs-fp-math",
    cl::desc("Enable FP math optimizations that assume no +-Infs"),
    cl::init(false));

static cl::opt<bool> EnableNoNaNsFPMath(
    "enable-no-nans-fp-math",
    cl::desc("Enable FP math optimizations that assume no NaNs"),
    cl::init(false));

static cl::opt<bool> EnableNoSignedZerosFPMath(
    "enable-no-signed-zeros-fp-math",
    cl::desc("Enable FP math optimizations that assume "
             "the sign of 0 is insignificant"),
    cl::init(false));

static cl::opt<bool>
    EnableNoTrappingFPMath("enable-no-trapping-fp-math",
                           cl::desc("Enable setting the FP exceptions build "
                                    "attribute not to use exceptions"),
                           cl::init(false));

static cl::opt<llvm::FPDenormal::DenormalMode> DenormalMode(
    "denormal-fp-math",
    cl::desc("Select which denormal numbers the code is permitted to require"),
    cl::init(FPDenormal::IEEE),
    cl::values(clEnumValN(FPDenormal::IEEE, "ieee",
                          "IEEE 754 denormal numbers"),
               clEnumValN(FPDenormal::PreserveSign, "preserve-sign",
                          "the sign of a  flushed-to-zero number is preserved "
                          "in the sign of 0"),
               clEnumValN(FPDenormal::PositiveZero, "positive-zero",
                          "denormals are flushed to positive zero")));

static cl::opt<bool> EnableHonorSignDependentRoundingFPMath(
    "enable-sign-dependent-rounding-fp-math", cl::Hidden,
    cl::desc("Force codegen to assume rounding mode can change dynamically"),
    cl::init(false));

static cl::opt<llvm::FloatABI::ABIType> FloatABIForCalls(
    "float-abi", cl::desc("Choose float ABI type"), cl::init(FloatABI::Default),
    cl::values(clEnumValN(FloatABI::Default, "default",
                          "Target default float ABI type"),
               clEnumValN(FloatABI::Soft, "soft",
                          "Soft float ABI (implied by -soft-float)"),
               clEnumValN(FloatABI::Hard, "hard",
                          "Hard float ABI (uses FP registers)")));

static cl::opt<llvm::FPOpFusion::FPOpFusionMode> FuseFPOps(
    "fp-contract", cl::desc("Enable aggressive formation of fused FP ops"),
    cl::init(FPOpFusion::Standard),
    cl::values(
        clEnumValN(FPOpFusion::Fast, "fast", "Fuse FP ops whenever profitable"),
        clEnumValN(FPOpFusion::Standard, "on", "Only fuse 'blessed' FP ops."),
        clEnumValN(FPOpFusion::Strict, "off",
                   "Only fuse FP ops when the result won't be affected.")));

static cl::opt<bool> DontPlaceZerosInBSS(
    "nozero-initialized-in-bss",
    cl::desc("Don't place zero-initialized symbols into bss section"),
    cl::init(false));

static cl::opt<bool> EnableGuaranteedTailCallOpt(
    "tailcallopt",
    cl::desc(
        "Turn fastcc calls into tail calls by (potentially) changing ABI."),
    cl::init(false));

static cl::opt<bool> DisableTailCalls("disable-tail-calls",
                                      cl::desc("Never emit tail calls"),
                                      cl::init(false));

static cl::opt<bool> StackSymbolOrdering("stack-symbol-ordering",
                                         cl::desc("Order local stack symbols."),
                                         cl::init(true));

static cl::opt<unsigned>
    OverrideStackAlignment("stack-alignment",
                           cl::desc("Override default stack alignment"),
                           cl::init(0));

static cl::opt<bool>
    StackRealign("stackrealign",
                 cl::desc("Force align the stack to the minimum alignment"),
                 cl::init(false));

static cl::opt<std::string> TrapFuncName(
    "trap-func", cl::Hidden,
    cl::desc("Emit a call to trap function rather than a trap instruction"),
    cl::init(""));

static cl::opt<bool> UseCtors("use-ctors",
                              cl::desc("Use .ctors instead of .init_array."),
                              cl::init(false));

static cl::opt<bool> RelaxELFRelocations(
    "relax-elf-relocations",
    cl::desc("Emit GOTPCRELX/REX_GOTPCRELX instead of GOTPCREL on x86-64 ELF"),
    cl::init(false));

static cl::opt<bool> DataSections("data-sections",
                                  cl::desc("Emit data into separate sections"),
                                  cl::init(false));

static cl::opt<bool>
    FunctionSections("function-sections",
                     cl::desc("Emit functions into separate sections"),
                     cl::init(false));

static cl::opt<bool> EmulatedTLS("emulated-tls",
                                 cl::desc("Use emulated TLS model"),
                                 cl::init(false));

static cl::opt<bool>
    UniqueSectionNames("unique-section-names",
                       cl::desc("Give unique names to every section"),
                       cl::init(true));

static cl::opt<llvm::EABI>
    EABIVersion("meabi", cl::desc("Set EABI type (default depends on triple):"),
                cl::init(EABI::Default),
                cl::values(clEnumValN(EABI::Default, "default",
                                      "Triple default EABI version"),
                           clEnumValN(EABI::EABI4, "4", "EABI version 4"),
                           clEnumValN(EABI::EABI5, "5", "EABI version 5"),
                           clEnumValN(EABI::GNU, "gnu", "EABI GNU")));

static cl::opt<DebuggerKind> DebuggerTuningOpt(
    "debugger-tune", cl::desc("Tune debug info for a particular debugger"),
    cl::init(DebuggerKind::Default),
    cl::values(clEnumValN(DebuggerKind::GDB, "gdb", "gdb"),
               clEnumValN(DebuggerKind::LLDB, "lldb", "lldb"),
               clEnumValN(DebuggerKind::SCE, "sce", "SCE targets (e.g. PS4)")));

static cl::opt<bool> EnableStackSizeSection(
    "stack-size-section",
    cl::desc("Emit a section containing stack size metadata"), cl::init(false));

static cl::opt<bool>
    EnableAddrsig("addrsig", cl::desc("Emit an address-significance table"),
                  cl::init(false));

<<<<<<< HEAD
#if INTEL_CUSTOMIZATION
static cl::opt<bool>
IntelAdvancedOptim("intel-advanced-optim",
                   cl::desc("Allow intel advanced optimization."),
                   cl::init(false));
#endif // INTEL_CUSTOMIZATION
=======
static cl::opt<bool>
    EnableDebugEntryValues("debug-entry-values",
                           cl::desc("Emit debug info about parameter's entry values"),
                           cl::init(false));
>>>>>>> 65841093

// Common utility function tightly tied to the options listed here. Initializes
// a TargetOptions object with CodeGen flags and returns it.
static TargetOptions InitTargetOptionsFromCodeGenFlags() {
  TargetOptions Options;
  Options.AllowFPOpFusion = FuseFPOps;
  Options.UnsafeFPMath = EnableUnsafeFPMath;
  Options.NoInfsFPMath = EnableNoInfsFPMath;
  Options.NoNaNsFPMath = EnableNoNaNsFPMath;
  Options.NoSignedZerosFPMath = EnableNoSignedZerosFPMath;
  Options.NoTrappingFPMath = EnableNoTrappingFPMath;
  Options.FPDenormalMode = DenormalMode;
  Options.HonorSignDependentRoundingFPMathOption =
      EnableHonorSignDependentRoundingFPMath;
  if (FloatABIForCalls != FloatABI::Default)
    Options.FloatABIType = FloatABIForCalls;
  Options.NoZerosInBSS = DontPlaceZerosInBSS;
  Options.GuaranteedTailCallOpt = EnableGuaranteedTailCallOpt;
  Options.StackAlignmentOverride = OverrideStackAlignment;
  Options.StackSymbolOrdering = StackSymbolOrdering;
  Options.UseInitArray = !UseCtors;
  Options.RelaxELFRelocations = RelaxELFRelocations;
  Options.DataSections = DataSections;
  Options.FunctionSections = FunctionSections;
  Options.UniqueSectionNames = UniqueSectionNames;
  Options.EmulatedTLS = EmulatedTLS;
  Options.ExplicitEmulatedTLS = EmulatedTLS.getNumOccurrences() > 0;
  Options.ExceptionModel = ExceptionModel;
  Options.EmitStackSizeSection = EnableStackSizeSection;
  Options.EmitAddrsig = EnableAddrsig;
<<<<<<< HEAD
#if INTEL_CUSTOMIZATION
  if (IntelAdvancedOptim)
    Options.IntelAdvancedOptim = IntelAdvancedOptim;
#endif // INTEL_CUSTOMIZATION
=======
  Options.EnableDebugEntryValues = EnableDebugEntryValues;
>>>>>>> 65841093

  Options.MCOptions = InitMCTargetOptionsFromFlags();

  Options.ThreadModel = TMModel;
  Options.EABIVersion = EABIVersion;
  Options.DebuggerTuning = DebuggerTuningOpt;

  return Options;
}

LLVM_ATTRIBUTE_UNUSED static std::string getCPUStr() {
  // If user asked for the 'native' CPU, autodetect here. If autodection fails,
  // this will set the CPU to an empty string which tells the target to
  // pick a basic default.
  if (MCPU == "native")
    return sys::getHostCPUName();

  return MCPU;
}

LLVM_ATTRIBUTE_UNUSED static std::string getFeaturesStr() {
  SubtargetFeatures Features;

  // If user asked for the 'native' CPU, we need to autodetect features.
  // This is necessary for x86 where the CPU might not support all the
  // features the autodetected CPU name lists in the target. For example,
  // not all Sandybridge processors support AVX.
  if (MCPU == "native") {
    StringMap<bool> HostFeatures;
    if (sys::getHostCPUFeatures(HostFeatures))
      for (auto &F : HostFeatures)
        Features.AddFeature(F.first(), F.second);
  }

  for (unsigned i = 0; i != MAttrs.size(); ++i)
    Features.AddFeature(MAttrs[i]);

  return Features.getString();
}

LLVM_ATTRIBUTE_UNUSED static std::vector<std::string> getFeatureList() {
  SubtargetFeatures Features;

  // If user asked for the 'native' CPU, we need to autodetect features.
  // This is necessary for x86 where the CPU might not support all the
  // features the autodetected CPU name lists in the target. For example,
  // not all Sandybridge processors support AVX.
  if (MCPU == "native") {
    StringMap<bool> HostFeatures;
    if (sys::getHostCPUFeatures(HostFeatures))
      for (auto &F : HostFeatures)
        Features.AddFeature(F.first(), F.second);
  }

  for (unsigned i = 0; i != MAttrs.size(); ++i)
    Features.AddFeature(MAttrs[i]);

  return Features.getFeatures();
}

/// Set function attributes of functions in Module M based on CPU,
/// Features, and command line flags.
LLVM_ATTRIBUTE_UNUSED static void
setFunctionAttributes(StringRef CPU, StringRef Features, Module &M) {
  for (auto &F : M) {
    auto &Ctx = F.getContext();
    AttributeList Attrs = F.getAttributes();
    AttrBuilder NewAttrs;

    if (!CPU.empty())
      NewAttrs.addAttribute("target-cpu", CPU);
    if (!Features.empty())
      NewAttrs.addAttribute("target-features", Features);
    if (FramePointerUsage.getNumOccurrences() > 0) {
      if (FramePointerUsage == llvm::FramePointer::All)
        NewAttrs.addAttribute("frame-pointer", "all");
      else if (FramePointerUsage == llvm::FramePointer::NonLeaf)
        NewAttrs.addAttribute("frame-pointer", "non-leaf");
      else if (FramePointerUsage == llvm::FramePointer::None)
        NewAttrs.addAttribute("frame-pointer", "none");
    }
    if (DisableTailCalls.getNumOccurrences() > 0)
      NewAttrs.addAttribute("disable-tail-calls",
                            toStringRef(DisableTailCalls));
    if (StackRealign)
      NewAttrs.addAttribute("stackrealign");

    if (TrapFuncName.getNumOccurrences() > 0)
      for (auto &B : F)
        for (auto &I : B)
          if (auto *Call = dyn_cast<CallInst>(&I))
            if (const auto *F = Call->getCalledFunction())
              if (F->getIntrinsicID() == Intrinsic::debugtrap ||
                  F->getIntrinsicID() == Intrinsic::trap)
                Call->addAttribute(
                    llvm::AttributeList::FunctionIndex,
                    Attribute::get(Ctx, "trap-func-name", TrapFuncName));

    // Let NewAttrs override Attrs.
    F.setAttributes(
        Attrs.addAttributes(Ctx, AttributeList::FunctionIndex, NewAttrs));
  }
}<|MERGE_RESOLUTION|>--- conflicted
+++ resolved
@@ -271,19 +271,17 @@
     EnableAddrsig("addrsig", cl::desc("Emit an address-significance table"),
                   cl::init(false));
 
-<<<<<<< HEAD
 #if INTEL_CUSTOMIZATION
 static cl::opt<bool>
 IntelAdvancedOptim("intel-advanced-optim",
                    cl::desc("Allow intel advanced optimization."),
                    cl::init(false));
 #endif // INTEL_CUSTOMIZATION
-=======
+
 static cl::opt<bool>
     EnableDebugEntryValues("debug-entry-values",
                            cl::desc("Emit debug info about parameter's entry values"),
                            cl::init(false));
->>>>>>> 65841093
 
 // Common utility function tightly tied to the options listed here. Initializes
 // a TargetOptions object with CodeGen flags and returns it.
@@ -314,14 +312,11 @@
   Options.ExceptionModel = ExceptionModel;
   Options.EmitStackSizeSection = EnableStackSizeSection;
   Options.EmitAddrsig = EnableAddrsig;
-<<<<<<< HEAD
 #if INTEL_CUSTOMIZATION
   if (IntelAdvancedOptim)
     Options.IntelAdvancedOptim = IntelAdvancedOptim;
 #endif // INTEL_CUSTOMIZATION
-=======
   Options.EnableDebugEntryValues = EnableDebugEntryValues;
->>>>>>> 65841093
 
   Options.MCOptions = InitMCTargetOptionsFromFlags();
 
