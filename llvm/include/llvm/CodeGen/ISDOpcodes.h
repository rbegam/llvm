--- conflicted
+++ resolved
@@ -579,16 +579,12 @@
     /// is often a storage-only type but has native conversions.
     FP16_TO_FP, FP_TO_FP16,
 
-<<<<<<< HEAD
+    /// Perform various unary floating-point operations inspired by libm. For
+    /// FPOWI, the result is undefined if if the integer operand doesn't fit
+    /// into 32 bits.
 #if INTEL_CUSTOMIZATION
     FTAN, FATAN, FATAN2,
 #endif // INTEL_CUSTOMIZATION
-    /// Perform various unary floating-point operations inspired by libm.
-=======
-    /// Perform various unary floating-point operations inspired by libm. For
-    /// FPOWI, the result is undefined if if the integer operand doesn't fit
-    /// into 32 bits.
->>>>>>> 2d84c00d
     FNEG, FABS, FSQRT, FCBRT, FSIN, FCOS, FPOWI, FPOW,
     FLOG, FLOG2, FLOG10, FEXP, FEXP2,
     FCEIL, FTRUNC, FRINT, FNEARBYINT, FROUND, FFLOOR,
