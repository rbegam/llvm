//===- llvm/CodeGen/SelectionDAG.h - InstSelection DAG ----------*- C++ -*-===//
//
//                     The LLVM Compiler Infrastructure
//
// This file is distributed under the University of Illinois Open Source
// License. See LICENSE.TXT for details.
//
//===----------------------------------------------------------------------===//
//
// This file declares the SelectionDAG class, and transitively defines the
// SDNode class and subclasses.
//
//===----------------------------------------------------------------------===//

#ifndef LLVM_CODEGEN_SELECTIONDAG_H
#define LLVM_CODEGEN_SELECTIONDAG_H

#include "llvm/ADT/APFloat.h"
#include "llvm/ADT/APInt.h"
#include "llvm/ADT/ArrayRef.h"
#include "llvm/ADT/DenseMap.h"
#include "llvm/ADT/DenseSet.h"
#include "llvm/ADT/FoldingSet.h"
#include "llvm/ADT/SetVector.h"
#include "llvm/ADT/SmallVector.h"
#include "llvm/ADT/StringMap.h"
#include "llvm/ADT/ilist.h"
#include "llvm/ADT/iterator.h"
#include "llvm/ADT/iterator_range.h"
#include "llvm/Analysis/AliasAnalysis.h"
#include "llvm/Analysis/DivergenceAnalysis.h"
#include "llvm/CodeGen/DAGCombine.h"
#include "llvm/CodeGen/ISDOpcodes.h"
#include "llvm/CodeGen/FunctionLoweringInfo.h"
#include "llvm/CodeGen/MachineFunction.h"
#include "llvm/CodeGen/MachineMemOperand.h"
#include "llvm/CodeGen/MachineValueType.h"
#include "llvm/CodeGen/SelectionDAGNodes.h"
#include "llvm/CodeGen/ValueTypes.h"
#include "llvm/IR/DebugLoc.h"
#include "llvm/IR/Instructions.h"
#include "llvm/IR/Metadata.h"
#include "llvm/Support/Allocator.h"
#include "llvm/Support/ArrayRecycler.h"
#include "llvm/Support/AtomicOrdering.h"
#include "llvm/Support/Casting.h"
#include "llvm/Support/CodeGen.h"
#include "llvm/Support/ErrorHandling.h"
#include "llvm/Support/RecyclingAllocator.h"
#include <algorithm>
#include <cassert>
#include <cstdint>
#include <functional>
#include <map>
#include <string>
#include <tuple>
#include <utility>
#include <vector>

namespace llvm {

class BlockAddress;
class Constant;
class ConstantFP;
class ConstantInt;
class DataLayout;
struct fltSemantics;
class GlobalValue;
struct KnownBits;
class LLVMContext;
class MachineBasicBlock;
class MachineConstantPoolValue;
class MCSymbol;
class OptimizationRemarkEmitter;
class SDDbgValue;
class SelectionDAG;
class SelectionDAGTargetInfo;
class TargetLibraryInfo;
class TargetLowering;
class TargetMachine;
class TargetSubtargetInfo;
class Value;

class SDVTListNode : public FoldingSetNode {
  friend struct FoldingSetTrait<SDVTListNode>;

  /// A reference to an Interned FoldingSetNodeID for this node.
  /// The Allocator in SelectionDAG holds the data.
  /// SDVTList contains all types which are frequently accessed in SelectionDAG.
  /// The size of this list is not expected to be big so it won't introduce
  /// a memory penalty.
  FoldingSetNodeIDRef FastID;
  const EVT *VTs;
  unsigned int NumVTs;
  /// The hash value for SDVTList is fixed, so cache it to avoid
  /// hash calculation.
  unsigned HashValue;

public:
  SDVTListNode(const FoldingSetNodeIDRef ID, const EVT *VT, unsigned int Num) :
      FastID(ID), VTs(VT), NumVTs(Num) {
    HashValue = ID.ComputeHash();
  }

  SDVTList getSDVTList() {
    SDVTList result = {VTs, NumVTs};
    return result;
  }
};

/// Specialize FoldingSetTrait for SDVTListNode
/// to avoid computing temp FoldingSetNodeID and hash value.
template<> struct FoldingSetTrait<SDVTListNode> : DefaultFoldingSetTrait<SDVTListNode> {
  static void Profile(const SDVTListNode &X, FoldingSetNodeID& ID) {
    ID = X.FastID;
  }

  static bool Equals(const SDVTListNode &X, const FoldingSetNodeID &ID,
                     unsigned IDHash, FoldingSetNodeID &TempID) {
    if (X.HashValue != IDHash)
      return false;
    return ID == X.FastID;
  }

  static unsigned ComputeHash(const SDVTListNode &X, FoldingSetNodeID &TempID) {
    return X.HashValue;
  }
};

template <> struct ilist_alloc_traits<SDNode> {
  static void deleteNode(SDNode *) {
    llvm_unreachable("ilist_traits<SDNode> shouldn't see a deleteNode call!");
  }
};

/// Keeps track of dbg_value information through SDISel.  We do
/// not build SDNodes for these so as not to perturb the generated code;
/// instead the info is kept off to the side in this structure. Each SDNode may
/// have one or more associated dbg_value entries. This information is kept in
/// DbgValMap.
/// Byval parameters are handled separately because they don't use alloca's,
/// which busts the normal mechanism.  There is good reason for handling all
/// parameters separately:  they may not have code generated for them, they
/// should always go at the beginning of the function regardless of other code
/// motion, and debug info for them is potentially useful even if the parameter
/// is unused.  Right now only byval parameters are handled separately.
class SDDbgInfo {
  BumpPtrAllocator Alloc;
  SmallVector<SDDbgValue*, 32> DbgValues;
  SmallVector<SDDbgValue*, 32> ByvalParmDbgValues;
  using DbgValMapType = DenseMap<const SDNode *, SmallVector<SDDbgValue *, 2>>;
  DbgValMapType DbgValMap;

public:
  SDDbgInfo() = default;
  SDDbgInfo(const SDDbgInfo &) = delete;
  SDDbgInfo &operator=(const SDDbgInfo &) = delete;

  void add(SDDbgValue *V, const SDNode *Node, bool isParameter) {
    if (isParameter) {
      ByvalParmDbgValues.push_back(V);
    } else     DbgValues.push_back(V);
    if (Node)
      DbgValMap[Node].push_back(V);
  }

  /// \brief Invalidate all DbgValues attached to the node and remove
  /// it from the Node-to-DbgValues map.
  void erase(const SDNode *Node);

  void clear() {
    DbgValMap.clear();
    DbgValues.clear();
    ByvalParmDbgValues.clear();
    Alloc.Reset();
  }

  BumpPtrAllocator &getAlloc() { return Alloc; }

  bool empty() const {
    return DbgValues.empty() && ByvalParmDbgValues.empty();
  }

  ArrayRef<SDDbgValue*> getSDDbgValues(const SDNode *Node) {
    DbgValMapType::iterator I = DbgValMap.find(Node);
    if (I != DbgValMap.end())
      return I->second;
    return ArrayRef<SDDbgValue*>();
  }

  using DbgIterator = SmallVectorImpl<SDDbgValue*>::iterator;

  DbgIterator DbgBegin() { return DbgValues.begin(); }
  DbgIterator DbgEnd()   { return DbgValues.end(); }
  DbgIterator ByvalParmDbgBegin() { return ByvalParmDbgValues.begin(); }
  DbgIterator ByvalParmDbgEnd()   { return ByvalParmDbgValues.end(); }
};

void checkForCycles(const SelectionDAG *DAG, bool force = false);

/// This is used to represent a portion of an LLVM function in a low-level
/// Data Dependence DAG representation suitable for instruction selection.
/// This DAG is constructed as the first step of instruction selection in order
/// to allow implementation of machine specific optimizations
/// and code simplifications.
///
/// The representation used by the SelectionDAG is a target-independent
/// representation, which has some similarities to the GCC RTL representation,
/// but is significantly more simple, powerful, and is a graph form instead of a
/// linear form.
///
class SelectionDAG {
  const TargetMachine &TM;
  const SelectionDAGTargetInfo *TSI = nullptr;
  const TargetLowering *TLI = nullptr;
<<<<<<< HEAD

#if INTEL_CUSTOMIZATION
  /// The Intel compiler uses libirc implementations of library functions
  /// such as memcpy/set unless a freestanding environment is targeted.
  /// TargetLibraryInfo is used to determine the availability of
  /// standard library functions in the targeted environment.
  const TargetLibraryInfo *TLibI;
#endif // INTEL_CUSTOMIZATION

=======
  const TargetLibraryInfo *LibInfo = nullptr;
>>>>>>> 87d2f746
  MachineFunction *MF;
  Pass *SDAGISelPass = nullptr;
  LLVMContext *Context;
  CodeGenOpt::Level OptLevel;

  DivergenceAnalysis * DA = nullptr;
  FunctionLoweringInfo * FLI = nullptr;

  /// The function-level optimization remark emitter.  Used to emit remarks
  /// whenever manipulating the DAG.
  OptimizationRemarkEmitter *ORE;

  /// The starting token.
  SDNode EntryNode;

  /// The root of the entire DAG.
  SDValue Root;

  /// A linked list of nodes in the current DAG.
  ilist<SDNode> AllNodes;

  /// The AllocatorType for allocating SDNodes. We use
  /// pool allocation with recycling.
  using NodeAllocatorType = RecyclingAllocator<BumpPtrAllocator, SDNode,
                                               sizeof(LargestSDNode),
                                               alignof(MostAlignedSDNode)>;

  /// Pool allocation for nodes.
  NodeAllocatorType NodeAllocator;

  /// This structure is used to memoize nodes, automatically performing
  /// CSE with existing nodes when a duplicate is requested.
  FoldingSet<SDNode> CSEMap;

  /// Pool allocation for machine-opcode SDNode operands.
  BumpPtrAllocator OperandAllocator;
  ArrayRecycler<SDUse> OperandRecycler;

  /// Pool allocation for misc. objects that are created once per SelectionDAG.
  BumpPtrAllocator Allocator;

  /// Tracks dbg_value information through SDISel.
  SDDbgInfo *DbgInfo;

  uint16_t NextPersistentId = 0;

public:
  /// Clients of various APIs that cause global effects on
  /// the DAG can optionally implement this interface.  This allows the clients
  /// to handle the various sorts of updates that happen.
  ///
  /// A DAGUpdateListener automatically registers itself with DAG when it is
  /// constructed, and removes itself when destroyed in RAII fashion.
  struct DAGUpdateListener {
    DAGUpdateListener *const Next;
    SelectionDAG &DAG;

    explicit DAGUpdateListener(SelectionDAG &D)
      : Next(D.UpdateListeners), DAG(D) {
      DAG.UpdateListeners = this;
    }

    virtual ~DAGUpdateListener() {
      assert(DAG.UpdateListeners == this &&
             "DAGUpdateListeners must be destroyed in LIFO order");
      DAG.UpdateListeners = Next;
    }

    /// The node N that was deleted and, if E is not null, an
    /// equivalent node E that replaced it.
    virtual void NodeDeleted(SDNode *N, SDNode *E);

    /// The node N that was updated.
    virtual void NodeUpdated(SDNode *N);
  };

  struct DAGNodeDeletedListener : public DAGUpdateListener {
    std::function<void(SDNode *, SDNode *)> Callback;

    DAGNodeDeletedListener(SelectionDAG &DAG,
                           std::function<void(SDNode *, SDNode *)> Callback)
        : DAGUpdateListener(DAG), Callback(std::move(Callback)) {}

    void NodeDeleted(SDNode *N, SDNode *E) override { Callback(N, E); }
  };

  /// When true, additional steps are taken to
  /// ensure that getConstant() and similar functions return DAG nodes that
  /// have legal types. This is important after type legalization since
  /// any illegally typed nodes generated after this point will not experience
  /// type legalization.
  bool NewNodesMustHaveLegalTypes = false;

private:
  /// DAGUpdateListener is a friend so it can manipulate the listener stack.
  friend struct DAGUpdateListener;

  /// Linked list of registered DAGUpdateListener instances.
  /// This stack is maintained by DAGUpdateListener RAII.
  DAGUpdateListener *UpdateListeners = nullptr;

  /// Implementation of setSubgraphColor.
  /// Return whether we had to truncate the search.
  bool setSubgraphColorHelper(SDNode *N, const char *Color,
                              DenseSet<SDNode *> &visited,
                              int level, bool &printed);

  template <typename SDNodeT, typename... ArgTypes>
  SDNodeT *newSDNode(ArgTypes &&... Args) {
    return new (NodeAllocator.template Allocate<SDNodeT>())
        SDNodeT(std::forward<ArgTypes>(Args)...);
  }

  /// Build a synthetic SDNodeT with the given args and extract its subclass
  /// data as an integer (e.g. for use in a folding set).
  ///
  /// The args to this function are the same as the args to SDNodeT's
  /// constructor, except the second arg (assumed to be a const DebugLoc&) is
  /// omitted.
  template <typename SDNodeT, typename... ArgTypes>
  static uint16_t getSyntheticNodeSubclassData(unsigned IROrder,
                                               ArgTypes &&... Args) {
    // The compiler can reduce this expression to a constant iff we pass an
    // empty DebugLoc.  Thankfully, the debug location doesn't have any bearing
    // on the subclass data.
    return SDNodeT(IROrder, DebugLoc(), std::forward<ArgTypes>(Args)...)
        .getRawSubclassData();
  }

  template <typename SDNodeTy>
  static uint16_t getSyntheticNodeSubclassData(unsigned Opc, unsigned Order,
                                                SDVTList VTs, EVT MemoryVT,
                                                MachineMemOperand *MMO) {
    return SDNodeTy(Opc, Order, DebugLoc(), VTs, MemoryVT, MMO)
         .getRawSubclassData();
  }

  void createOperands(SDNode *Node, ArrayRef<SDValue> Vals);

  void removeOperands(SDNode *Node) {
    if (!Node->OperandList)
      return;
    OperandRecycler.deallocate(
        ArrayRecycler<SDUse>::Capacity::get(Node->NumOperands),
        Node->OperandList);
    Node->NumOperands = 0;
    Node->OperandList = nullptr;
  }
  void CreateTopologicalOrder(std::vector<SDNode*>& Order);
public:
  explicit SelectionDAG(const TargetMachine &TM, CodeGenOpt::Level);
  SelectionDAG(const SelectionDAG &) = delete;
  SelectionDAG &operator=(const SelectionDAG &) = delete;
  ~SelectionDAG();

  /// Prepare this SelectionDAG to process code in the given MachineFunction.
  void init(MachineFunction &NewMF, OptimizationRemarkEmitter &NewORE,
<<<<<<< HEAD
            Pass *PassPtr, const TargetLibraryInfo *TLibI); // INTEL
=======
            Pass *PassPtr, const TargetLibraryInfo *LibraryInfo,
            DivergenceAnalysis * DA);

  void setFunctionLoweringInfo(FunctionLoweringInfo * FuncInfo) {
    FLI = FuncInfo;
  }
>>>>>>> 87d2f746

  /// Clear state and free memory necessary to make this
  /// SelectionDAG ready to process a new block.
  void clear();

  MachineFunction &getMachineFunction() const { return *MF; }
  const Pass *getPass() const { return SDAGISelPass; }

  const DataLayout &getDataLayout() const { return MF->getDataLayout(); }
  const TargetMachine &getTarget() const { return TM; }
  const TargetSubtargetInfo &getSubtarget() const { return MF->getSubtarget(); }
  const TargetLowering &getTargetLoweringInfo() const { return *TLI; }
  const TargetLibraryInfo &getLibInfo() const { return *LibInfo; }
  const SelectionDAGTargetInfo &getSelectionDAGInfo() const { return *TSI; }
  LLVMContext *getContext() const {return Context; }
  OptimizationRemarkEmitter &getORE() const { return *ORE; }

  /// Pop up a GraphViz/gv window with the DAG rendered using 'dot'.
  void viewGraph(const std::string &Title);
  void viewGraph();

#ifndef NDEBUG
  std::map<const SDNode *, std::string> NodeGraphAttrs;
#endif

  /// Clear all previously defined node graph attributes.
  /// Intended to be used from a debugging tool (eg. gdb).
  void clearGraphAttrs();

  /// Set graph attributes for a node. (eg. "color=red".)
  void setGraphAttrs(const SDNode *N, const char *Attrs);

  /// Get graph attributes for a node. (eg. "color=red".)
  /// Used from getNodeAttributes.
  const std::string getGraphAttrs(const SDNode *N) const;

  /// Convenience for setting node color attribute.
  void setGraphColor(const SDNode *N, const char *Color);

  /// Convenience for setting subgraph color attribute.
  void setSubgraphColor(SDNode *N, const char *Color);

  using allnodes_const_iterator = ilist<SDNode>::const_iterator;

  allnodes_const_iterator allnodes_begin() const { return AllNodes.begin(); }
  allnodes_const_iterator allnodes_end() const { return AllNodes.end(); }

  using allnodes_iterator = ilist<SDNode>::iterator;

  allnodes_iterator allnodes_begin() { return AllNodes.begin(); }
  allnodes_iterator allnodes_end() { return AllNodes.end(); }

  ilist<SDNode>::size_type allnodes_size() const {
    return AllNodes.size();
  }

  iterator_range<allnodes_iterator> allnodes() {
    return make_range(allnodes_begin(), allnodes_end());
  }
  iterator_range<allnodes_const_iterator> allnodes() const {
    return make_range(allnodes_begin(), allnodes_end());
  }

  /// Return the root tag of the SelectionDAG.
  const SDValue &getRoot() const { return Root; }

  /// Return the token chain corresponding to the entry of the function.
  SDValue getEntryNode() const {
    return SDValue(const_cast<SDNode *>(&EntryNode), 0);
  }

  /// Set the current root tag of the SelectionDAG.
  ///
  const SDValue &setRoot(SDValue N) {
    assert((!N.getNode() || N.getValueType() == MVT::Other) &&
           "DAG root value is not a chain!");
    if (N.getNode())
      checkForCycles(N.getNode(), this);
    Root = N;
    if (N.getNode())
      checkForCycles(this);
    return Root;
  }

  void VerifyDAGDiverence();

  /// This iterates over the nodes in the SelectionDAG, folding
  /// certain types of nodes together, or eliminating superfluous nodes.  The
  /// Level argument controls whether Combine is allowed to produce nodes and
  /// types that are illegal on the target.
  void Combine(CombineLevel Level, AliasAnalysis *AA,
               CodeGenOpt::Level OptLevel);

  /// This transforms the SelectionDAG into a SelectionDAG that
  /// only uses types natively supported by the target.
  /// Returns "true" if it made any changes.
  ///
  /// Note that this is an involved process that may invalidate pointers into
  /// the graph.
  bool LegalizeTypes();

  /// This transforms the SelectionDAG into a SelectionDAG that is
  /// compatible with the target instruction selector, as indicated by the
  /// TargetLowering object.
  ///
  /// Note that this is an involved process that may invalidate pointers into
  /// the graph.
  void Legalize();

  /// \brief Transforms a SelectionDAG node and any operands to it into a node
  /// that is compatible with the target instruction selector, as indicated by
  /// the TargetLowering object.
  ///
  /// \returns true if \c N is a valid, legal node after calling this.
  ///
  /// This essentially runs a single recursive walk of the \c Legalize process
  /// over the given node (and its operands). This can be used to incrementally
  /// legalize the DAG. All of the nodes which are directly replaced,
  /// potentially including N, are added to the output parameter \c
  /// UpdatedNodes so that the delta to the DAG can be understood by the
  /// caller.
  ///
  /// When this returns false, N has been legalized in a way that make the
  /// pointer passed in no longer valid. It may have even been deleted from the
  /// DAG, and so it shouldn't be used further. When this returns true, the
  /// N passed in is a legal node, and can be immediately processed as such.
  /// This may still have done some work on the DAG, and will still populate
  /// UpdatedNodes with any new nodes replacing those originally in the DAG.
  bool LegalizeOp(SDNode *N, SmallSetVector<SDNode *, 16> &UpdatedNodes);

  /// This transforms the SelectionDAG into a SelectionDAG
  /// that only uses vector math operations supported by the target.  This is
  /// necessary as a separate step from Legalize because unrolling a vector
  /// operation can introduce illegal types, which requires running
  /// LegalizeTypes again.
  ///
  /// This returns true if it made any changes; in that case, LegalizeTypes
  /// is called again before Legalize.
  ///
  /// Note that this is an involved process that may invalidate pointers into
  /// the graph.
  bool LegalizeVectors();

  /// This method deletes all unreachable nodes in the SelectionDAG.
  void RemoveDeadNodes();

  /// Remove the specified node from the system.  This node must
  /// have no referrers.
  void DeleteNode(SDNode *N);

  /// Return an SDVTList that represents the list of values specified.
  SDVTList getVTList(EVT VT);
  SDVTList getVTList(EVT VT1, EVT VT2);
  SDVTList getVTList(EVT VT1, EVT VT2, EVT VT3);
  SDVTList getVTList(EVT VT1, EVT VT2, EVT VT3, EVT VT4);
  SDVTList getVTList(ArrayRef<EVT> VTs);

  //===--------------------------------------------------------------------===//
  // Node creation methods.

  /// \brief Create a ConstantSDNode wrapping a constant value.
  /// If VT is a vector type, the constant is splatted into a BUILD_VECTOR.
  ///
  /// If only legal types can be produced, this does the necessary
  /// transformations (e.g., if the vector element type is illegal).
  /// @{
  SDValue getConstant(uint64_t Val, const SDLoc &DL, EVT VT,
                      bool isTarget = false, bool isOpaque = false);
  SDValue getConstant(const APInt &Val, const SDLoc &DL, EVT VT,
                      bool isTarget = false, bool isOpaque = false);

  SDValue getAllOnesConstant(const SDLoc &DL, EVT VT, bool IsTarget = false,
                             bool IsOpaque = false) {
    return getConstant(APInt::getAllOnesValue(VT.getScalarSizeInBits()), DL,
                       VT, IsTarget, IsOpaque);
  }

  SDValue getConstant(const ConstantInt &Val, const SDLoc &DL, EVT VT,
                      bool isTarget = false, bool isOpaque = false);
  SDValue getIntPtrConstant(uint64_t Val, const SDLoc &DL,
                            bool isTarget = false);
  SDValue getTargetConstant(uint64_t Val, const SDLoc &DL, EVT VT,
                            bool isOpaque = false) {
    return getConstant(Val, DL, VT, true, isOpaque);
  }
  SDValue getTargetConstant(const APInt &Val, const SDLoc &DL, EVT VT,
                            bool isOpaque = false) {
    return getConstant(Val, DL, VT, true, isOpaque);
  }
  SDValue getTargetConstant(const ConstantInt &Val, const SDLoc &DL, EVT VT,
                            bool isOpaque = false) {
    return getConstant(Val, DL, VT, true, isOpaque);
  }

  /// \brief Create a true or false constant of type \p VT using the target's
  /// BooleanContent for type \p OpVT.
  SDValue getBoolConstant(bool V, const SDLoc &DL, EVT VT, EVT OpVT);
  /// @}

  /// \brief Create a ConstantFPSDNode wrapping a constant value.
  /// If VT is a vector type, the constant is splatted into a BUILD_VECTOR.
  ///
  /// If only legal types can be produced, this does the necessary
  /// transformations (e.g., if the vector element type is illegal).
  /// The forms that take a double should only be used for simple constants
  /// that can be exactly represented in VT.  No checks are made.
  /// @{
  SDValue getConstantFP(double Val, const SDLoc &DL, EVT VT,
                        bool isTarget = false);
  SDValue getConstantFP(const APFloat &Val, const SDLoc &DL, EVT VT,
                        bool isTarget = false);
  SDValue getConstantFP(const ConstantFP &CF, const SDLoc &DL, EVT VT,
                        bool isTarget = false);
  SDValue getTargetConstantFP(double Val, const SDLoc &DL, EVT VT) {
    return getConstantFP(Val, DL, VT, true);
  }
  SDValue getTargetConstantFP(const APFloat &Val, const SDLoc &DL, EVT VT) {
    return getConstantFP(Val, DL, VT, true);
  }
  SDValue getTargetConstantFP(const ConstantFP &Val, const SDLoc &DL, EVT VT) {
    return getConstantFP(Val, DL, VT, true);
  }
  /// @}

  SDValue getGlobalAddress(const GlobalValue *GV, const SDLoc &DL, EVT VT,
                           int64_t offset = 0, bool isTargetGA = false,
                           unsigned char TargetFlags = 0);
  SDValue getTargetGlobalAddress(const GlobalValue *GV, const SDLoc &DL, EVT VT,
                                 int64_t offset = 0,
                                 unsigned char TargetFlags = 0) {
    return getGlobalAddress(GV, DL, VT, offset, true, TargetFlags);
  }
  SDValue getFrameIndex(int FI, EVT VT, bool isTarget = false);
  SDValue getTargetFrameIndex(int FI, EVT VT) {
    return getFrameIndex(FI, VT, true);
  }
  SDValue getJumpTable(int JTI, EVT VT, bool isTarget = false,
                       unsigned char TargetFlags = 0);
  SDValue getTargetJumpTable(int JTI, EVT VT, unsigned char TargetFlags = 0) {
    return getJumpTable(JTI, VT, true, TargetFlags);
  }
  SDValue getConstantPool(const Constant *C, EVT VT,
                          unsigned Align = 0, int Offs = 0, bool isT=false,
                          unsigned char TargetFlags = 0);
  SDValue getTargetConstantPool(const Constant *C, EVT VT,
                                unsigned Align = 0, int Offset = 0,
                                unsigned char TargetFlags = 0) {
    return getConstantPool(C, VT, Align, Offset, true, TargetFlags);
  }
  SDValue getConstantPool(MachineConstantPoolValue *C, EVT VT,
                          unsigned Align = 0, int Offs = 0, bool isT=false,
                          unsigned char TargetFlags = 0);
  SDValue getTargetConstantPool(MachineConstantPoolValue *C,
                                  EVT VT, unsigned Align = 0,
                                  int Offset = 0, unsigned char TargetFlags=0) {
    return getConstantPool(C, VT, Align, Offset, true, TargetFlags);
  }
  SDValue getTargetIndex(int Index, EVT VT, int64_t Offset = 0,
                         unsigned char TargetFlags = 0);
  // When generating a branch to a BB, we don't in general know enough
  // to provide debug info for the BB at that time, so keep this one around.
  SDValue getBasicBlock(MachineBasicBlock *MBB);
  SDValue getBasicBlock(MachineBasicBlock *MBB, SDLoc dl);
  SDValue getExternalSymbol(const char *Sym, EVT VT);
  SDValue getExternalSymbol(const char *Sym, const SDLoc &dl, EVT VT);
  SDValue getTargetExternalSymbol(const char *Sym, EVT VT,
                                  unsigned char TargetFlags = 0);
  SDValue getMCSymbol(MCSymbol *Sym, EVT VT);

  SDValue getValueType(EVT);
  SDValue getRegister(unsigned Reg, EVT VT);
  SDValue getRegisterMask(const uint32_t *RegMask);
  SDValue getEHLabel(const SDLoc &dl, SDValue Root, MCSymbol *Label);
  SDValue getLabelNode(unsigned Opcode, const SDLoc &dl, SDValue Root,
                       MCSymbol *Label);
  SDValue getBlockAddress(const BlockAddress *BA, EVT VT,
                          int64_t Offset = 0, bool isTarget = false,
                          unsigned char TargetFlags = 0);
  SDValue getTargetBlockAddress(const BlockAddress *BA, EVT VT,
                                int64_t Offset = 0,
                                unsigned char TargetFlags = 0) {
    return getBlockAddress(BA, VT, Offset, true, TargetFlags);
  }

  SDValue getCopyToReg(SDValue Chain, const SDLoc &dl, unsigned Reg,
                       SDValue N) {
    return getNode(ISD::CopyToReg, dl, MVT::Other, Chain,
                   getRegister(Reg, N.getValueType()), N);
  }

  // This version of the getCopyToReg method takes an extra operand, which
  // indicates that there is potentially an incoming glue value (if Glue is not
  // null) and that there should be a glue result.
  SDValue getCopyToReg(SDValue Chain, const SDLoc &dl, unsigned Reg, SDValue N,
                       SDValue Glue) {
    SDVTList VTs = getVTList(MVT::Other, MVT::Glue);
    SDValue Ops[] = { Chain, getRegister(Reg, N.getValueType()), N, Glue };
    return getNode(ISD::CopyToReg, dl, VTs,
                   makeArrayRef(Ops, Glue.getNode() ? 4 : 3));
  }

  // Similar to last getCopyToReg() except parameter Reg is a SDValue
  SDValue getCopyToReg(SDValue Chain, const SDLoc &dl, SDValue Reg, SDValue N,
                       SDValue Glue) {
    SDVTList VTs = getVTList(MVT::Other, MVT::Glue);
    SDValue Ops[] = { Chain, Reg, N, Glue };
    return getNode(ISD::CopyToReg, dl, VTs,
                   makeArrayRef(Ops, Glue.getNode() ? 4 : 3));
  }

  SDValue getCopyFromReg(SDValue Chain, const SDLoc &dl, unsigned Reg, EVT VT) {
    SDVTList VTs = getVTList(VT, MVT::Other);
    SDValue Ops[] = { Chain, getRegister(Reg, VT) };
    return getNode(ISD::CopyFromReg, dl, VTs, Ops);
  }

  // This version of the getCopyFromReg method takes an extra operand, which
  // indicates that there is potentially an incoming glue value (if Glue is not
  // null) and that there should be a glue result.
  SDValue getCopyFromReg(SDValue Chain, const SDLoc &dl, unsigned Reg, EVT VT,
                         SDValue Glue) {
    SDVTList VTs = getVTList(VT, MVT::Other, MVT::Glue);
    SDValue Ops[] = { Chain, getRegister(Reg, VT), Glue };
    return getNode(ISD::CopyFromReg, dl, VTs,
                   makeArrayRef(Ops, Glue.getNode() ? 3 : 2));
  }

  SDValue getCondCode(ISD::CondCode Cond);

  /// Return an ISD::VECTOR_SHUFFLE node. The number of elements in VT,
  /// which must be a vector type, must match the number of mask elements
  /// NumElts. An integer mask element equal to -1 is treated as undefined.
  SDValue getVectorShuffle(EVT VT, const SDLoc &dl, SDValue N1, SDValue N2,
                           ArrayRef<int> Mask);

  /// Return an ISD::BUILD_VECTOR node. The number of elements in VT,
  /// which must be a vector type, must match the number of operands in Ops.
  /// The operands must have the same type as (or, for integers, a type wider
  /// than) VT's element type.
  SDValue getBuildVector(EVT VT, const SDLoc &DL, ArrayRef<SDValue> Ops) {
    // VerifySDNode (via InsertNode) checks BUILD_VECTOR later.
    return getNode(ISD::BUILD_VECTOR, DL, VT, Ops);
  }

  /// Return an ISD::BUILD_VECTOR node. The number of elements in VT,
  /// which must be a vector type, must match the number of operands in Ops.
  /// The operands must have the same type as (or, for integers, a type wider
  /// than) VT's element type.
  SDValue getBuildVector(EVT VT, const SDLoc &DL, ArrayRef<SDUse> Ops) {
    // VerifySDNode (via InsertNode) checks BUILD_VECTOR later.
    return getNode(ISD::BUILD_VECTOR, DL, VT, Ops);
  }

  /// Return a splat ISD::BUILD_VECTOR node, consisting of Op splatted to all
  /// elements. VT must be a vector type. Op's type must be the same as (or,
  /// for integers, a type wider than) VT's element type.
  SDValue getSplatBuildVector(EVT VT, const SDLoc &DL, SDValue Op) {
    // VerifySDNode (via InsertNode) checks BUILD_VECTOR later.
    if (Op.getOpcode() == ISD::UNDEF) {
      assert((VT.getVectorElementType() == Op.getValueType() ||
              (VT.isInteger() &&
               VT.getVectorElementType().bitsLE(Op.getValueType()))) &&
             "A splatted value must have a width equal or (for integers) "
             "greater than the vector element type!");
      return getNode(ISD::UNDEF, SDLoc(), VT);
    }

    SmallVector<SDValue, 16> Ops(VT.getVectorNumElements(), Op);
    return getNode(ISD::BUILD_VECTOR, DL, VT, Ops);
  }

  /// \brief Returns an ISD::VECTOR_SHUFFLE node semantically equivalent to
  /// the shuffle node in input but with swapped operands.
  ///
  /// Example: shuffle A, B, <0,5,2,7> -> shuffle B, A, <4,1,6,3>
  SDValue getCommutedVectorShuffle(const ShuffleVectorSDNode &SV);

  /// Convert Op, which must be of float type, to the
  /// float type VT, by either extending or rounding (by truncation).
  SDValue getFPExtendOrRound(SDValue Op, const SDLoc &DL, EVT VT);

  /// Convert Op, which must be of integer type, to the
  /// integer type VT, by either any-extending or truncating it.
  SDValue getAnyExtOrTrunc(SDValue Op, const SDLoc &DL, EVT VT);

  /// Convert Op, which must be of integer type, to the
  /// integer type VT, by either sign-extending or truncating it.
  SDValue getSExtOrTrunc(SDValue Op, const SDLoc &DL, EVT VT);

  /// Convert Op, which must be of integer type, to the
  /// integer type VT, by either zero-extending or truncating it.
  SDValue getZExtOrTrunc(SDValue Op, const SDLoc &DL, EVT VT);

  /// Return the expression required to zero extend the Op
  /// value assuming it was the smaller SrcTy value.
  SDValue getZeroExtendInReg(SDValue Op, const SDLoc &DL, EVT SrcTy);

  /// Return an operation which will any-extend the low lanes of the operand
  /// into the specified vector type. For example,
  /// this can convert a v16i8 into a v4i32 by any-extending the low four
  /// lanes of the operand from i8 to i32.
  SDValue getAnyExtendVectorInReg(SDValue Op, const SDLoc &DL, EVT VT);

  /// Return an operation which will sign extend the low lanes of the operand
  /// into the specified vector type. For example,
  /// this can convert a v16i8 into a v4i32 by sign extending the low four
  /// lanes of the operand from i8 to i32.
  SDValue getSignExtendVectorInReg(SDValue Op, const SDLoc &DL, EVT VT);

  /// Return an operation which will zero extend the low lanes of the operand
  /// into the specified vector type. For example,
  /// this can convert a v16i8 into a v4i32 by zero extending the low four
  /// lanes of the operand from i8 to i32.
  SDValue getZeroExtendVectorInReg(SDValue Op, const SDLoc &DL, EVT VT);

  /// Convert Op, which must be of integer type, to the integer type VT,
  /// by using an extension appropriate for the target's
  /// BooleanContent for type OpVT or truncating it.
  SDValue getBoolExtOrTrunc(SDValue Op, const SDLoc &SL, EVT VT, EVT OpVT);

  /// Create a bitwise NOT operation as (XOR Val, -1).
  SDValue getNOT(const SDLoc &DL, SDValue Val, EVT VT);

  /// \brief Create a logical NOT operation as (XOR Val, BooleanOne).
  SDValue getLogicalNOT(const SDLoc &DL, SDValue Val, EVT VT);

  /// \brief Create an add instruction with appropriate flags when used for
  /// addressing some offset of an object. i.e. if a load is split into multiple
  /// components, create an add nuw from the base pointer to the offset.
  SDValue getObjectPtrOffset(const SDLoc &SL, SDValue Op, int64_t Offset) {
    EVT VT = Op.getValueType();
    return getObjectPtrOffset(SL, Op, getConstant(Offset, SL, VT));
  }

  SDValue getObjectPtrOffset(const SDLoc &SL, SDValue Op, SDValue Offset) {
    EVT VT = Op.getValueType();

    // The object itself can't wrap around the address space, so it shouldn't be
    // possible for the adds of the offsets to the split parts to overflow.
    SDNodeFlags Flags;
    Flags.setNoUnsignedWrap(true);
    return getNode(ISD::ADD, SL, VT, Op, Offset, Flags);
  }

  /// Return a new CALLSEQ_START node, that starts new call frame, in which
  /// InSize bytes are set up inside CALLSEQ_START..CALLSEQ_END sequence and
  /// OutSize specifies part of the frame set up prior to the sequence.
  SDValue getCALLSEQ_START(SDValue Chain, uint64_t InSize, uint64_t OutSize,
                           const SDLoc &DL) {
    SDVTList VTs = getVTList(MVT::Other, MVT::Glue);
    SDValue Ops[] = { Chain,
                      getIntPtrConstant(InSize, DL, true),
                      getIntPtrConstant(OutSize, DL, true) };
    return getNode(ISD::CALLSEQ_START, DL, VTs, Ops);
  }

  /// Return a new CALLSEQ_END node, which always must have a
  /// glue result (to ensure it's not CSE'd).
  /// CALLSEQ_END does not have a useful SDLoc.
  SDValue getCALLSEQ_END(SDValue Chain, SDValue Op1, SDValue Op2,
                         SDValue InGlue, const SDLoc &DL) {
    SDVTList NodeTys = getVTList(MVT::Other, MVT::Glue);
    SmallVector<SDValue, 4> Ops;
    Ops.push_back(Chain);
    Ops.push_back(Op1);
    Ops.push_back(Op2);
    if (InGlue.getNode())
      Ops.push_back(InGlue);
    return getNode(ISD::CALLSEQ_END, DL, NodeTys, Ops);
  }

  /// Return true if the result of this operation is always undefined.
  bool isUndef(unsigned Opcode, ArrayRef<SDValue> Ops);

  /// Return an UNDEF node. UNDEF does not have a useful SDLoc.
  SDValue getUNDEF(EVT VT) {
    return getNode(ISD::UNDEF, SDLoc(), VT);
  }

  /// Return a GLOBAL_OFFSET_TABLE node. This does not have a useful SDLoc.
  SDValue getGLOBAL_OFFSET_TABLE(EVT VT) {
    return getNode(ISD::GLOBAL_OFFSET_TABLE, SDLoc(), VT);
  }

  /// Gets or creates the specified node.
  ///
  SDValue getNode(unsigned Opcode, const SDLoc &DL, EVT VT,
                  ArrayRef<SDUse> Ops);
  SDValue getNode(unsigned Opcode, const SDLoc &DL, EVT VT,
                  ArrayRef<SDValue> Ops, const SDNodeFlags Flags = SDNodeFlags());
  SDValue getNode(unsigned Opcode, const SDLoc &DL, ArrayRef<EVT> ResultTys,
                  ArrayRef<SDValue> Ops);
  SDValue getNode(unsigned Opcode, const SDLoc &DL, SDVTList VTs,
                  ArrayRef<SDValue> Ops);

  // Specialize based on number of operands.
  SDValue getNode(unsigned Opcode, const SDLoc &DL, EVT VT);
  SDValue getNode(unsigned Opcode, const SDLoc &DL, EVT VT, SDValue N,
                  const SDNodeFlags Flags = SDNodeFlags());
  SDValue getNode(unsigned Opcode, const SDLoc &DL, EVT VT, SDValue N1,
                  SDValue N2, const SDNodeFlags Flags = SDNodeFlags());
  SDValue getNode(unsigned Opcode, const SDLoc &DL, EVT VT, SDValue N1,
                  SDValue N2, SDValue N3);
  SDValue getNode(unsigned Opcode, const SDLoc &DL, EVT VT, SDValue N1,
                  SDValue N2, SDValue N3, SDValue N4);
  SDValue getNode(unsigned Opcode, const SDLoc &DL, EVT VT, SDValue N1,
                  SDValue N2, SDValue N3, SDValue N4, SDValue N5);

  // Specialize again based on number of operands for nodes with a VTList
  // rather than a single VT.
  SDValue getNode(unsigned Opcode, const SDLoc &DL, SDVTList VTs);
  SDValue getNode(unsigned Opcode, const SDLoc &DL, SDVTList VTs, SDValue N);
  SDValue getNode(unsigned Opcode, const SDLoc &DL, SDVTList VTs, SDValue N1,
                  SDValue N2);
  SDValue getNode(unsigned Opcode, const SDLoc &DL, SDVTList VTs, SDValue N1,
                  SDValue N2, SDValue N3);
  SDValue getNode(unsigned Opcode, const SDLoc &DL, SDVTList VTs, SDValue N1,
                  SDValue N2, SDValue N3, SDValue N4);
  SDValue getNode(unsigned Opcode, const SDLoc &DL, SDVTList VTs, SDValue N1,
                  SDValue N2, SDValue N3, SDValue N4, SDValue N5);

  /// Compute a TokenFactor to force all the incoming stack arguments to be
  /// loaded from the stack. This is used in tail call lowering to protect
  /// stack arguments from being clobbered.
  SDValue getStackArgumentTokenFactor(SDValue Chain);

  SDValue getMemcpy(SDValue Chain, const SDLoc &dl, SDValue Dst, SDValue Src,
                    SDValue Size, unsigned Align, bool isVol, bool AlwaysInline,
                    bool isTailCall, MachinePointerInfo DstPtrInfo,
                    MachinePointerInfo SrcPtrInfo);

  SDValue getMemmove(SDValue Chain, const SDLoc &dl, SDValue Dst, SDValue Src,
                     SDValue Size, unsigned Align, bool isVol, bool isTailCall,
                     MachinePointerInfo DstPtrInfo,
                     MachinePointerInfo SrcPtrInfo);

  SDValue getMemset(SDValue Chain, const SDLoc &dl, SDValue Dst, SDValue Src,
                    SDValue Size, unsigned Align, bool isVol, bool isTailCall,
                    MachinePointerInfo DstPtrInfo);

  /// Helper function to make it easier to build SetCC's if you just
  /// have an ISD::CondCode instead of an SDValue.
  ///
  SDValue getSetCC(const SDLoc &DL, EVT VT, SDValue LHS, SDValue RHS,
                   ISD::CondCode Cond) {
    assert(LHS.getValueType().isVector() == RHS.getValueType().isVector() &&
      "Cannot compare scalars to vectors");
    assert(LHS.getValueType().isVector() == VT.isVector() &&
      "Cannot compare scalars to vectors");
    assert(Cond != ISD::SETCC_INVALID &&
        "Cannot create a setCC of an invalid node.");
    return getNode(ISD::SETCC, DL, VT, LHS, RHS, getCondCode(Cond));
  }

  /// Helper function to make it easier to build Select's if you just
  /// have operands and don't want to check for vector.
  SDValue getSelect(const SDLoc &DL, EVT VT, SDValue Cond, SDValue LHS,
                    SDValue RHS) {
    assert(LHS.getValueType() == RHS.getValueType() &&
           "Cannot use select on differing types");
    assert(VT.isVector() == LHS.getValueType().isVector() &&
           "Cannot mix vectors and scalars");
    return getNode(Cond.getValueType().isVector() ? ISD::VSELECT : ISD::SELECT, DL, VT,
                   Cond, LHS, RHS);
  }

  /// Helper function to make it easier to build SelectCC's if you
  /// just have an ISD::CondCode instead of an SDValue.
  ///
  SDValue getSelectCC(const SDLoc &DL, SDValue LHS, SDValue RHS, SDValue True,
                      SDValue False, ISD::CondCode Cond) {
    return getNode(ISD::SELECT_CC, DL, True.getValueType(),
                   LHS, RHS, True, False, getCondCode(Cond));
  }

  /// VAArg produces a result and token chain, and takes a pointer
  /// and a source value as input.
  SDValue getVAArg(EVT VT, const SDLoc &dl, SDValue Chain, SDValue Ptr,
                   SDValue SV, unsigned Align);

  /// Gets a node for an atomic cmpxchg op. There are two
  /// valid Opcodes. ISD::ATOMIC_CMO_SWAP produces the value loaded and a
  /// chain result. ISD::ATOMIC_CMP_SWAP_WITH_SUCCESS produces the value loaded,
  /// a success flag (initially i1), and a chain.
  SDValue getAtomicCmpSwap(unsigned Opcode, const SDLoc &dl, EVT MemVT,
                           SDVTList VTs, SDValue Chain, SDValue Ptr,
                           SDValue Cmp, SDValue Swp, MachinePointerInfo PtrInfo,
                           unsigned Alignment, AtomicOrdering SuccessOrdering,
                           AtomicOrdering FailureOrdering,
                           SyncScope::ID SSID);
  SDValue getAtomicCmpSwap(unsigned Opcode, const SDLoc &dl, EVT MemVT,
                           SDVTList VTs, SDValue Chain, SDValue Ptr,
                           SDValue Cmp, SDValue Swp, MachineMemOperand *MMO);

  /// Gets a node for an atomic op, produces result (if relevant)
  /// and chain and takes 2 operands.
  SDValue getAtomic(unsigned Opcode, const SDLoc &dl, EVT MemVT, SDValue Chain,
                    SDValue Ptr, SDValue Val, const Value *PtrVal,
                    unsigned Alignment, AtomicOrdering Ordering,
                    SyncScope::ID SSID);
  SDValue getAtomic(unsigned Opcode, const SDLoc &dl, EVT MemVT, SDValue Chain,
                    SDValue Ptr, SDValue Val, MachineMemOperand *MMO);

  /// Gets a node for an atomic op, produces result and chain and
  /// takes 1 operand.
  SDValue getAtomic(unsigned Opcode, const SDLoc &dl, EVT MemVT, EVT VT,
                    SDValue Chain, SDValue Ptr, MachineMemOperand *MMO);

  /// Gets a node for an atomic op, produces result and chain and takes N
  /// operands.
  SDValue getAtomic(unsigned Opcode, const SDLoc &dl, EVT MemVT,
                    SDVTList VTList, ArrayRef<SDValue> Ops,
                    MachineMemOperand *MMO);

  /// Creates a MemIntrinsicNode that may produce a
  /// result and takes a list of operands. Opcode may be INTRINSIC_VOID,
  /// INTRINSIC_W_CHAIN, or a target-specific opcode with a value not
  /// less than FIRST_TARGET_MEMORY_OPCODE.
  SDValue getMemIntrinsicNode(
    unsigned Opcode, const SDLoc &dl, SDVTList VTList,
    ArrayRef<SDValue> Ops, EVT MemVT,
    MachinePointerInfo PtrInfo,
    unsigned Align = 0,
    MachineMemOperand::Flags Flags
    = MachineMemOperand::MOLoad | MachineMemOperand::MOStore,
    unsigned Size = 0);

  SDValue getMemIntrinsicNode(unsigned Opcode, const SDLoc &dl, SDVTList VTList,
                              ArrayRef<SDValue> Ops, EVT MemVT,
                              MachineMemOperand *MMO);

  /// Create a MERGE_VALUES node from the given operands.
  SDValue getMergeValues(ArrayRef<SDValue> Ops, const SDLoc &dl);

  /// Loads are not normal binary operators: their result type is not
  /// determined by their operands, and they produce a value AND a token chain.
  ///
  /// This function will set the MOLoad flag on MMOFlags, but you can set it if
  /// you want.  The MOStore flag must not be set.
  SDValue getLoad(EVT VT, const SDLoc &dl, SDValue Chain, SDValue Ptr,
                  MachinePointerInfo PtrInfo, unsigned Alignment = 0,
                  MachineMemOperand::Flags MMOFlags = MachineMemOperand::MONone,
                  const AAMDNodes &AAInfo = AAMDNodes(),
                  const MDNode *Ranges = nullptr);
  SDValue getLoad(EVT VT, const SDLoc &dl, SDValue Chain, SDValue Ptr,
                  MachineMemOperand *MMO);
  SDValue
  getExtLoad(ISD::LoadExtType ExtType, const SDLoc &dl, EVT VT, SDValue Chain,
             SDValue Ptr, MachinePointerInfo PtrInfo, EVT MemVT,
             unsigned Alignment = 0,
             MachineMemOperand::Flags MMOFlags = MachineMemOperand::MONone,
             const AAMDNodes &AAInfo = AAMDNodes());
  SDValue getExtLoad(ISD::LoadExtType ExtType, const SDLoc &dl, EVT VT,
                     SDValue Chain, SDValue Ptr, EVT MemVT,
                     MachineMemOperand *MMO);
  SDValue getIndexedLoad(SDValue OrigLoad, const SDLoc &dl, SDValue Base,
                         SDValue Offset, ISD::MemIndexedMode AM);
  SDValue getLoad(ISD::MemIndexedMode AM, ISD::LoadExtType ExtType, EVT VT,
                  const SDLoc &dl, SDValue Chain, SDValue Ptr, SDValue Offset,
                  MachinePointerInfo PtrInfo, EVT MemVT, unsigned Alignment = 0,
                  MachineMemOperand::Flags MMOFlags = MachineMemOperand::MONone,
                  const AAMDNodes &AAInfo = AAMDNodes(),
                  const MDNode *Ranges = nullptr);
  SDValue getLoad(ISD::MemIndexedMode AM, ISD::LoadExtType ExtType, EVT VT,
                  const SDLoc &dl, SDValue Chain, SDValue Ptr, SDValue Offset,
                  EVT MemVT, MachineMemOperand *MMO);

  /// Helper function to build ISD::STORE nodes.
  ///
  /// This function will set the MOStore flag on MMOFlags, but you can set it if
  /// you want.  The MOLoad and MOInvariant flags must not be set.
  SDValue
  getStore(SDValue Chain, const SDLoc &dl, SDValue Val, SDValue Ptr,
           MachinePointerInfo PtrInfo, unsigned Alignment = 0,
           MachineMemOperand::Flags MMOFlags = MachineMemOperand::MONone,
           const AAMDNodes &AAInfo = AAMDNodes());
  SDValue getStore(SDValue Chain, const SDLoc &dl, SDValue Val, SDValue Ptr,
                   MachineMemOperand *MMO);
  SDValue
  getTruncStore(SDValue Chain, const SDLoc &dl, SDValue Val, SDValue Ptr,
                MachinePointerInfo PtrInfo, EVT TVT, unsigned Alignment = 0,
                MachineMemOperand::Flags MMOFlags = MachineMemOperand::MONone,
                const AAMDNodes &AAInfo = AAMDNodes());
  SDValue getTruncStore(SDValue Chain, const SDLoc &dl, SDValue Val,
                        SDValue Ptr, EVT TVT, MachineMemOperand *MMO);
  SDValue getIndexedStore(SDValue OrigStoe, const SDLoc &dl, SDValue Base,
                          SDValue Offset, ISD::MemIndexedMode AM);

  /// Returns sum of the base pointer and offset.
  SDValue getMemBasePlusOffset(SDValue Base, unsigned Offset, const SDLoc &DL);

  SDValue getMaskedLoad(EVT VT, const SDLoc &dl, SDValue Chain, SDValue Ptr,
                        SDValue Mask, SDValue Src0, EVT MemVT,
                        MachineMemOperand *MMO, ISD::LoadExtType,
                        bool IsExpanding = false);
  SDValue getMaskedStore(SDValue Chain, const SDLoc &dl, SDValue Val,
                         SDValue Ptr, SDValue Mask, EVT MemVT,
                         MachineMemOperand *MMO, bool IsTruncating = false,
                         bool IsCompressing = false);
  SDValue getMaskedGather(SDVTList VTs, EVT VT, const SDLoc &dl,
                          ArrayRef<SDValue> Ops, MachineMemOperand *MMO);
  SDValue getMaskedScatter(SDVTList VTs, EVT VT, const SDLoc &dl,
                           ArrayRef<SDValue> Ops, MachineMemOperand *MMO);

  /// Return (create a new or find existing) a target-specific node.
  /// TargetMemSDNode should be derived class from MemSDNode.
  template <class TargetMemSDNode>
  SDValue getTargetMemSDNode(SDVTList VTs, ArrayRef<SDValue> Ops,
                             const SDLoc &dl, EVT MemVT,
                             MachineMemOperand *MMO);

  /// Construct a node to track a Value* through the backend.
  SDValue getSrcValue(const Value *v);

  /// Return an MDNodeSDNode which holds an MDNode.
  SDValue getMDNode(const MDNode *MD);

  /// Return a bitcast using the SDLoc of the value operand, and casting to the
  /// provided type. Use getNode to set a custom SDLoc.
  SDValue getBitcast(EVT VT, SDValue V);

  /// Return an AddrSpaceCastSDNode.
  SDValue getAddrSpaceCast(const SDLoc &dl, EVT VT, SDValue Ptr, unsigned SrcAS,
                           unsigned DestAS);

  /// Return the specified value casted to
  /// the target's desired shift amount type.
  SDValue getShiftAmountOperand(EVT LHSTy, SDValue Op);

  /// Expand the specified \c ISD::VAARG node as the Legalize pass would.
  SDValue expandVAArg(SDNode *Node);

  /// Expand the specified \c ISD::VACOPY node as the Legalize pass would.
  SDValue expandVACopy(SDNode *Node);

  /// *Mutate* the specified node in-place to have the
  /// specified operands.  If the resultant node already exists in the DAG,
  /// this does not modify the specified node, instead it returns the node that
  /// already exists.  If the resultant node does not exist in the DAG, the
  /// input node is returned.  As a degenerate case, if you specify the same
  /// input operands as the node already has, the input node is returned.
  SDNode *UpdateNodeOperands(SDNode *N, SDValue Op);
  SDNode *UpdateNodeOperands(SDNode *N, SDValue Op1, SDValue Op2);
  SDNode *UpdateNodeOperands(SDNode *N, SDValue Op1, SDValue Op2,
                               SDValue Op3);
  SDNode *UpdateNodeOperands(SDNode *N, SDValue Op1, SDValue Op2,
                               SDValue Op3, SDValue Op4);
  SDNode *UpdateNodeOperands(SDNode *N, SDValue Op1, SDValue Op2,
                               SDValue Op3, SDValue Op4, SDValue Op5);
  SDNode *UpdateNodeOperands(SDNode *N, ArrayRef<SDValue> Ops);

  // Propagates the change in divergence to users
  void updateDivergence(SDNode * N);

  /// These are used for target selectors to *mutate* the
  /// specified node to have the specified return type, Target opcode, and
  /// operands.  Note that target opcodes are stored as
  /// ~TargetOpcode in the node opcode field.  The resultant node is returned.
  SDNode *SelectNodeTo(SDNode *N, unsigned TargetOpc, EVT VT);
  SDNode *SelectNodeTo(SDNode *N, unsigned TargetOpc, EVT VT, SDValue Op1);
  SDNode *SelectNodeTo(SDNode *N, unsigned TargetOpc, EVT VT,
                       SDValue Op1, SDValue Op2);
  SDNode *SelectNodeTo(SDNode *N, unsigned TargetOpc, EVT VT,
                       SDValue Op1, SDValue Op2, SDValue Op3);
  SDNode *SelectNodeTo(SDNode *N, unsigned TargetOpc, EVT VT,
                       ArrayRef<SDValue> Ops);
  SDNode *SelectNodeTo(SDNode *N, unsigned TargetOpc, EVT VT1, EVT VT2);
  SDNode *SelectNodeTo(SDNode *N, unsigned TargetOpc, EVT VT1,
                       EVT VT2, ArrayRef<SDValue> Ops);
  SDNode *SelectNodeTo(SDNode *N, unsigned TargetOpc, EVT VT1,
                       EVT VT2, EVT VT3, ArrayRef<SDValue> Ops);
  SDNode *SelectNodeTo(SDNode *N, unsigned TargetOpc, EVT VT1,
                       EVT VT2, SDValue Op1);
  SDNode *SelectNodeTo(SDNode *N, unsigned TargetOpc, EVT VT1,
                       EVT VT2, SDValue Op1, SDValue Op2);
  SDNode *SelectNodeTo(SDNode *N, unsigned TargetOpc, SDVTList VTs,
                       ArrayRef<SDValue> Ops);

  /// This *mutates* the specified node to have the specified
  /// return type, opcode, and operands.
  SDNode *MorphNodeTo(SDNode *N, unsigned Opc, SDVTList VTs,
                      ArrayRef<SDValue> Ops);

  /// Mutate the specified strict FP node to its non-strict equivalent,
  /// unlinking the node from its chain and dropping the metadata arguments.
  /// The node must be a strict FP node.
  SDNode *mutateStrictFPToFP(SDNode *Node);

  /// These are used for target selectors to create a new node
  /// with specified return type(s), MachineInstr opcode, and operands.
  ///
  /// Note that getMachineNode returns the resultant node.  If there is already
  /// a node of the specified opcode and operands, it returns that node instead
  /// of the current one.
  MachineSDNode *getMachineNode(unsigned Opcode, const SDLoc &dl, EVT VT);
  MachineSDNode *getMachineNode(unsigned Opcode, const SDLoc &dl, EVT VT,
                                SDValue Op1);
  MachineSDNode *getMachineNode(unsigned Opcode, const SDLoc &dl, EVT VT,
                                SDValue Op1, SDValue Op2);
  MachineSDNode *getMachineNode(unsigned Opcode, const SDLoc &dl, EVT VT,
                                SDValue Op1, SDValue Op2, SDValue Op3);
  MachineSDNode *getMachineNode(unsigned Opcode, const SDLoc &dl, EVT VT,
                                ArrayRef<SDValue> Ops);
  MachineSDNode *getMachineNode(unsigned Opcode, const SDLoc &dl, EVT VT1,
                                EVT VT2, SDValue Op1, SDValue Op2);
  MachineSDNode *getMachineNode(unsigned Opcode, const SDLoc &dl, EVT VT1,
                                EVT VT2, SDValue Op1, SDValue Op2, SDValue Op3);
  MachineSDNode *getMachineNode(unsigned Opcode, const SDLoc &dl, EVT VT1,
                                EVT VT2, ArrayRef<SDValue> Ops);
  MachineSDNode *getMachineNode(unsigned Opcode, const SDLoc &dl, EVT VT1,
                                EVT VT2, EVT VT3, SDValue Op1, SDValue Op2);
  MachineSDNode *getMachineNode(unsigned Opcode, const SDLoc &dl, EVT VT1,
                                EVT VT2, EVT VT3, SDValue Op1, SDValue Op2,
                                SDValue Op3);
  MachineSDNode *getMachineNode(unsigned Opcode, const SDLoc &dl, EVT VT1,
                                EVT VT2, EVT VT3, ArrayRef<SDValue> Ops);
  MachineSDNode *getMachineNode(unsigned Opcode, const SDLoc &dl,
                                ArrayRef<EVT> ResultTys, ArrayRef<SDValue> Ops);
  MachineSDNode *getMachineNode(unsigned Opcode, const SDLoc &dl, SDVTList VTs,
                                ArrayRef<SDValue> Ops);

  /// A convenience function for creating TargetInstrInfo::EXTRACT_SUBREG nodes.
  SDValue getTargetExtractSubreg(int SRIdx, const SDLoc &DL, EVT VT,
                                 SDValue Operand);

  /// A convenience function for creating TargetInstrInfo::INSERT_SUBREG nodes.
  SDValue getTargetInsertSubreg(int SRIdx, const SDLoc &DL, EVT VT,
                                SDValue Operand, SDValue Subreg);

  /// Get the specified node if it's already available, or else return NULL.
  SDNode *getNodeIfExists(unsigned Opcode, SDVTList VTs, ArrayRef<SDValue> Ops,
                          const SDNodeFlags Flags = SDNodeFlags());

  /// Creates a SDDbgValue node.
  SDDbgValue *getDbgValue(DIVariable *Var, DIExpression *Expr, SDNode *N,
                          unsigned R, bool IsIndirect, const DebugLoc &DL,
                          unsigned O);

  /// Creates a constant SDDbgValue node.
  SDDbgValue *getConstantDbgValue(DIVariable *Var, DIExpression *Expr,
                                  const Value *C, const DebugLoc &DL,
                                  unsigned O);

  /// Creates a FrameIndex SDDbgValue node.
  SDDbgValue *getFrameIndexDbgValue(DIVariable *Var, DIExpression *Expr,
                                    unsigned FI, const DebugLoc &DL,
                                    unsigned O);

  /// Transfer debug values from one node to another, while optionally
  /// generating fragment expressions for split-up values. If \p InvalidateDbg
  /// is set, debug values are invalidated after they are transferred.
  void transferDbgValues(SDValue From, SDValue To, unsigned OffsetInBits = 0,
                         unsigned SizeInBits = 0, bool InvalidateDbg = true);

  /// Remove the specified node from the system. If any of its
  /// operands then becomes dead, remove them as well. Inform UpdateListener
  /// for each node deleted.
  void RemoveDeadNode(SDNode *N);

  /// This method deletes the unreachable nodes in the
  /// given list, and any nodes that become unreachable as a result.
  void RemoveDeadNodes(SmallVectorImpl<SDNode *> &DeadNodes);

  /// Modify anything using 'From' to use 'To' instead.
  /// This can cause recursive merging of nodes in the DAG.  Use the first
  /// version if 'From' is known to have a single result, use the second
  /// if you have two nodes with identical results (or if 'To' has a superset
  /// of the results of 'From'), use the third otherwise.
  ///
  /// These methods all take an optional UpdateListener, which (if not null) is
  /// informed about nodes that are deleted and modified due to recursive
  /// changes in the dag.
  ///
  /// These functions only replace all existing uses. It's possible that as
  /// these replacements are being performed, CSE may cause the From node
  /// to be given new uses. These new uses of From are left in place, and
  /// not automatically transferred to To.
  ///
  void ReplaceAllUsesWith(SDValue From, SDValue Op);
  void ReplaceAllUsesWith(SDNode *From, SDNode *To);
  void ReplaceAllUsesWith(SDNode *From, const SDValue *To);

  /// Replace any uses of From with To, leaving
  /// uses of other values produced by From.getNode() alone.
  void ReplaceAllUsesOfValueWith(SDValue From, SDValue To);

  /// Like ReplaceAllUsesOfValueWith, but for multiple values at once.
  /// This correctly handles the case where
  /// there is an overlap between the From values and the To values.
  void ReplaceAllUsesOfValuesWith(const SDValue *From, const SDValue *To,
                                  unsigned Num);

  /// If an existing load has uses of its chain, create a token factor node with
  /// that chain and the new memory node's chain and update users of the old
  /// chain to the token factor. This ensures that the new memory node will have
  /// the same relative memory dependency position as the old load. Returns the
  /// new merged load chain.
  SDValue makeEquivalentMemoryOrdering(LoadSDNode *Old, SDValue New);

  /// Topological-sort the AllNodes list and a
  /// assign a unique node id for each node in the DAG based on their
  /// topological order. Returns the number of nodes.
  unsigned AssignTopologicalOrder();

  /// Move node N in the AllNodes list to be immediately
  /// before the given iterator Position. This may be used to update the
  /// topological ordering when the list of nodes is modified.
  void RepositionNode(allnodes_iterator Position, SDNode *N) {
    AllNodes.insert(Position, AllNodes.remove(N));
  }

  /// Returns an APFloat semantics tag appropriate for the given type. If VT is
  /// a vector type, the element semantics are returned.
  static const fltSemantics &EVTToAPFloatSemantics(EVT VT) {
    switch (VT.getScalarType().getSimpleVT().SimpleTy) {
    default: llvm_unreachable("Unknown FP format");
    case MVT::f16:     return APFloat::IEEEhalf();
    case MVT::f32:     return APFloat::IEEEsingle();
    case MVT::f64:     return APFloat::IEEEdouble();
    case MVT::f80:     return APFloat::x87DoubleExtended();
    case MVT::f128:    return APFloat::IEEEquad();
    case MVT::ppcf128: return APFloat::PPCDoubleDouble();
    }
  }

  /// Add a dbg_value SDNode. If SD is non-null that means the
  /// value is produced by SD.
  void AddDbgValue(SDDbgValue *DB, SDNode *SD, bool isParameter);

  /// Get the debug values which reference the given SDNode.
  ArrayRef<SDDbgValue*> GetDbgValues(const SDNode* SD) {
    return DbgInfo->getSDDbgValues(SD);
  }

public:
  /// Return true if there are any SDDbgValue nodes associated
  /// with this SelectionDAG.
  bool hasDebugValues() const { return !DbgInfo->empty(); }

  SDDbgInfo::DbgIterator DbgBegin() { return DbgInfo->DbgBegin(); }
  SDDbgInfo::DbgIterator DbgEnd()   { return DbgInfo->DbgEnd(); }

  SDDbgInfo::DbgIterator ByvalParmDbgBegin() {
    return DbgInfo->ByvalParmDbgBegin();
  }

  SDDbgInfo::DbgIterator ByvalParmDbgEnd()   {
    return DbgInfo->ByvalParmDbgEnd();
  }

  /// To be invoked on an SDNode that is slated to be erased. This
  /// function mirrors \c llvm::salvageDebugInfo.
  void salvageDebugInfo(SDNode &N);

  void dump() const;

  /// Create a stack temporary, suitable for holding the specified value type.
  /// If minAlign is specified, the slot size will have at least that alignment.
  SDValue CreateStackTemporary(EVT VT, unsigned minAlign = 1);

  /// Create a stack temporary suitable for holding either of the specified
  /// value types.
  SDValue CreateStackTemporary(EVT VT1, EVT VT2);

  SDValue FoldSymbolOffset(unsigned Opcode, EVT VT,
                           const GlobalAddressSDNode *GA,
                           const SDNode *N2);

  SDValue FoldConstantArithmetic(unsigned Opcode, const SDLoc &DL, EVT VT,
                                 SDNode *Cst1, SDNode *Cst2);

  SDValue FoldConstantArithmetic(unsigned Opcode, const SDLoc &DL, EVT VT,
                                 const ConstantSDNode *Cst1,
                                 const ConstantSDNode *Cst2);

  SDValue FoldConstantVectorArithmetic(unsigned Opcode, const SDLoc &DL, EVT VT,
                                       ArrayRef<SDValue> Ops,
                                       const SDNodeFlags Flags = SDNodeFlags());

  /// Constant fold a setcc to true or false.
  SDValue FoldSetCC(EVT VT, SDValue N1, SDValue N2, ISD::CondCode Cond,
                    const SDLoc &dl);

  /// See if the specified operand can be simplified with the knowledge that only
  /// the bits specified by Mask are used.  If so, return the simpler operand,
  /// otherwise return a null SDValue.
  ///
  /// (This exists alongside SimplifyDemandedBits because GetDemandedBits can
  /// simplify nodes with multiple uses more aggressively.)
  SDValue GetDemandedBits(SDValue V, const APInt &Mask);

  /// Return true if the sign bit of Op is known to be zero.
  /// We use this predicate to simplify operations downstream.
  bool SignBitIsZero(SDValue Op, unsigned Depth = 0) const;

  /// Return true if 'Op & Mask' is known to be zero.  We
  /// use this predicate to simplify operations downstream.  Op and Mask are
  /// known to be the same type.
  bool MaskedValueIsZero(SDValue Op, const APInt &Mask, unsigned Depth = 0)
    const;

  /// Determine which bits of Op are known to be either zero or one and return
  /// them in Known. For vectors, the known bits are those that are shared by
  /// every vector element.
  /// Targets can implement the computeKnownBitsForTargetNode method in the
  /// TargetLowering class to allow target nodes to be understood.
  void computeKnownBits(SDValue Op, KnownBits &Known, unsigned Depth = 0) const;

  /// Determine which bits of Op are known to be either zero or one and return
  /// them in Known. The DemandedElts argument allows us to only collect the
  /// known bits that are shared by the requested vector elements.
  /// Targets can implement the computeKnownBitsForTargetNode method in the
  /// TargetLowering class to allow target nodes to be understood.
  void computeKnownBits(SDValue Op, KnownBits &Known, const APInt &DemandedElts,
                        unsigned Depth = 0) const;

  /// Used to represent the possible overflow behavior of an operation.
  /// Never: the operation cannot overflow.
  /// Always: the operation will always overflow.
  /// Sometime: the operation may or may not overflow.
  enum OverflowKind {
    OFK_Never,
    OFK_Sometime,
    OFK_Always,
  };

  /// Determine if the result of the addition of 2 node can overflow.
  OverflowKind computeOverflowKind(SDValue N0, SDValue N1) const;

  /// Test if the given value is known to have exactly one bit set. This differs
  /// from computeKnownBits in that it doesn't necessarily determine which bit
  /// is set.
  bool isKnownToBeAPowerOfTwo(SDValue Val) const;

  /// Return the number of times the sign bit of the register is replicated into
  /// the other bits. We know that at least 1 bit is always equal to the sign
  /// bit (itself), but other cases can give us information. For example,
  /// immediately after an "SRA X, 2", we know that the top 3 bits are all equal
  /// to each other, so we return 3. Targets can implement the
  /// ComputeNumSignBitsForTarget method in the TargetLowering class to allow
  /// target nodes to be understood.
  unsigned ComputeNumSignBits(SDValue Op, unsigned Depth = 0) const;

  /// Return the number of times the sign bit of the register is replicated into
  /// the other bits. We know that at least 1 bit is always equal to the sign
  /// bit (itself), but other cases can give us information. For example,
  /// immediately after an "SRA X, 2", we know that the top 3 bits are all equal
  /// to each other, so we return 3. The DemandedElts argument allows
  /// us to only collect the minimum sign bits of the requested vector elements.
  /// Targets can implement the ComputeNumSignBitsForTarget method in the
  /// TargetLowering class to allow target nodes to be understood.
  unsigned ComputeNumSignBits(SDValue Op, const APInt &DemandedElts,
                              unsigned Depth = 0) const;

  /// Return true if the specified operand is an ISD::ADD with a ConstantSDNode
  /// on the right-hand side, or if it is an ISD::OR with a ConstantSDNode that
  /// is guaranteed to have the same semantics as an ADD. This handles the
  /// equivalence:
  ///     X|Cst == X+Cst iff X&Cst = 0.
  bool isBaseWithConstantOffset(SDValue Op) const;

  /// Test whether the given SDValue is known to never be NaN.
  bool isKnownNeverNaN(SDValue Op) const;

  /// Test whether the given SDValue is known to never be positive or negative
  /// zero.
  bool isKnownNeverZero(SDValue Op) const;

  /// Test whether two SDValues are known to compare equal. This
  /// is true if they are the same value, or if one is negative zero and the
  /// other positive zero.
  bool isEqualTo(SDValue A, SDValue B) const;

  /// Return true if A and B have no common bits set. As an example, this can
  /// allow an 'add' to be transformed into an 'or'.
  bool haveNoCommonBitsSet(SDValue A, SDValue B) const;

  /// Utility function used by legalize and lowering to
  /// "unroll" a vector operation by splitting out the scalars and operating
  /// on each element individually.  If the ResNE is 0, fully unroll the vector
  /// op. If ResNE is less than the width of the vector op, unroll up to ResNE.
  /// If the  ResNE is greater than the width of the vector op, unroll the
  /// vector op and fill the end of the resulting vector with UNDEFS.
  SDValue UnrollVectorOp(SDNode *N, unsigned ResNE = 0);

  /// Return true if loads are next to each other and can be
  /// merged. Check that both are nonvolatile and if LD is loading
  /// 'Bytes' bytes from a location that is 'Dist' units away from the
  /// location that the 'Base' load is loading from.
  bool areNonVolatileConsecutiveLoads(LoadSDNode *LD, LoadSDNode *Base,
                                      unsigned Bytes, int Dist) const;

  /// Infer alignment of a load / store address. Return 0 if
  /// it cannot be inferred.
  unsigned InferPtrAlignment(SDValue Ptr) const;

  /// Compute the VTs needed for the low/hi parts of a type
  /// which is split (or expanded) into two not necessarily identical pieces.
  std::pair<EVT, EVT> GetSplitDestVTs(const EVT &VT) const;

  /// Split the vector with EXTRACT_SUBVECTOR using the provides
  /// VTs and return the low/high part.
  std::pair<SDValue, SDValue> SplitVector(const SDValue &N, const SDLoc &DL,
                                          const EVT &LoVT, const EVT &HiVT);

  /// Split the vector with EXTRACT_SUBVECTOR and return the low/high part.
  std::pair<SDValue, SDValue> SplitVector(const SDValue &N, const SDLoc &DL) {
    EVT LoVT, HiVT;
    std::tie(LoVT, HiVT) = GetSplitDestVTs(N.getValueType());
    return SplitVector(N, DL, LoVT, HiVT);
  }

  /// Split the node's operand with EXTRACT_SUBVECTOR and
  /// return the low/high part.
  std::pair<SDValue, SDValue> SplitVectorOperand(const SDNode *N, unsigned OpNo)
  {
    return SplitVector(N->getOperand(OpNo), SDLoc(N));
  }

  /// Append the extracted elements from Start to Count out of the vector Op
  /// in Args. If Count is 0, all of the elements will be extracted.
  void ExtractVectorElements(SDValue Op, SmallVectorImpl<SDValue> &Args,
                             unsigned Start = 0, unsigned Count = 0);

  /// Compute the default alignment value for the given type.
  unsigned getEVTAlignment(EVT MemoryVT) const;

  /// Test whether the given value is a constant int or similar node.
  SDNode *isConstantIntBuildVectorOrConstantInt(SDValue N);

  /// Test whether the given value is a constant FP or similar node.
  SDNode *isConstantFPBuildVectorOrConstantFP(SDValue N);

  /// \returns true if \p N is any kind of constant or build_vector of
  /// constants, int or float. If a vector, it may not necessarily be a splat.
  inline bool isConstantValueOfAnyType(SDValue N) {
    return isConstantIntBuildVectorOrConstantInt(N) ||
           isConstantFPBuildVectorOrConstantFP(N);
  }

private:
  void InsertNode(SDNode *N);
  bool RemoveNodeFromCSEMaps(SDNode *N);
  void AddModifiedNodeToCSEMaps(SDNode *N);
  SDNode *FindModifiedNodeSlot(SDNode *N, SDValue Op, void *&InsertPos);
  SDNode *FindModifiedNodeSlot(SDNode *N, SDValue Op1, SDValue Op2,
                               void *&InsertPos);
  SDNode *FindModifiedNodeSlot(SDNode *N, ArrayRef<SDValue> Ops,
                               void *&InsertPos);
  SDNode *UpdateSDLocOnMergeSDNode(SDNode *N, const SDLoc &loc);

  void DeleteNodeNotInCSEMaps(SDNode *N);
  void DeallocateNode(SDNode *N);

  void allnodes_clear();

  /// Look up the node specified by ID in CSEMap.  If it exists, return it.  If
  /// not, return the insertion token that will make insertion faster.  This
  /// overload is for nodes other than Constant or ConstantFP, use the other one
  /// for those.
  SDNode *FindNodeOrInsertPos(const FoldingSetNodeID &ID, void *&InsertPos);

  /// Look up the node specified by ID in CSEMap.  If it exists, return it.  If
  /// not, return the insertion token that will make insertion faster.  Performs
  /// additional processing for constant nodes.
  SDNode *FindNodeOrInsertPos(const FoldingSetNodeID &ID, const SDLoc &DL,
                              void *&InsertPos);

  /// List of non-single value types.
  FoldingSet<SDVTListNode> VTListMap;

  /// Maps to auto-CSE operations.
  std::vector<CondCodeSDNode*> CondCodeNodes;

  std::vector<SDNode*> ValueTypeNodes;
  std::map<EVT, SDNode*, EVT::compareRawBits> ExtendedValueTypeNodes;
  StringMap<SDNode*> ExternalSymbols;

  std::map<std::pair<std::string, unsigned char>,SDNode*> TargetExternalSymbols;
  DenseMap<MCSymbol *, SDNode *> MCSymbols;
};

template <> struct GraphTraits<SelectionDAG*> : public GraphTraits<SDNode*> {
  using nodes_iterator = pointer_iterator<SelectionDAG::allnodes_iterator>;

  static nodes_iterator nodes_begin(SelectionDAG *G) {
    return nodes_iterator(G->allnodes_begin());
  }

  static nodes_iterator nodes_end(SelectionDAG *G) {
    return nodes_iterator(G->allnodes_end());
  }
};

template <class TargetMemSDNode>
SDValue SelectionDAG::getTargetMemSDNode(SDVTList VTs,
                                         ArrayRef<SDValue> Ops,
                                         const SDLoc &dl, EVT MemVT,
                                         MachineMemOperand *MMO) {
  /// Compose node ID and try to find an existing node.
  FoldingSetNodeID ID;
  unsigned Opcode =
    TargetMemSDNode(dl.getIROrder(), DebugLoc(), VTs, MemVT, MMO).getOpcode();
  ID.AddInteger(Opcode);
  ID.AddPointer(VTs.VTs);
  for (auto& Op : Ops) {
    ID.AddPointer(Op.getNode());
    ID.AddInteger(Op.getResNo());
  }
  ID.AddInteger(MemVT.getRawBits());
  ID.AddInteger(MMO->getPointerInfo().getAddrSpace());
  ID.AddInteger(getSyntheticNodeSubclassData<TargetMemSDNode>(
    dl.getIROrder(), VTs, MemVT, MMO));

  void *IP = nullptr;
  if (SDNode *E = FindNodeOrInsertPos(ID, dl, IP)) {
    cast<TargetMemSDNode>(E)->refineAlignment(MMO);
    return SDValue(E, 0);
  }

  /// Existing node was not found. Create a new one.
  auto *N = newSDNode<TargetMemSDNode>(dl.getIROrder(), dl.getDebugLoc(), VTs,
                                       MemVT, MMO);
  createOperands(N, Ops);
  CSEMap.InsertNode(N, IP);
  InsertNode(N);
  return SDValue(N, 0);
}

} // end namespace llvm

#endif // LLVM_CODEGEN_SELECTIONDAG_H<|MERGE_RESOLUTION|>--- conflicted
+++ resolved
@@ -213,19 +213,7 @@
   const TargetMachine &TM;
   const SelectionDAGTargetInfo *TSI = nullptr;
   const TargetLowering *TLI = nullptr;
-<<<<<<< HEAD
-
-#if INTEL_CUSTOMIZATION
-  /// The Intel compiler uses libirc implementations of library functions
-  /// such as memcpy/set unless a freestanding environment is targeted.
-  /// TargetLibraryInfo is used to determine the availability of
-  /// standard library functions in the targeted environment.
-  const TargetLibraryInfo *TLibI;
-#endif // INTEL_CUSTOMIZATION
-
-=======
   const TargetLibraryInfo *LibInfo = nullptr;
->>>>>>> 87d2f746
   MachineFunction *MF;
   Pass *SDAGISelPass = nullptr;
   LLVMContext *Context;
@@ -383,16 +371,12 @@
 
   /// Prepare this SelectionDAG to process code in the given MachineFunction.
   void init(MachineFunction &NewMF, OptimizationRemarkEmitter &NewORE,
-<<<<<<< HEAD
-            Pass *PassPtr, const TargetLibraryInfo *TLibI); // INTEL
-=======
             Pass *PassPtr, const TargetLibraryInfo *LibraryInfo,
             DivergenceAnalysis * DA);
 
   void setFunctionLoweringInfo(FunctionLoweringInfo * FuncInfo) {
     FLI = FuncInfo;
   }
->>>>>>> 87d2f746
 
   /// Clear state and free memory necessary to make this
   /// SelectionDAG ready to process a new block.
