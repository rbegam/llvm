--- conflicted
+++ resolved
@@ -332,11 +332,8 @@
   ~SelectionDAG();
 
   /// Prepare this SelectionDAG to process code in the given MachineFunction.
-<<<<<<< HEAD
-  void init(MachineFunction &mf, const TargetLibraryInfo *TLibI); // INTEL
-=======
-  void init(MachineFunction &NewMF, OptimizationRemarkEmitter &NewORE);
->>>>>>> 7d65b669
+  void init(MachineFunction &NewMF, OptimizationRemarkEmitter &NewORE,
+            const TargetLibraryInfo *TLibI); // INTEL
 
   /// Clear state and free memory necessary to make this
   /// SelectionDAG ready to process a new block.
