--- conflicted
+++ resolved
@@ -36,105 +36,7 @@
 // The following structs respresent the .xdata tables for various
 // Windows-related EH personalities.
 
-<<<<<<< HEAD
-class ActionHandler {
-public:
-  ActionHandler(BasicBlock *BB, ActionType Type)
-      : StartBB(BB), Type(Type), EHState(-1), HandlerBlockOrFunc(nullptr) {}
-
-  ActionType getType() const { return Type; }
-  BasicBlock *getStartBlock() const { return StartBB; }
-
-  bool hasBeenProcessed() { return HandlerBlockOrFunc != nullptr; }
-
-  void setHandlerBlockOrFunc(Constant *F) { HandlerBlockOrFunc = F; }
-  Constant *getHandlerBlockOrFunc() { return HandlerBlockOrFunc; }
-
-  void setEHState(int State) { EHState = State; }
-  int getEHState() const { return EHState; }
-
-private:
-  BasicBlock *StartBB;
-  ActionType Type;
-  int EHState;
-
-  // Can be either a BlockAddress or a Function depending on the EH personality.
-  Constant *HandlerBlockOrFunc;
-};
-
-class CatchHandler : public ActionHandler {
-public:
-#if INTEL_CUSTOMIZATION
-  CatchHandler(BasicBlock *DispatchBB, BasicBlock *StartBB, Constant *Selector,
-               BasicBlock *NextBB)
-      : ActionHandler(StartBB, ActionType::Catch), Selector(Selector),
-        DispatchBB(DispatchBB), NextBB(NextBB), ExceptionObjectVar(nullptr),
-      ExceptionObjectIndex(-1) {}
-#else  // !INTEL_CUSTOMIZATION
-  CatchHandler(BasicBlock *BB, Constant *Selector, BasicBlock *NextBB)
-      : ActionHandler(BB, ActionType::Catch), Selector(Selector),
-      NextBB(NextBB), ExceptionObjectVar(nullptr),
-      ExceptionObjectIndex(-1) {}
-#endif // !INTEL_CUSTOMIZATION
-
-  // Method for support type inquiry through isa, cast, and dyn_cast:
-  static inline bool classof(const ActionHandler *H) {
-    return H->getType() == ActionType::Catch;
-  }
-
-  Constant *getSelector() const { return Selector; }
-#if INTEL_CUSTOMIZATION
-  BasicBlock *getDispatchBB() const { return DispatchBB; }
-#endif // INTEL_CUSTOMIZATION
-  BasicBlock *getNextBB() const { return NextBB; }
-
-  const Value *getExceptionVar() { return ExceptionObjectVar; }
-  TinyPtrVector<BasicBlock *> &getReturnTargets() { return ReturnTargets; }
-
-  void setExceptionVar(const Value *Val) { ExceptionObjectVar = Val; }
-  void setExceptionVarIndex(int Index) { ExceptionObjectIndex = Index;  }
-  int getExceptionVarIndex() const { return ExceptionObjectIndex; }
-  void setReturnTargets(TinyPtrVector<BasicBlock *> &Targets) {
-    ReturnTargets = Targets;
-  }
-
-private:
-  Constant *Selector;
-#if INTEL_CUSTOMIZATION
-  BasicBlock *DispatchBB;
-#endif // INTEL_CUSTOMIZATION
-  BasicBlock *NextBB;
-  // While catch handlers are being outlined the ExceptionObjectVar field will
-  // be populated with the instruction in the parent frame that corresponds
-  // to the exception object (or nullptr if the catch does not use an
-  // exception object) and the ExceptionObjectIndex field will be -1.
-  // When the parseEHActions function is called to populate a vector of
-  // instances of this class, the ExceptionObjectVar field will be nullptr
-  // and the ExceptionObjectIndex will be the index of the exception object in
-  // the parent function's localescape block.
-  const Value *ExceptionObjectVar;
-  int ExceptionObjectIndex;
-  TinyPtrVector<BasicBlock *> ReturnTargets;
-};
-
-class CleanupHandler : public ActionHandler {
-public:
-  CleanupHandler(BasicBlock *BB) : ActionHandler(BB, ActionType::Cleanup) {}
-
-  // Method for support type inquiry through isa, cast, and dyn_cast:
-  static inline bool classof(const ActionHandler *H) {
-    return H->getType() == ActionType::Cleanup;
-  }
-};
-
-void parseEHActions(const IntrinsicInst *II,
-                    SmallVectorImpl<std::unique_ptr<ActionHandler>> &Actions);
-
-// The following structs respresent the .xdata for functions using C++
-// exceptions on Windows.
-=======
 typedef PointerUnion<const BasicBlock *, MachineBasicBlock *> MBBOrBasicBlock;
->>>>>>> 8f509a70
 
 struct CxxUnwindMapEntry {
   int ToState;
@@ -185,88 +87,11 @@
 };
 
 struct WinEHFuncInfo {
-<<<<<<< HEAD
-  DenseMap<const Function *, const LandingPadInst *> RootLPad;
-  DenseMap<const Function *, const InvokeInst *> LastInvoke;
-#if !INTEL_CUSTOMIZATION
-  DenseMap<const Function *, int> HandlerEnclosedState;
-#endif // !INTEL_CUSTOMIZATION
-  DenseMap<const Function *, bool> LastInvokeVisited;
-  DenseMap<const Instruction *, int> EHPadStateMap;
-  DenseMap<const Function *, int> CatchHandlerParentFrameObjIdx;
-  DenseMap<const Function *, int> CatchHandlerParentFrameObjOffset;
-  DenseMap<const Function *, int> CatchHandlerMaxState;
-  DenseMap<const Function *, int> HandlerBaseState;
-#if INTEL_CUSTOMIZATION
-  // When we calculate EH states for a function (and its outlined handlers)
-  // we maintain a stack (WinEHNumbering::HandlerStack) of catch/cleanup
-  // handlers which are reachable from the last call site processed. When a
-  // new call site is processed, we compare the handler actions for that
-  // call site (as described by the llvm.eh.actions intrinsic for the call
-  // site's landing pad) to the current stack.  Any handler not in the call
-  // site's action set is popped from the stack and any handler for the call
-  // site that is not already on the stack is pushed on.
-  //
-  // Ordinarily, we calculate EH state numbers for a handler when it is popped
-  // from the stack and associate an EH state (the lowest state of code it
-  // encloses) with the handler.  However, when we process code that contains
-  // nested try-catch blocks there will be circumstances when a handler
-  // must be popped from the active handler stack before its last use (because
-  // it is unreachable from some nested call site).
-  //
-  // The following code is a typical example:
-  //
-  // void f() {
-  //   try {
-  //     one();
-  //     try {
-  //       two();
-  //     } catch (...) { // f.catch.1
-  //     }
-  //     three();
-  //   } catch (int) { // f.catch
-  //   }
-  // }
-  //
-  // In this case, the f.catch handler will be pushed to the active stack
-  // at the 'one()' call site, popped from the active stack at the 'two()'
-  // call site and pushed again at the 'three()' call site.
-  //
-  // In order to correctly compute the EH states, we must recognize that
-  // the handler is not ready to be processed the first time it is popped
-  // from the stack. To handle this case, we maintain a list of "deferred"
-  // handlers.  That is, handlers which are not reachable from the current
-  // call site but which are still logically active.
-  //
-  // A handler is deferred if the last invoke from which the handler is
-  // reachable has not yet been processed or if the state it encloses is lower
-  // than the current visible state (the maximum of the state of the handler
-  // at the top of the active stack or the base state of the function/funclet
-  // being processed).
-  //
-  // Handlers are removed from the deferred vector when they become active.
-  // When we finish calculating EH states for a function/funclet, the deferred
-  // handler vector is examined and any deferred handler whose enclosed state
-  // exceeds the current visible state is removed from the vector and
-  // EH states are calculated for the handler.
-  //
-  // The vector of deferred handlers is kept sorted by the EH state which the
-  // handler encloses, so that the handler at the back of the vector represents
-  // the highest EH state that is currently deferred.  This is used when
-  // computing the unwind state.
-  //
-  // The elements of the vector are a pair composed of the handler function and
-  // the EH state which that handler encloses.
-  SmallVector<std::pair<const Function *, int>, 4> DeferredHandlers;
-#endif // INTEL_CUSTOMIZATION
-  SmallVector<WinEHUnwindMapEntry, 4> UnwindMap;
-=======
   DenseMap<const Instruction *, int> EHPadStateMap;
   DenseMap<const CatchReturnInst *, const BasicBlock *>
       CatchRetSuccessorColorMap;
   DenseMap<MCSymbol *, std::pair<int, MCSymbol *>> InvokeToStateMap;
   SmallVector<CxxUnwindMapEntry, 4> CxxUnwindMap;
->>>>>>> 8f509a70
   SmallVector<WinEHTryBlockMapEntry, 4> TryBlockMap;
   SmallVector<SEHUnwindMapEntry, 4> SEHUnwindMap;
   SmallVector<ClrEHUnwindMapEntry, 4> ClrEHUnwindMap;
