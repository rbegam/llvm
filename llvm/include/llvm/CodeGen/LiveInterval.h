//===-- llvm/CodeGen/LiveInterval.h - Interval representation ---*- C++ -*-===//
//
//                     The LLVM Compiler Infrastructure
//
// This file is distributed under the University of Illinois Open Source
// License. See LICENSE.TXT for details.
//
//===----------------------------------------------------------------------===//
//
// This file implements the LiveRange and LiveInterval classes.  Given some
// numbering of each the machine instructions an interval [i, j) is said to be a
// live range for register v if there is no instruction with number j' >= j
// such that v is live at j' and there is no instruction with number i' < i such
// that v is live at i'. In this implementation ranges can have holes,
// i.e. a range might look like [1,20), [50,65), [1000,1001).  Each
// individual segment is represented as an instance of LiveRange::Segment,
// and the whole range is represented as an instance of LiveRange.
//
//===----------------------------------------------------------------------===//

#ifndef LLVM_CODEGEN_LIVEINTERVAL_H
#define LLVM_CODEGEN_LIVEINTERVAL_H

#include "llvm/ADT/IntEqClasses.h"
#include "llvm/CodeGen/SlotIndexes.h"
#include "llvm/Support/AlignOf.h"
#include "llvm/Support/Allocator.h"
#include "llvm/Target/TargetRegisterInfo.h"
#include <cassert>
#include <climits>
#include <set>

namespace llvm {
  class CoalescerPair;
  class LiveIntervals;
  class MachineInstr;
  class MachineRegisterInfo;
  class TargetRegisterInfo;
  class raw_ostream;
  template <typename T, unsigned Small> class SmallPtrSet;

  /// VNInfo - Value Number Information.
  /// This class holds information about a machine level values, including
  /// definition and use points.
  ///
  class VNInfo {
  public:
    typedef BumpPtrAllocator Allocator;

    /// The ID number of this value.
    unsigned id;

    /// The index of the defining instruction.
    SlotIndex def;

    /// VNInfo constructor.
    VNInfo(unsigned i, SlotIndex d)
      : id(i), def(d)
    { }

    /// VNInfo construtor, copies values from orig, except for the value number.
    VNInfo(unsigned i, const VNInfo &orig)
      : id(i), def(orig.def)
    { }

    /// Copy from the parameter into this VNInfo.
    void copyFrom(VNInfo &src) {
      def = src.def;
    }

    /// Returns true if this value is defined by a PHI instruction (or was,
    /// PHI instructions may have been eliminated).
    /// PHI-defs begin at a block boundary, all other defs begin at register or
    /// EC slots.
    bool isPHIDef() const { return def.isBlock(); }

    /// Returns true if this value is unused.
    bool isUnused() const { return !def.isValid(); }

    /// Mark this value as unused.
    void markUnused() { def = SlotIndex(); }
  };

  /// Result of a LiveRange query. This class hides the implementation details
  /// of live ranges, and it should be used as the primary interface for
  /// examining live ranges around instructions.
  class LiveQueryResult {
    VNInfo *const EarlyVal;
    VNInfo *const LateVal;
    const SlotIndex EndPoint;
    const bool Kill;

  public:
    LiveQueryResult(VNInfo *EarlyVal, VNInfo *LateVal, SlotIndex EndPoint,
                    bool Kill)
      : EarlyVal(EarlyVal), LateVal(LateVal), EndPoint(EndPoint), Kill(Kill)
    {}

    /// Return the value that is live-in to the instruction. This is the value
    /// that will be read by the instruction's use operands. Return NULL if no
    /// value is live-in.
    VNInfo *valueIn() const {
      return EarlyVal;
    }

    /// Return true if the live-in value is killed by this instruction. This
    /// means that either the live range ends at the instruction, or it changes
    /// value.
    bool isKill() const {
      return Kill;
    }

    /// Return true if this instruction has a dead def.
    bool isDeadDef() const {
      return EndPoint.isDead();
    }

    /// Return the value leaving the instruction, if any. This can be a
    /// live-through value, or a live def. A dead def returns NULL.
    VNInfo *valueOut() const {
      return isDeadDef() ? nullptr : LateVal;
    }

    /// Returns the value alive at the end of the instruction, if any. This can
    /// be a live-through value, a live def or a dead def.
    VNInfo *valueOutOrDead() const {
      return LateVal;
    }

    /// Return the value defined by this instruction, if any. This includes
    /// dead defs, it is the value created by the instruction's def operands.
    VNInfo *valueDefined() const {
      return EarlyVal == LateVal ? nullptr : LateVal;
    }

    /// Return the end point of the last live range segment to interact with
    /// the instruction, if any.
    ///
    /// The end point is an invalid SlotIndex only if the live range doesn't
    /// intersect the instruction at all.
    ///
    /// The end point may be at or past the end of the instruction's basic
    /// block. That means the value was live out of the block.
    SlotIndex endPoint() const {
      return EndPoint;
    }
  };

  /// This class represents the liveness of a register, stack slot, etc.
  /// It manages an ordered list of Segment objects.
  /// The Segments are organized in a static single assignment form: At places
  /// where a new value is defined or different values reach a CFG join a new
  /// segment with a new value number is used.
  class LiveRange {
  public:

    /// This represents a simple continuous liveness interval for a value.
    /// The start point is inclusive, the end point exclusive. These intervals
    /// are rendered as [start,end).
    struct Segment {
      SlotIndex start;  // Start point of the interval (inclusive)
      SlotIndex end;    // End point of the interval (exclusive)
      VNInfo *valno;    // identifier for the value contained in this segment.

      Segment() : valno(nullptr) {}

      Segment(SlotIndex S, SlotIndex E, VNInfo *V)
        : start(S), end(E), valno(V) {
        assert(S < E && "Cannot create empty or backwards segment");
      }

      /// Return true if the index is covered by this segment.
      bool contains(SlotIndex I) const {
        return start <= I && I < end;
      }

      /// Return true if the given interval, [S, E), is covered by this segment.
      bool containsInterval(SlotIndex S, SlotIndex E) const {
        assert((S < E) && "Backwards interval?");
        return (start <= S && S < end) && (start < E && E <= end);
      }

      bool operator<(const Segment &Other) const {
        return std::tie(start, end) < std::tie(Other.start, Other.end);
      }
      bool operator==(const Segment &Other) const {
        return start == Other.start && end == Other.end;
      }

      void dump() const;
    };

    typedef SmallVector<Segment,4> Segments;
    typedef SmallVector<VNInfo*,4> VNInfoList;

    Segments segments;   // the liveness segments
    VNInfoList valnos;   // value#'s

    // The segment set is used temporarily to accelerate initial computation
    // of live ranges of physical registers in computeRegUnitRange.
    // After that the set is flushed to the segment vector and deleted.
    typedef std::set<Segment> SegmentSet;
    std::unique_ptr<SegmentSet> segmentSet;

    typedef Segments::iterator iterator;
    iterator begin() { return segments.begin(); }
    iterator end()   { return segments.end(); }

    typedef Segments::const_iterator const_iterator;
    const_iterator begin() const { return segments.begin(); }
    const_iterator end() const  { return segments.end(); }

    typedef VNInfoList::iterator vni_iterator;
    vni_iterator vni_begin() { return valnos.begin(); }
    vni_iterator vni_end()   { return valnos.end(); }

    typedef VNInfoList::const_iterator const_vni_iterator;
    const_vni_iterator vni_begin() const { return valnos.begin(); }
    const_vni_iterator vni_end() const   { return valnos.end(); }

    /// Constructs a new LiveRange object.
    LiveRange(bool UseSegmentSet = false)
        : segmentSet(UseSegmentSet ? llvm::make_unique<SegmentSet>()
                                   : nullptr) {}

    /// Constructs a new LiveRange object by copying segments and valnos from
    /// another LiveRange.
    LiveRange(const LiveRange &Other, BumpPtrAllocator &Allocator) {
      assert(Other.segmentSet == nullptr &&
             "Copying of LiveRanges with active SegmentSets is not supported");

      // Duplicate valnos.
      for (const VNInfo *VNI : Other.valnos) {
        createValueCopy(VNI, Allocator);
      }
      // Now we can copy segments and remap their valnos.
      for (const Segment &S : Other.segments) {
        segments.push_back(Segment(S.start, S.end, valnos[S.valno->id]));
      }
    }

    /// advanceTo - Advance the specified iterator to point to the Segment
    /// containing the specified position, or end() if the position is past the
    /// end of the range.  If no Segment contains this position, but the
    /// position is in a hole, this method returns an iterator pointing to the
    /// Segment immediately after the hole.
    iterator advanceTo(iterator I, SlotIndex Pos) {
      assert(I != end());
      if (Pos >= endIndex())
        return end();
      while (I->end <= Pos) ++I;
      return I;
    }

    const_iterator advanceTo(const_iterator I, SlotIndex Pos) const {
      assert(I != end());
      if (Pos >= endIndex())
        return end();
      while (I->end <= Pos) ++I;
      return I;
    }

    /// find - Return an iterator pointing to the first segment that ends after
    /// Pos, or end(). This is the same as advanceTo(begin(), Pos), but faster
    /// when searching large ranges.
    ///
    /// If Pos is contained in a Segment, that segment is returned.
    /// If Pos is in a hole, the following Segment is returned.
    /// If Pos is beyond endIndex, end() is returned.
    iterator find(SlotIndex Pos);

    const_iterator find(SlotIndex Pos) const {
      return const_cast<LiveRange*>(this)->find(Pos);
    }

    void clear() {
      valnos.clear();
      segments.clear();
    }

    size_t size() const {
      return segments.size();
    }

    bool hasAtLeastOneValue() const { return !valnos.empty(); }

    bool containsOneValue() const { return valnos.size() == 1; }

    unsigned getNumValNums() const { return (unsigned)valnos.size(); }

    /// getValNumInfo - Returns pointer to the specified val#.
    ///
    inline VNInfo *getValNumInfo(unsigned ValNo) {
      return valnos[ValNo];
    }
    inline const VNInfo *getValNumInfo(unsigned ValNo) const {
      return valnos[ValNo];
    }

    /// containsValue - Returns true if VNI belongs to this range.
    bool containsValue(const VNInfo *VNI) const {
      return VNI && VNI->id < getNumValNums() && VNI == getValNumInfo(VNI->id);
    }

    /// getNextValue - Create a new value number and return it.  MIIdx specifies
    /// the instruction that defines the value number.
    VNInfo *getNextValue(SlotIndex def, VNInfo::Allocator &VNInfoAllocator) {
      VNInfo *VNI =
        new (VNInfoAllocator) VNInfo((unsigned)valnos.size(), def);
      valnos.push_back(VNI);
      return VNI;
    }

    /// createDeadDef - Make sure the range has a value defined at Def.
    /// If one already exists, return it. Otherwise allocate a new value and
    /// add liveness for a dead def.
    VNInfo *createDeadDef(SlotIndex Def, VNInfo::Allocator &VNInfoAllocator);

    /// Create a copy of the given value. The new value will be identical except
    /// for the Value number.
    VNInfo *createValueCopy(const VNInfo *orig,
                            VNInfo::Allocator &VNInfoAllocator) {
      VNInfo *VNI =
        new (VNInfoAllocator) VNInfo((unsigned)valnos.size(), *orig);
      valnos.push_back(VNI);
      return VNI;
    }

    /// RenumberValues - Renumber all values in order of appearance and remove
    /// unused values.
    void RenumberValues();

    /// MergeValueNumberInto - This method is called when two value numbers
    /// are found to be equivalent.  This eliminates V1, replacing all
    /// segments with the V1 value number with the V2 value number.  This can
    /// cause merging of V1/V2 values numbers and compaction of the value space.
    VNInfo* MergeValueNumberInto(VNInfo *V1, VNInfo *V2);

    /// Merge all of the live segments of a specific val# in RHS into this live
    /// range as the specified value number. The segments in RHS are allowed
    /// to overlap with segments in the current range, it will replace the
    /// value numbers of the overlaped live segments with the specified value
    /// number.
    void MergeSegmentsInAsValue(const LiveRange &RHS, VNInfo *LHSValNo);

    /// MergeValueInAsValue - Merge all of the segments of a specific val#
    /// in RHS into this live range as the specified value number.
    /// The segments in RHS are allowed to overlap with segments in the
    /// current range, but only if the overlapping segments have the
    /// specified value number.
    void MergeValueInAsValue(const LiveRange &RHS,
                             const VNInfo *RHSValNo, VNInfo *LHSValNo);

    bool empty() const { return segments.empty(); }

    /// beginIndex - Return the lowest numbered slot covered.
    SlotIndex beginIndex() const {
      assert(!empty() && "Call to beginIndex() on empty range.");
      return segments.front().start;
    }

    /// endNumber - return the maximum point of the range of the whole,
    /// exclusive.
    SlotIndex endIndex() const {
      assert(!empty() && "Call to endIndex() on empty range.");
      return segments.back().end;
    }

    bool expiredAt(SlotIndex index) const {
      return index >= endIndex();
    }

    bool liveAt(SlotIndex index) const {
      const_iterator r = find(index);
      return r != end() && r->start <= index;
    }

    /// Return the segment that contains the specified index, or null if there
    /// is none.
    const Segment *getSegmentContaining(SlotIndex Idx) const {
      const_iterator I = FindSegmentContaining(Idx);
      return I == end() ? nullptr : &*I;
    }

    /// Return the live segment that contains the specified index, or null if
    /// there is none.
    Segment *getSegmentContaining(SlotIndex Idx) {
      iterator I = FindSegmentContaining(Idx);
      return I == end() ? nullptr : &*I;
    }

    /// getVNInfoAt - Return the VNInfo that is live at Idx, or NULL.
    VNInfo *getVNInfoAt(SlotIndex Idx) const {
      const_iterator I = FindSegmentContaining(Idx);
      return I == end() ? nullptr : I->valno;
    }

    /// getVNInfoBefore - Return the VNInfo that is live up to but not
    /// necessarilly including Idx, or NULL. Use this to find the reaching def
    /// used by an instruction at this SlotIndex position.
    VNInfo *getVNInfoBefore(SlotIndex Idx) const {
      const_iterator I = FindSegmentContaining(Idx.getPrevSlot());
      return I == end() ? nullptr : I->valno;
    }

    /// Return an iterator to the segment that contains the specified index, or
    /// end() if there is none.
    iterator FindSegmentContaining(SlotIndex Idx) {
      iterator I = find(Idx);
      return I != end() && I->start <= Idx ? I : end();
    }

    const_iterator FindSegmentContaining(SlotIndex Idx) const {
      const_iterator I = find(Idx);
      return I != end() && I->start <= Idx ? I : end();
    }

    /// overlaps - Return true if the intersection of the two live ranges is
    /// not empty.
    bool overlaps(const LiveRange &other) const {
      if (other.empty())
        return false;
      return overlapsFrom(other, other.begin());
    }

    /// overlaps - Return true if the two ranges have overlapping segments
    /// that are not coalescable according to CP.
    ///
    /// Overlapping segments where one range is defined by a coalescable
    /// copy are allowed.
    bool overlaps(const LiveRange &Other, const CoalescerPair &CP,
                  const SlotIndexes&) const;

    /// overlaps - Return true if the live range overlaps an interval specified
    /// by [Start, End).
    bool overlaps(SlotIndex Start, SlotIndex End) const;

    /// overlapsFrom - Return true if the intersection of the two live ranges
    /// is not empty.  The specified iterator is a hint that we can begin
    /// scanning the Other range starting at I.
    bool overlapsFrom(const LiveRange &Other, const_iterator I) const;

    /// Returns true if all segments of the @p Other live range are completely
    /// covered by this live range.
    /// Adjacent live ranges do not affect the covering:the liverange
    /// [1,5](5,10] covers (3,7].
    bool covers(const LiveRange &Other) const;

    /// Add the specified Segment to this range, merging segments as
    /// appropriate.  This returns an iterator to the inserted segment (which
    /// may have grown since it was inserted).
    iterator addSegment(Segment S);

    /// If this range is live before @p Use in the basic block that starts at
    /// @p StartIdx, extend it to be live up to @p Use, and return the value. If
    /// there is no segment before @p Use, return nullptr.
    VNInfo *extendInBlock(SlotIndex StartIdx, SlotIndex Use);

    /// join - Join two live ranges (this, and other) together.  This applies
    /// mappings to the value numbers in the LHS/RHS ranges as specified.  If
    /// the ranges are not joinable, this aborts.
    void join(LiveRange &Other,
              const int *ValNoAssignments,
              const int *RHSValNoAssignments,
              SmallVectorImpl<VNInfo *> &NewVNInfo);

    /// True iff this segment is a single segment that lies between the
    /// specified boundaries, exclusively. Vregs live across a backedge are not
    /// considered local. The boundaries are expected to lie within an extended
    /// basic block, so vregs that are not live out should contain no holes.
    bool isLocal(SlotIndex Start, SlotIndex End) const {
      return beginIndex() > Start.getBaseIndex() &&
        endIndex() < End.getBoundaryIndex();
    }

    /// Remove the specified segment from this range.  Note that the segment
    /// must be a single Segment in its entirety.
    void removeSegment(SlotIndex Start, SlotIndex End,
                       bool RemoveDeadValNo = false);

    void removeSegment(Segment S, bool RemoveDeadValNo = false) {
      removeSegment(S.start, S.end, RemoveDeadValNo);
    }

    /// Remove segment pointed to by iterator @p I from this range.  This does
    /// not remove dead value numbers.
    iterator removeSegment(iterator I) {
      return segments.erase(I);
    }

    /// Query Liveness at Idx.
    /// The sub-instruction slot of Idx doesn't matter, only the instruction
    /// it refers to is considered.
    LiveQueryResult Query(SlotIndex Idx) const {
      // Find the segment that enters the instruction.
      const_iterator I = find(Idx.getBaseIndex());
      const_iterator E = end();
      if (I == E)
        return LiveQueryResult(nullptr, nullptr, SlotIndex(), false);

      // Is this an instruction live-in segment?
      // If Idx is the start index of a basic block, include live-in segments
      // that start at Idx.getBaseIndex().
      VNInfo *EarlyVal = nullptr;
      VNInfo *LateVal  = nullptr;
      SlotIndex EndPoint;
      bool Kill = false;
      if (I->start <= Idx.getBaseIndex()) {
        EarlyVal = I->valno;
        EndPoint = I->end;
        // Move to the potentially live-out segment.
        if (SlotIndex::isSameInstr(Idx, I->end)) {
          Kill = true;
          if (++I == E)
            return LiveQueryResult(EarlyVal, LateVal, EndPoint, Kill);
        }
        // Special case: A PHIDef value can have its def in the middle of a
        // segment if the value happens to be live out of the layout
        // predecessor.
        // Such a value is not live-in.
        if (EarlyVal->def == Idx.getBaseIndex())
          EarlyVal = nullptr;
      }
      // I now points to the segment that may be live-through, or defined by
      // this instr. Ignore segments starting after the current instr.
      if (!SlotIndex::isEarlierInstr(Idx, I->start)) {
        LateVal = I->valno;
        EndPoint = I->end;
      }
      return LiveQueryResult(EarlyVal, LateVal, EndPoint, Kill);
    }

    /// removeValNo - Remove all the segments defined by the specified value#.
    /// Also remove the value# from value# list.
    void removeValNo(VNInfo *ValNo);

    /// Returns true if the live range is zero length, i.e. no live segments
    /// span instructions. It doesn't pay to spill such a range.
    bool isZeroLength(SlotIndexes *Indexes) const {
      for (const Segment &S : segments)
        if (Indexes->getNextNonNullIndex(S.start).getBaseIndex() <
            S.end.getBaseIndex())
          return false;
      return true;
    }

<<<<<<< HEAD
#if INTEL_CUSTOMIZATION
// Cherry picked from r260164
=======
>>>>>>> d12f3153
    // Returns true if any segment in the live range contains any of the
    // provided slot indexes.  Slots which occur in holes between
    // segments will not cause the function to return true.
    bool isLiveAtIndexes(ArrayRef<SlotIndex> Slots) const;
<<<<<<< HEAD
#endif // INTEL_CUSTOMIZATION
=======
>>>>>>> d12f3153

    bool operator<(const LiveRange& other) const {
      const SlotIndex &thisIndex = beginIndex();
      const SlotIndex &otherIndex = other.beginIndex();
      return thisIndex < otherIndex;
    }

    /// Flush segment set into the regular segment vector.
    /// The method is to be called after the live range
    /// has been created, if use of the segment set was
    /// activated in the constructor of the live range.
    void flushSegmentSet();

    void print(raw_ostream &OS) const;
    void dump() const;

    /// \brief Walk the range and assert if any invariants fail to hold.
    ///
    /// Note that this is a no-op when asserts are disabled.
#ifdef NDEBUG
    void verify() const {}
#else
    void verify() const;
#endif

  protected:
    /// Append a segment to the list of segments.
    void append(const LiveRange::Segment S);

  private:
    friend class LiveRangeUpdater;
    void addSegmentToSet(Segment S);
    void markValNoForDeletion(VNInfo *V);

  };

  inline raw_ostream &operator<<(raw_ostream &OS, const LiveRange &LR) {
    LR.print(OS);
    return OS;
  }

  /// LiveInterval - This class represents the liveness of a register,
  /// or stack slot.
  class LiveInterval : public LiveRange {
  public:
    typedef LiveRange super;

    /// A live range for subregisters. The LaneMask specifies which parts of the
    /// super register are covered by the interval.
    /// (@sa TargetRegisterInfo::getSubRegIndexLaneMask()).
    class SubRange : public LiveRange {
    public:
      SubRange *Next;
      LaneBitmask LaneMask;

      /// Constructs a new SubRange object.
      SubRange(LaneBitmask LaneMask)
        : Next(nullptr), LaneMask(LaneMask) {
      }

      /// Constructs a new SubRange object by copying liveness from @p Other.
      SubRange(LaneBitmask LaneMask, const LiveRange &Other,
               BumpPtrAllocator &Allocator)
        : LiveRange(Other, Allocator), Next(nullptr), LaneMask(LaneMask) {
      }
    };

  private:
    SubRange *SubRanges; ///< Single linked list of subregister live ranges.

  public:
    const unsigned reg;  // the register or stack slot of this interval.
    float weight;        // weight of this interval

    LiveInterval(unsigned Reg, float Weight)
      : SubRanges(nullptr), reg(Reg), weight(Weight) {}

    ~LiveInterval() {
      clearSubRanges();
    }

    template<typename T>
    class SingleLinkedListIterator {
      T *P;
    public:
      SingleLinkedListIterator<T>(T *P) : P(P) {}
      SingleLinkedListIterator<T> &operator++() {
        P = P->Next;
        return *this;
      }
      SingleLinkedListIterator<T> &operator++(int) {
        SingleLinkedListIterator res = *this;
        ++*this;
        return res;
      }
      bool operator!=(const SingleLinkedListIterator<T> &Other) {
        return P != Other.operator->();
      }
      bool operator==(const SingleLinkedListIterator<T> &Other) {
        return P == Other.operator->();
      }
      T &operator*() const {
        return *P;
      }
      T *operator->() const {
        return P;
      }
    };

    typedef SingleLinkedListIterator<SubRange> subrange_iterator;
    subrange_iterator subrange_begin() {
      return subrange_iterator(SubRanges);
    }
    subrange_iterator subrange_end() {
      return subrange_iterator(nullptr);
    }

    typedef SingleLinkedListIterator<const SubRange> const_subrange_iterator;
    const_subrange_iterator subrange_begin() const {
      return const_subrange_iterator(SubRanges);
    }
    const_subrange_iterator subrange_end() const {
      return const_subrange_iterator(nullptr);
    }

    iterator_range<subrange_iterator> subranges() {
      return make_range(subrange_begin(), subrange_end());
    }

    iterator_range<const_subrange_iterator> subranges() const {
      return make_range(subrange_begin(), subrange_end());
    }

    /// Creates a new empty subregister live range. The range is added at the
    /// beginning of the subrange list; subrange iterators stay valid.
    SubRange *createSubRange(BumpPtrAllocator &Allocator,
                             LaneBitmask LaneMask) {
      SubRange *Range = new (Allocator) SubRange(LaneMask);
      appendSubRange(Range);
      return Range;
    }

    /// Like createSubRange() but the new range is filled with a copy of the
    /// liveness information in @p CopyFrom.
    SubRange *createSubRangeFrom(BumpPtrAllocator &Allocator,
                                 LaneBitmask LaneMask,
                                 const LiveRange &CopyFrom) {
      SubRange *Range = new (Allocator) SubRange(LaneMask, CopyFrom, Allocator);
      appendSubRange(Range);
      return Range;
    }

    /// Returns true if subregister liveness information is available.
    bool hasSubRanges() const {
      return SubRanges != nullptr;
    }

    /// Removes all subregister liveness information.
    void clearSubRanges();

    /// Removes all subranges without any segments (subranges without segments
    /// are not considered valid and should only exist temporarily).
    void removeEmptySubRanges();

    /// Construct main live range by merging the SubRanges of @p LI.
    void constructMainRangeFromSubranges(const SlotIndexes &Indexes,
                                         VNInfo::Allocator &VNIAllocator);

    /// getSize - Returns the sum of sizes of all the LiveRange's.
    ///
    unsigned getSize() const;

    /// isSpillable - Can this interval be spilled?
    bool isSpillable() const {
      return weight != llvm::huge_valf;
    }

    /// markNotSpillable - Mark interval as not spillable
    void markNotSpillable() {
      weight = llvm::huge_valf;
    }

    bool operator<(const LiveInterval& other) const {
      const SlotIndex &thisIndex = beginIndex();
      const SlotIndex &otherIndex = other.beginIndex();
      return std::tie(thisIndex, reg) < std::tie(otherIndex, other.reg);
    }

    void print(raw_ostream &OS) const;
    void dump() const;

    /// \brief Walks the interval and assert if any invariants fail to hold.
    ///
    /// Note that this is a no-op when asserts are disabled.
#ifdef NDEBUG
    void verify(const MachineRegisterInfo *MRI = nullptr) const {}
#else
    void verify(const MachineRegisterInfo *MRI = nullptr) const;
#endif

  private:
    /// Appends @p Range to SubRanges list.
    void appendSubRange(SubRange *Range) {
      Range->Next = SubRanges;
      SubRanges = Range;
    }

    /// Free memory held by SubRange.
    void freeSubRange(SubRange *S);
  };

  inline raw_ostream &operator<<(raw_ostream &OS, const LiveInterval &LI) {
    LI.print(OS);
    return OS;
  }

  raw_ostream &operator<<(raw_ostream &OS, const LiveRange::Segment &S);

  inline bool operator<(SlotIndex V, const LiveRange::Segment &S) {
    return V < S.start;
  }

  inline bool operator<(const LiveRange::Segment &S, SlotIndex V) {
    return S.start < V;
  }

  /// Helper class for performant LiveRange bulk updates.
  ///
  /// Calling LiveRange::addSegment() repeatedly can be expensive on large
  /// live ranges because segments after the insertion point may need to be
  /// shifted. The LiveRangeUpdater class can defer the shifting when adding
  /// many segments in order.
  ///
  /// The LiveRange will be in an invalid state until flush() is called.
  class LiveRangeUpdater {
    LiveRange *LR;
    SlotIndex LastStart;
    LiveRange::iterator WriteI;
    LiveRange::iterator ReadI;
    SmallVector<LiveRange::Segment, 16> Spills;
    void mergeSpills();

  public:
    /// Create a LiveRangeUpdater for adding segments to LR.
    /// LR will temporarily be in an invalid state until flush() is called.
    LiveRangeUpdater(LiveRange *lr = nullptr) : LR(lr) {}

    ~LiveRangeUpdater() { flush(); }

    /// Add a segment to LR and coalesce when possible, just like
    /// LR.addSegment(). Segments should be added in increasing start order for
    /// best performance.
    void add(LiveRange::Segment);

    void add(SlotIndex Start, SlotIndex End, VNInfo *VNI) {
      add(LiveRange::Segment(Start, End, VNI));
    }

    /// Return true if the LR is currently in an invalid state, and flush()
    /// needs to be called.
    bool isDirty() const { return LastStart.isValid(); }

    /// Flush the updater state to LR so it is valid and contains all added
    /// segments.
    void flush();

    /// Select a different destination live range.
    void setDest(LiveRange *lr) {
      if (LR != lr && isDirty())
        flush();
      LR = lr;
    }

    /// Get the current destination live range.
    LiveRange *getDest() const { return LR; }

    void dump() const;
    void print(raw_ostream&) const;
  };

  inline raw_ostream &operator<<(raw_ostream &OS, const LiveRangeUpdater &X) {
    X.print(OS);
    return OS;
  }

  /// ConnectedVNInfoEqClasses - Helper class that can divide VNInfos in a
  /// LiveInterval into equivalence clases of connected components. A
  /// LiveInterval that has multiple connected components can be broken into
  /// multiple LiveIntervals.
  ///
  /// Given a LiveInterval that may have multiple connected components, run:
  ///
  ///   unsigned numComps = ConEQ.Classify(LI);
  ///   if (numComps > 1) {
  ///     // allocate numComps-1 new LiveIntervals into LIS[1..]
  ///     ConEQ.Distribute(LIS);
  /// }

  class ConnectedVNInfoEqClasses {
    LiveIntervals &LIS;
    IntEqClasses EqClass;

  public:
    explicit ConnectedVNInfoEqClasses(LiveIntervals &lis) : LIS(lis) {}

    /// Classify the values in \p LR into connected components.
    /// Returns the number of connected components.
    unsigned Classify(const LiveRange &LR);

    /// getEqClass - Classify creates equivalence classes numbered 0..N. Return
    /// the equivalence class assigned the VNI.
    unsigned getEqClass(const VNInfo *VNI) const { return EqClass[VNI->id]; }

    /// Distribute values in \p LI into a separate LiveIntervals
    /// for each connected component. LIV must have an empty LiveInterval for
    /// each additional connected component. The first connected component is
    /// left in \p LI.
    void Distribute(LiveInterval &LI, LiveInterval *LIV[],
                    MachineRegisterInfo &MRI);
  };

  /// Helper class that can divide MachineOperands of a virtual register into
  /// equivalence classes of connected components.
  /// MachineOperands belong to the same equivalence class when they are part of
  /// the same SubRange segment or adjacent segments (adjacent in control
  /// flow); Different subranges affected by the same MachineOperand belong to
  /// the same equivalence class.
  ///
  /// Example:
  ///   vreg0:sub0 = ...
  ///   vreg0:sub1 = ...
  ///   vreg0:sub2 = ...
  ///   ...
  ///   xxx        = op vreg0:sub1
  ///   vreg0:sub1 = ...
  ///   store vreg0:sub0_sub1
  ///
  /// The example contains 3 different equivalence classes:
  ///   - One for the (dead) vreg0:sub2 definition
  ///   - One containing the first vreg0:sub1 definition and its use,
  ///     but not the second definition!
  ///   - The remaining class contains all other operands involving vreg0.
  ///
  /// We provide a utility function here to rename disjunct classes to different
  /// virtual registers.
  class ConnectedSubRegClasses {
    LiveIntervals &LIS;
    MachineRegisterInfo &MRI;

  public:
    ConnectedSubRegClasses(LiveIntervals &LIS, MachineRegisterInfo &MRI)
      : LIS(LIS), MRI(MRI) {}

    /// Split unrelated subregister components and rename them to new vregs.
    void renameComponents(LiveInterval &LI) const;

  private:
    struct SubRangeInfo {
      ConnectedVNInfoEqClasses ConEQ;
      LiveInterval::SubRange *SR;
      unsigned Index;

      SubRangeInfo(LiveIntervals &LIS, LiveInterval::SubRange &SR,
                   unsigned Index)
        : ConEQ(LIS), SR(&SR), Index(Index) {}
    };

    /// \brief Build a vector of SubRange infos and a union find set of
    /// equivalence classes.
    /// Returns true if more than 1 equivalence class was found.
    bool findComponents(IntEqClasses &Classes,
                        SmallVectorImpl<SubRangeInfo> &SubRangeInfos,
                        LiveInterval &LI) const;

    /// \brief Distribute the LiveInterval segments into the new LiveIntervals
    /// belonging to their class.
    void distribute(const IntEqClasses &Classes,
                    const SmallVectorImpl<SubRangeInfo> &SubRangeInfos,
                    const SmallVectorImpl<LiveInterval*> &Intervals) const;

    /// \brief Constructs main liverange and add missing undef+dead flags.
    void computeMainRangesFixFlags(const IntEqClasses &Classes,
        const SmallVectorImpl<SubRangeInfo> &SubRangeInfos,
        const SmallVectorImpl<LiveInterval*> &Intervals) const;

    /// Rewrite Machine Operands to use the new vreg belonging to their class.
    void rewriteOperands(const IntEqClasses &Classes,
                         const SmallVectorImpl<SubRangeInfo> &SubRangeInfos,
                         const SmallVectorImpl<LiveInterval*> &Intervals) const;
  };
}
#endif<|MERGE_RESOLUTION|>--- conflicted
+++ resolved
@@ -544,19 +544,10 @@
       return true;
     }
 
-<<<<<<< HEAD
-#if INTEL_CUSTOMIZATION
-// Cherry picked from r260164
-=======
->>>>>>> d12f3153
     // Returns true if any segment in the live range contains any of the
     // provided slot indexes.  Slots which occur in holes between
     // segments will not cause the function to return true.
     bool isLiveAtIndexes(ArrayRef<SlotIndex> Slots) const;
-<<<<<<< HEAD
-#endif // INTEL_CUSTOMIZATION
-=======
->>>>>>> d12f3153
 
     bool operator<(const LiveRange& other) const {
       const SlotIndex &thisIndex = beginIndex();
