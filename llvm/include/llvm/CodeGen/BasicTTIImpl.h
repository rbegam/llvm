//===- BasicTTIImpl.h -------------------------------------------*- C++ -*-===//
//
//                     The LLVM Compiler Infrastructure
//
// This file is distributed under the University of Illinois Open Source
// License. See LICENSE.TXT for details.
//
//===----------------------------------------------------------------------===//
/// \file
/// This file provides a helper that implements much of the TTI interface in
/// terms of the target-independent code generator and TargetLowering
/// interfaces.
///
//===----------------------------------------------------------------------===//

#ifndef LLVM_CODEGEN_BASICTTIIMPL_H
#define LLVM_CODEGEN_BASICTTIIMPL_H

#include "llvm/Analysis/LoopInfo.h"
#include "llvm/Analysis/TargetTransformInfoImpl.h"
#include "llvm/Support/CommandLine.h"
#include "llvm/Target/TargetLowering.h"
#include "llvm/Target/TargetSubtargetInfo.h"
#include "llvm/Analysis/TargetLibraryInfo.h"

namespace llvm {

extern cl::opt<unsigned> PartialUnrollingThreshold;

/// \brief Base class which can be used to help build a TTI implementation.
///
/// This class provides as much implementation of the TTI interface as is
/// possible using the target independent parts of the code generator.
///
/// In order to subclass it, your class must implement a getST() method to
/// return the subtarget, and a getTLI() method to return the target lowering.
/// We need these methods implemented in the derived class so that this class
/// doesn't have to duplicate storage for them.
template <typename T>
class BasicTTIImplBase : public TargetTransformInfoImplCRTPBase<T> {
private:
  typedef TargetTransformInfoImplCRTPBase<T> BaseT;
  typedef TargetTransformInfo TTI;

  /// Estimate the overhead of scalarizing an instruction. Insert and Extract
  /// are set if the result needs to be inserted and/or extracted from vectors.
  unsigned getScalarizationOverhead(Type *Ty, bool Insert, bool Extract) {
    assert(Ty->isVectorTy() && "Can only scalarize vectors");
    unsigned Cost = 0;

    for (int i = 0, e = Ty->getVectorNumElements(); i < e; ++i) {
      if (Insert)
        Cost += static_cast<T *>(this)
                    ->getVectorInstrCost(Instruction::InsertElement, Ty, i);
      if (Extract)
        Cost += static_cast<T *>(this)
                    ->getVectorInstrCost(Instruction::ExtractElement, Ty, i);
    }

    return Cost;
  }

  /// Estimate the cost overhead of SK_Alternate shuffle.
  unsigned getAltShuffleOverhead(Type *Ty) {
    assert(Ty->isVectorTy() && "Can only shuffle vectors");
    unsigned Cost = 0;
    // Shuffle cost is equal to the cost of extracting element from its argument
    // plus the cost of inserting them onto the result vector.

    // e.g. <4 x float> has a mask of <0,5,2,7> i.e we need to extract from
    // index 0 of first vector, index 1 of second vector,index 2 of first
    // vector and finally index 3 of second vector and insert them at index
    // <0,1,2,3> of result vector.
    for (int i = 0, e = Ty->getVectorNumElements(); i < e; ++i) {
      Cost += static_cast<T *>(this)
                  ->getVectorInstrCost(Instruction::InsertElement, Ty, i);
      Cost += static_cast<T *>(this)
                  ->getVectorInstrCost(Instruction::ExtractElement, Ty, i);
    }
    return Cost;
  }

  /// \brief Local query method delegates up to T which *must* implement this!
  const TargetSubtargetInfo *getST() const {
    return static_cast<const T *>(this)->getST();
  }

  /// \brief Local query method delegates up to T which *must* implement this!
  const TargetLoweringBase *getTLI() const {
    return static_cast<const T *>(this)->getTLI();
  }

protected:
  explicit BasicTTIImplBase(const TargetMachine *TM)
      : BaseT(TM->getDataLayout()) {}

public:
  // Provide value semantics. MSVC requires that we spell all of these out.
  BasicTTIImplBase(const BasicTTIImplBase &Arg)
      : BaseT(static_cast<const BaseT &>(Arg)) {}
  BasicTTIImplBase(BasicTTIImplBase &&Arg)
      : BaseT(std::move(static_cast<BaseT &>(Arg))) {}
  BasicTTIImplBase &operator=(const BasicTTIImplBase &RHS) {
    BaseT::operator=(static_cast<const BaseT &>(RHS));
    return *this;
  }
  BasicTTIImplBase &operator=(BasicTTIImplBase &&RHS) {
    BaseT::operator=(std::move(static_cast<BaseT &>(RHS)));
    return *this;
  }

  /// \name Scalar TTI Implementations
  /// @{

  bool hasBranchDivergence() { return false; }

  bool isSourceOfDivergence(const Value *V) { return false; }

  bool isLegalAddImmediate(int64_t imm) {
    return getTLI()->isLegalAddImmediate(imm);
  }

  bool isLegalICmpImmediate(int64_t imm) {
    return getTLI()->isLegalICmpImmediate(imm);
  }

  bool isLegalAddressingMode(Type *Ty, GlobalValue *BaseGV, int64_t BaseOffset,
                             bool HasBaseReg, int64_t Scale) {
    TargetLoweringBase::AddrMode AM;
    AM.BaseGV = BaseGV;
    AM.BaseOffs = BaseOffset;
    AM.HasBaseReg = HasBaseReg;
    AM.Scale = Scale;
    return getTLI()->isLegalAddressingMode(AM, Ty);
  }

  int getScalingFactorCost(Type *Ty, GlobalValue *BaseGV, int64_t BaseOffset,
                           bool HasBaseReg, int64_t Scale) {
    TargetLoweringBase::AddrMode AM;
    AM.BaseGV = BaseGV;
    AM.BaseOffs = BaseOffset;
    AM.HasBaseReg = HasBaseReg;
    AM.Scale = Scale;
    return getTLI()->getScalingFactorCost(AM, Ty);
  }

  bool isTruncateFree(Type *Ty1, Type *Ty2) {
    return getTLI()->isTruncateFree(Ty1, Ty2);
  }

  bool isProfitableToHoist(Instruction *I) {
    return getTLI()->isProfitableToHoist(I);
  }

  bool isTypeLegal(Type *Ty) {
    EVT VT = getTLI()->getValueType(Ty);
    return getTLI()->isTypeLegal(VT);
  }

  unsigned getIntrinsicCost(Intrinsic::ID IID, Type *RetTy,
                            ArrayRef<const Value *> Arguments) {
    return BaseT::getIntrinsicCost(IID, RetTy, Arguments);
  }

  unsigned getIntrinsicCost(Intrinsic::ID IID, Type *RetTy,
                            ArrayRef<Type *> ParamTys) {
    if (IID == Intrinsic::cttz) {
      if (getTLI()->isCheapToSpeculateCttz())
        return TargetTransformInfo::TCC_Basic;
      return TargetTransformInfo::TCC_Expensive;
    }

    if (IID == Intrinsic::ctlz) {
       if (getTLI()->isCheapToSpeculateCtlz())
        return TargetTransformInfo::TCC_Basic;
      return TargetTransformInfo::TCC_Expensive;
    }

    return BaseT::getIntrinsicCost(IID, RetTy, ParamTys);
  }

  unsigned getJumpBufAlignment() { return getTLI()->getJumpBufAlignment(); }

  unsigned getJumpBufSize() { return getTLI()->getJumpBufSize(); }

  bool shouldBuildLookupTables() {
    const TargetLoweringBase *TLI = getTLI();
    return TLI->isOperationLegalOrCustom(ISD::BR_JT, MVT::Other) ||
           TLI->isOperationLegalOrCustom(ISD::BRIND, MVT::Other);
  }

  bool haveFastSqrt(Type *Ty) {
    const TargetLoweringBase *TLI = getTLI();
    EVT VT = TLI->getValueType(Ty);
    return TLI->isTypeLegal(VT) &&
           TLI->isOperationLegalOrCustom(ISD::FSQRT, VT);
  }

  unsigned getFPOpCost(Type *Ty) {
    // By default, FP instructions are no more expensive since they are
    // implemented in HW.  Target specific TTI can override this.
    return TargetTransformInfo::TCC_Basic;
  }

  unsigned getOperationCost(unsigned Opcode, Type *Ty, Type *OpTy) {
    const TargetLoweringBase *TLI = getTLI();
    switch (Opcode) {
    default: break;
    case Instruction::Trunc: {
      if (TLI->isTruncateFree(OpTy, Ty))
        return TargetTransformInfo::TCC_Free;
      return TargetTransformInfo::TCC_Basic;
    }
    case Instruction::ZExt: {
      if (TLI->isZExtFree(OpTy, Ty))
        return TargetTransformInfo::TCC_Free;
      return TargetTransformInfo::TCC_Basic;
    }
    }

    return BaseT::getOperationCost(Opcode, Ty, OpTy);
  }

  void getUnrollingPreferences(Loop *L, TTI::UnrollingPreferences &UP) {
    // This unrolling functionality is target independent, but to provide some
    // motivation for its intended use, for x86:

    // According to the Intel 64 and IA-32 Architectures Optimization Reference
    // Manual, Intel Core models and later have a loop stream detector (and
    // associated uop queue) that can benefit from partial unrolling.
    // The relevant requirements are:
    //  - The loop must have no more than 4 (8 for Nehalem and later) branches
    //    taken, and none of them may be calls.
    //  - The loop can have no more than 18 (28 for Nehalem and later) uops.

    // According to the Software Optimization Guide for AMD Family 15h
    // Processors, models 30h-4fh (Steamroller and later) have a loop predictor
    // and loop buffer which can benefit from partial unrolling.
    // The relevant requirements are:
    //  - The loop must have fewer than 16 branches
    //  - The loop must have less than 40 uops in all executed loop branches

    // The number of taken branches in a loop is hard to estimate here, and
    // benchmarking has revealed that it is better not to be conservative when
    // estimating the branch count. As a result, we'll ignore the branch limits
    // until someone finds a case where it matters in practice.

    unsigned MaxOps;
    const TargetSubtargetInfo *ST = getST();
    if (PartialUnrollingThreshold.getNumOccurrences() > 0)
      MaxOps = PartialUnrollingThreshold;
    else if (ST->getSchedModel().LoopMicroOpBufferSize > 0)
      MaxOps = ST->getSchedModel().LoopMicroOpBufferSize;
    else
      return;

    // Scan the loop: don't unroll loops with calls.
    for (Loop::block_iterator I = L->block_begin(), E = L->block_end(); I != E;
         ++I) {
      BasicBlock *BB = *I;

      for (BasicBlock::iterator J = BB->begin(), JE = BB->end(); J != JE; ++J)
        if (isa<CallInst>(J) || isa<InvokeInst>(J)) {
          ImmutableCallSite CS(J);
          if (const Function *F = CS.getCalledFunction()) {
            if (!static_cast<T *>(this)->isLoweredToCall(F))
              continue;
          }

          return;
        }
    }

    // Enable runtime and partial unrolling up to the specified size.
    UP.Partial = UP.Runtime = true;
    UP.PartialThreshold = UP.PartialOptSizeThreshold = MaxOps;
  }

  /// @}

  /// \name Vector TTI Implementations
  /// @{

  unsigned getNumberOfRegisters(bool Vector) { return 1; }

  unsigned getRegisterBitWidth(bool Vector) { return 32; }

  unsigned getMaxInterleaveFactor() { return 1; }

  unsigned getArithmeticInstrCost(
      unsigned Opcode, Type *Ty,
      TTI::OperandValueKind Opd1Info = TTI::OK_AnyValue,
      TTI::OperandValueKind Opd2Info = TTI::OK_AnyValue,
      TTI::OperandValueProperties Opd1PropInfo = TTI::OP_None,
      TTI::OperandValueProperties Opd2PropInfo = TTI::OP_None) {
    // Check if any of the operands are vector operands.
    const TargetLoweringBase *TLI = getTLI();
    int ISD = TLI->InstructionOpcodeToISD(Opcode);
    assert(ISD && "Invalid opcode");

    std::pair<unsigned, MVT> LT = TLI->getTypeLegalizationCost(Ty);

    bool IsFloat = Ty->getScalarType()->isFloatingPointTy();
    // Assume that floating point arithmetic operations cost twice as much as
    // integer operations.
    unsigned OpCost = (IsFloat ? 2 : 1);

    if (TLI->isOperationLegalOrPromote(ISD, LT.second)) {
      // The operation is legal. Assume it costs 1.
      // If the type is split to multiple registers, assume that there is some
      // overhead to this.
      // TODO: Once we have extract/insert subvector cost we need to use them.
      if (LT.first > 1)
        return LT.first * 2 * OpCost;
      return LT.first * 1 * OpCost;
    }

    if (!TLI->isOperationExpand(ISD, LT.second)) {
      // If the operation is custom lowered then assume
      // thare the code is twice as expensive.
      return LT.first * 2 * OpCost;
    }

    // Else, assume that we need to scalarize this op.
    if (Ty->isVectorTy()) {
      unsigned Num = Ty->getVectorNumElements();
      unsigned Cost = static_cast<T *>(this)
                          ->getArithmeticInstrCost(Opcode, Ty->getScalarType());
      // return the cost of multiple scalar invocation plus the cost of
      // inserting
      // and extracting the values.
      return getScalarizationOverhead(Ty, true, true) + Num * Cost;
    }

    // We don't know anything about this scalar instruction.
    return OpCost;
  }

  unsigned getShuffleCost(TTI::ShuffleKind Kind, Type *Tp, int Index,
                          Type *SubTp) {
    if (Kind == TTI::SK_Alternate) {
      return getAltShuffleOverhead(Tp);
    }
    return 1;
  }

  unsigned getCastInstrCost(unsigned Opcode, Type *Dst, Type *Src) {
    const TargetLoweringBase *TLI = getTLI();
    int ISD = TLI->InstructionOpcodeToISD(Opcode);
    assert(ISD && "Invalid opcode");

    std::pair<unsigned, MVT> SrcLT = TLI->getTypeLegalizationCost(Src);
    std::pair<unsigned, MVT> DstLT = TLI->getTypeLegalizationCost(Dst);

    // Check for NOOP conversions.
    if (SrcLT.first == DstLT.first &&
        SrcLT.second.getSizeInBits() == DstLT.second.getSizeInBits()) {

      // Bitcast between types that are legalized to the same type are free.
      if (Opcode == Instruction::BitCast || Opcode == Instruction::Trunc)
        return 0;
    }

    if (Opcode == Instruction::Trunc &&
        TLI->isTruncateFree(SrcLT.second, DstLT.second))
      return 0;

    if (Opcode == Instruction::ZExt &&
        TLI->isZExtFree(SrcLT.second, DstLT.second))
      return 0;

    // If the cast is marked as legal (or promote) then assume low cost.
    if (SrcLT.first == DstLT.first &&
        TLI->isOperationLegalOrPromote(ISD, DstLT.second))
      return 1;

    // Handle scalar conversions.
    if (!Src->isVectorTy() && !Dst->isVectorTy()) {

      // Scalar bitcasts are usually free.
      if (Opcode == Instruction::BitCast)
        return 0;

      // Just check the op cost. If the operation is legal then assume it costs
      // 1.
      if (!TLI->isOperationExpand(ISD, DstLT.second))
        return 1;

      // Assume that illegal scalar instruction are expensive.
      return 4;
    }

    // Check vector-to-vector casts.
    if (Dst->isVectorTy() && Src->isVectorTy()) {

      // If the cast is between same-sized registers, then the check is simple.
      if (SrcLT.first == DstLT.first &&
          SrcLT.second.getSizeInBits() == DstLT.second.getSizeInBits()) {

        // Assume that Zext is done using AND.
        if (Opcode == Instruction::ZExt)
          return 1;

        // Assume that sext is done using SHL and SRA.
        if (Opcode == Instruction::SExt)
          return 2;

        // Just check the op cost. If the operation is legal then assume it
        // costs
        // 1 and multiply by the type-legalization overhead.
        if (!TLI->isOperationExpand(ISD, DstLT.second))
          return SrcLT.first * 1;
      }

      // If we are converting vectors and the operation is illegal, or
      // if the vectors are legalized to different types, estimate the
      // scalarization costs.
      unsigned Num = Dst->getVectorNumElements();
      unsigned Cost = static_cast<T *>(this)->getCastInstrCost(
          Opcode, Dst->getScalarType(), Src->getScalarType());

      // Return the cost of multiple scalar invocation plus the cost of
      // inserting and extracting the values.
      return getScalarizationOverhead(Dst, true, true) + Num * Cost;
    }

    // We already handled vector-to-vector and scalar-to-scalar conversions.
    // This
    // is where we handle bitcast between vectors and scalars. We need to assume
    //  that the conversion is scalarized in one way or another.
    if (Opcode == Instruction::BitCast)
      // Illegal bitcasts are done by storing and loading from a stack slot.
      return (Src->isVectorTy() ? getScalarizationOverhead(Src, false, true)
                                : 0) +
             (Dst->isVectorTy() ? getScalarizationOverhead(Dst, true, false)
                                : 0);

    llvm_unreachable("Unhandled cast");
  }

  unsigned getCFInstrCost(unsigned Opcode) {
    // Branches are assumed to be predicted.
    return 0;
  }

  unsigned getCmpSelInstrCost(unsigned Opcode, Type *ValTy, Type *CondTy) {
    const TargetLoweringBase *TLI = getTLI();
    int ISD = TLI->InstructionOpcodeToISD(Opcode);
    assert(ISD && "Invalid opcode");

    // Selects on vectors are actually vector selects.
    if (ISD == ISD::SELECT) {
      assert(CondTy && "CondTy must exist");
      if (CondTy->isVectorTy())
        ISD = ISD::VSELECT;
    }

    std::pair<unsigned, MVT> LT = TLI->getTypeLegalizationCost(ValTy);

    if (!(ValTy->isVectorTy() && !LT.second.isVector()) &&
        !TLI->isOperationExpand(ISD, LT.second)) {
      // The operation is legal. Assume it costs 1. Multiply
      // by the type-legalization overhead.
      return LT.first * 1;
    }

    // Otherwise, assume that the cast is scalarized.
    if (ValTy->isVectorTy()) {
      unsigned Num = ValTy->getVectorNumElements();
      if (CondTy)
        CondTy = CondTy->getScalarType();
      unsigned Cost = static_cast<T *>(this)->getCmpSelInstrCost(
          Opcode, ValTy->getScalarType(), CondTy);

      // Return the cost of multiple scalar invocation plus the cost of
      // inserting
      // and extracting the values.
      return getScalarizationOverhead(ValTy, true, false) + Num * Cost;
    }

    // Unknown scalar opcode.
    return 1;
  }

  unsigned getVectorInstrCost(unsigned Opcode, Type *Val, unsigned Index) {
    std::pair<unsigned, MVT> LT =
        getTLI()->getTypeLegalizationCost(Val->getScalarType());

    return LT.first;
  }

  unsigned getMemoryOpCost(unsigned Opcode, Type *Src, unsigned Alignment,
                           unsigned AddressSpace) {
    assert(!Src->isVoidTy() && "Invalid type");
    std::pair<unsigned, MVT> LT = getTLI()->getTypeLegalizationCost(Src);

    // Assuming that all loads of legal types cost 1.
    unsigned Cost = LT.first;

    if (Src->isVectorTy() &&
        Src->getPrimitiveSizeInBits() < LT.second.getSizeInBits()) {
      // This is a vector load that legalizes to a larger type than the vector
      // itself. Unless the corresponding extending load or truncating store is
      // legal, then this will scalarize.
      TargetLowering::LegalizeAction LA = TargetLowering::Expand;
      EVT MemVT = getTLI()->getValueType(Src, true);
      if (MemVT.isSimple() && MemVT != MVT::Other) {
        if (Opcode == Instruction::Store)
          LA = getTLI()->getTruncStoreAction(LT.second, MemVT.getSimpleVT());
        else
          LA = getTLI()->getLoadExtAction(ISD::EXTLOAD, LT.second, MemVT);
      }

      if (LA != TargetLowering::Legal && LA != TargetLowering::Custom) {
        // This is a vector load/store for some illegal type that is scalarized.
        // We must account for the cost of building or decomposing the vector.
        Cost += getScalarizationOverhead(Src, Opcode != Instruction::Store,
                                         Opcode == Instruction::Store);
      }
    }

    return Cost;
  }

  unsigned getIntrinsicInstrCost(Intrinsic::ID IID, Type *RetTy,
                                 ArrayRef<Type *> Tys) {
    unsigned ISD = 0;
    switch (IID) {
    default: {
      // Assume that we need to scalarize this intrinsic.
      unsigned ScalarizationCost = 0;
      unsigned ScalarCalls = 1;
      Type *ScalarRetTy = RetTy;
      if (RetTy->isVectorTy()) {
        ScalarizationCost = getScalarizationOverhead(RetTy, true, false);
        ScalarCalls = std::max(ScalarCalls, RetTy->getVectorNumElements());
        ScalarRetTy = RetTy->getScalarType();
      }
      SmallVector<Type *, 4> ScalarTys;
      for (unsigned i = 0, ie = Tys.size(); i != ie; ++i) {
<<<<<<< HEAD
        if (Tys[i]->isVectorTy()) {
          ScalarizationCost += getScalarizationOverhead(Tys[i], false, true);
          // void functions can still be vectorized (e.g., sincos()). Don't
          // attempt getVectorNumElements() on void types since this will
          // result in assertion.
          if (RetTy->isVectorTy()) {
            ScalarCalls = std::max(ScalarCalls, RetTy->getVectorNumElements());
          }
=======
        Type *Ty = Tys[i];
        if (Ty->isVectorTy()) {
          ScalarizationCost += getScalarizationOverhead(Ty, false, true);
          ScalarCalls = std::max(ScalarCalls, Ty->getVectorNumElements());
          Ty = Ty->getScalarType();
>>>>>>> b2418b76
        }
        ScalarTys.push_back(Ty);
      }
      if (ScalarCalls == 1)
        return 1; // Return cost of a scalar intrinsic. Assume it to be cheap.

      unsigned ScalarCost = static_cast<T *>(this)->getIntrinsicInstrCost(
          IID, ScalarRetTy, ScalarTys);

      return ScalarCalls * ScalarCost + ScalarizationCost;
    }
    // Look for intrinsics that can be lowered directly or turned into a scalar
    // intrinsic call.
    case Intrinsic::sqrt:
      ISD = ISD::FSQRT;
      break;
    case Intrinsic::sin:
      ISD = ISD::FSIN;
      break;
    case Intrinsic::cos:
      ISD = ISD::FCOS;
      break;
    case Intrinsic::exp:
      ISD = ISD::FEXP;
      break;
    case Intrinsic::exp2:
      ISD = ISD::FEXP2;
      break;
    case Intrinsic::log:
      ISD = ISD::FLOG;
      break;
    case Intrinsic::log10:
      ISD = ISD::FLOG10;
      break;
    case Intrinsic::log2:
      ISD = ISD::FLOG2;
      break;
    case Intrinsic::fabs:
      ISD = ISD::FABS;
      break;
    case Intrinsic::minnum:
      ISD = ISD::FMINNUM;
      break;
    case Intrinsic::maxnum:
      ISD = ISD::FMAXNUM;
      break;
    case Intrinsic::copysign:
      ISD = ISD::FCOPYSIGN;
      break;
    case Intrinsic::floor:
      ISD = ISD::FFLOOR;
      break;
    case Intrinsic::ceil:
      ISD = ISD::FCEIL;
      break;
    case Intrinsic::trunc:
      ISD = ISD::FTRUNC;
      break;
    case Intrinsic::nearbyint:
      ISD = ISD::FNEARBYINT;
      break;
    case Intrinsic::rint:
      ISD = ISD::FRINT;
      break;
    case Intrinsic::round:
      ISD = ISD::FROUND;
      break;
    case Intrinsic::pow:
      ISD = ISD::FPOW;
      break;
    case Intrinsic::fma:
      ISD = ISD::FMA;
      break;
    case Intrinsic::fmuladd:
      ISD = ISD::FMA;
      break;
    // FIXME: We should return 0 whenever getIntrinsicCost == TCC_Free.
    case Intrinsic::lifetime_start:
    case Intrinsic::lifetime_end:
      return 0;
    case Intrinsic::masked_store:
      return static_cast<T *>(this)
          ->getMaskedMemoryOpCost(Instruction::Store, Tys[0], 0, 0);
    case Intrinsic::masked_load:
      return static_cast<T *>(this)
          ->getMaskedMemoryOpCost(Instruction::Load, RetTy, 0, 0);
    }

    const TargetLoweringBase *TLI = getTLI();
    std::pair<unsigned, MVT> LT = TLI->getTypeLegalizationCost(RetTy);

    if (TLI->isOperationLegalOrPromote(ISD, LT.second)) {
      // The operation is legal. Assume it costs 1.
      // If the type is split to multiple registers, assume that there is some
      // overhead to this.
      // TODO: Once we have extract/insert subvector cost we need to use them.
      if (LT.first > 1)
        return LT.first * 2;
      return LT.first * 1;
    }

    if (!TLI->isOperationExpand(ISD, LT.second)) {
      // If the operation is custom lowered then assume
      // thare the code is twice as expensive.
      return LT.first * 2;
    }

    // If we can't lower fmuladd into an FMA estimate the cost as a floating
    // point mul followed by an add.
    if (IID == Intrinsic::fmuladd)
      return static_cast<T *>(this)
                 ->getArithmeticInstrCost(BinaryOperator::FMul, RetTy) +
             static_cast<T *>(this)
                 ->getArithmeticInstrCost(BinaryOperator::FAdd, RetTy);

    // Else, assume that we need to scalarize this intrinsic. For math builtins
    // this will emit a costly libcall, adding call overhead and spills. Make it
    // very expensive.
    if (RetTy->isVectorTy()) {
      unsigned ScalarizationCost = getScalarizationOverhead(RetTy, true, false);
      unsigned ScalarCalls = RetTy->getVectorNumElements();
      SmallVector<Type *, 4> ScalarTys;
      for (unsigned i = 0, ie = Tys.size(); i != ie; ++i) {
        Type *Ty = Tys[i];
        if (Ty->isVectorTy())
          Ty = Ty->getScalarType();
        ScalarTys.push_back(Ty);
      }
      unsigned ScalarCost = static_cast<T *>(this)->getIntrinsicInstrCost(
          IID, RetTy->getScalarType(), ScalarTys);
      for (unsigned i = 0, ie = Tys.size(); i != ie; ++i) {
        if (Tys[i]->isVectorTy()) {
          ScalarizationCost += getScalarizationOverhead(Tys[i], false, true);
          ScalarCalls = std::max(ScalarCalls, Tys[i]->getVectorNumElements());
        }
      }

      return ScalarCalls * ScalarCost + ScalarizationCost;
    }

    // This is going to be turned into a library call, make it expensive.
    return 10;
  }

  /// \brief Compute a cost of the given call instruction.
  ///
  /// Compute the cost of calling function F with return type RetTy and
  /// argument types Tys. F might be nullptr, in this case the cost of an
  /// arbitrary call with the specified signature will be returned.
  /// This is used, for instance,  when we estimate call of a vector
  /// counterpart of the given function.
  /// \param F Called function, might be nullptr.
  /// \param RetTy Return value types.
  /// \param Tys Argument types.
  /// \returns The cost of Call instruction.
  unsigned getCallInstrCost(Function *F, Type *RetTy, ArrayRef<Type *> Tys) {
    return 10;
  }

  unsigned getNumberOfParts(Type *Tp) {
    std::pair<unsigned, MVT> LT = getTLI()->getTypeLegalizationCost(Tp);
    return LT.first;
  }

  unsigned getAddressComputationCost(Type *Ty, bool IsComplex) { return 0; }

  unsigned getReductionCost(unsigned Opcode, Type *Ty, bool IsPairwise) {
    assert(Ty->isVectorTy() && "Expect a vector type");
    unsigned NumVecElts = Ty->getVectorNumElements();
    unsigned NumReduxLevels = Log2_32(NumVecElts);
    unsigned ArithCost =
        NumReduxLevels *
        static_cast<T *>(this)->getArithmeticInstrCost(Opcode, Ty);
    // Assume the pairwise shuffles add a cost.
    unsigned ShuffleCost =
        NumReduxLevels * (IsPairwise + 1) *
        static_cast<T *>(this)
            ->getShuffleCost(TTI::SK_ExtractSubvector, Ty, NumVecElts / 2, Ty);
    return ShuffleCost + ArithCost + getScalarizationOverhead(Ty, false, true);
  }

  /// @}
};

/// \brief Concrete BasicTTIImpl that can be used if no further customization
/// is needed.
class BasicTTIImpl : public BasicTTIImplBase<BasicTTIImpl> {
  typedef BasicTTIImplBase<BasicTTIImpl> BaseT;
  friend class BasicTTIImplBase<BasicTTIImpl>;

  const TargetSubtargetInfo *ST;
  const TargetLoweringBase *TLI;

  const TargetSubtargetInfo *getST() const { return ST; }
  const TargetLoweringBase *getTLI() const { return TLI; }

public:
  explicit BasicTTIImpl(const TargetMachine *ST, Function &F);

  // Provide value semantics. MSVC requires that we spell all of these out.
  BasicTTIImpl(const BasicTTIImpl &Arg)
      : BaseT(static_cast<const BaseT &>(Arg)), ST(Arg.ST), TLI(Arg.TLI) {}
  BasicTTIImpl(BasicTTIImpl &&Arg)
      : BaseT(std::move(static_cast<BaseT &>(Arg))), ST(std::move(Arg.ST)),
        TLI(std::move(Arg.TLI)) {}
  BasicTTIImpl &operator=(const BasicTTIImpl &RHS) {
    BaseT::operator=(static_cast<const BaseT &>(RHS));
    ST = RHS.ST;
    TLI = RHS.TLI;
    return *this;
  }
  BasicTTIImpl &operator=(BasicTTIImpl &&RHS) {
    BaseT::operator=(std::move(static_cast<BaseT &>(RHS)));
    ST = std::move(RHS.ST);
    TLI = std::move(RHS.TLI);
    return *this;
  }
};

}

#endif<|MERGE_RESOLUTION|>--- conflicted
+++ resolved
@@ -538,22 +538,16 @@
       }
       SmallVector<Type *, 4> ScalarTys;
       for (unsigned i = 0, ie = Tys.size(); i != ie; ++i) {
-<<<<<<< HEAD
-        if (Tys[i]->isVectorTy()) {
-          ScalarizationCost += getScalarizationOverhead(Tys[i], false, true);
+        Type *Ty = Tys[i];
+        if (Ty->isVectorTy()) {
+          ScalarizationCost += getScalarizationOverhead(Ty, false, true);
           // void functions can still be vectorized (e.g., sincos()). Don't
           // attempt getVectorNumElements() on void types since this will
           // result in assertion.
           if (RetTy->isVectorTy()) {
             ScalarCalls = std::max(ScalarCalls, RetTy->getVectorNumElements());
           }
-=======
-        Type *Ty = Tys[i];
-        if (Ty->isVectorTy()) {
-          ScalarizationCost += getScalarizationOverhead(Ty, false, true);
-          ScalarCalls = std::max(ScalarCalls, Ty->getVectorNumElements());
           Ty = Ty->getScalarType();
->>>>>>> b2418b76
         }
         ScalarTys.push_back(Ty);
       }
