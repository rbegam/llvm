//===- ValueTypes.td - ValueType definitions ---------------*- tablegen -*-===//
//
// Part of the LLVM Project, under the Apache License v2.0 with LLVM Exceptions.
// See https://llvm.org/LICENSE.txt for license information.
// SPDX-License-Identifier: Apache-2.0 WITH LLVM-exception
//
//===----------------------------------------------------------------------===//
//
// Value types - These values correspond to the register types defined in the
// MachineValueTypes.h file.  If you update anything here, you must update it
// there as well!
//
//===----------------------------------------------------------------------===//

class ValueType<int size, int value> {
  string Namespace = "MVT";
  int Size = size;
  int Value = value;
}

def OtherVT: ValueType<0  ,  1>;   // "Other" value
def i1     : ValueType<1  ,  2>;   // One bit boolean value
def i8     : ValueType<8  ,  3>;   // 8-bit integer value
def i16    : ValueType<16 ,  4>;   // 16-bit integer value
def i32    : ValueType<32 ,  5>;   // 32-bit integer value
def i64    : ValueType<64 ,  6>;   // 64-bit integer value
def i128   : ValueType<128,  7>;   // 128-bit integer value
def f16    : ValueType<16 ,  8>;   // 16-bit floating point value
def f32    : ValueType<32 ,  9>;   // 32-bit floating point value
def f64    : ValueType<64 , 10>;   // 64-bit floating point value
def f80    : ValueType<80 , 11>;   // 80-bit floating point value
def f128   : ValueType<128, 12>;   // 128-bit floating point value
def ppcf128: ValueType<128, 13>;   // PPC 128-bit floating point value

def v1i1   : ValueType<1 ,  14>;   //   1 x i1 vector value
def v2i1   : ValueType<2 ,  15>;   //   2 x i1 vector value
def v4i1   : ValueType<4 ,  16>;   //   4 x i1 vector value
def v8i1   : ValueType<8 ,  17>;   //   8 x i1 vector value
def v16i1  : ValueType<16,  18>;   //  16 x i1 vector value
def v32i1  : ValueType<32 , 19>;   //  32 x i1 vector value
def v64i1  : ValueType<64 , 20>;   //  64 x i1 vector value
def v128i1 : ValueType<128, 21>;   // 128 x i1 vector value
def v512i1 : ValueType<512, 22>;   // 512 x i1 vector value
def v1024i1: ValueType<1024,23>;   //1024 x i1 vector value

def v1i8   : ValueType<8,   24>;   //  1 x i8  vector value
def v2i8   : ValueType<16 , 25>;   //  2 x i8  vector value
def v4i8   : ValueType<32 , 26>;   //  4 x i8  vector value
def v8i8   : ValueType<64 , 27>;   //  8 x i8  vector value
def v16i8  : ValueType<128, 28>;   // 16 x i8  vector value
def v32i8  : ValueType<256, 29>;   // 32 x i8  vector value
def v64i8  : ValueType<512, 30>;   // 64 x i8  vector value
def v128i8 : ValueType<1024,31>;   //128 x i8  vector value
def v256i8 : ValueType<2048,32>;   //256 x i8  vector value

def v1i16  : ValueType<16 , 33>;   //  1 x i16 vector value
def v2i16  : ValueType<32 , 34>;   //  2 x i16 vector value
def v4i16  : ValueType<64 , 35>;   //  4 x i16 vector value
def v8i16  : ValueType<128, 36>;   //  8 x i16 vector value
def v16i16 : ValueType<256, 37>;   // 16 x i16 vector value
def v32i16 : ValueType<512, 38>;   // 32 x i16 vector value
def v64i16 : ValueType<1024,39>;   // 64 x i16 vector value
def v128i16: ValueType<2048,40>;   //128 x i16 vector value

def v1i32  : ValueType<32 , 41>;   //  1 x i32 vector value
def v2i32  : ValueType<64 , 42>;   //  2 x i32 vector value
<<<<<<< HEAD
def v4i32  : ValueType<128, 43>;   //  4 x i32 vector value
def v8i32  : ValueType<256, 44>;   //  8 x i32 vector value
def v16i32 : ValueType<512, 45>;   // 16 x i32 vector value
def v32i32 : ValueType<1024,46>;   // 32 x i32 vector value
def v64i32 : ValueType<2048,47>;   // 64 x i32 vector value

def v1i64  : ValueType<64 , 48>;   //  1 x i64 vector value
def v2i64  : ValueType<128, 49>;   //  2 x i64 vector value
def v4i64  : ValueType<256, 50>;   //  4 x i64 vector value
def v8i64  : ValueType<512, 51>;   //  8 x i64 vector value
def v16i64 : ValueType<1024,52>;   // 16 x i64 vector value
def v32i64 : ValueType<2048,53>;   // 32 x i64 vector value

def v1i128 : ValueType<128, 54>;   //  1 x i128 vector value

def nxv1i1  : ValueType<1,   55>;  // n x  1 x i1  vector value
def nxv2i1  : ValueType<2,   56>;  // n x  2 x i1  vector value
def nxv4i1  : ValueType<4,   57>;  // n x  4 x i1  vector value
def nxv8i1  : ValueType<8,   58>;  // n x  8 x i1  vector value
def nxv16i1 : ValueType<16,  59>;  // n x 16 x i1  vector value
def nxv32i1 : ValueType<32,  60>;  // n x 32 x i1  vector value

def nxv1i8  : ValueType<8,   61>;  // n x  1 x i8  vector value
def nxv2i8  : ValueType<16,  62>;  // n x  2 x i8  vector value
def nxv4i8  : ValueType<32,  63>;  // n x  4 x i8  vector value
def nxv8i8  : ValueType<64,  64>;  // n x  8 x i8  vector value
def nxv16i8 : ValueType<128, 65>;  // n x 16 x i8  vector value
def nxv32i8 : ValueType<256, 66>;  // n x 32 x i8  vector value

def nxv1i16 : ValueType<16,  67>;  // n x  1 x i16 vector value
def nxv2i16 : ValueType<32,  68>;  // n x  2 x i16 vector value
def nxv4i16 : ValueType<64,  69>;  // n x  4 x i16 vector value
def nxv8i16 : ValueType<128, 70>;  // n x  8 x i16 vector value
def nxv16i16: ValueType<256, 71>;  // n x 16 x i16 vector value
def nxv32i16: ValueType<512, 72>;  // n x 32 x i16 vector value

def nxv1i32 : ValueType<32,  73>;  // n x  1 x i32 vector value
def nxv2i32 : ValueType<64,  74>;  // n x  2 x i32 vector value
def nxv4i32 : ValueType<128, 75>;  // n x  4 x i32 vector value
def nxv8i32 : ValueType<256, 76>;  // n x  8 x i32 vector value
def nxv16i32: ValueType<512, 77>;  // n x 16 x i32 vector value
def nxv32i32: ValueType<1024,78>;  // n x 32 x i32 vector value

def nxv1i64 : ValueType<64,  79>;  // n x  1 x i64 vector value
def nxv2i64 : ValueType<128, 80>;  // n x  2 x i64 vector value
def nxv4i64 : ValueType<256, 81>;  // n x  4 x i64 vector value
def nxv8i64 : ValueType<512, 82>;  // n x  8 x i64 vector value
def nxv16i64: ValueType<1024,83>;  // n x 16 x i64 vector value
def nxv32i64: ValueType<2048,84>;  // n x 32 x i64 vector value

// INTEL_CUSTOMIZATION
// Workaround here by commenting INTEL_CUSTOMIZATION, because tblgen test
// cases need to include this file, and INTEL_CUSTOMIZATION is not defined
// in the cases.
#if INTEL_FEATURE_ISA_FP16
def v1f16  : ValueType<32 , 85>;   //  1 x f16 vector value
def v2f16  : ValueType<32 , 86>;   //  2 x f16 vector value
def v4f16  : ValueType<64 , 87>;   //  4 x f16 vector value
def v8f16  : ValueType<128, 88>;   //  8 x f16 vector value
def v16f16 : ValueType<256, 89>;   // 16 x f16 vector value
def v32f16 : ValueType<512, 90>;   // 32 x f16 vector value
def v1f32  : ValueType<32 , 91>;   //  1 x f32 vector value
def v2f32  : ValueType<64 , 92>;   //  2 x f32 vector value
def v4f32  : ValueType<128, 93>;   //  4 x f32 vector value
def v8f32  : ValueType<256, 94>;   //  8 x f32 vector value
def v16f32 : ValueType<512, 95>;   // 16 x f32 vector value
def v1f64  : ValueType<64,  96>;   //  1 x f64 vector value
def v2f64  : ValueType<128, 97>;   //  2 x f64 vector value
def v4f64  : ValueType<256, 98>;   //  4 x f64 vector value
def v8f64  : ValueType<512, 99>;   //  8 x f64 vector value

def nxv2f16  : ValueType<32 , 100>; // n x  2 x f16 vector value
def nxv4f16  : ValueType<64 , 101>; // n x  4 x f16 vector value
def nxv8f16  : ValueType<128, 102>; // n x  8 x f16 vector value
def nxv1f32  : ValueType<32 , 103>; // n x  1 x f32 vector value
def nxv2f32  : ValueType<64 , 104>; // n x  2 x f32 vector value
def nxv4f32  : ValueType<128, 105>; // n x  4 x f32 vector value
def nxv8f32  : ValueType<256, 106>; // n x  8 x f32 vector value
def nxv16f32 : ValueType<512, 107>; // n x 16 x f32 vector value
def nxv1f64  : ValueType<64,  108>; // n x  1 x f64 vector value
def nxv2f64  : ValueType<128, 109>; // n x  2 x f64 vector value
def nxv4f64  : ValueType<256, 110>; // n x  4 x f64 vector value
def nxv8f64  : ValueType<512, 111>; // n x  8 x f64 vector value

def x86mmx : ValueType<64 , 112>;   // X86 MMX value
def FlagVT : ValueType<0  , 113>;   // Pre-RA sched glue
def isVoid : ValueType<0  , 114>;   // Produces no value
def untyped: ValueType<8  , 115>;   // Produces an untyped value
def ExceptRef: ValueType<0, 116>;   // WebAssembly's except_ref type
#else // INTEL_FEATURE_ISA_FP16
def v2f16  : ValueType<32 , 85>;   //  2 x f16 vector value
def v4f16  : ValueType<64 , 86>;   //  4 x f16 vector value
def v8f16  : ValueType<128, 87>;   //  8 x f16 vector value
def v1f32  : ValueType<32 , 88>;   //  1 x f32 vector value
def v2f32  : ValueType<64 , 89>;   //  2 x f32 vector value
def v4f32  : ValueType<128, 90>;   //  4 x f32 vector value
def v8f32  : ValueType<256, 91>;   //  8 x f32 vector value
def v16f32 : ValueType<512, 92>;   // 16 x f32 vector value
def v1f64  : ValueType<64,  93>;   //  1 x f64 vector value
def v2f64  : ValueType<128, 94>;   //  2 x f64 vector value
def v4f64  : ValueType<256, 95>;   //  4 x f64 vector value
def v8f64  : ValueType<512, 96>;   //  8 x f64 vector value

def nxv2f16  : ValueType<32 ,  97>; // n x  2 x f16 vector value
def nxv4f16  : ValueType<64 ,  98>; // n x  4 x f16 vector value
def nxv8f16  : ValueType<128,  99>; // n x  8 x f16 vector value
def nxv1f32  : ValueType<32 , 100>; // n x  1 x f32 vector value
def nxv2f32  : ValueType<64 , 101>; // n x  2 x f32 vector value
def nxv4f32  : ValueType<128, 102>; // n x  4 x f32 vector value
def nxv8f32  : ValueType<256, 103>; // n x  8 x f32 vector value
def nxv16f32 : ValueType<512, 104>; // n x 16 x f32 vector value
def nxv1f64  : ValueType<64,  105>; // n x  1 x f64 vector value
def nxv2f64  : ValueType<128, 106>; // n x  2 x f64 vector value
def nxv4f64  : ValueType<256, 107>; // n x  4 x f64 vector value
def nxv8f64  : ValueType<512, 108>; // n x  8 x f64 vector value

def x86mmx : ValueType<64 , 109>;   // X86 MMX value
def FlagVT : ValueType<0  , 110>;   // Pre-RA sched glue
def isVoid : ValueType<0  , 111>;   // Produces no value
def untyped: ValueType<8  , 112>;   // Produces an untyped value
def ExceptRef: ValueType<0, 113>;   // WebAssembly's except_ref type
#endif // INTEL_FEATURE_ISA_FP16
// end INTEL_CUSTOMIZATION

=======
def v3i32  : ValueType<96 , 43>;   //  3 x i32 vector value
def v4i32  : ValueType<128, 44>;   //  4 x i32 vector value
def v5i32  : ValueType<160, 45>;   //  5 x i32 vector value
def v8i32  : ValueType<256, 46>;   //  8 x i32 vector value
def v16i32 : ValueType<512, 47>;   // 16 x i32 vector value
def v32i32 : ValueType<1024,48>;   // 32 x i32 vector value
def v64i32 : ValueType<2048,49>;   // 64 x i32 vector value

def v1i64  : ValueType<64 , 50>;   //  1 x i64 vector value
def v2i64  : ValueType<128, 51>;   //  2 x i64 vector value
def v4i64  : ValueType<256, 52>;   //  4 x i64 vector value
def v8i64  : ValueType<512, 53>;   //  8 x i64 vector value
def v16i64 : ValueType<1024,54>;   // 16 x i64 vector value
def v32i64 : ValueType<2048,55>;   // 32 x i64 vector value

def v1i128 : ValueType<128, 56>;   //  1 x i128 vector value

def nxv1i1  : ValueType<1,   57>;  // n x  1 x i1  vector value
def nxv2i1  : ValueType<2,   58>;  // n x  2 x i1  vector value
def nxv4i1  : ValueType<4,   59>;  // n x  4 x i1  vector value
def nxv8i1  : ValueType<8,   60>;  // n x  8 x i1  vector value
def nxv16i1 : ValueType<16,  61>;  // n x 16 x i1  vector value
def nxv32i1 : ValueType<32,  62>;  // n x 32 x i1  vector value

def nxv1i8  : ValueType<8,   63>;  // n x  1 x i8  vector value
def nxv2i8  : ValueType<16,  64>;  // n x  2 x i8  vector value
def nxv4i8  : ValueType<32,  65>;  // n x  4 x i8  vector value
def nxv8i8  : ValueType<64,  66>;  // n x  8 x i8  vector value
def nxv16i8 : ValueType<128, 67>;  // n x 16 x i8  vector value
def nxv32i8 : ValueType<256, 68>;  // n x 32 x i8  vector value

def nxv1i16 : ValueType<16,  69>;  // n x  1 x i16 vector value
def nxv2i16 : ValueType<32,  70>;  // n x  2 x i16 vector value
def nxv4i16 : ValueType<64,  71>;  // n x  4 x i16 vector value
def nxv8i16 : ValueType<128, 72>;  // n x  8 x i16 vector value
def nxv16i16: ValueType<256, 73>;  // n x 16 x i16 vector value
def nxv32i16: ValueType<512, 74>;  // n x 32 x i16 vector value

def nxv1i32 : ValueType<32,  75>;  // n x  1 x i32 vector value
def nxv2i32 : ValueType<64,  76>;  // n x  2 x i32 vector value
def nxv4i32 : ValueType<128, 77>;  // n x  4 x i32 vector value
def nxv8i32 : ValueType<256, 78>;  // n x  8 x i32 vector value
def nxv16i32: ValueType<512, 79>;  // n x 16 x i32 vector value
def nxv32i32: ValueType<1024,80>;  // n x 32 x i32 vector value

def nxv1i64 : ValueType<64,  81>;  // n x  1 x i64 vector value
def nxv2i64 : ValueType<128, 82>;  // n x  2 x i64 vector value
def nxv4i64 : ValueType<256, 83>;  // n x  4 x i64 vector value
def nxv8i64 : ValueType<512, 84>;  // n x  8 x i64 vector value
def nxv16i64: ValueType<1024,85>;  // n x 16 x i64 vector value
def nxv32i64: ValueType<2048,86>;  // n x 32 x i64 vector value

def v2f16  : ValueType<32 , 87>;   //  2 x f16 vector value
def v4f16  : ValueType<64 , 88>;   //  4 x f16 vector value
def v8f16  : ValueType<128, 89>;   //  8 x f16 vector value
def v1f32  : ValueType<32 , 90>;   //  1 x f32 vector value
def v2f32  : ValueType<64 , 91>;   //  2 x f32 vector value
def v3f32  : ValueType<96 , 92>;   //  3 x f32 vector value
def v4f32  : ValueType<128, 93>;   //  4 x f32 vector value
def v5f32  : ValueType<160, 94>;   //  5 x f32 vector value
def v8f32  : ValueType<256, 95>;   //  8 x f32 vector value
def v16f32 : ValueType<512, 96>;   // 16 x f32 vector value
def v1f64  : ValueType<64,  97>;   //  1 x f64 vector value
def v2f64  : ValueType<128, 98>;   //  2 x f64 vector value
def v4f64  : ValueType<256, 99>;   //  4 x f64 vector value
def v8f64  : ValueType<512,100>;   //  8 x f64 vector value

def nxv2f16  : ValueType<32 , 101>; // n x  2 x f16 vector value
def nxv4f16  : ValueType<64 , 102>; // n x  4 x f16 vector value
def nxv8f16  : ValueType<128, 103>; // n x  8 x f16 vector value
def nxv1f32  : ValueType<32 , 104>; // n x  1 x f32 vector value
def nxv2f32  : ValueType<64 , 105>; // n x  2 x f32 vector value
def nxv4f32  : ValueType<128, 106>; // n x  4 x f32 vector value
def nxv8f32  : ValueType<256, 107>; // n x  8 x f32 vector value
def nxv16f32 : ValueType<512, 108>; // n x 16 x f32 vector value
def nxv1f64  : ValueType<64,  109>; // n x  1 x f64 vector value
def nxv2f64  : ValueType<128, 110>; // n x  2 x f64 vector value
def nxv4f64  : ValueType<256, 111>; // n x  4 x f64 vector value
def nxv8f64  : ValueType<512, 112>; // n x  8 x f64 vector value

def x86mmx : ValueType<64 , 113>;   // X86 MMX value
def FlagVT : ValueType<0  , 114>;   // Pre-RA sched glue
def isVoid : ValueType<0  , 115>;   // Produces no value
def untyped: ValueType<8  , 116>;   // Produces an untyped value
def ExceptRef: ValueType<0, 117>;   // WebAssembly's except_ref type
>>>>>>> 0125e448
def token  : ValueType<0  , 248>;   // TokenTy
def MetadataVT: ValueType<0, 249>;  // Metadata

// Pseudo valuetype mapped to the current pointer size to any address space.
// Should only be used in TableGen.
def iPTRAny   : ValueType<0, 250>;

// Pseudo valuetype to represent "vector of any size"
def vAny   : ValueType<0  , 251>;

// Pseudo valuetype to represent "float of any format"
def fAny   : ValueType<0  , 252>;

// Pseudo valuetype to represent "integer of any bit width"
def iAny   : ValueType<0  , 253>;

// Pseudo valuetype mapped to the current pointer size.
def iPTR   : ValueType<0  , 254>;

// Pseudo valuetype to represent "any type of any size".
def Any    : ValueType<0  , 255>;

/// This class is for targets that want to use pointer types in patterns
/// with the GlobalISelEmitter.  Targets must define their own pointer
/// derived from this class.  The scalar argument should be an
/// integer type with the same bit size as the ponter.
/// e.g. def p0 : PtrValueType <i64, 0>;

class PtrValueType <ValueType scalar, int addrspace> :
    ValueType<scalar.Size, scalar.Value> {
  int AddrSpace = addrspace;
}<|MERGE_RESOLUTION|>--- conflicted
+++ resolved
@@ -64,132 +64,6 @@
 
 def v1i32  : ValueType<32 , 41>;   //  1 x i32 vector value
 def v2i32  : ValueType<64 , 42>;   //  2 x i32 vector value
-<<<<<<< HEAD
-def v4i32  : ValueType<128, 43>;   //  4 x i32 vector value
-def v8i32  : ValueType<256, 44>;   //  8 x i32 vector value
-def v16i32 : ValueType<512, 45>;   // 16 x i32 vector value
-def v32i32 : ValueType<1024,46>;   // 32 x i32 vector value
-def v64i32 : ValueType<2048,47>;   // 64 x i32 vector value
-
-def v1i64  : ValueType<64 , 48>;   //  1 x i64 vector value
-def v2i64  : ValueType<128, 49>;   //  2 x i64 vector value
-def v4i64  : ValueType<256, 50>;   //  4 x i64 vector value
-def v8i64  : ValueType<512, 51>;   //  8 x i64 vector value
-def v16i64 : ValueType<1024,52>;   // 16 x i64 vector value
-def v32i64 : ValueType<2048,53>;   // 32 x i64 vector value
-
-def v1i128 : ValueType<128, 54>;   //  1 x i128 vector value
-
-def nxv1i1  : ValueType<1,   55>;  // n x  1 x i1  vector value
-def nxv2i1  : ValueType<2,   56>;  // n x  2 x i1  vector value
-def nxv4i1  : ValueType<4,   57>;  // n x  4 x i1  vector value
-def nxv8i1  : ValueType<8,   58>;  // n x  8 x i1  vector value
-def nxv16i1 : ValueType<16,  59>;  // n x 16 x i1  vector value
-def nxv32i1 : ValueType<32,  60>;  // n x 32 x i1  vector value
-
-def nxv1i8  : ValueType<8,   61>;  // n x  1 x i8  vector value
-def nxv2i8  : ValueType<16,  62>;  // n x  2 x i8  vector value
-def nxv4i8  : ValueType<32,  63>;  // n x  4 x i8  vector value
-def nxv8i8  : ValueType<64,  64>;  // n x  8 x i8  vector value
-def nxv16i8 : ValueType<128, 65>;  // n x 16 x i8  vector value
-def nxv32i8 : ValueType<256, 66>;  // n x 32 x i8  vector value
-
-def nxv1i16 : ValueType<16,  67>;  // n x  1 x i16 vector value
-def nxv2i16 : ValueType<32,  68>;  // n x  2 x i16 vector value
-def nxv4i16 : ValueType<64,  69>;  // n x  4 x i16 vector value
-def nxv8i16 : ValueType<128, 70>;  // n x  8 x i16 vector value
-def nxv16i16: ValueType<256, 71>;  // n x 16 x i16 vector value
-def nxv32i16: ValueType<512, 72>;  // n x 32 x i16 vector value
-
-def nxv1i32 : ValueType<32,  73>;  // n x  1 x i32 vector value
-def nxv2i32 : ValueType<64,  74>;  // n x  2 x i32 vector value
-def nxv4i32 : ValueType<128, 75>;  // n x  4 x i32 vector value
-def nxv8i32 : ValueType<256, 76>;  // n x  8 x i32 vector value
-def nxv16i32: ValueType<512, 77>;  // n x 16 x i32 vector value
-def nxv32i32: ValueType<1024,78>;  // n x 32 x i32 vector value
-
-def nxv1i64 : ValueType<64,  79>;  // n x  1 x i64 vector value
-def nxv2i64 : ValueType<128, 80>;  // n x  2 x i64 vector value
-def nxv4i64 : ValueType<256, 81>;  // n x  4 x i64 vector value
-def nxv8i64 : ValueType<512, 82>;  // n x  8 x i64 vector value
-def nxv16i64: ValueType<1024,83>;  // n x 16 x i64 vector value
-def nxv32i64: ValueType<2048,84>;  // n x 32 x i64 vector value
-
-// INTEL_CUSTOMIZATION
-// Workaround here by commenting INTEL_CUSTOMIZATION, because tblgen test
-// cases need to include this file, and INTEL_CUSTOMIZATION is not defined
-// in the cases.
-#if INTEL_FEATURE_ISA_FP16
-def v1f16  : ValueType<32 , 85>;   //  1 x f16 vector value
-def v2f16  : ValueType<32 , 86>;   //  2 x f16 vector value
-def v4f16  : ValueType<64 , 87>;   //  4 x f16 vector value
-def v8f16  : ValueType<128, 88>;   //  8 x f16 vector value
-def v16f16 : ValueType<256, 89>;   // 16 x f16 vector value
-def v32f16 : ValueType<512, 90>;   // 32 x f16 vector value
-def v1f32  : ValueType<32 , 91>;   //  1 x f32 vector value
-def v2f32  : ValueType<64 , 92>;   //  2 x f32 vector value
-def v4f32  : ValueType<128, 93>;   //  4 x f32 vector value
-def v8f32  : ValueType<256, 94>;   //  8 x f32 vector value
-def v16f32 : ValueType<512, 95>;   // 16 x f32 vector value
-def v1f64  : ValueType<64,  96>;   //  1 x f64 vector value
-def v2f64  : ValueType<128, 97>;   //  2 x f64 vector value
-def v4f64  : ValueType<256, 98>;   //  4 x f64 vector value
-def v8f64  : ValueType<512, 99>;   //  8 x f64 vector value
-
-def nxv2f16  : ValueType<32 , 100>; // n x  2 x f16 vector value
-def nxv4f16  : ValueType<64 , 101>; // n x  4 x f16 vector value
-def nxv8f16  : ValueType<128, 102>; // n x  8 x f16 vector value
-def nxv1f32  : ValueType<32 , 103>; // n x  1 x f32 vector value
-def nxv2f32  : ValueType<64 , 104>; // n x  2 x f32 vector value
-def nxv4f32  : ValueType<128, 105>; // n x  4 x f32 vector value
-def nxv8f32  : ValueType<256, 106>; // n x  8 x f32 vector value
-def nxv16f32 : ValueType<512, 107>; // n x 16 x f32 vector value
-def nxv1f64  : ValueType<64,  108>; // n x  1 x f64 vector value
-def nxv2f64  : ValueType<128, 109>; // n x  2 x f64 vector value
-def nxv4f64  : ValueType<256, 110>; // n x  4 x f64 vector value
-def nxv8f64  : ValueType<512, 111>; // n x  8 x f64 vector value
-
-def x86mmx : ValueType<64 , 112>;   // X86 MMX value
-def FlagVT : ValueType<0  , 113>;   // Pre-RA sched glue
-def isVoid : ValueType<0  , 114>;   // Produces no value
-def untyped: ValueType<8  , 115>;   // Produces an untyped value
-def ExceptRef: ValueType<0, 116>;   // WebAssembly's except_ref type
-#else // INTEL_FEATURE_ISA_FP16
-def v2f16  : ValueType<32 , 85>;   //  2 x f16 vector value
-def v4f16  : ValueType<64 , 86>;   //  4 x f16 vector value
-def v8f16  : ValueType<128, 87>;   //  8 x f16 vector value
-def v1f32  : ValueType<32 , 88>;   //  1 x f32 vector value
-def v2f32  : ValueType<64 , 89>;   //  2 x f32 vector value
-def v4f32  : ValueType<128, 90>;   //  4 x f32 vector value
-def v8f32  : ValueType<256, 91>;   //  8 x f32 vector value
-def v16f32 : ValueType<512, 92>;   // 16 x f32 vector value
-def v1f64  : ValueType<64,  93>;   //  1 x f64 vector value
-def v2f64  : ValueType<128, 94>;   //  2 x f64 vector value
-def v4f64  : ValueType<256, 95>;   //  4 x f64 vector value
-def v8f64  : ValueType<512, 96>;   //  8 x f64 vector value
-
-def nxv2f16  : ValueType<32 ,  97>; // n x  2 x f16 vector value
-def nxv4f16  : ValueType<64 ,  98>; // n x  4 x f16 vector value
-def nxv8f16  : ValueType<128,  99>; // n x  8 x f16 vector value
-def nxv1f32  : ValueType<32 , 100>; // n x  1 x f32 vector value
-def nxv2f32  : ValueType<64 , 101>; // n x  2 x f32 vector value
-def nxv4f32  : ValueType<128, 102>; // n x  4 x f32 vector value
-def nxv8f32  : ValueType<256, 103>; // n x  8 x f32 vector value
-def nxv16f32 : ValueType<512, 104>; // n x 16 x f32 vector value
-def nxv1f64  : ValueType<64,  105>; // n x  1 x f64 vector value
-def nxv2f64  : ValueType<128, 106>; // n x  2 x f64 vector value
-def nxv4f64  : ValueType<256, 107>; // n x  4 x f64 vector value
-def nxv8f64  : ValueType<512, 108>; // n x  8 x f64 vector value
-
-def x86mmx : ValueType<64 , 109>;   // X86 MMX value
-def FlagVT : ValueType<0  , 110>;   // Pre-RA sched glue
-def isVoid : ValueType<0  , 111>;   // Produces no value
-def untyped: ValueType<8  , 112>;   // Produces an untyped value
-def ExceptRef: ValueType<0, 113>;   // WebAssembly's except_ref type
-#endif // INTEL_FEATURE_ISA_FP16
-// end INTEL_CUSTOMIZATION
-
-=======
 def v3i32  : ValueType<96 , 43>;   //  3 x i32 vector value
 def v4i32  : ValueType<128, 44>;   //  4 x i32 vector value
 def v5i32  : ValueType<160, 45>;   //  5 x i32 vector value
@@ -242,6 +116,48 @@
 def nxv16i64: ValueType<1024,85>;  // n x 16 x i64 vector value
 def nxv32i64: ValueType<2048,86>;  // n x 32 x i64 vector value
 
+// INTEL_CUSTOMIZATION
+// Workaround here by commenting INTEL_CUSTOMIZATION, because tblgen test
+// cases need to include this file, and INTEL_CUSTOMIZATION is not defined
+// in the cases.
+#if INTEL_FEATURE_ISA_FP16
+def v1f16  : ValueType<32 , 87>;   //  1 x f16 vector value
+def v2f16  : ValueType<32 , 88>;   //  2 x f16 vector value
+def v4f16  : ValueType<64 , 89>;   //  4 x f16 vector value
+def v8f16  : ValueType<128, 90>;   //  8 x f16 vector value
+def v16f16 : ValueType<256, 91>;   // 16 x f16 vector value
+def v32f16 : ValueType<512, 92>;   // 32 x f16 vector value
+def v1f32  : ValueType<32 , 93>;   //  1 x f32 vector value
+def v2f32  : ValueType<64 , 94>;   //  2 x f32 vector value
+def v3f32  : ValueType<96 , 95>;   //  3 x f32 vector value
+def v4f32  : ValueType<128, 96>;   //  4 x f32 vector value
+def v5f32  : ValueType<160, 97>;   //  5 x f32 vector value
+def v8f32  : ValueType<256, 98>;   //  8 x f32 vector value
+def v16f32 : ValueType<512, 99>;   // 16 x f32 vector value
+def v1f64  : ValueType<64, 100>;   //  1 x f64 vector value
+def v2f64  : ValueType<128,101>;   //  2 x f64 vector value
+def v4f64  : ValueType<256,102>;   //  4 x f64 vector value
+def v8f64  : ValueType<512,103>;   //  8 x f64 vector value
+
+def nxv2f16  : ValueType<32 , 104>; // n x  2 x f16 vector value
+def nxv4f16  : ValueType<64 , 105>; // n x  4 x f16 vector value
+def nxv8f16  : ValueType<128, 106>; // n x  8 x f16 vector value
+def nxv1f32  : ValueType<32 , 107>; // n x  1 x f32 vector value
+def nxv2f32  : ValueType<64 , 108>; // n x  2 x f32 vector value
+def nxv4f32  : ValueType<128, 109>; // n x  4 x f32 vector value
+def nxv8f32  : ValueType<256, 110>; // n x  8 x f32 vector value
+def nxv16f32 : ValueType<512, 111>; // n x 16 x f32 vector value
+def nxv1f64  : ValueType<64,  112>; // n x  1 x f64 vector value
+def nxv2f64  : ValueType<128, 113>; // n x  2 x f64 vector value
+def nxv4f64  : ValueType<256, 114>; // n x  4 x f64 vector value
+def nxv8f64  : ValueType<512, 115>; // n x  8 x f64 vector value
+
+def x86mmx : ValueType<64 , 116>;   // X86 MMX value
+def FlagVT : ValueType<0  , 117>;   // Pre-RA sched glue
+def isVoid : ValueType<0  , 118>;   // Produces no value
+def untyped: ValueType<8  , 119>;   // Produces an untyped value
+def ExceptRef: ValueType<0, 120>;   // WebAssembly's except_ref type
+#else // INTEL_FEATURE_ISA_FP16
 def v2f16  : ValueType<32 , 87>;   //  2 x f16 vector value
 def v4f16  : ValueType<64 , 88>;   //  4 x f16 vector value
 def v8f16  : ValueType<128, 89>;   //  8 x f16 vector value
@@ -275,7 +191,8 @@
 def isVoid : ValueType<0  , 115>;   // Produces no value
 def untyped: ValueType<8  , 116>;   // Produces an untyped value
 def ExceptRef: ValueType<0, 117>;   // WebAssembly's except_ref type
->>>>>>> 0125e448
+#endif // INTEL_FEATURE_ISA_FP16
+// end INTEL_CUSTOMIZATION
 def token  : ValueType<0  , 248>;   // TokenTy
 def MetadataVT: ValueType<0, 249>;  // Metadata
 
