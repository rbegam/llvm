//===- llvm/CodeGen/MachineInstrBundle.h - MI bundle utilities --*- C++ -*-===//
//
// Part of the LLVM Project, under the Apache License v2.0 with LLVM Exceptions.
// See https://llvm.org/LICENSE.txt for license information.
// SPDX-License-Identifier: Apache-2.0 WITH LLVM-exception
//
//===----------------------------------------------------------------------===//
//
// This file provide utility functions to manipulate machine instruction
// bundles.
//
//===----------------------------------------------------------------------===//

#ifndef LLVM_CODEGEN_MACHINEINSTRBUNDLE_H
#define LLVM_CODEGEN_MACHINEINSTRBUNDLE_H

#include "llvm/CodeGen/MachineBasicBlock.h"

namespace llvm {

/// finalizeBundle - Finalize a machine instruction bundle which includes
/// a sequence of instructions starting from FirstMI to LastMI (exclusive).
/// This routine adds a BUNDLE instruction to represent the bundle, it adds
/// IsInternalRead markers to MachineOperands which are defined inside the
/// bundle, and it copies externally visible defs and uses to the BUNDLE
/// instruction.
void finalizeBundle(MachineBasicBlock &MBB,
                    MachineBasicBlock::instr_iterator FirstMI,
                    MachineBasicBlock::instr_iterator LastMI);

/// finalizeBundle - Same functionality as the previous finalizeBundle except
/// the last instruction in the bundle is not provided as an input. This is
/// used in cases where bundles are pre-determined by marking instructions
/// with 'InsideBundle' marker. It returns the MBB instruction iterator that
/// points to the end of the bundle.
MachineBasicBlock::instr_iterator finalizeBundle(MachineBasicBlock &MBB,
                    MachineBasicBlock::instr_iterator FirstMI);

/// finalizeBundles - Finalize instruction bundles in the specified
/// MachineFunction. Return true if any bundles are finalized.
bool finalizeBundles(MachineFunction &MF);

/// Returns an iterator to the first instruction in the bundle containing \p I.
inline MachineBasicBlock::instr_iterator getBundleStart(
    MachineBasicBlock::instr_iterator I) {
  while (I->isBundledWithPred())
    --I;
  return I;
}

/// Returns an iterator to the first instruction in the bundle containing \p I.
inline MachineBasicBlock::const_instr_iterator getBundleStart(
    MachineBasicBlock::const_instr_iterator I) {
  while (I->isBundledWithPred())
    --I;
  return I;
}

/// Returns an iterator pointing beyond the bundle containing \p I.
inline MachineBasicBlock::instr_iterator getBundleEnd(
    MachineBasicBlock::instr_iterator I) {
  while (I->isBundledWithSucc())
    ++I;
  ++I;
  return I;
}

/// Returns an iterator pointing beyond the bundle containing \p I.
inline MachineBasicBlock::const_instr_iterator getBundleEnd(
    MachineBasicBlock::const_instr_iterator I) {
  while (I->isBundledWithSucc())
    ++I;
  ++I;
  return I;
}

//===----------------------------------------------------------------------===//
// MachineBundleOperand iterator
//

/// MIBundleOperandIteratorBase - Iterator that visits all operands in a bundle
/// of MachineInstrs. This class is not intended to be used directly, use one
/// of the sub-classes instead.
///
/// Intended use:
///
///   for (MIBundleOperands MIO(MI); MIO.isValid(); ++MIO) {
///     if (!MIO->isReg())
///       continue;
///     ...
///   }
///
<<<<<<< HEAD
class MIBundleOperandIteratorBase {
=======
template <typename ValueT>
class MIBundleOperandIteratorBase
    : public iterator_facade_base<MIBundleOperandIteratorBase<ValueT>,
                                  std::forward_iterator_tag, ValueT> {
>>>>>>> 311ca173
  MachineBasicBlock::instr_iterator InstrI, InstrE;
  MachineInstr::mop_iterator OpI, OpE;

  // If the operands on InstrI are exhausted, advance InstrI to the next
  // bundled instruction with operands.
  void advance() {
    while (OpI == OpE) {
      // Don't advance off the basic block, or into a new bundle.
      if (++InstrI == InstrE || !InstrI->isInsideBundle()) {
        InstrI = InstrE;
        break;
      }
      OpI = InstrI->operands_begin();
      OpE = InstrI->operands_end();
    }
  }

protected:
  /// MIBundleOperandIteratorBase - Create an iterator that visits all operands
  /// on MI, or all operands on every instruction in the bundle containing MI.
  ///
  /// @param MI The instruction to examine.
  ///
  explicit MIBundleOperandIteratorBase(MachineInstr &MI) {
    InstrI = getBundleStart(MI.getIterator());
    InstrE = MI.getParent()->instr_end();
    OpI = InstrI->operands_begin();
    OpE = InstrI->operands_end();
    advance();
  }

  /// Constructor for an iterator past the last iteration: both instruction
  /// iterators point to the end of the BB and OpI == OpE.
  explicit MIBundleOperandIteratorBase(MachineBasicBlock::instr_iterator InstrE,
                                       MachineInstr::mop_iterator OpE)
      : InstrI(InstrE), InstrE(InstrE), OpI(OpE), OpE(OpE) {}

public:
  /// isValid - Returns true until all the operands have been visited.
  bool isValid() const { return OpI != OpE; }

  /// Preincrement.  Move to the next operand.
  void operator++() {
    assert(isValid() && "Cannot advance MIOperands beyond the last operand");
    ++OpI;
    advance();
  }

  ValueT &operator*() const { return *OpI; }
  ValueT *operator->() const { return &*OpI; }

  bool operator==(const MIBundleOperandIteratorBase &Arg) const {
    // Iterators are equal, if InstrI matches and either OpIs match or OpI ==
    // OpE match for both. The second condition allows us to construct an 'end'
    // iterator, without finding the last instruction in a bundle up-front.
    return InstrI == Arg.InstrI &&
           (OpI == Arg.OpI || (OpI == OpE && Arg.OpI == Arg.OpE));
  }
  /// getOperandNo - Returns the number of the current operand relative to its
  /// instruction.
  ///
  unsigned getOperandNo() const {
    return OpI - InstrI->operands_begin();
  }
};

/// MIBundleOperands - Iterate over all operands in a bundle of machine
/// instructions.
///
<<<<<<< HEAD
class MIBundleOperands : public MIBundleOperandIteratorBase {
public:
  MIBundleOperands(MachineInstr &MI) : MIBundleOperandIteratorBase(MI) {}
  MachineOperand &operator* () const { return deref(); }
  MachineOperand *operator->() const { return &deref(); }
=======
class MIBundleOperands : public MIBundleOperandIteratorBase<MachineOperand> {
  /// Constructor for an iterator past the last iteration.
  MIBundleOperands(MachineBasicBlock::instr_iterator InstrE,
                   MachineInstr::mop_iterator OpE)
      : MIBundleOperandIteratorBase(InstrE, OpE) {}

public:
  MIBundleOperands(MachineInstr &MI) : MIBundleOperandIteratorBase(MI) {}

  /// Returns an iterator past the last iteration.
  static MIBundleOperands end(const MachineBasicBlock &MBB) {
    return {const_cast<MachineBasicBlock &>(MBB).instr_end(),
            const_cast<MachineBasicBlock &>(MBB).instr_begin()->operands_end()};
  }
>>>>>>> 311ca173
};

/// ConstMIBundleOperands - Iterate over all operands in a const bundle of
/// machine instructions.
///
<<<<<<< HEAD
class ConstMIBundleOperands : public MIBundleOperandIteratorBase {
public:
  ConstMIBundleOperands(const MachineInstr &MI)
      : MIBundleOperandIteratorBase(const_cast<MachineInstr &>(MI)) {}
  const MachineOperand &operator* () const { return deref(); }
  const MachineOperand *operator->() const { return &deref(); }
=======
class ConstMIBundleOperands
    : public MIBundleOperandIteratorBase<const MachineOperand> {

  /// Constructor for an iterator past the last iteration.
  ConstMIBundleOperands(MachineBasicBlock::instr_iterator InstrE,
                        MachineInstr::mop_iterator OpE)
      : MIBundleOperandIteratorBase(InstrE, OpE) {}

public:
  ConstMIBundleOperands(const MachineInstr &MI)
      : MIBundleOperandIteratorBase(const_cast<MachineInstr &>(MI)) {}

  /// Returns an iterator past the last iteration.
  static ConstMIBundleOperands end(const MachineBasicBlock &MBB) {
    return {const_cast<MachineBasicBlock &>(MBB).instr_end(),
            const_cast<MachineBasicBlock &>(MBB).instr_begin()->operands_end()};
  }
>>>>>>> 311ca173
};

inline iterator_range<ConstMIBundleOperands>
const_mi_bundle_ops(const MachineInstr &MI) {
  return make_range(ConstMIBundleOperands(MI),
                    ConstMIBundleOperands::end(*MI.getParent()));
}

inline iterator_range<MIBundleOperands> mi_bundle_ops(MachineInstr &MI) {
  return make_range(MIBundleOperands(MI),
                    MIBundleOperands::end(*MI.getParent()));
}

/// VirtRegInfo - Information about a virtual register used by a set of
/// operands.
///
struct VirtRegInfo {
  /// Reads - One of the operands read the virtual register.  This does not
  /// include undef or internal use operands, see MO::readsReg().
  bool Reads;

  /// Writes - One of the operands writes the virtual register.
  bool Writes;

  /// Tied - Uses and defs must use the same register. This can be because of
  /// a two-address constraint, or there may be a partial redefinition of a
  /// sub-register.
  bool Tied;
};

/// AnalyzeVirtRegInBundle - Analyze how the current instruction or bundle uses
/// a virtual register.  This function should not be called after operator++(),
/// it expects a fresh iterator.
///
/// @param Reg The virtual register to analyze.
/// @param Ops When set, this vector will receive an (MI, OpNum) entry for
///            each operand referring to Reg.
/// @returns A filled-in RegInfo struct.
VirtRegInfo AnalyzeVirtRegInBundle(
    MachineInstr &MI, unsigned Reg,
    SmallVectorImpl<std::pair<MachineInstr *, unsigned>> *Ops = nullptr);

/// Information about how a physical register Reg is used by a set of
/// operands.
struct PhysRegInfo {
  /// There is a regmask operand indicating Reg is clobbered.
  /// \see MachineOperand::CreateRegMask().
  bool Clobbered;

  /// Reg or one of its aliases is defined. The definition may only cover
  /// parts of the register.
  bool Defined;
  /// Reg or a super-register is defined. The definition covers the full
  /// register.
  bool FullyDefined;

  /// Reg or one of its aliases is read. The register may only be read
  /// partially.
  bool Read;
  /// Reg or a super-register is read. The full register is read.
  bool FullyRead;

  /// Either:
  /// - Reg is FullyDefined and all defs of reg or an overlapping
  ///   register are dead, or
  /// - Reg is completely dead because "defined" by a clobber.
  bool DeadDef;

  /// Reg is Defined and all defs of reg or an overlapping register are
  /// dead.
  bool PartialDeadDef;

  /// There is a use operand of reg or a super-register with kill flag set.
  bool Killed;
};

/// AnalyzePhysRegInBundle - Analyze how the current instruction or bundle uses
/// a physical register.  This function should not be called after operator++(),
/// it expects a fresh iterator.
///
/// @param Reg The physical register to analyze.
/// @returns A filled-in PhysRegInfo struct.
PhysRegInfo AnalyzePhysRegInBundle(const MachineInstr &MI, unsigned Reg,
                                   const TargetRegisterInfo *TRI);

} // End llvm namespace

#endif<|MERGE_RESOLUTION|>--- conflicted
+++ resolved
@@ -90,14 +90,10 @@
 ///     ...
 ///   }
 ///
-<<<<<<< HEAD
-class MIBundleOperandIteratorBase {
-=======
 template <typename ValueT>
 class MIBundleOperandIteratorBase
     : public iterator_facade_base<MIBundleOperandIteratorBase<ValueT>,
                                   std::forward_iterator_tag, ValueT> {
->>>>>>> 311ca173
   MachineBasicBlock::instr_iterator InstrI, InstrE;
   MachineInstr::mop_iterator OpI, OpE;
 
@@ -167,13 +163,6 @@
 /// MIBundleOperands - Iterate over all operands in a bundle of machine
 /// instructions.
 ///
-<<<<<<< HEAD
-class MIBundleOperands : public MIBundleOperandIteratorBase {
-public:
-  MIBundleOperands(MachineInstr &MI) : MIBundleOperandIteratorBase(MI) {}
-  MachineOperand &operator* () const { return deref(); }
-  MachineOperand *operator->() const { return &deref(); }
-=======
 class MIBundleOperands : public MIBundleOperandIteratorBase<MachineOperand> {
   /// Constructor for an iterator past the last iteration.
   MIBundleOperands(MachineBasicBlock::instr_iterator InstrE,
@@ -188,20 +177,11 @@
     return {const_cast<MachineBasicBlock &>(MBB).instr_end(),
             const_cast<MachineBasicBlock &>(MBB).instr_begin()->operands_end()};
   }
->>>>>>> 311ca173
 };
 
 /// ConstMIBundleOperands - Iterate over all operands in a const bundle of
 /// machine instructions.
 ///
-<<<<<<< HEAD
-class ConstMIBundleOperands : public MIBundleOperandIteratorBase {
-public:
-  ConstMIBundleOperands(const MachineInstr &MI)
-      : MIBundleOperandIteratorBase(const_cast<MachineInstr &>(MI)) {}
-  const MachineOperand &operator* () const { return deref(); }
-  const MachineOperand *operator->() const { return &deref(); }
-=======
 class ConstMIBundleOperands
     : public MIBundleOperandIteratorBase<const MachineOperand> {
 
@@ -219,7 +199,6 @@
     return {const_cast<MachineBasicBlock &>(MBB).instr_end(),
             const_cast<MachineBasicBlock &>(MBB).instr_begin()->operands_end()};
   }
->>>>>>> 311ca173
 };
 
 inline iterator_range<ConstMIBundleOperands>
