//===- SampleProfReader.h - Read LLVM sample profile data -------*- C++ -*-===//
//
// Part of the LLVM Project, under the Apache License v2.0 with LLVM Exceptions.
// See https://llvm.org/LICENSE.txt for license information.
// SPDX-License-Identifier: Apache-2.0 WITH LLVM-exception
//
//===----------------------------------------------------------------------===//
//
// This file contains definitions needed for reading sample profiles.
//
// NOTE: If you are making changes to this file format, please remember
//       to document them in the Clang documentation at
//       tools/clang/docs/UsersManual.rst.
//
// Text format
// -----------
//
// Sample profiles are written as ASCII text. The file is divided into
// sections, which correspond to each of the functions executed at runtime.
// Each section has the following format
//
//     function1:total_samples:total_head_samples
//      offset1[.discriminator]: number_of_samples [fn1:num fn2:num ... ]
//      offset2[.discriminator]: number_of_samples [fn3:num fn4:num ... ]
//      ...
//      offsetN[.discriminator]: number_of_samples [fn5:num fn6:num ... ]
//      offsetA[.discriminator]: fnA:num_of_total_samples
//       offsetA1[.discriminator]: number_of_samples [fn7:num fn8:num ... ]
//       ...
//      !CFGChecksum: num
//
// This is a nested tree in which the indentation represents the nesting level
// of the inline stack. There are no blank lines in the file. And the spacing
// within a single line is fixed. Additional spaces will result in an error
// while reading the file.
//
// Any line starting with the '#' character is completely ignored.
//
// Inlined calls are represented with indentation. The Inline stack is a
// stack of source locations in which the top of the stack represents the
// leaf function, and the bottom of the stack represents the actual
// symbol to which the instruction belongs.
//
// Function names must be mangled in order for the profile loader to
// match them in the current translation unit. The two numbers in the
// function header specify how many total samples were accumulated in the
// function (first number), and the total number of samples accumulated
// in the prologue of the function (second number). This head sample
// count provides an indicator of how frequently the function is invoked.
//
// There are three types of lines in the function body.
//
// * Sampled line represents the profile information of a source location.
// * Callsite line represents the profile information of a callsite.
// * Metadata line represents extra metadata of the function.
//
// Each sampled line may contain several items. Some are optional (marked
// below):
//
// a. Source line offset. This number represents the line number
//    in the function where the sample was collected. The line number is
//    always relative to the line where symbol of the function is
//    defined. So, if the function has its header at line 280, the offset
//    13 is at line 293 in the file.
//
//    Note that this offset should never be a negative number. This could
//    happen in cases like macros. The debug machinery will register the
//    line number at the point of macro expansion. So, if the macro was
//    expanded in a line before the start of the function, the profile
//    converter should emit a 0 as the offset (this means that the optimizers
//    will not be able to associate a meaningful weight to the instructions
//    in the macro).
//
// b. [OPTIONAL] Discriminator. This is used if the sampled program
//    was compiled with DWARF discriminator support
//    (http://wiki.dwarfstd.org/index.php?title=Path_Discriminators).
//    DWARF discriminators are unsigned integer values that allow the
//    compiler to distinguish between multiple execution paths on the
//    same source line location.
//
//    For example, consider the line of code ``if (cond) foo(); else bar();``.
//    If the predicate ``cond`` is true 80% of the time, then the edge
//    into function ``foo`` should be considered to be taken most of the
//    time. But both calls to ``foo`` and ``bar`` are at the same source
//    line, so a sample count at that line is not sufficient. The
//    compiler needs to know which part of that line is taken more
//    frequently.
//
//    This is what discriminators provide. In this case, the calls to
//    ``foo`` and ``bar`` will be at the same line, but will have
//    different discriminator values. This allows the compiler to correctly
//    set edge weights into ``foo`` and ``bar``.
//
// c. Number of samples. This is an integer quantity representing the
//    number of samples collected by the profiler at this source
//    location.
//
// d. [OPTIONAL] Potential call targets and samples. If present, this
//    line contains a call instruction. This models both direct and
//    number of samples. For example,
//
//      130: 7  foo:3  bar:2  baz:7
//
//    The above means that at relative line offset 130 there is a call
//    instruction that calls one of ``foo()``, ``bar()`` and ``baz()``,
//    with ``baz()`` being the relatively more frequently called target.
//
// Each callsite line may contain several items. Some are optional.
//
// a. Source line offset. This number represents the line number of the
//    callsite that is inlined in the profiled binary.
//
// b. [OPTIONAL] Discriminator. Same as the discriminator for sampled line.
//
// c. Number of samples. This is an integer quantity representing the
//    total number of samples collected for the inlined instance at this
//    callsite
//
// Metadata line can occur in lines with one indent only, containing extra
// information for the top-level function. Furthermore, metadata can only
// occur after all the body samples and callsite samples.
// Each metadata line may contain a particular type of metadata, marked by
// the starting characters annotated with !. We process each metadata line
// independently, hence each metadata line has to form an independent piece
// of information that does not require cross-line reference.
// We support the following types of metadata:
//
// a. CFG Checksum (a.k.a. function hash):
//   !CFGChecksum: 12345
//
//
// Binary format
// -------------
//
// This is a more compact encoding. Numbers are encoded as ULEB128 values
// and all strings are encoded in a name table. The file is organized in
// the following sections:
//
// MAGIC (uint64_t)
//    File identifier computed by function SPMagic() (0x5350524f463432ff)
//
// VERSION (uint32_t)
//    File format version number computed by SPVersion()
//
// SUMMARY
//    TOTAL_COUNT (uint64_t)
//        Total number of samples in the profile.
//    MAX_COUNT (uint64_t)
//        Maximum value of samples on a line.
//    MAX_FUNCTION_COUNT (uint64_t)
//        Maximum number of samples at function entry (head samples).
//    NUM_COUNTS (uint64_t)
//        Number of lines with samples.
//    NUM_FUNCTIONS (uint64_t)
//        Number of functions with samples.
//    NUM_DETAILED_SUMMARY_ENTRIES (size_t)
//        Number of entries in detailed summary
//    DETAILED_SUMMARY
//        A list of detailed summary entry. Each entry consists of
//        CUTOFF (uint32_t)
//            Required percentile of total sample count expressed as a fraction
//            multiplied by 1000000.
//        MIN_COUNT (uint64_t)
//            The minimum number of samples required to reach the target
//            CUTOFF.
//        NUM_COUNTS (uint64_t)
//            Number of samples to get to the desrired percentile.
//
// NAME TABLE
//    SIZE (uint32_t)
//        Number of entries in the name table.
//    NAMES
//        A NUL-separated list of SIZE strings.
//
// FUNCTION BODY (one for each uninlined function body present in the profile)
//    HEAD_SAMPLES (uint64_t) [only for top-level functions]
//        Total number of samples collected at the head (prologue) of the
//        function.
//        NOTE: This field should only be present for top-level functions
//              (i.e., not inlined into any caller). Inlined function calls
//              have no prologue, so they don't need this.
//    NAME_IDX (uint32_t)
//        Index into the name table indicating the function name.
//    SAMPLES (uint64_t)
//        Total number of samples collected in this function.
//    NRECS (uint32_t)
//        Total number of sampling records this function's profile.
//    BODY RECORDS
//        A list of NRECS entries. Each entry contains:
//          OFFSET (uint32_t)
//            Line offset from the start of the function.
//          DISCRIMINATOR (uint32_t)
//            Discriminator value (see description of discriminators
//            in the text format documentation above).
//          SAMPLES (uint64_t)
//            Number of samples collected at this location.
//          NUM_CALLS (uint32_t)
//            Number of non-inlined function calls made at this location. In the
//            case of direct calls, this number will always be 1. For indirect
//            calls (virtual functions and function pointers) this will
//            represent all the actual functions called at runtime.
//          CALL_TARGETS
//            A list of NUM_CALLS entries for each called function:
//               NAME_IDX (uint32_t)
//                  Index into the name table with the callee name.
//               SAMPLES (uint64_t)
//                  Number of samples collected at the call site.
//    NUM_INLINED_FUNCTIONS (uint32_t)
//      Number of callees inlined into this function.
//    INLINED FUNCTION RECORDS
//      A list of NUM_INLINED_FUNCTIONS entries describing each of the inlined
//      callees.
//        OFFSET (uint32_t)
//          Line offset from the start of the function.
//        DISCRIMINATOR (uint32_t)
//          Discriminator value (see description of discriminators
//          in the text format documentation above).
//        FUNCTION BODY
//          A FUNCTION BODY entry describing the inlined function.
//===----------------------------------------------------------------------===//

#ifndef LLVM_PROFILEDATA_SAMPLEPROFREADER_H
#define LLVM_PROFILEDATA_SAMPLEPROFREADER_H

#include "llvm/ADT/Optional.h"
#include "llvm/ADT/SmallVector.h"
#include "llvm/ADT/StringMap.h"
#include "llvm/ADT/StringRef.h"
#include "llvm/ADT/Twine.h"
#include "llvm/IR/DiagnosticInfo.h"
#include "llvm/IR/Function.h"
#include "llvm/IR/LLVMContext.h"
#include "llvm/IR/ProfileSummary.h"
#include "llvm/ProfileData/GCOV.h"
#include "llvm/ProfileData/SampleProf.h"
#include "llvm/Support/Debug.h"
#include "llvm/Support/ErrorOr.h"
#include "llvm/Support/MemoryBuffer.h"
#include "llvm/Support/SymbolRemappingReader.h"
#include <algorithm>
#include <cstdint>
#include <memory>
#include <string>
#include <system_error>
#include <vector>

namespace llvm {

class raw_ostream;

namespace sampleprof {

class SampleProfileReader;

/// SampleProfileReaderItaniumRemapper remaps the profile data from a
/// sample profile data reader, by applying a provided set of equivalences
/// between components of the symbol names in the profile.
class SampleProfileReaderItaniumRemapper {
public:
  SampleProfileReaderItaniumRemapper(std::unique_ptr<MemoryBuffer> B,
                                     std::unique_ptr<SymbolRemappingReader> SRR,
                                     SampleProfileReader &R)
      : Buffer(std::move(B)), Remappings(std::move(SRR)), Reader(R) {
    assert(Remappings && "Remappings cannot be nullptr");
  }

  /// Create a remapper from the given remapping file. The remapper will
  /// be used for profile read in by Reader.
  static ErrorOr<std::unique_ptr<SampleProfileReaderItaniumRemapper>>
  create(const std::string Filename, SampleProfileReader &Reader,
         LLVMContext &C);

  /// Create a remapper from the given Buffer. The remapper will
  /// be used for profile read in by Reader.
  static ErrorOr<std::unique_ptr<SampleProfileReaderItaniumRemapper>>
  create(std::unique_ptr<MemoryBuffer> &B, SampleProfileReader &Reader,
         LLVMContext &C);

  /// Apply remappings to the profile read by Reader.
  void applyRemapping(LLVMContext &Ctx);

  bool hasApplied() { return RemappingApplied; }

  /// Insert function name into remapper.
  void insert(StringRef FunctionName) { Remappings->insert(FunctionName); }

  /// Query whether there is equivalent in the remapper which has been
  /// inserted.
  bool exist(StringRef FunctionName) {
    return Remappings->lookup(FunctionName);
  }

  /// Return the equivalent name in the profile for \p FunctionName if
  /// it exists.
  Optional<StringRef> lookUpNameInProfile(StringRef FunctionName);

private:
  // The buffer holding the content read from remapping file.
  std::unique_ptr<MemoryBuffer> Buffer;
  std::unique_ptr<SymbolRemappingReader> Remappings;
  // Map remapping key to the name in the profile. By looking up the
  // key in the remapper, a given new name can be mapped to the
  // cannonical name using the NameMap.
  DenseMap<SymbolRemappingReader::Key, StringRef> NameMap;
  // The Reader the remapper is servicing.
  SampleProfileReader &Reader;
  // Indicate whether remapping has been applied to the profile read
  // by Reader -- by calling applyRemapping.
  bool RemappingApplied = false;
};

/// Sample-based profile reader.
///
/// Each profile contains sample counts for all the functions
/// executed. Inside each function, statements are annotated with the
/// collected samples on all the instructions associated with that
/// statement.
///
/// For this to produce meaningful data, the program needs to be
/// compiled with some debug information (at minimum, line numbers:
/// -gline-tables-only). Otherwise, it will be impossible to match IR
/// instructions to the line numbers collected by the profiler.
///
/// From the profile file, we are interested in collecting the
/// following information:
///
/// * A list of functions included in the profile (mangled names).
///
/// * For each function F:
///   1. The total number of samples collected in F.
///
///   2. The samples collected at each line in F. To provide some
///      protection against source code shuffling, line numbers should
///      be relative to the start of the function.
///
/// The reader supports two file formats: text and binary. The text format
/// is useful for debugging and testing, while the binary format is more
/// compact and I/O efficient. They can both be used interchangeably.
class SampleProfileReader {
public:
  SampleProfileReader(std::unique_ptr<MemoryBuffer> B, LLVMContext &C,
                      SampleProfileFormat Format = SPF_None)
      : Profiles(0), Ctx(C), Buffer(std::move(B)), Format(Format) {}

  virtual ~SampleProfileReader() = default;

  /// Read and validate the file header.
  virtual std::error_code readHeader() = 0;

  /// The interface to read sample profiles from the associated file.
  std::error_code read() {
    if (std::error_code EC = readImpl())
      return EC;
    if (Remapper)
      Remapper->applyRemapping(Ctx);
    FunctionSamples::UseMD5 = useMD5();
    return sampleprof_error::success;
  }

  /// The implementaion to read sample profiles from the associated file.
  virtual std::error_code readImpl() = 0;

  /// Print the profile for \p FName on stream \p OS.
  void dumpFunctionProfile(StringRef FName, raw_ostream &OS = dbgs());

  virtual void collectFuncsFrom(const Module &M) {}

  /// Print all the profiles on stream \p OS.
  void dump(raw_ostream &OS = dbgs());

  /// Return the samples collected for function \p F.
  FunctionSamples *getSamplesFor(const Function &F) {
    // The function name may have been updated by adding suffix. Call
    // a helper to (optionally) strip off suffixes so that we can
    // match against the original function name in the profile.
    StringRef CanonName = FunctionSamples::getCanonicalFnName(F);
    return getSamplesFor(CanonName);
  }

  /// Return the samples collected for function \p F, create empty
  /// FunctionSamples if it doesn't exist.
  FunctionSamples *getOrCreateSamplesFor(const Function &F) {
    std::string FGUID;
    StringRef CanonName = FunctionSamples::getCanonicalFnName(F);
    CanonName = getRepInFormat(CanonName, useMD5(), FGUID);
    return &Profiles[CanonName];
  }

  /// Return the samples collected for function \p F.
  virtual FunctionSamples *getSamplesFor(StringRef Fname) {
    std::string FGUID;
    Fname = getRepInFormat(Fname, useMD5(), FGUID);
    auto It = Profiles.find(Fname);
    if (It != Profiles.end())
      return &It->second;

    if (Remapper) {
      if (auto NameInProfile = Remapper->lookUpNameInProfile(Fname)) {
        auto It = Profiles.find(*NameInProfile);
        if (It != Profiles.end())
          return &It->second;
      }
    }
    return nullptr;
  }

  /// Return all the profiles.
  StringMap<FunctionSamples> &getProfiles() { return Profiles; }

  /// Report a parse error message.
  void reportError(int64_t LineNumber, Twine Msg) const {
    Ctx.diagnose(DiagnosticInfoSampleProfile(Buffer->getBufferIdentifier(),
                                             LineNumber, Msg));
  }

  /// Create a sample profile reader appropriate to the file format.
  /// Create a remapper underlying if RemapFilename is not empty.
  static ErrorOr<std::unique_ptr<SampleProfileReader>>
  create(const std::string Filename, LLVMContext &C,
         const std::string RemapFilename = "");

  /// Create a sample profile reader from the supplied memory buffer.
  /// Create a remapper underlying if RemapFilename is not empty.
  static ErrorOr<std::unique_ptr<SampleProfileReader>>
  create(std::unique_ptr<MemoryBuffer> &B, LLVMContext &C,
         const std::string RemapFilename = "");

  /// Return the profile summary.
  ProfileSummary &getSummary() const { return *(Summary.get()); }

  MemoryBuffer *getBuffer() const { return Buffer.get(); }

  /// \brief Return the profile format.
  SampleProfileFormat getFormat() const { return Format; }

<<<<<<< HEAD
  /// Whether input profile is fully context-sensitie
=======
  /// Whether input profile is based on pseudo probes.
  bool profileIsProbeBased() const { return ProfileIsProbeBased; }

  /// Whether input profile is fully context-sensitive
>>>>>>> e1e3308f
  bool profileIsCS() const { return ProfileIsCS; }

  virtual std::unique_ptr<ProfileSymbolList> getProfileSymbolList() {
    return nullptr;
  };

  /// It includes all the names that have samples either in outline instance
  /// or inline instance.
  virtual std::vector<StringRef> *getNameTable() { return nullptr; }
  virtual bool dumpSectionInfo(raw_ostream &OS = dbgs()) { return false; };

  /// Return whether names in the profile are all MD5 numbers.
  virtual bool useMD5() { return false; }

  SampleProfileReaderItaniumRemapper *getRemapper() { return Remapper.get(); }

protected:
  /// Map every function to its associated profile.
  ///
  /// The profile of every function executed at runtime is collected
  /// in the structure FunctionSamples. This maps function objects
  /// to their corresponding profiles.
  StringMap<FunctionSamples> Profiles;

  /// LLVM context used to emit diagnostics.
  LLVMContext &Ctx;

  /// Memory buffer holding the profile file.
  std::unique_ptr<MemoryBuffer> Buffer;

  /// Profile summary information.
  std::unique_ptr<ProfileSummary> Summary;

  /// Take ownership of the summary of this reader.
  static std::unique_ptr<ProfileSummary>
  takeSummary(SampleProfileReader &Reader) {
    return std::move(Reader.Summary);
  }

  /// Compute summary for this profile.
  void computeSummary();

  std::unique_ptr<SampleProfileReaderItaniumRemapper> Remapper;

<<<<<<< HEAD
=======
  /// \brief Whether samples are collected based on pseudo probes.
  bool ProfileIsProbeBased = false;

>>>>>>> e1e3308f
  bool ProfileIsCS = false;

  /// \brief The format of sample.
  SampleProfileFormat Format = SPF_None;
};

class SampleProfileReaderText : public SampleProfileReader {
public:
  SampleProfileReaderText(std::unique_ptr<MemoryBuffer> B, LLVMContext &C)
      : SampleProfileReader(std::move(B), C, SPF_Text) {}

  /// Read and validate the file header.
  std::error_code readHeader() override { return sampleprof_error::success; }

  /// Read sample profiles from the associated file.
  std::error_code readImpl() override;

  /// Return true if \p Buffer is in the format supported by this class.
  static bool hasFormat(const MemoryBuffer &Buffer);
};

class SampleProfileReaderBinary : public SampleProfileReader {
public:
  SampleProfileReaderBinary(std::unique_ptr<MemoryBuffer> B, LLVMContext &C,
                            SampleProfileFormat Format = SPF_None)
      : SampleProfileReader(std::move(B), C, Format) {}

  /// Read and validate the file header.
  virtual std::error_code readHeader() override;

  /// Read sample profiles from the associated file.
  std::error_code readImpl() override;

  /// It includes all the names that have samples either in outline instance
  /// or inline instance.
  virtual std::vector<StringRef> *getNameTable() override { return &NameTable; }

protected:
  /// Read a numeric value of type T from the profile.
  ///
  /// If an error occurs during decoding, a diagnostic message is emitted and
  /// EC is set.
  ///
  /// \returns the read value.
  template <typename T> ErrorOr<T> readNumber();

  /// Read a numeric value of type T from the profile. The value is saved
  /// without encoded.
  template <typename T> ErrorOr<T> readUnencodedNumber();

  /// Read a string from the profile.
  ///
  /// If an error occurs during decoding, a diagnostic message is emitted and
  /// EC is set.
  ///
  /// \returns the read value.
  ErrorOr<StringRef> readString();

  /// Read the string index and check whether it overflows the table.
  template <typename T> inline ErrorOr<uint32_t> readStringIndex(T &Table);

  /// Return true if we've reached the end of file.
  bool at_eof() const { return Data >= End; }

  /// Read the next function profile instance.
  std::error_code readFuncProfile(const uint8_t *Start);

  /// Read the contents of the given profile instance.
  std::error_code readProfile(FunctionSamples &FProfile);

  /// Read the contents of Magic number and Version number.
  std::error_code readMagicIdent();

  /// Read profile summary.
  std::error_code readSummary();

  /// Read the whole name table.
  virtual std::error_code readNameTable();

  /// Points to the current location in the buffer.
  const uint8_t *Data = nullptr;

  /// Points to the end of the buffer.
  const uint8_t *End = nullptr;

  /// Function name table.
  std::vector<StringRef> NameTable;

  /// Read a string indirectly via the name table.
  virtual ErrorOr<StringRef> readStringFromTable();

private:
  std::error_code readSummaryEntry(std::vector<ProfileSummaryEntry> &Entries);
  virtual std::error_code verifySPMagic(uint64_t Magic) = 0;
};

class SampleProfileReaderRawBinary : public SampleProfileReaderBinary {
private:
  virtual std::error_code verifySPMagic(uint64_t Magic) override;

public:
  SampleProfileReaderRawBinary(std::unique_ptr<MemoryBuffer> B, LLVMContext &C,
                               SampleProfileFormat Format = SPF_Binary)
      : SampleProfileReaderBinary(std::move(B), C, Format) {}

  /// \brief Return true if \p Buffer is in the format supported by this class.
  static bool hasFormat(const MemoryBuffer &Buffer);
};

/// SampleProfileReaderExtBinaryBase/SampleProfileWriterExtBinaryBase defines
/// the basic structure of the extensible binary format.
/// The format is organized in sections except the magic and version number
/// at the beginning. There is a section table before all the sections, and
/// each entry in the table describes the entry type, start, size and
/// attributes. The format in each section is defined by the section itself.
///
/// It is easy to add a new section while maintaining the backward
/// compatibility of the profile. Nothing extra needs to be done. If we want
/// to extend an existing section, like add cache misses information in
/// addition to the sample count in the profile body, we can add a new section
/// with the extension and retire the existing section, and we could choose
/// to keep the parser of the old section if we want the reader to be able
/// to read both new and old format profile.
///
/// SampleProfileReaderExtBinary/SampleProfileWriterExtBinary define the
/// commonly used sections of a profile in extensible binary format. It is
/// possible to define other types of profile inherited from
/// SampleProfileReaderExtBinaryBase/SampleProfileWriterExtBinaryBase.
class SampleProfileReaderExtBinaryBase : public SampleProfileReaderBinary {
private:
  std::error_code decompressSection(const uint8_t *SecStart,
                                    const uint64_t SecSize,
                                    const uint8_t *&DecompressBuf,
                                    uint64_t &DecompressBufSize);

  BumpPtrAllocator Allocator;

protected:
  std::vector<SecHdrTableEntry> SecHdrTable;
  std::error_code readSecHdrTableEntry(uint32_t Idx);
  std::error_code readSecHdrTable();

  std::error_code readFuncMetadata();
  std::error_code readFuncOffsetTable();
  std::error_code readFuncProfiles();
  std::error_code readMD5NameTable();
  std::error_code readNameTableSec(bool IsMD5);
  std::error_code readProfileSymbolList();

  virtual std::error_code readHeader() override;
  virtual std::error_code verifySPMagic(uint64_t Magic) override = 0;
  virtual std::error_code readOneSection(const uint8_t *Start, uint64_t Size,
                                         const SecHdrTableEntry &Entry);
  // placeholder for subclasses to dispatch their own section readers.
  virtual std::error_code readCustomSection(const SecHdrTableEntry &Entry) = 0;
  virtual ErrorOr<StringRef> readStringFromTable() override;

  std::unique_ptr<ProfileSymbolList> ProfSymList;

  /// The table mapping from function name to the offset of its FunctionSample
  /// towards file start.
  DenseMap<StringRef, uint64_t> FuncOffsetTable;
  /// The set containing the functions to use when compiling a module.
  DenseSet<StringRef> FuncsToUse;
  /// Use all functions from the input profile.
  bool UseAllFuncs = true;

  /// Use fixed length MD5 instead of ULEB128 encoding so NameTable doesn't
  /// need to be read in up front and can be directly accessed using index.
  bool FixedLengthMD5 = false;
  /// The starting address of NameTable containing fixed length MD5.
  const uint8_t *MD5NameMemStart = nullptr;

  /// If MD5 is used in NameTable section, the section saves uint64_t data.
  /// The uint64_t data has to be converted to a string and then the string
  /// will be used to initialize StringRef in NameTable.
  /// Note NameTable contains StringRef so it needs another buffer to own
  /// the string data. MD5StringBuf serves as the string buffer that is
  /// referenced by NameTable (vector of StringRef). We make sure
  /// the lifetime of MD5StringBuf is not shorter than that of NameTable.
  std::unique_ptr<std::vector<std::string>> MD5StringBuf;

public:
  SampleProfileReaderExtBinaryBase(std::unique_ptr<MemoryBuffer> B,
                                   LLVMContext &C, SampleProfileFormat Format)
      : SampleProfileReaderBinary(std::move(B), C, Format) {}

  /// Read sample profiles in extensible format from the associated file.
  std::error_code readImpl() override;

  /// Get the total size of all \p Type sections.
  uint64_t getSectionSize(SecType Type);
  /// Get the total size of header and all sections.
  uint64_t getFileSize();
  virtual bool dumpSectionInfo(raw_ostream &OS = dbgs()) override;

  /// Collect functions with definitions in Module \p M.
  void collectFuncsFrom(const Module &M) override;

  /// Return whether names in the profile are all MD5 numbers.
  virtual bool useMD5() override { return MD5StringBuf.get(); }

  virtual std::unique_ptr<ProfileSymbolList> getProfileSymbolList() override {
    return std::move(ProfSymList);
  };
};

class SampleProfileReaderExtBinary : public SampleProfileReaderExtBinaryBase {
private:
  virtual std::error_code verifySPMagic(uint64_t Magic) override;
  virtual std::error_code
  readCustomSection(const SecHdrTableEntry &Entry) override {
    return sampleprof_error::success;
  };

public:
  SampleProfileReaderExtBinary(std::unique_ptr<MemoryBuffer> B, LLVMContext &C,
                               SampleProfileFormat Format = SPF_Ext_Binary)
      : SampleProfileReaderExtBinaryBase(std::move(B), C, Format) {}

  /// \brief Return true if \p Buffer is in the format supported by this class.
  static bool hasFormat(const MemoryBuffer &Buffer);
};

class SampleProfileReaderCompactBinary : public SampleProfileReaderBinary {
private:
  /// Function name table.
  std::vector<std::string> NameTable;
  /// The table mapping from function name to the offset of its FunctionSample
  /// towards file start.
  DenseMap<StringRef, uint64_t> FuncOffsetTable;
  /// The set containing the functions to use when compiling a module.
  DenseSet<StringRef> FuncsToUse;
  /// Use all functions from the input profile.
  bool UseAllFuncs = true;
  virtual std::error_code verifySPMagic(uint64_t Magic) override;
  virtual std::error_code readNameTable() override;
  /// Read a string indirectly via the name table.
  virtual ErrorOr<StringRef> readStringFromTable() override;
  virtual std::error_code readHeader() override;
  std::error_code readFuncOffsetTable();

public:
  SampleProfileReaderCompactBinary(std::unique_ptr<MemoryBuffer> B,
                                   LLVMContext &C)
      : SampleProfileReaderBinary(std::move(B), C, SPF_Compact_Binary) {}

  /// \brief Return true if \p Buffer is in the format supported by this class.
  static bool hasFormat(const MemoryBuffer &Buffer);

  /// Read samples only for functions to use.
  std::error_code readImpl() override;

  /// Collect functions to be used when compiling Module \p M.
  void collectFuncsFrom(const Module &M) override;

  /// Return whether names in the profile are all MD5 numbers.
  virtual bool useMD5() override { return true; }
};

using InlineCallStack = SmallVector<FunctionSamples *, 10>;

// Supported histogram types in GCC.  Currently, we only need support for
// call target histograms.
enum HistType {
  HIST_TYPE_INTERVAL,
  HIST_TYPE_POW2,
  HIST_TYPE_SINGLE_VALUE,
  HIST_TYPE_CONST_DELTA,
  HIST_TYPE_INDIR_CALL,
  HIST_TYPE_AVERAGE,
  HIST_TYPE_IOR,
  HIST_TYPE_INDIR_CALL_TOPN
};

class SampleProfileReaderGCC : public SampleProfileReader {
public:
  SampleProfileReaderGCC(std::unique_ptr<MemoryBuffer> B, LLVMContext &C)
      : SampleProfileReader(std::move(B), C, SPF_GCC),
        GcovBuffer(Buffer.get()) {}

  /// Read and validate the file header.
  std::error_code readHeader() override;

  /// Read sample profiles from the associated file.
  std::error_code readImpl() override;

  /// Return true if \p Buffer is in the format supported by this class.
  static bool hasFormat(const MemoryBuffer &Buffer);

protected:
  std::error_code readNameTable();
  std::error_code readOneFunctionProfile(const InlineCallStack &InlineStack,
                                         bool Update, uint32_t Offset);
  std::error_code readFunctionProfiles();
  std::error_code skipNextWord();
  template <typename T> ErrorOr<T> readNumber();
  ErrorOr<StringRef> readString();

  /// Read the section tag and check that it's the same as \p Expected.
  std::error_code readSectionTag(uint32_t Expected);

  /// GCOV buffer containing the profile.
  GCOVBuffer GcovBuffer;

  /// Function names in this profile.
  std::vector<std::string> Names;

  /// GCOV tags used to separate sections in the profile file.
  static const uint32_t GCOVTagAFDOFileNames = 0xaa000000;
  static const uint32_t GCOVTagAFDOFunction = 0xac000000;
};

} // end namespace sampleprof

} // end namespace llvm

#endif // LLVM_PROFILEDATA_SAMPLEPROFREADER_H<|MERGE_RESOLUTION|>--- conflicted
+++ resolved
@@ -433,14 +433,10 @@
   /// \brief Return the profile format.
   SampleProfileFormat getFormat() const { return Format; }
 
-<<<<<<< HEAD
-  /// Whether input profile is fully context-sensitie
-=======
   /// Whether input profile is based on pseudo probes.
   bool profileIsProbeBased() const { return ProfileIsProbeBased; }
 
   /// Whether input profile is fully context-sensitive
->>>>>>> e1e3308f
   bool profileIsCS() const { return ProfileIsCS; }
 
   virtual std::unique_ptr<ProfileSymbolList> getProfileSymbolList() {
@@ -485,12 +481,9 @@
 
   std::unique_ptr<SampleProfileReaderItaniumRemapper> Remapper;
 
-<<<<<<< HEAD
-=======
   /// \brief Whether samples are collected based on pseudo probes.
   bool ProfileIsProbeBased = false;
 
->>>>>>> e1e3308f
   bool ProfileIsCS = false;
 
   /// \brief The format of sample.
