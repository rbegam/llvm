--- conflicted
+++ resolved
@@ -18,11 +18,8 @@
 #include "llvm/ADT/ArrayRef.h"
 #include "llvm/ADT/StringExtras.h"
 #include "llvm/ProfileData/InstrProf.h"
-<<<<<<< HEAD
-=======
 #include "llvm/Support/EndianStream.h"
 #include "llvm/Support/ErrorOr.h"
->>>>>>> 41cb3da2
 #include "llvm/Support/LineIterator.h"
 #include "llvm/Support/MemoryBuffer.h"
 #include "llvm/Support/OnDiskHashTable.h"
@@ -97,8 +94,7 @@
 
   /// Factory method to create an appropriately typed reader for the given
   /// instrprof file.
-  static std::error_code create(std::string Path,
-                                std::unique_ptr<InstrProfReader> &Result);
+  static ErrorOr<std::unique_ptr<InstrProfReader>> create(std::string Path);
 };
 
 /// Reader for the simple text based instrprof format.
