--- conflicted
+++ resolved
@@ -103,15 +103,9 @@
           UnsafeFPMath(false), NoInfsFPMath(false), NoNaNsFPMath(false),
           NoTrappingFPMath(false), NoSignedZerosFPMath(false),
           HonorSignDependentRoundingFPMathOption(false), NoZerosInBSS(false),
-<<<<<<< HEAD
-          GuaranteedTailCallOpt(false),            // INTEL
           IntelLibIRCAllowed(false),               // INTEL
-          StackAlignmentOverride(0),               // INTEL
-          StackSymbolOrdering(true), EnableFastISel(false), UseInitArray(false),
-=======
           GuaranteedTailCallOpt(false), StackSymbolOrdering(true),
           EnableFastISel(false), UseInitArray(false),
->>>>>>> d122abea
           DisableIntegratedAS(false), CompressDebugSections(false),
           RelaxELFRelocations(false), FunctionSections(false),
           DataSections(false), UniqueSectionNames(true), TrapUnreachable(false),
@@ -180,6 +174,13 @@
     /// crt*.o compiling).
     unsigned NoZerosInBSS : 1;
 
+#if INTEL_CUSTOMIZATION
+    /// IntelLibIRCAllowed - When true, this indicates that libirc is 
+    /// available for the compiler to make calls to.  When false, the
+    /// compiler cannot generate libirc calls.
+    unsigned IntelLibIRCAllowed : 1;
+#endif // INTEL_CUSTOMIZATION
+
     /// GuaranteedTailCallOpt - This flag is enabled when -tailcallopt is
     /// specified on the commandline. When the flag is on, participating targets
     /// will perform tail call optimization on all calls which use the fastcc
@@ -187,13 +188,6 @@
     /// criteria (being at the end of a function, having the same return type
     /// as their parent function, etc.), using an alternate ABI if necessary.
     unsigned GuaranteedTailCallOpt : 1;
-
-#if INTEL_CUSTOMIZATION
-    /// IntelLibIRCAllowed - When true, this indicates that libirc is 
-    /// available for the compiler to make calls to.  When false, the
-    /// compiler cannot generate libirc calls.
-    unsigned IntelLibIRCAllowed : 1;
-#endif // INTEL_CUSTOMIZATION
 
     /// StackAlignmentOverride - Override default stack alignment for target.
     unsigned StackAlignmentOverride = 0;
