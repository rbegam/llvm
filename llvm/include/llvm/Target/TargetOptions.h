--- conflicted
+++ resolved
@@ -278,47 +278,6 @@
     MCTargetOptions MCOptions;
   };
 
-<<<<<<< HEAD
-// Comparison operators:
-
-
-inline bool operator==(const TargetOptions &LHS,
-                       const TargetOptions &RHS) {
-#define ARE_EQUAL(X) LHS.X == RHS.X
-  return
-    ARE_EQUAL(UnsafeFPMath) &&
-    ARE_EQUAL(NoInfsFPMath) &&
-    ARE_EQUAL(NoNaNsFPMath) &&
-    ARE_EQUAL(NoTrappingFPMath) &&
-    ARE_EQUAL(HonorSignDependentRoundingFPMathOption) &&
-    ARE_EQUAL(NoZerosInBSS) &&
-    ARE_EQUAL(IntelAdvancedOptim) &&                // INTEL
-    ARE_EQUAL(IntelLibIRCAllowed) &&                // INTEL
-    ARE_EQUAL(GuaranteedTailCallOpt) &&
-    ARE_EQUAL(StackAlignmentOverride) &&
-    ARE_EQUAL(EnableFastISel) &&
-    ARE_EQUAL(UseInitArray) &&
-    ARE_EQUAL(TrapUnreachable) &&
-    ARE_EQUAL(EmulatedTLS) &&
-    ARE_EQUAL(FloatABIType) &&
-    ARE_EQUAL(AllowFPOpFusion) &&
-    ARE_EQUAL(ThreadModel) &&
-    ARE_EQUAL(EABIVersion) &&
-    ARE_EQUAL(DebuggerTuning) &&
-    ARE_EQUAL(FPDenormalMode) &&
-    ARE_EQUAL(ExceptionModel) &&
-    ARE_EQUAL(MCOptions) &&
-    ARE_EQUAL(EnableIPRA);
-#undef ARE_EQUAL
-}
-
-inline bool operator!=(const TargetOptions &LHS,
-                       const TargetOptions &RHS) {
-  return !(LHS == RHS);
-}
-
-=======
->>>>>>> 7d65b669
 } // End llvm namespace
 
 #endif