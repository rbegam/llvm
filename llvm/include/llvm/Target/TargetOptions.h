--- conflicted
+++ resolved
@@ -96,15 +96,10 @@
         : PrintMachineCode(false), LessPreciseFPMADOption(false),
           UnsafeFPMath(false), NoInfsFPMath(false), NoNaNsFPMath(false),
           HonorSignDependentRoundingFPMathOption(false), NoZerosInBSS(false),
-<<<<<<< HEAD
           GuaranteedTailCallOpt(false),            // INTEL
-          StackSymbolOrdering(true),               // INTEL
           IntelLibIRCAllowed(false),               // INTEL
           StackAlignmentOverride(0),               // INTEL
-=======
-          GuaranteedTailCallOpt(false), StackAlignmentOverride(0),
           StackSymbolOrdering(true),
->>>>>>> abcee45b
           EnableFastISel(false), PositionIndependentExecutable(false),
           UseInitArray(false), DisableIntegratedAS(false),
           CompressDebugSections(false), FunctionSections(false),
@@ -175,12 +170,6 @@
     unsigned GuaranteedTailCallOpt : 1;
 
 #if INTEL_CUSTOMIZATION
-    /// StackSymbolOrdering - When true, this will allow CodeGen to order
-    /// the local stack symbols (for code size, code locality, or any other
-    /// heuristics). When false, the local symbols are left in whatever order
-    /// they were generated. Default is true.
-    unsigned StackSymbolOrdering : 1;
-
     /// IntelLibIRCAllowed - When true, this indicates that libirc is 
     /// available for the compiler to make calls to.  When false, the
     /// compiler cannot generate libirc calls.
