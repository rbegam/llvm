--- conflicted
+++ resolved
@@ -95,19 +95,12 @@
         : PrintMachineCode(false), LessPreciseFPMADOption(false),
           UnsafeFPMath(false), NoInfsFPMath(false), NoNaNsFPMath(false),
           HonorSignDependentRoundingFPMathOption(false), NoZerosInBSS(false),
-<<<<<<< HEAD
           GuaranteedTailCallOpt(false),            // INTEL
           IntelLibIRCAllowed(false),               // INTEL
           StackAlignmentOverride(0),               // INTEL
-          StackSymbolOrdering(true), EnableFastISel(false),
-          UseInitArray(false), DisableIntegratedAS(false),
-          CompressDebugSections(false), FunctionSections(false),
-=======
-          GuaranteedTailCallOpt(false), StackAlignmentOverride(0),
           StackSymbolOrdering(true), EnableFastISel(false), UseInitArray(false),
           DisableIntegratedAS(false), CompressDebugSections(false),
           RelaxELFRelocations(false), FunctionSections(false),
->>>>>>> 0a480b2c
           DataSections(false), UniqueSectionNames(true), TrapUnreachable(false),
           EmulatedTLS(false), FloatABIType(FloatABI::Default),
           AllowFPOpFusion(FPOpFusion::Standard), Reciprocals(TargetRecip()),
