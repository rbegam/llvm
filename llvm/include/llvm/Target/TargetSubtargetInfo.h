--- conflicted
+++ resolved
@@ -231,8 +231,7 @@
   /// Please use MachineRegisterInfo::subRegLivenessEnabled() instead where
   /// possible.
   virtual bool enableSubRegLiveness() const { return false; }
-<<<<<<< HEAD
-  
+
 #if INTEL_CUSTOMIZATION
   /// Check whether the subtarget has the requested feature.
   /// Currently implemented only by the x86 target.
@@ -240,12 +239,10 @@
     return false;
   }
 #endif // INTEL_CUSTOMIZATION
-=======
 
   /// Returns string representation of scheduler comment
   std::string getSchedInfoStr(const MachineInstr &MI) const override;
   std::string getSchedInfoStr(MCInst const &MCI) const override;
->>>>>>> 7d65b669
 };
 
 } // end namespace llvm
