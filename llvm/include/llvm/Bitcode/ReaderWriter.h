//===-- llvm/Bitcode/ReaderWriter.h - Bitcode reader/writers ----*- C++ -*-===//
//
//                     The LLVM Compiler Infrastructure
//
// This file is distributed under the University of Illinois Open Source
// License. See LICENSE.TXT for details.
//
//===----------------------------------------------------------------------===//
//
// This header defines interfaces to read and write LLVM bitcode files/streams.
//
//===----------------------------------------------------------------------===//

#ifndef LLVM_BITCODE_READERWRITER_H
#define LLVM_BITCODE_READERWRITER_H

#include "llvm/IR/DiagnosticInfo.h"
#include "llvm/Support/ErrorOr.h"
#include "llvm/Support/MemoryBuffer.h"
#include <memory>
#include <string>

namespace llvm {
  class BitstreamWriter;
  class DataStreamer;
  class LLVMContext;
  class Module;
  class ModulePass;
  class raw_ostream;

  /// Read the header of the specified bitcode buffer and prepare for lazy
  /// deserialization of function bodies.  If successful, this moves Buffer. On
  /// error, this *does not* move Buffer.
  ErrorOr<Module *>
  getLazyBitcodeModule(std::unique_ptr<MemoryBuffer> &&Buffer,
                       LLVMContext &Context,
                       DiagnosticHandlerFunction DiagnosticHandler = nullptr);

<<<<<<< HEAD
  /// getStreamedBitcodeModule - Read the header of the specified stream
  /// and prepare for lazy deserialization and streaming of function bodies.
  /// On error, this returns null, and fills in *ErrMsg with an error
  /// description if ErrMsg is non-null.
  Module *getStreamedBitcodeModule(const std::string &name,
                                   DataStreamer *streamer,
                                   LLVMContext &Context,
                                   std::string *ErrMsg = nullptr);
=======
  /// Read the header of the specified stream and prepare for lazy
  /// deserialization and streaming of function bodies.
  ErrorOr<std::unique_ptr<Module>> getStreamedBitcodeModule(
      StringRef Name, DataStreamer *Streamer, LLVMContext &Context,
      DiagnosticHandlerFunction DiagnosticHandler = nullptr);
>>>>>>> 7618b2b2

  /// Read the header of the specified bitcode buffer and extract just the
  /// triple information. If successful, this returns a string. On error, this
  /// returns "".
  std::string
  getBitcodeTargetTriple(MemoryBufferRef Buffer, LLVMContext &Context,
                         DiagnosticHandlerFunction DiagnosticHandler = nullptr);

  /// Read the specified bitcode file, returning the module.
  ErrorOr<Module *>
  parseBitcodeFile(MemoryBufferRef Buffer, LLVMContext &Context,
                   DiagnosticHandlerFunction DiagnosticHandler = nullptr);

  /// WriteBitcodeToFile - Write the specified module to the specified
  /// raw output stream.  For streams where it matters, the given stream
  /// should be in "binary" mode.
  void WriteBitcodeToFile(const Module *M, raw_ostream &Out);


  /// isBitcodeWrapper - Return true if the given bytes are the magic bytes
  /// for an LLVM IR bitcode wrapper.
  ///
  inline bool isBitcodeWrapper(const unsigned char *BufPtr,
                               const unsigned char *BufEnd) {
    // See if you can find the hidden message in the magic bytes :-).
    // (Hint: it's a little-endian encoding.)
    return BufPtr != BufEnd &&
           BufPtr[0] == 0xDE &&
           BufPtr[1] == 0xC0 &&
           BufPtr[2] == 0x17 &&
           BufPtr[3] == 0x0B;
  }

  /// isRawBitcode - Return true if the given bytes are the magic bytes for
  /// raw LLVM IR bitcode (without a wrapper).
  ///
  inline bool isRawBitcode(const unsigned char *BufPtr,
                           const unsigned char *BufEnd) {
    // These bytes sort of have a hidden message, but it's not in
    // little-endian this time, and it's a little redundant.
    return BufPtr != BufEnd &&
           BufPtr[0] == 'B' &&
           BufPtr[1] == 'C' &&
           BufPtr[2] == 0xc0 &&
           BufPtr[3] == 0xde;
  }

  /// isBitcode - Return true if the given bytes are the magic bytes for
  /// LLVM IR bitcode, either with or without a wrapper.
  ///
  inline bool isBitcode(const unsigned char *BufPtr,
                        const unsigned char *BufEnd) {
    return isBitcodeWrapper(BufPtr, BufEnd) ||
           isRawBitcode(BufPtr, BufEnd);
  }

  /// SkipBitcodeWrapperHeader - Some systems wrap bc files with a special
  /// header for padding or other reasons.  The format of this header is:
  ///
  /// struct bc_header {
  ///   uint32_t Magic;         // 0x0B17C0DE
  ///   uint32_t Version;       // Version, currently always 0.
  ///   uint32_t BitcodeOffset; // Offset to traditional bitcode file.
  ///   uint32_t BitcodeSize;   // Size of traditional bitcode file.
  ///   ... potentially other gunk ...
  /// };
  ///
  /// This function is called when we find a file with a matching magic number.
  /// In this case, skip down to the subsection of the file that is actually a
  /// BC file.
  /// If 'VerifyBufferSize' is true, check that the buffer is large enough to
  /// contain the whole bitcode file.
  inline bool SkipBitcodeWrapperHeader(const unsigned char *&BufPtr,
                                       const unsigned char *&BufEnd,
                                       bool VerifyBufferSize) {
    enum {
      KnownHeaderSize = 4*4,  // Size of header we read.
      OffsetField = 2*4,      // Offset in bytes to Offset field.
      SizeField = 3*4         // Offset in bytes to Size field.
    };

    // Must contain the header!
    if (BufEnd-BufPtr < KnownHeaderSize) return true;

    unsigned Offset = ( BufPtr[OffsetField  ]        |
                       (BufPtr[OffsetField+1] << 8)  |
                       (BufPtr[OffsetField+2] << 16) |
                       (BufPtr[OffsetField+3] << 24));
    unsigned Size   = ( BufPtr[SizeField    ]        |
                       (BufPtr[SizeField  +1] << 8)  |
                       (BufPtr[SizeField  +2] << 16) |
                       (BufPtr[SizeField  +3] << 24));

    // Verify that Offset+Size fits in the file.
    if (VerifyBufferSize && Offset+Size > unsigned(BufEnd-BufPtr))
      return true;
    BufPtr += Offset;
    BufEnd = BufPtr+Size;
    return false;
  }

  const std::error_category &BitcodeErrorCategory();
  enum class BitcodeError { InvalidBitcodeSignature, CorruptedBitcode };
  inline std::error_code make_error_code(BitcodeError E) {
    return std::error_code(static_cast<int>(E), BitcodeErrorCategory());
  }

  class BitcodeDiagnosticInfo : public DiagnosticInfo {
    const Twine &Msg;
    std::error_code EC;

  public:
    BitcodeDiagnosticInfo(std::error_code EC, DiagnosticSeverity Severity,
                          const Twine &Msg);
    void print(DiagnosticPrinter &DP) const override;
    std::error_code getError() const { return EC; };

    static bool classof(const DiagnosticInfo *DI) {
      return DI->getKind() == DK_Bitcode;
    }
  };

} // End llvm namespace

namespace std {
template <> struct is_error_code_enum<llvm::BitcodeError> : std::true_type {};
}

#endif<|MERGE_RESOLUTION|>--- conflicted
+++ resolved
@@ -36,22 +36,11 @@
                        LLVMContext &Context,
                        DiagnosticHandlerFunction DiagnosticHandler = nullptr);
 
-<<<<<<< HEAD
-  /// getStreamedBitcodeModule - Read the header of the specified stream
-  /// and prepare for lazy deserialization and streaming of function bodies.
-  /// On error, this returns null, and fills in *ErrMsg with an error
-  /// description if ErrMsg is non-null.
-  Module *getStreamedBitcodeModule(const std::string &name,
-                                   DataStreamer *streamer,
-                                   LLVMContext &Context,
-                                   std::string *ErrMsg = nullptr);
-=======
   /// Read the header of the specified stream and prepare for lazy
   /// deserialization and streaming of function bodies.
   ErrorOr<std::unique_ptr<Module>> getStreamedBitcodeModule(
       StringRef Name, DataStreamer *Streamer, LLVMContext &Context,
       DiagnosticHandlerFunction DiagnosticHandler = nullptr);
->>>>>>> 7618b2b2
 
   /// Read the header of the specified bitcode buffer and extract just the
   /// triple information. If successful, this returns a string. On error, this
