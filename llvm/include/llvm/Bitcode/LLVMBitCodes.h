//===- LLVMBitCodes.h - Enum values for the LLVM bitcode format -*- C++ -*-===//
//
// Part of the LLVM Project, under the Apache License v2.0 with LLVM Exceptions.
// See https://llvm.org/LICENSE.txt for license information.
// SPDX-License-Identifier: Apache-2.0 WITH LLVM-exception
//
//===----------------------------------------------------------------------===//
//
// This header defines Bitcode enum values for LLVM IR bitcode files.
//
// The enum values defined in this file should be considered permanent.  If
// new features are added, they should have values added at the end of the
// respective lists.
//
//===----------------------------------------------------------------------===//

#ifndef LLVM_BITCODE_LLVMBITCODES_H
#define LLVM_BITCODE_LLVMBITCODES_H

#include "llvm/Bitcode/BitCodes.h"

namespace llvm {
namespace bitc {
// The only top-level block types are MODULE, IDENTIFICATION, STRTAB and SYMTAB.
enum BlockIDs {
  // Blocks
  MODULE_BLOCK_ID = FIRST_APPLICATION_BLOCKID,

  // Module sub-block id's.
  PARAMATTR_BLOCK_ID,
  PARAMATTR_GROUP_BLOCK_ID,

  CONSTANTS_BLOCK_ID,
  FUNCTION_BLOCK_ID,

  // Block intended to contains information on the bitcode versioning.
  // Can be used to provide better error messages when we fail to parse a
  // bitcode file.
  IDENTIFICATION_BLOCK_ID,

  VALUE_SYMTAB_BLOCK_ID,
  METADATA_BLOCK_ID,
  METADATA_ATTACHMENT_ID,

  TYPE_BLOCK_ID_NEW,

  USELIST_BLOCK_ID,

  MODULE_STRTAB_BLOCK_ID,
  GLOBALVAL_SUMMARY_BLOCK_ID,

  OPERAND_BUNDLE_TAGS_BLOCK_ID,

  METADATA_KIND_BLOCK_ID,

  STRTAB_BLOCK_ID,

  FULL_LTO_GLOBALVAL_SUMMARY_BLOCK_ID,

  SYMTAB_BLOCK_ID,

  SYNC_SCOPE_NAMES_BLOCK_ID,
};

/// Identification block contains a string that describes the producer details,
/// and an epoch that defines the auto-upgrade capability.
enum IdentificationCodes {
  IDENTIFICATION_CODE_STRING = 1, // IDENTIFICATION:      [strchr x N]
  IDENTIFICATION_CODE_EPOCH = 2,  // EPOCH:               [epoch#]
};

/// The epoch that defines the auto-upgrade compatibility for the bitcode.
///
/// LLVM guarantees in a major release that a minor release can read bitcode
/// generated by previous minor releases. We translate this by making the reader
/// accepting only bitcode with the same epoch, except for the X.0 release which
/// also accepts N-1.
enum { BITCODE_CURRENT_EPOCH = 0 };

/// MODULE blocks have a number of optional fields and subblocks.
enum ModuleCodes {
  MODULE_CODE_VERSION = 1,     // VERSION:     [version#]
  MODULE_CODE_TRIPLE = 2,      // TRIPLE:      [strchr x N]
  MODULE_CODE_DATALAYOUT = 3,  // DATALAYOUT:  [strchr x N]
  MODULE_CODE_ASM = 4,         // ASM:         [strchr x N]
  MODULE_CODE_SECTIONNAME = 5, // SECTIONNAME: [strchr x N]

  // FIXME: Remove DEPLIB in 4.0.
  MODULE_CODE_DEPLIB = 6, // DEPLIB:      [strchr x N]

  // GLOBALVAR: [pointer type, isconst, initid,
  //             linkage, alignment, section, visibility, threadlocal]
  MODULE_CODE_GLOBALVAR = 7,

  // FUNCTION:  [type, callingconv, isproto, linkage, paramattrs, alignment,
  //             section, visibility, gc, unnamed_addr]
  MODULE_CODE_FUNCTION = 8,

  // ALIAS: [alias type, aliasee val#, linkage, visibility]
  MODULE_CODE_ALIAS_OLD = 9,

  MODULE_CODE_GCNAME = 11, // GCNAME: [strchr x N]
  MODULE_CODE_COMDAT = 12, // COMDAT: [selection_kind, name]

  MODULE_CODE_VSTOFFSET = 13, // VSTOFFSET: [offset]

  // ALIAS: [alias value type, addrspace, aliasee val#, linkage, visibility]
  MODULE_CODE_ALIAS = 14,

  MODULE_CODE_METADATA_VALUES_UNUSED = 15,

  // SOURCE_FILENAME: [namechar x N]
  MODULE_CODE_SOURCE_FILENAME = 16,

  // HASH: [5*i32]
  MODULE_CODE_HASH = 17,

  // IFUNC: [ifunc value type, addrspace, resolver val#, linkage, visibility]
  MODULE_CODE_IFUNC = 18,

#if INTEL_COLLAB
  // TRIPLE:      [strchr x N, ..., strchr x N]
  MODULE_CODE_DEVICES = 19,
#endif //INTEL_COLLAB
};

/// PARAMATTR blocks have code for defining a parameter attribute set.
enum AttributeCodes {
  // FIXME: Remove `PARAMATTR_CODE_ENTRY_OLD' in 4.0
  PARAMATTR_CODE_ENTRY_OLD = 1, // ENTRY: [paramidx0, attr0,
                                //         paramidx1, attr1...]
  PARAMATTR_CODE_ENTRY = 2,     // ENTRY: [attrgrp0, attrgrp1, ...]
  PARAMATTR_GRP_CODE_ENTRY = 3  // ENTRY: [grpid, idx, attr0, attr1, ...]
};

/// TYPE blocks have codes for each type primitive they use.
enum TypeCodes {
  TYPE_CODE_NUMENTRY = 1, // NUMENTRY: [numentries]

  // Type Codes
  TYPE_CODE_VOID = 2,    // VOID
  TYPE_CODE_FLOAT = 3,   // FLOAT
  TYPE_CODE_DOUBLE = 4,  // DOUBLE
  TYPE_CODE_LABEL = 5,   // LABEL
  TYPE_CODE_OPAQUE = 6,  // OPAQUE
  TYPE_CODE_INTEGER = 7, // INTEGER: [width]
  TYPE_CODE_POINTER = 8, // POINTER: [pointee type]

  TYPE_CODE_FUNCTION_OLD = 9, // FUNCTION: [vararg, attrid, retty,
                              //            paramty x N]

  TYPE_CODE_HALF = 10, // HALF

  TYPE_CODE_ARRAY = 11,  // ARRAY: [numelts, eltty]
  TYPE_CODE_VECTOR = 12, // VECTOR: [numelts, eltty]

  // These are not with the other floating point types because they're
  // a late addition, and putting them in the right place breaks
  // binary compatibility.
  TYPE_CODE_X86_FP80 = 13,  // X86 LONG DOUBLE
  TYPE_CODE_FP128 = 14,     // LONG DOUBLE (112 bit mantissa)
  TYPE_CODE_PPC_FP128 = 15, // PPC LONG DOUBLE (2 doubles)

  TYPE_CODE_METADATA = 16, // METADATA

  TYPE_CODE_X86_MMX = 17, // X86 MMX

  TYPE_CODE_STRUCT_ANON = 18,  // STRUCT_ANON: [ispacked, eltty x N]
  TYPE_CODE_STRUCT_NAME = 19,  // STRUCT_NAME: [strchr x N]
  TYPE_CODE_STRUCT_NAMED = 20, // STRUCT_NAMED: [ispacked, eltty x N]

  TYPE_CODE_FUNCTION = 21, // FUNCTION: [vararg, retty, paramty x N]

  TYPE_CODE_TOKEN = 22 // TOKEN
};

enum OperandBundleTagCode {
  OPERAND_BUNDLE_TAG = 1, // TAG: [strchr x N]
};

enum SyncScopeNameCode {
  SYNC_SCOPE_NAME = 1,
};

// Value symbol table codes.
enum ValueSymtabCodes {
  VST_CODE_ENTRY = 1,   // VST_ENTRY: [valueid, namechar x N]
  VST_CODE_BBENTRY = 2, // VST_BBENTRY: [bbid, namechar x N]
  VST_CODE_FNENTRY = 3, // VST_FNENTRY: [valueid, offset, namechar x N]
  // VST_COMBINED_ENTRY: [valueid, refguid]
  VST_CODE_COMBINED_ENTRY = 5
};

// The module path symbol table only has one code (MST_CODE_ENTRY).
enum ModulePathSymtabCodes {
  MST_CODE_ENTRY = 1, // MST_ENTRY: [modid, namechar x N]
  MST_CODE_HASH = 2,  // MST_HASH:  [5*i32]
};

// The summary section uses different codes in the per-module
// and combined index cases.
enum GlobalValueSummarySymtabCodes {
  // PERMODULE: [valueid, flags, instcount, numrefs, numrefs x valueid,
  //             n x (valueid)]
  FS_PERMODULE = 1,
  // PERMODULE_PROFILE: [valueid, flags, instcount, numrefs,
  //                     numrefs x valueid,
  //                     n x (valueid, hotness)]
  FS_PERMODULE_PROFILE = 2,
  // PERMODULE_GLOBALVAR_INIT_REFS: [valueid, flags, n x valueid]
  FS_PERMODULE_GLOBALVAR_INIT_REFS = 3,
  // COMBINED: [valueid, modid, flags, instcount, numrefs, numrefs x valueid,
  //            n x (valueid)]
  FS_COMBINED = 4,
  // COMBINED_PROFILE: [valueid, modid, flags, instcount, numrefs,
  //                    numrefs x valueid,
  //                    n x (valueid, hotness)]
  FS_COMBINED_PROFILE = 5,
  // COMBINED_GLOBALVAR_INIT_REFS: [valueid, modid, flags, n x valueid]
  FS_COMBINED_GLOBALVAR_INIT_REFS = 6,
  // ALIAS: [valueid, flags, valueid]
  FS_ALIAS = 7,
  // COMBINED_ALIAS: [valueid, modid, flags, valueid]
  FS_COMBINED_ALIAS = 8,
  // COMBINED_ORIGINAL_NAME: [original_name_hash]
  FS_COMBINED_ORIGINAL_NAME = 9,
  // VERSION of the summary, bumped when adding flags for instance.
  FS_VERSION = 10,
  // The list of llvm.type.test type identifiers used by the following function
  // that are used other than by an llvm.assume.
  // [n x typeid]
  FS_TYPE_TESTS = 11,
  // The list of virtual calls made by this function using
  // llvm.assume(llvm.type.test) intrinsics that do not have all constant
  // integer arguments.
  // [n x (typeid, offset)]
  FS_TYPE_TEST_ASSUME_VCALLS = 12,
  // The list of virtual calls made by this function using
  // llvm.type.checked.load intrinsics that do not have all constant integer
  // arguments.
  // [n x (typeid, offset)]
  FS_TYPE_CHECKED_LOAD_VCALLS = 13,
  // Identifies a virtual call made by this function using an
  // llvm.assume(llvm.type.test) intrinsic with all constant integer arguments.
  // [typeid, offset, n x arg]
  FS_TYPE_TEST_ASSUME_CONST_VCALL = 14,
  // Identifies a virtual call made by this function using an
  // llvm.type.checked.load intrinsic with all constant integer arguments.
  // [typeid, offset, n x arg]
  FS_TYPE_CHECKED_LOAD_CONST_VCALL = 15,
  // Assigns a GUID to a value ID. This normally appears only in combined
  // summaries, but it can also appear in per-module summaries for PGO data.
  // [valueid, guid]
  FS_VALUE_GUID = 16,
  // The list of local functions with CFI jump tables. Function names are
  // strings in strtab.
  // [n * name]
  FS_CFI_FUNCTION_DEFS = 17,
  // The list of external functions with CFI jump tables. Function names are
  // strings in strtab.
  // [n * name]
  FS_CFI_FUNCTION_DECLS = 18,
  // Per-module summary that also adds relative block frequency to callee info.
  // PERMODULE_RELBF: [valueid, flags, instcount, numrefs,
  //                   numrefs x valueid,
  //                   n x (valueid, relblockfreq)]
  FS_PERMODULE_RELBF = 19,
  // Index-wide flags
  FS_FLAGS = 20,
  // Maps type identifier to summary information for that type identifier.
  // Produced by the thin link (only lives in combined index).
  // TYPE_ID: [typeid, kind, bitwidth, align, size, bitmask, inlinebits,
  //           n x (typeid, kind, name, numrba,
  //                numrba x (numarg, numarg x arg, kind, info, byte, bit))]
  FS_TYPE_ID = 21,
  // For background see overview at https://llvm.org/docs/TypeMetadata.html.
  // The type metadata includes both the type identifier and the offset of
  // the address point of the type (the address held by objects of that type
  // which may not be the beginning of the virtual table). Vtable definitions
  // are decorated with type metadata for the types they are compatible with.
  //
  // Maps type identifier to summary information for that type identifier
  // computed from type metadata: the valueid of each vtable definition
  // decorated with a type metadata for that identifier, and the offset from
  // the corresponding type metadata.
  // Exists in the per-module summary to provide information to thin link
  // for index-based whole program devirtualization.
  // TYPE_ID_METADATA: [typeid, n x (valueid, offset)]
  FS_TYPE_ID_METADATA = 22,
  // Summarizes vtable definition for use in index-based whole program
  // devirtualization during the thin link.
  // PERMODULE_VTABLE_GLOBALVAR_INIT_REFS: [valueid, flags, varflags,
  //                                        numrefs, numrefs x valueid,
  //                                        n x (valueid, offset)]
  FS_PERMODULE_VTABLE_GLOBALVAR_INIT_REFS = 23,
};

enum MetadataCodes {
  METADATA_STRING_OLD = 1,     // MDSTRING:      [values]
  METADATA_VALUE = 2,          // VALUE:         [type num, value num]
  METADATA_NODE = 3,           // NODE:          [n x md num]
  METADATA_NAME = 4,           // STRING:        [values]
  METADATA_DISTINCT_NODE = 5,  // DISTINCT_NODE: [n x md num]
  METADATA_KIND = 6,           // [n x [id, name]]
  METADATA_LOCATION = 7,       // [distinct, line, col, scope, inlined-at?]
  METADATA_OLD_NODE = 8,       // OLD_NODE:      [n x (type num, value num)]
  METADATA_OLD_FN_NODE = 9,    // OLD_FN_NODE:   [n x (type num, value num)]
  METADATA_NAMED_NODE = 10,    // NAMED_NODE:    [n x mdnodes]
  METADATA_ATTACHMENT = 11,    // [m x [value, [n x [id, mdnode]]]
  METADATA_GENERIC_DEBUG = 12, // [distinct, tag, vers, header, n x md num]
  METADATA_SUBRANGE = 13,      // [distinct, count, lo]
  METADATA_ENUMERATOR = 14,    // [isUnsigned|distinct, value, name]
  METADATA_BASIC_TYPE = 15,    // [distinct, tag, name, size, align, enc]
  METADATA_FILE = 16, // [distinct, filename, directory, checksumkind, checksum]
  METADATA_DERIVED_TYPE = 17,       // [distinct, ...]
  METADATA_COMPOSITE_TYPE = 18,     // [distinct, ...]
  METADATA_SUBROUTINE_TYPE = 19,    // [distinct, flags, types, cc]
  METADATA_COMPILE_UNIT = 20,       // [distinct, ...]
  METADATA_SUBPROGRAM = 21,         // [distinct, ...]
  METADATA_LEXICAL_BLOCK = 22,      // [distinct, scope, file, line, column]
  METADATA_LEXICAL_BLOCK_FILE = 23, //[distinct, scope, file, discriminator]
  METADATA_NAMESPACE = 24, // [distinct, scope, file, name, line, exportSymbols]
  METADATA_TEMPLATE_TYPE = 25,   // [distinct, scope, name, type, ...]
  METADATA_TEMPLATE_VALUE = 26,  // [distinct, scope, name, type, value, ...]
  METADATA_GLOBAL_VAR = 27,      // [distinct, ...]
  METADATA_LOCAL_VAR = 28,       // [distinct, ...]
  METADATA_EXPRESSION = 29,      // [distinct, n x element]
  METADATA_OBJC_PROPERTY = 30,   // [distinct, name, file, line, ...]
  METADATA_IMPORTED_ENTITY = 31, // [distinct, tag, scope, entity, line, name]
  METADATA_MODULE = 32,          // [distinct, scope, name, ...]
  METADATA_MACRO = 33,           // [distinct, macinfo, line, name, value]
  METADATA_MACRO_FILE = 34,      // [distinct, macinfo, line, file, ...]
  METADATA_STRINGS = 35,         // [count, offset] blob([lengths][chars])
  METADATA_GLOBAL_DECL_ATTACHMENT = 36, // [valueid, n x [id, mdnode]]
  METADATA_GLOBAL_VAR_EXPR = 37,        // [distinct, var, expr]
  METADATA_INDEX_OFFSET = 38,           // [offset]
  METADATA_INDEX = 39,                  // [bitpos]
  METADATA_LABEL = 40,                  // [distinct, scope, name, file, line]
  METADATA_COMMON_BLOCK = 44,     // [distinct, scope, name, variable,...]
};

// The constants block (CONSTANTS_BLOCK_ID) describes emission for each
// constant and maintains an implicit current type value.
enum ConstantsCodes {
  CST_CODE_SETTYPE = 1,          // SETTYPE:       [typeid]
  CST_CODE_NULL = 2,             // NULL
  CST_CODE_UNDEF = 3,            // UNDEF
  CST_CODE_INTEGER = 4,          // INTEGER:       [intval]
  CST_CODE_WIDE_INTEGER = 5,     // WIDE_INTEGER:  [n x intval]
  CST_CODE_FLOAT = 6,            // FLOAT:         [fpval]
  CST_CODE_AGGREGATE = 7,        // AGGREGATE:     [n x value number]
  CST_CODE_STRING = 8,           // STRING:        [values]
  CST_CODE_CSTRING = 9,          // CSTRING:       [values]
  CST_CODE_CE_BINOP = 10,        // CE_BINOP:      [opcode, opval, opval]
  CST_CODE_CE_CAST = 11,         // CE_CAST:       [opcode, opty, opval]
  CST_CODE_CE_GEP = 12,          // CE_GEP:        [n x operands]
  CST_CODE_CE_SELECT = 13,       // CE_SELECT:     [opval, opval, opval]
  CST_CODE_CE_EXTRACTELT = 14,   // CE_EXTRACTELT: [opty, opval, opval]
  CST_CODE_CE_INSERTELT = 15,    // CE_INSERTELT:  [opval, opval, opval]
  CST_CODE_CE_SHUFFLEVEC = 16,   // CE_SHUFFLEVEC: [opval, opval, opval]
  CST_CODE_CE_CMP = 17,          // CE_CMP:        [opty, opval, opval, pred]
  CST_CODE_INLINEASM_OLD = 18,   // INLINEASM:     [sideeffect|alignstack,
                                 //                 asmstr,conststr]
  CST_CODE_CE_SHUFVEC_EX = 19,   // SHUFVEC_EX:    [opty, opval, opval, opval]
  CST_CODE_CE_INBOUNDS_GEP = 20, // INBOUNDS_GEP:  [n x operands]
  CST_CODE_BLOCKADDRESS = 21,    // CST_CODE_BLOCKADDRESS [fnty, fnval, bb#]
  CST_CODE_DATA = 22,            // DATA:          [n x elements]
  CST_CODE_INLINEASM = 23,       // INLINEASM:     [sideeffect|alignstack|
                                 //                 asmdialect,asmstr,conststr]
  CST_CODE_CE_GEP_WITH_INRANGE_INDEX = 24, //      [opty, flags, n x operands]
  CST_CODE_CE_UNOP = 25,         // CE_UNOP:      [opcode, opval]
};

/// CastOpcodes - These are values used in the bitcode files to encode which
/// cast a CST_CODE_CE_CAST or a XXX refers to.  The values of these enums
/// have no fixed relation to the LLVM IR enum values.  Changing these will
/// break compatibility with old files.
enum CastOpcodes {
  CAST_TRUNC = 0,
  CAST_ZEXT = 1,
  CAST_SEXT = 2,
  CAST_FPTOUI = 3,
  CAST_FPTOSI = 4,
  CAST_UITOFP = 5,
  CAST_SITOFP = 6,
  CAST_FPTRUNC = 7,
  CAST_FPEXT = 8,
  CAST_PTRTOINT = 9,
  CAST_INTTOPTR = 10,
  CAST_BITCAST = 11,
  CAST_ADDRSPACECAST = 12
};

/// UnaryOpcodes - These are values used in the bitcode files to encode which
/// unop a CST_CODE_CE_UNOP or a XXX refers to.  The values of these enums
/// have no fixed relation to the LLVM IR enum values.  Changing these will
/// break compatibility with old files.
enum UnaryOpcodes {
  UNOP_NEG = 0
};

/// BinaryOpcodes - These are values used in the bitcode files to encode which
/// binop a CST_CODE_CE_BINOP or a XXX refers to.  The values of these enums
/// have no fixed relation to the LLVM IR enum values.  Changing these will
/// break compatibility with old files.
enum BinaryOpcodes {
  BINOP_ADD = 0,
  BINOP_SUB = 1,
  BINOP_MUL = 2,
  BINOP_UDIV = 3,
  BINOP_SDIV = 4, // overloaded for FP
  BINOP_UREM = 5,
  BINOP_SREM = 6, // overloaded for FP
  BINOP_SHL = 7,
  BINOP_LSHR = 8,
  BINOP_ASHR = 9,
  BINOP_AND = 10,
  BINOP_OR = 11,
  BINOP_XOR = 12
};

/// These are values used in the bitcode files to encode AtomicRMW operations.
/// The values of these enums have no fixed relation to the LLVM IR enum
/// values.  Changing these will break compatibility with old files.
enum RMWOperations {
  RMW_XCHG = 0,
  RMW_ADD = 1,
  RMW_SUB = 2,
  RMW_AND = 3,
  RMW_NAND = 4,
  RMW_OR = 5,
  RMW_XOR = 6,
  RMW_MAX = 7,
  RMW_MIN = 8,
  RMW_UMAX = 9,
  RMW_UMIN = 10,
  RMW_FADD = 11,
  RMW_FSUB = 12
};

/// OverflowingBinaryOperatorOptionalFlags - Flags for serializing
/// OverflowingBinaryOperator's SubclassOptionalData contents.
enum OverflowingBinaryOperatorOptionalFlags {
  OBO_NO_UNSIGNED_WRAP = 0,
  OBO_NO_SIGNED_WRAP = 1
};

/// FastMath Flags
/// This is a fixed layout derived from the bitcode emitted by LLVM 5.0
/// intended to decouple the in-memory representation from the serialization.
enum FastMathMap {
  UnsafeAlgebra   = (1 << 0), // Legacy
  NoNaNs          = (1 << 1),
  NoInfs          = (1 << 2),
  NoSignedZeros   = (1 << 3),
  AllowReciprocal = (1 << 4),
  AllowContract   = (1 << 5),
  ApproxFunc      = (1 << 6),
  AllowReassoc    = (1 << 7)
};

/// PossiblyExactOperatorOptionalFlags - Flags for serializing
/// PossiblyExactOperator's SubclassOptionalData contents.
enum PossiblyExactOperatorOptionalFlags { PEO_EXACT = 0 };

/// Encoded AtomicOrdering values.
enum AtomicOrderingCodes {
  ORDERING_NOTATOMIC = 0,
  ORDERING_UNORDERED = 1,
  ORDERING_MONOTONIC = 2,
  ORDERING_ACQUIRE = 3,
  ORDERING_RELEASE = 4,
  ORDERING_ACQREL = 5,
  ORDERING_SEQCST = 6
};

/// Markers and flags for call instruction.
enum CallMarkersFlags {
  CALL_TAIL = 0,
  CALL_CCONV = 1,
  CALL_MUSTTAIL = 14,
  CALL_EXPLICIT_TYPE = 15,
  CALL_NOTAIL = 16,
  CALL_FMF = 17 // Call has optional fast-math-flags.
};

// The function body block (FUNCTION_BLOCK_ID) describes function bodies.  It
// can contain a constant block (CONSTANTS_BLOCK_ID).
enum FunctionCodes {
  FUNC_CODE_DECLAREBLOCKS = 1, // DECLAREBLOCKS: [n]

  FUNC_CODE_INST_BINOP = 2,      // BINOP:      [opcode, ty, opval, opval]
  FUNC_CODE_INST_CAST = 3,       // CAST:       [opcode, ty, opty, opval]
  FUNC_CODE_INST_GEP_OLD = 4,    // GEP:        [n x operands]
  FUNC_CODE_INST_SELECT = 5,     // SELECT:     [ty, opval, opval, opval]
  FUNC_CODE_INST_EXTRACTELT = 6, // EXTRACTELT: [opty, opval, opval]
  FUNC_CODE_INST_INSERTELT = 7,  // INSERTELT:  [ty, opval, opval, opval]
  FUNC_CODE_INST_SHUFFLEVEC = 8, // SHUFFLEVEC: [ty, opval, opval, opval]
  FUNC_CODE_INST_CMP = 9,        // CMP:        [opty, opval, opval, pred]

  FUNC_CODE_INST_RET = 10,    // RET:        [opty,opval<both optional>]
  FUNC_CODE_INST_BR = 11,     // BR:         [bb#, bb#, cond] or [bb#]
  FUNC_CODE_INST_SWITCH = 12, // SWITCH:     [opty, op0, op1, ...]
  FUNC_CODE_INST_INVOKE = 13, // INVOKE:     [attr, fnty, op0,op1, ...]
  // 14 is unused.
  FUNC_CODE_INST_UNREACHABLE = 15, // UNREACHABLE

  FUNC_CODE_INST_PHI = 16, // PHI:        [ty, val0,bb0, ...]
  // 17 is unused.
  // 18 is unused.
  FUNC_CODE_INST_ALLOCA = 19, // ALLOCA:     [instty, opty, op, align]
  FUNC_CODE_INST_LOAD = 20,   // LOAD:       [opty, op, align, vol]
  // 21 is unused.
  // 22 is unused.
  FUNC_CODE_INST_VAARG = 23, // VAARG:      [valistty, valist, instty]
  // This store code encodes the pointer type, rather than the value type
  // this is so information only available in the pointer type (e.g. address
  // spaces) is retained.
  FUNC_CODE_INST_STORE_OLD = 24, // STORE:      [ptrty,ptr,val, align, vol]
  // 25 is unused.
  FUNC_CODE_INST_EXTRACTVAL = 26, // EXTRACTVAL: [n x operands]
  FUNC_CODE_INST_INSERTVAL = 27,  // INSERTVAL:  [n x operands]
  // fcmp/icmp returning Int1TY or vector of Int1Ty. Same as CMP, exists to
  // support legacy vicmp/vfcmp instructions.
  FUNC_CODE_INST_CMP2 = 28, // CMP2:       [opty, opval, opval, pred]
  // new select on i1 or [N x i1]
  FUNC_CODE_INST_VSELECT = 29, // VSELECT:    [ty,opval,opval,predty,pred]
  FUNC_CODE_INST_INBOUNDS_GEP_OLD = 30, // INBOUNDS_GEP: [n x operands]
  FUNC_CODE_INST_INDIRECTBR = 31,       // INDIRECTBR: [opty, op0, op1, ...]
  // 32 is unused.
  FUNC_CODE_DEBUG_LOC_AGAIN = 33, // DEBUG_LOC_AGAIN

  FUNC_CODE_INST_CALL = 34, // CALL:    [attr, cc, fnty, fnid, args...]

  FUNC_CODE_DEBUG_LOC = 35,        // DEBUG_LOC:  [Line,Col,ScopeVal, IAVal]
  FUNC_CODE_INST_FENCE = 36,       // FENCE: [ordering, synchscope]
  FUNC_CODE_INST_CMPXCHG_OLD = 37, // CMPXCHG: [ptrty,ptr,cmp,new, align, vol,
                                   //           ordering, synchscope]
  FUNC_CODE_INST_ATOMICRMW = 38,   // ATOMICRMW: [ptrty,ptr,val, operation,
                                   //             align, vol,
                                   //             ordering, synchscope]
  FUNC_CODE_INST_RESUME = 39,      // RESUME:     [opval]
  FUNC_CODE_INST_LANDINGPAD_OLD =
      40,                         // LANDINGPAD: [ty,val,val,num,id0,val0...]
  FUNC_CODE_INST_LOADATOMIC = 41, // LOAD: [opty, op, align, vol,
                                  //        ordering, synchscope]
  FUNC_CODE_INST_STOREATOMIC_OLD = 42, // STORE: [ptrty,ptr,val, align, vol
                                       //         ordering, synchscope]
  FUNC_CODE_INST_GEP = 43,             // GEP:  [inbounds, n x operands]
  FUNC_CODE_INST_STORE = 44,       // STORE: [ptrty,ptr,valty,val, align, vol]
  FUNC_CODE_INST_STOREATOMIC = 45, // STORE: [ptrty,ptr,val, align, vol
  FUNC_CODE_INST_CMPXCHG = 46,     // CMPXCHG: [ptrty,ptr,valty,cmp,new, align,
                                   //           vol,ordering,synchscope]
  FUNC_CODE_INST_LANDINGPAD = 47,  // LANDINGPAD: [ty,val,num,id0,val0...]
  FUNC_CODE_INST_CLEANUPRET = 48,  // CLEANUPRET: [val] or [val,bb#]
  FUNC_CODE_INST_CATCHRET = 49,    // CATCHRET: [val,bb#]
  FUNC_CODE_INST_CATCHPAD = 50,    // CATCHPAD: [bb#,bb#,num,args...]
  FUNC_CODE_INST_CLEANUPPAD = 51,  // CLEANUPPAD: [num,args...]
  FUNC_CODE_INST_CATCHSWITCH =
      52, // CATCHSWITCH: [num,args...] or [num,args...,bb]
  // 53 is unused.
  // 54 is unused.
  FUNC_CODE_OPERAND_BUNDLE = 55, // OPERAND_BUNDLE: [tag#, value...]
  FUNC_CODE_INST_UNOP = 56,      // UNOP:       [opcode, ty, opval]
  FUNC_CODE_INST_CALLBR = 57,    // CALLBR:     [attr, cc, norm, transfs,
                                 //              fnty, fnid, args...]
};

enum UseListCodes {
  USELIST_CODE_DEFAULT = 1, // DEFAULT: [index..., value-id]
  USELIST_CODE_BB = 2       // BB: [index..., bb-id]
};

enum AttributeKindCodes {
  // = 0 is unused
  ATTR_KIND_ALIGNMENT = 1,
  ATTR_KIND_ALWAYS_INLINE = 2,
  ATTR_KIND_BY_VAL = 3,
  ATTR_KIND_INLINE_HINT = 4,
  ATTR_KIND_IN_REG = 5,
  ATTR_KIND_MIN_SIZE = 6,
  ATTR_KIND_NAKED = 7,
  ATTR_KIND_NEST = 8,
  ATTR_KIND_NO_ALIAS = 9,
  ATTR_KIND_NO_BUILTIN = 10,
  ATTR_KIND_NO_CAPTURE = 11,
  ATTR_KIND_NO_DUPLICATE = 12,
  ATTR_KIND_NO_IMPLICIT_FLOAT = 13,
  ATTR_KIND_NO_INLINE = 14,
  ATTR_KIND_NON_LAZY_BIND = 15,
  ATTR_KIND_NO_RED_ZONE = 16,
  ATTR_KIND_NO_RETURN = 17,
  ATTR_KIND_NO_UNWIND = 18,
  ATTR_KIND_OPTIMIZE_FOR_SIZE = 19,
  ATTR_KIND_READ_NONE = 20,
  ATTR_KIND_READ_ONLY = 21,
  ATTR_KIND_RETURNED = 22,
  ATTR_KIND_RETURNS_TWICE = 23,
  ATTR_KIND_S_EXT = 24,
  ATTR_KIND_STACK_ALIGNMENT = 25,
  ATTR_KIND_STACK_PROTECT = 26,
  ATTR_KIND_STACK_PROTECT_REQ = 27,
  ATTR_KIND_STACK_PROTECT_STRONG = 28,
  ATTR_KIND_STRUCT_RET = 29,
  ATTR_KIND_SANITIZE_ADDRESS = 30,
  ATTR_KIND_SANITIZE_THREAD = 31,
  ATTR_KIND_SANITIZE_MEMORY = 32,
  ATTR_KIND_UW_TABLE = 33,
  ATTR_KIND_Z_EXT = 34,
  ATTR_KIND_BUILTIN = 35,
  ATTR_KIND_COLD = 36,
  ATTR_KIND_OPTIMIZE_NONE = 37,
  ATTR_KIND_IN_ALLOCA = 38,
  ATTR_KIND_NON_NULL = 39,
  ATTR_KIND_JUMP_TABLE = 40,
  ATTR_KIND_DEREFERENCEABLE = 41,
  ATTR_KIND_DEREFERENCEABLE_OR_NULL = 42,
  ATTR_KIND_CONVERGENT = 43,
  ATTR_KIND_SAFESTACK = 44,
  ATTR_KIND_ARGMEMONLY = 45,
  ATTR_KIND_SWIFT_SELF = 46,
  ATTR_KIND_SWIFT_ERROR = 47,
  ATTR_KIND_NO_RECURSE = 48,
  ATTR_KIND_INACCESSIBLEMEM_ONLY = 49,
  ATTR_KIND_INACCESSIBLEMEM_OR_ARGMEMONLY = 50,
  ATTR_KIND_ALLOC_SIZE = 51,
  ATTR_KIND_WRITEONLY = 52,
  ATTR_KIND_SPECULATABLE = 53,
  ATTR_KIND_STRICT_FP = 54,
  ATTR_KIND_SANITIZE_HWADDRESS = 55,
  ATTR_KIND_NOCF_CHECK = 56,
  ATTR_KIND_OPT_FOR_FUZZING = 57,
  ATTR_KIND_SHADOWCALLSTACK = 58,
  ATTR_KIND_SPECULATIVE_LOAD_HARDENING = 59,
<<<<<<< HEAD
  ATTR_KIND_IMMARG = 60, // Intel
#if INTEL_CUSTOMIZATION
  // Note: Anything 63/over causes an issue with shifting later on.  The
  // underlying type of this will have to be changed to a larger type if we get
  // above 61 in community.
  ATTR_KIND_ALWAYS_INLINE_RECURSIVE = 61,
  ATTR_KIND_INLINE_HINT_RECURSIVE = 62,
#endif //INTEL_CUSTOMIZATION
=======
  ATTR_KIND_IMMARG = 60,
  ATTR_KIND_WILLRETURN = 61,
>>>>>>> 65841093
};

enum ComdatSelectionKindCodes {
  COMDAT_SELECTION_KIND_ANY = 1,
  COMDAT_SELECTION_KIND_EXACT_MATCH = 2,
  COMDAT_SELECTION_KIND_LARGEST = 3,
  COMDAT_SELECTION_KIND_NO_DUPLICATES = 4,
  COMDAT_SELECTION_KIND_SAME_SIZE = 5,
};

enum StrtabCodes {
  STRTAB_BLOB = 1,
};

enum SymtabCodes {
  SYMTAB_BLOB = 1,
};

} // End bitc namespace
} // End llvm namespace

#endif<|MERGE_RESOLUTION|>--- conflicted
+++ resolved
@@ -632,19 +632,8 @@
   ATTR_KIND_OPT_FOR_FUZZING = 57,
   ATTR_KIND_SHADOWCALLSTACK = 58,
   ATTR_KIND_SPECULATIVE_LOAD_HARDENING = 59,
-<<<<<<< HEAD
-  ATTR_KIND_IMMARG = 60, // Intel
-#if INTEL_CUSTOMIZATION
-  // Note: Anything 63/over causes an issue with shifting later on.  The
-  // underlying type of this will have to be changed to a larger type if we get
-  // above 61 in community.
-  ATTR_KIND_ALWAYS_INLINE_RECURSIVE = 61,
-  ATTR_KIND_INLINE_HINT_RECURSIVE = 62,
-#endif //INTEL_CUSTOMIZATION
-=======
   ATTR_KIND_IMMARG = 60,
   ATTR_KIND_WILLRETURN = 61,
->>>>>>> 65841093
 };
 
 enum ComdatSelectionKindCodes {
