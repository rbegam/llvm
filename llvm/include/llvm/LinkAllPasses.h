//===- llvm/LinkAllPasses.h ------------ Reference All Passes ---*- C++ -*-===//
//
//                      The LLVM Compiler Infrastructure
//
// This file is distributed under the University of Illinois Open Source
// License. See LICENSE.TXT for details.
//
//===----------------------------------------------------------------------===//
//
// This header file pulls in all transformation and analysis passes for tools
// like opt and bugpoint that need this functionality.
//
//===----------------------------------------------------------------------===//

#ifndef LLVM_LINKALLPASSES_H
#define LLVM_LINKALLPASSES_H

#include "llvm/ADT/Statistic.h"
#include "llvm/Analysis/AliasSetTracker.h"
#include "llvm/Analysis/CallPrinter.h"
#include "llvm/Analysis/DomPrinter.h"
#include "llvm/Analysis/IntervalPartition.h"
#include "llvm/Analysis/Lint.h"
#include "llvm/Analysis/Passes.h"
#include "llvm/Analysis/PostDominators.h"
#include "llvm/Analysis/RegionPass.h"
#include "llvm/Analysis/RegionPrinter.h"
#include "llvm/Analysis/ScalarEvolution.h"
#include "llvm/Analysis/VPO/Vecopt/AVR/VPOPasses.h"
#include "llvm/Analysis/VPO/WRegionInfo/WRegionPasses.h"
#include "llvm/CodeGen/Passes.h"
#include "llvm/IR/Function.h"
#include "llvm/IR/IRPrintingPasses.h"
#include "llvm/Transforms/IPO.h"
#include "llvm/Transforms/Instrumentation.h"
#include "llvm/Transforms/ObjCARC.h"
#include "llvm/Transforms/Scalar.h"
#include "llvm/Transforms/Utils/SymbolRewriter.h"
#include "llvm/Transforms/Utils/UnifyFunctionExitNodes.h"
#include "llvm/Transforms/Vectorize.h"
<<<<<<< HEAD
#if INTEL_CUSTOMIZATION
#include "llvm/Transforms/VPO/Vecopt/VecoptPasses.h"
#endif // INTEL_CUSTOMIZATION
=======
#include "llvm/Support/Valgrind.h"
>>>>>>> b2418b76
#include <cstdlib>

namespace {
  struct ForcePassLinking {
    ForcePassLinking() {
      // We must reference the passes in such a way that compilers will not
      // delete it all as dead code, even with whole program optimization,
      // yet is effectively a NO-OP. As the compiler isn't smart enough
      // to know that getenv() never returns -1, this will do the job.
      if (std::getenv("bar") != (char*) -1)
        return;

      (void) llvm::createAAEvalPass();
      (void) llvm::createAggressiveDCEPass();
      (void) llvm::createBitTrackingDCEPass();
      (void) llvm::createAliasAnalysisCounterPass();
      (void) llvm::createAliasDebugger();
      (void) llvm::createArgumentPromotionPass();
      (void) llvm::createAlignmentFromAssumptionsPass();
      (void) llvm::createBasicAliasAnalysisPass();
      (void) llvm::createLibCallAliasAnalysisPass(nullptr);
      (void) llvm::createScalarEvolutionAliasAnalysisPass();
      (void) llvm::createTypeBasedAliasAnalysisPass();
      (void) llvm::createScopedNoAliasAAPass();
      (void) llvm::createBoundsCheckingPass();
      (void) llvm::createBreakCriticalEdgesPass();
      (void) llvm::createCallGraphPrinterPass();
      (void) llvm::createCallGraphViewerPass();
      (void) llvm::createCFGSimplificationPass();
      (void) llvm::createCFLAliasAnalysisPass();
      (void) llvm::createStructurizeCFGPass();
      (void) llvm::createConstantMergePass();
      (void) llvm::createConstantPropagationPass();
      (void) llvm::createCostModelAnalysisPass();
      (void) llvm::createDeadArgEliminationPass();
      (void) llvm::createDeadCodeEliminationPass();
      (void) llvm::createDeadInstEliminationPass();
      (void) llvm::createDeadStoreEliminationPass();
      (void) llvm::createDependenceAnalysisPass();
      (void) llvm::createDivergenceAnalysisPass();
      (void) llvm::createDomOnlyPrinterPass();
      (void) llvm::createDomPrinterPass();
      (void) llvm::createDomOnlyViewerPass();
      (void) llvm::createDomViewerPass();
      (void) llvm::createGCOVProfilerPass();
      (void) llvm::createInstrProfilingPass();
      (void) llvm::createFunctionInliningPass();
      (void) llvm::createAlwaysInlinerPass();
      (void) llvm::createGlobalDCEPass();
      (void) llvm::createGlobalOptimizerPass();
      (void) llvm::createGlobalsModRefPass();
      (void) llvm::createIPConstantPropagationPass();
      (void) llvm::createIPSCCPPass();
      (void) llvm::createInductiveRangeCheckEliminationPass();
      (void) llvm::createIndVarSimplifyPass();
      (void) llvm::createInstructionCombiningPass();
      (void) llvm::createInternalizePass();
      (void) llvm::createLCSSAPass();
      (void) llvm::createLICMPass();
      (void) llvm::createLazyValueInfoPass();
      (void) llvm::createLoopExtractorPass();
      (void)llvm::createLoopInterchangePass();
      (void) llvm::createLoopSimplifyPass();
      (void) llvm::createLoopStrengthReducePass();
      (void) llvm::createLoopRerollPass();
      (void) llvm::createLoopUnrollPass();
      (void) llvm::createLoopUnswitchPass();
      (void) llvm::createLoopIdiomPass();
      (void) llvm::createLoopRotatePass();
      (void) llvm::createLowerExpectIntrinsicPass();
      (void) llvm::createLowerInvokePass();
      (void) llvm::createLowerSwitchPass();
      (void) llvm::createNaryReassociatePass();
      (void) llvm::createNoAAPass();
      (void) llvm::createObjCARCAliasAnalysisPass();
      (void) llvm::createObjCARCAPElimPass();
      (void) llvm::createObjCARCExpandPass();
      (void) llvm::createObjCARCContractPass();
      (void) llvm::createObjCARCOptPass();
      (void) llvm::createPAEvalPass();
      (void) llvm::createPromoteMemoryToRegisterPass();
      (void) llvm::createDemoteRegisterToMemoryPass();
      (void) llvm::createPruneEHPass();
      (void) llvm::createPostDomOnlyPrinterPass();
      (void) llvm::createPostDomPrinterPass();
      (void) llvm::createPostDomOnlyViewerPass();
      (void) llvm::createPostDomViewerPass();
      (void) llvm::createReassociatePass();
      (void) llvm::createRegionInfoPass();
      (void) llvm::createRegionOnlyPrinterPass();
      (void) llvm::createRegionOnlyViewerPass();
      (void) llvm::createRegionPrinterPass();
      (void) llvm::createRegionViewerPass();
      (void) llvm::createSCCPPass();
      (void) llvm::createScalarReplAggregatesPass();
      (void) llvm::createSingleLoopExtractorPass();
      (void) llvm::createStripSymbolsPass();
      (void) llvm::createStripNonDebugSymbolsPass();
      (void) llvm::createStripDeadDebugInfoPass();
      (void) llvm::createStripDeadPrototypesPass();
      (void) llvm::createTailCallEliminationPass();
      (void) llvm::createJumpThreadingPass();
      (void) llvm::createUnifyFunctionExitNodesPass();
      (void) llvm::createInstCountPass();
      (void) llvm::createConstantHoistingPass();
      (void) llvm::createCodeGenPreparePass();
      (void) llvm::createEarlyCSEPass();
      (void) llvm::createMergedLoadStoreMotionPass();
      (void) llvm::createGVNPass();
      (void) llvm::createMemCpyOptPass();
      (void) llvm::createLoopDeletionPass();
      (void) llvm::createPostDomTree();
      (void) llvm::createInstructionNamerPass();
      (void) llvm::createMetaRenamerPass();
      (void) llvm::createFunctionAttrsPass();
      (void) llvm::createMergeFunctionsPass();
      (void) llvm::createPrintModulePass(*(llvm::raw_ostream*)nullptr);
      (void) llvm::createPrintFunctionPass(*(llvm::raw_ostream*)nullptr);
      (void) llvm::createPrintBasicBlockPass(*(llvm::raw_ostream*)nullptr);
      (void) llvm::createModuleDebugInfoPrinterPass();
      (void) llvm::createPartialInliningPass();
      (void) llvm::createLintPass();
      (void) llvm::createSinkingPass();
      (void) llvm::createLowerAtomicPass();
      (void) llvm::createCorrelatedValuePropagationPass();
      (void) llvm::createMemDepPrinter();
      (void) llvm::createInstructionSimplifierPass();
      (void) llvm::createLoopVectorizePass();
      (void) llvm::createSLPVectorizerPass();
      (void) llvm::createBBVectorizePass();
      (void) llvm::createPartiallyInlineLibCallsPass();
      (void) llvm::createScalarizerPass();
      (void) llvm::createSeparateConstOffsetFromGEPPass();
      (void) llvm::createRewriteSymbolsPass();
      (void) llvm::createStraightLineStrengthReducePass();
      (void) llvm::createMemDerefPrinter();
      (void) llvm::createFloat2IntPass();

      (void)new llvm::IntervalPartition();
      (void)new llvm::ScalarEvolution();
      ((llvm::Function*)nullptr)->viewCFGOnly();
      llvm::RGPassManager RGM;
      ((llvm::RegionPass*)nullptr)->runOnRegion((llvm::Region*)nullptr, RGM);
      llvm::AliasSetTracker X(*(llvm::AliasAnalysis*)nullptr);
      X.add(nullptr, 0, llvm::AAMDNodes()); // for -print-alias-sets
<<<<<<< HEAD

#if 0
      (void) llvm::createAVRGeneratePass();
      (void) llvm::createWRegionCollectionPass();
      (void) llvm::createWRegionInfoPass();
#endif
#if INTEL_CUSTOMIZATION
      (void) llvm::createVPOVectorizerPass();
#endif // INTEL_CUSTOMIZATION

=======
      (void) llvm::AreStatisticsEnabled();
      (void) llvm::sys::RunningOnValgrind();
>>>>>>> b2418b76
    }
  } ForcePassLinking; // Force link by creating a global definition.
}

#endif<|MERGE_RESOLUTION|>--- conflicted
+++ resolved
@@ -38,13 +38,10 @@
 #include "llvm/Transforms/Utils/SymbolRewriter.h"
 #include "llvm/Transforms/Utils/UnifyFunctionExitNodes.h"
 #include "llvm/Transforms/Vectorize.h"
-<<<<<<< HEAD
 #if INTEL_CUSTOMIZATION
 #include "llvm/Transforms/VPO/Vecopt/VecoptPasses.h"
 #endif // INTEL_CUSTOMIZATION
-=======
 #include "llvm/Support/Valgrind.h"
->>>>>>> b2418b76
 #include <cstdlib>
 
 namespace {
@@ -190,7 +187,6 @@
       ((llvm::RegionPass*)nullptr)->runOnRegion((llvm::Region*)nullptr, RGM);
       llvm::AliasSetTracker X(*(llvm::AliasAnalysis*)nullptr);
       X.add(nullptr, 0, llvm::AAMDNodes()); // for -print-alias-sets
-<<<<<<< HEAD
 
 #if 0
       (void) llvm::createAVRGeneratePass();
@@ -201,10 +197,8 @@
       (void) llvm::createVPOVectorizerPass();
 #endif // INTEL_CUSTOMIZATION
 
-=======
       (void) llvm::AreStatisticsEnabled();
       (void) llvm::sys::RunningOnValgrind();
->>>>>>> b2418b76
     }
   } ForcePassLinking; // Force link by creating a global definition.
 }
