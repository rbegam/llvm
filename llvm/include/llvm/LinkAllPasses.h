--- conflicted
+++ resolved
@@ -215,11 +215,7 @@
       (void) llvm::createLoopVectorizePass();
       (void) llvm::createSLPVectorizerPass();
       (void) llvm::createLoadStoreVectorizerPass();
-<<<<<<< HEAD
-      (void) llvm::createBBVectorizePass();
       (void) llvm::createVPlanDriverPass(); // INTEL
-=======
->>>>>>> dc4c8926
       (void) llvm::createPartiallyInlineLibCallsPass();
       (void) llvm::createScalarizerPass();
       (void) llvm::createSeparateConstOffsetFromGEPPass();
