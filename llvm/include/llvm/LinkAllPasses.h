--- conflicted
+++ resolved
@@ -223,11 +223,8 @@
       (void) llvm::createHIRFrameworkPass();
       (void) llvm::createDDAnalysisPass();
       (void) llvm::createHIRLocalityAnalysisPass();
-<<<<<<< HEAD
       (void) llvm::createHIRParVecAnalysisPass();
-=======
       (void) llvm::createHIRVectVLSAnalysisPass();
->>>>>>> 0a9a2ca2
 
       (void) llvm::createSSADeconstructionPass();
       (void) llvm::createHIROptPredicatePass();
