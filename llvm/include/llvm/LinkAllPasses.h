--- conflicted
+++ resolved
@@ -227,12 +227,9 @@
       (void) llvm::createHIROptPredicatePass();
       (void) llvm::createHIRGeneralUnrollPass();
       (void) llvm::createHIRCompleteUnrollPass();
-<<<<<<< HEAD
       (void) llvm::createParDirectiveInsertionPass();
       (void) llvm::createVecDirectiveInsertionPass();
-=======
       (void) llvm::createHIRLoopDistributionPass();
->>>>>>> 49661c9f
       (void) llvm::createHIRDummyTransformationPass();
       (void) llvm::createHIRCodeGenPass();
 
