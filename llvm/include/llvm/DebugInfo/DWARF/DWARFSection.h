//===- DWARFSection.h -------------------------------------------*- C++ -*-===//
//
//                     The LLVM Compiler Infrastructure
//
// This file is distributed under the University of Illinois Open Source
// License. See LICENSE.TXT for details.
//
//===----------------------------------------------------------------------===//

#ifndef LLVM_DEBUGINFO_DWARF_DWARFSECTION_H
#define LLVM_DEBUGINFO_DWARF_DWARFSECTION_H

#include "llvm/ADT/StringRef.h"

namespace llvm {

struct DWARFSection {
  StringRef Data;
};

<<<<<<< HEAD
struct DWARFSectionMap final : public DWARFSection {
  RelocAddrMap Relocs;
=======
struct SectionName {
  StringRef Name;
  bool IsNameUnique;
>>>>>>> 0e95ba0d
};

} // end namespace llvm

#endif // LLVM_DEBUGINFO_DWARF_DWARFSECTION_H<|MERGE_RESOLUTION|>--- conflicted
+++ resolved
@@ -18,14 +18,9 @@
   StringRef Data;
 };
 
-<<<<<<< HEAD
-struct DWARFSectionMap final : public DWARFSection {
-  RelocAddrMap Relocs;
-=======
 struct SectionName {
   StringRef Name;
   bool IsNameUnique;
->>>>>>> 0e95ba0d
 };
 
 } // end namespace llvm
