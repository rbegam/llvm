--- conflicted
+++ resolved
@@ -28,10 +28,7 @@
     textual header "CodeGen/CommandFlags.def"
     textual header "CodeGen/DIEValue.def"
     textual header "CodeGen/RuntimeLibcalls.def"
-<<<<<<< HEAD
-=======
     textual header "CodeGen/TargetOpcodes.def"
->>>>>>> 0e95ba0d
   }
 
   module Target {
