--- conflicted
+++ resolved
@@ -289,17 +289,6 @@
 /* Linker version detected at compile time. */
 #cmakedefine HOST_LINK_VERSION "${HOST_LINK_VERSION}"
 
-<<<<<<< HEAD
-/* Define if we link Polly to the tools */
-#cmakedefine LINK_POLLY_INTO_TOOLS
-
-/* INTEL_CUSTOMIZATION */
-/* Define if we want to include DTrans in the builds */
-#cmakedefine01 INTEL_INCLUDE_DTRANS
-/* end INTEL_CUSTOMIZATION */
-
-=======
->>>>>>> 3f663631
 /* Target triple LLVM will generate code for by default */
 /* Doesn't use `cmakedefine` because it is allowed to be empty. */
 #define LLVM_DEFAULT_TARGET_TRIPLE "${LLVM_DEFAULT_TARGET_TRIPLE}"
