--- conflicted
+++ resolved
@@ -223,11 +223,8 @@
                        PipelineTuningOptions PTO = PipelineTuningOptions(),
                        Optional<PGOOptions> PGOOpt = None,
                        PassInstrumentationCallbacks *PIC = nullptr)
-<<<<<<< HEAD
-      : TM(TM), PGOOpt(PGOOpt), PIC(PIC), PrepareForLTO(false) {}  // INTEL
-=======
-      : TM(TM), PTO(PTO), PGOOpt(PGOOpt), PIC(PIC) {}
->>>>>>> 7e55672b
+      : TM(TM), PTO(PTO), PGOOpt(PGOOpt), // INTEL
+        PIC(PIC), PrepareForLTO(false) {} // INTEL
 
   /// Cross register the analysis managers through their proxies.
   ///
