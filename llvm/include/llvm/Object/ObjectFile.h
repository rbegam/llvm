--- conflicted
+++ resolved
@@ -95,30 +95,19 @@
   void moveNext();
 
   std::error_code getName(StringRef &Result) const;
-  std::error_code getAddress(uint64_t &Result) const;
-  std::error_code getSize(uint64_t &Result) const;
+  uint64_t getAddress() const;
+  uint64_t getSize() const;
   std::error_code getContents(StringRef &Result) const;
 
   /// @brief Get the alignment of this section as the actual value (not log 2).
-  std::error_code getAlignment(uint64_t &Result) const;
-
-<<<<<<< HEAD
-  // FIXME: Move to the normalization layer when it's created.
-  std::error_code isText(bool &Result) const;
-  std::error_code isData(bool &Result) const;
-  std::error_code isBSS(bool &Result) const;
-  std::error_code isRequiredForExecution(bool &Result) const;
-  std::error_code isVirtual(bool &Result) const;
-  std::error_code isZeroInit(bool &Result) const;
-  std::error_code isReadOnlyData(bool &Result) const;
-=======
+  uint64_t getAlignment() const;
+
   bool isText() const;
   bool isData() const;
   bool isBSS() const;
   bool isVirtual() const;
->>>>>>> 41cb3da2
-
-  std::error_code containsSymbol(SymbolRef S, bool &Result) const;
+
+  bool containsSymbol(SymbolRef S) const;
 
   relocation_iterator relocation_begin() const;
   relocation_iterator relocation_end() const;
@@ -234,31 +223,10 @@
   virtual void moveSectionNext(DataRefImpl &Sec) const = 0;
   virtual std::error_code getSectionName(DataRefImpl Sec,
                                          StringRef &Res) const = 0;
-  virtual std::error_code getSectionAddress(DataRefImpl Sec,
-                                            uint64_t &Res) const = 0;
-  virtual std::error_code getSectionSize(DataRefImpl Sec,
-                                         uint64_t &Res) const = 0;
+  virtual uint64_t getSectionAddress(DataRefImpl Sec) const = 0;
+  virtual uint64_t getSectionSize(DataRefImpl Sec) const = 0;
   virtual std::error_code getSectionContents(DataRefImpl Sec,
                                              StringRef &Res) const = 0;
-<<<<<<< HEAD
-  virtual std::error_code getSectionAlignment(DataRefImpl Sec,
-                                              uint64_t &Res) const = 0;
-  virtual std::error_code isSectionText(DataRefImpl Sec, bool &Res) const = 0;
-  virtual std::error_code isSectionData(DataRefImpl Sec, bool &Res) const = 0;
-  virtual std::error_code isSectionBSS(DataRefImpl Sec, bool &Res) const = 0;
-  virtual std::error_code isSectionRequiredForExecution(DataRefImpl Sec,
-                                                        bool &Res) const = 0;
-  // A section is 'virtual' if its contents aren't present in the object image.
-  virtual std::error_code isSectionVirtual(DataRefImpl Sec,
-                                           bool &Res) const = 0;
-  virtual std::error_code isSectionZeroInit(DataRefImpl Sec,
-                                            bool &Res) const = 0;
-  virtual std::error_code isSectionReadOnlyData(DataRefImpl Sec,
-                                                bool &Res) const = 0;
-  virtual std::error_code sectionContainsSymbol(DataRefImpl Sec,
-                                                DataRefImpl Symb,
-                                                bool &Result) const = 0;
-=======
   virtual uint64_t getSectionAlignment(DataRefImpl Sec) const = 0;
   virtual bool isSectionText(DataRefImpl Sec) const = 0;
   virtual bool isSectionData(DataRefImpl Sec) const = 0;
@@ -267,7 +235,6 @@
   virtual bool isSectionVirtual(DataRefImpl Sec) const = 0;
   virtual bool sectionContainsSymbol(DataRefImpl Sec,
                                      DataRefImpl Symb) const = 0;
->>>>>>> 41cb3da2
   virtual relocation_iterator section_rel_begin(DataRefImpl Sec) const = 0;
   virtual relocation_iterator section_rel_end(DataRefImpl Sec) const = 0;
   virtual section_iterator getRelocatedSection(DataRefImpl Sec) const;
@@ -417,62 +384,41 @@
   return OwningObject->getSectionName(SectionPimpl, Result);
 }
 
-inline std::error_code SectionRef::getAddress(uint64_t &Result) const {
-  return OwningObject->getSectionAddress(SectionPimpl, Result);
-}
-
-inline std::error_code SectionRef::getSize(uint64_t &Result) const {
-  return OwningObject->getSectionSize(SectionPimpl, Result);
+inline uint64_t SectionRef::getAddress() const {
+  return OwningObject->getSectionAddress(SectionPimpl);
+}
+
+inline uint64_t SectionRef::getSize() const {
+  return OwningObject->getSectionSize(SectionPimpl);
 }
 
 inline std::error_code SectionRef::getContents(StringRef &Result) const {
   return OwningObject->getSectionContents(SectionPimpl, Result);
 }
 
-inline std::error_code SectionRef::getAlignment(uint64_t &Result) const {
-  return OwningObject->getSectionAlignment(SectionPimpl, Result);
-}
-
-inline std::error_code SectionRef::isText(bool &Result) const {
-  return OwningObject->isSectionText(SectionPimpl, Result);
-}
-
-inline std::error_code SectionRef::isData(bool &Result) const {
-  return OwningObject->isSectionData(SectionPimpl, Result);
-}
-
-inline std::error_code SectionRef::isBSS(bool &Result) const {
-  return OwningObject->isSectionBSS(SectionPimpl, Result);
-}
-
-<<<<<<< HEAD
-inline std::error_code SectionRef::isRequiredForExecution(bool &Result) const {
-  return OwningObject->isSectionRequiredForExecution(SectionPimpl, Result);
-}
-
-inline std::error_code SectionRef::isVirtual(bool &Result) const {
-  return OwningObject->isSectionVirtual(SectionPimpl, Result);
-}
-
-inline std::error_code SectionRef::isZeroInit(bool &Result) const {
-  return OwningObject->isSectionZeroInit(SectionPimpl, Result);
-}
-
-inline std::error_code SectionRef::isReadOnlyData(bool &Result) const {
-  return OwningObject->isSectionReadOnlyData(SectionPimpl, Result);
-}
-
-inline std::error_code SectionRef::containsSymbol(SymbolRef S,
-                                                  bool &Result) const {
-=======
+inline uint64_t SectionRef::getAlignment() const {
+  return OwningObject->getSectionAlignment(SectionPimpl);
+}
+
+inline bool SectionRef::isText() const {
+  return OwningObject->isSectionText(SectionPimpl);
+}
+
+inline bool SectionRef::isData() const {
+  return OwningObject->isSectionData(SectionPimpl);
+}
+
+inline bool SectionRef::isBSS() const {
+  return OwningObject->isSectionBSS(SectionPimpl);
+}
+
 inline bool SectionRef::isVirtual() const {
   return OwningObject->isSectionVirtual(SectionPimpl);
 }
 
 inline bool SectionRef::containsSymbol(SymbolRef S) const {
->>>>>>> 41cb3da2
   return OwningObject->sectionContainsSymbol(SectionPimpl,
-                                             S.getRawDataRefImpl(), Result);
+                                             S.getRawDataRefImpl());
 }
 
 inline relocation_iterator SectionRef::relocation_begin() const {
