--- conflicted
+++ resolved
@@ -25,13 +25,20 @@
 
 namespace object {
 class ImportDirectoryEntryRef;
+class DelayImportDirectoryEntryRef;
 class ExportDirectoryEntryRef;
+class ImportedSymbolRef;
+class BaseRelocRef;
 typedef content_iterator<ImportDirectoryEntryRef> import_directory_iterator;
+typedef content_iterator<DelayImportDirectoryEntryRef>
+    delay_import_directory_iterator;
 typedef content_iterator<ExportDirectoryEntryRef> export_directory_iterator;
+typedef content_iterator<ImportedSymbolRef> imported_symbol_iterator;
+typedef content_iterator<BaseRelocRef> base_reloc_iterator;
 
 /// The DOS compatible header at the front of all PE/COFF executables.
 struct dos_header {
-  support::ulittle16_t Magic;
+  char                 Magic[2];
   support::ulittle16_t UsedBytesInTheLastPage;
   support::ulittle16_t FileSizeInPages;
   support::ulittle16_t NumberOfRelocationItems;
@@ -105,12 +112,14 @@
   support::ulittle32_t SizeOfHeaders;
   support::ulittle32_t CheckSum;
   support::ulittle16_t Subsystem;
+  // FIXME: This should be DllCharacteristics.
   support::ulittle16_t DLLCharacteristics;
   support::ulittle32_t SizeOfStackReserve;
   support::ulittle32_t SizeOfStackCommit;
   support::ulittle32_t SizeOfHeapReserve;
   support::ulittle32_t SizeOfHeapCommit;
   support::ulittle32_t LoaderFlags;
+  // FIXME: This should be NumberOfRvaAndSizes.
   support::ulittle32_t NumberOfRvaAndSize;
 };
 
@@ -160,20 +169,38 @@
   support::ulittle32_t ImportAddressTableRVA;
 };
 
-struct import_lookup_table_entry32 {
-  support::ulittle32_t data;
-
-  bool isOrdinal() const { return data & 0x80000000; }
+template <typename IntTy>
+struct import_lookup_table_entry {
+  IntTy Data;
+
+  bool isOrdinal() const { return Data < 0; }
 
   uint16_t getOrdinal() const {
     assert(isOrdinal() && "ILT entry is not an ordinal!");
-    return data & 0xFFFF;
+    return Data & 0xFFFF;
   }
 
   uint32_t getHintNameRVA() const {
     assert(!isOrdinal() && "ILT entry is not a Hint/Name RVA!");
-    return data;
-  }
+    return Data & 0xFFFFFFFF;
+  }
+};
+
+typedef import_lookup_table_entry<support::little32_t>
+    import_lookup_table_entry32;
+typedef import_lookup_table_entry<support::little64_t>
+    import_lookup_table_entry64;
+
+struct delay_import_directory_table_entry {
+  // dumpbin reports this field as "Characteristics" instead of "Attributes".
+  support::ulittle32_t Attributes;
+  support::ulittle32_t Name;
+  support::ulittle32_t ModuleHandle;
+  support::ulittle32_t DelayImportAddressTable;
+  support::ulittle32_t DelayImportNameTable;
+  support::ulittle32_t BoundDelayImportTable;
+  support::ulittle32_t UnloadDelayImportTable;
+  support::ulittle32_t TimeStamp;
 };
 
 struct export_directory_table_entry {
@@ -283,11 +310,30 @@
 
   uint8_t getBaseType() const { return getType() & 0x0F; }
 
-  uint8_t getComplexType() const { return (getType() & 0xF0) >> 4; }
+  uint8_t getComplexType() const {
+    return (getType() & 0xF0) >> COFF::SCT_COMPLEX_TYPE_SHIFT;
+  }
+
+  bool isExternal() const {
+    return getStorageClass() == COFF::IMAGE_SYM_CLASS_EXTERNAL;
+  }
+
+  bool isCommon() const {
+    return isExternal() && getSectionNumber() == COFF::IMAGE_SYM_UNDEFINED &&
+           getValue() != 0;
+  }
+
+  bool isUndefined() const {
+    return isExternal() && getSectionNumber() == COFF::IMAGE_SYM_UNDEFINED &&
+           getValue() == 0;
+  }
+
+  bool isWeakExternal() const {
+    return getStorageClass() == COFF::IMAGE_SYM_CLASS_WEAK_EXTERNAL;
+  }
 
   bool isFunctionDefinition() const {
-    return getStorageClass() == COFF::IMAGE_SYM_CLASS_EXTERNAL &&
-           getBaseType() == COFF::IMAGE_SYM_TYPE_NULL &&
+    return isExternal() && getBaseType() == COFF::IMAGE_SYM_TYPE_NULL &&
            getComplexType() == COFF::IMAGE_SYM_DTYPE_FUNCTION &&
            !COFF::isReservedSectionNumber(getSectionNumber());
   }
@@ -296,10 +342,8 @@
     return getStorageClass() == COFF::IMAGE_SYM_CLASS_FUNCTION;
   }
 
-  bool isWeakExternal() const {
-    return getStorageClass() == COFF::IMAGE_SYM_CLASS_WEAK_EXTERNAL ||
-           (getStorageClass() == COFF::IMAGE_SYM_CLASS_EXTERNAL &&
-            getSectionNumber() == COFF::IMAGE_SYM_UNDEFINED && getValue() == 0);
+  bool isAnyUndefined() const {
+    return isUndefined() || isWeakExternal();
   }
 
   bool isFileRecord() const {
@@ -312,8 +356,9 @@
     bool isAppdomainGlobal =
         getStorageClass() == COFF::IMAGE_SYM_CLASS_EXTERNAL &&
         getSectionNumber() == COFF::IMAGE_SYM_ABSOLUTE;
-    bool isOrdinarySection =
-        getStorageClass() == COFF::IMAGE_SYM_CLASS_STATIC && getValue() == 0;
+    bool isOrdinarySection = getStorageClass() == COFF::IMAGE_SYM_CLASS_STATIC;
+    if (!getNumberOfAuxSymbols())
+      return false;
     return isAppdomainGlobal || isOrdinarySection;
   }
 
@@ -343,9 +388,9 @@
   // Returns true if the actual number of relocations is stored in
   // VirtualAddress field of the first relocation table entry.
   bool hasExtendedRelocations() const {
-    return Characteristics & COFF::IMAGE_SCN_LNK_NRELOC_OVFL &&
-        NumberOfRelocations == UINT16_MAX;
-  };
+    return (Characteristics & COFF::IMAGE_SCN_LNK_NRELOC_OVFL) &&
+           NumberOfRelocations == UINT16_MAX;
+  }
 };
 
 struct coff_relocation {
@@ -425,6 +470,17 @@
   support::ulittle32_t UnwindInformation;
 };
 
+struct coff_base_reloc_block_header {
+  support::ulittle32_t PageRVA;
+  support::ulittle32_t BlockSize;
+};
+
+struct coff_base_reloc_block_entry {
+  support::ulittle16_t Data;
+  int getType() const { return Data >> 12; }
+  int getOffset() const { return Data & ((1 << 12) - 1); }
+};
+
 class COFFObjectFile : public ObjectFile {
 private:
   friend class ImportDirectoryEntryRef;
@@ -441,7 +497,11 @@
   uint32_t StringTableSize;
   const import_directory_table_entry *ImportDirectory;
   uint32_t NumberOfImportDirectory;
+  const delay_import_directory_table_entry *DelayImportDirectory;
+  uint32_t NumberOfDelayImportDirectory;
   const export_directory_table_entry *ExportDirectory;
+  const coff_base_reloc_block_header *BaseRelocHeader;
+  const coff_base_reloc_block_header *BaseRelocEnd;
 
   std::error_code getString(uint32_t offset, StringRef &Res) const;
 
@@ -452,7 +512,9 @@
 
   std::error_code initSymbolTablePtr();
   std::error_code initImportTablePtr();
+  std::error_code initDelayImportTablePtr();
   std::error_code initExportTablePtr();
+  std::error_code initBaseRelocPtr();
 
 public:
   uintptr_t getSymbolTable() const {
@@ -471,7 +533,8 @@
   }
   uint16_t getSizeOfOptionalHeader() const {
     if (COFFHeader)
-      return COFFHeader->SizeOfOptionalHeader;
+      return COFFHeader->isImportLibrary() ? 0
+                                           : COFFHeader->SizeOfOptionalHeader;
     // bigobj doesn't have this field.
     if (COFFBigObjHeader)
       return 0;
@@ -479,7 +542,7 @@
   }
   uint16_t getCharacteristics() const {
     if (COFFHeader)
-      return COFFHeader->Characteristics;
+      return COFFHeader->isImportLibrary() ? 0 : COFFHeader->Characteristics;
     // bigobj doesn't have characteristics to speak of,
     // editbin will silently lie to you if you attempt to set any.
     if (COFFBigObjHeader)
@@ -495,21 +558,22 @@
   }
   uint32_t getNumberOfSections() const {
     if (COFFHeader)
-      return COFFHeader->NumberOfSections;
+      return COFFHeader->isImportLibrary() ? 0 : COFFHeader->NumberOfSections;
     if (COFFBigObjHeader)
       return COFFBigObjHeader->NumberOfSections;
     llvm_unreachable("no COFF header!");
   }
   uint32_t getPointerToSymbolTable() const {
     if (COFFHeader)
-      return COFFHeader->PointerToSymbolTable;
+      return COFFHeader->isImportLibrary() ? 0
+                                           : COFFHeader->PointerToSymbolTable;
     if (COFFBigObjHeader)
       return COFFBigObjHeader->PointerToSymbolTable;
     llvm_unreachable("no COFF header!");
   }
   uint32_t getNumberOfSymbols() const {
     if (COFFHeader)
-      return COFFHeader->NumberOfSymbols;
+      return COFFHeader->isImportLibrary() ? 0 : COFFHeader->NumberOfSymbols;
     if (COFFBigObjHeader)
       return COFFBigObjHeader->NumberOfSymbols;
     llvm_unreachable("no COFF header!");
@@ -529,33 +593,16 @@
   void moveSectionNext(DataRefImpl &Sec) const override;
   std::error_code getSectionName(DataRefImpl Sec,
                                  StringRef &Res) const override;
-  std::error_code getSectionAddress(DataRefImpl Sec,
-                                    uint64_t &Res) const override;
-  std::error_code getSectionSize(DataRefImpl Sec, uint64_t &Res) const override;
+  uint64_t getSectionAddress(DataRefImpl Sec) const override;
+  uint64_t getSectionSize(DataRefImpl Sec) const override;
   std::error_code getSectionContents(DataRefImpl Sec,
                                      StringRef &Res) const override;
-<<<<<<< HEAD
-  std::error_code getSectionAlignment(DataRefImpl Sec,
-                                      uint64_t &Res) const override;
-  std::error_code isSectionText(DataRefImpl Sec, bool &Res) const override;
-  std::error_code isSectionData(DataRefImpl Sec, bool &Res) const override;
-  std::error_code isSectionBSS(DataRefImpl Sec, bool &Res) const override;
-  std::error_code isSectionVirtual(DataRefImpl Sec, bool &Res) const override;
-  std::error_code isSectionZeroInit(DataRefImpl Sec, bool &Res) const override;
-  std::error_code isSectionReadOnlyData(DataRefImpl Sec,
-                                        bool &Res) const override;
-  std::error_code isSectionRequiredForExecution(DataRefImpl Sec,
-                                                bool &Res) const override;
-  std::error_code sectionContainsSymbol(DataRefImpl Sec, DataRefImpl Symb,
-                                        bool &Result) const override;
-=======
   uint64_t getSectionAlignment(DataRefImpl Sec) const override;
   bool isSectionText(DataRefImpl Sec) const override;
   bool isSectionData(DataRefImpl Sec) const override;
   bool isSectionBSS(DataRefImpl Sec) const override;
   bool isSectionVirtual(DataRefImpl Sec) const override;
   bool sectionContainsSymbol(DataRefImpl Sec, DataRefImpl Symb) const override;
->>>>>>> 41cb3da2
   relocation_iterator section_rel_begin(DataRefImpl Sec) const override;
   relocation_iterator section_rel_end(DataRefImpl Sec) const override;
 
@@ -592,9 +639,24 @@
 
   import_directory_iterator import_directory_begin() const;
   import_directory_iterator import_directory_end() const;
+  delay_import_directory_iterator delay_import_directory_begin() const;
+  delay_import_directory_iterator delay_import_directory_end() const;
   export_directory_iterator export_directory_begin() const;
   export_directory_iterator export_directory_end() const;
-
+  base_reloc_iterator base_reloc_begin() const;
+  base_reloc_iterator base_reloc_end() const;
+
+  iterator_range<import_directory_iterator> import_directories() const;
+  iterator_range<delay_import_directory_iterator>
+      delay_import_directories() const;
+  iterator_range<export_directory_iterator> export_directories() const;
+  iterator_range<base_reloc_iterator> base_relocs() const;
+
+  const dos_header *getDOSHeader() const {
+    if (!PE32Header && !PE32PlusHeader)
+      return nullptr;
+    return reinterpret_cast<const dos_header *>(base());
+  }
   std::error_code getPE32Header(const pe32_header *&Res) const;
   std::error_code getPE32PlusHeader(const pe32plus_header *&Res) const;
   std::error_code getDataDirectory(uint32_t index,
@@ -622,7 +684,7 @@
         return EC;
       return COFFSymbolRef(Symb);
     }
-    llvm_unreachable("no symbol table pointer!");
+    return object_error::parse_failed;
   }
   template <typename T>
   std::error_code getAuxSymbol(uint32_t index, const T *&Res) const {
@@ -645,6 +707,7 @@
   }
 
   std::error_code getSectionName(const coff_section *Sec, StringRef &Res) const;
+  uint64_t getSectionSize(const coff_section *Sec) const;
   std::error_code getSectionContents(const coff_section *Sec,
                                      ArrayRef<uint8_t> &Res) const;
 
@@ -654,6 +717,7 @@
                               StringRef &Name) const;
 
   bool isRelocatableObject() const override;
+  bool is64() const { return PE32PlusHeader; }
 
   static inline bool classof(const Binary *v) { return v->isCOFF(); }
 };
@@ -668,7 +732,14 @@
 
   bool operator==(const ImportDirectoryEntryRef &Other) const;
   void moveNext();
+
+  imported_symbol_iterator imported_symbol_begin() const;
+  imported_symbol_iterator imported_symbol_end() const;
+  iterator_range<imported_symbol_iterator> imported_symbols() const;
+
   std::error_code getName(StringRef &Result) const;
+  std::error_code getImportLookupTableRVA(uint32_t &Result) const;
+  std::error_code getImportAddressTableRVA(uint32_t &Result) const;
 
   std::error_code
   getImportTableEntry(const import_directory_table_entry *&Result) const;
@@ -678,6 +749,31 @@
 
 private:
   const import_directory_table_entry *ImportTable;
+  uint32_t Index;
+  const COFFObjectFile *OwningObject;
+};
+
+class DelayImportDirectoryEntryRef {
+public:
+  DelayImportDirectoryEntryRef() : OwningObject(nullptr) {}
+  DelayImportDirectoryEntryRef(const delay_import_directory_table_entry *T,
+                               uint32_t I, const COFFObjectFile *Owner)
+      : Table(T), Index(I), OwningObject(Owner) {}
+
+  bool operator==(const DelayImportDirectoryEntryRef &Other) const;
+  void moveNext();
+
+  imported_symbol_iterator imported_symbol_begin() const;
+  imported_symbol_iterator imported_symbol_end() const;
+  iterator_range<imported_symbol_iterator> imported_symbols() const;
+
+  std::error_code getName(StringRef &Result) const;
+  std::error_code getDelayImportTable(
+      const delay_import_directory_table_entry *&Result) const;
+  std::error_code getImportAddress(int AddrIndex, uint64_t &Result) const;
+
+private:
+  const delay_import_directory_table_entry *Table;
   uint32_t Index;
   const COFFObjectFile *OwningObject;
 };
@@ -704,6 +800,49 @@
   uint32_t Index;
   const COFFObjectFile *OwningObject;
 };
+
+class ImportedSymbolRef {
+public:
+  ImportedSymbolRef() : OwningObject(nullptr) {}
+  ImportedSymbolRef(const import_lookup_table_entry32 *Entry, uint32_t I,
+                    const COFFObjectFile *Owner)
+      : Entry32(Entry), Entry64(nullptr), Index(I), OwningObject(Owner) {}
+  ImportedSymbolRef(const import_lookup_table_entry64 *Entry, uint32_t I,
+                    const COFFObjectFile *Owner)
+      : Entry32(nullptr), Entry64(Entry), Index(I), OwningObject(Owner) {}
+
+  bool operator==(const ImportedSymbolRef &Other) const;
+  void moveNext();
+
+  std::error_code getSymbolName(StringRef &Result) const;
+  std::error_code getOrdinal(uint16_t &Result) const;
+
+private:
+  const import_lookup_table_entry32 *Entry32;
+  const import_lookup_table_entry64 *Entry64;
+  uint32_t Index;
+  const COFFObjectFile *OwningObject;
+};
+
+class BaseRelocRef {
+public:
+  BaseRelocRef() : OwningObject(nullptr) {}
+  BaseRelocRef(const coff_base_reloc_block_header *Header,
+               const COFFObjectFile *Owner)
+      : Header(Header), Index(0), OwningObject(Owner) {}
+
+  bool operator==(const BaseRelocRef &Other) const;
+  void moveNext();
+
+  std::error_code getType(uint8_t &Type) const;
+  std::error_code getRVA(uint32_t &Result) const;
+
+private:
+  const coff_base_reloc_block_header *Header;
+  uint32_t Index;
+  const COFFObjectFile *OwningObject;
+};
+
 } // end namespace object
 } // end namespace llvm
 
