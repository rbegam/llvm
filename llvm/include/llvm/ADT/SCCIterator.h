//===---- ADT/SCCIterator.h - Strongly Connected Comp. Iter. ----*- C++ -*-===//
//
//                     The LLVM Compiler Infrastructure
//
// This file is distributed under the University of Illinois Open Source
// License. See LICENSE.TXT for details.
//
//===----------------------------------------------------------------------===//
/// \file
///
/// This builds on the llvm/ADT/GraphTraits.h file to find the strongly
/// connected components (SCCs) of a graph in O(N+E) time using Tarjan's DFS
/// algorithm.
///
/// The SCC iterator has the important property that if a node in SCC S1 has an
/// edge to a node in SCC S2, then it visits S1 *after* S2.
///
/// To visit S1 *before* S2, use the scc_iterator on the Inverse graph. (NOTE:
/// This requires some simple wrappers and is not supported yet.)
///
//===----------------------------------------------------------------------===//

#ifndef LLVM_ADT_SCCITERATOR_H
#define LLVM_ADT_SCCITERATOR_H

#include "llvm/ADT/DenseMap.h"
#include "llvm/ADT/GraphTraits.h"
#include "llvm/ADT/iterator.h"
#include <vector>

namespace llvm {

/// \brief Enumerate the SCCs of a directed graph in reverse topological order
/// of the SCC DAG.
///
/// This is implemented using Tarjan's DFS algorithm using an internal stack to
/// build up a vector of nodes in a particular SCC. Note that it is a forward
/// iterator and thus you cannot backtrack or re-visit nodes.
template <class GraphT, class GT = GraphTraits<GraphT>>
class scc_iterator : public iterator_facade_base<
                         scc_iterator<GraphT, GT>, std::forward_iterator_tag,
                         const std::vector<typename GT::NodeRef>, ptrdiff_t> {
  typedef typename GT::NodeRef NodeRef;
  typedef typename GT::ChildIteratorType ChildItTy;
  typedef std::vector<NodeRef> SccTy;
  typedef typename scc_iterator::reference reference;

  /// Element of VisitStack during DFS.
  struct StackElement {
    NodeRef Node;         ///< The current node pointer.
    ChildItTy NextChild;  ///< The next child, modified inplace during DFS.
    unsigned MinVisited;  ///< Minimum uplink value of all children of Node.

    StackElement(NodeRef Node, const ChildItTy &Child, unsigned Min)
        : Node(Node), NextChild(Child), MinVisited(Min) {}

    bool operator==(const StackElement &Other) const {
      return Node == Other.Node &&
             NextChild == Other.NextChild &&
             MinVisited == Other.MinVisited;
    }
  };

  /// The visit counters used to detect when a complete SCC is on the stack.
  /// visitNum is the global counter.
  ///
  /// nodeVisitNumbers are per-node visit numbers, also used as DFS flags.
  unsigned visitNum;
  DenseMap<NodeRef, unsigned> nodeVisitNumbers;

  /// Stack holding nodes of the SCC.
  std::vector<NodeRef> SCCNodeStack;

  /// The current SCC, retrieved using operator*().
  SccTy CurrentSCC;

  /// DFS stack, Used to maintain the ordering.  The top contains the current
  /// node, the next child to visit, and the minimum uplink value of all child
  std::vector<StackElement> VisitStack;

  /// Change of interface to store GraphT as member variable
  /// This allows iteration over all nodes, not just ones reachable
  /// from entry node
  const GraphT Graph; //INTEL

  /// A single "visit" within the non-recursive DFS traversal.
  void DFSVisitOne(NodeRef N);

  /// The stack-based DFS traversal; defined below.
  void DFSVisitChildren();

  /// Compute the next SCC using the DFS traversal.
  void GetNextSCC();

<<<<<<< HEAD
  scc_iterator(NodeType *entryN, const GraphT &G) //INTEL
      : visitNum(0), Graph(G) { // INTEL
=======
  scc_iterator(NodeRef entryN) : visitNum(0) {
>>>>>>> 407f2758
    DFSVisitOne(entryN);
    GetNextSCC();
  }

  /// End is when the DFS stack is empty.
  scc_iterator(const GraphT &G): Graph(G) {} //INTEL

public:
  static scc_iterator begin(const GraphT &G) {
    return scc_iterator(GT::getEntryNode(G), G);  // INTEL
  }
  static scc_iterator end(const GraphT &G) { return scc_iterator(G); } //INTEL

  /// \brief Direct loop termination test which is more efficient than
  /// comparison with \c end().
  bool isAtEnd() const {
    assert(!CurrentSCC.empty() || VisitStack.empty());
    return CurrentSCC.empty();
  }

  bool operator==(const scc_iterator &x) const {
    return VisitStack == x.VisitStack && CurrentSCC == x.CurrentSCC;
  }

  scc_iterator &operator++() {
    GetNextSCC();
    return *this;
  }

  reference operator*() const {
    assert(!CurrentSCC.empty() && "Dereferencing END SCC iterator!");
    return CurrentSCC;
  }

  /// \brief Test if the current SCC has a loop.
  ///
  /// If the SCC has more than one node, this is trivially true.  If not, it may
  /// still contain a loop if the node has an edge back to itself.
  bool hasLoop() const;

  /// This informs the \c scc_iterator that the specified \c Old node
  /// has been deleted, and \c New is to be used in its place.
  void ReplaceNode(NodeRef Old, NodeRef New) {
    assert(nodeVisitNumbers.count(Old) && "Old not in scc_iterator?");
    nodeVisitNumbers[New] = nodeVisitNumbers[Old];
    nodeVisitNumbers.erase(Old);
  }
};

template <class GraphT, class GT>
void scc_iterator<GraphT, GT>::DFSVisitOne(NodeRef N) {
  ++visitNum;
  nodeVisitNumbers[N] = visitNum;
  SCCNodeStack.push_back(N);
  VisitStack.push_back(StackElement(N, GT::child_begin(N), visitNum));
#if 0 // Enable if needed when debugging.
  dbgs() << "TarjanSCC: Node " << N <<
        " : visitNum = " << visitNum << "\n";
#endif
}

template <class GraphT, class GT>
void scc_iterator<GraphT, GT>::DFSVisitChildren() {
  assert(!VisitStack.empty());
  while (VisitStack.back().NextChild != GT::child_end(VisitStack.back().Node)) {
    // TOS has at least one more child so continue DFS
    NodeRef childN = *VisitStack.back().NextChild++;
    typename DenseMap<NodeRef, unsigned>::iterator Visited =
        nodeVisitNumbers.find(childN);
    if (Visited == nodeVisitNumbers.end()) {
      // this node has never been seen.
      DFSVisitOne(childN);
      continue;
    }

    unsigned childNum = Visited->second;
    if (VisitStack.back().MinVisited > childNum)
      VisitStack.back().MinVisited = childNum;
  }
}

template <class GraphT, class GT> void scc_iterator<GraphT, GT>::GetNextSCC() {
  CurrentSCC.clear(); // Prepare to compute the next SCC
  while (!VisitStack.empty()) {
    DFSVisitChildren();

    // Pop the leaf on top of the VisitStack.
    NodeRef visitingN = VisitStack.back().Node;
    unsigned minVisitNum = VisitStack.back().MinVisited;
    assert(VisitStack.back().NextChild == GT::child_end(visitingN));
    VisitStack.pop_back();

    // Propagate MinVisitNum to parent so we can detect the SCC starting node.
    if (!VisitStack.empty() && VisitStack.back().MinVisited > minVisitNum)
      VisitStack.back().MinVisited = minVisitNum;

#if 0 // Enable if needed when debugging.
    dbgs() << "TarjanSCC: Popped node " << visitingN <<
          " : minVisitNum = " << minVisitNum << "; Node visit num = " <<
          nodeVisitNumbers[visitingN] << "\n";
#endif

    if (minVisitNum != nodeVisitNumbers[visitingN])
      continue;

    // A full SCC is on the SCCNodeStack!  It includes all nodes below
    // visitingN on the stack.  Copy those nodes to CurrentSCC,
    // reset their minVisit values, and return (this suspends
    // the DFS traversal till the next ++).
    do {
      CurrentSCC.push_back(SCCNodeStack.back());
      SCCNodeStack.pop_back();
      nodeVisitNumbers[CurrentSCC.back()] = ~0U;
    } while (CurrentSCC.back() != visitingN);
    return;
  }

#if INTEL_CUSTOMIZATION
  // Not all nodes are reachable from entry node in intel graph's. 
  // Look for unvisited nodes and and visit them 
  GraphT *GraphP = &const_cast<GraphT &>(Graph);
  for (auto CurNodeI = GT::nodes_begin(GraphP),
            LastNodeI = GT::nodes_end(GraphP);
       CurNodeI != LastNodeI; ++CurNodeI) {

    NodeType &CurNode = *CurNodeI;
    typename DenseMap<NodeType *, unsigned>::iterator Visited =
        nodeVisitNumbers.find(&CurNode);
    if (Visited == nodeVisitNumbers.end()) {
      // this node has never been seen, so find SCC based on it
      DFSVisitOne(&CurNode);
      GetNextSCC();
      return;
    }
  }

#endif //INTEL_CUSTOMIZATON
}

template <class GraphT, class GT>
bool scc_iterator<GraphT, GT>::hasLoop() const {
    assert(!CurrentSCC.empty() && "Dereferencing END SCC iterator!");
    if (CurrentSCC.size() > 1)
      return true;
    NodeRef N = CurrentSCC.front();
    for (ChildItTy CI = GT::child_begin(N), CE = GT::child_end(N); CI != CE;
         ++CI)
      if (*CI == N)
        return true;
    return false;
  }

/// \brief Construct the begin iterator for a deduced graph type T.
template <class T> scc_iterator<T> scc_begin(const T &G) {
  return scc_iterator<T>::begin(G);
}

/// \brief Construct the end iterator for a deduced graph type T.
template <class T> scc_iterator<T> scc_end(const T &G) {
  return scc_iterator<T>::end(G);
}

/// \brief Construct the begin iterator for a deduced graph type T's Inverse<T>.
template <class T> scc_iterator<Inverse<T> > scc_begin(const Inverse<T> &G) {
  return scc_iterator<Inverse<T> >::begin(G);
}

/// \brief Construct the end iterator for a deduced graph type T's Inverse<T>.
template <class T> scc_iterator<Inverse<T> > scc_end(const Inverse<T> &G) {
  return scc_iterator<Inverse<T> >::end(G);
}

} // End llvm namespace

#endif<|MERGE_RESOLUTION|>--- conflicted
+++ resolved
@@ -40,6 +40,7 @@
 class scc_iterator : public iterator_facade_base<
                          scc_iterator<GraphT, GT>, std::forward_iterator_tag,
                          const std::vector<typename GT::NodeRef>, ptrdiff_t> {
+protected: // INTEL
   typedef typename GT::NodeRef NodeRef;
   typedef typename GT::ChildIteratorType ChildItTy;
   typedef std::vector<NodeRef> SccTy;
@@ -78,11 +79,6 @@
   /// node, the next child to visit, and the minimum uplink value of all child
   std::vector<StackElement> VisitStack;
 
-  /// Change of interface to store GraphT as member variable
-  /// This allows iteration over all nodes, not just ones reachable
-  /// from entry node
-  const GraphT Graph; //INTEL
-
   /// A single "visit" within the non-recursive DFS traversal.
   void DFSVisitOne(NodeRef N);
 
@@ -92,24 +88,20 @@
   /// Compute the next SCC using the DFS traversal.
   void GetNextSCC();
 
-<<<<<<< HEAD
-  scc_iterator(NodeType *entryN, const GraphT &G) //INTEL
-      : visitNum(0), Graph(G) { // INTEL
-=======
-  scc_iterator(NodeRef entryN) : visitNum(0) {
->>>>>>> 407f2758
+  scc_iterator(NodeRef entryN)
+      : visitNum(0) {
     DFSVisitOne(entryN);
     GetNextSCC();
   }
 
   /// End is when the DFS stack is empty.
-  scc_iterator(const GraphT &G): Graph(G) {} //INTEL
+  scc_iterator() {}
 
 public:
   static scc_iterator begin(const GraphT &G) {
-    return scc_iterator(GT::getEntryNode(G), G);  // INTEL
-  }
-  static scc_iterator end(const GraphT &G) { return scc_iterator(G); } //INTEL
+    return scc_iterator(GT::getEntryNode(G));
+  }
+  static scc_iterator end(const GraphT &) { return scc_iterator(); }
 
   /// \brief Direct loop termination test which is more efficient than
   /// comparison with \c end().
@@ -214,27 +206,6 @@
     } while (CurrentSCC.back() != visitingN);
     return;
   }
-
-#if INTEL_CUSTOMIZATION
-  // Not all nodes are reachable from entry node in intel graph's. 
-  // Look for unvisited nodes and and visit them 
-  GraphT *GraphP = &const_cast<GraphT &>(Graph);
-  for (auto CurNodeI = GT::nodes_begin(GraphP),
-            LastNodeI = GT::nodes_end(GraphP);
-       CurNodeI != LastNodeI; ++CurNodeI) {
-
-    NodeType &CurNode = *CurNodeI;
-    typename DenseMap<NodeType *, unsigned>::iterator Visited =
-        nodeVisitNumbers.find(&CurNode);
-    if (Visited == nodeVisitNumbers.end()) {
-      // this node has never been seen, so find SCC based on it
-      DFSVisitOne(&CurNode);
-      GetNextSCC();
-      return;
-    }
-  }
-
-#endif //INTEL_CUSTOMIZATON
 }
 
 template <class GraphT, class GT>
