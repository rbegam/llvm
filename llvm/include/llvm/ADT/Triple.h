//===-- llvm/ADT/Triple.h - Target triple helper class ----------*- C++ -*-===//
//
// Part of the LLVM Project, under the Apache License v2.0 with LLVM Exceptions.
// See https://llvm.org/LICENSE.txt for license information.
// SPDX-License-Identifier: Apache-2.0 WITH LLVM-exception
//
//===----------------------------------------------------------------------===//

#ifndef LLVM_ADT_TRIPLE_H
#define LLVM_ADT_TRIPLE_H

#include "llvm/ADT/Twine.h"

// Some system headers or GCC predefined macros conflict with identifiers in
// this file.  Undefine them here.
#undef NetBSD
#undef mips
#undef sparc

namespace llvm {

/// Triple - Helper class for working with autoconf configuration names. For
/// historical reasons, we also call these 'triples' (they used to contain
/// exactly three fields).
///
/// Configuration names are strings in the canonical form:
///   ARCHITECTURE-VENDOR-OPERATING_SYSTEM
/// or
///   ARCHITECTURE-VENDOR-OPERATING_SYSTEM-ENVIRONMENT
///
/// This class is used for clients which want to support arbitrary
/// configuration names, but also want to implement certain special
/// behavior for particular configurations. This class isolates the mapping
/// from the components of the configuration name to well known IDs.
///
/// At its core the Triple class is designed to be a wrapper for a triple
/// string; the constructor does not change or normalize the triple string.
/// Clients that need to handle the non-canonical triples that users often
/// specify should use the normalize method.
///
/// See autoconf/config.guess for a glimpse into what configuration names
/// look like in practice.
class Triple {
public:
  enum ArchType {
    UnknownArch,

    arm,            // ARM (little endian): arm, armv.*, xscale
    armeb,          // ARM (big endian): armeb
    aarch64,        // AArch64 (little endian): aarch64
    aarch64_be,     // AArch64 (big endian): aarch64_be
    arc,            // ARC: Synopsys ARC
    avr,            // AVR: Atmel AVR microcontroller
    bpfel,          // eBPF or extended BPF or 64-bit BPF (little endian)
    bpfeb,          // eBPF or extended BPF or 64-bit BPF (big endian)
#if INTEL_CUSTOMIZATION
#if INTEL_FEATURE_CSA
    csa,            // CSA: csa
#endif // INTEL_FEATURE_CSA
#endif // INTEL_CUSTOMIZATION
    hexagon,        // Hexagon: hexagon
    mips,           // MIPS: mips, mipsallegrex, mipsr6
    mipsel,         // MIPSEL: mipsel, mipsallegrexe, mipsr6el
    mips64,         // MIPS64: mips64, mips64r6, mipsn32, mipsn32r6
    mips64el,       // MIPS64EL: mips64el, mips64r6el, mipsn32el, mipsn32r6el
    msp430,         // MSP430: msp430
    ppc,            // PPC: powerpc
    ppc64,          // PPC64: powerpc64, ppu
    ppc64le,        // PPC64LE: powerpc64le
    r600,           // R600: AMD GPUs HD2XXX - HD6XXX
    amdgcn,         // AMDGCN: AMD GCN GPUs
    riscv32,        // RISC-V (32-bit): riscv32
    riscv64,        // RISC-V (64-bit): riscv64
    sparc,          // Sparc: sparc
    sparcv9,        // Sparcv9: Sparcv9
    sparcel,        // Sparc: (endianness = little). NB: 'Sparcle' is a CPU variant
    systemz,        // SystemZ: s390x
    tce,            // TCE (http://tce.cs.tut.fi/): tce
    tcele,          // TCE little endian (http://tce.cs.tut.fi/): tcele
    thumb,          // Thumb (little endian): thumb, thumbv.*
    thumbeb,        // Thumb (big endian): thumbeb
    x86,            // X86: i[3-9]86
    x86_64,         // X86-64: amd64, x86_64
    xcore,          // XCore: xcore
    nvptx,          // NVPTX: 32-bit
    nvptx64,        // NVPTX: 64-bit
    le32,           // le32: generic little-endian 32-bit CPU (PNaCl)
    le64,           // le64: generic little-endian 64-bit CPU (PNaCl)
    amdil,          // AMDIL
    amdil64,        // AMDIL with 64-bit pointers
    hsail,          // AMD HSAIL
    hsail64,        // AMD HSAIL with 64-bit pointers
    spir,           // SPIR: standard portable IR for OpenCL 32-bit version
    spir64,         // SPIR: standard portable IR for OpenCL 64-bit version
    kalimba,        // Kalimba: generic kalimba
    shave,          // SHAVE: Movidius vector VLIW processors
    lanai,          // Lanai: Lanai 32-bit
    wasm32,         // WebAssembly with 32-bit pointers
    wasm64,         // WebAssembly with 64-bit pointers
    renderscript32, // 32-bit RenderScript
    renderscript64, // 64-bit RenderScript
    LastArchType = renderscript64
  };
  enum SubArchType {
    NoSubArch,

    ARMSubArch_v8_5a,
    ARMSubArch_v8_4a,
    ARMSubArch_v8_3a,
    ARMSubArch_v8_2a,
    ARMSubArch_v8_1a,
    ARMSubArch_v8,
    ARMSubArch_v8r,
    ARMSubArch_v8m_baseline,
    ARMSubArch_v8m_mainline,
    ARMSubArch_v7,
    ARMSubArch_v7em,
    ARMSubArch_v7m,
    ARMSubArch_v7s,
    ARMSubArch_v7k,
    ARMSubArch_v7ve,
    ARMSubArch_v6,
    ARMSubArch_v6m,
    ARMSubArch_v6k,
    ARMSubArch_v6t2,
    ARMSubArch_v5,
    ARMSubArch_v5te,
    ARMSubArch_v4t,

    KalimbaSubArch_v3,
    KalimbaSubArch_v4,
    KalimbaSubArch_v5,

    MipsSubArch_r6
  };
  enum VendorType {
    UnknownVendor,

    Apple,
    PC,
    SCEI,
    BGP,
    BGQ,
    Freescale,
    IBM,
    ImaginationTechnologies,
    MipsTechnologies,
    NVIDIA,
    CSR,
    Myriad,
    AMD,
    Mesa,
    SUSE,
    OpenEmbedded,
    LastVendorType = OpenEmbedded
  };
  enum OSType {
    UnknownOS,

    Ananas,
    CloudABI,
    Darwin,
    DragonFly,
    FreeBSD,
    Fuchsia,
    IOS,
    KFreeBSD,
    Linux,
    Lv2,        // PS3
    MacOSX,
    NetBSD,
    OpenBSD,
    Solaris,
    Win32,
    Haiku,
    Minix,
    RTEMS,
    NaCl,       // Native Client
    CNK,        // BG/P Compute-Node Kernel
    AIX,
    CUDA,       // NVIDIA CUDA
    NVCL,       // NVIDIA OpenCL
    AMDHSA,     // AMD HSA Runtime
    PS4,
    ELFIAMCU,
    TvOS,       // Apple tvOS
    WatchOS,    // Apple watchOS
    Mesa3D,
    Contiki,
    AMDPAL,     // AMD PAL Runtime
    HermitCore, // HermitCore Unikernel/Multikernel
    Hurd,       // GNU/Hurd
    WASI,       // Experimental WebAssembly OS
    LastOSType = WASI
  };
  enum EnvironmentType {
    UnknownEnvironment,

    GNU,
    GNUABIN32,
    GNUABI64,
    GNUEABI,
    GNUEABIHF,
    GNUX32,
    CODE16,
    EABI,
    EABIHF,
    Android,
    Musl,
    MuslEABI,
    MuslEABIHF,

#if INTEL_CUSTOMIZATION
    IntelFPGA,
#endif // INTEL_CUSTOMIZATION
    MSVC,
    Itanium,
    Cygnus,
    CoreCLR,
    Simulator,  // Simulator variants of other systems, e.g., Apple's iOS
    LastEnvironmentType = Simulator
  };
  enum ObjectFormatType {
    UnknownObjectFormat,

    COFF,
    ELF,
    MachO,
    Wasm,
  };

private:
  std::string Data;

  /// The parsed arch type.
  ArchType Arch;

  /// The parsed subarchitecture type.
  SubArchType SubArch;

  /// The parsed vendor type.
  VendorType Vendor;

  /// The parsed OS type.
  OSType OS;

  /// The parsed Environment type.
  EnvironmentType Environment;

  /// The object format type.
  ObjectFormatType ObjectFormat;

public:
  /// @name Constructors
  /// @{

  /// Default constructor is the same as an empty string and leaves all
  /// triple fields unknown.
  Triple()
      : Data(), Arch(), SubArch(), Vendor(), OS(), Environment(),
        ObjectFormat() {}

  explicit Triple(const Twine &Str);
  Triple(const Twine &ArchStr, const Twine &VendorStr, const Twine &OSStr);
  Triple(const Twine &ArchStr, const Twine &VendorStr, const Twine &OSStr,
         const Twine &EnvironmentStr);

  bool operator==(const Triple &Other) const {
    return Arch == Other.Arch && SubArch == Other.SubArch &&
           Vendor == Other.Vendor && OS == Other.OS &&
           Environment == Other.Environment &&
           ObjectFormat == Other.ObjectFormat;
  }

  bool operator!=(const Triple &Other) const {
    return !(*this == Other);
  }

  /// @}
  /// @name Normalization
  /// @{

  /// normalize - Turn an arbitrary machine specification into the canonical
  /// triple form (or something sensible that the Triple class understands if
  /// nothing better can reasonably be done).  In particular, it handles the
  /// common case in which otherwise valid components are in the wrong order.
  static std::string normalize(StringRef Str);

  /// Return the normalized form of this triple's string.
  std::string normalize() const { return normalize(Data); }

  /// @}
  /// @name Typed Component Access
  /// @{

  /// getArch - Get the parsed architecture type of this triple.
  ArchType getArch() const { return Arch; }

  /// getSubArch - get the parsed subarchitecture type for this triple.
  SubArchType getSubArch() const { return SubArch; }

  /// getVendor - Get the parsed vendor type of this triple.
  VendorType getVendor() const { return Vendor; }

  /// getOS - Get the parsed operating system type of this triple.
  OSType getOS() const { return OS; }

  /// hasEnvironment - Does this triple have the optional environment
  /// (fourth) component?
  bool hasEnvironment() const {
    return getEnvironmentName() != "";
  }

  /// getEnvironment - Get the parsed environment type of this triple.
  EnvironmentType getEnvironment() const { return Environment; }

  /// Parse the version number from the OS name component of the
  /// triple, if present.
  ///
  /// For example, "fooos1.2.3" would return (1, 2, 3).
  ///
  /// If an entry is not defined, it will be returned as 0.
  void getEnvironmentVersion(unsigned &Major, unsigned &Minor,
                             unsigned &Micro) const;

  /// getFormat - Get the object format for this triple.
  ObjectFormatType getObjectFormat() const { return ObjectFormat; }

  /// getOSVersion - Parse the version number from the OS name component of the
  /// triple, if present.
  ///
  /// For example, "fooos1.2.3" would return (1, 2, 3).
  ///
  /// If an entry is not defined, it will be returned as 0.
  void getOSVersion(unsigned &Major, unsigned &Minor, unsigned &Micro) const;

  /// getOSMajorVersion - Return just the major version number, this is
  /// specialized because it is a common query.
  unsigned getOSMajorVersion() const {
    unsigned Maj, Min, Micro;
    getOSVersion(Maj, Min, Micro);
    return Maj;
  }

  /// getMacOSXVersion - Parse the version number as with getOSVersion and then
  /// translate generic "darwin" versions to the corresponding OS X versions.
  /// This may also be called with IOS triples but the OS X version number is
  /// just set to a constant 10.4.0 in that case.  Returns true if successful.
  bool getMacOSXVersion(unsigned &Major, unsigned &Minor,
                        unsigned &Micro) const;

  /// getiOSVersion - Parse the version number as with getOSVersion.  This should
  /// only be called with IOS or generic triples.
  void getiOSVersion(unsigned &Major, unsigned &Minor,
                     unsigned &Micro) const;

  /// getWatchOSVersion - Parse the version number as with getOSVersion.  This
  /// should only be called with WatchOS or generic triples.
  void getWatchOSVersion(unsigned &Major, unsigned &Minor,
                         unsigned &Micro) const;

  /// @}
  /// @name Direct Component Access
  /// @{

  const std::string &str() const { return Data; }

  const std::string &getTriple() const { return Data; }

  /// getArchName - Get the architecture (first) component of the
  /// triple.
  StringRef getArchName() const;

  /// getVendorName - Get the vendor (second) component of the triple.
  StringRef getVendorName() const;

  /// getOSName - Get the operating system (third) component of the
  /// triple.
  StringRef getOSName() const;

  /// getEnvironmentName - Get the optional environment (fourth)
  /// component of the triple, or "" if empty.
  StringRef getEnvironmentName() const;

  /// getOSAndEnvironmentName - Get the operating system and optional
  /// environment components as a single string (separated by a '-'
  /// if the environment component is present).
  StringRef getOSAndEnvironmentName() const;

  /// @}
  /// @name Convenience Predicates
  /// @{

  /// Test whether the architecture is 64-bit
  ///
  /// Note that this tests for 64-bit pointer width, and nothing else. Note
  /// that we intentionally expose only three predicates, 64-bit, 32-bit, and
  /// 16-bit. The inner details of pointer width for particular architectures
  /// is not summed up in the triple, and so only a coarse grained predicate
  /// system is provided.
  bool isArch64Bit() const;

  /// Test whether the architecture is 32-bit
  ///
  /// Note that this tests for 32-bit pointer width, and nothing else.
  bool isArch32Bit() const;

  /// Test whether the architecture is 16-bit
  ///
  /// Note that this tests for 16-bit pointer width, and nothing else.
  bool isArch16Bit() const;

  /// isOSVersionLT - Helper function for doing comparisons against version
  /// numbers included in the target triple.
  bool isOSVersionLT(unsigned Major, unsigned Minor = 0,
                     unsigned Micro = 0) const {
    unsigned LHS[3];
    getOSVersion(LHS[0], LHS[1], LHS[2]);

    if (LHS[0] != Major)
      return LHS[0] < Major;
    if (LHS[1] != Minor)
      return LHS[1] < Minor;
    if (LHS[2] != Micro)
      return LHS[2] < Micro;

    return false;
  }

  bool isOSVersionLT(const Triple &Other) const {
    unsigned RHS[3];
    Other.getOSVersion(RHS[0], RHS[1], RHS[2]);
    return isOSVersionLT(RHS[0], RHS[1], RHS[2]);
  }

  /// isMacOSXVersionLT - Comparison function for checking OS X version
  /// compatibility, which handles supporting skewed version numbering schemes
  /// used by the "darwin" triples.
  bool isMacOSXVersionLT(unsigned Major, unsigned Minor = 0,
                         unsigned Micro = 0) const {
    assert(isMacOSX() && "Not an OS X triple!");

    // If this is OS X, expect a sane version number.
    if (getOS() == Triple::MacOSX)
      return isOSVersionLT(Major, Minor, Micro);

    // Otherwise, compare to the "Darwin" number.
    assert(Major == 10 && "Unexpected major version");
    return isOSVersionLT(Minor + 4, Micro, 0);
  }

  /// isMacOSX - Is this a Mac OS X triple. For legacy reasons, we support both
  /// "darwin" and "osx" as OS X triples.
  bool isMacOSX() const {
    return getOS() == Triple::Darwin || getOS() == Triple::MacOSX;
  }

  /// Is this an iOS triple.
  /// Note: This identifies tvOS as a variant of iOS. If that ever
  /// changes, i.e., if the two operating systems diverge or their version
  /// numbers get out of sync, that will need to be changed.
  /// watchOS has completely different version numbers so it is not included.
  bool isiOS() const {
    return getOS() == Triple::IOS || isTvOS();
  }

  /// Is this an Apple tvOS triple.
  bool isTvOS() const {
    return getOS() == Triple::TvOS;
  }

  /// Is this an Apple watchOS triple.
  bool isWatchOS() const {
    return getOS() == Triple::WatchOS;
  }

  bool isWatchABI() const {
    return getSubArch() == Triple::ARMSubArch_v7k;
  }

  /// isOSDarwin - Is this a "Darwin" OS (OS X, iOS, or watchOS).
  bool isOSDarwin() const {
    return isMacOSX() || isiOS() || isWatchOS();
  }

  bool isSimulatorEnvironment() const {
    return getEnvironment() == Triple::Simulator;
  }

  bool isOSNetBSD() const {
    return getOS() == Triple::NetBSD;
  }

  bool isOSOpenBSD() const {
    return getOS() == Triple::OpenBSD;
  }

  bool isOSFreeBSD() const {
    return getOS() == Triple::FreeBSD;
  }

  bool isOSFuchsia() const {
    return getOS() == Triple::Fuchsia;
  }

  bool isOSDragonFly() const { return getOS() == Triple::DragonFly; }

  bool isOSSolaris() const {
    return getOS() == Triple::Solaris;
  }

  bool isOSIAMCU() const {
    return getOS() == Triple::ELFIAMCU;
  }

  bool isOSUnknown() const { return getOS() == Triple::UnknownOS; }

  bool isGNUEnvironment() const {
    EnvironmentType Env = getEnvironment();
    return Env == Triple::GNU || Env == Triple::GNUABIN32 ||
           Env == Triple::GNUABI64 || Env == Triple::GNUEABI ||
           Env == Triple::GNUEABIHF || Env == Triple::GNUX32;
  }

  bool isOSContiki() const {
    return getOS() == Triple::Contiki;
  }

  /// Tests whether the OS is Haiku.
  bool isOSHaiku() const {
    return getOS() == Triple::Haiku;
  }

  /// Tests whether the OS is Windows.
  bool isOSWindows() const {
    return getOS() == Triple::Win32;
  }

  /// Checks if the environment is MSVC.
  bool isKnownWindowsMSVCEnvironment() const {
<<<<<<< HEAD
#if INTEL_CUSTOMIZATION
    return getOS() == Triple::Win32 && (getEnvironment() == Triple::MSVC ||
                                        getEnvironment() == Triple::IntelFPGA);
#endif // INTEL_CUSTOMIZATION
=======
    return isOSWindows() && getEnvironment() == Triple::MSVC;
  }

  /// Checks if the environment could be MSVC.
  bool isWindowsMSVCEnvironment() const {
    return isKnownWindowsMSVCEnvironment() ||
           (isOSWindows() && getEnvironment() == Triple::UnknownEnvironment);
>>>>>>> 2d84c00d
  }

  bool isWindowsCoreCLREnvironment() const {
    return isOSWindows() && getEnvironment() == Triple::CoreCLR;
  }

  bool isWindowsItaniumEnvironment() const {
    return isOSWindows() && getEnvironment() == Triple::Itanium;
  }

  bool isWindowsCygwinEnvironment() const {
    return isOSWindows() && getEnvironment() == Triple::Cygnus;
  }

  bool isWindowsGNUEnvironment() const {
    return isOSWindows() && getEnvironment() == Triple::GNU;
  }

#if INTEL_CUSTOMIZATION
  bool isINTELFPGAEnvironment() const {
    return getEnvironment() == Triple::IntelFPGA;
  }
#endif // INTEL_CUSTOMIZATION

  /// Tests for either Cygwin or MinGW OS
  bool isOSCygMing() const {
    return isWindowsCygwinEnvironment() || isWindowsGNUEnvironment();
  }

  /// Is this a "Windows" OS targeting a "MSVCRT.dll" environment.
  bool isOSMSVCRT() const {
    return isWindowsMSVCEnvironment() || isWindowsGNUEnvironment() ||
           isWindowsItaniumEnvironment();
  }

  /// Tests whether the OS is NaCl (Native Client)
  bool isOSNaCl() const {
    return getOS() == Triple::NaCl;
  }

  /// Tests whether the OS is Linux.
  bool isOSLinux() const {
    return getOS() == Triple::Linux;
  }

  /// Tests whether the OS is kFreeBSD.
  bool isOSKFreeBSD() const {
    return getOS() == Triple::KFreeBSD;
  }

  /// Tests whether the OS is Hurd.
  bool isOSHurd() const {
    return getOS() == Triple::Hurd;
  }

  /// Tests whether the OS is WASI.
  bool isOSWASI() const {
    return getOS() == Triple::WASI;
  }

  /// Tests whether the OS uses glibc.
  bool isOSGlibc() const {
    return (getOS() == Triple::Linux || getOS() == Triple::KFreeBSD ||
            getOS() == Triple::Hurd) &&
           !isAndroid();
  }

  /// Tests whether the OS uses the ELF binary format.
  bool isOSBinFormatELF() const {
    return getObjectFormat() == Triple::ELF;
  }

  /// Tests whether the OS uses the COFF binary format.
  bool isOSBinFormatCOFF() const {
    return getObjectFormat() == Triple::COFF;
  }

  /// Tests whether the environment is MachO.
  bool isOSBinFormatMachO() const {
    return getObjectFormat() == Triple::MachO;
  }

  /// Tests whether the OS uses the Wasm binary format.
  bool isOSBinFormatWasm() const {
    return getObjectFormat() == Triple::Wasm;
  }

  /// Tests whether the target is the PS4 CPU
  bool isPS4CPU() const {
    return getArch() == Triple::x86_64 &&
           getVendor() == Triple::SCEI &&
           getOS() == Triple::PS4;
  }

  /// Tests whether the target is the PS4 platform
  bool isPS4() const {
    return getVendor() == Triple::SCEI &&
           getOS() == Triple::PS4;
  }

  /// Tests whether the target is Android
  bool isAndroid() const { return getEnvironment() == Triple::Android; }

  bool isAndroidVersionLT(unsigned Major) const {
    assert(isAndroid() && "Not an Android triple!");

    unsigned Env[3];
    getEnvironmentVersion(Env[0], Env[1], Env[2]);

    // 64-bit targets did not exist before API level 21 (Lollipop).
    if (isArch64Bit() && Env[0] < 21)
      Env[0] = 21;

    return Env[0] < Major;
  }

  /// Tests whether the environment is musl-libc
  bool isMusl() const {
    return getEnvironment() == Triple::Musl ||
           getEnvironment() == Triple::MuslEABI ||
           getEnvironment() == Triple::MuslEABIHF;
  }

  /// Tests whether the target is NVPTX (32- or 64-bit).
  bool isNVPTX() const {
    return getArch() == Triple::nvptx || getArch() == Triple::nvptx64;
  }

  /// Tests whether the target is Thumb (little and big endian).
  bool isThumb() const {
    return getArch() == Triple::thumb || getArch() == Triple::thumbeb;
  }

  /// Tests whether the target is ARM (little and big endian).
  bool isARM() const {
    return getArch() == Triple::arm || getArch() == Triple::armeb;
  }

  /// Tests whether the target is AArch64 (little and big endian).
  bool isAArch64() const {
    return getArch() == Triple::aarch64 || getArch() == Triple::aarch64_be;
  }

  /// Tests whether the target is MIPS 32-bit (little and big endian).
  bool isMIPS32() const {
    return getArch() == Triple::mips || getArch() == Triple::mipsel;
  }

  /// Tests whether the target is MIPS 64-bit (little and big endian).
  bool isMIPS64() const {
    return getArch() == Triple::mips64 || getArch() == Triple::mips64el;
  }

  /// Tests whether the target is MIPS (little and big endian, 32- or 64-bit).
  bool isMIPS() const {
    return isMIPS32() || isMIPS64();
  }

  /// Tests whether the target supports comdat
  bool supportsCOMDAT() const {
    return !isOSBinFormatMachO();
  }

  /// Tests whether the target uses emulated TLS as default.
  bool hasDefaultEmulatedTLS() const {
    return isAndroid() || isOSOpenBSD() || isWindowsCygwinEnvironment();
  }

  /// @}
  /// @name Mutators
  /// @{

  /// setArch - Set the architecture (first) component of the triple
  /// to a known type.
  void setArch(ArchType Kind);

  /// setVendor - Set the vendor (second) component of the triple to a
  /// known type.
  void setVendor(VendorType Kind);

  /// setOS - Set the operating system (third) component of the triple
  /// to a known type.
  void setOS(OSType Kind);

  /// setEnvironment - Set the environment (fourth) component of the triple
  /// to a known type.
  void setEnvironment(EnvironmentType Kind);

  /// setObjectFormat - Set the object file format
  void setObjectFormat(ObjectFormatType Kind);

  /// setTriple - Set all components to the new triple \p Str.
  void setTriple(const Twine &Str);

  /// setArchName - Set the architecture (first) component of the
  /// triple by name.
  void setArchName(StringRef Str);

  /// setVendorName - Set the vendor (second) component of the triple
  /// by name.
  void setVendorName(StringRef Str);

  /// setOSName - Set the operating system (third) component of the
  /// triple by name.
  void setOSName(StringRef Str);

  /// setEnvironmentName - Set the optional environment (fourth)
  /// component of the triple by name.
  void setEnvironmentName(StringRef Str);

  /// setOSAndEnvironmentName - Set the operating system and optional
  /// environment components with a single string.
  void setOSAndEnvironmentName(StringRef Str);

  /// @}
  /// @name Helpers to build variants of a particular triple.
  /// @{

  /// Form a triple with a 32-bit variant of the current architecture.
  ///
  /// This can be used to move across "families" of architectures where useful.
  ///
  /// \returns A new triple with a 32-bit architecture or an unknown
  ///          architecture if no such variant can be found.
  llvm::Triple get32BitArchVariant() const;

  /// Form a triple with a 64-bit variant of the current architecture.
  ///
  /// This can be used to move across "families" of architectures where useful.
  ///
  /// \returns A new triple with a 64-bit architecture or an unknown
  ///          architecture if no such variant can be found.
  llvm::Triple get64BitArchVariant() const;

  /// Form a triple with a big endian variant of the current architecture.
  ///
  /// This can be used to move across "families" of architectures where useful.
  ///
  /// \returns A new triple with a big endian architecture or an unknown
  ///          architecture if no such variant can be found.
  llvm::Triple getBigEndianArchVariant() const;

  /// Form a triple with a little endian variant of the current architecture.
  ///
  /// This can be used to move across "families" of architectures where useful.
  ///
  /// \returns A new triple with a little endian architecture or an unknown
  ///          architecture if no such variant can be found.
  llvm::Triple getLittleEndianArchVariant() const;

  /// Get the (LLVM) name of the minimum ARM CPU for the arch we are targeting.
  ///
  /// \param Arch the architecture name (e.g., "armv7s"). If it is an empty
  /// string then the triple's arch name is used.
  StringRef getARMCPUForArch(StringRef Arch = StringRef()) const;

  /// Tests whether the target triple is little endian.
  ///
  /// \returns true if the triple is little endian, false otherwise.
  bool isLittleEndian() const;

  /// Test whether target triples are compatible.
  bool isCompatibleWith(const Triple &Other) const;

  /// Merge target triples.
  std::string merge(const Triple &Other) const;

  /// @}
  /// @name Static helpers for IDs.
  /// @{

  /// getArchTypeName - Get the canonical name for the \p Kind architecture.
  static StringRef getArchTypeName(ArchType Kind);

  /// getArchTypePrefix - Get the "prefix" canonical name for the \p Kind
  /// architecture. This is the prefix used by the architecture specific
  /// builtins, and is suitable for passing to \see
  /// Intrinsic::getIntrinsicForGCCBuiltin().
  ///
  /// \return - The architecture prefix, or 0 if none is defined.
  static StringRef getArchTypePrefix(ArchType Kind);

  /// getVendorTypeName - Get the canonical name for the \p Kind vendor.
  static StringRef getVendorTypeName(VendorType Kind);

  /// getOSTypeName - Get the canonical name for the \p Kind operating system.
  static StringRef getOSTypeName(OSType Kind);

  /// getEnvironmentTypeName - Get the canonical name for the \p Kind
  /// environment.
  static StringRef getEnvironmentTypeName(EnvironmentType Kind);

  /// @}
  /// @name Static helpers for converting alternate architecture names.
  /// @{

  /// getArchTypeForLLVMName - The canonical type for the given LLVM
  /// architecture name (e.g., "x86").
  static ArchType getArchTypeForLLVMName(StringRef Str);

  /// @}
};

} // End llvm namespace


#endif<|MERGE_RESOLUTION|>--- conflicted
+++ resolved
@@ -538,20 +538,16 @@
 
   /// Checks if the environment is MSVC.
   bool isKnownWindowsMSVCEnvironment() const {
-<<<<<<< HEAD
 #if INTEL_CUSTOMIZATION
-    return getOS() == Triple::Win32 && (getEnvironment() == Triple::MSVC ||
-                                        getEnvironment() == Triple::IntelFPGA);
+    return isOSWindows() && (getEnvironment() == Triple::MSVC ||
+                             getEnvironment() == Triple::IntelFPGA);
 #endif // INTEL_CUSTOMIZATION
-=======
-    return isOSWindows() && getEnvironment() == Triple::MSVC;
   }
 
   /// Checks if the environment could be MSVC.
   bool isWindowsMSVCEnvironment() const {
     return isKnownWindowsMSVCEnvironment() ||
            (isOSWindows() && getEnvironment() == Triple::UnknownEnvironment);
->>>>>>> 2d84c00d
   }
 
   bool isWindowsCoreCLREnvironment() const {
