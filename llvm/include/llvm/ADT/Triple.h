//===-- llvm/ADT/Triple.h - Target triple helper class ----------*- C++ -*-===//
//
//                     The LLVM Compiler Infrastructure
//
// This file is distributed under the University of Illinois Open Source
// License. See LICENSE.TXT for details.
//
//===----------------------------------------------------------------------===//

#ifndef LLVM_ADT_TRIPLE_H
#define LLVM_ADT_TRIPLE_H

#include "llvm/ADT/Twine.h"

// Some system headers or GCC predefined macros conflict with identifiers in
// this file.  Undefine them here.
#undef NetBSD
#undef mips
#undef sparc

namespace llvm {

/// Triple - Helper class for working with autoconf configuration names. For
/// historical reasons, we also call these 'triples' (they used to contain
/// exactly three fields).
///
/// Configuration names are strings in the canonical form:
///   ARCHITECTURE-VENDOR-OPERATING_SYSTEM
/// or
///   ARCHITECTURE-VENDOR-OPERATING_SYSTEM-ENVIRONMENT
///
/// This class is used for clients which want to support arbitrary
/// configuration names, but also want to implement certain special
/// behavior for particular configurations. This class isolates the mapping
/// from the components of the configuration name to well known IDs.
///
/// At its core the Triple class is designed to be a wrapper for a triple
/// string; the constructor does not change or normalize the triple string.
/// Clients that need to handle the non-canonical triples that users often
/// specify should use the normalize method.
///
/// See autoconf/config.guess for a glimpse into what configuration names
/// look like in practice.
class Triple {
public:
  enum ArchType {
    UnknownArch,

    arm,        // ARM (little endian): arm, armv.*, xscale
    armeb,      // ARM (big endian): armeb
    aarch64,    // AArch64 (little endian): aarch64
    aarch64_be, // AArch64 (big endian): aarch64_be
    avr,        // AVR: Atmel AVR microcontroller
    bpfel,      // eBPF or extended BPF or 64-bit BPF (little endian)
    bpfeb,      // eBPF or extended BPF or 64-bit BPF (big endian)
    hexagon,    // Hexagon: hexagon
    mips,       // MIPS: mips, mipsallegrex
    mipsel,     // MIPSEL: mipsel, mipsallegrexel
    mips64,     // MIPS64: mips64
    mips64el,   // MIPS64EL: mips64el
    msp430,     // MSP430: msp430
    ppc,        // PPC: powerpc
    ppc64,      // PPC64: powerpc64, ppu
    ppc64le,    // PPC64LE: powerpc64le
    r600,       // R600: AMD GPUs HD2XXX - HD6XXX
    amdgcn,     // AMDGCN: AMD GCN GPUs
    sparc,      // Sparc: sparc
    sparcv9,    // Sparcv9: Sparcv9
    sparcel,    // Sparc: (endianness = little). NB: 'Sparcle' is a CPU variant
    systemz,    // SystemZ: s390x
    tce,        // TCE (http://tce.cs.tut.fi/): tce
    thumb,      // Thumb (little endian): thumb, thumbv.*
    thumbeb,    // Thumb (big endian): thumbeb
    x86,        // X86: i[3-9]86
    x86_64,     // X86-64: amd64, x86_64
    xcore,      // XCore: xcore
    nvptx,      // NVPTX: 32-bit
    nvptx64,    // NVPTX: 64-bit
    le32,       // le32: generic little-endian 32-bit CPU (PNaCl)
    le64,       // le64: generic little-endian 64-bit CPU (PNaCl)
    amdil,      // AMDIL
    amdil64,    // AMDIL with 64-bit pointers
    hsail,      // AMD HSAIL
    hsail64,    // AMD HSAIL with 64-bit pointers
    spir,       // SPIR: standard portable IR for OpenCL 32-bit version
    spir64,     // SPIR: standard portable IR for OpenCL 64-bit version
    kalimba,    // Kalimba: generic kalimba
    shave,      // SHAVE: Movidius vector VLIW processors
    wasm32,     // WebAssembly with 32-bit pointers
    wasm64,     // WebAssembly with 64-bit pointers
    LastArchType = wasm64
  };
  enum SubArchType {
    NoSubArch,

    ARMSubArch_v8_2a,
    ARMSubArch_v8_1a,
    ARMSubArch_v8,
    ARMSubArch_v7,
    ARMSubArch_v7em,
    ARMSubArch_v7m,
    ARMSubArch_v7s,
    ARMSubArch_v7k,
    ARMSubArch_v6,
    ARMSubArch_v6m,
    ARMSubArch_v6k,
    ARMSubArch_v6t2,
    ARMSubArch_v5,
    ARMSubArch_v5te,
    ARMSubArch_v4t,

    KalimbaSubArch_v3,
    KalimbaSubArch_v4,
    KalimbaSubArch_v5
  };
  enum VendorType {
    UnknownVendor,

    Apple,
    PC,
    SCEI,
    BGP,
    BGQ,
    Freescale,
    IBM,
    ImaginationTechnologies,
    MipsTechnologies,
    NVIDIA,
    CSR,
    Myriad,
    LastVendorType = Myriad
  };
  enum OSType {
    UnknownOS,

    CloudABI,
    Darwin,
    DragonFly,
    FreeBSD,
    IOS,
    KFreeBSD,
    Linux,
    Lv2,        // PS3
    MacOSX,
    NetBSD,
    OpenBSD,
    Solaris,
    Win32,
    Haiku,
    Minix,
    RTEMS,
    NaCl,       // Native Client
    CNK,        // BG/P Compute-Node Kernel
    Bitrig,
    AIX,
    CUDA,       // NVIDIA CUDA
    NVCL,       // NVIDIA OpenCL
    AMDHSA,     // AMD HSA Runtime
    PS4,
<<<<<<< HEAD
#if INTEL_CUSTOMIZATION
    ELFIAMCU,
    LastOSType = ELFIAMCU
#endif //INTEL_CUSTOMIZATION
=======
    ELFIAMCU,
    TvOS,       // Apple tvOS
    WatchOS,    // Apple watchOS
    LastOSType = WatchOS
>>>>>>> 9e934b0c
  };
  enum EnvironmentType {
    UnknownEnvironment,

    GNU,
    GNUEABI,
    GNUEABIHF,
    GNUX32,
    CODE16,
    EABI,
    EABIHF,
    Android,

    MSVC,
    Itanium,
    Cygnus,
    AMDOpenCL,
    CoreCLR,
    LastEnvironmentType = CoreCLR
  };
  enum ObjectFormatType {
    UnknownObjectFormat,

    COFF,
    ELF,
    MachO,
  };

private:
  std::string Data;

  /// The parsed arch type.
  ArchType Arch;

  /// The parsed subarchitecture type.
  SubArchType SubArch;

  /// The parsed vendor type.
  VendorType Vendor;

  /// The parsed OS type.
  OSType OS;

  /// The parsed Environment type.
  EnvironmentType Environment;

  /// The object format type.
  ObjectFormatType ObjectFormat;

public:
  /// @name Constructors
  /// @{

  /// Default constructor is the same as an empty string and leaves all
  /// triple fields unknown.
  Triple() : Data(), Arch(), Vendor(), OS(), Environment(), ObjectFormat() {}

  explicit Triple(const Twine &Str);
  Triple(const Twine &ArchStr, const Twine &VendorStr, const Twine &OSStr);
  Triple(const Twine &ArchStr, const Twine &VendorStr, const Twine &OSStr,
         const Twine &EnvironmentStr);

  bool operator==(const Triple &Other) const {
    return Arch == Other.Arch && SubArch == Other.SubArch &&
           Vendor == Other.Vendor && OS == Other.OS &&
           Environment == Other.Environment &&
           ObjectFormat == Other.ObjectFormat;
  }

  /// @}
  /// @name Normalization
  /// @{

  /// normalize - Turn an arbitrary machine specification into the canonical
  /// triple form (or something sensible that the Triple class understands if
  /// nothing better can reasonably be done).  In particular, it handles the
  /// common case in which otherwise valid components are in the wrong order.
  static std::string normalize(StringRef Str);

  /// Return the normalized form of this triple's string.
  std::string normalize() const { return normalize(Data); }

  /// @}
  /// @name Typed Component Access
  /// @{

  /// getArch - Get the parsed architecture type of this triple.
  ArchType getArch() const { return Arch; }

  /// getSubArch - get the parsed subarchitecture type for this triple.
  SubArchType getSubArch() const { return SubArch; }

  /// getVendor - Get the parsed vendor type of this triple.
  VendorType getVendor() const { return Vendor; }

  /// getOS - Get the parsed operating system type of this triple.
  OSType getOS() const { return OS; }

  /// hasEnvironment - Does this triple have the optional environment
  /// (fourth) component?
  bool hasEnvironment() const {
    return getEnvironmentName() != "";
  }

  /// getEnvironment - Get the parsed environment type of this triple.
  EnvironmentType getEnvironment() const { return Environment; }

  /// Parse the version number from the OS name component of the
  /// triple, if present.
  ///
  /// For example, "fooos1.2.3" would return (1, 2, 3).
  ///
  /// If an entry is not defined, it will be returned as 0.
  void getEnvironmentVersion(unsigned &Major, unsigned &Minor,
                             unsigned &Micro) const;

  /// getFormat - Get the object format for this triple.
  ObjectFormatType getObjectFormat() const { return ObjectFormat; }

  /// getOSVersion - Parse the version number from the OS name component of the
  /// triple, if present.
  ///
  /// For example, "fooos1.2.3" would return (1, 2, 3).
  ///
  /// If an entry is not defined, it will be returned as 0.
  void getOSVersion(unsigned &Major, unsigned &Minor, unsigned &Micro) const;

  /// getOSMajorVersion - Return just the major version number, this is
  /// specialized because it is a common query.
  unsigned getOSMajorVersion() const {
    unsigned Maj, Min, Micro;
    getOSVersion(Maj, Min, Micro);
    return Maj;
  }

  /// getMacOSXVersion - Parse the version number as with getOSVersion and then
  /// translate generic "darwin" versions to the corresponding OS X versions.
  /// This may also be called with IOS triples but the OS X version number is
  /// just set to a constant 10.4.0 in that case.  Returns true if successful.
  bool getMacOSXVersion(unsigned &Major, unsigned &Minor,
                        unsigned &Micro) const;

  /// getiOSVersion - Parse the version number as with getOSVersion.  This should
  /// only be called with IOS or generic triples.
  void getiOSVersion(unsigned &Major, unsigned &Minor,
                     unsigned &Micro) const;

  /// getWatchOSVersion - Parse the version number as with getOSVersion.  This
  /// should only be called with WatchOS or generic triples.
  void getWatchOSVersion(unsigned &Major, unsigned &Minor,
                         unsigned &Micro) const;

  /// @}
  /// @name Direct Component Access
  /// @{

  const std::string &str() const { return Data; }

  const std::string &getTriple() const { return Data; }

  /// getArchName - Get the architecture (first) component of the
  /// triple.
  StringRef getArchName() const;

  /// getVendorName - Get the vendor (second) component of the triple.
  StringRef getVendorName() const;

  /// getOSName - Get the operating system (third) component of the
  /// triple.
  StringRef getOSName() const;

  /// getEnvironmentName - Get the optional environment (fourth)
  /// component of the triple, or "" if empty.
  StringRef getEnvironmentName() const;

  /// getOSAndEnvironmentName - Get the operating system and optional
  /// environment components as a single string (separated by a '-'
  /// if the environment component is present).
  StringRef getOSAndEnvironmentName() const;

  /// @}
  /// @name Convenience Predicates
  /// @{

  /// Test whether the architecture is 64-bit
  ///
  /// Note that this tests for 64-bit pointer width, and nothing else. Note
  /// that we intentionally expose only three predicates, 64-bit, 32-bit, and
  /// 16-bit. The inner details of pointer width for particular architectures
  /// is not summed up in the triple, and so only a coarse grained predicate
  /// system is provided.
  bool isArch64Bit() const;

  /// Test whether the architecture is 32-bit
  ///
  /// Note that this tests for 32-bit pointer width, and nothing else.
  bool isArch32Bit() const;

  /// Test whether the architecture is 16-bit
  ///
  /// Note that this tests for 16-bit pointer width, and nothing else.
  bool isArch16Bit() const;

  /// isOSVersionLT - Helper function for doing comparisons against version
  /// numbers included in the target triple.
  bool isOSVersionLT(unsigned Major, unsigned Minor = 0,
                     unsigned Micro = 0) const {
    unsigned LHS[3];
    getOSVersion(LHS[0], LHS[1], LHS[2]);

    if (LHS[0] != Major)
      return LHS[0] < Major;
    if (LHS[1] != Minor)
      return LHS[1] < Minor;
    if (LHS[2] != Micro)
      return LHS[1] < Micro;

    return false;
  }

  bool isOSVersionLT(const Triple &Other) const {
    unsigned RHS[3];
    Other.getOSVersion(RHS[0], RHS[1], RHS[2]);
    return isOSVersionLT(RHS[0], RHS[1], RHS[2]);
  }

  /// isMacOSXVersionLT - Comparison function for checking OS X version
  /// compatibility, which handles supporting skewed version numbering schemes
  /// used by the "darwin" triples.
  unsigned isMacOSXVersionLT(unsigned Major, unsigned Minor = 0,
                             unsigned Micro = 0) const {
    assert(isMacOSX() && "Not an OS X triple!");

    // If this is OS X, expect a sane version number.
    if (getOS() == Triple::MacOSX)
      return isOSVersionLT(Major, Minor, Micro);

    // Otherwise, compare to the "Darwin" number.
    assert(Major == 10 && "Unexpected major version");
    return isOSVersionLT(Minor + 4, Micro, 0);
  }

  /// isMacOSX - Is this a Mac OS X triple. For legacy reasons, we support both
  /// "darwin" and "osx" as OS X triples.
  bool isMacOSX() const {
    return getOS() == Triple::Darwin || getOS() == Triple::MacOSX;
  }

  /// Is this an iOS triple.
  /// Note: This identifies tvOS as a variant of iOS. If that ever
  /// changes, i.e., if the two operating systems diverge or their version
  /// numbers get out of sync, that will need to be changed.
  /// watchOS has completely different version numbers so it is not included.
  bool isiOS() const {
    return getOS() == Triple::IOS || isTvOS();
  }

  /// Is this an Apple tvOS triple.
  bool isTvOS() const {
    return getOS() == Triple::TvOS;
  }

  /// Is this an Apple watchOS triple.
  bool isWatchOS() const {
    return getOS() == Triple::WatchOS;
  }

  /// isOSDarwin - Is this a "Darwin" OS (OS X, iOS, or watchOS).
  bool isOSDarwin() const {
    return isMacOSX() || isiOS() || isWatchOS();
  }

  bool isOSNetBSD() const {
    return getOS() == Triple::NetBSD;
  }

  bool isOSOpenBSD() const {
    return getOS() == Triple::OpenBSD;
  }

  bool isOSFreeBSD() const {
    return getOS() == Triple::FreeBSD;
  }

  bool isOSDragonFly() const { return getOS() == Triple::DragonFly; }

  bool isOSSolaris() const {
    return getOS() == Triple::Solaris;
  }

  bool isOSBitrig() const {
    return getOS() == Triple::Bitrig;
  }

<<<<<<< HEAD
#if INTEL_CUSTOMIZATION
  bool isOSIAMCU() const {
    return getOS() == Triple::ELFIAMCU;
  }
#endif //INTEL_CUSTOMIZATION

=======
  bool isOSIAMCU() const {
    return getOS() == Triple::ELFIAMCU;
  }

  /// Checks if the environment could be MSVC.
>>>>>>> 9e934b0c
  bool isWindowsMSVCEnvironment() const {
    return getOS() == Triple::Win32 &&
           (getEnvironment() == Triple::UnknownEnvironment ||
            getEnvironment() == Triple::MSVC);
  }

  /// Checks if the environment is MSVC.
  bool isKnownWindowsMSVCEnvironment() const {
    return getOS() == Triple::Win32 && getEnvironment() == Triple::MSVC;
  }

  bool isWindowsCoreCLREnvironment() const {
    return getOS() == Triple::Win32 && getEnvironment() == Triple::CoreCLR;
  }

  bool isWindowsItaniumEnvironment() const {
    return getOS() == Triple::Win32 && getEnvironment() == Triple::Itanium;
  }

  bool isWindowsCygwinEnvironment() const {
    return getOS() == Triple::Win32 && getEnvironment() == Triple::Cygnus;
  }

  bool isWindowsGNUEnvironment() const {
    return getOS() == Triple::Win32 && getEnvironment() == Triple::GNU;
  }

  /// Tests for either Cygwin or MinGW OS
  bool isOSCygMing() const {
    return isWindowsCygwinEnvironment() || isWindowsGNUEnvironment();
  }

  /// Is this a "Windows" OS targeting a "MSVCRT.dll" environment.
  bool isOSMSVCRT() const {
    return isWindowsMSVCEnvironment() || isWindowsGNUEnvironment() ||
           isWindowsItaniumEnvironment();
  }

  /// Tests whether the OS is Windows.
  bool isOSWindows() const {
    return getOS() == Triple::Win32;
  }

  /// Tests whether the OS is NaCl (Native Client)
  bool isOSNaCl() const {
    return getOS() == Triple::NaCl;
  }

  /// Tests whether the OS is Linux.
  bool isOSLinux() const {
    return getOS() == Triple::Linux;
  }

  /// Tests whether the OS uses the ELF binary format.
  bool isOSBinFormatELF() const {
    return getObjectFormat() == Triple::ELF;
  }

  /// Tests whether the OS uses the COFF binary format.
  bool isOSBinFormatCOFF() const {
    return getObjectFormat() == Triple::COFF;
  }

  /// Tests whether the environment is MachO.
  bool isOSBinFormatMachO() const {
    return getObjectFormat() == Triple::MachO;
  }

  /// Tests whether the target is the PS4 CPU
  bool isPS4CPU() const {
    return getArch() == Triple::x86_64 &&
           getVendor() == Triple::SCEI &&
           getOS() == Triple::PS4;
  }

  /// Tests whether the target is the PS4 platform
  bool isPS4() const {
    return getVendor() == Triple::SCEI &&
           getOS() == Triple::PS4;
  }

  /// Tests whether the target is Android
  bool isAndroid() const { return getEnvironment() == Triple::Android; }

  /// @}
  /// @name Mutators
  /// @{

  /// setArch - Set the architecture (first) component of the triple
  /// to a known type.
  void setArch(ArchType Kind);

  /// setVendor - Set the vendor (second) component of the triple to a
  /// known type.
  void setVendor(VendorType Kind);

  /// setOS - Set the operating system (third) component of the triple
  /// to a known type.
  void setOS(OSType Kind);

  /// setEnvironment - Set the environment (fourth) component of the triple
  /// to a known type.
  void setEnvironment(EnvironmentType Kind);

  /// setObjectFormat - Set the object file format
  void setObjectFormat(ObjectFormatType Kind);

  /// setTriple - Set all components to the new triple \p Str.
  void setTriple(const Twine &Str);

  /// setArchName - Set the architecture (first) component of the
  /// triple by name.
  void setArchName(StringRef Str);

  /// setVendorName - Set the vendor (second) component of the triple
  /// by name.
  void setVendorName(StringRef Str);

  /// setOSName - Set the operating system (third) component of the
  /// triple by name.
  void setOSName(StringRef Str);

  /// setEnvironmentName - Set the optional environment (fourth)
  /// component of the triple by name.
  void setEnvironmentName(StringRef Str);

  /// setOSAndEnvironmentName - Set the operating system and optional
  /// environment components with a single string.
  void setOSAndEnvironmentName(StringRef Str);

  /// @}
  /// @name Helpers to build variants of a particular triple.
  /// @{

  /// Form a triple with a 32-bit variant of the current architecture.
  ///
  /// This can be used to move across "families" of architectures where useful.
  ///
  /// \returns A new triple with a 32-bit architecture or an unknown
  ///          architecture if no such variant can be found.
  llvm::Triple get32BitArchVariant() const;

  /// Form a triple with a 64-bit variant of the current architecture.
  ///
  /// This can be used to move across "families" of architectures where useful.
  ///
  /// \returns A new triple with a 64-bit architecture or an unknown
  ///          architecture if no such variant can be found.
  llvm::Triple get64BitArchVariant() const;

  /// Form a triple with a big endian variant of the current architecture.
  ///
  /// This can be used to move across "families" of architectures where useful.
  ///
  /// \returns A new triple with a big endian architecture or an unknown
  ///          architecture if no such variant can be found.
  llvm::Triple getBigEndianArchVariant() const;

  /// Form a triple with a little endian variant of the current architecture.
  ///
  /// This can be used to move across "families" of architectures where useful.
  ///
  /// \returns A new triple with a little endian architecture or an unknown
  ///          architecture if no such variant can be found.
  llvm::Triple getLittleEndianArchVariant() const;

  /// Get the (LLVM) name of the minimum ARM CPU for the arch we are targeting.
  ///
  /// \param Arch the architecture name (e.g., "armv7s"). If it is an empty
  /// string then the triple's arch name is used.
  StringRef getARMCPUForArch(StringRef Arch = StringRef()) const;

  /// @}
  /// @name Static helpers for IDs.
  /// @{

  /// getArchTypeName - Get the canonical name for the \p Kind architecture.
  static const char *getArchTypeName(ArchType Kind);

  /// getArchTypePrefix - Get the "prefix" canonical name for the \p Kind
  /// architecture. This is the prefix used by the architecture specific
  /// builtins, and is suitable for passing to \see
  /// Intrinsic::getIntrinsicForGCCBuiltin().
  ///
  /// \return - The architecture prefix, or 0 if none is defined.
  static const char *getArchTypePrefix(ArchType Kind);

  /// getVendorTypeName - Get the canonical name for the \p Kind vendor.
  static const char *getVendorTypeName(VendorType Kind);

  /// getOSTypeName - Get the canonical name for the \p Kind operating system.
  static const char *getOSTypeName(OSType Kind);

  /// getEnvironmentTypeName - Get the canonical name for the \p Kind
  /// environment.
  static const char *getEnvironmentTypeName(EnvironmentType Kind);

  /// @}
  /// @name Static helpers for converting alternate architecture names.
  /// @{

  /// getArchTypeForLLVMName - The canonical type for the given LLVM
  /// architecture name (e.g., "x86").
  static ArchType getArchTypeForLLVMName(StringRef Str);

  /// @}
};

} // End llvm namespace


#endif<|MERGE_RESOLUTION|>--- conflicted
+++ resolved
@@ -157,17 +157,10 @@
     NVCL,       // NVIDIA OpenCL
     AMDHSA,     // AMD HSA Runtime
     PS4,
-<<<<<<< HEAD
-#if INTEL_CUSTOMIZATION
-    ELFIAMCU,
-    LastOSType = ELFIAMCU
-#endif //INTEL_CUSTOMIZATION
-=======
     ELFIAMCU,
     TvOS,       // Apple tvOS
     WatchOS,    // Apple watchOS
     LastOSType = WatchOS
->>>>>>> 9e934b0c
   };
   enum EnvironmentType {
     UnknownEnvironment,
@@ -462,20 +455,11 @@
     return getOS() == Triple::Bitrig;
   }
 
-<<<<<<< HEAD
-#if INTEL_CUSTOMIZATION
   bool isOSIAMCU() const {
     return getOS() == Triple::ELFIAMCU;
   }
-#endif //INTEL_CUSTOMIZATION
-
-=======
-  bool isOSIAMCU() const {
-    return getOS() == Triple::ELFIAMCU;
-  }
 
   /// Checks if the environment could be MSVC.
->>>>>>> 9e934b0c
   bool isWindowsMSVCEnvironment() const {
     return getOS() == Triple::Win32 &&
            (getEnvironment() == Triple::UnknownEnvironment ||
