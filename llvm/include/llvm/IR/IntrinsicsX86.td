//===- IntrinsicsX86.td - Defines X86 intrinsics -----------*- tablegen -*-===//
//
// Part of the LLVM Project, under the Apache License v2.0 with LLVM Exceptions.
// See https://llvm.org/LICENSE.txt for license information.
// SPDX-License-Identifier: Apache-2.0 WITH LLVM-exception
//
//===----------------------------------------------------------------------===//
//
// This file defines all of the X86-specific intrinsics.
//
//===----------------------------------------------------------------------===//

//===----------------------------------------------------------------------===//
// Interrupt traps
let TargetPrefix = "x86" in {  // All intrinsics start with "llvm.x86.".
  def int_x86_int : Intrinsic<[], [llvm_i8_ty], [ImmArg<0>]>;
}

//===----------------------------------------------------------------------===//
// SEH intrinsics for Windows
let TargetPrefix = "x86" in {
  def int_x86_seh_lsda : Intrinsic<[llvm_ptr_ty], [llvm_ptr_ty], [IntrNoMem]>;

  // Marks the EH registration node created in LLVM IR prior to code generation.
  def int_x86_seh_ehregnode : Intrinsic<[], [llvm_ptr_ty], []>;

  // Marks the EH guard slot node created in LLVM IR prior to code generation.
  def int_x86_seh_ehguard : Intrinsic<[], [llvm_ptr_ty], []>;
}

//===----------------------------------------------------------------------===//
// FLAGS.
let TargetPrefix = "x86" in {
  def int_x86_flags_read_u32 : GCCBuiltin<"__builtin_ia32_readeflags_u32">,
        Intrinsic<[llvm_i32_ty], [], []>;
  def int_x86_flags_read_u64 : GCCBuiltin<"__builtin_ia32_readeflags_u64">,
        Intrinsic<[llvm_i64_ty], [], []>;
  def int_x86_flags_write_u32 : GCCBuiltin<"__builtin_ia32_writeeflags_u32">,
        Intrinsic<[], [llvm_i32_ty], []>;
  def int_x86_flags_write_u64 : GCCBuiltin<"__builtin_ia32_writeeflags_u64">,
        Intrinsic<[], [llvm_i64_ty], []>;
}

//===----------------------------------------------------------------------===//
// Read Time Stamp Counter.
let TargetPrefix = "x86" in {
  def int_x86_rdtsc : GCCBuiltin<"__builtin_ia32_rdtsc">,
              Intrinsic<[llvm_i64_ty], [], []>;
  def int_x86_rdtscp :
              Intrinsic<[llvm_i64_ty, llvm_i32_ty], [], []>;
}

// Read Performance-Monitoring Counter.
let TargetPrefix = "x86" in {
  def int_x86_rdpmc : GCCBuiltin<"__builtin_ia32_rdpmc">,
              Intrinsic<[llvm_i64_ty], [llvm_i32_ty], []>;
}

// Read processor ID.
let TargetPrefix = "x86" in {
  def int_x86_rdpid : GCCBuiltin<"__builtin_ia32_rdpid">,
              Intrinsic<[llvm_i32_ty], [], []>;
}

//===----------------------------------------------------------------------===//
// CET SS
let TargetPrefix = "x86" in {
  def int_x86_incsspd : GCCBuiltin<"__builtin_ia32_incsspd">,
              Intrinsic<[], [llvm_i32_ty], []>;
  def int_x86_incsspq : GCCBuiltin<"__builtin_ia32_incsspq">,
              Intrinsic<[], [llvm_i64_ty], []>;
  def int_x86_rdsspd : GCCBuiltin<"__builtin_ia32_rdsspd">,
              Intrinsic<[llvm_i32_ty], [llvm_i32_ty], []>;
  def int_x86_rdsspq : GCCBuiltin<"__builtin_ia32_rdsspq">,
              Intrinsic<[llvm_i64_ty], [llvm_i64_ty], []>;
  def int_x86_saveprevssp : GCCBuiltin<"__builtin_ia32_saveprevssp">,
              Intrinsic<[], [], []>;
  def int_x86_rstorssp : GCCBuiltin<"__builtin_ia32_rstorssp">,
              Intrinsic<[], [llvm_ptr_ty], []>;
  def int_x86_wrssd : GCCBuiltin<"__builtin_ia32_wrssd">,
              Intrinsic<[], [llvm_i32_ty, llvm_ptr_ty], []>;
  def int_x86_wrssq : GCCBuiltin<"__builtin_ia32_wrssq">,
              Intrinsic<[], [llvm_i64_ty, llvm_ptr_ty], []>;
  def int_x86_wrussd : GCCBuiltin<"__builtin_ia32_wrussd">,
              Intrinsic<[], [llvm_i32_ty, llvm_ptr_ty], []>;
  def int_x86_wrussq : GCCBuiltin<"__builtin_ia32_wrussq">,
              Intrinsic<[], [llvm_i64_ty, llvm_ptr_ty], []>;
  def int_x86_setssbsy : GCCBuiltin<"__builtin_ia32_setssbsy">,
              Intrinsic<[], [], []>;
  def int_x86_clrssbsy : GCCBuiltin<"__builtin_ia32_clrssbsy">,
              Intrinsic<[], [llvm_ptr_ty], []>;
}

//===----------------------------------------------------------------------===//
// 3DNow!

let TargetPrefix = "x86" in {
  def int_x86_3dnow_pavgusb : GCCBuiltin<"__builtin_ia32_pavgusb">,
              Intrinsic<[llvm_x86mmx_ty], [llvm_x86mmx_ty, llvm_x86mmx_ty],
                        [IntrNoMem]>;
  def int_x86_3dnow_pf2id : GCCBuiltin<"__builtin_ia32_pf2id">,
              Intrinsic<[llvm_x86mmx_ty], [llvm_x86mmx_ty], [IntrNoMem]>;
  def int_x86_3dnow_pfacc : GCCBuiltin<"__builtin_ia32_pfacc">,
              Intrinsic<[llvm_x86mmx_ty], [llvm_x86mmx_ty, llvm_x86mmx_ty],
                        [IntrNoMem]>;
  def int_x86_3dnow_pfadd : GCCBuiltin<"__builtin_ia32_pfadd">,
              Intrinsic<[llvm_x86mmx_ty], [llvm_x86mmx_ty, llvm_x86mmx_ty],
                        [IntrNoMem]>;
  def int_x86_3dnow_pfcmpeq : GCCBuiltin<"__builtin_ia32_pfcmpeq">,
              Intrinsic<[llvm_x86mmx_ty], [llvm_x86mmx_ty, llvm_x86mmx_ty],
                        [IntrNoMem]>;
  def int_x86_3dnow_pfcmpge : GCCBuiltin<"__builtin_ia32_pfcmpge">,
              Intrinsic<[llvm_x86mmx_ty], [llvm_x86mmx_ty, llvm_x86mmx_ty],
                        [IntrNoMem]>;
  def int_x86_3dnow_pfcmpgt : GCCBuiltin<"__builtin_ia32_pfcmpgt">,
              Intrinsic<[llvm_x86mmx_ty], [llvm_x86mmx_ty, llvm_x86mmx_ty],
                        [IntrNoMem]>;
  def int_x86_3dnow_pfmax : GCCBuiltin<"__builtin_ia32_pfmax">,
              Intrinsic<[llvm_x86mmx_ty], [llvm_x86mmx_ty, llvm_x86mmx_ty],
                        [IntrNoMem]>;
  def int_x86_3dnow_pfmin : GCCBuiltin<"__builtin_ia32_pfmin">,
              Intrinsic<[llvm_x86mmx_ty], [llvm_x86mmx_ty, llvm_x86mmx_ty],
                        [IntrNoMem]>;
  def int_x86_3dnow_pfmul : GCCBuiltin<"__builtin_ia32_pfmul">,
              Intrinsic<[llvm_x86mmx_ty], [llvm_x86mmx_ty, llvm_x86mmx_ty],
                        [IntrNoMem]>;
  def int_x86_3dnow_pfrcp : GCCBuiltin<"__builtin_ia32_pfrcp">,
              Intrinsic<[llvm_x86mmx_ty], [llvm_x86mmx_ty], [IntrNoMem]>;
  def int_x86_3dnow_pfrcpit1 : GCCBuiltin<"__builtin_ia32_pfrcpit1">,
              Intrinsic<[llvm_x86mmx_ty], [llvm_x86mmx_ty, llvm_x86mmx_ty],
                        [IntrNoMem]>;
  def int_x86_3dnow_pfrcpit2 : GCCBuiltin<"__builtin_ia32_pfrcpit2">,
              Intrinsic<[llvm_x86mmx_ty], [llvm_x86mmx_ty, llvm_x86mmx_ty],
                        [IntrNoMem]>;
  def int_x86_3dnow_pfrsqrt : GCCBuiltin<"__builtin_ia32_pfrsqrt">,
              Intrinsic<[llvm_x86mmx_ty], [llvm_x86mmx_ty], [IntrNoMem]>;
  def int_x86_3dnow_pfrsqit1 : GCCBuiltin<"__builtin_ia32_pfrsqit1">,
              Intrinsic<[llvm_x86mmx_ty], [llvm_x86mmx_ty, llvm_x86mmx_ty],
                        [IntrNoMem]>;
  def int_x86_3dnow_pfsub : GCCBuiltin<"__builtin_ia32_pfsub">,
              Intrinsic<[llvm_x86mmx_ty], [llvm_x86mmx_ty, llvm_x86mmx_ty],
                        [IntrNoMem]>;
  def int_x86_3dnow_pfsubr : GCCBuiltin<"__builtin_ia32_pfsubr">,
              Intrinsic<[llvm_x86mmx_ty], [llvm_x86mmx_ty, llvm_x86mmx_ty],
                        [IntrNoMem]>;
  def int_x86_3dnow_pi2fd : GCCBuiltin<"__builtin_ia32_pi2fd">,
              Intrinsic<[llvm_x86mmx_ty], [llvm_x86mmx_ty], [IntrNoMem]>;
  def int_x86_3dnow_pmulhrw : GCCBuiltin<"__builtin_ia32_pmulhrw">,
              Intrinsic<[llvm_x86mmx_ty], [llvm_x86mmx_ty, llvm_x86mmx_ty],
                        [IntrNoMem]>;
}

//===----------------------------------------------------------------------===//
// 3DNow! extensions

let TargetPrefix = "x86" in {
  def int_x86_3dnowa_pf2iw : GCCBuiltin<"__builtin_ia32_pf2iw">,
              Intrinsic<[llvm_x86mmx_ty], [llvm_x86mmx_ty], [IntrNoMem]>;
  def int_x86_3dnowa_pfnacc : GCCBuiltin<"__builtin_ia32_pfnacc">,
              Intrinsic<[llvm_x86mmx_ty], [llvm_x86mmx_ty, llvm_x86mmx_ty],
                        [IntrNoMem]>;
  def int_x86_3dnowa_pfpnacc : GCCBuiltin<"__builtin_ia32_pfpnacc">,
              Intrinsic<[llvm_x86mmx_ty], [llvm_x86mmx_ty, llvm_x86mmx_ty],
                        [IntrNoMem]>;
  def int_x86_3dnowa_pi2fw : GCCBuiltin<"__builtin_ia32_pi2fw">,
              Intrinsic<[llvm_x86mmx_ty], [llvm_x86mmx_ty], [IntrNoMem]>;
  def int_x86_3dnowa_pswapd :
              Intrinsic<[llvm_x86mmx_ty], [llvm_x86mmx_ty], [IntrNoMem]>;
}

//===----------------------------------------------------------------------===//
// SSE1

// Arithmetic ops
let TargetPrefix = "x86" in {  // All intrinsics start with "llvm.x86.".
  def int_x86_sse_rcp_ss : GCCBuiltin<"__builtin_ia32_rcpss">,
              Intrinsic<[llvm_v4f32_ty], [llvm_v4f32_ty],
                        [IntrNoMem]>;
  def int_x86_sse_rcp_ps : GCCBuiltin<"__builtin_ia32_rcpps">,
              Intrinsic<[llvm_v4f32_ty], [llvm_v4f32_ty],
                        [IntrNoMem]>;
  def int_x86_sse_rsqrt_ss : GCCBuiltin<"__builtin_ia32_rsqrtss">,
              Intrinsic<[llvm_v4f32_ty], [llvm_v4f32_ty],
                        [IntrNoMem]>;
  def int_x86_sse_rsqrt_ps : GCCBuiltin<"__builtin_ia32_rsqrtps">,
              Intrinsic<[llvm_v4f32_ty], [llvm_v4f32_ty],
                        [IntrNoMem]>;
  def int_x86_sse_min_ss : GCCBuiltin<"__builtin_ia32_minss">,
              Intrinsic<[llvm_v4f32_ty], [llvm_v4f32_ty,
                         llvm_v4f32_ty], [IntrNoMem]>;
  def int_x86_sse_min_ps : GCCBuiltin<"__builtin_ia32_minps">,
              Intrinsic<[llvm_v4f32_ty], [llvm_v4f32_ty,
                         llvm_v4f32_ty], [IntrNoMem]>;
  def int_x86_sse_max_ss : GCCBuiltin<"__builtin_ia32_maxss">,
              Intrinsic<[llvm_v4f32_ty], [llvm_v4f32_ty,
                         llvm_v4f32_ty], [IntrNoMem]>;
  def int_x86_sse_max_ps : GCCBuiltin<"__builtin_ia32_maxps">,
              Intrinsic<[llvm_v4f32_ty], [llvm_v4f32_ty,
                         llvm_v4f32_ty], [IntrNoMem]>;
}

// Comparison ops
let TargetPrefix = "x86" in {  // All intrinsics start with "llvm.x86.".
  def int_x86_sse_cmp_ss : GCCBuiltin<"__builtin_ia32_cmpss">,
              Intrinsic<[llvm_v4f32_ty], [llvm_v4f32_ty,
                         llvm_v4f32_ty, llvm_i8_ty], [IntrNoMem, ImmArg<2>]>;
  // NOTE: This comparison intrinsic is not used by clang as long as the
  //       distinction in signaling behaviour is not implemented.
  def int_x86_sse_cmp_ps :
              Intrinsic<[llvm_v4f32_ty], [llvm_v4f32_ty,
                         llvm_v4f32_ty, llvm_i8_ty], [IntrNoMem, ImmArg<2>]>;
  def int_x86_sse_comieq_ss : GCCBuiltin<"__builtin_ia32_comieq">,
              Intrinsic<[llvm_i32_ty], [llvm_v4f32_ty,
                         llvm_v4f32_ty], [IntrNoMem]>;
  def int_x86_sse_comilt_ss : GCCBuiltin<"__builtin_ia32_comilt">,
              Intrinsic<[llvm_i32_ty], [llvm_v4f32_ty,
                         llvm_v4f32_ty], [IntrNoMem]>;
  def int_x86_sse_comile_ss : GCCBuiltin<"__builtin_ia32_comile">,
              Intrinsic<[llvm_i32_ty], [llvm_v4f32_ty,
                         llvm_v4f32_ty], [IntrNoMem]>;
  def int_x86_sse_comigt_ss : GCCBuiltin<"__builtin_ia32_comigt">,
              Intrinsic<[llvm_i32_ty], [llvm_v4f32_ty,
                         llvm_v4f32_ty], [IntrNoMem]>;
  def int_x86_sse_comige_ss : GCCBuiltin<"__builtin_ia32_comige">,
              Intrinsic<[llvm_i32_ty], [llvm_v4f32_ty,
                         llvm_v4f32_ty], [IntrNoMem]>;
  def int_x86_sse_comineq_ss : GCCBuiltin<"__builtin_ia32_comineq">,
              Intrinsic<[llvm_i32_ty], [llvm_v4f32_ty,
                         llvm_v4f32_ty], [IntrNoMem]>;
  def int_x86_sse_ucomieq_ss : GCCBuiltin<"__builtin_ia32_ucomieq">,
              Intrinsic<[llvm_i32_ty], [llvm_v4f32_ty,
                         llvm_v4f32_ty], [IntrNoMem]>;
  def int_x86_sse_ucomilt_ss : GCCBuiltin<"__builtin_ia32_ucomilt">,
              Intrinsic<[llvm_i32_ty], [llvm_v4f32_ty,
                         llvm_v4f32_ty], [IntrNoMem]>;
  def int_x86_sse_ucomile_ss : GCCBuiltin<"__builtin_ia32_ucomile">,
              Intrinsic<[llvm_i32_ty], [llvm_v4f32_ty,
                         llvm_v4f32_ty], [IntrNoMem]>;
  def int_x86_sse_ucomigt_ss : GCCBuiltin<"__builtin_ia32_ucomigt">,
              Intrinsic<[llvm_i32_ty], [llvm_v4f32_ty,
                         llvm_v4f32_ty], [IntrNoMem]>;
  def int_x86_sse_ucomige_ss : GCCBuiltin<"__builtin_ia32_ucomige">,
              Intrinsic<[llvm_i32_ty], [llvm_v4f32_ty,
                         llvm_v4f32_ty], [IntrNoMem]>;
  def int_x86_sse_ucomineq_ss : GCCBuiltin<"__builtin_ia32_ucomineq">,
              Intrinsic<[llvm_i32_ty], [llvm_v4f32_ty,
                         llvm_v4f32_ty], [IntrNoMem]>;
}


// Conversion ops
let TargetPrefix = "x86" in {  // All intrinsics start with "llvm.x86.".
  def int_x86_sse_cvtss2si : GCCBuiltin<"__builtin_ia32_cvtss2si">,
              Intrinsic<[llvm_i32_ty], [llvm_v4f32_ty], [IntrNoMem]>;
  def int_x86_sse_cvtss2si64 : GCCBuiltin<"__builtin_ia32_cvtss2si64">,
              Intrinsic<[llvm_i64_ty], [llvm_v4f32_ty], [IntrNoMem]>;
  def int_x86_sse_cvttss2si : GCCBuiltin<"__builtin_ia32_cvttss2si">,
              Intrinsic<[llvm_i32_ty], [llvm_v4f32_ty], [IntrNoMem]>;
  def int_x86_sse_cvttss2si64 : GCCBuiltin<"__builtin_ia32_cvttss2si64">,
              Intrinsic<[llvm_i64_ty], [llvm_v4f32_ty], [IntrNoMem]>;

  def int_x86_sse_cvtps2pi : GCCBuiltin<"__builtin_ia32_cvtps2pi">,
              Intrinsic<[llvm_x86mmx_ty], [llvm_v4f32_ty], [IntrNoMem]>;
  def int_x86_sse_cvttps2pi: GCCBuiltin<"__builtin_ia32_cvttps2pi">,
              Intrinsic<[llvm_x86mmx_ty], [llvm_v4f32_ty], [IntrNoMem]>;
  def int_x86_sse_cvtpi2ps : GCCBuiltin<"__builtin_ia32_cvtpi2ps">,
              Intrinsic<[llvm_v4f32_ty], [llvm_v4f32_ty,
                         llvm_x86mmx_ty], [IntrNoMem]>;
}

// Cacheability support ops
let TargetPrefix = "x86" in {  // All intrinsics start with "llvm.x86.".
  def int_x86_sse_sfence : GCCBuiltin<"__builtin_ia32_sfence">,
              Intrinsic<[], [], []>;
}

// Control register.
let TargetPrefix = "x86" in {  // All intrinsics start with "llvm.x86.".
  def int_x86_sse_stmxcsr :
              Intrinsic<[], [llvm_ptr_ty], []>;
  def int_x86_sse_ldmxcsr :
              Intrinsic<[], [llvm_ptr_ty], []>;
}

// Misc.
let TargetPrefix = "x86" in {  // All intrinsics start with "llvm.x86.".
  def int_x86_sse_movmsk_ps : GCCBuiltin<"__builtin_ia32_movmskps">,
              Intrinsic<[llvm_i32_ty], [llvm_v4f32_ty], [IntrNoMem]>;
}

//===----------------------------------------------------------------------===//
// SSE2

// FP arithmetic ops
let TargetPrefix = "x86" in {  // All intrinsics start with "llvm.x86.".
  def int_x86_sse2_min_sd : GCCBuiltin<"__builtin_ia32_minsd">,
              Intrinsic<[llvm_v2f64_ty], [llvm_v2f64_ty,
                         llvm_v2f64_ty], [IntrNoMem]>;
  def int_x86_sse2_min_pd : GCCBuiltin<"__builtin_ia32_minpd">,
              Intrinsic<[llvm_v2f64_ty], [llvm_v2f64_ty,
                         llvm_v2f64_ty], [IntrNoMem]>;
  def int_x86_sse2_max_sd : GCCBuiltin<"__builtin_ia32_maxsd">,
              Intrinsic<[llvm_v2f64_ty], [llvm_v2f64_ty,
                         llvm_v2f64_ty], [IntrNoMem]>;
  def int_x86_sse2_max_pd : GCCBuiltin<"__builtin_ia32_maxpd">,
              Intrinsic<[llvm_v2f64_ty], [llvm_v2f64_ty,
                         llvm_v2f64_ty], [IntrNoMem]>;
}

// FP comparison ops
let TargetPrefix = "x86" in {  // All intrinsics start with "llvm.x86.".
  def int_x86_sse2_cmp_sd : GCCBuiltin<"__builtin_ia32_cmpsd">,
              Intrinsic<[llvm_v2f64_ty], [llvm_v2f64_ty,
                         llvm_v2f64_ty, llvm_i8_ty], [IntrNoMem, ImmArg<2>]>;
  // NOTE: This comparison intrinsic is not used by clang as long as the
  //       distinction in signaling behaviour is not implemented.
  def int_x86_sse2_cmp_pd :
              Intrinsic<[llvm_v2f64_ty], [llvm_v2f64_ty,
                         llvm_v2f64_ty, llvm_i8_ty], [IntrNoMem, ImmArg<2>]>;
  def int_x86_sse2_comieq_sd : GCCBuiltin<"__builtin_ia32_comisdeq">,
              Intrinsic<[llvm_i32_ty], [llvm_v2f64_ty,
                         llvm_v2f64_ty], [IntrNoMem]>;
  def int_x86_sse2_comilt_sd : GCCBuiltin<"__builtin_ia32_comisdlt">,
              Intrinsic<[llvm_i32_ty], [llvm_v2f64_ty,
                         llvm_v2f64_ty], [IntrNoMem]>;
  def int_x86_sse2_comile_sd : GCCBuiltin<"__builtin_ia32_comisdle">,
              Intrinsic<[llvm_i32_ty], [llvm_v2f64_ty,
                         llvm_v2f64_ty], [IntrNoMem]>;
  def int_x86_sse2_comigt_sd : GCCBuiltin<"__builtin_ia32_comisdgt">,
              Intrinsic<[llvm_i32_ty], [llvm_v2f64_ty,
                         llvm_v2f64_ty], [IntrNoMem]>;
  def int_x86_sse2_comige_sd : GCCBuiltin<"__builtin_ia32_comisdge">,
              Intrinsic<[llvm_i32_ty], [llvm_v2f64_ty,
                         llvm_v2f64_ty], [IntrNoMem]>;
  def int_x86_sse2_comineq_sd : GCCBuiltin<"__builtin_ia32_comisdneq">,
              Intrinsic<[llvm_i32_ty], [llvm_v2f64_ty,
                         llvm_v2f64_ty], [IntrNoMem]>;
  def int_x86_sse2_ucomieq_sd : GCCBuiltin<"__builtin_ia32_ucomisdeq">,
              Intrinsic<[llvm_i32_ty], [llvm_v2f64_ty,
                         llvm_v2f64_ty], [IntrNoMem]>;
  def int_x86_sse2_ucomilt_sd : GCCBuiltin<"__builtin_ia32_ucomisdlt">,
              Intrinsic<[llvm_i32_ty], [llvm_v2f64_ty,
                         llvm_v2f64_ty], [IntrNoMem]>;
  def int_x86_sse2_ucomile_sd : GCCBuiltin<"__builtin_ia32_ucomisdle">,
              Intrinsic<[llvm_i32_ty], [llvm_v2f64_ty,
                         llvm_v2f64_ty], [IntrNoMem]>;
  def int_x86_sse2_ucomigt_sd : GCCBuiltin<"__builtin_ia32_ucomisdgt">,
              Intrinsic<[llvm_i32_ty], [llvm_v2f64_ty,
                         llvm_v2f64_ty], [IntrNoMem]>;
  def int_x86_sse2_ucomige_sd : GCCBuiltin<"__builtin_ia32_ucomisdge">,
              Intrinsic<[llvm_i32_ty], [llvm_v2f64_ty,
                         llvm_v2f64_ty], [IntrNoMem]>;
  def int_x86_sse2_ucomineq_sd : GCCBuiltin<"__builtin_ia32_ucomisdneq">,
              Intrinsic<[llvm_i32_ty], [llvm_v2f64_ty,
                         llvm_v2f64_ty], [IntrNoMem]>;
}

// Integer arithmetic ops.
let TargetPrefix = "x86" in {  // All intrinsics start with "llvm.x86.".
  def int_x86_sse2_pmulhu_w : GCCBuiltin<"__builtin_ia32_pmulhuw128">,
              Intrinsic<[llvm_v8i16_ty], [llvm_v8i16_ty,
                         llvm_v8i16_ty], [IntrNoMem, Commutative]>;
  def int_x86_sse2_pmulh_w : GCCBuiltin<"__builtin_ia32_pmulhw128">,
              Intrinsic<[llvm_v8i16_ty], [llvm_v8i16_ty,
                         llvm_v8i16_ty], [IntrNoMem, Commutative]>;
  def int_x86_sse2_pmadd_wd : GCCBuiltin<"__builtin_ia32_pmaddwd128">,
              Intrinsic<[llvm_v4i32_ty], [llvm_v8i16_ty,
                         llvm_v8i16_ty], [IntrNoMem, Commutative]>;
  def int_x86_sse2_pavg_b : GCCBuiltin<"__builtin_ia32_pavgb128">,
              Intrinsic<[llvm_v16i8_ty], [llvm_v16i8_ty,
                         llvm_v16i8_ty], [IntrNoMem, Commutative]>;
  def int_x86_sse2_pavg_w : GCCBuiltin<"__builtin_ia32_pavgw128">,
              Intrinsic<[llvm_v8i16_ty], [llvm_v8i16_ty,
                         llvm_v8i16_ty], [IntrNoMem, Commutative]>;
  def int_x86_sse2_psad_bw : GCCBuiltin<"__builtin_ia32_psadbw128">,
              Intrinsic<[llvm_v2i64_ty], [llvm_v16i8_ty,
                         llvm_v16i8_ty], [IntrNoMem, Commutative]>;
}

// Integer shift ops.
let TargetPrefix = "x86" in {  // All intrinsics start with "llvm.x86.".
  def int_x86_sse2_psll_w : GCCBuiltin<"__builtin_ia32_psllw128">,
              Intrinsic<[llvm_v8i16_ty], [llvm_v8i16_ty,
                         llvm_v8i16_ty], [IntrNoMem]>;
  def int_x86_sse2_psll_d : GCCBuiltin<"__builtin_ia32_pslld128">,
              Intrinsic<[llvm_v4i32_ty], [llvm_v4i32_ty,
                         llvm_v4i32_ty], [IntrNoMem]>;
  def int_x86_sse2_psll_q : GCCBuiltin<"__builtin_ia32_psllq128">,
              Intrinsic<[llvm_v2i64_ty], [llvm_v2i64_ty,
                         llvm_v2i64_ty], [IntrNoMem]>;
  def int_x86_sse2_psrl_w : GCCBuiltin<"__builtin_ia32_psrlw128">,
              Intrinsic<[llvm_v8i16_ty], [llvm_v8i16_ty,
                         llvm_v8i16_ty], [IntrNoMem]>;
  def int_x86_sse2_psrl_d : GCCBuiltin<"__builtin_ia32_psrld128">,
              Intrinsic<[llvm_v4i32_ty], [llvm_v4i32_ty,
                         llvm_v4i32_ty], [IntrNoMem]>;
  def int_x86_sse2_psrl_q : GCCBuiltin<"__builtin_ia32_psrlq128">,
              Intrinsic<[llvm_v2i64_ty], [llvm_v2i64_ty,
                         llvm_v2i64_ty], [IntrNoMem]>;
  def int_x86_sse2_psra_w : GCCBuiltin<"__builtin_ia32_psraw128">,
              Intrinsic<[llvm_v8i16_ty], [llvm_v8i16_ty,
                         llvm_v8i16_ty], [IntrNoMem]>;
  def int_x86_sse2_psra_d : GCCBuiltin<"__builtin_ia32_psrad128">,
              Intrinsic<[llvm_v4i32_ty], [llvm_v4i32_ty,
                         llvm_v4i32_ty], [IntrNoMem]>;

  // Oddly these don't require an immediate due to a gcc compatibility issue.
  def int_x86_sse2_pslli_w : GCCBuiltin<"__builtin_ia32_psllwi128">,
              Intrinsic<[llvm_v8i16_ty], [llvm_v8i16_ty,
                         llvm_i32_ty], [IntrNoMem]>;
  def int_x86_sse2_pslli_d : GCCBuiltin<"__builtin_ia32_pslldi128">,
              Intrinsic<[llvm_v4i32_ty], [llvm_v4i32_ty,
                         llvm_i32_ty], [IntrNoMem]>;
  def int_x86_sse2_pslli_q : GCCBuiltin<"__builtin_ia32_psllqi128">,
              Intrinsic<[llvm_v2i64_ty], [llvm_v2i64_ty,
                         llvm_i32_ty], [IntrNoMem]>;
  def int_x86_sse2_psrli_w : GCCBuiltin<"__builtin_ia32_psrlwi128">,
              Intrinsic<[llvm_v8i16_ty], [llvm_v8i16_ty,
                         llvm_i32_ty], [IntrNoMem]>;
  def int_x86_sse2_psrli_d : GCCBuiltin<"__builtin_ia32_psrldi128">,
              Intrinsic<[llvm_v4i32_ty], [llvm_v4i32_ty,
                         llvm_i32_ty], [IntrNoMem]>;
  def int_x86_sse2_psrli_q : GCCBuiltin<"__builtin_ia32_psrlqi128">,
              Intrinsic<[llvm_v2i64_ty], [llvm_v2i64_ty,
                         llvm_i32_ty], [IntrNoMem]>;
  def int_x86_sse2_psrai_w : GCCBuiltin<"__builtin_ia32_psrawi128">,
              Intrinsic<[llvm_v8i16_ty], [llvm_v8i16_ty,
                         llvm_i32_ty], [IntrNoMem]>;
  def int_x86_sse2_psrai_d : GCCBuiltin<"__builtin_ia32_psradi128">,
              Intrinsic<[llvm_v4i32_ty], [llvm_v4i32_ty,
                         llvm_i32_ty], [IntrNoMem]>;
}

// Conversion ops
let TargetPrefix = "x86" in {  // All intrinsics start with "llvm.x86.".
  def int_x86_sse2_cvtpd2dq : GCCBuiltin<"__builtin_ia32_cvtpd2dq">,
              Intrinsic<[llvm_v4i32_ty], [llvm_v2f64_ty], [IntrNoMem]>;
  def int_x86_sse2_cvttpd2dq : GCCBuiltin<"__builtin_ia32_cvttpd2dq">,
              Intrinsic<[llvm_v4i32_ty], [llvm_v2f64_ty], [IntrNoMem]>;
  def int_x86_sse2_cvtpd2ps : GCCBuiltin<"__builtin_ia32_cvtpd2ps">,
              Intrinsic<[llvm_v4f32_ty], [llvm_v2f64_ty], [IntrNoMem]>;
  def int_x86_sse2_cvtps2dq : GCCBuiltin<"__builtin_ia32_cvtps2dq">,
              Intrinsic<[llvm_v4i32_ty], [llvm_v4f32_ty], [IntrNoMem]>;
  def int_x86_sse2_cvttps2dq : GCCBuiltin<"__builtin_ia32_cvttps2dq">,
              Intrinsic<[llvm_v4i32_ty], [llvm_v4f32_ty], [IntrNoMem]>;
  def int_x86_sse2_cvtsd2si : GCCBuiltin<"__builtin_ia32_cvtsd2si">,
              Intrinsic<[llvm_i32_ty], [llvm_v2f64_ty], [IntrNoMem]>;
  def int_x86_sse2_cvtsd2si64 : GCCBuiltin<"__builtin_ia32_cvtsd2si64">,
              Intrinsic<[llvm_i64_ty], [llvm_v2f64_ty], [IntrNoMem]>;
  def int_x86_sse2_cvttsd2si : GCCBuiltin<"__builtin_ia32_cvttsd2si">,
              Intrinsic<[llvm_i32_ty], [llvm_v2f64_ty], [IntrNoMem]>;
  def int_x86_sse2_cvttsd2si64 : GCCBuiltin<"__builtin_ia32_cvttsd2si64">,
              Intrinsic<[llvm_i64_ty], [llvm_v2f64_ty], [IntrNoMem]>;
  def int_x86_sse2_cvtsd2ss : GCCBuiltin<"__builtin_ia32_cvtsd2ss">,
              Intrinsic<[llvm_v4f32_ty], [llvm_v4f32_ty,
                         llvm_v2f64_ty], [IntrNoMem]>;
  def int_x86_sse_cvtpd2pi : GCCBuiltin<"__builtin_ia32_cvtpd2pi">,
              Intrinsic<[llvm_x86mmx_ty], [llvm_v2f64_ty], [IntrNoMem]>;
  def int_x86_sse_cvttpd2pi: GCCBuiltin<"__builtin_ia32_cvttpd2pi">,
              Intrinsic<[llvm_x86mmx_ty], [llvm_v2f64_ty], [IntrNoMem]>;
  def int_x86_sse_cvtpi2pd : GCCBuiltin<"__builtin_ia32_cvtpi2pd">,
              Intrinsic<[llvm_v2f64_ty], [llvm_x86mmx_ty], [IntrNoMem]>;
}

// Misc.
let TargetPrefix = "x86" in {  // All intrinsics start with "llvm.x86.".
  def int_x86_sse2_packsswb_128 : GCCBuiltin<"__builtin_ia32_packsswb128">,
              Intrinsic<[llvm_v16i8_ty], [llvm_v8i16_ty,
                         llvm_v8i16_ty], [IntrNoMem]>;
  def int_x86_sse2_packssdw_128 : GCCBuiltin<"__builtin_ia32_packssdw128">,
              Intrinsic<[llvm_v8i16_ty], [llvm_v4i32_ty,
                         llvm_v4i32_ty], [IntrNoMem]>;
  def int_x86_sse2_packuswb_128 : GCCBuiltin<"__builtin_ia32_packuswb128">,
              Intrinsic<[llvm_v16i8_ty], [llvm_v8i16_ty,
                         llvm_v8i16_ty], [IntrNoMem]>;
  def int_x86_sse2_movmsk_pd : GCCBuiltin<"__builtin_ia32_movmskpd">,
              Intrinsic<[llvm_i32_ty], [llvm_v2f64_ty], [IntrNoMem]>;
  def int_x86_sse2_pmovmskb_128 : GCCBuiltin<"__builtin_ia32_pmovmskb128">,
              Intrinsic<[llvm_i32_ty], [llvm_v16i8_ty], [IntrNoMem]>;
  def int_x86_sse2_maskmov_dqu : GCCBuiltin<"__builtin_ia32_maskmovdqu">,
              Intrinsic<[], [llvm_v16i8_ty,
                         llvm_v16i8_ty, llvm_ptr_ty], []>;
  def int_x86_sse2_clflush : GCCBuiltin<"__builtin_ia32_clflush">,
              Intrinsic<[], [llvm_ptr_ty], []>;
  def int_x86_sse2_lfence : GCCBuiltin<"__builtin_ia32_lfence">,
              Intrinsic<[], [], []>;
  def int_x86_sse2_mfence : GCCBuiltin<"__builtin_ia32_mfence">,
              Intrinsic<[], [], []>;
  def int_x86_sse2_pause : GCCBuiltin<"__builtin_ia32_pause">,
              Intrinsic<[], [], []>;
}

//===----------------------------------------------------------------------===//
// SSE3

// Addition / subtraction ops.
let TargetPrefix = "x86" in {  // All intrinsics start with "llvm.x86.".
  def int_x86_sse3_addsub_ps : GCCBuiltin<"__builtin_ia32_addsubps">,
              Intrinsic<[llvm_v4f32_ty], [llvm_v4f32_ty,
                         llvm_v4f32_ty], [IntrNoMem]>;
  def int_x86_sse3_addsub_pd : GCCBuiltin<"__builtin_ia32_addsubpd">,
              Intrinsic<[llvm_v2f64_ty], [llvm_v2f64_ty,
                         llvm_v2f64_ty], [IntrNoMem]>;
}

// Horizontal ops.
let TargetPrefix = "x86" in {  // All intrinsics start with "llvm.x86.".
  def int_x86_sse3_hadd_ps : GCCBuiltin<"__builtin_ia32_haddps">,
              Intrinsic<[llvm_v4f32_ty], [llvm_v4f32_ty,
                         llvm_v4f32_ty], [IntrNoMem]>;
  def int_x86_sse3_hadd_pd : GCCBuiltin<"__builtin_ia32_haddpd">,
              Intrinsic<[llvm_v2f64_ty], [llvm_v2f64_ty,
                         llvm_v2f64_ty], [IntrNoMem]>;
  def int_x86_sse3_hsub_ps : GCCBuiltin<"__builtin_ia32_hsubps">,
              Intrinsic<[llvm_v4f32_ty], [llvm_v4f32_ty,
                         llvm_v4f32_ty], [IntrNoMem]>;
  def int_x86_sse3_hsub_pd : GCCBuiltin<"__builtin_ia32_hsubpd">,
              Intrinsic<[llvm_v2f64_ty], [llvm_v2f64_ty,
                         llvm_v2f64_ty], [IntrNoMem]>;
}

// Specialized unaligned load.
let TargetPrefix = "x86" in {  // All intrinsics start with "llvm.x86.".
  def int_x86_sse3_ldu_dq : GCCBuiltin<"__builtin_ia32_lddqu">,
              Intrinsic<[llvm_v16i8_ty], [llvm_ptr_ty], [IntrReadMem]>;
}

// Thread synchronization ops.
let TargetPrefix = "x86" in {  // All intrinsics start with "llvm.x86.".
  def int_x86_sse3_monitor : GCCBuiltin<"__builtin_ia32_monitor">,
              Intrinsic<[], [llvm_ptr_ty,
                         llvm_i32_ty, llvm_i32_ty], []>;
  def int_x86_sse3_mwait : GCCBuiltin<"__builtin_ia32_mwait">,
              Intrinsic<[], [llvm_i32_ty,
                         llvm_i32_ty], []>;
}

//===----------------------------------------------------------------------===//
// SSSE3

// Horizontal arithmetic ops
let TargetPrefix = "x86" in {  // All intrinsics start with "llvm.x86.".
  def int_x86_ssse3_phadd_w         : GCCBuiltin<"__builtin_ia32_phaddw">,
              Intrinsic<[llvm_x86mmx_ty], [llvm_x86mmx_ty,
                         llvm_x86mmx_ty], [IntrNoMem]>;
  def int_x86_ssse3_phadd_w_128     : GCCBuiltin<"__builtin_ia32_phaddw128">,
              Intrinsic<[llvm_v8i16_ty], [llvm_v8i16_ty,
                         llvm_v8i16_ty], [IntrNoMem]>;

  def int_x86_ssse3_phadd_d         : GCCBuiltin<"__builtin_ia32_phaddd">,
              Intrinsic<[llvm_x86mmx_ty], [llvm_x86mmx_ty,
                         llvm_x86mmx_ty], [IntrNoMem]>;
  def int_x86_ssse3_phadd_d_128     : GCCBuiltin<"__builtin_ia32_phaddd128">,
              Intrinsic<[llvm_v4i32_ty], [llvm_v4i32_ty,
                         llvm_v4i32_ty], [IntrNoMem]>;

  def int_x86_ssse3_phadd_sw        : GCCBuiltin<"__builtin_ia32_phaddsw">,
              Intrinsic<[llvm_x86mmx_ty], [llvm_x86mmx_ty,
                         llvm_x86mmx_ty], [IntrNoMem]>;
  def int_x86_ssse3_phadd_sw_128    : GCCBuiltin<"__builtin_ia32_phaddsw128">,
              Intrinsic<[llvm_v8i16_ty], [llvm_v8i16_ty,
                         llvm_v8i16_ty], [IntrNoMem]>;

  def int_x86_ssse3_phsub_w         : GCCBuiltin<"__builtin_ia32_phsubw">,
              Intrinsic<[llvm_x86mmx_ty], [llvm_x86mmx_ty,
                         llvm_x86mmx_ty], [IntrNoMem]>;
  def int_x86_ssse3_phsub_w_128     : GCCBuiltin<"__builtin_ia32_phsubw128">,
              Intrinsic<[llvm_v8i16_ty], [llvm_v8i16_ty,
                         llvm_v8i16_ty], [IntrNoMem]>;

  def int_x86_ssse3_phsub_d         : GCCBuiltin<"__builtin_ia32_phsubd">,
              Intrinsic<[llvm_x86mmx_ty], [llvm_x86mmx_ty,
                         llvm_x86mmx_ty], [IntrNoMem]>;
  def int_x86_ssse3_phsub_d_128     : GCCBuiltin<"__builtin_ia32_phsubd128">,
              Intrinsic<[llvm_v4i32_ty], [llvm_v4i32_ty,
                         llvm_v4i32_ty], [IntrNoMem]>;

  def int_x86_ssse3_phsub_sw        : GCCBuiltin<"__builtin_ia32_phsubsw">,
              Intrinsic<[llvm_x86mmx_ty], [llvm_x86mmx_ty,
                         llvm_x86mmx_ty], [IntrNoMem]>;
  def int_x86_ssse3_phsub_sw_128    : GCCBuiltin<"__builtin_ia32_phsubsw128">,
              Intrinsic<[llvm_v8i16_ty], [llvm_v8i16_ty,
                         llvm_v8i16_ty], [IntrNoMem]>;

  def int_x86_ssse3_pmadd_ub_sw     : GCCBuiltin<"__builtin_ia32_pmaddubsw">,
              Intrinsic<[llvm_x86mmx_ty], [llvm_x86mmx_ty,
                         llvm_x86mmx_ty], [IntrNoMem]>;
  def int_x86_ssse3_pmadd_ub_sw_128 : GCCBuiltin<"__builtin_ia32_pmaddubsw128">,
              Intrinsic<[llvm_v8i16_ty], [llvm_v16i8_ty,
                         llvm_v16i8_ty], [IntrNoMem]>;
}

// Packed multiply high with round and scale
let TargetPrefix = "x86" in {  // All intrinsics start with "llvm.x86.".
  def int_x86_ssse3_pmul_hr_sw      : GCCBuiltin<"__builtin_ia32_pmulhrsw">,
              Intrinsic<[llvm_x86mmx_ty], [llvm_x86mmx_ty,
                         llvm_x86mmx_ty], [IntrNoMem, Commutative]>;
  def int_x86_ssse3_pmul_hr_sw_128  : GCCBuiltin<"__builtin_ia32_pmulhrsw128">,
              Intrinsic<[llvm_v8i16_ty], [llvm_v8i16_ty,
                         llvm_v8i16_ty], [IntrNoMem, Commutative]>;
}

// Shuffle ops
let TargetPrefix = "x86" in {  // All intrinsics start with "llvm.x86.".
  def int_x86_ssse3_pshuf_b         : GCCBuiltin<"__builtin_ia32_pshufb">,
              Intrinsic<[llvm_x86mmx_ty], [llvm_x86mmx_ty,
                         llvm_x86mmx_ty], [IntrNoMem]>;
  def int_x86_ssse3_pshuf_b_128     : GCCBuiltin<"__builtin_ia32_pshufb128">,
              Intrinsic<[llvm_v16i8_ty], [llvm_v16i8_ty,
                         llvm_v16i8_ty], [IntrNoMem]>;
  def int_x86_sse_pshuf_w           : GCCBuiltin<"__builtin_ia32_pshufw">,
              Intrinsic<[llvm_x86mmx_ty], [llvm_x86mmx_ty, llvm_i8_ty],
                         [IntrNoMem, ImmArg<1>]>;
}

// Sign ops
let TargetPrefix = "x86" in {  // All intrinsics start with "llvm.x86.".
  def int_x86_ssse3_psign_b         : GCCBuiltin<"__builtin_ia32_psignb">,
              Intrinsic<[llvm_x86mmx_ty], [llvm_x86mmx_ty,
                         llvm_x86mmx_ty], [IntrNoMem]>;
  def int_x86_ssse3_psign_b_128     : GCCBuiltin<"__builtin_ia32_psignb128">,
              Intrinsic<[llvm_v16i8_ty], [llvm_v16i8_ty,
                         llvm_v16i8_ty], [IntrNoMem]>;

  def int_x86_ssse3_psign_w         : GCCBuiltin<"__builtin_ia32_psignw">,
              Intrinsic<[llvm_x86mmx_ty], [llvm_x86mmx_ty,
                         llvm_x86mmx_ty], [IntrNoMem]>;
  def int_x86_ssse3_psign_w_128     : GCCBuiltin<"__builtin_ia32_psignw128">,
              Intrinsic<[llvm_v8i16_ty], [llvm_v8i16_ty,
                         llvm_v8i16_ty], [IntrNoMem]>;

  def int_x86_ssse3_psign_d         : GCCBuiltin<"__builtin_ia32_psignd">,
              Intrinsic<[llvm_x86mmx_ty], [llvm_x86mmx_ty,
                         llvm_x86mmx_ty], [IntrNoMem]>;
  def int_x86_ssse3_psign_d_128     : GCCBuiltin<"__builtin_ia32_psignd128">,
              Intrinsic<[llvm_v4i32_ty], [llvm_v4i32_ty,
                         llvm_v4i32_ty], [IntrNoMem]>;
}

// Absolute value ops
let TargetPrefix = "x86" in {  // All intrinsics start with "llvm.x86.".
  def int_x86_ssse3_pabs_b     : GCCBuiltin<"__builtin_ia32_pabsb">,
              Intrinsic<[llvm_x86mmx_ty], [llvm_x86mmx_ty], [IntrNoMem]>;

  def int_x86_ssse3_pabs_w     : GCCBuiltin<"__builtin_ia32_pabsw">,
              Intrinsic<[llvm_x86mmx_ty], [llvm_x86mmx_ty], [IntrNoMem]>;

  def int_x86_ssse3_pabs_d     : GCCBuiltin<"__builtin_ia32_pabsd">,
              Intrinsic<[llvm_x86mmx_ty], [llvm_x86mmx_ty], [IntrNoMem]>;
}

//===----------------------------------------------------------------------===//
// SSE4.1

// FP rounding ops
let TargetPrefix = "x86" in {  // All intrinsics start with "llvm.x86.".
  def int_x86_sse41_round_ss        : GCCBuiltin<"__builtin_ia32_roundss">,
              Intrinsic<[llvm_v4f32_ty], [llvm_v4f32_ty, llvm_v4f32_ty,
                         llvm_i32_ty], [IntrNoMem, ImmArg<2>]>;
  def int_x86_sse41_round_ps        : GCCBuiltin<"__builtin_ia32_roundps">,
              Intrinsic<[llvm_v4f32_ty], [llvm_v4f32_ty,
                         llvm_i32_ty], [IntrNoMem, ImmArg<1>]>;
  def int_x86_sse41_round_sd        : GCCBuiltin<"__builtin_ia32_roundsd">,
              Intrinsic<[llvm_v2f64_ty], [llvm_v2f64_ty, llvm_v2f64_ty,
                         llvm_i32_ty], [IntrNoMem, ImmArg<2>]>;
  def int_x86_sse41_round_pd        : GCCBuiltin<"__builtin_ia32_roundpd">,
              Intrinsic<[llvm_v2f64_ty], [llvm_v2f64_ty,
                         llvm_i32_ty], [IntrNoMem, ImmArg<1>]>;
}

// Vector min element
let TargetPrefix = "x86" in {  // All intrinsics start with "llvm.x86.".
  def int_x86_sse41_phminposuw     : GCCBuiltin<"__builtin_ia32_phminposuw128">,
              Intrinsic<[llvm_v8i16_ty], [llvm_v8i16_ty],
                        [IntrNoMem]>;
}

// Advanced Encryption Standard (AES) Instructions
let TargetPrefix = "x86" in {  // All intrinsics start with "llvm.x86.".
  def int_x86_aesni_aesimc          : GCCBuiltin<"__builtin_ia32_aesimc128">,
              Intrinsic<[llvm_v2i64_ty], [llvm_v2i64_ty],
                        [IntrNoMem]>;

  def int_x86_aesni_aesenc          : GCCBuiltin<"__builtin_ia32_aesenc128">,
              Intrinsic<[llvm_v2i64_ty], [llvm_v2i64_ty, llvm_v2i64_ty],
                        [IntrNoMem]>;
  def int_x86_aesni_aesenc_256      : GCCBuiltin<"__builtin_ia32_aesenc256">,
              Intrinsic<[llvm_v4i64_ty], [llvm_v4i64_ty, llvm_v4i64_ty],
                        [IntrNoMem]>;
  def int_x86_aesni_aesenc_512      : GCCBuiltin<"__builtin_ia32_aesenc512">,
              Intrinsic<[llvm_v8i64_ty], [llvm_v8i64_ty, llvm_v8i64_ty],
                        [IntrNoMem]>;

  def int_x86_aesni_aesenclast : GCCBuiltin<"__builtin_ia32_aesenclast128">,
              Intrinsic<[llvm_v2i64_ty], [llvm_v2i64_ty, llvm_v2i64_ty],
                        [IntrNoMem]>;
  def int_x86_aesni_aesenclast_256 :
    GCCBuiltin<"__builtin_ia32_aesenclast256">,
    Intrinsic<[llvm_v4i64_ty], [llvm_v4i64_ty, llvm_v4i64_ty],
              [IntrNoMem]>;
  def int_x86_aesni_aesenclast_512 :
    GCCBuiltin<"__builtin_ia32_aesenclast512">,
    Intrinsic<[llvm_v8i64_ty], [llvm_v8i64_ty, llvm_v8i64_ty],
              [IntrNoMem]>;

  def int_x86_aesni_aesdec          : GCCBuiltin<"__builtin_ia32_aesdec128">,
              Intrinsic<[llvm_v2i64_ty], [llvm_v2i64_ty, llvm_v2i64_ty],
                        [IntrNoMem]>;
  def int_x86_aesni_aesdec_256      : GCCBuiltin<"__builtin_ia32_aesdec256">,
              Intrinsic<[llvm_v4i64_ty], [llvm_v4i64_ty, llvm_v4i64_ty],
                        [IntrNoMem]>;
  def int_x86_aesni_aesdec_512      : GCCBuiltin<"__builtin_ia32_aesdec512">,
              Intrinsic<[llvm_v8i64_ty], [llvm_v8i64_ty, llvm_v8i64_ty],
                        [IntrNoMem]>;

  def int_x86_aesni_aesdeclast : GCCBuiltin<"__builtin_ia32_aesdeclast128">,
              Intrinsic<[llvm_v2i64_ty], [llvm_v2i64_ty, llvm_v2i64_ty],
                        [IntrNoMem]>;
  def int_x86_aesni_aesdeclast_256 :
    GCCBuiltin<"__builtin_ia32_aesdeclast256">,
    Intrinsic<[llvm_v4i64_ty], [llvm_v4i64_ty, llvm_v4i64_ty],
              [IntrNoMem]>;
  def int_x86_aesni_aesdeclast_512 :
    GCCBuiltin<"__builtin_ia32_aesdeclast512">,
    Intrinsic<[llvm_v8i64_ty], [llvm_v8i64_ty, llvm_v8i64_ty],
              [IntrNoMem]>;

  def int_x86_aesni_aeskeygenassist :
              GCCBuiltin<"__builtin_ia32_aeskeygenassist128">,
              Intrinsic<[llvm_v2i64_ty], [llvm_v2i64_ty, llvm_i8_ty],
                        [IntrNoMem, ImmArg<1>]>;
}

// PCLMUL instructions
let TargetPrefix = "x86" in { // All intrinsics start with "llvm.x86.".
  def int_x86_pclmulqdq : GCCBuiltin<"__builtin_ia32_pclmulqdq128">,
          Intrinsic<[llvm_v2i64_ty], [llvm_v2i64_ty, llvm_v2i64_ty, llvm_i8_ty],
                    [IntrNoMem, ImmArg<2>]>;
  def int_x86_pclmulqdq_256 : GCCBuiltin<"__builtin_ia32_pclmulqdq256">,
          Intrinsic<[llvm_v4i64_ty], [llvm_v4i64_ty, llvm_v4i64_ty, llvm_i8_ty],
                    [IntrNoMem, ImmArg<2>]>;
  def int_x86_pclmulqdq_512 : GCCBuiltin<"__builtin_ia32_pclmulqdq512">,
          Intrinsic<[llvm_v8i64_ty], [llvm_v8i64_ty, llvm_v8i64_ty, llvm_i8_ty],
                    [IntrNoMem, ImmArg<2>]>;
}

// Vector pack
let TargetPrefix = "x86" in {  // All intrinsics start with "llvm.x86.".
  def int_x86_sse41_packusdw        : GCCBuiltin<"__builtin_ia32_packusdw128">,
              Intrinsic<[llvm_v8i16_ty], [llvm_v4i32_ty, llvm_v4i32_ty],
                        [IntrNoMem]>;
}

// Vector insert
let TargetPrefix = "x86" in {  // All intrinsics start with "llvm.x86.".
  def int_x86_sse41_insertps       : GCCBuiltin<"__builtin_ia32_insertps128">,
          Intrinsic<[llvm_v4f32_ty], [llvm_v4f32_ty, llvm_v4f32_ty, llvm_i8_ty],
                    [IntrNoMem, ImmArg<2>]>;
}

// Vector blend
let TargetPrefix = "x86" in {  // All intrinsics start with "llvm.x86.".
  def int_x86_sse41_pblendvb         : GCCBuiltin<"__builtin_ia32_pblendvb128">,
        Intrinsic<[llvm_v16i8_ty], [llvm_v16i8_ty, llvm_v16i8_ty,llvm_v16i8_ty],
                  [IntrNoMem]>;
  def int_x86_sse41_blendvpd         : GCCBuiltin<"__builtin_ia32_blendvpd">,
        Intrinsic<[llvm_v2f64_ty], [llvm_v2f64_ty, llvm_v2f64_ty,llvm_v2f64_ty],
                  [IntrNoMem]>;
  def int_x86_sse41_blendvps         : GCCBuiltin<"__builtin_ia32_blendvps">,
        Intrinsic<[llvm_v4f32_ty], [llvm_v4f32_ty, llvm_v4f32_ty,llvm_v4f32_ty],
                  [IntrNoMem]>;
}

// Vector dot product
let TargetPrefix = "x86" in {  // All intrinsics start with "llvm.x86.".
  def int_x86_sse41_dppd            : GCCBuiltin<"__builtin_ia32_dppd">,
          Intrinsic<[llvm_v2f64_ty], [llvm_v2f64_ty, llvm_v2f64_ty, llvm_i8_ty],
                    [IntrNoMem, Commutative, ImmArg<2>]>;
  def int_x86_sse41_dpps            : GCCBuiltin<"__builtin_ia32_dpps">,
          Intrinsic<[llvm_v4f32_ty], [llvm_v4f32_ty, llvm_v4f32_ty, llvm_i8_ty],
                    [IntrNoMem, Commutative, ImmArg<2>]>;
}

// Vector sum of absolute differences
let TargetPrefix = "x86" in {  // All intrinsics start with "llvm.x86.".
  def int_x86_sse41_mpsadbw         : GCCBuiltin<"__builtin_ia32_mpsadbw128">,
          Intrinsic<[llvm_v8i16_ty], [llvm_v16i8_ty, llvm_v16i8_ty,llvm_i8_ty],
                    [IntrNoMem, Commutative, ImmArg<2>]>;
}

// Test instruction with bitwise comparison.
let TargetPrefix = "x86" in { // All intrinsics start with "llvm.x86.".
  def int_x86_sse41_ptestz          : GCCBuiltin<"__builtin_ia32_ptestz128">,
          Intrinsic<[llvm_i32_ty], [llvm_v2i64_ty, llvm_v2i64_ty],
                    [IntrNoMem]>;
  def int_x86_sse41_ptestc          : GCCBuiltin<"__builtin_ia32_ptestc128">,
          Intrinsic<[llvm_i32_ty], [llvm_v2i64_ty, llvm_v2i64_ty],
                    [IntrNoMem]>;
  def int_x86_sse41_ptestnzc        : GCCBuiltin<"__builtin_ia32_ptestnzc128">,
          Intrinsic<[llvm_i32_ty], [llvm_v2i64_ty, llvm_v2i64_ty],
                    [IntrNoMem]>;
}

//===----------------------------------------------------------------------===//
// SSE4.2

// Miscellaneous
// CRC Instruction
let TargetPrefix = "x86" in { // All intrinsics start with "llvm.x86.".
  def int_x86_sse42_crc32_32_8       : GCCBuiltin<"__builtin_ia32_crc32qi">,
          Intrinsic<[llvm_i32_ty], [llvm_i32_ty, llvm_i8_ty],
                    [IntrNoMem]>;
  def int_x86_sse42_crc32_32_16      : GCCBuiltin<"__builtin_ia32_crc32hi">,
          Intrinsic<[llvm_i32_ty], [llvm_i32_ty, llvm_i16_ty],
                    [IntrNoMem]>;
  def int_x86_sse42_crc32_32_32      : GCCBuiltin<"__builtin_ia32_crc32si">,
          Intrinsic<[llvm_i32_ty], [llvm_i32_ty, llvm_i32_ty],
                    [IntrNoMem]>;
  def int_x86_sse42_crc32_64_64      : GCCBuiltin<"__builtin_ia32_crc32di">,
          Intrinsic<[llvm_i64_ty], [llvm_i64_ty, llvm_i64_ty],
                    [IntrNoMem]>;
}

// String/text processing ops.
let TargetPrefix = "x86" in { // All intrinsics start with "llvm.x86.".
  def int_x86_sse42_pcmpistrm128  : GCCBuiltin<"__builtin_ia32_pcmpistrm128">,
    Intrinsic<[llvm_v16i8_ty],
        [llvm_v16i8_ty, llvm_v16i8_ty, llvm_i8_ty],
        [IntrNoMem, ImmArg<2>]>;
  def int_x86_sse42_pcmpistri128  : GCCBuiltin<"__builtin_ia32_pcmpistri128">,
    Intrinsic<[llvm_i32_ty],
        [llvm_v16i8_ty, llvm_v16i8_ty, llvm_i8_ty],
        [IntrNoMem, ImmArg<2>]>;
  def int_x86_sse42_pcmpistria128 : GCCBuiltin<"__builtin_ia32_pcmpistria128">,
    Intrinsic<[llvm_i32_ty],
        [llvm_v16i8_ty, llvm_v16i8_ty, llvm_i8_ty],
        [IntrNoMem, ImmArg<2>]>;
  def int_x86_sse42_pcmpistric128 : GCCBuiltin<"__builtin_ia32_pcmpistric128">,
    Intrinsic<[llvm_i32_ty],
        [llvm_v16i8_ty, llvm_v16i8_ty, llvm_i8_ty],
        [IntrNoMem, ImmArg<2>]>;
  def int_x86_sse42_pcmpistrio128 : GCCBuiltin<"__builtin_ia32_pcmpistrio128">,
    Intrinsic<[llvm_i32_ty],
        [llvm_v16i8_ty, llvm_v16i8_ty, llvm_i8_ty],
        [IntrNoMem, ImmArg<2>]>;
  def int_x86_sse42_pcmpistris128 : GCCBuiltin<"__builtin_ia32_pcmpistris128">,
    Intrinsic<[llvm_i32_ty],
        [llvm_v16i8_ty, llvm_v16i8_ty, llvm_i8_ty],
        [IntrNoMem, ImmArg<2>]>;
  def int_x86_sse42_pcmpistriz128 : GCCBuiltin<"__builtin_ia32_pcmpistriz128">,
    Intrinsic<[llvm_i32_ty],
        [llvm_v16i8_ty, llvm_v16i8_ty, llvm_i8_ty],
        [IntrNoMem, ImmArg<2>]>;
  def int_x86_sse42_pcmpestrm128  : GCCBuiltin<"__builtin_ia32_pcmpestrm128">,
    Intrinsic<[llvm_v16i8_ty],
        [llvm_v16i8_ty, llvm_i32_ty, llvm_v16i8_ty, llvm_i32_ty,
         llvm_i8_ty],
        [IntrNoMem, ImmArg<4>]>;
  def int_x86_sse42_pcmpestri128  : GCCBuiltin<"__builtin_ia32_pcmpestri128">,
    Intrinsic<[llvm_i32_ty],
        [llvm_v16i8_ty, llvm_i32_ty, llvm_v16i8_ty, llvm_i32_ty,
         llvm_i8_ty],
        [IntrNoMem, ImmArg<4>]>;
  def int_x86_sse42_pcmpestria128 : GCCBuiltin<"__builtin_ia32_pcmpestria128">,
    Intrinsic<[llvm_i32_ty],
        [llvm_v16i8_ty, llvm_i32_ty, llvm_v16i8_ty, llvm_i32_ty,
         llvm_i8_ty],
        [IntrNoMem, ImmArg<4>]>;
  def int_x86_sse42_pcmpestric128 : GCCBuiltin<"__builtin_ia32_pcmpestric128">,
    Intrinsic<[llvm_i32_ty],
        [llvm_v16i8_ty, llvm_i32_ty, llvm_v16i8_ty, llvm_i32_ty,
         llvm_i8_ty],
        [IntrNoMem, ImmArg<4>]>;
  def int_x86_sse42_pcmpestrio128 : GCCBuiltin<"__builtin_ia32_pcmpestrio128">,
    Intrinsic<[llvm_i32_ty],
        [llvm_v16i8_ty, llvm_i32_ty, llvm_v16i8_ty, llvm_i32_ty,
         llvm_i8_ty],
        [IntrNoMem, ImmArg<4>]>;
  def int_x86_sse42_pcmpestris128 : GCCBuiltin<"__builtin_ia32_pcmpestris128">,
    Intrinsic<[llvm_i32_ty],
        [llvm_v16i8_ty, llvm_i32_ty, llvm_v16i8_ty, llvm_i32_ty,
         llvm_i8_ty],
        [IntrNoMem, ImmArg<4>]>;
  def int_x86_sse42_pcmpestriz128 : GCCBuiltin<"__builtin_ia32_pcmpestriz128">,
    Intrinsic<[llvm_i32_ty],
        [llvm_v16i8_ty, llvm_i32_ty, llvm_v16i8_ty, llvm_i32_ty,
         llvm_i8_ty],
        [IntrNoMem, ImmArg<4>]>;
}

//===----------------------------------------------------------------------===//
// SSE4A

let TargetPrefix = "x86" in {  // All intrinsics start with "llvm.x86.".
  def int_x86_sse4a_extrqi : GCCBuiltin<"__builtin_ia32_extrqi">,
    Intrinsic<[llvm_v2i64_ty], [llvm_v2i64_ty, llvm_i8_ty, llvm_i8_ty],
              [IntrNoMem, ImmArg<1>, ImmArg<2>]>;
  def int_x86_sse4a_extrq  : GCCBuiltin<"__builtin_ia32_extrq">,
    Intrinsic<[llvm_v2i64_ty], [llvm_v2i64_ty, llvm_v16i8_ty], [IntrNoMem]>;

  def int_x86_sse4a_insertqi : GCCBuiltin<"__builtin_ia32_insertqi">,
    Intrinsic<[llvm_v2i64_ty], [llvm_v2i64_ty, llvm_v2i64_ty,
                                llvm_i8_ty, llvm_i8_ty],
              [IntrNoMem, ImmArg<2>, ImmArg<3>]>;
  def int_x86_sse4a_insertq  : GCCBuiltin<"__builtin_ia32_insertq">,
    Intrinsic<[llvm_v2i64_ty], [llvm_v2i64_ty, llvm_v2i64_ty], [IntrNoMem]>;
}

//===----------------------------------------------------------------------===//
// AVX

// Arithmetic ops
let TargetPrefix = "x86" in {  // All intrinsics start with "llvm.x86.".
  def int_x86_avx_addsub_pd_256 : GCCBuiltin<"__builtin_ia32_addsubpd256">,
        Intrinsic<[llvm_v4f64_ty], [llvm_v4f64_ty,
                  llvm_v4f64_ty], [IntrNoMem]>;
  def int_x86_avx_addsub_ps_256 : GCCBuiltin<"__builtin_ia32_addsubps256">,
        Intrinsic<[llvm_v8f32_ty], [llvm_v8f32_ty,
                  llvm_v8f32_ty], [IntrNoMem]>;
  def int_x86_avx_max_pd_256 : GCCBuiltin<"__builtin_ia32_maxpd256">,
        Intrinsic<[llvm_v4f64_ty], [llvm_v4f64_ty,
                  llvm_v4f64_ty], [IntrNoMem]>;
  def int_x86_avx_max_ps_256 : GCCBuiltin<"__builtin_ia32_maxps256">,
        Intrinsic<[llvm_v8f32_ty], [llvm_v8f32_ty,
                  llvm_v8f32_ty], [IntrNoMem]>;
  def int_x86_avx_min_pd_256 : GCCBuiltin<"__builtin_ia32_minpd256">,
        Intrinsic<[llvm_v4f64_ty], [llvm_v4f64_ty,
                  llvm_v4f64_ty], [IntrNoMem]>;
  def int_x86_avx_min_ps_256 : GCCBuiltin<"__builtin_ia32_minps256">,
        Intrinsic<[llvm_v8f32_ty], [llvm_v8f32_ty,
                  llvm_v8f32_ty], [IntrNoMem]>;

  def int_x86_avx_rsqrt_ps_256 : GCCBuiltin<"__builtin_ia32_rsqrtps256">,
        Intrinsic<[llvm_v8f32_ty], [llvm_v8f32_ty], [IntrNoMem]>;

  def int_x86_avx_rcp_ps_256 : GCCBuiltin<"__builtin_ia32_rcpps256">,
        Intrinsic<[llvm_v8f32_ty], [llvm_v8f32_ty], [IntrNoMem]>;

  def int_x86_avx_round_pd_256 : GCCBuiltin<"__builtin_ia32_roundpd256">,
        Intrinsic<[llvm_v4f64_ty], [llvm_v4f64_ty,
                  llvm_i32_ty], [IntrNoMem, ImmArg<1>]>;
  def int_x86_avx_round_ps_256 : GCCBuiltin<"__builtin_ia32_roundps256">,
        Intrinsic<[llvm_v8f32_ty], [llvm_v8f32_ty,
                  llvm_i32_ty], [IntrNoMem, ImmArg<1>]>;
}

// Horizontal ops
let TargetPrefix = "x86" in {  // All intrinsics start with "llvm.x86.".
  def int_x86_avx_hadd_pd_256 : GCCBuiltin<"__builtin_ia32_haddpd256">,
        Intrinsic<[llvm_v4f64_ty], [llvm_v4f64_ty,
                  llvm_v4f64_ty], [IntrNoMem]>;
  def int_x86_avx_hsub_ps_256 : GCCBuiltin<"__builtin_ia32_hsubps256">,
        Intrinsic<[llvm_v8f32_ty], [llvm_v8f32_ty,
                  llvm_v8f32_ty], [IntrNoMem]>;
  def int_x86_avx_hsub_pd_256 : GCCBuiltin<"__builtin_ia32_hsubpd256">,
        Intrinsic<[llvm_v4f64_ty], [llvm_v4f64_ty,
                  llvm_v4f64_ty], [IntrNoMem]>;
  def int_x86_avx_hadd_ps_256 : GCCBuiltin<"__builtin_ia32_haddps256">,
        Intrinsic<[llvm_v8f32_ty], [llvm_v8f32_ty,
                  llvm_v8f32_ty], [IntrNoMem]>;
}

// Vector permutation
let TargetPrefix = "x86" in {  // All intrinsics start with "llvm.x86.".
  def int_x86_avx_vpermilvar_pd : GCCBuiltin<"__builtin_ia32_vpermilvarpd">,
        Intrinsic<[llvm_v2f64_ty], [llvm_v2f64_ty,
                  llvm_v2i64_ty], [IntrNoMem]>;
  def int_x86_avx_vpermilvar_ps : GCCBuiltin<"__builtin_ia32_vpermilvarps">,
        Intrinsic<[llvm_v4f32_ty], [llvm_v4f32_ty,
                  llvm_v4i32_ty], [IntrNoMem]>;

  def int_x86_avx_vpermilvar_pd_256 :
        GCCBuiltin<"__builtin_ia32_vpermilvarpd256">,
        Intrinsic<[llvm_v4f64_ty], [llvm_v4f64_ty, llvm_v4i64_ty], [IntrNoMem]>;
  def int_x86_avx_vpermilvar_ps_256 :
        GCCBuiltin<"__builtin_ia32_vpermilvarps256">,
        Intrinsic<[llvm_v8f32_ty], [llvm_v8f32_ty, llvm_v8i32_ty], [IntrNoMem]>;

  def int_x86_avx512_vpermi2var_d_128 :
       GCCBuiltin<"__builtin_ia32_vpermi2vard128">,
       Intrinsic<[llvm_v4i32_ty],
                 [llvm_v4i32_ty, llvm_v4i32_ty, llvm_v4i32_ty], [IntrNoMem]>;

  def int_x86_avx512_vpermi2var_d_256 :
        GCCBuiltin<"__builtin_ia32_vpermi2vard256">,
        Intrinsic<[llvm_v8i32_ty],
                  [llvm_v8i32_ty, llvm_v8i32_ty, llvm_v8i32_ty], [IntrNoMem]>;

  def int_x86_avx512_vpermi2var_d_512 :
        GCCBuiltin<"__builtin_ia32_vpermi2vard512">,
        Intrinsic<[llvm_v16i32_ty],
                  [llvm_v16i32_ty, llvm_v16i32_ty, llvm_v16i32_ty],
                  [IntrNoMem]>;

  def int_x86_avx512_vpermi2var_hi_128 :
        GCCBuiltin<"__builtin_ia32_vpermi2varhi128">,
        Intrinsic<[llvm_v8i16_ty],
                  [llvm_v8i16_ty, llvm_v8i16_ty, llvm_v8i16_ty], [IntrNoMem]>;

  def int_x86_avx512_vpermi2var_hi_256 :
        GCCBuiltin<"__builtin_ia32_vpermi2varhi256">,
        Intrinsic<[llvm_v16i16_ty],
                  [llvm_v16i16_ty, llvm_v16i16_ty, llvm_v16i16_ty],
                  [IntrNoMem]>;

  def int_x86_avx512_vpermi2var_hi_512 :
        GCCBuiltin<"__builtin_ia32_vpermi2varhi512">,
        Intrinsic<[llvm_v32i16_ty],
                  [llvm_v32i16_ty, llvm_v32i16_ty, llvm_v32i16_ty],
                  [IntrNoMem]>;

  def int_x86_avx512_vpermi2var_pd_128 :
        GCCBuiltin<"__builtin_ia32_vpermi2varpd128">,
        Intrinsic<[llvm_v2f64_ty],
                  [llvm_v2f64_ty, llvm_v2i64_ty, llvm_v2f64_ty], [IntrNoMem]>;

  def int_x86_avx512_vpermi2var_pd_256 :
        GCCBuiltin<"__builtin_ia32_vpermi2varpd256">,
        Intrinsic<[llvm_v4f64_ty],
                  [llvm_v4f64_ty, llvm_v4i64_ty, llvm_v4f64_ty], [IntrNoMem]>;

  def int_x86_avx512_vpermi2var_pd_512 :
        GCCBuiltin<"__builtin_ia32_vpermi2varpd512">,
        Intrinsic<[llvm_v8f64_ty],
                  [llvm_v8f64_ty, llvm_v8i64_ty, llvm_v8f64_ty], [IntrNoMem]>;

  def int_x86_avx512_vpermi2var_ps_128 :
        GCCBuiltin<"__builtin_ia32_vpermi2varps128">,
        Intrinsic<[llvm_v4f32_ty],
                  [llvm_v4f32_ty, llvm_v4i32_ty, llvm_v4f32_ty], [IntrNoMem]>;

  def int_x86_avx512_vpermi2var_ps_256 :
        GCCBuiltin<"__builtin_ia32_vpermi2varps256">,
        Intrinsic<[llvm_v8f32_ty],
                  [llvm_v8f32_ty, llvm_v8i32_ty, llvm_v8f32_ty], [IntrNoMem]>;

  def int_x86_avx512_vpermi2var_ps_512 :
        GCCBuiltin<"__builtin_ia32_vpermi2varps512">,
        Intrinsic<[llvm_v16f32_ty],
                  [llvm_v16f32_ty, llvm_v16i32_ty, llvm_v16f32_ty],
                  [IntrNoMem]>;

  def int_x86_avx512_vpermi2var_q_128 :
        GCCBuiltin<"__builtin_ia32_vpermi2varq128">,
        Intrinsic<[llvm_v2i64_ty],
                  [llvm_v2i64_ty, llvm_v2i64_ty, llvm_v2i64_ty], [IntrNoMem]>;

  def int_x86_avx512_vpermi2var_q_256 :
        GCCBuiltin<"__builtin_ia32_vpermi2varq256">,
        Intrinsic<[llvm_v4i64_ty],
                  [llvm_v4i64_ty, llvm_v4i64_ty, llvm_v4i64_ty], [IntrNoMem]>;

  def int_x86_avx512_vpermi2var_q_512 :
        GCCBuiltin<"__builtin_ia32_vpermi2varq512">,
        Intrinsic<[llvm_v8i64_ty],
                  [llvm_v8i64_ty, llvm_v8i64_ty, llvm_v8i64_ty], [IntrNoMem]>;

  def int_x86_avx512_vpermi2var_qi_128 :
        GCCBuiltin<"__builtin_ia32_vpermi2varqi128">,
        Intrinsic<[llvm_v16i8_ty],
                  [llvm_v16i8_ty, llvm_v16i8_ty, llvm_v16i8_ty], [IntrNoMem]>;

  def int_x86_avx512_vpermi2var_qi_256 :
        GCCBuiltin<"__builtin_ia32_vpermi2varqi256">,
        Intrinsic<[llvm_v32i8_ty],
                  [llvm_v32i8_ty, llvm_v32i8_ty, llvm_v32i8_ty], [IntrNoMem]>;

  def int_x86_avx512_vpermi2var_qi_512 :
        GCCBuiltin<"__builtin_ia32_vpermi2varqi512">,
        Intrinsic<[llvm_v64i8_ty],
                  [llvm_v64i8_ty, llvm_v64i8_ty, llvm_v64i8_ty], [IntrNoMem]>;

  def int_x86_avx512_vpermilvar_pd_512 :
        GCCBuiltin<"__builtin_ia32_vpermilvarpd512">,
          Intrinsic<[llvm_v8f64_ty], [llvm_v8f64_ty, llvm_v8i64_ty],
          [IntrNoMem]>;

  def int_x86_avx512_vpermilvar_ps_512 :
        GCCBuiltin<"__builtin_ia32_vpermilvarps512">,
          Intrinsic<[llvm_v16f32_ty], [llvm_v16f32_ty, llvm_v16i32_ty],
          [IntrNoMem]>;

  def int_x86_avx512_pshuf_b_512 :
        GCCBuiltin<"__builtin_ia32_pshufb512">,
          Intrinsic<[llvm_v64i8_ty], [llvm_v64i8_ty, llvm_v64i8_ty],
          [IntrNoMem]>;

}

// GFNI Instructions
let TargetPrefix = "x86" in {  // All intrinsics start with "llvm.x86.".
  def int_x86_vgf2p8affineinvqb_128 :
         GCCBuiltin<"__builtin_ia32_vgf2p8affineinvqb_v16qi">,
          Intrinsic<[llvm_v16i8_ty],
          [llvm_v16i8_ty, llvm_v16i8_ty, llvm_i8_ty],
          [IntrNoMem, ImmArg<2>]>;
  def int_x86_vgf2p8affineinvqb_256 :
         GCCBuiltin<"__builtin_ia32_vgf2p8affineinvqb_v32qi">,
          Intrinsic<[llvm_v32i8_ty],
          [llvm_v32i8_ty, llvm_v32i8_ty, llvm_i8_ty],
          [IntrNoMem, ImmArg<2>]>;
  def int_x86_vgf2p8affineinvqb_512 :
         GCCBuiltin<"__builtin_ia32_vgf2p8affineinvqb_v64qi">,
          Intrinsic<[llvm_v64i8_ty],
          [llvm_v64i8_ty, llvm_v64i8_ty, llvm_i8_ty],
          [IntrNoMem, ImmArg<2>]>;

  def int_x86_vgf2p8affineqb_128 :
         GCCBuiltin<"__builtin_ia32_vgf2p8affineqb_v16qi">,
          Intrinsic<[llvm_v16i8_ty],
          [llvm_v16i8_ty, llvm_v16i8_ty, llvm_i8_ty],
          [IntrNoMem, ImmArg<2>]>;
  def int_x86_vgf2p8affineqb_256 :
         GCCBuiltin<"__builtin_ia32_vgf2p8affineqb_v32qi">,
          Intrinsic<[llvm_v32i8_ty],
          [llvm_v32i8_ty, llvm_v32i8_ty, llvm_i8_ty],
          [IntrNoMem, ImmArg<2>]>;
  def int_x86_vgf2p8affineqb_512 :
         GCCBuiltin<"__builtin_ia32_vgf2p8affineqb_v64qi">,
          Intrinsic<[llvm_v64i8_ty],
          [llvm_v64i8_ty, llvm_v64i8_ty, llvm_i8_ty],
          [IntrNoMem, ImmArg<2>]>;

  def int_x86_vgf2p8mulb_128     :
         GCCBuiltin<"__builtin_ia32_vgf2p8mulb_v16qi">,
          Intrinsic<[llvm_v16i8_ty],
          [llvm_v16i8_ty, llvm_v16i8_ty],
          [IntrNoMem]>;
  def int_x86_vgf2p8mulb_256     :
         GCCBuiltin<"__builtin_ia32_vgf2p8mulb_v32qi">,
          Intrinsic<[llvm_v32i8_ty],
          [llvm_v32i8_ty, llvm_v32i8_ty],
          [IntrNoMem]>;
  def int_x86_vgf2p8mulb_512     :
         GCCBuiltin<"__builtin_ia32_vgf2p8mulb_v64qi">,
          Intrinsic<[llvm_v64i8_ty],
          [llvm_v64i8_ty, llvm_v64i8_ty],
          [IntrNoMem]>;
}

// Vector blend
let TargetPrefix = "x86" in {  // All intrinsics start with "llvm.x86.".
  def int_x86_avx_blendv_pd_256 : GCCBuiltin<"__builtin_ia32_blendvpd256">,
        Intrinsic<[llvm_v4f64_ty], [llvm_v4f64_ty,
                  llvm_v4f64_ty, llvm_v4f64_ty], [IntrNoMem]>;
  def int_x86_avx_blendv_ps_256 : GCCBuiltin<"__builtin_ia32_blendvps256">,
        Intrinsic<[llvm_v8f32_ty], [llvm_v8f32_ty,
                  llvm_v8f32_ty, llvm_v8f32_ty], [IntrNoMem]>;
}

// Vector dot product
let TargetPrefix = "x86" in {  // All intrinsics start with "llvm.x86.".
  def int_x86_avx_dp_ps_256 : GCCBuiltin<"__builtin_ia32_dpps256">,
        Intrinsic<[llvm_v8f32_ty], [llvm_v8f32_ty,
                  llvm_v8f32_ty, llvm_i8_ty],
                  [IntrNoMem, Commutative, ImmArg<2>]>;
}

// Vector compare
let TargetPrefix = "x86" in {  // All intrinsics start with "llvm.x86.".
  def int_x86_avx_cmp_pd_256 :
        Intrinsic<[llvm_v4f64_ty], [llvm_v4f64_ty,
                  llvm_v4f64_ty, llvm_i8_ty], [IntrNoMem, ImmArg<2>]>;
  def int_x86_avx_cmp_ps_256 :
        Intrinsic<[llvm_v8f32_ty], [llvm_v8f32_ty,
                  llvm_v8f32_ty, llvm_i8_ty], [IntrNoMem, ImmArg<2>]>;
}

// Vector convert
let TargetPrefix = "x86" in {  // All intrinsics start with "llvm.x86.".
  def int_x86_avx_cvt_pd2_ps_256 : GCCBuiltin<"__builtin_ia32_cvtpd2ps256">,
        Intrinsic<[llvm_v4f32_ty], [llvm_v4f64_ty], [IntrNoMem]>;
  def int_x86_avx_cvt_ps2dq_256 : GCCBuiltin<"__builtin_ia32_cvtps2dq256">,
        Intrinsic<[llvm_v8i32_ty], [llvm_v8f32_ty], [IntrNoMem]>;
  def int_x86_avx_cvtt_pd2dq_256 : GCCBuiltin<"__builtin_ia32_cvttpd2dq256">,
        Intrinsic<[llvm_v4i32_ty], [llvm_v4f64_ty], [IntrNoMem]>;
  def int_x86_avx_cvt_pd2dq_256 : GCCBuiltin<"__builtin_ia32_cvtpd2dq256">,
        Intrinsic<[llvm_v4i32_ty], [llvm_v4f64_ty], [IntrNoMem]>;
  def int_x86_avx_cvtt_ps2dq_256 : GCCBuiltin<"__builtin_ia32_cvttps2dq256">,
        Intrinsic<[llvm_v8i32_ty], [llvm_v8f32_ty], [IntrNoMem]>;
}

// Vector bit test
let TargetPrefix = "x86" in {  // All intrinsics start with "llvm.x86.".
  def int_x86_avx_vtestz_pd : GCCBuiltin<"__builtin_ia32_vtestzpd">,
        Intrinsic<[llvm_i32_ty], [llvm_v2f64_ty,
                  llvm_v2f64_ty], [IntrNoMem]>;
  def int_x86_avx_vtestc_pd : GCCBuiltin<"__builtin_ia32_vtestcpd">,
        Intrinsic<[llvm_i32_ty], [llvm_v2f64_ty,
                  llvm_v2f64_ty], [IntrNoMem]>;
  def int_x86_avx_vtestnzc_pd : GCCBuiltin<"__builtin_ia32_vtestnzcpd">,
        Intrinsic<[llvm_i32_ty], [llvm_v2f64_ty,
                  llvm_v2f64_ty], [IntrNoMem]>;
  def int_x86_avx_vtestz_ps : GCCBuiltin<"__builtin_ia32_vtestzps">,
        Intrinsic<[llvm_i32_ty], [llvm_v4f32_ty,
                  llvm_v4f32_ty], [IntrNoMem]>;
  def int_x86_avx_vtestc_ps : GCCBuiltin<"__builtin_ia32_vtestcps">,
        Intrinsic<[llvm_i32_ty], [llvm_v4f32_ty,
                  llvm_v4f32_ty], [IntrNoMem]>;
  def int_x86_avx_vtestnzc_ps : GCCBuiltin<"__builtin_ia32_vtestnzcps">,
        Intrinsic<[llvm_i32_ty], [llvm_v4f32_ty,
                  llvm_v4f32_ty], [IntrNoMem]>;
  def int_x86_avx_vtestz_pd_256 : GCCBuiltin<"__builtin_ia32_vtestzpd256">,
        Intrinsic<[llvm_i32_ty], [llvm_v4f64_ty,
                  llvm_v4f64_ty], [IntrNoMem]>;
  def int_x86_avx_vtestc_pd_256 : GCCBuiltin<"__builtin_ia32_vtestcpd256">,
        Intrinsic<[llvm_i32_ty], [llvm_v4f64_ty,
                  llvm_v4f64_ty], [IntrNoMem]>;
  def int_x86_avx_vtestnzc_pd_256 : GCCBuiltin<"__builtin_ia32_vtestnzcpd256">,
        Intrinsic<[llvm_i32_ty], [llvm_v4f64_ty,
                  llvm_v4f64_ty], [IntrNoMem]>;
  def int_x86_avx_vtestz_ps_256 : GCCBuiltin<"__builtin_ia32_vtestzps256">,
        Intrinsic<[llvm_i32_ty], [llvm_v8f32_ty,
                  llvm_v8f32_ty], [IntrNoMem]>;
  def int_x86_avx_vtestc_ps_256 : GCCBuiltin<"__builtin_ia32_vtestcps256">,
        Intrinsic<[llvm_i32_ty], [llvm_v8f32_ty,
                  llvm_v8f32_ty], [IntrNoMem]>;
  def int_x86_avx_vtestnzc_ps_256 : GCCBuiltin<"__builtin_ia32_vtestnzcps256">,
        Intrinsic<[llvm_i32_ty], [llvm_v8f32_ty,
                  llvm_v8f32_ty], [IntrNoMem]>;
  def int_x86_avx_ptestz_256 : GCCBuiltin<"__builtin_ia32_ptestz256">,
        Intrinsic<[llvm_i32_ty], [llvm_v4i64_ty,
                  llvm_v4i64_ty], [IntrNoMem]>;
  def int_x86_avx_ptestc_256 : GCCBuiltin<"__builtin_ia32_ptestc256">,
        Intrinsic<[llvm_i32_ty], [llvm_v4i64_ty,
                  llvm_v4i64_ty], [IntrNoMem]>;
  def int_x86_avx_ptestnzc_256 : GCCBuiltin<"__builtin_ia32_ptestnzc256">,
        Intrinsic<[llvm_i32_ty], [llvm_v4i64_ty,
                  llvm_v4i64_ty], [IntrNoMem]>;

  def int_x86_avx512_fpclass_pd_128 :
          Intrinsic<[llvm_v2i1_ty], [llvm_v2f64_ty, llvm_i32_ty],
          [IntrNoMem, ImmArg<1>]>;
  def int_x86_avx512_fpclass_pd_256 :
          Intrinsic<[llvm_v4i1_ty], [llvm_v4f64_ty, llvm_i32_ty],
          [IntrNoMem, ImmArg<1>]>;
  def int_x86_avx512_fpclass_pd_512 :
          Intrinsic<[llvm_v8i1_ty], [llvm_v8f64_ty, llvm_i32_ty],
          [IntrNoMem, ImmArg<1>]>;
  def int_x86_avx512_fpclass_ps_128 :
          Intrinsic<[llvm_v4i1_ty], [llvm_v4f32_ty, llvm_i32_ty],
          [IntrNoMem, ImmArg<1>]>;
  def int_x86_avx512_fpclass_ps_256 :
          Intrinsic<[llvm_v8i1_ty], [llvm_v8f32_ty, llvm_i32_ty],
          [IntrNoMem, ImmArg<1>]>;
  def int_x86_avx512_fpclass_ps_512 :
          Intrinsic<[llvm_v16i1_ty], [llvm_v16f32_ty, llvm_i32_ty],
          [IntrNoMem, ImmArg<1>]>;
  def int_x86_avx512_mask_fpclass_sd :
         GCCBuiltin<"__builtin_ia32_fpclasssd_mask">,
          Intrinsic<[llvm_i8_ty], [llvm_v2f64_ty, llvm_i32_ty, llvm_i8_ty],
          [IntrNoMem, ImmArg<1>]>;
  def int_x86_avx512_mask_fpclass_ss :
         GCCBuiltin<"__builtin_ia32_fpclassss_mask">,
          Intrinsic<[llvm_i8_ty], [llvm_v4f32_ty, llvm_i32_ty, llvm_i8_ty],
          [IntrNoMem, ImmArg<1>]>;
}

// Vector extract sign mask
let TargetPrefix = "x86" in {  // All intrinsics start with "llvm.x86.".
  def int_x86_avx_movmsk_pd_256 : GCCBuiltin<"__builtin_ia32_movmskpd256">,
        Intrinsic<[llvm_i32_ty], [llvm_v4f64_ty], [IntrNoMem]>;
  def int_x86_avx_movmsk_ps_256 : GCCBuiltin<"__builtin_ia32_movmskps256">,
        Intrinsic<[llvm_i32_ty], [llvm_v8f32_ty], [IntrNoMem]>;
}

// Vector zero
let TargetPrefix = "x86" in {  // All intrinsics start with "llvm.x86.".
  def int_x86_avx_vzeroall : GCCBuiltin<"__builtin_ia32_vzeroall">,
        Intrinsic<[], [], []>;
  def int_x86_avx_vzeroupper : GCCBuiltin<"__builtin_ia32_vzeroupper">,
        Intrinsic<[], [], []>;
}

// SIMD load ops
let TargetPrefix = "x86" in {  // All intrinsics start with "llvm.x86.".
  def int_x86_avx_ldu_dq_256 : GCCBuiltin<"__builtin_ia32_lddqu256">,
        Intrinsic<[llvm_v32i8_ty], [llvm_ptr_ty], [IntrReadMem]>;
}

// Conditional load ops
let TargetPrefix = "x86" in {  // All intrinsics start with "llvm.x86.".
  def int_x86_avx_maskload_pd : GCCBuiltin<"__builtin_ia32_maskloadpd">,
        Intrinsic<[llvm_v2f64_ty], [llvm_ptr_ty, llvm_v2i64_ty],
                  [IntrReadMem, IntrArgMemOnly]>;
  def int_x86_avx_maskload_ps : GCCBuiltin<"__builtin_ia32_maskloadps">,
        Intrinsic<[llvm_v4f32_ty], [llvm_ptr_ty, llvm_v4i32_ty],
                  [IntrReadMem, IntrArgMemOnly]>;
  def int_x86_avx_maskload_pd_256 : GCCBuiltin<"__builtin_ia32_maskloadpd256">,
        Intrinsic<[llvm_v4f64_ty], [llvm_ptr_ty, llvm_v4i64_ty],
                  [IntrReadMem, IntrArgMemOnly]>;
  def int_x86_avx_maskload_ps_256 : GCCBuiltin<"__builtin_ia32_maskloadps256">,
        Intrinsic<[llvm_v8f32_ty], [llvm_ptr_ty, llvm_v8i32_ty],
                  [IntrReadMem, IntrArgMemOnly]>;
}

// Conditional store ops
let TargetPrefix = "x86" in {  // All intrinsics start with "llvm.x86.".
  def int_x86_avx_maskstore_pd : GCCBuiltin<"__builtin_ia32_maskstorepd">,
        Intrinsic<[], [llvm_ptr_ty,
                  llvm_v2i64_ty, llvm_v2f64_ty], [IntrArgMemOnly]>;
  def int_x86_avx_maskstore_ps : GCCBuiltin<"__builtin_ia32_maskstoreps">,
        Intrinsic<[], [llvm_ptr_ty,
                  llvm_v4i32_ty, llvm_v4f32_ty], [IntrArgMemOnly]>;
  def int_x86_avx_maskstore_pd_256 :
        GCCBuiltin<"__builtin_ia32_maskstorepd256">,
        Intrinsic<[], [llvm_ptr_ty,
                  llvm_v4i64_ty, llvm_v4f64_ty], [IntrArgMemOnly]>;
  def int_x86_avx_maskstore_ps_256 :
        GCCBuiltin<"__builtin_ia32_maskstoreps256">,
        Intrinsic<[], [llvm_ptr_ty,
                  llvm_v8i32_ty, llvm_v8f32_ty], [IntrArgMemOnly]>;
}

// BITALG bits shuffle
let TargetPrefix = "x86" in {  // All intrinsics start with "llvm.x86.".
  def int_x86_avx512_vpshufbitqmb_128 :
    Intrinsic<[llvm_v16i1_ty], [llvm_v16i8_ty, llvm_v16i8_ty], [IntrNoMem]>;
  def int_x86_avx512_vpshufbitqmb_256 :
    Intrinsic<[llvm_v32i1_ty], [llvm_v32i8_ty, llvm_v32i8_ty], [IntrNoMem]>;
  def int_x86_avx512_vpshufbitqmb_512 :
    Intrinsic<[llvm_v64i1_ty], [llvm_v64i8_ty, llvm_v64i8_ty], [IntrNoMem]>;
}

//===----------------------------------------------------------------------===//
// AVX2

// Integer arithmetic ops.
let TargetPrefix = "x86" in {  // All intrinsics start with "llvm.x86.".
  def int_x86_avx2_pmulhu_w : GCCBuiltin<"__builtin_ia32_pmulhuw256">,
              Intrinsic<[llvm_v16i16_ty], [llvm_v16i16_ty,
                         llvm_v16i16_ty], [IntrNoMem, Commutative]>;
  def int_x86_avx2_pmulh_w : GCCBuiltin<"__builtin_ia32_pmulhw256">,
              Intrinsic<[llvm_v16i16_ty], [llvm_v16i16_ty,
                         llvm_v16i16_ty], [IntrNoMem, Commutative]>;
  def int_x86_avx2_pmadd_wd : GCCBuiltin<"__builtin_ia32_pmaddwd256">,
              Intrinsic<[llvm_v8i32_ty], [llvm_v16i16_ty,
                         llvm_v16i16_ty], [IntrNoMem, Commutative]>;
  def int_x86_avx2_pavg_b : GCCBuiltin<"__builtin_ia32_pavgb256">,
              Intrinsic<[llvm_v32i8_ty], [llvm_v32i8_ty,
                         llvm_v32i8_ty], [IntrNoMem, Commutative]>;
  def int_x86_avx2_pavg_w : GCCBuiltin<"__builtin_ia32_pavgw256">,
              Intrinsic<[llvm_v16i16_ty], [llvm_v16i16_ty,
                         llvm_v16i16_ty], [IntrNoMem, Commutative]>;
  def int_x86_avx2_psad_bw : GCCBuiltin<"__builtin_ia32_psadbw256">,
              Intrinsic<[llvm_v4i64_ty], [llvm_v32i8_ty,
                         llvm_v32i8_ty], [IntrNoMem, Commutative]>;
}

// Integer shift ops.
let TargetPrefix = "x86" in {  // All intrinsics start with "llvm.x86.".
  def int_x86_avx2_psll_w : GCCBuiltin<"__builtin_ia32_psllw256">,
              Intrinsic<[llvm_v16i16_ty], [llvm_v16i16_ty,
                         llvm_v8i16_ty], [IntrNoMem]>;
  def int_x86_avx2_psll_d : GCCBuiltin<"__builtin_ia32_pslld256">,
              Intrinsic<[llvm_v8i32_ty], [llvm_v8i32_ty,
                         llvm_v4i32_ty], [IntrNoMem]>;
  def int_x86_avx2_psll_q : GCCBuiltin<"__builtin_ia32_psllq256">,
              Intrinsic<[llvm_v4i64_ty], [llvm_v4i64_ty,
                         llvm_v2i64_ty], [IntrNoMem]>;
  def int_x86_avx2_psrl_w : GCCBuiltin<"__builtin_ia32_psrlw256">,
              Intrinsic<[llvm_v16i16_ty], [llvm_v16i16_ty,
                         llvm_v8i16_ty], [IntrNoMem]>;
  def int_x86_avx2_psrl_d : GCCBuiltin<"__builtin_ia32_psrld256">,
              Intrinsic<[llvm_v8i32_ty], [llvm_v8i32_ty,
                         llvm_v4i32_ty], [IntrNoMem]>;
  def int_x86_avx2_psrl_q : GCCBuiltin<"__builtin_ia32_psrlq256">,
              Intrinsic<[llvm_v4i64_ty], [llvm_v4i64_ty,
                         llvm_v2i64_ty], [IntrNoMem]>;
  def int_x86_avx2_psra_w : GCCBuiltin<"__builtin_ia32_psraw256">,
              Intrinsic<[llvm_v16i16_ty], [llvm_v16i16_ty,
                         llvm_v8i16_ty], [IntrNoMem]>;
  def int_x86_avx2_psra_d : GCCBuiltin<"__builtin_ia32_psrad256">,
              Intrinsic<[llvm_v8i32_ty], [llvm_v8i32_ty,
                         llvm_v4i32_ty], [IntrNoMem]>;

  // Oddly these don't require an immediate due to a gcc compatibility issue.
  def int_x86_avx2_pslli_w : GCCBuiltin<"__builtin_ia32_psllwi256">,
              Intrinsic<[llvm_v16i16_ty], [llvm_v16i16_ty,
                         llvm_i32_ty], [IntrNoMem]>;
  def int_x86_avx2_pslli_d : GCCBuiltin<"__builtin_ia32_pslldi256">,
              Intrinsic<[llvm_v8i32_ty], [llvm_v8i32_ty,
                         llvm_i32_ty], [IntrNoMem]>;
  def int_x86_avx2_pslli_q : GCCBuiltin<"__builtin_ia32_psllqi256">,
              Intrinsic<[llvm_v4i64_ty], [llvm_v4i64_ty,
                         llvm_i32_ty], [IntrNoMem]>;
  def int_x86_avx2_psrli_w : GCCBuiltin<"__builtin_ia32_psrlwi256">,
              Intrinsic<[llvm_v16i16_ty], [llvm_v16i16_ty,
                         llvm_i32_ty], [IntrNoMem]>;
  def int_x86_avx2_psrli_d : GCCBuiltin<"__builtin_ia32_psrldi256">,
              Intrinsic<[llvm_v8i32_ty], [llvm_v8i32_ty,
                         llvm_i32_ty], [IntrNoMem]>;
  def int_x86_avx2_psrli_q : GCCBuiltin<"__builtin_ia32_psrlqi256">,
              Intrinsic<[llvm_v4i64_ty], [llvm_v4i64_ty,
                         llvm_i32_ty], [IntrNoMem]>;
  def int_x86_avx2_psrai_w : GCCBuiltin<"__builtin_ia32_psrawi256">,
              Intrinsic<[llvm_v16i16_ty], [llvm_v16i16_ty,
                         llvm_i32_ty], [IntrNoMem]>;
  def int_x86_avx2_psrai_d : GCCBuiltin<"__builtin_ia32_psradi256">,
              Intrinsic<[llvm_v8i32_ty], [llvm_v8i32_ty,
                         llvm_i32_ty], [IntrNoMem]>;

  def int_x86_avx512_psra_q_128 : GCCBuiltin<"__builtin_ia32_psraq128">,
              Intrinsic<[llvm_v2i64_ty], [llvm_v2i64_ty,
                         llvm_v2i64_ty], [IntrNoMem]>;
  def int_x86_avx512_psra_q_256 : GCCBuiltin<"__builtin_ia32_psraq256">,
              Intrinsic<[llvm_v4i64_ty], [llvm_v4i64_ty,
                         llvm_v2i64_ty], [IntrNoMem]>;

  // Oddly these don't require an immediate due to a gcc compatibility issue.
  def int_x86_avx512_psrai_q_128 : GCCBuiltin<"__builtin_ia32_psraqi128">,
              Intrinsic<[llvm_v2i64_ty], [llvm_v2i64_ty,
                         llvm_i32_ty], [IntrNoMem]>;
  def int_x86_avx512_psrai_q_256 : GCCBuiltin<"__builtin_ia32_psraqi256">,
              Intrinsic<[llvm_v4i64_ty], [llvm_v4i64_ty,
                         llvm_i32_ty], [IntrNoMem]>;

  def int_x86_avx512_psll_w_512 : GCCBuiltin<"__builtin_ia32_psllw512">,
              Intrinsic<[llvm_v32i16_ty], [llvm_v32i16_ty,
                         llvm_v8i16_ty], [IntrNoMem]>;
  def int_x86_avx512_psll_d_512 : GCCBuiltin<"__builtin_ia32_pslld512">,
              Intrinsic<[llvm_v16i32_ty], [llvm_v16i32_ty,
                         llvm_v4i32_ty], [IntrNoMem]>;
  def int_x86_avx512_psll_q_512 : GCCBuiltin<"__builtin_ia32_psllq512">,
              Intrinsic<[llvm_v8i64_ty], [llvm_v8i64_ty,
                         llvm_v2i64_ty], [IntrNoMem]>;
  def int_x86_avx512_psrl_w_512 : GCCBuiltin<"__builtin_ia32_psrlw512">,
              Intrinsic<[llvm_v32i16_ty], [llvm_v32i16_ty,
                         llvm_v8i16_ty], [IntrNoMem]>;
  def int_x86_avx512_psrl_d_512 : GCCBuiltin<"__builtin_ia32_psrld512">,
              Intrinsic<[llvm_v16i32_ty], [llvm_v16i32_ty,
                         llvm_v4i32_ty], [IntrNoMem]>;
  def int_x86_avx512_psrl_q_512 : GCCBuiltin<"__builtin_ia32_psrlq512">,
              Intrinsic<[llvm_v8i64_ty], [llvm_v8i64_ty,
                         llvm_v2i64_ty], [IntrNoMem]>;
  def int_x86_avx512_psra_w_512 : GCCBuiltin<"__builtin_ia32_psraw512">,
              Intrinsic<[llvm_v32i16_ty], [llvm_v32i16_ty,
                         llvm_v8i16_ty], [IntrNoMem]>;
  def int_x86_avx512_psra_d_512 : GCCBuiltin<"__builtin_ia32_psrad512">,
              Intrinsic<[llvm_v16i32_ty], [llvm_v16i32_ty,
                         llvm_v4i32_ty], [IntrNoMem]>;
  def int_x86_avx512_psra_q_512 : GCCBuiltin<"__builtin_ia32_psraq512">,
              Intrinsic<[llvm_v8i64_ty], [llvm_v8i64_ty,
                         llvm_v2i64_ty], [IntrNoMem]>;

  // Oddly these don't require an immediate due to a gcc compatibility issue.
  def int_x86_avx512_pslli_w_512 : GCCBuiltin<"__builtin_ia32_psllwi512">,
              Intrinsic<[llvm_v32i16_ty], [llvm_v32i16_ty,
                         llvm_i32_ty], [IntrNoMem]>;
  def int_x86_avx512_pslli_d_512 : GCCBuiltin<"__builtin_ia32_pslldi512">,
              Intrinsic<[llvm_v16i32_ty], [llvm_v16i32_ty,
                         llvm_i32_ty], [IntrNoMem]>;
  def int_x86_avx512_pslli_q_512 : GCCBuiltin<"__builtin_ia32_psllqi512">,
              Intrinsic<[llvm_v8i64_ty], [llvm_v8i64_ty,
                         llvm_i32_ty], [IntrNoMem]>;
  def int_x86_avx512_psrli_w_512 : GCCBuiltin<"__builtin_ia32_psrlwi512">,
              Intrinsic<[llvm_v32i16_ty], [llvm_v32i16_ty,
                         llvm_i32_ty], [IntrNoMem]>;
  def int_x86_avx512_psrli_d_512 : GCCBuiltin<"__builtin_ia32_psrldi512">,
              Intrinsic<[llvm_v16i32_ty], [llvm_v16i32_ty,
                         llvm_i32_ty], [IntrNoMem]>;
  def int_x86_avx512_psrli_q_512 : GCCBuiltin<"__builtin_ia32_psrlqi512">,
              Intrinsic<[llvm_v8i64_ty], [llvm_v8i64_ty,
                         llvm_i32_ty], [IntrNoMem]>;
  def int_x86_avx512_psrai_w_512 : GCCBuiltin<"__builtin_ia32_psrawi512">,
              Intrinsic<[llvm_v32i16_ty], [llvm_v32i16_ty,
                         llvm_i32_ty], [IntrNoMem]>;
  def int_x86_avx512_psrai_d_512 : GCCBuiltin<"__builtin_ia32_psradi512">,
              Intrinsic<[llvm_v16i32_ty], [llvm_v16i32_ty,
                         llvm_i32_ty], [IntrNoMem]>;
  def int_x86_avx512_psrai_q_512 : GCCBuiltin<"__builtin_ia32_psraqi512">,
              Intrinsic<[llvm_v8i64_ty], [llvm_v8i64_ty,
                         llvm_i32_ty], [IntrNoMem]>;

  def int_x86_avx512_pmultishift_qb_128:
        GCCBuiltin<"__builtin_ia32_vpmultishiftqb128">,
        Intrinsic<[llvm_v16i8_ty], [llvm_v16i8_ty, llvm_v16i8_ty], [IntrNoMem]>;
  def int_x86_avx512_pmultishift_qb_256:
        GCCBuiltin<"__builtin_ia32_vpmultishiftqb256">,
        Intrinsic<[llvm_v32i8_ty], [llvm_v32i8_ty, llvm_v32i8_ty], [IntrNoMem]>;
  def int_x86_avx512_pmultishift_qb_512:
        GCCBuiltin<"__builtin_ia32_vpmultishiftqb512">,
        Intrinsic<[llvm_v64i8_ty], [llvm_v64i8_ty, llvm_v64i8_ty], [IntrNoMem]>;
}

// Pack ops.
let TargetPrefix = "x86" in {  // All intrinsics start with "llvm.x86.".
  def int_x86_avx2_packsswb : GCCBuiltin<"__builtin_ia32_packsswb256">,
              Intrinsic<[llvm_v32i8_ty], [llvm_v16i16_ty,
                         llvm_v16i16_ty], [IntrNoMem]>;
  def int_x86_avx2_packssdw : GCCBuiltin<"__builtin_ia32_packssdw256">,
              Intrinsic<[llvm_v16i16_ty], [llvm_v8i32_ty,
                         llvm_v8i32_ty], [IntrNoMem]>;
  def int_x86_avx2_packuswb : GCCBuiltin<"__builtin_ia32_packuswb256">,
              Intrinsic<[llvm_v32i8_ty], [llvm_v16i16_ty,
                         llvm_v16i16_ty], [IntrNoMem]>;
  def int_x86_avx2_packusdw : GCCBuiltin<"__builtin_ia32_packusdw256">,
              Intrinsic<[llvm_v16i16_ty], [llvm_v8i32_ty,
                         llvm_v8i32_ty], [IntrNoMem]>;
}

// Horizontal arithmetic ops
let TargetPrefix = "x86" in {  // All intrinsics start with "llvm.x86.".
  def int_x86_avx2_phadd_w : GCCBuiltin<"__builtin_ia32_phaddw256">,
              Intrinsic<[llvm_v16i16_ty], [llvm_v16i16_ty,
                         llvm_v16i16_ty], [IntrNoMem]>;
  def int_x86_avx2_phadd_d : GCCBuiltin<"__builtin_ia32_phaddd256">,
              Intrinsic<[llvm_v8i32_ty], [llvm_v8i32_ty,
                         llvm_v8i32_ty], [IntrNoMem]>;
  def int_x86_avx2_phadd_sw : GCCBuiltin<"__builtin_ia32_phaddsw256">,
              Intrinsic<[llvm_v16i16_ty], [llvm_v16i16_ty,
                         llvm_v16i16_ty], [IntrNoMem]>;
  def int_x86_avx2_phsub_w : GCCBuiltin<"__builtin_ia32_phsubw256">,
              Intrinsic<[llvm_v16i16_ty], [llvm_v16i16_ty,
                         llvm_v16i16_ty], [IntrNoMem]>;
  def int_x86_avx2_phsub_d : GCCBuiltin<"__builtin_ia32_phsubd256">,
              Intrinsic<[llvm_v8i32_ty], [llvm_v8i32_ty,
                         llvm_v8i32_ty], [IntrNoMem]>;
  def int_x86_avx2_phsub_sw : GCCBuiltin<"__builtin_ia32_phsubsw256">,
              Intrinsic<[llvm_v16i16_ty], [llvm_v16i16_ty,
                         llvm_v16i16_ty], [IntrNoMem]>;
  def int_x86_avx2_pmadd_ub_sw : GCCBuiltin<"__builtin_ia32_pmaddubsw256">,
              Intrinsic<[llvm_v16i16_ty], [llvm_v32i8_ty,
                         llvm_v32i8_ty], [IntrNoMem]>;
}

// Sign ops
let TargetPrefix = "x86" in {  // All intrinsics start with "llvm.x86.".
  def int_x86_avx2_psign_b : GCCBuiltin<"__builtin_ia32_psignb256">,
              Intrinsic<[llvm_v32i8_ty], [llvm_v32i8_ty,
                         llvm_v32i8_ty], [IntrNoMem]>;
  def int_x86_avx2_psign_w : GCCBuiltin<"__builtin_ia32_psignw256">,
              Intrinsic<[llvm_v16i16_ty], [llvm_v16i16_ty,
                         llvm_v16i16_ty], [IntrNoMem]>;
  def int_x86_avx2_psign_d : GCCBuiltin<"__builtin_ia32_psignd256">,
              Intrinsic<[llvm_v8i32_ty], [llvm_v8i32_ty,
                         llvm_v8i32_ty], [IntrNoMem]>;
}

// Packed multiply high with round and scale
let TargetPrefix = "x86" in {  // All intrinsics start with "llvm.x86.".
  def int_x86_avx2_pmul_hr_sw : GCCBuiltin<"__builtin_ia32_pmulhrsw256">,
              Intrinsic<[llvm_v16i16_ty], [llvm_v16i16_ty,
                         llvm_v16i16_ty], [IntrNoMem, Commutative]>;
  def int_x86_avx512_pmul_hr_sw_512 : GCCBuiltin<"__builtin_ia32_pmulhrsw512">,
              Intrinsic<[llvm_v32i16_ty], [llvm_v32i16_ty,
                         llvm_v32i16_ty], [IntrNoMem, Commutative]>;
}

// Vector blend
let TargetPrefix = "x86" in {  // All intrinsics start with "llvm.x86.".
  def int_x86_avx2_pblendvb : GCCBuiltin<"__builtin_ia32_pblendvb256">,
              Intrinsic<[llvm_v32i8_ty], [llvm_v32i8_ty, llvm_v32i8_ty,
                         llvm_v32i8_ty], [IntrNoMem]>;
}


// Vector permutation
let TargetPrefix = "x86" in {  // All intrinsics start with "llvm.x86.".
  def int_x86_avx2_permd : GCCBuiltin<"__builtin_ia32_permvarsi256">,
              Intrinsic<[llvm_v8i32_ty], [llvm_v8i32_ty, llvm_v8i32_ty],
                        [IntrNoMem]>;
  def int_x86_avx2_permps : GCCBuiltin<"__builtin_ia32_permvarsf256">,
              Intrinsic<[llvm_v8f32_ty], [llvm_v8f32_ty, llvm_v8i32_ty],
                        [IntrNoMem]>;
}

// Conditional load ops
let TargetPrefix = "x86" in {  // All intrinsics start with "llvm.x86.".
  def int_x86_avx2_maskload_d : GCCBuiltin<"__builtin_ia32_maskloadd">,
        Intrinsic<[llvm_v4i32_ty], [llvm_ptr_ty, llvm_v4i32_ty],
                  [IntrReadMem, IntrArgMemOnly]>;
  def int_x86_avx2_maskload_q : GCCBuiltin<"__builtin_ia32_maskloadq">,
        Intrinsic<[llvm_v2i64_ty], [llvm_ptr_ty, llvm_v2i64_ty],
                  [IntrReadMem, IntrArgMemOnly]>;
  def int_x86_avx2_maskload_d_256 : GCCBuiltin<"__builtin_ia32_maskloadd256">,
        Intrinsic<[llvm_v8i32_ty], [llvm_ptr_ty, llvm_v8i32_ty],
                  [IntrReadMem, IntrArgMemOnly]>;
  def int_x86_avx2_maskload_q_256 : GCCBuiltin<"__builtin_ia32_maskloadq256">,
        Intrinsic<[llvm_v4i64_ty], [llvm_ptr_ty, llvm_v4i64_ty],
                  [IntrReadMem, IntrArgMemOnly]>;
}

// Conditional store ops
let TargetPrefix = "x86" in {  // All intrinsics start with "llvm.x86.".
  def int_x86_avx2_maskstore_d : GCCBuiltin<"__builtin_ia32_maskstored">,
        Intrinsic<[], [llvm_ptr_ty, llvm_v4i32_ty, llvm_v4i32_ty],
                  [IntrArgMemOnly]>;
  def int_x86_avx2_maskstore_q : GCCBuiltin<"__builtin_ia32_maskstoreq">,
        Intrinsic<[], [llvm_ptr_ty, llvm_v2i64_ty, llvm_v2i64_ty],
                  [IntrArgMemOnly]>;
  def int_x86_avx2_maskstore_d_256 :
        GCCBuiltin<"__builtin_ia32_maskstored256">,
        Intrinsic<[], [llvm_ptr_ty, llvm_v8i32_ty, llvm_v8i32_ty],
                  [IntrArgMemOnly]>;
  def int_x86_avx2_maskstore_q_256 :
        GCCBuiltin<"__builtin_ia32_maskstoreq256">,
        Intrinsic<[], [llvm_ptr_ty, llvm_v4i64_ty, llvm_v4i64_ty],
                  [IntrArgMemOnly]>;
}

// Variable bit shift ops
let TargetPrefix = "x86" in {  // All intrinsics start with "llvm.x86.".
  def int_x86_avx2_psllv_d : GCCBuiltin<"__builtin_ia32_psllv4si">,
              Intrinsic<[llvm_v4i32_ty], [llvm_v4i32_ty, llvm_v4i32_ty],
                        [IntrNoMem]>;
  def int_x86_avx2_psllv_d_256 : GCCBuiltin<"__builtin_ia32_psllv8si">,
              Intrinsic<[llvm_v8i32_ty], [llvm_v8i32_ty, llvm_v8i32_ty],
                        [IntrNoMem]>;
  def int_x86_avx2_psllv_q : GCCBuiltin<"__builtin_ia32_psllv2di">,
              Intrinsic<[llvm_v2i64_ty], [llvm_v2i64_ty, llvm_v2i64_ty],
                        [IntrNoMem]>;
  def int_x86_avx2_psllv_q_256 : GCCBuiltin<"__builtin_ia32_psllv4di">,
              Intrinsic<[llvm_v4i64_ty], [llvm_v4i64_ty, llvm_v4i64_ty],
                        [IntrNoMem]>;

  def int_x86_avx512_psllv_d_512 : GCCBuiltin<"__builtin_ia32_psllv16si">,
              Intrinsic<[llvm_v16i32_ty], [llvm_v16i32_ty, llvm_v16i32_ty],
                        [IntrNoMem]>;
  def int_x86_avx512_psllv_q_512 : GCCBuiltin<"__builtin_ia32_psllv8di">,
              Intrinsic<[llvm_v8i64_ty], [llvm_v8i64_ty, llvm_v8i64_ty],
                        [IntrNoMem]>;

  def int_x86_avx2_psrlv_d : GCCBuiltin<"__builtin_ia32_psrlv4si">,
              Intrinsic<[llvm_v4i32_ty], [llvm_v4i32_ty, llvm_v4i32_ty],
                        [IntrNoMem]>;
  def int_x86_avx2_psrlv_d_256 : GCCBuiltin<"__builtin_ia32_psrlv8si">,
              Intrinsic<[llvm_v8i32_ty], [llvm_v8i32_ty, llvm_v8i32_ty],
                        [IntrNoMem]>;
  def int_x86_avx2_psrlv_q : GCCBuiltin<"__builtin_ia32_psrlv2di">,
              Intrinsic<[llvm_v2i64_ty], [llvm_v2i64_ty, llvm_v2i64_ty],
                        [IntrNoMem]>;
  def int_x86_avx2_psrlv_q_256 : GCCBuiltin<"__builtin_ia32_psrlv4di">,
              Intrinsic<[llvm_v4i64_ty], [llvm_v4i64_ty, llvm_v4i64_ty],
                        [IntrNoMem]>;

  def int_x86_avx512_psrlv_d_512 : GCCBuiltin<"__builtin_ia32_psrlv16si">,
              Intrinsic<[llvm_v16i32_ty], [llvm_v16i32_ty, llvm_v16i32_ty],
                        [IntrNoMem]>;
  def int_x86_avx512_psrlv_q_512 : GCCBuiltin<"__builtin_ia32_psrlv8di">,
              Intrinsic<[llvm_v8i64_ty], [llvm_v8i64_ty, llvm_v8i64_ty],
                        [IntrNoMem]>;

  def int_x86_avx2_psrav_d : GCCBuiltin<"__builtin_ia32_psrav4si">,
              Intrinsic<[llvm_v4i32_ty], [llvm_v4i32_ty, llvm_v4i32_ty],
                        [IntrNoMem]>;
  def int_x86_avx2_psrav_d_256 : GCCBuiltin<"__builtin_ia32_psrav8si">,
              Intrinsic<[llvm_v8i32_ty], [llvm_v8i32_ty, llvm_v8i32_ty],
                        [IntrNoMem]>;

  def int_x86_avx512_psrav_d_512 : GCCBuiltin<"__builtin_ia32_psrav16si">,
              Intrinsic<[llvm_v16i32_ty], [llvm_v16i32_ty, llvm_v16i32_ty],
                        [IntrNoMem]>;
  def int_x86_avx512_psrav_q_128 : GCCBuiltin<"__builtin_ia32_psravq128">,
              Intrinsic<[llvm_v2i64_ty], [llvm_v2i64_ty, llvm_v2i64_ty],
                        [IntrNoMem]>;
  def int_x86_avx512_psrav_q_256 : GCCBuiltin<"__builtin_ia32_psravq256">,
              Intrinsic<[llvm_v4i64_ty], [llvm_v4i64_ty, llvm_v4i64_ty],
                        [IntrNoMem]>;
  def int_x86_avx512_psrav_q_512 : GCCBuiltin<"__builtin_ia32_psrav8di">,
              Intrinsic<[llvm_v8i64_ty], [llvm_v8i64_ty, llvm_v8i64_ty],
                        [IntrNoMem]>;

  def int_x86_avx512_psllv_w_128 : GCCBuiltin<"__builtin_ia32_psllv8hi">,
              Intrinsic<[llvm_v8i16_ty], [llvm_v8i16_ty, llvm_v8i16_ty],
                        [IntrNoMem]>;
  def int_x86_avx512_psllv_w_256 : GCCBuiltin<"__builtin_ia32_psllv16hi">,
              Intrinsic<[llvm_v16i16_ty], [llvm_v16i16_ty, llvm_v16i16_ty],
                        [IntrNoMem]>;
  def int_x86_avx512_psllv_w_512 : GCCBuiltin<"__builtin_ia32_psllv32hi">,
              Intrinsic<[llvm_v32i16_ty], [llvm_v32i16_ty, llvm_v32i16_ty],
                        [IntrNoMem]>;

  def int_x86_avx512_psrlv_w_128 : GCCBuiltin<"__builtin_ia32_psrlv8hi">,
              Intrinsic<[llvm_v8i16_ty], [llvm_v8i16_ty, llvm_v8i16_ty],
                        [IntrNoMem]>;
  def int_x86_avx512_psrlv_w_256 : GCCBuiltin<"__builtin_ia32_psrlv16hi">,
              Intrinsic<[llvm_v16i16_ty], [llvm_v16i16_ty, llvm_v16i16_ty],
                        [IntrNoMem]>;
  def int_x86_avx512_psrlv_w_512 : GCCBuiltin<"__builtin_ia32_psrlv32hi">,
              Intrinsic<[llvm_v32i16_ty], [llvm_v32i16_ty, llvm_v32i16_ty],
                        [IntrNoMem]>;

  def int_x86_avx512_psrav_w_128 : GCCBuiltin<"__builtin_ia32_psrav8hi">,
              Intrinsic<[llvm_v8i16_ty], [llvm_v8i16_ty, llvm_v8i16_ty],
                        [IntrNoMem]>;
  def int_x86_avx512_psrav_w_256 : GCCBuiltin<"__builtin_ia32_psrav16hi">,
              Intrinsic<[llvm_v16i16_ty], [llvm_v16i16_ty, llvm_v16i16_ty],
                        [IntrNoMem]>;
  def int_x86_avx512_psrav_w_512 : GCCBuiltin<"__builtin_ia32_psrav32hi">,
              Intrinsic<[llvm_v32i16_ty], [llvm_v32i16_ty, llvm_v32i16_ty],
                        [IntrNoMem]>;
}

// Gather ops
let TargetPrefix = "x86" in {  // All intrinsics start with "llvm.x86.".
  // NOTE: These can't be ArgMemOnly because you can put the address completely
  // in the index register.
  def int_x86_avx2_gather_d_pd : GCCBuiltin<"__builtin_ia32_gatherd_pd">,
      Intrinsic<[llvm_v2f64_ty],
        [llvm_v2f64_ty, llvm_ptr_ty, llvm_v4i32_ty, llvm_v2f64_ty, llvm_i8_ty],
        [IntrReadMem, ImmArg<4>]>;
  def int_x86_avx2_gather_d_pd_256 : GCCBuiltin<"__builtin_ia32_gatherd_pd256">,
      Intrinsic<[llvm_v4f64_ty],
        [llvm_v4f64_ty, llvm_ptr_ty, llvm_v4i32_ty, llvm_v4f64_ty, llvm_i8_ty],
        [IntrReadMem, ImmArg<4>]>;
  def int_x86_avx2_gather_q_pd : GCCBuiltin<"__builtin_ia32_gatherq_pd">,
      Intrinsic<[llvm_v2f64_ty],
        [llvm_v2f64_ty, llvm_ptr_ty, llvm_v2i64_ty, llvm_v2f64_ty, llvm_i8_ty],
        [IntrReadMem, ImmArg<4>]>;
  def int_x86_avx2_gather_q_pd_256 : GCCBuiltin<"__builtin_ia32_gatherq_pd256">,
      Intrinsic<[llvm_v4f64_ty],
        [llvm_v4f64_ty, llvm_ptr_ty, llvm_v4i64_ty, llvm_v4f64_ty, llvm_i8_ty],
        [IntrReadMem, ImmArg<4>]>;
  def int_x86_avx2_gather_d_ps : GCCBuiltin<"__builtin_ia32_gatherd_ps">,
      Intrinsic<[llvm_v4f32_ty],
        [llvm_v4f32_ty, llvm_ptr_ty, llvm_v4i32_ty, llvm_v4f32_ty, llvm_i8_ty],
        [IntrReadMem, ImmArg<4>]>;
  def int_x86_avx2_gather_d_ps_256 : GCCBuiltin<"__builtin_ia32_gatherd_ps256">,
      Intrinsic<[llvm_v8f32_ty],
        [llvm_v8f32_ty, llvm_ptr_ty, llvm_v8i32_ty, llvm_v8f32_ty, llvm_i8_ty],
        [IntrReadMem, ImmArg<4>]>;
  def int_x86_avx2_gather_q_ps : GCCBuiltin<"__builtin_ia32_gatherq_ps">,
      Intrinsic<[llvm_v4f32_ty],
        [llvm_v4f32_ty, llvm_ptr_ty, llvm_v2i64_ty, llvm_v4f32_ty, llvm_i8_ty],
        [IntrReadMem, ImmArg<4>]>;
  def int_x86_avx2_gather_q_ps_256 : GCCBuiltin<"__builtin_ia32_gatherq_ps256">,
      Intrinsic<[llvm_v4f32_ty],
        [llvm_v4f32_ty, llvm_ptr_ty, llvm_v4i64_ty, llvm_v4f32_ty, llvm_i8_ty],
        [IntrReadMem, ImmArg<4>]>;

  def int_x86_avx2_gather_d_q : GCCBuiltin<"__builtin_ia32_gatherd_q">,
      Intrinsic<[llvm_v2i64_ty],
        [llvm_v2i64_ty, llvm_ptr_ty, llvm_v4i32_ty, llvm_v2i64_ty, llvm_i8_ty],
        [IntrReadMem, ImmArg<4>]>;
  def int_x86_avx2_gather_d_q_256 : GCCBuiltin<"__builtin_ia32_gatherd_q256">,
      Intrinsic<[llvm_v4i64_ty],
        [llvm_v4i64_ty, llvm_ptr_ty, llvm_v4i32_ty, llvm_v4i64_ty, llvm_i8_ty],
        [IntrReadMem, ImmArg<4>]>;
  def int_x86_avx2_gather_q_q : GCCBuiltin<"__builtin_ia32_gatherq_q">,
      Intrinsic<[llvm_v2i64_ty],
        [llvm_v2i64_ty, llvm_ptr_ty, llvm_v2i64_ty, llvm_v2i64_ty, llvm_i8_ty],
        [IntrReadMem, ImmArg<4>]>;
  def int_x86_avx2_gather_q_q_256 : GCCBuiltin<"__builtin_ia32_gatherq_q256">,
      Intrinsic<[llvm_v4i64_ty],
        [llvm_v4i64_ty, llvm_ptr_ty, llvm_v4i64_ty, llvm_v4i64_ty, llvm_i8_ty],
        [IntrReadMem, ImmArg<4>]>;
  def int_x86_avx2_gather_d_d : GCCBuiltin<"__builtin_ia32_gatherd_d">,
      Intrinsic<[llvm_v4i32_ty],
        [llvm_v4i32_ty, llvm_ptr_ty, llvm_v4i32_ty, llvm_v4i32_ty, llvm_i8_ty],
        [IntrReadMem, ImmArg<4>]>;
  def int_x86_avx2_gather_d_d_256 : GCCBuiltin<"__builtin_ia32_gatherd_d256">,
      Intrinsic<[llvm_v8i32_ty],
        [llvm_v8i32_ty, llvm_ptr_ty, llvm_v8i32_ty, llvm_v8i32_ty, llvm_i8_ty],
        [IntrReadMem, ImmArg<4>]>;
  def int_x86_avx2_gather_q_d : GCCBuiltin<"__builtin_ia32_gatherq_d">,
      Intrinsic<[llvm_v4i32_ty],
        [llvm_v4i32_ty, llvm_ptr_ty, llvm_v2i64_ty, llvm_v4i32_ty, llvm_i8_ty],
        [IntrReadMem, ImmArg<4>]>;
  def int_x86_avx2_gather_q_d_256 : GCCBuiltin<"__builtin_ia32_gatherq_d256">,
      Intrinsic<[llvm_v4i32_ty],
        [llvm_v4i32_ty, llvm_ptr_ty, llvm_v4i64_ty, llvm_v4i32_ty, llvm_i8_ty],
        [IntrReadMem, ImmArg<4>]>;
}

// Misc.
let TargetPrefix = "x86" in {  // All intrinsics start with "llvm.x86.".
  def int_x86_avx2_pmovmskb : GCCBuiltin<"__builtin_ia32_pmovmskb256">,
              Intrinsic<[llvm_i32_ty], [llvm_v32i8_ty], [IntrNoMem]>;
  def int_x86_avx2_pshuf_b : GCCBuiltin<"__builtin_ia32_pshufb256">,
              Intrinsic<[llvm_v32i8_ty], [llvm_v32i8_ty,
                         llvm_v32i8_ty], [IntrNoMem]>;
  def int_x86_avx2_mpsadbw : GCCBuiltin<"__builtin_ia32_mpsadbw256">,
              Intrinsic<[llvm_v16i16_ty], [llvm_v32i8_ty, llvm_v32i8_ty,
                         llvm_i8_ty], [IntrNoMem, Commutative, ImmArg<2>]>;
}

//===----------------------------------------------------------------------===//
// FMA3 and FMA4

let TargetPrefix = "x86" in {  // All intrinsics start with "llvm.x86.".
  def int_x86_avx512_vfmadd_pd_512 :
          Intrinsic<[llvm_v8f64_ty],
          [llvm_v8f64_ty, llvm_v8f64_ty, llvm_v8f64_ty, llvm_i32_ty],
          [IntrNoMem, ImmArg<3>]>;

  def int_x86_avx512_vfmadd_ps_512 :
          Intrinsic<[llvm_v16f32_ty],
          [llvm_v16f32_ty, llvm_v16f32_ty, llvm_v16f32_ty, llvm_i32_ty],
          [IntrNoMem, ImmArg<3>]>;

  // TODO: Can we use 2 vfmadds+shufflevector?
  def int_x86_avx512_vfmaddsub_pd_512 :
          Intrinsic<[llvm_v8f64_ty],
          [llvm_v8f64_ty, llvm_v8f64_ty, llvm_v8f64_ty, llvm_i32_ty],
          [IntrNoMem, ImmArg<3>]>;

  def int_x86_avx512_vfmaddsub_ps_512 :
          Intrinsic<[llvm_v16f32_ty],
          [llvm_v16f32_ty, llvm_v16f32_ty, llvm_v16f32_ty, llvm_i32_ty],
          [IntrNoMem, ImmArg<3>]>;

  def int_x86_avx512_vfmadd_f64 :
          Intrinsic<[llvm_double_ty],
                    [llvm_double_ty, llvm_double_ty, llvm_double_ty, llvm_i32_ty],
                    [IntrNoMem, ImmArg<3>]>;
  def int_x86_avx512_vfmadd_f32 :
          Intrinsic<[llvm_float_ty],
                    [llvm_float_ty, llvm_float_ty, llvm_float_ty, llvm_i32_ty],
                    [IntrNoMem, ImmArg<3>]>;

  def int_x86_avx512_vpmadd52h_uq_128 :
              GCCBuiltin<"__builtin_ia32_vpmadd52huq128">,
              Intrinsic<[llvm_v2i64_ty], [llvm_v2i64_ty, llvm_v2i64_ty,
                         llvm_v2i64_ty], [IntrNoMem]>;
  def int_x86_avx512_vpmadd52l_uq_128 :
              GCCBuiltin<"__builtin_ia32_vpmadd52luq128">,
              Intrinsic<[llvm_v2i64_ty], [llvm_v2i64_ty, llvm_v2i64_ty,
                         llvm_v2i64_ty], [IntrNoMem]>;
  def int_x86_avx512_vpmadd52h_uq_256 :
              GCCBuiltin<"__builtin_ia32_vpmadd52huq256">,
              Intrinsic<[llvm_v4i64_ty], [llvm_v4i64_ty, llvm_v4i64_ty,
                         llvm_v4i64_ty], [IntrNoMem]>;
  def int_x86_avx512_vpmadd52l_uq_256 :
              GCCBuiltin<"__builtin_ia32_vpmadd52luq256">,
              Intrinsic<[llvm_v4i64_ty], [llvm_v4i64_ty, llvm_v4i64_ty,
                         llvm_v4i64_ty], [IntrNoMem]>;
  def int_x86_avx512_vpmadd52h_uq_512 :
              GCCBuiltin<"__builtin_ia32_vpmadd52huq512">,
              Intrinsic<[llvm_v8i64_ty], [llvm_v8i64_ty, llvm_v8i64_ty,
                         llvm_v8i64_ty], [IntrNoMem]>;
  def int_x86_avx512_vpmadd52l_uq_512 :
              GCCBuiltin<"__builtin_ia32_vpmadd52luq512">,
              Intrinsic<[llvm_v8i64_ty], [llvm_v8i64_ty, llvm_v8i64_ty,
                         llvm_v8i64_ty], [IntrNoMem]>;
}

// VNNI
let TargetPrefix = "x86" in {  // All intrinsics start with "llvm.x86.".
  def int_x86_avx512_vpdpbusd_128 :
              GCCBuiltin<"__builtin_ia32_vpdpbusd128">,
              Intrinsic<[llvm_v4i32_ty], [llvm_v4i32_ty, llvm_v4i32_ty,
                         llvm_v4i32_ty], [IntrNoMem]>;
  def int_x86_avx512_vpdpbusd_256 :
              GCCBuiltin<"__builtin_ia32_vpdpbusd256">,
              Intrinsic<[llvm_v8i32_ty], [llvm_v8i32_ty, llvm_v8i32_ty,
                         llvm_v8i32_ty], [IntrNoMem]>;
  def int_x86_avx512_vpdpbusd_512 :
              GCCBuiltin<"__builtin_ia32_vpdpbusd512">,
              Intrinsic<[llvm_v16i32_ty], [llvm_v16i32_ty, llvm_v16i32_ty,
                         llvm_v16i32_ty], [IntrNoMem]>;

  def int_x86_avx512_vpdpbusds_128 :
              GCCBuiltin<"__builtin_ia32_vpdpbusds128">,
              Intrinsic<[llvm_v4i32_ty], [llvm_v4i32_ty, llvm_v4i32_ty,
                         llvm_v4i32_ty], [IntrNoMem]>;
  def int_x86_avx512_vpdpbusds_256 :
              GCCBuiltin<"__builtin_ia32_vpdpbusds256">,
              Intrinsic<[llvm_v8i32_ty], [llvm_v8i32_ty, llvm_v8i32_ty,
                         llvm_v8i32_ty], [IntrNoMem]>;
  def int_x86_avx512_vpdpbusds_512 :
              GCCBuiltin<"__builtin_ia32_vpdpbusds512">,
              Intrinsic<[llvm_v16i32_ty], [llvm_v16i32_ty, llvm_v16i32_ty,
                         llvm_v16i32_ty], [IntrNoMem]>;

  def int_x86_avx512_vpdpwssd_128 :
              GCCBuiltin<"__builtin_ia32_vpdpwssd128">,
              Intrinsic<[llvm_v4i32_ty], [llvm_v4i32_ty, llvm_v4i32_ty,
                         llvm_v4i32_ty], [IntrNoMem]>;
  def int_x86_avx512_vpdpwssd_256 :
              GCCBuiltin<"__builtin_ia32_vpdpwssd256">,
              Intrinsic<[llvm_v8i32_ty], [llvm_v8i32_ty, llvm_v8i32_ty,
                         llvm_v8i32_ty], [IntrNoMem]>;
  def int_x86_avx512_vpdpwssd_512 :
              GCCBuiltin<"__builtin_ia32_vpdpwssd512">,
              Intrinsic<[llvm_v16i32_ty], [llvm_v16i32_ty, llvm_v16i32_ty,
                         llvm_v16i32_ty], [IntrNoMem]>;

  def int_x86_avx512_vpdpwssds_128 :
              GCCBuiltin<"__builtin_ia32_vpdpwssds128">,
              Intrinsic<[llvm_v4i32_ty], [llvm_v4i32_ty, llvm_v4i32_ty,
                         llvm_v4i32_ty], [IntrNoMem]>;
  def int_x86_avx512_vpdpwssds_256 :
              GCCBuiltin<"__builtin_ia32_vpdpwssds256">,
              Intrinsic<[llvm_v8i32_ty], [llvm_v8i32_ty, llvm_v8i32_ty,
                         llvm_v8i32_ty], [IntrNoMem]>;
  def int_x86_avx512_vpdpwssds_512 :
              GCCBuiltin<"__builtin_ia32_vpdpwssds512">,
              Intrinsic<[llvm_v16i32_ty], [llvm_v16i32_ty, llvm_v16i32_ty,
                         llvm_v16i32_ty], [IntrNoMem]>;
}

//===----------------------------------------------------------------------===//
// XOP

let TargetPrefix = "x86" in {  // All intrinsics start with "llvm.x86.".
  def int_x86_xop_vpermil2pd : GCCBuiltin<"__builtin_ia32_vpermil2pd">,
              Intrinsic<[llvm_v2f64_ty], [llvm_v2f64_ty, llvm_v2f64_ty,
                                          llvm_v2i64_ty, llvm_i8_ty],
                        [IntrNoMem, ImmArg<3>]>;

  def int_x86_xop_vpermil2pd_256 :
              GCCBuiltin<"__builtin_ia32_vpermil2pd256">,
              Intrinsic<[llvm_v4f64_ty], [llvm_v4f64_ty, llvm_v4f64_ty,
                                          llvm_v4i64_ty, llvm_i8_ty],
                        [IntrNoMem, ImmArg<3>]>;

  def int_x86_xop_vpermil2ps : GCCBuiltin<"__builtin_ia32_vpermil2ps">,
              Intrinsic<[llvm_v4f32_ty], [llvm_v4f32_ty, llvm_v4f32_ty,
                                          llvm_v4i32_ty, llvm_i8_ty],
                        [IntrNoMem, ImmArg<3>]>;
  def int_x86_xop_vpermil2ps_256 :
              GCCBuiltin<"__builtin_ia32_vpermil2ps256">,
              Intrinsic<[llvm_v8f32_ty], [llvm_v8f32_ty, llvm_v8f32_ty,
                                          llvm_v8i32_ty, llvm_i8_ty],
                        [IntrNoMem, ImmArg<3>]>;

  def int_x86_xop_vfrcz_pd : GCCBuiltin<"__builtin_ia32_vfrczpd">,
              Intrinsic<[llvm_v2f64_ty], [llvm_v2f64_ty], [IntrNoMem]>;
  def int_x86_xop_vfrcz_ps : GCCBuiltin<"__builtin_ia32_vfrczps">,
              Intrinsic<[llvm_v4f32_ty], [llvm_v4f32_ty], [IntrNoMem]>;
  def int_x86_xop_vfrcz_sd : GCCBuiltin<"__builtin_ia32_vfrczsd">,
              Intrinsic<[llvm_v2f64_ty], [llvm_v2f64_ty], [IntrNoMem]>;
  def int_x86_xop_vfrcz_ss : GCCBuiltin<"__builtin_ia32_vfrczss">,
              Intrinsic<[llvm_v4f32_ty], [llvm_v4f32_ty], [IntrNoMem]>;
  def int_x86_xop_vfrcz_pd_256 : GCCBuiltin<"__builtin_ia32_vfrczpd256">,
              Intrinsic<[llvm_v4f64_ty], [llvm_v4f64_ty], [IntrNoMem]>;
  def int_x86_xop_vfrcz_ps_256 : GCCBuiltin<"__builtin_ia32_vfrczps256">,
              Intrinsic<[llvm_v8f32_ty], [llvm_v8f32_ty], [IntrNoMem]>;

  def int_x86_xop_vphaddbd :
              GCCBuiltin<"__builtin_ia32_vphaddbd">,
              Intrinsic<[llvm_v4i32_ty], [llvm_v16i8_ty], [IntrNoMem]>;
  def int_x86_xop_vphaddbq :
              GCCBuiltin<"__builtin_ia32_vphaddbq">,
              Intrinsic<[llvm_v2i64_ty], [llvm_v16i8_ty], [IntrNoMem]>;
  def int_x86_xop_vphaddbw :
              GCCBuiltin<"__builtin_ia32_vphaddbw">,
              Intrinsic<[llvm_v8i16_ty], [llvm_v16i8_ty], [IntrNoMem]>;
  def int_x86_xop_vphadddq :
              GCCBuiltin<"__builtin_ia32_vphadddq">,
              Intrinsic<[llvm_v2i64_ty], [llvm_v4i32_ty], [IntrNoMem]>;
  def int_x86_xop_vphaddubd :
              GCCBuiltin<"__builtin_ia32_vphaddubd">,
              Intrinsic<[llvm_v4i32_ty], [llvm_v16i8_ty], [IntrNoMem]>;
  def int_x86_xop_vphaddubq :
              GCCBuiltin<"__builtin_ia32_vphaddubq">,
              Intrinsic<[llvm_v2i64_ty], [llvm_v16i8_ty], [IntrNoMem]>;
  def int_x86_xop_vphaddubw :
              GCCBuiltin<"__builtin_ia32_vphaddubw">,
              Intrinsic<[llvm_v8i16_ty], [llvm_v16i8_ty], [IntrNoMem]>;
  def int_x86_xop_vphaddudq :
              GCCBuiltin<"__builtin_ia32_vphaddudq">,
              Intrinsic<[llvm_v2i64_ty], [llvm_v4i32_ty], [IntrNoMem]>;
  def int_x86_xop_vphadduwd :
              GCCBuiltin<"__builtin_ia32_vphadduwd">,
              Intrinsic<[llvm_v4i32_ty], [llvm_v8i16_ty], [IntrNoMem]>;
  def int_x86_xop_vphadduwq :
              GCCBuiltin<"__builtin_ia32_vphadduwq">,
              Intrinsic<[llvm_v2i64_ty], [llvm_v8i16_ty], [IntrNoMem]>;
  def int_x86_xop_vphaddwd :
              GCCBuiltin<"__builtin_ia32_vphaddwd">,
              Intrinsic<[llvm_v4i32_ty], [llvm_v8i16_ty], [IntrNoMem]>;
  def int_x86_xop_vphaddwq :
              GCCBuiltin<"__builtin_ia32_vphaddwq">,
              Intrinsic<[llvm_v2i64_ty], [llvm_v8i16_ty], [IntrNoMem]>;
  def int_x86_xop_vphsubbw :
              GCCBuiltin<"__builtin_ia32_vphsubbw">,
              Intrinsic<[llvm_v8i16_ty], [llvm_v16i8_ty], [IntrNoMem]>;
  def int_x86_xop_vphsubdq :
              GCCBuiltin<"__builtin_ia32_vphsubdq">,
              Intrinsic<[llvm_v2i64_ty], [llvm_v4i32_ty], [IntrNoMem]>;
  def int_x86_xop_vphsubwd :
              GCCBuiltin<"__builtin_ia32_vphsubwd">,
              Intrinsic<[llvm_v4i32_ty], [llvm_v8i16_ty], [IntrNoMem]>;
  def int_x86_xop_vpmacsdd :
              GCCBuiltin<"__builtin_ia32_vpmacsdd">,
              Intrinsic<[llvm_v4i32_ty],
                        [llvm_v4i32_ty, llvm_v4i32_ty, llvm_v4i32_ty],
                        [IntrNoMem, Commutative]>;
  def int_x86_xop_vpmacsdqh :
              GCCBuiltin<"__builtin_ia32_vpmacsdqh">,
              Intrinsic<[llvm_v2i64_ty],
                        [llvm_v4i32_ty, llvm_v4i32_ty, llvm_v2i64_ty],
                        [IntrNoMem, Commutative]>;
  def int_x86_xop_vpmacsdql :
              GCCBuiltin<"__builtin_ia32_vpmacsdql">,
              Intrinsic<[llvm_v2i64_ty],
                        [llvm_v4i32_ty, llvm_v4i32_ty, llvm_v2i64_ty],
                        [IntrNoMem, Commutative]>;
  def int_x86_xop_vpmacssdd :
              GCCBuiltin<"__builtin_ia32_vpmacssdd">,
              Intrinsic<[llvm_v4i32_ty],
                        [llvm_v4i32_ty, llvm_v4i32_ty, llvm_v4i32_ty],
                        [IntrNoMem, Commutative]>;
  def int_x86_xop_vpmacssdqh :
              GCCBuiltin<"__builtin_ia32_vpmacssdqh">,
              Intrinsic<[llvm_v2i64_ty],
                        [llvm_v4i32_ty, llvm_v4i32_ty, llvm_v2i64_ty],
                        [IntrNoMem, Commutative]>;
  def int_x86_xop_vpmacssdql :
              GCCBuiltin<"__builtin_ia32_vpmacssdql">,
              Intrinsic<[llvm_v2i64_ty],
                        [llvm_v4i32_ty, llvm_v4i32_ty, llvm_v2i64_ty],
                        [IntrNoMem, Commutative]>;
  def int_x86_xop_vpmacsswd :
              GCCBuiltin<"__builtin_ia32_vpmacsswd">,
              Intrinsic<[llvm_v4i32_ty],
                        [llvm_v8i16_ty, llvm_v8i16_ty, llvm_v4i32_ty],
                        [IntrNoMem, Commutative]>;
  def int_x86_xop_vpmacssww :
              GCCBuiltin<"__builtin_ia32_vpmacssww">,
              Intrinsic<[llvm_v8i16_ty],
                        [llvm_v8i16_ty, llvm_v8i16_ty, llvm_v8i16_ty],
                        [IntrNoMem, Commutative]>;
  def int_x86_xop_vpmacswd :
              GCCBuiltin<"__builtin_ia32_vpmacswd">,
              Intrinsic<[llvm_v4i32_ty],
                        [llvm_v8i16_ty, llvm_v8i16_ty, llvm_v4i32_ty],
                        [IntrNoMem, Commutative]>;
  def int_x86_xop_vpmacsww :
              GCCBuiltin<"__builtin_ia32_vpmacsww">,
              Intrinsic<[llvm_v8i16_ty],
                        [llvm_v8i16_ty, llvm_v8i16_ty, llvm_v8i16_ty],
                        [IntrNoMem, Commutative]>;
  def int_x86_xop_vpmadcsswd :
              GCCBuiltin<"__builtin_ia32_vpmadcsswd">,
              Intrinsic<[llvm_v4i32_ty],
                        [llvm_v8i16_ty, llvm_v8i16_ty, llvm_v4i32_ty],
                        [IntrNoMem, Commutative]>;
  def int_x86_xop_vpmadcswd :
              GCCBuiltin<"__builtin_ia32_vpmadcswd">,
              Intrinsic<[llvm_v4i32_ty],
                        [llvm_v8i16_ty, llvm_v8i16_ty, llvm_v4i32_ty],
                        [IntrNoMem, Commutative]>;
  def int_x86_xop_vpperm :
              GCCBuiltin<"__builtin_ia32_vpperm">,
              Intrinsic<[llvm_v16i8_ty],
                        [llvm_v16i8_ty, llvm_v16i8_ty, llvm_v16i8_ty],
                        [IntrNoMem]>;
  def int_x86_xop_vpshab :
              GCCBuiltin<"__builtin_ia32_vpshab">,
              Intrinsic<[llvm_v16i8_ty], [llvm_v16i8_ty, llvm_v16i8_ty],
                        [IntrNoMem]>;
  def int_x86_xop_vpshad :
              GCCBuiltin<"__builtin_ia32_vpshad">,
              Intrinsic<[llvm_v4i32_ty], [llvm_v4i32_ty, llvm_v4i32_ty],
                        [IntrNoMem]>;
  def int_x86_xop_vpshaq :
              GCCBuiltin<"__builtin_ia32_vpshaq">,
              Intrinsic<[llvm_v2i64_ty], [llvm_v2i64_ty, llvm_v2i64_ty],
                        [IntrNoMem]>;
  def int_x86_xop_vpshaw :
              GCCBuiltin<"__builtin_ia32_vpshaw">,
              Intrinsic<[llvm_v8i16_ty], [llvm_v8i16_ty, llvm_v8i16_ty],
                        [IntrNoMem]>;
  def int_x86_xop_vpshlb :
              GCCBuiltin<"__builtin_ia32_vpshlb">,
              Intrinsic<[llvm_v16i8_ty], [llvm_v16i8_ty, llvm_v16i8_ty],
                        [IntrNoMem]>;
  def int_x86_xop_vpshld :
              GCCBuiltin<"__builtin_ia32_vpshld">,
              Intrinsic<[llvm_v4i32_ty], [llvm_v4i32_ty, llvm_v4i32_ty],
                        [IntrNoMem]>;
  def int_x86_xop_vpshlq :
              GCCBuiltin<"__builtin_ia32_vpshlq">,
              Intrinsic<[llvm_v2i64_ty], [llvm_v2i64_ty, llvm_v2i64_ty],
                        [IntrNoMem]>;
  def int_x86_xop_vpshlw :
              GCCBuiltin<"__builtin_ia32_vpshlw">,
              Intrinsic<[llvm_v8i16_ty], [llvm_v8i16_ty, llvm_v8i16_ty],
                        [IntrNoMem]>;
}

//===----------------------------------------------------------------------===//
// LWP
let TargetPrefix = "x86" in {  // All intrinsics start with "llvm.x86.".
  def int_x86_llwpcb :
              GCCBuiltin<"__builtin_ia32_llwpcb">,
              Intrinsic<[], [llvm_ptr_ty], []>;
  def int_x86_slwpcb :
              GCCBuiltin<"__builtin_ia32_slwpcb">,
              Intrinsic<[llvm_ptr_ty], [], []>;
  def int_x86_lwpins32 :
              GCCBuiltin<"__builtin_ia32_lwpins32">,
              Intrinsic<[llvm_i8_ty], [llvm_i32_ty, llvm_i32_ty, llvm_i32_ty], []>;
  def int_x86_lwpins64 :
              GCCBuiltin<"__builtin_ia32_lwpins64">,
              Intrinsic<[llvm_i8_ty], [llvm_i64_ty, llvm_i32_ty, llvm_i32_ty], []>;
  def int_x86_lwpval32 :
              GCCBuiltin<"__builtin_ia32_lwpval32">,
              Intrinsic<[], [llvm_i32_ty, llvm_i32_ty, llvm_i32_ty], []>;
  def int_x86_lwpval64 :
              GCCBuiltin<"__builtin_ia32_lwpval64">,
              Intrinsic<[], [llvm_i64_ty, llvm_i32_ty, llvm_i32_ty], []>;
}

//===----------------------------------------------------------------------===//
// MMX

// Empty MMX state op.
let TargetPrefix = "x86" in {  // All intrinsics start with "llvm.x86.".
  def int_x86_mmx_emms  : GCCBuiltin<"__builtin_ia32_emms">,
              Intrinsic<[], [], []>;
  def int_x86_mmx_femms : GCCBuiltin<"__builtin_ia32_femms">,
              Intrinsic<[], [], []>;
}

// Integer arithmetic ops.
let TargetPrefix = "x86" in {  // All intrinsics start with "llvm.x86.".
  // Addition
  def int_x86_mmx_padd_b : GCCBuiltin<"__builtin_ia32_paddb">,
              Intrinsic<[llvm_x86mmx_ty], [llvm_x86mmx_ty, llvm_x86mmx_ty],
                        [IntrNoMem, Commutative]>;
  def int_x86_mmx_padd_w : GCCBuiltin<"__builtin_ia32_paddw">,
              Intrinsic<[llvm_x86mmx_ty], [llvm_x86mmx_ty, llvm_x86mmx_ty],
                        [IntrNoMem, Commutative]>;
  def int_x86_mmx_padd_d : GCCBuiltin<"__builtin_ia32_paddd">,
              Intrinsic<[llvm_x86mmx_ty], [llvm_x86mmx_ty, llvm_x86mmx_ty],
                        [IntrNoMem, Commutative]>;
  def int_x86_mmx_padd_q : GCCBuiltin<"__builtin_ia32_paddq">,
              Intrinsic<[llvm_x86mmx_ty], [llvm_x86mmx_ty, llvm_x86mmx_ty],
                        [IntrNoMem, Commutative]>;

  def int_x86_mmx_padds_b : GCCBuiltin<"__builtin_ia32_paddsb">,
              Intrinsic<[llvm_x86mmx_ty], [llvm_x86mmx_ty,
                         llvm_x86mmx_ty], [IntrNoMem, Commutative]>;
  def int_x86_mmx_padds_w : GCCBuiltin<"__builtin_ia32_paddsw">,
              Intrinsic<[llvm_x86mmx_ty], [llvm_x86mmx_ty,
                         llvm_x86mmx_ty], [IntrNoMem, Commutative]>;

  def int_x86_mmx_paddus_b : GCCBuiltin<"__builtin_ia32_paddusb">,
              Intrinsic<[llvm_x86mmx_ty], [llvm_x86mmx_ty,
                         llvm_x86mmx_ty], [IntrNoMem, Commutative]>;
  def int_x86_mmx_paddus_w : GCCBuiltin<"__builtin_ia32_paddusw">,
              Intrinsic<[llvm_x86mmx_ty], [llvm_x86mmx_ty,
                         llvm_x86mmx_ty], [IntrNoMem, Commutative]>;

  // Subtraction
  def int_x86_mmx_psub_b : GCCBuiltin<"__builtin_ia32_psubb">,
              Intrinsic<[llvm_x86mmx_ty], [llvm_x86mmx_ty, llvm_x86mmx_ty],
                        [IntrNoMem]>;
  def int_x86_mmx_psub_w : GCCBuiltin<"__builtin_ia32_psubw">,
              Intrinsic<[llvm_x86mmx_ty], [llvm_x86mmx_ty, llvm_x86mmx_ty],
                        [IntrNoMem]>;
  def int_x86_mmx_psub_d : GCCBuiltin<"__builtin_ia32_psubd">,
              Intrinsic<[llvm_x86mmx_ty], [llvm_x86mmx_ty, llvm_x86mmx_ty],
                        [IntrNoMem]>;
  def int_x86_mmx_psub_q : GCCBuiltin<"__builtin_ia32_psubq">,
              Intrinsic<[llvm_x86mmx_ty], [llvm_x86mmx_ty, llvm_x86mmx_ty],
                        [IntrNoMem]>;

  def int_x86_mmx_psubs_b : GCCBuiltin<"__builtin_ia32_psubsb">,
              Intrinsic<[llvm_x86mmx_ty], [llvm_x86mmx_ty,
                         llvm_x86mmx_ty], [IntrNoMem]>;
  def int_x86_mmx_psubs_w : GCCBuiltin<"__builtin_ia32_psubsw">,
              Intrinsic<[llvm_x86mmx_ty], [llvm_x86mmx_ty,
                         llvm_x86mmx_ty], [IntrNoMem]>;

  def int_x86_mmx_psubus_b : GCCBuiltin<"__builtin_ia32_psubusb">,
              Intrinsic<[llvm_x86mmx_ty], [llvm_x86mmx_ty,
                         llvm_x86mmx_ty], [IntrNoMem]>;
  def int_x86_mmx_psubus_w : GCCBuiltin<"__builtin_ia32_psubusw">,
              Intrinsic<[llvm_x86mmx_ty], [llvm_x86mmx_ty,
                         llvm_x86mmx_ty], [IntrNoMem]>;

  // Multiplication
  def int_x86_mmx_pmulh_w : GCCBuiltin<"__builtin_ia32_pmulhw">,
              Intrinsic<[llvm_x86mmx_ty], [llvm_x86mmx_ty,
                         llvm_x86mmx_ty], [IntrNoMem, Commutative]>;
  def int_x86_mmx_pmull_w : GCCBuiltin<"__builtin_ia32_pmullw">,
              Intrinsic<[llvm_x86mmx_ty], [llvm_x86mmx_ty,
                         llvm_x86mmx_ty], [IntrNoMem, Commutative]>;
  def int_x86_mmx_pmulhu_w : GCCBuiltin<"__builtin_ia32_pmulhuw">,
              Intrinsic<[llvm_x86mmx_ty], [llvm_x86mmx_ty,
                         llvm_x86mmx_ty], [IntrNoMem, Commutative]>;
  def int_x86_mmx_pmulu_dq : GCCBuiltin<"__builtin_ia32_pmuludq">,
              Intrinsic<[llvm_x86mmx_ty], [llvm_x86mmx_ty,
                         llvm_x86mmx_ty], [IntrNoMem, Commutative]>;
  def int_x86_mmx_pmadd_wd : GCCBuiltin<"__builtin_ia32_pmaddwd">,
              Intrinsic<[llvm_x86mmx_ty], [llvm_x86mmx_ty,
                         llvm_x86mmx_ty], [IntrNoMem, Commutative]>;

  // Bitwise operations
  def int_x86_mmx_pand : GCCBuiltin<"__builtin_ia32_pand">,
              Intrinsic<[llvm_x86mmx_ty], [llvm_x86mmx_ty, llvm_x86mmx_ty],
                        [IntrNoMem, Commutative]>;
  def int_x86_mmx_pandn : GCCBuiltin<"__builtin_ia32_pandn">,
              Intrinsic<[llvm_x86mmx_ty], [llvm_x86mmx_ty, llvm_x86mmx_ty],
                        [IntrNoMem]>;
  def int_x86_mmx_por : GCCBuiltin<"__builtin_ia32_por">,
              Intrinsic<[llvm_x86mmx_ty], [llvm_x86mmx_ty, llvm_x86mmx_ty],
                        [IntrNoMem, Commutative]>;
  def int_x86_mmx_pxor : GCCBuiltin<"__builtin_ia32_pxor">,
              Intrinsic<[llvm_x86mmx_ty], [llvm_x86mmx_ty, llvm_x86mmx_ty],
                        [IntrNoMem, Commutative]>;

  // Averages
  def int_x86_mmx_pavg_b : GCCBuiltin<"__builtin_ia32_pavgb">,
              Intrinsic<[llvm_x86mmx_ty], [llvm_x86mmx_ty,
                         llvm_x86mmx_ty], [IntrNoMem, Commutative]>;
  def int_x86_mmx_pavg_w : GCCBuiltin<"__builtin_ia32_pavgw">,
              Intrinsic<[llvm_x86mmx_ty], [llvm_x86mmx_ty,
                         llvm_x86mmx_ty], [IntrNoMem, Commutative]>;

  // Maximum
  def int_x86_mmx_pmaxu_b : GCCBuiltin<"__builtin_ia32_pmaxub">,
              Intrinsic<[llvm_x86mmx_ty], [llvm_x86mmx_ty,
                         llvm_x86mmx_ty], [IntrNoMem, Commutative]>;
  def int_x86_mmx_pmaxs_w : GCCBuiltin<"__builtin_ia32_pmaxsw">,
              Intrinsic<[llvm_x86mmx_ty], [llvm_x86mmx_ty,
                         llvm_x86mmx_ty], [IntrNoMem, Commutative]>;

  // Minimum
  def int_x86_mmx_pminu_b : GCCBuiltin<"__builtin_ia32_pminub">,
              Intrinsic<[llvm_x86mmx_ty], [llvm_x86mmx_ty,
                         llvm_x86mmx_ty], [IntrNoMem, Commutative]>;
  def int_x86_mmx_pmins_w : GCCBuiltin<"__builtin_ia32_pminsw">,
              Intrinsic<[llvm_x86mmx_ty], [llvm_x86mmx_ty,
                         llvm_x86mmx_ty], [IntrNoMem, Commutative]>;

  // Packed sum of absolute differences
  def int_x86_mmx_psad_bw : GCCBuiltin<"__builtin_ia32_psadbw">,
              Intrinsic<[llvm_x86mmx_ty], [llvm_x86mmx_ty,
                         llvm_x86mmx_ty], [IntrNoMem, Commutative]>;
}

// Integer shift ops.
let TargetPrefix = "x86" in {  // All intrinsics start with "llvm.x86.".
  // Shift left logical
  def int_x86_mmx_psll_w : GCCBuiltin<"__builtin_ia32_psllw">,
              Intrinsic<[llvm_x86mmx_ty], [llvm_x86mmx_ty,
                         llvm_x86mmx_ty], [IntrNoMem]>;
  def int_x86_mmx_psll_d : GCCBuiltin<"__builtin_ia32_pslld">,
              Intrinsic<[llvm_x86mmx_ty], [llvm_x86mmx_ty,
                         llvm_x86mmx_ty], [IntrNoMem]>;
  def int_x86_mmx_psll_q : GCCBuiltin<"__builtin_ia32_psllq">,
              Intrinsic<[llvm_x86mmx_ty], [llvm_x86mmx_ty,
                         llvm_x86mmx_ty], [IntrNoMem]>;

  def int_x86_mmx_psrl_w : GCCBuiltin<"__builtin_ia32_psrlw">,
              Intrinsic<[llvm_x86mmx_ty], [llvm_x86mmx_ty,
                         llvm_x86mmx_ty], [IntrNoMem]>;
  def int_x86_mmx_psrl_d : GCCBuiltin<"__builtin_ia32_psrld">,
              Intrinsic<[llvm_x86mmx_ty], [llvm_x86mmx_ty,
                         llvm_x86mmx_ty], [IntrNoMem]>;
  def int_x86_mmx_psrl_q : GCCBuiltin<"__builtin_ia32_psrlq">,
              Intrinsic<[llvm_x86mmx_ty], [llvm_x86mmx_ty,
                         llvm_x86mmx_ty], [IntrNoMem]>;

  def int_x86_mmx_psra_w : GCCBuiltin<"__builtin_ia32_psraw">,
              Intrinsic<[llvm_x86mmx_ty], [llvm_x86mmx_ty,
                         llvm_x86mmx_ty], [IntrNoMem]>;
  def int_x86_mmx_psra_d : GCCBuiltin<"__builtin_ia32_psrad">,
              Intrinsic<[llvm_x86mmx_ty], [llvm_x86mmx_ty,
                         llvm_x86mmx_ty], [IntrNoMem]>;

  // Oddly these don't require an immediate due to a gcc compatibility issue.
  def int_x86_mmx_pslli_w : GCCBuiltin<"__builtin_ia32_psllwi">,
              Intrinsic<[llvm_x86mmx_ty], [llvm_x86mmx_ty,
                         llvm_i32_ty], [IntrNoMem]>;
  def int_x86_mmx_pslli_d : GCCBuiltin<"__builtin_ia32_pslldi">,
              Intrinsic<[llvm_x86mmx_ty], [llvm_x86mmx_ty,
                         llvm_i32_ty], [IntrNoMem]>;
  def int_x86_mmx_pslli_q : GCCBuiltin<"__builtin_ia32_psllqi">,
              Intrinsic<[llvm_x86mmx_ty], [llvm_x86mmx_ty,
                         llvm_i32_ty], [IntrNoMem]>;

  def int_x86_mmx_psrli_w : GCCBuiltin<"__builtin_ia32_psrlwi">,
              Intrinsic<[llvm_x86mmx_ty], [llvm_x86mmx_ty,
                         llvm_i32_ty], [IntrNoMem]>;
  def int_x86_mmx_psrli_d : GCCBuiltin<"__builtin_ia32_psrldi">,
              Intrinsic<[llvm_x86mmx_ty], [llvm_x86mmx_ty,
                         llvm_i32_ty], [IntrNoMem]>;
  def int_x86_mmx_psrli_q : GCCBuiltin<"__builtin_ia32_psrlqi">,
              Intrinsic<[llvm_x86mmx_ty], [llvm_x86mmx_ty,
                         llvm_i32_ty], [IntrNoMem]>;

  def int_x86_mmx_psrai_w : GCCBuiltin<"__builtin_ia32_psrawi">,
              Intrinsic<[llvm_x86mmx_ty], [llvm_x86mmx_ty,
                         llvm_i32_ty], [IntrNoMem]>;
  def int_x86_mmx_psrai_d : GCCBuiltin<"__builtin_ia32_psradi">,
              Intrinsic<[llvm_x86mmx_ty], [llvm_x86mmx_ty,
                         llvm_i32_ty], [IntrNoMem]>;
}
// Permute
let TargetPrefix = "x86" in {  // All intrinsics start with "llvm.x86.".
  def int_x86_avx512_permvar_df_256 : GCCBuiltin<"__builtin_ia32_permvardf256">,
              Intrinsic<[llvm_v4f64_ty], [llvm_v4f64_ty,
                        llvm_v4i64_ty],  [IntrNoMem]>;
  def int_x86_avx512_permvar_df_512 : GCCBuiltin<"__builtin_ia32_permvardf512">,
              Intrinsic<[llvm_v8f64_ty], [llvm_v8f64_ty,
                        llvm_v8i64_ty],  [IntrNoMem]>;
  def int_x86_avx512_permvar_di_256 : GCCBuiltin<"__builtin_ia32_permvardi256">,
              Intrinsic<[llvm_v4i64_ty], [llvm_v4i64_ty,
                        llvm_v4i64_ty],  [IntrNoMem]>;
  def int_x86_avx512_permvar_di_512 : GCCBuiltin<"__builtin_ia32_permvardi512">,
              Intrinsic<[llvm_v8i64_ty], [llvm_v8i64_ty,
                        llvm_v8i64_ty],  [IntrNoMem]>;
  def int_x86_avx512_permvar_hi_128 : GCCBuiltin<"__builtin_ia32_permvarhi128">,
              Intrinsic<[llvm_v8i16_ty], [llvm_v8i16_ty,
                        llvm_v8i16_ty],  [IntrNoMem]>;
  def int_x86_avx512_permvar_hi_256 : GCCBuiltin<"__builtin_ia32_permvarhi256">,
              Intrinsic<[llvm_v16i16_ty], [llvm_v16i16_ty,
                        llvm_v16i16_ty],  [IntrNoMem]>;
  def int_x86_avx512_permvar_hi_512 : GCCBuiltin<"__builtin_ia32_permvarhi512">,
              Intrinsic<[llvm_v32i16_ty], [llvm_v32i16_ty,
                        llvm_v32i16_ty],  [IntrNoMem]>;
  def int_x86_avx512_permvar_qi_128 : GCCBuiltin<"__builtin_ia32_permvarqi128">,
              Intrinsic<[llvm_v16i8_ty], [llvm_v16i8_ty,
                        llvm_v16i8_ty],  [IntrNoMem]>;
  def int_x86_avx512_permvar_qi_256 : GCCBuiltin<"__builtin_ia32_permvarqi256">,
              Intrinsic<[llvm_v32i8_ty], [llvm_v32i8_ty,
                        llvm_v32i8_ty],  [IntrNoMem]>;
  def int_x86_avx512_permvar_qi_512 : GCCBuiltin<"__builtin_ia32_permvarqi512">,
              Intrinsic<[llvm_v64i8_ty], [llvm_v64i8_ty,
                        llvm_v64i8_ty],  [IntrNoMem]>;
  def int_x86_avx512_permvar_sf_512 : GCCBuiltin<"__builtin_ia32_permvarsf512">,
              Intrinsic<[llvm_v16f32_ty], [llvm_v16f32_ty,
                        llvm_v16i32_ty],  [IntrNoMem]>;
  def int_x86_avx512_permvar_si_512 : GCCBuiltin<"__builtin_ia32_permvarsi512">,
              Intrinsic<[llvm_v16i32_ty], [llvm_v16i32_ty,
                        llvm_v16i32_ty],  [IntrNoMem]>;
}
// Pack ops.
let TargetPrefix = "x86" in {  // All intrinsics start with "llvm.x86.".
  def int_x86_mmx_packsswb : GCCBuiltin<"__builtin_ia32_packsswb">,
              Intrinsic<[llvm_x86mmx_ty], [llvm_x86mmx_ty,
                         llvm_x86mmx_ty], [IntrNoMem]>;
  def int_x86_mmx_packssdw : GCCBuiltin<"__builtin_ia32_packssdw">,
              Intrinsic<[llvm_x86mmx_ty], [llvm_x86mmx_ty,
                         llvm_x86mmx_ty], [IntrNoMem]>;
  def int_x86_mmx_packuswb : GCCBuiltin<"__builtin_ia32_packuswb">,
              Intrinsic<[llvm_x86mmx_ty], [llvm_x86mmx_ty,
                         llvm_x86mmx_ty], [IntrNoMem]>;
}

// Unpacking ops.
let TargetPrefix = "x86" in {  // All intrinsics start with "llvm.x86.".
  def int_x86_mmx_punpckhbw : GCCBuiltin<"__builtin_ia32_punpckhbw">,
              Intrinsic<[llvm_x86mmx_ty], [llvm_x86mmx_ty, llvm_x86mmx_ty],
                        [IntrNoMem]>;
  def int_x86_mmx_punpckhwd : GCCBuiltin<"__builtin_ia32_punpckhwd">,
              Intrinsic<[llvm_x86mmx_ty], [llvm_x86mmx_ty, llvm_x86mmx_ty],
                        [IntrNoMem]>;
  def int_x86_mmx_punpckhdq : GCCBuiltin<"__builtin_ia32_punpckhdq">,
              Intrinsic<[llvm_x86mmx_ty], [llvm_x86mmx_ty, llvm_x86mmx_ty],
                        [IntrNoMem]>;
  def int_x86_mmx_punpcklbw : GCCBuiltin<"__builtin_ia32_punpcklbw">,
              Intrinsic<[llvm_x86mmx_ty], [llvm_x86mmx_ty, llvm_x86mmx_ty],
                        [IntrNoMem]>;
  def int_x86_mmx_punpcklwd : GCCBuiltin<"__builtin_ia32_punpcklwd">,
              Intrinsic<[llvm_x86mmx_ty], [llvm_x86mmx_ty, llvm_x86mmx_ty],
                        [IntrNoMem]>;
  def int_x86_mmx_punpckldq : GCCBuiltin<"__builtin_ia32_punpckldq">,
              Intrinsic<[llvm_x86mmx_ty], [llvm_x86mmx_ty, llvm_x86mmx_ty],
                        [IntrNoMem]>;
}

// Integer comparison ops
let TargetPrefix = "x86" in {  // All intrinsics start with "llvm.x86.".
  def int_x86_mmx_pcmpeq_b : GCCBuiltin<"__builtin_ia32_pcmpeqb">,
              Intrinsic<[llvm_x86mmx_ty], [llvm_x86mmx_ty,
                         llvm_x86mmx_ty], [IntrNoMem, Commutative]>;
  def int_x86_mmx_pcmpeq_w : GCCBuiltin<"__builtin_ia32_pcmpeqw">,
              Intrinsic<[llvm_x86mmx_ty], [llvm_x86mmx_ty,
                         llvm_x86mmx_ty], [IntrNoMem, Commutative]>;
  def int_x86_mmx_pcmpeq_d : GCCBuiltin<"__builtin_ia32_pcmpeqd">,
              Intrinsic<[llvm_x86mmx_ty], [llvm_x86mmx_ty,
                         llvm_x86mmx_ty], [IntrNoMem, Commutative]>;

  def int_x86_mmx_pcmpgt_b : GCCBuiltin<"__builtin_ia32_pcmpgtb">,
              Intrinsic<[llvm_x86mmx_ty], [llvm_x86mmx_ty,
                         llvm_x86mmx_ty], [IntrNoMem]>;
  def int_x86_mmx_pcmpgt_w : GCCBuiltin<"__builtin_ia32_pcmpgtw">,
              Intrinsic<[llvm_x86mmx_ty], [llvm_x86mmx_ty,
                         llvm_x86mmx_ty], [IntrNoMem]>;
  def int_x86_mmx_pcmpgt_d : GCCBuiltin<"__builtin_ia32_pcmpgtd">,
              Intrinsic<[llvm_x86mmx_ty], [llvm_x86mmx_ty,
                         llvm_x86mmx_ty], [IntrNoMem]>;
}

// Misc.
let TargetPrefix = "x86" in {  // All intrinsics start with "llvm.x86.".
  def int_x86_mmx_maskmovq : GCCBuiltin<"__builtin_ia32_maskmovq">,
              Intrinsic<[], [llvm_x86mmx_ty, llvm_x86mmx_ty, llvm_ptr_ty], []>;

  def int_x86_mmx_pmovmskb : GCCBuiltin<"__builtin_ia32_pmovmskb">,
              Intrinsic<[llvm_i32_ty], [llvm_x86mmx_ty], [IntrNoMem]>;

  def int_x86_mmx_movnt_dq : GCCBuiltin<"__builtin_ia32_movntq">,
              Intrinsic<[], [llvm_ptrx86mmx_ty, llvm_x86mmx_ty], []>;

  def int_x86_mmx_palignr_b : GCCBuiltin<"__builtin_ia32_palignr">,
              Intrinsic<[llvm_x86mmx_ty], [llvm_x86mmx_ty,
                        llvm_x86mmx_ty, llvm_i8_ty], [IntrNoMem, ImmArg<2>]>;

  def int_x86_mmx_pextr_w : GCCBuiltin<"__builtin_ia32_vec_ext_v4hi">,
              Intrinsic<[llvm_i32_ty], [llvm_x86mmx_ty, llvm_i32_ty],
                        [IntrNoMem, ImmArg<1>]>;

  def int_x86_mmx_pinsr_w : GCCBuiltin<"__builtin_ia32_vec_set_v4hi">,
              Intrinsic<[llvm_x86mmx_ty], [llvm_x86mmx_ty,
                        llvm_i32_ty, llvm_i32_ty], [IntrNoMem, ImmArg<2>]>;
}

//===----------------------------------------------------------------------===//
// BMI

let TargetPrefix = "x86" in {  // All intrinsics start with "llvm.x86.".
  def int_x86_bmi_bextr_32 : GCCBuiltin<"__builtin_ia32_bextr_u32">,
              Intrinsic<[llvm_i32_ty], [llvm_i32_ty, llvm_i32_ty], [IntrNoMem]>;
  def int_x86_bmi_bextr_64 : GCCBuiltin<"__builtin_ia32_bextr_u64">,
              Intrinsic<[llvm_i64_ty], [llvm_i64_ty, llvm_i64_ty], [IntrNoMem]>;
  def int_x86_bmi_bzhi_32 : GCCBuiltin<"__builtin_ia32_bzhi_si">,
              Intrinsic<[llvm_i32_ty], [llvm_i32_ty, llvm_i32_ty], [IntrNoMem]>;
  def int_x86_bmi_bzhi_64 : GCCBuiltin<"__builtin_ia32_bzhi_di">,
              Intrinsic<[llvm_i64_ty], [llvm_i64_ty, llvm_i64_ty], [IntrNoMem]>;
  def int_x86_bmi_pdep_32 : GCCBuiltin<"__builtin_ia32_pdep_si">,
              Intrinsic<[llvm_i32_ty], [llvm_i32_ty, llvm_i32_ty], [IntrNoMem]>;
  def int_x86_bmi_pdep_64 : GCCBuiltin<"__builtin_ia32_pdep_di">,
              Intrinsic<[llvm_i64_ty], [llvm_i64_ty, llvm_i64_ty], [IntrNoMem]>;
  def int_x86_bmi_pext_32 : GCCBuiltin<"__builtin_ia32_pext_si">,
              Intrinsic<[llvm_i32_ty], [llvm_i32_ty, llvm_i32_ty], [IntrNoMem]>;
  def int_x86_bmi_pext_64 : GCCBuiltin<"__builtin_ia32_pext_di">,
              Intrinsic<[llvm_i64_ty], [llvm_i64_ty, llvm_i64_ty], [IntrNoMem]>;
}

//===----------------------------------------------------------------------===//
// FS/GS Base

let TargetPrefix = "x86" in {  // All intrinsics start with "llvm.x86.".
  def int_x86_rdfsbase_32 : GCCBuiltin<"__builtin_ia32_rdfsbase32">,
              Intrinsic<[llvm_i32_ty], []>;
  def int_x86_rdgsbase_32 : GCCBuiltin<"__builtin_ia32_rdgsbase32">,
              Intrinsic<[llvm_i32_ty], []>;
  def int_x86_rdfsbase_64 : GCCBuiltin<"__builtin_ia32_rdfsbase64">,
              Intrinsic<[llvm_i64_ty], []>;
  def int_x86_rdgsbase_64 : GCCBuiltin<"__builtin_ia32_rdgsbase64">,
              Intrinsic<[llvm_i64_ty], []>;
  def int_x86_wrfsbase_32 : GCCBuiltin<"__builtin_ia32_wrfsbase32">,
              Intrinsic<[], [llvm_i32_ty]>;
  def int_x86_wrgsbase_32 : GCCBuiltin<"__builtin_ia32_wrgsbase32">,
              Intrinsic<[], [llvm_i32_ty]>;
  def int_x86_wrfsbase_64 : GCCBuiltin<"__builtin_ia32_wrfsbase64">,
              Intrinsic<[], [llvm_i64_ty]>;
  def int_x86_wrgsbase_64 : GCCBuiltin<"__builtin_ia32_wrgsbase64">,
              Intrinsic<[], [llvm_i64_ty]>;
}

//===----------------------------------------------------------------------===//
// FXSR
let TargetPrefix = "x86" in {  // All intrinsics start with "llvm.x86.".
  def int_x86_fxrstor : GCCBuiltin<"__builtin_ia32_fxrstor">,
              Intrinsic<[], [llvm_ptr_ty], []>;
  def int_x86_fxrstor64 : GCCBuiltin<"__builtin_ia32_fxrstor64">,
              Intrinsic<[], [llvm_ptr_ty], []>;
  def int_x86_fxsave : GCCBuiltin<"__builtin_ia32_fxsave">,
              Intrinsic<[], [llvm_ptr_ty], []>;
  def int_x86_fxsave64 : GCCBuiltin<"__builtin_ia32_fxsave64">,
              Intrinsic<[], [llvm_ptr_ty], []>;
}

//===----------------------------------------------------------------------===//
// XSAVE
let TargetPrefix = "x86" in {  // All intrinsics start with "llvm.x86.".
  def int_x86_xsave :
              Intrinsic<[], [llvm_ptr_ty, llvm_i32_ty, llvm_i32_ty], []>;
  def int_x86_xsave64 :
              Intrinsic<[], [llvm_ptr_ty, llvm_i32_ty, llvm_i32_ty], []>;
  def int_x86_xrstor :
              Intrinsic<[], [llvm_ptr_ty, llvm_i32_ty, llvm_i32_ty], []>;
  def int_x86_xrstor64 :
              Intrinsic<[], [llvm_ptr_ty, llvm_i32_ty, llvm_i32_ty], []>;
  def int_x86_xsaveopt :
              Intrinsic<[], [llvm_ptr_ty, llvm_i32_ty, llvm_i32_ty], []>;
  def int_x86_xsaveopt64 :
              Intrinsic<[], [llvm_ptr_ty, llvm_i32_ty, llvm_i32_ty], []>;
  def int_x86_xrstors :
              Intrinsic<[], [llvm_ptr_ty, llvm_i32_ty, llvm_i32_ty], []>;
  def int_x86_xrstors64 :
              Intrinsic<[], [llvm_ptr_ty, llvm_i32_ty, llvm_i32_ty], []>;
  def int_x86_xsavec :
              Intrinsic<[], [llvm_ptr_ty, llvm_i32_ty, llvm_i32_ty], []>;
  def int_x86_xsavec64 :
              Intrinsic<[], [llvm_ptr_ty, llvm_i32_ty, llvm_i32_ty], []>;
  def int_x86_xsaves :
              Intrinsic<[], [llvm_ptr_ty, llvm_i32_ty, llvm_i32_ty], []>;
  def int_x86_xsaves64 :
              Intrinsic<[], [llvm_ptr_ty, llvm_i32_ty, llvm_i32_ty], []>;
  def int_x86_xgetbv :
              Intrinsic<[llvm_i64_ty], [llvm_i32_ty], []>;
  def int_x86_xsetbv :
              Intrinsic<[], [llvm_i32_ty, llvm_i32_ty, llvm_i32_ty], []>;
}

//===----------------------------------------------------------------------===//
// CLFLUSHOPT and CLWB
let TargetPrefix = "x86" in {  // All intrinsics start with "llvm.x86.".
  def int_x86_clflushopt : GCCBuiltin<"__builtin_ia32_clflushopt">,
              Intrinsic<[], [llvm_ptr_ty], []>;

  def int_x86_clwb : GCCBuiltin<"__builtin_ia32_clwb">,
              Intrinsic<[], [llvm_ptr_ty], []>;
}

//===----------------------------------------------------------------------===//
// Support protection key
let TargetPrefix = "x86" in {  // All intrinsics start with "llvm.x86.".
  def int_x86_rdpkru : GCCBuiltin <"__builtin_ia32_rdpkru">,
              Intrinsic<[llvm_i32_ty], [], []>;
  def int_x86_wrpkru : GCCBuiltin<"__builtin_ia32_wrpkru">,
              Intrinsic<[], [llvm_i32_ty], []>;
}
//===----------------------------------------------------------------------===//
// Half float conversion

let TargetPrefix = "x86" in {  // All intrinsics start with "llvm.x86.".
  def int_x86_vcvtph2ps_128 : GCCBuiltin<"__builtin_ia32_vcvtph2ps">,
              Intrinsic<[llvm_v4f32_ty], [llvm_v8i16_ty], [IntrNoMem]>;
  def int_x86_vcvtph2ps_256 : GCCBuiltin<"__builtin_ia32_vcvtph2ps256">,
              Intrinsic<[llvm_v8f32_ty], [llvm_v8i16_ty], [IntrNoMem]>;
  def int_x86_vcvtps2ph_128 : GCCBuiltin<"__builtin_ia32_vcvtps2ph">,
              Intrinsic<[llvm_v8i16_ty], [llvm_v4f32_ty, llvm_i32_ty],
                        [IntrNoMem, ImmArg<1>]>;
  def int_x86_vcvtps2ph_256 : GCCBuiltin<"__builtin_ia32_vcvtps2ph256">,
              Intrinsic<[llvm_v8i16_ty], [llvm_v8f32_ty, llvm_i32_ty],
                        [IntrNoMem, ImmArg<1>]>;
  def int_x86_avx512_mask_vcvtph2ps_512 : GCCBuiltin<"__builtin_ia32_vcvtph2ps512_mask">,
              Intrinsic<[llvm_v16f32_ty], [llvm_v16i16_ty, llvm_v16f32_ty,
                                           llvm_i16_ty, llvm_i32_ty],
                        [IntrNoMem, ImmArg<3>]>;
  def int_x86_avx512_mask_vcvtph2ps_256 : GCCBuiltin<"__builtin_ia32_vcvtph2ps256_mask">,
              Intrinsic<[llvm_v8f32_ty], [llvm_v8i16_ty, llvm_v8f32_ty,
                                           llvm_i8_ty], [IntrNoMem]>;
  def int_x86_avx512_mask_vcvtph2ps_128 : GCCBuiltin<"__builtin_ia32_vcvtph2ps_mask">,
              Intrinsic<[llvm_v4f32_ty], [llvm_v8i16_ty, llvm_v4f32_ty,
                                           llvm_i8_ty], [IntrNoMem]>;
  def int_x86_avx512_mask_vcvtps2ph_512 : GCCBuiltin<"__builtin_ia32_vcvtps2ph512_mask">,
              Intrinsic<[llvm_v16i16_ty], [llvm_v16f32_ty, llvm_i32_ty,
                                           llvm_v16i16_ty, llvm_i16_ty],
                        [IntrNoMem, ImmArg<1>]>;
  def int_x86_avx512_mask_vcvtps2ph_256 : GCCBuiltin<"__builtin_ia32_vcvtps2ph256_mask">,
              Intrinsic<[llvm_v8i16_ty], [llvm_v8f32_ty, llvm_i32_ty,
                                           llvm_v8i16_ty, llvm_i8_ty],
                        [IntrNoMem, ImmArg<1>]>;
  def int_x86_avx512_mask_vcvtps2ph_128 : GCCBuiltin<"__builtin_ia32_vcvtps2ph_mask">,
              Intrinsic<[llvm_v8i16_ty], [llvm_v4f32_ty, llvm_i32_ty,
                                           llvm_v8i16_ty, llvm_i8_ty],
                        [IntrNoMem, ImmArg<1>]>;
}

//===----------------------------------------------------------------------===//
// TBM

let TargetPrefix = "x86" in {  // All intrinsics start with "llvm.x86.".
  def int_x86_tbm_bextri_u32 : GCCBuiltin<"__builtin_ia32_bextri_u32">,
        Intrinsic<[llvm_i32_ty], [llvm_i32_ty, llvm_i32_ty],
                  [IntrNoMem, ImmArg<1>]>;
  def int_x86_tbm_bextri_u64 : GCCBuiltin<"__builtin_ia32_bextri_u64">,
        Intrinsic<[llvm_i64_ty], [llvm_i64_ty, llvm_i64_ty],
                  [IntrNoMem, ImmArg<1>]>;
}

//===----------------------------------------------------------------------===//
// RDRAND intrinsics - Return a random value and whether it is valid.
// RDSEED intrinsics - Return a NIST SP800-90B & C compliant random value and
// whether it is valid.

let TargetPrefix = "x86" in {  // All intrinsics start with "llvm.x86.".
  // These are declared side-effecting so they don't get eliminated by CSE or
  // LICM.
  def int_x86_rdrand_16 : Intrinsic<[llvm_i16_ty, llvm_i32_ty], [], []>;
  def int_x86_rdrand_32 : Intrinsic<[llvm_i32_ty, llvm_i32_ty], [], []>;
  def int_x86_rdrand_64 : Intrinsic<[llvm_i64_ty, llvm_i32_ty], [], []>;
  def int_x86_rdseed_16 : Intrinsic<[llvm_i16_ty, llvm_i32_ty], [], []>;
  def int_x86_rdseed_32 : Intrinsic<[llvm_i32_ty, llvm_i32_ty], [], []>;
  def int_x86_rdseed_64 : Intrinsic<[llvm_i64_ty, llvm_i32_ty], [], []>;
}

//===----------------------------------------------------------------------===//
// ADX

let TargetPrefix = "x86" in {  // All intrinsics start with "llvm.x86.".
  def int_x86_addcarry_32:
        Intrinsic<[llvm_i8_ty, llvm_i32_ty],
                  [llvm_i8_ty, llvm_i32_ty, llvm_i32_ty], [IntrNoMem]>;
  def int_x86_addcarry_64:
        Intrinsic<[llvm_i8_ty, llvm_i64_ty],
                  [llvm_i8_ty, llvm_i64_ty, llvm_i64_ty], [IntrNoMem]>;
  def int_x86_subborrow_32:
        Intrinsic<[llvm_i8_ty, llvm_i32_ty],
                  [llvm_i8_ty, llvm_i32_ty, llvm_i32_ty], [IntrNoMem]>;
  def int_x86_subborrow_64:
        Intrinsic<[llvm_i8_ty, llvm_i64_ty],
                  [llvm_i8_ty, llvm_i64_ty, llvm_i64_ty], [IntrNoMem]>;
}

//===----------------------------------------------------------------------===//
// RTM intrinsics. Transactional Memory support.

let TargetPrefix = "x86" in {  // All intrinsics start with "llvm.x86.".
  def int_x86_xbegin : GCCBuiltin<"__builtin_ia32_xbegin">,
              Intrinsic<[llvm_i32_ty], [], []>;
  def int_x86_xend : GCCBuiltin<"__builtin_ia32_xend">,
              Intrinsic<[], [], []>;
  def int_x86_xabort : GCCBuiltin<"__builtin_ia32_xabort">,
              Intrinsic<[], [llvm_i8_ty], [ImmArg<0>]>;
  def int_x86_xtest : GCCBuiltin<"__builtin_ia32_xtest">,
              Intrinsic<[llvm_i32_ty], [], []>;
}

//===----------------------------------------------------------------------===//
// AVX512

// Mask ops
let TargetPrefix = "x86" in {
  def int_x86_avx512_kadd_b :
        Intrinsic<[llvm_v8i1_ty], [llvm_v8i1_ty, llvm_v8i1_ty], [IntrNoMem]>;
  def int_x86_avx512_kadd_w :
        Intrinsic<[llvm_v16i1_ty], [llvm_v16i1_ty, llvm_v16i1_ty], [IntrNoMem]>;
  def int_x86_avx512_kadd_d :
        Intrinsic<[llvm_v32i1_ty], [llvm_v32i1_ty, llvm_v32i1_ty], [IntrNoMem]>;
  def int_x86_avx512_kadd_q :
        Intrinsic<[llvm_v64i1_ty], [llvm_v64i1_ty, llvm_v64i1_ty], [IntrNoMem]>;

  def int_x86_avx512_ktestc_b :
          Intrinsic<[llvm_i32_ty], [llvm_v8i1_ty, llvm_v8i1_ty], [IntrNoMem]>;
  def int_x86_avx512_ktestc_w :
          Intrinsic<[llvm_i32_ty], [llvm_v16i1_ty, llvm_v16i1_ty], [IntrNoMem]>;
  def int_x86_avx512_ktestc_d :
          Intrinsic<[llvm_i32_ty], [llvm_v32i1_ty, llvm_v32i1_ty], [IntrNoMem]>;
  def int_x86_avx512_ktestc_q :
          Intrinsic<[llvm_i32_ty], [llvm_v64i1_ty, llvm_v64i1_ty], [IntrNoMem]>;

  def int_x86_avx512_ktestz_b :
          Intrinsic<[llvm_i32_ty], [llvm_v8i1_ty, llvm_v8i1_ty], [IntrNoMem]>;
  def int_x86_avx512_ktestz_w :
          Intrinsic<[llvm_i32_ty], [llvm_v16i1_ty, llvm_v16i1_ty], [IntrNoMem]>;
  def int_x86_avx512_ktestz_d :
          Intrinsic<[llvm_i32_ty], [llvm_v32i1_ty, llvm_v32i1_ty], [IntrNoMem]>;
  def int_x86_avx512_ktestz_q :
          Intrinsic<[llvm_i32_ty], [llvm_v64i1_ty, llvm_v64i1_ty], [IntrNoMem]>;
}

// Conversion ops
let TargetPrefix = "x86" in {  // All intrinsics start with "llvm.x86.".
  def int_x86_avx512_cvttss2si : GCCBuiltin<"__builtin_ia32_vcvttss2si32">,
              Intrinsic<[llvm_i32_ty], [llvm_v4f32_ty, llvm_i32_ty],
                        [IntrNoMem, ImmArg<1>]>;
  def int_x86_avx512_cvttss2si64 : GCCBuiltin<"__builtin_ia32_vcvttss2si64">,
              Intrinsic<[llvm_i64_ty], [llvm_v4f32_ty, llvm_i32_ty],
                        [IntrNoMem, ImmArg<1>]>;
  def int_x86_avx512_cvttss2usi : GCCBuiltin<"__builtin_ia32_vcvttss2usi32">,
              Intrinsic<[llvm_i32_ty], [llvm_v4f32_ty, llvm_i32_ty],
                        [IntrNoMem, ImmArg<1>]>;
  def int_x86_avx512_cvttss2usi64 : GCCBuiltin<"__builtin_ia32_vcvttss2usi64">,
              Intrinsic<[llvm_i64_ty], [llvm_v4f32_ty, llvm_i32_ty],
                        [IntrNoMem, ImmArg<1>]>;
  def int_x86_avx512_cvtusi2ss : GCCBuiltin<"__builtin_ia32_cvtusi2ss32">,
              Intrinsic<[llvm_v4f32_ty], [llvm_v4f32_ty,
                         llvm_i32_ty, llvm_i32_ty], [IntrNoMem, ImmArg<2>]>;
  def int_x86_avx512_cvtusi642ss : GCCBuiltin<"__builtin_ia32_cvtusi2ss64">,
              Intrinsic<[llvm_v4f32_ty], [llvm_v4f32_ty,
                         llvm_i64_ty, llvm_i32_ty], [IntrNoMem, ImmArg<2>]>;
  def int_x86_avx512_cvttsd2si : GCCBuiltin<"__builtin_ia32_vcvttsd2si32">,
              Intrinsic<[llvm_i32_ty], [llvm_v2f64_ty, llvm_i32_ty],
                        [IntrNoMem, ImmArg<1>]>;
  def int_x86_avx512_cvttsd2si64 : GCCBuiltin<"__builtin_ia32_vcvttsd2si64">,
              Intrinsic<[llvm_i64_ty], [llvm_v2f64_ty, llvm_i32_ty],
                        [IntrNoMem, ImmArg<1>]>;
  def int_x86_avx512_cvttsd2usi : GCCBuiltin<"__builtin_ia32_vcvttsd2usi32">,
              Intrinsic<[llvm_i32_ty], [llvm_v2f64_ty, llvm_i32_ty],
                        [IntrNoMem, ImmArg<1>]>;
  def int_x86_avx512_cvttsd2usi64 : GCCBuiltin<"__builtin_ia32_vcvttsd2usi64">,
              Intrinsic<[llvm_i64_ty], [llvm_v2f64_ty, llvm_i32_ty],
                        [IntrNoMem, ImmArg<1>]>;
  def int_x86_avx512_cvtusi642sd : GCCBuiltin<"__builtin_ia32_cvtusi2sd64">,
              Intrinsic<[llvm_v2f64_ty], [llvm_v2f64_ty,
                         llvm_i64_ty, llvm_i32_ty], [IntrNoMem, ImmArg<2>]>;
  def int_x86_avx512_vcvtss2usi32 : GCCBuiltin<"__builtin_ia32_vcvtss2usi32">,
              Intrinsic<[llvm_i32_ty], [llvm_v4f32_ty, llvm_i32_ty],
                        [IntrNoMem, ImmArg<1>]>;
  def int_x86_avx512_vcvtss2usi64 : GCCBuiltin<"__builtin_ia32_vcvtss2usi64">,
              Intrinsic<[llvm_i64_ty], [llvm_v4f32_ty, llvm_i32_ty],
                        [IntrNoMem, ImmArg<1>]>;
  def int_x86_avx512_vcvtss2si32 : GCCBuiltin<"__builtin_ia32_vcvtss2si32">,
              Intrinsic<[llvm_i32_ty], [llvm_v4f32_ty, llvm_i32_ty],
                        [IntrNoMem, ImmArg<1>]>;
  def int_x86_avx512_vcvtss2si64 : GCCBuiltin<"__builtin_ia32_vcvtss2si64">,
              Intrinsic<[llvm_i64_ty], [llvm_v4f32_ty, llvm_i32_ty],
                        [IntrNoMem, ImmArg<1>]>;
  def int_x86_avx512_vcvtsd2usi32 : GCCBuiltin<"__builtin_ia32_vcvtsd2usi32">,
              Intrinsic<[llvm_i32_ty], [llvm_v2f64_ty, llvm_i32_ty],
                        [IntrNoMem, ImmArg<1>]>;
  def int_x86_avx512_vcvtsd2usi64 : GCCBuiltin<"__builtin_ia32_vcvtsd2usi64">,
              Intrinsic<[llvm_i64_ty], [llvm_v2f64_ty, llvm_i32_ty],
                        [IntrNoMem, ImmArg<1>]>;
  def int_x86_avx512_vcvtsd2si32 : GCCBuiltin<"__builtin_ia32_vcvtsd2si32">,
              Intrinsic<[llvm_i32_ty], [llvm_v2f64_ty, llvm_i32_ty],
                        [IntrNoMem, ImmArg<1>]>;
  def int_x86_avx512_vcvtsd2si64 : GCCBuiltin<"__builtin_ia32_vcvtsd2si64">,
              Intrinsic<[llvm_i64_ty], [llvm_v2f64_ty, llvm_i32_ty],
                        [IntrNoMem, ImmArg<1>]>;
  def int_x86_avx512_cvtsi2ss32 : GCCBuiltin<"__builtin_ia32_cvtsi2ss32">,
              Intrinsic<[llvm_v4f32_ty], [llvm_v4f32_ty,
                         llvm_i32_ty, llvm_i32_ty], [IntrNoMem, ImmArg<2>]>;
  def int_x86_avx512_cvtsi2ss64 : GCCBuiltin<"__builtin_ia32_cvtsi2ss64">,
              Intrinsic<[llvm_v4f32_ty], [llvm_v4f32_ty,
                         llvm_i64_ty, llvm_i32_ty], [IntrNoMem, ImmArg<2>]>;
  def int_x86_avx512_cvtsi2sd64 : GCCBuiltin<"__builtin_ia32_cvtsi2sd64">,
              Intrinsic<[llvm_v2f64_ty], [llvm_v2f64_ty,
                         llvm_i64_ty, llvm_i32_ty], [IntrNoMem, ImmArg<2>]>;
}

// Pack ops.
let TargetPrefix = "x86" in {  // All intrinsics start with "llvm.x86.".
  def int_x86_avx512_packsswb_512 : GCCBuiltin<"__builtin_ia32_packsswb512">,
              Intrinsic<[llvm_v64i8_ty], [llvm_v32i16_ty,llvm_v32i16_ty],
                        [IntrNoMem]>;
  def int_x86_avx512_packssdw_512 : GCCBuiltin<"__builtin_ia32_packssdw512">,
              Intrinsic<[llvm_v32i16_ty], [llvm_v16i32_ty, llvm_v16i32_ty],
                         [IntrNoMem]>;
  def int_x86_avx512_packuswb_512 : GCCBuiltin<"__builtin_ia32_packuswb512">,
              Intrinsic<[llvm_v64i8_ty], [llvm_v32i16_ty,llvm_v32i16_ty],
                         [IntrNoMem]>;
  def int_x86_avx512_packusdw_512 : GCCBuiltin<"__builtin_ia32_packusdw512">,
              Intrinsic<[llvm_v32i16_ty], [llvm_v16i32_ty, llvm_v16i32_ty],
                         [IntrNoMem]>;
}

// Vector convert
let TargetPrefix = "x86" in {  // All intrinsics start with "llvm.x86.".
  def int_x86_avx512_sitofp_round :
          Intrinsic<[llvm_anyfloat_ty], [llvm_anyint_ty, llvm_i32_ty],
                    [IntrNoMem, ImmArg<1>]>;

  def int_x86_avx512_uitofp_round :
          Intrinsic<[llvm_anyfloat_ty], [llvm_anyint_ty, llvm_i32_ty],
                    [IntrNoMem, ImmArg<1>]>;

  def int_x86_avx512_mask_cvtpd2dq_128 :
        GCCBuiltin<"__builtin_ia32_cvtpd2dq128_mask">,
          Intrinsic<[llvm_v4i32_ty],
          [llvm_v2f64_ty, llvm_v4i32_ty,  llvm_i8_ty],
          [IntrNoMem]>;

  def int_x86_avx512_mask_cvtpd2dq_512 :
        GCCBuiltin<"__builtin_ia32_cvtpd2dq512_mask">,
          Intrinsic<[llvm_v8i32_ty],
          [llvm_v8f64_ty, llvm_v8i32_ty,  llvm_i8_ty,  llvm_i32_ty],
          [IntrNoMem, ImmArg<3>]>;

  def int_x86_avx512_mask_cvtpd2ps_512 :
        GCCBuiltin<"__builtin_ia32_cvtpd2ps512_mask">,
          Intrinsic<[llvm_v8f32_ty],
          [llvm_v8f64_ty, llvm_v8f32_ty,  llvm_i8_ty,  llvm_i32_ty],
          [IntrNoMem, ImmArg<3>]>;

  def int_x86_avx512_mask_cvtsd2ss_round :
        GCCBuiltin<"__builtin_ia32_cvtsd2ss_round_mask">,
          Intrinsic<[llvm_v4f32_ty],
          [llvm_v4f32_ty, llvm_v2f64_ty, llvm_v4f32_ty, llvm_i8_ty, llvm_i32_ty],
          [IntrNoMem, ImmArg<4>]>;

  def int_x86_avx512_mask_cvtss2sd_round :
        GCCBuiltin<"__builtin_ia32_cvtss2sd_round_mask">,
          Intrinsic<[llvm_v2f64_ty],
          [llvm_v2f64_ty, llvm_v4f32_ty, llvm_v2f64_ty, llvm_i8_ty, llvm_i32_ty],
          [IntrNoMem, ImmArg<4>]>;

  def int_x86_avx512_mask_cvtpd2ps :
        GCCBuiltin<"__builtin_ia32_cvtpd2ps_mask">,
          Intrinsic<[llvm_v4f32_ty],
          [llvm_v2f64_ty, llvm_v4f32_ty,  llvm_i8_ty],
          [IntrNoMem]>;

  def int_x86_avx512_mask_cvtpd2qq_128 :
        GCCBuiltin<"__builtin_ia32_cvtpd2qq128_mask">,
          Intrinsic<[llvm_v2i64_ty],
          [llvm_v2f64_ty, llvm_v2i64_ty,  llvm_i8_ty],
          [IntrNoMem]>;

  def int_x86_avx512_mask_cvtpd2qq_256 :
        GCCBuiltin<"__builtin_ia32_cvtpd2qq256_mask">,
          Intrinsic<[llvm_v4i64_ty],
          [llvm_v4f64_ty, llvm_v4i64_ty,  llvm_i8_ty],
          [IntrNoMem]>;

  def int_x86_avx512_mask_cvtpd2qq_512 :
        GCCBuiltin<"__builtin_ia32_cvtpd2qq512_mask">,
          Intrinsic<[llvm_v8i64_ty],
          [llvm_v8f64_ty, llvm_v8i64_ty,  llvm_i8_ty,  llvm_i32_ty],
          [IntrNoMem, ImmArg<3>]>;

  def int_x86_avx512_mask_cvtpd2udq_128 :
        GCCBuiltin<"__builtin_ia32_cvtpd2udq128_mask">,
          Intrinsic<[llvm_v4i32_ty],
          [llvm_v2f64_ty, llvm_v4i32_ty,  llvm_i8_ty],
          [IntrNoMem]>;

  def int_x86_avx512_mask_cvtpd2udq_256 :
        GCCBuiltin<"__builtin_ia32_cvtpd2udq256_mask">,
          Intrinsic<[llvm_v4i32_ty],
          [llvm_v4f64_ty, llvm_v4i32_ty,  llvm_i8_ty],
          [IntrNoMem]>;

  def int_x86_avx512_mask_cvtpd2udq_512 :
        GCCBuiltin<"__builtin_ia32_cvtpd2udq512_mask">,
          Intrinsic<[llvm_v8i32_ty],
          [llvm_v8f64_ty, llvm_v8i32_ty,  llvm_i8_ty,  llvm_i32_ty],
          [IntrNoMem, ImmArg<3>]>;

  def int_x86_avx512_mask_cvtpd2uqq_128 :
        GCCBuiltin<"__builtin_ia32_cvtpd2uqq128_mask">,
          Intrinsic<[llvm_v2i64_ty],
          [llvm_v2f64_ty, llvm_v2i64_ty,  llvm_i8_ty],
          [IntrNoMem]>;

  def int_x86_avx512_mask_cvtpd2uqq_256 :
        GCCBuiltin<"__builtin_ia32_cvtpd2uqq256_mask">,
          Intrinsic<[llvm_v4i64_ty],
          [llvm_v4f64_ty, llvm_v4i64_ty,  llvm_i8_ty],
          [IntrNoMem]>;

  def int_x86_avx512_mask_cvtpd2uqq_512 :
        GCCBuiltin<"__builtin_ia32_cvtpd2uqq512_mask">,
          Intrinsic<[llvm_v8i64_ty],
          [llvm_v8f64_ty, llvm_v8i64_ty,  llvm_i8_ty,  llvm_i32_ty],
          [IntrNoMem, ImmArg<3>]>;

  def int_x86_avx512_mask_cvtps2dq_128 :
        GCCBuiltin<"__builtin_ia32_cvtps2dq128_mask">,
          Intrinsic<[llvm_v4i32_ty],
          [llvm_v4f32_ty, llvm_v4i32_ty,  llvm_i8_ty],
          [IntrNoMem]>;

  def int_x86_avx512_mask_cvtps2dq_256 :
        GCCBuiltin<"__builtin_ia32_cvtps2dq256_mask">,
          Intrinsic<[llvm_v8i32_ty],
          [llvm_v8f32_ty, llvm_v8i32_ty,  llvm_i8_ty],
          [IntrNoMem]>;

  def int_x86_avx512_mask_cvtps2dq_512 :
        GCCBuiltin<"__builtin_ia32_cvtps2dq512_mask">,
          Intrinsic<[llvm_v16i32_ty],
          [llvm_v16f32_ty, llvm_v16i32_ty,  llvm_i16_ty,  llvm_i32_ty],
          [IntrNoMem, ImmArg<3>]>;

  def int_x86_avx512_mask_cvtps2pd_512 :
        GCCBuiltin<"__builtin_ia32_cvtps2pd512_mask">,
          Intrinsic<[llvm_v8f64_ty],
          [llvm_v8f32_ty, llvm_v8f64_ty,  llvm_i8_ty,  llvm_i32_ty],
          [IntrNoMem, ImmArg<3>]>;

  def int_x86_avx512_mask_cvtps2qq_128 :
        GCCBuiltin<"__builtin_ia32_cvtps2qq128_mask">,
          Intrinsic<[llvm_v2i64_ty],
          [llvm_v4f32_ty, llvm_v2i64_ty,  llvm_i8_ty],
          [IntrNoMem]>;

  def int_x86_avx512_mask_cvtps2qq_256 :
        GCCBuiltin<"__builtin_ia32_cvtps2qq256_mask">,
          Intrinsic<[llvm_v4i64_ty],
          [llvm_v4f32_ty, llvm_v4i64_ty,  llvm_i8_ty],
          [IntrNoMem]>;

  def int_x86_avx512_mask_cvtps2qq_512 :
        GCCBuiltin<"__builtin_ia32_cvtps2qq512_mask">,
          Intrinsic<[llvm_v8i64_ty],
          [llvm_v8f32_ty, llvm_v8i64_ty,  llvm_i8_ty,  llvm_i32_ty],
          [IntrNoMem, ImmArg<3>]>;

  def int_x86_avx512_mask_cvtps2udq_128 :
        GCCBuiltin<"__builtin_ia32_cvtps2udq128_mask">,
          Intrinsic<[llvm_v4i32_ty],
          [llvm_v4f32_ty, llvm_v4i32_ty,  llvm_i8_ty],
          [IntrNoMem]>;

  def int_x86_avx512_mask_cvtps2udq_256 :
        GCCBuiltin<"__builtin_ia32_cvtps2udq256_mask">,
          Intrinsic<[llvm_v8i32_ty],
          [llvm_v8f32_ty, llvm_v8i32_ty,  llvm_i8_ty],
          [IntrNoMem]>;

  def int_x86_avx512_mask_cvtps2udq_512 :
        GCCBuiltin<"__builtin_ia32_cvtps2udq512_mask">,
          Intrinsic<[llvm_v16i32_ty],
          [llvm_v16f32_ty, llvm_v16i32_ty,  llvm_i16_ty,  llvm_i32_ty],
          [IntrNoMem, ImmArg<3>]>;

  def int_x86_avx512_mask_cvtps2uqq_128 :
        GCCBuiltin<"__builtin_ia32_cvtps2uqq128_mask">,
          Intrinsic<[llvm_v2i64_ty],
          [llvm_v4f32_ty, llvm_v2i64_ty,  llvm_i8_ty],
          [IntrNoMem]>;

  def int_x86_avx512_mask_cvtps2uqq_256 :
        GCCBuiltin<"__builtin_ia32_cvtps2uqq256_mask">,
          Intrinsic<[llvm_v4i64_ty],
          [llvm_v4f32_ty, llvm_v4i64_ty,  llvm_i8_ty],
          [IntrNoMem]>;

  def int_x86_avx512_mask_cvtps2uqq_512 :
        GCCBuiltin<"__builtin_ia32_cvtps2uqq512_mask">,
          Intrinsic<[llvm_v8i64_ty],
          [llvm_v8f32_ty, llvm_v8i64_ty,  llvm_i8_ty,  llvm_i32_ty],
          [IntrNoMem, ImmArg<3>]>;

  def int_x86_avx512_mask_cvtqq2ps_128 :
        GCCBuiltin<"__builtin_ia32_cvtqq2ps128_mask">,
          Intrinsic<[llvm_v4f32_ty],
          [llvm_v2i64_ty, llvm_v4f32_ty,  llvm_i8_ty],
          [IntrNoMem]>;

  def int_x86_avx512_mask_cvttpd2dq_128 :
        GCCBuiltin<"__builtin_ia32_cvttpd2dq128_mask">,
          Intrinsic<[llvm_v4i32_ty],
          [llvm_v2f64_ty, llvm_v4i32_ty,  llvm_i8_ty],
          [IntrNoMem]>;

  def int_x86_avx512_mask_cvttpd2dq_512 :
        GCCBuiltin<"__builtin_ia32_cvttpd2dq512_mask">,
          Intrinsic<[llvm_v8i32_ty],
          [llvm_v8f64_ty, llvm_v8i32_ty,  llvm_i8_ty,  llvm_i32_ty],
          [IntrNoMem, ImmArg<3>]>;

  def int_x86_avx512_mask_cvttpd2qq_128 :
        GCCBuiltin<"__builtin_ia32_cvttpd2qq128_mask">,
          Intrinsic<[llvm_v2i64_ty],
          [llvm_v2f64_ty, llvm_v2i64_ty,  llvm_i8_ty],
          [IntrNoMem]>;

  def int_x86_avx512_mask_cvttpd2qq_256 :
        GCCBuiltin<"__builtin_ia32_cvttpd2qq256_mask">,
          Intrinsic<[llvm_v4i64_ty],
          [llvm_v4f64_ty, llvm_v4i64_ty,  llvm_i8_ty],
          [IntrNoMem]>;

  def int_x86_avx512_mask_cvttpd2qq_512 :
        GCCBuiltin<"__builtin_ia32_cvttpd2qq512_mask">,
          Intrinsic<[llvm_v8i64_ty],
          [llvm_v8f64_ty, llvm_v8i64_ty,  llvm_i8_ty,  llvm_i32_ty],
          [IntrNoMem, ImmArg<3>]>;

  def int_x86_avx512_mask_cvttpd2udq_128 :
        GCCBuiltin<"__builtin_ia32_cvttpd2udq128_mask">,
          Intrinsic<[llvm_v4i32_ty],
          [llvm_v2f64_ty, llvm_v4i32_ty,  llvm_i8_ty],
          [IntrNoMem]>;

  def int_x86_avx512_mask_cvttpd2udq_256 :
        GCCBuiltin<"__builtin_ia32_cvttpd2udq256_mask">,
          Intrinsic<[llvm_v4i32_ty],
          [llvm_v4f64_ty, llvm_v4i32_ty,  llvm_i8_ty],
          [IntrNoMem]>;

  def int_x86_avx512_mask_cvttpd2udq_512 :
        GCCBuiltin<"__builtin_ia32_cvttpd2udq512_mask">,
          Intrinsic<[llvm_v8i32_ty],
          [llvm_v8f64_ty, llvm_v8i32_ty,  llvm_i8_ty,  llvm_i32_ty],
          [IntrNoMem, ImmArg<3>]>;

  def int_x86_avx512_mask_cvttpd2uqq_128 :
        GCCBuiltin<"__builtin_ia32_cvttpd2uqq128_mask">,
          Intrinsic<[llvm_v2i64_ty],
          [llvm_v2f64_ty, llvm_v2i64_ty,  llvm_i8_ty],
          [IntrNoMem]>;

  def int_x86_avx512_mask_cvttpd2uqq_256 :
        GCCBuiltin<"__builtin_ia32_cvttpd2uqq256_mask">,
          Intrinsic<[llvm_v4i64_ty],
          [llvm_v4f64_ty, llvm_v4i64_ty,  llvm_i8_ty],
          [IntrNoMem]>;

  def int_x86_avx512_mask_cvttpd2uqq_512 :
        GCCBuiltin<"__builtin_ia32_cvttpd2uqq512_mask">,
          Intrinsic<[llvm_v8i64_ty],
          [llvm_v8f64_ty, llvm_v8i64_ty,  llvm_i8_ty,  llvm_i32_ty],
          [IntrNoMem, ImmArg<3>]>;

  def int_x86_avx512_mask_cvttps2dq_512 :
        GCCBuiltin<"__builtin_ia32_cvttps2dq512_mask">,
          Intrinsic<[llvm_v16i32_ty],
          [llvm_v16f32_ty, llvm_v16i32_ty,  llvm_i16_ty,  llvm_i32_ty],
          [IntrNoMem, ImmArg<3>]>;

  def int_x86_avx512_mask_cvttps2qq_128 :
        GCCBuiltin<"__builtin_ia32_cvttps2qq128_mask">,
          Intrinsic<[llvm_v2i64_ty],
          [llvm_v4f32_ty, llvm_v2i64_ty,  llvm_i8_ty],
          [IntrNoMem]>;

  def int_x86_avx512_mask_cvttps2qq_256 :
        GCCBuiltin<"__builtin_ia32_cvttps2qq256_mask">,
          Intrinsic<[llvm_v4i64_ty],
          [llvm_v4f32_ty, llvm_v4i64_ty,  llvm_i8_ty],
          [IntrNoMem]>;

  def int_x86_avx512_mask_cvttps2qq_512 :
        GCCBuiltin<"__builtin_ia32_cvttps2qq512_mask">,
          Intrinsic<[llvm_v8i64_ty],
          [llvm_v8f32_ty, llvm_v8i64_ty,  llvm_i8_ty,  llvm_i32_ty],
          [IntrNoMem, ImmArg<3>]>;

  def int_x86_avx512_mask_cvttps2udq_128 :
        GCCBuiltin<"__builtin_ia32_cvttps2udq128_mask">,
          Intrinsic<[llvm_v4i32_ty],
          [llvm_v4f32_ty, llvm_v4i32_ty,  llvm_i8_ty],
          [IntrNoMem]>;

  def int_x86_avx512_mask_cvttps2udq_256 :
        GCCBuiltin<"__builtin_ia32_cvttps2udq256_mask">,
          Intrinsic<[llvm_v8i32_ty],
          [llvm_v8f32_ty, llvm_v8i32_ty,  llvm_i8_ty],
          [IntrNoMem]>;

  def int_x86_avx512_mask_cvttps2udq_512 :
        GCCBuiltin<"__builtin_ia32_cvttps2udq512_mask">,
          Intrinsic<[llvm_v16i32_ty],
          [llvm_v16f32_ty, llvm_v16i32_ty,  llvm_i16_ty,  llvm_i32_ty],
          [IntrNoMem, ImmArg<3>]>;

  def int_x86_avx512_mask_cvttps2uqq_128 :
        GCCBuiltin<"__builtin_ia32_cvttps2uqq128_mask">,
          Intrinsic<[llvm_v2i64_ty],
          [llvm_v4f32_ty, llvm_v2i64_ty,  llvm_i8_ty],
          [IntrNoMem]>;

  def int_x86_avx512_mask_cvttps2uqq_256 :
        GCCBuiltin<"__builtin_ia32_cvttps2uqq256_mask">,
          Intrinsic<[llvm_v4i64_ty],
          [llvm_v4f32_ty, llvm_v4i64_ty,  llvm_i8_ty],
          [IntrNoMem]>;

  def int_x86_avx512_mask_cvttps2uqq_512 :
        GCCBuiltin<"__builtin_ia32_cvttps2uqq512_mask">,
          Intrinsic<[llvm_v8i64_ty],
          [llvm_v8f32_ty, llvm_v8i64_ty,  llvm_i8_ty,  llvm_i32_ty],
          [IntrNoMem, ImmArg<3>]>;

  def int_x86_avx512_mask_cvtuqq2ps_128 :
        GCCBuiltin<"__builtin_ia32_cvtuqq2ps128_mask">,
          Intrinsic<[llvm_v4f32_ty],
          [llvm_v2i64_ty, llvm_v4f32_ty,  llvm_i8_ty],
          [IntrNoMem]>;

  def int_x86_avx512_mask_rndscale_pd_128 : GCCBuiltin<"__builtin_ia32_rndscalepd_128_mask">,
        Intrinsic<[llvm_v2f64_ty], [llvm_v2f64_ty, llvm_i32_ty,
                                     llvm_v2f64_ty,  llvm_i8_ty],
                  [IntrNoMem, ImmArg<1>]>;
  def int_x86_avx512_mask_rndscale_pd_256 : GCCBuiltin<"__builtin_ia32_rndscalepd_256_mask">,
        Intrinsic<[llvm_v4f64_ty], [llvm_v4f64_ty, llvm_i32_ty,
                                     llvm_v4f64_ty,  llvm_i8_ty],
                  [IntrNoMem, ImmArg<1>]>;
  def int_x86_avx512_mask_rndscale_pd_512 : GCCBuiltin<"__builtin_ia32_rndscalepd_mask">,
        Intrinsic<[llvm_v8f64_ty], [llvm_v8f64_ty, llvm_i32_ty, llvm_v8f64_ty,
                                     llvm_i8_ty, llvm_i32_ty],
                  [IntrNoMem, ImmArg<1>, ImmArg<4>]>;
  def int_x86_avx512_mask_rndscale_ps_128 : GCCBuiltin<"__builtin_ia32_rndscaleps_128_mask">,
        Intrinsic<[llvm_v4f32_ty], [llvm_v4f32_ty, llvm_i32_ty,
                                     llvm_v4f32_ty,  llvm_i8_ty],
                  [IntrNoMem, ImmArg<1>]>;
  def int_x86_avx512_mask_rndscale_ps_256 : GCCBuiltin<"__builtin_ia32_rndscaleps_256_mask">,
        Intrinsic<[llvm_v8f32_ty], [llvm_v8f32_ty, llvm_i32_ty,
                                     llvm_v8f32_ty,  llvm_i8_ty],
                  [IntrNoMem, ImmArg<1>]>;
  def int_x86_avx512_mask_rndscale_ps_512 : GCCBuiltin<"__builtin_ia32_rndscaleps_mask">,
        Intrinsic<[llvm_v16f32_ty], [llvm_v16f32_ty, llvm_i32_ty, llvm_v16f32_ty,
                                     llvm_i16_ty, llvm_i32_ty],
                  [IntrNoMem, ImmArg<1>, ImmArg<4>]>;
  def int_x86_avx512_mask_reduce_pd_128 : GCCBuiltin<"__builtin_ia32_reducepd128_mask">,
        Intrinsic<[llvm_v2f64_ty], [llvm_v2f64_ty, llvm_i32_ty,
                                     llvm_v2f64_ty,  llvm_i8_ty],
                  [IntrNoMem, ImmArg<1>]>;
  def int_x86_avx512_mask_reduce_pd_256 : GCCBuiltin<"__builtin_ia32_reducepd256_mask">,
        Intrinsic<[llvm_v4f64_ty], [llvm_v4f64_ty, llvm_i32_ty,
                                     llvm_v4f64_ty,  llvm_i8_ty],
                  [IntrNoMem, ImmArg<1>]>;
  def int_x86_avx512_mask_reduce_pd_512 : GCCBuiltin<"__builtin_ia32_reducepd512_mask">,
        Intrinsic<[llvm_v8f64_ty], [llvm_v8f64_ty, llvm_i32_ty, llvm_v8f64_ty,
                                     llvm_i8_ty, llvm_i32_ty],
                  [IntrNoMem, ImmArg<1>, ImmArg<4>]>;
  def int_x86_avx512_mask_reduce_ps_128 : GCCBuiltin<"__builtin_ia32_reduceps128_mask">,
        Intrinsic<[llvm_v4f32_ty], [llvm_v4f32_ty, llvm_i32_ty,
                                     llvm_v4f32_ty,  llvm_i8_ty],
                  [IntrNoMem, ImmArg<1>]>;
  def int_x86_avx512_mask_reduce_ps_256 : GCCBuiltin<"__builtin_ia32_reduceps256_mask">,
        Intrinsic<[llvm_v8f32_ty], [llvm_v8f32_ty, llvm_i32_ty,
                                     llvm_v8f32_ty,  llvm_i8_ty],
                  [IntrNoMem, ImmArg<1>]>;
  def int_x86_avx512_mask_reduce_ps_512 : GCCBuiltin<"__builtin_ia32_reduceps512_mask">,
        Intrinsic<[llvm_v16f32_ty], [llvm_v16f32_ty, llvm_i32_ty, llvm_v16f32_ty,
                                     llvm_i16_ty, llvm_i32_ty],
                  [IntrNoMem, ImmArg<1>, ImmArg<4>]>;
def int_x86_avx512_mask_range_pd_128 : GCCBuiltin<"__builtin_ia32_rangepd128_mask">,
        Intrinsic<[llvm_v2f64_ty], [llvm_v2f64_ty, llvm_v2f64_ty, llvm_i32_ty,
                                    llvm_v2f64_ty,  llvm_i8_ty],
                  [IntrNoMem, ImmArg<2>]>;
def int_x86_avx512_mask_range_pd_256 : GCCBuiltin<"__builtin_ia32_rangepd256_mask">,
        Intrinsic<[llvm_v4f64_ty], [llvm_v4f64_ty, llvm_v4f64_ty, llvm_i32_ty,
                                    llvm_v4f64_ty,  llvm_i8_ty],
                  [IntrNoMem, ImmArg<2>]>;
def int_x86_avx512_mask_range_pd_512 : GCCBuiltin<"__builtin_ia32_rangepd512_mask">,
        Intrinsic<[llvm_v8f64_ty], [llvm_v8f64_ty, llvm_v8f64_ty, llvm_i32_ty,
                                    llvm_v8f64_ty,  llvm_i8_ty,  llvm_i32_ty],
                  [IntrNoMem, ImmArg<2>, ImmArg<5>]>;
def int_x86_avx512_mask_range_ps_128 : GCCBuiltin<"__builtin_ia32_rangeps128_mask">,
        Intrinsic<[llvm_v4f32_ty], [llvm_v4f32_ty, llvm_v4f32_ty, llvm_i32_ty,
                                    llvm_v4f32_ty,  llvm_i8_ty],
                  [IntrNoMem, ImmArg<2>]>;
def int_x86_avx512_mask_range_ps_256 : GCCBuiltin<"__builtin_ia32_rangeps256_mask">,
        Intrinsic<[llvm_v8f32_ty], [llvm_v8f32_ty, llvm_v8f32_ty, llvm_i32_ty,
                                    llvm_v8f32_ty,  llvm_i8_ty],
                  [IntrNoMem, ImmArg<2>]>;
def int_x86_avx512_mask_range_ps_512 : GCCBuiltin<"__builtin_ia32_rangeps512_mask">,
        Intrinsic<[llvm_v16f32_ty], [llvm_v16f32_ty, llvm_v16f32_ty, llvm_i32_ty,
                                     llvm_v16f32_ty,  llvm_i16_ty,  llvm_i32_ty],
                  [IntrNoMem, ImmArg<2>, ImmArg<5>]>;
}

// Vector load with broadcast
let TargetPrefix = "x86" in {  // All intrinsics start with "llvm.x86.".
   def int_x86_avx512_broadcastmw_512 :
          GCCBuiltin<"__builtin_ia32_broadcastmw512">,
          Intrinsic<[llvm_v16i32_ty], [llvm_i16_ty], [IntrNoMem]>;
   def int_x86_avx512_broadcastmw_256 :
          GCCBuiltin<"__builtin_ia32_broadcastmw256">,
          Intrinsic<[llvm_v8i32_ty], [llvm_i16_ty], [IntrNoMem]>;
   def int_x86_avx512_broadcastmw_128 :
          GCCBuiltin<"__builtin_ia32_broadcastmw128">,
          Intrinsic<[llvm_v4i32_ty], [llvm_i16_ty], [IntrNoMem]>;
   def int_x86_avx512_broadcastmb_512 :
          GCCBuiltin<"__builtin_ia32_broadcastmb512">,
          Intrinsic<[llvm_v8i64_ty], [llvm_i8_ty], [IntrNoMem]>;
   def int_x86_avx512_broadcastmb_256 :
          GCCBuiltin<"__builtin_ia32_broadcastmb256">,
          Intrinsic<[llvm_v4i64_ty], [llvm_i8_ty], [IntrNoMem]>;
   def int_x86_avx512_broadcastmb_128 :
          GCCBuiltin<"__builtin_ia32_broadcastmb128">,
          Intrinsic<[llvm_v2i64_ty], [llvm_i8_ty], [IntrNoMem]>;
}

// Arithmetic ops
let TargetPrefix = "x86" in {  // All intrinsics start with "llvm.x86.".

  def int_x86_avx512_add_ps_512 : GCCBuiltin<"__builtin_ia32_addps512">,
          Intrinsic<[llvm_v16f32_ty], [llvm_v16f32_ty, llvm_v16f32_ty,
                     llvm_i32_ty], [IntrNoMem, ImmArg<2>]>;
  def int_x86_avx512_add_pd_512 : GCCBuiltin<"__builtin_ia32_addpd512">,
          Intrinsic<[llvm_v8f64_ty], [llvm_v8f64_ty, llvm_v8f64_ty,
                     llvm_i32_ty], [IntrNoMem, ImmArg<2>]>;
  def int_x86_avx512_sub_ps_512 : GCCBuiltin<"__builtin_ia32_subps512">,
          Intrinsic<[llvm_v16f32_ty], [llvm_v16f32_ty, llvm_v16f32_ty,
                     llvm_i32_ty], [IntrNoMem, ImmArg<2>]>;
  def int_x86_avx512_sub_pd_512 : GCCBuiltin<"__builtin_ia32_subpd512">,
          Intrinsic<[llvm_v8f64_ty], [llvm_v8f64_ty, llvm_v8f64_ty,
                     llvm_i32_ty], [IntrNoMem, ImmArg<2>]>;
  def int_x86_avx512_mul_ps_512 : GCCBuiltin<"__builtin_ia32_mulps512">,
          Intrinsic<[llvm_v16f32_ty], [llvm_v16f32_ty, llvm_v16f32_ty,
                     llvm_i32_ty], [IntrNoMem, ImmArg<2>]>;
  def int_x86_avx512_mul_pd_512 : GCCBuiltin<"__builtin_ia32_mulpd512">,
          Intrinsic<[llvm_v8f64_ty], [llvm_v8f64_ty, llvm_v8f64_ty,
                     llvm_i32_ty], [IntrNoMem, ImmArg<2>]>;
  def int_x86_avx512_div_ps_512 : GCCBuiltin<"__builtin_ia32_divps512">,
          Intrinsic<[llvm_v16f32_ty], [llvm_v16f32_ty, llvm_v16f32_ty,
                     llvm_i32_ty], [IntrNoMem, ImmArg<2>]>;
  def int_x86_avx512_div_pd_512 : GCCBuiltin<"__builtin_ia32_divpd512">,
          Intrinsic<[llvm_v8f64_ty], [llvm_v8f64_ty, llvm_v8f64_ty,
                     llvm_i32_ty], [IntrNoMem, ImmArg<2>]>;

  def int_x86_avx512_max_ps_512 : GCCBuiltin<"__builtin_ia32_maxps512">,
          Intrinsic<[llvm_v16f32_ty], [llvm_v16f32_ty, llvm_v16f32_ty,
                     llvm_i32_ty], [IntrNoMem, ImmArg<2>]>;
  def int_x86_avx512_max_pd_512 : GCCBuiltin<"__builtin_ia32_maxpd512">,
          Intrinsic<[llvm_v8f64_ty], [llvm_v8f64_ty, llvm_v8f64_ty,
                     llvm_i32_ty], [IntrNoMem, ImmArg<2>]>;
  def int_x86_avx512_min_ps_512 : GCCBuiltin<"__builtin_ia32_minps512">,
          Intrinsic<[llvm_v16f32_ty], [llvm_v16f32_ty, llvm_v16f32_ty,
                     llvm_i32_ty], [IntrNoMem, ImmArg<2>]>;
  def int_x86_avx512_min_pd_512 : GCCBuiltin<"__builtin_ia32_minpd512">,
          Intrinsic<[llvm_v8f64_ty], [llvm_v8f64_ty, llvm_v8f64_ty,
                     llvm_i32_ty], [IntrNoMem, ImmArg<2>]>;

  def int_x86_avx512_mask_add_ss_round : GCCBuiltin<"__builtin_ia32_addss_round_mask">,
          Intrinsic<[llvm_v4f32_ty], [llvm_v4f32_ty, llvm_v4f32_ty,
                     llvm_v4f32_ty, llvm_i8_ty, llvm_i32_ty], [IntrNoMem, ImmArg<4>]>;
  def int_x86_avx512_mask_div_ss_round : GCCBuiltin<"__builtin_ia32_divss_round_mask">,
          Intrinsic<[llvm_v4f32_ty], [llvm_v4f32_ty, llvm_v4f32_ty,
                     llvm_v4f32_ty, llvm_i8_ty, llvm_i32_ty], [IntrNoMem, ImmArg<4>]>;
  def int_x86_avx512_mask_mul_ss_round : GCCBuiltin<"__builtin_ia32_mulss_round_mask">,
          Intrinsic<[llvm_v4f32_ty], [llvm_v4f32_ty, llvm_v4f32_ty,
                     llvm_v4f32_ty, llvm_i8_ty, llvm_i32_ty], [IntrNoMem, ImmArg<4>]>;
  def int_x86_avx512_mask_sub_ss_round : GCCBuiltin<"__builtin_ia32_subss_round_mask">,
          Intrinsic<[llvm_v4f32_ty], [llvm_v4f32_ty, llvm_v4f32_ty,
                     llvm_v4f32_ty, llvm_i8_ty, llvm_i32_ty], [IntrNoMem, ImmArg<4>]>;
  def int_x86_avx512_mask_max_ss_round : GCCBuiltin<"__builtin_ia32_maxss_round_mask">,
          Intrinsic<[llvm_v4f32_ty], [llvm_v4f32_ty, llvm_v4f32_ty,
                     llvm_v4f32_ty, llvm_i8_ty, llvm_i32_ty], [IntrNoMem, ImmArg<4>]>;
  def int_x86_avx512_mask_min_ss_round : GCCBuiltin<"__builtin_ia32_minss_round_mask">,
          Intrinsic<[llvm_v4f32_ty], [llvm_v4f32_ty, llvm_v4f32_ty,
                     llvm_v4f32_ty, llvm_i8_ty, llvm_i32_ty], [IntrNoMem, ImmArg<4>]>;
  def int_x86_avx512_mask_add_sd_round : GCCBuiltin<"__builtin_ia32_addsd_round_mask">,
          Intrinsic<[llvm_v2f64_ty], [llvm_v2f64_ty, llvm_v2f64_ty,
                     llvm_v2f64_ty, llvm_i8_ty, llvm_i32_ty], [IntrNoMem, ImmArg<4>]>;
  def int_x86_avx512_mask_div_sd_round : GCCBuiltin<"__builtin_ia32_divsd_round_mask">,
          Intrinsic<[llvm_v2f64_ty], [llvm_v2f64_ty, llvm_v2f64_ty,
                     llvm_v2f64_ty, llvm_i8_ty, llvm_i32_ty], [IntrNoMem, ImmArg<4>]>;
  def int_x86_avx512_mask_mul_sd_round : GCCBuiltin<"__builtin_ia32_mulsd_round_mask">,
          Intrinsic<[llvm_v2f64_ty], [llvm_v2f64_ty, llvm_v2f64_ty,
                     llvm_v2f64_ty, llvm_i8_ty, llvm_i32_ty], [IntrNoMem, ImmArg<4>]>;
  def int_x86_avx512_mask_sub_sd_round : GCCBuiltin<"__builtin_ia32_subsd_round_mask">,
          Intrinsic<[llvm_v2f64_ty], [llvm_v2f64_ty, llvm_v2f64_ty,
                     llvm_v2f64_ty, llvm_i8_ty, llvm_i32_ty], [IntrNoMem, ImmArg<4>]>;
  def int_x86_avx512_mask_max_sd_round : GCCBuiltin<"__builtin_ia32_maxsd_round_mask">,
          Intrinsic<[llvm_v2f64_ty], [llvm_v2f64_ty, llvm_v2f64_ty,
                     llvm_v2f64_ty, llvm_i8_ty, llvm_i32_ty], [IntrNoMem, ImmArg<4>]>;
  def int_x86_avx512_mask_min_sd_round : GCCBuiltin<"__builtin_ia32_minsd_round_mask">,
          Intrinsic<[llvm_v2f64_ty], [llvm_v2f64_ty, llvm_v2f64_ty,
                     llvm_v2f64_ty, llvm_i8_ty, llvm_i32_ty], [IntrNoMem, ImmArg<4>]>;

  def int_x86_avx512_mask_rndscale_ss : GCCBuiltin<"__builtin_ia32_rndscaless_round_mask">,
          Intrinsic<[llvm_v4f32_ty], [llvm_v4f32_ty, llvm_v4f32_ty, llvm_v4f32_ty,
                                     llvm_i8_ty, llvm_i32_ty, llvm_i32_ty],
                                     [IntrNoMem, ImmArg<4>, ImmArg<5>]>;
  def int_x86_avx512_mask_rndscale_sd : GCCBuiltin<"__builtin_ia32_rndscalesd_round_mask">,
          Intrinsic<[llvm_v2f64_ty], [llvm_v2f64_ty, llvm_v2f64_ty, llvm_v2f64_ty,
                                      llvm_i8_ty, llvm_i32_ty, llvm_i32_ty],
                                     [IntrNoMem, ImmArg<4>, ImmArg<5>]>;
  def int_x86_avx512_mask_range_ss : GCCBuiltin<"__builtin_ia32_rangess128_round_mask">,
          Intrinsic<[llvm_v4f32_ty], [llvm_v4f32_ty, llvm_v4f32_ty, llvm_v4f32_ty,
                                     llvm_i8_ty, llvm_i32_ty, llvm_i32_ty],
                                     [IntrNoMem, ImmArg<4>, ImmArg<5>]>;
  def int_x86_avx512_mask_range_sd : GCCBuiltin<"__builtin_ia32_rangesd128_round_mask">,
          Intrinsic<[llvm_v2f64_ty], [llvm_v2f64_ty, llvm_v2f64_ty, llvm_v2f64_ty,
                                      llvm_i8_ty, llvm_i32_ty, llvm_i32_ty],
                                     [IntrNoMem, ImmArg<4>, ImmArg<5>]>;
  def int_x86_avx512_mask_reduce_ss : GCCBuiltin<"__builtin_ia32_reducess_mask">,
          Intrinsic<[llvm_v4f32_ty], [llvm_v4f32_ty, llvm_v4f32_ty, llvm_v4f32_ty,
                                     llvm_i8_ty, llvm_i32_ty, llvm_i32_ty],
                                     [IntrNoMem, ImmArg<4>, ImmArg<5>]>;
  def int_x86_avx512_mask_reduce_sd : GCCBuiltin<"__builtin_ia32_reducesd_mask">,
          Intrinsic<[llvm_v2f64_ty], [llvm_v2f64_ty, llvm_v2f64_ty, llvm_v2f64_ty,
                                      llvm_i8_ty, llvm_i32_ty, llvm_i32_ty],
                                     [IntrNoMem, ImmArg<4>, ImmArg<5>]>;
  def int_x86_avx512_mask_scalef_sd : GCCBuiltin<"__builtin_ia32_scalefsd_round_mask">,
          Intrinsic<[llvm_v2f64_ty], [llvm_v2f64_ty, llvm_v2f64_ty,
                                      llvm_v2f64_ty, llvm_i8_ty, llvm_i32_ty],
                                     [IntrNoMem, ImmArg<4>]>;
  def int_x86_avx512_mask_scalef_ss : GCCBuiltin<"__builtin_ia32_scalefss_round_mask">,
          Intrinsic<[llvm_v4f32_ty], [llvm_v4f32_ty, llvm_v4f32_ty,
                                      llvm_v4f32_ty, llvm_i8_ty, llvm_i32_ty],
                                     [IntrNoMem, ImmArg<4>]>;
  def int_x86_avx512_mask_scalef_pd_128 : GCCBuiltin<"__builtin_ia32_scalefpd128_mask">,
          Intrinsic<[llvm_v2f64_ty], [llvm_v2f64_ty, llvm_v2f64_ty,
                    llvm_v2f64_ty, llvm_i8_ty], [IntrNoMem]>;
  def int_x86_avx512_mask_scalef_pd_256 : GCCBuiltin<"__builtin_ia32_scalefpd256_mask">,
          Intrinsic<[llvm_v4f64_ty], [llvm_v4f64_ty, llvm_v4f64_ty,
                    llvm_v4f64_ty, llvm_i8_ty],[IntrNoMem]>;
  def int_x86_avx512_mask_scalef_pd_512 : GCCBuiltin<"__builtin_ia32_scalefpd512_mask">,
          Intrinsic<[llvm_v8f64_ty], [llvm_v8f64_ty, llvm_v8f64_ty,
                                      llvm_v8f64_ty, llvm_i8_ty, llvm_i32_ty],
                    [IntrNoMem, ImmArg<4>]>;
  def int_x86_avx512_mask_scalef_ps_128 : GCCBuiltin<"__builtin_ia32_scalefps128_mask">,
          Intrinsic<[llvm_v4f32_ty], [llvm_v4f32_ty, llvm_v4f32_ty,
                    llvm_v4f32_ty, llvm_i8_ty], [IntrNoMem]>;
  def int_x86_avx512_mask_scalef_ps_256 : GCCBuiltin<"__builtin_ia32_scalefps256_mask">,
          Intrinsic<[llvm_v8f32_ty], [llvm_v8f32_ty, llvm_v8f32_ty,
                    llvm_v8f32_ty, llvm_i8_ty], [IntrNoMem]>;
  def int_x86_avx512_mask_scalef_ps_512 : GCCBuiltin<"__builtin_ia32_scalefps512_mask">,
          Intrinsic<[llvm_v16f32_ty], [llvm_v16f32_ty, llvm_v16f32_ty,
                                       llvm_v16f32_ty, llvm_i16_ty, llvm_i32_ty],
                    [IntrNoMem, ImmArg<4>]>;

  def int_x86_avx512_mask_sqrt_ss :
        Intrinsic<[llvm_v4f32_ty], [llvm_v4f32_ty, llvm_v4f32_ty, llvm_v4f32_ty,
                                    llvm_i8_ty, llvm_i32_ty],
                  [IntrNoMem, ImmArg<4>]>;
  def int_x86_avx512_mask_sqrt_sd :
        Intrinsic<[llvm_v2f64_ty], [llvm_v2f64_ty, llvm_v2f64_ty, llvm_v2f64_ty,
                                    llvm_i8_ty, llvm_i32_ty],
                  [IntrNoMem, ImmArg<4>]>;

  def int_x86_avx512_sqrt_pd_512 :
        Intrinsic<[llvm_v8f64_ty], [llvm_v8f64_ty, llvm_i32_ty],
                  [IntrNoMem, ImmArg<1>]>;
  def int_x86_avx512_sqrt_ps_512 :
        Intrinsic<[llvm_v16f32_ty], [llvm_v16f32_ty, llvm_i32_ty],
                  [IntrNoMem, ImmArg<1>]>;
  def int_x86_avx512_mask_fixupimm_pd_128 :
         GCCBuiltin<"__builtin_ia32_fixupimmpd128_mask">,
          Intrinsic<[llvm_v2f64_ty],
          [llvm_v2f64_ty, llvm_v2f64_ty, llvm_v2i64_ty, llvm_i32_ty, llvm_i8_ty],
          [IntrNoMem, ImmArg<3>]>;
  def int_x86_avx512_maskz_fixupimm_pd_128 :
         GCCBuiltin<"__builtin_ia32_fixupimmpd128_maskz">,
          Intrinsic<[llvm_v2f64_ty],
          [llvm_v2f64_ty, llvm_v2f64_ty, llvm_v2i64_ty, llvm_i32_ty, llvm_i8_ty],
          [IntrNoMem, ImmArg<3>]>;
  def int_x86_avx512_mask_fixupimm_pd_256 :
         GCCBuiltin<"__builtin_ia32_fixupimmpd256_mask">,
          Intrinsic<[llvm_v4f64_ty],
          [llvm_v4f64_ty, llvm_v4f64_ty, llvm_v4i64_ty, llvm_i32_ty, llvm_i8_ty],
          [IntrNoMem, ImmArg<3>]>;
  def int_x86_avx512_maskz_fixupimm_pd_256 :
         GCCBuiltin<"__builtin_ia32_fixupimmpd256_maskz">,
          Intrinsic<[llvm_v4f64_ty],
          [llvm_v4f64_ty, llvm_v4f64_ty, llvm_v4i64_ty, llvm_i32_ty, llvm_i8_ty],
          [IntrNoMem, ImmArg<3>]>;
  def int_x86_avx512_mask_fixupimm_pd_512 :
         GCCBuiltin<"__builtin_ia32_fixupimmpd512_mask">,
          Intrinsic<[llvm_v8f64_ty],
          [llvm_v8f64_ty, llvm_v8f64_ty, llvm_v8i64_ty, llvm_i32_ty, llvm_i8_ty,
          llvm_i32_ty], [IntrNoMem, ImmArg<3>, ImmArg<5>]>;
  def int_x86_avx512_maskz_fixupimm_pd_512 :
         GCCBuiltin<"__builtin_ia32_fixupimmpd512_maskz">,
          Intrinsic<[llvm_v8f64_ty],
          [llvm_v8f64_ty, llvm_v8f64_ty, llvm_v8i64_ty, llvm_i32_ty, llvm_i8_ty,
          llvm_i32_ty], [IntrNoMem, ImmArg<3>, ImmArg<5>]>;
  def int_x86_avx512_mask_fixupimm_ps_128 :
         GCCBuiltin<"__builtin_ia32_fixupimmps128_mask">,
          Intrinsic<[llvm_v4f32_ty],
          [llvm_v4f32_ty, llvm_v4f32_ty, llvm_v4i32_ty, llvm_i32_ty, llvm_i8_ty],
          [IntrNoMem, ImmArg<3>]>;
  def int_x86_avx512_maskz_fixupimm_ps_128 :
         GCCBuiltin<"__builtin_ia32_fixupimmps128_maskz">,
          Intrinsic<[llvm_v4f32_ty],
          [llvm_v4f32_ty, llvm_v4f32_ty, llvm_v4i32_ty, llvm_i32_ty, llvm_i8_ty],
          [IntrNoMem, ImmArg<3>]>;
  def int_x86_avx512_mask_fixupimm_ps_256 :
         GCCBuiltin<"__builtin_ia32_fixupimmps256_mask">,
          Intrinsic<[llvm_v8f32_ty],
          [llvm_v8f32_ty, llvm_v8f32_ty, llvm_v8i32_ty, llvm_i32_ty, llvm_i8_ty],
          [IntrNoMem, ImmArg<3>]>;
  def int_x86_avx512_maskz_fixupimm_ps_256 :
         GCCBuiltin<"__builtin_ia32_fixupimmps256_maskz">,
          Intrinsic<[llvm_v8f32_ty],
          [llvm_v8f32_ty, llvm_v8f32_ty, llvm_v8i32_ty, llvm_i32_ty, llvm_i8_ty],
          [IntrNoMem, ImmArg<3>]>;
  def int_x86_avx512_mask_fixupimm_ps_512 :
         GCCBuiltin<"__builtin_ia32_fixupimmps512_mask">,
          Intrinsic<[llvm_v16f32_ty],
          [llvm_v16f32_ty, llvm_v16f32_ty, llvm_v16i32_ty, llvm_i32_ty,
          llvm_i16_ty, llvm_i32_ty], [IntrNoMem, ImmArg<3>, ImmArg<5>]>;
  def int_x86_avx512_maskz_fixupimm_ps_512 :
         GCCBuiltin<"__builtin_ia32_fixupimmps512_maskz">,
          Intrinsic<[llvm_v16f32_ty],
          [llvm_v16f32_ty, llvm_v16f32_ty, llvm_v16i32_ty, llvm_i32_ty,
          llvm_i16_ty, llvm_i32_ty], [IntrNoMem, ImmArg<3>, ImmArg<5>]>;
  def int_x86_avx512_mask_fixupimm_sd :
         GCCBuiltin<"__builtin_ia32_fixupimmsd_mask">,
          Intrinsic<[llvm_v2f64_ty],
          [llvm_v2f64_ty, llvm_v2f64_ty, llvm_v2i64_ty, llvm_i32_ty, llvm_i8_ty,
          llvm_i32_ty], [IntrNoMem, ImmArg<3>, ImmArg<5>]>;
  def int_x86_avx512_maskz_fixupimm_sd :
         GCCBuiltin<"__builtin_ia32_fixupimmsd_maskz">,
          Intrinsic<[llvm_v2f64_ty],
          [llvm_v2f64_ty, llvm_v2f64_ty, llvm_v2i64_ty, llvm_i32_ty, llvm_i8_ty,
          llvm_i32_ty], [IntrNoMem, ImmArg<3>, ImmArg<5>]>;
  def int_x86_avx512_mask_fixupimm_ss :
         GCCBuiltin<"__builtin_ia32_fixupimmss_mask">,
          Intrinsic<[llvm_v4f32_ty],
          [llvm_v4f32_ty, llvm_v4f32_ty, llvm_v4i32_ty, llvm_i32_ty, llvm_i8_ty,
          llvm_i32_ty], [IntrNoMem, ImmArg<3>, ImmArg<5>]>;
  def int_x86_avx512_maskz_fixupimm_ss :
         GCCBuiltin<"__builtin_ia32_fixupimmss_maskz">,
          Intrinsic<[llvm_v4f32_ty],
          [llvm_v4f32_ty, llvm_v4f32_ty, llvm_v4i32_ty, llvm_i32_ty, llvm_i8_ty,
          llvm_i32_ty], [IntrNoMem, ImmArg<3>, ImmArg<5>]>;
  def int_x86_avx512_mask_getexp_pd_128 : GCCBuiltin<"__builtin_ia32_getexppd128_mask">,
        Intrinsic<[llvm_v2f64_ty], [llvm_v2f64_ty, llvm_v2f64_ty,
                                    llvm_i8_ty], [IntrNoMem]>;
  def int_x86_avx512_mask_getexp_pd_256 : GCCBuiltin<"__builtin_ia32_getexppd256_mask">,
        Intrinsic<[llvm_v4f64_ty], [llvm_v4f64_ty, llvm_v4f64_ty,
                                    llvm_i8_ty], [IntrNoMem]>;
  def int_x86_avx512_mask_getexp_pd_512 : GCCBuiltin<"__builtin_ia32_getexppd512_mask">,
        Intrinsic<[llvm_v8f64_ty], [llvm_v8f64_ty, llvm_v8f64_ty,
                                    llvm_i8_ty, llvm_i32_ty],
                  [IntrNoMem, ImmArg<3>]>;
  def int_x86_avx512_mask_getexp_ps_128 : GCCBuiltin<"__builtin_ia32_getexpps128_mask">,
        Intrinsic<[llvm_v4f32_ty], [llvm_v4f32_ty, llvm_v4f32_ty,
                                     llvm_i8_ty], [IntrNoMem]>;
  def int_x86_avx512_mask_getexp_ps_256 : GCCBuiltin<"__builtin_ia32_getexpps256_mask">,
        Intrinsic<[llvm_v8f32_ty], [llvm_v8f32_ty, llvm_v8f32_ty,
                                     llvm_i8_ty], [IntrNoMem]>;
  def int_x86_avx512_mask_getexp_ps_512 : GCCBuiltin<"__builtin_ia32_getexpps512_mask">,
        Intrinsic<[llvm_v16f32_ty], [llvm_v16f32_ty, llvm_v16f32_ty,
                                     llvm_i16_ty, llvm_i32_ty],
                  [IntrNoMem, ImmArg<3>]>;

  def int_x86_avx512_mask_getexp_ss : GCCBuiltin<"__builtin_ia32_getexpss128_round_mask">,
        Intrinsic<[llvm_v4f32_ty], [llvm_v4f32_ty, llvm_v4f32_ty, llvm_v4f32_ty,
                                    llvm_i8_ty, llvm_i32_ty],
                  [IntrNoMem, ImmArg<4>]>;
  def int_x86_avx512_mask_getexp_sd : GCCBuiltin<"__builtin_ia32_getexpsd128_round_mask">,
        Intrinsic<[llvm_v2f64_ty], [llvm_v2f64_ty, llvm_v2f64_ty, llvm_v2f64_ty,
                                    llvm_i8_ty, llvm_i32_ty],
                  [IntrNoMem, ImmArg<4>]>;

  def int_x86_avx512_mask_getmant_pd_128 :
         GCCBuiltin<"__builtin_ia32_getmantpd128_mask">,
          Intrinsic<[llvm_v2f64_ty],
          [llvm_v2f64_ty,llvm_i32_ty, llvm_v2f64_ty,  llvm_i8_ty],
          [IntrNoMem, ImmArg<1>]>;

  def int_x86_avx512_mask_getmant_pd_256 :
         GCCBuiltin<"__builtin_ia32_getmantpd256_mask">,
          Intrinsic<[llvm_v4f64_ty],
          [llvm_v4f64_ty,llvm_i32_ty, llvm_v4f64_ty,  llvm_i8_ty],
          [IntrNoMem, ImmArg<1>]>;

  def int_x86_avx512_mask_getmant_pd_512 :
         GCCBuiltin<"__builtin_ia32_getmantpd512_mask">,
          Intrinsic<[llvm_v8f64_ty],
          [llvm_v8f64_ty,llvm_i32_ty, llvm_v8f64_ty,  llvm_i8_ty,llvm_i32_ty ],
          [IntrNoMem, ImmArg<1>, ImmArg<4>]>;

  def int_x86_avx512_mask_getmant_ps_128 :
         GCCBuiltin<"__builtin_ia32_getmantps128_mask">,
          Intrinsic<[llvm_v4f32_ty],
          [llvm_v4f32_ty, llvm_i32_ty, llvm_v4f32_ty,  llvm_i8_ty],
          [IntrNoMem, ImmArg<1>]>;

  def int_x86_avx512_mask_getmant_ps_256 :
         GCCBuiltin<"__builtin_ia32_getmantps256_mask">,
          Intrinsic<[llvm_v8f32_ty],
          [llvm_v8f32_ty, llvm_i32_ty, llvm_v8f32_ty,  llvm_i8_ty],
          [IntrNoMem, ImmArg<1>]>;

  def int_x86_avx512_mask_getmant_ps_512 :
         GCCBuiltin<"__builtin_ia32_getmantps512_mask">,
          Intrinsic<[llvm_v16f32_ty],
          [llvm_v16f32_ty,llvm_i32_ty, llvm_v16f32_ty,llvm_i16_ty,llvm_i32_ty],
          [IntrNoMem, ImmArg<1>, ImmArg<4>]>;

  def int_x86_avx512_mask_getmant_ss :
         GCCBuiltin<"__builtin_ia32_getmantss_round_mask">,
          Intrinsic<[llvm_v4f32_ty],
          [llvm_v4f32_ty, llvm_v4f32_ty, llvm_i32_ty, llvm_v4f32_ty,
           llvm_i8_ty, llvm_i32_ty], [IntrNoMem, ImmArg<2>, ImmArg<5>]>;

  def int_x86_avx512_mask_getmant_sd :
         GCCBuiltin<"__builtin_ia32_getmantsd_round_mask">,
          Intrinsic<[llvm_v2f64_ty],
          [llvm_v2f64_ty, llvm_v2f64_ty, llvm_i32_ty, llvm_v2f64_ty,
           llvm_i8_ty, llvm_i32_ty], [IntrNoMem, ImmArg<2>, ImmArg<5>]>;

  def int_x86_avx512_rsqrt14_ss : GCCBuiltin<"__builtin_ia32_rsqrt14ss_mask">,
        Intrinsic<[llvm_v4f32_ty], [llvm_v4f32_ty, llvm_v4f32_ty, llvm_v4f32_ty,
                                    llvm_i8_ty], [IntrNoMem]>;
  def int_x86_avx512_rsqrt14_sd : GCCBuiltin<"__builtin_ia32_rsqrt14sd_mask">,
        Intrinsic<[llvm_v2f64_ty], [llvm_v2f64_ty, llvm_v2f64_ty, llvm_v2f64_ty,
                                    llvm_i8_ty], [IntrNoMem]>;

  def int_x86_avx512_rsqrt14_pd_128 : GCCBuiltin<"__builtin_ia32_rsqrt14pd128_mask">,
        Intrinsic<[llvm_v2f64_ty], [llvm_v2f64_ty, llvm_v2f64_ty,
                                    llvm_i8_ty], [IntrNoMem]>;
  def int_x86_avx512_rsqrt14_pd_256 : GCCBuiltin<"__builtin_ia32_rsqrt14pd256_mask">,
        Intrinsic<[llvm_v4f64_ty], [llvm_v4f64_ty, llvm_v4f64_ty,
                                    llvm_i8_ty], [IntrNoMem]>;
  def int_x86_avx512_rsqrt14_pd_512 : GCCBuiltin<"__builtin_ia32_rsqrt14pd512_mask">,
        Intrinsic<[llvm_v8f64_ty], [llvm_v8f64_ty, llvm_v8f64_ty,
                                    llvm_i8_ty], [IntrNoMem]>;
  def int_x86_avx512_rsqrt14_ps_128 : GCCBuiltin<"__builtin_ia32_rsqrt14ps128_mask">,
        Intrinsic<[llvm_v4f32_ty], [llvm_v4f32_ty, llvm_v4f32_ty,
                                     llvm_i8_ty], [IntrNoMem]>;
  def int_x86_avx512_rsqrt14_ps_256 : GCCBuiltin<"__builtin_ia32_rsqrt14ps256_mask">,
          Intrinsic<[llvm_v8f32_ty], [llvm_v8f32_ty, llvm_v8f32_ty,
                                     llvm_i8_ty], [IntrNoMem]>;
  def int_x86_avx512_rsqrt14_ps_512 : GCCBuiltin<"__builtin_ia32_rsqrt14ps512_mask">,
        Intrinsic<[llvm_v16f32_ty], [llvm_v16f32_ty, llvm_v16f32_ty,
                                     llvm_i16_ty], [IntrNoMem]>;
  def int_x86_avx512_rcp14_ss : GCCBuiltin<"__builtin_ia32_rcp14ss_mask">,
        Intrinsic<[llvm_v4f32_ty], [llvm_v4f32_ty, llvm_v4f32_ty, llvm_v4f32_ty,
                                    llvm_i8_ty], [IntrNoMem]>;
  def int_x86_avx512_rcp14_sd : GCCBuiltin<"__builtin_ia32_rcp14sd_mask">,
        Intrinsic<[llvm_v2f64_ty], [llvm_v2f64_ty, llvm_v2f64_ty, llvm_v2f64_ty,
                                    llvm_i8_ty], [IntrNoMem]>;

  def int_x86_avx512_rcp14_pd_128 : GCCBuiltin<"__builtin_ia32_rcp14pd128_mask">,
        Intrinsic<[llvm_v2f64_ty], [llvm_v2f64_ty, llvm_v2f64_ty,
                                    llvm_i8_ty], [IntrNoMem]>;
  def int_x86_avx512_rcp14_pd_256 : GCCBuiltin<"__builtin_ia32_rcp14pd256_mask">,
        Intrinsic<[llvm_v4f64_ty], [llvm_v4f64_ty, llvm_v4f64_ty,
                                    llvm_i8_ty], [IntrNoMem]>;
  def int_x86_avx512_rcp14_pd_512 : GCCBuiltin<"__builtin_ia32_rcp14pd512_mask">,
        Intrinsic<[llvm_v8f64_ty], [llvm_v8f64_ty, llvm_v8f64_ty,
                                    llvm_i8_ty], [IntrNoMem]>;
  def int_x86_avx512_rcp14_ps_128 : GCCBuiltin<"__builtin_ia32_rcp14ps128_mask">,
        Intrinsic<[llvm_v4f32_ty], [llvm_v4f32_ty, llvm_v4f32_ty,
                                     llvm_i8_ty], [IntrNoMem]>;
  def int_x86_avx512_rcp14_ps_256 : GCCBuiltin<"__builtin_ia32_rcp14ps256_mask">,
          Intrinsic<[llvm_v8f32_ty], [llvm_v8f32_ty, llvm_v8f32_ty,
                                     llvm_i8_ty], [IntrNoMem]>;
  def int_x86_avx512_rcp14_ps_512 : GCCBuiltin<"__builtin_ia32_rcp14ps512_mask">,
        Intrinsic<[llvm_v16f32_ty], [llvm_v16f32_ty, llvm_v16f32_ty,
                                     llvm_i16_ty], [IntrNoMem]>;

  def int_x86_avx512_rcp28_ps : GCCBuiltin<"__builtin_ia32_rcp28ps_mask">,
            Intrinsic<[llvm_v16f32_ty], [llvm_v16f32_ty, llvm_v16f32_ty,
                                         llvm_i16_ty, llvm_i32_ty], [IntrNoMem, ImmArg<3>]>;
  def int_x86_avx512_rcp28_pd : GCCBuiltin<"__builtin_ia32_rcp28pd_mask">,
            Intrinsic<[llvm_v8f64_ty], [llvm_v8f64_ty, llvm_v8f64_ty,
                                        llvm_i8_ty, llvm_i32_ty], [IntrNoMem, ImmArg<3>]>;
  def int_x86_avx512_exp2_ps : GCCBuiltin<"__builtin_ia32_exp2ps_mask">,
            Intrinsic<[llvm_v16f32_ty], [llvm_v16f32_ty, llvm_v16f32_ty,
                                         llvm_i16_ty, llvm_i32_ty], [IntrNoMem, ImmArg<3>]>;
  def int_x86_avx512_exp2_pd : GCCBuiltin<"__builtin_ia32_exp2pd_mask">,
            Intrinsic<[llvm_v8f64_ty], [llvm_v8f64_ty, llvm_v8f64_ty,
                                        llvm_i8_ty, llvm_i32_ty], [IntrNoMem, ImmArg<3>]>;

  def int_x86_avx512_rcp28_ss : GCCBuiltin<"__builtin_ia32_rcp28ss_round_mask">,
            Intrinsic<[llvm_v4f32_ty], [llvm_v4f32_ty, llvm_v4f32_ty,
                                        llvm_v4f32_ty, llvm_i8_ty, llvm_i32_ty],
                      [IntrNoMem, ImmArg<4>]>;
  def int_x86_avx512_rcp28_sd : GCCBuiltin<"__builtin_ia32_rcp28sd_round_mask">,
            Intrinsic<[llvm_v2f64_ty], [llvm_v2f64_ty, llvm_v2f64_ty,
                                        llvm_v2f64_ty, llvm_i8_ty, llvm_i32_ty],
                      [IntrNoMem, ImmArg<4>]>;
  def int_x86_avx512_rsqrt28_ps : GCCBuiltin<"__builtin_ia32_rsqrt28ps_mask">,
            Intrinsic<[llvm_v16f32_ty], [llvm_v16f32_ty, llvm_v16f32_ty,
                                         llvm_i16_ty, llvm_i32_ty],
                      [IntrNoMem, ImmArg<3>]>;
  def int_x86_avx512_rsqrt28_pd : GCCBuiltin<"__builtin_ia32_rsqrt28pd_mask">,
            Intrinsic<[llvm_v8f64_ty], [llvm_v8f64_ty, llvm_v8f64_ty,
                                        llvm_i8_ty, llvm_i32_ty],
                      [IntrNoMem, ImmArg<3>]>;
  def int_x86_avx512_rsqrt28_ss : GCCBuiltin<"__builtin_ia32_rsqrt28ss_round_mask">,
            Intrinsic<[llvm_v4f32_ty], [llvm_v4f32_ty, llvm_v4f32_ty,
                                        llvm_v4f32_ty, llvm_i8_ty, llvm_i32_ty],
                      [IntrNoMem, ImmArg<4>]>;
  def int_x86_avx512_rsqrt28_sd : GCCBuiltin<"__builtin_ia32_rsqrt28sd_round_mask">,
            Intrinsic<[llvm_v2f64_ty], [llvm_v2f64_ty, llvm_v2f64_ty,
                                        llvm_v2f64_ty, llvm_i8_ty, llvm_i32_ty],
                      [IntrNoMem, ImmArg<4>]>;
  def int_x86_avx512_psad_bw_512 : GCCBuiltin<"__builtin_ia32_psadbw512">,
              Intrinsic<[llvm_v8i64_ty], [llvm_v64i8_ty, llvm_v64i8_ty],
                        [IntrNoMem, Commutative]>;
}
// Integer arithmetic ops
let TargetPrefix = "x86" in {
  def int_x86_avx512_pmulhu_w_512 : GCCBuiltin<"__builtin_ia32_pmulhuw512">,
              Intrinsic<[llvm_v32i16_ty], [llvm_v32i16_ty,
                         llvm_v32i16_ty], [IntrNoMem, Commutative]>;
  def int_x86_avx512_pmulh_w_512 : GCCBuiltin<"__builtin_ia32_pmulhw512">,
              Intrinsic<[llvm_v32i16_ty], [llvm_v32i16_ty,
                         llvm_v32i16_ty], [IntrNoMem, Commutative]>;
  def int_x86_avx512_pavg_b_512 : GCCBuiltin<"__builtin_ia32_pavgb512">,
          Intrinsic<[llvm_v64i8_ty], [llvm_v64i8_ty, llvm_v64i8_ty],
                    [IntrNoMem]>;
  def int_x86_avx512_pavg_w_512 : GCCBuiltin<"__builtin_ia32_pavgw512">,
          Intrinsic<[llvm_v32i16_ty], [llvm_v32i16_ty, llvm_v32i16_ty],
                    [IntrNoMem]>;
  def int_x86_avx512_pmaddw_d_512 : GCCBuiltin<"__builtin_ia32_pmaddwd512">,
              Intrinsic<[llvm_v16i32_ty], [llvm_v32i16_ty,
                         llvm_v32i16_ty], [IntrNoMem, Commutative]>;
  def int_x86_avx512_pmaddubs_w_512 : GCCBuiltin<"__builtin_ia32_pmaddubsw512">,
              Intrinsic<[llvm_v32i16_ty], [llvm_v64i8_ty,
                         llvm_v64i8_ty], [IntrNoMem]>;

  def int_x86_avx512_dbpsadbw_128 :
         GCCBuiltin<"__builtin_ia32_dbpsadbw128">,
          Intrinsic<[llvm_v8i16_ty],
                    [llvm_v16i8_ty, llvm_v16i8_ty, llvm_i32_ty],
                    [IntrNoMem, ImmArg<2>]>;

  def int_x86_avx512_dbpsadbw_256 :
         GCCBuiltin<"__builtin_ia32_dbpsadbw256">,
          Intrinsic<[llvm_v16i16_ty],
                    [llvm_v32i8_ty, llvm_v32i8_ty, llvm_i32_ty],
                    [IntrNoMem, ImmArg<2>]>;

  def int_x86_avx512_dbpsadbw_512 :
         GCCBuiltin<"__builtin_ia32_dbpsadbw512">,
          Intrinsic<[llvm_v32i16_ty],
                    [llvm_v64i8_ty, llvm_v64i8_ty, llvm_i32_ty],
                    [IntrNoMem, ImmArg<2>]>;
}

// Gather and Scatter ops
let TargetPrefix = "x86" in {
  // NOTE: These are deprecated in favor of the versions that take a vXi1 mask.
  // NOTE: These can't be ArgMemOnly because you can put the address completely
  // in the index register.
  def int_x86_avx512_gather_dpd_512  :
          Intrinsic<[llvm_v8f64_ty], [llvm_v8f64_ty, llvm_ptr_ty,
                     llvm_v8i32_ty, llvm_i8_ty, llvm_i32_ty],
                    [IntrReadMem, ImmArg<4>]>;
  def int_x86_avx512_gather_dps_512  :
          Intrinsic<[llvm_v16f32_ty], [llvm_v16f32_ty, llvm_ptr_ty,
                     llvm_v16i32_ty, llvm_i16_ty, llvm_i32_ty],
                    [IntrReadMem, ImmArg<4>]>;
  def int_x86_avx512_gather_qpd_512  :
          Intrinsic<[llvm_v8f64_ty], [llvm_v8f64_ty, llvm_ptr_ty,
                     llvm_v8i64_ty, llvm_i8_ty, llvm_i32_ty],
                    [IntrReadMem, ImmArg<4>]>;
  def int_x86_avx512_gather_qps_512  :
          Intrinsic<[llvm_v8f32_ty], [llvm_v8f32_ty, llvm_ptr_ty,
                     llvm_v8i64_ty, llvm_i8_ty, llvm_i32_ty],
                    [IntrReadMem, ImmArg<4>]>;


  def int_x86_avx512_gather_dpq_512  :
          Intrinsic<[llvm_v8i64_ty], [llvm_v8i64_ty, llvm_ptr_ty,
                     llvm_v8i32_ty, llvm_i8_ty, llvm_i32_ty],
                    [IntrReadMem, ImmArg<4>]>;
  def int_x86_avx512_gather_dpi_512  :
          Intrinsic<[llvm_v16i32_ty], [llvm_v16i32_ty, llvm_ptr_ty,
                     llvm_v16i32_ty, llvm_i16_ty, llvm_i32_ty],
                    [IntrReadMem, ImmArg<4>]>;
  def int_x86_avx512_gather_qpq_512  :
          Intrinsic<[llvm_v8i64_ty], [llvm_v8i64_ty, llvm_ptr_ty,
                     llvm_v8i64_ty, llvm_i8_ty, llvm_i32_ty],
                    [IntrReadMem, ImmArg<4>]>;
  def int_x86_avx512_gather_qpi_512  :
          Intrinsic<[llvm_v8i32_ty], [llvm_v8i32_ty, llvm_ptr_ty,
                     llvm_v8i64_ty, llvm_i8_ty, llvm_i32_ty],
                    [IntrReadMem, ImmArg<4>]>;

  def int_x86_avx512_gather3div2_df :
          Intrinsic<[llvm_v2f64_ty],
          [llvm_v2f64_ty, llvm_ptr_ty, llvm_v2i64_ty, llvm_i8_ty, llvm_i32_ty],
          [IntrReadMem, ImmArg<4>]>;

  def int_x86_avx512_gather3div2_di :
          Intrinsic<[llvm_v2i64_ty],
          [llvm_v2i64_ty, llvm_ptr_ty, llvm_v2i64_ty, llvm_i8_ty, llvm_i32_ty],
          [IntrReadMem, ImmArg<4>]>;

  def int_x86_avx512_gather3div4_df :
          Intrinsic<[llvm_v4f64_ty],
          [llvm_v4f64_ty, llvm_ptr_ty, llvm_v4i64_ty, llvm_i8_ty, llvm_i32_ty],
          [IntrReadMem, ImmArg<4>]>;

  def int_x86_avx512_gather3div4_di :
          Intrinsic<[llvm_v4i64_ty],
          [llvm_v4i64_ty, llvm_ptr_ty, llvm_v4i64_ty, llvm_i8_ty, llvm_i32_ty],
          [IntrReadMem, ImmArg<4>]>;

  def int_x86_avx512_gather3div4_sf :
          Intrinsic<[llvm_v4f32_ty],
          [llvm_v4f32_ty, llvm_ptr_ty, llvm_v2i64_ty, llvm_i8_ty, llvm_i32_ty],
          [IntrReadMem, ImmArg<4>]>;

  def int_x86_avx512_gather3div4_si :
          Intrinsic<[llvm_v4i32_ty],
          [llvm_v4i32_ty, llvm_ptr_ty, llvm_v2i64_ty, llvm_i8_ty, llvm_i32_ty],
          [IntrReadMem, ImmArg<4>]>;

  def int_x86_avx512_gather3div8_sf :
          Intrinsic<[llvm_v4f32_ty],
          [llvm_v4f32_ty, llvm_ptr_ty, llvm_v4i64_ty, llvm_i8_ty, llvm_i32_ty],
          [IntrReadMem, ImmArg<4>]>;

  def int_x86_avx512_gather3div8_si :
          Intrinsic<[llvm_v4i32_ty],
          [llvm_v4i32_ty, llvm_ptr_ty, llvm_v4i64_ty, llvm_i8_ty, llvm_i32_ty],
          [IntrReadMem, ImmArg<4>]>;

  def int_x86_avx512_gather3siv2_df :
          Intrinsic<[llvm_v2f64_ty],
          [llvm_v2f64_ty, llvm_ptr_ty, llvm_v4i32_ty, llvm_i8_ty, llvm_i32_ty],
          [IntrReadMem, ImmArg<4>]>;

  def int_x86_avx512_gather3siv2_di :
          Intrinsic<[llvm_v2i64_ty],
          [llvm_v2i64_ty, llvm_ptr_ty, llvm_v4i32_ty, llvm_i8_ty, llvm_i32_ty],
          [IntrReadMem, ImmArg<4>]>;

  def int_x86_avx512_gather3siv4_df :
          Intrinsic<[llvm_v4f64_ty],
          [llvm_v4f64_ty, llvm_ptr_ty, llvm_v4i32_ty, llvm_i8_ty, llvm_i32_ty],
          [IntrReadMem, ImmArg<4>]>;

  def int_x86_avx512_gather3siv4_di :
          Intrinsic<[llvm_v4i64_ty],
          [llvm_v4i64_ty, llvm_ptr_ty, llvm_v4i32_ty, llvm_i8_ty, llvm_i32_ty],
          [IntrReadMem, ImmArg<4>]>;

  def int_x86_avx512_gather3siv4_sf :
          Intrinsic<[llvm_v4f32_ty],
          [llvm_v4f32_ty, llvm_ptr_ty, llvm_v4i32_ty, llvm_i8_ty, llvm_i32_ty],
          [IntrReadMem, ImmArg<4>]>;

  def int_x86_avx512_gather3siv4_si :
          Intrinsic<[llvm_v4i32_ty],
          [llvm_v4i32_ty, llvm_ptr_ty, llvm_v4i32_ty, llvm_i8_ty, llvm_i32_ty],
          [IntrReadMem, ImmArg<4>]>;

  def int_x86_avx512_gather3siv8_sf :
          Intrinsic<[llvm_v8f32_ty],
          [llvm_v8f32_ty, llvm_ptr_ty, llvm_v8i32_ty, llvm_i8_ty, llvm_i32_ty],
          [IntrReadMem, ImmArg<4>]>;

  def int_x86_avx512_gather3siv8_si :
          Intrinsic<[llvm_v8i32_ty],
          [llvm_v8i32_ty, llvm_ptr_ty, llvm_v8i32_ty, llvm_i8_ty, llvm_i32_ty],
          [IntrReadMem, ImmArg<4>]>;

// scatter
  // NOTE: These are deprecated in favor of the versions that take a vXi1 mask.
  // NOTE: These can't be ArgMemOnly because you can put the address completely
  // in the index register.
  def int_x86_avx512_scatter_dpd_512  :
          Intrinsic<[], [llvm_ptr_ty, llvm_i8_ty,
                        llvm_v8i32_ty, llvm_v8f64_ty, llvm_i32_ty],
                    [ImmArg<4>]>;
  def int_x86_avx512_scatter_dps_512  :
          Intrinsic<[], [llvm_ptr_ty, llvm_i16_ty,
                       llvm_v16i32_ty, llvm_v16f32_ty, llvm_i32_ty],
                    [ImmArg<4>]>;
  def int_x86_avx512_scatter_qpd_512  :
          Intrinsic<[], [llvm_ptr_ty, llvm_i8_ty,
                     llvm_v8i64_ty, llvm_v8f64_ty, llvm_i32_ty],
                    [ImmArg<4>]>;
  def int_x86_avx512_scatter_qps_512  :
          Intrinsic<[], [llvm_ptr_ty, llvm_i8_ty,
                     llvm_v8i64_ty, llvm_v8f32_ty, llvm_i32_ty],
                    [ImmArg<4>]>;


  def int_x86_avx512_scatter_dpq_512  :
          Intrinsic<[], [llvm_ptr_ty, llvm_i8_ty,
                         llvm_v8i32_ty, llvm_v8i64_ty, llvm_i32_ty],
                    [ImmArg<4>]>;
  def int_x86_avx512_scatter_dpi_512  :
          Intrinsic<[], [llvm_ptr_ty, llvm_i16_ty,
                     llvm_v16i32_ty, llvm_v16i32_ty, llvm_i32_ty],
                    [ImmArg<4>]>;
  def int_x86_avx512_scatter_qpq_512  :
          Intrinsic<[], [llvm_ptr_ty, llvm_i8_ty,llvm_v8i64_ty, llvm_v8i64_ty,
                         llvm_i32_ty],
                    [ImmArg<4>]>;
  def int_x86_avx512_scatter_qpi_512  :
          Intrinsic<[], [llvm_ptr_ty, llvm_i8_ty, llvm_v8i64_ty, llvm_v8i32_ty,
                         llvm_i32_ty],
                    [ImmArg<4>]>;

  def int_x86_avx512_scatterdiv2_df :
        Intrinsic<[],
        [llvm_ptr_ty, llvm_i8_ty, llvm_v2i64_ty, llvm_v2f64_ty, llvm_i32_ty],
        [ImmArg<4>]>;

  def int_x86_avx512_scatterdiv2_di :
          Intrinsic<[],
          [llvm_ptr_ty, llvm_i8_ty, llvm_v2i64_ty, llvm_v2i64_ty, llvm_i32_ty],
          [ImmArg<4>]>;

  def int_x86_avx512_scatterdiv4_df :
          Intrinsic<[],
          [llvm_ptr_ty, llvm_i8_ty, llvm_v4i64_ty, llvm_v4f64_ty, llvm_i32_ty],
          [ImmArg<4>]>;

  def int_x86_avx512_scatterdiv4_di :
          Intrinsic<[],
          [llvm_ptr_ty, llvm_i8_ty, llvm_v4i64_ty, llvm_v4i64_ty, llvm_i32_ty],
          [ImmArg<4>]>;

  def int_x86_avx512_scatterdiv4_sf :
          Intrinsic<[],
          [llvm_ptr_ty, llvm_i8_ty, llvm_v2i64_ty, llvm_v4f32_ty, llvm_i32_ty],
          [ImmArg<4>]>;

  def int_x86_avx512_scatterdiv4_si :
          Intrinsic<[],
          [llvm_ptr_ty, llvm_i8_ty, llvm_v2i64_ty, llvm_v4i32_ty, llvm_i32_ty],
          [ImmArg<4>]>;

  def int_x86_avx512_scatterdiv8_sf :
          Intrinsic<[],
          [llvm_ptr_ty, llvm_i8_ty, llvm_v4i64_ty, llvm_v4f32_ty, llvm_i32_ty],
          [ImmArg<4>]>;

  def int_x86_avx512_scatterdiv8_si :
          Intrinsic<[],
          [llvm_ptr_ty, llvm_i8_ty, llvm_v4i64_ty, llvm_v4i32_ty, llvm_i32_ty],
          [ImmArg<4>]>;

  def int_x86_avx512_scattersiv2_df :
          Intrinsic<[],
          [llvm_ptr_ty, llvm_i8_ty, llvm_v4i32_ty, llvm_v2f64_ty, llvm_i32_ty],
          [ImmArg<4>]>;

  def int_x86_avx512_scattersiv2_di :
          Intrinsic<[],
          [llvm_ptr_ty, llvm_i8_ty, llvm_v4i32_ty, llvm_v2i64_ty, llvm_i32_ty],
          [ImmArg<4>]>;

  def int_x86_avx512_scattersiv4_df :
          Intrinsic<[],
          [llvm_ptr_ty, llvm_i8_ty, llvm_v4i32_ty, llvm_v4f64_ty, llvm_i32_ty],
          [ImmArg<4>]>;

  def int_x86_avx512_scattersiv4_di :
          Intrinsic<[],
          [llvm_ptr_ty, llvm_i8_ty, llvm_v4i32_ty, llvm_v4i64_ty, llvm_i32_ty],
          [ImmArg<4>]>;

  def int_x86_avx512_scattersiv4_sf :
          Intrinsic<[],
          [llvm_ptr_ty, llvm_i8_ty, llvm_v4i32_ty, llvm_v4f32_ty, llvm_i32_ty],
          [ImmArg<4>]>;

  def int_x86_avx512_scattersiv4_si :
          Intrinsic<[],
          [llvm_ptr_ty, llvm_i8_ty, llvm_v4i32_ty, llvm_v4i32_ty, llvm_i32_ty],
          [ImmArg<4>]>;

  def int_x86_avx512_scattersiv8_sf :
          Intrinsic<[],
          [llvm_ptr_ty, llvm_i8_ty, llvm_v8i32_ty, llvm_v8f32_ty, llvm_i32_ty],
          [ImmArg<4>]>;

  def int_x86_avx512_scattersiv8_si :
          Intrinsic<[],
          [llvm_ptr_ty, llvm_i8_ty, llvm_v8i32_ty, llvm_v8i32_ty, llvm_i32_ty],
          [ImmArg<4>]>;

  // gather prefetch
  // NOTE: These can't be ArgMemOnly because you can put the address completely
  // in the index register.
  def int_x86_avx512_gatherpf_dpd_512  : GCCBuiltin<"__builtin_ia32_gatherpfdpd">,
          Intrinsic<[], [llvm_i8_ty, llvm_v8i32_ty, llvm_ptr_ty,
                     llvm_i32_ty, llvm_i32_ty], [ImmArg<3>, ImmArg<4>]>;
  def int_x86_avx512_gatherpf_dps_512  : GCCBuiltin<"__builtin_ia32_gatherpfdps">,
          Intrinsic<[], [llvm_i16_ty, llvm_v16i32_ty, llvm_ptr_ty,
                     llvm_i32_ty, llvm_i32_ty], [ImmArg<3>, ImmArg<4>]>;
  def int_x86_avx512_gatherpf_qpd_512  : GCCBuiltin<"__builtin_ia32_gatherpfqpd">,
          Intrinsic<[], [llvm_i8_ty, llvm_v8i64_ty, llvm_ptr_ty,
                     llvm_i32_ty, llvm_i32_ty], [ImmArg<3>, ImmArg<4>]>;
  def int_x86_avx512_gatherpf_qps_512  : GCCBuiltin<"__builtin_ia32_gatherpfqps">,
          Intrinsic<[], [llvm_i8_ty, llvm_v8i64_ty, llvm_ptr_ty,
                     llvm_i32_ty, llvm_i32_ty], [ImmArg<3>, ImmArg<4>]>;

  // scatter prefetch
  // NOTE: These can't be ArgMemOnly because you can put the address completely
  // in the index register.
  def int_x86_avx512_scatterpf_dpd_512  : GCCBuiltin<"__builtin_ia32_scatterpfdpd">,
          Intrinsic<[], [llvm_i8_ty, llvm_v8i32_ty, llvm_ptr_ty,
                     llvm_i32_ty, llvm_i32_ty], [ImmArg<3>, ImmArg<4>]>;
  def int_x86_avx512_scatterpf_dps_512  : GCCBuiltin<"__builtin_ia32_scatterpfdps">,
          Intrinsic<[], [llvm_i16_ty, llvm_v16i32_ty, llvm_ptr_ty,
                     llvm_i32_ty, llvm_i32_ty], [ImmArg<3>, ImmArg<4>]>;
  def int_x86_avx512_scatterpf_qpd_512  : GCCBuiltin<"__builtin_ia32_scatterpfqpd">,
          Intrinsic<[], [llvm_i8_ty, llvm_v8i64_ty, llvm_ptr_ty,
                     llvm_i32_ty, llvm_i32_ty], [ImmArg<3>, ImmArg<4>]>;
  def int_x86_avx512_scatterpf_qps_512  : GCCBuiltin<"__builtin_ia32_scatterpfqps">,
          Intrinsic<[], [llvm_i8_ty, llvm_v8i64_ty, llvm_ptr_ty,
                     llvm_i32_ty, llvm_i32_ty], [ImmArg<3>, ImmArg<4>]>;
}

// AVX512 gather/scatter intrinsics that use vXi1 masks.
let TargetPrefix = "x86" in {
  // NOTE: These can't be ArgMemOnly because you can put the address completely
  // in the index register.
  def int_x86_avx512_mask_gather_dpd_512  :
          Intrinsic<[llvm_v8f64_ty], [llvm_v8f64_ty, llvm_ptr_ty,
                     llvm_v8i32_ty, llvm_v8i1_ty, llvm_i32_ty],
                    [IntrReadMem, ImmArg<4>]>;
  def int_x86_avx512_mask_gather_dps_512  :
          Intrinsic<[llvm_v16f32_ty], [llvm_v16f32_ty, llvm_ptr_ty,
                     llvm_v16i32_ty, llvm_v16i1_ty, llvm_i32_ty],
                    [IntrReadMem, ImmArg<4>]>;
  def int_x86_avx512_mask_gather_qpd_512  :
          Intrinsic<[llvm_v8f64_ty], [llvm_v8f64_ty, llvm_ptr_ty,
                     llvm_v8i64_ty, llvm_v8i1_ty, llvm_i32_ty],
                    [IntrReadMem, ImmArg<4>]>;
  def int_x86_avx512_mask_gather_qps_512  :
          Intrinsic<[llvm_v8f32_ty], [llvm_v8f32_ty, llvm_ptr_ty,
                     llvm_v8i64_ty, llvm_v8i1_ty, llvm_i32_ty],
                    [IntrReadMem, ImmArg<4>]>;


  def int_x86_avx512_mask_gather_dpq_512  :
          Intrinsic<[llvm_v8i64_ty], [llvm_v8i64_ty, llvm_ptr_ty,
                     llvm_v8i32_ty, llvm_v8i1_ty, llvm_i32_ty],
                    [IntrReadMem, ImmArg<4>]>;
  def int_x86_avx512_mask_gather_dpi_512  :
          Intrinsic<[llvm_v16i32_ty], [llvm_v16i32_ty, llvm_ptr_ty,
                     llvm_v16i32_ty, llvm_v16i1_ty, llvm_i32_ty],
                    [IntrReadMem, ImmArg<4>]>;
  def int_x86_avx512_mask_gather_qpq_512  :
          Intrinsic<[llvm_v8i64_ty], [llvm_v8i64_ty, llvm_ptr_ty,
                     llvm_v8i64_ty, llvm_v8i1_ty, llvm_i32_ty],
                    [IntrReadMem, ImmArg<4>]>;
  def int_x86_avx512_mask_gather_qpi_512  :
          Intrinsic<[llvm_v8i32_ty], [llvm_v8i32_ty, llvm_ptr_ty,
                     llvm_v8i64_ty, llvm_v8i1_ty, llvm_i32_ty],
                    [IntrReadMem, ImmArg<4>]>;

  def int_x86_avx512_mask_gather3div2_df :
          Intrinsic<[llvm_v2f64_ty],
          [llvm_v2f64_ty, llvm_ptr_ty, llvm_v2i64_ty, llvm_v2i1_ty, llvm_i32_ty],
          [IntrReadMem, ImmArg<4>]>;

  def int_x86_avx512_mask_gather3div2_di :
          Intrinsic<[llvm_v2i64_ty],
          [llvm_v2i64_ty, llvm_ptr_ty, llvm_v2i64_ty, llvm_v2i1_ty, llvm_i32_ty],
          [IntrReadMem, ImmArg<4>]>;

  def int_x86_avx512_mask_gather3div4_df :
          Intrinsic<[llvm_v4f64_ty],
          [llvm_v4f64_ty, llvm_ptr_ty, llvm_v4i64_ty, llvm_v4i1_ty, llvm_i32_ty],
          [IntrReadMem, ImmArg<4>]>;

  def int_x86_avx512_mask_gather3div4_di :
          Intrinsic<[llvm_v4i64_ty],
          [llvm_v4i64_ty, llvm_ptr_ty, llvm_v4i64_ty, llvm_v4i1_ty, llvm_i32_ty],
          [IntrReadMem, ImmArg<4>]>;

  def int_x86_avx512_mask_gather3div4_sf :
          Intrinsic<[llvm_v4f32_ty],
          [llvm_v4f32_ty, llvm_ptr_ty, llvm_v2i64_ty, llvm_v2i1_ty, llvm_i32_ty],
          [IntrReadMem, ImmArg<4>]>;

  def int_x86_avx512_mask_gather3div4_si :
          Intrinsic<[llvm_v4i32_ty],
          [llvm_v4i32_ty, llvm_ptr_ty, llvm_v2i64_ty, llvm_v2i1_ty, llvm_i32_ty],
          [IntrReadMem, ImmArg<4>]>;

  def int_x86_avx512_mask_gather3div8_sf :
          Intrinsic<[llvm_v4f32_ty],
          [llvm_v4f32_ty, llvm_ptr_ty, llvm_v4i64_ty, llvm_v4i1_ty, llvm_i32_ty],
          [IntrReadMem, ImmArg<4>]>;

  def int_x86_avx512_mask_gather3div8_si :
          Intrinsic<[llvm_v4i32_ty],
          [llvm_v4i32_ty, llvm_ptr_ty, llvm_v4i64_ty, llvm_v4i1_ty, llvm_i32_ty],
          [IntrReadMem, ImmArg<4>]>;

  def int_x86_avx512_mask_gather3siv2_df :
          Intrinsic<[llvm_v2f64_ty],
          [llvm_v2f64_ty, llvm_ptr_ty, llvm_v4i32_ty, llvm_v2i1_ty, llvm_i32_ty],
          [IntrReadMem, ImmArg<4>]>;

  def int_x86_avx512_mask_gather3siv2_di :
          Intrinsic<[llvm_v2i64_ty],
          [llvm_v2i64_ty, llvm_ptr_ty, llvm_v4i32_ty, llvm_v2i1_ty, llvm_i32_ty],
          [IntrReadMem, ImmArg<4>]>;

  def int_x86_avx512_mask_gather3siv4_df :
          Intrinsic<[llvm_v4f64_ty],
          [llvm_v4f64_ty, llvm_ptr_ty, llvm_v4i32_ty, llvm_v4i1_ty, llvm_i32_ty],
          [IntrReadMem, ImmArg<4>]>;

  def int_x86_avx512_mask_gather3siv4_di :
          Intrinsic<[llvm_v4i64_ty],
          [llvm_v4i64_ty, llvm_ptr_ty, llvm_v4i32_ty, llvm_v4i1_ty, llvm_i32_ty],
          [IntrReadMem, ImmArg<4>]>;

  def int_x86_avx512_mask_gather3siv4_sf :
          Intrinsic<[llvm_v4f32_ty],
          [llvm_v4f32_ty, llvm_ptr_ty, llvm_v4i32_ty, llvm_v4i1_ty, llvm_i32_ty],
          [IntrReadMem, ImmArg<4>]>;

  def int_x86_avx512_mask_gather3siv4_si :
          Intrinsic<[llvm_v4i32_ty],
          [llvm_v4i32_ty, llvm_ptr_ty, llvm_v4i32_ty, llvm_v4i1_ty, llvm_i32_ty],
          [IntrReadMem, ImmArg<4>]>;

  def int_x86_avx512_mask_gather3siv8_sf :
          Intrinsic<[llvm_v8f32_ty],
          [llvm_v8f32_ty, llvm_ptr_ty, llvm_v8i32_ty, llvm_v8i1_ty, llvm_i32_ty],
          [IntrReadMem, ImmArg<4>]>;

  def int_x86_avx512_mask_gather3siv8_si :
          Intrinsic<[llvm_v8i32_ty],
          [llvm_v8i32_ty, llvm_ptr_ty, llvm_v8i32_ty, llvm_v8i1_ty, llvm_i32_ty],
          [IntrReadMem, ImmArg<4>]>;

  def int_x86_avx512_mask_scatter_dpd_512  :
          Intrinsic<[], [llvm_ptr_ty, llvm_v8i1_ty,
                        llvm_v8i32_ty, llvm_v8f64_ty, llvm_i32_ty],
                    [ImmArg<4>]>;
  def int_x86_avx512_mask_scatter_dps_512  :
          Intrinsic<[], [llvm_ptr_ty, llvm_v16i1_ty,
                       llvm_v16i32_ty, llvm_v16f32_ty, llvm_i32_ty],
                    [ImmArg<4>]>;
  def int_x86_avx512_mask_scatter_qpd_512  :
          Intrinsic<[], [llvm_ptr_ty, llvm_v8i1_ty,
                     llvm_v8i64_ty, llvm_v8f64_ty, llvm_i32_ty],
                    [ImmArg<4>]>;
  def int_x86_avx512_mask_scatter_qps_512  :
          Intrinsic<[], [llvm_ptr_ty, llvm_v8i1_ty,
                     llvm_v8i64_ty, llvm_v8f32_ty, llvm_i32_ty],
                    [ImmArg<4>]>;


  // NOTE: These can't be ArgMemOnly because you can put the address completely
  // in the index register.
  def int_x86_avx512_mask_scatter_dpq_512  :
          Intrinsic<[], [llvm_ptr_ty, llvm_v8i1_ty,
                         llvm_v8i32_ty, llvm_v8i64_ty, llvm_i32_ty],
                    [ImmArg<4>]>;
  def int_x86_avx512_mask_scatter_dpi_512  :
          Intrinsic<[], [llvm_ptr_ty, llvm_v16i1_ty,
                     llvm_v16i32_ty, llvm_v16i32_ty, llvm_i32_ty],
                    [ImmArg<4>]>;
  def int_x86_avx512_mask_scatter_qpq_512  :
          Intrinsic<[], [llvm_ptr_ty, llvm_v8i1_ty,llvm_v8i64_ty, llvm_v8i64_ty,
                         llvm_i32_ty],
                    [ImmArg<4>]>;
  def int_x86_avx512_mask_scatter_qpi_512  :
          Intrinsic<[], [llvm_ptr_ty, llvm_v8i1_ty, llvm_v8i64_ty, llvm_v8i32_ty,
                         llvm_i32_ty],
                    [ImmArg<4>]>;

  def int_x86_avx512_mask_scatterdiv2_df :
        Intrinsic<[],
        [llvm_ptr_ty, llvm_v2i1_ty, llvm_v2i64_ty, llvm_v2f64_ty, llvm_i32_ty],
        [ImmArg<4>]>;

  def int_x86_avx512_mask_scatterdiv2_di :
          Intrinsic<[],
          [llvm_ptr_ty, llvm_v2i1_ty, llvm_v2i64_ty, llvm_v2i64_ty, llvm_i32_ty],
          [ImmArg<4>]>;

  def int_x86_avx512_mask_scatterdiv4_df :
          Intrinsic<[],
          [llvm_ptr_ty, llvm_v4i1_ty, llvm_v4i64_ty, llvm_v4f64_ty, llvm_i32_ty],
          [ImmArg<4>]>;

  def int_x86_avx512_mask_scatterdiv4_di :
          Intrinsic<[],
          [llvm_ptr_ty, llvm_v4i1_ty, llvm_v4i64_ty, llvm_v4i64_ty, llvm_i32_ty],
          [ImmArg<4>]>;

  def int_x86_avx512_mask_scatterdiv4_sf :
          Intrinsic<[],
          [llvm_ptr_ty, llvm_v2i1_ty, llvm_v2i64_ty, llvm_v4f32_ty, llvm_i32_ty],
          [ImmArg<4>]>;

  def int_x86_avx512_mask_scatterdiv4_si :
          Intrinsic<[],
          [llvm_ptr_ty, llvm_v2i1_ty, llvm_v2i64_ty, llvm_v4i32_ty, llvm_i32_ty],
          [ImmArg<4>]>;

  def int_x86_avx512_mask_scatterdiv8_sf :
          Intrinsic<[],
          [llvm_ptr_ty, llvm_v4i1_ty, llvm_v4i64_ty, llvm_v4f32_ty, llvm_i32_ty],
          [ImmArg<4>]>;

  def int_x86_avx512_mask_scatterdiv8_si :
          Intrinsic<[],
          [llvm_ptr_ty, llvm_v4i1_ty, llvm_v4i64_ty, llvm_v4i32_ty, llvm_i32_ty],
          [ImmArg<4>]>;

  def int_x86_avx512_mask_scattersiv2_df :
          Intrinsic<[],
          [llvm_ptr_ty, llvm_v2i1_ty, llvm_v4i32_ty, llvm_v2f64_ty, llvm_i32_ty],
          [ImmArg<4>]>;

  def int_x86_avx512_mask_scattersiv2_di :
          Intrinsic<[],
          [llvm_ptr_ty, llvm_v2i1_ty, llvm_v4i32_ty, llvm_v2i64_ty, llvm_i32_ty],
          [ImmArg<4>]>;

  def int_x86_avx512_mask_scattersiv4_df :
          Intrinsic<[],
          [llvm_ptr_ty, llvm_v4i1_ty, llvm_v4i32_ty, llvm_v4f64_ty, llvm_i32_ty],
          [ImmArg<4>]>;

  def int_x86_avx512_mask_scattersiv4_di :
          Intrinsic<[],
          [llvm_ptr_ty, llvm_v4i1_ty, llvm_v4i32_ty, llvm_v4i64_ty, llvm_i32_ty],
          [ImmArg<4>]>;

  def int_x86_avx512_mask_scattersiv4_sf :
          Intrinsic<[],
          [llvm_ptr_ty, llvm_v4i1_ty, llvm_v4i32_ty, llvm_v4f32_ty, llvm_i32_ty],
          [ImmArg<4>]>;

  def int_x86_avx512_mask_scattersiv4_si :
          Intrinsic<[],
          [llvm_ptr_ty, llvm_v4i1_ty, llvm_v4i32_ty, llvm_v4i32_ty, llvm_i32_ty],
          [ImmArg<4>]>;

  def int_x86_avx512_mask_scattersiv8_sf :
          Intrinsic<[],
          [llvm_ptr_ty, llvm_v8i1_ty, llvm_v8i32_ty, llvm_v8f32_ty, llvm_i32_ty],
          [ImmArg<4>]>;

  def int_x86_avx512_mask_scattersiv8_si :
          Intrinsic<[],
          [llvm_ptr_ty, llvm_v8i1_ty, llvm_v8i32_ty, llvm_v8i32_ty, llvm_i32_ty],
          [ImmArg<4>]>;
}

// AVX-512 conflict detection instruction
// Instructions that count the number of leading zero bits
let TargetPrefix = "x86" in {
  def int_x86_avx512_conflict_d_128 :
          GCCBuiltin<"__builtin_ia32_vpconflictsi_128">,
          Intrinsic<[llvm_v4i32_ty], [llvm_v4i32_ty], [IntrNoMem]>;
  def int_x86_avx512_conflict_d_256 :
          GCCBuiltin<"__builtin_ia32_vpconflictsi_256">,
          Intrinsic<[llvm_v8i32_ty], [llvm_v8i32_ty], [IntrNoMem]>;
  def int_x86_avx512_conflict_d_512 :
          GCCBuiltin<"__builtin_ia32_vpconflictsi_512">,
          Intrinsic<[llvm_v16i32_ty], [llvm_v16i32_ty], [IntrNoMem]>;

  def int_x86_avx512_conflict_q_128 :
          GCCBuiltin<"__builtin_ia32_vpconflictdi_128">,
          Intrinsic<[llvm_v2i64_ty], [llvm_v2i64_ty], [IntrNoMem]>;
  def int_x86_avx512_conflict_q_256 :
          GCCBuiltin<"__builtin_ia32_vpconflictdi_256">,
          Intrinsic<[llvm_v4i64_ty], [llvm_v4i64_ty], [IntrNoMem]>;
  def int_x86_avx512_conflict_q_512 :
          GCCBuiltin<"__builtin_ia32_vpconflictdi_512">,
          Intrinsic<[llvm_v8i64_ty], [llvm_v8i64_ty], [IntrNoMem]>;
}

// Compares
let TargetPrefix = "x86" in {
  // 512-bit
  def int_x86_avx512_vcomi_sd : GCCBuiltin<"__builtin_ia32_vcomisd">,
              Intrinsic<[llvm_i32_ty], [llvm_v2f64_ty,
                         llvm_v2f64_ty, llvm_i32_ty, llvm_i32_ty],
                        [IntrNoMem, ImmArg<2>, ImmArg<3>]>;
  def int_x86_avx512_vcomi_ss : GCCBuiltin<"__builtin_ia32_vcomiss">,
              Intrinsic<[llvm_i32_ty], [llvm_v4f32_ty,
                         llvm_v4f32_ty, llvm_i32_ty, llvm_i32_ty],
                        [IntrNoMem, ImmArg<2>, ImmArg<3>]>;
}

// Compress, Expand
let TargetPrefix = "x86" in {
  def int_x86_avx512_mask_compress :
        Intrinsic<[llvm_anyvector_ty],
                  [LLVMMatchType<0>, LLVMMatchType<0>,
                   LLVMScalarOrSameVectorWidth<0, llvm_i1_ty>],
                  [IntrNoMem]>;
  def int_x86_avx512_mask_expand :
        Intrinsic<[llvm_anyvector_ty],
                  [LLVMMatchType<0>, LLVMMatchType<0>,
                   LLVMScalarOrSameVectorWidth<0, llvm_i1_ty>],
                  [IntrNoMem]>;
}

// truncate
let TargetPrefix = "x86" in {
  def int_x86_avx512_mask_pmov_qb_128 :
          GCCBuiltin<"__builtin_ia32_pmovqb128_mask">,
          Intrinsic<[llvm_v16i8_ty],
                    [llvm_v2i64_ty, llvm_v16i8_ty, llvm_i8_ty],
                    [IntrNoMem]>;
  def int_x86_avx512_mask_pmov_qb_mem_128 :
          GCCBuiltin<"__builtin_ia32_pmovqb128mem_mask">,
          Intrinsic<[],
                    [llvm_ptr_ty, llvm_v2i64_ty, llvm_i8_ty],
                    [IntrArgMemOnly]>;
  def int_x86_avx512_mask_pmovs_qb_128 :
          GCCBuiltin<"__builtin_ia32_pmovsqb128_mask">,
          Intrinsic<[llvm_v16i8_ty],
                    [llvm_v2i64_ty, llvm_v16i8_ty, llvm_i8_ty],
                    [IntrNoMem]>;
  def int_x86_avx512_mask_pmovs_qb_mem_128 :
          GCCBuiltin<"__builtin_ia32_pmovsqb128mem_mask">,
          Intrinsic<[],
                    [llvm_ptr_ty, llvm_v2i64_ty, llvm_i8_ty],
                    [IntrArgMemOnly]>;
  def int_x86_avx512_mask_pmovus_qb_128 :
          GCCBuiltin<"__builtin_ia32_pmovusqb128_mask">,
          Intrinsic<[llvm_v16i8_ty],
                    [llvm_v2i64_ty, llvm_v16i8_ty, llvm_i8_ty],
                    [IntrNoMem]>;
  def int_x86_avx512_mask_pmovus_qb_mem_128 :
          GCCBuiltin<"__builtin_ia32_pmovusqb128mem_mask">,
          Intrinsic<[],
                    [llvm_ptr_ty, llvm_v2i64_ty, llvm_i8_ty],
                    [IntrArgMemOnly]>;
  def int_x86_avx512_mask_pmov_qb_256 :
          GCCBuiltin<"__builtin_ia32_pmovqb256_mask">,
          Intrinsic<[llvm_v16i8_ty],
                    [llvm_v4i64_ty, llvm_v16i8_ty, llvm_i8_ty],
                    [IntrNoMem]>;
  def int_x86_avx512_mask_pmov_qb_mem_256 :
          GCCBuiltin<"__builtin_ia32_pmovqb256mem_mask">,
          Intrinsic<[],
                    [llvm_ptr_ty, llvm_v4i64_ty, llvm_i8_ty],
                    [IntrArgMemOnly]>;
  def int_x86_avx512_mask_pmovs_qb_256 :
          GCCBuiltin<"__builtin_ia32_pmovsqb256_mask">,
          Intrinsic<[llvm_v16i8_ty],
                    [llvm_v4i64_ty, llvm_v16i8_ty, llvm_i8_ty],
                    [IntrNoMem]>;
  def int_x86_avx512_mask_pmovs_qb_mem_256 :
          GCCBuiltin<"__builtin_ia32_pmovsqb256mem_mask">,
          Intrinsic<[],
                    [llvm_ptr_ty, llvm_v4i64_ty, llvm_i8_ty],
                    [IntrArgMemOnly]>;
  def int_x86_avx512_mask_pmovus_qb_256 :
          GCCBuiltin<"__builtin_ia32_pmovusqb256_mask">,
          Intrinsic<[llvm_v16i8_ty],
                    [llvm_v4i64_ty, llvm_v16i8_ty, llvm_i8_ty],
                    [IntrNoMem]>;
  def int_x86_avx512_mask_pmovus_qb_mem_256 :
          GCCBuiltin<"__builtin_ia32_pmovusqb256mem_mask">,
          Intrinsic<[],
                    [llvm_ptr_ty, llvm_v4i64_ty, llvm_i8_ty],
                    [IntrArgMemOnly]>;
  def int_x86_avx512_mask_pmov_qb_512 :
          GCCBuiltin<"__builtin_ia32_pmovqb512_mask">,
          Intrinsic<[llvm_v16i8_ty],
                    [llvm_v8i64_ty, llvm_v16i8_ty, llvm_i8_ty],
                    [IntrNoMem]>;
  def int_x86_avx512_mask_pmov_qb_mem_512 :
          GCCBuiltin<"__builtin_ia32_pmovqb512mem_mask">,
          Intrinsic<[],
                    [llvm_ptr_ty, llvm_v8i64_ty, llvm_i8_ty],
                    [IntrArgMemOnly]>;
  def int_x86_avx512_mask_pmovs_qb_512 :
          GCCBuiltin<"__builtin_ia32_pmovsqb512_mask">,
          Intrinsic<[llvm_v16i8_ty],
                    [llvm_v8i64_ty, llvm_v16i8_ty, llvm_i8_ty],
                    [IntrNoMem]>;
  def int_x86_avx512_mask_pmovs_qb_mem_512 :
          GCCBuiltin<"__builtin_ia32_pmovsqb512mem_mask">,
          Intrinsic<[],
                    [llvm_ptr_ty, llvm_v8i64_ty, llvm_i8_ty],
                    [IntrArgMemOnly]>;
  def int_x86_avx512_mask_pmovus_qb_512 :
          GCCBuiltin<"__builtin_ia32_pmovusqb512_mask">,
          Intrinsic<[llvm_v16i8_ty],
                    [llvm_v8i64_ty, llvm_v16i8_ty, llvm_i8_ty],
                    [IntrNoMem]>;
  def int_x86_avx512_mask_pmovus_qb_mem_512 :
          GCCBuiltin<"__builtin_ia32_pmovusqb512mem_mask">,
          Intrinsic<[],
                    [llvm_ptr_ty, llvm_v8i64_ty, llvm_i8_ty],
                    [IntrArgMemOnly]>;
  def int_x86_avx512_mask_pmov_qw_128 :
          GCCBuiltin<"__builtin_ia32_pmovqw128_mask">,
          Intrinsic<[llvm_v8i16_ty],
                    [llvm_v2i64_ty, llvm_v8i16_ty, llvm_i8_ty],
                    [IntrNoMem]>;
  def int_x86_avx512_mask_pmov_qw_mem_128 :
          GCCBuiltin<"__builtin_ia32_pmovqw128mem_mask">,
          Intrinsic<[],
                    [llvm_ptr_ty, llvm_v2i64_ty, llvm_i8_ty],
                    [IntrArgMemOnly]>;
  def int_x86_avx512_mask_pmovs_qw_128 :
          GCCBuiltin<"__builtin_ia32_pmovsqw128_mask">,
          Intrinsic<[llvm_v8i16_ty],
                    [llvm_v2i64_ty, llvm_v8i16_ty, llvm_i8_ty],
                    [IntrNoMem]>;
  def int_x86_avx512_mask_pmovs_qw_mem_128 :
          GCCBuiltin<"__builtin_ia32_pmovsqw128mem_mask">,
          Intrinsic<[],
                    [llvm_ptr_ty, llvm_v2i64_ty, llvm_i8_ty],
                    [IntrArgMemOnly]>;
  def int_x86_avx512_mask_pmovus_qw_128 :
          GCCBuiltin<"__builtin_ia32_pmovusqw128_mask">,
          Intrinsic<[llvm_v8i16_ty],
                    [llvm_v2i64_ty, llvm_v8i16_ty, llvm_i8_ty],
                    [IntrNoMem]>;
  def int_x86_avx512_mask_pmovus_qw_mem_128 :
          GCCBuiltin<"__builtin_ia32_pmovusqw128mem_mask">,
          Intrinsic<[],
                    [llvm_ptr_ty, llvm_v2i64_ty, llvm_i8_ty],
                    [IntrArgMemOnly]>;
  def int_x86_avx512_mask_pmov_qw_256 :
          GCCBuiltin<"__builtin_ia32_pmovqw256_mask">,
          Intrinsic<[llvm_v8i16_ty],
                    [llvm_v4i64_ty, llvm_v8i16_ty, llvm_i8_ty],
                    [IntrNoMem]>;
  def int_x86_avx512_mask_pmov_qw_mem_256 :
          GCCBuiltin<"__builtin_ia32_pmovqw256mem_mask">,
          Intrinsic<[],
                    [llvm_ptr_ty, llvm_v4i64_ty, llvm_i8_ty],
                    [IntrArgMemOnly]>;
  def int_x86_avx512_mask_pmovs_qw_256 :
          GCCBuiltin<"__builtin_ia32_pmovsqw256_mask">,
          Intrinsic<[llvm_v8i16_ty],
                    [llvm_v4i64_ty, llvm_v8i16_ty, llvm_i8_ty],
                    [IntrNoMem]>;
  def int_x86_avx512_mask_pmovs_qw_mem_256 :
          GCCBuiltin<"__builtin_ia32_pmovsqw256mem_mask">,
          Intrinsic<[],
                    [llvm_ptr_ty, llvm_v4i64_ty, llvm_i8_ty],
                    [IntrArgMemOnly]>;
  def int_x86_avx512_mask_pmovus_qw_256 :
          GCCBuiltin<"__builtin_ia32_pmovusqw256_mask">,
          Intrinsic<[llvm_v8i16_ty],
                    [llvm_v4i64_ty, llvm_v8i16_ty, llvm_i8_ty],
                    [IntrNoMem]>;
  def int_x86_avx512_mask_pmovus_qw_mem_256 :
          GCCBuiltin<"__builtin_ia32_pmovusqw256mem_mask">,
          Intrinsic<[],
                    [llvm_ptr_ty, llvm_v4i64_ty, llvm_i8_ty],
                    [IntrArgMemOnly]>;
  def int_x86_avx512_mask_pmov_qw_512 :
          Intrinsic<[llvm_v8i16_ty],
                    [llvm_v8i64_ty, llvm_v8i16_ty, llvm_i8_ty],
                    [IntrNoMem]>;
  def int_x86_avx512_mask_pmov_qw_mem_512 :
          GCCBuiltin<"__builtin_ia32_pmovqw512mem_mask">,
          Intrinsic<[],
                    [llvm_ptr_ty, llvm_v8i64_ty, llvm_i8_ty],
                    [IntrArgMemOnly]>;
  def int_x86_avx512_mask_pmovs_qw_512 :
          GCCBuiltin<"__builtin_ia32_pmovsqw512_mask">,
          Intrinsic<[llvm_v8i16_ty],
                    [llvm_v8i64_ty, llvm_v8i16_ty, llvm_i8_ty],
                    [IntrNoMem]>;
  def int_x86_avx512_mask_pmovs_qw_mem_512 :
          GCCBuiltin<"__builtin_ia32_pmovsqw512mem_mask">,
          Intrinsic<[],
                    [llvm_ptr_ty, llvm_v8i64_ty, llvm_i8_ty],
                    [IntrArgMemOnly]>;
  def int_x86_avx512_mask_pmovus_qw_512 :
          GCCBuiltin<"__builtin_ia32_pmovusqw512_mask">,
          Intrinsic<[llvm_v8i16_ty],
                    [llvm_v8i64_ty, llvm_v8i16_ty, llvm_i8_ty],
                    [IntrNoMem]>;
  def int_x86_avx512_mask_pmovus_qw_mem_512 :
          GCCBuiltin<"__builtin_ia32_pmovusqw512mem_mask">,
          Intrinsic<[],
                    [llvm_ptr_ty, llvm_v8i64_ty, llvm_i8_ty],
                    [IntrArgMemOnly]>;
  def int_x86_avx512_mask_pmov_qd_128 :
          GCCBuiltin<"__builtin_ia32_pmovqd128_mask">,
          Intrinsic<[llvm_v4i32_ty],
                    [llvm_v2i64_ty, llvm_v4i32_ty, llvm_i8_ty],
                    [IntrNoMem]>;
  def int_x86_avx512_mask_pmov_qd_mem_128 :
          GCCBuiltin<"__builtin_ia32_pmovqd128mem_mask">,
          Intrinsic<[],
                    [llvm_ptr_ty, llvm_v2i64_ty, llvm_i8_ty],
                    [IntrArgMemOnly]>;
  def int_x86_avx512_mask_pmovs_qd_128 :
          GCCBuiltin<"__builtin_ia32_pmovsqd128_mask">,
          Intrinsic<[llvm_v4i32_ty],
                    [llvm_v2i64_ty, llvm_v4i32_ty, llvm_i8_ty],
                    [IntrNoMem]>;
  def int_x86_avx512_mask_pmovs_qd_mem_128 :
          GCCBuiltin<"__builtin_ia32_pmovsqd128mem_mask">,
          Intrinsic<[],
                    [llvm_ptr_ty, llvm_v2i64_ty, llvm_i8_ty],
                    [IntrArgMemOnly]>;
  def int_x86_avx512_mask_pmovus_qd_128 :
          GCCBuiltin<"__builtin_ia32_pmovusqd128_mask">,
          Intrinsic<[llvm_v4i32_ty],
                    [llvm_v2i64_ty, llvm_v4i32_ty, llvm_i8_ty],
                    [IntrNoMem]>;
  def int_x86_avx512_mask_pmovus_qd_mem_128 :
          GCCBuiltin<"__builtin_ia32_pmovusqd128mem_mask">,
          Intrinsic<[],
                    [llvm_ptr_ty, llvm_v2i64_ty, llvm_i8_ty],
                    [IntrArgMemOnly]>;
  def int_x86_avx512_mask_pmov_qd_mem_256 :
          GCCBuiltin<"__builtin_ia32_pmovqd256mem_mask">,
          Intrinsic<[],
                    [llvm_ptr_ty, llvm_v4i64_ty, llvm_i8_ty],
                    [IntrArgMemOnly]>;
  def int_x86_avx512_mask_pmovs_qd_256 :
          GCCBuiltin<"__builtin_ia32_pmovsqd256_mask">,
          Intrinsic<[llvm_v4i32_ty],
                    [llvm_v4i64_ty, llvm_v4i32_ty, llvm_i8_ty],
                    [IntrNoMem]>;
  def int_x86_avx512_mask_pmovs_qd_mem_256 :
          GCCBuiltin<"__builtin_ia32_pmovsqd256mem_mask">,
          Intrinsic<[],
                    [llvm_ptr_ty, llvm_v4i64_ty, llvm_i8_ty],
                    [IntrArgMemOnly]>;
  def int_x86_avx512_mask_pmovus_qd_256 :
          GCCBuiltin<"__builtin_ia32_pmovusqd256_mask">,
          Intrinsic<[llvm_v4i32_ty],
                    [llvm_v4i64_ty, llvm_v4i32_ty, llvm_i8_ty],
                    [IntrNoMem]>;
  def int_x86_avx512_mask_pmovus_qd_mem_256 :
          GCCBuiltin<"__builtin_ia32_pmovusqd256mem_mask">,
          Intrinsic<[],
                    [llvm_ptr_ty, llvm_v4i64_ty, llvm_i8_ty],
                    [IntrArgMemOnly]>;
  def int_x86_avx512_mask_pmov_qd_mem_512 :
          GCCBuiltin<"__builtin_ia32_pmovqd512mem_mask">,
          Intrinsic<[],
                    [llvm_ptr_ty, llvm_v8i64_ty, llvm_i8_ty],
                    [IntrArgMemOnly]>;
  def int_x86_avx512_mask_pmovs_qd_512 :
          GCCBuiltin<"__builtin_ia32_pmovsqd512_mask">,
          Intrinsic<[llvm_v8i32_ty],
                    [llvm_v8i64_ty, llvm_v8i32_ty, llvm_i8_ty],
                    [IntrNoMem]>;
  def int_x86_avx512_mask_pmovs_qd_mem_512 :
          GCCBuiltin<"__builtin_ia32_pmovsqd512mem_mask">,
          Intrinsic<[],
                    [llvm_ptr_ty, llvm_v8i64_ty, llvm_i8_ty],
                    [IntrArgMemOnly]>;
  def int_x86_avx512_mask_pmovus_qd_512 :
          GCCBuiltin<"__builtin_ia32_pmovusqd512_mask">,
          Intrinsic<[llvm_v8i32_ty],
                    [llvm_v8i64_ty, llvm_v8i32_ty, llvm_i8_ty],
                    [IntrNoMem]>;
  def int_x86_avx512_mask_pmovus_qd_mem_512 :
          GCCBuiltin<"__builtin_ia32_pmovusqd512mem_mask">,
          Intrinsic<[],
                    [llvm_ptr_ty, llvm_v8i64_ty, llvm_i8_ty],
                    [IntrArgMemOnly]>;
  def int_x86_avx512_mask_pmov_db_128 :
          GCCBuiltin<"__builtin_ia32_pmovdb128_mask">,
          Intrinsic<[llvm_v16i8_ty],
                    [llvm_v4i32_ty, llvm_v16i8_ty, llvm_i8_ty],
                    [IntrNoMem]>;
  def int_x86_avx512_mask_pmov_db_mem_128 :
          GCCBuiltin<"__builtin_ia32_pmovdb128mem_mask">,
          Intrinsic<[],
                    [llvm_ptr_ty, llvm_v4i32_ty, llvm_i8_ty],
                    [IntrArgMemOnly]>;
  def int_x86_avx512_mask_pmovs_db_128 :
          GCCBuiltin<"__builtin_ia32_pmovsdb128_mask">,
          Intrinsic<[llvm_v16i8_ty],
                    [llvm_v4i32_ty, llvm_v16i8_ty, llvm_i8_ty],
                    [IntrNoMem]>;
  def int_x86_avx512_mask_pmovs_db_mem_128 :
          GCCBuiltin<"__builtin_ia32_pmovsdb128mem_mask">,
          Intrinsic<[],
                    [llvm_ptr_ty, llvm_v4i32_ty, llvm_i8_ty],
                    [IntrArgMemOnly]>;
  def int_x86_avx512_mask_pmovus_db_128 :
          GCCBuiltin<"__builtin_ia32_pmovusdb128_mask">,
          Intrinsic<[llvm_v16i8_ty],
                    [llvm_v4i32_ty, llvm_v16i8_ty, llvm_i8_ty],
                    [IntrNoMem]>;
  def int_x86_avx512_mask_pmovus_db_mem_128 :
          GCCBuiltin<"__builtin_ia32_pmovusdb128mem_mask">,
          Intrinsic<[],
                    [llvm_ptr_ty, llvm_v4i32_ty, llvm_i8_ty],
                    [IntrArgMemOnly]>;
  def int_x86_avx512_mask_pmov_db_256 :
          GCCBuiltin<"__builtin_ia32_pmovdb256_mask">,
          Intrinsic<[llvm_v16i8_ty],
                    [llvm_v8i32_ty, llvm_v16i8_ty, llvm_i8_ty],
                    [IntrNoMem]>;
  def int_x86_avx512_mask_pmov_db_mem_256 :
          GCCBuiltin<"__builtin_ia32_pmovdb256mem_mask">,
          Intrinsic<[],
                    [llvm_ptr_ty, llvm_v8i32_ty, llvm_i8_ty],
                    [IntrArgMemOnly]>;
  def int_x86_avx512_mask_pmovs_db_256 :
          GCCBuiltin<"__builtin_ia32_pmovsdb256_mask">,
          Intrinsic<[llvm_v16i8_ty],
                    [llvm_v8i32_ty, llvm_v16i8_ty, llvm_i8_ty],
                    [IntrNoMem]>;
  def int_x86_avx512_mask_pmovs_db_mem_256 :
          GCCBuiltin<"__builtin_ia32_pmovsdb256mem_mask">,
          Intrinsic<[],
                    [llvm_ptr_ty, llvm_v8i32_ty, llvm_i8_ty],
                    [IntrArgMemOnly]>;
  def int_x86_avx512_mask_pmovus_db_256 :
          GCCBuiltin<"__builtin_ia32_pmovusdb256_mask">,
          Intrinsic<[llvm_v16i8_ty],
                    [llvm_v8i32_ty, llvm_v16i8_ty, llvm_i8_ty],
                    [IntrNoMem]>;
  def int_x86_avx512_mask_pmovus_db_mem_256 :
          GCCBuiltin<"__builtin_ia32_pmovusdb256mem_mask">,
          Intrinsic<[],
                    [llvm_ptr_ty, llvm_v8i32_ty, llvm_i8_ty],
                    [IntrArgMemOnly]>;
  def int_x86_avx512_mask_pmov_db_512 :
          Intrinsic<[llvm_v16i8_ty],
                    [llvm_v16i32_ty, llvm_v16i8_ty, llvm_i16_ty],
                    [IntrNoMem]>;
  def int_x86_avx512_mask_pmov_db_mem_512 :
          GCCBuiltin<"__builtin_ia32_pmovdb512mem_mask">,
          Intrinsic<[],
                    [llvm_ptr_ty, llvm_v16i32_ty, llvm_i16_ty],
                    [IntrArgMemOnly]>;
  def int_x86_avx512_mask_pmovs_db_512 :
          GCCBuiltin<"__builtin_ia32_pmovsdb512_mask">,
          Intrinsic<[llvm_v16i8_ty],
                    [llvm_v16i32_ty, llvm_v16i8_ty, llvm_i16_ty],
                    [IntrNoMem]>;
  def int_x86_avx512_mask_pmovs_db_mem_512 :
          GCCBuiltin<"__builtin_ia32_pmovsdb512mem_mask">,
          Intrinsic<[],
                    [llvm_ptr_ty, llvm_v16i32_ty, llvm_i16_ty],
                    [IntrArgMemOnly]>;
  def int_x86_avx512_mask_pmovus_db_512 :
          GCCBuiltin<"__builtin_ia32_pmovusdb512_mask">,
          Intrinsic<[llvm_v16i8_ty],
                    [llvm_v16i32_ty, llvm_v16i8_ty, llvm_i16_ty],
                    [IntrNoMem]>;
  def int_x86_avx512_mask_pmovus_db_mem_512 :
          GCCBuiltin<"__builtin_ia32_pmovusdb512mem_mask">,
          Intrinsic<[],
                    [llvm_ptr_ty, llvm_v16i32_ty, llvm_i16_ty],
                    [IntrArgMemOnly]>;
  def int_x86_avx512_mask_pmov_dw_128 :
          GCCBuiltin<"__builtin_ia32_pmovdw128_mask">,
          Intrinsic<[llvm_v8i16_ty],
                    [llvm_v4i32_ty, llvm_v8i16_ty, llvm_i8_ty],
                    [IntrNoMem]>;
  def int_x86_avx512_mask_pmov_dw_mem_128 :
          GCCBuiltin<"__builtin_ia32_pmovdw128mem_mask">,
          Intrinsic<[],
                    [llvm_ptr_ty, llvm_v4i32_ty, llvm_i8_ty],
                    [IntrArgMemOnly]>;
  def int_x86_avx512_mask_pmovs_dw_128 :
          GCCBuiltin<"__builtin_ia32_pmovsdw128_mask">,
          Intrinsic<[llvm_v8i16_ty],
                    [llvm_v4i32_ty, llvm_v8i16_ty, llvm_i8_ty],
                    [IntrNoMem]>;
  def int_x86_avx512_mask_pmovs_dw_mem_128 :
          GCCBuiltin<"__builtin_ia32_pmovsdw128mem_mask">,
          Intrinsic<[],
                    [llvm_ptr_ty, llvm_v4i32_ty, llvm_i8_ty],
                    [IntrArgMemOnly]>;
  def int_x86_avx512_mask_pmovus_dw_128 :
          GCCBuiltin<"__builtin_ia32_pmovusdw128_mask">,
          Intrinsic<[llvm_v8i16_ty],
                    [llvm_v4i32_ty, llvm_v8i16_ty, llvm_i8_ty],
                    [IntrNoMem]>;
  def int_x86_avx512_mask_pmovus_dw_mem_128 :
          GCCBuiltin<"__builtin_ia32_pmovusdw128mem_mask">,
          Intrinsic<[],
                    [llvm_ptr_ty, llvm_v4i32_ty, llvm_i8_ty],
                    [IntrArgMemOnly]>;
  def int_x86_avx512_mask_pmov_dw_256 :
          GCCBuiltin<"__builtin_ia32_pmovdw256_mask">,
          Intrinsic<[llvm_v8i16_ty],
                    [llvm_v8i32_ty, llvm_v8i16_ty, llvm_i8_ty],
                    [IntrNoMem]>;
  def int_x86_avx512_mask_pmov_dw_mem_256 :
          GCCBuiltin<"__builtin_ia32_pmovdw256mem_mask">,
          Intrinsic<[],
                    [llvm_ptr_ty, llvm_v8i32_ty, llvm_i8_ty],
                    [IntrArgMemOnly]>;
  def int_x86_avx512_mask_pmovs_dw_256 :
          GCCBuiltin<"__builtin_ia32_pmovsdw256_mask">,
          Intrinsic<[llvm_v8i16_ty],
                    [llvm_v8i32_ty, llvm_v8i16_ty, llvm_i8_ty],
                    [IntrNoMem]>;
  def int_x86_avx512_mask_pmovs_dw_mem_256 :
          GCCBuiltin<"__builtin_ia32_pmovsdw256mem_mask">,
          Intrinsic<[],
                    [llvm_ptr_ty, llvm_v8i32_ty, llvm_i8_ty],
                    [IntrArgMemOnly]>;
  def int_x86_avx512_mask_pmovus_dw_256 :
          GCCBuiltin<"__builtin_ia32_pmovusdw256_mask">,
          Intrinsic<[llvm_v8i16_ty],
                    [llvm_v8i32_ty, llvm_v8i16_ty, llvm_i8_ty],
                    [IntrNoMem]>;
  def int_x86_avx512_mask_pmovus_dw_mem_256 :
          GCCBuiltin<"__builtin_ia32_pmovusdw256mem_mask">,
          Intrinsic<[],
                    [llvm_ptr_ty, llvm_v8i32_ty, llvm_i8_ty],
                    [IntrArgMemOnly]>;
  def int_x86_avx512_mask_pmov_dw_512 :
          Intrinsic<[llvm_v16i16_ty],
                    [llvm_v16i32_ty, llvm_v16i16_ty, llvm_i16_ty],
                    [IntrNoMem]>;
  def int_x86_avx512_mask_pmov_dw_mem_512 :
          GCCBuiltin<"__builtin_ia32_pmovdw512mem_mask">,
          Intrinsic<[],
                    [llvm_ptr_ty, llvm_v16i32_ty, llvm_i16_ty],
                    [IntrArgMemOnly]>;
  def int_x86_avx512_mask_pmovs_dw_512 :
          GCCBuiltin<"__builtin_ia32_pmovsdw512_mask">,
          Intrinsic<[llvm_v16i16_ty],
                    [llvm_v16i32_ty, llvm_v16i16_ty, llvm_i16_ty],
                    [IntrNoMem]>;
  def int_x86_avx512_mask_pmovs_dw_mem_512 :
          GCCBuiltin<"__builtin_ia32_pmovsdw512mem_mask">,
          Intrinsic<[],
                    [llvm_ptr_ty, llvm_v16i32_ty, llvm_i16_ty],
                    [IntrArgMemOnly]>;
  def int_x86_avx512_mask_pmovus_dw_512 :
          GCCBuiltin<"__builtin_ia32_pmovusdw512_mask">,
          Intrinsic<[llvm_v16i16_ty],
                    [llvm_v16i32_ty, llvm_v16i16_ty, llvm_i16_ty],
                    [IntrNoMem]>;
  def int_x86_avx512_mask_pmovus_dw_mem_512 :
          GCCBuiltin<"__builtin_ia32_pmovusdw512mem_mask">,
          Intrinsic<[],
                    [llvm_ptr_ty, llvm_v16i32_ty, llvm_i16_ty],
                    [IntrArgMemOnly]>;
  def int_x86_avx512_mask_pmov_wb_128 :
          GCCBuiltin<"__builtin_ia32_pmovwb128_mask">,
          Intrinsic<[llvm_v16i8_ty],
                    [llvm_v8i16_ty, llvm_v16i8_ty, llvm_i8_ty],
                    [IntrNoMem]>;
  def int_x86_avx512_mask_pmov_wb_mem_128 :
          GCCBuiltin<"__builtin_ia32_pmovwb128mem_mask">,
          Intrinsic<[],
                    [llvm_ptr_ty, llvm_v8i16_ty, llvm_i8_ty],
                    [IntrArgMemOnly]>;
  def int_x86_avx512_mask_pmovs_wb_128 :
          GCCBuiltin<"__builtin_ia32_pmovswb128_mask">,
          Intrinsic<[llvm_v16i8_ty],
                    [llvm_v8i16_ty, llvm_v16i8_ty, llvm_i8_ty],
                    [IntrNoMem]>;
  def int_x86_avx512_mask_pmovs_wb_mem_128 :
          GCCBuiltin<"__builtin_ia32_pmovswb128mem_mask">,
          Intrinsic<[],
                    [llvm_ptr_ty, llvm_v8i16_ty, llvm_i8_ty],
                    [IntrArgMemOnly]>;
  def int_x86_avx512_mask_pmovus_wb_128 :
          GCCBuiltin<"__builtin_ia32_pmovuswb128_mask">,
          Intrinsic<[llvm_v16i8_ty],
                    [llvm_v8i16_ty, llvm_v16i8_ty, llvm_i8_ty],
                    [IntrNoMem]>;
  def int_x86_avx512_mask_pmovus_wb_mem_128 :
          GCCBuiltin<"__builtin_ia32_pmovuswb128mem_mask">,
          Intrinsic<[],
                    [llvm_ptr_ty, llvm_v8i16_ty, llvm_i8_ty],
                    [IntrArgMemOnly]>;
  def int_x86_avx512_mask_pmov_wb_mem_256 :
          GCCBuiltin<"__builtin_ia32_pmovwb256mem_mask">,
          Intrinsic<[],
                    [llvm_ptr_ty, llvm_v16i16_ty, llvm_i16_ty],
                    [IntrArgMemOnly]>;
  def int_x86_avx512_mask_pmovs_wb_256 :
          GCCBuiltin<"__builtin_ia32_pmovswb256_mask">,
          Intrinsic<[llvm_v16i8_ty],
                    [llvm_v16i16_ty, llvm_v16i8_ty, llvm_i16_ty],
                    [IntrNoMem]>;
  def int_x86_avx512_mask_pmovs_wb_mem_256 :
          GCCBuiltin<"__builtin_ia32_pmovswb256mem_mask">,
          Intrinsic<[],
                    [llvm_ptr_ty, llvm_v16i16_ty, llvm_i16_ty],
                    [IntrArgMemOnly]>;
  def int_x86_avx512_mask_pmovus_wb_256 :
          GCCBuiltin<"__builtin_ia32_pmovuswb256_mask">,
          Intrinsic<[llvm_v16i8_ty],
                    [llvm_v16i16_ty, llvm_v16i8_ty, llvm_i16_ty],
                    [IntrNoMem]>;
  def int_x86_avx512_mask_pmovus_wb_mem_256 :
          GCCBuiltin<"__builtin_ia32_pmovuswb256mem_mask">,
          Intrinsic<[],
                    [llvm_ptr_ty, llvm_v16i16_ty, llvm_i16_ty],
                    [IntrArgMemOnly]>;
  def int_x86_avx512_mask_pmov_wb_mem_512 :
          GCCBuiltin<"__builtin_ia32_pmovwb512mem_mask">,
          Intrinsic<[],
                    [llvm_ptr_ty, llvm_v32i16_ty, llvm_i32_ty],
                    [IntrArgMemOnly]>;
  def int_x86_avx512_mask_pmovs_wb_512 :
          GCCBuiltin<"__builtin_ia32_pmovswb512_mask">,
          Intrinsic<[llvm_v32i8_ty],
                    [llvm_v32i16_ty, llvm_v32i8_ty, llvm_i32_ty],
                    [IntrNoMem]>;
  def int_x86_avx512_mask_pmovs_wb_mem_512 :
          GCCBuiltin<"__builtin_ia32_pmovswb512mem_mask">,
          Intrinsic<[],
                    [llvm_ptr_ty, llvm_v32i16_ty, llvm_i32_ty],
                    [IntrArgMemOnly]>;
  def int_x86_avx512_mask_pmovus_wb_512 :
          GCCBuiltin<"__builtin_ia32_pmovuswb512_mask">,
          Intrinsic<[llvm_v32i8_ty],
                    [llvm_v32i16_ty, llvm_v32i8_ty, llvm_i32_ty],
                    [IntrNoMem]>;
  def int_x86_avx512_mask_pmovus_wb_mem_512 :
          GCCBuiltin<"__builtin_ia32_pmovuswb512mem_mask">,
          Intrinsic<[],
                    [llvm_ptr_ty, llvm_v32i16_ty, llvm_i32_ty],
                    [IntrArgMemOnly]>;
}

// Bitwise ternary logic
let TargetPrefix = "x86" in {
  def int_x86_avx512_pternlog_d_128 :
          GCCBuiltin<"__builtin_ia32_pternlogd128">,
          Intrinsic<[llvm_v4i32_ty],
                    [llvm_v4i32_ty, llvm_v4i32_ty, llvm_v4i32_ty, llvm_i32_ty],
                    [IntrNoMem, ImmArg<3>]>;

  def int_x86_avx512_pternlog_d_256 :
          GCCBuiltin<"__builtin_ia32_pternlogd256">,
          Intrinsic<[llvm_v8i32_ty],
                    [llvm_v8i32_ty, llvm_v8i32_ty, llvm_v8i32_ty, llvm_i32_ty],
                    [IntrNoMem, ImmArg<3>]>;

  def int_x86_avx512_pternlog_d_512 :
          GCCBuiltin<"__builtin_ia32_pternlogd512">,
          Intrinsic<[llvm_v16i32_ty],
                    [llvm_v16i32_ty, llvm_v16i32_ty, llvm_v16i32_ty,
                     llvm_i32_ty], [IntrNoMem, ImmArg<3>]>;

  def int_x86_avx512_pternlog_q_128 :
          GCCBuiltin<"__builtin_ia32_pternlogq128">,
          Intrinsic<[llvm_v2i64_ty],
                    [llvm_v2i64_ty, llvm_v2i64_ty, llvm_v2i64_ty, llvm_i32_ty],
                    [IntrNoMem, ImmArg<3>]>;

  def int_x86_avx512_pternlog_q_256 :
          GCCBuiltin<"__builtin_ia32_pternlogq256">,
          Intrinsic<[llvm_v4i64_ty],
                    [llvm_v4i64_ty, llvm_v4i64_ty, llvm_v4i64_ty, llvm_i32_ty],
                    [IntrNoMem, ImmArg<3>]>;

  def int_x86_avx512_pternlog_q_512 :
          GCCBuiltin<"__builtin_ia32_pternlogq512">,
          Intrinsic<[llvm_v8i64_ty],
                    [llvm_v8i64_ty, llvm_v8i64_ty, llvm_v8i64_ty, llvm_i32_ty],
                    [IntrNoMem, ImmArg<3>]>;
}

<<<<<<< HEAD
#if INTEL_CUSTOMIZATION
#if INTEL_FEATURE_ISA_VP2INTERSECT
=======
>>>>>>> 2f94203e
// vp2intersect
let TargetPrefix = "x86" in {
  def int_x86_avx512_vp2intersect_q_512 :
          Intrinsic<[llvm_v8i1_ty, llvm_v8i1_ty],
                    [llvm_v8i64_ty, llvm_v8i64_ty],
                    [IntrNoMem]>;
  def int_x86_avx512_vp2intersect_q_256 :
          Intrinsic<[llvm_v4i1_ty, llvm_v4i1_ty],
                    [llvm_v4i64_ty, llvm_v4i64_ty],
                    [IntrNoMem]>;
  def int_x86_avx512_vp2intersect_q_128 :
          Intrinsic<[llvm_v2i1_ty, llvm_v2i1_ty],
                    [llvm_v2i64_ty, llvm_v2i64_ty],
                    [IntrNoMem]>;
  def int_x86_avx512_vp2intersect_d_512 :
          Intrinsic<[llvm_v16i1_ty, llvm_v16i1_ty],
                    [llvm_v16i32_ty, llvm_v16i32_ty],
                    [IntrNoMem]>;
  def int_x86_avx512_vp2intersect_d_256 :
          Intrinsic<[llvm_v8i1_ty, llvm_v8i1_ty],
                    [llvm_v8i32_ty, llvm_v8i32_ty],
                    [IntrNoMem]>;
  def int_x86_avx512_vp2intersect_d_128 :
          Intrinsic<[llvm_v4i1_ty, llvm_v4i1_ty],
                    [llvm_v4i32_ty, llvm_v4i32_ty],
                    [IntrNoMem]>;
}
<<<<<<< HEAD
#endif // INTEL_FEATURE_ISA_VP2INTERSECT
#endif // INTEL_CUSTOMIZATION
=======
>>>>>>> 2f94203e

// Misc.
let TargetPrefix = "x86" in {
  // NOTE: These comparison intrinsics are not used by clang as long as the
  //       distinction in signaling behaviour is not implemented.
  def int_x86_avx512_cmp_ps_512 :
              Intrinsic<[llvm_v16i1_ty], [llvm_v16f32_ty, llvm_v16f32_ty,
                         llvm_i32_ty, llvm_i32_ty],
                        [IntrNoMem, ImmArg<2>, ImmArg<3>]>;
  def int_x86_avx512_cmp_pd_512 :
              Intrinsic<[llvm_v8i1_ty], [llvm_v8f64_ty, llvm_v8f64_ty,
                         llvm_i32_ty, llvm_i32_ty],
                        [IntrNoMem, ImmArg<2>, ImmArg<3>]>;
  def int_x86_avx512_cmp_ps_256 :
              Intrinsic<[llvm_v8i1_ty], [llvm_v8f32_ty, llvm_v8f32_ty,
                         llvm_i32_ty], [IntrNoMem, ImmArg<2>]>;
  def int_x86_avx512_cmp_pd_256 :
              Intrinsic<[llvm_v4i1_ty], [llvm_v4f64_ty, llvm_v4f64_ty,
                         llvm_i32_ty], [IntrNoMem, ImmArg<2>]>;
  def int_x86_avx512_cmp_ps_128 :
            Intrinsic<[llvm_v4i1_ty], [llvm_v4f32_ty, llvm_v4f32_ty,
                       llvm_i32_ty], [IntrNoMem, ImmArg<2>]>;
  def int_x86_avx512_cmp_pd_128 :
            Intrinsic<[llvm_v2i1_ty], [llvm_v2f64_ty, llvm_v2f64_ty,
                       llvm_i32_ty], [IntrNoMem, ImmArg<2>]>;

  def int_x86_avx512_mask_cmp_ss :
        GCCBuiltin<"__builtin_ia32_cmpss_mask">,
              Intrinsic<[llvm_i8_ty], [llvm_v4f32_ty, llvm_v4f32_ty,
                         llvm_i32_ty, llvm_i8_ty, llvm_i32_ty],
                        [IntrNoMem, ImmArg<2>, ImmArg<4>]>;
  def int_x86_avx512_mask_cmp_sd :
        GCCBuiltin<"__builtin_ia32_cmpsd_mask">,
              Intrinsic<[llvm_i8_ty], [llvm_v2f64_ty, llvm_v2f64_ty,
                         llvm_i32_ty, llvm_i8_ty, llvm_i32_ty],
                        [IntrNoMem, ImmArg<2>, ImmArg<4>]>;
}

//===----------------------------------------------------------------------===//
// SHA intrinsics
let TargetPrefix = "x86" in {
  def int_x86_sha1rnds4 : GCCBuiltin<"__builtin_ia32_sha1rnds4">,
        Intrinsic<[llvm_v4i32_ty], [llvm_v4i32_ty, llvm_v4i32_ty, llvm_i8_ty],
                  [IntrNoMem, ImmArg<2>]>;
  def int_x86_sha1nexte : GCCBuiltin<"__builtin_ia32_sha1nexte">,
      Intrinsic<[llvm_v4i32_ty], [llvm_v4i32_ty, llvm_v4i32_ty], [IntrNoMem]>;
  def int_x86_sha1msg1 : GCCBuiltin<"__builtin_ia32_sha1msg1">,
      Intrinsic<[llvm_v4i32_ty], [llvm_v4i32_ty, llvm_v4i32_ty], [IntrNoMem]>;
  def int_x86_sha1msg2 : GCCBuiltin<"__builtin_ia32_sha1msg2">,
      Intrinsic<[llvm_v4i32_ty], [llvm_v4i32_ty, llvm_v4i32_ty], [IntrNoMem]>;
  def int_x86_sha256rnds2 : GCCBuiltin<"__builtin_ia32_sha256rnds2">,
      Intrinsic<[llvm_v4i32_ty], [llvm_v4i32_ty, llvm_v4i32_ty, llvm_v4i32_ty],
                [IntrNoMem]>;
  def int_x86_sha256msg1 : GCCBuiltin<"__builtin_ia32_sha256msg1">,
      Intrinsic<[llvm_v4i32_ty], [llvm_v4i32_ty, llvm_v4i32_ty], [IntrNoMem]>;
  def int_x86_sha256msg2 : GCCBuiltin<"__builtin_ia32_sha256msg2">,
      Intrinsic<[llvm_v4i32_ty], [llvm_v4i32_ty, llvm_v4i32_ty], [IntrNoMem]>;
}

//===----------------------------------------------------------------------===//
// Thread synchronization ops with timer.
let TargetPrefix = "x86" in {
  def int_x86_monitorx
      : GCCBuiltin<"__builtin_ia32_monitorx">,
        Intrinsic<[], [ llvm_ptr_ty, llvm_i32_ty, llvm_i32_ty ], []>;
  def int_x86_mwaitx
      : GCCBuiltin<"__builtin_ia32_mwaitx">,
        Intrinsic<[], [ llvm_i32_ty, llvm_i32_ty, llvm_i32_ty ], []>;
}

//===----------------------------------------------------------------------===//
// Cache-line zero
let TargetPrefix = "x86" in {
  def int_x86_clzero : GCCBuiltin<"__builtin_ia32_clzero">,
      Intrinsic<[], [llvm_ptr_ty], []>;
}

//===----------------------------------------------------------------------===//
// Cache write back intrinsics

let TargetPrefix = "x86" in {
  // Write back and invalidate
  def int_x86_wbinvd : GCCBuiltin<"__builtin_ia32_wbinvd">,
      Intrinsic<[], [], []>;

  // Write back no-invalidate
  def int_x86_wbnoinvd : GCCBuiltin<"__builtin_ia32_wbnoinvd">,
      Intrinsic<[], [], []>;
}

//===----------------------------------------------------------------------===//
// Cache-line demote

let TargetPrefix = "x86" in {
  def int_x86_cldemote : GCCBuiltin<"__builtin_ia32_cldemote">,
      Intrinsic<[], [llvm_ptr_ty], []>;
}

//===----------------------------------------------------------------------===//
// Wait and pause enhancements
let TargetPrefix = "x86" in {
  def int_x86_umonitor : GCCBuiltin<"__builtin_ia32_umonitor">,
              Intrinsic<[], [llvm_ptr_ty], []>;
  def int_x86_umwait : GCCBuiltin<"__builtin_ia32_umwait">,
              Intrinsic<[llvm_i8_ty], [llvm_i32_ty, llvm_i32_ty, llvm_i32_ty], []>;
  def int_x86_tpause : GCCBuiltin<"__builtin_ia32_tpause">,
              Intrinsic<[llvm_i8_ty], [llvm_i32_ty, llvm_i32_ty, llvm_i32_ty], []>;
}

//===----------------------------------------------------------------------===//
// Direct Move Instructions

let TargetPrefix = "x86" in {
  def int_x86_directstore32 : GCCBuiltin<"__builtin_ia32_directstore_u32">,
      Intrinsic<[], [llvm_ptr_ty, llvm_i32_ty], []>;
  def int_x86_directstore64 : GCCBuiltin<"__builtin_ia32_directstore_u64">,
      Intrinsic<[], [llvm_ptr_ty, llvm_i64_ty], []>;
  def int_x86_movdir64b : GCCBuiltin<"__builtin_ia32_movdir64b">,
      Intrinsic<[], [llvm_ptr_ty, llvm_ptr_ty], []>;
}

//===----------------------------------------------------------------------===//
// PTWrite - Write data to processor trace pocket

let TargetPrefix = "x86" in {
  def int_x86_ptwrite32 : GCCBuiltin<"__builtin_ia32_ptwrite32">,
              Intrinsic<[], [llvm_i32_ty], []>;
  def int_x86_ptwrite64 : GCCBuiltin<"__builtin_ia32_ptwrite64">,
              Intrinsic<[], [llvm_i64_ty], []>;
}

//===----------------------------------------------------------------------===//
// INVPCID - Invalidate Process-Context Identifier

let TargetPrefix = "x86" in {
  def int_x86_invpcid : GCCBuiltin<"__builtin_ia32_invpcid">,
              Intrinsic<[], [llvm_i32_ty, llvm_ptr_ty], []>;
}

let TargetPrefix = "x86" in {
  def int_x86_avx512bf16_cvtne2ps2bf16_128:
              GCCBuiltin<"__builtin_ia32_cvtne2ps2bf16_128">,
              Intrinsic<[llvm_v8i16_ty], [llvm_v4f32_ty, llvm_v4f32_ty],
              [IntrNoMem]>;
  def int_x86_avx512bf16_cvtne2ps2bf16_256:
              GCCBuiltin<"__builtin_ia32_cvtne2ps2bf16_256">,
              Intrinsic<[llvm_v16i16_ty], [llvm_v8f32_ty, llvm_v8f32_ty],
              [IntrNoMem]>;
  def int_x86_avx512bf16_cvtne2ps2bf16_512:
              GCCBuiltin<"__builtin_ia32_cvtne2ps2bf16_512">,
              Intrinsic<[llvm_v32i16_ty], [llvm_v16f32_ty, llvm_v16f32_ty],
              [IntrNoMem]>;
  // Intrinsic must be masked due to it producing less than 128 bits of results.
  def int_x86_avx512bf16_mask_cvtneps2bf16_128:
              Intrinsic<[llvm_v8i16_ty],
                        [llvm_v4f32_ty, llvm_v8i16_ty, llvm_v4i1_ty],
                        [IntrNoMem]>;
  def int_x86_avx512bf16_cvtneps2bf16_256:
              GCCBuiltin<"__builtin_ia32_cvtneps2bf16_256">,
              Intrinsic<[llvm_v8i16_ty], [llvm_v8f32_ty], [IntrNoMem]>;
  def int_x86_avx512bf16_cvtneps2bf16_512:
              GCCBuiltin<"__builtin_ia32_cvtneps2bf16_512">,
              Intrinsic<[llvm_v16i16_ty], [llvm_v16f32_ty], [IntrNoMem]>;
  def int_x86_avx512bf16_dpbf16ps_128:
              GCCBuiltin<"__builtin_ia32_dpbf16ps_128">,
              Intrinsic<[llvm_v4f32_ty],
              [llvm_v4f32_ty, llvm_v4i32_ty, llvm_v4i32_ty], [IntrNoMem]>;
  def int_x86_avx512bf16_dpbf16ps_256:
              GCCBuiltin<"__builtin_ia32_dpbf16ps_256">,
              Intrinsic<[llvm_v8f32_ty],
              [llvm_v8f32_ty, llvm_v8i32_ty, llvm_v8i32_ty], [IntrNoMem]>;
  def int_x86_avx512bf16_dpbf16ps_512:
              GCCBuiltin<"__builtin_ia32_dpbf16ps_512">,
              Intrinsic<[llvm_v16f32_ty],
              [llvm_v16f32_ty, llvm_v16i32_ty, llvm_v16i32_ty], [IntrNoMem]>;
}

<<<<<<< HEAD
#if INTEL_CUSTOMIZATION
#if INTEL_FEATURE_ISA_KEYLOCKER
//===----------------------------------------------------------------------===//
// KeyLocker
let TargetPrefix = "x86" in {
  def int_x86_loadiwkey : GCCBuiltin<"__builtin_ia32_loadiwkey">,
      Intrinsic<[], [llvm_i32_ty, llvm_v2i64_ty, llvm_v2i64_ty, llvm_v2i64_ty],
                []>;
  def int_x86_encodekey128 :
      Intrinsic<[llvm_i32_ty, llvm_v2i64_ty, llvm_v2i64_ty,
                 llvm_v2i64_ty, llvm_v2i64_ty, llvm_v2i64_ty, llvm_v2i64_ty],
                [llvm_i32_ty, llvm_v2i64_ty], []>;
  def int_x86_encodekey256 :
      Intrinsic<[llvm_i32_ty, llvm_v2i64_ty, llvm_v2i64_ty, llvm_v2i64_ty,
                 llvm_v2i64_ty, llvm_v2i64_ty, llvm_v2i64_ty, llvm_v2i64_ty],
                [llvm_i32_ty, llvm_v2i64_ty, llvm_v2i64_ty], []>;
  def int_x86_aesenc128kl : GCCBuiltin<"__builtin_ia32_aesenc128kl">,
      Intrinsic<[llvm_v2i64_ty], [llvm_v2i64_ty, llvm_ptr_ty], []>;
  def int_x86_aesdec128kl : GCCBuiltin<"__builtin_ia32_aesdec128kl">,
      Intrinsic<[llvm_v2i64_ty], [llvm_v2i64_ty, llvm_ptr_ty], []>;
  def int_x86_aesenc256kl : GCCBuiltin<"__builtin_ia32_aesenc256kl">,
      Intrinsic<[llvm_v2i64_ty], [llvm_v2i64_ty, llvm_ptr_ty], []>;
  def int_x86_aesdec256kl : GCCBuiltin<"__builtin_ia32_aesdec256kl">,
      Intrinsic<[llvm_v2i64_ty], [llvm_v2i64_ty, llvm_ptr_ty], []>;
  def int_x86_aesencwide128kl :
      Intrinsic<[llvm_i8_ty, llvm_v2i64_ty, llvm_v2i64_ty,
                 llvm_v2i64_ty, llvm_v2i64_ty, llvm_v2i64_ty,
                 llvm_v2i64_ty, llvm_v2i64_ty, llvm_v2i64_ty],
                [llvm_ptr_ty, llvm_v2i64_ty, llvm_v2i64_ty,
                 llvm_v2i64_ty, llvm_v2i64_ty, llvm_v2i64_ty,
                 llvm_v2i64_ty, llvm_v2i64_ty, llvm_v2i64_ty], []>;
  def int_x86_aesdecwide128kl :
      Intrinsic<[llvm_i8_ty, llvm_v2i64_ty, llvm_v2i64_ty,
                 llvm_v2i64_ty, llvm_v2i64_ty, llvm_v2i64_ty,
                 llvm_v2i64_ty, llvm_v2i64_ty, llvm_v2i64_ty],
                [llvm_ptr_ty, llvm_v2i64_ty, llvm_v2i64_ty,
                 llvm_v2i64_ty, llvm_v2i64_ty, llvm_v2i64_ty,
                 llvm_v2i64_ty, llvm_v2i64_ty, llvm_v2i64_ty], []>;
  def int_x86_aesencwide256kl :
      Intrinsic<[llvm_i8_ty, llvm_v2i64_ty, llvm_v2i64_ty,
                 llvm_v2i64_ty, llvm_v2i64_ty, llvm_v2i64_ty,
                 llvm_v2i64_ty, llvm_v2i64_ty, llvm_v2i64_ty],
                [llvm_ptr_ty, llvm_v2i64_ty, llvm_v2i64_ty,
                 llvm_v2i64_ty, llvm_v2i64_ty, llvm_v2i64_ty,
                 llvm_v2i64_ty, llvm_v2i64_ty, llvm_v2i64_ty], []>;
  def int_x86_aesdecwide256kl :
      Intrinsic<[llvm_i8_ty, llvm_v2i64_ty, llvm_v2i64_ty,
                 llvm_v2i64_ty, llvm_v2i64_ty, llvm_v2i64_ty,
                 llvm_v2i64_ty, llvm_v2i64_ty, llvm_v2i64_ty],
                [llvm_ptr_ty, llvm_v2i64_ty, llvm_v2i64_ty,
                 llvm_v2i64_ty, llvm_v2i64_ty, llvm_v2i64_ty,
                 llvm_v2i64_ty, llvm_v2i64_ty, llvm_v2i64_ty], []>;
}
#endif // INTEL_FEATURE_ISA_KEYLOCKER


#if INTEL_FEATURE_ISA_ENQCMD
=======
>>>>>>> 2f94203e
//===----------------------------------------------------------------------===//
// ENQCMD - Enqueue Stores Instructions

let TargetPrefix = "x86" in {
  def int_x86_enqcmd : GCCBuiltin<"__builtin_ia32_enqcmd">,
              Intrinsic<[llvm_i8_ty], [llvm_ptr_ty, llvm_ptr_ty], []>;
  def int_x86_enqcmds : GCCBuiltin<"__builtin_ia32_enqcmds">,
              Intrinsic<[llvm_i8_ty], [llvm_ptr_ty, llvm_ptr_ty], []>;
<<<<<<< HEAD
}
#endif // INTEL_FEATURE_ISA_ENQCMD

#if INTEL_FEATURE_ISA_ULI
//===----------------------------------------------------------------------===//
// ULI - User Level Interrupt

let TargetPrefix = "x86" in {
  def int_x86_uiret : GCCBuiltin<"__builtin_ia32_uiret">,
              Intrinsic<[], [], []>;
  def int_x86_clui : GCCBuiltin<"__builtin_ia32_clui">,
              Intrinsic<[], [], []>;
  def int_x86_stui : GCCBuiltin<"__builtin_ia32_stui">,
              Intrinsic<[], [], []>;
  def int_x86_testui : GCCBuiltin<"__builtin_ia32_testui">,
              Intrinsic<[llvm_i8_ty], [], []>;
  def int_x86_senduipi : GCCBuiltin<"__builtin_ia32_senduipi">,
              Intrinsic<[], [llvm_i64_ty], []>;
}
#endif // INTEL_FEATURE_ISA_ULI

#if INTEL_FEATURE_ISA_SERIALIZE
//===----------------------------------------------------------------------===//
// SERIALIZE - Serialize instruction fetch and execution

let TargetPrefix = "x86" in {
  def int_x86_serialize : GCCBuiltin<"__builtin_ia32_serialize">,
              Intrinsic<[], [], []>;
}
#endif // INTEL_FEATURE_ISA_SERIALIZE

#if INTEL_FEATURE_ISA_TSXLDTRK
//===----------------------------------------------------------------------===//
// TSXLDTRK - TSX Suspend Load Address Tracking

let TargetPrefix = "x86" in {
  def int_x86_xsusldtrk : GCCBuiltin<"__builtin_ia32_xsusldtrk">,
              Intrinsic<[], [], []>;
  def int_x86_xresldtrk : GCCBuiltin<"__builtin_ia32_xresldtrk">,
              Intrinsic<[], [], []>;
}
#endif // INTEL_FEATURE_ISA_TSXLDTRK

#if INTEL_FEATURE_ISA_FP16
// avx512_fp16: vaddph
let TargetPrefix = "x86" in {
  def int_x86_avx512fp16_add_ph_512
      : GCCBuiltin<"__builtin_ia32_addph512">,
        Intrinsic<[ llvm_v32f16_ty ],
                  [ llvm_v32f16_ty, llvm_v32f16_ty, llvm_i32_ty ],
                  [ IntrNoMem, ImmArg<2> ]>;
  def int_x86_avx512fp16_sub_ph_512
      : GCCBuiltin<"__builtin_ia32_subph512">,
        Intrinsic<[ llvm_v32f16_ty ],
                  [ llvm_v32f16_ty, llvm_v32f16_ty, llvm_i32_ty ],
                  [ IntrNoMem, ImmArg<2> ]>;
  def int_x86_avx512fp16_mul_ph_512
      : GCCBuiltin<"__builtin_ia32_mulph512">,
        Intrinsic<[ llvm_v32f16_ty ],
                  [ llvm_v32f16_ty, llvm_v32f16_ty, llvm_i32_ty ],
                  [ IntrNoMem, ImmArg<2> ]>;
  def int_x86_avx512fp16_div_ph_512
      : GCCBuiltin<"__builtin_ia32_divph512">,
        Intrinsic<[ llvm_v32f16_ty ],
                  [ llvm_v32f16_ty, llvm_v32f16_ty, llvm_i32_ty ],
                  [ IntrNoMem, ImmArg<2> ]>;
  def int_x86_avx512fp16_max_ph_128
      : GCCBuiltin<"__builtin_ia32_maxph128">,
        Intrinsic<[ llvm_v8f16_ty ],
                  [ llvm_v8f16_ty, llvm_v8f16_ty ], [ IntrNoMem ]>;
  def int_x86_avx512fp16_max_ph_256
      : GCCBuiltin<"__builtin_ia32_maxph256">,
        Intrinsic<[ llvm_v16f16_ty ],
                  [ llvm_v16f16_ty, llvm_v16f16_ty ], [ IntrNoMem ]>;
  def int_x86_avx512fp16_max_ph_512
      : GCCBuiltin<"__builtin_ia32_maxph512">,
        Intrinsic<[ llvm_v32f16_ty ],
                  [ llvm_v32f16_ty, llvm_v32f16_ty, llvm_i32_ty ],
                  [ IntrNoMem, ImmArg<2> ]>;
  def int_x86_avx512fp16_min_ph_128
      : GCCBuiltin<"__builtin_ia32_minph128">,
        Intrinsic<[ llvm_v8f16_ty ],
                  [ llvm_v8f16_ty, llvm_v8f16_ty ], [ IntrNoMem ]>;
  def int_x86_avx512fp16_min_ph_256
      : GCCBuiltin<"__builtin_ia32_minph256">,
        Intrinsic<[ llvm_v16f16_ty ],
                  [ llvm_v16f16_ty, llvm_v16f16_ty ], [ IntrNoMem ]>;
  def int_x86_avx512fp16_min_ph_512
      : GCCBuiltin<"__builtin_ia32_minph512">,
        Intrinsic<[ llvm_v32f16_ty ],
                  [ llvm_v32f16_ty, llvm_v32f16_ty, llvm_i32_ty ],
                  [ IntrNoMem, ImmArg<2> ]>;

  def int_x86_avx512fp16_cmp_ph_512
      : Intrinsic<[ llvm_v32i1_ty ],
                  [ llvm_v32f16_ty, llvm_v32f16_ty, llvm_i32_ty, llvm_i32_ty ],
                  [ IntrNoMem, ImmArg<2> ]>;
  def int_x86_avx512fp16_cmp_ph_256
      : Intrinsic<[ llvm_v16i1_ty ],
                  [ llvm_v16f16_ty, llvm_v16f16_ty, llvm_i32_ty ],
                  [ IntrNoMem, ImmArg<2> ]>;
  def int_x86_avx512fp16_cmp_ph_128
      : Intrinsic<[ llvm_v8i1_ty ],
                  [ llvm_v8f16_ty, llvm_v8f16_ty, llvm_i32_ty ],
                  [ IntrNoMem, ImmArg<2> ]>;

  def int_x86_avx512fp16_mask_add_sh_round
      : GCCBuiltin<"__builtin_ia32_addsh_round_mask">,
        Intrinsic<[ llvm_v8f16_ty ],
                  [ llvm_v8f16_ty, llvm_v8f16_ty, llvm_v8f16_ty, llvm_i8_ty,
                    llvm_i32_ty ],
                  [ IntrNoMem, ImmArg<4> ]>;
  def int_x86_avx512fp16_mask_sub_sh_round
      : GCCBuiltin<"__builtin_ia32_subsh_round_mask">,
        Intrinsic<[ llvm_v8f16_ty ],
                  [ llvm_v8f16_ty, llvm_v8f16_ty, llvm_v8f16_ty, llvm_i8_ty,
                    llvm_i32_ty ],
                  [ IntrNoMem, ImmArg<4> ]>;
  def int_x86_avx512fp16_mask_mul_sh_round
      : GCCBuiltin<"__builtin_ia32_mulsh_round_mask">,
        Intrinsic<[ llvm_v8f16_ty ],
                  [ llvm_v8f16_ty, llvm_v8f16_ty, llvm_v8f16_ty, llvm_i8_ty,
                    llvm_i32_ty ],
                  [ IntrNoMem, ImmArg<4> ]>;
  def int_x86_avx512fp16_mask_div_sh_round
      : GCCBuiltin<"__builtin_ia32_divsh_round_mask">,
        Intrinsic<[ llvm_v8f16_ty ],
                  [ llvm_v8f16_ty, llvm_v8f16_ty, llvm_v8f16_ty, llvm_i8_ty,
                    llvm_i32_ty ],
                  [ IntrNoMem, ImmArg<4> ]>;
  def int_x86_avx512fp16_mask_min_sh_round
      : GCCBuiltin<"__builtin_ia32_minsh_round_mask">,
        Intrinsic<[ llvm_v8f16_ty ],
                  [ llvm_v8f16_ty, llvm_v8f16_ty, llvm_v8f16_ty, llvm_i8_ty,
                    llvm_i32_ty ],
                  [ IntrNoMem, ImmArg<4> ]>;
  def int_x86_avx512fp16_mask_max_sh_round
      : GCCBuiltin<"__builtin_ia32_maxsh_round_mask">,
        Intrinsic<[ llvm_v8f16_ty ],
                  [ llvm_v8f16_ty, llvm_v8f16_ty, llvm_v8f16_ty, llvm_i8_ty,
                    llvm_i32_ty ],
                  [ IntrNoMem, ImmArg<4> ]>;
  def int_x86_avx512fp16_mask_cmp_sh
      : GCCBuiltin<"__builtin_ia32_cmpsh_mask">,
        Intrinsic<[ llvm_i8_ty ],
                  [ llvm_v8f16_ty, llvm_v8f16_ty, llvm_i32_ty, llvm_i8_ty,
                    llvm_i32_ty ],
                  [ IntrNoMem, ImmArg<2>, ImmArg<4> ]>;
  def int_x86_avx512fp16_vcomi_sh
      : GCCBuiltin<"__builtin_ia32_vcomish">,
        Intrinsic<[ llvm_i32_ty ],
                  [ llvm_v8f16_ty, llvm_v8f16_ty, llvm_i32_ty, llvm_i32_ty ],
                  [ IntrNoMem, ImmArg<2>, ImmArg<3> ]>;

  def int_x86_avx512fp16_mask_vcvtph2psx_128
      : GCCBuiltin<"__builtin_ia32_vcvtph2psx128_mask">,
        Intrinsic<[ llvm_v4f32_ty ],
                  [ llvm_v8f16_ty, llvm_v4f32_ty, llvm_i8_ty ], [ IntrNoMem ]>;
  def int_x86_avx512fp16_mask_vcvtph2psx_256
      : GCCBuiltin<"__builtin_ia32_vcvtph2psx256_mask">,
        Intrinsic<[ llvm_v8f32_ty ],
                  [ llvm_v8f16_ty, llvm_v8f32_ty, llvm_i8_ty ], [ IntrNoMem ]>;
  def int_x86_avx512fp16_mask_vcvtph2psx_512
      : GCCBuiltin<"__builtin_ia32_vcvtph2psx512_mask">,
        Intrinsic<[ llvm_v16f32_ty ],
                  [ llvm_v16f16_ty, llvm_v16f32_ty, llvm_i16_ty, llvm_i32_ty ],
                  [ IntrNoMem, ImmArg<3> ]>;
  def int_x86_avx512fp16_mask_vcvtps2phx_128
      : GCCBuiltin<"__builtin_ia32_vcvtps2phx128_mask">,
        Intrinsic<[ llvm_v8f16_ty ],
                  [ llvm_v4f32_ty, llvm_v8f16_ty, llvm_i8_ty ], [ IntrNoMem ]>;
  def int_x86_avx512fp16_mask_vcvtps2phx_256
      : GCCBuiltin<"__builtin_ia32_vcvtps2phx256_mask">,
        Intrinsic<[ llvm_v8f16_ty ],
                  [ llvm_v8f32_ty, llvm_v8f16_ty, llvm_i8_ty ], [ IntrNoMem ]>;
  def int_x86_avx512fp16_mask_vcvtps2phx_512
      : GCCBuiltin<"__builtin_ia32_vcvtps2phx512_mask">,
        Intrinsic<[ llvm_v16f16_ty ],
                  [ llvm_v16f32_ty, llvm_v16f16_ty, llvm_i16_ty, llvm_i32_ty ],
                  [ IntrNoMem, ImmArg<3> ]>;
  def int_x86_avx512fp16_mask_vcvtpd2ph_128
      : GCCBuiltin<"__builtin_ia32_vcvtpd2ph128_mask">,
        Intrinsic<[ llvm_v8f16_ty ],
                  [ llvm_v2f64_ty, llvm_v8f16_ty, llvm_i8_ty ], [ IntrNoMem ]>;
  def int_x86_avx512fp16_mask_vcvtpd2ph_256
      : GCCBuiltin<"__builtin_ia32_vcvtpd2ph256_mask">,
        Intrinsic<[ llvm_v8f16_ty ],
                  [ llvm_v4f64_ty, llvm_v8f16_ty, llvm_i8_ty ], [ IntrNoMem ]>;
  def int_x86_avx512fp16_mask_vcvtpd2ph_512
      : GCCBuiltin<"__builtin_ia32_vcvtpd2ph512_mask">,
        Intrinsic<[ llvm_v8f16_ty ],
                  [ llvm_v8f64_ty, llvm_v8f16_ty, llvm_i8_ty, llvm_i32_ty ],
                  [ IntrNoMem, ImmArg<3> ]>;
  def int_x86_avx512fp16_mask_vcvtph2pd_128
      : GCCBuiltin<"__builtin_ia32_vcvtph2pd128_mask">,
        Intrinsic<[ llvm_v2f64_ty ],
                  [ llvm_v8f16_ty, llvm_v2f64_ty, llvm_i8_ty ], [ IntrNoMem ]>;
  def int_x86_avx512fp16_mask_vcvtph2pd_256
      : GCCBuiltin<"__builtin_ia32_vcvtph2pd256_mask">,
        Intrinsic<[ llvm_v4f64_ty ],
                  [ llvm_v8f16_ty, llvm_v4f64_ty, llvm_i8_ty ], [ IntrNoMem ]>;
  def int_x86_avx512fp16_mask_vcvtph2pd_512
      : GCCBuiltin<"__builtin_ia32_vcvtph2pd512_mask">,
        Intrinsic<[ llvm_v8f64_ty ],
                  [ llvm_v8f16_ty, llvm_v8f64_ty, llvm_i8_ty, llvm_i32_ty ],
                  [ IntrNoMem, ImmArg<3> ]>;
  def int_x86_avx512fp16_mask_vcvtsh2ss_round
      : GCCBuiltin<"__builtin_ia32_vcvtsh2ss_round_mask">,
        Intrinsic<[ llvm_v4f32_ty ],
                  [ llvm_v4f32_ty, llvm_v8f16_ty, llvm_v4f32_ty, llvm_i8_ty,
                    llvm_i32_ty ],
                  [ IntrNoMem, ImmArg<4> ]>;
  def int_x86_avx512fp16_mask_vcvtss2sh_round
      : GCCBuiltin<"__builtin_ia32_vcvtss2sh_round_mask">,
        Intrinsic<[ llvm_v8f16_ty ],
                  [ llvm_v8f16_ty, llvm_v4f32_ty, llvm_v8f16_ty, llvm_i8_ty,
                    llvm_i32_ty ],
                  [ IntrNoMem, ImmArg<4> ]>;
  def int_x86_avx512fp16_mask_vcvtsd2sh_round
      : GCCBuiltin<"__builtin_ia32_vcvtsd2sh_round_mask">,
        Intrinsic<[ llvm_v8f16_ty ],
                  [ llvm_v8f16_ty, llvm_v2f64_ty, llvm_v8f16_ty, llvm_i8_ty,
                    llvm_i32_ty ],
                  [ IntrNoMem, ImmArg<4> ]>;
  def int_x86_avx512fp16_mask_vcvtsh2sd_round
      : GCCBuiltin<"__builtin_ia32_vcvtsh2sd_round_mask">,
        Intrinsic<[ llvm_v2f64_ty ],
                  [ llvm_v2f64_ty, llvm_v8f16_ty, llvm_v2f64_ty, llvm_i8_ty,
                    llvm_i32_ty ],
                  [ IntrNoMem, ImmArg<4> ]>;

  def int_x86_avx512fp16_mask_vcvtph2w_128
      : GCCBuiltin<"__builtin_ia32_vcvtph2w128_mask">,
        Intrinsic<[ llvm_v8i16_ty ],
                  [ llvm_v8f16_ty, llvm_v8i16_ty, llvm_i8_ty ], [ IntrNoMem ]>;
  def int_x86_avx512fp16_mask_vcvtph2w_256
      : GCCBuiltin<"__builtin_ia32_vcvtph2w256_mask">,
        Intrinsic<[ llvm_v16i16_ty ],
                  [ llvm_v16f16_ty, llvm_v16i16_ty, llvm_i16_ty ],
                  [ IntrNoMem ]>;
  def int_x86_avx512fp16_mask_vcvtph2w_512
      : GCCBuiltin<"__builtin_ia32_vcvtph2w512_mask">,
        Intrinsic<[ llvm_v32i16_ty ],
                  [ llvm_v32f16_ty, llvm_v32i16_ty, llvm_i32_ty, llvm_i32_ty ],
                  [ IntrNoMem, ImmArg<3> ]>;
  def int_x86_avx512fp16_mask_vcvttph2w_128
      : GCCBuiltin<"__builtin_ia32_vcvttph2w128_mask">,
        Intrinsic<[ llvm_v8i16_ty ],
                  [ llvm_v8f16_ty, llvm_v8i16_ty, llvm_i8_ty ], [ IntrNoMem ]>;
  def int_x86_avx512fp16_mask_vcvttph2w_256
      : GCCBuiltin<"__builtin_ia32_vcvttph2w256_mask">,
        Intrinsic<[ llvm_v16i16_ty ],
                  [ llvm_v16f16_ty, llvm_v16i16_ty, llvm_i16_ty ],
                  [ IntrNoMem ]>;
  def int_x86_avx512fp16_mask_vcvttph2w_512
      : GCCBuiltin<"__builtin_ia32_vcvttph2w512_mask">,
        Intrinsic<[ llvm_v32i16_ty ],
                  [ llvm_v32f16_ty, llvm_v32i16_ty, llvm_i32_ty, llvm_i32_ty ],
                  [ IntrNoMem, ImmArg<3> ]>;
  def int_x86_avx512fp16_mask_vcvtph2uw_128
      : GCCBuiltin<"__builtin_ia32_vcvtph2uw128_mask">,
        Intrinsic<[ llvm_v8i16_ty ],
                  [ llvm_v8f16_ty, llvm_v8i16_ty, llvm_i8_ty ], [ IntrNoMem ]>;
  def int_x86_avx512fp16_mask_vcvtph2uw_256
      : GCCBuiltin<"__builtin_ia32_vcvtph2uw256_mask">,
        Intrinsic<[ llvm_v16i16_ty ],
                  [ llvm_v16f16_ty, llvm_v16i16_ty, llvm_i16_ty ],
                  [ IntrNoMem ]>;
  def int_x86_avx512fp16_mask_vcvtph2uw_512
      : GCCBuiltin<"__builtin_ia32_vcvtph2uw512_mask">,
        Intrinsic<[ llvm_v32i16_ty ],
                  [ llvm_v32f16_ty, llvm_v32i16_ty, llvm_i32_ty, llvm_i32_ty ],
                  [ IntrNoMem, ImmArg<3> ]>;
  def int_x86_avx512fp16_mask_vcvttph2uw_128
      : GCCBuiltin<"__builtin_ia32_vcvttph2uw128_mask">,
        Intrinsic<[ llvm_v8i16_ty ],
                  [ llvm_v8f16_ty, llvm_v8i16_ty, llvm_i8_ty ], [ IntrNoMem ]>;
  def int_x86_avx512fp16_mask_vcvttph2uw_256
      : GCCBuiltin<"__builtin_ia32_vcvttph2uw256_mask">,
        Intrinsic<[ llvm_v16i16_ty ],
                  [ llvm_v16f16_ty, llvm_v16i16_ty, llvm_i16_ty ],
                  [ IntrNoMem ]>;
  def int_x86_avx512fp16_mask_vcvttph2uw_512
      : GCCBuiltin<"__builtin_ia32_vcvttph2uw512_mask">,
        Intrinsic<[ llvm_v32i16_ty ],
                  [ llvm_v32f16_ty, llvm_v32i16_ty, llvm_i32_ty, llvm_i32_ty ],
                  [ IntrNoMem, ImmArg<3> ]>;

  def int_x86_avx512fp16_mask_vcvtph2dq_128
      : GCCBuiltin<"__builtin_ia32_vcvtph2dq128_mask">,
        Intrinsic<[ llvm_v4i32_ty ],
                  [ llvm_v8f16_ty, llvm_v4i32_ty, llvm_i8_ty ], [ IntrNoMem ]>;
  def int_x86_avx512fp16_mask_vcvtph2dq_256
      : GCCBuiltin<"__builtin_ia32_vcvtph2dq256_mask">,
        Intrinsic<[ llvm_v8i32_ty ],
                  [ llvm_v8f16_ty, llvm_v8i32_ty, llvm_i8_ty ], [ IntrNoMem ]>;
  def int_x86_avx512fp16_mask_vcvtph2dq_512
      : GCCBuiltin<"__builtin_ia32_vcvtph2dq512_mask">,
        Intrinsic<[ llvm_v16i32_ty ],
                  [ llvm_v16f16_ty, llvm_v16i32_ty, llvm_i16_ty, llvm_i32_ty ],
                  [ IntrNoMem, ImmArg<3> ]>;
  def int_x86_avx512fp16_mask_vcvtph2udq_128
      : GCCBuiltin<"__builtin_ia32_vcvtph2udq128_mask">,
        Intrinsic<[ llvm_v4i32_ty ],
                  [ llvm_v8f16_ty, llvm_v4i32_ty, llvm_i8_ty ], [ IntrNoMem ]>;
  def int_x86_avx512fp16_mask_vcvtph2udq_256
      : GCCBuiltin<"__builtin_ia32_vcvtph2udq256_mask">,
        Intrinsic<[ llvm_v8i32_ty ],
                  [ llvm_v8f16_ty, llvm_v8i32_ty, llvm_i8_ty ], [ IntrNoMem ]>;
  def int_x86_avx512fp16_mask_vcvtph2udq_512
      : GCCBuiltin<"__builtin_ia32_vcvtph2udq512_mask">,
        Intrinsic<[ llvm_v16i32_ty ],
                  [ llvm_v16f16_ty, llvm_v16i32_ty, llvm_i16_ty, llvm_i32_ty ],
                  [ IntrNoMem, ImmArg<3> ]>;
  def int_x86_avx512fp16_mask_vcvtdq2ph_128
      : GCCBuiltin<"__builtin_ia32_vcvtdq2ph128_mask">,
        Intrinsic<[ llvm_v8f16_ty ],
                  [ llvm_v4i32_ty, llvm_v8f16_ty, llvm_i8_ty ], [ IntrNoMem ]>;
  def int_x86_avx512fp16_mask_vcvtudq2ph_128
      : GCCBuiltin<"__builtin_ia32_vcvtudq2ph128_mask">,
        Intrinsic<[ llvm_v8f16_ty ],
                  [ llvm_v4i32_ty, llvm_v8f16_ty, llvm_i8_ty ], [ IntrNoMem ]>;
  def int_x86_avx512fp16_mask_vcvttph2dq_128
      : GCCBuiltin<"__builtin_ia32_vcvttph2dq128_mask">,
        Intrinsic<[ llvm_v4i32_ty ],
                  [ llvm_v8f16_ty, llvm_v4i32_ty, llvm_i8_ty ], [ IntrNoMem ]>;
  def int_x86_avx512fp16_mask_vcvttph2dq_256
      : GCCBuiltin<"__builtin_ia32_vcvttph2dq256_mask">,
        Intrinsic<[ llvm_v8i32_ty ],
                  [ llvm_v8f16_ty, llvm_v8i32_ty, llvm_i8_ty ], [ IntrNoMem ]>;
  def int_x86_avx512fp16_mask_vcvttph2dq_512
      : GCCBuiltin<"__builtin_ia32_vcvttph2dq512_mask">,
        Intrinsic<[ llvm_v16i32_ty ],
                  [ llvm_v16f16_ty, llvm_v16i32_ty, llvm_i16_ty, llvm_i32_ty ],
                  [ IntrNoMem, ImmArg<3> ]>;
  def int_x86_avx512fp16_mask_vcvttph2udq_128
      : GCCBuiltin<"__builtin_ia32_vcvttph2udq128_mask">,
        Intrinsic<[ llvm_v4i32_ty ],
                  [ llvm_v8f16_ty, llvm_v4i32_ty, llvm_i8_ty ], [ IntrNoMem ]>;
  def int_x86_avx512fp16_mask_vcvttph2udq_256
      : GCCBuiltin<"__builtin_ia32_vcvttph2udq256_mask">,
        Intrinsic<[ llvm_v8i32_ty ],
                  [ llvm_v8f16_ty, llvm_v8i32_ty, llvm_i8_ty ], [ IntrNoMem ]>;
  def int_x86_avx512fp16_mask_vcvttph2udq_512
      : GCCBuiltin<"__builtin_ia32_vcvttph2udq512_mask">,
        Intrinsic<[ llvm_v16i32_ty ],
                  [ llvm_v16f16_ty, llvm_v16i32_ty, llvm_i16_ty, llvm_i32_ty ],
                  [ IntrNoMem, ImmArg<3> ]>;

  def int_x86_avx512fp16_mask_vcvtqq2ph_128
      : GCCBuiltin<"__builtin_ia32_vcvtqq2ph128_mask">,
        Intrinsic<[ llvm_v8f16_ty ],
                  [ llvm_v2i64_ty, llvm_v8f16_ty, llvm_i8_ty ], [ IntrNoMem ]>;
  def int_x86_avx512fp16_mask_vcvtqq2ph_256
      : GCCBuiltin<"__builtin_ia32_vcvtqq2ph256_mask">,
        Intrinsic<[ llvm_v8f16_ty ],
                  [ llvm_v4i64_ty, llvm_v8f16_ty, llvm_i8_ty ], [ IntrNoMem ]>;
  def int_x86_avx512fp16_mask_vcvtph2qq_128
      : GCCBuiltin<"__builtin_ia32_vcvtph2qq128_mask">,
        Intrinsic<[ llvm_v2i64_ty ],
                  [ llvm_v8f16_ty, llvm_v2i64_ty, llvm_i8_ty ], [ IntrNoMem ]>;
  def int_x86_avx512fp16_mask_vcvtph2qq_256
      : GCCBuiltin<"__builtin_ia32_vcvtph2qq256_mask">,
        Intrinsic<[ llvm_v4i64_ty ],
                  [ llvm_v8f16_ty, llvm_v4i64_ty, llvm_i8_ty ], [ IntrNoMem ]>;
  def int_x86_avx512fp16_mask_vcvtph2qq_512
      : GCCBuiltin<"__builtin_ia32_vcvtph2qq512_mask">,
        Intrinsic<[ llvm_v8i64_ty ],
                  [ llvm_v8f16_ty, llvm_v8i64_ty, llvm_i8_ty, llvm_i32_ty ],
                  [ IntrNoMem, ImmArg<3> ]>;
  def int_x86_avx512fp16_mask_vcvtuqq2ph_128
      : GCCBuiltin<"__builtin_ia32_vcvtuqq2ph128_mask">,
        Intrinsic<[ llvm_v8f16_ty ],
                  [ llvm_v2i64_ty, llvm_v8f16_ty, llvm_i8_ty ], [ IntrNoMem ]>;
  def int_x86_avx512fp16_mask_vcvtuqq2ph_256
      : GCCBuiltin<"__builtin_ia32_vcvtuqq2ph256_mask">,
        Intrinsic<[ llvm_v8f16_ty ],
                  [ llvm_v4i64_ty, llvm_v8f16_ty, llvm_i8_ty ], [ IntrNoMem ]>;
  def int_x86_avx512fp16_mask_vcvtph2uqq_128
      : GCCBuiltin<"__builtin_ia32_vcvtph2uqq128_mask">,
        Intrinsic<[ llvm_v2i64_ty ],
                  [ llvm_v8f16_ty, llvm_v2i64_ty, llvm_i8_ty ], [ IntrNoMem ]>;
  def int_x86_avx512fp16_mask_vcvtph2uqq_256
      : GCCBuiltin<"__builtin_ia32_vcvtph2uqq256_mask">,
        Intrinsic<[ llvm_v4i64_ty ],
                  [ llvm_v8f16_ty, llvm_v4i64_ty, llvm_i8_ty ], [ IntrNoMem ]>;
  def int_x86_avx512fp16_mask_vcvtph2uqq_512
      : GCCBuiltin<"__builtin_ia32_vcvtph2uqq512_mask">,
        Intrinsic<[ llvm_v8i64_ty ],
                  [ llvm_v8f16_ty, llvm_v8i64_ty, llvm_i8_ty, llvm_i32_ty ],
                  [ IntrNoMem, ImmArg<3> ]>;
  def int_x86_avx512fp16_mask_vcvttph2qq_128
      : GCCBuiltin<"__builtin_ia32_vcvttph2qq128_mask">,
        Intrinsic<[ llvm_v2i64_ty ],
                  [ llvm_v8f16_ty, llvm_v2i64_ty, llvm_i8_ty ], [ IntrNoMem ]>;
  def int_x86_avx512fp16_mask_vcvttph2qq_256
      : GCCBuiltin<"__builtin_ia32_vcvttph2qq256_mask">,
        Intrinsic<[ llvm_v4i64_ty ],
                  [ llvm_v8f16_ty, llvm_v4i64_ty, llvm_i8_ty ], [ IntrNoMem ]>;
  def int_x86_avx512fp16_mask_vcvttph2qq_512
      : GCCBuiltin<"__builtin_ia32_vcvttph2qq512_mask">,
        Intrinsic<[ llvm_v8i64_ty ],
                  [ llvm_v8f16_ty, llvm_v8i64_ty, llvm_i8_ty, llvm_i32_ty ],
                  [ IntrNoMem, ImmArg<3> ]>;
  def int_x86_avx512fp16_mask_vcvttph2uqq_128
      : GCCBuiltin<"__builtin_ia32_vcvttph2uqq128_mask">,
        Intrinsic<[ llvm_v2i64_ty ],
                  [ llvm_v8f16_ty, llvm_v2i64_ty, llvm_i8_ty ], [ IntrNoMem ]>;
  def int_x86_avx512fp16_mask_vcvttph2uqq_256
      : GCCBuiltin<"__builtin_ia32_vcvttph2uqq256_mask">,
        Intrinsic<[ llvm_v4i64_ty ],
                  [ llvm_v8f16_ty, llvm_v4i64_ty, llvm_i8_ty ], [ IntrNoMem ]>;
  def int_x86_avx512fp16_mask_vcvttph2uqq_512
      : GCCBuiltin<"__builtin_ia32_vcvttph2uqq512_mask">,
        Intrinsic<[ llvm_v8i64_ty ],
                  [ llvm_v8f16_ty, llvm_v8i64_ty, llvm_i8_ty, llvm_i32_ty ],
                  [ IntrNoMem, ImmArg<3> ]>;

  def int_x86_avx512fp16_vcvtsh2si32
      : GCCBuiltin<"__builtin_ia32_vcvtsh2si32">,
        Intrinsic<[ llvm_i32_ty ], [ llvm_v8f16_ty, llvm_i32_ty ],
                  [ IntrNoMem, ImmArg<1> ]>;
  def int_x86_avx512fp16_vcvtsh2usi32
      : GCCBuiltin<"__builtin_ia32_vcvtsh2usi32">,
        Intrinsic<[ llvm_i32_ty ], [ llvm_v8f16_ty, llvm_i32_ty ],
                  [ IntrNoMem, ImmArg<1> ]>;
  def int_x86_avx512fp16_vcvtsh2si64
      : GCCBuiltin<"__builtin_ia32_vcvtsh2si64">,
        Intrinsic<[ llvm_i64_ty ], [ llvm_v8f16_ty, llvm_i32_ty ],
                  [ IntrNoMem, ImmArg<1> ]>;
  def int_x86_avx512fp16_vcvtsh2usi64
      : GCCBuiltin<"__builtin_ia32_vcvtsh2usi64">,
        Intrinsic<[ llvm_i64_ty ], [ llvm_v8f16_ty, llvm_i32_ty ],
                  [ IntrNoMem, ImmArg<1> ]>;
  def int_x86_avx512fp16_vcvtusi2sh
      : GCCBuiltin<"__builtin_ia32_vcvtusi2sh">,
        Intrinsic<[ llvm_v8f16_ty ],
                  [ llvm_v8f16_ty, llvm_i32_ty, llvm_i32_ty ],
                  [ IntrNoMem, ImmArg<2> ]>;
  def int_x86_avx512fp16_vcvtusi642sh
      : GCCBuiltin<"__builtin_ia32_vcvtusi642sh">,
        Intrinsic<[ llvm_v8f16_ty ],
                  [ llvm_v8f16_ty, llvm_i64_ty, llvm_i32_ty ],
                  [ IntrNoMem, ImmArg<2> ]>;
  def int_x86_avx512fp16_vcvtsi2sh
      : GCCBuiltin<"__builtin_ia32_vcvtsi2sh">,
        Intrinsic<[ llvm_v8f16_ty ],
                  [ llvm_v8f16_ty, llvm_i32_ty, llvm_i32_ty ],
                  [ IntrNoMem, ImmArg<2> ]>;
  def int_x86_avx512fp16_vcvtsi642sh
      : GCCBuiltin<"__builtin_ia32_vcvtsi642sh">,
        Intrinsic<[ llvm_v8f16_ty ],
                  [ llvm_v8f16_ty, llvm_i64_ty, llvm_i32_ty ],
                  [ IntrNoMem, ImmArg<2> ]>;
  def int_x86_avx512fp16_vcvttsh2si32
      : GCCBuiltin<"__builtin_ia32_vcvttsh2si32">,
        Intrinsic<[ llvm_i32_ty ], [ llvm_v8f16_ty, llvm_i32_ty ],
                  [ IntrNoMem, ImmArg<1> ]>;
  def int_x86_avx512fp16_vcvttsh2si64
      : GCCBuiltin<"__builtin_ia32_vcvttsh2si64">,
        Intrinsic<[ llvm_i64_ty ], [ llvm_v8f16_ty, llvm_i32_ty ],
                  [ IntrNoMem, ImmArg<1> ]>;
  def int_x86_avx512fp16_vcvttsh2usi32
      : GCCBuiltin<"__builtin_ia32_vcvttsh2usi32">,
        Intrinsic<[ llvm_i32_ty ], [ llvm_v8f16_ty, llvm_i32_ty ],
                  [ IntrNoMem, ImmArg<1> ]>;
  def int_x86_avx512fp16_vcvttsh2usi64
      : GCCBuiltin<"__builtin_ia32_vcvttsh2usi64">,
        Intrinsic<[ llvm_i64_ty ], [ llvm_v8f16_ty, llvm_i32_ty ],
                  [ IntrNoMem, ImmArg<1> ]>;

  def int_x86_avx512fp16_sqrt_ph_512
      : Intrinsic<[ llvm_v32f16_ty ], [ llvm_v32f16_ty, llvm_i32_ty ],
                  [ IntrNoMem, ImmArg<1> ]>;
  def int_x86_avx512fp16_mask_sqrt_sh
      : Intrinsic<[ llvm_v8f16_ty ],
                  [ llvm_v8f16_ty, llvm_v8f16_ty, llvm_v8f16_ty, llvm_i8_ty,
                    llvm_i32_ty ],
                  [ IntrNoMem, ImmArg<4> ]>;
  def int_x86_avx512fp16_mask_rsqrt_ph_128
      : GCCBuiltin<"__builtin_ia32_rsqrtph128_mask">,
        Intrinsic<[ llvm_v8f16_ty ],
                  [ llvm_v8f16_ty, llvm_v8f16_ty, llvm_i8_ty ], [ IntrNoMem ]>;
  def int_x86_avx512fp16_mask_rsqrt_ph_256
      : GCCBuiltin<"__builtin_ia32_rsqrtph256_mask">,
        Intrinsic<[ llvm_v16f16_ty ],
                  [ llvm_v16f16_ty, llvm_v16f16_ty, llvm_i16_ty ],
                  [ IntrNoMem ]>;
  def int_x86_avx512fp16_mask_rsqrt_ph_512
      : GCCBuiltin<"__builtin_ia32_rsqrtph512_mask">,
        Intrinsic<[ llvm_v32f16_ty ],
                  [ llvm_v32f16_ty, llvm_v32f16_ty, llvm_i32_ty ],
                  [ IntrNoMem ]>;
  def int_x86_avx512fp16_mask_rsqrt_sh
      : GCCBuiltin<"__builtin_ia32_rsqrtsh_mask">,
        Intrinsic<[ llvm_v8f16_ty ],
                  [ llvm_v8f16_ty, llvm_v8f16_ty, llvm_v8f16_ty, llvm_i8_ty ],
                  [ IntrNoMem ]>;
  def int_x86_avx512fp16_mask_rcp_ph_128
      : GCCBuiltin<"__builtin_ia32_rcpph128_mask">,
        Intrinsic<[ llvm_v8f16_ty ],
                  [ llvm_v8f16_ty, llvm_v8f16_ty, llvm_i8_ty ], [ IntrNoMem ]>;
  def int_x86_avx512fp16_mask_rcp_ph_256
      : GCCBuiltin<"__builtin_ia32_rcpph256_mask">,
        Intrinsic<[ llvm_v16f16_ty ],
                  [ llvm_v16f16_ty, llvm_v16f16_ty, llvm_i16_ty ],
                  [ IntrNoMem ]>;
  def int_x86_avx512fp16_mask_rcp_ph_512
      : GCCBuiltin<"__builtin_ia32_rcpph512_mask">,
        Intrinsic<[ llvm_v32f16_ty ],
                  [ llvm_v32f16_ty, llvm_v32f16_ty, llvm_i32_ty ],
                  [ IntrNoMem ]>;
  def int_x86_avx512fp16_mask_rcp_sh
      : GCCBuiltin<"__builtin_ia32_rcpsh_mask">,
        Intrinsic<[ llvm_v8f16_ty ],
                  [ llvm_v8f16_ty, llvm_v8f16_ty, llvm_v8f16_ty, llvm_i8_ty ],
                  [ IntrNoMem ]>;
  def int_x86_avx512fp16_mask_reduce_ph_128
      : GCCBuiltin<"__builtin_ia32_reduceph128_mask">,
        Intrinsic<[ llvm_v8f16_ty ],
                  [ llvm_v8f16_ty, llvm_i32_ty, llvm_v8f16_ty, llvm_i8_ty ],
                  [ IntrNoMem, ImmArg<1> ]>;
  def int_x86_avx512fp16_mask_reduce_ph_256
      : GCCBuiltin<"__builtin_ia32_reduceph256_mask">,
        Intrinsic<[ llvm_v16f16_ty ],
                  [ llvm_v16f16_ty, llvm_i32_ty, llvm_v16f16_ty, llvm_i16_ty ],
                  [ IntrNoMem, ImmArg<1> ]>;
  def int_x86_avx512fp16_mask_reduce_ph_512
      : GCCBuiltin<"__builtin_ia32_reduceph512_mask">,
        Intrinsic<[ llvm_v32f16_ty ],
                  [ llvm_v32f16_ty, llvm_i32_ty, llvm_v32f16_ty, llvm_i32_ty,
                    llvm_i32_ty ],
                  [ IntrNoMem, ImmArg<1>, ImmArg<4> ]>;
  def int_x86_avx512fp16_mask_reduce_sh
      : GCCBuiltin<"__builtin_ia32_reducesh_mask">,
        Intrinsic<[ llvm_v8f16_ty ],
                  [ llvm_v8f16_ty, llvm_v8f16_ty, llvm_v8f16_ty, llvm_i8_ty,
                    llvm_i32_ty, llvm_i32_ty ],
                  [ IntrNoMem, ImmArg<4>, ImmArg<5> ]>;
  def int_x86_avx512fp16_fpclass_ph_128
      : Intrinsic<[ llvm_v8i1_ty ], [ llvm_v8f16_ty, llvm_i32_ty ],
                  [ IntrNoMem, ImmArg<1> ]>;
  def int_x86_avx512fp16_fpclass_ph_256
      : Intrinsic<[ llvm_v16i1_ty ], [ llvm_v16f16_ty, llvm_i32_ty ],
                  [ IntrNoMem, ImmArg<1> ]>;
  def int_x86_avx512fp16_fpclass_ph_512
      : Intrinsic<[ llvm_v32i1_ty ], [ llvm_v32f16_ty, llvm_i32_ty ],
                  [ IntrNoMem, ImmArg<1> ]>;
  def int_x86_avx512fp16_mask_fpclass_sh
      : GCCBuiltin<"__builtin_ia32_fpclasssh_mask">,
        Intrinsic<[ llvm_i8_ty ], [ llvm_v8f16_ty, llvm_i32_ty, llvm_i8_ty ],
                  [ IntrNoMem, ImmArg<1> ]>;
  def int_x86_avx512fp16_mask_getexp_ph_128
      : GCCBuiltin<"__builtin_ia32_getexpph128_mask">,
        Intrinsic<[ llvm_v8f16_ty ],
                  [ llvm_v8f16_ty, llvm_v8f16_ty, llvm_i8_ty ], [ IntrNoMem ]>;
  def int_x86_avx512fp16_mask_getexp_ph_256
      : GCCBuiltin<"__builtin_ia32_getexpph256_mask">,
        Intrinsic<[ llvm_v16f16_ty ],
                  [ llvm_v16f16_ty, llvm_v16f16_ty, llvm_i16_ty ],
                  [ IntrNoMem ]>;
  def int_x86_avx512fp16_mask_getexp_ph_512
      : GCCBuiltin<"__builtin_ia32_getexpph512_mask">,
        Intrinsic<[ llvm_v32f16_ty ],
                  [ llvm_v32f16_ty, llvm_v32f16_ty, llvm_i32_ty, llvm_i32_ty ],
                  [ IntrNoMem, ImmArg<3> ]>;
  def int_x86_avx512fp16_mask_getexp_sh
      : GCCBuiltin<"__builtin_ia32_getexpsh128_round_mask">,
        Intrinsic<[ llvm_v8f16_ty ],
                  [ llvm_v8f16_ty, llvm_v8f16_ty, llvm_v8f16_ty, llvm_i8_ty,
                    llvm_i32_ty ],
                  [ IntrNoMem, ImmArg<4> ]>;
  def int_x86_avx512fp16_mask_getmant_ph_128
      : GCCBuiltin<"__builtin_ia32_getmantph128_mask">,
        Intrinsic<[ llvm_v8f16_ty ],
                  [ llvm_v8f16_ty, llvm_i32_ty, llvm_v8f16_ty, llvm_i8_ty ],
                  [ IntrNoMem, ImmArg<1> ]>;
  def int_x86_avx512fp16_mask_getmant_ph_256
      : GCCBuiltin<"__builtin_ia32_getmantph256_mask">,
        Intrinsic<[ llvm_v16f16_ty ],
                  [ llvm_v16f16_ty, llvm_i32_ty, llvm_v16f16_ty, llvm_i16_ty ],
                  [ IntrNoMem, ImmArg<1> ]>;
  def int_x86_avx512fp16_mask_getmant_ph_512
      : GCCBuiltin<"__builtin_ia32_getmantph512_mask">,
        Intrinsic<[ llvm_v32f16_ty ],
                  [ llvm_v32f16_ty, llvm_i32_ty, llvm_v32f16_ty, llvm_i32_ty,
                    llvm_i32_ty ],
                  [ IntrNoMem, ImmArg<1>, ImmArg<4> ]>;
  def int_x86_avx512fp16_mask_getmant_sh
      : GCCBuiltin<"__builtin_ia32_getmantsh_round_mask">,
        Intrinsic<[ llvm_v8f16_ty ],
                  [ llvm_v8f16_ty, llvm_v8f16_ty, llvm_i32_ty, llvm_v8f16_ty,
                    llvm_i8_ty, llvm_i32_ty ],
                  [ IntrNoMem, ImmArg<2>, ImmArg<5> ]>;
  def int_x86_avx512fp16_mask_rndscale_ph_128
      : GCCBuiltin<"__builtin_ia32_rndscaleph_128_mask">,
        Intrinsic<[ llvm_v8f16_ty ],
                  [ llvm_v8f16_ty, llvm_i32_ty, llvm_v8f16_ty, llvm_i8_ty ],
                  [ IntrNoMem, ImmArg<1> ]>;
  def int_x86_avx512fp16_mask_rndscale_ph_256
      : GCCBuiltin<"__builtin_ia32_rndscaleph_256_mask">,
        Intrinsic<[ llvm_v16f16_ty ],
                  [ llvm_v16f16_ty, llvm_i32_ty, llvm_v16f16_ty, llvm_i16_ty ],
                  [ IntrNoMem, ImmArg<1> ]>;
  def int_x86_avx512fp16_mask_rndscale_ph_512
      : GCCBuiltin<"__builtin_ia32_rndscaleph_mask">,
        Intrinsic<[ llvm_v32f16_ty ],
                  [ llvm_v32f16_ty, llvm_i32_ty, llvm_v32f16_ty, llvm_i32_ty,
                    llvm_i32_ty ],
                  [ IntrNoMem, ImmArg<1>, ImmArg<4> ]>;
  def int_x86_avx512fp16_mask_rndscale_sh
      : GCCBuiltin<"__builtin_ia32_rndscalesh_round_mask">,
        Intrinsic<[ llvm_v8f16_ty ],
                  [ llvm_v8f16_ty, llvm_v8f16_ty, llvm_v8f16_ty, llvm_i8_ty,
                    llvm_i32_ty, llvm_i32_ty ],
                  [ IntrNoMem, ImmArg<4>, ImmArg<5> ]>;
  def int_x86_avx512fp16_mask_scalef_ph_128
      : GCCBuiltin<"__builtin_ia32_scalefph128_mask">,
        Intrinsic<[ llvm_v8f16_ty ],
                  [ llvm_v8f16_ty, llvm_v8f16_ty, llvm_v8f16_ty, llvm_i8_ty ],
                  [ IntrNoMem ]>;
  def int_x86_avx512fp16_mask_scalef_ph_256
      : GCCBuiltin<"__builtin_ia32_scalefph256_mask">,
        Intrinsic<[ llvm_v16f16_ty ],
                  [ llvm_v16f16_ty, llvm_v16f16_ty, llvm_v16f16_ty, llvm_i16_ty ],
                  [ IntrNoMem ]>;
  def int_x86_avx512fp16_mask_scalef_ph_512
      : GCCBuiltin<"__builtin_ia32_scalefph512_mask">,
        Intrinsic<[ llvm_v32f16_ty ],
                  [ llvm_v32f16_ty, llvm_v32f16_ty, llvm_v32f16_ty, llvm_i32_ty,
                    llvm_i32_ty ],
                  [ IntrNoMem, ImmArg<4> ]>;
  def int_x86_avx512fp16_mask_scalef_sh
      : GCCBuiltin<"__builtin_ia32_scalefsh_round_mask">,
        Intrinsic<[ llvm_v8f16_ty ],
                  [ llvm_v8f16_ty, llvm_v8f16_ty, llvm_v8f16_ty, llvm_i8_ty,
                    llvm_i32_ty ],
                  [ IntrNoMem, ImmArg<4> ]>;

  def int_x86_avx512fp16_vfmadd_ph_512
      : Intrinsic<[ llvm_v32f16_ty ],
                  [ llvm_v32f16_ty, llvm_v32f16_ty, llvm_v32f16_ty, llvm_i32_ty ],
                  [ IntrNoMem, ImmArg<3> ]>;
  // TODO: Can we use 2 vfmadds+shufflevector?
  def int_x86_avx512fp16_vfmaddsub_ph_512
      : Intrinsic<[ llvm_v32f16_ty ],
                  [ llvm_v32f16_ty, llvm_v32f16_ty, llvm_v32f16_ty, llvm_i32_ty ],
                  [ IntrNoMem, ImmArg<3> ]>;
  def int_x86_avx512fp16_vfmadd_f16
      : Intrinsic<[ llvm_half_ty ],
                  [ llvm_half_ty, llvm_half_ty, llvm_half_ty, llvm_i32_ty ],
                  [ IntrNoMem, ImmArg<3> ]>;

  def int_x86_avx512fp16_mask_vfcmaddc_ph_128
      : GCCBuiltin<"__builtin_ia32_vfcmaddcph128_mask">,
        Intrinsic<[ llvm_v4f32_ty ],
                  [ llvm_v4f32_ty, llvm_v4f32_ty, llvm_v4f32_ty, llvm_i8_ty ],
                  [ IntrNoMem ]>;
  def int_x86_avx512fp16_maskz_vfcmaddc_ph_128
      : GCCBuiltin<"__builtin_ia32_vfcmaddcph128_maskz">,
        Intrinsic<[ llvm_v4f32_ty ],
                  [ llvm_v4f32_ty, llvm_v4f32_ty, llvm_v4f32_ty, llvm_i8_ty ],
                  [ IntrNoMem ]>;
  def int_x86_avx512fp16_mask_vfcmaddc_ph_256
      : GCCBuiltin<"__builtin_ia32_vfcmaddcph256_mask">,
        Intrinsic<[ llvm_v8f32_ty ],
                  [ llvm_v8f32_ty, llvm_v8f32_ty, llvm_v8f32_ty, llvm_i8_ty ],
                  [ IntrNoMem ]>;
  def int_x86_avx512fp16_maskz_vfcmaddc_ph_256
      : GCCBuiltin<"__builtin_ia32_vfcmaddcph256_maskz">,
        Intrinsic<[ llvm_v8f32_ty ],
                  [ llvm_v8f32_ty, llvm_v8f32_ty, llvm_v8f32_ty, llvm_i8_ty ],
                  [ IntrNoMem ]>;
  def int_x86_avx512fp16_mask_vfcmaddc_ph_512
      : GCCBuiltin<"__builtin_ia32_vfcmaddcph512_mask">,
        Intrinsic<[ llvm_v16f32_ty ],
                  [ llvm_v16f32_ty, llvm_v16f32_ty, llvm_v16f32_ty, llvm_i16_ty,
                    llvm_i32_ty ],
                  [ IntrNoMem, ImmArg<4> ]>;
  def int_x86_avx512fp16_maskz_vfcmaddc_ph_512
      : GCCBuiltin<"__builtin_ia32_vfcmaddcph512_maskz">,
        Intrinsic<[ llvm_v16f32_ty ],
                  [ llvm_v16f32_ty, llvm_v16f32_ty, llvm_v16f32_ty, llvm_i16_ty,
                    llvm_i32_ty ],
                  [ IntrNoMem, ImmArg<4> ]>;
  def int_x86_avx512fp16_mask_vfmaddc_ph_128
      : GCCBuiltin<"__builtin_ia32_vfmaddcph128_mask">,
        Intrinsic<[ llvm_v4f32_ty ],
                  [ llvm_v4f32_ty, llvm_v4f32_ty, llvm_v4f32_ty, llvm_i8_ty ],
                  [ IntrNoMem ]>;
  def int_x86_avx512fp16_maskz_vfmaddc_ph_128
      : GCCBuiltin<"__builtin_ia32_vfmaddcph128_maskz">,
        Intrinsic<[ llvm_v4f32_ty ],
                  [ llvm_v4f32_ty, llvm_v4f32_ty, llvm_v4f32_ty, llvm_i8_ty ],
                  [ IntrNoMem ]>;
  def int_x86_avx512fp16_mask_vfmaddc_ph_256
      : GCCBuiltin<"__builtin_ia32_vfmaddcph256_mask">,
        Intrinsic<[ llvm_v8f32_ty ],
                  [ llvm_v8f32_ty, llvm_v8f32_ty, llvm_v8f32_ty, llvm_i8_ty ],
                  [ IntrNoMem ]>;
  def int_x86_avx512fp16_maskz_vfmaddc_ph_256
      : GCCBuiltin<"__builtin_ia32_vfmaddcph256_maskz">,
        Intrinsic<[ llvm_v8f32_ty ],
                  [ llvm_v8f32_ty, llvm_v8f32_ty, llvm_v8f32_ty, llvm_i8_ty ],
                  [ IntrNoMem ]>;
  def int_x86_avx512fp16_mask_vfmaddc_ph_512
      : GCCBuiltin<"__builtin_ia32_vfmaddcph512_mask">,
        Intrinsic<[ llvm_v16f32_ty ],
                  [ llvm_v16f32_ty, llvm_v16f32_ty, llvm_v16f32_ty, llvm_i16_ty,
                    llvm_i32_ty ],
                  [ IntrNoMem, ImmArg<4> ]>;
  def int_x86_avx512fp16_maskz_vfmaddc_ph_512
      : GCCBuiltin<"__builtin_ia32_vfmaddcph512_maskz">,
        Intrinsic<[ llvm_v16f32_ty ],
                  [ llvm_v16f32_ty, llvm_v16f32_ty, llvm_v16f32_ty, llvm_i16_ty,
                    llvm_i32_ty ],
                  [ IntrNoMem, ImmArg<4> ]>;
  def int_x86_avx512fp16_mask_vfmaddc_sh
      : GCCBuiltin<"__builtin_ia32_vfmaddcsh_mask">,
        Intrinsic<[ llvm_v4f32_ty ],
                  [ llvm_v4f32_ty, llvm_v4f32_ty, llvm_v4f32_ty, llvm_i8_ty,
                    llvm_i32_ty ],
                  [ IntrNoMem, ImmArg<4> ]>;
  def int_x86_avx512fp16_maskz_vfmaddc_sh
      : GCCBuiltin<"__builtin_ia32_vfmaddcsh_maskz">,
        Intrinsic<[ llvm_v4f32_ty ],
                  [ llvm_v4f32_ty, llvm_v4f32_ty, llvm_v4f32_ty, llvm_i8_ty,
                    llvm_i32_ty ],
                  [ IntrNoMem, ImmArg<4> ]>;
  def int_x86_avx512fp16_mask_vfcmaddc_sh
      : GCCBuiltin<"__builtin_ia32_vfcmaddcsh_mask">,
        Intrinsic<[ llvm_v4f32_ty ],
                  [ llvm_v4f32_ty, llvm_v4f32_ty, llvm_v4f32_ty, llvm_i8_ty,
                    llvm_i32_ty ],
                  [ IntrNoMem, ImmArg<4> ]>;
  def int_x86_avx512fp16_maskz_vfcmaddc_sh
      : GCCBuiltin<"__builtin_ia32_vfcmaddcsh_maskz">,
        Intrinsic<[ llvm_v4f32_ty ],
                  [ llvm_v4f32_ty, llvm_v4f32_ty, llvm_v4f32_ty, llvm_i8_ty,
                    llvm_i32_ty ],
                  [ IntrNoMem, ImmArg<4> ]>;
  def int_x86_avx512fp16_mask_vfmulc_ph_128
      : GCCBuiltin<"__builtin_ia32_vfmulcph128_mask">,
        Intrinsic<[ llvm_v4f32_ty ],
                  [ llvm_v4f32_ty, llvm_v4f32_ty, llvm_v4f32_ty, llvm_i8_ty ],
                  [ IntrNoMem ]>;
  def int_x86_avx512fp16_mask_vfcmulc_ph_128
      : GCCBuiltin<"__builtin_ia32_vfcmulcph128_mask">,
        Intrinsic<[ llvm_v4f32_ty ],
                  [ llvm_v4f32_ty, llvm_v4f32_ty, llvm_v4f32_ty, llvm_i8_ty ],
                  [ IntrNoMem ]>;
  def int_x86_avx512fp16_mask_vfmulc_ph_256
      : GCCBuiltin<"__builtin_ia32_vfmulcph256_mask">,
        Intrinsic<[ llvm_v8f32_ty ],
                  [ llvm_v8f32_ty, llvm_v8f32_ty, llvm_v8f32_ty, llvm_i8_ty ],
                  [ IntrNoMem ]>;
  def int_x86_avx512fp16_mask_vfcmulc_ph_256
      : GCCBuiltin<"__builtin_ia32_vfcmulcph256_mask">,
        Intrinsic<[ llvm_v8f32_ty ],
                  [ llvm_v8f32_ty, llvm_v8f32_ty, llvm_v8f32_ty, llvm_i8_ty ],
                  [ IntrNoMem ]>;
  def int_x86_avx512fp16_mask_vfmulc_ph_512
      : GCCBuiltin<"__builtin_ia32_vfmulcph512_mask">,
        Intrinsic<[ llvm_v16f32_ty ],
                  [ llvm_v16f32_ty, llvm_v16f32_ty, llvm_v16f32_ty, llvm_i16_ty,
                    llvm_i32_ty ],
                  [ IntrNoMem, ImmArg<4> ]>;
  def int_x86_avx512fp16_mask_vfcmulc_ph_512
      : GCCBuiltin<"__builtin_ia32_vfcmulcph512_mask">,
        Intrinsic<[ llvm_v16f32_ty ],
                  [ llvm_v16f32_ty, llvm_v16f32_ty, llvm_v16f32_ty, llvm_i16_ty,
                    llvm_i32_ty ],
                  [ IntrNoMem, ImmArg<4> ]>;
  def int_x86_avx512fp16_mask_vfmulc_sh
      : GCCBuiltin<"__builtin_ia32_vfmulcsh_mask">,
        Intrinsic<[ llvm_v4f32_ty ],
                  [ llvm_v4f32_ty, llvm_v4f32_ty, llvm_v4f32_ty, llvm_i8_ty,
                    llvm_i32_ty ],
                  [ IntrNoMem, ImmArg<4> ]>;
  def int_x86_avx512fp16_mask_vfcmulc_sh
      : GCCBuiltin<"__builtin_ia32_vfcmulcsh_mask">,
        Intrinsic<[ llvm_v4f32_ty ],
                  [ llvm_v4f32_ty, llvm_v4f32_ty, llvm_v4f32_ty, llvm_i8_ty,
                    llvm_i32_ty ],
                  [ IntrNoMem, ImmArg<4> ]>;
}
#endif // INTEL_FEATURE_ISA_FP16

#if INTEL_FEATURE_ISA_AMX
//===----------------------------------------------------------------------===//
// AMX - Intel AMX extensions

let TargetPrefix = "x86" in {
  def int_x86_ldtilecfg : GCCBuiltin<"__builtin_ia32_tile_loadconfig">,
              Intrinsic<[], [llvm_ptr_ty], []>;
  def int_x86_sttilecfg : GCCBuiltin<"__builtin_ia32_tile_storeconfig">,
              Intrinsic<[], [llvm_ptr_ty], []>;
  def int_x86_tilerelease : GCCBuiltin<"__builtin_ia32_tilerelease">,
              Intrinsic<[], [], []>;
  def int_x86_tilezero : GCCBuiltin<"__builtin_ia32_tilezero">,
              Intrinsic<[], [llvm_i8_ty], []>;
  def int_x86_tileloadd64 : GCCBuiltin<"__builtin_ia32_tileloadd64">,
              Intrinsic<[], [llvm_i8_ty, llvm_i64_ty, llvm_i64_ty], []>;
  def int_x86_tileloaddt164 : GCCBuiltin<"__builtin_ia32_tileloaddt164">,
              Intrinsic<[], [llvm_i8_ty, llvm_i64_ty, llvm_i64_ty], []>;
  def int_x86_tilestored64 : GCCBuiltin<"__builtin_ia32_tilestored64">,
              Intrinsic<[], [llvm_i8_ty, llvm_i64_ty, llvm_i64_ty], []>;
  def int_x86_tdpbssd : GCCBuiltin<"__builtin_ia32_tdpbssd">,
              Intrinsic<[], [llvm_i8_ty, llvm_i8_ty, llvm_i8_ty], []>;
  def int_x86_tdpbsud : GCCBuiltin<"__builtin_ia32_tdpbsud">,
              Intrinsic<[], [llvm_i8_ty, llvm_i8_ty, llvm_i8_ty], []>;
  def int_x86_tdpbusd : GCCBuiltin<"__builtin_ia32_tdpbusd">,
              Intrinsic<[], [llvm_i8_ty, llvm_i8_ty, llvm_i8_ty], []>;
  def int_x86_tdpbuud : GCCBuiltin<"__builtin_ia32_tdpbuud">,
              Intrinsic<[], [llvm_i8_ty, llvm_i8_ty, llvm_i8_ty], []>;
  def int_x86_tdpbf16ps : GCCBuiltin<"__builtin_ia32_tdpbf16ps">,
              Intrinsic<[], [llvm_i8_ty, llvm_i8_ty, llvm_i8_ty], []>;
}
#endif // INTEL_FEATURE_ISA_AMX
#endif // INTEL_CUSTOMIZATION
=======
}
>>>>>>> 2f94203e
<|MERGE_RESOLUTION|>--- conflicted
+++ resolved
@@ -4697,11 +4697,6 @@
                     [IntrNoMem, ImmArg<3>]>;
 }
 
-<<<<<<< HEAD
-#if INTEL_CUSTOMIZATION
-#if INTEL_FEATURE_ISA_VP2INTERSECT
-=======
->>>>>>> 2f94203e
 // vp2intersect
 let TargetPrefix = "x86" in {
   def int_x86_avx512_vp2intersect_q_512 :
@@ -4729,11 +4724,6 @@
                     [llvm_v4i32_ty, llvm_v4i32_ty],
                     [IntrNoMem]>;
 }
-<<<<<<< HEAD
-#endif // INTEL_FEATURE_ISA_VP2INTERSECT
-#endif // INTEL_CUSTOMIZATION
-=======
->>>>>>> 2f94203e
 
 // Misc.
 let TargetPrefix = "x86" in {
@@ -4911,7 +4901,16 @@
               [llvm_v16f32_ty, llvm_v16i32_ty, llvm_v16i32_ty], [IntrNoMem]>;
 }
 
-<<<<<<< HEAD
+//===----------------------------------------------------------------------===//
+// ENQCMD - Enqueue Stores Instructions
+
+let TargetPrefix = "x86" in {
+  def int_x86_enqcmd : GCCBuiltin<"__builtin_ia32_enqcmd">,
+              Intrinsic<[llvm_i8_ty], [llvm_ptr_ty, llvm_ptr_ty], []>;
+  def int_x86_enqcmds : GCCBuiltin<"__builtin_ia32_enqcmds">,
+              Intrinsic<[llvm_i8_ty], [llvm_ptr_ty, llvm_ptr_ty], []>;
+}
+
 #if INTEL_CUSTOMIZATION
 #if INTEL_FEATURE_ISA_KEYLOCKER
 //===----------------------------------------------------------------------===//
@@ -4966,22 +4965,6 @@
                  llvm_v2i64_ty, llvm_v2i64_ty, llvm_v2i64_ty], []>;
 }
 #endif // INTEL_FEATURE_ISA_KEYLOCKER
-
-
-#if INTEL_FEATURE_ISA_ENQCMD
-=======
->>>>>>> 2f94203e
-//===----------------------------------------------------------------------===//
-// ENQCMD - Enqueue Stores Instructions
-
-let TargetPrefix = "x86" in {
-  def int_x86_enqcmd : GCCBuiltin<"__builtin_ia32_enqcmd">,
-              Intrinsic<[llvm_i8_ty], [llvm_ptr_ty, llvm_ptr_ty], []>;
-  def int_x86_enqcmds : GCCBuiltin<"__builtin_ia32_enqcmds">,
-              Intrinsic<[llvm_i8_ty], [llvm_ptr_ty, llvm_ptr_ty], []>;
-<<<<<<< HEAD
-}
-#endif // INTEL_FEATURE_ISA_ENQCMD
 
 #if INTEL_FEATURE_ISA_ULI
 //===----------------------------------------------------------------------===//
@@ -5799,7 +5782,4 @@
               Intrinsic<[], [llvm_i8_ty, llvm_i8_ty, llvm_i8_ty], []>;
 }
 #endif // INTEL_FEATURE_ISA_AMX
-#endif // INTEL_CUSTOMIZATION
-=======
-}
->>>>>>> 2f94203e
+#endif // INTEL_CUSTOMIZATION