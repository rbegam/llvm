--- conflicted
+++ resolved
@@ -80,18 +80,17 @@
         ValueType(Ty), Linkage(Linkage), Visibility(DefaultVisibility),
         UnnamedAddrVal(unsigned(UnnamedAddr::None)),
         DllStorageClass(DefaultStorageClass), ThreadLocal(NotThreadLocal),
-<<<<<<< HEAD
         ThreadPrivate(0),  // INTEL
-        IntID((Intrinsic::ID)0U), Parent(nullptr) {
-=======
         HasLLVMReservedName(false), IntID((Intrinsic::ID)0U), Parent(nullptr) {
->>>>>>> d122abea
     setName(Name);
   }
 
   Type *ValueType;
 
-  static const unsigned GlobalValueSubClassDataBits = 18;
+  // INTEL - This needs to be one less than it is in the community version to
+  //         account for the ThreadPrivate bit.  See also the comment at the
+  //         SubClassData declaration.
+  static const unsigned GlobalValueSubClassDataBits = 17; // INTEL
 
   // All bitfields use unsigned as the underlying type so that MSVC will pack
   // them.
@@ -102,27 +101,23 @@
 
   unsigned ThreadLocal : 3; // Is this symbol "Thread Local", if so, what is
                             // the desired model?
-<<<<<<< HEAD
 #ifdef INTEL_CUSTOMIZATION
   unsigned ThreadPrivate : 1; // The thread_private attribute indicates 
                               // if the global variable is associated 
                               // with an OpenMP threadprivate directive
                               // and the threadprivate mode is legacy.
 #endif // INTEL_CUSTOMIZATION
-  static const unsigned GlobalValueSubClassDataBits = 19;
-=======
 
   /// True if the function's name starts with "llvm.".  This corresponds to the
   /// value of Function::isIntrinsic(), which may be true even if
   /// Function::intrinsicID() returns Intrinsic::not_intrinsic.
   unsigned HasLLVMReservedName : 1;
->>>>>>> d122abea
 
 private:
   friend class Constant;
 
   // Give subclasses access to what otherwise would be wasted padding.
-  // (18 + 4 + 2 + 2 + 2 + 3 + 1) == 32.
+  // INTEL - (17 + 4 + 2 + 2 + 3 + 1 + 1) == 32.  Extra bit for ThreadPrivate.
   unsigned SubClassData : GlobalValueSubClassDataBits;
 
   void destroyConstantImpl();
