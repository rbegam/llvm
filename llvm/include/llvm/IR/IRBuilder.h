--- conflicted
+++ resolved
@@ -61,31 +61,13 @@
   MDNode *DefaultFPMathTag;
   FastMathFlags FMF;
 
-<<<<<<< HEAD
-#if INTEL_CUSTOMIZATION
-  // Cherry picking r256912
   ArrayRef<OperandBundleDef> DefaultOperandBundles;
-#endif
 
 public:
-#if INTEL_CUSTOMIZATION
-  // Cherry picking r256912
-=======
-  ArrayRef<OperandBundleDef> DefaultOperandBundles;
-
-public:
->>>>>>> 24557011
   IRBuilderBase(LLVMContext &context, MDNode *FPMathTag = nullptr,
                 ArrayRef<OperandBundleDef> OpBundles = None)
       : Context(context), DefaultFPMathTag(FPMathTag), FMF(),
         DefaultOperandBundles(OpBundles) {
-<<<<<<< HEAD
-#else  // !INTEL_CUSTOMIZATION
-  IRBuilderBase(LLVMContext &context, MDNode *FPMathTag = nullptr)
-    : Context(context), DefaultFPMathTag(FPMathTag), FMF() {
-#endif // !INTEL_CUSTOMIZATION
-=======
->>>>>>> 24557011
     ClearInsertionPoint();
   }
 
@@ -559,8 +541,6 @@
   T Folder;
 
 public:
-#if INTEL_CUSTOMIZATION
-  // Cherry picking r256912.
   IRBuilder(LLVMContext &C, const T &F, Inserter I = Inserter(),
             MDNode *FPMathTag = nullptr,
             ArrayRef<OperandBundleDef> OpBundles = None)
@@ -602,49 +582,6 @@
       : IRBuilderBase(TheBB->getContext(), FPMathTag, OpBundles), Folder() {
     SetInsertPoint(TheBB, IP);
   }
-#else // !INTEL_CUSTOMIZATION
-  IRBuilder(LLVMContext &C, const T &F, Inserter I = Inserter(),
-            MDNode *FPMathTag = nullptr,
-            ArrayRef<OperandBundleDef> OpBundles = None)
-      : IRBuilderBase(C, FPMathTag, OpBundles), Inserter(std::move(I)),
-        Folder(F) {}
-
-  explicit IRBuilder(LLVMContext &C, MDNode *FPMathTag = nullptr,
-                     ArrayRef<OperandBundleDef> OpBundles = None)
-      : IRBuilderBase(C, FPMathTag, OpBundles), Folder() {}
-
-  explicit IRBuilder(BasicBlock *TheBB, const T &F, MDNode *FPMathTag = nullptr,
-                     ArrayRef<OperandBundleDef> OpBundles = None)
-      : IRBuilderBase(TheBB->getContext(), FPMathTag, OpBundles), Folder(F) {
-    SetInsertPoint(TheBB);
-  }
-
-  explicit IRBuilder(BasicBlock *TheBB, MDNode *FPMathTag = nullptr,
-                     ArrayRef<OperandBundleDef> OpBundles = None)
-      : IRBuilderBase(TheBB->getContext(), FPMathTag, OpBundles), Folder() {
-    SetInsertPoint(TheBB);
-  }
-
-  explicit IRBuilder(Instruction *IP, MDNode *FPMathTag = nullptr,
-                     ArrayRef<OperandBundleDef> OpBundles = None)
-      : IRBuilderBase(IP->getContext(), FPMathTag, OpBundles), Folder() {
-    SetInsertPoint(IP);
-  }
-
-  IRBuilder(BasicBlock *TheBB, BasicBlock::iterator IP, const T &F,
-            MDNode *FPMathTag = nullptr,
-            ArrayRef<OperandBundleDef> OpBundles = None)
-      : IRBuilderBase(TheBB->getContext(), FPMathTag, OpBundles), Folder(F) {
-    SetInsertPoint(TheBB, IP);
-  }
-
-  IRBuilder(BasicBlock *TheBB, BasicBlock::iterator IP,
-            MDNode *FPMathTag = nullptr,
-            ArrayRef<OperandBundleDef> OpBundles = None)
-      : IRBuilderBase(TheBB->getContext(), FPMathTag, OpBundles), Folder() {
-    SetInsertPoint(TheBB, IP);
-  }
-#endif // !INTEL_CUSTOMIZATION
 
   /// \brief Get the constant folder being used.
   const T &getFolder() { return Folder; }
@@ -1620,16 +1557,7 @@
   CallInst *CreateCall(llvm::FunctionType *FTy, Value *Callee,
                        ArrayRef<Value *> Args, const Twine &Name = "",
                        MDNode *FPMathTag = nullptr) {
-<<<<<<< HEAD
-#if INTEL_CUSTOMIZATION
-    // Cherry picking r256912
     CallInst *CI = CallInst::Create(FTy, Callee, Args, DefaultOperandBundles);
-#else // !INTEL_CUSTOMIZATION
-    CallInst *CI = CallInst::Create(FTy, Callee, Args);
-#endif // !INTEL_CUSTOMIZATION
-=======
-    CallInst *CI = CallInst::Create(FTy, Callee, Args, DefaultOperandBundles);
->>>>>>> 24557011
     if (isa<FPMathOperator>(CI))
       CI = cast<CallInst>(AddFPMathAttributes(CI, FPMathTag, FMF));
     return Insert(CI, Name);
