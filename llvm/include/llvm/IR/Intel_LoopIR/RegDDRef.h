//===----- RegDDRef.h - Regular data dependency node in HIR -----*- C++ -*-===//
//
// Copyright (C) 2015-2016 Intel Corporation. All rights reserved.
//
// The information and source code contained herein is the exclusive
// property of Intel Corporation and may not be disclosed, examined
// or reproduced in whole or in part without explicit written authorization
// from the company.
//
//===----------------------------------------------------------------------===//
//
// This file defines the RegDDRef node in high level IR.
//
//===----------------------------------------------------------------------===//

#ifndef LLVM_IR_INTEL_LOOPIR_REGDDREF_H
#define LLVM_IR_INTEL_LOOPIR_REGDDREF_H

#include "llvm/ADT/SmallVector.h"
#include "llvm/Support/Casting.h"

#include "llvm/IR/Intel_LoopIR/BlobDDRef.h"
#include "llvm/IR/Intel_LoopIR/DDRef.h"

namespace llvm {

class MDNode;
struct AAMDNodes;

namespace loopopt {

class HLDDNode;

/// \brief Regular DDRef representing Values
///
/// Objects of this class represent temps and load/stores. Information to
/// regenerate GEP instruction associated with load/stores is maintained here.
///
class RegDDRef final : public DDRef {
public:
  /// loads/stores can be mapped as multi-dimensional subscripts with each
  /// subscript having its own canonical form.
  typedef SmallVector<CanonExpr *, 3> CanonExprsTy;
  typedef SmallVector<BlobDDRef *, 2> BlobDDRefsTy;
  typedef CanonExprsTy SubscriptTy;
  typedef std::pair<unsigned, MDNode *> MDPairTy;
  typedef SmallVector<MDPairTy, 6> MDNodesTy;

  /// Iterators to iterate over canon exprs
  typedef CanonExprsTy::iterator canon_iterator;
  typedef CanonExprsTy::const_iterator const_canon_iterator;
  typedef CanonExprsTy::reverse_iterator reverse_canon_iterator;
  typedef CanonExprsTy::const_reverse_iterator const_reverse_canon_iterator;

  /// Iterators to iterate over blob ddrefs
  typedef BlobDDRefsTy::iterator blob_iterator;
  typedef BlobDDRefsTy::const_iterator const_blob_iterator;
  typedef BlobDDRefsTy::reverse_iterator reverse_blob_iterator;
  typedef BlobDDRefsTy::const_reverse_iterator const_reverse_blob_iterator;

private:
  /// \brief Contains extra information required to regenerate GEP instruction
  /// at code generation.
  struct GEPInfo {
    CanonExpr *BaseCE;
    bool InBounds;
    // This is set if this DDRef represents an address computation (GEP) instead
    // of a load or store.
    bool AddressOf;
    bool Volatile;
    unsigned Alignment;

    // TODO: Atomic attribute is missing. Should we even build regions with
    // atomic load/stores since optimizing multi-threaded code might be
    // dangerous? IRBuilder doesn't even seem to have members to create atomic
    // load/stores.

    // Stores metadata associated with load/stores in sorted order by KindID.
    // This is the same setup as for LLVM instructions. Refer to
    // getAllMetadata() in Instruction.h.
    MDNodesTy MDNodes;

    // Comparators to sort MDNodes.
    struct MDKindCompareLess;
    struct MDKindCompareEqual;

    GEPInfo();
    GEPInfo(const GEPInfo &);

    ~GEPInfo();
  };

  /// Goes from lowest to highest dimension.
  /// Ex- A[CanonExpr3][CanonExpr2][CanonExpr1]
  CanonExprsTy CanonExprs;
  BlobDDRefsTy BlobDDRefs;
  GEPInfo *GepInfo;
  HLDDNode *Node;

protected:
  RegDDRef(unsigned SB);

  /// Calling delete on a null pointer has no effect.
  virtual ~RegDDRef() override { delete GepInfo; }

  /// \brief Copy constructor used by cloning.
  RegDDRef(const RegDDRef &RegDDRefObj);

  friend class DDRefUtils;

  // Required to access setHLDDNode().
  friend class HLDDNode;

  // Accesses MDNodes.
  friend class HIRParser;

  /// \brief Sets the HLDDNode of this RegDDRef
  void setHLDDNode(HLDDNode *HNode) override { Node = HNode; }

  /// Non-const BlobDDRef iterator methods
  blob_iterator blob_begin() { return BlobDDRefs.begin(); }
  blob_iterator blob_end() { return BlobDDRefs.end(); }
  reverse_blob_iterator blob_rbegin() { return BlobDDRefs.rbegin(); }
  reverse_blob_iterator blob_rend() { return BlobDDRefs.rend(); }

  /// \brief Creates GEPInfo object for the DDRef.
  void createGEP() {
    if (!hasGEPInfo()) {
      GepInfo = new GEPInfo;
    }
  }

  /// \brief Returns contained GEPInfo. Asserts if it is not set.
  GEPInfo *getGEPInfo() const {
    assert(hasGEPInfo() && "GEPInfo not present!");
    return GepInfo;
  }

  /// \brief Returns non-const iterator version of CBlobI.
  blob_iterator getNonConstBlobIterator(const_blob_iterator CBlobI);

  /// \brief Returns true if the Position is within the dimension range.
  bool isDimensionValid(unsigned Pos) const {
    return (Pos > 0 && Pos <= getNumDimensions());
  }

  /// \brief Implements getBase*Type() functionality.
  Type *getBaseTypeImpl(bool IsSrc) const {
    if (hasGEPInfo()) {
      return IsSrc ? getBaseCE()->getSrcType() : getBaseCE()->getDestType();
    }
    return nullptr;
  }

  /// \brief Used by updateBlobDDRefs() to remove BlobDDRefs which are not
  /// needed anymore. The required blobs are passed in through BlobIndices. The
  /// function removes those blobs from BlobIndices whose BlobDDRef is already
  /// attached to RegDDRef. It returns stale blobs in \p StaleBlobs.
  void removeStaleBlobDDRefs(SmallVectorImpl<unsigned> &BlobIndices,
                             SmallVectorImpl<BlobDDRef *> &StaleBlobs);

  /// \brief Called by the verifier to check that the temp blobs contained in
  /// the DDRef correspond to blob DDRefs attached to the DDRef.
  void checkBlobDDRefsConsistency() const;

  /// \brief Implements get*Type() functionality.
  Type *getTypeImpl(bool IsSrc) const;

  /// \brief Updates def level of CE based on the level of the blobs present in
  /// CE. DDRef is assumed to have the passed in NestingLevel.
  void updateCEDefLevel(CanonExpr *CE, unsigned NestingLevel);

public:
  /// \brief Returns HLDDNode this DDRef is attached to.
  HLDDNode *getHLDDNode() const override { return Node; };

  /// \brief Prints RegDDRef.
  virtual void print(formatted_raw_ostream &OS,
                     bool Detailed = false) const override;

  /// \brief Returns true if the DDRef has GEP Info.
  bool hasGEPInfo() const { return (GepInfo != nullptr); }

  /// \brief Returns the src element type associated with this DDRef.
  /// For example, for a 2 dimensional GEP DDRef whose src base type is [7 x
  /// [101 x float]]*, we will return float.
  /// TODO: extend to handle struct types.
  Type *getSrcType() const override { return getTypeImpl(true); }
  /// \brief Returns the dest element type associated with this DDRef.
  /// For example, for a 2 dimensional GEP DDRef whose dest base type is [7 x
  /// [101 x int32]]*, we will return int32.
  /// TODO: extend to handle struct types.
  Type *getDestType() const override { return getTypeImpl(false); }

  /// \brief Returns the src type of the base CanonExpr for GEP DDRefs, returns
  /// null for non-GEP DDRefs.
  Type *getBaseSrcType() const { return getBaseTypeImpl(true); }
  /// \brief Sets the src type of base CE of GEP DDRefs.
  void setBaseSrcType(Type *SrcTy) {
    assert(hasGEPInfo() && "Base CE accessed for non-GEP DDRef!");
    getBaseCE()->setSrcType(SrcTy);
  }

  /// \brief Returns the dest type of the base CanonExpr for GEP DDRefs, returns
  /// null for non-GEP DDRefs.
  Type *getBaseDestType() const { return getBaseTypeImpl(false); }
  /// \brief Sets the dest type of base CE of GEP DDRefs.
  void setBaseDestType(Type *DestTy) {
    assert(hasGEPInfo() && "Base CE accessed for non-GEP DDRef!");
    getBaseCE()->setDestType(DestTy);
  }

  /// \brief Returns the canonical form of the subscript base.
  CanonExpr *getBaseCE() { return getGEPInfo()->BaseCE; }
  const CanonExpr *getBaseCE() const {
    return const_cast<RegDDRef *>(this)->getBaseCE();
  }

  /// \brief Sets the canonical form of the subscript base.
  void setBaseCE(CanonExpr *BaseCE) {
    createGEP();
    getGEPInfo()->BaseCE = BaseCE;
  }

  /// \brief Returns true if the inbounds attribute is set for this access.
  bool isInBounds() const { return getGEPInfo()->InBounds; }

  /// Sets the inbounds attribute for this access.
  void setInBounds(bool IsInBounds) {
    createGEP();
    getGEPInfo()->InBounds = IsInBounds;
  }

  /// \brief Returns true if this is an address computation.
  bool isAddressOf() const {
    // getGEPInfo() asserts that RegDDRef has GEPInfo. Clients of isAddressOf
    // should not be forced to check for hasGEPInfo() before calling
    // isAddressOf().
    if (!hasGEPInfo()) {
      return false;
    }
    return getGEPInfo()->AddressOf;
  }

  /// Sets/resets this ref as an address computation.
  void setAddressOf(bool IsAddressOf) {
    createGEP();
    getGEPInfo()->AddressOf = IsAddressOf;
  }

  /// \brief Returns true if this is a volatile load/store.
  bool isVolatile() const { return getGEPInfo()->Volatile; }

  /// Sets/resets this ref as a volatile load/store.
  void setVolatile(bool IsVolatile) {
    createGEP();
    getGEPInfo()->Volatile = IsVolatile;
  }

  /// \brief Returns alignment info for this ref.
  unsigned getAlignment() const { return getGEPInfo()->Alignment; }

  /// Sets alignment for this ref.
  void setAlignment(unsigned Align) {
    createGEP();
    getGEPInfo()->Alignment = Align;
  }

  /// \brief Extract and submit AA metadata
  void getAAMetadata(AAMDNodes &AANodes) const;
  void setAAMetadata(AAMDNodes &AANodes);

  /// \brief Returns the metadata of given kind attached to this ref, else
  /// returns null.
  MDNode *getMetadata(StringRef Kind) const;
  MDNode *getMetadata(unsigned KindID) const;

  /// \brief Returns all metadata attached to this ref.
  void getAllMetadata(MDNodesTy &MDs) const;

  /// \brief Returns all metadata attached to this ref other than DebugLoc.
  void getAllMetadataOtherThanDebugLoc(MDNodesTy &MDs) const;

  /// \brief Sets the metadata of the specific kind. This updates/replaces
  /// metadata if already present, or removes it if Node is null.
  void setMetadata(StringRef Kind, MDNode *Node);
  void setMetadata(unsigned KindID, MDNode *Node);

  /// \brief Returns true if this RegDDRef is a constant integer.
  /// Val parameter is the value associated inside the CanonExpr
  /// of this RegDDRef
  bool isIntConstant(int64_t *Val = nullptr) const {
    return isTerminalRef() && getSingleCanonExpr()->isIntConstant(Val);
  }

  /// \brief Returns true if this RegDDRef represents an FP constant.
  /// Put the underlying LLVM Value in Val
  bool isFPConstant(ConstantFP **Val = nullptr) const {
    return isTerminalRef() && getSingleCanonExpr()->isFPConstant(Val);
  }

  /// \brief Returns true if this RegDDRef represents a vector of constants.
  /// Put the underlying LLVM Value in Val
  bool isConstantVector(Constant **Val = nullptr) const {
    return isTerminalRef() && getSingleCanonExpr()->isConstantVector(Val);
  }

  /// \brief Returns true if this RegDDRef represents a metadata.
  /// If true, metadata is returned in Val.
  bool isMetadata(MetadataAsValue **Val = nullptr) const {
    return isTerminalRef() && getSingleCanonExpr()->isMetadata(Val);
  }

  /// \brief Returns true if this RegDDRef represents null pointer.
  bool isNull() const {
    return isTerminalRef() && getSingleCanonExpr()->isNull();
  }

  /// \brief Returns true if this scalar RegDDRef's canonical expr is any kind
  /// of constant. Please note that this is different than the DDRef itself
  /// being a constant which is represented by setting the symbase to
  /// CONSTANT_SYMBASE. Lval DDRefs can have constant canonical expr but cannot
  /// have CONSTANT_SYMBASE.
  bool isConstant() const {
    return isTerminalRef() && getSingleCanonExpr()->isConstant();
  }

  /// \brief Returns the number of dimensions of the DDRef.
  unsigned getNumDimensions() const { return CanonExprs.size(); }

  /// \brief Returns the only canon expr of this DDRef.
  CanonExpr *getSingleCanonExpr() {
    assert(getNumDimensions() == 1);
    return *(canon_begin());
  }

  const CanonExpr *getSingleCanonExpr() const {
    return const_cast<RegDDRef *>(this)->getSingleCanonExpr();
  }

  /// \brief Returns true if this DDRef has only one canon expr.
  bool isSingleCanonExpr() const { return (getNumDimensions() == 1); }

  /// \brief Updates the only Canon Expr of this RegDDRef
  void setSingleCanonExpr(CanonExpr *CE) {
    assert((getNumDimensions() == 0) && " RegDDRef already has one or more "
                                        "CanonExprs");
    // TODO: Add replace dimension when available
    addDimension(CE);
  }

  /// CanonExpr iterator methods
  canon_iterator canon_begin() { return CanonExprs.begin(); }
  const_canon_iterator canon_begin() const { return CanonExprs.begin(); }
  canon_iterator canon_end() { return CanonExprs.end(); }
  const_canon_iterator canon_end() const { return CanonExprs.end(); }

  reverse_canon_iterator canon_rbegin() { return CanonExprs.rbegin(); }
  const_reverse_canon_iterator canon_rbegin() const {
    return CanonExprs.rbegin();
  }
  reverse_canon_iterator canon_rend() { return CanonExprs.rend(); }
  const_reverse_canon_iterator canon_rend() const { return CanonExprs.rend(); }

  /// BlobDDRef iterator methods
  /// c-version allows use of "auto" keyword and doesn't conflict with protected
  /// non-const begin() / end().
  const_blob_iterator blob_cbegin() const { return BlobDDRefs.begin(); }
  const_blob_iterator blob_cend() const { return BlobDDRefs.end(); }

  const_reverse_blob_iterator blob_crbegin() const {
    return BlobDDRefs.rbegin();
  }
  const_reverse_blob_iterator blob_crend() const { return BlobDDRefs.rend(); }

  /// \brief Method for supporting type inquiry through isa, cast, and dyn_cast.
  static bool classof(const DDRef *Ref) {
    return Ref->getDDRefID() == DDRef::RegDDRefVal;
  }

  /// clone() - Create a copy of 'this' RegDDRef that is identical in all
  /// ways except the following:
  ///   * The HLDDNode needs to be explicitly set
  RegDDRef *clone() const override;

  /// \brief Returns true if this DDRef is a lval DDRef. This function
  /// assumes that the DDRef is connected to a HLDDNode.
  bool isLval() const;

  /// \brief Returns true if this DDRef is a rval DDRef. This function
  /// assumes that the DDRef is connected to a HLDDNode.
  bool isRval() const;

  /// \brief Returns true if this DDRef is a fake DDRef. This function
  /// assumes that the DDRef is connected to a HLDDNode.
  bool isFake() const;

  /// \brief This method checks if the DDRef is
  /// not a memory reference or a pointer reference
  /// Returns false for:
  ///      RegDDRef is Memory Reference - A[i]
  ///      RegDDRef is a Pointer Reference - *p
  /// Else returns true for cases like DDRef - 2*i and M+N.
  bool isTerminalRef() const {
    if (!hasGEPInfo()) {
      assert(isSingleCanonExpr() &&
             "Terminal ref has more than one dimension!");
      return true;
    }
    return false;
  }

  /// \brief Returns true if the DDRef is structurally invariant at \p Level.
  /// Note!: It does not check data-dependences, so there may be cases where
  /// the  DDRef is structurally invariant, but not actually invariant. For
  /// example, in the loop below, A[5] is structurally invariant, but not
  /// actually invariant because of the data-dependence:
  /// for (i=0; i<10; i++) { A[i] = A[5] + i;}
  bool isStructurallyInvariantAtLevel(unsigned Level) const;

  /// \brief Returns true if the DDRef is a memory reference
  bool isMemRef() const { return hasGEPInfo() && !isAddressOf(); }

  /// \brief Returns true if the DDRef represents a self-blob like (1 * %t). In
  /// addition DDRef's symbase should be the same as %t's symbase. This is so
  /// because for some livein copies %t1 = %t2, lval %t1 is parsed as 1 * %t2.
  /// But since %t1 has a different symbase than %t2 we still need to add a blob
  /// DDRef for %t2 to the DDRef.
  bool isSelfBlob() const override;

  /// \brief Returns true if this DDRef contains undefined canon expressions.
  bool containsUndef() const override;

  /// \brief Adds a dimension to the DDRef.
  void addDimension(CanonExpr *IndexCE) {
    assert(IndexCE && "IndexCE is null!");
    CanonExprs.push_back(IndexCE);
  }

  /// \brief Returns the stride in number of bytes for specified dimension.
  /// This is computed on the fly. DimensionNum must be within
  /// [1, getNumDimensions()].
  uint64_t getDimensionStride(unsigned DimensionNum) const;

  /// \brief Returns the canon expr (dimension) of this DDRef at specified
  /// position. DimensionNum must be within [1, getNumDimensions()].
  CanonExpr *getDimensionIndex(unsigned DimensionNum) {
    assert(isDimensionValid(DimensionNum) && " DimensionNum is invalid!");
    return CanonExprs[DimensionNum - 1];
  }
  const CanonExpr *getDimensionIndex(unsigned DimensionNum) const {
    return const_cast<RegDDRef *>(this)->getDimensionIndex(DimensionNum);
  }

  /// \brief Returns the stride of this DDRef at specified loop level.
  /// Returns null if DDRef might not be a regular strided access
  /// (linear access with invariant stride at Level).
  CanonExpr *getStrideAtLevel(unsigned Level) const;

  /// \brief Removes a dimension from the DDRef. DimensionNum's range is
  /// [1, getNumDimensions()] with 1 representing the lowest dimension.
  void removeDimension(unsigned DimensionNum) {
    assert(isDimensionValid(DimensionNum) && "DimensionNum is out of range!");
    assert((getNumDimensions() > 1) && "Attempt to remove the only dimension!");

    CanonExprs.erase(CanonExprs.begin() + (DimensionNum - 1));
  }

  /// \brief Returns the index of the blob represented by this self-blob DDRef.
  unsigned getSelfBlobIndex() const {
    assert(isSelfBlob() && "DDRef is not a self blob!");
    return getSingleCanonExpr()->getSingleBlobIndex();
  }

  /// Replaces existing self blob index with \p NewIndex.
  void replaceSelfBlobIndex(unsigned NewIndex);

  /// Converts a terminal lval ref into a self blob ref using its symbase.
  /// For example, if we have t1 = t2 + t3, where t1's canonical form is (1 * t2
  /// + 1 * t3), it will be converted to 1 * t1.
  void makeSelfBlob();

  /// \brief Adds a blob DDRef to this DDRef.
  void addBlobDDRef(BlobDDRef *BlobRef);

  /// \brief Creates a blob DDRef with passed in Index and Level and adds it to
  /// this DDRef.
  void addBlobDDRef(unsigned Index, unsigned Level = NonLinearLevel);

<<<<<<< HEAD
  /// \brief Returns the blob DDRef with this \p Index attached to this RegDDRef.
  /// It returns null is the blob DDRef is not found.
  BlobDDRef *getBlobDDRef(unsigned Index);

=======
  /// \brief Returns the blob DDRef with \p Index attached to this RegDDRef.
  /// It returns null if the blob DDRef is not found.
  BlobDDRef *getBlobDDRef(unsigned Index);
>>>>>>> 68d89a90
  const BlobDDRef *getBlobDDRef(unsigned Index) const;

  /// \brief Removes and returns blob DDRef corresponding to CBlobI iterator.
  BlobDDRef *removeBlobDDRef(const_blob_iterator CBlobI);

  /// Replaces temp blob with \p OldIndex by new temp blob with \p NewIndex, if
  /// it exists in DDRef. Returns true if it is replaced.
  bool replaceTempBlob(unsigned OldIndex, unsigned NewIndex);

  /// \brief Removes all blob DDRefs attached to this DDRef.
  void removeAllBlobDDRefs();

  /// Returns true if there is a use of temp blob with \p Index in the DDRef.
  /// IsSelfBlob is set to true if the DDRef is a self blob.
  bool usesTempBlob(unsigned Index, bool *IsSelfBlob = nullptr) const;

  /// \brief Collects all the unique temp blobs present in the DDRef by visiting
  /// all the contained canon exprs.
  void collectTempBlobIndices(SmallVectorImpl<unsigned> &Indices) const;

  /// \brief Updates BlobDDRefs for this DDRef by going through the blobs in the
  /// associated canon exprs and populates NewBlobs with BlobDDRefs which have
  /// been added by the utility and whose defined at level needs to be updated.
  /// The utility will also remove BlobDDRefs associated with blobs which aren't
  /// present in the canon exprs anymore. It also sets the correct symbase for
  /// constant and self-blob DDRefs.
  ///
  /// NOTE: It is the responsibility of the user to call this utility after
  /// making changes to the DDRef and update defined at levels for the new
  /// blobs.
  void updateBlobDDRefs(SmallVectorImpl<BlobDDRef *> &NewBlobs,
                        bool AssumeLvalIfDetached = false);

  /// \brief Method to update CE def levels, if necessary. This should be called
  /// by transformations after they make any change to DDRef which affect the
  /// internal CE.
  /// for example:
  /// for(i=0; i<60; i++) {
  ///    a = A[i];
  ///    for(j=0; j<40; j++) {
  ///      b = A[j];
  ///      for(k=0; k<6; k++) {
  ///        A[k] = i + k*b;
  ///        A[2*k] = a + k*b;
  ///        A[3*k] = b;
  ///      }
  ///    }
  ///  }
  ///
  /// In this example all the rvals are marked as linear def @level 2. However,
  /// after complete unrolling of k-loop, in the first unrolled iteration when k
  /// is zero, the CE will be updated as follows-
  /// a) i + k*b (linear def@2) -> i (linear)
  /// b) a + k*b (linear def@2) -> a (linear def@1)
  /// c) b (linear def@2)       -> b (non-linear)
  ///
  /// It updates CE def level for attached blob DDRefs to non-linear as well, if
  /// applicable.
  ///
  /// NestingLevelIfDetached indicates the nesting level of this DDRef and is
  /// only meaningful for DDRefs not yet attached to HIR.
  ///
  /// NOTE: This utility cannot handle cases where blob definitions have been
  /// moved around or where non-linear blobs can be turned into linear blobs
  /// (during sinking, for example) because we do not track blob definitions.
  /// They require customized handling.
  void updateDefLevel(unsigned NestingLevelIfDetached = (MaxLoopNestLevel + 1));

  /// \brief Makes a modified ref internally consistent by updating blob DDRefs
  /// and containing CanonExprs' def level. The passed in AuxRefs should contain
  /// all the new blobs discovered in the DDRef or the function would assert.
  /// The blob DDRefs attached to these auxiliarry DDRefs are assumed to be in
  /// an updated state. If such DDRefs are not available the alternative is to
  /// call updateBlobDDRefs(), update the level of the new blobs manually and
  /// then call updateDefLevel().
  ///
  /// NestingLevelIfDetached indicates the nesting level of this DDRef and is
  /// only meaningful for DDRefs not yet attached to HIR.
  ///
  /// NOTE: This utility cannot handle cases where blob definitions have been
  /// moved around or where non-linear blobs can be turned into linear blobs
  /// (during sinking, for example) because we do not track blob definitions.
  /// These cases require customized handling. They can be partially handled
  /// using updateBlobDDRefs() and updateDefLevel() by manually updating blob
  /// levels.
  void
  makeConsistent(const SmallVectorImpl<const RegDDRef *> *AuxRefs = nullptr,
                 unsigned NestingLevelIfDetached = (MaxLoopNestLevel + 1));

  /// \brief Returns true if the blob is present in this DDRef and returns its
  /// defined at level via DefLevel. DefLevel is expected to be non-null. The
  /// blob is searched in the blob DDRefs attached to this DDRef. This function
  /// can be used to update defined at levels for blobs which were copied from
  /// this DDRef to another DDRef.
  bool findTempBlobLevel(unsigned BlobIndex, unsigned *DefLevel) const;

  /// \brief Returns maximum blob level amongst the blobs in the vector.
  /// NOTE: this function asserts if any of the temp blobs is not contained in
  /// the DDRef.
  unsigned
  findMaxTempBlobLevel(const SmallVectorImpl<unsigned> &TempBlobIndices) const;

  /// \brief Returns maximum blob level of temp blobs contained in this blob.
  /// NOTE: This function asserts if any of the temp blobs is not contained in
  /// the DDRef.
  unsigned findMaxBlobLevel(unsigned BlobIndex) const;

  /// \brief Verifies RegDDRef integrity.
  virtual void verify() const override;
};

} // End namespace loopopt

} // End namespace llvm

#endif<|MERGE_RESOLUTION|>--- conflicted
+++ resolved
@@ -487,16 +487,9 @@
   /// this DDRef.
   void addBlobDDRef(unsigned Index, unsigned Level = NonLinearLevel);
 
-<<<<<<< HEAD
-  /// \brief Returns the blob DDRef with this \p Index attached to this RegDDRef.
-  /// It returns null is the blob DDRef is not found.
-  BlobDDRef *getBlobDDRef(unsigned Index);
-
-=======
   /// \brief Returns the blob DDRef with \p Index attached to this RegDDRef.
   /// It returns null if the blob DDRef is not found.
   BlobDDRef *getBlobDDRef(unsigned Index);
->>>>>>> 68d89a90
   const BlobDDRef *getBlobDDRef(unsigned Index) const;
 
   /// \brief Removes and returns blob DDRef corresponding to CBlobI iterator.
