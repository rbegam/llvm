--- conflicted
+++ resolved
@@ -147,17 +147,6 @@
 
     /// \brief MSVC calling convention that passes vectors and vector aggregates
     /// in SSE registers.
-<<<<<<< HEAD
-    X86_VectorCall = 80
-#if INTEL_CUSTOMIZATION
-
-    /// \brief SVML for intel compiler
-    ,SVML = 81
-
-    /// Intel_regcall - The Intel __regcall Calling convention
-    ,Intel_regcall = 82
-#endif // INTEL_CUSTOMIZATION
-=======
     X86_VectorCall = 80,
 
     /// \brief Calling convention used by HipHop Virtual Machine (HHVM) to
@@ -168,7 +157,14 @@
 
     /// \brief HHVM calling convention for invoking C/C++ helpers.
     HHVM_C = 82
->>>>>>> 7978c600
+#if INTEL_CUSTOMIZATION
+
+    /// \brief SVML for intel compiler
+    ,SVML = 83
+
+    /// Intel_regcall - The Intel __regcall Calling convention
+    ,Intel_regcall = 84
+#endif // INTEL_CUSTOMIZATION
   };
 } // End CallingConv namespace
 
