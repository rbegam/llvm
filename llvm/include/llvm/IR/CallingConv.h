//===-- llvm/CallingConv.h - LLVM Calling Conventions -----------*- C++ -*-===//
//
//                     The LLVM Compiler Infrastructure
//
// This file is distributed under the University of Illinois Open Source
// License. See LICENSE.TXT for details.
//
//===----------------------------------------------------------------------===//
//
// This file defines LLVM's set of calling conventions.
//
//===----------------------------------------------------------------------===//

#ifndef LLVM_IR_CALLINGCONV_H
#define LLVM_IR_CALLINGCONV_H

namespace llvm {

/// CallingConv Namespace - This namespace contains an enum with a value for
/// the well-known calling conventions.
///
namespace CallingConv {
  /// LLVM IR allows to use arbitrary numbers as calling convention identifiers.
  typedef unsigned ID;

  /// A set of enums which specify the assigned numeric values for known llvm
  /// calling conventions.
  /// @brief LLVM Calling Convention Representation
  enum {
    /// C - The default llvm calling convention, compatible with C.  This
    /// convention is the only calling convention that supports varargs calls.
    /// As with typical C calling conventions, the callee/caller have to
    /// tolerate certain amounts of prototype mismatch.
    C = 0,

    // Generic LLVM calling conventions.  None of these calling conventions
    // support varargs calls, and all assume that the caller and callee
    // prototype exactly match.

    /// Fast - This calling convention attempts to make calls as fast as
    /// possible (e.g. by passing things in registers).
    Fast = 8,

    // Cold - This calling convention attempts to make code in the caller as
    // efficient as possible under the assumption that the call is not commonly
    // executed.  As such, these calls often preserve all registers so that the
    // call does not break any live ranges in the caller side.
    Cold = 9,

    // GHC - Calling convention used by the Glasgow Haskell Compiler (GHC).
    GHC = 10,

    // HiPE - Calling convention used by the High-Performance Erlang Compiler
    // (HiPE).
    HiPE = 11,

    // WebKit JS - Calling convention for stack based JavaScript calls
    WebKit_JS = 12,

    // AnyReg - Calling convention for dynamic register based calls (e.g.
    // stackmap and patchpoint intrinsics).
    AnyReg = 13,

    // PreserveMost - Calling convention for runtime calls that preserves most
    // registers.
    PreserveMost = 14,

    // PreserveAll - Calling convention for runtime calls that preserves
    // (almost) all registers.
    PreserveAll = 15,

    // Swift - Calling convention for Swift.
    Swift = 16,

    // CXX_FAST_TLS - Calling convention for access functions.
    CXX_FAST_TLS = 17,

    // Target - This is the start of the target-specific calling conventions,
    // e.g. fastcall and thiscall on X86.
    FirstTargetCC = 64,

    /// X86_StdCall - stdcall is the calling conventions mostly used by the
    /// Win32 API. It is basically the same as the C convention with the
    /// difference in that the callee is responsible for popping the arguments
    /// from the stack.
    X86_StdCall = 64,

    /// X86_FastCall - 'fast' analog of X86_StdCall. Passes first two arguments
    /// in ECX:EDX registers, others - via stack. Callee is responsible for
    /// stack cleaning.
    X86_FastCall = 65,

    /// ARM_APCS - ARM Procedure Calling Standard calling convention (obsolete,
    /// but still used on some targets).
    ARM_APCS = 66,

    /// ARM_AAPCS - ARM Architecture Procedure Calling Standard calling
    /// convention (aka EABI). Soft float variant.
    ARM_AAPCS = 67,

    /// ARM_AAPCS_VFP - Same as ARM_AAPCS, but uses hard floating point ABI.
    ARM_AAPCS_VFP = 68,

    /// MSP430_INTR - Calling convention used for MSP430 interrupt routines.
    MSP430_INTR = 69,

    /// X86_ThisCall - Similar to X86_StdCall. Passes first argument in ECX,
    /// others via stack. Callee is responsible for stack cleaning. MSVC uses
    /// this by default for methods in its ABI.
    X86_ThisCall = 70,

    /// PTX_Kernel - Call to a PTX kernel.
    /// Passes all arguments in parameter space.
    PTX_Kernel = 71,

    /// PTX_Device - Call to a PTX device function.
    /// Passes all arguments in register or parameter space.
    PTX_Device = 72,

    /// SPIR_FUNC - Calling convention for SPIR non-kernel device functions.
    /// No lowering or expansion of arguments.
    /// Structures are passed as a pointer to a struct with the byval attribute.
    /// Functions can only call SPIR_FUNC and SPIR_KERNEL functions.
    /// Functions can only have zero or one return values.
    /// Variable arguments are not allowed, except for printf.
    /// How arguments/return values are lowered are not specified.
    /// Functions are only visible to the devices.
    SPIR_FUNC = 75,

    /// SPIR_KERNEL - Calling convention for SPIR kernel functions.
    /// Inherits the restrictions of SPIR_FUNC, except
    /// Cannot have non-void return values.
    /// Cannot have variable arguments.
    /// Can also be called by the host.
    /// Is externally visible.
    SPIR_KERNEL = 76,

    /// Intel_OCL_BI - Calling conventions for Intel OpenCL built-ins
    Intel_OCL_BI = 77,

    /// \brief The C convention as specified in the x86-64 supplement to the
    /// System V ABI, used on most non-Windows systems.
    X86_64_SysV = 78,

    /// \brief The C convention as implemented on Windows/x86-64. This
    /// convention differs from the more common \c X86_64_SysV convention
    /// in a number of ways, most notably in that XMM registers used to pass
    /// arguments are shadowed by GPRs, and vice versa.
    X86_64_Win64 = 79,

    /// \brief MSVC calling convention that passes vectors and vector aggregates
    /// in SSE registers.
    X86_VectorCall = 80,

    /// \brief Calling convention used by HipHop Virtual Machine (HHVM) to
    /// perform calls to and from translation cache, and for calling PHP
    /// functions.
    /// HHVM calling convention supports tail/sibling call elimination.
    HHVM = 81,

    /// \brief HHVM calling convention for invoking C/C++ helpers.
<<<<<<< HEAD
    HHVM_C = 82
#ifdef INTEL_CUSTOMIZATION
    /// \brief The __regcall convention as specified in the Intel Vector
    /// Function ABI. This calling convention differs from the x86 ABI in
    /// that scalar arguments are passed in GPRs, the order of GPRs used
    /// differs from the x86-64 ABI, and all XMM/YMM registers are used for
    /// vector/FP arguments.
    , X86_RegCall = 83,
    /// X86_INTR - x86 hardware interrupt context. Callee may take one
    /// parameter representing the hardware error code, the presence of which
    /// depends on the interrupt vector taken. Valid for both 32- and 64-bit
    /// subtargets.
    X86_INTR = 84
#endif  // INTEL_CUSTOMIZATION
=======
    HHVM_C = 82,

    /// X86_INTR - x86 hardware interrupt context. Callee may take one or two
    /// parameters, where the 1st represents a pointer to hardware context frame
    /// and the 2nd represents hardware error code, the presence of the later
    /// depends on the interrupt vector taken. Valid for both 32- and 64-bit
    /// subtargets.
    X86_INTR = 83,

    /// The highest possible calling convention ID. Must be some 2^k - 1.
    MaxID = 1023
>>>>>>> 9e934b0c
  };
} // End CallingConv namespace

} // End llvm namespace

#endif<|MERGE_RESOLUTION|>--- conflicted
+++ resolved
@@ -159,22 +159,6 @@
     HHVM = 81,
 
     /// \brief HHVM calling convention for invoking C/C++ helpers.
-<<<<<<< HEAD
-    HHVM_C = 82
-#ifdef INTEL_CUSTOMIZATION
-    /// \brief The __regcall convention as specified in the Intel Vector
-    /// Function ABI. This calling convention differs from the x86 ABI in
-    /// that scalar arguments are passed in GPRs, the order of GPRs used
-    /// differs from the x86-64 ABI, and all XMM/YMM registers are used for
-    /// vector/FP arguments.
-    , X86_RegCall = 83,
-    /// X86_INTR - x86 hardware interrupt context. Callee may take one
-    /// parameter representing the hardware error code, the presence of which
-    /// depends on the interrupt vector taken. Valid for both 32- and 64-bit
-    /// subtargets.
-    X86_INTR = 84
-#endif  // INTEL_CUSTOMIZATION
-=======
     HHVM_C = 82,
 
     /// X86_INTR - x86 hardware interrupt context. Callee may take one or two
@@ -184,9 +168,17 @@
     /// subtargets.
     X86_INTR = 83,
 
+#ifdef INTEL_CUSTOMIZATION
+    /// \brief The __regcall convention as specified in the Intel Vector
+    /// Function ABI. This calling convention differs from the x86 ABI in
+    /// that scalar arguments are passed in GPRs, the order of GPRs used
+    /// differs from the x86-64 ABI, and all XMM/YMM registers are used for
+    /// vector/FP arguments.
+    X86_RegCall = 84,
+#endif  // INTEL_CUSTOMIZATION
+
     /// The highest possible calling convention ID. Must be some 2^k - 1.
     MaxID = 1023
->>>>>>> 9e934b0c
   };
 } // End CallingConv namespace
 
