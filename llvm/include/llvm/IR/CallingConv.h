//===-- llvm/CallingConv.h - LLVM Calling Conventions -----------*- C++ -*-===//
//
//                     The LLVM Compiler Infrastructure
//
// This file is distributed under the University of Illinois Open Source
// License. See LICENSE.TXT for details.
//
//===----------------------------------------------------------------------===//
//
// This file defines LLVM's set of calling conventions.
//
//===----------------------------------------------------------------------===//

#ifndef LLVM_IR_CALLINGCONV_H
#define LLVM_IR_CALLINGCONV_H

namespace llvm {

/// CallingConv Namespace - This namespace contains an enum with a value for
/// the well-known calling conventions.
///
namespace CallingConv {
  /// LLVM IR allows to use arbitrary numbers as calling convention identifiers.
  typedef unsigned ID;

  /// A set of enums which specify the assigned numeric values for known llvm
  /// calling conventions.
  /// @brief LLVM Calling Convention Representation
  enum {
    /// C - The default llvm calling convention, compatible with C.  This
    /// convention is the only calling convention that supports varargs calls.
    /// As with typical C calling conventions, the callee/caller have to
    /// tolerate certain amounts of prototype mismatch.
    C = 0,

    // Generic LLVM calling conventions.  None of these calling conventions
    // support varargs calls, and all assume that the caller and callee
    // prototype exactly match.

    /// Fast - This calling convention attempts to make calls as fast as
    /// possible (e.g. by passing things in registers).
    Fast = 8,

    // Cold - This calling convention attempts to make code in the caller as
    // efficient as possible under the assumption that the call is not commonly
    // executed.  As such, these calls often preserve all registers so that the
    // call does not break any live ranges in the caller side.
    Cold = 9,

    // GHC - Calling convention used by the Glasgow Haskell Compiler (GHC).
    GHC = 10,

    // HiPE - Calling convention used by the High-Performance Erlang Compiler
    // (HiPE).
    HiPE = 11,

    // WebKit JS - Calling convention for stack based JavaScript calls
    WebKit_JS = 12,

    // AnyReg - Calling convention for dynamic register based calls (e.g.
    // stackmap and patchpoint intrinsics).
    AnyReg = 13,

    // PreserveMost - Calling convention for runtime calls that preserves most
    // registers.
    PreserveMost = 14,

    // PreserveAll - Calling convention for runtime calls that preserves
    // (almost) all registers.
    PreserveAll = 15,

    // Swift - Calling convention for Swift.
    Swift = 16,

    // CXX_FAST_TLS - Calling convention for access functions.
    CXX_FAST_TLS = 17,

    // Target - This is the start of the target-specific calling conventions,
    // e.g. fastcall and thiscall on X86.
    FirstTargetCC = 64,

    /// X86_StdCall - stdcall is the calling conventions mostly used by the
    /// Win32 API. It is basically the same as the C convention with the
    /// difference in that the callee is responsible for popping the arguments
    /// from the stack.
    X86_StdCall = 64,

    /// X86_FastCall - 'fast' analog of X86_StdCall. Passes first two arguments
    /// in ECX:EDX registers, others - via stack. Callee is responsible for
    /// stack cleaning.
    X86_FastCall = 65,

    /// ARM_APCS - ARM Procedure Calling Standard calling convention (obsolete,
    /// but still used on some targets).
    ARM_APCS = 66,

    /// ARM_AAPCS - ARM Architecture Procedure Calling Standard calling
    /// convention (aka EABI). Soft float variant.
    ARM_AAPCS = 67,

    /// ARM_AAPCS_VFP - Same as ARM_AAPCS, but uses hard floating point ABI.
    ARM_AAPCS_VFP = 68,

    /// MSP430_INTR - Calling convention used for MSP430 interrupt routines.
    MSP430_INTR = 69,

    /// X86_ThisCall - Similar to X86_StdCall. Passes first argument in ECX,
    /// others via stack. Callee is responsible for stack cleaning. MSVC uses
    /// this by default for methods in its ABI.
    X86_ThisCall = 70,

    /// PTX_Kernel - Call to a PTX kernel.
    /// Passes all arguments in parameter space.
    PTX_Kernel = 71,

    /// PTX_Device - Call to a PTX device function.
    /// Passes all arguments in register or parameter space.
    PTX_Device = 72,

    /// SPIR_FUNC - Calling convention for SPIR non-kernel device functions.
    /// No lowering or expansion of arguments.
    /// Structures are passed as a pointer to a struct with the byval attribute.
    /// Functions can only call SPIR_FUNC and SPIR_KERNEL functions.
    /// Functions can only have zero or one return values.
    /// Variable arguments are not allowed, except for printf.
    /// How arguments/return values are lowered are not specified.
    /// Functions are only visible to the devices.
    SPIR_FUNC = 75,

    /// SPIR_KERNEL - Calling convention for SPIR kernel functions.
    /// Inherits the restrictions of SPIR_FUNC, except
    /// Cannot have non-void return values.
    /// Cannot have variable arguments.
    /// Can also be called by the host.
    /// Is externally visible.
    SPIR_KERNEL = 76,

    /// Intel_OCL_BI - Calling conventions for Intel OpenCL built-ins
    Intel_OCL_BI = 77,

    /// \brief The C convention as specified in the x86-64 supplement to the
    /// System V ABI, used on most non-Windows systems.
    X86_64_SysV = 78,

    /// \brief The C convention as implemented on Windows/x86-64. This
    /// convention differs from the more common \c X86_64_SysV convention
    /// in a number of ways, most notably in that XMM registers used to pass
    /// arguments are shadowed by GPRs, and vice versa.
    X86_64_Win64 = 79,

    /// \brief MSVC calling convention that passes vectors and vector aggregates
    /// in SSE registers.
    X86_VectorCall = 80,

    /// \brief Calling convention used by HipHop Virtual Machine (HHVM) to
    /// perform calls to and from translation cache, and for calling PHP
    /// functions.
    /// HHVM calling convention supports tail/sibling call elimination.
    HHVM = 81,

    /// \brief HHVM calling convention for invoking C/C++ helpers.
    HHVM_C = 82,

    /// X86_INTR - x86 hardware interrupt context. Callee may take one or two
    /// parameters, where the 1st represents a pointer to hardware context frame
    /// and the 2nd represents hardware error code, the presence of the later
    /// depends on the interrupt vector taken. Valid for both 32- and 64-bit
    /// subtargets.
    X86_INTR = 83,

    /// Used for AVR interrupt routines.
    AVR_INTR = 84,

    /// Calling convention used for AVR signal routines.
    AVR_SIGNAL = 85,

    /// Calling convention used for special AVR rtlib functions
    /// which have an "optimized" convention to preserve registers.
    AVR_BUILTIN = 86,

<<<<<<< HEAD
#ifdef INTEL_CUSTOMIZATION
    /// \brief The __regcall convention as specified in the Intel Vector
    /// Function ABI. This calling convention differs from the x86 ABI in
    /// that scalar arguments are passed in GPRs, the order of GPRs used
    /// differs from the x86-64 ABI, and all XMM/YMM registers are used for
    /// vector/FP arguments.
    X86_RegCall = 87,

    /// \brief SVML for intel compiler
    SVML = 88,
#endif  // INTEL_CUSTOMIZATION
=======
    /// Calling convention used for Mesa vertex shaders.
    AMDGPU_VS = 87,

    /// Calling convention used for Mesa geometry shaders.
    AMDGPU_GS = 88,

    /// Calling convention used for Mesa pixel shaders.
    AMDGPU_PS = 89,

    /// Calling convention used for Mesa compute shaders.
    AMDGPU_CS = 90,
>>>>>>> 6e648ea5

    /// The highest possible calling convention ID. Must be some 2^k - 1.
    MaxID = 1023
  };
} // End CallingConv namespace

} // End llvm namespace

#endif<|MERGE_RESOLUTION|>--- conflicted
+++ resolved
@@ -178,31 +178,29 @@
     /// which have an "optimized" convention to preserve registers.
     AVR_BUILTIN = 86,
 
-<<<<<<< HEAD
+    /// Calling convention used for Mesa vertex shaders.
+    AMDGPU_VS = 87,
+
+    /// Calling convention used for Mesa geometry shaders.
+    AMDGPU_GS = 88,
+
+    /// Calling convention used for Mesa pixel shaders.
+    AMDGPU_PS = 89,
+
+    /// Calling convention used for Mesa compute shaders.
+    AMDGPU_CS = 90,
+
 #ifdef INTEL_CUSTOMIZATION
     /// \brief The __regcall convention as specified in the Intel Vector
     /// Function ABI. This calling convention differs from the x86 ABI in
     /// that scalar arguments are passed in GPRs, the order of GPRs used
     /// differs from the x86-64 ABI, and all XMM/YMM registers are used for
     /// vector/FP arguments.
-    X86_RegCall = 87,
+    X86_RegCall = 91,
 
     /// \brief SVML for intel compiler
-    SVML = 88,
+    SVML = 92,
 #endif  // INTEL_CUSTOMIZATION
-=======
-    /// Calling convention used for Mesa vertex shaders.
-    AMDGPU_VS = 87,
-
-    /// Calling convention used for Mesa geometry shaders.
-    AMDGPU_GS = 88,
-
-    /// Calling convention used for Mesa pixel shaders.
-    AMDGPU_PS = 89,
-
-    /// Calling convention used for Mesa compute shaders.
-    AMDGPU_CS = 90,
->>>>>>> 6e648ea5
 
     /// The highest possible calling convention ID. Must be some 2^k - 1.
     MaxID = 1023
