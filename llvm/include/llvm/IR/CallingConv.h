--- conflicted
+++ resolved
@@ -211,12 +211,6 @@
     /// which have an "optimized" convention using additional registers.
     MSP430_BUILTIN = 94,
 
-<<<<<<< HEAD
-#ifdef INTEL_CUSTOMIZATION
-    /// \brief SVML for intel compiler
-    SVML = 95,
-#endif  // INTEL_CUSTOMIZATION
-=======
     /// Calling convention used for AMDPAL vertex shader if tessellation is in
     /// use.
     AMDGPU_LS = 95,
@@ -225,7 +219,11 @@
     /// if geometry is in use. So either the domain (= tessellation evaluation)
     /// shader if tessellation is in use, or otherwise the vertex shader.
     AMDGPU_ES = 96,
->>>>>>> 9b55e997
+
+#if INTEL_CUSTOMIZATION
+    /// \brief SVML for intel compiler
+    SVML = 97,
+#endif  // INTEL_CUSTOMIZATION
 
     /// The highest possible calling convention ID. Must be some 2^k - 1.
     MaxID = 1023
