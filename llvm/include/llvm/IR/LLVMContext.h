//===-- llvm/LLVMContext.h - Class for managing "global" state --*- C++ -*-===//
//
//                     The LLVM Compiler Infrastructure
//
// This file is distributed under the University of Illinois Open Source
// License. See LICENSE.TXT for details.
//
//===----------------------------------------------------------------------===//
//
// This file declares LLVMContext, a container of "global" state in LLVM, such
// as the global type and constant uniquing tables.
//
//===----------------------------------------------------------------------===//

#ifndef LLVM_IR_LLVMCONTEXT_H
#define LLVM_IR_LLVMCONTEXT_H

#include "llvm-c/Types.h"
#include "llvm/Support/CBindingWrapping.h"
#include "llvm/Support/Options.h"
#include <cstdint>
#include <memory>
#include <string>

namespace llvm {

class DiagnosticInfo;
enum DiagnosticSeverity : char;
class Function;
class Instruction;
class LLVMContextImpl;
class Module;
class OptBisect;
template <typename T> class SmallVectorImpl;
class SMDiagnostic;
class StringRef;
class Twine;

namespace yaml {
class Output;
} // end namespace yaml

/// This is an important class for using LLVM in a threaded context.  It
/// (opaquely) owns and manages the core "global" data of LLVM's core
/// infrastructure, including the type and constant uniquing tables.
/// LLVMContext itself provides no locking guarantees, so you should be careful
/// to have one context per thread.
class LLVMContext {
public:
  LLVMContextImpl *const pImpl;
  LLVMContext();
  LLVMContext(LLVMContext &) = delete;
  LLVMContext &operator=(const LLVMContext &) = delete;
  ~LLVMContext();

  // Pinned metadata names, which always have the same value.  This is a
  // compile-time performance optimization, not a correctness optimization.
  enum {
    MD_dbg = 0,                       // "dbg"
    MD_tbaa = 1,                      // "tbaa"
    MD_prof = 2,                      // "prof"
    MD_fpmath = 3,                    // "fpmath"
    MD_range = 4,                     // "range"
    MD_tbaa_struct = 5,               // "tbaa.struct"
    MD_invariant_load = 6,            // "invariant.load"
    MD_alias_scope = 7,               // "alias.scope"
    MD_noalias = 8,                   // "noalias",
    MD_nontemporal = 9,               // "nontemporal"
    MD_mem_parallel_loop_access = 10, // "llvm.mem.parallel_loop_access"
    MD_nonnull = 11,                  // "nonnull"
    MD_dereferenceable = 12,          // "dereferenceable"
    MD_dereferenceable_or_null = 13,  // "dereferenceable_or_null"
    MD_make_implicit = 14,            // "make.implicit"
    MD_unpredictable = 15,            // "unpredictable"
    MD_invariant_group = 16,          // "invariant.group"
    MD_align = 17,                    // "align"
    MD_loop = 18,                     // "llvm.loop"
    MD_type = 19,                     // "type"
    MD_section_prefix = 20,           // "section_prefix"
    MD_absolute_symbol = 21,          // "absolute_symbol"
<<<<<<< HEAD
#if INTEL_CUSTOMIZATION
    MD_std_container_ptr = 22,        // "std.container.ptr"
    MD_std_container_ptr_iter = 23    // "std.container.ptr.iter"
#endif                                // INTEL_CUSTOMIZATION
=======
    MD_associated = 22,               // "associated"
>>>>>>> 7d65b669
  };

  /// Known operand bundle tag IDs, which always have the same value.  All
  /// operand bundle tags that LLVM has special knowledge of are listed here.
  /// Additionally, this scheme allows LLVM to efficiently check for specific
  /// operand bundle tags without comparing strings.
  enum {
    OB_deopt = 0,         // "deopt"
    OB_funclet = 1,       // "funclet"
    OB_gc_transition = 2, // "gc-transition"
  };

  /// getMDKindID - Return a unique non-zero ID for the specified metadata kind.
  /// This ID is uniqued across modules in the current LLVMContext.
  unsigned getMDKindID(StringRef Name) const;

  /// getMDKindNames - Populate client supplied SmallVector with the name for
  /// custom metadata IDs registered in this LLVMContext.
  void getMDKindNames(SmallVectorImpl<StringRef> &Result) const;

  /// getOperandBundleTags - Populate client supplied SmallVector with the
  /// bundle tags registered in this LLVMContext.  The bundle tags are ordered
  /// by increasing bundle IDs.
  /// \see LLVMContext::getOperandBundleTagID
  void getOperandBundleTags(SmallVectorImpl<StringRef> &Result) const;

  /// getOperandBundleTagID - Maps a bundle tag to an integer ID.  Every bundle
  /// tag registered with an LLVMContext has an unique ID.
  uint32_t getOperandBundleTagID(StringRef Tag) const;

  /// Define the GC for a function
  void setGC(const Function &Fn, std::string GCName);

  /// Return the GC for a function
  const std::string &getGC(const Function &Fn);

  /// Remove the GC for a function
  void deleteGC(const Function &Fn);

  /// Return true if the Context runtime configuration is set to discard all
  /// value names. When true, only GlobalValue names will be available in the
  /// IR.
  bool shouldDiscardValueNames() const;

  /// Set the Context runtime configuration to discard all value name (but
  /// GlobalValue). Clients can use this flag to save memory and runtime,
  /// especially in release mode.
  void setDiscardValueNames(bool Discard);

  /// Whether there is a string map for uniquing debug info
  /// identifiers across the context.  Off by default.
  bool isODRUniquingDebugTypes() const;
  void enableDebugTypeODRUniquing();
  void disableDebugTypeODRUniquing();

  typedef void (*InlineAsmDiagHandlerTy)(const SMDiagnostic&, void *Context,
                                         unsigned LocCookie);

  /// Defines the type of a diagnostic handler.
  /// \see LLVMContext::setDiagnosticHandler.
  /// \see LLVMContext::diagnose.
  typedef void (*DiagnosticHandlerTy)(const DiagnosticInfo &DI, void *Context);

  /// Defines the type of a yield callback.
  /// \see LLVMContext::setYieldCallback.
  typedef void (*YieldCallbackTy)(LLVMContext *Context, void *OpaqueHandle);

  /// setInlineAsmDiagnosticHandler - This method sets a handler that is invoked
  /// when problems with inline asm are detected by the backend.  The first
  /// argument is a function pointer and the second is a context pointer that
  /// gets passed into the DiagHandler.
  ///
  /// LLVMContext doesn't take ownership or interpret either of these
  /// pointers.
  void setInlineAsmDiagnosticHandler(InlineAsmDiagHandlerTy DiagHandler,
                                     void *DiagContext = nullptr);

  /// getInlineAsmDiagnosticHandler - Return the diagnostic handler set by
  /// setInlineAsmDiagnosticHandler.
  InlineAsmDiagHandlerTy getInlineAsmDiagnosticHandler() const;

  /// getInlineAsmDiagnosticContext - Return the diagnostic context set by
  /// setInlineAsmDiagnosticHandler.
  void *getInlineAsmDiagnosticContext() const;

  /// setDiagnosticHandler - This method sets a handler that is invoked
  /// when the backend needs to report anything to the user.  The first
  /// argument is a function pointer and the second is a context pointer that
  /// gets passed into the DiagHandler.  The third argument should be set to
  /// true if the handler only expects enabled diagnostics.
  ///
  /// LLVMContext doesn't take ownership or interpret either of these
  /// pointers.
  void setDiagnosticHandler(DiagnosticHandlerTy DiagHandler,
                            void *DiagContext = nullptr,
                            bool RespectFilters = false);

  /// getDiagnosticHandler - Return the diagnostic handler set by
  /// setDiagnosticHandler.
  DiagnosticHandlerTy getDiagnosticHandler() const;

  /// getDiagnosticContext - Return the diagnostic context set by
  /// setDiagnosticContext.
  void *getDiagnosticContext() const;

  /// \brief Return if a code hotness metric should be included in optimization
  /// diagnostics.
  bool getDiagnosticHotnessRequested() const;
  /// \brief Set if a code hotness metric should be included in optimization
  /// diagnostics.
  void setDiagnosticHotnessRequested(bool Requested);

  /// \brief Return the YAML file used by the backend to save optimization
  /// diagnostics.  If null, diagnostics are not saved in a file but only
  /// emitted via the diagnostic handler.
  yaml::Output *getDiagnosticsOutputFile();
  /// Set the diagnostics output file used for optimization diagnostics.
  ///
  /// By default or if invoked with null, diagnostics are not saved in a file
  /// but only emitted via the diagnostic handler.  Even if an output file is
  /// set, the handler is invoked for each diagnostic message.
  void setDiagnosticsOutputFile(std::unique_ptr<yaml::Output> F);

  /// \brief Get the prefix that should be printed in front of a diagnostic of
  ///        the given \p Severity
  static const char *getDiagnosticMessagePrefix(DiagnosticSeverity Severity);

  /// \brief Report a message to the currently installed diagnostic handler.
  ///
  /// This function returns, in particular in the case of error reporting
  /// (DI.Severity == \a DS_Error), so the caller should leave the compilation
  /// process in a self-consistent state, even though the generated code
  /// need not be correct.
  ///
  /// The diagnostic message will be implicitly prefixed with a severity keyword
  /// according to \p DI.getSeverity(), i.e., "error: " for \a DS_Error,
  /// "warning: " for \a DS_Warning, and "note: " for \a DS_Note.
  void diagnose(const DiagnosticInfo &DI);

  /// \brief Registers a yield callback with the given context.
  ///
  /// The yield callback function may be called by LLVM to transfer control back
  /// to the client that invoked the LLVM compilation. This can be used to yield
  /// control of the thread, or perform periodic work needed by the client.
  /// There is no guaranteed frequency at which callbacks must occur; in fact,
  /// the client is not guaranteed to ever receive this callback. It is at the
  /// sole discretion of LLVM to do so and only if it can guarantee that
  /// suspending the thread won't block any forward progress in other LLVM
  /// contexts in the same process.
  ///
  /// At a suspend point, the state of the current LLVM context is intentionally
  /// undefined. No assumptions about it can or should be made. Only LLVM
  /// context API calls that explicitly state that they can be used during a
  /// yield callback are allowed to be used. Any other API calls into the
  /// context are not supported until the yield callback function returns
  /// control to LLVM. Other LLVM contexts are unaffected by this restriction.
  void setYieldCallback(YieldCallbackTy Callback, void *OpaqueHandle);

  /// \brief Calls the yield callback (if applicable).
  ///
  /// This transfers control of the current thread back to the client, which may
  /// suspend the current thread. Only call this method when LLVM doesn't hold
  /// any global mutex or cannot block the execution in another LLVM context.
  void yield();

  /// emitError - Emit an error message to the currently installed error handler
  /// with optional location information.  This function returns, so code should
  /// be prepared to drop the erroneous construct on the floor and "not crash".
  /// The generated code need not be correct.  The error message will be
  /// implicitly prefixed with "error: " and should not end with a ".".
  void emitError(unsigned LocCookie, const Twine &ErrorStr);
  void emitError(const Instruction *I, const Twine &ErrorStr);
  void emitError(const Twine &ErrorStr);

  /// \brief Query for a debug option's value.
  ///
  /// This function returns typed data populated from command line parsing.
  template <typename ValT, typename Base, ValT(Base::*Mem)>
  ValT getOption() const {
    return OptionRegistry::instance().template get<ValT, Base, Mem>();
  }

  /// \brief Access the object which manages optimization bisection for failure
  /// analysis.
  OptBisect &getOptBisect();
private:
  // Module needs access to the add/removeModule methods.
  friend class Module;

  /// addModule - Register a module as being instantiated in this context.  If
  /// the context is deleted, the module will be deleted as well.
  void addModule(Module*);

  /// removeModule - Unregister a module from this context.
  void removeModule(Module*);
};

// Create wrappers for C Binding types (see CBindingWrapping.h).
DEFINE_SIMPLE_CONVERSION_FUNCTIONS(LLVMContext, LLVMContextRef)

/* Specialized opaque context conversions.
 */
inline LLVMContext **unwrap(LLVMContextRef* Tys) {
  return reinterpret_cast<LLVMContext**>(Tys);
}

inline LLVMContextRef *wrap(const LLVMContext **Tys) {
  return reinterpret_cast<LLVMContextRef*>(const_cast<LLVMContext**>(Tys));
}

} // end namespace llvm

#endif // LLVM_IR_LLVMCONTEXT_H<|MERGE_RESOLUTION|>--- conflicted
+++ resolved
@@ -78,14 +78,11 @@
     MD_type = 19,                     // "type"
     MD_section_prefix = 20,           // "section_prefix"
     MD_absolute_symbol = 21,          // "absolute_symbol"
-<<<<<<< HEAD
+    MD_associated = 22,               // "associated"
 #if INTEL_CUSTOMIZATION
-    MD_std_container_ptr = 22,        // "std.container.ptr"
-    MD_std_container_ptr_iter = 23    // "std.container.ptr.iter"
+    MD_std_container_ptr = 23,        // "std.container.ptr"
+    MD_std_container_ptr_iter = 24    // "std.container.ptr.iter"
 #endif                                // INTEL_CUSTOMIZATION
-=======
-    MD_associated = 22,               // "associated"
->>>>>>> 7d65b669
   };
 
   /// Known operand bundle tag IDs, which always have the same value.  All
