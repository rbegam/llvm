--- conflicted
+++ resolved
@@ -474,8 +474,6 @@
     f1.fusedMultiplyAdd(f2, f3, APFloat::rmNearestTiesToEven);
     EXPECT_EQ(12.0f, f1.convertToFloat());
   }
-<<<<<<< HEAD
-=======
 
   // Test for correct zero sign when answer is exactly zero.
   // fma(1.0, -1.0, 1.0) -> +ve 0.
@@ -551,7 +549,6 @@
   EXPECT_EQ(2.0, maxnum(f2, f1).convertToDouble());
   EXPECT_EQ(1.0, maxnum(f1, nan).convertToDouble());
   EXPECT_EQ(1.0, minnum(nan, f1).convertToDouble());
->>>>>>> 41cb3da2
 }
 
 TEST(APFloatTest, Denormal) {
@@ -1420,6 +1417,17 @@
   }
 }
 
+TEST(APFloatTest, copySign) {
+  EXPECT_TRUE(APFloat(-42.0).bitwiseIsEqual(
+      APFloat::copySign(APFloat(42.0), APFloat(-1.0))));
+  EXPECT_TRUE(APFloat(42.0).bitwiseIsEqual(
+      APFloat::copySign(APFloat(-42.0), APFloat(1.0))));
+  EXPECT_TRUE(APFloat(-42.0).bitwiseIsEqual(
+      APFloat::copySign(APFloat(-42.0), APFloat(-1.0))));
+  EXPECT_TRUE(APFloat(42.0).bitwiseIsEqual(
+      APFloat::copySign(APFloat(42.0), APFloat(1.0))));
+}
+
 TEST(APFloatTest, convert) {
   bool losesInfo;
   APFloat test(APFloat::IEEEdouble, "1.0");
@@ -2749,4 +2757,123 @@
   }
 }
 
+TEST(APFloatTest, operatorOverloads) {
+  // This is mostly testing that these operator overloads compile.
+  APFloat One = APFloat(APFloat::IEEEsingle, "0x1p+0");
+  APFloat Two = APFloat(APFloat::IEEEsingle, "0x2p+0");
+  EXPECT_TRUE(Two.bitwiseIsEqual(One + One));
+  EXPECT_TRUE(One.bitwiseIsEqual(Two - One));
+  EXPECT_TRUE(Two.bitwiseIsEqual(One * Two));
+  EXPECT_TRUE(One.bitwiseIsEqual(Two / Two));
+}
+
+TEST(APFloatTest, abs) {
+  APFloat PInf = APFloat::getInf(APFloat::IEEEsingle, false);
+  APFloat MInf = APFloat::getInf(APFloat::IEEEsingle, true);
+  APFloat PZero = APFloat::getZero(APFloat::IEEEsingle, false);
+  APFloat MZero = APFloat::getZero(APFloat::IEEEsingle, true);
+  APFloat PQNaN = APFloat::getNaN(APFloat::IEEEsingle, false);
+  APFloat MQNaN = APFloat::getNaN(APFloat::IEEEsingle, true);
+  APFloat PSNaN = APFloat::getSNaN(APFloat::IEEEsingle, false);
+  APFloat MSNaN = APFloat::getSNaN(APFloat::IEEEsingle, true);
+  APFloat PNormalValue = APFloat(APFloat::IEEEsingle, "0x1p+0");
+  APFloat MNormalValue = APFloat(APFloat::IEEEsingle, "-0x1p+0");
+  APFloat PLargestValue = APFloat::getLargest(APFloat::IEEEsingle, false);
+  APFloat MLargestValue = APFloat::getLargest(APFloat::IEEEsingle, true);
+  APFloat PSmallestValue = APFloat::getSmallest(APFloat::IEEEsingle, false);
+  APFloat MSmallestValue = APFloat::getSmallest(APFloat::IEEEsingle, true);
+  APFloat PSmallestNormalized =
+    APFloat::getSmallestNormalized(APFloat::IEEEsingle, false);
+  APFloat MSmallestNormalized =
+    APFloat::getSmallestNormalized(APFloat::IEEEsingle, true);
+
+  EXPECT_TRUE(PInf.bitwiseIsEqual(abs(PInf)));
+  EXPECT_TRUE(PInf.bitwiseIsEqual(abs(MInf)));
+  EXPECT_TRUE(PZero.bitwiseIsEqual(abs(PZero)));
+  EXPECT_TRUE(PZero.bitwiseIsEqual(abs(MZero)));
+  EXPECT_TRUE(PQNaN.bitwiseIsEqual(abs(PQNaN)));
+  EXPECT_TRUE(PQNaN.bitwiseIsEqual(abs(MQNaN)));
+  EXPECT_TRUE(PSNaN.bitwiseIsEqual(abs(PSNaN)));
+  EXPECT_TRUE(PSNaN.bitwiseIsEqual(abs(MSNaN)));
+  EXPECT_TRUE(PNormalValue.bitwiseIsEqual(abs(PNormalValue)));
+  EXPECT_TRUE(PNormalValue.bitwiseIsEqual(abs(MNormalValue)));
+  EXPECT_TRUE(PLargestValue.bitwiseIsEqual(abs(PLargestValue)));
+  EXPECT_TRUE(PLargestValue.bitwiseIsEqual(abs(MLargestValue)));
+  EXPECT_TRUE(PSmallestValue.bitwiseIsEqual(abs(PSmallestValue)));
+  EXPECT_TRUE(PSmallestValue.bitwiseIsEqual(abs(MSmallestValue)));
+  EXPECT_TRUE(PSmallestNormalized.bitwiseIsEqual(abs(PSmallestNormalized)));
+  EXPECT_TRUE(PSmallestNormalized.bitwiseIsEqual(abs(MSmallestNormalized)));
+}
+
+TEST(APFloatTest, ilogb) {
+  EXPECT_EQ(0, ilogb(APFloat(APFloat::IEEEsingle, "0x1p+0")));
+  EXPECT_EQ(0, ilogb(APFloat(APFloat::IEEEsingle, "-0x1p+0")));
+  EXPECT_EQ(42, ilogb(APFloat(APFloat::IEEEsingle, "0x1p+42")));
+  EXPECT_EQ(-42, ilogb(APFloat(APFloat::IEEEsingle, "0x1p-42")));
+
+  EXPECT_EQ(APFloat::IEK_Inf,
+            ilogb(APFloat::getInf(APFloat::IEEEsingle, false)));
+  EXPECT_EQ(APFloat::IEK_Inf,
+            ilogb(APFloat::getInf(APFloat::IEEEsingle, true)));
+  EXPECT_EQ(APFloat::IEK_Zero,
+            ilogb(APFloat::getZero(APFloat::IEEEsingle, false)));
+  EXPECT_EQ(APFloat::IEK_Zero,
+            ilogb(APFloat::getZero(APFloat::IEEEsingle, true)));
+  EXPECT_EQ(APFloat::IEK_NaN,
+            ilogb(APFloat::getNaN(APFloat::IEEEsingle, false)));
+  EXPECT_EQ(APFloat::IEK_NaN,
+            ilogb(APFloat::getSNaN(APFloat::IEEEsingle, false)));
+
+  EXPECT_EQ(127, ilogb(APFloat::getLargest(APFloat::IEEEsingle, false)));
+  EXPECT_EQ(127, ilogb(APFloat::getLargest(APFloat::IEEEsingle, true)));
+  EXPECT_EQ(-126, ilogb(APFloat::getSmallest(APFloat::IEEEsingle, false)));
+  EXPECT_EQ(-126, ilogb(APFloat::getSmallest(APFloat::IEEEsingle, true)));
+  EXPECT_EQ(-126,
+            ilogb(APFloat::getSmallestNormalized(APFloat::IEEEsingle, false)));
+  EXPECT_EQ(-126,
+            ilogb(APFloat::getSmallestNormalized(APFloat::IEEEsingle, true)));
+}
+
+TEST(APFloatTest, scalbn) {
+  EXPECT_TRUE(
+      APFloat(APFloat::IEEEsingle, "0x1p+0")
+          .bitwiseIsEqual(scalbn(APFloat(APFloat::IEEEsingle, "0x1p+0"), 0)));
+  EXPECT_TRUE(
+      APFloat(APFloat::IEEEsingle, "0x1p+42")
+          .bitwiseIsEqual(scalbn(APFloat(APFloat::IEEEsingle, "0x1p+0"), 42)));
+  EXPECT_TRUE(
+      APFloat(APFloat::IEEEsingle, "0x1p-42")
+          .bitwiseIsEqual(scalbn(APFloat(APFloat::IEEEsingle, "0x1p+0"), -42)));
+
+  APFloat PInf = APFloat::getInf(APFloat::IEEEsingle, false);
+  APFloat MInf = APFloat::getInf(APFloat::IEEEsingle, true);
+  APFloat PZero = APFloat::getZero(APFloat::IEEEsingle, false);
+  APFloat MZero = APFloat::getZero(APFloat::IEEEsingle, true);
+  APFloat QPNaN = APFloat::getNaN(APFloat::IEEEsingle, false);
+  APFloat QMNaN = APFloat::getNaN(APFloat::IEEEsingle, true);
+  APFloat SNaN = APFloat::getSNaN(APFloat::IEEEsingle, false);
+
+  EXPECT_TRUE(PInf.bitwiseIsEqual(scalbn(PInf, 0)));
+  EXPECT_TRUE(MInf.bitwiseIsEqual(scalbn(MInf, 0)));
+  EXPECT_TRUE(PZero.bitwiseIsEqual(scalbn(PZero, 0)));
+  EXPECT_TRUE(MZero.bitwiseIsEqual(scalbn(MZero, 0)));
+  EXPECT_TRUE(QPNaN.bitwiseIsEqual(scalbn(QPNaN, 0)));
+  EXPECT_TRUE(QMNaN.bitwiseIsEqual(scalbn(QMNaN, 0)));
+  EXPECT_TRUE(SNaN.bitwiseIsEqual(scalbn(SNaN, 0)));
+
+  EXPECT_TRUE(
+      PInf.bitwiseIsEqual(scalbn(APFloat(APFloat::IEEEsingle, "0x1p+0"), 128)));
+  EXPECT_TRUE(MInf.bitwiseIsEqual(
+      scalbn(APFloat(APFloat::IEEEsingle, "-0x1p+0"), 128)));
+  EXPECT_TRUE(
+      PInf.bitwiseIsEqual(scalbn(APFloat(APFloat::IEEEsingle, "0x1p+127"), 1)));
+  EXPECT_TRUE(PZero.bitwiseIsEqual(
+      scalbn(APFloat(APFloat::IEEEsingle, "0x1p+0"), -127)));
+  EXPECT_TRUE(MZero.bitwiseIsEqual(
+      scalbn(APFloat(APFloat::IEEEsingle, "-0x1p+0"), -127)));
+  EXPECT_TRUE(PZero.bitwiseIsEqual(
+      scalbn(APFloat(APFloat::IEEEsingle, "0x1p-126"), -1)));
+  EXPECT_TRUE(PZero.bitwiseIsEqual(
+      scalbn(APFloat(APFloat::IEEEsingle, "0x1p-126"), -1)));
+}
 }