--- conflicted
+++ resolved
@@ -134,14 +134,8 @@
 }
 
 TEST(ArrayRefTest, InitializerList) {
-<<<<<<< HEAD
-  static const int TheNumbers[] = { 0, 1, 2, 3, 4 }; // INTEL
-  ArrayRef<int> A(TheNumbers);                       // INTEL
-
-=======
   std::initializer_list<int> init_list = { 0, 1, 2, 3, 4 };
   ArrayRef<int> A = init_list;
->>>>>>> 407f2758
   for (int i = 0; i < 5; ++i)
     EXPECT_EQ(i, A[i]);
 
