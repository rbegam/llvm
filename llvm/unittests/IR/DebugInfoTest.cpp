--- conflicted
+++ resolved
@@ -73,14 +73,9 @@
   CHECK_SPLIT(DINode::FlagRValueReference, {DINode::FlagRValueReference}, 0u);
   unsigned Flags[] = {DINode::FlagFwdDecl, DINode::FlagVector};
   CHECK_SPLIT(DINode::FlagFwdDecl | DINode::FlagVector, Flags, 0u);
-<<<<<<< HEAD
-  CHECK_SPLIT(0x200000u, {}, 0x200000u); // INTEL
-  CHECK_SPLIT(0x200000u | DINode::FlagVector, {DINode::FlagVector}, 0x200000u); // INTEL
-=======
-  CHECK_SPLIT(0x200000u, {}, 0x200000u);
-  CHECK_SPLIT(0x200000u | DINode::FlagVector, {DINode::FlagVector}, 0x200000u);
-  CHECK_SPLIT(0x200000u | DINode::FlagNoReturn, {DINode::FlagNoReturn}, 0x200000u);
->>>>>>> 407f2758
+  CHECK_SPLIT(0x400000u, {}, 0x400000u); // INTEL
+  CHECK_SPLIT(0x400000u | DINode::FlagVector, {DINode::FlagVector}, 0x400000u); // INTEL
+  CHECK_SPLIT(0x400000u | DINode::FlagNoReturn, {DINode::FlagNoReturn}, 0x400000u); // INTEL
 #undef CHECK_SPLIT
 }
 
