--- conflicted
+++ resolved
@@ -70,19 +70,15 @@
 
   bool PreserveLCSSA = L->isRecursivelyLCSSAForm(DT,LI);
 
-<<<<<<< HEAD
 #if INTEL_CUSTOMIZATION
   // Create a phony builder with OptReportVerbosity::None.
   LoopOptReportBuilder LORBuilder;
   LORBuilder.setup(F->getContext(), OptReportVerbosity::None);
 #endif  // INTEL_CUSTOMIZATION
 
-  bool ret = UnrollRuntimeLoopRemainder(L, 4, true, false, false, &LI, &SE, &DT, &AC, // INTEL
+  bool ret = UnrollRuntimeLoopRemainder(L, 4, true, false, false, false, &LI,
+                                        &SE, &DT, &AC, // INTEL
                                         LORBuilder, // INTEL
                                         PreserveLCSSA); // INTEL
-=======
-  bool ret = UnrollRuntimeLoopRemainder(L, 4, true, false, false, false, &LI,
-                                        &SE, &DT, &AC, PreserveLCSSA);
->>>>>>> 5a301779
   EXPECT_FALSE(ret);
 }