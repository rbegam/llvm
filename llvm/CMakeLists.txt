# See docs/CMake.html for instructions about how to build LLVM with CMake. 

cmake_minimum_required(VERSION 2.8.8)

# FIXME: It may be removed when we use 2.8.12.
if(CMAKE_VERSION VERSION_LESS 2.8.12)
  # Invalidate a couple of keywords.
  set(cmake_2_8_12_INTERFACE)
  set(cmake_2_8_12_PRIVATE)
else()
  # Use ${cmake_2_8_12_KEYWORD} intead of KEYWORD in target_link_libraries().
  set(cmake_2_8_12_INTERFACE INTERFACE)
  set(cmake_2_8_12_PRIVATE PRIVATE)
  if(POLICY CMP0022)
    cmake_policy(SET CMP0022 NEW) # automatic when 2.8.12 is required
  endif()
endif()

project(LLVM)

# Add path for custom modules
set(CMAKE_MODULE_PATH
  ${CMAKE_MODULE_PATH}
  "${CMAKE_CURRENT_SOURCE_DIR}/cmake"
  "${CMAKE_CURRENT_SOURCE_DIR}/cmake/modules"
  )

set(LLVM_VERSION_MAJOR 3)
set(LLVM_VERSION_MINOR 7)
set(LLVM_VERSION_PATCH 0)

if (NOT PACKAGE_VERSION)
  set(PACKAGE_VERSION "${LLVM_VERSION_MAJOR}.${LLVM_VERSION_MINOR}.${LLVM_VERSION_PATCH}svn")
endif()

option(LLVM_INSTALL_TOOLCHAIN_ONLY "Only include toolchain files in the 'install' target." OFF)

option(LLVM_USE_FOLDERS "Enable solution folders in Visual Studio. Disable for Express versions." ON)
if ( LLVM_USE_FOLDERS )
  set_property(GLOBAL PROPERTY USE_FOLDERS ON)
endif()

include(VersionFromVCS)

option(LLVM_APPEND_VC_REV
  "Append the version control system revision id to LLVM version" OFF)

if( LLVM_APPEND_VC_REV )
  add_version_info_from_vcs(PACKAGE_VERSION)
endif()

set(PACKAGE_NAME LLVM)
set(PACKAGE_STRING "${PACKAGE_NAME} ${PACKAGE_VERSION}")
set(PACKAGE_BUGREPORT "http://llvm.org/bugs/")

set(BUG_REPORT_URL "${PACKAGE_BUGREPORT}" CACHE STRING
  "Default URL where bug reports are to be submitted.")

# Configure CPack.
set(CPACK_PACKAGE_INSTALL_DIRECTORY "LLVM")
set(CPACK_PACKAGE_VENDOR "LLVM")
set(CPACK_PACKAGE_VERSION_MAJOR ${LLVM_VERSION_MAJOR})
set(CPACK_PACKAGE_VERSION_MINOR ${LLVM_VERSION_MINOR})
set(CPACK_PACKAGE_VERSION_PATCH ${LLVM_VERSION_PATCH})
set(CPACK_PACKAGE_VERSION ${PACKAGE_VERSION})
set(CPACK_RESOURCE_FILE_LICENSE "${CMAKE_CURRENT_SOURCE_DIR}/LICENSE.TXT")
if(WIN32 AND NOT UNIX)
  set(CPACK_PACKAGE_INSTALL_REGISTRY_KEY "LLVM")
  set(CPACK_PACKAGE_ICON "${CMAKE_CURRENT_SOURCE_DIR}\\\\cmake\\\\nsis_logo.bmp")
  set(CPACK_NSIS_MUI_ICON "${CMAKE_CURRENT_SOURCE_DIR}\\\\cmake\\\\nsis_icon.ico")
  set(CPACK_NSIS_MUI_UNIICON "${CMAKE_CURRENT_SOURCE_DIR}\\\\cmake\\\\nsis_icon.ico")
  set(CPACK_NSIS_MODIFY_PATH "ON")
  set(CPACK_NSIS_ENABLE_UNINSTALL_BEFORE_INSTALL "ON")
  set(CPACK_NSIS_EXTRA_INSTALL_COMMANDS
    "ExecWait '$INSTDIR/tools/msbuild/install.bat'")
  set(CPACK_NSIS_EXTRA_UNINSTALL_COMMANDS
    "ExecWait '$INSTDIR/tools/msbuild/uninstall.bat'")
endif()
include(CPack)

# Sanity check our source directory to make sure that we are not trying to
# generate an in-tree build (unless on MSVC_IDE, where it is ok), and to make
# sure that we don't have any stray generated files lying around in the tree
# (which would end up getting picked up by header search, instead of the correct
# versions).
if( CMAKE_SOURCE_DIR STREQUAL CMAKE_BINARY_DIR AND NOT MSVC_IDE )
  message(FATAL_ERROR "In-source builds are not allowed.
CMake would overwrite the makefiles distributed with LLVM.
Please create a directory and run cmake from there, passing the path
to this source directory as the last argument.
This process created the file `CMakeCache.txt' and the directory `CMakeFiles'.
Please delete them.")
endif()
if( NOT CMAKE_SOURCE_DIR STREQUAL CMAKE_BINARY_DIR )
  file(GLOB_RECURSE
    tablegenned_files_on_include_dir
    "${CMAKE_CURRENT_SOURCE_DIR}/include/llvm/*.gen")
  file(GLOB_RECURSE
    tablegenned_files_on_lib_dir
    "${CMAKE_CURRENT_SOURCE_DIR}/lib/Target/*.inc")
  if( tablegenned_files_on_include_dir OR tablegenned_files_on_lib_dir)
    message(FATAL_ERROR "Apparently there is a previous in-source build,
probably as the result of running `configure' and `make' on
${CMAKE_CURRENT_SOURCE_DIR}.
This may cause problems. The suspicious files are:
${tablegenned_files_on_lib_dir}
${tablegenned_files_on_include_dir}
Please clean the source directory.")
  endif()
endif()

string(TOUPPER "${CMAKE_BUILD_TYPE}" uppercase_CMAKE_BUILD_TYPE)

set(LLVM_LIBDIR_SUFFIX "" CACHE STRING "Define suffix of library directory name (32/64)" )

# They are used as destination of target generators.
set(LLVM_RUNTIME_OUTPUT_INTDIR ${CMAKE_CURRENT_BINARY_DIR}/${CMAKE_CFG_INTDIR}/bin)
set(LLVM_LIBRARY_OUTPUT_INTDIR ${CMAKE_CURRENT_BINARY_DIR}/${CMAKE_CFG_INTDIR}/lib${LLVM_LIBDIR_SUFFIX})
if(WIN32 OR CYGWIN)
  # DLL platform -- put DLLs into bin.
  set(LLVM_SHLIB_OUTPUT_INTDIR ${LLVM_RUNTIME_OUTPUT_INTDIR})
else()
  set(LLVM_SHLIB_OUTPUT_INTDIR ${LLVM_LIBRARY_OUTPUT_INTDIR})
endif()

# Each of them corresponds to llvm-config's.
set(LLVM_TOOLS_BINARY_DIR ${LLVM_RUNTIME_OUTPUT_INTDIR}) # --bindir
set(LLVM_LIBRARY_DIR      ${LLVM_LIBRARY_OUTPUT_INTDIR}) # --libdir
set(LLVM_MAIN_SRC_DIR     ${CMAKE_CURRENT_SOURCE_DIR}  ) # --src-root
set(LLVM_MAIN_INCLUDE_DIR ${LLVM_MAIN_SRC_DIR}/include ) # --includedir
set(LLVM_BINARY_DIR       ${CMAKE_CURRENT_BINARY_DIR}  ) # --prefix

set(LLVM_EXAMPLES_BINARY_DIR ${LLVM_BINARY_DIR}/examples)
set(LLVM_INCLUDE_DIR ${CMAKE_CURRENT_BINARY_DIR}/include)

set(LLVM_ALL_TARGETS
  AArch64
  ARM
  CppBackend
  Hexagon
  Mips
  MSP430
  NVPTX
  PowerPC
  R600
  Sparc
  SystemZ
  X86
  XCore
  )

# List of targets with JIT support:
set(LLVM_TARGETS_WITH_JIT X86 PowerPC AArch64 ARM Mips SystemZ)

set(LLVM_TARGETS_TO_BUILD "all"
    CACHE STRING "Semicolon-separated list of targets to build, or \"all\".")

set(LLVM_EXPERIMENTAL_TARGETS_TO_BUILD ""
  CACHE STRING "Semicolon-separated list of experimental targets to build.")

option(BUILD_SHARED_LIBS
  "Build all libraries as shared libraries instead of static" OFF)

option(LLVM_ENABLE_TIMESTAMPS "Enable embedding timestamp information in build" ON)
if(LLVM_ENABLE_TIMESTAMPS)
  set(ENABLE_TIMESTAMPS 1)
endif()

option(LLVM_ENABLE_BACKTRACES "Enable embedding backtraces on crash." ON)
if(LLVM_ENABLE_BACKTRACES)
  set(ENABLE_BACKTRACES 1)
endif()

option(LLVM_ENABLE_CRASH_OVERRIDES "Enable crash overrides." ON)
if(LLVM_ENABLE_CRASH_OVERRIDES)
  set(ENABLE_CRASH_OVERRIDES 1)
endif()

option(LLVM_ENABLE_FFI "Use libffi to call external functions from the interpreter" OFF)
set(FFI_LIBRARY_DIR "" CACHE PATH "Additional directory, where CMake should search for libffi.so")
set(FFI_INCLUDE_DIR "" CACHE PATH "Additional directory, where CMake should search for ffi.h or ffi/ffi.h")

set(LLVM_TARGET_ARCH "host"
  CACHE STRING "Set target to use for LLVM JIT or use \"host\" for automatic detection.")

option(LLVM_ENABLE_TERMINFO "Use terminfo database if available." ON)

option(LLVM_ENABLE_THREADS "Use threads if available." ON)

option(LLVM_ENABLE_ZLIB "Use zlib for compression/decompression if available." ON)

if( LLVM_TARGETS_TO_BUILD STREQUAL "all" )
  set( LLVM_TARGETS_TO_BUILD ${LLVM_ALL_TARGETS} )
endif()

set(LLVM_TARGETS_TO_BUILD
   ${LLVM_TARGETS_TO_BUILD}
   ${LLVM_EXPERIMENTAL_TARGETS_TO_BUILD})
list(REMOVE_DUPLICATES LLVM_TARGETS_TO_BUILD)

include(AddLLVMDefinitions)

option(LLVM_ENABLE_PIC "Build Position-Independent Code" ON)

# MSVC has a gazillion warnings with this.
if( MSVC )
  option(LLVM_ENABLE_WARNINGS "Enable compiler warnings." OFF)
else()
  option(LLVM_ENABLE_WARNINGS "Enable compiler warnings." ON)
endif()

option(LLVM_ENABLE_MODULES "Compile with C++ modules enabled." OFF)
option(LLVM_ENABLE_CXX1Y "Compile with C++1y enabled." OFF)
option(LLVM_ENABLE_LIBCXX "Use libc++ if available." OFF)
option(LLVM_ENABLE_PEDANTIC "Compile with pedantic enabled." ON)
option(LLVM_ENABLE_WERROR "Fail and stop if a warning is triggered." OFF)

if( NOT uppercase_CMAKE_BUILD_TYPE STREQUAL "DEBUG" )
  option(LLVM_ENABLE_ASSERTIONS "Enable assertions" OFF)
else()
  option(LLVM_ENABLE_ASSERTIONS "Enable assertions" ON)
endif()

option(LLVM_FORCE_USE_OLD_HOST_TOOLCHAIN
       "Set to ON to force using an old, unsupported host toolchain." OFF)

option(LLVM_USE_INTEL_JITEVENTS
  "Use Intel JIT API to inform Intel(R) VTune(TM) Amplifier XE 2011 about JIT code"
  OFF)

if( LLVM_USE_INTEL_JITEVENTS )
  # Verify we are on a supported platform
  if( NOT CMAKE_SYSTEM_NAME MATCHES "Windows" AND NOT CMAKE_SYSTEM_NAME MATCHES "Linux" )
    message(FATAL_ERROR
      "Intel JIT API support is available on Linux and Windows only.")
  endif()
endif( LLVM_USE_INTEL_JITEVENTS )

option(LLVM_USE_OPROFILE
  "Use opagent JIT interface to inform OProfile about JIT code" OFF)

# If enabled, verify we are on a platform that supports oprofile.
if( LLVM_USE_OPROFILE )
  if( NOT CMAKE_SYSTEM_NAME MATCHES "Linux" )
    message(FATAL_ERROR "OProfile support is available on Linux only.")
  endif( NOT CMAKE_SYSTEM_NAME MATCHES "Linux" )
endif( LLVM_USE_OPROFILE )

set(LLVM_USE_SANITIZER "" CACHE STRING
  "Define the sanitizer used to build binaries and tests.")

option(LLVM_USE_SPLIT_DWARF
  "Use -gsplit-dwarf when compiling llvm." OFF)

option(WITH_POLLY "Build LLVM with Polly" ON)
option(LINK_POLLY_INTO_TOOLS "Static link Polly into tools" OFF)

# Define an option controlling whether we should build for 32-bit on 64-bit
# platforms, where supported.
if( CMAKE_SIZEOF_VOID_P EQUAL 8 AND NOT WIN32 )
  # TODO: support other platforms and toolchains.
  option(LLVM_BUILD_32_BITS "Build 32 bits executables and libraries." OFF)
endif()

# Define the default arguments to use with 'lit', and an option for the user to
# override.
set(LIT_ARGS_DEFAULT "-sv")
if (MSVC OR XCODE)
  set(LIT_ARGS_DEFAULT "${LIT_ARGS_DEFAULT} --no-progress-bar")
endif()
set(LLVM_LIT_ARGS "${LIT_ARGS_DEFAULT}" CACHE STRING "Default options for lit")

# On Win32 hosts, provide an option to specify the path to the GnuWin32 tools.
if( WIN32 AND NOT CYGWIN )
  set(LLVM_LIT_TOOLS_DIR "" CACHE PATH "Path to GnuWin32 tools")
endif()

# Define options to control the inclusion and default build behavior for
# components which may not strictly be necessary (tools, examples, and tests).
#
# This is primarily to support building smaller or faster project files.
option(LLVM_INCLUDE_TOOLS "Generate build targets for the LLVM tools." ON)
option(LLVM_BUILD_TOOLS
  "Build the LLVM tools. If OFF, just generate build targets." ON)

option(LLVM_INCLUDE_UTILS "Generate build targets for the LLVM utils." ON)

option(LLVM_BUILD_RUNTIME
  "Build the LLVM runtime libraries." ON)
option(LLVM_BUILD_EXAMPLES
  "Build the LLVM example programs. If OFF, just generate build targets." OFF)
option(LLVM_INCLUDE_EXAMPLES "Generate build targets for the LLVM examples" ON)

option(LLVM_BUILD_TESTS
  "Build LLVM unit tests. If OFF, just generate build targets." OFF)
option(LLVM_INCLUDE_TESTS "Generate build targets for the LLVM unit tests." ON)

option (LLVM_BUILD_DOCS "Build the llvm documentation." OFF)
option (LLVM_INCLUDE_DOCS "Generate build targets for llvm documentation." ON)
option (LLVM_ENABLE_DOXYGEN "Use doxygen to generate llvm API documentation." OFF)
option (LLVM_ENABLE_SPHINX "Use Sphinx to generate llvm documentation." OFF)

option (LLVM_BUILD_EXTERNAL_COMPILER_RT
  "Build compiler-rt as an external project." OFF)

<<<<<<< HEAD
=======
option(LLVM_BUILD_LLVM_DYLIB "Build libllvm dynamic library" OFF)
option(LLVM_DISABLE_LLVM_DYLIB_ATEXIT "Disable llvm-shlib's atexit destructors." ON)
if(LLVM_DISABLE_LLVM_DYLIB_ATEXIT)
  set(DISABLE_LLVM_DYLIB_ATEXIT 1)
endif()

>>>>>>> 41cb3da2
# All options referred to from HandleLLVMOptions have to be specified
# BEFORE this include, otherwise options will not be correctly set on
# first cmake run
include(config-ix)

# By default, we target the host, but this can be overridden at CMake
# invocation time.
set(LLVM_DEFAULT_TARGET_TRIPLE "${LLVM_HOST_TRIPLE}" CACHE STRING
  "Default target for which LLVM will generate code." )
set(TARGET_TRIPLE "${LLVM_DEFAULT_TARGET_TRIPLE}")

include(HandleLLVMOptions)

# Verify that we can find a Python 2 interpreter.  Python 3 is unsupported.
# FIXME: We should support systems with only Python 3, but that requires work
# on LLDB.
set(Python_ADDITIONAL_VERSIONS 2.7)
include(FindPythonInterp)
if( NOT PYTHONINTERP_FOUND )
  message(FATAL_ERROR
"Unable to find Python interpreter, required for builds and testing.

Please install Python or specify the PYTHON_EXECUTABLE CMake variable.")
endif()

if( ${PYTHON_VERSION_STRING} VERSION_LESS 2.7 )
  message(FATAL_ERROR "Python 2.7 or newer is required")
endif()

######
# LLVMBuild Integration
#
# We use llvm-build to generate all the data required by the CMake based
# build system in one swoop:
#
#  - We generate a file (a CMake fragment) in the object root which contains
#    all the definitions that are required by CMake.
#
#  - We generate the library table used by llvm-config.
#
#  - We generate the dependencies for the CMake fragment, so that we will
#    automatically reconfigure outselves.

set(LLVMBUILDTOOL "${LLVM_MAIN_SRC_DIR}/utils/llvm-build/llvm-build")
set(LLVMCONFIGLIBRARYDEPENDENCIESINC
  "${LLVM_BINARY_DIR}/tools/llvm-config/LibraryDependencies.inc")
set(LLVMBUILDCMAKEFRAG
  "${LLVM_BINARY_DIR}/LLVMBuild.cmake")

# Create the list of optional components that are enabled
if (LLVM_USE_INTEL_JITEVENTS)
  set(LLVMOPTIONALCOMPONENTS IntelJITEvents)
endif (LLVM_USE_INTEL_JITEVENTS)
if (LLVM_USE_OPROFILE)
  set(LLVMOPTIONALCOMPONENTS ${LLVMOPTIONALCOMPONENTS} OProfileJIT)
endif (LLVM_USE_OPROFILE)

message(STATUS "Constructing LLVMBuild project information")
execute_process(
  COMMAND ${PYTHON_EXECUTABLE} ${LLVMBUILDTOOL}
            --native-target "${LLVM_NATIVE_ARCH}"
            --enable-targets "${LLVM_TARGETS_TO_BUILD}"
            --enable-optional-components "${LLVMOPTIONALCOMPONENTS}"
            --write-library-table ${LLVMCONFIGLIBRARYDEPENDENCIESINC}
            --write-cmake-fragment ${LLVMBUILDCMAKEFRAG}
            OUTPUT_VARIABLE LLVMBUILDOUTPUT
            ERROR_VARIABLE LLVMBUILDERRORS
            OUTPUT_STRIP_TRAILING_WHITESPACE
            ERROR_STRIP_TRAILING_WHITESPACE
  RESULT_VARIABLE LLVMBUILDRESULT)

# On Win32, CMake doesn't properly handle piping the default output/error
# streams into the GUI console. So, we explicitly catch and report them.
if( NOT "${LLVMBUILDOUTPUT}" STREQUAL "")
  message(STATUS "llvm-build output: ${LLVMBUILDOUTPUT}")
endif()
if( NOT "${LLVMBUILDRESULT}" STREQUAL "0" )
  message(FATAL_ERROR
    "Unexpected failure executing llvm-build: ${LLVMBUILDERRORS}")
endif()

# Include the generated CMake fragment. This will define properties from the
# LLVMBuild files in a format which is easy to consume from CMake, and will add
# the dependencies so that CMake will reconfigure properly when the LLVMBuild
# files change.
include(${LLVMBUILDCMAKEFRAG})

######

# Configure all of the various header file fragments LLVM uses which depend on
# configuration variables.
set(LLVM_ENUM_TARGETS "")
set(LLVM_ENUM_ASM_PRINTERS "")
set(LLVM_ENUM_ASM_PARSERS "")
set(LLVM_ENUM_DISASSEMBLERS "")
foreach(t ${LLVM_TARGETS_TO_BUILD})
  set( td ${LLVM_MAIN_SRC_DIR}/lib/Target/${t} )

  list(FIND LLVM_ALL_TARGETS ${t} idx)
  list(FIND LLVM_EXPERIMENTAL_TARGETS_TO_BUILD ${t} idy)
  if( idx LESS 0 AND idy LESS 0 )
    message(FATAL_ERROR "The target `${t}' does not exist.
    It should be one of\n${LLVM_ALL_TARGETS}")
  else()
    set(LLVM_ENUM_TARGETS "${LLVM_ENUM_TARGETS}LLVM_TARGET(${t})\n")
  endif()

  file(GLOB asmp_file "${td}/*AsmPrinter.cpp")
  if( asmp_file )
    set(LLVM_ENUM_ASM_PRINTERS
      "${LLVM_ENUM_ASM_PRINTERS}LLVM_ASM_PRINTER(${t})\n")
  endif()
  if( EXISTS ${td}/AsmParser/CMakeLists.txt )
    set(LLVM_ENUM_ASM_PARSERS
      "${LLVM_ENUM_ASM_PARSERS}LLVM_ASM_PARSER(${t})\n")
  endif()
  if( EXISTS ${td}/Disassembler/CMakeLists.txt )
    set(LLVM_ENUM_DISASSEMBLERS
      "${LLVM_ENUM_DISASSEMBLERS}LLVM_DISASSEMBLER(${t})\n")
  endif()
endforeach(t)

# Produce the target definition files, which provide a way for clients to easily
# include various classes of targets.
configure_file(
  ${LLVM_MAIN_INCLUDE_DIR}/llvm/Config/AsmPrinters.def.in
  ${LLVM_INCLUDE_DIR}/llvm/Config/AsmPrinters.def
  )
configure_file(
  ${LLVM_MAIN_INCLUDE_DIR}/llvm/Config/AsmParsers.def.in
  ${LLVM_INCLUDE_DIR}/llvm/Config/AsmParsers.def
  )
configure_file(
  ${LLVM_MAIN_INCLUDE_DIR}/llvm/Config/Disassemblers.def.in
  ${LLVM_INCLUDE_DIR}/llvm/Config/Disassemblers.def
  )
configure_file(
  ${LLVM_MAIN_INCLUDE_DIR}/llvm/Config/Targets.def.in
  ${LLVM_INCLUDE_DIR}/llvm/Config/Targets.def
  )

# Configure the three LLVM configuration header files.
configure_file(
  ${LLVM_MAIN_INCLUDE_DIR}/llvm/Config/config.h.cmake
  ${LLVM_INCLUDE_DIR}/llvm/Config/config.h)
configure_file(
  ${LLVM_MAIN_INCLUDE_DIR}/llvm/Config/llvm-config.h.cmake
  ${LLVM_INCLUDE_DIR}/llvm/Config/llvm-config.h)
configure_file(
  ${LLVM_MAIN_INCLUDE_DIR}/llvm/Support/DataTypes.h.cmake
  ${LLVM_INCLUDE_DIR}/llvm/Support/DataTypes.h)

# They are not referenced. See set_output_directory().
set( CMAKE_RUNTIME_OUTPUT_DIRECTORY ${LLVM_BINARY_DIR}/bin )
set( CMAKE_LIBRARY_OUTPUT_DIRECTORY ${LLVM_BINARY_DIR}/lib${LLVM_LIBDIR_SUFFIX} )
set( CMAKE_ARCHIVE_OUTPUT_DIRECTORY ${LLVM_BINARY_DIR}/lib${LLVM_LIBDIR_SUFFIX} )

set(CMAKE_BUILD_WITH_INSTALL_RPATH ON)
if (APPLE)
  set(CMAKE_INSTALL_NAME_DIR "@rpath")
  set(CMAKE_INSTALL_RPATH "@executable_path/../lib")
else(UNIX)
  if(NOT DEFINED CMAKE_INSTALL_RPATH)
    set(CMAKE_INSTALL_RPATH "\$ORIGIN/../lib${LLVM_LIBDIR_SUFFIX}")
    if (${CMAKE_SYSTEM_NAME} MATCHES FreeBSD)
      set(CMAKE_EXE_LINKER_FLAGS "${CMAKE_EXE_LINKER_FLAGS} -Wl,-z,origin")
      set(CMAKE_SHARED_LINKER_FLAGS "${CMAKE_SHARED_LINKER_FLAGS} -Wl,-z,origin")
    endif()
  endif(NOT DEFINED CMAKE_INSTALL_RPATH)
endif()

set(CMAKE_INCLUDE_CURRENT_DIR ON)

include_directories( ${LLVM_INCLUDE_DIR} ${LLVM_MAIN_INCLUDE_DIR})

# when crosscompiling import the executable targets from a file
if(CMAKE_CROSSCOMPILING)
  include(CrossCompile)
endif(CMAKE_CROSSCOMPILING)

if( ${CMAKE_SYSTEM_NAME} MATCHES FreeBSD )
  # On FreeBSD, /usr/local/* is not used by default. In order to build LLVM
  # with libxml2, iconv.h, etc., we must add /usr/local paths.
  include_directories("/usr/local/include")
  link_directories("/usr/local/lib")
endif( ${CMAKE_SYSTEM_NAME} MATCHES FreeBSD )

if( ${CMAKE_SYSTEM_NAME} MATCHES SunOS )
   SET(CMAKE_CXX_FLAGS "${CMAKE_CXX_FLAGS} -include llvm/Support/Solaris.h")
endif( ${CMAKE_SYSTEM_NAME} MATCHES SunOS )

# Make sure we don't get -rdynamic in every binary. For those that need it,
# use set_target_properties(target PROPERTIES ENABLE_EXPORTS 1)
set(CMAKE_SHARED_LIBRARY_LINK_CXX_FLAGS "")

include(AddLLVM)
include(TableGen)

if( MINGW )
  # People report that -O3 is unreliable on MinGW. The traditional
  # build also uses -O2 for that reason:
  llvm_replace_compiler_option(CMAKE_CXX_FLAGS_RELEASE "-O3" "-O2")
endif()

# Put this before tblgen. Else we have a circular dependence.
add_subdirectory(lib/Support)
add_subdirectory(lib/TableGen)

add_subdirectory(utils/TableGen)

add_subdirectory(include/llvm)

add_subdirectory(lib)

if( LLVM_INCLUDE_UTILS )
  add_subdirectory(utils/FileCheck)
  add_subdirectory(utils/PerfectShuffle)
  add_subdirectory(utils/count)
  add_subdirectory(utils/not)
  add_subdirectory(utils/llvm-lit)
  add_subdirectory(utils/yaml-bench)
else()
  if ( LLVM_INCLUDE_TESTS )
    message(FATAL_ERROR "Including tests when not building utils will not work.
    Either set LLVM_INCLUDE_UTILS to On, or set LLVM_INCLDE_TESTS to Off.")
  endif()
endif()

if(LLVM_INCLUDE_TESTS)
  add_subdirectory(utils/unittest)
endif()

if(INTEL_CUSTOMIZATION)
  SET(CMAKE_CXX_FLAGS "${CMAKE_CXX_FLAGS} -DINTEL_CUSTOMIZATION=1")
endif()

add_subdirectory(projects)

if(WITH_POLLY)
  if(NOT EXISTS ${LLVM_MAIN_SRC_DIR}/tools/polly/CMakeLists.txt)
    set(WITH_POLLY OFF)
  endif()
endif(WITH_POLLY)

if( LLVM_INCLUDE_TOOLS )
  add_subdirectory(tools)
endif()

if( LLVM_INCLUDE_EXAMPLES )
  add_subdirectory(examples)
endif()

if( LLVM_INCLUDE_TESTS )
  add_subdirectory(test)
  add_subdirectory(unittests)
  if (MSVC)
    # This utility is used to prevent crashing tests from calling Dr. Watson on
    # Windows.
    add_subdirectory(utils/KillTheDoctor)
  endif()

  # Add a global check rule now that all subdirectories have been traversed
  # and we know the total set of lit testsuites.
  get_property(LLVM_LIT_TESTSUITES GLOBAL PROPERTY LLVM_LIT_TESTSUITES)
  get_property(LLVM_LIT_PARAMS GLOBAL PROPERTY LLVM_LIT_PARAMS)
  get_property(LLVM_LIT_DEPENDS GLOBAL PROPERTY LLVM_LIT_DEPENDS)
  get_property(LLVM_LIT_EXTRA_ARGS GLOBAL PROPERTY LLVM_LIT_EXTRA_ARGS)
  add_lit_target(check-all
    "Running all regression tests"
    ${LLVM_LIT_TESTSUITES}
    PARAMS ${LLVM_LIT_PARAMS}
    DEPENDS ${LLVM_LIT_DEPENDS}
    ARGS ${LLVM_LIT_EXTRA_ARGS}
    )
endif()

if (LLVM_INCLUDE_DOCS)
  add_subdirectory(docs)
endif()

add_subdirectory(cmake/modules)

if (NOT LLVM_INSTALL_TOOLCHAIN_ONLY)
  install(DIRECTORY include/llvm include/llvm-c
    DESTINATION include
    FILES_MATCHING
    PATTERN "*.def"
    PATTERN "*.h"
    PATTERN "*.td"
    PATTERN "*.inc"
    PATTERN "LICENSE.TXT"
    PATTERN ".svn" EXCLUDE
    )

  install(DIRECTORY ${LLVM_INCLUDE_DIR}/llvm
    DESTINATION include
    FILES_MATCHING
    PATTERN "*.def"
    PATTERN "*.h"
    PATTERN "*.gen"
    PATTERN "*.inc"
    # Exclude include/llvm/CMakeFiles/intrinsics_gen.dir, matched by "*.def"
    PATTERN "CMakeFiles" EXCLUDE
    PATTERN "config.h" EXCLUDE
    PATTERN ".svn" EXCLUDE
    )
endif()<|MERGE_RESOLUTION|>--- conflicted
+++ resolved
@@ -1,4 +1,4 @@
-# See docs/CMake.html for instructions about how to build LLVM with CMake. 
+# See docs/CMake.html for instructions about how to build LLVM with CMake.
 
 cmake_minimum_required(VERSION 2.8.8)
 
@@ -16,7 +16,28 @@
   endif()
 endif()
 
+if(CMAKE_VERSION VERSION_LESS 3.1.20141117)
+  set(cmake_3_2_USES_TERMINAL)
+else()
+  set(cmake_3_2_USES_TERMINAL USES_TERMINAL)
+endif()
+
 project(LLVM)
+
+# The following only works with the Ninja generator in CMake >= 3.0.
+set(LLVM_PARALLEL_COMPILE_JOBS "" CACHE STRING
+  "Define the maximum number of concurrent compilation jobs.")
+if(LLVM_PARALLEL_COMPILE_JOBS)
+  set_property(GLOBAL APPEND PROPERTY JOB_POOLS compile_job_pool=${LLVM_PARALLEL_COMPILE_JOBS})
+  set(CMAKE_JOB_POOL_COMPILE compile_job_pool)
+endif()
+
+set(LLVM_PARALLEL_LINK_JOBS "" CACHE STRING
+  "Define the maximum number of concurrent link jobs.")
+if(LLVM_PARALLEL_LINK_JOBS)
+  set_property(GLOBAL APPEND PROPERTY JOB_POOLS link_job_pool=${LLVM_PARALLEL_LINK_JOBS})
+  set(CMAKE_JOB_POOL_LINK link_job_pool)
+endif()
 
 # Add path for custom modules
 set(CMAKE_MODULE_PATH
@@ -303,15 +324,12 @@
 option (LLVM_BUILD_EXTERNAL_COMPILER_RT
   "Build compiler-rt as an external project." OFF)
 
-<<<<<<< HEAD
-=======
 option(LLVM_BUILD_LLVM_DYLIB "Build libllvm dynamic library" OFF)
 option(LLVM_DISABLE_LLVM_DYLIB_ATEXIT "Disable llvm-shlib's atexit destructors." ON)
 if(LLVM_DISABLE_LLVM_DYLIB_ATEXIT)
   set(DISABLE_LLVM_DYLIB_ATEXIT 1)
 endif()
 
->>>>>>> 41cb3da2
 # All options referred to from HandleLLVMOptions have to be specified
 # BEFORE this include, otherwise options will not be correctly set on
 # first cmake run
@@ -483,6 +501,16 @@
   endif(NOT DEFINED CMAKE_INSTALL_RPATH)
 endif()
 
+# Work around a broken bfd ld behavior. When linking a binary with a
+# foo.so library, it will try to find any library that foo.so uses and
+# check its symbols. This is wasteful (the check was done when foo.so
+# was created) and can fail since it is not the dynamic linker and
+# doesn't know how to handle search paths correctly.
+if (UNIX AND NOT APPLE)
+  set(CMAKE_EXE_LINKER_FLAGS
+      "${CMAKE_EXE_LINKER_FLAGS} -Wl,-allow-shlib-undefined")
+endif()
+
 set(CMAKE_INCLUDE_CURRENT_DIR ON)
 
 include_directories( ${LLVM_INCLUDE_DIR} ${LLVM_MAIN_INCLUDE_DIR})
@@ -543,6 +571,12 @@
 if(LLVM_INCLUDE_TESTS)
   add_subdirectory(utils/unittest)
 endif()
+
+foreach( binding ${LLVM_BINDINGS_LIST} )
+  if( EXISTS "${LLVM_MAIN_SRC_DIR}/bindings/${binding}/CMakeLists.txt" )
+    add_subdirectory(bindings/${binding})
+  endif()
+endforeach()
 
 if(INTEL_CUSTOMIZATION)
   SET(CMAKE_CXX_FLAGS "${CMAKE_CXX_FLAGS} -DINTEL_CUSTOMIZATION=1")
