# See docs/CMake.html for instructions about how to build LLVM with CMake.

cmake_minimum_required(VERSION 2.8.12.2)

if (NOT CMAKE_BUILD_TYPE AND NOT CMAKE_CONFIGURATION_TYPES)
  message(STATUS "No build type selected, default to Debug")
  set(CMAKE_BUILD_TYPE "Debug")
endif()

if(POLICY CMP0022)
  cmake_policy(SET CMP0022 NEW) # automatic when 2.8.12 is required
endif()

if (POLICY CMP0051)
  # CMake 3.1 and higher include generator expressions of the form
  # $<TARGETLIB:obj> in the SOURCES property.  These need to be
  # stripped everywhere that access the SOURCES property, so we just
  # defer to the OLD behavior of not including generator expressions
  # in the output for now.
  cmake_policy(SET CMP0051 OLD)
endif()

if(CMAKE_VERSION VERSION_LESS 3.1.20141117)
  set(cmake_3_2_USES_TERMINAL)
else()
  set(cmake_3_2_USES_TERMINAL USES_TERMINAL)
endif()

project(LLVM)

# The following only works with the Ninja generator in CMake >= 3.0.
set(LLVM_PARALLEL_COMPILE_JOBS "" CACHE STRING
  "Define the maximum number of concurrent compilation jobs.")
if(LLVM_PARALLEL_COMPILE_JOBS)
  set_property(GLOBAL APPEND PROPERTY JOB_POOLS compile_job_pool=${LLVM_PARALLEL_COMPILE_JOBS})
  set(CMAKE_JOB_POOL_COMPILE compile_job_pool)
endif()

set(LLVM_PARALLEL_LINK_JOBS "" CACHE STRING
  "Define the maximum number of concurrent link jobs.")
if(LLVM_PARALLEL_LINK_JOBS)
  set_property(GLOBAL APPEND PROPERTY JOB_POOLS link_job_pool=${LLVM_PARALLEL_LINK_JOBS})
  set(CMAKE_JOB_POOL_LINK link_job_pool)
endif()

# Add path for custom modules
set(CMAKE_MODULE_PATH
  ${CMAKE_MODULE_PATH}
  "${CMAKE_CURRENT_SOURCE_DIR}/cmake"
  "${CMAKE_CURRENT_SOURCE_DIR}/cmake/modules"
  )

set(LLVM_VERSION_MAJOR 3)
set(LLVM_VERSION_MINOR 7)
set(LLVM_VERSION_PATCH 0)
set(LLVM_VERSION_SUFFIX svn)

if (NOT PACKAGE_VERSION)
  set(PACKAGE_VERSION
    "${LLVM_VERSION_MAJOR}.${LLVM_VERSION_MINOR}.${LLVM_VERSION_PATCH}${LLVM_VERSION_SUFFIX}")
endif()

option(LLVM_INSTALL_UTILS "Include utility binaries in the 'install' target." OFF)

option(LLVM_INSTALL_TOOLCHAIN_ONLY "Only include toolchain files in the 'install' target." OFF)

option(LLVM_USE_FOLDERS "Enable solution folders in Visual Studio. Disable for Express versions." ON)
if ( LLVM_USE_FOLDERS )
  set_property(GLOBAL PROPERTY USE_FOLDERS ON)
endif()

include(VersionFromVCS)

option(LLVM_APPEND_VC_REV
  "Append the version control system revision id to LLVM version" OFF)

if( LLVM_APPEND_VC_REV )
  add_version_info_from_vcs(PACKAGE_VERSION)
endif()

set(PACKAGE_NAME LLVM)
set(PACKAGE_STRING "${PACKAGE_NAME} ${PACKAGE_VERSION}")
set(PACKAGE_BUGREPORT "http://llvm.org/bugs/")

set(BUG_REPORT_URL "${PACKAGE_BUGREPORT}" CACHE STRING
  "Default URL where bug reports are to be submitted.")

# Configure CPack.
set(CPACK_PACKAGE_INSTALL_DIRECTORY "LLVM")
set(CPACK_PACKAGE_VENDOR "LLVM")
set(CPACK_PACKAGE_VERSION_MAJOR ${LLVM_VERSION_MAJOR})
set(CPACK_PACKAGE_VERSION_MINOR ${LLVM_VERSION_MINOR})
set(CPACK_PACKAGE_VERSION_PATCH ${LLVM_VERSION_PATCH})
set(CPACK_PACKAGE_VERSION ${PACKAGE_VERSION})
set(CPACK_RESOURCE_FILE_LICENSE "${CMAKE_CURRENT_SOURCE_DIR}/LICENSE.TXT")
set(CPACK_NSIS_COMPRESSOR "/SOLID lzma \r\n SetCompressorDictSize 32")
if(WIN32 AND NOT UNIX)
  set(CPACK_PACKAGE_INSTALL_REGISTRY_KEY "LLVM")
  set(CPACK_PACKAGE_ICON "${CMAKE_CURRENT_SOURCE_DIR}\\\\cmake\\\\nsis_logo.bmp")
  set(CPACK_NSIS_MUI_ICON "${CMAKE_CURRENT_SOURCE_DIR}\\\\cmake\\\\nsis_icon.ico")
  set(CPACK_NSIS_MUI_UNIICON "${CMAKE_CURRENT_SOURCE_DIR}\\\\cmake\\\\nsis_icon.ico")
  set(CPACK_NSIS_MODIFY_PATH "ON")
  set(CPACK_NSIS_ENABLE_UNINSTALL_BEFORE_INSTALL "ON")
  set(CPACK_NSIS_EXTRA_INSTALL_COMMANDS
    "ExecWait '$INSTDIR/tools/msbuild/install.bat'")
  set(CPACK_NSIS_EXTRA_UNINSTALL_COMMANDS
    "ExecWait '$INSTDIR/tools/msbuild/uninstall.bat'")
  if( CMAKE_CL_64 )
    set(CPACK_NSIS_INSTALL_ROOT "$PROGRAMFILES64")
  endif()
endif()
include(CPack)

# Sanity check our source directory to make sure that we are not trying to
# generate an in-tree build (unless on MSVC_IDE, where it is ok), and to make
# sure that we don't have any stray generated files lying around in the tree
# (which would end up getting picked up by header search, instead of the correct
# versions).
if( CMAKE_SOURCE_DIR STREQUAL CMAKE_BINARY_DIR AND NOT MSVC_IDE )
  message(FATAL_ERROR "In-source builds are not allowed.
CMake would overwrite the makefiles distributed with LLVM.
Please create a directory and run cmake from there, passing the path
to this source directory as the last argument.
This process created the file `CMakeCache.txt' and the directory `CMakeFiles'.
Please delete them.")
endif()
if( NOT CMAKE_SOURCE_DIR STREQUAL CMAKE_BINARY_DIR )
  file(GLOB_RECURSE
    tablegenned_files_on_include_dir
    "${CMAKE_CURRENT_SOURCE_DIR}/include/llvm/*.gen")
  file(GLOB_RECURSE
    tablegenned_files_on_lib_dir
    "${CMAKE_CURRENT_SOURCE_DIR}/lib/Target/*.inc")
  if( tablegenned_files_on_include_dir OR tablegenned_files_on_lib_dir)
    message(FATAL_ERROR "Apparently there is a previous in-source build,
probably as the result of running `configure' and `make' on
${CMAKE_CURRENT_SOURCE_DIR}.
This may cause problems. The suspicious files are:
${tablegenned_files_on_lib_dir}
${tablegenned_files_on_include_dir}
Please clean the source directory.")
  endif()
endif()

string(TOUPPER "${CMAKE_BUILD_TYPE}" uppercase_CMAKE_BUILD_TYPE)

set(LLVM_LIBDIR_SUFFIX "" CACHE STRING "Define suffix of library directory name (32/64)" )

# They are used as destination of target generators.
set(LLVM_RUNTIME_OUTPUT_INTDIR ${CMAKE_CURRENT_BINARY_DIR}/${CMAKE_CFG_INTDIR}/bin)
set(LLVM_LIBRARY_OUTPUT_INTDIR ${CMAKE_CURRENT_BINARY_DIR}/${CMAKE_CFG_INTDIR}/lib${LLVM_LIBDIR_SUFFIX})
if(WIN32 OR CYGWIN)
  # DLL platform -- put DLLs into bin.
  set(LLVM_SHLIB_OUTPUT_INTDIR ${LLVM_RUNTIME_OUTPUT_INTDIR})
else()
  set(LLVM_SHLIB_OUTPUT_INTDIR ${LLVM_LIBRARY_OUTPUT_INTDIR})
endif()

# Each of them corresponds to llvm-config's.
set(LLVM_TOOLS_BINARY_DIR ${LLVM_RUNTIME_OUTPUT_INTDIR}) # --bindir
set(LLVM_LIBRARY_DIR      ${LLVM_LIBRARY_OUTPUT_INTDIR}) # --libdir
set(LLVM_MAIN_SRC_DIR     ${CMAKE_CURRENT_SOURCE_DIR}  ) # --src-root
set(LLVM_MAIN_INCLUDE_DIR ${LLVM_MAIN_SRC_DIR}/include ) # --includedir
set(LLVM_BINARY_DIR       ${CMAKE_CURRENT_BINARY_DIR}  ) # --prefix

set(LLVM_EXAMPLES_BINARY_DIR ${LLVM_BINARY_DIR}/examples)
set(LLVM_INCLUDE_DIR ${CMAKE_CURRENT_BINARY_DIR}/include)

set(LLVM_ALL_TARGETS
  AArch64
  ARM
<<<<<<< HEAD
  CBackend
=======
  BPF
>>>>>>> 51867c63
  CppBackend
  Hexagon
  LPU
  Mips
  MSP430
  NVPTX
  PowerPC
  R600
  Sparc
  SystemZ
  X86
  XCore
  )

# List of targets with JIT support:
set(LLVM_TARGETS_WITH_JIT X86 PowerPC AArch64 ARM Mips SystemZ)

set(LLVM_TARGETS_TO_BUILD "all"
    CACHE STRING "Semicolon-separated list of targets to build, or \"all\".")

set(LLVM_EXPERIMENTAL_TARGETS_TO_BUILD ""
  CACHE STRING "Semicolon-separated list of experimental targets to build.")

option(BUILD_SHARED_LIBS
  "Build all libraries as shared libraries instead of static" OFF)

option(LLVM_ENABLE_TIMESTAMPS "Enable embedding timestamp information in build" ON)
if(LLVM_ENABLE_TIMESTAMPS)
  set(ENABLE_TIMESTAMPS 1)
endif()

option(LLVM_ENABLE_BACKTRACES "Enable embedding backtraces on crash." ON)
if(LLVM_ENABLE_BACKTRACES)
  set(ENABLE_BACKTRACES 1)
endif()

option(LLVM_ENABLE_CRASH_OVERRIDES "Enable crash overrides." ON)
if(LLVM_ENABLE_CRASH_OVERRIDES)
  set(ENABLE_CRASH_OVERRIDES 1)
endif()

option(LLVM_ENABLE_FFI "Use libffi to call external functions from the interpreter" OFF)
set(FFI_LIBRARY_DIR "" CACHE PATH "Additional directory, where CMake should search for libffi.so")
set(FFI_INCLUDE_DIR "" CACHE PATH "Additional directory, where CMake should search for ffi.h or ffi/ffi.h")

set(LLVM_TARGET_ARCH "host"
  CACHE STRING "Set target to use for LLVM JIT or use \"host\" for automatic detection.")

option(LLVM_ENABLE_TERMINFO "Use terminfo database if available." ON)

option(LLVM_ENABLE_THREADS "Use threads if available." ON)

option(LLVM_ENABLE_ZLIB "Use zlib for compression/decompression if available." ON)

if( LLVM_TARGETS_TO_BUILD STREQUAL "all" )
  set( LLVM_TARGETS_TO_BUILD ${LLVM_ALL_TARGETS} )
endif()

set(LLVM_TARGETS_TO_BUILD
   ${LLVM_TARGETS_TO_BUILD}
   ${LLVM_EXPERIMENTAL_TARGETS_TO_BUILD})
list(REMOVE_DUPLICATES LLVM_TARGETS_TO_BUILD)

include(AddLLVMDefinitions)

option(LLVM_ENABLE_PIC "Build Position-Independent Code" ON)
option(LLVM_ENABLE_WARNINGS "Enable compiler warnings." ON)
option(LLVM_ENABLE_MODULES "Compile with C++ modules enabled." OFF)
option(LLVM_ENABLE_CXX1Y "Compile with C++1y enabled." OFF)
option(LLVM_ENABLE_LIBCXX "Use libc++ if available." OFF)
option(LLVM_ENABLE_LIBCXXABI "Use libc++abi when using libc++." OFF)
option(LLVM_ENABLE_PEDANTIC "Compile with pedantic enabled." ON)
option(LLVM_ENABLE_WERROR "Fail and stop if a warning is triggered." OFF)

if( NOT uppercase_CMAKE_BUILD_TYPE STREQUAL "DEBUG" )
  option(LLVM_ENABLE_ASSERTIONS "Enable assertions" OFF)
else()
  option(LLVM_ENABLE_ASSERTIONS "Enable assertions" ON)
endif()

set(LLVM_ABI_BREAKING_CHECKS "WITH_ASSERTS" CACHE STRING
  "Enable abi-breaking checks.  Can be WITH_ASSERTS, FORCE_ON or FORCE_OFF.")

option(LLVM_FORCE_USE_OLD_HOST_TOOLCHAIN
       "Set to ON to force using an old, unsupported host toolchain." OFF)

option(LLVM_USE_INTEL_JITEVENTS
  "Use Intel JIT API to inform Intel(R) VTune(TM) Amplifier XE 2011 about JIT code"
  OFF)

if( LLVM_USE_INTEL_JITEVENTS )
  # Verify we are on a supported platform
  if( NOT CMAKE_SYSTEM_NAME MATCHES "Windows" AND NOT CMAKE_SYSTEM_NAME MATCHES "Linux" )
    message(FATAL_ERROR
      "Intel JIT API support is available on Linux and Windows only.")
  endif()
endif( LLVM_USE_INTEL_JITEVENTS )

option(LLVM_USE_OPROFILE
  "Use opagent JIT interface to inform OProfile about JIT code" OFF)

# If enabled, verify we are on a platform that supports oprofile.
if( LLVM_USE_OPROFILE )
  if( NOT CMAKE_SYSTEM_NAME MATCHES "Linux" )
    message(FATAL_ERROR "OProfile support is available on Linux only.")
  endif( NOT CMAKE_SYSTEM_NAME MATCHES "Linux" )
endif( LLVM_USE_OPROFILE )

set(LLVM_USE_SANITIZER "" CACHE STRING
  "Define the sanitizer used to build binaries and tests.")

option(LLVM_USE_SPLIT_DWARF
  "Use -gsplit-dwarf when compiling llvm." OFF)

option(WITH_POLLY "Build LLVM with Polly" ON)
option(LINK_POLLY_INTO_TOOLS "Static link Polly into tools" OFF)

# Define an option controlling whether we should build for 32-bit on 64-bit
# platforms, where supported.
if( CMAKE_SIZEOF_VOID_P EQUAL 8 AND NOT WIN32 )
  # TODO: support other platforms and toolchains.
  option(LLVM_BUILD_32_BITS "Build 32 bits executables and libraries." OFF)
endif()

# Define the default arguments to use with 'lit', and an option for the user to
# override.
set(LIT_ARGS_DEFAULT "-sv")
if (MSVC OR XCODE)
  set(LIT_ARGS_DEFAULT "${LIT_ARGS_DEFAULT} --no-progress-bar")
endif()
set(LLVM_LIT_ARGS "${LIT_ARGS_DEFAULT}" CACHE STRING "Default options for lit")

# On Win32 hosts, provide an option to specify the path to the GnuWin32 tools.
if( WIN32 AND NOT CYGWIN )
  set(LLVM_LIT_TOOLS_DIR "" CACHE PATH "Path to GnuWin32 tools")
endif()

# Define options to control the inclusion and default build behavior for
# components which may not strictly be necessary (tools, examples, and tests).
#
# This is primarily to support building smaller or faster project files.
option(LLVM_INCLUDE_TOOLS "Generate build targets for the LLVM tools." ON)
option(LLVM_BUILD_TOOLS
  "Build the LLVM tools. If OFF, just generate build targets." ON)

option(LLVM_INCLUDE_UTILS "Generate build targets for the LLVM utils." ON)

option(LLVM_BUILD_RUNTIME
  "Build the LLVM runtime libraries." ON)
option(LLVM_BUILD_EXAMPLES
  "Build the LLVM example programs. If OFF, just generate build targets." OFF)
option(LLVM_INCLUDE_EXAMPLES "Generate build targets for the LLVM examples" ON)

option(LLVM_BUILD_TESTS
  "Build LLVM unit tests. If OFF, just generate build targets." OFF)
option(LLVM_INCLUDE_TESTS "Generate build targets for the LLVM unit tests." ON)

option (LLVM_BUILD_DOCS "Build the llvm documentation." OFF)
option (LLVM_INCLUDE_DOCS "Generate build targets for llvm documentation." ON)
option (LLVM_ENABLE_DOXYGEN "Use doxygen to generate llvm API documentation." OFF)
option (LLVM_ENABLE_SPHINX "Use Sphinx to generate llvm documentation." OFF)

option (LLVM_BUILD_EXTERNAL_COMPILER_RT
  "Build compiler-rt as an external project." OFF)

option(LLVM_BUILD_LLVM_DYLIB "Build libllvm dynamic library" OFF)
option(LLVM_DYLIB_EXPORT_ALL "Export all symbols from libLLVM.dylib (default is C API only" OFF)
option(LLVM_DISABLE_LLVM_DYLIB_ATEXIT "Disable llvm-shlib's atexit destructors." ON)
if(LLVM_DISABLE_LLVM_DYLIB_ATEXIT)
  set(DISABLE_LLVM_DYLIB_ATEXIT 1)
endif()

option(LLVM_OPTIMIZED_TABLEGEN "Force TableGen to be built with optimization" OFF)
if(CMAKE_CROSSCOMPILING OR (LLVM_OPTIMIZED_TABLEGEN AND LLVM_ENABLE_ASSERTIONS))
  set(LLVM_USE_HOST_TOOLS ON)
endif()

# All options referred to from HandleLLVMOptions have to be specified
# BEFORE this include, otherwise options will not be correctly set on
# first cmake run
include(config-ix)

# By default, we target the host, but this can be overridden at CMake
# invocation time.
set(LLVM_DEFAULT_TARGET_TRIPLE "${LLVM_HOST_TRIPLE}" CACHE STRING
  "Default target for which LLVM will generate code." )
set(TARGET_TRIPLE "${LLVM_DEFAULT_TARGET_TRIPLE}")

include(HandleLLVMOptions)

# Verify that we can find a Python 2 interpreter.  Python 3 is unsupported.
# FIXME: We should support systems with only Python 3, but that requires work
# on LLDB.
set(Python_ADDITIONAL_VERSIONS 2.7)
include(FindPythonInterp)
if( NOT PYTHONINTERP_FOUND )
  message(FATAL_ERROR
"Unable to find Python interpreter, required for builds and testing.

Please install Python or specify the PYTHON_EXECUTABLE CMake variable.")
endif()

if( ${PYTHON_VERSION_STRING} VERSION_LESS 2.7 )
  message(FATAL_ERROR "Python 2.7 or newer is required")
endif()

######
# LLVMBuild Integration
#
# We use llvm-build to generate all the data required by the CMake based
# build system in one swoop:
#
#  - We generate a file (a CMake fragment) in the object root which contains
#    all the definitions that are required by CMake.
#
#  - We generate the library table used by llvm-config.
#
#  - We generate the dependencies for the CMake fragment, so that we will
#    automatically reconfigure outselves.

set(LLVMBUILDTOOL "${LLVM_MAIN_SRC_DIR}/utils/llvm-build/llvm-build")
set(LLVMCONFIGLIBRARYDEPENDENCIESINC
  "${LLVM_BINARY_DIR}/tools/llvm-config/LibraryDependencies.inc")
set(LLVMBUILDCMAKEFRAG
  "${LLVM_BINARY_DIR}/LLVMBuild.cmake")

# Create the list of optional components that are enabled
if (LLVM_USE_INTEL_JITEVENTS)
  set(LLVMOPTIONALCOMPONENTS IntelJITEvents)
endif (LLVM_USE_INTEL_JITEVENTS)
if (LLVM_USE_OPROFILE)
  set(LLVMOPTIONALCOMPONENTS ${LLVMOPTIONALCOMPONENTS} OProfileJIT)
endif (LLVM_USE_OPROFILE)

message(STATUS "Constructing LLVMBuild project information")
execute_process(
  COMMAND ${PYTHON_EXECUTABLE} ${LLVMBUILDTOOL}
            --native-target "${LLVM_NATIVE_ARCH}"
            --enable-targets "${LLVM_TARGETS_TO_BUILD}"
            --enable-optional-components "${LLVMOPTIONALCOMPONENTS}"
            --write-library-table ${LLVMCONFIGLIBRARYDEPENDENCIESINC}
            --write-cmake-fragment ${LLVMBUILDCMAKEFRAG}
            OUTPUT_VARIABLE LLVMBUILDOUTPUT
            ERROR_VARIABLE LLVMBUILDERRORS
            OUTPUT_STRIP_TRAILING_WHITESPACE
            ERROR_STRIP_TRAILING_WHITESPACE
  RESULT_VARIABLE LLVMBUILDRESULT)

# On Win32, CMake doesn't properly handle piping the default output/error
# streams into the GUI console. So, we explicitly catch and report them.
if( NOT "${LLVMBUILDOUTPUT}" STREQUAL "")
  message(STATUS "llvm-build output: ${LLVMBUILDOUTPUT}")
endif()
if( NOT "${LLVMBUILDRESULT}" STREQUAL "0" )
  message(FATAL_ERROR
    "Unexpected failure executing llvm-build: ${LLVMBUILDERRORS}")
endif()

# Include the generated CMake fragment. This will define properties from the
# LLVMBuild files in a format which is easy to consume from CMake, and will add
# the dependencies so that CMake will reconfigure properly when the LLVMBuild
# files change.
include(${LLVMBUILDCMAKEFRAG})

######

# Configure all of the various header file fragments LLVM uses which depend on
# configuration variables.
set(LLVM_ENUM_TARGETS "")
set(LLVM_ENUM_ASM_PRINTERS "")
set(LLVM_ENUM_ASM_PARSERS "")
set(LLVM_ENUM_DISASSEMBLERS "")
foreach(t ${LLVM_TARGETS_TO_BUILD})
  set( td ${LLVM_MAIN_SRC_DIR}/lib/Target/${t} )

  list(FIND LLVM_ALL_TARGETS ${t} idx)
  list(FIND LLVM_EXPERIMENTAL_TARGETS_TO_BUILD ${t} idy)
  if( idx LESS 0 AND idy LESS 0 )
    message(FATAL_ERROR "The target `${t}' does not exist.
    It should be one of\n${LLVM_ALL_TARGETS}")
  else()
    set(LLVM_ENUM_TARGETS "${LLVM_ENUM_TARGETS}LLVM_TARGET(${t})\n")
  endif()

  file(GLOB asmp_file "${td}/*AsmPrinter.cpp")
  if( asmp_file )
    set(LLVM_ENUM_ASM_PRINTERS
      "${LLVM_ENUM_ASM_PRINTERS}LLVM_ASM_PRINTER(${t})\n")
  endif()
  if( EXISTS ${td}/AsmParser/CMakeLists.txt )
    set(LLVM_ENUM_ASM_PARSERS
      "${LLVM_ENUM_ASM_PARSERS}LLVM_ASM_PARSER(${t})\n")
  endif()
  if( EXISTS ${td}/Disassembler/CMakeLists.txt )
    set(LLVM_ENUM_DISASSEMBLERS
      "${LLVM_ENUM_DISASSEMBLERS}LLVM_DISASSEMBLER(${t})\n")
  endif()
endforeach(t)

# Produce the target definition files, which provide a way for clients to easily
# include various classes of targets.
configure_file(
  ${LLVM_MAIN_INCLUDE_DIR}/llvm/Config/AsmPrinters.def.in
  ${LLVM_INCLUDE_DIR}/llvm/Config/AsmPrinters.def
  )
configure_file(
  ${LLVM_MAIN_INCLUDE_DIR}/llvm/Config/AsmParsers.def.in
  ${LLVM_INCLUDE_DIR}/llvm/Config/AsmParsers.def
  )
configure_file(
  ${LLVM_MAIN_INCLUDE_DIR}/llvm/Config/Disassemblers.def.in
  ${LLVM_INCLUDE_DIR}/llvm/Config/Disassemblers.def
  )
configure_file(
  ${LLVM_MAIN_INCLUDE_DIR}/llvm/Config/Targets.def.in
  ${LLVM_INCLUDE_DIR}/llvm/Config/Targets.def
  )

# Configure the three LLVM configuration header files.
configure_file(
  ${LLVM_MAIN_INCLUDE_DIR}/llvm/Config/config.h.cmake
  ${LLVM_INCLUDE_DIR}/llvm/Config/config.h)
configure_file(
  ${LLVM_MAIN_INCLUDE_DIR}/llvm/Config/llvm-config.h.cmake
  ${LLVM_INCLUDE_DIR}/llvm/Config/llvm-config.h)
configure_file(
  ${LLVM_MAIN_INCLUDE_DIR}/llvm/Support/DataTypes.h.cmake
  ${LLVM_INCLUDE_DIR}/llvm/Support/DataTypes.h)

# They are not referenced. See set_output_directory().
set( CMAKE_RUNTIME_OUTPUT_DIRECTORY ${LLVM_BINARY_DIR}/bin )
set( CMAKE_LIBRARY_OUTPUT_DIRECTORY ${LLVM_BINARY_DIR}/lib${LLVM_LIBDIR_SUFFIX} )
set( CMAKE_ARCHIVE_OUTPUT_DIRECTORY ${LLVM_BINARY_DIR}/lib${LLVM_LIBDIR_SUFFIX} )

set(CMAKE_BUILD_WITH_INSTALL_RPATH ON)
if (APPLE)
  set(CMAKE_INSTALL_NAME_DIR "@rpath")
  set(CMAKE_INSTALL_RPATH "@executable_path/../lib")
else(UNIX)
  if(NOT DEFINED CMAKE_INSTALL_RPATH)
    set(CMAKE_INSTALL_RPATH "\$ORIGIN/../lib${LLVM_LIBDIR_SUFFIX}")
    if (${CMAKE_SYSTEM_NAME} MATCHES FreeBSD)
      set(CMAKE_EXE_LINKER_FLAGS "${CMAKE_EXE_LINKER_FLAGS} -Wl,-z,origin")
      set(CMAKE_SHARED_LINKER_FLAGS "${CMAKE_SHARED_LINKER_FLAGS} -Wl,-z,origin")
    endif()
  endif(NOT DEFINED CMAKE_INSTALL_RPATH)
endif()

# Work around a broken bfd ld behavior. When linking a binary with a
# foo.so library, it will try to find any library that foo.so uses and
# check its symbols. This is wasteful (the check was done when foo.so
# was created) and can fail since it is not the dynamic linker and
# doesn't know how to handle search paths correctly.
if (UNIX AND NOT APPLE)
  set(CMAKE_EXE_LINKER_FLAGS
      "${CMAKE_EXE_LINKER_FLAGS} -Wl,-allow-shlib-undefined")
endif()

set(CMAKE_INCLUDE_CURRENT_DIR ON)

include_directories( ${LLVM_INCLUDE_DIR} ${LLVM_MAIN_INCLUDE_DIR})

# when crosscompiling import the executable targets from a file
if(LLVM_USE_HOST_TOOLS)
  include(CrossCompile)
endif(LLVM_USE_HOST_TOOLS)

if( ${CMAKE_SYSTEM_NAME} MATCHES FreeBSD )
  # On FreeBSD, /usr/local/* is not used by default. In order to build LLVM
  # with libxml2, iconv.h, etc., we must add /usr/local paths.
  include_directories("/usr/local/include")
  link_directories("/usr/local/lib")
endif( ${CMAKE_SYSTEM_NAME} MATCHES FreeBSD )

if( ${CMAKE_SYSTEM_NAME} MATCHES SunOS )
   SET(CMAKE_CXX_FLAGS "${CMAKE_CXX_FLAGS} -include llvm/Support/Solaris.h")
endif( ${CMAKE_SYSTEM_NAME} MATCHES SunOS )

# Make sure we don't get -rdynamic in every binary. For those that need it,
# use export_executable_symbols(target).
set(CMAKE_SHARED_LIBRARY_LINK_CXX_FLAGS "")

include(AddLLVM)
include(TableGen)

if( MINGW )
  # People report that -O3 is unreliable on MinGW. The traditional
  # build also uses -O2 for that reason:
  llvm_replace_compiler_option(CMAKE_CXX_FLAGS_RELEASE "-O3" "-O2")
endif()

# Put this before tblgen. Else we have a circular dependence.
add_subdirectory(lib/Support)
add_subdirectory(lib/TableGen)

add_subdirectory(utils/TableGen)

add_subdirectory(include/llvm)

add_subdirectory(lib)

if( LLVM_INCLUDE_UTILS )
  add_subdirectory(utils/FileCheck)
  add_subdirectory(utils/PerfectShuffle)
  add_subdirectory(utils/count)
  add_subdirectory(utils/not)
  add_subdirectory(utils/llvm-lit)
  add_subdirectory(utils/yaml-bench)
else()
  if ( LLVM_INCLUDE_TESTS )
    message(FATAL_ERROR "Including tests when not building utils will not work.
    Either set LLVM_INCLUDE_UTILS to On, or set LLVM_INCLDE_TESTS to Off.")
  endif()
endif()

if(LLVM_INCLUDE_TESTS)
  add_subdirectory(utils/unittest)
endif()

foreach( binding ${LLVM_BINDINGS_LIST} )
  if( EXISTS "${LLVM_MAIN_SRC_DIR}/bindings/${binding}/CMakeLists.txt" )
    add_subdirectory(bindings/${binding})
  endif()
endforeach()

add_subdirectory(projects)

if(WITH_POLLY)
  if(NOT EXISTS ${LLVM_MAIN_SRC_DIR}/tools/polly/CMakeLists.txt)
    set(WITH_POLLY OFF)
  endif()
endif(WITH_POLLY)

if( LLVM_INCLUDE_TOOLS )
  add_subdirectory(tools)
endif()

if( LLVM_INCLUDE_EXAMPLES )
  add_subdirectory(examples)
endif()

if( LLVM_INCLUDE_TESTS )
  add_subdirectory(test)
  add_subdirectory(unittests)
  if (MSVC)
    # This utility is used to prevent crashing tests from calling Dr. Watson on
    # Windows.
    add_subdirectory(utils/KillTheDoctor)
  endif()

  # Add a global check rule now that all subdirectories have been traversed
  # and we know the total set of lit testsuites.
  get_property(LLVM_LIT_TESTSUITES GLOBAL PROPERTY LLVM_LIT_TESTSUITES)
  get_property(LLVM_LIT_PARAMS GLOBAL PROPERTY LLVM_LIT_PARAMS)
  get_property(LLVM_LIT_DEPENDS GLOBAL PROPERTY LLVM_LIT_DEPENDS)
  get_property(LLVM_LIT_EXTRA_ARGS GLOBAL PROPERTY LLVM_LIT_EXTRA_ARGS)
  add_lit_target(check-all
    "Running all regression tests"
    ${LLVM_LIT_TESTSUITES}
    PARAMS ${LLVM_LIT_PARAMS}
    DEPENDS ${LLVM_LIT_DEPENDS}
    ARGS ${LLVM_LIT_EXTRA_ARGS}
    )
endif()

if (LLVM_INCLUDE_DOCS)
  add_subdirectory(docs)
endif()

add_subdirectory(cmake/modules)

if (NOT LLVM_INSTALL_TOOLCHAIN_ONLY)
  install(DIRECTORY include/llvm include/llvm-c
    DESTINATION include
    COMPONENT llvm-headers
    FILES_MATCHING
    PATTERN "*.def"
    PATTERN "*.h"
    PATTERN "*.td"
    PATTERN "*.inc"
    PATTERN "LICENSE.TXT"
    PATTERN ".svn" EXCLUDE
    )

  install(DIRECTORY ${LLVM_INCLUDE_DIR}/llvm
    DESTINATION include
    COMPONENT llvm-headers
    FILES_MATCHING
    PATTERN "*.def"
    PATTERN "*.h"
    PATTERN "*.gen"
    PATTERN "*.inc"
    # Exclude include/llvm/CMakeFiles/intrinsics_gen.dir, matched by "*.def"
    PATTERN "CMakeFiles" EXCLUDE
    PATTERN "config.h" EXCLUDE
    PATTERN ".svn" EXCLUDE
    )

  if (NOT CMAKE_CONFIGURATION_TYPES)
    add_custom_target(installhdrs
                      DEPENDS ${name}
                      COMMAND "${CMAKE_COMMAND}"
                              -DCMAKE_INSTALL_COMPONENT=llvm-headers
                              -P "${CMAKE_BINARY_DIR}/cmake_install.cmake")
  endif()
endif()<|MERGE_RESOLUTION|>--- conflicted
+++ resolved
@@ -169,11 +169,8 @@
 set(LLVM_ALL_TARGETS
   AArch64
   ARM
-<<<<<<< HEAD
+  BPF
   CBackend
-=======
-  BPF
->>>>>>> 51867c63
   CppBackend
   Hexagon
   LPU
