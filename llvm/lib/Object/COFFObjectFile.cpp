//===- COFFObjectFile.cpp - COFF object file implementation -----*- C++ -*-===//
//
//                     The LLVM Compiler Infrastructure
//
// This file is distributed under the University of Illinois Open Source
// License. See LICENSE.TXT for details.
//
//===----------------------------------------------------------------------===//
//
// This file declares the COFFObjectFile class.
//
//===----------------------------------------------------------------------===//

#include "llvm/Object/COFF.h"
#include "llvm/ADT/ArrayRef.h"
#include "llvm/ADT/SmallString.h"
#include "llvm/ADT/StringSwitch.h"
#include "llvm/ADT/Triple.h"
#include "llvm/Support/COFF.h"
#include "llvm/Support/Debug.h"
#include "llvm/Support/raw_ostream.h"
#include <cctype>
#include <limits>

using namespace llvm;
using namespace object;

using support::ulittle16_t;
using support::ulittle32_t;
using support::little16_t;

// Returns false if size is greater than the buffer size. And sets ec.
static bool checkSize(MemoryBufferRef M, std::error_code &EC, uint64_t Size) {
  if (M.getBufferSize() < Size) {
    EC = object_error::unexpected_eof;
    return false;
  }
  return true;
}

// Sets Obj unless any bytes in [addr, addr + size) fall outsize of m.
// Returns unexpected_eof if error.
template <typename T>
static std::error_code getObject(const T *&Obj, MemoryBufferRef M,
                                 const uint8_t *Ptr,
                                 const size_t Size = sizeof(T)) {
  uintptr_t Addr = uintptr_t(Ptr);
  if (Addr + Size < Addr || Addr + Size < Size ||
      Addr + Size > uintptr_t(M.getBufferEnd())) {
    return object_error::unexpected_eof;
  }
  Obj = reinterpret_cast<const T *>(Addr);
  return object_error::success;
}

// Decode a string table entry in base 64 (//AAAAAA). Expects \arg Str without
// prefixed slashes.
static bool decodeBase64StringEntry(StringRef Str, uint32_t &Result) {
  assert(Str.size() <= 6 && "String too long, possible overflow.");
  if (Str.size() > 6)
    return true;

  uint64_t Value = 0;
  while (!Str.empty()) {
    unsigned CharVal;
    if (Str[0] >= 'A' && Str[0] <= 'Z') // 0..25
      CharVal = Str[0] - 'A';
    else if (Str[0] >= 'a' && Str[0] <= 'z') // 26..51
      CharVal = Str[0] - 'a' + 26;
    else if (Str[0] >= '0' && Str[0] <= '9') // 52..61
      CharVal = Str[0] - '0' + 52;
    else if (Str[0] == '+') // 62
      CharVal = 62;
    else if (Str[0] == '/') // 63
      CharVal = 63;
    else
      return true;

    Value = (Value * 64) + CharVal;
    Str = Str.substr(1);
  }

  if (Value > std::numeric_limits<uint32_t>::max())
    return true;

  Result = static_cast<uint32_t>(Value);
  return false;
}

template <typename coff_symbol_type>
const coff_symbol_type *COFFObjectFile::toSymb(DataRefImpl Ref) const {
  const coff_symbol_type *Addr =
      reinterpret_cast<const coff_symbol_type *>(Ref.p);

#ifndef NDEBUG
  // Verify that the symbol points to a valid entry in the symbol table.
  uintptr_t Offset = uintptr_t(Addr) - uintptr_t(base());
  if (Offset < getPointerToSymbolTable() ||
      Offset >= getPointerToSymbolTable() +
                    (getNumberOfSymbols() * sizeof(coff_symbol_type)))
    report_fatal_error("Symbol was outside of symbol table.");

  assert((Offset - getPointerToSymbolTable()) % sizeof(coff_symbol_type) == 0 &&
         "Symbol did not point to the beginning of a symbol");
#endif

  return Addr;
}

const coff_section *COFFObjectFile::toSec(DataRefImpl Ref) const {
  const coff_section *Addr = reinterpret_cast<const coff_section*>(Ref.p);

# ifndef NDEBUG
  // Verify that the section points to a valid entry in the section table.
  if (Addr < SectionTable || Addr >= (SectionTable + getNumberOfSections()))
    report_fatal_error("Section was outside of section table.");

  uintptr_t Offset = uintptr_t(Addr) - uintptr_t(SectionTable);
  assert(Offset % sizeof(coff_section) == 0 &&
         "Section did not point to the beginning of a section");
# endif

  return Addr;
}

void COFFObjectFile::moveSymbolNext(DataRefImpl &Ref) const {
  if (SymbolTable16) {
    const coff_symbol16 *Symb = toSymb<coff_symbol16>(Ref);
    Symb += 1 + Symb->NumberOfAuxSymbols;
    Ref.p = reinterpret_cast<uintptr_t>(Symb);
  } else if (SymbolTable32) {
    const coff_symbol32 *Symb = toSymb<coff_symbol32>(Ref);
    Symb += 1 + Symb->NumberOfAuxSymbols;
    Ref.p = reinterpret_cast<uintptr_t>(Symb);
  } else {
    llvm_unreachable("no symbol table pointer!");
  }
}

std::error_code COFFObjectFile::getSymbolName(DataRefImpl Ref,
                                              StringRef &Result) const {
  COFFSymbolRef Symb = getCOFFSymbol(Ref);
  return getSymbolName(Symb, Result);
}

std::error_code COFFObjectFile::getSymbolAddress(DataRefImpl Ref,
                                                 uint64_t &Result) const {
  COFFSymbolRef Symb = getCOFFSymbol(Ref);
  const coff_section *Section = nullptr;
  if (std::error_code EC = getSection(Symb.getSectionNumber(), Section))
    return EC;

  if (Symb.getSectionNumber() == COFF::IMAGE_SYM_UNDEFINED)
    Result = UnknownAddressOrSize;
  else if (Section)
    Result = Section->VirtualAddress + Symb.getValue();
  else
    Result = Symb.getValue();
  return object_error::success;
}

std::error_code COFFObjectFile::getSymbolType(DataRefImpl Ref,
                                              SymbolRef::Type &Result) const {
  COFFSymbolRef Symb = getCOFFSymbol(Ref);
  Result = SymbolRef::ST_Other;

  if (Symb.getStorageClass() == COFF::IMAGE_SYM_CLASS_EXTERNAL &&
      Symb.getSectionNumber() == COFF::IMAGE_SYM_UNDEFINED) {
    Result = SymbolRef::ST_Unknown;
  } else if (Symb.isFunctionDefinition()) {
    Result = SymbolRef::ST_Function;
  } else {
      uint32_t Characteristics = 0;
      if (!COFF::isReservedSectionNumber(Symb.getSectionNumber())) {
        const coff_section *Section = nullptr;
        if (std::error_code EC = getSection(Symb.getSectionNumber(), Section))
          return EC;
        Characteristics = Section->Characteristics;
    }
    if (Characteristics & COFF::IMAGE_SCN_MEM_READ &&
        ~Characteristics & COFF::IMAGE_SCN_MEM_WRITE) // Read only.
      Result = SymbolRef::ST_Data;
  }
  return object_error::success;
}

uint32_t COFFObjectFile::getSymbolFlags(DataRefImpl Ref) const {
  COFFSymbolRef Symb = getCOFFSymbol(Ref);
  uint32_t Result = SymbolRef::SF_None;

  // TODO: Correctly set SF_FormatSpecific, SF_Common

  if (Symb.getSectionNumber() == COFF::IMAGE_SYM_UNDEFINED) {
    if (Symb.getValue() == 0)
      Result |= SymbolRef::SF_Undefined;
    else
      Result |= SymbolRef::SF_Common;
  }


  // TODO: This are certainly too restrictive.
  if (Symb.getStorageClass() == COFF::IMAGE_SYM_CLASS_EXTERNAL)
    Result |= SymbolRef::SF_Global;

  if (Symb.getStorageClass() == COFF::IMAGE_SYM_CLASS_WEAK_EXTERNAL)
    Result |= SymbolRef::SF_Weak;

  if (Symb.getSectionNumber() == COFF::IMAGE_SYM_ABSOLUTE)
    Result |= SymbolRef::SF_Absolute;

  return Result;
}

std::error_code COFFObjectFile::getSymbolSize(DataRefImpl Ref,
                                              uint64_t &Result) const {
  // FIXME: Return the correct size. This requires looking at all the symbols
  //        in the same section as this symbol, and looking for either the next
  //        symbol, or the end of the section.
  COFFSymbolRef Symb = getCOFFSymbol(Ref);
  const coff_section *Section = nullptr;
  if (std::error_code EC = getSection(Symb.getSectionNumber(), Section))
    return EC;

  if (Symb.getSectionNumber() == COFF::IMAGE_SYM_UNDEFINED)
    Result = UnknownAddressOrSize;
  else if (Section)
    Result = Section->SizeOfRawData - Symb.getValue();
  else
    Result = 0;
  return object_error::success;
}

std::error_code
COFFObjectFile::getSymbolSection(DataRefImpl Ref,
                                 section_iterator &Result) const {
  COFFSymbolRef Symb = getCOFFSymbol(Ref);
  if (COFF::isReservedSectionNumber(Symb.getSectionNumber())) {
    Result = section_end();
  } else {
    const coff_section *Sec = nullptr;
    if (std::error_code EC = getSection(Symb.getSectionNumber(), Sec))
      return EC;
    DataRefImpl Ref;
    Ref.p = reinterpret_cast<uintptr_t>(Sec);
    Result = section_iterator(SectionRef(Ref, this));
  }
  return object_error::success;
}

void COFFObjectFile::moveSectionNext(DataRefImpl &Ref) const {
  const coff_section *Sec = toSec(Ref);
  Sec += 1;
  Ref.p = reinterpret_cast<uintptr_t>(Sec);
}

std::error_code COFFObjectFile::getSectionName(DataRefImpl Ref,
                                               StringRef &Result) const {
  const coff_section *Sec = toSec(Ref);
  return getSectionName(Sec, Result);
}

std::error_code COFFObjectFile::getSectionAddress(DataRefImpl Ref,
                                                  uint64_t &Result) const {
  const coff_section *Sec = toSec(Ref);
  Result = Sec->VirtualAddress;
  return object_error::success;
}

std::error_code COFFObjectFile::getSectionSize(DataRefImpl Ref,
                                               uint64_t &Result) const {
  const coff_section *Sec = toSec(Ref);
  Result = Sec->SizeOfRawData;
  return object_error::success;
}

std::error_code COFFObjectFile::getSectionContents(DataRefImpl Ref,
                                                   StringRef &Result) const {
  const coff_section *Sec = toSec(Ref);
  ArrayRef<uint8_t> Res;
  std::error_code EC = getSectionContents(Sec, Res);
  Result = StringRef(reinterpret_cast<const char*>(Res.data()), Res.size());
  return EC;
}

std::error_code COFFObjectFile::getSectionAlignment(DataRefImpl Ref,
                                                    uint64_t &Res) const {
  const coff_section *Sec = toSec(Ref);
  if (!Sec)
    return object_error::parse_failed;
  Res = uint64_t(1) << (((Sec->Characteristics & 0x00F00000) >> 20) - 1);
  return object_error::success;
}

std::error_code COFFObjectFile::isSectionText(DataRefImpl Ref,
                                              bool &Result) const {
  const coff_section *Sec = toSec(Ref);
  Result = Sec->Characteristics & COFF::IMAGE_SCN_CNT_CODE;
  return object_error::success;
}

std::error_code COFFObjectFile::isSectionData(DataRefImpl Ref,
                                              bool &Result) const {
  const coff_section *Sec = toSec(Ref);
  Result = Sec->Characteristics & COFF::IMAGE_SCN_CNT_INITIALIZED_DATA;
  return object_error::success;
}

std::error_code COFFObjectFile::isSectionBSS(DataRefImpl Ref,
                                             bool &Result) const {
  const coff_section *Sec = toSec(Ref);
  Result = Sec->Characteristics & COFF::IMAGE_SCN_CNT_UNINITIALIZED_DATA;
  return object_error::success;
}

<<<<<<< HEAD
std::error_code
COFFObjectFile::isSectionRequiredForExecution(DataRefImpl Ref,
                                              bool &Result) const {
  // FIXME: Unimplemented
  Result = true;
  return object_error::success;
}

std::error_code COFFObjectFile::isSectionVirtual(DataRefImpl Ref,
                                                 bool &Result) const {
=======
bool COFFObjectFile::isSectionVirtual(DataRefImpl Ref) const {
>>>>>>> 41cb3da2
  const coff_section *Sec = toSec(Ref);
  Result = Sec->Characteristics & COFF::IMAGE_SCN_CNT_UNINITIALIZED_DATA;
  return object_error::success;
}

<<<<<<< HEAD
std::error_code COFFObjectFile::isSectionZeroInit(DataRefImpl Ref,
                                                  bool &Result) const {
  // FIXME: Unimplemented.
  Result = false;
  return object_error::success;
}

std::error_code COFFObjectFile::isSectionReadOnlyData(DataRefImpl Ref,
                                                      bool &Result) const {
  // FIXME: Unimplemented.
  Result = false;
  return object_error::success;
}

std::error_code COFFObjectFile::sectionContainsSymbol(DataRefImpl SecRef,
                                                      DataRefImpl SymbRef,
                                                      bool &Result) const {
=======
bool COFFObjectFile::sectionContainsSymbol(DataRefImpl SecRef,
                                           DataRefImpl SymbRef) const {
>>>>>>> 41cb3da2
  const coff_section *Sec = toSec(SecRef);
  COFFSymbolRef Symb = getCOFFSymbol(SymbRef);
  const coff_section *SymbSec = nullptr;
  if (std::error_code EC = getSection(Symb.getSectionNumber(), SymbSec))
    return EC;
  if (SymbSec == Sec)
    Result = true;
  else
    Result = false;
  return object_error::success;
}

relocation_iterator COFFObjectFile::section_rel_begin(DataRefImpl Ref) const {
  const coff_section *Sec = toSec(Ref);
  DataRefImpl Ret;
  if (Sec->NumberOfRelocations == 0) {
    Ret.p = 0;
  } else {
    auto begin = reinterpret_cast<const coff_relocation*>(
        base() + Sec->PointerToRelocations);
    if (Sec->hasExtendedRelocations()) {
      // Skip the first relocation entry repurposed to store the number of
      // relocations.
      begin++;
    }
    Ret.p = reinterpret_cast<uintptr_t>(begin);
  }
  return relocation_iterator(RelocationRef(Ret, this));
}

static uint32_t getNumberOfRelocations(const coff_section *Sec,
                                       const uint8_t *base) {
  // The field for the number of relocations in COFF section table is only
  // 16-bit wide. If a section has more than 65535 relocations, 0xFFFF is set to
  // NumberOfRelocations field, and the actual relocation count is stored in the
  // VirtualAddress field in the first relocation entry.
  if (Sec->hasExtendedRelocations()) {
    auto *FirstReloc = reinterpret_cast<const coff_relocation*>(
        base + Sec->PointerToRelocations);
    return FirstReloc->VirtualAddress;
  }
  return Sec->NumberOfRelocations;
}

relocation_iterator COFFObjectFile::section_rel_end(DataRefImpl Ref) const {
  const coff_section *Sec = toSec(Ref);
  DataRefImpl Ret;
  if (Sec->NumberOfRelocations == 0) {
    Ret.p = 0;
  } else {
    auto begin = reinterpret_cast<const coff_relocation*>(
        base() + Sec->PointerToRelocations);
    uint32_t NumReloc = getNumberOfRelocations(Sec, base());
    Ret.p = reinterpret_cast<uintptr_t>(begin + NumReloc);
  }
  return relocation_iterator(RelocationRef(Ret, this));
}

// Initialize the pointer to the symbol table.
std::error_code COFFObjectFile::initSymbolTablePtr() {
  if (COFFHeader)
    if (std::error_code EC =
            getObject(SymbolTable16, Data, base() + getPointerToSymbolTable(),
                      getNumberOfSymbols() * getSymbolTableEntrySize()))
      return EC;

  if (COFFBigObjHeader)
    if (std::error_code EC =
            getObject(SymbolTable32, Data, base() + getPointerToSymbolTable(),
                      getNumberOfSymbols() * getSymbolTableEntrySize()))
      return EC;

  // Find string table. The first four byte of the string table contains the
  // total size of the string table, including the size field itself. If the
  // string table is empty, the value of the first four byte would be 4.
  const uint8_t *StringTableAddr =
      base() + getPointerToSymbolTable() +
      getNumberOfSymbols() * getSymbolTableEntrySize();
  const ulittle32_t *StringTableSizePtr;
  if (std::error_code EC = getObject(StringTableSizePtr, Data, StringTableAddr))
    return EC;
  StringTableSize = *StringTableSizePtr;
  if (std::error_code EC =
          getObject(StringTable, Data, StringTableAddr, StringTableSize))
    return EC;

  // Treat table sizes < 4 as empty because contrary to the PECOFF spec, some
  // tools like cvtres write a size of 0 for an empty table instead of 4.
  if (StringTableSize < 4)
      StringTableSize = 4;

  // Check that the string table is null terminated if has any in it.
  if (StringTableSize > 4 && StringTable[StringTableSize - 1] != 0)
    return  object_error::parse_failed;
  return object_error::success;
}

// Returns the file offset for the given VA.
std::error_code COFFObjectFile::getVaPtr(uint64_t Addr, uintptr_t &Res) const {
  uint64_t ImageBase = PE32Header ? (uint64_t)PE32Header->ImageBase
                                  : (uint64_t)PE32PlusHeader->ImageBase;
  uint64_t Rva = Addr - ImageBase;
  assert(Rva <= UINT32_MAX);
  return getRvaPtr((uint32_t)Rva, Res);
}

// Returns the file offset for the given RVA.
std::error_code COFFObjectFile::getRvaPtr(uint32_t Addr, uintptr_t &Res) const {
  for (const SectionRef &S : sections()) {
    const coff_section *Section = getCOFFSection(S);
    uint32_t SectionStart = Section->VirtualAddress;
    uint32_t SectionEnd = Section->VirtualAddress + Section->VirtualSize;
    if (SectionStart <= Addr && Addr < SectionEnd) {
      uint32_t Offset = Addr - SectionStart;
      Res = uintptr_t(base()) + Section->PointerToRawData + Offset;
      return object_error::success;
    }
  }
  return object_error::parse_failed;
}

// Returns hint and name fields, assuming \p Rva is pointing to a Hint/Name
// table entry.
std::error_code COFFObjectFile::getHintName(uint32_t Rva, uint16_t &Hint,
                                            StringRef &Name) const {
  uintptr_t IntPtr = 0;
  if (std::error_code EC = getRvaPtr(Rva, IntPtr))
    return EC;
  const uint8_t *Ptr = reinterpret_cast<const uint8_t *>(IntPtr);
  Hint = *reinterpret_cast<const ulittle16_t *>(Ptr);
  Name = StringRef(reinterpret_cast<const char *>(Ptr + 2));
  return object_error::success;
}

// Find the import table.
std::error_code COFFObjectFile::initImportTablePtr() {
  // First, we get the RVA of the import table. If the file lacks a pointer to
  // the import table, do nothing.
  const data_directory *DataEntry;
  if (getDataDirectory(COFF::IMPORT_TABLE, DataEntry))
    return object_error::success;

  // Do nothing if the pointer to import table is NULL.
  if (DataEntry->RelativeVirtualAddress == 0)
    return object_error::success;

  uint32_t ImportTableRva = DataEntry->RelativeVirtualAddress;
  NumberOfImportDirectory = DataEntry->Size /
      sizeof(import_directory_table_entry);

  // Find the section that contains the RVA. This is needed because the RVA is
  // the import table's memory address which is different from its file offset.
  uintptr_t IntPtr = 0;
  if (std::error_code EC = getRvaPtr(ImportTableRva, IntPtr))
    return EC;
  ImportDirectory = reinterpret_cast<
      const import_directory_table_entry *>(IntPtr);
  return object_error::success;
}

// Find the export table.
std::error_code COFFObjectFile::initExportTablePtr() {
  // First, we get the RVA of the export table. If the file lacks a pointer to
  // the export table, do nothing.
  const data_directory *DataEntry;
  if (getDataDirectory(COFF::EXPORT_TABLE, DataEntry))
    return object_error::success;

  // Do nothing if the pointer to export table is NULL.
  if (DataEntry->RelativeVirtualAddress == 0)
    return object_error::success;

  uint32_t ExportTableRva = DataEntry->RelativeVirtualAddress;
  uintptr_t IntPtr = 0;
  if (std::error_code EC = getRvaPtr(ExportTableRva, IntPtr))
    return EC;
  ExportDirectory =
      reinterpret_cast<const export_directory_table_entry *>(IntPtr);
  return object_error::success;
}

COFFObjectFile::COFFObjectFile(MemoryBufferRef Object, std::error_code &EC)
    : ObjectFile(Binary::ID_COFF, Object), COFFHeader(nullptr),
      COFFBigObjHeader(nullptr), PE32Header(nullptr), PE32PlusHeader(nullptr),
      DataDirectory(nullptr), SectionTable(nullptr), SymbolTable16(nullptr),
      SymbolTable32(nullptr), StringTable(nullptr), StringTableSize(0),
      ImportDirectory(nullptr), NumberOfImportDirectory(0),
      ExportDirectory(nullptr) {
  // Check that we at least have enough room for a header.
  if (!checkSize(Data, EC, sizeof(coff_file_header)))
    return;

  // The current location in the file where we are looking at.
  uint64_t CurPtr = 0;

  // PE header is optional and is present only in executables. If it exists,
  // it is placed right after COFF header.
  bool HasPEHeader = false;

  // Check if this is a PE/COFF file.
  if (base()[0] == 0x4d && base()[1] == 0x5a) {
    // PE/COFF, seek through MS-DOS compatibility stub and 4-byte
    // PE signature to find 'normal' COFF header.
    if (!checkSize(Data, EC, 0x3c + 8))
      return;
    CurPtr = *reinterpret_cast<const ulittle16_t *>(base() + 0x3c);
    // Check the PE magic bytes. ("PE\0\0")
    if (std::memcmp(base() + CurPtr, COFF::PEMagic, sizeof(COFF::PEMagic)) !=
        0) {
      EC = object_error::parse_failed;
      return;
    }
    CurPtr += sizeof(COFF::PEMagic); // Skip the PE magic bytes.
    HasPEHeader = true;
  }

  if ((EC = getObject(COFFHeader, Data, base() + CurPtr)))
    return;

  // It might be a bigobj file, let's check.  Note that COFF bigobj and COFF
  // import libraries share a common prefix but bigobj is more restrictive.
  if (!HasPEHeader && COFFHeader->Machine == COFF::IMAGE_FILE_MACHINE_UNKNOWN &&
      COFFHeader->NumberOfSections == uint16_t(0xffff) &&
      checkSize(Data, EC, sizeof(coff_bigobj_file_header))) {
    if ((EC = getObject(COFFBigObjHeader, Data, base() + CurPtr)))
      return;

    // Verify that we are dealing with bigobj.
    if (COFFBigObjHeader->Version >= COFF::BigObjHeader::MinBigObjectVersion &&
        std::memcmp(COFFBigObjHeader->UUID, COFF::BigObjMagic,
                    sizeof(COFF::BigObjMagic)) == 0) {
      COFFHeader = nullptr;
      CurPtr += sizeof(coff_bigobj_file_header);
    } else {
      // It's not a bigobj.
      COFFBigObjHeader = nullptr;
    }
  }
  if (COFFHeader) {
    // The prior checkSize call may have failed.  This isn't a hard error
    // because we were just trying to sniff out bigobj.
    EC = object_error::success;
    CurPtr += sizeof(coff_file_header);

    if (COFFHeader->isImportLibrary())
      return;
  }

  if (HasPEHeader) {
    const pe32_header *Header;
    if ((EC = getObject(Header, Data, base() + CurPtr)))
      return;

    const uint8_t *DataDirAddr;
    uint64_t DataDirSize;
    if (Header->Magic == 0x10b) {
      PE32Header = Header;
      DataDirAddr = base() + CurPtr + sizeof(pe32_header);
      DataDirSize = sizeof(data_directory) * PE32Header->NumberOfRvaAndSize;
    } else if (Header->Magic == 0x20b) {
      PE32PlusHeader = reinterpret_cast<const pe32plus_header *>(Header);
      DataDirAddr = base() + CurPtr + sizeof(pe32plus_header);
      DataDirSize = sizeof(data_directory) * PE32PlusHeader->NumberOfRvaAndSize;
    } else {
      // It's neither PE32 nor PE32+.
      EC = object_error::parse_failed;
      return;
    }
    if ((EC = getObject(DataDirectory, Data, DataDirAddr, DataDirSize)))
      return;
    CurPtr += COFFHeader->SizeOfOptionalHeader;
  }

  if ((EC = getObject(SectionTable, Data, base() + CurPtr,
                      getNumberOfSections() * sizeof(coff_section))))
    return;

  // Initialize the pointer to the symbol table.
  if (getPointerToSymbolTable() != 0)
    if ((EC = initSymbolTablePtr()))
      return;

  // Initialize the pointer to the beginning of the import table.
  if ((EC = initImportTablePtr()))
    return;

  // Initialize the pointer to the export table.
  if ((EC = initExportTablePtr()))
    return;

  EC = object_error::success;
}

basic_symbol_iterator COFFObjectFile::symbol_begin_impl() const {
  DataRefImpl Ret;
  Ret.p = getSymbolTable();
  return basic_symbol_iterator(SymbolRef(Ret, this));
}

basic_symbol_iterator COFFObjectFile::symbol_end_impl() const {
  // The symbol table ends where the string table begins.
  DataRefImpl Ret;
  Ret.p = reinterpret_cast<uintptr_t>(StringTable);
  return basic_symbol_iterator(SymbolRef(Ret, this));
}

import_directory_iterator COFFObjectFile::import_directory_begin() const {
  return import_directory_iterator(
      ImportDirectoryEntryRef(ImportDirectory, 0, this));
}

import_directory_iterator COFFObjectFile::import_directory_end() const {
  return import_directory_iterator(
      ImportDirectoryEntryRef(ImportDirectory, NumberOfImportDirectory, this));
}

export_directory_iterator COFFObjectFile::export_directory_begin() const {
  return export_directory_iterator(
      ExportDirectoryEntryRef(ExportDirectory, 0, this));
}

export_directory_iterator COFFObjectFile::export_directory_end() const {
  if (!ExportDirectory)
    return export_directory_iterator(ExportDirectoryEntryRef(nullptr, 0, this));
  ExportDirectoryEntryRef Ref(ExportDirectory,
                              ExportDirectory->AddressTableEntries, this);
  return export_directory_iterator(Ref);
}

section_iterator COFFObjectFile::section_begin() const {
  DataRefImpl Ret;
  Ret.p = reinterpret_cast<uintptr_t>(SectionTable);
  return section_iterator(SectionRef(Ret, this));
}

section_iterator COFFObjectFile::section_end() const {
  DataRefImpl Ret;
  int NumSections =
      COFFHeader && COFFHeader->isImportLibrary() ? 0 : getNumberOfSections();
  Ret.p = reinterpret_cast<uintptr_t>(SectionTable + NumSections);
  return section_iterator(SectionRef(Ret, this));
}

uint8_t COFFObjectFile::getBytesInAddress() const {
  return getArch() == Triple::x86_64 ? 8 : 4;
}

StringRef COFFObjectFile::getFileFormatName() const {
  switch(getMachine()) {
  case COFF::IMAGE_FILE_MACHINE_I386:
    return "COFF-i386";
  case COFF::IMAGE_FILE_MACHINE_AMD64:
    return "COFF-x86-64";
  case COFF::IMAGE_FILE_MACHINE_ARMNT:
    return "COFF-ARM";
  default:
    return "COFF-<unknown arch>";
  }
}

unsigned COFFObjectFile::getArch() const {
  switch (getMachine()) {
  case COFF::IMAGE_FILE_MACHINE_I386:
    return Triple::x86;
  case COFF::IMAGE_FILE_MACHINE_AMD64:
    return Triple::x86_64;
  case COFF::IMAGE_FILE_MACHINE_ARMNT:
    return Triple::thumb;
  default:
    return Triple::UnknownArch;
  }
}

std::error_code COFFObjectFile::getPE32Header(const pe32_header *&Res) const {
  Res = PE32Header;
  return object_error::success;
}

std::error_code
COFFObjectFile::getPE32PlusHeader(const pe32plus_header *&Res) const {
  Res = PE32PlusHeader;
  return object_error::success;
}

std::error_code
COFFObjectFile::getDataDirectory(uint32_t Index,
                                 const data_directory *&Res) const {
  // Error if if there's no data directory or the index is out of range.
  if (!DataDirectory)
    return object_error::parse_failed;
  assert(PE32Header || PE32PlusHeader);
  uint32_t NumEnt = PE32Header ? PE32Header->NumberOfRvaAndSize
                               : PE32PlusHeader->NumberOfRvaAndSize;
  if (Index > NumEnt)
    return object_error::parse_failed;
  Res = &DataDirectory[Index];
  return object_error::success;
}

std::error_code COFFObjectFile::getSection(int32_t Index,
                                           const coff_section *&Result) const {
  // Check for special index values.
  if (COFF::isReservedSectionNumber(Index))
    Result = nullptr;
  else if (Index > 0 && static_cast<uint32_t>(Index) <= getNumberOfSections())
    // We already verified the section table data, so no need to check again.
    Result = SectionTable + (Index - 1);
  else
    return object_error::parse_failed;
  return object_error::success;
}

std::error_code COFFObjectFile::getString(uint32_t Offset,
                                          StringRef &Result) const {
  if (StringTableSize <= 4)
    // Tried to get a string from an empty string table.
    return object_error::parse_failed;
  if (Offset >= StringTableSize)
    return object_error::unexpected_eof;
  Result = StringRef(StringTable + Offset);
  return object_error::success;
}

std::error_code COFFObjectFile::getSymbolName(COFFSymbolRef Symbol,
                                              StringRef &Res) const {
  // Check for string table entry. First 4 bytes are 0.
  if (Symbol.getStringTableOffset().Zeroes == 0) {
    uint32_t Offset = Symbol.getStringTableOffset().Offset;
    if (std::error_code EC = getString(Offset, Res))
      return EC;
    return object_error::success;
  }

  if (Symbol.getShortName()[COFF::NameSize - 1] == 0)
    // Null terminated, let ::strlen figure out the length.
    Res = StringRef(Symbol.getShortName());
  else
    // Not null terminated, use all 8 bytes.
    Res = StringRef(Symbol.getShortName(), COFF::NameSize);
  return object_error::success;
}

ArrayRef<uint8_t>
COFFObjectFile::getSymbolAuxData(COFFSymbolRef Symbol) const {
  const uint8_t *Aux = nullptr;

  size_t SymbolSize = getSymbolTableEntrySize();
  if (Symbol.getNumberOfAuxSymbols() > 0) {
    // AUX data comes immediately after the symbol in COFF
    Aux = reinterpret_cast<const uint8_t *>(Symbol.getRawPtr()) + SymbolSize;
# ifndef NDEBUG
    // Verify that the Aux symbol points to a valid entry in the symbol table.
    uintptr_t Offset = uintptr_t(Aux) - uintptr_t(base());
    if (Offset < getPointerToSymbolTable() ||
        Offset >=
            getPointerToSymbolTable() + (getNumberOfSymbols() * SymbolSize))
      report_fatal_error("Aux Symbol data was outside of symbol table.");

    assert((Offset - getPointerToSymbolTable()) % SymbolSize == 0 &&
           "Aux Symbol data did not point to the beginning of a symbol");
# endif
  }
  return makeArrayRef(Aux, Symbol.getNumberOfAuxSymbols() * SymbolSize);
}

std::error_code COFFObjectFile::getSectionName(const coff_section *Sec,
                                               StringRef &Res) const {
  StringRef Name;
  if (Sec->Name[COFF::NameSize - 1] == 0)
    // Null terminated, let ::strlen figure out the length.
    Name = Sec->Name;
  else
    // Not null terminated, use all 8 bytes.
    Name = StringRef(Sec->Name, COFF::NameSize);

  // Check for string table entry. First byte is '/'.
  if (Name[0] == '/') {
    uint32_t Offset;
    if (Name[1] == '/') {
      if (decodeBase64StringEntry(Name.substr(2), Offset))
        return object_error::parse_failed;
    } else {
      if (Name.substr(1).getAsInteger(10, Offset))
        return object_error::parse_failed;
    }
    if (std::error_code EC = getString(Offset, Name))
      return EC;
  }

  Res = Name;
  return object_error::success;
}

std::error_code
COFFObjectFile::getSectionContents(const coff_section *Sec,
                                   ArrayRef<uint8_t> &Res) const {
  // PointerToRawData and SizeOfRawData won't make sense for BSS sections, don't
  // do anything interesting for them.
  assert((Sec->Characteristics & COFF::IMAGE_SCN_CNT_UNINITIALIZED_DATA) == 0 &&
         "BSS sections don't have contents!");
  // The only thing that we need to verify is that the contents is contained
  // within the file bounds. We don't need to make sure it doesn't cover other
  // data, as there's nothing that says that is not allowed.
  uintptr_t ConStart = uintptr_t(base()) + Sec->PointerToRawData;
  uintptr_t ConEnd = ConStart + Sec->SizeOfRawData;
  if (ConEnd > uintptr_t(Data.getBufferEnd()))
    return object_error::parse_failed;
  Res = makeArrayRef(reinterpret_cast<const uint8_t*>(ConStart),
                     Sec->SizeOfRawData);
  return object_error::success;
}

const coff_relocation *COFFObjectFile::toRel(DataRefImpl Rel) const {
  return reinterpret_cast<const coff_relocation*>(Rel.p);
}

void COFFObjectFile::moveRelocationNext(DataRefImpl &Rel) const {
  Rel.p = reinterpret_cast<uintptr_t>(
            reinterpret_cast<const coff_relocation*>(Rel.p) + 1);
}

std::error_code COFFObjectFile::getRelocationAddress(DataRefImpl Rel,
                                                     uint64_t &Res) const {
  report_fatal_error("getRelocationAddress not implemented in COFFObjectFile");
}

std::error_code COFFObjectFile::getRelocationOffset(DataRefImpl Rel,
                                                    uint64_t &Res) const {
  Res = toRel(Rel)->VirtualAddress;
  return object_error::success;
}

symbol_iterator COFFObjectFile::getRelocationSymbol(DataRefImpl Rel) const {
  const coff_relocation *R = toRel(Rel);
  DataRefImpl Ref;
  if (SymbolTable16)
    Ref.p = reinterpret_cast<uintptr_t>(SymbolTable16 + R->SymbolTableIndex);
  else if (SymbolTable32)
    Ref.p = reinterpret_cast<uintptr_t>(SymbolTable32 + R->SymbolTableIndex);
  else
    llvm_unreachable("no symbol table pointer!");
  return symbol_iterator(SymbolRef(Ref, this));
}

std::error_code COFFObjectFile::getRelocationType(DataRefImpl Rel,
                                                  uint64_t &Res) const {
  const coff_relocation* R = toRel(Rel);
  Res = R->Type;
  return object_error::success;
}

const coff_section *
COFFObjectFile::getCOFFSection(const SectionRef &Section) const {
  return toSec(Section.getRawDataRefImpl());
}

COFFSymbolRef COFFObjectFile::getCOFFSymbol(const DataRefImpl &Ref) const {
  if (SymbolTable16)
    return toSymb<coff_symbol16>(Ref);
  if (SymbolTable32)
    return toSymb<coff_symbol32>(Ref);
  llvm_unreachable("no symbol table pointer!");
}

COFFSymbolRef COFFObjectFile::getCOFFSymbol(const SymbolRef &Symbol) const {
  return getCOFFSymbol(Symbol.getRawDataRefImpl());
}

const coff_relocation *
COFFObjectFile::getCOFFRelocation(const RelocationRef &Reloc) const {
  return toRel(Reloc.getRawDataRefImpl());
}

#define LLVM_COFF_SWITCH_RELOC_TYPE_NAME(reloc_type)                           \
  case COFF::reloc_type:                                                       \
    Res = #reloc_type;                                                         \
    break;

std::error_code
COFFObjectFile::getRelocationTypeName(DataRefImpl Rel,
                                      SmallVectorImpl<char> &Result) const {
  const coff_relocation *Reloc = toRel(Rel);
  StringRef Res;
  switch (getMachine()) {
  case COFF::IMAGE_FILE_MACHINE_AMD64:
    switch (Reloc->Type) {
    LLVM_COFF_SWITCH_RELOC_TYPE_NAME(IMAGE_REL_AMD64_ABSOLUTE);
    LLVM_COFF_SWITCH_RELOC_TYPE_NAME(IMAGE_REL_AMD64_ADDR64);
    LLVM_COFF_SWITCH_RELOC_TYPE_NAME(IMAGE_REL_AMD64_ADDR32);
    LLVM_COFF_SWITCH_RELOC_TYPE_NAME(IMAGE_REL_AMD64_ADDR32NB);
    LLVM_COFF_SWITCH_RELOC_TYPE_NAME(IMAGE_REL_AMD64_REL32);
    LLVM_COFF_SWITCH_RELOC_TYPE_NAME(IMAGE_REL_AMD64_REL32_1);
    LLVM_COFF_SWITCH_RELOC_TYPE_NAME(IMAGE_REL_AMD64_REL32_2);
    LLVM_COFF_SWITCH_RELOC_TYPE_NAME(IMAGE_REL_AMD64_REL32_3);
    LLVM_COFF_SWITCH_RELOC_TYPE_NAME(IMAGE_REL_AMD64_REL32_4);
    LLVM_COFF_SWITCH_RELOC_TYPE_NAME(IMAGE_REL_AMD64_REL32_5);
    LLVM_COFF_SWITCH_RELOC_TYPE_NAME(IMAGE_REL_AMD64_SECTION);
    LLVM_COFF_SWITCH_RELOC_TYPE_NAME(IMAGE_REL_AMD64_SECREL);
    LLVM_COFF_SWITCH_RELOC_TYPE_NAME(IMAGE_REL_AMD64_SECREL7);
    LLVM_COFF_SWITCH_RELOC_TYPE_NAME(IMAGE_REL_AMD64_TOKEN);
    LLVM_COFF_SWITCH_RELOC_TYPE_NAME(IMAGE_REL_AMD64_SREL32);
    LLVM_COFF_SWITCH_RELOC_TYPE_NAME(IMAGE_REL_AMD64_PAIR);
    LLVM_COFF_SWITCH_RELOC_TYPE_NAME(IMAGE_REL_AMD64_SSPAN32);
    default:
      Res = "Unknown";
    }
    break;
  case COFF::IMAGE_FILE_MACHINE_ARMNT:
    switch (Reloc->Type) {
    LLVM_COFF_SWITCH_RELOC_TYPE_NAME(IMAGE_REL_ARM_ABSOLUTE);
    LLVM_COFF_SWITCH_RELOC_TYPE_NAME(IMAGE_REL_ARM_ADDR32);
    LLVM_COFF_SWITCH_RELOC_TYPE_NAME(IMAGE_REL_ARM_ADDR32NB);
    LLVM_COFF_SWITCH_RELOC_TYPE_NAME(IMAGE_REL_ARM_BRANCH24);
    LLVM_COFF_SWITCH_RELOC_TYPE_NAME(IMAGE_REL_ARM_BRANCH11);
    LLVM_COFF_SWITCH_RELOC_TYPE_NAME(IMAGE_REL_ARM_TOKEN);
    LLVM_COFF_SWITCH_RELOC_TYPE_NAME(IMAGE_REL_ARM_BLX24);
    LLVM_COFF_SWITCH_RELOC_TYPE_NAME(IMAGE_REL_ARM_BLX11);
    LLVM_COFF_SWITCH_RELOC_TYPE_NAME(IMAGE_REL_ARM_SECTION);
    LLVM_COFF_SWITCH_RELOC_TYPE_NAME(IMAGE_REL_ARM_SECREL);
    LLVM_COFF_SWITCH_RELOC_TYPE_NAME(IMAGE_REL_ARM_MOV32A);
    LLVM_COFF_SWITCH_RELOC_TYPE_NAME(IMAGE_REL_ARM_MOV32T);
    LLVM_COFF_SWITCH_RELOC_TYPE_NAME(IMAGE_REL_ARM_BRANCH20T);
    LLVM_COFF_SWITCH_RELOC_TYPE_NAME(IMAGE_REL_ARM_BRANCH24T);
    LLVM_COFF_SWITCH_RELOC_TYPE_NAME(IMAGE_REL_ARM_BLX23T);
    default:
      Res = "Unknown";
    }
    break;
  case COFF::IMAGE_FILE_MACHINE_I386:
    switch (Reloc->Type) {
    LLVM_COFF_SWITCH_RELOC_TYPE_NAME(IMAGE_REL_I386_ABSOLUTE);
    LLVM_COFF_SWITCH_RELOC_TYPE_NAME(IMAGE_REL_I386_DIR16);
    LLVM_COFF_SWITCH_RELOC_TYPE_NAME(IMAGE_REL_I386_REL16);
    LLVM_COFF_SWITCH_RELOC_TYPE_NAME(IMAGE_REL_I386_DIR32);
    LLVM_COFF_SWITCH_RELOC_TYPE_NAME(IMAGE_REL_I386_DIR32NB);
    LLVM_COFF_SWITCH_RELOC_TYPE_NAME(IMAGE_REL_I386_SEG12);
    LLVM_COFF_SWITCH_RELOC_TYPE_NAME(IMAGE_REL_I386_SECTION);
    LLVM_COFF_SWITCH_RELOC_TYPE_NAME(IMAGE_REL_I386_SECREL);
    LLVM_COFF_SWITCH_RELOC_TYPE_NAME(IMAGE_REL_I386_TOKEN);
    LLVM_COFF_SWITCH_RELOC_TYPE_NAME(IMAGE_REL_I386_SECREL7);
    LLVM_COFF_SWITCH_RELOC_TYPE_NAME(IMAGE_REL_I386_REL32);
    default:
      Res = "Unknown";
    }
    break;
  default:
    Res = "Unknown";
  }
  Result.append(Res.begin(), Res.end());
  return object_error::success;
}

#undef LLVM_COFF_SWITCH_RELOC_TYPE_NAME

std::error_code
COFFObjectFile::getRelocationValueString(DataRefImpl Rel,
                                         SmallVectorImpl<char> &Result) const {
  const coff_relocation *Reloc = toRel(Rel);
  DataRefImpl Sym;
  ErrorOr<COFFSymbolRef> Symb = getSymbol(Reloc->SymbolTableIndex);
  if (std::error_code EC = Symb.getError())
    return EC;
  Sym.p = reinterpret_cast<uintptr_t>(Symb->getRawPtr());
  StringRef SymName;
  if (std::error_code EC = getSymbolName(Sym, SymName))
    return EC;
  Result.append(SymName.begin(), SymName.end());
  return object_error::success;
}

bool COFFObjectFile::isRelocatableObject() const {
  return !DataDirectory;
}

bool ImportDirectoryEntryRef::
operator==(const ImportDirectoryEntryRef &Other) const {
  return ImportTable == Other.ImportTable && Index == Other.Index;
}

void ImportDirectoryEntryRef::moveNext() {
  ++Index;
}

std::error_code ImportDirectoryEntryRef::getImportTableEntry(
    const import_directory_table_entry *&Result) const {
  Result = ImportTable;
  return object_error::success;
}

std::error_code ImportDirectoryEntryRef::getName(StringRef &Result) const {
  uintptr_t IntPtr = 0;
  if (std::error_code EC =
          OwningObject->getRvaPtr(ImportTable->NameRVA, IntPtr))
    return EC;
  Result = StringRef(reinterpret_cast<const char *>(IntPtr));
  return object_error::success;
}

std::error_code ImportDirectoryEntryRef::getImportLookupEntry(
    const import_lookup_table_entry32 *&Result) const {
  uintptr_t IntPtr = 0;
  if (std::error_code EC =
          OwningObject->getRvaPtr(ImportTable->ImportLookupTableRVA, IntPtr))
    return EC;
  Result = reinterpret_cast<const import_lookup_table_entry32 *>(IntPtr);
  return object_error::success;
}

bool ExportDirectoryEntryRef::
operator==(const ExportDirectoryEntryRef &Other) const {
  return ExportTable == Other.ExportTable && Index == Other.Index;
}

void ExportDirectoryEntryRef::moveNext() {
  ++Index;
}

// Returns the name of the current export symbol. If the symbol is exported only
// by ordinal, the empty string is set as a result.
std::error_code ExportDirectoryEntryRef::getDllName(StringRef &Result) const {
  uintptr_t IntPtr = 0;
  if (std::error_code EC =
          OwningObject->getRvaPtr(ExportTable->NameRVA, IntPtr))
    return EC;
  Result = StringRef(reinterpret_cast<const char *>(IntPtr));
  return object_error::success;
}

// Returns the starting ordinal number.
std::error_code
ExportDirectoryEntryRef::getOrdinalBase(uint32_t &Result) const {
  Result = ExportTable->OrdinalBase;
  return object_error::success;
}

// Returns the export ordinal of the current export symbol.
std::error_code ExportDirectoryEntryRef::getOrdinal(uint32_t &Result) const {
  Result = ExportTable->OrdinalBase + Index;
  return object_error::success;
}

// Returns the address of the current export symbol.
std::error_code ExportDirectoryEntryRef::getExportRVA(uint32_t &Result) const {
  uintptr_t IntPtr = 0;
  if (std::error_code EC =
          OwningObject->getRvaPtr(ExportTable->ExportAddressTableRVA, IntPtr))
    return EC;
  const export_address_table_entry *entry =
      reinterpret_cast<const export_address_table_entry *>(IntPtr);
  Result = entry[Index].ExportRVA;
  return object_error::success;
}

// Returns the name of the current export symbol. If the symbol is exported only
// by ordinal, the empty string is set as a result.
std::error_code
ExportDirectoryEntryRef::getSymbolName(StringRef &Result) const {
  uintptr_t IntPtr = 0;
  if (std::error_code EC =
          OwningObject->getRvaPtr(ExportTable->OrdinalTableRVA, IntPtr))
    return EC;
  const ulittle16_t *Start = reinterpret_cast<const ulittle16_t *>(IntPtr);

  uint32_t NumEntries = ExportTable->NumberOfNamePointers;
  int Offset = 0;
  for (const ulittle16_t *I = Start, *E = Start + NumEntries;
       I < E; ++I, ++Offset) {
    if (*I != Index)
      continue;
    if (std::error_code EC =
            OwningObject->getRvaPtr(ExportTable->NamePointerRVA, IntPtr))
      return EC;
    const ulittle32_t *NamePtr = reinterpret_cast<const ulittle32_t *>(IntPtr);
    if (std::error_code EC = OwningObject->getRvaPtr(NamePtr[Offset], IntPtr))
      return EC;
    Result = StringRef(reinterpret_cast<const char *>(IntPtr));
    return object_error::success;
  }
  Result = "";
  return object_error::success;
}

ErrorOr<std::unique_ptr<COFFObjectFile>>
ObjectFile::createCOFFObjectFile(MemoryBufferRef Object) {
  std::error_code EC;
  std::unique_ptr<COFFObjectFile> Ret(new COFFObjectFile(Object, EC));
  if (EC)
    return EC;
  return std::move(Ret);
}<|MERGE_RESOLUTION|>--- conflicted
+++ resolved
@@ -27,6 +27,7 @@
 
 using support::ulittle16_t;
 using support::ulittle32_t;
+using support::ulittle64_t;
 using support::little16_t;
 
 // Returns false if size is greater than the buffer size. And sets ec.
@@ -38,17 +39,25 @@
   return true;
 }
 
+static std::error_code checkOffset(MemoryBufferRef M, uintptr_t Addr,
+                                   const uint64_t Size) {
+  if (Addr + Size < Addr || Addr + Size < Size ||
+      Addr + Size > uintptr_t(M.getBufferEnd()) ||
+      Addr < uintptr_t(M.getBufferStart())) {
+    return object_error::unexpected_eof;
+  }
+  return object_error::success;
+}
+
 // Sets Obj unless any bytes in [addr, addr + size) fall outsize of m.
 // Returns unexpected_eof if error.
 template <typename T>
 static std::error_code getObject(const T *&Obj, MemoryBufferRef M,
-                                 const uint8_t *Ptr,
-                                 const size_t Size = sizeof(T)) {
+                                 const void *Ptr,
+                                 const uint64_t Size = sizeof(T)) {
   uintptr_t Addr = uintptr_t(Ptr);
-  if (Addr + Size < Addr || Addr + Size < Size ||
-      Addr + Size > uintptr_t(M.getBufferEnd())) {
-    return object_error::unexpected_eof;
-  }
+  if (std::error_code EC = checkOffset(M, Addr, Size))
+    return EC;
   Obj = reinterpret_cast<const T *>(Addr);
   return object_error::success;
 }
@@ -92,13 +101,10 @@
   const coff_symbol_type *Addr =
       reinterpret_cast<const coff_symbol_type *>(Ref.p);
 
+  assert(!checkOffset(Data, uintptr_t(Addr), sizeof(*Addr)));
 #ifndef NDEBUG
   // Verify that the symbol points to a valid entry in the symbol table.
   uintptr_t Offset = uintptr_t(Addr) - uintptr_t(base());
-  if (Offset < getPointerToSymbolTable() ||
-      Offset >= getPointerToSymbolTable() +
-                    (getNumberOfSymbols() * sizeof(coff_symbol_type)))
-    report_fatal_error("Symbol was outside of symbol table.");
 
   assert((Offset - getPointerToSymbolTable()) % sizeof(coff_symbol_type) == 0 &&
          "Symbol did not point to the beginning of a symbol");
@@ -124,14 +130,15 @@
 }
 
 void COFFObjectFile::moveSymbolNext(DataRefImpl &Ref) const {
+  auto End = reinterpret_cast<uintptr_t>(StringTable);
   if (SymbolTable16) {
     const coff_symbol16 *Symb = toSymb<coff_symbol16>(Ref);
     Symb += 1 + Symb->NumberOfAuxSymbols;
-    Ref.p = reinterpret_cast<uintptr_t>(Symb);
+    Ref.p = std::min(reinterpret_cast<uintptr_t>(Symb), End);
   } else if (SymbolTable32) {
     const coff_symbol32 *Symb = toSymb<coff_symbol32>(Ref);
     Symb += 1 + Symb->NumberOfAuxSymbols;
-    Ref.p = reinterpret_cast<uintptr_t>(Symb);
+    Ref.p = std::min(reinterpret_cast<uintptr_t>(Symb), End);
   } else {
     llvm_unreachable("no symbol table pointer!");
   }
@@ -146,39 +153,54 @@
 std::error_code COFFObjectFile::getSymbolAddress(DataRefImpl Ref,
                                                  uint64_t &Result) const {
   COFFSymbolRef Symb = getCOFFSymbol(Ref);
-  const coff_section *Section = nullptr;
-  if (std::error_code EC = getSection(Symb.getSectionNumber(), Section))
-    return EC;
-
-  if (Symb.getSectionNumber() == COFF::IMAGE_SYM_UNDEFINED)
+
+  if (Symb.isAnyUndefined()) {
     Result = UnknownAddressOrSize;
-  else if (Section)
+    return object_error::success;
+  }
+  if (Symb.isCommon()) {
+    Result = UnknownAddressOrSize;
+    return object_error::success;
+  }
+  int32_t SectionNumber = Symb.getSectionNumber();
+  if (!COFF::isReservedSectionNumber(SectionNumber)) {
+    const coff_section *Section = nullptr;
+    if (std::error_code EC = getSection(SectionNumber, Section))
+      return EC;
+
     Result = Section->VirtualAddress + Symb.getValue();
-  else
-    Result = Symb.getValue();
+    return object_error::success;
+  }
+
+  Result = Symb.getValue();
   return object_error::success;
 }
 
 std::error_code COFFObjectFile::getSymbolType(DataRefImpl Ref,
                                               SymbolRef::Type &Result) const {
   COFFSymbolRef Symb = getCOFFSymbol(Ref);
+  int32_t SectionNumber = Symb.getSectionNumber();
   Result = SymbolRef::ST_Other;
 
-  if (Symb.getStorageClass() == COFF::IMAGE_SYM_CLASS_EXTERNAL &&
-      Symb.getSectionNumber() == COFF::IMAGE_SYM_UNDEFINED) {
+  if (Symb.isAnyUndefined()) {
     Result = SymbolRef::ST_Unknown;
   } else if (Symb.isFunctionDefinition()) {
     Result = SymbolRef::ST_Function;
-  } else {
-      uint32_t Characteristics = 0;
-      if (!COFF::isReservedSectionNumber(Symb.getSectionNumber())) {
-        const coff_section *Section = nullptr;
-        if (std::error_code EC = getSection(Symb.getSectionNumber(), Section))
-          return EC;
-        Characteristics = Section->Characteristics;
-    }
-    if (Characteristics & COFF::IMAGE_SCN_MEM_READ &&
-        ~Characteristics & COFF::IMAGE_SCN_MEM_WRITE) // Read only.
+  } else if (Symb.isCommon()) {
+    Result = SymbolRef::ST_Data;
+  } else if (Symb.isFileRecord()) {
+    Result = SymbolRef::ST_File;
+  } else if (SectionNumber == COFF::IMAGE_SYM_DEBUG) {
+    Result = SymbolRef::ST_Debug;
+  } else if (!COFF::isReservedSectionNumber(SectionNumber)) {
+    const coff_section *Section = nullptr;
+    if (std::error_code EC = getSection(SectionNumber, Section))
+      return EC;
+    uint32_t Characteristics = Section->Characteristics;
+    if (Characteristics & COFF::IMAGE_SCN_CNT_CODE)
+      Result = SymbolRef::ST_Function;
+    else if (Characteristics & (COFF::IMAGE_SCN_CNT_INITIALIZED_DATA |
+                                COFF::IMAGE_SCN_CNT_UNINITIALIZED_DATA))
       Result = SymbolRef::ST_Data;
   }
   return object_error::success;
@@ -188,45 +210,88 @@
   COFFSymbolRef Symb = getCOFFSymbol(Ref);
   uint32_t Result = SymbolRef::SF_None;
 
-  // TODO: Correctly set SF_FormatSpecific, SF_Common
-
-  if (Symb.getSectionNumber() == COFF::IMAGE_SYM_UNDEFINED) {
-    if (Symb.getValue() == 0)
-      Result |= SymbolRef::SF_Undefined;
-    else
-      Result |= SymbolRef::SF_Common;
-  }
-
-
-  // TODO: This are certainly too restrictive.
-  if (Symb.getStorageClass() == COFF::IMAGE_SYM_CLASS_EXTERNAL)
+  if (Symb.isExternal() || Symb.isWeakExternal())
     Result |= SymbolRef::SF_Global;
 
-  if (Symb.getStorageClass() == COFF::IMAGE_SYM_CLASS_WEAK_EXTERNAL)
+  if (Symb.isWeakExternal())
     Result |= SymbolRef::SF_Weak;
 
   if (Symb.getSectionNumber() == COFF::IMAGE_SYM_ABSOLUTE)
     Result |= SymbolRef::SF_Absolute;
 
+  if (Symb.isFileRecord())
+    Result |= SymbolRef::SF_FormatSpecific;
+
+  if (Symb.isSectionDefinition())
+    Result |= SymbolRef::SF_FormatSpecific;
+
+  if (Symb.isCommon())
+    Result |= SymbolRef::SF_Common;
+
+  if (Symb.isAnyUndefined())
+    Result |= SymbolRef::SF_Undefined;
+
   return Result;
 }
 
 std::error_code COFFObjectFile::getSymbolSize(DataRefImpl Ref,
                                               uint64_t &Result) const {
-  // FIXME: Return the correct size. This requires looking at all the symbols
-  //        in the same section as this symbol, and looking for either the next
-  //        symbol, or the end of the section.
   COFFSymbolRef Symb = getCOFFSymbol(Ref);
-  const coff_section *Section = nullptr;
-  if (std::error_code EC = getSection(Symb.getSectionNumber(), Section))
-    return EC;
-
-  if (Symb.getSectionNumber() == COFF::IMAGE_SYM_UNDEFINED)
+
+  if (Symb.isAnyUndefined()) {
     Result = UnknownAddressOrSize;
-  else if (Section)
+    return object_error::success;
+  }
+  if (Symb.isCommon()) {
+    Result = Symb.getValue();
+    return object_error::success;
+  }
+
+  // Let's attempt to get the size of the symbol by looking at the address of
+  // the symbol after the symbol in question.
+  uint64_t SymbAddr;
+  if (std::error_code EC = getSymbolAddress(Ref, SymbAddr))
+    return EC;
+  int32_t SectionNumber = Symb.getSectionNumber();
+  if (COFF::isReservedSectionNumber(SectionNumber)) {
+    // Absolute and debug symbols aren't sorted in any interesting way.
+    Result = 0;
+    return object_error::success;
+  }
+  const section_iterator SecEnd = section_end();
+  uint64_t AfterAddr = UnknownAddressOrSize;
+  for (const symbol_iterator &SymbI : symbols()) {
+    section_iterator SecI = SecEnd;
+    if (std::error_code EC = SymbI->getSection(SecI))
+      return EC;
+    // Check the symbol's section, skip it if it's in the wrong section.
+    // First, make sure it is in any section.
+    if (SecI == SecEnd)
+      continue;
+    // Second, make sure it is in the same section as the symbol in question.
+    if (!sectionContainsSymbol(SecI->getRawDataRefImpl(), Ref))
+      continue;
+    uint64_t Addr;
+    if (std::error_code EC = SymbI->getAddress(Addr))
+      return EC;
+    // We want to compare our symbol in question with the closest possible
+    // symbol that comes after.
+    if (AfterAddr > Addr && Addr > SymbAddr)
+      AfterAddr = Addr;
+  }
+  if (AfterAddr == UnknownAddressOrSize) {
+    // No symbol comes after this one, assume that everything after our symbol
+    // is part of it.
+    const coff_section *Section = nullptr;
+    if (std::error_code EC = getSection(SectionNumber, Section))
+      return EC;
     Result = Section->SizeOfRawData - Symb.getValue();
-  else
-    Result = 0;
+  } else {
+    // Take the difference between our symbol and the symbol that comes after
+    // our symbol.
+    Result = AfterAddr - SymbAddr;
+  }
+
   return object_error::success;
 }
 
@@ -259,18 +324,13 @@
   return getSectionName(Sec, Result);
 }
 
-std::error_code COFFObjectFile::getSectionAddress(DataRefImpl Ref,
-                                                  uint64_t &Result) const {
+uint64_t COFFObjectFile::getSectionAddress(DataRefImpl Ref) const {
   const coff_section *Sec = toSec(Ref);
-  Result = Sec->VirtualAddress;
-  return object_error::success;
-}
-
-std::error_code COFFObjectFile::getSectionSize(DataRefImpl Ref,
-                                               uint64_t &Result) const {
-  const coff_section *Sec = toSec(Ref);
-  Result = Sec->SizeOfRawData;
-  return object_error::success;
+  return Sec->VirtualAddress;
+}
+
+uint64_t COFFObjectFile::getSectionSize(DataRefImpl Ref) const {
+  return getSectionSize(toSec(Ref));
 }
 
 std::error_code COFFObjectFile::getSectionContents(DataRefImpl Ref,
@@ -282,155 +342,111 @@
   return EC;
 }
 
-std::error_code COFFObjectFile::getSectionAlignment(DataRefImpl Ref,
-                                                    uint64_t &Res) const {
+uint64_t COFFObjectFile::getSectionAlignment(DataRefImpl Ref) const {
   const coff_section *Sec = toSec(Ref);
-  if (!Sec)
-    return object_error::parse_failed;
-  Res = uint64_t(1) << (((Sec->Characteristics & 0x00F00000) >> 20) - 1);
-  return object_error::success;
-}
-
-std::error_code COFFObjectFile::isSectionText(DataRefImpl Ref,
-                                              bool &Result) const {
+  return uint64_t(1) << (((Sec->Characteristics & 0x00F00000) >> 20) - 1);
+}
+
+bool COFFObjectFile::isSectionText(DataRefImpl Ref) const {
   const coff_section *Sec = toSec(Ref);
-  Result = Sec->Characteristics & COFF::IMAGE_SCN_CNT_CODE;
-  return object_error::success;
-}
-
-std::error_code COFFObjectFile::isSectionData(DataRefImpl Ref,
-                                              bool &Result) const {
+  return Sec->Characteristics & COFF::IMAGE_SCN_CNT_CODE;
+}
+
+bool COFFObjectFile::isSectionData(DataRefImpl Ref) const {
   const coff_section *Sec = toSec(Ref);
-  Result = Sec->Characteristics & COFF::IMAGE_SCN_CNT_INITIALIZED_DATA;
-  return object_error::success;
-}
-
-std::error_code COFFObjectFile::isSectionBSS(DataRefImpl Ref,
-                                             bool &Result) const {
+  return Sec->Characteristics & COFF::IMAGE_SCN_CNT_INITIALIZED_DATA;
+}
+
+bool COFFObjectFile::isSectionBSS(DataRefImpl Ref) const {
   const coff_section *Sec = toSec(Ref);
-  Result = Sec->Characteristics & COFF::IMAGE_SCN_CNT_UNINITIALIZED_DATA;
-  return object_error::success;
-}
-
-<<<<<<< HEAD
-std::error_code
-COFFObjectFile::isSectionRequiredForExecution(DataRefImpl Ref,
-                                              bool &Result) const {
-  // FIXME: Unimplemented
-  Result = true;
-  return object_error::success;
-}
-
-std::error_code COFFObjectFile::isSectionVirtual(DataRefImpl Ref,
-                                                 bool &Result) const {
-=======
+  return Sec->Characteristics & COFF::IMAGE_SCN_CNT_UNINITIALIZED_DATA;
+}
+
 bool COFFObjectFile::isSectionVirtual(DataRefImpl Ref) const {
->>>>>>> 41cb3da2
   const coff_section *Sec = toSec(Ref);
-  Result = Sec->Characteristics & COFF::IMAGE_SCN_CNT_UNINITIALIZED_DATA;
-  return object_error::success;
-}
-
-<<<<<<< HEAD
-std::error_code COFFObjectFile::isSectionZeroInit(DataRefImpl Ref,
-                                                  bool &Result) const {
-  // FIXME: Unimplemented.
-  Result = false;
-  return object_error::success;
-}
-
-std::error_code COFFObjectFile::isSectionReadOnlyData(DataRefImpl Ref,
-                                                      bool &Result) const {
-  // FIXME: Unimplemented.
-  Result = false;
-  return object_error::success;
-}
-
-std::error_code COFFObjectFile::sectionContainsSymbol(DataRefImpl SecRef,
-                                                      DataRefImpl SymbRef,
-                                                      bool &Result) const {
-=======
+  return Sec->Characteristics & COFF::IMAGE_SCN_CNT_UNINITIALIZED_DATA;
+}
+
 bool COFFObjectFile::sectionContainsSymbol(DataRefImpl SecRef,
                                            DataRefImpl SymbRef) const {
->>>>>>> 41cb3da2
   const coff_section *Sec = toSec(SecRef);
   COFFSymbolRef Symb = getCOFFSymbol(SymbRef);
-  const coff_section *SymbSec = nullptr;
-  if (std::error_code EC = getSection(Symb.getSectionNumber(), SymbSec))
-    return EC;
-  if (SymbSec == Sec)
-    Result = true;
-  else
-    Result = false;
-  return object_error::success;
-}
-
-relocation_iterator COFFObjectFile::section_rel_begin(DataRefImpl Ref) const {
-  const coff_section *Sec = toSec(Ref);
-  DataRefImpl Ret;
-  if (Sec->NumberOfRelocations == 0) {
-    Ret.p = 0;
-  } else {
-    auto begin = reinterpret_cast<const coff_relocation*>(
-        base() + Sec->PointerToRelocations);
-    if (Sec->hasExtendedRelocations()) {
-      // Skip the first relocation entry repurposed to store the number of
-      // relocations.
-      begin++;
-    }
-    Ret.p = reinterpret_cast<uintptr_t>(begin);
-  }
-  return relocation_iterator(RelocationRef(Ret, this));
+  int32_t SecNumber = (Sec - SectionTable) + 1;
+  return SecNumber == Symb.getSectionNumber();
 }
 
 static uint32_t getNumberOfRelocations(const coff_section *Sec,
-                                       const uint8_t *base) {
+                                       MemoryBufferRef M, const uint8_t *base) {
   // The field for the number of relocations in COFF section table is only
   // 16-bit wide. If a section has more than 65535 relocations, 0xFFFF is set to
   // NumberOfRelocations field, and the actual relocation count is stored in the
   // VirtualAddress field in the first relocation entry.
   if (Sec->hasExtendedRelocations()) {
-    auto *FirstReloc = reinterpret_cast<const coff_relocation*>(
-        base + Sec->PointerToRelocations);
-    return FirstReloc->VirtualAddress;
+    const coff_relocation *FirstReloc;
+    if (getObject(FirstReloc, M, reinterpret_cast<const coff_relocation*>(
+        base + Sec->PointerToRelocations)))
+      return 0;
+    // -1 to exclude this first relocation entry.
+    return FirstReloc->VirtualAddress - 1;
   }
   return Sec->NumberOfRelocations;
+}
+
+static const coff_relocation *
+getFirstReloc(const coff_section *Sec, MemoryBufferRef M, const uint8_t *Base) {
+  uint64_t NumRelocs = getNumberOfRelocations(Sec, M, Base);
+  if (!NumRelocs)
+    return nullptr;
+  auto begin = reinterpret_cast<const coff_relocation *>(
+      Base + Sec->PointerToRelocations);
+  if (Sec->hasExtendedRelocations()) {
+    // Skip the first relocation entry repurposed to store the number of
+    // relocations.
+    begin++;
+  }
+  if (checkOffset(M, uintptr_t(begin), sizeof(coff_relocation) * NumRelocs))
+    return nullptr;
+  return begin;
+}
+
+relocation_iterator COFFObjectFile::section_rel_begin(DataRefImpl Ref) const {
+  const coff_section *Sec = toSec(Ref);
+  const coff_relocation *begin = getFirstReloc(Sec, Data, base());
+  DataRefImpl Ret;
+  Ret.p = reinterpret_cast<uintptr_t>(begin);
+  return relocation_iterator(RelocationRef(Ret, this));
 }
 
 relocation_iterator COFFObjectFile::section_rel_end(DataRefImpl Ref) const {
   const coff_section *Sec = toSec(Ref);
+  const coff_relocation *I = getFirstReloc(Sec, Data, base());
+  if (I)
+    I += getNumberOfRelocations(Sec, Data, base());
   DataRefImpl Ret;
-  if (Sec->NumberOfRelocations == 0) {
-    Ret.p = 0;
-  } else {
-    auto begin = reinterpret_cast<const coff_relocation*>(
-        base() + Sec->PointerToRelocations);
-    uint32_t NumReloc = getNumberOfRelocations(Sec, base());
-    Ret.p = reinterpret_cast<uintptr_t>(begin + NumReloc);
-  }
+  Ret.p = reinterpret_cast<uintptr_t>(I);
   return relocation_iterator(RelocationRef(Ret, this));
 }
 
 // Initialize the pointer to the symbol table.
 std::error_code COFFObjectFile::initSymbolTablePtr() {
   if (COFFHeader)
-    if (std::error_code EC =
-            getObject(SymbolTable16, Data, base() + getPointerToSymbolTable(),
-                      getNumberOfSymbols() * getSymbolTableEntrySize()))
+    if (std::error_code EC = getObject(
+            SymbolTable16, Data, base() + getPointerToSymbolTable(),
+            (uint64_t)getNumberOfSymbols() * getSymbolTableEntrySize()))
       return EC;
 
   if (COFFBigObjHeader)
-    if (std::error_code EC =
-            getObject(SymbolTable32, Data, base() + getPointerToSymbolTable(),
-                      getNumberOfSymbols() * getSymbolTableEntrySize()))
+    if (std::error_code EC = getObject(
+            SymbolTable32, Data, base() + getPointerToSymbolTable(),
+            (uint64_t)getNumberOfSymbols() * getSymbolTableEntrySize()))
       return EC;
 
   // Find string table. The first four byte of the string table contains the
   // total size of the string table, including the size field itself. If the
   // string table is empty, the value of the first four byte would be 4.
-  const uint8_t *StringTableAddr =
-      base() + getPointerToSymbolTable() +
-      getNumberOfSymbols() * getSymbolTableEntrySize();
+  uint32_t StringTableOffset = getPointerToSymbolTable() +
+                               getNumberOfSymbols() * getSymbolTableEntrySize();
+  const uint8_t *StringTableAddr = base() + StringTableOffset;
   const ulittle32_t *StringTableSizePtr;
   if (std::error_code EC = getObject(StringTableSizePtr, Data, StringTableAddr))
     return EC;
@@ -500,8 +516,9 @@
     return object_error::success;
 
   uint32_t ImportTableRva = DataEntry->RelativeVirtualAddress;
+  // -1 because the last entry is the null entry.
   NumberOfImportDirectory = DataEntry->Size /
-      sizeof(import_directory_table_entry);
+      sizeof(import_directory_table_entry) - 1;
 
   // Find the section that contains the RVA. This is needed because the RVA is
   // the import table's memory address which is different from its file offset.
@@ -510,6 +527,26 @@
     return EC;
   ImportDirectory = reinterpret_cast<
       const import_directory_table_entry *>(IntPtr);
+  return object_error::success;
+}
+
+// Initializes DelayImportDirectory and NumberOfDelayImportDirectory.
+std::error_code COFFObjectFile::initDelayImportTablePtr() {
+  const data_directory *DataEntry;
+  if (getDataDirectory(COFF::DELAY_IMPORT_DESCRIPTOR, DataEntry))
+    return object_error::success;
+  if (DataEntry->RelativeVirtualAddress == 0)
+    return object_error::success;
+
+  uint32_t RVA = DataEntry->RelativeVirtualAddress;
+  NumberOfDelayImportDirectory = DataEntry->Size /
+      sizeof(delay_import_directory_table_entry) - 1;
+
+  uintptr_t IntPtr = 0;
+  if (std::error_code EC = getRvaPtr(RVA, IntPtr))
+    return EC;
+  DelayImportDirectory = reinterpret_cast<
+      const delay_import_directory_table_entry *>(IntPtr);
   return object_error::success;
 }
 
@@ -534,13 +571,32 @@
   return object_error::success;
 }
 
+std::error_code COFFObjectFile::initBaseRelocPtr() {
+  const data_directory *DataEntry;
+  if (getDataDirectory(COFF::BASE_RELOCATION_TABLE, DataEntry))
+    return object_error::success;
+  if (DataEntry->RelativeVirtualAddress == 0)
+    return object_error::success;
+
+  uintptr_t IntPtr = 0;
+  if (std::error_code EC = getRvaPtr(DataEntry->RelativeVirtualAddress, IntPtr))
+    return EC;
+  BaseRelocHeader = reinterpret_cast<const coff_base_reloc_block_header *>(
+      IntPtr);
+  BaseRelocEnd = reinterpret_cast<coff_base_reloc_block_header *>(
+      IntPtr + DataEntry->Size);
+  return object_error::success;
+}
+
 COFFObjectFile::COFFObjectFile(MemoryBufferRef Object, std::error_code &EC)
     : ObjectFile(Binary::ID_COFF, Object), COFFHeader(nullptr),
       COFFBigObjHeader(nullptr), PE32Header(nullptr), PE32PlusHeader(nullptr),
       DataDirectory(nullptr), SectionTable(nullptr), SymbolTable16(nullptr),
       SymbolTable32(nullptr), StringTable(nullptr), StringTableSize(0),
       ImportDirectory(nullptr), NumberOfImportDirectory(0),
-      ExportDirectory(nullptr) {
+      DelayImportDirectory(nullptr), NumberOfDelayImportDirectory(0),
+      ExportDirectory(nullptr), BaseRelocHeader(nullptr),
+      BaseRelocEnd(nullptr) {
   // Check that we at least have enough room for a header.
   if (!checkSize(Data, EC, sizeof(coff_file_header)))
     return;
@@ -553,20 +609,20 @@
   bool HasPEHeader = false;
 
   // Check if this is a PE/COFF file.
-  if (base()[0] == 0x4d && base()[1] == 0x5a) {
+  if (checkSize(Data, EC, sizeof(dos_header) + sizeof(COFF::PEMagic))) {
     // PE/COFF, seek through MS-DOS compatibility stub and 4-byte
     // PE signature to find 'normal' COFF header.
-    if (!checkSize(Data, EC, 0x3c + 8))
-      return;
-    CurPtr = *reinterpret_cast<const ulittle16_t *>(base() + 0x3c);
-    // Check the PE magic bytes. ("PE\0\0")
-    if (std::memcmp(base() + CurPtr, COFF::PEMagic, sizeof(COFF::PEMagic)) !=
-        0) {
-      EC = object_error::parse_failed;
-      return;
+    const auto *DH = reinterpret_cast<const dos_header *>(base());
+    if (DH->Magic[0] == 'M' && DH->Magic[1] == 'Z') {
+      CurPtr = DH->AddressOfNewExeHeader;
+      // Check the PE magic bytes. ("PE\0\0")
+      if (memcmp(base() + CurPtr, COFF::PEMagic, sizeof(COFF::PEMagic)) != 0) {
+        EC = object_error::parse_failed;
+        return;
+      }
+      CurPtr += sizeof(COFF::PEMagic); // Skip the PE magic bytes.
+      HasPEHeader = true;
     }
-    CurPtr += sizeof(COFF::PEMagic); // Skip the PE magic bytes.
-    HasPEHeader = true;
   }
 
   if ((EC = getObject(COFFHeader, Data, base() + CurPtr)))
@@ -608,11 +664,11 @@
 
     const uint8_t *DataDirAddr;
     uint64_t DataDirSize;
-    if (Header->Magic == 0x10b) {
+    if (Header->Magic == COFF::PE32Header::PE32) {
       PE32Header = Header;
       DataDirAddr = base() + CurPtr + sizeof(pe32_header);
       DataDirSize = sizeof(data_directory) * PE32Header->NumberOfRvaAndSize;
-    } else if (Header->Magic == 0x20b) {
+    } else if (Header->Magic == COFF::PE32Header::PE32_PLUS) {
       PE32PlusHeader = reinterpret_cast<const pe32plus_header *>(Header);
       DataDirAddr = base() + CurPtr + sizeof(pe32plus_header);
       DataDirSize = sizeof(data_directory) * PE32PlusHeader->NumberOfRvaAndSize;
@@ -627,20 +683,33 @@
   }
 
   if ((EC = getObject(SectionTable, Data, base() + CurPtr,
-                      getNumberOfSections() * sizeof(coff_section))))
+                      (uint64_t)getNumberOfSections() * sizeof(coff_section))))
     return;
 
   // Initialize the pointer to the symbol table.
-  if (getPointerToSymbolTable() != 0)
+  if (getPointerToSymbolTable() != 0) {
     if ((EC = initSymbolTablePtr()))
       return;
+  } else {
+    // We had better not have any symbols if we don't have a symbol table.
+    if (getNumberOfSymbols() != 0) {
+      EC = object_error::parse_failed;
+      return;
+    }
+  }
 
   // Initialize the pointer to the beginning of the import table.
   if ((EC = initImportTablePtr()))
     return;
+  if ((EC = initDelayImportTablePtr()))
+    return;
 
   // Initialize the pointer to the export table.
   if ((EC = initExportTablePtr()))
+    return;
+
+  // Initialize the pointer to the base relocation table.
+  if ((EC = initBaseRelocPtr()))
     return;
 
   EC = object_error::success;
@@ -667,6 +736,19 @@
 import_directory_iterator COFFObjectFile::import_directory_end() const {
   return import_directory_iterator(
       ImportDirectoryEntryRef(ImportDirectory, NumberOfImportDirectory, this));
+}
+
+delay_import_directory_iterator
+COFFObjectFile::delay_import_directory_begin() const {
+  return delay_import_directory_iterator(
+      DelayImportDirectoryEntryRef(DelayImportDirectory, 0, this));
+}
+
+delay_import_directory_iterator
+COFFObjectFile::delay_import_directory_end() const {
+  return delay_import_directory_iterator(
+      DelayImportDirectoryEntryRef(
+          DelayImportDirectory, NumberOfDelayImportDirectory, this));
 }
 
 export_directory_iterator COFFObjectFile::export_directory_begin() const {
@@ -694,6 +776,14 @@
       COFFHeader && COFFHeader->isImportLibrary() ? 0 : getNumberOfSections();
   Ret.p = reinterpret_cast<uintptr_t>(SectionTable + NumSections);
   return section_iterator(SectionRef(Ret, this));
+}
+
+base_reloc_iterator COFFObjectFile::base_reloc_begin() const {
+  return base_reloc_iterator(BaseRelocRef(BaseRelocHeader, this));
+}
+
+base_reloc_iterator COFFObjectFile::base_reloc_end() const {
+  return base_reloc_iterator(BaseRelocRef(BaseRelocEnd, this));
 }
 
 uint8_t COFFObjectFile::getBytesInAddress() const {
@@ -726,6 +816,26 @@
   }
 }
 
+iterator_range<import_directory_iterator>
+COFFObjectFile::import_directories() const {
+  return make_range(import_directory_begin(), import_directory_end());
+}
+
+iterator_range<delay_import_directory_iterator>
+COFFObjectFile::delay_import_directories() const {
+  return make_range(delay_import_directory_begin(),
+                    delay_import_directory_end());
+}
+
+iterator_range<export_directory_iterator>
+COFFObjectFile::export_directories() const {
+  return make_range(export_directory_begin(), export_directory_end());
+}
+
+iterator_range<base_reloc_iterator> COFFObjectFile::base_relocs() const {
+  return make_range(base_reloc_begin(), base_reloc_end());
+}
+
 std::error_code COFFObjectFile::getPE32Header(const pe32_header *&Res) const {
   Res = PE32Header;
   return object_error::success;
@@ -741,28 +851,32 @@
 COFFObjectFile::getDataDirectory(uint32_t Index,
                                  const data_directory *&Res) const {
   // Error if if there's no data directory or the index is out of range.
-  if (!DataDirectory)
+  if (!DataDirectory) {
+    Res = nullptr;
     return object_error::parse_failed;
+  }
   assert(PE32Header || PE32PlusHeader);
   uint32_t NumEnt = PE32Header ? PE32Header->NumberOfRvaAndSize
                                : PE32PlusHeader->NumberOfRvaAndSize;
-  if (Index > NumEnt)
+  if (Index >= NumEnt) {
+    Res = nullptr;
     return object_error::parse_failed;
+  }
   Res = &DataDirectory[Index];
   return object_error::success;
 }
 
 std::error_code COFFObjectFile::getSection(int32_t Index,
                                            const coff_section *&Result) const {
-  // Check for special index values.
+  Result = nullptr;
   if (COFF::isReservedSectionNumber(Index))
-    Result = nullptr;
-  else if (Index > 0 && static_cast<uint32_t>(Index) <= getNumberOfSections())
+    return object_error::success;
+  if (static_cast<uint32_t>(Index) <= getNumberOfSections()) {
     // We already verified the section table data, so no need to check again.
     Result = SectionTable + (Index - 1);
-  else
-    return object_error::parse_failed;
-  return object_error::success;
+    return object_error::success;
+  }
+  return object_error::parse_failed;
 }
 
 std::error_code COFFObjectFile::getString(uint32_t Offset,
@@ -829,9 +943,9 @@
     Name = StringRef(Sec->Name, COFF::NameSize);
 
   // Check for string table entry. First byte is '/'.
-  if (Name[0] == '/') {
+  if (Name.startswith("/")) {
     uint32_t Offset;
-    if (Name[1] == '/') {
+    if (Name.startswith("//")) {
       if (decodeBase64StringEntry(Name.substr(2), Offset))
         return object_error::parse_failed;
     } else {
@@ -846,22 +960,41 @@
   return object_error::success;
 }
 
+uint64_t COFFObjectFile::getSectionSize(const coff_section *Sec) const {
+  // SizeOfRawData and VirtualSize change what they represent depending on
+  // whether or not we have an executable image.
+  //
+  // For object files, SizeOfRawData contains the size of section's data;
+  // VirtualSize is always zero.
+  //
+  // For executables, SizeOfRawData *must* be a multiple of FileAlignment; the
+  // actual section size is in VirtualSize.  It is possible for VirtualSize to
+  // be greater than SizeOfRawData; the contents past that point should be
+  // considered to be zero.
+  uint32_t SectionSize;
+  if (Sec->VirtualSize)
+    SectionSize = std::min(Sec->VirtualSize, Sec->SizeOfRawData);
+  else
+    SectionSize = Sec->SizeOfRawData;
+
+  return SectionSize;
+}
+
 std::error_code
 COFFObjectFile::getSectionContents(const coff_section *Sec,
                                    ArrayRef<uint8_t> &Res) const {
-  // PointerToRawData and SizeOfRawData won't make sense for BSS sections, don't
-  // do anything interesting for them.
+  // PointerToRawData and SizeOfRawData won't make sense for BSS sections,
+  // don't do anything interesting for them.
   assert((Sec->Characteristics & COFF::IMAGE_SCN_CNT_UNINITIALIZED_DATA) == 0 &&
          "BSS sections don't have contents!");
   // The only thing that we need to verify is that the contents is contained
   // within the file bounds. We don't need to make sure it doesn't cover other
   // data, as there's nothing that says that is not allowed.
   uintptr_t ConStart = uintptr_t(base()) + Sec->PointerToRawData;
-  uintptr_t ConEnd = ConStart + Sec->SizeOfRawData;
-  if (ConEnd > uintptr_t(Data.getBufferEnd()))
+  uint32_t SectionSize = getSectionSize(Sec);
+  if (checkOffset(Data, ConStart, SectionSize))
     return object_error::parse_failed;
-  Res = makeArrayRef(reinterpret_cast<const uint8_t*>(ConStart),
-                     Sec->SizeOfRawData);
+  Res = makeArrayRef(reinterpret_cast<const uint8_t *>(ConStart), SectionSize);
   return object_error::success;
 }
 
@@ -881,13 +1014,20 @@
 
 std::error_code COFFObjectFile::getRelocationOffset(DataRefImpl Rel,
                                                     uint64_t &Res) const {
-  Res = toRel(Rel)->VirtualAddress;
+  const coff_relocation *R = toRel(Rel);
+  const support::ulittle32_t *VirtualAddressPtr;
+  if (std::error_code EC =
+          getObject(VirtualAddressPtr, Data, &R->VirtualAddress))
+    return EC;
+  Res = *VirtualAddressPtr;
   return object_error::success;
 }
 
 symbol_iterator COFFObjectFile::getRelocationSymbol(DataRefImpl Rel) const {
   const coff_relocation *R = toRel(Rel);
   DataRefImpl Ref;
+  if (R->SymbolTableIndex >= getNumberOfSymbols())
+    return symbol_end();
   if (SymbolTable16)
     Ref.p = reinterpret_cast<uintptr_t>(SymbolTable16 + R->SymbolTableIndex);
   else if (SymbolTable32)
@@ -1038,26 +1178,145 @@
 
 std::error_code ImportDirectoryEntryRef::getImportTableEntry(
     const import_directory_table_entry *&Result) const {
-  Result = ImportTable;
-  return object_error::success;
+  Result = ImportTable + Index;
+  return object_error::success;
+}
+
+static imported_symbol_iterator
+makeImportedSymbolIterator(const COFFObjectFile *Object,
+                           uintptr_t Ptr, int Index) {
+  if (Object->getBytesInAddress() == 4) {
+    auto *P = reinterpret_cast<const import_lookup_table_entry32 *>(Ptr);
+    return imported_symbol_iterator(ImportedSymbolRef(P, Index, Object));
+  }
+  auto *P = reinterpret_cast<const import_lookup_table_entry64 *>(Ptr);
+  return imported_symbol_iterator(ImportedSymbolRef(P, Index, Object));
+}
+
+static imported_symbol_iterator
+importedSymbolBegin(uint32_t RVA, const COFFObjectFile *Object) {
+  uintptr_t IntPtr = 0;
+  Object->getRvaPtr(RVA, IntPtr);
+  return makeImportedSymbolIterator(Object, IntPtr, 0);
+}
+
+static imported_symbol_iterator
+importedSymbolEnd(uint32_t RVA, const COFFObjectFile *Object) {
+  uintptr_t IntPtr = 0;
+  Object->getRvaPtr(RVA, IntPtr);
+  // Forward the pointer to the last entry which is null.
+  int Index = 0;
+  if (Object->getBytesInAddress() == 4) {
+    auto *Entry = reinterpret_cast<ulittle32_t *>(IntPtr);
+    while (*Entry++)
+      ++Index;
+  } else {
+    auto *Entry = reinterpret_cast<ulittle64_t *>(IntPtr);
+    while (*Entry++)
+      ++Index;
+  }
+  return makeImportedSymbolIterator(Object, IntPtr, Index);
+}
+
+imported_symbol_iterator
+ImportDirectoryEntryRef::imported_symbol_begin() const {
+  return importedSymbolBegin(ImportTable[Index].ImportLookupTableRVA,
+                             OwningObject);
+}
+
+imported_symbol_iterator
+ImportDirectoryEntryRef::imported_symbol_end() const {
+  return importedSymbolEnd(ImportTable[Index].ImportLookupTableRVA,
+                           OwningObject);
+}
+
+iterator_range<imported_symbol_iterator>
+ImportDirectoryEntryRef::imported_symbols() const {
+  return make_range(imported_symbol_begin(), imported_symbol_end());
 }
 
 std::error_code ImportDirectoryEntryRef::getName(StringRef &Result) const {
   uintptr_t IntPtr = 0;
   if (std::error_code EC =
-          OwningObject->getRvaPtr(ImportTable->NameRVA, IntPtr))
+          OwningObject->getRvaPtr(ImportTable[Index].NameRVA, IntPtr))
     return EC;
   Result = StringRef(reinterpret_cast<const char *>(IntPtr));
+  return object_error::success;
+}
+
+std::error_code
+ImportDirectoryEntryRef::getImportLookupTableRVA(uint32_t  &Result) const {
+  Result = ImportTable[Index].ImportLookupTableRVA;
+  return object_error::success;
+}
+
+std::error_code
+ImportDirectoryEntryRef::getImportAddressTableRVA(uint32_t &Result) const {
+  Result = ImportTable[Index].ImportAddressTableRVA;
   return object_error::success;
 }
 
 std::error_code ImportDirectoryEntryRef::getImportLookupEntry(
     const import_lookup_table_entry32 *&Result) const {
   uintptr_t IntPtr = 0;
-  if (std::error_code EC =
-          OwningObject->getRvaPtr(ImportTable->ImportLookupTableRVA, IntPtr))
+  uint32_t RVA = ImportTable[Index].ImportLookupTableRVA;
+  if (std::error_code EC = OwningObject->getRvaPtr(RVA, IntPtr))
     return EC;
   Result = reinterpret_cast<const import_lookup_table_entry32 *>(IntPtr);
+  return object_error::success;
+}
+
+bool DelayImportDirectoryEntryRef::
+operator==(const DelayImportDirectoryEntryRef &Other) const {
+  return Table == Other.Table && Index == Other.Index;
+}
+
+void DelayImportDirectoryEntryRef::moveNext() {
+  ++Index;
+}
+
+imported_symbol_iterator
+DelayImportDirectoryEntryRef::imported_symbol_begin() const {
+  return importedSymbolBegin(Table[Index].DelayImportNameTable,
+                             OwningObject);
+}
+
+imported_symbol_iterator
+DelayImportDirectoryEntryRef::imported_symbol_end() const {
+  return importedSymbolEnd(Table[Index].DelayImportNameTable,
+                           OwningObject);
+}
+
+iterator_range<imported_symbol_iterator>
+DelayImportDirectoryEntryRef::imported_symbols() const {
+  return make_range(imported_symbol_begin(), imported_symbol_end());
+}
+
+std::error_code DelayImportDirectoryEntryRef::getName(StringRef &Result) const {
+  uintptr_t IntPtr = 0;
+  if (std::error_code EC = OwningObject->getRvaPtr(Table[Index].Name, IntPtr))
+    return EC;
+  Result = StringRef(reinterpret_cast<const char *>(IntPtr));
+  return object_error::success;
+}
+
+std::error_code DelayImportDirectoryEntryRef::
+getDelayImportTable(const delay_import_directory_table_entry *&Result) const {
+  Result = Table;
+  return object_error::success;
+}
+
+std::error_code DelayImportDirectoryEntryRef::
+getImportAddress(int AddrIndex, uint64_t &Result) const {
+  uint32_t RVA = Table[Index].DelayImportAddressTable +
+      AddrIndex * (OwningObject->is64() ? 8 : 4);
+  uintptr_t IntPtr = 0;
+  if (std::error_code EC = OwningObject->getRvaPtr(RVA, IntPtr))
+    return EC;
+  if (OwningObject->is64())
+    Result = *reinterpret_cast<const ulittle64_t *>(IntPtr);
+  else
+    Result = *reinterpret_cast<const ulittle32_t *>(IntPtr);
   return object_error::success;
 }
 
@@ -1135,6 +1394,59 @@
   return object_error::success;
 }
 
+bool ImportedSymbolRef::
+operator==(const ImportedSymbolRef &Other) const {
+  return Entry32 == Other.Entry32 && Entry64 == Other.Entry64
+      && Index == Other.Index;
+}
+
+void ImportedSymbolRef::moveNext() {
+  ++Index;
+}
+
+std::error_code
+ImportedSymbolRef::getSymbolName(StringRef &Result) const {
+  uint32_t RVA;
+  if (Entry32) {
+    // If a symbol is imported only by ordinal, it has no name.
+    if (Entry32[Index].isOrdinal())
+      return object_error::success;
+    RVA = Entry32[Index].getHintNameRVA();
+  } else {
+    if (Entry64[Index].isOrdinal())
+      return object_error::success;
+    RVA = Entry64[Index].getHintNameRVA();
+  }
+  uintptr_t IntPtr = 0;
+  if (std::error_code EC = OwningObject->getRvaPtr(RVA, IntPtr))
+    return EC;
+  // +2 because the first two bytes is hint.
+  Result = StringRef(reinterpret_cast<const char *>(IntPtr + 2));
+  return object_error::success;
+}
+
+std::error_code ImportedSymbolRef::getOrdinal(uint16_t &Result) const {
+  uint32_t RVA;
+  if (Entry32) {
+    if (Entry32[Index].isOrdinal()) {
+      Result = Entry32[Index].getOrdinal();
+      return object_error::success;
+    }
+    RVA = Entry32[Index].getHintNameRVA();
+  } else {
+    if (Entry64[Index].isOrdinal()) {
+      Result = Entry64[Index].getOrdinal();
+      return object_error::success;
+    }
+    RVA = Entry64[Index].getHintNameRVA();
+  }
+  uintptr_t IntPtr = 0;
+  if (std::error_code EC = OwningObject->getRvaPtr(RVA, IntPtr))
+    return EC;
+  Result = *reinterpret_cast<const ulittle16_t *>(IntPtr);
+  return object_error::success;
+}
+
 ErrorOr<std::unique_ptr<COFFObjectFile>>
 ObjectFile::createCOFFObjectFile(MemoryBufferRef Object) {
   std::error_code EC;
@@ -1142,4 +1454,38 @@
   if (EC)
     return EC;
   return std::move(Ret);
+}
+
+bool BaseRelocRef::operator==(const BaseRelocRef &Other) const {
+  return Header == Other.Header && Index == Other.Index;
+}
+
+void BaseRelocRef::moveNext() {
+  // Header->BlockSize is the size of the current block, including the
+  // size of the header itself.
+  uint32_t Size = sizeof(*Header) +
+      sizeof(coff_base_reloc_block_entry) * (Index + 1);
+  if (Size == Header->BlockSize) {
+    // .reloc contains a list of base relocation blocks. Each block
+    // consists of the header followed by entries. The header contains
+    // how many entories will follow. When we reach the end of the
+    // current block, proceed to the next block.
+    Header = reinterpret_cast<const coff_base_reloc_block_header *>(
+        reinterpret_cast<const uint8_t *>(Header) + Size);
+    Index = 0;
+  } else {
+    ++Index;
+  }
+}
+
+std::error_code BaseRelocRef::getType(uint8_t &Type) const {
+  auto *Entry = reinterpret_cast<const coff_base_reloc_block_entry *>(Header + 1);
+  Type = Entry[Index].getType();
+  return object_error::success;
+}
+
+std::error_code BaseRelocRef::getRVA(uint32_t &Result) const {
+  auto *Entry = reinterpret_cast<const coff_base_reloc_block_entry *>(Header + 1);
+  Result = Header->PageRVA + Entry[Index].getOffset();
+  return object_error::success;
 }