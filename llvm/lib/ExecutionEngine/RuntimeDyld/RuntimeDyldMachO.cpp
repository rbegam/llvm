--- conflicted
+++ resolved
@@ -24,6 +24,22 @@
 
 #define DEBUG_TYPE "dyld"
 
+namespace {
+
+class LoadedMachOObjectInfo : public RuntimeDyld::LoadedObjectInfo {
+public:
+  LoadedMachOObjectInfo(RuntimeDyldImpl &RTDyld, unsigned BeginIdx,
+                        unsigned EndIdx)
+    : RuntimeDyld::LoadedObjectInfo(RTDyld, BeginIdx, EndIdx) {}
+
+  OwningBinary<ObjectFile>
+  getObjectForDebug(const ObjectFile &Obj) const override {
+    return OwningBinary<ObjectFile>();
+  }
+};
+
+}
+
 namespace llvm {
 
 int64_t RuntimeDyldMachO::memcpyAddend(const RelocationEntry &RE) const {
@@ -34,12 +50,11 @@
 }
 
 RelocationValueRef RuntimeDyldMachO::getRelocationValueRef(
-    ObjectImage &ObjImg, const relocation_iterator &RI,
-    const RelocationEntry &RE, ObjSectionToIDMap &ObjSectionToID,
-    const SymbolTableMap &Symbols) {
+    const ObjectFile &BaseTObj, const relocation_iterator &RI,
+    const RelocationEntry &RE, ObjSectionToIDMap &ObjSectionToID) {
 
   const MachOObjectFile &Obj =
-      static_cast<const MachOObjectFile &>(*ObjImg.getObjectFile());
+      static_cast<const MachOObjectFile &>(BaseTObj);
   MachO::any_relocation_info RelInfo =
       Obj.getRelocation(RI->getRawDataRefImpl());
   RelocationValueRef Value;
@@ -49,36 +64,21 @@
     symbol_iterator Symbol = RI->getSymbol();
     StringRef TargetName;
     Symbol->getName(TargetName);
-<<<<<<< HEAD
-    SymbolTableMap::const_iterator SI = Symbols.find(TargetName.data());
-    if (SI != Symbols.end()) {
-      Value.SectionID = SI->second.first;
-      Value.Offset = SI->second.second + RE.Addend;
-=======
     RTDyldSymbolTable::const_iterator SI =
       GlobalSymbolTable.find(TargetName.data());
     if (SI != GlobalSymbolTable.end()) {
       const auto &SymInfo = SI->second;
       Value.SectionID = SymInfo.getSectionID();
       Value.Offset = SymInfo.getOffset() + RE.Addend;
->>>>>>> 41cb3da2
     } else {
-      SI = GlobalSymbolTable.find(TargetName.data());
-      if (SI != GlobalSymbolTable.end()) {
-        Value.SectionID = SI->second.first;
-        Value.Offset = SI->second.second + RE.Addend;
-      } else {
-        Value.SymbolName = TargetName.data();
-        Value.Offset = RE.Addend;
-      }
+      Value.SymbolName = TargetName.data();
+      Value.Offset = RE.Addend;
     }
   } else {
     SectionRef Sec = Obj.getRelocationSection(RelInfo);
-    bool IsCode = false;
-    Sec.isText(IsCode);
-    Value.SectionID = findOrEmitSection(ObjImg, Sec, IsCode, ObjSectionToID);
-    uint64_t Addr;
-    Sec.getAddress(Addr);
+    bool IsCode = Sec.isText();
+    Value.SectionID = findOrEmitSection(Obj, Sec, IsCode, ObjSectionToID);
+    uint64_t Addr = Sec.getAddress();
     Value.Offset = RE.Addend - Addr;
   }
 
@@ -86,11 +86,11 @@
 }
 
 void RuntimeDyldMachO::makeValueAddendPCRel(RelocationValueRef &Value,
-                                            ObjectImage &ObjImg,
+                                            const ObjectFile &BaseTObj,
                                             const relocation_iterator &RI,
                                             unsigned OffsetToNextPC) {
   const MachOObjectFile &Obj =
-      static_cast<const MachOObjectFile &>(*ObjImg.getObjectFile());
+      static_cast<const MachOObjectFile &>(BaseTObj);
   MachO::any_relocation_info RelInfo =
       Obj.getRelocation(RI->getRawDataRefImpl());
 
@@ -123,9 +123,8 @@
   section_iterator SE = Obj.section_end();
 
   for (; SI != SE; ++SI) {
-    uint64_t SAddr, SSize;
-    SI->getAddress(SAddr);
-    SI->getSize(SSize);
+    uint64_t SAddr = SI->getAddress();
+    uint64_t SSize = SI->getSize();
     if ((Addr >= SAddr) && (Addr < SAddr + SSize))
       return SI;
   }
@@ -136,7 +135,7 @@
 
 // Populate __pointers section.
 void RuntimeDyldMachO::populateIndirectSymbolPointersSection(
-                                                    MachOObjectFile &Obj,
+                                                    const MachOObjectFile &Obj,
                                                     const SectionRef &PTSection,
                                                     unsigned PTSectionID) {
   assert(!Obj.is64Bit() &&
@@ -174,28 +173,12 @@
   }
 }
 
-bool
-RuntimeDyldMachO::isCompatibleFormat(const ObjectBuffer *InputBuffer) const {
-  if (InputBuffer->getBufferSize() < 4)
-    return false;
-  StringRef Magic(InputBuffer->getBufferStart(), 4);
-  if (Magic == "\xFE\xED\xFA\xCE")
-    return true;
-  if (Magic == "\xCE\xFA\xED\xFE")
-    return true;
-  if (Magic == "\xFE\xED\xFA\xCF")
-    return true;
-  if (Magic == "\xCF\xFA\xED\xFE")
-    return true;
-  return false;
-}
-
-bool RuntimeDyldMachO::isCompatibleFile(const object::ObjectFile *Obj) const {
-  return Obj->isMachO();
+bool RuntimeDyldMachO::isCompatibleFile(const object::ObjectFile &Obj) const {
+  return Obj.isMachO();
 }
 
 template <typename Impl>
-void RuntimeDyldMachOCRTPBase<Impl>::finalizeLoad(ObjectImage &ObjImg,
+void RuntimeDyldMachOCRTPBase<Impl>::finalizeLoad(const ObjectFile &ObjImg,
                                                   ObjSectionToIDMap &SectionMap) {
   unsigned EHFrameSID = RTDYLD_INVALID_SECTION_ID;
   unsigned TextSID = RTDYLD_INVALID_SECTION_ID;
@@ -227,17 +210,18 @@
 
   DEBUG(dbgs() << "Processing FDE: Delta for text: " << DeltaForText
                << ", Delta for EH: " << DeltaForEH << "\n");
-  uint32_t Length = *((uint32_t *)P);
+  uint32_t Length = readBytesUnaligned(P, 4);
   P += 4;
   unsigned char *Ret = P + Length;
-  uint32_t Offset = *((uint32_t *)P);
+  uint32_t Offset = readBytesUnaligned(P, 4);
   if (Offset == 0) // is a CIE
     return Ret;
 
   P += 4;
-  TargetPtrT FDELocation = *((TargetPtrT*)P);
+  TargetPtrT FDELocation = readBytesUnaligned(P, sizeof(TargetPtrT));
   TargetPtrT NewLocation = FDELocation - DeltaForText;
-  *((TargetPtrT*)P) = NewLocation;
+  writeBytesUnaligned(NewLocation, P, sizeof(TargetPtrT));
+
   P += sizeof(TargetPtrT);
 
   // Skip the FDE address range
@@ -246,9 +230,9 @@
   uint8_t Augmentationsize = *P;
   P += 1;
   if (Augmentationsize != 0) {
-    TargetPtrT LSDA = *((TargetPtrT *)P);
+    TargetPtrT LSDA = readBytesUnaligned(P, sizeof(TargetPtrT));
     TargetPtrT NewLSDA = LSDA - DeltaForEH;
-    *((TargetPtrT *)P) = NewLSDA;
+    writeBytesUnaligned(NewLSDA, P, sizeof(TargetPtrT));
   }
 
   return Ret;
@@ -294,7 +278,7 @@
 }
 
 std::unique_ptr<RuntimeDyldMachO>
-llvm::RuntimeDyldMachO::create(Triple::ArchType Arch, RTDyldMemoryManager *MM) {
+RuntimeDyldMachO::create(Triple::ArchType Arch, RTDyldMemoryManager *MM) {
   switch (Arch) {
   default:
     llvm_unreachable("Unsupported target for RuntimeDyldMachO.");
@@ -306,4 +290,12 @@
   }
 }
 
+std::unique_ptr<RuntimeDyld::LoadedObjectInfo>
+RuntimeDyldMachO::loadObject(const object::ObjectFile &O) {
+  unsigned SectionStartIdx, SectionEndIdx;
+  std::tie(SectionStartIdx, SectionEndIdx) = loadObjectImpl(O);
+  return llvm::make_unique<LoadedMachOObjectInfo>(*this, SectionStartIdx,
+                                                  SectionEndIdx);
+}
+
 } // end namespace llvm