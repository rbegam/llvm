//===--- Core.cpp - Core ORC APIs (MaterializationUnit, JITDylib, etc.) ---===//
//
// Part of the LLVM Project, under the Apache License v2.0 with LLVM Exceptions.
// See https://llvm.org/LICENSE.txt for license information.
// SPDX-License-Identifier: Apache-2.0 WITH LLVM-exception
//
//===----------------------------------------------------------------------===//

#include "llvm/ExecutionEngine/Orc/Core.h"

#include "llvm/ADT/STLExtras.h"
#include "llvm/Config/llvm-config.h"
#include "llvm/ExecutionEngine/Orc/OrcError.h"
#include "llvm/IR/Mangler.h"
#include "llvm/Support/CommandLine.h"
#include "llvm/Support/Debug.h"
#include "llvm/Support/Format.h"

#if LLVM_ENABLE_THREADS
#include <future>
#endif

#define DEBUG_TYPE "orc"

using namespace llvm;

namespace {

#ifndef NDEBUG

cl::opt<bool> PrintHidden("debug-orc-print-hidden", cl::init(true),
                          cl::desc("debug print hidden symbols defined by "
                                   "materialization units"),
                          cl::Hidden);

cl::opt<bool> PrintCallable("debug-orc-print-callable", cl::init(true),
                            cl::desc("debug print callable symbols defined by "
                                     "materialization units"),
                            cl::Hidden);

cl::opt<bool> PrintData("debug-orc-print-data", cl::init(true),
                        cl::desc("debug print data symbols defined by "
                                 "materialization units"),
                        cl::Hidden);

#endif // NDEBUG

// SetPrinter predicate that prints every element.
template <typename T> struct PrintAll {
  bool operator()(const T &E) { return true; }
};

bool anyPrintSymbolOptionSet() {
#ifndef NDEBUG
  return PrintHidden || PrintCallable || PrintData;
#else
  return false;
#endif // NDEBUG
}

bool flagsMatchCLOpts(const JITSymbolFlags &Flags) {
#ifndef NDEBUG
  // Bail out early if this is a hidden symbol and we're not printing hiddens.
  if (!PrintHidden && !Flags.isExported())
    return false;

  // Return true if this is callable and we're printing callables.
  if (PrintCallable && Flags.isCallable())
    return true;

  // Return true if this is data and we're printing data.
  if (PrintData && !Flags.isCallable())
    return true;

  // otherwise return false.
  return false;
#else
  return false;
#endif // NDEBUG
}

// Prints a sequence of items, filtered by an user-supplied predicate.
template <typename Sequence,
          typename Pred = PrintAll<typename Sequence::value_type>>
class SequencePrinter {
public:
  SequencePrinter(const Sequence &S, char OpenSeq, char CloseSeq,
                  Pred ShouldPrint = Pred())
      : S(S), OpenSeq(OpenSeq), CloseSeq(CloseSeq),
        ShouldPrint(std::move(ShouldPrint)) {}

  void printTo(llvm::raw_ostream &OS) const {
    bool PrintComma = false;
    OS << OpenSeq;
    for (auto &E : S) {
      if (ShouldPrint(E)) {
        if (PrintComma)
          OS << ',';
        OS << ' ' << E;
        PrintComma = true;
      }
    }
    OS << ' ' << CloseSeq;
  }

private:
  const Sequence &S;
  char OpenSeq;
  char CloseSeq;
  mutable Pred ShouldPrint;
};

template <typename Sequence, typename Pred>
SequencePrinter<Sequence, Pred> printSequence(const Sequence &S, char OpenSeq,
                                              char CloseSeq, Pred P = Pred()) {
  return SequencePrinter<Sequence, Pred>(S, OpenSeq, CloseSeq, std::move(P));
}

// Render a SequencePrinter by delegating to its printTo method.
template <typename Sequence, typename Pred>
llvm::raw_ostream &operator<<(llvm::raw_ostream &OS,
                              const SequencePrinter<Sequence, Pred> &Printer) {
  Printer.printTo(OS);
  return OS;
}

struct PrintSymbolFlagsMapElemsMatchingCLOpts {
  bool operator()(const orc::SymbolFlagsMap::value_type &KV) {
    return flagsMatchCLOpts(KV.second);
  }
};

struct PrintSymbolMapElemsMatchingCLOpts {
  bool operator()(const orc::SymbolMap::value_type &KV) {
    return flagsMatchCLOpts(KV.second.getFlags());
  }
};

} // end anonymous namespace

namespace llvm {
namespace orc {

char FailedToMaterialize::ID = 0;
char SymbolsNotFound::ID = 0;
char SymbolsCouldNotBeRemoved::ID = 0;

RegisterDependenciesFunction NoDependenciesToRegister =
    RegisterDependenciesFunction();

void MaterializationUnit::anchor() {}

raw_ostream &operator<<(raw_ostream &OS, const SymbolStringPtr &Sym) {
  return OS << *Sym;
}

raw_ostream &operator<<(raw_ostream &OS, const SymbolNameSet &Symbols) {
  return OS << printSequence(Symbols, '{', '}', PrintAll<SymbolStringPtr>());
}

raw_ostream &operator<<(raw_ostream &OS, const SymbolNameVector &Symbols) {
  return OS << printSequence(Symbols, '[', ']', PrintAll<SymbolStringPtr>());
}

raw_ostream &operator<<(raw_ostream &OS, const JITSymbolFlags &Flags) {
  if (Flags.hasError())
    OS << "[*ERROR*]";
  if (Flags.isCallable())
    OS << "[Callable]";
  else
    OS << "[Data]";
  if (Flags.isWeak())
    OS << "[Weak]";
  else if (Flags.isCommon())
    OS << "[Common]";

  if (!Flags.isExported())
    OS << "[Hidden]";

  return OS;
}

raw_ostream &operator<<(raw_ostream &OS, const JITEvaluatedSymbol &Sym) {
  return OS << format("0x%016" PRIx64, Sym.getAddress()) << " "
            << Sym.getFlags();
}

raw_ostream &operator<<(raw_ostream &OS, const SymbolFlagsMap::value_type &KV) {
  return OS << "(\"" << KV.first << "\", " << KV.second << ")";
}

raw_ostream &operator<<(raw_ostream &OS, const SymbolMap::value_type &KV) {
  return OS << "(\"" << KV.first << "\": " << KV.second << ")";
}

raw_ostream &operator<<(raw_ostream &OS, const SymbolFlagsMap &SymbolFlags) {
  return OS << printSequence(SymbolFlags, '{', '}',
                             PrintSymbolFlagsMapElemsMatchingCLOpts());
}

raw_ostream &operator<<(raw_ostream &OS, const SymbolMap &Symbols) {
  return OS << printSequence(Symbols, '{', '}',
                             PrintSymbolMapElemsMatchingCLOpts());
}

raw_ostream &operator<<(raw_ostream &OS,
                        const SymbolDependenceMap::value_type &KV) {
  return OS << "(" << KV.first << ", " << KV.second << ")";
}

raw_ostream &operator<<(raw_ostream &OS, const SymbolDependenceMap &Deps) {
  return OS << printSequence(Deps, '{', '}',
                             PrintAll<SymbolDependenceMap::value_type>());
}

raw_ostream &operator<<(raw_ostream &OS, const MaterializationUnit &MU) {
  OS << "MU@" << &MU << " (\"" << MU.getName() << "\"";
  if (anyPrintSymbolOptionSet())
    OS << ", " << MU.getSymbols();
  return OS << ")";
}

raw_ostream &operator<<(raw_ostream &OS, const LookupKind &K) {
  switch (K) {
  case LookupKind::Static:
    return OS << "Static";
  case LookupKind::DLSym:
    return OS << "DLSym";
  }
  llvm_unreachable("Invalid lookup kind");
}

raw_ostream &operator<<(raw_ostream &OS,
                        const JITDylibLookupFlags &JDLookupFlags) {
  switch (JDLookupFlags) {
  case JITDylibLookupFlags::MatchExportedSymbolsOnly:
    return OS << "MatchExportedSymbolsOnly";
  case JITDylibLookupFlags::MatchAllSymbols:
    return OS << "MatchAllSymbols";
  }
  llvm_unreachable("Invalid JITDylib lookup flags");
}

raw_ostream &operator<<(raw_ostream &OS, const SymbolLookupFlags &LookupFlags) {
  switch (LookupFlags) {
  case SymbolLookupFlags::RequiredSymbol:
    return OS << "RequiredSymbol";
  case SymbolLookupFlags::WeaklyReferencedSymbol:
    return OS << "WeaklyReferencedSymbol";
  }
  llvm_unreachable("Invalid symbol lookup flags");
}

raw_ostream &operator<<(raw_ostream &OS,
                        const SymbolLookupSet::value_type &KV) {
  return OS << "(" << KV.first << ", " << KV.second << ")";
}

raw_ostream &operator<<(raw_ostream &OS, const SymbolLookupSet &LookupSet) {
  return OS << printSequence(LookupSet, '{', '}',
                             PrintAll<SymbolLookupSet::value_type>());
}

raw_ostream &operator<<(raw_ostream &OS,
                        const JITDylibSearchOrder &SearchOrder) {
  OS << "[";
  if (!SearchOrder.empty()) {
    assert(SearchOrder.front().first &&
           "JITDylibList entries must not be null");
    OS << " (\"" << SearchOrder.front().first->getName() << "\", "
       << SearchOrder.begin()->second << ")";
    for (auto &KV :
         make_range(std::next(SearchOrder.begin(), 1), SearchOrder.end())) {
      assert(KV.first && "JITDylibList entries must not be null");
      OS << ", (\"" << KV.first->getName() << "\", " << KV.second << ")";
    }
  }
  OS << " ]";
  return OS;
}

raw_ostream &operator<<(raw_ostream &OS, const SymbolAliasMap &Aliases) {
  OS << "{";
  for (auto &KV : Aliases)
    OS << " " << *KV.first << ": " << KV.second.Aliasee << " "
       << KV.second.AliasFlags;
  OS << " }";
  return OS;
}

raw_ostream &operator<<(raw_ostream &OS, const SymbolState &S) {
  switch (S) {
  case SymbolState::Invalid:
    return OS << "Invalid";
  case SymbolState::NeverSearched:
    return OS << "Never-Searched";
  case SymbolState::Materializing:
    return OS << "Materializing";
  case SymbolState::Resolved:
    return OS << "Resolved";
  case SymbolState::Emitted:
    return OS << "Emitted";
  case SymbolState::Ready:
    return OS << "Ready";
  }
  llvm_unreachable("Invalid state");
}

FailedToMaterialize::FailedToMaterialize(
    std::shared_ptr<SymbolDependenceMap> Symbols)
    : Symbols(std::move(Symbols)) {
  assert(!this->Symbols->empty() && "Can not fail to resolve an empty set");
}

std::error_code FailedToMaterialize::convertToErrorCode() const {
  return orcError(OrcErrorCode::UnknownORCError);
}

void FailedToMaterialize::log(raw_ostream &OS) const {
  OS << "Failed to materialize symbols: " << *Symbols;
}

SymbolsNotFound::SymbolsNotFound(SymbolNameSet Symbols) {
  for (auto &Sym : Symbols)
    this->Symbols.push_back(Sym);
  assert(!this->Symbols.empty() && "Can not fail to resolve an empty set");
}

SymbolsNotFound::SymbolsNotFound(SymbolNameVector Symbols)
    : Symbols(std::move(Symbols)) {
  assert(!this->Symbols.empty() && "Can not fail to resolve an empty set");
}

std::error_code SymbolsNotFound::convertToErrorCode() const {
  return orcError(OrcErrorCode::UnknownORCError);
}

void SymbolsNotFound::log(raw_ostream &OS) const {
  OS << "Symbols not found: " << Symbols;
}

SymbolsCouldNotBeRemoved::SymbolsCouldNotBeRemoved(SymbolNameSet Symbols)
    : Symbols(std::move(Symbols)) {
  assert(!this->Symbols.empty() && "Can not fail to resolve an empty set");
}

std::error_code SymbolsCouldNotBeRemoved::convertToErrorCode() const {
  return orcError(OrcErrorCode::UnknownORCError);
}

void SymbolsCouldNotBeRemoved::log(raw_ostream &OS) const {
  OS << "Symbols could not be removed: " << Symbols;
}

AsynchronousSymbolQuery::AsynchronousSymbolQuery(
    const SymbolLookupSet &Symbols, SymbolState RequiredState,
    SymbolsResolvedCallback NotifyComplete)
    : NotifyComplete(std::move(NotifyComplete)), RequiredState(RequiredState) {
  assert(RequiredState >= SymbolState::Resolved &&
         "Cannot query for a symbols that have not reached the resolve state "
         "yet");

  OutstandingSymbolsCount = Symbols.size();

  for (auto &KV : Symbols)
    ResolvedSymbols[KV.first] = nullptr;
}

void AsynchronousSymbolQuery::notifySymbolMetRequiredState(
    const SymbolStringPtr &Name, JITEvaluatedSymbol Sym) {
  auto I = ResolvedSymbols.find(Name);
  assert(I != ResolvedSymbols.end() &&
         "Resolving symbol outside the requested set");
  assert(I->second.getAddress() == 0 && "Redundantly resolving symbol Name");
  I->second = std::move(Sym);
  --OutstandingSymbolsCount;
}

void AsynchronousSymbolQuery::handleComplete() {
  assert(OutstandingSymbolsCount == 0 &&
         "Symbols remain, handleComplete called prematurely");

  auto TmpNotifyComplete = std::move(NotifyComplete);
  NotifyComplete = SymbolsResolvedCallback();
  TmpNotifyComplete(std::move(ResolvedSymbols));
}

bool AsynchronousSymbolQuery::canStillFail() { return !!NotifyComplete; }

void AsynchronousSymbolQuery::handleFailed(Error Err) {
  assert(QueryRegistrations.empty() && ResolvedSymbols.empty() &&
         OutstandingSymbolsCount == 0 &&
         "Query should already have been abandoned");
  NotifyComplete(std::move(Err));
  NotifyComplete = SymbolsResolvedCallback();
}

void AsynchronousSymbolQuery::addQueryDependence(JITDylib &JD,
                                                 SymbolStringPtr Name) {
  bool Added = QueryRegistrations[&JD].insert(std::move(Name)).second;
  (void)Added;
  assert(Added && "Duplicate dependence notification?");
}

void AsynchronousSymbolQuery::removeQueryDependence(
    JITDylib &JD, const SymbolStringPtr &Name) {
  auto QRI = QueryRegistrations.find(&JD);
  assert(QRI != QueryRegistrations.end() &&
         "No dependencies registered for JD");
  assert(QRI->second.count(Name) && "No dependency on Name in JD");
  QRI->second.erase(Name);
  if (QRI->second.empty())
    QueryRegistrations.erase(QRI);
}

void AsynchronousSymbolQuery::detach() {
  ResolvedSymbols.clear();
  OutstandingSymbolsCount = 0;
  for (auto &KV : QueryRegistrations)
    KV.first->detachQueryHelper(*this, KV.second);
  QueryRegistrations.clear();
}

MaterializationResponsibility::MaterializationResponsibility(
    JITDylib &JD, SymbolFlagsMap SymbolFlags, VModuleKey K)
    : JD(JD), SymbolFlags(std::move(SymbolFlags)), K(std::move(K)) {
  assert(!this->SymbolFlags.empty() && "Materializing nothing?");
}

MaterializationResponsibility::~MaterializationResponsibility() {
  assert(SymbolFlags.empty() &&
         "All symbols should have been explicitly materialized or failed");
}

SymbolNameSet MaterializationResponsibility::getRequestedSymbols() const {
  return JD.getRequestedSymbols(SymbolFlags);
}

Error MaterializationResponsibility::notifyResolved(const SymbolMap &Symbols) {
  LLVM_DEBUG({
    dbgs() << "In " << JD.getName() << " resolving " << Symbols << "\n";
  });
#ifndef NDEBUG
  for (auto &KV : Symbols) {
    auto WeakFlags = JITSymbolFlags::Weak | JITSymbolFlags::Common;
    auto I = SymbolFlags.find(KV.first);
    assert(I != SymbolFlags.end() &&
           "Resolving symbol outside this responsibility set");
    assert((KV.second.getFlags() & ~WeakFlags) == (I->second & ~WeakFlags) &&
           "Resolving symbol with incorrect flags");
  }
#endif

  return JD.resolve(Symbols);
}

Error MaterializationResponsibility::notifyEmitted() {

  LLVM_DEBUG({
    dbgs() << "In " << JD.getName() << " emitting " << SymbolFlags << "\n";
  });

  if (auto Err = JD.emit(SymbolFlags))
    return Err;

  SymbolFlags.clear();
  return Error::success();
}

Error MaterializationResponsibility::defineMaterializing(
    SymbolFlagsMap NewSymbolFlags) {

  LLVM_DEBUG({
      dbgs() << "In " << JD.getName() << " defining materializing symbols "
             << NewSymbolFlags << "\n";
    });
  if (auto AcceptedDefs = JD.defineMaterializing(std::move(NewSymbolFlags))) {
    // Add all newly accepted symbols to this responsibility object.
    for (auto &KV : *AcceptedDefs)
      SymbolFlags.insert(KV);
    return Error::success();
  } else
    return AcceptedDefs.takeError();
}

void MaterializationResponsibility::failMaterialization() {

  LLVM_DEBUG({
    dbgs() << "In " << JD.getName() << " failing materialization for "
           << SymbolFlags << "\n";
  });

  JITDylib::FailedSymbolsWorklist Worklist;

  for (auto &KV : SymbolFlags)
    Worklist.push_back(std::make_pair(&JD, KV.first));
  SymbolFlags.clear();

  JD.notifyFailed(std::move(Worklist));
}

void MaterializationResponsibility::replace(
    std::unique_ptr<MaterializationUnit> MU) {
  for (auto &KV : MU->getSymbols())
    SymbolFlags.erase(KV.first);

  LLVM_DEBUG(JD.getExecutionSession().runSessionLocked([&]() {
    dbgs() << "In " << JD.getName() << " replacing symbols with " << *MU
           << "\n";
  }););

  JD.replace(std::move(MU));
}

MaterializationResponsibility
MaterializationResponsibility::delegate(const SymbolNameSet &Symbols,
                                        VModuleKey NewKey) {

  if (NewKey == VModuleKey())
    NewKey = K;

  SymbolFlagsMap DelegatedFlags;

  for (auto &Name : Symbols) {
    auto I = SymbolFlags.find(Name);
    assert(I != SymbolFlags.end() &&
           "Symbol is not tracked by this MaterializationResponsibility "
           "instance");

    DelegatedFlags[Name] = std::move(I->second);
    SymbolFlags.erase(I);
  }

  return MaterializationResponsibility(JD, std::move(DelegatedFlags),
                                       std::move(NewKey));
}

void MaterializationResponsibility::addDependencies(
    const SymbolStringPtr &Name, const SymbolDependenceMap &Dependencies) {
  assert(SymbolFlags.count(Name) &&
         "Symbol not covered by this MaterializationResponsibility instance");
  JD.addDependencies(Name, Dependencies);
}

void MaterializationResponsibility::addDependenciesForAll(
    const SymbolDependenceMap &Dependencies) {
  for (auto &KV : SymbolFlags)
    JD.addDependencies(KV.first, Dependencies);
}

AbsoluteSymbolsMaterializationUnit::AbsoluteSymbolsMaterializationUnit(
    SymbolMap Symbols, VModuleKey K)
    : MaterializationUnit(extractFlags(Symbols), std::move(K)),
      Symbols(std::move(Symbols)) {}

StringRef AbsoluteSymbolsMaterializationUnit::getName() const {
  return "<Absolute Symbols>";
}

void AbsoluteSymbolsMaterializationUnit::materialize(
    MaterializationResponsibility R) {
  // No dependencies, so these calls can't fail.
  cantFail(R.notifyResolved(Symbols));
  cantFail(R.notifyEmitted());
}

void AbsoluteSymbolsMaterializationUnit::discard(const JITDylib &JD,
                                                 const SymbolStringPtr &Name) {
  assert(Symbols.count(Name) && "Symbol is not part of this MU");
  Symbols.erase(Name);
}

SymbolFlagsMap
AbsoluteSymbolsMaterializationUnit::extractFlags(const SymbolMap &Symbols) {
  SymbolFlagsMap Flags;
  for (const auto &KV : Symbols)
    Flags[KV.first] = KV.second.getFlags();
  return Flags;
}

ReExportsMaterializationUnit::ReExportsMaterializationUnit(
    JITDylib *SourceJD, JITDylibLookupFlags SourceJDLookupFlags,
    SymbolAliasMap Aliases, VModuleKey K)
    : MaterializationUnit(extractFlags(Aliases), std::move(K)),
      SourceJD(SourceJD), SourceJDLookupFlags(SourceJDLookupFlags),
      Aliases(std::move(Aliases)) {}

StringRef ReExportsMaterializationUnit::getName() const {
  return "<Reexports>";
}

void ReExportsMaterializationUnit::materialize(
    MaterializationResponsibility R) {

  auto &ES = R.getTargetJITDylib().getExecutionSession();
  JITDylib &TgtJD = R.getTargetJITDylib();
  JITDylib &SrcJD = SourceJD ? *SourceJD : TgtJD;

  // Find the set of requested aliases and aliasees. Return any unrequested
  // aliases back to the JITDylib so as to not prematurely materialize any
  // aliasees.
  auto RequestedSymbols = R.getRequestedSymbols();
  SymbolAliasMap RequestedAliases;

  for (auto &Name : RequestedSymbols) {
    auto I = Aliases.find(Name);
    assert(I != Aliases.end() && "Symbol not found in aliases map?");
    RequestedAliases[Name] = std::move(I->second);
    Aliases.erase(I);
  }

  LLVM_DEBUG({
    ES.runSessionLocked([&]() {
      dbgs() << "materializing reexports: target = " << TgtJD.getName()
             << ", source = " << SrcJD.getName() << " " << RequestedAliases
             << "\n";
    });
  });

  if (!Aliases.empty()) {
    if (SourceJD)
      R.replace(reexports(*SourceJD, std::move(Aliases), SourceJDLookupFlags));
    else
      R.replace(symbolAliases(std::move(Aliases)));
  }

  // The OnResolveInfo struct will hold the aliases and responsibilty for each
  // query in the list.
  struct OnResolveInfo {
    OnResolveInfo(MaterializationResponsibility R, SymbolAliasMap Aliases)
        : R(std::move(R)), Aliases(std::move(Aliases)) {}

    MaterializationResponsibility R;
    SymbolAliasMap Aliases;
  };

  // Build a list of queries to issue. In each round we build the largest set of
  // aliases that we can resolve without encountering a chain definition of the
  // form Foo -> Bar, Bar -> Baz. Such a form would deadlock as the query would
  // be waitin on a symbol that it itself had to resolve. Usually this will just
  // involve one round and a single query.

  std::vector<std::pair<SymbolLookupSet, std::shared_ptr<OnResolveInfo>>>
      QueryInfos;
  while (!RequestedAliases.empty()) {
    SymbolNameSet ResponsibilitySymbols;
    SymbolLookupSet QuerySymbols;
    SymbolAliasMap QueryAliases;

    // Collect as many aliases as we can without including a chain.
    for (auto &KV : RequestedAliases) {
      // Chain detected. Skip this symbol for this round.
      if (&SrcJD == &TgtJD && (QueryAliases.count(KV.second.Aliasee) ||
                               RequestedAliases.count(KV.second.Aliasee)))
        continue;

      ResponsibilitySymbols.insert(KV.first);
      QuerySymbols.add(KV.second.Aliasee);
      QueryAliases[KV.first] = std::move(KV.second);
    }

    // Remove the aliases collected this round from the RequestedAliases map.
    for (auto &KV : QueryAliases)
      RequestedAliases.erase(KV.first);

    assert(!QuerySymbols.empty() && "Alias cycle detected!");

    auto QueryInfo = std::make_shared<OnResolveInfo>(
        R.delegate(ResponsibilitySymbols), std::move(QueryAliases));
    QueryInfos.push_back(
        make_pair(std::move(QuerySymbols), std::move(QueryInfo)));
  }

  // Issue the queries.
  while (!QueryInfos.empty()) {
    auto QuerySymbols = std::move(QueryInfos.back().first);
    auto QueryInfo = std::move(QueryInfos.back().second);

    QueryInfos.pop_back();

    auto RegisterDependencies = [QueryInfo,
                                 &SrcJD](const SymbolDependenceMap &Deps) {
      // If there were no materializing symbols, just bail out.
      if (Deps.empty())
        return;

      // Otherwise the only deps should be on SrcJD.
      assert(Deps.size() == 1 && Deps.count(&SrcJD) &&
             "Unexpected dependencies for reexports");

      auto &SrcJDDeps = Deps.find(&SrcJD)->second;
      SymbolDependenceMap PerAliasDepsMap;
      auto &PerAliasDeps = PerAliasDepsMap[&SrcJD];

      for (auto &KV : QueryInfo->Aliases)
        if (SrcJDDeps.count(KV.second.Aliasee)) {
          PerAliasDeps = {KV.second.Aliasee};
          QueryInfo->R.addDependencies(KV.first, PerAliasDepsMap);
        }
    };

    auto OnComplete = [QueryInfo](Expected<SymbolMap> Result) {
      auto &ES = QueryInfo->R.getTargetJITDylib().getExecutionSession();
      if (Result) {
        SymbolMap ResolutionMap;
        for (auto &KV : QueryInfo->Aliases) {
          assert(Result->count(KV.second.Aliasee) &&
                 "Result map missing entry?");
          ResolutionMap[KV.first] = JITEvaluatedSymbol(
              (*Result)[KV.second.Aliasee].getAddress(), KV.second.AliasFlags);
        }
        if (auto Err = QueryInfo->R.notifyResolved(ResolutionMap)) {
          ES.reportError(std::move(Err));
          QueryInfo->R.failMaterialization();
          return;
        }
        if (auto Err = QueryInfo->R.notifyEmitted()) {
          ES.reportError(std::move(Err));
          QueryInfo->R.failMaterialization();
          return;
        }
      } else {
        ES.reportError(Result.takeError());
        QueryInfo->R.failMaterialization();
      }
    };

    ES.lookup(LookupKind::Static,
              JITDylibSearchOrder({{&SrcJD, SourceJDLookupFlags}}),
              QuerySymbols, SymbolState::Resolved, std::move(OnComplete),
              std::move(RegisterDependencies));
  }
}

void ReExportsMaterializationUnit::discard(const JITDylib &JD,
                                           const SymbolStringPtr &Name) {
  assert(Aliases.count(Name) &&
         "Symbol not covered by this MaterializationUnit");
  Aliases.erase(Name);
}

SymbolFlagsMap
ReExportsMaterializationUnit::extractFlags(const SymbolAliasMap &Aliases) {
  SymbolFlagsMap SymbolFlags;
  for (auto &KV : Aliases)
    SymbolFlags[KV.first] = KV.second.AliasFlags;

  return SymbolFlags;
}

Expected<SymbolAliasMap>
buildSimpleReexportsAliasMap(JITDylib &SourceJD, const SymbolNameSet &Symbols) {
  SymbolLookupSet LookupSet(Symbols);
  auto Flags = SourceJD.lookupFlags(
      LookupKind::Static, JITDylibLookupFlags::MatchAllSymbols, LookupSet);

  if (!Flags)
    return Flags.takeError();

  if (!LookupSet.empty()) {
    LookupSet.sortByName();
    return make_error<SymbolsNotFound>(LookupSet.getSymbolNames());
  }

  SymbolAliasMap Result;
  for (auto &Name : Symbols) {
    assert(Flags->count(Name) && "Missing entry in flags map");
    Result[Name] = SymbolAliasMapEntry(Name, (*Flags)[Name]);
  }

  return Result;
}

ReexportsGenerator::ReexportsGenerator(JITDylib &SourceJD,
                                       JITDylibLookupFlags SourceJDLookupFlags,
                                       SymbolPredicate Allow)
    : SourceJD(SourceJD), SourceJDLookupFlags(SourceJDLookupFlags),
      Allow(std::move(Allow)) {}

Error ReexportsGenerator::tryToGenerate(LookupKind K, JITDylib &JD,
                                        JITDylibLookupFlags JDLookupFlags,
                                        const SymbolLookupSet &LookupSet) {
  assert(&JD != &SourceJD && "Cannot re-export from the same dylib");

  // Use lookupFlags to find the subset of symbols that match our lookup.
  auto Flags = SourceJD.lookupFlags(K, JDLookupFlags, LookupSet);
  if (!Flags)
    return Flags.takeError();

  // Create an alias map.
  orc::SymbolAliasMap AliasMap;
  for (auto &KV : *Flags)
    if (!Allow || Allow(KV.first))
      AliasMap[KV.first] = SymbolAliasMapEntry(KV.first, KV.second);

  if (AliasMap.empty())
    return Error::success();

  // Define the re-exports.
  return JD.define(reexports(SourceJD, AliasMap, SourceJDLookupFlags));
}

JITDylib::DefinitionGenerator::~DefinitionGenerator() {}

void JITDylib::removeGenerator(DefinitionGenerator &G) {
  ES.runSessionLocked([&]() {
    auto I = std::find_if(DefGenerators.begin(), DefGenerators.end(),
                          [&](const std::unique_ptr<DefinitionGenerator> &H) {
                            return H.get() == &G;
                          });
    assert(I != DefGenerators.end() && "Generator not found");
    DefGenerators.erase(I);
  });
}

Expected<SymbolFlagsMap>
JITDylib::defineMaterializing(SymbolFlagsMap SymbolFlags) {

  return ES.runSessionLocked([&]() -> Expected<SymbolFlagsMap> {
    std::vector<SymbolTable::iterator> AddedSyms;
    std::vector<SymbolFlagsMap::iterator> RejectedWeakDefs;

    for (auto SFItr = SymbolFlags.begin(), SFEnd = SymbolFlags.end();
         SFItr != SFEnd; ++SFItr) {

      auto &Name = SFItr->first;
      auto &Flags = SFItr->second;

      auto EntryItr = Symbols.find(Name);

      // If the entry already exists...
      if (EntryItr != Symbols.end()) {

        // If this is a strong definition then error out.
        if (!Flags.isWeak()) {
          // Remove any symbols already added.
          for (auto &SI : AddedSyms)
            Symbols.erase(SI);

          // FIXME: Return all duplicates.
<<<<<<< HEAD
          return make_error<DuplicateDefinition>(*Name);
=======
          return make_error<DuplicateDefinition>(std::string(*Name));
>>>>>>> 586bea3e
        }

        // Otherwise just make a note to discard this symbol after the loop.
        RejectedWeakDefs.push_back(SFItr);
        continue;
      } else
        EntryItr =
          Symbols.insert(std::make_pair(Name, SymbolTableEntry(Flags))).first;

      AddedSyms.push_back(EntryItr);
      EntryItr->second.setState(SymbolState::Materializing);
    }

    // Remove any rejected weak definitions from the SymbolFlags map.
    while (!RejectedWeakDefs.empty()) {
      SymbolFlags.erase(RejectedWeakDefs.back());
      RejectedWeakDefs.pop_back();
    }

    return SymbolFlags;
  });
}

void JITDylib::replace(std::unique_ptr<MaterializationUnit> MU) {
  assert(MU != nullptr && "Can not replace with a null MaterializationUnit");

  auto MustRunMU =
      ES.runSessionLocked([&, this]() -> std::unique_ptr<MaterializationUnit> {

#ifndef NDEBUG
        for (auto &KV : MU->getSymbols()) {
          auto SymI = Symbols.find(KV.first);
          assert(SymI != Symbols.end() && "Replacing unknown symbol");
          assert(SymI->second.isInMaterializationPhase() &&
                 "Can not call replace on a symbol that is not materializing");
          assert(!SymI->second.hasMaterializerAttached() &&
                 "Symbol should not have materializer attached already");
          assert(UnmaterializedInfos.count(KV.first) == 0 &&
                 "Symbol being replaced should have no UnmaterializedInfo");
        }
#endif // NDEBUG

        // If any symbol has pending queries against it then we need to
        // materialize MU immediately.
        for (auto &KV : MU->getSymbols()) {
          auto MII = MaterializingInfos.find(KV.first);
          if (MII != MaterializingInfos.end()) {
            if (MII->second.hasQueriesPending())
              return std::move(MU);
          }
        }

        // Otherwise, make MU responsible for all the symbols.
        auto UMI = std::make_shared<UnmaterializedInfo>(std::move(MU));
        for (auto &KV : UMI->MU->getSymbols()) {
          auto SymI = Symbols.find(KV.first);
          assert(SymI->second.getState() == SymbolState::Materializing &&
                 "Can not replace a symbol that is not materializing");
          assert(!SymI->second.hasMaterializerAttached() &&
                 "Can not replace a symbol that has a materializer attached");
          assert(UnmaterializedInfos.count(KV.first) == 0 &&
                 "Unexpected materializer entry in map");
          SymI->second.setAddress(SymI->second.getAddress());
          SymI->second.setMaterializerAttached(true);
          UnmaterializedInfos[KV.first] = UMI;
        }

        return nullptr;
      });

  if (MustRunMU)
    ES.dispatchMaterialization(*this, std::move(MustRunMU));
}

SymbolNameSet
JITDylib::getRequestedSymbols(const SymbolFlagsMap &SymbolFlags) const {
  return ES.runSessionLocked([&]() {
    SymbolNameSet RequestedSymbols;

    for (auto &KV : SymbolFlags) {
      assert(Symbols.count(KV.first) && "JITDylib does not cover this symbol?");
      assert(Symbols.find(KV.first)->second.isInMaterializationPhase() &&
             "getRequestedSymbols can only be called for symbols that have "
             "started materializing");
      auto I = MaterializingInfos.find(KV.first);
      if (I == MaterializingInfos.end())
        continue;

      if (I->second.hasQueriesPending())
        RequestedSymbols.insert(KV.first);
    }

    return RequestedSymbols;
  });
}

void JITDylib::addDependencies(const SymbolStringPtr &Name,
                               const SymbolDependenceMap &Dependencies) {
  assert(Symbols.count(Name) && "Name not in symbol table");
  assert(Symbols[Name].isInMaterializationPhase() &&
         "Can not add dependencies for a symbol that is not materializing");

  // If Name is already in an error state then just bail out.
  if (Symbols[Name].getFlags().hasError())
    return;

  auto &MI = MaterializingInfos[Name];
  assert(Symbols[Name].getState() != SymbolState::Emitted &&
         "Can not add dependencies to an emitted symbol");

  bool DependsOnSymbolInErrorState = false;

  // Register dependencies, record whether any depenendency is in the error
  // state.
  for (auto &KV : Dependencies) {
    assert(KV.first && "Null JITDylib in dependency?");
    auto &OtherJITDylib = *KV.first;
    auto &DepsOnOtherJITDylib = MI.UnemittedDependencies[&OtherJITDylib];

    for (auto &OtherSymbol : KV.second) {

      // Check the sym entry for the dependency.
      auto OtherSymI = OtherJITDylib.Symbols.find(OtherSymbol);

#ifndef NDEBUG
      // Assert that this symbol exists and has not reached the ready state
      // already.
      assert(OtherSymI != OtherJITDylib.Symbols.end() &&
             (OtherSymI->second.getState() != SymbolState::Ready &&
              "Dependency on emitted/ready symbol"));
#endif

      auto &OtherSymEntry = OtherSymI->second;

      // If the dependency is in an error state then note this and continue,
      // we will move this symbol to the error state below.
      if (OtherSymEntry.getFlags().hasError()) {
        DependsOnSymbolInErrorState = true;
        continue;
      }

      // If the dependency was not in the error state then add it to
      // our list of dependencies.
      assert(OtherJITDylib.MaterializingInfos.count(OtherSymbol) &&
             "No MaterializingInfo for dependency");
      auto &OtherMI = OtherJITDylib.MaterializingInfos[OtherSymbol];

      if (OtherSymEntry.getState() == SymbolState::Emitted)
        transferEmittedNodeDependencies(MI, Name, OtherMI);
      else if (&OtherJITDylib != this || OtherSymbol != Name) {
        OtherMI.Dependants[this].insert(Name);
        DepsOnOtherJITDylib.insert(OtherSymbol);
      }
    }

    if (DepsOnOtherJITDylib.empty())
      MI.UnemittedDependencies.erase(&OtherJITDylib);
  }

  // If this symbol dependended on any symbols in the error state then move
  // this symbol to the error state too.
  if (DependsOnSymbolInErrorState)
    Symbols[Name].setFlags(Symbols[Name].getFlags() | JITSymbolFlags::HasError);
}

Error JITDylib::resolve(const SymbolMap &Resolved) {
  SymbolNameSet SymbolsInErrorState;
  AsynchronousSymbolQuerySet CompletedQueries;

  ES.runSessionLocked([&, this]() {
    struct WorklistEntry {
      SymbolTable::iterator SymI;
      JITEvaluatedSymbol ResolvedSym;
    };

    std::vector<WorklistEntry> Worklist;
    Worklist.reserve(Resolved.size());

    // Build worklist and check for any symbols in the error state.
    for (const auto &KV : Resolved) {

      assert(!KV.second.getFlags().hasError() &&
             "Resolution result can not have error flag set");

      auto SymI = Symbols.find(KV.first);

      assert(SymI != Symbols.end() && "Symbol not found");
      assert(!SymI->second.hasMaterializerAttached() &&
             "Resolving symbol with materializer attached?");
      assert(SymI->second.getState() == SymbolState::Materializing &&
             "Symbol should be materializing");
      assert(SymI->second.getAddress() == 0 &&
             "Symbol has already been resolved");

      if (SymI->second.getFlags().hasError())
        SymbolsInErrorState.insert(KV.first);
      else {
        auto Flags = KV.second.getFlags();
        Flags &= ~(JITSymbolFlags::Weak | JITSymbolFlags::Common);
        assert(Flags == (SymI->second.getFlags() &
                         ~(JITSymbolFlags::Weak | JITSymbolFlags::Common)) &&
               "Resolved flags should match the declared flags");

        Worklist.push_back(
            {SymI, JITEvaluatedSymbol(KV.second.getAddress(), Flags)});
      }
    }

    // If any symbols were in the error state then bail out.
    if (!SymbolsInErrorState.empty())
      return;

    while (!Worklist.empty()) {
      auto SymI = Worklist.back().SymI;
      auto ResolvedSym = Worklist.back().ResolvedSym;
      Worklist.pop_back();

      auto &Name = SymI->first;

      // Resolved symbols can not be weak: discard the weak flag.
      JITSymbolFlags ResolvedFlags = ResolvedSym.getFlags();
      SymI->second.setAddress(ResolvedSym.getAddress());
      SymI->second.setFlags(ResolvedFlags);
      SymI->second.setState(SymbolState::Resolved);

      auto &MI = MaterializingInfos[Name];
      for (auto &Q : MI.takeQueriesMeeting(SymbolState::Resolved)) {
        Q->notifySymbolMetRequiredState(Name, ResolvedSym);
        Q->removeQueryDependence(*this, Name);
        if (Q->isComplete())
          CompletedQueries.insert(std::move(Q));
      }
    }
  });

  assert((SymbolsInErrorState.empty() || CompletedQueries.empty()) &&
         "Can't fail symbols and completed queries at the same time");

  // If we failed any symbols then return an error.
  if (!SymbolsInErrorState.empty()) {
    auto FailedSymbolsDepMap = std::make_shared<SymbolDependenceMap>();
    (*FailedSymbolsDepMap)[this] = std::move(SymbolsInErrorState);
    return make_error<FailedToMaterialize>(std::move(FailedSymbolsDepMap));
  }

  // Otherwise notify all the completed queries.
  for (auto &Q : CompletedQueries) {
    assert(Q->isComplete() && "Q not completed");
    Q->handleComplete();
  }

  return Error::success();
}

Error JITDylib::emit(const SymbolFlagsMap &Emitted) {
  AsynchronousSymbolQuerySet CompletedQueries;
  SymbolNameSet SymbolsInErrorState;

  ES.runSessionLocked([&, this]() {
    std::vector<SymbolTable::iterator> Worklist;

    // Scan to build worklist, record any symbols in the erorr state.
    for (const auto &KV : Emitted) {
      auto &Name = KV.first;

      auto SymI = Symbols.find(Name);
      assert(SymI != Symbols.end() && "No symbol table entry for Name");

      if (SymI->second.getFlags().hasError())
        SymbolsInErrorState.insert(Name);
      else
        Worklist.push_back(SymI);
    }

    // If any symbols were in the error state then bail out.
    if (!SymbolsInErrorState.empty())
      return;

    // Otherwise update dependencies and move to the emitted state.
    while (!Worklist.empty()) {
      auto SymI = Worklist.back();
      Worklist.pop_back();

      auto &Name = SymI->first;
      auto &SymEntry = SymI->second;

      // Move symbol to the emitted state.
      assert(SymEntry.getState() == SymbolState::Resolved &&
             "Emitting from state other than Resolved");
      SymEntry.setState(SymbolState::Emitted);

      auto MII = MaterializingInfos.find(Name);
      assert(MII != MaterializingInfos.end() &&
             "Missing MaterializingInfo entry");
      auto &MI = MII->second;

      // For each dependant, transfer this node's emitted dependencies to
      // it. If the dependant node is ready (i.e. has no unemitted
      // dependencies) then notify any pending queries.
      for (auto &KV : MI.Dependants) {
        auto &DependantJD = *KV.first;
        for (auto &DependantName : KV.second) {
          auto DependantMII =
              DependantJD.MaterializingInfos.find(DependantName);
          assert(DependantMII != DependantJD.MaterializingInfos.end() &&
                 "Dependant should have MaterializingInfo");

          auto &DependantMI = DependantMII->second;

          // Remove the dependant's dependency on this node.
          assert(DependantMI.UnemittedDependencies.count(this) &&
                 "Dependant does not have an unemitted dependencies record for "
                 "this JITDylib");
          assert(DependantMI.UnemittedDependencies[this].count(Name) &&
                 "Dependant does not count this symbol as a dependency?");

          DependantMI.UnemittedDependencies[this].erase(Name);
          if (DependantMI.UnemittedDependencies[this].empty())
            DependantMI.UnemittedDependencies.erase(this);

          // Transfer unemitted dependencies from this node to the dependant.
          DependantJD.transferEmittedNodeDependencies(DependantMI,
                                                      DependantName, MI);

          auto DependantSymI = DependantJD.Symbols.find(DependantName);
          assert(DependantSymI != DependantJD.Symbols.end() &&
                 "Dependant has no entry in the Symbols table");
          auto &DependantSymEntry = DependantSymI->second;

          // If the dependant is emitted and this node was the last of its
          // unemitted dependencies then the dependant node is now ready, so
          // notify any pending queries on the dependant node.
          if (DependantSymEntry.getState() == SymbolState::Emitted &&
              DependantMI.UnemittedDependencies.empty()) {
            assert(DependantMI.Dependants.empty() &&
                   "Dependants should be empty by now");

            // Since this dependant is now ready, we erase its MaterializingInfo
            // and update its materializing state.
            DependantSymEntry.setState(SymbolState::Ready);

            for (auto &Q : DependantMI.takeQueriesMeeting(SymbolState::Ready)) {
              Q->notifySymbolMetRequiredState(
                  DependantName, DependantSymI->second.getSymbol());
              if (Q->isComplete())
                CompletedQueries.insert(Q);
              Q->removeQueryDependence(DependantJD, DependantName);
            }

            DependantJD.MaterializingInfos.erase(DependantMII);
          }
        }
      }

      MI.Dependants.clear();
      if (MI.UnemittedDependencies.empty()) {
        SymI->second.setState(SymbolState::Ready);
        for (auto &Q : MI.takeQueriesMeeting(SymbolState::Ready)) {
          Q->notifySymbolMetRequiredState(Name, SymI->second.getSymbol());
          if (Q->isComplete())
            CompletedQueries.insert(Q);
          Q->removeQueryDependence(*this, Name);
        }
        MaterializingInfos.erase(MII);
      }
    }
  });

  assert((SymbolsInErrorState.empty() || CompletedQueries.empty()) &&
         "Can't fail symbols and completed queries at the same time");

  // If we failed any symbols then return an error.
  if (!SymbolsInErrorState.empty()) {
    auto FailedSymbolsDepMap = std::make_shared<SymbolDependenceMap>();
    (*FailedSymbolsDepMap)[this] = std::move(SymbolsInErrorState);
    return make_error<FailedToMaterialize>(std::move(FailedSymbolsDepMap));
  }

  // Otherwise notify all the completed queries.
  for (auto &Q : CompletedQueries) {
    assert(Q->isComplete() && "Q is not complete");
    Q->handleComplete();
  }

  return Error::success();
}

void JITDylib::notifyFailed(FailedSymbolsWorklist Worklist) {
  AsynchronousSymbolQuerySet FailedQueries;
  auto FailedSymbolsMap = std::make_shared<SymbolDependenceMap>();

  // Failing no symbols is a no-op.
  if (Worklist.empty())
    return;

  auto &ES = Worklist.front().first->getExecutionSession();

  ES.runSessionLocked([&]() {
    while (!Worklist.empty()) {
      assert(Worklist.back().first && "Failed JITDylib can not be null");
      auto &JD = *Worklist.back().first;
      auto Name = std::move(Worklist.back().second);
      Worklist.pop_back();

      (*FailedSymbolsMap)[&JD].insert(Name);

      assert(JD.Symbols.count(Name) && "No symbol table entry for Name");
      auto &Sym = JD.Symbols[Name];

      // Move the symbol into the error state.
      // Note that this may be redundant: The symbol might already have been
      // moved to this state in response to the failure of a dependence.
      Sym.setFlags(Sym.getFlags() | JITSymbolFlags::HasError);

      // FIXME: Come up with a sane mapping of state to
      // presence-of-MaterializingInfo so that we can assert presence / absence
      // here, rather than testing it.
      auto MII = JD.MaterializingInfos.find(Name);

      if (MII == JD.MaterializingInfos.end())
        continue;

      auto &MI = MII->second;

      // Move all dependants to the error state and disconnect from them.
      for (auto &KV : MI.Dependants) {
        auto &DependantJD = *KV.first;
        for (auto &DependantName : KV.second) {
          assert(DependantJD.Symbols.count(DependantName) &&
                 "No symbol table entry for DependantName");
          auto &DependantSym = DependantJD.Symbols[DependantName];
          DependantSym.setFlags(DependantSym.getFlags() |
                                JITSymbolFlags::HasError);

          assert(DependantJD.MaterializingInfos.count(DependantName) &&
                 "No MaterializingInfo for dependant");
          auto &DependantMI = DependantJD.MaterializingInfos[DependantName];

          auto UnemittedDepI = DependantMI.UnemittedDependencies.find(&JD);
          assert(UnemittedDepI != DependantMI.UnemittedDependencies.end() &&
                 "No UnemittedDependencies entry for this JITDylib");
          assert(UnemittedDepI->second.count(Name) &&
                 "No UnemittedDependencies entry for this symbol");
          UnemittedDepI->second.erase(Name);
          if (UnemittedDepI->second.empty())
            DependantMI.UnemittedDependencies.erase(UnemittedDepI);

          // If this symbol is already in the emitted state then we need to
          // take responsibility for failing its queries, so add it to the
          // worklist.
          if (DependantSym.getState() == SymbolState::Emitted) {
            assert(DependantMI.Dependants.empty() &&
                   "Emitted symbol should not have dependants");
            Worklist.push_back(std::make_pair(&DependantJD, DependantName));
          }
        }
      }
      MI.Dependants.clear();

      // Disconnect from all unemitted depenencies.
      for (auto &KV : MI.UnemittedDependencies) {
        auto &UnemittedDepJD = *KV.first;
        for (auto &UnemittedDepName : KV.second) {
          auto UnemittedDepMII =
              UnemittedDepJD.MaterializingInfos.find(UnemittedDepName);
          assert(UnemittedDepMII != UnemittedDepJD.MaterializingInfos.end() &&
                 "Missing MII for unemitted dependency");
          assert(UnemittedDepMII->second.Dependants.count(&JD) &&
                 "JD not listed as a dependant of unemitted dependency");
          assert(UnemittedDepMII->second.Dependants[&JD].count(Name) &&
                 "Name is not listed as a dependant of unemitted dependency");
          UnemittedDepMII->second.Dependants[&JD].erase(Name);
          if (UnemittedDepMII->second.Dependants[&JD].empty())
            UnemittedDepMII->second.Dependants.erase(&JD);
        }
      }
      MI.UnemittedDependencies.clear();

      // Collect queries to be failed for this MII.
      AsynchronousSymbolQueryList ToDetach;
      for (auto &Q : MII->second.pendingQueries()) {
        // Add the query to the list to be failed and detach it.
        FailedQueries.insert(Q);
        ToDetach.push_back(Q);
      }
      for (auto &Q : ToDetach)
        Q->detach();

      assert(MI.Dependants.empty() &&
             "Can not delete MaterializingInfo with dependants still attached");
      assert(MI.UnemittedDependencies.empty() &&
             "Can not delete MaterializingInfo with unemitted dependencies "
             "still attached");
      assert(!MI.hasQueriesPending() &&
             "Can not delete MaterializingInfo with queries pending");
      JD.MaterializingInfos.erase(MII);
    }
  });

  for (auto &Q : FailedQueries)
    Q->handleFailed(make_error<FailedToMaterialize>(FailedSymbolsMap));
}

void JITDylib::setSearchOrder(JITDylibSearchOrder NewSearchOrder,
                              bool SearchThisJITDylibFirst) {
  ES.runSessionLocked([&]() {
    if (SearchThisJITDylibFirst) {
      SearchOrder.clear();
      if (NewSearchOrder.empty() || NewSearchOrder.front().first != this)
        SearchOrder.push_back(
            std::make_pair(this, JITDylibLookupFlags::MatchAllSymbols));
      SearchOrder.insert(SearchOrder.end(), NewSearchOrder.begin(),
                         NewSearchOrder.end());
    } else
      SearchOrder = std::move(NewSearchOrder);
  });
}

void JITDylib::addToSearchOrder(JITDylib &JD,
                                JITDylibLookupFlags JDLookupFlags) {
  ES.runSessionLocked([&]() { SearchOrder.push_back({&JD, JDLookupFlags}); });
}

void JITDylib::replaceInSearchOrder(JITDylib &OldJD, JITDylib &NewJD,
                                    JITDylibLookupFlags JDLookupFlags) {
  ES.runSessionLocked([&]() {
    for (auto &KV : SearchOrder)
      if (KV.first == &OldJD) {
        KV = {&NewJD, JDLookupFlags};
        break;
      }
  });
}

void JITDylib::removeFromSearchOrder(JITDylib &JD) {
  ES.runSessionLocked([&]() {
    auto I = std::find_if(SearchOrder.begin(), SearchOrder.end(),
                          [&](const JITDylibSearchOrder::value_type &KV) {
                            return KV.first == &JD;
                          });
    if (I != SearchOrder.end())
      SearchOrder.erase(I);
  });
}

Error JITDylib::remove(const SymbolNameSet &Names) {
  return ES.runSessionLocked([&]() -> Error {
    using SymbolMaterializerItrPair =
        std::pair<SymbolTable::iterator, UnmaterializedInfosMap::iterator>;
    std::vector<SymbolMaterializerItrPair> SymbolsToRemove;
    SymbolNameSet Missing;
    SymbolNameSet Materializing;

    for (auto &Name : Names) {
      auto I = Symbols.find(Name);

      // Note symbol missing.
      if (I == Symbols.end()) {
        Missing.insert(Name);
        continue;
      }

      // Note symbol materializing.
      if (I->second.isInMaterializationPhase()) {
        Materializing.insert(Name);
        continue;
      }

      auto UMII = I->second.hasMaterializerAttached()
                      ? UnmaterializedInfos.find(Name)
                      : UnmaterializedInfos.end();
      SymbolsToRemove.push_back(std::make_pair(I, UMII));
    }

    // If any of the symbols are not defined, return an error.
    if (!Missing.empty())
      return make_error<SymbolsNotFound>(std::move(Missing));

    // If any of the symbols are currently materializing, return an error.
    if (!Materializing.empty())
      return make_error<SymbolsCouldNotBeRemoved>(std::move(Materializing));

    // Remove the symbols.
    for (auto &SymbolMaterializerItrPair : SymbolsToRemove) {
      auto UMII = SymbolMaterializerItrPair.second;

      // If there is a materializer attached, call discard.
      if (UMII != UnmaterializedInfos.end()) {
        UMII->second->MU->doDiscard(*this, UMII->first);
        UnmaterializedInfos.erase(UMII);
      }

      auto SymI = SymbolMaterializerItrPair.first;
      Symbols.erase(SymI);
    }

    return Error::success();
  });
}

Expected<SymbolFlagsMap>
JITDylib::lookupFlags(LookupKind K, JITDylibLookupFlags JDLookupFlags,
                      SymbolLookupSet LookupSet) {
  return ES.runSessionLocked([&, this]() -> Expected<SymbolFlagsMap> {
    SymbolFlagsMap Result;
    lookupFlagsImpl(Result, K, JDLookupFlags, LookupSet);

    // Run any definition generators.
    for (auto &DG : DefGenerators) {

      // Bail out early if we found everything.
      if (LookupSet.empty())
        break;

      // Run this generator.
      if (auto Err = DG->tryToGenerate(K, *this, JDLookupFlags, LookupSet))
        return std::move(Err);

      // Re-try the search.
      lookupFlagsImpl(Result, K, JDLookupFlags, LookupSet);
    }

    return Result;
  });
}

void JITDylib::lookupFlagsImpl(SymbolFlagsMap &Result, LookupKind K,
                               JITDylibLookupFlags JDLookupFlags,
                               SymbolLookupSet &LookupSet) {

  LookupSet.forEachWithRemoval(
      [&](const SymbolStringPtr &Name, SymbolLookupFlags Flags) -> bool {
        auto I = Symbols.find(Name);
        if (I == Symbols.end())
          return false;
        assert(!Result.count(Name) && "Symbol already present in Flags map");
        Result[Name] = I->second.getFlags();
        return true;
      });
}

Error JITDylib::lodgeQuery(MaterializationUnitList &MUs,
                           std::shared_ptr<AsynchronousSymbolQuery> &Q,
                           LookupKind K, JITDylibLookupFlags JDLookupFlags,
                           SymbolLookupSet &Unresolved) {
  assert(Q && "Query can not be null");

  if (auto Err = lodgeQueryImpl(MUs, Q, K, JDLookupFlags, Unresolved))
    return Err;

  // Run any definition generators.
  for (auto &DG : DefGenerators) {

    // Bail out early if we have resolved everything.
    if (Unresolved.empty())
      break;

    // Run the generator.
    if (auto Err = DG->tryToGenerate(K, *this, JDLookupFlags, Unresolved))
      return Err;

    // Lodge query. This can not fail as any new definitions were added
    // by the generator under the session locked. Since they can't have
    // started materializing yet they can not have failed.
    cantFail(lodgeQueryImpl(MUs, Q, K, JDLookupFlags, Unresolved));
  }

  return Error::success();
}

Error JITDylib::lodgeQueryImpl(MaterializationUnitList &MUs,
                               std::shared_ptr<AsynchronousSymbolQuery> &Q,
                               LookupKind K, JITDylibLookupFlags JDLookupFlags,
                               SymbolLookupSet &Unresolved) {

  return Unresolved.forEachWithRemoval(
      [&](const SymbolStringPtr &Name,
          SymbolLookupFlags SymLookupFlags) -> Expected<bool> {
        // Search for name in symbols. If not found then continue without
        // removal.
        auto SymI = Symbols.find(Name);
        if (SymI == Symbols.end())
          return false;

        // If this is a non exported symbol and we're matching exported symbols
        // only then skip this symbol without removal.
        if (!SymI->second.getFlags().isExported() &&
            JDLookupFlags == JITDylibLookupFlags::MatchExportedSymbolsOnly)
          return false;

        // If we matched against this symbol but it is in the error state then
        // bail out and treat it as a failure to materialize.
        if (SymI->second.getFlags().hasError()) {
          auto FailedSymbolsMap = std::make_shared<SymbolDependenceMap>();
          (*FailedSymbolsMap)[this] = {Name};
          return make_error<FailedToMaterialize>(std::move(FailedSymbolsMap));
        }

        // If this symbol already meets the required state for then notify the
        // query, then remove the symbol and continue.
        if (SymI->second.getState() >= Q->getRequiredState()) {
          Q->notifySymbolMetRequiredState(Name, SymI->second.getSymbol());
          return true;
        }

        // Otherwise this symbol does not yet meet the required state. Check
        // whether it has a materializer attached, and if so prepare to run it.
        if (SymI->second.hasMaterializerAttached()) {
          assert(SymI->second.getAddress() == 0 &&
                 "Symbol not resolved but already has address?");
          auto UMII = UnmaterializedInfos.find(Name);
          assert(UMII != UnmaterializedInfos.end() &&
                 "Lazy symbol should have UnmaterializedInfo");
          auto MU = std::move(UMII->second->MU);
          assert(MU != nullptr && "Materializer should not be null");

          // Move all symbols associated with this MaterializationUnit into
          // materializing state.
          for (auto &KV : MU->getSymbols()) {
            auto SymK = Symbols.find(KV.first);
            SymK->second.setMaterializerAttached(false);
            SymK->second.setState(SymbolState::Materializing);
            UnmaterializedInfos.erase(KV.first);
          }

          // Add MU to the list of MaterializationUnits to be materialized.
          MUs.push_back(std::move(MU));
        }

        // Add the query to the PendingQueries list and continue, deleting the
        // element.
        assert(SymI->second.isInMaterializationPhase() &&
               "By this line the symbol should be materializing");
        auto &MI = MaterializingInfos[Name];
        MI.addQuery(Q);
        Q->addQueryDependence(*this, Name);
        return true;
      });
}

Expected<SymbolNameSet>
JITDylib::legacyLookup(std::shared_ptr<AsynchronousSymbolQuery> Q,
                       SymbolNameSet Names) {
  assert(Q && "Query can not be null");

  ES.runOutstandingMUs();

  bool QueryComplete = false;
  std::vector<std::unique_ptr<MaterializationUnit>> MUs;

  SymbolLookupSet Unresolved(Names);
  auto Err = ES.runSessionLocked([&, this]() -> Error {
    QueryComplete = lookupImpl(Q, MUs, Unresolved);

    // Run any definition generators.
    for (auto &DG : DefGenerators) {

      // Bail out early if we have resolved everything.
      if (Unresolved.empty())
        break;

      assert(!QueryComplete && "query complete but unresolved symbols remain?");
      if (auto Err = DG->tryToGenerate(LookupKind::Static, *this,
                                       JITDylibLookupFlags::MatchAllSymbols,
                                       Unresolved))
        return Err;

      if (!Unresolved.empty())
        QueryComplete = lookupImpl(Q, MUs, Unresolved);
    }
    return Error::success();
  });

  if (Err)
    return std::move(Err);

  assert((MUs.empty() || !QueryComplete) &&
         "If action flags are set, there should be no work to do (so no MUs)");

  if (QueryComplete)
    Q->handleComplete();

  // FIXME: Swap back to the old code below once RuntimeDyld works with
  //        callbacks from asynchronous queries.
  // Add MUs to the OutstandingMUs list.
  {
    std::lock_guard<std::recursive_mutex> Lock(ES.OutstandingMUsMutex);
    for (auto &MU : MUs)
      ES.OutstandingMUs.push_back(make_pair(this, std::move(MU)));
  }
  ES.runOutstandingMUs();

  // Dispatch any required MaterializationUnits for materialization.
  // for (auto &MU : MUs)
  //  ES.dispatchMaterialization(*this, std::move(MU));

  SymbolNameSet RemainingSymbols;
  for (auto &KV : Unresolved)
    RemainingSymbols.insert(KV.first);

  return RemainingSymbols;
}

bool JITDylib::lookupImpl(
    std::shared_ptr<AsynchronousSymbolQuery> &Q,
    std::vector<std::unique_ptr<MaterializationUnit>> &MUs,
    SymbolLookupSet &Unresolved) {
  bool QueryComplete = false;

  std::vector<SymbolStringPtr> ToRemove;
  Unresolved.forEachWithRemoval(
      [&](const SymbolStringPtr &Name, SymbolLookupFlags Flags) -> bool {
        // Search for the name in Symbols. Skip without removing if not found.
        auto SymI = Symbols.find(Name);
        if (SymI == Symbols.end())
          return false;

        // If the symbol is already in the required state then notify the query
        // and remove.
        if (SymI->second.getState() >= Q->getRequiredState()) {
          Q->notifySymbolMetRequiredState(Name, SymI->second.getSymbol());
          if (Q->isComplete())
            QueryComplete = true;
          return true;
        }

        // If the symbol is lazy, get the MaterialiaztionUnit for it.
        if (SymI->second.hasMaterializerAttached()) {
          assert(SymI->second.getAddress() == 0 &&
                 "Lazy symbol should not have a resolved address");
          auto UMII = UnmaterializedInfos.find(Name);
          assert(UMII != UnmaterializedInfos.end() &&
                 "Lazy symbol should have UnmaterializedInfo");
          auto MU = std::move(UMII->second->MU);
          assert(MU != nullptr && "Materializer should not be null");

          // Kick all symbols associated with this MaterializationUnit into
          // materializing state.
          for (auto &KV : MU->getSymbols()) {
            auto SymK = Symbols.find(KV.first);
            assert(SymK != Symbols.end() && "Missing symbol table entry");
            SymK->second.setState(SymbolState::Materializing);
            SymK->second.setMaterializerAttached(false);
            UnmaterializedInfos.erase(KV.first);
          }

          // Add MU to the list of MaterializationUnits to be materialized.
          MUs.push_back(std::move(MU));
        }

        // Add the query to the PendingQueries list.
        assert(SymI->second.isInMaterializationPhase() &&
               "By this line the symbol should be materializing");
        auto &MI = MaterializingInfos[Name];
        MI.addQuery(Q);
        Q->addQueryDependence(*this, Name);
        return true;
      });

  return QueryComplete;
}

void JITDylib::dump(raw_ostream &OS) {
  ES.runSessionLocked([&, this]() {
    OS << "JITDylib \"" << JITDylibName << "\" (ES: "
       << format("0x%016" PRIx64, reinterpret_cast<uintptr_t>(&ES)) << "):\n"
       << "Search order: " << SearchOrder << "\n"
       << "Symbol table:\n";

    for (auto &KV : Symbols) {
      OS << "    \"" << *KV.first << "\": ";
      if (auto Addr = KV.second.getAddress())
        OS << format("0x%016" PRIx64, Addr) << ", " << KV.second.getFlags()
           << " ";
      else
        OS << "<not resolved> ";

      OS << KV.second.getState();

      if (KV.second.hasMaterializerAttached()) {
        OS << " (Materializer ";
        auto I = UnmaterializedInfos.find(KV.first);
        assert(I != UnmaterializedInfos.end() &&
               "Lazy symbol should have UnmaterializedInfo");
        OS << I->second->MU.get() << ")\n";
      } else
        OS << "\n";
    }

    if (!MaterializingInfos.empty())
      OS << "  MaterializingInfos entries:\n";
    for (auto &KV : MaterializingInfos) {
      OS << "    \"" << *KV.first << "\":\n"
         << "      " << KV.second.pendingQueries().size()
         << " pending queries: { ";
      for (const auto &Q : KV.second.pendingQueries())
        OS << Q.get() << " (" << Q->getRequiredState() << ") ";
      OS << "}\n      Dependants:\n";
      for (auto &KV2 : KV.second.Dependants)
        OS << "        " << KV2.first->getName() << ": " << KV2.second << "\n";
      OS << "      Unemitted Dependencies:\n";
      for (auto &KV2 : KV.second.UnemittedDependencies)
        OS << "        " << KV2.first->getName() << ": " << KV2.second << "\n";
    }
  });
}

void JITDylib::MaterializingInfo::addQuery(
    std::shared_ptr<AsynchronousSymbolQuery> Q) {

  auto I = std::lower_bound(
      PendingQueries.rbegin(), PendingQueries.rend(), Q->getRequiredState(),
      [](const std::shared_ptr<AsynchronousSymbolQuery> &V, SymbolState S) {
        return V->getRequiredState() <= S;
      });
  PendingQueries.insert(I.base(), std::move(Q));
}

void JITDylib::MaterializingInfo::removeQuery(
    const AsynchronousSymbolQuery &Q) {
  // FIXME: Implement 'find_as' for shared_ptr<T>/T*.
  auto I =
      std::find_if(PendingQueries.begin(), PendingQueries.end(),
                   [&Q](const std::shared_ptr<AsynchronousSymbolQuery> &V) {
                     return V.get() == &Q;
                   });
  assert(I != PendingQueries.end() &&
         "Query is not attached to this MaterializingInfo");
  PendingQueries.erase(I);
}

JITDylib::AsynchronousSymbolQueryList
JITDylib::MaterializingInfo::takeQueriesMeeting(SymbolState RequiredState) {
  AsynchronousSymbolQueryList Result;
  while (!PendingQueries.empty()) {
    if (PendingQueries.back()->getRequiredState() > RequiredState)
      break;

    Result.push_back(std::move(PendingQueries.back()));
    PendingQueries.pop_back();
  }

  return Result;
}

JITDylib::JITDylib(ExecutionSession &ES, std::string Name)
    : ES(ES), JITDylibName(std::move(Name)) {
  SearchOrder.push_back({this, JITDylibLookupFlags::MatchAllSymbols});
}

Error JITDylib::defineImpl(MaterializationUnit &MU) {
  SymbolNameSet Duplicates;
  std::vector<SymbolStringPtr> ExistingDefsOverridden;
  std::vector<SymbolStringPtr> MUDefsOverridden;

  for (const auto &KV : MU.getSymbols()) {
    auto I = Symbols.find(KV.first);

    if (I != Symbols.end()) {
      if (KV.second.isStrong()) {
        if (I->second.getFlags().isStrong() ||
            I->second.getState() > SymbolState::NeverSearched)
          Duplicates.insert(KV.first);
        else {
          assert(I->second.getState() == SymbolState::NeverSearched &&
                 "Overridden existing def should be in the never-searched "
                 "state");
          ExistingDefsOverridden.push_back(KV.first);
        }
      } else
        MUDefsOverridden.push_back(KV.first);
    }
  }

  // If there were any duplicate definitions then bail out.
  if (!Duplicates.empty())
    return make_error<DuplicateDefinition>(std::string(**Duplicates.begin()));

  // Discard any overridden defs in this MU.
  for (auto &S : MUDefsOverridden)
    MU.doDiscard(*this, S);

  // Discard existing overridden defs.
  for (auto &S : ExistingDefsOverridden) {

    auto UMII = UnmaterializedInfos.find(S);
    assert(UMII != UnmaterializedInfos.end() &&
           "Overridden existing def should have an UnmaterializedInfo");
    UMII->second->MU->doDiscard(*this, S);
  }

  // Finally, add the defs from this MU.
  for (auto &KV : MU.getSymbols()) {
    auto &SymEntry = Symbols[KV.first];
    SymEntry.setFlags(KV.second);
    SymEntry.setState(SymbolState::NeverSearched);
    SymEntry.setMaterializerAttached(true);
  }

  return Error::success();
}

void JITDylib::detachQueryHelper(AsynchronousSymbolQuery &Q,
                                 const SymbolNameSet &QuerySymbols) {
  for (auto &QuerySymbol : QuerySymbols) {
    assert(MaterializingInfos.count(QuerySymbol) &&
           "QuerySymbol does not have MaterializingInfo");
    auto &MI = MaterializingInfos[QuerySymbol];
    MI.removeQuery(Q);
  }
}

void JITDylib::transferEmittedNodeDependencies(
    MaterializingInfo &DependantMI, const SymbolStringPtr &DependantName,
    MaterializingInfo &EmittedMI) {
  for (auto &KV : EmittedMI.UnemittedDependencies) {
    auto &DependencyJD = *KV.first;
    SymbolNameSet *UnemittedDependenciesOnDependencyJD = nullptr;

    for (auto &DependencyName : KV.second) {
      auto &DependencyMI = DependencyJD.MaterializingInfos[DependencyName];

      // Do not add self dependencies.
      if (&DependencyMI == &DependantMI)
        continue;

      // If we haven't looked up the dependencies for DependencyJD yet, do it
      // now and cache the result.
      if (!UnemittedDependenciesOnDependencyJD)
        UnemittedDependenciesOnDependencyJD =
            &DependantMI.UnemittedDependencies[&DependencyJD];

      DependencyMI.Dependants[this].insert(DependantName);
      UnemittedDependenciesOnDependencyJD->insert(DependencyName);
    }
  }
}

ExecutionSession::ExecutionSession(std::shared_ptr<SymbolStringPool> SSP)
    : SSP(SSP ? std::move(SSP) : std::make_shared<SymbolStringPool>()) {
}

JITDylib *ExecutionSession::getJITDylibByName(StringRef Name) {
  return runSessionLocked([&, this]() -> JITDylib * {
    for (auto &JD : JDs)
      if (JD->getName() == Name)
        return JD.get();
    return nullptr;
  });
}

JITDylib &ExecutionSession::createJITDylib(std::string Name) {
  assert(!getJITDylibByName(Name) && "JITDylib with that name already exists");
  return runSessionLocked([&, this]() -> JITDylib & {
    JDs.push_back(
        std::unique_ptr<JITDylib>(new JITDylib(*this, std::move(Name))));
    return *JDs.back();
  });
}

void ExecutionSession::legacyFailQuery(AsynchronousSymbolQuery &Q, Error Err) {
  assert(!!Err && "Error should be in failure state");

  bool SendErrorToQuery;
  runSessionLocked([&]() {
    Q.detach();
    SendErrorToQuery = Q.canStillFail();
  });

  if (SendErrorToQuery)
    Q.handleFailed(std::move(Err));
  else
    reportError(std::move(Err));
}

Expected<SymbolMap> ExecutionSession::legacyLookup(
    LegacyAsyncLookupFunction AsyncLookup, SymbolNameSet Names,
    SymbolState RequiredState,
    RegisterDependenciesFunction RegisterDependencies) {
#if LLVM_ENABLE_THREADS
  // In the threaded case we use promises to return the results.
  std::promise<SymbolMap> PromisedResult;
  Error ResolutionError = Error::success();
  auto NotifyComplete = [&](Expected<SymbolMap> R) {
    if (R)
      PromisedResult.set_value(std::move(*R));
    else {
      ErrorAsOutParameter _(&ResolutionError);
      ResolutionError = R.takeError();
      PromisedResult.set_value(SymbolMap());
    }
  };
#else
  SymbolMap Result;
  Error ResolutionError = Error::success();

  auto NotifyComplete = [&](Expected<SymbolMap> R) {
    ErrorAsOutParameter _(&ResolutionError);
    if (R)
      Result = std::move(*R);
    else
      ResolutionError = R.takeError();
  };
#endif

  auto Query = std::make_shared<AsynchronousSymbolQuery>(
      SymbolLookupSet(Names), RequiredState, std::move(NotifyComplete));
  // FIXME: This should be run session locked along with the registration code
  // and error reporting below.
  SymbolNameSet UnresolvedSymbols = AsyncLookup(Query, std::move(Names));

  // If the query was lodged successfully then register the dependencies,
  // otherwise fail it with an error.
  if (UnresolvedSymbols.empty())
    RegisterDependencies(Query->QueryRegistrations);
  else {
    bool DeliverError = runSessionLocked([&]() {
      Query->detach();
      return Query->canStillFail();
    });
    auto Err = make_error<SymbolsNotFound>(std::move(UnresolvedSymbols));
    if (DeliverError)
      Query->handleFailed(std::move(Err));
    else
      reportError(std::move(Err));
  }

#if LLVM_ENABLE_THREADS
  auto ResultFuture = PromisedResult.get_future();
  auto Result = ResultFuture.get();
  if (ResolutionError)
    return std::move(ResolutionError);
  return std::move(Result);

#else
  if (ResolutionError)
    return std::move(ResolutionError);

  return Result;
#endif
}

void ExecutionSession::lookup(
    LookupKind K, const JITDylibSearchOrder &SearchOrder,
    SymbolLookupSet Symbols, SymbolState RequiredState,
    SymbolsResolvedCallback NotifyComplete,
    RegisterDependenciesFunction RegisterDependencies) {

  LLVM_DEBUG({
    runSessionLocked([&]() {
      dbgs() << "Looking up " << Symbols << " in " << SearchOrder
             << " (required state: " << RequiredState << ")\n";
    });
  });

  // lookup can be re-entered recursively if running on a single thread. Run any
  // outstanding MUs in case this query depends on them, otherwise this lookup
  // will starve waiting for a result from an MU that is stuck in the queue.
  runOutstandingMUs();

  auto Unresolved = std::move(Symbols);
  std::map<JITDylib *, MaterializationUnitList> CollectedMUsMap;
  auto Q = std::make_shared<AsynchronousSymbolQuery>(Unresolved, RequiredState,
                                                     std::move(NotifyComplete));
  bool QueryComplete = false;

  auto LodgingErr = runSessionLocked([&]() -> Error {
    auto LodgeQuery = [&]() -> Error {
      for (auto &KV : SearchOrder) {
        assert(KV.first && "JITDylibList entries must not be null");
        assert(!CollectedMUsMap.count(KV.first) &&
               "JITDylibList should not contain duplicate entries");

        auto &JD = *KV.first;
        auto JDLookupFlags = KV.second;
        if (auto Err = JD.lodgeQuery(CollectedMUsMap[&JD], Q, K, JDLookupFlags,
                                     Unresolved))
          return Err;
      }

      // Strip any weakly referenced symbols that were not found.
      Unresolved.forEachWithRemoval(
          [&](const SymbolStringPtr &Name, SymbolLookupFlags Flags) {
            if (Flags == SymbolLookupFlags::WeaklyReferencedSymbol) {
              Q->dropSymbol(Name);
              return true;
            }
            return false;
          });

      if (!Unresolved.empty())
        return make_error<SymbolsNotFound>(Unresolved.getSymbolNames());

      return Error::success();
    };

    if (auto Err = LodgeQuery()) {
      // Query failed.

      // Disconnect the query from its dependencies.
      Q->detach();

      // Replace the MUs.
      for (auto &KV : CollectedMUsMap)
        for (auto &MU : KV.second)
          KV.first->replace(std::move(MU));

      return Err;
    }

    // Query lodged successfully.

    // Record whether this query is fully ready / resolved. We will use
    // this to call handleFullyResolved/handleFullyReady outside the session
    // lock.
    QueryComplete = Q->isComplete();

    // Call the register dependencies function.
    if (RegisterDependencies && !Q->QueryRegistrations.empty())
      RegisterDependencies(Q->QueryRegistrations);

    return Error::success();
  });

  if (LodgingErr) {
    Q->handleFailed(std::move(LodgingErr));
    return;
  }

  if (QueryComplete)
    Q->handleComplete();

  // Move the MUs to the OutstandingMUs list, then materialize.
  {
    std::lock_guard<std::recursive_mutex> Lock(OutstandingMUsMutex);

    for (auto &KV : CollectedMUsMap)
      for (auto &MU : KV.second)
        OutstandingMUs.push_back(std::make_pair(KV.first, std::move(MU)));
  }

  runOutstandingMUs();
}

Expected<SymbolMap>
ExecutionSession::lookup(const JITDylibSearchOrder &SearchOrder,
                         const SymbolLookupSet &Symbols, LookupKind K,
                         SymbolState RequiredState,
                         RegisterDependenciesFunction RegisterDependencies) {
#if LLVM_ENABLE_THREADS
  // In the threaded case we use promises to return the results.
  std::promise<SymbolMap> PromisedResult;
  Error ResolutionError = Error::success();

  auto NotifyComplete = [&](Expected<SymbolMap> R) {
    if (R)
      PromisedResult.set_value(std::move(*R));
    else {
      ErrorAsOutParameter _(&ResolutionError);
      ResolutionError = R.takeError();
      PromisedResult.set_value(SymbolMap());
    }
  };

#else
  SymbolMap Result;
  Error ResolutionError = Error::success();

  auto NotifyComplete = [&](Expected<SymbolMap> R) {
    ErrorAsOutParameter _(&ResolutionError);
    if (R)
      Result = std::move(*R);
    else
      ResolutionError = R.takeError();
  };
#endif

  // Perform the asynchronous lookup.
  lookup(K, SearchOrder, Symbols, RequiredState, NotifyComplete,
         RegisterDependencies);

#if LLVM_ENABLE_THREADS
  auto ResultFuture = PromisedResult.get_future();
  auto Result = ResultFuture.get();

  if (ResolutionError)
    return std::move(ResolutionError);

  return std::move(Result);

#else
  if (ResolutionError)
    return std::move(ResolutionError);

  return Result;
#endif
}

Expected<JITEvaluatedSymbol>
ExecutionSession::lookup(const JITDylibSearchOrder &SearchOrder,
                         SymbolStringPtr Name) {
  SymbolLookupSet Names({Name});

  if (auto ResultMap = lookup(SearchOrder, std::move(Names), LookupKind::Static,
                              SymbolState::Ready, NoDependenciesToRegister)) {
    assert(ResultMap->size() == 1 && "Unexpected number of results");
    assert(ResultMap->count(Name) && "Missing result for symbol");
    return std::move(ResultMap->begin()->second);
  } else
    return ResultMap.takeError();
}

Expected<JITEvaluatedSymbol>
ExecutionSession::lookup(ArrayRef<JITDylib *> SearchOrder,
                         SymbolStringPtr Name) {
  return lookup(makeJITDylibSearchOrder(SearchOrder), Name);
}

Expected<JITEvaluatedSymbol>
ExecutionSession::lookup(ArrayRef<JITDylib *> SearchOrder, StringRef Name) {
  return lookup(SearchOrder, intern(Name));
}

void ExecutionSession::dump(raw_ostream &OS) {
  runSessionLocked([this, &OS]() {
    for (auto &JD : JDs)
      JD->dump(OS);
  });
}

void ExecutionSession::runOutstandingMUs() {
  while (1) {
    std::pair<JITDylib *, std::unique_ptr<MaterializationUnit>> JITDylibAndMU;

    {
      std::lock_guard<std::recursive_mutex> Lock(OutstandingMUsMutex);
      if (!OutstandingMUs.empty()) {
        JITDylibAndMU = std::move(OutstandingMUs.back());
        OutstandingMUs.pop_back();
      }
    }

    if (JITDylibAndMU.first) {
      assert(JITDylibAndMU.second && "JITDylib, but no MU?");
      dispatchMaterialization(*JITDylibAndMU.first,
                              std::move(JITDylibAndMU.second));
    } else
      break;
  }
}

MangleAndInterner::MangleAndInterner(ExecutionSession &ES, const DataLayout &DL)
    : ES(ES), DL(DL) {}

SymbolStringPtr MangleAndInterner::operator()(StringRef Name) {
  std::string MangledName;
  {
    raw_string_ostream MangledNameStream(MangledName);
    Mangler::getNameWithPrefix(MangledNameStream, Name, DL);
  }
  return ES.intern(MangledName);
}

} // End namespace orc.
} // End namespace llvm.<|MERGE_RESOLUTION|>--- conflicted
+++ resolved
@@ -838,11 +838,7 @@
             Symbols.erase(SI);
 
           // FIXME: Return all duplicates.
-<<<<<<< HEAD
-          return make_error<DuplicateDefinition>(*Name);
-=======
           return make_error<DuplicateDefinition>(std::string(*Name));
->>>>>>> 586bea3e
         }
 
         // Otherwise just make a note to discard this symbol after the loop.
