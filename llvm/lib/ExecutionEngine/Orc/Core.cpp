//===--- Core.cpp - Core ORC APIs (MaterializationUnit, JITDylib, etc.) ---===//
//
// Part of the LLVM Project, under the Apache License v2.0 with LLVM Exceptions.
// See https://llvm.org/LICENSE.txt for license information.
// SPDX-License-Identifier: Apache-2.0 WITH LLVM-exception
//
//===----------------------------------------------------------------------===//

#include "llvm/ExecutionEngine/Orc/Core.h"

#include "llvm/ADT/STLExtras.h"
#include "llvm/Config/llvm-config.h"
#include "llvm/ExecutionEngine/Orc/DebugUtils.h"
#include "llvm/ExecutionEngine/Orc/Shared/OrcError.h"
#include "llvm/Support/FormatVariadic.h"
#include "llvm/Support/MSVCErrorWorkarounds.h"

#include <condition_variable>
#include <future>

#define DEBUG_TYPE "orc"

namespace llvm {
namespace orc {

char ResourceTrackerDefunct::ID = 0;
char FailedToMaterialize::ID = 0;
char SymbolsNotFound::ID = 0;
char SymbolsCouldNotBeRemoved::ID = 0;
char MissingSymbolDefinitions::ID = 0;
char UnexpectedSymbolDefinitions::ID = 0;
char Task::ID = 0;
char MaterializationTask::ID = 0;

RegisterDependenciesFunction NoDependenciesToRegister =
    RegisterDependenciesFunction();

void MaterializationUnit::anchor() {}

ResourceTracker::ResourceTracker(JITDylibSP JD) {
  assert((reinterpret_cast<uintptr_t>(JD.get()) & 0x1) == 0 &&
         "JITDylib must be two byte aligned");
  JD->Retain();
  JDAndFlag.store(reinterpret_cast<uintptr_t>(JD.get()));
}

ResourceTracker::~ResourceTracker() {
  getJITDylib().getExecutionSession().destroyResourceTracker(*this);
  getJITDylib().Release();
}

Error ResourceTracker::remove() {
  return getJITDylib().getExecutionSession().removeResourceTracker(*this);
}

void ResourceTracker::transferTo(ResourceTracker &DstRT) {
  getJITDylib().getExecutionSession().transferResourceTracker(DstRT, *this);
}

void ResourceTracker::makeDefunct() {
  uintptr_t Val = JDAndFlag.load();
  Val |= 0x1U;
  JDAndFlag.store(Val);
}

ResourceManager::~ResourceManager() {}

ResourceTrackerDefunct::ResourceTrackerDefunct(ResourceTrackerSP RT)
    : RT(std::move(RT)) {}

std::error_code ResourceTrackerDefunct::convertToErrorCode() const {
  return orcError(OrcErrorCode::UnknownORCError);
}

void ResourceTrackerDefunct::log(raw_ostream &OS) const {
  OS << "Resource tracker " << (void *)RT.get() << " became defunct";
}

FailedToMaterialize::FailedToMaterialize(
    std::shared_ptr<SymbolDependenceMap> Symbols)
    : Symbols(std::move(Symbols)) {
  assert(!this->Symbols->empty() && "Can not fail to resolve an empty set");
}

std::error_code FailedToMaterialize::convertToErrorCode() const {
  return orcError(OrcErrorCode::UnknownORCError);
}

void FailedToMaterialize::log(raw_ostream &OS) const {
  OS << "Failed to materialize symbols: " << *Symbols;
}

SymbolsNotFound::SymbolsNotFound(SymbolNameSet Symbols) {
  for (auto &Sym : Symbols)
    this->Symbols.push_back(Sym);
  assert(!this->Symbols.empty() && "Can not fail to resolve an empty set");
}

SymbolsNotFound::SymbolsNotFound(SymbolNameVector Symbols)
    : Symbols(std::move(Symbols)) {
  assert(!this->Symbols.empty() && "Can not fail to resolve an empty set");
}

std::error_code SymbolsNotFound::convertToErrorCode() const {
  return orcError(OrcErrorCode::UnknownORCError);
}

void SymbolsNotFound::log(raw_ostream &OS) const {
  OS << "Symbols not found: " << Symbols;
}

SymbolsCouldNotBeRemoved::SymbolsCouldNotBeRemoved(SymbolNameSet Symbols)
    : Symbols(std::move(Symbols)) {
  assert(!this->Symbols.empty() && "Can not fail to resolve an empty set");
}

std::error_code SymbolsCouldNotBeRemoved::convertToErrorCode() const {
  return orcError(OrcErrorCode::UnknownORCError);
}

void SymbolsCouldNotBeRemoved::log(raw_ostream &OS) const {
  OS << "Symbols could not be removed: " << Symbols;
}

std::error_code MissingSymbolDefinitions::convertToErrorCode() const {
  return orcError(OrcErrorCode::MissingSymbolDefinitions);
}

void MissingSymbolDefinitions::log(raw_ostream &OS) const {
  OS << "Missing definitions in module " << ModuleName
     << ": " << Symbols;
}

std::error_code UnexpectedSymbolDefinitions::convertToErrorCode() const {
  return orcError(OrcErrorCode::UnexpectedSymbolDefinitions);
}

void UnexpectedSymbolDefinitions::log(raw_ostream &OS) const {
  OS << "Unexpected definitions in module " << ModuleName
     << ": " << Symbols;
}

AsynchronousSymbolQuery::AsynchronousSymbolQuery(
    const SymbolLookupSet &Symbols, SymbolState RequiredState,
    SymbolsResolvedCallback NotifyComplete)
    : NotifyComplete(std::move(NotifyComplete)), RequiredState(RequiredState) {
  assert(RequiredState >= SymbolState::Resolved &&
         "Cannot query for a symbols that have not reached the resolve state "
         "yet");

  OutstandingSymbolsCount = Symbols.size();

  for (auto &KV : Symbols)
    ResolvedSymbols[KV.first] = nullptr;
}

void AsynchronousSymbolQuery::notifySymbolMetRequiredState(
    const SymbolStringPtr &Name, JITEvaluatedSymbol Sym) {
  auto I = ResolvedSymbols.find(Name);
  assert(I != ResolvedSymbols.end() &&
         "Resolving symbol outside the requested set");
  assert(I->second.getAddress() == 0 && "Redundantly resolving symbol Name");

  // If this is a materialization-side-effects-only symbol then drop it,
  // otherwise update its map entry with its resolved address.
  if (Sym.getFlags().hasMaterializationSideEffectsOnly())
    ResolvedSymbols.erase(I);
  else
    I->second = std::move(Sym);
  --OutstandingSymbolsCount;
}

void AsynchronousSymbolQuery::handleComplete(ExecutionSession &ES) {
  assert(OutstandingSymbolsCount == 0 &&
         "Symbols remain, handleComplete called prematurely");

  class RunQueryCompleteTask : public Task {
  public:
    RunQueryCompleteTask(SymbolMap ResolvedSymbols,
                         SymbolsResolvedCallback NotifyComplete)
        : ResolvedSymbols(std::move(ResolvedSymbols)),
          NotifyComplete(std::move(NotifyComplete)) {}
    void printDescription(raw_ostream &OS) override {
      OS << "Execute query complete callback for " << ResolvedSymbols;
    }
    void run() override { NotifyComplete(std::move(ResolvedSymbols)); }

  private:
    SymbolMap ResolvedSymbols;
    SymbolsResolvedCallback NotifyComplete;
  };

  auto T = std::make_unique<RunQueryCompleteTask>(std::move(ResolvedSymbols),
                                                  std::move(NotifyComplete));
  NotifyComplete = SymbolsResolvedCallback();
  ES.dispatchTask(std::move(T));
}

void AsynchronousSymbolQuery::handleFailed(Error Err) {
  assert(QueryRegistrations.empty() && ResolvedSymbols.empty() &&
         OutstandingSymbolsCount == 0 &&
         "Query should already have been abandoned");
  NotifyComplete(std::move(Err));
  NotifyComplete = SymbolsResolvedCallback();
}

void AsynchronousSymbolQuery::addQueryDependence(JITDylib &JD,
                                                 SymbolStringPtr Name) {
  bool Added = QueryRegistrations[&JD].insert(std::move(Name)).second;
  (void)Added;
  assert(Added && "Duplicate dependence notification?");
}

void AsynchronousSymbolQuery::removeQueryDependence(
    JITDylib &JD, const SymbolStringPtr &Name) {
  auto QRI = QueryRegistrations.find(&JD);
  assert(QRI != QueryRegistrations.end() &&
         "No dependencies registered for JD");
  assert(QRI->second.count(Name) && "No dependency on Name in JD");
  QRI->second.erase(Name);
  if (QRI->second.empty())
    QueryRegistrations.erase(QRI);
}

void AsynchronousSymbolQuery::dropSymbol(const SymbolStringPtr &Name) {
  auto I = ResolvedSymbols.find(Name);
  assert(I != ResolvedSymbols.end() &&
         "Redundant removal of weakly-referenced symbol");
  ResolvedSymbols.erase(I);
  --OutstandingSymbolsCount;
}

void AsynchronousSymbolQuery::detach() {
  ResolvedSymbols.clear();
  OutstandingSymbolsCount = 0;
  for (auto &KV : QueryRegistrations)
    KV.first->detachQueryHelper(*this, KV.second);
  QueryRegistrations.clear();
}

AbsoluteSymbolsMaterializationUnit::AbsoluteSymbolsMaterializationUnit(
    SymbolMap Symbols)
    : MaterializationUnit(extractFlags(Symbols), nullptr),
      Symbols(std::move(Symbols)) {}

StringRef AbsoluteSymbolsMaterializationUnit::getName() const {
  return "<Absolute Symbols>";
}

void AbsoluteSymbolsMaterializationUnit::materialize(
    std::unique_ptr<MaterializationResponsibility> R) {
  // No dependencies, so these calls can't fail.
  cantFail(R->notifyResolved(Symbols));
  cantFail(R->notifyEmitted());
}

void AbsoluteSymbolsMaterializationUnit::discard(const JITDylib &JD,
                                                 const SymbolStringPtr &Name) {
  assert(Symbols.count(Name) && "Symbol is not part of this MU");
  Symbols.erase(Name);
}

SymbolFlagsMap
AbsoluteSymbolsMaterializationUnit::extractFlags(const SymbolMap &Symbols) {
  SymbolFlagsMap Flags;
  for (const auto &KV : Symbols)
    Flags[KV.first] = KV.second.getFlags();
  return Flags;
}

ReExportsMaterializationUnit::ReExportsMaterializationUnit(
    JITDylib *SourceJD, JITDylibLookupFlags SourceJDLookupFlags,
    SymbolAliasMap Aliases)
    : MaterializationUnit(extractFlags(Aliases), nullptr), SourceJD(SourceJD),
      SourceJDLookupFlags(SourceJDLookupFlags), Aliases(std::move(Aliases)) {}

StringRef ReExportsMaterializationUnit::getName() const {
  return "<Reexports>";
}

void ReExportsMaterializationUnit::materialize(
    std::unique_ptr<MaterializationResponsibility> R) {

  auto &ES = R->getTargetJITDylib().getExecutionSession();
  JITDylib &TgtJD = R->getTargetJITDylib();
  JITDylib &SrcJD = SourceJD ? *SourceJD : TgtJD;

  // Find the set of requested aliases and aliasees. Return any unrequested
  // aliases back to the JITDylib so as to not prematurely materialize any
  // aliasees.
  auto RequestedSymbols = R->getRequestedSymbols();
  SymbolAliasMap RequestedAliases;

  for (auto &Name : RequestedSymbols) {
    auto I = Aliases.find(Name);
    assert(I != Aliases.end() && "Symbol not found in aliases map?");
    RequestedAliases[Name] = std::move(I->second);
    Aliases.erase(I);
  }

  LLVM_DEBUG({
    ES.runSessionLocked([&]() {
      dbgs() << "materializing reexports: target = " << TgtJD.getName()
             << ", source = " << SrcJD.getName() << " " << RequestedAliases
             << "\n";
    });
  });

  if (!Aliases.empty()) {
    auto Err = SourceJD ? R->replace(reexports(*SourceJD, std::move(Aliases),
                                               SourceJDLookupFlags))
                        : R->replace(symbolAliases(std::move(Aliases)));

    if (Err) {
      // FIXME: Should this be reported / treated as failure to materialize?
      // Or should this be treated as a sanctioned bailing-out?
      ES.reportError(std::move(Err));
      R->failMaterialization();
      return;
    }
  }

  // The OnResolveInfo struct will hold the aliases and responsibilty for each
  // query in the list.
  struct OnResolveInfo {
    OnResolveInfo(std::unique_ptr<MaterializationResponsibility> R,
                  SymbolAliasMap Aliases)
        : R(std::move(R)), Aliases(std::move(Aliases)) {}

    std::unique_ptr<MaterializationResponsibility> R;
    SymbolAliasMap Aliases;
  };

  // Build a list of queries to issue. In each round we build a query for the
  // largest set of aliases that we can resolve without encountering a chain of
  // aliases (e.g. Foo -> Bar, Bar -> Baz). Such a chain would deadlock as the
  // query would be waiting on a symbol that it itself had to resolve. Creating
  // a new query for each link in such a chain eliminates the possibility of
  // deadlock. In practice chains are likely to be rare, and this algorithm will
  // usually result in a single query to issue.

  std::vector<std::pair<SymbolLookupSet, std::shared_ptr<OnResolveInfo>>>
      QueryInfos;
  while (!RequestedAliases.empty()) {
    SymbolNameSet ResponsibilitySymbols;
    SymbolLookupSet QuerySymbols;
    SymbolAliasMap QueryAliases;

    // Collect as many aliases as we can without including a chain.
    for (auto &KV : RequestedAliases) {
      // Chain detected. Skip this symbol for this round.
      if (&SrcJD == &TgtJD && (QueryAliases.count(KV.second.Aliasee) ||
                               RequestedAliases.count(KV.second.Aliasee)))
        continue;

      ResponsibilitySymbols.insert(KV.first);
      QuerySymbols.add(KV.second.Aliasee,
                       KV.second.AliasFlags.hasMaterializationSideEffectsOnly()
                           ? SymbolLookupFlags::WeaklyReferencedSymbol
                           : SymbolLookupFlags::RequiredSymbol);
      QueryAliases[KV.first] = std::move(KV.second);
    }

    // Remove the aliases collected this round from the RequestedAliases map.
    for (auto &KV : QueryAliases)
      RequestedAliases.erase(KV.first);

    assert(!QuerySymbols.empty() && "Alias cycle detected!");

    auto NewR = R->delegate(ResponsibilitySymbols);
    if (!NewR) {
      ES.reportError(NewR.takeError());
      R->failMaterialization();
      return;
    }

    auto QueryInfo = std::make_shared<OnResolveInfo>(std::move(*NewR),
                                                     std::move(QueryAliases));
    QueryInfos.push_back(
        make_pair(std::move(QuerySymbols), std::move(QueryInfo)));
  }

  // Issue the queries.
  while (!QueryInfos.empty()) {
    auto QuerySymbols = std::move(QueryInfos.back().first);
    auto QueryInfo = std::move(QueryInfos.back().second);

    QueryInfos.pop_back();

    auto RegisterDependencies = [QueryInfo,
                                 &SrcJD](const SymbolDependenceMap &Deps) {
      // If there were no materializing symbols, just bail out.
      if (Deps.empty())
        return;

      // Otherwise the only deps should be on SrcJD.
      assert(Deps.size() == 1 && Deps.count(&SrcJD) &&
             "Unexpected dependencies for reexports");

      auto &SrcJDDeps = Deps.find(&SrcJD)->second;
      SymbolDependenceMap PerAliasDepsMap;
      auto &PerAliasDeps = PerAliasDepsMap[&SrcJD];

      for (auto &KV : QueryInfo->Aliases)
        if (SrcJDDeps.count(KV.second.Aliasee)) {
          PerAliasDeps = {KV.second.Aliasee};
          QueryInfo->R->addDependencies(KV.first, PerAliasDepsMap);
        }
    };

    auto OnComplete = [QueryInfo](Expected<SymbolMap> Result) {
      auto &ES = QueryInfo->R->getTargetJITDylib().getExecutionSession();
      if (Result) {
        SymbolMap ResolutionMap;
        for (auto &KV : QueryInfo->Aliases) {
          assert((KV.second.AliasFlags.hasMaterializationSideEffectsOnly() ||
                  Result->count(KV.second.Aliasee)) &&
                 "Result map missing entry?");
          // Don't try to resolve materialization-side-effects-only symbols.
          if (KV.second.AliasFlags.hasMaterializationSideEffectsOnly())
            continue;

          ResolutionMap[KV.first] = JITEvaluatedSymbol(
              (*Result)[KV.second.Aliasee].getAddress(), KV.second.AliasFlags);
        }
        if (auto Err = QueryInfo->R->notifyResolved(ResolutionMap)) {
          ES.reportError(std::move(Err));
          QueryInfo->R->failMaterialization();
          return;
        }
        if (auto Err = QueryInfo->R->notifyEmitted()) {
          ES.reportError(std::move(Err));
          QueryInfo->R->failMaterialization();
          return;
        }
      } else {
        ES.reportError(Result.takeError());
        QueryInfo->R->failMaterialization();
      }
    };

    ES.lookup(LookupKind::Static,
              JITDylibSearchOrder({{&SrcJD, SourceJDLookupFlags}}),
              QuerySymbols, SymbolState::Resolved, std::move(OnComplete),
              std::move(RegisterDependencies));
  }
}

void ReExportsMaterializationUnit::discard(const JITDylib &JD,
                                           const SymbolStringPtr &Name) {
  assert(Aliases.count(Name) &&
         "Symbol not covered by this MaterializationUnit");
  Aliases.erase(Name);
}

SymbolFlagsMap
ReExportsMaterializationUnit::extractFlags(const SymbolAliasMap &Aliases) {
  SymbolFlagsMap SymbolFlags;
  for (auto &KV : Aliases)
    SymbolFlags[KV.first] = KV.second.AliasFlags;

  return SymbolFlags;
}

Expected<SymbolAliasMap> buildSimpleReexportsAliasMap(JITDylib &SourceJD,
                                                      SymbolNameSet Symbols) {
  SymbolLookupSet LookupSet(Symbols);
  auto Flags = SourceJD.getExecutionSession().lookupFlags(
      LookupKind::Static, {{&SourceJD, JITDylibLookupFlags::MatchAllSymbols}},
      SymbolLookupSet(std::move(Symbols)));

  if (!Flags)
    return Flags.takeError();

  SymbolAliasMap Result;
  for (auto &Name : Symbols) {
    assert(Flags->count(Name) && "Missing entry in flags map");
    Result[Name] = SymbolAliasMapEntry(Name, (*Flags)[Name]);
  }

  return Result;
}

class InProgressLookupState {
public:
  InProgressLookupState(LookupKind K, JITDylibSearchOrder SearchOrder,
                        SymbolLookupSet LookupSet, SymbolState RequiredState)
      : K(K), SearchOrder(std::move(SearchOrder)),
        LookupSet(std::move(LookupSet)), RequiredState(RequiredState) {
    DefGeneratorCandidates = this->LookupSet;
  }
  virtual ~InProgressLookupState() {}
  virtual void complete(std::unique_ptr<InProgressLookupState> IPLS) = 0;
  virtual void fail(Error Err) = 0;

  LookupKind K;
  JITDylibSearchOrder SearchOrder;
  SymbolLookupSet LookupSet;
  SymbolState RequiredState;

  std::unique_lock<std::mutex> GeneratorLock;
  size_t CurSearchOrderIndex = 0;
  bool NewJITDylib = true;
  SymbolLookupSet DefGeneratorCandidates;
  SymbolLookupSet DefGeneratorNonCandidates;
  std::vector<std::weak_ptr<DefinitionGenerator>> CurDefGeneratorStack;
};

class InProgressLookupFlagsState : public InProgressLookupState {
public:
  InProgressLookupFlagsState(
      LookupKind K, JITDylibSearchOrder SearchOrder, SymbolLookupSet LookupSet,
      unique_function<void(Expected<SymbolFlagsMap>)> OnComplete)
      : InProgressLookupState(K, std::move(SearchOrder), std::move(LookupSet),
                              SymbolState::NeverSearched),
        OnComplete(std::move(OnComplete)) {}

  void complete(std::unique_ptr<InProgressLookupState> IPLS) override {
    GeneratorLock = {}; // Unlock and release.
    auto &ES = SearchOrder.front().first->getExecutionSession();
    ES.OL_completeLookupFlags(std::move(IPLS), std::move(OnComplete));
  }

  void fail(Error Err) override {
    GeneratorLock = {}; // Unlock and release.
    OnComplete(std::move(Err));
  }

private:
  unique_function<void(Expected<SymbolFlagsMap>)> OnComplete;
};

class InProgressFullLookupState : public InProgressLookupState {
public:
  InProgressFullLookupState(LookupKind K, JITDylibSearchOrder SearchOrder,
                            SymbolLookupSet LookupSet,
                            SymbolState RequiredState,
                            std::shared_ptr<AsynchronousSymbolQuery> Q,
                            RegisterDependenciesFunction RegisterDependencies)
      : InProgressLookupState(K, std::move(SearchOrder), std::move(LookupSet),
                              RequiredState),
        Q(std::move(Q)), RegisterDependencies(std::move(RegisterDependencies)) {
  }

  void complete(std::unique_ptr<InProgressLookupState> IPLS) override {
    GeneratorLock = {}; // Unlock and release.
    auto &ES = SearchOrder.front().first->getExecutionSession();
    ES.OL_completeLookup(std::move(IPLS), std::move(Q),
                         std::move(RegisterDependencies));
  }

  void fail(Error Err) override {
    GeneratorLock = {};
    Q->detach();
    Q->handleFailed(std::move(Err));
  }

private:
  std::shared_ptr<AsynchronousSymbolQuery> Q;
  RegisterDependenciesFunction RegisterDependencies;
};

ReexportsGenerator::ReexportsGenerator(JITDylib &SourceJD,
                                       JITDylibLookupFlags SourceJDLookupFlags,
                                       SymbolPredicate Allow)
    : SourceJD(SourceJD), SourceJDLookupFlags(SourceJDLookupFlags),
      Allow(std::move(Allow)) {}

Error ReexportsGenerator::tryToGenerate(LookupState &LS, LookupKind K,
                                        JITDylib &JD,
                                        JITDylibLookupFlags JDLookupFlags,
                                        const SymbolLookupSet &LookupSet) {
  assert(&JD != &SourceJD && "Cannot re-export from the same dylib");

  // Use lookupFlags to find the subset of symbols that match our lookup.
  auto Flags = JD.getExecutionSession().lookupFlags(
      K, {{&SourceJD, JDLookupFlags}}, LookupSet);
  if (!Flags)
    return Flags.takeError();

  // Create an alias map.
  orc::SymbolAliasMap AliasMap;
  for (auto &KV : *Flags)
    if (!Allow || Allow(KV.first))
      AliasMap[KV.first] = SymbolAliasMapEntry(KV.first, KV.second);

  if (AliasMap.empty())
    return Error::success();

  // Define the re-exports.
  return JD.define(reexports(SourceJD, AliasMap, SourceJDLookupFlags));
}

LookupState::LookupState(std::unique_ptr<InProgressLookupState> IPLS)
    : IPLS(std::move(IPLS)) {}

void LookupState::reset(InProgressLookupState *IPLS) { this->IPLS.reset(IPLS); }

LookupState::LookupState() = default;
LookupState::LookupState(LookupState &&) = default;
LookupState &LookupState::operator=(LookupState &&) = default;
LookupState::~LookupState() = default;

void LookupState::continueLookup(Error Err) {
  assert(IPLS && "Cannot call continueLookup on empty LookupState");
  auto &ES = IPLS->SearchOrder.begin()->first->getExecutionSession();
  ES.OL_applyQueryPhase1(std::move(IPLS), std::move(Err));
}

DefinitionGenerator::~DefinitionGenerator() {}

Error JITDylib::clear() {
  std::vector<ResourceTrackerSP> TrackersToRemove;
  ES.runSessionLocked([&]() {
    for (auto &KV : TrackerSymbols)
      TrackersToRemove.push_back(KV.first);
    TrackersToRemove.push_back(getDefaultResourceTracker());
  });

  Error Err = Error::success();
  for (auto &RT : TrackersToRemove)
    Err = joinErrors(std::move(Err), RT->remove());
  return Err;
}

ResourceTrackerSP JITDylib::getDefaultResourceTracker() {
  return ES.runSessionLocked([this] {
    if (!DefaultTracker)
      DefaultTracker = new ResourceTracker(this);
    return DefaultTracker;
  });
}

ResourceTrackerSP JITDylib::createResourceTracker() {
  return ES.runSessionLocked([this] {
    ResourceTrackerSP RT = new ResourceTracker(this);
    return RT;
  });
}

void JITDylib::removeGenerator(DefinitionGenerator &G) {
  std::lock_guard<std::mutex> Lock(GeneratorsMutex);
  auto I = llvm::find_if(DefGenerators,
                         [&](const std::shared_ptr<DefinitionGenerator> &H) {
                           return H.get() == &G;
                         });
  assert(I != DefGenerators.end() && "Generator not found");
  DefGenerators.erase(I);
}

Expected<SymbolFlagsMap>
JITDylib::defineMaterializing(SymbolFlagsMap SymbolFlags) {

  return ES.runSessionLocked([&]() -> Expected<SymbolFlagsMap> {
    std::vector<SymbolTable::iterator> AddedSyms;
    std::vector<SymbolFlagsMap::iterator> RejectedWeakDefs;

    for (auto SFItr = SymbolFlags.begin(), SFEnd = SymbolFlags.end();
         SFItr != SFEnd; ++SFItr) {

      auto &Name = SFItr->first;
      auto &Flags = SFItr->second;

      auto EntryItr = Symbols.find(Name);

      // If the entry already exists...
      if (EntryItr != Symbols.end()) {

        // If this is a strong definition then error out.
        if (!Flags.isWeak()) {
          // Remove any symbols already added.
          for (auto &SI : AddedSyms)
            Symbols.erase(SI);

          // FIXME: Return all duplicates.
          return make_error<DuplicateDefinition>(std::string(*Name));
        }

        // Otherwise just make a note to discard this symbol after the loop.
        RejectedWeakDefs.push_back(SFItr);
        continue;
      } else
        EntryItr =
          Symbols.insert(std::make_pair(Name, SymbolTableEntry(Flags))).first;

      AddedSyms.push_back(EntryItr);
      EntryItr->second.setState(SymbolState::Materializing);
    }

    // Remove any rejected weak definitions from the SymbolFlags map.
    while (!RejectedWeakDefs.empty()) {
      SymbolFlags.erase(RejectedWeakDefs.back());
      RejectedWeakDefs.pop_back();
    }

    return SymbolFlags;
  });
}

Error JITDylib::replace(MaterializationResponsibility &FromMR,
                        std::unique_ptr<MaterializationUnit> MU) {
  assert(MU != nullptr && "Can not replace with a null MaterializationUnit");
  std::unique_ptr<MaterializationUnit> MustRunMU;
  std::unique_ptr<MaterializationResponsibility> MustRunMR;

  auto Err =
      ES.runSessionLocked([&, this]() -> Error {
        auto RT = getTracker(FromMR);

        if (RT->isDefunct())
          return make_error<ResourceTrackerDefunct>(std::move(RT));

#ifndef NDEBUG
        for (auto &KV : MU->getSymbols()) {
          auto SymI = Symbols.find(KV.first);
          assert(SymI != Symbols.end() && "Replacing unknown symbol");
          assert(SymI->second.getState() == SymbolState::Materializing &&
                 "Can not replace a symbol that ha is not materializing");
          assert(!SymI->second.hasMaterializerAttached() &&
                 "Symbol should not have materializer attached already");
          assert(UnmaterializedInfos.count(KV.first) == 0 &&
                 "Symbol being replaced should have no UnmaterializedInfo");
        }
#endif // NDEBUG

        // If the tracker is defunct we need to bail out immediately.

        // If any symbol has pending queries against it then we need to
        // materialize MU immediately.
        for (auto &KV : MU->getSymbols()) {
          auto MII = MaterializingInfos.find(KV.first);
          if (MII != MaterializingInfos.end()) {
            if (MII->second.hasQueriesPending()) {
              MustRunMR = ES.createMaterializationResponsibility(
                  *RT, std::move(MU->SymbolFlags), std::move(MU->InitSymbol));
              MustRunMU = std::move(MU);
              return Error::success();
            }
          }
        }

        // Otherwise, make MU responsible for all the symbols.
        auto RTI = MRTrackers.find(&FromMR);
        assert(RTI != MRTrackers.end() && "No tracker for FromMR");
        auto UMI =
            std::make_shared<UnmaterializedInfo>(std::move(MU), RTI->second);
        for (auto &KV : UMI->MU->getSymbols()) {
          auto SymI = Symbols.find(KV.first);
          assert(SymI->second.getState() == SymbolState::Materializing &&
                 "Can not replace a symbol that is not materializing");
          assert(!SymI->second.hasMaterializerAttached() &&
                 "Can not replace a symbol that has a materializer attached");
          assert(UnmaterializedInfos.count(KV.first) == 0 &&
                 "Unexpected materializer entry in map");
          SymI->second.setAddress(SymI->second.getAddress());
          SymI->second.setMaterializerAttached(true);

          auto &UMIEntry = UnmaterializedInfos[KV.first];
          assert((!UMIEntry || !UMIEntry->MU) &&
                 "Replacing symbol with materializer still attached");
          UMIEntry = UMI;
        }

        return Error::success();
      });

  if (Err)
    return Err;

  if (MustRunMU) {
    assert(MustRunMR && "MustRunMU set implies MustRunMR set");
    ES.dispatchTask(std::make_unique<MaterializationTask>(
        std::move(MustRunMU), std::move(MustRunMR)));
  } else {
    assert(!MustRunMR && "MustRunMU unset implies MustRunMR unset");
  }

  return Error::success();
}

Expected<std::unique_ptr<MaterializationResponsibility>>
JITDylib::delegate(MaterializationResponsibility &FromMR,
                   SymbolFlagsMap SymbolFlags, SymbolStringPtr InitSymbol) {

  return ES.runSessionLocked(
      [&]() -> Expected<std::unique_ptr<MaterializationResponsibility>> {
        auto RT = getTracker(FromMR);

        if (RT->isDefunct())
          return make_error<ResourceTrackerDefunct>(std::move(RT));

        return ES.createMaterializationResponsibility(
            *RT, std::move(SymbolFlags), std::move(InitSymbol));
      });
}

SymbolNameSet
JITDylib::getRequestedSymbols(const SymbolFlagsMap &SymbolFlags) const {
  return ES.runSessionLocked([&]() {
    SymbolNameSet RequestedSymbols;

    for (auto &KV : SymbolFlags) {
      assert(Symbols.count(KV.first) && "JITDylib does not cover this symbol?");
      assert(Symbols.find(KV.first)->second.getState() !=
                 SymbolState::NeverSearched &&
             Symbols.find(KV.first)->second.getState() != SymbolState::Ready &&
             "getRequestedSymbols can only be called for symbols that have "
             "started materializing");
      auto I = MaterializingInfos.find(KV.first);
      if (I == MaterializingInfos.end())
        continue;

      if (I->second.hasQueriesPending())
        RequestedSymbols.insert(KV.first);
    }

    return RequestedSymbols;
  });
}

void JITDylib::addDependencies(const SymbolStringPtr &Name,
                               const SymbolDependenceMap &Dependencies) {
  ES.runSessionLocked([&]() {
    assert(Symbols.count(Name) && "Name not in symbol table");
    assert(Symbols[Name].getState() < SymbolState::Emitted &&
           "Can not add dependencies for a symbol that is not materializing");

    LLVM_DEBUG({
      dbgs() << "In " << getName() << " adding dependencies for " << *Name
             << ": " << Dependencies << "\n";
    });

    // If Name is already in an error state then just bail out.
    if (Symbols[Name].getFlags().hasError())
      return;

    auto &MI = MaterializingInfos[Name];
    assert(Symbols[Name].getState() != SymbolState::Emitted &&
           "Can not add dependencies to an emitted symbol");

    bool DependsOnSymbolInErrorState = false;

    // Register dependencies, record whether any depenendency is in the error
    // state.
    for (auto &KV : Dependencies) {
      assert(KV.first && "Null JITDylib in dependency?");
      auto &OtherJITDylib = *KV.first;
      auto &DepsOnOtherJITDylib = MI.UnemittedDependencies[&OtherJITDylib];

      for (auto &OtherSymbol : KV.second) {

        // Check the sym entry for the dependency.
        auto OtherSymI = OtherJITDylib.Symbols.find(OtherSymbol);

        // Assert that this symbol exists and has not reached the ready state
        // already.
        assert(OtherSymI != OtherJITDylib.Symbols.end() &&
               "Dependency on unknown symbol");

        auto &OtherSymEntry = OtherSymI->second;

        // If the other symbol is already in the Ready state then there's no
        // dependency to add.
        if (OtherSymEntry.getState() == SymbolState::Ready)
          continue;

        // If the dependency is in an error state then note this and continue,
        // we will move this symbol to the error state below.
        if (OtherSymEntry.getFlags().hasError()) {
          DependsOnSymbolInErrorState = true;
          continue;
        }

        // If the dependency was not in the error state then add it to
        // our list of dependencies.
        auto &OtherMI = OtherJITDylib.MaterializingInfos[OtherSymbol];

        if (OtherSymEntry.getState() == SymbolState::Emitted)
          transferEmittedNodeDependencies(MI, Name, OtherMI);
        else if (&OtherJITDylib != this || OtherSymbol != Name) {
          OtherMI.Dependants[this].insert(Name);
          DepsOnOtherJITDylib.insert(OtherSymbol);
        }
      }

      if (DepsOnOtherJITDylib.empty())
        MI.UnemittedDependencies.erase(&OtherJITDylib);
    }

    // If this symbol dependended on any symbols in the error state then move
    // this symbol to the error state too.
    if (DependsOnSymbolInErrorState)
      Symbols[Name].setFlags(Symbols[Name].getFlags() |
                             JITSymbolFlags::HasError);
  });
}

Error JITDylib::resolve(MaterializationResponsibility &MR,
                        const SymbolMap &Resolved) {
  AsynchronousSymbolQuerySet CompletedQueries;

  if (auto Err = ES.runSessionLocked([&, this]() -> Error {
        auto RTI = MRTrackers.find(&MR);
        assert(RTI != MRTrackers.end() && "No resource tracker for MR?");
        if (RTI->second->isDefunct())
          return make_error<ResourceTrackerDefunct>(RTI->second);

        struct WorklistEntry {
          SymbolTable::iterator SymI;
          JITEvaluatedSymbol ResolvedSym;
        };

        SymbolNameSet SymbolsInErrorState;
        std::vector<WorklistEntry> Worklist;
        Worklist.reserve(Resolved.size());

        // Build worklist and check for any symbols in the error state.
        for (const auto &KV : Resolved) {

          assert(!KV.second.getFlags().hasError() &&
                 "Resolution result can not have error flag set");

          auto SymI = Symbols.find(KV.first);

          assert(SymI != Symbols.end() && "Symbol not found");
          assert(!SymI->second.hasMaterializerAttached() &&
                 "Resolving symbol with materializer attached?");
          assert(SymI->second.getState() == SymbolState::Materializing &&
                 "Symbol should be materializing");
          assert(SymI->second.getAddress() == 0 &&
                 "Symbol has already been resolved");

          if (SymI->second.getFlags().hasError())
            SymbolsInErrorState.insert(KV.first);
          else {
            auto Flags = KV.second.getFlags();
            Flags &= ~(JITSymbolFlags::Weak | JITSymbolFlags::Common);
            assert(Flags ==
                       (SymI->second.getFlags() &
                        ~(JITSymbolFlags::Weak | JITSymbolFlags::Common)) &&
                   "Resolved flags should match the declared flags");

            Worklist.push_back(
                {SymI, JITEvaluatedSymbol(KV.second.getAddress(), Flags)});
          }
        }

        // If any symbols were in the error state then bail out.
        if (!SymbolsInErrorState.empty()) {
          auto FailedSymbolsDepMap = std::make_shared<SymbolDependenceMap>();
          (*FailedSymbolsDepMap)[this] = std::move(SymbolsInErrorState);
          return make_error<FailedToMaterialize>(
              std::move(FailedSymbolsDepMap));
        }

        while (!Worklist.empty()) {
          auto SymI = Worklist.back().SymI;
          auto ResolvedSym = Worklist.back().ResolvedSym;
          Worklist.pop_back();

          auto &Name = SymI->first;

          // Resolved symbols can not be weak: discard the weak flag.
          JITSymbolFlags ResolvedFlags = ResolvedSym.getFlags();
          SymI->second.setAddress(ResolvedSym.getAddress());
          SymI->second.setFlags(ResolvedFlags);
          SymI->second.setState(SymbolState::Resolved);

          auto MII = MaterializingInfos.find(Name);
          if (MII == MaterializingInfos.end())
            continue;

          auto &MI = MII->second;
          for (auto &Q : MI.takeQueriesMeeting(SymbolState::Resolved)) {
            Q->notifySymbolMetRequiredState(Name, ResolvedSym);
            Q->removeQueryDependence(*this, Name);
            if (Q->isComplete())
              CompletedQueries.insert(std::move(Q));
          }
        }

        return Error::success();
      }))
    return Err;

  // Otherwise notify all the completed queries.
  for (auto &Q : CompletedQueries) {
    assert(Q->isComplete() && "Q not completed");
    Q->handleComplete(ES);
  }

  return Error::success();
}

Error JITDylib::emit(MaterializationResponsibility &MR,
                     const SymbolFlagsMap &Emitted) {
  AsynchronousSymbolQuerySet CompletedQueries;
  DenseMap<JITDylib *, SymbolNameVector> ReadySymbols;

  if (auto Err = ES.runSessionLocked([&, this]() -> Error {
        auto RTI = MRTrackers.find(&MR);
        assert(RTI != MRTrackers.end() && "No resource tracker for MR?");
        if (RTI->second->isDefunct())
          return make_error<ResourceTrackerDefunct>(RTI->second);

        SymbolNameSet SymbolsInErrorState;
        std::vector<SymbolTable::iterator> Worklist;

        // Scan to build worklist, record any symbols in the erorr state.
        for (const auto &KV : Emitted) {
          auto &Name = KV.first;

          auto SymI = Symbols.find(Name);
          assert(SymI != Symbols.end() && "No symbol table entry for Name");

          if (SymI->second.getFlags().hasError())
            SymbolsInErrorState.insert(Name);
          else
            Worklist.push_back(SymI);
        }

        // If any symbols were in the error state then bail out.
        if (!SymbolsInErrorState.empty()) {
          auto FailedSymbolsDepMap = std::make_shared<SymbolDependenceMap>();
          (*FailedSymbolsDepMap)[this] = std::move(SymbolsInErrorState);
          return make_error<FailedToMaterialize>(
              std::move(FailedSymbolsDepMap));
        }

        // Otherwise update dependencies and move to the emitted state.
        while (!Worklist.empty()) {
          auto SymI = Worklist.back();
          Worklist.pop_back();

          auto &Name = SymI->first;
          auto &SymEntry = SymI->second;

          // Move symbol to the emitted state.
          assert(((SymEntry.getFlags().hasMaterializationSideEffectsOnly() &&
                   SymEntry.getState() == SymbolState::Materializing) ||
                  SymEntry.getState() == SymbolState::Resolved) &&
                 "Emitting from state other than Resolved");
          SymEntry.setState(SymbolState::Emitted);

          auto MII = MaterializingInfos.find(Name);

          // If this symbol has no MaterializingInfo then it's trivially ready.
          // Update its state and continue.
          if (MII == MaterializingInfos.end()) {
            SymEntry.setState(SymbolState::Ready);
            continue;
          }

          auto &MI = MII->second;

          // For each dependant, transfer this node's emitted dependencies to
          // it. If the dependant node is ready (i.e. has no unemitted
          // dependencies) then notify any pending queries.
          for (auto &KV : MI.Dependants) {
            auto &DependantJD = *KV.first;
            auto &DependantJDReadySymbols = ReadySymbols[&DependantJD];
            for (auto &DependantName : KV.second) {
              auto DependantMII =
                  DependantJD.MaterializingInfos.find(DependantName);
              assert(DependantMII != DependantJD.MaterializingInfos.end() &&
                     "Dependant should have MaterializingInfo");

              auto &DependantMI = DependantMII->second;

              // Remove the dependant's dependency on this node.
              assert(DependantMI.UnemittedDependencies.count(this) &&
                     "Dependant does not have an unemitted dependencies record "
                     "for "
                     "this JITDylib");
              assert(DependantMI.UnemittedDependencies[this].count(Name) &&
                     "Dependant does not count this symbol as a dependency?");

              DependantMI.UnemittedDependencies[this].erase(Name);
              if (DependantMI.UnemittedDependencies[this].empty())
                DependantMI.UnemittedDependencies.erase(this);

              // Transfer unemitted dependencies from this node to the
              // dependant.
              DependantJD.transferEmittedNodeDependencies(DependantMI,
                                                          DependantName, MI);

              auto DependantSymI = DependantJD.Symbols.find(DependantName);
              assert(DependantSymI != DependantJD.Symbols.end() &&
                     "Dependant has no entry in the Symbols table");
              auto &DependantSymEntry = DependantSymI->second;

              // If the dependant is emitted and this node was the last of its
              // unemitted dependencies then the dependant node is now ready, so
              // notify any pending queries on the dependant node.
              if (DependantSymEntry.getState() == SymbolState::Emitted &&
                  DependantMI.UnemittedDependencies.empty()) {
                assert(DependantMI.Dependants.empty() &&
                       "Dependants should be empty by now");

                // Since this dependant is now ready, we erase its
                // MaterializingInfo and update its materializing state.
                DependantSymEntry.setState(SymbolState::Ready);
                DependantJDReadySymbols.push_back(DependantName);

                for (auto &Q :
                     DependantMI.takeQueriesMeeting(SymbolState::Ready)) {
                  Q->notifySymbolMetRequiredState(
                      DependantName, DependantSymI->second.getSymbol());
                  if (Q->isComplete())
                    CompletedQueries.insert(Q);
                  Q->removeQueryDependence(DependantJD, DependantName);
                }
                DependantJD.MaterializingInfos.erase(DependantMII);
              }
            }
          }

          auto &ThisJDReadySymbols = ReadySymbols[this];
          MI.Dependants.clear();
          if (MI.UnemittedDependencies.empty()) {
            SymI->second.setState(SymbolState::Ready);
            ThisJDReadySymbols.push_back(Name);
            for (auto &Q : MI.takeQueriesMeeting(SymbolState::Ready)) {
              Q->notifySymbolMetRequiredState(Name, SymI->second.getSymbol());
              if (Q->isComplete())
                CompletedQueries.insert(Q);
              Q->removeQueryDependence(*this, Name);
            }
            MaterializingInfos.erase(MII);
          }
        }

        return Error::success();
      }))
    return Err;

  // Otherwise notify all the completed queries.
  for (auto &Q : CompletedQueries) {
    assert(Q->isComplete() && "Q is not complete");
    Q->handleComplete(ES);
  }

  return Error::success();
}

void JITDylib::unlinkMaterializationResponsibility(
    MaterializationResponsibility &MR) {
  ES.runSessionLocked([&]() {
    auto I = MRTrackers.find(&MR);
    assert(I != MRTrackers.end() && "MaterializationResponsibility not linked");
    MRTrackers.erase(I);
  });
}

std::pair<JITDylib::AsynchronousSymbolQuerySet,
          std::shared_ptr<SymbolDependenceMap>>
JITDylib::failSymbols(FailedSymbolsWorklist Worklist) {
  AsynchronousSymbolQuerySet FailedQueries;
  auto FailedSymbolsMap = std::make_shared<SymbolDependenceMap>();

  while (!Worklist.empty()) {
    assert(Worklist.back().first && "Failed JITDylib can not be null");
    auto &JD = *Worklist.back().first;
    auto Name = std::move(Worklist.back().second);
    Worklist.pop_back();

    (*FailedSymbolsMap)[&JD].insert(Name);

    assert(JD.Symbols.count(Name) && "No symbol table entry for Name");
    auto &Sym = JD.Symbols[Name];

    // Move the symbol into the error state.
    // Note that this may be redundant: The symbol might already have been
    // moved to this state in response to the failure of a dependence.
    Sym.setFlags(Sym.getFlags() | JITSymbolFlags::HasError);

    // FIXME: Come up with a sane mapping of state to
    // presence-of-MaterializingInfo so that we can assert presence / absence
    // here, rather than testing it.
    auto MII = JD.MaterializingInfos.find(Name);

    if (MII == JD.MaterializingInfos.end())
      continue;

    auto &MI = MII->second;

    // Move all dependants to the error state and disconnect from them.
    for (auto &KV : MI.Dependants) {
      auto &DependantJD = *KV.first;
      for (auto &DependantName : KV.second) {
        assert(DependantJD.Symbols.count(DependantName) &&
               "No symbol table entry for DependantName");
        auto &DependantSym = DependantJD.Symbols[DependantName];
        DependantSym.setFlags(DependantSym.getFlags() |
                              JITSymbolFlags::HasError);

        assert(DependantJD.MaterializingInfos.count(DependantName) &&
               "No MaterializingInfo for dependant");
        auto &DependantMI = DependantJD.MaterializingInfos[DependantName];

        auto UnemittedDepI = DependantMI.UnemittedDependencies.find(&JD);
        assert(UnemittedDepI != DependantMI.UnemittedDependencies.end() &&
               "No UnemittedDependencies entry for this JITDylib");
        assert(UnemittedDepI->second.count(Name) &&
               "No UnemittedDependencies entry for this symbol");
        UnemittedDepI->second.erase(Name);
        if (UnemittedDepI->second.empty())
          DependantMI.UnemittedDependencies.erase(UnemittedDepI);

        // If this symbol is already in the emitted state then we need to
        // take responsibility for failing its queries, so add it to the
        // worklist.
        if (DependantSym.getState() == SymbolState::Emitted) {
          assert(DependantMI.Dependants.empty() &&
                 "Emitted symbol should not have dependants");
          Worklist.push_back(std::make_pair(&DependantJD, DependantName));
        }
      }
    }
    MI.Dependants.clear();

    // Disconnect from all unemitted depenencies.
    for (auto &KV : MI.UnemittedDependencies) {
      auto &UnemittedDepJD = *KV.first;
      for (auto &UnemittedDepName : KV.second) {
        auto UnemittedDepMII =
            UnemittedDepJD.MaterializingInfos.find(UnemittedDepName);
        assert(UnemittedDepMII != UnemittedDepJD.MaterializingInfos.end() &&
               "Missing MII for unemitted dependency");
        assert(UnemittedDepMII->second.Dependants.count(&JD) &&
               "JD not listed as a dependant of unemitted dependency");
        assert(UnemittedDepMII->second.Dependants[&JD].count(Name) &&
               "Name is not listed as a dependant of unemitted dependency");
        UnemittedDepMII->second.Dependants[&JD].erase(Name);
        if (UnemittedDepMII->second.Dependants[&JD].empty())
          UnemittedDepMII->second.Dependants.erase(&JD);
      }
    }
    MI.UnemittedDependencies.clear();

    // Collect queries to be failed for this MII.
    AsynchronousSymbolQueryList ToDetach;
    for (auto &Q : MII->second.pendingQueries()) {
      // Add the query to the list to be failed and detach it.
      FailedQueries.insert(Q);
      ToDetach.push_back(Q);
    }
    for (auto &Q : ToDetach)
      Q->detach();

    assert(MI.Dependants.empty() &&
           "Can not delete MaterializingInfo with dependants still attached");
    assert(MI.UnemittedDependencies.empty() &&
           "Can not delete MaterializingInfo with unemitted dependencies "
           "still attached");
    assert(!MI.hasQueriesPending() &&
           "Can not delete MaterializingInfo with queries pending");
    JD.MaterializingInfos.erase(MII);
  }

  return std::make_pair(std::move(FailedQueries), std::move(FailedSymbolsMap));
}

void JITDylib::setLinkOrder(JITDylibSearchOrder NewLinkOrder,
                            bool LinkAgainstThisJITDylibFirst) {
  ES.runSessionLocked([&]() {
    if (LinkAgainstThisJITDylibFirst) {
      LinkOrder.clear();
      if (NewLinkOrder.empty() || NewLinkOrder.front().first != this)
        LinkOrder.push_back(
            std::make_pair(this, JITDylibLookupFlags::MatchAllSymbols));
      llvm::append_range(LinkOrder, NewLinkOrder);
    } else
      LinkOrder = std::move(NewLinkOrder);
  });
}

void JITDylib::addToLinkOrder(JITDylib &JD, JITDylibLookupFlags JDLookupFlags) {
  ES.runSessionLocked([&]() { LinkOrder.push_back({&JD, JDLookupFlags}); });
}

void JITDylib::replaceInLinkOrder(JITDylib &OldJD, JITDylib &NewJD,
                                  JITDylibLookupFlags JDLookupFlags) {
  ES.runSessionLocked([&]() {
    for (auto &KV : LinkOrder)
      if (KV.first == &OldJD) {
        KV = {&NewJD, JDLookupFlags};
        break;
      }
  });
}

void JITDylib::removeFromLinkOrder(JITDylib &JD) {
  ES.runSessionLocked([&]() {
    auto I = llvm::find_if(LinkOrder,
                           [&](const JITDylibSearchOrder::value_type &KV) {
                             return KV.first == &JD;
                           });
    if (I != LinkOrder.end())
      LinkOrder.erase(I);
  });
}

Error JITDylib::remove(const SymbolNameSet &Names) {
  return ES.runSessionLocked([&]() -> Error {
    using SymbolMaterializerItrPair =
        std::pair<SymbolTable::iterator, UnmaterializedInfosMap::iterator>;
    std::vector<SymbolMaterializerItrPair> SymbolsToRemove;
    SymbolNameSet Missing;
    SymbolNameSet Materializing;

    for (auto &Name : Names) {
      auto I = Symbols.find(Name);

      // Note symbol missing.
      if (I == Symbols.end()) {
        Missing.insert(Name);
        continue;
      }

      // Note symbol materializing.
      if (I->second.getState() != SymbolState::NeverSearched &&
          I->second.getState() != SymbolState::Ready) {
        Materializing.insert(Name);
        continue;
      }

      auto UMII = I->second.hasMaterializerAttached()
                      ? UnmaterializedInfos.find(Name)
                      : UnmaterializedInfos.end();
      SymbolsToRemove.push_back(std::make_pair(I, UMII));
    }

    // If any of the symbols are not defined, return an error.
    if (!Missing.empty())
      return make_error<SymbolsNotFound>(std::move(Missing));

    // If any of the symbols are currently materializing, return an error.
    if (!Materializing.empty())
      return make_error<SymbolsCouldNotBeRemoved>(std::move(Materializing));

    // Remove the symbols.
    for (auto &SymbolMaterializerItrPair : SymbolsToRemove) {
      auto UMII = SymbolMaterializerItrPair.second;

      // If there is a materializer attached, call discard.
      if (UMII != UnmaterializedInfos.end()) {
        UMII->second->MU->doDiscard(*this, UMII->first);
        UnmaterializedInfos.erase(UMII);
      }

      auto SymI = SymbolMaterializerItrPair.first;
      Symbols.erase(SymI);
    }

    return Error::success();
  });
}

void JITDylib::dump(raw_ostream &OS) {
  ES.runSessionLocked([&, this]() {
    OS << "JITDylib \"" << JITDylibName << "\" (ES: "
       << format("0x%016" PRIx64, reinterpret_cast<uintptr_t>(&ES)) << "):\n"
       << "Link order: " << LinkOrder << "\n"
       << "Symbol table:\n";

    for (auto &KV : Symbols) {
      OS << "    \"" << *KV.first << "\": ";
      if (auto Addr = KV.second.getAddress())
        OS << format("0x%016" PRIx64, Addr) << ", " << KV.second.getFlags()
           << " ";
      else
        OS << "<not resolved> ";

      OS << KV.second.getFlags() << " " << KV.second.getState();

      if (KV.second.hasMaterializerAttached()) {
        OS << " (Materializer ";
        auto I = UnmaterializedInfos.find(KV.first);
        assert(I != UnmaterializedInfos.end() &&
               "Lazy symbol should have UnmaterializedInfo");
        OS << I->second->MU.get() << ", " << I->second->MU->getName() << ")\n";
      } else
        OS << "\n";
    }

    if (!MaterializingInfos.empty())
      OS << "  MaterializingInfos entries:\n";
    for (auto &KV : MaterializingInfos) {
      OS << "    \"" << *KV.first << "\":\n"
         << "      " << KV.second.pendingQueries().size()
         << " pending queries: { ";
      for (const auto &Q : KV.second.pendingQueries())
        OS << Q.get() << " (" << Q->getRequiredState() << ") ";
      OS << "}\n      Dependants:\n";
      for (auto &KV2 : KV.second.Dependants)
        OS << "        " << KV2.first->getName() << ": " << KV2.second << "\n";
      OS << "      Unemitted Dependencies:\n";
      for (auto &KV2 : KV.second.UnemittedDependencies)
        OS << "        " << KV2.first->getName() << ": " << KV2.second << "\n";
      assert((Symbols[KV.first].getState() != SymbolState::Ready ||
              !KV.second.pendingQueries().empty() ||
              !KV.second.Dependants.empty() ||
              !KV.second.UnemittedDependencies.empty()) &&
             "Stale materializing info entry");
    }
  });
}

void JITDylib::MaterializingInfo::addQuery(
    std::shared_ptr<AsynchronousSymbolQuery> Q) {

  auto I = std::lower_bound(
      PendingQueries.rbegin(), PendingQueries.rend(), Q->getRequiredState(),
      [](const std::shared_ptr<AsynchronousSymbolQuery> &V, SymbolState S) {
        return V->getRequiredState() <= S;
      });
  PendingQueries.insert(I.base(), std::move(Q));
}

void JITDylib::MaterializingInfo::removeQuery(
    const AsynchronousSymbolQuery &Q) {
  // FIXME: Implement 'find_as' for shared_ptr<T>/T*.
  auto I = llvm::find_if(
      PendingQueries, [&Q](const std::shared_ptr<AsynchronousSymbolQuery> &V) {
        return V.get() == &Q;
      });
  assert(I != PendingQueries.end() &&
         "Query is not attached to this MaterializingInfo");
  PendingQueries.erase(I);
}

JITDylib::AsynchronousSymbolQueryList
JITDylib::MaterializingInfo::takeQueriesMeeting(SymbolState RequiredState) {
  AsynchronousSymbolQueryList Result;
  while (!PendingQueries.empty()) {
    if (PendingQueries.back()->getRequiredState() > RequiredState)
      break;

    Result.push_back(std::move(PendingQueries.back()));
    PendingQueries.pop_back();
  }

  return Result;
}

JITDylib::JITDylib(ExecutionSession &ES, std::string Name)
    : ES(ES), JITDylibName(std::move(Name)) {
  LinkOrder.push_back({this, JITDylibLookupFlags::MatchAllSymbols});
}

ResourceTrackerSP JITDylib::getTracker(MaterializationResponsibility &MR) {
  auto I = MRTrackers.find(&MR);
  assert(I != MRTrackers.end() && "MR is not linked");
  assert(I->second && "Linked tracker is null");
  return I->second;
}

std::pair<JITDylib::AsynchronousSymbolQuerySet,
          std::shared_ptr<SymbolDependenceMap>>
JITDylib::removeTracker(ResourceTracker &RT) {
  // Note: Should be called under the session lock.

  SymbolNameVector SymbolsToRemove;
  std::vector<std::pair<JITDylib *, SymbolStringPtr>> SymbolsToFail;

  if (&RT == DefaultTracker.get()) {
    SymbolNameSet TrackedSymbols;
    for (auto &KV : TrackerSymbols)
      for (auto &Sym : KV.second)
        TrackedSymbols.insert(Sym);

    for (auto &KV : Symbols) {
      auto &Sym = KV.first;
      if (!TrackedSymbols.count(Sym))
        SymbolsToRemove.push_back(Sym);
    }

    DefaultTracker.reset();
  } else {
    /// Check for a non-default tracker.
    auto I = TrackerSymbols.find(&RT);
    if (I != TrackerSymbols.end()) {
      SymbolsToRemove = std::move(I->second);
      TrackerSymbols.erase(I);
    }
    // ... if not found this tracker was already defunct. Nothing to do.
  }

  for (auto &Sym : SymbolsToRemove) {
    assert(Symbols.count(Sym) && "Symbol not in symbol table");

    // If there is a MaterializingInfo then collect any queries to fail.
    auto MII = MaterializingInfos.find(Sym);
    if (MII != MaterializingInfos.end())
      SymbolsToFail.push_back({this, Sym});
  }

  AsynchronousSymbolQuerySet QueriesToFail;
  auto Result = failSymbols(std::move(SymbolsToFail));

  // Removed symbols should be taken out of the table altogether.
  for (auto &Sym : SymbolsToRemove) {
    auto I = Symbols.find(Sym);
    assert(I != Symbols.end() && "Symbol not present in table");

    // Remove Materializer if present.
    if (I->second.hasMaterializerAttached()) {
      // FIXME: Should this discard the symbols?
      UnmaterializedInfos.erase(Sym);
    } else {
      assert(!UnmaterializedInfos.count(Sym) &&
             "Symbol has materializer attached");
    }

    Symbols.erase(I);
  }

  return Result;
}

void JITDylib::transferTracker(ResourceTracker &DstRT, ResourceTracker &SrcRT) {
  assert(&DstRT != &SrcRT && "No-op transfers shouldn't call transferTracker");
  assert(&DstRT.getJITDylib() == this && "DstRT is not for this JITDylib");
  assert(&SrcRT.getJITDylib() == this && "SrcRT is not for this JITDylib");

  // Update trackers for any not-yet materialized units.
  for (auto &KV : UnmaterializedInfos) {
    if (KV.second->RT == &SrcRT)
      KV.second->RT = &DstRT;
  }

  // Update trackers for any active materialization responsibilities.
  for (auto &KV : MRTrackers) {
    if (KV.second == &SrcRT)
      KV.second = &DstRT;
  }

  // If we're transfering to the default tracker we just need to delete the
  // tracked symbols for the source tracker.
  if (&DstRT == DefaultTracker.get()) {
    TrackerSymbols.erase(&SrcRT);
    return;
  }

  // If we're transferring from the default tracker we need to find all
  // currently untracked symbols.
  if (&SrcRT == DefaultTracker.get()) {
    assert(!TrackerSymbols.count(&SrcRT) &&
           "Default tracker should not appear in TrackerSymbols");

    SymbolNameVector SymbolsToTrack;

    SymbolNameSet CurrentlyTrackedSymbols;
    for (auto &KV : TrackerSymbols)
      for (auto &Sym : KV.second)
        CurrentlyTrackedSymbols.insert(Sym);

    for (auto &KV : Symbols) {
      auto &Sym = KV.first;
      if (!CurrentlyTrackedSymbols.count(Sym))
        SymbolsToTrack.push_back(Sym);
    }

    TrackerSymbols[&DstRT] = std::move(SymbolsToTrack);
    return;
  }

  auto &DstTrackedSymbols = TrackerSymbols[&DstRT];

  // Finally if neither SrtRT or DstRT are the default tracker then
  // just append DstRT's tracked symbols to SrtRT's.
  auto SI = TrackerSymbols.find(&SrcRT);
  if (SI == TrackerSymbols.end())
    return;

  DstTrackedSymbols.reserve(DstTrackedSymbols.size() + SI->second.size());
  for (auto &Sym : SI->second)
    DstTrackedSymbols.push_back(std::move(Sym));
  TrackerSymbols.erase(SI);
}

Error JITDylib::defineImpl(MaterializationUnit &MU) {

  LLVM_DEBUG({ dbgs() << "  " << MU.getSymbols() << "\n"; });

  SymbolNameSet Duplicates;
  std::vector<SymbolStringPtr> ExistingDefsOverridden;
  std::vector<SymbolStringPtr> MUDefsOverridden;

  for (const auto &KV : MU.getSymbols()) {
    auto I = Symbols.find(KV.first);

    if (I != Symbols.end()) {
      if (KV.second.isStrong()) {
        if (I->second.getFlags().isStrong() ||
            I->second.getState() > SymbolState::NeverSearched)
          Duplicates.insert(KV.first);
        else {
          assert(I->second.getState() == SymbolState::NeverSearched &&
                 "Overridden existing def should be in the never-searched "
                 "state");
          ExistingDefsOverridden.push_back(KV.first);
        }
      } else
        MUDefsOverridden.push_back(KV.first);
    }
  }

  // If there were any duplicate definitions then bail out.
  if (!Duplicates.empty()) {
    LLVM_DEBUG(
        { dbgs() << "  Error: Duplicate symbols " << Duplicates << "\n"; });
    return make_error<DuplicateDefinition>(std::string(**Duplicates.begin()));
  }

  // Discard any overridden defs in this MU.
  LLVM_DEBUG({
    if (!MUDefsOverridden.empty())
      dbgs() << "  Defs in this MU overridden: " << MUDefsOverridden << "\n";
  });
  for (auto &S : MUDefsOverridden)
    MU.doDiscard(*this, S);

  // Discard existing overridden defs.
  LLVM_DEBUG({
    if (!ExistingDefsOverridden.empty())
      dbgs() << "  Existing defs overridden by this MU: " << MUDefsOverridden
             << "\n";
  });
  for (auto &S : ExistingDefsOverridden) {

    auto UMII = UnmaterializedInfos.find(S);
    assert(UMII != UnmaterializedInfos.end() &&
           "Overridden existing def should have an UnmaterializedInfo");
    UMII->second->MU->doDiscard(*this, S);
  }

  // Finally, add the defs from this MU.
  for (auto &KV : MU.getSymbols()) {
    auto &SymEntry = Symbols[KV.first];
    SymEntry.setFlags(KV.second);
    SymEntry.setState(SymbolState::NeverSearched);
    SymEntry.setMaterializerAttached(true);
  }

  return Error::success();
}

void JITDylib::installMaterializationUnit(
    std::unique_ptr<MaterializationUnit> MU, ResourceTracker &RT) {

  /// defineImpl succeeded.
  if (&RT != DefaultTracker.get()) {
    auto &TS = TrackerSymbols[&RT];
    TS.reserve(TS.size() + MU->getSymbols().size());
    for (auto &KV : MU->getSymbols())
      TS.push_back(KV.first);
  }

  auto UMI = std::make_shared<UnmaterializedInfo>(std::move(MU), &RT);
  for (auto &KV : UMI->MU->getSymbols())
    UnmaterializedInfos[KV.first] = UMI;
}

void JITDylib::detachQueryHelper(AsynchronousSymbolQuery &Q,
                                 const SymbolNameSet &QuerySymbols) {
  for (auto &QuerySymbol : QuerySymbols) {
    assert(MaterializingInfos.count(QuerySymbol) &&
           "QuerySymbol does not have MaterializingInfo");
    auto &MI = MaterializingInfos[QuerySymbol];
    MI.removeQuery(Q);
  }
}

void JITDylib::transferEmittedNodeDependencies(
    MaterializingInfo &DependantMI, const SymbolStringPtr &DependantName,
    MaterializingInfo &EmittedMI) {
  for (auto &KV : EmittedMI.UnemittedDependencies) {
    auto &DependencyJD = *KV.first;
    SymbolNameSet *UnemittedDependenciesOnDependencyJD = nullptr;

    for (auto &DependencyName : KV.second) {
      auto &DependencyMI = DependencyJD.MaterializingInfos[DependencyName];

      // Do not add self dependencies.
      if (&DependencyMI == &DependantMI)
        continue;

      // If we haven't looked up the dependencies for DependencyJD yet, do it
      // now and cache the result.
      if (!UnemittedDependenciesOnDependencyJD)
        UnemittedDependenciesOnDependencyJD =
            &DependantMI.UnemittedDependencies[&DependencyJD];

      DependencyMI.Dependants[this].insert(DependantName);
      UnemittedDependenciesOnDependencyJD->insert(DependencyName);
    }
  }
}

Platform::~Platform() {}

Expected<DenseMap<JITDylib *, SymbolMap>> Platform::lookupInitSymbols(
    ExecutionSession &ES,
    const DenseMap<JITDylib *, SymbolLookupSet> &InitSyms) {

  DenseMap<JITDylib *, SymbolMap> CompoundResult;
  Error CompoundErr = Error::success();
  std::mutex LookupMutex;
  std::condition_variable CV;
  uint64_t Count = InitSyms.size();

  LLVM_DEBUG({
    dbgs() << "Issuing init-symbol lookup:\n";
    for (auto &KV : InitSyms)
      dbgs() << "  " << KV.first->getName() << ": " << KV.second << "\n";
  });

  for (auto &KV : InitSyms) {
    auto *JD = KV.first;
    auto Names = std::move(KV.second);
    ES.lookup(
        LookupKind::Static,
        JITDylibSearchOrder({{JD, JITDylibLookupFlags::MatchAllSymbols}}),
        std::move(Names), SymbolState::Ready,
        [&, JD](Expected<SymbolMap> Result) {
          {
            std::lock_guard<std::mutex> Lock(LookupMutex);
            --Count;
            if (Result) {
              assert(!CompoundResult.count(JD) &&
                     "Duplicate JITDylib in lookup?");
              CompoundResult[JD] = std::move(*Result);
            } else
              CompoundErr =
                  joinErrors(std::move(CompoundErr), Result.takeError());
          }
          CV.notify_one();
        },
        NoDependenciesToRegister);
  }

  std::unique_lock<std::mutex> Lock(LookupMutex);
  CV.wait(Lock, [&] { return Count == 0 || CompoundErr; });

  if (CompoundErr)
    return std::move(CompoundErr);

  return std::move(CompoundResult);
}

void Task::anchor() {}

void MaterializationTask::printDescription(raw_ostream &OS) {
  OS << "Materialization task: " << MU->getName() << " in "
<<<<<<< HEAD
     << MR->getTargetJITDylib().getName() << "\n";
=======
     << MR->getTargetJITDylib().getName();
>>>>>>> 21f3f750
}

void MaterializationTask::run() { MU->materialize(std::move(MR)); }

ExecutionSession::ExecutionSession(std::shared_ptr<SymbolStringPool> SSP)
    : SSP(SSP ? std::move(SSP) : std::make_shared<SymbolStringPool>()) {}

Error ExecutionSession::endSession() {
  LLVM_DEBUG(dbgs() << "Ending ExecutionSession " << this << "\n");

  std::vector<JITDylibSP> JITDylibsToClose = runSessionLocked([&] {
    SessionOpen = false;
    return std::move(JDs);
  });

  // TODO: notifiy platform? run static deinits?

  Error Err = Error::success();
  for (auto &JD : JITDylibsToClose)
    Err = joinErrors(std::move(Err), JD->clear());
  return Err;
}

void ExecutionSession::registerResourceManager(ResourceManager &RM) {
  runSessionLocked([&] { ResourceManagers.push_back(&RM); });
}

void ExecutionSession::deregisterResourceManager(ResourceManager &RM) {
  runSessionLocked([&] {
    assert(!ResourceManagers.empty() && "No managers registered");
    if (ResourceManagers.back() == &RM)
      ResourceManagers.pop_back();
    else {
      auto I = llvm::find(ResourceManagers, &RM);
      assert(I != ResourceManagers.end() && "RM not registered");
      ResourceManagers.erase(I);
    }
  });
}

JITDylib *ExecutionSession::getJITDylibByName(StringRef Name) {
  return runSessionLocked([&, this]() -> JITDylib * {
    for (auto &JD : JDs)
      if (JD->getName() == Name)
        return JD.get();
    return nullptr;
  });
}

JITDylib &ExecutionSession::createBareJITDylib(std::string Name) {
  assert(!getJITDylibByName(Name) && "JITDylib with that name already exists");
  return runSessionLocked([&, this]() -> JITDylib & {
    JDs.push_back(new JITDylib(*this, std::move(Name)));
    return *JDs.back();
  });
}

Expected<JITDylib &> ExecutionSession::createJITDylib(std::string Name) {
  auto &JD = createBareJITDylib(Name);
  if (P)
    if (auto Err = P->setupJITDylib(JD))
      return std::move(Err);
  return JD;
}

std::vector<JITDylibSP> JITDylib::getDFSLinkOrder(ArrayRef<JITDylibSP> JDs) {
  if (JDs.empty())
    return {};

  auto &ES = JDs.front()->getExecutionSession();
  return ES.runSessionLocked([&]() {
    DenseSet<JITDylib *> Visited;
    std::vector<JITDylibSP> Result;

    for (auto &JD : JDs) {

      if (Visited.count(JD.get()))
        continue;

      SmallVector<JITDylibSP, 64> WorkStack;
      WorkStack.push_back(JD);
      Visited.insert(JD.get());

      while (!WorkStack.empty()) {
        Result.push_back(std::move(WorkStack.back()));
        WorkStack.pop_back();

        for (auto &KV : llvm::reverse(Result.back()->LinkOrder)) {
          auto &JD = *KV.first;
          if (Visited.count(&JD))
            continue;
          Visited.insert(&JD);
          WorkStack.push_back(&JD);
        }
      }
    }
    return Result;
  });
}

std::vector<JITDylibSP>
JITDylib::getReverseDFSLinkOrder(ArrayRef<JITDylibSP> JDs) {
  auto Tmp = getDFSLinkOrder(JDs);
  std::reverse(Tmp.begin(), Tmp.end());
  return Tmp;
}

std::vector<JITDylibSP> JITDylib::getDFSLinkOrder() {
  return getDFSLinkOrder({this});
}

std::vector<JITDylibSP> JITDylib::getReverseDFSLinkOrder() {
  return getReverseDFSLinkOrder({this});
}

void ExecutionSession::lookupFlags(
    LookupKind K, JITDylibSearchOrder SearchOrder, SymbolLookupSet LookupSet,
    unique_function<void(Expected<SymbolFlagsMap>)> OnComplete) {

  OL_applyQueryPhase1(std::make_unique<InProgressLookupFlagsState>(
                          K, std::move(SearchOrder), std::move(LookupSet),
                          std::move(OnComplete)),
                      Error::success());
}

Expected<SymbolFlagsMap>
ExecutionSession::lookupFlags(LookupKind K, JITDylibSearchOrder SearchOrder,
                              SymbolLookupSet LookupSet) {

  std::promise<MSVCPExpected<SymbolFlagsMap>> ResultP;
  OL_applyQueryPhase1(std::make_unique<InProgressLookupFlagsState>(
                          K, std::move(SearchOrder), std::move(LookupSet),
                          [&ResultP](Expected<SymbolFlagsMap> Result) {
                            ResultP.set_value(std::move(Result));
                          }),
                      Error::success());

  auto ResultF = ResultP.get_future();
  return ResultF.get();
}

void ExecutionSession::lookup(
    LookupKind K, const JITDylibSearchOrder &SearchOrder,
    SymbolLookupSet Symbols, SymbolState RequiredState,
    SymbolsResolvedCallback NotifyComplete,
    RegisterDependenciesFunction RegisterDependencies) {

  LLVM_DEBUG({
    runSessionLocked([&]() {
      dbgs() << "Looking up " << Symbols << " in " << SearchOrder
             << " (required state: " << RequiredState << ")\n";
    });
  });

  // lookup can be re-entered recursively if running on a single thread. Run any
  // outstanding MUs in case this query depends on them, otherwise this lookup
  // will starve waiting for a result from an MU that is stuck in the queue.
  dispatchOutstandingMUs();

  auto Unresolved = std::move(Symbols);
  auto Q = std::make_shared<AsynchronousSymbolQuery>(Unresolved, RequiredState,
                                                     std::move(NotifyComplete));

  auto IPLS = std::make_unique<InProgressFullLookupState>(
      K, SearchOrder, std::move(Unresolved), RequiredState, std::move(Q),
      std::move(RegisterDependencies));

  OL_applyQueryPhase1(std::move(IPLS), Error::success());
}

Expected<SymbolMap>
ExecutionSession::lookup(const JITDylibSearchOrder &SearchOrder,
                         const SymbolLookupSet &Symbols, LookupKind K,
                         SymbolState RequiredState,
                         RegisterDependenciesFunction RegisterDependencies) {
#if LLVM_ENABLE_THREADS
  // In the threaded case we use promises to return the results.
  std::promise<SymbolMap> PromisedResult;
  Error ResolutionError = Error::success();

  auto NotifyComplete = [&](Expected<SymbolMap> R) {
    if (R)
      PromisedResult.set_value(std::move(*R));
    else {
      ErrorAsOutParameter _(&ResolutionError);
      ResolutionError = R.takeError();
      PromisedResult.set_value(SymbolMap());
    }
  };

#else
  SymbolMap Result;
  Error ResolutionError = Error::success();

  auto NotifyComplete = [&](Expected<SymbolMap> R) {
    ErrorAsOutParameter _(&ResolutionError);
    if (R)
      Result = std::move(*R);
    else
      ResolutionError = R.takeError();
  };
#endif

  // Perform the asynchronous lookup.
  lookup(K, SearchOrder, Symbols, RequiredState, NotifyComplete,
         RegisterDependencies);

#if LLVM_ENABLE_THREADS
  auto ResultFuture = PromisedResult.get_future();
  auto Result = ResultFuture.get();

  if (ResolutionError)
    return std::move(ResolutionError);

  return std::move(Result);

#else
  if (ResolutionError)
    return std::move(ResolutionError);

  return Result;
#endif
}

Expected<JITEvaluatedSymbol>
ExecutionSession::lookup(const JITDylibSearchOrder &SearchOrder,
                         SymbolStringPtr Name, SymbolState RequiredState) {
  SymbolLookupSet Names({Name});

  if (auto ResultMap = lookup(SearchOrder, std::move(Names), LookupKind::Static,
                              RequiredState, NoDependenciesToRegister)) {
    assert(ResultMap->size() == 1 && "Unexpected number of results");
    assert(ResultMap->count(Name) && "Missing result for symbol");
    return std::move(ResultMap->begin()->second);
  } else
    return ResultMap.takeError();
}

Expected<JITEvaluatedSymbol>
ExecutionSession::lookup(ArrayRef<JITDylib *> SearchOrder, SymbolStringPtr Name,
                         SymbolState RequiredState) {
  return lookup(makeJITDylibSearchOrder(SearchOrder), Name, RequiredState);
}

Expected<JITEvaluatedSymbol>
ExecutionSession::lookup(ArrayRef<JITDylib *> SearchOrder, StringRef Name,
                         SymbolState RequiredState) {
  return lookup(SearchOrder, intern(Name), RequiredState);
}

void ExecutionSession::dump(raw_ostream &OS) {
  runSessionLocked([this, &OS]() {
    for (auto &JD : JDs)
      JD->dump(OS);
  });
}

void ExecutionSession::dispatchOutstandingMUs() {
  LLVM_DEBUG(dbgs() << "Dispatching MaterializationUnits...\n");
  while (1) {
    Optional<std::pair<std::unique_ptr<MaterializationUnit>,
                       std::unique_ptr<MaterializationResponsibility>>>
        JMU;

    {
      std::lock_guard<std::recursive_mutex> Lock(OutstandingMUsMutex);
      if (!OutstandingMUs.empty()) {
        JMU.emplace(std::move(OutstandingMUs.back()));
        OutstandingMUs.pop_back();
      }
    }

    if (!JMU)
      break;

    assert(JMU->first && "No MU?");
    LLVM_DEBUG(dbgs() << "  Dispatching \"" << JMU->first->getName() << "\"\n");
    dispatchTask(std::make_unique<MaterializationTask>(std::move(JMU->first),
                                                       std::move(JMU->second)));
  }
  LLVM_DEBUG(dbgs() << "Done dispatching MaterializationUnits.\n");
}

Error ExecutionSession::removeResourceTracker(ResourceTracker &RT) {
  LLVM_DEBUG({
    dbgs() << "In " << RT.getJITDylib().getName() << " removing tracker "
           << formatv("{0:x}", RT.getKeyUnsafe()) << "\n";
  });
  std::vector<ResourceManager *> CurrentResourceManagers;

  JITDylib::AsynchronousSymbolQuerySet QueriesToFail;
  std::shared_ptr<SymbolDependenceMap> FailedSymbols;

  runSessionLocked([&] {
    CurrentResourceManagers = ResourceManagers;
    RT.makeDefunct();
    std::tie(QueriesToFail, FailedSymbols) = RT.getJITDylib().removeTracker(RT);
  });

  Error Err = Error::success();

  for (auto *L : reverse(CurrentResourceManagers))
    Err =
        joinErrors(std::move(Err), L->handleRemoveResources(RT.getKeyUnsafe()));

  for (auto &Q : QueriesToFail)
    Q->handleFailed(make_error<FailedToMaterialize>(FailedSymbols));

  return Err;
}

void ExecutionSession::transferResourceTracker(ResourceTracker &DstRT,
                                               ResourceTracker &SrcRT) {
  LLVM_DEBUG({
    dbgs() << "In " << SrcRT.getJITDylib().getName()
           << " transfering resources from tracker "
           << formatv("{0:x}", SrcRT.getKeyUnsafe()) << " to tracker "
           << formatv("{0:x}", DstRT.getKeyUnsafe()) << "\n";
  });

  // No-op transfers are allowed and do not invalidate the source.
  if (&DstRT == &SrcRT)
    return;

  assert(&DstRT.getJITDylib() == &SrcRT.getJITDylib() &&
         "Can't transfer resources between JITDylibs");
  runSessionLocked([&]() {
    SrcRT.makeDefunct();
    auto &JD = DstRT.getJITDylib();
    JD.transferTracker(DstRT, SrcRT);
    for (auto *L : reverse(ResourceManagers))
      L->handleTransferResources(DstRT.getKeyUnsafe(), SrcRT.getKeyUnsafe());
  });
}

void ExecutionSession::destroyResourceTracker(ResourceTracker &RT) {
  runSessionLocked([&]() {
    LLVM_DEBUG({
      dbgs() << "In " << RT.getJITDylib().getName() << " destroying tracker "
             << formatv("{0:x}", RT.getKeyUnsafe()) << "\n";
    });
    if (!RT.isDefunct())
      transferResourceTracker(*RT.getJITDylib().getDefaultResourceTracker(),
                              RT);
  });
}

Error ExecutionSession::IL_updateCandidatesFor(
    JITDylib &JD, JITDylibLookupFlags JDLookupFlags,
    SymbolLookupSet &Candidates, SymbolLookupSet *NonCandidates) {
  return Candidates.forEachWithRemoval(
      [&](const SymbolStringPtr &Name,
          SymbolLookupFlags SymLookupFlags) -> Expected<bool> {
        /// Search for the symbol. If not found then continue without
        /// removal.
        auto SymI = JD.Symbols.find(Name);
        if (SymI == JD.Symbols.end())
          return false;

        // If this is a non-exported symbol and we're matching exported
        // symbols only then remove this symbol from the candidates list.
        //
        // If we're tracking non-candidates then add this to the non-candidate
        // list.
        if (!SymI->second.getFlags().isExported() &&
            JDLookupFlags == JITDylibLookupFlags::MatchExportedSymbolsOnly) {
          if (NonCandidates)
            NonCandidates->add(Name, SymLookupFlags);
          return true;
        }

        // If we match against a materialization-side-effects only symbol
        // then make sure it is weakly-referenced. Otherwise bail out with
        // an error.
        // FIXME: Use a "materialization-side-effects-only symbols must be
        // weakly referenced" specific error here to reduce confusion.
        if (SymI->second.getFlags().hasMaterializationSideEffectsOnly() &&
            SymLookupFlags != SymbolLookupFlags::WeaklyReferencedSymbol)
          return make_error<SymbolsNotFound>(SymbolNameVector({Name}));

        // If we matched against this symbol but it is in the error state
        // then bail out and treat it as a failure to materialize.
        if (SymI->second.getFlags().hasError()) {
          auto FailedSymbolsMap = std::make_shared<SymbolDependenceMap>();
          (*FailedSymbolsMap)[&JD] = {Name};
          return make_error<FailedToMaterialize>(std::move(FailedSymbolsMap));
        }

        // Otherwise this is a match. Remove it from the candidate set.
        return true;
      });
}

void ExecutionSession::OL_applyQueryPhase1(
    std::unique_ptr<InProgressLookupState> IPLS, Error Err) {

  LLVM_DEBUG({
    dbgs() << "Entering OL_applyQueryPhase1:\n"
           << "  Lookup kind: " << IPLS->K << "\n"
           << "  Search order: " << IPLS->SearchOrder
           << ", Current index = " << IPLS->CurSearchOrderIndex
           << (IPLS->NewJITDylib ? " (entering new JITDylib)" : "") << "\n"
           << "  Lookup set: " << IPLS->LookupSet << "\n"
           << "  Definition generator candidates: "
           << IPLS->DefGeneratorCandidates << "\n"
           << "  Definition generator non-candidates: "
           << IPLS->DefGeneratorNonCandidates << "\n";
  });

  // FIXME: We should attach the query as we go: This provides a result in a
  // single pass in the common case where all symbols have already reached the
  // required state. The query could be detached again in the 'fail' method on
  // IPLS. Phase 2 would be reduced to collecting and dispatching the MUs.

  while (IPLS->CurSearchOrderIndex != IPLS->SearchOrder.size()) {

    // If we've been handed an error or received one back from a generator then
    // fail the query. We don't need to unlink: At this stage the query hasn't
    // actually been lodged.
    if (Err)
      return IPLS->fail(std::move(Err));

    // Get the next JITDylib and lookup flags.
    auto &KV = IPLS->SearchOrder[IPLS->CurSearchOrderIndex];
    auto &JD = *KV.first;
    auto JDLookupFlags = KV.second;

    LLVM_DEBUG({
      dbgs() << "Visiting \"" << JD.getName() << "\" (" << JDLookupFlags
             << ") with lookup set " << IPLS->LookupSet << ":\n";
    });

    // If we've just reached a new JITDylib then perform some setup.
    if (IPLS->NewJITDylib) {

      // Acquire the generator lock for this JITDylib.
      IPLS->GeneratorLock = std::unique_lock<std::mutex>(JD.GeneratorsMutex);

      // Add any non-candidates from the last JITDylib (if any) back on to the
      // list of definition candidates for this JITDylib, reset definition
      // non-candiates to the empty set.
      SymbolLookupSet Tmp;
      std::swap(IPLS->DefGeneratorNonCandidates, Tmp);
      IPLS->DefGeneratorCandidates.append(std::move(Tmp));

      LLVM_DEBUG({
        dbgs() << "  First time visiting " << JD.getName()
               << ", resetting candidate sets and building generator stack\n";
      });

      // Build the definition generator stack for this JITDylib.
      for (auto &DG : reverse(JD.DefGenerators))
        IPLS->CurDefGeneratorStack.push_back(DG);

      // Flag that we've done our initialization.
      IPLS->NewJITDylib = false;
    }

    // Remove any generation candidates that are already defined (and match) in
    // this JITDylib.
    runSessionLocked([&] {
      // Update the list of candidates (and non-candidates) for definition
      // generation.
      LLVM_DEBUG(dbgs() << "  Updating candidate set...\n");
      Err = IL_updateCandidatesFor(
          JD, JDLookupFlags, IPLS->DefGeneratorCandidates,
          JD.DefGenerators.empty() ? nullptr
                                   : &IPLS->DefGeneratorNonCandidates);
      LLVM_DEBUG({
        dbgs() << "    Remaining candidates = " << IPLS->DefGeneratorCandidates
               << "\n";
      });
    });

    // If we encountered an error while filtering generation candidates then
    // bail out.
    if (Err)
      return IPLS->fail(std::move(Err));

    /// Apply any definition generators on the stack.
    LLVM_DEBUG({
      if (IPLS->CurDefGeneratorStack.empty())
        LLVM_DEBUG(dbgs() << "  No generators to run for this JITDylib.\n");
      else if (IPLS->DefGeneratorCandidates.empty())
        LLVM_DEBUG(dbgs() << "  No candidates to generate.\n");
      else
        dbgs() << "  Running " << IPLS->CurDefGeneratorStack.size()
               << " remaining generators for "
               << IPLS->DefGeneratorCandidates.size() << " candidates\n";
    });
    while (!IPLS->CurDefGeneratorStack.empty() &&
           !IPLS->DefGeneratorCandidates.empty()) {
      auto DG = IPLS->CurDefGeneratorStack.back().lock();
      IPLS->CurDefGeneratorStack.pop_back();

      if (!DG)
        return IPLS->fail(make_error<StringError>(
            "DefinitionGenerator removed while lookup in progress",
            inconvertibleErrorCode()));

      auto K = IPLS->K;
      auto &LookupSet = IPLS->DefGeneratorCandidates;

      // Run the generator. If the generator takes ownership of QA then this
      // will break the loop.
      {
        LLVM_DEBUG(dbgs() << "  Attempting to generate " << LookupSet << "\n");
        LookupState LS(std::move(IPLS));
        Err = DG->tryToGenerate(LS, K, JD, JDLookupFlags, LookupSet);
        IPLS = std::move(LS.IPLS);
      }

      // If there was an error then fail the query.
      if (Err) {
        LLVM_DEBUG({
          dbgs() << "  Error attempting to generate " << LookupSet << "\n";
        });
        assert(IPLS && "LS cannot be retained if error is returned");
        return IPLS->fail(std::move(Err));
      }

      // Otherwise if QA was captured then break the loop.
      if (!IPLS) {
        LLVM_DEBUG(
            { dbgs() << "  LookupState captured. Exiting phase1 for now.\n"; });
        return;
      }

      // Otherwise if we're continuing around the loop then update candidates
      // for the next round.
      runSessionLocked([&] {
        LLVM_DEBUG(dbgs() << "  Updating candidate set post-generation\n");
        Err = IL_updateCandidatesFor(
            JD, JDLookupFlags, IPLS->DefGeneratorCandidates,
            JD.DefGenerators.empty() ? nullptr
                                     : &IPLS->DefGeneratorNonCandidates);
      });

      // If updating candidates failed then fail the query.
      if (Err) {
        LLVM_DEBUG(dbgs() << "  Error encountered while updating candidates\n");
        return IPLS->fail(std::move(Err));
      }
    }

    // If we get here then we've moved on to the next JITDylib.
    LLVM_DEBUG(dbgs() << "Phase 1 moving to next JITDylib.\n");
    ++IPLS->CurSearchOrderIndex;
    IPLS->NewJITDylib = true;
  }

  // Remove any weakly referenced candidates that could not be found/generated.
  IPLS->DefGeneratorCandidates.remove_if(
      [](const SymbolStringPtr &Name, SymbolLookupFlags SymLookupFlags) {
        return SymLookupFlags == SymbolLookupFlags::WeaklyReferencedSymbol;
      });

  // If we get here then we've finished searching all JITDylibs.
  // If we matched all symbols then move to phase 2, otherwise fail the query
  // with a SymbolsNotFound error.
  if (IPLS->DefGeneratorCandidates.empty()) {
    LLVM_DEBUG(dbgs() << "Phase 1 succeeded.\n");
    IPLS->complete(std::move(IPLS));
  } else {
    LLVM_DEBUG(dbgs() << "Phase 1 failed with unresolved symbols.\n");
    IPLS->fail(make_error<SymbolsNotFound>(
        IPLS->DefGeneratorCandidates.getSymbolNames()));
  }
}

void ExecutionSession::OL_completeLookup(
    std::unique_ptr<InProgressLookupState> IPLS,
    std::shared_ptr<AsynchronousSymbolQuery> Q,
    RegisterDependenciesFunction RegisterDependencies) {

  LLVM_DEBUG({
    dbgs() << "Entering OL_completeLookup:\n"
           << "  Lookup kind: " << IPLS->K << "\n"
           << "  Search order: " << IPLS->SearchOrder
           << ", Current index = " << IPLS->CurSearchOrderIndex
           << (IPLS->NewJITDylib ? " (entering new JITDylib)" : "") << "\n"
           << "  Lookup set: " << IPLS->LookupSet << "\n"
           << "  Definition generator candidates: "
           << IPLS->DefGeneratorCandidates << "\n"
           << "  Definition generator non-candidates: "
           << IPLS->DefGeneratorNonCandidates << "\n";
  });

  bool QueryComplete = false;
  DenseMap<JITDylib *, JITDylib::UnmaterializedInfosList> CollectedUMIs;

  auto LodgingErr = runSessionLocked([&]() -> Error {
    for (auto &KV : IPLS->SearchOrder) {
      auto &JD = *KV.first;
      auto JDLookupFlags = KV.second;
      LLVM_DEBUG({
        dbgs() << "Visiting \"" << JD.getName() << "\" (" << JDLookupFlags
               << ") with lookup set " << IPLS->LookupSet << ":\n";
      });

      auto Err = IPLS->LookupSet.forEachWithRemoval(
          [&](const SymbolStringPtr &Name,
              SymbolLookupFlags SymLookupFlags) -> Expected<bool> {
            LLVM_DEBUG({
              dbgs() << "  Attempting to match \"" << Name << "\" ("
                     << SymLookupFlags << ")... ";
            });

            /// Search for the symbol. If not found then continue without
            /// removal.
            auto SymI = JD.Symbols.find(Name);
            if (SymI == JD.Symbols.end()) {
              LLVM_DEBUG(dbgs() << "skipping: not present\n");
              return false;
            }

            // If this is a non-exported symbol and we're matching exported
            // symbols only then skip this symbol without removal.
            if (!SymI->second.getFlags().isExported() &&
                JDLookupFlags ==
                    JITDylibLookupFlags::MatchExportedSymbolsOnly) {
              LLVM_DEBUG(dbgs() << "skipping: not exported\n");
              return false;
            }

            // If we match against a materialization-side-effects only symbol
            // then make sure it is weakly-referenced. Otherwise bail out with
            // an error.
            // FIXME: Use a "materialization-side-effects-only symbols must be
            // weakly referenced" specific error here to reduce confusion.
            if (SymI->second.getFlags().hasMaterializationSideEffectsOnly() &&
                SymLookupFlags != SymbolLookupFlags::WeaklyReferencedSymbol) {
              LLVM_DEBUG({
                dbgs() << "error: "
                          "required, but symbol is has-side-effects-only\n";
              });
              return make_error<SymbolsNotFound>(SymbolNameVector({Name}));
            }

            // If we matched against this symbol but it is in the error state
            // then bail out and treat it as a failure to materialize.
            if (SymI->second.getFlags().hasError()) {
              LLVM_DEBUG(dbgs() << "error: symbol is in error state\n");
              auto FailedSymbolsMap = std::make_shared<SymbolDependenceMap>();
              (*FailedSymbolsMap)[&JD] = {Name};
              return make_error<FailedToMaterialize>(
                  std::move(FailedSymbolsMap));
            }

            // Otherwise this is a match.

            // If this symbol is already in the requried state then notify the
            // query, remove the symbol and continue.
            if (SymI->second.getState() >= Q->getRequiredState()) {
              LLVM_DEBUG(dbgs()
                         << "matched, symbol already in required state\n");
              Q->notifySymbolMetRequiredState(Name, SymI->second.getSymbol());
              return true;
            }

            // Otherwise this symbol does not yet meet the required state. Check
            // whether it has a materializer attached, and if so prepare to run
            // it.
            if (SymI->second.hasMaterializerAttached()) {
              assert(SymI->second.getAddress() == 0 &&
                     "Symbol not resolved but already has address?");
              auto UMII = JD.UnmaterializedInfos.find(Name);
              assert(UMII != JD.UnmaterializedInfos.end() &&
                     "Lazy symbol should have UnmaterializedInfo");

              auto UMI = UMII->second;
              assert(UMI->MU && "Materializer should not be null");
              assert(UMI->RT && "Tracker should not be null");
              LLVM_DEBUG({
                dbgs() << "matched, preparing to dispatch MU@" << UMI->MU.get()
                       << " (" << UMI->MU->getName() << ")\n";
              });

              // Move all symbols associated with this MaterializationUnit into
              // materializing state.
              for (auto &KV : UMI->MU->getSymbols()) {
                auto SymK = JD.Symbols.find(KV.first);
                assert(SymK != JD.Symbols.end() &&
                       "No entry for symbol covered by MaterializationUnit");
                SymK->second.setMaterializerAttached(false);
                SymK->second.setState(SymbolState::Materializing);
                JD.UnmaterializedInfos.erase(KV.first);
              }

              // Add MU to the list of MaterializationUnits to be materialized.
              CollectedUMIs[&JD].push_back(std::move(UMI));
            } else
              LLVM_DEBUG(dbgs() << "matched, registering query");

            // Add the query to the PendingQueries list and continue, deleting
            // the element from the lookup set.
            assert(SymI->second.getState() != SymbolState::NeverSearched &&
                   SymI->second.getState() != SymbolState::Ready &&
                   "By this line the symbol should be materializing");
            auto &MI = JD.MaterializingInfos[Name];
            MI.addQuery(Q);
            Q->addQueryDependence(JD, Name);

            return true;
          });

      // Handle failure.
      if (Err) {

        LLVM_DEBUG({
          dbgs() << "Lookup failed. Detaching query and replacing MUs.\n";
        });

        // Detach the query.
        Q->detach();

        // Replace the MUs.
        for (auto &KV : CollectedUMIs) {
          auto &JD = *KV.first;
          for (auto &UMI : KV.second)
            for (auto &KV2 : UMI->MU->getSymbols()) {
              assert(!JD.UnmaterializedInfos.count(KV2.first) &&
                     "Unexpected materializer in map");
              auto SymI = JD.Symbols.find(KV2.first);
              assert(SymI != JD.Symbols.end() && "Missing symbol entry");
              assert(SymI->second.getState() == SymbolState::Materializing &&
                     "Can not replace symbol that is not materializing");
              assert(!SymI->second.hasMaterializerAttached() &&
                     "MaterializerAttached flag should not be set");
              SymI->second.setMaterializerAttached(true);
              JD.UnmaterializedInfos[KV2.first] = UMI;
            }
        }

        return Err;
      }
    }

    LLVM_DEBUG(dbgs() << "Stripping unmatched weakly-refererced symbols\n");
    IPLS->LookupSet.forEachWithRemoval(
        [&](const SymbolStringPtr &Name, SymbolLookupFlags SymLookupFlags) {
          if (SymLookupFlags == SymbolLookupFlags::WeaklyReferencedSymbol) {
            Q->dropSymbol(Name);
            return true;
          } else
            return false;
        });

    if (!IPLS->LookupSet.empty()) {
      LLVM_DEBUG(dbgs() << "Failing due to unresolved symbols\n");
      return make_error<SymbolsNotFound>(IPLS->LookupSet.getSymbolNames());
    }

    // Record whether the query completed.
    QueryComplete = Q->isComplete();

    LLVM_DEBUG({
      dbgs() << "Query successfully "
             << (QueryComplete ? "completed" : "lodged") << "\n";
    });

    // Move the collected MUs to the OutstandingMUs list.
    if (!CollectedUMIs.empty()) {
      std::lock_guard<std::recursive_mutex> Lock(OutstandingMUsMutex);

      LLVM_DEBUG(dbgs() << "Adding MUs to dispatch:\n");
      for (auto &KV : CollectedUMIs) {
        auto &JD = *KV.first;
        LLVM_DEBUG({
          dbgs() << "  For " << JD.getName() << ": Adding " << KV.second.size()
                 << " MUs.\n";
        });
        for (auto &UMI : KV.second) {
          std::unique_ptr<MaterializationResponsibility> MR(
              new MaterializationResponsibility(
                  &JD, std::move(UMI->MU->SymbolFlags),
                  std::move(UMI->MU->InitSymbol)));
          JD.MRTrackers[MR.get()] = UMI->RT;
          OutstandingMUs.push_back(
              std::make_pair(std::move(UMI->MU), std::move(MR)));
        }
      }
    } else
      LLVM_DEBUG(dbgs() << "No MUs to dispatch.\n");

    if (RegisterDependencies && !Q->QueryRegistrations.empty()) {
      LLVM_DEBUG(dbgs() << "Registering dependencies\n");
      RegisterDependencies(Q->QueryRegistrations);
    } else
      LLVM_DEBUG(dbgs() << "No dependencies to register\n");

    return Error::success();
  });

  if (LodgingErr) {
    LLVM_DEBUG(dbgs() << "Failing query\n");
    Q->detach();
    Q->handleFailed(std::move(LodgingErr));
    return;
  }

  if (QueryComplete) {
    LLVM_DEBUG(dbgs() << "Completing query\n");
    Q->handleComplete(*this);
  }

  dispatchOutstandingMUs();
}

void ExecutionSession::OL_completeLookupFlags(
    std::unique_ptr<InProgressLookupState> IPLS,
    unique_function<void(Expected<SymbolFlagsMap>)> OnComplete) {

  auto Result = runSessionLocked([&]() -> Expected<SymbolFlagsMap> {
    LLVM_DEBUG({
      dbgs() << "Entering OL_completeLookupFlags:\n"
             << "  Lookup kind: " << IPLS->K << "\n"
             << "  Search order: " << IPLS->SearchOrder
             << ", Current index = " << IPLS->CurSearchOrderIndex
             << (IPLS->NewJITDylib ? " (entering new JITDylib)" : "") << "\n"
             << "  Lookup set: " << IPLS->LookupSet << "\n"
             << "  Definition generator candidates: "
             << IPLS->DefGeneratorCandidates << "\n"
             << "  Definition generator non-candidates: "
             << IPLS->DefGeneratorNonCandidates << "\n";
    });

    SymbolFlagsMap Result;

    // Attempt to find flags for each symbol.
    for (auto &KV : IPLS->SearchOrder) {
      auto &JD = *KV.first;
      auto JDLookupFlags = KV.second;
      LLVM_DEBUG({
        dbgs() << "Visiting \"" << JD.getName() << "\" (" << JDLookupFlags
               << ") with lookup set " << IPLS->LookupSet << ":\n";
      });

      IPLS->LookupSet.forEachWithRemoval([&](const SymbolStringPtr &Name,
                                             SymbolLookupFlags SymLookupFlags) {
        LLVM_DEBUG({
          dbgs() << "  Attempting to match \"" << Name << "\" ("
                 << SymLookupFlags << ")... ";
        });

        // Search for the symbol. If not found then continue without removing
        // from the lookup set.
        auto SymI = JD.Symbols.find(Name);
        if (SymI == JD.Symbols.end()) {
          LLVM_DEBUG(dbgs() << "skipping: not present\n");
          return false;
        }

        // If this is a non-exported symbol then it doesn't match. Skip it.
        if (!SymI->second.getFlags().isExported() &&
            JDLookupFlags == JITDylibLookupFlags::MatchExportedSymbolsOnly) {
          LLVM_DEBUG(dbgs() << "skipping: not exported\n");
          return false;
        }

        LLVM_DEBUG({
          dbgs() << "matched, \"" << Name << "\" -> " << SymI->second.getFlags()
                 << "\n";
        });
        Result[Name] = SymI->second.getFlags();
        return true;
      });
    }

    // Remove any weakly referenced symbols that haven't been resolved.
    IPLS->LookupSet.remove_if(
        [](const SymbolStringPtr &Name, SymbolLookupFlags SymLookupFlags) {
          return SymLookupFlags == SymbolLookupFlags::WeaklyReferencedSymbol;
        });

    if (!IPLS->LookupSet.empty()) {
      LLVM_DEBUG(dbgs() << "Failing due to unresolved symbols\n");
      return make_error<SymbolsNotFound>(IPLS->LookupSet.getSymbolNames());
    }

    LLVM_DEBUG(dbgs() << "Succeded, result = " << Result << "\n");
    return Result;
  });

  // Run the callback on the result.
  LLVM_DEBUG(dbgs() << "Sending result to handler.\n");
  OnComplete(std::move(Result));
}

void ExecutionSession::OL_destroyMaterializationResponsibility(
    MaterializationResponsibility &MR) {

  assert(MR.SymbolFlags.empty() &&
         "All symbols should have been explicitly materialized or failed");
  MR.JD->unlinkMaterializationResponsibility(MR);
}

SymbolNameSet ExecutionSession::OL_getRequestedSymbols(
    const MaterializationResponsibility &MR) {
  return MR.JD->getRequestedSymbols(MR.SymbolFlags);
}

Error ExecutionSession::OL_notifyResolved(MaterializationResponsibility &MR,
                                          const SymbolMap &Symbols) {
  LLVM_DEBUG({
    dbgs() << "In " << MR.JD->getName() << " resolving " << Symbols << "\n";
  });
#ifndef NDEBUG
  for (auto &KV : Symbols) {
    auto WeakFlags = JITSymbolFlags::Weak | JITSymbolFlags::Common;
    auto I = MR.SymbolFlags.find(KV.first);
    assert(I != MR.SymbolFlags.end() &&
           "Resolving symbol outside this responsibility set");
    assert(!I->second.hasMaterializationSideEffectsOnly() &&
           "Can't resolve materialization-side-effects-only symbol");
    assert((KV.second.getFlags() & ~WeakFlags) == (I->second & ~WeakFlags) &&
           "Resolving symbol with incorrect flags");
  }
#endif

  return MR.JD->resolve(MR, Symbols);
}

Error ExecutionSession::OL_notifyEmitted(MaterializationResponsibility &MR) {
  LLVM_DEBUG({
    dbgs() << "In " << MR.JD->getName() << " emitting " << MR.SymbolFlags << "\n";
  });

  if (auto Err = MR.JD->emit(MR, MR.SymbolFlags))
    return Err;

  MR.SymbolFlags.clear();
  return Error::success();
}

Error ExecutionSession::OL_defineMaterializing(
    MaterializationResponsibility &MR, SymbolFlagsMap NewSymbolFlags) {

  LLVM_DEBUG({
    dbgs() << "In " << MR.JD->getName() << " defining materializing symbols "
           << NewSymbolFlags << "\n";
  });
  if (auto AcceptedDefs = MR.JD->defineMaterializing(std::move(NewSymbolFlags))) {
    // Add all newly accepted symbols to this responsibility object.
    for (auto &KV : *AcceptedDefs)
      MR.SymbolFlags.insert(KV);
    return Error::success();
  } else
    return AcceptedDefs.takeError();
}

void ExecutionSession::OL_notifyFailed(MaterializationResponsibility &MR) {

  LLVM_DEBUG({
    dbgs() << "In " << MR.JD->getName() << " failing materialization for "
           << MR.SymbolFlags << "\n";
  });

  JITDylib::FailedSymbolsWorklist Worklist;

  for (auto &KV : MR.SymbolFlags)
    Worklist.push_back(std::make_pair(MR.JD.get(), KV.first));
  MR.SymbolFlags.clear();

  if (Worklist.empty())
    return;

  JITDylib::AsynchronousSymbolQuerySet FailedQueries;
  std::shared_ptr<SymbolDependenceMap> FailedSymbols;

  runSessionLocked([&]() {
    auto RTI = MR.JD->MRTrackers.find(&MR);
    assert(RTI != MR.JD->MRTrackers.end() && "No tracker for this");
    if (RTI->second->isDefunct())
      return;

    std::tie(FailedQueries, FailedSymbols) =
        JITDylib::failSymbols(std::move(Worklist));
  });

  for (auto &Q : FailedQueries)
    Q->handleFailed(make_error<FailedToMaterialize>(FailedSymbols));
}

Error ExecutionSession::OL_replace(MaterializationResponsibility &MR,
                                   std::unique_ptr<MaterializationUnit> MU) {
  for (auto &KV : MU->getSymbols()) {
    assert(MR.SymbolFlags.count(KV.first) &&
           "Replacing definition outside this responsibility set");
    MR.SymbolFlags.erase(KV.first);
  }

  if (MU->getInitializerSymbol() == MR.InitSymbol)
    MR.InitSymbol = nullptr;

  LLVM_DEBUG(MR.JD->getExecutionSession().runSessionLocked([&]() {
    dbgs() << "In " << MR.JD->getName() << " replacing symbols with " << *MU
           << "\n";
  }););

  return MR.JD->replace(MR, std::move(MU));
}

Expected<std::unique_ptr<MaterializationResponsibility>>
ExecutionSession::OL_delegate(MaterializationResponsibility &MR,
                              const SymbolNameSet &Symbols) {

  SymbolStringPtr DelegatedInitSymbol;
  SymbolFlagsMap DelegatedFlags;

  for (auto &Name : Symbols) {
    auto I = MR.SymbolFlags.find(Name);
    assert(I != MR.SymbolFlags.end() &&
           "Symbol is not tracked by this MaterializationResponsibility "
           "instance");

    DelegatedFlags[Name] = std::move(I->second);
    if (Name == MR.InitSymbol)
      std::swap(MR.InitSymbol, DelegatedInitSymbol);

    MR.SymbolFlags.erase(I);
  }

  return MR.JD->delegate(MR, std::move(DelegatedFlags),
                         std::move(DelegatedInitSymbol));
}

void ExecutionSession::OL_addDependencies(
    MaterializationResponsibility &MR, const SymbolStringPtr &Name,
    const SymbolDependenceMap &Dependencies) {
  LLVM_DEBUG({
    dbgs() << "Adding dependencies for " << Name << ": " << Dependencies
           << "\n";
  });
  assert(MR.SymbolFlags.count(Name) &&
         "Symbol not covered by this MaterializationResponsibility instance");
  MR.JD->addDependencies(Name, Dependencies);
}

void ExecutionSession::OL_addDependenciesForAll(
    MaterializationResponsibility &MR,
    const SymbolDependenceMap &Dependencies) {
  LLVM_DEBUG({
    dbgs() << "Adding dependencies for all symbols in " << MR.SymbolFlags << ": "
           << Dependencies << "\n";
  });
  for (auto &KV : MR.SymbolFlags)
    MR.JD->addDependencies(KV.first, Dependencies);
}

#ifndef NDEBUG
void ExecutionSession::dumpDispatchInfo(Task &T) {
  runSessionLocked([&]() {
    dbgs() << "Dispatching: ";
    T.printDescription(dbgs());
  });
}
#endif // NDEBUG

} // End namespace orc.
} // End namespace llvm.<|MERGE_RESOLUTION|>--- conflicted
+++ resolved
@@ -1754,11 +1754,7 @@
 
 void MaterializationTask::printDescription(raw_ostream &OS) {
   OS << "Materialization task: " << MU->getName() << " in "
-<<<<<<< HEAD
-     << MR->getTargetJITDylib().getName() << "\n";
-=======
      << MR->getTargetJITDylib().getName();
->>>>>>> 21f3f750
 }
 
 void MaterializationTask::run() { MU->materialize(std::move(MR)); }
