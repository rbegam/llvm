--- conflicted
+++ resolved
@@ -141,17 +141,6 @@
     uint64_t Addr = *AddrOrErr;
     uint64_t Size = P.second;
 
-<<<<<<< HEAD
-#if INTEL_CUSTOMIZATION
-    // CMPLRLLVM-8856
-    // Fix an issue introduced by these commits:
-    //   * a15cff122c43af6b4d13a189bece7a369ab0829e
-    //   * 9304425914af7ddd8f9f8aa9825f9ca2f5180e9e
-    // When identifying an object address we need to specify the object section
-    // to locate the correct line table information below.
-    // This patch wll be upstreamed.
-=======
->>>>>>> 9965f5aa
     auto SecOrErr = Sym.getSection();
     if (!SecOrErr) {
       // TODO: Actually report errors helpfully.
@@ -159,14 +148,9 @@
       continue;
     }
     object::section_iterator Sec = *SecOrErr;
-<<<<<<< HEAD
+    if (Sec == Obj.section_end())
+      continue;
     uint64_t Index = Sec->getIndex();
-#endif // INTEL_CUSTOMIZATION
-=======
-    if (Sec == Obj.section_end())
-      continue;
-    uint64_t Index = Sec->getIndex();
->>>>>>> 9965f5aa
 
     // Record this address in a local vector
     Functions.push_back((void*)Addr);
@@ -174,17 +158,8 @@
     // Build the function loaded notification message
     iJIT_Method_Load FunctionMessage =
       FunctionDescToIntelJITFormat(*Wrapper, Name->data(), Addr, Size);
-<<<<<<< HEAD
-#if INTEL_CUSTOMIZATION
-    // CMPLRLLVM-8856
-    // See notes above.
     DILineInfoTable Lines =
       Context->getLineInfoForAddressRange({Addr, Index}, Size);
-#endif // INTEL_CUSTOMIZATION
-=======
-    DILineInfoTable Lines =
-      Context->getLineInfoForAddressRange({Addr, Index}, Size);
->>>>>>> 9965f5aa
     DILineInfoTable::iterator Begin = Lines.begin();
     DILineInfoTable::iterator End = Lines.end();
     for (DILineInfoTable::iterator It = Begin; It != End; ++It) {
